--- conflicted
+++ resolved
@@ -5,11 +5,7 @@
 msgstr ""
 "Project-Id-Version: Open-Xchange 6\n"
 "POT-Creation-Date: \n"
-<<<<<<< HEAD
-"PO-Revision-Date: 2016-07-07 09:02+0100\n"
-=======
 "PO-Revision-Date: 2016-07-07 09:00+0100\n"
->>>>>>> c9c1e7e4
 "Last-Translator: Luiz Fernando Ranghetti <elchevive@opensuse.org>\n"
 "Language-Team: Portuguese <>\n"
 "Language: pt_BR\n"
@@ -19,45 +15,78 @@
 "Plural-Forms: nplurals=2; plural=(n > 1);\n"
 "X-Generator: Poedit 1.7.7\n"
 
-#. text of a presentation zoom level caption
-#. Example result: "100 %"
-#. %1$d is the zoom level
-#: apps/io.ox/presenter/views/presentationview.js module:io.ox/presenter
-msgid "%1$d %"
-msgstr "%1$d %"
-
-#. File size
-#. %1$d is the number
-#. %2$s is the unit (B, KB, MB etc.)
-#: apps/io.ox/core/strings.js module:io.ox/core
-msgid "%1$d %2$s"
-msgstr "%1$d %2$s"
-
-#: apps/io.ox/calendar/util.js module:io.ox/calendar
-msgid "%1$d Day"
-msgid_plural "%1$d Days"
-msgstr[0] "%1$d dia"
-msgstr[1] "%1$d dias"
-
-#: apps/io.ox/calendar/util.js module:io.ox/calendar
-msgid "%1$d Hour"
-msgid_plural "%1$d Hours"
-msgstr[0] "%1$d hora"
-msgstr[1] "%1$d horas"
-
-<<<<<<< HEAD
-#: apps/io.ox/calendar/util.js module:io.ox/calendar
-msgid "%1$d Minute"
-msgid_plural "%1$d Minutes"
-msgstr[0] "%1$d minuto"
-msgstr[1] "%1$d minutos"
-
-#: apps/io.ox/calendar/util.js module:io.ox/calendar
-msgid "%1$d Week"
-msgid_plural "%1$d Weeks"
-msgstr[0] "%1$d semana"
-msgstr[1] "%1$d semanas"
-=======
+#: apps/io.ox/backbone/basicModel.js module:io.ox/core
+#: apps/io.ox/backbone/extendedModel.js
+msgid "The dialog contains invalid data"
+msgstr "O diálogo contém dados inválidos"
+
+#: apps/io.ox/backbone/basicModel.js module:io.ox/core
+#: apps/io.ox/backbone/extendedModel.js apps/io.ox/core/main.js
+msgid "Server unreachable"
+msgstr "Servidor inacessível"
+
+#: apps/io.ox/backbone/mini-views/attachments.js module:io.ox/core
+#: apps/io.ox/core/attachments/view.js apps/io.ox/core/tk/attachments.js
+#: apps/io.ox/core/tk/attachmentsUtil.js
+msgid "Remove attachment"
+msgstr "Excluir anexo"
+
+#: apps/io.ox/backbone/mini-views/date.js module:io.ox/core
+msgid "Year"
+msgstr "Ano"
+
+#: apps/io.ox/backbone/mini-views/date.js module:io.ox/core
+#: apps/io.ox/calendar/toolbar.js module:io.ox/calendar
+msgid "Month"
+msgstr "Mês"
+
+#: apps/io.ox/backbone/mini-views/date.js module:io.ox/core
+#: apps/io.ox/calendar/freebusy/templates.js module:io.ox/calendar/freebusy
+#: apps/io.ox/calendar/toolbar.js module:io.ox/calendar
+msgid "Day"
+msgstr "Dia"
+
+#: apps/io.ox/backbone/mini-views/datepicker.js module:io.ox/core
+#: apps/io.ox/core/settings/errorlog/settings/pane.js
+#: apps/io.ox/files/share/view-options.js module:io.ox/files
+#: apps/io.ox/files/view-options.js apps/io.ox/mail/view-options.js
+#: module:io.ox/mail
+msgid "Date"
+msgstr "Data"
+
+#: apps/io.ox/backbone/mini-views/datepicker.js module:io.ox/core
+#: apps/io.ox/calendar/week/view.js module:io.ox/calendar
+msgid ""
+"Use cursor keys to change the date. Press ctrl-key at the same time to "
+"change year or shift-key to change month. Close date-picker by pressing ESC "
+"key."
+msgstr ""
+"Use as teclas do cursor para alterar a data. Pressione Ctrl+tecla ao mesmo "
+"tempo para alterar ano ou Shift+tecla para alterar mês. Feche o selecionador "
+"de data pressionando Esc+tecla."
+
+#: apps/io.ox/backbone/mini-views/datepicker.js module:io.ox/core
+msgid ""
+"Use up and down keys to change the time. Close selection by pressing ESC key."
+msgstr ""
+"Use as setas para cima ou para baixo para mudar o tempo. Feche a seleção "
+"pressionando a tecla ESC."
+
+#: apps/io.ox/backbone/mini-views/datepicker.js module:io.ox/core
+msgid "Time"
+msgstr "Tempo"
+
+#: apps/io.ox/backbone/mini-views/datepicker.js module:io.ox/core
+#: apps/io.ox/backbone/validation.js
+#: apps/io.ox/mail/mailfilter/settings/filter/view-form.js
+#: module:io.ox/settings
+msgid "Please enter a valid date"
+msgstr "Insira uma data válida"
+
+#: apps/io.ox/backbone/mini-views/help.js module:io.ox/core
+msgid "Online help"
+msgstr "Ajuda online"
+
 #. Really delete portal widget - in contrast to "just disable"
 #: apps/io.ox/backbone/mini-views/listutils.js module:io.ox/core
 #: apps/io.ox/calendar/actions.js module:io.ox/calendar
@@ -106,37 +135,27 @@
 #: apps/plugins/administration/resources/settings/toolbar.js
 msgid "Edit"
 msgstr "Editar"
->>>>>>> c9c1e7e4
-
-#: apps/io.ox/core/attachments/view.js module:io.ox/core
-msgid "%1$d attachment"
-msgid_plural "%1$d attachments"
-msgstr[0] "%1$d anexo"
-msgstr[1] "%1$d anexos"
-
-#. %1$d and %2$d are both numbers; usually > 100; never singular
-#: apps/io.ox/contacts/addressbook/popup.js module:io.ox/contacts
-msgid "%1$d contacts found. This list is limited to %2$d items."
-msgstr "%1$d contatos encontrados. Esta lista é limitada em %2$d itens."
-
-#. estimated upload duration
-#: apps/io.ox/files/upload/main.js module:io.ox/files
-msgid "%1$d day"
-msgid_plural "%1$d days"
-msgstr[0] "%1$d dia"
-msgstr[1] "%1$d dias"
-
-#. General duration (nominative case): X days, Y hours and Z minutes
-#. %1$d is the number of days
-#. %2$s is the text for the remainder of the last day
-#: apps/io.ox/core/date.js module:io.ox/core
+
+#: apps/io.ox/backbone/mini-views/listutils.js module:io.ox/core
+#: apps/io.ox/mail/mailfilter/settings/filter/view-form.js
+#: module:io.ox/settings
+msgid "Process subsequent rules"
+msgstr "Processar regras subsequentes"
+
+#: apps/io.ox/backbone/mini-views/quota.js module:io.ox/core
+msgid "unlimited"
+msgstr "ilimitado"
+
+#: apps/io.ox/backbone/mini-views/quota.js module:io.ox/core
+#: apps/io.ox/core/viewer/views/sidebar/fileversionsview.js
+#: module:io.ox/core/viewer apps/io.ox/mail/util.js
+msgid "unknown"
+msgstr "desconhecido"
+
+#. %1$s is the storagespace in use
+#. %2$s is the max storagespace
+#: apps/io.ox/backbone/mini-views/quota.js module:io.ox/core
 #, c-format
-<<<<<<< HEAD
-msgid "%1$d day, %2$s"
-msgid_plural "%1$d days, %2$s"
-msgstr[0] "%1$d dia, %2$s"
-msgstr[1] "%1$d dias, %2$s"
-=======
 msgid "%1$s of %2$s"
 msgstr "%1$s de %2$s"
 
@@ -399,41 +418,23 @@
 #: apps/io.ox/calendar/actions/acceptdeny.js module:io.ox/calendar
 msgid "Please comment your confirmation status."
 msgstr "Comente seu status de confirmação."
->>>>>>> c9c1e7e4
-
-#. Reminder (objective case): in X days, Y hours and Z minutes
-#. %1$d is the number of days
-#. %2$s is the text for the remainder of the last day
-#: apps/io.ox/core/date.js module:io.ox/core
-#, c-format
-msgctxt "in"
-msgid "%1$d day, %2$s"
-msgid_plural "%1$d days, %2$s"
-msgstr[0] "%1$d dia, %2$s"
-msgstr[1] "%1$d dias, %2$s"
-
-#: apps/plugins/portal/recentfiles/register.js module:plugins/portal
-msgid "%1$d files has been changed recently"
-msgstr "%1$d arquivos foram alterados recentemente"
-
-#. estimated upload duration
-#: apps/io.ox/files/upload/main.js module:io.ox/files
-msgid "%1$d hour"
-msgid_plural "%1$d hours"
-msgstr[0] "%1$d hora"
-msgstr[1] "%1$d horas"
-
-<<<<<<< HEAD
-#. General duration (nominative case): X hours and Y minutes
-#. %1$d is the number of hours
-#. %2$s is the text for the remainder of the last hour
-#: apps/io.ox/core/date.js module:io.ox/core
-#, c-format
-msgid "%1$d hour and %2$s"
-msgid_plural "%1$d hours and %2$s"
-msgstr[0] "%1$d hora e %2$s"
-msgstr[1] "%1$d horas e %2$s"
-=======
+
+#: apps/io.ox/calendar/actions/acceptdeny.js module:io.ox/calendar
+#: apps/io.ox/calendar/invitations/register.js module:io.ox/calendar/main
+#: apps/plugins/portal/xing/register.js module:plugins/portal
+msgid "Accept"
+msgstr "Aceitar"
+
+#: apps/io.ox/calendar/actions/acceptdeny.js module:io.ox/calendar
+#: apps/io.ox/calendar/invitations/register.js module:io.ox/calendar/main
+msgid "Tentative"
+msgstr "Provisório"
+
+#: apps/io.ox/calendar/actions/acceptdeny.js module:io.ox/calendar
+#: apps/io.ox/calendar/invitations/register.js module:io.ox/calendar/main
+msgid "Decline"
+msgstr "Recusar"
+
 #: apps/io.ox/calendar/actions/acceptdeny.js module:io.ox/calendar
 #: apps/io.ox/calendar/edit/main.js module:io.ox/calendar/edit/main
 #: apps/io.ox/calendar/month/perspective.js
@@ -442,1119 +443,19 @@
 #: module:plugins/notifications
 msgid "Ignore conflicts"
 msgstr "Ignorar conflitos"
->>>>>>> c9c1e7e4
-
-#. Reminder (objective case): in X hours and Y minutes
-#. %1$d is the number of hours
-#. %2$s is the text for the remainder of the last hour
-#: apps/io.ox/core/date.js module:io.ox/core
-#, c-format
-msgctxt "in"
-msgid "%1$d hour and %2$s"
-msgid_plural "%1$d hours and %2$s"
-msgstr[0] "%1$d hora e %2$s"
-msgstr[1] "%1$d horas e %2$s"
-
-#. %1$d is the number of members
-#: apps/plugins/administration/groups/settings/pane.js module:io.ox/core
-msgid "%1$d member"
-msgid_plural "%1$d members"
-msgstr[0] "%1$d membro"
-msgstr[1] "%1$d membros"
-
-#: apps/io.ox/mail/threadview.js module:io.ox/mail
-msgid "%1$d messages in this conversation"
-msgstr "%1$d mensagens nesta conversa"
-
-#: apps/io.ox/mail/main.js module:io.ox/mail
-msgid "%1$d messages selected"
-msgstr "%1$d mensagens selecionadas"
-
-#. estimated upload duration
-#: apps/io.ox/files/upload/main.js module:io.ox/files
-msgid "%1$d minute"
-msgid_plural "%1$d minutes"
-msgstr[0] "%1$d minuto"
-msgstr[1] "%1$d minutos"
-
-#. %1$d number of notifications in notification area
-#: apps/io.ox/core/notifications/badgeview.js module:io.ox/core
-#, fuzzy, c-format
-#| msgid "You have %1$d notification."
-#| msgid_plural "You have %1$d notifications."
-msgid "%1$d notification."
-msgid_plural "%1$d notifications."
-msgstr[0] "Você tem %1$d notificação."
-msgstr[1] "Você tem %1$d notificações."
-
-#. text of a presentation slide caption
-#. Example result: "1 of 10"
-#. %1$d is the slide index of the current
-#. %2$d is the total slide count
-#: apps/io.ox/presenter/views/presentationview.js module:io.ox/presenter
-msgid "%1$d of %2$d"
-msgstr "%1$d de %2$d"
-
-#. information about position of the current item in viewer
-#. this will only be shown for more than one item
-#. %1$d - position of current item
-#. %2$d - total amount of items
-#. %2$d - total amount of item
-#: apps/io.ox/core/viewer/views/displayerview.js module:io.ox/core
-msgid "%1$d of %2$d item"
-msgid_plural "%1$d of %2$d items"
-msgstr[0] "%1$d de %2$d item"
-msgstr[1] "%1$d de %2$d itens"
-
-#. estimated upload duration
-#: apps/io.ox/files/upload/main.js module:io.ox/files
-msgid "%1$d second"
-msgid_plural "%1$d seconds"
-msgstr[0] "%1$d segundo"
-msgstr[1] "%1$d segundos"
-
-#. This is a short version of "x messages selected", will be used in mobile mail list view
-#: apps/io.ox/mail/main.js module:io.ox/mail
-msgid "%1$d selected"
-msgstr "%1$d selecionado"
-
-#. %1$d number of notifications
-#: apps/plugins/notifications/mail/register.js module:plugins/notifications
-msgid "%1$d unread mails"
-msgstr "%1$d e-mails não lidos"
-
-#. estimated upload duration
-#: apps/io.ox/files/upload/main.js module:io.ox/files
-msgid "%1$d week"
-msgid_plural "%1$d weeks"
-msgstr[0] "%1$d semana"
-msgstr[1] "%1$d semanas"
-
-#. Format of addresses
-#. %1$s is the street
-#. %2$s is the postal code
-#. %3$s is the city
-#. %4$s is the state
-#. %5$s is the country
-#: apps/io.ox/contacts/edit/view-form.js module:io.ox/contacts
-#: apps/io.ox/contacts/view-detail.js apps/plugins/halo/xing/register.js
-#: module:plugins/portal
+
+#: apps/io.ox/calendar/actions/acceptdeny.js module:io.ox/calendar
 msgid ""
-"%1$s\n"
-"%2$s %3$s\n"
-"%4$s\n"
-"%5$s"
+"Do you want to confirm the whole series or just one appointment within the "
+"series?"
 msgstr ""
-"%1$s\n"
-"%2$s %3$s\n"
-"%4$s\n"
-"%5$s"
-
-#: apps/io.ox/settings/main.js module:io.ox/core
-msgid "%1$s %2$s"
-msgstr "%1$s %2$s"
-
-#. Name in mail addresses
-#. %1$s is the first name
-#. %2$s is the last name
-#: apps/io.ox/contacts/util.js module:io.ox/contacts
-msgctxt "mail address"
-msgid "%1$s %2$s"
-msgstr "%1$s %2$s"
-
-#. Title of the browser window
-#. %1$s is the name of the page, e.g. OX App Suite
-#. %2$s is the title of the active app, e.g. Calendar
-#: apps/io.ox/core/desktop.js module:io.ox/core
-msgctxt "window title"
-msgid "%1$s %2$s"
-msgstr "%1$s %2$s"
-
-#. add confirmation status behind appointment title
-#. %1$s = apppintment title
-#: apps/io.ox/calendar/month/view.js module:io.ox/calendar
-#: apps/io.ox/calendar/week/view.js
-#, c-format
-msgid "%1$s (Tentative)"
-msgstr "%1$s (provisório)"
-
-#. screenreader label for main toolbar
-#: apps/io.ox/backbone/mini-views/toolbar.js module:io.ox/core
-msgid "%1$s Toolbar"
-msgstr "Barra de ferramentas %1$s"
-
-#. %1$s is the employee position or status, e.g. student
-#. %2$s is the employer name, e.g. University of Meinerzhagen-Valbert
-#: apps/plugins/halo/xing/register.js module:plugins/portal
-msgid "%1$s at %2$s"
-msgstr "%1$s em %2$s"
-
-#. %1$s is the name of the inputfield (To, CC, BCC)
-#: apps/io.ox/mail/compose/extensions.js module:io.ox/mail
-msgid ""
-"%1$s autocomplete token field. Use left and right Arrowkeys to navigate "
-"between the tokens"
-msgstr ""
-
-#. We do not know the gender of the user and therefore, it is impossible to write e.g. '%1$s changed her status'.
-#. But you could use '%1$s changes his/her status' depending on the language.
-#. %1$s the name of the user which changed his/her status
-#: apps/plugins/portal/xing/activities.js module:plugins/portal
-msgid "%1$s changed the status:"
-msgstr "%1$s alterou o status:"
-
-#. %1$s progress of currently uploaded files in percent
-#: apps/io.ox/files/upload/main.js module:io.ox/files
-#: apps/io.ox/files/upload/view.js
-msgid "%1$s completed"
-msgstr "%1$s completo"
-
-#: apps/plugins/portal/xing/activities.js module:plugins/portal
-msgid "%1$s has a new contact:"
-msgstr "%1$s tem um novo contato:"
-
-#. message text of a presentation end alert
-#. %1$d is the presenter name
-#: apps/io.ox/presenter/views/notification.js module:io.ox/presenter
-msgid "%1$s has ended the presentation."
-msgstr "%1$s finalizou a apresentação."
-
-#: apps/plugins/portal/xing/activities.js module:plugins/portal
-msgid "%1$s has new contacts:"
-msgstr "%1$s tem novos contatos:"
-
-#. message text of of a presentation start alert
-#. %1$d is the presenter name
-#: apps/io.ox/presenter/views/notification.js module:io.ox/presenter
-msgid "%1$s has started the presentation."
-msgstr "%1$s iniciou a apresentação."
-
-#: apps/plugins/portal/linkedIn/register.js module:plugins/portal
-msgid "%1$s is a new contact"
-msgstr "%1$s é um novo contato"
-
-#: apps/plugins/portal/linkedIn/register.js module:plugins/portal
-msgid "%1$s is now connected with %2$s"
-msgstr "%1$s está agora conectado com %2$s"
-
-#. number of selected item
-#. %1$s is the number surrounded by a tag
-#: apps/io.ox/core/commons.js module:io.ox/core
-msgid "%1$s item selected"
-msgid_plural "%1$s items selected"
-msgstr[0] "%1$s item selecionado"
-msgstr[1] "%1$s itens selecionados"
-
-#: apps/io.ox/backbone/mini-views/settings-list-view.js module:io.ox/core
-msgid "%1$s moved to position %2$s of %3$s"
-msgstr "%1$s foi movido para a posição %2$s de %3$s"
-
-#. %1$s is the storagespace in use
-#. %2$s is the max storagespace
-#: apps/io.ox/backbone/mini-views/quota.js module:io.ox/core
-#, c-format
-msgid "%1$s of %2$s"
-msgstr "%1$s de %2$s"
-
-#: apps/plugins/portal/xing/activities.js module:plugins/portal
-msgid "%1$s posted a link:"
-msgstr "%1$s postou um link:"
-
-#: apps/plugins/portal/xing/activities.js module:plugins/portal
-msgid "%1$s posted a new activity:"
-msgstr "%1$s postou uma nova atividade:"
-
-#: apps/plugins/portal/xing/activities.js module:plugins/portal
-msgid "%1$s recommends this link:"
-msgstr "%1$s recomenda este link:"
-
-#. date intervals for screenreaders
-#. please keep the 'to' do not use dashes here because this text will be spoken by the screenreaders
-#. %1$s is the start date
-#. %2$s is the end date
-#: apps/io.ox/calendar/util.js module:io.ox/calendar
-#, c-format
-msgid "%1$s to %2$s"
-msgstr "%1$s até %2$s"
-
-#. We do not know the gender of the user and therefore, it is impossible to write e.g. '%1$s changed her profile:'.
-#. But you could use '%1$s changes his/her profile:' depending on the language.
-#. %1$s the name of the user which changed his/her profile
-#: apps/plugins/portal/xing/activities.js module:plugins/portal
-msgid "%1$s updated the profile:"
-msgstr "%1$s atualizou o perfil:"
-
-#: apps/plugins/portal/xing/activities.js module:plugins/portal
-msgid "%1$s updated their profile:"
-msgstr "%1$s atualizou seu perfil:"
-
-#. %1$s is the folder owner
-#. %2$s is the folder title
-#: apps/io.ox/core/folder/api.js module:io.ox/core
-msgid "%1$s: %2$s"
-msgstr "%1$s: %2$s"
-
-#. Name without title
-#. %1$s is the first name
-#. %2$s is the last name
-#: apps/io.ox/contacts/util.js module:io.ox/contacts
-msgid "%2$s, %1$s"
-msgstr "%2$s, %1$s"
-
-#. Name with title
-#. %1$s is the first name
-#. %2$s is the last name
-#. %3$s is the title
-#: apps/io.ox/contacts/util.js module:io.ox/contacts
-msgid "%3$s %2$s, %1$s"
-msgstr "%3$s %2$s, %1$s"
-
-#. General duration (nominative case): X days
-#. %d is the number of days
-#: apps/io.ox/calendar/util.js module:io.ox/calendar apps/io.ox/core/date.js
-#: module:io.ox/core
-#, c-format
-msgid "%d day"
-msgid_plural "%d days"
-msgstr[0] "%d dia"
-msgstr[1] "%d dias"
-
-#. Reminder (objective case): in X days
-#. %d is the number of days
-#: apps/io.ox/core/date.js module:io.ox/core
-#, c-format
-msgctxt "in"
-msgid "%d day"
-msgid_plural "%d days"
-msgstr[0] "%d dia"
-msgstr[1] "%d dias"
-
-#. General duration (nominative case): X hours
-#. %d is the number of hours
-#: apps/io.ox/core/date.js module:io.ox/core
-#, c-format
-msgid "%d hour"
-msgid_plural "%d hours"
-msgstr[0] "%d hora"
-msgstr[1] "%d horas"
-
-#. Reminder (objective case): in X hours
-#. %d is the number of hours
-#: apps/io.ox/core/date.js module:io.ox/core
-#, c-format
-msgctxt "in"
-msgid "%d hour"
-msgid_plural "%d hours"
-msgstr[0] "%d hora"
-msgstr[1] "%d horas"
-
-#. General duration (nominative case): X minutes
-#. %d is the number of minutes
-#: apps/io.ox/calendar/settings/pane.js module:io.ox/calendar
-#: apps/io.ox/core/date.js module:io.ox/core
-#, c-format
-msgid "%d minute"
-msgid_plural "%d minutes"
-msgstr[0] "%d minuto"
-msgstr[1] "%d minutos"
-
-#. Reminder (objective case): in X minutes
-#. %d is the number of minutes
-#: apps/io.ox/core/date.js module:io.ox/core
-#, c-format
-msgctxt "in"
-msgid "%d minute"
-msgid_plural "%d minutes"
-msgstr[0] "%d minuto"
-msgstr[1] "%d minutos"
-
-#. General duration (nominative case): X weeks
-#. %d is the number of weeks
-#: apps/io.ox/core/date.js module:io.ox/core
-#, c-format
-msgid "%d week"
-msgid_plural "%d weeks"
-msgstr[0] "%d semana"
-msgstr[1] "%d semanas"
-
-#. Reminder (objective case): in X weeks
-#. %d is the number of weeks
-#: apps/io.ox/core/date.js module:io.ox/core
-#, c-format
-msgctxt "in"
-msgid "%d week"
-msgid_plural "%d weeks"
-msgstr[0] "%d semana"
-msgstr[1] "%d semanas"
-
-#: apps/io.ox/core/settings/downloads/pane.js module:io.ox/core
-msgid "%s client for Android"
-msgstr "Cliente %s para Android"
-
-#: apps/io.ox/core/settings/downloads/pane.js module:io.ox/core
-msgid "%s client for Mac OS"
-msgstr "Cliente %s para Mac OS"
-
-#: apps/io.ox/core/settings/downloads/pane.js module:io.ox/core
-msgid "%s client for Windows"
-msgstr "Cliente %s para Windows"
-
-#: apps/io.ox/core/settings/downloads/pane.js module:io.ox/core
-msgid "%s client for Windows (Installation via the OX Updater)"
-msgstr "Cliente %s para Windows (instalação via OX Updater)"
-
-#: apps/io.ox/core/settings/downloads/pane.js module:io.ox/core
-msgid "%s client for iOS"
-msgstr "Cliente %s para iOS"
-
-#: apps/plugins/portal/oxdriveclients/register.js module:plugins/portal
-msgid "%s is also available for other platforms:"
-msgstr "%s está disponível também para outras plataformas:"
-
-#: apps/io.ox/files/share/permissions.js module:io.ox/core
-msgid "(Read and write)"
-msgstr "(Leitura e escrita)"
-
-#: apps/io.ox/files/share/permissions.js module:io.ox/core
-msgid "(Read only)"
-msgstr "(Somente leitura)"
-
-#: apps/io.ox/files/share/permissions.js module:io.ox/core
-msgid "(Read, write, and delete)"
-msgstr "(Leitura, escrita e exclusão)"
-
-#: apps/io.ox/core/main.js module:io.ox/core
-#, fuzzy
-#| msgid "Current Date"
-msgid "(current app)"
-msgstr "Data atual"
-
-#: apps/io.ox/mail/compose/extensions.js module:io.ox/mail
-msgid "1 day"
-msgstr "1 dia"
-
-#: apps/plugins/portal/recentfiles/register.js module:plugins/portal
-msgid "1 file has been changed recently"
-msgstr "1 arquivo foi alterado recentemente"
-
-#: apps/io.ox/core/tk/list-dnd.js module:io.ox/core
-#: apps/io.ox/core/tk/selection.js
-msgid "1 item"
-msgid_plural "%1$d items"
-msgstr[0] "1 item"
-msgstr[1] "%1$d itens"
-
-#: apps/io.ox/mail/settings/pane.js module:io.ox/mail
-msgid "1 minute"
-msgstr "1 minuto"
-
-#: apps/io.ox/mail/compose/extensions.js module:io.ox/mail
-msgid "1 month"
-msgstr "1 mês"
-
-#: apps/io.ox/mail/compose/extensions.js module:io.ox/mail
-msgid "1 week"
-msgstr "1 semana"
-
-#: apps/io.ox/mail/compose/extensions.js module:io.ox/mail
-msgid "1 year"
-msgstr "1 ano"
-
-#: apps/io.ox/core/settings/pane.js module:io.ox/core
-#: apps/io.ox/mail/settings/pane.js module:io.ox/mail
-msgid "10 minutes"
-msgstr "10 minutos"
-
-#. Quota maxed out; 100%
-#: apps/io.ox/backbone/mini-views/quota.js module:io.ox/core
-msgid "100%"
-msgstr "100%"
-
-#: apps/io.ox/core/settings/pane.js module:io.ox/core
-msgid "15 minutes"
-msgstr "15 minutos"
-
-#: apps/io.ox/mail/settings/pane.js module:io.ox/mail
-msgid "3 minutes"
-msgstr "3 minutos"
-
-#: apps/io.ox/mail/compose/extensions.js module:io.ox/mail
-msgid "3 months"
-msgstr "3 meses"
-
-#: apps/io.ox/core/settings/pane.js module:io.ox/core
-msgid "30 minutes"
-msgstr "30 minutos"
-
-#: apps/io.ox/core/settings/pane.js module:io.ox/core
-#: apps/io.ox/mail/settings/pane.js module:io.ox/mail
-msgid "5 minutes"
-msgstr "5 minutos"
-
-#: apps/io.ox/mail/compose/extensions.js module:io.ox/mail
-msgid "6 months"
-msgstr "6 meses"
-
-#: apps/io.ox/presenter/errormessages.js module:io.ox/presenter
-msgid ""
-"A general error occurred. Please try to reload the document. In case this "
-"does not help, please contact your system administrator."
-msgstr ""
-"Ocorreu um erro geral. Tente recarregar o documento. No caso disto não "
-"ajudar, contate seu administrador do sistema."
-
-#: apps/io.ox/presenter/errormessages.js module:io.ox/presenter
-msgid ""
-"A general file storage error occurred. Please try to reload the document. In "
-"case this does not help, please contact your system administrator."
-msgstr ""
-"Ocorreu um erro de armazenamento de arquivos geral. Tente recarregar o "
-"documento. No caso disto não ajudar, contate seu administrador do sistema."
-
-#: apps/io.ox/presenter/errormessages.js module:io.ox/presenter
-msgid ""
-"A general network error occurred. Please contact your system administrator."
-msgstr "Ocorreu um erro de rede geral. Contate seu administrador do sistema."
-
-#: apps/io.ox/presenter/errormessages.js module:io.ox/presenter
-msgid ""
-"A general network error occurred. Please try to reload the document. In case "
-"this does not help, please contact your system administrator."
-msgstr ""
-"Ocorreu um erro de rede geral. Tente recarregar o documento. No caso disto "
-"não ajudar, contate seu administrador do sistema."
-
-#: apps/io.ox/core/folder/actions/add.js module:io.ox/core
-msgid ""
-"A public folder is used for content that is of common interest for all "
-"users. To allow other users to read or edit the contents, you have to set "
-"the respective permissions for the public folder."
-msgstr ""
-"Uma pasta pública é usada para conteúdo que é de interesse comum de todos "
-"osusuários. Para permitir que outros usuários leiam ou editem o conteúdo, "
-"você tem que definiras respectivas permissões para a pasta pública."
-
-#. read receipt; German "Lesebestätigung"
-#: apps/io.ox/mail/common-extensions.js module:io.ox/mail
-msgid "A read receipt has been sent"
-msgstr "Uma confirmação de leitura foi enviada"
-
-#: apps/io.ox/core/sub/settings/pane.js module:io.ox/core/sub
-msgid ""
-"A refresh takes some time, so please be patient, while the refresh runs in "
-"the background. Only one refresh per subscription and per session is allowed."
-msgstr ""
-"A atualização leva algum tempo, seja paciente, enquanto a atualização é "
-"executada em segundo plano. Apenas uma atualização por inscrição e por "
-"sessão é permitida."
-
-#: apps/io.ox/tasks/actions/doneUndone.js module:io.ox/tasks
-msgid "A severe error occurred!"
-msgstr "Ocorreu um erro grave!"
-
-#: apps/io.ox/core/main.js module:io.ox/core
-msgid "About"
-msgstr "Sobre"
-
-#: apps/io.ox/calendar/edit/extensions.js module:io.ox/calendar/edit/main
-#: apps/io.ox/calendar/util.js module:io.ox/calendar
-msgid "Absent"
-msgstr "Ausente"
-
+"Deseja confirmar a série inteira ou apenas um compromisso dentro da série?"
+
+#. Use singular in this context
 #: apps/io.ox/calendar/actions/acceptdeny.js module:io.ox/calendar
-#: apps/io.ox/calendar/invitations/register.js module:io.ox/calendar/main
-#: apps/plugins/portal/xing/register.js module:plugins/portal
-msgid "Accept"
-msgstr "Aceitar"
-
-#: apps/plugins/notifications/calendar/register.js
-#: module:plugins/notifications
-msgid "Accept / Decline"
-msgstr "Aceitar / recusar"
-
-#: apps/io.ox/calendar/invitations/register.js module:io.ox/calendar/main
-msgid "Accept changes"
-msgstr "Aceitar alterações"
-
-#: apps/plugins/notifications/calendar/register.js
-#: module:plugins/notifications apps/plugins/notifications/tasks/register.js
-msgid "Accept invitation"
-msgstr "Convite aceito"
-
-#: apps/plugins/notifications/calendar/register.js
-#: module:plugins/notifications apps/plugins/notifications/tasks/register.js
-msgid "Accept/Decline"
-msgstr "Aceitar/recusar"
-
-#: apps/io.ox/calendar/print.js module:io.ox/calendar
-#: apps/io.ox/tasks/print.js module:io.ox/tasks
-msgid "Accepted"
-msgstr "Aceito"
-
-#: apps/io.ox/files/guidance/main.js module:io.ox/files
-msgctxt "help"
-msgid "Accessing Files with WebDAV"
-msgstr "Acessando arquivos com o WebDAV"
-
-#: apps/io.ox/core/folder/api.js module:io.ox/core
-msgid "Accessing global address book is not permitted"
-msgstr "Acesso ao catálogo de endereços global não é permitido"
-
-#: apps/io.ox/core/sub/subscriptions.js module:io.ox/core/sub
-#: apps/plugins/portal/mail/register.js module:plugins/portal
-msgid "Account"
-msgstr "Conta"
-
-#: apps/io.ox/oauth/settings.js module:io.ox/settings
-msgid "Account Settings"
-msgstr "Configurações da conta"
-
-#: apps/io.ox/mail/accounts/settings.js module:io.ox/mail/accounts/settings
-#: apps/io.ox/oauth/keychain.js module:io.ox/core
-msgid "Account added successfully"
-msgstr "Conta adicionada com sucesso"
-
-#: apps/io.ox/oauth/keychain.js module:io.ox/core
-msgid "Account could not be added"
-msgstr "Conta não pode ser adicionada"
-
-#: apps/io.ox/mail/accounts/view-form.js module:io.ox/settings
-msgid "Account name"
-msgstr "Nome da conta"
-
-#: apps/io.ox/mail/accounts/view-form.js module:io.ox/settings
-msgid "Account settings"
-msgstr "Configurações da conta"
-
-#: apps/io.ox/mail/accounts/settings.js module:io.ox/mail/accounts/settings
-msgid ""
-"Account settings could not be saved. Please take a look at the annotations "
-"in the form. "
-msgstr ""
-"Configurações de conta não podem ser salvas. Dê uma olhada nas anotações no "
-"formulário."
-
-#: apps/io.ox/mail/accounts/view-form.js module:io.ox/settings
-msgid "Account updated"
-msgstr "Conta atualizada"
-
-#: apps/io.ox/find/extensions-api.js module:io.ox/core
-#: apps/io.ox/settings/accounts/settings/pane.js
-#: module:io.ox/settings/accounts apps/io.ox/settings/main.js
-msgid "Accounts"
-msgstr "Contas"
-
-#: apps/io.ox/calendar/mobile-toolbar-actions.js module:io.ox/calendar
-#: apps/io.ox/contacts/mobile-toolbar-actions.js module:io.ox/mail
-#: apps/io.ox/core/extPatterns/links.js module:io.ox/core
-#: apps/io.ox/core/main.js apps/io.ox/files/mobile-toolbar-actions.js
-#: apps/io.ox/files/share/permissions.js apps/io.ox/mail/detail/view.js
-#: apps/io.ox/mail/mailfilter/settings/filter/view-form.js
-#: module:io.ox/settings apps/io.ox/mail/mobile-toolbar-actions.js
-#: apps/io.ox/tasks/mobile-toolbar-actions.js module:io.ox/tasks
-msgid "Actions"
-msgstr "Ações"
-
-#. screenreader label for main toolbar
-#: apps/io.ox/backbone/mini-views/toolbar.js module:io.ox/core
-msgid "Actions. Use cursor keys to navigate."
-msgstr "Ações. Use a tecla do cursor para navegar."
-
-#: apps/io.ox/tasks/edit/view-template.js module:io.ox/tasks/edit
-#: apps/io.ox/tasks/print.js module:io.ox/tasks
-#: apps/io.ox/tasks/view-detail.js
-msgid "Actual costs"
-msgstr "Custos atuais"
-
-#: apps/io.ox/tasks/edit/view-template.js module:io.ox/tasks/edit
-#: apps/io.ox/tasks/print.js module:io.ox/tasks
-#: apps/io.ox/tasks/view-detail.js
-msgid "Actual duration in minutes"
-msgstr "Duração atual em minutos"
-
-#: apps/io.ox/calendar/settings/timezones/favorite-view.js
-#: module:io.ox/calendar apps/io.ox/core/folder/actions/add.js
-#: module:io.ox/core apps/io.ox/mail/accounts/settings.js
-#: module:io.ox/mail/accounts/settings apps/io.ox/mail/compose/extensions.js
-#: module:io.ox/mail
-msgid "Add"
-msgstr "Adicionar"
-
-#. %1$s is the account name like Dropbox, Google Drive, or OneDrive
-#: apps/io.ox/files/actions/add-storage-account.js module:io.ox/files
-msgid "Add %1$s account"
-msgstr "Adicionar conta %1$s"
-
-#: apps/io.ox/core/viewer/views/sidebar/filedescriptionview.js
-#: module:io.ox/core/viewer
-msgid "Add a description"
-msgstr "Adicionar uma descrição"
-
-#: apps/io.ox/settings/accounts/settings/pane.js
-#: module:io.ox/settings/accounts
-msgid "Add account"
-msgstr "Adicionar conta"
-
-#: apps/io.ox/mail/mailfilter/settings/filter/view-form.js
-#: module:io.ox/settings
-msgid "Add action"
-msgstr "Adicionar uma ação"
-
-#: apps/io.ox/core/folder/actions/add.js module:io.ox/core
-msgid "Add as public calendar"
-msgstr "Adicionar como calendário público"
-
-#: apps/io.ox/core/folder/actions/add.js module:io.ox/core
-msgid "Add as public folder"
-msgstr "Adicionar como pasta pública"
-
-#: apps/io.ox/core/tk/attachments.js module:io.ox/core
-#: apps/io.ox/mail/compose/extensions.js module:io.ox/mail
-msgid "Add attachments"
-msgstr "Adicionar anexos"
-
-#: apps/io.ox/mail/mailfilter/settings/filter/view-form.js
-#: module:io.ox/settings
-msgid "Add condition"
-msgstr "Adicionar condição"
-
-#: apps/io.ox/contacts/actions.js module:io.ox/contacts
-#: apps/io.ox/contacts/distrib/create-dist-view.js
-msgid "Add contact"
-msgstr "Adicionar contato"
-
-#: apps/io.ox/contacts/actions.js module:io.ox/contacts
-msgid "Add distribution list"
-msgstr "Adicionar lista de distribuição"
-
-#: apps/io.ox/files/filepicker.js module:io.ox/files
-msgid "Add files"
-msgstr "Adicionar arquivos"
-
-#: apps/io.ox/core/tk/attachments.js module:io.ox/core
-#: apps/io.ox/mail/compose/extensions.js module:io.ox/mail
-msgid "Add from Drive"
-msgstr "Adicionar do Drive"
-
-#: apps/io.ox/files/actions.js module:io.ox/files
-#: apps/io.ox/mail/compose/extensions.js module:io.ox/mail
-msgid "Add local file"
-msgstr "Adicionar arquivo local"
-
-#: apps/io.ox/core/folder/extensions.js module:io.ox/core
-#: apps/io.ox/mail/accounts/settings.js module:io.ox/mail/accounts/settings
-#: apps/io.ox/mail/folderview-extensions.js module:io.ox/mail
-msgid "Add mail account"
-msgstr "Adicionar conta de e-mail"
-
-#: apps/io.ox/core/sub/subscriptions.js module:io.ox/core/sub
-msgid "Add new account"
-msgstr "Adicionar nova conta"
-
-#: apps/io.ox/core/folder/actions/add.js module:io.ox/core
-#: apps/io.ox/core/folder/extensions.js
-msgid "Add new calendar"
-msgstr "Adicionar novo calendário"
-
-#: apps/io.ox/core/folder/actions/add.js module:io.ox/core
-#: apps/io.ox/core/folder/contextmenu.js apps/io.ox/core/folder/extensions.js
-#: apps/io.ox/files/actions.js module:io.ox/files
-msgid "Add new folder"
-msgstr "Adicionar nova pasta"
-
-#: apps/io.ox/core/sub/subscriptions.js module:io.ox/core/sub
-msgid "Add new folder for this subscription"
-msgstr "Adicionar nova pasta para essa inscrição"
-
-#: apps/io.ox/calendar/invitations/register.js module:io.ox/calendar/main
-msgid "Add new participant"
-msgstr "Adicionar novo participante"
-
-#: apps/io.ox/mail/mailfilter/settings/filter.js module:io.ox/mail
-msgid "Add new rule"
-msgstr "Adicionar nova regra"
-
-#: apps/io.ox/mail/settings/signatures/settings/pane.js module:io.ox/mail
-msgid "Add new signature"
-msgstr "Adicionar nova assinatura"
-
-#. Please translate like "take a note", "Notiz" in German, for example.
-#. more like "to notice" than "to notify".
-#: apps/io.ox/files/actions.js module:io.ox/files
-msgid "Add note"
-msgstr "Adicionar nota"
-
-#: apps/plugins/xing/main.js module:plugins/portal
-msgid "Add on %s"
-msgstr "Adicionar em %s"
-
-#: apps/io.ox/participants/add.js module:io.ox/core
-msgid "Add participant/resource"
-msgstr "Adicionar participante/recurso"
-
-#: apps/io.ox/files/share/permissions.js module:io.ox/core
-msgid "Add people"
-msgstr "Adicionar pessoas"
-
-#: apps/io.ox/files/share/wizard.js module:io.ox/files
-msgid "Add recipients ..."
-msgstr "Adicionar destinatários ..."
-
-#: apps/io.ox/mail/settings/signatures/settings/pane.js module:io.ox/mail
-msgid "Add signature"
-msgstr "Adicionar assinatura"
-
-#: apps/io.ox/mail/settings/signatures/settings/pane.js module:io.ox/mail
-msgid "Add signature above quoted text"
-msgstr "Adicionar a assinatura acima do texto citado"
-
-#: apps/io.ox/mail/settings/signatures/settings/pane.js module:io.ox/mail
-msgid "Add signature below quoted text"
-msgstr "Adicionar a assinatura abaixo do texto citado"
-
-#: apps/io.ox/core/folder/extensions.js module:io.ox/core
-#: apps/io.ox/files/actions/add-storage-account.js module:io.ox/files
-msgid "Add storage account"
-msgstr "Adicionar conta de armazenamento"
-
-#: apps/io.ox/mail/compose/actions/send.js module:io.ox/mail
-msgid "Add subject"
-msgstr "Adicionar assunto"
-
-#: apps/io.ox/calendar/settings/timezones/favorite-view.js
-#: module:io.ox/calendar
-msgid "Add timezone"
-msgstr "Adicionar fuso horário"
-
-#: apps/io.ox/contacts/actions.js module:io.ox/contacts
-#: apps/io.ox/mail/actions.js module:io.ox/mail
-msgid "Add to address book"
-msgstr "Adicionar ao catálogo de endereço"
-
-#: apps/io.ox/mail/actions.js module:io.ox/mail
-msgid "Add to calendar"
-msgstr "Adicionar ao calendário"
-
-#: apps/io.ox/core/folder/favorites.js module:io.ox/core
-msgid "Add to favorites"
-msgstr "Adicionar aos favoritos"
-
-#: apps/io.ox/contacts/actions.js module:io.ox/contacts
-#: apps/io.ox/contacts/toolbar.js apps/io.ox/core/viewer/views/toolbarview.js
-#: module:io.ox/core apps/io.ox/files/actions.js module:io.ox/files
-#: apps/io.ox/files/toolbar.js apps/io.ox/mail/actions.js module:io.ox/mail
-#: apps/io.ox/mail/toolbar.js
-msgid "Add to portal"
-msgstr "Adicionar ao portal"
-
-#: apps/io.ox/core/permissions/permissions.js module:io.ox/core
-msgid "Add user/group"
-msgstr "Adicionar usuário/grupo"
-
-#: apps/io.ox/portal/settings/pane.js module:io.ox/portal
-msgid "Add widget"
-msgstr "Adicionar widget"
-
-#. %1$s is social media name, e.g. Facebook
-#: apps/io.ox/portal/main.js module:io.ox/portal
-msgid "Add your %1$s account"
-msgstr "Adicionar sua conta do %1$s"
-
-#: apps/plugins/portal/linkedIn/register.js module:plugins/portal
-#: apps/plugins/portal/twitter/register.js
-msgid "Add your account"
-msgstr "Adicionar sua conta"
-
-#. %1$s is the display name of an added user or mail recipient
-#. %2$s is the email address of the user or mail recipient
-#: apps/io.ox/core/tk/tokenfield.js module:io.ox/core
-msgid "Added %1$s, %2$s."
-msgstr "Adicionado %1$s, %2$s."
-
-#. %s is a list of filenames separeted by commas
-#. it is used by screenreaders to indicate which files are currently added to the list of attachments
-#: apps/io.ox/mail/compose/extensions.js module:io.ox/mail
-msgid "Added %s to attachments."
-msgstr "Adicionado %s aos anexos."
-
-#: apps/io.ox/core/tk/tokenfield.js module:io.ox/core
-msgid ""
-"Added distribution list %s with %s member. The only member of the "
-"distribution list is %s."
-msgstr ""
-"Adicionada a lista de distribuição %s com %s membro. O único membro da lista "
-"de distribuição é %s."
-
-#: apps/io.ox/core/tk/tokenfield.js module:io.ox/core
-msgid ""
-"Added distribution list %s with %s members. Members of the distribution list "
-"are %s."
-msgstr ""
-"Adicionada a lista de distribuição %s com %s membros. Os membros da lista de "
-"distribuição são %s."
-
-#: apps/io.ox/calendar/invitations/register.js module:io.ox/calendar/main
-msgid "Added the new participant"
-msgstr "Adicionado o novo participante"
-
-#: apps/io.ox/mail/settings/pane.js module:io.ox/mail
-msgid "Additional settings"
-msgstr "Configurações adicionais"
-
-#: apps/io.ox/contacts/settings/pane.js module:io.ox/contacts
-#: apps/io.ox/mail/detail/links.js module:io.ox/mail
-msgid "Address Book"
-msgstr "Catálogo de endereço"
-
-#: apps/io.ox/core/main.js module:io.ox/core apps/io.ox/launchpad/main.js
-#: apps/io.ox/search/view-template.js
-msgctxt "app"
-msgid "Address Book"
-msgstr "Catálogo de endereços"
-
-<<<<<<< HEAD
-#: apps/io.ox/contacts/model.js module:io.ox/contacts
-msgid "Address Business"
-msgstr "Endereço de negócios"
-=======
-#. Used as button label for a navigation action, like the browser back button
-#: apps/io.ox/calendar/main.js module:io.ox/calendar
-#: apps/io.ox/contacts/main.js module:io.ox/contacts
-#: apps/io.ox/core/commons.js module:io.ox/core apps/io.ox/core/tk/wizard.js
-#: apps/io.ox/mail/main.js module:io.ox/mail apps/io.ox/mail/threadview.js
-#: apps/io.ox/tasks/main.js module:io.ox/tasks
-msgid "Back"
-msgstr "Voltar"
->>>>>>> c9c1e7e4
-
-#: apps/io.ox/contacts/model.js module:io.ox/contacts
-msgid "Address Home"
-msgstr "Endereço residencial"
-
-#: apps/io.ox/contacts/model.js module:io.ox/contacts
-msgid "Address Other"
-msgstr "Outro endereço"
-
-#: apps/io.ox/files/util.js module:io.ox/files
-msgid "Adjust"
-msgstr "Ajustar"
-
-#: apps/io.ox/tasks/common-extensions.js module:io.ox/tasks
-msgid "Adjust start date"
-msgstr "Ajustar data de início"
-
-#: apps/io.ox/files/share/permissions.js module:io.ox/core
-msgid "Administrative role"
-msgstr "Função administrativa"
-
-#. Role: all permissions
-#. object permissions - admin role
-#: apps/io.ox/core/permissions/permissions.js module:io.ox/core
-#: apps/io.ox/files/share/permissions.js
-msgid "Administrator"
-msgstr "Administrador"
-
-#: apps/io.ox/files/view-options.js module:io.ox/files
-#: apps/io.ox/find/extensions-api.js module:io.ox/core
-#: apps/io.ox/find/manager/value-model.js
-msgid "All"
-msgstr "Todos"
-
-#. Emojis of SoftBank set.
-#. Japanese: 全絵文字
-#: apps/io.ox/emoji/categories.js module:io.ox/mail/emoji
-msgid "All Emoji"
-msgstr "Todos os emoji"
-
-#: apps/io.ox/find/extensions-api.js module:io.ox/core
-msgid "All Folders"
-msgstr "Todas as pastas"
-
-<<<<<<< HEAD
-#: apps/io.ox/contacts/view-detail.js module:io.ox/contacts
-#: apps/io.ox/core/tk/attachments.js module:io.ox/core
-#: apps/io.ox/mail/toolbar.js module:io.ox/mail
-#: apps/io.ox/tasks/view-detail.js module:io.ox/tasks
-msgid "All attachments"
-msgstr "Todos os anexos"
-
-#: apps/io.ox/calendar/edit/extensions.js module:io.ox/calendar/edit/main
-#: apps/io.ox/tasks/edit/view-template.js module:io.ox/tasks/edit
-msgid "All day"
-msgstr "Todos os dias"
-
-#: apps/io.ox/files/view-options.js module:io.ox/files
-msgid "All files"
-msgstr "Todos os arquivos"
-
-#: apps/io.ox/core/folder/actions/common.js module:io.ox/core
-msgid "All files have been deleted"
-msgstr "Todos os arquivos foram excluídos"
-
-#: apps/io.ox/search/facets/extensions.js module:io.ox/core
-msgid "All folders"
-msgstr "Todas as pastas"
-
-#: apps/io.ox/mail/actions/copyMove.js module:io.ox/mail
-msgid "All future messages from %1$s will be moved to the selected folder."
-=======
-#. %1$s is an upload limit like for example 10mb
-#: apps/io.ox/calendar/model.js module:io.ox/calendar
-#: apps/io.ox/tasks/model.js module:io.ox/tasks
-msgid "Files can not be uploaded, because upload limit of %1$s is exceeded."
->>>>>>> c9c1e7e4
-msgstr ""
-"Todas as mensagens futuras de %1$s serão movidas para a pasta selecionada."
-
-#: apps/io.ox/mail/actions/copyMove.js module:io.ox/mail
-msgid ""
-"All future messages from the senders of the selected mails will be moved to "
-"the selected folder."
-msgstr ""
-"Todas as mensagens futuras dos remetentes dos e-mails selecionados serão "
-"movidas para a pasta selecionada."
-
-#: apps/io.ox/core/folder/actions/common.js module:io.ox/core
-msgid "All messages have been deleted"
-msgstr "Todas as mensagens foram excluídas"
-
-#: apps/io.ox/core/folder/actions/archive.js module:io.ox/core
-msgid "All messages older than %1$d days will be moved to the archive folder"
-msgstr ""
-"Todas as mensagens com mais de %1$d dias serão movidas para a pasta de "
-"arquivo"
-
-#: apps/io.ox/core/folder/api.js module:io.ox/core
-msgid "All my appointments"
-msgstr "Todos os meus compromissos"
-
-<<<<<<< HEAD
-#: apps/io.ox/backbone/mini-views/timezonepicker.js module:io.ox/core
-msgid "All timezones"
-msgstr "Todos os fusos horários"
-
-#: apps/io.ox/mail/settings/pane.js module:io.ox/mail
-msgid "Allow html formatted emails"
-msgstr "Permitir e-mails formatados em HTML"
-
-#: apps/io.ox/mail/settings/pane.js module:io.ox/mail
-msgid "Allow pre-loading of externally linked images"
-msgstr "Permitir o pré-carregamento de imagens lincadas externamente"
-
-#: apps/io.ox/mail/settings/pane.js module:io.ox/mail
-msgid "Always add the following recipient to blind carbon copy (BCC)"
-msgstr "Sempre adicionar o seguinte destinatário na cópia oculta (BCC)"
-=======
-#: apps/io.ox/calendar/print.js module:io.ox/calendar
-#: apps/io.ox/tasks/print.js module:io.ox/tasks
-msgid "Accepted"
-msgstr "Aceito"
-
-#: apps/io.ox/calendar/print.js module:io.ox/calendar
-#: apps/io.ox/tasks/print.js module:io.ox/tasks
-msgid "Declined"
-msgstr "Recusado"
-
-#: apps/io.ox/calendar/print.js module:io.ox/calendar
-#: apps/io.ox/tasks/print.js module:io.ox/tasks
-msgid "Tentatively accepted"
-msgstr "Aceito provisoriamente"
-
-#: apps/io.ox/calendar/print.js module:io.ox/calendar
-#: apps/io.ox/tasks/print.js module:io.ox/tasks
-msgid "Unconfirmed"
-msgstr "Não confirmado"
->>>>>>> c9c1e7e4
-
-#: apps/io.ox/core/viewer/views/types/documentview.js module:io.ox/core
-#: apps/io.ox/presenter/errormessages.js module:io.ox/presenter
-msgid "An error occurred converting the document so it cannot be displayed."
-msgstr ""
-"Ocorreu um erro ao converter o documento para que ele não possa ser exibido."
-
-#: apps/io.ox/presenter/errormessages.js module:io.ox/presenter
-msgid "An error occurred loading the document so it cannot be displayed."
-msgstr ""
-"Ocorreu um erro ao carregar o documento para que ele não possa ser exibido."
-
-#: apps/io.ox/portal/main.js module:io.ox/portal
-msgid "An error occurred."
-msgstr "Ocorreu um erro."
-
-#: apps/io.ox/calendar/detail/main.js module:io.ox/calendar
-#: apps/io.ox/calendar/week/perspective.js
-msgid "An error occurred. Please try again."
-msgstr "Ocorreu um erro. Tente novamente."
-
-#: apps/io.ox/core/tk/iframe.js module:io.ox/core/tk/iframe
-msgid "An error occurred. There is no valid token available."
-msgstr "Ocorreu um erro. Não há token válido disponível."
-
-#: apps/plugins/portal/twitter/register.js module:plugins/portal
-#: apps/plugins/portal/twitter/util.js
-msgid "An internal error occurred"
-msgstr "Ocorreu um erro interno"
-
-#. generic error message
-#: apps/io.ox/core/http_errors.js module:io.ox/core
-msgid "An unknown error occurred"
-msgstr "Ocorreu um erro desconhecido"
-
-#: apps/io.ox/contacts/model.js module:io.ox/contacts
-msgid "Anniversary"
-msgstr "Aniversário"
-
-#: apps/io.ox/mail/mailfilter/settings/filter/view-form.js
-#: module:io.ox/settings
-msgid "Any recipient"
-msgstr "Qualquer destinatário"
-
-#: apps/io.ox/onboarding/clients/extensions.js module:io.ox/core/onboarding
-msgid "App Store"
-msgstr "Loja de Aplicativos"
-
-#: apps/io.ox/mail/settings/pane.js module:io.ox/mail
-msgid "Append vCard"
-msgstr "Anexar vCard"
-
-#: apps/io.ox/contacts/settings/pane.js module:io.ox/contacts
-#: apps/io.ox/contacts/view-detail.js
-msgid "Apple Maps"
-msgstr "Apple Maps"
-
-#: apps/io.ox/core/desktop.js module:io.ox/core
-msgid "Application Toolbar"
-msgstr "Barra de ferramentas do aplicativo"
-
-#: apps/io.ox/mail/main.js module:io.ox/mail apps/io.ox/settings/main.js
-#: module:io.ox/core
-msgid "Application may not work as expected until this problem is solved."
-msgstr ""
-"O aplicativo pode não funcionar como esperado até este problema ser "
-"resolvido."
-
-#: apps/io.ox/core/permissions/permissions.js module:io.ox/core
-msgid "Apply role"
-msgstr "Aplicar função"
-
-#: apps/io.ox/mail/mailfilter/settings/filter/view-form.js
-#: module:io.ox/settings
-msgid "Apply rule if all conditions are met"
-msgstr "Aplicar regra se todas as condições forem atendidas"
-
-#: apps/io.ox/mail/mailfilter/settings/filter/view-form.js
-#: module:io.ox/settings
-msgid "Apply rule if any condition is met."
-msgstr "Aplicar regra se qualquer condição for atendida."
-
-#: apps/io.ox/mail/categories/dialogs.js module:io.ox/mail
-msgid "Apply to all messages?"
-msgstr "Aplicar a todas as mensagens?"
-
-#: apps/io.ox/core/permissions/permissions.js module:io.ox/core
-#: apps/io.ox/files/share/permissions.js
-msgid "Apply to all subfolders"
-msgstr "Aplicar a todas as subpastas"
+#: apps/io.ox/calendar/actions/edit.js apps/io.ox/calendar/week/perspective.js
+msgid "Series"
+msgstr "Série"
 
 #: apps/io.ox/calendar/actions/acceptdeny.js module:io.ox/calendar
 #: apps/io.ox/calendar/actions/edit.js apps/io.ox/calendar/edit/main.js
@@ -1564,1579 +465,17 @@
 msgid "Appointment"
 msgstr "Compromisso"
 
-#: apps/io.ox/calendar/detail/main.js module:io.ox/calendar
-#: apps/io.ox/calendar/month/perspective.js
-#: apps/io.ox/calendar/week/perspective.js
-msgid "Appointment Details"
-msgstr "Detalhes do compromisso"
-
-#. Invitations (notifications) about appointments
-#: apps/plugins/notifications/calendar/register.js
-#: module:plugins/notifications
-msgid "Appointment invitations"
-msgstr "Convites de compromisso"
-
-#: apps/io.ox/calendar/week/perspective.js module:io.ox/calendar
-msgid "Appointment list"
-msgstr "Lista de compromissos"
-
-#. Reminders (notifications) about appointments
-#: apps/plugins/notifications/calendar/register.js
-#: module:plugins/notifications
-msgid "Appointment reminders"
-msgstr "Lembretes de compromisso"
-
-#: apps/plugins/portal/calendar/register.js module:plugins/portal
-msgid "Appointments"
-msgstr "Compromissos"
-
 #: apps/io.ox/calendar/actions/create.js module:io.ox/calendar
 msgid "Appointments in shared calendars"
 msgstr "Compromissos nos calendários compartilhados"
 
-<<<<<<< HEAD
-#: apps/io.ox/settings/apps/settings/pane.js module:io.ox/core
-msgid "Approved:"
-msgstr "Aprovado:"
-=======
-#. View is used as a noun in the toolbar. Clicking the button opens a popup with options related to the View
-#: apps/io.ox/calendar/toolbar.js module:io.ox/calendar
-#: apps/io.ox/contacts/toolbar.js module:io.ox/contacts
-#: apps/io.ox/core/pim/actions.js module:io.ox/core
-#: apps/io.ox/files/actions.js module:io.ox/files apps/io.ox/files/toolbar.js
-#: apps/io.ox/mail/actions.js module:io.ox/mail apps/io.ox/mail/toolbar.js
-#: apps/io.ox/tasks/toolbar.js
-msgid "View"
-msgstr "Visualização"
->>>>>>> c9c1e7e4
-
-#: apps/io.ox/core/sub/subscriptions.js module:io.ox/core/sub
-msgid "Approximate Duration for Subscriptions"
-msgstr "Duração aproximada para inscrições"
-
-#: apps/io.ox/core/main.js module:io.ox/core
-msgid "Apps"
-msgstr "Aplicativos"
-
-#: apps/io.ox/calendar/edit/recurrence-view.js module:io.ox/calendar/edit/main
-msgid "April"
-msgstr "Abril"
-
-#. Archive folder
-#: apps/io.ox/mail/accounts/view-form.js module:io.ox/settings
-msgctxt "folder"
-msgid "Archive"
-msgstr "Arquivo"
-
-#. Verb: (to) archive messages
-#: apps/io.ox/core/folder/actions/archive.js module:io.ox/core
-#: apps/io.ox/core/folder/contextmenu.js apps/io.ox/mail/actions.js
-#: module:io.ox/mail apps/io.ox/mail/mobile-toolbar-actions.js
-#: apps/io.ox/mail/toolbar.js
-msgctxt "verb"
-msgid "Archive"
-msgstr "Arquivo"
-
-#: apps/io.ox/core/folder/actions/archive.js module:io.ox/core
-msgid "Archive messages"
-msgstr "Arquivar mensagens"
-
-#. notification while archiving messages
-#: apps/io.ox/core/folder/actions/archive.js module:io.ox/core
-msgid "Archiving messages ..."
-msgstr "Arquivamento de mensagens ..."
-
-#: apps/plugins/portal/twitter/util.js module:plugins/portal
-msgid "Are you sure you want to delete this Tweet?"
-msgstr "Deseja realmente excluir este tweet?"
-
-#. Auth type. Short for "Use same credentials as incoming mail server"
-#: apps/io.ox/mail/accounts/view-form.js module:io.ox/settings
-msgid "As incoming mail server"
-msgstr "Como servidor de email recebido"
-
-#: apps/io.ox/files/share/view-options.js module:io.ox/files
-#: apps/io.ox/files/view-options.js apps/io.ox/mail/view-options.js
-#: module:io.ox/mail apps/io.ox/tasks/main.js module:io.ox/tasks
-msgid "Ascending"
-msgstr "Crescente"
-
-#: apps/io.ox/mail/settings/pane.js module:io.ox/mail
-msgid "Ask for mailto link registration"
-msgstr "Peça o link de registro por e-mail"
-
-#: apps/io.ox/contacts/model.js module:io.ox/contacts
-msgid "Assistant"
-msgstr "Assistente"
-
-#: apps/io.ox/mail/compose/view.js module:io.ox/mail
-msgid "Attach Vcard"
-msgstr "Anexar vCard"
-
-#: apps/io.ox/mail/settings/pane.js module:io.ox/mail
-msgid "Attachment"
-msgstr "Anexo"
-
-#: apps/io.ox/mail/actions/attachmentSave.js module:io.ox/mail
-msgid "Attachment has been saved"
-msgid_plural "Attachments have been saved"
-msgstr[0] "O anexo foi salvo"
-msgstr[1] "Os anexos foram salvos"
-
-#: apps/io.ox/calendar/edit/extensions.js module:io.ox/calendar/edit/main
-#: apps/io.ox/calendar/view-detail.js module:io.ox/calendar
-#: apps/io.ox/contacts/edit/view-form.js module:io.ox/contacts
-#: apps/io.ox/mail/compose/extensions.js module:io.ox/mail
-#: apps/io.ox/tasks/edit/view-template.js module:io.ox/tasks/edit
-#: apps/io.ox/tasks/view-detail.js module:io.ox/tasks
-msgid "Attachments"
-msgstr "Anexos"
-
-#: apps/io.ox/core/pim/actions.js module:io.ox/core
-msgid "Attachments have been saved!"
-msgstr "Os anexos foram salvos!"
-
-#: apps/io.ox/calendar/edit/recurrence-view.js module:io.ox/calendar/edit/main
-msgid "August"
-msgstr "Agosto"
-
-#: apps/io.ox/mail/accounts/view-form.js module:io.ox/settings
-msgid "Authentication"
-msgstr "Autenticação"
-
-#. Role: create folder + read/write/delete all
-#: apps/io.ox/core/permissions/permissions.js module:io.ox/core
-#: apps/io.ox/files/share/permissions.js
-msgid "Author"
-msgstr "Autor"
-
-#: apps/io.ox/mail/autoforward/settings/model.js module:io.ox/mail
-#: apps/io.ox/mail/autoforward/settings/register.js
-msgid "Auto Forward"
-msgstr "Encaminhar automaticamente"
-
-#: apps/io.ox/mail/accounts/settings.js module:io.ox/mail/accounts/settings
+#: apps/io.ox/calendar/actions/create.js module:io.ox/calendar
 msgid ""
-"Auto-configuration failed. Do you want to configure your account manually?"
+"The selected calendar is shared by %1$s. Appointments in shared calendars "
+"will generally be created on behalf of the owner."
 msgstr ""
-"Falha na configuração automática. Deseja configurar sua conta manualmente?"
-
-#: apps/io.ox/mail/settings/pane.js module:io.ox/mail
-msgid "Auto-save email drafts"
-msgstr "Salvar automaticamente rascunhos de e-mail"
-
-#: apps/io.ox/onboarding/clients/extensions.js module:io.ox/core/onboarding
-msgid "Automatic Configuration"
-msgstr "Configuração Automática"
-
-#: apps/io.ox/onboarding/clients/extensions.js module:io.ox/core/onboarding
-msgid "Automatic Configuration (via SMS)"
-msgstr "Configuração Automática (via SMS)"
-
-#: apps/io.ox/core/settings/pane.js module:io.ox/core
-msgid "Automatic opening of notification area"
-msgstr "Abertura automática da área de notificação"
-
-#: apps/io.ox/core/main.js module:io.ox/core apps/io.ox/core/settings/pane.js
-msgid "Automatic sign out"
-msgstr "Encerramento automático de sessão"
-
-#: apps/io.ox/mail/settings/pane.js module:io.ox/mail
-msgid ""
-"Automatically collect contacts in the folder \"Collected addresses\" while "
-"reading"
-msgstr ""
-"Coletar contatos automaticamente na pasta \"Endereços coletados\" ao ler"
-
-#: apps/io.ox/mail/settings/pane.js module:io.ox/mail
-msgid ""
-"Automatically collect contacts in the folder \"Collected addresses\" while "
-"sending"
-msgstr ""
-"Coletar contatos automaticamente na pasta \"Endereços coletados\" ao enviar"
-
-#: apps/io.ox/calendar/settings/pane.js module:io.ox/calendar
-msgid ""
-"Automatically delete the invitation email after the appointment has been "
-"accepted or declined"
-msgstr ""
-"Excluir automaticamente o e-mail de convite após o compromisso ter sido "
-"aceito ou recusado"
-
-#: apps/io.ox/core/settings/errorlog/settings/pane.js module:io.ox/core
-msgid "Average time: %1$s ms"
-msgstr "Tempo médio: %1$s ms"
-
-#. Bytes
-#: apps/io.ox/core/strings.js module:io.ox/core
-msgid "B"
-msgstr "B"
-
-#. %1$s is the name of the inputfield (To, CC, BCC)
-#: apps/io.ox/mail/compose/extensions.js module:io.ox/mail
-msgid "BCC"
-msgstr "CCO"
-
-#. Used as button label for a navigation action, like the browser back button
-#: apps/io.ox/calendar/main.js module:io.ox/calendar
-#: apps/io.ox/contacts/main.js module:io.ox/contacts
-#: apps/io.ox/core/commons.js module:io.ox/core apps/io.ox/core/tk/wizard.js
-#: apps/io.ox/mail/main.js module:io.ox/mail apps/io.ox/mail/threadview.js
-#: apps/io.ox/tasks/main.js module:io.ox/tasks
-msgid "Back"
-msgstr "Voltar"
-
-#: apps/io.ox/calendar/freebusy/templates.js module:io.ox/calendar/freebusy
-msgid "Back to appointment"
-msgstr "Voltar ao compromisso"
-
-#: apps/io.ox/mail/threadview.js module:io.ox/mail
-msgid "Back to list"
-msgstr "Voltar à lista"
-
-#: apps/plugins/wizards/mandatory/main.js module:io.ox/wizards/firstStart
-msgid "Back to sign in"
-msgstr "Voltar a identificação"
-
-#: apps/io.ox/core/settings/pane.js module:io.ox/core
-#: apps/io.ox/settings/main.js
-msgid "Basic settings"
-msgstr "Configurações básicas"
-
-#: apps/plugins/wizards/mandatory/main.js module:io.ox/wizards/firstStart
-msgid ""
-"Before you can continue using the product, you have to enter some basic "
-"information. It will take less than a minute."
-msgstr ""
-"Antes que você possa continuar usando o produto, você tem que inserir "
-"algumasinformações básicas. Vai levar menos de um minuto."
-
-#: apps/io.ox/tasks/edit/view-template.js module:io.ox/tasks/edit
-#: apps/io.ox/tasks/print.js module:io.ox/tasks
-#: apps/io.ox/tasks/view-detail.js
-msgid "Billing information"
-msgstr "Informação de faturamento"
-
-#: apps/plugins/portal/birthdays/register.js module:plugins/portal
-msgid "Birthdays"
-msgstr "Aniversários"
-
-#: apps/io.ox/portal/settings/pane.js module:io.ox/portal
-msgid "Black"
-msgstr "Preto"
-
-#: apps/io.ox/mail/common-extensions.js module:io.ox/mail
-msgid "Blind copy"
-msgstr "Cópia oculta"
-
-#: apps/io.ox/mail/print.js module:io.ox/mail
-msgctxt "BCC"
-msgid "Blind copy"
-msgstr "Cópia oculta"
-
-#: apps/io.ox/core/tk/flag-picker.js module:io.ox/mail
-#: apps/io.ox/mail/mailfilter/settings/filter/view-form.js
-#: module:io.ox/settings apps/io.ox/portal/settings/pane.js
-#: module:io.ox/portal
-msgid "Blue"
-msgstr "Azul"
-
-#: apps/io.ox/files/actions/add-storage-account.js module:io.ox/files
-msgid "Box"
-msgstr "Box"
-
-#: apps/io.ox/contacts/model.js module:io.ox/contacts
-msgid "Branches"
-msgstr "Filiais"
-
-#: apps/io.ox/presenter/actions.js module:io.ox/presenter
-msgid "Broadcast your presentation over the Web."
-msgstr "Transmita sua apresentação via web."
-
-#: apps/io.ox/core/settings/errorlog/settings/pane.js module:io.ox/core
-msgid "Browser"
-msgstr "Navegador"
-
-#: apps/io.ox/contacts/view-detail.js module:io.ox/contacts
-msgid "Business Address"
-msgstr "Endereço comercial"
-
-#: apps/io.ox/contacts/edit/view-form.js module:io.ox/contacts
-#: apps/plugins/halo/xing/register.js module:plugins/portal
-msgid "Business address"
-msgstr "Endereço comercial"
-
-#: apps/io.ox/contacts/model.js module:io.ox/contacts
-msgid "Business category"
-msgstr "Categoria de negócios"
-
-#: apps/plugins/portal/birthdays/register.js module:plugins/portal
-msgid "Buy a gift"
-msgstr "Comprar um presente"
-
-#: apps/io.ox/wizards/upsell.js module:io.ox/wizards
-msgid "Buy now!"
-msgstr "Compre agora!"
-
-#: apps/io.ox/calendar/month/perspective.js module:io.ox/calendar
-#: apps/io.ox/calendar/week/perspective.js
-msgid ""
-"By changing the date of this appointment you are creating an appointment "
-"exception to the series. Do you want to continue?"
-msgstr ""
-"Ao alterar a data desse compromisso você criará uma exceção no compromisso "
-"para a série. Deseja continuar?"
-
-#. %1$s is the name of the inputfield (To, CC, BCC)
-#: apps/io.ox/mail/compose/extensions.js module:io.ox/mail
-#: apps/io.ox/mail/mailfilter/settings/filter/view-form.js
-#: module:io.ox/settings
-msgid "CC"
-msgstr "CC"
-
-#: apps/io.ox/core/import/import.js module:io.ox/core
-msgid "CSV"
-msgstr "CSV"
-
-#. %1$d = Calendar week
-#: apps/io.ox/calendar/month/view.js module:io.ox/calendar
-#: apps/io.ox/calendar/week/view.js
-msgid "CW %1$d"
-msgstr "CW %1$d"
-
-#: apps/io.ox/onboarding/clients/extensions.js module:io.ox/core/onboarding
-msgid "CalDAV Login"
-msgstr "Login do CalDAV"
-
-#: apps/io.ox/core/folder/actions/properties.js module:io.ox/core
-#: apps/io.ox/onboarding/clients/extensions.js module:io.ox/core/onboarding
-msgid "CalDAV URL"
-msgstr "CalDAV URL"
-
-#: apps/io.ox/core/folder/api.js module:io.ox/core
-#: apps/io.ox/mail/detail/links.js module:io.ox/mail
-msgid "Calendar"
-msgstr "Calendário"
-
-#: apps/io.ox/calendar/settings/pane.js module:io.ox/calendar
-#: apps/io.ox/core/main.js module:io.ox/core apps/io.ox/launchpad/main.js
-#: apps/io.ox/search/view-template.js
-msgctxt "app"
-msgid "Calendar"
-msgstr "Calendário"
-
-#: apps/io.ox/calendar/week/perspective.js module:io.ox/calendar
-msgid "Calendar Day View"
-msgstr "Visualização diária do calendário"
-
-#: apps/io.ox/calendar/month/perspective.js module:io.ox/calendar
-msgid "Calendar Month View"
-msgstr "Visualização mensal do calendário"
-
-#: apps/io.ox/calendar/week/perspective.js module:io.ox/calendar
-msgid "Calendar Week View"
-msgstr "Visualização semanal do calendário"
-
-#: apps/io.ox/calendar/week/perspective.js module:io.ox/calendar
-msgid "Calendar Workweek View"
-msgstr "Visualização da semana de trabalho do calendário"
-
-#: apps/io.ox/calendar/mobile-toolbar-actions.js module:io.ox/calendar
-msgid "Calendar view"
-msgstr "Visualização do calendário"
-
-#: apps/io.ox/calendar/edit/extensions.js module:io.ox/calendar/edit/main
-msgid "Calendar:"
-msgstr "Calendário:"
-
-#: apps/io.ox/calendar/main.js module:io.ox/calendar
-msgid "Calendars"
-msgstr "Calendários"
-
-#. button: move only current message from a sender to a tab
-#: apps/io.ox/backbone/views/modal.js module:io.ox/core
-#: apps/io.ox/calendar/actions.js module:io.ox/calendar
-#: apps/io.ox/calendar/actions/acceptdeny.js
-#: apps/io.ox/calendar/actions/create.js apps/io.ox/calendar/actions/delete.js
-#: apps/io.ox/calendar/actions/edit.js apps/io.ox/calendar/edit/main.js
-#: module:io.ox/calendar/edit/main apps/io.ox/calendar/edit/timezone-dialog.js
-#: apps/io.ox/calendar/main.js apps/io.ox/calendar/month/perspective.js
-#: apps/io.ox/calendar/settings/timezones/favorite-view.js
-#: apps/io.ox/calendar/week/perspective.js
-#: apps/io.ox/contacts/actions/delete.js module:io.ox/contacts
-#: apps/io.ox/contacts/distrib/main.js apps/io.ox/contacts/edit/main.js
-#: apps/io.ox/contacts/main.js apps/io.ox/core/desktop.js
-#: apps/io.ox/core/export/export.js apps/io.ox/core/folder/actions/add.js
-#: apps/io.ox/core/folder/actions/archive.js
-#: apps/io.ox/core/folder/actions/common.js
-#: apps/io.ox/core/folder/actions/remove.js
-#: apps/io.ox/core/folder/actions/rename.js apps/io.ox/core/folder/picker.js
-#: apps/io.ox/core/import/import.js apps/io.ox/core/main.js
-#: apps/io.ox/core/permissions/permissions.js apps/io.ox/core/print.js
-#: apps/io.ox/core/relogin.js apps/io.ox/core/sub/subscriptions.js
-#: module:io.ox/core/sub apps/io.ox/core/tk/filestorageUtil.js
-#: apps/io.ox/core/tk/mobiscroll.js apps/io.ox/core/upsell.js
-#: apps/io.ox/core/viewer/views/sidebar/uploadnewversionview.js
-#: module:io.ox/core/viewer apps/io.ox/editor/main.js module:io.ox/editor
-#: apps/io.ox/files/actions/delete.js module:io.ox/files
-#: apps/io.ox/files/actions/edit-description.js
-#: apps/io.ox/files/actions/rename.js apps/io.ox/files/actions/save-as-pdf.js
-#: apps/io.ox/files/actions/share.js
-#: apps/io.ox/files/actions/upload-new-version.js
-#: apps/io.ox/files/actions/versions-delete.js apps/io.ox/files/main.js
-#: apps/io.ox/files/share/permissions.js
-#: apps/io.ox/keychain/secretRecoveryDialog.js module:io.ox/keychain
-#: apps/io.ox/mail/accounts/settings.js module:io.ox/mail/accounts/settings
-#: apps/io.ox/mail/accounts/view-form.js module:io.ox/settings
-#: apps/io.ox/mail/actions/attachmentEmpty.js module:io.ox/mail
-#: apps/io.ox/mail/actions/delete.js apps/io.ox/mail/actions/reminder.js
-#: apps/io.ox/mail/categories/dialogs.js apps/io.ox/mail/compose/extensions.js
-#: apps/io.ox/mail/compose/inline-images.js apps/io.ox/mail/compose/names.js
-#: apps/io.ox/mail/compose/view.js apps/io.ox/mail/inplace-reply.js
-#: apps/io.ox/mail/mailfilter/settings/filter.js apps/io.ox/mail/main.js
-#: apps/io.ox/mail/settings/signatures/settings/pane.js
-#: apps/io.ox/oauth/settings.js apps/io.ox/portal/main.js module:io.ox/portal
-#: apps/io.ox/portal/settings/widgetview.js
-#: apps/io.ox/settings/accounts/settings/pane.js
-#: module:io.ox/settings/accounts apps/io.ox/settings/apps/settings/pane.js
-#: apps/io.ox/tasks/actions/delete.js module:io.ox/tasks
-#: apps/io.ox/tasks/common-extensions.js apps/io.ox/tasks/edit/main.js
-#: apps/io.ox/tasks/main.js
-#: apps/plugins/administration/groups/settings/edit.js
-#: apps/plugins/administration/groups/settings/toolbar.js
-#: apps/plugins/administration/resources/settings/edit.js
-#: apps/plugins/administration/resources/settings/toolbar.js
-#: apps/plugins/core/feedback/register.js
-#: apps/plugins/notifications/calendar/register.js
-#: module:plugins/notifications apps/plugins/portal/flickr/register.js
-#: module:plugins/portal apps/plugins/portal/mail/register.js
-#: apps/plugins/portal/rss/register.js apps/plugins/portal/tumblr/register.js
-#: apps/plugins/portal/twitter/util.js
-#: apps/plugins/portal/userSettings/register.js
-#: apps/plugins/portal/xing/register.js
-msgid "Cancel"
-msgstr "Cancelar"
-
-#: apps/io.ox/core/desktop.js module:io.ox/core
-msgid "Cancel search"
-msgstr "Cancelar pesquisa"
-
-#: apps/io.ox/core/tk/filestorageUtil.js module:io.ox/core
-#: apps/io.ox/tasks/common-extensions.js module:io.ox/tasks
-msgid "Canceled"
-msgstr "Cancelado"
-
-#. error message when offline
-#: apps/io.ox/core/http_errors.js module:io.ox/core
-msgid "Cannot connect to server. Please check your connection."
-msgstr "Não é possível conectar ao servidor. Verifique sua conexão."
-
-#: apps/io.ox/mail/accounts/settings.js module:io.ox/mail/accounts/settings
-msgid "Cannot establish secure connection. Do you want to proceed anyway?"
-msgstr ""
-"Não foi possível estabelecer uma conexão segura. Deseja continuar mesmo "
-"assim?"
-
-#: apps/plugins/halo/mail/register.js module:plugins/halo
-msgid "Cannot find any messages this contact sent to you."
-msgstr ""
-"Não foi possível localizar quaisquer mensagens deste contato enviadas a você."
-
-#: apps/plugins/halo/mail/register.js module:plugins/halo
-msgid "Cannot find any messages you sent to this contact."
-msgstr ""
-"Não foi possível localizar quaisquer mensagens enviadas a este contato."
-
-#: apps/plugins/portal/flickr/register.js module:plugins/portal
-msgid "Cannot find user with given name."
-msgstr "Não foi possível localizar usuário com o nome fornecido."
-
-#: apps/io.ox/core/print.js module:io.ox/core
-msgid "Cannot print this item"
-msgid_plural "Cannot print these items"
-msgstr[0] "Não é possível imprimir este item"
-msgstr[1] "Não é possível imprimir estes itens"
-
-#: apps/io.ox/core/viewer/views/displayerview.js module:io.ox/core
-msgid "Cannot require a view type for %1$s"
-msgstr "Não é possível exigir um tipo de visualização para %1$s"
-
-#: apps/io.ox/files/guidance/statistics.js module:io.ox/files
-msgid "Capacity"
-msgstr "Capacidade"
-
-#: apps/io.ox/onboarding/clients/extensions.js module:io.ox/core/onboarding
-msgid "CardDAV Login"
-msgstr "Login do CardDAV"
-
-#: apps/io.ox/onboarding/clients/extensions.js module:io.ox/core/onboarding
-msgid "CardDAV URL"
-msgstr "URL do CardDAV"
-
-#: apps/io.ox/wizards/upsell.js module:io.ox/wizards
-msgid "Cart is empty."
-msgstr "O carro de compras está vazio."
-
-#: apps/io.ox/contacts/model.js module:io.ox/contacts
-#: apps/io.ox/contacts/print.js apps/io.ox/onboarding/clients/extensions.js
-#: module:io.ox/core/onboarding
-msgid "Cell phone"
-msgstr "Celular"
-
-#: apps/io.ox/contacts/model.js module:io.ox/contacts
-msgid "Cell phone (alt)"
-msgstr "Celular (alternativo)"
-
-#: apps/io.ox/calendar/edit/timezone-dialog.js module:io.ox/calendar/edit/main
-msgid "Change"
-msgstr "Alterar"
-
-#: apps/io.ox/mail/settings/pane.js module:io.ox/mail
-msgid "Change IMAP subscriptions"
-msgstr "Mudar inscrições IMAP"
-
-#: apps/io.ox/calendar/actions/acceptdeny.js module:io.ox/calendar
-#: apps/io.ox/tasks/actions.js module:io.ox/tasks
-#: apps/io.ox/tasks/mobile-toolbar-actions.js apps/io.ox/tasks/toolbar.js
-#: module:io.ox/mail
-msgid "Change confirmation status"
-msgstr "Alterar status de confirmação"
-
-#: apps/io.ox/tasks/actions.js module:io.ox/tasks apps/io.ox/tasks/toolbar.js
-#: module:io.ox/mail
-msgid "Change due date"
-msgstr "Alterar data de vencimento"
-
-#: apps/io.ox/core/main.js module:io.ox/core apps/io.ox/core/settings/pane.js
-#: apps/plugins/portal/userSettings/register.js
-msgid "Change password"
-msgstr "Alterar senha"
-
-#: apps/plugins/portal/userSettings/register.js module:io.ox/core
-msgid "Change password and sign out"
-msgstr "Alterar senha e encerrar sessão"
-
-#: apps/io.ox/calendar/actions.js module:io.ox/calendar
-#: apps/io.ox/calendar/toolbar.js
-msgid "Change status"
-msgstr "Alterar status"
-
-#: apps/io.ox/calendar/edit/timezone-dialog.js module:io.ox/calendar/edit/main
-msgid "Change timezone"
-msgstr "Alterar fuso horário"
-
-#: apps/io.ox/calendar/freebusy/templates.js module:io.ox/calendar/freebusy
-msgid "Change view"
-msgstr "Alterar visualização"
-
-#: apps/io.ox/tasks/common-extensions.js module:io.ox/tasks
-msgid "Changed due date"
-msgstr "Data de vencimento alterada"
-
-#: apps/io.ox/calendar/invitations/register.js module:io.ox/calendar/main
-msgid "Changes have been saved"
-msgstr "As alterações foram salvas"
-
-#: apps/io.ox/oauth/settings.js module:io.ox/settings
-msgid "Changes have been saved."
-msgstr "As alterações foram salvas."
-
-#. Emoji category
-#. Japanese: キャラクター
-#. Contains: Cartoon characters, animals
-#: apps/io.ox/emoji/categories.js module:io.ox/mail/emoji
-msgid "Character"
-msgstr "Caractere"
-
-#: apps/io.ox/calendar/toolbar.js module:io.ox/calendar
-#: apps/io.ox/contacts/toolbar.js module:io.ox/contacts
-#: apps/io.ox/files/toolbar.js module:io.ox/files apps/io.ox/mail/toolbar.js
-#: module:io.ox/mail apps/io.ox/tasks/toolbar.js
-msgid "Checkboxes"
-msgstr "Caixas de seleção"
-
-#: apps/io.ox/core/sub/subscriptions.js module:io.ox/core/sub
-msgid "Checking credentials ..."
-msgstr "Verificando credenciais ..."
-
-#: apps/io.ox/contacts/model.js module:io.ox/contacts
-msgid "Children"
-msgstr "Criança"
-
-#: apps/io.ox/contacts/print.js module:io.ox/contacts
-msgid "City"
-msgstr "Cidade"
-
-#: apps/io.ox/calendar/toolbar.js module:io.ox/calendar
-msgid "Classic colors"
-msgstr "Cores clássicas"
-
-#: apps/io.ox/core/folder/contextmenu.js module:io.ox/core
-msgid "Clean up"
-msgstr "Limpar"
-
-#: apps/io.ox/core/folder/actions/common.js module:io.ox/core
-msgid "Cleaning up ..."
-msgstr "Limpando ..."
-
-#: apps/io.ox/core/tk/datepicker.js module:io.ox/core
-#: apps/io.ox/core/tk/mobiscroll.js
-msgid "Clear"
-msgstr "Limpar"
-
-#: apps/io.ox/search/view-template.js module:io.ox/core
-msgid "Clear field"
-msgstr "Limpar campo"
-
-#: apps/io.ox/help/center.js module:io.ox/help
-msgid "Click here to quit the help center"
-msgstr "Clique aqui para sair do centro de ajuda"
-
-#: apps/plugins/portal/xing/register.js module:plugins/portal
-msgid "Click here to reconnect to your xing account to see activities."
-msgstr "Clique aqui para reconectar sua conta xing para ver atividades."
-
-#: apps/io.ox/calendar/edit/recurrence-view.js module:io.ox/calendar/edit/main
-msgid "Click on a sentence to choose when to repeat the appointment."
-msgstr "Clique em uma frase para escolher quando repetir o compromisso."
-
-#: apps/io.ox/calendar/edit/recurrence-view.js module:io.ox/calendar/edit/main
-msgid "Click on the links to change the values."
-msgstr "Clique nos links para alterar os valores."
-
-#: apps/plugins/portal/linkedIn/register.js module:plugins/portal
-#: apps/plugins/portal/twitter/register.js
-msgid "Click to authorize your account again"
-msgstr "Clique para autorizar sua conta novamente"
-
-#: apps/io.ox/calendar/edit/recurrence-view.js module:io.ox/calendar/edit/main
-msgid "Click to close the recurrence view"
-msgstr "Clique para fechar a visualização recorrente"
-
-#: apps/io.ox/core/yell.js module:io.ox/core
-msgid "Click to close this notification"
-msgstr "Clique para fechar esta notificação"
-
-#: apps/io.ox/preview/main.js module:io.ox/core
-msgid "Click to open."
-msgstr "Clique para abrir."
-
-#: apps/io.ox/preview/main.js module:io.ox/core
-msgid "Click to open. Drag to your desktop to download."
-msgstr "Clique para abrir. Arraste para sua área de trabalho para baixar."
-
-#: apps/io.ox/core/viewer/views/types/audioview.js module:io.ox/core
-msgid "Click to play audio file"
-msgstr "Clique para tocar o arquivo de áudio"
-
-#: apps/plugins/portal/twitter/register.js module:plugins/portal
-msgid "Click to retry"
-msgstr "Clique para tentar novamente"
-
-#: apps/plugins/portal/twitter/register.js module:plugins/portal
-msgid "Click to retry later."
-msgstr "Clique para tentar novamente mais tarde."
-
-#: apps/io.ox/mail/compose/extensions.js module:io.ox/mail
-msgid "Click to select contacts"
-msgstr "Clique para selecionar contatos"
-
-#: apps/io.ox/onboarding/clients/extensions.js module:io.ox/core/onboarding
-msgid "Click to show or hide actions for advanced users."
-msgstr "Clique para exibir ou ocultar as ações para usuários avançados."
-
-#: apps/io.ox/core/viewer/views/types/videoview.js module:io.ox/core
-msgid "Click to start video"
-msgstr "Clique para iniciar o vídeo"
-
-#: apps/io.ox/portal/main.js module:io.ox/portal
-msgid "Click to try again."
-msgstr "Clique para tentar novamente."
-
-#: apps/io.ox/contacts/widgets/pictureUpload.js module:io.ox/contacts
-msgid "Click to upload image"
-msgstr "Clique para enviar imagem"
-
-#: apps/io.ox/onboarding/clients/wizard.js module:io.ox/core/onboarding
-msgid "Client onboarding"
-msgstr "Cliente onboarding"
-
-#. button label for closing the Presenter app.
-#. button tooltip for closing the Presenter app.
-#: apps/io.ox/backbone/views/modal.js module:io.ox/core
-#: apps/io.ox/core/about/about.js apps/io.ox/core/folder/actions/properties.js
-#: apps/io.ox/core/folder/tree.js apps/io.ox/core/main.js
-#: apps/io.ox/core/permissions/permissions.js apps/io.ox/core/tk/wizard.js
-#: apps/io.ox/core/viewer/views/toolbarview.js
-#: apps/io.ox/core/wizard/registry.js module:io.ox/core/wizard
-#: apps/io.ox/editor/main.js module:io.ox/editor
-#: apps/io.ox/files/actions/add-storage-account.js module:io.ox/files
-#: apps/io.ox/files/actions/share.js apps/io.ox/files/actions/showlink.js
-#: apps/io.ox/files/mediaplayer.js apps/io.ox/files/share/permissions.js
-#: apps/io.ox/files/upload/view.js apps/io.ox/mail/accounts/settings.js
-#: module:io.ox/mail/accounts/settings apps/io.ox/mail/actions/source.js
-#: module:io.ox/mail apps/io.ox/mail/statistics.js
-#: apps/io.ox/presenter/views/toolbarview.js module:io.ox/presenter
-#: apps/plugins/upsell/simple-wizard/register.js
-#: module:plugins/upsell/simple-wizard
-msgid "Close"
-msgstr "Fechar"
-
-#: apps/io.ox/mail/threadview.js module:io.ox/mail
-msgid "Close all messages"
-msgstr "Fechar todas as mensagens"
-
-#: apps/io.ox/core/viewer/views/sidebar/panelbaseview.js
-#: module:io.ox/core/viewer
-msgid "Close description panel"
-msgstr "Fechar o painel de descrição"
-
-#: apps/io.ox/core/commons.js module:io.ox/core apps/io.ox/files/main.js
-#: module:io.ox/files apps/io.ox/files/view-options.js
-#: apps/io.ox/mail/view-options.js module:io.ox/mail
-msgid "Close folder view"
-msgstr "Fechar visualização de pasta"
-
-#: apps/io.ox/core/commons.js module:io.ox/core
-msgid "Close premium features"
-msgstr "Fechar recursos premium"
-
-#. %1$s appointment or task title
-#: apps/io.ox/core/tk/reminder-util.js module:io.ox/core
-#, fuzzy
-#| msgid "close for %1$s"
-msgid "Close reminder for %1$s"
-msgstr "fechar para %1$s"
-
-#: apps/io.ox/core/viewer/views/toolbarview.js module:io.ox/core
-msgid "Close viewer"
-msgstr "Fechar visualizador"
-
-#: apps/io.ox/calendar/edit/extensions.js module:io.ox/calendar/edit/main
-#: apps/io.ox/tasks/edit/view-template.js module:io.ox/tasks/edit
-msgid "Collapse form"
-msgstr "Recolher formulário"
-
-#: apps/io.ox/calendar/edit/extensions.js module:io.ox/calendar/edit/main
-#: apps/io.ox/mail/view-options.js module:io.ox/mail
-#: apps/io.ox/portal/settings/pane.js module:io.ox/portal
-msgid "Color"
-msgstr "Cor"
-
-#. %1$s is the title of the item, which should be colored
-#: apps/io.ox/portal/settings/pane.js module:io.ox/portal
-msgid "Color %1$s"
-msgstr "Cor de %1$s"
-
-#: apps/io.ox/mail/settings/pane.js module:io.ox/mail
-msgid "Color quoted lines"
-msgstr "Cor das linhas citadas"
-
-#: apps/io.ox/calendar/toolbar.js module:io.ox/calendar
-msgid "Color scheme"
-msgstr "Esquema de cores"
-
-#: apps/io.ox/calendar/actions/acceptdeny.js module:io.ox/calendar
-#: apps/io.ox/calendar/invitations/register.js module:io.ox/calendar/main
-#: apps/io.ox/contacts/edit/view-form.js module:io.ox/contacts
-#: apps/io.ox/contacts/model.js apps/io.ox/contacts/view-detail.js
-#: apps/plugins/portal/xing/actions.js module:plugins/portal
-msgid "Comment"
-msgstr "Comentário"
-
-#: apps/plugins/portal/xing/actions.js module:plugins/portal
-msgid "Comment has been successfully posted on XING"
-msgstr "O comentário foi postado com sucesso no XING"
-
-#: apps/plugins/portal/reddit/register.js module:io.ox/portal
-msgid "Comments"
-msgstr "Comentários"
-
-#: apps/plugins/core/feedback/register.js module:io.ox/core
-msgid "Comments and suggestions"
-msgstr "Comentários e sugestões"
-
-#: apps/io.ox/contacts/model.js module:io.ox/contacts
-msgid "Commercial Register"
-msgstr "Registro comercial"
-
-#: apps/io.ox/mail/settings/pane.js module:io.ox/mail
-msgid "Common"
-msgstr "Comum"
-
-#. Emojis that work across all Japanese carriers.
-#. Japanese: 他社共通絵文字
-#: apps/io.ox/emoji/categories.js module:io.ox/mail/emoji
-msgid "Common Emoji"
-msgstr "Emoji comum"
-
-#. answer Button to 'Do you want the appointments printed in detail or as a compact list?'
-#: apps/io.ox/calendar/actions.js module:io.ox/calendar
-#: apps/io.ox/mail/toolbar.js module:io.ox/mail
-msgid "Compact"
-msgstr "Compacto"
-
-#: apps/io.ox/tasks/edit/view-template.js module:io.ox/tasks/edit
-#: apps/io.ox/tasks/print.js module:io.ox/tasks
-#: apps/io.ox/tasks/view-detail.js
-msgid "Companies"
-msgstr "Empresas"
-
-#: apps/io.ox/contacts/model.js module:io.ox/contacts
-msgid "Company"
-msgstr "Empresa"
-
-#: apps/io.ox/mail/compose/main.js module:io.ox/mail
-#: apps/io.ox/mail/compose/view.js apps/io.ox/mail/mobile-toolbar-actions.js
-#: apps/io.ox/mail/settings/pane.js apps/io.ox/mail/toolbar.js
-msgid "Compose"
-msgstr "Escrever"
-
-#: apps/io.ox/mail/toolbar.js module:io.ox/mail
-msgid "Compose new email"
-msgstr "Escrever novo e-mail"
-
-#: apps/io.ox/mail/compose/extensions.js module:io.ox/mail
-msgid "Compose new mail"
-msgstr "Escrever novo e-mail"
-
-#: apps/io.ox/mail/mailfilter/settings/filter/view-form.js
-#: module:io.ox/settings
-msgid "Conditions"
-msgstr "Condições"
-
-#: apps/io.ox/onboarding/clients/extensions.js module:io.ox/core/onboarding
-msgid "Configuration Email"
-msgstr "Configuração de e-mail"
-
-#: apps/io.ox/onboarding/clients/extensions.js module:io.ox/core/onboarding
-msgid "Configure now"
-msgstr "Configure agora"
-
-#: apps/io.ox/mail/categories/main.js module:io.ox/mail
-msgid "Configure your inbox tabs"
-msgstr "Configure suas abas da caixa de entrada"
-
-#: apps/io.ox/files/util.js module:io.ox/files
-msgid "Confirmation"
-msgstr "Confirmação"
-
-#: apps/io.ox/core/tk/filestorageUtil.js module:io.ox/core
-msgid "Conflicts"
-msgstr "Conflitos"
-
-#: apps/io.ox/calendar/conflicts/conflictList.js
-#: module:io.ox/calendar/conflicts/conflicts
-msgid "Conflicts detected"
-msgstr "Conflitos detectados"
-
-#: apps/io.ox/calendar/edit/main.js module:io.ox/calendar/edit/main
-msgid "Conflicts with resources cannot be ignored"
-msgstr "Conflitos com recursos não podem ser ignorados"
-
-#: apps/io.ox/calendar/view-grid-template.js module:io.ox/calendar
-msgid "Conflicts:"
-msgstr "Conflitos:"
-
-#. button label within the client-onboarding widget
-#. button opens the wizard to configure your device
-#: apps/plugins/portal/client-onboarding/register.js module:plugins/portal
-msgid "Connect"
-msgstr "Conectar"
-
-#. starts the client onboarding wizard that helps users
-#. to configure their devices to access/sync appsuites
-#. data (f.e. install ox mail app)
-#: apps/io.ox/core/main.js module:io.ox/core
-#: apps/plugins/portal/client-onboarding/register.js module:plugins/portal
-msgid "Connect your Device"
-msgstr "Conecte seu dispositivo"
-
-#: apps/io.ox/mail/accounts/view-form.js module:io.ox/settings
-msgid "Connection security"
-msgstr "Segurança da conexão"
-
-#: apps/io.ox/core/settings/downloads/pane.js module:io.ox/core
-msgid "Connector for Microsoft Outlook®"
-msgstr "Conector para o Microsoft Outlook®"
-
-#: apps/io.ox/contacts/edit/main.js module:io.ox/contacts
-#: apps/io.ox/mail/detail/links.js module:io.ox/mail
-msgid "Contact"
-msgstr "Contato"
-
-#: apps/io.ox/contacts/detail/main.js module:io.ox/contacts
-#: apps/io.ox/contacts/main.js apps/io.ox/contacts/view-detail.js
-msgid "Contact Details"
-msgstr "Detalhes do contato"
-
-#: apps/io.ox/contacts/actions.js module:io.ox/contacts
-msgid "Contact has been copied"
-msgstr "O contato foi copiado"
-
-#: apps/io.ox/contacts/actions.js module:io.ox/contacts
-msgid "Contact has been moved"
-msgstr "O contato foi movido"
-
-#: apps/io.ox/mail/toolbar.js module:io.ox/mail
-msgid "Contact pictures"
-msgstr "Fotos do contato"
-
-#: apps/plugins/xing/main.js module:plugins/portal
-msgid "Contact request sent"
-msgstr "Requisição de contato enviado"
-
-#: apps/io.ox/contacts/main.js module:io.ox/contacts
-msgid "Contacts"
-msgstr "Contatos"
-
-#: apps/io.ox/contacts/actions.js module:io.ox/contacts
-msgid "Contacts have been copied"
-msgstr "Os contatos foram copiados"
-
-#: apps/io.ox/contacts/actions.js module:io.ox/contacts
-msgid "Contacts have been moved"
-msgstr "Os contatos foram movidos"
-
-#: apps/io.ox/contacts/main.js module:io.ox/contacts
-msgid "Contacts toolbar"
-msgstr "Barra de ferramentas dos contatos"
-
-#: apps/io.ox/mail/mailfilter/settings/filter/view-form.js
-#: module:io.ox/settings
-msgid "Contains"
-msgstr "Contém"
-
-#: apps/io.ox/mail/mailfilter/settings/filter/view-form.js
-#: module:io.ox/settings
-msgid "Content"
-msgstr "Conteúdo"
-
-#: apps/io.ox/core/main.js module:io.ox/core
-msgid "Continue"
-msgstr "Continuar"
-
-#. button label for continuing the presentation
-#. tooltip for the continue presentation button
-#: apps/io.ox/presenter/views/navigationview.js module:io.ox/presenter
-#: apps/io.ox/presenter/views/presentationview.js
-#: apps/io.ox/presenter/views/toolbarview.js
-msgid "Continue presentation"
-msgstr "Continuar apresentação"
-
-#. button tooltip for continuing the presentation
-#: apps/io.ox/presenter/views/navigationview.js module:io.ox/presenter
-#: apps/io.ox/presenter/views/toolbarview.js
-msgid "Continue the presentation"
-msgstr "Continuar apresentação"
-
-#: apps/io.ox/mail/threadview.js module:io.ox/mail
-msgid "Conversation"
-msgstr "Conversa"
-
-#: apps/io.ox/mail/view-options.js module:io.ox/mail
-msgid "Conversations"
-msgstr "Conversas"
-
-#: apps/io.ox/core/main.js module:io.ox/core apps/io.ox/launchpad/main.js
-#: apps/io.ox/search/view-template.js
-msgctxt "app"
-msgid "Conversations"
-msgstr "Conversas"
-
-#: apps/io.ox/calendar/edit/timezone-dialog.js module:io.ox/calendar/edit/main
-msgid "Convert the entered start and end dates to match the modified timezones"
-msgstr ""
-"Converter as datas de início e de término inseridas para coincidir com os "
-"fusos horários modificados"
-
-#: apps/io.ox/files/share/wizard.js module:io.ox/files
-msgid "Copied"
-msgstr "Copiado"
-
-#: apps/io.ox/contacts/actions.js module:io.ox/contacts
-#: apps/io.ox/contacts/mobile-toolbar-actions.js module:io.ox/mail
-#: apps/io.ox/contacts/toolbar.js apps/io.ox/files/actions.js
-#: module:io.ox/files apps/io.ox/files/toolbar.js apps/io.ox/mail/actions.js
-#: apps/io.ox/mail/mobile-toolbar-actions.js apps/io.ox/mail/toolbar.js
-msgid "Copy"
-msgstr "Copiar"
-
-#: apps/io.ox/mail/common-extensions.js module:io.ox/mail
-#: apps/io.ox/mail/print.js
-msgctxt "CC"
-msgid "Copy"
-msgstr "Copiar"
-
-#: apps/io.ox/files/share/wizard.js module:io.ox/files
-msgid "Copy to clipboard"
-msgstr "Copiar para a área de transferência"
-
-#: apps/io.ox/contacts/view-detail.js module:io.ox/contacts
-msgid "Copy to description"
-msgstr "Copie a descrição"
-
-#: apps/io.ox/tasks/model.js module:io.ox/tasks
-msgid "Costs must be between -%1$d and %1$d."
-msgstr "Os custos devem ser entre -%1$d e %1$d."
-
-#: apps/io.ox/tasks/model.js module:io.ox/tasks
-msgid "Costs must only have two decimal places."
-msgstr "Os custos devem ter apenas duas casas decimais."
-
-#: apps/io.ox/core/desktop.js module:io.ox/core
-msgid "Could not get a default folder for this application."
-msgstr "Não foi possível obter uma pasta padrão para esta aplicação."
-
-#: apps/io.ox/contacts/view-detail.js module:io.ox/contacts
-msgid "Could not load attachments for this contact."
-msgstr "Não foi possível carregar anexos para este contato."
-
-#: apps/io.ox/tasks/view-detail.js module:io.ox/tasks
-msgid "Could not load attachments for this task."
-msgstr "Não foi possível carregar anexos para esta tarefa."
-
-#: apps/plugins/portal/flickr/register.js module:plugins/portal
-msgid "Could not load data"
-msgstr "Não foi possível carregar dados"
-
-#: apps/plugins/portal/twitter/register.js module:plugins/portal
-msgid "Could not load new Tweets."
-msgstr "Não foi possível carregar novos tweets."
-
-#: apps/io.ox/core/tk/vgrid.js module:io.ox/core
-msgid "Could not load this list"
-msgstr "Não foi possível carregar esta lista"
-
-#: apps/io.ox/mail/settings/pane.js module:io.ox/mail
-#: apps/io.ox/mail/settings/signatures/settings/pane.js
-msgid "Could not save settings"
-msgstr "Não foi possível salvar as configurações"
-
-#: apps/io.ox/portal/widgets.js module:io.ox/portal
-msgid "Could not save settings."
-msgstr "Não foi possível salvar as configurações."
-
-#: apps/io.ox/core/folder/api.js module:io.ox/core
-msgid ""
-"Could not save settings. There have to be at least one user with "
-"administration rights."
-msgstr ""
-"Não foi possível salvar as configurações. Deve haver pelo menos um usuário "
-"com privilégios administrativos."
-
-#: apps/io.ox/calendar/list/perspective.js module:io.ox/calendar
-msgid "Couldn't load appointment data."
-msgstr "Não foi possível carregar dados do compromisso."
-
-#: apps/io.ox/contacts/main.js module:io.ox/contacts
-msgid "Couldn't load contact data."
-msgstr "Não foi possível carregar dados do contato."
-
-#: apps/io.ox/tasks/main.js module:io.ox/tasks
-msgid "Couldn't load that task."
-msgstr "Não foi possível carregar essa tarefa."
-
-#: apps/io.ox/mail/autoforward/settings/register.js module:io.ox/mail
-msgid "Couldn't load your auto forward."
-msgstr "Não foi possível carregar seu encaminhamento automático."
-
-#: apps/io.ox/core/settings/user.js module:io.ox/contacts
-msgid "Couldn't load your contact data."
-msgstr "Não foi possível carregar seus dados de contato."
-
-#: apps/io.ox/mail/mailfilter/settings/register.js module:io.ox/mail
-msgid "Couldn't load your mail filter rules."
-msgstr "Não foi possível carregar as regras do seu filtro de e-mail."
-
-#: apps/io.ox/mail/vacationnotice/settings/register.js module:io.ox/mail
-msgid "Couldn't load your vacation notice."
-msgstr "Não foi possível carregar seu aviso de férias."
-
-#: apps/io.ox/contacts/model.js module:io.ox/contacts
-msgid "Country"
-msgstr "País"
-
-#: apps/io.ox/calendar/edit/extensions.js module:io.ox/calendar/edit/main
-#: apps/io.ox/calendar/mobile-toolbar-actions.js module:io.ox/calendar
-#: apps/io.ox/tasks/edit/view-template.js module:io.ox/tasks/edit
-#: apps/plugins/administration/groups/settings/edit.js module:io.ox/core
-#: apps/plugins/administration/resources/settings/edit.js
-msgid "Create"
-msgstr "Criar"
-
-#: apps/io.ox/calendar/week/view.js module:io.ox/calendar
-msgid "Create all-day appointment"
-msgstr "Criar compromisso de dia inteiro"
-
-#: apps/io.ox/calendar/edit/extensions.js module:io.ox/calendar/edit/main
-#: apps/io.ox/calendar/edit/main.js
-msgid "Create appointment"
-msgstr "Criar compromisso"
-
-#: apps/io.ox/contacts/edit/main.js module:io.ox/contacts
-msgid "Create contact"
-msgstr "Criar contato"
-
-#: apps/io.ox/contacts/distrib/create-dist-view.js module:io.ox/contacts
-#: apps/io.ox/contacts/distrib/main.js
-msgid "Create distribution list"
-msgstr "Criar lista de distribuição"
-
-#: apps/io.ox/mail/actions.js module:io.ox/mail
-#: apps/io.ox/mail/actions/copyMove.js
-msgid "Create filter rule"
-msgstr "Criar regra de filtro"
-
-#: apps/io.ox/contacts/distrib/create-dist-view.js module:io.ox/contacts
-msgid "Create list"
-msgstr "Criar lista"
-
-#. %1$s is social media name, e.g. Facebook
-#: apps/plugins/portal/xing/register.js module:plugins/portal
-msgid "Create new %1$s account"
-msgstr "Criar nova %1$s conta"
-
-#: apps/plugins/administration/groups/settings/edit.js module:io.ox/core
-#: apps/plugins/administration/groups/settings/toolbar.js
-msgid "Create new group"
-msgstr "Criar novo grupo"
-
-#: apps/plugins/administration/resources/settings/edit.js module:io.ox/core
-#: apps/plugins/administration/resources/settings/toolbar.js
-msgid "Create new resource"
-msgstr "Criar novo recurso"
-
-#: apps/io.ox/mail/mailfilter/settings/filter.js module:io.ox/mail
-msgid "Create new rule"
-msgstr "Criar nova regra"
-
-#. folder permissions
-#: apps/io.ox/files/share/permissions.js module:io.ox/core
-msgid "Create objects"
-msgstr "Criar objetos"
-
-#. folder permissions
-#: apps/io.ox/files/share/permissions.js module:io.ox/core
-msgid "Create objects and subfolders"
-msgstr "Criar objetos e subpastas"
-
-#: apps/io.ox/mail/actions/reminder.js module:io.ox/mail
-msgid "Create reminder"
-msgstr "Criar lembrete"
-
-#: apps/io.ox/tasks/edit/main.js module:io.ox/tasks
-#: apps/io.ox/tasks/edit/view-template.js module:io.ox/tasks/edit
-#: apps/io.ox/tasks/edit/view.js
-msgid "Create task"
-msgstr "Criar tarefa"
-
-#: apps/io.ox/calendar/view-detail.js module:io.ox/calendar
-msgid "Created"
-msgstr "Criado"
-
-#: apps/io.ox/files/guidance/main.js module:io.ox/files
-msgctxt "help"
-msgid "Creating Files"
-msgstr "Criando arquivos"
-
-#: apps/io.ox/tasks/edit/view-template.js module:io.ox/tasks/edit
-msgid "Currency"
-msgstr "Moeda"
-
-#: apps/io.ox/mail/mailfilter/settings/filter/view-form.js
-#: module:io.ox/settings
-msgid "Current Date"
-msgstr "Data atual"
-
-#: apps/io.ox/files/share/permissions.js module:io.ox/core
-msgid "Current role"
-msgstr "Papel atual"
-
-#: apps/io.ox/core/main.js module:io.ox/core
-msgid "Currently refreshing"
-msgstr "Atualizando agora"
-
-#: apps/io.ox/calendar/toolbar.js module:io.ox/calendar
-msgid "Custom colors"
-msgstr "Cores personalizadas"
-
-#: apps/io.ox/mail/compose/names.js module:io.ox/mail
-msgid "Custom name"
-msgstr "Nome personalizado"
-
-#: apps/io.ox/portal/main.js module:io.ox/portal
-msgid "Customize this page"
-msgstr "Personalizar esta página"
-
-#: apps/io.ox/calendar/toolbar.js module:io.ox/calendar
-msgid "Dark colors"
-msgstr "Cores escuras"
-
-#: apps/io.ox/core/import/import.js module:io.ox/core
-msgid "Data imported successfully"
-msgstr "Dados importados com sucesso"
-
-#: apps/io.ox/core/import/import.js module:io.ox/core
-msgid "Data only partially imported (%1$s of %2$s records)"
-msgstr "Dados importados apenas parcialmente (%1$s de %2$s registros)"
-
-#: apps/io.ox/backbone/mini-views/datepicker.js module:io.ox/core
-#: apps/io.ox/core/settings/errorlog/settings/pane.js
-#: apps/io.ox/files/share/view-options.js module:io.ox/files
-#: apps/io.ox/files/view-options.js apps/io.ox/mail/view-options.js
-#: module:io.ox/mail
-msgid "Date"
-msgstr "Data"
-
-#: apps/io.ox/tasks/print.js module:io.ox/tasks
-#: apps/io.ox/tasks/view-detail.js
-msgid "Date completed"
-msgstr "Data de conclusão"
-
-#: apps/io.ox/contacts/model.js module:io.ox/contacts
-#: apps/plugins/halo/xing/register.js module:plugins/portal
-msgid "Date of birth"
-msgstr "Data de nascimento"
-
-#: apps/io.ox/backbone/mini-views/date.js module:io.ox/core
-#: apps/io.ox/calendar/freebusy/templates.js module:io.ox/calendar/freebusy
-#: apps/io.ox/calendar/toolbar.js module:io.ox/calendar
-msgid "Day"
-msgstr "Dia"
-
-#: apps/io.ox/core/tk/mobiscroll.js module:io.ox/core
-msgid "Days"
-msgstr "Dias"
-
-<<<<<<< HEAD
-#: apps/io.ox/calendar/edit/recurrence-view.js module:io.ox/calendar/edit/main
-msgid "December"
-msgstr "Dezembro"
-=======
-#: apps/io.ox/contacts/view-detail.js module:io.ox/contacts
-#: apps/io.ox/core/tk/attachments.js module:io.ox/core
-#: apps/io.ox/mail/toolbar.js module:io.ox/mail
-#: apps/io.ox/tasks/view-detail.js module:io.ox/tasks
-msgid "All attachments"
-msgstr "Todos os anexos"
->>>>>>> c9c1e7e4
-
-#. Opens popup to decide if desktop notifications should be shown
-#: apps/io.ox/core/notifications.js module:io.ox/core
-msgid "Decide now"
-msgstr "Decidir agora"
-
-#: apps/io.ox/calendar/actions/acceptdeny.js module:io.ox/calendar
-#: apps/io.ox/calendar/invitations/register.js module:io.ox/calendar/main
-msgid "Decline"
-msgstr "Recusar"
-
-#: apps/io.ox/calendar/print.js module:io.ox/calendar
-#: apps/io.ox/tasks/print.js module:io.ox/tasks
-msgid "Declined"
-msgstr "Recusado"
-
-#: apps/io.ox/core/settings/pane.js module:io.ox/core
-msgid "Default Theme"
-msgstr "Tema padrão"
-
-#: apps/io.ox/contacts/model.js module:io.ox/contacts
-msgid "Default address"
-msgstr "Endereço padrão"
-
-#: apps/io.ox/core/settings/pane.js module:io.ox/core
-msgid "Default app after sign in"
-msgstr "Aplicativo padrão após o login"
-
-#: apps/io.ox/core/folder/api.js module:io.ox/core
-msgid "Default calendar"
-msgstr "Calendário padrão"
-
-#: apps/io.ox/calendar/settings/pane.js module:io.ox/calendar
-msgid "Default reminder"
-msgstr "Lembrete padrão"
-
-#: apps/io.ox/mail/settings/pane.js module:io.ox/mail
-msgid "Default sender address"
-msgstr "Endereço do remetente padrão"
-
-#: apps/io.ox/mail/vacationnotice/settings/model.js module:io.ox/mail
-msgid "Default sender for vacation notice"
-msgstr "Remetente padrão para aviso de férias"
-
-#: apps/io.ox/mail/settings/signatures/settings/pane.js module:io.ox/mail
-msgid "Default signature for new messages"
-msgstr "Assinatura padrão para novas mensagens"
-
-#: apps/io.ox/mail/settings/signatures/settings/pane.js module:io.ox/mail
-msgid "Default signature for replies or forwardings"
-msgstr "Assinatura padrão para respostas ou encaminhamentos"
-
-#: apps/io.ox/tasks/edit/view-template.js module:io.ox/tasks/edit
-#: apps/io.ox/tasks/print.js module:io.ox/tasks apps/io.ox/tasks/util.js
-msgid "Deferred"
-msgstr "Adiado"
-
-#. Really delete portal widget - in contrast to "just disable"
-#: apps/io.ox/backbone/mini-views/listutils.js module:io.ox/core
-#: apps/io.ox/calendar/actions.js module:io.ox/calendar
-#: apps/io.ox/calendar/actions/delete.js
-#: apps/io.ox/calendar/invitations/register.js module:io.ox/calendar/main
-#: apps/io.ox/calendar/mobile-toolbar-actions.js
-#: apps/io.ox/calendar/toolbar.js apps/io.ox/contacts/actions.js
-#: module:io.ox/contacts apps/io.ox/contacts/actions/delete.js
-#: apps/io.ox/contacts/mobile-toolbar-actions.js module:io.ox/mail
-#: apps/io.ox/contacts/toolbar.js apps/io.ox/core/folder/actions/remove.js
-#: apps/io.ox/core/folder/contextmenu.js apps/io.ox/core/sub/settings/pane.js
-#: module:io.ox/core/sub apps/io.ox/core/viewer/views/toolbarview.js
-#: apps/io.ox/files/actions.js module:io.ox/files
-#: apps/io.ox/files/actions/delete.js apps/io.ox/files/toolbar.js
-#: apps/io.ox/mail/actions.js apps/io.ox/mail/actions/delete.js
-#: apps/io.ox/mail/mailfilter/settings/filter.js
-#: apps/io.ox/mail/mobile-toolbar-actions.js apps/io.ox/mail/toolbar.js
-#: apps/io.ox/portal/main.js module:io.ox/portal
-#: apps/io.ox/portal/settings/widgetview.js
-#: apps/io.ox/settings/apps/settings/pane.js apps/io.ox/tasks/actions.js
-#: module:io.ox/tasks apps/io.ox/tasks/actions/delete.js
-#: apps/io.ox/tasks/mobile-toolbar-actions.js apps/io.ox/tasks/toolbar.js
-#: apps/plugins/administration/groups/settings/toolbar.js
-#: apps/plugins/administration/resources/settings/toolbar.js
-#: apps/plugins/portal/twitter/util.js module:plugins/portal
-#: apps/plugins/portal/xing/actions.js
-msgid "Delete"
-msgstr "Excluir"
-
-#: apps/io.ox/settings/accounts/settings/pane.js
-#: module:io.ox/settings/accounts
-msgid "Delete %1$s"
-msgstr "Excluir %1$s"
-
-#: apps/io.ox/settings/accounts/settings/pane.js
-#: module:io.ox/settings/accounts
-msgid "Delete account"
-msgstr "Excluir conta"
-
-#: apps/io.ox/core/folder/contextmenu.js module:io.ox/core
-msgid "Delete all messages"
-msgstr "Excluir todas as mensagens"
-
-#. object permissions - delete
-#: apps/io.ox/files/share/permissions.js module:io.ox/core
-msgid "Delete all objects"
-msgstr "Excluir todos os objetos"
-
-#: apps/io.ox/calendar/actions/delete.js module:io.ox/calendar
-#: apps/io.ox/calendar/toolbar.js
-msgid "Delete appointment"
-msgstr "Excluir compromisso"
-
-#: apps/io.ox/contacts/toolbar.js module:io.ox/contacts
-msgid "Delete contact"
-msgstr "Excluir contato"
-
-#: apps/plugins/administration/groups/settings/toolbar.js module:io.ox/core
-msgid "Delete group"
-msgstr "Excluir grupo"
-
-#: apps/io.ox/mail/settings/signatures/settings/pane.js module:io.ox/mail
-msgid "Delete old signatures after import"
-msgstr "Excluir assinaturas antigas após importar"
-
-#. object permissions - delete
-#: apps/io.ox/files/share/permissions.js module:io.ox/core
-msgid "Delete own objects"
-msgstr "Excluir objetos próprios"
-
-#: apps/io.ox/files/share/permissions.js module:io.ox/core
-msgid "Delete permissions"
-msgstr "Permissões de exclusão"
-
-#: apps/plugins/administration/resources/settings/toolbar.js module:io.ox/core
-msgid "Delete resource"
-msgstr "Excluir recurso"
-
-#: apps/io.ox/tasks/toolbar.js module:io.ox/mail
-msgid "Delete task"
-msgstr "Excluir tarefa"
-
-#: apps/io.ox/files/actions.js module:io.ox/files
-#: apps/io.ox/files/actions/versions-delete.js
-msgid "Delete version"
-msgstr "Excluir versão"
-
-#: apps/io.ox/calendar/actions/delete.js module:io.ox/calendar
-msgid "Delete whole series"
-msgstr "Excluir série inteira"
-
-#: apps/io.ox/portal/main.js module:io.ox/portal
-#: apps/io.ox/portal/settings/widgetview.js
-msgid "Delete widget"
-msgstr "Excluir widget"
-
-#. Trash folder
-#: apps/io.ox/mail/accounts/view-form.js module:io.ox/settings
-msgctxt "folder"
-msgid "Deleted messages"
-msgstr "Mensagens apagadas"
-
-#: apps/io.ox/mail/accounts/view-form.js module:io.ox/settings
-msgid "Deleting messages on local storage also deletes them on server"
-msgstr ""
-"A exclusão de mensagens no armazenamento local também as exclui do servidor"
-
-#: apps/io.ox/contacts/model.js module:io.ox/contacts
-#: apps/io.ox/contacts/print.js
-msgid "Department"
-msgstr "Departamento"
-
-#: apps/io.ox/files/share/view-options.js module:io.ox/files
-#: apps/io.ox/files/view-options.js apps/io.ox/mail/view-options.js
-#: module:io.ox/mail apps/io.ox/tasks/main.js module:io.ox/tasks
-msgid "Descending"
-msgstr "Decrescente"
-
-#: apps/io.ox/calendar/edit/extensions.js module:io.ox/calendar/edit/main
-#: apps/io.ox/calendar/util.js module:io.ox/calendar
-#: apps/io.ox/core/viewer/views/sidebar/filedescriptionview.js
-#: module:io.ox/core/viewer apps/io.ox/files/actions/edit-description.js
-#: module:io.ox/files apps/io.ox/tasks/edit/view-template.js
-#: module:io.ox/tasks/edit
-#: apps/plugins/administration/resources/settings/edit.js module:io.ox/core
-#: apps/plugins/portal/flickr/register.js module:plugins/portal
-#: apps/plugins/portal/mail/register.js apps/plugins/portal/rss/register.js
-#: module:io.ox/portal apps/plugins/portal/tumblr/register.js
-msgid "Description"
-msgstr "Descrição"
-
-#: apps/io.ox/calendar/edit/main.js module:io.ox/calendar/edit/main
-msgid "Description has been copied"
-msgstr "A descrição foi copiada"
-
-#: apps/io.ox/core/viewer/views/sidebar/filedescriptionview.js
-#: module:io.ox/core/viewer
-msgid "Description text"
-msgstr "Texto de descrição"
-
-#. answer Button to 'Do you want the appointments printed in detail or as a compact list?'
-#: apps/io.ox/calendar/actions.js module:io.ox/calendar
-msgid "Detailed"
-msgstr "Detalhado"
-
-#: apps/io.ox/files/share/permissions.js module:io.ox/core
-msgid "Detailed access rights"
-msgstr "Direitos de acesso detalhados"
-
-#. File and folder details
-#: apps/io.ox/calendar/view-detail.js module:io.ox/calendar
-#: apps/io.ox/core/viewer/views/sidebar/fileinfoview.js
-#: module:io.ox/core/viewer apps/io.ox/core/viewer/views/sidebarview.js
-#: apps/io.ox/files/share/permissions.js module:io.ox/core
-#: apps/io.ox/files/upload/main.js module:io.ox/files
-msgid "Details"
-msgstr "Detalhes"
-
-#: apps/io.ox/calendar/view-detail.js module:io.ox/calendar
-#: apps/io.ox/files/actions/showlink.js module:io.ox/files
-msgid "Direct link"
-msgstr "Link direto"
-
-#: apps/io.ox/files/actions/sendlink.js module:io.ox/files
-msgid "Direct link: %1$s"
-msgstr "Link direto: %1$s"
-
-#: apps/io.ox/core/sub/settings/pane.js module:io.ox/core/sub
-#: apps/io.ox/mail/mailfilter/settings/filter.js module:io.ox/mail
-#: apps/io.ox/portal/settings/pane.js module:io.ox/portal
-msgid "Disable"
-msgstr "Desabilitar"
-
-#: apps/io.ox/portal/settings/pane.js module:io.ox/portal
-msgid "Disable %1$s"
-msgstr "Desabilitar %1$s"
-
-#: apps/io.ox/portal/main.js module:io.ox/portal
-msgid "Disable widget"
-msgstr "Desabilitar widget"
-
-#: apps/io.ox/calendar/edit/extensions.js module:io.ox/calendar/edit/main
-#: apps/io.ox/contacts/distrib/create-dist-view.js module:io.ox/contacts
-#: apps/io.ox/contacts/edit/view-form.js apps/io.ox/core/settings/user.js
-#: apps/io.ox/mail/compose/extensions.js module:io.ox/mail
-#: apps/io.ox/mail/mailfilter/settings/filter/view-form.js
-#: module:io.ox/settings apps/io.ox/tasks/edit/view-template.js
-#: module:io.ox/tasks/edit
-msgid "Discard"
-msgstr "Descartar"
-
-#. "Discard changes" appears in combination with "Cancel" (this action)
-#. Translation should be distinguishable for the user
-#: apps/io.ox/calendar/edit/main.js module:io.ox/calendar/edit/main
-#: apps/io.ox/contacts/distrib/main.js module:io.ox/contacts
-#: apps/io.ox/contacts/edit/main.js apps/io.ox/editor/main.js
-#: module:io.ox/editor apps/io.ox/tasks/edit/main.js module:io.ox/tasks
-msgctxt "dialog"
-msgid "Discard changes"
-msgstr "Descartar alterações"
-
-#. "Discard message" appears in combination with "Cancel" (this action)
-#. Translation should be distinguishable for the user
-#: apps/io.ox/mail/compose/view.js module:io.ox/mail
-msgctxt "dialog"
-msgid "Discard message"
-msgstr "Descartar mensagem"
-
-#: apps/io.ox/mail/settings/pane.js module:io.ox/mail
-msgid "Display"
-msgstr "Exibir"
-
-#: apps/io.ox/oauth/settings.js module:io.ox/settings
-msgid "Display Name"
-msgstr "Nome de exibição"
-
-#: apps/io.ox/mail/settings/pane.js module:io.ox/mail
-msgid "Display emoticons as graphics in text emails"
-msgstr "Exibir emoticons como gráficos no texto dos e-mails"
-
-#: apps/io.ox/contacts/model.js module:io.ox/contacts
-msgid "Display name"
-msgstr "Nome de exibição"
-
-#: apps/io.ox/contacts/settings/pane.js module:io.ox/contacts
-msgid "Display of names"
-msgstr "Exibição de nomes"
-
-#: apps/io.ox/tasks/edit/view-template.js module:io.ox/tasks/edit
-#: apps/io.ox/tasks/print.js module:io.ox/tasks
-#: apps/io.ox/tasks/view-detail.js
-msgid "Distance"
-msgstr "Distância"
-
-#: apps/io.ox/contacts/distrib/main.js module:io.ox/contacts
-msgid "Distribution List"
-msgstr "Lista de distribuição"
-
-#: apps/io.ox/contacts/detail/main.js module:io.ox/contacts
-msgid "Distribution List Details"
-msgstr "Detalhes da lista de distribuição"
-
-#: apps/io.ox/contacts/addressbook/popup.js module:io.ox/contacts
-#: apps/io.ox/contacts/common-extensions.js apps/io.ox/contacts/main.js
-#: apps/io.ox/contacts/model.js apps/io.ox/contacts/view-detail.js
-#: apps/io.ox/participants/model.js module:io.ox/core
-msgid "Distribution list"
-msgstr "Lista de distribuição"
-
-#: apps/io.ox/contacts/distrib/main.js module:io.ox/contacts
-msgid "Distribution list has been saved"
-msgstr "A lista de distribuição foi salva"
-
-#: apps/io.ox/files/util.js module:io.ox/files
-msgid ""
-"Do you really want to change the file extension from  \".%1$s\" to \".%2$s"
-"\" ?"
-msgstr ""
-"Deseja realmente alterar a extensão do arquivo de \".%1$s\" para \".%2$s\"?"
+"O calendário selecionado é compartilhado por %1$s. Compromissos nos "
+"calendários compartilhadosgeralmente serão criados em nome do proprietário."
 
 #: apps/io.ox/calendar/actions/create.js module:io.ox/calendar
 msgid ""
@@ -3148,101 +487,13 @@
 "b> ou deseja criar um <b>com o proprietário da pasta</b> em seu próprio "
 "calendário?"
 
-#: apps/io.ox/core/folder/actions/remove.js module:io.ox/core
-msgid "Do you really want to delete folder \"%s\"?"
-msgstr "Deseja realmente excluir a pasta \"%s\"?"
-
-#. %1$s is the group name
-#: apps/plugins/administration/groups/settings/toolbar.js module:io.ox/core
-msgid ""
-"Do you really want to delete the group \"%1$s\"? This action cannot be "
-"undone!"
-msgstr ""
-"Deseja realmente excluir o grupo \"%1$s\"? Esta ação não pode ser desfeita!"
-
-#. %1$s is the resource name
-#: apps/plugins/administration/resources/settings/toolbar.js module:io.ox/core
-msgid ""
-"Do you really want to delete the resource \"%1$s\"? This action cannot be "
-"undone!"
-msgstr ""
-"Deseja realmente excluir o recurso \"%1$s\"? Esta ação não pode ser desfeita!"
-
-#: apps/io.ox/contacts/actions/delete.js module:io.ox/contacts
-msgid "Do you really want to delete these items?"
-msgstr "Deseja realmente excluir estes itens?"
-
-#: apps/io.ox/settings/accounts/settings/pane.js
-#: module:io.ox/settings/accounts
-msgid "Do you really want to delete this account?"
-msgstr "Deseja realmente excluir esta conta?"
-
-#: apps/io.ox/contacts/actions/delete.js module:io.ox/contacts
-msgid "Do you really want to delete this contact?"
-msgstr "Deseja realmente excluir este contato?"
-
-#: apps/io.ox/contacts/actions/delete.js module:io.ox/contacts
-msgid "Do you really want to delete this distribution list?"
-msgstr "Deseja realmente excluir esta lista de distribuição?"
-
-#: apps/io.ox/mail/mailfilter/settings/filter.js module:io.ox/mail
-msgid "Do you really want to delete this filter rule?"
-msgstr "Deseja realmente excluir esta regra de filtro?"
-
-#: apps/io.ox/files/actions/delete.js module:io.ox/files
-msgid "Do you really want to delete this item?"
-msgid_plural "Do you really want to delete these items?"
-msgstr[0] "Deseja realmente excluir este item?"
-msgstr[1] "Deseja realmente excluir estes itens?"
-
-#: apps/io.ox/tasks/actions/delete.js module:io.ox/tasks
-msgid "Do you really want to delete this task?"
-msgid_plural "Do you really want to delete these tasks?"
-msgstr[0] "Deseja realmente excluir esta tarefa?"
-msgstr[1] "Deseja realmente excluir estas tarefas?"
-
-#: apps/io.ox/files/actions/versions-delete.js module:io.ox/files
-msgctxt "One file only"
-msgid "Do you really want to delete this version?"
-msgstr "Deseja realmente excluir esta versão?"
-
-#: apps/io.ox/portal/main.js module:io.ox/portal
-#: apps/io.ox/portal/settings/widgetview.js
-msgid "Do you really want to delete this widget?"
-msgstr "Deseja realmente excluir este widget?"
-
-#: apps/io.ox/calendar/edit/main.js module:io.ox/calendar/edit/main
-#: apps/io.ox/contacts/distrib/main.js module:io.ox/contacts
-#: apps/io.ox/contacts/edit/main.js apps/io.ox/editor/main.js
-#: module:io.ox/editor apps/io.ox/tasks/edit/main.js module:io.ox/tasks
-msgid "Do you really want to discard your changes?"
-msgstr "Deseja realmente descartar suas alterações?"
-
-#: apps/io.ox/mail/compose/view.js module:io.ox/mail
-msgid "Do you really want to discard your message?"
-msgstr "Deseja realmente descartar sua mensagem?"
-
-#: apps/io.ox/core/folder/actions/common.js module:io.ox/core
-msgid "Do you really want to empty folder \"%s\"?"
-msgstr "Deseja realmente esvaziar a pasta \"%s\"?"
-
-#: apps/io.ox/files/util.js module:io.ox/files
-msgid ""
-"Do you really want to remove the extension \".%1$s\" from your filename?"
-msgstr "Deseja realmente excluir a extensão \".%1$s\" do nome do arquivo?"
-
-#: apps/io.ox/calendar/actions.js module:io.ox/calendar
-msgid "Do you want the appointments printed in detail or as a compact list?"
-msgstr ""
-"Você deseja que os compromissos sejam impressos em detalhes ou como uma "
-"lista compacta?"
-
-#: apps/io.ox/calendar/actions/acceptdeny.js module:io.ox/calendar
-msgid ""
-"Do you want to confirm the whole series or just one appointment within the "
-"series?"
-msgstr ""
-"Deseja confirmar a série inteira ou apenas um compromisso dentro da série?"
+#: apps/io.ox/calendar/actions/create.js module:io.ox/calendar
+msgid "On behalf of the owner"
+msgstr "Em nome do proprietário"
+
+#: apps/io.ox/calendar/actions/create.js module:io.ox/calendar
+msgid "Invite owner"
+msgstr "Convidar proprietário"
 
 #: apps/io.ox/calendar/actions/delete.js module:io.ox/calendar
 msgid ""
@@ -3250,6 +501,15 @@
 "series?"
 msgstr ""
 "Deseja excluir a série inteira ou apenas um compromisso dentro da série?"
+
+#: apps/io.ox/calendar/actions/delete.js module:io.ox/calendar
+#: apps/io.ox/calendar/toolbar.js
+msgid "Delete appointment"
+msgstr "Excluir compromisso"
+
+#: apps/io.ox/calendar/actions/delete.js module:io.ox/calendar
+msgid "Delete whole series"
+msgstr "Excluir série inteira"
 
 #: apps/io.ox/calendar/actions/delete.js module:io.ox/calendar
 msgid "Do you want to delete this appointment?"
@@ -3263,256 +523,26 @@
 msgstr ""
 "Deseja editar a série inteira ou apenas um compromisso dentro da série?"
 
-#: apps/io.ox/mail/actions/delete.js module:io.ox/mail
-msgid "Do you want to permanently delete this mail?"
-msgid_plural "Do you want to permanently delete these mails?"
-msgstr[0] "Deseja excluir permanentemente este e-mail?"
-msgstr[1] "Deseja excluir permanentemente estes e-mails?"
-
-#: apps/io.ox/settings/apps/settings/pane.js module:io.ox/core
-msgid "Do you want to revoke the access of this application?"
-msgstr "Deseja revogar o acesso deste aplicativo?"
-
-#: apps/io.ox/mail/detail/links.js module:io.ox/mail
-msgid "Document"
-msgstr "Documento"
-
-#: apps/io.ox/files/view-options.js module:io.ox/files
-msgid "Documents"
-msgstr "Documentos"
-
-#: apps/io.ox/launchpad/main.js module:io.ox/core
-#: apps/io.ox/search/view-template.js
-msgctxt "app"
-msgid "Documents"
-msgstr "Documentos"
-
-#. Task: Done like in "Mark as done"
-#: apps/io.ox/core/wizard/registry.js module:io.ox/core/wizard
-#: apps/io.ox/core/yell.js module:io.ox/core
-#: apps/io.ox/tasks/edit/view-template.js module:io.ox/tasks/edit
-#: apps/io.ox/tasks/print.js module:io.ox/tasks apps/io.ox/tasks/toolbar.js
-#: module:io.ox/mail apps/io.ox/tasks/util.js
-#: apps/plugins/notifications/tasks/register.js module:plugins/notifications
-msgid "Done"
-msgstr "Concluído"
-
-#: apps/io.ox/calendar/week/view.js module:io.ox/calendar
-msgid "Doubleclick in this row for whole day appointment"
-msgstr "Clique duas vezes nesta linha para compromisso de dia inteiro"
-
-#: apps/io.ox/core/pim/actions.js module:io.ox/core
-#: apps/io.ox/core/viewer/views/toolbarview.js apps/io.ox/files/actions.js
-#: module:io.ox/files apps/io.ox/files/toolbar.js apps/io.ox/mail/actions.js
-#: module:io.ox/mail apps/io.ox/onboarding/clients/extensions.js
-#: module:io.ox/core/onboarding apps/plugins/portal/updater/register.js
-#: module:plugins/portal
-msgid "Download"
-msgstr "Baixar"
-
-#: apps/plugins/portal/oxdriveclients/register.js module:plugins/portal
-msgid "Download %s"
-msgstr "Baixar %s"
-
-#: apps/plugins/portal/oxdriveclients/register.js module:plugins/portal
-msgid "Download %s for %s now"
-msgstr "Baixar %s para %s agora"
-
-#: apps/plugins/portal/oxdriveclients/register.js module:plugins/portal
-msgid "Download %s via the OX Updater"
-msgstr "Baixar %s via OX Updater"
-
-#: apps/io.ox/core/folder/contextmenu.js module:io.ox/core
-msgid "Download entire folder"
-msgstr "Baixar a pasta inteira"
-
-#: apps/io.ox/core/settings/downloads/pane.js module:io.ox/core
-msgid "Download installation file"
-msgstr "Baixar arquivo de instalação"
-
-#: apps/io.ox/core/settings/downloads/pane.js module:io.ox/core
-msgid "Download installation file (for Windows)"
-msgstr "Baixar arquivo de instalação (para Windows)"
-
-#: apps/io.ox/core/settings/downloads/pane.js module:io.ox/core
-#: apps/plugins/portal/oxdriveclients/register.js module:plugins/portal
-msgid "Download the %s client for %s"
-msgstr "Baixar o cliente %s para %s"
-
-#. %1$s: app store name
-#: apps/io.ox/onboarding/clients/extensions.js module:io.ox/core/onboarding
-msgid "Download the application."
-msgstr "Baixe o aplicativo."
-
-#: apps/io.ox/core/settings/downloads/pane.js module:io.ox/core
-msgid "Downloads"
-msgstr "Downloads"
-
-#. Drafts folder
-#: apps/io.ox/mail/accounts/view-form.js module:io.ox/settings
-msgctxt "folder"
-msgid "Drafts"
-msgstr "Rascunhos"
-
-#: apps/io.ox/mail/mailfilter/settings/filter.js module:io.ox/mail
-msgid "Drag to reorder filter rules"
-msgstr "Arraste para reordenar as regras de filtro"
-
-#: apps/io.ox/portal/settings/pane.js module:io.ox/portal
-msgid "Drag to reorder widget"
-msgstr "Arraste para reordenar o widget"
-
-#. %1$s is usually "Drive" (product name; might be customized)
-#: apps/io.ox/core/main.js module:io.ox/core apps/io.ox/core/pim/actions.js
-#: apps/io.ox/core/viewer/views/toolbarview.js
-#: apps/io.ox/files/settings/pane.js module:io.ox/files
-#: apps/io.ox/launchpad/main.js apps/io.ox/mail/actions.js module:io.ox/mail
-#: apps/io.ox/search/view-template.js
-msgctxt "app"
-msgid "Drive"
-msgstr "Drive"
-
-#: apps/io.ox/files/guidance/main.js module:io.ox/files
-msgctxt "help"
-msgid "Drive Settings"
-msgstr "Configuração do Drive"
-
-#: apps/io.ox/mail/import.js module:io.ox/mail
-msgid "Drop EML file here for import"
-msgstr "Solte arquivo EML aqui para importar"
-
-#: apps/io.ox/mail/compose/extensions.js module:io.ox/mail
-msgid "Drop attachments here"
-msgstr "Soltar anexos aqui"
-
-#: apps/io.ox/files/upload/dropzone.js module:io.ox/files
-msgid "Drop files here to upload"
-msgstr "Solte arquivos aqui para enviar"
-
-#: apps/io.ox/mail/actions.js module:io.ox/mail
-msgid "Drop here to import this mail"
-msgstr "Solte aqui para importar este e-mail"
-
-#: apps/io.ox/calendar/edit/extensions.js module:io.ox/calendar/edit/main
-#: apps/io.ox/contacts/edit/view-form.js module:io.ox/contacts
-#: apps/io.ox/tasks/edit/view-template.js module:io.ox/tasks/edit
-msgid "Drop here to upload a <b class=\"dndignore\">new attachment</b>"
-msgstr "Solte aqui para enviar um <b class=\"dndignore\">novo anexo</b>"
-
-#: apps/io.ox/files/actions.js module:io.ox/files
-msgid "Drop here to upload a <b class=\"dndignore\">new file</b>"
-msgstr "Solte aqui para enviar um <b class=\"dndignore\">novo arquivo</b>"
-
-#: apps/io.ox/files/actions.js module:io.ox/files
-msgid "Drop here to upload a <b class=\"dndignore\">new version</b>"
-msgstr "Solte aqui para enviar uma <b class=\"dndignore\">nova versão</b>"
-
-#: apps/io.ox/files/actions.js module:io.ox/files
-msgid ""
-"Drop here to upload a <b class=\"dndignore\">new version</b> of \"%1$s\""
-msgstr ""
-"Solte aqui para enviar uma <b class=\"dndignore\">nova versão</b> de \"%1$s\""
-
-#: apps/io.ox/mail/categories/main.js module:io.ox/mail
-msgid "Drop here!"
-msgstr "Solte aqui!"
-
-#. %1$s is the filename of the current file
-#: apps/io.ox/core/viewer/views/sidebarview.js module:io.ox/core/viewer
-msgid "Drop new version of \"%1$s\" here"
-msgstr "Soltar aqui uma nova versão de \"%1$s\""
-
-#: apps/io.ox/core/viewer/views/sidebarview.js module:io.ox/core/viewer
-msgid "Drop only a single file as new version."
-msgstr "Soltar apenas um único arquivo como nova versão."
-
-#: apps/io.ox/files/actions/add-storage-account.js module:io.ox/files
-msgid "Dropbox"
-msgstr "Dropbox"
-
-#. Task: "Due" like in "Change due date"
-#: apps/io.ox/tasks/print.js module:io.ox/tasks apps/io.ox/tasks/toolbar.js
-#: module:io.ox/mail
-msgid "Due"
-msgstr "Vencimento"
-
-#. %1$s due date of a task
-#: apps/io.ox/tasks/view-detail.js module:io.ox/tasks
-#, c-format
-msgid "Due %1$s"
-msgstr "Vencimento %1$s"
-
-#: apps/io.ox/tasks/edit/view-template.js module:io.ox/tasks/edit
-#: apps/io.ox/tasks/main.js module:io.ox/tasks
-msgid "Due date"
-msgstr "Data de vencimento"
-
-#. Due on date
-#: apps/plugins/portal/tasks/register.js module:plugins/portal
-msgid "Due on %1$s"
-msgstr "Vencimento em %1$s"
-
-#: apps/io.ox/onboarding/clients/extensions.js module:io.ox/core/onboarding
-msgid "EAS Login"
-msgstr "Login do EAS"
-
-#: apps/io.ox/onboarding/clients/extensions.js module:io.ox/core/onboarding
-msgid "EAS URL"
-msgstr "URL do EAS"
-
-#. Exabytes
-#: apps/io.ox/core/strings.js module:io.ox/core
-msgid "EB"
-msgstr "EB"
-
-#. Used as a button label to enter the "edit mode"
-#: apps/io.ox/backbone/mini-views/listutils.js module:io.ox/core
-#: apps/io.ox/calendar/actions.js module:io.ox/calendar
-#: apps/io.ox/calendar/main.js apps/io.ox/calendar/toolbar.js
-#: apps/io.ox/contacts/actions.js module:io.ox/contacts
-#: apps/io.ox/contacts/main.js apps/io.ox/contacts/mobile-toolbar-actions.js
-#: module:io.ox/mail apps/io.ox/contacts/toolbar.js
-#: apps/io.ox/files/actions.js module:io.ox/files apps/io.ox/files/main.js
-#: apps/io.ox/files/share/permissions.js apps/io.ox/files/toolbar.js
-#: apps/io.ox/mail/actions.js apps/io.ox/mail/main.js
-#: apps/io.ox/portal/settings/pane.js module:io.ox/portal
-#: apps/io.ox/settings/accounts/settings/pane.js
-#: module:io.ox/settings/accounts apps/io.ox/tasks/actions.js
-#: module:io.ox/tasks apps/io.ox/tasks/main.js
-#: apps/io.ox/tasks/mobile-toolbar-actions.js apps/io.ox/tasks/toolbar.js
-#: apps/plugins/administration/groups/settings/toolbar.js
-#: apps/plugins/administration/resources/settings/toolbar.js
-msgid "Edit"
-msgstr "Editar"
-
-#: apps/io.ox/mail/mailfilter/settings/filter.js module:io.ox/mail
-#: apps/io.ox/portal/settings/pane.js module:io.ox/portal
-#: apps/io.ox/settings/accounts/settings/pane.js
-#: module:io.ox/settings/accounts
-msgid "Edit %1$s"
-msgstr "Editar %1$s"
-
-#: apps/io.ox/contacts/edit/main.js module:io.ox/contacts
-msgid "Edit Contact"
-msgstr "Editar contato"
-
-#: apps/plugins/portal/flickr/register.js module:plugins/portal
-msgid "Edit Flickr photo stream"
-msgstr "Editar fluxo de fotos do Flickr"
-
-#. might be suitable to use 'tabs' rather than translating it
-#: apps/io.ox/mail/categories/dialogs.js module:io.ox/mail
-msgid "Edit Tabs"
-msgstr "Editar abas"
-
-#: apps/plugins/portal/tumblr/register.js module:io.ox/portal
-msgid "Edit Tumblr feed"
-msgstr "Editar feed do Tumblr"
-
-#. object permissions - edit/modify
-#: apps/io.ox/files/share/permissions.js module:io.ox/core
-msgid "Edit all objects"
-msgstr "Editar todos os objetos"
+#: apps/io.ox/calendar/conflicts/conflictList.js
+#: module:io.ox/calendar/conflicts/conflicts
+msgid "Conflicts detected"
+msgstr "Conflitos detectados"
+
+#: apps/io.ox/calendar/conflicts/conflictList.js
+#: module:io.ox/calendar/conflicts/conflicts
+msgid "The new appointment conflicts with existing appointments."
+msgstr "O novo compromisso conflita com compromissos existentes."
+
+#: apps/io.ox/calendar/detail/main.js module:io.ox/calendar
+#: apps/io.ox/calendar/month/perspective.js
+#: apps/io.ox/calendar/week/perspective.js
+msgid "Appointment Details"
+msgstr "Detalhes do compromisso"
+
+#: apps/io.ox/calendar/detail/main.js module:io.ox/calendar
+#: apps/io.ox/calendar/week/perspective.js
+msgid "An error occurred. Please try again."
+msgstr "Ocorreu um erro. Tente novamente."
 
 #: apps/io.ox/calendar/edit/extensions.js module:io.ox/calendar/edit/main
 #: apps/io.ox/calendar/edit/main.js apps/io.ox/calendar/toolbar.js
@@ -3520,4124 +550,10 @@
 msgid "Edit appointment"
 msgstr "Editar compromisso"
 
-#: apps/io.ox/contacts/edit/main.js module:io.ox/contacts
-#: apps/io.ox/contacts/toolbar.js
-msgid "Edit contact"
-msgstr "Editar contato"
-
-#: apps/io.ox/core/viewer/views/sidebar/filedescriptionview.js
-#: module:io.ox/core/viewer apps/io.ox/core/viewer/views/toolbarview.js
-#: module:io.ox/core apps/io.ox/files/actions.js module:io.ox/files
-#: apps/io.ox/files/toolbar.js
-msgid "Edit description"
-msgstr "Editar descrição"
-
-#: apps/io.ox/contacts/distrib/create-dist-view.js module:io.ox/contacts
-#: apps/io.ox/contacts/distrib/main.js
-msgid "Edit distribution list"
-msgstr "Editar lista de distribuição"
-
-#: apps/io.ox/mail/mobile-toolbar-actions.js module:io.ox/mail
-#: apps/io.ox/mail/toolbar.js
-msgid "Edit draft"
-msgstr "Editar rascunho"
-
-#: apps/plugins/administration/groups/settings/edit.js module:io.ox/core
-msgid "Edit group"
-msgstr "Editar grupo"
-
-#: apps/io.ox/mail/accounts/settings.js module:io.ox/mail/accounts/settings
-msgid "Edit mail account"
-msgstr "Editar conta de e-mail"
-
-#: apps/io.ox/mail/compose/extensions.js module:io.ox/mail
-msgid "Edit names"
-msgstr "Editar nomes"
-
-#. object permissions - edit/modify
-#: apps/io.ox/files/share/permissions.js module:io.ox/core
-msgid "Edit own objects"
-msgstr "Editar objetos próprios"
-
-#: apps/io.ox/mail/compose/names.js module:io.ox/mail
-msgid "Edit real names"
-msgstr "Editar nomes reais"
-
-#: apps/plugins/administration/resources/settings/edit.js module:io.ox/core
-msgid "Edit resource"
-msgstr "Editar recurso"
-
-#: apps/io.ox/mail/mailfilter/settings/filter.js module:io.ox/mail
-msgid "Edit rule"
-msgstr "Editar regra"
-
-#: apps/io.ox/files/share/toolbar.js module:io.ox/files
-msgid "Edit share"
-msgstr "Editar compartilhamento"
-
-#: apps/io.ox/mail/settings/signatures/settings/pane.js module:io.ox/mail
-msgid "Edit signature"
-msgstr "Editar assinatura"
-
-#: apps/io.ox/tasks/edit/main.js module:io.ox/tasks
-#: apps/io.ox/tasks/edit/view-template.js module:io.ox/tasks/edit
-#: apps/io.ox/tasks/edit/view.js apps/io.ox/tasks/toolbar.js module:io.ox/mail
-msgid "Edit task"
-msgstr "Editar tarefa"
-
-#: apps/io.ox/contacts/main.js module:io.ox/contacts
-msgid "Edit to set a name."
-msgstr "Edite para definir um nome."
-
-#: apps/io.ox/editor/main.js module:io.ox/editor
-#: apps/io.ox/mail/compose/view.js module:io.ox/mail
-msgid "Editor"
-msgstr "Editor"
-
-#: apps/io.ox/contacts/print.js module:io.ox/contacts
-msgid "Email"
-msgstr "E-mail"
-
-#: apps/io.ox/contacts/model.js module:io.ox/contacts
-msgid "Email 1"
-msgstr "E-mail 1"
-
-#: apps/io.ox/contacts/model.js module:io.ox/contacts
-msgid "Email 1 / Phone number"
-msgstr "E-mail 1 / Número de telefone"
-
-#: apps/io.ox/contacts/model.js module:io.ox/contacts
-msgid "Email 2"
-msgstr "E-mail 2"
-
-#: apps/io.ox/contacts/model.js module:io.ox/contacts
-msgid "Email 3"
-msgstr "E-mail 3"
-
-#: apps/io.ox/mail/accounts/view-form.js module:io.ox/settings
-msgid "Email address"
-msgstr "Endereço de e-mail"
-
-#: apps/io.ox/mail/vacationnotice/settings/model.js module:io.ox/mail
-msgid "Email addresses"
-msgstr "Endereços de e-mail"
-
-#. %1$s: Mail sender
-#. %2$s: Mail subject
-#: apps/io.ox/mail/detail/mobileView.js module:io.ox/mail
-#: apps/io.ox/mail/detail/view.js
-msgid "Email from %1$s: %2$s"
-msgstr "E-mail de %1$s: %2$s"
-
-#: apps/io.ox/calendar/settings/pane.js module:io.ox/calendar
-#: apps/io.ox/tasks/settings/pane.js module:io.ox/tasks
-msgid "Email notifications"
-msgstr "Notificações de e-mail"
-
-#: apps/io.ox/mail/actions/delete.js module:io.ox/mail
-msgid ""
-"Emails cannot be put into trash folder while your mail quota is exceeded."
-msgstr ""
-"Os e-mails não podem ser postos na Lixeira enquanto sua cota de e-mail "
-"estiver excedida."
-
-#: apps/plugins/halo/xing/register.js module:plugins/portal
-msgid "Employee"
-msgstr "Funcionário"
-
-#: apps/io.ox/contacts/model.js module:io.ox/contacts
-msgid "Employee ID"
-msgstr "ID do funcionário"
-
-#: apps/io.ox/contacts/model.js module:io.ox/contacts
-msgid "Employee type"
-msgstr "Tipo de funcionário"
-
-#: apps/plugins/halo/xing/register.js module:plugins/portal
-msgid "Employment"
-msgstr "Emprego"
-
-#. empty message for list view
-#: apps/io.ox/mail/common-extensions.js module:io.ox/mail
-msgid "Empty"
-msgstr "Vazio"
-
-#. list is empty / no items
-#: apps/io.ox/core/tk/vgrid.js module:io.ox/core
-msgctxt "vgrid"
-msgid "Empty"
-msgstr "Vazio"
-
-#: apps/io.ox/core/folder/actions/common.js module:io.ox/core
-#: apps/io.ox/core/folder/contextmenu.js
-msgid "Empty folder"
-msgstr "Pasta vazia"
-
-#: apps/io.ox/contacts/main.js module:io.ox/contacts
-msgid "Empty name and description found."
-msgstr "Nome vazio e descrição localizada."
-
-#: apps/io.ox/core/folder/contextmenu.js module:io.ox/core
-msgid "Empty trash"
-msgstr "Esvaziar lixeira"
-
-#: apps/io.ox/core/sub/settings/pane.js module:io.ox/core/sub
-#: apps/io.ox/mail/autoforward/settings/model.js module:io.ox/mail
-#: apps/io.ox/mail/mailfilter/settings/filter.js
-#: apps/io.ox/portal/settings/pane.js module:io.ox/portal
-msgid "Enable"
-msgstr "Habilitar"
-
-#: apps/io.ox/portal/settings/pane.js module:io.ox/portal
-msgid "Enable %1$s"
-msgstr "Habilitar %1$s"
-
-#: apps/io.ox/mail/vacationnotice/settings/model.js module:io.ox/mail
-msgid "Enable for the following addresses"
-msgstr "Habilitado para os seguintes endereços"
-
-#: apps/io.ox/mail/vacationnotice/settings/model.js module:io.ox/mail
-msgid "End"
-msgstr "Fim"
-
-#: apps/io.ox/calendar/edit/timezone-dialog.js module:io.ox/calendar/edit/main
-msgid "End date timezone"
-msgstr "Data de término do fuso horário"
-
-#. info text on the next slide preview, which means the presenting user reached the last slide.
-#: apps/io.ox/presenter/views/sidebar/slidepeekview.js module:io.ox/presenter
-msgid "End of Slides"
-msgstr "Fim dos slides"
-
-#: apps/io.ox/calendar/settings/pane.js module:io.ox/calendar
-msgid "End of working time"
-msgstr "Fim do horário de trabalho"
-
-#. button label for ending the presentation
-#: apps/io.ox/presenter/views/toolbarview.js module:io.ox/presenter
-msgid "End presentation"
-msgstr "Finalizar apresentação"
-
-#. button tooltip for ending the presentation
-#: apps/io.ox/presenter/views/toolbarview.js module:io.ox/presenter
-msgid "End the presentation"
-msgstr "Finalizar apresentação"
-
 #: apps/io.ox/calendar/edit/extensions.js module:io.ox/calendar/edit/main
-msgid "Ends on"
-msgstr "Termina em"
-
-#: apps/io.ox/files/share/wizard.js module:io.ox/files
-msgid "Enter Password"
-msgstr "Inserir senha"
-
-#: apps/io.ox/files/share/permissions.js module:io.ox/core
-msgid "Enter a Message to inform users"
-msgstr "Digitar uma mensagem para informar aos usuários"
-
-#: apps/io.ox/editor/main.js module:io.ox/editor
-msgid "Enter document title here"
-msgstr "Insira o título do documento aqui"
-
-#. what follows is a set of job/status descriptions used by XING
-#: apps/plugins/halo/xing/register.js module:plugins/portal
-msgid "Entrepreneur"
-msgstr "Empresário"
-
-#: apps/io.ox/mail/mailfilter/settings/filter/view-form.js
-#: module:io.ox/settings
-msgid "Envelope - To"
-msgstr "Envelope - Para"
-
-#: apps/io.ox/core/print.js module:io.ox/core
-#: apps/io.ox/core/sub/subscriptions.js module:io.ox/core/sub
-#: apps/io.ox/core/yell.js
-msgid "Error"
-msgstr "Erro"
-
-#: apps/io.ox/core/settings/errorlog/settings/pane.js module:io.ox/core
-msgid "Error log"
-msgstr "Registro de erros"
-
-#: apps/io.ox/mail/detail/view.js module:io.ox/mail
-msgid "Error while loading message content"
-msgstr "Erro ao carregar conteúdo da mensagem"
-
-#: apps/io.ox/core/viewer/views/types/videoview.js module:io.ox/core
-msgid ""
-"Error while playing the video. Either your browser does not support the "
-"format or you have connection problems."
-msgstr ""
-"Erro ao reproduzir o vídeo. Ou seu navegador não suporta o formato ou você "
-"tem problemas na conexão."
-
-#: apps/io.ox/mail/actions/invite.js module:io.ox/core
-msgid "Error while resolving mail addresses. Please try again."
-msgstr "Erro ao resolver endereços de e-mail. Tente novamente."
-
-#: apps/io.ox/core/sub/subscriptions.js module:io.ox/core/sub
-msgid "Error:"
-msgstr "Erro:"
-
-#: apps/io.ox/core/settings/errorlog/settings/pane.js module:io.ox/core
-msgid "Errors"
-msgstr "Erros"
-
-#: apps/io.ox/tasks/edit/view-template.js module:io.ox/tasks/edit
-#: apps/io.ox/tasks/print.js module:io.ox/tasks
-#: apps/io.ox/tasks/view-detail.js
-msgid "Estimated costs"
-msgstr "Custos estimados"
-
-#: apps/io.ox/tasks/edit/view-template.js module:io.ox/tasks/edit
-#: apps/io.ox/tasks/print.js module:io.ox/tasks
-#: apps/io.ox/tasks/view-detail.js
-msgid "Estimated duration in minutes"
-msgstr "Duração estimada em minutos"
-
-#. recurrence string
-#. %1$d: numeric
-#: apps/io.ox/calendar/util.js module:io.ox/calendar
-msgid "Every %1$d days"
-msgstr "A cada %1$d dias"
-
-#. recurrence string
-#. %1$d: numeric, interval
-#. %1$d: numeric, day in month
-#: apps/io.ox/calendar/util.js module:io.ox/calendar
-msgid "Every %1$d months on day %2$d"
-msgstr "A cada %1$d meses no dia %2$d"
-
-#. recurrence string
-#. %1$d: numeric, interval
-#. %2$s: count string, e.g. first, second, or last
-#. %3$s: day string, e.g. Monday
-#: apps/io.ox/calendar/util.js module:io.ox/calendar
-msgid "Every %1$d months on the %2$s %3$s"
-msgstr "A cada %1$d meses no %2$s %3$s"
-
-#. recurrence string
-#. %1$d: numeric
-#. %2$s: day string, e.g. "Friday" or "Monday, Tuesday, Wednesday"
-#: apps/io.ox/calendar/util.js module:io.ox/calendar
-msgid "Every %1$d weeks on %2$s"
-msgstr "A cada %1$d semanas em %2$s"
-
-#. recurrence string
-#. %1$d: numeric
-#: apps/io.ox/calendar/util.js module:io.ox/calendar
-msgid "Every %1$d weeks on all days"
-msgstr "A cada %1$d semanas em todos os dias"
-
-#. recurrence string
-#. %1$d: numeric
-#: apps/io.ox/calendar/util.js module:io.ox/calendar
-msgid "Every %1$d weeks on work days"
-msgstr "A cada %1$d semanas em dias de trabalho"
-
-#. recurrence string
-#. %1$d: interval, numeric
-#. %2$s: Month nane, e.g. January
-#. %3$d: Date, numeric, e.g. 29
-#: apps/io.ox/calendar/util.js module:io.ox/calendar
-msgid "Every %1$d years on %2$s %3$d"
-msgstr "A cada %1$d anos em %2$s %3$d"
-
-#. recurrence string
-#. %1$d: interval, numeric
-#. %2$s: count string, e.g. first, second, or last
-#. %3$s: day string, e.g. Monday
-#. %4$s: month nane, e.g. January
-#: apps/io.ox/calendar/util.js module:io.ox/calendar
-msgid "Every %1$d years on the %2$s %3$s of %4$d"
-msgstr "A cada %1$d anos no %2$s %3$s de %4$d"
-
-#: apps/io.ox/calendar/util.js module:io.ox/calendar
-msgid "Every day"
-msgstr "Todo dia"
-
-#. sharing: a guest user will be created for the owner of that email address
-#: apps/io.ox/files/actions.js module:io.ox/files
-msgid ""
-"Every recipient gets an individual link. Guests can also create and change "
-"files."
-msgstr ""
-"Cada destinatário recebe um link individual. Convidados podem também criar e "
-"modificar arquivos."
-
-#. sharing: a link will be created
-#: apps/io.ox/files/actions.js module:io.ox/files
-msgid ""
-"Everybody gets the same link. The link just allows to view the file or "
-"folder."
-msgstr ""
-"Todos recebem o mesmo link. O link permite somente visualizar o arquivo ou "
-"pasta."
-
-#: apps/io.ox/mail/toolbar.js module:io.ox/mail
-msgid "Exact dates"
-msgstr "Datas exatas"
-
-#: apps/plugins/halo/xing/register.js module:plugins/portal
-msgid "Executive"
-msgstr "Executivo"
-
-#: apps/io.ox/calendar/edit/extensions.js module:io.ox/calendar/edit/main
-#: apps/io.ox/tasks/edit/view-template.js module:io.ox/tasks/edit
-msgid "Expand form"
-msgstr "Expandir formulário"
-
-#. Label for a button which shows more upcoming
-#. appointments in a listview by extending the search
-#. by one month in the future
-#: apps/io.ox/calendar/main.js module:io.ox/calendar
-msgid "Expand timeframe by one month"
-msgstr "Expandir prazo por um mês"
-
-#: apps/io.ox/onboarding/clients/extensions.js module:io.ox/core/onboarding
-msgid "Expert user?"
-msgstr "Usuário avançado?"
-
-#: apps/io.ox/mail/compose/extensions.js module:io.ox/mail
-msgid "Expiration"
-msgstr "Expiração"
-
-#: apps/io.ox/files/share/wizard.js module:io.ox/files
-msgid "Expires in"
-msgstr "Expira em"
-
-#: apps/io.ox/files/share/wizard.js module:io.ox/files
-msgid "Expires on"
-msgstr "Expira em"
-
-#: apps/io.ox/core/export/export.js module:io.ox/core
-#: apps/io.ox/core/folder/contextmenu.js
-msgid "Export"
-msgstr "Exportar"
-
-#: apps/io.ox/core/export/export.js module:io.ox/core
-msgid "Export folder"
-msgstr "Exportar pasta"
-
-#: apps/io.ox/settings/apps/settings/pane.js module:io.ox/core
-msgid "External Apps"
-msgstr "Aplicativos externos"
-
-#: apps/io.ox/participants/model.js module:io.ox/core
-msgid "External contact"
-msgstr "Contato externo"
-
-#: apps/io.ox/files/share/listview.js module:io.ox/files
-msgid "External guests"
-msgstr "Convidados externos"
-
-#: apps/io.ox/mail/common-extensions.js module:io.ox/mail
-msgid ""
-"External images have been blocked to protect you against potential spam!"
-msgstr ""
-"As imagens externas foram bloqueadas para proteger você contra spam em "
-"potencial!"
-
-#: apps/plugins/portal/birthdays/register.js module:plugins/portal
-msgid "External link"
-msgstr "Link externo"
-
-#: apps/io.ox/participants/detail.js module:io.ox/core
-msgid "External participants"
-msgstr "Participantes externos"
-
-#. Emoji category
-#. Japanese: 顔
-#. Contains: All kinds of smilies
-#: apps/io.ox/emoji/categories.js module:io.ox/mail/emoji
-msgid "Face"
-msgstr "Face"
-
-#: apps/io.ox/mail/actions/vcard.js module:io.ox/mail
-msgid "Failed to add. Maybe the vCard attachment is invalid."
-msgstr "Falha ao adicionar. Talvez o vCard anexo é inválido."
-
-#: apps/io.ox/core/desktop.js module:io.ox/core
-msgid ""
-"Failed to automatically save current stage of work. Please save your work to "
-"avoid data loss in case the browser closes unexpectedly."
-msgstr ""
-"Falha ao salvar automaticamente o estado atual do trabalho. Salve seu "
-"trabalho para evitar a perda de dados caso o navegador feche inesperadamente."
-
-#: apps/io.ox/mail/accounts/settings.js module:io.ox/mail/accounts/settings
-msgid "Failed to connect."
-msgstr "Falha ao conectar."
-
-#. Failure message if no data (e.g. appointments) could be imported
-#: apps/io.ox/core/import/import.js module:io.ox/core
-msgid "Failed to import any data"
-msgstr "Falha ao importar dados"
-
-#: apps/io.ox/keychain/secretRecoveryDialog.js module:io.ox/keychain
-msgid "Failed to recover accounts"
-msgstr "Falha ao recuperar contas"
-
-#: apps/io.ox/contacts/distrib/main.js module:io.ox/contacts
-msgid "Failed to save distribution list."
-msgstr "Falha ao salvar lista de distribuição."
-
-#: apps/io.ox/core/relogin.js module:io.ox/core
-msgid "Failed to sign in"
-msgstr "Falha ao iniciar sessão"
-
-#: apps/io.ox/core/desktop.js module:io.ox/core
-msgid ""
-"Failed to start application. Maybe you have connection problems. Please try "
-"again."
-msgstr ""
-"Falha ao iniciar o aplicativo. Talvez você tenha problemas de conexão. Tente "
-"novamente."
-
-#: apps/io.ox/calendar/invitations/register.js module:io.ox/calendar/main
-msgid ""
-"Failed to update confirmation status; most probably the appointment has been "
-"deleted."
-msgstr ""
-"Falha ao atualizar status de confirmação: provavelmente o compromisso foi "
-"excluído."
-
-#: apps/io.ox/calendar/invitations/register.js module:io.ox/calendar/main
-msgid ""
-"Failed to update confirmation status; most probably the task has been "
-"deleted."
-msgstr ""
-"Falha ao atualizar status de confirmação: provavelmente a tarefa foi "
-"excluída."
-
-#: apps/plugins/portal/twitter/util.js module:plugins/portal
-msgid "Favorite"
-msgstr "Favorito"
-
-#: apps/io.ox/calendar/settings/timezones/pane.js module:io.ox/calendar
-msgid "Favorite timezones"
-msgstr "Fusos horários favoritos"
-
-#: apps/io.ox/calendar/settings/timezones/pane.js module:io.ox/calendar
-msgctxt "app"
-msgid "Favorite timezones"
-msgstr "Fuso horários favoritos"
-
-#: apps/plugins/portal/twitter/util.js module:plugins/portal
-msgid "Favorited"
-msgstr "Favoritado"
-
-#: apps/io.ox/backbone/mini-views/timezonepicker.js module:io.ox/core
-#: apps/io.ox/calendar/week/view.js module:io.ox/calendar
-#: apps/io.ox/core/folder/favorites.js
-msgid "Favorites"
-msgstr "Favoritos"
-
-#: apps/io.ox/contacts/model.js module:io.ox/contacts
-msgid "Fax"
-msgstr "Fax"
-
-#: apps/io.ox/contacts/model.js module:io.ox/contacts
-msgid "Fax (Home)"
-msgstr "Fax (casa)"
-
-#: apps/io.ox/contacts/model.js module:io.ox/contacts
-msgid "Fax (alt)"
-msgstr "Fax (alternativo)"
-
-#: apps/io.ox/calendar/edit/recurrence-view.js module:io.ox/calendar/edit/main
-msgid "February"
-msgstr "Fevereiro"
-
-#: apps/plugins/portal/tumblr/register.js module:io.ox/portal
-msgid "Feed URL"
-msgstr "URL do feed"
-
-#: apps/plugins/core/feedback/register.js module:io.ox/core
-msgid "Feedback"
-msgstr "Comentário"
-
-#. Emoji category
-#. Japanese should include "Katakana Middle Dot". Unicode: 30FB
-#. Japanese: 気持ち・装飾
-#. Other languages can use simple bullet. Unicode: 2022
-#. Contains: Hearts, Gestures like thumbs up
-#: apps/io.ox/emoji/categories.js module:io.ox/mail/emoji
-msgid "Feeling • Decoration"
-msgstr "Sentimento • Decoração"
-
-#: apps/io.ox/core/viewer/views/sidebar/fileversionsview.js
-#: module:io.ox/core/viewer apps/io.ox/editor/main.js module:io.ox/editor
-#: apps/io.ox/mail/detail/links.js module:io.ox/mail
-msgid "File"
-msgstr "Arquivo"
-
-#: apps/io.ox/files/detail/main.js module:io.ox/files
-msgid "File Details"
-msgstr "Detalhes do arquivo"
-
-#: apps/io.ox/files/toolbar.js module:io.ox/files
-msgid "File details"
-msgstr "Detalhes do arquivo"
-
-#: apps/io.ox/files/actions.js module:io.ox/files
-msgid "File has been copied"
-msgstr "O arquivo foi copiado"
-
-#: apps/io.ox/files/actions.js module:io.ox/files
-msgid "File has been moved"
-msgstr "O arquivo foi movido"
-
-#: apps/io.ox/core/viewer/views/toolbarview.js module:io.ox/core
-msgid "File name"
-msgstr "Nome do arquivo"
-
-#: apps/io.ox/core/viewer/views/toolbarview.js module:io.ox/core
-msgid "File name, click to rename"
-msgstr "Nome do arquivo, clique para renomear"
-
-#: apps/io.ox/files/main.js module:io.ox/files
-#: apps/plugins/portal/quota/register.js module:plugins/portal
-msgid "File quota"
-msgstr "Cota de arquivo"
-
-#: apps/io.ox/core/viewer/views/sidebar/fileversionsview.js
-#: module:io.ox/core/viewer
-msgid "File version table, the first row represents the current version."
-msgstr ""
-"Tabela de versão do arquivo, a primeira linha representa a versão atual."
-
-#: apps/io.ox/files/actions/sendlink.js module:io.ox/files
-msgid "File: %1$s"
-msgstr "Arquivo: %1$s"
-
-#: apps/io.ox/files/filepicker.js module:io.ox/files apps/io.ox/files/main.js
-msgid "Files"
-msgstr "Arquivos"
-
-#: apps/io.ox/contacts/model.js module:io.ox/contacts
-msgid "Files can not be uploaded, because quota exceeded."
-msgstr "Os arquivos não podem ser enviados, porque excedem a cota."
-
-#. %1$s is an upload limit like for example 10mb
-#: apps/io.ox/calendar/model.js module:io.ox/calendar
-#: apps/io.ox/tasks/model.js module:io.ox/tasks
-msgid "Files can not be uploaded, because upload limit of %1$s is exceeded."
-msgstr ""
-"Os arquivo não puderam ser enviados, pois o limite de %1$s foi excedido."
-
-#: apps/io.ox/files/actions.js module:io.ox/files
-msgid "Files have been copied"
-msgstr "Os arquivos foram copiados"
-
-#: apps/io.ox/files/actions.js module:io.ox/files
-msgid "Files have been moved"
-msgstr "Os arquivos foram movidos"
-
-#. toolbar with 'select all' and 'sort by'
-#: apps/io.ox/files/main.js module:io.ox/files
-msgid "Files options"
-msgstr "Opções dos arquivos"
-
-#. Verb: (to) filter documents by file type
-#: apps/io.ox/files/view-options.js module:io.ox/files
-msgctxt "verb"
-msgid "Filter"
-msgstr "Filtro"
-
-#: apps/io.ox/mail/mailfilter/settings/register.js module:io.ox/mail
-msgid "Filter Rules"
-msgstr "Regras de filtro"
-
-#: apps/io.ox/calendar/edit/extensions.js module:io.ox/calendar/edit/main
-#: apps/io.ox/calendar/freebusy/templates.js module:io.ox/calendar/freebusy
-#: apps/io.ox/calendar/toolbar.js module:io.ox/calendar
-msgid "Find a free time"
-msgstr "Localizar um tempo livre"
-
-#. finish the tour
-#: apps/io.ox/core/tk/wizard.js module:io.ox/core
-msgctxt "tour"
-msgid "Finish"
-msgstr "Terminar"
-
-#: apps/io.ox/contacts/model.js module:io.ox/contacts
-#: apps/plugins/portal/xing/register.js module:plugins/portal
-#: apps/plugins/wizards/mandatory/main.js module:io.ox/wizards/firstStart
-msgid "First name"
-msgstr "Primeiro nome"
-
-#: apps/io.ox/contacts/settings/pane.js module:io.ox/contacts
-msgid "First name Last name"
-msgstr "Primeiro nome Sobrenome"
-
-#: apps/io.ox/core/viewer/views/toolbarview.js module:io.ox/core
-msgid "Fit to screen size"
-msgstr "Ajustar ao tamanho da tela"
-
-#: apps/io.ox/core/viewer/views/toolbarview.js module:io.ox/core
-msgid "Fit to screen width"
-msgstr "Ajustar à largura da tela"
-
-#: apps/io.ox/mail/mailfilter/settings/filter/view-form.js
-#: module:io.ox/settings
-msgid "Flag mail with"
-msgstr "Marcar e-mail com"
-
-#: apps/plugins/portal/flickr/register.js module:plugins/portal
-msgid "Flickr"
-msgstr "Flickr"
-
-#: apps/io.ox/calendar/view-detail.js module:io.ox/calendar
-#: apps/io.ox/core/viewer/views/sidebar/fileinfoview.js
-#: module:io.ox/core/viewer apps/io.ox/files/common-extensions.js
-#: module:io.ox/files apps/io.ox/files/share/permissions.js module:io.ox/core
-#: apps/io.ox/files/share/toolbar.js apps/io.ox/find/extensions-api.js
-#: apps/io.ox/mail/detail/links.js module:io.ox/mail apps/io.ox/search/main.js
-#: module:io.ox/search
-msgid "Folder"
-msgstr "Pasta"
-
-#: apps/io.ox/core/folder/actions/add.js module:io.ox/core
-#: apps/io.ox/core/folder/actions/rename.js
-msgid "Folder name"
-msgstr "Nome da pasta"
-
-#: apps/io.ox/core/permissions/permissions.js module:io.ox/core
-msgid "Folder permissions"
-msgstr "Permissões da pasta"
-
-#: apps/io.ox/core/folder/actions/properties.js module:io.ox/core
-msgid "Folder type"
-msgstr "Tipo de pasta"
-
-#: apps/io.ox/calendar/toolbar.js module:io.ox/calendar
-#: apps/io.ox/contacts/toolbar.js module:io.ox/contacts
-#: apps/io.ox/files/toolbar.js module:io.ox/files apps/io.ox/mail/toolbar.js
-#: module:io.ox/mail apps/io.ox/tasks/toolbar.js
-msgid "Folder view"
-msgstr "Visualização de pasta"
-
-#. %1$s is the filename
-#: apps/io.ox/core/main.js module:io.ox/core
-msgid ""
-"Folder with name \"%1$s\" will be hidden. Enable setting \"Show hidden files "
-"and folders\" to access this folder again."
-msgstr ""
-"A pasta com nome \"%1$s\" será oculta. Ative a configuração \" Exibir pastas "
-"e arquivos ocultos\" para acessar essa pasta novamente."
-
-#: apps/io.ox/core/folder/node.js module:io.ox/core
-msgid "Folder-specific actions"
-msgstr "Ações específicas de pasta"
-
-<<<<<<< HEAD
-#. %1$s is the name of the folder
-#: apps/io.ox/core/folder/node.js module:io.ox/core
-msgid "Folder-specific actions for %1$s"
-msgstr "Ações específicas de pasta para %1$s"
-=======
-#: apps/io.ox/core/pim/actions.js module:io.ox/core
-#: apps/io.ox/files/actions.js module:io.ox/files apps/io.ox/mail/actions.js
-#: module:io.ox/mail
-msgid "Open in browser"
-msgstr "Abrir no navegador"
->>>>>>> c9c1e7e4
-
-#: apps/io.ox/calendar/main.js module:io.ox/calendar
-#: apps/io.ox/contacts/main.js module:io.ox/contacts
-#: apps/io.ox/core/folder/tree.js module:io.ox/core
-#: apps/io.ox/core/folder/view.js apps/io.ox/files/filepicker.js
-#: module:io.ox/files apps/io.ox/files/main.js apps/io.ox/mail/main.js
-#: module:io.ox/mail apps/io.ox/tasks/main.js module:io.ox/tasks
-msgid "Folders"
-msgstr "Pastas"
-
-#. twitter: Follow this person
-#: apps/plugins/portal/twitter/util.js module:plugins/portal
-msgid "Follow"
-msgstr "Seguir"
-
-#. Calendar: Create follow-up appointment. Maybe "Folgetermin" in German.
-#: apps/io.ox/calendar/actions.js module:io.ox/calendar
-msgid "Follow-up"
-msgstr "Seguir"
-
-#. twitter: already following this person
-#: apps/plugins/portal/twitter/util.js module:plugins/portal
-msgid "Following"
-msgstr "Seguindo"
-
-#. Emoji category
-#. Japanese: 食べ物
-#. Contains: Cup of coffee, cake, fruits
-#: apps/io.ox/emoji/categories.js module:io.ox/mail/emoji
-msgid "Food"
-msgstr "Comida"
-
-#. browser recommendation: sentence ends with 'Google Chrome' (wrappend in a clickable link)
-#: apps/io.ox/core/boot/i18n.js module:io.ox/core/boot
-msgid "For best results, please use "
-msgstr "Para melhores resultados, use"
-
-#: apps/io.ox/settings/accounts/settings/pane.js
-#: module:io.ox/settings/accounts
-msgid ""
-"For security reasons, all credentials are encrypted with your primary "
-"account password. If you change your primary password, your external "
-"accounts might stop working. In this case, you can use your old password to "
-"recover all account passwords:"
-msgstr ""
-"Por razões de segurança, todas as credenciais são criptografadas com a senha "
-"da conta principal. Se você mudar a senha da sua conta principal, suas "
-"demais contas podem parar de funcionar. Neste caso, você pode usar sua "
-"antiga senha para recuperar a senha de todas as contas:"
-
-#: apps/io.ox/core/boot/i18n.js module:io.ox/core/boot
-msgid "Forgot your password?"
-msgstr "Esqueceu sua senha?"
-
-#: apps/io.ox/core/export/export.js module:io.ox/core
-#: apps/io.ox/core/import/import.js
-msgid "Format"
-msgstr "Formatar"
-
-#: apps/io.ox/mail/settings/pane.js module:io.ox/mail
-msgid "Format emails as"
-msgstr "Formatar e-mails como"
-
-#: apps/io.ox/mail/actions.js module:io.ox/mail
-#: apps/io.ox/mail/mobile-toolbar-actions.js apps/io.ox/mail/toolbar.js
-msgid "Forward"
-msgstr "Encaminhar"
-
-#: apps/io.ox/mail/autoforward/settings/model.js module:io.ox/mail
-msgid "Forward all incoming emails to this address"
-msgstr "Encaminhar todos os e-mails recebidos para estes endereço"
-
-#: apps/io.ox/mail/settings/pane.js module:io.ox/mail
-msgid "Forward emails as"
-msgstr "Encaminhar e-mails como"
-
-#: apps/io.ox/calendar/edit/extensions.js module:io.ox/calendar/edit/main
-#: apps/io.ox/calendar/util.js module:io.ox/calendar
-msgid "Free"
-msgstr "Livre"
-
-#: apps/plugins/halo/xing/register.js module:plugins/portal
-msgid "Freelancer"
-msgstr "Freelancer"
-
-#: apps/io.ox/core/viewer/views/sidebar/fileinfoview.js
-#: module:io.ox/core/viewer apps/io.ox/mail/actions/reminder.js
-#: module:io.ox/mail apps/io.ox/mail/compose/extensions.js
-#: apps/io.ox/mail/main.js apps/io.ox/mail/view-options.js
-msgid "From"
-msgstr "De"
-
-#. Placeholder in furigana field
-#: apps/l10n/ja_JP/io.ox/register.js module:l10n/ja_JP
-msgid "Furigana for company"
-msgstr "Furigana para companhia"
-
-#. Placeholder in furigana field
-#: apps/l10n/ja_JP/io.ox/register.js module:l10n/ja_JP
-msgid "Furigana for first name"
-msgstr "Furigana para primeiro nome"
-
-#. Placeholder in furigana field
-#: apps/l10n/ja_JP/io.ox/register.js module:l10n/ja_JP
-msgid "Furigana for last name"
-msgstr "Furigana para sobrenome"
-
-#. Gigabytes
-#: apps/io.ox/core/strings.js module:io.ox/core
-msgid "GB"
-msgstr "GB"
-
-#: apps/plugins/portal/oxdriveclients/register.js module:plugins/portal
-msgid "Get %s"
-msgstr "Obter %s"
-
-#: apps/io.ox/core/upsell.js module:io.ox/core
-msgid "Get free upgrade"
-msgstr "Obter uma atualização grátis"
-
-#: apps/io.ox/core/folder/contextmenu.js module:io.ox/core
-#: apps/io.ox/files/actions.js module:io.ox/files
-msgid "Get link"
-msgstr "Obter link"
-
-#: apps/plugins/portal/xing/register.js module:plugins/portal
-msgid ""
-"Get news from your XING network delivered to you. Stay in touch and find out "
-"about new business opportunities."
-msgstr ""
-"Receba notícias da sua rede XING entregues a você. Fique em contato e saiba "
-"mais sobre novas oportunidades de negócios."
-
-#: apps/io.ox/portal/main.js module:io.ox/portal
-msgid "Get started here"
-msgstr "Comece aqui"
-
-#. %1$s: app store name
-#: apps/io.ox/onboarding/clients/extensions.js module:io.ox/core/onboarding
-msgid "Get the App from %1$s"
-msgstr "Obter o aplicativo de %1$s"
-
-#: apps/io.ox/onboarding/clients/extensions.js module:io.ox/core/onboarding
-msgid "Get your device configured by email."
-msgstr "Obtenha seu dispositivo configurado por e-mail."
-
-#: apps/plugins/core/feedback/register.js module:io.ox/core
-msgid "Give feedback"
-msgstr "Deixe seu comentário"
-
-#: apps/io.ox/portal/main.js module:io.ox/portal
-msgid "Good evening, %s"
-msgstr "Boa noite, %s"
-
-#: apps/io.ox/portal/main.js module:io.ox/portal
-msgid "Good morning, %s"
-msgstr "Bom dia, %s"
-
-#: apps/io.ox/files/actions/add-storage-account.js module:io.ox/files
-msgid "Google Drive"
-msgstr "Google Drive"
-
-#: apps/io.ox/contacts/settings/pane.js module:io.ox/contacts
-#: apps/io.ox/contacts/view-detail.js
-msgid "Google Maps"
-msgstr "Google Maps"
-
-#: apps/io.ox/onboarding/clients/extensions.js module:io.ox/core/onboarding
-msgid "Google Play"
-msgstr "Google Play"
-
-#: apps/io.ox/core/tk/flag-picker.js module:io.ox/mail
-#: apps/io.ox/mail/mailfilter/settings/filter/view-form.js
-#: module:io.ox/settings apps/io.ox/portal/settings/pane.js
-#: module:io.ox/portal
-msgid "Gray"
-msgstr "Cinza"
-
-#: apps/io.ox/core/tk/flag-picker.js module:io.ox/mail
-#: apps/io.ox/mail/mailfilter/settings/filter/view-form.js
-#: module:io.ox/settings apps/io.ox/portal/settings/pane.js
-#: module:io.ox/portal
-msgid "Green"
-msgstr "Verde"
-
-#: apps/io.ox/files/share/permissions.js module:io.ox/core
-#: apps/io.ox/participants/model.js
-msgid "Group"
-msgstr "Grupo"
-
-#: apps/plugins/administration/groups/settings/edit.js module:io.ox/core
-msgid "Group name"
-msgstr "Nome do grupo"
-
-#: apps/plugins/administration/groups/register.js module:io.ox/core
-#: apps/plugins/administration/groups/settings/pane.js
-msgid "Groups"
-msgstr "Grupos"
-
-#: apps/io.ox/core/permissions/permissions.js module:io.ox/core
-#: apps/io.ox/files/share/permissions.js
-msgid "Guest"
-msgstr "Convidado"
-
-#: apps/io.ox/tours/get-started.js module:io.ox/core
-msgid "Guided tour for this app"
-msgstr "Passeio guiado por este aplicativo"
-
-#: apps/io.ox/mail/compose/view.js module:io.ox/mail
-#: apps/io.ox/mail/settings/pane.js
-msgid "HTML"
-msgstr "HTML"
-
-#: apps/io.ox/mail/settings/pane.js module:io.ox/mail
-msgid "HTML and plain text"
-msgstr "HTML e texto simples"
-
-#: apps/io.ox/mail/mailfilter/settings/filter/view-form.js
-#: module:io.ox/settings
-msgid "Header"
-msgstr "Cabeçalho"
-
-#: apps/io.ox/portal/main.js module:io.ox/portal
-msgid "Hello %s"
-msgstr "Olá %s"
-
-#: apps/plugins/portal/helloworld/register.js module:plugins/portal
-msgid "Hello World"
-msgstr "Olá Mundo"
-
-#: apps/io.ox/calendar/freebusy/templates.js module:io.ox/calendar/freebusy
-#: apps/io.ox/core/main.js module:io.ox/core apps/io.ox/help/center.js
-#: module:io.ox/help
-msgid "Help"
-msgstr "Ajuda"
-
-#: apps/io.ox/core/folder/extensions.js module:io.ox/core
-msgid "Hidden address books"
-msgstr "Catálogo de endereços oculto"
-
-#: apps/io.ox/core/folder/extensions.js module:io.ox/core
-msgid "Hidden calendars"
-msgstr "Calendários ocultos"
-
-#: apps/io.ox/core/folder/extensions.js module:io.ox/core
-msgid "Hidden tasks"
-msgstr "Tarefas ocultas"
-
-#: apps/io.ox/core/folder/contextmenu.js module:io.ox/core
-msgid "Hide"
-msgstr "Ocultar"
-
-#. Invitations (notifications) about appointments
-#: apps/plugins/notifications/calendar/register.js
-#: module:plugins/notifications
-msgid "Hide all appointment invitations."
-msgstr "Ocultar todos os convites de compromisso."
-
-#. Reminders (notifications) about appointments
-#: apps/plugins/notifications/calendar/register.js
-#: module:plugins/notifications
-msgid "Hide all appointment reminders."
-msgstr "Ocultar todos os lembretes de compromisso."
-
-#: apps/io.ox/core/notifications.js module:io.ox/core
-msgid "Hide all notifications"
-msgstr "Ocultar todas as notificações"
-
-#: apps/plugins/notifications/tasks/register.js module:plugins/notifications
-msgid "Hide all notifications for overdue tasks."
-msgstr "Ocultar todas as notificações para tarefas atrasadas."
-
-#. Inviations (notifications) to tasks
-#: apps/plugins/notifications/tasks/register.js module:plugins/notifications
-msgid "Hide all task invitations."
-msgstr "Ocultar todos os convites de tarefa."
-
-#. Reminders (notifications) about tasks
-#: apps/plugins/notifications/tasks/register.js module:plugins/notifications
-msgid "Hide all task reminders."
-msgstr "Ocultar todos os lembretes de tarefa."
-
-#: apps/io.ox/core/viewer/views/sidebar/fileinfoview.js
-#: module:io.ox/core/viewer apps/io.ox/tasks/edit/view-template.js
-#: module:io.ox/tasks/edit
-msgid "Hide details"
-msgstr "Ocultar detalhes"
-
-#: apps/io.ox/mail/compose/extensions.js module:io.ox/mail
-msgid "Hide names"
-msgstr "Ocultar nomes"
-
-#: apps/io.ox/onboarding/clients/extensions.js module:io.ox/core/onboarding
-msgid "Hide options for expert users."
-msgstr "Esconder opções para usuários avançados."
-
-#: apps/io.ox/core/settings/errorlog/settings/pane.js module:io.ox/core
-msgid "Hide request body"
-msgstr "Ocultar corpo da requisição"
-
-#: apps/io.ox/core/settings/errorlog/settings/pane.js module:io.ox/core
-msgid "Hide stack trace"
-msgstr "Ocultar rastreamento de pilha"
-
-#: apps/io.ox/core/notifications/subview.js module:io.ox/core
-msgid "Hide this notification"
-msgstr "Esconder esta notificação"
-
-#: apps/io.ox/tasks/print.js module:io.ox/tasks
-msgid "High"
-msgstr "Alto"
-
-#. E-Mail priority
-#: apps/io.ox/mail/compose/view.js module:io.ox/mail
-msgctxt "E-Mail priority"
-msgid "High"
-msgstr "Alta"
-
-#: apps/io.ox/tasks/edit/view-template.js module:io.ox/tasks/edit
-msgctxt "Tasks priority"
-msgid "High"
-msgstr "Alta"
-
-#: apps/io.ox/core/settings/pane.js module:io.ox/core
-msgid "High contrast theme"
-msgstr "Tema alto contraste"
-
-#: apps/io.ox/tasks/util.js module:io.ox/tasks
-msgid "High priority"
-msgstr "Prioridade alta"
-
-#: apps/io.ox/mail/util.js module:io.ox/core
-msgctxt "E-Mail"
-msgid "High priority"
-msgstr "Alta prioridade"
-
-#. Emoji category
-#. Japanese: 趣味
-#. Contains: Tennis, golf, football, pool
-#: apps/io.ox/emoji/categories.js module:io.ox/mail/emoji
-msgid "Hobby"
-msgstr "Passatempo"
-
-#: apps/io.ox/contacts/view-detail.js module:io.ox/contacts
-msgid "Home Address"
-msgstr "Endereço residencial"
-
-#: apps/io.ox/contacts/edit/view-form.js module:io.ox/contacts
-msgid "Home address"
-msgstr "Endereço residencial"
-
-#: apps/io.ox/mail/toolbar.js module:io.ox/mail
-msgid "Horizontal"
-msgstr "Horizontal"
-
-#: apps/io.ox/core/settings/errorlog/settings/pane.js module:io.ox/core
-msgid "Host"
-msgstr "Servidor"
-
-#: apps/io.ox/core/tk/mobiscroll.js module:io.ox/core
-msgid "Hours"
-msgstr "Horas"
-
-#: apps/io.ox/calendar/freebusy/templates.js module:io.ox/calendar/freebusy
-msgid "How does this work?"
-msgstr "Como isto funciona?"
-
-#: apps/io.ox/onboarding/clients/extensions.js module:io.ox/core/onboarding
-msgid "IMAP Login"
-msgstr "Login do IMAP"
-
-#: apps/io.ox/onboarding/clients/extensions.js module:io.ox/core/onboarding
-msgid "IMAP Port"
-msgstr "Porta do IMAP"
-
-#: apps/io.ox/onboarding/clients/extensions.js module:io.ox/core/onboarding
-msgid "IMAP Secure"
-msgstr "Segurança do IMAP"
-
-#: apps/io.ox/onboarding/clients/extensions.js module:io.ox/core/onboarding
-msgid "IMAP Server"
-msgstr "Servidor IMAP"
-
-#: apps/io.ox/contacts/model.js module:io.ox/contacts
-msgid "IP phone"
-msgstr "Telefone IP"
-
-#: apps/io.ox/files/toolbar.js module:io.ox/files
-msgid "Icons"
-msgstr "Ícones"
-
-#: apps/plugins/portal/userSettings/register.js module:io.ox/core
-msgid ""
-"If you change the password, you will be signed out. Please ensure that "
-"everything is closed and saved."
-msgstr ""
-"Se você alterar a senha, você será desconectado. Tenha certeza que tudo está "
-"fechado e salvo."
-
-#: apps/io.ox/onboarding/clients/extensions.js module:io.ox/core/onboarding
-msgid "If you know what you are doing...just setup your account manually!"
-msgstr "Se você sabe o que está fazendo... configure sua conta manualmente!"
-
-#: apps/io.ox/calendar/edit/timezone-dialog.js module:io.ox/calendar/edit/main
-msgid ""
-"If you select different timezones, the appointment's start and end dates are "
-"saved in the timezone of the appointment's start date. A different end date "
-"timezone only allows a convenient conversion."
-msgstr ""
-"Se você selecionar diferentes fusos horários, as datas de início e de "
-"término do compromisso são salvas no fuso horário da data de início do "
-"compromisso. Uma data de término diferente  apenas permite uma conversão "
-"prática."
-
-#: apps/io.ox/calendar/freebusy/templates.js module:io.ox/calendar/freebusy
-msgid ""
-"If you spot a free time, just select this area. To do this, move the cursor "
-"to the start time, hold the mouse button, and <b>drag the mouse</b> to the "
-"end time."
-msgstr ""
-"Se você encontrar um tempo livre, basta selecionar esta área. Para fazer "
-"isso, mova o cursor para a hora de início, segure o botão do mouse e  "
-"<b>arraste o mouse</b> para a hora do término."
-
-#: apps/io.ox/calendar/invitations/register.js module:io.ox/calendar/main
-msgid "Ignore"
-msgstr "Ignorar"
-
-#: apps/io.ox/mail/accounts/view-form.js module:io.ox/settings
-msgid "Ignore Warnings"
-msgstr "Ignorar avisos"
-
-#: apps/io.ox/calendar/actions/acceptdeny.js module:io.ox/calendar
-#: apps/io.ox/calendar/edit/main.js module:io.ox/calendar/edit/main
-#: apps/io.ox/calendar/month/perspective.js
-#: apps/io.ox/calendar/week/perspective.js
-#: apps/plugins/notifications/calendar/register.js
-#: module:plugins/notifications
-msgid "Ignore conflicts"
-msgstr "Ignorar conflitos"
-
-#: apps/io.ox/core/import/import.js module:io.ox/core
-msgid "Ignore existing events"
-msgstr "Ignorar eventos existentes"
-
-#: apps/io.ox/core/import/import.js module:io.ox/core
-msgid ""
-"Ignore existing events. Helpful to import public holiday calendars, for "
-"example."
-msgstr ""
-"Ignorar eventos existentes. Útil para importar calendários de feriados "
-"públicos, por exemplo."
-
-#: apps/io.ox/core/tk/filestorageUtil.js module:io.ox/core
-msgid "Ignore warnings"
-msgstr "Ignorar advertências"
-
-#: apps/io.ox/contacts/model.js module:io.ox/contacts
-msgid "Image 1"
-msgstr "Imagem 1"
-
-#: apps/io.ox/files/view-options.js module:io.ox/files
-msgid "Images"
-msgstr "Imagens"
-
-#: apps/io.ox/core/folder/contextmenu.js module:io.ox/core
-#: apps/io.ox/core/import/import.js
-#: apps/io.ox/mail/settings/signatures/settings/pane.js module:io.ox/mail
-msgid "Import"
-msgstr "Importar"
-
-#: apps/io.ox/core/import/import.js module:io.ox/core
-msgid "Import from file"
-msgstr "Importar do arquivo"
-
-#: apps/io.ox/mail/settings/signatures/settings/pane.js module:io.ox/mail
-msgid "Import signatures"
-msgstr "Importar assinaturas"
-
-#: apps/plugins/portal/birthdays/register.js module:plugins/portal
-msgid "In %1$d days"
-msgstr "Em %1$d dias"
-
-#: apps/io.ox/tasks/edit/view-template.js module:io.ox/tasks/edit
-#: apps/io.ox/tasks/print.js module:io.ox/tasks apps/io.ox/tasks/util.js
-msgid "In progress"
-msgstr "Em andamento"
-
-#: apps/io.ox/portal/widgets.js module:io.ox/portal
-#: apps/plugins/portal/mail/register.js module:plugins/portal
-msgid "Inbox"
-msgstr "Caixa de entrada"
-
-#: apps/io.ox/mail/settings/pane.js module:io.ox/mail
-msgid "Inbox Tabs"
-msgstr "Caixa de entrada com abas"
-
-#: apps/io.ox/mail/categories/main.js module:io.ox/mail
-msgid "Inbox tabs"
-msgstr "Caixa de entrada com abas"
-
-#: apps/io.ox/core/export/export.js module:io.ox/core
-msgid "Include distribution lists"
-msgstr "Incluir listas de distribuição"
-
-#: apps/io.ox/mail/accounts/view-form.js module:io.ox/settings
-msgid "Incoming server"
-msgstr "Servidor de entrada"
-
-#. error message when server returns incomplete
-#. configuration for client onboarding
-#: apps/io.ox/onboarding/clients/wizard.js module:io.ox/core/onboarding
-msgid "Incomplete configuration."
-msgstr "Configuração incompleta."
-
-#: apps/io.ox/tasks/common-extensions.js module:io.ox/tasks
-msgid "Inconsistent dates"
-msgstr "Datas inconsistentes"
-
-#: apps/io.ox/contacts/model.js module:io.ox/contacts apps/io.ox/core/yell.js
-#: module:io.ox/core
-msgid "Info"
-msgstr "Informação"
-
-#: apps/io.ox/core/settings/downloads/pane.js module:io.ox/core
-msgid ""
-"Informs about the current status of Emails and appointments without having "
-"to display the user interface or another Windows® client."
-msgstr ""
-"Informa sobre o status atual dos e-mails e compromissos sem ter que exibir a "
-"interface ou outro cliente Windows®."
-
-#: apps/io.ox/contacts/settings/pane.js module:io.ox/contacts
-msgid "Initial folder"
-msgstr "Pasta inicial"
-
-#: apps/io.ox/mail/settings/pane.js module:io.ox/mail
-msgid "Inline"
-msgstr "Integrado"
-
-#. %1$s inline menu title for better accessibility
-#: apps/io.ox/core/extPatterns/links.js module:io.ox/core
-msgid "Inline menu %1$s"
-msgstr "Menu em linha %1$s"
-
-#: apps/io.ox/mail/compose/inline-images.js module:io.ox/mail
-msgid "Insert"
-msgstr "Inserir"
-
-#: apps/io.ox/mail/compose/inline-images.js module:io.ox/mail
-msgid "Insert inline image"
-msgstr "Inserir imagem integrada"
-
-#: apps/io.ox/mail/settings/pane.js module:io.ox/mail
-msgid "Insert the original email text to a reply"
-msgstr "Inserir o texto original do e-mail na resposta"
-
-#. %1$s is the name of the platform
-#. %2$s is an the "add to home" icon
-#. %3$s and %4$s are markers for bold text.
-#. The words "Home Screen" may not be translated or should match the
-#. string used on an iPhone using the "add to homescreen" function for weblinks
-#: apps/plugins/mobile/addToHomescreen/register.js
-#: module:plugins/mobile/addToHomescreen/i18n
-msgid ""
-"Install this web app on your %1$s: Tap %2$s and then %3$s'Add to Home "
-"Screen'%4$s"
-msgstr ""
-"Instale este aplicativo web em seu %1$s: Toque %2$s e depois %3$s'Adicione à "
-"sua Tela Inicial'%4$s"
-
-#: apps/io.ox/onboarding/clients/extensions.js module:io.ox/core/onboarding
-msgid "Installation"
-msgstr "Instalação"
-
-#: apps/io.ox/contacts/model.js module:io.ox/contacts
-msgid "Instant Messenger 1"
-msgstr "Mensageiro instantâneo 1"
-
-#: apps/io.ox/contacts/model.js module:io.ox/contacts
-msgid "Instant Messenger 2"
-msgstr "Mensageiro instantâneo 2"
-
-#: apps/io.ox/files/share/permissions.js module:io.ox/core
-msgid "Internal user"
-msgstr "Usuário interno"
-
-#: apps/io.ox/files/share/listview.js module:io.ox/files
-msgid "Internal users"
-msgstr "Usuários internos"
-
-<<<<<<< HEAD
-#. %1$s Appointment title
-#. %1$s task title
-#: apps/plugins/notifications/calendar/register.js
-#: module:plugins/notifications apps/plugins/notifications/tasks/register.js
-#, fuzzy, c-format
-#| msgid "Invitation sent"
-msgid "Invitation for %1$s."
-msgstr "Convite enviado"
-
-#: apps/plugins/xing/main.js module:plugins/portal
-msgid "Invitation sent"
-msgstr "Convite enviado"
-
-#: apps/io.ox/contacts/toolbar.js module:io.ox/contacts
-#: apps/io.ox/files/actions/share.js module:io.ox/files
-msgid "Invite"
-msgstr "Convidar"
-
-#: apps/io.ox/calendar/actions/create.js module:io.ox/calendar
-msgid "Invite owner"
-msgstr "Convidar proprietário"
-
-#: apps/io.ox/core/folder/contextmenu.js module:io.ox/core
-#: apps/io.ox/files/actions.js module:io.ox/files
-msgid "Invite people"
-msgstr "Convidar pessoas"
-
-#: apps/io.ox/files/share/wizard.js module:io.ox/files
-msgid ""
-"Invite people via email. Every recipient will get an individual link to "
-"access the shared files."
-msgstr ""
-"Convidar pessoas por e-mail. Cada destinatário receberá um link individual "
-"paraacessar os arquivos compartilhados."
-
-#: apps/plugins/xing/main.js module:plugins/portal
-msgid "Invite to %s"
-msgstr "Convidar para %s"
-
-#: apps/io.ox/contacts/actions.js module:io.ox/contacts
-#: apps/io.ox/contacts/mobile-toolbar-actions.js module:io.ox/mail
-#: apps/io.ox/contacts/toolbar.js apps/io.ox/mail/actions.js
-msgid "Invite to appointment"
-msgstr "Convite para o compromisso"
-
-#: apps/io.ox/calendar/actions.js module:io.ox/calendar
-msgid "Invite to new appointment"
-msgstr "Convite para novo compromisso"
-=======
-#: apps/io.ox/core/tk/flag-picker.js module:io.ox/mail
-#: apps/io.ox/mail/mailfilter/settings/filter/view-form.js
-#: module:io.ox/settings apps/io.ox/portal/settings/pane.js
-#: module:io.ox/portal
-msgid "Red"
-msgstr "Vermelho"
-
-#: apps/io.ox/core/tk/flag-picker.js module:io.ox/mail
-#: apps/io.ox/mail/mailfilter/settings/filter/view-form.js
-#: module:io.ox/settings apps/io.ox/portal/settings/pane.js
-#: module:io.ox/portal
-msgid "Blue"
-msgstr "Azul"
-
-#: apps/io.ox/core/tk/flag-picker.js module:io.ox/mail
-#: apps/io.ox/mail/mailfilter/settings/filter/view-form.js
-#: module:io.ox/settings apps/io.ox/portal/settings/pane.js
-#: module:io.ox/portal
-msgid "Green"
-msgstr "Verde"
-
-#: apps/io.ox/core/tk/flag-picker.js module:io.ox/mail
-#: apps/io.ox/mail/mailfilter/settings/filter/view-form.js
-#: module:io.ox/settings apps/io.ox/portal/settings/pane.js
-#: module:io.ox/portal
-msgid "Gray"
-msgstr "Cinza"
-
-#: apps/io.ox/core/tk/flag-picker.js module:io.ox/mail
-#: apps/io.ox/mail/mailfilter/settings/filter/view-form.js
-#: module:io.ox/settings apps/io.ox/portal/settings/pane.js
-#: module:io.ox/portal
-msgid "Purple"
-msgstr "Roxo"
-
-#: apps/io.ox/core/tk/flag-picker.js module:io.ox/mail
-#: apps/io.ox/mail/mailfilter/settings/filter/view-form.js
-#: module:io.ox/settings apps/io.ox/portal/settings/pane.js
-#: module:io.ox/portal
-msgid "Light green"
-msgstr "Verde claro"
-
-#: apps/io.ox/core/tk/flag-picker.js module:io.ox/mail
-#: apps/io.ox/mail/mailfilter/settings/filter/view-form.js
-#: module:io.ox/settings apps/io.ox/portal/settings/pane.js
-#: module:io.ox/portal
-msgid "Orange"
-msgstr "Laranja"
-
-#: apps/io.ox/core/tk/flag-picker.js module:io.ox/mail
-#: apps/io.ox/mail/mailfilter/settings/filter/view-form.js
-#: module:io.ox/settings apps/io.ox/portal/settings/pane.js
-#: module:io.ox/portal
-msgid "Pink"
-msgstr "Rosa"
-
-#: apps/io.ox/core/tk/flag-picker.js module:io.ox/mail
-#: apps/io.ox/mail/mailfilter/settings/filter/view-form.js
-#: module:io.ox/settings apps/io.ox/portal/settings/pane.js
-#: module:io.ox/portal
-msgid "Light blue"
-msgstr "Azul claro"
->>>>>>> c9c1e7e4
-
-#: apps/io.ox/mail/mailfilter/settings/filter/view-form.js
-#: module:io.ox/settings
-msgid "Is bigger than"
-msgstr "É maior que"
-
-#: apps/io.ox/mail/mailfilter/settings/filter/view-form.js
-#: module:io.ox/settings
-msgid "Is exactly"
-msgstr "É exatamente"
-
-#: apps/io.ox/mail/mailfilter/settings/filter/view-form.js
-#: module:io.ox/settings
-msgid "Is smaller than"
-msgstr "É menor que"
-
-#. tabbed inbox feature: the update job is running that assigns some common mails (e.g. from twitter.com) to predefined tabs
-#: apps/io.ox/mail/categories/main.js module:io.ox/mail
-msgid ""
-"It will take some time until common mails are assigned to the default tabs."
-msgstr ""
-"Levará algum tempo até que os e-mails comuns sejam atribuídos às abas padrão."
-
-#: apps/io.ox/core/commons.js module:io.ox/core
-msgid "Item list"
-msgstr "lista de itens"
-
-#. toolbar with 'select all' and 'sort by'
-#: apps/io.ox/core/tk/vgrid.js module:io.ox/core
-msgid "Item list options"
-msgstr "Opções da lista de itens"
-
-#: apps/io.ox/files/actions/download.js module:io.ox/files
-msgid "Items without a file can not be downloaded."
-msgstr "Itens sem um arquivo não podem ser baixados."
-
-#: apps/io.ox/calendar/edit/recurrence-view.js module:io.ox/calendar/edit/main
-msgid "January"
-msgstr "Janeiro"
-
-#. Emoji collection. Emoji icons that work across Japanese (telecom) carriers.
-#: apps/io.ox/emoji/categories.js module:io.ox/mail/emoji
-msgid "Japanese Carrier"
-msgstr "Portadora japonesa"
-
-#: apps/io.ox/contacts/view-detail.js module:io.ox/contacts
-msgid "Job"
-msgstr "Trabalho"
-
-<<<<<<< HEAD
-#: apps/io.ox/contacts/edit/view-form.js module:io.ox/contacts
-msgid "Job description"
-msgstr "Descrição do trabalho"
-=======
-#: apps/io.ox/core/tk/reminder-util.js module:io.ox/core
-#: apps/plugins/notifications/calendar/register.js
-#: module:plugins/notifications apps/plugins/notifications/tasks/register.js
-msgid "Press [enter] to open"
-msgstr "Pressione [enter] para abrir"
->>>>>>> c9c1e7e4
-
-#. link button to join the currently running presentation
-#: apps/io.ox/presenter/views/notification.js module:io.ox/presenter
-msgid "Join Presentation"
-msgstr "Participe da apresentação"
-
-#. button label for joining the presentation
-#: apps/io.ox/presenter/views/toolbarview.js module:io.ox/presenter
-msgid "Join presentation"
-msgstr "Participar da apresentação"
-
-#. button tooltip for joining the presentation
-#: apps/io.ox/presenter/views/toolbarview.js module:io.ox/presenter
-msgid "Join the presentation"
-msgstr "Participar da apresentação"
-
-#. message text of a presentation join alert
-#. %1$d is the presenter name
-#: apps/io.ox/presenter/views/notification.js module:io.ox/presenter
-msgid "Joining the presentation of %1$s."
-msgstr "Participando da apresentação de %1$s."
-
-#: apps/io.ox/calendar/edit/recurrence-view.js module:io.ox/calendar/edit/main
-msgid "July"
-msgstr "Julho"
-
-#. button tooltip for 'jump to presentation slide' action
-#: apps/io.ox/presenter/views/navigationview.js module:io.ox/presenter
-msgid "Jump to slide"
-msgstr "Próximo slide"
-
-#: apps/io.ox/calendar/edit/recurrence-view.js module:io.ox/calendar/edit/main
-msgid "June"
-msgstr "Junho"
-
-#. Just disable portal widget - in contrast to delete
-#: apps/io.ox/portal/main.js module:io.ox/portal
-#: apps/io.ox/portal/settings/widgetview.js
-msgid "Just disable widget"
-msgstr "Apenas desabilitar o widget"
-
-#. Kilobytes
-#: apps/io.ox/core/strings.js module:io.ox/core
-msgid "KB"
-msgstr "KB"
-
-#: apps/io.ox/mail/mailfilter/settings/filter/view-form.js
-#: module:io.ox/settings
-msgid "Keep"
-msgstr "Manter"
-
-#: apps/io.ox/mail/autoforward/settings/model.js module:io.ox/mail
-msgid "Keep a copy of the message"
-msgstr "Mantenha uma cópia da mensagem"
-
-#: apps/io.ox/core/settings/pane.js module:io.ox/core
-#: apps/plugins/portal/xing/register.js module:plugins/portal
-msgid "Language"
-msgstr "Idioma"
-
-#: apps/io.ox/contacts/settings/pane.js module:io.ox/contacts
-msgid "Language-specific default"
-msgstr "Padrão específico da linguagem"
-
-#: apps/io.ox/core/boot/i18n.js module:io.ox/core/boot
-msgid "Languages"
-msgstr "Idiomas"
-
-#: apps/io.ox/find/date/patterns.js module:io.ox/core
-msgid "Last 30 days"
-msgstr "Últimos 30 dias"
-
-#: apps/io.ox/find/date/patterns.js module:io.ox/core
-msgid "Last 365 days"
-msgstr "Últimos 365 dias"
-
-#: apps/io.ox/find/date/patterns.js module:io.ox/core
-msgid "Last 7 days"
-msgstr "Últimos 7 dias"
-
-#: apps/io.ox/find/date/patterns.js module:io.ox/core
-msgid "Last day"
-msgstr "Último dia"
-
-#: apps/io.ox/find/date/patterns.js module:io.ox/core
-msgid "Last month"
-msgstr "Mês passado"
-
-#: apps/io.ox/contacts/model.js module:io.ox/contacts
-#: apps/plugins/portal/xing/register.js module:plugins/portal
-#: apps/plugins/wizards/mandatory/main.js module:io.ox/wizards/firstStart
-msgid "Last name"
-msgstr "Sobrenome"
-
-#: apps/io.ox/contacts/settings/pane.js module:io.ox/contacts
-msgid "Last name, First name"
-msgstr "Primeiro nome, Sobrenome"
-
-#: apps/io.ox/find/date/patterns.js module:io.ox/core
-msgid "Last week"
-msgstr "Semana passada"
-
-#: apps/io.ox/find/date/patterns.js module:io.ox/core
-msgid "Last year"
-msgstr "Ano passado"
-
-#: apps/io.ox/core/notifications.js module:io.ox/core
-msgid "Later"
-msgstr "Mais tarde"
-
-#: apps/io.ox/core/main.js module:io.ox/core
-msgid "Launcher dropdown. Press [enter] to jump to the dropdown."
-msgstr ""
-"Inicializador suspenso. Pressione [Enter] para ir ao inicializador suspenso."
-
-#: apps/io.ox/calendar/toolbar.js module:io.ox/calendar
-#: apps/io.ox/files/toolbar.js module:io.ox/files apps/io.ox/mail/toolbar.js
-#: module:io.ox/mail
-msgid "Layout"
-msgstr "Leiaute"
-
-#: apps/io.ox/core/import/import.js module:io.ox/core
-msgid "Learn more"
-msgstr "Saber mais"
-
-#. label for the leave presentation button
-#: apps/io.ox/presenter/views/presentationview.js module:io.ox/presenter
-msgid "Leave"
-msgstr "Deixar"
-
-#. tooltip for the leave presentation button
-#. button label for leaving the presentation
-#: apps/io.ox/presenter/views/presentationview.js module:io.ox/presenter
-#: apps/io.ox/presenter/views/toolbarview.js
-msgid "Leave presentation"
-msgstr "Deixar apresentação"
-
-#. button tooltip for leaving the presentation
-#: apps/io.ox/presenter/views/toolbarview.js module:io.ox/presenter
-msgid "Leave the presentation"
-msgstr "Deixar apresentação"
-
-#. Emoji category
-#. Japanese should include "Katakana Middle Dot". Unicode: 30FB
-#. Japanese: 文字・記号
-#. Other languages can use simple bullet. Unicode: 2022
-#. Contains: Arrows, numbers, symbols like play and fast-forward, copyright symbol
-#: apps/io.ox/emoji/categories.js module:io.ox/mail/emoji
-msgid "Letters • Symbols"
-msgstr "Cartas • Símbolos"
-
-#: apps/io.ox/onboarding/clients/extensions.js module:io.ox/core/onboarding
-msgid ""
-"Let´s automatically configure your device, by clicking the button below. It"
-"´s that simple!"
-msgstr ""
-"Configuraremos automaticamente seu dispositivo, basta clicar no botão "
-"abaixo. Simples assim!"
-
-#. Emoji category
-#. Japanese: 日常
-#. Rather "everyday life". Contains: Cars, trucks, plane, buildings, flags
-#: apps/io.ox/emoji/categories.js module:io.ox/mail/emoji
-msgid "Life"
-msgstr "Vida"
-
-#: apps/io.ox/core/tk/flag-picker.js module:io.ox/mail
-#: apps/io.ox/mail/mailfilter/settings/filter/view-form.js
-#: module:io.ox/settings apps/io.ox/portal/settings/pane.js
-#: module:io.ox/portal
-msgid "Light blue"
-msgstr "Azul claro"
-
-#: apps/io.ox/core/tk/flag-picker.js module:io.ox/mail
-#: apps/io.ox/mail/mailfilter/settings/filter/view-form.js
-#: module:io.ox/settings apps/io.ox/portal/settings/pane.js
-#: module:io.ox/portal
-msgid "Light green"
-msgstr "Verde claro"
-
-#: apps/plugins/portal/xing/actions.js module:plugins/portal
-msgid "Like"
-msgstr "Curtir"
-
-<<<<<<< HEAD
-#. As on Facebook, XING allows a user to point out that they like a comment
-#: apps/plugins/portal/xing/actions.js module:plugins/portal
-msgid "Liked comment"
-msgstr "Comentário curtido"
-=======
-#: apps/io.ox/core/viewer/views/sidebar/fileinfoview.js
-#: module:io.ox/core/viewer apps/io.ox/files/view-options.js
-#: module:io.ox/files apps/io.ox/mail/view-options.js module:io.ox/mail
-msgid "Size"
-msgstr "Tamanho"
->>>>>>> c9c1e7e4
-
-#: apps/io.ox/core/viewer/views/sidebar/fileinfoview.js
-#: module:io.ox/core/viewer apps/io.ox/mail/detail/links.js module:io.ox/mail
-msgid "Link"
-msgstr "Link"
-
-#: apps/io.ox/contacts/settings/pane.js module:io.ox/contacts
-msgid "Link postal addresses with map service"
-msgstr "Vincular endereço postal com um serviço de mapas"
-
-#: apps/plugins/portal/linkedIn/register.js module:plugins/portal
-msgid "LinkedIn"
-msgstr "LinkedIn"
-
-#: apps/plugins/portal/linkedIn/register.js module:plugins/portal
-msgid "LinkedIn Network Updates"
-msgstr "Atualização da rede LinkedIn"
-
-#: apps/plugins/portal/linkedIn/register.js module:plugins/portal
-msgid "LinkedIn reported an error:"
-msgstr "LinkedIn reportou um erro:"
-
-#: apps/io.ox/contacts/model.js module:io.ox/contacts
-msgid "Links"
-msgstr "Links"
-
-#: apps/io.ox/calendar/toolbar.js module:io.ox/calendar
-#: apps/io.ox/files/toolbar.js module:io.ox/files apps/io.ox/mail/toolbar.js
-#: module:io.ox/mail
-msgid "List"
-msgstr "Lista"
-
-#: apps/io.ox/calendar/mobile-toolbar-actions.js module:io.ox/calendar
-msgid "Listview"
-msgstr "Visualização em lista"
-
-#: apps/io.ox/calendar/edit/extensions.js module:io.ox/calendar/edit/main
-#: apps/io.ox/calendar/print-compact.js module:io.ox/calendar
-#: apps/io.ox/calendar/util.js
-msgid "Location"
-msgstr "Localização"
-
-#: apps/io.ox/files/actions.js module:io.ox/files apps/io.ox/files/toolbar.js
-msgid "Lock"
-msgstr "Bloquear"
-
-#: apps/io.ox/files/common-extensions.js module:io.ox/files
-msgid "Locked"
-msgstr "Bloqueado"
-
-#: apps/io.ox/core/settings/errorlog/settings/pane.js module:io.ox/core
-msgid "Loss"
-msgstr "Perdas"
-
-#: apps/io.ox/core/settings/errorlog/settings/pane.js module:io.ox/core
-msgid "Loss: %1$s %"
-msgstr "Perdas: %1$s %"
-
-#: apps/io.ox/tasks/print.js module:io.ox/tasks
-msgid "Low"
-msgstr "Baixo"
-
-#. E-Mail priority
-#: apps/io.ox/mail/compose/view.js module:io.ox/mail
-msgctxt "E-Mail priority"
-msgid "Low"
-msgstr "Baixa"
-
-#: apps/io.ox/tasks/edit/view-template.js module:io.ox/tasks/edit
-msgctxt "Tasks priority"
-msgid "Low"
-msgstr "Baixa"
-
-#: apps/io.ox/tasks/util.js module:io.ox/tasks
-msgid "Low priority"
-msgstr "Prioridade baixa"
-
-#: apps/io.ox/mail/util.js module:io.ox/core
-msgctxt "E-Mail"
-msgid "Low priority"
-msgstr "Baixa prioridade"
-
-#. Megabytes
-#: apps/io.ox/core/strings.js module:io.ox/core
-msgid "MB"
-msgstr "MB"
-
-#: apps/io.ox/core/date.js module:io.ox/core
-msgid "MM"
-msgstr "MM"
-
-#: apps/io.ox/onboarding/clients/extensions.js module:io.ox/core/onboarding
-msgid "Mac App Store"
-msgstr "Mac App Store"
-
-#: apps/io.ox/mail/compose/model.js module:io.ox/mail
-msgid "Mail"
-msgstr "E-mail"
-
-#: apps/io.ox/core/main.js module:io.ox/core apps/io.ox/launchpad/main.js
-#: apps/io.ox/mail/settings/pane.js module:io.ox/mail
-#: apps/io.ox/search/view-template.js
-msgctxt "app"
-msgid "Mail"
-msgstr "E-mail"
-
-#: apps/io.ox/mail/mailfilter/settings/filter.js module:io.ox/mail
-msgid "Mail Filter Rules"
-msgstr "Regras de filtro de e-mail"
-
-#: apps/io.ox/mail/accounts/keychain.js module:io.ox/keychain
-msgid "Mail account"
-msgstr "Conta de e-mail"
-
-#: apps/plugins/portal/xing/register.js module:plugins/portal
-msgid "Mail address"
-msgstr "Endereço de e-mail"
-
-#: apps/plugins/administration/resources/settings/edit.js module:io.ox/core
-msgid "Mail address (mandatory)"
-msgstr "Endereço de e-mail (obrigatório)"
-
-#: apps/io.ox/contacts/view-detail.js module:io.ox/contacts
-msgid "Mail and Messaging"
-msgstr "E-mail e mensagem"
-
-#: apps/plugins/portal/quota/register.js module:plugins/portal
-msgid "Mail count quota"
-msgstr "Cota da conta de e-mail"
-
-#. %1$s mail sender
-#. %2$s mail subject
-#: apps/plugins/notifications/mail/register.js module:plugins/notifications
-#, c-format
-msgid "Mail from %1$s, %2$s"
-msgstr "E-mail de %1$s, %2$s"
-
-#: apps/io.ox/mail/actions.js module:io.ox/mail
-msgid "Mail has been copied"
-msgstr "O e-mail foi copiado"
-
-#: apps/io.ox/mail/import.js module:io.ox/mail
-msgid "Mail has been imported"
-msgstr "O e-mail foi importado"
-
-#: apps/io.ox/mail/actions.js module:io.ox/mail
-msgid "Mail has been moved"
-msgstr "O e-mail foi movido"
-
-#: apps/io.ox/mail/compose/actions/send.js module:io.ox/mail
-msgid "Mail has empty subject. Send it anyway?"
-msgstr "O e-mail está sem assunto. Enviá-lo mesmo assim?"
-
-#: apps/io.ox/mail/compose/actions/send.js module:io.ox/mail
-msgid "Mail has no recipient."
-msgstr "O e-mail não tem destinatário."
-
-<<<<<<< HEAD
-#: apps/io.ox/mail/main.js module:io.ox/mail
-#: apps/plugins/portal/quota/register.js module:plugins/portal
-msgid "Mail quota"
-msgstr "Cota de e-mail"
-=======
-#: apps/io.ox/core/viewer/views/toolbarview.js module:io.ox/core
-#: apps/io.ox/files/share/permissions.js apps/io.ox/files/toolbar.js
-#: module:io.ox/files apps/plugins/portal/xing/actions.js
-#: module:plugins/portal
-msgid "Share"
-msgstr "Compartilhar"
->>>>>>> c9c1e7e4
-
-#: apps/io.ox/mail/actions/delete.js module:io.ox/mail
-msgid "Mail quota exceeded"
-msgstr "Cota de e-mail excedida"
-
-#: apps/io.ox/mail/actions/reminder.js module:io.ox/mail
-msgid "Mail reminder"
-msgstr "Lembrete de e-mail"
-
-#: apps/io.ox/mail/actions/reminder.js module:io.ox/mail
-msgid "Mail reminder for"
-msgstr "Lembrete de e-mail para"
-
-#: apps/io.ox/mail/compose/view.js module:io.ox/mail
-msgid "Mail saved as draft"
-msgstr "E-mail salvo como rascunho"
-
-#: apps/io.ox/mail/actions/source.js module:io.ox/mail
-msgid "Mail source"
-msgstr "Origem do e-mail"
-
-#: apps/io.ox/core/tk/upload.js module:io.ox/core apps/io.ox/mail/import.js
-#: module:io.ox/mail
-msgid "Mail was not imported. Only .eml files are supported."
-msgstr "O e-mail não foi importado. Apenas arquivos .eml são suportados."
-
-#: apps/io.ox/mail/mailfilter/settings/filter/view-form.js
-#: module:io.ox/settings
-msgid "Mailing list"
-msgstr "Lista de discussão"
-
-#: apps/io.ox/mail/actions.js module:io.ox/mail
-msgid "Mails have been copied"
-msgstr "Os e-mails foram copiados"
-
-#: apps/io.ox/mail/actions.js module:io.ox/mail
-msgid "Mails have been moved"
-msgstr "Os e-mails foram movidos"
-
-#: apps/io.ox/mail/statistics.js module:io.ox/mail
-msgid "Mails per hour (%)"
-msgstr "E-mails por hora (%)"
-
-#: apps/io.ox/mail/statistics.js module:io.ox/mail
-msgid "Mails per week-day (%)"
-msgstr "E-mails por dia da semana (%)"
-
-#: apps/io.ox/files/actions.js module:io.ox/files
-msgid "Make this the current version"
-msgstr "Tornar esta a versão atual"
-
-#: apps/io.ox/launchpad/main.js module:io.ox/core
-msgid "Manage applications"
-msgstr "Gerenciar aplicativos"
-
-#: apps/io.ox/calendar/week/view.js module:io.ox/calendar
-msgid "Manage favorites"
-msgstr "Gerenciar favoritos"
-
-#. Opens popup to decide if desktop notifications should be shown
-#: apps/io.ox/core/settings/pane.js module:io.ox/core
-msgid "Manage permission now"
-msgstr "Gerencie permissão agora"
-
-#: apps/io.ox/mail/compose/extensions.js module:io.ox/mail
-msgid "Manage signatures"
-msgstr "Gerenciar assinaturas"
-
-#: apps/io.ox/contacts/model.js module:io.ox/contacts
-msgid "Manager"
-msgstr "Gerente"
-
-#: apps/io.ox/files/guidance/main.js module:io.ox/files
-msgctxt "help"
-msgid "Managing Files"
-msgstr "Gerenciando arquivos"
-
-#: apps/io.ox/mail/accounts/settings.js module:io.ox/mail/accounts/settings
-msgid "Manual"
-msgstr "Manual"
-
-#. Text that is displayed in a select box for task reminders, when the user does not use a predefined time, like in 15minutes
-#: apps/io.ox/tasks/edit/view-template.js module:io.ox/tasks/edit
-msgid "Manual input"
-msgstr "Entrada manual"
-
-#: apps/io.ox/calendar/edit/recurrence-view.js module:io.ox/calendar/edit/main
-msgid "March"
-msgstr "Março"
-
-#: apps/io.ox/contacts/model.js module:io.ox/contacts
-msgid "Marital status"
-msgstr "Estado civil"
-
-#: apps/io.ox/calendar/settings/pane.js module:io.ox/calendar
-msgid "Mark all day appointments as free"
-msgstr "Marcar todos os compromissos do dia como livre"
-
-#: apps/io.ox/core/folder/contextmenu.js module:io.ox/core
-msgid "Mark all messages as read"
-msgstr "Marcar todos as mensagens como lidas"
-
-#: apps/io.ox/contacts/model.js module:io.ox/contacts
-msgid "Mark as distributionlist"
-msgstr "Marque como lista de distribuição"
-
-#: apps/io.ox/tasks/actions.js module:io.ox/tasks
-#: apps/io.ox/tasks/mobile-toolbar-actions.js apps/io.ox/tasks/toolbar.js
-#: module:io.ox/mail apps/plugins/notifications/tasks/register.js
-#: module:plugins/notifications
-msgid "Mark as done"
-msgstr "Marcar como concluído"
-
-#: apps/io.ox/mail/mobile-toolbar-actions.js module:io.ox/mail
-#: apps/io.ox/mail/toolbar.js
-msgid "Mark as read"
-msgstr "Marcar como lido"
-
-#: apps/io.ox/mail/actions.js module:io.ox/mail apps/io.ox/mail/toolbar.js
-msgid "Mark as spam"
-msgstr "Marcar como spam"
-
-#: apps/io.ox/tasks/actions.js module:io.ox/tasks
-#: apps/io.ox/tasks/mobile-toolbar-actions.js apps/io.ox/tasks/toolbar.js
-#: module:io.ox/mail
-msgid "Mark as undone"
-msgstr "Marcar como desfeito"
-
-#: apps/io.ox/mail/mobile-toolbar-actions.js module:io.ox/mail
-#: apps/io.ox/mail/toolbar.js
-msgid "Mark as unread"
-msgstr "Marcar como não lido"
-
-#: apps/io.ox/mail/mailfilter/settings/filter/view-form.js
-#: module:io.ox/settings
-msgid "Mark mail as"
-msgstr "Marcar e-mail como"
-
-#: apps/io.ox/mail/mailfilter/settings/filter/view-form.js
-#: module:io.ox/settings
-msgid "Matches"
-msgstr "Ocorrências"
-
-#: apps/io.ox/calendar/edit/recurrence-view.js module:io.ox/calendar/edit/main
-msgid "May"
-msgstr "Maio"
-
-#: apps/io.ox/tasks/print.js module:io.ox/tasks
-msgid "Medium"
-msgstr "Médio"
-
-#: apps/io.ox/tasks/edit/view-template.js module:io.ox/tasks/edit
-msgctxt "Tasks priority"
-msgid "Medium"
-msgstr "Média"
-
-#: apps/io.ox/tasks/util.js module:io.ox/tasks
-msgid "Medium priority"
-msgstr "Prioridade média"
-
-#: apps/plugins/administration/groups/settings/edit.js module:io.ox/core
-msgid "Members"
-msgstr "Membros"
-
-#. placeholder text in share dialog
-#: apps/io.ox/files/share/wizard.js module:io.ox/files
-msgid "Message (optional)"
-msgstr "Mensagem (opcional)"
-
-#: apps/io.ox/mail/main.js module:io.ox/mail
-msgid "Messages"
-msgstr "Mensagens"
-
-#. toolbar with 'select all' and 'sort by'
-#: apps/io.ox/mail/main.js module:io.ox/mail
-msgid "Messages options"
-msgstr "Opções das mensagens"
-
-#: apps/io.ox/contacts/edit/view-form.js module:io.ox/contacts
-msgid "Messaging"
-msgstr "Mensagens"
-
-#: apps/io.ox/contacts/view-detail.js module:io.ox/contacts
-msgid "Messenger"
-msgstr "Mensageiro"
-
-#: apps/io.ox/contacts/model.js module:io.ox/contacts
-msgid "Middle name"
-msgstr "Nome do meio"
-
-#: apps/io.ox/files/mediaplayer.js module:io.ox/files
-msgid "Minimize"
-msgstr "Minimizar"
-
-#. %1$s is the minimum password length
-#: apps/plugins/portal/userSettings/register.js module:io.ox/core
-#, c-format
-msgid "Minimum password length is %1$d."
-msgstr "O tamanho mínimo da senha é %1$d."
-
-#: apps/io.ox/tasks/edit/util.js module:io.ox/tasks
-msgid "Minus"
-msgstr "Menos"
-
-#: apps/io.ox/core/tk/mobiscroll.js module:io.ox/core
-msgid "Minutes"
-msgstr "Minutos"
-
-#. section name for contact fields in detail view
-#: apps/io.ox/contacts/view-detail.js module:io.ox/contacts
-msgid "Miscellaneous"
-msgstr "Diversos"
-
-#: apps/io.ox/core/sub/model.js module:io.ox/core/sub
-msgid "Model is incomplete."
-msgstr "O modelo está incompleto."
-
-#: apps/io.ox/calendar/view-detail.js module:io.ox/calendar
-#: apps/io.ox/core/viewer/views/sidebar/fileinfoview.js
-#: module:io.ox/core/viewer
-msgid "Modified"
-msgstr "Modificado"
-
-#: apps/io.ox/backbone/mini-views/date.js module:io.ox/core
-#: apps/io.ox/calendar/toolbar.js module:io.ox/calendar
-msgid "Month"
-msgstr "Mês"
-
-#. recurrence string
-#. %1$d: numeric, day in month
-#: apps/io.ox/calendar/util.js module:io.ox/calendar
-msgid "Monthly on day %1$d"
-msgstr "Mensalmente no dia %1$d"
-
-#. recurrence string
-#. %1$s: count string, e.g. first, second, or last
-#. %2$s: day string, e.g. Monday
-#: apps/io.ox/calendar/util.js module:io.ox/calendar
-msgid "Monthly on the %1$s %2$s"
-msgstr "Mensalmente no %1$s %2$s"
-
-#: apps/io.ox/core/tk/mobiscroll.js module:io.ox/core
-msgid "Months"
-msgstr "Meses"
-
-#: apps/io.ox/core/extPatterns/links.js module:io.ox/core
-#: apps/io.ox/find/extensions-api.js apps/io.ox/search/facets/extensions.js
-msgid "More"
-msgstr "Mais"
-
-#: apps/io.ox/core/extPatterns/links.js module:io.ox/core
-msgid "More actions"
-msgstr "Mais ações"
-
-#: apps/io.ox/search/view-template.js module:io.ox/core
-msgid "More than the currently displayed %1$s items were found"
-msgstr "Foram encontrados mais itens que os atualmente exibidos %1$s"
-
-#: apps/io.ox/calendar/actions.js module:io.ox/calendar
-#: apps/io.ox/calendar/mobile-toolbar-actions.js
-#: apps/io.ox/calendar/toolbar.js apps/io.ox/contacts/actions.js
-#: module:io.ox/contacts apps/io.ox/contacts/mobile-toolbar-actions.js
-#: module:io.ox/mail apps/io.ox/contacts/toolbar.js
-#: apps/io.ox/core/folder/contextmenu.js module:io.ox/core
-#: apps/io.ox/files/actions.js module:io.ox/files apps/io.ox/files/toolbar.js
-#: apps/io.ox/mail/actions.js apps/io.ox/mail/mobile-toolbar-actions.js
-#: apps/io.ox/mail/toolbar.js apps/io.ox/tasks/actions.js module:io.ox/tasks
-#: apps/io.ox/tasks/actions/move.js apps/io.ox/tasks/mobile-toolbar-actions.js
-#: apps/io.ox/tasks/toolbar.js
-msgid "Move"
-msgstr "Mover"
-
-#. button: move all messages from a sender to a tab
-#: apps/io.ox/core/folder/actions/common.js module:io.ox/core
-#: apps/io.ox/mail/categories/dialogs.js module:io.ox/mail
-msgid "Move all"
-msgstr "Mover todos"
-
-#: apps/io.ox/core/folder/actions/move.js module:io.ox/core
-#: apps/io.ox/core/folder/contextmenu.js
-msgid "Move all messages"
-msgstr "Mover todas as mensagens"
-
-#: apps/io.ox/core/folder/actions/move.js module:io.ox/core
-msgid "Move folder"
-msgstr "Mover pasta"
-
-#: apps/io.ox/mail/mailfilter/settings/filter/view-form.js
-#: module:io.ox/settings
-msgid "Move to folder"
-msgstr "Mover para pasta"
-
-#: apps/io.ox/core/tk/vgrid.js module:io.ox/core
-msgid "Multiselect"
-msgstr "Multi-seleção"
-
-#: apps/io.ox/files/view-options.js module:io.ox/files
-msgid "Music"
-msgstr "Música"
-
-#: apps/io.ox/contacts/addressbook/popup.js module:io.ox/contacts
-#: apps/io.ox/core/folder/extensions.js module:io.ox/core
-msgid "My address books"
-msgstr "Meu catálogo de endereços"
-
-#: apps/io.ox/core/folder/extensions.js module:io.ox/core
-msgid "My calendars"
-msgstr "Meus calendários"
-
-#: apps/io.ox/core/main.js module:io.ox/core apps/io.ox/core/settings/pane.js
-#: apps/plugins/portal/userSettings/register.js
-msgid "My contact data"
-msgstr "Meus dados de contato"
-
-#: apps/io.ox/core/folder/extensions.js module:io.ox/core
-msgid "My folders"
-msgstr "Minhas pastas"
-
-#: apps/plugins/portal/recentfiles/register.js module:plugins/portal
-msgid "My latest files"
-msgstr "Meus arquivos mais recentes"
-
-#: apps/plugins/portal/userSettings/register.js module:io.ox/core
-msgid "My password"
-msgstr "Minha senha"
-
-#: apps/io.ox/core/folder/extensions.js module:io.ox/core
-#: apps/io.ox/files/share/view-options.js module:io.ox/files
-msgid "My shares"
-msgstr "Meus compartilhamentos"
-
-#: apps/io.ox/core/folder/extensions.js module:io.ox/core
-#: apps/plugins/portal/tasks/register.js module:plugins/portal
-msgid "My tasks"
-msgstr "Minhas tarefas"
-
-#. Name of distribution list
-#: apps/io.ox/contacts/distrib/create-dist-view.js module:io.ox/contacts
-#: apps/io.ox/contacts/print.js apps/io.ox/contacts/view-detail.js
-#: apps/io.ox/core/viewer/views/sidebar/fileinfoview.js
-#: module:io.ox/core/viewer apps/io.ox/files/share/view-options.js
-#: module:io.ox/files apps/io.ox/files/view-options.js
-#: apps/io.ox/mail/categories/dialogs.js module:io.ox/mail
-#: apps/io.ox/mail/mailfilter/settings/filter/view-form.js
-#: module:io.ox/settings
-msgid "Name"
-msgstr "Nome"
-
-#. Emoji category
-#: apps/io.ox/emoji/categories.js module:io.ox/mail/emoji
-msgid "Nature"
-msgstr "Natureza"
-
-#: apps/io.ox/mail/main.js module:io.ox/mail
-msgid "Need more space?"
-msgstr "Precisa de mais espaço?"
-
-#. declines the use of desktop notifications
-#: apps/io.ox/core/notifications.js module:io.ox/core
-msgid "Never"
-msgstr "Nunca"
-
-#: apps/io.ox/calendar/toolbar.js module:io.ox/calendar
-#: apps/io.ox/contacts/mobile-toolbar-actions.js module:io.ox/mail
-#: apps/io.ox/contacts/toolbar.js module:io.ox/contacts
-#: apps/io.ox/files/toolbar.js module:io.ox/files
-#: apps/io.ox/tasks/mobile-toolbar-actions.js module:io.ox/tasks
-#: apps/io.ox/tasks/toolbar.js
-msgid "New"
-msgstr "Novo"
-
-#: apps/io.ox/core/folder/api.js module:io.ox/core
-#: apps/io.ox/core/sub/subscriptions.js module:io.ox/core/sub
-msgid "New Folder"
-msgstr "Nova pasta"
-
-#: apps/io.ox/mail/api.js module:io.ox/mail
-msgid "New Mail"
-msgstr "Novo e-mail"
-
-#: apps/io.ox/calendar/settings/pane.js module:io.ox/calendar
-#: apps/io.ox/calendar/toolbar.js
-msgid "New appointment"
-msgstr "Novo compromisso"
-
-#. Title of generic desktop notification about new invitations to appointments
-#. Title of the desktop notification about new invitation to a specific appointment
-#: apps/plugins/notifications/calendar/register.js
-#: module:plugins/notifications
-msgid "New appointment invitation"
-msgstr "Novo convite de compromisso"
-
-#. Title of the desktop notification about new reminder for a specific appointment
-#: apps/plugins/notifications/calendar/register.js
-#: module:plugins/notifications
-msgid "New appointment reminder"
-msgstr "Novo lembrete de compromisso"
-
-#. Title of generic desktop notification about new reminders for appointments
-#: apps/plugins/notifications/calendar/register.js
-#: module:plugins/notifications
-msgid "New appointment reminders"
-msgstr "Novos lembretes de compromisso"
-
-#: apps/io.ox/core/folder/actions/add.js module:io.ox/core
-msgid "New calendar"
-msgstr "Novo calendário"
-
-#: apps/io.ox/contacts/edit/main.js module:io.ox/contacts
-msgid "New contact"
-msgstr "Novo contato"
-
-#: apps/io.ox/files/toolbar.js module:io.ox/files
-msgid "New file"
-msgstr "Novo arquivo"
-
-#: apps/io.ox/core/folder/actions/add.js module:io.ox/core
-msgid "New folder"
-msgstr "Nova pasta"
-
-#: apps/plugins/notifications/mail/register.js module:plugins/notifications
-msgid "New mail"
-msgstr "Novo e-mail"
-
-#: apps/plugins/notifications/mail/register.js module:plugins/notifications
-msgid "New mails"
-msgstr "Novos e-mails"
-
-#: apps/io.ox/core/notifications/subview.js module:io.ox/core
-msgid "New notifications"
-msgstr "Novas notificações"
-
-#: apps/plugins/notifications/tasks/register.js module:plugins/notifications
-msgid "New overdue task"
-msgstr "Nova tarefa atrasada"
-
-#: apps/plugins/notifications/tasks/register.js module:plugins/notifications
-msgid "New overdue tasks"
-msgstr "Novas tarefas atrasadas"
-
-#: apps/plugins/portal/userSettings/register.js module:io.ox/core
-msgid "New password"
-msgstr "Nova senha"
-
-#: apps/io.ox/mail/mailfilter/settings/model.js module:io.ox/mail
-msgid "New rule"
-msgstr "Nova regra"
-
-#: apps/io.ox/core/folder/contextmenu.js module:io.ox/core
-msgid "New subscription"
-msgstr "Nova inscrição"
-
-#: apps/io.ox/tasks/toolbar.js module:io.ox/mail
-msgid "New task"
-msgstr "Nova tarefa"
-
-#. Title for a desktop notification about a new invitation to a specific task
-#: apps/plugins/notifications/tasks/register.js module:plugins/notifications
-msgid "New task invitation"
-msgstr "Novo convite de tarefa"
-
-#. Title for a generic desktop notification about new invitations to tasks
-#: apps/plugins/notifications/tasks/register.js module:plugins/notifications
-msgid "New task invitations"
-msgstr "Novos convites de tarefa"
-
-#. Title for a desktop notification about a new reminder for a specific task
-#: apps/plugins/notifications/tasks/register.js module:plugins/notifications
-msgid "New task reminder"
-msgstr "Novo lembrete de tarefa"
-
-#. Title for a generic desktop notification about new reminders for tasks
-#: apps/plugins/notifications/tasks/register.js module:plugins/notifications
-msgid "New task reminders"
-msgstr "Novos lembretes de tarefa"
-
-#: apps/io.ox/core/tk/wizard.js module:io.ox/core
-#: apps/io.ox/core/viewer/views/displayerview.js
-#: apps/io.ox/core/wizard/registry.js module:io.ox/core/wizard
-#: apps/io.ox/wizards/upsell.js module:io.ox/wizards
-msgid "Next"
-msgstr "Próximo"
-
-#: apps/io.ox/calendar/week/view.js module:io.ox/calendar
-msgid "Next Day"
-msgstr "Próximo dia"
-
-#: apps/io.ox/calendar/week/view.js module:io.ox/calendar
-msgid "Next Week"
-msgstr "Próxima semana"
-
-#: apps/io.ox/mail/threadview.js module:io.ox/mail
-msgid "Next message"
-msgstr "Próxima mensagem"
-
-#: apps/io.ox/core/viewer/views/toolbarview.js module:io.ox/core
-msgid "Next page"
-msgstr "Próxima página"
-
-#. button tooltip for 'go to next presentation slide' action
-#: apps/io.ox/presenter/views/navigationview.js module:io.ox/presenter
-#: apps/io.ox/presenter/views/presentationview.js
-msgid "Next slide"
-msgstr "Próximo slide"
-
-#: apps/io.ox/contacts/model.js module:io.ox/contacts
-msgid "Nickname"
-msgstr "Apelido"
-
-#. folder permissions - Is Admin? NO
-#: apps/io.ox/calendar/month/perspective.js module:io.ox/calendar
-#: apps/io.ox/calendar/week/perspective.js apps/io.ox/core/main.js
-#: module:io.ox/core apps/io.ox/core/permissions/permissions.js
-#: apps/io.ox/mail/accounts/settings.js module:io.ox/mail/accounts/settings
-msgid "No"
-msgstr "Nenhum"
-
-#: apps/plugins/portal/rss/register.js module:io.ox/portal
-msgid "No RSS feeds found."
-msgstr "Nenhum feed RSS localizado."
-
-#: apps/plugins/portal/twitter/register.js module:plugins/portal
-msgid "No Tweets yet."
-msgstr "Nenhum tweet ainda."
-
-#: apps/io.ox/calendar/list/perspective.js module:io.ox/calendar
-msgid "No appointments found until %s"
-msgstr "Nenhum compromisso localizado até %s"
-
-#: apps/io.ox/core/tk/tokenfield.js module:io.ox/core
-#, fuzzy
-#| msgid "No matching items found."
-msgid "No autocomplete entries found"
-msgstr "Nenhum item correspondente encontrado."
-
-#: apps/plugins/portal/birthdays/register.js module:plugins/portal
-msgid "No birthdays within the next %1$d weeks"
-msgstr "Nenhum aniversário dentro das próximas %1$d semanas"
-
-#: apps/io.ox/core/boot/i18n.js module:io.ox/core/boot
-msgid ""
-"No connection to server. Please check your internet connection and retry."
-msgstr ""
-"Sem conexão com o servidor. Verifique sua conexão com a internet e tente "
-"novamente."
-
-#: apps/io.ox/core/commons.js module:io.ox/core apps/io.ox/files/main.js
-#: module:io.ox/files
-msgid "No elements selected"
-msgstr "Nenhum elemento selecionado"
-
-#: apps/io.ox/core/settings/errorlog/settings/pane.js module:io.ox/core
-msgid "No errors"
-msgstr "Sem erros"
-
-#: apps/plugins/portal/recentfiles/register.js module:plugins/portal
-msgid "No files have been changed recently"
-msgstr "Nenhum arquivo foi alterado recentemente"
-
-#: apps/io.ox/search/items/view-template.js module:io.ox/core
-msgid "No items found"
-msgstr "Nenhum item localizado"
-
-#: apps/io.ox/contacts/settings/pane.js module:io.ox/contacts
-msgid "No link"
-msgstr "Sem vínculo"
-
-#: apps/io.ox/core/settings/errorlog/settings/pane.js module:io.ox/core
-msgid "No lost requests"
-msgstr "Sem requisições perdidas"
-
-#: apps/plugins/portal/mail/register.js module:plugins/portal
-msgid "No mails in your inbox"
-msgstr "Nenhum e-mail na sua caixa de entrada"
-
-#. search feature returns an empty result
-#: apps/io.ox/find/main.js module:io.ox/core
-msgid "No matching items found."
-msgstr "Nenhum item correspondente encontrado."
-
-#: apps/io.ox/mail/main.js module:io.ox/mail
-msgid "No message selected"
-msgstr "Nenhuma mensagem selecionada"
-
-#: apps/io.ox/core/notifications.js module:io.ox/core
-msgid "No notifications"
-msgstr "Sem notificações"
-
-#: apps/io.ox/tasks/util.js module:io.ox/tasks
-msgid "No priority"
-msgstr "Nenhuma prioridade"
-
-#: apps/io.ox/mail/util.js module:io.ox/core
-msgid "No recipients"
-msgstr "Sem destinatários"
-
-#: apps/io.ox/calendar/settings/pane.js module:io.ox/calendar
-#: apps/io.ox/calendar/util.js apps/io.ox/tasks/edit/view-template.js
-#: module:io.ox/tasks/edit
-msgid "No reminder"
-msgstr "Nenhum lembrete"
-
-#: apps/io.ox/mail/compose/extensions.js module:io.ox/mail
-#: apps/io.ox/mail/settings/signatures/settings/pane.js
-msgid "No signature"
-msgstr "Sem assinatura"
-
-#: apps/io.ox/core/settings/errorlog/settings/pane.js module:io.ox/core
-msgid "No slow requests"
-msgstr "Sem requisições lentas"
-
-#. %1$s mail sender
-#. %2$s mail subject
-#: apps/io.ox/mail/compose/model.js module:io.ox/mail apps/io.ox/mail/util.js
-#: module:io.ox/core apps/plugins/notifications/mail/register.js
-#: module:plugins/notifications
-#, c-format
-msgid "No subject"
-msgstr "Sem assunto"
-
-#: apps/io.ox/core/sub/subscriptions.js module:io.ox/core/sub
-msgid "No subscription services available for this module"
-msgstr "Nenhum serviço de assinatura disponível para este módulo"
-
-#: apps/plugins/portal/reddit/register.js module:io.ox/portal
-msgid "No title."
-msgstr "Nenhum título."
-
-#. possible setting for 'Should only the current message or all messages of the sender be moved'
-#: apps/io.ox/mail/settings/pane.js module:io.ox/mail
-msgid "No, only move selected message(s)"
-msgstr "Não, apenas mover as mensagens selecionadas"
-
-#. object permissions - read
-#. object permissions - edit/modify
-#. object permissions - delete
-#. Auth type. None. No authentication
-#. Connection security. None.
-#: apps/io.ox/core/settings/pane.js module:io.ox/core
-#: apps/io.ox/core/tk/attachments.js apps/io.ox/core/tk/flag-picker.js
-#: module:io.ox/mail apps/io.ox/files/share/permissions.js
-#: apps/io.ox/files/view-options.js module:io.ox/files
-#: apps/io.ox/mail/accounts/view-form.js module:io.ox/settings
-#: apps/io.ox/mail/mailfilter/settings/filter/view-form.js
-msgid "None"
-msgstr "Nenhum"
-
-#: apps/io.ox/tasks/edit/view-template.js module:io.ox/tasks/edit
-msgctxt "Tasks priority"
-msgid "None"
-msgstr "Nenhuma"
-
-#. E-Mail priority
-#: apps/io.ox/mail/compose/view.js module:io.ox/mail
-msgctxt "E-Mail priority"
-msgid "Normal"
-msgstr "Normal"
-
-#: apps/io.ox/mail/actions.js module:io.ox/mail apps/io.ox/mail/toolbar.js
-msgid "Not spam"
-msgstr "Não é spam"
-
-#: apps/io.ox/tasks/edit/view-template.js module:io.ox/tasks/edit
-#: apps/io.ox/tasks/print.js module:io.ox/tasks apps/io.ox/tasks/util.js
-msgid "Not started"
-msgstr "Não iniciado"
-
-#: apps/io.ox/calendar/freebusy/templates.js module:io.ox/calendar/freebusy
-#: apps/io.ox/mail/actions/reminder.js module:io.ox/mail
-msgid "Note"
-msgstr "Nota"
-
-#: apps/io.ox/core/import/import.js module:io.ox/core
-msgid "Note on CSV files:"
-msgstr "Nota sobre arquivos CSV:"
-
-#: apps/io.ox/mail/categories/dialogs.js module:io.ox/mail
-msgid "Note that some of the tabs can not be disabled."
-msgstr "Note que algumas abas não podem ser desabilitadas."
-
-#: apps/io.ox/contacts/print.js module:io.ox/contacts
-msgid "Note: One contact is not shown due to missing phone numbers"
-msgid_plural "Note: %1$d contacts are not shown due to missing phone numbers"
-msgstr[0] ""
-"Nota: Um contato não é exibido devido a números de telefone faltantes"
-msgstr[1] ""
-"Nota: %1$d contatos não são exibidos devido a números de telefone faltantes"
-
-#: apps/io.ox/core/sub/settings/pane.js module:io.ox/core/sub
-msgid ""
-"Note: Refreshing this subscription will replace the calendar content with "
-"the external content. Changes you have made inside appsuite will be "
-"overwritten"
-msgstr ""
-"Nota: A atualização desta inscrição irá substituir o conteúdo do calendário "
-"com o conteúdo externo. Alterações feitas dentro do aplicativo appsuite "
-"serão sobrescritas."
-
-#: apps/io.ox/core/export/export.js module:io.ox/core
-msgid "Note: The vCard format cannot contain distribution lists"
-msgstr "Nota: O formato vCard não pode conter listas de distribuição"
-
-#: apps/io.ox/core/sub/subscriptions.js module:io.ox/core/sub
-msgid ""
-"Note: This subscription will replace the calendar content with the external "
-"content. Therefore you must create a new folder for this subscription."
-msgstr ""
-"Nota: A atualização desta inscrição irá substituir o conteúdo do calendário "
-"com o conteúdo externo. Portanto, você deve criar uma nova pasta para esta "
-"inscrição."
-
-#: apps/io.ox/mail/compose/extensions.js module:io.ox/mail
-msgid "Notification"
-msgstr "Notificação"
-
-#: apps/io.ox/core/notifications.js module:io.ox/core
-msgid "Notifications"
-msgstr "Notificações"
-
-#: apps/io.ox/core/settings/downloads/pane.js module:io.ox/core
-msgid "Notifier"
-msgstr "Notificador"
-
-#: apps/io.ox/calendar/edit/extensions.js module:io.ox/calendar/edit/main
-msgid "Notify all participants by email."
-msgstr "Notificar todos os participantes por e-mail."
-
-#: apps/io.ox/calendar/edit/recurrence-view.js module:io.ox/calendar/edit/main
-msgid "November"
-msgstr "Novembro"
-
-#: apps/io.ox/mail/vacationnotice/settings/model.js module:io.ox/mail
-msgid "Number of days between vacation notices to the same sender"
-msgstr "Número de dias entre avisos de férias para o mesmo remetente"
-
-#. number of items in a folder
-#: apps/io.ox/core/folder/actions/properties.js module:io.ox/core
-msgid "Number of items"
-msgstr "Número de itens"
-
-#. number of messages in a folder (mail only)
-#: apps/io.ox/core/folder/actions/properties.js module:io.ox/core
-msgid "Number of messages"
-msgstr "Número de mensagens"
-
-#: apps/io.ox/core/tk/reminder-util.js module:io.ox/core
-msgid "OK"
-msgstr "OK"
-
-#: apps/io.ox/core/permissions/permissions.js module:io.ox/core
-msgid "Object permissions"
-msgstr "Permissões do objeto"
-
-#. Emoji category
-#: apps/io.ox/emoji/categories.js module:io.ox/mail/emoji
-msgid "Objects"
-msgstr "Objetos"
-
-#: apps/io.ox/calendar/edit/recurrence-view.js module:io.ox/calendar/edit/main
-msgid "October"
-msgstr "Outubro"
-
-#: apps/io.ox/core/main.js module:io.ox/core
-msgid "Offline"
-msgstr "Desconectado"
-
-#: apps/io.ox/core/boot/i18n.js module:io.ox/core/boot
-msgid "Offline mode"
-msgstr "Modo desconectado"
-
-#: apps/io.ox/core/folder/picker.js module:io.ox/core
-#: apps/io.ox/core/relogin.js apps/io.ox/core/tk/filestorageUtil.js
-#: apps/io.ox/core/tk/mobiscroll.js
-msgid "Ok"
-msgstr "OK"
-
-#: apps/io.ox/calendar/actions/create.js module:io.ox/calendar
-msgid "On behalf of the owner"
-msgstr "Em nome do proprietário"
-
-#. recurrence string
-#: apps/io.ox/calendar/util.js module:io.ox/calendar
-msgid "On work days"
-msgstr "Em dias de trabalho"
-
-#. %1$d is the number of search results in the autocomplete field
-#: apps/io.ox/core/tk/tokenfield.js module:io.ox/core
-#, c-format
-msgid "One autocomplete entry found"
-msgid_plural "%1$d autocomplete entries found"
-msgstr[0] ""
-msgstr[1] ""
-
-#: apps/io.ox/mail/actions/attachmentQuota.js module:io.ox/mail
-msgid ""
-"One or more attached files exceed the size limit per email. Therefore, the "
-"files are not sent as attachments but kept on the server. The email you have "
-"sent just contains links to download these files."
-msgstr ""
-"Um ou mais arquivos anexados excedem o tamanho limite por e-mail. Portanto, "
-"os arquivos não serão enviados como anexos mas guardados no servidor. O e-"
-"mail que você enviou contém apenas os links para baixar estes arquivos."
-
-#: apps/io.ox/files/actions/add-storage-account.js module:io.ox/files
-msgid "OneDrive"
-msgstr "OneDrive"
-
-#: apps/io.ox/backbone/mini-views/help.js module:io.ox/core
-msgid "Online help"
-msgstr "Ajuda online"
-
-#: apps/io.ox/core/sub/settings/pane.js module:io.ox/core/sub
-msgid "Only showing items related to folder \"%1$s\""
-msgstr "Exibindo somente itens relacionados à pasta \"%1$s\""
-
-#: apps/io.ox/files/actions.js module:io.ox/files
-msgid "Open"
-msgstr "Abrir"
-
-#: apps/io.ox/contacts/settings/pane.js module:io.ox/contacts
-#: apps/io.ox/contacts/view-detail.js
-msgid "Open Street Map"
-msgstr "OpenStreetMap"
-
-#: apps/io.ox/mail/threadview.js module:io.ox/mail
-msgid "Open all messages"
-msgstr "Abrir todas as mensagens"
-
-#: apps/io.ox/core/viewer/views/toolbarview.js module:io.ox/core
-msgid "Open attachment"
-msgstr "Abrir anexo"
-
-#: apps/io.ox/core/viewer/views/sidebar/panelbaseview.js
-#: module:io.ox/core/viewer
-msgid "Open description panel"
-msgstr "Abrir o painel de descrição"
-
-#: apps/plugins/portal/tumblr/register.js module:io.ox/portal
-msgid "Open external link"
-msgstr "Abrir link externo"
-
-#: apps/io.ox/core/commons.js module:io.ox/core
-#: apps/io.ox/files/share/view-options.js module:io.ox/files
-#: apps/io.ox/files/view-options.js apps/io.ox/mail/view-options.js
-#: module:io.ox/mail
-msgid "Open folder view"
-msgstr "Abrir visualização de pasta"
-
-#. %1$s is a map service, like "Google Maps"
-#: apps/io.ox/contacts/view-detail.js module:io.ox/contacts
-msgid "Open in %1$s"
-msgstr "Abrir no %1$s"
-
-#: apps/io.ox/core/pim/actions.js module:io.ox/core
-#: apps/io.ox/files/actions.js module:io.ox/files apps/io.ox/mail/actions.js
-#: module:io.ox/mail
-msgid "Open in browser"
-msgstr "Abrir no navegador"
-
-#: apps/io.ox/core/viewer/views/toolbarview.js module:io.ox/core
-msgid "Open in browser tab"
-msgstr "Abrir em uma aba do navegador"
-
-#: apps/io.ox/linkedIn/view-detail.js module:io.ox/portal
-msgid "Open on LinkedIn"
-msgstr "Abrir em LinkedIn"
-
-#: apps/io.ox/mail/threadview.js module:io.ox/mail
-msgid "Open/close all messages"
-msgstr "Abrir/fechar todas as mensagens"
-
-#: apps/io.ox/contacts/model.js module:io.ox/contacts
-msgid "Optional 01"
-msgstr "Opcional 01"
-
-#: apps/io.ox/contacts/model.js module:io.ox/contacts
-msgid "Optional 02"
-msgstr "Opcional 02"
-
-#: apps/io.ox/contacts/model.js module:io.ox/contacts
-msgid "Optional 03"
-msgstr "Opcional 03"
-
-#: apps/io.ox/contacts/model.js module:io.ox/contacts
-msgid "Optional 04"
-msgstr "Opcional 04"
-
-#: apps/io.ox/contacts/model.js module:io.ox/contacts
-msgid "Optional 05"
-msgstr "Opcional 05"
-
-#: apps/io.ox/contacts/model.js module:io.ox/contacts
-msgid "Optional 06"
-msgstr "Opcional 06"
-
-#: apps/io.ox/contacts/model.js module:io.ox/contacts
-msgid "Optional 07"
-msgstr "Opcional 07"
-
-#: apps/io.ox/contacts/model.js module:io.ox/contacts
-msgid "Optional 08"
-msgstr "Opcional 08"
-
-#: apps/io.ox/contacts/model.js module:io.ox/contacts
-msgid "Optional 09"
-msgstr "Opcional 09"
-
-#: apps/io.ox/contacts/model.js module:io.ox/contacts
-msgid "Optional 10"
-msgstr "Opcional 10"
-
-#: apps/io.ox/contacts/model.js module:io.ox/contacts
-msgid "Optional 11"
-msgstr "Opcional 11"
-
-#: apps/io.ox/contacts/model.js module:io.ox/contacts
-msgid "Optional 12"
-msgstr "Opcional 12"
-
-#: apps/io.ox/contacts/model.js module:io.ox/contacts
-msgid "Optional 13"
-msgstr "Opcional 13"
-
-#: apps/io.ox/contacts/model.js module:io.ox/contacts
-msgid "Optional 14"
-msgstr "Opcional 14"
-
-#: apps/io.ox/contacts/model.js module:io.ox/contacts
-msgid "Optional 15"
-msgstr "Opcional 15"
-
-#: apps/io.ox/contacts/model.js module:io.ox/contacts
-msgid "Optional 16"
-msgstr "Opcional 16"
-
-#: apps/io.ox/contacts/model.js module:io.ox/contacts
-msgid "Optional 17"
-msgstr "Opcional 17"
-
-#: apps/io.ox/contacts/model.js module:io.ox/contacts
-msgid "Optional 18"
-msgstr "Opcional 18"
-
-#: apps/io.ox/contacts/model.js module:io.ox/contacts
-msgid "Optional 19"
-msgstr "Opcional 19"
-
-#: apps/io.ox/contacts/model.js module:io.ox/contacts
-msgid "Optional 20"
-msgstr "Opcional 20"
-
-#: apps/io.ox/calendar/toolbar.js module:io.ox/calendar
-#: apps/io.ox/contacts/toolbar.js module:io.ox/contacts
-#: apps/io.ox/core/emoji/view.js module:io.ox/mail/emoji
-#: apps/io.ox/files/toolbar.js module:io.ox/files
-#: apps/io.ox/find/extensions-facets.js module:io.ox/core
-#: apps/io.ox/mail/compose/extensions.js module:io.ox/mail
-#: apps/io.ox/mail/compose/view.js apps/io.ox/mail/toolbar.js
-#: apps/io.ox/tasks/toolbar.js
-msgid "Options"
-msgstr "Opções"
-
-#: apps/io.ox/core/tk/flag-picker.js module:io.ox/mail
-#: apps/io.ox/mail/mailfilter/settings/filter/view-form.js
-#: module:io.ox/settings apps/io.ox/portal/settings/pane.js
-#: module:io.ox/portal
-msgid "Orange"
-msgstr "Laranja"
-
-#: apps/io.ox/tasks/main.js module:io.ox/tasks
-msgid "Order"
-msgstr "Ordenar"
-
-#: apps/io.ox/calendar/view-detail.js module:io.ox/calendar
-#: apps/io.ox/participants/views.js module:io.ox/core
-msgid "Organizer"
-msgstr "Organizador"
-
-#: apps/io.ox/tasks/util.js module:io.ox/tasks
-msgid "Original mail"
-msgstr "E-mail original"
-
-#: apps/io.ox/contacts/view-detail.js module:io.ox/contacts
-msgid "Other Address"
-msgstr "Outro endereço"
-
-#: apps/io.ox/contacts/edit/view-form.js module:io.ox/contacts
-msgid "Other address"
-msgstr "Outro endereço"
-
-#: apps/io.ox/mail/accounts/view-form.js module:io.ox/settings
-msgid "Outgoing server (SMTP)"
-msgstr "Servidor de envio (SMTP)"
-
-#: apps/io.ox/tasks/util.js module:io.ox/tasks
-msgid "Overdue"
-msgstr "Atrasado"
-
-#: apps/plugins/notifications/tasks/register.js module:plugins/notifications
-msgid "Overdue Tasks"
-msgstr "Tarefas atrasadas"
-
-#. Role: Owner (same as admin)
-#: apps/io.ox/core/permissions/permissions.js module:io.ox/core
-#: apps/io.ox/files/share/permissions.js
-msgid "Owner"
-msgstr "Proprietário"
-
-#. Petabytes
-#: apps/io.ox/core/strings.js module:io.ox/core
-msgid "PB"
-msgstr "PB"
-
-#: apps/io.ox/files/view-options.js module:io.ox/files
-msgid "PDFs"
-msgstr "PDFs"
-
-#. text of a viewer document page caption
-#. Example result: "Page 5 of 10"
-#. %1$d is the current page index
-#. %2$d is the total number of pages
-#: apps/io.ox/core/viewer/views/types/documentview.js module:io.ox/core
-msgid "Page %1$d of %2$d"
-msgstr "Página %1$d de %2$d"
-
-#: apps/io.ox/contacts/model.js module:io.ox/contacts
-msgid "Pager"
-msgstr "Pager"
-
-#. text of a user list that shows the names of presenting user and participants.
-#. the dropdown button label for the participants dropdown.
-#. the participants section label.
-#: apps/io.ox/calendar/print-compact.js module:io.ox/calendar
-#: apps/io.ox/participants/detail.js module:io.ox/core
-#: apps/io.ox/participants/views.js
-#: apps/io.ox/presenter/views/navigationview.js module:io.ox/presenter
-msgid "Participants"
-msgstr "Participantes"
-
-#: apps/io.ox/core/boot/i18n.js module:io.ox/core/boot
-#: apps/io.ox/core/relogin.js module:io.ox/core
-#: apps/io.ox/files/share/wizard.js module:io.ox/files
-#: apps/io.ox/mail/accounts/view-form.js module:io.ox/settings
-#: apps/io.ox/mail/compose/extensions.js module:io.ox/mail
-msgid "Password"
-msgstr "Senha"
-
-#. %1$s is the minimum password length
-#. %2$s is the maximum password length
-#: apps/plugins/portal/userSettings/register.js module:io.ox/core
-#, c-format
-msgid "Password length must be between %1$d and %2$d characters."
-msgstr "O comprimento da senha deve ser entre %1$d e %2$d caracteres."
-
-#: apps/io.ox/settings/accounts/settings/pane.js
-#: module:io.ox/settings/accounts
-msgid "Password recovery"
-msgstr "Recuperação de senha"
-
-#: apps/io.ox/files/share/wizard.js module:io.ox/files
-msgid "Password required"
-msgstr "Senha requerida"
-
-#: apps/plugins/portal/userSettings/register.js module:io.ox/core
-msgid "Password strength: Good"
-msgstr "Força da senha: boa"
-
-#: apps/plugins/portal/userSettings/register.js module:io.ox/core
-msgid "Password strength: Legendary!"
-msgstr "Força da senha: fabulosa!"
-
-#: apps/plugins/portal/userSettings/register.js module:io.ox/core
-msgid "Password strength: Strong"
-msgstr "Força da senha: forte"
-
-#: apps/plugins/portal/userSettings/register.js module:io.ox/core
-msgid "Password strength: Too short"
-msgstr "Força da senha: muito curta"
-
-#: apps/plugins/portal/userSettings/register.js module:io.ox/core
-msgid "Password strength: Very strong"
-msgstr "Força da senha: muito forte"
-
-#: apps/plugins/portal/userSettings/register.js module:io.ox/core
-msgid "Password strength: Very weak"
-msgstr "Força da senha: muito fraca"
-
-#: apps/plugins/portal/userSettings/register.js module:io.ox/core
-msgid "Password strength: Weak"
-msgstr "Força da senha: fraca"
-
-#: apps/plugins/portal/userSettings/register.js module:io.ox/core
-msgid "Password strength: Wrong length"
-msgstr "Força da senha: comprimento errado"
-
-#. button label for pausing the presentation
-#: apps/io.ox/presenter/views/navigationview.js module:io.ox/presenter
-#: apps/io.ox/presenter/views/toolbarview.js
-msgid "Pause presentation"
-msgstr "Pausar apresentação"
-
-#. button tooltip for pausing the presentation
-#: apps/io.ox/presenter/views/navigationview.js module:io.ox/presenter
-#: apps/io.ox/presenter/views/toolbarview.js
-msgid "Pause the presentation"
-msgstr "Pausar apresentação"
-
-#. Emoji category
-#: apps/io.ox/emoji/categories.js module:io.ox/mail/emoji
-msgid "People"
-msgstr "Pessoa"
-
-<<<<<<< HEAD
-#: apps/io.ox/mail/settings/pane.js module:io.ox/mail
-msgid "Permanently remove deleted emails"
-msgstr "Excluir permanentemente os e-mails excluídos"
-=======
-#: apps/io.ox/find/extensions-api.js module:io.ox/core
-#: apps/io.ox/settings/accounts/settings/pane.js
-#: module:io.ox/settings/accounts apps/io.ox/settings/main.js
-msgid "Accounts"
-msgstr "Contas"
->>>>>>> c9c1e7e4
-
-#: apps/io.ox/core/folder/contextmenu.js module:io.ox/core
-msgid "Permissions"
-msgstr "Permissões"
-
-#: apps/io.ox/files/share/permissions.js module:io.ox/core
-msgid "Permissions for \"%1$s\""
-msgstr "Permissões para \"%1$s\""
-
-#: apps/io.ox/settings/apps/settings/pane.js module:io.ox/core
-msgid "Permissions:"
-msgstr "Permissões:"
-
-#: apps/io.ox/contacts/view-detail.js module:io.ox/contacts
-msgid "Personal"
-msgstr "Pessoal"
-
-<<<<<<< HEAD
-#: apps/io.ox/contacts/edit/view-form.js module:io.ox/contacts
-msgid "Personal information"
-msgstr "Informação pessoal"
-=======
-#: apps/io.ox/keychain/secretRecoveryDialog.js module:io.ox/keychain
-#: apps/io.ox/settings/accounts/settings/pane.js
-#: module:io.ox/settings/accounts
-msgid "Recover passwords"
-msgstr "Recuperar senhas"
->>>>>>> c9c1e7e4
-
-#. placeholder text in share dialog
-#: apps/io.ox/files/share/permissions.js module:io.ox/core
-msgid ""
-"Personal message (optional). This message is sent to all newly invited "
-"people."
-msgstr ""
-"Mensagem pessoal (opcional). Esta mensagem é enviada a todas as pessoas "
-"recém convidadas."
-
-#: apps/io.ox/contacts/print.js module:io.ox/contacts
-msgid "Phone"
-msgstr "Telefone"
-
-#: apps/io.ox/contacts/edit/view-form.js module:io.ox/contacts
-msgid "Phone & fax numbers"
-msgstr "Números de fax e telefone"
-
-#: apps/io.ox/contacts/model.js module:io.ox/contacts
-msgid "Phone (assistant)"
-msgstr "Telefone (assistente)"
-
-#: apps/io.ox/contacts/model.js module:io.ox/contacts
-msgid "Phone (business alt)"
-msgstr "Telefone (negócios alternativo)"
-
-#: apps/io.ox/contacts/model.js module:io.ox/contacts
-msgid "Phone (business)"
-msgstr "Telefone (negócios)"
-
-#: apps/io.ox/contacts/model.js module:io.ox/contacts
-msgid "Phone (car)"
-msgstr "Telefone (carro)"
-
-#: apps/io.ox/contacts/model.js module:io.ox/contacts
-msgid "Phone (company)"
-msgstr "Telefone (companhia)"
-
-#: apps/io.ox/contacts/model.js module:io.ox/contacts
-msgid "Phone (home alt)"
-msgstr "Telefone (casa alternativo)"
-
-#: apps/io.ox/contacts/model.js module:io.ox/contacts
-msgid "Phone (home)"
-msgstr "Telefone (casa)"
-
-#: apps/io.ox/contacts/model.js module:io.ox/contacts
-msgid "Phone (other)"
-msgstr "Telefone (outro)"
-
-#: apps/io.ox/contacts/print.js module:io.ox/contacts
-msgid "Phone list"
-msgstr "Lista de telefone"
-
-#: apps/io.ox/contacts/view-detail.js module:io.ox/contacts
-msgid "Phone numbers"
-msgstr "Números de telefone"
-
-#: apps/io.ox/core/tk/reminder-util.js module:io.ox/core
-msgid "Pick a time here"
-msgstr "Escolha uma hora aqui"
-
-#: apps/io.ox/core/tk/flag-picker.js module:io.ox/mail
-#: apps/io.ox/mail/mailfilter/settings/filter/view-form.js
-#: module:io.ox/settings apps/io.ox/portal/settings/pane.js
-#: module:io.ox/portal
-msgid "Pink"
-msgstr "Rosa"
-
-#. Emoji category
-#: apps/io.ox/emoji/categories.js module:io.ox/mail/emoji
-msgid "Places"
-msgstr "Locais"
-
-#: apps/io.ox/mail/compose/view.js module:io.ox/mail
-msgid "Plain Text"
-msgstr "Texto simples"
-
-#: apps/io.ox/mail/settings/pane.js module:io.ox/mail
-msgid "Plain text"
-msgstr "Texto simples"
-
-#: apps/io.ox/files/toolbar.js module:io.ox/files
-msgid "Play audio files"
-msgstr "Reproduzir arquivos de áudio"
-
-#: apps/io.ox/files/toolbar.js module:io.ox/files
-msgid "Play video files"
-msgstr "Reproduzir arquivos de vídeo"
-
-#. possible setting for 'Should only the current message or all messages of the sender be moved'
-#: apps/io.ox/mail/settings/pane.js module:io.ox/mail
-msgid "Please ask me every time"
-msgstr "Perguntar sempre"
-
-#: apps/plugins/portal/xing/register.js module:plugins/portal
-msgid ""
-"Please check your inbox for a confirmation email.\n"
-"\n"
-"Follow the instructions in the email and then return to the widget to "
-"complete account setup."
-msgstr ""
-"Verifique em sua caixa de entrada o e-mail de confirmação.\n"
-"\n"
-"Siga as instruções do e-mail e depois retorne ao widget para completar a "
-"configuração da conta."
-
-#: apps/io.ox/calendar/edit/recurrence-view.js module:io.ox/calendar/edit/main
-msgid "Please choose a sentence below."
-msgstr "Escolha uma frase abaixo."
-
-#: apps/io.ox/calendar/actions/acceptdeny.js module:io.ox/calendar
-msgid "Please comment your confirmation status."
-msgstr "Comente seu status de confirmação."
-
-#: apps/io.ox/mail/mailfilter/settings/filter/view-form.js
-#: module:io.ox/settings
-msgid "Please define at least one action."
-msgstr "Defina pelo menos uma ação."
-
-#: apps/io.ox/backbone/validation.js module:io.ox/core
-msgid "Please enter a date in the past"
-msgstr "Insira uma data no passado"
-
-#: apps/plugins/portal/flickr/register.js module:plugins/portal
-msgid "Please enter a description"
-msgstr "Insira uma descrição"
-
-#: apps/plugins/portal/tumblr/register.js module:io.ox/portal
-msgid "Please enter a description."
-msgstr "Insira uma descrição."
-
-#: apps/plugins/portal/rss/register.js module:io.ox/portal
-msgid "Please enter a feed URL."
-msgstr "Insira uma URL do feed."
-
-#: apps/plugins/portal/flickr/register.js module:plugins/portal
-msgid "Please enter a search query"
-msgstr "Insira um parâmetro da pesquisa"
-
-#: apps/io.ox/backbone/mini-views/datepicker.js module:io.ox/core
-#: apps/io.ox/backbone/validation.js
-#: apps/io.ox/mail/mailfilter/settings/filter/view-form.js
-#: module:io.ox/settings
-msgid "Please enter a valid date"
-msgstr "Insira uma data válida"
-
-#: apps/io.ox/backbone/validation.js module:io.ox/core
-msgid "Please enter a valid email address"
-msgstr "Insira um endereço de e-mail válido"
-
-#: apps/io.ox/backbone/validation.js module:io.ox/core
-msgid "Please enter a valid email address or phone number"
-msgstr "Insira um endereço de e-mail válido ou número de telefone"
-
-#: apps/io.ox/mail/settings/signatures/settings/pane.js module:io.ox/mail
-msgid "Please enter a valid name"
-msgstr "Insira um nome válido"
-
-#: apps/io.ox/backbone/validation.js module:io.ox/core
-msgid "Please enter a valid number"
-msgstr "Insira um número válido"
-
-#: apps/io.ox/backbone/validation.js module:io.ox/core
-msgid "Please enter a valid object"
-msgstr "Insira um objeto válido"
-
-#: apps/io.ox/backbone/validation.js module:io.ox/core
-msgid "Please enter a valid phone number. Allowed characters are: %1$s"
-msgstr ""
-"Insira um número de telefone válido. Os caracteres permitidos são: %1$s"
-
-#: apps/io.ox/backbone/validation.js module:io.ox/core
-msgid "Please enter a value"
-msgstr "Insira um valor"
-
-#: apps/plugins/portal/tumblr/register.js module:io.ox/portal
-msgid "Please enter an blog url."
-msgstr "Insira uma URL do blog."
-
-#: apps/io.ox/core/relogin.js module:io.ox/core
-msgid "Please enter correct password"
-msgstr "Insira a senha correta"
-
-#. %1$s the missing request parameter
-#: apps/io.ox/mail/accounts/view-form.js module:io.ox/settings
-#, c-format
-msgid "Please enter the following data: %1$s"
-msgstr "Insira o seguinte dado: %1$s"
-
-#: apps/io.ox/tasks/edit/view-template.js module:io.ox/tasks/edit
-msgid "Please enter value between 0 and 100."
-msgstr "Insira um valor entre 0 e 100."
-
-#: apps/io.ox/core/boot/i18n.js module:io.ox/core/boot
-msgid "Please enter your credentials."
-msgstr "Insira suas credenciais."
-
-#: apps/io.ox/onboarding/clients/extensions.js module:io.ox/core/onboarding
-msgid ""
-"Please enter your mobile phone number, and we´ll send you a link to "
-"automatically configure your iOS device! It´s that simple!"
-msgstr ""
-"Digite seu número de telefone celular, e vamos lhe enviaremos um link para "
-"configurar automaticamente o seu dispositivo iOS! É simples assim!"
-
-#: apps/io.ox/core/boot/i18n.js module:io.ox/core/boot
-msgid "Please enter your password."
-msgstr "Insira sua senha."
-
-#: apps/io.ox/mail/categories/dialogs.js module:io.ox/mail
-msgid ""
-"Please feel free to rename tabs to better match your needs. Use checkboxes "
-"to enable or disable specific tabs."
-msgstr ""
-"Fique a vontade para renomear as abas para suas necessidades. Use as caixas "
-"de seleção para habilitar ou desabilitar abas específicas."
-
-#: apps/io.ox/files/util.js module:io.ox/files
-msgid ""
-"Please note, changing or removing the file extension will cause problems "
-"when viewing or editing."
-msgstr ""
-"Note que, alterar ou excluir a extensão do arquivo irá causar problemas ao "
-"visualizar ou editar."
-
-#: apps/plugins/core/feedback/register.js module:io.ox/core
-msgid ""
-"Please note, that support requests cannot be handled via the feedback-"
-"formular. When you have questions or problems please contact our support "
-"directly"
-msgstr ""
-"Note que as solicitações ao suporte não podem ser tratadas através do "
-"formulário de comentário. Quando você tiver questões ou problemas nos "
-"contacte ou o suporte diretamente."
-
-#: apps/io.ox/keychain/secretRecoveryDialog.js module:io.ox/keychain
-msgid ""
-"Please provide the old password so the account passwords can be recovered."
-msgstr ""
-"Forneça sua senha antiga, assim as senhas das contas podem ser recuperadas."
-
-#: apps/io.ox/core/import/import.js module:io.ox/core
-msgid "Please select a file to import"
-msgstr "Selecione um arquivo para importar"
-
-#: apps/io.ox/core/import/import.js module:io.ox/core
-msgid "Please select a valid iCal File to import"
-msgstr "Selecione um arquivo iCal válido para importar"
-
-#: apps/io.ox/mail/compose/inline-images.js module:io.ox/mail
-msgid "Please select a valid image File to insert"
-msgstr "Selecione um arquivo de imagem válido para inserir"
-
-#. user can choose between windows, android, apple (usually)
-#: apps/io.ox/onboarding/clients/wizard.js module:io.ox/core/onboarding
-msgid "Please select the platform of your device."
-msgstr "Selecione a plataforma para seu dispositivo."
-
-#: apps/plugins/portal/xing/register.js module:plugins/portal
-msgid ""
-"Please select which of the following data we may use to create your %s "
-"account:"
-msgstr ""
-"Selecione qual dos seguintes dados podem ser usados para criar sua conta %s:"
-
-#: apps/io.ox/contacts/model.js module:io.ox/contacts
-msgid "Please set day and month properly"
-msgstr "Defina o dia e mês corretamente"
-
-#: apps/io.ox/core/main.js module:io.ox/core apps/io.ox/core/relogin.js
-msgid "Please sign in again to continue"
-msgstr "Inicie a sessão novamente para continuar"
-
-#: apps/io.ox/files/legacy_api.js module:io.ox/files
-msgid "Please specify these missing variables: "
-msgstr "Especifique estas variáveis faltantes:"
-
-#: apps/io.ox/core/boot/i18n.js module:io.ox/core/boot
-msgid "Please update your browser."
-msgstr "Atualize seu navegador."
-
-#: apps/io.ox/tasks/edit/util.js module:io.ox/tasks
-msgid "Plus"
-msgstr "Mais"
-
-#: apps/io.ox/core/viewer/views/toolbarview.js module:io.ox/core
-msgid "Pop out"
-msgstr "Mostrar"
-
-#: apps/io.ox/core/viewer/views/toolbarview.js module:io.ox/core
-msgid "Pop out standalone viewer"
-msgstr "Mostrar visualizador independente"
-
-#: apps/io.ox/portal/main.js module:io.ox/portal
-msgid "Portal"
-msgstr "Portal"
-
-#: apps/io.ox/core/main.js module:io.ox/core apps/io.ox/launchpad/main.js
-#: apps/io.ox/search/view-template.js
-msgctxt "app"
-msgid "Portal"
-msgstr "Portal"
-
-#: apps/io.ox/portal/settings/pane.js module:io.ox/portal
-msgid "Portal settings"
-msgstr "Configurações do portal"
-
-#: apps/io.ox/portal/main.js module:io.ox/portal
-msgid "Portal widgets"
-msgstr "Widgets do portal"
-
-#: apps/io.ox/contacts/model.js module:io.ox/contacts
-msgid "Position"
-msgstr "Posição"
-
-#: apps/plugins/portal/xing/register.js module:plugins/portal
-msgid "Post a status update"
-msgstr "Postar uma atualização de status"
-
-#: apps/io.ox/contacts/model.js module:io.ox/contacts
-msgid "Postcode"
-msgstr "CEP"
-
-#: apps/io.ox/onboarding/clients/wizard.js module:io.ox/core/onboarding
-msgid "Premium"
-msgstr "Premium"
-
-#: apps/io.ox/core/commons.js module:io.ox/core
-msgid "Premium features"
-msgstr "Recursos premium"
-
-#: apps/io.ox/files/toolbar.js module:io.ox/files
-msgid "Present"
-msgstr "Presente"
-
-#. launch the presenter app
-#: apps/io.ox/core/viewer/views/toolbarview.js module:io.ox/core
-msgctxt "presenter"
-msgid "Present"
-msgstr "Presente"
-
-#. headline of a presentation end alert
-#: apps/io.ox/presenter/views/notification.js module:io.ox/presenter
-msgid "Presentation end"
-msgstr "Final da apresentação"
-
-#. Info text that says the presentation is paused.
-#: apps/io.ox/presenter/views/presentationview.js module:io.ox/presenter
-msgid "Presentation is paused."
-msgstr "A apresentação está pausada."
-
-#. headline of a presentation join alert
-#: apps/io.ox/presenter/views/notification.js module:io.ox/presenter
-msgid "Presentation join"
-msgstr "Participar da apresentação"
-
-#. headline of a presentation start alert
-#: apps/io.ox/presenter/views/notification.js module:io.ox/presenter
-msgid "Presentation start"
-msgstr "Início da apresentação"
-
-#: apps/io.ox/files/view-options.js module:io.ox/files
-msgid "Presentations"
-msgstr "Apresentações"
-
-#. text of a user list that shows the names of presenting user and participants.
-#. the presenter section label.
-#. tooltip for the icon that identifies the presenting user
-#: apps/io.ox/presenter/views/navigationview.js module:io.ox/presenter
-#: apps/io.ox/presenter/views/sidebar/userbadgeview.js
-msgid "Presenter"
-msgstr "Apresentador"
-
-#. aria label for the presenter navigation bar, for screen reader only.
-#: apps/io.ox/presenter/views/navigationview.js module:io.ox/presenter
-msgid "Presenter navigation bar"
-msgstr "Barra de navegação do apresentador"
-
-#. aria label for the toolbar, for screen reader only.
-#: apps/io.ox/presenter/views/toolbarview.js module:io.ox/presenter
-msgid "Presenter toolbar"
-msgstr "Barra de ferramentas do apresentador"
-
-#: apps/plugins/portal/birthdays/register.js module:plugins/portal
-msgid "Press [enter] to jump to complete list of Birthdays."
-msgstr "Pressione [Enter] para ir à lista de aniversários."
-
-#: apps/plugins/portal/flickr/register.js module:plugins/portal
-msgid "Press [enter] to jump to the flicker stream."
-msgstr "Pressione [Enter] para ir ao Flicker."
-
-#: apps/plugins/portal/linkedIn/register.js module:plugins/portal
-msgid "Press [enter] to jump to the linkedin stream."
-msgstr "Pressione [Enter] para ir ao Linkedin."
-
-#: apps/plugins/portal/rss/register.js module:io.ox/portal
-msgid "Press [enter] to jump to the rss stream."
-msgstr "Pressione [Enter] para ir ao fluxo RSS."
-
-#: apps/plugins/portal/tumblr/register.js module:io.ox/portal
-msgid "Press [enter] to jump to the tumblr feed."
-msgstr "Pressione [Enter] para ir ao feed do Tumblr."
-
-#: apps/plugins/portal/twitter/register.js module:plugins/portal
-msgid "Press [enter] to jump to the twitter feed."
-msgstr "Pressione [Enter] para ir ao feed do Twitter."
-
-#: apps/io.ox/core/tk/reminder-util.js module:io.ox/core
-#: apps/plugins/notifications/calendar/register.js
-#: module:plugins/notifications apps/plugins/notifications/tasks/register.js
-#, fuzzy
-#| msgid "Selection Details"
-msgid "Press to open Details"
-msgstr "Seleção de detalhes"
-
-#: apps/io.ox/core/tk/attachmentsUtil.js module:io.ox/core
-#: apps/io.ox/preview/main.js
-msgid "Preview"
-msgstr "Visualização"
-
-#: apps/io.ox/core/viewer/views/displayerview.js module:io.ox/core
-#: apps/io.ox/core/wizard/registry.js module:io.ox/core/wizard
-msgid "Previous"
-msgstr "Anterior"
-
-#: apps/io.ox/calendar/week/view.js module:io.ox/calendar
-msgid "Previous Day"
-msgstr "Dia anterior"
-
-#: apps/io.ox/calendar/week/view.js module:io.ox/calendar
-msgid "Previous Week"
-msgstr "Semana anterior"
-
-#: apps/io.ox/mail/threadview.js module:io.ox/mail
-msgid "Previous message"
-msgstr "Mensagem anterior"
-
-#: apps/io.ox/find/date/patterns.js module:io.ox/core
-msgid "Previous month"
-msgstr "Mês anterior"
-
-#: apps/io.ox/core/viewer/views/toolbarview.js module:io.ox/core
-msgid "Previous page"
-msgstr "Página anterior"
-
-#. button tooltip for 'go to previous presentation slide' action
-#: apps/io.ox/presenter/views/navigationview.js module:io.ox/presenter
-#: apps/io.ox/presenter/views/presentationview.js
-msgid "Previous slide"
-msgstr "Slide anterior"
-
-#: apps/io.ox/find/date/patterns.js module:io.ox/core
-msgid "Previous week"
-msgstr "Semana anterior"
-
-#: apps/io.ox/find/date/patterns.js module:io.ox/core
-msgid "Previous year"
-msgstr "Ano passado"
-
-#: apps/io.ox/mail/util.js module:io.ox/core
-msgid "Primary account"
-msgstr "Conta primária"
-
-#: apps/io.ox/calendar/actions.js module:io.ox/calendar
-#: apps/io.ox/calendar/toolbar.js apps/io.ox/contacts/actions.js
-#: module:io.ox/contacts apps/io.ox/contacts/toolbar.js
-#: apps/io.ox/core/print.js module:io.ox/core
-#: apps/io.ox/core/viewer/views/toolbarview.js apps/io.ox/mail/actions.js
-#: module:io.ox/mail apps/io.ox/mail/toolbar.js apps/io.ox/tasks/actions.js
-#: module:io.ox/tasks apps/io.ox/tasks/toolbar.js
-msgid "Print"
-msgstr "Imprimir"
-
-#: apps/io.ox/tasks/actions/printDisabled.js module:io.ox/tasks
-msgid "Print tasks"
-msgstr "Imprimir tarefas"
-
-#: apps/io.ox/core/print.js module:io.ox/core
-msgid "Printout"
-msgstr "Impressão"
-
-#: apps/io.ox/tasks/main.js module:io.ox/tasks apps/io.ox/tasks/print.js
-msgid "Priority"
-msgstr "Prioridade"
-
-#. E-Mail priority
-#: apps/io.ox/mail/compose/view.js module:io.ox/mail
-msgctxt "E-Mail"
-msgid "Priority"
-msgstr "Prioridade"
-
-#: apps/io.ox/tasks/edit/view-template.js module:io.ox/tasks/edit
-msgctxt "Tasks"
-msgid "Priority"
-msgstr "Prioridade"
-
-#: apps/io.ox/calendar/edit/extensions.js module:io.ox/calendar/edit/main
-#: apps/io.ox/calendar/list/view-grid-template.js module:io.ox/calendar
-#: apps/io.ox/calendar/month/view.js apps/io.ox/calendar/view-detail.js
-#: apps/io.ox/calendar/view-grid-template.js apps/io.ox/calendar/week/view.js
-#: apps/io.ox/contacts/view-detail.js module:io.ox/contacts
-#: apps/io.ox/tasks/edit/view-template.js module:io.ox/tasks/edit
-msgid "Private"
-msgstr "Privada"
-
-#: apps/plugins/halo/xing/register.js module:plugins/portal
-msgid "Private address"
-msgstr "Endereço pessoal"
-
-#: apps/io.ox/backbone/mini-views/listutils.js module:io.ox/core
-#: apps/io.ox/mail/mailfilter/settings/filter/view-form.js
-#: module:io.ox/settings
-msgid "Process subsequent rules"
-msgstr "Processar regras subsequentes"
-
-#: apps/io.ox/mail/mailfilter/settings/filter.js module:io.ox/mail
-msgid "Process subsequent rules of %1$s"
-msgstr "Processar as regras subsequentes de %1$s"
-
-#: apps/io.ox/contacts/model.js module:io.ox/contacts
-msgid "Profession"
-msgstr "Profissão"
-
-#: apps/io.ox/tasks/common-extensions.js module:io.ox/tasks
-#: apps/io.ox/tasks/print.js
-msgid "Progress"
-msgstr "Progresso"
-
-#. %1$s how much of a task is completed in percent, values from 0-100
-#: apps/io.ox/tasks/view-detail.js module:io.ox/tasks
-#: apps/io.ox/tasks/view-grid-template.js
-#, c-format
-msgid "Progress %1$s %"
-msgstr "Progresso %1$s %"
-
-#: apps/io.ox/tasks/edit/view-template.js module:io.ox/tasks/edit
-msgid "Progress in %"
-msgstr "Progresso em %"
-
-#: apps/io.ox/tasks/model.js module:io.ox/tasks
-msgid "Progress must be a valid number between 0 and 100"
-msgstr "O progresso deve ser um número válido entre 0 e 100"
-
-#: apps/io.ox/core/folder/actions/properties.js module:io.ox/core
-#: apps/io.ox/core/folder/contextmenu.js
-msgid "Properties"
-msgstr "Propriedades"
-
-#: apps/io.ox/contacts/addressbook/popup.js module:io.ox/contacts
-#: apps/io.ox/core/folder/extensions.js module:io.ox/core
-msgid "Public address books"
-msgstr "Catálogo de endereços público"
-
-#: apps/io.ox/core/folder/extensions.js module:io.ox/core
-msgid "Public calendars"
-msgstr "Calendários públicos"
-
-#: apps/io.ox/files/share/listview.js module:io.ox/files
-#: apps/io.ox/files/share/permissions.js module:io.ox/core
-msgid "Public link"
-msgstr "Link público"
-
-#: apps/plugins/halo/xing/register.js module:plugins/portal
-msgid "Public servant"
-msgstr "Servidor público"
-
-#: apps/io.ox/core/folder/extensions.js module:io.ox/core
-msgid "Public tasks"
-msgstr "Tarefas públicas"
-
-#: apps/io.ox/core/sub/model.js module:io.ox/core/sub
-msgid "Publication must have a site."
-msgstr "A publicação deve ter um site."
-
-#: apps/io.ox/core/sub/model.js module:io.ox/core/sub
-msgid "Publication must have a target."
-msgstr "A publicação deve ter um destino."
-
-#: apps/io.ox/core/sub/settings/pane.js module:io.ox/core/sub
-#: apps/io.ox/core/sub/settings/register.js
-msgid "Publications"
-msgstr "Publicações"
-
-#: apps/io.ox/core/sub/settings/register.js module:io.ox/core/sub
-msgid "Publications and Subscriptions"
-msgstr "Publicações e inscrições"
-
-#: apps/io.ox/wizards/upsell.js module:io.ox/wizards
-msgid "Purchase confirmation"
-msgstr "Obter confirmação"
-
-#: apps/io.ox/core/tk/flag-picker.js module:io.ox/mail
-#: apps/io.ox/mail/mailfilter/settings/filter/view-form.js
-#: module:io.ox/settings apps/io.ox/portal/settings/pane.js
-#: module:io.ox/portal
-msgid "Purple"
-msgstr "Roxo"
-
-#. Quick reply to a message; maybe "Direkt antworten" or "Schnell antworten" in German
-#: apps/io.ox/mail/actions.js module:io.ox/mail
-msgid "Quick reply"
-msgstr "Resposta rápida"
-
-#: apps/io.ox/calendar/freebusy/templates.js module:io.ox/calendar/freebusy
-msgid "Quit"
-msgstr "Sair"
-
-#: apps/plugins/portal/quota/register.js module:plugins/portal
-msgid "Quota"
-msgstr "Cota"
-
-#: apps/plugins/portal/rss/register.js module:io.ox/portal
-msgid "RSS Feed"
-msgstr "Feed RSS"
-
-#: apps/plugins/portal/rss/register.js module:io.ox/portal
-msgid "RSS Feeds"
-msgstr "Feeds RSS"
-
-#: apps/plugins/core/feedback/register.js module:io.ox/core
-msgid ""
-"Rating %1$d of %2$d confirmed. Use the left and right arrowkeys to adjust "
-"your rating."
-msgstr ""
-"Classificação %1$d de %2$d confirmado. Use as setas para a direita ou "
-"esquerda para ajustar suas classificação."
-
-#. %1$d is current raiting
-#. %2$d is the maximum rating
-#: apps/plugins/core/feedback/register.js module:io.ox/core
-#, c-format
-msgid ""
-"Rating %1$d of %2$d. Press Enter to confirm or use the left and right "
-"arrowkeys to adjust your rating."
-msgstr ""
-"Classificação %1$d de %2$d confirmado. Pressione Enter para confirmar ou use "
-"as setas para a direita ou esquerda para ajustar suas classificação."
-
-#: apps/io.ox/mail/common-extensions.js module:io.ox/mail
-msgid "Read"
-msgstr "Ler"
-
-#. object permissions - read
-#: apps/io.ox/files/share/permissions.js module:io.ox/core
-msgid "Read all objects"
-msgstr "Ler todos os objetos"
-
-#: apps/plugins/portal/tumblr/register.js module:io.ox/portal
-msgid "Read article on tumblr.com"
-msgstr "Leia o artigo em tumblr.com"
-
-#. object permissions - read
-#: apps/io.ox/files/share/permissions.js module:io.ox/core
-msgid "Read own objects"
-msgstr "Ler objetos próprios"
-
-#: apps/io.ox/files/share/permissions.js module:io.ox/core
-msgid "Read permissions"
-msgstr "Permissões de leitura"
-
-#: apps/io.ox/oauth/settings.js module:io.ox/settings
-msgid "Reauthorize"
-msgstr "Reautorizar"
-
-#: apps/io.ox/calendar/settings/pane.js module:io.ox/calendar
-msgid ""
-"Receive notification as appointment creator when participants accept or "
-"decline"
-msgstr ""
-"Receber notificação como criador do compromisso quando os participantes "
-"aceitam ourecusam"
-
-#: apps/io.ox/calendar/settings/pane.js module:io.ox/calendar
-msgid ""
-"Receive notification as appointment participant when other participants "
-"accept or decline"
-msgstr ""
-"Receber notificação como participante do compromisso quando outros "
-"participantes aceitam ou recusam"
-
-#: apps/io.ox/calendar/settings/pane.js module:io.ox/calendar
-msgid "Receive notification for appointment changes"
-msgstr "Receber notificação de alterações de compromisso"
-
-#: apps/io.ox/tasks/settings/pane.js module:io.ox/tasks
-msgid ""
-"Receive notifications when a participant accepted or declined a task created "
-"by you"
-msgstr ""
-"Receber notificações quando um participante aceitar ou recusar uma tarefa "
-"criada por você"
-
-#: apps/io.ox/tasks/settings/pane.js module:io.ox/tasks
-msgid ""
-"Receive notifications when a participant accepted or declined a task in "
-"which you participate"
-msgstr ""
-"Receber notificações quando um participante aceitar ou recusar uma tarefa na "
-"qual você participe"
-
-#: apps/io.ox/tasks/settings/pane.js module:io.ox/tasks
-msgid ""
-"Receive notifications when a task in which you participate is created, "
-"modified or deleted"
-msgstr ""
-"Receber notificações quando uma tarefa na qual você participe seja criada, "
-"modificada ou excluída"
-
-#: apps/io.ox/core/viewer/views/sidebar/fileinfoview.js
-#: module:io.ox/core/viewer
-msgid "Received"
-msgstr "Recebidos"
-
-#: apps/plugins/halo/mail/register.js module:plugins/halo
-msgid "Received mails"
-msgstr "E-mails recebidos"
-
-#: apps/plugins/portal/linkedIn/register.js module:plugins/portal
-msgid "Recent activities"
-msgstr "Atividades recentes"
-
-#: apps/plugins/halo/mail/register.js module:plugins/halo
-msgid "Recent conversations"
-msgstr "Conversas recentes"
-
-#: apps/plugins/portal/recentfiles/register.js module:plugins/portal
-msgid "Recently changed files"
-msgstr "Arquivos alterados recentemente"
-
-#: apps/io.ox/emoji/categories.js module:io.ox/mail/emoji
-msgid "Recently used"
-msgstr "Recentemente usado"
-
-#: apps/io.ox/files/share/wizard.js module:io.ox/files
-msgid "Recipients can edit"
-msgstr "Destinatários podem editar"
-
-#: apps/io.ox/keychain/secretRecoveryDialog.js module:io.ox/keychain
-msgid "Recover"
-msgstr "Recuperar"
-
-#: apps/io.ox/keychain/secretRecoveryDialog.js module:io.ox/keychain
-#: apps/io.ox/settings/accounts/settings/pane.js
-#: module:io.ox/settings/accounts
-msgid "Recover passwords"
-msgstr "Recuperar senhas"
-
-#: apps/plugins/halo/xing/register.js module:plugins/portal
-msgid "Recruiter"
-msgstr "Recrutador"
-
-#: apps/io.ox/tasks/model.js module:io.ox/tasks
-msgid "Recurring tasks need a valid due date."
-msgstr "Tarefas recorrentes necessitam de uma data de término válida."
-
-#: apps/io.ox/tasks/model.js module:io.ox/tasks
-msgid "Recurring tasks need a valid start date."
-msgstr "Tarefas recorrentes necessitam de uma data de início válida. "
-
-#: apps/io.ox/core/tk/flag-picker.js module:io.ox/mail
-#: apps/io.ox/mail/mailfilter/settings/filter/view-form.js
-#: module:io.ox/settings apps/io.ox/portal/settings/pane.js
-#: module:io.ox/portal
-msgid "Red"
-msgstr "Vermelho"
-
-#: apps/io.ox/mail/mailfilter/settings/filter/view-form.js
-#: module:io.ox/settings
-msgid "Redirect to"
-msgstr "Redirecionar para"
-
-#: apps/io.ox/portal/settings/pane.js module:io.ox/portal
-msgid "Reduce to widget summary"
-msgstr "Reduzir para o resumo do widget"
-
-#: apps/io.ox/core/main.js module:io.ox/core
-#: apps/io.ox/core/sub/settings/pane.js module:io.ox/core/sub
-msgid "Refresh"
-msgstr "Atualizar"
-
-#: apps/io.ox/core/settings/pane.js module:io.ox/core
-msgid "Refresh interval"
-msgstr "Intervalo de atualização"
-
-#: apps/io.ox/mail/accounts/view-form.js module:io.ox/settings
-msgid "Refresh rate in minutes"
-msgstr "Taxa de atualização em minutos"
-
-#: apps/io.ox/mail/mailfilter/settings/filter/view-form.js
-#: module:io.ox/settings
-msgid "Regex"
-msgstr "Expressão regular"
-
-#: apps/io.ox/mail/settings/pane.js module:io.ox/mail
-msgid "Register now"
-msgstr "Registrar agora"
-
-#: apps/io.ox/calendar/invitations/register.js module:io.ox/calendar/main
-msgid "Reject changes"
-msgstr "Rejeitar alterações"
-
-#: apps/io.ox/mail/mailfilter/settings/filter/view-form.js
-#: module:io.ox/settings
-msgid "Reject with reason"
-msgstr "Rejeitar com motivo"
-
-#: apps/io.ox/files/guidance/main.js module:io.ox/files
-msgid "Related articles"
-msgstr "Artigos relacionados"
-
-#: apps/io.ox/core/settings/pane.js module:io.ox/core
-msgid "Reload page"
-msgstr "Recarregar página"
-
-#: apps/io.ox/core/settings/errorlog/settings/pane.js module:io.ox/core
-#: apps/io.ox/files/guidance/main.js module:io.ox/files
-msgid "Reload statistics"
-msgstr "Recarregar estatísticas"
-
-#. %1$s remaining upload time
-#: apps/io.ox/files/upload/main.js module:io.ox/files
-msgid "Remaining time: %1$s"
-msgstr "Tempo restante: %1$s"
-
-#: apps/io.ox/mail/actions/reminder.js module:io.ox/mail
-msgid "Remind me"
-msgstr "Lembrar-me"
-
-#: apps/io.ox/core/tk/reminder-util.js module:io.ox/core
-msgid "Remind me again"
-msgstr "Lembrar-me novamente"
-
-#. %1$s is something like "in 5 minutes"
-#. don't know if that works for all languages but it has been
-#. a string concatenation before; at least now it's documented
-#: apps/io.ox/core/tk/reminder-util.js module:io.ox/core
-#, fuzzy
-#| msgid "Remind me again "
-msgid "Remind me again %1$s"
-msgstr "Lembrar-me novamente"
-
-#: apps/io.ox/calendar/actions/acceptdeny.js module:io.ox/calendar
-#: apps/io.ox/calendar/edit/extensions.js module:io.ox/calendar/edit/main
-#: apps/io.ox/calendar/invitations/register.js module:io.ox/calendar/main
-#: apps/io.ox/mail/actions.js module:io.ox/mail apps/io.ox/mail/toolbar.js
-#: apps/io.ox/tasks/edit/view-template.js module:io.ox/tasks/edit
-msgid "Reminder"
-msgstr "Lembrete"
-
-#: apps/io.ox/tasks/edit/view-template.js module:io.ox/tasks/edit
-#: apps/io.ox/tasks/print.js module:io.ox/tasks
-msgid "Reminder date"
-msgstr "Data do lembrete"
-
-#. %1$s reminder date of a task
-#: apps/io.ox/tasks/view-detail.js module:io.ox/tasks
-#, c-format
-msgid "Reminder date %1$s"
-msgstr "Data do lembrete %1$s"
-
-#. %1$s appointment title
-#: apps/io.ox/core/tk/reminder-util.js module:io.ox/core
-#, fuzzy, c-format
-#| msgid "Reminder date %1$s"
-msgid "Reminder for appointment %1$s."
-msgstr "Data do lembrete %1$s"
-
-#. %1$s task title
-#: apps/io.ox/core/tk/reminder-util.js module:io.ox/core
-#, fuzzy, c-format
-#| msgid "Reminder date %1$s"
-msgid "Reminder for task %1$s."
-msgstr "Data do lembrete %1$s"
-
-#: apps/io.ox/mail/actions/reminder.js module:io.ox/mail
-msgid "Reminder has been created"
-msgstr "O lembrete foi criado"
-
-#: apps/io.ox/files/share/permissions.js module:io.ox/core
-msgid "Remove"
-msgstr "Excluir"
-
-#. %1$s is the user name of the group member
-#: apps/io.ox/mail/mailfilter/settings/filter.js module:io.ox/mail
-#: apps/io.ox/portal/settings/pane.js module:io.ox/portal
-#: apps/plugins/administration/groups/settings/members.js module:io.ox/core
-msgid "Remove %1$s"
-msgstr "Excluir %1$s"
-
-#: apps/io.ox/backbone/mini-views/attachments.js module:io.ox/core
-#: apps/io.ox/core/attachments/view.js apps/io.ox/core/tk/attachments.js
-#: apps/io.ox/core/tk/attachmentsUtil.js
-msgid "Remove attachment"
-msgstr "Excluir anexo"
-
-#: apps/io.ox/participants/views.js module:io.ox/core
-msgid "Remove contact"
-msgstr "Excluir contato"
-
-#: apps/io.ox/mail/accounts/view-form.js module:io.ox/settings
-msgid "Remove copy from server after retrieving a message"
-msgstr "Excluir cópia do servidor após baixar a mensagem"
-
-#: apps/io.ox/core/folder/favorites.js module:io.ox/core
-msgid "Remove from favorites"
-msgstr "Excluir dos favoritos"
-
-#: apps/io.ox/files/actions/share.js module:io.ox/files
-msgid "Remove link"
-msgstr "Excluir vínculo"
-
-#: apps/plugins/administration/groups/settings/members.js module:io.ox/core
-msgid "Remove member"
-msgstr "Excluir membro"
-
-#. %1$s is the display name of a removed user or mail recipient
-#. %2$s is the email address of the user or mail recipient
-#: apps/io.ox/core/tk/tokenfield.js module:io.ox/core
-msgid "Removed %1$s, %2$s."
-msgstr "Excluído %1$s, %2$s."
-
-#: apps/io.ox/core/folder/actions/rename.js module:io.ox/core
-#: apps/io.ox/core/folder/contextmenu.js
-#: apps/io.ox/core/viewer/views/toolbarview.js apps/io.ox/files/actions.js
-#: module:io.ox/files apps/io.ox/files/actions/rename.js
-#: apps/io.ox/files/toolbar.js
-msgid "Rename"
-msgstr "Renomear"
-
-#: apps/io.ox/core/folder/actions/rename.js module:io.ox/core
-msgid "Rename folder"
-msgstr "Renomear pasta"
-
-#: apps/io.ox/calendar/edit/recurrence-view.js module:io.ox/calendar/edit/main
-msgid "Repeat"
-msgstr "Repetir"
-
-#: apps/plugins/portal/userSettings/register.js module:io.ox/core
-msgid "Repeat new password"
-msgstr "Repetir nova senha"
-
-#. Used as a verb to reply to one recipient
-#: apps/io.ox/mail/actions.js module:io.ox/mail
-#: apps/io.ox/mail/inplace-reply.js apps/plugins/portal/twitter/util.js
-#: module:plugins/portal
-msgid "Reply"
-msgstr "Responder"
-
-#: apps/io.ox/mail/actions.js module:io.ox/mail
-msgid "Reply All"
-msgstr "Responder a todos"
-
-#. Must not exceed 8 characters. e.g. German would be: "Antworten an", needs to be abbreviated like "Antw. an" as space is very limited
-#: apps/io.ox/mail/compose/extensions.js module:io.ox/mail
-msgctxt "compose"
-msgid "Reply to"
-msgstr "Responder a"
-
-#. Used as a verb to reply to all recipients
-#: apps/io.ox/mail/inplace-reply.js module:io.ox/mail
-msgid "Reply to all"
-msgstr "Responder a todos"
-
-#: apps/io.ox/mail/mobile-toolbar-actions.js module:io.ox/mail
-#: apps/io.ox/mail/toolbar.js
-msgid "Reply to all recipients"
-msgstr "Responder para todos os destinatários"
-
-#: apps/io.ox/mail/mobile-toolbar-actions.js module:io.ox/mail
-#: apps/io.ox/mail/toolbar.js
-msgid "Reply to sender"
-msgstr "Responder ao remetente"
-
-#: apps/io.ox/mail/compose/view.js module:io.ox/mail
-msgid "Request read receipt"
-msgstr "Solicitar confirmação de leitura"
-
-#: apps/io.ox/files/share/permissions.js module:io.ox/core
-msgid "Resend invitation"
-msgstr "Reenviar convite"
-
-#: apps/io.ox/calendar/edit/extensions.js module:io.ox/calendar/edit/main
-#: apps/io.ox/calendar/util.js module:io.ox/calendar
-msgid "Reserved"
-msgstr "Reservado"
-
-#: apps/io.ox/core/emoji/view.js module:io.ox/mail/emoji
-msgid "Reset this list"
-msgstr "Reiniciar essa lista"
-
-#: apps/io.ox/contacts/view-detail.js module:io.ox/contacts
-#: apps/io.ox/participants/model.js module:io.ox/core
-msgid "Resource"
-msgstr "Recurso"
-
-#: apps/io.ox/participants/model.js module:io.ox/core
-msgid "Resource group"
-msgstr "Grupo de recurso"
-
-#: apps/plugins/administration/resources/settings/edit.js module:io.ox/core
-msgid "Resource name (mandatory)"
-msgstr "Nome do recurso (obrigatório)"
-
-#: apps/io.ox/participants/detail.js module:io.ox/core
-#: apps/plugins/administration/resources/register.js
-#: apps/plugins/administration/resources/settings/pane.js
-msgid "Resources"
-msgstr "Recursos"
-
-#: apps/io.ox/core/main.js module:io.ox/core
-msgid "Restore applications"
-msgstr "Restaurar aplicativos"
-
-#: apps/io.ox/core/commons.js module:io.ox/core
-msgid "Results"
-msgstr "Resultados"
-
-#: apps/plugins/halo/xing/register.js module:plugins/portal
-msgid "Retired"
-msgstr "Aposentado"
-
-#: apps/io.ox/core/commons.js module:io.ox/core
-msgid "Retry"
-msgstr "Tentar novamente"
-
-#: apps/plugins/portal/twitter/util.js module:plugins/portal
-msgid "Retweet"
-msgstr "Retweetar"
-
-#: apps/plugins/portal/twitter/util.js module:plugins/portal
-msgid "Retweet this to your followers?"
-msgstr "Retweetar este para seus seguidores?"
-
-<<<<<<< HEAD
-#: apps/plugins/portal/twitter/util.js module:plugins/portal
-msgid "Retweeted"
-msgstr "Retweetado"
-=======
-#: apps/io.ox/mail/mailfilter/settings/filter.js module:io.ox/mail
-#: apps/io.ox/portal/settings/pane.js module:io.ox/portal
-#: apps/io.ox/settings/accounts/settings/pane.js
-#: module:io.ox/settings/accounts
-msgid "Edit %1$s"
-msgstr "Editar %1$s"
->>>>>>> c9c1e7e4
-
-#: apps/plugins/portal/twitter/util.js module:plugins/portal
-msgid "Retweeted by %s"
-msgstr "Retweetado por %s"
-
-#: apps/io.ox/wizards/upsell.js module:io.ox/wizards
-msgid "Review your purchases"
-msgstr "Rever suas compras"
-
-#. Role: view folder + read/write all
-#: apps/io.ox/files/share/permissions.js module:io.ox/core
-msgid "Reviewer"
-msgstr "Avaliador"
-
-#: apps/io.ox/settings/apps/settings/pane.js module:io.ox/core
-msgid "Revoke"
-msgstr "Revogar"
-
-#: apps/io.ox/files/share/permissions.js module:io.ox/core
-#: apps/io.ox/files/share/toolbar.js module:io.ox/files
-msgid "Revoke access"
-msgstr "Revogar acesso"
-
-#: apps/io.ox/files/share/toolbar.js module:io.ox/files
-msgid "Revoked access."
-msgstr "Acesso revogado"
-
-#: apps/io.ox/core/tk/contenteditable-editor.js module:io.ox/core
-msgid "Rich Text Area. Press ALT-F10 for toolbar"
-msgstr "Área de Texto Rico. Pressione ALT-F10 para barra de ferramentas"
-
-#: apps/io.ox/contacts/model.js module:io.ox/contacts
-msgid "Room number"
-msgstr "Número da sala"
-
-#: apps/io.ox/mail/mailfilter/settings/filter/view-form.js
-#: module:io.ox/settings
-msgid "Rule name"
-msgstr "Nome da regra"
-
-#: apps/io.ox/launchpad/main.js module:io.ox/core
-msgid "Running applications"
-msgstr "Executando aplicativos"
-
-#: apps/io.ox/onboarding/clients/extensions.js module:io.ox/core/onboarding
-msgid "SMTP Login"
-msgstr "Login do SMTP"
-
-#: apps/io.ox/onboarding/clients/extensions.js module:io.ox/core/onboarding
-msgid "SMTP Port"
-msgstr "Porta do SMTP"
-
-#: apps/io.ox/onboarding/clients/extensions.js module:io.ox/core/onboarding
-msgid "SMTP Secure"
-msgstr "Segurança do SMTP"
-
-#: apps/io.ox/onboarding/clients/extensions.js module:io.ox/core/onboarding
-msgid "SMTP Server"
-msgstr "Servidor SMTP"
-
-#. Connection security. SSL/TLS.
-#: apps/io.ox/mail/accounts/view-form.js module:io.ox/settings
-msgid "SSL/TLS"
-msgstr "SSL/TLS"
-
-#: apps/io.ox/contacts/model.js module:io.ox/contacts
-msgid "Sales Volume"
-msgstr "Volume de vendas"
+#: apps/io.ox/calendar/edit/main.js
+msgid "Create appointment"
+msgstr "Criar compromisso"
 
 #: apps/io.ox/calendar/edit/extensions.js module:io.ox/calendar/edit/main
 #: apps/io.ox/contacts/distrib/create-dist-view.js module:io.ox/contacts
@@ -7664,152 +580,23 @@
 msgid "Save"
 msgstr "Salvar"
 
-#: apps/io.ox/files/actions/save-as-pdf.js module:io.ox/files
-#: apps/io.ox/files/toolbar.js
-msgid "Save as PDF"
-msgstr "Salvar como PDF"
-
-#: apps/io.ox/calendar/actions.js module:io.ox/calendar
-#: apps/io.ox/mail/actions.js module:io.ox/mail
-msgid "Save as distribution list"
-msgstr "Salvar como lista de distribuição"
-
-#: apps/io.ox/mail/compose/view.js module:io.ox/mail
-msgid "Save as draft"
-msgstr "Salvar como rascunho"
-
-#: apps/io.ox/mail/actions.js module:io.ox/mail apps/io.ox/mail/toolbar.js
-msgid "Save as file"
-msgstr "Salvar como arquivo"
-
-#: apps/io.ox/mail/actions/attachmentSave.js module:io.ox/mail
-msgid "Save attachment"
-msgstr "Salvar anexo"
-
-#. %1$s is usually "Drive" (product name; might be customized)
-#: apps/io.ox/core/pim/actions.js module:io.ox/core
-#: apps/io.ox/core/viewer/views/toolbarview.js apps/io.ox/mail/actions.js
-#: module:io.ox/mail
-msgid "Save to %1$s"
-msgstr "Salvar para %1$s"
-
-#: apps/io.ox/core/api/attachment.js module:io.ox/core
-msgid "Saved appointment attachment"
-msgstr "Anexo do compromisso salvo"
-
-#: apps/io.ox/core/api/attachment.js module:io.ox/core
-msgid "Saved attachment"
-msgstr "Anexo salvo"
-
-#: apps/io.ox/core/api/attachment.js module:io.ox/core
-msgid "Saved contact attachment"
-msgstr "Anexo do contato salvo"
-
-#: apps/io.ox/contacts/view-detail.js module:io.ox/contacts
-msgid "Saved in:"
-msgstr "Salvo em:"
-
-#: apps/io.ox/mail/api.js module:io.ox/mail
-msgid "Saved mail attachment"
-msgstr "Salvar e-mail anexo"
-
-#: apps/io.ox/core/api/attachment.js module:io.ox/core
-msgid "Saved task attachment"
-msgstr "Anexo da tarefa salvo"
-
-#: apps/io.ox/mail/actions/attachmentSave.js module:io.ox/mail
-msgid "Saving attachment ..."
-msgid_plural "Saving attachments ..."
-msgstr[0] "Salvando anexo ..."
-msgstr[1] "Salvando anexos ..."
-
-#: apps/io.ox/calendar/freebusy/templates.js module:io.ox/calendar/freebusy
-#: apps/io.ox/calendar/toolbar.js module:io.ox/calendar
-msgid "Scheduling"
-msgstr "Agendamento"
-
-#: apps/io.ox/core/main.js module:io.ox/core apps/io.ox/launchpad/main.js
-#: apps/io.ox/search/view-template.js
-msgctxt "app"
-msgid "Scheduling"
-msgstr "Agendamento"
-
-#: apps/io.ox/contacts/addressbook/popup.js module:io.ox/contacts
-#: apps/io.ox/core/desktop.js module:io.ox/core apps/io.ox/core/main.js
-#: apps/io.ox/find/extensions-facets.js apps/io.ox/find/main.js
-#: apps/io.ox/find/view-tokenfield.js
-#: apps/io.ox/search/autocomplete/extensions.js apps/io.ox/search/main.js
-#: module:io.ox/search apps/plugins/portal/flickr/register.js
-#: module:plugins/portal
-msgid "Search"
-msgstr "Pesquisar"
-
-#: apps/io.ox/find/view-facets.js module:io.ox/core
-msgid "Search facets"
-msgstr "Pesquisar por facetas"
-
-#: apps/io.ox/files/view-options.js module:io.ox/files
-msgid "Search results"
-msgstr "Resultados de pesquisa"
-
-#. search feature help text for screenreaders
-#: apps/io.ox/core/desktop.js module:io.ox/core
-msgid ""
-"Search results page lists all active facets to allow them to be easly "
-"adjustable/removable. Below theses common facets additonal advanced facets "
-"are listed. To narrow down search result please adjust active facets or add "
-"new ones"
-msgstr ""
-"A página de resultados da pesquisa lista todas as facetas ativas para "
-"permiti-las serem facilmente ajustadas/excluídas. Abaixo destas facetas "
-"comuns, as facetas avançadas adicionais estão listadas. Para reduzir o "
-"resultado da pesquisa ajuste as facetas ativas ou adicione novas"
-
-#: apps/io.ox/files/view-options.js module:io.ox/files
-#: apps/io.ox/mail/accounts/view-form.js module:io.ox/settings
-msgid "Select"
-msgstr "Selecionar"
-
-#. Sort options drop-down
-#: apps/io.ox/files/view-options.js module:io.ox/files
-msgctxt "dropdown"
-msgid "Select"
-msgstr "Selecionar"
-
-#. Context: Add selected contacts; German "Auswählen", for example
-#: apps/io.ox/contacts/addressbook/popup.js module:io.ox/contacts
-msgctxt "select-contacts"
-msgid "Select"
-msgstr "Selecionar"
-
-#: apps/io.ox/mail/compose/names.js module:io.ox/mail
-msgid ""
-"Select a checkbox to define a custom name for that address; otherwise the "
-"mail account's default name will be used. If you want to use an address "
-"anonymously, select the checkbox and leave the field empty."
-msgstr ""
-"Selecione uma caixa de seleção para definir um nome personalizado para esse "
-"endereço; caso contrário, onome padrão da conta de e-mail será usado. Se "
-"você quiser usar um endereçoanonimamente, selecione a caixa de seleção e "
-"deixe o campo vazio."
-
-#: apps/io.ox/core/tk/vgrid.js module:io.ox/core
-#: apps/io.ox/mail/view-options.js module:io.ox/mail
-msgid "Select all"
-msgstr "Selecionar tudo"
-
-#: apps/io.ox/contacts/addressbook/popup.js module:io.ox/contacts
-msgid "Select contacts"
-msgstr "Selecionar contatos"
-
-#: apps/io.ox/calendar/settings/timezones/favorite-view.js
-#: module:io.ox/calendar
-msgid "Select favorite timezone"
-msgstr "Selecione o fuso horário favorito"
-
-#: apps/io.ox/files/actions/upload-new-version.js module:io.ox/files
-msgid "Select file"
-msgstr "Selecionar arquivo"
+#: apps/io.ox/calendar/edit/extensions.js module:io.ox/calendar/edit/main
+#: apps/io.ox/calendar/mobile-toolbar-actions.js module:io.ox/calendar
+#: apps/io.ox/tasks/edit/view-template.js module:io.ox/tasks/edit
+#: apps/plugins/administration/groups/settings/edit.js module:io.ox/core
+#: apps/plugins/administration/resources/settings/edit.js
+msgid "Create"
+msgstr "Criar"
+
+#: apps/io.ox/calendar/edit/extensions.js module:io.ox/calendar/edit/main
+#: apps/io.ox/contacts/distrib/create-dist-view.js module:io.ox/contacts
+#: apps/io.ox/contacts/edit/view-form.js apps/io.ox/core/settings/user.js
+#: apps/io.ox/mail/compose/extensions.js module:io.ox/mail
+#: apps/io.ox/mail/mailfilter/settings/filter/view-form.js
+#: module:io.ox/settings apps/io.ox/tasks/edit/view-template.js
+#: module:io.ox/tasks/edit
+msgid "Discard"
+msgstr "Descartar"
 
 #: apps/io.ox/calendar/edit/extensions.js module:io.ox/calendar/edit/main
 #: apps/io.ox/core/folder/picker.js module:io.ox/core
@@ -7818,648 +605,9 @@
 msgid "Select folder"
 msgstr "Selecionar pasta"
 
-#. %1$d is the number of mails
-#: apps/io.ox/mail/categories/dialogs.js module:io.ox/mail
-#, c-format
-msgid "Selected message was moved successfully."
-msgid_plural "Selected messages has been moved successfully."
-msgstr[0] "A mensagem selecionada foi movida com sucesso"
-msgstr[1] "As mensagens selecionadas foram movidas com sucesso"
-
-#: apps/io.ox/core/commons.js module:io.ox/core
-msgid "Selection Details"
-msgstr "Seleção de detalhes"
-
-#: apps/io.ox/mail/compose/extensions.js module:io.ox/mail
-#: apps/io.ox/onboarding/clients/extensions.js module:io.ox/core/onboarding
-msgid "Send"
-msgstr "Enviar"
-
-#. Respond to a read receipt request; German "Lesebestätigung senden"
-#: apps/io.ox/mail/common-extensions.js module:io.ox/mail
-msgid "Send a read receipt"
-msgstr "Enviar uma confirmação de leitura"
-
-#: apps/io.ox/files/actions.js module:io.ox/files apps/io.ox/files/toolbar.js
-msgid "Send as internal link"
-msgstr "Enviar como link interno"
-
-#: apps/io.ox/core/viewer/views/toolbarview.js module:io.ox/core
-msgid "Send as mail"
-msgstr "Enviar como e-mail"
-
-#: apps/io.ox/contacts/actions.js module:io.ox/contacts
-#: apps/io.ox/contacts/mobile-toolbar-actions.js module:io.ox/mail
-#: apps/io.ox/contacts/toolbar.js
-msgid "Send as vCard"
-msgstr "Enviar como vCard"
-
-#: apps/io.ox/core/viewer/views/toolbarview.js module:io.ox/core
-#: apps/io.ox/files/actions.js module:io.ox/files apps/io.ox/files/toolbar.js
-msgid "Send by mail"
-msgstr "Enviar por e-mail"
-
-#: apps/plugins/core/feedback/register.js module:io.ox/core
-msgid "Send feedback"
-msgstr "Enviar comentário"
-
-#: apps/io.ox/contacts/actions.js module:io.ox/contacts
-#: apps/io.ox/contacts/mobile-toolbar-actions.js module:io.ox/mail
-#: apps/io.ox/contacts/toolbar.js
-msgid "Send mail"
-msgstr "Enviar e-mail"
-
-#: apps/io.ox/calendar/actions.js module:io.ox/calendar
-msgid "Send mail to all participants"
-msgstr "Enviar e-mail a todos os participantes"
-
-#: apps/io.ox/mail/actions.js module:io.ox/mail
-msgid "Send new mail"
-msgstr "Enviar novo e-mail"
-
-#: apps/io.ox/files/share/permissions.js module:io.ox/core
-msgid "Send notification"
-msgstr "Enviar notificações"
-
-#: apps/io.ox/mail/vacationnotice/settings/model.js module:io.ox/mail
-msgid "Send vacation notice during this time only"
-msgstr "Enviar o aviso de férias apenas durante esta hora"
-
-#: apps/io.ox/mail/mailfilter/settings/filter/view-form.js
-#: module:io.ox/settings
-msgid "Sender/From"
-msgstr "Remetente/de"
-
-#. %1$d is number of messages; %2$d is progress in percent
-#: apps/io.ox/mail/main.js module:io.ox/mail
-msgid "Sending 1 message ... %2$d%"
-msgid_plural "Sending %1$d messages ... %2$d%"
-msgstr[0] "Enviando 1 mensagem... %2$d%"
-msgstr[1] "Enviando %1$d mensagens... %2$d%"
-
-#: apps/io.ox/core/viewer/views/sidebar/fileinfoview.js
-#: module:io.ox/core/viewer
-msgid "Sent"
-msgstr "Enviado"
-
-#. %s is the product name
-#: apps/io.ox/mail/compose/signatures.js module:io.ox/mail
-msgid "Sent from %s via mobile"
-msgstr "Enviado do %s via celular"
-
-#: apps/plugins/halo/mail/register.js module:plugins/halo
-msgid "Sent mails"
-msgstr "E-mails enviados"
-
-#. Sent folder
-#: apps/io.ox/mail/accounts/view-form.js module:io.ox/settings
-msgctxt "folder"
-msgid "Sent messages"
-msgstr "Mensagens enviadas"
-
-#: apps/io.ox/calendar/edit/recurrence-view.js module:io.ox/calendar/edit/main
-msgid "September"
-msgstr "Setembro"
-
-#. Use singular in this context
-#: apps/io.ox/calendar/actions/acceptdeny.js module:io.ox/calendar
-#: apps/io.ox/calendar/actions/edit.js apps/io.ox/calendar/week/perspective.js
-msgid "Series"
-msgstr "Série"
-
-#: apps/io.ox/mail/accounts/view-form.js module:io.ox/settings
-msgid "Server name"
-msgstr "Nome do servidor"
-
-#: apps/io.ox/mail/accounts/view-form.js module:io.ox/settings
-msgid "Server port"
-msgstr "Porta do servidor"
-
-#: apps/io.ox/mail/accounts/view-form.js module:io.ox/settings
-msgid "Server type"
-msgstr "Tipo de servidor"
-
-#: apps/io.ox/backbone/basicModel.js module:io.ox/core
-#: apps/io.ox/backbone/extendedModel.js apps/io.ox/core/main.js
-msgid "Server unreachable"
-msgstr "Servidor inacessível"
-
-#: apps/io.ox/core/about/about.js module:io.ox/core
-#: apps/io.ox/core/settings/errorlog/settings/pane.js
-msgid "Server version"
-msgstr "Versão do servidor"
-
-#: apps/io.ox/core/tk/flag-picker.js module:io.ox/mail
-#: apps/io.ox/mail/toolbar.js
-msgid "Set color"
-msgstr "Definir cor"
-
-#: apps/io.ox/core/main.js module:io.ox/core apps/io.ox/settings/main.js
-msgid "Settings"
-msgstr "Configurações"
-
-#: apps/io.ox/launchpad/main.js module:io.ox/core
-#: apps/io.ox/search/view-template.js
-msgctxt "app"
-msgid "Settings"
-msgstr "Configurações"
-
-#: apps/io.ox/onboarding/clients/extensions.js module:io.ox/core/onboarding
-msgid "Settings for advanced users"
-msgstr "Configurações para usuários avançados"
-
-#: apps/io.ox/core/viewer/views/toolbarview.js module:io.ox/core
-#: apps/io.ox/files/share/permissions.js apps/io.ox/files/toolbar.js
-#: module:io.ox/files apps/plugins/portal/xing/actions.js
-#: module:plugins/portal
-msgid "Share"
-msgstr "Compartilhar"
-
-#: apps/io.ox/files/share/permissions.js module:io.ox/core
-msgid "Share \"%1$s\""
-msgstr "Compartilhar \"%1$s\""
-
-#: apps/io.ox/files/toolbar.js module:io.ox/files
-msgid "Share current folder"
-msgstr "Compartilhar pasta atual"
-
-#: apps/io.ox/files/toolbar.js module:io.ox/files
-msgid "Share selected file"
-msgid_plural "Share selected files"
-msgstr[0] "Compartilhar arquivo selecionado"
-msgstr[1] "Compartilhar arquivos selecionados"
-
-#: apps/io.ox/files/toolbar.js module:io.ox/files
-msgid "Share selected folder"
-msgid_plural "Share selected folders"
-msgstr[0] "Compartilhar pasta selecionada"
-msgstr[1] "Compartilhar pastas selecionadas"
-
-#: apps/io.ox/files/toolbar.js module:io.ox/files
-msgid "Share selected objects"
-msgstr "Compartilhar objetos selecionados"
-
-#. if only one item -> insert filename / on more than one item -> item count
-#: apps/io.ox/files/actions/share.js module:io.ox/files
-msgid "Share the file \"%1$d\""
-msgid_plural "Share %1$d items"
-msgstr[0] "Compartilhar o arquivo \"%1$d\""
-msgstr[1] "Compartilhar %1$d itens"
-
-#: apps/io.ox/files/actions/share.js module:io.ox/files
-msgid "Share the folder \"%1$d\""
-msgid_plural "Share %1$d items"
-msgstr[0] "Compartilhar a pasta \"%1$d\""
-msgstr[1] "Compartilhar %1$d itens"
-
-#: apps/io.ox/core/viewer/views/toolbarview.js module:io.ox/core
-msgid "Share this file"
-msgstr "Compartilhar este arquivo"
-
-#: apps/io.ox/contacts/actions.js module:io.ox/contacts
-msgid "Share your contacts"
-msgstr "Compartilhar seus contatos"
-
-#: apps/io.ox/files/actions.js module:io.ox/files
-msgid "Share your folders"
-msgstr "Compartilhar suas pastas"
-
-#: apps/plugins/halo/appointments/register.js module:plugins/halo
-msgid "Shared Appointments"
-msgstr "Compromissos compartilhados"
-
-#: apps/plugins/portal/xing/actions.js module:plugins/portal
-msgid "Shared activity"
-msgstr "Atividade compartilhada"
-
-#: apps/io.ox/contacts/addressbook/popup.js module:io.ox/contacts
-#: apps/io.ox/core/folder/extensions.js module:io.ox/core
-msgid "Shared address books"
-msgstr "Catálogo de endereços compartilhado"
-
-#: apps/io.ox/core/folder/extensions.js module:io.ox/core
-msgid "Shared by other users"
-msgstr "Compartilhado por outros usuários"
-
-#: apps/io.ox/core/folder/extensions.js module:io.ox/core
-msgid "Shared calendars"
-msgstr "Calendários compartilhados"
-
-#: apps/io.ox/core/folder/extensions.js module:io.ox/core
-msgid "Shared tasks"
-msgstr "Tarefas compartilhadas"
-
-#. "Shares" in terms of "shared with others" ("Freigaben")
-#: apps/io.ox/core/viewer/views/sidebar/fileinfoview.js
-#: module:io.ox/core/viewer
-msgid "Shares"
-msgstr "Compartilhar"
-
-#: apps/io.ox/core/folder/contextmenu.js module:io.ox/core
-msgid "Sharing"
-msgstr "Compartilhando"
-
-#: apps/io.ox/wizards/upsell.js module:io.ox/wizards
-msgid "Shopping cart"
-msgstr "Carrinho de compras"
-
-#. %1$s single mail address or comma separated list of multiple
-#. %2$s target mail category
-#: apps/io.ox/mail/categories/dialogs.js module:io.ox/mail
-#, c-format
-msgid ""
-"Should all other past and future messages from %1$s also be moved to %2$s?"
-msgstr ""
-"Devem todas as mensagens passadas e futuras de %1$s também serem movidas "
-"para %2$s?"
-
-#: apps/io.ox/mail/settings/pane.js module:io.ox/mail
-msgid "Should only the current message or all messages of the sender be moved"
-msgstr ""
-"Deve apenas a mensagem atual ou todas as mensagens do destinatário serem "
-"movidas?"
-
-#: apps/io.ox/core/folder/contextmenu.js module:io.ox/core
-msgid "Show"
-msgstr "Exibir"
-
-#: apps/io.ox/mail/settings/pane.js module:io.ox/mail
-msgid "Show Tabs for inbox"
-msgstr "Exibir abas para a caixa de entrada"
-
-#: apps/io.ox/contacts/edit/view-form.js module:io.ox/contacts
-#: apps/io.ox/core/settings/user.js
-msgid "Show all fields"
-msgstr "Exibir todos os campos"
-
-#: apps/io.ox/core/sub/settings/pane.js module:io.ox/core/sub
-msgid "Show all items"
-msgstr "Exibir todos os itens"
-
-#: apps/io.ox/calendar/invitations/register.js module:io.ox/calendar/main
-msgid "Show appointment details"
-msgstr "Exibir detalhes do compromisso"
-
-#: apps/io.ox/mail/compose/extensions.js module:io.ox/mail
-msgid "Show blind carbon copy input field"
-msgstr "Exibir campo de entrada de cópia oculta"
-
-#: apps/io.ox/mail/compose/extensions.js module:io.ox/mail
-msgid "Show carbon copy input field"
-msgstr "Exibir campo de entrada de cópia"
-
-#: apps/io.ox/calendar/invitations/register.js module:io.ox/calendar/main
-msgid "Show conflicts"
-msgstr "Exibir conflitos"
-
-#: apps/io.ox/calendar/settings/pane.js module:io.ox/calendar
-msgid "Show declined appointments"
-msgstr "Exibir compromissos recusados"
-
-#: apps/io.ox/core/settings/pane.js module:io.ox/core
-msgid "Show desktop notifications"
-msgstr "Exibir notificações de área de trabalho"
-
-#: apps/io.ox/tasks/edit/view-template.js module:io.ox/tasks/edit
-msgid "Show details"
-msgstr "Exibir detalhes"
-
-#: apps/io.ox/tasks/main.js module:io.ox/tasks
-msgid "Show done tasks"
-msgstr "Exibir tarefas concluídas"
-
-#: apps/io.ox/mail/detail/mobileView.js module:io.ox/mail
-#: apps/io.ox/mail/detail/view.js
-msgid "Show entire message"
-msgstr "Mostrar mensagem completa"
-
-#: apps/io.ox/files/settings/pane.js module:io.ox/files
-msgid "Show hidden files and folders"
-msgstr "Exibir arquivos e pastas ocultos"
-
-#: apps/io.ox/files/mobile-toolbar-actions.js module:io.ox/mail
-msgid "Show icons"
-msgstr "Exibir ícones"
-
-#: apps/io.ox/mail/common-extensions.js module:io.ox/mail
-msgid "Show images"
-msgstr "Exibir imagens"
-
-#: apps/io.ox/files/actions.js module:io.ox/files apps/io.ox/files/toolbar.js
-msgid "Show internal link"
-msgstr "Exibir link interno"
-
-#: apps/io.ox/files/mobile-toolbar-actions.js module:io.ox/mail
-msgid "Show list"
-msgstr "Exibir lista"
-
-#: apps/io.ox/mail/toolbar.js module:io.ox/mail
-msgid "Show message size"
-msgstr "Exibir tamanho da mensagem"
-
-#: apps/io.ox/mail/compose/extensions.js module:io.ox/mail
-msgid "Show names"
-msgstr "Exibir nomes"
-
-#: apps/io.ox/calendar/mobile-toolbar-actions.js module:io.ox/calendar
-msgid "Show next day"
-msgstr "Exibir próximo dia"
-
-#: apps/io.ox/calendar/mobile-toolbar-actions.js module:io.ox/calendar
-msgid "Show previous day"
-msgstr "Exibir dia anterior"
-
-#: apps/io.ox/mail/detail/content.js module:io.ox/mail
-msgid "Show quoted text"
-msgstr "Exibir texto citado"
-
-#: apps/io.ox/core/settings/errorlog/settings/pane.js module:io.ox/core
-msgid "Show request body"
-msgstr "Exibir corpo da requisição"
-
-#: apps/io.ox/mail/settings/pane.js module:io.ox/mail
-msgid "Show requests for read receipts"
-msgstr "Exibir solicitações de confirmações de leitura"
-
-#: apps/io.ox/core/settings/errorlog/settings/pane.js module:io.ox/core
-msgid "Show stack trace"
-msgstr "Exibir rastreamento de pilha"
-
-#: apps/io.ox/calendar/invitations/register.js module:io.ox/calendar/main
-msgid "Show task details"
-msgstr "Exibir detalhes da tarefa"
-
-#: apps/io.ox/files/mobile-toolbar-actions.js module:io.ox/mail
-msgid "Show tiles"
-msgstr "Exibir mosaicos"
-
 #: apps/io.ox/calendar/edit/extensions.js module:io.ox/calendar/edit/main
-#: apps/io.ox/calendar/view-detail.js module:io.ox/calendar
-msgid "Shown as"
-msgstr "Exibir como"
-
-#: apps/io.ox/core/boot/i18n.js module:io.ox/core/boot
-#: apps/io.ox/core/relogin.js module:io.ox/core
-msgid "Sign in"
-msgstr "Iniciar sessão"
-
-#. the word not the verb
-#: apps/io.ox/core/boot/i18n.js module:io.ox/core/boot
-#, fuzzy
-#| msgid "Sign in"
-msgctxt "word"
-msgid "Sign in"
-msgstr "Iniciar sessão"
-
-#: apps/io.ox/core/main.js module:io.ox/core
-msgid "Sign out"
-msgstr "Encerrar sessão"
-
-#: apps/io.ox/core/main.js module:io.ox/core
-msgid "Sign out now"
-msgstr "Encerrar sessão agora"
-
-#: apps/io.ox/mail/settings/signatures/settings/pane.js module:io.ox/mail
-msgid "Signature name"
-msgstr "Nome da assinatura"
-
-#: apps/io.ox/mail/compose/extensions.js module:io.ox/mail
-#: apps/io.ox/mail/settings/signatures/register.js
-#: apps/io.ox/mail/settings/signatures/settings/pane.js
-msgid "Signatures"
-msgstr "Assinaturas"
-
-#. Portal. Logged in as user
-#: apps/io.ox/portal/main.js module:io.ox/portal
-msgid "Signed in as %1$s"
-msgstr "Conectado como %1$s"
-
-#: apps/io.ox/core/main.js module:io.ox/core
-msgid "Signed in as:"
-msgstr "Conectado como:"
-
-#: apps/io.ox/core/viewer/views/sidebar/fileinfoview.js
-#: module:io.ox/core/viewer apps/io.ox/files/view-options.js
-#: module:io.ox/files apps/io.ox/mail/view-options.js module:io.ox/mail
-msgid "Size"
-msgstr "Tamanho"
-
-#: apps/io.ox/mail/mailfilter/settings/filter/view-form.js
-#: module:io.ox/settings
-msgid "Size (bytes)"
-msgstr "Tamanho (bytes)"
-
-#: apps/io.ox/core/settings/errorlog/settings/pane.js module:io.ox/core
-msgid "Slow requests"
-msgstr "Requisições lentas"
-
-#: apps/io.ox/portal/settings/pane.js module:io.ox/portal
-msgid "Smartphone settings:"
-msgstr "Configurações do celular:"
-
-#. Emoji collection. SoftBank-specific icons. "SoftBank" in other languages, too.
-#: apps/io.ox/emoji/categories.js module:io.ox/mail/emoji
-msgid "SoftBank"
-msgstr "SoftBank"
-
-#: apps/io.ox/contacts/edit/main.js module:io.ox/contacts
-msgid "Some fields contain invalid data"
-msgstr "Alguns campos contêm dados inválidos"
-
-#. %1$s the maximum file size
-#: apps/io.ox/core/tk/upload.js module:io.ox/core
-msgid ""
-"Some files cannot be uploaded because they exceed the maximum file size of "
-"%1$s"
-msgstr ""
-"Alguns arquivos não podem ser enviados porque excedem o tamanho máximo de "
-"arquivo de %1$s"
-
-#: apps/io.ox/core/settings/pane.js module:io.ox/core
-msgid ""
-"Some settings (language, timezone, theme) require a page reload or relogin "
-"to take effect."
-msgstr ""
-"Alguns ajustes (idioma, fuso horário, tema) exigem que você recarregue a "
-"página ou faça login novamente para que entrem em vigor."
-
-#: apps/plugins/portal/linkedIn/register.js module:plugins/portal
-#: apps/plugins/portal/twitter/register.js
-msgid "Something went wrong reauthorizing the %s account."
-msgstr "Algo deu errado ao reautorizar a conta %s."
-
-#: apps/io.ox/oauth/settings.js module:io.ox/settings
-msgid "Something went wrong reauthorizing the account."
-msgstr "Algo deu errado ao reautorizar a conta."
-
-#: apps/io.ox/oauth/settings.js module:io.ox/settings
-msgid "Something went wrong saving your changes."
-msgstr "Algo deu errado ao salvar suas alterações."
-
-#. tabbed inbox feature: in case the long running update job fails
-#: apps/io.ox/mail/categories/main.js module:io.ox/mail
-msgid "Sorry, common mails couldn't be assigned automatically."
-msgstr ""
-"Desculpe, os e-mails comuns não puderam ser atribuídos automaticamente."
-
-#: apps/plugins/halo/xing/register.js module:plugins/portal
-msgid "Sorry, could not connect to %s right now."
-msgstr "Desculpe, não foi possível conectar a %s agora."
-
-#: apps/plugins/halo/xing/register.js module:plugins/portal
-msgid "Sorry, there is no data available for you on %s."
-msgstr "Desculpe, não existem dados disponíveis para você em %s."
-
-#: apps/io.ox/core/viewer/views/types/imageview.js module:io.ox/core
-msgid "Sorry, there is no preview available for this image."
-msgstr "Desculpe, não há pré-visualização disponível para esta imagem."
-
-#: apps/io.ox/core/viewer/views/types/documentview.js module:io.ox/core
-#: apps/io.ox/presenter/views/presentationview.js module:io.ox/presenter
-msgid "Sorry, this page is not available at the moment."
-msgstr "Desculpe, esta página não está disponível no momento."
-
-#: apps/plugins/portal/linkedIn/register.js module:plugins/portal
-msgid ""
-"Sorry, we cannot help you here. Your provider needs to obtain a key from "
-"LinkedIn with the permission to do read messages."
-msgstr ""
-"Desculpe, não podemos ajudá-lo aqui. Seu fornecedor precisa obter uma chave "
-"do LinkedIn com a permissão para fazer leitura de mensagens."
-
-#. Sort options drop-down
-#: apps/io.ox/files/share/view-options.js module:io.ox/files
-#: apps/io.ox/files/view-options.js apps/io.ox/mail/view-options.js
-#: module:io.ox/mail
-msgctxt "dropdown"
-msgid "Sort by"
-msgstr "Ordenar por"
-
-#: apps/io.ox/tasks/main.js module:io.ox/tasks
-msgid "Sort options"
-msgstr "Opções de classificação"
-
-#: apps/io.ox/core/sub/subscriptions.js module:io.ox/core/sub
-msgid "Source"
-msgstr "Origem"
-
-#. Spam folder
-#: apps/io.ox/mail/accounts/view-form.js module:io.ox/settings
-msgctxt "folder"
-msgid "Spam"
-msgstr "Spam"
-
-#: apps/io.ox/contacts/model.js module:io.ox/contacts
-msgid "Spouse's name"
-msgstr "Nome do cônjuge"
-
-#: apps/io.ox/mail/detail/links.js module:io.ox/mail
-msgid "Spreadsheet"
-msgstr "Planilha"
-
-#: apps/io.ox/files/view-options.js module:io.ox/files
-msgid "Spreadsheets"
-msgstr "Planilhas"
-
-#: apps/io.ox/mail/accounts/view-form.js module:io.ox/settings
-msgid "Standard folders"
-msgstr "Pastas padrão"
-
-#: apps/io.ox/backbone/mini-views/timezonepicker.js module:io.ox/core
-#: apps/io.ox/calendar/week/view.js module:io.ox/calendar
-msgid "Standard timezone"
-msgstr "Fuso horário padrão"
-
-#: apps/io.ox/mail/vacationnotice/settings/model.js module:io.ox/mail
-#: apps/io.ox/tasks/print.js module:io.ox/tasks
-msgid "Start"
-msgstr "Início"
-
-#: apps/io.ox/tasks/edit/view-template.js module:io.ox/tasks/edit
-#: apps/io.ox/tasks/view-detail.js module:io.ox/tasks
-msgid "Start date"
-msgstr "Data de início"
-
-#: apps/io.ox/calendar/edit/timezone-dialog.js module:io.ox/calendar/edit/main
-msgid "Start date timezone"
-msgstr "Data de início do fuso horário"
-
-#: apps/io.ox/contacts/settings/pane.js module:io.ox/contacts
-msgid "Start in global address book"
-msgstr "Iniciar no catálogo de endereços global"
-
-#. 'start presentation' dropdown menu entry to start a local only presentation where no remote participants would be able to join.
-#: apps/io.ox/presenter/actions.js module:io.ox/presenter
-msgid "Start local presentation"
-msgstr "Iniciar apresentação local"
-
-#: apps/io.ox/calendar/settings/pane.js module:io.ox/calendar
-msgid "Start of working time"
-msgstr "Início do horário de trabalho"
-
-#. button label for the 'start presentation' dropdown
-#: apps/io.ox/presenter/views/toolbarview.js module:io.ox/presenter
-msgid "Start presentation"
-msgstr "Iniciar apresentação"
-
-#. 'start presentation' dropdown menu entry to start a remote presentation where remote participants would be able to join.
-#: apps/io.ox/presenter/actions.js module:io.ox/presenter
-msgid "Start remote presentation"
-msgstr "Iniciar apresentação remota"
-
-#: apps/io.ox/core/desktop.js module:io.ox/core
-msgid "Start search"
-msgstr "Iniciar pesquisa"
-
-#. button tooltip for 'start presentation' dropdown
-#: apps/io.ox/presenter/views/toolbarview.js module:io.ox/presenter
-msgid "Start the presentation"
-msgstr "Iniciar apresentação"
-
-#: apps/io.ox/core/tk/wizard.js module:io.ox/core
-msgid "Start tour"
-msgstr "Iniciar passeio"
-
-#: apps/io.ox/core/permissions/permissions.js module:io.ox/core
-#: apps/io.ox/files/share/permissions.js
-#: apps/plugins/administration/groups/settings/edit.js
-msgid "Start typing to search for user names"
-msgstr "Comece a digitar para pesquisar por nomes de usuários"
-
-#. Connection security. StartTLS.
-#: apps/io.ox/mail/accounts/view-form.js module:io.ox/settings
-msgid "StartTLS"
-msgstr "StartTLS"
-
-#: apps/io.ox/calendar/edit/extensions.js module:io.ox/calendar/edit/main
-msgid "Starts on"
-msgstr "Iniciam em"
-
-#: apps/io.ox/contacts/model.js module:io.ox/contacts
-msgid "State"
-msgstr "Estado"
-
-#: apps/io.ox/mail/toolbar.js module:io.ox/mail
-msgid "Statistics"
-msgstr "Estatísticas"
-
-#: apps/io.ox/calendar/toolbar.js module:io.ox/calendar
-#: apps/io.ox/tasks/edit/view-template.js module:io.ox/tasks/edit
-#: apps/io.ox/tasks/main.js module:io.ox/tasks
-msgid "Status"
-msgstr "Status"
-
-#: apps/io.ox/core/boot/i18n.js module:io.ox/core/boot
-msgid "Stay signed in"
-msgstr "Permanecer conectado"
-
-#: apps/io.ox/contacts/model.js module:io.ox/contacts
-msgid "Street"
-msgstr "Rua"
-
-#: apps/plugins/halo/xing/register.js module:plugins/portal
-msgid "Student"
-msgstr "Estudante"
+msgid "Calendar:"
+msgstr "Calendário:"
 
 #: apps/io.ox/calendar/edit/extensions.js module:io.ox/calendar/edit/main
 #: apps/io.ox/calendar/util.js module:io.ox/calendar
@@ -8474,258 +622,227 @@
 msgid "Subject"
 msgstr "Assunto"
 
-#: apps/plugins/portal/xing/actions.js module:plugins/portal
-msgid "Submit comment"
-msgstr "Enviar comentário"
-
-#: apps/io.ox/core/sub/subscriptions.js module:io.ox/core/sub
-msgid "Subscribe"
-msgstr "Inscrever"
-
-#: apps/io.ox/core/folder/actions/imap-subscription.js module:io.ox/core
-msgid "Subscribe IMAP folders"
-msgstr "Inscrever pastas IMAP"
-
-#: apps/io.ox/core/sub/settings/pane.js module:io.ox/core/sub
-msgid "Subscription refresh"
-msgstr "Atualizar inscrição"
-
-#: apps/io.ox/core/sub/subscriptions.js module:io.ox/core/sub
-msgid "Subscription successfully created."
-msgstr "Inscrições criadas com sucesso."
-
-#: apps/io.ox/core/sub/settings/pane.js module:io.ox/core/sub
-#: apps/io.ox/core/sub/settings/register.js
-msgid "Subscriptions"
-msgstr "Inscrições"
-
-#: apps/io.ox/core/yell.js module:io.ox/core
-msgid "Success"
-msgstr "Sucesso"
-
-#: apps/plugins/portal/xing/register.js module:plugins/portal
-msgid "Successfully reauthorized your %s account"
-msgstr "Sua conta %s for reautorizada com sucesso"
-
-#: apps/io.ox/contacts/model.js module:io.ox/contacts
-msgid "Suffix"
-msgstr "Sufixo"
-
-#: apps/io.ox/participants/detail.js module:io.ox/core
-msgid "Summary"
-msgstr "Resumo"
-
-#: apps/io.ox/files/view-options.js module:io.ox/files
-msgid "Switch to parent folder"
-msgstr "Mudar para pasta pai"
-
-#. Emoji category
-#: apps/io.ox/emoji/categories.js module:io.ox/mail/emoji
-msgid "Symbols"
-msgstr "Símbolos"
-
-#: apps/io.ox/core/settings/downloads/pane.js module:io.ox/core
+#: apps/io.ox/calendar/edit/extensions.js module:io.ox/calendar/edit/main
+#: apps/io.ox/calendar/print-compact.js module:io.ox/calendar
+#: apps/io.ox/calendar/util.js
+msgid "Location"
+msgstr "Localização"
+
+#: apps/io.ox/calendar/edit/extensions.js module:io.ox/calendar/edit/main
+msgid "Starts on"
+msgstr "Iniciam em"
+
+#: apps/io.ox/calendar/edit/extensions.js module:io.ox/calendar/edit/main
+msgid "Ends on"
+msgstr "Termina em"
+
+#. %1$s timezone abbreviation of the appointment
+#. %2$s default user timezone
+#: apps/io.ox/calendar/edit/extensions.js module:io.ox/calendar/edit/main
 msgid ""
-"Synchronization of Emails, Calendar, Contacts and Tasks, along with Public, "
-"Shared and System Folders to Microsoft Outlook® clients."
+"The timezone of this appointment (%1$s) differs from your default timezone "
+"(%2$s)."
 msgstr ""
-"Sincronização de e-mails, calendário, contatos e tarefas, junto com pastas "
-"públicas, compartilhadas e do sistema para clientes Microsoft Outlook® ."
-
-#: apps/io.ox/calendar/actions.js module:io.ox/calendar
-msgid "Synchronize calendar"
-msgstr "Calendário sincronizado"
-
-#: apps/io.ox/mail/actions.js module:io.ox/mail
-msgid "Synchronize with Outlook"
-msgstr "Sincronizar com Outlook"
-
-#: apps/io.ox/core/folder/extensions.js module:io.ox/core
-msgid "Synchronize with your tablet or smartphone"
-msgstr "Sincronizar com seu tablet ou smartphone"
-
-#: apps/io.ox/contacts/model.js module:io.ox/contacts
-msgid "TAX ID"
-msgstr "ID do imposto"
-
-#. Terabytes
-#: apps/io.ox/core/strings.js module:io.ox/core
-msgid "TB"
-msgstr "TB"
-
-#: apps/io.ox/contacts/model.js module:io.ox/contacts
-msgid "TTY/TDD"
-msgstr "TTY/TDD"
-
-#: apps/io.ox/mail/mailfilter/settings/filter/view-form.js
-#: module:io.ox/settings
-msgid "Tag mail with"
-msgstr "Marcar e-mail com"
-
-#. title for 1st and snd step of the client onboarding wizard
-#. users can configure their devices to access/sync appsuites data (f.e. install ox mail app)
-#. %1$s the product name
-#: apps/io.ox/onboarding/clients/wizard.js module:io.ox/core/onboarding
-#: apps/plugins/portal/client-onboarding/register.js module:plugins/portal
-#, c-format
-msgid "Take %1$s with you! Stay up-to-date on your favorite devices."
-msgstr ""
-"Leve %1$s com você! Mantenha-se atualizado em seus dispositivos favoritos."
-
-#: apps/io.ox/mail/detail/links.js module:io.ox/mail
-#: apps/io.ox/tasks/edit/main.js module:io.ox/tasks
-msgid "Task"
-msgstr "Tarefa"
-
-#: apps/io.ox/tasks/detail/main.js module:io.ox/tasks apps/io.ox/tasks/main.js
-msgid "Task Details"
-msgstr "Detalhes da tarefa"
-
-#: apps/io.ox/tasks/actions/delete.js module:io.ox/tasks
-msgid "Task has been deleted!"
-msgid_plural "Tasks have been deleted!"
-msgstr[0] "A tarefa foi excluída!"
-msgstr[1] "As tarefas foram excluídas!"
-
-#. Inviations (notifications) to tasks
-#: apps/plugins/notifications/tasks/register.js module:plugins/notifications
-msgid "Task invitations"
-msgstr "Convites de tarefa"
-
-#: apps/io.ox/tasks/actions/doneUndone.js module:io.ox/tasks
-msgid "Task marked as done"
-msgid_plural "Tasks marked as done"
-msgstr[0] "Tarefa marcada como feita"
-msgstr[1] "Tarefas marcadas como feitas"
-
-#: apps/io.ox/tasks/actions/doneUndone.js module:io.ox/tasks
-msgid "Task marked as undone"
-msgid_plural "Tasks marked as undone"
-msgstr[0] "Tarefa marcada como não feita"
-msgstr[1] "Tarefas marcadas como não feitas"
-
-#. Reminders (notifications) about tasks
-#: apps/plugins/notifications/tasks/register.js module:plugins/notifications
-msgid "Task reminders"
-msgstr "Lembretes de tarefa"
-
-#: apps/io.ox/tasks/actions/delete.js module:io.ox/tasks
-msgid "Task was already deleted!"
-msgstr "A tarefa já foi excluída!"
-
-#: apps/io.ox/tasks/actions/doneUndone.js module:io.ox/tasks
-msgid "Task was modified before, please reload"
-msgstr "A tarefa foi modificada antes, recarregue"
-
-#: apps/io.ox/mail/detail/links.js module:io.ox/mail
-msgid "Tasks"
-msgstr "Tarefas"
-
-#: apps/io.ox/core/main.js module:io.ox/core apps/io.ox/launchpad/main.js
-#: apps/io.ox/search/view-template.js apps/io.ox/tasks/settings/pane.js
-#: module:io.ox/tasks
-msgctxt "app"
-msgid "Tasks"
-msgstr "Tarefas"
-
-#: apps/io.ox/tasks/actions/move.js module:io.ox/tasks
-msgid "Tasks can not be moved to or out of shared folders"
-msgstr ""
-"As tarefas não podem ser movidas para ou fora das pastas compartilhadas"
-
-#: apps/io.ox/tasks/main.js module:io.ox/tasks
-msgid "Tasks toolbar"
-msgstr "Barra de ferramentas das tarefas"
-
-#: apps/io.ox/contacts/model.js module:io.ox/contacts
-msgid "Telephone (ISDN)"
-msgstr "Telefone (ISDN)"
-
-#: apps/io.ox/contacts/model.js module:io.ox/contacts
-msgid "Telephone callback"
-msgstr "Retorno de chamada telefônica"
-
-#: apps/io.ox/contacts/model.js module:io.ox/contacts
-msgid "Telephone primary"
-msgstr "Telefone primário"
-
-#: apps/io.ox/contacts/model.js module:io.ox/contacts
-msgid "Telephone radio"
-msgstr "Rádio telefone"
-
-#: apps/io.ox/contacts/model.js module:io.ox/contacts
-msgid "Telex"
-msgstr "Telex"
+"O fuso horário do compromisso (%1$s) difere do seu fuso horário padrão "
+"(%2$s)."
+
+#: apps/io.ox/calendar/edit/extensions.js module:io.ox/calendar/edit/main
+#: apps/io.ox/tasks/edit/view-template.js module:io.ox/tasks/edit
+msgid "All day"
+msgstr "Todos os dias"
+
+#: apps/io.ox/calendar/edit/extensions.js module:io.ox/calendar/edit/main
+#: apps/io.ox/calendar/util.js module:io.ox/calendar
+#: apps/io.ox/core/viewer/views/sidebar/filedescriptionview.js
+#: module:io.ox/core/viewer apps/io.ox/files/actions/edit-description.js
+#: module:io.ox/files apps/io.ox/tasks/edit/view-template.js
+#: module:io.ox/tasks/edit
+#: apps/plugins/administration/resources/settings/edit.js module:io.ox/core
+#: apps/plugins/portal/flickr/register.js module:plugins/portal
+#: apps/plugins/portal/mail/register.js apps/plugins/portal/rss/register.js
+#: module:io.ox/portal apps/plugins/portal/tumblr/register.js
+msgid "Description"
+msgstr "Descrição"
+
+#: apps/io.ox/calendar/edit/extensions.js module:io.ox/calendar/edit/main
+#: apps/io.ox/tasks/edit/view-template.js module:io.ox/tasks/edit
+msgid "Expand form"
+msgstr "Expandir formulário"
+
+#: apps/io.ox/calendar/edit/extensions.js module:io.ox/calendar/edit/main
+#: apps/io.ox/tasks/edit/view-template.js module:io.ox/tasks/edit
+msgid "Collapse form"
+msgstr "Recolher formulário"
+
+#: apps/io.ox/calendar/edit/extensions.js module:io.ox/calendar/edit/main
+#: apps/io.ox/calendar/util.js module:io.ox/calendar
+msgid "Reserved"
+msgstr "Reservado"
 
 #: apps/io.ox/calendar/edit/extensions.js module:io.ox/calendar/edit/main
 #: apps/io.ox/calendar/util.js module:io.ox/calendar
 msgid "Temporary"
 msgstr "Temporário"
 
-#: apps/io.ox/calendar/actions/acceptdeny.js module:io.ox/calendar
-#: apps/io.ox/calendar/invitations/register.js module:io.ox/calendar/main
-msgid "Tentative"
-msgstr "Provisório"
-
-#: apps/io.ox/calendar/print.js module:io.ox/calendar
-#: apps/io.ox/tasks/print.js module:io.ox/tasks
-msgid "Tentatively accepted"
-msgstr "Aceito provisoriamente"
-
-#: apps/io.ox/mail/vacationnotice/settings/model.js module:io.ox/mail
-msgid "Text"
-msgstr "Texto"
-
-#: apps/plugins/core/feedback/register.js module:io.ox/core
-msgid "Thank you for your feedback"
-msgstr "Obrigado pelo seu comentário"
-
-#: apps/plugins/portal/oxdriveclients/register.js module:plugins/portal
+#: apps/io.ox/calendar/edit/extensions.js module:io.ox/calendar/edit/main
+#: apps/io.ox/calendar/util.js module:io.ox/calendar
+msgid "Absent"
+msgstr "Ausente"
+
+#: apps/io.ox/calendar/edit/extensions.js module:io.ox/calendar/edit/main
+#: apps/io.ox/calendar/util.js module:io.ox/calendar
+msgid "Free"
+msgstr "Livre"
+
+#: apps/io.ox/calendar/edit/extensions.js module:io.ox/calendar/edit/main
+#: apps/io.ox/calendar/view-detail.js module:io.ox/calendar
+msgid "Shown as"
+msgstr "Exibir como"
+
+#: apps/io.ox/calendar/edit/extensions.js module:io.ox/calendar/edit/main
+#: apps/io.ox/mail/view-options.js module:io.ox/mail
+#: apps/io.ox/portal/settings/pane.js module:io.ox/portal
+msgid "Color"
+msgstr "Cor"
+
+#: apps/io.ox/calendar/edit/extensions.js module:io.ox/calendar/edit/main
+#: apps/io.ox/tasks/edit/view-template.js module:io.ox/tasks/edit
+#: apps/plugins/portal/flickr/register.js module:plugins/portal
+msgid "Type"
+msgstr "Tipo"
+
+#: apps/io.ox/calendar/edit/extensions.js module:io.ox/calendar/edit/main
+#: apps/io.ox/calendar/list/view-grid-template.js module:io.ox/calendar
+#: apps/io.ox/calendar/month/view.js apps/io.ox/calendar/view-detail.js
+#: apps/io.ox/calendar/view-grid-template.js apps/io.ox/calendar/week/view.js
+#: apps/io.ox/contacts/view-detail.js module:io.ox/contacts
+#: apps/io.ox/tasks/edit/view-template.js module:io.ox/tasks/edit
+msgid "Private"
+msgstr "Privada"
+
+#: apps/io.ox/calendar/edit/extensions.js module:io.ox/calendar/edit/main
+msgid "Notify all participants by email."
+msgstr "Notificar todos os participantes por e-mail."
+
+#: apps/io.ox/calendar/edit/extensions.js module:io.ox/calendar/edit/main
+#: apps/io.ox/calendar/view-detail.js module:io.ox/calendar
+#: apps/io.ox/contacts/edit/view-form.js module:io.ox/contacts
+#: apps/io.ox/mail/compose/extensions.js module:io.ox/mail
+#: apps/io.ox/tasks/edit/view-template.js module:io.ox/tasks/edit
+#: apps/io.ox/tasks/view-detail.js module:io.ox/tasks
+msgid "Attachments"
+msgstr "Anexos"
+
+#: apps/io.ox/calendar/edit/extensions.js module:io.ox/calendar/edit/main
+#: apps/io.ox/contacts/edit/view-form.js module:io.ox/contacts
+#: apps/io.ox/tasks/edit/view-template.js module:io.ox/tasks/edit
+msgid "Drop here to upload a <b class=\"dndignore\">new attachment</b>"
+msgstr "Solte aqui para enviar um <b class=\"dndignore\">novo anexo</b>"
+
+#: apps/io.ox/calendar/edit/extensions.js module:io.ox/calendar/edit/main
+#: apps/io.ox/calendar/freebusy/templates.js module:io.ox/calendar/freebusy
+#: apps/io.ox/calendar/toolbar.js module:io.ox/calendar
+msgid "Find a free time"
+msgstr "Localizar um tempo livre"
+
+#: apps/io.ox/calendar/edit/main.js module:io.ox/calendar/edit/main
+msgid "Description has been copied"
+msgstr "A descrição foi copiada"
+
+#: apps/io.ox/calendar/edit/main.js module:io.ox/calendar/edit/main
+msgid "The field \"%1$s\" exceeds its maximum size of %2$d characters."
+msgstr "O campo \"%1$s\" excede o tamanho máximo de %2$d caracteres."
+
+#: apps/io.ox/calendar/edit/main.js module:io.ox/calendar/edit/main
+msgid "Conflicts with resources cannot be ignored"
+msgstr "Conflitos com recursos não podem ser ignorados"
+
+#: apps/io.ox/calendar/edit/main.js module:io.ox/calendar/edit/main
+#: apps/io.ox/contacts/distrib/main.js module:io.ox/contacts
+#: apps/io.ox/contacts/edit/main.js apps/io.ox/editor/main.js
+#: module:io.ox/editor apps/io.ox/tasks/edit/main.js module:io.ox/tasks
+msgid "Do you really want to discard your changes?"
+msgstr "Deseja realmente descartar suas alterações?"
+
+#. "Discard changes" appears in combination with "Cancel" (this action)
+#. Translation should be distinguishable for the user
+#: apps/io.ox/calendar/edit/main.js module:io.ox/calendar/edit/main
+#: apps/io.ox/contacts/distrib/main.js module:io.ox/contacts
+#: apps/io.ox/contacts/edit/main.js apps/io.ox/editor/main.js
+#: module:io.ox/editor apps/io.ox/tasks/edit/main.js module:io.ox/tasks
+msgctxt "dialog"
+msgid "Discard changes"
+msgstr "Descartar alterações"
+
+#. as in: The appointment is repeated every day, or The appointment is repeated every %1$d days.
+#. This is inserted into an HTML construct.
+#: apps/io.ox/calendar/edit/recurrence-view.js module:io.ox/calendar/edit/main
+msgid "every %1$d day"
+msgid_plural "every %1$d days"
+msgstr[0] "a cada %1$d dia"
+msgstr[1] "a cada %1$d dias"
+
+#. as in: The appointment is repeated every week, or The appointment is repeated every %1$d weeks.
+#. This is inserted into an HTML construct.
+#: apps/io.ox/calendar/edit/recurrence-view.js module:io.ox/calendar/edit/main
+msgid "every %1$d week"
+msgid_plural "every %1$d weeks"
+msgstr[0] "a cada %1$d semana"
+msgstr[1] "a cada %1$d semanas"
+
+#. as in: The appointment is repeated on day 12 every month, or The appointment is repeated on day 12 every %1$d months.
+#. This is inserted into an HTML construct.
+#: apps/io.ox/calendar/edit/recurrence-view.js module:io.ox/calendar/edit/main
+msgid "every %1$d month"
+msgid_plural "every %1$d months"
+msgstr[0] "a cada %1$d mês"
+msgstr[1] "a cada %1$d meses"
+
+#: apps/io.ox/calendar/edit/recurrence-view.js module:io.ox/calendar/edit/main
+msgid "after %1$d appointment"
+msgid_plural "after %1$d appointments"
+msgstr[0] "depois de %1$d compromisso"
+msgstr[1] "depois de %1$d compromissos"
+
+#: apps/io.ox/calendar/edit/recurrence-view.js module:io.ox/calendar/edit/main
+msgid "Click to close the recurrence view"
+msgstr "Clique para fechar a visualização recorrente"
+
+#: apps/io.ox/calendar/edit/recurrence-view.js module:io.ox/calendar/edit/main
+msgid "Click on the links to change the values."
+msgstr "Clique nos links para alterar os valores."
+
+#: apps/io.ox/calendar/edit/recurrence-view.js module:io.ox/calendar/edit/main
+msgid "Click on a sentence to choose when to repeat the appointment."
+msgstr "Clique em uma frase para escolher quando repetir o compromisso."
+
+#: apps/io.ox/calendar/edit/recurrence-view.js module:io.ox/calendar/edit/main
 msgid ""
-"The %s client lets you store and share your photos, files, documents and "
-"videos, anytime, anywhere. Access any file you save to %s from all your "
-"computers, iPhone, iPad or from within %s itself."
+"The appointment is repeated <a href=\"#\" data-attribute=\"recurrenceType\" "
+"data-widget=\"options\">weekly</a>."
 msgstr ""
-"O cliente %s permite a você armazenar e compartilhar suas fotos, arquivos, "
-"documentos e vídeos, a qualquer hora, em qualquer lugar. Acesse qualquer "
-"arquivo que você salvar no %s de todos os seus computadores, iPhone, iPad ou "
-"de dentro do próprio %s."
-
-#: apps/io.ox/files/guidance/main.js module:io.ox/files
-msgctxt "help"
-msgid "The Drive App"
-msgstr "Aplicativo Drive"
-
-#: apps/io.ox/mail/accounts/model.js module:io.ox/keychain
-msgid "The account must be named"
-msgstr "A conta deve ter um nome"
-
-#: apps/plugins/portal/xing/actions.js module:plugins/portal
-msgid "The activity has been deleted successfully"
-msgstr "A atividade foi excluída com sucesso"
-
-#: apps/io.ox/files/api.js module:io.ox/files apps/io.ox/files/legacy_api.js
-msgid "The allowed quota is reached."
-msgstr "A cota permitida foi atingida."
-
-#: apps/io.ox/mail/actions/ical.js module:io.ox/mail
-msgid "The appointment has been added to your calendar"
-msgstr "O compromisso foi adicionado ao seu calendário"
-
-<<<<<<< HEAD
-#: apps/io.ox/calendar/invitations/register.js module:io.ox/calendar/main
-msgid "The appointment has been deleted"
-msgstr "O compromisso foi excluído"
-=======
-#. %1$s is social media name, e.g. Facebook
-#: apps/io.ox/portal/main.js module:io.ox/portal
-msgid "Add your %1$s account"
-msgstr "Adicionar sua conta do %1$s"
->>>>>>> c9c1e7e4
-
-#: apps/io.ox/calendar/invitations/register.js module:io.ox/calendar/main
-msgid "The appointment has been updated"
-msgstr "O compromisso foi atualizado"
+"O compromisso é repetido <a href=\"#\" data-attribute=\"recurrenceType\" "
+"data-widget=\"options\">semanalmente</a>."
+
+#. recurring appointment: the appointment is repeated daily
+#: apps/io.ox/calendar/edit/recurrence-view.js module:io.ox/calendar/edit/main
+msgid "daily"
+msgstr "diariamente"
+
+#. recurring appointment: the appointment is repeated weekly
+#: apps/io.ox/calendar/edit/recurrence-view.js module:io.ox/calendar/edit/main
+msgid "weekly"
+msgstr "semanalmente"
+
+#. recurring appointment: the appointment is repeated monthly
+#: apps/io.ox/calendar/edit/recurrence-view.js module:io.ox/calendar/edit/main
+msgid "monthly"
+msgstr "mensalmente"
+
+#. recurring appointment: the appointment is repeated yearly
+#: apps/io.ox/calendar/edit/recurrence-view.js module:io.ox/calendar/edit/main
+msgid "yearly"
+msgstr "anualmente"
 
 #: apps/io.ox/calendar/edit/recurrence-view.js module:io.ox/calendar/edit/main
 msgid ""
@@ -8736,6 +853,12 @@
 "O compromisso é repetido <a href=\"#\"  data-widget=\"number\" data-"
 "attribute=\"interval\">a cada <span class=\"number-control\">2</span> dias</"
 "a>. "
+
+#. as in: The appointment is repeated every day
+#. This is inserted into an HTML construct and is the form without the number
+#: apps/io.ox/calendar/edit/recurrence-view.js module:io.ox/calendar/edit/main
+msgid "every day"
+msgstr "todo dia"
 
 #: apps/io.ox/calendar/edit/recurrence-view.js module:io.ox/calendar/edit/main
 msgid ""
@@ -8748,37 +871,11 @@
 "semanas</a> na <a href=\"#\"  data-widget=\"days\" data-attribute=\"days"
 "\">segunda-feira</a>. "
 
+#. as in: The appointment is repeated every week
+#. This is inserted into an HTML construct and is the form without the number
 #: apps/io.ox/calendar/edit/recurrence-view.js module:io.ox/calendar/edit/main
-msgid ""
-"The appointment is repeated <a href=\"#\" data-attribute=\"recurrenceType\" "
-"data-widget=\"options\">weekly</a>."
-msgstr ""
-"O compromisso é repetido <a href=\"#\" data-attribute=\"recurrenceType\" "
-"data-widget=\"options\">semanalmente</a>."
-
-#: apps/io.ox/calendar/edit/recurrence-view.js module:io.ox/calendar/edit/main
-msgid ""
-"The appointment is repeated every <a href=\"#\" data-widget=\"options\" data-"
-"attribute=\"ordinal\">first</a> <a href=\"#\" data-widget=\"options\" data-"
-"attribute=\"day\">Wednesday</a> in <a href=\"#\" data-widget=\"options\" "
-"data-attribute=\"month\">October</a>."
-msgstr ""
-"O compromisso é repetido a cada <a href=\"#\" data-widget=\"options\" data-"
-"attribute=\"ordinal\">primeira</a> <a href=\"#\" data-widget=\"options\" "
-"data-attribute=\"day\">quarta-feira</a> em <a href=\"#\" data-widget="
-"\"options\" data-attribute=\"month\">outubro</a>. "
-
-#: apps/io.ox/calendar/edit/recurrence-view.js module:io.ox/calendar/edit/main
-msgid ""
-"The appointment is repeated every year on day <a href=\"#\" data-widget="
-"\"number\" data-attribute=\"dayInMonth\"><span class=\"number-control\">10</"
-"span></a> of <a href=\"#\" data-widget=\"options\" data-attribute=\"month"
-"\">October</a>."
-msgstr ""
-"O compromisso é repetido a cada ano no dia <a href=\"#\" data-widget=\"number"
-"\" data-attribute=\"dayInMonth\"><span class=\"number-control\">10</span></"
-"a> de <a href=\"#\" data-widget=\"options\" data-attribute=\"month"
-"\">outubro</a>. "
+msgid "every week"
+msgstr "a cada semana"
 
 #: apps/io.ox/calendar/edit/recurrence-view.js module:io.ox/calendar/edit/main
 msgid ""
@@ -8791,6 +888,12 @@
 "attribute=\"dayInMonth\"><span class=\"number-control\">10</span></a> <a "
 "href=\"#\" data-widget=\"number\" data-attribute=\"interval\">a cada <span "
 "class=\"number-control\">2</span> meses</a>. "
+
+#. as in: The appointment is repeated every month
+#. This is inserted into an HTML construct and is the form without the number
+#: apps/io.ox/calendar/edit/recurrence-view.js module:io.ox/calendar/edit/main
+msgid "every month"
+msgstr "todo mês"
 
 #: apps/io.ox/calendar/edit/recurrence-view.js module:io.ox/calendar/edit/main
 msgid ""
@@ -8806,6 +909,3392 @@
 "attribute=\"interval\">a cada <span class=\"number-control\">2</span> meses</"
 "a>. "
 
+#. As in last monday, tuesday, wednesday ... , day of the week, day of the weekend
+#. as in: last week or last Monday
+#: apps/io.ox/calendar/edit/recurrence-view.js module:io.ox/calendar/edit/main
+#: apps/io.ox/calendar/util.js module:io.ox/calendar
+msgid "last"
+msgstr "último"
+
+#. As in first monday, tuesday, wednesday ... , day of the week, day of the weekend
+#. as in: first week or first Monday
+#: apps/io.ox/calendar/edit/recurrence-view.js module:io.ox/calendar/edit/main
+#: apps/io.ox/calendar/util.js module:io.ox/calendar
+msgid "first"
+msgstr "primeiro"
+
+#. As in second monday, tuesday, wednesday ... , day of the week, day of the weekend
+#. as in: second week or second Monday
+#: apps/io.ox/calendar/edit/recurrence-view.js module:io.ox/calendar/edit/main
+#: apps/io.ox/calendar/util.js module:io.ox/calendar
+msgid "second"
+msgstr "segundo"
+
+#. As in third monday, tuesday, wednesday ... , day of the week, day of the weekend
+#. as in: third week or third Monday
+#: apps/io.ox/calendar/edit/recurrence-view.js module:io.ox/calendar/edit/main
+#: apps/io.ox/calendar/util.js module:io.ox/calendar
+msgid "third"
+msgstr "terceiro"
+
+#. As in fourth monday, tuesday, wednesday ... , day of the week, day of the weekend
+#. as in: fourth week or fourth Monday
+#: apps/io.ox/calendar/edit/recurrence-view.js module:io.ox/calendar/edit/main
+#: apps/io.ox/calendar/util.js module:io.ox/calendar
+msgid "fourth"
+msgstr "quarto"
+
+#: apps/io.ox/calendar/edit/recurrence-view.js module:io.ox/calendar/edit/main
+msgid "day of the week"
+msgstr "dia da semana"
+
+#: apps/io.ox/calendar/edit/recurrence-view.js module:io.ox/calendar/edit/main
+msgid "day of the weekend"
+msgstr "dia do fim de semana"
+
+#: apps/io.ox/calendar/edit/recurrence-view.js module:io.ox/calendar/edit/main
+msgid ""
+"The appointment is repeated every year on day <a href=\"#\" data-widget="
+"\"number\" data-attribute=\"dayInMonth\"><span class=\"number-control\">10</"
+"span></a> of <a href=\"#\" data-widget=\"options\" data-attribute=\"month"
+"\">October</a>."
+msgstr ""
+"O compromisso é repetido a cada ano no dia <a href=\"#\" data-widget=\"number"
+"\" data-attribute=\"dayInMonth\"><span class=\"number-control\">10</span></"
+"a> de <a href=\"#\" data-widget=\"options\" data-attribute=\"month"
+"\">outubro</a>. "
+
+#: apps/io.ox/calendar/edit/recurrence-view.js module:io.ox/calendar/edit/main
+msgid "January"
+msgstr "Janeiro"
+
+#: apps/io.ox/calendar/edit/recurrence-view.js module:io.ox/calendar/edit/main
+msgid "February"
+msgstr "Fevereiro"
+
+#: apps/io.ox/calendar/edit/recurrence-view.js module:io.ox/calendar/edit/main
+msgid "March"
+msgstr "Março"
+
+#: apps/io.ox/calendar/edit/recurrence-view.js module:io.ox/calendar/edit/main
+msgid "April"
+msgstr "Abril"
+
+#: apps/io.ox/calendar/edit/recurrence-view.js module:io.ox/calendar/edit/main
+msgid "May"
+msgstr "Maio"
+
+#: apps/io.ox/calendar/edit/recurrence-view.js module:io.ox/calendar/edit/main
+msgid "June"
+msgstr "Junho"
+
+#: apps/io.ox/calendar/edit/recurrence-view.js module:io.ox/calendar/edit/main
+msgid "July"
+msgstr "Julho"
+
+#: apps/io.ox/calendar/edit/recurrence-view.js module:io.ox/calendar/edit/main
+msgid "August"
+msgstr "Agosto"
+
+#: apps/io.ox/calendar/edit/recurrence-view.js module:io.ox/calendar/edit/main
+msgid "September"
+msgstr "Setembro"
+
+#: apps/io.ox/calendar/edit/recurrence-view.js module:io.ox/calendar/edit/main
+msgid "October"
+msgstr "Outubro"
+
+#: apps/io.ox/calendar/edit/recurrence-view.js module:io.ox/calendar/edit/main
+msgid "November"
+msgstr "Novembro"
+
+#: apps/io.ox/calendar/edit/recurrence-view.js module:io.ox/calendar/edit/main
+msgid "December"
+msgstr "Dezembro"
+
+#: apps/io.ox/calendar/edit/recurrence-view.js module:io.ox/calendar/edit/main
+msgid ""
+"The appointment is repeated every <a href=\"#\" data-widget=\"options\" data-"
+"attribute=\"ordinal\">first</a> <a href=\"#\" data-widget=\"options\" data-"
+"attribute=\"day\">Wednesday</a> in <a href=\"#\" data-widget=\"options\" "
+"data-attribute=\"month\">October</a>."
+msgstr ""
+"O compromisso é repetido a cada <a href=\"#\" data-widget=\"options\" data-"
+"attribute=\"ordinal\">primeira</a> <a href=\"#\" data-widget=\"options\" "
+"data-attribute=\"day\">quarta-feira</a> em <a href=\"#\" data-widget="
+"\"options\" data-attribute=\"month\">outubro</a>. "
+
+#: apps/io.ox/calendar/edit/recurrence-view.js module:io.ox/calendar/edit/main
+msgid "never ends"
+msgstr "nunca termina"
+
+#: apps/io.ox/calendar/edit/recurrence-view.js module:io.ox/calendar/edit/main
+msgid "ends on a specific date"
+msgstr "termina em uma data específica"
+
+#: apps/io.ox/calendar/edit/recurrence-view.js module:io.ox/calendar/edit/main
+msgid "ends after a certain number of appointments"
+msgstr "termina após um certo número de compromissos"
+
+#: apps/io.ox/calendar/edit/recurrence-view.js module:io.ox/calendar/edit/main
+msgid "ends"
+msgstr "termina"
+
+#: apps/io.ox/calendar/edit/recurrence-view.js module:io.ox/calendar/edit/main
+msgid ""
+"The series <a href=\"#\" data-attribute=\"ending\" data-widget=\"options"
+"\">never ends</a>."
+msgstr ""
+"A série <a href=\"#\" data-attribute=\"ending\" data-widget=\"options"
+"\">nunca termina</a>."
+
+#: apps/io.ox/calendar/edit/recurrence-view.js module:io.ox/calendar/edit/main
+msgid ""
+"The series <a href=\"#\" data-attribute=\"ending\" data-widget=\"options"
+"\">ends</a> on <a href=\"#\" data-attribute=\"until\" data-widget="
+"\"datePicker\">11/03/2013</a>."
+msgstr ""
+"As séries <a href=\"#\" data-attribute=\"ending\" data-widget=\"options"
+"\">terminam</a> em <a href=\"#\" data-attribute=\"until\" data-widget="
+"\"datePicker\">11/03/2013</a>."
+
+#: apps/io.ox/calendar/edit/recurrence-view.js module:io.ox/calendar/edit/main
+msgid ""
+"The series <a href=\"#\" data-attribute=\"ending\" data-widget=\"options"
+"\">ends</a> <a href=\"#\" data-attribute=\"occurrences\" data-widget=\"number"
+"\">after <span class=\"number-control\">2</span> appointments</a>."
+msgstr ""
+"A série <a href=\"#\" data-attribute=\"ending\" data-widget=\"options"
+"\">termina</a> <a href=\"#\" data-attribute=\"occurrences\" data-widget="
+"\"number\">depois de <span class=\"number-control\">2</span> compromissos</"
+"a>."
+
+#: apps/io.ox/calendar/edit/recurrence-view.js module:io.ox/calendar/edit/main
+msgid "Please choose a sentence below."
+msgstr "Escolha uma frase abaixo."
+
+#: apps/io.ox/calendar/edit/recurrence-view.js module:io.ox/calendar/edit/main
+msgid "Repeat"
+msgstr "Repetir"
+
+#: apps/io.ox/calendar/edit/timezone-dialog.js module:io.ox/calendar/edit/main
+msgid "Start date timezone"
+msgstr "Data de início do fuso horário"
+
+#: apps/io.ox/calendar/edit/timezone-dialog.js module:io.ox/calendar/edit/main
+msgid "End date timezone"
+msgstr "Data de término do fuso horário"
+
+#: apps/io.ox/calendar/edit/timezone-dialog.js module:io.ox/calendar/edit/main
+msgid ""
+"If you select different timezones, the appointment's start and end dates are "
+"saved in the timezone of the appointment's start date. A different end date "
+"timezone only allows a convenient conversion."
+msgstr ""
+"Se você selecionar diferentes fusos horários, as datas de início e de "
+"término do compromisso são salvas no fuso horário da data de início do "
+"compromisso. Uma data de término diferente  apenas permite uma conversão "
+"prática."
+
+#: apps/io.ox/calendar/edit/timezone-dialog.js module:io.ox/calendar/edit/main
+msgid "Convert the entered start and end dates to match the modified timezones"
+msgstr ""
+"Converter as datas de início e de término inseridas para coincidir com os "
+"fusos horários modificados"
+
+#: apps/io.ox/calendar/edit/timezone-dialog.js module:io.ox/calendar/edit/main
+msgid "Change timezone"
+msgstr "Alterar fuso horário"
+
+#: apps/io.ox/calendar/edit/timezone-dialog.js module:io.ox/calendar/edit/main
+msgid "Change"
+msgstr "Alterar"
+
+#: apps/io.ox/calendar/freebusy/templates.js module:io.ox/calendar/freebusy
+#: apps/io.ox/calendar/toolbar.js module:io.ox/calendar
+msgid "Scheduling"
+msgstr "Agendamento"
+
+#: apps/io.ox/calendar/freebusy/templates.js module:io.ox/calendar/freebusy
+msgid "Change view"
+msgstr "Alterar visualização"
+
+#: apps/io.ox/calendar/freebusy/templates.js module:io.ox/calendar/freebusy
+#: apps/io.ox/calendar/toolbar.js module:io.ox/calendar
+msgid "Workweek"
+msgstr "Semana de trabalho"
+
+#: apps/io.ox/calendar/freebusy/templates.js module:io.ox/calendar/freebusy
+#: apps/io.ox/calendar/toolbar.js module:io.ox/calendar
+msgid "Week"
+msgstr "Semana"
+
+#: apps/io.ox/calendar/freebusy/templates.js module:io.ox/calendar/freebusy
+msgid ""
+"If you spot a free time, just select this area. To do this, move the cursor "
+"to the start time, hold the mouse button, and <b>drag the mouse</b> to the "
+"end time."
+msgstr ""
+"Se você encontrar um tempo livre, basta selecionar esta área. Para fazer "
+"isso, mova o cursor para a hora de início, segure o botão do mouse e  "
+"<b>arraste o mouse</b> para a hora do término."
+
+#: apps/io.ox/calendar/freebusy/templates.js module:io.ox/calendar/freebusy
+msgid ""
+"You will automatically return to the appointment dialog. The selected start "
+"and end time as well as the current participant list will be applied."
+msgstr ""
+"Você retornará automaticamente ao diálogo do compromisso. A hora de início e "
+"fim selecionadas, bem como a lista de participante atual serão aplicadas."
+
+#: apps/io.ox/calendar/freebusy/templates.js module:io.ox/calendar/freebusy
+msgid "How does this work?"
+msgstr "Como isto funciona?"
+
+#: apps/io.ox/calendar/freebusy/templates.js module:io.ox/calendar/freebusy
+#: apps/io.ox/core/main.js module:io.ox/core apps/io.ox/help/center.js
+#: module:io.ox/help
+msgid "Help"
+msgstr "Ajuda"
+
+#: apps/io.ox/calendar/freebusy/templates.js module:io.ox/calendar/freebusy
+msgid "Back to appointment"
+msgstr "Voltar ao compromisso"
+
+#: apps/io.ox/calendar/freebusy/templates.js module:io.ox/calendar/freebusy
+msgid "Quit"
+msgstr "Sair"
+
+#: apps/io.ox/calendar/freebusy/templates.js module:io.ox/calendar/freebusy
+#: apps/io.ox/mail/actions/reminder.js module:io.ox/mail
+msgid "Note"
+msgstr "Nota"
+
+#. Warning dialog
+#. %1$s is a folder/calendar name
+#. %2$s is the folder owner
+#: apps/io.ox/calendar/freebusy/templates.js module:io.ox/calendar/freebusy
+msgid ""
+"You are not allowed to create appointments in \"%1$s\" owned by %2$s. "
+"Appointments will therefore be created in your private calendar."
+msgstr ""
+"Você não tem permissão para criar compromissos em \"%1$s\" propriedade de "
+"%2$s. Portanto, os compromissos serão criados em seu calendário privado."
+
+#. Warning dialog
+#. %1$s is a folder/calendar name
+#: apps/io.ox/calendar/freebusy/templates.js module:io.ox/calendar/freebusy
+msgid ""
+"You are not allowed to create appointments in \"%1$s\". Appointments will "
+"therefore be created in your private calendar."
+msgstr ""
+"Você não tem permissão para criar compromissos em \"%1$s\". Portanto, os "
+"compromissos serão criados em seu calendário privado."
+
+#: apps/io.ox/calendar/invitations/register.js module:io.ox/calendar/main
+msgid "Accept changes"
+msgstr "Aceitar alterações"
+
+#: apps/io.ox/calendar/invitations/register.js module:io.ox/calendar/main
+msgid "Add new participant"
+msgstr "Adicionar novo participante"
+
+#: apps/io.ox/calendar/invitations/register.js module:io.ox/calendar/main
+msgid "Reject changes"
+msgstr "Rejeitar alterações"
+
+#: apps/io.ox/calendar/invitations/register.js module:io.ox/calendar/main
+msgid "Ignore"
+msgstr "Ignorar"
+
+#: apps/io.ox/calendar/invitations/register.js module:io.ox/calendar/main
+msgid "You have accepted the appointment"
+msgstr "Você aceitou o compromisso"
+
+#: apps/io.ox/calendar/invitations/register.js module:io.ox/calendar/main
+msgid "Changes have been saved"
+msgstr "As alterações foram salvas"
+
+#: apps/io.ox/calendar/invitations/register.js module:io.ox/calendar/main
+msgid "Added the new participant"
+msgstr "Adicionado o novo participante"
+
+#: apps/io.ox/calendar/invitations/register.js module:io.ox/calendar/main
+msgid "The appointment has been updated"
+msgstr "O compromisso foi atualizado"
+
+#: apps/io.ox/calendar/invitations/register.js module:io.ox/calendar/main
+msgid "The appointment has been deleted"
+msgstr "O compromisso foi excluído"
+
+#: apps/io.ox/calendar/invitations/register.js module:io.ox/calendar/main
+msgid "The changes have been rejected"
+msgstr "As alterações foram rejeitadas"
+
+#: apps/io.ox/calendar/invitations/register.js module:io.ox/calendar/main
+msgid "You have tentatively accepted the appointment"
+msgstr "Você aceitou provisoriamente o compromisso"
+
+#: apps/io.ox/calendar/invitations/register.js module:io.ox/calendar/main
+msgid "You have declined the appointment"
+msgstr "Você recusou o compromisso"
+
+#: apps/io.ox/calendar/invitations/register.js module:io.ox/calendar/main
+msgid "This email contains an appointment"
+msgstr "Este e-mail contém um compromisso"
+
+#: apps/io.ox/calendar/invitations/register.js module:io.ox/calendar/main
+msgid "This email contains a task"
+msgstr "Este e-mail contém uma tarefa"
+
+#: apps/io.ox/calendar/invitations/register.js module:io.ox/calendar/main
+msgid "Show appointment details"
+msgstr "Exibir detalhes do compromisso"
+
+#: apps/io.ox/calendar/invitations/register.js module:io.ox/calendar/main
+msgid "Show task details"
+msgstr "Exibir detalhes da tarefa"
+
+#: apps/io.ox/calendar/invitations/register.js module:io.ox/calendar/main
+msgid "You are the organizer"
+msgstr "Você é o organizador"
+
+#: apps/io.ox/calendar/invitations/register.js module:io.ox/calendar/main
+msgid "You have accepted this appointment"
+msgstr "Você aceitou este compromisso"
+
+#: apps/io.ox/calendar/invitations/register.js module:io.ox/calendar/main
+msgid "You have accepted this task"
+msgstr "Você aceitou esta tarefa"
+
+#: apps/io.ox/calendar/invitations/register.js module:io.ox/calendar/main
+msgid "You declined this appointment"
+msgstr "Você recusou este compromisso"
+
+#: apps/io.ox/calendar/invitations/register.js module:io.ox/calendar/main
+msgid "You declined this task"
+msgstr "Você recusou esta tarefa"
+
+#: apps/io.ox/calendar/invitations/register.js module:io.ox/calendar/main
+msgid "You tentatively accepted this invitation"
+msgstr "Você aceitou provisoriamente este convite"
+
+#: apps/io.ox/calendar/invitations/register.js module:io.ox/calendar/main
+msgid "You tentatively accepted this task"
+msgstr "Você aceitou provisoriamente esta tarefa"
+
+#: apps/io.ox/calendar/invitations/register.js module:io.ox/calendar/main
+msgid "There is already %1$d appointment in this timeframe."
+msgid_plural "There are already %1$d appointments in this timeframe."
+msgstr[0] "Já existe %1$d compromisso neste intervalo de tempo."
+msgstr[1] "Já existe %1$d compromissos neste intervalo de tempo."
+
+#: apps/io.ox/calendar/invitations/register.js module:io.ox/calendar/main
+msgid "Show conflicts"
+msgstr "Exibir conflitos"
+
+#: apps/io.ox/calendar/invitations/register.js module:io.ox/calendar/main
+msgid ""
+"Failed to update confirmation status; most probably the appointment has been "
+"deleted."
+msgstr ""
+"Falha ao atualizar status de confirmação: provavelmente o compromisso foi "
+"excluído."
+
+#: apps/io.ox/calendar/invitations/register.js module:io.ox/calendar/main
+msgid ""
+"Failed to update confirmation status; most probably the task has been "
+"deleted."
+msgstr ""
+"Falha ao atualizar status de confirmação: provavelmente a tarefa foi "
+"excluída."
+
+#: apps/io.ox/calendar/list/perspective.js module:io.ox/calendar
+msgid "Couldn't load appointment data."
+msgstr "Não foi possível carregar dados do compromisso."
+
+#: apps/io.ox/calendar/list/perspective.js module:io.ox/calendar
+msgid "No appointments found until %s"
+msgstr "Nenhum compromisso localizado até %s"
+
+#. %1$s is an appointment location (e.g. a room, a telco line, a company, a city)
+#. This fragment appears within a long string for screen readers
+#: apps/io.ox/calendar/list/view-grid-template.js module:io.ox/calendar
+msgctxt "a11y"
+msgid "location %1$s"
+msgstr "localização %1$s"
+
+#: apps/io.ox/calendar/main.js module:io.ox/calendar
+#: apps/io.ox/contacts/main.js module:io.ox/contacts
+#: apps/io.ox/core/folder/tree.js module:io.ox/core
+#: apps/io.ox/core/folder/view.js apps/io.ox/files/filepicker.js
+#: module:io.ox/files apps/io.ox/files/main.js apps/io.ox/mail/main.js
+#: module:io.ox/mail apps/io.ox/tasks/main.js module:io.ox/tasks
+msgid "Folders"
+msgstr "Pastas"
+
+#. Used as button label for a navigation action, like the browser back button
+#: apps/io.ox/calendar/main.js module:io.ox/calendar
+#: apps/io.ox/contacts/main.js module:io.ox/contacts
+#: apps/io.ox/core/commons.js module:io.ox/core apps/io.ox/core/tk/wizard.js
+#: apps/io.ox/mail/main.js module:io.ox/mail apps/io.ox/mail/threadview.js
+#: apps/io.ox/tasks/main.js module:io.ox/tasks
+msgid "Back"
+msgstr "Voltar"
+
+#. Label for a button which shows more upcoming
+#. appointments in a listview by extending the search
+#. by one month in the future
+#: apps/io.ox/calendar/main.js module:io.ox/calendar
+msgid "Expand timeframe by one month"
+msgstr "Expandir prazo por um mês"
+
+#: apps/io.ox/calendar/main.js module:io.ox/calendar
+msgid "Calendars"
+msgstr "Calendários"
+
+#: apps/io.ox/calendar/mobile-toolbar-actions.js module:io.ox/calendar
+msgid "Listview"
+msgstr "Visualização em lista"
+
+#: apps/io.ox/calendar/mobile-toolbar-actions.js module:io.ox/calendar
+msgid "Calendar view"
+msgstr "Visualização do calendário"
+
+#: apps/io.ox/calendar/mobile-toolbar-actions.js module:io.ox/calendar
+msgid "Show next day"
+msgstr "Exibir próximo dia"
+
+#: apps/io.ox/calendar/mobile-toolbar-actions.js module:io.ox/calendar
+msgid "Show previous day"
+msgstr "Exibir dia anterior"
+
+#: apps/io.ox/calendar/mobile-toolbar-actions.js module:io.ox/calendar
+#: apps/io.ox/calendar/toolbar.js apps/io.ox/calendar/util.js
+#: apps/io.ox/calendar/week/view.js apps/io.ox/core/tk/datepicker.js
+#: module:io.ox/core apps/io.ox/find/date/patterns.js apps/io.ox/tasks/util.js
+#: module:io.ox/tasks apps/plugins/portal/birthdays/register.js
+#: module:plugins/portal
+msgid "Today"
+msgstr "Hoje"
+
+#: apps/io.ox/calendar/mobile-toolbar-actions.js module:io.ox/calendar
+#: apps/io.ox/contacts/mobile-toolbar-actions.js module:io.ox/mail
+#: apps/io.ox/core/extPatterns/links.js module:io.ox/core
+#: apps/io.ox/core/main.js apps/io.ox/files/mobile-toolbar-actions.js
+#: apps/io.ox/files/share/permissions.js apps/io.ox/mail/detail/view.js
+#: apps/io.ox/mail/mailfilter/settings/filter/view-form.js
+#: module:io.ox/settings apps/io.ox/mail/mobile-toolbar-actions.js
+#: apps/io.ox/tasks/mobile-toolbar-actions.js module:io.ox/tasks
+msgid "Actions"
+msgstr "Ações"
+
+#: apps/io.ox/calendar/model.js module:io.ox/calendar
+msgid "The end date must be after the start date."
+msgstr "A data de término deve ser após a data de início."
+
+#. %1$s is an upload limit like for example 10mb
+#: apps/io.ox/calendar/model.js module:io.ox/calendar
+#: apps/io.ox/tasks/model.js module:io.ox/tasks
+msgid "Files can not be uploaded, because upload limit of %1$s is exceeded."
+msgstr ""
+"Os arquivo não puderam ser enviados, pois o limite de %1$s foi excedido."
+
+#: apps/io.ox/calendar/month/perspective.js module:io.ox/calendar
+#: apps/io.ox/calendar/week/perspective.js
+msgid ""
+"By changing the date of this appointment you are creating an appointment "
+"exception to the series. Do you want to continue?"
+msgstr ""
+"Ao alterar a data desse compromisso você criará uma exceção no compromisso "
+"para a série. Deseja continuar?"
+
+#. folder permissions - Is Admin? YES
+#: apps/io.ox/calendar/month/perspective.js module:io.ox/calendar
+#: apps/io.ox/calendar/week/perspective.js apps/io.ox/core/main.js
+#: module:io.ox/core apps/io.ox/core/permissions/permissions.js
+#: apps/io.ox/files/util.js module:io.ox/files
+#: apps/io.ox/mail/accounts/settings.js module:io.ox/mail/accounts/settings
+msgid "Yes"
+msgstr "Sim"
+
+#. folder permissions - Is Admin? NO
+#: apps/io.ox/calendar/month/perspective.js module:io.ox/calendar
+#: apps/io.ox/calendar/week/perspective.js apps/io.ox/core/main.js
+#: module:io.ox/core apps/io.ox/core/permissions/permissions.js
+#: apps/io.ox/mail/accounts/settings.js module:io.ox/mail/accounts/settings
+msgid "No"
+msgstr "Nenhum"
+
+#: apps/io.ox/calendar/month/perspective.js module:io.ox/calendar
+msgid "Calendar Month View"
+msgstr "Visualização mensal do calendário"
+
+#. %1$d = Calendar week
+#: apps/io.ox/calendar/month/view.js module:io.ox/calendar
+#: apps/io.ox/calendar/week/view.js
+msgid "CW %1$d"
+msgstr "CW %1$d"
+
+#. add confirmation status behind appointment title
+#. %1$s = apppintment title
+#: apps/io.ox/calendar/month/view.js module:io.ox/calendar
+#: apps/io.ox/calendar/week/view.js
+#, c-format
+msgid "%1$s (Tentative)"
+msgstr "%1$s (provisório)"
+
+#. text of a user list that shows the names of presenting user and participants.
+#. the dropdown button label for the participants dropdown.
+#. the participants section label.
+#: apps/io.ox/calendar/print-compact.js module:io.ox/calendar
+#: apps/io.ox/participants/detail.js module:io.ox/core
+#: apps/io.ox/participants/views.js
+#: apps/io.ox/presenter/views/navigationview.js module:io.ox/presenter
+msgid "Participants"
+msgstr "Participantes"
+
+#: apps/io.ox/calendar/print.js module:io.ox/calendar
+#: apps/io.ox/tasks/print.js module:io.ox/tasks
+msgid "Accepted"
+msgstr "Aceito"
+
+#: apps/io.ox/calendar/print.js module:io.ox/calendar
+#: apps/io.ox/tasks/print.js module:io.ox/tasks
+msgid "Declined"
+msgstr "Recusado"
+
+#: apps/io.ox/calendar/print.js module:io.ox/calendar
+#: apps/io.ox/tasks/print.js module:io.ox/tasks
+msgid "Tentatively accepted"
+msgstr "Aceito provisoriamente"
+
+#: apps/io.ox/calendar/print.js module:io.ox/calendar
+#: apps/io.ox/tasks/print.js module:io.ox/tasks
+msgid "Unconfirmed"
+msgstr "Não confirmado"
+
+#: apps/io.ox/calendar/settings/model.js module:io.ox/calendar
+#: apps/io.ox/contacts/settings/pane.js module:io.ox/contacts
+msgid ""
+"The setting has been saved and will become active when you enter the "
+"application the next time."
+msgstr ""
+"A configuração foi salva e será ativada quando você entrar no aplicativo na "
+"próxima vez."
+
+#: apps/io.ox/calendar/settings/pane.js module:io.ox/calendar
+#: apps/io.ox/calendar/util.js apps/io.ox/tasks/edit/view-template.js
+#: module:io.ox/tasks/edit
+msgid "No reminder"
+msgstr "Nenhum lembrete"
+
+#. General duration (nominative case): X minutes
+#. %d is the number of minutes
+#: apps/io.ox/calendar/settings/pane.js module:io.ox/calendar
+#: apps/io.ox/core/date.js module:io.ox/core
+#, c-format
+msgid "%d minute"
+msgid_plural "%d minutes"
+msgstr[0] "%d minuto"
+msgstr[1] "%d minutos"
+
+#: apps/io.ox/calendar/settings/pane.js module:io.ox/calendar
+#: apps/io.ox/core/main.js module:io.ox/core apps/io.ox/launchpad/main.js
+#: apps/io.ox/search/view-template.js
+msgctxt "app"
+msgid "Calendar"
+msgstr "Calendário"
+
+#: apps/io.ox/calendar/settings/pane.js module:io.ox/calendar
+msgid "Time scale in minutes"
+msgstr "Escala de tempo em minutos"
+
+#: apps/io.ox/calendar/settings/pane.js module:io.ox/calendar
+msgid "Start of working time"
+msgstr "Início do horário de trabalho"
+
+#: apps/io.ox/calendar/settings/pane.js module:io.ox/calendar
+msgid "End of working time"
+msgstr "Fim do horário de trabalho"
+
+#: apps/io.ox/calendar/settings/pane.js module:io.ox/calendar
+msgid "Show declined appointments"
+msgstr "Exibir compromissos recusados"
+
+#: apps/io.ox/calendar/settings/pane.js module:io.ox/calendar
+#: apps/io.ox/calendar/toolbar.js
+msgid "New appointment"
+msgstr "Novo compromisso"
+
+#: apps/io.ox/calendar/settings/pane.js module:io.ox/calendar
+msgid "Default reminder"
+msgstr "Lembrete padrão"
+
+#: apps/io.ox/calendar/settings/pane.js module:io.ox/calendar
+msgid "Mark all day appointments as free"
+msgstr "Marcar todos os compromissos do dia como livre"
+
+#: apps/io.ox/calendar/settings/pane.js module:io.ox/calendar
+#: apps/io.ox/tasks/settings/pane.js module:io.ox/tasks
+msgid "Email notifications"
+msgstr "Notificações de e-mail"
+
+#: apps/io.ox/calendar/settings/pane.js module:io.ox/calendar
+msgid "Receive notification for appointment changes"
+msgstr "Receber notificação de alterações de compromisso"
+
+#: apps/io.ox/calendar/settings/pane.js module:io.ox/calendar
+msgid ""
+"Receive notification as appointment creator when participants accept or "
+"decline"
+msgstr ""
+"Receber notificação como criador do compromisso quando os participantes "
+"aceitam ourecusam"
+
+#: apps/io.ox/calendar/settings/pane.js module:io.ox/calendar
+msgid ""
+"Receive notification as appointment participant when other participants "
+"accept or decline"
+msgstr ""
+"Receber notificação como participante do compromisso quando outros "
+"participantes aceitam ou recusam"
+
+#: apps/io.ox/calendar/settings/pane.js module:io.ox/calendar
+msgid ""
+"Automatically delete the invitation email after the appointment has been "
+"accepted or declined"
+msgstr ""
+"Excluir automaticamente o e-mail de convite após o compromisso ter sido "
+"aceito ou recusado"
+
+#: apps/io.ox/calendar/settings/timezones/favorite-view.js
+#: module:io.ox/calendar
+msgid "Add timezone"
+msgstr "Adicionar fuso horário"
+
+#: apps/io.ox/calendar/settings/timezones/favorite-view.js
+#: module:io.ox/calendar
+msgid "Select favorite timezone"
+msgstr "Selecione o fuso horário favorito"
+
+#: apps/io.ox/calendar/settings/timezones/favorite-view.js
+#: module:io.ox/calendar apps/io.ox/core/folder/actions/add.js
+#: module:io.ox/core apps/io.ox/mail/accounts/settings.js
+#: module:io.ox/mail/accounts/settings apps/io.ox/mail/compose/extensions.js
+#: module:io.ox/mail
+msgid "Add"
+msgstr "Adicionar"
+
+#: apps/io.ox/calendar/settings/timezones/favorite-view.js
+#: module:io.ox/calendar
+msgid "The selected timezone is already a favorite."
+msgstr "O fuso horário selecionado já é um favorito."
+
+#: apps/io.ox/calendar/settings/timezones/pane.js module:io.ox/calendar
+msgid "Favorite timezones"
+msgstr "Fusos horários favoritos"
+
+#: apps/io.ox/calendar/settings/timezones/pane.js module:io.ox/calendar
+msgctxt "app"
+msgid "Favorite timezones"
+msgstr "Fuso horários favoritos"
+
+#: apps/io.ox/calendar/toolbar.js module:io.ox/calendar
+#: apps/io.ox/contacts/mobile-toolbar-actions.js module:io.ox/mail
+#: apps/io.ox/contacts/toolbar.js module:io.ox/contacts
+#: apps/io.ox/files/toolbar.js module:io.ox/files
+#: apps/io.ox/tasks/mobile-toolbar-actions.js module:io.ox/tasks
+#: apps/io.ox/tasks/toolbar.js
+msgid "New"
+msgstr "Novo"
+
+#: apps/io.ox/calendar/toolbar.js module:io.ox/calendar
+#: apps/io.ox/tasks/edit/view-template.js module:io.ox/tasks/edit
+#: apps/io.ox/tasks/main.js module:io.ox/tasks
+msgid "Status"
+msgstr "Status"
+
+#. View is used as a noun in the toolbar. Clicking the button opens a popup with options related to the View
+#: apps/io.ox/calendar/toolbar.js module:io.ox/calendar
+#: apps/io.ox/contacts/toolbar.js module:io.ox/contacts
+#: apps/io.ox/core/pim/actions.js module:io.ox/core
+#: apps/io.ox/files/actions.js module:io.ox/files apps/io.ox/files/toolbar.js
+#: apps/io.ox/mail/actions.js module:io.ox/mail apps/io.ox/mail/toolbar.js
+#: apps/io.ox/tasks/toolbar.js
+msgid "View"
+msgstr "Visualização"
+
+#: apps/io.ox/calendar/toolbar.js module:io.ox/calendar
+#: apps/io.ox/files/toolbar.js module:io.ox/files apps/io.ox/mail/toolbar.js
+#: module:io.ox/mail
+msgid "Layout"
+msgstr "Leiaute"
+
+#: apps/io.ox/calendar/toolbar.js module:io.ox/calendar
+#: apps/io.ox/files/toolbar.js module:io.ox/files apps/io.ox/mail/toolbar.js
+#: module:io.ox/mail
+msgid "List"
+msgstr "Lista"
+
+#: apps/io.ox/calendar/toolbar.js module:io.ox/calendar
+#: apps/io.ox/contacts/toolbar.js module:io.ox/contacts
+#: apps/io.ox/core/emoji/view.js module:io.ox/mail/emoji
+#: apps/io.ox/files/toolbar.js module:io.ox/files
+#: apps/io.ox/find/extensions-facets.js module:io.ox/core
+#: apps/io.ox/mail/compose/extensions.js module:io.ox/mail
+#: apps/io.ox/mail/compose/view.js apps/io.ox/mail/toolbar.js
+#: apps/io.ox/tasks/toolbar.js
+msgid "Options"
+msgstr "Opções"
+
+#: apps/io.ox/calendar/toolbar.js module:io.ox/calendar
+#: apps/io.ox/contacts/toolbar.js module:io.ox/contacts
+#: apps/io.ox/files/toolbar.js module:io.ox/files apps/io.ox/mail/toolbar.js
+#: module:io.ox/mail apps/io.ox/tasks/toolbar.js
+msgid "Folder view"
+msgstr "Visualização de pasta"
+
+#: apps/io.ox/calendar/toolbar.js module:io.ox/calendar
+#: apps/io.ox/contacts/toolbar.js module:io.ox/contacts
+#: apps/io.ox/files/toolbar.js module:io.ox/files apps/io.ox/mail/toolbar.js
+#: module:io.ox/mail apps/io.ox/tasks/toolbar.js
+msgid "Checkboxes"
+msgstr "Caixas de seleção"
+
+#: apps/io.ox/calendar/toolbar.js module:io.ox/calendar
+msgid "Color scheme"
+msgstr "Esquema de cores"
+
+#: apps/io.ox/calendar/toolbar.js module:io.ox/calendar
+msgid "Classic colors"
+msgstr "Cores clássicas"
+
+#: apps/io.ox/calendar/toolbar.js module:io.ox/calendar
+msgid "Dark colors"
+msgstr "Cores escuras"
+
+#: apps/io.ox/calendar/toolbar.js module:io.ox/calendar
+msgid "Custom colors"
+msgstr "Cores personalizadas"
+
+#: apps/io.ox/calendar/util.js module:io.ox/calendar
+msgid "unconfirmed"
+msgstr "não confirmado"
+
+#: apps/io.ox/calendar/util.js module:io.ox/calendar
+msgid "accepted"
+msgstr "aceito"
+
+#: apps/io.ox/calendar/util.js module:io.ox/calendar
+msgid "declined"
+msgstr "recusado"
+
+#: apps/io.ox/calendar/util.js module:io.ox/calendar
+msgid "tentative"
+msgstr "provisório"
+
+#: apps/io.ox/calendar/util.js module:io.ox/calendar
+msgid "no color"
+msgstr "sem cor"
+
+#: apps/io.ox/calendar/util.js module:io.ox/calendar
+msgid "light blue"
+msgstr "azul claro"
+
+#: apps/io.ox/calendar/util.js module:io.ox/calendar
+msgid "dark blue"
+msgstr "azul escuro"
+
+#: apps/io.ox/calendar/util.js module:io.ox/calendar
+msgid "purple"
+msgstr "roxo"
+
+#: apps/io.ox/calendar/util.js module:io.ox/calendar
+msgid "pink"
+msgstr "rosa"
+
+#: apps/io.ox/calendar/util.js module:io.ox/calendar
+msgid "red"
+msgstr "vermelho"
+
+#: apps/io.ox/calendar/util.js module:io.ox/calendar
+msgid "orange"
+msgstr "laranja"
+
+#: apps/io.ox/calendar/util.js module:io.ox/calendar
+msgid "yellow"
+msgstr "amarelo"
+
+#: apps/io.ox/calendar/util.js module:io.ox/calendar
+msgid "light green"
+msgstr "verde claro"
+
+#: apps/io.ox/calendar/util.js module:io.ox/calendar
+msgid "dark green"
+msgstr "verde escuro"
+
+#: apps/io.ox/calendar/util.js module:io.ox/calendar
+msgid "gray"
+msgstr "cinza"
+
+#: apps/io.ox/calendar/util.js module:io.ox/calendar
+#: apps/io.ox/find/date/patterns.js module:io.ox/core apps/io.ox/mail/util.js
+#: apps/io.ox/tasks/util.js module:io.ox/tasks
+#: apps/plugins/portal/birthdays/register.js module:plugins/portal
+msgid "Yesterday"
+msgstr "Ontem"
+
+#: apps/io.ox/calendar/util.js module:io.ox/calendar apps/io.ox/tasks/util.js
+#: module:io.ox/tasks apps/plugins/portal/birthdays/register.js
+#: module:plugins/portal
+msgid "Tomorrow"
+msgstr "Amanhã"
+
+#. date intervals for screenreaders
+#. please keep the 'to' do not use dashes here because this text will be spoken by the screenreaders
+#. %1$s is the start date
+#. %2$s is the end date
+#: apps/io.ox/calendar/util.js module:io.ox/calendar
+#, c-format
+msgid "%1$s to %2$s"
+msgstr "%1$s até %2$s"
+
+#: apps/io.ox/calendar/util.js module:io.ox/calendar
+msgid "Whole day"
+msgstr "Dia inteiro"
+
+#. General duration (nominative case): X days
+#. %d is the number of days
+#: apps/io.ox/calendar/util.js module:io.ox/calendar apps/io.ox/core/date.js
+#: module:io.ox/core
+#, c-format
+msgid "%d day"
+msgid_plural "%d days"
+msgstr[0] "%d dia"
+msgstr[1] "%d dias"
+
+#: apps/io.ox/calendar/util.js module:io.ox/calendar
+msgid "%1$d Minute"
+msgid_plural "%1$d Minutes"
+msgstr[0] "%1$d minuto"
+msgstr[1] "%1$d minutos"
+
+#: apps/io.ox/calendar/util.js module:io.ox/calendar
+msgid "%1$d Hour"
+msgid_plural "%1$d Hours"
+msgstr[0] "%1$d hora"
+msgstr[1] "%1$d horas"
+
+#: apps/io.ox/calendar/util.js module:io.ox/calendar
+msgid "%1$d Day"
+msgid_plural "%1$d Days"
+msgstr[0] "%1$d dia"
+msgstr[1] "%1$d dias"
+
+#: apps/io.ox/calendar/util.js module:io.ox/calendar
+msgid "%1$d Week"
+msgid_plural "%1$d Weeks"
+msgstr[0] "%1$d semana"
+msgstr[1] "%1$d semanas"
+
+#. recurrence string
+#: apps/io.ox/calendar/util.js module:io.ox/calendar
+msgid "work days"
+msgstr "dias de trabalho"
+
+#. recurrence string
+#. used to concatenate two weekdays, like Monday and Tuesday
+#: apps/io.ox/calendar/util.js module:io.ox/calendar
+msgid "and"
+msgstr "e"
+
+#: apps/io.ox/calendar/util.js module:io.ox/calendar
+msgid "Every day"
+msgstr "Todo dia"
+
+#. recurrence string
+#. %1$d: numeric
+#: apps/io.ox/calendar/util.js module:io.ox/calendar
+msgid "Every %1$d days"
+msgstr "A cada %1$d dias"
+
+#. recurrence string
+#. %1$d: numeric
+#: apps/io.ox/calendar/util.js module:io.ox/calendar
+msgid "Every %1$d weeks on all days"
+msgstr "A cada %1$d semanas em todos os dias"
+
+#. recurrence string
+#: apps/io.ox/calendar/util.js module:io.ox/calendar
+msgid "On work days"
+msgstr "Em dias de trabalho"
+
+#. recurrence string
+#. %1$d: numeric
+#: apps/io.ox/calendar/util.js module:io.ox/calendar
+msgid "Every %1$d weeks on work days"
+msgstr "A cada %1$d semanas em dias de trabalho"
+
+#. recurrence string
+#. %1$s day string, e.g. "work days" or "Friday" or "Monday, Tuesday, Wednesday"
+#: apps/io.ox/calendar/util.js module:io.ox/calendar
+msgid "Weekly on %1$s"
+msgstr "Semanalmente em %1$s"
+
+#. recurrence string
+#. %1$d: numeric
+#. %2$s: day string, e.g. "Friday" or "Monday, Tuesday, Wednesday"
+#: apps/io.ox/calendar/util.js module:io.ox/calendar
+msgid "Every %1$d weeks on %2$s"
+msgstr "A cada %1$d semanas em %2$s"
+
+#. recurrence string
+#. %1$d: numeric, day in month
+#: apps/io.ox/calendar/util.js module:io.ox/calendar
+msgid "Monthly on day %1$d"
+msgstr "Mensalmente no dia %1$d"
+
+#. recurrence string
+#. %1$d: numeric, interval
+#. %1$d: numeric, day in month
+#: apps/io.ox/calendar/util.js module:io.ox/calendar
+msgid "Every %1$d months on day %2$d"
+msgstr "A cada %1$d meses no dia %2$d"
+
+#. recurrence string
+#. %1$s: count string, e.g. first, second, or last
+#. %2$s: day string, e.g. Monday
+#: apps/io.ox/calendar/util.js module:io.ox/calendar
+msgid "Monthly on the %1$s %2$s"
+msgstr "Mensalmente no %1$s %2$s"
+
+#. recurrence string
+#. %1$d: numeric, interval
+#. %2$s: count string, e.g. first, second, or last
+#. %3$s: day string, e.g. Monday
+#: apps/io.ox/calendar/util.js module:io.ox/calendar
+msgid "Every %1$d months on the %2$s %3$s"
+msgstr "A cada %1$d meses no %2$s %3$s"
+
+#. recurrence string
+#. %1$s: Month nane, e.g. January
+#. %2$d: Date, numeric, e.g. 29
+#: apps/io.ox/calendar/util.js module:io.ox/calendar
+msgid "Yearly on %1$s %2$d"
+msgstr "Anualmente em %1$s %2$d"
+
+#. recurrence string
+#. %1$d: interval, numeric
+#. %2$s: Month nane, e.g. January
+#. %3$d: Date, numeric, e.g. 29
+#: apps/io.ox/calendar/util.js module:io.ox/calendar
+msgid "Every %1$d years on %2$s %3$d"
+msgstr "A cada %1$d anos em %2$s %3$d"
+
+#. recurrence string
+#. %1$s: count string, e.g. first, second, or last
+#. %2$s: day string, e.g. Monday
+#. %3$s: month nane, e.g. January
+#: apps/io.ox/calendar/util.js module:io.ox/calendar
+msgid "Yearly on the %1$s %2$s of %3$d"
+msgstr "Anualmente no %1$s %2$s de %3$d"
+
+#. recurrence string
+#. %1$d: interval, numeric
+#. %2$s: count string, e.g. first, second, or last
+#. %3$s: day string, e.g. Monday
+#. %4$s: month nane, e.g. January
+#: apps/io.ox/calendar/util.js module:io.ox/calendar
+msgid "Every %1$d years on the %2$s %3$s of %4$d"
+msgstr "A cada %1$d anos no %2$s %3$s de %4$d"
+
+#: apps/io.ox/calendar/util.js module:io.ox/calendar
+msgid "The series ends on %1$s"
+msgstr "As séries terminam em %1$s"
+
+#: apps/io.ox/calendar/util.js module:io.ox/calendar
+msgid "The series ends after %1$d appointment"
+msgid_plural "The series ends after %1$d appointments"
+msgstr[0] "As séries terminam depois de %1$d compromisso"
+msgstr[1] "As séries terminam depois de %1$d compromissos"
+
+#. File and folder details
+#: apps/io.ox/calendar/view-detail.js module:io.ox/calendar
+#: apps/io.ox/core/viewer/views/sidebar/fileinfoview.js
+#: module:io.ox/core/viewer apps/io.ox/core/viewer/views/sidebarview.js
+#: apps/io.ox/files/share/permissions.js module:io.ox/core
+#: apps/io.ox/files/upload/main.js module:io.ox/files
+msgid "Details"
+msgstr "Detalhes"
+
+#: apps/io.ox/calendar/view-detail.js module:io.ox/calendar
+#: apps/io.ox/participants/views.js module:io.ox/core
+msgid "Organizer"
+msgstr "Organizador"
+
+#: apps/io.ox/calendar/view-detail.js module:io.ox/calendar
+#: apps/io.ox/core/viewer/views/sidebar/fileinfoview.js
+#: module:io.ox/core/viewer apps/io.ox/files/common-extensions.js
+#: module:io.ox/files apps/io.ox/files/share/permissions.js module:io.ox/core
+#: apps/io.ox/files/share/toolbar.js apps/io.ox/find/extensions-api.js
+#: apps/io.ox/mail/detail/links.js module:io.ox/mail apps/io.ox/search/main.js
+#: module:io.ox/search
+msgid "Folder"
+msgstr "Pasta"
+
+#: apps/io.ox/calendar/view-detail.js module:io.ox/calendar
+#: apps/io.ox/files/actions/showlink.js module:io.ox/files
+msgid "Direct link"
+msgstr "Link direto"
+
+#: apps/io.ox/calendar/view-detail.js module:io.ox/calendar
+msgid "Created"
+msgstr "Criado"
+
+#: apps/io.ox/calendar/view-detail.js module:io.ox/calendar
+#: apps/io.ox/core/viewer/views/sidebar/fileinfoview.js
+#: module:io.ox/core/viewer
+msgid "Modified"
+msgstr "Modificado"
+
+#. %1$s is an appointment location (e.g. a room, a telco line, a company, a city)
+#. This fragment appears within a long string for screen readers.
+#. Some languages (e.g. German) might need to translate "location:".
+#: apps/io.ox/calendar/view-grid-template.js module:io.ox/calendar
+msgctxt "a11y"
+msgid "at %1$s"
+msgstr "localização: %1$s"
+
+#: apps/io.ox/calendar/view-grid-template.js module:io.ox/calendar
+msgid "Conflicts:"
+msgstr "Conflitos:"
+
+#: apps/io.ox/calendar/week/perspective.js module:io.ox/calendar
+msgid "Calendar Day View"
+msgstr "Visualização diária do calendário"
+
+#: apps/io.ox/calendar/week/perspective.js module:io.ox/calendar
+msgid "Calendar Workweek View"
+msgstr "Visualização da semana de trabalho do calendário"
+
+#: apps/io.ox/calendar/week/perspective.js module:io.ox/calendar
+msgid "Calendar Week View"
+msgstr "Visualização semanal do calendário"
+
+#: apps/io.ox/calendar/week/perspective.js module:io.ox/calendar
+msgid "Appointment list"
+msgstr "Lista de compromissos"
+
+#: apps/io.ox/calendar/week/view.js module:io.ox/calendar
+msgid "Manage favorites"
+msgstr "Gerenciar favoritos"
+
+#: apps/io.ox/calendar/week/view.js module:io.ox/calendar
+msgid "Doubleclick in this row for whole day appointment"
+msgstr "Clique duas vezes nesta linha para compromisso de dia inteiro"
+
+#: apps/io.ox/calendar/week/view.js module:io.ox/calendar
+msgid "Next Day"
+msgstr "Próximo dia"
+
+#: apps/io.ox/calendar/week/view.js module:io.ox/calendar
+msgid "Next Week"
+msgstr "Próxima semana"
+
+#: apps/io.ox/calendar/week/view.js module:io.ox/calendar
+msgid "Previous Day"
+msgstr "Dia anterior"
+
+#: apps/io.ox/calendar/week/view.js module:io.ox/calendar
+msgid "Previous Week"
+msgstr "Semana anterior"
+
+#: apps/io.ox/calendar/week/view.js module:io.ox/calendar
+msgid "Create all-day appointment"
+msgstr "Criar compromisso de dia inteiro"
+
+#: apps/io.ox/contacts/actions.js module:io.ox/contacts
+msgid "Contacts have been moved"
+msgstr "Os contatos foram movidos"
+
+#: apps/io.ox/contacts/actions.js module:io.ox/contacts
+msgid "Contact has been moved"
+msgstr "O contato foi movido"
+
+#: apps/io.ox/contacts/actions.js module:io.ox/contacts
+#: apps/io.ox/contacts/mobile-toolbar-actions.js module:io.ox/mail
+#: apps/io.ox/contacts/toolbar.js apps/io.ox/files/actions.js
+#: module:io.ox/files apps/io.ox/files/toolbar.js apps/io.ox/mail/actions.js
+#: apps/io.ox/mail/mobile-toolbar-actions.js apps/io.ox/mail/toolbar.js
+msgid "Copy"
+msgstr "Copiar"
+
+#: apps/io.ox/contacts/actions.js module:io.ox/contacts
+msgid "Contacts have been copied"
+msgstr "Os contatos foram copiados"
+
+#: apps/io.ox/contacts/actions.js module:io.ox/contacts
+msgid "Contact has been copied"
+msgstr "O contato foi copiado"
+
+#: apps/io.ox/contacts/actions.js module:io.ox/contacts
+#: apps/io.ox/contacts/distrib/create-dist-view.js
+msgid "Add contact"
+msgstr "Adicionar contato"
+
+#: apps/io.ox/contacts/actions.js module:io.ox/contacts
+msgid "Add distribution list"
+msgstr "Adicionar lista de distribuição"
+
+#: apps/io.ox/contacts/actions.js module:io.ox/contacts
+#: apps/io.ox/mail/actions.js module:io.ox/mail
+msgid "Add to address book"
+msgstr "Adicionar ao catálogo de endereço"
+
+#: apps/io.ox/contacts/actions.js module:io.ox/contacts
+#: apps/io.ox/contacts/mobile-toolbar-actions.js module:io.ox/mail
+#: apps/io.ox/contacts/toolbar.js
+msgid "Send mail"
+msgstr "Enviar e-mail"
+
+#: apps/io.ox/contacts/actions.js module:io.ox/contacts
+#: apps/io.ox/contacts/mobile-toolbar-actions.js module:io.ox/mail
+#: apps/io.ox/contacts/toolbar.js
+msgid "Send as vCard"
+msgstr "Enviar como vCard"
+
+#: apps/io.ox/contacts/actions.js module:io.ox/contacts
+#: apps/io.ox/contacts/mobile-toolbar-actions.js module:io.ox/mail
+#: apps/io.ox/contacts/toolbar.js apps/io.ox/mail/actions.js
+msgid "Invite to appointment"
+msgstr "Convite para o compromisso"
+
+#: apps/io.ox/contacts/actions.js module:io.ox/contacts
+#: apps/io.ox/contacts/toolbar.js apps/io.ox/core/viewer/views/toolbarview.js
+#: module:io.ox/core apps/io.ox/files/actions.js module:io.ox/files
+#: apps/io.ox/files/toolbar.js apps/io.ox/mail/actions.js module:io.ox/mail
+#: apps/io.ox/mail/toolbar.js
+msgid "Add to portal"
+msgstr "Adicionar ao portal"
+
+#: apps/io.ox/contacts/actions.js module:io.ox/contacts
+msgid "Share your contacts"
+msgstr "Compartilhar seus contatos"
+
+#: apps/io.ox/contacts/actions/addToPortal.js module:io.ox/mail
+msgid "This distribution list has been added to the portal"
+msgstr "Esta lista de distribuição foi adicionada ao portal"
+
+#: apps/io.ox/contacts/actions/delete.js module:io.ox/contacts
+msgid "Do you really want to delete these items?"
+msgstr "Deseja realmente excluir estes itens?"
+
+#: apps/io.ox/contacts/actions/delete.js module:io.ox/contacts
+msgid "Do you really want to delete this distribution list?"
+msgstr "Deseja realmente excluir esta lista de distribuição?"
+
+#: apps/io.ox/contacts/actions/delete.js module:io.ox/contacts
+msgid "Do you really want to delete this contact?"
+msgstr "Deseja realmente excluir este contato?"
+
+#: apps/io.ox/contacts/addressbook/popup.js module:io.ox/contacts
+#: apps/io.ox/contacts/common-extensions.js apps/io.ox/contacts/main.js
+#: apps/io.ox/contacts/model.js apps/io.ox/contacts/view-detail.js
+#: apps/io.ox/participants/model.js module:io.ox/core
+msgid "Distribution list"
+msgstr "Lista de distribuição"
+
+#: apps/io.ox/contacts/addressbook/popup.js module:io.ox/contacts
+#: apps/io.ox/core/folder/extensions.js module:io.ox/core
+msgid "My address books"
+msgstr "Meu catálogo de endereços"
+
+#: apps/io.ox/contacts/addressbook/popup.js module:io.ox/contacts
+#: apps/io.ox/core/folder/extensions.js module:io.ox/core
+msgid "Public address books"
+msgstr "Catálogo de endereços público"
+
+#: apps/io.ox/contacts/addressbook/popup.js module:io.ox/contacts
+#: apps/io.ox/core/folder/extensions.js module:io.ox/core
+msgid "Shared address books"
+msgstr "Catálogo de endereços compartilhado"
+
+#: apps/io.ox/contacts/addressbook/popup.js module:io.ox/contacts
+msgid "Select contacts"
+msgstr "Selecionar contatos"
+
+#: apps/io.ox/contacts/addressbook/popup.js module:io.ox/contacts
+#: apps/io.ox/core/desktop.js module:io.ox/core apps/io.ox/core/main.js
+#: apps/io.ox/find/extensions-facets.js apps/io.ox/find/main.js
+#: apps/io.ox/find/view-tokenfield.js
+#: apps/io.ox/search/autocomplete/extensions.js apps/io.ox/search/main.js
+#: module:io.ox/search apps/plugins/portal/flickr/register.js
+#: module:plugins/portal
+msgid "Search"
+msgstr "Pesquisar"
+
+#. %1$d and %2$d are both numbers; usually > 100; never singular
+#: apps/io.ox/contacts/addressbook/popup.js module:io.ox/contacts
+msgid "%1$d contacts found. This list is limited to %2$d items."
+msgstr "%1$d contatos encontrados. Esta lista é limitada em %2$d itens."
+
+#: apps/io.ox/contacts/addressbook/popup.js module:io.ox/contacts
+msgid "Too many contacts in your address book."
+msgstr "Muitos contatos em seu catálogo de endereços."
+
+#. Context: Add selected contacts; German "Auswählen", for example
+#: apps/io.ox/contacts/addressbook/popup.js module:io.ox/contacts
+msgctxt "select-contacts"
+msgid "Select"
+msgstr "Selecionar"
+
+#: apps/io.ox/contacts/detail/main.js module:io.ox/contacts
+msgid "Distribution List Details"
+msgstr "Detalhes da lista de distribuição"
+
+#: apps/io.ox/contacts/detail/main.js module:io.ox/contacts
+#: apps/io.ox/contacts/main.js apps/io.ox/contacts/view-detail.js
+msgid "Contact Details"
+msgstr "Detalhes do contato"
+
+#: apps/io.ox/contacts/distrib/create-dist-view.js module:io.ox/contacts
+msgid "Create list"
+msgstr "Criar lista"
+
+#: apps/io.ox/contacts/distrib/create-dist-view.js module:io.ox/contacts
+#: apps/io.ox/contacts/distrib/main.js
+msgid "Create distribution list"
+msgstr "Criar lista de distribuição"
+
+#: apps/io.ox/contacts/distrib/create-dist-view.js module:io.ox/contacts
+#: apps/io.ox/contacts/distrib/main.js
+msgid "Edit distribution list"
+msgstr "Editar lista de distribuição"
+
+#. Name of distribution list
+#: apps/io.ox/contacts/distrib/create-dist-view.js module:io.ox/contacts
+#: apps/io.ox/contacts/print.js apps/io.ox/contacts/view-detail.js
+#: apps/io.ox/core/viewer/views/sidebar/fileinfoview.js
+#: module:io.ox/core/viewer apps/io.ox/files/share/view-options.js
+#: module:io.ox/files apps/io.ox/files/view-options.js
+#: apps/io.ox/mail/categories/dialogs.js module:io.ox/mail
+#: apps/io.ox/mail/mailfilter/settings/filter/view-form.js
+#: module:io.ox/settings
+msgid "Name"
+msgstr "Nome"
+
+#: apps/io.ox/contacts/distrib/create-dist-view.js module:io.ox/contacts
+msgid ""
+"To add contacts manually, just provide a valid email address (e.g john."
+"doe@example.com or \"John Doe\" <jd@example.com>)"
+msgstr ""
+"Para adicionar contatos manualmente, forneça apenas um endereço de e-mail "
+"válido (e.g john.doe@example.com ou \"John Doe\" <jd@example.com>)"
+
+#: apps/io.ox/contacts/distrib/main.js module:io.ox/contacts
+msgid "Distribution List"
+msgstr "Lista de distribuição"
+
+#: apps/io.ox/contacts/distrib/main.js module:io.ox/contacts
+msgid "Distribution list has been saved"
+msgstr "A lista de distribuição foi salva"
+
+#: apps/io.ox/contacts/distrib/main.js module:io.ox/contacts
+msgid "Failed to save distribution list."
+msgstr "Falha ao salvar lista de distribuição."
+
+#: apps/io.ox/contacts/edit/main.js module:io.ox/contacts
+msgid "Create contact"
+msgstr "Criar contato"
+
+#: apps/io.ox/contacts/edit/main.js module:io.ox/contacts
+#: apps/io.ox/contacts/toolbar.js
+msgid "Edit contact"
+msgstr "Editar contato"
+
+#: apps/io.ox/contacts/edit/main.js module:io.ox/contacts
+msgid "Some fields contain invalid data"
+msgstr "Alguns campos contêm dados inválidos"
+
+#: apps/io.ox/contacts/edit/main.js module:io.ox/contacts
+msgid "Edit Contact"
+msgstr "Editar contato"
+
+#: apps/io.ox/contacts/edit/main.js module:io.ox/contacts
+msgid "New contact"
+msgstr "Novo contato"
+
+#: apps/io.ox/contacts/edit/main.js module:io.ox/contacts
+#: apps/io.ox/mail/detail/links.js module:io.ox/mail
+msgid "Contact"
+msgstr "Contato"
+
+#: apps/io.ox/contacts/edit/view-form.js module:io.ox/contacts
+msgid "Personal information"
+msgstr "Informação pessoal"
+
+#: apps/io.ox/contacts/edit/view-form.js module:io.ox/contacts
+msgid "Messaging"
+msgstr "Mensagens"
+
+#: apps/io.ox/contacts/edit/view-form.js module:io.ox/contacts
+msgid "Phone & fax numbers"
+msgstr "Números de fax e telefone"
+
+#: apps/io.ox/contacts/edit/view-form.js module:io.ox/contacts
+msgid "Home address"
+msgstr "Endereço residencial"
+
+#: apps/io.ox/contacts/edit/view-form.js module:io.ox/contacts
+#: apps/plugins/halo/xing/register.js module:plugins/portal
+msgid "Business address"
+msgstr "Endereço comercial"
+
+#: apps/io.ox/contacts/edit/view-form.js module:io.ox/contacts
+msgid "Other address"
+msgstr "Outro endereço"
+
+#: apps/io.ox/contacts/edit/view-form.js module:io.ox/contacts
+msgid "Job description"
+msgstr "Descrição do trabalho"
+
+#: apps/io.ox/contacts/edit/view-form.js module:io.ox/contacts
+msgid "User fields"
+msgstr "Campos do usuário"
+
+#. Format of addresses
+#. %1$s is the street
+#. %2$s is the postal code
+#. %3$s is the city
+#. %4$s is the state
+#. %5$s is the country
+#: apps/io.ox/contacts/edit/view-form.js module:io.ox/contacts
+#: apps/io.ox/contacts/view-detail.js apps/plugins/halo/xing/register.js
+#: module:plugins/portal
+msgid ""
+"%1$s\n"
+"%2$s %3$s\n"
+"%4$s\n"
+"%5$s"
+msgstr ""
+"%1$s\n"
+"%2$s %3$s\n"
+"%4$s\n"
+"%5$s"
+
+#: apps/io.ox/contacts/edit/view-form.js module:io.ox/contacts
+#: apps/io.ox/core/settings/user.js
+msgid "Show all fields"
+msgstr "Exibir todos os campos"
+
+#: apps/io.ox/contacts/main.js module:io.ox/contacts
+msgid "Empty name and description found."
+msgstr "Nome vazio e descrição localizada."
+
+#: apps/io.ox/contacts/main.js module:io.ox/contacts
+msgid "Edit to set a name."
+msgstr "Edite para definir um nome."
+
+#: apps/io.ox/contacts/main.js module:io.ox/contacts
+msgid "Couldn't load contact data."
+msgstr "Não foi possível carregar dados do contato."
+
+#: apps/io.ox/contacts/main.js module:io.ox/contacts
+msgid "Contacts"
+msgstr "Contatos"
+
+#: apps/io.ox/contacts/main.js module:io.ox/contacts
+msgid "Contacts toolbar"
+msgstr "Barra de ferramentas dos contatos"
+
+#: apps/io.ox/contacts/model.js module:io.ox/contacts
+msgid "Files can not be uploaded, because quota exceeded."
+msgstr "Os arquivos não podem ser enviados, porque excedem a cota."
+
+#: apps/io.ox/contacts/model.js module:io.ox/contacts
+msgid "Please set day and month properly"
+msgstr "Defina o dia e mês corretamente"
+
+#: apps/io.ox/contacts/model.js module:io.ox/contacts
+msgid "Display name"
+msgstr "Nome de exibição"
+
+#: apps/io.ox/contacts/model.js module:io.ox/contacts
+#: apps/plugins/portal/xing/register.js module:plugins/portal
+#: apps/plugins/wizards/mandatory/main.js module:io.ox/wizards/firstStart
+msgid "First name"
+msgstr "Primeiro nome"
+
+#: apps/io.ox/contacts/model.js module:io.ox/contacts
+#: apps/plugins/portal/xing/register.js module:plugins/portal
+#: apps/plugins/wizards/mandatory/main.js module:io.ox/wizards/firstStart
+msgid "Last name"
+msgstr "Sobrenome"
+
+#: apps/io.ox/contacts/model.js module:io.ox/contacts
+msgid "Middle name"
+msgstr "Nome do meio"
+
+#: apps/io.ox/contacts/model.js module:io.ox/contacts
+msgid "Suffix"
+msgstr "Sufixo"
+
+#: apps/io.ox/contacts/model.js module:io.ox/contacts
+msgctxt "salutation"
+msgid "Title"
+msgstr "Título"
+
+#: apps/io.ox/contacts/model.js module:io.ox/contacts
+msgid "Street"
+msgstr "Rua"
+
+#: apps/io.ox/contacts/model.js module:io.ox/contacts
+msgid "Postcode"
+msgstr "CEP"
+
+#: apps/io.ox/contacts/model.js module:io.ox/contacts
+msgid "Town"
+msgstr "Cidade"
+
+#: apps/io.ox/contacts/model.js module:io.ox/contacts
+msgid "State"
+msgstr "Estado"
+
+#: apps/io.ox/contacts/model.js module:io.ox/contacts
+msgid "Country"
+msgstr "País"
+
+#: apps/io.ox/contacts/model.js module:io.ox/contacts
+#: apps/plugins/halo/xing/register.js module:plugins/portal
+msgid "Date of birth"
+msgstr "Data de nascimento"
+
+#: apps/io.ox/contacts/model.js module:io.ox/contacts
+msgid "Marital status"
+msgstr "Estado civil"
+
+#: apps/io.ox/contacts/model.js module:io.ox/contacts
+msgid "Children"
+msgstr "Criança"
+
+#: apps/io.ox/contacts/model.js module:io.ox/contacts
+msgid "Profession"
+msgstr "Profissão"
+
+#: apps/io.ox/contacts/model.js module:io.ox/contacts
+msgid "Nickname"
+msgstr "Apelido"
+
+#: apps/io.ox/contacts/model.js module:io.ox/contacts
+msgid "Spouse's name"
+msgstr "Nome do cônjuge"
+
+#: apps/io.ox/contacts/model.js module:io.ox/contacts
+msgid "Anniversary"
+msgstr "Aniversário"
+
+#: apps/io.ox/contacts/model.js module:io.ox/contacts
+#: apps/io.ox/contacts/print.js
+msgid "Department"
+msgstr "Departamento"
+
+#: apps/io.ox/contacts/model.js module:io.ox/contacts
+msgid "Position"
+msgstr "Posição"
+
+#: apps/io.ox/contacts/model.js module:io.ox/contacts
+msgid "Employee type"
+msgstr "Tipo de funcionário"
+
+#: apps/io.ox/contacts/model.js module:io.ox/contacts
+msgid "Room number"
+msgstr "Número da sala"
+
+#: apps/io.ox/contacts/model.js module:io.ox/contacts
+msgid "Employee ID"
+msgstr "ID do funcionário"
+
+#: apps/io.ox/contacts/model.js module:io.ox/contacts
+msgid "Sales Volume"
+msgstr "Volume de vendas"
+
+#: apps/io.ox/contacts/model.js module:io.ox/contacts
+msgid "TAX ID"
+msgstr "ID do imposto"
+
+#: apps/io.ox/contacts/model.js module:io.ox/contacts
+msgid "Commercial Register"
+msgstr "Registro comercial"
+
+#: apps/io.ox/contacts/model.js module:io.ox/contacts
+msgid "Branches"
+msgstr "Filiais"
+
+#: apps/io.ox/contacts/model.js module:io.ox/contacts
+msgid "Business category"
+msgstr "Categoria de negócios"
+
+#: apps/io.ox/contacts/model.js module:io.ox/contacts apps/io.ox/core/yell.js
+#: module:io.ox/core
+msgid "Info"
+msgstr "Informação"
+
+#: apps/io.ox/contacts/model.js module:io.ox/contacts
+msgid "Manager"
+msgstr "Gerente"
+
+#: apps/io.ox/contacts/model.js module:io.ox/contacts
+msgid "Assistant"
+msgstr "Assistente"
+
+#: apps/io.ox/contacts/model.js module:io.ox/contacts
+msgid "Phone (business)"
+msgstr "Telefone (negócios)"
+
+#: apps/io.ox/contacts/model.js module:io.ox/contacts
+msgid "Phone (business alt)"
+msgstr "Telefone (negócios alternativo)"
+
+#: apps/io.ox/contacts/model.js module:io.ox/contacts
+msgid "Fax"
+msgstr "Fax"
+
+#: apps/io.ox/contacts/model.js module:io.ox/contacts
+msgid "Telephone callback"
+msgstr "Retorno de chamada telefônica"
+
+#: apps/io.ox/contacts/model.js module:io.ox/contacts
+msgid "Phone (car)"
+msgstr "Telefone (carro)"
+
+#: apps/io.ox/contacts/model.js module:io.ox/contacts
+msgid "Phone (company)"
+msgstr "Telefone (companhia)"
+
+#: apps/io.ox/contacts/model.js module:io.ox/contacts
+msgid "Phone (home)"
+msgstr "Telefone (casa)"
+
+#: apps/io.ox/contacts/model.js module:io.ox/contacts
+msgid "Phone (home alt)"
+msgstr "Telefone (casa alternativo)"
+
+#: apps/io.ox/contacts/model.js module:io.ox/contacts
+msgid "Fax (Home)"
+msgstr "Fax (casa)"
+
+#: apps/io.ox/contacts/model.js module:io.ox/contacts
+#: apps/io.ox/contacts/print.js apps/io.ox/onboarding/clients/extensions.js
+#: module:io.ox/core/onboarding
+msgid "Cell phone"
+msgstr "Celular"
+
+#: apps/io.ox/contacts/model.js module:io.ox/contacts
+msgid "Cell phone (alt)"
+msgstr "Celular (alternativo)"
+
+#: apps/io.ox/contacts/model.js module:io.ox/contacts
+msgid "Phone (other)"
+msgstr "Telefone (outro)"
+
+#: apps/io.ox/contacts/model.js module:io.ox/contacts
+msgid "Fax (alt)"
+msgstr "Fax (alternativo)"
+
+#: apps/io.ox/contacts/model.js module:io.ox/contacts
+msgid "Email 1 / Phone number"
+msgstr "E-mail 1 / Número de telefone"
+
+#: apps/io.ox/contacts/model.js module:io.ox/contacts
+msgid "Email 1"
+msgstr "E-mail 1"
+
+#: apps/io.ox/contacts/model.js module:io.ox/contacts
+msgid "Email 2"
+msgstr "E-mail 2"
+
+#: apps/io.ox/contacts/model.js module:io.ox/contacts
+msgid "Email 3"
+msgstr "E-mail 3"
+
+#: apps/io.ox/contacts/model.js module:io.ox/contacts
+#: apps/plugins/portal/rss/register.js module:io.ox/portal
+msgid "URL"
+msgstr "URL"
+
+#: apps/io.ox/contacts/model.js module:io.ox/contacts
+msgid "Telephone (ISDN)"
+msgstr "Telefone (ISDN)"
+
+#: apps/io.ox/contacts/model.js module:io.ox/contacts
+msgid "Pager"
+msgstr "Pager"
+
+#: apps/io.ox/contacts/model.js module:io.ox/contacts
+msgid "Telephone primary"
+msgstr "Telefone primário"
+
+#: apps/io.ox/contacts/model.js module:io.ox/contacts
+msgid "Telephone radio"
+msgstr "Rádio telefone"
+
+#: apps/io.ox/contacts/model.js module:io.ox/contacts
+msgid "Telex"
+msgstr "Telex"
+
+#: apps/io.ox/contacts/model.js module:io.ox/contacts
+msgid "TTY/TDD"
+msgstr "TTY/TDD"
+
+#: apps/io.ox/contacts/model.js module:io.ox/contacts
+msgid "Instant Messenger 1"
+msgstr "Mensageiro instantâneo 1"
+
+#: apps/io.ox/contacts/model.js module:io.ox/contacts
+msgid "Instant Messenger 2"
+msgstr "Mensageiro instantâneo 2"
+
+#: apps/io.ox/contacts/model.js module:io.ox/contacts
+msgid "IP phone"
+msgstr "Telefone IP"
+
+#: apps/io.ox/contacts/model.js module:io.ox/contacts
+msgid "Phone (assistant)"
+msgstr "Telefone (assistente)"
+
+#: apps/io.ox/contacts/model.js module:io.ox/contacts
+msgid "Company"
+msgstr "Empresa"
+
+#: apps/io.ox/contacts/model.js module:io.ox/contacts
+msgid "Image 1"
+msgstr "Imagem 1"
+
+#: apps/io.ox/contacts/model.js module:io.ox/contacts
+msgid "Optional 01"
+msgstr "Opcional 01"
+
+#: apps/io.ox/contacts/model.js module:io.ox/contacts
+msgid "Optional 02"
+msgstr "Opcional 02"
+
+#: apps/io.ox/contacts/model.js module:io.ox/contacts
+msgid "Optional 03"
+msgstr "Opcional 03"
+
+#: apps/io.ox/contacts/model.js module:io.ox/contacts
+msgid "Optional 04"
+msgstr "Opcional 04"
+
+#: apps/io.ox/contacts/model.js module:io.ox/contacts
+msgid "Optional 05"
+msgstr "Opcional 05"
+
+#: apps/io.ox/contacts/model.js module:io.ox/contacts
+msgid "Optional 06"
+msgstr "Opcional 06"
+
+#: apps/io.ox/contacts/model.js module:io.ox/contacts
+msgid "Optional 07"
+msgstr "Opcional 07"
+
+#: apps/io.ox/contacts/model.js module:io.ox/contacts
+msgid "Optional 08"
+msgstr "Opcional 08"
+
+#: apps/io.ox/contacts/model.js module:io.ox/contacts
+msgid "Optional 09"
+msgstr "Opcional 09"
+
+#: apps/io.ox/contacts/model.js module:io.ox/contacts
+msgid "Optional 10"
+msgstr "Opcional 10"
+
+#: apps/io.ox/contacts/model.js module:io.ox/contacts
+msgid "Optional 11"
+msgstr "Opcional 11"
+
+#: apps/io.ox/contacts/model.js module:io.ox/contacts
+msgid "Optional 12"
+msgstr "Opcional 12"
+
+#: apps/io.ox/contacts/model.js module:io.ox/contacts
+msgid "Optional 13"
+msgstr "Opcional 13"
+
+#: apps/io.ox/contacts/model.js module:io.ox/contacts
+msgid "Optional 14"
+msgstr "Opcional 14"
+
+#: apps/io.ox/contacts/model.js module:io.ox/contacts
+msgid "Optional 15"
+msgstr "Opcional 15"
+
+#: apps/io.ox/contacts/model.js module:io.ox/contacts
+msgid "Optional 16"
+msgstr "Opcional 16"
+
+#: apps/io.ox/contacts/model.js module:io.ox/contacts
+msgid "Optional 17"
+msgstr "Opcional 17"
+
+#: apps/io.ox/contacts/model.js module:io.ox/contacts
+msgid "Optional 18"
+msgstr "Opcional 18"
+
+#: apps/io.ox/contacts/model.js module:io.ox/contacts
+msgid "Optional 19"
+msgstr "Opcional 19"
+
+#: apps/io.ox/contacts/model.js module:io.ox/contacts
+msgid "Optional 20"
+msgstr "Opcional 20"
+
+#: apps/io.ox/contacts/model.js module:io.ox/contacts
+msgid "Links"
+msgstr "Links"
+
+#: apps/io.ox/contacts/model.js module:io.ox/contacts
+msgid "Mark as distributionlist"
+msgstr "Marque como lista de distribuição"
+
+#: apps/io.ox/contacts/model.js module:io.ox/contacts
+msgid "Default address"
+msgstr "Endereço padrão"
+
+#: apps/io.ox/contacts/model.js module:io.ox/contacts
+msgid "Address Home"
+msgstr "Endereço residencial"
+
+#: apps/io.ox/contacts/model.js module:io.ox/contacts
+msgid "Address Business"
+msgstr "Endereço de negócios"
+
+#: apps/io.ox/contacts/model.js module:io.ox/contacts
+msgid "Address Other"
+msgstr "Outro endereço"
+
+#: apps/io.ox/contacts/model.js module:io.ox/contacts
+msgid "This contact is private and cannot be shared"
+msgstr "Este contato é privado e não pode ser compartilhado"
+
+#: apps/io.ox/contacts/print.js module:io.ox/contacts
+msgid "Phone list"
+msgstr "Lista de telefone"
+
+#: apps/io.ox/contacts/print.js module:io.ox/contacts
+msgid "City"
+msgstr "Cidade"
+
+#: apps/io.ox/contacts/print.js module:io.ox/contacts
+msgid "Phone"
+msgstr "Telefone"
+
+#: apps/io.ox/contacts/print.js module:io.ox/contacts
+msgid "Email"
+msgstr "E-mail"
+
+#: apps/io.ox/contacts/print.js module:io.ox/contacts
+msgid "Note: One contact is not shown due to missing phone numbers"
+msgid_plural "Note: %1$d contacts are not shown due to missing phone numbers"
+msgstr[0] ""
+"Nota: Um contato não é exibido devido a números de telefone faltantes"
+msgstr[1] ""
+"Nota: %1$d contatos não são exibidos devido a números de telefone faltantes"
+
+#: apps/io.ox/contacts/print.js module:io.ox/contacts
+msgid "This note will not be printed"
+msgstr "Esta nota não será impressa"
+
+#: apps/io.ox/contacts/settings/pane.js module:io.ox/contacts
+#: apps/io.ox/mail/detail/links.js module:io.ox/mail
+msgid "Address Book"
+msgstr "Catálogo de endereço"
+
+#: apps/io.ox/contacts/settings/pane.js module:io.ox/contacts
+msgid "Initial folder"
+msgstr "Pasta inicial"
+
+#: apps/io.ox/contacts/settings/pane.js module:io.ox/contacts
+msgid "Start in global address book"
+msgstr "Iniciar no catálogo de endereços global"
+
+#: apps/io.ox/contacts/settings/pane.js module:io.ox/contacts
+msgid "Language-specific default"
+msgstr "Padrão específico da linguagem"
+
+#: apps/io.ox/contacts/settings/pane.js module:io.ox/contacts
+msgid "First name Last name"
+msgstr "Primeiro nome Sobrenome"
+
+#: apps/io.ox/contacts/settings/pane.js module:io.ox/contacts
+msgid "Last name, First name"
+msgstr "Primeiro nome, Sobrenome"
+
+#: apps/io.ox/contacts/settings/pane.js module:io.ox/contacts
+msgid "Display of names"
+msgstr "Exibição de nomes"
+
+#: apps/io.ox/contacts/settings/pane.js module:io.ox/contacts
+#: apps/io.ox/contacts/view-detail.js
+msgid "Google Maps"
+msgstr "Google Maps"
+
+#: apps/io.ox/contacts/settings/pane.js module:io.ox/contacts
+#: apps/io.ox/contacts/view-detail.js
+msgid "Open Street Map"
+msgstr "OpenStreetMap"
+
+#: apps/io.ox/contacts/settings/pane.js module:io.ox/contacts
+msgid "No link"
+msgstr "Sem vínculo"
+
+#: apps/io.ox/contacts/settings/pane.js module:io.ox/contacts
+#: apps/io.ox/contacts/view-detail.js
+msgid "Apple Maps"
+msgstr "Apple Maps"
+
+#: apps/io.ox/contacts/settings/pane.js module:io.ox/contacts
+msgid "Link postal addresses with map service"
+msgstr "Vincular endereço postal com um serviço de mapas"
+
+#: apps/io.ox/contacts/toolbar.js module:io.ox/contacts
+#: apps/io.ox/files/actions/share.js module:io.ox/files
+msgid "Invite"
+msgstr "Convidar"
+
+#: apps/io.ox/contacts/toolbar.js module:io.ox/contacts
+msgid "Delete contact"
+msgstr "Excluir contato"
+
+#. Name with title
+#. %1$s is the first name
+#. %2$s is the last name
+#. %3$s is the title
+#: apps/io.ox/contacts/util.js module:io.ox/contacts
+msgid "%3$s %2$s, %1$s"
+msgstr "%3$s %2$s, %1$s"
+
+#. Name without title
+#. %1$s is the first name
+#. %2$s is the last name
+#: apps/io.ox/contacts/util.js module:io.ox/contacts
+msgid "%2$s, %1$s"
+msgstr "%2$s, %1$s"
+
+#. Name in mail addresses
+#. %1$s is the first name
+#. %2$s is the last name
+#: apps/io.ox/contacts/util.js module:io.ox/contacts
+msgctxt "mail address"
+msgid "%1$s %2$s"
+msgstr "%1$s %2$s"
+
+#: apps/io.ox/contacts/view-detail.js module:io.ox/contacts
+#: apps/io.ox/participants/model.js module:io.ox/core
+msgid "Resource"
+msgstr "Recurso"
+
+#: apps/io.ox/contacts/view-detail.js module:io.ox/contacts
+#: apps/io.ox/core/tk/attachments.js module:io.ox/core
+#: apps/io.ox/mail/toolbar.js module:io.ox/mail
+#: apps/io.ox/tasks/view-detail.js module:io.ox/tasks
+msgid "All attachments"
+msgstr "Todos os anexos"
+
+#: apps/io.ox/contacts/view-detail.js module:io.ox/contacts
+msgid "Could not load attachments for this contact."
+msgstr "Não foi possível carregar anexos para este contato."
+
+#: apps/io.ox/contacts/view-detail.js module:io.ox/contacts
+#: apps/io.ox/participants/views.js module:io.ox/core
+msgid "This list has no contacts yet"
+msgstr "Esta lista não tem contatos ainda"
+
+#: apps/io.ox/contacts/view-detail.js module:io.ox/contacts
+msgid "Messenger"
+msgstr "Mensageiro"
+
+#. %1$s is a map service, like "Google Maps"
+#: apps/io.ox/contacts/view-detail.js module:io.ox/contacts
+msgid "Open in %1$s"
+msgstr "Abrir no %1$s"
+
+#: apps/io.ox/contacts/view-detail.js module:io.ox/contacts
+msgid "Personal"
+msgstr "Pessoal"
+
+#: apps/io.ox/contacts/view-detail.js module:io.ox/contacts
+msgid "Job"
+msgstr "Trabalho"
+
+#: apps/io.ox/contacts/view-detail.js module:io.ox/contacts
+msgid "Mail and Messaging"
+msgstr "E-mail e mensagem"
+
+#: apps/io.ox/contacts/view-detail.js module:io.ox/contacts
+msgid "Phone numbers"
+msgstr "Números de telefone"
+
+#: apps/io.ox/contacts/view-detail.js module:io.ox/contacts
+msgid "Business Address"
+msgstr "Endereço comercial"
+
+#: apps/io.ox/contacts/view-detail.js module:io.ox/contacts
+msgid "Home Address"
+msgstr "Endereço residencial"
+
+#: apps/io.ox/contacts/view-detail.js module:io.ox/contacts
+msgid "Other Address"
+msgstr "Outro endereço"
+
+#. section name for contact fields in detail view
+#: apps/io.ox/contacts/view-detail.js module:io.ox/contacts
+msgid "Miscellaneous"
+msgstr "Diversos"
+
+#: apps/io.ox/contacts/view-detail.js module:io.ox/contacts
+msgid "Copy to description"
+msgstr "Copie a descrição"
+
+#: apps/io.ox/contacts/view-detail.js module:io.ox/contacts
+msgid "Saved in:"
+msgstr "Salvo em:"
+
+#: apps/io.ox/contacts/widgets/pictureUpload.js module:io.ox/contacts
+msgid "Your selected picture will be displayed after saving"
+msgstr "Sua imagem selecionada será exibida depois que for salva"
+
+#. %1$s maximum file size
+#: apps/io.ox/contacts/widgets/pictureUpload.js module:io.ox/contacts
+msgid "Your selected picture exceeds the maximum allowed file size of %1$s"
+msgstr ""
+"Sua imagem selecionada excede o tamanho máximo permitido de arquivo de %1$s"
+
+#: apps/io.ox/contacts/widgets/pictureUpload.js module:io.ox/contacts
+msgid "Click to upload image"
+msgstr "Clique para enviar imagem"
+
+#: apps/io.ox/core/about/about.js module:io.ox/core
+#: apps/io.ox/core/settings/errorlog/settings/pane.js
+msgid "UI version"
+msgstr "Versão da interface"
+
+#: apps/io.ox/core/about/about.js module:io.ox/core
+#: apps/io.ox/core/settings/errorlog/settings/pane.js
+msgid "Server version"
+msgstr "Versão do servidor"
+
+#: apps/io.ox/core/api/attachment.js module:io.ox/core
+msgid "Saved appointment attachment"
+msgstr "Anexo do compromisso salvo"
+
+#: apps/io.ox/core/api/attachment.js module:io.ox/core
+msgid "Saved task attachment"
+msgstr "Anexo da tarefa salvo"
+
+#: apps/io.ox/core/api/attachment.js module:io.ox/core
+msgid "Saved contact attachment"
+msgstr "Anexo do contato salvo"
+
+#: apps/io.ox/core/api/attachment.js module:io.ox/core
+msgid "Saved attachment"
+msgstr "Anexo salvo"
+
+#: apps/io.ox/core/attachments/view.js module:io.ox/core
+msgid "%1$d attachment"
+msgid_plural "%1$d attachments"
+msgstr[0] "%1$d anexo"
+msgstr[1] "%1$d anexos"
+
+#: apps/io.ox/core/boot/i18n.js module:io.ox/core/boot
+#: apps/plugins/administration/groups/settings/edit.js module:io.ox/core
+msgid "User name"
+msgstr "Nome de usuário"
+
+#: apps/io.ox/core/boot/i18n.js module:io.ox/core/boot
+#: apps/io.ox/core/relogin.js module:io.ox/core
+#: apps/io.ox/files/share/wizard.js module:io.ox/files
+#: apps/io.ox/mail/accounts/view-form.js module:io.ox/settings
+#: apps/io.ox/mail/compose/extensions.js module:io.ox/mail
+msgid "Password"
+msgstr "Senha"
+
+#: apps/io.ox/core/boot/i18n.js module:io.ox/core/boot
+#: apps/io.ox/core/relogin.js module:io.ox/core
+msgid "Sign in"
+msgstr "Iniciar sessão"
+
+#: apps/io.ox/core/boot/i18n.js module:io.ox/core/boot
+msgid "Stay signed in"
+msgstr "Permanecer conectado"
+
+#: apps/io.ox/core/boot/i18n.js module:io.ox/core/boot
+msgid "Forgot your password?"
+msgstr "Esqueceu sua senha?"
+
+#: apps/io.ox/core/boot/i18n.js module:io.ox/core/boot
+msgid "Languages"
+msgstr "Idiomas"
+
+#: apps/io.ox/core/boot/i18n.js module:io.ox/core/boot
+msgid ""
+"No connection to server. Please check your internet connection and retry."
+msgstr ""
+"Sem conexão com o servidor. Verifique sua conexão com a internet e tente "
+"novamente."
+
+#: apps/io.ox/core/boot/i18n.js module:io.ox/core/boot
+msgid "Please enter your credentials."
+msgstr "Insira suas credenciais."
+
+#: apps/io.ox/core/boot/i18n.js module:io.ox/core/boot
+msgid "Please enter your password."
+msgstr "Insira sua senha."
+
+#: apps/io.ox/core/boot/i18n.js module:io.ox/core/boot
+msgid "Your browser version is not supported!"
+msgstr "A versão do seu navegador não é suportada!"
+
+#: apps/io.ox/core/boot/i18n.js module:io.ox/core/boot
+msgid "Your browser is not supported!"
+msgstr "Seu navegador não é suportado!"
+
+#: apps/io.ox/core/boot/i18n.js module:io.ox/core/boot
+msgid "This browser is not supported on your current platform."
+msgstr "Este navegador não é suportado em sua plataforma atual."
+
+#. %n in the lowest version of Android
+#: apps/io.ox/core/boot/i18n.js module:io.ox/core/boot
+msgid "You need to use Android %n or higher."
+msgstr "Você precisa usar Android %n ou superior."
+
+#. %n is the lowest version of iOS
+#: apps/io.ox/core/boot/i18n.js module:io.ox/core/boot
+msgid "You need to use iOS %n or higher."
+msgstr "Você precisa usar iOS %n ou superior."
+
+#: apps/io.ox/core/boot/i18n.js module:io.ox/core/boot
+msgid "Your operating system is not supported."
+msgstr "Seu sistema operacional não é suportado."
+
+#: apps/io.ox/core/boot/i18n.js module:io.ox/core/boot
+msgid "Your password is expired. Please change your password to continue."
+msgstr "Sua senha está expirada. Mude sua senha para continuar."
+
+#: apps/io.ox/core/boot/i18n.js module:io.ox/core/boot
+msgid "Please update your browser."
+msgstr "Atualize seu navegador."
+
+#. browser recommendation: sentence ends with 'Google Chrome' (wrappend in a clickable link)
+#: apps/io.ox/core/boot/i18n.js module:io.ox/core/boot
+msgid "For best results, please use "
+msgstr "Para melhores resultados, use"
+
+#: apps/io.ox/core/boot/i18n.js module:io.ox/core/boot
+msgid "You have been automatically signed out"
+msgstr "Você foi desconectado automaticamente"
+
+#: apps/io.ox/core/boot/i18n.js module:io.ox/core/boot
+msgid ""
+"Unsupported Preview - Certain functions disabled and stability not assured "
+"until general release later this year"
+msgstr ""
+"Visualização não suportada - Algumas funções desativadas e estabilidade não "
+"assegurada até o lançamento geral no final deste ano"
+
+#: apps/io.ox/core/boot/i18n.js module:io.ox/core/boot
+msgid "Offline mode"
+msgstr "Modo desconectado"
+
+#: apps/io.ox/core/boot/i18n.js module:io.ox/core/boot
+msgid "Your browser's cookie functionality is disabled. Please turn it on."
+msgstr ""
+"A funcionalidade de cookie do seu navegador está desabilitada. Ative-a."
+
+#. number of selected item
+#. %1$s is the number surrounded by a tag
+#: apps/io.ox/core/commons.js module:io.ox/core
+msgid "%1$s item selected"
+msgid_plural "%1$s items selected"
+msgstr[0] "%1$s item selecionado"
+msgstr[1] "%1$s itens selecionados"
+
+#: apps/io.ox/core/commons.js module:io.ox/core
+msgid "Selection Details"
+msgstr "Seleção de detalhes"
+
+#: apps/io.ox/core/commons.js module:io.ox/core apps/io.ox/files/main.js
+#: module:io.ox/files
+msgid "No elements selected"
+msgstr "Nenhum elemento selecionado"
+
+#: apps/io.ox/core/commons.js module:io.ox/core
+msgid "Results"
+msgstr "Resultados"
+
+#: apps/io.ox/core/commons.js module:io.ox/core
+msgid "Item list"
+msgstr "lista de itens"
+
+#: apps/io.ox/core/commons.js module:io.ox/core
+#: apps/io.ox/files/share/view-options.js module:io.ox/files
+#: apps/io.ox/files/view-options.js apps/io.ox/mail/view-options.js
+#: module:io.ox/mail
+msgid "Open folder view"
+msgstr "Abrir visualização de pasta"
+
+#: apps/io.ox/core/commons.js module:io.ox/core apps/io.ox/files/main.js
+#: module:io.ox/files apps/io.ox/files/view-options.js
+#: apps/io.ox/mail/view-options.js module:io.ox/mail
+msgid "Close folder view"
+msgstr "Fechar visualização de pasta"
+
+#: apps/io.ox/core/commons.js module:io.ox/core
+msgid "Premium features"
+msgstr "Recursos premium"
+
+#: apps/io.ox/core/commons.js module:io.ox/core
+msgid "Close premium features"
+msgstr "Fechar recursos premium"
+
+#: apps/io.ox/core/commons.js module:io.ox/core
+msgid "Try now!"
+msgstr "Experimente agora!"
+
+#: apps/io.ox/core/commons.js module:io.ox/core
+msgid "Retry"
+msgstr "Tentar novamente"
+
+#. Strings to build input formats to be more accessible
+#. yyyy: 4-digit year | MM: 2-digit month | dd: 2-digit day
+#. Sample for de_DE: TT.MM.JJJJ
+#: apps/io.ox/core/date.js module:io.ox/core
+msgid "yyyy"
+msgstr "aaaa"
+
+#: apps/io.ox/core/date.js module:io.ox/core
+msgid "MM"
+msgstr "MM"
+
+#: apps/io.ox/core/date.js module:io.ox/core
+msgid "dd"
+msgstr "dd"
+
+#. Reminder (objective case): in X weeks
+#. %d is the number of weeks
+#: apps/io.ox/core/date.js module:io.ox/core
+#, c-format
+msgctxt "in"
+msgid "%d week"
+msgid_plural "%d weeks"
+msgstr[0] "%d semana"
+msgstr[1] "%d semanas"
+
+#. General duration (nominative case): X weeks
+#. %d is the number of weeks
+#: apps/io.ox/core/date.js module:io.ox/core
+#, c-format
+msgid "%d week"
+msgid_plural "%d weeks"
+msgstr[0] "%d semana"
+msgstr[1] "%d semanas"
+
+#. Reminder (objective case): in X days
+#. %d is the number of days
+#: apps/io.ox/core/date.js module:io.ox/core
+#, c-format
+msgctxt "in"
+msgid "%d day"
+msgid_plural "%d days"
+msgstr[0] "%d dia"
+msgstr[1] "%d dias"
+
+#. Reminder (objective case): in X days, Y hours and Z minutes
+#. %1$d is the number of days
+#. %2$s is the text for the remainder of the last day
+#: apps/io.ox/core/date.js module:io.ox/core
+#, c-format
+msgctxt "in"
+msgid "%1$d day, %2$s"
+msgid_plural "%1$d days, %2$s"
+msgstr[0] "%1$d dia, %2$s"
+msgstr[1] "%1$d dias, %2$s"
+
+#. General duration (nominative case): X days, Y hours and Z minutes
+#. %1$d is the number of days
+#. %2$s is the text for the remainder of the last day
+#: apps/io.ox/core/date.js module:io.ox/core
+#, c-format
+msgid "%1$d day, %2$s"
+msgid_plural "%1$d days, %2$s"
+msgstr[0] "%1$d dia, %2$s"
+msgstr[1] "%1$d dias, %2$s"
+
+#. Reminder (objective case): in X hours
+#. %d is the number of hours
+#: apps/io.ox/core/date.js module:io.ox/core
+#, c-format
+msgctxt "in"
+msgid "%d hour"
+msgid_plural "%d hours"
+msgstr[0] "%d hora"
+msgstr[1] "%d horas"
+
+#. General duration (nominative case): X hours
+#. %d is the number of hours
+#: apps/io.ox/core/date.js module:io.ox/core
+#, c-format
+msgid "%d hour"
+msgid_plural "%d hours"
+msgstr[0] "%d hora"
+msgstr[1] "%d horas"
+
+#. Reminder (objective case): in X hours and Y minutes
+#. %1$d is the number of hours
+#. %2$s is the text for the remainder of the last hour
+#: apps/io.ox/core/date.js module:io.ox/core
+#, c-format
+msgctxt "in"
+msgid "%1$d hour and %2$s"
+msgid_plural "%1$d hours and %2$s"
+msgstr[0] "%1$d hora e %2$s"
+msgstr[1] "%1$d horas e %2$s"
+
+#. General duration (nominative case): X hours and Y minutes
+#. %1$d is the number of hours
+#. %2$s is the text for the remainder of the last hour
+#: apps/io.ox/core/date.js module:io.ox/core
+#, c-format
+msgid "%1$d hour and %2$s"
+msgid_plural "%1$d hours and %2$s"
+msgstr[0] "%1$d hora e %2$s"
+msgstr[1] "%1$d horas e %2$s"
+
+#. Reminder (objective case): in X minutes
+#. %d is the number of minutes
+#: apps/io.ox/core/date.js module:io.ox/core
+#, c-format
+msgctxt "in"
+msgid "%d minute"
+msgid_plural "%d minutes"
+msgstr[0] "%d minuto"
+msgstr[1] "%d minutos"
+
+#: apps/io.ox/core/desktop.js module:io.ox/core
+msgid ""
+"Failed to automatically save current stage of work. Please save your work to "
+"avoid data loss in case the browser closes unexpectedly."
+msgstr ""
+"Falha ao salvar automaticamente o estado atual do trabalho. Salve seu "
+"trabalho para evitar a perda de dados caso o navegador feche inesperadamente."
+
+#: apps/io.ox/core/desktop.js module:io.ox/core
+msgid "Could not get a default folder for this application."
+msgstr "Não foi possível obter uma pasta padrão para esta aplicação."
+
+#: apps/io.ox/core/desktop.js module:io.ox/core
+msgid "There are unsaved changes."
+msgstr "Há alterações não salvas."
+
+#: apps/io.ox/core/desktop.js module:io.ox/core
+msgid "Application Toolbar"
+msgstr "Barra de ferramentas do aplicativo"
+
+#. Title of the browser window
+#. %1$s is the name of the page, e.g. OX App Suite
+#. %2$s is the title of the active app, e.g. Calendar
+#: apps/io.ox/core/desktop.js module:io.ox/core
+msgctxt "window title"
+msgid "%1$s %2$s"
+msgstr "%1$s %2$s"
+
+#: apps/io.ox/core/desktop.js module:io.ox/core
+msgid "Start search"
+msgstr "Iniciar pesquisa"
+
+#: apps/io.ox/core/desktop.js module:io.ox/core
+msgid "Cancel search"
+msgstr "Cancelar pesquisa"
+
+#. search feature help text for screenreaders
+#: apps/io.ox/core/desktop.js module:io.ox/core
+msgid ""
+"Search results page lists all active facets to allow them to be easly "
+"adjustable/removable. Below theses common facets additonal advanced facets "
+"are listed. To narrow down search result please adjust active facets or add "
+"new ones"
+msgstr ""
+"A página de resultados da pesquisa lista todas as facetas ativas para "
+"permiti-las serem facilmente ajustadas/excluídas. Abaixo destas facetas "
+"comuns, as facetas avançadas adicionais estão listadas. Para reduzir o "
+"resultado da pesquisa ajuste as facetas ativas ou adicione novas"
+
+#: apps/io.ox/core/desktop.js module:io.ox/core
+msgid ""
+"Failed to start application. Maybe you have connection problems. Please try "
+"again."
+msgstr ""
+"Falha ao iniciar o aplicativo. Talvez você tenha problemas de conexão. Tente "
+"novamente."
+
+#: apps/io.ox/core/emoji/view.js module:io.ox/mail/emoji
+msgid "Reset this list"
+msgstr "Reiniciar essa lista"
+
+#: apps/io.ox/core/export/export.js module:io.ox/core
+msgid "Export folder"
+msgstr "Exportar pasta"
+
+#: apps/io.ox/core/export/export.js module:io.ox/core
+#: apps/io.ox/core/import/import.js
+msgid "Format"
+msgstr "Formatar"
+
+#: apps/io.ox/core/export/export.js module:io.ox/core
+#: apps/io.ox/core/import/import.js
+msgid "select format"
+msgstr "selecionar formato"
+
+#: apps/io.ox/core/export/export.js module:io.ox/core
+msgid "Note: The vCard format cannot contain distribution lists"
+msgstr "Nota: O formato vCard não pode conter listas de distribuição"
+
+#: apps/io.ox/core/export/export.js module:io.ox/core
+msgid "Include distribution lists"
+msgstr "Incluir listas de distribuição"
+
+#: apps/io.ox/core/export/export.js module:io.ox/core
+#: apps/io.ox/core/folder/contextmenu.js
+msgid "Export"
+msgstr "Exportar"
+
+#. %1$s inline menu title for better accessibility
+#: apps/io.ox/core/extPatterns/links.js module:io.ox/core
+msgid "Inline menu %1$s"
+msgstr "Menu em linha %1$s"
+
+#: apps/io.ox/core/extPatterns/links.js module:io.ox/core
+msgid "More actions"
+msgstr "Mais ações"
+
+#: apps/io.ox/core/extPatterns/links.js module:io.ox/core
+#: apps/io.ox/find/extensions-api.js apps/io.ox/search/facets/extensions.js
+msgid "More"
+msgstr "Mais"
+
+#: apps/io.ox/core/folder/actions/add.js module:io.ox/core
+#: apps/io.ox/core/folder/extensions.js
+msgid "Add new calendar"
+msgstr "Adicionar novo calendário"
+
+#: apps/io.ox/core/folder/actions/add.js module:io.ox/core
+#: apps/io.ox/core/folder/contextmenu.js apps/io.ox/core/folder/extensions.js
+#: apps/io.ox/files/actions.js module:io.ox/files
+msgid "Add new folder"
+msgstr "Adicionar nova pasta"
+
+#: apps/io.ox/core/folder/actions/add.js module:io.ox/core
+msgid "New calendar"
+msgstr "Novo calendário"
+
+#: apps/io.ox/core/folder/actions/add.js module:io.ox/core
+msgid "New folder"
+msgstr "Nova pasta"
+
+#: apps/io.ox/core/folder/actions/add.js module:io.ox/core
+msgid "Add as public calendar"
+msgstr "Adicionar como calendário público"
+
+#: apps/io.ox/core/folder/actions/add.js module:io.ox/core
+msgid "Add as public folder"
+msgstr "Adicionar como pasta pública"
+
+#: apps/io.ox/core/folder/actions/add.js module:io.ox/core
+#: apps/io.ox/core/folder/actions/rename.js
+msgid "Folder name"
+msgstr "Nome da pasta"
+
+#: apps/io.ox/core/folder/actions/add.js module:io.ox/core
+msgid ""
+"A public folder is used for content that is of common interest for all "
+"users. To allow other users to read or edit the contents, you have to set "
+"the respective permissions for the public folder."
+msgstr ""
+"Uma pasta pública é usada para conteúdo que é de interesse comum de todos "
+"osusuários. Para permitir que outros usuários leiam ou editem o conteúdo, "
+"você tem que definiras respectivas permissões para a pasta pública."
+
+#. notification while archiving messages
+#: apps/io.ox/core/folder/actions/archive.js module:io.ox/core
+msgid "Archiving messages ..."
+msgstr "Arquivamento de mensagens ..."
+
+#: apps/io.ox/core/folder/actions/archive.js module:io.ox/core
+msgid "Archive messages"
+msgstr "Arquivar mensagens"
+
+#: apps/io.ox/core/folder/actions/archive.js module:io.ox/core
+msgid "All messages older than %1$d days will be moved to the archive folder"
+msgstr ""
+"Todas as mensagens com mais de %1$d dias serão movidas para a pasta de "
+"arquivo"
+
+#. Verb: (to) archive messages
+#: apps/io.ox/core/folder/actions/archive.js module:io.ox/core
+#: apps/io.ox/core/folder/contextmenu.js apps/io.ox/mail/actions.js
+#: module:io.ox/mail apps/io.ox/mail/mobile-toolbar-actions.js
+#: apps/io.ox/mail/toolbar.js
+msgctxt "verb"
+msgid "Archive"
+msgstr "Arquivo"
+
+#. button: move all messages from a sender to a tab
+#: apps/io.ox/core/folder/actions/common.js module:io.ox/core
+#: apps/io.ox/mail/categories/dialogs.js module:io.ox/mail
+msgid "Move all"
+msgstr "Mover todos"
+
+#: apps/io.ox/core/folder/actions/common.js module:io.ox/core
+msgid "Cleaning up ..."
+msgstr "Limpando ..."
+
+#: apps/io.ox/core/folder/actions/common.js module:io.ox/core
+msgid "The folder has been cleaned up."
+msgstr "A pasta foi limpa."
+
+#: apps/io.ox/core/folder/actions/common.js module:io.ox/core
+msgid "All messages have been deleted"
+msgstr "Todas as mensagens foram excluídas"
+
+#: apps/io.ox/core/folder/actions/common.js module:io.ox/core
+msgid "All files have been deleted"
+msgstr "Todos os arquivos foram excluídos"
+
+#: apps/io.ox/core/folder/actions/common.js module:io.ox/core
+msgid "The folder has been emptied"
+msgstr "A pasta foi esvaziada"
+
+#: apps/io.ox/core/folder/actions/common.js module:io.ox/core
+msgid "Do you really want to empty folder \"%s\"?"
+msgstr "Deseja realmente esvaziar a pasta \"%s\"?"
+
+#: apps/io.ox/core/folder/actions/common.js module:io.ox/core
+#: apps/io.ox/core/folder/contextmenu.js
+msgid "Empty folder"
+msgstr "Pasta vazia"
+
+#: apps/io.ox/core/folder/actions/imap-subscription.js module:io.ox/core
+msgid "Subscribe IMAP folders"
+msgstr "Inscrever pastas IMAP"
+
+#: apps/io.ox/core/folder/actions/move.js module:io.ox/core
+msgid "You cannot move items to virtual folders"
+msgstr "Você não pode mover itens para pastas virtuais"
+
+#: apps/io.ox/core/folder/actions/move.js module:io.ox/core
+msgid "You cannot move items to this folder"
+msgstr "Você não pode mover itens para esta pasta"
+
+#: apps/io.ox/core/folder/actions/move.js module:io.ox/core
+#: apps/io.ox/core/folder/contextmenu.js
+msgid "Move all messages"
+msgstr "Mover todas as mensagens"
+
+#: apps/io.ox/core/folder/actions/move.js module:io.ox/core
+msgid "Move folder"
+msgstr "Mover pasta"
+
+#: apps/io.ox/core/folder/actions/properties.js module:io.ox/core
+#: apps/io.ox/core/folder/contextmenu.js
+msgid "Properties"
+msgstr "Propriedades"
+
+#: apps/io.ox/core/folder/actions/properties.js module:io.ox/core
+msgid "Folder type"
+msgstr "Tipo de pasta"
+
+#. number of messages in a folder (mail only)
+#: apps/io.ox/core/folder/actions/properties.js module:io.ox/core
+msgid "Number of messages"
+msgstr "Número de mensagens"
+
+#. number of items in a folder
+#: apps/io.ox/core/folder/actions/properties.js module:io.ox/core
+msgid "Number of items"
+msgstr "Número de itens"
+
+#: apps/io.ox/core/folder/actions/properties.js module:io.ox/core
+#: apps/io.ox/onboarding/clients/extensions.js module:io.ox/core/onboarding
+msgid "CalDAV URL"
+msgstr "CalDAV URL"
+
+#: apps/io.ox/core/folder/actions/remove.js module:io.ox/core
+msgid "Do you really want to delete folder \"%s\"?"
+msgstr "Deseja realmente excluir a pasta \"%s\"?"
+
+#: apps/io.ox/core/folder/actions/remove.js module:io.ox/core
+msgid ""
+"This folder is shared with others. It won't be available for them any more."
+msgstr ""
+"Esta pasta será compartilhada com outros. Ela não estará mais disponível "
+"para eles."
+
+#: apps/io.ox/core/folder/actions/rename.js module:io.ox/core
+msgid "This is a standard folder, which can't be renamed."
+msgstr "Esta é uma pasta padrão, que não pode ser renomeada."
+
+#: apps/io.ox/core/folder/actions/rename.js module:io.ox/core
+msgid "Rename folder"
+msgstr "Renomear pasta"
+
+#: apps/io.ox/core/folder/actions/rename.js module:io.ox/core
+#: apps/io.ox/core/folder/contextmenu.js
+#: apps/io.ox/core/viewer/views/toolbarview.js apps/io.ox/files/actions.js
+#: module:io.ox/files apps/io.ox/files/actions/rename.js
+#: apps/io.ox/files/toolbar.js
+msgid "Rename"
+msgstr "Renomear"
+
+#: apps/io.ox/core/folder/api.js module:io.ox/core
+#: apps/io.ox/mail/detail/links.js module:io.ox/mail
+msgid "Calendar"
+msgstr "Calendário"
+
+#: apps/io.ox/core/folder/api.js module:io.ox/core
+msgid "Default calendar"
+msgstr "Calendário padrão"
+
+#. %1$s is the folder owner
+#. %2$s is the folder title
+#: apps/io.ox/core/folder/api.js module:io.ox/core
+msgid "%1$s: %2$s"
+msgstr "%1$s: %2$s"
+
+#: apps/io.ox/core/folder/api.js module:io.ox/core
+msgid "All my appointments"
+msgstr "Todos os meus compromissos"
+
+#: apps/io.ox/core/folder/api.js module:io.ox/core
+msgid "Unread messages"
+msgstr "Mensagens não lidas"
+
+#: apps/io.ox/core/folder/api.js module:io.ox/core
+msgid "Accessing global address book is not permitted"
+msgstr "Acesso ao catálogo de endereços global não é permitido"
+
+#: apps/io.ox/core/folder/api.js module:io.ox/core
+msgid ""
+"Could not save settings. There have to be at least one user with "
+"administration rights."
+msgstr ""
+"Não foi possível salvar as configurações. Deve haver pelo menos um usuário "
+"com privilégios administrativos."
+
+#: apps/io.ox/core/folder/api.js module:io.ox/core
+#: apps/io.ox/core/sub/subscriptions.js module:io.ox/core/sub
+msgid "New Folder"
+msgstr "Nova pasta"
+
+#: apps/io.ox/core/folder/contextmenu.js module:io.ox/core
+msgid "Mark all messages as read"
+msgstr "Marcar todos as mensagens como lidas"
+
+#: apps/io.ox/core/folder/contextmenu.js module:io.ox/core
+msgid "Clean up"
+msgstr "Limpar"
+
+#: apps/io.ox/core/folder/contextmenu.js module:io.ox/core
+msgid "Empty trash"
+msgstr "Esvaziar lixeira"
+
+#: apps/io.ox/core/folder/contextmenu.js module:io.ox/core
+msgid "Delete all messages"
+msgstr "Excluir todas as mensagens"
+
+#: apps/io.ox/core/folder/contextmenu.js module:io.ox/core
+msgid "Download entire folder"
+msgstr "Baixar a pasta inteira"
+
+#: apps/io.ox/core/folder/contextmenu.js module:io.ox/core
+#: apps/io.ox/core/import/import.js
+#: apps/io.ox/mail/settings/signatures/settings/pane.js module:io.ox/mail
+msgid "Import"
+msgstr "Importar"
+
+#: apps/io.ox/core/folder/contextmenu.js module:io.ox/core
+msgid "Sharing"
+msgstr "Compartilhando"
+
+#: apps/io.ox/core/folder/contextmenu.js module:io.ox/core
+msgid "Permissions"
+msgstr "Permissões"
+
+#: apps/io.ox/core/folder/contextmenu.js module:io.ox/core
+#: apps/io.ox/files/actions.js module:io.ox/files
+msgid "Invite people"
+msgstr "Convidar pessoas"
+
+#: apps/io.ox/core/folder/contextmenu.js module:io.ox/core
+#: apps/io.ox/files/actions.js module:io.ox/files
+msgid "Get link"
+msgstr "Obter link"
+
+#: apps/io.ox/core/folder/contextmenu.js module:io.ox/core
+msgid "New subscription"
+msgstr "Nova inscrição"
+
+#: apps/io.ox/core/folder/contextmenu.js module:io.ox/core
+msgid "Show"
+msgstr "Exibir"
+
+#: apps/io.ox/core/folder/contextmenu.js module:io.ox/core
+msgid "Hide"
+msgstr "Ocultar"
+
+#: apps/io.ox/core/folder/extensions.js module:io.ox/core
+#: apps/io.ox/files/share/view-options.js module:io.ox/files
+msgid "My shares"
+msgstr "Meus compartilhamentos"
+
+#: apps/io.ox/core/folder/extensions.js module:io.ox/core
+msgid "My folders"
+msgstr "Minhas pastas"
+
+#: apps/io.ox/core/folder/extensions.js module:io.ox/core
+#: apps/io.ox/files/actions/add-storage-account.js module:io.ox/files
+msgid "Add storage account"
+msgstr "Adicionar conta de armazenamento"
+
+#: apps/io.ox/core/folder/extensions.js module:io.ox/core
+#: apps/io.ox/mail/accounts/settings.js module:io.ox/mail/accounts/settings
+#: apps/io.ox/mail/folderview-extensions.js module:io.ox/mail
+msgid "Add mail account"
+msgstr "Adicionar conta de e-mail"
+
+#: apps/io.ox/core/folder/extensions.js module:io.ox/core
+msgid "View all attachments"
+msgstr "Visualizar todos os anexos"
+
+#: apps/io.ox/core/folder/extensions.js module:io.ox/core
+msgid "Synchronize with your tablet or smartphone"
+msgstr "Sincronizar com seu tablet ou smartphone"
+
+#: apps/io.ox/core/folder/extensions.js module:io.ox/core
+msgid "Hidden address books"
+msgstr "Catálogo de endereços oculto"
+
+#: apps/io.ox/core/folder/extensions.js module:io.ox/core
+msgid "My calendars"
+msgstr "Meus calendários"
+
+#: apps/io.ox/core/folder/extensions.js module:io.ox/core
+msgid "Public calendars"
+msgstr "Calendários públicos"
+
+#: apps/io.ox/core/folder/extensions.js module:io.ox/core
+msgid "Shared calendars"
+msgstr "Calendários compartilhados"
+
+#: apps/io.ox/core/folder/extensions.js module:io.ox/core
+msgid "Hidden calendars"
+msgstr "Calendários ocultos"
+
+#: apps/io.ox/core/folder/extensions.js module:io.ox/core
+#: apps/plugins/portal/tasks/register.js module:plugins/portal
+msgid "My tasks"
+msgstr "Minhas tarefas"
+
+#: apps/io.ox/core/folder/extensions.js module:io.ox/core
+msgid "Public tasks"
+msgstr "Tarefas públicas"
+
+#: apps/io.ox/core/folder/extensions.js module:io.ox/core
+msgid "Shared tasks"
+msgstr "Tarefas compartilhadas"
+
+#: apps/io.ox/core/folder/extensions.js module:io.ox/core
+msgid "Hidden tasks"
+msgstr "Tarefas ocultas"
+
+#: apps/io.ox/core/folder/extensions.js module:io.ox/core
+msgid "Shared by other users"
+msgstr "Compartilhado por outros usuários"
+
+#: apps/io.ox/core/folder/extensions.js module:io.ox/core
+msgid "You share this folder with other users"
+msgstr "Você compartilha esta pasta com outros usuários"
+
+#: apps/io.ox/core/folder/extensions.js module:io.ox/core
+msgid "This folder has subscriptions"
+msgstr "Esta pasta não tem inscrições"
+
+#: apps/io.ox/core/folder/extensions.js module:io.ox/core
+msgid "This folder has publications and/or subscriptions"
+msgstr "Esta pasta tem publicações e/ou inscrições"
+
+#: apps/io.ox/core/folder/favorites.js module:io.ox/core
+msgid "Remove from favorites"
+msgstr "Excluir dos favoritos"
+
+#: apps/io.ox/core/folder/favorites.js module:io.ox/core
+msgid "Add to favorites"
+msgstr "Adicionar aos favoritos"
+
+#: apps/io.ox/core/folder/node.js module:io.ox/core
+msgid "Total: %1$d"
+msgstr "Total: %1$d"
+
+#: apps/io.ox/core/folder/node.js module:io.ox/core
+msgid "Unread: %1$d"
+msgstr "Não lido: %1$d"
+
+#: apps/io.ox/core/folder/node.js module:io.ox/core
+msgid "Folder-specific actions"
+msgstr "Ações específicas de pasta"
+
+#. %1$s is the name of the folder
+#: apps/io.ox/core/folder/node.js module:io.ox/core
+msgid "Folder-specific actions for %1$s"
+msgstr "Ações específicas de pasta para %1$s"
+
+#: apps/io.ox/core/folder/picker.js module:io.ox/core
+#: apps/io.ox/core/relogin.js apps/io.ox/core/tk/filestorageUtil.js
+#: apps/io.ox/core/tk/mobiscroll.js
+msgid "Ok"
+msgstr "OK"
+
+#. generic error message
+#: apps/io.ox/core/http_errors.js module:io.ox/core
+msgid "An unknown error occurred"
+msgstr "Ocorreu um erro desconhecido"
+
+#. error message when offline
+#: apps/io.ox/core/http_errors.js module:io.ox/core
+msgid "Cannot connect to server. Please check your connection."
+msgstr "Não é possível conectar ao servidor. Verifique sua conexão."
+
+#: apps/io.ox/core/import/import.js module:io.ox/core
+msgid "iCal"
+msgstr "iCal"
+
+#: apps/io.ox/core/import/import.js module:io.ox/core
+msgid "CSV"
+msgstr "CSV"
+
+#: apps/io.ox/core/import/import.js module:io.ox/core
+msgid "vCard"
+msgstr "vCard"
+
+#: apps/io.ox/core/import/import.js module:io.ox/core
+msgid "Upload file"
+msgstr "Enviar arquivo"
+
+#: apps/io.ox/core/import/import.js module:io.ox/core
+msgid ""
+"Ignore existing events. Helpful to import public holiday calendars, for "
+"example."
+msgstr ""
+"Ignorar eventos existentes. Útil para importar calendários de feriados "
+"públicos, por exemplo."
+
+#: apps/io.ox/core/import/import.js module:io.ox/core
+msgid "Ignore existing events"
+msgstr "Ignorar eventos existentes"
+
+#: apps/io.ox/core/import/import.js module:io.ox/core
+msgid "Note on CSV files:"
+msgstr "Nota sobre arquivos CSV:"
+
+#: apps/io.ox/core/import/import.js module:io.ox/core
+msgid ""
+"The first record of a valid CSV file must define proper column names. "
+"Supported separators are comma and semi-colon."
+msgstr ""
+"O primeiro registro de um arquivo CSV válido deve definir nomes adequados às "
+"colunas. Os separadores suportados são vírgula e ponto-e-vírgula."
+
+#: apps/io.ox/core/import/import.js module:io.ox/core
+msgid "Learn more"
+msgstr "Saber mais"
+
+#: apps/io.ox/core/import/import.js module:io.ox/core
+msgid "Import from file"
+msgstr "Importar do arquivo"
+
+#. Error message if calendar import failed
+#: apps/io.ox/core/import/import.js module:io.ox/core
+msgid "There was no appointment data to import"
+msgstr "Sem dados de compromisso para importar"
+
+#. Error message if contact import failed
+#: apps/io.ox/core/import/import.js module:io.ox/core
+msgid "There was no contact data to import"
+msgstr "Sem dados de contato para importar"
+
+#. Error message if task import failed
+#: apps/io.ox/core/import/import.js module:io.ox/core
+msgid "There was no task data to import"
+msgstr "Sem dados de tarefas para importar"
+
+#: apps/io.ox/core/import/import.js module:io.ox/core
+msgid "Please select a file to import"
+msgstr "Selecione um arquivo para importar"
+
+#: apps/io.ox/core/import/import.js module:io.ox/core
+msgid "Please select a valid iCal File to import"
+msgstr "Selecione um arquivo iCal válido para importar"
+
+#: apps/io.ox/core/import/import.js module:io.ox/core
+msgid "Data imported successfully"
+msgstr "Dados importados com sucesso"
+
+#. Failure message if no data (e.g. appointments) could be imported
+#: apps/io.ox/core/import/import.js module:io.ox/core
+msgid "Failed to import any data"
+msgstr "Falha ao importar dados"
+
+#: apps/io.ox/core/import/import.js module:io.ox/core
+msgid "Data only partially imported (%1$s of %2$s records)"
+msgstr "Dados importados apenas parcialmente (%1$s de %2$s registros)"
+
+#: apps/io.ox/core/main.js module:io.ox/core
+msgid "Unsaved documents will be lost. Do you want to sign out now?"
+msgstr "Documentos não salvos serão perdidos. Deseja sair agora?"
+
+#: apps/io.ox/core/main.js module:io.ox/core
+msgid "Offline"
+msgstr "Desconectado"
+
+#: apps/io.ox/core/main.js module:io.ox/core
+msgid "Launcher dropdown. Press [enter] to jump to the dropdown."
+msgstr ""
+"Inicializador suspenso. Pressione [Enter] para ir ao inicializador suspenso."
+
+#: apps/io.ox/core/main.js module:io.ox/core
+msgid "Apps"
+msgstr "Aplicativos"
+
+#: apps/io.ox/core/main.js module:io.ox/core apps/io.ox/launchpad/main.js
+#: apps/io.ox/search/view-template.js
+msgctxt "app"
+msgid "Portal"
+msgstr "Portal"
+
+#: apps/io.ox/core/main.js module:io.ox/core apps/io.ox/launchpad/main.js
+#: apps/io.ox/mail/settings/pane.js module:io.ox/mail
+#: apps/io.ox/search/view-template.js
+msgctxt "app"
+msgid "Mail"
+msgstr "E-mail"
+
+#: apps/io.ox/core/main.js module:io.ox/core apps/io.ox/launchpad/main.js
+#: apps/io.ox/search/view-template.js
+msgctxt "app"
+msgid "Address Book"
+msgstr "Catálogo de endereços"
+
+#: apps/io.ox/core/main.js module:io.ox/core apps/io.ox/launchpad/main.js
+#: apps/io.ox/search/view-template.js
+msgctxt "app"
+msgid "Scheduling"
+msgstr "Agendamento"
+
+#: apps/io.ox/core/main.js module:io.ox/core apps/io.ox/launchpad/main.js
+#: apps/io.ox/search/view-template.js apps/io.ox/tasks/settings/pane.js
+#: module:io.ox/tasks
+msgctxt "app"
+msgid "Tasks"
+msgstr "Tarefas"
+
+#. %1$s is usually "Drive" (product name; might be customized)
+#: apps/io.ox/core/main.js module:io.ox/core apps/io.ox/core/pim/actions.js
+#: apps/io.ox/core/viewer/views/toolbarview.js
+#: apps/io.ox/files/settings/pane.js module:io.ox/files
+#: apps/io.ox/launchpad/main.js apps/io.ox/mail/actions.js module:io.ox/mail
+#: apps/io.ox/search/view-template.js
+msgctxt "app"
+msgid "Drive"
+msgstr "Drive"
+
+#: apps/io.ox/core/main.js module:io.ox/core apps/io.ox/launchpad/main.js
+#: apps/io.ox/search/view-template.js
+msgctxt "app"
+msgid "Conversations"
+msgstr "Conversas"
+
+#: apps/io.ox/core/main.js module:io.ox/core
+#: apps/io.ox/core/sub/settings/pane.js module:io.ox/core/sub
+msgid "Refresh"
+msgstr "Atualizar"
+
+#: apps/io.ox/core/main.js module:io.ox/core
+msgid "Currently refreshing"
+msgstr "Atualizando agora"
+
+#: apps/io.ox/core/main.js module:io.ox/core
+msgid "You will be automatically signed out in %1$d second"
+msgid_plural "You will be automatically signed out in %1$d seconds"
+msgstr[0] "Você será automaticamente desconectado em %1$d segundo"
+msgstr[1] "Você será automaticamente desconectado em %1$d segundos"
+
+#: apps/io.ox/core/main.js module:io.ox/core apps/io.ox/core/settings/pane.js
+msgid "Automatic sign out"
+msgstr "Encerramento automático de sessão"
+
+#: apps/io.ox/core/main.js module:io.ox/core
+msgid "Sign out now"
+msgstr "Encerrar sessão agora"
+
+#. %1$s is app title/name
+#: apps/io.ox/core/main.js module:io.ox/core
+msgid "close for %1$s"
+msgstr "fechar para %1$s"
+
+#: apps/io.ox/core/main.js module:io.ox/core apps/io.ox/settings/main.js
+msgid "Settings"
+msgstr "Configurações"
+
+#. starts the client onboarding wizard that helps users
+#. to configure their devices to access/sync appsuites
+#. data (f.e. install ox mail app)
+#: apps/io.ox/core/main.js module:io.ox/core
+#: apps/plugins/portal/client-onboarding/register.js module:plugins/portal
+msgid "Connect your Device"
+msgstr "Conecte seu dispositivo"
+
+#: apps/io.ox/core/main.js module:io.ox/core apps/io.ox/core/settings/pane.js
+#: apps/plugins/portal/userSettings/register.js
+msgid "My contact data"
+msgstr "Meus dados de contato"
+
+#: apps/io.ox/core/main.js module:io.ox/core apps/io.ox/core/settings/pane.js
+#: apps/plugins/portal/userSettings/register.js
+msgid "Change password"
+msgstr "Alterar senha"
+
+#: apps/io.ox/core/main.js module:io.ox/core
+msgid "About"
+msgstr "Sobre"
+
+#: apps/io.ox/core/main.js module:io.ox/core
+msgid "Sign out"
+msgstr "Encerrar sessão"
+
+#: apps/io.ox/core/main.js module:io.ox/core
+msgid "Your Applications"
+msgstr "Seus aplicativos"
+
+#: apps/io.ox/core/main.js module:io.ox/core
+msgid "Signed in as:"
+msgstr "Conectado como:"
+
+#: apps/io.ox/core/main.js module:io.ox/core apps/io.ox/core/relogin.js
+msgid "Your session is expired"
+msgstr "Sua sessão expirou"
+
+#: apps/io.ox/core/main.js module:io.ox/core apps/io.ox/core/relogin.js
+msgid "Please sign in again to continue"
+msgstr "Inicie a sessão novamente para continuar"
+
+#: apps/io.ox/core/main.js module:io.ox/core
+msgid "Restore applications"
+msgstr "Restaurar aplicativos"
+
+#: apps/io.ox/core/main.js module:io.ox/core
+msgid ""
+"The following applications can be restored. Just remove the restore point if "
+"you don't want it to be restored."
+msgstr ""
+"Os seguintes aplicativos podem ser restaurados. Basta excluir o ponto de "
+"restauração se você não desejar que ele seja restaurado."
+
+#: apps/io.ox/core/main.js module:io.ox/core
+msgid "Continue"
+msgstr "Continuar"
+
+#. %1$s is the filename
+#: apps/io.ox/core/main.js module:io.ox/core
+msgid ""
+"Folder with name \"%1$s\" will be hidden. Enable setting \"Show hidden files "
+"and folders\" to access this folder again."
+msgstr ""
+"A pasta com nome \"%1$s\" será oculta. Ative a configuração \" Exibir pastas "
+"e arquivos ocultos\" para acessar essa pasta novamente."
+
+#: apps/io.ox/core/notifications.js module:io.ox/core
+msgid "No notifications"
+msgstr "Sem notificações"
+
+#: apps/io.ox/core/notifications.js module:io.ox/core
+msgid "Notifications"
+msgstr "Notificações"
+
+#: apps/io.ox/core/notifications.js module:io.ox/core
+msgid "Hide all notifications"
+msgstr "Ocultar todas as notificações"
+
+#: apps/io.ox/core/notifications.js module:io.ox/core
+msgid "Would you like to enable desktop notifications?"
+msgstr "Gostaria de habilitar as notificações de área de trabalho?"
+
+#: apps/io.ox/core/notifications.js module:io.ox/core
+msgid "Later"
+msgstr "Mais tarde"
+
+#. declines the use of desktop notifications
+#: apps/io.ox/core/notifications.js module:io.ox/core
+msgid "Never"
+msgstr "Nunca"
+
+#. Opens popup to decide if desktop notifications should be shown
+#: apps/io.ox/core/notifications.js module:io.ox/core
+msgid "Decide now"
+msgstr "Decidir agora"
+
+#: apps/io.ox/core/notifications.js module:io.ox/core
+msgid ""
+"You can manage desktop notifications at any time, by vitising your settings"
+msgstr ""
+"Você pode gerenciar as notificações de área de trabalho a qualquer momento, "
+"visitando suas configurações"
+
+#. %1$d number of notifications
+#: apps/io.ox/core/notifications/badgeview.js module:io.ox/core
+#, c-format
+msgid "You have %1$d notification."
+msgid_plural "You have %1$d notifications."
+msgstr[0] "Você tem %1$d notificação."
+msgstr[1] "Você tem %1$d notificações."
+
+#: apps/io.ox/core/notifications/badgeview.js module:io.ox/core
+msgid "The notification area is open"
+msgstr "A área de notificação está aberta"
+
+#: apps/io.ox/core/notifications/badgeview.js module:io.ox/core
+msgid "The notification area is closed"
+msgstr "A área de notificação está fechada"
+
+#: apps/io.ox/core/notifications/subview.js module:io.ox/core
+msgid "Hide this notification"
+msgstr "Esconder esta notificação"
+
+#: apps/io.ox/core/notifications/subview.js module:io.ox/core
+msgid "New notifications"
+msgstr "Novas notificações"
+
+#: apps/io.ox/core/notifications/subview.js module:io.ox/core
+msgid "You have new notifications"
+msgstr "Você tem novas notificações"
+
+#: apps/io.ox/core/permissions/permissions.js module:io.ox/core
+#: apps/io.ox/files/share/permissions.js
+msgid "Guest"
+msgstr "Convidado"
+
+#. Role: create folder + read/write/delete all
+#: apps/io.ox/core/permissions/permissions.js module:io.ox/core
+#: apps/io.ox/files/share/permissions.js
+msgid "Author"
+msgstr "Autor"
+
+#. Role: all permissions
+#. object permissions - admin role
+#: apps/io.ox/core/permissions/permissions.js module:io.ox/core
+#: apps/io.ox/files/share/permissions.js
+msgid "Administrator"
+msgstr "Administrador"
+
+#: apps/io.ox/core/permissions/permissions.js module:io.ox/core
+msgid "Apply role"
+msgstr "Aplicar função"
+
+#. folder permissions
+#: apps/io.ox/core/permissions/permissions.js module:io.ox/core
+msgid "view the folder"
+msgstr "visualizar a pasta"
+
+#. folder permissions
+#: apps/io.ox/core/permissions/permissions.js module:io.ox/core
+msgid "create objects"
+msgstr "criar objetos"
+
+#. folder permissions
+#: apps/io.ox/core/permissions/permissions.js module:io.ox/core
+msgid "create objects and subfolders"
+msgstr "criar objetos e subpastas"
+
+#. object permissions - read
+#: apps/io.ox/core/permissions/permissions.js module:io.ox/core
+msgid "no read permissions"
+msgstr "sem permissões de leitura"
+
+#. object permissions - read
+#: apps/io.ox/core/permissions/permissions.js module:io.ox/core
+msgid "read own objects"
+msgstr "ler objetos próprios"
+
+#. object permissions - read
+#: apps/io.ox/core/permissions/permissions.js module:io.ox/core
+msgid "read all objects"
+msgstr "ler todos os objetos"
+
+#. object permissions - edit/modify
+#: apps/io.ox/core/permissions/permissions.js module:io.ox/core
+msgid "no edit permissions"
+msgstr "sem permissões de edição"
+
+#. object permissions - edit/modify
+#: apps/io.ox/core/permissions/permissions.js module:io.ox/core
+msgid "edit own objects"
+msgstr "editar objetos próprios"
+
+#. object permissions - edit/modify
+#: apps/io.ox/core/permissions/permissions.js module:io.ox/core
+msgid "edit all objects"
+msgstr "editar todos os objetos"
+
+#. object permissions - delete
+#: apps/io.ox/core/permissions/permissions.js module:io.ox/core
+msgid "no delete permissions"
+msgstr "sem permissões de exclusão"
+
+#. object permissions - delete
+#: apps/io.ox/core/permissions/permissions.js module:io.ox/core
+msgid "delete only own objects"
+msgstr "excluir somente objetos próprios"
+
+#. object permissions - delete
+#: apps/io.ox/core/permissions/permissions.js module:io.ox/core
+msgid "delete all objects"
+msgstr "excluir todos os objetos"
+
+#. Role: Owner (same as admin)
+#: apps/io.ox/core/permissions/permissions.js module:io.ox/core
+#: apps/io.ox/files/share/permissions.js
+msgid "Owner"
+msgstr "Proprietário"
+
+#: apps/io.ox/core/permissions/permissions.js module:io.ox/core
+msgid "Folder permissions"
+msgstr "Permissões da pasta"
+
+#: apps/io.ox/core/permissions/permissions.js module:io.ox/core
+msgid "Object permissions"
+msgstr "Permissões do objeto"
+
+#: apps/io.ox/core/permissions/permissions.js module:io.ox/core
+msgid "The user has administrative rights"
+msgstr "O usuário tem privilégios administrativos"
+
+#: apps/io.ox/core/permissions/permissions.js module:io.ox/core
+#: apps/io.ox/files/share/permissions.js
+msgid "Apply to all subfolders"
+msgstr "Aplicar a todas as subpastas"
+
+#: apps/io.ox/core/permissions/permissions.js module:io.ox/core
+msgid "Add user/group"
+msgstr "Adicionar usuário/grupo"
+
+#. permissions dialog
+#. error message when selected user or group can not be used
+#: apps/io.ox/core/permissions/permissions.js module:io.ox/core
+msgid "This is not a valid user or group."
+msgstr "Este não é um usuário ou grupo válido."
+
+#: apps/io.ox/core/permissions/permissions.js module:io.ox/core
+#: apps/io.ox/files/share/permissions.js
+#: apps/plugins/administration/groups/settings/edit.js
+msgid "Start typing to search for user names"
+msgstr "Comece a digitar para pesquisar por nomes de usuários"
+
+#: apps/io.ox/core/pim/actions.js module:io.ox/core
+msgid "Attachments have been saved!"
+msgstr "Os anexos foram salvos!"
+
+#: apps/io.ox/core/pim/actions.js module:io.ox/core
+#: apps/io.ox/files/actions.js module:io.ox/files apps/io.ox/mail/actions.js
+#: module:io.ox/mail
+msgid "Open in browser"
+msgstr "Abrir no navegador"
+
+#: apps/io.ox/core/pim/actions.js module:io.ox/core
+#: apps/io.ox/core/viewer/views/toolbarview.js apps/io.ox/files/actions.js
+#: module:io.ox/files apps/io.ox/files/toolbar.js apps/io.ox/mail/actions.js
+#: module:io.ox/mail apps/io.ox/onboarding/clients/extensions.js
+#: module:io.ox/core/onboarding apps/plugins/portal/updater/register.js
+#: module:plugins/portal
+msgid "Download"
+msgstr "Baixar"
+
+#. %1$s is usually "Drive" (product name; might be customized)
+#: apps/io.ox/core/pim/actions.js module:io.ox/core
+#: apps/io.ox/core/viewer/views/toolbarview.js apps/io.ox/mail/actions.js
+#: module:io.ox/mail
+msgid "Save to %1$s"
+msgstr "Salvar para %1$s"
+
+#: apps/io.ox/core/print.js module:io.ox/core
+msgid "Printout"
+msgstr "Impressão"
+
+#: apps/io.ox/core/print.js module:io.ox/core
+#: apps/io.ox/core/sub/subscriptions.js module:io.ox/core/sub
+#: apps/io.ox/core/yell.js
+msgid "Error"
+msgstr "Erro"
+
+#: apps/io.ox/core/print.js module:io.ox/core
+msgid "Cannot print this item"
+msgid_plural "Cannot print these items"
+msgstr[0] "Não é possível imprimir este item"
+msgstr[1] "Não é possível imprimir estes itens"
+
+#: apps/io.ox/core/relogin.js module:io.ox/core
+msgid "Your IP address has changed"
+msgstr "Seu endereço de IP foi alterado"
+
+#: apps/io.ox/core/relogin.js module:io.ox/core
+msgid "You have to sign in again"
+msgstr "Você tem que conectar-se novamente"
+
+#: apps/io.ox/core/relogin.js module:io.ox/core
+msgid "Please enter correct password"
+msgstr "Insira a senha correta"
+
+#: apps/io.ox/core/relogin.js module:io.ox/core
+msgid "Failed to sign in"
+msgstr "Falha ao iniciar sessão"
+
+#: apps/io.ox/core/settings/downloads/pane.js module:io.ox/core
+#: apps/plugins/portal/updater/register.js module:plugins/portal
+msgid "Updater"
+msgstr "Atualizador"
+
+#: apps/io.ox/core/settings/downloads/pane.js module:io.ox/core
+msgid "Download installation file (for Windows)"
+msgstr "Baixar arquivo de instalação (para Windows)"
+
+#: apps/io.ox/core/settings/downloads/pane.js module:io.ox/core
+#: apps/plugins/portal/updater/register.js module:plugins/portal
+msgid ""
+"When executing the downloaded file, an installation wizard will be launched. "
+"Follow the instructions and install the updater. Installs latest versions of "
+"Windows® client software. The Updater automatically informs about new "
+"updates. You can download the updates from within the Updater."
+msgstr ""
+"Ao executar o arquivo baixado, um assistente de instalação será iniciado."
+"Siga as instruções e instale o atualizador. Instale versões mais recentes "
+"doSoftware cliente do Windows®. O Updater informa automaticamente sobre "
+"novasatualizações. Você pode baixar as atualizações a partir do Updater."
+
+#: apps/io.ox/core/settings/downloads/pane.js module:io.ox/core
+msgid "Connector for Microsoft Outlook®"
+msgstr "Conector para o Microsoft Outlook®"
+
+#: apps/io.ox/core/settings/downloads/pane.js module:io.ox/core
+msgid ""
+"Synchronization of Emails, Calendar, Contacts and Tasks, along with Public, "
+"Shared and System Folders to Microsoft Outlook® clients."
+msgstr ""
+"Sincronização de e-mails, calendário, contatos e tarefas, junto com pastas "
+"públicas, compartilhadas e do sistema para clientes Microsoft Outlook® ."
+
+#: apps/io.ox/core/settings/downloads/pane.js module:io.ox/core
+msgid "Notifier"
+msgstr "Notificador"
+
+#: apps/io.ox/core/settings/downloads/pane.js module:io.ox/core
+msgid ""
+"Informs about the current status of Emails and appointments without having "
+"to display the user interface or another Windows® client."
+msgstr ""
+"Informa sobre o status atual dos e-mails e compromissos sem ter que exibir a "
+"interface ou outro cliente Windows®."
+
+#: apps/io.ox/core/settings/downloads/pane.js module:io.ox/core
+#: apps/plugins/portal/oxdriveclients/register.js module:plugins/portal
+msgid "Download the %s client for %s"
+msgstr "Baixar o cliente %s para %s"
+
+#: apps/io.ox/core/settings/downloads/pane.js module:io.ox/core
+msgid "%s client for Windows"
+msgstr "Cliente %s para Windows"
+
+#: apps/io.ox/core/settings/downloads/pane.js module:io.ox/core
+msgid "%s client for Windows (Installation via the OX Updater)"
+msgstr "Cliente %s para Windows (instalação via OX Updater)"
+
+#: apps/io.ox/core/settings/downloads/pane.js module:io.ox/core
+msgid "Download installation file"
+msgstr "Baixar arquivo de instalação"
+
+#: apps/io.ox/core/settings/downloads/pane.js module:io.ox/core
+msgid "%s client for Mac OS"
+msgstr "Cliente %s para Mac OS"
+
+#: apps/io.ox/core/settings/downloads/pane.js module:io.ox/core
+msgid "%s client for iOS"
+msgstr "Cliente %s para iOS"
+
+#: apps/io.ox/core/settings/downloads/pane.js module:io.ox/core
+msgid "%s client for Android"
+msgstr "Cliente %s para Android"
+
+#: apps/io.ox/core/settings/downloads/pane.js module:io.ox/core
+msgid "Downloads"
+msgstr "Downloads"
+
+#: apps/io.ox/core/settings/errorlog/settings/pane.js module:io.ox/core
+msgid "Error log"
+msgstr "Registro de erros"
+
+#: apps/io.ox/core/settings/errorlog/settings/pane.js module:io.ox/core
+msgid "Show request body"
+msgstr "Exibir corpo da requisição"
+
+#: apps/io.ox/core/settings/errorlog/settings/pane.js module:io.ox/core
+msgid "Hide request body"
+msgstr "Ocultar corpo da requisição"
+
+#: apps/io.ox/core/settings/errorlog/settings/pane.js module:io.ox/core
+msgid "Show stack trace"
+msgstr "Exibir rastreamento de pilha"
+
+#: apps/io.ox/core/settings/errorlog/settings/pane.js module:io.ox/core
+msgid "Hide stack trace"
+msgstr "Ocultar rastreamento de pilha"
+
+#: apps/io.ox/core/settings/errorlog/settings/pane.js module:io.ox/core
+msgid "Host"
+msgstr "Servidor"
+
+#: apps/io.ox/core/settings/errorlog/settings/pane.js module:io.ox/core
+msgid "Browser"
+msgstr "Navegador"
+
+#: apps/io.ox/core/settings/errorlog/settings/pane.js module:io.ox/core
+msgid "Total: %1$s requests"
+msgstr "Total: %1$s requisições"
+
+#: apps/io.ox/core/settings/errorlog/settings/pane.js module:io.ox/core
+msgid "Average time: %1$s ms"
+msgstr "Tempo médio: %1$s ms"
+
+#: apps/io.ox/core/settings/errorlog/settings/pane.js module:io.ox/core
+msgid "Loss: %1$s %"
+msgstr "Perdas: %1$s %"
+
+#: apps/io.ox/core/settings/errorlog/settings/pane.js module:io.ox/core
+msgid "Uptime: %1$s minutes"
+msgstr "Tempo de funcionamento: %1$s minutos"
+
+#: apps/io.ox/core/settings/errorlog/settings/pane.js module:io.ox/core
+#: apps/io.ox/files/guidance/main.js module:io.ox/files
+msgid "Reload statistics"
+msgstr "Recarregar estatísticas"
+
 #: apps/io.ox/core/settings/errorlog/settings/pane.js module:io.ox/core
 msgid ""
 "The blue graph shows the distribution of request durations in percent. The "
@@ -8815,58 +4304,604 @@
 "porcentagem. O gráfico cinza exibe um ping trivial para reconhecer as "
 "conexões lentas."
 
-#: apps/io.ox/calendar/invitations/register.js module:io.ox/calendar/main
-msgid "The changes have been rejected"
-msgstr "As alterações foram rejeitadas"
-
-#: apps/plugins/portal/xing/actions.js module:plugins/portal
-msgid "The comment has been deleted successfully"
-msgstr "O comentário foi excluído com sucesso"
-
-#: apps/io.ox/backbone/basicModel.js module:io.ox/core
-#: apps/io.ox/backbone/extendedModel.js
-msgid "The dialog contains invalid data"
-msgstr "O diálogo contém dados inválidos"
-
-#. If the user changes the duedate of a task, it may be before the start date, which is not allowed
-#. If this happens the user gets the option to change the start date so it matches the due date
+#: apps/io.ox/core/settings/errorlog/settings/pane.js module:io.ox/core
+msgid "Errors"
+msgstr "Erros"
+
+#: apps/io.ox/core/settings/errorlog/settings/pane.js module:io.ox/core
+msgid "Slow requests"
+msgstr "Requisições lentas"
+
+#: apps/io.ox/core/settings/errorlog/settings/pane.js module:io.ox/core
+msgid "Loss"
+msgstr "Perdas"
+
+#: apps/io.ox/core/settings/errorlog/settings/pane.js module:io.ox/core
+msgid "No errors"
+msgstr "Sem erros"
+
+#: apps/io.ox/core/settings/errorlog/settings/pane.js module:io.ox/core
+msgid "No slow requests"
+msgstr "Sem requisições lentas"
+
+#: apps/io.ox/core/settings/errorlog/settings/pane.js module:io.ox/core
+msgid "No lost requests"
+msgstr "Sem requisições perdidas"
+
+#: apps/io.ox/core/settings/pane.js module:io.ox/core
+msgid "The setting requires a reload or relogin to take effect."
+msgstr ""
+"O ajuste exige que você recarregue ou faça login novamente para que entre em "
+"vigor."
+
+#: apps/io.ox/core/settings/pane.js module:io.ox/core
+#: apps/io.ox/settings/main.js
+msgid "Basic settings"
+msgstr "Configurações básicas"
+
+#: apps/io.ox/core/settings/pane.js module:io.ox/core
+msgid ""
+"Some settings (language, timezone, theme) require a page reload or relogin "
+"to take effect."
+msgstr ""
+"Alguns ajustes (idioma, fuso horário, tema) exigem que você recarregue a "
+"página ou faça login novamente para que entrem em vigor."
+
+#: apps/io.ox/core/settings/pane.js module:io.ox/core
+msgid "Reload page"
+msgstr "Recarregar página"
+
+#: apps/io.ox/core/settings/pane.js module:io.ox/core
+#: apps/plugins/portal/xing/register.js module:plugins/portal
+msgid "Language"
+msgstr "Idioma"
+
+#: apps/io.ox/core/settings/pane.js module:io.ox/core
+msgid "Time zone"
+msgstr "Fuso horário"
+
+#: apps/io.ox/core/settings/pane.js module:io.ox/core
+msgid "Default Theme"
+msgstr "Tema padrão"
+
+#: apps/io.ox/core/settings/pane.js module:io.ox/core
+msgid "Theme"
+msgstr "Tema"
+
+#: apps/io.ox/core/settings/pane.js module:io.ox/core
+msgid "High contrast theme"
+msgstr "Tema alto contraste"
+
+#: apps/io.ox/core/settings/pane.js module:io.ox/core
+#: apps/io.ox/mail/settings/pane.js module:io.ox/mail
+msgid "5 minutes"
+msgstr "5 minutos"
+
+#: apps/io.ox/core/settings/pane.js module:io.ox/core
+#: apps/io.ox/mail/settings/pane.js module:io.ox/mail
+msgid "10 minutes"
+msgstr "10 minutos"
+
+#: apps/io.ox/core/settings/pane.js module:io.ox/core
+msgid "15 minutes"
+msgstr "15 minutos"
+
+#: apps/io.ox/core/settings/pane.js module:io.ox/core
+msgid "30 minutes"
+msgstr "30 minutos"
+
+#: apps/io.ox/core/settings/pane.js module:io.ox/core
+msgid "Refresh interval"
+msgstr "Intervalo de atualização"
+
+#. object permissions - read
+#. object permissions - edit/modify
+#. object permissions - delete
+#. Auth type. None. No authentication
+#. Connection security. None.
+#: apps/io.ox/core/settings/pane.js module:io.ox/core
+#: apps/io.ox/core/tk/attachments.js apps/io.ox/core/tk/flag-picker.js
+#: module:io.ox/mail apps/io.ox/files/share/permissions.js
+#: apps/io.ox/files/view-options.js module:io.ox/files
+#: apps/io.ox/mail/accounts/view-form.js module:io.ox/settings
+#: apps/io.ox/mail/mailfilter/settings/filter/view-form.js
+msgid "None"
+msgstr "Nenhum"
+
+#: apps/io.ox/core/settings/pane.js module:io.ox/core
+msgid "Default app after sign in"
+msgstr "Aplicativo padrão após o login"
+
+#: apps/io.ox/core/settings/pane.js module:io.ox/core
+msgid "disable"
+msgstr "desativar"
+
+#: apps/io.ox/core/settings/pane.js module:io.ox/core
+msgid "Automatic opening of notification area"
+msgstr "Abertura automática da área de notificação"
+
+#: apps/io.ox/core/settings/pane.js module:io.ox/core
+msgid "Show desktop notifications"
+msgstr "Exibir notificações de área de trabalho"
+
+#. Opens popup to decide if desktop notifications should be shown
+#: apps/io.ox/core/settings/pane.js module:io.ox/core
+msgid "Manage permission now"
+msgstr "Gerencie permissão agora"
+
+#: apps/io.ox/core/settings/user.js module:io.ox/contacts
+msgid "Couldn't load your contact data."
+msgstr "Não foi possível carregar seus dados de contato."
+
+#. Bytes
+#: apps/io.ox/core/strings.js module:io.ox/core
+msgid "B"
+msgstr "B"
+
+#. Kilobytes
+#: apps/io.ox/core/strings.js module:io.ox/core
+msgid "KB"
+msgstr "KB"
+
+#. Megabytes
+#: apps/io.ox/core/strings.js module:io.ox/core
+msgid "MB"
+msgstr "MB"
+
+#. Gigabytes
+#: apps/io.ox/core/strings.js module:io.ox/core
+msgid "GB"
+msgstr "GB"
+
+#. Terabytes
+#: apps/io.ox/core/strings.js module:io.ox/core
+msgid "TB"
+msgstr "TB"
+
+#. Petabytes
+#: apps/io.ox/core/strings.js module:io.ox/core
+msgid "PB"
+msgstr "PB"
+
+#. Exabytes
+#: apps/io.ox/core/strings.js module:io.ox/core
+msgid "EB"
+msgstr "EB"
+
+#. Zettabytes
+#: apps/io.ox/core/strings.js module:io.ox/core
+msgid "ZB"
+msgstr "ZB"
+
+#. Yottabytes
+#: apps/io.ox/core/strings.js module:io.ox/core
+msgid "YB"
+msgstr "YB"
+
+#. File size
+#. %1$d is the number
+#. %2$s is the unit (B, KB, MB etc.)
+#: apps/io.ox/core/strings.js module:io.ox/core
+msgid "%1$d %2$s"
+msgstr "%1$d %2$s"
+
+#: apps/io.ox/core/sub/model.js module:io.ox/core/sub
+msgid "Publication must have a target."
+msgstr "A publicação deve ter um destino."
+
+#: apps/io.ox/core/sub/model.js module:io.ox/core/sub
+msgid "Publication must have a site."
+msgstr "A publicação deve ter um site."
+
+#: apps/io.ox/core/sub/model.js module:io.ox/core/sub
+msgid "Model is incomplete."
+msgstr "O modelo está incompleto."
+
+#: apps/io.ox/core/sub/model.js module:io.ox/core/sub
+msgid "You have to enter a username and password to subscribe."
+msgstr "Você tem que inserir um nome de usuário e senha para se inscrever."
+
+#: apps/io.ox/core/sub/settings/pane.js module:io.ox/core/sub
+msgid "Only showing items related to folder \"%1$s\""
+msgstr "Exibindo somente itens relacionados à pasta \"%1$s\""
+
+#: apps/io.ox/core/sub/settings/pane.js module:io.ox/core/sub
+msgid "Show all items"
+msgstr "Exibir todos os itens"
+
+#: apps/io.ox/core/sub/settings/pane.js module:io.ox/core/sub
+msgid "Unnamed subscription"
+msgstr "Inscrição sem nome"
+
+#: apps/io.ox/core/sub/settings/pane.js module:io.ox/core/sub
+msgid ""
+"Note: Refreshing this subscription will replace the calendar content with "
+"the external content. Changes you have made inside appsuite will be "
+"overwritten"
+msgstr ""
+"Nota: A atualização desta inscrição irá substituir o conteúdo do calendário "
+"com o conteúdo externo. Alterações feitas dentro do aplicativo appsuite "
+"serão sobrescritas."
+
+#: apps/io.ox/core/sub/settings/pane.js module:io.ox/core/sub
+#: apps/io.ox/mail/mailfilter/settings/filter.js module:io.ox/mail
+#: apps/io.ox/portal/settings/pane.js module:io.ox/portal
+msgid "Disable"
+msgstr "Desabilitar"
+
+#: apps/io.ox/core/sub/settings/pane.js module:io.ox/core/sub
+#: apps/io.ox/mail/autoforward/settings/model.js module:io.ox/mail
+#: apps/io.ox/mail/mailfilter/settings/filter.js
+#: apps/io.ox/portal/settings/pane.js module:io.ox/portal
+msgid "Enable"
+msgstr "Habilitar"
+
+#: apps/io.ox/core/sub/settings/pane.js module:io.ox/core/sub
+msgid "Subscription refresh"
+msgstr "Atualizar inscrição"
+
+#: apps/io.ox/core/sub/settings/pane.js module:io.ox/core/sub
+msgid ""
+"A refresh takes some time, so please be patient, while the refresh runs in "
+"the background. Only one refresh per subscription and per session is allowed."
+msgstr ""
+"A atualização leva algum tempo, seja paciente, enquanto a atualização é "
+"executada em segundo plano. Apenas uma atualização por inscrição e por "
+"sessão é permitida."
+
+#: apps/io.ox/core/sub/settings/pane.js module:io.ox/core/sub
+msgid ""
+"This folder has publications but you are not allowed to view or edit them"
+msgstr ""
+"Esta pasta tem publicações mas você não tem permissão para vê-las ou editá-"
+"las"
+
+#: apps/io.ox/core/sub/settings/pane.js module:io.ox/core/sub
+msgid ""
+"This folder has subscriptions but you are not allowed to view or edit them"
+msgstr ""
+"Esta pasta tem inscrições mas você não tem permissão para vê-las ou editá-las"
+
+#: apps/io.ox/core/sub/settings/pane.js module:io.ox/core/sub
+msgid "This folder has no publications"
+msgstr "Esta pasta não tem publicações"
+
+#: apps/io.ox/core/sub/settings/pane.js module:io.ox/core/sub
+msgid "This folder has no subscriptions"
+msgstr "Esta pasta não tem inscrições"
+
+#: apps/io.ox/core/sub/settings/pane.js module:io.ox/core/sub
+msgid "You don't have any publications yet"
+msgstr "Você não tem nenhuma publicação ainda"
+
+#: apps/io.ox/core/sub/settings/pane.js module:io.ox/core/sub
+msgid "You don't have any subscriptions yet"
+msgstr "Você não tem nenhuma inscrição ainda"
+
+#: apps/io.ox/core/sub/settings/pane.js module:io.ox/core/sub
+#: apps/io.ox/core/sub/settings/register.js
+msgid "Publications"
+msgstr "Publicações"
+
+#: apps/io.ox/core/sub/settings/pane.js module:io.ox/core/sub
+#: apps/io.ox/core/sub/settings/register.js
+msgid "Subscriptions"
+msgstr "Inscrições"
+
+#: apps/io.ox/core/sub/settings/register.js module:io.ox/core/sub
+msgid "Publications and Subscriptions"
+msgstr "Publicações e inscrições"
+
+#: apps/io.ox/core/sub/subscriptions.js module:io.ox/core/sub
+msgid "Subscribe"
+msgstr "Inscrever"
+
+#: apps/io.ox/core/sub/subscriptions.js module:io.ox/core/sub
+msgid "Checking credentials ..."
+msgstr "Verificando credenciais ..."
+
+#: apps/io.ox/core/sub/subscriptions.js module:io.ox/core/sub
+msgid "Subscription successfully created."
+msgstr "Inscrições criadas com sucesso."
+
+#: apps/io.ox/core/sub/subscriptions.js module:io.ox/core/sub
+msgid "Error:"
+msgstr "Erro:"
+
+#: apps/io.ox/core/sub/subscriptions.js module:io.ox/core/sub
+msgid "The subscription could not be created."
+msgstr "Não foi possível criar a inscrição."
+
+#: apps/io.ox/core/sub/subscriptions.js module:io.ox/core/sub
+msgid "No subscription services available for this module"
+msgstr "Nenhum serviço de assinatura disponível para este módulo"
+
+#: apps/io.ox/core/sub/subscriptions.js module:io.ox/core/sub
+msgid "Add new account"
+msgstr "Adicionar nova conta"
+
+#: apps/io.ox/core/sub/subscriptions.js module:io.ox/core/sub
+#: apps/plugins/portal/mail/register.js module:plugins/portal
+msgid "Account"
+msgstr "Conta"
+
+#: apps/io.ox/core/sub/subscriptions.js module:io.ox/core/sub
+msgid "Source"
+msgstr "Origem"
+
+#: apps/io.ox/core/sub/subscriptions.js module:io.ox/core/sub
+msgid "Add new folder for this subscription"
+msgstr "Adicionar nova pasta para essa inscrição"
+
+#: apps/io.ox/core/sub/subscriptions.js module:io.ox/core/sub
+msgid ""
+"Note: This subscription will replace the calendar content with the external "
+"content. Therefore you must create a new folder for this subscription."
+msgstr ""
+"Nota: A atualização desta inscrição irá substituir o conteúdo do calendário "
+"com o conteúdo externo. Portanto, você deve criar uma nova pasta para esta "
+"inscrição."
+
+#: apps/io.ox/core/sub/subscriptions.js module:io.ox/core/sub
+msgid "Approximate Duration for Subscriptions"
+msgstr "Duração aproximada para inscrições"
+
+#: apps/io.ox/core/sub/subscriptions.js module:io.ox/core/sub
+msgid ""
+"Updating subscribed data takes time. Importing 100 contacts for example, may "
+"take up to 5 minutes. Please have some patience."
+msgstr ""
+"A atualização dos dados subscritos leva tempo. Importação de 100 contatos do "
+"Xing, por exemplo, leva até 5 minutos. Tenha um pouco de paciência."
+
+#: apps/io.ox/core/tk/attachments.js module:io.ox/core
+#: apps/io.ox/mail/compose/extensions.js module:io.ox/mail
+msgid "Add attachments"
+msgstr "Adicionar anexos"
+
+#: apps/io.ox/core/tk/attachments.js module:io.ox/core
+#: apps/io.ox/mail/compose/extensions.js module:io.ox/mail
+msgid "Add from Drive"
+msgstr "Adicionar do Drive"
+
+#: apps/io.ox/core/tk/attachmentsUtil.js module:io.ox/core
+#: apps/io.ox/preview/main.js
+msgid "Preview"
+msgstr "Visualização"
+
+#: apps/io.ox/core/tk/contenteditable-editor.js module:io.ox/core
+msgid "Rich Text Area. Press ALT-F10 for toolbar"
+msgstr "Área de Texto Rico. Pressione ALT-F10 para barra de ferramentas"
+
+#: apps/io.ox/core/tk/datepicker.js module:io.ox/core
+#: apps/io.ox/core/tk/mobiscroll.js
+msgid "Clear"
+msgstr "Limpar"
+
+#: apps/io.ox/core/tk/dropdown-options.js module:io.ox/core
+msgid "close"
+msgstr "fechar"
+
+#: apps/io.ox/core/tk/filestorageUtil.js module:io.ox/core
+msgid "Ignore warnings"
+msgstr "Ignorar advertências"
+
+#: apps/io.ox/core/tk/filestorageUtil.js module:io.ox/core
+msgid "Conflicts"
+msgstr "Conflitos"
+
+#: apps/io.ox/core/tk/filestorageUtil.js module:io.ox/core
+msgid "Warnings:"
+msgstr "Advertências:"
+
+#: apps/io.ox/core/tk/filestorageUtil.js module:io.ox/core
 #: apps/io.ox/tasks/common-extensions.js module:io.ox/tasks
-msgid "The due date cannot be before start date. Adjust start date?"
+msgid "Canceled"
+msgstr "Cancelado"
+
+#: apps/io.ox/core/tk/flag-picker.js module:io.ox/mail
+#: apps/io.ox/mail/mailfilter/settings/filter/view-form.js
+#: module:io.ox/settings apps/io.ox/portal/settings/pane.js
+#: module:io.ox/portal
+msgid "Red"
+msgstr "Vermelho"
+
+#: apps/io.ox/core/tk/flag-picker.js module:io.ox/mail
+#: apps/io.ox/mail/mailfilter/settings/filter/view-form.js
+#: module:io.ox/settings apps/io.ox/portal/settings/pane.js
+#: module:io.ox/portal
+msgid "Blue"
+msgstr "Azul"
+
+#: apps/io.ox/core/tk/flag-picker.js module:io.ox/mail
+#: apps/io.ox/mail/mailfilter/settings/filter/view-form.js
+#: module:io.ox/settings apps/io.ox/portal/settings/pane.js
+#: module:io.ox/portal
+msgid "Green"
+msgstr "Verde"
+
+#: apps/io.ox/core/tk/flag-picker.js module:io.ox/mail
+#: apps/io.ox/mail/mailfilter/settings/filter/view-form.js
+#: module:io.ox/settings apps/io.ox/portal/settings/pane.js
+#: module:io.ox/portal
+msgid "Gray"
+msgstr "Cinza"
+
+#: apps/io.ox/core/tk/flag-picker.js module:io.ox/mail
+#: apps/io.ox/mail/mailfilter/settings/filter/view-form.js
+#: module:io.ox/settings apps/io.ox/portal/settings/pane.js
+#: module:io.ox/portal
+msgid "Purple"
+msgstr "Roxo"
+
+#: apps/io.ox/core/tk/flag-picker.js module:io.ox/mail
+#: apps/io.ox/mail/mailfilter/settings/filter/view-form.js
+#: module:io.ox/settings apps/io.ox/portal/settings/pane.js
+#: module:io.ox/portal
+msgid "Light green"
+msgstr "Verde claro"
+
+#: apps/io.ox/core/tk/flag-picker.js module:io.ox/mail
+#: apps/io.ox/mail/mailfilter/settings/filter/view-form.js
+#: module:io.ox/settings apps/io.ox/portal/settings/pane.js
+#: module:io.ox/portal
+msgid "Orange"
+msgstr "Laranja"
+
+#: apps/io.ox/core/tk/flag-picker.js module:io.ox/mail
+#: apps/io.ox/mail/mailfilter/settings/filter/view-form.js
+#: module:io.ox/settings apps/io.ox/portal/settings/pane.js
+#: module:io.ox/portal
+msgid "Pink"
+msgstr "Rosa"
+
+#: apps/io.ox/core/tk/flag-picker.js module:io.ox/mail
+#: apps/io.ox/mail/mailfilter/settings/filter/view-form.js
+#: module:io.ox/settings apps/io.ox/portal/settings/pane.js
+#: module:io.ox/portal
+msgid "Light blue"
+msgstr "Azul claro"
+
+#: apps/io.ox/core/tk/flag-picker.js module:io.ox/mail
+#: apps/io.ox/mail/mailfilter/settings/filter/view-form.js
+#: module:io.ox/settings
+msgid "Yellow"
+msgstr "Amarelo"
+
+#: apps/io.ox/core/tk/flag-picker.js module:io.ox/mail
+#: apps/io.ox/mail/toolbar.js
+msgid "Set color"
+msgstr "Definir cor"
+
+#: apps/io.ox/core/tk/iframe.js module:io.ox/core/tk/iframe
+msgid "An error occurred. There is no valid token available."
+msgstr "Ocorreu um erro. Não há token válido disponível."
+
+#: apps/io.ox/core/tk/list-dnd.js module:io.ox/core
+#: apps/io.ox/core/tk/selection.js
+msgid "1 item"
+msgid_plural "%1$d items"
+msgstr[0] "1 item"
+msgstr[1] "%1$d itens"
+
+#: apps/io.ox/core/tk/mobiscroll.js module:io.ox/core
+msgid "Days"
+msgstr "Dias"
+
+#: apps/io.ox/core/tk/mobiscroll.js module:io.ox/core
+msgid "Hours"
+msgstr "Horas"
+
+#: apps/io.ox/core/tk/mobiscroll.js module:io.ox/core
+msgid "Minutes"
+msgstr "Minutos"
+
+#: apps/io.ox/core/tk/mobiscroll.js module:io.ox/core
+msgid "Months"
+msgstr "Meses"
+
+#: apps/io.ox/core/tk/mobiscroll.js module:io.ox/core
+msgid "Years"
+msgstr "Anos"
+
+#: apps/io.ox/core/tk/reminder-util.js module:io.ox/core
+msgid "Remind me again"
+msgstr "Lembrar-me novamente"
+
+#: apps/io.ox/core/tk/reminder-util.js module:io.ox/core
+msgid "Pick a time here"
+msgstr "Escolha uma hora aqui"
+
+#: apps/io.ox/core/tk/reminder-util.js module:io.ox/core
+msgid "OK"
+msgstr "OK"
+
+#: apps/io.ox/core/tk/reminder-util.js module:io.ox/core
+msgid "Close this reminder"
+msgstr "Fechar esse lembrete"
+
+#: apps/io.ox/core/tk/reminder-util.js module:io.ox/core
+msgid "Remind me again "
+msgstr "Lembrar-me novamente"
+
+#: apps/io.ox/core/tk/reminder-util.js module:io.ox/core
+#: apps/plugins/notifications/calendar/register.js
+#: module:plugins/notifications apps/plugins/notifications/tasks/register.js
+msgid "Press [enter] to open"
+msgstr "Pressione [enter] para abrir"
+
+#: apps/io.ox/core/tk/reminder-util.js module:io.ox/core
+#: apps/plugins/notifications/tasks/register.js module:plugins/notifications
+msgid "end date "
+msgstr "data de término "
+
+#: apps/io.ox/core/tk/reminder-util.js module:io.ox/core
+msgid "status "
+msgstr "status "
+
+#. %1$s task title
+#. %2$s task end date
+#. %3$s task status
+#: apps/io.ox/core/tk/reminder-util.js module:io.ox/core
+#: apps/plugins/notifications/tasks/register.js module:plugins/notifications
+#, c-format
+msgid "%1$s %2$s %3$s."
+msgstr "%1$s %2$s %3$s."
+
+#. %1$s Appointment title
+#. %2$s Appointment date
+#. %3$s Appointment time
+#. %4$s Appointment location
+#: apps/io.ox/core/tk/reminder-util.js module:io.ox/core
+#, c-format
+msgid "%1$s %2$s %3$s %4$s."
+msgstr "%1$s %2$s %3$s %4$s."
+
+#: apps/io.ox/core/tk/tokenfield.js module:io.ox/core
+msgid ""
+"Added distribution list %s with %s member. The only member of the "
+"distribution list is %s."
 msgstr ""
-"A data de vencimento não pode ser anterior a data de início. Ajustar data de "
-"início?"
-
-#: apps/io.ox/tasks/model.js module:io.ox/tasks
-msgid "The due date must not be before the start date."
-msgstr "A data do término não deve ser anterior à data de início."
-
-#: apps/io.ox/mail/compose/actions/send.js module:io.ox/mail
-msgid "The email has been sent"
-msgstr "O e-mail foi enviado"
-
-#: apps/io.ox/calendar/model.js module:io.ox/calendar
-msgid "The end date must be after the start date."
-msgstr "A data de término deve ser após a data de início."
-
-#: apps/io.ox/calendar/edit/main.js module:io.ox/calendar/edit/main
-msgid "The field \"%1$s\" exceeds its maximum size of %2$d characters."
-msgstr "O campo \"%1$s\" excede o tamanho máximo de %2$d caracteres."
-
-#: apps/io.ox/mail/actions/attachmentQuota.js module:io.ox/mail
+"Adicionada a lista de distribuição %s com %s membro. O único membro da lista "
+"de distribuição é %s."
+
+#: apps/io.ox/core/tk/tokenfield.js module:io.ox/core
 msgid ""
-"The file \"%1$s\" cannot be uploaded because it exceeds the attachment "
-"publication maximum file size of %2$s"
+"Added distribution list %s with %s members. Members of the distribution list "
+"are %s."
 msgstr ""
-"O arquivo \"%1$s\" não pôde ser enviado porque excede o tamanho máximo de "
-"arquivo de anexo de %2$s"
-
-#: apps/io.ox/mail/actions/attachmentQuota.js module:io.ox/mail
-msgid ""
-"The file \"%1$s\" cannot be uploaded because it exceeds the infostore quota "
-"limit of %2$s"
-msgstr ""
-"O arquivo \"%1$s\" não pôde ser enviado porque excede a cota limite do "
-"armazenamento de informações de %2$s"
+"Adicionada a lista de distribuição %s com %s membros. Os membros da lista de "
+"distribuição são %s."
+
+#. %1$s is the display name of an added user or mail recipient
+#. %2$s is the email address of the user or mail recipient
+#: apps/io.ox/core/tk/tokenfield.js module:io.ox/core
+msgid "Added %1$s, %2$s."
+msgstr "Adicionado %1$s, %2$s."
+
+#. %1$s is the display name of a removed user or mail recipient
+#. %2$s is the email address of the user or mail recipient
+#: apps/io.ox/core/tk/tokenfield.js module:io.ox/core
+msgid "Removed %1$s, %2$s."
+msgstr "Excluído %1$s, %2$s."
+
+#: apps/io.ox/core/tk/upload.js module:io.ox/core
+msgid "Uploading folders is not supported."
+msgstr "O envio de pastas não é suportado."
+
+#: apps/io.ox/core/tk/upload.js module:io.ox/core apps/io.ox/mail/import.js
+#: module:io.ox/mail
+msgid "Mail was not imported. Only .eml files are supported."
+msgstr "O e-mail não foi importado. Apenas arquivos .eml são suportados."
+
+#. %1$s quota limit
+#: apps/io.ox/core/tk/upload.js module:io.ox/core
+msgid "The file cannot be uploaded because it exceeds the quota limit of %1$s"
+msgid_plural ""
+"The files cannot be uploaded because they exceed the quota limit of %1$s"
+msgstr[0] "O arquivo não pode ser enviado porque excede a cota limite de %1$s"
+msgstr[1] ""
+"Os arquivos não podem ser enviados porque excedem a cota limite de %1$s"
 
 #. %1$s the filename
 #. %2$s the maximum file size
@@ -8879,15 +4914,6 @@
 "O arquivo \"%1$s\" não pode ser enviado porque excede o tamanho máximo de "
 "arquivo de %2$s"
 
-#. %1$s quota limit
-#: apps/io.ox/core/tk/upload.js module:io.ox/core
-msgid "The file cannot be uploaded because it exceeds the quota limit of %1$s"
-msgid_plural ""
-"The files cannot be uploaded because they exceed the quota limit of %1$s"
-msgstr[0] "O arquivo não pode ser enviado porque excede a cota limite de %1$s"
-msgstr[1] ""
-"Os arquivos não podem ser enviados porque excedem a cota limite de %1$s"
-
 #. %1$s the maximum file size
 #: apps/io.ox/core/tk/upload.js module:io.ox/core
 msgid ""
@@ -8897,387 +4923,65 @@
 "Os arquivos não podem ser enviados porque cada arquivo excede o tamanho "
 "máximo de %1$s"
 
+#. %1$s the maximum file size
+#: apps/io.ox/core/tk/upload.js module:io.ox/core
+msgid ""
+"Some files cannot be uploaded because they exceed the maximum file size of "
+"%1$s"
+msgstr ""
+"Alguns arquivos não podem ser enviados porque excedem o tamanho máximo de "
+"arquivo de %1$s"
+
+#: apps/io.ox/core/tk/vgrid.js module:io.ox/core
+msgid "Multiselect"
+msgstr "Multi-seleção"
+
+#. toolbar with 'select all' and 'sort by'
+#: apps/io.ox/core/tk/vgrid.js module:io.ox/core
+msgid "Item list options"
+msgstr "Opções da lista de itens"
+
+#: apps/io.ox/core/tk/vgrid.js module:io.ox/core
+#: apps/io.ox/mail/view-options.js module:io.ox/mail
+msgid "Select all"
+msgstr "Selecionar tudo"
+
+#. list is empty / no items
+#: apps/io.ox/core/tk/vgrid.js module:io.ox/core
+msgctxt "vgrid"
+msgid "Empty"
+msgstr "Vazio"
+
+#: apps/io.ox/core/tk/vgrid.js module:io.ox/core
+msgid "Could not load this list"
+msgstr "Não foi possível carregar esta lista"
+
+#. finish the tour
+#: apps/io.ox/core/tk/wizard.js module:io.ox/core
+msgctxt "tour"
+msgid "Finish"
+msgstr "Terminar"
+
+#: apps/io.ox/core/tk/wizard.js module:io.ox/core
+msgid "Start tour"
+msgstr "Iniciar passeio"
+
+#: apps/io.ox/core/tk/wizard.js module:io.ox/core
+#: apps/io.ox/core/viewer/views/displayerview.js
+#: apps/io.ox/core/wizard/registry.js module:io.ox/core/wizard
+#: apps/io.ox/wizards/upsell.js module:io.ox/wizards
+msgid "Next"
+msgstr "Próximo"
+
+#: apps/io.ox/core/tk/wizard.js module:io.ox/core
+msgid "Welcome"
+msgstr "Bem-vindo"
+
 #: apps/io.ox/core/upsell.js module:io.ox/core
-msgid "The first 90 days are free."
-msgstr "Os primeiros 90 dias são grátis."
-
-#: apps/io.ox/core/import/import.js module:io.ox/core
-msgid ""
-"The first record of a valid CSV file must define proper column names. "
-"Supported separators are comma and semi-colon."
-msgstr ""
-"O primeiro registro de um arquivo CSV válido deve definir nomes adequados às "
-"colunas. Os separadores suportados são vírgula e ponto-e-vírgula."
-
-#: apps/io.ox/core/folder/actions/common.js module:io.ox/core
-msgid "The folder has been cleaned up."
-msgstr "A pasta foi limpa."
-
-#: apps/io.ox/core/folder/actions/common.js module:io.ox/core
-msgid "The folder has been emptied"
-msgstr "A pasta foi esvaziada"
-
-#: apps/io.ox/core/main.js module:io.ox/core
-msgid ""
-"The following applications can be restored. Just remove the restore point if "
-"you don't want it to be restored."
-msgstr ""
-"Os seguintes aplicativos podem ser restaurados. Basta excluir o ponto de "
-"restauração se você não desejar que ele seja restaurado."
-
-#: apps/io.ox/settings/apps/settings/pane.js module:io.ox/core
-msgid "The following external applications/services can access your data:"
-msgstr "Os seguintes aplicativos/serviços externos podem acessar seus dados:"
-
-#: apps/io.ox/wizards/upsell.js module:io.ox/wizards
-msgid "The following products will be activated now:"
-msgstr "Os seguintes produtos serão ativados agora:"
-
-#. message text of an alert box if joining a presentation fails
-#. %1$d is the name of the user who started the presentation
-#: apps/io.ox/presenter/views/notification.js module:io.ox/presenter
-#, c-format
-msgid ""
-"The limit of participants has been reached. Please contact the presenter "
-"%1$s."
-msgstr ""
-"O limite de participantes foi alcançado. Entre o contato com o apresentador "
-"%1$s."
-
-#: apps/io.ox/files/actions/share.js module:io.ox/files
-msgid "The link has been removed"
-msgstr "O vínculo foi excluído"
-
-#: apps/io.ox/calendar/conflicts/conflictList.js
-#: module:io.ox/calendar/conflicts/conflicts
-msgid "The new appointment conflicts with existing appointments."
-msgstr "O novo compromisso conflita com compromissos existentes."
-
-#: apps/io.ox/files/share/permissions.js module:io.ox/core
-msgid "The notification has been resent"
-msgstr "A notificação foi reenviada"
-
-#: apps/io.ox/presenter/errormessages.js module:io.ox/presenter
-msgid ""
-"The presentation cannot be started. Please check the URL or contact the "
-"presenter."
-msgstr ""
-"A apresentação não pôde ser iniciada. Verifique a URL ou contate o "
-"apresentador."
-
-#. message text of an alert indicating that the presentation file was deleted while presenting it
-#. %1$d is the file name
-#: apps/io.ox/presenter/views/notification.js module:io.ox/presenter
-msgid "The presentation document %1$s was deleted."
-msgstr "O documento da apresentação %1$s foi excluído."
-
-#: apps/io.ox/files/api.js module:io.ox/files apps/io.ox/files/legacy_api.js
-msgid "The provided filename exceeds the allowed length."
-msgstr "O nome de arquivo fornecido excede o comprimento permitido."
-
-#. message text of a Realtime connection online info
-#: apps/io.ox/presenter/views/notification.js module:io.ox/presenter
-msgid "The realtime connection is established."
-msgstr "A conexão em tempo real foi estabelecida."
-
-#. message text of a Realtime connection offline alert.
-#: apps/io.ox/presenter/views/notification.js module:io.ox/presenter
-msgid "The realtime connection is lost."
-msgstr "A conexão em tempo real foi perdida."
-
-#: apps/io.ox/presenter/errormessages.js module:io.ox/presenter
-msgid "The requested document does not exist."
-msgstr "O documento solicitado não existe."
-
-#: apps/io.ox/calendar/actions/create.js module:io.ox/calendar
-msgid ""
-"The selected calendar is shared by %1$s. Appointments in shared calendars "
-"will generally be created on behalf of the owner."
-msgstr ""
-"O calendário selecionado é compartilhado por %1$s. Compromissos nos "
-"calendários compartilhadosgeralmente serão criados em nome do proprietário."
-
-#: apps/io.ox/search/model.js module:io.ox/search
-msgid ""
-"The selected folder is virtual and can not be searched. Please select "
-"another folder."
-msgstr ""
-"A pasta selecionada é virtual e não pode ser pesquisada. Selecione outra "
-"pasta."
-
-#: apps/io.ox/calendar/settings/timezones/favorite-view.js
-#: module:io.ox/calendar
-msgid "The selected timezone is already a favorite."
-msgstr "O fuso horário selecionado já é um favorito."
-
-#: apps/io.ox/mail/common-extensions.js module:io.ox/mail
-msgid "The sender wants to get notified when you have read this email"
-msgstr ""
-"O remetente deseja receber uma notificação quando você tiver lido este e-"
-"mail."
-
-#: apps/io.ox/mail/compose/actions/send.js module:io.ox/mail
-msgid "The sending of the message has been canceled."
-msgstr "O envio da mensagem foi cancelado."
-
-#: apps/io.ox/calendar/edit/recurrence-view.js module:io.ox/calendar/edit/main
-msgid ""
-"The series <a href=\"#\" data-attribute=\"ending\" data-widget=\"options"
-"\">ends</a> <a href=\"#\" data-attribute=\"occurrences\" data-widget=\"number"
-"\">after <span class=\"number-control\">2</span> appointments</a>."
-msgstr ""
-"A série <a href=\"#\" data-attribute=\"ending\" data-widget=\"options"
-"\">termina</a> <a href=\"#\" data-attribute=\"occurrences\" data-widget="
-"\"number\">depois de <span class=\"number-control\">2</span> compromissos</"
-"a>."
-
-#: apps/io.ox/calendar/edit/recurrence-view.js module:io.ox/calendar/edit/main
-msgid ""
-"The series <a href=\"#\" data-attribute=\"ending\" data-widget=\"options"
-"\">ends</a> on <a href=\"#\" data-attribute=\"until\" data-widget="
-"\"datePicker\">11/03/2013</a>."
-msgstr ""
-"As séries <a href=\"#\" data-attribute=\"ending\" data-widget=\"options"
-"\">terminam</a> em <a href=\"#\" data-attribute=\"until\" data-widget="
-"\"datePicker\">11/03/2013</a>."
-
-#: apps/io.ox/calendar/edit/recurrence-view.js module:io.ox/calendar/edit/main
-msgid ""
-"The series <a href=\"#\" data-attribute=\"ending\" data-widget=\"options"
-"\">never ends</a>."
-msgstr ""
-"A série <a href=\"#\" data-attribute=\"ending\" data-widget=\"options"
-"\">nunca termina</a>."
-
-#: apps/io.ox/calendar/util.js module:io.ox/calendar
-msgid "The series ends after %1$d appointment"
-msgid_plural "The series ends after %1$d appointments"
-msgstr[0] "As séries terminam depois de %1$d compromisso"
-msgstr[1] "As séries terminam depois de %1$d compromissos"
-
-#: apps/io.ox/calendar/util.js module:io.ox/calendar
-msgid "The series ends on %1$s"
-msgstr "As séries terminam em %1$s"
-
-#: apps/io.ox/calendar/settings/model.js module:io.ox/calendar
-#: apps/io.ox/contacts/settings/pane.js module:io.ox/contacts
-msgid ""
-"The setting has been saved and will become active when you enter the "
-"application the next time."
-msgstr ""
-"A configuração foi salva e será ativada quando você entrar no aplicativo na "
-"próxima vez."
-
-#: apps/io.ox/core/settings/pane.js module:io.ox/core
-msgid "The setting requires a reload or relogin to take effect."
-msgstr ""
-"O ajuste exige que você recarregue ou faça login novamente para que entre em "
-"vigor."
-
-#: apps/io.ox/tasks/model.js module:io.ox/tasks
-msgid "The start date must be before the due date."
-msgstr "A data de início deve ser anterior à data de término."
-
-#: apps/io.ox/mail/vacationnotice/settings/filter.js module:io.ox/mail
-msgid "The start date must be before the end date."
-msgstr "A data de início deve ser anterior à data de término."
-
-#: apps/io.ox/core/sub/subscriptions.js module:io.ox/core/sub
-msgid "The subscription could not be created."
-msgstr "Não foi possível criar a inscrição."
-
-#: apps/io.ox/mail/categories/dialogs.js module:io.ox/mail
-msgid "The tabbed inbox can be completely disabled in the mail settings."
-msgstr ""
-"A caixa de entrada com abas pode ser desabilitada completamente nas "
-"configurações do e-mail."
-
-#: apps/io.ox/tasks/actions/delete.js module:io.ox/tasks
-msgid "The task could not be deleted."
-msgid_plural "The tasks could not be deleted."
-msgstr[0] "A tarefa não pôde ser excluída."
-msgstr[1] "As tarefas não puderam ser excluídas."
-
-#. %1$s timezone abbreviation of the appointment
-#. %2$s default user timezone
-#: apps/io.ox/calendar/edit/extensions.js module:io.ox/calendar/edit/main
-msgid ""
-"The timezone of this appointment (%1$s) differs from your default timezone "
-"(%2$s)."
-msgstr ""
-"O fuso horário do compromisso (%1$s) difere do seu fuso horário padrão "
-"(%2$s)."
-
-#: apps/plugins/portal/userSettings/register.js module:io.ox/core
-msgid "The two newly entered passwords do not match."
-msgstr "As duas senhas recentemente inseridas não coincidem."
-
-#: apps/io.ox/keychain/api.js module:io.ox/keychain
-msgid ""
-"The unrecoverable items have been cleaned up successfully. Please refresh "
-"this page to see the changes."
-msgstr ""
-"Os itens irrecuperáveis foram limpos com sucesso. Atualize essa página para "
-"ver as alterações."
-
-#: apps/io.ox/files/filepicker.js module:io.ox/files
-msgid "The uploaded file does not match the requested file type."
-msgid_plural "None of the uploaded files matches the requested file type."
-msgstr[0] "O arquivo enviado não corresponde ao tipo de arquivo solicitado."
-msgstr[1] ""
-"Nenhum dos arquivos enviados corresponde ao tipo de arquivo solicitado."
-
-#: apps/io.ox/core/permissions/permissions.js module:io.ox/core
-msgid "The user has administrative rights"
-msgstr "O usuário tem privilégios administrativos"
-
-#: apps/io.ox/core/settings/pane.js module:io.ox/core
-msgid "Theme"
-msgstr "Tema"
-
-#: apps/io.ox/mail/main.js module:io.ox/mail
-msgid ""
-"There are %1$d messages in this folder; not all messages are displayed in "
-"the list. If you want to move or delete all messages, you find corresponding "
-"actions in the folder context menu."
-msgstr ""
-"Existe %1$d mensagens nesta pasta; nem todas as mensagens estão exibidas na "
-"lista. Se deseja mover ou excluir todas as mensagens, irá encontrar as ações "
-"correspondentes no menu de contexto da pasta."
-
-#. info text in the participants list.
-#: apps/io.ox/presenter/views/sidebar/participantsview.js
-#: module:io.ox/presenter
-msgid "There are currently no participants."
-msgstr "Não há participantes atualmente."
-
-#: apps/io.ox/settings/apps/settings/pane.js module:io.ox/core
-msgid ""
-"There are no external applications/services which can access your account."
-msgstr "Não há aplicativos/serviços externos que podem acessar a sua conta."
-
-#: apps/io.ox/core/desktop.js module:io.ox/core
-msgid "There are unsaved changes."
-msgstr "Há alterações não salvas."
-
-#: apps/io.ox/calendar/invitations/register.js module:io.ox/calendar/main
-msgid "There is already %1$d appointment in this timeframe."
-msgid_plural "There are already %1$d appointments in this timeframe."
-msgstr[0] "Já existe %1$d compromisso neste intervalo de tempo."
-msgstr[1] "Já existe %1$d compromissos neste intervalo de tempo."
-
-#: apps/io.ox/core/viewer/views/types/defaultview.js module:io.ox/core
-msgid "There is no preview for this file type"
-msgstr "Não há pré-visualização para este tipo de arquivo"
-
-#: apps/plugins/portal/xing/register.js module:plugins/portal
-msgid "There is no recent activity in your Xing network."
-msgstr "Não houve atividades recentes em sua rede Xing."
-
-#: apps/io.ox/mail/mailfilter/settings/filter.js module:io.ox/mail
-msgid "There is no rule defined"
-msgstr "Não existe regra definida"
-
-#: apps/plugins/portal/xing/register.js module:plugins/portal
-#: apps/plugins/xing/main.js
-msgid "There was a problem with %s. The error message was: \"%s\""
-msgstr "Ocorreu um problema com %s. A mensagem de erro foi: \"%s\""
-
-#: apps/plugins/portal/xing/actions.js module:plugins/portal
-msgid "There was a problem with XING, the error message was: \"%s\""
-msgstr "Ocorreu um problema com o XING, a mensagem de erro foi: \"%s\""
-
-#: apps/plugins/portal/xing/actions.js module:plugins/portal
-msgid "There was a problem with XING. The error message was: \"%s\""
-msgstr "Ocorreu um problema com o XING. A mensagem de erro foi: \"%s\""
-
-#. Error message if calendar import failed
-#: apps/io.ox/core/import/import.js module:io.ox/core
-msgid "There was no appointment data to import"
-msgstr "Sem dados de compromisso para importar"
-
-#. Error message if contact import failed
-#: apps/io.ox/core/import/import.js module:io.ox/core
-msgid "There was no contact data to import"
-msgstr "Sem dados de contato para importar"
-
-#: apps/io.ox/mail/accounts/settings.js module:io.ox/mail/accounts/settings
-msgid "There was no suitable server found for this mail/password combination"
-msgstr ""
-"Não foi localizado nenhum servidor apropriado para esta combinação de e-mail "
-"e senha"
-
-#. Error message if task import failed
-#: apps/io.ox/core/import/import.js module:io.ox/core
-msgid "There was no task data to import"
-msgstr "Sem dados de tarefas para importar"
-
-#: apps/plugins/portal/linkedIn/register.js module:plugins/portal
-msgid "There were not activities in your network"
-msgstr "Não houve atividades em sua rede"
-
-#. %1$s name of the current folder
-#: apps/io.ox/files/guidance/statistics.js module:io.ox/files
-msgid ""
-"These statistics only include folders, which have a depth less than four in "
-"the folder structure from the folder \"%1$s\"."
-msgstr ""
-"Estas estatísticas incluem apenas pastas que tenham uma profundidade menor "
-"que quatro na estrutura de pastas a partir da pasta \"%1$s\"."
-
-#: apps/io.ox/core/boot/i18n.js module:io.ox/core/boot
-msgid "This browser is not supported on your current platform."
-msgstr "Este navegador não é suportado em sua plataforma atual."
-
-#: apps/io.ox/contacts/model.js module:io.ox/contacts
-msgid "This contact is private and cannot be shared"
-msgstr "Este contato é privado e não pode ser compartilhado"
-
-#: apps/io.ox/contacts/actions/addToPortal.js module:io.ox/mail
-msgid "This distribution list has been added to the portal"
-msgstr "Esta lista de distribuição foi adicionada ao portal"
-
-#: apps/io.ox/presenter/errormessages.js module:io.ox/presenter
-msgid "This document does not have any content."
-msgstr "Este documento não tem nenhum conteúdo."
-
-#: apps/io.ox/core/viewer/views/types/documentview.js module:io.ox/core
-#: apps/io.ox/presenter/errormessages.js module:io.ox/presenter
-msgid "This document is password protected and cannot be displayed."
-msgstr "Este documento é protegido por senha e não pode ser exibido."
-
-#. %1$d a list of email addresses
-#: apps/io.ox/participants/add.js module:io.ox/core
-#, c-format
-msgid "This email address cannot be used"
-msgid_plural "The following email addresses cannot be used: %1$d"
-msgstr[0] "Este endereço de e-mail não pode ser usado"
-msgstr[1] "Os seguintes endereços de e-mail não podem ser usados:%1$d"
-
-<<<<<<< HEAD
-#: apps/io.ox/calendar/invitations/register.js module:io.ox/calendar/main
-msgid "This email contains a task"
-msgstr "Este e-mail contém uma tarefa"
-
-#: apps/io.ox/calendar/invitations/register.js module:io.ox/calendar/main
-msgid "This email contains an appointment"
-msgstr "Este e-mail contém um compromisso"
+msgid "Upgrade required"
+msgstr "Atualização requerida"
 
 #: apps/io.ox/core/upsell.js module:io.ox/core
-=======
-#: apps/io.ox/settings/accounts/settings/pane.js
-#: module:io.ox/settings/accounts
-msgid "Add account"
-msgstr "Adicionar conta"
-
-#: apps/io.ox/settings/accounts/settings/pane.js
-#: module:io.ox/settings/accounts
-msgid "Password recovery"
-msgstr "Recuperação de senha"
-
-#: apps/io.ox/settings/accounts/settings/pane.js
-#: module:io.ox/settings/accounts
->>>>>>> c9c1e7e4
 msgid ""
 "This feature is not available. In order to use it, you need to upgrade your "
 "account now."
@@ -9285,10 +4989,646 @@
 "Este recurso não está disponível. Para usá-lo, você precisa atualizar sua "
 "conta agora."
 
-<<<<<<< HEAD
-#: apps/io.ox/mail/accounts/model.js module:io.ox/keychain
-msgid "This field has to be filled"
-msgstr "Este campo tem que ser preenchido"
+#: apps/io.ox/core/upsell.js module:io.ox/core
+msgid "The first 90 days are free."
+msgstr "Os primeiros 90 dias são grátis."
+
+#: apps/io.ox/core/upsell.js module:io.ox/core
+msgid "Get free upgrade"
+msgstr "Obter uma atualização grátis"
+
+#: apps/io.ox/core/viewer/views/displayerview.js module:io.ox/core
+#: apps/io.ox/core/wizard/registry.js module:io.ox/core/wizard
+msgid "Previous"
+msgstr "Anterior"
+
+#: apps/io.ox/core/viewer/views/displayerview.js module:io.ox/core
+msgid ""
+"Use left/right arrow keys to navigate and escape key to exit the viewer."
+msgstr ""
+"Use as setas esquerda/direita para navegar e a tecla ESC para sair da "
+"visualização."
+
+#. information about position of the current item in viewer
+#. this will only be shown for more than one item
+#. %1$d - position of current item
+#. %2$d - total amount of items
+#. %2$d - total amount of item
+#: apps/io.ox/core/viewer/views/displayerview.js module:io.ox/core
+msgid "%1$d of %2$d item"
+msgid_plural "%1$d of %2$d items"
+msgstr[0] "%1$d de %2$d item"
+msgstr[1] "%1$d de %2$d itens"
+
+#: apps/io.ox/core/viewer/views/displayerview.js module:io.ox/core
+msgid "Cannot require a view type for %1$s"
+msgstr "Não é possível exigir um tipo de visualização para %1$s"
+
+#: apps/io.ox/core/viewer/views/sidebar/filedescriptionview.js
+#: module:io.ox/core/viewer
+msgid "Description text"
+msgstr "Texto de descrição"
+
+#: apps/io.ox/core/viewer/views/sidebar/filedescriptionview.js
+#: module:io.ox/core/viewer apps/io.ox/core/viewer/views/toolbarview.js
+#: module:io.ox/core apps/io.ox/files/actions.js module:io.ox/files
+#: apps/io.ox/files/toolbar.js
+msgid "Edit description"
+msgstr "Editar descrição"
+
+#: apps/io.ox/core/viewer/views/sidebar/filedescriptionview.js
+#: module:io.ox/core/viewer
+msgid "Add a description"
+msgstr "Adicionar uma descrição"
+
+#: apps/io.ox/core/viewer/views/sidebar/fileinfoview.js
+#: module:io.ox/core/viewer apps/io.ox/files/view-options.js
+#: module:io.ox/files apps/io.ox/mail/view-options.js module:io.ox/mail
+msgid "Size"
+msgstr "Tamanho"
+
+#: apps/io.ox/core/viewer/views/sidebar/fileinfoview.js
+#: module:io.ox/core/viewer apps/io.ox/mail/detail/links.js module:io.ox/mail
+msgid "Link"
+msgstr "Link"
+
+#. "Shares" in terms of "shared with others" ("Freigaben")
+#: apps/io.ox/core/viewer/views/sidebar/fileinfoview.js
+#: module:io.ox/core/viewer
+msgid "Shares"
+msgstr "Compartilhar"
+
+#: apps/io.ox/core/viewer/views/sidebar/fileinfoview.js
+#: module:io.ox/core/viewer
+msgid "This file is shared with others"
+msgstr "Este arquivo é compartilhado com outros"
+
+#: apps/io.ox/core/viewer/views/sidebar/fileinfoview.js
+#: module:io.ox/core/viewer
+msgid "This folder is shared with others"
+msgstr "Esta pasta é compartilhada com outros"
+
+#: apps/io.ox/core/viewer/views/sidebar/fileinfoview.js
+#: module:io.ox/core/viewer apps/io.ox/mail/common-extensions.js
+#: module:io.ox/mail apps/io.ox/mail/compose/extensions.js
+#: apps/io.ox/mail/mailfilter/settings/filter/view-form.js
+#: module:io.ox/settings apps/io.ox/mail/main.js apps/io.ox/mail/print.js
+#: apps/io.ox/mail/view-options.js
+msgid "To"
+msgstr "Para"
+
+#: apps/io.ox/core/viewer/views/sidebar/fileinfoview.js
+#: module:io.ox/core/viewer apps/io.ox/mail/actions/reminder.js
+#: module:io.ox/mail apps/io.ox/mail/compose/extensions.js
+#: apps/io.ox/mail/main.js apps/io.ox/mail/view-options.js
+msgid "From"
+msgstr "De"
+
+#: apps/io.ox/core/viewer/views/sidebar/fileinfoview.js
+#: module:io.ox/core/viewer
+msgid "Sent"
+msgstr "Enviado"
+
+#: apps/io.ox/core/viewer/views/sidebar/fileinfoview.js
+#: module:io.ox/core/viewer
+msgid "Received"
+msgstr "Recebidos"
+
+#: apps/io.ox/core/viewer/views/sidebar/fileinfoview.js
+#: module:io.ox/core/viewer
+msgid "View message"
+msgstr "Visualizar mensagem"
+
+#: apps/io.ox/core/viewer/views/sidebar/fileinfoview.js
+#: module:io.ox/core/viewer apps/io.ox/tasks/edit/view-template.js
+#: module:io.ox/tasks/edit
+msgid "Hide details"
+msgstr "Ocultar detalhes"
+
+#: apps/io.ox/core/viewer/views/sidebar/fileversionsview.js
+#: module:io.ox/core/viewer
+msgid "File version table, the first row represents the current version."
+msgstr ""
+"Tabela de versão do arquivo, a primeira linha representa a versão atual."
+
+#: apps/io.ox/core/viewer/views/sidebar/fileversionsview.js
+#: module:io.ox/core/viewer apps/io.ox/editor/main.js module:io.ox/editor
+#: apps/io.ox/mail/detail/links.js module:io.ox/mail
+msgid "File"
+msgstr "Arquivo"
+
+#: apps/io.ox/core/viewer/views/sidebar/fileversionsview.js
+#: module:io.ox/core/viewer
+msgid "Versions (%1$d)"
+msgstr "Versões (%1$d)"
+
+#: apps/io.ox/core/viewer/views/sidebar/panelbaseview.js
+#: module:io.ox/core/viewer
+msgid "Toggle panel"
+msgstr "Alternar painel"
+
+#: apps/io.ox/core/viewer/views/sidebar/panelbaseview.js
+#: module:io.ox/core/viewer
+msgid "Open description panel"
+msgstr "Abrir o painel de descrição"
+
+#: apps/io.ox/core/viewer/views/sidebar/panelbaseview.js
+#: module:io.ox/core/viewer
+msgid "Close description panel"
+msgstr "Fechar o painel de descrição"
+
+#: apps/io.ox/core/viewer/views/sidebar/uploadnewversionview.js
+#: module:io.ox/core/viewer
+msgid "Version Comment"
+msgstr "Comentário da versão"
+
+#: apps/io.ox/core/viewer/views/sidebar/uploadnewversionview.js
+#: module:io.ox/core/viewer apps/io.ox/files/actions/upload-new-version.js
+#: module:io.ox/files
+msgid "Upload"
+msgstr "Enviar"
+
+#: apps/io.ox/core/viewer/views/sidebar/uploadnewversionview.js
+#: module:io.ox/core/viewer apps/io.ox/core/viewer/views/toolbarview.js
+#: module:io.ox/core apps/io.ox/files/actions/upload-new-version.js
+#: module:io.ox/files
+msgid "Upload new version"
+msgstr "Enviar uma nova versão"
+
+#: apps/io.ox/core/viewer/views/sidebarview.js module:io.ox/core/viewer
+msgid "Thumbnails"
+msgstr "Miniaturas"
+
+#. %1$s is the filename of the current file
+#: apps/io.ox/core/viewer/views/sidebarview.js module:io.ox/core/viewer
+msgid "Drop new version of \"%1$s\" here"
+msgstr "Soltar aqui uma nova versão de \"%1$s\""
+
+#: apps/io.ox/core/viewer/views/sidebarview.js module:io.ox/core/viewer
+msgid "Drop only a single file as new version."
+msgstr "Soltar apenas um único arquivo como nova versão."
+
+#: apps/io.ox/core/viewer/views/toolbarview.js module:io.ox/core
+msgid "File name"
+msgstr "Nome do arquivo"
+
+#: apps/io.ox/core/viewer/views/toolbarview.js module:io.ox/core
+msgid "File name, click to rename"
+msgstr "Nome do arquivo, clique para renomear"
+
+#. button label for zooming out the presentation
+#. button tooltip for zooming out the presentation
+#: apps/io.ox/core/viewer/views/toolbarview.js module:io.ox/core
+#: apps/io.ox/presenter/views/toolbarview.js module:io.ox/presenter
+msgid "Zoom out"
+msgstr "Reduzir"
+
+#. button label for zooming in the presentation
+#. button tooltip for zooming in the presentation
+#: apps/io.ox/core/viewer/views/toolbarview.js module:io.ox/core
+#: apps/io.ox/presenter/views/toolbarview.js module:io.ox/presenter
+msgid "Zoom in"
+msgstr "Ampliar"
+
+#: apps/io.ox/core/viewer/views/toolbarview.js module:io.ox/core
+msgid "Fit to screen width"
+msgstr "Ajustar à largura da tela"
+
+#: apps/io.ox/core/viewer/views/toolbarview.js module:io.ox/core
+msgid "Zoom"
+msgstr "Ampliar"
+
+#: apps/io.ox/core/viewer/views/toolbarview.js module:io.ox/core
+msgid "Fit to screen size"
+msgstr "Ajustar ao tamanho da tela"
+
+#. launch the presenter app
+#: apps/io.ox/core/viewer/views/toolbarview.js module:io.ox/core
+msgctxt "presenter"
+msgid "Present"
+msgstr "Presente"
+
+#: apps/io.ox/core/viewer/views/toolbarview.js module:io.ox/core
+msgid "View details"
+msgstr "Visualizar detalhes"
+
+#: apps/io.ox/core/viewer/views/toolbarview.js module:io.ox/core
+msgid "Pop out"
+msgstr "Mostrar"
+
+#: apps/io.ox/core/viewer/views/toolbarview.js module:io.ox/core
+msgid "Pop out standalone viewer"
+msgstr "Mostrar visualizador independente"
+
+#: apps/io.ox/core/viewer/views/toolbarview.js module:io.ox/core
+msgid "Close viewer"
+msgstr "Fechar visualizador"
+
+#: apps/io.ox/core/viewer/views/toolbarview.js module:io.ox/core
+msgid "Open attachment"
+msgstr "Abrir anexo"
+
+#: apps/io.ox/core/viewer/views/toolbarview.js module:io.ox/core
+#: apps/io.ox/files/share/permissions.js apps/io.ox/files/toolbar.js
+#: module:io.ox/files apps/plugins/portal/xing/actions.js
+#: module:plugins/portal
+msgid "Share"
+msgstr "Compartilhar"
+
+#: apps/io.ox/core/viewer/views/toolbarview.js module:io.ox/core
+msgid "Share this file"
+msgstr "Compartilhar este arquivo"
+
+#: apps/io.ox/core/viewer/views/toolbarview.js module:io.ox/core
+#: apps/io.ox/files/actions.js module:io.ox/files apps/io.ox/files/toolbar.js
+msgid "Send by mail"
+msgstr "Enviar por e-mail"
+
+#: apps/io.ox/core/viewer/views/toolbarview.js module:io.ox/core
+msgid "Open in browser tab"
+msgstr "Abrir em uma aba do navegador"
+
+#: apps/io.ox/core/viewer/views/toolbarview.js module:io.ox/core
+msgid "Send as mail"
+msgstr "Enviar como e-mail"
+
+#. text of a presentation slide count display
+#. Example result: "of 10"
+#. %1$d is the total slide count
+#: apps/io.ox/core/viewer/views/toolbarview.js module:io.ox/core
+#: apps/io.ox/presenter/views/navigationview.js module:io.ox/presenter
+msgid "of %1$d"
+msgstr "de %1$d"
+
+#: apps/io.ox/core/viewer/views/toolbarview.js module:io.ox/core
+msgid "Viewer Toolbar"
+msgstr "Barra de ferramentas do visualizador"
+
+#: apps/io.ox/core/viewer/views/toolbarview.js module:io.ox/core
+msgid "Previous page"
+msgstr "Página anterior"
+
+#: apps/io.ox/core/viewer/views/toolbarview.js module:io.ox/core
+msgid "Next page"
+msgstr "Próxima página"
+
+#: apps/io.ox/core/viewer/views/types/audioview.js module:io.ox/core
+msgid "Click to play audio file"
+msgstr "Clique para tocar o arquivo de áudio"
+
+#: apps/io.ox/core/viewer/views/types/audioview.js module:io.ox/core
+msgid "Your browser does not support the audio format of this file."
+msgstr "Seu navegador não suporta o formato de áudio deste arquivo."
+
+#: apps/io.ox/core/viewer/views/types/defaultview.js module:io.ox/core
+msgid "There is no preview for this file type"
+msgstr "Não há pré-visualização para este tipo de arquivo"
+
+#: apps/io.ox/core/viewer/views/types/documentview.js module:io.ox/core
+#: apps/io.ox/presenter/errormessages.js module:io.ox/presenter
+msgid "An error occurred converting the document so it cannot be displayed."
+msgstr ""
+"Ocorreu um erro ao converter o documento para que ele não possa ser exibido."
+
+#: apps/io.ox/core/viewer/views/types/documentview.js module:io.ox/core
+#: apps/io.ox/presenter/errormessages.js module:io.ox/presenter
+msgid "This document is password protected and cannot be displayed."
+msgstr "Este documento é protegido por senha e não pode ser exibido."
+
+#. text of a viewer document page caption
+#. Example result: "Page 5 of 10"
+#. %1$d is the current page index
+#. %2$d is the total number of pages
+#: apps/io.ox/core/viewer/views/types/documentview.js module:io.ox/core
+msgid "Page %1$d of %2$d"
+msgstr "Página %1$d de %2$d"
+
+#: apps/io.ox/core/viewer/views/types/documentview.js module:io.ox/core
+#: apps/io.ox/presenter/views/presentationview.js module:io.ox/presenter
+msgid "Sorry, this page is not available at the moment."
+msgstr "Desculpe, esta página não está disponível no momento."
+
+#: apps/io.ox/core/viewer/views/types/imageview.js module:io.ox/core
+msgid "Sorry, there is no preview available for this image."
+msgstr "Desculpe, não há pré-visualização disponível para esta imagem."
+
+#: apps/io.ox/core/viewer/views/types/videoview.js module:io.ox/core
+msgid "Your browser does not support the video format of this file."
+msgstr "Seu navegador não suporta o formato de vídeo deste arquivo."
+
+#: apps/io.ox/core/viewer/views/types/videoview.js module:io.ox/core
+msgid ""
+"Error while playing the video. Either your browser does not support the "
+"format or you have connection problems."
+msgstr ""
+"Erro ao reproduzir o vídeo. Ou seu navegador não suporta o formato ou você "
+"tem problemas na conexão."
+
+#: apps/io.ox/core/viewer/views/types/videoview.js module:io.ox/core
+msgid "Click to start video"
+msgstr "Clique para iniciar o vídeo"
+
+#. Task: Done like in "Mark as done"
+#: apps/io.ox/core/wizard/registry.js module:io.ox/core/wizard
+#: apps/io.ox/core/yell.js module:io.ox/core
+#: apps/io.ox/tasks/edit/view-template.js module:io.ox/tasks/edit
+#: apps/io.ox/tasks/print.js module:io.ox/tasks apps/io.ox/tasks/toolbar.js
+#: module:io.ox/mail apps/io.ox/tasks/util.js
+#: apps/plugins/notifications/tasks/register.js module:plugins/notifications
+msgid "Done"
+msgstr "Concluído"
+
+#: apps/io.ox/core/yell.js module:io.ox/core
+msgid "Success"
+msgstr "Sucesso"
+
+#: apps/io.ox/core/yell.js module:io.ox/core
+msgid "Warning"
+msgstr "Aviso"
+
+#: apps/io.ox/core/yell.js module:io.ox/core
+msgid "Click to close this notification"
+msgstr "Clique para fechar esta notificação"
+
+#: apps/io.ox/editor/main.js module:io.ox/editor
+msgid "Enter document title here"
+msgstr "Insira o título do documento aqui"
+
+#: apps/io.ox/editor/main.js module:io.ox/editor
+msgid "You can quick-save your changes via Ctrl+Enter."
+msgstr "Você pode salvar rapidamente suas alterações com Ctrl+Enter."
+
+#: apps/io.ox/editor/main.js module:io.ox/editor
+#: apps/io.ox/mail/compose/view.js module:io.ox/mail
+msgid "Editor"
+msgstr "Editor"
+
+#: apps/io.ox/editor/main.js module:io.ox/editor
+msgid "This file will be written in your default folder to allow editing"
+msgstr "Este arquivo será gravado en sua pasta padrão para permitir edição"
+
+#. Emoji collection. Unified/standard icons. "Standard" might work for other languages.
+#: apps/io.ox/emoji/categories.js module:io.ox/mail/emoji
+msgid "Unified"
+msgstr "Unificado"
+
+#. Emoji collection. SoftBank-specific icons. "SoftBank" in other languages, too.
+#: apps/io.ox/emoji/categories.js module:io.ox/mail/emoji
+msgid "SoftBank"
+msgstr "SoftBank"
+
+#. Emoji collection. Emoji icons that work across Japanese (telecom) carriers.
+#: apps/io.ox/emoji/categories.js module:io.ox/mail/emoji
+msgid "Japanese Carrier"
+msgstr "Portadora japonesa"
+
+#: apps/io.ox/emoji/categories.js module:io.ox/mail/emoji
+msgid "Recently used"
+msgstr "Recentemente usado"
+
+#. Emoji category
+#. Japanese: 顔
+#. Contains: All kinds of smilies
+#: apps/io.ox/emoji/categories.js module:io.ox/mail/emoji
+msgid "Face"
+msgstr "Face"
+
+#. Emoji category
+#. Japanese should include "Katakana Middle Dot". Unicode: 30FB
+#. Japanese: 気持ち・装飾
+#. Other languages can use simple bullet. Unicode: 2022
+#. Contains: Hearts, Gestures like thumbs up
+#: apps/io.ox/emoji/categories.js module:io.ox/mail/emoji
+msgid "Feeling • Decoration"
+msgstr "Sentimento • Decoração"
+
+#. Emoji category
+#. Japanese should include "Katakana Middle Dot". Unicode: 30FB
+#. Japanese: 天気・季節
+#. Other languages can use simple bullet. Unicode: 2022
+#. Contains: Sun, rain, flowers
+#: apps/io.ox/emoji/categories.js module:io.ox/mail/emoji
+msgid "Weather • Season"
+msgstr "Clima • Estação"
+
+#. Emoji category
+#. Japanese: キャラクター
+#. Contains: Cartoon characters, animals
+#: apps/io.ox/emoji/categories.js module:io.ox/mail/emoji
+msgid "Character"
+msgstr "Caractere"
+
+#. Emoji category
+#. Japanese: 食べ物
+#. Contains: Cup of coffee, cake, fruits
+#: apps/io.ox/emoji/categories.js module:io.ox/mail/emoji
+msgid "Food"
+msgstr "Comida"
+
+#. Emoji category
+#. Japanese: 日常
+#. Rather "everyday life". Contains: Cars, trucks, plane, buildings, flags
+#: apps/io.ox/emoji/categories.js module:io.ox/mail/emoji
+msgid "Life"
+msgstr "Vida"
+
+#. Emoji category
+#. Japanese: ツール
+#. Contains: Phones, tv, clocks
+#: apps/io.ox/emoji/categories.js module:io.ox/mail/emoji
+msgid "Tool"
+msgstr "Ferramenta"
+
+#. Emoji category
+#. Japanese: 趣味
+#. Contains: Tennis, golf, football, pool
+#: apps/io.ox/emoji/categories.js module:io.ox/mail/emoji
+msgid "Hobby"
+msgstr "Passatempo"
+
+#. Emoji category
+#. Japanese should include "Katakana Middle Dot". Unicode: 30FB
+#. Japanese: 文字・記号
+#. Other languages can use simple bullet. Unicode: 2022
+#. Contains: Arrows, numbers, symbols like play and fast-forward, copyright symbol
+#: apps/io.ox/emoji/categories.js module:io.ox/mail/emoji
+msgid "Letters • Symbols"
+msgstr "Cartas • Símbolos"
+
+#. Emoji category
+#: apps/io.ox/emoji/categories.js module:io.ox/mail/emoji
+msgid "People"
+msgstr "Pessoa"
+
+#. Emoji category
+#: apps/io.ox/emoji/categories.js module:io.ox/mail/emoji
+msgid "Symbols"
+msgstr "Símbolos"
+
+#. Emoji category
+#: apps/io.ox/emoji/categories.js module:io.ox/mail/emoji
+msgid "Nature"
+msgstr "Natureza"
+
+#. Emoji category
+#: apps/io.ox/emoji/categories.js module:io.ox/mail/emoji
+msgid "Objects"
+msgstr "Objetos"
+
+#. Emoji category
+#: apps/io.ox/emoji/categories.js module:io.ox/mail/emoji
+msgid "Places"
+msgstr "Locais"
+
+#. Emojis that work across all Japanese carriers.
+#. Japanese: 他社共通絵文字
+#: apps/io.ox/emoji/categories.js module:io.ox/mail/emoji
+msgid "Common Emoji"
+msgstr "Emoji comum"
+
+#. Emojis of SoftBank set.
+#. Japanese: 全絵文字
+#: apps/io.ox/emoji/categories.js module:io.ox/mail/emoji
+msgid "All Emoji"
+msgstr "Todos os emoji"
+
+#: apps/io.ox/files/actions.js module:io.ox/files
+msgid "File has been moved"
+msgstr "O arquivo foi movido"
+
+#: apps/io.ox/files/actions.js module:io.ox/files
+msgid "Files have been moved"
+msgstr "Os arquivos foram movidos"
+
+#: apps/io.ox/files/actions.js module:io.ox/files
+msgid "File has been copied"
+msgstr "O arquivo foi copiado"
+
+#: apps/io.ox/files/actions.js module:io.ox/files
+msgid "Files have been copied"
+msgstr "Os arquivos foram copiados"
+
+#: apps/io.ox/files/actions.js module:io.ox/files
+#: apps/io.ox/mail/compose/extensions.js module:io.ox/mail
+msgid "Add local file"
+msgstr "Adicionar arquivo local"
+
+#. Please translate like "take a note", "Notiz" in German, for example.
+#. more like "to notice" than "to notify".
+#: apps/io.ox/files/actions.js module:io.ox/files
+msgid "Add note"
+msgstr "Adicionar nota"
+
+#. sharing: a guest user will be created for the owner of that email address
+#: apps/io.ox/files/actions.js module:io.ox/files
+msgid ""
+"Every recipient gets an individual link. Guests can also create and change "
+"files."
+msgstr ""
+"Cada destinatário recebe um link individual. Convidados podem também criar e "
+"modificar arquivos."
+
+#. sharing: a link will be created
+#: apps/io.ox/files/actions.js module:io.ox/files
+msgid ""
+"Everybody gets the same link. The link just allows to view the file or "
+"folder."
+msgstr ""
+"Todos recebem o mesmo link. O link permite somente visualizar o arquivo ou "
+"pasta."
+
+#: apps/io.ox/files/actions.js module:io.ox/files apps/io.ox/files/toolbar.js
+msgid "Send as internal link"
+msgstr "Enviar como link interno"
+
+#: apps/io.ox/files/actions.js module:io.ox/files apps/io.ox/files/toolbar.js
+msgid "Show internal link"
+msgstr "Exibir link interno"
+
+#: apps/io.ox/files/actions.js module:io.ox/files apps/io.ox/files/toolbar.js
+msgid "Lock"
+msgstr "Bloquear"
+
+#: apps/io.ox/files/actions.js module:io.ox/files apps/io.ox/files/toolbar.js
+msgid "Unlock"
+msgstr "Desbloquear"
+
+#: apps/io.ox/files/actions.js module:io.ox/files
+msgid "Open"
+msgstr "Abrir"
+
+#: apps/io.ox/files/actions.js module:io.ox/files
+msgid "Make this the current version"
+msgstr "Tornar esta a versão atual"
+
+#: apps/io.ox/files/actions.js module:io.ox/files
+#: apps/io.ox/files/actions/versions-delete.js
+msgid "Delete version"
+msgstr "Excluir versão"
+
+#: apps/io.ox/files/actions.js module:io.ox/files
+msgid "Drop here to upload a <b class=\"dndignore\">new file</b>"
+msgstr "Solte aqui para enviar um <b class=\"dndignore\">novo arquivo</b>"
+
+#: apps/io.ox/files/actions.js module:io.ox/files
+msgid ""
+"Drop here to upload a <b class=\"dndignore\">new version</b> of \"%1$s\""
+msgstr ""
+"Solte aqui para enviar uma <b class=\"dndignore\">nova versão</b> de \"%1$s\""
+
+#: apps/io.ox/files/actions.js module:io.ox/files
+msgid "Drop here to upload a <b class=\"dndignore\">new version</b>"
+msgstr "Solte aqui para enviar uma <b class=\"dndignore\">nova versão</b>"
+
+#: apps/io.ox/files/actions.js module:io.ox/files
+msgid "Share your folders"
+msgstr "Compartilhar suas pastas"
+
+#: apps/io.ox/files/actions/add-storage-account.js module:io.ox/files
+msgid "Google Drive"
+msgstr "Google Drive"
+
+#: apps/io.ox/files/actions/add-storage-account.js module:io.ox/files
+msgid "Dropbox"
+msgstr "Dropbox"
+
+#: apps/io.ox/files/actions/add-storage-account.js module:io.ox/files
+msgid "Box"
+msgstr "Box"
+
+#: apps/io.ox/files/actions/add-storage-account.js module:io.ox/files
+msgid "OneDrive"
+msgstr "OneDrive"
+
+#. %1$s is the account name like Dropbox, Google Drive, or OneDrive
+#: apps/io.ox/files/actions/add-storage-account.js module:io.ox/files
+msgid "Add %1$s account"
+msgstr "Adicionar conta %1$s"
+
+#: apps/io.ox/files/actions/add-to-portal.js module:io.ox/files
+msgid "This file has been added to the portal"
+msgstr "Este arquivo foi adicionado ao portal"
+
+#: apps/io.ox/files/actions/delete.js module:io.ox/files
+msgid "This file has not been deleted, as it is locked by its owner."
+msgid_plural ""
+"These files have not been deleted, as they are locked by their owner."
+msgstr[0] ""
+"Este arquivo não foi excluído, pois está bloqueado pelo proprietário."
+msgstr[1] ""
+"Estes arquivos não foram excluídos, pois estão bloqueados pelo proprietário."
+
+#: apps/io.ox/files/actions/delete.js module:io.ox/files
+msgid "This file has not been deleted"
+msgid_plural "These files have not been deleted"
+msgstr[0] "Este arquivo não foi excluído"
+msgstr[1] "Estes arquivos não foram excluídos"
+
+#: apps/io.ox/files/actions/delete.js module:io.ox/files
+msgid "Do you really want to delete this item?"
+msgid_plural "Do you really want to delete these items?"
+msgstr[0] "Deseja realmente excluir este item?"
+msgstr[1] "Deseja realmente excluir estes itens?"
 
 #: apps/io.ox/files/actions/delete.js module:io.ox/files
 msgid ""
@@ -9304,1273 +5644,136 @@
 "Estes arquivos (ou pastas) são compartilhados com outros. Eles não estarão "
 "mais disponíveis para eles."
 
+#: apps/io.ox/files/actions/download.js module:io.ox/files
+msgid "Items without a file can not be downloaded."
+msgstr "Itens sem um arquivo não podem ser baixados."
+
+#: apps/io.ox/files/actions/save-as-pdf.js module:io.ox/files
+#: apps/io.ox/files/toolbar.js
+msgid "Save as PDF"
+msgstr "Salvar como PDF"
+
+#: apps/io.ox/files/actions/sendlink.js module:io.ox/files
+msgid "Direct link: %1$s"
+msgstr "Link direto: %1$s"
+
+#: apps/io.ox/files/actions/sendlink.js module:io.ox/files
+msgid "File: %1$s"
+msgstr "Arquivo: %1$s"
+
+#. if only one item -> insert filename / on more than one item -> item count
+#: apps/io.ox/files/actions/share.js module:io.ox/files
+msgid "Share the file \"%1$d\""
+msgid_plural "Share %1$d items"
+msgstr[0] "Compartilhar o arquivo \"%1$d\""
+msgstr[1] "Compartilhar %1$d itens"
+
+#: apps/io.ox/files/actions/share.js module:io.ox/files
+msgid "Share the folder \"%1$d\""
+msgid_plural "Share %1$d items"
+msgstr[0] "Compartilhar a pasta \"%1$d\""
+msgstr[1] "Compartilhar %1$d itens"
+
+#: apps/io.ox/files/actions/share.js module:io.ox/files
+msgid "Remove link"
+msgstr "Excluir vínculo"
+
+#: apps/io.ox/files/actions/share.js module:io.ox/files
+msgid "The link has been removed"
+msgstr "O vínculo foi excluído"
+
+#: apps/io.ox/files/actions/upload-new-version.js module:io.ox/files
+msgid "Select file"
+msgstr "Selecionar arquivo"
+
+#: apps/io.ox/files/actions/upload-new-version.js module:io.ox/files
+msgid "You have to select a file to upload."
+msgstr "Você deve selecionar um arquivo para enviar."
+
+#: apps/io.ox/files/actions/versions-delete.js module:io.ox/files
+msgctxt "One file only"
+msgid "Do you really want to delete this version?"
+msgstr "Deseja realmente excluir esta versão?"
+
+#: apps/io.ox/files/api.js module:io.ox/files apps/io.ox/files/legacy_api.js
+msgid "The provided filename exceeds the allowed length."
+msgstr "O nome de arquivo fornecido excede o comprimento permitido."
+
+#: apps/io.ox/files/api.js module:io.ox/files apps/io.ox/files/legacy_api.js
+msgid "The allowed quota is reached."
+msgstr "A cota permitida foi atingida."
+
 #: apps/io.ox/files/api.js module:io.ox/files apps/io.ox/files/legacy_api.js
 msgid "This file could not be uploaded."
 msgstr "Este arquivo não pode ser enviado."
-=======
-#: apps/io.ox/settings/accounts/settings/pane.js
-#: module:io.ox/settings/accounts
-msgid "Delete %1$s"
-msgstr "Excluir %1$s"
-
-#: apps/io.ox/settings/accounts/settings/pane.js
-#: module:io.ox/settings/accounts
-msgid "Do you really want to delete this account?"
-msgstr "Deseja realmente excluir esta conta?"
-
-#: apps/io.ox/settings/accounts/settings/pane.js
-#: module:io.ox/settings/accounts
-msgid "Delete account"
-msgstr "Excluir conta"
->>>>>>> c9c1e7e4
-
-#: apps/io.ox/files/actions/add-to-portal.js module:io.ox/files
-msgid "This file has been added to the portal"
-msgstr "Este arquivo foi adicionado ao portal"
-
-#: apps/io.ox/files/actions/delete.js module:io.ox/files
-msgid "This file has not been deleted"
-msgid_plural "These files have not been deleted"
-msgstr[0] "Este arquivo não foi excluído"
-msgstr[1] "Estes arquivos não foram excluídos"
-
-#: apps/io.ox/files/actions/delete.js module:io.ox/files
-msgid "This file has not been deleted, as it is locked by its owner."
-msgid_plural ""
-"These files have not been deleted, as they are locked by their owner."
-msgstr[0] ""
-"Este arquivo não foi excluído, pois está bloqueado pelo proprietário."
+
+#: apps/io.ox/files/common-extensions.js module:io.ox/files
+msgid "modified"
+msgstr "modificado"
+
+#: apps/io.ox/files/common-extensions.js module:io.ox/files
+msgid "size"
+msgstr "tamanho"
+
+#: apps/io.ox/files/common-extensions.js module:io.ox/files
+msgid "Locked"
+msgstr "Bloqueado"
+
+#: apps/io.ox/files/detail/main.js module:io.ox/files
+msgid "File Details"
+msgstr "Detalhes do arquivo"
+
+#: apps/io.ox/files/filepicker.js module:io.ox/files
+msgid "Add files"
+msgstr "Adicionar arquivos"
+
+#: apps/io.ox/files/filepicker.js module:io.ox/files apps/io.ox/files/main.js
+msgid "Files"
+msgstr "Arquivos"
+
+#: apps/io.ox/files/filepicker.js module:io.ox/files
+msgid "The uploaded file does not match the requested file type."
+msgid_plural "None of the uploaded files matches the requested file type."
+msgstr[0] "O arquivo enviado não corresponde ao tipo de arquivo solicitado."
 msgstr[1] ""
-"Estes arquivos não foram excluídos, pois estão bloqueados pelo proprietário."
-
-#: apps/io.ox/core/viewer/views/sidebar/fileinfoview.js
-#: module:io.ox/core/viewer
-msgid "This file is shared with others"
-msgstr "Este arquivo é compartilhado com outros"
-
-#: apps/io.ox/editor/main.js module:io.ox/editor
-msgid "This file will be written in your default folder to allow editing"
-msgstr "Este arquivo será gravado en sua pasta padrão para permitir edição"
-
-#: apps/io.ox/core/sub/settings/pane.js module:io.ox/core/sub
-msgid "This folder has no publications"
-msgstr "Esta pasta não tem publicações"
-
-#: apps/io.ox/core/sub/settings/pane.js module:io.ox/core/sub
-msgid "This folder has no subscriptions"
-msgstr "Esta pasta não tem inscrições"
-
-#: apps/io.ox/core/folder/extensions.js module:io.ox/core
-msgid "This folder has publications and/or subscriptions"
-msgstr "Esta pasta tem publicações e/ou inscrições"
-
-#: apps/io.ox/core/sub/settings/pane.js module:io.ox/core/sub
-msgid ""
-"This folder has publications but you are not allowed to view or edit them"
-msgstr ""
-"Esta pasta tem publicações mas você não tem permissão para vê-las ou editá-"
-"las"
-
-#: apps/io.ox/core/folder/extensions.js module:io.ox/core
-msgid "This folder has subscriptions"
-msgstr "Esta pasta não tem inscrições"
-
-#: apps/io.ox/core/sub/settings/pane.js module:io.ox/core/sub
-msgid ""
-"This folder has subscriptions but you are not allowed to view or edit them"
-msgstr ""
-"Esta pasta tem inscrições mas você não tem permissão para vê-las ou editá-las"
-
-#: apps/io.ox/core/viewer/views/sidebar/fileinfoview.js
-#: module:io.ox/core/viewer
-msgid "This folder is shared with others"
-msgstr "Esta pasta é compartilhada com outros"
-
-#: apps/io.ox/core/folder/actions/remove.js module:io.ox/core
-msgid ""
-"This folder is shared with others. It won't be available for them any more."
-msgstr ""
-"Esta pasta será compartilhada com outros. Ela não estará mais disponível "
-"para eles."
-
-#: apps/io.ox/core/folder/actions/rename.js module:io.ox/core
-msgid "This is a standard folder, which can't be renamed."
-msgstr "Esta é uma pasta padrão, que não pode ser renomeada."
-
-#: apps/io.ox/mail/accounts/model.js module:io.ox/keychain
-msgid "This is not a valid email address"
-msgstr "Este não é um endereço de e-mail válido"
-
-#: apps/io.ox/mail/accounts/settings.js module:io.ox/mail/accounts/settings
-msgid "This is not a valid mail address"
-msgstr "Este não é um endereço de e-mail válido"
-
-#. permissions dialog
-#. error message when selected user or group can not be used
-#: apps/io.ox/core/permissions/permissions.js module:io.ox/core
-msgid "This is not a valid user or group."
-msgstr "Este não é um usuário ou grupo válido."
-
-#: apps/io.ox/contacts/view-detail.js module:io.ox/contacts
-#: apps/io.ox/participants/views.js module:io.ox/core
-msgid "This list has no contacts yet"
-msgstr "Esta lista não tem contatos ainda"
-
-#: apps/io.ox/mail/actions/addToPortal.js module:io.ox/mail
-msgid "This mail has been added to the portal"
-msgstr "O e-mail foi adicionado ao portal"
-
-#: apps/io.ox/mail/detail/content.js module:io.ox/mail
-msgid "This mail has no content"
-msgstr "Este e-mail não tem conteúdo"
-
-#: apps/io.ox/mail/detail/mobileView.js module:io.ox/mail
-#: apps/io.ox/mail/detail/view.js
-msgid "This message has been truncated due to size limitations."
-msgstr "Esta mensagem foi truncada devido à limitações de tamanho."
-
-#: apps/io.ox/contacts/print.js module:io.ox/contacts
-msgid "This note will not be printed"
-msgstr "Esta nota não será impressa"
-
-#: apps/io.ox/mail/mailfilter/settings/filter/view-form.js
-#: module:io.ox/settings
-msgid ""
-"This rule applies to all messages. Please add a condition to restrict this "
-"rule to specific messages."
-msgstr ""
-"Esta regra se aplica a todas as mensagens. Adicione uma condição para "
-"restringir esta regra a mensagens específicas."
-
-#: apps/io.ox/tasks/print.js module:io.ox/tasks
-#: apps/io.ox/tasks/view-detail.js
-msgid "This task recurs"
-msgstr "Esta tarefa se repete"
-
-#: apps/plugins/portal/twitter/register.js module:plugins/portal
-msgid ""
-"This widget is currently offline because the twitter rate limit exceeded."
-msgstr ""
-"Este widget está atualmente desconectado, pois o twitter excedeu seu limite "
-"de taxa."
-
-#: apps/io.ox/mail/main.js module:io.ox/mail
-msgid "Thread"
-msgstr "Linha"
-
-#: apps/io.ox/core/viewer/views/sidebarview.js module:io.ox/core/viewer
-msgid "Thumbnails"
-msgstr "Miniaturas"
-
-#: apps/io.ox/files/toolbar.js module:io.ox/files
-msgid "Tiles"
-msgstr "Mosaicos"
-
-#: apps/io.ox/backbone/mini-views/datepicker.js module:io.ox/core
-msgid "Time"
-msgstr "Tempo"
-
-#: apps/io.ox/calendar/settings/pane.js module:io.ox/calendar
-msgid "Time scale in minutes"
-msgstr "Escala de tempo em minutos"
-
-#: apps/io.ox/core/settings/pane.js module:io.ox/core
-msgid "Time zone"
-msgstr "Fuso horário"
-
-#: apps/io.ox/contacts/model.js module:io.ox/contacts
-msgctxt "salutation"
-msgid "Title"
-msgstr "Título"
-
-#. %1$s is the name of the inputfield (To, CC, BCC)
-#: apps/io.ox/core/viewer/views/sidebar/fileinfoview.js
-#: module:io.ox/core/viewer apps/io.ox/mail/common-extensions.js
-#: module:io.ox/mail apps/io.ox/mail/compose/extensions.js
-#: apps/io.ox/mail/mailfilter/settings/filter/view-form.js
-#: module:io.ox/settings apps/io.ox/mail/main.js apps/io.ox/mail/print.js
-#: apps/io.ox/mail/view-options.js
-msgid "To"
-msgstr "Para"
-
-#: apps/io.ox/contacts/distrib/create-dist-view.js module:io.ox/contacts
-msgid ""
-"To add contacts manually, just provide a valid email address (e.g john."
-"doe@example.com or \"John Doe\" <jd@example.com>)"
-msgstr ""
-"Para adicionar contatos manualmente, forneça apenas um endereço de e-mail "
-"válido (e.g john.doe@example.com ou \"John Doe\" <jd@example.com>)"
-
-#. Helper text for mail tabs without content
-#: apps/io.ox/mail/categories/main.js module:io.ox/mail
-msgid "To fill this area please drag and drop mails to the title of this tab."
-msgstr ""
-"Para preencher esta área, arraste e solte e-mails para o título desta aba."
-
-#: apps/io.ox/calendar/mobile-toolbar-actions.js module:io.ox/calendar
-#: apps/io.ox/calendar/toolbar.js apps/io.ox/calendar/util.js
-#: apps/io.ox/calendar/week/view.js apps/io.ox/core/tk/datepicker.js
-#: module:io.ox/core apps/io.ox/find/date/patterns.js apps/io.ox/tasks/util.js
-#: module:io.ox/tasks apps/plugins/portal/birthdays/register.js
-#: module:plugins/portal
-msgid "Today"
-msgstr "Hoje"
-
-#. button label for toggling fullscreen mode
-#. button tooltip for toggling fullscreen mode
-#: apps/io.ox/presenter/views/navigationview.js module:io.ox/presenter
-#: apps/io.ox/presenter/views/toolbarview.js
-msgid "Toggle fullscreen"
-msgstr "Alternar para o modo tela cheia"
-
-#: apps/io.ox/core/viewer/views/sidebar/panelbaseview.js
-#: module:io.ox/core/viewer
-msgid "Toggle panel"
-msgstr "Alternar painel"
-
-#: apps/io.ox/calendar/util.js module:io.ox/calendar apps/io.ox/tasks/util.js
-#: module:io.ox/tasks apps/plugins/portal/birthdays/register.js
-#: module:plugins/portal
-msgid "Tomorrow"
-msgstr "Amanhã"
-
-#: apps/io.ox/contacts/addressbook/popup.js module:io.ox/contacts
-msgid "Too many contacts in your address book."
-msgstr "Muitos contatos em seu catálogo de endereços."
-
-#. Emoji category
-#. Japanese: ツール
-#. Contains: Phones, tv, clocks
-#: apps/io.ox/emoji/categories.js module:io.ox/mail/emoji
-msgid "Tool"
-msgstr "Ferramenta"
-
-#: apps/io.ox/files/guidance/statistics.js module:io.ox/files
-msgid "Top 10 file types"
-msgstr "Os top 10 tipos de arquivo"
-
-#: apps/io.ox/files/guidance/statistics.js module:io.ox/files
-msgid "Top 10 folder size"
-msgstr "Os top 10 tamanho de pasta"
-
-#: apps/io.ox/mail/statistics.js module:io.ox/mail
-msgid "Top 10 you got mail from"
-msgstr "Top 10 de quem você recebe e-mails"
-
-#: apps/io.ox/mail/statistics.js module:io.ox/mail
-msgid "Top 10 you sent mail to"
-msgstr "Top 10 para quem você envia e-mail"
-
-#: apps/io.ox/wizards/upsell.js module:io.ox/wizards
-msgid "Total cost"
-msgstr "Custo total"
-
-#: apps/io.ox/core/folder/node.js module:io.ox/core
-msgid "Total: %1$d"
-msgstr "Total: %1$d"
-
-#: apps/io.ox/core/settings/errorlog/settings/pane.js module:io.ox/core
-msgid "Total: %1$s requests"
-msgstr "Total: %1$s requisições"
-
-#: apps/io.ox/contacts/model.js module:io.ox/contacts
-msgid "Town"
-msgstr "Cidade"
-
-<<<<<<< HEAD
-#: apps/io.ox/core/commons.js module:io.ox/core
-msgid "Try now!"
-msgstr "Experimente agora!"
-
-#: apps/io.ox/mail/accounts/settings.js module:io.ox/mail/accounts/settings
-msgid "Trying to auto-configure your mail account"
-msgstr "Tentando configurar automaticamente sua conta de e-mail"
-
-#: apps/plugins/portal/tumblr/register.js module:io.ox/portal
-msgid "Tumblr"
-msgstr "Tumblr"
-
-#: apps/plugins/portal/twitter/register.js module:plugins/portal
-msgid "Twitter"
-msgstr "Twitter"
-=======
-#: apps/io.ox/tasks/edit/view-template.js module:io.ox/tasks/edit
-#: apps/io.ox/tasks/print.js module:io.ox/tasks
-#: apps/io.ox/tasks/view-detail.js
-msgid "Estimated duration in minutes"
-msgstr "Duração estimada em minutos"
-
-#: apps/io.ox/tasks/edit/view-template.js module:io.ox/tasks/edit
-#: apps/io.ox/tasks/print.js module:io.ox/tasks
-#: apps/io.ox/tasks/view-detail.js
-msgid "Actual duration in minutes"
-msgstr "Duração atual em minutos"
-
-#: apps/io.ox/tasks/edit/view-template.js module:io.ox/tasks/edit
-#: apps/io.ox/tasks/print.js module:io.ox/tasks
-#: apps/io.ox/tasks/view-detail.js
-msgid "Estimated costs"
-msgstr "Custos estimados"
-
-#: apps/io.ox/tasks/edit/view-template.js module:io.ox/tasks/edit
-#: apps/io.ox/tasks/print.js module:io.ox/tasks
-#: apps/io.ox/tasks/view-detail.js
-msgid "Actual costs"
-msgstr "Custos atuais"
->>>>>>> c9c1e7e4
-
-#: apps/plugins/portal/twitter/register.js module:plugins/portal
-msgid "Twitter reported the following errors:"
-msgstr "O Twitter relatou os seguintes erros:"
-
-#: apps/io.ox/calendar/edit/extensions.js module:io.ox/calendar/edit/main
-#: apps/io.ox/tasks/edit/view-template.js module:io.ox/tasks/edit
-<<<<<<< HEAD
-#: apps/plugins/portal/flickr/register.js module:plugins/portal
-msgid "Type"
-msgstr "Tipo"
-
-#: apps/io.ox/core/about/about.js module:io.ox/core
-#: apps/io.ox/core/settings/errorlog/settings/pane.js
-msgid "UI version"
-msgstr "Versão da interface"
-
-#: apps/io.ox/contacts/model.js module:io.ox/contacts
-#: apps/plugins/portal/rss/register.js module:io.ox/portal
-msgid "URL"
-msgstr "URL"
-=======
-#: apps/io.ox/tasks/print.js module:io.ox/tasks
-#: apps/io.ox/tasks/view-detail.js
-msgid "Distance"
-msgstr "Distância"
-
-#: apps/io.ox/tasks/edit/view-template.js module:io.ox/tasks/edit
-#: apps/io.ox/tasks/print.js module:io.ox/tasks
-#: apps/io.ox/tasks/view-detail.js
-msgid "Billing information"
-msgstr "Informação de faturamento"
-
-#: apps/io.ox/tasks/edit/view-template.js module:io.ox/tasks/edit
-#: apps/io.ox/tasks/print.js module:io.ox/tasks
-#: apps/io.ox/tasks/view-detail.js
-msgid "Companies"
-msgstr "Empresas"
->>>>>>> c9c1e7e4
-
-#: apps/plugins/portal/xing/actions.js module:plugins/portal
-msgid "Un-like"
-msgstr "Descurtir"
-
-#. As on Facebook, XING allows a stop pointing out they liked a comment. An 'undo' for the like action, if you will.
-#: apps/plugins/portal/xing/actions.js module:plugins/portal
-msgid "Un-liked comment"
-msgstr "Descurtir comentário"
-
-#: apps/io.ox/mail/api.js module:io.ox/mail
-msgid ""
-"Unable to connect to mail server. Possible reasons: The mail server is "
-"(temporarily) down or there are network connection problems. Please try "
-"again in a few minutes."
-msgstr ""
-"Não foi possível conectar ao servidor de e-mail. Possíveis causas: o "
-"servidor de e-mail caiu (temporariamente) ou há problemas na conexão de "
-"rede. Tente novamente em alguns minutos."
-
-#: apps/io.ox/mail/mailfilter/settings/register.js module:io.ox/mail
-msgid "Unable to load mail filter rules settings."
-msgstr ""
-"Não foi possível carregar as configurações de regras de filtro de e-mail."
-
-#: apps/io.ox/mail/autoforward/settings/register.js module:io.ox/mail
-#: apps/io.ox/mail/vacationnotice/settings/register.js
-#: apps/io.ox/settings/util.js module:io.ox/core
-msgid "Unable to load mail filter settings."
-msgstr "Não foi possível carregar as configurações do filtro de e-mail."
-
-#: apps/io.ox/calendar/print.js module:io.ox/calendar
-#: apps/io.ox/tasks/print.js module:io.ox/tasks
-msgid "Unconfirmed"
-msgstr "Não confirmado"
-
-#. Task: Undone like in "Mark as undone"
-#: apps/io.ox/tasks/toolbar.js module:io.ox/mail
-msgid "Undone"
-msgstr "Desfazer"
-
-#: apps/plugins/halo/xing/register.js module:plugins/portal
-msgid "Unemployed"
-msgstr "Desempregado"
-
-#. twitter: Stop following this person
-#: apps/plugins/portal/twitter/util.js module:plugins/portal
-msgid "Unfollow"
-msgstr "Parar de seguir"
-
-#. Emoji collection. Unified/standard icons. "Standard" might work for other languages.
-#: apps/io.ox/emoji/categories.js module:io.ox/mail/emoji
-msgid "Unified"
-msgstr "Unificado"
-
-#: apps/io.ox/participants/model.js module:io.ox/core
-msgid "Unknown"
-msgstr "Desconhecido"
-
-#: apps/plugins/portal/tumblr/register.js module:io.ox/portal
-msgid "Unknown error while checking tumblr-blog."
-msgstr "Erro desconhecido ao verificar blog do Tumblr."
-
-#: apps/io.ox/mail/util.js module:io.ox/core
-msgid "Unknown sender"
-msgstr "Nenhum remetente"
-
-#: apps/io.ox/files/actions.js module:io.ox/files apps/io.ox/files/toolbar.js
-msgid "Unlock"
-msgstr "Desbloquear"
-
-#. use as a fallback name in case a user enters a empty string as the name of tab
-#: apps/io.ox/mail/categories/main.js module:io.ox/mail
-msgid "Unnamed"
-msgstr "Sem nome"
-
-#: apps/io.ox/core/sub/settings/pane.js module:io.ox/core/sub
-msgid "Unnamed subscription"
-msgstr "Inscrição sem nome"
-
-#: apps/io.ox/mail/common-extensions.js module:io.ox/mail
-#: apps/io.ox/mail/view-options.js
-msgid "Unread"
-msgstr "Não lido"
-
-#: apps/io.ox/core/folder/api.js module:io.ox/core
-msgid "Unread messages"
-msgstr "Mensagens não lidas"
-
-<<<<<<< HEAD
-#: apps/io.ox/core/folder/node.js module:io.ox/core
-msgid "Unread: %1$d"
-msgstr "Não lido: %1$d"
-
-#: apps/io.ox/core/main.js module:io.ox/core
-msgid "Unsaved documents will be lost. Do you want to sign out now?"
-msgstr "Documentos não salvos serão perdidos. Deseja sair agora?"
-=======
-#: apps/io.ox/tasks/print.js module:io.ox/tasks
-#: apps/io.ox/tasks/view-detail.js
-msgid "Date completed"
-msgstr "Data de conclusão"
-
-#: apps/io.ox/tasks/print.js module:io.ox/tasks
-#: apps/io.ox/tasks/view-detail.js
-msgid "This task recurs"
-msgstr "Esta tarefa se repete"
->>>>>>> c9c1e7e4
-
-#: apps/io.ox/core/boot/i18n.js module:io.ox/core/boot
-msgid ""
-"Unsupported Preview - Certain functions disabled and stability not assured "
-"until general release later this year"
-msgstr ""
-"Visualização não suportada - Algumas funções desativadas e estabilidade não "
-"assegurada até o lançamento geral no final deste ano"
-
-#: apps/io.ox/core/settings/downloads/pane.js module:io.ox/core
-#: apps/plugins/portal/updater/register.js module:plugins/portal
-msgid "Updater"
-msgstr "Atualizador"
-
-#: apps/io.ox/core/sub/subscriptions.js module:io.ox/core/sub
-msgid ""
-"Updating subscribed data takes time. Importing 100 contacts for example, may "
-"take up to 5 minutes. Please have some patience."
-msgstr ""
-"A atualização dos dados subscritos leva tempo. Importação de 100 contatos do "
-"Xing, por exemplo, leva até 5 minutos. Tenha um pouco de paciência."
-
-#: apps/io.ox/core/upsell.js module:io.ox/core
-msgid "Upgrade required"
-msgstr "Atualização requerida"
-
-#: apps/io.ox/wizards/upsell.js module:io.ox/wizards
-msgid "Upgrade to premium edition"
-msgstr "Atualizar para a edição premium"
-
-#: apps/plugins/portal/upsell/register.js module:plugins/portal
-msgid "Upgrade your account"
-msgstr "Atualize sua conta"
-
-#: apps/io.ox/core/viewer/views/sidebar/uploadnewversionview.js
-#: module:io.ox/core/viewer apps/io.ox/files/actions/upload-new-version.js
-#: module:io.ox/files
-msgid "Upload"
-msgstr "Enviar"
-
-#: apps/io.ox/core/import/import.js module:io.ox/core
-msgid "Upload file"
-msgstr "Enviar arquivo"
+"Nenhum dos arquivos enviados corresponde ao tipo de arquivo solicitado."
 
 #: apps/io.ox/files/filepicker.js module:io.ox/files
 msgid "Upload local file"
 msgstr "Enviar arquivo local"
 
-#: apps/io.ox/core/viewer/views/sidebar/uploadnewversionview.js
-#: module:io.ox/core/viewer apps/io.ox/core/viewer/views/toolbarview.js
-#: module:io.ox/core apps/io.ox/files/actions/upload-new-version.js
-#: module:io.ox/files
-msgid "Upload new version"
-msgstr "Enviar uma nova versão"
-
-#: apps/io.ox/files/upload/view.js module:io.ox/files
-msgid "Upload progress"
-msgstr "Envio em andamento"
-
-#. the name of the file, which is currently uploaded (might be shortended by '...' on missing screen space )
-#: apps/io.ox/files/upload/main.js module:io.ox/files
-msgid "Uploading %1$s"
-msgstr "Enviando %1$s"
-
-#: apps/io.ox/core/tk/upload.js module:io.ox/core
-msgid "Uploading folders is not supported."
-msgstr "O envio de pastas não é suportado."
-
-#: apps/io.ox/core/settings/errorlog/settings/pane.js module:io.ox/core
-msgid "Uptime: %1$s minutes"
-msgstr "Tempo de funcionamento: %1$s minutos"
-
-#: apps/io.ox/tasks/main.js module:io.ox/tasks
-msgid "Urgency"
-msgstr "Urgência"
-
-#. %1$s is usually "Drive Mail" (product name; might be customized)
-#: apps/io.ox/mail/actions.js module:io.ox/mail
-msgid "Use %1$s"
-msgstr "Use %1$s"
-
-#: apps/io.ox/backbone/mini-views/datepicker.js module:io.ox/core
-#: apps/io.ox/calendar/week/view.js module:io.ox/calendar
-msgid ""
-"Use cursor keys to change the date. Press ctrl-key at the same time to "
-"change year or shift-key to change month. Close date-picker by pressing ESC "
-"key."
-msgstr ""
-"Use as teclas do cursor para alterar a data. Pressione Ctrl+tecla ao mesmo "
-"tempo para alterar ano ou Shift+tecla para alterar mês. Feche o selecionador "
-"de data pressionando Esc+tecla."
-
-#. Tooltip for main toolbar
-#: apps/io.ox/backbone/mini-views/toolbar.js module:io.ox/core
-msgid "Use cursor keys to navigate"
-msgstr "Use as teclas do cursor para navegar"
-
-#: apps/io.ox/backbone/mini-views/settings-list-view.js module:io.ox/core
-msgid "Use cursor keys to reorder items"
-msgstr "Use as setas do teclado para reordenar os itens"
-
-#: apps/io.ox/mail/compose/names.js module:io.ox/mail
-msgid "Use custom name"
-msgstr "Usar nome personalizado"
-
-#: apps/io.ox/mail/settings/pane.js module:io.ox/mail
-msgid "Use fixed-width font for text mails"
-msgstr "Usar fonte de largura fixa para e-mails de texto"
-
-#: apps/io.ox/core/viewer/views/displayerview.js module:io.ox/core
-msgid ""
-"Use left/right arrow keys to navigate and escape key to exit the viewer."
-msgstr ""
-"Use as setas esquerda/direita para navegar e a tecla ESC para sair da "
-"visualização."
-
-#. Auth type. Use separate username and password
-#: apps/io.ox/mail/accounts/view-form.js module:io.ox/settings
-msgid "Use separate username and password"
-msgstr "Usar nome de usuário e senha separados"
-
-#: apps/io.ox/mail/accounts/view-form.js module:io.ox/settings
-msgid "Use unified mail for this account"
-msgstr "Usar e-mail unificado para essa conta"
-
-#: apps/io.ox/backbone/mini-views/datepicker.js module:io.ox/core
-msgid ""
-"Use up and down keys to change the time. Close selection by pressing ESC key."
-msgstr ""
-"Use as setas para cima ou para baixo para mudar o tempo. Feche a seleção "
-"pressionando a tecla ESC."
-
-#. object permissions - user role
-#: apps/io.ox/files/share/permissions.js module:io.ox/core
-msgid "User"
-msgstr "Usuário"
-
-#: apps/plugins/portal/userSettings/register.js module:io.ox/core
-msgid "User data"
-msgstr "Dados do usuário"
-
-#: apps/io.ox/contacts/edit/view-form.js module:io.ox/contacts
-msgid "User fields"
-msgstr "Campos do usuário"
-
-#: apps/io.ox/core/boot/i18n.js module:io.ox/core/boot
-#: apps/plugins/administration/groups/settings/edit.js module:io.ox/core
-msgid "User name"
-msgstr "Nome de usuário"
-
-#: apps/io.ox/mail/accounts/view-form.js module:io.ox/settings
-msgid "Username"
-msgstr "Nome de usuário"
-
-#: apps/io.ox/mail/accounts/view-form.js module:io.ox/settings
-msgid "Username must not be empty."
-msgstr "Nome de usuário não deve estar em branco"
-
-#: apps/io.ox/mail/vacationnotice/settings/model.js module:io.ox/mail
-#: apps/io.ox/mail/vacationnotice/settings/register.js
-msgid "Vacation Notice"
-msgstr "Aviso de férias"
-
-#: apps/io.ox/core/viewer/views/sidebar/uploadnewversionview.js
-#: module:io.ox/core/viewer
-msgid "Version Comment"
-msgstr "Comentário da versão"
-
-#: apps/io.ox/core/viewer/views/sidebar/fileversionsview.js
-#: module:io.ox/core/viewer
-msgid "Versions (%1$d)"
-msgstr "Versões (%1$d)"
-
-#: apps/io.ox/mail/toolbar.js module:io.ox/mail
-msgid "Vertical"
-msgstr "Vertical"
-
-#: apps/io.ox/files/view-options.js module:io.ox/files
-msgid "Videos"
-msgstr "Vídeos"
-
-#. View is used as a noun in the toolbar. Clicking the button opens a popup with options related to the View
-#: apps/io.ox/calendar/toolbar.js module:io.ox/calendar
-#: apps/io.ox/contacts/toolbar.js module:io.ox/contacts
-#: apps/io.ox/core/pim/actions.js module:io.ox/core
-#: apps/io.ox/files/actions.js module:io.ox/files apps/io.ox/files/toolbar.js
-#: apps/io.ox/mail/actions.js module:io.ox/mail apps/io.ox/mail/toolbar.js
-#: apps/io.ox/tasks/toolbar.js
-msgid "View"
-msgstr "Visualização"
-
-#: apps/io.ox/core/folder/extensions.js module:io.ox/core
-msgid "View all attachments"
-msgstr "Visualizar todos os anexos"
-
-#: apps/io.ox/mail/actions.js module:io.ox/mail
-msgid "View attachment"
-msgstr "Visualizar anexos"
-
-#: apps/io.ox/core/viewer/views/toolbarview.js module:io.ox/core
-msgid "View details"
-msgstr "Visualizar detalhes"
-
-#: apps/io.ox/core/viewer/views/sidebar/fileinfoview.js
-#: module:io.ox/core/viewer
-msgid "View message"
-msgstr "Visualizar mensagem"
-
-#. the dropdown button tooltip for the participants dropdown.
-#. button label for toggling participants view
-#. button tooltip for toggling participants view
-#: apps/io.ox/presenter/views/navigationview.js module:io.ox/presenter
-#: apps/io.ox/presenter/views/toolbarview.js
-msgid "View participants"
-msgstr "Visualizar participantes"
-
-#. source in terms of source code
-#: apps/io.ox/mail/actions.js module:io.ox/mail apps/io.ox/mail/toolbar.js
-msgid "View source"
-msgstr "Exibir fonte"
-
-#. folder permissions
-#: apps/io.ox/files/share/permissions.js module:io.ox/core
-msgid "View the folder"
-msgstr "Visualizar a pasta"
-
-#: apps/io.ox/presenter/actions.js module:io.ox/presenter
-msgid "View the presentation in fullscreen on your device."
-msgstr "Visualizar a apresentação em tela cheia no seu dispositivo."
-
-#. Role: view folder + read all
-#: apps/io.ox/files/share/permissions.js module:io.ox/core
-msgid "Viewer"
-msgstr "Visualizador"
-
-#: apps/io.ox/core/viewer/views/toolbarview.js module:io.ox/core
-msgid "Viewer Toolbar"
-msgstr "Barra de ferramentas do visualizador"
-
-#: apps/io.ox/tasks/edit/view-template.js module:io.ox/tasks/edit
-#: apps/io.ox/tasks/print.js module:io.ox/tasks apps/io.ox/tasks/util.js
-msgid "Waiting"
-msgstr "Aguardando"
-
-#: apps/io.ox/core/yell.js module:io.ox/core
-msgid "Warning"
-msgstr "Aviso"
-
-#: apps/io.ox/mail/common-extensions.js module:io.ox/mail
-msgid "Warning: This message might be a phishing or scam mail"
-msgstr "Aviso: Esta mensagem pode ser um golpe ou e-mail fraudulento"
-
-#: apps/io.ox/mail/accounts/view-form.js module:io.ox/settings
-msgid "Warnings"
-msgstr "Avisos"
-
-#: apps/io.ox/core/tk/filestorageUtil.js module:io.ox/core
-msgid "Warnings:"
-msgstr "Advertências:"
-
-#. Emoji category
-#. Japanese should include "Katakana Middle Dot". Unicode: 30FB
-#. Japanese: 天気・季節
-#. Other languages can use simple bullet. Unicode: 2022
-#. Contains: Sun, rain, flowers
-#: apps/io.ox/emoji/categories.js module:io.ox/mail/emoji
-msgid "Weather • Season"
-msgstr "Clima • Estação"
-
-#: apps/io.ox/calendar/freebusy/templates.js module:io.ox/calendar/freebusy
-#: apps/io.ox/calendar/toolbar.js module:io.ox/calendar
-msgid "Week"
-msgstr "Semana"
-
-#. recurrence string
-#. %1$s day string, e.g. "work days" or "Friday" or "Monday, Tuesday, Wednesday"
-#: apps/io.ox/calendar/util.js module:io.ox/calendar
-msgid "Weekly on %1$s"
-msgstr "Semanalmente em %1$s"
-
-#: apps/io.ox/core/tk/wizard.js module:io.ox/core
-msgid "Welcome"
-msgstr "Bem-vindo"
-
-#. %1$s is social media name, e.g. Facebook
-#: apps/io.ox/portal/main.js module:io.ox/portal
-msgid "Welcome to %1$s"
-msgstr "Bem-vindo à %1$s"
-
-#: apps/plugins/wizards/mandatory/main.js module:io.ox/wizards/firstStart
-msgid "Welcome to %s"
-msgstr "Bem-vindo à %s"
-
-#. Default greeting for portal widget
-#: apps/io.ox/portal/main.js module:io.ox/portal
-msgid "Welcome to your calendar"
-msgstr "Bem-vindo ao seu calendário"
-
-#. Default greeting for portal widget
-#: apps/io.ox/portal/main.js module:io.ox/portal
-msgid "Welcome to your files"
-msgstr "Bem-vindo aos seus arquivos"
-
-#. Default greeting for portal widget
-#: apps/io.ox/portal/main.js module:io.ox/portal
-msgid "Welcome to your inbox"
-msgstr "Bem-vindo à sua caixa de entrada"
-
-#. Default greeting for portal widget
-#: apps/io.ox/portal/main.js module:io.ox/portal
-msgid "Welcome to your tasks"
-msgstr "Bem-vindo às suas tarefas"
-
-#: apps/plugins/core/feedback/register.js module:io.ox/core
-msgid "Welcome. Please provide your feedback about this product"
-msgstr "Bem-vindo. Forneça seu comentário sobre este produto"
-
-#. title for 3rd step of the client onboarding wizard
-#. user can choose between different scenarios (usually identical with our apps)
-#: apps/io.ox/onboarding/clients/wizard.js module:io.ox/core/onboarding
-msgid "What do you want to use?"
-msgstr "O que você deseja usar?"
-
-#. user can choose between smartphone, tablet and laptop/desktop (usually)
-#: apps/io.ox/onboarding/clients/wizard.js module:io.ox/core/onboarding
-msgid "What type of device do you want to configure?"
-msgstr "Que tipo de dispositivo você deseja configurar?"
-
-#: apps/io.ox/core/settings/downloads/pane.js module:io.ox/core
-#: apps/plugins/portal/updater/register.js module:plugins/portal
-msgid ""
-"When executing the downloaded file, an installation wizard will be launched. "
-"Follow the instructions and install the updater. Installs latest versions of "
-"Windows® client software. The Updater automatically informs about new "
-"updates. You can download the updates from within the Updater."
-msgstr ""
-"Ao executar o arquivo baixado, um assistente de instalação será iniciado."
-"Siga as instruções e instale o atualizador. Instale versões mais recentes "
-"doSoftware cliente do Windows®. O Updater informa automaticamente sobre "
-"novasatualizações. Você pode baixar as atualizações a partir do Updater."
-
-#: apps/io.ox/calendar/util.js module:io.ox/calendar
-msgid "Whole day"
-msgstr "Dia inteiro"
-
-#: apps/io.ox/calendar/freebusy/templates.js module:io.ox/calendar/freebusy
-#: apps/io.ox/calendar/toolbar.js module:io.ox/calendar
-msgid "Workweek"
-msgstr "Semana de trabalho"
-
-#: apps/io.ox/core/notifications.js module:io.ox/core
-msgid "Would you like to enable desktop notifications?"
-msgstr "Gostaria de habilitar as notificações de área de trabalho?"
-
-#: apps/io.ox/files/share/permissions.js module:io.ox/core
-msgid "Write permissions"
-msgstr "Permissões de escrita"
-
-#: apps/plugins/halo/xing/register.js module:plugins/portal
-#: apps/plugins/portal/xing/register.js apps/plugins/xing/main.js
-msgid "XING"
-msgstr "XING"
-
-#. Yottabytes
-#: apps/io.ox/core/strings.js module:io.ox/core
-msgid "YB"
-msgstr "YB"
-
-#: apps/io.ox/backbone/mini-views/date.js module:io.ox/core
-msgid "Year"
-msgstr "Ano"
-
-#. recurrence string
-#. %1$s: Month nane, e.g. January
-#. %2$d: Date, numeric, e.g. 29
-#: apps/io.ox/calendar/util.js module:io.ox/calendar
-msgid "Yearly on %1$s %2$d"
-msgstr "Anualmente em %1$s %2$d"
-
-#. recurrence string
-#. %1$s: count string, e.g. first, second, or last
-#. %2$s: day string, e.g. Monday
-#. %3$s: month nane, e.g. January
-#: apps/io.ox/calendar/util.js module:io.ox/calendar
-msgid "Yearly on the %1$s %2$s of %3$d"
-msgstr "Anualmente no %1$s %2$s de %3$d"
-
-#: apps/io.ox/core/tk/mobiscroll.js module:io.ox/core
-msgid "Years"
-msgstr "Anos"
-
-#: apps/io.ox/core/tk/flag-picker.js module:io.ox/mail
-#: apps/io.ox/mail/mailfilter/settings/filter/view-form.js
-#: module:io.ox/settings
-msgid "Yellow"
-msgstr "Amarelo"
-
-#. folder permissions - Is Admin? YES
-#: apps/io.ox/calendar/month/perspective.js module:io.ox/calendar
-#: apps/io.ox/calendar/week/perspective.js apps/io.ox/core/main.js
-#: module:io.ox/core apps/io.ox/core/permissions/permissions.js
-#: apps/io.ox/files/util.js module:io.ox/files
-#: apps/io.ox/mail/accounts/settings.js module:io.ox/mail/accounts/settings
-msgid "Yes"
-msgstr "Sim"
-
-#. possible setting for 'Should only the current message or all messages of the sender be moved'
-#: apps/io.ox/mail/settings/pane.js module:io.ox/mail
-msgid "Yes, always move them all"
-msgstr "Sim, sempre mover todas"
-
-#: apps/io.ox/mail/compose/actions/send.js module:io.ox/mail
-msgid "Yes, send without subject"
-msgstr "Sim, enviar sem assunto"
-
-#: apps/io.ox/mail/actions/attachmentEmpty.js module:io.ox/mail
-msgid "Yes, with empty attachment"
-msgstr "Sim, com anexo vazio"
-
-#: apps/io.ox/calendar/util.js module:io.ox/calendar
-#: apps/io.ox/find/date/patterns.js module:io.ox/core apps/io.ox/mail/util.js
-#: apps/io.ox/tasks/util.js module:io.ox/tasks
-#: apps/plugins/portal/birthdays/register.js module:plugins/portal
-msgid "Yesterday"
-msgstr "Ontem"
-
-#: apps/io.ox/calendar/actions/acceptdeny.js module:io.ox/calendar
-msgid ""
-"You are about to change your confirmation status. Please leave a comment for "
-"other participants."
-msgstr ""
-"Você está prestes a mudar seu status de confirmação. Deixe um comentário "
-"para os outros participantes."
-
-#. %1$s used disk space
-#. %2$s total disk space
-#. %3$s free disk space
+#: apps/io.ox/files/guidance/main.js module:io.ox/files
+msgctxt "help"
+msgid "The Drive App"
+msgstr "Aplicativo Drive"
+
+#: apps/io.ox/files/guidance/main.js module:io.ox/files
+msgctxt "help"
+msgid "Creating Files"
+msgstr "Criando arquivos"
+
+#: apps/io.ox/files/guidance/main.js module:io.ox/files
+msgctxt "help"
+msgid "Managing Files"
+msgstr "Gerenciando arquivos"
+
+#: apps/io.ox/files/guidance/main.js module:io.ox/files
+msgctxt "help"
+msgid "Accessing Files with WebDAV"
+msgstr "Acessando arquivos com o WebDAV"
+
+#: apps/io.ox/files/guidance/main.js module:io.ox/files
+msgctxt "help"
+msgid "Drive Settings"
+msgstr "Configuração do Drive"
+
+#: apps/io.ox/files/guidance/main.js module:io.ox/files
+msgid "Related articles"
+msgstr "Artigos relacionados"
+
 #: apps/io.ox/files/guidance/statistics.js module:io.ox/files
-msgid ""
-"You are currently using %1$s of your %2$s available disk space. You have "
-"%3$s left. "
-msgstr ""
-"Você está usando atualmente %1$s de seus %2$s disponíveis de espaço em "
-"disco. Você tem %3$s restantes."
-
-#. Warning dialog
-#. %1$s is a folder/calendar name
-#. %2$s is the folder owner
-#: apps/io.ox/calendar/freebusy/templates.js module:io.ox/calendar/freebusy
-msgid ""
-"You are not allowed to create appointments in \"%1$s\" owned by %2$s. "
-"Appointments will therefore be created in your private calendar."
-msgstr ""
-"Você não tem permissão para criar compromissos em \"%1$s\" propriedade de "
-"%2$s. Portanto, os compromissos serão criados em seu calendário privado."
-
-#. Warning dialog
-#. %1$s is a folder/calendar name
-#: apps/io.ox/calendar/freebusy/templates.js module:io.ox/calendar/freebusy
-msgid ""
-"You are not allowed to create appointments in \"%1$s\". Appointments will "
-"therefore be created in your private calendar."
-msgstr ""
-"Você não tem permissão para criar compromissos em \"%1$s\". Portanto, os "
-"compromissos serão criados em seu calendário privado."
-
-#: apps/plugins/halo/xing/register.js module:plugins/portal
-msgid ""
-"You are not directly linked to %s. Here are people who are linked to %s:"
-msgstr ""
-"Você não está diretamente ligado a %s. Aqui estão as pessoas que estão "
-"ligadas a %s:"
-
-#: apps/io.ox/calendar/invitations/register.js module:io.ox/calendar/main
-msgid "You are the organizer"
-msgstr "Você é o organizador"
-
-#: apps/io.ox/mail/actions/attachmentEmpty.js module:io.ox/mail
-msgid ""
-"You attached an empty file. It could be, that this file has been deleted on "
-"your hard drive. Send it anyway?"
-msgstr ""
-<<<<<<< HEAD
-"Você anexou um arquivo vazio. Pode ser que este arquivo tenha sido excluído "
-"de seu disco. Enviá-lo mesmo assim?"
-
-#: apps/io.ox/files/share/wizard.js module:io.ox/files
-msgid ""
-"You can copy and paste this link in an email, instant messenger or social "
-"network. Please note that anyone with this link can access the share."
-msgstr ""
-"Você pode copiar e colar este link em um e-mail, mensagem instantânea ou "
-"rede social. Note que qualquer pessoa com este link pode acessar o "
-"compartilhamento."
-
-#: apps/io.ox/mail/settings/signatures/settings/pane.js module:io.ox/mail
-msgid ""
-"You can import existing signatures from the previous product generation."
-msgstr ""
-"Você pode importar assinaturas existentes a partir da geração anterior do "
-"produto."
-
-#: apps/io.ox/core/notifications.js module:io.ox/core
-msgid ""
-"You can manage desktop notifications at any time, by vitising your settings"
-msgstr ""
-"Você pode gerenciar as notificações de área de trabalho a qualquer momento, "
-"visitando suas configurações"
-
-#: apps/io.ox/editor/main.js module:io.ox/editor
-msgid "You can quick-save your changes via Ctrl+Enter."
-msgstr "Você pode salvar rapidamente suas alterações com Ctrl+Enter."
-=======
-"Instale este aplicativo web em seu %1$s: Toque %2$s e depois %3$s'Adicione à "
-"sua Tela Inicial'%4$s"
-
-#. %1$s Appointment title
-#. %2$s Appointment date
-#. %3$s Appointment time
-#. %4$s Appointment location
-#. %5$s Appointment Organizer
-#: apps/plugins/notifications/calendar/register.js
-#: module:plugins/notifications
-#, c-format
-msgid "%1$s %2$s %3$s %4$s %5$s."
-msgstr "%1$s %2$s %3$s %4$s %5$s."
-
-#: apps/plugins/notifications/calendar/register.js
-#: module:plugins/notifications
-msgid "Accept / Decline"
-msgstr "Aceitar / recusar"
-
-#: apps/plugins/notifications/calendar/register.js
-#: module:plugins/notifications apps/plugins/notifications/tasks/register.js
-msgid "Accept invitation"
-msgstr "Convite aceito"
-
-#: apps/plugins/notifications/calendar/register.js
-#: module:plugins/notifications
-msgctxt "in"
-msgid "in %d minute"
-msgid_plural "in %d minutes"
-msgstr[0] "em %d minuto"
-msgstr[1] "em %d minutos"
-
-#. Reminders (notifications) about appointments
-#: apps/plugins/notifications/calendar/register.js
-#: module:plugins/notifications
-msgid "Appointment reminders"
-msgstr "Lembretes de compromisso"
-
-#. Title of generic desktop notification about new reminders for appointments
-#: apps/plugins/notifications/calendar/register.js
-#: module:plugins/notifications
-msgid "New appointment reminders"
-msgstr "Novos lembretes de compromisso"
-
-#. Body text of generic desktop notification about new reminders for appointments
-#: apps/plugins/notifications/calendar/register.js
-#: module:plugins/notifications
-msgid "You have new appointment reminders"
-msgstr "Você tem novos lembretes de compromisso"
-
-#. Title of the desktop notification about new reminder for a specific appointment
-#: apps/plugins/notifications/calendar/register.js
-#: module:plugins/notifications
-msgid "New appointment reminder"
-msgstr "Novo lembrete de compromisso"
-
-#. Reminders (notifications) about appointments
-#: apps/plugins/notifications/calendar/register.js
-#: module:plugins/notifications
-msgid "Hide all appointment reminders."
-msgstr "Ocultar todos os lembretes de compromisso."
-
-#. Invitations (notifications) about appointments
-#: apps/plugins/notifications/calendar/register.js
-#: module:plugins/notifications
-msgid "Appointment invitations"
-msgstr "Convites de compromisso"
-
-#. Title of generic desktop notification about new invitations to appointments
-#. Title of the desktop notification about new invitation to a specific appointment
-#: apps/plugins/notifications/calendar/register.js
-#: module:plugins/notifications
-msgid "New appointment invitation"
-msgstr "Novo convite de compromisso"
-
-#. Body text of generic desktop notification about new invitations to appointments
-#: apps/plugins/notifications/calendar/register.js
-#: module:plugins/notifications
-msgid "You have new appointment invitations"
-msgstr "Você tem novos convites de compromisso"
-
-#. Invitations (notifications) about appointments
-#: apps/plugins/notifications/calendar/register.js
-#: module:plugins/notifications
-msgid "Hide all appointment invitations."
-msgstr "Ocultar todos os convites de compromisso."
->>>>>>> c9c1e7e4
-
-#: apps/io.ox/core/folder/actions/move.js module:io.ox/core
-msgid "You cannot move items to this folder"
-msgstr "Você não pode mover itens para esta pasta"
-
-#: apps/io.ox/core/folder/actions/move.js module:io.ox/core
-msgid "You cannot move items to virtual folders"
-msgstr "Você não pode mover itens para pastas virtuais"
-
-#: apps/io.ox/calendar/invitations/register.js module:io.ox/calendar/main
-msgid "You declined this appointment"
-msgstr "Você recusou este compromisso"
-
-#: apps/io.ox/calendar/invitations/register.js module:io.ox/calendar/main
-msgid "You declined this task"
-msgstr "Você recusou esta tarefa"
-
-#: apps/io.ox/presenter/errormessages.js module:io.ox/presenter
-msgid "You do not have the appropriate permissions to read the document."
-msgstr "Você não tem as permissões apropriadas para ler o documento."
-
-#: apps/plugins/portal/calendar/register.js module:plugins/portal
-msgid "You don't have any appointments in the near future."
-msgstr "Você não tem quaisquer compromissos em um futuro próximo."
-
-#: apps/io.ox/core/sub/settings/pane.js module:io.ox/core/sub
-msgid "You don't have any publications yet"
-msgstr "Você não tem nenhuma publicação ainda"
-
-#: apps/io.ox/core/sub/settings/pane.js module:io.ox/core/sub
-msgid "You don't have any subscriptions yet"
-msgstr "Você não tem nenhuma inscrição ainda"
-
-#: apps/plugins/portal/tasks/register.js module:plugins/portal
-msgid "You don't have any tasks that are either due soon or overdue."
-msgstr ""
-"Você não tem quaisquer tarefas que estejam atrasadas ou com vencimento em "
-"breve."
-
-#: apps/plugins/portal/mail/register.js module:plugins/portal
-msgid "You have %1$d unread messages"
-msgstr "Você tem %1$d mensagens não lidas"
-
-#: apps/plugins/portal/mail/register.js module:plugins/portal
-msgid "You have 1 unread message"
-msgstr "Você tem 1 mensagem não lida"
-
-#: apps/io.ox/calendar/invitations/register.js module:io.ox/calendar/main
-msgid "You have accepted the appointment"
-msgstr "Você aceitou o compromisso"
-
-#: apps/io.ox/calendar/invitations/register.js module:io.ox/calendar/main
-msgid "You have accepted this appointment"
-msgstr "Você aceitou este compromisso"
-
-#: apps/io.ox/calendar/invitations/register.js module:io.ox/calendar/main
-msgid "You have accepted this task"
-msgstr "Você aceitou esta tarefa"
-
-#: apps/io.ox/core/boot/i18n.js module:io.ox/core/boot
-msgid "You have been automatically signed out"
-msgstr "Você foi desconectado automaticamente"
-
-#: apps/io.ox/calendar/invitations/register.js module:io.ox/calendar/main
-msgid "You have declined the appointment"
-msgstr "Você recusou o compromisso"
-
-#. Body text of generic desktop notification about new invitations to appointments
-#: apps/plugins/notifications/calendar/register.js
-#: module:plugins/notifications
-msgid "You have new appointment invitations"
-msgstr "Você tem novos convites de compromisso"
-
-#. Body text of generic desktop notification about new reminders for appointments
-#: apps/plugins/notifications/calendar/register.js
-#: module:plugins/notifications
-msgid "You have new appointment reminders"
-msgstr "Você tem novos lembretes de compromisso"
-
-#: apps/plugins/notifications/mail/register.js module:plugins/notifications
-msgid "You have new mail"
-msgstr "Você tem novo e-mail"
-
-#: apps/io.ox/core/notifications/subview.js module:io.ox/core
-msgid "You have new notifications"
-msgstr "Você tem novas notificações"
-
-#. Content for a generic desktop notification about new invitations to tasks
-#: apps/plugins/notifications/tasks/register.js module:plugins/notifications
-msgid "You have new task invitations"
-msgstr "Você tem novos convites de tarefa"
-
-#. Content for a generic desktop notification about new reminders for tasks
-#: apps/plugins/notifications/tasks/register.js module:plugins/notifications
-msgid "You have new task reminders"
-msgstr "Você tem novos lembretes de tarefa"
-
-#: apps/plugins/portal/linkedIn/register.js module:plugins/portal
-msgid "You have no new messages"
-msgstr "Você não tem novas mensagens"
-
-#: apps/plugins/portal/mail/register.js module:plugins/portal
-msgid "You have no unread messages"
-msgstr "Você não tem mensagens não lidas"
-
-#: apps/plugins/notifications/tasks/register.js module:plugins/notifications
-msgid "You have overdue tasks"
-msgstr "Você tem tarefas atrasadas"
-
-#: apps/plugins/portal/linkedIn/register.js module:plugins/portal
-#: apps/plugins/portal/twitter/register.js
-msgid "You have reauthorized this %s account."
-msgstr "Você reautorizou esta conta %s."
-
-#: apps/io.ox/oauth/settings.js module:io.ox/settings
-msgid "You have reauthorized this account."
-msgstr "Você tem que reautorizar esta conta."
-
-#: apps/io.ox/calendar/invitations/register.js module:io.ox/calendar/main
-msgid "You have tentatively accepted the appointment"
-msgstr "Você aceitou provisoriamente o compromisso"
-
-#: apps/io.ox/core/sub/model.js module:io.ox/core/sub
-msgid "You have to enter a username and password to subscribe."
-msgstr "Você tem que inserir um nome de usuário e senha para se inscrever."
-
-#: apps/io.ox/files/actions/upload-new-version.js module:io.ox/files
-msgid "You have to select a file to upload."
-msgstr "Você deve selecionar um arquivo para enviar."
-
-#: apps/io.ox/core/relogin.js module:io.ox/core
-msgid "You have to sign in again"
-msgstr "Você tem que conectar-se novamente"
-
-#. %n in the lowest version of Android
-#: apps/io.ox/core/boot/i18n.js module:io.ox/core/boot
-msgid "You need to use Android %n or higher."
-msgstr "Você precisa usar Android %n ou superior."
-
-#. %n is the lowest version of iOS
-#: apps/io.ox/core/boot/i18n.js module:io.ox/core/boot
-msgid "You need to use iOS %n or higher."
-msgstr "Você precisa usar iOS %n ou superior."
-
-#: apps/io.ox/core/folder/extensions.js module:io.ox/core
-msgid "You share this folder with other users"
-msgstr "Você compartilha esta pasta com outros usuários"
-
-#: apps/io.ox/calendar/invitations/register.js module:io.ox/calendar/main
-msgid "You tentatively accepted this invitation"
-msgstr "Você aceitou provisoriamente este convite"
-
-#: apps/io.ox/calendar/invitations/register.js module:io.ox/calendar/main
-msgid "You tentatively accepted this task"
-msgstr "Você aceitou provisoriamente esta tarefa"
-
-#: apps/io.ox/calendar/freebusy/templates.js module:io.ox/calendar/freebusy
-msgid ""
-"You will automatically return to the appointment dialog. The selected start "
-"and end time as well as the current participant list will be applied."
-msgstr ""
-"Você retornará automaticamente ao diálogo do compromisso. A hora de início e "
-"fim selecionadas, bem como a lista de participante atual serão aplicadas."
-
-#: apps/io.ox/core/main.js module:io.ox/core
-msgid "You will be automatically signed out in %1$d second"
-msgid_plural "You will be automatically signed out in %1$d seconds"
-msgstr[0] "Você será automaticamente desconectado em %1$d segundo"
-msgstr[1] "Você será automaticamente desconectado em %1$d segundos"
-
-#: apps/plugins/portal/xing/register.js module:plugins/portal
-msgid "Your %s newsfeed"
-msgstr "Seu feed de notícias %s"
-
-#: apps/io.ox/core/main.js module:io.ox/core
-msgid "Your Applications"
-msgstr "Seus aplicativos"
-
-#: apps/io.ox/core/relogin.js module:io.ox/core
-msgid "Your IP address has changed"
-msgstr "Seu endereço de IP foi alterado"
-
-#: apps/io.ox/launchpad/main.js module:io.ox/core
-msgid "Your applications"
-msgstr "Seus aplicativos"
-
-#: apps/io.ox/core/viewer/views/types/audioview.js module:io.ox/core
-msgid "Your browser does not support the audio format of this file."
-msgstr "Seu navegador não suporta o formato de áudio deste arquivo."
-
-#: apps/io.ox/core/viewer/views/types/videoview.js module:io.ox/core
-msgid "Your browser does not support the video format of this file."
-msgstr "Seu navegador não suporta o formato de vídeo deste arquivo."
-
-#: apps/io.ox/core/boot/i18n.js module:io.ox/core/boot
-msgid "Your browser is not supported!"
-msgstr "Seu navegador não é suportado!"
-
-#: apps/io.ox/core/boot/i18n.js module:io.ox/core/boot
-msgid "Your browser version is not supported!"
-msgstr "A versão do seu navegador não é suportada!"
-
-#: apps/io.ox/core/boot/i18n.js module:io.ox/core/boot
-msgid "Your browser's cookie functionality is disabled. Please turn it on."
-msgstr ""
-"A funcionalidade de cookie do seu navegador está desabilitada. Ative-a."
+msgid "Capacity"
+msgstr "Capacidade"
 
 #. %1$s used disk space
 #. %2$s total disk space
@@ -10585,46 +5788,4490 @@
 "grupo está usando atualmente %1$s de seus %2$s disponíveis de espaço em "
 "disco. O total de espaço livre é %3$s."
 
-#: apps/plugins/portal/userSettings/register.js module:io.ox/core
-msgid "Your current password"
-msgstr "Sua senha atual"
-
-#: apps/plugins/core/feedback/register.js module:io.ox/core
-msgid "Your email address will be included when sending this feedback"
-msgstr "Seu endereço de e-mail será incluído ao enviar este comentário"
+#. %1$s used disk space
+#. %2$s total disk space
+#. %3$s free disk space
+#: apps/io.ox/files/guidance/statistics.js module:io.ox/files
+msgid ""
+"You are currently using %1$s of your %2$s available disk space. You have "
+"%3$s left. "
+msgstr ""
+"Você está usando atualmente %1$s de seus %2$s disponíveis de espaço em "
+"disco. Você tem %3$s restantes."
+
+#: apps/io.ox/files/guidance/statistics.js module:io.ox/files
+msgid "Top 10 folder size"
+msgstr "Os top 10 tamanho de pasta"
+
+#. %1$s name of the current folder
+#: apps/io.ox/files/guidance/statistics.js module:io.ox/files
+msgid ""
+"These statistics only include folders, which have a depth less than four in "
+"the folder structure from the folder \"%1$s\"."
+msgstr ""
+"Estas estatísticas incluem apenas pastas que tenham uma profundidade menor "
+"que quatro na estrutura de pastas a partir da pasta \"%1$s\"."
+
+#: apps/io.ox/files/guidance/statistics.js module:io.ox/files
+msgid "Top 10 file types"
+msgstr "Os top 10 tipos de arquivo"
+
+#: apps/io.ox/files/legacy_api.js module:io.ox/files
+msgid "Please specify these missing variables: "
+msgstr "Especifique estas variáveis faltantes:"
+
+#: apps/io.ox/files/main.js module:io.ox/files
+#: apps/plugins/portal/quota/register.js module:plugins/portal
+msgid "File quota"
+msgstr "Cota de arquivo"
+
+#. toolbar with 'select all' and 'sort by'
+#: apps/io.ox/files/main.js module:io.ox/files
+msgid "Files options"
+msgstr "Opções dos arquivos"
+
+#: apps/io.ox/files/main.js module:io.ox/files
+msgid "thumbnail"
+msgstr "miniatura"
+
+#: apps/io.ox/files/mediaplayer.js module:io.ox/files
+msgid "Minimize"
+msgstr "Minimizar"
+
+#: apps/io.ox/files/mobile-toolbar-actions.js module:io.ox/mail
+msgid "Show icons"
+msgstr "Exibir ícones"
+
+#: apps/io.ox/files/mobile-toolbar-actions.js module:io.ox/mail
+msgid "Show tiles"
+msgstr "Exibir mosaicos"
+
+#: apps/io.ox/files/mobile-toolbar-actions.js module:io.ox/mail
+msgid "Show list"
+msgstr "Exibir lista"
+
+#: apps/io.ox/files/settings/pane.js module:io.ox/files
+msgid "Show hidden files and folders"
+msgstr "Exibir arquivos e pastas ocultos"
+
+#: apps/io.ox/files/share/listview.js module:io.ox/files
+msgid "Internal users"
+msgstr "Usuários internos"
+
+#: apps/io.ox/files/share/listview.js module:io.ox/files
+msgid "External guests"
+msgstr "Convidados externos"
+
+#: apps/io.ox/files/share/listview.js module:io.ox/files
+#: apps/io.ox/files/share/permissions.js module:io.ox/core
+msgid "Public link"
+msgstr "Link público"
+
+#. Role: view folder + read all
+#: apps/io.ox/files/share/permissions.js module:io.ox/core
+msgid "Viewer"
+msgstr "Visualizador"
+
+#. Role: view folder + read/write all
+#: apps/io.ox/files/share/permissions.js module:io.ox/core
+msgid "Reviewer"
+msgstr "Avaliador"
+
+#: apps/io.ox/files/share/permissions.js module:io.ox/core
+msgid "The notification has been resent"
+msgstr "A notificação foi reenviada"
+
+#: apps/io.ox/files/share/permissions.js module:io.ox/core
+msgid "Internal user"
+msgstr "Usuário interno"
+
+#: apps/io.ox/files/share/permissions.js module:io.ox/core
+#: apps/io.ox/participants/model.js
+msgid "Group"
+msgstr "Grupo"
+
+#: apps/io.ox/files/share/permissions.js module:io.ox/core
+msgid "Current role"
+msgstr "Papel atual"
+
+#: apps/io.ox/files/share/permissions.js module:io.ox/core
+msgid "(Read only)"
+msgstr "(Somente leitura)"
+
+#: apps/io.ox/files/share/permissions.js module:io.ox/core
+msgid "(Read and write)"
+msgstr "(Leitura e escrita)"
+
+#: apps/io.ox/files/share/permissions.js module:io.ox/core
+msgid "(Read, write, and delete)"
+msgstr "(Leitura, escrita e exclusão)"
+
+#: apps/io.ox/files/share/permissions.js module:io.ox/core
+msgid "Detailed access rights"
+msgstr "Direitos de acesso detalhados"
+
+#. folder permissions
+#: apps/io.ox/files/share/permissions.js module:io.ox/core
+msgid "View the folder"
+msgstr "Visualizar a pasta"
+
+#. folder permissions
+#: apps/io.ox/files/share/permissions.js module:io.ox/core
+msgid "Create objects"
+msgstr "Criar objetos"
+
+#. folder permissions
+#: apps/io.ox/files/share/permissions.js module:io.ox/core
+msgid "Create objects and subfolders"
+msgstr "Criar objetos e subpastas"
+
+#: apps/io.ox/files/share/permissions.js module:io.ox/core
+msgid "Read permissions"
+msgstr "Permissões de leitura"
+
+#. object permissions - read
+#: apps/io.ox/files/share/permissions.js module:io.ox/core
+msgid "Read own objects"
+msgstr "Ler objetos próprios"
+
+#. object permissions - read
+#: apps/io.ox/files/share/permissions.js module:io.ox/core
+msgid "Read all objects"
+msgstr "Ler todos os objetos"
+
+#: apps/io.ox/files/share/permissions.js module:io.ox/core
+msgid "Write permissions"
+msgstr "Permissões de escrita"
+
+#. object permissions - edit/modify
+#: apps/io.ox/files/share/permissions.js module:io.ox/core
+msgid "Edit own objects"
+msgstr "Editar objetos próprios"
+
+#. object permissions - edit/modify
+#: apps/io.ox/files/share/permissions.js module:io.ox/core
+msgid "Edit all objects"
+msgstr "Editar todos os objetos"
+
+#: apps/io.ox/files/share/permissions.js module:io.ox/core
+msgid "Delete permissions"
+msgstr "Permissões de exclusão"
+
+#. object permissions - delete
+#: apps/io.ox/files/share/permissions.js module:io.ox/core
+msgid "Delete own objects"
+msgstr "Excluir objetos próprios"
+
+#. object permissions - delete
+#: apps/io.ox/files/share/permissions.js module:io.ox/core
+msgid "Delete all objects"
+msgstr "Excluir todos os objetos"
+
+#: apps/io.ox/files/share/permissions.js module:io.ox/core
+msgid "Administrative role"
+msgstr "Função administrativa"
+
+#. object permissions - user role
+#: apps/io.ox/files/share/permissions.js module:io.ox/core
+msgid "User"
+msgstr "Usuário"
+
+#: apps/io.ox/files/share/permissions.js module:io.ox/core
+msgid "Remove"
+msgstr "Excluir"
+
+#: apps/io.ox/files/share/permissions.js module:io.ox/core
+#: apps/io.ox/files/share/toolbar.js module:io.ox/files
+msgid "Revoke access"
+msgstr "Revogar acesso"
+
+#: apps/io.ox/files/share/permissions.js module:io.ox/core
+msgid "Resend invitation"
+msgstr "Reenviar convite"
+
+#: apps/io.ox/files/share/permissions.js module:io.ox/core
+msgid "Send notification"
+msgstr "Enviar notificações"
+
+#: apps/io.ox/files/share/permissions.js module:io.ox/core
+msgid "Share \"%1$s\""
+msgstr "Compartilhar \"%1$s\""
+
+#: apps/io.ox/files/share/permissions.js module:io.ox/core
+msgid "Permissions for \"%1$s\""
+msgstr "Permissões para \"%1$s\""
+
+#: apps/io.ox/files/share/permissions.js module:io.ox/core
+msgid "Add people"
+msgstr "Adicionar pessoas"
+
+#: apps/io.ox/files/share/permissions.js module:io.ox/core
+msgid "Enter a Message to inform users"
+msgstr "Digitar uma mensagem para informar aos usuários"
+
+#. placeholder text in share dialog
+#: apps/io.ox/files/share/permissions.js module:io.ox/core
+msgid ""
+"Personal message (optional). This message is sent to all newly invited "
+"people."
+msgstr ""
+"Mensagem pessoal (opcional). Esta mensagem é enviada a todas as pessoas "
+"recém convidadas."
+
+#: apps/io.ox/files/share/toolbar.js module:io.ox/files
+msgid "Edit share"
+msgstr "Editar compartilhamento"
+
+#: apps/io.ox/files/share/toolbar.js module:io.ox/files
+msgid "Revoked access."
+msgstr "Acesso revogado"
+
+#. Sort options drop-down
+#: apps/io.ox/files/share/view-options.js module:io.ox/files
+#: apps/io.ox/files/view-options.js apps/io.ox/mail/view-options.js
+#: module:io.ox/mail
+msgctxt "dropdown"
+msgid "Sort by"
+msgstr "Ordenar por"
+
+#: apps/io.ox/files/share/view-options.js module:io.ox/files
+#: apps/io.ox/files/view-options.js apps/io.ox/mail/view-options.js
+#: module:io.ox/mail apps/io.ox/tasks/main.js module:io.ox/tasks
+msgid "Ascending"
+msgstr "Crescente"
+
+#: apps/io.ox/files/share/view-options.js module:io.ox/files
+#: apps/io.ox/files/view-options.js apps/io.ox/mail/view-options.js
+#: module:io.ox/mail apps/io.ox/tasks/main.js module:io.ox/tasks
+msgid "Descending"
+msgstr "Decrescente"
+
+#: apps/io.ox/files/share/wizard.js module:io.ox/files
+msgid ""
+"Invite people via email. Every recipient will get an individual link to "
+"access the shared files."
+msgstr ""
+"Convidar pessoas por e-mail. Cada destinatário receberá um link individual "
+"paraacessar os arquivos compartilhados."
+
+#: apps/io.ox/files/share/wizard.js module:io.ox/files
+msgid ""
+"You can copy and paste this link in an email, instant messenger or social "
+"network. Please note that anyone with this link can access the share."
+msgstr ""
+"Você pode copiar e colar este link em um e-mail, mensagem instantânea ou "
+"rede social. Note que qualquer pessoa com este link pode acessar o "
+"compartilhamento."
+
+#: apps/io.ox/files/share/wizard.js module:io.ox/files
+msgid "Copy to clipboard"
+msgstr "Copiar para a área de transferência"
+
+#: apps/io.ox/files/share/wizard.js module:io.ox/files
+msgid "Copied"
+msgstr "Copiado"
+
+#: apps/io.ox/files/share/wizard.js module:io.ox/files
+msgid "Add recipients ..."
+msgstr "Adicionar destinatários ..."
+
+#. placeholder text in share dialog
+#: apps/io.ox/files/share/wizard.js module:io.ox/files
+msgid "Message (optional)"
+msgstr "Mensagem (opcional)"
+
+#: apps/io.ox/files/share/wizard.js module:io.ox/files
+msgid "one day"
+msgstr "um dia"
+
+#: apps/io.ox/files/share/wizard.js module:io.ox/files
+msgid "one week"
+msgstr "uma semana"
+
+#: apps/io.ox/files/share/wizard.js module:io.ox/files
+msgid "one month"
+msgstr "um mês"
+
+#: apps/io.ox/files/share/wizard.js module:io.ox/files
+msgid "three months"
+msgstr "três meses"
+
+#: apps/io.ox/files/share/wizard.js module:io.ox/files
+msgid "six months"
+msgstr "seis meses"
+
+#: apps/io.ox/files/share/wizard.js module:io.ox/files
+msgid "one year"
+msgstr "um ano"
+
+#: apps/io.ox/files/share/wizard.js module:io.ox/files
+msgid "Expires in"
+msgstr "Expira em"
+
+#: apps/io.ox/files/share/wizard.js module:io.ox/files
+msgid "Expires on"
+msgstr "Expira em"
+
+#: apps/io.ox/files/share/wizard.js module:io.ox/files
+msgid "Recipients can edit"
+msgstr "Destinatários podem editar"
+
+#: apps/io.ox/files/share/wizard.js module:io.ox/files
+msgid "Password required"
+msgstr "Senha requerida"
+
+#: apps/io.ox/files/share/wizard.js module:io.ox/files
+msgid "Enter Password"
+msgstr "Inserir senha"
+
+#: apps/io.ox/files/toolbar.js module:io.ox/files
+msgid "New file"
+msgstr "Novo arquivo"
+
+#: apps/io.ox/files/toolbar.js module:io.ox/files
+msgid "Share selected objects"
+msgstr "Compartilhar objetos selecionados"
+
+#: apps/io.ox/files/toolbar.js module:io.ox/files
+msgid "Share selected folder"
+msgid_plural "Share selected folders"
+msgstr[0] "Compartilhar pasta selecionada"
+msgstr[1] "Compartilhar pastas selecionadas"
+
+#: apps/io.ox/files/toolbar.js module:io.ox/files
+msgid "Share selected file"
+msgid_plural "Share selected files"
+msgstr[0] "Compartilhar arquivo selecionado"
+msgstr[1] "Compartilhar arquivos selecionados"
+
+#: apps/io.ox/files/toolbar.js module:io.ox/files
+msgid "Share current folder"
+msgstr "Compartilhar pasta atual"
+
+#: apps/io.ox/files/toolbar.js module:io.ox/files
+msgid "Play audio files"
+msgstr "Reproduzir arquivos de áudio"
+
+#: apps/io.ox/files/toolbar.js module:io.ox/files
+msgid "Play video files"
+msgstr "Reproduzir arquivos de vídeo"
+
+#: apps/io.ox/files/toolbar.js module:io.ox/files
+msgid "Present"
+msgstr "Presente"
+
+#: apps/io.ox/files/toolbar.js module:io.ox/files
+msgid "Icons"
+msgstr "Ícones"
+
+#: apps/io.ox/files/toolbar.js module:io.ox/files
+msgid "Tiles"
+msgstr "Mosaicos"
+
+#: apps/io.ox/files/toolbar.js module:io.ox/files
+msgid "File details"
+msgstr "Detalhes do arquivo"
+
+#: apps/io.ox/files/upload/dropzone.js module:io.ox/files
+msgid "Drop files here to upload"
+msgstr "Solte arquivos aqui para enviar"
+
+#. estimated upload duration
+#: apps/io.ox/files/upload/main.js module:io.ox/files
+msgid "%1$d second"
+msgid_plural "%1$d seconds"
+msgstr[0] "%1$d segundo"
+msgstr[1] "%1$d segundos"
+
+#. estimated upload duration
+#: apps/io.ox/files/upload/main.js module:io.ox/files
+msgid "%1$d minute"
+msgid_plural "%1$d minutes"
+msgstr[0] "%1$d minuto"
+msgstr[1] "%1$d minutos"
+
+#. estimated upload duration
+#: apps/io.ox/files/upload/main.js module:io.ox/files
+msgid "%1$d hour"
+msgid_plural "%1$d hours"
+msgstr[0] "%1$d hora"
+msgstr[1] "%1$d horas"
+
+#. estimated upload duration
+#: apps/io.ox/files/upload/main.js module:io.ox/files
+msgid "%1$d day"
+msgid_plural "%1$d days"
+msgstr[0] "%1$d dia"
+msgstr[1] "%1$d dias"
+
+#. estimated upload duration
+#: apps/io.ox/files/upload/main.js module:io.ox/files
+msgid "%1$d week"
+msgid_plural "%1$d weeks"
+msgstr[0] "%1$d semana"
+msgstr[1] "%1$d semanas"
+
+#. %1$s progress of currently uploaded files in percent
+#: apps/io.ox/files/upload/main.js module:io.ox/files
+#: apps/io.ox/files/upload/view.js
+msgid "%1$s completed"
+msgstr "%1$s completo"
+
+#. %1$s remaining upload time
+#: apps/io.ox/files/upload/main.js module:io.ox/files
+msgid "Remaining time: %1$s"
+msgstr "Tempo restante: %1$s"
+
+#. the name of the file, which is currently uploaded (might be shortended by '...' on missing screen space )
+#: apps/io.ox/files/upload/main.js module:io.ox/files
+msgid "Uploading %1$s"
+msgstr "Enviando %1$s"
+
+#: apps/io.ox/files/upload/view.js module:io.ox/files
+msgid "Upload progress"
+msgstr "Envio em andamento"
+
+#: apps/io.ox/files/util.js module:io.ox/files
+msgid ""
+"Please note, changing or removing the file extension will cause problems "
+"when viewing or editing."
+msgstr ""
+"Note que, alterar ou excluir a extensão do arquivo irá causar problemas ao "
+"visualizar ou editar."
+
+#: apps/io.ox/files/util.js module:io.ox/files
+msgid ""
+"Do you really want to remove the extension \".%1$s\" from your filename?"
+msgstr "Deseja realmente excluir a extensão \".%1$s\" do nome do arquivo?"
+
+#: apps/io.ox/files/util.js module:io.ox/files
+msgid ""
+"Do you really want to change the file extension from  \".%1$s\" to \".%2$s"
+"\" ?"
+msgstr ""
+"Deseja realmente alterar a extensão do arquivo de \".%1$s\" para \".%2$s\"?"
+
+#: apps/io.ox/files/util.js module:io.ox/files
+msgid "Confirmation"
+msgstr "Confirmação"
+
+#: apps/io.ox/files/util.js module:io.ox/files
+msgid "Adjust"
+msgstr "Ajustar"
+
+#: apps/io.ox/files/view-options.js module:io.ox/files
+#: apps/io.ox/mail/accounts/view-form.js module:io.ox/settings
+msgid "Select"
+msgstr "Selecionar"
+
+#: apps/io.ox/files/view-options.js module:io.ox/files
+#: apps/io.ox/find/extensions-api.js module:io.ox/core
+#: apps/io.ox/find/manager/value-model.js
+msgid "All"
+msgstr "Todos"
+
+#: apps/io.ox/files/view-options.js module:io.ox/files
+msgid "All files"
+msgstr "Todos os arquivos"
+
+#. Verb: (to) filter documents by file type
+#: apps/io.ox/files/view-options.js module:io.ox/files
+msgctxt "verb"
+msgid "Filter"
+msgstr "Filtro"
+
+#: apps/io.ox/files/view-options.js module:io.ox/files
+msgid "PDFs"
+msgstr "PDFs"
+
+#: apps/io.ox/files/view-options.js module:io.ox/files
+msgid "Documents"
+msgstr "Documentos"
+
+#: apps/io.ox/files/view-options.js module:io.ox/files
+msgid "Spreadsheets"
+msgstr "Planilhas"
+
+#: apps/io.ox/files/view-options.js module:io.ox/files
+msgid "Presentations"
+msgstr "Apresentações"
+
+#: apps/io.ox/files/view-options.js module:io.ox/files
+msgid "Images"
+msgstr "Imagens"
+
+#: apps/io.ox/files/view-options.js module:io.ox/files
+msgid "Music"
+msgstr "Música"
+
+#: apps/io.ox/files/view-options.js module:io.ox/files
+msgid "Videos"
+msgstr "Vídeos"
+
+#. Sort options drop-down
+#: apps/io.ox/files/view-options.js module:io.ox/files
+msgctxt "dropdown"
+msgid "Select"
+msgstr "Selecionar"
+
+#: apps/io.ox/files/view-options.js module:io.ox/files
+msgid "Switch to parent folder"
+msgstr "Mudar para pasta pai"
+
+#: apps/io.ox/files/view-options.js module:io.ox/files
+msgid "Search results"
+msgstr "Resultados de pesquisa"
+
+#: apps/io.ox/find/date/patterns.js module:io.ox/core
+msgid "as daterange"
+msgstr "como intervalo de data"
+
+#: apps/io.ox/find/date/patterns.js module:io.ox/core
+msgid "Last day"
+msgstr "Último dia"
+
+#: apps/io.ox/find/date/patterns.js module:io.ox/core
+msgid "Last week"
+msgstr "Semana passada"
+
+#: apps/io.ox/find/date/patterns.js module:io.ox/core
+msgid "Previous week"
+msgstr "Semana anterior"
+
+#: apps/io.ox/find/date/patterns.js module:io.ox/core
+msgid "Last month"
+msgstr "Mês passado"
+
+#: apps/io.ox/find/date/patterns.js module:io.ox/core
+msgid "Previous month"
+msgstr "Mês anterior"
+
+#: apps/io.ox/find/date/patterns.js module:io.ox/core
+msgid "Last year"
+msgstr "Ano passado"
+
+#: apps/io.ox/find/date/patterns.js module:io.ox/core
+msgid "Previous year"
+msgstr "Ano passado"
+
+#: apps/io.ox/find/date/patterns.js module:io.ox/core
+msgid "Last 7 days"
+msgstr "Últimos 7 dias"
+
+#: apps/io.ox/find/date/patterns.js module:io.ox/core
+msgid "Last 30 days"
+msgstr "Últimos 30 dias"
+
+#: apps/io.ox/find/date/patterns.js module:io.ox/core
+msgid "Last 365 days"
+msgstr "Últimos 365 dias"
+
+#: apps/io.ox/find/extensions-api.js module:io.ox/core
+msgid "as date"
+msgstr "como data"
+
+#: apps/io.ox/find/extensions-api.js module:io.ox/core
+msgid "All Folders"
+msgstr "Todas as pastas"
+
+#: apps/io.ox/find/extensions-api.js module:io.ox/core
+#: apps/io.ox/settings/accounts/settings/pane.js
+#: module:io.ox/settings/accounts apps/io.ox/settings/main.js
+msgid "Accounts"
+msgstr "Contas"
+
+#. search feature returns an empty result
+#: apps/io.ox/find/main.js module:io.ox/core
+msgid "No matching items found."
+msgstr "Nenhum item correspondente encontrado."
+
+#: apps/io.ox/find/view-facets.js module:io.ox/core
+msgid "Search facets"
+msgstr "Pesquisar por facetas"
+
+#: apps/io.ox/help/center.js module:io.ox/help
+msgid "Click here to quit the help center"
+msgstr "Clique aqui para sair do centro de ajuda"
+
+#: apps/io.ox/keychain/api.js module:io.ox/keychain
+msgid ""
+"The unrecoverable items have been cleaned up successfully. Please refresh "
+"this page to see the changes."
+msgstr ""
+"Os itens irrecuperáveis foram limpos com sucesso. Atualize essa página para "
+"ver as alterações."
+
+#: apps/io.ox/keychain/secretRecoveryDialog.js module:io.ox/keychain
+#: apps/io.ox/settings/accounts/settings/pane.js
+#: module:io.ox/settings/accounts
+msgid "Recover passwords"
+msgstr "Recuperar senhas"
+
+#: apps/io.ox/keychain/secretRecoveryDialog.js module:io.ox/keychain
+msgid ""
+"Please provide the old password so the account passwords can be recovered."
+msgstr ""
+"Forneça sua senha antiga, assim as senhas das contas podem ser recuperadas."
+
+#: apps/io.ox/keychain/secretRecoveryDialog.js module:io.ox/keychain
+msgid "Your old password"
+msgstr "Sua antiga senha"
+
+#: apps/io.ox/keychain/secretRecoveryDialog.js module:io.ox/keychain
+msgid "Recover"
+msgstr "Recuperar"
+
+#: apps/io.ox/keychain/secretRecoveryDialog.js module:io.ox/keychain
+msgid "Failed to recover accounts"
+msgstr "Falha ao recuperar contas"
+
+#: apps/io.ox/launchpad/main.js module:io.ox/core
+#: apps/io.ox/search/view-template.js
+msgctxt "app"
+msgid "Settings"
+msgstr "Configurações"
+
+#: apps/io.ox/launchpad/main.js module:io.ox/core
+#: apps/io.ox/search/view-template.js
+msgctxt "app"
+msgid "Documents"
+msgstr "Documentos"
+
+#: apps/io.ox/launchpad/main.js module:io.ox/core
+msgid "Running applications"
+msgstr "Executando aplicativos"
+
+#: apps/io.ox/launchpad/main.js module:io.ox/core
+msgid "Your applications"
+msgstr "Seus aplicativos"
+
+#: apps/io.ox/launchpad/main.js module:io.ox/core
+msgid "Manage applications"
+msgstr "Gerenciar aplicativos"
+
+#: apps/io.ox/linkedIn/view-detail.js module:io.ox/portal
+msgid "Open on LinkedIn"
+msgstr "Abrir em LinkedIn"
+
+#: apps/io.ox/mail/accounts/keychain.js module:io.ox/keychain
+msgid "Mail account"
+msgstr "Conta de e-mail"
+
+#: apps/io.ox/mail/accounts/model.js module:io.ox/keychain
+msgid "The account must be named"
+msgstr "A conta deve ter um nome"
+
+#: apps/io.ox/mail/accounts/model.js module:io.ox/keychain
+msgid "This field has to be filled"
+msgstr "Este campo tem que ser preenchido"
+
+#: apps/io.ox/mail/accounts/model.js module:io.ox/keychain
+msgid "This is not a valid email address"
+msgstr "Este não é um endereço de e-mail válido"
+
+#: apps/io.ox/mail/accounts/settings.js module:io.ox/mail/accounts/settings
+msgid "Edit mail account"
+msgstr "Editar conta de e-mail"
+
+#: apps/io.ox/mail/accounts/settings.js module:io.ox/mail/accounts/settings
+msgid ""
+"Account settings could not be saved. Please take a look at the annotations "
+"in the form. "
+msgstr ""
+"Configurações de conta não podem ser salvas. Dê uma olhada nas anotações no "
+"formulário."
 
 #: apps/io.ox/mail/accounts/settings.js module:io.ox/mail/accounts/settings
 msgid "Your mail address"
 msgstr "Seu endereço de e-mail"
 
-#: apps/plugins/portal/linkedIn/register.js module:plugins/portal
-msgid "Your messages"
-msgstr "Suas mensagens"
+#: apps/io.ox/mail/accounts/settings.js module:io.ox/mail/accounts/settings
+msgid "Your password"
+msgstr "Sua senha"
+
+#: apps/io.ox/mail/accounts/settings.js module:io.ox/mail/accounts/settings
+msgid "Trying to auto-configure your mail account"
+msgstr "Tentando configurar automaticamente sua conta de e-mail"
+
+#: apps/io.ox/mail/accounts/settings.js module:io.ox/mail/accounts/settings
+msgid "There was no suitable server found for this mail/password combination"
+msgstr ""
+"Não foi localizado nenhum servidor apropriado para esta combinação de e-mail "
+"e senha"
+
+#: apps/io.ox/mail/accounts/settings.js module:io.ox/mail/accounts/settings
+msgid "Failed to connect."
+msgstr "Falha ao conectar."
+
+#: apps/io.ox/mail/accounts/settings.js module:io.ox/mail/accounts/settings
+msgid ""
+"Auto-configuration failed. Do you want to configure your account manually?"
+msgstr ""
+"Falha na configuração automática. Deseja configurar sua conta manualmente?"
+
+#: apps/io.ox/mail/accounts/settings.js module:io.ox/mail/accounts/settings
+msgid "Cannot establish secure connection. Do you want to proceed anyway?"
+msgstr ""
+"Não foi possível estabelecer uma conexão segura. Deseja continuar mesmo "
+"assim?"
+
+#: apps/io.ox/mail/accounts/settings.js module:io.ox/mail/accounts/settings
+msgid "Manual"
+msgstr "Manual"
+
+#: apps/io.ox/mail/accounts/settings.js module:io.ox/mail/accounts/settings
+msgid "This is not a valid mail address"
+msgstr "Este não é um endereço de e-mail válido"
+
+#: apps/io.ox/mail/accounts/settings.js module:io.ox/mail/accounts/settings
+#: apps/io.ox/oauth/keychain.js module:io.ox/core
+msgid "Account added successfully"
+msgstr "Conta adicionada com sucesso"
+
+#. Auth type. Short for "Use same credentials as incoming mail server"
+#: apps/io.ox/mail/accounts/view-form.js module:io.ox/settings
+msgid "As incoming mail server"
+msgstr "Como servidor de email recebido"
+
+#. Auth type. Use separate username and password
+#: apps/io.ox/mail/accounts/view-form.js module:io.ox/settings
+msgid "Use separate username and password"
+msgstr "Usar nome de usuário e senha separados"
+
+#. Connection security. StartTLS.
+#: apps/io.ox/mail/accounts/view-form.js module:io.ox/settings
+msgid "StartTLS"
+msgstr "StartTLS"
+
+#. Connection security. SSL/TLS.
+#: apps/io.ox/mail/accounts/view-form.js module:io.ox/settings
+msgid "SSL/TLS"
+msgstr "SSL/TLS"
+
+#: apps/io.ox/mail/accounts/view-form.js module:io.ox/settings
+msgid "Account updated"
+msgstr "Conta atualizada"
+
+#: apps/io.ox/mail/accounts/view-form.js module:io.ox/settings
+msgid "Username must not be empty."
+msgstr "Nome de usuário não deve estar em branco"
+
+#. %1$s the missing request parameter
+#: apps/io.ox/mail/accounts/view-form.js module:io.ox/settings
+#, c-format
+msgid "Please enter the following data: %1$s"
+msgstr "Insira o seguinte dado: %1$s"
+
+#: apps/io.ox/mail/accounts/view-form.js module:io.ox/settings
+msgid "Warnings"
+msgstr "Avisos"
+
+#: apps/io.ox/mail/accounts/view-form.js module:io.ox/settings
+msgid "Ignore Warnings"
+msgstr "Ignorar avisos"
+
+#: apps/io.ox/mail/accounts/view-form.js module:io.ox/settings
+msgid "Incoming server"
+msgstr "Servidor de entrada"
+
+#: apps/io.ox/mail/accounts/view-form.js module:io.ox/settings
+msgid "Server type"
+msgstr "Tipo de servidor"
+
+#: apps/io.ox/mail/accounts/view-form.js module:io.ox/settings
+msgid "Server name"
+msgstr "Nome do servidor"
+
+#: apps/io.ox/mail/accounts/view-form.js module:io.ox/settings
+msgid "Connection security"
+msgstr "Segurança da conexão"
+
+#: apps/io.ox/mail/accounts/view-form.js module:io.ox/settings
+msgid "Server port"
+msgstr "Porta do servidor"
+
+#: apps/io.ox/mail/accounts/view-form.js module:io.ox/settings
+msgid "Username"
+msgstr "Nome de usuário"
+
+#: apps/io.ox/mail/accounts/view-form.js module:io.ox/settings
+msgid "Refresh rate in minutes"
+msgstr "Taxa de atualização em minutos"
+
+#: apps/io.ox/mail/accounts/view-form.js module:io.ox/settings
+msgid "Remove copy from server after retrieving a message"
+msgstr "Excluir cópia do servidor após baixar a mensagem"
+
+#: apps/io.ox/mail/accounts/view-form.js module:io.ox/settings
+msgid "Deleting messages on local storage also deletes them on server"
+msgstr ""
+"A exclusão de mensagens no armazenamento local também as exclui do servidor"
+
+#: apps/io.ox/mail/accounts/view-form.js module:io.ox/settings
+msgid "Outgoing server (SMTP)"
+msgstr "Servidor de envio (SMTP)"
+
+#: apps/io.ox/mail/accounts/view-form.js module:io.ox/settings
+msgid "Authentication"
+msgstr "Autenticação"
+
+#. Sent folder
+#: apps/io.ox/mail/accounts/view-form.js module:io.ox/settings
+msgctxt "folder"
+msgid "Sent messages"
+msgstr "Mensagens enviadas"
+
+#. Trash folder
+#: apps/io.ox/mail/accounts/view-form.js module:io.ox/settings
+msgctxt "folder"
+msgid "Deleted messages"
+msgstr "Mensagens apagadas"
+
+#. Drafts folder
+#: apps/io.ox/mail/accounts/view-form.js module:io.ox/settings
+msgctxt "folder"
+msgid "Drafts"
+msgstr "Rascunhos"
+
+#. Spam folder
+#: apps/io.ox/mail/accounts/view-form.js module:io.ox/settings
+msgctxt "folder"
+msgid "Spam"
+msgstr "Spam"
+
+#. Archive folder
+#: apps/io.ox/mail/accounts/view-form.js module:io.ox/settings
+msgctxt "folder"
+msgid "Archive"
+msgstr "Arquivo"
+
+#: apps/io.ox/mail/accounts/view-form.js module:io.ox/settings
+msgid "Standard folders"
+msgstr "Pastas padrão"
+
+#: apps/io.ox/mail/accounts/view-form.js module:io.ox/settings
+msgid "Account settings"
+msgstr "Configurações da conta"
+
+#: apps/io.ox/mail/accounts/view-form.js module:io.ox/settings
+msgid "Account name"
+msgstr "Nome da conta"
 
 #: apps/io.ox/mail/accounts/view-form.js module:io.ox/settings
 #: apps/plugins/wizards/mandatory/main.js module:io.ox/wizards/firstStart
 msgid "Your name"
 msgstr "Seu nome"
 
+#: apps/io.ox/mail/accounts/view-form.js module:io.ox/settings
+msgid "Email address"
+msgstr "Endereço de e-mail"
+
+#: apps/io.ox/mail/accounts/view-form.js module:io.ox/settings
+msgid "Use unified mail for this account"
+msgstr "Usar e-mail unificado para essa conta"
+
+#: apps/io.ox/mail/actions.js module:io.ox/mail
+msgid "Mails have been moved"
+msgstr "Os e-mails foram movidos"
+
+#: apps/io.ox/mail/actions.js module:io.ox/mail
+msgid "Mail has been moved"
+msgstr "O e-mail foi movido"
+
+#: apps/io.ox/mail/actions.js module:io.ox/mail
+msgid "Mails have been copied"
+msgstr "Os e-mails foram copiados"
+
+#: apps/io.ox/mail/actions.js module:io.ox/mail
+msgid "Mail has been copied"
+msgstr "O e-mail foi copiado"
+
+#. Quick reply to a message; maybe "Direkt antworten" or "Schnell antworten" in German
+#: apps/io.ox/mail/actions.js module:io.ox/mail
+msgid "Quick reply"
+msgstr "Resposta rápida"
+
+#. Used as a verb to reply to one recipient
+#: apps/io.ox/mail/actions.js module:io.ox/mail
+#: apps/io.ox/mail/inplace-reply.js apps/plugins/portal/twitter/util.js
+#: module:plugins/portal
+msgid "Reply"
+msgstr "Responder"
+
+#: apps/io.ox/mail/actions.js module:io.ox/mail
+msgid "Reply All"
+msgstr "Responder a todos"
+
+#: apps/io.ox/mail/actions.js module:io.ox/mail
+#: apps/io.ox/mail/mobile-toolbar-actions.js apps/io.ox/mail/toolbar.js
+msgid "Forward"
+msgstr "Encaminhar"
+
+#: apps/io.ox/mail/actions.js module:io.ox/mail apps/io.ox/mail/toolbar.js
+msgid "Mark as spam"
+msgstr "Marcar como spam"
+
+#: apps/io.ox/mail/actions.js module:io.ox/mail apps/io.ox/mail/toolbar.js
+msgid "Not spam"
+msgstr "Não é spam"
+
+#: apps/io.ox/mail/actions.js module:io.ox/mail
+msgid "Send new mail"
+msgstr "Enviar novo e-mail"
+
+#: apps/io.ox/mail/actions.js module:io.ox/mail apps/io.ox/mail/toolbar.js
+msgid "Save as file"
+msgstr "Salvar como arquivo"
+
+#. source in terms of source code
+#: apps/io.ox/mail/actions.js module:io.ox/mail apps/io.ox/mail/toolbar.js
+msgid "View source"
+msgstr "Exibir fonte"
+
+#: apps/io.ox/mail/actions.js module:io.ox/mail
+#: apps/io.ox/mail/actions/copyMove.js
+msgid "Create filter rule"
+msgstr "Criar regra de filtro"
+
+#: apps/io.ox/mail/actions.js module:io.ox/mail
+msgid "Add to calendar"
+msgstr "Adicionar ao calendário"
+
+#: apps/io.ox/mail/actions.js module:io.ox/mail
+msgid "View attachment"
+msgstr "Visualizar anexos"
+
+#. %1$s is usually "Drive Mail" (product name; might be customized)
+#: apps/io.ox/mail/actions.js module:io.ox/mail
+msgid "Use %1$s"
+msgstr "Use %1$s"
+
+#: apps/io.ox/mail/actions.js module:io.ox/mail
+msgid "Drop here to import this mail"
+msgstr "Solte aqui para importar este e-mail"
+
+#: apps/io.ox/mail/actions.js module:io.ox/mail
+msgid "Synchronize with Outlook"
+msgstr "Sincronizar com Outlook"
+
+#: apps/io.ox/mail/actions/addToPortal.js module:io.ox/mail
+msgid "This mail has been added to the portal"
+msgstr "O e-mail foi adicionado ao portal"
+
+#: apps/io.ox/mail/actions/attachmentEmpty.js module:io.ox/mail
+msgid ""
+"You attached an empty file. It could be, that this file has been deleted on "
+"your hard drive. Send it anyway?"
+msgstr ""
+"Você anexou um arquivo vazio. Pode ser que este arquivo tenha sido excluído "
+"de seu disco. Enviá-lo mesmo assim?"
+
+#: apps/io.ox/mail/actions/attachmentEmpty.js module:io.ox/mail
+msgid "Yes, with empty attachment"
+msgstr "Sim, com anexo vazio"
+
+#: apps/io.ox/mail/actions/attachmentQuota.js module:io.ox/mail
+msgid ""
+"The file \"%1$s\" cannot be uploaded because it exceeds the attachment "
+"publication maximum file size of %2$s"
+msgstr ""
+"O arquivo \"%1$s\" não pôde ser enviado porque excede o tamanho máximo de "
+"arquivo de anexo de %2$s"
+
+#: apps/io.ox/mail/actions/attachmentQuota.js module:io.ox/mail
+msgid ""
+"The file \"%1$s\" cannot be uploaded because it exceeds the infostore quota "
+"limit of %2$s"
+msgstr ""
+"O arquivo \"%1$s\" não pôde ser enviado porque excede a cota limite do "
+"armazenamento de informações de %2$s"
+
+#: apps/io.ox/mail/actions/attachmentQuota.js module:io.ox/mail
+msgid ""
+"One or more attached files exceed the size limit per email. Therefore, the "
+"files are not sent as attachments but kept on the server. The email you have "
+"sent just contains links to download these files."
+msgstr ""
+"Um ou mais arquivos anexados excedem o tamanho limite por e-mail. Portanto, "
+"os arquivos não serão enviados como anexos mas guardados no servidor. O e-"
+"mail que você enviou contém apenas os links para baixar estes arquivos."
+
+#: apps/io.ox/mail/actions/attachmentSave.js module:io.ox/mail
+msgid "Saving attachment ..."
+msgid_plural "Saving attachments ..."
+msgstr[0] "Salvando anexo ..."
+msgstr[1] "Salvando anexos ..."
+
+#: apps/io.ox/mail/actions/attachmentSave.js module:io.ox/mail
+msgid "Attachment has been saved"
+msgid_plural "Attachments have been saved"
+msgstr[0] "O anexo foi salvo"
+msgstr[1] "Os anexos foram salvos"
+
+#: apps/io.ox/mail/actions/attachmentSave.js module:io.ox/mail
+msgid "Save attachment"
+msgstr "Salvar anexo"
+
+#: apps/io.ox/mail/actions/copyMove.js module:io.ox/mail
+msgid "All future messages from %1$s will be moved to the selected folder."
+msgstr ""
+"Todas as mensagens futuras de %1$s serão movidas para a pasta selecionada."
+
+#: apps/io.ox/mail/actions/copyMove.js module:io.ox/mail
+msgid ""
+"All future messages from the senders of the selected mails will be moved to "
+"the selected folder."
+msgstr ""
+"Todas as mensagens futuras dos remetentes dos e-mails selecionados serão "
+"movidas para a pasta selecionada."
+
+#: apps/io.ox/mail/actions/delete.js module:io.ox/mail
+msgid "Do you want to permanently delete this mail?"
+msgid_plural "Do you want to permanently delete these mails?"
+msgstr[0] "Deseja excluir permanentemente este e-mail?"
+msgstr[1] "Deseja excluir permanentemente estes e-mails?"
+
+#: apps/io.ox/mail/actions/delete.js module:io.ox/mail
+msgid "Mail quota exceeded"
+msgstr "Cota de e-mail excedida"
+
+#: apps/io.ox/mail/actions/delete.js module:io.ox/mail
+msgid ""
+"Emails cannot be put into trash folder while your mail quota is exceeded."
+msgstr ""
+"Os e-mails não podem ser postos na Lixeira enquanto sua cota de e-mail "
+"estiver excedida."
+
+#: apps/io.ox/mail/actions/ical.js module:io.ox/mail
+msgid "The appointment has been added to your calendar"
+msgstr "O compromisso foi adicionado ao seu calendário"
+
+#: apps/io.ox/mail/actions/invite.js module:io.ox/core
+msgid "Error while resolving mail addresses. Please try again."
+msgstr "Erro ao resolver endereços de e-mail. Tente novamente."
+
+#: apps/io.ox/mail/actions/reminder.js module:io.ox/mail
+msgid "Create reminder"
+msgstr "Criar lembrete"
+
+#: apps/io.ox/mail/actions/reminder.js module:io.ox/mail
+msgid "Remind me"
+msgstr "Lembrar-me"
+
+#: apps/io.ox/mail/actions/reminder.js module:io.ox/mail
+msgid "Mail reminder"
+msgstr "Lembrete de e-mail"
+
+#: apps/io.ox/mail/actions/reminder.js module:io.ox/mail
+msgid "Mail reminder for"
+msgstr "Lembrete de e-mail para"
+
+#: apps/io.ox/mail/actions/reminder.js module:io.ox/mail
+msgid "Reminder has been created"
+msgstr "O lembrete foi criado"
+
+#: apps/io.ox/mail/actions/source.js module:io.ox/mail
+msgid "Mail source"
+msgstr "Origem do e-mail"
+
+#: apps/io.ox/mail/actions/vcard.js module:io.ox/mail
+msgid "Failed to add. Maybe the vCard attachment is invalid."
+msgstr "Falha ao adicionar. Talvez o vCard anexo é inválido."
+
+#: apps/io.ox/mail/api.js module:io.ox/mail
+msgid "Saved mail attachment"
+msgstr "Salvar e-mail anexo"
+
+#: apps/io.ox/mail/api.js module:io.ox/mail
+msgid "New Mail"
+msgstr "Novo e-mail"
+
+#: apps/io.ox/mail/api.js module:io.ox/mail
+msgid ""
+"Unable to connect to mail server. Possible reasons: The mail server is "
+"(temporarily) down or there are network connection problems. Please try "
+"again in a few minutes."
+msgstr ""
+"Não foi possível conectar ao servidor de e-mail. Possíveis causas: o "
+"servidor de e-mail caiu (temporariamente) ou há problemas na conexão de "
+"rede. Tente novamente em alguns minutos."
+
+#: apps/io.ox/mail/autoforward/settings/model.js module:io.ox/mail
+#: apps/io.ox/mail/autoforward/settings/register.js
+msgid "Auto Forward"
+msgstr "Encaminhar automaticamente"
+
+#: apps/io.ox/mail/autoforward/settings/model.js module:io.ox/mail
+msgid "Forward all incoming emails to this address"
+msgstr "Encaminhar todos os e-mails recebidos para estes endereço"
+
+#: apps/io.ox/mail/autoforward/settings/model.js module:io.ox/mail
+msgid "Keep a copy of the message"
+msgstr "Mantenha uma cópia da mensagem"
+
+#: apps/io.ox/mail/autoforward/settings/register.js module:io.ox/mail
+#: apps/io.ox/mail/vacationnotice/settings/register.js
+#: apps/io.ox/settings/util.js module:io.ox/core
+msgid "Unable to load mail filter settings."
+msgstr "Não foi possível carregar as configurações do filtro de e-mail."
+
+#: apps/io.ox/mail/autoforward/settings/register.js module:io.ox/mail
+msgid "Couldn't load your auto forward."
+msgstr "Não foi possível carregar seu encaminhamento automático."
+
+#: apps/io.ox/mail/categories/dialogs.js module:io.ox/mail
+msgid "Apply to all messages?"
+msgstr "Aplicar a todas as mensagens?"
+
+#. %1$d is the number of mails
+#: apps/io.ox/mail/categories/dialogs.js module:io.ox/mail
+#, c-format
+msgid "Selected message was moved successfully."
+msgid_plural "Selected messages has been moved successfully."
+msgstr[0] "A mensagem selecionada foi movida com sucesso"
+msgstr[1] "As mensagens selecionadas foram movidas com sucesso"
+
+#. %1$s single mail address or comma separated list of multiple
+#. %2$s target mail category
+#: apps/io.ox/mail/categories/dialogs.js module:io.ox/mail
+#, c-format
+msgid ""
+"Should all other past and future messages from %1$s also be moved to %2$s?"
+msgstr ""
+"Devem todas as mensagens passadas e futuras de %1$s também serem movidas "
+"para %2$s?"
+
+#. might be suitable to use 'tabs' rather than translating it
+#: apps/io.ox/mail/categories/dialogs.js module:io.ox/mail
+msgid "Edit Tabs"
+msgstr "Editar abas"
+
+#: apps/io.ox/mail/categories/dialogs.js module:io.ox/mail
+msgid ""
+"Please feel free to rename tabs to better match your needs. Use checkboxes "
+"to enable or disable specific tabs."
+msgstr ""
+"Fique a vontade para renomear as abas para suas necessidades. Use as caixas "
+"de seleção para habilitar ou desabilitar abas específicas."
+
+#: apps/io.ox/mail/categories/dialogs.js module:io.ox/mail
+msgid "Note that some of the tabs can not be disabled."
+msgstr "Note que algumas abas não podem ser desabilitadas."
+
+#: apps/io.ox/mail/categories/dialogs.js module:io.ox/mail
+msgid "The tabbed inbox can be completely disabled in the mail settings."
+msgstr ""
+"A caixa de entrada com abas pode ser desabilitada completamente nas "
+"configurações do e-mail."
+
+#: apps/io.ox/mail/categories/main.js module:io.ox/mail
+msgid "Inbox tabs"
+msgstr "Caixa de entrada com abas"
+
+#: apps/io.ox/mail/categories/main.js module:io.ox/mail
+msgid "Configure your inbox tabs"
+msgstr "Configure suas abas da caixa de entrada"
+
+#. use as a fallback name in case a user enters a empty string as the name of tab
+#: apps/io.ox/mail/categories/main.js module:io.ox/mail
+msgid "Unnamed"
+msgstr "Sem nome"
+
+#: apps/io.ox/mail/categories/main.js module:io.ox/mail
+msgid "Drop here!"
+msgstr "Solte aqui!"
+
+#. tabbed inbox feature: the update job is running that assigns some common mails (e.g. from twitter.com) to predefined tabs
+#: apps/io.ox/mail/categories/main.js module:io.ox/mail
+msgid ""
+"It will take some time until common mails are assigned to the default tabs."
+msgstr ""
+"Levará algum tempo até que os e-mails comuns sejam atribuídos às abas padrão."
+
+#. tabbed inbox feature: in case the long running update job fails
+#: apps/io.ox/mail/categories/main.js module:io.ox/mail
+msgid "Sorry, common mails couldn't be assigned automatically."
+msgstr ""
+"Desculpe, os e-mails comuns não puderam ser atribuídos automaticamente."
+
+#. Helper text for mail tabs without content
+#: apps/io.ox/mail/categories/main.js module:io.ox/mail
+msgid "To fill this area please drag and drop mails to the title of this tab."
+msgstr ""
+"Para preencher esta área, arraste e solte e-mails para o título desta aba."
+
+#: apps/io.ox/mail/common-extensions.js module:io.ox/mail
+#: apps/io.ox/mail/view-options.js
+msgid "Unread"
+msgstr "Não lido"
+
+#: apps/io.ox/mail/common-extensions.js module:io.ox/mail
+msgid "has attachments"
+msgstr "tem anexos"
+
+#. empty message for list view
+#: apps/io.ox/mail/common-extensions.js module:io.ox/mail
+msgid "Empty"
+msgstr "Vazio"
+
+#: apps/io.ox/mail/common-extensions.js module:io.ox/mail
+#: apps/io.ox/mail/print.js
+msgctxt "CC"
+msgid "Copy"
+msgstr "Copiar"
+
+#: apps/io.ox/mail/common-extensions.js module:io.ox/mail
+msgid "Blind copy"
+msgstr "Cópia oculta"
+
+#. %1$d - number of other recipients (names will be shown if string is clicked)
+#: apps/io.ox/mail/common-extensions.js module:io.ox/mail
+msgid "and %1$d others"
+msgstr "e %1$d outros"
+
+#: apps/io.ox/mail/common-extensions.js module:io.ox/mail
+msgid "Read"
+msgstr "Ler"
+
+#: apps/io.ox/mail/common-extensions.js module:io.ox/mail
+msgid "Show images"
+msgstr "Exibir imagens"
+
+#: apps/io.ox/mail/common-extensions.js module:io.ox/mail
+msgid ""
+"External images have been blocked to protect you against potential spam!"
+msgstr ""
+"As imagens externas foram bloqueadas para proteger você contra spam em "
+"potencial!"
+
+#: apps/io.ox/mail/common-extensions.js module:io.ox/mail
+msgid "Warning: This message might be a phishing or scam mail"
+msgstr "Aviso: Esta mensagem pode ser um golpe ou e-mail fraudulento"
+
+#. read receipt; German "Lesebestätigung"
+#: apps/io.ox/mail/common-extensions.js module:io.ox/mail
+msgid "A read receipt has been sent"
+msgstr "Uma confirmação de leitura foi enviada"
+
+#. Respond to a read receipt request; German "Lesebestätigung senden"
+#: apps/io.ox/mail/common-extensions.js module:io.ox/mail
+msgid "Send a read receipt"
+msgstr "Enviar uma confirmação de leitura"
+
+#: apps/io.ox/mail/common-extensions.js module:io.ox/mail
+msgid "The sender wants to get notified when you have read this email"
+msgstr ""
+"O remetente deseja receber uma notificação quando você tiver lido este e-"
+"mail."
+
+#: apps/io.ox/mail/compose/actions/send.js module:io.ox/mail
+msgid "Mail has no recipient."
+msgstr "O e-mail não tem destinatário."
+
+#: apps/io.ox/mail/compose/actions/send.js module:io.ox/mail
+msgid "Mail has empty subject. Send it anyway?"
+msgstr "O e-mail está sem assunto. Enviá-lo mesmo assim?"
+
+#: apps/io.ox/mail/compose/actions/send.js module:io.ox/mail
+msgid "Yes, send without subject"
+msgstr "Sim, enviar sem assunto"
+
+#: apps/io.ox/mail/compose/actions/send.js module:io.ox/mail
+msgid "Add subject"
+msgstr "Adicionar assunto"
+
+#: apps/io.ox/mail/compose/actions/send.js module:io.ox/mail
+msgid "The sending of the message has been canceled."
+msgstr "O envio da mensagem foi cancelado."
+
+#: apps/io.ox/mail/compose/actions/send.js module:io.ox/mail
+msgid "The email has been sent"
+msgstr "O e-mail foi enviado"
+
+#: apps/io.ox/mail/compose/extensions.js module:io.ox/mail
+#: apps/io.ox/mail/mailfilter/settings/filter/view-form.js
+#: module:io.ox/settings
+msgid "CC"
+msgstr "CC"
+
+#: apps/io.ox/mail/compose/extensions.js module:io.ox/mail
+msgid "BCC"
+msgstr "CCO"
+
+#. Must not exceed 8 characters. e.g. German would be: "Antworten an", needs to be abbreviated like "Antw. an" as space is very limited
+#: apps/io.ox/mail/compose/extensions.js module:io.ox/mail
+msgctxt "compose"
+msgid "Reply to"
+msgstr "Responder a"
+
+#: apps/io.ox/mail/compose/extensions.js module:io.ox/mail
+msgid "Compose new mail"
+msgstr "Escrever novo e-mail"
+
+#: apps/io.ox/mail/compose/extensions.js module:io.ox/mail
+#: apps/io.ox/onboarding/clients/extensions.js module:io.ox/core/onboarding
+msgid "Send"
+msgstr "Enviar"
+
+#: apps/io.ox/mail/compose/extensions.js module:io.ox/mail
+msgid "Hide names"
+msgstr "Ocultar nomes"
+
+#: apps/io.ox/mail/compose/extensions.js module:io.ox/mail
+msgid "Show names"
+msgstr "Exibir nomes"
+
+#: apps/io.ox/mail/compose/extensions.js module:io.ox/mail
+msgid "Edit names"
+msgstr "Editar nomes"
+
+#: apps/io.ox/mail/compose/extensions.js module:io.ox/mail
+msgid "Show carbon copy input field"
+msgstr "Exibir campo de entrada de cópia"
+
+#: apps/io.ox/mail/compose/extensions.js module:io.ox/mail
+msgid "Show blind carbon copy input field"
+msgstr "Exibir campo de entrada de cópia oculta"
+
+#: apps/io.ox/mail/compose/extensions.js module:io.ox/mail
+msgid "Click to select contacts"
+msgstr "Clique para selecionar contatos"
+
+#: apps/io.ox/mail/compose/extensions.js module:io.ox/mail
+#: apps/io.ox/mail/settings/signatures/register.js
+#: apps/io.ox/mail/settings/signatures/settings/pane.js
+msgid "Signatures"
+msgstr "Assinaturas"
+
+#: apps/io.ox/mail/compose/extensions.js module:io.ox/mail
+#: apps/io.ox/mail/settings/signatures/settings/pane.js
+msgid "No signature"
+msgstr "Sem assinatura"
+
+#: apps/io.ox/mail/compose/extensions.js module:io.ox/mail
+msgid "Manage signatures"
+msgstr "Gerenciar assinaturas"
+
+#: apps/io.ox/mail/compose/extensions.js module:io.ox/mail
+msgid "Expiration"
+msgstr "Expiração"
+
+#: apps/io.ox/mail/compose/extensions.js module:io.ox/mail
+msgid "1 day"
+msgstr "1 dia"
+
+#: apps/io.ox/mail/compose/extensions.js module:io.ox/mail
+msgid "1 week"
+msgstr "1 semana"
+
+#: apps/io.ox/mail/compose/extensions.js module:io.ox/mail
+msgid "1 month"
+msgstr "1 mês"
+
+#: apps/io.ox/mail/compose/extensions.js module:io.ox/mail
+msgid "3 months"
+msgstr "3 meses"
+
+#: apps/io.ox/mail/compose/extensions.js module:io.ox/mail
+msgid "6 months"
+msgstr "6 meses"
+
+#: apps/io.ox/mail/compose/extensions.js module:io.ox/mail
+msgid "1 year"
+msgstr "1 ano"
+
+#. text of a user list that shows the names of presenting user and participants.
+#. the text to display as presenter name if no user is presenting yet.
+#. the text to display as participants names if no users are listening yet.
+#: apps/io.ox/mail/compose/extensions.js module:io.ox/mail
+#: apps/io.ox/presenter/views/navigationview.js module:io.ox/presenter
+msgid "none"
+msgstr "nenhum"
+
+#: apps/io.ox/mail/compose/extensions.js module:io.ox/mail
+msgid "delete if expired"
+msgstr "excluir se expirar"
+
+#: apps/io.ox/mail/compose/extensions.js module:io.ox/mail
+msgid "Notification"
+msgstr "Notificação"
+
+#: apps/io.ox/mail/compose/extensions.js module:io.ox/mail
+msgid "when the receivers have finished downloading the files"
+msgstr "quando o destinatário acabar de baixar os arquivos"
+
+#: apps/io.ox/mail/compose/extensions.js module:io.ox/mail
+msgid "when the link is expired"
+msgstr "quando o link expirar"
+
+#: apps/io.ox/mail/compose/extensions.js module:io.ox/mail
+msgid "when the receivers have accessed the files"
+msgstr "quando o destinatário acessar os arquivos"
+
+#: apps/io.ox/mail/compose/extensions.js module:io.ox/mail
+msgid "Drop attachments here"
+msgstr "Soltar anexos aqui"
+
+#. %s is a list of filenames separeted by commas
+#. it is used by screenreaders to indicate which files are currently added to the list of attachments
+#: apps/io.ox/mail/compose/extensions.js module:io.ox/mail
+msgid "Added %s to attachments."
+msgstr "Adicionado %s aos anexos."
+
+#: apps/io.ox/mail/compose/inline-images.js module:io.ox/mail
+msgid "Insert inline image"
+msgstr "Inserir imagem integrada"
+
+#: apps/io.ox/mail/compose/inline-images.js module:io.ox/mail
+msgid "Insert"
+msgstr "Inserir"
+
+#: apps/io.ox/mail/compose/inline-images.js module:io.ox/mail
+msgid "Please select a valid image File to insert"
+msgstr "Selecione um arquivo de imagem válido para inserir"
+
+#: apps/io.ox/mail/compose/main.js module:io.ox/mail
+#: apps/io.ox/mail/compose/view.js apps/io.ox/mail/mobile-toolbar-actions.js
+#: apps/io.ox/mail/settings/pane.js apps/io.ox/mail/toolbar.js
+msgid "Compose"
+msgstr "Escrever"
+
+#. %s is the product name
+#: apps/io.ox/mail/compose/model.js module:io.ox/mail
+msgid "Sent from %s via mobile"
+msgstr "Enviado do %s via celular"
+
+#: apps/io.ox/mail/compose/model.js module:io.ox/mail
+msgid "Mail"
+msgstr "E-mail"
+
+#. %1$s mail sender
+#. %2$s mail subject
+#: apps/io.ox/mail/compose/model.js module:io.ox/mail apps/io.ox/mail/util.js
+#: module:io.ox/core apps/plugins/notifications/mail/register.js
+#: module:plugins/notifications
+#, c-format
+msgid "No subject"
+msgstr "Sem assunto"
+
+#: apps/io.ox/mail/compose/names.js module:io.ox/mail
+msgid "Use custom name"
+msgstr "Usar nome personalizado"
+
+#: apps/io.ox/mail/compose/names.js module:io.ox/mail
+msgid "Custom name"
+msgstr "Nome personalizado"
+
+#: apps/io.ox/mail/compose/names.js module:io.ox/mail
+msgid ""
+"Select a checkbox to define a custom name for that address; otherwise the "
+"mail account's default name will be used. If you want to use an address "
+"anonymously, select the checkbox and leave the field empty."
+msgstr ""
+"Selecione uma caixa de seleção para definir um nome personalizado para esse "
+"endereço; caso contrário, onome padrão da conta de e-mail será usado. Se "
+"você quiser usar um endereçoanonimamente, selecione a caixa de seleção e "
+"deixe o campo vazio."
+
+#: apps/io.ox/mail/compose/names.js module:io.ox/mail
+msgid "Edit real names"
+msgstr "Editar nomes reais"
+
+#: apps/io.ox/mail/compose/view.js module:io.ox/mail
+msgid "Plain Text"
+msgstr "Texto simples"
+
+#: apps/io.ox/mail/compose/view.js module:io.ox/mail
+#: apps/io.ox/mail/settings/pane.js
+msgid "HTML"
+msgstr "HTML"
+
+#. E-Mail priority
+#: apps/io.ox/mail/compose/view.js module:io.ox/mail
+msgctxt "E-Mail"
+msgid "Priority"
+msgstr "Prioridade"
+
+#. E-Mail priority
+#: apps/io.ox/mail/compose/view.js module:io.ox/mail
+msgctxt "E-Mail priority"
+msgid "High"
+msgstr "Alta"
+
+#. E-Mail priority
+#: apps/io.ox/mail/compose/view.js module:io.ox/mail
+msgctxt "E-Mail priority"
+msgid "Normal"
+msgstr "Normal"
+
+#. E-Mail priority
+#: apps/io.ox/mail/compose/view.js module:io.ox/mail
+msgctxt "E-Mail priority"
+msgid "Low"
+msgstr "Baixa"
+
+#: apps/io.ox/mail/compose/view.js module:io.ox/mail
+msgid "Attach Vcard"
+msgstr "Anexar vCard"
+
+#: apps/io.ox/mail/compose/view.js module:io.ox/mail
+msgid "Request read receipt"
+msgstr "Solicitar confirmação de leitura"
+
+#: apps/io.ox/mail/compose/view.js module:io.ox/mail
+msgid "Mail saved as draft"
+msgstr "E-mail salvo como rascunho"
+
+#: apps/io.ox/mail/compose/view.js module:io.ox/mail
+msgid "Do you really want to discard your message?"
+msgstr "Deseja realmente descartar sua mensagem?"
+
+#. "Discard message" appears in combination with "Cancel" (this action)
+#. Translation should be distinguishable for the user
+#: apps/io.ox/mail/compose/view.js module:io.ox/mail
+msgctxt "dialog"
+msgid "Discard message"
+msgstr "Descartar mensagem"
+
+#: apps/io.ox/mail/compose/view.js module:io.ox/mail
+msgid "Save as draft"
+msgstr "Salvar como rascunho"
+
+#: apps/io.ox/mail/detail/content.js module:io.ox/mail
+msgid "This mail has no content"
+msgstr "Este e-mail não tem conteúdo"
+
+#: apps/io.ox/mail/detail/content.js module:io.ox/mail
+msgid "Show quoted text"
+msgstr "Exibir texto citado"
+
+#: apps/io.ox/mail/detail/links.js module:io.ox/mail
+#: apps/io.ox/tasks/edit/main.js module:io.ox/tasks
+msgid "Task"
+msgstr "Tarefa"
+
+#: apps/io.ox/mail/detail/links.js module:io.ox/mail
+msgid "Document"
+msgstr "Documento"
+
+#: apps/io.ox/mail/detail/links.js module:io.ox/mail
+msgid "Spreadsheet"
+msgstr "Planilha"
+
+#: apps/io.ox/mail/detail/links.js module:io.ox/mail
+msgid "Tasks"
+msgstr "Tarefas"
+
+#: apps/io.ox/mail/detail/mobileView.js module:io.ox/mail
+#: apps/io.ox/mail/detail/view.js
+msgid "This message has been truncated due to size limitations."
+msgstr "Esta mensagem foi truncada devido à limitações de tamanho."
+
+#: apps/io.ox/mail/detail/mobileView.js module:io.ox/mail
+#: apps/io.ox/mail/detail/view.js
+msgid "Show entire message"
+msgstr "Mostrar mensagem completa"
+
+#. %1$s: Mail sender
+#. %2$s: Mail subject
+#: apps/io.ox/mail/detail/mobileView.js module:io.ox/mail
+#: apps/io.ox/mail/detail/view.js
+msgid "Email from %1$s: %2$s"
+msgstr "E-mail de %1$s: %2$s"
+
+#: apps/io.ox/mail/detail/view.js module:io.ox/mail
+msgid "Error while loading message content"
+msgstr "Erro ao carregar conteúdo da mensagem"
+
+#: apps/io.ox/mail/import.js module:io.ox/mail
+msgid "Mail has been imported"
+msgstr "O e-mail foi importado"
+
+#: apps/io.ox/mail/import.js module:io.ox/mail
+msgid "Drop EML file here for import"
+msgstr "Solte arquivo EML aqui para importar"
+
+#. Used as a verb to reply to all recipients
+#: apps/io.ox/mail/inplace-reply.js module:io.ox/mail
+msgid "Reply to all"
+msgstr "Responder a todos"
+
+#: apps/io.ox/mail/inplace-reply.js module:io.ox/mail
+msgid "Your reply has been sent"
+msgstr "Sua resposta foi enviada"
+
+#: apps/io.ox/mail/mailfilter/settings/filter.js module:io.ox/mail
+msgid "Create new rule"
+msgstr "Criar nova regra"
+
+#: apps/io.ox/mail/mailfilter/settings/filter.js module:io.ox/mail
+msgid "Edit rule"
+msgstr "Editar regra"
+
+#: apps/io.ox/mail/mailfilter/settings/filter.js module:io.ox/mail
+#: apps/io.ox/portal/settings/pane.js module:io.ox/portal
+#: apps/io.ox/settings/accounts/settings/pane.js
+#: module:io.ox/settings/accounts
+msgid "Edit %1$s"
+msgstr "Editar %1$s"
+
+#: apps/io.ox/mail/mailfilter/settings/filter.js module:io.ox/mail
+msgid "Process subsequent rules of %1$s"
+msgstr "Processar as regras subsequentes de %1$s"
+
+#. %1$s is the user name of the group member
+#: apps/io.ox/mail/mailfilter/settings/filter.js module:io.ox/mail
+#: apps/io.ox/portal/settings/pane.js module:io.ox/portal
+#: apps/plugins/administration/groups/settings/members.js module:io.ox/core
+msgid "Remove %1$s"
+msgstr "Excluir %1$s"
+
+#: apps/io.ox/mail/mailfilter/settings/filter.js module:io.ox/mail
+msgid "Drag to reorder filter rules"
+msgstr "Arraste para reordenar as regras de filtro"
+
+#: apps/io.ox/mail/mailfilter/settings/filter.js module:io.ox/mail
+msgid "Do you really want to delete this filter rule?"
+msgstr "Deseja realmente excluir esta regra de filtro?"
+
+#: apps/io.ox/mail/mailfilter/settings/filter.js module:io.ox/mail
+msgid "Mail Filter Rules"
+msgstr "Regras de filtro de e-mail"
+
+#: apps/io.ox/mail/mailfilter/settings/filter.js module:io.ox/mail
+msgid "Add new rule"
+msgstr "Adicionar nova regra"
+
+#: apps/io.ox/mail/mailfilter/settings/filter.js module:io.ox/mail
+msgid "There is no rule defined"
+msgstr "Não existe regra definida"
+
+#: apps/io.ox/mail/mailfilter/settings/filter/view-form.js
+#: module:io.ox/settings
+msgid "Is bigger than"
+msgstr "É maior que"
+
+#: apps/io.ox/mail/mailfilter/settings/filter/view-form.js
+#: module:io.ox/settings
+msgid "Is smaller than"
+msgstr "É menor que"
+
+#: apps/io.ox/mail/mailfilter/settings/filter/view-form.js
+#: module:io.ox/settings
+msgid "deleted"
+msgstr "excluído"
+
+#: apps/io.ox/mail/mailfilter/settings/filter/view-form.js
+#: module:io.ox/settings
+msgid "seen"
+msgstr "visto"
+
+#: apps/io.ox/mail/mailfilter/settings/filter/view-form.js
+#: module:io.ox/settings
+msgid "Contains"
+msgstr "Contém"
+
+#: apps/io.ox/mail/mailfilter/settings/filter/view-form.js
+#: module:io.ox/settings
+msgid "Is exactly"
+msgstr "É exatamente"
+
+#: apps/io.ox/mail/mailfilter/settings/filter/view-form.js
+#: module:io.ox/settings
+msgid "Matches"
+msgstr "Ocorrências"
+
+#: apps/io.ox/mail/mailfilter/settings/filter/view-form.js
+#: module:io.ox/settings
+msgid "Regex"
+msgstr "Expressão regular"
+
+#: apps/io.ox/mail/mailfilter/settings/filter/view-form.js
+#: module:io.ox/settings
+msgid "starts on"
+msgstr "inicia em"
+
+#: apps/io.ox/mail/mailfilter/settings/filter/view-form.js
+#: module:io.ox/settings
+msgid "ends on"
+msgstr "termina em"
+
+#: apps/io.ox/mail/mailfilter/settings/filter/view-form.js
+#: module:io.ox/settings
+msgid "is on"
+msgstr "está em"
+
+#: apps/io.ox/mail/mailfilter/settings/filter/view-form.js
+#: module:io.ox/settings
+msgid "Sender/From"
+msgstr "Remetente/de"
+
+#: apps/io.ox/mail/mailfilter/settings/filter/view-form.js
+#: module:io.ox/settings
+msgid "Any recipient"
+msgstr "Qualquer destinatário"
+
+#: apps/io.ox/mail/mailfilter/settings/filter/view-form.js
+#: module:io.ox/settings
+msgid "Mailing list"
+msgstr "Lista de discussão"
+
+#: apps/io.ox/mail/mailfilter/settings/filter/view-form.js
+#: module:io.ox/settings
+msgid "Header"
+msgstr "Cabeçalho"
+
+#: apps/io.ox/mail/mailfilter/settings/filter/view-form.js
+#: module:io.ox/settings
+msgid "Envelope - To"
+msgstr "Envelope - Para"
+
+#: apps/io.ox/mail/mailfilter/settings/filter/view-form.js
+#: module:io.ox/settings
+msgid "Size (bytes)"
+msgstr "Tamanho (bytes)"
+
+#: apps/io.ox/mail/mailfilter/settings/filter/view-form.js
+#: module:io.ox/settings
+msgid "Content"
+msgstr "Conteúdo"
+
+#: apps/io.ox/mail/mailfilter/settings/filter/view-form.js
+#: module:io.ox/settings
+msgid "Current Date"
+msgstr "Data atual"
+
+#: apps/io.ox/mail/mailfilter/settings/filter/view-form.js
+#: module:io.ox/settings
+msgid "Keep"
+msgstr "Manter"
+
+#: apps/io.ox/mail/mailfilter/settings/filter/view-form.js
+#: module:io.ox/settings
+msgid "Redirect to"
+msgstr "Redirecionar para"
+
+#: apps/io.ox/mail/mailfilter/settings/filter/view-form.js
+#: module:io.ox/settings
+msgid "Move to folder"
+msgstr "Mover para pasta"
+
+#: apps/io.ox/mail/mailfilter/settings/filter/view-form.js
+#: module:io.ox/settings
+msgid "Reject with reason"
+msgstr "Rejeitar com motivo"
+
+#: apps/io.ox/mail/mailfilter/settings/filter/view-form.js
+#: module:io.ox/settings
+msgid "Mark mail as"
+msgstr "Marcar e-mail como"
+
+#: apps/io.ox/mail/mailfilter/settings/filter/view-form.js
+#: module:io.ox/settings
+msgid "Tag mail with"
+msgstr "Marcar e-mail com"
+
+#: apps/io.ox/mail/mailfilter/settings/filter/view-form.js
+#: module:io.ox/settings
+msgid "Flag mail with"
+msgstr "Marcar e-mail com"
+
+#: apps/io.ox/mail/mailfilter/settings/filter/view-form.js
+#: module:io.ox/settings
+msgid ""
+"This rule applies to all messages. Please add a condition to restrict this "
+"rule to specific messages."
+msgstr ""
+"Esta regra se aplica a todas as mensagens. Adicione uma condição para "
+"restringir esta regra a mensagens específicas."
+
+#: apps/io.ox/mail/mailfilter/settings/filter/view-form.js
+#: module:io.ox/settings
+msgid "Please define at least one action."
+msgstr "Defina pelo menos uma ação."
+
+#: apps/io.ox/mail/mailfilter/settings/filter/view-form.js
+#: module:io.ox/settings
+msgid "datepicker"
+msgstr "seletor de data"
+
+#: apps/io.ox/mail/mailfilter/settings/filter/view-form.js
+#: module:io.ox/settings
+msgid "Conditions"
+msgstr "Condições"
+
+#: apps/io.ox/mail/mailfilter/settings/filter/view-form.js
+#: module:io.ox/settings
+msgid "Add condition"
+msgstr "Adicionar condição"
+
+#: apps/io.ox/mail/mailfilter/settings/filter/view-form.js
+#: module:io.ox/settings
+msgid "Add action"
+msgstr "Adicionar uma ação"
+
+#: apps/io.ox/mail/mailfilter/settings/filter/view-form.js
+#: module:io.ox/settings
+msgid "Rule name"
+msgstr "Nome da regra"
+
+#: apps/io.ox/mail/mailfilter/settings/filter/view-form.js
+#: module:io.ox/settings
+msgid "Apply rule if all conditions are met"
+msgstr "Aplicar regra se todas as condições forem atendidas"
+
+#: apps/io.ox/mail/mailfilter/settings/filter/view-form.js
+#: module:io.ox/settings
+msgid "Apply rule if any condition is met."
+msgstr "Aplicar regra se qualquer condição for atendida."
+
+#: apps/io.ox/mail/mailfilter/settings/model.js module:io.ox/mail
+msgid "New rule"
+msgstr "Nova regra"
+
+#: apps/io.ox/mail/mailfilter/settings/register.js module:io.ox/mail
+msgid "Filter Rules"
+msgstr "Regras de filtro"
+
+#: apps/io.ox/mail/mailfilter/settings/register.js module:io.ox/mail
+msgid "Unable to load mail filter rules settings."
+msgstr ""
+"Não foi possível carregar as configurações de regras de filtro de e-mail."
+
+#: apps/io.ox/mail/mailfilter/settings/register.js module:io.ox/mail
+msgid "Couldn't load your mail filter rules."
+msgstr "Não foi possível carregar as regras do seu filtro de e-mail."
+
+#: apps/io.ox/mail/main.js module:io.ox/mail
+msgid "Thread"
+msgstr "Linha"
+
+#: apps/io.ox/mail/main.js module:io.ox/mail
+#: apps/plugins/portal/quota/register.js module:plugins/portal
+msgid "Mail quota"
+msgstr "Cota de e-mail"
+
+#: apps/io.ox/mail/main.js module:io.ox/mail
+msgid "Need more space?"
+msgstr "Precisa de mais espaço?"
+
+#: apps/io.ox/mail/main.js module:io.ox/mail
+msgid "Messages"
+msgstr "Mensagens"
+
+#. toolbar with 'select all' and 'sort by'
+#: apps/io.ox/mail/main.js module:io.ox/mail
+msgid "Messages options"
+msgstr "Opções das mensagens"
+
+#: apps/io.ox/mail/main.js module:io.ox/mail
+msgid "No message selected"
+msgstr "Nenhuma mensagem selecionada"
+
+#: apps/io.ox/mail/main.js module:io.ox/mail
+msgid "%1$d messages selected"
+msgstr "%1$d mensagens selecionadas"
+
+#: apps/io.ox/mail/main.js module:io.ox/mail
+msgid ""
+"There are %1$d messages in this folder; not all messages are displayed in "
+"the list. If you want to move or delete all messages, you find corresponding "
+"actions in the folder context menu."
+msgstr ""
+"Existe %1$d mensagens nesta pasta; nem todas as mensagens estão exibidas na "
+"lista. Se deseja mover ou excluir todas as mensagens, irá encontrar as ações "
+"correspondentes no menu de contexto da pasta."
+
+#. This is a short version of "x messages selected", will be used in mobile mail list view
+#: apps/io.ox/mail/main.js module:io.ox/mail
+msgid "%1$d selected"
+msgstr "%1$d selecionado"
+
+#. %1$d is number of messages; %2$d is progress in percent
+#: apps/io.ox/mail/main.js module:io.ox/mail
+msgid "Sending 1 message ... %2$d%"
+msgid_plural "Sending %1$d messages ... %2$d%"
+msgstr[0] "Enviando 1 mensagem... %2$d%"
+msgstr[1] "Enviando %1$d mensagens... %2$d%"
+
+#: apps/io.ox/mail/main.js module:io.ox/mail apps/io.ox/settings/main.js
+#: module:io.ox/core
+msgid "Application may not work as expected until this problem is solved."
+msgstr ""
+"O aplicativo pode não funcionar como esperado até este problema ser "
+"resolvido."
+
+#: apps/io.ox/mail/mobile-toolbar-actions.js module:io.ox/mail
+#: apps/io.ox/mail/toolbar.js
+msgid "Reply to sender"
+msgstr "Responder ao remetente"
+
+#: apps/io.ox/mail/mobile-toolbar-actions.js module:io.ox/mail
+#: apps/io.ox/mail/toolbar.js
+msgid "Reply to all recipients"
+msgstr "Responder para todos os destinatários"
+
+#: apps/io.ox/mail/mobile-toolbar-actions.js module:io.ox/mail
+#: apps/io.ox/mail/toolbar.js
+msgid "Mark as read"
+msgstr "Marcar como lido"
+
+#: apps/io.ox/mail/mobile-toolbar-actions.js module:io.ox/mail
+#: apps/io.ox/mail/toolbar.js
+msgid "Mark as unread"
+msgstr "Marcar como não lido"
+
+#: apps/io.ox/mail/mobile-toolbar-actions.js module:io.ox/mail
+#: apps/io.ox/mail/toolbar.js
+msgid "Edit draft"
+msgstr "Editar rascunho"
+
+#: apps/io.ox/mail/print.js module:io.ox/mail
+msgctxt "BCC"
+msgid "Blind copy"
+msgstr "Cópia oculta"
+
+#: apps/io.ox/mail/settings/pane.js module:io.ox/mail
+msgid "Inline"
+msgstr "Integrado"
+
+#: apps/io.ox/mail/settings/pane.js module:io.ox/mail
+msgid "Attachment"
+msgstr "Anexo"
+
+#: apps/io.ox/mail/settings/pane.js module:io.ox/mail
+msgid "Plain text"
+msgstr "Texto simples"
+
+#: apps/io.ox/mail/settings/pane.js module:io.ox/mail
+msgid "HTML and plain text"
+msgstr "HTML e texto simples"
+
+#: apps/io.ox/mail/settings/pane.js module:io.ox/mail
+msgid "disabled"
+msgstr "desabilitado"
+
+#: apps/io.ox/mail/settings/pane.js module:io.ox/mail
+msgid "1 minute"
+msgstr "1 minuto"
+
+#: apps/io.ox/mail/settings/pane.js module:io.ox/mail
+msgid "3 minutes"
+msgstr "3 minutos"
+
+#: apps/io.ox/mail/settings/pane.js module:io.ox/mail
+#: apps/io.ox/mail/settings/signatures/settings/pane.js
+msgid "Could not save settings"
+msgstr "Não foi possível salvar as configurações"
+
+#: apps/io.ox/mail/settings/pane.js module:io.ox/mail
+msgid "Common"
+msgstr "Comum"
+
+#: apps/io.ox/mail/settings/pane.js module:io.ox/mail
+msgid "Permanently remove deleted emails"
+msgstr "Excluir permanentemente os e-mails excluídos"
+
+#: apps/io.ox/mail/settings/pane.js module:io.ox/mail
+msgid ""
+"Automatically collect contacts in the folder \"Collected addresses\" while "
+"sending"
+msgstr ""
+"Coletar contatos automaticamente na pasta \"Endereços coletados\" ao enviar"
+
+#: apps/io.ox/mail/settings/pane.js module:io.ox/mail
+msgid ""
+"Automatically collect contacts in the folder \"Collected addresses\" while "
+"reading"
+msgstr ""
+"Coletar contatos automaticamente na pasta \"Endereços coletados\" ao ler"
+
+#: apps/io.ox/mail/settings/pane.js module:io.ox/mail
+msgid "Use fixed-width font for text mails"
+msgstr "Usar fonte de largura fixa para e-mails de texto"
+
+#: apps/io.ox/mail/settings/pane.js module:io.ox/mail
+msgid "Ask for mailto link registration"
+msgstr "Peça o link de registro por e-mail"
+
+#: apps/io.ox/mail/settings/pane.js module:io.ox/mail
+msgid "Register now"
+msgstr "Registrar agora"
+
+#: apps/io.ox/mail/settings/pane.js module:io.ox/mail
+msgid "Append vCard"
+msgstr "Anexar vCard"
+
+#: apps/io.ox/mail/settings/pane.js module:io.ox/mail
+msgid "Insert the original email text to a reply"
+msgstr "Inserir o texto original do e-mail na resposta"
+
+#: apps/io.ox/mail/settings/pane.js module:io.ox/mail
+msgid "Forward emails as"
+msgstr "Encaminhar e-mails como"
+
+#: apps/io.ox/mail/settings/pane.js module:io.ox/mail
+msgid "Format emails as"
+msgstr "Formatar e-mails como"
+
+#: apps/io.ox/mail/settings/pane.js module:io.ox/mail
+msgid "Additional settings"
+msgstr "Configurações adicionais"
+
+#: apps/io.ox/mail/settings/pane.js module:io.ox/mail
+msgid "Default sender address"
+msgstr "Endereço do remetente padrão"
+
+#: apps/io.ox/mail/settings/pane.js module:io.ox/mail
+msgid "Auto-save email drafts"
+msgstr "Salvar automaticamente rascunhos de e-mail"
+
+#: apps/io.ox/mail/settings/pane.js module:io.ox/mail
+msgid "Always add the following recipient to blind carbon copy (BCC)"
+msgstr "Sempre adicionar o seguinte destinatário na cópia oculta (BCC)"
+
+#: apps/io.ox/mail/settings/pane.js module:io.ox/mail
+msgid "Display"
+msgstr "Exibir"
+
+#: apps/io.ox/mail/settings/pane.js module:io.ox/mail
+msgid "Allow html formatted emails"
+msgstr "Permitir e-mails formatados em HTML"
+
+#: apps/io.ox/mail/settings/pane.js module:io.ox/mail
+msgid "Allow pre-loading of externally linked images"
+msgstr "Permitir o pré-carregamento de imagens lincadas externamente"
+
+#: apps/io.ox/mail/settings/pane.js module:io.ox/mail
+msgid "Display emoticons as graphics in text emails"
+msgstr "Exibir emoticons como gráficos no texto dos e-mails"
+
+#: apps/io.ox/mail/settings/pane.js module:io.ox/mail
+msgid "Color quoted lines"
+msgstr "Cor das linhas citadas"
+
+#: apps/io.ox/mail/settings/pane.js module:io.ox/mail
+msgid "Show requests for read receipts"
+msgstr "Exibir solicitações de confirmações de leitura"
+
+#. possible setting for 'Should only the current message or all messages of the sender be moved'
+#: apps/io.ox/mail/settings/pane.js module:io.ox/mail
+msgid "Please ask me every time"
+msgstr "Perguntar sempre"
+
+#. possible setting for 'Should only the current message or all messages of the sender be moved'
+#: apps/io.ox/mail/settings/pane.js module:io.ox/mail
+msgid "Yes, always move them all"
+msgstr "Sim, sempre mover todas"
+
+#. possible setting for 'Should only the current message or all messages of the sender be moved'
+#: apps/io.ox/mail/settings/pane.js module:io.ox/mail
+msgid "No, only move selected message(s)"
+msgstr "Não, apenas mover as mensagens selecionadas"
+
+#: apps/io.ox/mail/settings/pane.js module:io.ox/mail
+msgid "Inbox Tabs"
+msgstr "Caixa de entrada com abas"
+
+#: apps/io.ox/mail/settings/pane.js module:io.ox/mail
+msgid "Show Tabs for inbox"
+msgstr "Exibir abas para a caixa de entrada"
+
+#: apps/io.ox/mail/settings/pane.js module:io.ox/mail
+msgid "Should only the current message or all messages of the sender be moved"
+msgstr ""
+"Deve apenas a mensagem atual ou todas as mensagens do destinatário serem "
+"movidas?"
+
+#: apps/io.ox/mail/settings/pane.js module:io.ox/mail
+msgid "Change IMAP subscriptions"
+msgstr "Mudar inscrições IMAP"
+
+#: apps/io.ox/mail/settings/signatures/settings/pane.js module:io.ox/mail
+msgid "Signature name"
+msgstr "Nome da assinatura"
+
+#: apps/io.ox/mail/settings/signatures/settings/pane.js module:io.ox/mail
+msgid "Add signature above quoted text"
+msgstr "Adicionar a assinatura acima do texto citado"
+
+#: apps/io.ox/mail/settings/signatures/settings/pane.js module:io.ox/mail
+msgid "Add signature below quoted text"
+msgstr "Adicionar a assinatura abaixo do texto citado"
+
+#: apps/io.ox/mail/settings/signatures/settings/pane.js module:io.ox/mail
+msgid "Please enter a valid name"
+msgstr "Insira um nome válido"
+
+#: apps/io.ox/mail/settings/signatures/settings/pane.js module:io.ox/mail
+msgid "Add signature"
+msgstr "Adicionar assinatura"
+
+#: apps/io.ox/mail/settings/signatures/settings/pane.js module:io.ox/mail
+msgid "Edit signature"
+msgstr "Editar assinatura"
+
+#: apps/io.ox/mail/settings/signatures/settings/pane.js module:io.ox/mail
+msgid "Import signatures"
+msgstr "Importar assinaturas"
+
+#: apps/io.ox/mail/settings/signatures/settings/pane.js module:io.ox/mail
+msgid ""
+"You can import existing signatures from the previous product generation."
+msgstr ""
+"Você pode importar assinaturas existentes a partir da geração anterior do "
+"produto."
+
+#: apps/io.ox/mail/settings/signatures/settings/pane.js module:io.ox/mail
+msgid "Delete old signatures after import"
+msgstr "Excluir assinaturas antigas após importar"
+
+#: apps/io.ox/mail/settings/signatures/settings/pane.js module:io.ox/mail
+msgid "Add new signature"
+msgstr "Adicionar nova assinatura"
+
+#: apps/io.ox/mail/settings/signatures/settings/pane.js module:io.ox/mail
+msgid "Default signature for new messages"
+msgstr "Assinatura padrão para novas mensagens"
+
+#: apps/io.ox/mail/settings/signatures/settings/pane.js module:io.ox/mail
+msgid "Default signature for replies or forwardings"
+msgstr "Assinatura padrão para respostas ou encaminhamentos"
+
+#: apps/io.ox/mail/statistics.js module:io.ox/mail
+msgid "Top 10 you sent mail to"
+msgstr "Top 10 para quem você envia e-mail"
+
+#: apps/io.ox/mail/statistics.js module:io.ox/mail
+msgid "Top 10 you got mail from"
+msgstr "Top 10 de quem você recebe e-mails"
+
+#: apps/io.ox/mail/statistics.js module:io.ox/mail
+msgid "Mails per week-day (%)"
+msgstr "E-mails por dia da semana (%)"
+
+#: apps/io.ox/mail/statistics.js module:io.ox/mail
+msgid "Mails per hour (%)"
+msgstr "E-mails por hora (%)"
+
+#: apps/io.ox/mail/threadview.js module:io.ox/mail
+msgid "Back to list"
+msgstr "Voltar à lista"
+
+#: apps/io.ox/mail/threadview.js module:io.ox/mail
+msgid "Previous message"
+msgstr "Mensagem anterior"
+
+#: apps/io.ox/mail/threadview.js module:io.ox/mail
+msgid "Next message"
+msgstr "Próxima mensagem"
+
+#: apps/io.ox/mail/threadview.js module:io.ox/mail
+msgid "Conversation"
+msgstr "Conversa"
+
+#: apps/io.ox/mail/threadview.js module:io.ox/mail
+msgid "%1$d messages in this conversation"
+msgstr "%1$d mensagens nesta conversa"
+
+#: apps/io.ox/mail/threadview.js module:io.ox/mail
+msgid "Open all messages"
+msgstr "Abrir todas as mensagens"
+
+#: apps/io.ox/mail/threadview.js module:io.ox/mail
+msgid "Open/close all messages"
+msgstr "Abrir/fechar todas as mensagens"
+
+#: apps/io.ox/mail/threadview.js module:io.ox/mail
+msgid "Close all messages"
+msgstr "Fechar todas as mensagens"
+
+#: apps/io.ox/mail/toolbar.js module:io.ox/mail
+msgid "Compose new email"
+msgstr "Escrever novo e-mail"
+
+#: apps/io.ox/mail/toolbar.js module:io.ox/mail
+msgid "Vertical"
+msgstr "Vertical"
+
+#: apps/io.ox/mail/toolbar.js module:io.ox/mail
+msgid "Horizontal"
+msgstr "Horizontal"
+
+#: apps/io.ox/mail/toolbar.js module:io.ox/mail
+msgid "Contact pictures"
+msgstr "Fotos do contato"
+
+#: apps/io.ox/mail/toolbar.js module:io.ox/mail
+msgid "Exact dates"
+msgstr "Datas exatas"
+
+#: apps/io.ox/mail/toolbar.js module:io.ox/mail
+msgid "Show message size"
+msgstr "Exibir tamanho da mensagem"
+
+#: apps/io.ox/mail/toolbar.js module:io.ox/mail
+msgid "Statistics"
+msgstr "Estatísticas"
+
+#. (From) email1 via email2. Appears in email detail view.
+#: apps/io.ox/mail/util.js module:io.ox/core
+msgid "via"
+msgstr "via"
+
+#: apps/io.ox/mail/util.js module:io.ox/core
+msgid "Unknown sender"
+msgstr "Nenhum remetente"
+
+#: apps/io.ox/mail/util.js module:io.ox/core
+msgid "No recipients"
+msgstr "Sem destinatários"
+
+#: apps/io.ox/mail/util.js module:io.ox/core
+msgctxt "E-Mail"
+msgid "High priority"
+msgstr "Alta prioridade"
+
+#: apps/io.ox/mail/util.js module:io.ox/core
+msgctxt "E-Mail"
+msgid "Low priority"
+msgstr "Baixa prioridade"
+
+#: apps/io.ox/mail/util.js module:io.ox/core
+msgid "Primary account"
+msgstr "Conta primária"
+
+#: apps/io.ox/mail/vacationnotice/settings/filter.js module:io.ox/mail
+msgid "The start date must be before the end date."
+msgstr "A data de início deve ser anterior à data de término."
+
+#: apps/io.ox/mail/vacationnotice/settings/model.js module:io.ox/mail
+msgid "vacation notice"
+msgstr "aviso de férias"
+
+#: apps/io.ox/mail/vacationnotice/settings/model.js module:io.ox/mail
+#: apps/io.ox/mail/vacationnotice/settings/register.js
+msgid "Vacation Notice"
+msgstr "Aviso de férias"
+
+#: apps/io.ox/mail/vacationnotice/settings/model.js module:io.ox/mail
+msgid "Text"
+msgstr "Texto"
+
+#: apps/io.ox/mail/vacationnotice/settings/model.js module:io.ox/mail
+msgid "Number of days between vacation notices to the same sender"
+msgstr "Número de dias entre avisos de férias para o mesmo remetente"
+
+#: apps/io.ox/mail/vacationnotice/settings/model.js module:io.ox/mail
+msgid "Enable for the following addresses"
+msgstr "Habilitado para os seguintes endereços"
+
+#: apps/io.ox/mail/vacationnotice/settings/model.js module:io.ox/mail
+msgid "Default sender for vacation notice"
+msgstr "Remetente padrão para aviso de férias"
+
+#: apps/io.ox/mail/vacationnotice/settings/model.js module:io.ox/mail
+msgid "Email addresses"
+msgstr "Endereços de e-mail"
+
+#: apps/io.ox/mail/vacationnotice/settings/model.js module:io.ox/mail
+#: apps/io.ox/tasks/print.js module:io.ox/tasks
+msgid "Start"
+msgstr "Início"
+
+#: apps/io.ox/mail/vacationnotice/settings/model.js module:io.ox/mail
+msgid "End"
+msgstr "Fim"
+
+#: apps/io.ox/mail/vacationnotice/settings/model.js module:io.ox/mail
+msgid "Send vacation notice during this time only"
+msgstr "Enviar o aviso de férias apenas durante esta hora"
+
+#: apps/io.ox/mail/vacationnotice/settings/register.js module:io.ox/mail
+msgid "Couldn't load your vacation notice."
+msgstr "Não foi possível carregar seu aviso de férias."
+
+#: apps/io.ox/mail/view-options.js module:io.ox/mail
+msgid "Conversations"
+msgstr "Conversas"
+
+#: apps/io.ox/oauth/keychain.js module:io.ox/core
+msgid "Account could not be added"
+msgstr "Conta não pode ser adicionada"
+
+#: apps/io.ox/oauth/settings.js module:io.ox/settings
+msgid "Changes have been saved."
+msgstr "As alterações foram salvas."
+
+#: apps/io.ox/oauth/settings.js module:io.ox/settings
+msgid "Something went wrong saving your changes."
+msgstr "Algo deu errado ao salvar suas alterações."
+
+#: apps/io.ox/oauth/settings.js module:io.ox/settings
+msgid "You have reauthorized this account."
+msgstr "Você tem que reautorizar esta conta."
+
+#: apps/io.ox/oauth/settings.js module:io.ox/settings
+msgid "Something went wrong reauthorizing the account."
+msgstr "Algo deu errado ao reautorizar a conta."
+
+#: apps/io.ox/oauth/settings.js module:io.ox/settings
+msgid "Account Settings"
+msgstr "Configurações da conta"
+
+#: apps/io.ox/oauth/settings.js module:io.ox/settings
+msgid "Display Name"
+msgstr "Nome de exibição"
+
+#: apps/io.ox/oauth/settings.js module:io.ox/settings
+msgid "Reauthorize"
+msgstr "Reautorizar"
+
+#: apps/io.ox/onboarding/clients/extensions.js module:io.ox/core/onboarding
+msgid "Click to show or hide actions for advanced users."
+msgstr "Clique para exibir ou ocultar as ações para usuários avançados."
+
+#: apps/io.ox/onboarding/clients/extensions.js module:io.ox/core/onboarding
+msgid "Expert user?"
+msgstr "Usuário avançado?"
+
+#: apps/io.ox/onboarding/clients/extensions.js module:io.ox/core/onboarding
+msgid "Hide options for expert users."
+msgstr "Esconder opções para usuários avançados."
+
+#: apps/io.ox/onboarding/clients/extensions.js module:io.ox/core/onboarding
+msgid "CalDAV Login"
+msgstr "Login do CalDAV"
+
+#: apps/io.ox/onboarding/clients/extensions.js module:io.ox/core/onboarding
+msgid "CardDAV URL"
+msgstr "URL do CardDAV"
+
+#: apps/io.ox/onboarding/clients/extensions.js module:io.ox/core/onboarding
+msgid "CardDAV Login"
+msgstr "Login do CardDAV"
+
+#: apps/io.ox/onboarding/clients/extensions.js module:io.ox/core/onboarding
+msgid "SMTP Server"
+msgstr "Servidor SMTP"
+
+#: apps/io.ox/onboarding/clients/extensions.js module:io.ox/core/onboarding
+msgid "SMTP Port"
+msgstr "Porta do SMTP"
+
+#: apps/io.ox/onboarding/clients/extensions.js module:io.ox/core/onboarding
+msgid "SMTP Login"
+msgstr "Login do SMTP"
+
+#: apps/io.ox/onboarding/clients/extensions.js module:io.ox/core/onboarding
+msgid "SMTP Secure"
+msgstr "Segurança do SMTP"
+
+#: apps/io.ox/onboarding/clients/extensions.js module:io.ox/core/onboarding
+msgid "IMAP Server"
+msgstr "Servidor IMAP"
+
+#: apps/io.ox/onboarding/clients/extensions.js module:io.ox/core/onboarding
+msgid "IMAP Port"
+msgstr "Porta do IMAP"
+
+#: apps/io.ox/onboarding/clients/extensions.js module:io.ox/core/onboarding
+msgid "IMAP Login"
+msgstr "Login do IMAP"
+
+#: apps/io.ox/onboarding/clients/extensions.js module:io.ox/core/onboarding
+msgid "IMAP Secure"
+msgstr "Segurança do IMAP"
+
+#: apps/io.ox/onboarding/clients/extensions.js module:io.ox/core/onboarding
+msgid "EAS URL"
+msgstr "URL do EAS"
+
+#: apps/io.ox/onboarding/clients/extensions.js module:io.ox/core/onboarding
+msgid "EAS Login"
+msgstr "Login do EAS"
+
+#: apps/io.ox/onboarding/clients/extensions.js module:io.ox/core/onboarding
+msgid "Settings for advanced users"
+msgstr "Configurações para usuários avançados"
+
+#: apps/io.ox/onboarding/clients/extensions.js module:io.ox/core/onboarding
+msgid "If you know what you are doing...just setup your account manually!"
+msgstr "Se você sabe o que está fazendo... configure sua conta manualmente!"
+
+#: apps/io.ox/onboarding/clients/extensions.js module:io.ox/core/onboarding
+msgid "Automatic Configuration (via SMS)"
+msgstr "Configuração Automática (via SMS)"
+
+#: apps/io.ox/onboarding/clients/extensions.js module:io.ox/core/onboarding
+msgid ""
+"Please enter your mobile phone number, and we´ll send you a link to "
+"automatically configure your iOS device! It´s that simple!"
+msgstr ""
+"Digite seu número de telefone celular, e vamos lhe enviaremos um link para "
+"configurar automaticamente o seu dispositivo iOS! É simples assim!"
+
+#: apps/io.ox/onboarding/clients/extensions.js module:io.ox/core/onboarding
+msgid "Configuration Email"
+msgstr "Configuração de e-mail"
+
+#: apps/io.ox/onboarding/clients/extensions.js module:io.ox/core/onboarding
+msgid "Get your device configured by email."
+msgstr "Obtenha seu dispositivo configurado por e-mail."
+
+#: apps/io.ox/onboarding/clients/extensions.js module:io.ox/core/onboarding
+msgid "Automatic Configuration"
+msgstr "Configuração Automática"
+
+#: apps/io.ox/onboarding/clients/extensions.js module:io.ox/core/onboarding
+msgid ""
+"Let´s automatically configure your device, by clicking the button below. It"
+"´s that simple!"
+msgstr ""
+"Configuraremos automaticamente seu dispositivo, basta clicar no botão "
+"abaixo. Simples assim!"
+
+#: apps/io.ox/onboarding/clients/extensions.js module:io.ox/core/onboarding
+msgid "Configure now"
+msgstr "Configure agora"
+
+#: apps/io.ox/onboarding/clients/extensions.js module:io.ox/core/onboarding
+msgid "Mac App Store"
+msgstr "Mac App Store"
+
+#: apps/io.ox/onboarding/clients/extensions.js module:io.ox/core/onboarding
+msgid "App Store"
+msgstr "Loja de Aplicativos"
+
+#: apps/io.ox/onboarding/clients/extensions.js module:io.ox/core/onboarding
+msgid "Google Play"
+msgstr "Google Play"
+
+#. %1$s: app store name
+#: apps/io.ox/onboarding/clients/extensions.js module:io.ox/core/onboarding
+msgid "Get the App from %1$s"
+msgstr "Obter o aplicativo de %1$s"
+
+#. %1$s: app store name
+#: apps/io.ox/onboarding/clients/extensions.js module:io.ox/core/onboarding
+msgid "Download the application."
+msgstr "Baixe o aplicativo."
+
+#: apps/io.ox/onboarding/clients/extensions.js module:io.ox/core/onboarding
+msgid "Installation"
+msgstr "Instalação"
+
+#. title for 1st and snd step of the client onboarding wizard
+#. users can configure their devices to access/sync appsuites data (f.e. install ox mail app)
+#. %1$s the product name
+#: apps/io.ox/onboarding/clients/wizard.js module:io.ox/core/onboarding
+#: apps/plugins/portal/client-onboarding/register.js module:plugins/portal
+#, c-format
+msgid "Take %1$s with you! Stay up-to-date on your favorite devices."
+msgstr ""
+"Leve %1$s com você! Mantenha-se atualizado em seus dispositivos favoritos."
+
+#: apps/io.ox/onboarding/clients/wizard.js module:io.ox/core/onboarding
+msgid "back"
+msgstr "voltar"
+
+#: apps/io.ox/onboarding/clients/wizard.js module:io.ox/core/onboarding
+msgid "Premium"
+msgstr "Premium"
+
+#. user can choose between windows, android, apple (usually)
+#: apps/io.ox/onboarding/clients/wizard.js module:io.ox/core/onboarding
+msgid "Please select the platform of your device."
+msgstr "Selecione a plataforma para seu dispositivo."
+
+#: apps/io.ox/onboarding/clients/wizard.js module:io.ox/core/onboarding
+msgid "list of available platforms"
+msgstr "lista das plataformas disponíveis"
+
+#. user can choose between smartphone, tablet and laptop/desktop (usually)
+#: apps/io.ox/onboarding/clients/wizard.js module:io.ox/core/onboarding
+msgid "What type of device do you want to configure?"
+msgstr "Que tipo de dispositivo você deseja configurar?"
+
+#: apps/io.ox/onboarding/clients/wizard.js module:io.ox/core/onboarding
+msgid "list of available devices"
+msgstr "lista dos dispositivos disponíveis"
+
+#: apps/io.ox/onboarding/clients/wizard.js module:io.ox/core/onboarding
+msgid "choose a different platform"
+msgstr "escolha uma plataforma diferente"
+
+#. title for 3rd step of the client onboarding wizard
+#. user can choose between different scenarios (usually identical with our apps)
+#: apps/io.ox/onboarding/clients/wizard.js module:io.ox/core/onboarding
+msgid "What do you want to use?"
+msgstr "O que você deseja usar?"
+
+#: apps/io.ox/onboarding/clients/wizard.js module:io.ox/core/onboarding
+msgid "list of available actions"
+msgstr "lista das ações disponíveis"
+
+#: apps/io.ox/onboarding/clients/wizard.js module:io.ox/core/onboarding
+msgid "choose a different scenario"
+msgstr "escolha um cenário diferente"
+
+#: apps/io.ox/onboarding/clients/wizard.js module:io.ox/core/onboarding
+msgid "Client onboarding"
+msgstr "Cliente onboarding"
+
+#. error message when server returns incomplete
+#. configuration for client onboarding
+#: apps/io.ox/onboarding/clients/wizard.js module:io.ox/core/onboarding
+msgid "Incomplete configuration."
+msgstr "Configuração incompleta."
+
+#. %1$d a list of email addresses
+#: apps/io.ox/participants/add.js module:io.ox/core
+#, c-format
+msgid "This email address cannot be used"
+msgid_plural "The following email addresses cannot be used: %1$d"
+msgstr[0] "Este endereço de e-mail não pode ser usado"
+msgstr[1] "Os seguintes endereços de e-mail não podem ser usados:%1$d"
+
+#: apps/io.ox/participants/add.js module:io.ox/core
+msgid "Add participant/resource"
+msgstr "Adicionar participante/recurso"
+
+#: apps/io.ox/participants/detail.js module:io.ox/core
+msgid "External participants"
+msgstr "Participantes externos"
+
+#: apps/io.ox/participants/detail.js module:io.ox/core
+#: apps/plugins/administration/resources/register.js
+#: apps/plugins/administration/resources/settings/pane.js
+msgid "Resources"
+msgstr "Recursos"
+
+#: apps/io.ox/participants/detail.js module:io.ox/core
+msgid "Summary"
+msgstr "Resumo"
+
+#: apps/io.ox/participants/model.js module:io.ox/core
+msgid "Unknown"
+msgstr "Desconhecido"
+
+#: apps/io.ox/participants/model.js module:io.ox/core
+msgid "Resource group"
+msgstr "Grupo de recurso"
+
+#: apps/io.ox/participants/model.js module:io.ox/core
+msgid "External contact"
+msgstr "Contato externo"
+
+#: apps/io.ox/participants/views.js module:io.ox/core
+msgid "Remove contact"
+msgstr "Excluir contato"
+
+#. Default greeting for portal widget
+#: apps/io.ox/portal/main.js module:io.ox/portal
+msgid "Welcome to your inbox"
+msgstr "Bem-vindo à sua caixa de entrada"
+
+#. Default greeting for portal widget
+#: apps/io.ox/portal/main.js module:io.ox/portal
+msgid "Welcome to your calendar"
+msgstr "Bem-vindo ao seu calendário"
+
+#. Default greeting for portal widget
+#: apps/io.ox/portal/main.js module:io.ox/portal
+msgid "Welcome to your tasks"
+msgstr "Bem-vindo às suas tarefas"
+
+#. Default greeting for portal widget
+#: apps/io.ox/portal/main.js module:io.ox/portal
+msgid "Welcome to your files"
+msgstr "Bem-vindo aos seus arquivos"
+
+#: apps/io.ox/portal/main.js module:io.ox/portal
+msgid "Good morning, %s"
+msgstr "Bom dia, %s"
+
+#: apps/io.ox/portal/main.js module:io.ox/portal
+msgid "Good evening, %s"
+msgstr "Boa noite, %s"
+
+#: apps/io.ox/portal/main.js module:io.ox/portal
+msgid "Hello %s"
+msgstr "Olá %s"
+
+#. Portal. Logged in as user
+#: apps/io.ox/portal/main.js module:io.ox/portal
+msgid "Signed in as %1$s"
+msgstr "Conectado como %1$s"
+
+#: apps/io.ox/portal/main.js module:io.ox/portal
+msgid "Customize this page"
+msgstr "Personalizar esta página"
+
+#: apps/io.ox/portal/main.js module:io.ox/portal
+msgid "Disable widget"
+msgstr "Desabilitar widget"
+
+#: apps/io.ox/portal/main.js module:io.ox/portal
+msgid "Get started here"
+msgstr "Comece aqui"
+
+#. %1$s is social media name, e.g. Facebook
+#: apps/io.ox/portal/main.js module:io.ox/portal
+msgid "Welcome to %1$s"
+msgstr "Bem-vindo à %1$s"
+
+#. %1$s is social media name, e.g. Facebook
+#: apps/io.ox/portal/main.js module:io.ox/portal
+msgid "Add your %1$s account"
+msgstr "Adicionar sua conta do %1$s"
+
+#: apps/io.ox/portal/main.js module:io.ox/portal
+msgid "An error occurred."
+msgstr "Ocorreu um erro."
+
+#: apps/io.ox/portal/main.js module:io.ox/portal
+msgid "Click to try again."
+msgstr "Clique para tentar novamente."
+
+#: apps/io.ox/portal/main.js module:io.ox/portal
+msgid "Portal widgets"
+msgstr "Widgets do portal"
+
+#: apps/io.ox/portal/main.js module:io.ox/portal
+msgid "Portal"
+msgstr "Portal"
+
+#: apps/io.ox/portal/main.js module:io.ox/portal
+#: apps/io.ox/portal/settings/widgetview.js
+msgid "Delete widget"
+msgstr "Excluir widget"
+
+#: apps/io.ox/portal/main.js module:io.ox/portal
+#: apps/io.ox/portal/settings/widgetview.js
+msgid "Do you really want to delete this widget?"
+msgstr "Deseja realmente excluir este widget?"
+
+#. Just disable portal widget - in contrast to delete
+#: apps/io.ox/portal/main.js module:io.ox/portal
+#: apps/io.ox/portal/settings/widgetview.js
+msgid "Just disable widget"
+msgstr "Apenas desabilitar o widget"
+
+#: apps/io.ox/portal/settings/pane.js module:io.ox/portal
+msgid "Portal settings"
+msgstr "Configurações do portal"
+
+#: apps/io.ox/portal/settings/pane.js module:io.ox/portal
+msgid "Add widget"
+msgstr "Adicionar widget"
+
+#: apps/io.ox/portal/settings/pane.js module:io.ox/portal
+msgid "Black"
+msgstr "Preto"
+
+#. %1$s is the title of the item, which should be colored
+#: apps/io.ox/portal/settings/pane.js module:io.ox/portal
+msgid "Color %1$s"
+msgstr "Cor de %1$s"
+
+#: apps/io.ox/portal/settings/pane.js module:io.ox/portal
+msgid "Drag to reorder widget"
+msgstr "Arraste para reordenar o widget"
+
+#: apps/io.ox/portal/settings/pane.js module:io.ox/portal
+msgid "Disable %1$s"
+msgstr "Desabilitar %1$s"
+
+#: apps/io.ox/portal/settings/pane.js module:io.ox/portal
+msgid "Enable %1$s"
+msgstr "Habilitar %1$s"
+
+#: apps/io.ox/portal/settings/pane.js module:io.ox/portal
+msgid "Smartphone settings:"
+msgstr "Configurações do celular:"
+
+#: apps/io.ox/portal/settings/pane.js module:io.ox/portal
+msgid "Reduce to widget summary"
+msgstr "Reduzir para o resumo do widget"
+
+#: apps/io.ox/portal/widgets.js module:io.ox/portal
+#: apps/plugins/portal/mail/register.js module:plugins/portal
+msgid "Inbox"
+msgstr "Caixa de entrada"
+
+#: apps/io.ox/portal/widgets.js module:io.ox/portal
+msgid "Could not save settings."
+msgstr "Não foi possível salvar as configurações."
+
+#. 'start presentation' dropdown menu entry to start a local only presentation where no remote participants would be able to join.
+#: apps/io.ox/presenter/actions.js module:io.ox/presenter
+msgid "Start local presentation"
+msgstr "Iniciar apresentação local"
+
+#: apps/io.ox/presenter/actions.js module:io.ox/presenter
+msgid "View the presentation in fullscreen on your device."
+msgstr "Visualizar a apresentação em tela cheia no seu dispositivo."
+
+#. 'start presentation' dropdown menu entry to start a remote presentation where remote participants would be able to join.
+#: apps/io.ox/presenter/actions.js module:io.ox/presenter
+msgid "Start remote presentation"
+msgstr "Iniciar apresentação remota"
+
+#: apps/io.ox/presenter/actions.js module:io.ox/presenter
+msgid "Broadcast your presentation over the Web."
+msgstr "Transmita sua apresentação via web."
+
+#: apps/io.ox/presenter/errormessages.js module:io.ox/presenter
+msgid ""
+"A general error occurred. Please try to reload the document. In case this "
+"does not help, please contact your system administrator."
+msgstr ""
+"Ocorreu um erro geral. Tente recarregar o documento. No caso disto não "
+"ajudar, contate seu administrador do sistema."
+
+#: apps/io.ox/presenter/errormessages.js module:io.ox/presenter
+msgid ""
+"A general network error occurred. Please try to reload the document. In case "
+"this does not help, please contact your system administrator."
+msgstr ""
+"Ocorreu um erro de rede geral. Tente recarregar o documento. No caso disto "
+"não ajudar, contate seu administrador do sistema."
+
+#: apps/io.ox/presenter/errormessages.js module:io.ox/presenter
+msgid ""
+"A general file storage error occurred. Please try to reload the document. In "
+"case this does not help, please contact your system administrator."
+msgstr ""
+"Ocorreu um erro de armazenamento de arquivos geral. Tente recarregar o "
+"documento. No caso disto não ajudar, contate seu administrador do sistema."
+
+#: apps/io.ox/presenter/errormessages.js module:io.ox/presenter
+msgid "The requested document does not exist."
+msgstr "O documento solicitado não existe."
+
+#: apps/io.ox/presenter/errormessages.js module:io.ox/presenter
+msgid ""
+"The presentation cannot be started. Please check the URL or contact the "
+"presenter."
+msgstr ""
+"A apresentação não pôde ser iniciada. Verifique a URL ou contate o "
+"apresentador."
+
+#: apps/io.ox/presenter/errormessages.js module:io.ox/presenter
+msgid "This document does not have any content."
+msgstr "Este documento não tem nenhum conteúdo."
+
+#: apps/io.ox/presenter/errormessages.js module:io.ox/presenter
+msgid "You do not have the appropriate permissions to read the document."
+msgstr "Você não tem as permissões apropriadas para ler o documento."
+
+#: apps/io.ox/presenter/errormessages.js module:io.ox/presenter
+msgid ""
+"A general network error occurred. Please contact your system administrator."
+msgstr "Ocorreu um erro de rede geral. Contate seu administrador do sistema."
+
+#: apps/io.ox/presenter/errormessages.js module:io.ox/presenter
+msgid "An error occurred loading the document so it cannot be displayed."
+msgstr ""
+"Ocorreu um erro ao carregar o documento para que ele não possa ser exibido."
+
+#. button tooltip for 'go to next presentation slide' action
+#: apps/io.ox/presenter/views/navigationview.js module:io.ox/presenter
+#: apps/io.ox/presenter/views/presentationview.js
+msgid "Next slide"
+msgstr "Próximo slide"
+
+#. button tooltip for 'go to previous presentation slide' action
+#: apps/io.ox/presenter/views/navigationview.js module:io.ox/presenter
+#: apps/io.ox/presenter/views/presentationview.js
+msgid "Previous slide"
+msgstr "Slide anterior"
+
+#. button label for pausing the presentation
+#: apps/io.ox/presenter/views/navigationview.js module:io.ox/presenter
+#: apps/io.ox/presenter/views/toolbarview.js
+msgid "Pause presentation"
+msgstr "Pausar apresentação"
+
+#. button tooltip for pausing the presentation
+#: apps/io.ox/presenter/views/navigationview.js module:io.ox/presenter
+#: apps/io.ox/presenter/views/toolbarview.js
+msgid "Pause the presentation"
+msgstr "Pausar apresentação"
+
+#. button label for continuing the presentation
+#. tooltip for the continue presentation button
+#: apps/io.ox/presenter/views/navigationview.js module:io.ox/presenter
+#: apps/io.ox/presenter/views/presentationview.js
+#: apps/io.ox/presenter/views/toolbarview.js
+msgid "Continue presentation"
+msgstr "Continuar apresentação"
+
+#. button tooltip for continuing the presentation
+#: apps/io.ox/presenter/views/navigationview.js module:io.ox/presenter
+#: apps/io.ox/presenter/views/toolbarview.js
+msgid "Continue the presentation"
+msgstr "Continuar apresentação"
+
+#. button label for toggling fullscreen mode
+#. button tooltip for toggling fullscreen mode
+#: apps/io.ox/presenter/views/navigationview.js module:io.ox/presenter
+#: apps/io.ox/presenter/views/toolbarview.js
+msgid "Toggle fullscreen"
+msgstr "Alternar para o modo tela cheia"
+
+#. text of a user list that shows the names of presenting user and participants.
+#. the presenter section label.
+#. tooltip for the icon that identifies the presenting user
+#: apps/io.ox/presenter/views/navigationview.js module:io.ox/presenter
+#: apps/io.ox/presenter/views/sidebar/userbadgeview.js
+msgid "Presenter"
+msgstr "Apresentador"
+
+#. the dropdown button tooltip for the participants dropdown.
+#. button label for toggling participants view
+#. button tooltip for toggling participants view
+#: apps/io.ox/presenter/views/navigationview.js module:io.ox/presenter
+#: apps/io.ox/presenter/views/toolbarview.js
+msgid "View participants"
+msgstr "Visualizar participantes"
+
+#. aria label for the presenter navigation bar, for screen reader only.
+#: apps/io.ox/presenter/views/navigationview.js module:io.ox/presenter
+msgid "Presenter navigation bar"
+msgstr "Barra de navegação do apresentador"
+
+#. button tooltip for 'jump to presentation slide' action
+#: apps/io.ox/presenter/views/navigationview.js module:io.ox/presenter
+msgid "Jump to slide"
+msgstr "Próximo slide"
+
+#. headline of a presentation start alert
+#: apps/io.ox/presenter/views/notification.js module:io.ox/presenter
+msgid "Presentation start"
+msgstr "Início da apresentação"
+
+#. message text of of a presentation start alert
+#. %1$d is the presenter name
+#: apps/io.ox/presenter/views/notification.js module:io.ox/presenter
+msgid "%1$s has started the presentation."
+msgstr "%1$s iniciou a apresentação."
+
+#. link button to join the currently running presentation
+#: apps/io.ox/presenter/views/notification.js module:io.ox/presenter
+msgid "Join Presentation"
+msgstr "Participe da apresentação"
+
+#. headline of a presentation end alert
+#: apps/io.ox/presenter/views/notification.js module:io.ox/presenter
+msgid "Presentation end"
+msgstr "Final da apresentação"
+
+#. message text of a presentation end alert
+#. %1$d is the presenter name
+#: apps/io.ox/presenter/views/notification.js module:io.ox/presenter
+msgid "%1$s has ended the presentation."
+msgstr "%1$s finalizou a apresentação."
+
+#. headline of a presentation join alert
+#: apps/io.ox/presenter/views/notification.js module:io.ox/presenter
+msgid "Presentation join"
+msgstr "Participar da apresentação"
+
+#. message text of a presentation join alert
+#. %1$d is the presenter name
+#: apps/io.ox/presenter/views/notification.js module:io.ox/presenter
+msgid "Joining the presentation of %1$s."
+msgstr "Participando da apresentação de %1$s."
+
+#. message text of an alert box if joining a presentation fails
+#. %1$d is the name of the user who started the presentation
+#: apps/io.ox/presenter/views/notification.js module:io.ox/presenter
+#, c-format
+msgid ""
+"The limit of participants has been reached. Please contact the presenter "
+"%1$s."
+msgstr ""
+"O limite de participantes foi alcançado. Entre o contato com o apresentador "
+"%1$s."
+
+#. message text of an alert indicating that the presentation file was deleted while presenting it
+#. %1$d is the file name
+#: apps/io.ox/presenter/views/notification.js module:io.ox/presenter
+msgid "The presentation document %1$s was deleted."
+msgstr "O documento da apresentação %1$s foi excluído."
+
+#. message text of a Realtime connection online info
+#: apps/io.ox/presenter/views/notification.js module:io.ox/presenter
+msgid "The realtime connection is established."
+msgstr "A conexão em tempo real foi estabelecida."
+
+#. message text of a Realtime connection offline alert.
+#: apps/io.ox/presenter/views/notification.js module:io.ox/presenter
+msgid "The realtime connection is lost."
+msgstr "A conexão em tempo real foi perdida."
+
+#. Info text that says the presentation is paused.
+#: apps/io.ox/presenter/views/presentationview.js module:io.ox/presenter
+msgid "Presentation is paused."
+msgstr "A apresentação está pausada."
+
+#. tooltip for the leave presentation button
+#. button label for leaving the presentation
+#: apps/io.ox/presenter/views/presentationview.js module:io.ox/presenter
+#: apps/io.ox/presenter/views/toolbarview.js
+msgid "Leave presentation"
+msgstr "Deixar apresentação"
+
+#. label for the leave presentation button
+#: apps/io.ox/presenter/views/presentationview.js module:io.ox/presenter
+msgid "Leave"
+msgstr "Deixar"
+
+#. text of a presentation slide caption
+#. Example result: "1 of 10"
+#. %1$d is the slide index of the current
+#. %2$d is the total slide count
+#: apps/io.ox/presenter/views/presentationview.js module:io.ox/presenter
+msgid "%1$d of %2$d"
+msgstr "%1$d de %2$d"
+
+#. text of a presentation zoom level caption
+#. Example result: "100 %"
+#. %1$d is the zoom level
+#: apps/io.ox/presenter/views/presentationview.js module:io.ox/presenter
+msgid "%1$d %"
+msgstr "%1$d %"
+
+#. info text in the participants list.
+#: apps/io.ox/presenter/views/sidebar/participantsview.js
+#: module:io.ox/presenter
+msgid "There are currently no participants."
+msgstr "Não há participantes atualmente."
+
+#. info text on the next slide preview, which means the presenting user reached the last slide.
+#: apps/io.ox/presenter/views/sidebar/slidepeekview.js module:io.ox/presenter
+msgid "End of Slides"
+msgstr "Fim dos slides"
+
+#. button label for the 'start presentation' dropdown
+#: apps/io.ox/presenter/views/toolbarview.js module:io.ox/presenter
+msgid "Start presentation"
+msgstr "Iniciar apresentação"
+
+#. button tooltip for 'start presentation' dropdown
+#: apps/io.ox/presenter/views/toolbarview.js module:io.ox/presenter
+msgid "Start the presentation"
+msgstr "Iniciar apresentação"
+
+#. button label for ending the presentation
+#: apps/io.ox/presenter/views/toolbarview.js module:io.ox/presenter
+msgid "End presentation"
+msgstr "Finalizar apresentação"
+
+#. button tooltip for ending the presentation
+#: apps/io.ox/presenter/views/toolbarview.js module:io.ox/presenter
+msgid "End the presentation"
+msgstr "Finalizar apresentação"
+
+#. button label for joining the presentation
+#: apps/io.ox/presenter/views/toolbarview.js module:io.ox/presenter
+msgid "Join presentation"
+msgstr "Participar da apresentação"
+
+#. button tooltip for joining the presentation
+#: apps/io.ox/presenter/views/toolbarview.js module:io.ox/presenter
+msgid "Join the presentation"
+msgstr "Participar da apresentação"
+
+#. button tooltip for leaving the presentation
+#: apps/io.ox/presenter/views/toolbarview.js module:io.ox/presenter
+msgid "Leave the presentation"
+msgstr "Deixar apresentação"
+
+#. aria label for the toolbar, for screen reader only.
+#: apps/io.ox/presenter/views/toolbarview.js module:io.ox/presenter
+msgid "Presenter toolbar"
+msgstr "Barra de ferramentas do apresentador"
+
+#: apps/io.ox/preview/main.js module:io.ox/core
+msgid "Click to open. Drag to your desktop to download."
+msgstr "Clique para abrir. Arraste para sua área de trabalho para baixar."
+
+#: apps/io.ox/preview/main.js module:io.ox/core
+msgid "Click to open."
+msgstr "Clique para abrir."
+
+#: apps/io.ox/search/facets/extensions.js module:io.ox/core
+msgid "All folders"
+msgstr "Todas as pastas"
+
+#: apps/io.ox/search/items/view-template.js module:io.ox/core
+msgid "No items found"
+msgstr "Nenhum item localizado"
+
+#: apps/io.ox/search/model.js module:io.ox/search
+msgid ""
+"The selected folder is virtual and can not be searched. Please select "
+"another folder."
+msgstr ""
+"A pasta selecionada é virtual e não pode ser pesquisada. Selecione outra "
+"pasta."
+
+#: apps/io.ox/search/view-template.js module:io.ox/core
+msgid "Clear field"
+msgstr "Limpar campo"
+
+#: apps/io.ox/search/view-template.js module:io.ox/core
+msgid "in"
+msgstr "em"
+
+#: apps/io.ox/search/view-template.js module:io.ox/core
+msgid "More than the currently displayed %1$s items were found"
+msgstr "Foram encontrados mais itens que os atualmente exibidos %1$s"
+
+#: apps/io.ox/settings/accounts/settings/pane.js
+#: module:io.ox/settings/accounts
+msgid "Add account"
+msgstr "Adicionar conta"
+
+#: apps/io.ox/settings/accounts/settings/pane.js
+#: module:io.ox/settings/accounts
+msgid "Password recovery"
+msgstr "Recuperação de senha"
+
+#: apps/io.ox/settings/accounts/settings/pane.js
+#: module:io.ox/settings/accounts
+msgid ""
+"For security reasons, all credentials are encrypted with your primary "
+"account password. If you change your primary password, your external "
+"accounts might stop working. In this case, you can use your old password to "
+"recover all account passwords:"
+msgstr ""
+"Por razões de segurança, todas as credenciais são criptografadas com a senha "
+"da conta principal. Se você mudar a senha da sua conta principal, suas "
+"demais contas podem parar de funcionar. Neste caso, você pode usar sua "
+"antiga senha para recuperar a senha de todas as contas:"
+
+#: apps/io.ox/settings/accounts/settings/pane.js
+#: module:io.ox/settings/accounts
+msgid "Delete %1$s"
+msgstr "Excluir %1$s"
+
+#: apps/io.ox/settings/accounts/settings/pane.js
+#: module:io.ox/settings/accounts
+msgid "Do you really want to delete this account?"
+msgstr "Deseja realmente excluir esta conta?"
+
+#: apps/io.ox/settings/accounts/settings/pane.js
+#: module:io.ox/settings/accounts
+msgid "Delete account"
+msgstr "Excluir conta"
+
+#: apps/io.ox/settings/apps/settings/pane.js module:io.ox/core
+msgid "External Apps"
+msgstr "Aplicativos externos"
+
+#: apps/io.ox/settings/apps/settings/pane.js module:io.ox/core
+msgid "Do you want to revoke the access of this application?"
+msgstr "Deseja revogar o acesso deste aplicativo?"
+
+#: apps/io.ox/settings/apps/settings/pane.js module:io.ox/core
+msgid "Revoke"
+msgstr "Revogar"
+
+#: apps/io.ox/settings/apps/settings/pane.js module:io.ox/core
+msgid "Permissions:"
+msgstr "Permissões:"
+
+#: apps/io.ox/settings/apps/settings/pane.js module:io.ox/core
+msgid "Approved:"
+msgstr "Aprovado:"
+
+#: apps/io.ox/settings/apps/settings/pane.js module:io.ox/core
+msgid "The following external applications/services can access your data:"
+msgstr "Os seguintes aplicativos/serviços externos podem acessar seus dados:"
+
+#: apps/io.ox/settings/apps/settings/pane.js module:io.ox/core
+msgid ""
+"There are no external applications/services which can access your account."
+msgstr "Não há aplicativos/serviços externos que podem acessar a sua conta."
+
+#: apps/io.ox/settings/main.js module:io.ox/core
+msgid "%1$s %2$s"
+msgstr "%1$s %2$s"
+
+#: apps/io.ox/tasks/actions.js module:io.ox/tasks apps/io.ox/tasks/toolbar.js
+#: module:io.ox/mail
+msgid "Change due date"
+msgstr "Alterar data de vencimento"
+
+#: apps/io.ox/tasks/actions.js module:io.ox/tasks
+#: apps/io.ox/tasks/mobile-toolbar-actions.js apps/io.ox/tasks/toolbar.js
+#: module:io.ox/mail
+msgid "Mark as done"
+msgstr "Marcar como concluído"
+
+#: apps/io.ox/tasks/actions.js module:io.ox/tasks
+#: apps/io.ox/tasks/mobile-toolbar-actions.js apps/io.ox/tasks/toolbar.js
+#: module:io.ox/mail
+msgid "Mark as undone"
+msgstr "Marcar como desfeito"
+
+#: apps/io.ox/tasks/actions/delete.js module:io.ox/tasks
+msgid "Do you really want to delete this task?"
+msgid_plural "Do you really want to delete these tasks?"
+msgstr[0] "Deseja realmente excluir esta tarefa?"
+msgstr[1] "Deseja realmente excluir estas tarefas?"
+
+#: apps/io.ox/tasks/actions/delete.js module:io.ox/tasks
+msgid "Task has been deleted!"
+msgid_plural "Tasks have been deleted!"
+msgstr[0] "A tarefa foi excluída!"
+msgstr[1] "As tarefas foram excluídas!"
+
+#: apps/io.ox/tasks/actions/delete.js module:io.ox/tasks
+msgid "Task was already deleted!"
+msgstr "A tarefa já foi excluída!"
+
+#: apps/io.ox/tasks/actions/delete.js module:io.ox/tasks
+msgid "The task could not be deleted."
+msgid_plural "The tasks could not be deleted."
+msgstr[0] "A tarefa não pôde ser excluída."
+msgstr[1] "As tarefas não puderam ser excluídas."
+
+#: apps/io.ox/tasks/actions/doneUndone.js module:io.ox/tasks
+msgid "Task marked as undone"
+msgid_plural "Tasks marked as undone"
+msgstr[0] "Tarefa marcada como não feita"
+msgstr[1] "Tarefas marcadas como não feitas"
+
+#: apps/io.ox/tasks/actions/doneUndone.js module:io.ox/tasks
+msgid "Task marked as done"
+msgid_plural "Tasks marked as done"
+msgstr[0] "Tarefa marcada como feita"
+msgstr[1] "Tarefas marcadas como feitas"
+
+#: apps/io.ox/tasks/actions/doneUndone.js module:io.ox/tasks
+msgid "A severe error occurred!"
+msgstr "Ocorreu um erro grave!"
+
+#: apps/io.ox/tasks/actions/doneUndone.js module:io.ox/tasks
+msgid "Task was modified before, please reload"
+msgstr "A tarefa foi modificada antes, recarregue"
+
+#: apps/io.ox/tasks/actions/move.js module:io.ox/tasks
+msgid "Tasks can not be moved to or out of shared folders"
+msgstr ""
+"As tarefas não podem ser movidas para ou fora das pastas compartilhadas"
+
+#: apps/io.ox/tasks/actions/printDisabled.js module:io.ox/tasks
+msgid "Print tasks"
+msgstr "Imprimir tarefas"
+
+#: apps/io.ox/tasks/common-extensions.js module:io.ox/tasks
+#: apps/io.ox/tasks/print.js
+msgid "Progress"
+msgstr "Progresso"
+
+#: apps/io.ox/tasks/common-extensions.js module:io.ox/tasks
+msgid "Adjust start date"
+msgstr "Ajustar data de início"
+
+#: apps/io.ox/tasks/common-extensions.js module:io.ox/tasks
+msgid "Inconsistent dates"
+msgstr "Datas inconsistentes"
+
+#. If the user changes the duedate of a task, it may be before the start date, which is not allowed
+#. If this happens the user gets the option to change the start date so it matches the due date
+#: apps/io.ox/tasks/common-extensions.js module:io.ox/tasks
+msgid "The due date cannot be before start date. Adjust start date?"
+msgstr ""
+"A data de vencimento não pode ser anterior a data de início. Ajustar data de "
+"início?"
+
+#: apps/io.ox/tasks/common-extensions.js module:io.ox/tasks
+msgid "Changed due date"
+msgstr "Data de vencimento alterada"
+
+#: apps/io.ox/tasks/detail/main.js module:io.ox/tasks apps/io.ox/tasks/main.js
+msgid "Task Details"
+msgstr "Detalhes da tarefa"
+
+#: apps/io.ox/tasks/edit/main.js module:io.ox/tasks
+#: apps/io.ox/tasks/edit/view-template.js module:io.ox/tasks/edit
+#: apps/io.ox/tasks/edit/view.js apps/io.ox/tasks/toolbar.js module:io.ox/mail
+msgid "Edit task"
+msgstr "Editar tarefa"
+
+#: apps/io.ox/tasks/edit/main.js module:io.ox/tasks
+#: apps/io.ox/tasks/edit/view-template.js module:io.ox/tasks/edit
+#: apps/io.ox/tasks/edit/view.js
+msgid "Create task"
+msgstr "Criar tarefa"
+
+#: apps/io.ox/tasks/edit/util.js module:io.ox/tasks
+msgid "Minus"
+msgstr "Menos"
+
+#: apps/io.ox/tasks/edit/util.js module:io.ox/tasks
+msgid "Plus"
+msgstr "Mais"
+
+#: apps/io.ox/tasks/edit/view-template.js module:io.ox/tasks/edit
+#: apps/io.ox/tasks/view-detail.js module:io.ox/tasks
+msgid "Start date"
+msgstr "Data de início"
+
+#: apps/io.ox/tasks/edit/view-template.js module:io.ox/tasks/edit
+#: apps/io.ox/tasks/main.js module:io.ox/tasks
+msgid "Due date"
+msgstr "Data de vencimento"
+
+#. Text that is displayed in a select box for task reminders, when the user does not use a predefined time, like in 15minutes
+#: apps/io.ox/tasks/edit/view-template.js module:io.ox/tasks/edit
+msgid "Manual input"
+msgstr "Entrada manual"
+
+#: apps/io.ox/tasks/edit/view-template.js module:io.ox/tasks/edit
+#: apps/io.ox/tasks/print.js module:io.ox/tasks
+msgid "Reminder date"
+msgstr "Data do lembrete"
+
+#: apps/io.ox/tasks/edit/view-template.js module:io.ox/tasks/edit
+#: apps/io.ox/tasks/print.js module:io.ox/tasks apps/io.ox/tasks/util.js
+msgid "Not started"
+msgstr "Não iniciado"
+
+#: apps/io.ox/tasks/edit/view-template.js module:io.ox/tasks/edit
+#: apps/io.ox/tasks/print.js module:io.ox/tasks apps/io.ox/tasks/util.js
+msgid "In progress"
+msgstr "Em andamento"
+
+#: apps/io.ox/tasks/edit/view-template.js module:io.ox/tasks/edit
+#: apps/io.ox/tasks/print.js module:io.ox/tasks apps/io.ox/tasks/util.js
+msgid "Waiting"
+msgstr "Aguardando"
+
+#: apps/io.ox/tasks/edit/view-template.js module:io.ox/tasks/edit
+#: apps/io.ox/tasks/print.js module:io.ox/tasks apps/io.ox/tasks/util.js
+msgid "Deferred"
+msgstr "Adiado"
+
+#: apps/io.ox/tasks/edit/view-template.js module:io.ox/tasks/edit
+msgid "Progress in %"
+msgstr "Progresso em %"
+
+#: apps/io.ox/tasks/edit/view-template.js module:io.ox/tasks/edit
+msgid "Please enter value between 0 and 100."
+msgstr "Insira um valor entre 0 e 100."
+
+#: apps/io.ox/tasks/edit/view-template.js module:io.ox/tasks/edit
+msgctxt "Tasks priority"
+msgid "None"
+msgstr "Nenhuma"
+
+#: apps/io.ox/tasks/edit/view-template.js module:io.ox/tasks/edit
+msgctxt "Tasks priority"
+msgid "Low"
+msgstr "Baixa"
+
+#: apps/io.ox/tasks/edit/view-template.js module:io.ox/tasks/edit
+msgctxt "Tasks priority"
+msgid "Medium"
+msgstr "Média"
+
+#: apps/io.ox/tasks/edit/view-template.js module:io.ox/tasks/edit
+msgctxt "Tasks priority"
+msgid "High"
+msgstr "Alta"
+
+#: apps/io.ox/tasks/edit/view-template.js module:io.ox/tasks/edit
+msgctxt "Tasks"
+msgid "Priority"
+msgstr "Prioridade"
+
+#: apps/io.ox/tasks/edit/view-template.js module:io.ox/tasks/edit
+msgid "Show details"
+msgstr "Exibir detalhes"
+
+#: apps/io.ox/tasks/edit/view-template.js module:io.ox/tasks/edit
+#: apps/io.ox/tasks/print.js module:io.ox/tasks
+#: apps/io.ox/tasks/view-detail.js
+msgid "Estimated duration in minutes"
+msgstr "Duração estimada em minutos"
+
+#: apps/io.ox/tasks/edit/view-template.js module:io.ox/tasks/edit
+#: apps/io.ox/tasks/print.js module:io.ox/tasks
+#: apps/io.ox/tasks/view-detail.js
+msgid "Actual duration in minutes"
+msgstr "Duração atual em minutos"
+
+#: apps/io.ox/tasks/edit/view-template.js module:io.ox/tasks/edit
+#: apps/io.ox/tasks/print.js module:io.ox/tasks
+#: apps/io.ox/tasks/view-detail.js
+msgid "Estimated costs"
+msgstr "Custos estimados"
+
+#: apps/io.ox/tasks/edit/view-template.js module:io.ox/tasks/edit
+#: apps/io.ox/tasks/print.js module:io.ox/tasks
+#: apps/io.ox/tasks/view-detail.js
+msgid "Actual costs"
+msgstr "Custos atuais"
+
+#: apps/io.ox/tasks/edit/view-template.js module:io.ox/tasks/edit
+msgid "Currency"
+msgstr "Moeda"
+
+#: apps/io.ox/tasks/edit/view-template.js module:io.ox/tasks/edit
+#: apps/io.ox/tasks/print.js module:io.ox/tasks
+#: apps/io.ox/tasks/view-detail.js
+msgid "Distance"
+msgstr "Distância"
+
+#: apps/io.ox/tasks/edit/view-template.js module:io.ox/tasks/edit
+#: apps/io.ox/tasks/print.js module:io.ox/tasks
+#: apps/io.ox/tasks/view-detail.js
+msgid "Billing information"
+msgstr "Informação de faturamento"
+
+#: apps/io.ox/tasks/edit/view-template.js module:io.ox/tasks/edit
+#: apps/io.ox/tasks/print.js module:io.ox/tasks
+#: apps/io.ox/tasks/view-detail.js
+msgid "Companies"
+msgstr "Empresas"
+
+#: apps/io.ox/tasks/main.js module:io.ox/tasks
+msgid "Couldn't load that task."
+msgstr "Não foi possível carregar essa tarefa."
+
+#: apps/io.ox/tasks/main.js module:io.ox/tasks
+msgid "Tasks toolbar"
+msgstr "Barra de ferramentas das tarefas"
+
+#: apps/io.ox/tasks/main.js module:io.ox/tasks
+msgid "Sort options"
+msgstr "Opções de classificação"
+
+#: apps/io.ox/tasks/main.js module:io.ox/tasks
+msgid "Urgency"
+msgstr "Urgência"
+
+#: apps/io.ox/tasks/main.js module:io.ox/tasks apps/io.ox/tasks/print.js
+msgid "Priority"
+msgstr "Prioridade"
+
+#: apps/io.ox/tasks/main.js module:io.ox/tasks
+msgid "Order"
+msgstr "Ordenar"
+
+#: apps/io.ox/tasks/main.js module:io.ox/tasks
+msgid "Show done tasks"
+msgstr "Exibir tarefas concluídas"
+
+#: apps/io.ox/tasks/model.js module:io.ox/tasks
+msgid "The start date must be before the due date."
+msgstr "A data de início deve ser anterior à data de término."
+
+#: apps/io.ox/tasks/model.js module:io.ox/tasks
+msgid "The due date must not be before the start date."
+msgstr "A data do término não deve ser anterior à data de início."
+
+#: apps/io.ox/tasks/model.js module:io.ox/tasks
+msgid "Costs must be between -%1$d and %1$d."
+msgstr "Os custos devem ser entre -%1$d e %1$d."
+
+#: apps/io.ox/tasks/model.js module:io.ox/tasks
+msgid "Costs must only have two decimal places."
+msgstr "Os custos devem ter apenas duas casas decimais."
+
+#: apps/io.ox/tasks/model.js module:io.ox/tasks
+msgid "Progress must be a valid number between 0 and 100"
+msgstr "O progresso deve ser um número válido entre 0 e 100"
+
+#: apps/io.ox/tasks/model.js module:io.ox/tasks
+msgid "Recurring tasks need a valid start date."
+msgstr "Tarefas recorrentes necessitam de uma data de início válida. "
+
+#: apps/io.ox/tasks/model.js module:io.ox/tasks
+msgid "Recurring tasks need a valid due date."
+msgstr "Tarefas recorrentes necessitam de uma data de término válida."
+
+#: apps/io.ox/tasks/print.js module:io.ox/tasks
+msgid "Low"
+msgstr "Baixo"
+
+#: apps/io.ox/tasks/print.js module:io.ox/tasks
+msgid "Medium"
+msgstr "Médio"
+
+#: apps/io.ox/tasks/print.js module:io.ox/tasks
+msgid "High"
+msgstr "Alto"
+
+#. Task: "Due" like in "Change due date"
+#: apps/io.ox/tasks/print.js module:io.ox/tasks apps/io.ox/tasks/toolbar.js
+#: module:io.ox/mail
+msgid "Due"
+msgstr "Vencimento"
+
+#: apps/io.ox/tasks/print.js module:io.ox/tasks
+#: apps/io.ox/tasks/view-detail.js
+msgid "Date completed"
+msgstr "Data de conclusão"
+
+#: apps/io.ox/tasks/print.js module:io.ox/tasks
+#: apps/io.ox/tasks/view-detail.js
+msgid "This task recurs"
+msgstr "Esta tarefa se repete"
+
+#: apps/io.ox/tasks/settings/pane.js module:io.ox/tasks
+msgid ""
+"Receive notifications when a task in which you participate is created, "
+"modified or deleted"
+msgstr ""
+"Receber notificações quando uma tarefa na qual você participe seja criada, "
+"modificada ou excluída"
+
+#: apps/io.ox/tasks/settings/pane.js module:io.ox/tasks
+msgid ""
+"Receive notifications when a participant accepted or declined a task created "
+"by you"
+msgstr ""
+"Receber notificações quando um participante aceitar ou recusar uma tarefa "
+"criada por você"
+
+#: apps/io.ox/tasks/settings/pane.js module:io.ox/tasks
+msgid ""
+"Receive notifications when a participant accepted or declined a task in "
+"which you participate"
+msgstr ""
+"Receber notificações quando um participante aceitar ou recusar uma tarefa na "
+"qual você participe"
+
+#: apps/io.ox/tasks/toolbar.js module:io.ox/mail
+msgid "New task"
+msgstr "Nova tarefa"
+
+#. Task: Undone like in "Mark as undone"
+#: apps/io.ox/tasks/toolbar.js module:io.ox/mail
+msgid "Undone"
+msgstr "Desfazer"
+
+#: apps/io.ox/tasks/toolbar.js module:io.ox/mail
+msgid "Delete task"
+msgstr "Excluir tarefa"
+
+#: apps/io.ox/tasks/util.js module:io.ox/tasks
+msgid "this morning"
+msgstr "esta manhã"
+
+#: apps/io.ox/tasks/util.js module:io.ox/tasks
+msgid "by noon"
+msgstr "ao meio-dia"
+
+#: apps/io.ox/tasks/util.js module:io.ox/tasks
+msgid "this afternoon"
+msgstr "esta tarde"
+
+#: apps/io.ox/tasks/util.js module:io.ox/tasks
+msgid "tonight"
+msgstr "hoje a noite"
+
+#: apps/io.ox/tasks/util.js module:io.ox/tasks
+msgid "late in the evening"
+msgstr "no final da tarde"
+
+#: apps/io.ox/tasks/util.js module:io.ox/tasks
+msgid "in 5 minutes"
+msgstr "em 5 minutos"
+
+#: apps/io.ox/tasks/util.js module:io.ox/tasks
+msgid "in 15 minutes"
+msgstr "em 15 minutos"
+
+#: apps/io.ox/tasks/util.js module:io.ox/tasks
+msgid "in 30 minutes"
+msgstr "em 30 minutos"
+
+#: apps/io.ox/tasks/util.js module:io.ox/tasks
+msgid "in one hour"
+msgstr "em uma hora"
+
+#: apps/io.ox/tasks/util.js module:io.ox/tasks
+msgid "tomorrow"
+msgstr "amanhã"
+
+#: apps/io.ox/tasks/util.js module:io.ox/tasks
+msgid "in one week"
+msgstr "em uma semana"
+
+#: apps/io.ox/tasks/util.js module:io.ox/tasks
+msgid "Original mail"
+msgstr "E-mail original"
+
+#: apps/io.ox/tasks/util.js module:io.ox/tasks
+msgid "Overdue"
+msgstr "Atrasado"
+
+#: apps/io.ox/tasks/util.js module:io.ox/tasks
+msgid "No priority"
+msgstr "Nenhuma prioridade"
+
+#: apps/io.ox/tasks/util.js module:io.ox/tasks
+msgid "Low priority"
+msgstr "Prioridade baixa"
+
+#: apps/io.ox/tasks/util.js module:io.ox/tasks
+msgid "Medium priority"
+msgstr "Prioridade média"
+
+#: apps/io.ox/tasks/util.js module:io.ox/tasks
+msgid "High priority"
+msgstr "Prioridade alta"
+
+#. %1$s due date of a task
+#: apps/io.ox/tasks/view-detail.js module:io.ox/tasks
+#, c-format
+msgid "Due %1$s"
+msgstr "Vencimento %1$s"
+
+#. %1$s reminder date of a task
+#: apps/io.ox/tasks/view-detail.js module:io.ox/tasks
+#, c-format
+msgid "Reminder date %1$s"
+msgstr "Data do lembrete %1$s"
+
+#. %1$s how much of a task is completed in percent, values from 0-100
+#: apps/io.ox/tasks/view-detail.js module:io.ox/tasks
+#: apps/io.ox/tasks/view-grid-template.js
+#, c-format
+msgid "Progress %1$s %"
+msgstr "Progresso %1$s %"
+
+#: apps/io.ox/tasks/view-detail.js module:io.ox/tasks
+msgid "Could not load attachments for this task."
+msgstr "Não foi possível carregar anexos para esta tarefa."
+
+#. followed by date or time to mark the enddate of a task
+#: apps/io.ox/tasks/view-grid-template.js module:io.ox/tasks
+msgid "ends:"
+msgstr "termina:"
+
+#. message for screenreaders in case selected task has participants
+#: apps/io.ox/tasks/view-grid-template.js module:io.ox/tasks
+msgid "has participants"
+msgstr "tem participantes"
+
+#: apps/io.ox/tasks/view-grid-template.js module:io.ox/tasks
+msgid "private"
+msgstr "privado"
+
+#: apps/io.ox/tours/get-started.js module:io.ox/core
+msgid "Guided tour for this app"
+msgstr "Passeio guiado por este aplicativo"
+
+#: apps/io.ox/wizards/upsell.js module:io.ox/wizards
+msgid "Upgrade to premium edition"
+msgstr "Atualizar para a edição premium"
+
+#: apps/io.ox/wizards/upsell.js module:io.ox/wizards
+msgid "Shopping cart"
+msgstr "Carrinho de compras"
+
+#: apps/io.ox/wizards/upsell.js module:io.ox/wizards
+msgid "Cart is empty."
+msgstr "O carro de compras está vazio."
+
+#: apps/io.ox/wizards/upsell.js module:io.ox/wizards
+msgid "Review your purchases"
+msgstr "Rever suas compras"
+
+#: apps/io.ox/wizards/upsell.js module:io.ox/wizards
+msgid "Total cost"
+msgstr "Custo total"
+
+#: apps/io.ox/wizards/upsell.js module:io.ox/wizards
+msgid "Buy now!"
+msgstr "Compre agora!"
+
+#: apps/io.ox/wizards/upsell.js module:io.ox/wizards
+msgid "Purchase confirmation"
+msgstr "Obter confirmação"
+
+#: apps/io.ox/wizards/upsell.js module:io.ox/wizards
+msgid "The following products will be activated now:"
+msgstr "Os seguintes produtos serão ativados agora:"
+
+#. Placeholder in furigana field
+#: apps/l10n/ja_JP/io.ox/register.js module:l10n/ja_JP
+msgid "Furigana for last name"
+msgstr "Furigana para sobrenome"
+
+#. Placeholder in furigana field
+#: apps/l10n/ja_JP/io.ox/register.js module:l10n/ja_JP
+msgid "Furigana for first name"
+msgstr "Furigana para primeiro nome"
+
+#. Placeholder in furigana field
+#: apps/l10n/ja_JP/io.ox/register.js module:l10n/ja_JP
+msgid "Furigana for company"
+msgstr "Furigana para companhia"
+
+#: apps/plugins/administration/groups/register.js module:io.ox/core
+#: apps/plugins/administration/groups/settings/pane.js
+msgid "Groups"
+msgstr "Grupos"
+
+#: apps/plugins/administration/groups/settings/edit.js module:io.ox/core
+msgid "Group name"
+msgstr "Nome do grupo"
+
+#: apps/plugins/administration/groups/settings/edit.js module:io.ox/core
+msgid "Members"
+msgstr "Membros"
+
+#: apps/plugins/administration/groups/settings/edit.js module:io.ox/core
+msgid "Edit group"
+msgstr "Editar grupo"
+
+#: apps/plugins/administration/groups/settings/edit.js module:io.ox/core
+#: apps/plugins/administration/groups/settings/toolbar.js
+msgid "Create new group"
+msgstr "Criar novo grupo"
+
+#: apps/plugins/administration/groups/settings/members.js module:io.ox/core
+msgid "Remove member"
+msgstr "Excluir membro"
+
+#. %1$d is the number of members
+#: apps/plugins/administration/groups/settings/pane.js module:io.ox/core
+msgid "%1$d member"
+msgid_plural "%1$d members"
+msgstr[0] "%1$d membro"
+msgstr[1] "%1$d membros"
+
+#. %1$s is the group name
+#: apps/plugins/administration/groups/settings/toolbar.js module:io.ox/core
+msgid ""
+"Do you really want to delete the group \"%1$s\"? This action cannot be "
+"undone!"
+msgstr ""
+"Deseja realmente excluir o grupo \"%1$s\"? Esta ação não pode ser desfeita!"
+
+#: apps/plugins/administration/groups/settings/toolbar.js module:io.ox/core
+msgid "Delete group"
+msgstr "Excluir grupo"
+
+#: apps/plugins/administration/resources/settings/edit.js module:io.ox/core
+msgid "Resource name (mandatory)"
+msgstr "Nome do recurso (obrigatório)"
+
+#: apps/plugins/administration/resources/settings/edit.js module:io.ox/core
+msgid "Mail address (mandatory)"
+msgstr "Endereço de e-mail (obrigatório)"
+
+#: apps/plugins/administration/resources/settings/edit.js module:io.ox/core
+msgid "Edit resource"
+msgstr "Editar recurso"
+
+#: apps/plugins/administration/resources/settings/edit.js module:io.ox/core
+#: apps/plugins/administration/resources/settings/toolbar.js
+msgid "Create new resource"
+msgstr "Criar novo recurso"
+
+#. %1$s is the resource name
+#: apps/plugins/administration/resources/settings/toolbar.js module:io.ox/core
+msgid ""
+"Do you really want to delete the resource \"%1$s\"? This action cannot be "
+"undone!"
+msgstr ""
+"Deseja realmente excluir o recurso \"%1$s\"? Esta ação não pode ser desfeita!"
+
+#: apps/plugins/administration/resources/settings/toolbar.js module:io.ox/core
+msgid "Delete resource"
+msgstr "Excluir recurso"
+
+#. %1$d is current raiting
+#. %2$d is the maximum rating
+#: apps/plugins/core/feedback/register.js module:io.ox/core
+#, c-format
+msgid ""
+"Rating %1$d of %2$d. Press Enter to confirm or use the left and right "
+"arrowkeys to adjust your rating."
+msgstr ""
+"Classificação %1$d de %2$d confirmado. Pressione Enter para confirmar ou use "
+"as setas para a direita ou esquerda para ajustar suas classificação."
+
+#: apps/plugins/core/feedback/register.js module:io.ox/core
+msgid ""
+"Rating %1$d of %2$d confirmed. Use the left and right arrowkeys to adjust "
+"your rating."
+msgstr ""
+"Classificação %1$d de %2$d confirmado. Use as setas para a direita ou "
+"esquerda para ajustar suas classificação."
+
+#: apps/plugins/core/feedback/register.js module:io.ox/core
+msgid "Feedback"
+msgstr "Comentário"
+
+#: apps/plugins/core/feedback/register.js module:io.ox/core
+msgid "Send feedback"
+msgstr "Enviar comentário"
+
+#: apps/plugins/core/feedback/register.js module:io.ox/core
+msgid "Welcome. Please provide your feedback about this product"
+msgstr "Bem-vindo. Forneça seu comentário sobre este produto"
+
+#: apps/plugins/core/feedback/register.js module:io.ox/core
+msgid "Comments and suggestions"
+msgstr "Comentários e sugestões"
+
+#: apps/plugins/core/feedback/register.js module:io.ox/core
+msgid ""
+"Please note, that support requests cannot be handled via the feedback-"
+"formular. When you have questions or problems please contact our support "
+"directly"
+msgstr ""
+"Note que as solicitações ao suporte não podem ser tratadas através do "
+"formulário de comentário. Quando você tiver questões ou problemas nos "
+"contacte ou o suporte diretamente."
+
+#: apps/plugins/core/feedback/register.js module:io.ox/core
+msgid "Your email address will be included when sending this feedback"
+msgstr "Seu endereço de e-mail será incluído ao enviar este comentário"
+
+#: apps/plugins/core/feedback/register.js module:io.ox/core
+msgid "Thank you for your feedback"
+msgstr "Obrigado pelo seu comentário"
+
+#: apps/plugins/core/feedback/register.js module:io.ox/core
+msgid "Give feedback"
+msgstr "Deixe seu comentário"
+
+#: apps/plugins/halo/appointments/register.js module:plugins/halo
+msgid "Shared Appointments"
+msgstr "Compromissos compartilhados"
+
+#: apps/plugins/halo/mail/register.js module:plugins/halo
+msgid "Recent conversations"
+msgstr "Conversas recentes"
+
+#: apps/plugins/halo/mail/register.js module:plugins/halo
+msgid "Received mails"
+msgstr "E-mails recebidos"
+
+#: apps/plugins/halo/mail/register.js module:plugins/halo
+msgid "Cannot find any messages this contact sent to you."
+msgstr ""
+"Não foi possível localizar quaisquer mensagens deste contato enviadas a você."
+
+#: apps/plugins/halo/mail/register.js module:plugins/halo
+msgid "Sent mails"
+msgstr "E-mails enviados"
+
+#: apps/plugins/halo/mail/register.js module:plugins/halo
+msgid "Cannot find any messages you sent to this contact."
+msgstr ""
+"Não foi possível localizar quaisquer mensagens enviadas a este contato."
+
+#: apps/plugins/halo/xing/register.js module:plugins/portal
+#: apps/plugins/portal/xing/register.js apps/plugins/xing/main.js
+msgid "XING"
+msgstr "XING"
+
+#. what follows is a set of job/status descriptions used by XING
+#: apps/plugins/halo/xing/register.js module:plugins/portal
+msgid "Entrepreneur"
+msgstr "Empresário"
+
+#: apps/plugins/halo/xing/register.js module:plugins/portal
+msgid "Freelancer"
+msgstr "Freelancer"
+
+#: apps/plugins/halo/xing/register.js module:plugins/portal
+msgid "Employee"
+msgstr "Funcionário"
+
+#: apps/plugins/halo/xing/register.js module:plugins/portal
+msgid "Executive"
+msgstr "Executivo"
+
+#: apps/plugins/halo/xing/register.js module:plugins/portal
+msgid "Recruiter"
+msgstr "Recrutador"
+
+#: apps/plugins/halo/xing/register.js module:plugins/portal
+msgid "Public servant"
+msgstr "Servidor público"
+
+#: apps/plugins/halo/xing/register.js module:plugins/portal
+msgid "Student"
+msgstr "Estudante"
+
+#: apps/plugins/halo/xing/register.js module:plugins/portal
+msgid "Unemployed"
+msgstr "Desempregado"
+
+#: apps/plugins/halo/xing/register.js module:plugins/portal
+msgid "Retired"
+msgstr "Aposentado"
+
+#: apps/plugins/halo/xing/register.js module:plugins/portal
+msgid ""
+"You are not directly linked to %s. Here are people who are linked to %s:"
+msgstr ""
+"Você não está diretamente ligado a %s. Aqui estão as pessoas que estão "
+"ligadas a %s:"
+
+#: apps/plugins/halo/xing/register.js module:plugins/portal
+msgid "Your shared contacts:"
+msgstr "Seus contatos compartilhados:"
+
+#: apps/plugins/halo/xing/register.js module:plugins/portal
+msgid "Private address"
+msgstr "Endereço pessoal"
+
+#. %1$s is the employee position or status, e.g. student
+#. %2$s is the employer name, e.g. University of Meinerzhagen-Valbert
+#: apps/plugins/halo/xing/register.js module:plugins/portal
+msgid "%1$s at %2$s"
+msgstr "%1$s em %2$s"
+
+#: apps/plugins/halo/xing/register.js module:plugins/portal
+msgid "Employment"
+msgstr "Emprego"
+
+#: apps/plugins/halo/xing/register.js module:plugins/portal
+msgid "Sorry, could not connect to %s right now."
+msgstr "Desculpe, não foi possível conectar a %s agora."
+
+#: apps/plugins/halo/xing/register.js module:plugins/portal
+msgid "Sorry, there is no data available for you on %s."
+msgstr "Desculpe, não existem dados disponíveis para você em %s."
+
+#. %1$s is the name of the platform
+#. %2$s is an the "add to home" icon
+#. %3$s and %4$s are markers for bold text.
+#. The words "Home Screen" may not be translated or should match the
+#. string used on an iPhone using the "add to homescreen" function for weblinks
+#: apps/plugins/mobile/addToHomescreen/register.js
+#: module:plugins/mobile/addToHomescreen/i18n
+msgid ""
+"Install this web app on your %1$s: Tap %2$s and then %3$s'Add to Home "
+"Screen'%4$s"
+msgstr ""
+"Instale este aplicativo web em seu %1$s: Toque %2$s e depois %3$s'Adicione à "
+"sua Tela Inicial'%4$s"
+
+#. %1$s Appointment title
+#. %2$s Appointment date
+#. %3$s Appointment time
+#. %4$s Appointment location
+#. %5$s Appointment Organizer
+#: apps/plugins/notifications/calendar/register.js
+#: module:plugins/notifications
+#, c-format
+msgid "%1$s %2$s %3$s %4$s %5$s."
+msgstr "%1$s %2$s %3$s %4$s %5$s."
+
+#: apps/plugins/notifications/calendar/register.js
+#: module:plugins/notifications
+msgid "Accept / Decline"
+msgstr "Aceitar / recusar"
+
+#: apps/plugins/notifications/calendar/register.js
+#: module:plugins/notifications apps/plugins/notifications/tasks/register.js
+msgid "Accept invitation"
+msgstr "Convite aceito"
+
+#: apps/plugins/notifications/calendar/register.js
+#: module:plugins/notifications
+msgctxt "in"
+msgid "in %d minute"
+msgid_plural "in %d minutes"
+msgstr[0] "em %d minuto"
+msgstr[1] "em %d minutos"
+
+#. Reminders (notifications) about appointments
+#: apps/plugins/notifications/calendar/register.js
+#: module:plugins/notifications
+msgid "Appointment reminders"
+msgstr "Lembretes de compromisso"
+
+#. Title of generic desktop notification about new reminders for appointments
+#: apps/plugins/notifications/calendar/register.js
+#: module:plugins/notifications
+msgid "New appointment reminders"
+msgstr "Novos lembretes de compromisso"
+
+#. Body text of generic desktop notification about new reminders for appointments
+#: apps/plugins/notifications/calendar/register.js
+#: module:plugins/notifications
+msgid "You have new appointment reminders"
+msgstr "Você tem novos lembretes de compromisso"
+
+#. Title of the desktop notification about new reminder for a specific appointment
+#: apps/plugins/notifications/calendar/register.js
+#: module:plugins/notifications
+msgid "New appointment reminder"
+msgstr "Novo lembrete de compromisso"
+
+#. Reminders (notifications) about appointments
+#: apps/plugins/notifications/calendar/register.js
+#: module:plugins/notifications
+msgid "Hide all appointment reminders."
+msgstr "Ocultar todos os lembretes de compromisso."
+
+#. Invitations (notifications) about appointments
+#: apps/plugins/notifications/calendar/register.js
+#: module:plugins/notifications
+msgid "Appointment invitations"
+msgstr "Convites de compromisso"
+
+#. Title of generic desktop notification about new invitations to appointments
+#. Title of the desktop notification about new invitation to a specific appointment
+#: apps/plugins/notifications/calendar/register.js
+#: module:plugins/notifications
+msgid "New appointment invitation"
+msgstr "Novo convite de compromisso"
+
+#. Body text of generic desktop notification about new invitations to appointments
+#: apps/plugins/notifications/calendar/register.js
+#: module:plugins/notifications
+msgid "You have new appointment invitations"
+msgstr "Você tem novos convites de compromisso"
+
+#. Invitations (notifications) about appointments
+#: apps/plugins/notifications/calendar/register.js
+#: module:plugins/notifications
+msgid "Hide all appointment invitations."
+msgstr "Ocultar todos os convites de compromisso."
+
+#. %1$d number of notifications
+#: apps/plugins/notifications/mail/register.js module:plugins/notifications
+msgid "%1$d unread mails"
+msgstr "%1$d e-mails não lidos"
+
+#: apps/plugins/notifications/mail/register.js module:plugins/notifications
+msgid "New mails"
+msgstr "Novos e-mails"
+
+#: apps/plugins/notifications/mail/register.js module:plugins/notifications
+msgid "You have new mail"
+msgstr "Você tem novo e-mail"
+
+#. %1$s mail sender
+#. %2$s mail subject
+#: apps/plugins/notifications/mail/register.js module:plugins/notifications
+#, c-format
+msgid "Mail from %1$s, %2$s"
+msgstr "E-mail de %1$s, %2$s"
+
+#: apps/plugins/notifications/mail/register.js module:plugins/notifications
+msgid "New mail"
+msgstr "Novo e-mail"
+
+#. %1$s task title
+#. %2$s task end date
+#: apps/plugins/notifications/tasks/register.js module:plugins/notifications
+#, c-format
+msgid "%1$s %2$s."
+msgstr "%1$s %2$s."
+
+#: apps/plugins/notifications/tasks/register.js module:plugins/notifications
+msgid "Overdue Tasks"
+msgstr "Tarefas atrasadas"
+
+#: apps/plugins/notifications/tasks/register.js module:plugins/notifications
+msgid "New overdue tasks"
+msgstr "Novas tarefas atrasadas"
+
+#: apps/plugins/notifications/tasks/register.js module:plugins/notifications
+msgid "You have overdue tasks"
+msgstr "Você tem tarefas atrasadas"
+
+#: apps/plugins/notifications/tasks/register.js module:plugins/notifications
+msgid "New overdue task"
+msgstr "Nova tarefa atrasada"
+
+#: apps/plugins/notifications/tasks/register.js module:plugins/notifications
+msgid "Hide all notifications for overdue tasks."
+msgstr "Ocultar todas as notificações para tarefas atrasadas."
+
+#. Reminders (notifications) about tasks
+#: apps/plugins/notifications/tasks/register.js module:plugins/notifications
+msgid "Task reminders"
+msgstr "Lembretes de tarefa"
+
+#. Title for a generic desktop notification about new reminders for tasks
+#: apps/plugins/notifications/tasks/register.js module:plugins/notifications
+msgid "New task reminders"
+msgstr "Novos lembretes de tarefa"
+
+#. Content for a generic desktop notification about new reminders for tasks
+#: apps/plugins/notifications/tasks/register.js module:plugins/notifications
+msgid "You have new task reminders"
+msgstr "Você tem novos lembretes de tarefa"
+
+#. Title for a desktop notification about a new reminder for a specific task
+#: apps/plugins/notifications/tasks/register.js module:plugins/notifications
+msgid "New task reminder"
+msgstr "Novo lembrete de tarefa"
+
+#. Reminders (notifications) about tasks
+#: apps/plugins/notifications/tasks/register.js module:plugins/notifications
+msgid "Hide all task reminders."
+msgstr "Ocultar todos os lembretes de tarefa."
+
+#: apps/plugins/notifications/tasks/register.js module:plugins/notifications
+msgid "Accept/Decline"
+msgstr "Aceitar/recusar"
+
+#. Inviations (notifications) to tasks
+#: apps/plugins/notifications/tasks/register.js module:plugins/notifications
+msgid "Task invitations"
+msgstr "Convites de tarefa"
+
+#. Title for a generic desktop notification about new invitations to tasks
+#: apps/plugins/notifications/tasks/register.js module:plugins/notifications
+msgid "New task invitations"
+msgstr "Novos convites de tarefa"
+
+#. Content for a generic desktop notification about new invitations to tasks
+#: apps/plugins/notifications/tasks/register.js module:plugins/notifications
+msgid "You have new task invitations"
+msgstr "Você tem novos convites de tarefa"
+
+#. Title for a desktop notification about a new invitation to a specific task
+#: apps/plugins/notifications/tasks/register.js module:plugins/notifications
+msgid "New task invitation"
+msgstr "Novo convite de tarefa"
+
+#. Inviations (notifications) to tasks
+#: apps/plugins/notifications/tasks/register.js module:plugins/notifications
+msgid "Hide all task invitations."
+msgstr "Ocultar todos os convites de tarefa."
+
+#: apps/plugins/portal/birthdays/register.js module:plugins/portal
+msgid "Birthdays"
+msgstr "Aniversários"
+
+#: apps/plugins/portal/birthdays/register.js module:plugins/portal
+msgid "Press [enter] to jump to complete list of Birthdays."
+msgstr "Pressione [Enter] para ir à lista de aniversários."
+
+#: apps/plugins/portal/birthdays/register.js module:plugins/portal
+msgid "No birthdays within the next %1$d weeks"
+msgstr "Nenhum aniversário dentro das próximas %1$d semanas"
+
+#: apps/plugins/portal/birthdays/register.js module:plugins/portal
+msgid "External link"
+msgstr "Link externo"
+
+#: apps/plugins/portal/birthdays/register.js module:plugins/portal
+msgid "Buy a gift"
+msgstr "Comprar um presente"
+
+#: apps/plugins/portal/birthdays/register.js module:plugins/portal
+msgid "In %1$d days"
+msgstr "Em %1$d dias"
+
+#: apps/plugins/portal/calendar/register.js module:plugins/portal
+msgid "Appointments"
+msgstr "Compromissos"
+
+#: apps/plugins/portal/calendar/register.js module:plugins/portal
+msgid "You don't have any appointments in the near future."
+msgstr "Você não tem quaisquer compromissos em um futuro próximo."
+
+#. button label within the client-onboarding widget
+#. button opens the wizard to configure your device
+#: apps/plugins/portal/client-onboarding/register.js module:plugins/portal
+msgid "Connect"
+msgstr "Conectar"
+
+#: apps/plugins/portal/flickr/register.js module:plugins/portal
+msgid "Could not load data"
+msgstr "Não foi possível carregar dados"
+
+#: apps/plugins/portal/flickr/register.js module:plugins/portal
+msgid "Press [enter] to jump to the flicker stream."
+msgstr "Pressione [Enter] para ir ao Flicker."
+
+#: apps/plugins/portal/flickr/register.js module:plugins/portal
+msgid "Cannot find user with given name."
+msgstr "Não foi possível localizar usuário com o nome fornecido."
+
+#: apps/plugins/portal/flickr/register.js module:plugins/portal
+msgid "flickr.photos.search"
+msgstr "flickr.photos.search"
+
+#: apps/plugins/portal/flickr/register.js module:plugins/portal
+msgid "flickr.people.getPublicPhotos"
+msgstr "flickr.people.getPublicPhotos"
+
+#: apps/plugins/portal/flickr/register.js module:plugins/portal
+msgid "Edit Flickr photo stream"
+msgstr "Editar fluxo de fotos do Flickr"
+
+#: apps/plugins/portal/flickr/register.js module:plugins/portal
+msgid "Please enter a search query"
+msgstr "Insira um parâmetro da pesquisa"
+
+#: apps/plugins/portal/flickr/register.js module:plugins/portal
+msgid "Please enter a description"
+msgstr "Insira uma descrição"
+
+#: apps/plugins/portal/flickr/register.js module:plugins/portal
+msgid "Flickr"
+msgstr "Flickr"
+
+#: apps/plugins/portal/helloworld/register.js module:plugins/portal
+msgid "Hello World"
+msgstr "Olá Mundo"
+
+#: apps/plugins/portal/linkedIn/register.js module:plugins/portal
+msgid "Recent activities"
+msgstr "Atividades recentes"
+
+#: apps/plugins/portal/linkedIn/register.js module:plugins/portal
+msgid "%1$s is now connected with %2$s"
+msgstr "%1$s está agora conectado com %2$s"
+
+#: apps/plugins/portal/linkedIn/register.js module:plugins/portal
+msgid "%1$s is a new contact"
+msgstr "%1$s é um novo contato"
+
+#: apps/plugins/portal/linkedIn/register.js module:plugins/portal
+msgid "LinkedIn reported an error:"
+msgstr "LinkedIn reportou um erro:"
+
+#: apps/plugins/portal/linkedIn/register.js module:plugins/portal
+#: apps/plugins/portal/twitter/register.js
+msgid "Click to authorize your account again"
+msgstr "Clique para autorizar sua conta novamente"
+
+#: apps/plugins/portal/linkedIn/register.js module:plugins/portal
+#: apps/plugins/portal/twitter/register.js
+msgid "You have reauthorized this %s account."
+msgstr "Você reautorizou esta conta %s."
+
+#: apps/plugins/portal/linkedIn/register.js module:plugins/portal
+#: apps/plugins/portal/twitter/register.js
+msgid "Something went wrong reauthorizing the %s account."
+msgstr "Algo deu errado ao reautorizar a conta %s."
+
+#: apps/plugins/portal/linkedIn/register.js module:plugins/portal
+msgid ""
+"Sorry, we cannot help you here. Your provider needs to obtain a key from "
+"LinkedIn with the permission to do read messages."
+msgstr ""
+"Desculpe, não podemos ajudá-lo aqui. Seu fornecedor precisa obter uma chave "
+"do LinkedIn com a permissão para fazer leitura de mensagens."
+
+#: apps/plugins/portal/linkedIn/register.js module:plugins/portal
+msgid "LinkedIn"
+msgstr "LinkedIn"
+
+#: apps/plugins/portal/linkedIn/register.js module:plugins/portal
+msgid "Press [enter] to jump to the linkedin stream."
+msgstr "Pressione [Enter] para ir ao Linkedin."
+
+#: apps/plugins/portal/linkedIn/register.js module:plugins/portal
+msgid "You have no new messages"
+msgstr "Você não tem novas mensagens"
+
+#: apps/plugins/portal/linkedIn/register.js module:plugins/portal
+msgid "There were not activities in your network"
+msgstr "Não houve atividades em sua rede"
+
+#: apps/plugins/portal/linkedIn/register.js module:plugins/portal
+msgid "LinkedIn Network Updates"
+msgstr "Atualização da rede LinkedIn"
+
+#: apps/plugins/portal/linkedIn/register.js module:plugins/portal
+msgid "Your messages"
+msgstr "Suas mensagens"
+
+#: apps/plugins/portal/linkedIn/register.js module:plugins/portal
+#: apps/plugins/portal/twitter/register.js
+msgid "Add your account"
+msgstr "Adicionar sua conta"
+
+#: apps/plugins/portal/mail/register.js module:plugins/portal
+msgid "No mails in your inbox"
+msgstr "Nenhum e-mail na sua caixa de entrada"
+
+#: apps/plugins/portal/mail/register.js module:plugins/portal
+msgid "You have no unread messages"
+msgstr "Você não tem mensagens não lidas"
+
+#: apps/plugins/portal/mail/register.js module:plugins/portal
+msgid "You have 1 unread message"
+msgstr "Você tem 1 mensagem não lida"
+
+#: apps/plugins/portal/mail/register.js module:plugins/portal
+msgid "You have %1$d unread messages"
+msgstr "Você tem %1$d mensagens não lidas"
+
+#: apps/plugins/portal/oxdriveclients/register.js module:plugins/portal
+msgid "your platform"
+msgstr "sua plataforma"
+
+#: apps/plugins/portal/oxdriveclients/register.js module:plugins/portal
+msgid "Download %s"
+msgstr "Baixar %s"
+
+#: apps/plugins/portal/oxdriveclients/register.js module:plugins/portal
+msgid "Download %s via the OX Updater"
+msgstr "Baixar %s via OX Updater"
+
+#: apps/plugins/portal/oxdriveclients/register.js module:plugins/portal
+msgid "Get %s"
+msgstr "Obter %s"
+
+#: apps/plugins/portal/oxdriveclients/register.js module:plugins/portal
+msgid "Download %s for %s now"
+msgstr "Baixar %s para %s agora"
+
+#: apps/plugins/portal/oxdriveclients/register.js module:plugins/portal
+msgid ""
+"The %s client lets you store and share your photos, files, documents and "
+"videos, anytime, anywhere. Access any file you save to %s from all your "
+"computers, iPhone, iPad or from within %s itself."
+msgstr ""
+"O cliente %s permite a você armazenar e compartilhar suas fotos, arquivos, "
+"documentos e vídeos, a qualquer hora, em qualquer lugar. Acesse qualquer "
+"arquivo que você salvar no %s de todos os seus computadores, iPhone, iPad ou "
+"de dentro do próprio %s."
+
+#: apps/plugins/portal/oxdriveclients/register.js module:plugins/portal
+msgid "%s is also available for other platforms:"
+msgstr "%s está disponível também para outras plataformas:"
+
+#: apps/plugins/portal/quota/register.js module:plugins/portal
+msgid "Mail count quota"
+msgstr "Cota da conta de e-mail"
+
+#: apps/plugins/portal/quota/register.js module:plugins/portal
+msgid "Quota"
+msgstr "Cota"
+
+#: apps/plugins/portal/recentfiles/register.js module:plugins/portal
+msgid "Recently changed files"
+msgstr "Arquivos alterados recentemente"
+
+#: apps/plugins/portal/recentfiles/register.js module:plugins/portal
+msgid "My latest files"
+msgstr "Meus arquivos mais recentes"
+
+#: apps/plugins/portal/recentfiles/register.js module:plugins/portal
+msgid "No files have been changed recently"
+msgstr "Nenhum arquivo foi alterado recentemente"
+
+#: apps/plugins/portal/recentfiles/register.js module:plugins/portal
+msgid "1 file has been changed recently"
+msgstr "1 arquivo foi alterado recentemente"
+
+#: apps/plugins/portal/recentfiles/register.js module:plugins/portal
+msgid "%1$d files has been changed recently"
+msgstr "%1$d arquivos foram alterados recentemente"
+
+#: apps/plugins/portal/reddit/register.js module:io.ox/portal
+msgid "No title."
+msgstr "Nenhum título."
+
+#: apps/plugins/portal/reddit/register.js module:io.ox/portal
+msgid "Comments"
+msgstr "Comentários"
+
+#: apps/plugins/portal/rss/register.js module:io.ox/portal
+msgid "RSS Feed"
+msgstr "Feed RSS"
+
+#: apps/plugins/portal/rss/register.js module:io.ox/portal
+msgid "Press [enter] to jump to the rss stream."
+msgstr "Pressione [Enter] para ir ao fluxo RSS."
+
+#: apps/plugins/portal/rss/register.js module:io.ox/portal
+msgid "No RSS feeds found."
+msgstr "Nenhum feed RSS localizado."
+
+#: apps/plugins/portal/rss/register.js module:io.ox/portal
+msgid "RSS Feeds"
+msgstr "Feeds RSS"
+
+#: apps/plugins/portal/rss/register.js module:io.ox/portal
+msgid "Please enter a feed URL."
+msgstr "Insira uma URL do feed."
+
+#: apps/plugins/portal/tasks/register.js module:plugins/portal
+msgid "You don't have any tasks that are either due soon or overdue."
+msgstr ""
+"Você não tem quaisquer tarefas que estejam atrasadas ou com vencimento em "
+"breve."
+
+#. Due on date
+#: apps/plugins/portal/tasks/register.js module:plugins/portal
+msgid "Due on %1$s"
+msgstr "Vencimento em %1$s"
+
+#: apps/plugins/portal/tumblr/register.js module:io.ox/portal
+msgid "Press [enter] to jump to the tumblr feed."
+msgstr "Pressione [Enter] para ir ao feed do Tumblr."
+
+#: apps/plugins/portal/tumblr/register.js module:io.ox/portal
+msgid "Read article on tumblr.com"
+msgstr "Leia o artigo em tumblr.com"
+
+#: apps/plugins/portal/tumblr/register.js module:io.ox/portal
+msgid "Open external link"
+msgstr "Abrir link externo"
+
+#: apps/plugins/portal/tumblr/register.js module:io.ox/portal
+msgid "Edit Tumblr feed"
+msgstr "Editar feed do Tumblr"
+
+#: apps/plugins/portal/tumblr/register.js module:io.ox/portal
+msgid "Feed URL"
+msgstr "URL do feed"
+
+#: apps/plugins/portal/tumblr/register.js module:io.ox/portal
+msgid "Please enter an blog url."
+msgstr "Insira uma URL do blog."
+
+#: apps/plugins/portal/tumblr/register.js module:io.ox/portal
+msgid "Please enter a description."
+msgstr "Insira uma descrição."
+
+#: apps/plugins/portal/tumblr/register.js module:io.ox/portal
+msgid "Unknown error while checking tumblr-blog."
+msgstr "Erro desconhecido ao verificar blog do Tumblr."
+
+#: apps/plugins/portal/tumblr/register.js module:io.ox/portal
+msgid "Tumblr"
+msgstr "Tumblr"
+
+#: apps/plugins/portal/twitter/register.js module:plugins/portal
+msgid ""
+"This widget is currently offline because the twitter rate limit exceeded."
+msgstr ""
+"Este widget está atualmente desconectado, pois o twitter excedeu seu limite "
+"de taxa."
+
+#: apps/plugins/portal/twitter/register.js module:plugins/portal
+#: apps/plugins/portal/twitter/util.js
+msgid "An internal error occurred"
+msgstr "Ocorreu um erro interno"
+
+#: apps/plugins/portal/twitter/register.js module:plugins/portal
+msgid "Could not load new Tweets."
+msgstr "Não foi possível carregar novos tweets."
+
+#: apps/plugins/portal/twitter/register.js module:plugins/portal
+msgid "No Tweets yet."
+msgstr "Nenhum tweet ainda."
+
+#: apps/plugins/portal/twitter/register.js module:plugins/portal
+msgid "Twitter reported the following errors:"
+msgstr "O Twitter relatou os seguintes erros:"
+
+#: apps/plugins/portal/twitter/register.js module:plugins/portal
+msgid "Click to retry later."
+msgstr "Clique para tentar novamente mais tarde."
+
+#: apps/plugins/portal/twitter/register.js module:plugins/portal
+msgid "Click to retry"
+msgstr "Clique para tentar novamente"
+
+#: apps/plugins/portal/twitter/register.js module:plugins/portal
+msgid "Twitter"
+msgstr "Twitter"
+
+#: apps/plugins/portal/twitter/register.js module:plugins/portal
+msgid "Press [enter] to jump to the twitter feed."
+msgstr "Pressione [Enter] para ir ao feed do Twitter."
+
+#: apps/plugins/portal/twitter/util.js module:plugins/portal
+msgid "Favorited"
+msgstr "Favoritado"
+
+#: apps/plugins/portal/twitter/util.js module:plugins/portal
+msgid "Favorite"
+msgstr "Favorito"
+
+#: apps/plugins/portal/twitter/util.js module:plugins/portal
+msgid "Retweet this to your followers?"
+msgstr "Retweetar este para seus seguidores?"
+
+#: apps/plugins/portal/twitter/util.js module:plugins/portal
+msgid "Retweet"
+msgstr "Retweetar"
+
+#: apps/plugins/portal/twitter/util.js module:plugins/portal
+msgid "Retweeted"
+msgstr "Retweetado"
+
+#: apps/plugins/portal/twitter/util.js module:plugins/portal
+msgid "Retweeted by %s"
+msgstr "Retweetado por %s"
+
+#. twitter: Follow this person
+#: apps/plugins/portal/twitter/util.js module:plugins/portal
+msgid "Follow"
+msgstr "Seguir"
+
+#. twitter: Stop following this person
+#: apps/plugins/portal/twitter/util.js module:plugins/portal
+msgid "Unfollow"
+msgstr "Parar de seguir"
+
+#. twitter: already following this person
+#: apps/plugins/portal/twitter/util.js module:plugins/portal
+msgid "Following"
+msgstr "Seguindo"
+
+#: apps/plugins/portal/twitter/util.js module:plugins/portal
+msgid "Are you sure you want to delete this Tweet?"
+msgstr "Deseja realmente excluir este tweet?"
+
+#: apps/plugins/portal/upsell/register.js module:plugins/portal
+msgid "Upgrade your account"
+msgstr "Atualize sua conta"
+
 #: apps/plugins/portal/userSettings/register.js module:io.ox/core
-msgid "Your new password may not be empty."
-msgstr "Sua nova senha não pode ser em branco."
-
-#: apps/io.ox/keychain/secretRecoveryDialog.js module:io.ox/keychain
-msgid "Your old password"
-msgstr "Sua antiga senha"
-
-#: apps/io.ox/core/boot/i18n.js module:io.ox/core/boot
-msgid "Your operating system is not supported."
-msgstr "Seu sistema operacional não é suportado."
-
-#: apps/io.ox/mail/accounts/settings.js module:io.ox/mail/accounts/settings
-msgid "Your password"
-msgstr "Sua senha"
-
-#: apps/io.ox/core/boot/i18n.js module:io.ox/core/boot
-msgid "Your password is expired. Please change your password to continue."
-msgstr "Sua senha está expirada. Mude sua senha para continuar."
+msgid "Password strength: Too short"
+msgstr "Força da senha: muito curta"
+
+#: apps/plugins/portal/userSettings/register.js module:io.ox/core
+msgid "Password strength: Wrong length"
+msgstr "Força da senha: comprimento errado"
+
+#: apps/plugins/portal/userSettings/register.js module:io.ox/core
+msgid "Password strength: Very weak"
+msgstr "Força da senha: muito fraca"
+
+#: apps/plugins/portal/userSettings/register.js module:io.ox/core
+msgid "Password strength: Weak"
+msgstr "Força da senha: fraca"
+
+#: apps/plugins/portal/userSettings/register.js module:io.ox/core
+msgid "Password strength: Good"
+msgstr "Força da senha: boa"
+
+#: apps/plugins/portal/userSettings/register.js module:io.ox/core
+msgid "Password strength: Strong"
+msgstr "Força da senha: forte"
+
+#: apps/plugins/portal/userSettings/register.js module:io.ox/core
+msgid "Password strength: Very strong"
+msgstr "Força da senha: muito forte"
+
+#: apps/plugins/portal/userSettings/register.js module:io.ox/core
+msgid "Password strength: Legendary!"
+msgstr "Força da senha: fabulosa!"
 
 #. %1$s are some example characters
 #: apps/plugins/portal/userSettings/register.js module:io.ox/core
@@ -10636,27 +10283,178 @@
 "Sua senha será mais segura se ela contiver também letras maiúsculas, números "
 "e caracteres especiais como %1$s"
 
-#: apps/io.ox/mail/inplace-reply.js module:io.ox/mail
-msgid "Your reply has been sent"
-msgstr "Sua resposta foi enviada"
-
-#. %1$s maximum file size
-#: apps/io.ox/contacts/widgets/pictureUpload.js module:io.ox/contacts
-msgid "Your selected picture exceeds the maximum allowed file size of %1$s"
+#. %1$s is the minimum password length
+#. %2$s is the maximum password length
+#: apps/plugins/portal/userSettings/register.js module:io.ox/core
+#, c-format
+msgid "Password length must be between %1$d and %2$d characters."
+msgstr "O comprimento da senha deve ser entre %1$d e %2$d caracteres."
+
+#. %1$s is the minimum password length
+#: apps/plugins/portal/userSettings/register.js module:io.ox/core
+#, c-format
+msgid "Minimum password length is %1$d."
+msgstr "O tamanho mínimo da senha é %1$d."
+
+#: apps/plugins/portal/userSettings/register.js module:io.ox/core
+msgid "Your current password"
+msgstr "Sua senha atual"
+
+#: apps/plugins/portal/userSettings/register.js module:io.ox/core
+msgid "New password"
+msgstr "Nova senha"
+
+#: apps/plugins/portal/userSettings/register.js module:io.ox/core
+msgid "Repeat new password"
+msgstr "Repetir nova senha"
+
+#: apps/plugins/portal/userSettings/register.js module:io.ox/core
+msgid ""
+"If you change the password, you will be signed out. Please ensure that "
+"everything is closed and saved."
 msgstr ""
-"Sua imagem selecionada excede o tamanho máximo permitido de arquivo de %1$s"
-
-#: apps/io.ox/contacts/widgets/pictureUpload.js module:io.ox/contacts
-msgid "Your selected picture will be displayed after saving"
-msgstr "Sua imagem selecionada será exibida depois que for salva"
-
-#: apps/io.ox/core/main.js module:io.ox/core apps/io.ox/core/relogin.js
-msgid "Your session is expired"
-msgstr "Sua sessão expirou"
-
-#: apps/plugins/halo/xing/register.js module:plugins/portal
-msgid "Your shared contacts:"
-msgstr "Seus contatos compartilhados:"
+"Se você alterar a senha, você será desconectado. Tenha certeza que tudo está "
+"fechado e salvo."
+
+#: apps/plugins/portal/userSettings/register.js module:io.ox/core
+msgid "Change password and sign out"
+msgstr "Alterar senha e encerrar sessão"
+
+#: apps/plugins/portal/userSettings/register.js module:io.ox/core
+msgid "Your new password may not be empty."
+msgstr "Sua nova senha não pode ser em branco."
+
+#: apps/plugins/portal/userSettings/register.js module:io.ox/core
+msgid "The two newly entered passwords do not match."
+msgstr "As duas senhas recentemente inseridas não coincidem."
+
+#: apps/plugins/portal/userSettings/register.js module:io.ox/core
+msgid "User data"
+msgstr "Dados do usuário"
+
+#: apps/plugins/portal/userSettings/register.js module:io.ox/core
+msgid "My password"
+msgstr "Minha senha"
+
+#: apps/plugins/portal/xing/actions.js module:plugins/portal
+msgid "There was a problem with XING, the error message was: \"%s\""
+msgstr "Ocorreu um problema com o XING, a mensagem de erro foi: \"%s\""
+
+#: apps/plugins/portal/xing/actions.js module:plugins/portal
+msgid "Comment has been successfully posted on XING"
+msgstr "O comentário foi postado com sucesso no XING"
+
+#: apps/plugins/portal/xing/actions.js module:plugins/portal
+msgid "Submit comment"
+msgstr "Enviar comentário"
+
+#: apps/plugins/portal/xing/actions.js module:plugins/portal
+msgid "The activity has been deleted successfully"
+msgstr "A atividade foi excluída com sucesso"
+
+#: apps/plugins/portal/xing/actions.js module:plugins/portal
+msgid "The comment has been deleted successfully"
+msgstr "O comentário foi excluído com sucesso"
+
+#: apps/plugins/portal/xing/actions.js module:plugins/portal
+msgid "There was a problem with XING. The error message was: \"%s\""
+msgstr "Ocorreu um problema com o XING. A mensagem de erro foi: \"%s\""
+
+#. As on Facebook, XING allows a stop pointing out they liked a comment. An 'undo' for the like action, if you will.
+#: apps/plugins/portal/xing/actions.js module:plugins/portal
+msgid "Un-liked comment"
+msgstr "Descurtir comentário"
+
+#. As on Facebook, XING allows a user to point out that they like a comment
+#: apps/plugins/portal/xing/actions.js module:plugins/portal
+msgid "Liked comment"
+msgstr "Comentário curtido"
+
+#: apps/plugins/portal/xing/actions.js module:plugins/portal
+msgid "Un-like"
+msgstr "Descurtir"
+
+#: apps/plugins/portal/xing/actions.js module:plugins/portal
+msgid "Like"
+msgstr "Curtir"
+
+#: apps/plugins/portal/xing/actions.js module:plugins/portal
+msgid "Shared activity"
+msgstr "Atividade compartilhada"
+
+#: apps/plugins/portal/xing/activities.js module:plugins/portal
+msgid "%1$s recommends this link:"
+msgstr "%1$s recomenda este link:"
+
+#: apps/plugins/portal/xing/activities.js module:plugins/portal
+msgid "%1$s posted a link:"
+msgstr "%1$s postou um link:"
+
+#. We do not know the gender of the user and therefore, it is impossible to write e.g. '%1$s changed her status'.
+#. But you could use '%1$s changes his/her status' depending on the language.
+#. %1$s the name of the user which changed his/her status
+#: apps/plugins/portal/xing/activities.js module:plugins/portal
+msgid "%1$s changed the status:"
+msgstr "%1$s alterou o status:"
+
+#: apps/plugins/portal/xing/activities.js module:plugins/portal
+msgid "%1$s has a new contact:"
+msgstr "%1$s tem um novo contato:"
+
+#: apps/plugins/portal/xing/activities.js module:plugins/portal
+msgid "%1$s has new contacts:"
+msgstr "%1$s tem novos contatos:"
+
+#: apps/plugins/portal/xing/activities.js module:plugins/portal
+msgid "%1$s posted a new activity:"
+msgstr "%1$s postou uma nova atividade:"
+
+#. We do not know the gender of the user and therefore, it is impossible to write e.g. '%1$s changed her profile:'.
+#. But you could use '%1$s changes his/her profile:' depending on the language.
+#. %1$s the name of the user which changed his/her profile
+#: apps/plugins/portal/xing/activities.js module:plugins/portal
+msgid "%1$s updated the profile:"
+msgstr "%1$s atualizou o perfil:"
+
+#: apps/plugins/portal/xing/activities.js module:plugins/portal
+msgid "%1$s updated their profile:"
+msgstr "%1$s atualizou seu perfil:"
+
+#: apps/plugins/portal/xing/register.js module:plugins/portal
+msgid "Successfully reauthorized your %s account"
+msgstr "Sua conta %s for reautorizada com sucesso"
+
+#: apps/plugins/portal/xing/register.js module:plugins/portal
+#: apps/plugins/xing/main.js
+msgid "There was a problem with %s. The error message was: \"%s\""
+msgstr "Ocorreu um problema com %s. A mensagem de erro foi: \"%s\""
+
+#: apps/plugins/portal/xing/register.js module:plugins/portal
+msgid ""
+"Please select which of the following data we may use to create your %s "
+"account:"
+msgstr ""
+"Selecione qual dos seguintes dados podem ser usados para criar sua conta %s:"
+
+#: apps/plugins/portal/xing/register.js module:plugins/portal
+msgid "Mail address"
+msgstr "Endereço de e-mail"
+
+#: apps/plugins/portal/xing/register.js module:plugins/portal
+msgid ""
+"Please check your inbox for a confirmation email.\n"
+"\n"
+"Follow the instructions in the email and then return to the widget to "
+"complete account setup."
+msgstr ""
+"Verifique em sua caixa de entrada o e-mail de confirmação.\n"
+"\n"
+"Siga as instruções do e-mail e depois retorne ao widget para completar a "
+"configuração da conta."
+
+#: apps/plugins/portal/xing/register.js module:plugins/portal
+msgid "Post a status update"
+msgstr "Postar uma atualização de status"
 
 #: apps/plugins/portal/xing/register.js module:plugins/portal
 msgid ""
@@ -10669,600 +10467,127 @@
 msgid "Your status update has been successfully posted on %s"
 msgstr "Sua atualização de status foi postada com sucesso em %s"
 
+#: apps/plugins/portal/xing/register.js module:plugins/portal
+msgid "There is no recent activity in your Xing network."
+msgstr "Não houve atividades recentes em sua rede Xing."
+
+#: apps/plugins/portal/xing/register.js module:plugins/portal
+msgid ""
+"Get news from your XING network delivered to you. Stay in touch and find out "
+"about new business opportunities."
+msgstr ""
+"Receba notícias da sua rede XING entregues a você. Fique em contato e saiba "
+"mais sobre novas oportunidades de negócios."
+
+#. %1$s is social media name, e.g. Facebook
+#: apps/plugins/portal/xing/register.js module:plugins/portal
+msgid "Create new %1$s account"
+msgstr "Criar nova %1$s conta"
+
+#: apps/plugins/portal/xing/register.js module:plugins/portal
+msgid "Click here to reconnect to your xing account to see activities."
+msgstr "Clique aqui para reconectar sua conta xing para ver atividades."
+
+#: apps/plugins/portal/xing/register.js module:plugins/portal
+msgid "Your %s newsfeed"
+msgstr "Seu feed de notícias %s"
+
+#: apps/plugins/wizards/mandatory/main.js module:io.ox/wizards/firstStart
+msgid "Welcome to %s"
+msgstr "Bem-vindo à %s"
+
+#: apps/plugins/wizards/mandatory/main.js module:io.ox/wizards/firstStart
+msgid ""
+"Before you can continue using the product, you have to enter some basic "
+"information. It will take less than a minute."
+msgstr ""
+"Antes que você possa continuar usando o produto, você tem que inserir "
+"algumasinformações básicas. Vai levar menos de um minuto."
+
+#: apps/plugins/wizards/mandatory/main.js module:io.ox/wizards/firstStart
+msgid "Back to sign in"
+msgstr "Voltar a identificação"
+
 #: apps/plugins/wizards/mandatory/main.js module:io.ox/wizards/firstStart
 msgid "Your timezone"
 msgstr "Seu fuso horário"
 
-#. Zettabytes
-#: apps/io.ox/core/strings.js module:io.ox/core
-msgid "ZB"
-msgstr "ZB"
-
-#: apps/io.ox/core/viewer/views/toolbarview.js module:io.ox/core
-msgid "Zoom"
-msgstr "Ampliar"
-
-#. button label for zooming in the presentation
-#. button tooltip for zooming in the presentation
-#: apps/io.ox/core/viewer/views/toolbarview.js module:io.ox/core
-#: apps/io.ox/presenter/views/toolbarview.js module:io.ox/presenter
-msgid "Zoom in"
-msgstr "Ampliar"
-
-#. button label for zooming out the presentation
-#. button tooltip for zooming out the presentation
-#: apps/io.ox/core/viewer/views/toolbarview.js module:io.ox/core
-#: apps/io.ox/presenter/views/toolbarview.js module:io.ox/presenter
-msgid "Zoom out"
-msgstr "Reduzir"
-
-#: apps/io.ox/calendar/util.js module:io.ox/calendar
-msgid "accepted"
-msgstr "aceito"
-
-#: apps/io.ox/calendar/edit/recurrence-view.js module:io.ox/calendar/edit/main
-msgid "after %1$d appointment"
-msgid_plural "after %1$d appointments"
-msgstr[0] "depois de %1$d compromisso"
-msgstr[1] "depois de %1$d compromissos"
-
-#. recurrence string
-#. used to concatenate two weekdays, like Monday and Tuesday
-#: apps/io.ox/calendar/util.js module:io.ox/calendar
-msgid "and"
-msgstr "e"
-
-#. %1$d - number of other recipients (names will be shown if string is clicked)
-#: apps/io.ox/mail/common-extensions.js module:io.ox/mail
-msgid "and %1$d others"
-msgstr "e %1$d outros"
-
-#: apps/io.ox/find/extensions-api.js module:io.ox/core
-msgid "as date"
-msgstr "como data"
-
-#: apps/io.ox/find/date/patterns.js module:io.ox/core
-msgid "as daterange"
-msgstr "como intervalo de data"
-
-#. %1$s is an appointment location (e.g. a room, a telco line, a company, a city)
-#. This fragment appears within a long string for screen readers.
-#. Some languages (e.g. German) might need to translate "location:".
-#: apps/io.ox/calendar/view-grid-template.js module:io.ox/calendar
-msgctxt "a11y"
-msgid "at %1$s"
-msgstr "localização: %1$s"
-
-#: apps/io.ox/onboarding/clients/wizard.js module:io.ox/core/onboarding
-msgid "back"
-msgstr "voltar"
-
-#: apps/io.ox/tasks/util.js module:io.ox/tasks
-msgid "by noon"
-msgstr "ao meio-dia"
-
-#: apps/io.ox/onboarding/clients/wizard.js module:io.ox/core/onboarding
-msgid "choose a different platform"
-msgstr "escolha uma plataforma diferente"
-
-#: apps/io.ox/onboarding/clients/wizard.js module:io.ox/core/onboarding
-msgid "choose a different scenario"
-msgstr "escolha um cenário diferente"
-
-#: apps/io.ox/core/tk/dropdown-options.js module:io.ox/core
-msgid "close"
-msgstr "fechar"
-
-#. %1$s is app title/name
-#: apps/io.ox/core/main.js module:io.ox/core
-msgid "close for %1$s"
-msgstr "fechar para %1$s"
-
-#. open closed state of the notification area, used in aria label
-#: apps/io.ox/core/notifications/badgeview.js module:io.ox/core
-#, fuzzy
-#| msgid "collapse"
-msgid "collapsed"
-msgstr "recolher"
-
-#. folder permissions
-#: apps/io.ox/core/permissions/permissions.js module:io.ox/core
-msgid "create objects"
-msgstr "criar objetos"
-
-#. folder permissions
-#: apps/io.ox/core/permissions/permissions.js module:io.ox/core
-msgid "create objects and subfolders"
-msgstr "criar objetos e subpastas"
-
-#. recurring appointment: the appointment is repeated daily
-#: apps/io.ox/calendar/edit/recurrence-view.js module:io.ox/calendar/edit/main
-msgid "daily"
-msgstr "diariamente"
-
-#: apps/io.ox/calendar/util.js module:io.ox/calendar
-msgid "dark blue"
-msgstr "azul escuro"
-
-#: apps/io.ox/calendar/util.js module:io.ox/calendar
-msgid "dark green"
-msgstr "verde escuro"
-
-#: apps/io.ox/mail/mailfilter/settings/filter/view-form.js
-#: module:io.ox/settings
-msgid "datepicker"
-msgstr "seletor de data"
-
-#: apps/io.ox/calendar/edit/recurrence-view.js module:io.ox/calendar/edit/main
-msgid "day of the week"
-msgstr "dia da semana"
-
-#: apps/io.ox/calendar/edit/recurrence-view.js module:io.ox/calendar/edit/main
-msgid "day of the weekend"
-msgstr "dia do fim de semana"
-
-#: apps/io.ox/core/date.js module:io.ox/core
-msgid "dd"
-msgstr "dd"
-
-#: apps/io.ox/calendar/util.js module:io.ox/calendar
-msgid "declined"
-msgstr "recusado"
-
-#. object permissions - delete
-#: apps/io.ox/core/permissions/permissions.js module:io.ox/core
-msgid "delete all objects"
-msgstr "excluir todos os objetos"
-
-#: apps/io.ox/mail/compose/extensions.js module:io.ox/mail
-msgid "delete if expired"
-msgstr "excluir se expirar"
-
-#. object permissions - delete
-#: apps/io.ox/core/permissions/permissions.js module:io.ox/core
-msgid "delete only own objects"
-msgstr "excluir somente objetos próprios"
-
-#: apps/io.ox/mail/mailfilter/settings/filter/view-form.js
-#: module:io.ox/settings
-msgid "deleted"
-msgstr "excluído"
-
-#: apps/io.ox/core/settings/pane.js module:io.ox/core
-msgid "disable"
-msgstr "desativar"
-
-#: apps/io.ox/mail/settings/pane.js module:io.ox/mail
-msgid "disabled"
-msgstr "desabilitado"
-
-#. object permissions - edit/modify
-#: apps/io.ox/core/permissions/permissions.js module:io.ox/core
-msgid "edit all objects"
-msgstr "editar todos os objetos"
-
-#. object permissions - edit/modify
-#: apps/io.ox/core/permissions/permissions.js module:io.ox/core
-msgid "edit own objects"
-msgstr "editar objetos próprios"
-
-#: apps/io.ox/calendar/edit/recurrence-view.js module:io.ox/calendar/edit/main
-msgid "ends"
-msgstr "termina"
-
-#: apps/io.ox/calendar/edit/recurrence-view.js module:io.ox/calendar/edit/main
-msgid "ends after a certain number of appointments"
-msgstr "termina após um certo número de compromissos"
-
-#: apps/io.ox/mail/mailfilter/settings/filter/view-form.js
-#: module:io.ox/settings
-msgid "ends on"
-msgstr "termina em"
-
-#: apps/io.ox/calendar/edit/recurrence-view.js module:io.ox/calendar/edit/main
-msgid "ends on a specific date"
-msgstr "termina em uma data específica"
-
-#. followed by date or time to mark the enddate of a task
-#: apps/io.ox/tasks/view-grid-template.js module:io.ox/tasks
-msgid "ends:"
-msgstr "termina:"
-
-#. as in: The appointment is repeated every day, or The appointment is repeated every %1$d days.
-#. This is inserted into an HTML construct.
-#: apps/io.ox/calendar/edit/recurrence-view.js module:io.ox/calendar/edit/main
-msgid "every %1$d day"
-msgid_plural "every %1$d days"
-msgstr[0] "a cada %1$d dia"
-msgstr[1] "a cada %1$d dias"
-
-#. as in: The appointment is repeated on day 12 every month, or The appointment is repeated on day 12 every %1$d months.
-#. This is inserted into an HTML construct.
-#: apps/io.ox/calendar/edit/recurrence-view.js module:io.ox/calendar/edit/main
-msgid "every %1$d month"
-msgid_plural "every %1$d months"
-msgstr[0] "a cada %1$d mês"
-msgstr[1] "a cada %1$d meses"
-
-#. as in: The appointment is repeated every week, or The appointment is repeated every %1$d weeks.
-#. This is inserted into an HTML construct.
-#: apps/io.ox/calendar/edit/recurrence-view.js module:io.ox/calendar/edit/main
-msgid "every %1$d week"
-msgid_plural "every %1$d weeks"
-msgstr[0] "a cada %1$d semana"
-msgstr[1] "a cada %1$d semanas"
-
-#. as in: The appointment is repeated every day
-#. This is inserted into an HTML construct and is the form without the number
-#: apps/io.ox/calendar/edit/recurrence-view.js module:io.ox/calendar/edit/main
-msgid "every day"
-msgstr "todo dia"
-
-#. as in: The appointment is repeated every month
-#. This is inserted into an HTML construct and is the form without the number
-#: apps/io.ox/calendar/edit/recurrence-view.js module:io.ox/calendar/edit/main
-msgid "every month"
-msgstr "todo mês"
-
-#. as in: The appointment is repeated every week
-#. This is inserted into an HTML construct and is the form without the number
-#: apps/io.ox/calendar/edit/recurrence-view.js module:io.ox/calendar/edit/main
-msgid "every week"
-msgstr "a cada semana"
-
-#. open closed state of the notification area, used in aria label
-#: apps/io.ox/core/notifications/badgeview.js module:io.ox/core
-#, fuzzy
-#| msgid "expand"
-msgid "expanded"
-msgstr "expandir"
-
-#. As in first monday, tuesday, wednesday ... , day of the week, day of the weekend
-#. as in: first week or first Monday
-#: apps/io.ox/calendar/edit/recurrence-view.js module:io.ox/calendar/edit/main
-#: apps/io.ox/calendar/util.js module:io.ox/calendar
-msgid "first"
-msgstr "primeiro"
-
-#: apps/plugins/portal/flickr/register.js module:plugins/portal
-msgid "flickr.people.getPublicPhotos"
-msgstr "flickr.people.getPublicPhotos"
-
-#: apps/plugins/portal/flickr/register.js module:plugins/portal
-msgid "flickr.photos.search"
-msgstr "flickr.photos.search"
-
-#. As in fourth monday, tuesday, wednesday ... , day of the week, day of the weekend
-#. as in: fourth week or fourth Monday
-#: apps/io.ox/calendar/edit/recurrence-view.js module:io.ox/calendar/edit/main
-#: apps/io.ox/calendar/util.js module:io.ox/calendar
-msgid "fourth"
-msgstr "quarto"
-
-#: apps/io.ox/calendar/util.js module:io.ox/calendar
-msgid "gray"
-msgstr "cinza"
-
-#: apps/io.ox/mail/common-extensions.js module:io.ox/mail
-msgid "has attachments"
-msgstr "tem anexos"
-
-#. message for screenreaders in case selected task has participants
-#: apps/io.ox/tasks/view-grid-template.js module:io.ox/tasks
-msgid "has participants"
-msgstr "tem participantes"
-
-#: apps/io.ox/core/import/import.js module:io.ox/core
-msgid "iCal"
-msgstr "iCal"
-
-#: apps/io.ox/search/view-template.js module:io.ox/core
-msgid "in"
-msgstr "em"
-
-#: apps/plugins/notifications/calendar/register.js
-#: module:plugins/notifications
-msgctxt "in"
-msgid "in %d minute"
-msgid_plural "in %d minutes"
-msgstr[0] "em %d minuto"
-msgstr[1] "em %d minutos"
-
-#: apps/io.ox/tasks/util.js module:io.ox/tasks
-msgid "in 15 minutes"
-msgstr "em 15 minutos"
-
-#: apps/io.ox/tasks/util.js module:io.ox/tasks
-msgid "in 30 minutes"
-msgstr "em 30 minutos"
-
-#: apps/io.ox/tasks/util.js module:io.ox/tasks
-msgid "in 5 minutes"
-msgstr "em 5 minutos"
-
-#: apps/io.ox/tasks/util.js module:io.ox/tasks
-msgid "in one hour"
-msgstr "em uma hora"
-
-#: apps/io.ox/tasks/util.js module:io.ox/tasks
-msgid "in one week"
-msgstr "em uma semana"
-
-#: apps/io.ox/mail/mailfilter/settings/filter/view-form.js
-#: module:io.ox/settings
-msgid "is on"
-msgstr "está em"
-
-#. As in last monday, tuesday, wednesday ... , day of the week, day of the weekend
-#. as in: last week or last Monday
-#: apps/io.ox/calendar/edit/recurrence-view.js module:io.ox/calendar/edit/main
-#: apps/io.ox/calendar/util.js module:io.ox/calendar
-msgid "last"
-msgstr "último"
-
-#: apps/io.ox/tasks/util.js module:io.ox/tasks
-msgid "late in the evening"
-msgstr "no final da tarde"
-
-#: apps/io.ox/calendar/util.js module:io.ox/calendar
-msgid "light blue"
-msgstr "azul claro"
-
-#: apps/io.ox/calendar/util.js module:io.ox/calendar
-msgid "light green"
-msgstr "verde claro"
-
-#: apps/io.ox/onboarding/clients/wizard.js module:io.ox/core/onboarding
-msgid "list of available actions"
-msgstr "lista das ações disponíveis"
-
-#: apps/io.ox/onboarding/clients/wizard.js module:io.ox/core/onboarding
-msgid "list of available devices"
-msgstr "lista dos dispositivos disponíveis"
-
-#: apps/io.ox/onboarding/clients/wizard.js module:io.ox/core/onboarding
-msgid "list of available platforms"
-msgstr "lista das plataformas disponíveis"
-
-#. %1$s is an appointment location (e.g. a room, a telco line, a company, a city)
-#. This fragment appears within a long string for screen readers
-#: apps/io.ox/calendar/list/view-grid-template.js module:io.ox/calendar
-msgctxt "a11y"
-msgid "location %1$s"
-msgstr "localização %1$s"
-
-#: apps/io.ox/files/common-extensions.js module:io.ox/files
-msgid "modified"
-msgstr "modificado"
-
-#. recurring appointment: the appointment is repeated monthly
-#: apps/io.ox/calendar/edit/recurrence-view.js module:io.ox/calendar/edit/main
-msgid "monthly"
-msgstr "mensalmente"
-
-#: apps/io.ox/calendar/edit/recurrence-view.js module:io.ox/calendar/edit/main
-msgid "never ends"
-msgstr "nunca termina"
-
-#: apps/io.ox/calendar/util.js module:io.ox/calendar
-msgid "no color"
-msgstr "sem cor"
-
-#. object permissions - delete
-#: apps/io.ox/core/permissions/permissions.js module:io.ox/core
-msgid "no delete permissions"
-msgstr "sem permissões de exclusão"
-
-#. object permissions - edit/modify
-#: apps/io.ox/core/permissions/permissions.js module:io.ox/core
-msgid "no edit permissions"
-msgstr "sem permissões de edição"
-
-#. object permissions - read
-#: apps/io.ox/core/permissions/permissions.js module:io.ox/core
-msgid "no read permissions"
-msgstr "sem permissões de leitura"
-
-#. text of a user list that shows the names of presenting user and participants.
-#. the text to display as presenter name if no user is presenting yet.
-#. the text to display as participants names if no users are listening yet.
-#: apps/io.ox/mail/compose/extensions.js module:io.ox/mail
-#: apps/io.ox/presenter/views/navigationview.js module:io.ox/presenter
-msgid "none"
-msgstr "nenhum"
-
-#. text of a presentation slide count display
-#. Example result: "of 10"
-#. %1$d is the total slide count
-#: apps/io.ox/core/viewer/views/toolbarview.js module:io.ox/core
-#: apps/io.ox/presenter/views/navigationview.js module:io.ox/presenter
-msgid "of %1$d"
-msgstr "de %1$d"
-
-#: apps/io.ox/files/share/wizard.js module:io.ox/files
-msgid "one day"
-msgstr "um dia"
-
-#: apps/io.ox/files/share/wizard.js module:io.ox/files
-msgid "one month"
-msgstr "um mês"
-
-#: apps/io.ox/files/share/wizard.js module:io.ox/files
-msgid "one week"
-msgstr "uma semana"
-
-#: apps/io.ox/files/share/wizard.js module:io.ox/files
-msgid "one year"
-msgstr "um ano"
-
-#: apps/io.ox/calendar/util.js module:io.ox/calendar
-msgid "orange"
-msgstr "laranja"
-
-#: apps/io.ox/calendar/util.js module:io.ox/calendar
-msgid "pink"
-msgstr "rosa"
-
-#: apps/io.ox/tasks/view-grid-template.js module:io.ox/tasks
-msgid "private"
-msgstr "privado"
-
-#: apps/io.ox/calendar/util.js module:io.ox/calendar
-msgid "purple"
-msgstr "roxo"
-
-#. object permissions - read
-#: apps/io.ox/core/permissions/permissions.js module:io.ox/core
-msgid "read all objects"
-msgstr "ler todos os objetos"
-
-#. object permissions - read
-#: apps/io.ox/core/permissions/permissions.js module:io.ox/core
-msgid "read own objects"
-msgstr "ler objetos próprios"
-
-#: apps/io.ox/calendar/util.js module:io.ox/calendar
-msgid "red"
-msgstr "vermelho"
-
-#. As in second monday, tuesday, wednesday ... , day of the week, day of the weekend
-#. as in: second week or second Monday
-#: apps/io.ox/calendar/edit/recurrence-view.js module:io.ox/calendar/edit/main
-#: apps/io.ox/calendar/util.js module:io.ox/calendar
-msgid "second"
-msgstr "segundo"
-
-#: apps/io.ox/mail/mailfilter/settings/filter/view-form.js
-#: module:io.ox/settings
-msgid "seen"
-msgstr "visto"
-
-#: apps/io.ox/core/export/export.js module:io.ox/core
-#: apps/io.ox/core/import/import.js
-msgid "select format"
-msgstr "selecionar formato"
-
-#: apps/io.ox/files/share/wizard.js module:io.ox/files
-msgid "six months"
-msgstr "seis meses"
-
-#: apps/io.ox/files/common-extensions.js module:io.ox/files
-msgid "size"
-msgstr "tamanho"
-
-#: apps/io.ox/mail/mailfilter/settings/filter/view-form.js
-#: module:io.ox/settings
-msgid "starts on"
-msgstr "inicia em"
-
-#: apps/io.ox/calendar/util.js module:io.ox/calendar
-msgid "tentative"
-msgstr "provisório"
-
-#. As in third monday, tuesday, wednesday ... , day of the week, day of the weekend
-#. as in: third week or third Monday
-#: apps/io.ox/calendar/edit/recurrence-view.js module:io.ox/calendar/edit/main
-#: apps/io.ox/calendar/util.js module:io.ox/calendar
-msgid "third"
-msgstr "terceiro"
-
-#: apps/io.ox/tasks/util.js module:io.ox/tasks
-msgid "this afternoon"
-msgstr "esta tarde"
-
-#: apps/io.ox/tasks/util.js module:io.ox/tasks
-msgid "this morning"
-msgstr "esta manhã"
-
-#: apps/io.ox/files/share/wizard.js module:io.ox/files
-msgid "three months"
-msgstr "três meses"
-
-#: apps/io.ox/files/main.js module:io.ox/files
-msgid "thumbnail"
-msgstr "miniatura"
-
-#: apps/io.ox/tasks/util.js module:io.ox/tasks
-msgid "tomorrow"
-msgstr "amanhã"
-
-#: apps/io.ox/tasks/util.js module:io.ox/tasks
-msgid "tonight"
-msgstr "hoje a noite"
-
-#: apps/io.ox/calendar/util.js module:io.ox/calendar
-msgid "unconfirmed"
-msgstr "não confirmado"
-
-#: apps/io.ox/backbone/mini-views/quota.js module:io.ox/core
-#: apps/io.ox/core/viewer/views/sidebar/fileversionsview.js
-#: module:io.ox/core/viewer apps/io.ox/mail/util.js
-msgid "unknown"
-msgstr "desconhecido"
-
-#: apps/io.ox/backbone/mini-views/quota.js module:io.ox/core
-msgid "unlimited"
-msgstr "ilimitado"
-
-#: apps/io.ox/core/import/import.js module:io.ox/core
-msgid "vCard"
-msgstr "vCard"
-
-#: apps/io.ox/mail/vacationnotice/settings/model.js module:io.ox/mail
-msgid "vacation notice"
-msgstr "aviso de férias"
-
-#. (From) email1 via email2. Appears in email detail view.
-#: apps/io.ox/mail/util.js module:io.ox/core
-msgid "via"
-msgstr "via"
-
-#. folder permissions
-#: apps/io.ox/core/permissions/permissions.js module:io.ox/core
-msgid "view the folder"
-msgstr "visualizar a pasta"
-
-#. recurring appointment: the appointment is repeated weekly
-#: apps/io.ox/calendar/edit/recurrence-view.js module:io.ox/calendar/edit/main
-msgid "weekly"
-msgstr "semanalmente"
-
-#: apps/io.ox/mail/compose/extensions.js module:io.ox/mail
-msgid "when the link is expired"
-msgstr "quando o link expirar"
-
-#: apps/io.ox/mail/compose/extensions.js module:io.ox/mail
-msgid "when the receivers have accessed the files"
-msgstr "quando o destinatário acessar os arquivos"
-
-#: apps/io.ox/mail/compose/extensions.js module:io.ox/mail
-msgid "when the receivers have finished downloading the files"
-msgstr "quando o destinatário acabar de baixar os arquivos"
-
-#. recurrence string
-#: apps/io.ox/calendar/util.js module:io.ox/calendar
-msgid "work days"
-msgstr "dias de trabalho"
-
-#. recurring appointment: the appointment is repeated yearly
-#: apps/io.ox/calendar/edit/recurrence-view.js module:io.ox/calendar/edit/main
-msgid "yearly"
-msgstr "anualmente"
-
-#: apps/io.ox/calendar/util.js module:io.ox/calendar
-msgid "yellow"
-msgstr "amarelo"
-
-#: apps/plugins/portal/oxdriveclients/register.js module:plugins/portal
-msgid "your platform"
-msgstr "sua plataforma"
-
-#. Strings to build input formats to be more accessible
-#. yyyy: 4-digit year | MM: 2-digit month | dd: 2-digit day
-#. Sample for de_DE: TT.MM.JJJJ
-#: apps/io.ox/core/date.js module:io.ox/core
-msgid "yyyy"
-msgstr "aaaa"
+#: apps/plugins/xing/main.js module:plugins/portal
+msgid "Invitation sent"
+msgstr "Convite enviado"
+
+#: apps/plugins/xing/main.js module:plugins/portal
+msgid "Contact request sent"
+msgstr "Requisição de contato enviado"
+
+#: apps/plugins/xing/main.js module:plugins/portal
+msgid "Invite to %s"
+msgstr "Convidar para %s"
+
+#: apps/plugins/xing/main.js module:plugins/portal
+msgid "Add on %s"
+msgstr "Adicionar em %s"
+
+#~ msgid "Resource name"
+#~ msgstr "Nome do recurso"
+
+#~ msgid "Please select a time for the appointment"
+#~ msgstr "Selecione um horário para o compromisso"
+
+#~ msgid "Appointment scheduling"
+#~ msgstr "Agendamento de compromissos"
+
+#~ msgid "Click for whole day appointment"
+#~ msgstr "Clique para compromisso de dia inteiro"
+
+#~ msgid ""
+#~ "This folder is shared with others. It won't be available for the invited "
+#~ "guests any more."
+#~ msgstr ""
+#~ "Esta pasta é compartilhada com outros. Ela não estará mais disponível "
+#~ "para os convidados."
+
+#~ msgid ""
+#~ "This file (or folder) is shared with others. It won't be available for "
+#~ "the invited guests any more."
+#~ msgid_plural ""
+#~ "Some files/folder are shared with others. They won't be available for the "
+#~ "invited guests any more."
+#~ msgstr[0] ""
+#~ "Este arquivo (ou pasta) é compartilhado com outros. Ele não estará mais "
+#~ "disponível para convidados."
+#~ msgstr[1] ""
+#~ "Alguns arquivos/pastas são compartilhados com outros. Eles não estarão "
+#~ "mais disponíveis para convidados."
+
+#~ msgctxt "One file only"
+#~ msgid "Do you really want to delete this file?"
+#~ msgstr "Deseja realmente excluir este arquivo?"
+
+#~ msgid "Use"
+#~ msgstr "Usar"
+
+#~ msgid "optional password"
+#~ msgstr "senha opcional"
+
+#~ msgid "Normal"
+#~ msgstr "Normal"
+
+#~ msgid ""
+#~ "Use cursor keys to change the item position. Virtual cursor mode has to "
+#~ "be disabled."
+#~ msgstr ""
+#~ "Use as teclas do cursor para alterar a posição do item. O cursor virtual "
+#~ "deve ser desativado."
+
+#~ msgid "the item has been moved"
+#~ msgstr "O item foi movido"
+
+#~ msgid "%1$s, %2$s"
+#~ msgstr "%1$s, %2$s"
+
+#~ msgid "next %1$s"
+#~ msgstr "próxima %1$s"
 
 #~ msgid " %1$s (%2$s) "
 #~ msgstr " %1$s (%2$s) "
@@ -11285,18 +10610,6 @@
 #~ msgid "%1$s %2$s"
 #~ msgstr "%1$s %2$s"
 
-#~ msgid "%1$s %2$s %3$s %4$s %5$s."
-#~ msgstr "%1$s %2$s %3$s %4$s %5$s."
-
-#~ msgid "%1$s %2$s %3$s %4$s."
-#~ msgstr "%1$s %2$s %3$s %4$s."
-
-#~ msgid "%1$s %2$s %3$s."
-#~ msgstr "%1$s %2$s %3$s."
-
-#~ msgid "%1$s %2$s."
-#~ msgstr "%1$s %2$s."
-
 #~ msgid "%1$s mail"
 #~ msgid_plural "%1$s mails"
 #~ msgstr[0] "%1$s e-mail"
@@ -11309,9 +10622,6 @@
 
 #~ msgid "%1$s on behalf of"
 #~ msgstr "%1$s em nome de"
-
-#~ msgid "%1$s, %2$s"
-#~ msgstr "%1$s, %2$s"
 
 #~ msgid "%2$s (%1$s, %3$s)"
 #~ msgstr "%2$s (%1$s, %3$s)"
@@ -11665,9 +10975,6 @@
 #~ msgstr ""
 #~ "Lembrete de compromisso. %1$s %2$s %3$s %4$s. Pressione [Enter] para abrir"
 
-#~ msgid "Appointment scheduling"
-#~ msgstr "Agendamento de compromissos"
-
 #~ msgid "Appointments in public calendars: set status to"
 #~ msgstr "Compromissos nos calendários públicos: definir status para"
 
@@ -12090,9 +11397,6 @@
 #~ msgid "Cleaning up... This may take a few seconds."
 #~ msgstr "Limpando... Isto pode levar alguns segundos."
 
-#~ msgid "Click for whole day appointment"
-#~ msgstr "Clique para compromisso de dia inteiro"
-
 #~ msgid "Click here for free trial."
 #~ msgstr "Clique aqui para teste gratuito."
 
@@ -12117,9 +11421,6 @@
 #~ msgid "Close quick config"
 #~ msgstr "Fechar configuração rápida"
 
-#~ msgid "Close this reminder"
-#~ msgstr "Fechar esse lembrete"
-
 #~ msgid "Closing a tile"
 #~ msgstr "Fechando um mosaico"
 
@@ -12516,10 +11817,6 @@
 
 #~ msgid "Do you already have a %s account?"
 #~ msgstr "Você já tem uma conta %s?"
-
-#~ msgctxt "One file only"
-#~ msgid "Do you really want to delete this file?"
-#~ msgstr "Deseja realmente excluir este arquivo?"
 
 #~ msgid "Do you really want to discard this mail?"
 #~ msgstr "Deseja realmente descartar este e-mail?"
@@ -14147,9 +13444,6 @@
 
 #~ msgid "Norfolk Island"
 #~ msgstr "Ilha Norfolk"
-
-#~ msgid "Normal"
-#~ msgstr "Normal"
 
 #~ msgid "Northern Mariana Islands"
 #~ msgstr "Ilhas Marianas do Norte"
@@ -14473,9 +13767,6 @@
 #~ msgid "Please select a country for the start address"
 #~ msgstr "Por favor, selecione um país para o endereço inicial"
 
-#~ msgid "Please select a time for the appointment"
-#~ msgstr "Selecione um horário para o compromisso"
-
 #~ msgid "Please select only one Publication"
 #~ msgstr "Por favor, seleciona apenas uma publicação"
 
@@ -14527,9 +13818,6 @@
 #~ msgid "Press [enter] to jump to the facebook stream."
 #~ msgstr "Pressione [Enter] para ir ao Facebook."
 
-#~ msgid "Press [enter] to open"
-#~ msgstr "Pressione [enter] para abrir"
-
 #~ msgid "Press [enter] to select a time when you want to be reminded again"
 #~ msgstr ""
 #~ "Pressione [Enter] para selecionar uma hora em que deseja ser lembrado "
@@ -14678,9 +13966,6 @@
 
 #~ msgid "Resource email"
 #~ msgstr "E-mail do recurso"
-
-#~ msgid "Resource name"
-#~ msgstr "Nome do recurso"
 
 #~ msgid "Resources:"
 #~ msgstr "Recursos:"
@@ -15585,12 +14870,6 @@
 #~ msgstr ""
 #~ "O próximo passo é permitir a este sistema acessar sua conta %s para você."
 
-#~ msgid "The notification area is closed"
-#~ msgstr "A área de notificação está fechada"
-
-#~ msgid "The notification area is open"
-#~ msgstr "A área de notificação está aberta"
-
 #~ msgid "The number of recipients is limited to %1$s recipients per field"
 #~ msgstr ""
 #~ "O número de destinatários está limitado a %1$s destinatários por campo"
@@ -15692,19 +14971,6 @@
 #~ "Este documento é protegido por senha e não pode ser exibido. Por favor, "
 #~ "abra-o com seu visualizador de PDF local."
 
-#~ msgid ""
-#~ "This file (or folder) is shared with others. It won't be available for "
-#~ "the invited guests any more."
-#~ msgid_plural ""
-#~ "Some files/folder are shared with others. They won't be available for the "
-#~ "invited guests any more."
-#~ msgstr[0] ""
-#~ "Este arquivo (ou pasta) é compartilhado com outros. Ele não estará mais "
-#~ "disponível para convidados."
-#~ msgstr[1] ""
-#~ "Alguns arquivos/pastas são compartilhados com outros. Eles não estarão "
-#~ "mais disponíveis para convidados."
-
 #~ msgid "This file has been added"
 #~ msgstr "Este arquivo foi adicionado"
 
@@ -15730,13 +14996,6 @@
 
 #~ msgid "This file is locked by you"
 #~ msgstr "Este arquivo está bloqueado por você"
-
-#~ msgid ""
-#~ "This folder is shared with others. It won't be available for the invited "
-#~ "guests any more."
-#~ msgstr ""
-#~ "Esta pasta é compartilhada com outros. Ela não estará mais disponível "
-#~ "para os convidados."
 
 #~ msgid "This group has no members"
 #~ msgstr "Este grupo não tem membros"
@@ -16191,21 +15450,11 @@
 #~ msgid "Uruguay"
 #~ msgstr "Uruguai"
 
-#~ msgid "Use"
-#~ msgstr "Usar"
-
 #~ msgid "Use \"Standalone\" Mode:"
 #~ msgstr "Usar o modo \"Independente\":"
 
 #~ msgid "Use SSL connection"
 #~ msgstr "Usar conexão SSL"
-
-#~ msgid ""
-#~ "Use cursor keys to change the item position. Virtual cursor mode has to "
-#~ "be disabled."
-#~ msgstr ""
-#~ "Use as teclas do cursor para alterar a posição do item. O cursor virtual "
-#~ "deve ser desativado."
 
 #~ msgid "Use for appointment"
 #~ msgstr "Usar para compromisso"
@@ -16656,6 +15905,9 @@
 #~ msgid "characters"
 #~ msgstr " caracteres"
 
+#~ msgid "collapse"
+#~ msgstr "recolher"
+
 #~ msgid "created by %s"
 #~ msgstr "criado por %s"
 
@@ -16700,11 +15952,11 @@
 #~ msgid "enabled"
 #~ msgstr "habilitado"
 
-#~ msgid "end date "
-#~ msgstr "data de término "
-
 #~ msgid "estimated costs"
 #~ msgstr "custos estimados"
+
+#~ msgid "expand"
+#~ msgstr "expandir"
 
 #~ msgid "files"
 #~ msgstr "arquivos"
@@ -16745,9 +15997,6 @@
 #~ msgid "more"
 #~ msgstr "mais"
 
-#~ msgid "next %1$s"
-#~ msgstr "próxima %1$s"
-
 #~ msgid "next Friday"
 #~ msgstr "próxima sexta-feira"
 
@@ -16780,9 +16029,6 @@
 
 #~ msgid "open"
 #~ msgstr "abrir"
-
-#~ msgid "optional password"
-#~ msgstr "senha opcional"
 
 #~ msgid "organized by %s"
 #~ msgstr "organizado por %s"
@@ -16823,9 +16069,6 @@
 #~| msgid "show image"
 #~ msgid "show mail"
 #~ msgstr "exibir imagem"
-
-#~ msgid "status "
-#~ msgstr "status "
 
 #~ msgid ""
 #~ "street\n"
@@ -16854,9 +16097,6 @@
 #~ msgid "temporary"
 #~ msgstr "temporário"
 
-#~ msgid "the item has been moved"
-#~ msgstr "O item foi movido"
-
 #~ msgid "the line length must be a number"
 #~ msgstr "o comprimento da linha deve ser um número"
 
