--- conflicted
+++ resolved
@@ -85,10 +85,7 @@
 
     .mail-compose-contenteditable-fields {
         position: relative;
-<<<<<<< HEAD
-=======
         z-index: 3;
->>>>>>> 74174fc6
     }
 
     .editable-toolbar {
@@ -225,11 +222,6 @@
     .io-ox-mail-compose {
         padding-top: 8px;
 
-<<<<<<< HEAD
-        & > .mail-compose-fields > .row {
-
-            margin-bottom: 7px;
-=======
         padding: 0;
         margin:0;
 
@@ -249,16 +241,12 @@
                 color: #aaa;
             }
             margin:0;
->>>>>>> 74174fc6
 
             &.sender { display: none; }
 
             &[data-extension-id=to],&[data-extension-id=cc],&[data-extension-id=bcc] {
-<<<<<<< HEAD
-=======
                 padding-top: 2px;
                 padding-bottom: 2px;
->>>>>>> 74174fc6
                 .col-xs-11 {
                     width: 90%;
                     margin-right: -5px;
@@ -267,60 +255,6 @@
             &[data-extension-id=subject] {
                 .col-xs-12 { padding-left: 7px; }
             }
-<<<<<<< HEAD
-            &[data-extension-id=composetoolbar] { padding-top:5px; }
-
-            .maillabel {
-                padding-top: 3px;
-                &.col-xs-1 {
-                    width: 10%;
-                }
-            }
-
-            &.subject input { padding-left: 8px; }
-
-            &.composetoolbar { margin-top: 5px; }
-
-            &:not(.attachments) {
-                border-bottom: 1px solid #ccc;
-                padding-bottom: 5px;
-            }
-            .token-input, &.subject input {
-                &::-webkit-input-placeholder {
-                    color: #aaa;
-                    font-weight: normal;
-                }
-                &:-moz-placeholder {
-                    color: #aaa;
-                    font-weight: normal;
-                }
-                &::-moz-placeholder {
-                    color: #aaa;
-                    font-weight: normal;
-                }
-                &:-ms-input-placeholder {
-                    color: #aaa;
-                    font-weight: normal;
-                }
-            }
-
-            .twitter-typeahead {
-                // This should be removed when autocomplete is rendered inplace
-                display:block !important;
-            }
-
-            .form-control {
-                border: none;
-                //border-bottom: 1px solid #aaa;
-                border-radius: 0;
-                box-shadow: none;
-                &.focus, &:focus {
-                    //border-color: #66afe9;
-                }
-            }
-        }
-
-=======
             &[data-extension-id=composetoolbar] {
                 padding-top:8px;
                 padding-bottom:4px;
@@ -377,7 +311,6 @@
             }
         }
 
->>>>>>> 74174fc6
         .tokenfield.form-control.to { padding-right: 20px; }
 
         .recipient-actions a { outline: 0; }
@@ -390,11 +323,7 @@
         .mail-attachment-list {
             margin-left: -15px;
             margin-right: -15px;
-<<<<<<< HEAD
-            padding: 0px 15px 8px 15px;
-=======
             padding: 8px 15px 9px;
->>>>>>> 74174fc6
             border-bottom: 1px solid #ccc;
             &.open { border-bottom: 1px solid #ccc; }
             &.empty { border-bottom: 0; }
