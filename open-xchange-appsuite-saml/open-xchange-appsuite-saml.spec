--- conflicted
+++ resolved
@@ -1,6 +1,6 @@
 Name:           open-xchange-appsuite-saml
 Version:        @OXVERSION@
-%define         ox_release 2
+%define         ox_release 0
 Release:        %{ox_release}
 Group:          Applications/Productivity
 Packager:       Francisco Laguna <francisco.laguna@open-xchange.com>
@@ -49,13 +49,10 @@
 /opt/open-xchange/appsuite
 
 %changelog
-<<<<<<< HEAD
-* Tue Jul 7 2015 Markus Wagner <markus.wagner@open-xchange.com>
-Prepare for 7.8.0
-=======
 * Fri Jul 17 2015 Francisco Laguna <francisco.laguna@open-xchange.com>
 Build for patch 2015-07-20 (2637)
->>>>>>> 2ae90371
+* Tue Jul 07 2015 Markus Wagner <markus.wagner@open-xchange.com>
+Prepare for 7.8.0
 * Wed Jun 24 2015 Francisco Laguna <francisco.laguna@open-xchange.com>
 Build for patch 2015-06-26 (2573)
 * Mon Mar 30 2015 Francisco Laguna <francisco.laguna@open-xchange.com>
