--- conflicted
+++ resolved
@@ -21,19 +21,12 @@
     'io.ox/core/api/collection-loader',
     'io.ox/core/capabilities',
     'io.ox/core/extensions',
-<<<<<<< HEAD
-    'settings!io.ox/core',
-    'settings!io.ox/files',
-    'gettext!io.ox/files'
-], function (http, folderAPI, backbone, Pool, CollectionLoader, capabilities, ext, coreSettings, settings, gt) {
-=======
     'io.ox/core/util',
     'io.ox/find/api',
     'settings!io.ox/core',
     'settings!io.ox/files',
     'gettext!io.ox/files'
 ], function (http, folderAPI, backbone, Pool, CollectionLoader, capabilities, ext, util, FindAPI, coreSettings, settings, gt) {
->>>>>>> 8efd135e
 
     'use strict';
 
@@ -124,12 +117,6 @@
             return (/^image\/svg/).test(type || this.getMimeType());
         },
         isImage: function (type) {
-<<<<<<< HEAD
-            // bypass SVG as they can contain malicious XML
-            // See Bug #50748
-            if ((/^image\/svg/).test(type)) return false;
-            return (/^image\//).test(type || this.getMimeType());
-=======
             return (
                 (/^image\//).test(type || this.getMimeType()) &&
 
@@ -137,7 +124,6 @@
                 // See Bug #50748
                 !this.isSVG(type)
             );
->>>>>>> 8efd135e
         },
 
         isAudio: function (type) {
@@ -467,15 +453,10 @@
     var pool = Pool.create('files', { Collection: api.Collection, Model: api.Model });
 
     // guess 23 is "meta"
-<<<<<<< HEAD
-    var allColumns = '1,2,3,5,20,23,108,700,702,703,704,705,707,711,7040',
-        allVersionColumns = http.getAllColumns('files', true);
-=======
     // 711 is "number of versions", needed for fixing Bug 52006,
     // number of versions often changes when editing files
     var allColumns = '1,2,3,5,20,23,108,700,702,703,704,705,707,711,7040';
     var allVersionColumns = http.getAllColumns('files', true);
->>>>>>> 8efd135e
 
     var attachmentView = coreSettings.get('folder/mailattachments', {});
     if (!_.isEmpty(attachmentView)) {
@@ -567,11 +548,8 @@
                     params.parent = params.folder;
                     module = 'folders';
                     params.action = 'list';
-<<<<<<< HEAD
-=======
                     // use correct columns for folders (causes errors in backend otherwise, UI just get's null values)
                     params.columns = '1,2,3,5,20,23';
->>>>>>> 8efd135e
                 }
             }
             if (virtual) {
@@ -579,12 +557,6 @@
             }
 
             return http.wait().then(function () {
-<<<<<<< HEAD
-                return $.when(self.httpGet(module, params), ox.manifests.loadPluginsFor('io.ox/files/filter'));
-            }).then(function (data) {
-                // apply custom filter
-                if (self.filter) data = _(data).filter(self.filter);
-=======
                 if (self.mimeTypeFilter) {
                     return self.filterByMimeType(params).then(function (data) {
                         // apply filter
@@ -597,7 +569,6 @@
             }).then(function (data) {
                 // apply custom filter
                 if (_.isFunction(self.filter)) data = _(data).filter(self.filter);
->>>>>>> 8efd135e
                 // apply filter extensions
                 data = data.filter(function (file) {
                     return ext.point('io.ox/files/filter').filter(function (p) {
@@ -619,31 +590,6 @@
 
             if (params.folder === '9') {
                 var folders = [];
-<<<<<<< HEAD
-                // add all folders and favorites for the "Drive" folder list view
-                return folderAPI.get('virtual/favorites/infostore').then(function (favorites) {
-                    folders.push(favorites);
-                    return folderAPI.multipleLists(['virtual/drive/private', 'virtual/drive/public', 'virtual/filestorage']).then(function (driveFolders) {
-                        folders = folders.concat(driveFolders);
-                        switch (String(params.sort)) {
-                            // Name
-                            case '702':
-                                folders = _(folders).sortBy('title');
-                                break;
-                            // Date
-                            case '5':
-                                folders = _.sortBy(folders, function (folder) {
-                                    return folder.last_modified ? folder.last_modified : 0;
-                                });
-                                break;
-                            default:
-                                // do nothing
-                        }
-                        if (params.order === 'desc') {
-                            folders.reverse();
-                        }
-                        return folders;
-=======
 
                 // add all folders and favorites for the "Drive" folder list view
                 return folderAPI.get('virtual/favorites/infostore').then(function (favoriteFolder) {
@@ -677,7 +623,6 @@
                             }
                             return folders;
                         });
->>>>>>> 8efd135e
                     });
                 });
             }
