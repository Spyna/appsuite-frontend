--- conflicted
+++ resolved
@@ -64,28 +64,6 @@
 
         },
         onClickItem: function (e) {
-<<<<<<< HEAD
-            console.log('click item', arguments);
-            // #!&app=io.ox/mail&folder=default0/INBOX&id=default0/INBOX.3098
-            notficationsConroller.hideList();
-            var self = this;
-            var getObj = {
-                folder: this.model.get('data').folder_id,
-                id: this.model.get('data').folder_id + '.' + this.model.get('data').id
-            };
-            console.log('clicking launching', getObj, this.model);
-
-            require(['io.ox/core/tk/dialogs', 'io.ox/mail/view-detail'], function (dialogs, view) {
-                var msg = self.model.toJSON();
-                var popup = new dialogs.SidePopup().show(e, function () {
-                    console.log('handler is called', arguments);
-                });
-                window.sidepop = popup;
-                console.log('popup', popup);
-            });
-
-=======
->>>>>>> d7b652dc
 
             // fetch proper mail first
             api.get(api.reduce(this.model.get('data'))).done(function (data) {
