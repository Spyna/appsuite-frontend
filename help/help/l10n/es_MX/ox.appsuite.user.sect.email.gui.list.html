<html lang="es">
<head>
<meta http-equiv="Content-Type" content="text/html; charset=utf-8">
<title>5.1.6. La lista de Correo electrónico</title>
<link rel="stylesheet" type="text/css" href="../../help.css">
<meta name="generator" content="DocBook XSL Stylesheets V1.78.1">
<link rel="home" href="index.html" title="Guía del usuario">
<link rel="up" href="ox.appsuite.user.sect.email.gui.html" title="5.1. Los componentes de Correo electrónico">
<link rel="prev" href="ox.appsuite.user.sect.email.gui.content.html" title="5.1.5. El área de visualización de Correo electrónico">
<link rel="next" href="ox.appsuite.user.sect.email.gui.detailview.html" title="5.1.7. La vista de detalle de Correo electrónico">
<link rel="copyright" href="ox.appsuite.user.legalnotice.html" title="Aviso Legal">
<link rel="stylesheet" type="text/css" href="../../bootstrap.min.css"​/> 
<link id="favicon" rel="shortcut icon" href="../../../apps/themes/default/favicon.ico" type="image/x-icon"> 
<meta name="viewport" content="width=device-width, initial-scale=1.0">
   <script src="../../jquery.min.js"></script> 

   <script src="../../bootstrap.min.js"></script> 
</head>
<body bgcolor="white" text="black" link="#0000FF" vlink="#840084" alink="#0000FF">
<div class="oxhelp-navigation-top"><nav class="navbar navbar-inverse" role="navigation"><div class="container-fluid">
<div class="navbar-header">
<button type="button" class="navbar-toggle" data-toggle="collapse" data-target="#ox-main-nav"><span class="sr-only">Toggle navigation</span><span class="icon-bar"></span><span class="icon-bar"></span><span class="icon-bar"></span></button><a class="navbar-brand"></a>
</div>
<div class="collapse navbar-collapse" id="ox-main-nav"><ul class="nav navbar-nav">
<li><a accesskey="p" class="oxhelp-prev-link" href="ox.appsuite.user.sect.email.gui.content.html">Anterior</a></li>
<li><a accesskey="h" href="index.html" class="oxhelp-home-link">Inicio</a></li>
<li><a accesskey="t" href="bk01-toc.html" class="oxhelp-toc-link">TdC</a></li>
<li><a accesskey="n" class="oxhelp-next-link" href="ox.appsuite.user.sect.email.gui.detailview.html">Siguiente</a></li>
</ul></div>
</div></nav></div>
<div class="oxhelp-content">
  <h1 class="sr-only"><span class="phrase">Correo electrónico</span></h1>
<h2 class="sr-only">Los componentes de <span class="phrase"><span class="guilabel"><strong>Correo electrónico</strong></span></span>
</h2>
<div class="sect2" id="ox.appsuite.user.sect.email.gui.list">
<div class="titlepage"><div><div><h3 class="title">5.1.6. La lista de <span class="phrase">Correo electrónico</span>
</h3></div></div></div>
<div class="reference">
<a name="ox.appsuite.user.reference.email.gui.list"></a><p id="ox.appsuite.user.reference.email.gui.list">Muestra una lista de correos de la carpeta actual. Si usa <a class="link" href="ox.appsuite.user.sect.email.gui.tabs.html">categorías</a>, los correos de la categoría seleccionada se muestran en la bandeja de entrada.</p>
<p class="title">Contenido</p>
<ul class="itemizedlist" id="ox.appsuite.user.reference.email.gui.list.entries" style="list-style-type: disc; ">
<<<<<<< HEAD
<li class="listitem"><p role="presentation">Los siguientes detalles se muestran por cada correo electrónico: remitente, asunto, fecha u hora de recepción, y tamaño del correo. Los correos no leídos se marcan con el icono <span class="guilabel"><strong>No leído</strong></span> <span aria-hidden="true" class="inlinemediaobject" id="ox.appsuite.user.fig.email.gui.list.unread"><img src="../../images/appsuite_user_icon_email_unread.png"></span> .</p></li>
<li class="listitem"><p role="presentation">Si está disponible, se muestra la siguiente información: iconos de adjuntos, etiqueta coloreada, marca, número de correos de la conversación, prioridad.</p></li>
<li class="listitem"><p role="presentation">Los correos cifrados se marcan con el icono <span class="guilabel"><strong>Cifrado</strong></span> <span aria-hidden="true" class="inlinemediaobject" id="ox.appsuite.user.fig.email.gui.list.encrypted"><img src="../../images/appsuite_user_icon_encrypted.png"></span> . Se puede encontrar información sobre cifrado en la guía del usuario de <span class="phrase"><span class="guilabel"><strong>Guard</strong></span></span>.</p></li>
=======
<li class="listitem">
<p role="presentation">Si un aviso de ausencia está activo, se muestra una notificación encima de la lista.</p>
<p role="presentation">Si cierra la notificación, el aviso de ausencia permanece activo.</p>
</li>
<li class="listitem">
<p role="presentation">Los siguientes detalles se muestran por cada correo electrónico: remitente, asunto, fecha u hora de recepción, y tamaño del correo. Los correos no leídos se marcan con el icono <span class="guilabel"><strong>No leído</strong></span> <span aria-hidden="true" class="inlinemediaobject" id="ox.appsuite.user.fig.email.gui.list.unread"><img src="../../images/appsuite_user_icon_email_unread.png"></span> .</p>
<p role="presentation">Si la <span class="guibutton"><strong>Vista previa del texto</strong></span> está activada en el menú de la barra de herramientas del <span class="guibutton"><strong>Visor</strong></span>, se mostrará una vista previa del contenido del correo debajo del asunto.</p>
</li>
<li class="listitem"><p role="presentation">Si está disponible, se muestra información adicional: iconos de adjuntos, etiqueta coloreada, marca, número de correos de la <a class="link" href="ox.appsuite.user.sect.about.glossary.html#ox.appsuite.user.reference.about.glossary.mailthread">conversación</a>, prioridad.</p></li>
<li class="listitem">
<p role="presentation">Los correos electrónicos cifrados se marcan con el icono <span class="guilabel"><strong>Cifrado</strong></span><span aria-hidden="true" class="inlinemediaobject" id="ox.appsuite.user.fig.email.gui.list.encrypted"><img src="../../images/appsuite_user_icon_encrypted.png"></span></p>
<p role="presentation">. Information on encrypting E-Mails can be found in <a class="xref" href="ox.guard.user.chap.usage.html"><i>Cifrado de datos</i></a></p>
</li>
>>>>>>> 1c74fb5d
</ul>
<p>
        </p>
<p class="title">Funciones</p>
<ul class="itemizedlist" id="ox.appsuite.user.reference.email.gui.list.functions" style="list-style-type: disc; ">
<<<<<<< HEAD
<li class="listitem"><p role="presentation">Para mostrar la dirección de correo del remitente en vez de su nombre, sitúe el cursor sobre el nombre del remitente. La dirección de correo original aparece en un elemento emergente.</p></li>
=======
>>>>>>> 1c74fb5d
<li class="listitem">
<p role="presentation">Para seleccionar múltiples correos, marque la opción <span class="guibutton"><strong>Casillas de verificación</strong></span> en el desplegable <span class="guibutton"><strong>Vista</strong></span> de la barra de herramientas. </p>
<p role="presentation">También puede utilizar las funciones de selección múltiple de su sistema.</p>
</li>
<li class="listitem"><p role="presentation">Si se presiona el botón <span class="guibutton"><strong>Todos</strong></span> situado encima de la lista, se abre un menú desplegable. Permite ejecutar las siguientes funciones para todos los correos electrónicos de la carpeta de correo electrónico actual: marcar como leído, mover, archivar, borrar.</p></li>
<li class="listitem">
<<<<<<< HEAD
<p role="presentation">Para seleccionar todos los correos visibles de la carpeta, marque la casilla de verificación <span class="guibutton"><strong>Seleccionar todo</strong></span> situada encima de la lista.</p>
<p role="presentation"><span class="phrase"><strong>Nota:</strong></span> La casilla de verificación <span class="guibutton"><strong>Seleccionar todo</strong></span> sólo selecciona todos los correos visibles de una carpeta. Para reducir la latencia, sólo se cargan desde el servidor un porcentaje determinado de correos electrónicos si su número supera un límite establecido. Para mostrar todos los correos de la carpeta, desplácese al final de la lista. Espere hasta que se hayan cargado todos los correos del servidor.</p>
</li>
<li class="listitem">
<p role="presentation">Si se presiona el botón <span class="guibutton"><strong>Ordenar por</strong></span> situado encima de la lista, se abre un menú que le ayuda a ordenar sus correos.</p>
<p role="presentation">Para combinar todos los correos electrónicos de una conversación en una única lista, marque la casilla de verificación <span class="guibutton"><strong>Conversaciones</strong></span> en <span class="guibutton"><strong>Ordenar por</strong></span>.</p>
<p role="presentation">El ajuste de ordenación se aplicará a la carpeta de correo seleccionada. Puede usar ajustes diferentes para distintas carpetas.</p>
</li>
<li class="listitem"><p role="presentation">Si se presiona en un correo, su contenido se muestra en el <a class="link" href="ox.appsuite.user.sect.email.gui.detailview.html">área de visualización</a>.</p></li>
=======
<p role="presentation">Si se presiona el botón <span class="guibutton"><strong>Ordenar por</strong></span> situado encima de la lista, se abre un menú que le ayuda a ordenar sus correos.</p>
<p role="presentation">Para combinar todos los correos electrónicos de una conversación en una única lista, marque la casilla de verificación <span class="guibutton"><strong>Conversaciones</strong></span> en <span class="guibutton"><strong>Ordenar por</strong></span>.</p>
<p role="presentation">El ajuste de ordenación se aplicará a la carpeta de correo seleccionada. Puede usar ajustes diferentes para distintas carpetas.</p>
</li>
<li class="listitem"><p role="presentation">Para mostrar la dirección de correo del remitente en vez de su nombre, sitúe el cursor sobre el nombre del remitente. La dirección de correo original aparece en un elemento emergente.</p></li>
<li class="listitem"><p role="presentation">Si se presiona en un correo, su contenido se muestra en el <a class="link" href="ox.appsuite.user.sect.email.gui.detailview.html">área de visualización</a>.</p></li>
<li class="listitem"><p role="presentation">Para habilitar las funciones de uso frecuente, puede usar el menú contextual para un correo electrónico o para varios.</p></li>
>>>>>>> 1c74fb5d
<li class="listitem"><p role="presentation">Para ajustar el ancho de la lista, sitúe el puntero del ratón en la línea que hay entre la lista y la vista de detalle. Arrastre el borde a la izquierda o a la derecha.</p></li>
</ul>
<p>
      </p>
</div>
<p class="title">Vea también</p>
<<<<<<< HEAD
<ul class="itemizedlist" id="ox.appsuite.user.reference.email.gui.list.related" style="list-style-type: none; "><li class="listitem" style="list-style-type: none">
=======
<ul class="itemizedlist" id="ox.appsuite.user.reference.email.gui.list.related" style="list-style-type: none; ">
<li class="listitem" style="list-style-type: none">
>>>>>>> 1c74fb5d
<p role="presentation"><a class="xref" href="ox.appsuite.user.sect.email.view.html">Visualización de correos electrónicos</a></p>
<p role="presentation"><a class="xref" href="ox.appsuite.user.sect.email.send.reply.html">Respuesta a correos electrónicos</a></p>
<p role="presentation"><a class="xref" href="ox.appsuite.user.sect.email.send.forward.html">Reenvío de correos electrónicos</a></p>
<p role="presentation"><a class="xref" href="ox.appsuite.user.sect.email.manage.html">Organización de correos electrónicos</a></p>
<<<<<<< HEAD
</li></ul>
=======
</li>
<li class="listitem" style="list-style-type: none"><p role="presentation"><a class="xref" href="ox.appsuite.user.sect.email.send.vacationnotice.html">Envío de un aviso de ausencia automático</a></p></li>
</ul>
>>>>>>> 1c74fb5d
<p id="ox.appsuite.user.reference.email.gui.list.parent">Tema superior: <a class="xref" href="ox.appsuite.user.sect.email.gui.html">Los componentes de <span class="phrase"><span class="guilabel"><strong>Correo electrónico</strong></span></span></a></p>
</div>
          </div>
        </body>
</html><|MERGE_RESOLUTION|>--- conflicted
+++ resolved
@@ -39,11 +39,6 @@
 <a name="ox.appsuite.user.reference.email.gui.list"></a><p id="ox.appsuite.user.reference.email.gui.list">Muestra una lista de correos de la carpeta actual. Si usa <a class="link" href="ox.appsuite.user.sect.email.gui.tabs.html">categorías</a>, los correos de la categoría seleccionada se muestran en la bandeja de entrada.</p>
 <p class="title">Contenido</p>
 <ul class="itemizedlist" id="ox.appsuite.user.reference.email.gui.list.entries" style="list-style-type: disc; ">
-<<<<<<< HEAD
-<li class="listitem"><p role="presentation">Los siguientes detalles se muestran por cada correo electrónico: remitente, asunto, fecha u hora de recepción, y tamaño del correo. Los correos no leídos se marcan con el icono <span class="guilabel"><strong>No leído</strong></span> <span aria-hidden="true" class="inlinemediaobject" id="ox.appsuite.user.fig.email.gui.list.unread"><img src="../../images/appsuite_user_icon_email_unread.png"></span> .</p></li>
-<li class="listitem"><p role="presentation">Si está disponible, se muestra la siguiente información: iconos de adjuntos, etiqueta coloreada, marca, número de correos de la conversación, prioridad.</p></li>
-<li class="listitem"><p role="presentation">Los correos cifrados se marcan con el icono <span class="guilabel"><strong>Cifrado</strong></span> <span aria-hidden="true" class="inlinemediaobject" id="ox.appsuite.user.fig.email.gui.list.encrypted"><img src="../../images/appsuite_user_icon_encrypted.png"></span> . Se puede encontrar información sobre cifrado en la guía del usuario de <span class="phrase"><span class="guilabel"><strong>Guard</strong></span></span>.</p></li>
-=======
 <li class="listitem">
 <p role="presentation">Si un aviso de ausencia está activo, se muestra una notificación encima de la lista.</p>
 <p role="presentation">Si cierra la notificación, el aviso de ausencia permanece activo.</p>
@@ -57,33 +52,17 @@
 <p role="presentation">Los correos electrónicos cifrados se marcan con el icono <span class="guilabel"><strong>Cifrado</strong></span><span aria-hidden="true" class="inlinemediaobject" id="ox.appsuite.user.fig.email.gui.list.encrypted"><img src="../../images/appsuite_user_icon_encrypted.png"></span></p>
 <p role="presentation">. Information on encrypting E-Mails can be found in <a class="xref" href="ox.guard.user.chap.usage.html"><i>Cifrado de datos</i></a></p>
 </li>
->>>>>>> 1c74fb5d
 </ul>
 <p>
         </p>
 <p class="title">Funciones</p>
 <ul class="itemizedlist" id="ox.appsuite.user.reference.email.gui.list.functions" style="list-style-type: disc; ">
-<<<<<<< HEAD
-<li class="listitem"><p role="presentation">Para mostrar la dirección de correo del remitente en vez de su nombre, sitúe el cursor sobre el nombre del remitente. La dirección de correo original aparece en un elemento emergente.</p></li>
-=======
->>>>>>> 1c74fb5d
 <li class="listitem">
 <p role="presentation">Para seleccionar múltiples correos, marque la opción <span class="guibutton"><strong>Casillas de verificación</strong></span> en el desplegable <span class="guibutton"><strong>Vista</strong></span> de la barra de herramientas. </p>
 <p role="presentation">También puede utilizar las funciones de selección múltiple de su sistema.</p>
 </li>
 <li class="listitem"><p role="presentation">Si se presiona el botón <span class="guibutton"><strong>Todos</strong></span> situado encima de la lista, se abre un menú desplegable. Permite ejecutar las siguientes funciones para todos los correos electrónicos de la carpeta de correo electrónico actual: marcar como leído, mover, archivar, borrar.</p></li>
 <li class="listitem">
-<<<<<<< HEAD
-<p role="presentation">Para seleccionar todos los correos visibles de la carpeta, marque la casilla de verificación <span class="guibutton"><strong>Seleccionar todo</strong></span> situada encima de la lista.</p>
-<p role="presentation"><span class="phrase"><strong>Nota:</strong></span> La casilla de verificación <span class="guibutton"><strong>Seleccionar todo</strong></span> sólo selecciona todos los correos visibles de una carpeta. Para reducir la latencia, sólo se cargan desde el servidor un porcentaje determinado de correos electrónicos si su número supera un límite establecido. Para mostrar todos los correos de la carpeta, desplácese al final de la lista. Espere hasta que se hayan cargado todos los correos del servidor.</p>
-</li>
-<li class="listitem">
-<p role="presentation">Si se presiona el botón <span class="guibutton"><strong>Ordenar por</strong></span> situado encima de la lista, se abre un menú que le ayuda a ordenar sus correos.</p>
-<p role="presentation">Para combinar todos los correos electrónicos de una conversación en una única lista, marque la casilla de verificación <span class="guibutton"><strong>Conversaciones</strong></span> en <span class="guibutton"><strong>Ordenar por</strong></span>.</p>
-<p role="presentation">El ajuste de ordenación se aplicará a la carpeta de correo seleccionada. Puede usar ajustes diferentes para distintas carpetas.</p>
-</li>
-<li class="listitem"><p role="presentation">Si se presiona en un correo, su contenido se muestra en el <a class="link" href="ox.appsuite.user.sect.email.gui.detailview.html">área de visualización</a>.</p></li>
-=======
 <p role="presentation">Si se presiona el botón <span class="guibutton"><strong>Ordenar por</strong></span> situado encima de la lista, se abre un menú que le ayuda a ordenar sus correos.</p>
 <p role="presentation">Para combinar todos los correos electrónicos de una conversación en una única lista, marque la casilla de verificación <span class="guibutton"><strong>Conversaciones</strong></span> en <span class="guibutton"><strong>Ordenar por</strong></span>.</p>
 <p role="presentation">El ajuste de ordenación se aplicará a la carpeta de correo seleccionada. Puede usar ajustes diferentes para distintas carpetas.</p>
@@ -91,30 +70,21 @@
 <li class="listitem"><p role="presentation">Para mostrar la dirección de correo del remitente en vez de su nombre, sitúe el cursor sobre el nombre del remitente. La dirección de correo original aparece en un elemento emergente.</p></li>
 <li class="listitem"><p role="presentation">Si se presiona en un correo, su contenido se muestra en el <a class="link" href="ox.appsuite.user.sect.email.gui.detailview.html">área de visualización</a>.</p></li>
 <li class="listitem"><p role="presentation">Para habilitar las funciones de uso frecuente, puede usar el menú contextual para un correo electrónico o para varios.</p></li>
->>>>>>> 1c74fb5d
 <li class="listitem"><p role="presentation">Para ajustar el ancho de la lista, sitúe el puntero del ratón en la línea que hay entre la lista y la vista de detalle. Arrastre el borde a la izquierda o a la derecha.</p></li>
 </ul>
 <p>
       </p>
 </div>
 <p class="title">Vea también</p>
-<<<<<<< HEAD
-<ul class="itemizedlist" id="ox.appsuite.user.reference.email.gui.list.related" style="list-style-type: none; "><li class="listitem" style="list-style-type: none">
-=======
 <ul class="itemizedlist" id="ox.appsuite.user.reference.email.gui.list.related" style="list-style-type: none; ">
 <li class="listitem" style="list-style-type: none">
->>>>>>> 1c74fb5d
 <p role="presentation"><a class="xref" href="ox.appsuite.user.sect.email.view.html">Visualización de correos electrónicos</a></p>
 <p role="presentation"><a class="xref" href="ox.appsuite.user.sect.email.send.reply.html">Respuesta a correos electrónicos</a></p>
 <p role="presentation"><a class="xref" href="ox.appsuite.user.sect.email.send.forward.html">Reenvío de correos electrónicos</a></p>
 <p role="presentation"><a class="xref" href="ox.appsuite.user.sect.email.manage.html">Organización de correos electrónicos</a></p>
-<<<<<<< HEAD
-</li></ul>
-=======
 </li>
 <li class="listitem" style="list-style-type: none"><p role="presentation"><a class="xref" href="ox.appsuite.user.sect.email.send.vacationnotice.html">Envío de un aviso de ausencia automático</a></p></li>
 </ul>
->>>>>>> 1c74fb5d
 <p id="ox.appsuite.user.reference.email.gui.list.parent">Tema superior: <a class="xref" href="ox.appsuite.user.sect.email.gui.html">Los componentes de <span class="phrase"><span class="guilabel"><strong>Correo electrónico</strong></span></span></a></p>
 </div>
           </div>
