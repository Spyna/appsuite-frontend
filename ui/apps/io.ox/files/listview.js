--- conflicted
+++ resolved
@@ -161,14 +161,10 @@
         {
             id: 'filename',
             index: 300,
-<<<<<<< HEAD
-            draw: extensions.filename
-=======
             draw: function (baton) {
                 // use inner ellipsis for too long filenames
                 extensions.filename.call(this, baton, { max: 36, charpos: 'mid' });
             }
->>>>>>> 74174fc6
         }
     );
 
