/**
 * This work is provided under the terms of the CREATIVE COMMONS PUBLIC
 * LICENSE. This work is protected by copyright and/or other applicable
 * law. Any use of the work other than as authorized under this license
 * or copyright law is prohibited.
 *
 * http://creativecommons.org/licenses/by-nc-sa/2.5/
 *
 * © 2012 Open-Xchange Inc., Tarrytown, NY, USA. info@open-xchange.com
 *
 * @author Francisco Laguna <francisco.laguna@open-xchange.com>
 */
define('io.ox/backbone/basicModel', [
    'io.ox/core/extensions',
    'gettext!io.ox/core'
], function (ext, gt) {

    'use strict';

    function ValidationErrors() {

        this.errors = {};

        this.add = function (attribute, error) {
            (this.errors[attribute] || (this.errors[attribute] = [])).push(error);
            return this;
        };

        this.hasErrors = function () {
            return !_.isEmpty(this.errors);
        };

        this.errorsFor = function (attribute) {
            return this.errors[attribute];
        };

        this.each = function () {
            var wrapped = _(this.errors);
            return wrapped.each.apply(wrapped, $.makeArray(arguments));
        };
    }

    var BasicModel = Backbone.Model.extend({

        initialize: function (obj) {

            var self = this;
            this._valid = true;
            this.attributeValidity = {};
            this.id = obj.id;

            this.on('change:id', function () {
                self.id = self.get('id');
            });

            if (this.init) {
                this.init();
            }

            // model might already have a prop or function 'url'
            this.url = this.url || 'invalidURL';
        },

        point: function (subpath) {
            if (/^\//.test(subpath)) {
                subpath = subpath.substring(1);
            }
            return ext.point(this.ref + subpath);
        },

        validate: function (attributes, evt, options) {
            options = options || {};
            var self = this,
                errors = new ValidationErrors();
            attributes = attributes || this.toJSON();
            this.point('validation').invoke('validate', errors, attributes, errors, this);
            if (options.isSave) {
                this.point('validation/save').invoke('validate', errors, attributes, errors, this);
            }
            if (errors.hasErrors()) {
                var validAttributes = {};
                _(attributes).chain().keys().each(function (key) {
                    validAttributes[key] = true;
                });
                errors.each(function (messages, attribute) {
                    validAttributes[attribute] = false;
                    self.trigger('invalid:' + attribute, messages, errors, self);
                });
                // Trigger a valid:attribute event for all attributes that have turned valid
                _(self.attributeValidity).each(function (wasValid, attribute) {
                    if (!wasValid && validAttributes[attribute]) {
                        self.trigger('valid:' + attribute, self);
                    }
                });

                self.attributeValidity = validAttributes;
                self.trigger('invalid', errors, self);
                self.errors = errors;
                self._valid = false;
            } else {
                if (!self._valid) {
                    _(self.attributeValidity).each(function (wasValid, attribute) {
                        if (!wasValid) {
                            self.trigger('valid:' + attribute, self);
                        }
                    });

                    _(attributes).chain().keys().each(function (key) {
                        self.attributeValidity[key] = true;
                    });
                    self._valid = true;
                    this.trigger('valid');
                }
            }
        },
        parse: function () {
            return {};
        },
        sync: function (action, model, callbacks) {

            var self = this;

            // action is one of 'update', 'create', 'delete' or 'read'
            if (action === 'delete') {
                action = 'destroy';
            }
            if ((action === 'update' || action === 'create')) {
<<<<<<< HEAD
                if (!this.isValid({ isSave: true })) {//isValid actually calls the validate function, no need to do this manually
                    return $.Deferred().reject({ error: gt('Invalid data'), model: this });
=======
                // isValid actually calls the validate function, no need to do this manually
                if (!this.isValid({isSave: true})) {
                    return $.Deferred().reject({error: gt('Invalid data'), model: this});
>>>>>>> e7758a2e
                }
            }
            if (this.syncer) {
                this.trigger(action + ':start');
                this.trigger('sync:start');

                return this.syncer[action](model)
                    .done(function (response) {
                        callbacks.success(model, response);
                        self.trigger(action, response);
                        self.trigger('sync', response);
                    })
                    .fail(function (response, xhr) {
                        if (xhr && (xhr.status === 404 || xhr.status === 0)) {
                            response.error = gt('Server unreachable');
                        }
                        callbacks.error(model, response);
                        self.trigger('backendError', response, xhr);
                        self.trigger(action + ':fail', response);
                        self.trigger('sync:fail', response);
                    }).always(function () {
                        self.trigger(action + ':always');
                        self.trigger('sync:always');
                    });
            } else {
                throw 'No Syncer specified!';
            }
        },
        isSet: function () {
            var self = this;
            return _(arguments).all(function (attribute) {
                return self.has(attribute) && self.get(attribute) !== '';
            });
        },

        isAnySet: function () {
            var self = this;
            return _(arguments).any(function (attribute) {
                return self.has(attribute) && self.get(attribute) !== '';
            });
        },
        isValid: function (options) {
            this.validate(this.toJSON(), null, options);
            return this._valid;
        },
        hasValidAttributes: function () {
            var self = this;
            return _(arguments).all(function (attr) {
                return self.attributeValidity[attr];
            });
        },
        invalidAttributes: function () {
            var self = this;
            return _(this.attributeValidity).chain().keys().filter(function (attr) {
                return !self.attributeValidity[attr];
            }).values()._wrapped;
        }
    });

    return BasicModel;

});<|MERGE_RESOLUTION|>--- conflicted
+++ resolved
@@ -125,14 +125,9 @@
                 action = 'destroy';
             }
             if ((action === 'update' || action === 'create')) {
-<<<<<<< HEAD
-                if (!this.isValid({ isSave: true })) {//isValid actually calls the validate function, no need to do this manually
+                //isValid actually calls the validate function, no need to do this manually
+                if (!this.isValid({ isSave: true })) {
                     return $.Deferred().reject({ error: gt('Invalid data'), model: this });
-=======
-                // isValid actually calls the validate function, no need to do this manually
-                if (!this.isValid({isSave: true})) {
-                    return $.Deferred().reject({error: gt('Invalid data'), model: this});
->>>>>>> e7758a2e
                 }
             }
             if (this.syncer) {
