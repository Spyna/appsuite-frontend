/**
 * This work is provided under the terms of the CREATIVE COMMONS PUBLIC
 * LICENSE. This work is protected by copyright and/or other applicable
 * law. Any use of the work other than as authorized under this license
 * or copyright law is prohibited.
 *
 * http://creativecommons.org/licenses/by-nc-sa/2.5/
 *
 * © 2016 OX Software GmbH, Germany. info@open-xchange.com
 *
 * @author David Bauer <david.bauer@open-xchange.com>
 */

define('io.ox/mail/compose/main', ['io.ox/mail/api', 'gettext!io.ox/mail'], function (mailAPI, gt) {

    'use strict';

    var blocked = {};

    function keepData(obj) {
        return /(compose|edit)/.test(obj.mode) ||
               // forwarding muliple messages
               /(forward)/.test(obj.mode) && !obj.id ||
               obj.restored;
    }

    // multi instance pattern
    function createInstance() {

        // application object
        var app = ox.ui.createApp({
                name: 'io.ox/mail/compose',
                title: gt('Compose'),
                userContent: true,
                closable: true
            }),
            win;

        app.setLauncher(function () {
            // get window
            app.setWindow(win = ox.ui.createWindow({
                name: 'io.ox/mail/compose',
                chromeless: true
            }));

            // use main role on 'outer' to include actions in header
            win.nodes.body.removeAttr('role');
            win.nodes.outer.attr('role', 'main');
        });

        app.failSave = function () {
            if (!app.view) return;
            var failSaveData = app.model.getFailSave();
            return failSaveData ? _.extend({ module: 'io.ox/mail/compose' }, failSaveData) : false;
        };

        app.failRestore = function (point) {
            if (point.restoreById) {
                delete point.restoreById;
                return compose('edit')(point);
            }
            point.initial = false;
            // special flag/handling for 'replace' cause we want
            // to keep the attachments that will be removed otherwise
            if (/(reply|replyall|forward)/.test(point.mode)) point.restored = true;
            return compose(point.mode)(point);
        };

        app.getContextualHelp = function () {
            return 'ox.appsuite.user.sect.email.gui.create.html';
        };

        function compose(type) {

            return function (obj) {

                var def = $.Deferred();
                _.url.hash('app', 'io.ox/mail/compose:' + type);

                obj = _.extend({ mode: type }, obj);

                app.cid = 'io.ox/mail:' + type + '.' + _.cid(obj);

                // Set window and toolbars invisible initially
                win.nodes.header.addClass('sr-only');
                win.nodes.body.addClass('sr-only');

                win.busy().show(function () {
                    require(['io.ox/mail/compose/bundle']).then(function () {
                        return require(['io.ox/mail/compose/view', 'io.ox/mail/compose/model']);
                    })
                    .then(function (MailComposeView, MailComposeModel) {
                        var data = keepData(obj) ? obj : _.pick(obj, 'id', 'folder_id', 'mode', 'csid', 'content_type', 'security');
                        app.model = new MailComposeModel(data);
                        app.view = new MailComposeView({ app: app, model: app.model });
                        return app.view.fetchMail(data);
                    })
                    .then(function () {
                        win.nodes.main.addClass('scrollable').append(app.view.render().$el);
                    })
                    .then(function () {
                        return app.view.setMail();
<<<<<<< HEAD
                    }).done(function () {
=======
                    })
                    .done(function () {
>>>>>>> 8efd135e
                        // calculate right margin for to field (some languages like chinese need extra space for cc bcc fields)
                        win.nodes.main.find('.tokenfield').css('padding-right', 14 + win.nodes.main.find('.recipient-actions').width() + win.nodes.main.find('[data-extension-id="to"] .has-picker').length * 20);
                        // Set window and toolbars visible again
                        win.nodes.header.removeClass('sr-only');
                        win.nodes.body.removeClass('sr-only').find('.scrollable').scrollTop(0);
                        win.idle();
                        win.setTitle(gt('Compose'));
                        def.resolve({ app: app });
                        ox.trigger('mail:' + type + ':ready', obj, app);
                    })
                    .fail(function (e) {
                        require(['io.ox/core/notifications'], function (notifications) {
                            notifications.yell(e);
                            // makes no sense to show discard changes popup here
                            app.model.dirty(false);
                            app.quit();
                            def.reject();
                        });
                    });
                });

                return def;
            };
        }

        // destroy
        app.setQuit(function () {
            if (app.view) return app.view.discard();
        });

        app.compose = compose('compose');
        app.forward = compose('forward');
        app.reply = compose('reply');
        app.replyall = compose('replyall');
        app.edit = compose('edit');

        // for debugging purposes
        window.compose = app;

        return app;
    }

    return {

        getApp: createInstance,

        reuse: function (type, data) {
            //disable reuse if at least one app is sending (depends on type)
            var unblocked = function (sendtype) {
                return blocked[sendtype] === undefined || blocked[sendtype] <= 0;
            };
            if (type === 'reply' && unblocked(mailAPI.SENDTYPE.REPLY)) {
                return ox.ui.App.reuse('io.ox/mail:reply.' + _.cid(data));
            }
            if (type === 'replyall' && unblocked(mailAPI.SENDTYPE.REPLY)) {
                return ox.ui.App.reuse('io.ox/mail:replyall.' + _.cid(data));
            }
            if (type === 'forward' && unblocked(mailAPI.SENDTYPE.FORWARD)) {
                var cid;
                if (_.isArray(data)) {
                    cid = _(data).map(function (o) { return _.cid(o); }).join();
                } else {
                    cid = _.cid(data);
                }
                return ox.ui.App.reuse('io.ox/mail:forward.' + cid);
            }
            if (type === 'edit' && unblocked(mailAPI.SENDTYPE.DRAFT)) {
                return ox.ui.App.reuse('io.ox/mail:edit.' + _.cid(data));
            }
        }
    };
});<|MERGE_RESOLUTION|>--- conflicted
+++ resolved
@@ -100,12 +100,8 @@
                     })
                     .then(function () {
                         return app.view.setMail();
-<<<<<<< HEAD
-                    }).done(function () {
-=======
                     })
                     .done(function () {
->>>>>>> 8efd135e
                         // calculate right margin for to field (some languages like chinese need extra space for cc bcc fields)
                         win.nodes.main.find('.tokenfield').css('padding-right', 14 + win.nodes.main.find('.recipient-actions').width() + win.nodes.main.find('[data-extension-id="to"] .has-picker').length * 20);
                         // Set window and toolbars visible again
