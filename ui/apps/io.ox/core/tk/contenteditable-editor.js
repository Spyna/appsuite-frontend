/**
 * This work is provided under the terms of the CREATIVE COMMONS PUBLIC
 * LICENSE. This work is protected by copyright and/or other applicable
 * law. Any use of the work other than as authorized under this license
 * or copyright law is prohibited.
 *
 * http://creativecommons.org/licenses/by-nc-sa/2.5/
 *
 * © 2011 Open-Xchange Inc., Tarrytown, NY, USA. info@open-xchange.com
 *
 * @author Matthias Biggeleben <matthias.biggeleben@open-xchange.com>
 */

define.async('io.ox/core/tk/contenteditable-editor', [
    'io.ox/core/emoji/util',
    'io.ox/core/capabilities',
    'settings!io.ox/core',
    'io.ox/core/extensions',
<<<<<<< HEAD
    'io.ox/core/tk/textproc'
=======
    'io.ox/core/tk/textproc',
    'less!io.ox/core/tk/contenteditable-editor'
>>>>>>> 74174fc6
], function (emoji, capabilities, settings, ext, textproc) {

    'use strict';

    var POINT = 'io.ox/core/tk/contenteditable-editor';

    var INDEX = 0;

    ext.point(POINT + '/setup').extend({
        id: 'default',
        index: INDEX += 100,
        draw: function (ed) {
            ed.on('keydown', function (e) {
                // pressed enter?
                if ((e.keyCode || e.which) === 13) {
                    splitContent(ed, e);
                }
            });

            ext.point('3rd.party/emoji/editor_css').each(function (point) {
                var url = ed.convertURL(require.toUrl(point.css));
                ed.contentCSS.push(url);
            });
        }
    });

    ext.point(POINT + '/setup').extend({
        id: 'emoji',
        index: INDEX += 100,
        draw: function (ed) {
            ext.point('3rd.party/emoji/editor_css').each(function (point) {
                var url = ed.convertURL(require.toUrl(point.css));
                ed.contentCSS.push(url);
            });
        }
    });

    function splitContent_W3C(ed) {
        // get current range
        var range = ed.selection.getRng();
        // range collapsed?
        if (!range.collapsed) {
            // delete selected content now
            ed.execCommand('Delete', false, null);
            // reselect new range
            range = ed.selection.getRng();
        }
        // do magic
        var container = range.commonAncestorContainer;
        var lastBR = null,
            traverse;
        // helper
        traverse = function (node) {
            var i;
            if (node) {
                if (node.hasChildNodes()) {
                    // skip text nodes
                    for (i = 0; i < node.childNodes.length; i++) {
                        if (node.childNodes[i].nodeType === 1) {
                            // follow this node
                            traverse(node.childNodes[i]);
                            return;
                        } else if (node.childNodes[i].nodeType === 3) {
                            // remove zero width space (good for safari)
                            node.childNodes[i].nodeValue = node.childNodes[i].nodeValue.replace('\u200B', '');
                        }
                    }
                } else if (node.nodeName === 'BR') {
                    // remember node
                    lastBR = node;
                }
            }
        };
        while (container && !/mce-content-body/.test(container.className)) {
            // set range to end of container
            range.setEndAfter(container);
            // get parent node
            var p = container.parentNode;
            // add range content before next sibling (or at the end of the parent node)
            var contents = range.extractContents();
            // BR fix (remove unwanted newline)
            traverse(contents.firstChild);
            // now insert contents
            if ($(contents).text().length > 0) {
                // insert this content only if it includes something visible
                // Actually this allows to split a quote after the very last
                // character without getting empty gray blocks below the split
                p.insertBefore(contents, container.nextSibling);
            }
            // fix ordered lists. Look for subsequent <ol>...</ol><ol>...
            try {
                var ol = $(p).children('ol + ol'), prev, start;
                if (ol.length > 0) {
                    prev = ol.prev();
                    start = prev.children('li').length + 1;
                    ol.attr('start', start);
                }
            } catch (e) {}
            // climb up
            container = p;
        }
        // last BR?
        if (lastBR) {
            try {
                lastBR.parentNode.removeChild(lastBR);
            } catch (e) {
            }
        }
        // create new elements
        var dummySpan = ed.getDoc().createElement('span');
        dummySpan.innerHTML = '&nbsp;';
        var para = ed.getDoc().createElement('p');
        // and both elements to editor
        para.appendChild(dummySpan);
        range.insertNode(para);
        // select the span
        ed.selection.select(dummySpan);
        // and delete it
        ed.execCommand('Delete', false, null);
    }

    function isInsideBlockquote(range) {
        // get ancestor/parent container
        var container = range.commonAncestorContainer || range.parentElement();
        // loop for blockquote
        var bq = $(container).parents('blockquote').last(),
            is = bq.length > 0;
        //console.debug('inside?', is, bq);
        return is;
    }

    function splitContent(ed, e) {
        // get current range
        var range = ed.selection.getRng();
        // inside blockquote?
        if (!isInsideBlockquote(range)) return;
        if (!range.startContainer) return;
        if (_.device('IE')) return;
        // split; W3C-compliant strategy; older IEs needed a different strategy
        splitContent_W3C(ed);
        ed.dom.events.cancel(e);
    }

    function lookupTinyMCELanguage() {
        var tinymce_lang,
        lookup_lang = ox.language,
        tinymce_langpacks = ['ar', 'ar_SA', 'az', 'be', 'bg_BG', 'bn_BD', 'bs', 'ca', 'cs', 'cy', 'da', 'de', 'de_AT', 'dv', 'el', 'en_CA', 'en_GB', 'es', 'et', 'eu', 'fa', 'fi', 'fo', 'fr_FR', 'gd', 'gl', 'he_IL', 'hr', 'hu_HU', 'hy', 'id', 'is_IS', 'it', 'ja', 'ka_GE', 'kk', 'km_KH', 'ko_KR', 'lb', 'lt', 'lv', 'ml', 'ml_IN', 'mn_MN', 'nb_NO', 'nl', 'pl', 'pt_BR', 'pt_PT', 'ro', 'ru', 'si_LK', 'sk', 'sl_SI', 'sr', 'sv_SE', 'ta', 'ta_IN', 'tg', 'th_TH', 'tr_TR', 'tt', 'ug', 'uk', 'uk_UA', 'vi', 'vi_VN', 'zh_CN', 'zh_TW'],

        tinymce_lang = _.indexOf(tinymce_langpacks, lookup_lang, true);

        // See bug 38381
        if (lookup_lang === 'fr_CA') return 'fr_FR';

        if (tinymce_lang > -1) {
            return tinymce_langpacks[tinymce_lang];
        } else {
            tinymce_lang = _.indexOf(tinymce_langpacks, lookup_lang.substr(0, 2), true);
            return (tinymce_lang > -1) ? tinymce_langpacks[tinymce_lang] : 'en';
        }
    }

    function Editor(el, opt) {

        var rendered = $.Deferred(), initialized = $.Deferred(), ed;

        opt = _.extend({
            toolbar1: 'undo redo | bold italic | emoji | bullist numlist outdent indent',
            advanced: 'styleselect fontselect fontsizeselect | forecolor backcolor | link image',
            toolbar2: '',
            toolbar3: '',
<<<<<<< HEAD
            plugins: 'autolink oximage oxpaste oxdrop link paste textcolor emoji',
            theme: 'unobtanium',
            skin: 'ox'
=======
            plugins: 'autolink oximage oxpaste oxdrop link paste textcolor emoji lists',
            theme: 'unobtanium',
            skin: 'lightgray'
>>>>>>> 74174fc6
        }, opt);

        opt.toolbar1 += ' | ' + opt.advanced;

        // consider custom configurations
        opt.toolbar1 = settings.get('tinyMCE/theme_advanced_buttons1', opt.toolbar1);
        opt.toolbar2 = settings.get('tinyMCE/theme_advanced_buttons2', opt.toolbar2);
        opt.toolbar3 = settings.get('tinyMCE/theme_advanced_buttons3', opt.toolbar3);

        // remove unsupported stuff
        if (!capabilities.has('emoji')) {
            opt.toolbar1 = opt.toolbar1.replace(/( \| )?emoji( \| )?/g, ' | ');
            opt.toolbar2 = opt.toolbar2.replace(/( \| )?emoji( \| )?/g, ' | ');
            opt.toolbar3 = opt.toolbar3.replace(/( \| )?emoji( \| )?/g, ' | ');
            opt.plugins = opt.plugins.replace(/emoji/g, '').trim();
        }

        var fixed_toolbar = '[data-editor-id="' + el.attr('data-editor-id') + '"].editable-toolbar';

        // remove all toolbars in mobileapp
        if (window.cordova) {
            opt.toolbar = 'false';
            opt.toolbar1 = 'false';
            opt.toolbar2 = 'false';
            opt.toolbar3 = 'false';
            opt.plugins = 'autolink paste';
        }

        var options = {
<<<<<<< HEAD
            script_url: (window.cordova ? ox.localFileRoot : ox.base) + '/apps/3rd.party/tinymce/tinymce.min.js',
=======
            script_url: (window.cordova ? ox.localFileRoot : ox.base) + '/apps/3rd.party/tinymce/tinymce.jquery.min.js',
>>>>>>> 74174fc6

            extended_valid_elements: 'blockquote[type]',

            inline: true,

            fixed_toolbar_container: fixed_toolbar,

            menubar: false,
            statusbar: false,

            skin: opt.skin,

            toolbar1: opt.toolbar1,
            toolbar2: opt.toolbar2,
            toolbar3: opt.toolbar3,

            relative_urls: false,
            remove_script_host: false,

            entity_encoding: 'raw',

            forced_root_block: 'p',

            browser_spellcheck: true,

            plugins: opt.plugins,

            //link plugin settings
            link_title: false,
            target_list: false,

            language: lookupTinyMCELanguage(),

            // disable the auto generation of hidden input fields (we don't need them)
            hidden_input: false,

            theme: opt.theme,

            init_instance_callback: function (editor) {
                ed = editor;
                initialized.resolve();
            },

            execcommand_callback: function (editor_id, elm, command) {
                if (command === 'createlink') {
                    _.defer(function () {
                        $(tinyMCE.get(editor_id).getBody()).find('a').attr('target', '_blank');
                    });
                }
            },
            // post processing (string-based)
            paste_preprocess: textproc.paste_preprocess,
            // post processing (DOM-based)
            paste_postprocess: textproc.paste_postprocess,

            setup: function (ed) {
                ext.point(POINT + '/setup').invoke('draw', this, ed);
                ed.on('BeforeRenderUI', function () {
                    rendered.resolve();
                });
            }
        };

        el = $(el);

        ext.point(POINT + '/options').invoke('config', options);

        el.tinymce(options);

        function trimEnd(str) {
            return String(str || '').replace(/[\s\xA0]+$/g, '');
        }

        var resizeEditor = _.debounce(function () {
            if (el === null) return;

            var composeFieldsHeight = el.parent().find('.mail-compose-fields').height();

            if (_.device('smartphone') && $('.io-ox-mobile-mail-compose-window').length > 0) {
                var containerHeight = el.parent().parent().height();
                el.css('min-height', containerHeight - composeFieldsHeight - 32);
                return;
            } else if (_.device('smartphone')) {
                var composeFieldsHeight = el.parent().find('.mail-compose-fields').height(),
                    topBarHeight = $('#io-ox-topbar').height(),
                    windowHeaderHeight = el.parents().find('.window-header').height(),
                    editorPadding = 30;
                el.css('min-height', window.innerHeight - (composeFieldsHeight + topBarHeight + windowHeaderHeight + editorPadding));
                return;
            }

            var h = $(window).height(),
                top = el.offset().top;

            el.css('min-height', h - top - 40 + 'px');
            if (opt.css) el.css(opt.css);

            var th = $(fixed_toolbar + ' > div').height(),
                w = $(fixed_toolbar).next().outerWidth();
            if (th) {
                $(fixed_toolbar).css('height', th + 1);
            }
            if (w) {
                $(fixed_toolbar).css('width', w);
            }
            return;

        }, 30),

        set = function (str) {
            var text = emoji.processEmoji(str, function (text, lib) {
                if (!lib.loaded) return;
                ed.setContent(text);
            });
            ed.setContent(text);

            // Remove all position: absolute and white-space: nowrap inline styles
            // This is a fix for the infamous EUROPCAR mail bugs
            // Don't change this if you don't know what you are doing
            if (/position:(\s+)?absolute/i.test(str)) {
                $(ed.getBody()).find('[style*=absolute]').css('position', 'static');
            }
            if (/white-space:(\s+)?nowrap/i.test(str)) {
                $(ed.getBody()).find('[style*=nowrap]').css('white-space', 'normal');
            }

        },

        clear = function () {
            set('');
        },

        ln2br = function (str) {
            return String(str || '').replace(/\r/g, '')
                // '\n' is for IE
                .replace(new RegExp('\\n', 'g'), '<br>');
        },

        // get editor content
        // trim white-space and clean up pseudo XHTML
        // remove empty paragraphs at the end
        get = function () {
            // remove tinyMCE resizeHandles
            $(ed.getBody()).find('.mce-resizehandle').remove();

            // get raw content
            var content = ed.getContent({ format: 'raw' });
            // convert emojies
            content = emoji.imageTagsToUnified(content);
            // clean up
            content = content
                // remove custom attributes (incl. bogus attribute)
                .replace(/\sdata-[^=]+="[^"]*"/g, '')
                .replace(/<(\w+)[ ]?\/>/g, '<$1>')
                .replace(/(<p>(<br>)?<\/p>)+$/, '');

            // remove trailing white-space, line-breaks, and empty paragraphs
            content = content.replace(
                /(\s|&nbsp;|\0x20|<br\/?>|<p( class="io-ox-signature")>(&nbsp;|\s|<br\/?>)*<\/p>)*$/g, ''
            );

            // remove trailing white-space
            return trimEnd(content);
        };

        this.content_type = 'text/html';

        // publish internal 'done'
        this.done = function (fn) {
            return $.when(initialized, rendered).done(fn);
        };

        this.focus = function () {
            if (_.device('ios')) return;
            _.defer(function () {
                ed.focus();
                ed.execCommand('mceFocus', false, el.attr('data-editor-id'));
            });
        };

        this.ln2br = ln2br;

        this.clear = clear;

        this.getContent = get;

        this.getPlainText = function () {
            return textproc.htmltotext($(ed.getBody()).html());
        };

        this.setContent = set;

        this.setPlainText = function (str) {
            // clean up
            str = trimEnd(str);
            if (!str) return;
            return textproc.texttohtml(str).done(function (content) {
                if (/^<blockquote\>/.test(content)) {
                    content = '<p><br></p>' + content;
                }
                set(content);
            });
        };

        this.paste = function (str) {
            ed.execCommand('mceInsertClipboardContent', false, { content: str });
        };

        this.scrollTop = function (pos) {
            var doc = $(ed.getDoc());
            if (pos === undefined) {
                return doc.scrollTop();
            } else if (pos === 'top') {
                doc.scrollTop(0);
            } else if (pos === 'bottom') {
                doc.scrollTop(doc.get(0).body.scrollHeight);
            }
        };

        this.setCaretPosition = function () {
            $(ed.getDoc()).scrollTop(0);
        };

        this.appendContent = function (str) {
            var content = this.getContent();
            str = (/^<p/i).test(str) ? str : '<p>' + ln2br(str) + '</p>';
            content = content.replace(/^(<p><br><\/p>){2,}/, '').replace(/(<p><br><\/p>)+$/, '') + '<p><br></p>' + str;
            if (/^<blockquote/.test(content)) {
                content = '<p><br></p>' + content;
            }
            this.setContent(content);
        };

        this.prependContent = function (str) {
            var content = this.getContent();
            str = (/^<p/i).test(str) ? str : '<p>' + ln2br(str) + '</p>';
            content = str + '<p><br></p>' + content.replace(/^(<p><br><\/p>)+/, '').replace(/(<p><br><\/p>){2,}$/, '');
            content = '<p><br></p>' + content;
            this.setContent(content);
        };

        this.replaceParagraph = function (str, rep) {
            var content = this.getContent(), pos, top;
            str = (/^<p/i).test(str) ? str : '<p>' + ln2br(str) + '</p>';
            // exists?
            if ((pos = content.indexOf(str)) > -1) {
                // replace content
                top = this.scrollTop();
                this.setContent(content.substr(0, pos) + (rep || '') + content.substr(pos + str.length));
                this.scrollTop(top);
                return true;
            } else {
                return false;
            }
        };

        this.removeContent = function (str) {
            this.replaceContent(str, '');
        };

        // allow jQuery access
        this.find = function (selector) {
            return $(ed.getDoc()).find(selector);
        };

        this.replaceContent = function (str, rep) {

            // adopted from tinyMCE's searchreplace plugin
            var range, win = ed.getWin(),
                found = false;

            function replace() {
                ed.selection.setContent(rep || '');
            }

            ed.selection.select(ed.getBody(), true);
            ed.selection.collapse(true);

            if (_.browser.IE) {
                ed.focus();
                range = ed.getDoc().selection.createRange();
                while (range.findText(str, 1, 0)) {
                    range.scrollIntoView();
                    range.select();
                    replace();
                    found = true;
                }
            } else {
                while (win.find(str, 0, 0, false, false, false, false)) {
                    replace();
                    found = true;
                }
            }

            return found;
        };

        this.getMode = function () {
            return 'html';
        };

        // convenience access
        this.tinymce = function () {
            return el.tinymce ? el.tinymce() : {};
        };

        this.handleShow = function () {
            el.parents('.window-content').find('textarea').hide();
            el.parents('.window-content').find('.mail-compose-contenteditable-fields').show();
            el.idle().show();
            // set display to empty sting because of overide 'display' property in css
            $(fixed_toolbar).css('display','');
            resizeEditor();
            $(window).on('resize.tinymce', resizeEditor);
        };

        this.handleHide = function () {
            $(window).off('resize.tinymce');
        };

        this.resetUndo = function () {
            ed.undoManager.clear();
        };

        this.destroy = function () {
            this.handleHide();
            if (el.tinymce()) {
                //empty node before removing because tiny saves the contents before.
                //this might cause server errors if there were inline images (those only exist temporarily and are already removed)
                el.empty();
                el.tinymce().remove();
            }
            el = el.tinymce = initialized = rendered = ed = null;
        };
    }

    if (!window.tinyMCE) {
        return require(['3rd.party/tinymce/jquery.tinymce.min'])
            .then(function () { return Editor; });
    } else {
        return $.Deferred().resolve(Editor);
    }
});<|MERGE_RESOLUTION|>--- conflicted
+++ resolved
@@ -16,12 +16,8 @@
     'io.ox/core/capabilities',
     'settings!io.ox/core',
     'io.ox/core/extensions',
-<<<<<<< HEAD
-    'io.ox/core/tk/textproc'
-=======
     'io.ox/core/tk/textproc',
     'less!io.ox/core/tk/contenteditable-editor'
->>>>>>> 74174fc6
 ], function (emoji, capabilities, settings, ext, textproc) {
 
     'use strict';
@@ -192,15 +188,9 @@
             advanced: 'styleselect fontselect fontsizeselect | forecolor backcolor | link image',
             toolbar2: '',
             toolbar3: '',
-<<<<<<< HEAD
-            plugins: 'autolink oximage oxpaste oxdrop link paste textcolor emoji',
-            theme: 'unobtanium',
-            skin: 'ox'
-=======
             plugins: 'autolink oximage oxpaste oxdrop link paste textcolor emoji lists',
             theme: 'unobtanium',
             skin: 'lightgray'
->>>>>>> 74174fc6
         }, opt);
 
         opt.toolbar1 += ' | ' + opt.advanced;
@@ -230,11 +220,7 @@
         }
 
         var options = {
-<<<<<<< HEAD
-            script_url: (window.cordova ? ox.localFileRoot : ox.base) + '/apps/3rd.party/tinymce/tinymce.min.js',
-=======
             script_url: (window.cordova ? ox.localFileRoot : ox.base) + '/apps/3rd.party/tinymce/tinymce.jquery.min.js',
->>>>>>> 74174fc6
 
             extended_valid_elements: 'blockquote[type]',
 
