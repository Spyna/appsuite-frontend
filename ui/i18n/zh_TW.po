# Antje Faber, 2013.
msgid ""
msgstr ""
"Project-Id-Version: ox.zh_TW.po\n"
"POT-Creation-Date: \n"
"PO-Revision-Date: 2017-05-04 23:05+0800\n"
"Last-Translator: \n"
"Language-Team: \n"
"Language: zh_TW\n"
"MIME-Version: 1.0\n"
"Content-Type: text/plain; charset=UTF-8\n"
"Content-Transfer-Encoding: 8bit\n"
"Plural-Forms: nplurals=2; plural=(n != 1);\n"
"X-Generator: Poedit 2.0.1\n"
"X-Poedit-Bookmarks: -1,-1,-1,-1,731,-1,-1,-1,-1,-1\n"

#. recurrence string
#. used to concatenate two weekdays, like Monday and Tuesday
#. make sure that the leading and trailing spaces are also in the translation
#: apps/io.ox/calendar/util.js module:io.ox/calendar
msgid " and "
msgstr "及"

#. File size
#. %1$d is the number
#. %2$s is the unit (B, KB, MB etc.)
#: apps/io.ox/core/strings.js module:io.ox/core
msgid "%1$d %2$s"
msgstr "%1$s %2$s"

#: apps/io.ox/calendar/util.js module:io.ox/calendar
msgid "%1$d Day"
msgid_plural "%1$d Days"
msgstr[0] "%1$d 天"
msgstr[1] "%1$d 天"

#: apps/io.ox/calendar/util.js module:io.ox/calendar
msgid "%1$d Hour"
msgid_plural "%1$d Hours"
msgstr[0] "%1$d 小時"
msgstr[1] "%1$d 小時"

#: apps/io.ox/calendar/util.js module:io.ox/calendar
msgid "%1$d Minute"
msgid_plural "%1$d Minutes"
msgstr[0] "%1$d 分鐘"
msgstr[1] "%1$d 分鐘"

#: apps/io.ox/calendar/util.js module:io.ox/calendar
msgid "%1$d Week"
msgid_plural "%1$d Weeks"
msgstr[0] "%1$d 週"
msgstr[1] "%1$d 周"

#. %1$d is number of selected addresses
#: apps/io.ox/contacts/addressbook/popup.js module:io.ox/contacts
msgid "%1$d address selected"
msgid_plural "%1$d addresses selected"
msgstr[0] "已選擇 %1$d 個地址"
msgstr[1] "已選擇 %1$d 個地址"

#: apps/io.ox/core/attachments/view.js module:io.ox/core
msgid "%1$d attachment"
msgid_plural "%1$d attachments"
msgstr[0] "%1$d 個附件"
msgstr[1] "(%1$s) 附件"

#. estimated upload duration
#: apps/io.ox/files/upload/main.js module:io.ox/files
#: apps/io.ox/mail/compose/extensions.js module:io.ox/mail
msgid "%1$d day"
msgid_plural "%1$d days"
msgstr[0] "%1$d 天"
msgstr[1] "%1$d 天"

#. General duration (nominative case): X days, Y hours and Z minutes
#. %1$d is the number of days
#. %2$s is the text for the remainder of the last day
#: apps/io.ox/core/date.js module:io.ox/core
#, c-format
msgid "%1$d day, %2$s"
msgid_plural "%1$d days, %2$s"
msgstr[0] "%1$d 天，%2$s"
msgstr[1] "%1$d 天、%2$s"

#. Reminder (objective case): in X days, Y hours and Z minutes
#. %1$d is the number of days
#. %2$s is the text for the remainder of the last day
#: apps/io.ox/core/date.js module:io.ox/core
#, c-format
msgctxt "in"
msgid "%1$d day, %2$s"
msgid_plural "%1$d days, %2$s"
msgstr[0] "%1$d 天，%2$s"
msgstr[1] "%1$d 天、%2$s"

#: apps/plugins/portal/recentfiles/register.js module:plugins/portal
msgid "%1$d files has been changed recently"
msgstr "最近有 %1$d 個被修改的檔案"

#. estimated upload duration
#: apps/io.ox/files/upload/main.js module:io.ox/files
msgid "%1$d hour"
msgid_plural "%1$d hours"
msgstr[0] "%1$d 小時"
msgstr[1] "%1$d 小時"

#. General duration (nominative case): X hours and Y minutes
#. %1$d is the number of hours
#. %2$s is the text for the remainder of the last hour
#: apps/io.ox/core/date.js module:io.ox/core
#, c-format
msgid "%1$d hour and %2$s"
msgid_plural "%1$d hours and %2$s"
msgstr[0] "%1$d 小時和 %2$s"
msgstr[1] "%1$d 小時和 %2$s"

#. Reminder (objective case): in X hours and Y minutes
#. %1$d is the number of hours
#. %2$s is the text for the remainder of the last hour
#: apps/io.ox/core/date.js module:io.ox/core
#, c-format
msgctxt "in"
msgid "%1$d hour and %2$s"
msgid_plural "%1$d hours and %2$s"
msgstr[0] "%1$d 小時和 %2$s"
msgstr[1] "%1$d 小時和 %2$s"

#. %1$d is number of selected items (addresses/groups) in the list
#: apps/io.ox/contacts/addressbook/popup.js module:io.ox/contacts
msgid "%1$d item selected"
msgid_plural "%1$d items selected"
msgstr[0] "已選擇 %1$d 個項目"
msgstr[1] "已選擇 %1$d 個項目"

#. %1$d is the number of members
#: apps/plugins/administration/groups/settings/pane.js module:io.ox/core
msgid "%1$d member"
msgid_plural "%1$d members"
msgstr[0] "%1$d 位成員"
msgstr[1] "%1$d 位成員"

#. %1$d is the number of selected messages
#: apps/io.ox/mail/main.js module:io.ox/mail
msgid "%1$d message selected"
msgid_plural "%1$d messages selected"
msgstr[0] "已選擇 %1$d 封訊息"
msgstr[1] "已選擇 %1$d 封訊息"

#: apps/io.ox/mail/threadview.js module:io.ox/mail
msgid "%1$d messages in this conversation"
msgstr "此對話中的 %1$d 封訊息"

#. estimated upload duration
#: apps/io.ox/files/upload/main.js module:io.ox/files
msgid "%1$d minute"
msgid_plural "%1$d minutes"
msgstr[0] "%1$d 分鐘"
msgstr[1] "%1$d 分鐘"

#: apps/io.ox/mail/compose/extensions.js module:io.ox/mail
msgid "%1$d month"
msgid_plural "%1$d months"
msgstr[0] "%1$d 個月"
msgstr[1] "%1$d 個月"

#. %1$d number of notifications in notification area
#: apps/io.ox/core/notifications/badgeview.js module:io.ox/core
#, c-format
msgid "%1$d notification."
msgid_plural "%1$d notifications."
msgstr[0] "%1$d 個通知。"
msgstr[1] "%1$d 個通知。"

#. information about position of the current item in viewer
#. this will only be shown for more than one item
#. %1$d - position of current item
#. %2$d - total amount of items
#. %2$d - total amount of item
#: apps/io.ox/core/viewer/views/displayerview.js module:io.ox/core
msgid "%1$d of %2$d item"
msgid_plural "%1$d of %2$d items"
msgstr[0] "第 %1$d 個，共 %2$d 個項目"
msgstr[1] "第 %1$d 張，共 %2$d 張"

#: apps/plugins/core/feedback/register.js module:io.ox/core
msgid "%1$d of 10 points."
msgstr "%1$d 分，滿分 10 分。"

#: apps/plugins/core/feedback/register.js module:io.ox/core
msgid "%1$d of 5 stars"
msgstr "%1$d 顆星，滿分 5 顆星"

#. estimated upload duration
#: apps/io.ox/files/upload/main.js module:io.ox/files
msgid "%1$d second"
msgid_plural "%1$d seconds"
msgstr[0] "%1$d 秒"
msgstr[1] "%1$d 秒"

#. This is a short version of "x messages selected", will be used in mobile mail list view
#: apps/io.ox/mail/main.js module:io.ox/mail
msgid "%1$d selected"
msgstr "已選擇 %1$d 封"

#: apps/io.ox/core/folder/node.js module:io.ox/core
#, fuzzy
#| msgid "%1$d month"
#| msgid_plural "%1$d months"
msgid "%1$d total"
msgstr "%1$d 個月"

#: apps/io.ox/core/folder/node.js module:io.ox/core
#, fuzzy
#| msgid "%1$d unread mails"
msgid "%1$d unread"
msgstr "%1$d 封未讀郵件"

#. %1$d number of notifications
#: apps/plugins/notifications/mail/register.js module:plugins/notifications
msgid "%1$d unread mails"
msgstr "%1$d 封未讀郵件"

#. estimated upload duration
#: apps/io.ox/files/upload/main.js module:io.ox/files
#: apps/io.ox/mail/compose/extensions.js module:io.ox/mail
msgid "%1$d week"
msgid_plural "%1$d weeks"
msgstr[0] "%1$d 週"
msgstr[1] "%1$d 周"

#: apps/io.ox/mail/compose/extensions.js module:io.ox/mail
msgid "%1$d year"
msgid_plural "%1$d years"
msgstr[0] "%1$d 年"
msgstr[1] "%1$d 年"

#. Format of addresses
#. %1$s is the street
#. %2$s is the postal code
#. %3$s is the city
#. %4$s is the state
#. %5$s is the country
#: apps/io.ox/contacts/edit/view-form.js module:io.ox/contacts
#: apps/io.ox/contacts/view-detail.js apps/plugins/halo/xing/register.js
#: module:plugins/portal
msgid ""
"%1$s\n"
"%2$s %3$s\n"
"%4$s\n"
"%5$s"
msgstr ""
"%5$s%4$s\n"
"%2$s %3$s%1$s"

#: apps/io.ox/settings/main.js module:io.ox/core
msgid "%1$s %2$s"
msgstr "%1$s %2$s"

#. Name in mail addresses
#. %1$s is the first name
#. %2$s is the last name
#: apps/io.ox/contacts/util.js module:io.ox/contacts
msgctxt "mail address"
msgid "%1$s %2$s"
msgstr "%2$s %1$s"

#. Title of the browser window
#. %1$s is the name of the page, e.g. OX App Suite
#. %2$s is the title of the active app, e.g. Calendar
#: apps/io.ox/core/desktop.js module:io.ox/core
msgctxt "window title"
msgid "%1$s %2$s"
msgstr "%1$s %2$s"

#. add confirmation status behind appointment title
#. %1$s = apppintment title
#: apps/io.ox/calendar/month/view.js module:io.ox/calendar
#: apps/io.ox/calendar/week/view.js
#, c-format
msgid "%1$s (Tentative)"
msgstr "%1$s (暫定)"

#. screenreader label for main toolbar
#: apps/io.ox/backbone/mini-views/toolbar.js module:io.ox/core
msgid "%1$s Toolbar"
msgstr "%1$s 工具列"

#. %1$s is the employee position or status, e.g. student
#. %2$s is the employer name, e.g. University of Meinerzhagen-Valbert
#: apps/plugins/halo/xing/register.js module:plugins/portal
msgid "%1$s at %2$s"
msgstr "%2$s 的 %1$s"

#. %1$s is the name of the inputfield (To, CC, BCC)
#: apps/io.ox/mail/compose/extensions.js module:io.ox/mail
msgid ""
"%1$s autocomplete token field. Use left and right Arrowkeys to navigate "
"between the tokens"
msgstr "%1$s 個自動完成 token 欄位，使用左右方向鍵切換不同 token"

#. We do not know the gender of the user and therefore, it is impossible to write e.g. '%1$s changed her status'.
#. But you could use '%1$s changes his/her status' depending on the language.
#. %1$s the name of the user which changed his/her status
#: apps/plugins/portal/xing/activities.js module:plugins/portal
msgid "%1$s changed the status:"
msgstr "%1$s 已更改狀態:"

#. %1$s progress of currently uploaded files in percent
#: apps/io.ox/files/upload/main.js module:io.ox/files
#: apps/io.ox/files/upload/view.js
msgid "%1$s completed"
msgstr "已完成 %1$s"

#: apps/plugins/portal/xing/activities.js module:plugins/portal
msgid "%1$s has a new contact:"
msgstr "%1$s 有了新聯絡人:"

#: apps/plugins/portal/xing/activities.js module:plugins/portal
msgid "%1$s has new contacts:"
msgstr "%1$s 有了新聯絡人:"

#: apps/plugins/portal/linkedIn/register.js module:plugins/portal
msgid "%1$s is a new contact"
msgstr "%1$s 是新聯絡人"

#: apps/plugins/portal/linkedIn/register.js module:plugins/portal
msgid "%1$s is now connected with %2$s"
msgstr "%1$s 現在已與 %2$s 連線"

#. number of selected item
#. %1$s is the number surrounded by a tag
#: apps/io.ox/core/commons.js module:io.ox/core
msgid "%1$s item selected"
msgid_plural "%1$s items selected"
msgstr[0] "已選擇 %1$s 個項目"
msgstr[1] "已選擇 %1$s 個項目"

#: apps/io.ox/backbone/mini-views/settings-list-view.js module:io.ox/core
msgid "%1$s moved to position %2$s of %3$s"
msgstr "已將 %1$s 移動至 %3$s 的 %2$s 位置"

#. %1$s is the storagespace in use
#. %2$s is the max storagespace
#: apps/io.ox/backbone/mini-views/quota.js module:io.ox/core
#, c-format
msgid "%1$s of %2$s"
msgstr "%2$s 的 %1$s"

#: apps/plugins/portal/xing/activities.js module:plugins/portal
msgid "%1$s posted a link:"
msgstr "%1$s 張貼了連結:"

#: apps/plugins/portal/xing/activities.js module:plugins/portal
msgid "%1$s posted a new activity:"
msgstr "%1$s 張貼了新的動態:"

#: apps/plugins/portal/xing/activities.js module:plugins/portal
msgid "%1$s recommends this link:"
msgstr "%1$s 推薦此連結:"

#. date intervals for screenreaders
#. please keep the 'to' do not use dashes here because this text will be spoken by the screenreaders
#. %1$s is the start date
#. %2$s is the end date
#: apps/io.ox/calendar/util.js module:io.ox/calendar
#, c-format
msgid "%1$s to %2$s"
msgstr "%2$s 到 %1$s"

#. We do not know the gender of the user and therefore, it is impossible to write e.g. '%1$s changed her profile:'.
#. But you could use '%1$s changes his/her profile:' depending on the language.
#. %1$s the name of the user which changed his/her profile
#: apps/plugins/portal/xing/activities.js module:plugins/portal
msgid "%1$s updated the profile:"
msgstr "%1$s 更新了個人資料:"

#: apps/io.ox/core/tk/tokenfield.js module:io.ox/core
msgid "%1$s. Press backspace to delete."
msgstr ""

#. %1$s is the folder owner
#. %2$s is the folder title
#: apps/io.ox/core/folder/api.js module:io.ox/core
msgid "%1$s: %2$s"
msgstr "%1$s: %2$s"

#. Name without title
#. %1$s is the first name
#. %2$s is the last name
#: apps/io.ox/contacts/util.js module:io.ox/contacts
msgid "%2$s, %1$s"
msgstr "%2$s %1$s"

#. Name with title
#. %1$s is the first name
#. %2$s is the last name
#. %3$s is the title
#: apps/io.ox/contacts/util.js module:io.ox/contacts
msgid "%3$s %2$s, %1$s"
msgstr "%2$s %1$s %3$s"

#. General duration (nominative case): X days
#. %d is the number of days
#: apps/io.ox/calendar/util.js module:io.ox/calendar apps/io.ox/core/date.js
#: module:io.ox/core
#, c-format
msgid "%d day"
msgid_plural "%d days"
msgstr[0] "%d 天"
msgstr[1] "%d 天"

#. Reminder (objective case): in X days
#. %d is the number of days
#: apps/io.ox/core/date.js module:io.ox/core
#, c-format
msgctxt "in"
msgid "%d day"
msgid_plural "%d days"
msgstr[0] "%d 天"
msgstr[1] "%d 天"

#. General duration (nominative case): X hours
#. %d is the number of hours
#: apps/io.ox/core/date.js module:io.ox/core
#, c-format
msgid "%d hour"
msgid_plural "%d hours"
msgstr[0] "%d 小時"
msgstr[1] "%d 小時"

#. Reminder (objective case): in X hours
#. %d is the number of hours
#: apps/io.ox/core/date.js module:io.ox/core
#, c-format
msgctxt "in"
msgid "%d hour"
msgid_plural "%d hours"
msgstr[0] "%d 小時"
msgstr[1] "%d 小時"

#. General duration (nominative case): X minutes
#. %d is the number of minutes
#: apps/io.ox/calendar/settings/pane.js module:io.ox/calendar
#: apps/io.ox/core/date.js module:io.ox/core
#, c-format
msgid "%d minute"
msgid_plural "%d minutes"
msgstr[0] "%d 分鐘"
msgstr[1] "%d 分鐘"

#. Reminder (objective case): in X minutes
#. %d is the number of minutes
#: apps/io.ox/core/date.js module:io.ox/core
#, c-format
msgctxt "in"
msgid "%d minute"
msgid_plural "%d minutes"
msgstr[0] "%d 分鐘"
msgstr[1] "%d 分鐘"

#. General duration (nominative case): X weeks
#. %d is the number of weeks
#: apps/io.ox/core/date.js module:io.ox/core
#, c-format
msgid "%d week"
msgid_plural "%d weeks"
msgstr[0] "%d 週"
msgstr[1] "%d 週"

#. Reminder (objective case): in X weeks
#. %d is the number of weeks
#: apps/io.ox/core/date.js module:io.ox/core
#, c-format
msgctxt "in"
msgid "%d week"
msgid_plural "%d weeks"
msgstr[0] "%d 週"
msgstr[1] "%d 週"

#: apps/io.ox/core/settings/downloads/pane.js module:io.ox/core
msgid "%s client for Android"
msgstr "%s Android 客戶端"

#: apps/io.ox/core/settings/downloads/pane.js module:io.ox/core
msgid "%s client for Mac OS"
msgstr "%s Mac OS 客戶端"

#: apps/io.ox/core/settings/downloads/pane.js module:io.ox/core
msgid "%s client for Windows"
msgstr "%s Windows 客戶端"

#: apps/io.ox/core/settings/downloads/pane.js module:io.ox/core
msgid "%s client for Windows (Installation via the OX Updater)"
msgstr "%s Windows 客戶端（透過 OX Updater 安裝）"

#: apps/io.ox/core/settings/downloads/pane.js module:io.ox/core
msgid "%s client for iOS"
msgstr "%s iOS 客戶端"

#: apps/plugins/portal/oxdriveclients/register.js module:plugins/portal
msgid "%s is also available for other platforms:"
msgstr "%s 也有下列平台版本:"

#: apps/io.ox/files/share/permissions.js module:io.ox/core
msgid "(Read and write)"
msgstr "（讀與寫）"

#: apps/io.ox/files/share/permissions.js module:io.ox/core
msgid "(Read only)"
msgstr "（唯讀）"

#: apps/io.ox/files/share/permissions.js module:io.ox/core
msgid "(Read, write, and delete)"
msgstr "（讀、寫、刪除）"

#: apps/io.ox/core/main.js module:io.ox/core
msgid "(current app)"
msgstr "（目前程式）"

#. This delimiter is used to concatenate a list of string
#. Example: Monday, Tuesday, Wednesday
#. make sure, that the trailing space is also in the translation
#: apps/io.ox/calendar/util.js module:io.ox/calendar
msgid ", "
msgstr "、"

#: apps/plugins/portal/recentfiles/register.js module:plugins/portal
msgid "1 file has been changed recently"
msgstr "最近有 1 個被修改的檔案"

#: apps/io.ox/core/tk/list-dnd.js module:io.ox/core
#: apps/io.ox/core/tk/selection.js
msgid "1 item"
msgid_plural "%1$d items"
msgstr[0] "1 個項目"
msgstr[1] "%1$d 個項目"

#: apps/io.ox/mail/settings/pane.js module:io.ox/mail
msgid "1 minute"
msgstr "1 分鐘"

#: apps/io.ox/core/settings/pane.js module:io.ox/core
#: apps/io.ox/mail/settings/pane.js module:io.ox/mail
msgid "10 minutes"
msgstr "10 分鐘"

#. Quota maxed out; 100%
#: apps/io.ox/backbone/mini-views/quota.js module:io.ox/core
msgid "100%"
msgstr "100%"

#: apps/io.ox/core/settings/pane.js module:io.ox/core
msgid "15 minutes"
msgstr "15 分鐘"

#: apps/io.ox/mail/settings/pane.js module:io.ox/mail
msgid "3 minutes"
msgstr "3 分鐘"

#: apps/io.ox/core/settings/pane.js module:io.ox/core
msgid "30 minutes"
msgstr "30 分鐘"

#: apps/io.ox/core/settings/pane.js module:io.ox/core
#: apps/io.ox/mail/settings/pane.js module:io.ox/mail
msgid "5 minutes"
msgstr "5 分鐘"

#: apps/io.ox/files/upload/main.js module:io.ox/files
msgid "A new version for \"%1$s\" has been added."
msgstr "已加入新版「%1$s」。"

#: apps/io.ox/core/folder/actions/add.js module:io.ox/core
msgid ""
"A public folder is used for content that is of common interest for all "
"users. To allow other users to read or edit the contents, you have to set "
"the respective permissions for the public folder."
msgstr ""
"公開資料夾是用來提供給所有使用者的內容。若要允許其他使用者讀取或編輯內容，您"
"需針對公開資料夾設定相對應的權限。"

#. read receipt; German "Lesebestätigung"
#: apps/io.ox/mail/common-extensions.js module:io.ox/mail
msgid "A read receipt has been sent"
msgstr "已寄出送達回執"

#: apps/io.ox/core/sub/settings/pane.js module:io.ox/core/sub
msgid ""
"A refresh takes some time, so please be patient, while the refresh runs in "
"the background. Only one refresh per subscription and per session is allowed."
msgstr ""
"重新整理需要在背景花一點時間進行，請稍待。每次登入僅允許重新整理一個訂閱。"

#: apps/io.ox/tasks/actions/doneUndone.js module:io.ox/tasks
msgid "A severe error occurred!"
msgstr "發生嚴重錯誤！"

#: apps/io.ox/core/main.js module:io.ox/core
msgid "About"
msgstr "關於"

#: apps/io.ox/calendar/edit/extensions.js module:io.ox/calendar/edit/main
#: apps/io.ox/calendar/freetime/timeView.js module:io.ox/calendar
#: apps/io.ox/calendar/util.js
msgid "Absent"
msgstr "缺少"

#: apps/io.ox/calendar/actions/acceptdeny.js module:io.ox/calendar
#: apps/io.ox/calendar/invitations/register.js module:io.ox/calendar/main
#: apps/plugins/portal/xing/register.js module:plugins/portal
msgid "Accept"
msgstr "接受"

#: apps/plugins/notifications/calendar/register.js
#: module:plugins/notifications
msgid "Accept / Decline"
msgstr "接受 / 拒絕"

#: apps/io.ox/calendar/invitations/register.js module:io.ox/calendar/main
msgid "Accept changes"
msgstr "接受變更"

#: apps/plugins/notifications/calendar/register.js
#: module:plugins/notifications apps/plugins/notifications/tasks/register.js
msgid "Accept invitation"
msgstr "接受邀請"

#: apps/plugins/notifications/calendar/register.js
#: module:plugins/notifications apps/plugins/notifications/tasks/register.js
msgid "Accept/Decline"
msgstr "接受 / 拒絕"

#: apps/io.ox/calendar/print.js module:io.ox/calendar
#: apps/io.ox/tasks/print.js module:io.ox/tasks
msgid "Accepted"
msgstr "已接受"

#: apps/io.ox/files/guidance/main.js module:io.ox/files
msgctxt "help"
msgid "Accessing Files with WebDAV"
msgstr "使用 WebDAV 存取檔案"

#: apps/io.ox/core/folder/api.js module:io.ox/core
msgid "Accessing global address book is not permitted"
msgstr "未被允許存取全域通訊錄"

#: apps/io.ox/core/sub/subscriptions.js module:io.ox/core/sub
#: apps/plugins/portal/mail/register.js module:plugins/portal
msgid "Account"
msgstr "帳戶"

#: apps/io.ox/oauth/settings.js module:io.ox/settings
msgid "Account Name"
msgstr "帳號名稱"

#: apps/io.ox/files/actions/add-storage-account.js module:io.ox/files
#: apps/io.ox/mail/accounts/settings.js module:io.ox/mail/accounts/settings
#: apps/io.ox/oauth/keychain.js module:io.ox/core
msgid "Account added successfully"
msgstr "成功新增帳號"

#: apps/io.ox/files/actions/add-storage-account.js module:io.ox/files
#: apps/io.ox/oauth/keychain.js module:io.ox/core
msgid "Account could not be added"
msgstr "無法新增帳號"

#: apps/io.ox/mail/accounts/view-form.js module:io.ox/settings
msgid "Account name"
msgstr "帳戶名"

#: apps/io.ox/mail/accounts/view-form.js module:io.ox/settings
msgid "Account settings"
msgstr "帳戶設置"

#: apps/io.ox/mail/accounts/settings.js module:io.ox/mail/accounts/settings
msgid ""
"Account settings could not be saved. Please take a look at the annotations "
"in the form. "
msgstr "無法儲存帳號設定，請參考表單中的標示修正。"

#: apps/io.ox/mail/accounts/view-form.js module:io.ox/settings
msgid "Account updated"
msgstr "已更新帳戶"

#: apps/io.ox/find/extensions-api.js module:io.ox/core
#: apps/io.ox/settings/accounts/settings/pane.js
#: module:io.ox/settings/accounts apps/io.ox/settings/main.js
msgid "Accounts"
msgstr "帳戶"

#: apps/io.ox/calendar/mobile-toolbar-actions.js module:io.ox/calendar
#: apps/io.ox/contacts/mobile-toolbar-actions.js module:io.ox/mail
#: apps/io.ox/core/extPatterns/links.js module:io.ox/core
#: apps/io.ox/core/main.js apps/io.ox/files/mobile-toolbar-actions.js
#: apps/io.ox/files/share/permissions.js apps/io.ox/mail/detail/view.js
#: apps/io.ox/mail/mailfilter/settings/filter/view-form.js
#: module:io.ox/settings apps/io.ox/mail/mobile-toolbar-actions.js
#: apps/io.ox/tasks/mobile-toolbar-actions.js module:io.ox/tasks
msgid "Actions"
msgstr "行為"

#. %1$s is the name of the folder
#: apps/io.ox/core/folder/node.js module:io.ox/core
msgid "Actions for %1$s"
msgstr "%1$s 操作"

#. screenreader label for main toolbar
#: apps/io.ox/backbone/mini-views/toolbar.js module:io.ox/core
msgid "Actions. Use cursor keys to navigate."
msgstr "行為。使用方向鍵切換。"

#: apps/io.ox/tasks/edit/view-template.js module:io.ox/tasks/edit
#: apps/io.ox/tasks/print.js module:io.ox/tasks
#: apps/io.ox/tasks/view-detail.js
msgid "Actual costs"
msgstr "實際成本"

#: apps/io.ox/tasks/edit/view-template.js module:io.ox/tasks/edit
#: apps/io.ox/tasks/print.js module:io.ox/tasks
#: apps/io.ox/tasks/view-detail.js
msgid "Actual duration in minutes"
msgstr "實際持續分鐘數"

#: apps/io.ox/calendar/settings/timezones/favorite-view.js
#: module:io.ox/calendar apps/io.ox/core/folder/actions/add.js
#: module:io.ox/core apps/io.ox/core/sub/subscriptions.js
#: module:io.ox/core/sub apps/io.ox/mail/accounts/settings.js
#: module:io.ox/mail/accounts/settings apps/io.ox/mail/compose/extensions.js
#: module:io.ox/mail
msgid "Add"
msgstr "新增"

#: apps/io.ox/mail/mailfilter/settings/filter/actions/register.js
#: module:io.ox/mailfilter
msgid "Add IMAP keyword"
msgstr "新增 IMAP 關鍵字"

#: apps/io.ox/core/viewer/views/sidebar/filedescriptionview.js
#: module:io.ox/core/viewer
msgid "Add a description"
msgstr "新增描述"

#: apps/io.ox/mail/mailfilter/settings/filter/view-form.js
#: module:io.ox/settings
msgid "Add action"
msgstr "新增行為"

#: apps/io.ox/core/folder/actions/add.js module:io.ox/core
msgid "Add as public calendar"
msgstr "新增為公開行事曆"

#: apps/io.ox/core/folder/actions/add.js module:io.ox/core
msgid "Add as public folder"
msgstr "新增為公開資料夾"

#: apps/io.ox/core/tk/attachments.js module:io.ox/core
#: apps/io.ox/mail/compose/extensions.js module:io.ox/mail
msgid "Add attachments"
msgstr "新增附件"

#: apps/io.ox/mail/mailfilter/settings/filter/tests/register.js
#: module:io.ox/mailfilter
#: apps/io.ox/mail/mailfilter/settings/filter/view-form.js
#: module:io.ox/settings
msgid "Add condition"
msgstr "添加條件"

#: apps/io.ox/contacts/actions.js module:io.ox/contacts
#: apps/io.ox/contacts/distrib/create-dist-view.js
#: apps/io.ox/mail/vacationnotice/settings/model.js module:io.ox/mail
#: apps/io.ox/tasks/edit/view-template.js module:io.ox/tasks/edit
msgid "Add contact"
msgstr "新增聯絡人"

#: apps/io.ox/participants/add.js module:io.ox/core
msgid "Add contact/resource"
msgstr "新增聯絡人/資源"

#: apps/io.ox/contacts/actions.js module:io.ox/contacts
msgid "Add distribution list"
msgstr "新增通訊組列表"

#: apps/io.ox/files/filepicker.js module:io.ox/files
msgid "Add files"
msgstr "新增檔案"

#: apps/io.ox/core/tk/attachments.js module:io.ox/core
#: apps/io.ox/mail/compose/extensions.js module:io.ox/mail
msgid "Add from Drive"
msgstr "自 Drive 新增"

#: apps/io.ox/files/actions.js module:io.ox/files
#: apps/io.ox/mail/compose/extensions.js module:io.ox/mail
msgid "Add local file"
msgstr "新增本機檔案"

#: apps/io.ox/core/folder/extensions.js module:io.ox/core
#: apps/io.ox/mail/accounts/settings.js module:io.ox/mail/accounts/settings
#: apps/io.ox/mail/folderview-extensions.js module:io.ox/mail
msgid "Add mail account"
msgstr "新增郵件帳號"

#: apps/io.ox/core/folder/actions/add.js module:io.ox/core
#: apps/io.ox/core/folder/extensions.js
msgid "Add new address book"
msgstr "新增通訊錄"

#: apps/io.ox/core/folder/actions/add.js module:io.ox/core
#: apps/io.ox/core/folder/extensions.js
msgid "Add new calendar"
msgstr "新增行事曆"

#: apps/io.ox/core/folder/actions/add.js module:io.ox/core
#: apps/io.ox/core/folder/contextmenu.js apps/io.ox/core/folder/extensions.js
#: apps/io.ox/files/actions.js module:io.ox/files
msgid "Add new folder"
msgstr "新增資料夾"

#: apps/io.ox/calendar/invitations/register.js module:io.ox/calendar/main
msgid "Add new participant"
msgstr "添加參與者"

#: apps/io.ox/mail/mailfilter/settings/filter.js module:io.ox/mail
msgid "Add new rule"
msgstr "新增規則"

#: apps/io.ox/mail/settings/signatures/settings/pane.js module:io.ox/mail
msgid "Add new signature"
msgstr "新增簽名"

#: apps/io.ox/files/settings/pane.js module:io.ox/files
msgid "Add new version"
msgstr "新增版本"

#: apps/io.ox/files/settings/pane.js module:io.ox/files
msgid "Add new version and show notification"
msgstr "新增版本並顯示通知"

#. Please translate like "take a note", "Notiz" in German, for example.
#. more like "to notice" than "to notify".
#: apps/io.ox/files/actions.js module:io.ox/files
msgid "Add note"
msgstr "新增筆記"

#: apps/plugins/xing/main.js module:plugins/portal
msgid "Add on %s"
msgstr "新增至 %s"

#: apps/io.ox/mail/compose/view.js module:io.ox/mail
msgid "Add original message as attachment"
msgstr "將原始訊息作為附件加入"

#: apps/io.ox/calendar/freetime/participantsView.js module:io.ox/calendar
msgid "Add participant"
msgstr "添加參與者"

#: apps/io.ox/files/share/permissions.js module:io.ox/core
msgid "Add people"
msgstr "新增人員"

#: apps/io.ox/files/share/wizard.js module:io.ox/files
msgid "Add recipients ..."
msgstr "新增收件者…"

#: apps/io.ox/files/settings/pane.js module:io.ox/files
msgid "Add separate file"
msgstr "新增另一個檔案"

#: apps/io.ox/mail/settings/signatures/settings/pane.js module:io.ox/mail
msgid "Add signature"
msgstr "新增簽名"

#: apps/io.ox/mail/settings/signatures/settings/pane.js module:io.ox/mail
msgid "Add signature above quoted text"
msgstr "新增簽名檔於引用內容上方"

#: apps/io.ox/mail/settings/signatures/settings/pane.js module:io.ox/mail
msgid "Add signature below quoted text"
msgstr "新增簽名檔於引用內容下方"

#: apps/io.ox/core/folder/extensions.js module:io.ox/core
#: apps/io.ox/files/actions/add-storage-account.js module:io.ox/files
msgid "Add storage account"
msgstr "新增儲存空間帳號"

#: apps/io.ox/mail/compose/actions/send.js module:io.ox/mail
msgid "Add subject"
msgstr "新增主題"

#: apps/io.ox/calendar/settings/timezones/favorite-view.js
#: module:io.ox/calendar
msgid "Add timezone"
msgstr "新增時區"

#: apps/io.ox/contacts/actions.js module:io.ox/contacts
#: apps/io.ox/mail/actions.js module:io.ox/mail
msgid "Add to address book"
msgstr "添加到通訊錄"

#: apps/io.ox/mail/actions.js module:io.ox/mail
msgid "Add to calendar"
msgstr "新增至行事曆"

#: apps/io.ox/core/folder/favorites.js module:io.ox/core
msgid "Add to favorites"
msgstr "新增至最愛"

#: apps/io.ox/contacts/actions.js module:io.ox/contacts
#: apps/io.ox/contacts/toolbar.js apps/io.ox/core/viewer/views/toolbarview.js
#: module:io.ox/core apps/io.ox/files/actions.js module:io.ox/files
#: apps/io.ox/files/toolbar.js apps/io.ox/mail/actions.js module:io.ox/mail
#: apps/io.ox/mail/toolbar.js
msgid "Add to portal"
msgstr "新增至入口"

#: apps/io.ox/core/permissions/permissions.js module:io.ox/core
msgid "Add user/group"
msgstr "新增使用者/群組"

#: apps/io.ox/portal/settings/pane.js module:io.ox/portal
msgid "Add widget"
msgstr "新增小工具"

#. %1$s is social media name, e.g. Facebook
#: apps/io.ox/portal/main.js module:io.ox/portal
msgid "Add your %1$s account"
msgstr "新增您的 %1$s 帳號"

#: apps/plugins/portal/linkedIn/register.js module:plugins/portal
#: apps/plugins/portal/twitter/register.js
msgid "Add your account"
msgstr "新增您的帳號"

#. %1$s is the display name of an added user or mail recipient
#. %2$s is the email address of the user or mail recipient
#. %1$s is the added search query
#. %2$s is the context of the added search query
#: apps/io.ox/core/tk/tokenfield.js module:io.ox/core
msgid "Added %1$s, %2$s."
msgstr "已新增 %1$s, %2$s。"

#. %1$s is the display name of an added user or mail recipient
#. %1$s is the added search query
#: apps/io.ox/core/tk/tokenfield.js module:io.ox/core
msgid "Added %1$s."
msgstr "已新增 %1$s。"

#. %s is a list of filenames separeted by commas
#. it is used by screenreaders to indicate which files are currently added to the list of attachments
#: apps/io.ox/mail/compose/extensions.js module:io.ox/mail
msgid "Added %s to attachments."
msgstr "已新增 %s 為附件。"

#: apps/io.ox/core/tk/tokenfield.js module:io.ox/core
msgid ""
"Added distribution list %s with %s member. The only member of the "
"distribution list is %s."
msgstr "已加入 %2$s 成員到通訊組清單 %1$s。通訊組清單中唯一的成員是 %3$s。"

#: apps/io.ox/core/tk/tokenfield.js module:io.ox/core
msgid ""
"Added distribution list %s with %s members. Members of the distribution list "
"are %s."
msgstr "已加入 %2$s 成員到通訊組清單 %1$s。通訊組清單中的成員是 %3$s。"

#: apps/io.ox/calendar/invitations/register.js module:io.ox/calendar/main
msgid "Added the new participant"
msgstr "已新增參與者"

#: apps/io.ox/files/settings/pane.js module:io.ox/files
msgid "Adding files with identical names"
msgstr "新增相同檔名的檔案"

#: apps/io.ox/mail/settings/pane.js module:io.ox/mail
msgid "Additional settings"
msgstr "其他選項"

#: apps/io.ox/mail/mailfilter/settings/filter/tests/register.js
#: module:io.ox/mailfilter
msgid "Address"
msgstr "地址"

#: apps/io.ox/contacts/settings/pane.js module:io.ox/contacts
#: apps/io.ox/mail/detail/links.js module:io.ox/mail
msgid "Address Book"
msgstr "通訊錄"

#: apps/io.ox/core/main.js module:io.ox/core
#: apps/io.ox/search/view-template.js
msgctxt "app"
msgid "Address Book"
msgstr "通訊錄"

#: apps/io.ox/contacts/model.js module:io.ox/contacts
msgid "Address Business"
msgstr "地址（業務）"

#: apps/io.ox/contacts/model.js module:io.ox/contacts
msgid "Address Home"
msgstr "地址（住家）"

#: apps/io.ox/contacts/model.js module:io.ox/contacts
msgid "Address Other"
msgstr "位址（其他）"

#: apps/io.ox/files/util.js module:io.ox/files
msgid "Adjust"
msgstr "調整"

#: apps/io.ox/tasks/common-extensions.js module:io.ox/tasks
msgid "Adjust start date"
msgstr "調整起始日期"

#: apps/io.ox/files/share/permissions.js module:io.ox/core
msgid "Administrative role"
msgstr "管理角色"

#. Role: all permissions
#. object permissions - admin role
#: apps/io.ox/core/permissions/permissions.js module:io.ox/core
#: apps/io.ox/files/share/permissions.js
msgid "Administrator"
msgstr "管理員"

#: apps/io.ox/backbone/views/recurrence-view.js
#: module:io.ox/calendar/edit/main
msgid "After a number of occurrences"
msgstr "次後"

#: apps/io.ox/files/view-options.js module:io.ox/files
#: apps/io.ox/find/extensions-api.js module:io.ox/core
#: apps/io.ox/find/manager/value-model.js
#: apps/io.ox/mail/mailfilter/settings/filter/tests/register.js
#: module:io.ox/mailfilter
msgid "All"
msgstr "全部"

#. Emojis of SoftBank set.
#. Japanese: 全絵文字
#: apps/io.ox/emoji/categories.js module:io.ox/mail/emoji
msgid "All Emoji"
msgstr "全部表情符號"

#: apps/io.ox/find/extensions-api.js module:io.ox/core
msgid "All Folders"
msgstr "作為資料夾"

#: apps/io.ox/contacts/view-detail.js module:io.ox/contacts
#: apps/io.ox/core/tk/attachments.js module:io.ox/core
#: apps/io.ox/mail/toolbar.js module:io.ox/mail
#: apps/io.ox/tasks/view-detail.js module:io.ox/tasks
msgid "All attachments"
msgstr "所有附件"

#: apps/io.ox/calendar/edit/extensions.js module:io.ox/calendar/edit/main
#: apps/io.ox/tasks/edit/view-template.js module:io.ox/tasks/edit
msgid "All day"
msgstr "整天"

#: apps/io.ox/contacts/addressbook/popup.js module:io.ox/contacts
msgid "All distribution lists"
msgstr "所有通訊組清單"

#: apps/io.ox/files/view-options.js module:io.ox/files
msgid "All files"
msgstr "所有檔案"

#: apps/io.ox/core/folder/actions/common.js module:io.ox/core
msgid "All files have been deleted"
msgstr "已刪除所有檔案"

#: apps/io.ox/contacts/addressbook/popup.js module:io.ox/contacts
#: apps/io.ox/search/facets/extensions.js module:io.ox/core
msgid "All folders"
msgstr "所有資料夾"

#. informs user about the consequences when creating a rule for selected mails
#. %1$s represents a email address
#: apps/io.ox/mail/actions/copyMove.js module:io.ox/mail
msgid "All future messages from %1$s will be moved to the selected folder."
msgid_plural ""
"All future messages from the senders of the selected mails will be moved to "
"the selected folder."
msgstr[0] "將 %1$s 未來寄來的所有訊息移動至選擇的信件匣。"
msgstr[1] "將所選郵件寄件者未來寄來的所有訊息，皆移動至選擇的信件匣。"

#: apps/io.ox/contacts/addressbook/popup.js module:io.ox/contacts
msgid "All groups"
msgstr "所有群組"

#: apps/io.ox/core/folder/actions/common.js module:io.ox/core
msgid "All messages have been deleted"
msgstr "已刪除所有訊息"

#: apps/io.ox/core/folder/actions/archive.js module:io.ox/core
msgid "All messages older than %1$d days will be moved to the archive folder"
msgstr "超過 %1$d 天的訊息將被移動至封存信件匣"

#: apps/io.ox/core/folder/api.js module:io.ox/core
msgid "All my appointments"
msgstr "我的所有約會"

#: apps/io.ox/backbone/mini-views/timezonepicker.js module:io.ox/core
msgid "All timezones"
msgstr "所有時區"

#: apps/io.ox/settings/accounts/settings/pane.js
#: module:io.ox/settings/accounts
msgid "Allow connections with untrusted certificates"
msgstr "允許連線至使用未受信任憑證的伺服器"

#: apps/io.ox/mail/settings/pane.js module:io.ox/mail
msgid "Allow html formatted emails"
msgstr "允許 HTML 格式的電子郵件"

#: apps/io.ox/mail/settings/pane.js module:io.ox/mail
msgid "Allow pre-loading of externally linked images"
msgstr "允許預載外部鏈結圖像"

#: apps/io.ox/mail/settings/pane.js module:io.ox/mail
msgid "Always add the following recipient to blind carbon copy (BCC)"
msgstr "總是將下列收件者新增為密件副本收件者"

#: apps/io.ox/backbone/mini-views/colorpicker.js module:io.ox/core
msgid "Amber"
msgstr "琥珀色"

#: apps/io.ox/core/viewer/views/types/documentview.js module:io.ox/core
#: apps/io.ox/files/actions/save-as-pdf.js module:io.ox/files
msgid "An error occurred converting the document so it cannot be displayed."
msgstr "轉換文件時發生錯誤，無法顯示。"

#: apps/io.ox/files/actions/save-as-pdf.js module:io.ox/files
msgid "An error occurred loading the document so it cannot be displayed."
msgstr "載入文件時發生錯誤，無法顯示。"

#: apps/io.ox/portal/main.js module:io.ox/portal
msgid "An error occurred."
msgstr "發生錯誤。"

#: apps/io.ox/calendar/detail/main.js module:io.ox/calendar
#: apps/io.ox/calendar/week/perspective.js
msgid "An error occurred. Please try again."
msgstr "發生錯誤。請稍後重試。"

#: apps/io.ox/core/tk/iframe.js module:io.ox/core/tk/iframe
msgid "An error occurred. There is no valid token available."
msgstr "發生錯誤。無有效的 token 可以使用。"

#: apps/plugins/portal/twitter/register.js module:plugins/portal
#: apps/plugins/portal/twitter/util.js
msgid "An internal error occurred"
msgstr "發生內部錯誤"

#. generic error message
#: apps/io.ox/core/http_errors.js module:io.ox/core
msgid "An unknown error occurred"
msgstr "發生未知錯誤"

#: apps/io.ox/contacts/model.js module:io.ox/contacts
msgid "Anniversary"
msgstr "周年紀念日"

#: apps/io.ox/mail/mailfilter/settings/filter/tests/register.js
#: module:io.ox/mailfilter
msgid "Any recipient"
msgstr "任何收件人"

#. %1$s: app store name
#: apps/io.ox/onboarding/clients/config.js module:io.ox/core/onboarding
msgid "App Store"
msgstr "App Store"

#: apps/io.ox/mail/settings/pane.js module:io.ox/mail
msgid "Append vCard"
msgstr "附加 vCard"

#: apps/io.ox/contacts/settings/pane.js module:io.ox/contacts
#: apps/io.ox/contacts/view-detail.js
msgid "Apple Maps"
msgstr "Apple Maps"

#: apps/io.ox/core/desktop.js module:io.ox/core
msgid "Application Toolbar"
msgstr "應用程式工具列"

#: apps/io.ox/mail/main.js module:io.ox/mail apps/io.ox/settings/main.js
#: module:io.ox/core
msgid "Application may not work as expected until this problem is solved."
msgstr "在此問題解決前應用程式可能暫時無法使用。"

#: apps/io.ox/backbone/views/recurrence-view.js
#: module:io.ox/calendar/edit/main
msgid "Apply"
msgstr "套用"

#. Applies changes to an existing appointment, used in scheduling view
#: apps/io.ox/calendar/edit/extensions.js module:io.ox/calendar/edit/main
msgid "Apply changes"
msgstr "套用變更"

#: apps/io.ox/core/permissions/permissions.js module:io.ox/core
msgid "Apply role"
msgstr "套用腳色"

#: apps/io.ox/mail/mailfilter/settings/filter/view-form.js
#: module:io.ox/settings
msgid "Apply rule if all conditions are met"
msgstr "符合所有條件時套用規則"

#: apps/io.ox/mail/mailfilter/settings/filter/view-form.js
#: module:io.ox/settings
#, fuzzy
#| msgid "Apply rule if any condition is met."
msgid "Apply rule if any condition is met"
msgstr "符合任何條件時套用規則。"

#: apps/io.ox/core/permissions/permissions.js module:io.ox/core
#: apps/io.ox/files/share/permissions.js
msgid "Apply to all subfolders"
msgstr "套用至所有子資料夾"

#: apps/io.ox/calendar/actions/acceptdeny.js module:io.ox/calendar
#: apps/io.ox/calendar/actions/delete.js apps/io.ox/calendar/edit/main.js
#: module:io.ox/calendar/edit/main apps/io.ox/calendar/list/perspective.js
#: apps/io.ox/calendar/util.js apps/io.ox/calendar/view-detail.js
#: apps/io.ox/mail/detail/links.js module:io.ox/mail
msgid "Appointment"
msgstr "約會"

#: apps/io.ox/calendar/detail/main.js module:io.ox/calendar
#: apps/io.ox/calendar/month/perspective.js
#: apps/io.ox/calendar/week/perspective.js
msgid "Appointment Details"
msgstr "約會詳情"

#. Invitations (notifications) about appointments
#: apps/plugins/notifications/calendar/register.js
#: module:plugins/notifications
msgid "Appointment invitations"
msgstr "約會邀請"

#: apps/io.ox/calendar/week/perspective.js module:io.ox/calendar
msgid "Appointment list"
msgstr "約會清單"

#. Reminders (notifications) about appointments
#: apps/plugins/notifications/calendar/register.js
#: module:plugins/notifications
msgid "Appointment reminders"
msgstr "約會提醒"

#: apps/io.ox/calendar/freetime/timeView.js module:io.ox/calendar
msgid "Appointment types"
msgstr "約會類型"

#: apps/plugins/portal/calendar/register.js module:plugins/portal
msgid "Appointments"
msgstr "約會"

#: apps/io.ox/calendar/actions/create.js module:io.ox/calendar
msgid "Appointments in shared calendars"
msgstr "共享日曆中的約會"

#: apps/io.ox/settings/apps/settings/pane.js module:io.ox/core
msgid "Approved:"
msgstr "允許於:"

#: apps/io.ox/core/main.js module:io.ox/core
msgid "Apps"
msgstr "應用程式"

#. Archive folder
#: apps/io.ox/mail/accounts/view-form.js module:io.ox/settings
msgctxt "folder"
msgid "Archive"
msgstr "封存"

#. Verb: (to) archive messages
#: apps/io.ox/core/folder/actions/archive.js module:io.ox/core
#: apps/io.ox/core/folder/contextmenu.js apps/io.ox/mail/actions.js
#: module:io.ox/mail apps/io.ox/mail/mobile-toolbar-actions.js
#: apps/io.ox/mail/toolbar.js
msgctxt "verb"
msgid "Archive"
msgstr "封存"

#: apps/io.ox/core/folder/actions/archive.js module:io.ox/core
msgid "Archive messages"
msgstr "封存訊息"

#. notification while archiving messages
#: apps/io.ox/core/folder/actions/archive.js module:io.ox/core
msgid "Archiving messages ..."
msgstr "正在封存訊息…"

#: apps/plugins/portal/twitter/util.js module:plugins/portal
msgid "Are you sure you want to delete this Tweet?"
msgstr "確定要刪除此 Tweet 嗎？"

#. Auth type. Short for "Use same credentials as incoming mail server"
#: apps/io.ox/mail/accounts/view-form.js module:io.ox/settings
msgid "As incoming mail server"
msgstr "與收件帳密相同"

#: apps/io.ox/files/favorite/view-options.js module:io.ox/core
#: apps/io.ox/files/share/view-options.js module:io.ox/files
#: apps/io.ox/files/view-options.js apps/io.ox/mail/view-options.js
#: module:io.ox/mail apps/io.ox/tasks/main.js module:io.ox/tasks
msgid "Ascending"
msgstr "昇冪"

#: apps/io.ox/mail/settings/pane.js module:io.ox/mail
msgid "Ask for mailto link registration"
msgstr "要求註冊 mailto 鏈結"

#: apps/io.ox/contacts/model.js module:io.ox/contacts
msgid "Assistant"
msgstr "助理"

#: apps/io.ox/mail/compose/view.js module:io.ox/mail
msgid "Attach Vcard"
msgstr "附加 vCard"

<<<<<<< HEAD
#: apps/io.ox/mail/settings/pane.js module:io.ox/mail
msgid "Attachment"
msgstr "附件"
=======
#: apps/io.ox/calendar/main.js module:io.ox/calendar
#: apps/io.ox/contacts/main.js module:io.ox/contacts
#: apps/io.ox/core/folder/view.js module:io.ox/core
#: apps/io.ox/files/filepicker.js module:io.ox/files apps/io.ox/files/main.js
#: apps/io.ox/mail/main.js module:io.ox/mail apps/io.ox/tasks/main.js
#: module:io.ox/tasks
msgid "Folders"
msgstr "文件夾"
>>>>>>> 8efd135e

#. %1$s is usually "Drive Mail" (product name; might be customized)
#: apps/io.ox/mail/compose/extensions.js module:io.ox/mail
msgid ""
"Attachment file size too large. You have to use %1$s or reduce the "
"attachment file size."
msgstr "附件檔案太大，您需要使用 %1$s 或縮小附件檔案。"

#: apps/io.ox/mail/actions/attachmentSave.js module:io.ox/mail
msgid "Attachment has been saved"
msgid_plural "Attachments have been saved"
msgstr[0] "已儲存附件"
msgstr[1] "已儲存附件"

#: apps/io.ox/mail/compose/extensions.js module:io.ox/mail
msgid ""
"Attachment size too large. Please remove attachments or reduce the file size."
msgstr "附件太大，請移除附件或縮小檔案。"

#: apps/io.ox/calendar/edit/extensions.js module:io.ox/calendar/edit/main
#: apps/io.ox/calendar/view-detail.js module:io.ox/calendar
#: apps/io.ox/contacts/edit/view-form.js module:io.ox/contacts
#: apps/io.ox/mail/compose/extensions.js module:io.ox/mail
#: apps/io.ox/tasks/edit/view-template.js module:io.ox/tasks/edit
#: apps/io.ox/tasks/view-detail.js module:io.ox/tasks
msgid "Attachments"
msgstr "附件"

#: apps/io.ox/core/pim/actions.js module:io.ox/core
msgid "Attachments have been saved!"
msgstr "已儲存附件！"

#: apps/io.ox/mail/accounts/view-form.js module:io.ox/settings
msgid "Authentication"
msgstr "驗證"

#. Role: create folder + read/write/delete all
#: apps/io.ox/core/permissions/permissions.js module:io.ox/core
#: apps/io.ox/files/share/permissions.js
msgid "Author"
msgstr "作者"

#: apps/plugins/portal/linkedIn/register.js module:plugins/portal
#: apps/plugins/portal/twitter/register.js
msgid "Authorize your account again"
msgstr "重新授權您的帳號"

#: apps/io.ox/mail/autoforward/settings/model.js module:io.ox/mail
#: apps/io.ox/mail/autoforward/settings/register.js
msgid "Auto Forward"
msgstr "自動轉寄"

#: apps/io.ox/mail/accounts/settings.js module:io.ox/mail/accounts/settings
msgid ""
"Auto-configuration failed. Do you want to configure your account manually?"
msgstr "自動設定失敗。您想要手動設定帳號嗎？"

#: apps/io.ox/mail/settings/pane.js module:io.ox/mail
msgid "Auto-save email drafts"
msgstr "自動保存電子郵件草稿"

#: apps/io.ox/onboarding/clients/extensions.js module:io.ox/core/onboarding
#: apps/io.ox/onboarding/clients/view-mobile.js
msgid "Automatic Configuration"
msgstr "自動設定"

#: apps/io.ox/onboarding/clients/extensions.js module:io.ox/core/onboarding
msgid "Automatic Configuration (via SMS)"
msgstr "自動設定（透過簡訊）"

#: apps/io.ox/core/settings/pane.js module:io.ox/core
msgid "Automatic opening of notification area"
msgstr "自動開啟通知區域"

#: apps/io.ox/core/main.js module:io.ox/core apps/io.ox/core/settings/pane.js
msgid "Automatic sign out"
msgstr "自動登出"

#: apps/io.ox/mail/settings/pane.js module:io.ox/mail
msgid ""
"Automatically collect contacts in the folder \"Collected addresses\" while "
"reading"
msgstr "閱讀時自動將收集到的聯絡人加入到「收集到的地址」資料夾"

#: apps/io.ox/mail/settings/pane.js module:io.ox/mail
msgid ""
"Automatically collect contacts in the folder \"Collected addresses\" while "
"sending"
msgstr "寄件時自動將收集到的聯絡人加入到「收集到的地址」資料夾"

#: apps/io.ox/calendar/settings/pane.js module:io.ox/calendar
msgid ""
"Automatically delete the invitation email after the appointment has been "
"accepted or declined"
msgstr "在接受或拒絕約會後自動刪除收到的邀請郵件"

#: apps/io.ox/core/settings/errorlog/settings/pane.js module:io.ox/core
msgid "Average time: %1$s ms"
msgstr "平均時間: %1$s ms"

#. Bytes
#: apps/io.ox/core/strings.js module:io.ox/core
msgid "B"
msgstr "B"

#. %1$s is the name of the inputfield (To, CC, BCC)
#: apps/io.ox/mail/compose/extensions.js module:io.ox/mail
msgid "BCC"
msgstr "密件副本"

#. Used as button label for a navigation action, like the browser back button
#: apps/io.ox/calendar/main.js module:io.ox/calendar
#: apps/io.ox/contacts/main.js module:io.ox/contacts
#: apps/io.ox/core/commons.js module:io.ox/core apps/io.ox/core/tk/wizard.js
#: apps/io.ox/mail/main.js module:io.ox/mail apps/io.ox/mail/threadview.js
#: apps/io.ox/tasks/main.js module:io.ox/tasks
msgid "Back"
msgstr "向後"

#: apps/io.ox/calendar/freebusy/templates.js module:io.ox/calendar/freebusy
msgid "Back to appointment"
msgstr "回到約會"

#: apps/io.ox/mail/threadview.js module:io.ox/mail
msgid "Back to list"
msgstr "回到清單"

#: apps/plugins/wizards/mandatory/main.js module:io.ox/wizards/firstStart
msgid "Back to sign in"
msgstr "回到登入"

#: apps/io.ox/core/settings/pane.js module:io.ox/core
#: apps/io.ox/settings/main.js
msgid "Basic settings"
msgstr "基礎設定"

#: apps/io.ox/mail/mailfilter/settings/filter/tests/register.js
#: module:io.ox/mailfilter
msgid "Bcc"
msgstr "密件抄送"

#: apps/plugins/wizards/mandatory/main.js module:io.ox/wizards/firstStart
msgid ""
"Before you can continue using the product, you have to enter some basic "
"information. It will take less than a minute."
msgstr "在您繼續使用本產品前，請輸入一些基礎資訊，這不會花您超過一分鐘。"

#: apps/plugins/notifications/mail/register.js module:plugins/notifications
msgid "Bell"
msgstr "Bell"

#: apps/io.ox/tasks/edit/view-template.js module:io.ox/tasks/edit
#: apps/io.ox/tasks/print.js module:io.ox/tasks
#: apps/io.ox/tasks/view-detail.js
msgid "Billing information"
msgstr "帳務資訊"

#: apps/plugins/portal/birthdays/register.js module:plugins/portal
msgid "Birthdays"
msgstr "生日"

#. color names for screenreaders
#: apps/io.ox/backbone/mini-views/colorpicker.js module:io.ox/core
#: apps/io.ox/portal/settings/pane.js module:io.ox/portal
msgid "Black"
msgstr "黑色"

#: apps/io.ox/mail/common-extensions.js module:io.ox/mail
msgid "Blind copy"
msgstr "密件副本"

#: apps/io.ox/mail/print.js module:io.ox/mail
msgctxt "BCC"
msgid "Blind copy"
msgstr "密件副本"

#: apps/io.ox/backbone/mini-views/colorpicker.js module:io.ox/core
#: apps/io.ox/core/tk/flag-picker.js module:io.ox/mail
#: apps/io.ox/mail/mailfilter/settings/filter/actions/register.js
#: module:io.ox/mailfilter apps/io.ox/portal/settings/pane.js
#: module:io.ox/portal
msgid "Blue"
msgstr "藍色"

#: apps/io.ox/mail/mailfilter/settings/filter/tests/register.js
#: module:io.ox/mailfilter
msgid "Body"
msgstr "內容"

#: apps/io.ox/contacts/model.js module:io.ox/contacts
msgid "Branches"
msgstr "分支"

#: apps/io.ox/core/settings/errorlog/settings/pane.js module:io.ox/core
msgid "Browser"
msgstr "瀏覽器"

#. color names for screenreaders
#: apps/io.ox/backbone/mini-views/colorpicker.js module:io.ox/core
msgid "Burnt orange"
msgstr "焦橙色"

#. vcard (electronic business card) field
#: apps/io.ox/contacts/print-details.js module:io.ox/contacts
msgid "Business"
msgstr "業務"

#. vcard (electronic business card) field
#: apps/io.ox/contacts/print-details.js module:io.ox/contacts
#: apps/io.ox/contacts/view-detail.js
msgid "Business Address"
msgstr "業務地址"

#: apps/io.ox/contacts/edit/view-form.js module:io.ox/contacts
#: apps/plugins/halo/xing/register.js module:plugins/portal
msgid "Business address"
msgstr "業務地址"

#: apps/io.ox/contacts/model.js module:io.ox/contacts
msgid "Business category"
msgstr "業務分類"

#: apps/plugins/portal/birthdays/register.js module:plugins/portal
msgid "Buy a gift"
msgstr "購買禮物"

#: apps/io.ox/wizards/upsell.js module:io.ox/wizards
msgid "Buy now!"
msgstr "立刻購買！"

#: apps/io.ox/calendar/util.js module:io.ox/calendar
msgid ""
"By changing the date of this appointment you are creating an appointment "
"exception to the series."
msgstr "更改此約會日期時，將建立此系列約會的例外活動。"

#. %1$s is the name of the inputfield (To, CC, BCC)
#: apps/io.ox/mail/compose/extensions.js module:io.ox/mail
msgid "CC"
msgstr "副本"

#: apps/io.ox/core/import/import.js module:io.ox/core
msgid "CSV"
msgstr "CSV"

#: apps/io.ox/backbone/views/datepicker.js module:io.ox/core
msgid "CW"
msgstr "日曆週"

#. CW is calender week and %1$d is the week number
#. %1$d = Calendar week
#: apps/io.ox/backbone/views/datepicker.js module:io.ox/core
#: apps/io.ox/calendar/freetime/timeView.js module:io.ox/calendar
#: apps/io.ox/calendar/month/view.js apps/io.ox/calendar/week/view.js
msgid "CW %1$d"
msgstr "第 %1$d 週"

#: apps/io.ox/onboarding/clients/config.js module:io.ox/core/onboarding
msgid "CalDAV"
msgstr "CalDAV"

#: apps/io.ox/core/folder/actions/properties.js module:io.ox/core
msgid "CalDAV URL"
msgstr "CalDAV URL"

#: apps/io.ox/core/folder/api.js module:io.ox/core
#: apps/io.ox/mail/detail/links.js module:io.ox/mail
msgid "Calendar"
msgstr "日曆"

#: apps/io.ox/calendar/settings/pane.js module:io.ox/calendar
#: apps/io.ox/core/main.js module:io.ox/core
#: apps/io.ox/search/view-template.js
msgctxt "app"
msgid "Calendar"
msgstr "日曆"

#: apps/io.ox/calendar/week/perspective.js module:io.ox/calendar
msgid "Calendar Day View"
msgstr "日曆日視圖"

#: apps/io.ox/calendar/month/perspective.js module:io.ox/calendar
msgid "Calendar Month View"
msgstr "日曆月視圖"

#: apps/io.ox/calendar/week/perspective.js module:io.ox/calendar
msgid "Calendar Week View"
msgstr "日曆週視圖"

#: apps/io.ox/calendar/week/perspective.js module:io.ox/calendar
msgid "Calendar Workweek View"
msgstr "日曆工作週視圖"

#: apps/io.ox/calendar/mobile-toolbar-actions.js module:io.ox/calendar
msgid "Calendar view"
msgstr "日曆視圖"

#: apps/io.ox/calendar/settings/pane.js module:io.ox/calendar
msgid "Calendar workweek view"
msgstr "行事曆工作週視圖"

#: apps/io.ox/calendar/edit/extensions.js module:io.ox/calendar/edit/main
msgid "Calendar:"
msgstr "行事曆:"

#: apps/io.ox/calendar/main.js module:io.ox/calendar
msgid "Calendars"
msgstr "日曆"

#: apps/io.ox/backbone/views/modal.js module:io.ox/core
#: apps/io.ox/calendar/actions.js module:io.ox/calendar
#: apps/io.ox/calendar/actions/acceptdeny.js
#: apps/io.ox/calendar/actions/create.js apps/io.ox/calendar/actions/delete.js
#: apps/io.ox/calendar/edit/main.js module:io.ox/calendar/edit/main
#: apps/io.ox/calendar/edit/timezone-dialog.js apps/io.ox/calendar/main.js
#: apps/io.ox/calendar/settings/timezones/favorite-view.js
#: apps/io.ox/calendar/util.js apps/io.ox/contacts/actions/delete.js
#: module:io.ox/contacts apps/io.ox/contacts/distrib/main.js
#: apps/io.ox/contacts/edit/main.js apps/io.ox/contacts/main.js
#: apps/io.ox/core/desktop.js apps/io.ox/core/export/export.js
#: apps/io.ox/core/folder/actions/archive.js
#: apps/io.ox/core/folder/actions/common.js
#: apps/io.ox/core/folder/actions/remove.js
#: apps/io.ox/core/folder/actions/rename.js apps/io.ox/core/folder/picker.js
#: apps/io.ox/core/import/import.js apps/io.ox/core/main.js
#: apps/io.ox/core/permissions/permissions.js apps/io.ox/core/print.js
#: apps/io.ox/core/relogin.js apps/io.ox/core/sub/subscriptions.js
#: module:io.ox/core/sub apps/io.ox/core/tk/filestorageUtil.js
#: apps/io.ox/core/tk/mobiscroll.js apps/io.ox/core/upsell.js
#: apps/io.ox/core/viewer/views/sidebar/uploadnewversionview.js
#: module:io.ox/core/viewer apps/io.ox/editor/main.js module:io.ox/editor
#: apps/io.ox/files/actions/delete.js module:io.ox/files
#: apps/io.ox/files/actions/edit-description.js
#: apps/io.ox/files/actions/rename.js apps/io.ox/files/actions/save-as-pdf.js
#: apps/io.ox/files/actions/upload-new-version.js
#: apps/io.ox/files/actions/versions-delete.js apps/io.ox/files/main.js
#: apps/io.ox/files/upload/main.js apps/io.ox/files/upload/view.js
#: apps/io.ox/keychain/secretRecoveryDialog.js module:io.ox/keychain
#: apps/io.ox/mail/accounts/settings.js module:io.ox/mail/accounts/settings
#: apps/io.ox/mail/accounts/view-form.js module:io.ox/settings
#: apps/io.ox/mail/actions/attachmentEmpty.js module:io.ox/mail
#: apps/io.ox/mail/actions/delete.js apps/io.ox/mail/actions/reminder.js
#: apps/io.ox/mail/categories/edit.js apps/io.ox/mail/compose/checks.js
#: apps/io.ox/mail/compose/extensions.js
#: apps/io.ox/mail/compose/inline-images.js apps/io.ox/mail/compose/names.js
#: apps/io.ox/mail/compose/view.js apps/io.ox/mail/inplace-reply.js
#: apps/io.ox/mail/mailfilter/settings/filter.js apps/io.ox/mail/main.js
#: apps/io.ox/mail/settings/signatures/settings/pane.js
#: apps/io.ox/portal/main.js module:io.ox/portal
#: apps/io.ox/portal/settings/widgetview.js
#: apps/io.ox/settings/apps/settings/pane.js
#: apps/io.ox/tasks/actions/delete.js module:io.ox/tasks
#: apps/io.ox/tasks/common-extensions.js apps/io.ox/tasks/edit/main.js
#: apps/io.ox/tasks/main.js
#: apps/plugins/administration/groups/settings/edit.js
#: apps/plugins/administration/groups/settings/toolbar.js
#: apps/plugins/administration/resources/settings/edit.js
#: apps/plugins/administration/resources/settings/toolbar.js
#: apps/plugins/portal/flickr/register.js module:plugins/portal
#: apps/plugins/portal/mail/register.js apps/plugins/portal/rss/register.js
#: apps/plugins/portal/tumblr/register.js apps/plugins/portal/twitter/util.js
#: apps/plugins/portal/userSettings/register.js
#: apps/plugins/portal/xing/register.js
msgid "Cancel"
msgstr "取消"

#: apps/io.ox/core/desktop.js module:io.ox/core
msgid "Cancel search"
msgstr "取消搜尋"

#: apps/io.ox/core/tk/filestorageUtil.js module:io.ox/core
#: apps/io.ox/tasks/common-extensions.js module:io.ox/tasks
msgid "Canceled"
msgstr "已取消"

#. %1$s is an email address
#: apps/io.ox/participants/add.js module:io.ox/core
msgid "Cannot add contact with an invalid mail address: %1$s"
msgstr "無法新增郵件地址無效的聯絡人: %1$s"

#. error message when offline
#: apps/io.ox/core/http_errors.js module:io.ox/core
msgid "Cannot connect to server. Please check your connection."
msgstr "無法連線至伺服器，請檢查您的連線。"

#: apps/io.ox/mail/accounts/settings.js module:io.ox/mail/accounts/settings
msgid "Cannot establish secure connection. Do you want to proceed anyway?"
msgstr "無法建立安全連線，您還是要繼續嗎？"

#: apps/plugins/halo/mail/register.js module:plugins/halo
msgid "Cannot find any messages this contact sent to you."
msgstr "找不到此聯絡人寄送給您的訊息。"

#: apps/plugins/halo/mail/register.js module:plugins/halo
msgid "Cannot find any messages you sent to this contact."
msgstr "找不到您寄送給此聯絡人的訊息。"

#: apps/plugins/portal/flickr/register.js module:plugins/portal
msgid "Cannot find user with given name."
msgstr "找不到此名字的使用者。"

#: apps/io.ox/core/print.js module:io.ox/core
msgid "Cannot print this item"
msgid_plural "Cannot print these items"
msgstr[0] "無法列印此項目"
msgstr[1] "無法列印這些項目"

#: apps/io.ox/core/viewer/views/displayerview.js module:io.ox/core
msgid "Cannot require a view type for %1$s"
msgstr "無法要求 %1$s 的檢視類型"

#: apps/io.ox/files/guidance/statistics.js module:io.ox/files
msgid "Capacity"
msgstr "容量"

#: apps/io.ox/onboarding/clients/config.js module:io.ox/core/onboarding
msgid "CardDAV"
msgstr "CardDAV"

#: apps/io.ox/wizards/upsell.js module:io.ox/wizards
msgid "Cart is empty."
msgstr "購物車是空的。"

#: apps/io.ox/mail/mailfilter/settings/filter/tests/register.js
#: module:io.ox/mailfilter
msgid "Cc"
msgstr "抄送"

#. vcard (electronic business card) field
#: apps/io.ox/contacts/model.js module:io.ox/contacts
#: apps/io.ox/contacts/print-details.js apps/io.ox/contacts/print.js
#: apps/io.ox/onboarding/clients/extensions.js module:io.ox/core/onboarding
msgid "Cell phone"
msgstr "行動電話"

#: apps/io.ox/contacts/model.js module:io.ox/contacts
msgid "Cell phone (alt)"
msgstr "替代行動電話"

#: apps/io.ox/calendar/edit/timezone-dialog.js module:io.ox/calendar/edit/main
msgid "Change"
msgstr "更改"

#: apps/io.ox/mail/settings/pane.js module:io.ox/mail
msgid "Change IMAP subscriptions"
msgstr "修改 IMAP 訂閱"

#: apps/io.ox/calendar/actions/acceptdeny.js module:io.ox/calendar
#: apps/io.ox/tasks/actions.js module:io.ox/tasks
#: apps/io.ox/tasks/mobile-toolbar-actions.js apps/io.ox/tasks/toolbar.js
msgid "Change confirmation status"
msgstr "修改確認狀態"

#: apps/io.ox/tasks/actions.js module:io.ox/tasks apps/io.ox/tasks/toolbar.js
msgid "Change due date"
msgstr "更改到期日"

#: apps/io.ox/core/main.js module:io.ox/core apps/io.ox/core/settings/pane.js
#: apps/plugins/portal/userSettings/register.js
msgid "Change password"
msgstr "更改密碼"

#: apps/plugins/portal/userSettings/register.js module:io.ox/core
msgid "Change password and sign out"
msgstr "更改密碼並登出"

#: apps/io.ox/calendar/actions.js module:io.ox/calendar
#: apps/io.ox/calendar/toolbar.js
msgid "Change status"
msgstr "更改狀態"

#: apps/io.ox/calendar/edit/timezone-dialog.js module:io.ox/calendar/edit/main
msgid "Change timezone"
msgstr "更改時區"

#: apps/io.ox/calendar/freebusy/templates.js module:io.ox/calendar/freebusy
msgid "Change view"
msgstr "更改視圖"

#: apps/io.ox/tasks/common-extensions.js module:io.ox/tasks
msgid "Changed due date"
msgstr "更改到期日"

#: apps/io.ox/calendar/invitations/register.js module:io.ox/calendar/main
msgid "Changes have been saved"
msgstr "已儲存更改"

#. Emoji category
#. Japanese: キャラクター
#. Contains: Cartoon characters, animals
#: apps/io.ox/emoji/categories.js module:io.ox/mail/emoji
msgid "Character"
msgstr "字元"

#: apps/io.ox/calendar/toolbar.js module:io.ox/calendar
#: apps/io.ox/contacts/toolbar.js module:io.ox/contacts
#: apps/io.ox/files/toolbar.js module:io.ox/files apps/io.ox/mail/toolbar.js
#: module:io.ox/mail apps/io.ox/tasks/toolbar.js module:io.ox/tasks
msgid "Checkboxes"
msgstr "選取盒"

#: apps/io.ox/contacts/model.js module:io.ox/contacts
msgid "Children"
msgstr "子女"

#: apps/plugins/notifications/mail/register.js module:plugins/notifications
msgid "Chimes"
msgstr "Chimes"

#: apps/io.ox/contacts/print.js module:io.ox/contacts
msgid "City"
msgstr "城市"

#: apps/io.ox/calendar/toolbar.js module:io.ox/calendar
msgid "Classic colors"
msgstr "經典色彩"

<<<<<<< HEAD
#: apps/io.ox/core/folder/contextmenu.js module:io.ox/core
msgid "Clean up"
msgstr "清理"
=======
#. %1$n is the maximum number of appointments
#: apps/io.ox/calendar/week/view.js module:io.ox/calendar
msgid ""
"There are more than %n appointments in the current calendar. Some features "
"are disabled due to performance reasons."
msgstr "目前的行事曆中有超過 %n 場約會，已停用某些功能以確保效能正常。"

#: apps/io.ox/calendar/week/view.js module:io.ox/calendar
msgid "Manage favorites"
msgstr "管理最愛"
>>>>>>> 8efd135e

#: apps/io.ox/core/folder/actions/common.js module:io.ox/core
msgid "Cleaning up ..."
msgstr "正在清理…"

#: apps/io.ox/core/tk/datepicker.js module:io.ox/core
#: apps/io.ox/core/tk/mobiscroll.js
msgid "Clear"
msgstr "清除"

#: apps/io.ox/search/view-template.js module:io.ox/core
msgid "Clear field"
msgstr "清除欄位"

#: apps/io.ox/help/center.js module:io.ox/help
msgid "Click here to quit the help center"
msgstr "點擊此處離開說明中心"

#: apps/plugins/portal/xing/register.js module:plugins/portal
msgid "Click here to reconnect to your xing account to see activities."
msgstr "點擊此處重新連線至您的 XING 帳號以檢視活動。"

#: apps/io.ox/core/viewer/views/types/audioview.js module:io.ox/core
msgid "Click to play audio file"
msgstr "點擊播放音訊檔案"

#: apps/io.ox/onboarding/clients/wizard.js module:io.ox/core/onboarding
msgid "Client onboarding"
msgstr "新手上路"

#: apps/io.ox/backbone/views/modal.js module:io.ox/core
#: apps/io.ox/calendar/freetime/main.js module:io.ox/calendar
#: apps/io.ox/core/about/about.js apps/io.ox/core/folder/actions/properties.js
#: apps/io.ox/core/folder/tree.js apps/io.ox/core/main.js
#: apps/io.ox/core/permissions/permissions.js apps/io.ox/core/tk/dialogs.js
#: apps/io.ox/core/tk/wizard.js apps/io.ox/core/viewer/views/toolbarview.js
#: apps/io.ox/core/wizard/registry.js module:io.ox/core/wizard
#: apps/io.ox/editor/main.js module:io.ox/editor
#: apps/io.ox/files/actions/add-storage-account.js module:io.ox/files
#: apps/io.ox/files/actions/share.js apps/io.ox/files/mediaplayer.js
#: apps/io.ox/files/share/permissions.js apps/io.ox/files/upload/view.js
#: apps/io.ox/mail/accounts/settings.js module:io.ox/mail/accounts/settings
#: apps/io.ox/mail/actions/source.js module:io.ox/mail apps/io.ox/mail/main.js
#: apps/io.ox/mail/statistics.js apps/io.ox/onboarding/clients/view-mobile.js
#: module:io.ox/core/onboarding apps/plugins/upsell/simple-wizard/register.js
#: module:plugins/upsell/simple-wizard
msgid "Close"
msgstr "關閉"

#: apps/io.ox/mail/threadview.js module:io.ox/mail
msgid "Close all messages"
msgstr "關閉所有訊息"

#: apps/io.ox/core/viewer/views/sidebar/panelbaseview.js
#: module:io.ox/core/viewer
msgid "Close description panel"
msgstr "關閉描述面板"

#: apps/io.ox/calendar/main.js module:io.ox/calendar
#: apps/io.ox/calendar/toolbar.js apps/io.ox/core/commons.js module:io.ox/core
#: apps/io.ox/files/main.js module:io.ox/files
#: apps/io.ox/files/view-options.js apps/io.ox/mail/view-options.js
#: module:io.ox/mail
msgid "Close folder view"
msgstr "關閉文件夾面板"

#: apps/io.ox/core/main.js module:io.ox/core
#, fuzzy
#| msgid "close for %1$s"
msgid "Close for %1$s"
msgstr "關閉 %1$s"

#: apps/io.ox/core/notifications.js module:io.ox/core
msgid "Close notification area"
msgstr "關閉通知區域"

#: apps/io.ox/core/commons.js module:io.ox/core
msgid "Close premium features"
msgstr "關閉收費功能"

#. %1$s appointment or task title
#: apps/io.ox/core/tk/reminder-util.js module:io.ox/core
msgid "Close reminder for %1$s"
msgstr "關閉 %1$s 提醒"

#: apps/io.ox/core/yell.js module:io.ox/core
msgid "Close this notification"
msgstr "關閉此通知"

#: apps/io.ox/core/viewer/views/toolbarview.js module:io.ox/core
msgid "Close viewer"
msgstr "關閉檢視器"

#: apps/io.ox/calendar/edit/extensions.js module:io.ox/calendar/edit/main
#: apps/io.ox/tasks/edit/view-template.js module:io.ox/tasks/edit
msgid "Collapse form"
msgstr "摺疊表單"

#: apps/io.ox/calendar/edit/extensions.js module:io.ox/calendar/edit/main
#: apps/io.ox/mail/settings/pane.js module:io.ox/mail
#: apps/io.ox/mail/view-options.js apps/io.ox/portal/settings/pane.js
#: module:io.ox/portal
msgid "Color"
msgstr "顏色"

#. %1$s is the title of the item, which should be colored
#: apps/io.ox/portal/settings/pane.js module:io.ox/portal
msgid "Color %1$s"
msgstr "色彩 %1$s"

#: apps/io.ox/mail/settings/pane.js module:io.ox/mail
msgid "Color quoted lines"
msgstr "顏色引用線"

#: apps/io.ox/calendar/toolbar.js module:io.ox/calendar
msgid "Color scheme"
msgstr "色彩配置"

#: apps/io.ox/calendar/actions/acceptdeny.js module:io.ox/calendar
#: apps/io.ox/calendar/invitations/register.js module:io.ox/calendar/main
#: apps/io.ox/contacts/edit/view-form.js module:io.ox/contacts
#: apps/io.ox/contacts/model.js apps/io.ox/contacts/view-detail.js
#: apps/plugins/portal/xing/actions.js module:plugins/portal
msgid "Comment"
msgstr "注釋"

#: apps/plugins/portal/xing/actions.js module:plugins/portal
msgid "Comment has been successfully posted on XING"
msgstr "已成功張貼回應至 XING"

#: apps/plugins/portal/reddit/register.js module:io.ox/portal
msgid "Comments"
msgstr "注釋"

#: apps/plugins/core/feedback/register.js module:io.ox/core
msgid "Comments and suggestions"
msgstr "意見與建議"

#: apps/io.ox/contacts/model.js module:io.ox/contacts
msgid "Commercial Register"
msgstr "商業註冊"

#: apps/io.ox/mail/settings/pane.js module:io.ox/mail
msgid "Common"
msgstr "共同設定"

#. Emojis that work across all Japanese carriers.
#. Japanese: 他社共通絵文字
#: apps/io.ox/emoji/categories.js module:io.ox/mail/emoji
msgid "Common Emoji"
msgstr "共通表情符號"

#. answer Button to 'Do you want the appointments printed in detail or as a compact list?'
#: apps/io.ox/calendar/actions.js module:io.ox/calendar
#: apps/io.ox/calendar/freetime/timeView.js apps/io.ox/mail/toolbar.js
#: module:io.ox/mail
msgid "Compact"
msgstr "精簡"

#: apps/io.ox/tasks/edit/view-template.js module:io.ox/tasks/edit
#: apps/io.ox/tasks/print.js module:io.ox/tasks
#: apps/io.ox/tasks/view-detail.js
msgid "Companies"
msgstr "公司"

#: apps/io.ox/contacts/model.js module:io.ox/contacts
msgid "Company"
msgstr "公司"

#: apps/io.ox/mail/compose/main.js module:io.ox/mail
#: apps/io.ox/mail/compose/view.js apps/io.ox/mail/mobile-toolbar-actions.js
#: apps/io.ox/mail/settings/pane.js apps/io.ox/mail/toolbar.js
msgid "Compose"
msgstr "撰寫"

#: apps/io.ox/mail/toolbar.js module:io.ox/mail
msgid "Compose new email"
msgstr "撰寫新郵件"

#: apps/io.ox/mail/compose/extensions.js module:io.ox/mail
msgid "Compose new mail"
msgstr "撰寫新郵件"

<<<<<<< HEAD
#: apps/io.ox/mail/mailfilter/settings/filter/view-form.js
#: module:io.ox/settings
msgid "Conditions"
msgstr "條件"
=======
#. empty message for list view
#: apps/io.ox/contacts/addressbook/popup.js module:io.ox/contacts
#: apps/io.ox/mail/common-extensions.js module:io.ox/mail
msgid "Empty"
msgstr "空"

#. Context: Add selected contacts; German "Auswählen", for example
#: apps/io.ox/contacts/addressbook/popup.js module:io.ox/contacts
msgctxt "select-contacts"
msgid "Select"
msgstr "選擇"

#. %1$d is number of selected items (addresses/groups) in the list
#: apps/io.ox/contacts/addressbook/popup.js module:io.ox/contacts
msgid "%1$d item selected"
msgid_plural "%1$d items selected"
msgstr[0] "已選擇 %1$d 個項目"
msgstr[1] "已選擇 %1$d 個項目"
>>>>>>> 8efd135e

#: apps/io.ox/onboarding/clients/extensions.js module:io.ox/core/onboarding
msgid "Configuration Email"
msgstr "設定郵件"

<<<<<<< HEAD
#. term is followed by a space and three dots (' …')
#. the dots refer to the term 'Categories' right above this dropdown entry
#. so user reads it as 'Configure Categories'
#: apps/io.ox/mail/toolbar.js module:io.ox/mail
msgid "Configure"
msgstr "設定"

#: apps/io.ox/core/sub/subscriptions.js module:io.ox/core/sub
#, fuzzy
#| msgid "Configure %1$s"
msgid "Configure %s"
msgstr "設定 %1$s"

#: apps/io.ox/mail/categories/edit.js module:io.ox/mail
msgid "Configure categories"
msgstr "設定分類"

#: apps/io.ox/onboarding/clients/extensions.js module:io.ox/core/onboarding
msgid "Configure now"
msgstr "立刻設定"
=======
#: apps/io.ox/contacts/detail/main.js module:io.ox/contacts
msgid "Distribution List Details"
msgstr "通訊組清單詳細資訊"
>>>>>>> 8efd135e

#: apps/io.ox/mail/settings/pane.js module:io.ox/mail
msgid "Confirm recipients when replying to a mailing list"
msgstr "回覆郵件群組時確認收件者"

#: apps/io.ox/files/util.js module:io.ox/files
msgid "Confirmation"
msgstr "確認狀態"

#: apps/io.ox/core/tk/filestorageUtil.js module:io.ox/core
msgid "Conflicts"
msgstr "衝突"

#: apps/io.ox/calendar/conflicts/conflictList.js
#: module:io.ox/calendar/conflicts/conflicts
msgid "Conflicts detected"
msgstr "檢測到衝突"

#: apps/io.ox/calendar/conflicts/conflictList.js
#: module:io.ox/calendar/conflicts/conflicts
msgid "Conflicts with resources cannot be ignored"
msgstr "無法忽略的資源衝突"

#: apps/io.ox/calendar/conflicts/conflictList.js
#: module:io.ox/calendar/conflicts/conflicts
msgid "Conflicts:"
msgstr "衝突:"

#. button label within the client-onboarding widget
#. button opens the wizard to configure your device
#: apps/plugins/portal/client-onboarding/register.js module:plugins/portal
msgid "Connect"
msgstr "連線"

#. starts the client onboarding wizard that helps users
#. to configure their devices to access/sync appsuites
#. data (f.e. install ox mail app)
#: apps/io.ox/core/main.js module:io.ox/core
#: apps/plugins/portal/client-onboarding/register.js module:plugins/portal
msgid "Connect your Device"
msgstr "連線至裝置"

#: apps/io.ox/onboarding/clients/view-mobile.js module:io.ox/core/onboarding
msgid "Connect your device"
msgstr "連線至您的裝置"

#: apps/io.ox/onboarding/clients/config.js module:io.ox/core/onboarding
msgid "Connection"
msgstr "連線"

#: apps/io.ox/mail/accounts/view-form.js module:io.ox/settings
msgid "Connection security"
msgstr "連線安全性"

#: apps/io.ox/core/settings/downloads/pane.js module:io.ox/core
msgid "Connector for Microsoft Outlook®"
msgstr "Connector for Microsoft Outlook®"

#: apps/io.ox/contacts/edit/main.js module:io.ox/contacts
#: apps/io.ox/mail/detail/links.js module:io.ox/mail
msgid "Contact"
msgstr "聯繫人"

#: apps/io.ox/contacts/detail/main.js module:io.ox/contacts
#: apps/io.ox/contacts/main.js apps/io.ox/contacts/view-detail.js
msgid "Contact Details"
msgstr "聯絡人詳細資訊"

#: apps/io.ox/contacts/actions.js module:io.ox/contacts
msgid "Contact has been copied"
msgstr "已複製聯絡人"

#: apps/io.ox/contacts/actions.js module:io.ox/contacts
msgid "Contact has been moved"
msgstr "已移動聯絡人"

#: apps/io.ox/mail/toolbar.js module:io.ox/mail
msgid "Contact pictures"
msgstr "聯絡人照片"

#: apps/plugins/xing/main.js module:plugins/portal
msgid "Contact request sent"
msgstr "已送出聯絡人請求"

#: apps/io.ox/contacts/main.js module:io.ox/contacts
msgid "Contacts"
msgstr "成員"

#: apps/io.ox/contacts/actions.js module:io.ox/contacts
msgid "Contacts have been copied"
msgstr "已複製聯絡人"

#: apps/io.ox/contacts/actions.js module:io.ox/contacts
msgid "Contacts have been moved"
msgstr "已移動聯絡人"

#: apps/io.ox/contacts/main.js module:io.ox/contacts
msgid "Contacts toolbar"
msgstr "聯絡人工具列"

#: apps/io.ox/mail/mailfilter/settings/filter/tests/util.js
#: module:io.ox/mailfilter
msgid "Contains"
msgstr "包含"

#: apps/io.ox/mail/mailfilter/settings/filter/tests/util.js
#: module:io.ox/mailfilter
msgid "Contains not"
msgstr "不包含"

#: apps/io.ox/core/main.js module:io.ox/core apps/io.ox/mail/compose/view.js
#: module:io.ox/mail
msgid "Continue"
msgstr "繼續"

#: apps/io.ox/mail/threadview.js module:io.ox/mail
msgid "Conversation"
msgstr "對話"

#: apps/io.ox/mail/view-options.js module:io.ox/mail
msgid "Conversations"
msgstr "談話"

#: apps/io.ox/core/main.js module:io.ox/core
#: apps/io.ox/search/view-template.js
msgctxt "app"
msgid "Conversations"
msgstr "談話"

#: apps/io.ox/calendar/edit/timezone-dialog.js module:io.ox/calendar/edit/main
msgid "Convert the entered start and end dates to match the modified timezones"
msgstr "轉換輸入的開始與結束日期，以符合修改的時區"

#: apps/io.ox/files/share/wizard.js module:io.ox/files
msgid "Copied"
msgstr "已複製"

#: apps/io.ox/contacts/actions.js module:io.ox/contacts
#: apps/io.ox/contacts/mobile-toolbar-actions.js module:io.ox/mail
#: apps/io.ox/contacts/toolbar.js apps/io.ox/files/actions.js
#: module:io.ox/files apps/io.ox/files/toolbar.js apps/io.ox/mail/actions.js
#: apps/io.ox/mail/mobile-toolbar-actions.js apps/io.ox/mail/toolbar.js
msgid "Copy"
msgstr "複製"

#: apps/io.ox/mail/common-extensions.js module:io.ox/mail
#: apps/io.ox/mail/print.js
msgctxt "CC"
msgid "Copy"
msgstr "副本"

#. Copy a message into a folder
#: apps/io.ox/mail/mailfilter/settings/filter/actions/register.js
#: module:io.ox/mailfilter
#, fuzzy
#| msgid "Copy to"
msgid "Copy into"
msgstr "複製到"

#: apps/io.ox/files/share/wizard.js module:io.ox/files
msgid "Copy to clipboard"
msgstr "複製至剪貼簿"

#: apps/io.ox/contacts/view-detail.js module:io.ox/contacts
msgid "Copy to description"
msgstr "複製至描述"

#: apps/io.ox/tasks/model.js module:io.ox/tasks
msgid "Costs must be between -%1$d and %1$d."
msgstr "成本必須在 -%1$d 到 %1$d 之間。"

#: apps/io.ox/tasks/model.js module:io.ox/tasks
msgid "Costs must only have two decimal places."
msgstr "成本最多只能到小數後兩位。"

#: apps/io.ox/core/folder/actions/remove.js module:io.ox/core
msgid ""
"Could not delete folder. This can be due to insufficient permissions in your "
"trash folder or this might be a special folder that cannot be deleted."
msgstr ""

#: apps/io.ox/core/desktop.js module:io.ox/core
msgid "Could not get a default folder for this application."
msgstr "無法取得此應用程式的預設資料夾。"

#: apps/io.ox/contacts/view-detail.js module:io.ox/contacts
msgid "Could not load attachments for this contact."
msgstr "無法載入此聯絡人的附件。"

#: apps/io.ox/tasks/view-detail.js module:io.ox/tasks
msgid "Could not load attachments for this task."
msgstr "無法載入此工作中的附件。"

#: apps/plugins/portal/flickr/register.js module:plugins/portal
msgid "Could not load data"
msgstr "無法載入資料"

#: apps/plugins/portal/twitter/register.js module:plugins/portal
msgid "Could not load new Tweets."
msgstr "無法載入新推文。"

#: apps/io.ox/core/tk/vgrid.js module:io.ox/core
msgid "Could not load this list"
msgstr "無法載入此清單"

#: apps/io.ox/mail/settings/pane.js module:io.ox/mail
#: apps/io.ox/mail/settings/signatures/settings/pane.js
msgid "Could not save settings"
msgstr "無法儲存設定"

#: apps/io.ox/portal/widgets.js module:io.ox/portal
msgid "Could not save settings."
msgstr "無法儲存設定。"

#: apps/io.ox/core/folder/api.js module:io.ox/core
msgid ""
"Could not save settings. There have to be at least one user with "
"administration rights."
msgstr "無法儲存設定，必須有最少一個擁有管理員權力的使用者。"

#: apps/io.ox/calendar/list/perspective.js module:io.ox/calendar
msgid "Couldn't load appointment data."
msgstr "無法載入約會資料。"

#: apps/io.ox/contacts/main.js module:io.ox/contacts
msgid "Couldn't load contact data."
msgstr "無法載入聯絡人資料。"

#: apps/io.ox/mail/compose/view.js module:io.ox/mail
msgid "Couldn't load editor"
msgstr "無法載入編輯器"

#: apps/io.ox/tasks/main.js module:io.ox/tasks
msgid "Couldn't load that task."
msgstr "無法載入該工作。"

#: apps/io.ox/mail/autoforward/settings/register.js module:io.ox/mail
msgid "Couldn't load your auto forward."
msgstr "無法載入您的自動轉寄設定。"

#: apps/io.ox/core/settings/user.js module:io.ox/contacts
msgid "Couldn't load your contact data."
msgstr "無法載入您的聯絡人資料。"

#: apps/io.ox/mail/mailfilter/settings/register.js module:io.ox/mail
msgid "Couldn't load your mail filter rules."
msgstr "無法載入您的郵件篩選規則。"

#: apps/io.ox/mail/vacationnotice/settings/register.js module:io.ox/mail
msgid "Couldn't load your vacation notice."
msgstr "無法載入您的假期通知。"

#: apps/io.ox/contacts/model.js module:io.ox/contacts
msgid "Country"
msgstr "國家/地區"

#: apps/io.ox/calendar/edit/extensions.js module:io.ox/calendar/edit/main
#: apps/io.ox/calendar/mobile-toolbar-actions.js module:io.ox/calendar
#: apps/io.ox/tasks/edit/view-template.js module:io.ox/tasks/edit
#: apps/plugins/administration/groups/settings/edit.js module:io.ox/core
#: apps/plugins/administration/resources/settings/edit.js
msgid "Create"
msgstr "建立"

#: apps/io.ox/calendar/week/view.js module:io.ox/calendar
msgid "Create all-day appointment"
msgstr "建立全日約會"

#: apps/io.ox/calendar/edit/extensions.js module:io.ox/calendar/edit/main
#: apps/io.ox/calendar/edit/main.js apps/io.ox/calendar/freetime/main.js
#: module:io.ox/calendar
msgid "Create appointment"
msgstr "建立約會"

#: apps/io.ox/contacts/edit/main.js module:io.ox/contacts
msgid "Create contact"
msgstr "建立聯絡人"

#: apps/io.ox/calendar/freetime/distributionListPopup.js module:io.ox/calendar
msgid "Create distibution list"
msgstr "建立新通訊組清單"

#: apps/io.ox/calendar/freetime/distributionListPopup.js module:io.ox/calendar
#: apps/io.ox/contacts/distrib/create-dist-view.js module:io.ox/contacts
#: apps/io.ox/contacts/distrib/main.js
msgid "Create distribution list"
msgstr "建立新通訊組列表"

#: apps/io.ox/calendar/util.js module:io.ox/calendar
msgid "Create exception"
msgstr "建立例外"

#: apps/io.ox/mail/actions.js module:io.ox/mail
#: apps/io.ox/mail/actions/copyMove.js
msgid "Create filter rule"
msgstr "建立過濾器規則"

#: apps/io.ox/core/folder/picker.js module:io.ox/core
msgid "Create folder"
msgstr "建立資料夾"

#: apps/io.ox/contacts/distrib/create-dist-view.js module:io.ox/contacts
msgid "Create list"
msgstr "建立清單"

#. %1$s is social media name, e.g. Facebook
#: apps/plugins/portal/xing/register.js module:plugins/portal
msgid "Create new %1$s account"
msgstr "建立新的 %1$s 帳號"

#: apps/plugins/administration/groups/settings/edit.js module:io.ox/core
#: apps/plugins/administration/groups/settings/toolbar.js
msgid "Create new group"
msgstr "建立新群組"

#: apps/plugins/administration/resources/settings/edit.js module:io.ox/core
#: apps/plugins/administration/resources/settings/toolbar.js
msgid "Create new resource"
msgstr "建立新資源"

#: apps/io.ox/mail/mailfilter/settings/filter.js module:io.ox/mail
msgid "Create new rule"
msgstr "建立新規則"

#. folder permissions
#: apps/io.ox/files/share/permissions.js module:io.ox/core
msgid "Create objects"
msgstr "建立物件"

#. folder permissions
#: apps/io.ox/files/share/permissions.js module:io.ox/core
msgid "Create objects and subfolders"
msgstr "建立物件與子資料夾"

#: apps/io.ox/mail/actions/reminder.js module:io.ox/mail
msgid "Create reminder"
msgstr "建立提醒"

#: apps/io.ox/core/folder/contextmenu.js module:io.ox/core
#: apps/io.ox/core/viewer/views/toolbarview.js apps/io.ox/files/actions.js
#: module:io.ox/files
msgid "Create sharing link"
msgstr "建立分享鏈結"

#: apps/io.ox/tasks/edit/main.js module:io.ox/tasks
#: apps/io.ox/tasks/edit/view-template.js module:io.ox/tasks/edit
#: apps/io.ox/tasks/edit/view.js
msgid "Create task"
msgstr "建立任務"

#: apps/io.ox/calendar/common-extensions.js module:io.ox/calendar
msgid "Created"
msgstr "已建立"

#: apps/io.ox/files/guidance/main.js module:io.ox/files
msgctxt "help"
msgid "Creating Files"
msgstr "建立檔案"

#: apps/io.ox/tasks/edit/view-template.js module:io.ox/tasks/edit
msgid "Currency"
msgstr "幣值"

#: apps/io.ox/mail/mailfilter/settings/filter/tests/register.js
#: module:io.ox/mailfilter
msgid "Current date"
msgstr "目前日期"

#: apps/io.ox/files/share/permissions.js module:io.ox/core
msgid "Current role"
msgstr "目前角色"

#: apps/io.ox/core/main.js module:io.ox/core
msgid "Currently refreshing"
msgstr "正在整理中"

#: apps/io.ox/calendar/toolbar.js module:io.ox/calendar
msgid "Custom colors"
msgstr "自訂色彩"

#: apps/io.ox/mail/compose/names.js module:io.ox/mail
msgid "Custom name"
msgstr "自訂名稱"

#: apps/io.ox/portal/main.js module:io.ox/portal
msgid "Customize this page"
msgstr "自訂此頁面"

#: apps/io.ox/backbone/views/recurrence-view.js
#: module:io.ox/calendar/edit/main
msgid "Daily"
msgstr "每天"

#: apps/io.ox/backbone/views/recurrence-view.js
#: module:io.ox/calendar/edit/main
msgid "Daily on workdays"
msgstr "每個工作日"

#. color names for screenreaders
#: apps/io.ox/backbone/mini-views/colorpicker.js module:io.ox/core
msgid "Dark azure"
msgstr "暗藍色"

#: apps/io.ox/calendar/toolbar.js module:io.ox/calendar
msgid "Dark colors"
msgstr "暗色"

#. color names for screenreaders
#: apps/io.ox/backbone/mini-views/colorpicker.js module:io.ox/core
msgid "Dark green"
msgstr "深綠色"

#. color names for screenreaders
#: apps/io.ox/backbone/mini-views/colorpicker.js module:io.ox/core
msgid "Dark olive"
msgstr "暗橄欖色"

#: apps/io.ox/core/import/import.js module:io.ox/core
msgid "Data imported successfully"
msgstr "成功匯入資料"

#: apps/io.ox/core/import/import.js module:io.ox/core
msgid "Data only partially imported (%1$s of %2$s records)"
msgstr "只匯入部分資料〈%1$s 筆記錄，共 %2$s 筆〉"

#: apps/io.ox/backbone/mini-views/datepicker.js module:io.ox/core
#: apps/io.ox/backbone/views/recurrence-view.js
#: module:io.ox/calendar/edit/main
#: apps/io.ox/core/settings/errorlog/settings/pane.js
#: apps/io.ox/files/favorite/view-options.js
#: apps/io.ox/files/share/view-options.js module:io.ox/files
#: apps/io.ox/files/view-options.js apps/io.ox/mail/view-options.js
#: module:io.ox/mail
msgid "Date"
msgstr "日期"

#: apps/io.ox/tasks/print.js module:io.ox/tasks
#: apps/io.ox/tasks/view-detail.js
msgid "Date completed"
msgstr "完成日期"

#. vcard (electronic business card) field
#: apps/io.ox/contacts/model.js module:io.ox/contacts
#: apps/io.ox/contacts/print-details.js apps/plugins/halo/xing/register.js
#: module:plugins/portal
msgid "Date of birth"
msgstr "出生日期"

#: apps/io.ox/backbone/mini-views/date.js module:io.ox/core
#: apps/io.ox/calendar/freebusy/templates.js module:io.ox/calendar/freebusy
#: apps/io.ox/calendar/toolbar.js module:io.ox/calendar
msgid "Day"
msgstr "日"

#: apps/io.ox/core/tk/mobiscroll.js module:io.ox/core
msgid "Days"
msgstr "日"

#. Opens popup to decide if desktop notifications should be shown
#: apps/io.ox/core/notifications.js module:io.ox/core
msgid "Decide now"
msgstr "立刻決定"

#: apps/io.ox/calendar/actions/acceptdeny.js module:io.ox/calendar
#: apps/io.ox/calendar/invitations/register.js module:io.ox/calendar/main
msgid "Decline"
msgstr "拒絕"

#: apps/io.ox/calendar/print.js module:io.ox/calendar
#: apps/io.ox/tasks/print.js module:io.ox/tasks
msgid "Declined"
msgstr "拒絕"

#: apps/io.ox/core/settings/pane.js module:io.ox/core
msgid "Default Theme"
msgstr "預設佈景"

#: apps/io.ox/contacts/model.js module:io.ox/contacts
msgid "Default address"
msgstr "預設地址"

#: apps/io.ox/core/settings/pane.js module:io.ox/core
msgid "Default app after sign in"
msgstr "登入後的預設應用程式"

#: apps/io.ox/core/folder/api.js module:io.ox/core
msgid "Default calendar"
msgstr "預設行事曆"

#: apps/io.ox/mail/settings/pane.js module:io.ox/mail
msgid "Default font style"
msgstr "預設字體樣式"

#: apps/io.ox/calendar/settings/pane.js module:io.ox/calendar
msgid "Default reminder"
msgstr "預設提醒時間"

#: apps/io.ox/mail/settings/pane.js module:io.ox/mail
msgid "Default sender address"
msgstr "預設寄件者地址"

#: apps/io.ox/mail/vacationnotice/settings/model.js module:io.ox/mail
msgid "Default sender for vacation notice"
msgstr "假期通知的預設寄件者"

#: apps/io.ox/mail/settings/signatures/settings/pane.js module:io.ox/mail
msgid "Default signature"
msgstr "預設簽名"

#: apps/io.ox/mail/settings/signatures/settings/pane.js module:io.ox/mail
msgid "Default signature for new messages"
msgstr "寄送新訊息時預設使用的簽章"

#: apps/io.ox/mail/settings/signatures/settings/pane.js module:io.ox/mail
msgid "Default signature for replies or forwardings"
msgstr "回信或轉寄郵件時預設使用的簽章"

#: apps/io.ox/tasks/edit/view-template.js module:io.ox/tasks/edit
#: apps/io.ox/tasks/print.js module:io.ox/tasks apps/io.ox/tasks/util.js
msgid "Deferred"
msgstr "延遲"

#. Really delete portal widget - in contrast to "just disable"
#: apps/io.ox/backbone/mini-views/listutils.js module:io.ox/core
#: apps/io.ox/calendar/actions.js module:io.ox/calendar
#: apps/io.ox/calendar/actions/delete.js
#: apps/io.ox/calendar/invitations/register.js module:io.ox/calendar/main
#: apps/io.ox/calendar/mobile-toolbar-actions.js
#: apps/io.ox/calendar/toolbar.js apps/io.ox/contacts/actions.js
#: module:io.ox/contacts apps/io.ox/contacts/actions/delete.js
#: apps/io.ox/contacts/mobile-toolbar-actions.js module:io.ox/mail
#: apps/io.ox/contacts/toolbar.js apps/io.ox/core/folder/actions/remove.js
#: apps/io.ox/core/folder/contextmenu.js apps/io.ox/core/sub/settings/pane.js
#: module:io.ox/core/sub apps/io.ox/core/viewer/views/toolbarview.js
#: apps/io.ox/files/actions.js module:io.ox/files
#: apps/io.ox/files/actions/delete.js apps/io.ox/files/toolbar.js
#: apps/io.ox/mail/actions.js apps/io.ox/mail/actions/delete.js
#: apps/io.ox/mail/compose/extensions.js
#: apps/io.ox/mail/mailfilter/settings/filter.js
#: apps/io.ox/mail/mobile-toolbar-actions.js apps/io.ox/mail/toolbar.js
#: apps/io.ox/notes/toolbar.js module:io.ox/notes apps/io.ox/portal/main.js
#: module:io.ox/portal apps/io.ox/portal/settings/widgetview.js
#: apps/io.ox/settings/apps/settings/pane.js apps/io.ox/tasks/actions.js
#: module:io.ox/tasks apps/io.ox/tasks/actions/delete.js
#: apps/io.ox/tasks/mobile-toolbar-actions.js apps/io.ox/tasks/toolbar.js
#: apps/plugins/administration/groups/settings/toolbar.js
#: apps/plugins/administration/resources/settings/toolbar.js
#: apps/plugins/portal/twitter/util.js module:plugins/portal
#: apps/plugins/portal/xing/actions.js
msgid "Delete"
msgstr "刪除"

#: apps/io.ox/settings/accounts/views.js module:io.ox/settings/accounts
msgid "Delete %1$s"
msgstr "刪除 %1$s"

#: apps/io.ox/settings/accounts/views.js module:io.ox/settings/accounts
msgid "Delete account"
msgstr "刪除帳號"

#: apps/io.ox/core/folder/contextmenu.js module:io.ox/core
msgid "Delete all messages"
msgstr "刪除所有訊息"

#. object permissions - delete
#: apps/io.ox/files/share/permissions.js module:io.ox/core
msgid "Delete all objects"
msgstr "刪除所有物件"

#: apps/io.ox/calendar/toolbar.js module:io.ox/calendar
msgid "Delete appointment"
msgstr "刪除約會"

#: apps/io.ox/contacts/toolbar.js module:io.ox/contacts
msgid "Delete contact"
msgstr "刪除聯絡人"

#: apps/io.ox/mail/compose/view.js module:io.ox/mail
msgctxt "dialog"
msgid "Delete draft"
msgstr "刪除草稿"

#: apps/plugins/administration/groups/settings/toolbar.js module:io.ox/core
msgid "Delete group"
msgstr "刪除組"

#: apps/io.ox/mail/settings/signatures/settings/pane.js module:io.ox/mail
msgid "Delete old signatures after import"
msgstr "匯出後刪除舊簽章"

#. object permissions - delete
#: apps/io.ox/files/share/permissions.js module:io.ox/core
msgid "Delete own objects"
msgstr "刪除自己的物件"

#: apps/io.ox/files/share/permissions.js module:io.ox/core
msgid "Delete permissions"
msgstr "刪除權限"

#: apps/plugins/administration/resources/settings/toolbar.js module:io.ox/core
msgid "Delete resource"
msgstr "刪除資源"

#: apps/io.ox/tasks/toolbar.js module:io.ox/tasks
msgid "Delete task"
msgstr "刪除任務"

#: apps/io.ox/files/actions.js module:io.ox/files
#: apps/io.ox/files/actions/versions-delete.js
msgid "Delete version"
msgstr "刪除版本"

#: apps/io.ox/portal/main.js module:io.ox/portal
#: apps/io.ox/portal/settings/widgetview.js
msgid "Delete widget"
msgstr "刪除小工具"

#. Trash folder
#: apps/io.ox/mail/accounts/view-form.js module:io.ox/settings
msgctxt "folder"
msgid "Deleted messages"
msgstr "已刪除訊息"

#: apps/io.ox/mail/accounts/view-form.js module:io.ox/settings
msgid "Deleting messages on local storage also deletes them on server"
msgstr "郵件從本地存儲刪除時也將從伺服器上刪除"

#: apps/io.ox/contacts/model.js module:io.ox/contacts
#: apps/io.ox/contacts/print.js
msgid "Department"
msgstr "部門"

#: apps/io.ox/contacts/addressbook/popup.js module:io.ox/contacts
msgid "Departments"
msgstr "部門"

#: apps/io.ox/files/favorite/view-options.js module:io.ox/core
#: apps/io.ox/files/share/view-options.js module:io.ox/files
#: apps/io.ox/files/view-options.js apps/io.ox/mail/view-options.js
#: module:io.ox/mail apps/io.ox/tasks/main.js module:io.ox/tasks
msgid "Descending"
msgstr "降冪"

#: apps/io.ox/calendar/edit/extensions.js module:io.ox/calendar/edit/main
#: apps/io.ox/calendar/util.js module:io.ox/calendar
#: apps/io.ox/core/viewer/views/sidebar/filedescriptionview.js
#: module:io.ox/core/viewer apps/io.ox/files/actions/edit-description.js
#: module:io.ox/files apps/io.ox/tasks/edit/view-template.js
#: module:io.ox/tasks/edit
#: apps/plugins/administration/resources/settings/edit.js module:io.ox/core
#: apps/plugins/portal/flickr/register.js module:plugins/portal
#: apps/plugins/portal/mail/register.js apps/plugins/portal/rss/register.js
#: module:io.ox/portal apps/plugins/portal/tumblr/register.js
msgid "Description"
msgstr "描述"

#: apps/io.ox/calendar/edit/main.js module:io.ox/calendar/edit/main
msgid "Description has been copied"
msgstr "已複製描述"

#: apps/io.ox/core/viewer/views/sidebar/filedescriptionview.js
#: module:io.ox/core/viewer
msgid "Description text"
msgstr "描述文字"

#: apps/io.ox/mail/mailfilter/settings/filter/tests/register.js
#: module:io.ox/mailfilter
msgid "Detail"
msgstr "詳細資訊"

#. answer Button to 'Do you want the appointments printed in detail or as a compact list?'
#: apps/io.ox/calendar/actions.js module:io.ox/calendar
msgid "Detailed"
msgstr "詳細"

#: apps/io.ox/files/share/permissions.js module:io.ox/core
msgid "Detailed access rights"
msgstr "詳細存取權"

#. File and folder details
#: apps/io.ox/calendar/common-extensions.js module:io.ox/calendar
#: apps/io.ox/core/viewer/views/sidebar/fileinfoview.js
#: module:io.ox/core/viewer apps/io.ox/core/viewer/views/sidebarview.js
#: apps/io.ox/files/share/permissions.js module:io.ox/core
#: apps/io.ox/files/upload/main.js module:io.ox/files
msgid "Details"
msgstr "詳細資訊"

#. the user selects, whether to print a simple phonelist or a detailed contact list.
#: apps/io.ox/contacts/actions/print.js module:io.ox/contacts
msgctxt "contact-print-dialog"
msgid "Details"
msgstr "詳細資訊"

#: apps/io.ox/core/main.js module:io.ox/core
msgid ""
"Did you know that you can take OX App Suite with you? Just click this icon "
"and choose 'Connect your device' from the menu."
msgstr ""
"您知道您可以把 OX App Suite 隨身帶著走嗎？只要點擊此按鈕，選擇選單中的「連線"
"至您的裝置」即可。"

#: apps/io.ox/calendar/view-detail.js module:io.ox/calendar
msgid "Direct link"
msgstr "直接鏈結"

#: apps/io.ox/core/sub/settings/pane.js module:io.ox/core/sub
#: apps/io.ox/mail/mailfilter/settings/filter.js module:io.ox/mail
#: apps/io.ox/portal/settings/pane.js module:io.ox/portal
msgid "Disable"
msgstr "禁用"

#: apps/io.ox/portal/settings/pane.js module:io.ox/portal
msgid "Disable %1$s"
msgstr "停用 %1$s"

#: apps/io.ox/mail/categories/edit.js module:io.ox/mail
msgid "Disable categories"
msgstr "關閉分類"

#: apps/io.ox/portal/main.js module:io.ox/portal
msgid "Disable widget"
msgstr "停用小工具"

#: apps/io.ox/calendar/edit/extensions.js module:io.ox/calendar/edit/main
#: apps/io.ox/contacts/distrib/create-dist-view.js module:io.ox/contacts
#: apps/io.ox/contacts/edit/view-form.js apps/io.ox/core/settings/user.js
#: apps/io.ox/mail/compose/extensions.js module:io.ox/mail
#: apps/io.ox/mail/mailfilter/settings/filter/actions/register.js
#: module:io.ox/mailfilter apps/io.ox/tasks/edit/view-template.js
#: module:io.ox/tasks/edit
msgid "Discard"
msgstr "放棄"

#. "Discard changes" appears in combination with "Cancel" (this action)
#. Translation should be distinguishable for the user
#: apps/io.ox/calendar/edit/main.js module:io.ox/calendar/edit/main
#: apps/io.ox/contacts/distrib/main.js module:io.ox/contacts
#: apps/io.ox/contacts/edit/main.js apps/io.ox/editor/main.js
#: module:io.ox/editor apps/io.ox/tasks/edit/main.js module:io.ox/tasks
msgctxt "dialog"
msgid "Discard changes"
msgstr "放棄修改"

#. This is a summary for a mail filter rule
#. Example: Discard mails from test@invalid
#: apps/io.ox/mail/mailfilter/settings/util.js module:io.ox/mail
msgid "Discard mails from %1$s"
msgstr "捨棄來自 %1$s 的郵件"

#. This is a summary for a mail filter rule
#. Example: Discard mails to test@invalid
#: apps/io.ox/mail/mailfilter/settings/util.js module:io.ox/mail
msgid "Discard mails to %1$s"
msgstr "捨棄寄送給 %1$s 的郵件"

#. This is a summary for a mail filter rule
#. Example: Discard mails with subject Some subject
#: apps/io.ox/mail/mailfilter/settings/util.js module:io.ox/mail
msgid "Discard mails with subject %1$s"
msgstr "捨棄主旨為 %1$s 的郵件"

#: apps/io.ox/mail/compose/view.js module:io.ox/mail
msgctxt "dialog"
msgid "Discard message"
msgstr "放棄訊息"

#: apps/io.ox/mail/settings/pane.js module:io.ox/mail
msgid "Display"
msgstr "顯示"

#: apps/io.ox/mail/settings/pane.js module:io.ox/mail
msgid "Display emoticons as graphics in text emails"
msgstr "在純文字電子郵件中以圖形顯示表情符號"

#: apps/io.ox/contacts/model.js module:io.ox/contacts
msgid "Display name"
msgstr "顯示名"

#: apps/io.ox/contacts/settings/pane.js module:io.ox/contacts
msgid "Display of names"
msgstr "姓名顯示方式"

#: apps/io.ox/tasks/edit/view-template.js module:io.ox/tasks/edit
#: apps/io.ox/tasks/print.js module:io.ox/tasks
#: apps/io.ox/tasks/view-detail.js
msgid "Distance"
msgstr "距離"

#: apps/io.ox/contacts/distrib/main.js module:io.ox/contacts
msgid "Distribution List"
msgstr "通訊組列表"

#: apps/io.ox/contacts/detail/main.js module:io.ox/contacts
msgid "Distribution List Details"
msgstr "通訊組清單詳細資訊"

#: apps/io.ox/contacts/addressbook/popup.js module:io.ox/contacts
#: apps/io.ox/contacts/common-extensions.js apps/io.ox/contacts/main.js
#: apps/io.ox/contacts/model.js apps/io.ox/contacts/view-detail.js
#: apps/io.ox/participants/views.js module:io.ox/core
msgid "Distribution list"
msgstr "通訊組列表"

#: apps/io.ox/calendar/freetime/distributionListPopup.js module:io.ox/calendar
#: apps/io.ox/contacts/distrib/main.js module:io.ox/contacts
msgid "Distribution list has been saved"
msgstr "此通訊組清單已儲存"

#: apps/io.ox/contacts/view-detail.js module:io.ox/contacts
msgid "Distribution list with 1 entry"
msgid_plural "Distribution list with %1$d entries"
msgstr[0] "含 1 個項目的通訊組清單"
msgstr[1] "含 %1$d 個項目的通訊組清單"

#: apps/io.ox/files/util.js module:io.ox/files
msgid ""
"Do you really want to change the file extension from  \".%1$s\" to \".%2$s"
"\" ?"
msgstr "確定要把檔案延伸名稱從 \".%1$s\" 改成 \".%2$s\" 嗎？"

#: apps/io.ox/calendar/actions/create.js module:io.ox/calendar
msgid ""
"Do you really want to create an appointment <b>on behalf of the folder "
"owner</b> or do you want to create an appointment <b>with the folder owner</"
"b> in your own calendar?"
msgstr ""
"您真的想要 <b>以資料夾擁有者的身分</b> 建立約會，或是想要在您自己的行事曆中建"
"立一個 <b>資料夾擁有者參與</b> 的約會？"

#: apps/io.ox/core/folder/actions/remove.js module:io.ox/core
msgid "Do you really want to delete folder \"%s\"?"
msgstr "確定要刪除資料夾「%s」？"

#. %1$s is the group name
#: apps/plugins/administration/groups/settings/toolbar.js module:io.ox/core
msgid ""
"Do you really want to delete the group \"%1$s\"? This action cannot be "
"undone!"
msgstr "確定要刪除「%1$s」群組？將無法還原此操作！"

#. %1$s is the resource name
#: apps/plugins/administration/resources/settings/toolbar.js module:io.ox/core
msgid ""
"Do you really want to delete the resource \"%1$s\"? This action cannot be "
"undone!"
msgstr "確定要刪除「%1$s」資源？將無法還原此操作！"

#: apps/io.ox/contacts/actions/delete.js module:io.ox/contacts
msgid "Do you really want to delete these items?"
msgstr "確定要刪除這些項目？"

#: apps/io.ox/settings/accounts/views.js module:io.ox/settings/accounts
msgid "Do you really want to delete this account?"
msgstr "確定要刪除此帳號？"

#: apps/io.ox/contacts/actions/delete.js module:io.ox/contacts
msgid "Do you really want to delete this contact?"
msgstr "確定要刪除此聯絡人？"

#: apps/io.ox/contacts/actions/delete.js module:io.ox/contacts
msgid "Do you really want to delete this distribution list?"
msgstr "確定要刪除此收件者清單？"

#: apps/io.ox/mail/compose/view.js module:io.ox/mail
msgid "Do you really want to delete this draft?"
msgstr "確定要刪除此草稿嗎？"

#: apps/io.ox/mail/mailfilter/settings/filter.js module:io.ox/mail
msgid "Do you really want to delete this filter rule?"
msgstr "您確定要刪除此過濾規則？"

#: apps/io.ox/files/actions/delete.js module:io.ox/files
msgid "Do you really want to delete this item?"
msgid_plural "Do you really want to delete these items?"
msgstr[0] "您確定要刪除此項目？"
msgstr[1] "您確定要刪除這些項目？"

#: apps/io.ox/tasks/actions/delete.js module:io.ox/tasks
msgid "Do you really want to delete this task?"
msgid_plural "Do you really want to delete these tasks?"
msgstr[0] "您確定要刪除此任務嗎？"
msgstr[1] "您確定要刪除此任務嗎？"

#: apps/io.ox/files/actions/versions-delete.js module:io.ox/files
msgctxt "One file only"
msgid "Do you really want to delete this version?"
msgstr "您真的要刪除這個版本嗎？"

#: apps/io.ox/portal/main.js module:io.ox/portal
#: apps/io.ox/portal/settings/widgetview.js
msgid "Do you really want to delete this widget?"
msgstr "確定要刪除此小工具嗎？"

#: apps/io.ox/calendar/edit/main.js module:io.ox/calendar/edit/main
#: apps/io.ox/contacts/distrib/main.js module:io.ox/contacts
#: apps/io.ox/contacts/edit/main.js apps/io.ox/editor/main.js
#: module:io.ox/editor apps/io.ox/tasks/edit/main.js module:io.ox/tasks
msgid "Do you really want to discard your changes?"
msgstr "您真的想放棄更改？"

#: apps/io.ox/mail/compose/view.js module:io.ox/mail
msgid "Do you really want to discard your message?"
msgstr "您真的想放棄訊息？"

#: apps/io.ox/core/folder/actions/common.js module:io.ox/core
msgid "Do you really want to empty folder \"%s\"?"
msgstr "確定要清空資料夾「%s」？"

#: apps/io.ox/files/util.js module:io.ox/files
msgid ""
"Do you really want to remove the extension \".%1$s\" from your filename?"
msgstr "確定要從你的檔案名稱移除延伸檔名 \".%1$s\" 嗎？"

#. %1$d is an email addresses
#: apps/io.ox/mail/compose/checks.js module:io.ox/mail
msgid "Do you really want to reply all or just %1$s?"
msgstr "您真的要回覆所有人，或只要回覆 %1$s？"

#: apps/io.ox/calendar/actions.js module:io.ox/calendar
msgid "Do you want the appointments printed in detail or as a compact list?"
msgstr "您想要列印約會的詳細資訊或是精簡清單？"

#: apps/io.ox/calendar/actions/acceptdeny.js module:io.ox/calendar
msgid ""
"Do you want to confirm the whole series or just one appointment within the "
"series?"
msgstr "您想確認整個系列或系列中的單個約會？"

#: apps/io.ox/calendar/actions/delete.js module:io.ox/calendar
msgid ""
"Do you want to delete the whole series or just one appointment within the "
"series?"
msgstr "您是否想刪除整個系列或單個系列中的約會？"

#: apps/io.ox/calendar/actions/delete.js module:io.ox/calendar
msgid "Do you want to delete this appointment?"
msgstr "您是否想刪除此約會？"

#: apps/io.ox/calendar/util.js module:io.ox/calendar
msgid ""
"Do you want to edit the whole series or just one appointment within the "
"series?"
msgstr "您是否想編輯整個系列或單個系列約會？"

#. ask user to move all messages from the same sender to the mail category (tab)
#. %1$s represents a email address
#: apps/io.ox/mail/categories/train.js module:io.ox/mail
msgid "Do you want to move all messages from %1$s to that category?"
msgid_plural ""
"Do you want to move all messages from selected senders to that category?"
msgstr[0] "您想要將所有訊息從 %1$s 移動至該分類嗎？"
msgstr[1] "您想要將來自選擇的寄件者的所有訊息從 %1$s 移動至該分類嗎？"

#: apps/io.ox/mail/actions/delete.js module:io.ox/mail
msgid "Do you want to permanently delete this mail?"
msgid_plural "Do you want to permanently delete these mails?"
msgstr[0] "您想永久刪除此郵件嗎？"
msgstr[1] "您想永久刪除這些郵件嗎？"

#: apps/io.ox/settings/apps/settings/pane.js module:io.ox/core
msgid "Do you want to revoke the access of this application?"
msgstr "您是否想撤回此應用程式的存取權？"

#: apps/io.ox/mail/detail/links.js module:io.ox/mail
msgid "Document"
msgstr "文檔"

#: apps/io.ox/search/view-template.js module:io.ox/core
msgctxt "app"
msgid "Documents"
msgstr "文件"

#: apps/io.ox/mail/mailfilter/settings/filter/tests/register.js
#: module:io.ox/mailfilter
msgid "Domain"
msgstr "網域"

#. Task: Done like in "Mark as done"
#: apps/io.ox/core/wizard/registry.js module:io.ox/core/wizard
#: apps/io.ox/core/yell.js module:io.ox/core
#: apps/io.ox/tasks/edit/view-template.js module:io.ox/tasks/edit
#: apps/io.ox/tasks/print.js module:io.ox/tasks apps/io.ox/tasks/toolbar.js
#: apps/io.ox/tasks/util.js apps/plugins/notifications/tasks/register.js
#: module:plugins/notifications
msgid "Done"
msgstr "已完成"

#: apps/io.ox/calendar/week/view.js module:io.ox/calendar
msgid "Doubleclick in this row for whole day appointment"
msgstr "雙擊此欄位以新增全天約會"

#: apps/io.ox/core/pim/actions.js module:io.ox/core
#: apps/io.ox/core/viewer/views/toolbarview.js apps/io.ox/files/actions.js
#: module:io.ox/files apps/io.ox/files/toolbar.js apps/io.ox/mail/actions.js
#: module:io.ox/mail apps/io.ox/notes/toolbar.js module:io.ox/notes
#: apps/io.ox/onboarding/clients/extensions.js module:io.ox/core/onboarding
#: apps/plugins/portal/updater/register.js module:plugins/portal
msgid "Download"
msgstr "下載"

#: apps/plugins/portal/oxdriveclients/register.js module:plugins/portal
msgid "Download %s"
msgstr "下載 %s"

#: apps/plugins/portal/oxdriveclients/register.js module:plugins/portal
msgid "Download %s for %s now"
msgstr "立刻下載 %2$s 的 %1$s"

#: apps/plugins/portal/oxdriveclients/register.js module:plugins/portal
msgid "Download %s via the OX Updater"
msgstr "透過 OX Updater 下載 %s"

#: apps/io.ox/core/folder/contextmenu.js module:io.ox/core
msgid "Download entire folder"
msgstr "下載整個資料夾"

#: apps/io.ox/core/settings/downloads/pane.js module:io.ox/core
msgid "Download installation file"
msgstr "下載安裝檔"

#: apps/io.ox/core/settings/downloads/pane.js module:io.ox/core
msgid "Download installation file (for Windows)"
msgstr "下載安裝檔 (Windows)"

#: apps/io.ox/core/settings/downloads/pane.js module:io.ox/core
#: apps/plugins/portal/oxdriveclients/register.js module:plugins/portal
msgid "Download the %s client for %s"
msgstr "下載 %2$s 的 %1$s 客戶端"

#: apps/io.ox/onboarding/clients/config.js module:io.ox/core/onboarding
msgid "Download the application."
msgstr "下載應用程式。"

#: apps/io.ox/core/settings/downloads/pane.js module:io.ox/core
msgid "Downloads"
msgstr "下傳"

#. %1$s is the time, the draft was saved
#: apps/io.ox/mail/compose/actions/save.js module:io.ox/mail
#: apps/io.ox/mail/compose/view.js
#, c-format
msgid "Draft saved at %1$s"
msgstr "已將草稿儲存至 %1$s"

#. Drafts folder
#: apps/io.ox/mail/accounts/view-form.js module:io.ox/settings
msgctxt "folder"
msgid "Drafts"
msgstr "草稿"

#: apps/io.ox/mail/mailfilter/settings/filter.js module:io.ox/mail
msgid "Drag to reorder filter rules"
msgstr "拖曳以重排過濾規則"

#: apps/io.ox/portal/settings/pane.js module:io.ox/portal
msgid "Drag to reorder widget"
msgstr "拖曳以重新排序小工具"

#. %1$s is usually "Drive" (product name; might be customized)
#: apps/io.ox/core/main.js module:io.ox/core apps/io.ox/core/pim/actions.js
#: apps/io.ox/core/viewer/views/toolbarview.js
#: apps/io.ox/files/settings/pane.js module:io.ox/files
#: apps/io.ox/mail/actions.js module:io.ox/mail apps/io.ox/oauth/settings.js
#: module:io.ox/settings apps/io.ox/search/view-template.js
msgctxt "app"
msgid "Drive"
msgstr "雲端空間"

#: apps/io.ox/files/guidance/main.js module:io.ox/files
msgctxt "help"
msgid "Drive Settings"
msgstr "雲端空間設定"

#: apps/io.ox/mail/import.js module:io.ox/mail
msgid "Drop EML file here for import"
msgstr "將 EML 檔案放到這裡以匯入"

#: apps/io.ox/mail/compose/extensions.js module:io.ox/mail
msgid "Drop attachments here"
msgstr "將附件放於此處"

#: apps/io.ox/files/upload/dropzone.js module:io.ox/files
msgid "Drop files here to upload"
msgstr "將檔案放到這裡以上傳"

#: apps/io.ox/mail/actions.js module:io.ox/mail
msgid "Drop here to import this mail"
msgstr "放到這裡以匯入此郵件"

#: apps/io.ox/calendar/edit/extensions.js module:io.ox/calendar/edit/main
#: apps/io.ox/contacts/edit/view-form.js module:io.ox/contacts
#: apps/io.ox/tasks/edit/view-template.js module:io.ox/tasks/edit
msgid "Drop here to upload a <b class=\"dndignore\">new attachment</b>"
msgstr "放到此處以上傳 <b class='dndignore'>新附件</b>"

#: apps/io.ox/files/actions.js module:io.ox/files
msgid "Drop here to upload a <b class=\"dndignore\">new file</b>"
msgstr "放到此處以上傳 <b class='dndignore'>新檔案</b>"

#: apps/io.ox/files/actions.js module:io.ox/files
msgid "Drop here to upload a <b class=\"dndignore\">new version</b>"
msgstr "放到此處以上傳 <b class='dndignore'>新版本</b>"

#: apps/io.ox/files/actions.js module:io.ox/files
msgid ""
"Drop here to upload a <b class=\"dndignore\">new version</b> of \"%1$s\""
msgstr "放到此處以上傳 <b class='dndignore'>新版本的</b>「%1$s」"

#: apps/io.ox/mail/categories/tabs.js module:io.ox/mail
msgid "Drop here!"
msgstr "丟到這裡！"

#: apps/io.ox/core/tk/contenteditable-editor.js module:io.ox/core
msgid "Drop inline images here"
msgstr "將行內圖片放在此處"

#. %1$s is the filename of the current file
#: apps/io.ox/core/viewer/views/sidebarview.js module:io.ox/core/viewer
msgid "Drop new version of \"%1$s\" here"
msgstr "在此放下新版本的「%1$s」"

#: apps/io.ox/core/viewer/views/sidebarview.js module:io.ox/core/viewer
msgid "Drop only a single file as new version."
msgstr "放下新黨闇作為新版本。"

#. Task: "Due" like in "Change due date"
#: apps/io.ox/tasks/print.js module:io.ox/tasks apps/io.ox/tasks/toolbar.js
msgid "Due"
msgstr "到期日"

#. %1$s due date of a task
#: apps/io.ox/tasks/view-detail.js module:io.ox/tasks
#, c-format
msgid "Due %1$s"
msgstr "%1$s 到期"

#: apps/io.ox/tasks/edit/view-template.js module:io.ox/tasks/edit
#: apps/io.ox/tasks/main.js module:io.ox/tasks
msgid "Due date"
msgstr "截止日"

#. Due on date
#: apps/plugins/portal/tasks/register.js module:plugins/portal
msgid "Due on %1$s"
msgstr "結束於 %s"

#: apps/io.ox/onboarding/clients/config.js module:io.ox/core/onboarding
msgid "EAS"
msgstr "EAS"

#. Exabytes
#: apps/io.ox/core/strings.js module:io.ox/core
msgid "EB"
msgstr "EB"

#. Used as a button label to enter the "edit mode"
#: apps/io.ox/backbone/mini-views/listutils.js module:io.ox/core
#: apps/io.ox/calendar/actions.js module:io.ox/calendar
#: apps/io.ox/calendar/main.js apps/io.ox/calendar/toolbar.js
#: apps/io.ox/contacts/actions.js module:io.ox/contacts
#: apps/io.ox/contacts/main.js apps/io.ox/contacts/mobile-toolbar-actions.js
#: module:io.ox/mail apps/io.ox/contacts/toolbar.js
#: apps/io.ox/core/viewer/views/toolbarview.js apps/io.ox/files/actions.js
#: module:io.ox/files apps/io.ox/files/main.js
#: apps/io.ox/files/share/permissions.js apps/io.ox/files/toolbar.js
#: apps/io.ox/mail/actions.js apps/io.ox/mail/main.js
#: apps/io.ox/portal/settings/pane.js module:io.ox/portal
#: apps/io.ox/settings/accounts/views.js module:io.ox/settings/accounts
#: apps/io.ox/tasks/actions.js module:io.ox/tasks apps/io.ox/tasks/main.js
#: apps/io.ox/tasks/mobile-toolbar-actions.js apps/io.ox/tasks/toolbar.js
#: apps/plugins/administration/groups/settings/toolbar.js
#: apps/plugins/administration/resources/settings/toolbar.js
msgid "Edit"
msgstr "編輯"

#: apps/io.ox/mail/mailfilter/settings/filter.js module:io.ox/mail
#: apps/io.ox/portal/settings/pane.js module:io.ox/portal
#: apps/io.ox/settings/accounts/views.js module:io.ox/settings/accounts
msgid "Edit %1$s"
msgstr "編輯 %1$s"

#: apps/io.ox/contacts/edit/main.js module:io.ox/contacts
msgid "Edit Contact"
msgstr "編輯聯絡人"

#: apps/plugins/portal/flickr/register.js module:plugins/portal
msgid "Edit Flickr photo stream"
msgstr "編輯 Flickr 相片流"

#: apps/plugins/portal/tumblr/register.js module:io.ox/portal
msgid "Edit Tumblr feed"
msgstr "編輯 Tumblr 資訊來源"

#. object permissions - edit/modify
#: apps/io.ox/files/share/permissions.js module:io.ox/core
msgid "Edit all objects"
msgstr "編輯所有物件"

#: apps/io.ox/calendar/edit/extensions.js module:io.ox/calendar/edit/main
#: apps/io.ox/calendar/edit/main.js apps/io.ox/calendar/toolbar.js
#: module:io.ox/calendar
msgid "Edit appointment"
msgstr "編輯約會"

#: apps/io.ox/contacts/edit/main.js module:io.ox/contacts
#: apps/io.ox/contacts/toolbar.js
msgid "Edit contact"
msgstr "編輯聯絡人"

#: apps/io.ox/mail/toolbar.js module:io.ox/mail
msgid "Edit copy"
msgstr "編輯複本"

#: apps/io.ox/core/viewer/views/sidebar/filedescriptionview.js
#: module:io.ox/core/viewer apps/io.ox/core/viewer/views/toolbarview.js
#: module:io.ox/core apps/io.ox/files/actions.js module:io.ox/files
#: apps/io.ox/files/toolbar.js
msgid "Edit description"
msgstr "編輯描述"

#: apps/io.ox/contacts/distrib/create-dist-view.js module:io.ox/contacts
#: apps/io.ox/contacts/distrib/main.js
msgid "Edit distribution list"
msgstr "編輯通訊組清單"

#: apps/io.ox/mail/mobile-toolbar-actions.js module:io.ox/mail
#: apps/io.ox/mail/toolbar.js
msgid "Edit draft"
msgstr "編輯草稿"

#: apps/plugins/administration/groups/settings/edit.js module:io.ox/core
msgid "Edit group"
msgstr "編輯群組"

#: apps/io.ox/mail/accounts/settings.js module:io.ox/mail/accounts/settings
msgid "Edit mail account"
msgstr "編輯郵件帳號"

#: apps/io.ox/mail/compose/extensions.js module:io.ox/mail
msgid "Edit names"
msgstr "編輯名稱"

#. object permissions - edit/modify
#: apps/io.ox/files/share/permissions.js module:io.ox/core
msgid "Edit own objects"
msgstr "編輯自己的物件"

#: apps/io.ox/mail/compose/names.js module:io.ox/mail
msgid "Edit real names"
msgstr "編輯真實名稱"

#: apps/io.ox/backbone/views/recurrence-view.js
#: module:io.ox/calendar/edit/main
msgid "Edit recurrence"
msgstr "編輯重複發生頻率"

#: apps/plugins/administration/resources/settings/edit.js module:io.ox/core
msgid "Edit resource"
msgstr "編輯資源"

#: apps/io.ox/mail/mailfilter/settings/filter.js module:io.ox/mail
msgid "Edit rule"
msgstr "編輯規則"

#: apps/io.ox/files/share/toolbar.js module:io.ox/files
msgid "Edit share"
msgstr "編輯分享"

#: apps/io.ox/mail/settings/signatures/settings/pane.js module:io.ox/mail
msgid "Edit signature"
msgstr "編輯簽名"

#: apps/io.ox/tasks/edit/main.js module:io.ox/tasks
#: apps/io.ox/tasks/edit/view-template.js module:io.ox/tasks/edit
#: apps/io.ox/tasks/edit/view.js apps/io.ox/tasks/toolbar.js
msgid "Edit task"
msgstr "編輯任務"

#: apps/io.ox/contacts/main.js module:io.ox/contacts
msgid "Edit to set a name."
msgstr "編輯以設定名稱。"

#: apps/io.ox/editor/main.js module:io.ox/editor
#: apps/io.ox/mail/compose/view.js module:io.ox/mail
msgid "Editor"
msgstr "編輯器"

#. vcard (electronic business card) field
#: apps/io.ox/contacts/print-details.js module:io.ox/contacts
#: apps/io.ox/contacts/print.js
msgid "Email"
msgstr "電子郵件"

#: apps/io.ox/contacts/model.js module:io.ox/contacts
msgid "Email 1"
msgstr "電子郵件 1"

#: apps/io.ox/contacts/model.js module:io.ox/contacts
msgid "Email 1 / Phone number"
msgstr "郵件 1 / 電話號碼"

#: apps/io.ox/contacts/model.js module:io.ox/contacts
msgid "Email 2"
msgstr "電子郵件 2"

#: apps/io.ox/contacts/model.js module:io.ox/contacts
msgid "Email 3"
msgstr "電子郵件 3"

#: apps/io.ox/mail/accounts/view-form.js module:io.ox/settings
msgid "Email address"
msgstr "電子郵件地址"

#: apps/io.ox/mail/vacationnotice/settings/model.js module:io.ox/mail
msgid "Email addresses"
msgstr "電子郵件位址"

#. %1$s: Mail sender
#. %2$s: Mail subject
#: apps/io.ox/mail/detail/mobileView.js module:io.ox/mail
#: apps/io.ox/mail/detail/view.js
msgid "Email from %1$s: %2$s"
msgstr "來自 %1$s 的郵件: %2$d"

#: apps/io.ox/calendar/settings/pane.js module:io.ox/calendar
#: apps/io.ox/tasks/settings/pane.js module:io.ox/tasks
msgid "Email notifications"
msgstr "電子郵件通知"

#: apps/io.ox/mail/actions/delete.js module:io.ox/mail
msgid ""
"Emails cannot be put into trash folder while your mail quota is exceeded."
msgstr "當您的空間已滿時，電子郵件無法被到垃圾桶。"

#: apps/plugins/halo/xing/register.js module:plugins/portal
msgid "Employee"
msgstr "員工"

#: apps/io.ox/contacts/model.js module:io.ox/contacts
msgid "Employee ID"
msgstr "員工 ID"

#: apps/io.ox/contacts/model.js module:io.ox/contacts
msgid "Employee type"
msgstr "員工類型"

#: apps/plugins/halo/xing/register.js module:plugins/portal
msgid "Employment"
msgstr "工作"

#. empty message for list view
#: apps/io.ox/contacts/addressbook/popup.js module:io.ox/contacts
#: apps/io.ox/mail/common-extensions.js module:io.ox/mail
msgid "Empty"
msgstr "空"

#. list is empty / no items
#: apps/io.ox/core/tk/vgrid.js module:io.ox/core
msgctxt "vgrid"
msgid "Empty"
msgstr "空"

<<<<<<< HEAD
#: apps/io.ox/core/folder/actions/common.js module:io.ox/core
#: apps/io.ox/core/folder/contextmenu.js
msgid "Empty folder"
msgstr "空資料夾"
=======
#: apps/io.ox/core/folder/actions/remove.js module:io.ox/core
msgid ""
"Could not delete folder. This can be due to insufficient permissions in your "
"trash folder or this might be a special folder that cannot be deleted."
msgstr ""
"無法刪除資料夾。可能是因為您對垃圾桶的權限不足，或這是無法刪除的特殊資料夾。"

#: apps/io.ox/core/folder/actions/remove.js module:io.ox/core
msgid "Do you really want to delete folder \"%s\"?"
msgstr "確定要刪除資料夾「%s」？"
>>>>>>> 8efd135e

#: apps/io.ox/contacts/main.js module:io.ox/contacts
msgid "Empty name and description found."
msgstr "找到空白的名稱與描述。"

#: apps/io.ox/core/folder/contextmenu.js module:io.ox/core
msgid "Empty trash"
msgstr "清空垃圾桶"

#: apps/io.ox/core/sub/settings/pane.js module:io.ox/core/sub
#: apps/io.ox/mail/autoforward/settings/model.js module:io.ox/mail
#: apps/io.ox/mail/mailfilter/settings/filter.js
#: apps/io.ox/mail/vacationnotice/settings/model.js
#: apps/io.ox/portal/settings/pane.js module:io.ox/portal
msgid "Enable"
msgstr "啟用"

#: apps/io.ox/portal/settings/pane.js module:io.ox/portal
msgid "Enable %1$s"
msgstr "啟用 %1$s"

#: apps/io.ox/mail/vacationnotice/settings/model.js module:io.ox/mail
msgid "Enable for the following addresses"
msgstr "對下列地址啟用"

#: apps/io.ox/mail/vacationnotice/settings/model.js module:io.ox/mail
msgid "End"
msgstr "結束"

#: apps/io.ox/calendar/edit/timezone-dialog.js module:io.ox/calendar/edit/main
msgid "End date timezone"
msgstr "結束日期時區"

#: apps/io.ox/calendar/settings/pane.js module:io.ox/calendar
msgid "End of working time"
msgstr "工作時間結束"

#: apps/io.ox/backbone/views/recurrence-view.js
#: module:io.ox/calendar/edit/main
msgid "Ends"
msgstr "結束於"

#. a given string does not end with a specified pattern
#: apps/io.ox/mail/mailfilter/settings/filter/tests/util.js
#: module:io.ox/mailfilter
msgid "Ends not with"
msgstr "不結束於"

#: apps/io.ox/backbone/views/recurrence-view.js
#: module:io.ox/calendar/edit/main apps/io.ox/calendar/edit/extensions.js
msgid "Ends on"
msgstr "結束於"

#. a given string does end with a specified pattern
#: apps/io.ox/mail/mailfilter/settings/filter/tests/util.js
#: module:io.ox/mailfilter
msgid "Ends with"
msgstr "結束於"

#: apps/io.ox/files/share/wizard.js module:io.ox/files
msgid "Enter Password"
msgstr "請輸入密碼"

#: apps/io.ox/files/share/permissions.js module:io.ox/core
msgid "Enter a Message to inform users"
msgstr "請輸入訊息通知使用者"

#: apps/io.ox/editor/main.js module:io.ox/editor
msgid "Enter document title here"
msgstr "在此輸入文件標題"

#. what follows is a set of job/status descriptions used by XING
#: apps/plugins/halo/xing/register.js module:plugins/portal
msgid "Entrepreneur"
msgstr "創業者"

#: apps/io.ox/mail/mailfilter/settings/filter/tests/register.js
#: module:io.ox/mailfilter
msgid "Envelope"
msgstr "信封"

#: apps/io.ox/core/print.js module:io.ox/core
#: apps/io.ox/core/sub/subscriptions.js module:io.ox/core/sub
#: apps/io.ox/core/yell.js apps/io.ox/mail/accounts/settings.js
#: module:io.ox/mail/accounts/settings apps/io.ox/oauth/keychain.js
msgid "Error"
msgstr "錯誤"

#: apps/io.ox/core/settings/errorlog/settings/pane.js module:io.ox/core
msgid "Error log"
msgstr "錯誤記錄"

#: apps/io.ox/core/viewer/views/types/videoview.js module:io.ox/core
msgid ""
"Error while playing the video. Either your browser does not support the "
"format or you have connection problems."
msgstr "播放影片時發生錯誤。可能是您的瀏覽器不支援該格式，或有連線問題。"

#: apps/io.ox/mail/actions/create.js module:io.ox/core
msgid "Error while resolving mail addresses. Please try again."
msgstr "解析郵件地址時發生錯誤，請稍後再試。"

#. generic erromessage if inserting an image into a mail failed.
#: apps/io.ox/mail/compose/inline-images.js module:io.ox/mail
msgid "Error while uploading your image"
msgstr "更新圖片時發生錯誤"

#: apps/io.ox/core/sub/subscriptions.js module:io.ox/core/sub
msgid "Error:"
msgstr "錯誤:"

#: apps/io.ox/mail/detail/view.js module:io.ox/mail
msgid "Error: Failed to load message content"
msgstr "錯誤: 訊息內容載入失敗"

#: apps/io.ox/mail/listview.js module:io.ox/mail
msgid "Error: Failed to load messages"
msgstr "錯誤: 訊息載入失敗"

#: apps/io.ox/core/settings/errorlog/settings/pane.js module:io.ox/core
msgid "Errors"
msgstr "錯誤"

#: apps/io.ox/tasks/edit/view-template.js module:io.ox/tasks/edit
#: apps/io.ox/tasks/print.js module:io.ox/tasks
#: apps/io.ox/tasks/view-detail.js
msgid "Estimated costs"
msgstr "預估成本"

<<<<<<< HEAD
#: apps/io.ox/tasks/edit/view-template.js module:io.ox/tasks/edit
#: apps/io.ox/tasks/print.js module:io.ox/tasks
#: apps/io.ox/tasks/view-detail.js
msgid "Estimated duration in minutes"
msgstr "預估持續分鐘數"

#. recurrence string
#. %1$d: numeric
#. %2$s: day string, e.g. "Friday" or "Monday, Tuesday, Wednesday"
#. day string will be in "superessive" form if %1$d >= 2; nominative if %1$d == 1
#: apps/io.ox/calendar/util.js module:io.ox/calendar
msgctxt "weekly"
msgid "Every %2$s."
msgid_plural "Every %1$d weeks on %2$s."
msgstr[0] "每 %2$s。"
msgstr[1] "每 %1$d 週的 %2$s。"
=======
#: apps/io.ox/core/folder/extensions.js module:io.ox/core
#: apps/io.ox/core/sub/subscriptions.js module:io.ox/core/sub
msgid "Subscribe address book"
msgstr "訂閱通訊錄"
>>>>>>> 8efd135e

#. recurrence string
#. %1$d: numeric
#: apps/io.ox/calendar/util.js module:io.ox/calendar
msgctxt "daily"
msgid "Every day."
msgid_plural "Every %1$d days."
msgstr[0] "每天。"
msgstr[1] "每天。"

#. recurrence string
#. %1$d: numeric
#: apps/io.ox/calendar/util.js module:io.ox/calendar
msgctxt "weekly"
msgid "Every day."
msgid_plural "Every %1$d weeks on all days."
msgstr[0] "每天。"
msgstr[1] "每天。"

<<<<<<< HEAD
#. recurrence string
#. %1$d: numeric, interval
#. %2$d: numeric, day in month
#. Example: Every 5 months on day 18
#: apps/io.ox/calendar/util.js module:io.ox/calendar
msgctxt "monthly"
msgid "Every month on day %2$d."
msgid_plural "Every %1$d months on day %2$d."
msgstr[0] "每月第 %2$d 天。"
msgstr[1] "每 %1$d 個月的第 %2$d 天。"
=======
#: apps/io.ox/core/folder/extensions.js module:io.ox/core
#: apps/io.ox/mail/accounts/settings.js module:io.ox/mail/accounts/settings
#: apps/io.ox/mail/folderview-extensions.js module:io.ox/mail
msgid "Add mail account"
msgstr "新增郵件帳號"

#: apps/io.ox/core/folder/extensions.js module:io.ox/core
msgid "Synchronize with your tablet or smartphone"
msgstr "與您的平板電腦或智慧型手機同步"
>>>>>>> 8efd135e

#. recurrence string
#. %1$d: numeric, interval
#. %2$s: count string, e.g. first, second, or last
#. %3$s: day string, e.g. Monday
#. Example Every 3 months on the second Tuesday
#: apps/io.ox/calendar/util.js module:io.ox/calendar
msgctxt "monthly"
msgid "Every month on the %2$s %3$s."
msgid_plural "Every %1$d months on the %2$s %3$s."
msgstr[0] "每個月的 %1$s %2$s。"
msgstr[1] "每 %1$s 個月的 %2$s %3$s。"

#. sharing: a guest user will be created for the owner of that email address
#: apps/io.ox/files/actions.js module:io.ox/files
msgid ""
"Every recipient gets an individual link. Guests can also create and change "
"files."
msgstr "每個收件者都會收到一個獨立的鏈結，訪客也可以建立或變更檔案。"

#. recurrence string
#. %1$d: numeric
#: apps/io.ox/calendar/util.js module:io.ox/calendar
msgctxt "weekly"
msgid "Every weekend."
msgid_plural "Every %1$d weeks on weekends."
msgstr[0] "每週末。"
msgstr[1] "每週末。"

#. recurrence string
#. %1$s: Month nane, e.g. January
#. %2$d: Date, numeric, e.g. 29
#. Example: Every year in December on day 3
#: apps/io.ox/calendar/util.js module:io.ox/calendar
msgid "Every year in %1$s on day %2$d."
msgstr "每年的 %1$d 月 %2$d 日。"

#. recurrence string
#. %1$s: count string, e.g. first, second, or last
#. %2$s: day string, e.g. Monday
#. %3$s: month nane, e.g. January
#. Example: Every year on the first Tuesday in December
#: apps/io.ox/calendar/util.js module:io.ox/calendar
msgid "Every year on the %1$s %2$s in %3$d."
msgstr "每年 %3$d 的 %1$d %2$s。"

#. sharing: a link will be created
#: apps/io.ox/files/actions.js module:io.ox/files
msgid ""
"Everybody gets the same link. The link just allows to view the file or "
"folder."
msgstr "每個人都會收到一樣的鏈結，該鏈結僅能檢視檔案或資料夾。"

#: apps/io.ox/mail/toolbar.js module:io.ox/mail
msgid "Exact dates"
msgstr "準確日期"

#: apps/plugins/halo/xing/register.js module:plugins/portal
msgid "Executive"
msgstr "執行階層"

#: apps/io.ox/calendar/edit/extensions.js module:io.ox/calendar/edit/main
#: apps/io.ox/tasks/edit/view-template.js module:io.ox/tasks/edit
msgid "Expand form"
msgstr "展開表單"

#. Label for a button which shows more upcoming
#. appointments in a listview by extending the search
#. by one month in the future
#: apps/io.ox/calendar/main.js module:io.ox/calendar
msgid "Expand timeframe by one month"
msgstr "展開時間範圍一個月"

#: apps/io.ox/onboarding/clients/extensions.js module:io.ox/core/onboarding
msgid "Expert user?"
msgstr "進階使用者？"

#: apps/io.ox/mail/compose/extensions.js module:io.ox/mail
msgid "Expiration"
msgstr "過期於"

#: apps/io.ox/files/share/wizard.js module:io.ox/files
msgid "Expires in"
msgstr "過期於"

#: apps/io.ox/files/share/wizard.js module:io.ox/files
msgid "Expires on"
msgstr "過期於"

#: apps/io.ox/core/export/export.js module:io.ox/core
#: apps/io.ox/core/folder/contextmenu.js
msgid "Export"
msgstr "匯出"

#: apps/io.ox/core/export/export.js module:io.ox/core
msgid "Export folder"
msgstr "匯出文件夾"

#: apps/io.ox/settings/apps/settings/pane.js module:io.ox/core
msgid "External Apps"
msgstr "外部應用程式"

<<<<<<< HEAD
#: apps/io.ox/participants/views.js module:io.ox/core
msgid "External contact"
msgstr "外部聯絡人"

#: apps/io.ox/files/share/listview.js module:io.ox/files
msgid "External guests"
msgstr "外部訪客"
=======
#: apps/io.ox/core/folder/node.js module:io.ox/core
msgid "%1$d total"
msgstr "共計 %1$d"

#: apps/io.ox/core/folder/node.js module:io.ox/core
msgid "Unread: %1$d"
msgstr "未讀: %1$d"

#: apps/io.ox/core/folder/node.js module:io.ox/core
msgid "%1$d unread"
msgstr "%1$d 未讀"

#: apps/io.ox/core/folder/node.js module:io.ox/core
msgid "Folder-specific actions"
msgstr "資料夾行為"
>>>>>>> 8efd135e

#: apps/io.ox/mail/common-extensions.js module:io.ox/mail
msgid ""
"External images have been blocked to protect you against potential spam!"
msgstr "為保護您的隱私，已阻止預載外部圖片！"

#: apps/plugins/portal/birthdays/register.js module:plugins/portal
msgid "External link"
msgstr "外部連結"

#: apps/io.ox/participants/detail.js module:io.ox/core
msgid "External participants"
msgstr "外部參與者"

#: apps/plugins/core/feedback/register.js module:io.ox/core
msgid "Extremely likely"
msgstr "非常可能"

#. Emoji category
#. Japanese: 顔
#. Contains: All kinds of smilies
#: apps/io.ox/emoji/categories.js module:io.ox/mail/emoji
msgid "Face"
msgstr "臉部"

#: apps/io.ox/mail/actions/vcard.js module:io.ox/mail
msgid "Failed to add. Maybe the vCard attachment is invalid."
msgstr "新增失敗，也許 VCard 物件無效。"

#: apps/io.ox/core/desktop.js module:io.ox/core
msgid ""
"Failed to automatically save current stage of work. Please save your work to "
"avoid data loss in case the browser closes unexpectedly."
msgstr ""
"無法自動儲存您目前的進度，請記得儲存進度以避免瀏覽器未預期關閉而損失資料。"

#: apps/io.ox/mail/accounts/settings.js module:io.ox/mail/accounts/settings
msgid "Failed to connect."
msgstr "無法連線。"

#. Failure message if no data (e.g. appointments) could be imported
#: apps/io.ox/core/import/import.js module:io.ox/core
msgid "Failed to import any data"
msgstr "無法匯入任何資料"

#: apps/io.ox/keychain/secretRecoveryDialog.js module:io.ox/keychain
msgid "Failed to recover accounts"
msgstr "無法復原帳號"

#: apps/io.ox/contacts/distrib/main.js module:io.ox/contacts
msgid "Failed to save distribution list."
msgstr "無法儲存通訊組清單。"

#: apps/io.ox/core/relogin.js module:io.ox/core
msgid "Failed to sign in"
msgstr "無法登入"

#: apps/io.ox/core/desktop.js module:io.ox/core
msgid ""
"Failed to start application. Maybe you have connection problems. Please try "
"again."
msgstr "無法開啟應用程式，也許您的網路連線有問題？請重試。"

#: apps/io.ox/calendar/invitations/register.js module:io.ox/calendar/main
msgid ""
"Failed to update confirmation status; most probably the appointment has been "
"deleted."
msgstr "無法更新確認狀態；最可能的情況是該約會可能已被刪除。"

#: apps/io.ox/calendar/invitations/register.js module:io.ox/calendar/main
msgid ""
"Failed to update confirmation status; most probably the task has been "
"deleted."
msgstr "無法更新確認狀態；最可能的情況是該任務可能已被刪除。"

#: apps/plugins/portal/twitter/util.js module:plugins/portal
msgid "Favorite"
msgstr "最愛"

#: apps/io.ox/calendar/settings/timezones/pane.js module:io.ox/calendar
msgid "Favorite timezones"
msgstr "最愛的時區"

#: apps/io.ox/calendar/settings/timezones/pane.js module:io.ox/calendar
msgctxt "app"
msgid "Favorite timezones"
msgstr "最愛時區"

#: apps/plugins/portal/twitter/util.js module:plugins/portal
msgid "Favorited"
msgstr "已加入最愛"

#: apps/io.ox/backbone/mini-views/timezonepicker.js module:io.ox/core
#: apps/io.ox/calendar/week/view.js module:io.ox/calendar
#: apps/io.ox/core/folder/favorites.js apps/io.ox/files/main.js
#: module:io.ox/files
msgid "Favorites"
msgstr "最愛"

#: apps/io.ox/contacts/model.js module:io.ox/contacts
msgid "Fax"
msgstr "傳真"

#: apps/io.ox/contacts/model.js module:io.ox/contacts
msgid "Fax (Home)"
msgstr "傳真（住宅）"

#: apps/io.ox/contacts/model.js module:io.ox/contacts
msgid "Fax (alt)"
msgstr "傳真（替代）"

#: apps/plugins/portal/tumblr/register.js module:io.ox/portal
msgid "Feed URL"
msgstr "資訊來源 URL"

#: apps/plugins/core/feedback/register.js module:io.ox/core
msgid "Feedback"
msgstr "回饋"

#. popup error message
#: apps/plugins/core/feedback/register.js module:io.ox/core
msgid "Feedback could not be sent"
msgstr "無法傳送意見回饋"

#. Emoji category
#. Japanese should include "Katakana Middle Dot". Unicode: 30FB
#. Japanese: 気持ち・装飾
#. Other languages can use simple bullet. Unicode: 2022
#. Contains: Hearts, Gestures like thumbs up
#: apps/io.ox/emoji/categories.js module:io.ox/mail/emoji
msgid "Feeling • Decoration"
msgstr "感覺‧裝飾"

#: apps/io.ox/core/viewer/views/sidebar/fileversionsview.js
#: module:io.ox/core/viewer apps/io.ox/editor/main.js module:io.ox/editor
#: apps/io.ox/mail/detail/links.js module:io.ox/mail
msgid "File"
msgstr "檔案"

#: apps/io.ox/files/detail/main.js module:io.ox/files
msgid "File Details"
msgstr "檔案詳情"

#: apps/io.ox/files/toolbar.js module:io.ox/files
msgid "File details"
msgstr "檔案詳情"

#: apps/io.ox/files/actions.js module:io.ox/files
msgid "File has been copied"
msgstr "已複製檔案"

#: apps/io.ox/files/actions.js module:io.ox/files
msgid "File has been moved"
msgstr "已移動檔案"

#. File a message into a folder
#: apps/io.ox/mail/mailfilter/settings/filter/actions/register.js
#: module:io.ox/mailfilter
#, fuzzy
#| msgid "File name"
msgid "File into"
msgstr "檔案名稱"

#: apps/io.ox/core/viewer/views/toolbarview.js module:io.ox/core
msgid "File name"
msgstr "檔案名稱"

#. Quota means a general quota for mail and files
#: apps/io.ox/files/main.js module:io.ox/files
#: apps/plugins/portal/quota/register.js module:plugins/portal
msgid "File quota"
msgstr "檔案額度"

#: apps/io.ox/core/viewer/views/sidebar/fileversionsview.js
#: module:io.ox/core/viewer
msgid "File version table, the first row represents the current version."
msgstr "檔案版本表格，第一欄代表目前版本。"

#: apps/io.ox/files/filepicker.js module:io.ox/files apps/io.ox/files/main.js
msgid "Files"
msgstr "檔案"

#: apps/io.ox/contacts/model.js module:io.ox/contacts
msgid "Files can not be uploaded, because quota exceeded."
msgstr "因為超過了配額限制，無法更新檔案。"

#. %1$s is an upload limit like for example 10mb
#: apps/io.ox/calendar/model.js module:io.ox/calendar
#: apps/io.ox/tasks/model.js module:io.ox/tasks
msgid "Files can not be uploaded, because upload limit of %1$s is exceeded."
msgstr "已達上傳限制 %1$s，無法上傳。"

#: apps/io.ox/files/actions.js module:io.ox/files
msgid "Files have been copied"
msgstr "已複製檔案"

#: apps/io.ox/files/actions.js module:io.ox/files
msgid "Files have been moved"
msgstr "已移動檔案"

#. toolbar with 'select all' and 'sort by'
#: apps/io.ox/files/main.js module:io.ox/files
msgid "Files options"
msgstr "檔案選項"

#. Verb: (to) filter documents by file type
#: apps/io.ox/files/view-options.js module:io.ox/files
msgctxt "verb"
msgid "Filter"
msgstr "過濾"

#: apps/io.ox/mail/mailfilter/settings/register.js module:io.ox/mail
msgid "Filter Rules"
msgstr "郵件篩選規則"

#: apps/io.ox/calendar/edit/extensions.js module:io.ox/calendar/edit/main
#: apps/io.ox/calendar/freebusy/templates.js module:io.ox/calendar/freebusy
#: apps/io.ox/calendar/toolbar.js module:io.ox/calendar
msgid "Find a free time"
msgstr "尋找空閒時間"

#. finish the tour
#: apps/io.ox/core/tk/wizard.js module:io.ox/core
msgctxt "tour"
msgid "Finish"
msgstr "完成"

#: apps/io.ox/contacts/model.js module:io.ox/contacts
#: apps/plugins/portal/xing/register.js module:plugins/portal
#: apps/plugins/wizards/mandatory/main.js module:io.ox/wizards/firstStart
msgid "First name"
msgstr "名字"

#: apps/io.ox/contacts/settings/pane.js module:io.ox/contacts
msgid "First name Last name"
msgstr "名 姓"

#: apps/io.ox/core/viewer/views/toolbarview.js module:io.ox/core
msgid "Fit to screen size"
msgstr "調整成螢幕大小"

#: apps/io.ox/core/viewer/views/toolbarview.js module:io.ox/core
msgid "Fit to screen width"
msgstr "調整成螢幕寬度"

#. Sort by messages which are flagged, "Flag" is used in dropdown
#: apps/io.ox/mail/view-options.js module:io.ox/mail
msgid "Flag"
msgstr "標示"

#. Verb: (to) flag messages
#: apps/io.ox/mail/toolbar.js module:io.ox/mail
msgctxt "verb"
msgid "Flag"
msgstr "標誌"

#. This is a summary for a mail filter rule
#. Example: Flag mails from test@invalid with a color
#: apps/io.ox/mail/mailfilter/settings/util.js module:io.ox/mail
msgid "Flag mails from %1$s with a color"
msgstr "使用色彩標示來自於 %1$s 的郵件"

#. This is a summary for a mail filter rule
#. Example: Flag mails to test@invalid with a color
#: apps/io.ox/mail/mailfilter/settings/util.js module:io.ox/mail
msgid "Flag mails to %1$s with a color"
msgstr "使用色彩標示寄送給 %1$s 的郵件"

#. This is a summary for a mail filter rule
#. Example: Flag mails with subject Some subject with a color
#: apps/io.ox/mail/mailfilter/settings/util.js module:io.ox/mail
msgid "Flag mails with subject %1$s with a color"
msgstr "使用色彩標示主旨為 %1$s 的郵件"

#: apps/io.ox/mail/common-extensions.js module:io.ox/mail
msgid "Flagged"
msgstr "已標誌"

#: apps/plugins/portal/flickr/register.js module:plugins/portal
msgid "Flickr"
msgstr "Flickr"

#: apps/io.ox/calendar/common-extensions.js module:io.ox/calendar
#: apps/io.ox/core/viewer/views/sidebar/fileinfoview.js
#: module:io.ox/core/viewer apps/io.ox/files/common-extensions.js
#: module:io.ox/files apps/io.ox/files/favorite/toolbar.js module:io.ox/core
#: apps/io.ox/files/share/permissions.js apps/io.ox/files/share/toolbar.js
#: apps/io.ox/find/extensions-api.js apps/io.ox/mail/detail/links.js
#: module:io.ox/mail apps/io.ox/search/main.js module:io.ox/search
msgid "Folder"
msgstr "文件夾"

#: apps/io.ox/core/folder/actions/add.js module:io.ox/core
#: apps/io.ox/core/folder/actions/rename.js apps/io.ox/oauth/settings.js
#: module:io.ox/settings
msgid "Folder name"
msgstr "資料夾名稱"

#: apps/io.ox/core/folder/tree.js module:io.ox/core
msgid "Folder options"
msgstr "資料夾選項"

#: apps/io.ox/core/permissions/permissions.js module:io.ox/core
msgid "Folder permissions"
msgstr "文件夾許可權"

#: apps/io.ox/core/folder/actions/properties.js module:io.ox/core
msgid "Folder type"
msgstr "資料夾類型"

#: apps/io.ox/calendar/toolbar.js module:io.ox/calendar
#: apps/io.ox/contacts/toolbar.js module:io.ox/contacts
#: apps/io.ox/files/toolbar.js module:io.ox/files apps/io.ox/mail/toolbar.js
#: module:io.ox/mail apps/io.ox/tasks/toolbar.js module:io.ox/tasks
msgid "Folder view"
msgstr "文件夾面板"

#. %1$s is the filename
#: apps/io.ox/core/main.js module:io.ox/core
msgid ""
"Folder with name \"%1$s\" will be hidden. Enable setting \"Show hidden files "
"and folders\" to access this folder again."
msgstr ""
"資料夾「%1$S」將會被隱藏，請啟用「顯示隱藏檔案與資料夾」選項以再次存取此資料"
"夾。"

#: apps/io.ox/core/folder/node.js module:io.ox/core
msgid "Folder-specific actions"
msgstr "資料夾行為"

#: apps/io.ox/calendar/main.js module:io.ox/calendar
#: apps/io.ox/contacts/main.js module:io.ox/contacts
#: apps/io.ox/core/folder/view.js module:io.ox/core
#: apps/io.ox/files/filepicker.js module:io.ox/files apps/io.ox/files/main.js
#: apps/io.ox/mail/main.js module:io.ox/mail apps/io.ox/tasks/main.js
#: module:io.ox/tasks
msgid "Folders"
msgstr "文件夾"

#. twitter: Follow this person
#: apps/plugins/portal/twitter/util.js module:plugins/portal
msgid "Follow"
msgstr "關注"

#. Calendar: Create follow-up appointment. Maybe "Folgetermin" in German.
#: apps/io.ox/calendar/actions.js module:io.ox/calendar
msgid "Follow-up"
msgstr "後續"

#. twitter: already following this person
#: apps/plugins/portal/twitter/util.js module:plugins/portal
msgid "Following"
msgstr "關注"

#: apps/io.ox/mail/settings/pane.js module:io.ox/mail
msgid "Font"
msgstr "字體"

#. Emoji category
#. Japanese: 食べ物
#. Contains: Cup of coffee, cake, fruits
#: apps/io.ox/emoji/categories.js module:io.ox/mail/emoji
msgid "Food"
msgstr "食物"

#. browser recommendation: sentence ends with 'Google Chrome' (wrappend in a clickable link)
#: apps/io.ox/core/boot/i18n.js module:io.ox/core/boot
msgid "For best results, please use "
msgstr "為了能有最佳效果，請使用 "

#: apps/io.ox/settings/accounts/settings/pane.js
#: module:io.ox/settings/accounts
msgid ""
"For security reasons, all credentials are encrypted with your primary "
"account password. If you change your primary password, your external "
"accounts might stop working. In this case, you can use your old password to "
"recover all account passwords."
msgstr ""
"由於安全性因素，所有帳號密碼皆使用您主要帳號的密碼加密。若您變更您的主要密"
"碼，您的外部帳號可能會無法再使用。這種情況下，您可以使用您的舊密碼來恢復所有"
"帳號的密碼。"

#: apps/io.ox/core/boot/i18n.js module:io.ox/core/boot
msgid "Forgot your password?"
msgstr "忘記密碼？"

#: apps/io.ox/core/export/export.js module:io.ox/core
#: apps/io.ox/core/import/import.js
msgid "Format"
msgstr "格式"

#: apps/io.ox/mail/settings/pane.js module:io.ox/mail
msgid "Format emails as"
msgstr "將電子郵件格式化為"

#: apps/io.ox/mail/actions.js module:io.ox/mail
#: apps/io.ox/mail/mobile-toolbar-actions.js apps/io.ox/mail/toolbar.js
msgid "Forward"
msgstr "轉寄"

#: apps/io.ox/mail/autoforward/settings/model.js module:io.ox/mail
msgid "Forward all incoming emails to this address"
msgstr "轉寄所有郵件至此地址"

#: apps/io.ox/mail/settings/pane.js module:io.ox/mail
msgid "Forward emails as"
msgstr "轉發電子郵件為"

#: apps/io.ox/calendar/edit/extensions.js module:io.ox/calendar/edit/main
#: apps/io.ox/calendar/freetime/timeView.js module:io.ox/calendar
#: apps/io.ox/calendar/util.js
msgid "Free"
msgstr "空閒的"

#: apps/plugins/halo/xing/register.js module:plugins/portal
msgid "Freelancer"
msgstr "自由工作者"

#. superessive of the weekday
#. will only be used in a form like “Happens every week on $weekday”
#: apps/io.ox/calendar/util.js module:io.ox/calendar
msgctxt "superessive"
msgid "Friday"
msgstr "星期五"

#: apps/io.ox/core/viewer/views/sidebar/fileinfoview.js
#: module:io.ox/core/viewer apps/io.ox/mail/actions/reminder.js
#: module:io.ox/mail apps/io.ox/mail/compose/extensions.js
#: apps/io.ox/mail/mailfilter/settings/filter/tests/register.js
#: module:io.ox/mailfilter apps/io.ox/mail/view-options.js
msgid "From"
msgstr "從"

#. Placeholder in furigana field
#: apps/l10n/ja_JP/io.ox/register.js module:l10n/ja_JP
msgid "Furigana for company"
msgstr "公司注音"

#. Placeholder in furigana field
#: apps/l10n/ja_JP/io.ox/register.js module:l10n/ja_JP
msgid "Furigana for first name"
msgstr "名字注音"

#. Placeholder in furigana field
#: apps/l10n/ja_JP/io.ox/register.js module:l10n/ja_JP
msgid "Furigana for last name"
msgstr "姓氏注音"

#. Gigabytes
#: apps/io.ox/core/strings.js module:io.ox/core
msgid "GB"
msgstr "GB"

#. used in feedback dialog for general feedback. Would be "Allgemein" in German for example
#: apps/plugins/core/feedback/register.js module:io.ox/core
msgid "General"
msgstr "一班"

#: apps/plugins/portal/oxdriveclients/register.js module:plugins/portal
msgid "Get %s"
msgstr "下載 %s"

#: apps/io.ox/core/upsell.js module:io.ox/core
msgid "Get free upgrade"
msgstr "取得免費升級"

#: apps/plugins/portal/xing/register.js module:plugins/portal
msgid ""
"Get news from your XING network delivered to you. Stay in touch and find out "
"about new business opportunities."
msgstr "訂閱來自您的 XING 網路的新消息。保持連線，尋找新的商業機會。"

#: apps/io.ox/portal/main.js module:io.ox/portal
msgid "Get started here"
msgstr "開始入門"

#. %1$s: app store name
#: apps/io.ox/onboarding/clients/config.js module:io.ox/core/onboarding
msgid "Get the App from %1$s"
msgstr "到 %1$s 下載應用程式"

#. %1$s: app store name
#: apps/io.ox/onboarding/clients/config.js module:io.ox/core/onboarding
msgid "Get the App from %1$s."
msgstr "到 %1$s 下載應用程式。"

#: apps/io.ox/onboarding/clients/config.js module:io.ox/core/onboarding
msgid "Get your device configured by email."
msgstr "透過電子郵件設定裝置。"

#: apps/plugins/core/feedback/register.js module:io.ox/core
msgid "Give feedback"
msgstr "提供意見回饋"

#: apps/io.ox/backbone/views/datepicker.js module:io.ox/core
msgid "Go to next decade"
msgstr "前往下十年"

#: apps/io.ox/backbone/views/datepicker.js module:io.ox/core
msgid "Go to next month"
msgstr "前往下個月"

#: apps/io.ox/backbone/views/datepicker.js module:io.ox/core
msgid "Go to next year"
msgstr "前往明年"

#: apps/io.ox/backbone/views/datepicker.js module:io.ox/core
msgid "Go to previous decade"
msgstr "前往前十年"

#: apps/io.ox/backbone/views/datepicker.js module:io.ox/core
msgid "Go to previous month"
msgstr "前往上個月"

#: apps/io.ox/backbone/views/datepicker.js module:io.ox/core
msgid "Go to previous year"
msgstr "前往去年"

#: apps/io.ox/backbone/mini-views/colorpicker.js module:io.ox/core
msgid "Gold"
msgstr "金色"

#: apps/io.ox/portal/main.js module:io.ox/portal
msgid "Good evening, %s"
msgstr "%s 晚安"

#: apps/io.ox/portal/main.js module:io.ox/portal
msgid "Good morning, %s"
msgstr "%s 早安"

#: apps/io.ox/contacts/settings/pane.js module:io.ox/contacts
#: apps/io.ox/contacts/view-detail.js
msgid "Google Maps"
msgstr "Google Maps"

#. %1$s: app store name
#: apps/io.ox/onboarding/clients/config.js module:io.ox/core/onboarding
msgid "Google Play"
msgstr "Google Play"

#: apps/io.ox/backbone/mini-views/colorpicker.js module:io.ox/core
#: apps/io.ox/core/tk/flag-picker.js module:io.ox/mail
#: apps/io.ox/mail/mailfilter/settings/filter/actions/register.js
#: module:io.ox/mailfilter apps/io.ox/portal/settings/pane.js
#: module:io.ox/portal
msgid "Gray"
msgstr "灰色"

#: apps/io.ox/backbone/mini-views/colorpicker.js module:io.ox/core
msgid "Grayish blue"
msgstr "灰藍色"

#. greater than the given value
#: apps/io.ox/mail/mailfilter/settings/filter/tests/register.js
#: module:io.ox/mailfilter
#, fuzzy
#| msgid "Create"
msgid "Greater"
msgstr "建立"

#. greater than or equal to
#: apps/io.ox/mail/mailfilter/settings/filter/tests/register.js
#: module:io.ox/mailfilter
#, fuzzy
#| msgid "Create list"
msgid "Greater equals"
msgstr "建立清單"

#: apps/io.ox/backbone/mini-views/colorpicker.js module:io.ox/core
#: apps/io.ox/core/tk/flag-picker.js module:io.ox/mail
#: apps/io.ox/mail/mailfilter/settings/filter/actions/register.js
#: module:io.ox/mailfilter apps/io.ox/portal/settings/pane.js
#: module:io.ox/portal
msgid "Green"
msgstr "綠色"

#: apps/io.ox/files/share/permissions.js module:io.ox/core
#: apps/io.ox/participants/views.js
msgid "Group"
msgstr "組"

#: apps/plugins/administration/groups/settings/edit.js module:io.ox/core
msgid "Group name"
msgstr "群組名稱"

#: apps/plugins/administration/groups/register.js module:io.ox/core
#: apps/plugins/administration/groups/settings/pane.js
msgid "Groups"
msgstr "群組"

#: apps/io.ox/core/permissions/permissions.js module:io.ox/core
#: apps/io.ox/files/share/permissions.js
msgid "Guest"
msgstr "訪客"

#: apps/io.ox/tours/get-started.js module:io.ox/core
msgid "Guided tour for this app"
msgstr "此應用程式的導覽"

#: apps/io.ox/mail/compose/view.js module:io.ox/mail
#: apps/io.ox/mail/settings/pane.js
msgid "HTML"
msgstr "HTML"

#: apps/io.ox/mail/settings/pane.js module:io.ox/mail
msgid "HTML and plain text"
msgstr "HTML 和純文字"

#: apps/io.ox/mail/mailfilter/settings/filter/tests/register.js
#: module:io.ox/mailfilter
#: apps/io.ox/mail/mailfilter/settings/filter/tests/util.js
msgid "Header"
msgstr "標題"

#: apps/io.ox/mail/mailfilter/settings/filter/tests/register.js
#: module:io.ox/mailfilter
#, fuzzy
#| msgid "Header"
msgid "Header exists"
msgstr "標題"

#: apps/io.ox/portal/main.js module:io.ox/portal
msgid "Hello %s"
msgstr "%s 您好"

#: apps/plugins/portal/helloworld/register.js module:plugins/portal
msgid "Hello World"
msgstr "Hello World"

#: apps/io.ox/calendar/freebusy/templates.js module:io.ox/calendar/freebusy
#: apps/io.ox/core/main.js module:io.ox/core apps/io.ox/help/center.js
#: module:io.ox/help
msgid "Help"
msgstr "説明"

#: apps/io.ox/core/folder/extensions.js module:io.ox/core
msgid "Hidden address books"
msgstr "隱藏的通訊錄"

#: apps/io.ox/core/folder/extensions.js module:io.ox/core
msgid "Hidden calendars"
msgstr "隱藏的行事曆"

#: apps/io.ox/core/folder/extensions.js module:io.ox/core
msgid "Hidden tasks"
msgstr "隱藏的任務"

#: apps/io.ox/core/folder/contextmenu.js module:io.ox/core
msgid "Hide"
msgstr "隱藏"

#. Invitations (notifications) about appointments
#: apps/plugins/notifications/calendar/register.js
#: module:plugins/notifications
msgid "Hide all appointment invitations."
msgstr "隱藏所有約會邀請。"

#. Reminders (notifications) about appointments
#: apps/plugins/notifications/calendar/register.js
#: module:plugins/notifications
msgid "Hide all appointment reminders."
msgstr "隱藏所有約會提醒。"

#: apps/plugins/notifications/tasks/register.js module:plugins/notifications
msgid "Hide all notifications for overdue tasks."
msgstr "隱藏所有過期任務通知。"

#. Inviations (notifications) to tasks
#: apps/plugins/notifications/tasks/register.js module:plugins/notifications
msgid "Hide all task invitations."
msgstr "隱藏所有任務提醒。"

#. Reminders (notifications) about tasks
#: apps/plugins/notifications/tasks/register.js module:plugins/notifications
msgid "Hide all task reminders."
msgstr "隱藏所有工作提醒。"

#. button: show collapsed content
#: apps/io.ox/core/viewer/views/sidebar/fileinfoview.js
#: module:io.ox/core/viewer apps/io.ox/onboarding/clients/view-mobile.js
#: module:io.ox/core/onboarding apps/io.ox/tasks/edit/view-template.js
#: module:io.ox/tasks/edit
msgid "Hide details"
msgstr "隱藏詳情"

#: apps/io.ox/mail/compose/extensions.js module:io.ox/mail
msgid "Hide names"
msgstr "隱藏名稱"

#: apps/io.ox/calendar/freetime/timeView.js module:io.ox/calendar
msgid "Hide non-working time"
msgstr "隱藏非工作時間"

#: apps/io.ox/onboarding/clients/extensions.js module:io.ox/core/onboarding
msgid "Hide options for expert users."
msgstr "隱藏進階選項。"

#: apps/io.ox/core/settings/errorlog/settings/pane.js module:io.ox/core
msgid "Hide request body"
msgstr "隱藏請求內容"

#: apps/io.ox/core/settings/errorlog/settings/pane.js module:io.ox/core
msgid "Hide stack trace"
msgstr "隱藏堆疊追蹤內容"

#: apps/io.ox/core/notifications/subview.js module:io.ox/core
msgid "Hide this notification"
msgstr "隱藏此通知"

#: apps/io.ox/tasks/print.js module:io.ox/tasks
msgid "High"
msgstr "高"

#. E-Mail priority
#: apps/io.ox/mail/compose/view.js module:io.ox/mail
msgctxt "E-Mail priority"
msgid "High"
msgstr "高"

#: apps/io.ox/tasks/edit/view-template.js module:io.ox/tasks/edit
msgctxt "Tasks priority"
msgid "High"
msgstr "高"

#: apps/io.ox/core/settings/pane.js module:io.ox/core
msgid "High contrast theme"
msgstr "高對比佈景主題"

#: apps/io.ox/tasks/util.js module:io.ox/tasks
msgid "High priority"
msgstr "高優先順序"

#: apps/io.ox/mail/util.js module:io.ox/core
msgctxt "E-Mail"
msgid "High priority"
msgstr "高優先權"

#. Emoji category
#. Japanese: 趣味
#. Contains: Tennis, golf, football, pool
#: apps/io.ox/emoji/categories.js module:io.ox/mail/emoji
msgid "Hobby"
msgstr "興趣"

#. vcard (electronic business card) field
#: apps/io.ox/contacts/print-details.js module:io.ox/contacts
msgid "Home"
msgstr "住家"

#. vcard (electronic business card) field
#: apps/io.ox/contacts/print-details.js module:io.ox/contacts
#: apps/io.ox/contacts/view-detail.js
msgid "Home Address"
msgstr "住家位址"

#: apps/io.ox/contacts/edit/view-form.js module:io.ox/contacts
msgid "Home address"
msgstr "住家位址"

#: apps/io.ox/mail/toolbar.js module:io.ox/mail
msgid "Horizontal"
msgstr "水平"

#: apps/io.ox/core/settings/errorlog/settings/pane.js module:io.ox/core
msgid "Host"
msgstr "主機"

#: apps/io.ox/core/tk/mobiscroll.js module:io.ox/core
msgid "Hours"
msgstr "時"

#: apps/io.ox/calendar/freebusy/templates.js module:io.ox/calendar/freebusy
msgid "How does this work?"
msgstr "這個功能如何使用？"

#. %1$s is the product name, for example 'OX App Suite'
#: apps/plugins/core/feedback/register.js module:io.ox/core
msgid "How likely is it that you would recommend %1$s to a friend?"
msgstr "您向朋友或同事推薦 %1$s 的可能性有多大？"

#. 2 of 5 star rating
#: apps/plugins/core/feedback/register.js module:io.ox/core
msgctxt "rating"
msgid "I don't like it"
msgstr "我不喜歡"

#. 4 of 5 star rating
#: apps/plugins/core/feedback/register.js module:io.ox/core
msgctxt "rating"
msgid "I like it"
msgstr "我喜歡"

#: apps/io.ox/onboarding/clients/config.js module:io.ox/core/onboarding
msgid "IMAP"
msgstr "IMAP"

#: apps/io.ox/contacts/model.js module:io.ox/contacts
msgid "IP phone"
msgstr "IP 電話"

#: apps/io.ox/files/toolbar.js module:io.ox/files
msgid "Icons"
msgstr "圖示"

#: apps/plugins/portal/userSettings/register.js module:io.ox/core
msgid ""
"If you change the password, you will be signed out. Please ensure that "
"everything is closed and saved."
msgstr "若您變更密碼將會被登出，請確保所有東西已關閉並儲存。"

#: apps/io.ox/calendar/edit/timezone-dialog.js module:io.ox/calendar/edit/main
msgid ""
"If you select different timezones, the appointment's start and end dates are "
"saved in the timezone of the appointment's start date. A different end date "
"timezone only allows a convenient conversion."
msgstr ""
"若您選擇不同時區，約會的開始與結束日期將依照約會的開始日期所在的時區儲存。不"
"同的結束時區僅供您方便計算之用。"

#: apps/io.ox/calendar/freebusy/templates.js module:io.ox/calendar/freebusy
msgid ""
"If you spot a free time, just select this area. To do this, move the cursor "
"to the start time, hold the mouse button, and <b>drag the mouse</b> to the "
"end time."
msgstr ""
"若您發現空閒時間，請直接選擇此區域。要這麼做，請將游標移動至開始時間，按住滑"
"鼠按紐並<b>拖曳滑鼠</b>至結束時間。"

#: apps/io.ox/calendar/invitations/register.js module:io.ox/calendar/main
msgid "Ignore"
msgstr "忽略"

#: apps/io.ox/mail/accounts/settings.js module:io.ox/mail/accounts/settings
#: apps/io.ox/mail/accounts/view-form.js module:io.ox/settings
msgid "Ignore Warnings"
msgstr "忽略警告"

#: apps/io.ox/calendar/conflicts/conflictList.js
#: module:io.ox/calendar/conflicts/conflicts
msgid "Ignore conflicts"
msgstr "忽略衝突"

#: apps/io.ox/core/import/import.js module:io.ox/core
msgid "Ignore existing events"
msgstr "忽略現有活動"

#: apps/io.ox/core/import/import.js module:io.ox/core
msgid ""
"Ignore existing events. Helpful to import public holiday calendars, for "
"example."
msgstr "忽略現有事件，匯入國定假日行事曆時很有用。"

#: apps/io.ox/core/tk/filestorageUtil.js module:io.ox/core
msgid "Ignore warnings"
msgstr "忽略警告"

#: apps/io.ox/contacts/model.js module:io.ox/contacts
msgid "Image 1"
msgstr "圖片 1"

#: apps/io.ox/files/view-options.js module:io.ox/files
msgid "Images"
msgstr "圖片"

#: apps/io.ox/core/folder/contextmenu.js module:io.ox/core
#: apps/io.ox/core/import/import.js
#: apps/io.ox/mail/settings/signatures/settings/pane.js module:io.ox/mail
msgid "Import"
msgstr "匯入"

#: apps/io.ox/core/import/import.js module:io.ox/core
msgid "Import from file"
msgstr "從檔案匯入"

#: apps/io.ox/mail/settings/signatures/settings/pane.js module:io.ox/mail
msgid "Import signatures"
msgstr "匯入簽名"

<<<<<<< HEAD
#: apps/plugins/portal/birthdays/register.js module:plugins/portal
msgid "In %1$d days"
msgstr "%1$d 天內"
=======
#: apps/io.ox/core/settings/pane.js module:io.ox/core
msgid "Refresh interval"
msgstr "更新時間"

#: apps/io.ox/core/settings/pane.js module:io.ox/core
#: apps/io.ox/mail/settings/pane.js module:io.ox/mail
msgid "5 minutes"
msgstr "5 分鐘"
>>>>>>> 8efd135e

#: apps/io.ox/tasks/edit/view-template.js module:io.ox/tasks/edit
#: apps/io.ox/tasks/print.js module:io.ox/tasks apps/io.ox/tasks/util.js
msgid "In progress"
msgstr "進行中"

#: apps/io.ox/mail/toolbar.js module:io.ox/mail apps/io.ox/portal/widgets.js
#: module:io.ox/portal apps/plugins/portal/mail/register.js
#: module:plugins/portal
msgid "Inbox"
msgstr "收件箱"

#: apps/io.ox/mail/categories/tabs.js module:io.ox/mail
msgid "Inbox categories"
msgstr "收件匣分類"

<<<<<<< HEAD
#: apps/io.ox/core/export/export.js module:io.ox/core
msgid "Include distribution lists"
msgstr "包含通訊組列表"

=======
#. object permissions - read
#. object permissions - edit/modify
#. object permissions - delete
#. Auth type. None. No authentication
#. Connection security. None.
#: apps/io.ox/core/settings/pane.js module:io.ox/core
#: apps/io.ox/core/tk/attachments.js apps/io.ox/core/tk/flag-picker.js
#: module:io.ox/mail apps/io.ox/files/share/permissions.js
#: apps/io.ox/files/view-options.js module:io.ox/files
>>>>>>> 8efd135e
#: apps/io.ox/mail/accounts/view-form.js module:io.ox/settings
msgid "Incoming server"
msgstr "收件伺服器"

#. error message when server returns incomplete
#. configuration for client onboarding
#: apps/io.ox/onboarding/clients/wizard.js module:io.ox/core/onboarding
msgid "Incomplete configuration."
msgstr "設定不完整。"

#: apps/io.ox/tasks/common-extensions.js module:io.ox/tasks
msgid "Inconsistent dates"
msgstr "不連貫的日期"

#. color names for screenreaders
#: apps/io.ox/backbone/mini-views/colorpicker.js module:io.ox/core
msgid "Indigo"
msgstr "靛藍色"

#: apps/io.ox/contacts/model.js module:io.ox/contacts apps/io.ox/core/yell.js
#: module:io.ox/core
msgid "Info"
msgstr "信息"

#: apps/io.ox/core/settings/downloads/pane.js module:io.ox/core
msgid ""
"Informs about the current status of Emails and appointments without having "
"to display the user interface or another Windows® client."
msgstr ""
"通知郵件與約會的目前狀況，而不需要顯示介面或使用另一套 Windows® 客戶端。"

#: apps/io.ox/contacts/settings/pane.js module:io.ox/contacts
msgid "Initial folder"
msgstr "初始資料夾"

#: apps/io.ox/mail/settings/pane.js module:io.ox/mail
msgid "Inline"
msgstr "行內"

#. %1$s inline menu title for better accessibility
#: apps/io.ox/core/extPatterns/links.js module:io.ox/core
msgid "Inline menu %1$s"
msgstr "行內選單 %1$s"

#: apps/io.ox/mail/compose/inline-images.js module:io.ox/mail
#: apps/io.ox/notes/detail-view.js module:io.ox/notes
msgid "Insert"
msgstr "插入"

#: apps/io.ox/mail/compose/inline-images.js module:io.ox/mail
msgid "Insert inline image"
msgstr "插入行內圖片"

#: apps/io.ox/mail/settings/pane.js module:io.ox/mail
msgid "Insert the original email text to a reply"
msgstr "於回覆中插入原始電子郵件文字"

#: apps/io.ox/onboarding/clients/view-mobile.js module:io.ox/core/onboarding
msgid "Install"
msgstr "安裝"

#. %1$s is the name of the platform
#. %2$s is an the "add to home" icon
#. %3$s and %4$s are markers for bold text.
#. The words "Home Screen" may not be translated or should match the
#. string used on an iPhone using the "add to homescreen" function for weblinks
#: apps/plugins/mobile/addToHomescreen/register.js
#: module:plugins/mobile/addToHomescreen/i18n
msgid ""
"Install this web app on your %1$s: Tap %2$s and then %3$s'Add to Home "
"Screen'%4$s"
msgstr "在您的 %1$s 安裝此網頁應用程式: 點選 %2$s -> %3$s「新增至主畫面」%4$s"

#: apps/io.ox/onboarding/clients/extensions.js module:io.ox/core/onboarding
msgid "Installation"
msgstr "安裝"

#: apps/io.ox/contacts/model.js module:io.ox/contacts
msgid "Instant Messenger 1"
msgstr "即時訊息 1"

#: apps/io.ox/contacts/model.js module:io.ox/contacts
msgid "Instant Messenger 2"
msgstr "即時訊息 2"

#: apps/io.ox/files/share/permissions.js module:io.ox/core
msgid "Internal user"
msgstr "內部使用者"

#: apps/io.ox/files/share/listview.js module:io.ox/files
msgid "Internal users"
msgstr "內部使用者"

#: apps/io.ox/backbone/views/recurrence-view.js
#: module:io.ox/calendar/edit/main
msgid "Interval"
msgstr "間隔"

#. %1$s Appointment title
#. %1$s task title
#: apps/plugins/notifications/calendar/register.js
#: module:plugins/notifications apps/plugins/notifications/tasks/register.js
#, c-format
msgid "Invitation for %1$s."
msgstr "%1$s 的邀請。"

#: apps/plugins/xing/main.js module:plugins/portal
msgid "Invitation sent"
msgstr "已送出邀請"

#: apps/io.ox/contacts/toolbar.js module:io.ox/contacts
msgid "Invite"
msgstr "邀請"

#: apps/io.ox/calendar/actions/create.js module:io.ox/calendar
msgid "Invite owner"
msgstr "邀請擁有者"

#: apps/io.ox/core/folder/contextmenu.js module:io.ox/core
#: apps/io.ox/core/viewer/views/toolbarview.js apps/io.ox/files/actions.js
#: module:io.ox/files
msgid "Invite people"
msgstr "邀請使用者"

#: apps/plugins/xing/main.js module:plugins/portal
msgid "Invite to %s"
msgstr "邀請至 %s"

#: apps/io.ox/contacts/actions.js module:io.ox/contacts
#: apps/io.ox/contacts/mobile-toolbar-actions.js module:io.ox/mail
#: apps/io.ox/contacts/toolbar.js apps/io.ox/mail/actions.js
msgid "Invite to appointment"
msgstr "約會邀請"

#: apps/io.ox/calendar/actions.js module:io.ox/calendar
msgid "Invite to new appointment"
msgstr "邀請至新約會"

#: apps/io.ox/mail/mailfilter/settings/filter/tests/register.js
#: module:io.ox/mailfilter
msgid "Is bigger than"
msgstr "大於"

#: apps/io.ox/mail/mailfilter/settings/filter/tests/register.js
#: module:io.ox/mailfilter
#: apps/io.ox/mail/mailfilter/settings/filter/tests/util.js
msgid "Is exactly"
msgstr "等於"

#: apps/io.ox/mail/mailfilter/settings/filter/tests/register.js
#: module:io.ox/mailfilter
#: apps/io.ox/mail/mailfilter/settings/filter/tests/util.js
msgid "Is not exactly"
msgstr "不完全是"

#: apps/io.ox/mail/mailfilter/settings/filter/tests/register.js
#: module:io.ox/mailfilter
msgid "Is smaller than"
msgstr "小於"

#. mail categories feature: the update job is running that assigns
#. some common mails (e.g. from twitter.com) to predefined categories
#: apps/io.ox/mail/categories/mediator.js module:io.ox/mail
msgid ""
"It may take some time until mails are assigned to the default categories."
msgstr "需要一些時間才能將郵件分配到預設分類中。"

#. 5 of 5 star rating
#: apps/plugins/core/feedback/register.js module:io.ox/core
msgctxt "rating"
msgid "It's awesome"
msgstr "超棒的"

#. 3 of 5 star rating
#: apps/plugins/core/feedback/register.js module:io.ox/core
msgctxt "rating"
msgid "It's ok"
msgstr "還可以"

#. 1 of 5 star rating
#: apps/plugins/core/feedback/register.js module:io.ox/core
msgctxt "rating"
msgid "It's really bad"
msgstr "非常糟"

#: apps/io.ox/core/commons.js module:io.ox/core
msgid "Item list"
msgstr "項目清單"

#. toolbar with 'select all' and 'sort by'
#: apps/io.ox/core/tk/vgrid.js module:io.ox/core
msgid "Item list options"
msgstr "項目清單選項"

#: apps/io.ox/files/actions/download.js module:io.ox/files
msgid "Items without a file can not be downloaded."
msgstr "無法下載沒有檔案的項目。"

#. Emoji collection. Emoji icons that work across Japanese (telecom) carriers.
#: apps/io.ox/emoji/categories.js module:io.ox/mail/emoji
msgid "Japanese Carrier"
msgstr "日本業者"

#: apps/io.ox/contacts/view-detail.js module:io.ox/contacts
msgid "Job"
msgstr "工作"

#: apps/io.ox/contacts/edit/view-form.js module:io.ox/contacts
msgid "Job description"
msgstr "工作描述"

#. Just disable portal widget - in contrast to delete
#: apps/io.ox/portal/main.js module:io.ox/portal
#: apps/io.ox/portal/settings/widgetview.js
msgid "Just disable widget"
msgstr "僅停用小工具"

#. Kilobytes
#: apps/io.ox/core/strings.js module:io.ox/core
msgid "KB"
msgstr "KB"

#: apps/io.ox/mail/mailfilter/settings/filter/actions/register.js
#: module:io.ox/mailfilter
msgid "Keep"
msgstr "保留"

#: apps/io.ox/mail/autoforward/settings/model.js module:io.ox/mail
msgid "Keep a copy of the message"
msgstr "保留訊息副本"

#: apps/io.ox/mail/compose/view.js module:io.ox/mail
msgid "Keep draft"
msgstr "保留草稿"

#. This is a summary for a mail filter rule
#. Example: Keep mails from test@invalid
#: apps/io.ox/mail/mailfilter/settings/util.js module:io.ox/mail
msgid "Keep mails from %1$s"
msgstr "保留來自 %1$s 的郵件"

#. This is a summary for a mail filter rule
#. Example: Keep mails to test@invalid
#: apps/io.ox/mail/mailfilter/settings/util.js module:io.ox/mail
msgid "Keep mails to %1$s"
msgstr "保留寄送給 %1$s 的郵件"

#. This is a summary for a mail filter rule
#. Example: Keep mails with subject Some subject
#: apps/io.ox/mail/mailfilter/settings/util.js module:io.ox/mail
msgid "Keep mails with subject %1$s"
msgstr "保留主旨為 %1$s 的郵件"

#: apps/io.ox/core/settings/pane.js module:io.ox/core
#: apps/plugins/portal/xing/register.js module:plugins/portal
msgid "Language"
msgstr "語言"

#: apps/io.ox/contacts/settings/pane.js module:io.ox/contacts
msgid "Language-specific default"
msgstr "不同語言的細部設定"

#: apps/io.ox/core/boot/i18n.js module:io.ox/core/boot
msgid "Languages"
msgstr "語言"

<<<<<<< HEAD
#: apps/io.ox/find/date/patterns.js module:io.ox/core
msgid "Last 30 days"
msgstr "最近 30 天"
=======
#: apps/io.ox/core/sub/subscriptions.js module:io.ox/core/sub
msgid "Configure %s"
msgstr "設定 %s"
>>>>>>> 8efd135e

#: apps/io.ox/find/date/patterns.js module:io.ox/core
msgid "Last 365 days"
msgstr "最近 365 天"

#: apps/io.ox/find/date/patterns.js module:io.ox/core
msgid "Last 7 days"
msgstr "最近 7 天"

#: apps/io.ox/find/date/patterns.js module:io.ox/core
msgid "Last day"
msgstr "昨天"

#: apps/io.ox/find/date/patterns.js module:io.ox/core
msgid "Last month"
msgstr "上個月"

#: apps/io.ox/contacts/model.js module:io.ox/contacts
#: apps/plugins/portal/xing/register.js module:plugins/portal
#: apps/plugins/wizards/mandatory/main.js module:io.ox/wizards/firstStart
msgid "Last name"
msgstr "姓氏"

#: apps/io.ox/contacts/settings/pane.js module:io.ox/contacts
msgid "Last name, First name"
msgstr "姓，名"

#: apps/io.ox/find/date/patterns.js module:io.ox/core
msgid "Last week"
msgstr "上週"

#: apps/io.ox/find/date/patterns.js module:io.ox/core
msgid "Last year"
msgstr "去年"

#: apps/io.ox/core/notifications.js module:io.ox/core
msgid "Later"
msgstr "稍後"

#: apps/io.ox/core/main.js module:io.ox/core
msgid "Launcher dropdown. Press [enter] to jump to the dropdown."
msgstr "啟動器下拉選單，請按 Enter 以跳轉至下拉選單。"

#: apps/io.ox/calendar/toolbar.js module:io.ox/calendar
#: apps/io.ox/files/toolbar.js module:io.ox/files apps/io.ox/mail/toolbar.js
#: module:io.ox/mail
msgid "Layout"
msgstr "版面"

#: apps/io.ox/core/import/import.js module:io.ox/core
msgid "Learn more"
msgstr "了解更多"

#. Hint to leave an input field empty if the user does not already have a password
#: apps/plugins/portal/userSettings/register.js module:io.ox/core
msgid "Leave empty if you have none"
msgstr "若沒有可留白"

#. Emoji category
#. Japanese should include "Katakana Middle Dot". Unicode: 30FB
#. Japanese: 文字・記号
#. Other languages can use simple bullet. Unicode: 2022
#. Contains: Arrows, numbers, symbols like play and fast-forward, copyright symbol
#: apps/io.ox/emoji/categories.js module:io.ox/mail/emoji
msgid "Letters • Symbols"
msgstr "書信‧符號"

#: apps/io.ox/onboarding/clients/config.js module:io.ox/core/onboarding
msgid ""
"Let´s automatically configure your device, by clicking the button below."
msgstr "點擊下列按鈕，讓我們自動設定您的裝置，就這麼簡單！"

#. Emoji category
#. Japanese: 日常
#. Rather "everyday life". Contains: Cars, trucks, plane, buildings, flags
#: apps/io.ox/emoji/categories.js module:io.ox/mail/emoji
msgid "Life"
msgstr "生活"

#: apps/io.ox/core/tk/flag-picker.js module:io.ox/mail
#: apps/io.ox/mail/mailfilter/settings/filter/actions/register.js
#: module:io.ox/mailfilter apps/io.ox/portal/settings/pane.js
#: module:io.ox/portal
msgid "Light blue"
msgstr "亮藍"

#: apps/io.ox/core/tk/flag-picker.js module:io.ox/mail
#: apps/io.ox/mail/mailfilter/settings/filter/actions/register.js
#: module:io.ox/mailfilter apps/io.ox/portal/settings/pane.js
#: module:io.ox/portal
msgid "Light green"
msgstr "亮綠"

#: apps/io.ox/backbone/mini-views/colorpicker.js module:io.ox/core
msgid "Light sky blue"
msgstr "亮藍色"

#: apps/plugins/portal/xing/actions.js module:plugins/portal
msgid "Like"
msgstr "讚"

#. As on Facebook, XING allows a user to point out that they like a comment
#: apps/plugins/portal/xing/actions.js module:plugins/portal
msgid "Liked comment"
msgstr "已覺得留言讚"

#: apps/io.ox/mail/detail/links.js module:io.ox/mail
msgid "Link"
msgstr "鏈結"

#: apps/io.ox/contacts/settings/pane.js module:io.ox/contacts
msgid "Link postal addresses with map service"
msgstr "使用地圖服務連結郵件地址"

#: apps/plugins/portal/linkedIn/register.js module:plugins/portal
msgid "LinkedIn"
msgstr "LinkedIn"

#: apps/plugins/portal/linkedIn/register.js module:plugins/portal
msgid "LinkedIn Network Updates"
msgstr "LinkedIn 網路更新"

#: apps/plugins/portal/linkedIn/register.js module:plugins/portal
msgid "LinkedIn reported an error:"
msgstr "LinkedIn 回報錯誤:"

#: apps/io.ox/contacts/model.js module:io.ox/contacts
msgid "Links"
msgstr "鏈結"

#: apps/io.ox/calendar/toolbar.js module:io.ox/calendar
#: apps/io.ox/files/toolbar.js module:io.ox/files apps/io.ox/mail/toolbar.js
#: module:io.ox/mail
msgid "List"
msgstr "列表"

#: apps/io.ox/calendar/mobile-toolbar-actions.js module:io.ox/calendar
msgid "Listview"
msgstr "清單視圖"

#: apps/io.ox/mail/compose/view.js module:io.ox/mail
msgid "Load full mail"
msgstr "載入完整郵件"

#: apps/io.ox/mail/compose/view.js module:io.ox/mail
msgid "Loading the full mail might lead to performance problems."
msgstr "載入完整郵件可能會造成效能問題。"

#: apps/io.ox/mail/mailfilter/settings/filter/tests/register.js
#: module:io.ox/mailfilter
msgid "Localpart"
msgstr "本地部分"

#: apps/io.ox/calendar/edit/extensions.js module:io.ox/calendar/edit/main
#: apps/io.ox/calendar/print-compact.js module:io.ox/calendar
#: apps/io.ox/calendar/util.js
msgid "Location"
msgstr "地點"

#: apps/io.ox/files/actions.js module:io.ox/files apps/io.ox/files/toolbar.js
msgid "Lock"
msgstr "鎖定"

#: apps/io.ox/files/common-extensions.js module:io.ox/files
msgid "Locked"
msgstr "已鎖定"

#: apps/io.ox/onboarding/clients/config.js module:io.ox/core/onboarding
msgid "Login"
msgstr "登錄"

<<<<<<< HEAD
#: apps/io.ox/core/settings/errorlog/settings/pane.js module:io.ox/core
msgid "Loss"
msgstr "損失"
=======
#: apps/io.ox/core/tk/tokenfield.js module:io.ox/core
msgid "%1$s. Press backspace to delete."
msgstr "%1$s。按下 Backspace 刪除。"

#. %1$s is the display name of a removed user or mail recipient
#. %2$s is the email address of the user or mail recipient
#. %1$s is the removed search query
#. %2$s is the context of the removed search query
#: apps/io.ox/core/tk/tokenfield.js module:io.ox/core
msgid "Removed %1$s, %2$s."
msgstr "已移除 %1$s, %2$s。"
>>>>>>> 8efd135e

#: apps/io.ox/core/settings/errorlog/settings/pane.js module:io.ox/core
msgid "Loss: %1$s %"
msgstr "失去: %1$s %"

#: apps/io.ox/tasks/print.js module:io.ox/tasks
msgid "Low"
msgstr "低"

#. E-Mail priority
#: apps/io.ox/mail/compose/view.js module:io.ox/mail
msgctxt "E-Mail priority"
msgid "Low"
msgstr "低"

#: apps/io.ox/tasks/edit/view-template.js module:io.ox/tasks/edit
msgctxt "Tasks priority"
msgid "Low"
msgstr "低"

#: apps/io.ox/tasks/util.js module:io.ox/tasks
msgid "Low priority"
msgstr "低優先順序"

#: apps/io.ox/mail/util.js module:io.ox/core
msgctxt "E-Mail"
msgid "Low priority"
msgstr "低優先權"

#. lower than the given value
#: apps/io.ox/mail/mailfilter/settings/filter/tests/register.js
#: module:io.ox/mailfilter
msgid "Lower"
msgstr ""

#. lower than or equal to
#: apps/io.ox/mail/mailfilter/settings/filter/tests/register.js
#: module:io.ox/mailfilter
msgid "Lower equals"
msgstr ""

#. Megabytes
#: apps/io.ox/core/strings.js module:io.ox/core
msgid "MB"
msgstr "MB"

#: apps/io.ox/core/date.js module:io.ox/core
msgid "MM"
msgstr "月"

#. %1$s: app store name
#: apps/io.ox/onboarding/clients/config.js module:io.ox/core/onboarding
msgid "Mac App Store"
msgstr "Mac App Store"

#: apps/io.ox/backbone/mini-views/colorpicker.js module:io.ox/core
msgid "Magenta"
msgstr "洋紅色"

#: apps/io.ox/mail/compose/model.js module:io.ox/mail
#: apps/io.ox/mail/compose/view.js
msgid "Mail"
msgstr "郵件"

#: apps/io.ox/core/main.js module:io.ox/core apps/io.ox/mail/settings/pane.js
#: module:io.ox/mail apps/io.ox/oauth/settings.js module:io.ox/settings
#: apps/io.ox/search/view-template.js
msgctxt "app"
msgid "Mail"
msgstr "郵件"

#: apps/io.ox/mail/mailfilter/settings/filter.js module:io.ox/mail
msgid "Mail Filter Rules"
msgstr "郵件篩選規則"

#: apps/io.ox/mail/accounts/keychain.js module:io.ox/keychain
msgid "Mail account"
msgstr "郵件帳號"

#: apps/plugins/portal/xing/register.js module:plugins/portal
msgid "Mail address"
msgstr "郵件地址"

#: apps/plugins/administration/resources/settings/edit.js module:io.ox/core
msgid "Mail address (mandatory)"
msgstr "郵件地址（必填）"

#: apps/io.ox/contacts/view-detail.js module:io.ox/contacts
msgid "Mail and Messaging"
msgstr "郵件與訊息"

#: apps/plugins/portal/quota/register.js module:plugins/portal
msgid "Mail count quota"
msgstr "郵件數量額度"

#. %1$s mail sender
#. %2$s mail subject
#: apps/plugins/notifications/mail/register.js module:plugins/notifications
#, c-format
msgid "Mail from %1$s, %2$s"
msgstr "來自 %1$s 的郵件: %2$s"

#: apps/io.ox/mail/actions.js module:io.ox/mail
msgid "Mail has been copied"
msgstr "已複製郵件"

#: apps/io.ox/mail/import.js module:io.ox/mail
msgid "Mail has been imported"
msgstr "已匯入郵件"

#: apps/io.ox/mail/actions.js module:io.ox/mail
msgid "Mail has been moved"
msgstr "已移動郵件"

#: apps/io.ox/mail/compose/actions/send.js module:io.ox/mail
msgid "Mail has empty subject. Send it anyway?"
msgstr "這封信沒有主旨，要傳送嗎？"

#: apps/io.ox/mail/compose/actions/send.js module:io.ox/mail
msgid "Mail has no recipient."
msgstr "郵件沒有收件者。"

#. Quota means a general quota for mail and files
#: apps/io.ox/mail/main.js module:io.ox/mail
#: apps/plugins/portal/quota/register.js module:plugins/portal
msgid "Mail quota"
msgstr "郵件額度"

#: apps/io.ox/mail/actions/delete.js module:io.ox/mail
msgid "Mail quota exceeded"
msgstr "已達信箱可用空間額度"

#: apps/io.ox/mail/actions/reminder.js module:io.ox/mail
msgid "Mail reminder"
msgstr "郵件提醒"

#: apps/io.ox/mail/actions/reminder.js module:io.ox/mail
msgid "Mail reminder for"
msgstr "郵件提醒給"

#: apps/io.ox/mail/actions/source.js module:io.ox/mail
msgid "Mail source"
msgstr "郵件來源"

#: apps/io.ox/core/tk/upload.js module:io.ox/core apps/io.ox/mail/import.js
#: module:io.ox/mail
msgid "Mail was not imported. Only .eml files are supported."
msgstr "郵件未被匯入，僅支援 .eml 檔案。"

#: apps/io.ox/mail/mailfilter/settings/filter/tests/register.js
#: module:io.ox/mailfilter
msgid "Mailing list"
msgstr "郵件清單"

#: apps/io.ox/mail/actions.js module:io.ox/mail
msgid "Mails have been copied"
msgstr "已複製郵件"

#: apps/io.ox/mail/actions.js module:io.ox/mail
msgid "Mails have been moved"
msgstr "郵件已移動"

#: apps/io.ox/mail/statistics.js module:io.ox/mail
msgid "Mails per hour (%)"
msgstr "每小時郵件 (%)"

#: apps/io.ox/mail/statistics.js module:io.ox/mail
msgid "Mails per week-day (%)"
msgstr "每工作天郵件數 (%)"

#: apps/io.ox/files/actions.js module:io.ox/files
msgid "Make this the current version"
msgstr "將此版本作為目前版本"

#: apps/io.ox/calendar/week/view.js module:io.ox/calendar
msgid "Manage favorites"
msgstr "管理最愛"

#. Opens popup to decide if desktop notifications should be shown
#: apps/io.ox/core/settings/pane.js module:io.ox/core
msgid "Manage permission now"
msgstr "立刻管理權限"

#: apps/io.ox/mail/compose/extensions.js module:io.ox/mail
msgid "Manage signatures"
msgstr "管理簽名"

#: apps/io.ox/contacts/model.js module:io.ox/contacts
msgid "Manager"
msgstr "經理"

#: apps/io.ox/files/guidance/main.js module:io.ox/files
msgctxt "help"
msgid "Managing Files"
msgstr "管理檔案"

#: apps/io.ox/mail/accounts/settings.js module:io.ox/mail/accounts/settings
msgid "Manual"
msgstr "手動"

#: apps/io.ox/onboarding/clients/extensions.js module:io.ox/core/onboarding
msgid "Manual Configuration"
msgstr "手動設定"

#. Text that is displayed in a select box for task reminders, when the user does not use a predefined time, like in 15minutes
#: apps/io.ox/tasks/edit/view-template.js module:io.ox/tasks/edit
msgid "Manual input"
msgstr "手動輸入"

#: apps/plugins/notifications/mail/register.js module:plugins/notifications
msgid "Marimba"
msgstr "Marimba"

#: apps/io.ox/contacts/model.js module:io.ox/contacts
msgid "Marital status"
msgstr "婚姻狀況"

#: apps/io.ox/calendar/settings/pane.js module:io.ox/calendar
msgid "Mark all day appointments as free"
msgstr "將全天約會標示為空閒"

#: apps/io.ox/core/folder/contextmenu.js module:io.ox/core
msgid "Mark all messages as read"
msgstr "將所有訊息標示為已讀"

#: apps/io.ox/contacts/model.js module:io.ox/contacts
msgid "Mark as distributionlist"
msgstr "標示為通訊組列表"

#: apps/io.ox/tasks/actions.js module:io.ox/tasks
#: apps/io.ox/tasks/mobile-toolbar-actions.js apps/io.ox/tasks/toolbar.js
#: apps/plugins/notifications/tasks/register.js module:plugins/notifications
msgid "Mark as done"
msgstr "標示為完成"

#: apps/io.ox/mail/mobile-toolbar-actions.js module:io.ox/mail
#: apps/io.ox/mail/toolbar.js
msgid "Mark as read"
msgstr "標記為已讀"

#: apps/io.ox/mail/actions.js module:io.ox/mail apps/io.ox/mail/toolbar.js
msgid "Mark as spam"
msgstr "標示為垃圾信"

#: apps/io.ox/tasks/actions.js module:io.ox/tasks
#: apps/io.ox/tasks/mobile-toolbar-actions.js apps/io.ox/tasks/toolbar.js
msgid "Mark as undone"
msgstr "標示為未完成"

#: apps/io.ox/mail/mobile-toolbar-actions.js module:io.ox/mail
#: apps/io.ox/mail/toolbar.js
msgid "Mark as unread"
msgstr "標記為未讀"

#: apps/io.ox/mail/mailfilter/settings/filter/actions/register.js
#: module:io.ox/mailfilter
msgid "Mark mail as"
msgstr "將郵件標示為"

#. This is a summary for a mail filter rule
#. Example: Mark mails from test@invalid as deleted
#: apps/io.ox/mail/mailfilter/settings/util.js module:io.ox/mail
msgid "Mark mails from %1$s as deleted"
msgstr "將來自 %1$s 的郵件標示為已刪除"

#. This is a summary for a mail filter rule
#. Example: Mark mails from test@invalid as seen
#: apps/io.ox/mail/mailfilter/settings/util.js module:io.ox/mail
msgid "Mark mails from %1$s as seen"
msgstr "將來自 %1$s 的郵件標示為已讀"

#. This is a summary for a mail filter rule
#. Example: Mark mails to test@invalid as deleted
#: apps/io.ox/mail/mailfilter/settings/util.js module:io.ox/mail
msgid "Mark mails to %1$s as deleted"
msgstr "將寄送給 %1$s 的郵件標示為已刪除"

#. This is a summary for a mail filter rule
#. Example: Mark mails to test@invalid as seen
#: apps/io.ox/mail/mailfilter/settings/util.js module:io.ox/mail
msgid "Mark mails to %1$s as seen"
msgstr "將寄送給 %1$s 的郵件標示為已讀"

#. This is a summary for a mail filter rule
#. Example: Mark mails with subject Some subject as deleted
#: apps/io.ox/mail/mailfilter/settings/util.js module:io.ox/mail
msgid "Mark mails with subject %1$s as deleted"
msgstr "將主旨為 %1$s 的郵件標示為已刪除"

#. This is a summary for a mail filter rule
#. Example: Mark mails with subject Some subject as seen
#: apps/io.ox/mail/mailfilter/settings/util.js module:io.ox/mail
msgid "Mark mails with subject %1$s as seen"
msgstr "將主旨為 %1$s 的郵件標示為已讀"

#: apps/io.ox/backbone/mini-views/colorpicker.js module:io.ox/core
msgid "Maroon"
msgstr "栗色"

#: apps/io.ox/mail/mailfilter/settings/filter/tests/util.js
#: module:io.ox/mailfilter
msgid "Matches"
msgstr "符合"

#: apps/io.ox/mail/mailfilter/settings/filter/tests/util.js
#: module:io.ox/mailfilter
msgid "Matches not"
msgstr "不符合"

#: apps/io.ox/tasks/print.js module:io.ox/tasks
msgid "Medium"
msgstr "媒體"

#: apps/io.ox/tasks/edit/view-template.js module:io.ox/tasks/edit
msgctxt "Tasks priority"
msgid "Medium"
msgstr "中"

#: apps/io.ox/backbone/mini-views/colorpicker.js module:io.ox/core
msgid "Medium gray"
msgstr "灰色"

#: apps/io.ox/tasks/util.js module:io.ox/tasks
msgid "Medium priority"
msgstr "中優先順序"

#: apps/plugins/administration/groups/settings/edit.js module:io.ox/core
msgid "Members"
msgstr "成員"

#: apps/io.ox/participants/views.js module:io.ox/core
msgid "Members (%1$d)"
msgstr "成員（%1$d）"

#. placeholder text in share dialog
#: apps/io.ox/files/share/wizard.js module:io.ox/files
msgid "Message (optional)"
msgstr "訊息（非必要）"

#. successfully moved a message via drag&drop to another mail category (tab)
#. %1$s represents the name if the target category
#: apps/io.ox/mail/categories/train.js module:io.ox/mail
msgid "Message moved to category \"%1$s\"."
msgid_plural "Messages moved to category \"%1$s\"."
msgstr[0] "已將訊息移至分類「%1$s」。"
msgstr[1] "已將訊息移至分類「%1$s」。"

#: apps/io.ox/mail/toolbar.js module:io.ox/mail
msgid "Message size"
msgstr "訊息大小"

#: apps/io.ox/mail/main.js module:io.ox/mail
msgid "Messages"
msgstr "訊息"

#. toolbar with 'select all' and 'sort by'
#: apps/io.ox/mail/main.js module:io.ox/mail
msgid "Messages options"
msgstr "訊息選項"

#: apps/io.ox/contacts/edit/view-form.js module:io.ox/contacts
msgid "Messaging"
msgstr "消息"

#. vcard (electronic business card) field
#: apps/io.ox/contacts/print-details.js module:io.ox/contacts
#: apps/io.ox/contacts/view-detail.js
msgid "Messenger"
msgstr "Messenger"

#: apps/io.ox/contacts/model.js module:io.ox/contacts
msgid "Middle name"
msgstr "中間名"

#: apps/io.ox/files/mediaplayer.js module:io.ox/files
msgid "Minimize"
msgstr "最小化"

#. %1$s is the minimum password length
#: apps/plugins/portal/userSettings/register.js module:io.ox/core
#, c-format
msgid "Minimum password length is %1$d."
msgstr "最小密碼長度為 %1$d。"

#: apps/io.ox/tasks/edit/util.js module:io.ox/tasks
msgid "Minus"
msgstr "減"

#: apps/io.ox/core/tk/mobiscroll.js module:io.ox/core
msgid "Minutes"
msgstr "分鐘"

#. section name for contact fields in detail view
#: apps/io.ox/contacts/view-detail.js module:io.ox/contacts
msgid "Miscellaneous"
msgstr "其他"

#: apps/io.ox/core/sub/model.js module:io.ox/core/sub
msgid "Model is incomplete."
msgstr "模型不完整。"

#: apps/io.ox/calendar/common-extensions.js module:io.ox/calendar
#: apps/io.ox/core/viewer/views/sidebar/fileinfoview.js
#: module:io.ox/core/viewer apps/io.ox/notes/detail-view.js module:io.ox/notes
msgid "Modified"
msgstr "已修改"

#. superessive of the weekday
#. will only be used in a form like “Happens every week on $weekday”
#: apps/io.ox/calendar/util.js module:io.ox/calendar
msgctxt "superessive"
msgid "Monday"
msgstr "星期一"

#: apps/io.ox/backbone/mini-views/date.js module:io.ox/core
#: apps/io.ox/calendar/toolbar.js module:io.ox/calendar
msgid "Month"
msgstr "月"

#: apps/io.ox/backbone/views/recurrence-view.js
#: module:io.ox/calendar/edit/main
msgid "Monthly"
msgstr "每月"

#: apps/io.ox/core/tk/mobiscroll.js module:io.ox/core
msgid "Months"
msgstr "月"

#: apps/io.ox/core/extPatterns/links.js module:io.ox/core
#: apps/io.ox/find/extensions-api.js apps/io.ox/search/facets/extensions.js
msgid "More"
msgstr "更多"

#: apps/io.ox/core/extPatterns/links.js module:io.ox/core
msgid "More actions"
msgstr "更多行為"

#: apps/io.ox/search/view-template.js module:io.ox/core
msgid "More than the currently displayed %1$s items were found"
msgstr "找到超過目前顯示的 %1$s 個項目"

#: apps/io.ox/calendar/actions.js module:io.ox/calendar
#: apps/io.ox/calendar/mobile-toolbar-actions.js
#: apps/io.ox/calendar/toolbar.js apps/io.ox/contacts/actions.js
#: module:io.ox/contacts apps/io.ox/contacts/mobile-toolbar-actions.js
#: module:io.ox/mail apps/io.ox/contacts/toolbar.js
#: apps/io.ox/core/folder/contextmenu.js module:io.ox/core
#: apps/io.ox/files/actions.js module:io.ox/files apps/io.ox/files/toolbar.js
#: apps/io.ox/mail/actions.js apps/io.ox/mail/mobile-toolbar-actions.js
#: apps/io.ox/mail/toolbar.js apps/io.ox/tasks/actions.js module:io.ox/tasks
#: apps/io.ox/tasks/actions/move.js apps/io.ox/tasks/mobile-toolbar-actions.js
#: apps/io.ox/tasks/toolbar.js
msgid "Move"
msgstr "移動"

#: apps/io.ox/core/folder/actions/common.js module:io.ox/core
msgid "Move all"
msgstr "全部移動"

#: apps/io.ox/core/folder/actions/move.js module:io.ox/core
#: apps/io.ox/core/folder/contextmenu.js apps/io.ox/mail/categories/train.js
#: module:io.ox/mail
msgid "Move all messages"
msgstr "移動所有訊息"

#: apps/io.ox/core/folder/actions/move.js module:io.ox/core
msgid "Move folder"
msgstr "移動資料夾"

#. This is a summary for a mail filter rule
#. %1$s A user input (usually a mail address)
#. %2$s A folder selected by the user
#. Example: Move mails from test@invalid into folder INBOX
#: apps/io.ox/mail/mailfilter/settings/util.js module:io.ox/mail
msgid "Move mails from %1$s into folder %2$s"
msgstr "將來自 %1$s 的郵件移動至 %2$s 信件匣"

#. This is a summary for a mail filter rule
#. %1$s A user input (usually a mail address)
#. %2$s A folder selected by the user
#. Example: Move mails to test@invalid into folder INBOX
#: apps/io.ox/mail/mailfilter/settings/util.js module:io.ox/mail
msgid "Move mails to %1$s into folder %2$s"
msgstr "將寄送給 %1$s 的郵件移動至 %2$s 信件匣"

#. This is a summary for a mail filter rule
#. %1$s User input for mail subjects to filter for
#. %2$s A folder selected by the user
#. Example: Move mails with subject Some subject into folder INBOX
#: apps/io.ox/mail/mailfilter/settings/util.js module:io.ox/mail
msgid "Move mails with subject %1$s into folder %2$s"
msgstr "將主旨為 %1$s 的郵件移動至 %2$s 信件匣"

#: apps/io.ox/mail/categories/picker.js module:io.ox/mail
msgid "Move to category"
msgstr "移至分類"

#: apps/io.ox/mail/categories/picker.js module:io.ox/mail
msgid "Move to folder"
msgstr "移至文件夾"

#: apps/io.ox/core/tk/vgrid.js module:io.ox/core
msgid "Multiselect"
msgstr "多重選擇"

#: apps/io.ox/files/view-options.js module:io.ox/files
msgid "Music"
msgstr "音樂"

#. %1$s is the display name of the account
#. e.g. My Xing account
#: apps/io.ox/core/sub/subscriptions.js module:io.ox/core/sub
#: apps/io.ox/files/actions/add-storage-account.js module:io.ox/files
#: apps/io.ox/mail/accounts/settings.js module:io.ox/mail/accounts/settings
#: apps/io.ox/oauth/keychain.js module:io.ox/core
msgid "My %1$s account"
msgstr "我的 %1$s 帳號"

#. %1$s is the display name of the account
#. %2$d number, if more than one account of the same service
#. e.g. My Xing account
#: apps/io.ox/oauth/keychain.js module:io.ox/core
msgid "My %1$s account (%2$d)"
msgstr "我的 %1$s 帳號（%2$d）"

#: apps/io.ox/core/sub/subscriptions.js module:io.ox/core/sub
msgid "My %1$s calendar"
msgstr "我的 %1$s 行事曆"

#: apps/io.ox/core/sub/subscriptions.js module:io.ox/core/sub
msgid "My %1$s contacts"
msgstr "我的 %1$s 聯絡人"

#: apps/io.ox/contacts/addressbook/popup.js module:io.ox/contacts
#: apps/io.ox/core/folder/extensions.js module:io.ox/core
msgid "My address books"
msgstr "我的通訊錄"

#: apps/io.ox/core/folder/extensions.js module:io.ox/core
msgid "My calendars"
msgstr "我的行事曆"

#: apps/io.ox/core/folder/extensions.js module:io.ox/core
#: apps/io.ox/core/main.js apps/io.ox/core/settings/pane.js
#: apps/plugins/portal/userSettings/register.js
msgid "My contact data"
msgstr "我的聯絡人資料"

#: apps/io.ox/core/folder/extensions.js module:io.ox/core
msgid "My folders"
msgstr "我的資料夾"

#: apps/plugins/portal/recentfiles/register.js module:plugins/portal
msgid "My latest files"
msgstr "我最新的檔案"

#: apps/plugins/portal/userSettings/register.js module:io.ox/core
msgid "My password"
msgstr "我的密碼"

#: apps/io.ox/core/folder/extensions.js module:io.ox/core
#: apps/io.ox/files/main.js module:io.ox/files
msgid "My shares"
msgstr "我的分享項目"

#: apps/io.ox/core/folder/extensions.js module:io.ox/core
#: apps/plugins/portal/tasks/register.js module:plugins/portal
msgid "My tasks"
msgstr "我的任務"

#. Name of distribution list
#: apps/io.ox/calendar/freetime/distributionListPopup.js module:io.ox/calendar
#: apps/io.ox/contacts/distrib/create-dist-view.js module:io.ox/contacts
#: apps/io.ox/contacts/print.js apps/io.ox/contacts/view-detail.js
#: apps/io.ox/core/viewer/views/sidebar/fileinfoview.js
#: module:io.ox/core/viewer apps/io.ox/files/favorite/view-options.js
#: module:io.ox/core apps/io.ox/files/share/view-options.js module:io.ox/files
#: apps/io.ox/files/view-options.js apps/io.ox/mail/categories/edit.js
#: module:io.ox/mail apps/io.ox/mail/mailfilter/settings/filter/tests/util.js
#: module:io.ox/mailfilter
msgid "Name"
msgstr "姓名"

#. Emoji category
#: apps/io.ox/emoji/categories.js module:io.ox/mail/emoji
msgid "Nature"
msgstr "大自然"

#. color names for screenreaders
#: apps/io.ox/backbone/mini-views/colorpicker.js module:io.ox/core
msgid "Navy Blue"
msgstr "海軍藍"

#: apps/io.ox/files/main.js module:io.ox/files apps/io.ox/mail/main.js
#: module:io.ox/mail
msgid "Need more space?"
msgstr "需要更多空間嗎？"

#: apps/io.ox/mail/mailfilter/settings/filter/tests/register.js
#: module:io.ox/mailfilter
msgid "Nested condition"
msgstr "巢狀條件"

#. declines the use of desktop notifications
#: apps/io.ox/backbone/views/recurrence-view.js
#: module:io.ox/calendar/edit/main apps/io.ox/core/notifications.js
#: module:io.ox/core
msgid "Never"
msgstr "永不"

#: apps/io.ox/calendar/util.js module:io.ox/calendar
msgid "Never."
msgstr "永不。"

#: apps/io.ox/calendar/toolbar.js module:io.ox/calendar
#: apps/io.ox/contacts/mobile-toolbar-actions.js module:io.ox/mail
#: apps/io.ox/contacts/toolbar.js module:io.ox/contacts
#: apps/io.ox/files/toolbar.js module:io.ox/files
#: apps/io.ox/tasks/mobile-toolbar-actions.js module:io.ox/tasks
#: apps/io.ox/tasks/toolbar.js
msgid "New"
msgstr "新增"

#: apps/io.ox/core/folder/api.js module:io.ox/core
#: apps/io.ox/core/sub/subscriptions.js module:io.ox/core/sub
msgid "New Folder"
msgstr "新資料夾"

#: apps/io.ox/mail/api.js module:io.ox/mail
msgid "New Mail"
msgstr "新增郵件"

#: apps/io.ox/core/folder/actions/add.js module:io.ox/core
msgid "New address book"
msgstr "新通訊錄"

#: apps/io.ox/calendar/settings/pane.js module:io.ox/calendar
#: apps/io.ox/calendar/toolbar.js
msgid "New appointment"
msgstr "新約會"

#. Title of generic desktop notification about new invitations to appointments
#. Title of the desktop notification about new invitation to a specific appointment
#: apps/plugins/notifications/calendar/register.js
#: module:plugins/notifications
msgid "New appointment invitation"
msgstr "新約會邀請"

#. Title of the desktop notification about new reminder for a specific appointment
#: apps/plugins/notifications/calendar/register.js
#: module:plugins/notifications
msgid "New appointment reminder"
msgstr "新約會提醒"

#. Title of generic desktop notification about new reminders for appointments
#: apps/plugins/notifications/calendar/register.js
#: module:plugins/notifications
msgid "New appointment reminders"
msgstr "新約會提醒"

#: apps/io.ox/core/folder/actions/add.js module:io.ox/core
msgid "New calendar"
msgstr "新行事曆"

#: apps/io.ox/contacts/edit/main.js module:io.ox/contacts
msgid "New contact"
msgstr "新聯繫人"

#: apps/io.ox/files/toolbar.js module:io.ox/files
msgid "New file"
msgstr "新增檔案"

#: apps/io.ox/core/folder/actions/add.js module:io.ox/core
msgid "New folder"
msgstr "新資料夾"

#: apps/plugins/notifications/mail/register.js module:plugins/notifications
msgid "New mail"
msgstr "新郵件"

#: apps/plugins/notifications/mail/register.js module:plugins/notifications
msgid "New mails"
msgstr "新郵件"

#: apps/io.ox/notes/toolbar.js module:io.ox/notes
msgid "New note"
msgstr "新增筆記"

#: apps/io.ox/core/notifications/subview.js module:io.ox/core
msgid "New notifications"
msgstr "新通知"

#: apps/plugins/notifications/tasks/register.js module:plugins/notifications
msgid "New overdue task"
msgstr "新過期任務"

#: apps/plugins/notifications/tasks/register.js module:plugins/notifications
msgid "New overdue tasks"
msgstr "新過期任務"

#: apps/plugins/portal/userSettings/register.js module:io.ox/core
msgid "New password"
msgstr "新密碼"

#: apps/io.ox/mail/mailfilter/settings/model.js module:io.ox/mail
#: apps/io.ox/mail/mailfilter/settings/util.js
msgid "New rule"
msgstr "新增規則"

#: apps/io.ox/tasks/toolbar.js module:io.ox/tasks
msgid "New task"
msgstr "新增任務"

#. Title for a desktop notification about a new invitation to a specific task
#: apps/plugins/notifications/tasks/register.js module:plugins/notifications
msgid "New task invitation"
msgstr "新任務邀請"

#. Title for a generic desktop notification about new invitations to tasks
#: apps/plugins/notifications/tasks/register.js module:plugins/notifications
msgid "New task invitations"
msgstr "新任務邀請"

#. Title for a desktop notification about a new reminder for a specific task
#: apps/plugins/notifications/tasks/register.js module:plugins/notifications
msgid "New task reminder"
msgstr "新任務提醒"

#. Title for a generic desktop notification about new reminders for tasks
#: apps/plugins/notifications/tasks/register.js module:plugins/notifications
msgid "New task reminders"
msgstr "新任務提醒"

#: apps/io.ox/calendar/month/perspective.js module:io.ox/calendar
#: apps/io.ox/core/tk/wizard.js module:io.ox/core
#: apps/io.ox/core/viewer/views/displayerview.js
#: apps/io.ox/core/wizard/registry.js module:io.ox/core/wizard
#: apps/io.ox/wizards/upsell.js module:io.ox/wizards
msgid "Next"
msgstr "下一個"

#: apps/io.ox/calendar/freetime/timeView.js module:io.ox/calendar
#: apps/io.ox/calendar/week/view.js
msgid "Next Day"
msgstr "下一天"

#: apps/io.ox/calendar/week/view.js module:io.ox/calendar
msgid "Next Week"
msgstr "下週"

#: apps/io.ox/mail/threadview.js module:io.ox/mail
msgid "Next message"
msgstr "下一條訊息"

#: apps/io.ox/core/viewer/views/toolbarview.js module:io.ox/core
msgid "Next page"
msgstr "下一頁"

#: apps/io.ox/contacts/model.js module:io.ox/contacts
msgid "Nickname"
msgstr "別名"

#. folder permissions - Is Admin? NO
#: apps/io.ox/core/main.js module:io.ox/core
#: apps/io.ox/core/permissions/permissions.js
msgid "No"
msgstr "否"

#: apps/plugins/portal/rss/register.js module:io.ox/portal
msgid "No RSS feeds found."
msgstr "找不到 RSS 資訊來源。"

#: apps/plugins/portal/twitter/register.js module:plugins/portal
msgid "No Tweets yet."
msgstr "尚無推文。"

#: apps/io.ox/core/folder/tree.js module:io.ox/core
msgid "No action available"
msgstr "無操作可用"

#: apps/io.ox/calendar/list/perspective.js module:io.ox/calendar
msgid "No appointments found until %s"
msgstr "找不到 %s 前的約會"

#: apps/io.ox/core/tk/tokenfield.js module:io.ox/core
msgid "No autocomplete entries found"
msgstr "找不到自動完成項目"

#: apps/plugins/portal/birthdays/register.js module:plugins/portal
msgid "No birthdays within the next %1$d weeks"
msgstr "下 %1$d 週內沒有人生日"

#: apps/io.ox/backbone/mini-views/colorpicker.js module:io.ox/core
msgid "No color"
msgstr "無色彩"

#: apps/io.ox/core/boot/i18n.js module:io.ox/core/boot
msgid ""
"No connection to server. Please check your internet connection and retry."
msgstr "連接失敗！請檢查您的網路連線並重試。"

#: apps/io.ox/core/commons.js module:io.ox/core apps/io.ox/files/main.js
#: module:io.ox/files
msgid "No elements selected"
msgstr "無選擇任何元素"

#: apps/io.ox/core/settings/errorlog/settings/pane.js module:io.ox/core
msgid "No errors"
msgstr "沒有錯誤"

#: apps/plugins/portal/recentfiles/register.js module:plugins/portal
msgid "No files have been changed recently"
msgstr "最近沒有修改檔案"

#: apps/io.ox/search/items/view-template.js module:io.ox/core
msgid "No items found"
msgstr "找不到項目"

#: apps/io.ox/contacts/settings/pane.js module:io.ox/contacts
msgid "No link"
msgstr "無連結"

#: apps/io.ox/core/settings/errorlog/settings/pane.js module:io.ox/core
msgid "No lost requests"
msgstr "無損失請求"

#: apps/plugins/portal/mail/register.js module:plugins/portal
msgid "No mails in your inbox"
msgstr "您的收件匣中沒有郵件"

#. search feature returns an empty result
#: apps/io.ox/calendar/main.js module:io.ox/calendar
#: apps/io.ox/contacts/addressbook/popup.js module:io.ox/contacts
#: apps/io.ox/find/main.js module:io.ox/core
msgid "No matching items found."
msgstr "找不到符合項目。"

#: apps/io.ox/mail/main.js module:io.ox/mail
msgid "No message selected"
msgstr "未選擇訊息"

#: apps/io.ox/core/notifications.js module:io.ox/core
msgid "No notifications"
msgstr "無通知"

<<<<<<< HEAD
#: apps/io.ox/tasks/util.js module:io.ox/tasks
msgid "No priority"
msgstr "無優先順序"
=======
#. Quota means a general quota for mail and files
#: apps/io.ox/files/main.js module:io.ox/files apps/io.ox/mail/main.js
#: module:io.ox/mail apps/plugins/portal/quota/register.js
#: module:plugins/portal
msgid "Quota"
msgstr "額度"

#. Quota means a general quota for mail and files
#: apps/io.ox/files/main.js module:io.ox/files
#: apps/plugins/portal/quota/register.js module:plugins/portal
msgid "File quota"
msgstr "檔案額度"
>>>>>>> 8efd135e

#: apps/io.ox/mail/util.js module:io.ox/core
msgid "No recipients"
msgstr "無收件人"

#: apps/io.ox/calendar/settings/pane.js module:io.ox/calendar
#: apps/io.ox/calendar/util.js apps/io.ox/tasks/edit/view-template.js
#: module:io.ox/tasks/edit
msgid "No reminder"
msgstr "無提醒"

#: apps/io.ox/mail/compose/extensions.js module:io.ox/mail
#: apps/io.ox/mail/settings/signatures/settings/pane.js
msgid "No signature"
msgstr "無簽名"

#: apps/io.ox/core/settings/errorlog/settings/pane.js module:io.ox/core
msgid "No slow requests"
msgstr "無慢速請求"

#. %1$s mail sender
#. %2$s mail subject
#: apps/io.ox/mail/actions/addToPortal.js module:io.ox/mail
#: apps/io.ox/mail/compose/model.js apps/io.ox/mail/compose/view.js
#: apps/io.ox/mail/util.js module:io.ox/core
#: apps/plugins/notifications/mail/register.js module:plugins/notifications
#: apps/plugins/portal/mail/register.js module:plugins/portal
#, c-format
msgid "No subject"
msgstr "無主題"

#: apps/io.ox/core/sub/subscriptions.js module:io.ox/core/sub
msgid "No subscription services available for this module"
msgstr "無此模組的訂閱服務"

#: apps/plugins/portal/reddit/register.js module:io.ox/portal
msgid "No title."
msgstr "無標題。"

#. object permissions - read
#. object permissions - edit/modify
#. object permissions - delete
#. Auth type. None. No authentication
#. Connection security. None.
#: apps/io.ox/core/settings/pane.js module:io.ox/core
#: apps/io.ox/core/tk/attachments.js apps/io.ox/core/tk/flag-picker.js
#: module:io.ox/mail apps/io.ox/files/share/permissions.js
#: apps/io.ox/files/view-options.js module:io.ox/files
#: apps/io.ox/mail/accounts/view-form.js module:io.ox/settings
#: apps/io.ox/mail/mailfilter/settings/filter/actions/register.js
#: module:io.ox/mailfilter
msgid "None"
msgstr "無"

#: apps/io.ox/tasks/edit/view-template.js module:io.ox/tasks/edit
msgctxt "Tasks priority"
msgid "None"
msgstr "無"

#. E-Mail priority
#: apps/io.ox/mail/compose/view.js module:io.ox/mail
msgctxt "E-Mail priority"
msgid "Normal"
msgstr "一般"

#: apps/io.ox/mail/mailfilter/settings/filter/tests/util.js
#: module:io.ox/mailfilter
msgid "Not Regex"
msgstr "不符合正規表達式"

#: apps/io.ox/mail/common-extensions.js module:io.ox/mail
msgid "Not flagged"
msgstr "未標誌"

<<<<<<< HEAD
#: apps/plugins/core/feedback/register.js module:io.ox/core
msgid "Not likely at all"
msgstr "完全不可能"

#: apps/io.ox/mail/actions.js module:io.ox/mail apps/io.ox/mail/toolbar.js
msgid "Not spam"
msgstr "非垃圾信"

#: apps/io.ox/tasks/edit/view-template.js module:io.ox/tasks/edit
#: apps/io.ox/tasks/print.js module:io.ox/tasks apps/io.ox/tasks/util.js
msgid "Not started"
msgstr "未開始"

#: apps/io.ox/calendar/freebusy/templates.js module:io.ox/calendar/freebusy
#: apps/io.ox/editor/main.js module:io.ox/editor
#: apps/io.ox/mail/actions/reminder.js module:io.ox/mail
msgid "Note"
msgstr "備註"

#: apps/io.ox/core/import/import.js module:io.ox/core
msgid "Note on CSV files:"
msgstr "CSV 檔案注意事項:"
=======
#: apps/io.ox/files/settings/pane.js module:io.ox/files
msgid "Show all images just once"
msgstr "只顯示一次所有圖片"

#: apps/io.ox/files/settings/pane.js module:io.ox/files
msgid "Repeat slideshow"
msgstr "重複投影片"

#: apps/io.ox/files/settings/pane.js module:io.ox/files
msgid "Slideshow / Autoplay mode for images"
msgstr "投影片 / 圖片自動播放模式"

#: apps/io.ox/files/settings/pane.js module:io.ox/files
msgid "Show all images for"
msgstr "顯示所有圖片"

#: apps/io.ox/files/settings/pane.js module:io.ox/files
msgid "seconds"
msgstr "秒"
>>>>>>> 8efd135e

#: apps/io.ox/contacts/print.js module:io.ox/contacts
msgid "Note: One contact is not shown due to missing phone numbers"
msgid_plural "Note: %1$d contacts are not shown due to missing phone numbers"
msgstr[0] "注意：有 1 位聯絡人因為缺少電話號碼，並未顯示"
msgstr[1] "注意：有  %1$d 位聯絡人因為缺少電話號碼，並未顯示"

#: apps/io.ox/core/sub/settings/pane.js module:io.ox/core/sub
msgid ""
"Note: Refreshing this subscription will replace the calendar content with "
"the external content. Changes you have made inside appsuite will be "
"overwritten"
msgstr ""
"註：更新此訂閱將會以外部內容取代行事曆內容。您在軟體套裝裏已經作出的更改將會"
"被覆蓋"

#: apps/io.ox/mail/compose/extensions.js module:io.ox/mail
msgid "Notification"
msgstr "通知"

#. Should be "töne" in german, used for notification sounds. Not "geräusch"
#: apps/plugins/notifications/mail/register.js module:plugins/notifications
msgid "Notification sounds"
msgstr "通知音效"

#: apps/io.ox/core/notifications.js module:io.ox/core
msgid "Notifications"
msgstr "通知"

#: apps/io.ox/core/settings/downloads/pane.js module:io.ox/core
msgid "Notifier"
msgstr "通知氣"

#: apps/io.ox/calendar/edit/extensions.js module:io.ox/calendar/edit/main
msgid "Notify all participants by email."
msgstr "透過電子郵件通知所有參與者。"

#. Hides all current notifications (invitations, reminder etc.) for half an hour.
#: apps/io.ox/core/notifications.js module:io.ox/core
msgid "Notify me again later"
msgstr "稍後再通知我"

#: apps/io.ox/mail/vacationnotice/settings/model.js module:io.ox/mail
msgid "Number of days between vacation notices to the same sender"
msgstr "傳送假期通知給寄件者的間隔日期"

#: apps/io.ox/calendar/settings/pane.js module:io.ox/calendar
msgid "Number of days in work week"
msgstr "每工作週當中的天數"

#. number of items in a folder
#: apps/io.ox/core/folder/actions/properties.js module:io.ox/core
msgid "Number of items"
msgstr "項目數量"

#. number of messages in a folder (mail only)
#: apps/io.ox/core/folder/actions/properties.js module:io.ox/core
msgid "Number of messages"
msgstr "訊息數量"

#: apps/io.ox/core/tk/reminder-util.js module:io.ox/core
msgid "OK"
msgstr "確認"

#: apps/io.ox/core/permissions/permissions.js module:io.ox/core
msgid "Object permissions"
msgstr "物件權限"

#. Emoji category
#: apps/io.ox/emoji/categories.js module:io.ox/mail/emoji
msgid "Objects"
msgstr "物件"

#: apps/io.ox/backbone/views/recurrence-view.js
#: module:io.ox/calendar/edit/main
msgid "Occurrences"
msgstr "發生於"

#: apps/io.ox/core/main.js module:io.ox/core
msgid "Offline"
msgstr "離線"

#: apps/io.ox/core/boot/i18n.js module:io.ox/core/boot
msgid "Offline mode"
msgstr "離線模式"

#: apps/io.ox/core/folder/picker.js module:io.ox/core
#: apps/io.ox/core/relogin.js apps/io.ox/core/tk/filestorageUtil.js
#: apps/io.ox/core/tk/mobiscroll.js
msgid "Ok"
msgstr "確定"

#: apps/io.ox/backbone/mini-views/colorpicker.js module:io.ox/core
msgid "Olive"
msgstr "橄欖色"

#: apps/io.ox/calendar/actions/create.js module:io.ox/calendar
msgid "On behalf of the owner"
msgstr "以擁有者身分"

#: apps/io.ox/backbone/views/recurrence-view.js
#: module:io.ox/calendar/edit/main
msgid "On specific date"
msgstr "指定日期"

#. recurrence string
#. %1$d: numeric
#: apps/io.ox/calendar/util.js module:io.ox/calendar
msgctxt "weekly"
msgid "On workdays."
msgid_plural "Every %1$d weeks on workdays."
msgstr[0] "工作日。"
msgstr[1] "工作日。"

#. %1$d is the number of search results in the autocomplete field
#: apps/io.ox/core/tk/tokenfield.js module:io.ox/core
#, c-format
msgid "One autocomplete entry found"
msgid_plural "%1$d autocomplete entries found"
msgstr[0] "找到 1 組自動完成項目"
msgstr[1] "找到 %1$d 組自動完成項目"

#: apps/io.ox/mail/actions/attachmentQuota.js module:io.ox/mail
msgid ""
"One or more attached files exceed the size limit per email. Therefore, the "
"files are not sent as attachments but kept on the server. The email you have "
"sent just contains links to download these files."
msgstr ""
"一個或多個附加的檔案超過電子郵件的可附加大小，因此，這些檔案並未作為附件送出"
"而是存放在伺服器中。您寄出的郵件當中包含可下載這些檔案的連結。"

#: apps/io.ox/backbone/mini-views/help.js module:io.ox/core
msgid "Online help"
msgstr "線上說明"

#: apps/io.ox/core/sub/settings/pane.js module:io.ox/core/sub
msgid "Only showing items related to folder \"%1$s\""
msgstr "只顯示與「%1$s」資料夾相關的項目"

#: apps/io.ox/files/actions.js module:io.ox/files
msgid "Open"
msgstr "打開"

#: apps/io.ox/contacts/settings/pane.js module:io.ox/contacts
#: apps/io.ox/contacts/view-detail.js
msgid "Open Street Map"
msgstr "Open Street Map"

#: apps/io.ox/mail/threadview.js module:io.ox/mail
msgid "Open all messages"
msgstr "開啟所有訊息"

#: apps/io.ox/core/viewer/views/toolbarview.js module:io.ox/core
msgid "Open attachment"
msgstr "開啟附件"

#: apps/io.ox/core/viewer/views/sidebar/panelbaseview.js
#: module:io.ox/core/viewer
msgid "Open description panel"
msgstr "開啟描述面板"

#: apps/plugins/portal/tumblr/register.js module:io.ox/portal
msgid "Open external link"
msgstr "開啟外部連結"

#: apps/io.ox/preview/main.js module:io.ox/core
msgid "Open file"
msgstr "開啟檔案"

#: apps/io.ox/preview/main.js module:io.ox/core
msgid "Open file. Drag to your desktop to download."
msgstr "開啟檔案，拖曳至您的桌面以下載。"

#: apps/io.ox/calendar/main.js module:io.ox/calendar
#: apps/io.ox/core/commons.js module:io.ox/core
#: apps/io.ox/files/favorite/view-options.js
#: apps/io.ox/files/share/view-options.js module:io.ox/files
#: apps/io.ox/files/view-options.js apps/io.ox/mail/view-options.js
#: module:io.ox/mail
msgid "Open folder view"
msgstr "開啟文件夾面板"

#. %1$s is a map service, like "Google Maps"
#: apps/io.ox/contacts/view-detail.js module:io.ox/contacts
msgid "Open in %1$s"
msgstr "於 %s 開啟"

#: apps/io.ox/core/pim/actions.js module:io.ox/core
#: apps/io.ox/files/actions.js module:io.ox/files apps/io.ox/mail/actions.js
#: module:io.ox/mail
msgid "Open in browser"
msgstr "在瀏覽器開啟"

#: apps/io.ox/core/viewer/views/toolbarview.js module:io.ox/core
msgid "Open in browser tab"
msgstr "在瀏覽器分頁開啟"

#: apps/io.ox/linkedIn/view-detail.js module:io.ox/portal
msgid "Open on LinkedIn"
msgstr "在 LinkedIn 開啟"

#. button label within the client-onboarding widget
#. button opens the wizard to configure your device
#: apps/plugins/portal/powerdns-parental-control/register.js
#: module:plugins/portal
msgid "Open parental control settings"
msgstr "開啟家長間護設定"

#: apps/io.ox/mail/threadview.js module:io.ox/mail
msgid "Open/close all messages"
msgstr "開啟/關閉所有訊息"

#: apps/io.ox/contacts/model.js module:io.ox/contacts
msgid "Optional 01"
msgstr "可選 01"

#: apps/io.ox/contacts/model.js module:io.ox/contacts
msgid "Optional 02"
msgstr "可選 02"

#: apps/io.ox/contacts/model.js module:io.ox/contacts
msgid "Optional 03"
msgstr "可選 03"

#: apps/io.ox/contacts/model.js module:io.ox/contacts
msgid "Optional 04"
msgstr "可選 04"

#: apps/io.ox/contacts/model.js module:io.ox/contacts
msgid "Optional 05"
msgstr "可選 05"

#: apps/io.ox/contacts/model.js module:io.ox/contacts
msgid "Optional 06"
msgstr "可選 06"

#: apps/io.ox/contacts/model.js module:io.ox/contacts
msgid "Optional 07"
msgstr "可選 07"

#: apps/io.ox/contacts/model.js module:io.ox/contacts
msgid "Optional 08"
msgstr "可選 08"

#: apps/io.ox/contacts/model.js module:io.ox/contacts
msgid "Optional 09"
msgstr "可選 09"

#: apps/io.ox/contacts/model.js module:io.ox/contacts
msgid "Optional 10"
msgstr "可選 10"

#: apps/io.ox/contacts/model.js module:io.ox/contacts
msgid "Optional 11"
msgstr "可選 11"

#: apps/io.ox/contacts/model.js module:io.ox/contacts
msgid "Optional 12"
msgstr "可選 12"

#: apps/io.ox/contacts/model.js module:io.ox/contacts
msgid "Optional 13"
msgstr "可選 13"

#: apps/io.ox/contacts/model.js module:io.ox/contacts
msgid "Optional 14"
msgstr "可選 14"

#: apps/io.ox/contacts/model.js module:io.ox/contacts
msgid "Optional 15"
msgstr "可選 15"

#: apps/io.ox/contacts/model.js module:io.ox/contacts
msgid "Optional 16"
msgstr "可選 16"

#: apps/io.ox/contacts/model.js module:io.ox/contacts
msgid "Optional 17"
msgstr "可選 17"

#: apps/io.ox/contacts/model.js module:io.ox/contacts
msgid "Optional 18"
msgstr "可選 18"

#: apps/io.ox/contacts/model.js module:io.ox/contacts
msgid "Optional 19"
msgstr "可選 19"

#: apps/io.ox/contacts/model.js module:io.ox/contacts
msgid "Optional 20"
msgstr "可選 20"

#: apps/io.ox/calendar/freetime/timeView.js module:io.ox/calendar
#: apps/io.ox/calendar/toolbar.js apps/io.ox/contacts/toolbar.js
#: module:io.ox/contacts apps/io.ox/core/emoji/view.js module:io.ox/mail/emoji
#: apps/io.ox/files/toolbar.js module:io.ox/files
#: apps/io.ox/find/extensions-facets.js module:io.ox/core
#: apps/io.ox/mail/compose/extensions.js module:io.ox/mail
#: apps/io.ox/mail/compose/view.js apps/io.ox/mail/toolbar.js
#: apps/io.ox/tasks/toolbar.js module:io.ox/tasks
msgid "Options"
msgstr "選項"

#: apps/io.ox/backbone/mini-views/colorpicker.js module:io.ox/core
#: apps/io.ox/core/tk/flag-picker.js module:io.ox/mail
#: apps/io.ox/mail/mailfilter/settings/filter/actions/register.js
#: module:io.ox/mailfilter apps/io.ox/portal/settings/pane.js
#: module:io.ox/portal
msgid "Orange"
msgstr "橘色"

#: apps/io.ox/tasks/main.js module:io.ox/tasks
msgid "Order"
msgstr "訂購"

#: apps/io.ox/calendar/common-extensions.js module:io.ox/calendar
#: apps/io.ox/participants/views.js module:io.ox/core
msgid "Organizer"
msgstr "組織"

#: apps/io.ox/tasks/util.js module:io.ox/tasks
msgid "Original mail"
msgstr "原始郵件"

#. vcard (electronic business card) field
#: apps/io.ox/contacts/print-details.js module:io.ox/contacts
#: apps/io.ox/mail/accounts/settings.js module:io.ox/mail/accounts/settings
msgid "Other"
msgstr "其他"

#. vcard (electronic business card) field
#: apps/io.ox/contacts/print-details.js module:io.ox/contacts
#: apps/io.ox/contacts/view-detail.js
msgid "Other Address"
msgstr "其他地址"

#: apps/io.ox/contacts/edit/view-form.js module:io.ox/contacts
msgid "Other address"
msgstr "其他地址"

#: apps/io.ox/mail/accounts/view-form.js module:io.ox/settings
msgid "Outgoing server (SMTP)"
msgstr "寄件伺服器 (SMTP)"

#: apps/io.ox/tasks/util.js module:io.ox/tasks
msgid "Overdue"
msgstr "過期"

#. %1$s task title
#: apps/plugins/notifications/tasks/register.js module:plugins/notifications
#, c-format
msgid "Overdue Task %1$s."
msgstr "過期工作 %1$s。"

#: apps/plugins/notifications/tasks/register.js module:plugins/notifications
msgid "Overdue Tasks"
msgstr "過期工作"

#. Role: Owner (same as admin)
#: apps/io.ox/core/permissions/permissions.js module:io.ox/core
#: apps/io.ox/files/share/permissions.js
msgid "Owner"
msgstr "擁有者"

#. Petabytes
#: apps/io.ox/core/strings.js module:io.ox/core
msgid "PB"
msgstr "PB"

#: apps/io.ox/files/view-options.js module:io.ox/files
msgid "PDFs"
msgstr "PDF"

#. text of a viewer document page caption
#. Example result: "Page 5 of 10"
#. %1$d is the current page index
#. %2$d is the total number of pages
#: apps/io.ox/core/viewer/views/types/documentview.js module:io.ox/core
msgid "Page %1$d of %2$d"
msgstr "第 %1$d 頁，共 %2$d 頁"

#: apps/io.ox/contacts/model.js module:io.ox/contacts
msgid "Pager"
msgstr "尋呼機"

#: apps/io.ox/mail/mailfilter/settings/filter/tests/util.js
#: module:io.ox/mailfilter
msgid "Part"
msgstr "部分"

#: apps/io.ox/calendar/print-compact.js module:io.ox/calendar
#: apps/io.ox/participants/detail.js module:io.ox/core
msgid "Participants"
msgstr "參與者"

#: apps/io.ox/participants/views.js module:io.ox/core
msgid "Participants (%1$d)"
msgstr "參與者（%1$d）"

#: apps/io.ox/core/boot/i18n.js module:io.ox/core/boot
#: apps/io.ox/core/relogin.js module:io.ox/core
#: apps/io.ox/files/share/wizard.js module:io.ox/files
#: apps/io.ox/mail/accounts/view-form.js module:io.ox/settings
#: apps/io.ox/mail/compose/extensions.js module:io.ox/mail
msgid "Password"
msgstr "密碼"

#. %1$s is the minimum password length
#. %2$s is the maximum password length
#: apps/plugins/portal/userSettings/register.js module:io.ox/core
#, c-format
msgid "Password length must be between %1$d and %2$d characters."
msgstr "密碼長度必須在 %1$d 到 %2$d 字元之間。"

#: apps/io.ox/settings/accounts/settings/pane.js
#: module:io.ox/settings/accounts
msgid "Password recovery"
msgstr "密碼救援"

#: apps/io.ox/files/share/wizard.js module:io.ox/files
msgid "Password required"
msgstr "需要輸入密碼"

#: apps/plugins/portal/userSettings/register.js module:io.ox/core
msgid "Password strength: Good"
msgstr "密碼強度: 好"

#: apps/plugins/portal/userSettings/register.js module:io.ox/core
msgid "Password strength: Legendary!"
msgstr "密碼強度: 超強！"

#: apps/plugins/portal/userSettings/register.js module:io.ox/core
msgid "Password strength: Strong"
msgstr "密碼強度: 強"

#: apps/plugins/portal/userSettings/register.js module:io.ox/core
msgid "Password strength: Too short"
msgstr "密碼強度: 太短"

#: apps/plugins/portal/userSettings/register.js module:io.ox/core
msgid "Password strength: Very strong"
msgstr "密碼強度: 非常強"

#: apps/plugins/portal/userSettings/register.js module:io.ox/core
msgid "Password strength: Very weak"
msgstr "密碼強度: 非常弱"

#: apps/plugins/portal/userSettings/register.js module:io.ox/core
msgid "Password strength: Weak"
msgstr "密碼強度: 弱"

#: apps/plugins/portal/userSettings/register.js module:io.ox/core
msgid "Password strength: Wrong length"
msgstr "密碼強度: 長度錯誤"

#. tooltip for getting auto-play mode ready for pausing.
#: apps/io.ox/core/viewer/views/displayerview.js module:io.ox/core
msgid "Pause auto-play mode"
msgstr "暫停自動播放模式"

#. Emoji category
#: apps/io.ox/emoji/categories.js module:io.ox/mail/emoji
msgid "People"
msgstr "人文"

#: apps/io.ox/mail/settings/pane.js module:io.ox/mail
msgid "Permanently remove deleted emails"
msgstr "永久移除已刪除的電子郵件"

#: apps/io.ox/core/folder/contextmenu.js module:io.ox/core
msgid "Permissions"
msgstr "許可權"

#: apps/io.ox/files/share/permissions.js module:io.ox/core
msgid "Permissions for %1$s \"%2$s\""
msgstr "「%2$s」%1$s的權限"

#: apps/io.ox/settings/apps/settings/pane.js module:io.ox/core
msgid "Permissions:"
msgstr "權限:"

#: apps/io.ox/contacts/view-detail.js module:io.ox/contacts
msgid "Personal"
msgstr "私人"

#. vcard (electronic business card) field
#: apps/io.ox/contacts/edit/view-form.js module:io.ox/contacts
#: apps/io.ox/contacts/print-details.js
msgid "Personal information"
msgstr "個人資訊"

#. placeholder text in share dialog
#: apps/io.ox/files/share/permissions.js module:io.ox/core
msgid ""
"Personal message (optional). This message is sent to all newly invited "
"people."
msgstr "個人訊息（非必填），此訊息將傳送給所有新邀請的人員。"

#. vcard (electronic business card) field
#: apps/io.ox/contacts/print-details.js module:io.ox/contacts
#: apps/io.ox/contacts/print.js
msgid "Phone"
msgstr "電話"

#: apps/io.ox/contacts/edit/view-form.js module:io.ox/contacts
msgid "Phone & fax numbers"
msgstr "電話與傳真號碼"

#: apps/io.ox/contacts/model.js module:io.ox/contacts
msgid "Phone (assistant)"
msgstr "電話（助理）"

#: apps/io.ox/contacts/model.js module:io.ox/contacts
msgid "Phone (business alt)"
msgstr "電話（業務替代）"

#: apps/io.ox/contacts/model.js module:io.ox/contacts
msgid "Phone (business)"
msgstr "電話（業務）"

#: apps/io.ox/contacts/model.js module:io.ox/contacts
msgid "Phone (car)"
msgstr "電話（汽車）"

#: apps/io.ox/contacts/model.js module:io.ox/contacts
msgid "Phone (company)"
msgstr "電話（公司）"

#: apps/io.ox/contacts/model.js module:io.ox/contacts
msgid "Phone (home alt)"
msgstr "電話（家用替代）"

#: apps/io.ox/contacts/model.js module:io.ox/contacts
msgid "Phone (home)"
msgstr "電話（家用）"

#: apps/io.ox/contacts/model.js module:io.ox/contacts
msgid "Phone (other)"
msgstr "電話（其他）"

#: apps/io.ox/contacts/actions/print.js module:io.ox/contacts
#: apps/io.ox/contacts/print.js
msgid "Phone list"
msgstr "電話清單"

#: apps/io.ox/contacts/view-detail.js module:io.ox/contacts
msgid "Phone numbers"
msgstr "電話號碼"

#: apps/io.ox/core/tk/reminder-util.js module:io.ox/core
msgid "Pick a time here"
msgstr "請在此選擇一個時間"

#: apps/io.ox/backbone/mini-views/colorpicker.js module:io.ox/core
#: apps/io.ox/core/tk/flag-picker.js module:io.ox/mail
#: apps/io.ox/mail/mailfilter/settings/filter/actions/register.js
#: module:io.ox/mailfilter apps/io.ox/portal/settings/pane.js
#: module:io.ox/portal
msgid "Pink"
msgstr "粉紅色"

#. Emoji category
#: apps/io.ox/emoji/categories.js module:io.ox/mail/emoji
msgid "Places"
msgstr "地點"

#: apps/io.ox/mail/compose/view.js module:io.ox/mail
msgid "Plain Text"
msgstr "純文字"

#: apps/io.ox/mail/settings/pane.js module:io.ox/mail
msgid "Plain text"
msgstr "純文字"

#: apps/io.ox/files/toolbar.js module:io.ox/files
msgid "Play audio files"
msgstr "撥放聲音檔案"

#: apps/plugins/notifications/mail/register.js module:plugins/notifications
msgid "Play sound on incoming mail"
msgstr "收到郵件時播放音效"

#: apps/io.ox/files/toolbar.js module:io.ox/files
msgid "Play video files"
msgstr "撥放影片檔案"

#: apps/io.ox/core/settings/pane.js module:io.ox/core
msgid ""
"Please check your browser settings and enable desktop notifications for this "
"domain"
msgstr "請檢查瀏覽器設定，並開啟此網域的桌面通知"

#: apps/plugins/portal/xing/register.js module:plugins/portal
msgid ""
"Please check your inbox for a confirmation email.\n"
"\n"
"Follow the instructions in the email and then return to the widget to "
"complete account setup."
msgstr ""
"請到您的收件匣收取確認郵件。\n"
"\n"
"請依照郵件中的指示操作，然後回到小工具來完成郵件設定。"

#: apps/io.ox/calendar/actions/acceptdeny.js module:io.ox/calendar
msgid "Please comment your confirmation status."
msgstr "請修改確認狀態。"

#: apps/io.ox/mail/mailfilter/settings/filter/view-form.js
#: module:io.ox/settings
msgid "Please define at least one action."
msgstr "請指定至少一個行為。"

#: apps/io.ox/backbone/validation.js module:io.ox/core
msgid "Please enter a date in the past"
msgstr "請輸入過去的日期"

#: apps/plugins/portal/flickr/register.js module:plugins/portal
msgid "Please enter a description"
msgstr "請輸入描述"

#: apps/plugins/portal/tumblr/register.js module:io.ox/portal
msgid "Please enter a description."
msgstr "請輸入名稱。"

#: apps/plugins/portal/rss/register.js module:io.ox/portal
msgid "Please enter a feed URL."
msgstr "請輸入資訊來源網址。"

#: apps/io.ox/calendar/freetime/distributionListPopup.js module:io.ox/calendar
msgid "Please enter a name for the distribution list"
msgstr "請輸入通訊組清單的名稱"

#: apps/io.ox/backbone/views/recurrence-view.js
#: module:io.ox/calendar/edit/main
msgid "Please enter a positive number"
msgstr "請輸入正數"

#: apps/plugins/portal/flickr/register.js module:plugins/portal
msgid "Please enter a search query"
msgstr "請輸入搜尋字串"

#: apps/io.ox/backbone/mini-views/datepicker.js module:io.ox/core
#: apps/io.ox/backbone/validation.js
#: apps/io.ox/mail/mailfilter/settings/filter/tests/register.js
#: module:io.ox/mailfilter
msgid "Please enter a valid date"
msgstr "請輸入有效日期"

#: apps/io.ox/backbone/validation.js module:io.ox/core
msgid "Please enter a valid email address"
msgstr "請輸入有效電子郵件地址"

#: apps/io.ox/backbone/validation.js module:io.ox/core
msgid "Please enter a valid email address or phone number"
msgstr "請輸入有效電子郵件地址或手機號碼"

#: apps/io.ox/mail/settings/signatures/settings/pane.js module:io.ox/mail
msgid "Please enter a valid name"
msgstr "請輸入有效名稱"

#: apps/io.ox/backbone/validation.js module:io.ox/core
msgid "Please enter a valid number"
msgstr "請輸入有效數字"

#: apps/io.ox/backbone/validation.js module:io.ox/core
msgid "Please enter a valid object"
msgstr "請輸入有效物件"

#: apps/io.ox/backbone/validation.js module:io.ox/core
msgid "Please enter a valid phone number. Allowed characters are: %1$s"
msgstr "請輸入有效的手機號碼，允許的字元為: %1$s"

#: apps/io.ox/backbone/validation.js module:io.ox/core
msgid "Please enter a value"
msgstr "請輸入一個值"

#: apps/plugins/portal/tumblr/register.js module:io.ox/portal
msgid "Please enter an blog url."
msgstr "請輸入部落格網址。"

#: apps/io.ox/core/relogin.js module:io.ox/core
msgid "Please enter correct password"
msgstr "請輸入正確密碼"

#. %1$s the missing request parameter
#: apps/io.ox/mail/accounts/view-form.js module:io.ox/settings
#, c-format
msgid "Please enter the following data: %1$s"
msgstr "請輸入下列資料: %1$s"

#: apps/io.ox/tasks/edit/view-template.js module:io.ox/tasks/edit
msgid "Please enter value between 0 and 100."
msgstr "請輸入從 0 到 100 間的值。"

#: apps/io.ox/core/boot/i18n.js module:io.ox/core/boot
msgid "Please enter your credentials."
msgstr "請輸入您的帳號密碼。"

#: apps/io.ox/onboarding/clients/extensions.js module:io.ox/core/onboarding
msgid ""
"Please enter your mobile phone number, and we´ll send you a link to "
"automatically configure your iOS device! It´s that simple!"
msgstr ""
"請輸入您的手機號碼，我們會傳送可自動設定 iOS 裝置的鏈結給您！就這麼簡單！"

#: apps/io.ox/core/boot/i18n.js module:io.ox/core/boot
msgid "Please enter your password."
msgstr "請輸入您的密碼。"

#: apps/io.ox/backbone/views/recurrence-view.js
#: module:io.ox/calendar/edit/main
msgid "Please insert a date after the start date"
msgstr "請輸入開始日期後的日期"

#: apps/io.ox/calendar/freetime/distributionListPopup.js module:io.ox/calendar
msgid "Please note that distribution lists cannot contain ressources."
msgstr "請注意，通訊組清單中不能包含資源。"

#: apps/io.ox/mail/categories/edit.js module:io.ox/mail
msgid ""
"Please note that some categories are predefined and you might not be able to "
"rename or disable them."
msgstr "請注意某些分類是預設分類，可能無法更名或停用。"

#: apps/plugins/core/feedback/register.js module:io.ox/core
msgid ""
"Please note that support requests cannot be handled via the feedback form. "
"If you have questions or problems please contact our support directly."
msgstr ""
"請注意，技術支援請求無法透過意見回饋方式傳送。若您有問題時請直接連絡我們的技"
"術支援團隊。"

#: apps/io.ox/files/util.js module:io.ox/files
msgid ""
"Please note, changing or removing the file extension will cause problems "
"when viewing or editing."
msgstr "請注意，更改或移除副檔名將會導致檢視或編輯發生問題。"

#: apps/io.ox/core/tk/contenteditable-editor.js module:io.ox/core
msgid ""
"Please only drop images here. If you want to send other files, you can send "
"them as attachments."
msgstr "請只將圖片放於此處，若您想要傳送其他格式的檔案，可以插入為附件來傳送。"

#: apps/io.ox/keychain/secretRecoveryDialog.js module:io.ox/keychain
msgid ""
"Please provide the old password so the account passwords can be recovered."
msgstr "請提供舊密碼以復原帳號密碼。"

#: apps/plugins/core/feedback/register.js module:io.ox/core
msgid "Please rate the following application:"
msgstr "請為下列應用程式評分:"

#: apps/plugins/core/feedback/register.js module:io.ox/core
msgid "Please rate this product"
msgstr "請為此產品打分數"

#: apps/io.ox/core/import/import.js module:io.ox/core
msgid "Please select a file to import"
msgstr "請選擇要匯入的檔案"

#: apps/plugins/core/feedback/register.js module:io.ox/core
msgid "Please select a rating."
msgstr "請評分。"

#: apps/io.ox/calendar/edit/extensions.js module:io.ox/calendar/edit/main
#: apps/io.ox/calendar/freetime/main.js module:io.ox/calendar
msgid "Please select a time for the appointment"
msgstr "請選擇約會時間"

#: apps/io.ox/core/import/import.js module:io.ox/core
msgid "Please select a valid iCal File to import"
msgstr "請選擇有效的 iCal 檔案匯入"

#: apps/io.ox/mail/compose/inline-images.js module:io.ox/mail
msgid "Please select a valid image File to insert"
msgstr "請選擇有效的圖片檔案以匯入"

#: apps/io.ox/backbone/views/recurrence-view.js
#: module:io.ox/calendar/edit/main
msgid "Please select at least one day"
msgstr "請選擇至少一天"

#: apps/io.ox/calendar/freetime/distributionListPopup.js module:io.ox/calendar
msgid "Please select at least one participant"
msgstr "請選擇至少一位參與者"

#. user can choose between windows, android, apple (usually)
#: apps/io.ox/onboarding/clients/wizard.js module:io.ox/core/onboarding
msgid "Please select the platform of your device."
msgstr "請選擇您的裝置平台。"

#: apps/plugins/portal/xing/register.js module:plugins/portal
msgid ""
"Please select which of the following data we may use to create your %s "
"account:"
msgstr "請選擇我們可以使用以下那些資料來建立您的 %s 帳號:"

#: apps/io.ox/mail/accounts/settings.js module:io.ox/mail/accounts/settings
msgid "Please select your mail account provider"
msgstr "請選擇您的郵件帳號提供者"

#: apps/io.ox/contacts/model.js module:io.ox/contacts
msgid "Please set day and month properly"
msgstr "請選擇正確的月份及日期"

#: apps/io.ox/files/share/model.js module:io.ox/core
msgid "Please set password"
msgstr "請設定密碼"

#: apps/io.ox/core/main.js module:io.ox/core apps/io.ox/core/relogin.js
msgid "Please sign in again to continue"
msgstr "請再次登入以繼續"

#: apps/io.ox/files/legacy_api.js module:io.ox/files
msgid "Please specify these missing variables: "
msgstr "請指定這些缺少的變數: "

#: apps/io.ox/core/boot/i18n.js module:io.ox/core/boot
msgid "Please update your browser."
msgstr "請更新您的瀏覽器。"

#: apps/io.ox/core/folder/actions/move.js module:io.ox/core
msgid "Please wait for the previous operation to finish"
msgstr "請稍候先前的操作完成"

#: apps/io.ox/backbone/mini-views/colorpicker.js module:io.ox/core
msgid "Plum"
msgstr "梅瑟"

#: apps/io.ox/tasks/edit/util.js module:io.ox/tasks
msgid "Plus"
msgstr "Plus"

#: apps/io.ox/core/viewer/views/toolbarview.js module:io.ox/core
msgid "Pop out"
msgstr "彈出"

#: apps/io.ox/core/viewer/views/toolbarview.js module:io.ox/core
msgid "Pop out standalone viewer"
msgstr "彈出獨立檢視器"

#: apps/io.ox/onboarding/clients/config.js module:io.ox/core/onboarding
msgid "Port"
msgstr "通訊埠"

<<<<<<< HEAD
#: apps/io.ox/portal/main.js module:io.ox/portal
msgid "Portal"
msgstr "入口"

#: apps/io.ox/core/main.js module:io.ox/core
#: apps/io.ox/search/view-template.js
msgctxt "app"
msgid "Portal"
msgstr "入口"
=======
#: apps/io.ox/mail/actions.js module:io.ox/mail
msgid "Send new mail"
msgstr "寄送新郵件"
>>>>>>> 8efd135e

#: apps/io.ox/portal/settings/pane.js module:io.ox/portal
msgid "Portal settings"
msgstr "入口設定"

#: apps/io.ox/portal/main.js module:io.ox/portal
msgid "Portal widgets"
msgstr "入口小工具"

#: apps/io.ox/contacts/model.js module:io.ox/contacts
msgid "Position"
msgstr "職位"

#: apps/plugins/portal/xing/register.js module:plugins/portal
msgid "Post a status update"
msgstr "張貼狀態更新"

#: apps/io.ox/contacts/model.js module:io.ox/contacts
msgid "Postcode"
msgstr "郵遞區號"

#: apps/plugins/portal/powerdns-parental-control/register.js
#: module:plugins/portal
msgid "PowerDNS parental control"
msgstr "PowerDNS 家長監護"

#: apps/io.ox/onboarding/clients/wizard.js module:io.ox/core/onboarding
msgid "Premium"
msgstr "收費"

#: apps/io.ox/core/commons.js module:io.ox/core
msgid "Premium features"
msgstr "收費功能"

#: apps/io.ox/files/view-options.js module:io.ox/files
msgid "Presentations"
msgstr "投影片"

#: apps/plugins/portal/birthdays/register.js module:plugins/portal
msgid "Press [enter] to jump to complete list of Birthdays."
msgstr "按 [Enter] 以跳至完整生日清單。"

#: apps/plugins/portal/flickr/register.js module:plugins/portal
msgid "Press [enter] to jump to the flicker stream."
msgstr "按 [Enter] 以跳至 Flickr 串流。"

#: apps/plugins/portal/linkedIn/register.js module:plugins/portal
msgid "Press [enter] to jump to the linkedin stream."
msgstr "按 [Enter] 以跳至 LinkedIn 串流。"

#: apps/plugins/portal/rss/register.js module:io.ox/portal
msgid "Press [enter] to jump to the rss stream."
msgstr "按 [Enter] 以跳至 RSS 串流。"

#: apps/plugins/portal/tumblr/register.js module:io.ox/portal
msgid "Press [enter] to jump to the tumblr feed."
msgstr "按 [Enter] 以跳至 tumblr 資訊來源。"

#: apps/plugins/portal/twitter/register.js module:plugins/portal
msgid "Press [enter] to jump to the twitter feed."
msgstr "按 [Enter] 以跳至 Twitter 資訊來源。"

#: apps/io.ox/core/tk/reminder-util.js module:io.ox/core
#: apps/plugins/notifications/calendar/register.js
#: module:plugins/notifications apps/plugins/notifications/tasks/register.js
msgid "Press to open Details"
msgstr "點擊開啟詳情"

#: apps/io.ox/core/tk/attachmentsUtil.js module:io.ox/core
#: apps/io.ox/preview/main.js
msgid "Preview"
msgstr "預覽"

#: apps/io.ox/notes/mediator.js module:io.ox/notes
msgid "Preview not available"
msgstr "無法預覽"

#: apps/io.ox/calendar/month/perspective.js module:io.ox/calendar
#: apps/io.ox/core/viewer/views/displayerview.js module:io.ox/core
#: apps/io.ox/core/wizard/registry.js module:io.ox/core/wizard
msgid "Previous"
msgstr "上一個"

#: apps/io.ox/calendar/freetime/timeView.js module:io.ox/calendar
#: apps/io.ox/calendar/week/view.js
msgid "Previous Day"
msgstr "前一天"

#: apps/io.ox/calendar/week/view.js module:io.ox/calendar
msgid "Previous Week"
msgstr "上週"

#: apps/io.ox/mail/threadview.js module:io.ox/mail
msgid "Previous message"
msgstr "上一條訊息"

#: apps/io.ox/find/date/patterns.js module:io.ox/core
msgid "Previous month"
msgstr "前一個月"

#: apps/io.ox/core/viewer/views/toolbarview.js module:io.ox/core
msgid "Previous page"
msgstr "上一頁"

#: apps/io.ox/find/date/patterns.js module:io.ox/core
msgid "Previous week"
msgstr "前一週"

#: apps/io.ox/find/date/patterns.js module:io.ox/core
msgid "Previous year"
msgstr "前一年"

#: apps/io.ox/mail/util.js module:io.ox/core
msgid "Primary account"
msgstr "主要帳號"

#: apps/io.ox/calendar/actions.js module:io.ox/calendar
#: apps/io.ox/calendar/toolbar.js apps/io.ox/contacts/actions.js
#: module:io.ox/contacts apps/io.ox/contacts/actions/print.js
#: apps/io.ox/contacts/toolbar.js apps/io.ox/core/print.js module:io.ox/core
#: apps/io.ox/mail/actions.js module:io.ox/mail apps/io.ox/mail/toolbar.js
#: apps/io.ox/tasks/actions.js module:io.ox/tasks apps/io.ox/tasks/toolbar.js
msgid "Print"
msgstr "列印"

#: apps/io.ox/core/viewer/views/toolbarview.js module:io.ox/core
msgid "Print as PDF"
msgstr "列印為 PDF 檔"

#: apps/io.ox/contacts/actions/print.js module:io.ox/contacts
msgid "Print preview"
msgstr "列印預覽"

#: apps/io.ox/tasks/actions/printDisabled.js module:io.ox/tasks
msgid "Print tasks"
msgstr "列印任務"

#: apps/io.ox/core/print.js module:io.ox/core
msgid "Printout"
msgstr "列印"

#: apps/io.ox/tasks/main.js module:io.ox/tasks apps/io.ox/tasks/print.js
msgid "Priority"
msgstr "優先順序"

#. E-Mail priority
#: apps/io.ox/mail/compose/view.js module:io.ox/mail
msgctxt "E-Mail"
msgid "Priority"
msgstr "優先權"

#: apps/io.ox/tasks/edit/view-template.js module:io.ox/tasks/edit
msgctxt "Tasks"
msgid "Priority"
msgstr "優先權"

#: apps/io.ox/calendar/common-extensions.js module:io.ox/calendar
#: apps/io.ox/calendar/edit/extensions.js module:io.ox/calendar/edit/main
#: apps/io.ox/calendar/list/view-grid-template.js
#: apps/io.ox/calendar/month/view.js apps/io.ox/calendar/view-grid-template.js
#: apps/io.ox/calendar/week/view.js apps/io.ox/contacts/view-detail.js
#: module:io.ox/contacts apps/io.ox/tasks/edit/view-template.js
#: module:io.ox/tasks/edit apps/io.ox/tasks/view-detail.js module:io.ox/tasks
msgid "Private"
msgstr "私人"

#: apps/plugins/halo/xing/register.js module:plugins/portal
msgid "Private address"
msgstr "私人地址"

#: apps/io.ox/backbone/mini-views/listutils.js module:io.ox/core
#: apps/io.ox/mail/autoforward/settings/model.js module:io.ox/mail
#: apps/io.ox/mail/mailfilter/settings/filter/view-form.js
#: module:io.ox/settings
msgid "Process subsequent rules"
msgstr "處理後續規則"

#: apps/io.ox/mail/mailfilter/settings/filter.js module:io.ox/mail
msgid "Process subsequent rules of %1$s"
msgstr "處理 %1$s 的後續規則"

#: apps/io.ox/contacts/model.js module:io.ox/contacts
msgid "Profession"
msgstr "專業"

#: apps/io.ox/tasks/common-extensions.js module:io.ox/tasks
#: apps/io.ox/tasks/print.js
msgid "Progress"
msgstr "進度"

#. %1$s how much of a task is completed in percent, values from 0-100
#: apps/io.ox/tasks/view-detail.js module:io.ox/tasks
#: apps/io.ox/tasks/view-grid-template.js
#, c-format
msgid "Progress %1$s %"
msgstr "進度 %1$s %"

#: apps/io.ox/tasks/edit/view-template.js module:io.ox/tasks/edit
msgid "Progress in %"
msgstr "進度百分比"

#: apps/io.ox/tasks/model.js module:io.ox/tasks
msgid "Progress must be a valid number between 0 and 100"
msgstr "進度必須是從 0 到 100 內的數字"

#: apps/io.ox/core/folder/actions/properties.js module:io.ox/core
#: apps/io.ox/core/folder/contextmenu.js
msgid "Properties"
msgstr "屬性"

#: apps/io.ox/contacts/addressbook/popup.js module:io.ox/contacts
#: apps/io.ox/core/folder/extensions.js module:io.ox/core
msgid "Public address books"
msgstr "公開通訊錄"

<<<<<<< HEAD
#: apps/io.ox/core/folder/extensions.js module:io.ox/core
msgid "Public calendars"
msgstr "公開行事曆"
=======
#: apps/io.ox/mail/categories/picker.js module:io.ox/mail
msgid "Move to folder"
msgstr "移至文件夾"
>>>>>>> 8efd135e

#: apps/io.ox/files/share/listview.js module:io.ox/files
#: apps/io.ox/files/share/permissions.js module:io.ox/core
msgid "Public link"
msgstr "公開鏈結"

#: apps/plugins/halo/xing/register.js module:plugins/portal
msgid "Public servant"
msgstr "公務員"

#: apps/io.ox/core/folder/extensions.js module:io.ox/core
msgid "Public tasks"
msgstr "公開任務"

#: apps/io.ox/core/sub/model.js module:io.ox/core/sub
msgid "Publication must have a site."
msgstr "必須有發佈站台。"

#: apps/io.ox/core/sub/model.js module:io.ox/core/sub
msgid "Publication must have a target."
msgstr "必須有發佈目標。"

#: apps/io.ox/core/sub/settings/pane.js module:io.ox/core/sub
#: apps/io.ox/core/sub/settings/register.js
msgid "Publications"
msgstr "發佈"

#: apps/io.ox/core/sub/settings/register.js module:io.ox/core/sub
msgid "Publications and Subscriptions"
msgstr "發佈與訂閱"

#: apps/io.ox/wizards/upsell.js module:io.ox/wizards
msgid "Purchase confirmation"
msgstr "確認購買"

#: apps/io.ox/backbone/mini-views/colorpicker.js module:io.ox/core
#: apps/io.ox/core/tk/flag-picker.js module:io.ox/mail
#: apps/io.ox/mail/mailfilter/settings/filter/actions/register.js
#: module:io.ox/mailfilter apps/io.ox/portal/settings/pane.js
#: module:io.ox/portal
msgid "Purple"
msgstr "紫色"

#. Quick reply to a message; maybe "Direkt antworten" or "Schnell antworten" in German
#: apps/io.ox/mail/actions.js module:io.ox/mail
msgid "Quick reply"
msgstr "快速回覆"

#: apps/io.ox/calendar/freebusy/templates.js module:io.ox/calendar/freebusy
msgid "Quit"
msgstr "離開"

#. Quota means a general quota for mail and files
#: apps/io.ox/files/main.js module:io.ox/files apps/io.ox/mail/main.js
#: module:io.ox/mail apps/plugins/portal/quota/register.js
#: module:plugins/portal
msgid "Quota"
msgstr "額度"

#: apps/plugins/portal/rss/register.js module:io.ox/portal
msgid "RSS Feed"
msgstr "RSS 資訊來源"

#: apps/plugins/portal/rss/register.js module:io.ox/portal
msgid "RSS Feeds"
msgstr "RSS 資訊來源"

#: apps/io.ox/mail/common-extensions.js module:io.ox/mail
msgid "Read"
msgstr "閱讀"

#. object permissions - read
#: apps/io.ox/files/share/permissions.js module:io.ox/core
msgid "Read all objects"
msgstr "讀取所有物件"

#: apps/plugins/portal/tumblr/register.js module:io.ox/portal
msgid "Read article on tumblr.com"
msgstr "於 tumblr.com 閱讀文章"

#. object permissions - read
#: apps/io.ox/files/share/permissions.js module:io.ox/core
msgid "Read own objects"
msgstr "讀取自己的物件"

#: apps/io.ox/files/share/permissions.js module:io.ox/core
msgid "Read permissions"
msgstr "讀取權限"

#: apps/io.ox/oauth/keychain.js module:io.ox/core apps/io.ox/oauth/settings.js
#: module:io.ox/settings
msgid "Reauthorize"
msgstr "重新授權"

#: apps/io.ox/calendar/settings/pane.js module:io.ox/calendar
msgid ""
"Receive notification as appointment creator when participants accept or "
"decline"
msgstr "作為約會建立者，當參與者接受或拒絕時接收通知"

#: apps/io.ox/calendar/settings/pane.js module:io.ox/calendar
msgid ""
"Receive notification as appointment participant when other participants "
"accept or decline"
msgstr "當其他參與者接受或拒絕時，作為參與者接收通知"

#: apps/io.ox/calendar/settings/pane.js module:io.ox/calendar
msgid "Receive notification for appointment changes"
msgstr "接收約會變更的電子郵件通知"

#: apps/io.ox/tasks/settings/pane.js module:io.ox/tasks
msgid ""
"Receive notifications when a participant accepted or declined a task created "
"by you"
msgstr "當您建立的任務當中的參與者接受或拒絕時接收通知"

#: apps/io.ox/tasks/settings/pane.js module:io.ox/tasks
msgid ""
"Receive notifications when a participant accepted or declined a task in "
"which you participate"
msgstr "當您參與的任務當中的參與者接受或拒絕時接收通知"

#: apps/io.ox/tasks/settings/pane.js module:io.ox/tasks
msgid ""
"Receive notifications when a task in which you participate is created, "
"modified or deleted"
msgstr "當您參與的任務建立、修改或刪除時接收通知"

#: apps/io.ox/core/viewer/views/sidebar/fileinfoview.js
#: module:io.ox/core/viewer
msgid "Received"
msgstr "已收到"

#: apps/plugins/halo/mail/register.js module:plugins/halo
msgid "Received mails"
msgstr "收到的郵件"

#: apps/plugins/portal/linkedIn/register.js module:plugins/portal
msgid "Recent activities"
msgstr "最近活動"

#: apps/plugins/halo/mail/register.js module:plugins/halo
msgid "Recent conversations"
msgstr "近期對話"

#: apps/plugins/portal/recentfiles/register.js module:plugins/portal
msgid "Recently changed files"
msgstr "最近修改的檔案"

<<<<<<< HEAD
#: apps/io.ox/emoji/categories.js module:io.ox/mail/emoji
msgid "Recently used"
msgstr "最近使用"
=======
#. %1$s is the name of the inputfield (To, CC, BCC)
#: apps/io.ox/mail/compose/extensions.js module:io.ox/mail
msgid "CC"
msgstr "副本"
>>>>>>> 8efd135e

#: apps/io.ox/keychain/secretRecoveryDialog.js module:io.ox/keychain
msgid "Recover"
msgstr "復原"

#: apps/io.ox/keychain/secretRecoveryDialog.js module:io.ox/keychain
#: apps/io.ox/settings/accounts/settings/pane.js
#: module:io.ox/settings/accounts
msgid "Recover passwords"
msgstr "找回密碼"

#: apps/plugins/halo/xing/register.js module:plugins/portal
msgid "Recruiter"
msgstr "招聘者"

#: apps/io.ox/tasks/model.js module:io.ox/tasks
msgid "Recurring tasks need a valid due date."
msgstr "重複發生的任務需要有效到期日。"

#: apps/io.ox/tasks/model.js module:io.ox/tasks
msgid "Recurring tasks need a valid start date."
msgstr "重複發生的任務需要有效開始日期。"

#: apps/io.ox/backbone/mini-views/colorpicker.js module:io.ox/core
#: apps/io.ox/core/tk/flag-picker.js module:io.ox/mail
#: apps/io.ox/mail/mailfilter/settings/filter/actions/register.js
#: module:io.ox/mailfilter apps/io.ox/portal/settings/pane.js
#: module:io.ox/portal
msgid "Red"
msgstr "紅紅"

#: apps/io.ox/backbone/mini-views/colorpicker.js module:io.ox/core
msgid "Red violet"
msgstr "紅紫色"

#. This is a summary for a mail filter rule
#. %1$s A user input (usually a mail address)
#. %2$s user input (expected a mail address) where the messages are redirected to
#. Example: Redirect mails from test@invalid to another@invalid
#: apps/io.ox/mail/mailfilter/settings/util.js module:io.ox/mail
msgid "Redirect mails from %1$s to %2$s"
msgstr "將來自 %1$s 的郵件轉寄至 %2$s"

#. This is a summary for a mail filter rule
#. %1$s A user input (usually a mail address)
#. %2$s user input (expected a mail address) where the messages are redirected to
#. Example: Redirect mails to test@invalid to another@invalid
#: apps/io.ox/mail/mailfilter/settings/util.js module:io.ox/mail
msgid "Redirect mails to %1$s to %2$s"
msgstr "將寄送給 %1$s 的郵件轉寄至 %2$s"

#. This is a summary for a mail filter rule
#. %1$s User input for mail subjects to filter for
#. %2$s user input (expected a mail address) where the messages are redirected to
#. Example: Redirect mails with subject Some subject to another@invalid
#: apps/io.ox/mail/mailfilter/settings/util.js module:io.ox/mail
msgid "Redirect mails with subject %1$s to %2$s"
msgstr "將主旨為 %1$s 的郵件轉寄至 %2$s"

#: apps/io.ox/mail/mailfilter/settings/filter/actions/register.js
#: module:io.ox/mailfilter
msgid "Redirect to"
msgstr "重導至"

#: apps/io.ox/portal/settings/pane.js module:io.ox/portal
msgid "Reduce to widget summary"
msgstr "減少為小工具的描述"

#: apps/io.ox/core/main.js module:io.ox/core
#: apps/io.ox/core/sub/settings/pane.js module:io.ox/core/sub
msgid "Refresh"
msgstr "刷新"

#: apps/io.ox/core/settings/pane.js module:io.ox/core
msgid "Refresh interval"
msgstr "更新時間"

#: apps/io.ox/mail/accounts/view-form.js module:io.ox/settings
msgid "Refresh rate in minutes"
msgstr "按分鐘設置重新整理頻率"

#: apps/io.ox/mail/mailfilter/settings/filter/tests/util.js
#: module:io.ox/mailfilter
msgid "Regex"
msgstr "Regex"

#: apps/io.ox/mail/settings/pane.js module:io.ox/mail
msgid "Register now"
msgstr "立刻註冊"

#: apps/io.ox/calendar/invitations/register.js module:io.ox/calendar/main
msgid "Reject changes"
msgstr "拒絕變更"

#. This is a summary for a mail filter rule
#. %1$s A user input (usually a mail address)
#. %2$s A reason which is entered by the user
#. Example: Reject mails from test@invalid with reason Invalid
#: apps/io.ox/mail/mailfilter/settings/util.js module:io.ox/mail
msgid "Reject mails from %1$s with reason %2$s"
msgstr "以 %2$s 原因退回來自 %1$s 的郵件"

#. This is a summary for a mail filter rule
#. %1$s A user input (usually a mail address)
#. %2$s A reason which is entered by the user
#. Example: Reject mails to test@invalid with reason Invalid
#: apps/io.ox/mail/mailfilter/settings/util.js module:io.ox/mail
msgid "Reject mails to %1$s with reason %2$s"
msgstr "以 %2$s 原因退回寄送給 %1$s 的郵件"

#. This is a summary for a mail filter rule
#. %1$s User input for mail subjects to filter for
#. %2$s A reason which is entered by the user
#. Example: Reject mails with subject Some subject with reason Invalid
#: apps/io.ox/mail/mailfilter/settings/util.js module:io.ox/mail
msgid "Reject mails with subject %1$s with reason %2$s"
msgstr "以 %2$s 原因退回主旨為 %1$s 的郵件"

#: apps/io.ox/mail/mailfilter/settings/filter/actions/register.js
#: module:io.ox/mailfilter
msgid "Reject with reason"
msgstr "拒絕理由"

#: apps/io.ox/files/guidance/main.js module:io.ox/files
msgid "Related articles"
msgstr "相關文件"

#: apps/io.ox/core/settings/pane.js module:io.ox/core
msgid "Reload page"
msgstr "重新載入頁面"

#: apps/io.ox/core/settings/errorlog/settings/pane.js module:io.ox/core
#: apps/io.ox/files/guidance/main.js module:io.ox/files
msgid "Reload statistics"
msgstr "重新載入統計資訊"

#. %1$s remaining upload time
#: apps/io.ox/files/upload/main.js module:io.ox/files
msgid "Remaining time: %1$s"
msgstr "剩餘時間: %1$s"

#: apps/io.ox/mail/actions/reminder.js module:io.ox/mail
msgid "Remind me"
msgstr "提醒我"

#: apps/io.ox/core/tk/reminder-util.js module:io.ox/core
msgid "Remind me again"
msgstr "再次提醒我"

#. %1$s is something like "in 5 minutes"
#. don't know if that works for all languages but it has been
#. a string concatenation before; at least now it's documented
#: apps/io.ox/core/tk/reminder-util.js module:io.ox/core
msgid "Remind me again %1$s"
msgstr "%1$s 後再次提醒我"

#: apps/io.ox/calendar/actions/acceptdeny.js module:io.ox/calendar
#: apps/io.ox/calendar/edit/extensions.js module:io.ox/calendar/edit/main
#: apps/io.ox/calendar/invitations/register.js module:io.ox/calendar/main
#: apps/io.ox/mail/actions.js module:io.ox/mail apps/io.ox/mail/toolbar.js
#: apps/io.ox/tasks/edit/view-template.js module:io.ox/tasks/edit
msgid "Reminder"
msgstr "提醒"

#: apps/io.ox/tasks/edit/view-template.js module:io.ox/tasks/edit
#: apps/io.ox/tasks/print.js module:io.ox/tasks
msgid "Reminder date"
msgstr "提醒日期"

#. %1$s reminder date of a task
#: apps/io.ox/tasks/view-detail.js module:io.ox/tasks
#, c-format
msgid "Reminder date %1$s"
msgstr "提醒日期 %1$s"

#. %1$s appointment title
#: apps/io.ox/core/tk/reminder-util.js module:io.ox/core
#, c-format
msgid "Reminder for appointment %1$s."
msgstr "約會 %1$s 提醒。"

#. %1$s task title
#: apps/io.ox/core/tk/reminder-util.js module:io.ox/core
#, c-format
msgid "Reminder for task %1$s."
msgstr "任務 %1$s 提醒。"

#: apps/io.ox/mail/actions/reminder.js module:io.ox/mail
msgid "Reminder has been created"
msgstr "已建立提醒"

#: apps/io.ox/files/share/permissions.js module:io.ox/core
msgid "Remove"
msgstr "刪除"

#. %1$s is the user name of the group member
#: apps/io.ox/mail/mailfilter/settings/filter.js module:io.ox/mail
#: apps/io.ox/portal/settings/pane.js module:io.ox/portal
#: apps/plugins/administration/groups/settings/members.js module:io.ox/core
msgid "Remove %1$s"
msgstr "移除 %1$s"

#: apps/io.ox/mail/mailfilter/settings/filter/actions/register.js
#: module:io.ox/mailfilter
msgid "Remove IMAP keyword"
msgstr "移除 IMAP 關鍵字"

#: apps/io.ox/backbone/mini-views/attachments.js module:io.ox/core
#: apps/io.ox/core/attachments/view.js apps/io.ox/core/tk/attachments.js
#: apps/io.ox/core/tk/attachmentsUtil.js
msgid "Remove attachment"
msgstr "移除附件"

#: apps/io.ox/participants/views.js module:io.ox/core
msgid "Remove contact"
msgstr "移除聯絡人"

#: apps/io.ox/mail/accounts/view-form.js module:io.ox/settings
msgid "Remove copy from server after retrieving a message"
msgstr "接收訊息後移除伺服器上的副本"

#: apps/io.ox/core/folder/favorites.js module:io.ox/core
#: apps/io.ox/files/favorite/toolbar.js
msgid "Remove from favorites"
msgstr "自最愛清單移除"

#: apps/io.ox/files/actions/share.js module:io.ox/files
msgid "Remove link"
msgstr "移除連結"

#: apps/plugins/administration/groups/settings/members.js module:io.ox/core
msgid "Remove member"
msgstr "移除成員"

#. %1$s is the display name of a removed user or mail recipient
#. %2$s is the email address of the user or mail recipient
#. %1$s is the removed search query
#. %2$s is the context of the removed search query
#: apps/io.ox/core/tk/tokenfield.js module:io.ox/core
msgid "Removed %1$s, %2$s."
msgstr "已移除 %1$s, %2$s。"

#. %1$s is the display name of a removed user or mail recipient
#. %1$s is the removed search query
#: apps/io.ox/core/tk/tokenfield.js module:io.ox/core
msgid "Removed %1$s."
msgstr "已刪除 %1$s。"

#: apps/io.ox/core/folder/actions/rename.js module:io.ox/core
#: apps/io.ox/core/folder/contextmenu.js
#: apps/io.ox/core/viewer/views/toolbarview.js apps/io.ox/files/actions.js
#: module:io.ox/files apps/io.ox/files/actions/rename.js
#: apps/io.ox/files/toolbar.js
msgid "Rename"
msgstr "重命名"

#: apps/io.ox/core/viewer/views/toolbarview.js module:io.ox/core
msgid "Rename File"
msgstr "重新命名檔案"

#: apps/io.ox/core/folder/actions/rename.js module:io.ox/core
msgid "Rename folder"
msgstr "重新命名資料夾"

#: apps/io.ox/backbone/views/recurrence-view.js
#: module:io.ox/calendar/edit/main
msgid "Repeat"
msgstr "重複"

#. Used as label for the following selection: 'date' or 'weekday'
#. Thus an appointment/task will be repeated by date (e.g. every 4th of a month) or by weekday (e.g. every second tuesday)
#: apps/io.ox/backbone/views/recurrence-view.js
#: module:io.ox/calendar/edit/main
msgid "Repeat by"
msgstr "重複"

#: apps/plugins/portal/userSettings/register.js module:io.ox/core
msgid "Repeat new password"
msgstr "重複輸入新密碼"

#: apps/io.ox/files/settings/pane.js module:io.ox/files
#, fuzzy
#| msgid "View Slideshow"
msgid "Repeat slideshow"
msgstr "檢視幻燈片"

#. Used as a verb to reply to one recipient
#: apps/io.ox/mail/actions.js module:io.ox/mail
#: apps/io.ox/mail/inplace-reply.js apps/plugins/portal/twitter/util.js
#: module:plugins/portal
msgid "Reply"
msgstr "回覆"

#: apps/io.ox/mail/actions.js module:io.ox/mail
#: apps/io.ox/mail/compose/checks.js
msgid "Reply all"
msgstr "回覆全部"

#. Must not exceed 8 characters. e.g. German would be: "Antworten an", needs to be abbreviated like "Antw. an" as space is very limited
#: apps/io.ox/mail/compose/extensions.js module:io.ox/mail
msgctxt "compose"
msgid "Reply to"
msgstr "回覆給"

#. Used as a verb to reply to all recipients
#: apps/io.ox/mail/inplace-reply.js module:io.ox/mail
msgid "Reply to all"
msgstr "回覆所有人"

#: apps/io.ox/mail/mobile-toolbar-actions.js module:io.ox/mail
#: apps/io.ox/mail/toolbar.js
msgid "Reply to all recipients"
msgstr "回覆給所有收件人"

#: apps/io.ox/mail/compose/checks.js module:io.ox/mail
msgid "Reply to mailing list"
msgstr "回覆郵件清單"

#: apps/io.ox/mail/compose/checks.js module:io.ox/mail
#: apps/io.ox/mail/mobile-toolbar-actions.js apps/io.ox/mail/toolbar.js
msgid "Reply to sender"
msgstr "回覆給寄件者"

#: apps/io.ox/mail/compose/view.js module:io.ox/mail
msgid "Request read receipt"
msgstr "要求送達回執"

#: apps/io.ox/files/share/permissions.js module:io.ox/core
msgid "Resend invitation"
msgstr "重寄邀請函"

#. header entry - needs no different translation
#: apps/io.ox/mail/mailfilter/settings/filter/tests/register.js
#: module:io.ox/mailfilter
msgid "Resent-From"
msgstr "重寄自"

#. header entry - needs no different translation
#: apps/io.ox/mail/mailfilter/settings/filter/tests/register.js
#: module:io.ox/mailfilter
msgid "Resent-To"
msgstr "重寄至"

#: apps/io.ox/calendar/edit/extensions.js module:io.ox/calendar/edit/main
#: apps/io.ox/calendar/freetime/timeView.js module:io.ox/calendar
#: apps/io.ox/calendar/util.js
msgid "Reserved"
msgstr "已保留"

#: apps/io.ox/core/emoji/view.js module:io.ox/mail/emoji
msgid "Reset this list"
msgstr "重設此清單"

#: apps/io.ox/contacts/view-detail.js module:io.ox/contacts
#: apps/io.ox/participants/views.js module:io.ox/core
msgid "Resource"
msgstr "資源"

#: apps/io.ox/participants/views.js module:io.ox/core
msgid "Resource group"
msgstr "資源群組"

#: apps/plugins/administration/resources/settings/edit.js module:io.ox/core
msgid "Resource name (mandatory)"
msgstr "資源名稱（必填）"

#: apps/io.ox/participants/detail.js module:io.ox/core
#: apps/plugins/administration/resources/register.js
#: apps/plugins/administration/resources/settings/pane.js
msgid "Resources"
msgstr "資源"

#: apps/io.ox/core/main.js module:io.ox/core
msgid "Restore applications"
msgstr "還原應用程式"

#: apps/io.ox/core/commons.js module:io.ox/core
msgid "Results"
msgstr "結果"

#: apps/plugins/halo/xing/register.js module:plugins/portal
msgid "Retired"
msgstr "已退休"

#: apps/io.ox/core/commons.js module:io.ox/core apps/io.ox/mail/detail/view.js
#: module:io.ox/mail apps/io.ox/mail/listview.js
#: apps/plugins/portal/twitter/register.js module:plugins/portal
msgid "Retry"
msgstr "蟲試"

#: apps/plugins/portal/twitter/register.js module:plugins/portal
msgid "Retry later."
msgstr "稍後再試。"

#: apps/plugins/portal/twitter/util.js module:plugins/portal
msgid "Retweet"
msgstr "推送"

#: apps/plugins/portal/twitter/util.js module:plugins/portal
msgid "Retweet this to your followers?"
msgstr "Retweet 這則推文給你的關注者？"

#: apps/plugins/portal/twitter/util.js module:plugins/portal
msgid "Retweeted"
msgstr "轉推"

#: apps/plugins/portal/twitter/util.js module:plugins/portal
msgid "Retweeted by %s"
msgstr "由 %s 轉推"

#: apps/io.ox/wizards/upsell.js module:io.ox/wizards
msgid "Review your purchases"
msgstr "確認您的購買"

#. Role: view folder + read/write all
#: apps/io.ox/files/share/permissions.js module:io.ox/core
msgid "Reviewer"
msgstr "評論者"

#: apps/io.ox/settings/apps/settings/pane.js module:io.ox/core
msgid "Revoke"
msgstr "撤回"

#: apps/io.ox/files/share/permissions.js module:io.ox/core
#: apps/io.ox/files/share/toolbar.js module:io.ox/files
msgid "Revoke access"
msgstr "撤回存取權"

#: apps/io.ox/files/share/toolbar.js module:io.ox/files
msgid "Revoked access."
msgstr "已撤銷授權。"

#: apps/io.ox/core/tk/contenteditable-editor.js module:io.ox/core
msgid "Rich Text Area. Press ALT-F10 for toolbar"
msgstr "格式化文字區域，請按 Alt+F10 叫出工具列"

#: apps/io.ox/contacts/model.js module:io.ox/contacts
msgid "Room number"
msgstr "房間號"

#: apps/io.ox/calendar/freetime/timeView.js module:io.ox/calendar
msgid "Rows"
msgstr "欄"

#: apps/io.ox/backbone/mini-views/colorpicker.js module:io.ox/core
msgid "Royal blue"
msgstr "皇室藍"

#: apps/io.ox/mail/mailfilter/settings/filter/view-form.js
#: module:io.ox/settings
msgid "Rule name"
msgstr "規則名稱"

#. tooltip for getting auto-play mode ready for running.
#: apps/io.ox/core/viewer/views/displayerview.js module:io.ox/core
msgid "Run auto-play mode"
msgstr "執行自動播放模式"

#: apps/io.ox/onboarding/clients/config.js module:io.ox/core/onboarding
msgid "SMTP"
msgstr "SMTP"

#. Connection security. SSL/TLS.
#: apps/io.ox/mail/accounts/view-form.js module:io.ox/settings
msgid "SSL/TLS"
msgstr "SSL/TLS"

<<<<<<< HEAD
#: apps/io.ox/contacts/model.js module:io.ox/contacts
msgid "Sales Volume"
msgstr "銷售量"
=======
#. File a message into a folder
#: apps/io.ox/mail/mailfilter/settings/filter/actions/register.js
#: module:io.ox/mailfilter
msgid "File into"
msgstr "存檔至"

#. Copy a message into a folder
#: apps/io.ox/mail/mailfilter/settings/filter/actions/register.js
#: module:io.ox/mailfilter
msgid "Copy into"
msgstr "複製至"
>>>>>>> 8efd135e

#. superessive of the weekday
#. will only be used in a form like “Happens every week on $weekday”
#: apps/io.ox/calendar/util.js module:io.ox/calendar
msgctxt "superessive"
msgid "Saturday"
msgstr "星期六"

#: apps/io.ox/calendar/edit/extensions.js module:io.ox/calendar/edit/main
#: apps/io.ox/contacts/distrib/create-dist-view.js module:io.ox/contacts
#: apps/io.ox/contacts/edit/view-form.js
#: apps/io.ox/core/folder/actions/imap-subscription.js module:io.ox/core
#: apps/io.ox/core/permissions/permissions.js apps/io.ox/core/settings/user.js
#: apps/io.ox/editor/main.js module:io.ox/editor
#: apps/io.ox/files/actions/edit-description.js module:io.ox/files
#: apps/io.ox/files/actions/save-as-pdf.js apps/io.ox/files/filepicker.js
#: apps/io.ox/files/share/permissions.js apps/io.ox/mail/accounts/settings.js
#: module:io.ox/mail/accounts/settings
#: apps/io.ox/mail/actions/attachmentSave.js module:io.ox/mail
#: apps/io.ox/mail/categories/edit.js apps/io.ox/mail/compose/extensions.js
#: apps/io.ox/mail/compose/names.js
#: apps/io.ox/mail/mailfilter/settings/filter.js
#: apps/io.ox/mail/settings/signatures/settings/pane.js
#: apps/io.ox/oauth/settings.js module:io.ox/settings
#: apps/io.ox/tasks/edit/view-template.js module:io.ox/tasks/edit
#: apps/plugins/administration/groups/settings/edit.js
#: apps/plugins/administration/resources/settings/edit.js
#: apps/plugins/portal/flickr/register.js module:plugins/portal
#: apps/plugins/portal/mail/register.js apps/plugins/portal/rss/register.js
#: module:io.ox/portal apps/plugins/portal/tumblr/register.js
msgid "Save"
msgstr "保存"

#: apps/io.ox/files/actions/save-as-pdf.js module:io.ox/files
#: apps/io.ox/files/toolbar.js
msgid "Save as PDF"
msgstr "另存為 PDF"

#: apps/io.ox/calendar/actions.js module:io.ox/calendar
#: apps/io.ox/calendar/freetime/main.js apps/io.ox/mail/actions.js
#: module:io.ox/mail
msgid "Save as distribution list"
msgstr "儲存為通訊組列表"

<<<<<<< HEAD
#: apps/io.ox/mail/compose/view.js module:io.ox/mail
msgid "Save as draft"
msgstr "保存為草稿"
=======
#: apps/io.ox/mail/mailfilter/settings/filter/tests/register.js
#: module:io.ox/mailfilter
msgid "continue if any of these condition is met"
msgstr "若符合下列任一條件就繼續"
>>>>>>> 8efd135e

#: apps/io.ox/mail/actions.js module:io.ox/mail apps/io.ox/mail/toolbar.js
msgid "Save as file"
msgstr "另存新檔"

#: apps/io.ox/mail/actions/attachmentSave.js module:io.ox/mail
msgid "Save attachment"
msgstr "儲存附件"

#. %1$s is usually "Drive" (product name; might be customized)
#: apps/io.ox/core/pim/actions.js module:io.ox/core
#: apps/io.ox/core/viewer/views/toolbarview.js apps/io.ox/mail/actions.js
#: module:io.ox/mail
msgid "Save to %1$s"
msgstr "儲存至 %1$s"

#: apps/io.ox/core/api/attachment.js module:io.ox/core
msgid "Saved appointment attachment"
msgstr "已儲存約會附件"

<<<<<<< HEAD
#: apps/io.ox/core/api/attachment.js module:io.ox/core
msgid "Saved attachment"
msgstr "已儲存附件"

#: apps/io.ox/core/api/attachment.js module:io.ox/core
msgid "Saved contact attachment"
msgstr "已儲存聯絡人附件"

#: apps/io.ox/contacts/view-detail.js module:io.ox/contacts
msgid "Saved in:"
msgstr "儲存於:"

#: apps/io.ox/mail/api.js module:io.ox/mail
msgid "Saved mail attachment"
msgstr "儲存郵件附件"

#: apps/io.ox/core/api/attachment.js module:io.ox/core
msgid "Saved task attachment"
msgstr "已儲存任務附件"

#: apps/io.ox/mail/actions/attachmentSave.js module:io.ox/mail
msgid "Saving attachment ..."
msgid_plural "Saving attachments ..."
msgstr[0] "正在儲存附件…"
msgstr[1] "正在儲存附件…"

#: apps/io.ox/calendar/freebusy/templates.js module:io.ox/calendar/freebusy
#: apps/io.ox/calendar/freetime/main.js module:io.ox/calendar
#: apps/io.ox/calendar/toolbar.js
msgid "Scheduling"
msgstr "行程"
=======
#: apps/io.ox/mail/mailfilter/settings/filter/tests/register.js
#: module:io.ox/mailfilter
msgid "original time zone"
msgstr "原始時區"

#. greater than or equal to
#: apps/io.ox/mail/mailfilter/settings/filter/tests/register.js
#: module:io.ox/mailfilter
msgid "Greater equals"
msgstr "大於等於"

#. lower than or equal to
#: apps/io.ox/mail/mailfilter/settings/filter/tests/register.js
#: module:io.ox/mailfilter
msgid "Lower equals"
msgstr "小於等於"

#: apps/io.ox/mail/mailfilter/settings/filter/tests/register.js
#: module:io.ox/mailfilter
#: apps/io.ox/mail/mailfilter/settings/filter/tests/util.js
msgid "Is exactly"
msgstr "等於"

#: apps/io.ox/mail/mailfilter/settings/filter/tests/register.js
#: module:io.ox/mailfilter
#: apps/io.ox/mail/mailfilter/settings/filter/tests/util.js
msgid "Is not exactly"
msgstr "不完全是"

#. lower than the given value
#: apps/io.ox/mail/mailfilter/settings/filter/tests/register.js
#: module:io.ox/mailfilter
msgid "Lower"
msgstr "小於"

#. greater than the given value
#: apps/io.ox/mail/mailfilter/settings/filter/tests/register.js
#: module:io.ox/mailfilter
msgid "Greater"
msgstr "大於"
>>>>>>> 8efd135e

#: apps/io.ox/core/main.js module:io.ox/core
#: apps/io.ox/search/view-template.js
msgctxt "app"
msgid "Scheduling"
msgstr "行程"

#: apps/io.ox/backbone/mini-views/colorpicker.js module:io.ox/core
msgid "Sea green"
msgstr "海藻綠"

#: apps/io.ox/contacts/addressbook/popup.js module:io.ox/contacts
#: apps/io.ox/core/desktop.js module:io.ox/core apps/io.ox/core/main.js
#: apps/io.ox/find/extensions-facets.js apps/io.ox/find/main.js
#: apps/io.ox/find/view-tokenfield.js
#: apps/io.ox/search/autocomplete/extensions.js apps/io.ox/search/main.js
#: module:io.ox/search apps/plugins/portal/flickr/register.js
#: module:plugins/portal
msgid "Search"
msgstr "搜尋"

#: apps/io.ox/find/view-facets.js module:io.ox/core
msgid "Search facets"
msgstr "搜尋 facet"

#: apps/io.ox/find/main.js module:io.ox/core
msgid "Search in all folders"
msgstr "在所有資料夾中搜尋"

#: apps/io.ox/files/view-options.js module:io.ox/files
msgid "Search results"
msgstr "搜尋結果"

#. search feature help text for screenreaders
#: apps/io.ox/core/desktop.js module:io.ox/core
msgid ""
"Search results page lists all active facets to allow them to be easly "
"adjustable/removable. Below theses common facets additonal advanced facets "
"are listed. To narrow down search result please adjust active facets or add "
"new ones"
msgstr ""
"搜尋結果頁面會列出所有使用的中 facet 以讓其可被簡單地調整/移除。在這些常用的 "
"facet 下方會顯示其他的進階 facet。要篩選搜尋結果請調整使用中的 facet 或新增其"
"他 facet"

<<<<<<< HEAD
#: apps/io.ox/calendar/edit/extensions.js module:io.ox/calendar/edit/main
#: apps/io.ox/files/view-options.js module:io.ox/files
#: apps/io.ox/mail/accounts/view-form.js module:io.ox/settings
msgid "Select"
msgstr "選擇"
=======
#: apps/io.ox/mail/mailfilter/settings/filter/tests/register.js
#: module:io.ox/mailfilter
msgid "Cc"
msgstr "抄送"

#: apps/io.ox/mail/mailfilter/settings/filter/tests/register.js
#: module:io.ox/mailfilter
msgid "Any recipient"
msgstr "任何收件人"
>>>>>>> 8efd135e

#. Sort options drop-down
#: apps/io.ox/files/view-options.js module:io.ox/files
msgctxt "dropdown"
msgid "Select"
msgstr "選擇"

#. Context: Add selected contacts; German "Auswählen", for example
#: apps/io.ox/contacts/addressbook/popup.js module:io.ox/contacts
msgctxt "select-contacts"
msgid "Select"
msgstr "選擇"

#: apps/io.ox/mail/compose/names.js module:io.ox/mail
msgid ""
"Select a checkbox to define a custom name for that address; otherwise the "
"mail account's default name will be used. If you want to use an address "
"anonymously, select the checkbox and leave the field empty."
msgstr ""
"選擇選取盒來定義該地址的自訂名稱，否則將使用郵件帳號的預設名稱。若您想要匿名"
"使用該地址，請勾選選取盒並將該欄位留白。"

#: apps/io.ox/core/tk/vgrid.js module:io.ox/core
#: apps/io.ox/mail/view-options.js module:io.ox/mail
msgid "Select all"
msgstr "選擇全部"

#: apps/io.ox/contacts/addressbook/popup.js module:io.ox/contacts
#: apps/io.ox/mail/compose/extensions.js module:io.ox/mail
msgid "Select contacts"
msgstr "選擇聯絡人"

<<<<<<< HEAD
#: apps/io.ox/calendar/settings/timezones/favorite-view.js
#: module:io.ox/calendar
msgid "Select favorite timezone"
msgstr "選擇最愛時區"

#: apps/io.ox/files/actions/upload-new-version.js module:io.ox/files
msgid "Select file"
msgstr "選擇檔案"
=======
#: apps/io.ox/mail/mailfilter/settings/filter/tests/register.js
#: module:io.ox/mailfilter
msgid "Bcc"
msgstr "密件抄送"
>>>>>>> 8efd135e

#: apps/io.ox/calendar/edit/extensions.js module:io.ox/calendar/edit/main
#: apps/io.ox/core/folder/picker.js module:io.ox/core
#: apps/io.ox/mail/mailfilter/settings/filter/actions/util.js
#: module:io.ox/mailfilter
msgid "Select folder"
msgstr "選擇資料夾"

<<<<<<< HEAD
#: apps/io.ox/contacts/actions/print.js module:io.ox/contacts
msgid "Select print layout"
msgstr "選擇列印版面"

#: apps/io.ox/core/commons.js module:io.ox/core
msgid "Selection Details"
msgstr "選擇範圍詳情"

#: apps/io.ox/mail/compose/extensions.js module:io.ox/mail
#: apps/io.ox/onboarding/clients/extensions.js module:io.ox/core/onboarding
#: apps/plugins/core/feedback/register.js module:io.ox/core
msgid "Send"
msgstr "發送"
=======
#. header entry - needs no different translation
#: apps/io.ox/mail/mailfilter/settings/filter/tests/register.js
#: module:io.ox/mailfilter
msgid "Resent-From"
msgstr "重寄自"

#. header entry - needs no different translation
#: apps/io.ox/mail/mailfilter/settings/filter/tests/register.js
#: module:io.ox/mailfilter
msgid "Resent-To"
msgstr "重寄至"

#: apps/io.ox/mail/mailfilter/settings/filter/tests/register.js
#: module:io.ox/mailfilter
msgid "Header exists"
msgstr "存在檔頭"
>>>>>>> 8efd135e

#. Respond to a read receipt request; German "Lesebestätigung senden"
#: apps/io.ox/mail/common-extensions.js module:io.ox/mail
msgid "Send a read receipt"
msgstr "傳送送達回執"

#: apps/io.ox/contacts/actions.js module:io.ox/contacts
#: apps/io.ox/contacts/mobile-toolbar-actions.js module:io.ox/mail
#: apps/io.ox/contacts/toolbar.js
msgid "Send as vCard"
msgstr "以 vCard 傳送"

#: apps/io.ox/core/viewer/views/toolbarview.js module:io.ox/core
#: apps/io.ox/files/actions.js module:io.ox/files apps/io.ox/files/toolbar.js
#: apps/io.ox/notes/toolbar.js module:io.ox/notes
msgid "Send by mail"
msgstr "透過電子郵件寄送"

<<<<<<< HEAD
#: apps/io.ox/mail/vacationnotice/settings/model.js module:io.ox/mail
msgid "Send from"
msgstr "寄件者"

#: apps/io.ox/files/actions/share.js module:io.ox/files
msgid "Send link"
msgstr "傳送鏈結"

#: apps/io.ox/contacts/actions.js module:io.ox/contacts
#: apps/io.ox/contacts/mobile-toolbar-actions.js module:io.ox/mail
#: apps/io.ox/contacts/toolbar.js
msgid "Send mail"
msgstr "寄送郵件"
=======
#: apps/io.ox/mail/mailfilter/settings/filter/tests/util.js
#: module:io.ox/mailfilter
msgid "Matches"
msgstr "符合"
>>>>>>> 8efd135e

#: apps/io.ox/calendar/actions.js module:io.ox/calendar
msgid "Send mail to all participants"
msgstr "傳送郵件給所有參與者"

#: apps/io.ox/mail/actions.js module:io.ox/mail
msgid "Send new mail"
msgstr "寄送新郵件"

#: apps/io.ox/files/share/permissions.js module:io.ox/core
msgid "Send notification by email"
msgstr "傳送通知郵件"

<<<<<<< HEAD
#: apps/io.ox/mail/vacationnotice/settings/model.js module:io.ox/mail
msgid "Send vacation notice during this time only"
msgstr "只在此時間傳送假期通知"

#: apps/io.ox/mail/mailfilter/settings/filter/tests/register.js
=======
#. a given string does end with a specified pattern
#: apps/io.ox/mail/mailfilter/settings/filter/tests/util.js
#: module:io.ox/mailfilter
msgid "Ends with"
msgstr "結束於"

#. a given string does not end with a specified pattern
#: apps/io.ox/mail/mailfilter/settings/filter/tests/util.js
>>>>>>> 8efd135e
#: module:io.ox/mailfilter
msgid "Sender"
msgstr "寄件者"

#. %1$d is number of messages; %2$d is progress in percent
#: apps/io.ox/mail/main.js module:io.ox/mail
msgid "Sending 1 message ... %2$d%"
msgid_plural "Sending %1$d messages ... %2$d%"
msgstr[0] "正在傳送 1 封訊息… %2$d%"
msgstr[1] "正在傳送 %1$d 封訊息… %2$d%"

#: apps/io.ox/core/viewer/views/sidebar/fileinfoview.js
#: module:io.ox/core/viewer
msgid "Sent"
msgstr "已發出"

<<<<<<< HEAD
#: apps/io.ox/mail/mailfilter/settings/filter/tests/register.js
#: module:io.ox/mailfilter
msgid "Sent date"
msgstr "寄件日期"
=======
#: apps/io.ox/mail/mailfilter/settings/filter/tests/util.js
#: module:io.ox/mailfilter
msgid "matches a substring"
msgstr "包含一段字串"

#: apps/io.ox/mail/mailfilter/settings/filter/tests/util.js
#: module:io.ox/mailfilter
msgid "does not match a substring"
msgstr "不包含一段字串"

#: apps/io.ox/mail/mailfilter/settings/filter/tests/util.js
#: module:io.ox/mailfilter
msgid "an exact, full match"
msgstr "完全符合"

#: apps/io.ox/mail/mailfilter/settings/filter/tests/util.js
#: module:io.ox/mailfilter
msgid "not an exact, full match "
msgstr "不完全符合"

#: apps/io.ox/mail/mailfilter/settings/filter/tests/util.js
#: module:io.ox/mailfilter
msgid "a full match (allows DOS-style wildcards)"
msgstr "完全符合（允許 DOS 風格的萬用字元）"

#: apps/io.ox/mail/mailfilter/settings/filter/tests/util.js
#: module:io.ox/mailfilter
msgid "not a full match (allows DOS-style wildcards)"
msgstr "不完全符合（允許 DOS 風格的萬用字元）"

#: apps/io.ox/mail/mailfilter/settings/filter/view-form.js
#: module:io.ox/settings
msgid ""
"This rule applies to all messages. Please add a condition to restrict this "
"rule to specific messages."
msgstr "此規則將會套用到所有訊息，請增加條件以限制此規則到部分訊息。"
>>>>>>> 8efd135e

#. %s is the product name
#: apps/io.ox/mail/compose/signatures.js module:io.ox/mail
msgid "Sent from %s via mobile"
msgstr "從行動裝置上的 %s 傳送"

#: apps/plugins/halo/mail/register.js module:plugins/halo
msgid "Sent mails"
msgstr "寄件輩分"

#. Sent folder
#: apps/io.ox/mail/accounts/view-form.js module:io.ox/settings
msgctxt "folder"
msgid "Sent messages"
msgstr "寄件備份"

#. Use singular in this context
#: apps/io.ox/calendar/actions/acceptdeny.js module:io.ox/calendar
#: apps/io.ox/calendar/actions/delete.js apps/io.ox/calendar/util.js
msgid "Series"
msgstr "系列"

#: apps/io.ox/onboarding/clients/config.js module:io.ox/core/onboarding
msgid "Server Name"
msgstr "伺服器名稱"

<<<<<<< HEAD
#: apps/io.ox/mail/accounts/view-form.js module:io.ox/settings
msgid "Server name"
msgstr "伺服器名"
=======
#: apps/io.ox/mail/mailfilter/settings/filter/view-form.js
#: module:io.ox/settings
msgid "Apply rule if any condition is met"
msgstr "若符合任何條件就套用規則"
>>>>>>> 8efd135e

#: apps/io.ox/mail/accounts/view-form.js module:io.ox/settings
msgid "Server port"
msgstr "伺服器埠"

#: apps/io.ox/mail/accounts/view-form.js module:io.ox/settings
msgid "Server type"
msgstr "伺服器類型"

#: apps/io.ox/backbone/basicModel.js module:io.ox/core
#: apps/io.ox/backbone/extendedModel.js apps/io.ox/core/main.js
msgid "Server unreachable"
msgstr "無法連線到伺服器"

#: apps/io.ox/core/about/about.js module:io.ox/core
#: apps/io.ox/core/settings/errorlog/settings/pane.js
msgid "Server version"
msgstr "伺服器版本"

#: apps/io.ox/mail/toolbar.js module:io.ox/mail
msgid "Set category"
msgstr "設定分類"

#: apps/io.ox/core/tk/flag-picker.js module:io.ox/mail
#: apps/io.ox/mail/toolbar.js
msgid "Set color"
msgstr "設定色彩"

#: apps/io.ox/mail/mailfilter/settings/filter/actions/register.js
#: module:io.ox/mailfilter
msgid "Set color flag"
msgstr "設定色彩標示"

#: apps/io.ox/core/main.js module:io.ox/core apps/io.ox/settings/main.js
msgid "Settings"
msgstr "選項"

#: apps/io.ox/search/view-template.js module:io.ox/core
msgctxt "app"
msgid "Settings"
msgstr "選項"

#: apps/io.ox/core/viewer/views/toolbarview.js module:io.ox/core
#: apps/io.ox/files/share/permissions.js apps/io.ox/files/toolbar.js
#: module:io.ox/files apps/plugins/portal/xing/actions.js
#: module:plugins/portal
msgid "Share"
msgstr "共享"

#. %1$s determines whether setting permissions for a file or folder
#. %2$s is the file or folder name
#: apps/io.ox/files/share/permissions.js module:io.ox/core
msgid "Share %1$s \"%2$s\""
msgstr "分享「%2$s」%1$s"

#: apps/io.ox/files/toolbar.js module:io.ox/files
msgid "Share current folder"
msgstr "分享目前資料夾"

#: apps/io.ox/files/toolbar.js module:io.ox/files
msgid "Share selected file"
msgid_plural "Share selected files"
msgstr[0] "分享選擇的檔案"
msgstr[1] "分享選擇的檔案"

#: apps/io.ox/files/toolbar.js module:io.ox/files
msgid "Share selected folder"
msgid_plural "Share selected folders"
msgstr[0] "分享選擇的資料夾"
msgstr[1] "分享選擇的資料夾"

#: apps/io.ox/files/toolbar.js module:io.ox/files
msgid "Share selected objects"
msgstr "分享選擇的物件"

#: apps/io.ox/core/viewer/views/toolbarview.js module:io.ox/core
msgid "Share this file"
msgstr "分享此檔案"

#: apps/io.ox/contacts/actions.js module:io.ox/contacts
msgid "Share your contacts"
msgstr "分享您的聯絡人"

#: apps/io.ox/files/actions.js module:io.ox/files
msgid "Share your folders"
msgstr "分享資料夾"

#: apps/plugins/halo/appointments/register.js module:plugins/halo
msgid "Shared Appointments"
msgstr "共享約會"

#: apps/plugins/portal/xing/actions.js module:plugins/portal
msgid "Shared activity"
msgstr "分享的動態"

#: apps/io.ox/contacts/addressbook/popup.js module:io.ox/contacts
#: apps/io.ox/core/folder/extensions.js module:io.ox/core
msgid "Shared address books"
msgstr "共享的通訊錄"

#: apps/io.ox/core/folder/extensions.js module:io.ox/core
msgid "Shared by other users"
msgstr "由其他使用者分享"

#: apps/io.ox/core/folder/extensions.js module:io.ox/core
msgid "Shared calendars"
msgstr "共享的行事曆"

#: apps/io.ox/core/folder/extensions.js module:io.ox/core
msgid "Shared tasks"
msgstr "共享的任務"

#. "Shares" in terms of "shared with others" ("Freigaben")
#: apps/io.ox/core/viewer/views/sidebar/fileinfoview.js
#: module:io.ox/core/viewer
msgid "Shares"
msgstr "共享"

#: apps/io.ox/core/folder/contextmenu.js module:io.ox/core
msgid "Sharing"
msgstr "共享"

#. if only one item -> insert filename / on more than one item -> item count
#: apps/io.ox/files/actions/share.js module:io.ox/files
msgid "Sharing link created for file \"%1$d\""
msgid_plural "Sharing link created for %1$d items"
msgstr[0] "已建立「%1$d」檔案的分享鏈結"
msgstr[1] "已建立 %1$d 個項目的分享鏈結"

#: apps/io.ox/files/actions/share.js module:io.ox/files
msgid "Sharing link created for folder \"%1$d\""
msgid_plural "Sharing link created for %1$d items"
msgstr[0] "已建立「%1$d」資料夾的分享鏈結"
msgstr[1] "已建立 %1$d 個項目的分享鏈結"

#: apps/io.ox/wizards/upsell.js module:io.ox/wizards
msgid "Shopping cart"
msgstr "購物車"

#: apps/io.ox/core/folder/contextmenu.js module:io.ox/core
msgid "Show"
msgstr "顯示"

#: apps/io.ox/contacts/edit/view-form.js module:io.ox/contacts
#: apps/io.ox/core/settings/user.js
msgid "Show all fields"
msgstr "顯示所有欄位"

#: apps/io.ox/files/settings/pane.js module:io.ox/files
#, fuzzy
#| msgid "Show images"
msgid "Show all images for"
msgstr "顯示圖片"

#: apps/io.ox/files/settings/pane.js module:io.ox/files
#, fuzzy
#| msgid "Show all items"
msgid "Show all images just once"
msgstr "顯示所有項目"

<<<<<<< HEAD
#: apps/io.ox/core/sub/settings/pane.js module:io.ox/core/sub
msgid "Show all items"
msgstr "顯示所有項目"
=======
#. Quota means a general quota for mail and files
#: apps/io.ox/mail/main.js module:io.ox/mail
#: apps/plugins/portal/quota/register.js module:plugins/portal
msgid "Mail quota"
msgstr "郵件額度"
>>>>>>> 8efd135e

#: apps/io.ox/calendar/conflicts/conflictList.js
#: module:io.ox/calendar/conflicts/conflicts
#: apps/io.ox/calendar/invitations/register.js module:io.ox/calendar/main
msgid "Show appointment details"
msgstr "顯示約會詳情"

#: apps/io.ox/mail/compose/extensions.js module:io.ox/mail
msgid "Show blind carbon copy input field"
msgstr "顯示密件副本欄位"

#: apps/io.ox/mail/compose/extensions.js module:io.ox/mail
msgid "Show carbon copy input field"
msgstr "顯示副本欄位"

#: apps/io.ox/calendar/settings/pane.js module:io.ox/calendar
msgid "Show declined appointments"
msgstr "顯示拒絕的約會"

#: apps/io.ox/core/settings/pane.js module:io.ox/core
msgid "Show desktop notifications"
msgstr "顯示桌面通知"

#. button: hide collapsable content
#: apps/io.ox/onboarding/clients/view-mobile.js module:io.ox/core/onboarding
#: apps/io.ox/tasks/edit/view-template.js module:io.ox/tasks/edit
msgid "Show details"
msgstr "顯示詳情"

#: apps/io.ox/tasks/main.js module:io.ox/tasks
msgid "Show done tasks"
msgstr "顯示完成工作"

#: apps/io.ox/mail/detail/mobileView.js module:io.ox/mail
#: apps/io.ox/mail/detail/view.js
msgid "Show entire message"
msgstr "顯示完整訊息"

#: apps/io.ox/mail/settings/pane.js module:io.ox/mail
msgid "Show folder with all unseen messages"
msgstr "顯示包含所有未讀訊息的信件匣"

#: apps/io.ox/files/settings/pane.js module:io.ox/files
msgid "Show hidden files and folders"
msgstr "顯示隱藏檔案與資料夾"

#: apps/io.ox/files/mobile-toolbar-actions.js module:io.ox/mail
msgid "Show icons"
msgstr "顯示圖示"

#: apps/io.ox/mail/common-extensions.js module:io.ox/mail
msgid "Show images"
msgstr "顯示圖片"

#. Shown in settings page for accounts. Should use the indefinite form, it's a general information
#. about account recovery, where account can be plural. In German "Informationen zur Accounwiederherstellung"
#: apps/io.ox/settings/accounts/settings/pane.js
#: module:io.ox/settings/accounts
msgid "Show information about account recovery"
msgstr "顯示帳號救援資訊"

#: apps/io.ox/files/mobile-toolbar-actions.js module:io.ox/mail
msgid "Show list"
msgstr "顯示清單"

#: apps/io.ox/mail/compose/extensions.js module:io.ox/mail
msgid "Show names"
msgstr "顯示名稱"

#: apps/io.ox/calendar/mobile-toolbar-actions.js module:io.ox/calendar
msgid "Show next day"
msgstr "顯示下一天"

#: apps/io.ox/onboarding/clients/extensions.js module:io.ox/core/onboarding
msgid "Show or hide actions for advanced users."
msgstr "顯示或隱藏進階使用者選項。"

#: apps/io.ox/calendar/mobile-toolbar-actions.js module:io.ox/calendar
msgid "Show previous day"
msgstr "顯示上一天"

#: apps/io.ox/mail/detail/content.js module:io.ox/mail
msgid "Show quoted text"
msgstr "顯示引用文字"

#: apps/io.ox/core/settings/errorlog/settings/pane.js module:io.ox/core
msgid "Show request body"
msgstr "顯示請求內容"

#: apps/io.ox/mail/settings/pane.js module:io.ox/mail
msgid "Show requests for read receipts"
msgstr "顯示送達回執請求"

#: apps/io.ox/core/settings/errorlog/settings/pane.js module:io.ox/core
msgid "Show stack trace"
msgstr "顯示堆疊追蹤"

#: apps/io.ox/calendar/invitations/register.js module:io.ox/calendar/main
msgid "Show task details"
msgstr "顯示任務詳情"

#: apps/io.ox/files/mobile-toolbar-actions.js module:io.ox/mail
msgid "Show tiles"
msgstr "顯示磚塊"

#: apps/io.ox/calendar/common-extensions.js module:io.ox/calendar
#: apps/io.ox/calendar/edit/extensions.js module:io.ox/calendar/edit/main
msgid "Shown as"
msgstr "顯示為"

#: apps/io.ox/core/boot/i18n.js module:io.ox/core/boot
#: apps/io.ox/core/relogin.js module:io.ox/core
msgid "Sign in"
msgstr "登入"

#. the noun not the verb
#: apps/io.ox/core/boot/i18n.js module:io.ox/core/boot
msgctxt "word"
msgid "Sign in"
msgstr "登入"

#: apps/io.ox/core/main.js module:io.ox/core
msgid "Sign out"
msgstr "登出"

#: apps/io.ox/core/main.js module:io.ox/core
msgid "Sign out now"
msgstr "立刻登出"

#: apps/io.ox/mail/settings/signatures/settings/pane.js module:io.ox/mail
msgid "Signature name"
msgstr "簽名名稱"

#: apps/io.ox/mail/compose/extensions.js module:io.ox/mail
#: apps/io.ox/mail/settings/signatures/register.js
#: apps/io.ox/mail/settings/signatures/settings/pane.js
msgid "Signatures"
msgstr "簽名"

#. Portal. Logged in as user
#: apps/io.ox/portal/main.js module:io.ox/portal
msgid "Signed in as %1$s"
msgstr "已登入為 %1$s"

#: apps/io.ox/core/main.js module:io.ox/core
msgid "Signed in as:"
msgstr "已登入為:"

#: apps/io.ox/core/viewer/views/sidebar/fileinfoview.js
#: module:io.ox/core/viewer apps/io.ox/files/view-options.js
#: module:io.ox/files apps/io.ox/mail/settings/pane.js module:io.ox/mail
#: apps/io.ox/mail/view-options.js
msgid "Size"
msgstr "大小"

#: apps/io.ox/mail/mailfilter/settings/filter/tests/register.js
#: module:io.ox/mailfilter
msgid "Size (bytes)"
msgstr "大小 (位元組)"

#: apps/io.ox/backbone/mini-views/colorpicker.js module:io.ox/core
msgid "Sky blue"
msgstr "天藍色"

#: apps/io.ox/files/settings/pane.js module:io.ox/files
#, fuzzy
#| msgid "Slideshow / Autoplay mode"
msgid "Slideshow / Autoplay mode for images"
msgstr "簡報 / 自動播放模式"

#: apps/io.ox/core/settings/errorlog/settings/pane.js module:io.ox/core
msgid "Slow requests"
msgstr "慢速請求"

#: apps/io.ox/portal/settings/pane.js module:io.ox/portal
msgid "Smartphone settings:"
msgstr "智慧型手機設定:"

#. Emoji collection. SoftBank-specific icons. "SoftBank" in other languages, too.
#: apps/io.ox/emoji/categories.js module:io.ox/mail/emoji
msgid "SoftBank"
msgstr "SoftBank"

#: apps/io.ox/contacts/edit/main.js module:io.ox/contacts
msgid "Some fields contain invalid data"
msgstr "某些欄位包含無效資料"

#. %1$s the maximum file size
#: apps/io.ox/core/tk/upload.js module:io.ox/core
msgid ""
"Some files cannot be uploaded because they exceed the maximum file size of "
"%1$s"
msgstr "因為超過了檔案大小限制 %1$s，無法上傳檔案"

#: apps/io.ox/core/settings/pane.js module:io.ox/core
msgid ""
"Some settings (language, timezone, theme) require a page reload or relogin "
"to take effect."
msgstr "某些設定（語言、時區、佈景主題）需要重新載入頁面或重新登入後才會生效。"

#: apps/plugins/portal/linkedIn/register.js module:plugins/portal
#: apps/plugins/portal/twitter/register.js
msgid "Something went wrong reauthorizing the %s account."
msgstr "重新授權 %s 帳號時發生某些錯誤。"

#: apps/plugins/halo/xing/register.js module:plugins/portal
msgid "Sorry, could not connect to %s right now."
msgstr "抱歉，目前無法連線至 %s。"

#: apps/plugins/halo/xing/register.js module:plugins/portal
msgid "Sorry, there is no data available for you on %s."
msgstr "抱歉，%s 上目前沒有可提供給您的資料。"

#: apps/io.ox/core/viewer/views/types/textview.js module:io.ox/core
msgid "Sorry, there is no preview available for this file."
msgstr "抱歉，無法預覽此檔案。"

#: apps/io.ox/core/viewer/views/types/imageview.js module:io.ox/core
msgid "Sorry, there is no preview available for this image."
msgstr "抱歉，無法預覽此圖片。"

#: apps/io.ox/core/viewer/views/types/documentview.js module:io.ox/core
msgid "Sorry, this page is not available at the moment."
msgstr "抱歉，此頁面暫時無法使用。"

#: apps/plugins/portal/linkedIn/register.js module:plugins/portal
msgid ""
"Sorry, we cannot help you here. Your provider needs to obtain a key from "
"LinkedIn with the permission to do read messages."
msgstr ""
"抱歉，我們無法在此幫忙。您的提供者需要自 LinkedIn 取得金鑰與讀取訊息的權限。"

#. Sort options drop-down
#: apps/io.ox/files/favorite/view-options.js module:io.ox/core
#: apps/io.ox/files/share/view-options.js module:io.ox/files
#: apps/io.ox/files/view-options.js apps/io.ox/mail/view-options.js
#: module:io.ox/mail
msgctxt "dropdown"
msgid "Sort by"
msgstr "排序依照"

#: apps/io.ox/tasks/main.js module:io.ox/tasks
msgid "Sort options"
msgstr "排序選項"

#: apps/plugins/notifications/mail/register.js module:plugins/notifications
msgid "Sound"
msgstr "音效"

#. Spam folder
#: apps/io.ox/mail/accounts/view-form.js module:io.ox/settings
msgctxt "folder"
msgid "Spam"
msgstr "垃圾"

#: apps/io.ox/contacts/model.js module:io.ox/contacts
msgid "Spouse's name"
msgstr "配偶姓名"

#: apps/io.ox/mail/detail/links.js module:io.ox/mail
msgid "Spreadsheet"
msgstr "試算表"

#: apps/io.ox/files/view-options.js module:io.ox/files
msgid "Spreadsheets"
msgstr "試算表"

#: apps/io.ox/mail/accounts/view-form.js module:io.ox/settings
msgid "Standard folders"
msgstr "標準資料夾"

#: apps/io.ox/backbone/mini-views/timezonepicker.js module:io.ox/core
#: apps/io.ox/calendar/week/view.js module:io.ox/calendar
msgid "Standard timezone"
msgstr "標準時區"

#: apps/io.ox/mail/vacationnotice/settings/model.js module:io.ox/mail
#: apps/io.ox/tasks/print.js module:io.ox/tasks
msgid "Start"
msgstr "開始"

#: apps/io.ox/tasks/edit/view-template.js module:io.ox/tasks/edit
#: apps/io.ox/tasks/view-detail.js module:io.ox/tasks
msgid "Start date"
msgstr "起始日期"

#: apps/io.ox/calendar/edit/timezone-dialog.js module:io.ox/calendar/edit/main
msgid "Start date timezone"
msgstr "起始日期時區"

#: apps/io.ox/contacts/settings/pane.js module:io.ox/contacts
msgid "Start in global address book"
msgstr "於全域通訊錄開始"

#: apps/io.ox/calendar/settings/pane.js module:io.ox/calendar
msgid "Start of working time"
msgstr "工作時間開始"

#: apps/io.ox/core/desktop.js module:io.ox/core
msgid "Start search"
msgstr "開始搜尋"

#: apps/io.ox/core/tk/wizard.js module:io.ox/core
msgid "Start tour"
msgstr "開始導覽"

#: apps/io.ox/core/permissions/permissions.js module:io.ox/core
#: apps/io.ox/files/share/permissions.js
#: apps/plugins/administration/groups/settings/edit.js
msgid "Start typing to search for user names"
msgstr "輸入使用者名稱進行搜尋"

#: apps/io.ox/core/viewer/views/types/videoview.js module:io.ox/core
msgid "Start video"
msgstr "開始播放"

#. Connection security. StartTLS.
#: apps/io.ox/mail/accounts/view-form.js module:io.ox/settings
msgid "StartTLS"
msgstr "StartTLS"

#: apps/io.ox/mail/mailfilter/settings/filter/tests/util.js
#: module:io.ox/mailfilter
msgid "Starts not with"
msgstr "不開始於"

#: apps/io.ox/calendar/edit/extensions.js module:io.ox/calendar/edit/main
msgid "Starts on"
msgstr "開始於"

#: apps/io.ox/mail/mailfilter/settings/filter/tests/util.js
#: module:io.ox/mailfilter
msgid "Starts with"
msgstr "開始於"

#: apps/io.ox/contacts/model.js module:io.ox/contacts
msgid "State"
msgstr "州"

#: apps/io.ox/mail/toolbar.js module:io.ox/mail
msgid "Statistics"
msgstr "統計資訊"

#: apps/io.ox/calendar/toolbar.js module:io.ox/calendar
#: apps/io.ox/tasks/edit/view-template.js module:io.ox/tasks/edit
#: apps/io.ox/tasks/main.js module:io.ox/tasks
msgid "Status"
msgstr "狀態"

#: apps/io.ox/core/boot/i18n.js module:io.ox/core/boot
msgid "Stay signed in"
msgstr "保持登入"

#: apps/io.ox/contacts/model.js module:io.ox/contacts
msgid "Street"
msgstr "街道"

#: apps/plugins/halo/xing/register.js module:plugins/portal
msgid "Student"
msgstr "學生"

#: apps/io.ox/calendar/edit/extensions.js module:io.ox/calendar/edit/main
#: apps/io.ox/calendar/util.js module:io.ox/calendar
#: apps/io.ox/core/viewer/views/sidebar/fileinfoview.js
#: module:io.ox/core/viewer apps/io.ox/mail/actions/reminder.js
#: module:io.ox/mail apps/io.ox/mail/compose/extensions.js
#: apps/io.ox/mail/detail/view.js
#: apps/io.ox/mail/mailfilter/settings/filter/tests/register.js
#: module:io.ox/mailfilter apps/io.ox/mail/vacationnotice/settings/model.js
#: apps/io.ox/mail/view-options.js apps/io.ox/tasks/edit/view-template.js
#: module:io.ox/tasks/edit apps/io.ox/tasks/main.js module:io.ox/tasks
msgid "Subject"
msgstr "主題"

<<<<<<< HEAD
#: apps/plugins/portal/xing/actions.js module:plugins/portal
msgid "Submit comment"
msgstr "送出留言"
=======
#. Verb: (to) flag messages
#: apps/io.ox/mail/toolbar.js module:io.ox/mail
msgctxt "verb"
msgid "Flag"
msgstr "標誌"

#: apps/io.ox/mail/toolbar.js module:io.ox/mail
msgid "Vertical"
msgstr "垂直"
>>>>>>> 8efd135e

#: apps/io.ox/core/sub/subscriptions.js module:io.ox/core/sub
msgid "Subscribe"
msgstr "訂閱"

#: apps/io.ox/core/folder/actions/imap-subscription.js module:io.ox/core
msgid "Subscribe IMAP folders"
msgstr "訂閱 IMAP 文件夾"

#: apps/io.ox/core/folder/extensions.js module:io.ox/core
#: apps/io.ox/core/sub/subscriptions.js module:io.ox/core/sub
msgid "Subscribe address book"
msgstr "訂閱通訊錄"

#: apps/io.ox/core/folder/extensions.js module:io.ox/core
#: apps/io.ox/core/sub/subscriptions.js module:io.ox/core/sub
msgid "Subscribe calendar"
msgstr "訂閱行事曆"

#: apps/io.ox/core/sub/settings/pane.js module:io.ox/core/sub
msgid "Subscription refresh"
msgstr "訂閱更新"

#: apps/io.ox/core/sub/subscriptions.js module:io.ox/core/sub
msgid "Subscription successfully created."
msgstr "成功建立訂閱。"

#: apps/io.ox/core/sub/settings/pane.js module:io.ox/core/sub
#: apps/io.ox/core/sub/settings/register.js
msgid "Subscriptions"
msgstr "訂閱"

#: apps/io.ox/core/yell.js module:io.ox/core
msgid "Success"
msgstr "成功"

#: apps/plugins/portal/xing/register.js module:plugins/portal
msgid "Successfully reauthorized your %s account"
msgstr "已成功重新授權您的 %s 帳號"

#: apps/io.ox/contacts/model.js module:io.ox/contacts
msgid "Suffix"
msgstr "尾碼"

#: apps/io.ox/participants/detail.js module:io.ox/core
msgid "Summary"
msgstr "摘要"

#. superessive of the weekday
#. will only be used in a form like “Happens every week on $weekday”
#: apps/io.ox/calendar/util.js module:io.ox/calendar
msgctxt "superessive"
msgid "Sunday"
msgstr "星期日"

#: apps/io.ox/files/view-options.js module:io.ox/files
msgid "Switch to parent folder"
msgstr "已切換至父資料夾"

#. Emoji category
#: apps/io.ox/emoji/categories.js module:io.ox/mail/emoji
msgid "Symbols"
msgstr "符號"

#: apps/io.ox/core/settings/downloads/pane.js module:io.ox/core
msgid ""
"Synchronization of Emails, Calendar, Contacts and Tasks, along with Public, "
"Shared and System Folders to Microsoft Outlook® clients."
msgstr ""
"與 Microsoft Outlook® 客戶端同步郵件、行事曆、聯絡人與任務，以及公開、分享與"
"系統資料夾。"

#: apps/io.ox/calendar/actions.js module:io.ox/calendar
msgid "Synchronize calendar"
msgstr "同步行事曆"

#: apps/io.ox/mail/actions.js module:io.ox/mail
msgid "Synchronize with Outlook"
msgstr "與 Outlook 同步"

#: apps/io.ox/core/folder/extensions.js module:io.ox/core
msgid "Synchronize with your tablet or smartphone"
msgstr "與您的平板電腦或智慧型手機同步"

#: apps/io.ox/contacts/model.js module:io.ox/contacts
msgid "TAX ID"
msgstr "TAX ID"

#. Terabytes
#: apps/io.ox/core/strings.js module:io.ox/core
msgid "TB"
msgstr "TB"

#: apps/io.ox/contacts/model.js module:io.ox/contacts
msgid "TTY/TDD"
msgstr "TTY/TDD"

#. This is a summary for a mail filter rule
#. %1$s User input (usually a mail address)
#. %2$s A tag, which is entered by the user via a text input
#. Example: Tag mails from test@invalid with SoccerTeam
#: apps/io.ox/mail/mailfilter/settings/util.js module:io.ox/mail
msgid "Tag mails from %1$s with %2$s"
msgstr "將來自 %1$s 的郵件加上 %2$s 標籤"

#. This is a summary for a mail filter rule
#. %1$s User input
#. %2$s A tag, which is entered by the user via a text input
#. Example: Tag mails to test@invalid with SoccerTeam
#: apps/io.ox/mail/mailfilter/settings/util.js module:io.ox/mail
msgid "Tag mails to %1$s with %2$s"
msgstr "將寄送給 %1$s 的郵件加上 %2$s 標籤"

#. This is a summary for a mail filter rule
#. %1$s User input for mail subjects to filter for
#. %2$s A tag, which is entered by the user via a text input
#. Example: Tag mails with subject Some subject with SoccerTeam
#: apps/io.ox/mail/mailfilter/settings/util.js module:io.ox/mail
msgid "Tag mails with subject %1$s with %2$s"
msgstr "將主旨為 %1$s 的郵件加上 %2$s 標籤"

#. title for 1st and snd step of the client onboarding wizard
#. users can configure their devices to access/sync appsuites data (f.e. install ox mail app)
#. %1$s the product name
#: apps/io.ox/onboarding/clients/wizard.js module:io.ox/core/onboarding
#: apps/plugins/portal/client-onboarding/register.js module:plugins/portal
#, c-format
msgid "Take %1$s with you! Stay up-to-date on your favorite devices."
msgstr "隨身帶著 %1$s！在您最愛的裝置上隨時接收最新消息。"

#: apps/io.ox/mail/detail/links.js module:io.ox/mail
#: apps/io.ox/tasks/edit/main.js module:io.ox/tasks
msgid "Task"
msgstr "任務"

#: apps/io.ox/tasks/detail/main.js module:io.ox/tasks apps/io.ox/tasks/main.js
msgid "Task Details"
msgstr "工作詳細資訊"

#: apps/io.ox/tasks/actions/delete.js module:io.ox/tasks
msgid "Task has been deleted!"
msgid_plural "Tasks have been deleted!"
msgstr[0] "工作已刪除！"
msgstr[1] "工作已刪除！"

#. Inviations (notifications) to tasks
#: apps/plugins/notifications/tasks/register.js module:plugins/notifications
msgid "Task invitations"
msgstr "工作邀請"

#: apps/io.ox/tasks/actions/doneUndone.js module:io.ox/tasks
msgid "Task marked as done"
msgid_plural "Tasks marked as done"
msgstr[0] "已將任務標示為已完成"
msgstr[1] "已將任務標示為已完成"

#: apps/io.ox/tasks/actions/doneUndone.js module:io.ox/tasks
msgid "Task marked as undone"
msgid_plural "Tasks marked as undone"
msgstr[0] "已將任務標示為未完成"
msgstr[1] "已將任務標示為未完成"

#. Reminders (notifications) about tasks
#: apps/plugins/notifications/tasks/register.js module:plugins/notifications
msgid "Task reminders"
msgstr "任務提醒"

#: apps/io.ox/tasks/actions/delete.js module:io.ox/tasks
msgid "Task was already deleted!"
msgstr "工作已被刪除！"

#: apps/io.ox/tasks/actions/doneUndone.js module:io.ox/tasks
msgid "Task was modified before, please reload"
msgstr "任務已被修改，請重新載入"

#: apps/io.ox/mail/detail/links.js module:io.ox/mail
msgid "Tasks"
msgstr "任務"

#: apps/io.ox/core/main.js module:io.ox/core
#: apps/io.ox/search/view-template.js apps/io.ox/tasks/settings/pane.js
#: module:io.ox/tasks
msgctxt "app"
msgid "Tasks"
msgstr "任務"

#: apps/io.ox/tasks/actions/move.js module:io.ox/tasks
msgid "Tasks can not be moved to or out of shared folders"
msgstr "無法移動任務進或出共享資料夾"

#: apps/io.ox/tasks/main.js module:io.ox/tasks
msgid "Tasks toolbar"
msgstr "任務工具列"

#: apps/io.ox/backbone/mini-views/colorpicker.js module:io.ox/core
msgid "Teal"
msgstr "青色"

#: apps/io.ox/contacts/model.js module:io.ox/contacts
msgid "Telephone (ISDN)"
msgstr "電話 (ISDN)"

#: apps/io.ox/contacts/model.js module:io.ox/contacts
msgid "Telephone callback"
msgstr "電話回撥"

#: apps/io.ox/contacts/model.js module:io.ox/contacts
msgid "Telephone primary"
msgstr "主要電話"

#: apps/io.ox/contacts/model.js module:io.ox/contacts
msgid "Telephone radio"
msgstr "電話廣播"

#: apps/io.ox/contacts/model.js module:io.ox/contacts
msgid "Telex"
msgstr "電報"

#: apps/io.ox/calendar/edit/extensions.js module:io.ox/calendar/edit/main
#: apps/io.ox/calendar/freetime/timeView.js module:io.ox/calendar
#: apps/io.ox/calendar/util.js
msgid "Temporary"
msgstr "臨時"

#: apps/io.ox/calendar/actions/acceptdeny.js module:io.ox/calendar
#: apps/io.ox/calendar/invitations/register.js module:io.ox/calendar/main
msgid "Tentative"
msgstr "暫定"

#: apps/io.ox/calendar/print.js module:io.ox/calendar
#: apps/io.ox/tasks/print.js module:io.ox/tasks
msgid "Tentatively accepted"
msgstr "暫時接受"

#: apps/io.ox/mail/vacationnotice/settings/model.js module:io.ox/mail
msgid "Text"
msgstr "文本"

#: apps/io.ox/files/view-options.js module:io.ox/files
msgid "Text documents"
msgstr "純文字文件"

#. popup info message
#: apps/plugins/core/feedback/register.js module:io.ox/core
msgid "Thank you for your feedback"
msgstr "感謝您的意見回饋"

#: apps/plugins/portal/oxdriveclients/register.js module:plugins/portal
msgid ""
"The %s client lets you store and share your photos, files, documents and "
"videos, anytime, anywhere. Access any file you save to %s from all your "
"computers, iPhone, iPad or from within %s itself."
msgstr ""
"%s 客戶端讓您可以隨時隨地儲存並分享您的相片、檔案、文件與影片。從您所有的電"
"腦、iPhone、iPad 或 %s 當中存取您放在 %s 的任何檔案。"

#: apps/io.ox/files/guidance/main.js module:io.ox/files
msgctxt "help"
msgid "The Drive App"
msgstr "雲端空間應用程式"

#: apps/io.ox/mail/vacationnotice/settings/view-form.js module:io.ox/mail
msgid ""
"The Notice is sent out for messages received by %1$s. You may choose to send "
"it out for other recipient addresses too:"
msgstr ""
"通知將在 %1$s 收到訊息時寄出，您可以選擇在其他收件地址收到訊息時也寄出："

#: apps/io.ox/mail/accounts/model.js module:io.ox/keychain
msgid "The account must be named"
msgstr "必須為帳號取名"

#: apps/plugins/portal/xing/actions.js module:plugins/portal
msgid "The activity has been deleted successfully"
msgstr "已成功刪除動態"

#: apps/io.ox/files/api.js module:io.ox/files apps/io.ox/files/legacy_api.js
msgid "The allowed quota is reached."
msgstr "已達可用的配額額度。"

#: apps/io.ox/mail/actions/ical.js module:io.ox/mail
msgid "The appointment has been added to your calendar"
msgstr "此約會已被加入至您的行事曆"

#: apps/io.ox/calendar/invitations/register.js module:io.ox/calendar/main
msgid "The appointment has been deleted"
msgstr "已刪除約會"

#: apps/io.ox/calendar/invitations/register.js module:io.ox/calendar/main
msgid "The appointment has been updated"
msgstr "已更新約會"

#: apps/io.ox/core/settings/errorlog/settings/pane.js module:io.ox/core
msgid ""
"The blue graph shows the distribution of request durations in percent. The "
"gray graph shows a trivial network ping to recognize slow connections."
msgstr ""
"藍色的圖型顯示請求持續時間的發展百分比。黑色圖型顯示瑣碎的網路 ping 值以識別"
"出慢速的連線。"

#: apps/io.ox/calendar/invitations/register.js module:io.ox/calendar/main
msgid "The changes have been rejected"
msgstr "已拒絕修改"

#: apps/plugins/portal/xing/actions.js module:plugins/portal
msgid "The comment has been deleted successfully"
msgstr "已成功刪除留言"

#: apps/io.ox/backbone/basicModel.js module:io.ox/core
#: apps/io.ox/backbone/extendedModel.js
msgid "The dialog contains invalid data"
msgstr "對話框包含無效資料"

#. If the user changes the duedate of a task, it may be before the start date, which is not allowed
#. If this happens the user gets the option to change the start date so it matches the due date
#: apps/io.ox/tasks/common-extensions.js module:io.ox/tasks
msgid "The due date cannot be before start date. Adjust start date?"
msgstr "到期日無法在起始日之前，調整起始日？"

#: apps/io.ox/tasks/model.js module:io.ox/tasks
msgid "The due date must not be before the start date."
msgstr "結束日期不能發生在開始日期之前。"

#: apps/io.ox/mail/compose/actions/send.js module:io.ox/mail
msgid "The email has been sent"
msgstr "已寄出郵件"

#: apps/io.ox/calendar/model.js module:io.ox/calendar
msgid "The end date must be after the start date."
msgstr "結束日期必須在開始日期後。"

#: apps/io.ox/calendar/edit/main.js module:io.ox/calendar/edit/main
msgid "The field \"%1$s\" exceeds its maximum size of %2$d characters."
msgstr "欄位「%1$s」超過最大允許的 %2$d 個字元數限制。"

#: apps/io.ox/mail/actions/attachmentQuota.js module:io.ox/mail
msgid ""
"The file \"%1$s\" cannot be uploaded because it exceeds the attachment "
"publication maximum file size of %2$s"
msgstr "因為超過了公開附件檔案大小限制 %2$s，無法上傳檔案「%1$s」"

#: apps/io.ox/mail/actions/attachmentQuota.js module:io.ox/mail
msgid ""
"The file \"%1$s\" cannot be uploaded because it exceeds the infostore quota "
"limit of %2$s"
msgstr "因為超過了資訊儲存空間配額大小限制 %2$s，無法上傳檔案「%1$s」"

#. %1$s the filename
#. %2$s the maximum file size
#: apps/io.ox/core/tk/upload.js module:io.ox/core
#: apps/io.ox/mail/actions/attachmentQuota.js module:io.ox/mail
msgid ""
"The file \"%1$s\" cannot be uploaded because it exceeds the maximum file "
"size of %2$s"
msgstr "因為超過了檔案大小限制 %2$s，無法上傳檔案「%1$s」"

#: apps/io.ox/mail/actions/attachmentQuota.js module:io.ox/mail
msgid ""
"The file \"%1$s\" cannot be uploaded because it exceeds the total attachment "
"size limit of %2$s"
msgstr "因為超過了總附件大小限制 %2$s，無法上傳檔案「%1$s」"

#. %1$s quota limit
#: apps/io.ox/core/tk/upload.js module:io.ox/core
msgid "The file cannot be uploaded because it exceeds the quota limit of %1$s"
msgid_plural ""
"The files cannot be uploaded because they exceed the quota limit of %1$s"
msgstr[0] "因為超過配額限制 %1$s，無法上傳檔案"
msgstr[1] "因為超過配額限制 %1$s，無法上傳檔案"

#. %1$s the maximum file size
#: apps/io.ox/core/tk/upload.js module:io.ox/core
msgid ""
"The files cannot be uploaded because each file exceeds the maximum file size "
"of %1$s"
msgstr "因為超過了檔案大小限制 %1$s，無法上傳"

#: apps/io.ox/core/upsell.js module:io.ox/core
msgid "The first 90 days are free."
msgstr "前 90 天內免費。"

#: apps/io.ox/core/import/import.js module:io.ox/core
msgid ""
"The first record of a valid CSV file must define proper column names. "
"Supported separators are comma and semi-colon."
msgstr ""
"CSV 檔案的第一筆紀錄必須定義有效欄位名稱，可使用逗號或分號作為分隔符號。"

#: apps/io.ox/core/folder/actions/common.js module:io.ox/core
msgid "The folder has been cleaned up."
msgstr "已清理此資料夾。"

#: apps/io.ox/core/folder/actions/common.js module:io.ox/core
msgid "The folder has been emptied"
msgstr "已清空資料夾"

#: apps/io.ox/core/main.js module:io.ox/core
msgid ""
"The following applications can be restored. Just remove the restore point if "
"you don't want it to be restored."
msgstr "下列應用程式可被還原，若您不想還原請直接移除還原點。"

#: apps/io.ox/settings/apps/settings/pane.js module:io.ox/core
msgid "The following external applications/services can access your data:"
msgstr "下列外部應用程式/服務可存取您的資料:"

#: apps/io.ox/wizards/upsell.js module:io.ox/wizards
msgid "The following products will be activated now:"
msgstr "下列產品將會被啟用:"

#: apps/io.ox/files/actions/share.js module:io.ox/files
msgid "The link has been removed"
msgstr "連結已移除"

#: apps/io.ox/calendar/conflicts/conflictList.js
#: module:io.ox/calendar/conflicts/conflicts
msgid "The new appointment conflicts with existing appointments."
msgstr "新約會與目前約會衝突。"

#: apps/io.ox/files/share/permissions.js module:io.ox/core
msgid "The notification has been resent"
msgstr "已重新送出通知"

#: apps/io.ox/files/api.js module:io.ox/files apps/io.ox/files/legacy_api.js
msgid "The provided filename exceeds the allowed length."
msgstr "檔名超過允許的長度。"

#: apps/io.ox/core/main.js module:io.ox/core
msgid "The requested application is not available at this moment."
msgstr "要求的應用程式暫時無法使用。"

#: apps/io.ox/calendar/actions/create.js module:io.ox/calendar
msgid ""
"The selected calendar is shared by %1$s. Appointments in shared calendars "
"will generally be created on behalf of the owner."
msgstr ""
"選擇的行事曆正由 %1$s 分享中，在共享行事曆中建立的約會一般來說都會以擁有者的"
"身分建立。"

#: apps/io.ox/search/model.js module:io.ox/search
msgid ""
"The selected folder is virtual and can not be searched. Please select "
"another folder."
msgstr "選擇的資料夾是虛擬資料夾，無法搜尋。請選擇其他資料夾。"

#: apps/io.ox/calendar/settings/timezones/favorite-view.js
#: module:io.ox/calendar
msgid "The selected timezone is already a favorite."
msgstr "選擇的時區已經加入最愛。"

#: apps/io.ox/mail/common-extensions.js module:io.ox/mail
msgid "The sender wants to get notified when you have read this email"
msgstr "寄件者想在您閱讀此郵件時收到通知"

#: apps/io.ox/mail/compose/actions/send.js module:io.ox/mail
msgid "The sending of the message has been canceled."
msgstr "已取消傳送訊息。"

#: apps/io.ox/calendar/util.js module:io.ox/calendar
msgid "The series ends after one occurrence."
msgid_plural "The series ends after %1$d occurences."
msgstr[0] "此系列結束於發生 1 次後。"
msgstr[1] "此系列結束於發生 %1$d 次後。"

#: apps/io.ox/calendar/util.js module:io.ox/calendar
msgid "The series ends on %1$s."
msgstr "此系列結束於 %1$s。"

#: apps/io.ox/calendar/util.js module:io.ox/calendar
msgid "The series never ends."
msgstr "此系列永不結束。"

#: apps/io.ox/calendar/settings/model.js module:io.ox/calendar
#: apps/io.ox/calendar/settings/pane.js apps/io.ox/contacts/settings/pane.js
#: module:io.ox/contacts
msgid ""
"The setting has been saved and will become active when you enter the "
"application the next time."
msgstr "選項已被儲存，將會在您下次進入應用程式時生效。"

#: apps/io.ox/core/settings/pane.js module:io.ox/core
msgid "The setting requires a reload or relogin to take effect."
msgstr "此選項需要重新載入或重新登入才能生效。"

#: apps/io.ox/tasks/model.js module:io.ox/tasks
msgid "The start date must be before the due date."
msgstr "起始日期必須在到期日前。"

#: apps/io.ox/mail/vacationnotice/settings/filter.js module:io.ox/mail
msgid "The start date must be before the end date."
msgstr "起始日期必須在結束日期前。"

#: apps/io.ox/core/sub/subscriptions.js module:io.ox/core/sub
msgid "The subscription could not be created."
msgstr "無法建立訂閱。"

#: apps/io.ox/tasks/actions/delete.js module:io.ox/tasks
msgid "The task could not be deleted."
msgid_plural "The tasks could not be deleted."
msgstr[0] "無法刪除工作。"
msgstr[1] "無法刪除工作。"

#. %1$s timezone abbreviation of the appointment
#. %2$s default user timezone
#: apps/io.ox/calendar/edit/extensions.js module:io.ox/calendar/edit/main
msgid ""
"The timezone of this appointment (%1$s) differs from your default timezone "
"(%2$s)."
msgstr "此約會的時區（%1$s）與您的預設時區（%2$s）不同。"

#: apps/plugins/portal/userSettings/register.js module:io.ox/core
msgid "The two newly entered passwords do not match."
msgstr "新輸入的密碼不相同。"

#: apps/io.ox/keychain/api.js module:io.ox/keychain
msgid ""
"The unrecoverable items have been cleaned up successfully. Please refresh "
"this page to see the changes."
msgstr "已成功清除無法復原的項目，請重新整理此頁面檢視變更。"

#: apps/io.ox/files/filepicker.js module:io.ox/files
msgid "The uploaded file does not match the requested file type."
msgid_plural "None of the uploaded files matches the requested file type."
msgstr[0] "上傳的檔案不符合請求的檔案類型。"
msgstr[1] "沒有上傳的檔案符合請求的檔案類型。"

#: apps/io.ox/core/permissions/permissions.js module:io.ox/core
msgid "The user has administrative rights"
msgstr "使用者有管理員全線"

#: apps/io.ox/core/settings/pane.js module:io.ox/core
msgid "Theme"
msgstr "主題"

#: apps/io.ox/mail/main.js module:io.ox/mail
msgid ""
"There are %1$d messages in this folder; not all messages are displayed in "
"the list currently."
msgstr "此信件匣中有 %1$d 封訊息，不是所有訊息都顯示於清單中。"

#. %1$n is the maximum number of appointments
#: apps/io.ox/calendar/week/view.js module:io.ox/calendar
msgid ""
"There are more than %n appointments in the current calendar. Some features "
"are disabled due to performance reasons."
msgstr ""

#: apps/io.ox/settings/apps/settings/pane.js module:io.ox/core
msgid ""
"There are no external applications/services which can access your account."
msgstr "沒有外部應用程式/服務可存取您的帳號。"

#: apps/io.ox/core/desktop.js module:io.ox/core
msgid "There are unsaved changes."
msgstr "有尚未儲存的更改。"

#: apps/io.ox/core/viewer/views/types/defaultview.js module:io.ox/core
msgid "There is no preview for this file type"
msgstr "這種類型的檔案無法預覽"

#: apps/plugins/portal/xing/register.js module:plugins/portal
msgid "There is no recent activity in your Xing network."
msgstr "您的 Xing 網路中沒有近期活動。"

#: apps/io.ox/mail/mailfilter/settings/filter.js module:io.ox/mail
msgid "There is no rule defined"
msgstr "沒有定義規則"

#: apps/plugins/portal/xing/register.js module:plugins/portal
#: apps/plugins/xing/main.js
msgid "There was a problem with %s. The error message was: \"%s\""
msgstr "%s 有點問題。錯誤訊息為:「%s」"

#: apps/plugins/portal/xing/actions.js module:plugins/portal
msgid "There was a problem with XING, the error message was: \"%s\""
msgstr "XING 有點問題。錯誤訊息為:「%s」"

#: apps/plugins/portal/xing/actions.js module:plugins/portal
msgid "There was a problem with XING. The error message was: \"%s\""
msgstr "XING 有點問題。錯誤訊息為:「%s」"

#. Error message if calendar import failed
#: apps/io.ox/core/import/import.js module:io.ox/core
msgid "There was no appointment data to import"
msgstr "沒有約會資料可匯入"

#. Error message if contact import failed
#: apps/io.ox/core/import/import.js module:io.ox/core
msgid "There was no contact data to import"
msgstr "沒有聯絡人資料可匯入"

#: apps/io.ox/mail/accounts/settings.js module:io.ox/mail/accounts/settings
msgid "There was no suitable server found for this mail/password combination"
msgstr "此帳號密碼組合無法登入任何可用的伺服器"

#. Error message if task import failed
#: apps/io.ox/core/import/import.js module:io.ox/core
msgid "There was no task data to import"
msgstr "沒有任務資料可匯入"

#: apps/plugins/portal/linkedIn/register.js module:plugins/portal
msgid "There were not activities in your network"
msgstr "您的網路中沒有活動"

#. %1$s name of the current folder
#: apps/io.ox/files/guidance/statistics.js module:io.ox/files
msgid ""
"These statistics only include folders, which have a depth less than four in "
"the folder structure from the folder \"%1$s\"."
msgstr "這些統計只包含資料夾，自「%1$s」資料夾開始以下小於四層深度的結構。"

#: apps/io.ox/calendar/view-detail.js module:io.ox/calendar
msgid ""
"This appointment is an exception. Changing the series does not affect "
"exceptions."
msgstr "這場約會是系列約會當中的例外場次，修改系列時不會影響此例外場次。"

#: apps/io.ox/core/boot/i18n.js module:io.ox/core/boot
msgid "This browser is not supported on your current platform."
msgstr "您目前的平台中不支援此瀏覽器。"

#: apps/io.ox/contacts/model.js module:io.ox/contacts
msgid "This contact is private and cannot be shared"
msgstr "此聯絡人是私人聯絡人，無法分享"

#: apps/io.ox/contacts/actions/addToPortal.js module:io.ox/mail
msgid "This distribution list has been added to the portal"
msgstr "此通訊組清單已被加入到入口畫面"

#: apps/io.ox/core/viewer/views/types/documentview.js module:io.ox/core
#: apps/io.ox/files/actions/save-as-pdf.js module:io.ox/files
msgid "This document is password protected and cannot be displayed."
msgstr "此文件已受密碼保護，無法顯示。"

#. %1$d a list of email addresses
#: apps/io.ox/participants/add.js module:io.ox/core
#, c-format
msgid "This email address cannot be used"
msgid_plural "The following email addresses cannot be used: %1$d"
msgstr[0] "無法使用此電子郵件地址"
msgstr[1] "無法使用下列電子郵件地址: %1$d"

#: apps/io.ox/calendar/invitations/register.js module:io.ox/calendar/main
msgid "This email contains a task"
msgstr "此郵件包含任務"

#: apps/io.ox/calendar/invitations/register.js module:io.ox/calendar/main
msgid "This email contains an appointment"
msgstr "此郵件包含約會"

#: apps/io.ox/core/upsell.js module:io.ox/core
msgid ""
"This feature is not available. In order to use it, you need to upgrade your "
"account now."
msgstr "此功能無法使用。要使用的話，您必須立刻升級您的帳號。"

#: apps/io.ox/mail/accounts/model.js module:io.ox/keychain
msgid "This field is mandatory"
msgstr "此欄位必填"

#: apps/io.ox/files/actions/delete.js module:io.ox/files
msgid ""
"This file (or folder) is shared with others. It won't be available for them "
"any more."
msgid_plural ""
"Some files/folder are shared with others. They won't be available for them "
"any more."
msgstr[0] "已與其他人分享此檔案或資料夾，他們將無法再使用。"
msgstr[1] "已與其他人分享一些檔案或資料夾，他們將無法再使用。"

#: apps/io.ox/files/api.js module:io.ox/files apps/io.ox/files/legacy_api.js
msgid "This file could not be uploaded."
msgstr "無法上傳此檔案。"

#: apps/io.ox/files/actions/add-to-portal.js module:io.ox/files
msgid "This file has been added to the portal"
msgstr "此檔案已被加入到入口畫面"

#: apps/io.ox/files/actions/delete.js module:io.ox/files
msgid "This file has not been deleted"
msgid_plural "These files have not been deleted"
msgstr[0] "未刪除此檔案"
msgstr[1] "未刪除這些檔案"

#: apps/io.ox/files/actions/delete.js module:io.ox/files
msgid "This file has not been deleted, as it is locked by its owner."
msgid_plural ""
"These files have not been deleted, as they are locked by their owner."
msgstr[0] "因為已被擁有者鎖定，未刪除此檔案。"
msgstr[1] "因為已被擁有者鎖定，未刪除這些檔案。"

#: apps/io.ox/core/viewer/views/sidebar/fileinfoview.js
#: module:io.ox/core/viewer
msgid "This file is shared with others"
msgstr "已與別人分享此檔案"

#: apps/io.ox/editor/main.js module:io.ox/editor
msgid "This file will be written in your default folder to allow editing"
msgstr "此檔案將被寫入至您的預設資料夾以允許編輯"

#: apps/io.ox/contacts/widgets/pictureUpload.js module:io.ox/contacts
msgid ""
"This filetype is not supported as contact picture. Only image types (JPG, "
"GIF, BMP or PNG) are supported."
msgstr ""
"此類型的檔案不被支援成為連絡人圖片。僅接受圖片（JPG、GIF、BMP 或 PNG）檔案。"

#: apps/io.ox/core/sub/settings/pane.js module:io.ox/core/sub
msgid "This folder has no publications"
msgstr "此資料夾沒有發佈"

#: apps/io.ox/core/sub/settings/pane.js module:io.ox/core/sub
msgid "This folder has no subscriptions"
msgstr "此資料夾沒有訂閱"

#: apps/io.ox/core/folder/extensions.js module:io.ox/core
msgid "This folder has publications and/or subscriptions"
msgstr "此資料夾有發佈或訂閱內容"

#: apps/io.ox/core/sub/settings/pane.js module:io.ox/core/sub
msgid ""
"This folder has publications but you are not allowed to view or edit them"
msgstr "此資料夾中有發佈內容，但您不被允許檢視或編輯"

#: apps/io.ox/core/folder/extensions.js module:io.ox/core
msgid "This folder has subscriptions"
msgstr "此資料夾有訂閱"

#: apps/io.ox/core/sub/settings/pane.js module:io.ox/core/sub
msgid ""
"This folder has subscriptions but you are not allowed to view or edit them"
msgstr "此資料夾中有訂閱內容，但您不被允許檢視或編輯"

#: apps/io.ox/core/viewer/views/sidebar/fileinfoview.js
#: module:io.ox/core/viewer
msgid "This folder is shared with others"
msgstr "已與別人分享此資料夾"

#: apps/io.ox/core/folder/actions/remove.js module:io.ox/core
msgid ""
"This folder is shared with others. It won't be available for them any more."
msgstr "已與其他人分享此資料夾，他們將無法再使用。"

#: apps/io.ox/core/boot/warning.js module:io.ox/core/boot
msgid ""
"This is a browser feature for developers. If you were asked to copy and "
"paste anything here, somebody might want to take over your account. Do not "
"enter any script code without knowing what it does."
msgstr ""
"這是給開發者使用的瀏覽器功能。若您被要求複製貼上某些東西到這裡，可能是有人想"
"要盜取您的帳號。如果您不知道您在做什麼就不要在此輸入任何指令碼。"

#: apps/io.ox/core/folder/actions/rename.js module:io.ox/core
msgid "This is a standard folder, which can't be renamed."
msgstr "這是標準資料夾，無法更名。"

#: apps/io.ox/mail/settings/pane.js module:io.ox/mail
#, fuzzy
#| msgid "This is how your message text will look like."
msgid "This is how your message text will look."
msgstr ""
"您的訊息文字將長得像這個樣子。\n"
"This is how your message text will look like."

#: apps/io.ox/mail/accounts/model.js module:io.ox/keychain
msgid "This is not a valid email address"
msgstr "這是無效的電子郵件位址"

#: apps/io.ox/mail/accounts/settings.js module:io.ox/mail/accounts/settings
msgid "This is not a valid mail address"
msgstr "這是無效的電子郵件位址"

#. permissions dialog
#. error message when selected user or group can not be used
#: apps/io.ox/core/permissions/permissions.js module:io.ox/core
msgid "This is not a valid user or group."
msgstr "這是無效的使用者或群組。"

#: apps/io.ox/contacts/distrib/create-dist-view.js module:io.ox/contacts
#: apps/io.ox/contacts/view-detail.js
msgid "This list has no members yet"
msgstr "此清單沒有成員"

#: apps/io.ox/participants/views.js module:io.ox/core
msgid "This list has no participants yet"
msgstr "此清單還沒有參與者"

#: apps/io.ox/mail/actions/addToPortal.js module:io.ox/mail
msgid "This mail has been added to the portal"
msgstr "此郵件已被加入入口畫面"

#: apps/io.ox/mail/detail/content.js module:io.ox/mail
msgid "This mail has no content"
msgstr "此郵件沒有內容"

#: apps/io.ox/mail/compose/view.js module:io.ox/mail
#: apps/io.ox/mail/detail/mobileView.js apps/io.ox/mail/detail/view.js
msgid "This message has been truncated due to size limitations."
msgstr "因為檔案大小限制，此郵件已被截短。"

#. %1$d is an email addresses
#: apps/io.ox/mail/compose/checks.js module:io.ox/mail
msgid "This message was sent via a mailing list."
msgstr "此訊息透過郵件群組寄送。"

#. %1$d is an email addresses
#: apps/io.ox/mail/compose/checks.js module:io.ox/mail
msgid "This message was sent via the mailing list %1$s."
msgstr "此訊息透過郵件群組 %1$s 寄送。"

#: apps/io.ox/contacts/print.js module:io.ox/contacts
msgid "This note will not be printed"
msgstr "此註解將不會被印出"

#: apps/io.ox/mail/mailfilter/settings/filter/view-form.js
#: module:io.ox/settings
msgid ""
"This rule applies to all messages. Please add a condition to restrict this "
"rule to specific messages."
msgstr "此規則將會套用到所有訊息，請增加條件以限制此規則到部分訊息。"

#: apps/io.ox/mail/mailfilter/settings/filter.js module:io.ox/mail
msgid "This rule contains unsupported properties. "
msgstr "此規則包含不支援的屬性。"

#: apps/io.ox/tasks/edit/view-template.js module:io.ox/tasks/edit
msgid "This task has no participants yet"
msgstr "此任務還沒有參與者"

#: apps/io.ox/tasks/print.js module:io.ox/tasks
#: apps/io.ox/tasks/view-detail.js
msgid "This task recurs"
msgstr "此工作將於下列時間重複"

#: apps/plugins/portal/twitter/register.js module:plugins/portal
msgid ""
"This widget is currently offline because the twitter rate limit exceeded."
msgstr "因為超過 Twitter 使用率限制，此小工具目前已離線。"

#: apps/io.ox/mail/main.js module:io.ox/mail
msgid "Thread"
msgstr "討論串"

#: apps/io.ox/core/viewer/views/sidebarview.js module:io.ox/core/viewer
msgid "Thumbnails"
msgstr "縮圖"

#. superessive of the weekday
#. will only be used in a form like “Happens every week on $weekday”
#: apps/io.ox/calendar/util.js module:io.ox/calendar
msgctxt "superessive"
msgid "Thursday"
msgstr "星期四"

#: apps/io.ox/files/toolbar.js module:io.ox/files
msgid "Tiles"
msgstr "磚塊"

#: apps/io.ox/backbone/mini-views/datepicker.js module:io.ox/core
msgid "Time"
msgstr "時間"

#: apps/io.ox/calendar/settings/pane.js module:io.ox/calendar
msgid "Time scale in minutes"
msgstr "按分鐘設置間隔"

#: apps/io.ox/core/settings/pane.js module:io.ox/core
msgid "Time zone"
msgstr "時區"

#: apps/io.ox/editor/main.js module:io.ox/editor
msgid "Title"
msgstr "標題"

#: apps/io.ox/contacts/model.js module:io.ox/contacts
msgctxt "salutation"
msgid "Title"
msgstr "頭銜"

#. %1$s is the name of the inputfield (To, CC, BCC)
#: apps/io.ox/core/viewer/views/sidebar/fileinfoview.js
#: module:io.ox/core/viewer apps/io.ox/mail/common-extensions.js
#: module:io.ox/mail apps/io.ox/mail/compose/extensions.js
#: apps/io.ox/mail/mailfilter/settings/filter/tests/register.js
#: module:io.ox/mailfilter apps/io.ox/mail/print.js
#: apps/io.ox/mail/view-options.js
msgid "To"
msgstr "收件人"

#: apps/io.ox/contacts/distrib/create-dist-view.js module:io.ox/contacts
msgid ""
"To add contacts manually, just provide a valid email address (e.g john."
"doe@example.com or \"John Doe\" <jd@example.com>)"
msgstr ""
"要手動新增參與者，只需要提供有效電子郵件位置 (例如 john.doe@example.com 或是 "
"\"John Doe\" <jd@example.com>)"

#: apps/io.ox/calendar/mobile-toolbar-actions.js module:io.ox/calendar
#: apps/io.ox/calendar/toolbar.js apps/io.ox/calendar/util.js
#: apps/io.ox/calendar/week/view.js apps/io.ox/core/tk/datepicker.js
#: module:io.ox/core apps/io.ox/find/date/patterns.js apps/io.ox/tasks/util.js
#: module:io.ox/tasks apps/plugins/portal/birthdays/register.js
#: module:plugins/portal
msgid "Today"
msgstr "今天"

#: apps/io.ox/backbone/views/datepicker.js module:io.ox/core
msgid "Today: %1$s"
msgstr "今天: %1$s"

#: apps/io.ox/core/viewer/views/sidebar/panelbaseview.js
#: module:io.ox/core/viewer
msgid "Toggle panel"
msgstr "切換面板"

#: apps/io.ox/mail/threadview.js module:io.ox/mail
msgid "Toggle viewport size"
msgstr "切換 viewport 大小"

#: apps/io.ox/calendar/util.js module:io.ox/calendar apps/io.ox/tasks/util.js
#: module:io.ox/tasks apps/plugins/portal/birthdays/register.js
#: module:plugins/portal
msgid "Tomorrow"
msgstr "明天"

#. Emoji category
#. Japanese: ツール
#. Contains: Phones, tv, clocks
#: apps/io.ox/emoji/categories.js module:io.ox/mail/emoji
msgid "Tool"
msgstr "工具"

#: apps/io.ox/files/guidance/statistics.js module:io.ox/files
msgid "Top 10 file types"
msgstr "前十大檔案類型"

#: apps/io.ox/files/guidance/statistics.js module:io.ox/files
msgid "Top 10 folder size"
msgstr "前十大資料夾大小"

#: apps/io.ox/mail/statistics.js module:io.ox/mail
msgid "Top 10 you got mail from"
msgstr "前十名寄件者"

#: apps/io.ox/mail/statistics.js module:io.ox/mail
msgid "Top 10 you sent mail to"
msgstr "前十名收件者"

#: apps/io.ox/notes/mediator.js module:io.ox/notes
msgid "Topics"
msgstr "主題"

#: apps/io.ox/wizards/upsell.js module:io.ox/wizards
msgid "Total cost"
msgstr "總成本"

#: apps/io.ox/core/folder/node.js module:io.ox/core
msgid "Total: %1$d"
msgstr "全部: %1$s"

#: apps/io.ox/core/settings/errorlog/settings/pane.js module:io.ox/core
msgid "Total: %1$s requests"
msgstr "總計: %1$s 請求"

#: apps/io.ox/contacts/model.js module:io.ox/contacts
msgid "Town"
msgstr "城市"

#: apps/io.ox/portal/main.js module:io.ox/portal
msgid "Try again."
msgstr "再試一次。"

#: apps/io.ox/core/commons.js module:io.ox/core
msgid "Try now!"
msgstr "立刻試用！"

#: apps/io.ox/mail/accounts/settings.js module:io.ox/mail/accounts/settings
msgid "Trying to auto-configure your mail account"
msgstr "正在嘗試自動設定您的郵件帳號"

#. superessive of the weekday
#. will only be used in a form like “Happens every week on $weekday”
#: apps/io.ox/calendar/util.js module:io.ox/calendar
msgctxt "superessive"
msgid "Tuesday"
msgstr "星期二"

#: apps/plugins/portal/tumblr/register.js module:io.ox/portal
msgid "Tumblr"
msgstr "Tumblr"

#: apps/io.ox/backbone/mini-views/colorpicker.js module:io.ox/core
msgid "Turquoise"
msgstr "綠松色"

#: apps/plugins/portal/twitter/register.js module:plugins/portal
msgid "Twitter"
msgstr "Twitter"

#: apps/plugins/portal/twitter/register.js module:plugins/portal
msgid "Twitter reported the following errors:"
msgstr "Twitter 回報下列問題:"

#: apps/io.ox/calendar/edit/extensions.js module:io.ox/calendar/edit/main
#: apps/io.ox/tasks/edit/view-template.js module:io.ox/tasks/edit
#: apps/plugins/portal/flickr/register.js module:plugins/portal
msgid "Type"
msgstr "類型"

#: apps/io.ox/core/about/about.js module:io.ox/core
#: apps/io.ox/core/settings/errorlog/settings/pane.js
msgid "UI version"
msgstr "UI 版本"

#: apps/io.ox/contacts/model.js module:io.ox/contacts
#: apps/io.ox/onboarding/clients/config.js module:io.ox/core/onboarding
#: apps/plugins/portal/rss/register.js module:io.ox/portal
msgid "URL"
msgstr "URL"

#: apps/plugins/portal/xing/actions.js module:plugins/portal
msgid "Un-like"
msgstr "收回讚"

#. As on Facebook, XING allows a stop pointing out they liked a comment. An 'undo' for the like action, if you will.
#: apps/plugins/portal/xing/actions.js module:plugins/portal
msgid "Un-liked comment"
msgstr "已對留言收回讚"

#: apps/io.ox/mail/api.js module:io.ox/mail
msgid ""
"Unable to connect to mail server. Possible reasons: The mail server is "
"(temporarily) down or there are network connection problems. Please try "
"again in a few minutes."
msgstr ""
"無法連線至郵件伺服器。可能原因: 郵件伺服器可能暫時離線或有網路連線問題，請等"
"幾分鐘後再試一次。"

#: apps/io.ox/mail/mailfilter/settings/register.js module:io.ox/mail
msgid "Unable to load mail filter rules settings."
msgstr "無法載入郵件過濾器選項。"

#: apps/io.ox/mail/autoforward/settings/register.js module:io.ox/mail
#: apps/io.ox/mail/vacationnotice/settings/register.js
#: apps/io.ox/settings/util.js module:io.ox/core
msgid "Unable to load mail filter settings."
msgstr "無法載入郵件過濾器設定。"

#: apps/io.ox/calendar/print.js module:io.ox/calendar
#: apps/io.ox/tasks/print.js module:io.ox/tasks
msgid "Unconfirmed"
msgstr "未確認"

#. Task: Undone like in "Mark as undone"
#: apps/io.ox/tasks/toolbar.js module:io.ox/tasks
msgid "Undone"
msgstr "已還原"

#: apps/plugins/halo/xing/register.js module:plugins/portal
msgid "Unemployed"
msgstr "未受雇"

#. twitter: Stop following this person
#: apps/plugins/portal/twitter/util.js module:plugins/portal
msgid "Unfollow"
msgstr "取消關注"

#. Emoji collection. Unified/standard icons. "Standard" might work for other languages.
#: apps/io.ox/emoji/categories.js module:io.ox/mail/emoji
msgid "Unified"
msgstr "統一"

#: apps/io.ox/participants/views.js module:io.ox/core
msgid "Unknown"
msgstr "未知"

#: apps/plugins/portal/tumblr/register.js module:io.ox/portal
msgid "Unknown error while checking tumblr-blog."
msgstr "檢查 tumblr 部落格時發生未知錯誤。"

#: apps/io.ox/mail/util.js module:io.ox/core
msgid "Unknown sender"
msgstr "未知的寄件者"

#: apps/io.ox/files/actions.js module:io.ox/files apps/io.ox/files/toolbar.js
msgid "Unlock"
msgstr "解鎖"

#: apps/io.ox/core/sub/settings/pane.js module:io.ox/core/sub
msgid "Unnamed subscription"
msgstr "未命名的訂閱"

#: apps/io.ox/mail/common-extensions.js module:io.ox/mail
#: apps/io.ox/mail/view-options.js
msgid "Unread"
msgstr "未讀"

#: apps/io.ox/core/folder/api.js module:io.ox/core
msgid "Unread messages"
msgstr "未讀訊息"

#: apps/io.ox/core/folder/node.js module:io.ox/core
msgid "Unread: %1$d"
msgstr "未讀: %1$d"

#: apps/io.ox/core/main.js module:io.ox/core
msgid "Unsaved documents will be lost. Do you want to sign out now?"
msgstr "將失去未儲存的文件，您要登出嗎？"

#: apps/io.ox/core/boot/i18n.js module:io.ox/core/boot
msgid ""
"Unsupported Preview - Certain functions disabled and stability not assured "
"until general release later this year"
msgstr ""
"未支援預覽 - 已停用某些功能，且在今年稍後的正式版本釋出前無法確定穩定性"

#: apps/io.ox/core/settings/downloads/pane.js module:io.ox/core
#: apps/plugins/portal/updater/register.js module:plugins/portal
msgid "Updater"
msgstr "更新器"

#: apps/io.ox/core/upsell.js module:io.ox/core
msgid "Upgrade required"
msgstr "需要升級"

#: apps/io.ox/wizards/upsell.js module:io.ox/wizards
msgid "Upgrade to premium edition"
msgstr "升級至收費版"

#: apps/plugins/portal/upsell/register.js module:plugins/portal
msgid "Upgrade your account"
msgstr "升級您的帳號"

#: apps/io.ox/core/viewer/views/sidebar/uploadnewversionview.js
#: module:io.ox/core/viewer apps/io.ox/files/actions/upload-new-version.js
#: module:io.ox/files
msgid "Upload"
msgstr "上載"

#: apps/io.ox/core/import/import.js module:io.ox/core
msgid "Upload file"
msgstr "上傳檔案"

#: apps/io.ox/contacts/widgets/pictureUpload.js module:io.ox/contacts
msgid "Upload image"
msgstr "上傳圖片"

#: apps/io.ox/files/filepicker.js module:io.ox/files
msgid "Upload local file"
msgstr "上傳本機檔案"

#: apps/io.ox/core/viewer/views/sidebar/uploadnewversionview.js
#: module:io.ox/core/viewer apps/io.ox/core/viewer/views/toolbarview.js
#: module:io.ox/core apps/io.ox/files/actions/upload-new-version.js
#: module:io.ox/files
msgid "Upload new version"
msgstr "上傳新版本"

#: apps/io.ox/files/upload/view.js module:io.ox/files
msgid "Upload progress"
msgstr "上船進度"

#. the name of the file, which is currently uploaded (might be shortended by '...' on missing screen space )
#: apps/io.ox/files/upload/main.js module:io.ox/files
msgid "Uploading \"%1$s\""
msgstr "正在上傳「%1$s」"

#. headline for a progress bar
#: apps/io.ox/core/tk/attachments.js module:io.ox/core
msgid "Uploading attachments"
msgstr "正在上傳附件"

#: apps/io.ox/core/tk/upload.js module:io.ox/core
msgid "Uploading folders is not supported."
msgstr "不支援上傳資料夾。"

#: apps/io.ox/core/settings/errorlog/settings/pane.js module:io.ox/core
msgid "Uptime: %1$s minutes"
msgstr "上線時間: %1$s 分鐘"

#: apps/io.ox/tasks/main.js module:io.ox/tasks
msgid "Urgency"
msgstr "緊急程度"

#. %1$s is usually "Drive Mail" (product name; might be customized)
#: apps/io.ox/mail/compose/extensions.js module:io.ox/mail
msgid "Use %1$s"
msgstr "使用 %1$s"

#: apps/io.ox/core/settings/pane.js module:io.ox/core
msgid "Use accessibility improvements"
msgstr "使用親合度改善功能"

#: apps/io.ox/mail/settings/pane.js module:io.ox/mail
msgid "Use browser default"
msgstr "使用瀏覽器預設值"

#: apps/io.ox/mail/toolbar.js module:io.ox/mail
msgid "Use categories"
msgstr "使用分類"

#: apps/io.ox/backbone/mini-views/datepicker.js module:io.ox/core
#: apps/io.ox/calendar/freetime/timeView.js module:io.ox/calendar
#: apps/io.ox/calendar/week/view.js
msgid ""
"Use cursor keys to change the date. Press ctrl-key at the same time to "
"change year or shift-key to change month. Close date-picker by pressing ESC "
"key."
msgstr ""
"使用方向鍵變更日期。同時按下 Ctrl 以變更年度，或按下 Shift 變更月份，按下 "
"Esc 鍵關閉日期選擇器。"

#. Tooltip for main toolbar
#: apps/io.ox/backbone/mini-views/toolbar.js module:io.ox/core
msgid "Use cursor keys to navigate"
msgstr "使用方向鍵切換"

#: apps/io.ox/backbone/views/datepicker.js module:io.ox/core
msgid "Use cursor keys to navigate, press enter to select a date"
msgstr "使用方向鍵切換，按下 Enter 鍵選擇日期"

#: apps/io.ox/backbone/mini-views/settings-list-view.js module:io.ox/core
msgid "Use cursor keys to reorder items"
msgstr "使用方向鍵重新排序項目"

#: apps/io.ox/mail/compose/names.js module:io.ox/mail
msgid "Use custom name"
msgstr "使用自訂名稱"

#: apps/io.ox/mail/settings/pane.js module:io.ox/mail
msgid "Use fixed-width font for text mails"
msgstr "針對純文字郵件使用固定寬度字體顯示"

#: apps/io.ox/core/viewer/views/displayerview.js module:io.ox/core
msgid ""
"Use left/right arrow keys to navigate and escape key to exit the viewer."
msgstr "使用左右鍵來切換，並使用 Esc 鍵離開檢視模式。"

#. Auth type. Use separate username and password
#: apps/io.ox/mail/accounts/view-form.js module:io.ox/settings
msgid "Use separate username and password"
msgstr "使用不同用戶名和密碼"

#: apps/io.ox/mail/accounts/settings.js module:io.ox/mail/accounts/settings
#: apps/io.ox/mail/accounts/view-form.js module:io.ox/settings
msgid "Use unified mail for this account"
msgstr "為此帳戶使用統一郵件"

#: apps/io.ox/backbone/mini-views/datepicker.js module:io.ox/core
msgid ""
"Use up and down keys to change the time. Close selection by pressing ESC key."
msgstr "使用上下鍵修改時間，按下 ESC 鍵關閉選擇範圍。"

#. object permissions - user role
#: apps/io.ox/files/share/permissions.js module:io.ox/core
#: apps/io.ox/mail/mailfilter/settings/filter/tests/register.js
#: module:io.ox/mailfilter
msgid "User"
msgstr "使用者"

#: apps/io.ox/onboarding/clients/config.js module:io.ox/core/onboarding
msgid "User Name"
msgstr "使用者名稱"

#: apps/plugins/portal/userSettings/register.js module:io.ox/core
msgid "User data"
msgstr "用戶資料"

#: apps/io.ox/contacts/edit/view-form.js module:io.ox/contacts
msgid "User fields"
msgstr "用戶定義欄位"

#: apps/io.ox/core/boot/i18n.js module:io.ox/core/boot
#: apps/plugins/administration/groups/settings/edit.js module:io.ox/core
msgid "User name"
msgstr "用戶名"

#: apps/io.ox/mail/accounts/view-form.js module:io.ox/settings
msgid "Username"
msgstr "用戶名"

#: apps/io.ox/mail/accounts/view-form.js module:io.ox/settings
msgid "Username must not be empty."
msgstr "使用者名稱不能為空。"

#: apps/io.ox/mail/vacationnotice/settings/model.js module:io.ox/mail
#: apps/io.ox/mail/vacationnotice/settings/register.js
msgid "Vacation Notice"
msgstr "假期通知"

#: apps/io.ox/core/viewer/views/sidebar/uploadnewversionview.js
#: module:io.ox/core/viewer
msgid "Version Comment"
msgstr "版本注釋"

#. information about the currently displayed file version in viewer
#. %1$d - version date
#: apps/io.ox/core/viewer/views/displayerview.js module:io.ox/core
msgid "Version of %1$s"
msgstr "版本 %1$d"

#: apps/io.ox/core/viewer/views/sidebar/fileversionsview.js
#: module:io.ox/core/viewer
msgid "Versions (%1$d)"
msgstr "版本（%1$d）"

#: apps/io.ox/mail/toolbar.js module:io.ox/mail
msgid "Vertical"
msgstr "垂直"

#. color names for screenreaders
#: apps/io.ox/backbone/mini-views/colorpicker.js module:io.ox/core
msgid "Very dark gray"
msgstr "深灰色"

#: apps/io.ox/files/view-options.js module:io.ox/files
msgid "Videos"
msgstr "影片"

#. View is used as a noun in the toolbar. Clicking the button opens a popup with options related to the View
#: apps/io.ox/calendar/toolbar.js module:io.ox/calendar
#: apps/io.ox/contacts/toolbar.js module:io.ox/contacts
#: apps/io.ox/core/pim/actions.js module:io.ox/core
#: apps/io.ox/core/viewer/views/sidebar/fileversionsview.js
#: module:io.ox/core/viewer apps/io.ox/files/actions.js module:io.ox/files
#: apps/io.ox/files/toolbar.js apps/io.ox/mail/actions.js module:io.ox/mail
#: apps/io.ox/mail/toolbar.js apps/io.ox/tasks/toolbar.js module:io.ox/tasks
msgid "View"
msgstr "視圖"

#: apps/io.ox/core/folder/extensions.js module:io.ox/core
msgid "View all attachments"
msgstr "檢視所有附件"

#: apps/io.ox/mail/actions.js module:io.ox/mail
msgid "View attachment"
msgstr "檢視附件"

#: apps/io.ox/core/viewer/views/toolbarview.js module:io.ox/core
msgid "View details"
msgstr "檢視詳情"

#: apps/io.ox/core/viewer/views/sidebar/fileinfoview.js
#: module:io.ox/core/viewer
msgid "View message"
msgstr "檢視訊息"

#. source in terms of source code
#: apps/io.ox/mail/actions.js module:io.ox/mail apps/io.ox/mail/toolbar.js
msgid "View source"
msgstr "檢視原始碼"

#. folder permissions
#: apps/io.ox/files/share/permissions.js module:io.ox/core
msgid "View the folder"
msgstr "檢視資料夾"

#. Role: view folder + read all
#: apps/io.ox/files/share/permissions.js module:io.ox/core
msgid "Viewer"
msgstr "檢視者"

#: apps/io.ox/core/viewer/views/toolbarview.js module:io.ox/core
msgid "Viewer Toolbar"
msgstr "檢視器工具列"

#: apps/io.ox/tasks/edit/view-template.js module:io.ox/tasks/edit
#: apps/io.ox/tasks/print.js module:io.ox/tasks apps/io.ox/tasks/util.js
msgid "Waiting"
msgstr "等待中"

#: apps/io.ox/core/yell.js module:io.ox/core
#: apps/io.ox/mail/accounts/settings.js module:io.ox/mail/accounts/settings
msgid "Warning"
msgstr "警告"

#: apps/io.ox/core/boot/warning.js module:io.ox/core/boot
msgid "Warning!"
msgstr "警告！"

#: apps/io.ox/mail/common-extensions.js module:io.ox/mail
msgid "Warning: This message might be a phishing or scam mail"
msgstr "警告：該郵件可能存在郵件欺詐"

#: apps/io.ox/mail/accounts/view-form.js module:io.ox/settings
msgid "Warnings"
msgstr "警告"

#: apps/io.ox/core/tk/filestorageUtil.js module:io.ox/core
msgid "Warnings:"
msgstr "警告:"

#. Emoji category
#. Japanese should include "Katakana Middle Dot". Unicode: 30FB
#. Japanese: 天気・季節
#. Other languages can use simple bullet. Unicode: 2022
#. Contains: Sun, rain, flowers
#: apps/io.ox/emoji/categories.js module:io.ox/mail/emoji
msgid "Weather • Season"
msgstr "天氣‧季節"

#. superessive of the weekday
#. will only be used in a form like “Happens every week on $weekday”
#: apps/io.ox/calendar/util.js module:io.ox/calendar
msgctxt "superessive"
msgid "Wednesday"
msgstr "星期三"

#: apps/io.ox/calendar/freebusy/templates.js module:io.ox/calendar/freebusy
#: apps/io.ox/calendar/toolbar.js module:io.ox/calendar
msgid "Week"
msgstr "週"

#: apps/io.ox/backbone/views/recurrence-view.js
#: module:io.ox/calendar/edit/main
msgid "Weekday"
msgstr "工作日"

#: apps/io.ox/backbone/views/recurrence-view.js
#: module:io.ox/calendar/edit/main
msgid "Weekly"
msgstr "每週"

#: apps/io.ox/core/tk/wizard.js module:io.ox/core
msgid "Welcome"
msgstr "歡迎"

#. %1$s is social media name, e.g. Facebook
#: apps/io.ox/portal/main.js module:io.ox/portal
msgid "Welcome to %1$s"
msgstr "歡迎使用 %1$s"

#: apps/plugins/wizards/mandatory/main.js module:io.ox/wizards/firstStart
msgid "Welcome to %s"
msgstr "歡迎使用 %s"

#. Default greeting for portal widget
#: apps/io.ox/portal/main.js module:io.ox/portal
msgid "Welcome to your calendar"
msgstr "歡迎來到您的行事曆"

#. Default greeting for portal widget
#: apps/io.ox/portal/main.js module:io.ox/portal
msgid "Welcome to your files"
msgstr "歡迎檢視您的檔案"

#. Default greeting for portal widget
#: apps/io.ox/portal/main.js module:io.ox/portal
msgid "Welcome to your inbox"
msgstr "歡迎來到您的收件匣"

#. Default greeting for portal widget
#: apps/io.ox/portal/main.js module:io.ox/portal
msgid "Welcome to your tasks"
msgstr "歡迎使用任務程式"

#. title for 3rd step of the client onboarding wizard
#. user can choose between different scenarios (usually identical with our apps)
#: apps/io.ox/onboarding/clients/wizard.js module:io.ox/core/onboarding
msgid "What do you want to use?"
msgstr "您想要使用哪個？"

#. user can choose between smartphone, tablet and laptop/desktop (usually)
#: apps/io.ox/onboarding/clients/wizard.js module:io.ox/core/onboarding
msgid "What type of device do you want to configure?"
msgstr "您想要設定哪種裝置？"

#: apps/io.ox/core/settings/downloads/pane.js module:io.ox/core
#: apps/plugins/portal/updater/register.js module:plugins/portal
msgid ""
"When executing the downloaded file, an installation wizard will be launched. "
"Follow the instructions and install the updater. Installs latest versions of "
"Windows® client software. The Updater automatically informs about new "
"updates. You can download the updates from within the Updater."
msgstr ""
"執行已下載的檔案時將啟動安裝精靈。請依照指示安裝更新器。更新器將會安裝最新版"
"的 Windows® 客戶端軟體，並且會在有新的更新時通知您。您可以在更新器中下載更"
"新。"

#: apps/io.ox/calendar/util.js module:io.ox/calendar
msgid "Whole day"
msgstr "全天"

#: apps/plugins/notifications/mail/register.js module:plugins/notifications
msgid "Wood"
msgstr "Wood"

#: apps/io.ox/calendar/settings/pane.js module:io.ox/calendar
msgid "Work week starts on"
msgstr "工作週開始於"

#: apps/io.ox/calendar/freebusy/templates.js module:io.ox/calendar/freebusy
#: apps/io.ox/calendar/toolbar.js module:io.ox/calendar
msgid "Workweek"
msgstr "工作週"

#: apps/io.ox/core/notifications.js module:io.ox/core
msgid "Would you like to enable desktop notifications?"
msgstr "您想開啟桌面通知嗎？"

#: apps/io.ox/files/share/permissions.js module:io.ox/core
msgid "Write permissions"
msgstr "寫入權限"

#: apps/plugins/halo/xing/register.js module:plugins/portal
#: apps/plugins/portal/xing/register.js apps/plugins/xing/main.js
msgid "XING"
msgstr "XING"

#. Yottabytes
#: apps/io.ox/core/strings.js module:io.ox/core
msgid "YB"
msgstr "YB"

#: apps/io.ox/backbone/mini-views/date.js module:io.ox/core
msgid "Year"
msgstr "年"

#: apps/io.ox/backbone/views/recurrence-view.js
#: module:io.ox/calendar/edit/main
msgid "Yearly"
msgstr "每年"

#: apps/io.ox/core/tk/mobiscroll.js module:io.ox/core
msgid "Years"
msgstr "年"

#: apps/io.ox/core/tk/flag-picker.js module:io.ox/mail
#: apps/io.ox/mail/mailfilter/settings/filter/actions/register.js
#: module:io.ox/mailfilter
msgid "Yellow"
msgstr "黃色"

#: apps/io.ox/backbone/mini-views/colorpicker.js module:io.ox/core
msgid "Yellow green"
msgstr "黃綠色"

#. folder permissions - Is Admin? YES
#: apps/io.ox/core/main.js module:io.ox/core
#: apps/io.ox/core/permissions/permissions.js apps/io.ox/files/util.js
#: module:io.ox/files
msgid "Yes"
msgstr "是"

#: apps/io.ox/mail/compose/actions/send.js module:io.ox/mail
msgid "Yes, send without subject"
msgstr "是，請寄出"

#: apps/io.ox/mail/actions/attachmentEmpty.js module:io.ox/mail
msgid "Yes, with empty attachment"
msgstr "是，請清空附件"

#: apps/io.ox/calendar/util.js module:io.ox/calendar
#: apps/io.ox/find/date/patterns.js module:io.ox/core apps/io.ox/mail/util.js
#: apps/io.ox/tasks/util.js module:io.ox/tasks
#: apps/plugins/portal/birthdays/register.js module:plugins/portal
msgid "Yesterday"
msgstr "昨天"

#: apps/io.ox/calendar/actions/acceptdeny.js module:io.ox/calendar
msgid ""
"You are about to change your confirmation status. Please leave a comment for "
"other participants."
msgstr "您將要修改您的確認狀態。請留言給其他參與者。"

#. %1$s used disk space
#. %2$s total disk space
#. %3$s free disk space
#: apps/io.ox/files/guidance/statistics.js module:io.ox/files
msgid ""
"You are currently using %1$s of your %2$s available disk space. You have "
"%3$s left. "
msgstr "您目前正使用您的可用空間 %2$s 當中的 %1$s，還剩下 %3$s。"

#. Warning dialog
#. %1$s is a folder/calendar name
#. %2$s is the folder owner
#: apps/io.ox/calendar/freebusy/templates.js module:io.ox/calendar/freebusy
msgid ""
"You are not allowed to create appointments in \"%1$s\" owned by %2$s. "
"Appointments will therefore be created in your private calendar."
msgstr ""
"您不被允許在 %2$s 所擁有的「%1$s」資料夾建立約會。約會將建立於您的私人行事"
"曆。"

#. Warning dialog
#. %1$s is a folder/calendar name
#: apps/io.ox/calendar/freebusy/templates.js module:io.ox/calendar/freebusy
msgid ""
"You are not allowed to create appointments in \"%1$s\". Appointments will "
"therefore be created in your private calendar."
msgstr "您不被允許在「%1$s」資料夾建立約會。約會將建立於您的私人行事曆。"

#: apps/plugins/halo/xing/register.js module:plugins/portal
msgid ""
"You are not directly linked to %s. Here are people who are linked to %s:"
msgstr "您並未直接連結至 %s。以下是連結至 %s 的人們:"

#: apps/io.ox/calendar/invitations/register.js module:io.ox/calendar/main
msgid "You are the organizer"
msgstr "您是發起者"

#: apps/io.ox/mail/actions/attachmentEmpty.js module:io.ox/mail
msgid ""
"You attached an empty file. It could be, that this file has been deleted on "
"your hard drive. Send it anyway?"
msgstr "您附加了一個空白檔案，可能是這個檔案已從您的硬碟中刪除。還是要傳送嗎？"

#: apps/io.ox/files/share/wizard.js module:io.ox/files
msgid ""
"You can copy and paste this link in an email, instant messenger or social "
"network. Please note that anyone with this link can access the share."
msgstr ""
"您可以複製並將此連結貼到郵件、即時訊息或社交網路中，請注意任何看到此連結的人"
"都能存取此分享內容。"

#: apps/io.ox/mail/categories/edit.js module:io.ox/mail
msgid "You can enable categories again via the view dropdown on the right"
msgstr "您可以透過右手邊的下拉選單再次開啟分類"

#: apps/io.ox/mail/settings/signatures/settings/pane.js module:io.ox/mail
msgid ""
"You can import existing signatures from the previous product generation."
msgstr "您可以自先前版本的產品匯入現有的簽章。"

#: apps/io.ox/core/notifications.js module:io.ox/core
msgid ""
"You can manage desktop notifications at any time, by visiting your settings"
msgstr "您可以在設定畫面隨時管理桌面通知"

#: apps/io.ox/editor/main.js module:io.ox/editor
msgid "You can quick-save your changes via Ctrl+Enter."
msgstr "您可以按下 Ctrl+Enter 快速儲存您的修改。"

#: apps/io.ox/core/folder/actions/move.js module:io.ox/core
msgid "You cannot move items to this folder"
msgstr "您無法將項目移動至此資料夾"

#: apps/io.ox/core/folder/actions/move.js module:io.ox/core
msgid "You cannot move items to virtual folders"
msgstr "您無法將項目移動至虛擬資料夾"

#: apps/io.ox/calendar/invitations/register.js module:io.ox/calendar/main
msgid "You declined this appointment"
msgstr "您已拒絕此約會"

#: apps/io.ox/calendar/invitations/register.js module:io.ox/calendar/main
msgid "You declined this task"
msgstr "您已拒絕此任務"

#: apps/plugins/portal/calendar/register.js module:plugins/portal
msgid "You don't have any appointments in the near future."
msgstr "近期內您沒有約會。"

#: apps/io.ox/core/sub/settings/pane.js module:io.ox/core/sub
msgid "You don't have any publications yet"
msgstr "您沒有任何發佈"

#: apps/io.ox/core/sub/settings/pane.js module:io.ox/core/sub
msgid "You don't have any subscriptions yet"
msgstr "您沒有任何訂閱"

#: apps/plugins/portal/tasks/register.js module:plugins/portal
msgid "You don't have any tasks that are either due soon or overdue."
msgstr "您沒有快要到期或已過期的任務。"

#: apps/io.ox/core/main.js module:io.ox/core
msgid ""
"You forgot to sign out last time. Always use the sign-out button when you "
"finished your work."
msgstr "您上次忘記登出了，下班時請記得點擊登出按鈕。"

#. %1$d is the number of mails
#: apps/plugins/portal/mail/register.js module:plugins/portal
#, c-format
msgid "You have %1$d unread message"
msgid_plural "You have %1$d unread messages"
msgstr[0] "您有 %1$d 封未讀訊息"
msgstr[1] "您有 %1$d 封未讀訊息"

#: apps/io.ox/calendar/invitations/register.js module:io.ox/calendar/main
msgid "You have accepted the appointment"
msgstr "您已接受約會"

#: apps/io.ox/calendar/invitations/register.js module:io.ox/calendar/main
msgid "You have accepted this appointment"
msgstr "您已接受此約會"

#: apps/io.ox/calendar/invitations/register.js module:io.ox/calendar/main
msgid "You have accepted this task"
msgstr "您已接受此約會"

#: apps/io.ox/core/boot/i18n.js module:io.ox/core/boot
msgid "You have been automatically signed out"
msgstr "您已被自動登出"

#: apps/io.ox/calendar/invitations/register.js module:io.ox/calendar/main
msgid "You have declined the appointment"
msgstr "您已拒絕約會"

#. Body text of generic desktop notification about new invitations to appointments
#: apps/plugins/notifications/calendar/register.js
#: module:plugins/notifications
msgid "You have new appointment invitations"
msgstr "您收到約會邀請"

#. Body text of generic desktop notification about new reminders for appointments
#: apps/plugins/notifications/calendar/register.js
#: module:plugins/notifications
msgid "You have new appointment reminders"
msgstr "您收到約會提醒"

#: apps/plugins/notifications/mail/register.js module:plugins/notifications
msgid "You have new mail"
msgstr "您有新郵件"

#: apps/io.ox/core/notifications/subview.js module:io.ox/core
msgid "You have new notifications"
msgstr "您有新通知"

#. Content for a generic desktop notification about new invitations to tasks
#: apps/plugins/notifications/tasks/register.js module:plugins/notifications
msgid "You have new task invitations"
msgstr "您收到任務邀請"

#. Content for a generic desktop notification about new reminders for tasks
#: apps/plugins/notifications/tasks/register.js module:plugins/notifications
msgid "You have new task reminders"
msgstr "您收到任務提醒"

#: apps/plugins/portal/linkedIn/register.js module:plugins/portal
msgid "You have no new messages"
msgstr "您有沒有新訊息"

#: apps/plugins/portal/mail/register.js module:plugins/portal
msgid "You have no unread messages"
msgstr "您沒有未讀訊息"

#: apps/plugins/notifications/tasks/register.js module:plugins/notifications
msgid "You have overdue tasks"
msgstr "您有已到期的任務"

#: apps/plugins/portal/linkedIn/register.js module:plugins/portal
#: apps/plugins/portal/twitter/register.js
msgid "You have reauthorized this %s account."
msgstr "您已重新授權 %s 帳號。"

#: apps/io.ox/calendar/invitations/register.js module:io.ox/calendar/main
msgid "You have tentatively accepted the appointment"
msgstr "您已暫時接受約會"

#: apps/io.ox/core/sub/model.js module:io.ox/core/sub
msgid "You have to enter a username and password to subscribe."
msgstr "您需要輸入使用者名稱與密碼才能訂閱。"

#: apps/io.ox/files/actions/upload-new-version.js module:io.ox/files
msgid "You have to select a file to upload."
msgstr "您必須選擇要上傳的檔案。"

#: apps/io.ox/core/relogin.js module:io.ox/core
msgid "You have to sign in again"
msgstr "您需要再次登入"

#. %n in the lowest version of Android
#: apps/io.ox/core/boot/i18n.js module:io.ox/core/boot
msgid "You need to use Android %n or higher."
msgstr "您需要使用 Android %n 或更高版本。"

#. %n is the lowest version of iOS
#: apps/io.ox/core/boot/i18n.js module:io.ox/core/boot
msgid "You need to use iOS %n or higher."
msgstr "您需要使用 iOS %n 或更高版本。"

#: apps/io.ox/core/folder/extensions.js module:io.ox/core
msgid "You share this folder with other users"
msgstr "您將此資料夾與其他使用者分享"

#: apps/io.ox/calendar/invitations/register.js module:io.ox/calendar/main
msgid "You tentatively accepted this invitation"
msgstr "您已暫時接受此邀請"

#: apps/io.ox/calendar/invitations/register.js module:io.ox/calendar/main
msgid "You tentatively accepted this task"
msgstr "您已暫時接受此任務"

#: apps/io.ox/calendar/freebusy/templates.js module:io.ox/calendar/freebusy
msgid ""
"You will automatically return to the appointment dialog. The selected start "
"and end time as well as the current participant list will be applied."
msgstr ""
"您將自動回到約會對話視窗。所選的開始與結束時間與目前的參與者清單將會被套用。"

#: apps/io.ox/core/main.js module:io.ox/core
msgid "You will be automatically signed out in %1$d second"
msgid_plural "You will be automatically signed out in %1$d seconds"
msgstr[0] "您將在 %1$d 秒後被自動登出"
msgstr[1] "您將在 %1$d 秒後被自動登出"

#: apps/plugins/portal/xing/register.js module:plugins/portal
msgid "Your %s newsfeed"
msgstr "您的 %s 訊息清單"

#: apps/io.ox/core/relogin.js module:io.ox/core
msgid "Your IP address has changed"
msgstr "您的 IP 地址已更改"

#: apps/io.ox/core/viewer/views/types/audioview.js module:io.ox/core
msgid "Your browser does not support the audio format of this file."
msgstr "您的瀏覽器不支援此檔案的音訊格式。"

#: apps/io.ox/core/viewer/views/types/videoview.js module:io.ox/core
msgid "Your browser does not support the video format of this file."
msgstr "您的瀏覽器不支援此檔案的視訊格式。"

#: apps/io.ox/core/boot/i18n.js module:io.ox/core/boot
msgid "Your browser is not supported!"
msgstr "不支援您的瀏覽器！"

#: apps/io.ox/core/boot/i18n.js module:io.ox/core/boot
msgid "Your browser version is not supported!"
msgstr "不支援您的瀏覽器版本！"

#: apps/io.ox/core/boot/i18n.js module:io.ox/core/boot
msgid "Your browser's cookie functionality is disabled. Please turn it on."
msgstr "您的瀏覽器的 cookie 功能已被停用，請開啟。"

#. %1$s used disk space
#. %2$s total disk space
#. %3$s free disk space
#: apps/io.ox/files/guidance/statistics.js module:io.ox/files
msgid ""
"Your capacity is shared with all members of your group. Your group is "
"currently using %1$s of its %2$s available disk space. The amount of free "
"space is %3$s. "
msgstr ""
"您的可用空間與群組中的所有使用者共享。您的群組目前正使用可用空間 %2$s 當中的 "
"%1$s，可用空間大小尚餘 %3$s。"

#: apps/io.ox/mail/accounts/settings.js module:io.ox/mail/accounts/settings
msgid "Your credentials will be sent over a secure connection only"
msgstr "您的帳號密碼只會透過加密連線送出"

#: apps/plugins/portal/userSettings/register.js module:io.ox/core
msgid "Your current password"
msgstr "您目前的密碼"

#: apps/plugins/notifications/calendar/register.js
#: module:plugins/notifications
msgid ""
"Your default reminder could not be set for this appointment due to "
"insufficient permissions"
msgstr "因為權限不足，無法為此約會設定您的預設提醒"

#: apps/plugins/core/feedback/register.js module:io.ox/core
msgid "Your feedback"
msgstr "您的意見回饋"

#: apps/io.ox/mail/accounts/settings.js module:io.ox/mail/accounts/settings
msgid "Your mail address"
msgstr "您的電子郵件位址"

#: apps/plugins/portal/linkedIn/register.js module:plugins/portal
msgid "Your messages"
msgstr "您的訊息"

#: apps/io.ox/mail/accounts/view-form.js module:io.ox/settings
#: apps/plugins/wizards/mandatory/main.js module:io.ox/wizards/firstStart
msgid "Your name"
msgstr "您的姓名"

#: apps/plugins/portal/userSettings/register.js module:io.ox/core
msgid "Your new password may not be empty."
msgstr "新密碼不能空白。"

#: apps/io.ox/keychain/secretRecoveryDialog.js module:io.ox/keychain
msgid "Your old password"
msgstr "您的舊密碼"

#: apps/io.ox/core/boot/i18n.js module:io.ox/core/boot
msgid "Your operating system is not supported."
msgstr "不支援您的作業系統。"

#: apps/io.ox/mail/accounts/settings.js module:io.ox/mail/accounts/settings
msgid "Your password"
msgstr "您的密碼"

#: apps/io.ox/core/boot/i18n.js module:io.ox/core/boot
msgid "Your password is expired. Please change your password to continue."
msgstr "您的密碼已逾期。請修改密碼後再繼續。"

#. %1$s are some example characters
#: apps/plugins/portal/userSettings/register.js module:io.ox/core
#, c-format
msgid ""
"Your password is more secure if it also contains capital letters, numbers, "
"and special characters like %1$s"
msgstr "您的密碼如果包含大寫字母、數字、%1$s 等特殊符號時會更安全"

#: apps/io.ox/mail/inplace-reply.js module:io.ox/mail
msgid "Your reply has been sent"
msgstr "已寄出回覆"

#. %1$s maximum file size
#: apps/io.ox/contacts/widgets/pictureUpload.js module:io.ox/contacts
msgid "Your selected picture exceeds the maximum allowed file size of %1$s"
msgstr "您選擇的圖片超過最大允許的檔案大小 %1$s"

#: apps/io.ox/contacts/widgets/pictureUpload.js module:io.ox/contacts
msgid "Your selected picture will be displayed after saving"
msgstr "您所選擇的圖片將會在儲存後顯示"

#: apps/io.ox/core/main.js module:io.ox/core apps/io.ox/core/relogin.js
msgid "Your session is expired"
msgstr "登入階段已過期"

#: apps/plugins/halo/xing/register.js module:plugins/portal
msgid "Your shared contacts:"
msgstr "您分享的聯絡人:"

#: apps/plugins/portal/xing/register.js module:plugins/portal
msgid ""
"Your status update could not be posted on %s. The error message was: \"%s\""
msgstr "您的狀態更新無法張貼至 %s。錯誤訊息為:「%s」"

#: apps/plugins/portal/xing/register.js module:plugins/portal
msgid "Your status update has been successfully posted on %s"
msgstr "已成功將狀態更新張貼至 %s"

#: apps/plugins/wizards/mandatory/main.js module:io.ox/wizards/firstStart
msgid "Your timezone"
msgstr "您的時區"

#. Zettabytes
#: apps/io.ox/core/strings.js module:io.ox/core
msgid "ZB"
msgstr "ZB"

#: apps/io.ox/calendar/freetime/timeView.js module:io.ox/calendar
msgid "Zoom"
msgstr "縮放"

#: apps/io.ox/core/viewer/views/toolbarview.js module:io.ox/core
msgid "Zoom in"
msgstr "放大"

#: apps/io.ox/core/viewer/views/toolbarview.js module:io.ox/core
msgid "Zoom out"
msgstr "縮小"

#. This is a prefix of a copied draft and will be removed
#. This string must equal the prefix, which is prepended before the subject on copy
#. It is important, that the space is also translated, as the space will also be removed
#: apps/io.ox/mail/compose/view.js module:io.ox/mail
msgid "[Copy] "
msgstr "[複本] "

#. If the user selects 'copy of' in the drafts folder, the subject of the email is prefixed with [Copy].
#. Please make sure that this is a prefix in every translation since it will be removed when the mail is sent.
#. %1$s the original subject of the mail
#: apps/io.ox/mail/actions.js module:io.ox/mail
msgid "[Copy] %1$s"
msgstr "[副本] %1$s"

#: apps/io.ox/mail/mailfilter/settings/filter/tests/util.js
#: module:io.ox/mailfilter
msgid "a full match (allows DOS-style wildcards)"
msgstr ""

#: apps/io.ox/calendar/util.js module:io.ox/calendar
msgid "accepted"
msgstr "已接受"

#: apps/io.ox/mail/mailfilter/settings/filter/tests/util.js
#: module:io.ox/mailfilter
msgid "an exact, full match"
msgstr ""

<<<<<<< HEAD
#. %1$d - number of other recipients (names will be shown if string is clicked)
#: apps/io.ox/mail/common-extensions.js module:io.ox/mail
msgid "and %1$d others"
msgstr "及其他 %1$d 位"

#: apps/io.ox/find/extensions-api.js module:io.ox/core
msgid "as date"
msgstr "作為日期"
=======
#: apps/plugins/portal/quota/register.js module:plugins/portal
msgid "Mail count quota"
msgstr "郵件數量額度"
>>>>>>> 8efd135e

#: apps/io.ox/find/date/patterns.js module:io.ox/core
msgid "as daterange"
msgstr "作為日期範圍"

#. %1$s is an appointment location (e.g. a room, a telco line, a company, a city)
#. This fragment appears within a long string for screen readers.
#. Some languages (e.g. German) might need to translate "location:".
#: apps/io.ox/calendar/view-grid-template.js module:io.ox/calendar
msgctxt "a11y"
msgid "at %1$s"
msgstr "位於 %1$s"

#: apps/io.ox/onboarding/clients/wizard.js module:io.ox/core/onboarding
msgid "back"
msgstr "返回"

#: apps/io.ox/tasks/util.js module:io.ox/tasks
msgid "by noon"
msgstr "中午"

#: apps/io.ox/onboarding/clients/wizard.js module:io.ox/core/onboarding
msgid "choose a different platform"
msgstr "選擇其他平台"

#: apps/io.ox/onboarding/clients/wizard.js module:io.ox/core/onboarding
msgid "choose a different scenario"
msgstr "選擇不同情境"

#: apps/io.ox/mail/mailfilter/settings/filter/tests/register.js
#: module:io.ox/mailfilter
msgid "continue if all conditions are met"
msgstr "若符合所有條件就繼續"

#: apps/io.ox/mail/mailfilter/settings/filter/tests/register.js
#: module:io.ox/mailfilter
msgid "continue if all of these conditions are met"
msgstr "若符合上述所有條件就繼續"

#: apps/io.ox/mail/mailfilter/settings/filter/tests/register.js
#: module:io.ox/mailfilter
#, fuzzy
#| msgid "continue if all of these conditions are met"
msgid "continue if any of these conditions are met"
msgstr "若符合上述所有條件就繼續"

#. folder permissions
#: apps/io.ox/core/permissions/permissions.js module:io.ox/core
msgid "create objects"
msgstr "建立物件"

#. folder permissions
#: apps/io.ox/core/permissions/permissions.js module:io.ox/core
msgid "create objects and subfolders"
msgstr "建立物件與子資料夾"

#: apps/io.ox/calendar/util.js module:io.ox/calendar
msgid "dark blue"
msgstr "深藍色"

#: apps/io.ox/calendar/util.js module:io.ox/calendar
msgid "dark green"
msgstr "深紅色"

#: apps/io.ox/mail/mailfilter/settings/filter/tests/register.js
#: module:io.ox/mailfilter
msgid "datepicker"
msgstr "日期選擇器"

#: apps/io.ox/backbone/views/recurrence-view.js
#: module:io.ox/calendar/edit/main
msgid "day(s)"
msgstr "天"

#: apps/io.ox/core/date.js module:io.ox/core
msgid "dd"
msgstr "日"

#: apps/io.ox/calendar/util.js module:io.ox/calendar
msgid "declined"
msgstr "已拒絕"

#: apps/io.ox/mail/vacationnotice/settings/register.js module:io.ox/mail
msgid "default sender"
msgstr "預設寄件者"

#. object permissions - delete
#: apps/io.ox/core/permissions/permissions.js module:io.ox/core
msgid "delete all objects"
msgstr "刪除所有物件"

#: apps/io.ox/mail/compose/extensions.js module:io.ox/mail
msgid "delete if expired"
msgstr "過期時刪除"

#. object permissions - delete
#: apps/io.ox/core/permissions/permissions.js module:io.ox/core
msgid "delete only own objects"
msgstr "僅刪除自己的物件"

#: apps/io.ox/mail/mailfilter/settings/filter/actions/register.js
#: module:io.ox/mailfilter
msgid "deleted"
msgstr "已刪除"

#: apps/io.ox/core/settings/pane.js module:io.ox/core
msgid "disable"
msgstr "停用"

#: apps/io.ox/mail/settings/pane.js module:io.ox/mail
msgid "disabled"
msgstr "已停用"

#: apps/io.ox/mail/mailfilter/settings/filter/tests/util.js
#: module:io.ox/mailfilter
#, fuzzy
#| msgid "Does not match regex"
msgid "does not match a substring"
msgstr "未正則匹配"

#. object permissions - edit/modify
#: apps/io.ox/core/permissions/permissions.js module:io.ox/core
msgid "edit all objects"
msgstr "編輯所有物件"

#. object permissions - edit/modify
#: apps/io.ox/core/permissions/permissions.js module:io.ox/core
msgid "edit own objects"
msgstr "編輯自己的物件"

#. followed by date or time to mark the enddate of a task
#: apps/io.ox/tasks/view-grid-template.js module:io.ox/tasks
msgid "ends:"
msgstr "結束於:"

#: apps/io.ox/calendar/util.js module:io.ox/calendar
msgid "fifth / last"
msgstr "第五個/最後一個"

#. %1$s determines whether setting permissions for a file or folder
#. %2$s is the file or folder name
#: apps/io.ox/files/share/permissions.js module:io.ox/core
msgid "file"
msgstr "檔案"

#: apps/io.ox/calendar/util.js module:io.ox/calendar
msgid "first"
msgstr "第一個"

#: apps/io.ox/mail/mailfilter/settings/filter/actions/register.js
#: module:io.ox/mailfilter
msgid "flagged"
msgstr "已標示"

#: apps/plugins/portal/flickr/register.js module:plugins/portal
msgid "flickr.people.getPublicPhotos"
msgstr "flickr.people.getPublicPhotos"

#: apps/plugins/portal/flickr/register.js module:plugins/portal
msgid "flickr.photos.search"
msgstr "flickr.photos.search"

#. %1$s determines whether setting permissions for a file or folder
#. %2$s is the file or folder name
#: apps/io.ox/files/share/permissions.js module:io.ox/core
msgid "folder"
msgstr "資料夾"

#: apps/io.ox/calendar/util.js module:io.ox/calendar
msgid "fourth"
msgstr "第四個"

#: apps/io.ox/calendar/util.js module:io.ox/calendar
msgid "gray"
msgstr "灰色"

#: apps/io.ox/mail/common-extensions.js module:io.ox/mail
msgid "has attachments"
msgstr "有附件"

#. message for screenreaders in case selected task has participants
#: apps/io.ox/tasks/view-grid-template.js module:io.ox/tasks
msgid "has participants"
msgstr "有參與者"

#: apps/io.ox/core/import/import.js module:io.ox/core
msgid "iCal"
msgstr "iCal"

#: apps/io.ox/search/view-template.js module:io.ox/core
msgid "in"
msgstr "於"

#: apps/plugins/notifications/calendar/register.js
#: module:plugins/notifications
msgctxt "in"
msgid "in %d minute"
msgid_plural "in %d minutes"
msgstr[0] "%d 分鐘"
msgstr[1] "%d 分鐘"

#: apps/io.ox/tasks/util.js module:io.ox/tasks
msgid "in 15 minutes"
msgstr "15 分鐘內"

#: apps/io.ox/tasks/util.js module:io.ox/tasks
msgid "in 30 minutes"
msgstr "30 分鐘內"

#: apps/io.ox/tasks/util.js module:io.ox/tasks
msgid "in 5 minutes"
msgstr "5 分鐘內"

#: apps/io.ox/tasks/util.js module:io.ox/tasks
msgid "in one hour"
msgstr "一小時內"

#: apps/io.ox/tasks/util.js module:io.ox/tasks
msgid "in one week"
msgstr "1 周內"

#: apps/io.ox/tasks/util.js module:io.ox/tasks
msgid "late in the evening"
msgstr "今天晚上"

#: apps/io.ox/calendar/util.js module:io.ox/calendar
msgid "light blue"
msgstr "亮藍色"

#: apps/io.ox/calendar/util.js module:io.ox/calendar
msgid "light green"
msgstr "亮綠色"

#: apps/io.ox/onboarding/clients/wizard.js module:io.ox/core/onboarding
msgid "list of available actions"
msgstr "可用行為清單"

#: apps/io.ox/onboarding/clients/wizard.js module:io.ox/core/onboarding
msgid "list of available devices"
msgstr "可用裝置清單"

#: apps/io.ox/onboarding/clients/wizard.js module:io.ox/core/onboarding
msgid "list of available platforms"
msgstr "可用平台清單"

#. %1$s is an appointment location (e.g. a room, a telco line, a company, a city)
#. This fragment appears within a long string for screen readers
#: apps/io.ox/calendar/list/view-grid-template.js module:io.ox/calendar
msgctxt "a11y"
msgid "location %1$s"
msgstr "地點 %1$s"

<<<<<<< HEAD
#: apps/io.ox/mail/mailfilter/settings/filter/tests/util.js
#: module:io.ox/mailfilter
msgid "matches a substring"
msgstr ""
=======
#. Hint to leave an input field empty if the user does not already have a password
#: apps/plugins/portal/userSettings/register.js module:io.ox/core
msgid "Leave empty if you have none"
msgstr "若沒有可留白"
>>>>>>> 8efd135e

#: apps/io.ox/mail/util.js module:io.ox/core
msgid "message"
msgstr "訊息"

#: apps/io.ox/files/common-extensions.js module:io.ox/files
msgid "modified"
msgstr "修改於"

#: apps/io.ox/backbone/views/recurrence-view.js
#: module:io.ox/calendar/edit/main
msgid "month(s)"
msgstr "個月"

#: apps/io.ox/calendar/util.js module:io.ox/calendar
msgid "no color"
msgstr "無顏色"

#. object permissions - delete
#: apps/io.ox/core/permissions/permissions.js module:io.ox/core
msgid "no delete permissions"
msgstr "無刪除全縣"

#. object permissions - edit/modify
#: apps/io.ox/core/permissions/permissions.js module:io.ox/core
msgid "no edit permissions"
msgstr "無編輯權限"

#: apps/io.ox/mail/compose/extensions.js module:io.ox/mail
msgid "no expiry date"
msgstr "不過期"

#. object permissions - read
#: apps/io.ox/core/permissions/permissions.js module:io.ox/core
msgid "no read permissions"
msgstr "無閱讀權限"

#: apps/io.ox/mail/mailfilter/settings/filter/tests/util.js
#: module:io.ox/mailfilter
msgid "not a full match (allows DOS-style wildcards)"
msgstr ""

#: apps/io.ox/mail/mailfilter/settings/filter/tests/util.js
#: module:io.ox/mailfilter
msgid "not an exact, full match "
msgstr ""

#: apps/io.ox/core/viewer/views/toolbarview.js module:io.ox/core
msgid "of %1$d"
msgstr "共 %1$d 張"

#: apps/io.ox/files/share/wizard.js module:io.ox/files
msgid "one day"
msgstr "一天"

#: apps/io.ox/files/share/wizard.js module:io.ox/files
msgid "one month"
msgstr "一個月"

#: apps/io.ox/files/share/wizard.js module:io.ox/files
msgid "one week"
msgstr "一週"

#: apps/io.ox/files/share/wizard.js module:io.ox/files
msgid "one year"
msgstr "一年"

#: apps/io.ox/calendar/util.js module:io.ox/calendar
msgid "orange"
msgstr "橘色"

#: apps/io.ox/mail/mailfilter/settings/filter/tests/register.js
#: module:io.ox/mailfilter
#, fuzzy
#| msgid "original timezone"
msgid "original time zone"
msgstr "原始時區"

#: apps/io.ox/calendar/util.js module:io.ox/calendar
msgid "pink"
msgstr "粉紅色"

#: apps/io.ox/tasks/view-grid-template.js module:io.ox/tasks
msgid "private"
msgstr "私人"

#: apps/io.ox/calendar/util.js module:io.ox/calendar
msgid "purple"
msgstr "紫色"

#. object permissions - read
#: apps/io.ox/core/permissions/permissions.js module:io.ox/core
msgid "read all objects"
msgstr "讀取所有的物件"

#. object permissions - read
#: apps/io.ox/core/permissions/permissions.js module:io.ox/core
msgid "read own objects"
msgstr "讀取自己的物件"

#: apps/io.ox/calendar/util.js module:io.ox/calendar
msgid "red"
msgstr "紅色"

#: apps/io.ox/calendar/util.js module:io.ox/calendar
msgid "second"
msgstr "第二個"

#: apps/io.ox/files/settings/pane.js module:io.ox/files
#, fuzzy
#| msgid "second"
msgid "seconds"
msgstr "第二個"

#: apps/io.ox/mail/mailfilter/settings/filter/actions/register.js
#: module:io.ox/mailfilter
msgid "seen"
msgstr "已閱讀"

#: apps/io.ox/mail/vacationnotice/settings/view-form.js module:io.ox/mail
msgid "select all"
msgstr "選擇全部"

#: apps/io.ox/core/export/export.js module:io.ox/core
#: apps/io.ox/core/import/import.js
msgid "select format"
msgstr "選擇格式"

#: apps/io.ox/files/share/wizard.js module:io.ox/files
msgid "six months"
msgstr "六個月"

#: apps/io.ox/files/common-extensions.js module:io.ox/files
msgid "size"
msgstr "大小"

#: apps/io.ox/calendar/util.js module:io.ox/calendar
msgid "tentative"
msgstr "暫定"

#: apps/io.ox/calendar/util.js module:io.ox/calendar
msgid "third"
msgstr "第三個"

#: apps/io.ox/tasks/util.js module:io.ox/tasks
msgid "this afternoon"
msgstr "今天下午"

#: apps/io.ox/tasks/util.js module:io.ox/tasks
msgid "this morning"
msgstr "今天早上"

#: apps/io.ox/files/share/wizard.js module:io.ox/files
msgid "three months"
msgstr "三個月"

#: apps/io.ox/files/main.js module:io.ox/files
msgid "thumbnail"
msgstr "縮圖"

#. title of toggle button within password field
#: apps/io.ox/backbone/mini-views/common.js module:io.ox/core
msgid "toggle password visibility"
msgstr "切換顯示密碼"

#: apps/io.ox/tasks/util.js module:io.ox/tasks
msgid "tomorrow"
msgstr "明天"

#: apps/io.ox/tasks/util.js module:io.ox/tasks
msgid "tonight"
msgstr "今晚"

#: apps/io.ox/calendar/util.js module:io.ox/calendar
msgid "unconfirmed"
msgstr "未確認"

#: apps/io.ox/backbone/mini-views/quota.js module:io.ox/core
#: apps/io.ox/core/viewer/views/sidebar/fileversionsview.js
#: module:io.ox/core/viewer apps/io.ox/mail/util.js
msgid "unknown"
msgstr "未知"

#: apps/io.ox/mail/actions/copyMove.js module:io.ox/mail
msgid "unknown sender"
msgstr "未知寄件者"

#: apps/io.ox/backbone/mini-views/quota.js module:io.ox/core
msgid "unlimited"
msgstr "未限制"

#: apps/io.ox/mail/vacationnotice/settings/view-form.js module:io.ox/mail
msgid "unselect all"
msgstr "取消選擇全部"

#: apps/io.ox/core/import/import.js module:io.ox/core
msgid "vCard"
msgstr "vCard"

#: apps/io.ox/mail/vacationnotice/settings/model.js module:io.ox/mail
msgid "vacation notice"
msgstr "假期通知"

#. (From) email1 via email2. Appears in email detail view.
#: apps/io.ox/mail/util.js module:io.ox/core
msgid "via"
msgstr "經由"

#. folder permissions
#: apps/io.ox/core/permissions/permissions.js module:io.ox/core
msgid "view the folder"
msgstr "檢視文件夾"

<<<<<<< HEAD
#: apps/io.ox/backbone/views/recurrence-view.js
#: module:io.ox/calendar/edit/main
msgid "week(s)"
msgstr "星期"
=======
#~ msgid "Clear selection"
#~ msgstr "清除選擇"

#~ msgid "Configure %1$s"
#~ msgstr "設定 %1$s"

#~ msgid "Loop once only"
#~ msgstr "僅重播一次"

#~ msgid "Keep looping endlessly"
#~ msgstr "持續重播"

#~ msgid "Slideshow / Autoplay mode"
#~ msgstr "簡報 / 自動播放模式"

#~ msgid "Autoplay pause in seconds"
#~ msgstr "自動播放暫停秒數"

#~ msgid "Copy message to folder"
#~ msgstr "複製訊息至信件匣"

#~ msgid "continue if any of these condition is met."
#~ msgstr "若符合上述任一條件就繼續。"

#~ msgid "original timezone"
#~ msgstr "原始時區"

#~ msgid "Rule applies from"
#~ msgstr "規則套用自"

#~ msgid "Rule applies until"
#~ msgstr "規則套用至"

#~ msgid "Rule applies on"
#~ msgstr "規則套用於"

#~ msgid "Rule applies not on"
#~ msgstr "規則不適用於"

#~ msgid "Rule applies not from"
#~ msgstr "規則從下列時間起適用"

#~ msgid "Rule applies not until"
#~ msgstr "規則適用至下列時間為止"

#~ msgid "Exists"
#~ msgstr "存在"

#~ msgid "Apply rule if any condition is met."
#~ msgstr "符合任何條件時套用規則。"

#~ msgid "Content"
#~ msgstr "內容"
>>>>>>> 8efd135e

#: apps/io.ox/mail/compose/extensions.js module:io.ox/mail
msgid "when the link is expired"
msgstr "連結過期時"

#: apps/io.ox/mail/compose/extensions.js module:io.ox/mail
msgid "when the receivers have accessed the files"
msgstr "當收件者存取檔案時"

#: apps/io.ox/mail/compose/extensions.js module:io.ox/mail
msgid "when the receivers have finished downloading the files"
msgstr "當收件者完成下載檔案時"

#: apps/io.ox/backbone/views/recurrence-view.js
#: module:io.ox/calendar/edit/main
msgid "year(s)"
msgstr "年"

#: apps/io.ox/calendar/util.js module:io.ox/calendar
msgid "yellow"
msgstr "黃色"

#: apps/plugins/portal/oxdriveclients/register.js module:plugins/portal
msgid "your platform"
msgstr "您的平台"

#. Strings to build input formats to be more accessible
#. yyyy: 4-digit year | MM: 2-digit month | dd: 2-digit day
#. Sample for de_DE: TT.MM.JJJJ
#: apps/io.ox/core/date.js module:io.ox/core
msgid "yyyy"
msgstr "年"

#~ msgid " %1$s (%2$s) "
#~ msgstr " %1$s (%2$s)"

#~ msgid " %1$s (%2$s); "
#~ msgstr " %1$s (%2$s); "

#~ msgid " is currently editing this document."
#~ msgstr "正在編輯此文件。"

#, fuzzy
#~| msgid "is not a valid user or group."
#~ msgid " is not a valid user or group."
#~ msgstr "不是有效的使用者或群組。"

#~ msgid "!!!This file has not been added"
#~ msgstr "!!!未新增此檔案"

#~ msgid "% done:"
#~ msgstr "% 已完成："

#~ msgid "% finished"
#~ msgstr "% 已完成"

#~ msgid "%1$d %"
#~ msgstr "%1$s %"

#~ msgid "%1$d column"
#~ msgid_plural "%1$d columns"
#~ msgstr[0] "%1$d 欄"
#~ msgstr[1] "%1$d 欄"

#~ msgid "%1$d contacts found. This list is limited to %2$d items."
#~ msgstr "找到 %1$d 位聯絡人，此清單僅能顯示 %2$d 個項目。"

#~ msgid "%1$d of %2$d"
#~ msgstr "第 %1$d 張，共 %2$d 張"

#~ msgid "%1$d row"
#~ msgid_plural "%1$d rows"
#~ msgstr[0] "%1$d 列"
#~ msgstr[1] "%1$d 列"

#~ msgctxt "datetime"
#~ msgid "%1$s %2$s"
#~ msgstr "%1$s %2$s"

#~ msgid "%1$s %2$s %3$s %4$s %5$s."
#~ msgstr "%1$s %2$s %3$s %4$s %5$s。"

#~ msgid "%1$s %2$s %3$s %4$s."
#~ msgstr "%1$s %2$s %3$s %4$s。"

#~ msgid "%1$s %2$s %3$s."
#~ msgstr "%1$s %2$s %3$s。"

#~ msgid "%1$s %2$s."
#~ msgstr "%1$s %2$s。"

#~ msgid "%1$s has ended the presentation."
#~ msgstr "%1$s 已結束簡報。"

#~ msgid "%1$s has started the presentation."
#~ msgstr "%1$s 已開始簡報。"

#~ msgid "%1$s mail"
#~ msgid_plural "%1$s mails"
#~ msgstr[0] "%1$s 封郵件"
#~ msgstr[1] "%1$s 封郵件"

#~ msgid "%1$s mail, %2$s unread"
#~ msgid_plural "%1$s mails, %2$s unread"
#~ msgstr[0] "%1$s 封郵件，%2$s 未讀"
#~ msgstr[1] "%1$s 封郵件，%2$s 未讀"

#~ msgid "%1$s updated their profile:"
#~ msgstr "%1$s 更新了個人資料:"

#~ msgid "%1$s, %2$s"
#~ msgstr "%1$s %2$s"

#~ msgid "%2$s (%1$s, %3$s)"
#~ msgstr "%2$s (%1$s, %3$s)"

#~ msgid "%d appointment"
#~ msgid_plural "%d appointments"
#~ msgstr[0] "%d 個約會"
#~ msgstr[1] "%d 個約會"

#~ msgid "%d info item"
#~ msgid_plural "%d info items"
#~ msgstr[0] "%d 個資訊項目"
#~ msgstr[1] "%d 個信息項"

#~ msgid "%s, EEE"
#~ msgstr "%s，EEE"

#~ msgid "&Attachment"
#~ msgstr "附件 (&A)"

#~ msgid "&Distribution List"
#~ msgstr "通訊組清單 (&D)"

#~ msgid "&E-Mail"
#~ msgstr "電子郵件 (&E)"

#~ msgid "&Edit"
#~ msgstr "編輯 (&E)"

#~ msgid "&Folder permissions"
#~ msgstr "資料夾權限 (&F)"

#~ msgid "&Messaging"
#~ msgstr "消息 (&M)"

#~ msgid "&Save"
#~ msgstr "保存 (&S)"

#~ msgid "&Search"
#~ msgstr "搜索 (&S)"

#~ msgid "&Social"
#~ msgstr "社交 (&S)"

#~ msgid "(Default)"
#~ msgstr "(預設)"

#~ msgid "(may be slow on old machines)"
#~ msgstr "（在舊機器上可能較慢）"

#~ msgid "--"
#~ msgstr "--"

#~ msgid "--:--"
#~ msgstr "--:--"

#~ msgid "0 minutes"
#~ msgstr "0 分鐘"

#~ msgid "1 day"
#~ msgstr "1 天"

#~ msgid "1 hour"
#~ msgstr "1 小時"

#~ msgid "1 week"
#~ msgstr "1 週"

#~ msgid "10"
#~ msgstr "10"

#~ msgid "12 hour"
#~ msgstr "12 小時"

#~ msgid "15"
#~ msgstr "15"

#~ msgid "150%"
#~ msgstr "150%"

#~ msgid "2 days"
#~ msgstr "2 天"

#~ msgid "2 hour"
#~ msgstr "2 小時"

#~ msgid "20"
#~ msgstr "20"

#~ msgid "200%"
#~ msgstr "200%"

#~ msgid "3 weeks"
#~ msgstr "3 週"

#~ msgid "30"
#~ msgstr "30"

#~ msgid "4 days"
#~ msgstr "4 天"

#~ msgid "4 hour"
#~ msgstr "4 小時"

#~ msgid "4 weeks"
#~ msgstr "4 週"

#~ msgid "45 minutes"
#~ msgstr "45 分鐘"

#~ msgid "5"
#~ msgstr "5"

#~ msgid "50%"
#~ msgstr "50%"

#~ msgid "6 days"
#~ msgstr "6 天"

#~ msgid "6 hour"
#~ msgstr "6 小時"

#~ msgid "6 months"
#~ msgstr "六個月"

#~ msgid "60"
#~ msgstr "60"

#~ msgid "75%"
#~ msgstr "75%"

#~ msgid "8 hour"
#~ msgstr "8 小時"

#~ msgid "<b>%1$d</b> elements selected"
#~ msgstr "已選擇 <b>%1$d</b> 個元素"

#~ msgid "A B C D E F G H I J K L M N O P Q R S T U V W X Y Z"
#~ msgstr "A B C D E F G H I J K L M N O P Q R S T U V W X Y Z"

#~ msgid ""
#~ "A general error occurred. Please try to reload the document. In case this "
#~ "does not help, please contact your system administrator."
#~ msgstr ""
#~ "發生一般錯誤，請嘗試重新載入文件。若這樣沒有幫助，請聯絡您的系統管理員。"

#~ msgid ""
#~ "A general file storage error occurred. Please try to reload the document. "
#~ "In case this does not help, please contact your system administrator."
#~ msgstr ""
#~ "發生一般檔案儲存錯誤，請嘗試重新載入文件。若這樣沒有幫助，請聯絡您的系統管"
#~ "理員。"

#~ msgid ""
#~ "A general network error occurred. Please contact your system "
#~ "administrator."
#~ msgstr "發生一般網路錯誤，請聯絡您的系統管理員。"

#~ msgid ""
#~ "A general network error occurred. Please try to reload the document. In "
#~ "case this does not help, please contact your system administrator."
#~ msgstr ""
#~ "發生一般網路錯誤，請嘗試重新載入文件。若這樣沒有幫助，請聯絡您的系統管理"
#~ "員。"

#~ msgid "AD"
#~ msgstr "AD"

#~ msgid "AJAX Error"
#~ msgstr "AJAX 錯誤"

#~ msgid "AM"
#~ msgstr "AM"

#~ msgid "Absent on business"
#~ msgstr "出差中"

#~ msgid "Accent 1"
#~ msgstr "Accent 1"

#~ msgid "Accent 2"
#~ msgstr "Accent 2"

#~ msgid "Accent 3"
#~ msgstr "Accent 3"

#~ msgid "Accent 4"
#~ msgstr "Accent 4"

#~ msgid "Accent 5"
#~ msgstr "Accent 5"

#~ msgid "Accent 6"
#~ msgstr "Accent 6"

#~ msgid "Accept and replace exception"
#~ msgstr "接受並取代與原本已有約會衝突的例外"

#~ msgid "Accept extra participant"
#~ msgstr "接受外部參與者"

#~ msgid "Account Settings"
#~ msgstr "帳戶設置"

#~ msgid "Account:"
#~ msgstr "帳戶："

#~ msgid "Acquire Edit Rights"
#~ msgstr "取得編輯全線"

#~ msgid "Activate or deactivate the start page hovers."
#~ msgstr "啟動或停用起始頁懸停窗口。"

#~ msgid "Add ->"
#~ msgstr "新增 ->"

#~ msgid "Add Attachment"
#~ msgstr "新增附件"

#~ msgid "Add Bcc →"
#~ msgstr "添加密件副本收件人→"

#~ msgid "Add Box account"
#~ msgstr "新增 Box 帳號"

#~ msgid "Add Cc →"
#~ msgstr "添加副本收件人→"

#~ msgid "Add Dropbox account"
#~ msgstr "新增 Dropbox 帳號"

#~ msgid "Add E-Mail account ..."
#~ msgstr "新增電子郵件帳戶..."

#~ msgid "Add OneDrive account"
#~ msgstr "新增 OneDrive 帳號"

#~ msgid "Add To →"
#~ msgstr "添加收件人 →"

#~ msgid "Add a Subreddit"
#~ msgstr "新增 Subreddit"

#~ msgid "Add a blog"
#~ msgstr "新增部落格"

#~ msgid "Add a feed"
#~ msgstr "新增資訊來源"

#~ msgid "Add a stream"
#~ msgstr "新增串流"

#~ msgid "Add account"
#~ msgstr "新增帳號"

#~ msgid "Add cipher code"
#~ msgstr "新增加密代碼"

#~ msgid "Add feed"
#~ msgstr "新增資訊來源"

#, fuzzy
#~| msgid "Add files"
#~ msgid "Add file"
#~ msgstr "新增檔案"

#~ msgid "Add folder menu"
#~ msgstr "新增資料夾選單"

#~ msgid "Add member"
#~ msgstr "新增成員"

#~ msgid "Add new account"
#~ msgstr "新增帳號"

#~ msgid "Add new folder for this subscription"
#~ msgstr "為此訂閱新增資料夾"

#~ msgid "Add new guest"
#~ msgstr "新增訪客"

#~ msgid "Add new subfolder"
#~ msgstr "新增子資料夾"

#~ msgid "Add picture"
#~ msgstr "添加圖片"

#~ msgid "Add sender and recipients to \"To\", Cc to \"Cc\""
#~ msgstr "將發件人和收件人添加至“收件人”，抄送至“抄送”"

#~ msgid "Add sender to \"To\", recipients to \"Cc\""
#~ msgstr "將發件人添加至“收件人”，收件人添加至“抄送”"

#~ msgid "Adding subscription. This may take some seconds …"
#~ msgstr "正在新增訂閱，這可能需要幾秒鐘.."

#~ msgid "Additional:"
#~ msgstr "其他："

#~ msgid "Address (private)"
#~ msgstr "地址（私人）"

#~ msgid "Addresses"
#~ msgstr "地址"

#~ msgid "Admin"
#~ msgstr "管理"

#~ msgid "Advanced facets block was closed."
#~ msgstr "進階 facet 區塊已被關閉。"

#~ msgid "Advanced facets block was opened."
#~ msgstr "進階 facet 區塊已被開啟。"

#, fuzzy
#~ msgid "Advanced options"
#~ msgstr "進階設定"

#, fuzzy
#~| msgid "Advanced Facets"
#~ msgid "Advanced user?"
#~ msgstr "進階 Facet"

#~ msgid "Afghanistan"
#~ msgstr "阿富汗"

#~ msgid ""
#~ "After pressing OK, a new window will open where you can authorize %s to "
#~ "access your account data."
#~ msgstr "按確定後，將打開一個新窗口讓您可以授權%s訪問您的帳戶資料。"

#, fuzzy
#~| msgid "Cayman Islands"
#~ msgid "Aland Islands"
#~ msgstr "開曼群島"

#~ msgid "Albania"
#~ msgstr "阿爾巴尼亞"

#~ msgid "Algeria"
#~ msgstr "阿爾及利亞"

#~ msgid "All Categories..."
#~ msgstr "所有類別..."

#~ msgid "All changes saved"
#~ msgstr "已儲存所有修改"

#, fuzzy
#~| msgid "Add contact"
#~ msgid "All contacts"
#~ msgstr "新增號碼..."

#~ msgid ""
#~ "All future messages from the senders of the selected mails will be moved "
#~ "to the selected folder."
#~ msgstr "將選擇的郵件的寄件者未來寄來的所有訊息移動至選擇的信件匣。"

#~ msgid "All users"
#~ msgstr "所有用戶"

#~ msgid "Allow us to use your %s account here"
#~ msgstr "允許我們在此使用您的 %s 帳號"

#~ msgid "Alternative Email"
#~ msgstr "替代電子郵件"

#~ msgid "American Samoa"
#~ msgstr "美屬薩摩亞"

#~ msgid "An error occurred"
#~ msgstr "發生錯誤"

#~ msgid "An error occurred while loading page %1$d."
#~ msgstr "載入第 %1$d 頁時發生錯誤。"

#~ msgid "An error occurred. (%1$s, %3$s)"
#~ msgstr "發生錯誤。(%1$s，%3$s)"

#~ msgid "An error occurred. Click to try again"
#~ msgstr "發生錯誤。請稍後重試。"

#~ msgid "An error occurred. The message was:"
#~ msgstr "發生錯誤。訊息是:"

#~ msgid "Andorra"
#~ msgstr "安道爾"

#~ msgid "Angola"
#~ msgstr "安哥拉"

#~ msgid "Anguilla"
#~ msgstr "安圭拉"

#~ msgid "Anniversary:"
#~ msgstr "周年紀念日："

#~ msgid "Another user"
#~ msgstr "其他使用者"

#~ msgid "Answered"
#~ msgstr "已回復"

#~ msgid "Antarctica"
#~ msgstr "南極洲"

#~ msgid "Antigua and Barbuda"
#~ msgstr "安地卡及巴布達"

#~ msgid "Applications"
#~ msgstr "應用程式"

#~ msgid "Apply to all messages?"
#~ msgstr "要套用到所有訊息嗎？"

#~ msgid "Appointment has been copied"
#~ msgid_plural "Appointments have been copied"
#~ msgstr[0] "約會已複製"
#~ msgstr[1] "約會已複製"

#~ msgid "Appointment has been moved"
#~ msgid_plural "Appointments have been moved"
#~ msgstr[0] "約會已移動"
#~ msgstr[1] "約會已移動"

#~ msgid ""
#~ "Appointment invitation. %1$s %2$s %3$s %4$s %5$s. Press [enter] to open"
#~ msgstr "約會邀請。%1$s %2$s %3$s %4$s %5$s。按 Enter 以開啟"

#~ msgid "Appointment reminder. %1$s %2$s %3$s %4$s. Press [enter] to open"
#~ msgstr "約會提醒。%1$s %2$s %3$s %4$s。按 Enter 以開啟"

#~ msgid "Appointment scheduling"
#~ msgstr "約會排程"

#~ msgid "Appointments in public calendars: set status to"
#~ msgstr "公共日曆中的約會：將狀態設置為"

#~ msgid "Appointments:"
#~ msgstr "約會:"

#~ msgid "Approximate Duration for Subscriptions"
#~ msgstr "訂閱的預估持續時間"

#~ msgid "Apr"
#~ msgstr "四月"

#~ msgid "April"
#~ msgstr "四月"

#~ msgid ""
#~ "Are you sure you want to delete all E-Mails from this folder? The deleted "
#~ "E-Mails will be moved to the Trash folder."
#~ msgstr ""
#~ "確定要刪除從此資料夾中的所有電子郵件？被刪除的電子郵件將被移到垃圾筒文件"
#~ "夾。"

#~ msgid "Are you sure you want to delete selected item?"
#~ msgstr "確定要刪除所選項嗎？"

#~ msgid "Are you sure you want to delete selected items?"
#~ msgstr "確定要刪除所選項嗎？"

#~ msgid "Are you sure you want to delete the selected E-Mails?"
#~ msgstr "確定要刪除所選電子郵件嗎？"

#~ msgid "Are you sure you want to delete the selected account?"
#~ msgid_plural "Are you sure you want to delete the selected accounts?"
#~ msgstr[0] "確定要刪除所選帳戶嗎？"
#~ msgstr[1] "確定要刪除所選帳戶嗎？"

#~ msgid "Are you sure you want to delete the selected attachment?"
#~ msgstr "確定要刪除所選附件嗎？"

#~ msgid "Are you sure you want to delete the selected contact?"
#~ msgid_plural "Are you sure you want to delete the selected contacts?"
#~ msgstr[0] "您確定要刪除所選的聯絡人嗎？"
#~ msgstr[1] "您確定要刪除所選的聯絡人嗎？"

#~ msgid "Are you sure you want to delete the selected folder?"
#~ msgstr "確定要刪除所選資料夾嗎？"

#~ msgid "Are you sure you want to delete the selected items?"
#~ msgstr "確定要刪除所選項嗎？"

#~ msgid "Are you sure you want to delete the selected publication?"
#~ msgid_plural "Are you sure you want to delete the selected publications?"
#~ msgstr[0] "確定要刪除所選發佈嗎？"
#~ msgstr[1] "確定要刪除所選發佈嗎？"

#~ msgid "Are you sure you want to delete the selected resource?"
#~ msgid_plural "Are you sure you want to delete the selected resources?"
#~ msgstr[0] "確定要刪除所選資源嗎？"
#~ msgstr[1] "確定要刪除所選資源嗎？"

#~ msgid "Are you sure you want to delete the selected rule?"
#~ msgid_plural "Are you sure you want to delete the selected rules?"
#~ msgstr[0] "確定要刪除所選規則嗎？"
#~ msgstr[1] "確定要刪除所選規則嗎？"

#~ msgid "Are you sure you want to delete the selected version?"
#~ msgstr "確定要刪除所選版本嗎？"

#~ msgid ""
#~ "Are you sure you want to detach the file from current Info Item?\n"
#~ " (all versions of the file will be removed)"
#~ msgstr ""
#~ "確定想從當前資訊項中分離檔嗎？\n"
#~ "（檔的所有版本將被移除）"

#~ msgid ""
#~ "Are you sure you want to permanently delete all E-Mails from this folder? "
#~ "The deleted E-Mails will be irrevocably lost."
#~ msgstr ""
#~ "確定要永久刪除此資料夾中的所有電子郵件？被刪除的電子郵件會無法挽回的丟失。"

#~ msgid "Are you sure?"
#~ msgstr "您確定嗎？"

#~ msgid "Armenia"
#~ msgstr "亞美尼亞"

#~ msgid "Aruba"
#~ msgstr "阿魯巴"

#~ msgid "Ask for return receipt"
#~ msgstr "請求送達回執"

#~ msgid "Assistant:"
#~ msgstr "助理："

#~ msgid ""
#~ "At the top of the display area the path to the selected folder is shown. "
#~ "Click on the path to switch to another folder."
#~ msgstr ""
#~ "在顯示區域的頂端將會顯示所選資料夾的路徑，點選路徑以切換到其他資料夾。"

#~ msgid "Attach InfoItem"
#~ msgstr "附加InfoItem"

#~ msgid "Attach my vCard"
#~ msgstr "附加我的 vCard "

#~ msgctxt "plural"
#~ msgid "Attachment"
#~ msgid_plural "Attachments"
#~ msgstr[0] "附件"
#~ msgstr[1] "附件"

#~ msgid ""
#~ "Attachment uploads are not supported in Internet Explorer 9. Please "
#~ "upgrade to Internet Explorer 10."
#~ msgstr ""
#~ "Internet Explorer 9 不支援附件上傳，請升級至  Internet Explorer 10。"

#~ msgid "Attachments (%1$s)"
#~ msgstr "附件 (%1$s)"

#~ msgid "Attachments will be saved"
#~ msgstr "將會儲存附件"

#~ msgid "Attention"
#~ msgstr "注意"

#~ msgid "Audio enabled"
#~ msgstr "已啟用音效"

#~ msgid "Aug"
#~ msgstr "八月"

#~ msgid "August"
#~ msgstr "八月"

#~ msgid "Australia"
#~ msgstr "澳大利亞"

#~ msgid "Austria"
#~ msgstr "奧地利"

#~ msgid "Auto"
#~ msgstr "自動"

#~ msgid "Auto Logout"
#~ msgstr "自動登出"

#~ msgid "Auto-save email drafts?"
#~ msgstr "自動保存電子郵件草稿？"

#~ msgid "Automatically collect contacts"
#~ msgstr "自動收集聯繫人"

#~ msgid ""
#~ "Automatically collect contacts in the folder \"Collected addresses\" "
#~ "while reading?"
#~ msgstr "閱讀時自動將收集到的聯絡人加入到「收集到的地址」？"

#~ msgid ""
#~ "Automatically collect contacts in the folder \"Collected addresses\" "
#~ "while sending?"
#~ msgstr "寄件時自動將收集到的聯絡人加入到「收集到的地址」？"

#~ msgid "Automatically select first E-Mail"
#~ msgstr "自動選擇第一封電子郵件"

#~ msgid "Automatically wrap plain text after character:"
#~ msgstr "超過多少字元後自動換行:"

#~ msgid "Autoplay pause in seconds"
#~ msgstr "自動播放暫停秒數"

#~ msgid "Availability"
#~ msgstr "可用性"

#~ msgid "Available Teams:"
#~ msgstr "可用團隊："

#~ msgid "Available UWA modules:"
#~ msgstr "可用的 UWA 模組："

#~ msgid "Azerbaijan"
#~ msgstr "亞塞拜然"

#, fuzzy
#~| msgid "Back to sign in"
#~ msgid "Back to devices"
#~ msgstr "回到登入"

#, fuzzy
#~| msgid "Back to sign in"
#~ msgid "Back to modules"
#~ msgstr "回到登入"

#, fuzzy
#~| msgid "your platform"
#~ msgid "Back to platforms"
#~ msgstr "您的平台"

#~ msgid "Background 1"
#~ msgstr "背景 1"

#~ msgid "Background 2"
#~ msgstr "背景 2"

#~ msgid "Bahamas"
#~ msgstr "巴哈馬"

#~ msgid "Bahrain"
#~ msgstr "巴林"

#~ msgid "Bangladesh"
#~ msgstr "孟加拉"

#~ msgid "Barbados"
#~ msgstr "巴貝多"

#~ msgid "Bars"
#~ msgstr "指示條"

#~ msgid "Based on sender"
#~ msgstr "基於發信人"

#~ msgid "Bcc..."
#~ msgstr "密件抄送..."

#~ msgid "Bcc:"
#~ msgstr "密件抄送："

#~ msgid "Be a participant when creating appointments?"
#~ msgstr "建立約會時作為參與者？"

#~ msgid "Begins at"
#~ msgstr "開始時間："

#~ msgid "Belarus"
#~ msgstr "白俄羅斯"

#~ msgid ""
#~ "Below the recipient you will find further functions, e.g. for sending "
#~ "copies to other recipients or for adding attachments."
#~ msgstr ""
#~ "您可以在收件者下方找到更多功能，例如傳送副本給其他收件者或新增附件。"

#~ msgid "Benin"
#~ msgstr "貝寧"

#~ msgid "Bermuda"
#~ msgstr "百慕達"

#~ msgid "Bhutan"
#~ msgstr "不丹"

#~ msgid "Birthday Appointment"
#~ msgstr "生日約會"

#~ msgid "Birthday of %s."
#~ msgstr "%s 的生日。"

#~ msgid "Blind copy (BCC) to"
#~ msgstr "密件副本 (BCC) 致"

#~ msgid "Block pre-loading of externally linked images"
#~ msgstr "阻止預載外部鏈結圖像"

#~ msgid "Bold"
#~ msgstr "粗體"

#~ msgid "Border inside"
#~ msgstr "內邊框"

#~ msgid "Border left"
#~ msgstr "左邊框"

#~ msgid "Border left and right"
#~ msgstr "左右邊框"

#~ msgid "Border outside"
#~ msgstr "外邊框"

#~ msgid "Border outside and inside"
#~ msgstr "內外邊框"

#~ msgid "Border right"
#~ msgstr "右邊框"

#~ msgid "Border top"
#~ msgstr "上邊框"

#~ msgid "Border top and bottom"
#~ msgstr "上下邊框"

#~ msgid "Bosnia and Herzegovina"
#~ msgstr "波士尼亞和黑塞哥維那"

#~ msgid "Botswana"
#~ msgstr "波茲瓦那"

#, fuzzy
#~ msgid "Bottom"
#~ msgstr "下邊框"

#~ msgid "Bouvet Island"
#~ msgstr "布維島"

#~ msgid "Box"
#~ msgstr "Box"

#~ msgid "Branches:"
#~ msgstr "分支："

#~ msgid "Brazil"
#~ msgstr "巴西"

#~ msgid "British Indian Ocean Territory"
#~ msgstr "英屬印度洋領地"

#~ msgid "Broadcast your presentation over the Web."
#~ msgstr "透過網路廣播您的簡報"

#~ msgid "Brunei Darussalam"
#~ msgstr "汶萊"

#~ msgid "Bulgaria"
#~ msgstr "保加利亞"

#~ msgid "Bullets On/Off"
#~ msgstr "項目符號開關"

#~ msgid "Burkina Faso"
#~ msgstr "布吉納法索"

#~ msgid "Burundi"
#~ msgstr "蒲隆地"

#~ msgid "CAD"
#~ msgstr "CAD"

#~ msgid "CHF"
#~ msgstr "CHF"

#~ msgid "CSV (Contacts)"
#~ msgstr "CSV（聯繫方式）"

#~ msgid "CalDAV Login"
#~ msgstr "CalDAV 登入資訊"

#~ msgid "Calendar custom view"
#~ msgstr "日曆自定義視圖"

#~ msgid "Cambodia"
#~ msgstr "柬埔寨"

#~ msgid "Can not create appointment in a folder other than appointment folder"
#~ msgstr "無法在約定文件夾以外的文件夾中建立約會"

#~ msgid "Canada"
#~ msgstr "加拿大"

#~ msgid "Canadian dollar"
#~ msgstr "加拿大元"

#~ msgid "Cannot move folder into itself."
#~ msgstr "無法將資料夾移動到自己之中。"

#~ msgid "Cannot move system folder."
#~ msgstr "無法移動系統資料夾。"

#~ msgid "Cape Verde"
#~ msgstr "維德角"

#~ msgid "CardDAV Login"
#~ msgstr "CardDAV 登入資訊"

#~ msgid "Categories"
#~ msgstr "類別"

#~ msgid "Categories..."
#~ msgstr "類別..."

#~ msgid "Categories:"
#~ msgstr "類別："

#~ msgid "Category names must be unique"
#~ msgstr "類別名必須是唯一的"

#~ msgid "Cayman Islands"
#~ msgstr "開曼群島"

#~ msgid "Cc..."
#~ msgstr "抄送..."

#~ msgid "Cc:"
#~ msgstr "抄送至："

#~ msgid "Cell phone (private):"
#~ msgstr "行動電話（私人）:"

#~ msgid "Cell phone:"
#~ msgstr "行動電話:"

#~ msgid "Centered, no text wrapping"
#~ msgstr "置中，不換行"

#~ msgid "Central African Republic"
#~ msgstr "中非共和國"

#~ msgid "Chad"
#~ msgstr "查德"

#~ msgid "Change View"
#~ msgstr "更改視圖"

#~ msgid "Change folder"
#~ msgstr "修改資料夾"

#~ msgid "Change state"
#~ msgstr "更改狀態"

#~ msgid "Change subscription"
#~ msgstr "修改訂閱"

#~ msgid "Changes have been saved."
#~ msgstr "已儲存更改。"

#~ msgid "Check"
#~ msgstr "檢查"

#~ msgid "Check connection"
#~ msgstr "檢查連接"

#~ msgid "Check for new messages every 'n' minutes"
#~ msgstr "每隔 'n' 分鐘檢查一次新郵件"

#~ msgid "Check for:"
#~ msgstr "檢查目的："

#~ msgid "Checking credentials ..."
#~ msgstr "正在檢查帳號密碼..."

#~ msgid "Children:"
#~ msgstr "子女："

#~ msgid "Chile"
#~ msgstr "智利"

#~ msgid "China"
#~ msgstr "中國"

#~ msgid "Choose Team"
#~ msgstr "選擇團隊"

#~ msgid "Choose a new password for your account."
#~ msgstr "選擇新的帳戶密碼。"

#~ msgid "Christmas Island"
#~ msgstr "聖誕島"

#~ msgid "City (private)"
#~ msgstr "城市（私人）"

#~ msgid "City:"
#~ msgstr "城市："

#~ msgid "Cleaning up... This may take a few seconds."
#~ msgstr "正在清理... 可能需要幾秒鐘。"

#~ msgid "Clear cache"
#~ msgstr "清除快取"

#~ msgid "Clear selection"
#~ msgstr "清除選擇"

#~ msgid "Click for whole day appointment"
#~ msgstr "點選全天約會"

#~ msgid "Click here for free trial."
#~ msgstr "點選此處免費試用。"

#~ msgid "Click here to add your account"
#~ msgstr "點擊此處新增帳號"

#~ msgid ""
#~ "Click on a letter on the left side of the navigation bar in order to "
#~ "display the corresponding contacts from the selected address book."
#~ msgstr "點選導覽列左方的字母以顯示選擇的通訊錄中對應的聯絡人。"

#~ msgid "Click on a sentence to choose when to repeat the appointment."
#~ msgstr "點下句子修改在何時重複約會。"

#~ msgid "Click on the links to change the values."
#~ msgstr "點下鏈結修改數值。"

#~ msgid "Click to close this notification"
#~ msgstr "點擊關閉此通知"

#~ msgid "Click to open."
#~ msgstr "單點開啟。"

#~ msgid "Click to retry"
#~ msgstr "點擊以重試。"

#~ msgid "Click to select contacts"
#~ msgstr "點擊選擇聯絡人"

#~ msgid "Click to start video"
#~ msgstr "點擊開始播放影片"

#~ msgid "Click to upload image"
#~ msgstr "單點上傳圖像。"

#~ msgid ""
#~ "Client PC operating system: Latest Versions of Windows XP, Windows 7 "
#~ "(each with 32 + 64 bit) (no support of Mac OS X clients with emulators), "
#~ "Windows 8"
#~ msgstr ""
#~ "客戶端 PC 作業系統：最新版本的 Windows XP、Windows 7（皆含 32 與 64 位元版"
#~ "本）、Windows 8（不支援使用模擬器執行的 Mac OS X 客戶端）"

#~ msgid ""
#~ "Client PC operation system: Latest Versions of Windows XP, Windows 7 "
#~ "(each with 32 + 64 bit) (no support of Mac OS X clients with emulators)"
#~ msgstr ""
#~ "客戶端 PC 作業系統：最新版本的 Windows XP、Windows 7（皆含 32 與 64 位元版"
#~ "本）（不支援使用模擬器執行的 Mac OS X 客戶端）"

#~ msgid "Close Window"
#~ msgstr "關閉窗口"

#~ msgid "Close document"
#~ msgstr "關閉文件"

#~ msgid "Close quick config"
#~ msgstr "關閉快速配置"

#, fuzzy
#~| msgid "Click to close the recurrence view"
#~ msgid "Close recurrence view"
#~ msgstr "點擊關閉重複發生視圖"

#~ msgid "Close search"
#~ msgstr "關閉搜尋"

#~ msgid "Close this reminder"
#~ msgstr "關閉此提醒"

#~ msgid "Closing a tile"
#~ msgstr "關閉磚塊"

#~ msgid "Cocos (Keeling) Islands"
#~ msgstr "科克斯（基靈）群島"

#, fuzzy
#~| msgid "Cook Islands"
#~ msgid "Cocos Islands"
#~ msgstr "庫克群島"

#~ msgid "Collect while reading E-Mails?"
#~ msgstr "閱讀電子郵件時收集聯繫人？"

#~ msgid "Collect while sending E-Mails?"
#~ msgstr "發送電子郵件時收集聯繫人？"

#~ msgid "Colombia"
#~ msgstr "哥倫比亞"

#~ msgid "Comma Separated"
#~ msgstr "逗號分隔"

#~ msgid "Comment:"
#~ msgstr "注釋："

#~ msgid "Comments:"
#~ msgstr "注釋："

#~ msgid "Commercial Register:"
#~ msgstr "商業註冊："

#~ msgid "Common Facets"
#~ msgstr "常見 Facet"

#, fuzzy
#~| msgid "Tomorrow"
#~ msgid "Comoros"
#~ msgstr "明天"

#, fuzzy
#~| msgid "Compact view"
#~ msgid "Compact rows"
#~ msgstr "精簡型面板"

#~ msgid "Company:"
#~ msgstr "公司："

#~ msgid "Composing a new E-Mail"
#~ msgstr "撰寫新郵件"

#~ msgid "Configuration damaged, please inform the administrator."
#~ msgstr "配置已被破壞，請通知管理員。"

#~ msgid "Configure your inbox tabs"
#~ msgstr "設定您的收件匣分頁"

#~ msgid "Confirm"
#~ msgstr "確認"

#~ msgid "Confirmation status"
#~ msgstr "確認狀態"

#~ msgid "Congo"
#~ msgstr "剛果"

#~ msgid "Connection failed! Please check your settings: "
#~ msgstr "連接失敗！請檢查您的設置："

#~ msgid "Contact folder..."
#~ msgstr "聯繫人文件夾..."

#~ msgid "Contact overview"
#~ msgstr "聯繫人概覽"

#~ msgid "Content"
#~ msgstr "內容"

#~ msgid "Content-Type:"
#~ msgstr "內容類型："

#, fuzzy
#~ msgid "Continue Presentation"
#~ msgstr "目的地"

#~ msgid "Continue presentation"
#~ msgstr "繼續簡報"

#~ msgid "Continue the presentation"
#~ msgstr "繼續簡報"

#~ msgid "Cook Islands"
#~ msgstr "庫克群島"

#~ msgid "Copy (CC) to"
#~ msgstr "副本 (CC) 致"

#~ msgid "Copy message to folder"
#~ msgstr "複製訊息至信件匣"

#~ msgid "Costa Rica"
#~ msgstr "哥斯大黎加"

#~ msgid "Cote d'Ivoire"
#~ msgstr "象牙海岸"

#~ msgid "Could not load all participants for this task."
#~ msgstr "無法載入此工作中的所有參與者。"

#~ msgid "Could not save auto forward"
#~ msgstr "無法儲存自動轉寄設定"

#~ msgid "Could not save vacation notice"
#~ msgstr "無法儲存假期通知"

#~ msgid "Couldn't load all contact images."
#~ msgstr "無法載入所有聯絡人圖片。"

#~ msgid "Couldn't load folders."
#~ msgstr "無法載入資料夾。"

#~ msgid "Couldn't load subfolders."
#~ msgstr "無法載入子資料夾。"

#~ msgid "Couldn't load that email."
#~ msgstr "無法載入該郵件。"

#~ msgid "Country (other)"
#~ msgstr "國家/地區（其他）"

#~ msgid "Country (other):"
#~ msgstr "國家/地區（其他）："

#~ msgid "Country:"
#~ msgstr "國家/地區："

#~ msgid "Create Appointment"
#~ msgstr "建立約會"

#~ msgid "Create a %s account using the data stored here"
#~ msgstr "使用儲存於此的資料註冊 %s 帳號"

#~ msgid "Create new task"
#~ msgstr "建立新任務"

#~ msgid "Create public appointments"
#~ msgstr "建立公共約會"

#~ msgid "Created By:"
#~ msgstr "建立者："

#~ msgid "Created by"
#~ msgstr "建立者"

#~ msgid "Created by:"
#~ msgstr "建立者："

#~ msgid "Created on %1$s by %2$s, last changed on %3$s by %4$s"
#~ msgstr "由 %s 在 %s建立，由 %s 在 %s進行最後更改"

#~ msgid "Created on:"
#~ msgstr "建立日期："

#~ msgid ""
#~ "Created private folder '%1$s' in %2$s and subscribed successfully to "
#~ "shared folder"
#~ msgstr "於 %2$s 建立了私人資料夾「%1$s」並成功訂閱"

#~ msgid "Creating a new appointment"
#~ msgstr "新增約會"

#~ msgid "Creating a new contact"
#~ msgstr "新增聯絡人"

#~ msgid "Creating a new task"
#~ msgstr "新建工作"

#~ msgid "Creating a note"
#~ msgstr "建立筆記"

#~ msgid "Creating new items"
#~ msgstr "建立新項目"

#~ msgid "Creating recurring appointments"
#~ msgstr "建立重複約會"

#~ msgid "Creating recurring tasks"
#~ msgstr "建立重複任務"

#~ msgid "Creating the appointment"
#~ msgstr "新增約會"

#~ msgid "Creating the task"
#~ msgstr "建立任務"

#~ msgid "Creation date:"
#~ msgstr "建立日期："

#~ msgid "Croatia"
#~ msgstr "克羅埃西亞"

#~ msgid "Cuba"
#~ msgstr "古巴"

#~ msgid "Current Costs:"
#~ msgstr "當前費用："

#~ msgid "Current Date"
#~ msgstr "今日"

#~ msgid "Current costs:"
#~ msgstr "目前費用："

#~ msgid "Current duration:"
#~ msgstr "當前持續時間："

#~ msgid "Current page and total page count"
#~ msgstr "目前頁面與總頁數"

#~ msgid "Current week, next week"
#~ msgstr "本週、下週"

#~ msgid "Current week, next week, 10 later"
#~ msgstr "本週、下週、下 10 個"

#~ msgid "Current week, next week, 15 later"
#~ msgstr "本週、下週、下 15 個"

#~ msgid "Current week, next week, 20 later"
#~ msgstr "本週、下週、下 20 個"

#~ msgid "Current week, next week, 5 later"
#~ msgstr "本週、下週、下 5 個"

#~ msgid "Current zoom factor"
#~ msgstr "目前的放大倍率"

#~ msgid "Custom"
#~ msgstr "自定義"

#~ msgid "Customizing"
#~ msgstr "自訂"

#~ msgid "Cut"
#~ msgstr "剪切"

#~ msgid "Cyprus"
#~ msgstr "賽普勒斯"

#~ msgid "Czech"
#~ msgstr "捷克文"

#~ msgid "Czech Republic"
#~ msgstr "捷克共和國"

#~ msgid "DKK"
#~ msgstr "DKK"

#~ msgid "Danish"
#~ msgstr "丹麥文"

#~ msgid "Darker"
#~ msgstr "更深"

#~ msgid ""
#~ "Data synchronization with your local (Windows) machine. Drive Client lets "
#~ "you configure the folders to be synchronized."
#~ msgstr ""
#~ "與您的本機 (Windows) 進行資料同步。Drive 客戶端讓您可以挑選要同步那些資料"
#~ "夾。"

#~ msgid "Date format:"
#~ msgstr "日期格式："

#~ msgid "Date of birth:"
#~ msgstr "出生日期："

#~ msgid "Date:"
#~ msgstr "日期："

#~ msgid "Day View"
#~ msgstr "日視圖"

#~ msgid "Debug"
#~ msgstr "除錯"

#~ msgid "December"
#~ msgstr "十二月"

#~ msgid "Decline counter proposal"
#~ msgstr "拒絕反提案"

#~ msgid "Default E-Mail font?"
#~ msgstr "預設電子郵件字體？"

#~ msgid "Default sender address:"
#~ msgstr "預設寄件者地址:"

#~ msgid "Default view"
#~ msgstr "預設視圖"

#~ msgid "Default view for Spam folder:"
#~ msgstr "垃圾郵件資料夾的預設視圖:"

#~ msgid "Delay before a hover is displayed"
#~ msgstr "顯示懸停視窗前延遲"

#~ msgid "Delete Attachment"
#~ msgstr "刪除附件"

#~ msgid "Delete Columns"
#~ msgstr "刪除欄"

#~ msgid "Delete E-Mail"
#~ msgstr "刪除電子郵件"

#~ msgid "Delete E-Mails"
#~ msgstr "刪除電子郵件"

#~ msgid "Delete Publication"
#~ msgid_plural "Delete Publications"
#~ msgstr[0] "刪除發佈"
#~ msgstr[1] "刪除發佈"

#~ msgid "Delete Rows"
#~ msgstr "刪除列"

#~ msgid "Delete Rule"
#~ msgid_plural "Delete Rules"
#~ msgstr[0] "刪除規則"
#~ msgstr[1] "刪除規則"

#~ msgid "Delete a Subreddit"
#~ msgstr "刪除 Subreddits"

#~ msgid "Delete a blog"
#~ msgstr "刪除部落格"

#~ msgid "Delete a feed"
#~ msgstr "刪除資訊來源"

#~ msgid "Delete a group of feeds"
#~ msgstr "刪除資訊來源群組"

#~ msgid "Delete a stream"
#~ msgstr "刪除串流"

#, fuzzy
#~| msgctxt "folder"
#~| msgid "Deleted messages"
#~ msgid "Delete all %1$d messages"
#~ msgstr "已刪除訊息"

#~ msgid "Delete all accounts"
#~ msgstr "刪除所有帳號"

#~ msgid "Delete all messages in this folder"
#~ msgstr "刪除此資料夾中的所有訊息"

#~ msgid "Delete drawing object"
#~ msgstr "刪除繪圖物件"

#~ msgid "Delete feed"
#~ msgstr "刪除資訊來源"

#~ msgid "Delete selected columns"
#~ msgstr "刪除選擇的欄"

#~ msgid "Delete selected rows"
#~ msgstr "刪除選擇的列"

#~ msgid "Delete the draft after sending."
#~ msgstr "傳送後刪除草稿。"

#~ msgid "Delete whole series"
#~ msgstr "刪除整個系列"

#, fuzzy
#~| msgid "Return Receipt"
#~ msgid "Delivery Receipt"
#~ msgstr "送達回執"

#~ msgid "Demote One Level"
#~ msgstr "降級"

#~ msgid "Department:"
#~ msgstr "部門："

#~ msgid "Description:"
#~ msgstr "描述："

#~ msgid "Destination folder:"
#~ msgstr "目標資料夾："

#~ msgid "Detach file"
#~ msgstr "分離文件"

#~ msgid "Detail Information for Publication"
#~ msgstr "發佈的詳細資訊"

#~ msgid "Detail information for publication"
#~ msgstr "發佈的詳細資訊"

#, fuzzy
#~| msgid "Delete contact"
#~ msgid "Detailed contact list"
#~ msgstr "刪除聯絡人"

#~ msgid ""
#~ "Detailed guides for all modules are located in the help section of the "
#~ "settings."
#~ msgstr "所有模組的詳細指南可在選項的說明中找到。"

#~ msgid ""
#~ "Detailed information can be found in the Import section of the online "
#~ "help or the user manual."
#~ msgstr "可從聯機幫助或用戶手冊中的“導入”部分查看詳細資訊。"

#~ msgid "Details:"
#~ msgstr "詳細資訊："

#~ msgid "Direct link: %1$s"
#~ msgstr "直接鏈結：%1$s"

#~ msgid "Disable all"
#~ msgstr "全部禁用"

#~ msgid "Disabled"
#~ msgstr "禁用"

#~ msgid "Display Name"
#~ msgstr "顯示名稱"

#~ msgid "Display area"
#~ msgstr "顯示區域"

#~ msgid "Display as"
#~ msgstr "顯示為"

#~ msgid "Display as:"
#~ msgstr "顯示為："

#~ msgid "Displayed name"
#~ msgstr "顯示名"

#~ msgid "Displaying information"
#~ msgstr "顯示資訊"

#~ msgid "Displaying the help or the settings"
#~ msgstr "顯示選項或說明"

#~ msgid "Djibouti"
#~ msgstr "吉布地"

#~ msgid "Do the following:"
#~ msgstr "進行以下操作："

#~ msgid "Do you already have a %s account?"
#~ msgstr "已經有 %s 帳號了嗎？"

#~ msgid "Do you really want to delete the following blog?"
#~ msgstr "確定要刪除下列部落格？"

#~ msgid "Do you really want to delete the following feed?"
#~ msgstr "確定要刪除下列資訊來源嗎？"

#~ msgid "Do you really want to delete the following group of feeds?"
#~ msgstr "確定要刪除下列資訊來源群組嗎？"

#~ msgid "Do you really want to delete the following stream?"
#~ msgstr "確定要刪除下列串流？"

#~ msgid "Do you really want to delete the following subreddit?"
#~ msgstr "確定要刪除所選 Subreddit 嗎？"

#~ msgctxt "One file only"
#~ msgid "Do you really want to delete this file?"
#~ msgstr "您確定要刪除此檔案？"

#~ msgid "Do you really want to discard this mail?"
#~ msgstr "您真的想放棄此郵件嗎？"

#~ msgid "Do you want to create a %s account?"
#~ msgstr "想要註冊 %s 帳號嗎？"

#~ msgid ""
#~ "Do you want to delete the whole recurrence or a single instance of the "
#~ "recurrence?"
#~ msgstr "您是否想刪除整個重複發生系列或系列中的單次約會？"

#~ msgid ""
#~ "Do you want to delete the whole recurrence or single instances of the "
#~ "recurrence?"
#~ msgstr "您是否想刪除整個重複發生系列或系列中的單次約會？"

#~ msgid ""
#~ "Do you want to edit the whole recurrence or a single recurrence "
#~ "appointment? Please note when changing a serial appointment, exceptions "
#~ "to the recurrence are reset."
#~ msgstr ""
#~ "您是否想編輯整個重複發生系列或系列中的單次約會？請注意更改系列約會時需重設"
#~ "系列例外情形。"

#~ msgid ""
#~ "Do you want to edit the whole recurrence or single instances of the "
#~ "recurrence? Please note when changing a serial appointment, exceptions to "
#~ "the recurrence are reset."
#~ msgstr ""
#~ "您想編輯整個重複發生的系列，或是系列中的單次約會？請注意更改系列約會時例外"
#~ "情形將會被重設。"

#~ msgid ""
#~ "Do you want to edit the whole series or a single series appointment? "
#~ "Please note when changing a serial appointment, exceptions to the series "
#~ "are reset."
#~ msgstr ""
#~ "您是否想編輯整個系列或單個系列約會？請注意更改系列約會時，需重設系列例外情"
#~ "況。"

#~ msgid "Do you want to keep the draft after sending this mail?"
#~ msgstr "您想要在寄送郵件後保留草稿嗎？"

#~ msgid "Do you want to send a delivery receipt?"
#~ msgstr "您是否想發送送達回執？"

#~ msgid "Document name"
#~ msgstr "文件名稱"

#~ msgid "Document saved in folder \"%1$s\"."
#~ msgstr "已將文件儲存於「%1$s」資料夾。"

#~ msgid "Documents"
#~ msgstr "文件"

#~ msgid "Does not match"
#~ msgstr "不匹配"

#~ msgid "Dominica"
#~ msgstr "多米尼克"

#~ msgid "Dominican Republic"
#~ msgstr "多明尼加共和國"

#~ msgid "Don't show again"
#~ msgstr "不再顯示"

#~ msgid "Double"
#~ msgstr "雙行"

#~ msgid "Double click to rename"
#~ msgstr "雙擊以更名"

#~ msgid "Drag and drop"
#~ msgstr "拖曳"

#~ msgid "Drawing"
#~ msgstr "繪圖"

#~ msgid "Drawing Position"
#~ msgstr "繪圖位置"

#~ msgid "Drawing position"
#~ msgstr "繪圖位置"

#~ msgid "Drive Client"
#~ msgstr "Drive 客戶端"

#~ msgid "Drop here to upload a <b class='dndignore'>new attachment</b>"
#~ msgstr "放到此處以上傳 <b class='dndignore'>新附件</b>"

#~ msgid "Drop the file anywhere to add attachment"
#~ msgstr "只要把檔案隨便丟到一個地方即可新增附件"

#~ msgid "Dropbox"
#~ msgstr "Dropbox"

#~ msgid "Due date:"
#~ msgstr "截止日："

#~ msgid "Due in %d day."
#~ msgid_plural "Due in %d days."
#~ msgstr[0] "還有 %d 天到期。"
#~ msgstr[1] "還有 %d 天到期。"

#~ msgid "Due today!"
#~ msgstr "今天截止！"

#~ msgid "Dynamic resizing..."
#~ msgstr "動態調整大小..."

#~ msgid "E-Mail (business):"
#~ msgstr "電子郵件（業務）"

#~ msgid "E-Mail (other):"
#~ msgstr "電子郵件（其他）："

#~ msgid "E-Mail (private):"
#~ msgstr "電子郵件（私人）："

#~ msgctxt "help"
#~ msgid "E-Mail Settings"
#~ msgstr "電子郵件選項"

#~ msgid "E-Mail:"
#~ msgstr "電子郵件："

#~ msgid "EAS Login"
#~ msgstr "EAS 登入資訊"

#~ msgid "EEE, %s"
#~ msgstr "EEE、%s"

#~ msgid "EEEE, %s"
#~ msgstr "EEEE、%s"

#, fuzzy
#~| msgid "E-Mail"
#~ msgid "EMail"
#~ msgstr "電子郵件"

#~ msgid "EUR"
#~ msgstr "EUR"

#~ msgid "Each"
#~ msgstr "每個"

#~ msgid "Each %s Day"
#~ msgstr "每 %s 天"

#~ msgid "Each %s weeks on %s"
#~ msgstr "每 %s 周於 %s "

#~ msgid "Each %s. %s"
#~ msgstr "每 %s %s"

#, fuzzy
#~| msgid "Last month"
#~ msgid "East Timor"
#~ msgstr "上個月"

#~ msgid "Ecuador"
#~ msgstr "厄瓜多"

#~ msgid "Edit Appointment"
#~ msgstr "編輯約會"

#~ msgid "Edit Furigana"
#~ msgstr "編輯假名"

#~ msgid "Edit InfoItem"
#~ msgstr "編輯資訊項目"

#~ msgid "Edit Mode"
#~ msgstr "編輯模式"

#~ msgid "Edit Tabs"
#~ msgstr "編輯分頁"

#~ msgid "Edit a Subreddit"
#~ msgstr "編輯 Subreddit"

#~ msgid "Edit a blog"
#~ msgstr "編輯部落格"

#~ msgid "Edit a group of feeds"
#~ msgstr "編輯資訊來源群組"

#~ msgid ""
#~ "Edit a setting on the right side. In most of the cases, the changes are "
#~ "activated immediately."
#~ msgstr "編輯右邊的設定，在大多數的情況下變更將會即時生效。"

#~ msgid "Edit as new"
#~ msgstr "以新檔案編輯"

#, fuzzy
#~| msgid "Available Categories:"
#~ msgid "Edit categories"
#~ msgstr "可用類別："

#~ msgid "Edit feed"
#~ msgstr "編輯資訊來源"

#~ msgid "Editing multiple E-Mails"
#~ msgstr "編輯多封郵件"

#~ msgid "Editing multiple contacts"
#~ msgstr "編輯多個聯絡人"

#~ msgid "Editing multiple tasks"
#~ msgstr "編輯多個任務"

#~ msgid "Editor feature set:"
#~ msgstr "編輯器功能集："

#~ msgid "El Salvador"
#~ msgstr "薩爾瓦多"

#~ msgid "Email Address:"
#~ msgstr "電子郵件位址:"

#~ msgid "Email notification for Accept/Declined"
#~ msgstr "接受/拒絕的電子郵件通知"

#~ msgid "Email notification for New, Changed, Deleted?"
#~ msgstr "接收有關新建、更改、刪除的電子郵件通知？"

#~ msgid "Email notification for appointment creator?"
#~ msgstr "向約會建立者發送電子郵件通知？"

#~ msgid "Email notification for task"
#~ msgstr "任務電子郵件通知"

#~ msgid "Email notification for task creator?"
#~ msgstr "向任務建立者發送電子郵件通知？"

#~ msgid "Email notification for task participant?"
#~ msgstr "向任務參與者發送電子郵件通知？"

#~ msgid "Embedded windows"
#~ msgstr "嵌入窗口"

#~ msgid "Employee ID:"
#~ msgstr "員工 ID："

#~ msgid "Emptying folder... This may take a few seconds."
#~ msgstr "正在清空資料夾... 可能需要幾秒鐘。"

#, fuzzy
#~| msgid "Enable visual effects"
#~ msgid "Enable / Disable"
#~ msgstr "啟用視覺效果"

#~ msgid "Enable Calendar Hover"
#~ msgstr "啟用日曆懸停窗口"

#~ msgid "Enable Contacts Hover"
#~ msgstr "啟用聯繫人懸停窗口"

#~ msgid "Enable E-Mail Hover"
#~ msgstr "啟用電子郵件懸停視窗"

#~ msgid "Enable E-Mail Hover?"
#~ msgstr "啟用電子郵件懸停視窗？"

#~ msgid "Enable Infostore Hover"
#~ msgstr "啟用資訊存儲懸停視窗"

#~ msgid "Enable Plugin"
#~ msgstr "啟用外掛程式"

#~ msgid "Enable Tasks Hover"
#~ msgstr "啟用任務懸停窗口"

#~ msgid "Enable auto completion of E-Mail addresses?"
#~ msgstr "啟用自動完成電子郵件位址？"

#~ msgid "Enable calendar hovers"
#~ msgstr "啟用日曆懸停窗口"

#, fuzzy
#~| msgid "Available Categories:"
#~ msgid "Enable categories"
#~ msgstr "可用類別："

#~ msgid "Enable start page hovers"
#~ msgstr "啟用起始頁懸停窗口"

#~ msgid "Enabled"
#~ msgstr "啟用"

#~ msgid "Enabled for all mail folders"
#~ msgstr "對所有郵件資料夾啟用"

#~ msgid "Enabled for inbox only"
#~ msgstr "僅對收件匣啟用"

#~ msgid ""
#~ "Enables offline access to e-mail, calendar, tasks, and contacts folders. "
#~ "Any changes that are made using Microsoft Outlook offline will be "
#~ "automatically synchronized the next time you go online:"
#~ msgstr ""
#~ "啟用離線訪問電子郵件，日曆，任務和聯繫人文件夾。使用Microsoft Outlook的離"
#~ "線功能所做的任何更改會在您下次上網時自動同步："

#, fuzzy
#~ msgid "End Presentation"
#~ msgstr "目的地"

#~ msgid "End date is before start date"
#~ msgstr "結束日期在開始日期前"

#~ msgid "End date:"
#~ msgstr "結束日期："

#~ msgid "End of Slides"
#~ msgstr "投影片播放結束"

#~ msgid "End presentation"
#~ msgstr "結束簡報"

#~ msgid "End the presentation"
#~ msgstr "結束簡報"

#~ msgid "End time is before start time"
#~ msgstr "結束時間在開始時間前"

#~ msgid "End:"
#~ msgstr "結束："

#~ msgid "Ends at"
#~ msgstr "結束日期"

#~ msgid "Ends at:"
#~ msgstr "結束日期："

#~ msgid "English (US)"
#~ msgstr "英文 (美國)"

#~ msgid "Enhanced"
#~ msgstr "增強"

#~ msgid "Enter Image URL"
#~ msgstr "輸入圖片網址"

#~ msgid "Enter URL"
#~ msgstr "輸入網址"

#~ msgid "Enter a comment"
#~ msgstr "輸入注釋"

#~ msgid "Enter additional data"
#~ msgstr "輸入其他資料"

#~ msgid "Enter general data"
#~ msgstr "輸入一般資料"

#~ msgid "Enter personal data"
#~ msgstr "輸入個人資料"

#~ msgid "Enter the E-Mail text below the subject."
#~ msgstr "在主旨下方輸入郵件內文。"

#~ msgid ""
#~ "Enter the E-Mail text below the subject. If the text format was set to "
#~ "HTMl in the options, you can format the E-Mail text. To do so select a "
#~ "text part and then click an icon in the formatting bar."
#~ msgstr ""
#~ "在主旨下方輸入郵件本文，若在設定中將文字格式設定為 HTML，您將可格式化郵件"
#~ "文字。要這樣做只需要選擇一段文字然後點下格式列中的圖示。"

#~ msgid ""
#~ "Enter the recipient's name on the top left side. As soon as you typed the "
#~ "first letters, suggestions from the address books are displayed. To "
#~ "accept a recipient suggestion, click on it."
#~ msgstr ""
#~ "在左上方輸入收件者名稱。當您輸入首字後，將會從通訊錄中取得建議並顯示。要接"
#~ "受建議的收件者名稱，點選它。"

#~ msgid "Enter the subject on the right side of the recipient."
#~ msgstr "在收件者右方輸入主旨。"

#~ msgid ""
#~ "Enter the subject, the start and the end date of the appointment. Other "
#~ "details are optional."
#~ msgstr "輸入約會的主旨、開啟與結束日期，其他資訊皆非必填。"

#~ msgid "Enter the subject, the start date, and a description."
#~ msgstr "輸入主旨、開始日期以及描述"

#~ msgid "Enter visible text"
#~ msgstr "輸入可見文字"

#~ msgid "Enter your version comment:"
#~ msgstr "輸入您的版本注釋："

#~ msgid "Entering billing information"
#~ msgstr "輸入帳務資訊"

#~ msgid "Entering the E-Mail text"
#~ msgstr "輸入郵件內文"

#~ msgid "Entering the data"
#~ msgstr "書入資烙"

#~ msgid "Entering the recipient's name"
#~ msgstr "輸入收件者名稱"

#~ msgid "Entering the subject"
#~ msgstr "輸入主旨"

#~ msgid "Entire thread"
#~ msgstr "整個討論串"

#~ msgid "Envelope - To"
#~ msgstr "信封 - 給"

#~ msgid "Equatorial Guinea"
#~ msgstr "赤道幾內亞"

#~ msgid "Eritrea"
#~ msgstr "厄立垂亞"

#~ msgid "Error-ID: %1$s"
#~ msgstr "錯誤-ID: %1$s"

#~ msgid "Error: %1$s doesn't support routing from %2$s"
#~ msgstr "錯誤：%1$s 不支持從 %2$s 路由"

#~ msgid "Error: %1$s doesn't support routing to %2$s"
#~ msgstr "錯誤：%1$s 不支持路由至 %2$s"

#~ msgid "Error: %2$s"
#~ msgstr "錯誤: %2$s"

#~ msgid "Estimated Costs:"
#~ msgstr "預估成本："

#~ msgid "Estimated Duration:"
#~ msgstr "預估持續時間："

#~ msgid "Estonia"
#~ msgstr "愛沙尼亞"

#~ msgid "Ethiopia"
#~ msgstr "衣索比亞"

#~ msgid "Euro"
#~ msgstr "歐元"

#~ msgid "Every"
#~ msgstr "每"

#~ msgid "Every %1$d days."
#~ msgstr "每 %1$d 天。"

#~ msgid "Every %1$d months on day %2$d."
#~ msgstr "每 %1$d 月的第 %2$d 天。"

#~ msgid "Every %1$d months on the %2$s %3$s."
#~ msgstr "每 %1$d 月的 %2$s %3$s。"

#~ msgid "Every %1$d weeks on %2$s."
#~ msgstr "每 %1$d 週的 %2$s。"

#~ msgid "Every %1$d weeks on all days."
#~ msgstr "每 %1$d 週中的每一天。"

#~ msgid "Every %1$d weeks on weekends."
#~ msgstr "每 %1$d 週的週末。"

#~ msgid "Every %1$d weeks on workdays."
#~ msgstr "每 %1$d 週的工作日。"

#~ msgid "Every %1$d years on %2$s %3$d"
#~ msgstr "每  %1$d 年的  %2$s %3$s 日"

#~ msgid "Exception caught: "
#~ msgstr "例外情況:"

#~ msgid "Existing shares"
#~ msgstr "現有分享"

#~ msgid "Exists"
#~ msgstr "存在"

#~ msgid "Exit Fullscreen"
#~ msgstr "離開全螢幕"

#~ msgid "Extended view"
#~ msgstr "擴展面板"

#~ msgctxt "help"
#~ msgid "External E-Mail Accounts"
#~ msgstr "外部電子郵件帳號"

#~ msgid "Facebook"
#~ msgstr "Facebook"

#~ msgid "Facebook reported an error:"
#~ msgstr "Facebook 回報錯誤:"

#~ msgid "Failure! Please refresh."
#~ msgstr "失敗！請重新整理。"

#, fuzzy
#~| msgid "Cayman Islands"
#~ msgid "Falkland Islands"
#~ msgstr "開曼群島"

#, fuzzy
#~| msgid "Cook Islands"
#~ msgid "Faroe Islands"
#~ msgstr "庫克群島"

#~ msgctxt "app"
#~ msgid "Favorite timezone"
#~ msgstr "最愛的時區"

#~ msgid "Fax (business)"
#~ msgstr "傳真（業務）"

#~ msgid "Fax (other)"
#~ msgstr "傳真（其他）"

#~ msgid "Fax (private)"
#~ msgstr "傳真（私人）"

#~ msgid "February"
#~ msgstr "二月"

#~ msgid "File name, click to rename"
#~ msgstr "檔案完成，點擊以重新命名"

#~ msgid "File names must not be empty"
#~ msgstr "檔案名稱不能為空"

#~ msgid "File names must not contain slashes"
#~ msgstr "檔案名稱不能包含斜線"

#~ msgid "File: %1$s"
#~ msgstr "檔案：%1$s"

#~ msgid "Filename"
#~ msgstr "檔案名稱"

#~ msgid "Filename, double click to rename"
#~ msgstr "檔名，雙擊以更名"

#~ msgctxt "app"
#~ msgid "Files"
#~ msgstr "檔案"

#~ msgid "Files View"
#~ msgstr "檔案視圖"

#~ msgid "Finish tour"
#~ msgstr "完成導覽"

#, fuzzy
#~| msgid "Fit to screen width"
#~ msgid "Fit to screen height"
#~ msgstr "調整成螢幕寬度"

#~ msgid "Flag mail with"
#~ msgstr "為郵件加入旗標"

#~ msgid "Float Left"
#~ msgstr "置左"

#~ msgid "Float Right"
#~ msgstr "置右"

#~ msgid "Folder names must not contain slashes"
#~ msgstr "資料夾名稱不含斜線"

#~ msgid "Folder settings"
#~ msgstr "資料夾設定"

#~ msgid "Folder tree"
#~ msgstr "資料夾樹"

#~ msgid "Folder-specific actions for %1$s"
#~ msgstr "%1$s 的資料夾相關行為"

#~ msgid "Font size"
#~ msgstr "字體大小"

#~ msgid ""
#~ "For security reasons, all account passwords are encrypted with your "
#~ "primary account password. If you change your primary password, your "
#~ "external accounts might stop working. In this case, you can use your old "
#~ "password to recover all account passwords:"
#~ msgstr ""
#~ "因為安全性因素，所有的帳號密碼接使用您主要帳號的密碼加密。若您修改主要密"
#~ "碼，外部帳號可能停止工作。若發生這種情況，您可以使用舊密碼來恢復所有帳號的"
#~ "密碼:"

#~ msgid "Format emails as:"
#~ msgstr "將電子郵件格式化為："

#~ msgid "Forward emails as:"
#~ msgstr "轉發電子郵件為："

#, fuzzy
#~| msgid "Freelancer"
#~ msgid "France"
#~ msgstr "自由工作者"

#, fuzzy
#~| msgid "French"
#~ msgid "French Guiana"
#~ msgstr "法文"

#~ msgid "Fullscreen"
#~ msgstr "全螢幕"

#~ msgid "Further down you can add attachments to the appointment."
#~ msgstr "您還可以新增附件至約會。"

#~ msgid "Further functions"
#~ msgstr "更多功能"

#~ msgid "Further information"
#~ msgstr "更多資訊"

#, fuzzy
#~| msgid "German"
#~ msgid "Germany"
#~ msgstr "德文"

#~ msgid "Get link"
#~ msgstr "取得鏈結"

#~ msgid "Get started here!"
#~ msgstr "開始入門！"

#~ msgid "Go to page"
#~ msgstr "跳到頁面"

#~ msgid "Good evening"
#~ msgstr "晚上好"

#~ msgid "Good morning"
#~ msgstr "早上好"

#~ msgid "Google Drive"
#~ msgstr "Google Drive"

#, fuzzy
#~| msgid "Green"
#~ msgid "Greece"
#~ msgstr "綠色"

#~ msgid "Greek"
#~ msgstr "希臘文"

#, fuzzy
#~| msgid "Green"
#~ msgid "Greenland"
#~ msgstr "綠色"

#, fuzzy
#~| msgid "Canada"
#~ msgid "Grenada"
#~ msgstr "加拿大"

#~ msgid "Grey"
#~ msgstr "灰色"

#~ msgid "Guidance"
#~ msgstr "指引"

#~ msgid "H-split view"
#~ msgstr "水準拆分視圖"

#, fuzzy
#~| msgid "Waiting"
#~ msgid "Haiti"
#~ msgstr "等待中"

#~ msgid "Halo view"
#~ msgstr "Halo View"

#~ msgid "Hello"
#~ msgstr "您好"

#~ msgid "Here is what %s knows about %s:"
#~ msgstr "以下是 %s 了解 %s 的地方:"

#~ msgid "Hi!<br><br>%1$s shares a publication with you:<br>%2$s"
#~ msgstr "嗨！<br><br>%1s 與您分享下列發佈內容:<br>%2$s"

#~ msgid "Hidden"
#~ msgstr "隱藏"

#~ msgid "Hide QR code"
#~ msgstr "隱藏 QR code"

#~ msgid "Hide advanced filters"
#~ msgstr "隱藏進階過濾器"

#~ msgid "Hide all notifications"
#~ msgstr "隱藏所有通知"

#~ msgid "Hide all notifications for new mails."
#~ msgstr "隱藏所有新郵件通知。"

#~ msgid "Hide comments"
#~ msgstr "隱藏注釋"

#~ msgid "Hide conflicts"
#~ msgstr "隱藏衝突"

#~ msgid "Hide side panel"
#~ msgstr "隱藏側面板"

#~ msgid "How the settings are organized"
#~ msgstr "設定如何整理"

#, fuzzy
#~| msgid "Hungarian"
#~ msgid "Hungary"
#~ msgstr "匈牙利文"

#~ msgid "IMAP Login"
#~ msgstr "IMAP 登入資訊"

#~ msgid "IMAP Secure"
#~ msgstr "IMAP 安全性"

#~ msgid "IMAP Server"
#~ msgstr "IMAP 伺服器"

#~ msgid "IMAP folder subscription"
#~ msgstr "IMAP 資料夾訂閱"

#~ msgid "IMAP login"
#~ msgstr "IMAP 帳號"

#~ msgid "IMAP port"
#~ msgstr "IMAP 埠"

#~ msgid "IMAP secure"
#~ msgstr "IMAP 安全性"

#~ msgid "IMAP server"
#~ msgstr "IMAP 伺服器"

#~ msgid "Icon view"
#~ msgstr "圖示視圖"

#~ msgid ""
#~ "If a folder contains images, you can display a slideshow. To do so click "
#~ "on Slideshow on the upper right side."
#~ msgstr ""
#~ "若資料夾包含圖片，您可以以幻燈片模式播放。要這麼做，點選右上角的幻燈片。"

#~ msgid "If you know what you are doing...just setup your account manually!"
#~ msgstr "若您知道您要做什麼…那就可以手動設定！"

#~ msgid ""
#~ "If you no longer want to display a tile, click the cross on the upper "
#~ "right side."
#~ msgstr "若您不想要再看到某個磚塊，點下右上角的叉"

#~ msgid "Import into"
#~ msgstr "匯入至"

#~ msgid "In %s hours:"
#~ msgstr "%d 小時內:"

#~ msgid "In %s milliseconds:"
#~ msgstr "%s 毫秒內:"

#~ msgid "In %s minutes:"
#~ msgstr "%d 分鐘內:"

#~ msgid "In %s seconds:"
#~ msgstr "%s 秒內:"

#~ msgid "In %s weeks:"
#~ msgstr "%d 周內:"

#~ msgid ""
#~ "In case of new notifications, e.g. appointment invitations, the info area "
#~ "is opened on the right side."
#~ msgstr "有新通知，例如約會邀請時，資訊區域將會開啟於右邊。"

#~ msgid ""
#~ "In order to edit multiple E-Mails at once, enable the checkboxes on the "
#~ "left side of the E-Mails. If the checkboxes are not displayed, click the "
#~ "icon on the bottom left side."
#~ msgstr ""
#~ "要一次編輯多封郵件，點選郵件左邊的選取盒。若選取盒未顯示，點選右下角的圖"
#~ "示。"

#~ msgid ""
#~ "In the Details section at the bottom right side you can enter billing "
#~ "information."
#~ msgstr "在右下角的詳情段落中您可以輸入帳務資訊。"

#~ msgid ""
#~ "In the Icons view you can see the files of the selected folder in the "
#~ "display area."
#~ msgstr "在圖示視圖，您可以在顯示區域中檢視所選的資料夾當中的檔案。"

#~ msgid "Inbox Tabs"
#~ msgstr "收件匣分頁"

#~ msgid "Inbox tabs"
#~ msgstr "收件匣分頁"

#~ msgid "Incoming Notification Mails"
#~ msgstr "接收通知郵件"

#, fuzzy
#~| msgid "Undone"
#~ msgid "Indonesia"
#~ msgstr "已還原"

#~ msgid "Info area"
#~ msgstr "資訊區域"

#~ msgid "Information about account recovery..."
#~ msgstr "帳號救援相關資訊…"

#~ msgid "Inline With Text"
#~ msgstr "行內文字"

#~ msgid "Inline with text"
#~ msgstr "杭內文字"

#~ msgid "Insert Column"
#~ msgstr "插入欄"

#~ msgid "Insert Image File"
#~ msgstr "插入圖片檔案"

#~ msgid "Insert Image URL"
#~ msgstr "插入圖片網址"

#~ msgid "Insert Row"
#~ msgstr "插入列"

#~ msgid "Insert column"
#~ msgstr "插入欄"

#~ msgid "Insert image file"
#~ msgstr "插入圖片檔案"

#~ msgid "Insert row"
#~ msgstr "插入列"

#~ msgid "Insert table"
#~ msgstr "插入表格"

#~ msgid "Insert/Edit Hyperlink"
#~ msgstr "插入/編輯超聯結"

#~ msgid "Internal Error"
#~ msgstr "內部錯誤"

#~ msgid ""
#~ "Internet Explorer 9 does not support attachment uploads. Please upgrade "
#~ "to Internet Explorer 10."
#~ msgstr ""
#~ "Internet Explorer 9 不支援附件上傳，請升級至  Internet Explorer 10。"

#~ msgid ""
#~ "Internet Explorer 9 does not support file uploads. Please upgrade to "
#~ "Internet Explorer 10."
#~ msgstr ""
#~ "Internet Explorer 9 不支援檔案上傳，請升級至  Internet Explorer 10。"

#~ msgid "Interval of the reminder in minutes"
#~ msgstr "按分鐘設置提醒間隔"

#~ msgid "Invalid data"
#~ msgstr "無效資料"

#~ msgid ""
#~ "Invite people via email. Every recipient will get an individual link to "
#~ "access the shared files."
#~ msgstr "透過電子郵件邀請其他人，每位收件者都將收到一個存取檔案用的鏈結。"

#~ msgid "Inviting other participants"
#~ msgstr "邀請其他參與者"

#~ msgid "Italian (Italy)"
#~ msgstr "義大利文 (義大利)"

#, fuzzy
#~| msgid "Italic"
#~ msgid "Italy"
#~ msgstr "斜體"

#~ msgid "Item List"
#~ msgstr "項目清單"

#~ msgid "Items without a file can not be opened."
#~ msgstr "無法開啟沒有檔案的項目。"

#~ msgid "January"
#~ msgstr "一月"

#~ msgid "Join"
#~ msgstr "加入"

#~ msgid "Join Presentation"
#~ msgstr "加入簡報"

#~ msgid "Join presentation"
#~ msgstr "加入簡報"

#~ msgid "Join the presentation"
#~ msgstr "加入簡報"

#~ msgid "Joining the presentation of %1$s."
#~ msgstr "加入 %1$s 的簡報。"

#~ msgid "July"
#~ msgstr "七月"

#~ msgid "Jump to slide"
#~ msgstr "跳到其他投影片"

#~ msgid "June"
#~ msgstr "六月"

#, fuzzy
#~| msgid "Due on %1$s"
#~ msgid "Just open %1$s"
#~ msgstr "結束於 %s"

#~ msgid "Justify"
#~ msgstr "左右對齊"

#~ msgid "Keep looping endlessly"
#~ msgstr "持續重播"

#~ msgid "Label"
#~ msgstr "標籤"

#~ msgid "Last modified"
#~ msgstr "最近修改"

#~ msgid "Launching an app"
#~ msgstr "執行應用程式"

#~ msgid "Leave"
#~ msgstr "離開"

#, fuzzy
#~ msgid "Leave Presentation"
#~ msgstr "目的地"

#~ msgid "Leave messages on server"
#~ msgstr "在伺服器上保留郵件"

#~ msgid "Leave presentation"
#~ msgstr "離開簡報"

#~ msgid "Leave the presentation"
#~ msgstr "離開簡報"

#~ msgid "Left"
#~ msgstr "靠左"

#~ msgid "Left aligned, text wraps at right side"
#~ msgstr "靠左，文字於右邊換行"

#~ msgid "Lighter"
#~ msgstr "更淡"

#~ msgid "Liked a link: %s"
#~ msgstr "對連結說讚: %s"

#~ msgid "Line %1$d: %2$s"
#~ msgstr "行 %1$s: %2$s"

#~ msgid "Line Spacing"
#~ msgstr "行距"

#, fuzzy
#~ msgid "Line wrap when sending text mails after"
#~ msgstr "發送純文字郵件時當字數超過下列長度即換行:"

#, fuzzy
#~ msgid "Line wrap when sending text mails after how much characters"
#~ msgstr "發送純文字郵件時當字數超過下列長度即換行:"

#~ msgid "Line wrap when sending text mails after: "
#~ msgstr "換行當發送純文字郵件超過:"

#~ msgid "Load Error"
#~ msgstr "載入錯誤"

#~ msgid "Load all mails. This might take some time."
#~ msgstr "載入所有郵件，可能需要一些時間。"

#~ msgid "Login must not be empty."
#~ msgstr "帳號不能為空。"

#~ msgid "Logout now"
#~ msgstr "立刻登出"

#~ msgid "Loop once only"
#~ msgstr "僅重播一次"

#, fuzzy
#~| msgid "March"
#~ msgid "Mac"
#~ msgstr "三月"

#~ msgid "Mail Details"
#~ msgstr "郵件詳細資訊"

#~ msgid "Mail Thread Details"
#~ msgstr "郵件討論串詳情"

#~ msgid "Mail and Social Accounts"
#~ msgstr "郵件與社交帳戶"

#~ msgid "Mail saved as draft"
#~ msgstr "已將郵件保存草稿"

#~ msgid "Mail text"
#~ msgstr "郵件文字"

#~ msgid "Mail was not imported, only .eml files are supported."
#~ msgstr "郵件未被匯入，僅支援 .eml 檔案。"

#~ msgid "Mailfilter created"
#~ msgstr "已建立郵件篩選"

#~ msgid "Mailfilter updated"
#~ msgstr "已更新郵件篩選"

#~ msgid "Main window"
#~ msgstr "主視窗"

#~ msgid "Manage applications"
#~ msgstr "管理應用程式"

#~ msgctxt "help"
#~ msgid "Managing E-Mail messages"
#~ msgstr "管理 E-Mail"

#~ msgid "March"
#~ msgstr "三月"

#~ msgid "Mark as"
#~ msgstr "標記為"

#~ msgid "Mark read"
#~ msgstr "標記為已讀"

#~ msgid "Mark unread"
#~ msgstr "標記為未讀"

#, fuzzy
#~| msgid "Cayman Islands"
#~ msgid "Marshall Islands"
#~ msgstr "開曼群島"

#~ msgid "May"
#~ msgstr "五月"

#~ msgid "Mediaplayer"
#~ msgstr "Mediaplayer"

#~ msgid "Message is read"
#~ msgstr "標記為已讀"

#~ msgid "Mobile"
#~ msgstr "手機"

#~ msgid "Mobile device settings:"
#~ msgstr "行動裝置設定:"

#~ msgid "Modified by"
#~ msgstr "修改者"

#, fuzzy
#~| msgid "Angola"
#~ msgid "Mongolia"
#~ msgstr "安哥拉"

#~ msgid "Month View"
#~ msgstr "月視圖"

#~ msgid "Monthly on day %1$d"
#~ msgstr "每月的 %1$d 日"

#~ msgid "Monthly on the %1$s %2$s"
#~ msgstr "每月的  %1$s %2$s"

#, fuzzy
#~| msgid "Months"
#~ msgid "Montserrat"
#~ msgstr "月"

#~ msgid "More zoom settings"
#~ msgstr "更多縮放設定"

#~ msgid "Moving mails ... This may take a few seconds."
#~ msgstr "正在移動郵件... 可能需要幾秒鐘。"

#~ msgid "N/A"
#~ msgstr "不適用"

#~ msgid "Name already taken"
#~ msgstr "名稱已使用"

#~ msgid "Name for group of feeds"
#~ msgstr "來源群組名稱"

#~ msgid "Name of feed"
#~ msgstr "資訊來源名稱"

#~ msgid "Names and email addresses"
#~ msgstr "姓名與電子郵件位址"

#~ msgid "Navigation bar"
#~ msgstr "導覽列"

#, fuzzy
#~| msgid "Dutch (Netherlands)"
#~ msgid "Netherlands"
#~ msgstr "荷蘭文"

#~ msgid "Network Problems"
#~ msgstr "網路錯誤"

#, fuzzy
#~| msgid "New calendar"
#~ msgid "New Caledonia"
#~ msgstr "新增行事曆"

#~ msgid "New Mail from %1$s %2$s. Press [enter] to open"
#~ msgstr "來自 %1$s %2$s 的新郵件。按 Enter 以開啟。"

#, fuzzy
#~| msgid "New calendar"
#~ msgid "New Zealand"
#~ msgstr "新增行事曆"

#~ msgid "New objects icon"
#~ msgstr "新物件圖示"

#~ msgid "New office document"
#~ msgstr "新增 Office 文件"

#~ msgid "New private calendar"
#~ msgstr "新增私人行事曆"

#~ msgid "New private folder"
#~ msgstr "新增私人資料夾"

#~ msgid "New public folder"
#~ msgstr "新增公開資料夾"

#~ msgid "New publication"
#~ msgstr "新增發佈"

#~ msgid "New subfolder"
#~ msgstr "新增子資料夾"

#~ msgid "New subscription"
#~ msgstr "新增訂閱"

#~ msgid "Next birthdays"
#~ msgstr "下個生日"

#~ msgid "Next slide"
#~ msgstr "下一張"

#, fuzzy
#~| msgid "Algeria"
#~ msgid "Nigeria"
#~ msgstr "阿爾及利亞"

#~ msgid "No appointments found for \"%s\""
#~ msgstr "找不到「%s」的約會"

#~ msgid "No border"
#~ msgstr "無邊框"

#~ msgid "No file selected for upload."
#~ msgstr "沒有選擇上傳的檔案。"

#~ msgid "No items were found. Please adjust currently used facets."
#~ msgstr "找不到項目，請調整目前使用的 facet。"

#~ msgid "No mails"
#~ msgstr "無郵件"

#~ msgid "No mails found for \"%s\""
#~ msgstr "找不到「%s」的郵件"

#~ msgid "No matching templates on this Server"
#~ msgstr "伺服器上沒有符合的範本"

#~ msgid "No wall posts yet."
#~ msgstr "尚無塗鴉牆貼文。"

#~ msgid "No, only move selected message(s)"
#~ msgstr "不要，僅移動選擇的訊息"

#, fuzzy
#~| msgid "Cook Islands"
#~ msgid "Norfolk Island"
#~ msgstr "庫克群島"

#~ msgid "Normal"
#~ msgstr "一般"

#, fuzzy
#~| msgid "Forward"
#~ msgid "Norway"
#~ msgstr "轉發"

#~ msgid "Not yet confirmed"
#~ msgstr "未確認"

#~ msgid "Note that some of the tabs can not be disabled."
#~ msgstr "請注意某些分頁無法關閉。"

#~ msgid "Note: The vCard format cannot contain distribution lists"
#~ msgstr "注意: vCard 格式無法幫韓通訊組清單"

#~ msgid ""
#~ "Note: This subscription will replace the calendar content with the "
#~ "external content. Therefore you must create a new folder for this "
#~ "subscription."
#~ msgstr ""
#~ "備註：此訂閱將會以外部內容取代行事曆內容。您在此訂閱裏已經作出的更改將會被"
#~ "覆蓋。"

#~ msgid "Nothing in your newsfeed."
#~ msgstr "您的 Newsfeed 中沒有內容。"

#~ msgid "November"
#~ msgstr "十一月"

#~ msgid "Numbering On/Off"
#~ msgstr "編號開關"

#~ msgid "October"
#~ msgstr "十月"

#~ msgid "Off"
#~ msgstr "關閉"

#~ msgid "On %s %s each %s. months"
#~ msgstr "每 %s 月的 %s %s"

#~ msgid "On %s %s every month"
#~ msgstr "每月的 %s %s"

#~ msgid "On %s %s in %s"
#~ msgstr "%s的第 %s 個%s"

#~ msgid "On %s. day every %s. month"
#~ msgstr "每 %s 月的第 %s 日"

#~ msgid "On %s. day every month"
#~ msgstr "每月的第 %s 日"

#~ msgid "On new notifications except mails"
#~ msgstr "在新通知時，但郵件通知除外"

#~ msgid "One and a Half"
#~ msgstr "1.5 倍"

#~ msgid "One item was found."
#~ msgid_plural "%1$s items were found."
#~ msgstr[0] "找到 1 個項目。"
#~ msgstr[1] "找到 %1$s 個項目。"

#~ msgid "OneDrive"
#~ msgstr "OneDrive"

#~ msgid "Only show widget summary on mobile devices"
#~ msgstr "只在行動裝置中顯示小工具摘要"

#~ msgid "Open in new tab"
#~ msgstr "在新分頁開啟"

#~ msgid "Opening E-Mail threads"
#~ msgstr "開啟郵件討論串"

#~ msgid "Opening or closing the folder tree"
#~ msgstr "開啟或關閉資料夾樹"

#~ msgid "Opening the E-Mail settings"
#~ msgstr "開啟郵件選項"

#~ msgid "Overdue Task. %1$s %2$s. Press [enter] to open"
#~ msgstr "過期任務。%1$s %2$s。按 Enter 以開啟"

#~ msgid "POP3:"
#~ msgstr "POP3:"

#~ msgid "Page number"
#~ msgstr "頁數"

#, fuzzy
#~| msgid "Afghanistan"
#~ msgid "Pakistan"
#~ msgstr "阿富汗"

#, fuzzy
#~| msgid "British Indian Ocean Territory"
#~ msgid "Palestinian Territory"
#~ msgstr "英屬印度洋領地"

#~ msgid "Paragraph Alignment"
#~ msgstr "段落對齊"

#~ msgid "Paragraph Fill Color"
#~ msgstr "填入段落顏色"

#~ msgid "Paragraph borders"
#~ msgstr "段落邊框"

#, fuzzy
#~| msgid "Paragraph style"
#~ msgid "Paraguay"
#~ msgstr "段落樣式"

#~ msgid "Pause"
#~ msgstr "暫停"

#, fuzzy
#~ msgid "Pause Presentation"
#~ msgstr "目的地"

#~ msgid "Pause presentation"
#~ msgstr "暫停簡報"

#~ msgid "Pause the presentation"
#~ msgstr "暫停簡報"

#~ msgid "Permanently remove deleted emails?"
#~ msgstr "永久移除刪除的電子郵件？"

#, fuzzy
#~| msgid "Permissions"
#~ msgid "Permissions for"
#~ msgstr "許可權"

#, fuzzy
#~| msgid "Permissions"
#~ msgid "Permissions: %1$s"
#~ msgstr "許可權"

#~ msgid "Phone (private)"
#~ msgstr "電話（私人）"

#~ msgid "Phone alt"
#~ msgstr "替代電話"

#~ msgid "Please ask me every time"
#~ msgstr "每次都問我"

#~ msgid "Please choose a sentence below."
#~ msgstr "請從下方挑選一個句子"

#~ msgid "Please enter a correct number."
#~ msgstr "請輸入一個正確數字。"

#~ msgid "Please enter a valid date."
#~ msgstr "請輸入有效日期。"

#~ msgid "Please enter an feed-url."
#~ msgstr "請輸入資訊來源網址。"

#~ msgid ""
#~ "Please feel free to rename tabs to better match your needs. Use "
#~ "checkboxes to enable or disable specific tabs."
#~ msgstr "您可以隨意依照需求修改分頁名稱，使用選取盒開啟或關閉部分分頁。"

#~ msgid "Polish"
#~ msgstr "波蘭文"

#~ msgid "Portal Squares"
#~ msgstr "門戶方塊"

#, fuzzy
#~| msgid "Portal"
#~ msgid "Portugal"
#~ msgstr "入口"

#~ msgid "Portuguese (Portugal)"
#~ msgstr "葡萄牙文 (葡萄牙)"

#~ msgid "Present"
#~ msgstr "存在"

#~ msgctxt "presenter"
#~ msgid "Present"
#~ msgstr "簡報"

#~ msgid "Presentation end"
#~ msgstr "簡報結束"

#~ msgid "Presentation is paused."
#~ msgstr "簡報已暫停。"

#~ msgid "Presentation join"
#~ msgstr "加入簡報"

#~ msgid "Presentation start"
#~ msgstr "簡報開始"

#~ msgid "Presenter"
#~ msgstr "簡報者"

#, fuzzy
#~ msgid "Presenter Navigation"
#~ msgstr "目的地"

#~ msgid "Presenter navigation bar"
#~ msgstr "剪報者導航列"

#~ msgid "Presenter toolbar"
#~ msgstr "簡報者工具列"

#~ msgid "Press [enter] to close this alertbox."
#~ msgstr "按 [Enter] 以關閉此警示框。"

#~ msgid "Press [enter] to jump to the facebook stream."
#~ msgstr "按 [Enter] 以跳至 Facebook 串流。"

#~ msgid "Press [enter] to open"
#~ msgstr "按 [Enter] 以開啟"

#~ msgid "Press [enter] to select a time when you want to be reminded again"
#~ msgstr "按 Enter 以選擇您想被再次提醒的時間。"

#~ msgid "Prettify plain text mails"
#~ msgstr "美觀化純文字文件"

#~ msgid "Prev"
#~ msgstr "上一個"

#, fuzzy
#~ msgid "Preview pane"
#~ msgstr "預覽"

#~ msgid "Previous slide"
#~ msgstr "上一張"

#, fuzzy
#~| msgid "Edit contact"
#~ msgid "Printout of contacts"
#~ msgstr "編輯聯絡人"

#~ msgid "Privacy Notice"
#~ msgstr "隱私權公告"

#~ msgid "Promote One Level"
#~ msgstr "升級"

#~ msgid "Public"
#~ msgstr "公開"

#~ msgid "Publication"
#~ msgstr "發佈"

#~ msgid "Publication created"
#~ msgstr "已建立發佈"

#~ msgid "Publication has been added"
#~ msgstr "已新增發佈"

#~ msgid "Publications must have a name"
#~ msgstr "必須要有發佈名稱"

#~ msgid "Publish"
#~ msgstr "發佈"

#~ msgid "Publish folder"
#~ msgstr "發佈文件夾"

#~ msgid "Publish item"
#~ msgstr "發佈項目"

#~ msgid "Pull To Refresh"
#~ msgstr "往下拉以更新"

#~ msgid ""
#~ "Rating %1$d of %2$d. Press Enter to confirm or use the left and right "
#~ "arrowkeys to adjust your rating."
#~ msgstr "已評分 %1$d / %2$d。請按 Enter 確認或使用左右鍵調整您的評分。"

#, fuzzy
#~| msgid "Page %1$d of %2$d"
#~ msgid "Rating %1$d of 5"
#~ msgstr "第 %1$d 頁，共 %2$d 頁"

#~ msgid "Read Only Mode"
#~ msgstr "唯讀模式"

#~ msgid "Reading the details"
#~ msgstr "閱讀詳情"

#~ msgid "Recipients can edit"
#~ msgstr "收件人可編輯"

#~ msgid "Recurring tasks need a valid end date."
#~ msgstr "重複發生的任務需要有效結束日期。"

#~ msgid "Remove facet"
#~ msgstr "移除 facet"

#~ msgid "Remove from recipient list"
#~ msgstr "自收件人清單移除"

#~ msgid "Rename Document"
#~ msgstr "更名文件"

#~ msgid "Reply All"
#~ msgstr "全部回覆"

#~ msgid "Reply to"
#~ msgstr "回復給"

#~ msgid "Reset"
#~ msgstr "重設"

#~ msgid "Resource name"
#~ msgstr "資源名稱"

#~ msgid "Restore Last Operation"
#~ msgstr "還原上個操作"

#, fuzzy
#~| msgid "Never"
#~ msgid "Revert"
#~ msgstr "永不"

#~ msgid "Revert Last Operation"
#~ msgstr "還原上個操作"

#, fuzzy
#~| msgid "Text"
#~ msgid "Rich Text"
#~ msgstr "文本"

#~ msgid "Right"
#~ msgstr "置右"

#~ msgid "Right aligned, text wraps at left side"
#~ msgstr "靠右，文字於左邊換行"

#, fuzzy
#~| msgid "Romanian"
#~ msgid "Romania"
#~ msgstr "羅馬尼亞文"

#~ msgid "Rule applies from"
#~ msgstr "規則套用自"

#~ msgid "Rule applies not from"
#~ msgstr "規則從下列時間起適用"

#~ msgid "Rule applies not on"
#~ msgstr "規則不適用於"

#~ msgid "Rule applies not until"
#~ msgstr "規則適用至下列時間為止"

#~ msgid "Rule applies on"
#~ msgstr "規則套用於"

#~ msgid "Rule applies until"
#~ msgstr "規則套用至"

#~ msgid "Running applications"
#~ msgstr "執行中的應用程式"

#, fuzzy
#~| msgid "Russian"
#~ msgid "Russia"
#~ msgstr "俄文"

#, fuzzy
#~| msgid "RSS"
#~ msgid "SMS"
#~ msgstr "RSS"

#~ msgid "SMTP Login"
#~ msgstr "SMTP 登入資訊"

#~ msgid "SMTP Secure"
#~ msgstr "SMTP 安全性"

#~ msgid "SMTP Server"
#~ msgstr "SMTP 伺服器"

#~ msgid "SMTP login"
#~ msgstr "SMTP 帳號"

#~ msgid "SMTP port"
#~ msgstr "SMTP 埠"

#~ msgid "SMTP secure"
#~ msgstr "SMTP 安全性"

#~ msgid "SMTP server"
#~ msgstr "SMTP 伺服器"

#~ msgid "Save in file store"
#~ msgstr "保存在資訊存儲"

#~ msgid "Save to Drive"
#~ msgstr "儲存至 Drive"

#~ msgid "Saved in"
#~ msgstr "保存於"

#~ msgid "Saving attachment to Drive"
#~ msgid_plural "Saving attachments to Drive"
#~ msgstr[0] "將附件保存到 Drive"
#~ msgstr[1] "將附件保存到 Drive"

#~ msgid "Saving latest changes ..."
#~ msgstr "正在儲存最新修改..."

#~ msgid "Search Options"
#~ msgstr "搜尋選項"

#~ msgid "Search here"
#~ msgstr "在此搜索"

#~ msgid "Search within application"
#~ msgstr "在應用程式內搜尋"

#~ msgid "Searched in"
#~ msgstr "搜尋於"

#~ msgid "Searching for objects"
#~ msgstr "搜尋物件"

#~ msgid "Select Folder"
#~ msgstr "選擇資料夾"

#~ msgid "Select none"
#~ msgstr "全部不選"

#~ msgid "Select page"
#~ msgstr "選擇頁面"

#~ msgid "Selected message was moved successfully."
#~ msgid_plural "Selected messages has been moved successfully."
#~ msgstr[0] "已成功移動所選的訊息。"
#~ msgstr[1] "已成功移動所選的訊息。"

#~ msgid "Send as internal link"
#~ msgstr "作為內部連結發送"

#~ msgid "Send as mail"
#~ msgstr "以郵件方式寄送"

#~ msgid "Send feedback"
#~ msgstr "寄送意見回饋"

#~ msgid "Sender address"
#~ msgstr "寄件地址"

#~ msgid "Sender/From"
#~ msgstr "寄件者/自"

#~ msgid "Sending an E-Mail to a contact"
#~ msgstr "傳送郵件給某個聯絡人"

#~ msgid "Sending the E-Mail"
#~ msgstr "寄送郵件"

#~ msgid "September"
#~ msgstr "九月"

#~ msgid "Server Error"
#~ msgstr "伺服器錯誤"

#~ msgid "Settings for advanced users"
#~ msgstr "進階設定"

#~ msgid "Share link by email"
#~ msgstr "透過電子郵件分享連結"

#~ msgid "Share the folder \"%1$d\""
#~ msgid_plural "Share %1$d items"
#~ msgstr[0] "分享資料夾「%1$d」"
#~ msgstr[1] "分享 %1$d 個項目"

#, fuzzy
#~ msgctxt "owner"
#~ msgid "Shared by: %1$s"
#~ msgstr "已搜尋: %1$s"

#~ msgid ""
#~ "Should all other past and future messages from %1$s also be moved to %2$s?"
#~ msgstr "是否也要將 %1$s 其他過去與未來的訊息移動至 %2$s？"

#~ msgid ""
#~ "Should only the current message or all messages of the sender be moved"
#~ msgstr "僅移動此寄件者目前的訊息或所有訊息"

#~ msgid "Show QR code"
#~ msgstr "顯示 QR code"

#~ msgid "Show Tabs for inbox"
#~ msgstr "顯示收件匣分頁"

#~ msgid "Show all mails. Note: Mails are no longer grouped by conversation."
#~ msgstr "顯示所有郵件。請注意：郵件將不再依對話內容分組。"

#~ msgid "Show all my appointments from all calendars"
#~ msgstr "自所有行事曆顯示我所有的約會"

#~ msgctxt "plural"
#~ msgid "Show attachment"
#~ msgid_plural "Show attachments"
#~ msgstr[0] "顯示附件"
#~ msgstr[1] "顯示附件"

#, fuzzy
#~| msgid "Show comments"
#~ msgid "Show chevron day"
#~ msgstr "顯示注釋"

#~ msgid "Show comments"
#~ msgstr "顯示注釋"

#~ msgid "Show conflicts"
#~ msgstr "顯示衝突"

#~ msgid "Show contacts from administrator group"
#~ msgstr "顯示管理員群組的聯絡人"

#~ msgid "Show file"
#~ msgstr "顯示檔案"

#~ msgid "Show first page"
#~ msgstr "顯示第一頁"

#~ msgid "Show internal link"
#~ msgstr "顯示內部連結"

#~ msgid "Show last page"
#~ msgstr "顯示最後一頁"

#~ msgid "Show legal information"
#~ msgstr "顯示法律資訊"

#~ msgid "Show message size"
#~ msgstr "顯示訊息大小"

#~ msgid "Show more"
#~ msgstr "顯示更多"

#~ msgid "Show more comments"
#~ msgstr "顯示更多註解"

#~ msgid "Show more..."
#~ msgstr "顯示更多..."

#~ msgid "Show original publication"
#~ msgstr "顯示原始發佈"

#~ msgid "Show side panel"
#~ msgstr "顯示側面板"

#~ msgid "Show task"
#~ msgstr "顯示任務"

#~ msgid "Show version history"
#~ msgstr "顯示板本記錄"

#, fuzzy
#~ msgid "Show/hide folder"
#~ msgstr "移動文件夾"

#~ msgid "Sidebar"
#~ msgstr "側邊欄"

#~ msgid "Signature"
#~ msgstr "簽名"

#~ msgid "Signature position"
#~ msgstr "簽名位置"

#~ msgid "Signature text"
#~ msgstr "簽名文字"

#~ msgid "Signing out"
#~ msgstr "登出"

#~ msgid "Simple Pad"
#~ msgstr "Simple Pad"

#, fuzzy
#~| msgid "Phone list"
#~ msgid "Simple phone list"
#~ msgstr "電話清單"

#, fuzzy
#~| msgid "Single"
#~ msgid "Singapore"
#~ msgstr "單行"

#~ msgid "Skip this step"
#~ msgstr "略過此步驟"

#~ msgid "Slideshow"
#~ msgstr "幻燈片"

#, fuzzy
#~| msgid "Smartphone settings:"
#~ msgid "Smartphone"
#~ msgstr "智慧型手機設定:"

#~ msgid ""
#~ "Social accounts are only used to download contact and/or calendar data"
#~ msgstr "社交帳戶將只會用來下載聯絡人與/或行事曆資料"

#, fuzzy
#~| msgid "Cook Islands"
#~ msgid "Solomon Islands"
#~ msgstr "庫克群島"

#~ msgid "Someone shared a file with you"
#~ msgstr "某人與您分享了檔案"

#~ msgid ""
#~ "Someone shared a folder with you. Would you like to subscribe those %1$s?"
#~ msgstr "某個人與您分享了資料夾，想要訂閱這些 %1$s 嗎？"

#~ msgid "Something went wrong reauthorizing the account."
#~ msgstr "重新授權帳號時發生某些錯誤。"

#~ msgid "Something went wrong saving your changes."
#~ msgstr "儲存您的更改時發生某些錯誤。"

#~ msgid "Sorry, common mails couldn't be assigned automatically."
#~ msgstr "抱歉，無法自動分配一般郵件。"

#~ msgid "Sorry, failed to load the document successfully."
#~ msgstr "抱歉，無法成功載入文件。"

#, fuzzy
#~ msgid "Sorry, the audio file could not be played."
#~ msgstr "無法上傳此檔案。"

#, fuzzy
#~ msgid "Sorry, the video could not be played."
#~ msgstr "無法上傳此檔案。"

#~ msgid "Sorting your E-Mails"
#~ msgstr "排序您的郵件"

#~ msgid "Sorting your tasks"
#~ msgstr "排序您的任務"

#~ msgid "Source"
#~ msgstr "來源"

#~ msgid "Spam folder"
#~ msgstr "垃圾信件匣"

#~ msgid "Spanish"
#~ msgstr "西班牙文"

#, fuzzy
#~ msgid "Start Presentation"
#~ msgstr "目的地"

#~ msgid "Start local presentation"
#~ msgstr "開始本機簡報"

#~ msgid "Start presentation"
#~ msgstr "開始簡報"

#~ msgid "Start remote presentation"
#~ msgstr "開始遠端簡報"

#~ msgid "Start the presentation"
#~ msgstr "開始簡報"

#~ msgid "Started %s days ago:"
#~ msgstr "開始於 %d 天前:"

#~ msgid "Started %s hours ago:"
#~ msgstr "開始於 %d 小時前:"

#~ msgid "Started %s milliseconds ago:"
#~ msgstr "開始於 %s  毫秒前:"

#~ msgid "Started %s minutes ago:"
#~ msgstr "開始於 %d 分鐘前:"

#~ msgid "Started %s seconds ago:"
#~ msgstr "開始於 %s 秒前:"

#~ msgid "Started %s weeks ago:"
#~ msgstr "開始於 %s 週前:"

#~ msgid "Streams"
#~ msgstr "串流"

#~ msgid "Strike through"
#~ msgstr "刪除線"

#~ msgid "Subreddits"
#~ msgstr "Subreddits"

#~ msgid ""
#~ "Subscribing to items that are not delivered by another Open-Xchange "
#~ "Server (i.e. OXMF) may take some time. Example: Importing 100 contacts "
#~ "from Xing takes about 5 minutes. We are continually improving this "
#~ "functionality. Future releases will work significantly faster."
#~ msgstr ""
#~ "訂閱非由其他 Open-Xchange 伺服器（即 OXMF）所遞送的項目可能需要一些時間。"
#~ "例如: 從 Xing 導入 100 個聯絡人大約需要 5 分鐘。我們正持續改善此功能。未來"
#~ "版本當中的速度將會有所改善。"

#~ msgid "Such data will never be uploaded"
#~ msgstr "這類資料將不會被上傳"

#~ msgid "Superscript"
#~ msgstr "上標"

#, fuzzy
#~| msgid "Your name"
#~ msgid "Suriname"
#~ msgstr "您的姓名"

#~ msgid "Swedish (Sweden)"
#~ msgstr "瑞典文"

#~ msgid "Synchronization to the server has been lost."
#~ msgstr "已失去與伺服器的同步。"

#, fuzzy
#~| msgid "Table"
#~ msgid "Tablet"
#~ msgstr "表格"

#~ msgid "Tag mail with"
#~ msgstr "為郵件加入標籤"

#~ msgid "Task invitation. %1$s %2$s %3$s. Press [enter] to open"
#~ msgstr "任務邀請。%1$s %2$s %3$s。按 Enter 以開啟。"

#~ msgid "Task moved."
#~ msgid_plural "Tasks moved."
#~ msgstr[0] "已移動工作。"
#~ msgstr[1] "已移動工作。"

#~ msgid "Task reminder. %1$s %2$s %3$s. Press [enter] to open"
#~ msgstr "任務提醒。%1$s %2$s %3$s。按 Enter 以開啟。"

#~ msgid "Tasks have been moved"
#~ msgstr "任務已移動"

#~ msgid "Template"
#~ msgstr "範本"

#~ msgid "Text 1"
#~ msgstr "文本 1"

#~ msgid "Text 2"
#~ msgstr "文本 2"

#~ msgid "Text Fill Color"
#~ msgstr "填入文字顏色"

#~ msgid "Text format"
#~ msgstr "文字格式"

#~ msgid "Text:"
#~ msgstr "文"

#~ msgctxt "help"
#~ msgid "The E-Mail Components"
#~ msgstr "E-Mail 元件"

#~ msgctxt "help"
#~ msgid "The Files Components"
#~ msgstr "檔案元件"

#~ msgid "The Icons view"
#~ msgstr "圖示視圖"

#~ msgid "The Icons view displays an icon for each file."
#~ msgstr "圖示視圖將會為每個檔案顯示圖示。"

#~ msgid "The List view"
#~ msgstr "清單視圖"

#~ msgid ""
#~ "The List view shows a sidebar with appointments and a display area with "
#~ "the data of the selected appointment. This view corresponds to the view "
#~ "in E-Mail and Contacts."
#~ msgstr ""
#~ "清單視圖將會在側邊欄中顯示約會與包含所選約會資料的詳細資訊。此試圖將會符合"
#~ "郵件與聯絡人的視圖。"

#~ msgid ""
#~ "The List view shows a sidebar with files and a display area with the data "
#~ "of the selected file. This view corresponds to the views in E-Mail and "
#~ "Contacts."
#~ msgstr ""
#~ "清單視圖將會顯示包含檔案與所選檔案資料的視圖。此試圖將與郵件與聯絡人視圖相"
#~ "同。"

#~ msgid ""
#~ "The New objects icon shows the number of unread E-Mails or other "
#~ "notifications. If clicking the icon, the info area opens."
#~ msgstr "新物件圖示將會顯示未讀郵件或其他通知。點選圖示時將會開啟資訊區域。"

#~ msgid "The Portal"
#~ msgstr "入口"

#~ msgid ""
#~ "The Portal informs you about current E-Mails, appointments or social "
#~ "network news."
#~ msgstr "入口可通知您目前有什麼郵件、約會、或社交網路中的消息。"

#~ msgid ""
#~ "The appointment is repeated <a href=\"#\"  data-widget=\"number\" data-"
#~ "attribute=\"interval\">every <span class=\"number-control\">2</span> "
#~ "days</a>."
#~ msgstr ""
#~ "約會將於 <a href=\"#\"  data-widget=\"number\" data-attribute=\"interval"
#~ "\">每<span class=\"number-control\">2</span> 天</a> 重複。 "

#~ msgid ""
#~ "The appointment is repeated <a href=\"#\"  data-widget=\"number\" data-"
#~ "attribute=\"interval\">every <span class=\"number-control\">2</span> "
#~ "weeks</a> on <a href=\"#\"  data-widget=\"days\" data-attribute=\"days"
#~ "\">monday</a>."
#~ msgstr ""
#~ "約會將於 <a href=\"#\"  data-widget=\"number\" data-attribute=\"interval"
#~ "\">每<span class=\"number-control\">2</span> 週</a> 的<a href=\"#\"  data-"
#~ "widget=\"days\" data-attribute=\"days\">週一</a> 重複。 "

#~ msgid ""
#~ "The appointment is repeated <a href=\"#\" data-attribute=\"recurrenceType"
#~ "\" data-widget=\"options\">weekly</a>."
#~ msgstr ""
#~ "約會將於 <a href=\"#\" data-attribute=\"recurrenceType\" data-widget="
#~ "\"options\">每週</a> 重複。"

#~ msgid ""
#~ "The appointment is repeated every <a href=\"#\" data-widget=\"options\" "
#~ "data-attribute=\"ordinal\">first</a> <a href=\"#\" data-widget=\"options"
#~ "\" data-attribute=\"day\">Wednesday</a> in <a href=\"#\" data-widget="
#~ "\"options\" data-attribute=\"month\">October</a>."
#~ msgstr ""
#~ "約會將於每年 <a href=\"#\" data-widget=\"options\" data-attribute=\"month"
#~ "\">十月</a> 的 <a href=\"#\" data-widget=\"options\" data-attribute="
#~ "\"ordinal\">第一個</a> <a href=\"#\" data-widget=\"options\" data-"
#~ "attribute=\"day\">週三</a> 重複。"

#~ msgid ""
#~ "The appointment is repeated every year on day <a href=\"#\" data-widget="
#~ "\"number\" data-attribute=\"dayInMonth\"><span class=\"number-control"
#~ "\">10</span></a> of <a href=\"#\" data-widget=\"options\" data-attribute="
#~ "\"month\">October</a>."
#~ msgstr ""
#~ "約會將於每年的 <a href=\"#\" data-widget=\"options\" data-attribute="
#~ "\"month\">十月</a> <a href=\"#\" data-widget=\"number\" data-attribute="
#~ "\"dayInMonth\"><span class=\"number-control\">10</span></a> 日重複。 "

#~ msgid ""
#~ "The appointment is repeated on day <a href=\"#\" data-widget=\"number\" "
#~ "data-attribute=\"dayInMonth\"><span class=\"number-control\">10</span></"
#~ "a> <a href=\"#\" data-widget=\"number\" data-attribute=\"interval\">every "
#~ "<span class=\"number-control\">2</span> months</a>."
#~ msgstr ""
#~ "約會將於 <a href=\"#\" data-widget=\"number\" data-attribute=\"interval\">"
#~ "每 <span class=\"number-control\">2</span> 月</a> 的 <a href=\"#\" data-"
#~ "widget=\"number\" data-attribute=\"dayInMonth\"><span class=\"number-"
#~ "control\">10</a> 日重複。 "

#~ msgid ""
#~ "The appointment is repeated the <a href=\"#\" data-widget=\"options\" "
#~ "data-attribute=\"ordinal\">second</a> <a href=\"#\" data-widget=\"options"
#~ "\" data-attribute=\"day\">Wednesday</a> <a href=\"#\" data-widget=\"number"
#~ "\" data-attribute=\"interval\">every <span class=\"number-control\">2</"
#~ "span> months</a>."
#~ msgstr ""
#~ "約會將於 <a href=\"#\" data-widget=\"number\" data-attribute=\"interval\">"
#~ "每<span class=\"number-control\">2</span> 月</a> 的 <a href=\"#\" data-"
#~ "widget=\"options\" data-attribute=\"ordinal\">第二個</a> <a href=\"#\" "
#~ "data-widget=\"options\" data-attribute=\"day\">週三</a>重複。 "

#~ msgid "The calendar views"
#~ msgstr "行事曆視圖"

#~ msgid "The calendar views display a calendar sheet with the appointments."
#~ msgstr "行事曆視圖將會顯示包含約會的行事曆。"

#~ msgid "The character \" \" is not allowed."
#~ msgstr "不接受 \" \" 符號。"

#~ msgid ""
#~ "The display area shows an object's content. At the top of the display "
#~ "area you will find functions for e.g. moving or deleting objects."
#~ msgstr ""
#~ "顯示區域將會顯示物件內容。您可以在顯示區域頂端找到移動或刪除物件等功能。"

#~ msgid "The document is protected by a password."
#~ msgstr "此文件已被密碼保護。"

#~ msgid "The email address %1$s is already in the list"
#~ msgstr "電子郵件地址 %1$s 已在清單中"

#~ msgid "The file is available at %1$s"
#~ msgstr "此檔案於 %1$s 可用"

#~ msgid "The folder is available at %1$s"
#~ msgstr "資料夾於 %1$s 可用"

#~ msgid "The folder path"
#~ msgstr "資料夾路徑"

#~ msgid "The following actions apply to all messages (%1$d) in this folder:"
#~ msgstr "下列行為將套用至此資料夾的所有訊息 (%1$d):"

#~ msgid ""
#~ "The graph shows performance frequencies in percent. Grey line shows ideal "
#~ "performance, blue line is measured performance."
#~ msgstr "此圖表顯示效能分配百分比。灰線為理想值而藍線為實際值。"

#~ msgid ""
#~ "The icon at the bottom right side helps you sort your tasks. Click the "
#~ "icon to get a list of sort criteria."
#~ msgstr "右下角的圖示將可以幫助您排序工作。點選圖示以取得排序條件的清單。"

#~ msgid ""
#~ "The icon on the bottom right side helps you sort your E-Mails. Click the "
#~ "icon to get a list of sort criteria."
#~ msgstr "右下角的圖示幫助您排序郵件。點選圖示以取得排序條件清單。"

#~ msgid ""
#~ "The limit of participants has been reached. Please contact the presenter "
#~ "%1$s."
#~ msgstr "已達參與者限制，請聯絡簡報者 %1$s。"

#~ msgid ""
#~ "The next step is allowing this system to access your %s account for you."
#~ msgstr "下一步是允許系統存取您的 %s 帳號。"

#~ msgid "The notification area is closed"
#~ msgstr "通知區域已關閉"

#~ msgid "The number of recipients is limited to %1$s recipients per field"
#~ msgstr "收件者數量被限制為每欄位 %1$d 位收件者"

#~ msgid ""
#~ "The number on the right side of the E-Mail subject corresponds to the "
#~ "number of E-Mails in a thread. To open the thread, click on the number."
#~ msgstr ""
#~ "郵件主旨右邊的數字代表討論串中的郵件數量。要開啟討論串，點選該數字。"

#~ msgid "The person %1$s is already in the list"
#~ msgstr "人員 %1$s 已在清單中"

#~ msgid "The positions of vacation notice and auto forward cannot be changed"
#~ msgstr "無法變更自動轉寄與休假通知的位置"

#~ msgid ""
#~ "The presentation cannot be started. Please check the URL or contact the "
#~ "presenter."
#~ msgstr "無法開始簡報，請檢查網址或聯絡簡報者。"

#~ msgid "The presentation document %1$s was deleted."
#~ msgstr "簡報文件 %1$d 已被刪除。"

#~ msgid "The publication has been made available as %s"
#~ msgstr "已新增發佈：%s"

#~ msgid "The realtime connection is established."
#~ msgstr "已建立即時連線。"

#~ msgid "The realtime connection is lost."
#~ msgstr "即時連線已中斷。"

#~ msgid "The requested document does not exist."
#~ msgstr "請求的文件不存在。"

#~ msgid "The requested email no longer exists"
#~ msgstr "請求的郵件不存在"

#~ msgid ""
#~ "The series <a href=\"#\" data-attribute=\"ending\" data-widget=\"options"
#~ "\">ends</a> <a href=\"#\" data-attribute=\"occurrences\" data-widget="
#~ "\"number\">after <span class=\"number-control\">2</span> appointments</a>."
#~ msgstr ""
#~ "約會將 <a href=\"#\" data-attribute=\"ending\" data-widget=\"options\">結"
#~ "束於</a> <a href=\"#\" data-attribute=\"occurrences\" data-widget=\"number"
#~ "\">發生<span class=\"number-control\">2</span> 次約會後</a>。"

#~ msgid ""
#~ "The series <a href=\"#\" data-attribute=\"ending\" data-widget=\"options"
#~ "\">ends</a> on <a href=\"#\" data-attribute=\"until\" data-widget="
#~ "\"datePicker\">11/03/2013</a>."
#~ msgstr ""
#~ "約會<a href=\"#\" data-attribute=\"ending\" data-widget=\"options\">結束</"
#~ "a> 於 <a href=\"#\" data-attribute=\"until\" data-widget=\"datePicker"
#~ "\">2013/03/11</a>。"

#~ msgid ""
#~ "The series <a href=\"#\" data-attribute=\"ending\" data-widget=\"options"
#~ "\">never ends</a>."
#~ msgstr ""
#~ "約會 <a href=\"#\" data-attribute=\"ending\" data-widget=\"options\">永不"
#~ "結束</a>。"

#~ msgid ""
#~ "The settings are organized in topics. Select the topic on the left side, "
#~ "e.g Basic settings, E-Mail or My contact data."
#~ msgstr ""
#~ "設定將依主題分類。在左邊選擇分類內容，例如：基礎選項、電子郵件或我的聯絡人"
#~ "資料。"

#~ msgid ""
#~ "The settings for collecting contacts in this folder will become disabled "
#~ "when you enter the application the next time."
#~ msgstr "收集此資料夾中的聯絡人選項將在您下次進入應用程式時停用。"

#~ msgid ""
#~ "The shared data will be accessible to everyone on the Internet. Please "
#~ "consider, which data you want to share."
#~ msgstr "分享的資料夾將可被網路上的所有人存取。請注意您要發佈哪些資料。"

#~ msgid "The tabbed inbox can be completely disabled in the mail settings."
#~ msgstr "可在郵件設定中完全關閉收件匣分頁"

#~ msgid "Theme colors"
#~ msgstr "佈景主題色彩"

#~ msgid "There are currently no participants."
#~ msgstr "目前沒有參與者"

#~ msgid "There is already %1$d appointment in this timeframe."
#~ msgid_plural "There are already %1$d appointments in this timeframe."
#~ msgstr[0] "此時段內您有 %1$s 場約會。"
#~ msgstr[1] "此時段內您有 %1$s 場約會。"

#~ msgid "This account cannot be validated"
#~ msgstr "無法驗證此帳號"

#~ msgid "This document contains unsaved changes. Do you really want to close?"
#~ msgstr "此文件包含為儲存更改，您確定要關閉嗎？"

#~ msgid "This document does not have any content."
#~ msgstr "此文件沒有任何內容。"

#~ msgid ""
#~ "This document is password protected and cannot be displayed. Please open "
#~ "it with your local PDF viewer."
#~ msgstr "此文件受密碼保護，無法顯示。請使用您本機上的 PDF 檢視器開啟。"

#~ msgid "This feature is deactivated"
#~ msgstr "此功能已被停用"

#~ msgid "This field has to be filled"
#~ msgstr "必須填入此欄位"

#~ msgid ""
#~ "This file (or folder) is shared with others. It won't be available for "
#~ "the invited guests any more."
#~ msgid_plural ""
#~ "Some files/folder are shared with others. They won't be available for the "
#~ "invited guests any more."
#~ msgstr[0] "已與其他人分享這個檔案或資料夾，被邀請的訪客將無法再使用。"
#~ msgstr[1] ""
#~ "已與其他人分享一些檔案或資料夾，被邀請的訪客將無法再使用這些檔案或資料夾。"

#~ msgid "This file has been added"
#~ msgstr "已新增此檔案"

#~ msgid "This file has been locked"
#~ msgid_plural "These files have been locked"
#~ msgstr[0] "已鎖定此檔案"
#~ msgstr[1] "已鎖定這些檔案"

#~ msgid "This file has been unlocked"
#~ msgid_plural "These files have been unlocked"
#~ msgstr[0] "已解鎖此檔案"
#~ msgstr[1] "已解鎖這些檔案"

#~ msgid "This file has not been added"
#~ msgstr "未新增此檔案"

#~ msgid "This file has not been locked"
#~ msgid_plural "These files have not been locked"
#~ msgstr[0] "未鎖定此檔案"
#~ msgstr[1] "未鎖定這些檔案"

#~ msgid "This file has not been unlocked"
#~ msgid_plural "These files have not been unlocked"
#~ msgstr[0] "未解鎖此檔案"
#~ msgstr[1] "未解鎖這些檔案"

#~ msgid "This file is locked by you"
#~ msgstr "此檔案已被您鎖定"

#~ msgid ""
#~ "This folder is shared with others. It won't be available for the invited "
#~ "guests any more."
#~ msgstr "已與其他人分享此資料夾，被邀請的訪客將無法再使用。"

#~ msgid "This may take some seconds"
#~ msgstr "這可能需要幾秒鐘.."

#~ msgid "This message is read, press this button to mark it as unread."
#~ msgstr "已閱讀此郵件，點擊此按鈕標示為未讀。"

#~ msgid "This message is unread, press this button to mark it as read."
#~ msgstr "未閱讀此郵件，點擊此按鈕標示為已讀。"

#~ msgid "Tile"
#~ msgstr "磚塊"

#~ msgid "Time range for the calender view"
#~ msgstr "日曆視圖時間範圍"

#~ msgid "Time range for the list view"
#~ msgstr "列表視圖時間範圍"

#~ msgid "Time range for the team view"
#~ msgstr "團隊視圖時間範圍"

#~ msgid "Timezone"
#~ msgstr "時區"

#~ msgctxt "title"
#~ msgid "Title"
#~ msgstr "頭銜"

#~ msgid "To add further details, click on Expand form."
#~ msgstr "要新增更多資訊，點選展開表單。"

#~ msgid ""
#~ "To change the layout, drag a tile's background to another position and "
#~ "drop it there."
#~ msgstr "要修改版面，將磚塊的背景拖曳到其他地方並放下。"

#~ msgid ""
#~ "To compose a new E-Mail, click on the Compose new E-Mail icon at the top."
#~ msgstr "要撰寫新郵件，點選頂端的寫新郵件圖示。"

#~ msgid ""
#~ "To create a new E-Mail, click the Compose new E-Mail icon at the top."
#~ msgstr "要發新信，點選頂端的寫新郵件圖示。"

#~ msgid ""
#~ "To create a new appointment, click the New appointment icon at the top."
#~ msgstr "要建立新約會，點選頂端的新增約會圖示"

#~ msgid "To create a new contact, click the Add contact icon on top."
#~ msgstr "要新增聯絡人，點選上面的新增聯絡人。"

#~ msgid "To create a new task, click the Create new task icon at the top."
#~ msgstr "要建立新任務，點選頂端的建立新任務圖示。"

#~ msgid "To create a note, click the icon at the top. Select Add note."
#~ msgstr "要建立筆記，點選頂端的圖示，選擇新增筆記。"

#~ msgid ""
#~ "To create recurring appointments, enable Repeat. Functions for setting "
#~ "the recurrence parameters are shown."
#~ msgstr "要建立重複約會，選取重複。將會顯示重複發生的選項。"

#~ msgid ""
#~ "To create recurring tasks, enable Repeat. Functions for setting the "
#~ "recurrence parameters are shown."
#~ msgstr "要建立重複發生的任務，點選重複。將會顯示設定重複參數的功能。"

#~ msgid "To create the appointment, click on Create at the upper right side."
#~ msgstr "要建立約會，點選右上角的建立。"

#~ msgid "To create the task, click on Create on the upper right side."
#~ msgstr "要建立任務，點選右上角的建立。"

#~ msgid ""
#~ "To display a tile again or to display further information sources, click "
#~ "on Customize this page."
#~ msgstr "要再次顯示磚塊或顯示更多資訊來源，點選頁面中的自訂。"

#~ msgid ""
#~ "To display the help or the settings, use the icons on the right side of "
#~ "the menu bar."
#~ msgstr "要顯示選項或說明，使用選單列右邊的圖示。"

#~ msgid ""
#~ "To edit multiple contacts at once, enable the checkboxes on the left side "
#~ "of the contacts. If the checkboxes are not displayed, click the icon on "
#~ "the bottom left side."
#~ msgstr ""
#~ "要一次編輯多個聯絡人，選取聯絡人左邊的選取盒。若選取盒未顯示，點選左下角的"
#~ "圖示。"

#~ msgid ""
#~ "To edit multiple tasks at once, enable the checkboxes at the left side of "
#~ "the tasks. If the checkboxes are not displayed, click the icon at the "
#~ "bottom left side."
#~ msgstr ""
#~ "要一次編輯多個任務，點選任務左邊的選取盒。若選取盒未顯示，點選左下角的圖"
#~ "示。"

#~ msgid ""
#~ "To fill this area please drag and drop mails to the title of this tab."
#~ msgstr "若要填滿此區塊，請將郵件拖曳到此分頁標題。"

#~ msgid ""
#~ "To invite other participants, enter their names in the field below "
#~ "Participants. To avoid appointment conflicts, click on Find a free time "
#~ "at the upper right side."
#~ msgstr ""
#~ "要邀請其他參與者，在參與者欄位下方輸入他們的姓名。要避免約會發生衝突，點選"
#~ "右上角的尋找空閒時間。"

#~ msgid ""
#~ "To invite other participants, enter their names in the field below "
#~ "Participants. You can add documents as attachment to the task."
#~ msgstr ""
#~ "要邀請其他參與者，在下方的參與者欄位輸入他們的名字。您可以新增文件到任務作"
#~ "為附件。"

#~ msgid "To launch an app, click on a tile's headline."
#~ msgstr "要執行應用程式，點選磚塊的標題。"

#~ msgid ""
#~ "To launch an app, click on an entry on the top-left side of the menu bar."
#~ msgstr "要啟動應用程式，點選選單列左上方的項目。"

#~ msgid "To not miss the appointment, use the reminder functions."
#~ msgstr "若不要錯過約會，使用提醒功能。"

#~ msgid "To not miss the task, use the reminder function."
#~ msgstr "避免錯過任務，使用提醒功能。"

#~ msgid "To open or close the folder tree, click the Toggle folder icon."
#~ msgstr "要開啟或關閉資料夾樹，點選切換資料夾圖示。"

#~ msgid ""
#~ "To open the E-Mail settings, click the Gearwheel icon on the upper right "
#~ "side of the menu bar. Select Settings. Click on E-Mail on the left side."
#~ msgstr ""
#~ "要開啟郵件選項，點選選單列右上角的齒輪圖示。選擇選項，點選左邊的右鍵。"

#~ msgid ""
#~ "To open the help, click the System menu icon on the upper right side of "
#~ "the menu bar. Select Help."
#~ msgstr "要開啟說明，點選選單列右上角的系統選單，選擇說明。"

#~ msgid ""
#~ "To open the settings, click the System menu icon on the upper right side "
#~ "of the menu bar. Select Settings."
#~ msgstr "要開啟設定，點選選單列右上角的系統選單圖示，選擇設定。"

#~ msgid "To read the details, click on an entry in a tile."
#~ msgstr "要閱讀詳情，點選磚塊中的項目。"

#~ msgid ""
#~ "To receive information about the sender or other recipients, open the "
#~ "Halo view by clicking on a name."
#~ msgstr "要取得寄件者或其他收件者的資訊，點選姓名中的 Halo View"

#~ msgid "To search for objects, click the Toggle search icon."
#~ msgstr "要搜尋物件時，點選切換搜尋圖示。"

#~ msgid ""
#~ "To select one of the views Icon or List, click the icon at the bottom of "
#~ "the toolbar."
#~ msgstr "點選工具列下方的圖示來選擇圖示或清單視圖。"

#~ msgid ""
#~ "To select one of the views like Day, Month or List, click the Eye icon in "
#~ "the toolbar."
#~ msgstr "要選擇日、月、清單等視圖，點選工具列中的眼睛圖示。"

#~ msgid ""
#~ "To send an E-Mail to the contact, click on an E-Mail address or on Send E-"
#~ "Mail at the top of the display area."
#~ msgstr "要傳送郵件給聯絡人，點選顯示區域頂端的電子郵件地址或傳送電子郵件。"

#~ msgid "To send the E-Mail, click on Send on the upper right side."
#~ msgstr "要傳送郵件，點選右上角的傳送。"

#~ msgid ""
#~ "To sign out, click the System menu icon on the upper right side of the "
#~ "menu bar. Select Sign out."
#~ msgstr "要登出，點選選單列右上角的系統選單，點選登出。"

#~ msgid "To track the editing status, enter the current progress."
#~ msgstr "要追蹤編輯狀態，輸入目前的進度。"

#~ msgid "To upload a file, click the icon at the top. Select Upload new file."
#~ msgstr "要上傳檔案，點選頂端的圖示並選擇上傳新檔案。"

#~ msgid ""
#~ "To view further information, click on a file. The information are "
#~ "displayed in a pop-up window."
#~ msgstr "要檢視更多資訊，點選檔案。資訊將會顯示於彈出的視窗中。"

#~ msgid "Toggle checkboxes"
#~ msgstr "切換選取盒"

#~ msgid "Toggle folder"
#~ msgstr "切換文件夾"

#~ msgid "Toggle fullscreen"
#~ msgstr "切換全螢幕"

#~ msgid "Toggle options"
#~ msgstr "切換選項"

#~ msgid "Toggle search"
#~ msgstr "切換搜尋"

#~ msgid "Too many contacts in your address book."
#~ msgstr "您的通訊錄中有太多聯絡人。"

#~ msgid "Touchselect on/off"
#~ msgstr "觸控選擇 開/關"

#~ msgid "Tour: Coming from OX6"
#~ msgstr "導覽: 來自 OX6"

#~ msgid "Tracking the editing status"
#~ msgstr "追蹤編輯狀態"

#~ msgid "Trash folder"
#~ msgstr "垃圾桶"

#, fuzzy
#~| msgid "Armenia"
#~ msgid "Turkmenistan"
#~ msgstr "亞美尼亞"

#~ msgid "Tweet"
#~ msgstr "推"

#~ msgid "URL:"
#~ msgstr "URL："

#~ msgid "Under construction"
#~ msgstr "維護中"

#~ msgid "Underline"
#~ msgstr "底線"

#~ msgid "Unknown error while checking subreddit."
#~ msgstr "檢查 subreddit 時發生未知錯誤。"

#~ msgid "Unnamed"
#~ msgstr "未命名"

#~ msgid "Unread only"
#~ msgstr "僅未讀"

#~ msgid "Updating account data. This might take a few seconds."
#~ msgstr "正在更新帳戶需料，可能需要幾秒鐘。"

#~ msgid ""
#~ "Updating subscribed data takes time. Importing 100 contacts for example, "
#~ "may take up to 5 minutes. Please have some patience."
#~ msgstr ""
#~ "更新訂閱資料需要一點時間，舉例來說匯入 100 位聯絡人需要大約 5 分鐘，請耐心"
#~ "稍候。"

#~ msgid "Upgrade to premium"
#~ msgstr "升級至收費版"

#, fuzzy
#~| msgid "Upload local file"
#~ msgid "Upload handling"
#~ msgstr "上傳本機檔案"

#~ msgid "Upload new file"
#~ msgstr "上傳新檔案"

#~ msgid "Upload new files"
#~ msgstr "上傳新檔案"

#~ msgid "Use"
#~ msgstr "使用"

#~ msgid "Use SSL connection"
#~ msgstr "使用 SSL 連接"

#~ msgid ""
#~ "Use cursor keys to change the item position. Virtual cursor mode has to "
#~ "be disabled."
#~ msgstr "使用方向鍵修改項目位置。必須停用虛擬游標模式。"

#, fuzzy
#~| msgid ""
#~| "Rating %1$d of %2$d confirmed. Use the left and right arrowkeys to "
#~| "adjust your rating."
#~ msgid "Use left and right cursor keys to adjust your rating."
#~ msgstr "已確認 %1$d / %2$d 評分。請使用左右鍵調整您的評分。"

#~ msgid ""
#~ "Use the folder tree to open the folder containing the objects that you "
#~ "want to view in the sidebar."
#~ msgstr "使用資料夾樹來包含開啟你想要在側邊欄檢視的物件的資料夾。"

#~ msgid ""
#~ "Use the sidebar to select an object in order to view its contents or to "
#~ "apply functions."
#~ msgstr "使用側邊欄來選擇物件以檢視其內容或套用功能。"

#~ msgid "Using the reminder function"
#~ msgstr "使用提醒功能"

#~ msgid "Using the reminder functions"
#~ msgstr "使用提醒功能"

#, fuzzy
#~| msgid "Manual"
#~ msgid "Vanuatu"
#~ msgstr "手動"

#, fuzzy
#~| msgid "Vertical"
#~ msgid "Vatican"
#~ msgstr "垂直"

#~ msgid "Version history"
#~ msgstr "版本記錄"

#~ msgid "Video enabled"
#~ msgstr "已啟用視訊"

#~ msgid "View participants"
#~ msgstr "檢視參與者"

#~ msgid "View the presentation in fullscreen on your device."
#~ msgstr "在您的裝置上全螢幕進行簡報"

#~ msgid "Week View"
#~ msgstr "周視圖"

#~ msgid "Weekly on %1$s"
#~ msgstr "每週的 %1$s"

#~ msgid "Welcome. Please provide your feedback about this product"
#~ msgstr "歡迎，請提供您關於此產品的意見回饋"

#, fuzzy
#~| msgid "Do you want to save your configuration?"
#~ msgid "What do you want to use on your Mac?"
#~ msgstr "您是否想保存您的配置？"

#, fuzzy
#~| msgid "Do you want to save your configuration?"
#~ msgid "What do you want to use on your Windows PC?"
#~ msgstr "您是否想保存您的配置？"

#, fuzzy
#~| msgid "Do you want to save your configuration?"
#~ msgid "What do you want to use on your Windows Phone?"
#~ msgstr "您是否想保存您的配置？"

#, fuzzy
#~| msgid "Do you want to save your configuration?"
#~ msgid "What do you want to use on your iPad?"
#~ msgstr "您是否想保存您的配置？"

#, fuzzy
#~| msgid "Do you want to save your configuration?"
#~ msgid "What do you want to use on your iPhone?"
#~ msgstr "您是否想保存您的配置？"

#, fuzzy
#~| msgid "Do you want to save your configuration?"
#~ msgid "What do you want to use on your tablet?"
#~ msgstr "您是否想保存您的配置？"

#, fuzzy
#~| msgid "Do you want to save your configuration?"
#~ msgid "What to you want to use on your smartphone?"
#~ msgstr "您是否想保存您的配置？"

#~ msgid ""
#~ "When using this feature, you as the current owner of the data are "
#~ "responsible for being careful with privacy rules and for complying with "
#~ "legal obligations (Copyright, Privacy Laws). Especially when sharing "
#~ "personal data you are the responsible party according to the Federal Data "
#~ "Protection Act (BDSG, Germany) or other Privacy Acts of your country. "
#~ "According to European and other national regulations you as the "
#~ "responsible party are in charge of data economy, and must not publish or "
#~ "forward personal data without the person's consent. Beyond legal "
#~ "obligations, we would like to encourage extreme care when dealing with "
#~ "personal data. Please consider carefully where you store and to whom you "
#~ "forward personal data. Please ensure appropriate access protection, e.g. "
#~ "by proper password protection."
#~ msgstr ""
#~ "使用此功能時，您作為資料的擁有者必須負責並遵守法律義務 (著作權、隱私權保護"
#~ "法)。尤其是當您發佈個人資料時，您必須遵守 Federal Data Protection Act "
#~ "(BDSG, Germany) 或您所在國家的其他隱私權保護法律。依照歐洲與其他國家的規定"
#~ "與法律，您必須對這些資料負責，並在取得同意前不得發佈或或轉仔個人資料。在法"
#~ "律之外，我們強烈建議您在處理相關個資時多加注意檔案儲存之處，以及誰能取得這"
#~ "些資料。請記得設定合適的存取保護，例如適當的密碼保護。"

#, fuzzy
#~| msgid "Do you want to save your configuration?"
#~ msgid "Which app do you want to use on your device?"
#~ msgstr "您是否想保存您的配置？"

#~ msgid "Which device do you want to configure?"
#~ msgstr "您想要設定什麼裝置？"

#~ msgctxt "address"
#~ msgid "Work"
#~ msgstr "工作"

#~ msgid "Workweek View"
#~ msgstr "工作週視圖"

#~ msgid "Yearly on %1$s %2$d"
#~ msgstr "每年的 %1$s %2$d 日"

#~ msgid "Yearly on the %1$s %2$s of %3$d"
#~ msgstr "每年 %3$d 月的 %1$s %2$s"

#~ msgid "Yes, always move them all"
#~ msgstr "好，總是全部移動"

#~ msgid "You already accepted this invitation"
#~ msgstr "您已接受此邀請"

#~ msgid ""
#~ "You can drag and drop files from your computer here to add as attachment."
#~ msgstr "您可以自電腦中拖曳檔案至此以新增為附件。"

#~ msgid ""
#~ "You can drag and drop files from your computer to upload either a new "
#~ "file or another version of a file."
#~ msgstr "您可以上傳或自電腦中拖曳檔案至此為新檔案或原有檔案的新版本。"

#~ msgid ""
#~ "You can manage desktop notifications at any time, by vitising your "
#~ "settings"
#~ msgstr "您可以到設定中隨時管理桌面通知。"

#~ msgid "You can't present the same document more than once."
#~ msgstr "您無法提供相同文件超過一次。"

#~ msgid "You do not have the appropriate permissions to read the document."
#~ msgstr "您沒有能夠讀取文件的權限。"

#~ msgid "You don't have permissions to change this document"
#~ msgstr "您沒有修改此文件的權限"

#~ msgid ""
#~ "You have %1$d notifications. Press [enter] to jump to the notification "
#~ "area and [escape] to close it again."
#~ msgid_plural ""
#~ "You have %1$d notifications. Press [enter] to jump to the notification "
#~ "area and [escape] to close it again."
#~ msgstr[0] "您有 %1$d 個通知，請按 Enter 跳轉至通知區域，按 Esc 再次關閉。"
#~ msgstr[1] "您有 %1$d 個通知，請按 Enter 跳轉至通知區域，按 Esc 再次關閉。"

#~ msgid "You have 1 unread message"
#~ msgstr "您有 1 封未讀訊息"

#~ msgid "You have edit rights."
#~ msgstr "您擁有編輯全線。"

#~ msgid "You have reauthorized this account."
#~ msgstr "您已重新授權此帳號。"

#~ msgid ""
#~ "Your %s account has been created. Expect a confirmation mail from %s soon."
#~ msgstr "已建立您的 %s 帳號，等下可能會有來自 %s 的確認信。"

#~ msgid "Your Applications"
#~ msgstr "您的應用程式"

#~ msgid "Your answer"
#~ msgstr "您的答案"

#~ msgid "Your applications"
#~ msgstr "您的應用程式"

#~ msgid "Your auto forward has been saved"
#~ msgstr "已儲存您的自動轉寄設定"

#~ msgid "Your browser is slow and outdated!"
#~ msgstr "您的瀏覽器已經過時！"

#~ msgid "Your data has been saved"
#~ msgstr "已儲存您的資料"

#~ msgid "Your email address will be included when sending this feedback"
#~ msgstr "傳送此意見回饋時將會自動包含您的電子郵件地址"

#~ msgid "Your password has been changed"
#~ msgstr "您的密碼已更改"

#~ msgid "Your primary mail account can not be deleted."
#~ msgstr "無法刪除您的主要郵件帳號。"

#, fuzzy
#~ msgid "Your selected picture exceeds the maximum allowed filesize of %1$s"
#~ msgstr "因為超過了檔案大小限制 %2$s，無法上傳檔案「%1$s」"

#~ msgid "Your vacation notice has been saved"
#~ msgstr "已儲存您的假期通知"

#~ msgid "Zoom: %1$d%"
#~ msgstr "縮放: %1$d%"

#~ msgid "after %1$d appointment"
#~ msgid_plural "after %1$d appointments"
#~ msgstr[0] "%1$d 次約會後"
#~ msgstr[1] "%1$d 次約會後"

#~ msgid "all"
#~ msgstr "全部"

#~ msgid "and"
#~ msgstr "與"

#~ msgid "and %1$d others ..."
#~ msgstr "及其他 %1$d 個…"

#~ msgid "april"
#~ msgstr "四月"

#~ msgid "august"
#~ msgstr "八月"

#, fuzzy
#~ msgid "characters"
#~ msgstr " 字元"

#~ msgid "close"
#~ msgstr "關閉"

#~ msgid "collapsed"
#~ msgstr "摺疊"

#, fuzzy
#~| msgid "continue if any of these condition is met."
#~ msgid "continue if any of these condition is met"
#~ msgstr "若符合上述任一條件就繼續。"

#~ msgid "daily"
#~ msgstr "每天"

#~ msgid "date range"
#~ msgstr "日期範圍"

#~ msgid "day of the week"
#~ msgstr "每週日期"

#~ msgid "day of the weekend"
#~ msgstr "周末日期"

#, fuzzy
#~| msgid "Edit signature"
#~ msgid "edit share"
#~ msgstr "編輯簽名"

#~ msgid "end date "
#~ msgstr "結束日期"

#~ msgid "ends"
#~ msgstr "結束"

#~ msgid "ends after a certain number of appointments"
#~ msgstr "在幾次約會後結束"

#~ msgid "ends on"
#~ msgstr "結束於"

#~ msgid "ends on a specific date"
#~ msgstr "結束於指定日期"

#~ msgid "every %1$d day"
#~ msgid_plural "every %1$d days"
#~ msgstr[0] "每天"
#~ msgstr[1] "每 %1$d 天"

#~ msgid "every %1$d month"
#~ msgid_plural "every %1$d months"
#~ msgstr[0] "每月"
#~ msgstr[1] "每 %1$d 月"

#~ msgid "every %1$d week"
#~ msgid_plural "every %1$d weeks"
#~ msgstr[0] "每個"
#~ msgstr[1] "每 %1$d 周"

#~ msgid "every day"
#~ msgstr "每天"

#~ msgid "every month"
#~ msgstr "每月"

#~ msgid "every week"
#~ msgstr "每周"

#~ msgid "expanded"
#~ msgstr "展開"

#~ msgid "february"
#~ msgstr "二月"

#~ msgid "hCard Export"
#~ msgstr "匯出為 hCard"

#~ msgid "hostname"
#~ msgstr "主機名稱"

#~ msgid "hot"
#~ msgstr "熱門"

#~ msgid "http://"
#~ msgstr "http://"

#, fuzzy
#~| msgid "Phone"
#~ msgid "iPhone"
#~ msgstr "電話"

#~ msgid "in blind copy"
#~ msgstr "密件副本致"

#~ msgid "is on"
#~ msgstr "於"

#~ msgid "isMailAddress"
#~ msgstr "isMailAddress"

#~ msgid "january"
#~ msgstr "一月"

#~ msgid "july"
#~ msgstr "七月"

#~ msgid "june"
#~ msgstr "六月"

#~ msgid "last"
#~ msgstr "最後一個"

#~ msgid "later"
#~ msgstr "後"

#~ msgid "login"
#~ msgstr "帳號"

#~ msgid "march"
#~ msgstr "三月"

#~ msgid "may"
#~ msgstr "五月"

#~ msgid "monthly"
#~ msgstr "每月"

#~ msgid "more"
#~ msgstr "更多"

#~ msgid "never ends"
#~ msgstr "永不結束"

#~ msgid "new"
#~ msgstr "新"

#~ msgid "next %1$s"
#~ msgstr "下 %1$s"

#~ msgid "next Friday"
#~ msgstr "下星期五"

#~ msgid "next Monday"
#~ msgstr "下星期一"

#~ msgid "next Saturday"
#~ msgstr "下星期六"

#~ msgid "next Sunday"
#~ msgstr "下星期日"

#~ msgid "next Thursday"
#~ msgstr "下星期四"

#~ msgid "next Tuesday"
#~ msgstr "下星期二"

#~ msgid "next Wednesday"
#~ msgstr "下星期三"

#~ msgid "next week"
#~ msgstr "下週"

#~ msgid "none"
#~ msgstr "無"

#~ msgid "november"
#~ msgstr "十一月"

#~ msgid "october"
#~ msgstr "十月"

#~ msgid "open"
#~ msgstr "開啟"

#~ msgid "optional password"
#~ msgstr "非必要的密碼"

#~ msgid "process subsequent rules"
#~ msgstr "處理後續規則"

#~ msgid "remove"
#~ msgstr "刪除"

#, fuzzy
#~| msgid "Folder permissions"
#~ msgid "remove permission"
#~ msgstr "文件夾許可權"

#, fuzzy
#~| msgid "remove"
#~ msgid "remove share"
#~ msgstr "刪除"

#~ msgid "september"
#~ msgstr "九月"

#, fuzzy
#~| msgid "show image"
#~ msgid "show mail"
#~ msgstr "顯示圖片"

#~ msgid "status "
#~ msgstr "狀態"

#~ msgid "subfolders of %s"
#~ msgstr "%s 的子資料夾"

#~ msgid "the item has been moved"
#~ msgstr "此項目已被移動"

#~ msgid "the line length must be a number"
#~ msgstr "行的長度必須為數字"

#~ msgid "total"
#~ msgstr "全部"

#~ msgid "unread"
#~ msgstr "未讀"

#~ msgid "vacation"
#~ msgstr "假期"

#~ msgid "weekly"
#~ msgstr "每週"

#~ msgid "work days"
#~ msgstr "工作日"

#~ msgid "yearly"
#~ msgstr "每年"<|MERGE_RESOLUTION|>--- conflicted
+++ resolved
@@ -14,1489 +14,21 @@
 "X-Generator: Poedit 2.0.1\n"
 "X-Poedit-Bookmarks: -1,-1,-1,-1,731,-1,-1,-1,-1,-1\n"
 
-#. recurrence string
-#. used to concatenate two weekdays, like Monday and Tuesday
-#. make sure that the leading and trailing spaces are also in the translation
-#: apps/io.ox/calendar/util.js module:io.ox/calendar
-msgid " and "
-msgstr "及"
-
-#. File size
-#. %1$d is the number
-#. %2$s is the unit (B, KB, MB etc.)
-#: apps/io.ox/core/strings.js module:io.ox/core
-msgid "%1$d %2$s"
-msgstr "%1$s %2$s"
-
-#: apps/io.ox/calendar/util.js module:io.ox/calendar
-msgid "%1$d Day"
-msgid_plural "%1$d Days"
-msgstr[0] "%1$d 天"
-msgstr[1] "%1$d 天"
-
-#: apps/io.ox/calendar/util.js module:io.ox/calendar
-msgid "%1$d Hour"
-msgid_plural "%1$d Hours"
-msgstr[0] "%1$d 小時"
-msgstr[1] "%1$d 小時"
-
-#: apps/io.ox/calendar/util.js module:io.ox/calendar
-msgid "%1$d Minute"
-msgid_plural "%1$d Minutes"
-msgstr[0] "%1$d 分鐘"
-msgstr[1] "%1$d 分鐘"
-
-#: apps/io.ox/calendar/util.js module:io.ox/calendar
-msgid "%1$d Week"
-msgid_plural "%1$d Weeks"
-msgstr[0] "%1$d 週"
-msgstr[1] "%1$d 周"
-
-#. %1$d is number of selected addresses
-#: apps/io.ox/contacts/addressbook/popup.js module:io.ox/contacts
-msgid "%1$d address selected"
-msgid_plural "%1$d addresses selected"
-msgstr[0] "已選擇 %1$d 個地址"
-msgstr[1] "已選擇 %1$d 個地址"
-
-#: apps/io.ox/core/attachments/view.js module:io.ox/core
-msgid "%1$d attachment"
-msgid_plural "%1$d attachments"
-msgstr[0] "%1$d 個附件"
-msgstr[1] "(%1$s) 附件"
-
-#. estimated upload duration
-#: apps/io.ox/files/upload/main.js module:io.ox/files
-#: apps/io.ox/mail/compose/extensions.js module:io.ox/mail
-msgid "%1$d day"
-msgid_plural "%1$d days"
-msgstr[0] "%1$d 天"
-msgstr[1] "%1$d 天"
-
-#. General duration (nominative case): X days, Y hours and Z minutes
-#. %1$d is the number of days
-#. %2$s is the text for the remainder of the last day
-#: apps/io.ox/core/date.js module:io.ox/core
-#, c-format
-msgid "%1$d day, %2$s"
-msgid_plural "%1$d days, %2$s"
-msgstr[0] "%1$d 天，%2$s"
-msgstr[1] "%1$d 天、%2$s"
-
-#. Reminder (objective case): in X days, Y hours and Z minutes
-#. %1$d is the number of days
-#. %2$s is the text for the remainder of the last day
-#: apps/io.ox/core/date.js module:io.ox/core
-#, c-format
-msgctxt "in"
-msgid "%1$d day, %2$s"
-msgid_plural "%1$d days, %2$s"
-msgstr[0] "%1$d 天，%2$s"
-msgstr[1] "%1$d 天、%2$s"
-
-#: apps/plugins/portal/recentfiles/register.js module:plugins/portal
-msgid "%1$d files has been changed recently"
-msgstr "最近有 %1$d 個被修改的檔案"
-
-#. estimated upload duration
-#: apps/io.ox/files/upload/main.js module:io.ox/files
-msgid "%1$d hour"
-msgid_plural "%1$d hours"
-msgstr[0] "%1$d 小時"
-msgstr[1] "%1$d 小時"
-
-#. General duration (nominative case): X hours and Y minutes
-#. %1$d is the number of hours
-#. %2$s is the text for the remainder of the last hour
-#: apps/io.ox/core/date.js module:io.ox/core
-#, c-format
-msgid "%1$d hour and %2$s"
-msgid_plural "%1$d hours and %2$s"
-msgstr[0] "%1$d 小時和 %2$s"
-msgstr[1] "%1$d 小時和 %2$s"
-
-#. Reminder (objective case): in X hours and Y minutes
-#. %1$d is the number of hours
-#. %2$s is the text for the remainder of the last hour
-#: apps/io.ox/core/date.js module:io.ox/core
-#, c-format
-msgctxt "in"
-msgid "%1$d hour and %2$s"
-msgid_plural "%1$d hours and %2$s"
-msgstr[0] "%1$d 小時和 %2$s"
-msgstr[1] "%1$d 小時和 %2$s"
-
-#. %1$d is number of selected items (addresses/groups) in the list
-#: apps/io.ox/contacts/addressbook/popup.js module:io.ox/contacts
-msgid "%1$d item selected"
-msgid_plural "%1$d items selected"
-msgstr[0] "已選擇 %1$d 個項目"
-msgstr[1] "已選擇 %1$d 個項目"
-
-#. %1$d is the number of members
-#: apps/plugins/administration/groups/settings/pane.js module:io.ox/core
-msgid "%1$d member"
-msgid_plural "%1$d members"
-msgstr[0] "%1$d 位成員"
-msgstr[1] "%1$d 位成員"
-
-#. %1$d is the number of selected messages
-#: apps/io.ox/mail/main.js module:io.ox/mail
-msgid "%1$d message selected"
-msgid_plural "%1$d messages selected"
-msgstr[0] "已選擇 %1$d 封訊息"
-msgstr[1] "已選擇 %1$d 封訊息"
-
-#: apps/io.ox/mail/threadview.js module:io.ox/mail
-msgid "%1$d messages in this conversation"
-msgstr "此對話中的 %1$d 封訊息"
-
-#. estimated upload duration
-#: apps/io.ox/files/upload/main.js module:io.ox/files
-msgid "%1$d minute"
-msgid_plural "%1$d minutes"
-msgstr[0] "%1$d 分鐘"
-msgstr[1] "%1$d 分鐘"
-
-#: apps/io.ox/mail/compose/extensions.js module:io.ox/mail
-msgid "%1$d month"
-msgid_plural "%1$d months"
-msgstr[0] "%1$d 個月"
-msgstr[1] "%1$d 個月"
-
-#. %1$d number of notifications in notification area
-#: apps/io.ox/core/notifications/badgeview.js module:io.ox/core
-#, c-format
-msgid "%1$d notification."
-msgid_plural "%1$d notifications."
-msgstr[0] "%1$d 個通知。"
-msgstr[1] "%1$d 個通知。"
-
-#. information about position of the current item in viewer
-#. this will only be shown for more than one item
-#. %1$d - position of current item
-#. %2$d - total amount of items
-#. %2$d - total amount of item
-#: apps/io.ox/core/viewer/views/displayerview.js module:io.ox/core
-msgid "%1$d of %2$d item"
-msgid_plural "%1$d of %2$d items"
-msgstr[0] "第 %1$d 個，共 %2$d 個項目"
-msgstr[1] "第 %1$d 張，共 %2$d 張"
-
-#: apps/plugins/core/feedback/register.js module:io.ox/core
-msgid "%1$d of 10 points."
-msgstr "%1$d 分，滿分 10 分。"
-
-#: apps/plugins/core/feedback/register.js module:io.ox/core
-msgid "%1$d of 5 stars"
-msgstr "%1$d 顆星，滿分 5 顆星"
-
-#. estimated upload duration
-#: apps/io.ox/files/upload/main.js module:io.ox/files
-msgid "%1$d second"
-msgid_plural "%1$d seconds"
-msgstr[0] "%1$d 秒"
-msgstr[1] "%1$d 秒"
-
-#. This is a short version of "x messages selected", will be used in mobile mail list view
-#: apps/io.ox/mail/main.js module:io.ox/mail
-msgid "%1$d selected"
-msgstr "已選擇 %1$d 封"
-
-#: apps/io.ox/core/folder/node.js module:io.ox/core
-#, fuzzy
-#| msgid "%1$d month"
-#| msgid_plural "%1$d months"
-msgid "%1$d total"
-msgstr "%1$d 個月"
-
-#: apps/io.ox/core/folder/node.js module:io.ox/core
-#, fuzzy
-#| msgid "%1$d unread mails"
-msgid "%1$d unread"
-msgstr "%1$d 封未讀郵件"
-
-#. %1$d number of notifications
-#: apps/plugins/notifications/mail/register.js module:plugins/notifications
-msgid "%1$d unread mails"
-msgstr "%1$d 封未讀郵件"
-
-#. estimated upload duration
-#: apps/io.ox/files/upload/main.js module:io.ox/files
-#: apps/io.ox/mail/compose/extensions.js module:io.ox/mail
-msgid "%1$d week"
-msgid_plural "%1$d weeks"
-msgstr[0] "%1$d 週"
-msgstr[1] "%1$d 周"
-
-#: apps/io.ox/mail/compose/extensions.js module:io.ox/mail
-msgid "%1$d year"
-msgid_plural "%1$d years"
-msgstr[0] "%1$d 年"
-msgstr[1] "%1$d 年"
-
-#. Format of addresses
-#. %1$s is the street
-#. %2$s is the postal code
-#. %3$s is the city
-#. %4$s is the state
-#. %5$s is the country
-#: apps/io.ox/contacts/edit/view-form.js module:io.ox/contacts
-#: apps/io.ox/contacts/view-detail.js apps/plugins/halo/xing/register.js
-#: module:plugins/portal
-msgid ""
-"%1$s\n"
-"%2$s %3$s\n"
-"%4$s\n"
-"%5$s"
-msgstr ""
-"%5$s%4$s\n"
-"%2$s %3$s%1$s"
-
-#: apps/io.ox/settings/main.js module:io.ox/core
-msgid "%1$s %2$s"
-msgstr "%1$s %2$s"
-
-#. Name in mail addresses
-#. %1$s is the first name
-#. %2$s is the last name
-#: apps/io.ox/contacts/util.js module:io.ox/contacts
-msgctxt "mail address"
-msgid "%1$s %2$s"
-msgstr "%2$s %1$s"
-
-#. Title of the browser window
-#. %1$s is the name of the page, e.g. OX App Suite
-#. %2$s is the title of the active app, e.g. Calendar
-#: apps/io.ox/core/desktop.js module:io.ox/core
-msgctxt "window title"
-msgid "%1$s %2$s"
-msgstr "%1$s %2$s"
-
-#. add confirmation status behind appointment title
-#. %1$s = apppintment title
-#: apps/io.ox/calendar/month/view.js module:io.ox/calendar
-#: apps/io.ox/calendar/week/view.js
-#, c-format
-msgid "%1$s (Tentative)"
-msgstr "%1$s (暫定)"
-
-#. screenreader label for main toolbar
-#: apps/io.ox/backbone/mini-views/toolbar.js module:io.ox/core
-msgid "%1$s Toolbar"
-msgstr "%1$s 工具列"
-
-#. %1$s is the employee position or status, e.g. student
-#. %2$s is the employer name, e.g. University of Meinerzhagen-Valbert
-#: apps/plugins/halo/xing/register.js module:plugins/portal
-msgid "%1$s at %2$s"
-msgstr "%2$s 的 %1$s"
-
-#. %1$s is the name of the inputfield (To, CC, BCC)
-#: apps/io.ox/mail/compose/extensions.js module:io.ox/mail
-msgid ""
-"%1$s autocomplete token field. Use left and right Arrowkeys to navigate "
-"between the tokens"
-msgstr "%1$s 個自動完成 token 欄位，使用左右方向鍵切換不同 token"
-
-#. We do not know the gender of the user and therefore, it is impossible to write e.g. '%1$s changed her status'.
-#. But you could use '%1$s changes his/her status' depending on the language.
-#. %1$s the name of the user which changed his/her status
-#: apps/plugins/portal/xing/activities.js module:plugins/portal
-msgid "%1$s changed the status:"
-msgstr "%1$s 已更改狀態:"
-
-#. %1$s progress of currently uploaded files in percent
-#: apps/io.ox/files/upload/main.js module:io.ox/files
-#: apps/io.ox/files/upload/view.js
-msgid "%1$s completed"
-msgstr "已完成 %1$s"
-
-#: apps/plugins/portal/xing/activities.js module:plugins/portal
-msgid "%1$s has a new contact:"
-msgstr "%1$s 有了新聯絡人:"
-
-#: apps/plugins/portal/xing/activities.js module:plugins/portal
-msgid "%1$s has new contacts:"
-msgstr "%1$s 有了新聯絡人:"
-
-#: apps/plugins/portal/linkedIn/register.js module:plugins/portal
-msgid "%1$s is a new contact"
-msgstr "%1$s 是新聯絡人"
-
-#: apps/plugins/portal/linkedIn/register.js module:plugins/portal
-msgid "%1$s is now connected with %2$s"
-msgstr "%1$s 現在已與 %2$s 連線"
-
-#. number of selected item
-#. %1$s is the number surrounded by a tag
-#: apps/io.ox/core/commons.js module:io.ox/core
-msgid "%1$s item selected"
-msgid_plural "%1$s items selected"
-msgstr[0] "已選擇 %1$s 個項目"
-msgstr[1] "已選擇 %1$s 個項目"
-
-#: apps/io.ox/backbone/mini-views/settings-list-view.js module:io.ox/core
-msgid "%1$s moved to position %2$s of %3$s"
-msgstr "已將 %1$s 移動至 %3$s 的 %2$s 位置"
-
-#. %1$s is the storagespace in use
-#. %2$s is the max storagespace
-#: apps/io.ox/backbone/mini-views/quota.js module:io.ox/core
-#, c-format
-msgid "%1$s of %2$s"
-msgstr "%2$s 的 %1$s"
-
-#: apps/plugins/portal/xing/activities.js module:plugins/portal
-msgid "%1$s posted a link:"
-msgstr "%1$s 張貼了連結:"
-
-#: apps/plugins/portal/xing/activities.js module:plugins/portal
-msgid "%1$s posted a new activity:"
-msgstr "%1$s 張貼了新的動態:"
-
-#: apps/plugins/portal/xing/activities.js module:plugins/portal
-msgid "%1$s recommends this link:"
-msgstr "%1$s 推薦此連結:"
-
-#. date intervals for screenreaders
-#. please keep the 'to' do not use dashes here because this text will be spoken by the screenreaders
-#. %1$s is the start date
-#. %2$s is the end date
-#: apps/io.ox/calendar/util.js module:io.ox/calendar
-#, c-format
-msgid "%1$s to %2$s"
-msgstr "%2$s 到 %1$s"
-
-#. We do not know the gender of the user and therefore, it is impossible to write e.g. '%1$s changed her profile:'.
-#. But you could use '%1$s changes his/her profile:' depending on the language.
-#. %1$s the name of the user which changed his/her profile
-#: apps/plugins/portal/xing/activities.js module:plugins/portal
-msgid "%1$s updated the profile:"
-msgstr "%1$s 更新了個人資料:"
-
-#: apps/io.ox/core/tk/tokenfield.js module:io.ox/core
-msgid "%1$s. Press backspace to delete."
-msgstr ""
-
-#. %1$s is the folder owner
-#. %2$s is the folder title
-#: apps/io.ox/core/folder/api.js module:io.ox/core
-msgid "%1$s: %2$s"
-msgstr "%1$s: %2$s"
-
-#. Name without title
-#. %1$s is the first name
-#. %2$s is the last name
-#: apps/io.ox/contacts/util.js module:io.ox/contacts
-msgid "%2$s, %1$s"
-msgstr "%2$s %1$s"
-
-#. Name with title
-#. %1$s is the first name
-#. %2$s is the last name
-#. %3$s is the title
-#: apps/io.ox/contacts/util.js module:io.ox/contacts
-msgid "%3$s %2$s, %1$s"
-msgstr "%2$s %1$s %3$s"
-
-#. General duration (nominative case): X days
-#. %d is the number of days
-#: apps/io.ox/calendar/util.js module:io.ox/calendar apps/io.ox/core/date.js
-#: module:io.ox/core
-#, c-format
-msgid "%d day"
-msgid_plural "%d days"
-msgstr[0] "%d 天"
-msgstr[1] "%d 天"
-
-#. Reminder (objective case): in X days
-#. %d is the number of days
-#: apps/io.ox/core/date.js module:io.ox/core
-#, c-format
-msgctxt "in"
-msgid "%d day"
-msgid_plural "%d days"
-msgstr[0] "%d 天"
-msgstr[1] "%d 天"
-
-#. General duration (nominative case): X hours
-#. %d is the number of hours
-#: apps/io.ox/core/date.js module:io.ox/core
-#, c-format
-msgid "%d hour"
-msgid_plural "%d hours"
-msgstr[0] "%d 小時"
-msgstr[1] "%d 小時"
-
-#. Reminder (objective case): in X hours
-#. %d is the number of hours
-#: apps/io.ox/core/date.js module:io.ox/core
-#, c-format
-msgctxt "in"
-msgid "%d hour"
-msgid_plural "%d hours"
-msgstr[0] "%d 小時"
-msgstr[1] "%d 小時"
-
-#. General duration (nominative case): X minutes
-#. %d is the number of minutes
-#: apps/io.ox/calendar/settings/pane.js module:io.ox/calendar
-#: apps/io.ox/core/date.js module:io.ox/core
-#, c-format
-msgid "%d minute"
-msgid_plural "%d minutes"
-msgstr[0] "%d 分鐘"
-msgstr[1] "%d 分鐘"
-
-#. Reminder (objective case): in X minutes
-#. %d is the number of minutes
-#: apps/io.ox/core/date.js module:io.ox/core
-#, c-format
-msgctxt "in"
-msgid "%d minute"
-msgid_plural "%d minutes"
-msgstr[0] "%d 分鐘"
-msgstr[1] "%d 分鐘"
-
-#. General duration (nominative case): X weeks
-#. %d is the number of weeks
-#: apps/io.ox/core/date.js module:io.ox/core
-#, c-format
-msgid "%d week"
-msgid_plural "%d weeks"
-msgstr[0] "%d 週"
-msgstr[1] "%d 週"
-
-#. Reminder (objective case): in X weeks
-#. %d is the number of weeks
-#: apps/io.ox/core/date.js module:io.ox/core
-#, c-format
-msgctxt "in"
-msgid "%d week"
-msgid_plural "%d weeks"
-msgstr[0] "%d 週"
-msgstr[1] "%d 週"
-
-#: apps/io.ox/core/settings/downloads/pane.js module:io.ox/core
-msgid "%s client for Android"
-msgstr "%s Android 客戶端"
-
-#: apps/io.ox/core/settings/downloads/pane.js module:io.ox/core
-msgid "%s client for Mac OS"
-msgstr "%s Mac OS 客戶端"
-
-#: apps/io.ox/core/settings/downloads/pane.js module:io.ox/core
-msgid "%s client for Windows"
-msgstr "%s Windows 客戶端"
-
-#: apps/io.ox/core/settings/downloads/pane.js module:io.ox/core
-msgid "%s client for Windows (Installation via the OX Updater)"
-msgstr "%s Windows 客戶端（透過 OX Updater 安裝）"
-
-#: apps/io.ox/core/settings/downloads/pane.js module:io.ox/core
-msgid "%s client for iOS"
-msgstr "%s iOS 客戶端"
-
-#: apps/plugins/portal/oxdriveclients/register.js module:plugins/portal
-msgid "%s is also available for other platforms:"
-msgstr "%s 也有下列平台版本:"
-
-#: apps/io.ox/files/share/permissions.js module:io.ox/core
-msgid "(Read and write)"
-msgstr "（讀與寫）"
-
-#: apps/io.ox/files/share/permissions.js module:io.ox/core
-msgid "(Read only)"
-msgstr "（唯讀）"
-
-#: apps/io.ox/files/share/permissions.js module:io.ox/core
-msgid "(Read, write, and delete)"
-msgstr "（讀、寫、刪除）"
-
-#: apps/io.ox/core/main.js module:io.ox/core
-msgid "(current app)"
-msgstr "（目前程式）"
-
-#. This delimiter is used to concatenate a list of string
-#. Example: Monday, Tuesday, Wednesday
-#. make sure, that the trailing space is also in the translation
-#: apps/io.ox/calendar/util.js module:io.ox/calendar
-msgid ", "
-msgstr "、"
-
-#: apps/plugins/portal/recentfiles/register.js module:plugins/portal
-msgid "1 file has been changed recently"
-msgstr "最近有 1 個被修改的檔案"
-
-#: apps/io.ox/core/tk/list-dnd.js module:io.ox/core
-#: apps/io.ox/core/tk/selection.js
-msgid "1 item"
-msgid_plural "%1$d items"
-msgstr[0] "1 個項目"
-msgstr[1] "%1$d 個項目"
-
-#: apps/io.ox/mail/settings/pane.js module:io.ox/mail
-msgid "1 minute"
-msgstr "1 分鐘"
-
-#: apps/io.ox/core/settings/pane.js module:io.ox/core
-#: apps/io.ox/mail/settings/pane.js module:io.ox/mail
-msgid "10 minutes"
-msgstr "10 分鐘"
-
-#. Quota maxed out; 100%
-#: apps/io.ox/backbone/mini-views/quota.js module:io.ox/core
-msgid "100%"
-msgstr "100%"
-
-#: apps/io.ox/core/settings/pane.js module:io.ox/core
-msgid "15 minutes"
-msgstr "15 分鐘"
-
-#: apps/io.ox/mail/settings/pane.js module:io.ox/mail
-msgid "3 minutes"
-msgstr "3 分鐘"
-
-#: apps/io.ox/core/settings/pane.js module:io.ox/core
-msgid "30 minutes"
-msgstr "30 分鐘"
-
-#: apps/io.ox/core/settings/pane.js module:io.ox/core
-#: apps/io.ox/mail/settings/pane.js module:io.ox/mail
-msgid "5 minutes"
-msgstr "5 分鐘"
-
-#: apps/io.ox/files/upload/main.js module:io.ox/files
-msgid "A new version for \"%1$s\" has been added."
-msgstr "已加入新版「%1$s」。"
-
-#: apps/io.ox/core/folder/actions/add.js module:io.ox/core
-msgid ""
-"A public folder is used for content that is of common interest for all "
-"users. To allow other users to read or edit the contents, you have to set "
-"the respective permissions for the public folder."
-msgstr ""
-"公開資料夾是用來提供給所有使用者的內容。若要允許其他使用者讀取或編輯內容，您"
-"需針對公開資料夾設定相對應的權限。"
-
-#. read receipt; German "Lesebestätigung"
-#: apps/io.ox/mail/common-extensions.js module:io.ox/mail
-msgid "A read receipt has been sent"
-msgstr "已寄出送達回執"
-
-#: apps/io.ox/core/sub/settings/pane.js module:io.ox/core/sub
-msgid ""
-"A refresh takes some time, so please be patient, while the refresh runs in "
-"the background. Only one refresh per subscription and per session is allowed."
-msgstr ""
-"重新整理需要在背景花一點時間進行，請稍待。每次登入僅允許重新整理一個訂閱。"
-
-#: apps/io.ox/tasks/actions/doneUndone.js module:io.ox/tasks
-msgid "A severe error occurred!"
-msgstr "發生嚴重錯誤！"
-
-#: apps/io.ox/core/main.js module:io.ox/core
-msgid "About"
-msgstr "關於"
-
-#: apps/io.ox/calendar/edit/extensions.js module:io.ox/calendar/edit/main
-#: apps/io.ox/calendar/freetime/timeView.js module:io.ox/calendar
-#: apps/io.ox/calendar/util.js
-msgid "Absent"
-msgstr "缺少"
-
-#: apps/io.ox/calendar/actions/acceptdeny.js module:io.ox/calendar
-#: apps/io.ox/calendar/invitations/register.js module:io.ox/calendar/main
-#: apps/plugins/portal/xing/register.js module:plugins/portal
-msgid "Accept"
-msgstr "接受"
-
-#: apps/plugins/notifications/calendar/register.js
-#: module:plugins/notifications
-msgid "Accept / Decline"
-msgstr "接受 / 拒絕"
-
-#: apps/io.ox/calendar/invitations/register.js module:io.ox/calendar/main
-msgid "Accept changes"
-msgstr "接受變更"
-
-#: apps/plugins/notifications/calendar/register.js
-#: module:plugins/notifications apps/plugins/notifications/tasks/register.js
-msgid "Accept invitation"
-msgstr "接受邀請"
-
-#: apps/plugins/notifications/calendar/register.js
-#: module:plugins/notifications apps/plugins/notifications/tasks/register.js
-msgid "Accept/Decline"
-msgstr "接受 / 拒絕"
-
-#: apps/io.ox/calendar/print.js module:io.ox/calendar
-#: apps/io.ox/tasks/print.js module:io.ox/tasks
-msgid "Accepted"
-msgstr "已接受"
-
-#: apps/io.ox/files/guidance/main.js module:io.ox/files
-msgctxt "help"
-msgid "Accessing Files with WebDAV"
-msgstr "使用 WebDAV 存取檔案"
-
-#: apps/io.ox/core/folder/api.js module:io.ox/core
-msgid "Accessing global address book is not permitted"
-msgstr "未被允許存取全域通訊錄"
-
-#: apps/io.ox/core/sub/subscriptions.js module:io.ox/core/sub
-#: apps/plugins/portal/mail/register.js module:plugins/portal
-msgid "Account"
-msgstr "帳戶"
-
-#: apps/io.ox/oauth/settings.js module:io.ox/settings
-msgid "Account Name"
-msgstr "帳號名稱"
-
-#: apps/io.ox/files/actions/add-storage-account.js module:io.ox/files
-#: apps/io.ox/mail/accounts/settings.js module:io.ox/mail/accounts/settings
-#: apps/io.ox/oauth/keychain.js module:io.ox/core
-msgid "Account added successfully"
-msgstr "成功新增帳號"
-
-#: apps/io.ox/files/actions/add-storage-account.js module:io.ox/files
-#: apps/io.ox/oauth/keychain.js module:io.ox/core
-msgid "Account could not be added"
-msgstr "無法新增帳號"
-
-#: apps/io.ox/mail/accounts/view-form.js module:io.ox/settings
-msgid "Account name"
-msgstr "帳戶名"
-
-#: apps/io.ox/mail/accounts/view-form.js module:io.ox/settings
-msgid "Account settings"
-msgstr "帳戶設置"
-
-#: apps/io.ox/mail/accounts/settings.js module:io.ox/mail/accounts/settings
-msgid ""
-"Account settings could not be saved. Please take a look at the annotations "
-"in the form. "
-msgstr "無法儲存帳號設定，請參考表單中的標示修正。"
-
-#: apps/io.ox/mail/accounts/view-form.js module:io.ox/settings
-msgid "Account updated"
-msgstr "已更新帳戶"
-
-#: apps/io.ox/find/extensions-api.js module:io.ox/core
-#: apps/io.ox/settings/accounts/settings/pane.js
-#: module:io.ox/settings/accounts apps/io.ox/settings/main.js
-msgid "Accounts"
-msgstr "帳戶"
-
-#: apps/io.ox/calendar/mobile-toolbar-actions.js module:io.ox/calendar
-#: apps/io.ox/contacts/mobile-toolbar-actions.js module:io.ox/mail
-#: apps/io.ox/core/extPatterns/links.js module:io.ox/core
-#: apps/io.ox/core/main.js apps/io.ox/files/mobile-toolbar-actions.js
-#: apps/io.ox/files/share/permissions.js apps/io.ox/mail/detail/view.js
-#: apps/io.ox/mail/mailfilter/settings/filter/view-form.js
-#: module:io.ox/settings apps/io.ox/mail/mobile-toolbar-actions.js
-#: apps/io.ox/tasks/mobile-toolbar-actions.js module:io.ox/tasks
-msgid "Actions"
-msgstr "行為"
-
-#. %1$s is the name of the folder
-#: apps/io.ox/core/folder/node.js module:io.ox/core
-msgid "Actions for %1$s"
-msgstr "%1$s 操作"
-
-#. screenreader label for main toolbar
-#: apps/io.ox/backbone/mini-views/toolbar.js module:io.ox/core
-msgid "Actions. Use cursor keys to navigate."
-msgstr "行為。使用方向鍵切換。"
-
-#: apps/io.ox/tasks/edit/view-template.js module:io.ox/tasks/edit
-#: apps/io.ox/tasks/print.js module:io.ox/tasks
-#: apps/io.ox/tasks/view-detail.js
-msgid "Actual costs"
-msgstr "實際成本"
-
-#: apps/io.ox/tasks/edit/view-template.js module:io.ox/tasks/edit
-#: apps/io.ox/tasks/print.js module:io.ox/tasks
-#: apps/io.ox/tasks/view-detail.js
-msgid "Actual duration in minutes"
-msgstr "實際持續分鐘數"
-
-#: apps/io.ox/calendar/settings/timezones/favorite-view.js
-#: module:io.ox/calendar apps/io.ox/core/folder/actions/add.js
-#: module:io.ox/core apps/io.ox/core/sub/subscriptions.js
-#: module:io.ox/core/sub apps/io.ox/mail/accounts/settings.js
-#: module:io.ox/mail/accounts/settings apps/io.ox/mail/compose/extensions.js
-#: module:io.ox/mail
-msgid "Add"
-msgstr "新增"
-
-#: apps/io.ox/mail/mailfilter/settings/filter/actions/register.js
-#: module:io.ox/mailfilter
-msgid "Add IMAP keyword"
-msgstr "新增 IMAP 關鍵字"
-
-#: apps/io.ox/core/viewer/views/sidebar/filedescriptionview.js
-#: module:io.ox/core/viewer
-msgid "Add a description"
-msgstr "新增描述"
-
-#: apps/io.ox/mail/mailfilter/settings/filter/view-form.js
-#: module:io.ox/settings
-msgid "Add action"
-msgstr "新增行為"
-
-#: apps/io.ox/core/folder/actions/add.js module:io.ox/core
-msgid "Add as public calendar"
-msgstr "新增為公開行事曆"
-
-#: apps/io.ox/core/folder/actions/add.js module:io.ox/core
-msgid "Add as public folder"
-msgstr "新增為公開資料夾"
-
-#: apps/io.ox/core/tk/attachments.js module:io.ox/core
-#: apps/io.ox/mail/compose/extensions.js module:io.ox/mail
-msgid "Add attachments"
-msgstr "新增附件"
-
-#: apps/io.ox/mail/mailfilter/settings/filter/tests/register.js
-#: module:io.ox/mailfilter
-#: apps/io.ox/mail/mailfilter/settings/filter/view-form.js
-#: module:io.ox/settings
-msgid "Add condition"
-msgstr "添加條件"
-
-#: apps/io.ox/contacts/actions.js module:io.ox/contacts
-#: apps/io.ox/contacts/distrib/create-dist-view.js
-#: apps/io.ox/mail/vacationnotice/settings/model.js module:io.ox/mail
-#: apps/io.ox/tasks/edit/view-template.js module:io.ox/tasks/edit
-msgid "Add contact"
-msgstr "新增聯絡人"
-
-#: apps/io.ox/participants/add.js module:io.ox/core
-msgid "Add contact/resource"
-msgstr "新增聯絡人/資源"
-
-#: apps/io.ox/contacts/actions.js module:io.ox/contacts
-msgid "Add distribution list"
-msgstr "新增通訊組列表"
-
-#: apps/io.ox/files/filepicker.js module:io.ox/files
-msgid "Add files"
-msgstr "新增檔案"
-
-#: apps/io.ox/core/tk/attachments.js module:io.ox/core
-#: apps/io.ox/mail/compose/extensions.js module:io.ox/mail
-msgid "Add from Drive"
-msgstr "自 Drive 新增"
-
-#: apps/io.ox/files/actions.js module:io.ox/files
-#: apps/io.ox/mail/compose/extensions.js module:io.ox/mail
-msgid "Add local file"
-msgstr "新增本機檔案"
-
-#: apps/io.ox/core/folder/extensions.js module:io.ox/core
-#: apps/io.ox/mail/accounts/settings.js module:io.ox/mail/accounts/settings
-#: apps/io.ox/mail/folderview-extensions.js module:io.ox/mail
-msgid "Add mail account"
-msgstr "新增郵件帳號"
-
-#: apps/io.ox/core/folder/actions/add.js module:io.ox/core
-#: apps/io.ox/core/folder/extensions.js
-msgid "Add new address book"
-msgstr "新增通訊錄"
-
-#: apps/io.ox/core/folder/actions/add.js module:io.ox/core
-#: apps/io.ox/core/folder/extensions.js
-msgid "Add new calendar"
-msgstr "新增行事曆"
-
-#: apps/io.ox/core/folder/actions/add.js module:io.ox/core
-#: apps/io.ox/core/folder/contextmenu.js apps/io.ox/core/folder/extensions.js
-#: apps/io.ox/files/actions.js module:io.ox/files
-msgid "Add new folder"
-msgstr "新增資料夾"
-
-#: apps/io.ox/calendar/invitations/register.js module:io.ox/calendar/main
-msgid "Add new participant"
-msgstr "添加參與者"
-
-#: apps/io.ox/mail/mailfilter/settings/filter.js module:io.ox/mail
-msgid "Add new rule"
-msgstr "新增規則"
-
-#: apps/io.ox/mail/settings/signatures/settings/pane.js module:io.ox/mail
-msgid "Add new signature"
-msgstr "新增簽名"
-
-#: apps/io.ox/files/settings/pane.js module:io.ox/files
-msgid "Add new version"
-msgstr "新增版本"
-
-#: apps/io.ox/files/settings/pane.js module:io.ox/files
-msgid "Add new version and show notification"
-msgstr "新增版本並顯示通知"
-
-#. Please translate like "take a note", "Notiz" in German, for example.
-#. more like "to notice" than "to notify".
-#: apps/io.ox/files/actions.js module:io.ox/files
-msgid "Add note"
-msgstr "新增筆記"
-
-#: apps/plugins/xing/main.js module:plugins/portal
-msgid "Add on %s"
-msgstr "新增至 %s"
-
-#: apps/io.ox/mail/compose/view.js module:io.ox/mail
-msgid "Add original message as attachment"
-msgstr "將原始訊息作為附件加入"
-
-#: apps/io.ox/calendar/freetime/participantsView.js module:io.ox/calendar
-msgid "Add participant"
-msgstr "添加參與者"
-
-#: apps/io.ox/files/share/permissions.js module:io.ox/core
-msgid "Add people"
-msgstr "新增人員"
-
-#: apps/io.ox/files/share/wizard.js module:io.ox/files
-msgid "Add recipients ..."
-msgstr "新增收件者…"
-
-#: apps/io.ox/files/settings/pane.js module:io.ox/files
-msgid "Add separate file"
-msgstr "新增另一個檔案"
-
-#: apps/io.ox/mail/settings/signatures/settings/pane.js module:io.ox/mail
-msgid "Add signature"
-msgstr "新增簽名"
-
-#: apps/io.ox/mail/settings/signatures/settings/pane.js module:io.ox/mail
-msgid "Add signature above quoted text"
-msgstr "新增簽名檔於引用內容上方"
-
-#: apps/io.ox/mail/settings/signatures/settings/pane.js module:io.ox/mail
-msgid "Add signature below quoted text"
-msgstr "新增簽名檔於引用內容下方"
-
-#: apps/io.ox/core/folder/extensions.js module:io.ox/core
-#: apps/io.ox/files/actions/add-storage-account.js module:io.ox/files
-msgid "Add storage account"
-msgstr "新增儲存空間帳號"
-
-#: apps/io.ox/mail/compose/actions/send.js module:io.ox/mail
-msgid "Add subject"
-msgstr "新增主題"
-
-#: apps/io.ox/calendar/settings/timezones/favorite-view.js
-#: module:io.ox/calendar
-msgid "Add timezone"
-msgstr "新增時區"
-
-#: apps/io.ox/contacts/actions.js module:io.ox/contacts
-#: apps/io.ox/mail/actions.js module:io.ox/mail
-msgid "Add to address book"
-msgstr "添加到通訊錄"
-
-#: apps/io.ox/mail/actions.js module:io.ox/mail
-msgid "Add to calendar"
-msgstr "新增至行事曆"
-
-#: apps/io.ox/core/folder/favorites.js module:io.ox/core
-msgid "Add to favorites"
-msgstr "新增至最愛"
-
-#: apps/io.ox/contacts/actions.js module:io.ox/contacts
-#: apps/io.ox/contacts/toolbar.js apps/io.ox/core/viewer/views/toolbarview.js
-#: module:io.ox/core apps/io.ox/files/actions.js module:io.ox/files
-#: apps/io.ox/files/toolbar.js apps/io.ox/mail/actions.js module:io.ox/mail
-#: apps/io.ox/mail/toolbar.js
-msgid "Add to portal"
-msgstr "新增至入口"
-
-#: apps/io.ox/core/permissions/permissions.js module:io.ox/core
-msgid "Add user/group"
-msgstr "新增使用者/群組"
-
-#: apps/io.ox/portal/settings/pane.js module:io.ox/portal
-msgid "Add widget"
-msgstr "新增小工具"
-
-#. %1$s is social media name, e.g. Facebook
-#: apps/io.ox/portal/main.js module:io.ox/portal
-msgid "Add your %1$s account"
-msgstr "新增您的 %1$s 帳號"
-
-#: apps/plugins/portal/linkedIn/register.js module:plugins/portal
-#: apps/plugins/portal/twitter/register.js
-msgid "Add your account"
-msgstr "新增您的帳號"
-
-#. %1$s is the display name of an added user or mail recipient
-#. %2$s is the email address of the user or mail recipient
-#. %1$s is the added search query
-#. %2$s is the context of the added search query
-#: apps/io.ox/core/tk/tokenfield.js module:io.ox/core
-msgid "Added %1$s, %2$s."
-msgstr "已新增 %1$s, %2$s。"
-
-#. %1$s is the display name of an added user or mail recipient
-#. %1$s is the added search query
-#: apps/io.ox/core/tk/tokenfield.js module:io.ox/core
-msgid "Added %1$s."
-msgstr "已新增 %1$s。"
-
-#. %s is a list of filenames separeted by commas
-#. it is used by screenreaders to indicate which files are currently added to the list of attachments
-#: apps/io.ox/mail/compose/extensions.js module:io.ox/mail
-msgid "Added %s to attachments."
-msgstr "已新增 %s 為附件。"
-
-#: apps/io.ox/core/tk/tokenfield.js module:io.ox/core
-msgid ""
-"Added distribution list %s with %s member. The only member of the "
-"distribution list is %s."
-msgstr "已加入 %2$s 成員到通訊組清單 %1$s。通訊組清單中唯一的成員是 %3$s。"
-
-#: apps/io.ox/core/tk/tokenfield.js module:io.ox/core
-msgid ""
-"Added distribution list %s with %s members. Members of the distribution list "
-"are %s."
-msgstr "已加入 %2$s 成員到通訊組清單 %1$s。通訊組清單中的成員是 %3$s。"
-
-#: apps/io.ox/calendar/invitations/register.js module:io.ox/calendar/main
-msgid "Added the new participant"
-msgstr "已新增參與者"
-
-#: apps/io.ox/files/settings/pane.js module:io.ox/files
-msgid "Adding files with identical names"
-msgstr "新增相同檔名的檔案"
-
-#: apps/io.ox/mail/settings/pane.js module:io.ox/mail
-msgid "Additional settings"
-msgstr "其他選項"
-
-#: apps/io.ox/mail/mailfilter/settings/filter/tests/register.js
-#: module:io.ox/mailfilter
-msgid "Address"
-msgstr "地址"
-
-#: apps/io.ox/contacts/settings/pane.js module:io.ox/contacts
-#: apps/io.ox/mail/detail/links.js module:io.ox/mail
-msgid "Address Book"
-msgstr "通訊錄"
-
-#: apps/io.ox/core/main.js module:io.ox/core
-#: apps/io.ox/search/view-template.js
-msgctxt "app"
-msgid "Address Book"
-msgstr "通訊錄"
-
-#: apps/io.ox/contacts/model.js module:io.ox/contacts
-msgid "Address Business"
-msgstr "地址（業務）"
-
-#: apps/io.ox/contacts/model.js module:io.ox/contacts
-msgid "Address Home"
-msgstr "地址（住家）"
-
-#: apps/io.ox/contacts/model.js module:io.ox/contacts
-msgid "Address Other"
-msgstr "位址（其他）"
-
-#: apps/io.ox/files/util.js module:io.ox/files
-msgid "Adjust"
-msgstr "調整"
-
-#: apps/io.ox/tasks/common-extensions.js module:io.ox/tasks
-msgid "Adjust start date"
-msgstr "調整起始日期"
-
-#: apps/io.ox/files/share/permissions.js module:io.ox/core
-msgid "Administrative role"
-msgstr "管理角色"
-
-#. Role: all permissions
-#. object permissions - admin role
-#: apps/io.ox/core/permissions/permissions.js module:io.ox/core
-#: apps/io.ox/files/share/permissions.js
-msgid "Administrator"
-msgstr "管理員"
-
-#: apps/io.ox/backbone/views/recurrence-view.js
-#: module:io.ox/calendar/edit/main
-msgid "After a number of occurrences"
-msgstr "次後"
-
-#: apps/io.ox/files/view-options.js module:io.ox/files
-#: apps/io.ox/find/extensions-api.js module:io.ox/core
-#: apps/io.ox/find/manager/value-model.js
-#: apps/io.ox/mail/mailfilter/settings/filter/tests/register.js
-#: module:io.ox/mailfilter
-msgid "All"
-msgstr "全部"
-
-#. Emojis of SoftBank set.
-#. Japanese: 全絵文字
-#: apps/io.ox/emoji/categories.js module:io.ox/mail/emoji
-msgid "All Emoji"
-msgstr "全部表情符號"
-
-#: apps/io.ox/find/extensions-api.js module:io.ox/core
-msgid "All Folders"
-msgstr "作為資料夾"
-
-#: apps/io.ox/contacts/view-detail.js module:io.ox/contacts
-#: apps/io.ox/core/tk/attachments.js module:io.ox/core
-#: apps/io.ox/mail/toolbar.js module:io.ox/mail
-#: apps/io.ox/tasks/view-detail.js module:io.ox/tasks
-msgid "All attachments"
-msgstr "所有附件"
-
-#: apps/io.ox/calendar/edit/extensions.js module:io.ox/calendar/edit/main
-#: apps/io.ox/tasks/edit/view-template.js module:io.ox/tasks/edit
-msgid "All day"
-msgstr "整天"
-
-#: apps/io.ox/contacts/addressbook/popup.js module:io.ox/contacts
-msgid "All distribution lists"
-msgstr "所有通訊組清單"
-
-#: apps/io.ox/files/view-options.js module:io.ox/files
-msgid "All files"
-msgstr "所有檔案"
-
-#: apps/io.ox/core/folder/actions/common.js module:io.ox/core
-msgid "All files have been deleted"
-msgstr "已刪除所有檔案"
-
-#: apps/io.ox/contacts/addressbook/popup.js module:io.ox/contacts
-#: apps/io.ox/search/facets/extensions.js module:io.ox/core
-msgid "All folders"
-msgstr "所有資料夾"
-
-#. informs user about the consequences when creating a rule for selected mails
-#. %1$s represents a email address
-#: apps/io.ox/mail/actions/copyMove.js module:io.ox/mail
-msgid "All future messages from %1$s will be moved to the selected folder."
-msgid_plural ""
-"All future messages from the senders of the selected mails will be moved to "
-"the selected folder."
-msgstr[0] "將 %1$s 未來寄來的所有訊息移動至選擇的信件匣。"
-msgstr[1] "將所選郵件寄件者未來寄來的所有訊息，皆移動至選擇的信件匣。"
-
-#: apps/io.ox/contacts/addressbook/popup.js module:io.ox/contacts
-msgid "All groups"
-msgstr "所有群組"
-
-#: apps/io.ox/core/folder/actions/common.js module:io.ox/core
-msgid "All messages have been deleted"
-msgstr "已刪除所有訊息"
-
-#: apps/io.ox/core/folder/actions/archive.js module:io.ox/core
-msgid "All messages older than %1$d days will be moved to the archive folder"
-msgstr "超過 %1$d 天的訊息將被移動至封存信件匣"
-
-#: apps/io.ox/core/folder/api.js module:io.ox/core
-msgid "All my appointments"
-msgstr "我的所有約會"
-
-#: apps/io.ox/backbone/mini-views/timezonepicker.js module:io.ox/core
-msgid "All timezones"
-msgstr "所有時區"
-
-#: apps/io.ox/settings/accounts/settings/pane.js
-#: module:io.ox/settings/accounts
-msgid "Allow connections with untrusted certificates"
-msgstr "允許連線至使用未受信任憑證的伺服器"
-
-#: apps/io.ox/mail/settings/pane.js module:io.ox/mail
-msgid "Allow html formatted emails"
-msgstr "允許 HTML 格式的電子郵件"
-
-#: apps/io.ox/mail/settings/pane.js module:io.ox/mail
-msgid "Allow pre-loading of externally linked images"
-msgstr "允許預載外部鏈結圖像"
-
-#: apps/io.ox/mail/settings/pane.js module:io.ox/mail
-msgid "Always add the following recipient to blind carbon copy (BCC)"
-msgstr "總是將下列收件者新增為密件副本收件者"
-
-#: apps/io.ox/backbone/mini-views/colorpicker.js module:io.ox/core
-msgid "Amber"
-msgstr "琥珀色"
-
-#: apps/io.ox/core/viewer/views/types/documentview.js module:io.ox/core
-#: apps/io.ox/files/actions/save-as-pdf.js module:io.ox/files
-msgid "An error occurred converting the document so it cannot be displayed."
-msgstr "轉換文件時發生錯誤，無法顯示。"
-
-#: apps/io.ox/files/actions/save-as-pdf.js module:io.ox/files
-msgid "An error occurred loading the document so it cannot be displayed."
-msgstr "載入文件時發生錯誤，無法顯示。"
-
-#: apps/io.ox/portal/main.js module:io.ox/portal
-msgid "An error occurred."
-msgstr "發生錯誤。"
-
-#: apps/io.ox/calendar/detail/main.js module:io.ox/calendar
-#: apps/io.ox/calendar/week/perspective.js
-msgid "An error occurred. Please try again."
-msgstr "發生錯誤。請稍後重試。"
-
-#: apps/io.ox/core/tk/iframe.js module:io.ox/core/tk/iframe
-msgid "An error occurred. There is no valid token available."
-msgstr "發生錯誤。無有效的 token 可以使用。"
-
-#: apps/plugins/portal/twitter/register.js module:plugins/portal
-#: apps/plugins/portal/twitter/util.js
-msgid "An internal error occurred"
-msgstr "發生內部錯誤"
-
-#. generic error message
-#: apps/io.ox/core/http_errors.js module:io.ox/core
-msgid "An unknown error occurred"
-msgstr "發生未知錯誤"
-
-#: apps/io.ox/contacts/model.js module:io.ox/contacts
-msgid "Anniversary"
-msgstr "周年紀念日"
-
-#: apps/io.ox/mail/mailfilter/settings/filter/tests/register.js
-#: module:io.ox/mailfilter
-msgid "Any recipient"
-msgstr "任何收件人"
-
-#. %1$s: app store name
-#: apps/io.ox/onboarding/clients/config.js module:io.ox/core/onboarding
-msgid "App Store"
-msgstr "App Store"
-
-#: apps/io.ox/mail/settings/pane.js module:io.ox/mail
-msgid "Append vCard"
-msgstr "附加 vCard"
-
-#: apps/io.ox/contacts/settings/pane.js module:io.ox/contacts
-#: apps/io.ox/contacts/view-detail.js
-msgid "Apple Maps"
-msgstr "Apple Maps"
-
-#: apps/io.ox/core/desktop.js module:io.ox/core
-msgid "Application Toolbar"
-msgstr "應用程式工具列"
-
-#: apps/io.ox/mail/main.js module:io.ox/mail apps/io.ox/settings/main.js
-#: module:io.ox/core
-msgid "Application may not work as expected until this problem is solved."
-msgstr "在此問題解決前應用程式可能暫時無法使用。"
-
-#: apps/io.ox/backbone/views/recurrence-view.js
-#: module:io.ox/calendar/edit/main
-msgid "Apply"
-msgstr "套用"
-
-#. Applies changes to an existing appointment, used in scheduling view
-#: apps/io.ox/calendar/edit/extensions.js module:io.ox/calendar/edit/main
-msgid "Apply changes"
-msgstr "套用變更"
-
-#: apps/io.ox/core/permissions/permissions.js module:io.ox/core
-msgid "Apply role"
-msgstr "套用腳色"
-
-#: apps/io.ox/mail/mailfilter/settings/filter/view-form.js
-#: module:io.ox/settings
-msgid "Apply rule if all conditions are met"
-msgstr "符合所有條件時套用規則"
-
-#: apps/io.ox/mail/mailfilter/settings/filter/view-form.js
-#: module:io.ox/settings
-#, fuzzy
-#| msgid "Apply rule if any condition is met."
-msgid "Apply rule if any condition is met"
-msgstr "符合任何條件時套用規則。"
-
-#: apps/io.ox/core/permissions/permissions.js module:io.ox/core
-#: apps/io.ox/files/share/permissions.js
-msgid "Apply to all subfolders"
-msgstr "套用至所有子資料夾"
-
-#: apps/io.ox/calendar/actions/acceptdeny.js module:io.ox/calendar
-#: apps/io.ox/calendar/actions/delete.js apps/io.ox/calendar/edit/main.js
-#: module:io.ox/calendar/edit/main apps/io.ox/calendar/list/perspective.js
-#: apps/io.ox/calendar/util.js apps/io.ox/calendar/view-detail.js
-#: apps/io.ox/mail/detail/links.js module:io.ox/mail
-msgid "Appointment"
-msgstr "約會"
-
-#: apps/io.ox/calendar/detail/main.js module:io.ox/calendar
-#: apps/io.ox/calendar/month/perspective.js
-#: apps/io.ox/calendar/week/perspective.js
-msgid "Appointment Details"
-msgstr "約會詳情"
-
-#. Invitations (notifications) about appointments
-#: apps/plugins/notifications/calendar/register.js
-#: module:plugins/notifications
-msgid "Appointment invitations"
-msgstr "約會邀請"
-
-#: apps/io.ox/calendar/week/perspective.js module:io.ox/calendar
-msgid "Appointment list"
-msgstr "約會清單"
-
-#. Reminders (notifications) about appointments
-#: apps/plugins/notifications/calendar/register.js
-#: module:plugins/notifications
-msgid "Appointment reminders"
-msgstr "約會提醒"
-
-#: apps/io.ox/calendar/freetime/timeView.js module:io.ox/calendar
-msgid "Appointment types"
-msgstr "約會類型"
-
-#: apps/plugins/portal/calendar/register.js module:plugins/portal
-msgid "Appointments"
-msgstr "約會"
-
-#: apps/io.ox/calendar/actions/create.js module:io.ox/calendar
-msgid "Appointments in shared calendars"
-msgstr "共享日曆中的約會"
-
-#: apps/io.ox/settings/apps/settings/pane.js module:io.ox/core
-msgid "Approved:"
-msgstr "允許於:"
-
-#: apps/io.ox/core/main.js module:io.ox/core
-msgid "Apps"
-msgstr "應用程式"
-
-#. Archive folder
-#: apps/io.ox/mail/accounts/view-form.js module:io.ox/settings
-msgctxt "folder"
-msgid "Archive"
-msgstr "封存"
-
-#. Verb: (to) archive messages
-#: apps/io.ox/core/folder/actions/archive.js module:io.ox/core
-#: apps/io.ox/core/folder/contextmenu.js apps/io.ox/mail/actions.js
-#: module:io.ox/mail apps/io.ox/mail/mobile-toolbar-actions.js
-#: apps/io.ox/mail/toolbar.js
-msgctxt "verb"
-msgid "Archive"
-msgstr "封存"
-
-#: apps/io.ox/core/folder/actions/archive.js module:io.ox/core
-msgid "Archive messages"
-msgstr "封存訊息"
-
-#. notification while archiving messages
-#: apps/io.ox/core/folder/actions/archive.js module:io.ox/core
-msgid "Archiving messages ..."
-msgstr "正在封存訊息…"
-
-#: apps/plugins/portal/twitter/util.js module:plugins/portal
-msgid "Are you sure you want to delete this Tweet?"
-msgstr "確定要刪除此 Tweet 嗎？"
-
-#. Auth type. Short for "Use same credentials as incoming mail server"
-#: apps/io.ox/mail/accounts/view-form.js module:io.ox/settings
-msgid "As incoming mail server"
-msgstr "與收件帳密相同"
-
-#: apps/io.ox/files/favorite/view-options.js module:io.ox/core
-#: apps/io.ox/files/share/view-options.js module:io.ox/files
-#: apps/io.ox/files/view-options.js apps/io.ox/mail/view-options.js
-#: module:io.ox/mail apps/io.ox/tasks/main.js module:io.ox/tasks
-msgid "Ascending"
-msgstr "昇冪"
-
-#: apps/io.ox/mail/settings/pane.js module:io.ox/mail
-msgid "Ask for mailto link registration"
-msgstr "要求註冊 mailto 鏈結"
-
-#: apps/io.ox/contacts/model.js module:io.ox/contacts
-msgid "Assistant"
-msgstr "助理"
-
-#: apps/io.ox/mail/compose/view.js module:io.ox/mail
-msgid "Attach Vcard"
-msgstr "附加 vCard"
-
-<<<<<<< HEAD
-#: apps/io.ox/mail/settings/pane.js module:io.ox/mail
-msgid "Attachment"
-msgstr "附件"
-=======
-#: apps/io.ox/calendar/main.js module:io.ox/calendar
-#: apps/io.ox/contacts/main.js module:io.ox/contacts
-#: apps/io.ox/core/folder/view.js module:io.ox/core
-#: apps/io.ox/files/filepicker.js module:io.ox/files apps/io.ox/files/main.js
-#: apps/io.ox/mail/main.js module:io.ox/mail apps/io.ox/tasks/main.js
-#: module:io.ox/tasks
-msgid "Folders"
-msgstr "文件夾"
->>>>>>> 8efd135e
-
-#. %1$s is usually "Drive Mail" (product name; might be customized)
-#: apps/io.ox/mail/compose/extensions.js module:io.ox/mail
-msgid ""
-"Attachment file size too large. You have to use %1$s or reduce the "
-"attachment file size."
-msgstr "附件檔案太大，您需要使用 %1$s 或縮小附件檔案。"
-
-#: apps/io.ox/mail/actions/attachmentSave.js module:io.ox/mail
-msgid "Attachment has been saved"
-msgid_plural "Attachments have been saved"
-msgstr[0] "已儲存附件"
-msgstr[1] "已儲存附件"
-
-#: apps/io.ox/mail/compose/extensions.js module:io.ox/mail
-msgid ""
-"Attachment size too large. Please remove attachments or reduce the file size."
-msgstr "附件太大，請移除附件或縮小檔案。"
-
-#: apps/io.ox/calendar/edit/extensions.js module:io.ox/calendar/edit/main
-#: apps/io.ox/calendar/view-detail.js module:io.ox/calendar
-#: apps/io.ox/contacts/edit/view-form.js module:io.ox/contacts
-#: apps/io.ox/mail/compose/extensions.js module:io.ox/mail
-#: apps/io.ox/tasks/edit/view-template.js module:io.ox/tasks/edit
-#: apps/io.ox/tasks/view-detail.js module:io.ox/tasks
-msgid "Attachments"
-msgstr "附件"
-
-#: apps/io.ox/core/pim/actions.js module:io.ox/core
-msgid "Attachments have been saved!"
-msgstr "已儲存附件！"
-
-#: apps/io.ox/mail/accounts/view-form.js module:io.ox/settings
-msgid "Authentication"
-msgstr "驗證"
-
-#. Role: create folder + read/write/delete all
-#: apps/io.ox/core/permissions/permissions.js module:io.ox/core
-#: apps/io.ox/files/share/permissions.js
-msgid "Author"
-msgstr "作者"
-
-#: apps/plugins/portal/linkedIn/register.js module:plugins/portal
-#: apps/plugins/portal/twitter/register.js
-msgid "Authorize your account again"
-msgstr "重新授權您的帳號"
-
-#: apps/io.ox/mail/autoforward/settings/model.js module:io.ox/mail
-#: apps/io.ox/mail/autoforward/settings/register.js
-msgid "Auto Forward"
-msgstr "自動轉寄"
-
-#: apps/io.ox/mail/accounts/settings.js module:io.ox/mail/accounts/settings
-msgid ""
-"Auto-configuration failed. Do you want to configure your account manually?"
-msgstr "自動設定失敗。您想要手動設定帳號嗎？"
-
-#: apps/io.ox/mail/settings/pane.js module:io.ox/mail
-msgid "Auto-save email drafts"
-msgstr "自動保存電子郵件草稿"
-
-#: apps/io.ox/onboarding/clients/extensions.js module:io.ox/core/onboarding
-#: apps/io.ox/onboarding/clients/view-mobile.js
-msgid "Automatic Configuration"
-msgstr "自動設定"
-
-#: apps/io.ox/onboarding/clients/extensions.js module:io.ox/core/onboarding
-msgid "Automatic Configuration (via SMS)"
-msgstr "自動設定（透過簡訊）"
-
-#: apps/io.ox/core/settings/pane.js module:io.ox/core
-msgid "Automatic opening of notification area"
-msgstr "自動開啟通知區域"
-
-#: apps/io.ox/core/main.js module:io.ox/core apps/io.ox/core/settings/pane.js
-msgid "Automatic sign out"
-msgstr "自動登出"
-
-#: apps/io.ox/mail/settings/pane.js module:io.ox/mail
-msgid ""
-"Automatically collect contacts in the folder \"Collected addresses\" while "
-"reading"
-msgstr "閱讀時自動將收集到的聯絡人加入到「收集到的地址」資料夾"
-
-#: apps/io.ox/mail/settings/pane.js module:io.ox/mail
-msgid ""
-"Automatically collect contacts in the folder \"Collected addresses\" while "
-"sending"
-msgstr "寄件時自動將收集到的聯絡人加入到「收集到的地址」資料夾"
-
-#: apps/io.ox/calendar/settings/pane.js module:io.ox/calendar
-msgid ""
-"Automatically delete the invitation email after the appointment has been "
-"accepted or declined"
-msgstr "在接受或拒絕約會後自動刪除收到的邀請郵件"
-
-#: apps/io.ox/core/settings/errorlog/settings/pane.js module:io.ox/core
-msgid "Average time: %1$s ms"
-msgstr "平均時間: %1$s ms"
-
-#. Bytes
-#: apps/io.ox/core/strings.js module:io.ox/core
-msgid "B"
-msgstr "B"
-
-#. %1$s is the name of the inputfield (To, CC, BCC)
-#: apps/io.ox/mail/compose/extensions.js module:io.ox/mail
-msgid "BCC"
-msgstr "密件副本"
-
-#. Used as button label for a navigation action, like the browser back button
-#: apps/io.ox/calendar/main.js module:io.ox/calendar
-#: apps/io.ox/contacts/main.js module:io.ox/contacts
-#: apps/io.ox/core/commons.js module:io.ox/core apps/io.ox/core/tk/wizard.js
-#: apps/io.ox/mail/main.js module:io.ox/mail apps/io.ox/mail/threadview.js
-#: apps/io.ox/tasks/main.js module:io.ox/tasks
-msgid "Back"
-msgstr "向後"
-
-#: apps/io.ox/calendar/freebusy/templates.js module:io.ox/calendar/freebusy
-msgid "Back to appointment"
-msgstr "回到約會"
-
-#: apps/io.ox/mail/threadview.js module:io.ox/mail
-msgid "Back to list"
-msgstr "回到清單"
-
-#: apps/plugins/wizards/mandatory/main.js module:io.ox/wizards/firstStart
-msgid "Back to sign in"
-msgstr "回到登入"
-
-#: apps/io.ox/core/settings/pane.js module:io.ox/core
-#: apps/io.ox/settings/main.js
-msgid "Basic settings"
-msgstr "基礎設定"
-
-#: apps/io.ox/mail/mailfilter/settings/filter/tests/register.js
-#: module:io.ox/mailfilter
-msgid "Bcc"
-msgstr "密件抄送"
-
-#: apps/plugins/wizards/mandatory/main.js module:io.ox/wizards/firstStart
-msgid ""
-"Before you can continue using the product, you have to enter some basic "
-"information. It will take less than a minute."
-msgstr "在您繼續使用本產品前，請輸入一些基礎資訊，這不會花您超過一分鐘。"
-
-#: apps/plugins/notifications/mail/register.js module:plugins/notifications
-msgid "Bell"
-msgstr "Bell"
-
-#: apps/io.ox/tasks/edit/view-template.js module:io.ox/tasks/edit
-#: apps/io.ox/tasks/print.js module:io.ox/tasks
-#: apps/io.ox/tasks/view-detail.js
-msgid "Billing information"
-msgstr "帳務資訊"
-
-#: apps/plugins/portal/birthdays/register.js module:plugins/portal
-msgid "Birthdays"
-msgstr "生日"
+#: apps/io.ox/backbone/basicModel.js module:io.ox/core
+#: apps/io.ox/backbone/extendedModel.js
+msgid "The dialog contains invalid data"
+msgstr "對話框包含無效資料"
+
+#: apps/io.ox/backbone/basicModel.js module:io.ox/core
+#: apps/io.ox/backbone/extendedModel.js apps/io.ox/core/main.js
+msgid "Server unreachable"
+msgstr "無法連線到伺服器"
+
+#: apps/io.ox/backbone/mini-views/attachments.js module:io.ox/core
+#: apps/io.ox/core/attachments/view.js apps/io.ox/core/tk/attachments.js
+#: apps/io.ox/core/tk/attachmentsUtil.js
+msgid "Remove attachment"
+msgstr "移除附件"
 
 #. color names for screenreaders
 #: apps/io.ox/backbone/mini-views/colorpicker.js module:io.ox/core
@@ -1504,14 +36,68 @@
 msgid "Black"
 msgstr "黑色"
 
-#: apps/io.ox/mail/common-extensions.js module:io.ox/mail
-msgid "Blind copy"
-msgstr "密件副本"
-
-#: apps/io.ox/mail/print.js module:io.ox/mail
-msgctxt "BCC"
-msgid "Blind copy"
-msgstr "密件副本"
+#. color names for screenreaders
+#: apps/io.ox/backbone/mini-views/colorpicker.js module:io.ox/core
+msgid "Burnt orange"
+msgstr "焦橙色"
+
+#. color names for screenreaders
+#: apps/io.ox/backbone/mini-views/colorpicker.js module:io.ox/core
+msgid "Dark olive"
+msgstr "暗橄欖色"
+
+#. color names for screenreaders
+#: apps/io.ox/backbone/mini-views/colorpicker.js module:io.ox/core
+msgid "Dark green"
+msgstr "深綠色"
+
+#. color names for screenreaders
+#: apps/io.ox/backbone/mini-views/colorpicker.js module:io.ox/core
+msgid "Dark azure"
+msgstr "暗藍色"
+
+#. color names for screenreaders
+#: apps/io.ox/backbone/mini-views/colorpicker.js module:io.ox/core
+msgid "Navy Blue"
+msgstr "海軍藍"
+
+#. color names for screenreaders
+#: apps/io.ox/backbone/mini-views/colorpicker.js module:io.ox/core
+msgid "Indigo"
+msgstr "靛藍色"
+
+#. color names for screenreaders
+#: apps/io.ox/backbone/mini-views/colorpicker.js module:io.ox/core
+msgid "Very dark gray"
+msgstr "深灰色"
+
+#: apps/io.ox/backbone/mini-views/colorpicker.js module:io.ox/core
+msgid "Maroon"
+msgstr "栗色"
+
+#: apps/io.ox/backbone/mini-views/colorpicker.js module:io.ox/core
+#: apps/io.ox/core/tk/flag-picker.js module:io.ox/mail
+#: apps/io.ox/mail/mailfilter/settings/filter/actions/register.js
+#: module:io.ox/mailfilter apps/io.ox/portal/settings/pane.js
+#: module:io.ox/portal
+msgid "Orange"
+msgstr "橘色"
+
+#: apps/io.ox/backbone/mini-views/colorpicker.js module:io.ox/core
+msgid "Olive"
+msgstr "橄欖色"
+
+#: apps/io.ox/backbone/mini-views/colorpicker.js module:io.ox/core
+#: apps/io.ox/core/tk/flag-picker.js module:io.ox/mail
+#: apps/io.ox/mail/mailfilter/settings/filter/actions/register.js
+#: module:io.ox/mailfilter apps/io.ox/portal/settings/pane.js
+#: module:io.ox/portal
+msgid "Green"
+msgstr "綠色"
+
+#: apps/io.ox/backbone/mini-views/colorpicker.js module:io.ox/core
+msgid "Teal"
+msgstr "青色"
 
 #: apps/io.ox/backbone/mini-views/colorpicker.js module:io.ox/core
 #: apps/io.ox/core/tk/flag-picker.js module:io.ox/mail
@@ -1521,66 +107,316 @@
 msgid "Blue"
 msgstr "藍色"
 
+#: apps/io.ox/backbone/mini-views/colorpicker.js module:io.ox/core
+msgid "Grayish blue"
+msgstr "灰藍色"
+
+#: apps/io.ox/backbone/mini-views/colorpicker.js module:io.ox/core
+#: apps/io.ox/core/tk/flag-picker.js module:io.ox/mail
+#: apps/io.ox/mail/mailfilter/settings/filter/actions/register.js
+#: module:io.ox/mailfilter apps/io.ox/portal/settings/pane.js
+#: module:io.ox/portal
+msgid "Gray"
+msgstr "灰色"
+
+#: apps/io.ox/backbone/mini-views/colorpicker.js module:io.ox/core
+#: apps/io.ox/core/tk/flag-picker.js module:io.ox/mail
+#: apps/io.ox/mail/mailfilter/settings/filter/actions/register.js
+#: module:io.ox/mailfilter apps/io.ox/portal/settings/pane.js
+#: module:io.ox/portal
+msgid "Red"
+msgstr "紅紅"
+
+#: apps/io.ox/backbone/mini-views/colorpicker.js module:io.ox/core
+msgid "Amber"
+msgstr "琥珀色"
+
+#: apps/io.ox/backbone/mini-views/colorpicker.js module:io.ox/core
+msgid "Yellow green"
+msgstr "黃綠色"
+
+#: apps/io.ox/backbone/mini-views/colorpicker.js module:io.ox/core
+msgid "Sea green"
+msgstr "海藻綠"
+
+#: apps/io.ox/backbone/mini-views/colorpicker.js module:io.ox/core
+msgid "Turquoise"
+msgstr "綠松色"
+
+#: apps/io.ox/backbone/mini-views/colorpicker.js module:io.ox/core
+msgid "Royal blue"
+msgstr "皇室藍"
+
+#: apps/io.ox/backbone/mini-views/colorpicker.js module:io.ox/core
+#: apps/io.ox/core/tk/flag-picker.js module:io.ox/mail
+#: apps/io.ox/mail/mailfilter/settings/filter/actions/register.js
+#: module:io.ox/mailfilter apps/io.ox/portal/settings/pane.js
+#: module:io.ox/portal
+msgid "Purple"
+msgstr "紫色"
+
+#: apps/io.ox/backbone/mini-views/colorpicker.js module:io.ox/core
+msgid "Medium gray"
+msgstr "灰色"
+
+#: apps/io.ox/backbone/mini-views/colorpicker.js module:io.ox/core
+msgid "Magenta"
+msgstr "洋紅色"
+
+#: apps/io.ox/backbone/mini-views/colorpicker.js module:io.ox/core
+msgid "Gold"
+msgstr "金色"
+
+#: apps/io.ox/backbone/mini-views/colorpicker.js module:io.ox/core
+msgid "Sky blue"
+msgstr "天藍色"
+
+#: apps/io.ox/backbone/mini-views/colorpicker.js module:io.ox/core
+msgid "Red violet"
+msgstr "紅紫色"
+
+#: apps/io.ox/backbone/mini-views/colorpicker.js module:io.ox/core
+#: apps/io.ox/core/tk/flag-picker.js module:io.ox/mail
+#: apps/io.ox/mail/mailfilter/settings/filter/actions/register.js
+#: module:io.ox/mailfilter apps/io.ox/portal/settings/pane.js
+#: module:io.ox/portal
+msgid "Pink"
+msgstr "粉紅色"
+
+#: apps/io.ox/backbone/mini-views/colorpicker.js module:io.ox/core
+msgid "Light sky blue"
+msgstr "亮藍色"
+
+#: apps/io.ox/backbone/mini-views/colorpicker.js module:io.ox/core
+msgid "Plum"
+msgstr "梅瑟"
+
+#: apps/io.ox/backbone/mini-views/colorpicker.js module:io.ox/core
+msgid "No color"
+msgstr "無色彩"
+
+#. title of toggle button within password field
+#: apps/io.ox/backbone/mini-views/common.js module:io.ox/core
+msgid "toggle password visibility"
+msgstr "切換顯示密碼"
+
+#: apps/io.ox/backbone/mini-views/date.js module:io.ox/core
+msgid "Year"
+msgstr "年"
+
+#: apps/io.ox/backbone/mini-views/date.js module:io.ox/core
+#: apps/io.ox/calendar/toolbar.js module:io.ox/calendar
+msgid "Month"
+msgstr "月"
+
+#: apps/io.ox/backbone/mini-views/date.js module:io.ox/core
+#: apps/io.ox/calendar/freebusy/templates.js module:io.ox/calendar/freebusy
+#: apps/io.ox/calendar/toolbar.js module:io.ox/calendar
+msgid "Day"
+msgstr "日"
+
+#: apps/io.ox/backbone/mini-views/datepicker.js module:io.ox/core
+#: apps/io.ox/backbone/views/recurrence-view.js module:io.ox/calendar/edit/main
+#: apps/io.ox/core/settings/errorlog/settings/pane.js
+#: apps/io.ox/files/favorite/view-options.js
+#: apps/io.ox/files/share/view-options.js module:io.ox/files
+#: apps/io.ox/files/view-options.js apps/io.ox/mail/view-options.js
+#: module:io.ox/mail
+msgid "Date"
+msgstr "日期"
+
+#: apps/io.ox/backbone/mini-views/datepicker.js module:io.ox/core
+#: apps/io.ox/calendar/freetime/timeView.js module:io.ox/calendar
+#: apps/io.ox/calendar/week/view.js
+msgid ""
+"Use cursor keys to change the date. Press ctrl-key at the same time to "
+"change year or shift-key to change month. Close date-picker by pressing ESC "
+"key."
+msgstr ""
+"使用方向鍵變更日期。同時按下 Ctrl 以變更年度，或按下 Shift 變更月份，按下 "
+"Esc 鍵關閉日期選擇器。"
+
+#: apps/io.ox/backbone/mini-views/datepicker.js module:io.ox/core
+msgid ""
+"Use up and down keys to change the time. Close selection by pressing ESC key."
+msgstr "使用上下鍵修改時間，按下 ESC 鍵關閉選擇範圍。"
+
+#: apps/io.ox/backbone/mini-views/datepicker.js module:io.ox/core
+msgid "Time"
+msgstr "時間"
+
+#: apps/io.ox/backbone/mini-views/datepicker.js module:io.ox/core
+#: apps/io.ox/backbone/validation.js
 #: apps/io.ox/mail/mailfilter/settings/filter/tests/register.js
 #: module:io.ox/mailfilter
-msgid "Body"
-msgstr "內容"
-
-#: apps/io.ox/contacts/model.js module:io.ox/contacts
-msgid "Branches"
-msgstr "分支"
-
-#: apps/io.ox/core/settings/errorlog/settings/pane.js module:io.ox/core
-msgid "Browser"
-msgstr "瀏覽器"
-
-#. color names for screenreaders
-#: apps/io.ox/backbone/mini-views/colorpicker.js module:io.ox/core
-msgid "Burnt orange"
-msgstr "焦橙色"
-
-#. vcard (electronic business card) field
-#: apps/io.ox/contacts/print-details.js module:io.ox/contacts
-msgid "Business"
-msgstr "業務"
-
-#. vcard (electronic business card) field
-#: apps/io.ox/contacts/print-details.js module:io.ox/contacts
-#: apps/io.ox/contacts/view-detail.js
-msgid "Business Address"
-msgstr "業務地址"
-
-#: apps/io.ox/contacts/edit/view-form.js module:io.ox/contacts
-#: apps/plugins/halo/xing/register.js module:plugins/portal
-msgid "Business address"
-msgstr "業務地址"
-
-#: apps/io.ox/contacts/model.js module:io.ox/contacts
-msgid "Business category"
-msgstr "業務分類"
-
-#: apps/plugins/portal/birthdays/register.js module:plugins/portal
-msgid "Buy a gift"
-msgstr "購買禮物"
-
-#: apps/io.ox/wizards/upsell.js module:io.ox/wizards
-msgid "Buy now!"
-msgstr "立刻購買！"
-
-#: apps/io.ox/calendar/util.js module:io.ox/calendar
-msgid ""
-"By changing the date of this appointment you are creating an appointment "
-"exception to the series."
-msgstr "更改此約會日期時，將建立此系列約會的例外活動。"
-
-#. %1$s is the name of the inputfield (To, CC, BCC)
-#: apps/io.ox/mail/compose/extensions.js module:io.ox/mail
-msgid "CC"
-msgstr "副本"
-
-#: apps/io.ox/core/import/import.js module:io.ox/core
-msgid "CSV"
-msgstr "CSV"
+msgid "Please enter a valid date"
+msgstr "請輸入有效日期"
+
+#: apps/io.ox/backbone/mini-views/help.js module:io.ox/core
+msgid "Online help"
+msgstr "線上說明"
+
+#. Really delete portal widget - in contrast to "just disable"
+#: apps/io.ox/backbone/mini-views/listutils.js module:io.ox/core
+#: apps/io.ox/calendar/actions.js module:io.ox/calendar
+#: apps/io.ox/calendar/actions/delete.js
+#: apps/io.ox/calendar/invitations/register.js module:io.ox/calendar/main
+#: apps/io.ox/calendar/mobile-toolbar-actions.js apps/io.ox/calendar/toolbar.js
+#: apps/io.ox/contacts/actions.js module:io.ox/contacts
+#: apps/io.ox/contacts/actions/delete.js
+#: apps/io.ox/contacts/mobile-toolbar-actions.js module:io.ox/mail
+#: apps/io.ox/contacts/toolbar.js apps/io.ox/core/folder/actions/remove.js
+#: apps/io.ox/core/folder/contextmenu.js apps/io.ox/core/sub/settings/pane.js
+#: module:io.ox/core/sub apps/io.ox/core/viewer/views/toolbarview.js
+#: apps/io.ox/files/actions.js module:io.ox/files
+#: apps/io.ox/files/actions/delete.js apps/io.ox/files/toolbar.js
+#: apps/io.ox/mail/actions.js apps/io.ox/mail/actions/delete.js
+#: apps/io.ox/mail/compose/extensions.js
+#: apps/io.ox/mail/mailfilter/settings/filter.js
+#: apps/io.ox/mail/mobile-toolbar-actions.js apps/io.ox/mail/toolbar.js
+#: apps/io.ox/notes/toolbar.js module:io.ox/notes apps/io.ox/portal/main.js
+#: module:io.ox/portal apps/io.ox/portal/settings/widgetview.js
+#: apps/io.ox/settings/apps/settings/pane.js apps/io.ox/tasks/actions.js
+#: module:io.ox/tasks apps/io.ox/tasks/actions/delete.js
+#: apps/io.ox/tasks/mobile-toolbar-actions.js apps/io.ox/tasks/toolbar.js
+#: apps/plugins/administration/groups/settings/toolbar.js
+#: apps/plugins/administration/resources/settings/toolbar.js
+#: apps/plugins/portal/twitter/util.js module:plugins/portal
+#: apps/plugins/portal/xing/actions.js
+msgid "Delete"
+msgstr "刪除"
+
+#. Used as a button label to enter the "edit mode"
+#: apps/io.ox/backbone/mini-views/listutils.js module:io.ox/core
+#: apps/io.ox/calendar/actions.js module:io.ox/calendar
+#: apps/io.ox/calendar/main.js apps/io.ox/calendar/toolbar.js
+#: apps/io.ox/contacts/actions.js module:io.ox/contacts
+#: apps/io.ox/contacts/main.js apps/io.ox/contacts/mobile-toolbar-actions.js
+#: module:io.ox/mail apps/io.ox/contacts/toolbar.js
+#: apps/io.ox/core/viewer/views/toolbarview.js apps/io.ox/files/actions.js
+#: module:io.ox/files apps/io.ox/files/main.js
+#: apps/io.ox/files/share/permissions.js apps/io.ox/files/toolbar.js
+#: apps/io.ox/mail/actions.js apps/io.ox/mail/main.js
+#: apps/io.ox/portal/settings/pane.js module:io.ox/portal
+#: apps/io.ox/settings/accounts/views.js module:io.ox/settings/accounts
+#: apps/io.ox/tasks/actions.js module:io.ox/tasks apps/io.ox/tasks/main.js
+#: apps/io.ox/tasks/mobile-toolbar-actions.js apps/io.ox/tasks/toolbar.js
+#: apps/plugins/administration/groups/settings/toolbar.js
+#: apps/plugins/administration/resources/settings/toolbar.js
+msgid "Edit"
+msgstr "編輯"
+
+#: apps/io.ox/backbone/mini-views/listutils.js module:io.ox/core
+#: apps/io.ox/mail/autoforward/settings/model.js module:io.ox/mail
+#: apps/io.ox/mail/mailfilter/settings/filter/view-form.js
+#: module:io.ox/settings
+msgid "Process subsequent rules"
+msgstr "處理後續規則"
+
+#: apps/io.ox/backbone/mini-views/quota.js module:io.ox/core
+msgid "unlimited"
+msgstr "未限制"
+
+#: apps/io.ox/backbone/mini-views/quota.js module:io.ox/core
+#: apps/io.ox/core/viewer/views/sidebar/fileversionsview.js
+#: module:io.ox/core/viewer apps/io.ox/mail/util.js
+msgid "unknown"
+msgstr "未知"
+
+#. %1$s is the storagespace in use
+#. %2$s is the max storagespace
+#: apps/io.ox/backbone/mini-views/quota.js module:io.ox/core
+#, c-format
+msgid "%1$s of %2$s"
+msgstr "%2$s 的 %1$s"
+
+#. Quota maxed out; 100%
+#: apps/io.ox/backbone/mini-views/quota.js module:io.ox/core
+msgid "100%"
+msgstr "100%"
+
+#: apps/io.ox/backbone/mini-views/settings-list-view.js module:io.ox/core
+msgid "Use cursor keys to reorder items"
+msgstr "使用方向鍵重新排序項目"
+
+#: apps/io.ox/backbone/mini-views/settings-list-view.js module:io.ox/core
+msgid "%1$s moved to position %2$s of %3$s"
+msgstr "已將 %1$s 移動至 %3$s 的 %2$s 位置"
+
+#: apps/io.ox/backbone/mini-views/timezonepicker.js module:io.ox/core
+#: apps/io.ox/calendar/week/view.js module:io.ox/calendar
+msgid "Standard timezone"
+msgstr "標準時區"
+
+#: apps/io.ox/backbone/mini-views/timezonepicker.js module:io.ox/core
+#: apps/io.ox/calendar/week/view.js module:io.ox/calendar
+#: apps/io.ox/core/folder/favorites.js apps/io.ox/files/main.js
+#: module:io.ox/files
+msgid "Favorites"
+msgstr "最愛"
+
+#: apps/io.ox/backbone/mini-views/timezonepicker.js module:io.ox/core
+msgid "All timezones"
+msgstr "所有時區"
+
+#. screenreader label for main toolbar
+#: apps/io.ox/backbone/mini-views/toolbar.js module:io.ox/core
+msgid "%1$s Toolbar"
+msgstr "%1$s 工具列"
+
+#. screenreader label for main toolbar
+#: apps/io.ox/backbone/mini-views/toolbar.js module:io.ox/core
+msgid "Actions. Use cursor keys to navigate."
+msgstr "行為。使用方向鍵切換。"
+
+#. Tooltip for main toolbar
+#: apps/io.ox/backbone/mini-views/toolbar.js module:io.ox/core
+msgid "Use cursor keys to navigate"
+msgstr "使用方向鍵切換"
+
+#: apps/io.ox/backbone/validation.js module:io.ox/core
+msgid "Please enter a valid number"
+msgstr "請輸入有效數字"
+
+#: apps/io.ox/backbone/validation.js module:io.ox/core
+msgid "Please enter a date in the past"
+msgstr "請輸入過去的日期"
+
+#: apps/io.ox/backbone/validation.js module:io.ox/core
+msgid "Please enter a valid email address"
+msgstr "請輸入有效電子郵件地址"
+
+#: apps/io.ox/backbone/validation.js module:io.ox/core
+msgid "Please enter a valid phone number. Allowed characters are: %1$s"
+msgstr "請輸入有效的手機號碼，允許的字元為: %1$s"
+
+#: apps/io.ox/backbone/validation.js module:io.ox/core
+msgid "Please enter a valid email address or phone number"
+msgstr "請輸入有效電子郵件地址或手機號碼"
+
+#: apps/io.ox/backbone/validation.js module:io.ox/core
+msgid "Please enter a valid object"
+msgstr "請輸入有效物件"
+
+#: apps/io.ox/backbone/validation.js module:io.ox/core
+msgid "Please enter a value"
+msgstr "請輸入一個值"
+
+#: apps/io.ox/backbone/views/datepicker.js module:io.ox/core
+msgid "Use cursor keys to navigate, press enter to select a date"
+msgstr "使用方向鍵切換，按下 Enter 鍵選擇日期"
+
+#: apps/io.ox/backbone/views/datepicker.js module:io.ox/core
+msgid "Today: %1$s"
+msgstr "今天: %1$s"
+
+#: apps/io.ox/backbone/views/datepicker.js module:io.ox/core
+msgid "Go to previous month"
+msgstr "前往上個月"
+
+#: apps/io.ox/backbone/views/datepicker.js module:io.ox/core
+msgid "Go to next month"
+msgstr "前往下個月"
 
 #: apps/io.ox/backbone/views/datepicker.js module:io.ox/core
 msgid "CW"
@@ -1594,57 +430,40 @@
 msgid "CW %1$d"
 msgstr "第 %1$d 週"
 
-#: apps/io.ox/onboarding/clients/config.js module:io.ox/core/onboarding
-msgid "CalDAV"
-msgstr "CalDAV"
-
-#: apps/io.ox/core/folder/actions/properties.js module:io.ox/core
-msgid "CalDAV URL"
-msgstr "CalDAV URL"
-
-#: apps/io.ox/core/folder/api.js module:io.ox/core
-#: apps/io.ox/mail/detail/links.js module:io.ox/mail
-msgid "Calendar"
-msgstr "日曆"
-
-#: apps/io.ox/calendar/settings/pane.js module:io.ox/calendar
-#: apps/io.ox/core/main.js module:io.ox/core
-#: apps/io.ox/search/view-template.js
-msgctxt "app"
-msgid "Calendar"
-msgstr "日曆"
-
-#: apps/io.ox/calendar/week/perspective.js module:io.ox/calendar
-msgid "Calendar Day View"
-msgstr "日曆日視圖"
-
-#: apps/io.ox/calendar/month/perspective.js module:io.ox/calendar
-msgid "Calendar Month View"
-msgstr "日曆月視圖"
-
-#: apps/io.ox/calendar/week/perspective.js module:io.ox/calendar
-msgid "Calendar Week View"
-msgstr "日曆週視圖"
-
-#: apps/io.ox/calendar/week/perspective.js module:io.ox/calendar
-msgid "Calendar Workweek View"
-msgstr "日曆工作週視圖"
-
-#: apps/io.ox/calendar/mobile-toolbar-actions.js module:io.ox/calendar
-msgid "Calendar view"
-msgstr "日曆視圖"
-
-#: apps/io.ox/calendar/settings/pane.js module:io.ox/calendar
-msgid "Calendar workweek view"
-msgstr "行事曆工作週視圖"
-
-#: apps/io.ox/calendar/edit/extensions.js module:io.ox/calendar/edit/main
-msgid "Calendar:"
-msgstr "行事曆:"
-
-#: apps/io.ox/calendar/main.js module:io.ox/calendar
-msgid "Calendars"
-msgstr "日曆"
+#: apps/io.ox/backbone/views/datepicker.js module:io.ox/core
+msgid "Go to previous year"
+msgstr "前往去年"
+
+#: apps/io.ox/backbone/views/datepicker.js module:io.ox/core
+msgid "Go to next year"
+msgstr "前往明年"
+
+#: apps/io.ox/backbone/views/datepicker.js module:io.ox/core
+msgid "Go to previous decade"
+msgstr "前往前十年"
+
+#: apps/io.ox/backbone/views/datepicker.js module:io.ox/core
+msgid "Go to next decade"
+msgstr "前往下十年"
+
+#: apps/io.ox/backbone/views/modal.js module:io.ox/core
+#: apps/io.ox/calendar/freetime/main.js module:io.ox/calendar
+#: apps/io.ox/core/about/about.js apps/io.ox/core/folder/actions/properties.js
+#: apps/io.ox/core/folder/tree.js apps/io.ox/core/main.js
+#: apps/io.ox/core/permissions/permissions.js apps/io.ox/core/tk/dialogs.js
+#: apps/io.ox/core/tk/wizard.js apps/io.ox/core/viewer/views/toolbarview.js
+#: apps/io.ox/core/wizard/registry.js module:io.ox/core/wizard
+#: apps/io.ox/editor/main.js module:io.ox/editor
+#: apps/io.ox/files/actions/add-storage-account.js module:io.ox/files
+#: apps/io.ox/files/actions/share.js apps/io.ox/files/mediaplayer.js
+#: apps/io.ox/files/share/permissions.js apps/io.ox/files/upload/view.js
+#: apps/io.ox/mail/accounts/settings.js module:io.ox/mail/accounts/settings
+#: apps/io.ox/mail/actions/source.js module:io.ox/mail apps/io.ox/mail/main.js
+#: apps/io.ox/mail/statistics.js apps/io.ox/onboarding/clients/view-mobile.js
+#: module:io.ox/core/onboarding apps/plugins/upsell/simple-wizard/register.js
+#: module:plugins/upsell/simple-wizard
+msgid "Close"
+msgstr "關閉"
 
 #: apps/io.ox/backbone/views/modal.js module:io.ox/core
 #: apps/io.ox/calendar/actions.js module:io.ox/calendar
@@ -1687,10 +506,9 @@
 #: apps/io.ox/mail/settings/signatures/settings/pane.js
 #: apps/io.ox/portal/main.js module:io.ox/portal
 #: apps/io.ox/portal/settings/widgetview.js
-#: apps/io.ox/settings/apps/settings/pane.js
-#: apps/io.ox/tasks/actions/delete.js module:io.ox/tasks
-#: apps/io.ox/tasks/common-extensions.js apps/io.ox/tasks/edit/main.js
-#: apps/io.ox/tasks/main.js
+#: apps/io.ox/settings/apps/settings/pane.js apps/io.ox/tasks/actions/delete.js
+#: module:io.ox/tasks apps/io.ox/tasks/common-extensions.js
+#: apps/io.ox/tasks/edit/main.js apps/io.ox/tasks/main.js
 #: apps/plugins/administration/groups/settings/edit.js
 #: apps/plugins/administration/groups/settings/toolbar.js
 #: apps/plugins/administration/resources/settings/edit.js
@@ -1703,290 +521,194 @@
 msgid "Cancel"
 msgstr "取消"
 
-#: apps/io.ox/core/desktop.js module:io.ox/core
-msgid "Cancel search"
-msgstr "取消搜尋"
-
-#: apps/io.ox/core/tk/filestorageUtil.js module:io.ox/core
-#: apps/io.ox/tasks/common-extensions.js module:io.ox/tasks
-msgid "Canceled"
-msgstr "已取消"
-
-#. %1$s is an email address
-#: apps/io.ox/participants/add.js module:io.ox/core
-msgid "Cannot add contact with an invalid mail address: %1$s"
-msgstr "無法新增郵件地址無效的聯絡人: %1$s"
-
-#. error message when offline
-#: apps/io.ox/core/http_errors.js module:io.ox/core
-msgid "Cannot connect to server. Please check your connection."
-msgstr "無法連線至伺服器，請檢查您的連線。"
-
-#: apps/io.ox/mail/accounts/settings.js module:io.ox/mail/accounts/settings
-msgid "Cannot establish secure connection. Do you want to proceed anyway?"
-msgstr "無法建立安全連線，您還是要繼續嗎？"
-
-#: apps/plugins/halo/mail/register.js module:plugins/halo
-msgid "Cannot find any messages this contact sent to you."
-msgstr "找不到此聯絡人寄送給您的訊息。"
-
-#: apps/plugins/halo/mail/register.js module:plugins/halo
-msgid "Cannot find any messages you sent to this contact."
-msgstr "找不到您寄送給此聯絡人的訊息。"
-
-#: apps/plugins/portal/flickr/register.js module:plugins/portal
-msgid "Cannot find user with given name."
-msgstr "找不到此名字的使用者。"
-
-#: apps/io.ox/core/print.js module:io.ox/core
-msgid "Cannot print this item"
-msgid_plural "Cannot print these items"
-msgstr[0] "無法列印此項目"
-msgstr[1] "無法列印這些項目"
-
-#: apps/io.ox/core/viewer/views/displayerview.js module:io.ox/core
-msgid "Cannot require a view type for %1$s"
-msgstr "無法要求 %1$s 的檢視類型"
-
-#: apps/io.ox/files/guidance/statistics.js module:io.ox/files
-msgid "Capacity"
-msgstr "容量"
-
-#: apps/io.ox/onboarding/clients/config.js module:io.ox/core/onboarding
-msgid "CardDAV"
-msgstr "CardDAV"
-
-#: apps/io.ox/wizards/upsell.js module:io.ox/wizards
-msgid "Cart is empty."
-msgstr "購物車是空的。"
-
-#: apps/io.ox/mail/mailfilter/settings/filter/tests/register.js
-#: module:io.ox/mailfilter
-msgid "Cc"
-msgstr "抄送"
-
-#. vcard (electronic business card) field
-#: apps/io.ox/contacts/model.js module:io.ox/contacts
-#: apps/io.ox/contacts/print-details.js apps/io.ox/contacts/print.js
-#: apps/io.ox/onboarding/clients/extensions.js module:io.ox/core/onboarding
-msgid "Cell phone"
-msgstr "行動電話"
-
-#: apps/io.ox/contacts/model.js module:io.ox/contacts
-msgid "Cell phone (alt)"
-msgstr "替代行動電話"
-
-#: apps/io.ox/calendar/edit/timezone-dialog.js module:io.ox/calendar/edit/main
-msgid "Change"
-msgstr "更改"
-
-#: apps/io.ox/mail/settings/pane.js module:io.ox/mail
-msgid "Change IMAP subscriptions"
-msgstr "修改 IMAP 訂閱"
-
-#: apps/io.ox/calendar/actions/acceptdeny.js module:io.ox/calendar
+#: apps/io.ox/backbone/views/recurrence-view.js module:io.ox/calendar/edit/main
+msgid "Daily"
+msgstr "每天"
+
+#: apps/io.ox/backbone/views/recurrence-view.js module:io.ox/calendar/edit/main
+msgid "Daily on workdays"
+msgstr "每個工作日"
+
+#: apps/io.ox/backbone/views/recurrence-view.js module:io.ox/calendar/edit/main
+msgid "Weekly"
+msgstr "每週"
+
+#: apps/io.ox/backbone/views/recurrence-view.js module:io.ox/calendar/edit/main
+msgid "Monthly"
+msgstr "每月"
+
+#: apps/io.ox/backbone/views/recurrence-view.js module:io.ox/calendar/edit/main
+msgid "Yearly"
+msgstr "每年"
+
+#: apps/io.ox/backbone/views/recurrence-view.js module:io.ox/calendar/edit/main
+msgid "Repeat"
+msgstr "重複"
+
+#: apps/io.ox/backbone/views/recurrence-view.js module:io.ox/calendar/edit/main
+msgid "Weekday"
+msgstr "工作日"
+
+#. Used as label for the following selection: 'date' or 'weekday'
+#. Thus an appointment/task will be repeated by date (e.g. every 4th of a month) or by weekday (e.g. every second tuesday)
+#: apps/io.ox/backbone/views/recurrence-view.js module:io.ox/calendar/edit/main
+msgid "Repeat by"
+msgstr "重複"
+
+#: apps/io.ox/backbone/views/recurrence-view.js module:io.ox/calendar/edit/main
+msgid "day(s)"
+msgstr "天"
+
+#: apps/io.ox/backbone/views/recurrence-view.js module:io.ox/calendar/edit/main
+msgid "week(s)"
+msgstr "星期"
+
+#: apps/io.ox/backbone/views/recurrence-view.js module:io.ox/calendar/edit/main
+msgid "month(s)"
+msgstr "個月"
+
+#: apps/io.ox/backbone/views/recurrence-view.js module:io.ox/calendar/edit/main
+msgid "year(s)"
+msgstr "年"
+
+#: apps/io.ox/backbone/views/recurrence-view.js module:io.ox/calendar/edit/main
+msgid "Interval"
+msgstr "間隔"
+
+#. declines the use of desktop notifications
+#: apps/io.ox/backbone/views/recurrence-view.js module:io.ox/calendar/edit/main
+#: apps/io.ox/core/notifications.js module:io.ox/core
+msgid "Never"
+msgstr "永不"
+
+#: apps/io.ox/backbone/views/recurrence-view.js module:io.ox/calendar/edit/main
+msgid "After a number of occurrences"
+msgstr "次後"
+
+#: apps/io.ox/backbone/views/recurrence-view.js module:io.ox/calendar/edit/main
+msgid "On specific date"
+msgstr "指定日期"
+
+#: apps/io.ox/backbone/views/recurrence-view.js module:io.ox/calendar/edit/main
+msgid "Ends"
+msgstr "結束於"
+
+#: apps/io.ox/backbone/views/recurrence-view.js module:io.ox/calendar/edit/main
+msgid "Occurrences"
+msgstr "發生於"
+
+#: apps/io.ox/backbone/views/recurrence-view.js module:io.ox/calendar/edit/main
+#: apps/io.ox/calendar/edit/extensions.js
+msgid "Ends on"
+msgstr "結束於"
+
+#: apps/io.ox/backbone/views/recurrence-view.js module:io.ox/calendar/edit/main
+msgid "Please enter a positive number"
+msgstr "請輸入正數"
+
+#: apps/io.ox/backbone/views/recurrence-view.js module:io.ox/calendar/edit/main
+msgid "Please insert a date after the start date"
+msgstr "請輸入開始日期後的日期"
+
+#: apps/io.ox/backbone/views/recurrence-view.js module:io.ox/calendar/edit/main
+msgid "Please select at least one day"
+msgstr "請選擇至少一天"
+
+#: apps/io.ox/backbone/views/recurrence-view.js module:io.ox/calendar/edit/main
+msgid "Edit recurrence"
+msgstr "編輯重複發生頻率"
+
+#: apps/io.ox/backbone/views/recurrence-view.js module:io.ox/calendar/edit/main
+msgid "Apply"
+msgstr "套用"
+
+#: apps/io.ox/calendar/actions.js module:io.ox/calendar
+msgid "Do you want the appointments printed in detail or as a compact list?"
+msgstr "您想要列印約會的詳細資訊或是精簡清單？"
+
+#. answer Button to 'Do you want the appointments printed in detail or as a compact list?'
+#: apps/io.ox/calendar/actions.js module:io.ox/calendar
+msgid "Detailed"
+msgstr "詳細"
+
+#. answer Button to 'Do you want the appointments printed in detail or as a compact list?'
+#: apps/io.ox/calendar/actions.js module:io.ox/calendar
+#: apps/io.ox/calendar/freetime/timeView.js apps/io.ox/mail/toolbar.js
+#: module:io.ox/mail
+msgid "Compact"
+msgstr "精簡"
+
+#: apps/io.ox/calendar/actions.js module:io.ox/calendar
+#: apps/io.ox/calendar/mobile-toolbar-actions.js apps/io.ox/calendar/toolbar.js
+#: apps/io.ox/contacts/actions.js module:io.ox/contacts
+#: apps/io.ox/contacts/mobile-toolbar-actions.js module:io.ox/mail
+#: apps/io.ox/contacts/toolbar.js apps/io.ox/core/folder/contextmenu.js
+#: module:io.ox/core apps/io.ox/files/actions.js module:io.ox/files
+#: apps/io.ox/files/toolbar.js apps/io.ox/mail/actions.js
+#: apps/io.ox/mail/mobile-toolbar-actions.js apps/io.ox/mail/toolbar.js
 #: apps/io.ox/tasks/actions.js module:io.ox/tasks
-#: apps/io.ox/tasks/mobile-toolbar-actions.js apps/io.ox/tasks/toolbar.js
-msgid "Change confirmation status"
-msgstr "修改確認狀態"
-
-#: apps/io.ox/tasks/actions.js module:io.ox/tasks apps/io.ox/tasks/toolbar.js
-msgid "Change due date"
-msgstr "更改到期日"
-
-#: apps/io.ox/core/main.js module:io.ox/core apps/io.ox/core/settings/pane.js
-#: apps/plugins/portal/userSettings/register.js
-msgid "Change password"
-msgstr "更改密碼"
-
-#: apps/plugins/portal/userSettings/register.js module:io.ox/core
-msgid "Change password and sign out"
-msgstr "更改密碼並登出"
+#: apps/io.ox/tasks/actions/move.js apps/io.ox/tasks/mobile-toolbar-actions.js
+#: apps/io.ox/tasks/toolbar.js
+msgid "Move"
+msgstr "移動"
 
 #: apps/io.ox/calendar/actions.js module:io.ox/calendar
 #: apps/io.ox/calendar/toolbar.js
 msgid "Change status"
 msgstr "更改狀態"
 
-#: apps/io.ox/calendar/edit/timezone-dialog.js module:io.ox/calendar/edit/main
-msgid "Change timezone"
-msgstr "更改時區"
-
-#: apps/io.ox/calendar/freebusy/templates.js module:io.ox/calendar/freebusy
-msgid "Change view"
-msgstr "更改視圖"
-
-#: apps/io.ox/tasks/common-extensions.js module:io.ox/tasks
-msgid "Changed due date"
-msgstr "更改到期日"
-
+#. Calendar: Create follow-up appointment. Maybe "Folgetermin" in German.
+#: apps/io.ox/calendar/actions.js module:io.ox/calendar
+msgid "Follow-up"
+msgstr "後續"
+
+#: apps/io.ox/calendar/actions.js module:io.ox/calendar
+#: apps/io.ox/calendar/toolbar.js apps/io.ox/contacts/actions.js
+#: module:io.ox/contacts apps/io.ox/contacts/actions/print.js
+#: apps/io.ox/contacts/toolbar.js apps/io.ox/core/print.js module:io.ox/core
+#: apps/io.ox/mail/actions.js module:io.ox/mail apps/io.ox/mail/toolbar.js
+#: apps/io.ox/tasks/actions.js module:io.ox/tasks apps/io.ox/tasks/toolbar.js
+msgid "Print"
+msgstr "列印"
+
+#: apps/io.ox/calendar/actions.js module:io.ox/calendar
+msgid "Send mail to all participants"
+msgstr "傳送郵件給所有參與者"
+
+#: apps/io.ox/calendar/actions.js module:io.ox/calendar
+msgid "Invite to new appointment"
+msgstr "邀請至新約會"
+
+#: apps/io.ox/calendar/actions.js module:io.ox/calendar
+#: apps/io.ox/calendar/freetime/main.js apps/io.ox/mail/actions.js
+#: module:io.ox/mail
+msgid "Save as distribution list"
+msgstr "儲存為通訊組列表"
+
+#: apps/io.ox/calendar/actions.js module:io.ox/calendar
+msgid "Synchronize calendar"
+msgstr "同步行事曆"
+
+#: apps/io.ox/calendar/actions/acceptdeny.js module:io.ox/calendar
+#: apps/io.ox/calendar/edit/extensions.js module:io.ox/calendar/edit/main
 #: apps/io.ox/calendar/invitations/register.js module:io.ox/calendar/main
-msgid "Changes have been saved"
-msgstr "已儲存更改"
-
-#. Emoji category
-#. Japanese: キャラクター
-#. Contains: Cartoon characters, animals
-#: apps/io.ox/emoji/categories.js module:io.ox/mail/emoji
-msgid "Character"
-msgstr "字元"
-
-#: apps/io.ox/calendar/toolbar.js module:io.ox/calendar
-#: apps/io.ox/contacts/toolbar.js module:io.ox/contacts
-#: apps/io.ox/files/toolbar.js module:io.ox/files apps/io.ox/mail/toolbar.js
-#: module:io.ox/mail apps/io.ox/tasks/toolbar.js module:io.ox/tasks
-msgid "Checkboxes"
-msgstr "選取盒"
-
-#: apps/io.ox/contacts/model.js module:io.ox/contacts
-msgid "Children"
-msgstr "子女"
-
-#: apps/plugins/notifications/mail/register.js module:plugins/notifications
-msgid "Chimes"
-msgstr "Chimes"
-
-#: apps/io.ox/contacts/print.js module:io.ox/contacts
-msgid "City"
-msgstr "城市"
-
-#: apps/io.ox/calendar/toolbar.js module:io.ox/calendar
-msgid "Classic colors"
-msgstr "經典色彩"
-
-<<<<<<< HEAD
-#: apps/io.ox/core/folder/contextmenu.js module:io.ox/core
-msgid "Clean up"
-msgstr "清理"
-=======
-#. %1$n is the maximum number of appointments
-#: apps/io.ox/calendar/week/view.js module:io.ox/calendar
+#: apps/io.ox/mail/actions.js module:io.ox/mail apps/io.ox/mail/toolbar.js
+#: apps/io.ox/tasks/edit/view-template.js module:io.ox/tasks/edit
+msgid "Reminder"
+msgstr "提醒"
+
+#: apps/io.ox/calendar/actions/acceptdeny.js module:io.ox/calendar
+#: apps/io.ox/tasks/actions.js module:io.ox/tasks
+#: apps/io.ox/tasks/mobile-toolbar-actions.js apps/io.ox/tasks/toolbar.js
+#: module:io.ox/mail
+msgid "Change confirmation status"
+msgstr "修改確認狀態"
+
+#: apps/io.ox/calendar/actions/acceptdeny.js module:io.ox/calendar
 msgid ""
-"There are more than %n appointments in the current calendar. Some features "
-"are disabled due to performance reasons."
-msgstr "目前的行事曆中有超過 %n 場約會，已停用某些功能以確保效能正常。"
-
-#: apps/io.ox/calendar/week/view.js module:io.ox/calendar
-msgid "Manage favorites"
-msgstr "管理最愛"
->>>>>>> 8efd135e
-
-#: apps/io.ox/core/folder/actions/common.js module:io.ox/core
-msgid "Cleaning up ..."
-msgstr "正在清理…"
-
-#: apps/io.ox/core/tk/datepicker.js module:io.ox/core
-#: apps/io.ox/core/tk/mobiscroll.js
-msgid "Clear"
-msgstr "清除"
-
-#: apps/io.ox/search/view-template.js module:io.ox/core
-msgid "Clear field"
-msgstr "清除欄位"
-
-#: apps/io.ox/help/center.js module:io.ox/help
-msgid "Click here to quit the help center"
-msgstr "點擊此處離開說明中心"
-
-#: apps/plugins/portal/xing/register.js module:plugins/portal
-msgid "Click here to reconnect to your xing account to see activities."
-msgstr "點擊此處重新連線至您的 XING 帳號以檢視活動。"
-
-#: apps/io.ox/core/viewer/views/types/audioview.js module:io.ox/core
-msgid "Click to play audio file"
-msgstr "點擊播放音訊檔案"
-
-#: apps/io.ox/onboarding/clients/wizard.js module:io.ox/core/onboarding
-msgid "Client onboarding"
-msgstr "新手上路"
-
-#: apps/io.ox/backbone/views/modal.js module:io.ox/core
-#: apps/io.ox/calendar/freetime/main.js module:io.ox/calendar
-#: apps/io.ox/core/about/about.js apps/io.ox/core/folder/actions/properties.js
-#: apps/io.ox/core/folder/tree.js apps/io.ox/core/main.js
-#: apps/io.ox/core/permissions/permissions.js apps/io.ox/core/tk/dialogs.js
-#: apps/io.ox/core/tk/wizard.js apps/io.ox/core/viewer/views/toolbarview.js
-#: apps/io.ox/core/wizard/registry.js module:io.ox/core/wizard
-#: apps/io.ox/editor/main.js module:io.ox/editor
-#: apps/io.ox/files/actions/add-storage-account.js module:io.ox/files
-#: apps/io.ox/files/actions/share.js apps/io.ox/files/mediaplayer.js
-#: apps/io.ox/files/share/permissions.js apps/io.ox/files/upload/view.js
-#: apps/io.ox/mail/accounts/settings.js module:io.ox/mail/accounts/settings
-#: apps/io.ox/mail/actions/source.js module:io.ox/mail apps/io.ox/mail/main.js
-#: apps/io.ox/mail/statistics.js apps/io.ox/onboarding/clients/view-mobile.js
-#: module:io.ox/core/onboarding apps/plugins/upsell/simple-wizard/register.js
-#: module:plugins/upsell/simple-wizard
-msgid "Close"
-msgstr "關閉"
-
-#: apps/io.ox/mail/threadview.js module:io.ox/mail
-msgid "Close all messages"
-msgstr "關閉所有訊息"
-
-#: apps/io.ox/core/viewer/views/sidebar/panelbaseview.js
-#: module:io.ox/core/viewer
-msgid "Close description panel"
-msgstr "關閉描述面板"
-
-#: apps/io.ox/calendar/main.js module:io.ox/calendar
-#: apps/io.ox/calendar/toolbar.js apps/io.ox/core/commons.js module:io.ox/core
-#: apps/io.ox/files/main.js module:io.ox/files
-#: apps/io.ox/files/view-options.js apps/io.ox/mail/view-options.js
-#: module:io.ox/mail
-msgid "Close folder view"
-msgstr "關閉文件夾面板"
-
-#: apps/io.ox/core/main.js module:io.ox/core
-#, fuzzy
-#| msgid "close for %1$s"
-msgid "Close for %1$s"
-msgstr "關閉 %1$s"
-
-#: apps/io.ox/core/notifications.js module:io.ox/core
-msgid "Close notification area"
-msgstr "關閉通知區域"
-
-#: apps/io.ox/core/commons.js module:io.ox/core
-msgid "Close premium features"
-msgstr "關閉收費功能"
-
-#. %1$s appointment or task title
-#: apps/io.ox/core/tk/reminder-util.js module:io.ox/core
-msgid "Close reminder for %1$s"
-msgstr "關閉 %1$s 提醒"
-
-#: apps/io.ox/core/yell.js module:io.ox/core
-msgid "Close this notification"
-msgstr "關閉此通知"
-
-#: apps/io.ox/core/viewer/views/toolbarview.js module:io.ox/core
-msgid "Close viewer"
-msgstr "關閉檢視器"
-
-#: apps/io.ox/calendar/edit/extensions.js module:io.ox/calendar/edit/main
-#: apps/io.ox/tasks/edit/view-template.js module:io.ox/tasks/edit
-msgid "Collapse form"
-msgstr "摺疊表單"
-
-#: apps/io.ox/calendar/edit/extensions.js module:io.ox/calendar/edit/main
-#: apps/io.ox/mail/settings/pane.js module:io.ox/mail
-#: apps/io.ox/mail/view-options.js apps/io.ox/portal/settings/pane.js
-#: module:io.ox/portal
-msgid "Color"
-msgstr "顏色"
-
-#. %1$s is the title of the item, which should be colored
-#: apps/io.ox/portal/settings/pane.js module:io.ox/portal
-msgid "Color %1$s"
-msgstr "色彩 %1$s"
-
-#: apps/io.ox/mail/settings/pane.js module:io.ox/mail
-msgid "Color quoted lines"
-msgstr "顏色引用線"
-
-#: apps/io.ox/calendar/toolbar.js module:io.ox/calendar
-msgid "Color scheme"
-msgstr "色彩配置"
+"You are about to change your confirmation status. Please leave a comment for "
+"other participants."
+msgstr "您將要修改您的確認狀態。請留言給其他參與者。"
 
 #: apps/io.ox/calendar/actions/acceptdeny.js module:io.ox/calendar
 #: apps/io.ox/calendar/invitations/register.js module:io.ox/calendar/main
@@ -1996,797 +718,94 @@
 msgid "Comment"
 msgstr "注釋"
 
-#: apps/plugins/portal/xing/actions.js module:plugins/portal
-msgid "Comment has been successfully posted on XING"
-msgstr "已成功張貼回應至 XING"
-
-#: apps/plugins/portal/reddit/register.js module:io.ox/portal
-msgid "Comments"
-msgstr "注釋"
-
-#: apps/plugins/core/feedback/register.js module:io.ox/core
-msgid "Comments and suggestions"
-msgstr "意見與建議"
-
-#: apps/io.ox/contacts/model.js module:io.ox/contacts
-msgid "Commercial Register"
-msgstr "商業註冊"
-
-#: apps/io.ox/mail/settings/pane.js module:io.ox/mail
-msgid "Common"
-msgstr "共同設定"
-
-#. Emojis that work across all Japanese carriers.
-#. Japanese: 他社共通絵文字
-#: apps/io.ox/emoji/categories.js module:io.ox/mail/emoji
-msgid "Common Emoji"
-msgstr "共通表情符號"
-
-#. answer Button to 'Do you want the appointments printed in detail or as a compact list?'
-#: apps/io.ox/calendar/actions.js module:io.ox/calendar
-#: apps/io.ox/calendar/freetime/timeView.js apps/io.ox/mail/toolbar.js
-#: module:io.ox/mail
-msgid "Compact"
-msgstr "精簡"
-
-#: apps/io.ox/tasks/edit/view-template.js module:io.ox/tasks/edit
-#: apps/io.ox/tasks/print.js module:io.ox/tasks
-#: apps/io.ox/tasks/view-detail.js
-msgid "Companies"
-msgstr "公司"
-
-#: apps/io.ox/contacts/model.js module:io.ox/contacts
-msgid "Company"
-msgstr "公司"
-
-#: apps/io.ox/mail/compose/main.js module:io.ox/mail
-#: apps/io.ox/mail/compose/view.js apps/io.ox/mail/mobile-toolbar-actions.js
-#: apps/io.ox/mail/settings/pane.js apps/io.ox/mail/toolbar.js
-msgid "Compose"
-msgstr "撰寫"
-
-#: apps/io.ox/mail/toolbar.js module:io.ox/mail
-msgid "Compose new email"
-msgstr "撰寫新郵件"
-
-#: apps/io.ox/mail/compose/extensions.js module:io.ox/mail
-msgid "Compose new mail"
-msgstr "撰寫新郵件"
-
-<<<<<<< HEAD
-#: apps/io.ox/mail/mailfilter/settings/filter/view-form.js
-#: module:io.ox/settings
-msgid "Conditions"
-msgstr "條件"
-=======
-#. empty message for list view
-#: apps/io.ox/contacts/addressbook/popup.js module:io.ox/contacts
-#: apps/io.ox/mail/common-extensions.js module:io.ox/mail
-msgid "Empty"
-msgstr "空"
-
-#. Context: Add selected contacts; German "Auswählen", for example
-#: apps/io.ox/contacts/addressbook/popup.js module:io.ox/contacts
-msgctxt "select-contacts"
-msgid "Select"
-msgstr "選擇"
-
-#. %1$d is number of selected items (addresses/groups) in the list
-#: apps/io.ox/contacts/addressbook/popup.js module:io.ox/contacts
-msgid "%1$d item selected"
-msgid_plural "%1$d items selected"
-msgstr[0] "已選擇 %1$d 個項目"
-msgstr[1] "已選擇 %1$d 個項目"
->>>>>>> 8efd135e
-
-#: apps/io.ox/onboarding/clients/extensions.js module:io.ox/core/onboarding
-msgid "Configuration Email"
-msgstr "設定郵件"
-
-<<<<<<< HEAD
-#. term is followed by a space and three dots (' …')
-#. the dots refer to the term 'Categories' right above this dropdown entry
-#. so user reads it as 'Configure Categories'
-#: apps/io.ox/mail/toolbar.js module:io.ox/mail
-msgid "Configure"
-msgstr "設定"
-
-#: apps/io.ox/core/sub/subscriptions.js module:io.ox/core/sub
-#, fuzzy
-#| msgid "Configure %1$s"
-msgid "Configure %s"
-msgstr "設定 %1$s"
-
-#: apps/io.ox/mail/categories/edit.js module:io.ox/mail
-msgid "Configure categories"
-msgstr "設定分類"
-
-#: apps/io.ox/onboarding/clients/extensions.js module:io.ox/core/onboarding
-msgid "Configure now"
-msgstr "立刻設定"
-=======
-#: apps/io.ox/contacts/detail/main.js module:io.ox/contacts
-msgid "Distribution List Details"
-msgstr "通訊組清單詳細資訊"
->>>>>>> 8efd135e
-
-#: apps/io.ox/mail/settings/pane.js module:io.ox/mail
-msgid "Confirm recipients when replying to a mailing list"
-msgstr "回覆郵件群組時確認收件者"
-
-#: apps/io.ox/files/util.js module:io.ox/files
-msgid "Confirmation"
-msgstr "確認狀態"
-
-#: apps/io.ox/core/tk/filestorageUtil.js module:io.ox/core
-msgid "Conflicts"
-msgstr "衝突"
-
-#: apps/io.ox/calendar/conflicts/conflictList.js
-#: module:io.ox/calendar/conflicts/conflicts
-msgid "Conflicts detected"
-msgstr "檢測到衝突"
-
-#: apps/io.ox/calendar/conflicts/conflictList.js
-#: module:io.ox/calendar/conflicts/conflicts
-msgid "Conflicts with resources cannot be ignored"
-msgstr "無法忽略的資源衝突"
-
-#: apps/io.ox/calendar/conflicts/conflictList.js
-#: module:io.ox/calendar/conflicts/conflicts
-msgid "Conflicts:"
-msgstr "衝突:"
-
-#. button label within the client-onboarding widget
-#. button opens the wizard to configure your device
-#: apps/plugins/portal/client-onboarding/register.js module:plugins/portal
-msgid "Connect"
-msgstr "連線"
-
-#. starts the client onboarding wizard that helps users
-#. to configure their devices to access/sync appsuites
-#. data (f.e. install ox mail app)
-#: apps/io.ox/core/main.js module:io.ox/core
-#: apps/plugins/portal/client-onboarding/register.js module:plugins/portal
-msgid "Connect your Device"
-msgstr "連線至裝置"
-
-#: apps/io.ox/onboarding/clients/view-mobile.js module:io.ox/core/onboarding
-msgid "Connect your device"
-msgstr "連線至您的裝置"
-
-#: apps/io.ox/onboarding/clients/config.js module:io.ox/core/onboarding
-msgid "Connection"
-msgstr "連線"
-
-#: apps/io.ox/mail/accounts/view-form.js module:io.ox/settings
-msgid "Connection security"
-msgstr "連線安全性"
-
-#: apps/io.ox/core/settings/downloads/pane.js module:io.ox/core
-msgid "Connector for Microsoft Outlook®"
-msgstr "Connector for Microsoft Outlook®"
-
-#: apps/io.ox/contacts/edit/main.js module:io.ox/contacts
-#: apps/io.ox/mail/detail/links.js module:io.ox/mail
-msgid "Contact"
-msgstr "聯繫人"
-
-#: apps/io.ox/contacts/detail/main.js module:io.ox/contacts
-#: apps/io.ox/contacts/main.js apps/io.ox/contacts/view-detail.js
-msgid "Contact Details"
-msgstr "聯絡人詳細資訊"
-
-#: apps/io.ox/contacts/actions.js module:io.ox/contacts
-msgid "Contact has been copied"
-msgstr "已複製聯絡人"
-
-#: apps/io.ox/contacts/actions.js module:io.ox/contacts
-msgid "Contact has been moved"
-msgstr "已移動聯絡人"
-
-#: apps/io.ox/mail/toolbar.js module:io.ox/mail
-msgid "Contact pictures"
-msgstr "聯絡人照片"
-
-#: apps/plugins/xing/main.js module:plugins/portal
-msgid "Contact request sent"
-msgstr "已送出聯絡人請求"
-
-#: apps/io.ox/contacts/main.js module:io.ox/contacts
-msgid "Contacts"
-msgstr "成員"
-
-#: apps/io.ox/contacts/actions.js module:io.ox/contacts
-msgid "Contacts have been copied"
-msgstr "已複製聯絡人"
-
-#: apps/io.ox/contacts/actions.js module:io.ox/contacts
-msgid "Contacts have been moved"
-msgstr "已移動聯絡人"
-
-#: apps/io.ox/contacts/main.js module:io.ox/contacts
-msgid "Contacts toolbar"
-msgstr "聯絡人工具列"
-
-#: apps/io.ox/mail/mailfilter/settings/filter/tests/util.js
-#: module:io.ox/mailfilter
-msgid "Contains"
-msgstr "包含"
-
-#: apps/io.ox/mail/mailfilter/settings/filter/tests/util.js
-#: module:io.ox/mailfilter
-msgid "Contains not"
-msgstr "不包含"
-
-#: apps/io.ox/core/main.js module:io.ox/core apps/io.ox/mail/compose/view.js
-#: module:io.ox/mail
-msgid "Continue"
-msgstr "繼續"
-
-#: apps/io.ox/mail/threadview.js module:io.ox/mail
-msgid "Conversation"
-msgstr "對話"
-
-#: apps/io.ox/mail/view-options.js module:io.ox/mail
-msgid "Conversations"
-msgstr "談話"
-
-#: apps/io.ox/core/main.js module:io.ox/core
-#: apps/io.ox/search/view-template.js
-msgctxt "app"
-msgid "Conversations"
-msgstr "談話"
-
-#: apps/io.ox/calendar/edit/timezone-dialog.js module:io.ox/calendar/edit/main
-msgid "Convert the entered start and end dates to match the modified timezones"
-msgstr "轉換輸入的開始與結束日期，以符合修改的時區"
-
-#: apps/io.ox/files/share/wizard.js module:io.ox/files
-msgid "Copied"
-msgstr "已複製"
-
-#: apps/io.ox/contacts/actions.js module:io.ox/contacts
-#: apps/io.ox/contacts/mobile-toolbar-actions.js module:io.ox/mail
-#: apps/io.ox/contacts/toolbar.js apps/io.ox/files/actions.js
-#: module:io.ox/files apps/io.ox/files/toolbar.js apps/io.ox/mail/actions.js
-#: apps/io.ox/mail/mobile-toolbar-actions.js apps/io.ox/mail/toolbar.js
-msgid "Copy"
-msgstr "複製"
-
-#: apps/io.ox/mail/common-extensions.js module:io.ox/mail
-#: apps/io.ox/mail/print.js
-msgctxt "CC"
-msgid "Copy"
-msgstr "副本"
-
-#. Copy a message into a folder
-#: apps/io.ox/mail/mailfilter/settings/filter/actions/register.js
-#: module:io.ox/mailfilter
-#, fuzzy
-#| msgid "Copy to"
-msgid "Copy into"
-msgstr "複製到"
-
-#: apps/io.ox/files/share/wizard.js module:io.ox/files
-msgid "Copy to clipboard"
-msgstr "複製至剪貼簿"
-
-#: apps/io.ox/contacts/view-detail.js module:io.ox/contacts
-msgid "Copy to description"
-msgstr "複製至描述"
-
-#: apps/io.ox/tasks/model.js module:io.ox/tasks
-msgid "Costs must be between -%1$d and %1$d."
-msgstr "成本必須在 -%1$d 到 %1$d 之間。"
-
-#: apps/io.ox/tasks/model.js module:io.ox/tasks
-msgid "Costs must only have two decimal places."
-msgstr "成本最多只能到小數後兩位。"
-
-#: apps/io.ox/core/folder/actions/remove.js module:io.ox/core
-msgid ""
-"Could not delete folder. This can be due to insufficient permissions in your "
-"trash folder or this might be a special folder that cannot be deleted."
-msgstr ""
-
-#: apps/io.ox/core/desktop.js module:io.ox/core
-msgid "Could not get a default folder for this application."
-msgstr "無法取得此應用程式的預設資料夾。"
-
-#: apps/io.ox/contacts/view-detail.js module:io.ox/contacts
-msgid "Could not load attachments for this contact."
-msgstr "無法載入此聯絡人的附件。"
-
-#: apps/io.ox/tasks/view-detail.js module:io.ox/tasks
-msgid "Could not load attachments for this task."
-msgstr "無法載入此工作中的附件。"
-
-#: apps/plugins/portal/flickr/register.js module:plugins/portal
-msgid "Could not load data"
-msgstr "無法載入資料"
-
-#: apps/plugins/portal/twitter/register.js module:plugins/portal
-msgid "Could not load new Tweets."
-msgstr "無法載入新推文。"
-
-#: apps/io.ox/core/tk/vgrid.js module:io.ox/core
-msgid "Could not load this list"
-msgstr "無法載入此清單"
-
-#: apps/io.ox/mail/settings/pane.js module:io.ox/mail
-#: apps/io.ox/mail/settings/signatures/settings/pane.js
-msgid "Could not save settings"
-msgstr "無法儲存設定"
-
-#: apps/io.ox/portal/widgets.js module:io.ox/portal
-msgid "Could not save settings."
-msgstr "無法儲存設定。"
-
-#: apps/io.ox/core/folder/api.js module:io.ox/core
-msgid ""
-"Could not save settings. There have to be at least one user with "
-"administration rights."
-msgstr "無法儲存設定，必須有最少一個擁有管理員權力的使用者。"
-
-#: apps/io.ox/calendar/list/perspective.js module:io.ox/calendar
-msgid "Couldn't load appointment data."
-msgstr "無法載入約會資料。"
-
-#: apps/io.ox/contacts/main.js module:io.ox/contacts
-msgid "Couldn't load contact data."
-msgstr "無法載入聯絡人資料。"
-
-#: apps/io.ox/mail/compose/view.js module:io.ox/mail
-msgid "Couldn't load editor"
-msgstr "無法載入編輯器"
-
-#: apps/io.ox/tasks/main.js module:io.ox/tasks
-msgid "Couldn't load that task."
-msgstr "無法載入該工作。"
-
-#: apps/io.ox/mail/autoforward/settings/register.js module:io.ox/mail
-msgid "Couldn't load your auto forward."
-msgstr "無法載入您的自動轉寄設定。"
-
-#: apps/io.ox/core/settings/user.js module:io.ox/contacts
-msgid "Couldn't load your contact data."
-msgstr "無法載入您的聯絡人資料。"
-
-#: apps/io.ox/mail/mailfilter/settings/register.js module:io.ox/mail
-msgid "Couldn't load your mail filter rules."
-msgstr "無法載入您的郵件篩選規則。"
-
-#: apps/io.ox/mail/vacationnotice/settings/register.js module:io.ox/mail
-msgid "Couldn't load your vacation notice."
-msgstr "無法載入您的假期通知。"
-
-#: apps/io.ox/contacts/model.js module:io.ox/contacts
-msgid "Country"
-msgstr "國家/地區"
-
-#: apps/io.ox/calendar/edit/extensions.js module:io.ox/calendar/edit/main
-#: apps/io.ox/calendar/mobile-toolbar-actions.js module:io.ox/calendar
-#: apps/io.ox/tasks/edit/view-template.js module:io.ox/tasks/edit
-#: apps/plugins/administration/groups/settings/edit.js module:io.ox/core
-#: apps/plugins/administration/resources/settings/edit.js
-msgid "Create"
-msgstr "建立"
-
-#: apps/io.ox/calendar/week/view.js module:io.ox/calendar
-msgid "Create all-day appointment"
-msgstr "建立全日約會"
-
-#: apps/io.ox/calendar/edit/extensions.js module:io.ox/calendar/edit/main
-#: apps/io.ox/calendar/edit/main.js apps/io.ox/calendar/freetime/main.js
-#: module:io.ox/calendar
-msgid "Create appointment"
-msgstr "建立約會"
-
-#: apps/io.ox/contacts/edit/main.js module:io.ox/contacts
-msgid "Create contact"
-msgstr "建立聯絡人"
-
-#: apps/io.ox/calendar/freetime/distributionListPopup.js module:io.ox/calendar
-msgid "Create distibution list"
-msgstr "建立新通訊組清單"
-
-#: apps/io.ox/calendar/freetime/distributionListPopup.js module:io.ox/calendar
-#: apps/io.ox/contacts/distrib/create-dist-view.js module:io.ox/contacts
-#: apps/io.ox/contacts/distrib/main.js
-msgid "Create distribution list"
-msgstr "建立新通訊組列表"
-
-#: apps/io.ox/calendar/util.js module:io.ox/calendar
-msgid "Create exception"
-msgstr "建立例外"
-
-#: apps/io.ox/mail/actions.js module:io.ox/mail
-#: apps/io.ox/mail/actions/copyMove.js
-msgid "Create filter rule"
-msgstr "建立過濾器規則"
-
-#: apps/io.ox/core/folder/picker.js module:io.ox/core
-msgid "Create folder"
-msgstr "建立資料夾"
-
-#: apps/io.ox/contacts/distrib/create-dist-view.js module:io.ox/contacts
-msgid "Create list"
-msgstr "建立清單"
-
-#. %1$s is social media name, e.g. Facebook
+#: apps/io.ox/calendar/actions/acceptdeny.js module:io.ox/calendar
+msgid "Please comment your confirmation status."
+msgstr "請修改確認狀態。"
+
+#: apps/io.ox/calendar/actions/acceptdeny.js module:io.ox/calendar
+#: apps/io.ox/calendar/invitations/register.js module:io.ox/calendar/main
 #: apps/plugins/portal/xing/register.js module:plugins/portal
-msgid "Create new %1$s account"
-msgstr "建立新的 %1$s 帳號"
-
-#: apps/plugins/administration/groups/settings/edit.js module:io.ox/core
-#: apps/plugins/administration/groups/settings/toolbar.js
-msgid "Create new group"
-msgstr "建立新群組"
-
-#: apps/plugins/administration/resources/settings/edit.js module:io.ox/core
-#: apps/plugins/administration/resources/settings/toolbar.js
-msgid "Create new resource"
-msgstr "建立新資源"
-
-#: apps/io.ox/mail/mailfilter/settings/filter.js module:io.ox/mail
-msgid "Create new rule"
-msgstr "建立新規則"
-
-#. folder permissions
-#: apps/io.ox/files/share/permissions.js module:io.ox/core
-msgid "Create objects"
-msgstr "建立物件"
-
-#. folder permissions
-#: apps/io.ox/files/share/permissions.js module:io.ox/core
-msgid "Create objects and subfolders"
-msgstr "建立物件與子資料夾"
-
-#: apps/io.ox/mail/actions/reminder.js module:io.ox/mail
-msgid "Create reminder"
-msgstr "建立提醒"
-
-#: apps/io.ox/core/folder/contextmenu.js module:io.ox/core
-#: apps/io.ox/core/viewer/views/toolbarview.js apps/io.ox/files/actions.js
-#: module:io.ox/files
-msgid "Create sharing link"
-msgstr "建立分享鏈結"
-
-#: apps/io.ox/tasks/edit/main.js module:io.ox/tasks
-#: apps/io.ox/tasks/edit/view-template.js module:io.ox/tasks/edit
-#: apps/io.ox/tasks/edit/view.js
-msgid "Create task"
-msgstr "建立任務"
-
-#: apps/io.ox/calendar/common-extensions.js module:io.ox/calendar
-msgid "Created"
-msgstr "已建立"
-
-#: apps/io.ox/files/guidance/main.js module:io.ox/files
-msgctxt "help"
-msgid "Creating Files"
-msgstr "建立檔案"
-
-#: apps/io.ox/tasks/edit/view-template.js module:io.ox/tasks/edit
-msgid "Currency"
-msgstr "幣值"
-
-#: apps/io.ox/mail/mailfilter/settings/filter/tests/register.js
-#: module:io.ox/mailfilter
-msgid "Current date"
-msgstr "目前日期"
-
-#: apps/io.ox/files/share/permissions.js module:io.ox/core
-msgid "Current role"
-msgstr "目前角色"
-
-#: apps/io.ox/core/main.js module:io.ox/core
-msgid "Currently refreshing"
-msgstr "正在整理中"
-
-#: apps/io.ox/calendar/toolbar.js module:io.ox/calendar
-msgid "Custom colors"
-msgstr "自訂色彩"
-
-#: apps/io.ox/mail/compose/names.js module:io.ox/mail
-msgid "Custom name"
-msgstr "自訂名稱"
-
-#: apps/io.ox/portal/main.js module:io.ox/portal
-msgid "Customize this page"
-msgstr "自訂此頁面"
-
-#: apps/io.ox/backbone/views/recurrence-view.js
-#: module:io.ox/calendar/edit/main
-msgid "Daily"
-msgstr "每天"
-
-#: apps/io.ox/backbone/views/recurrence-view.js
-#: module:io.ox/calendar/edit/main
-msgid "Daily on workdays"
-msgstr "每個工作日"
-
-#. color names for screenreaders
-#: apps/io.ox/backbone/mini-views/colorpicker.js module:io.ox/core
-msgid "Dark azure"
-msgstr "暗藍色"
-
-#: apps/io.ox/calendar/toolbar.js module:io.ox/calendar
-msgid "Dark colors"
-msgstr "暗色"
-
-#. color names for screenreaders
-#: apps/io.ox/backbone/mini-views/colorpicker.js module:io.ox/core
-msgid "Dark green"
-msgstr "深綠色"
-
-#. color names for screenreaders
-#: apps/io.ox/backbone/mini-views/colorpicker.js module:io.ox/core
-msgid "Dark olive"
-msgstr "暗橄欖色"
-
-#: apps/io.ox/core/import/import.js module:io.ox/core
-msgid "Data imported successfully"
-msgstr "成功匯入資料"
-
-#: apps/io.ox/core/import/import.js module:io.ox/core
-msgid "Data only partially imported (%1$s of %2$s records)"
-msgstr "只匯入部分資料〈%1$s 筆記錄，共 %2$s 筆〉"
-
-#: apps/io.ox/backbone/mini-views/datepicker.js module:io.ox/core
-#: apps/io.ox/backbone/views/recurrence-view.js
-#: module:io.ox/calendar/edit/main
-#: apps/io.ox/core/settings/errorlog/settings/pane.js
-#: apps/io.ox/files/favorite/view-options.js
-#: apps/io.ox/files/share/view-options.js module:io.ox/files
-#: apps/io.ox/files/view-options.js apps/io.ox/mail/view-options.js
-#: module:io.ox/mail
-msgid "Date"
-msgstr "日期"
-
-#: apps/io.ox/tasks/print.js module:io.ox/tasks
-#: apps/io.ox/tasks/view-detail.js
-msgid "Date completed"
-msgstr "完成日期"
-
-#. vcard (electronic business card) field
-#: apps/io.ox/contacts/model.js module:io.ox/contacts
-#: apps/io.ox/contacts/print-details.js apps/plugins/halo/xing/register.js
-#: module:plugins/portal
-msgid "Date of birth"
-msgstr "出生日期"
-
-#: apps/io.ox/backbone/mini-views/date.js module:io.ox/core
-#: apps/io.ox/calendar/freebusy/templates.js module:io.ox/calendar/freebusy
-#: apps/io.ox/calendar/toolbar.js module:io.ox/calendar
-msgid "Day"
-msgstr "日"
-
-#: apps/io.ox/core/tk/mobiscroll.js module:io.ox/core
-msgid "Days"
-msgstr "日"
-
-#. Opens popup to decide if desktop notifications should be shown
-#: apps/io.ox/core/notifications.js module:io.ox/core
-msgid "Decide now"
-msgstr "立刻決定"
+msgid "Accept"
+msgstr "接受"
+
+#: apps/io.ox/calendar/actions/acceptdeny.js module:io.ox/calendar
+#: apps/io.ox/calendar/invitations/register.js module:io.ox/calendar/main
+msgid "Tentative"
+msgstr "暫定"
 
 #: apps/io.ox/calendar/actions/acceptdeny.js module:io.ox/calendar
 #: apps/io.ox/calendar/invitations/register.js module:io.ox/calendar/main
 msgid "Decline"
 msgstr "拒絕"
 
-#: apps/io.ox/calendar/print.js module:io.ox/calendar
-#: apps/io.ox/tasks/print.js module:io.ox/tasks
-msgid "Declined"
-msgstr "拒絕"
-
-#: apps/io.ox/core/settings/pane.js module:io.ox/core
-msgid "Default Theme"
-msgstr "預設佈景"
-
-#: apps/io.ox/contacts/model.js module:io.ox/contacts
-msgid "Default address"
-msgstr "預設地址"
-
-#: apps/io.ox/core/settings/pane.js module:io.ox/core
-msgid "Default app after sign in"
-msgstr "登入後的預設應用程式"
-
-#: apps/io.ox/core/folder/api.js module:io.ox/core
-msgid "Default calendar"
-msgstr "預設行事曆"
-
-#: apps/io.ox/mail/settings/pane.js module:io.ox/mail
-msgid "Default font style"
-msgstr "預設字體樣式"
-
-#: apps/io.ox/calendar/settings/pane.js module:io.ox/calendar
-msgid "Default reminder"
-msgstr "預設提醒時間"
-
-#: apps/io.ox/mail/settings/pane.js module:io.ox/mail
-msgid "Default sender address"
-msgstr "預設寄件者地址"
-
-#: apps/io.ox/mail/vacationnotice/settings/model.js module:io.ox/mail
-msgid "Default sender for vacation notice"
-msgstr "假期通知的預設寄件者"
-
-#: apps/io.ox/mail/settings/signatures/settings/pane.js module:io.ox/mail
-msgid "Default signature"
-msgstr "預設簽名"
-
-#: apps/io.ox/mail/settings/signatures/settings/pane.js module:io.ox/mail
-msgid "Default signature for new messages"
-msgstr "寄送新訊息時預設使用的簽章"
-
-#: apps/io.ox/mail/settings/signatures/settings/pane.js module:io.ox/mail
-msgid "Default signature for replies or forwardings"
-msgstr "回信或轉寄郵件時預設使用的簽章"
-
-#: apps/io.ox/tasks/edit/view-template.js module:io.ox/tasks/edit
-#: apps/io.ox/tasks/print.js module:io.ox/tasks apps/io.ox/tasks/util.js
-msgid "Deferred"
-msgstr "延遲"
-
-#. Really delete portal widget - in contrast to "just disable"
-#: apps/io.ox/backbone/mini-views/listutils.js module:io.ox/core
-#: apps/io.ox/calendar/actions.js module:io.ox/calendar
-#: apps/io.ox/calendar/actions/delete.js
-#: apps/io.ox/calendar/invitations/register.js module:io.ox/calendar/main
-#: apps/io.ox/calendar/mobile-toolbar-actions.js
-#: apps/io.ox/calendar/toolbar.js apps/io.ox/contacts/actions.js
-#: module:io.ox/contacts apps/io.ox/contacts/actions/delete.js
-#: apps/io.ox/contacts/mobile-toolbar-actions.js module:io.ox/mail
-#: apps/io.ox/contacts/toolbar.js apps/io.ox/core/folder/actions/remove.js
-#: apps/io.ox/core/folder/contextmenu.js apps/io.ox/core/sub/settings/pane.js
-#: module:io.ox/core/sub apps/io.ox/core/viewer/views/toolbarview.js
-#: apps/io.ox/files/actions.js module:io.ox/files
-#: apps/io.ox/files/actions/delete.js apps/io.ox/files/toolbar.js
-#: apps/io.ox/mail/actions.js apps/io.ox/mail/actions/delete.js
-#: apps/io.ox/mail/compose/extensions.js
-#: apps/io.ox/mail/mailfilter/settings/filter.js
-#: apps/io.ox/mail/mobile-toolbar-actions.js apps/io.ox/mail/toolbar.js
-#: apps/io.ox/notes/toolbar.js module:io.ox/notes apps/io.ox/portal/main.js
-#: module:io.ox/portal apps/io.ox/portal/settings/widgetview.js
-#: apps/io.ox/settings/apps/settings/pane.js apps/io.ox/tasks/actions.js
-#: module:io.ox/tasks apps/io.ox/tasks/actions/delete.js
-#: apps/io.ox/tasks/mobile-toolbar-actions.js apps/io.ox/tasks/toolbar.js
-#: apps/plugins/administration/groups/settings/toolbar.js
-#: apps/plugins/administration/resources/settings/toolbar.js
-#: apps/plugins/portal/twitter/util.js module:plugins/portal
-#: apps/plugins/portal/xing/actions.js
-msgid "Delete"
-msgstr "刪除"
-
-#: apps/io.ox/settings/accounts/views.js module:io.ox/settings/accounts
-msgid "Delete %1$s"
-msgstr "刪除 %1$s"
-
-#: apps/io.ox/settings/accounts/views.js module:io.ox/settings/accounts
-msgid "Delete account"
-msgstr "刪除帳號"
-
-#: apps/io.ox/core/folder/contextmenu.js module:io.ox/core
-msgid "Delete all messages"
-msgstr "刪除所有訊息"
-
-#. object permissions - delete
-#: apps/io.ox/files/share/permissions.js module:io.ox/core
-msgid "Delete all objects"
-msgstr "刪除所有物件"
-
-#: apps/io.ox/calendar/toolbar.js module:io.ox/calendar
-msgid "Delete appointment"
-msgstr "刪除約會"
-
-#: apps/io.ox/contacts/toolbar.js module:io.ox/contacts
-msgid "Delete contact"
-msgstr "刪除聯絡人"
-
-#: apps/io.ox/mail/compose/view.js module:io.ox/mail
-msgctxt "dialog"
-msgid "Delete draft"
-msgstr "刪除草稿"
-
-#: apps/plugins/administration/groups/settings/toolbar.js module:io.ox/core
-msgid "Delete group"
-msgstr "刪除組"
-
-#: apps/io.ox/mail/settings/signatures/settings/pane.js module:io.ox/mail
-msgid "Delete old signatures after import"
-msgstr "匯出後刪除舊簽章"
-
-#. object permissions - delete
-#: apps/io.ox/files/share/permissions.js module:io.ox/core
-msgid "Delete own objects"
-msgstr "刪除自己的物件"
-
-#: apps/io.ox/files/share/permissions.js module:io.ox/core
-msgid "Delete permissions"
-msgstr "刪除權限"
-
-#: apps/plugins/administration/resources/settings/toolbar.js module:io.ox/core
-msgid "Delete resource"
-msgstr "刪除資源"
-
-#: apps/io.ox/tasks/toolbar.js module:io.ox/tasks
-msgid "Delete task"
-msgstr "刪除任務"
-
-#: apps/io.ox/files/actions.js module:io.ox/files
-#: apps/io.ox/files/actions/versions-delete.js
-msgid "Delete version"
-msgstr "刪除版本"
-
-#: apps/io.ox/portal/main.js module:io.ox/portal
-#: apps/io.ox/portal/settings/widgetview.js
-msgid "Delete widget"
-msgstr "刪除小工具"
-
-#. Trash folder
-#: apps/io.ox/mail/accounts/view-form.js module:io.ox/settings
-msgctxt "folder"
-msgid "Deleted messages"
-msgstr "已刪除訊息"
-
-#: apps/io.ox/mail/accounts/view-form.js module:io.ox/settings
-msgid "Deleting messages on local storage also deletes them on server"
-msgstr "郵件從本地存儲刪除時也將從伺服器上刪除"
-
-#: apps/io.ox/contacts/model.js module:io.ox/contacts
-#: apps/io.ox/contacts/print.js
-msgid "Department"
-msgstr "部門"
-
-#: apps/io.ox/contacts/addressbook/popup.js module:io.ox/contacts
-msgid "Departments"
-msgstr "部門"
-
-#: apps/io.ox/files/favorite/view-options.js module:io.ox/core
-#: apps/io.ox/files/share/view-options.js module:io.ox/files
-#: apps/io.ox/files/view-options.js apps/io.ox/mail/view-options.js
-#: module:io.ox/mail apps/io.ox/tasks/main.js module:io.ox/tasks
-msgid "Descending"
-msgstr "降冪"
-
+#: apps/io.ox/calendar/actions/acceptdeny.js module:io.ox/calendar
+msgid ""
+"Do you want to confirm the whole series or just one appointment within the "
+"series?"
+msgstr "您想確認整個系列或系列中的單個約會？"
+
+#. Use singular in this context
+#: apps/io.ox/calendar/actions/acceptdeny.js module:io.ox/calendar
+#: apps/io.ox/calendar/actions/delete.js apps/io.ox/calendar/util.js
+msgid "Series"
+msgstr "系列"
+
+#: apps/io.ox/calendar/actions/acceptdeny.js module:io.ox/calendar
+#: apps/io.ox/calendar/actions/delete.js apps/io.ox/calendar/edit/main.js
+#: module:io.ox/calendar/edit/main apps/io.ox/calendar/list/perspective.js
+#: apps/io.ox/calendar/util.js apps/io.ox/calendar/view-detail.js
+#: apps/io.ox/mail/detail/links.js module:io.ox/mail
+msgid "Appointment"
+msgstr "約會"
+
+#: apps/io.ox/calendar/actions/create.js module:io.ox/calendar
+msgid "Appointments in shared calendars"
+msgstr "共享日曆中的約會"
+
+#: apps/io.ox/calendar/actions/create.js module:io.ox/calendar
+msgid ""
+"The selected calendar is shared by %1$s. Appointments in shared calendars "
+"will generally be created on behalf of the owner."
+msgstr ""
+"選擇的行事曆正由 %1$s 分享中，在共享行事曆中建立的約會一般來說都會以擁有者的"
+"身分建立。"
+
+#: apps/io.ox/calendar/actions/create.js module:io.ox/calendar
+msgid ""
+"Do you really want to create an appointment <b>on behalf of the folder "
+"owner</b> or do you want to create an appointment <b>with the folder owner</"
+"b> in your own calendar?"
+msgstr ""
+"您真的想要 <b>以資料夾擁有者的身分</b> 建立約會，或是想要在您自己的行事曆中建"
+"立一個 <b>資料夾擁有者參與</b> 的約會？"
+
+#: apps/io.ox/calendar/actions/create.js module:io.ox/calendar
+msgid "On behalf of the owner"
+msgstr "以擁有者身分"
+
+#: apps/io.ox/calendar/actions/create.js module:io.ox/calendar
+msgid "Invite owner"
+msgstr "邀請擁有者"
+
+#: apps/io.ox/calendar/actions/delete.js module:io.ox/calendar
+msgid ""
+"Do you want to delete the whole series or just one appointment within the "
+"series?"
+msgstr "您是否想刪除整個系列或單個系列中的約會？"
+
+#: apps/io.ox/calendar/actions/delete.js module:io.ox/calendar
+msgid "Do you want to delete this appointment?"
+msgstr "您是否想刪除此約會？"
+
+#: apps/io.ox/calendar/common-extensions.js module:io.ox/calendar
 #: apps/io.ox/calendar/edit/extensions.js module:io.ox/calendar/edit/main
-#: apps/io.ox/calendar/util.js module:io.ox/calendar
-#: apps/io.ox/core/viewer/views/sidebar/filedescriptionview.js
-#: module:io.ox/core/viewer apps/io.ox/files/actions/edit-description.js
-#: module:io.ox/files apps/io.ox/tasks/edit/view-template.js
-#: module:io.ox/tasks/edit
-#: apps/plugins/administration/resources/settings/edit.js module:io.ox/core
-#: apps/plugins/portal/flickr/register.js module:plugins/portal
-#: apps/plugins/portal/mail/register.js apps/plugins/portal/rss/register.js
-#: module:io.ox/portal apps/plugins/portal/tumblr/register.js
-msgid "Description"
-msgstr "描述"
-
-#: apps/io.ox/calendar/edit/main.js module:io.ox/calendar/edit/main
-msgid "Description has been copied"
-msgstr "已複製描述"
-
-#: apps/io.ox/core/viewer/views/sidebar/filedescriptionview.js
-#: module:io.ox/core/viewer
-msgid "Description text"
-msgstr "描述文字"
-
-#: apps/io.ox/mail/mailfilter/settings/filter/tests/register.js
-#: module:io.ox/mailfilter
-msgid "Detail"
-msgstr "詳細資訊"
-
-#. answer Button to 'Do you want the appointments printed in detail or as a compact list?'
-#: apps/io.ox/calendar/actions.js module:io.ox/calendar
-msgid "Detailed"
-msgstr "詳細"
-
-#: apps/io.ox/files/share/permissions.js module:io.ox/core
-msgid "Detailed access rights"
-msgstr "詳細存取權"
+#: apps/io.ox/calendar/list/view-grid-template.js
+#: apps/io.ox/calendar/month/view.js apps/io.ox/calendar/view-grid-template.js
+#: apps/io.ox/calendar/week/view.js apps/io.ox/contacts/view-detail.js
+#: module:io.ox/contacts apps/io.ox/tasks/edit/view-template.js
+#: module:io.ox/tasks/edit apps/io.ox/tasks/view-detail.js module:io.ox/tasks
+msgid "Private"
+msgstr "私人"
 
 #. File and folder details
 #: apps/io.ox/calendar/common-extensions.js module:io.ox/calendar
@@ -2797,1299 +816,15 @@
 msgid "Details"
 msgstr "詳細資訊"
 
-#. the user selects, whether to print a simple phonelist or a detailed contact list.
-#: apps/io.ox/contacts/actions/print.js module:io.ox/contacts
-msgctxt "contact-print-dialog"
-msgid "Details"
-msgstr "詳細資訊"
-
-#: apps/io.ox/core/main.js module:io.ox/core
-msgid ""
-"Did you know that you can take OX App Suite with you? Just click this icon "
-"and choose 'Connect your device' from the menu."
-msgstr ""
-"您知道您可以把 OX App Suite 隨身帶著走嗎？只要點擊此按鈕，選擇選單中的「連線"
-"至您的裝置」即可。"
-
-#: apps/io.ox/calendar/view-detail.js module:io.ox/calendar
-msgid "Direct link"
-msgstr "直接鏈結"
-
-#: apps/io.ox/core/sub/settings/pane.js module:io.ox/core/sub
-#: apps/io.ox/mail/mailfilter/settings/filter.js module:io.ox/mail
-#: apps/io.ox/portal/settings/pane.js module:io.ox/portal
-msgid "Disable"
-msgstr "禁用"
-
-#: apps/io.ox/portal/settings/pane.js module:io.ox/portal
-msgid "Disable %1$s"
-msgstr "停用 %1$s"
-
-#: apps/io.ox/mail/categories/edit.js module:io.ox/mail
-msgid "Disable categories"
-msgstr "關閉分類"
-
-#: apps/io.ox/portal/main.js module:io.ox/portal
-msgid "Disable widget"
-msgstr "停用小工具"
-
+#: apps/io.ox/calendar/common-extensions.js module:io.ox/calendar
+#: apps/io.ox/participants/views.js module:io.ox/core
+msgid "Organizer"
+msgstr "組織"
+
+#: apps/io.ox/calendar/common-extensions.js module:io.ox/calendar
 #: apps/io.ox/calendar/edit/extensions.js module:io.ox/calendar/edit/main
-#: apps/io.ox/contacts/distrib/create-dist-view.js module:io.ox/contacts
-#: apps/io.ox/contacts/edit/view-form.js apps/io.ox/core/settings/user.js
-#: apps/io.ox/mail/compose/extensions.js module:io.ox/mail
-#: apps/io.ox/mail/mailfilter/settings/filter/actions/register.js
-#: module:io.ox/mailfilter apps/io.ox/tasks/edit/view-template.js
-#: module:io.ox/tasks/edit
-msgid "Discard"
-msgstr "放棄"
-
-#. "Discard changes" appears in combination with "Cancel" (this action)
-#. Translation should be distinguishable for the user
-#: apps/io.ox/calendar/edit/main.js module:io.ox/calendar/edit/main
-#: apps/io.ox/contacts/distrib/main.js module:io.ox/contacts
-#: apps/io.ox/contacts/edit/main.js apps/io.ox/editor/main.js
-#: module:io.ox/editor apps/io.ox/tasks/edit/main.js module:io.ox/tasks
-msgctxt "dialog"
-msgid "Discard changes"
-msgstr "放棄修改"
-
-#. This is a summary for a mail filter rule
-#. Example: Discard mails from test@invalid
-#: apps/io.ox/mail/mailfilter/settings/util.js module:io.ox/mail
-msgid "Discard mails from %1$s"
-msgstr "捨棄來自 %1$s 的郵件"
-
-#. This is a summary for a mail filter rule
-#. Example: Discard mails to test@invalid
-#: apps/io.ox/mail/mailfilter/settings/util.js module:io.ox/mail
-msgid "Discard mails to %1$s"
-msgstr "捨棄寄送給 %1$s 的郵件"
-
-#. This is a summary for a mail filter rule
-#. Example: Discard mails with subject Some subject
-#: apps/io.ox/mail/mailfilter/settings/util.js module:io.ox/mail
-msgid "Discard mails with subject %1$s"
-msgstr "捨棄主旨為 %1$s 的郵件"
-
-#: apps/io.ox/mail/compose/view.js module:io.ox/mail
-msgctxt "dialog"
-msgid "Discard message"
-msgstr "放棄訊息"
-
-#: apps/io.ox/mail/settings/pane.js module:io.ox/mail
-msgid "Display"
-msgstr "顯示"
-
-#: apps/io.ox/mail/settings/pane.js module:io.ox/mail
-msgid "Display emoticons as graphics in text emails"
-msgstr "在純文字電子郵件中以圖形顯示表情符號"
-
-#: apps/io.ox/contacts/model.js module:io.ox/contacts
-msgid "Display name"
-msgstr "顯示名"
-
-#: apps/io.ox/contacts/settings/pane.js module:io.ox/contacts
-msgid "Display of names"
-msgstr "姓名顯示方式"
-
-#: apps/io.ox/tasks/edit/view-template.js module:io.ox/tasks/edit
-#: apps/io.ox/tasks/print.js module:io.ox/tasks
-#: apps/io.ox/tasks/view-detail.js
-msgid "Distance"
-msgstr "距離"
-
-#: apps/io.ox/contacts/distrib/main.js module:io.ox/contacts
-msgid "Distribution List"
-msgstr "通訊組列表"
-
-#: apps/io.ox/contacts/detail/main.js module:io.ox/contacts
-msgid "Distribution List Details"
-msgstr "通訊組清單詳細資訊"
-
-#: apps/io.ox/contacts/addressbook/popup.js module:io.ox/contacts
-#: apps/io.ox/contacts/common-extensions.js apps/io.ox/contacts/main.js
-#: apps/io.ox/contacts/model.js apps/io.ox/contacts/view-detail.js
-#: apps/io.ox/participants/views.js module:io.ox/core
-msgid "Distribution list"
-msgstr "通訊組列表"
-
-#: apps/io.ox/calendar/freetime/distributionListPopup.js module:io.ox/calendar
-#: apps/io.ox/contacts/distrib/main.js module:io.ox/contacts
-msgid "Distribution list has been saved"
-msgstr "此通訊組清單已儲存"
-
-#: apps/io.ox/contacts/view-detail.js module:io.ox/contacts
-msgid "Distribution list with 1 entry"
-msgid_plural "Distribution list with %1$d entries"
-msgstr[0] "含 1 個項目的通訊組清單"
-msgstr[1] "含 %1$d 個項目的通訊組清單"
-
-#: apps/io.ox/files/util.js module:io.ox/files
-msgid ""
-"Do you really want to change the file extension from  \".%1$s\" to \".%2$s"
-"\" ?"
-msgstr "確定要把檔案延伸名稱從 \".%1$s\" 改成 \".%2$s\" 嗎？"
-
-#: apps/io.ox/calendar/actions/create.js module:io.ox/calendar
-msgid ""
-"Do you really want to create an appointment <b>on behalf of the folder "
-"owner</b> or do you want to create an appointment <b>with the folder owner</"
-"b> in your own calendar?"
-msgstr ""
-"您真的想要 <b>以資料夾擁有者的身分</b> 建立約會，或是想要在您自己的行事曆中建"
-"立一個 <b>資料夾擁有者參與</b> 的約會？"
-
-#: apps/io.ox/core/folder/actions/remove.js module:io.ox/core
-msgid "Do you really want to delete folder \"%s\"?"
-msgstr "確定要刪除資料夾「%s」？"
-
-#. %1$s is the group name
-#: apps/plugins/administration/groups/settings/toolbar.js module:io.ox/core
-msgid ""
-"Do you really want to delete the group \"%1$s\"? This action cannot be "
-"undone!"
-msgstr "確定要刪除「%1$s」群組？將無法還原此操作！"
-
-#. %1$s is the resource name
-#: apps/plugins/administration/resources/settings/toolbar.js module:io.ox/core
-msgid ""
-"Do you really want to delete the resource \"%1$s\"? This action cannot be "
-"undone!"
-msgstr "確定要刪除「%1$s」資源？將無法還原此操作！"
-
-#: apps/io.ox/contacts/actions/delete.js module:io.ox/contacts
-msgid "Do you really want to delete these items?"
-msgstr "確定要刪除這些項目？"
-
-#: apps/io.ox/settings/accounts/views.js module:io.ox/settings/accounts
-msgid "Do you really want to delete this account?"
-msgstr "確定要刪除此帳號？"
-
-#: apps/io.ox/contacts/actions/delete.js module:io.ox/contacts
-msgid "Do you really want to delete this contact?"
-msgstr "確定要刪除此聯絡人？"
-
-#: apps/io.ox/contacts/actions/delete.js module:io.ox/contacts
-msgid "Do you really want to delete this distribution list?"
-msgstr "確定要刪除此收件者清單？"
-
-#: apps/io.ox/mail/compose/view.js module:io.ox/mail
-msgid "Do you really want to delete this draft?"
-msgstr "確定要刪除此草稿嗎？"
-
-#: apps/io.ox/mail/mailfilter/settings/filter.js module:io.ox/mail
-msgid "Do you really want to delete this filter rule?"
-msgstr "您確定要刪除此過濾規則？"
-
-#: apps/io.ox/files/actions/delete.js module:io.ox/files
-msgid "Do you really want to delete this item?"
-msgid_plural "Do you really want to delete these items?"
-msgstr[0] "您確定要刪除此項目？"
-msgstr[1] "您確定要刪除這些項目？"
-
-#: apps/io.ox/tasks/actions/delete.js module:io.ox/tasks
-msgid "Do you really want to delete this task?"
-msgid_plural "Do you really want to delete these tasks?"
-msgstr[0] "您確定要刪除此任務嗎？"
-msgstr[1] "您確定要刪除此任務嗎？"
-
-#: apps/io.ox/files/actions/versions-delete.js module:io.ox/files
-msgctxt "One file only"
-msgid "Do you really want to delete this version?"
-msgstr "您真的要刪除這個版本嗎？"
-
-#: apps/io.ox/portal/main.js module:io.ox/portal
-#: apps/io.ox/portal/settings/widgetview.js
-msgid "Do you really want to delete this widget?"
-msgstr "確定要刪除此小工具嗎？"
-
-#: apps/io.ox/calendar/edit/main.js module:io.ox/calendar/edit/main
-#: apps/io.ox/contacts/distrib/main.js module:io.ox/contacts
-#: apps/io.ox/contacts/edit/main.js apps/io.ox/editor/main.js
-#: module:io.ox/editor apps/io.ox/tasks/edit/main.js module:io.ox/tasks
-msgid "Do you really want to discard your changes?"
-msgstr "您真的想放棄更改？"
-
-#: apps/io.ox/mail/compose/view.js module:io.ox/mail
-msgid "Do you really want to discard your message?"
-msgstr "您真的想放棄訊息？"
-
-#: apps/io.ox/core/folder/actions/common.js module:io.ox/core
-msgid "Do you really want to empty folder \"%s\"?"
-msgstr "確定要清空資料夾「%s」？"
-
-#: apps/io.ox/files/util.js module:io.ox/files
-msgid ""
-"Do you really want to remove the extension \".%1$s\" from your filename?"
-msgstr "確定要從你的檔案名稱移除延伸檔名 \".%1$s\" 嗎？"
-
-#. %1$d is an email addresses
-#: apps/io.ox/mail/compose/checks.js module:io.ox/mail
-msgid "Do you really want to reply all or just %1$s?"
-msgstr "您真的要回覆所有人，或只要回覆 %1$s？"
-
-#: apps/io.ox/calendar/actions.js module:io.ox/calendar
-msgid "Do you want the appointments printed in detail or as a compact list?"
-msgstr "您想要列印約會的詳細資訊或是精簡清單？"
-
-#: apps/io.ox/calendar/actions/acceptdeny.js module:io.ox/calendar
-msgid ""
-"Do you want to confirm the whole series or just one appointment within the "
-"series?"
-msgstr "您想確認整個系列或系列中的單個約會？"
-
-#: apps/io.ox/calendar/actions/delete.js module:io.ox/calendar
-msgid ""
-"Do you want to delete the whole series or just one appointment within the "
-"series?"
-msgstr "您是否想刪除整個系列或單個系列中的約會？"
-
-#: apps/io.ox/calendar/actions/delete.js module:io.ox/calendar
-msgid "Do you want to delete this appointment?"
-msgstr "您是否想刪除此約會？"
-
-#: apps/io.ox/calendar/util.js module:io.ox/calendar
-msgid ""
-"Do you want to edit the whole series or just one appointment within the "
-"series?"
-msgstr "您是否想編輯整個系列或單個系列約會？"
-
-#. ask user to move all messages from the same sender to the mail category (tab)
-#. %1$s represents a email address
-#: apps/io.ox/mail/categories/train.js module:io.ox/mail
-msgid "Do you want to move all messages from %1$s to that category?"
-msgid_plural ""
-"Do you want to move all messages from selected senders to that category?"
-msgstr[0] "您想要將所有訊息從 %1$s 移動至該分類嗎？"
-msgstr[1] "您想要將來自選擇的寄件者的所有訊息從 %1$s 移動至該分類嗎？"
-
-#: apps/io.ox/mail/actions/delete.js module:io.ox/mail
-msgid "Do you want to permanently delete this mail?"
-msgid_plural "Do you want to permanently delete these mails?"
-msgstr[0] "您想永久刪除此郵件嗎？"
-msgstr[1] "您想永久刪除這些郵件嗎？"
-
-#: apps/io.ox/settings/apps/settings/pane.js module:io.ox/core
-msgid "Do you want to revoke the access of this application?"
-msgstr "您是否想撤回此應用程式的存取權？"
-
-#: apps/io.ox/mail/detail/links.js module:io.ox/mail
-msgid "Document"
-msgstr "文檔"
-
-#: apps/io.ox/search/view-template.js module:io.ox/core
-msgctxt "app"
-msgid "Documents"
-msgstr "文件"
-
-#: apps/io.ox/mail/mailfilter/settings/filter/tests/register.js
-#: module:io.ox/mailfilter
-msgid "Domain"
-msgstr "網域"
-
-#. Task: Done like in "Mark as done"
-#: apps/io.ox/core/wizard/registry.js module:io.ox/core/wizard
-#: apps/io.ox/core/yell.js module:io.ox/core
-#: apps/io.ox/tasks/edit/view-template.js module:io.ox/tasks/edit
-#: apps/io.ox/tasks/print.js module:io.ox/tasks apps/io.ox/tasks/toolbar.js
-#: apps/io.ox/tasks/util.js apps/plugins/notifications/tasks/register.js
-#: module:plugins/notifications
-msgid "Done"
-msgstr "已完成"
-
-#: apps/io.ox/calendar/week/view.js module:io.ox/calendar
-msgid "Doubleclick in this row for whole day appointment"
-msgstr "雙擊此欄位以新增全天約會"
-
-#: apps/io.ox/core/pim/actions.js module:io.ox/core
-#: apps/io.ox/core/viewer/views/toolbarview.js apps/io.ox/files/actions.js
-#: module:io.ox/files apps/io.ox/files/toolbar.js apps/io.ox/mail/actions.js
-#: module:io.ox/mail apps/io.ox/notes/toolbar.js module:io.ox/notes
-#: apps/io.ox/onboarding/clients/extensions.js module:io.ox/core/onboarding
-#: apps/plugins/portal/updater/register.js module:plugins/portal
-msgid "Download"
-msgstr "下載"
-
-#: apps/plugins/portal/oxdriveclients/register.js module:plugins/portal
-msgid "Download %s"
-msgstr "下載 %s"
-
-#: apps/plugins/portal/oxdriveclients/register.js module:plugins/portal
-msgid "Download %s for %s now"
-msgstr "立刻下載 %2$s 的 %1$s"
-
-#: apps/plugins/portal/oxdriveclients/register.js module:plugins/portal
-msgid "Download %s via the OX Updater"
-msgstr "透過 OX Updater 下載 %s"
-
-#: apps/io.ox/core/folder/contextmenu.js module:io.ox/core
-msgid "Download entire folder"
-msgstr "下載整個資料夾"
-
-#: apps/io.ox/core/settings/downloads/pane.js module:io.ox/core
-msgid "Download installation file"
-msgstr "下載安裝檔"
-
-#: apps/io.ox/core/settings/downloads/pane.js module:io.ox/core
-msgid "Download installation file (for Windows)"
-msgstr "下載安裝檔 (Windows)"
-
-#: apps/io.ox/core/settings/downloads/pane.js module:io.ox/core
-#: apps/plugins/portal/oxdriveclients/register.js module:plugins/portal
-msgid "Download the %s client for %s"
-msgstr "下載 %2$s 的 %1$s 客戶端"
-
-#: apps/io.ox/onboarding/clients/config.js module:io.ox/core/onboarding
-msgid "Download the application."
-msgstr "下載應用程式。"
-
-#: apps/io.ox/core/settings/downloads/pane.js module:io.ox/core
-msgid "Downloads"
-msgstr "下傳"
-
-#. %1$s is the time, the draft was saved
-#: apps/io.ox/mail/compose/actions/save.js module:io.ox/mail
-#: apps/io.ox/mail/compose/view.js
-#, c-format
-msgid "Draft saved at %1$s"
-msgstr "已將草稿儲存至 %1$s"
-
-#. Drafts folder
-#: apps/io.ox/mail/accounts/view-form.js module:io.ox/settings
-msgctxt "folder"
-msgid "Drafts"
-msgstr "草稿"
-
-#: apps/io.ox/mail/mailfilter/settings/filter.js module:io.ox/mail
-msgid "Drag to reorder filter rules"
-msgstr "拖曳以重排過濾規則"
-
-#: apps/io.ox/portal/settings/pane.js module:io.ox/portal
-msgid "Drag to reorder widget"
-msgstr "拖曳以重新排序小工具"
-
-#. %1$s is usually "Drive" (product name; might be customized)
-#: apps/io.ox/core/main.js module:io.ox/core apps/io.ox/core/pim/actions.js
-#: apps/io.ox/core/viewer/views/toolbarview.js
-#: apps/io.ox/files/settings/pane.js module:io.ox/files
-#: apps/io.ox/mail/actions.js module:io.ox/mail apps/io.ox/oauth/settings.js
-#: module:io.ox/settings apps/io.ox/search/view-template.js
-msgctxt "app"
-msgid "Drive"
-msgstr "雲端空間"
-
-#: apps/io.ox/files/guidance/main.js module:io.ox/files
-msgctxt "help"
-msgid "Drive Settings"
-msgstr "雲端空間設定"
-
-#: apps/io.ox/mail/import.js module:io.ox/mail
-msgid "Drop EML file here for import"
-msgstr "將 EML 檔案放到這裡以匯入"
-
-#: apps/io.ox/mail/compose/extensions.js module:io.ox/mail
-msgid "Drop attachments here"
-msgstr "將附件放於此處"
-
-#: apps/io.ox/files/upload/dropzone.js module:io.ox/files
-msgid "Drop files here to upload"
-msgstr "將檔案放到這裡以上傳"
-
-#: apps/io.ox/mail/actions.js module:io.ox/mail
-msgid "Drop here to import this mail"
-msgstr "放到這裡以匯入此郵件"
-
-#: apps/io.ox/calendar/edit/extensions.js module:io.ox/calendar/edit/main
-#: apps/io.ox/contacts/edit/view-form.js module:io.ox/contacts
-#: apps/io.ox/tasks/edit/view-template.js module:io.ox/tasks/edit
-msgid "Drop here to upload a <b class=\"dndignore\">new attachment</b>"
-msgstr "放到此處以上傳 <b class='dndignore'>新附件</b>"
-
-#: apps/io.ox/files/actions.js module:io.ox/files
-msgid "Drop here to upload a <b class=\"dndignore\">new file</b>"
-msgstr "放到此處以上傳 <b class='dndignore'>新檔案</b>"
-
-#: apps/io.ox/files/actions.js module:io.ox/files
-msgid "Drop here to upload a <b class=\"dndignore\">new version</b>"
-msgstr "放到此處以上傳 <b class='dndignore'>新版本</b>"
-
-#: apps/io.ox/files/actions.js module:io.ox/files
-msgid ""
-"Drop here to upload a <b class=\"dndignore\">new version</b> of \"%1$s\""
-msgstr "放到此處以上傳 <b class='dndignore'>新版本的</b>「%1$s」"
-
-#: apps/io.ox/mail/categories/tabs.js module:io.ox/mail
-msgid "Drop here!"
-msgstr "丟到這裡！"
-
-#: apps/io.ox/core/tk/contenteditable-editor.js module:io.ox/core
-msgid "Drop inline images here"
-msgstr "將行內圖片放在此處"
-
-#. %1$s is the filename of the current file
-#: apps/io.ox/core/viewer/views/sidebarview.js module:io.ox/core/viewer
-msgid "Drop new version of \"%1$s\" here"
-msgstr "在此放下新版本的「%1$s」"
-
-#: apps/io.ox/core/viewer/views/sidebarview.js module:io.ox/core/viewer
-msgid "Drop only a single file as new version."
-msgstr "放下新黨闇作為新版本。"
-
-#. Task: "Due" like in "Change due date"
-#: apps/io.ox/tasks/print.js module:io.ox/tasks apps/io.ox/tasks/toolbar.js
-msgid "Due"
-msgstr "到期日"
-
-#. %1$s due date of a task
-#: apps/io.ox/tasks/view-detail.js module:io.ox/tasks
-#, c-format
-msgid "Due %1$s"
-msgstr "%1$s 到期"
-
-#: apps/io.ox/tasks/edit/view-template.js module:io.ox/tasks/edit
-#: apps/io.ox/tasks/main.js module:io.ox/tasks
-msgid "Due date"
-msgstr "截止日"
-
-#. Due on date
-#: apps/plugins/portal/tasks/register.js module:plugins/portal
-msgid "Due on %1$s"
-msgstr "結束於 %s"
-
-#: apps/io.ox/onboarding/clients/config.js module:io.ox/core/onboarding
-msgid "EAS"
-msgstr "EAS"
-
-#. Exabytes
-#: apps/io.ox/core/strings.js module:io.ox/core
-msgid "EB"
-msgstr "EB"
-
-#. Used as a button label to enter the "edit mode"
-#: apps/io.ox/backbone/mini-views/listutils.js module:io.ox/core
-#: apps/io.ox/calendar/actions.js module:io.ox/calendar
-#: apps/io.ox/calendar/main.js apps/io.ox/calendar/toolbar.js
-#: apps/io.ox/contacts/actions.js module:io.ox/contacts
-#: apps/io.ox/contacts/main.js apps/io.ox/contacts/mobile-toolbar-actions.js
-#: module:io.ox/mail apps/io.ox/contacts/toolbar.js
-#: apps/io.ox/core/viewer/views/toolbarview.js apps/io.ox/files/actions.js
-#: module:io.ox/files apps/io.ox/files/main.js
-#: apps/io.ox/files/share/permissions.js apps/io.ox/files/toolbar.js
-#: apps/io.ox/mail/actions.js apps/io.ox/mail/main.js
-#: apps/io.ox/portal/settings/pane.js module:io.ox/portal
-#: apps/io.ox/settings/accounts/views.js module:io.ox/settings/accounts
-#: apps/io.ox/tasks/actions.js module:io.ox/tasks apps/io.ox/tasks/main.js
-#: apps/io.ox/tasks/mobile-toolbar-actions.js apps/io.ox/tasks/toolbar.js
-#: apps/plugins/administration/groups/settings/toolbar.js
-#: apps/plugins/administration/resources/settings/toolbar.js
-msgid "Edit"
-msgstr "編輯"
-
-#: apps/io.ox/mail/mailfilter/settings/filter.js module:io.ox/mail
-#: apps/io.ox/portal/settings/pane.js module:io.ox/portal
-#: apps/io.ox/settings/accounts/views.js module:io.ox/settings/accounts
-msgid "Edit %1$s"
-msgstr "編輯 %1$s"
-
-#: apps/io.ox/contacts/edit/main.js module:io.ox/contacts
-msgid "Edit Contact"
-msgstr "編輯聯絡人"
-
-#: apps/plugins/portal/flickr/register.js module:plugins/portal
-msgid "Edit Flickr photo stream"
-msgstr "編輯 Flickr 相片流"
-
-#: apps/plugins/portal/tumblr/register.js module:io.ox/portal
-msgid "Edit Tumblr feed"
-msgstr "編輯 Tumblr 資訊來源"
-
-#. object permissions - edit/modify
-#: apps/io.ox/files/share/permissions.js module:io.ox/core
-msgid "Edit all objects"
-msgstr "編輯所有物件"
-
-#: apps/io.ox/calendar/edit/extensions.js module:io.ox/calendar/edit/main
-#: apps/io.ox/calendar/edit/main.js apps/io.ox/calendar/toolbar.js
-#: module:io.ox/calendar
-msgid "Edit appointment"
-msgstr "編輯約會"
-
-#: apps/io.ox/contacts/edit/main.js module:io.ox/contacts
-#: apps/io.ox/contacts/toolbar.js
-msgid "Edit contact"
-msgstr "編輯聯絡人"
-
-#: apps/io.ox/mail/toolbar.js module:io.ox/mail
-msgid "Edit copy"
-msgstr "編輯複本"
-
-#: apps/io.ox/core/viewer/views/sidebar/filedescriptionview.js
-#: module:io.ox/core/viewer apps/io.ox/core/viewer/views/toolbarview.js
-#: module:io.ox/core apps/io.ox/files/actions.js module:io.ox/files
-#: apps/io.ox/files/toolbar.js
-msgid "Edit description"
-msgstr "編輯描述"
-
-#: apps/io.ox/contacts/distrib/create-dist-view.js module:io.ox/contacts
-#: apps/io.ox/contacts/distrib/main.js
-msgid "Edit distribution list"
-msgstr "編輯通訊組清單"
-
-#: apps/io.ox/mail/mobile-toolbar-actions.js module:io.ox/mail
-#: apps/io.ox/mail/toolbar.js
-msgid "Edit draft"
-msgstr "編輯草稿"
-
-#: apps/plugins/administration/groups/settings/edit.js module:io.ox/core
-msgid "Edit group"
-msgstr "編輯群組"
-
-#: apps/io.ox/mail/accounts/settings.js module:io.ox/mail/accounts/settings
-msgid "Edit mail account"
-msgstr "編輯郵件帳號"
-
-#: apps/io.ox/mail/compose/extensions.js module:io.ox/mail
-msgid "Edit names"
-msgstr "編輯名稱"
-
-#. object permissions - edit/modify
-#: apps/io.ox/files/share/permissions.js module:io.ox/core
-msgid "Edit own objects"
-msgstr "編輯自己的物件"
-
-#: apps/io.ox/mail/compose/names.js module:io.ox/mail
-msgid "Edit real names"
-msgstr "編輯真實名稱"
-
-#: apps/io.ox/backbone/views/recurrence-view.js
-#: module:io.ox/calendar/edit/main
-msgid "Edit recurrence"
-msgstr "編輯重複發生頻率"
-
-#: apps/plugins/administration/resources/settings/edit.js module:io.ox/core
-msgid "Edit resource"
-msgstr "編輯資源"
-
-#: apps/io.ox/mail/mailfilter/settings/filter.js module:io.ox/mail
-msgid "Edit rule"
-msgstr "編輯規則"
-
-#: apps/io.ox/files/share/toolbar.js module:io.ox/files
-msgid "Edit share"
-msgstr "編輯分享"
-
-#: apps/io.ox/mail/settings/signatures/settings/pane.js module:io.ox/mail
-msgid "Edit signature"
-msgstr "編輯簽名"
-
-#: apps/io.ox/tasks/edit/main.js module:io.ox/tasks
-#: apps/io.ox/tasks/edit/view-template.js module:io.ox/tasks/edit
-#: apps/io.ox/tasks/edit/view.js apps/io.ox/tasks/toolbar.js
-msgid "Edit task"
-msgstr "編輯任務"
-
-#: apps/io.ox/contacts/main.js module:io.ox/contacts
-msgid "Edit to set a name."
-msgstr "編輯以設定名稱。"
-
-#: apps/io.ox/editor/main.js module:io.ox/editor
-#: apps/io.ox/mail/compose/view.js module:io.ox/mail
-msgid "Editor"
-msgstr "編輯器"
-
-#. vcard (electronic business card) field
-#: apps/io.ox/contacts/print-details.js module:io.ox/contacts
-#: apps/io.ox/contacts/print.js
-msgid "Email"
-msgstr "電子郵件"
-
-#: apps/io.ox/contacts/model.js module:io.ox/contacts
-msgid "Email 1"
-msgstr "電子郵件 1"
-
-#: apps/io.ox/contacts/model.js module:io.ox/contacts
-msgid "Email 1 / Phone number"
-msgstr "郵件 1 / 電話號碼"
-
-#: apps/io.ox/contacts/model.js module:io.ox/contacts
-msgid "Email 2"
-msgstr "電子郵件 2"
-
-#: apps/io.ox/contacts/model.js module:io.ox/contacts
-msgid "Email 3"
-msgstr "電子郵件 3"
-
-#: apps/io.ox/mail/accounts/view-form.js module:io.ox/settings
-msgid "Email address"
-msgstr "電子郵件地址"
-
-#: apps/io.ox/mail/vacationnotice/settings/model.js module:io.ox/mail
-msgid "Email addresses"
-msgstr "電子郵件位址"
-
-#. %1$s: Mail sender
-#. %2$s: Mail subject
-#: apps/io.ox/mail/detail/mobileView.js module:io.ox/mail
-#: apps/io.ox/mail/detail/view.js
-msgid "Email from %1$s: %2$s"
-msgstr "來自 %1$s 的郵件: %2$d"
-
-#: apps/io.ox/calendar/settings/pane.js module:io.ox/calendar
-#: apps/io.ox/tasks/settings/pane.js module:io.ox/tasks
-msgid "Email notifications"
-msgstr "電子郵件通知"
-
-#: apps/io.ox/mail/actions/delete.js module:io.ox/mail
-msgid ""
-"Emails cannot be put into trash folder while your mail quota is exceeded."
-msgstr "當您的空間已滿時，電子郵件無法被到垃圾桶。"
-
-#: apps/plugins/halo/xing/register.js module:plugins/portal
-msgid "Employee"
-msgstr "員工"
-
-#: apps/io.ox/contacts/model.js module:io.ox/contacts
-msgid "Employee ID"
-msgstr "員工 ID"
-
-#: apps/io.ox/contacts/model.js module:io.ox/contacts
-msgid "Employee type"
-msgstr "員工類型"
-
-#: apps/plugins/halo/xing/register.js module:plugins/portal
-msgid "Employment"
-msgstr "工作"
-
-#. empty message for list view
-#: apps/io.ox/contacts/addressbook/popup.js module:io.ox/contacts
-#: apps/io.ox/mail/common-extensions.js module:io.ox/mail
-msgid "Empty"
-msgstr "空"
-
-#. list is empty / no items
-#: apps/io.ox/core/tk/vgrid.js module:io.ox/core
-msgctxt "vgrid"
-msgid "Empty"
-msgstr "空"
-
-<<<<<<< HEAD
-#: apps/io.ox/core/folder/actions/common.js module:io.ox/core
-#: apps/io.ox/core/folder/contextmenu.js
-msgid "Empty folder"
-msgstr "空資料夾"
-=======
-#: apps/io.ox/core/folder/actions/remove.js module:io.ox/core
-msgid ""
-"Could not delete folder. This can be due to insufficient permissions in your "
-"trash folder or this might be a special folder that cannot be deleted."
-msgstr ""
-"無法刪除資料夾。可能是因為您對垃圾桶的權限不足，或這是無法刪除的特殊資料夾。"
-
-#: apps/io.ox/core/folder/actions/remove.js module:io.ox/core
-msgid "Do you really want to delete folder \"%s\"?"
-msgstr "確定要刪除資料夾「%s」？"
->>>>>>> 8efd135e
-
-#: apps/io.ox/contacts/main.js module:io.ox/contacts
-msgid "Empty name and description found."
-msgstr "找到空白的名稱與描述。"
-
-#: apps/io.ox/core/folder/contextmenu.js module:io.ox/core
-msgid "Empty trash"
-msgstr "清空垃圾桶"
-
-#: apps/io.ox/core/sub/settings/pane.js module:io.ox/core/sub
-#: apps/io.ox/mail/autoforward/settings/model.js module:io.ox/mail
-#: apps/io.ox/mail/mailfilter/settings/filter.js
-#: apps/io.ox/mail/vacationnotice/settings/model.js
-#: apps/io.ox/portal/settings/pane.js module:io.ox/portal
-msgid "Enable"
-msgstr "啟用"
-
-#: apps/io.ox/portal/settings/pane.js module:io.ox/portal
-msgid "Enable %1$s"
-msgstr "啟用 %1$s"
-
-#: apps/io.ox/mail/vacationnotice/settings/model.js module:io.ox/mail
-msgid "Enable for the following addresses"
-msgstr "對下列地址啟用"
-
-#: apps/io.ox/mail/vacationnotice/settings/model.js module:io.ox/mail
-msgid "End"
-msgstr "結束"
-
-#: apps/io.ox/calendar/edit/timezone-dialog.js module:io.ox/calendar/edit/main
-msgid "End date timezone"
-msgstr "結束日期時區"
-
-#: apps/io.ox/calendar/settings/pane.js module:io.ox/calendar
-msgid "End of working time"
-msgstr "工作時間結束"
-
-#: apps/io.ox/backbone/views/recurrence-view.js
-#: module:io.ox/calendar/edit/main
-msgid "Ends"
-msgstr "結束於"
-
-#. a given string does not end with a specified pattern
-#: apps/io.ox/mail/mailfilter/settings/filter/tests/util.js
-#: module:io.ox/mailfilter
-msgid "Ends not with"
-msgstr "不結束於"
-
-#: apps/io.ox/backbone/views/recurrence-view.js
-#: module:io.ox/calendar/edit/main apps/io.ox/calendar/edit/extensions.js
-msgid "Ends on"
-msgstr "結束於"
-
-#. a given string does end with a specified pattern
-#: apps/io.ox/mail/mailfilter/settings/filter/tests/util.js
-#: module:io.ox/mailfilter
-msgid "Ends with"
-msgstr "結束於"
-
-#: apps/io.ox/files/share/wizard.js module:io.ox/files
-msgid "Enter Password"
-msgstr "請輸入密碼"
-
-#: apps/io.ox/files/share/permissions.js module:io.ox/core
-msgid "Enter a Message to inform users"
-msgstr "請輸入訊息通知使用者"
-
-#: apps/io.ox/editor/main.js module:io.ox/editor
-msgid "Enter document title here"
-msgstr "在此輸入文件標題"
-
-#. what follows is a set of job/status descriptions used by XING
-#: apps/plugins/halo/xing/register.js module:plugins/portal
-msgid "Entrepreneur"
-msgstr "創業者"
-
-#: apps/io.ox/mail/mailfilter/settings/filter/tests/register.js
-#: module:io.ox/mailfilter
-msgid "Envelope"
-msgstr "信封"
-
-#: apps/io.ox/core/print.js module:io.ox/core
-#: apps/io.ox/core/sub/subscriptions.js module:io.ox/core/sub
-#: apps/io.ox/core/yell.js apps/io.ox/mail/accounts/settings.js
-#: module:io.ox/mail/accounts/settings apps/io.ox/oauth/keychain.js
-msgid "Error"
-msgstr "錯誤"
-
-#: apps/io.ox/core/settings/errorlog/settings/pane.js module:io.ox/core
-msgid "Error log"
-msgstr "錯誤記錄"
-
-#: apps/io.ox/core/viewer/views/types/videoview.js module:io.ox/core
-msgid ""
-"Error while playing the video. Either your browser does not support the "
-"format or you have connection problems."
-msgstr "播放影片時發生錯誤。可能是您的瀏覽器不支援該格式，或有連線問題。"
-
-#: apps/io.ox/mail/actions/create.js module:io.ox/core
-msgid "Error while resolving mail addresses. Please try again."
-msgstr "解析郵件地址時發生錯誤，請稍後再試。"
-
-#. generic erromessage if inserting an image into a mail failed.
-#: apps/io.ox/mail/compose/inline-images.js module:io.ox/mail
-msgid "Error while uploading your image"
-msgstr "更新圖片時發生錯誤"
-
-#: apps/io.ox/core/sub/subscriptions.js module:io.ox/core/sub
-msgid "Error:"
-msgstr "錯誤:"
-
-#: apps/io.ox/mail/detail/view.js module:io.ox/mail
-msgid "Error: Failed to load message content"
-msgstr "錯誤: 訊息內容載入失敗"
-
-#: apps/io.ox/mail/listview.js module:io.ox/mail
-msgid "Error: Failed to load messages"
-msgstr "錯誤: 訊息載入失敗"
-
-#: apps/io.ox/core/settings/errorlog/settings/pane.js module:io.ox/core
-msgid "Errors"
-msgstr "錯誤"
-
-#: apps/io.ox/tasks/edit/view-template.js module:io.ox/tasks/edit
-#: apps/io.ox/tasks/print.js module:io.ox/tasks
-#: apps/io.ox/tasks/view-detail.js
-msgid "Estimated costs"
-msgstr "預估成本"
-
-<<<<<<< HEAD
-#: apps/io.ox/tasks/edit/view-template.js module:io.ox/tasks/edit
-#: apps/io.ox/tasks/print.js module:io.ox/tasks
-#: apps/io.ox/tasks/view-detail.js
-msgid "Estimated duration in minutes"
-msgstr "預估持續分鐘數"
-
-#. recurrence string
-#. %1$d: numeric
-#. %2$s: day string, e.g. "Friday" or "Monday, Tuesday, Wednesday"
-#. day string will be in "superessive" form if %1$d >= 2; nominative if %1$d == 1
-#: apps/io.ox/calendar/util.js module:io.ox/calendar
-msgctxt "weekly"
-msgid "Every %2$s."
-msgid_plural "Every %1$d weeks on %2$s."
-msgstr[0] "每 %2$s。"
-msgstr[1] "每 %1$d 週的 %2$s。"
-=======
-#: apps/io.ox/core/folder/extensions.js module:io.ox/core
-#: apps/io.ox/core/sub/subscriptions.js module:io.ox/core/sub
-msgid "Subscribe address book"
-msgstr "訂閱通訊錄"
->>>>>>> 8efd135e
-
-#. recurrence string
-#. %1$d: numeric
-#: apps/io.ox/calendar/util.js module:io.ox/calendar
-msgctxt "daily"
-msgid "Every day."
-msgid_plural "Every %1$d days."
-msgstr[0] "每天。"
-msgstr[1] "每天。"
-
-#. recurrence string
-#. %1$d: numeric
-#: apps/io.ox/calendar/util.js module:io.ox/calendar
-msgctxt "weekly"
-msgid "Every day."
-msgid_plural "Every %1$d weeks on all days."
-msgstr[0] "每天。"
-msgstr[1] "每天。"
-
-<<<<<<< HEAD
-#. recurrence string
-#. %1$d: numeric, interval
-#. %2$d: numeric, day in month
-#. Example: Every 5 months on day 18
-#: apps/io.ox/calendar/util.js module:io.ox/calendar
-msgctxt "monthly"
-msgid "Every month on day %2$d."
-msgid_plural "Every %1$d months on day %2$d."
-msgstr[0] "每月第 %2$d 天。"
-msgstr[1] "每 %1$d 個月的第 %2$d 天。"
-=======
-#: apps/io.ox/core/folder/extensions.js module:io.ox/core
-#: apps/io.ox/mail/accounts/settings.js module:io.ox/mail/accounts/settings
-#: apps/io.ox/mail/folderview-extensions.js module:io.ox/mail
-msgid "Add mail account"
-msgstr "新增郵件帳號"
-
-#: apps/io.ox/core/folder/extensions.js module:io.ox/core
-msgid "Synchronize with your tablet or smartphone"
-msgstr "與您的平板電腦或智慧型手機同步"
->>>>>>> 8efd135e
-
-#. recurrence string
-#. %1$d: numeric, interval
-#. %2$s: count string, e.g. first, second, or last
-#. %3$s: day string, e.g. Monday
-#. Example Every 3 months on the second Tuesday
-#: apps/io.ox/calendar/util.js module:io.ox/calendar
-msgctxt "monthly"
-msgid "Every month on the %2$s %3$s."
-msgid_plural "Every %1$d months on the %2$s %3$s."
-msgstr[0] "每個月的 %1$s %2$s。"
-msgstr[1] "每 %1$s 個月的 %2$s %3$s。"
-
-#. sharing: a guest user will be created for the owner of that email address
-#: apps/io.ox/files/actions.js module:io.ox/files
-msgid ""
-"Every recipient gets an individual link. Guests can also create and change "
-"files."
-msgstr "每個收件者都會收到一個獨立的鏈結，訪客也可以建立或變更檔案。"
-
-#. recurrence string
-#. %1$d: numeric
-#: apps/io.ox/calendar/util.js module:io.ox/calendar
-msgctxt "weekly"
-msgid "Every weekend."
-msgid_plural "Every %1$d weeks on weekends."
-msgstr[0] "每週末。"
-msgstr[1] "每週末。"
-
-#. recurrence string
-#. %1$s: Month nane, e.g. January
-#. %2$d: Date, numeric, e.g. 29
-#. Example: Every year in December on day 3
-#: apps/io.ox/calendar/util.js module:io.ox/calendar
-msgid "Every year in %1$s on day %2$d."
-msgstr "每年的 %1$d 月 %2$d 日。"
-
-#. recurrence string
-#. %1$s: count string, e.g. first, second, or last
-#. %2$s: day string, e.g. Monday
-#. %3$s: month nane, e.g. January
-#. Example: Every year on the first Tuesday in December
-#: apps/io.ox/calendar/util.js module:io.ox/calendar
-msgid "Every year on the %1$s %2$s in %3$d."
-msgstr "每年 %3$d 的 %1$d %2$s。"
-
-#. sharing: a link will be created
-#: apps/io.ox/files/actions.js module:io.ox/files
-msgid ""
-"Everybody gets the same link. The link just allows to view the file or "
-"folder."
-msgstr "每個人都會收到一樣的鏈結，該鏈結僅能檢視檔案或資料夾。"
-
-#: apps/io.ox/mail/toolbar.js module:io.ox/mail
-msgid "Exact dates"
-msgstr "準確日期"
-
-#: apps/plugins/halo/xing/register.js module:plugins/portal
-msgid "Executive"
-msgstr "執行階層"
-
-#: apps/io.ox/calendar/edit/extensions.js module:io.ox/calendar/edit/main
-#: apps/io.ox/tasks/edit/view-template.js module:io.ox/tasks/edit
-msgid "Expand form"
-msgstr "展開表單"
-
-#. Label for a button which shows more upcoming
-#. appointments in a listview by extending the search
-#. by one month in the future
-#: apps/io.ox/calendar/main.js module:io.ox/calendar
-msgid "Expand timeframe by one month"
-msgstr "展開時間範圍一個月"
-
-#: apps/io.ox/onboarding/clients/extensions.js module:io.ox/core/onboarding
-msgid "Expert user?"
-msgstr "進階使用者？"
-
-#: apps/io.ox/mail/compose/extensions.js module:io.ox/mail
-msgid "Expiration"
-msgstr "過期於"
-
-#: apps/io.ox/files/share/wizard.js module:io.ox/files
-msgid "Expires in"
-msgstr "過期於"
-
-#: apps/io.ox/files/share/wizard.js module:io.ox/files
-msgid "Expires on"
-msgstr "過期於"
-
-#: apps/io.ox/core/export/export.js module:io.ox/core
-#: apps/io.ox/core/folder/contextmenu.js
-msgid "Export"
-msgstr "匯出"
-
-#: apps/io.ox/core/export/export.js module:io.ox/core
-msgid "Export folder"
-msgstr "匯出文件夾"
-
-#: apps/io.ox/settings/apps/settings/pane.js module:io.ox/core
-msgid "External Apps"
-msgstr "外部應用程式"
-
-<<<<<<< HEAD
-#: apps/io.ox/participants/views.js module:io.ox/core
-msgid "External contact"
-msgstr "外部聯絡人"
-
-#: apps/io.ox/files/share/listview.js module:io.ox/files
-msgid "External guests"
-msgstr "外部訪客"
-=======
-#: apps/io.ox/core/folder/node.js module:io.ox/core
-msgid "%1$d total"
-msgstr "共計 %1$d"
-
-#: apps/io.ox/core/folder/node.js module:io.ox/core
-msgid "Unread: %1$d"
-msgstr "未讀: %1$d"
-
-#: apps/io.ox/core/folder/node.js module:io.ox/core
-msgid "%1$d unread"
-msgstr "%1$d 未讀"
-
-#: apps/io.ox/core/folder/node.js module:io.ox/core
-msgid "Folder-specific actions"
-msgstr "資料夾行為"
->>>>>>> 8efd135e
-
-#: apps/io.ox/mail/common-extensions.js module:io.ox/mail
-msgid ""
-"External images have been blocked to protect you against potential spam!"
-msgstr "為保護您的隱私，已阻止預載外部圖片！"
-
-#: apps/plugins/portal/birthdays/register.js module:plugins/portal
-msgid "External link"
-msgstr "外部連結"
-
-#: apps/io.ox/participants/detail.js module:io.ox/core
-msgid "External participants"
-msgstr "外部參與者"
-
-#: apps/plugins/core/feedback/register.js module:io.ox/core
-msgid "Extremely likely"
-msgstr "非常可能"
-
-#. Emoji category
-#. Japanese: 顔
-#. Contains: All kinds of smilies
-#: apps/io.ox/emoji/categories.js module:io.ox/mail/emoji
-msgid "Face"
-msgstr "臉部"
-
-#: apps/io.ox/mail/actions/vcard.js module:io.ox/mail
-msgid "Failed to add. Maybe the vCard attachment is invalid."
-msgstr "新增失敗，也許 VCard 物件無效。"
-
-#: apps/io.ox/core/desktop.js module:io.ox/core
-msgid ""
-"Failed to automatically save current stage of work. Please save your work to "
-"avoid data loss in case the browser closes unexpectedly."
-msgstr ""
-"無法自動儲存您目前的進度，請記得儲存進度以避免瀏覽器未預期關閉而損失資料。"
-
-#: apps/io.ox/mail/accounts/settings.js module:io.ox/mail/accounts/settings
-msgid "Failed to connect."
-msgstr "無法連線。"
-
-#. Failure message if no data (e.g. appointments) could be imported
-#: apps/io.ox/core/import/import.js module:io.ox/core
-msgid "Failed to import any data"
-msgstr "無法匯入任何資料"
-
-#: apps/io.ox/keychain/secretRecoveryDialog.js module:io.ox/keychain
-msgid "Failed to recover accounts"
-msgstr "無法復原帳號"
-
-#: apps/io.ox/contacts/distrib/main.js module:io.ox/contacts
-msgid "Failed to save distribution list."
-msgstr "無法儲存通訊組清單。"
-
-#: apps/io.ox/core/relogin.js module:io.ox/core
-msgid "Failed to sign in"
-msgstr "無法登入"
-
-#: apps/io.ox/core/desktop.js module:io.ox/core
-msgid ""
-"Failed to start application. Maybe you have connection problems. Please try "
-"again."
-msgstr "無法開啟應用程式，也許您的網路連線有問題？請重試。"
-
-#: apps/io.ox/calendar/invitations/register.js module:io.ox/calendar/main
-msgid ""
-"Failed to update confirmation status; most probably the appointment has been "
-"deleted."
-msgstr "無法更新確認狀態；最可能的情況是該約會可能已被刪除。"
-
-#: apps/io.ox/calendar/invitations/register.js module:io.ox/calendar/main
-msgid ""
-"Failed to update confirmation status; most probably the task has been "
-"deleted."
-msgstr "無法更新確認狀態；最可能的情況是該任務可能已被刪除。"
-
-#: apps/plugins/portal/twitter/util.js module:plugins/portal
-msgid "Favorite"
-msgstr "最愛"
-
-#: apps/io.ox/calendar/settings/timezones/pane.js module:io.ox/calendar
-msgid "Favorite timezones"
-msgstr "最愛的時區"
-
-#: apps/io.ox/calendar/settings/timezones/pane.js module:io.ox/calendar
-msgctxt "app"
-msgid "Favorite timezones"
-msgstr "最愛時區"
-
-#: apps/plugins/portal/twitter/util.js module:plugins/portal
-msgid "Favorited"
-msgstr "已加入最愛"
-
-#: apps/io.ox/backbone/mini-views/timezonepicker.js module:io.ox/core
-#: apps/io.ox/calendar/week/view.js module:io.ox/calendar
-#: apps/io.ox/core/folder/favorites.js apps/io.ox/files/main.js
-#: module:io.ox/files
-msgid "Favorites"
-msgstr "最愛"
-
-#: apps/io.ox/contacts/model.js module:io.ox/contacts
-msgid "Fax"
-msgstr "傳真"
-
-#: apps/io.ox/contacts/model.js module:io.ox/contacts
-msgid "Fax (Home)"
-msgstr "傳真（住宅）"
-
-#: apps/io.ox/contacts/model.js module:io.ox/contacts
-msgid "Fax (alt)"
-msgstr "傳真（替代）"
-
-#: apps/plugins/portal/tumblr/register.js module:io.ox/portal
-msgid "Feed URL"
-msgstr "資訊來源 URL"
-
-#: apps/plugins/core/feedback/register.js module:io.ox/core
-msgid "Feedback"
-msgstr "回饋"
-
-#. popup error message
-#: apps/plugins/core/feedback/register.js module:io.ox/core
-msgid "Feedback could not be sent"
-msgstr "無法傳送意見回饋"
-
-#. Emoji category
-#. Japanese should include "Katakana Middle Dot". Unicode: 30FB
-#. Japanese: 気持ち・装飾
-#. Other languages can use simple bullet. Unicode: 2022
-#. Contains: Hearts, Gestures like thumbs up
-#: apps/io.ox/emoji/categories.js module:io.ox/mail/emoji
-msgid "Feeling • Decoration"
-msgstr "感覺‧裝飾"
-
-#: apps/io.ox/core/viewer/views/sidebar/fileversionsview.js
-#: module:io.ox/core/viewer apps/io.ox/editor/main.js module:io.ox/editor
-#: apps/io.ox/mail/detail/links.js module:io.ox/mail
-msgid "File"
-msgstr "檔案"
-
-#: apps/io.ox/files/detail/main.js module:io.ox/files
-msgid "File Details"
-msgstr "檔案詳情"
-
-#: apps/io.ox/files/toolbar.js module:io.ox/files
-msgid "File details"
-msgstr "檔案詳情"
-
-#: apps/io.ox/files/actions.js module:io.ox/files
-msgid "File has been copied"
-msgstr "已複製檔案"
-
-#: apps/io.ox/files/actions.js module:io.ox/files
-msgid "File has been moved"
-msgstr "已移動檔案"
-
-#. File a message into a folder
-#: apps/io.ox/mail/mailfilter/settings/filter/actions/register.js
-#: module:io.ox/mailfilter
-#, fuzzy
-#| msgid "File name"
-msgid "File into"
-msgstr "檔案名稱"
-
-#: apps/io.ox/core/viewer/views/toolbarview.js module:io.ox/core
-msgid "File name"
-msgstr "檔案名稱"
-
-#. Quota means a general quota for mail and files
-#: apps/io.ox/files/main.js module:io.ox/files
-#: apps/plugins/portal/quota/register.js module:plugins/portal
-msgid "File quota"
-msgstr "檔案額度"
-
-#: apps/io.ox/core/viewer/views/sidebar/fileversionsview.js
-#: module:io.ox/core/viewer
-msgid "File version table, the first row represents the current version."
-msgstr "檔案版本表格，第一欄代表目前版本。"
-
-#: apps/io.ox/files/filepicker.js module:io.ox/files apps/io.ox/files/main.js
-msgid "Files"
-msgstr "檔案"
-
-#: apps/io.ox/contacts/model.js module:io.ox/contacts
-msgid "Files can not be uploaded, because quota exceeded."
-msgstr "因為超過了配額限制，無法更新檔案。"
-
-#. %1$s is an upload limit like for example 10mb
-#: apps/io.ox/calendar/model.js module:io.ox/calendar
-#: apps/io.ox/tasks/model.js module:io.ox/tasks
-msgid "Files can not be uploaded, because upload limit of %1$s is exceeded."
-msgstr "已達上傳限制 %1$s，無法上傳。"
-
-#: apps/io.ox/files/actions.js module:io.ox/files
-msgid "Files have been copied"
-msgstr "已複製檔案"
-
-#: apps/io.ox/files/actions.js module:io.ox/files
-msgid "Files have been moved"
-msgstr "已移動檔案"
-
-#. toolbar with 'select all' and 'sort by'
-#: apps/io.ox/files/main.js module:io.ox/files
-msgid "Files options"
-msgstr "檔案選項"
-
-#. Verb: (to) filter documents by file type
-#: apps/io.ox/files/view-options.js module:io.ox/files
-msgctxt "verb"
-msgid "Filter"
-msgstr "過濾"
-
-#: apps/io.ox/mail/mailfilter/settings/register.js module:io.ox/mail
-msgid "Filter Rules"
-msgstr "郵件篩選規則"
-
-#: apps/io.ox/calendar/edit/extensions.js module:io.ox/calendar/edit/main
-#: apps/io.ox/calendar/freebusy/templates.js module:io.ox/calendar/freebusy
-#: apps/io.ox/calendar/toolbar.js module:io.ox/calendar
-msgid "Find a free time"
-msgstr "尋找空閒時間"
-
-#. finish the tour
-#: apps/io.ox/core/tk/wizard.js module:io.ox/core
-msgctxt "tour"
-msgid "Finish"
-msgstr "完成"
-
-#: apps/io.ox/contacts/model.js module:io.ox/contacts
-#: apps/plugins/portal/xing/register.js module:plugins/portal
-#: apps/plugins/wizards/mandatory/main.js module:io.ox/wizards/firstStart
-msgid "First name"
-msgstr "名字"
-
-#: apps/io.ox/contacts/settings/pane.js module:io.ox/contacts
-msgid "First name Last name"
-msgstr "名 姓"
-
-#: apps/io.ox/core/viewer/views/toolbarview.js module:io.ox/core
-msgid "Fit to screen size"
-msgstr "調整成螢幕大小"
-
-#: apps/io.ox/core/viewer/views/toolbarview.js module:io.ox/core
-msgid "Fit to screen width"
-msgstr "調整成螢幕寬度"
-
-#. Sort by messages which are flagged, "Flag" is used in dropdown
-#: apps/io.ox/mail/view-options.js module:io.ox/mail
-msgid "Flag"
-msgstr "標示"
-
-#. Verb: (to) flag messages
-#: apps/io.ox/mail/toolbar.js module:io.ox/mail
-msgctxt "verb"
-msgid "Flag"
-msgstr "標誌"
-
-#. This is a summary for a mail filter rule
-#. Example: Flag mails from test@invalid with a color
-#: apps/io.ox/mail/mailfilter/settings/util.js module:io.ox/mail
-msgid "Flag mails from %1$s with a color"
-msgstr "使用色彩標示來自於 %1$s 的郵件"
-
-#. This is a summary for a mail filter rule
-#. Example: Flag mails to test@invalid with a color
-#: apps/io.ox/mail/mailfilter/settings/util.js module:io.ox/mail
-msgid "Flag mails to %1$s with a color"
-msgstr "使用色彩標示寄送給 %1$s 的郵件"
-
-#. This is a summary for a mail filter rule
-#. Example: Flag mails with subject Some subject with a color
-#: apps/io.ox/mail/mailfilter/settings/util.js module:io.ox/mail
-msgid "Flag mails with subject %1$s with a color"
-msgstr "使用色彩標示主旨為 %1$s 的郵件"
-
-#: apps/io.ox/mail/common-extensions.js module:io.ox/mail
-msgid "Flagged"
-msgstr "已標誌"
-
-#: apps/plugins/portal/flickr/register.js module:plugins/portal
-msgid "Flickr"
-msgstr "Flickr"
+msgid "Shown as"
+msgstr "顯示為"
 
 #: apps/io.ox/calendar/common-extensions.js module:io.ox/calendar
 #: apps/io.ox/core/viewer/views/sidebar/fileinfoview.js
@@ -4101,1501 +836,9 @@
 msgid "Folder"
 msgstr "文件夾"
 
-#: apps/io.ox/core/folder/actions/add.js module:io.ox/core
-#: apps/io.ox/core/folder/actions/rename.js apps/io.ox/oauth/settings.js
-#: module:io.ox/settings
-msgid "Folder name"
-msgstr "資料夾名稱"
-
-#: apps/io.ox/core/folder/tree.js module:io.ox/core
-msgid "Folder options"
-msgstr "資料夾選項"
-
-#: apps/io.ox/core/permissions/permissions.js module:io.ox/core
-msgid "Folder permissions"
-msgstr "文件夾許可權"
-
-#: apps/io.ox/core/folder/actions/properties.js module:io.ox/core
-msgid "Folder type"
-msgstr "資料夾類型"
-
-#: apps/io.ox/calendar/toolbar.js module:io.ox/calendar
-#: apps/io.ox/contacts/toolbar.js module:io.ox/contacts
-#: apps/io.ox/files/toolbar.js module:io.ox/files apps/io.ox/mail/toolbar.js
-#: module:io.ox/mail apps/io.ox/tasks/toolbar.js module:io.ox/tasks
-msgid "Folder view"
-msgstr "文件夾面板"
-
-#. %1$s is the filename
-#: apps/io.ox/core/main.js module:io.ox/core
-msgid ""
-"Folder with name \"%1$s\" will be hidden. Enable setting \"Show hidden files "
-"and folders\" to access this folder again."
-msgstr ""
-"資料夾「%1$S」將會被隱藏，請啟用「顯示隱藏檔案與資料夾」選項以再次存取此資料"
-"夾。"
-
-#: apps/io.ox/core/folder/node.js module:io.ox/core
-msgid "Folder-specific actions"
-msgstr "資料夾行為"
-
-#: apps/io.ox/calendar/main.js module:io.ox/calendar
-#: apps/io.ox/contacts/main.js module:io.ox/contacts
-#: apps/io.ox/core/folder/view.js module:io.ox/core
-#: apps/io.ox/files/filepicker.js module:io.ox/files apps/io.ox/files/main.js
-#: apps/io.ox/mail/main.js module:io.ox/mail apps/io.ox/tasks/main.js
-#: module:io.ox/tasks
-msgid "Folders"
-msgstr "文件夾"
-
-#. twitter: Follow this person
-#: apps/plugins/portal/twitter/util.js module:plugins/portal
-msgid "Follow"
-msgstr "關注"
-
-#. Calendar: Create follow-up appointment. Maybe "Folgetermin" in German.
-#: apps/io.ox/calendar/actions.js module:io.ox/calendar
-msgid "Follow-up"
-msgstr "後續"
-
-#. twitter: already following this person
-#: apps/plugins/portal/twitter/util.js module:plugins/portal
-msgid "Following"
-msgstr "關注"
-
-#: apps/io.ox/mail/settings/pane.js module:io.ox/mail
-msgid "Font"
-msgstr "字體"
-
-#. Emoji category
-#. Japanese: 食べ物
-#. Contains: Cup of coffee, cake, fruits
-#: apps/io.ox/emoji/categories.js module:io.ox/mail/emoji
-msgid "Food"
-msgstr "食物"
-
-#. browser recommendation: sentence ends with 'Google Chrome' (wrappend in a clickable link)
-#: apps/io.ox/core/boot/i18n.js module:io.ox/core/boot
-msgid "For best results, please use "
-msgstr "為了能有最佳效果，請使用 "
-
-#: apps/io.ox/settings/accounts/settings/pane.js
-#: module:io.ox/settings/accounts
-msgid ""
-"For security reasons, all credentials are encrypted with your primary "
-"account password. If you change your primary password, your external "
-"accounts might stop working. In this case, you can use your old password to "
-"recover all account passwords."
-msgstr ""
-"由於安全性因素，所有帳號密碼皆使用您主要帳號的密碼加密。若您變更您的主要密"
-"碼，您的外部帳號可能會無法再使用。這種情況下，您可以使用您的舊密碼來恢復所有"
-"帳號的密碼。"
-
-#: apps/io.ox/core/boot/i18n.js module:io.ox/core/boot
-msgid "Forgot your password?"
-msgstr "忘記密碼？"
-
-#: apps/io.ox/core/export/export.js module:io.ox/core
-#: apps/io.ox/core/import/import.js
-msgid "Format"
-msgstr "格式"
-
-#: apps/io.ox/mail/settings/pane.js module:io.ox/mail
-msgid "Format emails as"
-msgstr "將電子郵件格式化為"
-
-#: apps/io.ox/mail/actions.js module:io.ox/mail
-#: apps/io.ox/mail/mobile-toolbar-actions.js apps/io.ox/mail/toolbar.js
-msgid "Forward"
-msgstr "轉寄"
-
-#: apps/io.ox/mail/autoforward/settings/model.js module:io.ox/mail
-msgid "Forward all incoming emails to this address"
-msgstr "轉寄所有郵件至此地址"
-
-#: apps/io.ox/mail/settings/pane.js module:io.ox/mail
-msgid "Forward emails as"
-msgstr "轉發電子郵件為"
-
-#: apps/io.ox/calendar/edit/extensions.js module:io.ox/calendar/edit/main
-#: apps/io.ox/calendar/freetime/timeView.js module:io.ox/calendar
-#: apps/io.ox/calendar/util.js
-msgid "Free"
-msgstr "空閒的"
-
-#: apps/plugins/halo/xing/register.js module:plugins/portal
-msgid "Freelancer"
-msgstr "自由工作者"
-
-#. superessive of the weekday
-#. will only be used in a form like “Happens every week on $weekday”
-#: apps/io.ox/calendar/util.js module:io.ox/calendar
-msgctxt "superessive"
-msgid "Friday"
-msgstr "星期五"
-
-#: apps/io.ox/core/viewer/views/sidebar/fileinfoview.js
-#: module:io.ox/core/viewer apps/io.ox/mail/actions/reminder.js
-#: module:io.ox/mail apps/io.ox/mail/compose/extensions.js
-#: apps/io.ox/mail/mailfilter/settings/filter/tests/register.js
-#: module:io.ox/mailfilter apps/io.ox/mail/view-options.js
-msgid "From"
-msgstr "從"
-
-#. Placeholder in furigana field
-#: apps/l10n/ja_JP/io.ox/register.js module:l10n/ja_JP
-msgid "Furigana for company"
-msgstr "公司注音"
-
-#. Placeholder in furigana field
-#: apps/l10n/ja_JP/io.ox/register.js module:l10n/ja_JP
-msgid "Furigana for first name"
-msgstr "名字注音"
-
-#. Placeholder in furigana field
-#: apps/l10n/ja_JP/io.ox/register.js module:l10n/ja_JP
-msgid "Furigana for last name"
-msgstr "姓氏注音"
-
-#. Gigabytes
-#: apps/io.ox/core/strings.js module:io.ox/core
-msgid "GB"
-msgstr "GB"
-
-#. used in feedback dialog for general feedback. Would be "Allgemein" in German for example
-#: apps/plugins/core/feedback/register.js module:io.ox/core
-msgid "General"
-msgstr "一班"
-
-#: apps/plugins/portal/oxdriveclients/register.js module:plugins/portal
-msgid "Get %s"
-msgstr "下載 %s"
-
-#: apps/io.ox/core/upsell.js module:io.ox/core
-msgid "Get free upgrade"
-msgstr "取得免費升級"
-
-#: apps/plugins/portal/xing/register.js module:plugins/portal
-msgid ""
-"Get news from your XING network delivered to you. Stay in touch and find out "
-"about new business opportunities."
-msgstr "訂閱來自您的 XING 網路的新消息。保持連線，尋找新的商業機會。"
-
-#: apps/io.ox/portal/main.js module:io.ox/portal
-msgid "Get started here"
-msgstr "開始入門"
-
-#. %1$s: app store name
-#: apps/io.ox/onboarding/clients/config.js module:io.ox/core/onboarding
-msgid "Get the App from %1$s"
-msgstr "到 %1$s 下載應用程式"
-
-#. %1$s: app store name
-#: apps/io.ox/onboarding/clients/config.js module:io.ox/core/onboarding
-msgid "Get the App from %1$s."
-msgstr "到 %1$s 下載應用程式。"
-
-#: apps/io.ox/onboarding/clients/config.js module:io.ox/core/onboarding
-msgid "Get your device configured by email."
-msgstr "透過電子郵件設定裝置。"
-
-#: apps/plugins/core/feedback/register.js module:io.ox/core
-msgid "Give feedback"
-msgstr "提供意見回饋"
-
-#: apps/io.ox/backbone/views/datepicker.js module:io.ox/core
-msgid "Go to next decade"
-msgstr "前往下十年"
-
-#: apps/io.ox/backbone/views/datepicker.js module:io.ox/core
-msgid "Go to next month"
-msgstr "前往下個月"
-
-#: apps/io.ox/backbone/views/datepicker.js module:io.ox/core
-msgid "Go to next year"
-msgstr "前往明年"
-
-#: apps/io.ox/backbone/views/datepicker.js module:io.ox/core
-msgid "Go to previous decade"
-msgstr "前往前十年"
-
-#: apps/io.ox/backbone/views/datepicker.js module:io.ox/core
-msgid "Go to previous month"
-msgstr "前往上個月"
-
-#: apps/io.ox/backbone/views/datepicker.js module:io.ox/core
-msgid "Go to previous year"
-msgstr "前往去年"
-
-#: apps/io.ox/backbone/mini-views/colorpicker.js module:io.ox/core
-msgid "Gold"
-msgstr "金色"
-
-#: apps/io.ox/portal/main.js module:io.ox/portal
-msgid "Good evening, %s"
-msgstr "%s 晚安"
-
-#: apps/io.ox/portal/main.js module:io.ox/portal
-msgid "Good morning, %s"
-msgstr "%s 早安"
-
-#: apps/io.ox/contacts/settings/pane.js module:io.ox/contacts
-#: apps/io.ox/contacts/view-detail.js
-msgid "Google Maps"
-msgstr "Google Maps"
-
-#. %1$s: app store name
-#: apps/io.ox/onboarding/clients/config.js module:io.ox/core/onboarding
-msgid "Google Play"
-msgstr "Google Play"
-
-#: apps/io.ox/backbone/mini-views/colorpicker.js module:io.ox/core
-#: apps/io.ox/core/tk/flag-picker.js module:io.ox/mail
-#: apps/io.ox/mail/mailfilter/settings/filter/actions/register.js
-#: module:io.ox/mailfilter apps/io.ox/portal/settings/pane.js
-#: module:io.ox/portal
-msgid "Gray"
-msgstr "灰色"
-
-#: apps/io.ox/backbone/mini-views/colorpicker.js module:io.ox/core
-msgid "Grayish blue"
-msgstr "灰藍色"
-
-#. greater than the given value
-#: apps/io.ox/mail/mailfilter/settings/filter/tests/register.js
-#: module:io.ox/mailfilter
-#, fuzzy
-#| msgid "Create"
-msgid "Greater"
-msgstr "建立"
-
-#. greater than or equal to
-#: apps/io.ox/mail/mailfilter/settings/filter/tests/register.js
-#: module:io.ox/mailfilter
-#, fuzzy
-#| msgid "Create list"
-msgid "Greater equals"
-msgstr "建立清單"
-
-#: apps/io.ox/backbone/mini-views/colorpicker.js module:io.ox/core
-#: apps/io.ox/core/tk/flag-picker.js module:io.ox/mail
-#: apps/io.ox/mail/mailfilter/settings/filter/actions/register.js
-#: module:io.ox/mailfilter apps/io.ox/portal/settings/pane.js
-#: module:io.ox/portal
-msgid "Green"
-msgstr "綠色"
-
-#: apps/io.ox/files/share/permissions.js module:io.ox/core
-#: apps/io.ox/participants/views.js
-msgid "Group"
-msgstr "組"
-
-#: apps/plugins/administration/groups/settings/edit.js module:io.ox/core
-msgid "Group name"
-msgstr "群組名稱"
-
-#: apps/plugins/administration/groups/register.js module:io.ox/core
-#: apps/plugins/administration/groups/settings/pane.js
-msgid "Groups"
-msgstr "群組"
-
-#: apps/io.ox/core/permissions/permissions.js module:io.ox/core
-#: apps/io.ox/files/share/permissions.js
-msgid "Guest"
-msgstr "訪客"
-
-#: apps/io.ox/tours/get-started.js module:io.ox/core
-msgid "Guided tour for this app"
-msgstr "此應用程式的導覽"
-
-#: apps/io.ox/mail/compose/view.js module:io.ox/mail
-#: apps/io.ox/mail/settings/pane.js
-msgid "HTML"
-msgstr "HTML"
-
-#: apps/io.ox/mail/settings/pane.js module:io.ox/mail
-msgid "HTML and plain text"
-msgstr "HTML 和純文字"
-
-#: apps/io.ox/mail/mailfilter/settings/filter/tests/register.js
-#: module:io.ox/mailfilter
-#: apps/io.ox/mail/mailfilter/settings/filter/tests/util.js
-msgid "Header"
-msgstr "標題"
-
-#: apps/io.ox/mail/mailfilter/settings/filter/tests/register.js
-#: module:io.ox/mailfilter
-#, fuzzy
-#| msgid "Header"
-msgid "Header exists"
-msgstr "標題"
-
-#: apps/io.ox/portal/main.js module:io.ox/portal
-msgid "Hello %s"
-msgstr "%s 您好"
-
-#: apps/plugins/portal/helloworld/register.js module:plugins/portal
-msgid "Hello World"
-msgstr "Hello World"
-
-#: apps/io.ox/calendar/freebusy/templates.js module:io.ox/calendar/freebusy
-#: apps/io.ox/core/main.js module:io.ox/core apps/io.ox/help/center.js
-#: module:io.ox/help
-msgid "Help"
-msgstr "説明"
-
-#: apps/io.ox/core/folder/extensions.js module:io.ox/core
-msgid "Hidden address books"
-msgstr "隱藏的通訊錄"
-
-#: apps/io.ox/core/folder/extensions.js module:io.ox/core
-msgid "Hidden calendars"
-msgstr "隱藏的行事曆"
-
-#: apps/io.ox/core/folder/extensions.js module:io.ox/core
-msgid "Hidden tasks"
-msgstr "隱藏的任務"
-
-#: apps/io.ox/core/folder/contextmenu.js module:io.ox/core
-msgid "Hide"
-msgstr "隱藏"
-
-#. Invitations (notifications) about appointments
-#: apps/plugins/notifications/calendar/register.js
-#: module:plugins/notifications
-msgid "Hide all appointment invitations."
-msgstr "隱藏所有約會邀請。"
-
-#. Reminders (notifications) about appointments
-#: apps/plugins/notifications/calendar/register.js
-#: module:plugins/notifications
-msgid "Hide all appointment reminders."
-msgstr "隱藏所有約會提醒。"
-
-#: apps/plugins/notifications/tasks/register.js module:plugins/notifications
-msgid "Hide all notifications for overdue tasks."
-msgstr "隱藏所有過期任務通知。"
-
-#. Inviations (notifications) to tasks
-#: apps/plugins/notifications/tasks/register.js module:plugins/notifications
-msgid "Hide all task invitations."
-msgstr "隱藏所有任務提醒。"
-
-#. Reminders (notifications) about tasks
-#: apps/plugins/notifications/tasks/register.js module:plugins/notifications
-msgid "Hide all task reminders."
-msgstr "隱藏所有工作提醒。"
-
-#. button: show collapsed content
-#: apps/io.ox/core/viewer/views/sidebar/fileinfoview.js
-#: module:io.ox/core/viewer apps/io.ox/onboarding/clients/view-mobile.js
-#: module:io.ox/core/onboarding apps/io.ox/tasks/edit/view-template.js
-#: module:io.ox/tasks/edit
-msgid "Hide details"
-msgstr "隱藏詳情"
-
-#: apps/io.ox/mail/compose/extensions.js module:io.ox/mail
-msgid "Hide names"
-msgstr "隱藏名稱"
-
-#: apps/io.ox/calendar/freetime/timeView.js module:io.ox/calendar
-msgid "Hide non-working time"
-msgstr "隱藏非工作時間"
-
-#: apps/io.ox/onboarding/clients/extensions.js module:io.ox/core/onboarding
-msgid "Hide options for expert users."
-msgstr "隱藏進階選項。"
-
-#: apps/io.ox/core/settings/errorlog/settings/pane.js module:io.ox/core
-msgid "Hide request body"
-msgstr "隱藏請求內容"
-
-#: apps/io.ox/core/settings/errorlog/settings/pane.js module:io.ox/core
-msgid "Hide stack trace"
-msgstr "隱藏堆疊追蹤內容"
-
-#: apps/io.ox/core/notifications/subview.js module:io.ox/core
-msgid "Hide this notification"
-msgstr "隱藏此通知"
-
-#: apps/io.ox/tasks/print.js module:io.ox/tasks
-msgid "High"
-msgstr "高"
-
-#. E-Mail priority
-#: apps/io.ox/mail/compose/view.js module:io.ox/mail
-msgctxt "E-Mail priority"
-msgid "High"
-msgstr "高"
-
-#: apps/io.ox/tasks/edit/view-template.js module:io.ox/tasks/edit
-msgctxt "Tasks priority"
-msgid "High"
-msgstr "高"
-
-#: apps/io.ox/core/settings/pane.js module:io.ox/core
-msgid "High contrast theme"
-msgstr "高對比佈景主題"
-
-#: apps/io.ox/tasks/util.js module:io.ox/tasks
-msgid "High priority"
-msgstr "高優先順序"
-
-#: apps/io.ox/mail/util.js module:io.ox/core
-msgctxt "E-Mail"
-msgid "High priority"
-msgstr "高優先權"
-
-#. Emoji category
-#. Japanese: 趣味
-#. Contains: Tennis, golf, football, pool
-#: apps/io.ox/emoji/categories.js module:io.ox/mail/emoji
-msgid "Hobby"
-msgstr "興趣"
-
-#. vcard (electronic business card) field
-#: apps/io.ox/contacts/print-details.js module:io.ox/contacts
-msgid "Home"
-msgstr "住家"
-
-#. vcard (electronic business card) field
-#: apps/io.ox/contacts/print-details.js module:io.ox/contacts
-#: apps/io.ox/contacts/view-detail.js
-msgid "Home Address"
-msgstr "住家位址"
-
-#: apps/io.ox/contacts/edit/view-form.js module:io.ox/contacts
-msgid "Home address"
-msgstr "住家位址"
-
-#: apps/io.ox/mail/toolbar.js module:io.ox/mail
-msgid "Horizontal"
-msgstr "水平"
-
-#: apps/io.ox/core/settings/errorlog/settings/pane.js module:io.ox/core
-msgid "Host"
-msgstr "主機"
-
-#: apps/io.ox/core/tk/mobiscroll.js module:io.ox/core
-msgid "Hours"
-msgstr "時"
-
-#: apps/io.ox/calendar/freebusy/templates.js module:io.ox/calendar/freebusy
-msgid "How does this work?"
-msgstr "這個功能如何使用？"
-
-#. %1$s is the product name, for example 'OX App Suite'
-#: apps/plugins/core/feedback/register.js module:io.ox/core
-msgid "How likely is it that you would recommend %1$s to a friend?"
-msgstr "您向朋友或同事推薦 %1$s 的可能性有多大？"
-
-#. 2 of 5 star rating
-#: apps/plugins/core/feedback/register.js module:io.ox/core
-msgctxt "rating"
-msgid "I don't like it"
-msgstr "我不喜歡"
-
-#. 4 of 5 star rating
-#: apps/plugins/core/feedback/register.js module:io.ox/core
-msgctxt "rating"
-msgid "I like it"
-msgstr "我喜歡"
-
-#: apps/io.ox/onboarding/clients/config.js module:io.ox/core/onboarding
-msgid "IMAP"
-msgstr "IMAP"
-
-#: apps/io.ox/contacts/model.js module:io.ox/contacts
-msgid "IP phone"
-msgstr "IP 電話"
-
-#: apps/io.ox/files/toolbar.js module:io.ox/files
-msgid "Icons"
-msgstr "圖示"
-
-#: apps/plugins/portal/userSettings/register.js module:io.ox/core
-msgid ""
-"If you change the password, you will be signed out. Please ensure that "
-"everything is closed and saved."
-msgstr "若您變更密碼將會被登出，請確保所有東西已關閉並儲存。"
-
-#: apps/io.ox/calendar/edit/timezone-dialog.js module:io.ox/calendar/edit/main
-msgid ""
-"If you select different timezones, the appointment's start and end dates are "
-"saved in the timezone of the appointment's start date. A different end date "
-"timezone only allows a convenient conversion."
-msgstr ""
-"若您選擇不同時區，約會的開始與結束日期將依照約會的開始日期所在的時區儲存。不"
-"同的結束時區僅供您方便計算之用。"
-
-#: apps/io.ox/calendar/freebusy/templates.js module:io.ox/calendar/freebusy
-msgid ""
-"If you spot a free time, just select this area. To do this, move the cursor "
-"to the start time, hold the mouse button, and <b>drag the mouse</b> to the "
-"end time."
-msgstr ""
-"若您發現空閒時間，請直接選擇此區域。要這麼做，請將游標移動至開始時間，按住滑"
-"鼠按紐並<b>拖曳滑鼠</b>至結束時間。"
-
-#: apps/io.ox/calendar/invitations/register.js module:io.ox/calendar/main
-msgid "Ignore"
-msgstr "忽略"
-
-#: apps/io.ox/mail/accounts/settings.js module:io.ox/mail/accounts/settings
-#: apps/io.ox/mail/accounts/view-form.js module:io.ox/settings
-msgid "Ignore Warnings"
-msgstr "忽略警告"
-
-#: apps/io.ox/calendar/conflicts/conflictList.js
-#: module:io.ox/calendar/conflicts/conflicts
-msgid "Ignore conflicts"
-msgstr "忽略衝突"
-
-#: apps/io.ox/core/import/import.js module:io.ox/core
-msgid "Ignore existing events"
-msgstr "忽略現有活動"
-
-#: apps/io.ox/core/import/import.js module:io.ox/core
-msgid ""
-"Ignore existing events. Helpful to import public holiday calendars, for "
-"example."
-msgstr "忽略現有事件，匯入國定假日行事曆時很有用。"
-
-#: apps/io.ox/core/tk/filestorageUtil.js module:io.ox/core
-msgid "Ignore warnings"
-msgstr "忽略警告"
-
-#: apps/io.ox/contacts/model.js module:io.ox/contacts
-msgid "Image 1"
-msgstr "圖片 1"
-
-#: apps/io.ox/files/view-options.js module:io.ox/files
-msgid "Images"
-msgstr "圖片"
-
-#: apps/io.ox/core/folder/contextmenu.js module:io.ox/core
-#: apps/io.ox/core/import/import.js
-#: apps/io.ox/mail/settings/signatures/settings/pane.js module:io.ox/mail
-msgid "Import"
-msgstr "匯入"
-
-#: apps/io.ox/core/import/import.js module:io.ox/core
-msgid "Import from file"
-msgstr "從檔案匯入"
-
-#: apps/io.ox/mail/settings/signatures/settings/pane.js module:io.ox/mail
-msgid "Import signatures"
-msgstr "匯入簽名"
-
-<<<<<<< HEAD
-#: apps/plugins/portal/birthdays/register.js module:plugins/portal
-msgid "In %1$d days"
-msgstr "%1$d 天內"
-=======
-#: apps/io.ox/core/settings/pane.js module:io.ox/core
-msgid "Refresh interval"
-msgstr "更新時間"
-
-#: apps/io.ox/core/settings/pane.js module:io.ox/core
-#: apps/io.ox/mail/settings/pane.js module:io.ox/mail
-msgid "5 minutes"
-msgstr "5 分鐘"
->>>>>>> 8efd135e
-
-#: apps/io.ox/tasks/edit/view-template.js module:io.ox/tasks/edit
-#: apps/io.ox/tasks/print.js module:io.ox/tasks apps/io.ox/tasks/util.js
-msgid "In progress"
-msgstr "進行中"
-
-#: apps/io.ox/mail/toolbar.js module:io.ox/mail apps/io.ox/portal/widgets.js
-#: module:io.ox/portal apps/plugins/portal/mail/register.js
-#: module:plugins/portal
-msgid "Inbox"
-msgstr "收件箱"
-
-#: apps/io.ox/mail/categories/tabs.js module:io.ox/mail
-msgid "Inbox categories"
-msgstr "收件匣分類"
-
-<<<<<<< HEAD
-#: apps/io.ox/core/export/export.js module:io.ox/core
-msgid "Include distribution lists"
-msgstr "包含通訊組列表"
-
-=======
-#. object permissions - read
-#. object permissions - edit/modify
-#. object permissions - delete
-#. Auth type. None. No authentication
-#. Connection security. None.
-#: apps/io.ox/core/settings/pane.js module:io.ox/core
-#: apps/io.ox/core/tk/attachments.js apps/io.ox/core/tk/flag-picker.js
-#: module:io.ox/mail apps/io.ox/files/share/permissions.js
-#: apps/io.ox/files/view-options.js module:io.ox/files
->>>>>>> 8efd135e
-#: apps/io.ox/mail/accounts/view-form.js module:io.ox/settings
-msgid "Incoming server"
-msgstr "收件伺服器"
-
-#. error message when server returns incomplete
-#. configuration for client onboarding
-#: apps/io.ox/onboarding/clients/wizard.js module:io.ox/core/onboarding
-msgid "Incomplete configuration."
-msgstr "設定不完整。"
-
-#: apps/io.ox/tasks/common-extensions.js module:io.ox/tasks
-msgid "Inconsistent dates"
-msgstr "不連貫的日期"
-
-#. color names for screenreaders
-#: apps/io.ox/backbone/mini-views/colorpicker.js module:io.ox/core
-msgid "Indigo"
-msgstr "靛藍色"
-
-#: apps/io.ox/contacts/model.js module:io.ox/contacts apps/io.ox/core/yell.js
-#: module:io.ox/core
-msgid "Info"
-msgstr "信息"
-
-#: apps/io.ox/core/settings/downloads/pane.js module:io.ox/core
-msgid ""
-"Informs about the current status of Emails and appointments without having "
-"to display the user interface or another Windows® client."
-msgstr ""
-"通知郵件與約會的目前狀況，而不需要顯示介面或使用另一套 Windows® 客戶端。"
-
-#: apps/io.ox/contacts/settings/pane.js module:io.ox/contacts
-msgid "Initial folder"
-msgstr "初始資料夾"
-
-#: apps/io.ox/mail/settings/pane.js module:io.ox/mail
-msgid "Inline"
-msgstr "行內"
-
-#. %1$s inline menu title for better accessibility
-#: apps/io.ox/core/extPatterns/links.js module:io.ox/core
-msgid "Inline menu %1$s"
-msgstr "行內選單 %1$s"
-
-#: apps/io.ox/mail/compose/inline-images.js module:io.ox/mail
-#: apps/io.ox/notes/detail-view.js module:io.ox/notes
-msgid "Insert"
-msgstr "插入"
-
-#: apps/io.ox/mail/compose/inline-images.js module:io.ox/mail
-msgid "Insert inline image"
-msgstr "插入行內圖片"
-
-#: apps/io.ox/mail/settings/pane.js module:io.ox/mail
-msgid "Insert the original email text to a reply"
-msgstr "於回覆中插入原始電子郵件文字"
-
-#: apps/io.ox/onboarding/clients/view-mobile.js module:io.ox/core/onboarding
-msgid "Install"
-msgstr "安裝"
-
-#. %1$s is the name of the platform
-#. %2$s is an the "add to home" icon
-#. %3$s and %4$s are markers for bold text.
-#. The words "Home Screen" may not be translated or should match the
-#. string used on an iPhone using the "add to homescreen" function for weblinks
-#: apps/plugins/mobile/addToHomescreen/register.js
-#: module:plugins/mobile/addToHomescreen/i18n
-msgid ""
-"Install this web app on your %1$s: Tap %2$s and then %3$s'Add to Home "
-"Screen'%4$s"
-msgstr "在您的 %1$s 安裝此網頁應用程式: 點選 %2$s -> %3$s「新增至主畫面」%4$s"
-
-#: apps/io.ox/onboarding/clients/extensions.js module:io.ox/core/onboarding
-msgid "Installation"
-msgstr "安裝"
-
-#: apps/io.ox/contacts/model.js module:io.ox/contacts
-msgid "Instant Messenger 1"
-msgstr "即時訊息 1"
-
-#: apps/io.ox/contacts/model.js module:io.ox/contacts
-msgid "Instant Messenger 2"
-msgstr "即時訊息 2"
-
-#: apps/io.ox/files/share/permissions.js module:io.ox/core
-msgid "Internal user"
-msgstr "內部使用者"
-
-#: apps/io.ox/files/share/listview.js module:io.ox/files
-msgid "Internal users"
-msgstr "內部使用者"
-
-#: apps/io.ox/backbone/views/recurrence-view.js
-#: module:io.ox/calendar/edit/main
-msgid "Interval"
-msgstr "間隔"
-
-#. %1$s Appointment title
-#. %1$s task title
-#: apps/plugins/notifications/calendar/register.js
-#: module:plugins/notifications apps/plugins/notifications/tasks/register.js
-#, c-format
-msgid "Invitation for %1$s."
-msgstr "%1$s 的邀請。"
-
-#: apps/plugins/xing/main.js module:plugins/portal
-msgid "Invitation sent"
-msgstr "已送出邀請"
-
-#: apps/io.ox/contacts/toolbar.js module:io.ox/contacts
-msgid "Invite"
-msgstr "邀請"
-
-#: apps/io.ox/calendar/actions/create.js module:io.ox/calendar
-msgid "Invite owner"
-msgstr "邀請擁有者"
-
-#: apps/io.ox/core/folder/contextmenu.js module:io.ox/core
-#: apps/io.ox/core/viewer/views/toolbarview.js apps/io.ox/files/actions.js
-#: module:io.ox/files
-msgid "Invite people"
-msgstr "邀請使用者"
-
-#: apps/plugins/xing/main.js module:plugins/portal
-msgid "Invite to %s"
-msgstr "邀請至 %s"
-
-#: apps/io.ox/contacts/actions.js module:io.ox/contacts
-#: apps/io.ox/contacts/mobile-toolbar-actions.js module:io.ox/mail
-#: apps/io.ox/contacts/toolbar.js apps/io.ox/mail/actions.js
-msgid "Invite to appointment"
-msgstr "約會邀請"
-
-#: apps/io.ox/calendar/actions.js module:io.ox/calendar
-msgid "Invite to new appointment"
-msgstr "邀請至新約會"
-
-#: apps/io.ox/mail/mailfilter/settings/filter/tests/register.js
-#: module:io.ox/mailfilter
-msgid "Is bigger than"
-msgstr "大於"
-
-#: apps/io.ox/mail/mailfilter/settings/filter/tests/register.js
-#: module:io.ox/mailfilter
-#: apps/io.ox/mail/mailfilter/settings/filter/tests/util.js
-msgid "Is exactly"
-msgstr "等於"
-
-#: apps/io.ox/mail/mailfilter/settings/filter/tests/register.js
-#: module:io.ox/mailfilter
-#: apps/io.ox/mail/mailfilter/settings/filter/tests/util.js
-msgid "Is not exactly"
-msgstr "不完全是"
-
-#: apps/io.ox/mail/mailfilter/settings/filter/tests/register.js
-#: module:io.ox/mailfilter
-msgid "Is smaller than"
-msgstr "小於"
-
-#. mail categories feature: the update job is running that assigns
-#. some common mails (e.g. from twitter.com) to predefined categories
-#: apps/io.ox/mail/categories/mediator.js module:io.ox/mail
-msgid ""
-"It may take some time until mails are assigned to the default categories."
-msgstr "需要一些時間才能將郵件分配到預設分類中。"
-
-#. 5 of 5 star rating
-#: apps/plugins/core/feedback/register.js module:io.ox/core
-msgctxt "rating"
-msgid "It's awesome"
-msgstr "超棒的"
-
-#. 3 of 5 star rating
-#: apps/plugins/core/feedback/register.js module:io.ox/core
-msgctxt "rating"
-msgid "It's ok"
-msgstr "還可以"
-
-#. 1 of 5 star rating
-#: apps/plugins/core/feedback/register.js module:io.ox/core
-msgctxt "rating"
-msgid "It's really bad"
-msgstr "非常糟"
-
-#: apps/io.ox/core/commons.js module:io.ox/core
-msgid "Item list"
-msgstr "項目清單"
-
-#. toolbar with 'select all' and 'sort by'
-#: apps/io.ox/core/tk/vgrid.js module:io.ox/core
-msgid "Item list options"
-msgstr "項目清單選項"
-
-#: apps/io.ox/files/actions/download.js module:io.ox/files
-msgid "Items without a file can not be downloaded."
-msgstr "無法下載沒有檔案的項目。"
-
-#. Emoji collection. Emoji icons that work across Japanese (telecom) carriers.
-#: apps/io.ox/emoji/categories.js module:io.ox/mail/emoji
-msgid "Japanese Carrier"
-msgstr "日本業者"
-
-#: apps/io.ox/contacts/view-detail.js module:io.ox/contacts
-msgid "Job"
-msgstr "工作"
-
-#: apps/io.ox/contacts/edit/view-form.js module:io.ox/contacts
-msgid "Job description"
-msgstr "工作描述"
-
-#. Just disable portal widget - in contrast to delete
-#: apps/io.ox/portal/main.js module:io.ox/portal
-#: apps/io.ox/portal/settings/widgetview.js
-msgid "Just disable widget"
-msgstr "僅停用小工具"
-
-#. Kilobytes
-#: apps/io.ox/core/strings.js module:io.ox/core
-msgid "KB"
-msgstr "KB"
-
-#: apps/io.ox/mail/mailfilter/settings/filter/actions/register.js
-#: module:io.ox/mailfilter
-msgid "Keep"
-msgstr "保留"
-
-#: apps/io.ox/mail/autoforward/settings/model.js module:io.ox/mail
-msgid "Keep a copy of the message"
-msgstr "保留訊息副本"
-
-#: apps/io.ox/mail/compose/view.js module:io.ox/mail
-msgid "Keep draft"
-msgstr "保留草稿"
-
-#. This is a summary for a mail filter rule
-#. Example: Keep mails from test@invalid
-#: apps/io.ox/mail/mailfilter/settings/util.js module:io.ox/mail
-msgid "Keep mails from %1$s"
-msgstr "保留來自 %1$s 的郵件"
-
-#. This is a summary for a mail filter rule
-#. Example: Keep mails to test@invalid
-#: apps/io.ox/mail/mailfilter/settings/util.js module:io.ox/mail
-msgid "Keep mails to %1$s"
-msgstr "保留寄送給 %1$s 的郵件"
-
-#. This is a summary for a mail filter rule
-#. Example: Keep mails with subject Some subject
-#: apps/io.ox/mail/mailfilter/settings/util.js module:io.ox/mail
-msgid "Keep mails with subject %1$s"
-msgstr "保留主旨為 %1$s 的郵件"
-
-#: apps/io.ox/core/settings/pane.js module:io.ox/core
-#: apps/plugins/portal/xing/register.js module:plugins/portal
-msgid "Language"
-msgstr "語言"
-
-#: apps/io.ox/contacts/settings/pane.js module:io.ox/contacts
-msgid "Language-specific default"
-msgstr "不同語言的細部設定"
-
-#: apps/io.ox/core/boot/i18n.js module:io.ox/core/boot
-msgid "Languages"
-msgstr "語言"
-
-<<<<<<< HEAD
-#: apps/io.ox/find/date/patterns.js module:io.ox/core
-msgid "Last 30 days"
-msgstr "最近 30 天"
-=======
-#: apps/io.ox/core/sub/subscriptions.js module:io.ox/core/sub
-msgid "Configure %s"
-msgstr "設定 %s"
->>>>>>> 8efd135e
-
-#: apps/io.ox/find/date/patterns.js module:io.ox/core
-msgid "Last 365 days"
-msgstr "最近 365 天"
-
-#: apps/io.ox/find/date/patterns.js module:io.ox/core
-msgid "Last 7 days"
-msgstr "最近 7 天"
-
-#: apps/io.ox/find/date/patterns.js module:io.ox/core
-msgid "Last day"
-msgstr "昨天"
-
-#: apps/io.ox/find/date/patterns.js module:io.ox/core
-msgid "Last month"
-msgstr "上個月"
-
-#: apps/io.ox/contacts/model.js module:io.ox/contacts
-#: apps/plugins/portal/xing/register.js module:plugins/portal
-#: apps/plugins/wizards/mandatory/main.js module:io.ox/wizards/firstStart
-msgid "Last name"
-msgstr "姓氏"
-
-#: apps/io.ox/contacts/settings/pane.js module:io.ox/contacts
-msgid "Last name, First name"
-msgstr "姓，名"
-
-#: apps/io.ox/find/date/patterns.js module:io.ox/core
-msgid "Last week"
-msgstr "上週"
-
-#: apps/io.ox/find/date/patterns.js module:io.ox/core
-msgid "Last year"
-msgstr "去年"
-
-#: apps/io.ox/core/notifications.js module:io.ox/core
-msgid "Later"
-msgstr "稍後"
-
-#: apps/io.ox/core/main.js module:io.ox/core
-msgid "Launcher dropdown. Press [enter] to jump to the dropdown."
-msgstr "啟動器下拉選單，請按 Enter 以跳轉至下拉選單。"
-
-#: apps/io.ox/calendar/toolbar.js module:io.ox/calendar
-#: apps/io.ox/files/toolbar.js module:io.ox/files apps/io.ox/mail/toolbar.js
-#: module:io.ox/mail
-msgid "Layout"
-msgstr "版面"
-
-#: apps/io.ox/core/import/import.js module:io.ox/core
-msgid "Learn more"
-msgstr "了解更多"
-
-#. Hint to leave an input field empty if the user does not already have a password
-#: apps/plugins/portal/userSettings/register.js module:io.ox/core
-msgid "Leave empty if you have none"
-msgstr "若沒有可留白"
-
-#. Emoji category
-#. Japanese should include "Katakana Middle Dot". Unicode: 30FB
-#. Japanese: 文字・記号
-#. Other languages can use simple bullet. Unicode: 2022
-#. Contains: Arrows, numbers, symbols like play and fast-forward, copyright symbol
-#: apps/io.ox/emoji/categories.js module:io.ox/mail/emoji
-msgid "Letters • Symbols"
-msgstr "書信‧符號"
-
-#: apps/io.ox/onboarding/clients/config.js module:io.ox/core/onboarding
-msgid ""
-"Let´s automatically configure your device, by clicking the button below."
-msgstr "點擊下列按鈕，讓我們自動設定您的裝置，就這麼簡單！"
-
-#. Emoji category
-#. Japanese: 日常
-#. Rather "everyday life". Contains: Cars, trucks, plane, buildings, flags
-#: apps/io.ox/emoji/categories.js module:io.ox/mail/emoji
-msgid "Life"
-msgstr "生活"
-
-#: apps/io.ox/core/tk/flag-picker.js module:io.ox/mail
-#: apps/io.ox/mail/mailfilter/settings/filter/actions/register.js
-#: module:io.ox/mailfilter apps/io.ox/portal/settings/pane.js
-#: module:io.ox/portal
-msgid "Light blue"
-msgstr "亮藍"
-
-#: apps/io.ox/core/tk/flag-picker.js module:io.ox/mail
-#: apps/io.ox/mail/mailfilter/settings/filter/actions/register.js
-#: module:io.ox/mailfilter apps/io.ox/portal/settings/pane.js
-#: module:io.ox/portal
-msgid "Light green"
-msgstr "亮綠"
-
-#: apps/io.ox/backbone/mini-views/colorpicker.js module:io.ox/core
-msgid "Light sky blue"
-msgstr "亮藍色"
-
-#: apps/plugins/portal/xing/actions.js module:plugins/portal
-msgid "Like"
-msgstr "讚"
-
-#. As on Facebook, XING allows a user to point out that they like a comment
-#: apps/plugins/portal/xing/actions.js module:plugins/portal
-msgid "Liked comment"
-msgstr "已覺得留言讚"
-
-#: apps/io.ox/mail/detail/links.js module:io.ox/mail
-msgid "Link"
-msgstr "鏈結"
-
-#: apps/io.ox/contacts/settings/pane.js module:io.ox/contacts
-msgid "Link postal addresses with map service"
-msgstr "使用地圖服務連結郵件地址"
-
-#: apps/plugins/portal/linkedIn/register.js module:plugins/portal
-msgid "LinkedIn"
-msgstr "LinkedIn"
-
-#: apps/plugins/portal/linkedIn/register.js module:plugins/portal
-msgid "LinkedIn Network Updates"
-msgstr "LinkedIn 網路更新"
-
-#: apps/plugins/portal/linkedIn/register.js module:plugins/portal
-msgid "LinkedIn reported an error:"
-msgstr "LinkedIn 回報錯誤:"
-
-#: apps/io.ox/contacts/model.js module:io.ox/contacts
-msgid "Links"
-msgstr "鏈結"
-
-#: apps/io.ox/calendar/toolbar.js module:io.ox/calendar
-#: apps/io.ox/files/toolbar.js module:io.ox/files apps/io.ox/mail/toolbar.js
-#: module:io.ox/mail
-msgid "List"
-msgstr "列表"
-
-#: apps/io.ox/calendar/mobile-toolbar-actions.js module:io.ox/calendar
-msgid "Listview"
-msgstr "清單視圖"
-
-#: apps/io.ox/mail/compose/view.js module:io.ox/mail
-msgid "Load full mail"
-msgstr "載入完整郵件"
-
-#: apps/io.ox/mail/compose/view.js module:io.ox/mail
-msgid "Loading the full mail might lead to performance problems."
-msgstr "載入完整郵件可能會造成效能問題。"
-
-#: apps/io.ox/mail/mailfilter/settings/filter/tests/register.js
-#: module:io.ox/mailfilter
-msgid "Localpart"
-msgstr "本地部分"
-
-#: apps/io.ox/calendar/edit/extensions.js module:io.ox/calendar/edit/main
-#: apps/io.ox/calendar/print-compact.js module:io.ox/calendar
-#: apps/io.ox/calendar/util.js
-msgid "Location"
-msgstr "地點"
-
-#: apps/io.ox/files/actions.js module:io.ox/files apps/io.ox/files/toolbar.js
-msgid "Lock"
-msgstr "鎖定"
-
-#: apps/io.ox/files/common-extensions.js module:io.ox/files
-msgid "Locked"
-msgstr "已鎖定"
-
-#: apps/io.ox/onboarding/clients/config.js module:io.ox/core/onboarding
-msgid "Login"
-msgstr "登錄"
-
-<<<<<<< HEAD
-#: apps/io.ox/core/settings/errorlog/settings/pane.js module:io.ox/core
-msgid "Loss"
-msgstr "損失"
-=======
-#: apps/io.ox/core/tk/tokenfield.js module:io.ox/core
-msgid "%1$s. Press backspace to delete."
-msgstr "%1$s。按下 Backspace 刪除。"
-
-#. %1$s is the display name of a removed user or mail recipient
-#. %2$s is the email address of the user or mail recipient
-#. %1$s is the removed search query
-#. %2$s is the context of the removed search query
-#: apps/io.ox/core/tk/tokenfield.js module:io.ox/core
-msgid "Removed %1$s, %2$s."
-msgstr "已移除 %1$s, %2$s。"
->>>>>>> 8efd135e
-
-#: apps/io.ox/core/settings/errorlog/settings/pane.js module:io.ox/core
-msgid "Loss: %1$s %"
-msgstr "失去: %1$s %"
-
-#: apps/io.ox/tasks/print.js module:io.ox/tasks
-msgid "Low"
-msgstr "低"
-
-#. E-Mail priority
-#: apps/io.ox/mail/compose/view.js module:io.ox/mail
-msgctxt "E-Mail priority"
-msgid "Low"
-msgstr "低"
-
-#: apps/io.ox/tasks/edit/view-template.js module:io.ox/tasks/edit
-msgctxt "Tasks priority"
-msgid "Low"
-msgstr "低"
-
-#: apps/io.ox/tasks/util.js module:io.ox/tasks
-msgid "Low priority"
-msgstr "低優先順序"
-
-#: apps/io.ox/mail/util.js module:io.ox/core
-msgctxt "E-Mail"
-msgid "Low priority"
-msgstr "低優先權"
-
-#. lower than the given value
-#: apps/io.ox/mail/mailfilter/settings/filter/tests/register.js
-#: module:io.ox/mailfilter
-msgid "Lower"
-msgstr ""
-
-#. lower than or equal to
-#: apps/io.ox/mail/mailfilter/settings/filter/tests/register.js
-#: module:io.ox/mailfilter
-msgid "Lower equals"
-msgstr ""
-
-#. Megabytes
-#: apps/io.ox/core/strings.js module:io.ox/core
-msgid "MB"
-msgstr "MB"
-
-#: apps/io.ox/core/date.js module:io.ox/core
-msgid "MM"
-msgstr "月"
-
-#. %1$s: app store name
-#: apps/io.ox/onboarding/clients/config.js module:io.ox/core/onboarding
-msgid "Mac App Store"
-msgstr "Mac App Store"
-
-#: apps/io.ox/backbone/mini-views/colorpicker.js module:io.ox/core
-msgid "Magenta"
-msgstr "洋紅色"
-
-#: apps/io.ox/mail/compose/model.js module:io.ox/mail
-#: apps/io.ox/mail/compose/view.js
-msgid "Mail"
-msgstr "郵件"
-
-#: apps/io.ox/core/main.js module:io.ox/core apps/io.ox/mail/settings/pane.js
-#: module:io.ox/mail apps/io.ox/oauth/settings.js module:io.ox/settings
-#: apps/io.ox/search/view-template.js
-msgctxt "app"
-msgid "Mail"
-msgstr "郵件"
-
-#: apps/io.ox/mail/mailfilter/settings/filter.js module:io.ox/mail
-msgid "Mail Filter Rules"
-msgstr "郵件篩選規則"
-
-#: apps/io.ox/mail/accounts/keychain.js module:io.ox/keychain
-msgid "Mail account"
-msgstr "郵件帳號"
-
-#: apps/plugins/portal/xing/register.js module:plugins/portal
-msgid "Mail address"
-msgstr "郵件地址"
-
-#: apps/plugins/administration/resources/settings/edit.js module:io.ox/core
-msgid "Mail address (mandatory)"
-msgstr "郵件地址（必填）"
-
-#: apps/io.ox/contacts/view-detail.js module:io.ox/contacts
-msgid "Mail and Messaging"
-msgstr "郵件與訊息"
-
-#: apps/plugins/portal/quota/register.js module:plugins/portal
-msgid "Mail count quota"
-msgstr "郵件數量額度"
-
-#. %1$s mail sender
-#. %2$s mail subject
-#: apps/plugins/notifications/mail/register.js module:plugins/notifications
-#, c-format
-msgid "Mail from %1$s, %2$s"
-msgstr "來自 %1$s 的郵件: %2$s"
-
-#: apps/io.ox/mail/actions.js module:io.ox/mail
-msgid "Mail has been copied"
-msgstr "已複製郵件"
-
-#: apps/io.ox/mail/import.js module:io.ox/mail
-msgid "Mail has been imported"
-msgstr "已匯入郵件"
-
-#: apps/io.ox/mail/actions.js module:io.ox/mail
-msgid "Mail has been moved"
-msgstr "已移動郵件"
-
-#: apps/io.ox/mail/compose/actions/send.js module:io.ox/mail
-msgid "Mail has empty subject. Send it anyway?"
-msgstr "這封信沒有主旨，要傳送嗎？"
-
-#: apps/io.ox/mail/compose/actions/send.js module:io.ox/mail
-msgid "Mail has no recipient."
-msgstr "郵件沒有收件者。"
-
-#. Quota means a general quota for mail and files
-#: apps/io.ox/mail/main.js module:io.ox/mail
-#: apps/plugins/portal/quota/register.js module:plugins/portal
-msgid "Mail quota"
-msgstr "郵件額度"
-
-#: apps/io.ox/mail/actions/delete.js module:io.ox/mail
-msgid "Mail quota exceeded"
-msgstr "已達信箱可用空間額度"
-
-#: apps/io.ox/mail/actions/reminder.js module:io.ox/mail
-msgid "Mail reminder"
-msgstr "郵件提醒"
-
-#: apps/io.ox/mail/actions/reminder.js module:io.ox/mail
-msgid "Mail reminder for"
-msgstr "郵件提醒給"
-
-#: apps/io.ox/mail/actions/source.js module:io.ox/mail
-msgid "Mail source"
-msgstr "郵件來源"
-
-#: apps/io.ox/core/tk/upload.js module:io.ox/core apps/io.ox/mail/import.js
-#: module:io.ox/mail
-msgid "Mail was not imported. Only .eml files are supported."
-msgstr "郵件未被匯入，僅支援 .eml 檔案。"
-
-#: apps/io.ox/mail/mailfilter/settings/filter/tests/register.js
-#: module:io.ox/mailfilter
-msgid "Mailing list"
-msgstr "郵件清單"
-
-#: apps/io.ox/mail/actions.js module:io.ox/mail
-msgid "Mails have been copied"
-msgstr "已複製郵件"
-
-#: apps/io.ox/mail/actions.js module:io.ox/mail
-msgid "Mails have been moved"
-msgstr "郵件已移動"
-
-#: apps/io.ox/mail/statistics.js module:io.ox/mail
-msgid "Mails per hour (%)"
-msgstr "每小時郵件 (%)"
-
-#: apps/io.ox/mail/statistics.js module:io.ox/mail
-msgid "Mails per week-day (%)"
-msgstr "每工作天郵件數 (%)"
-
-#: apps/io.ox/files/actions.js module:io.ox/files
-msgid "Make this the current version"
-msgstr "將此版本作為目前版本"
-
-#: apps/io.ox/calendar/week/view.js module:io.ox/calendar
-msgid "Manage favorites"
-msgstr "管理最愛"
-
-#. Opens popup to decide if desktop notifications should be shown
-#: apps/io.ox/core/settings/pane.js module:io.ox/core
-msgid "Manage permission now"
-msgstr "立刻管理權限"
-
-#: apps/io.ox/mail/compose/extensions.js module:io.ox/mail
-msgid "Manage signatures"
-msgstr "管理簽名"
-
-#: apps/io.ox/contacts/model.js module:io.ox/contacts
-msgid "Manager"
-msgstr "經理"
-
-#: apps/io.ox/files/guidance/main.js module:io.ox/files
-msgctxt "help"
-msgid "Managing Files"
-msgstr "管理檔案"
-
-#: apps/io.ox/mail/accounts/settings.js module:io.ox/mail/accounts/settings
-msgid "Manual"
-msgstr "手動"
-
-#: apps/io.ox/onboarding/clients/extensions.js module:io.ox/core/onboarding
-msgid "Manual Configuration"
-msgstr "手動設定"
-
-#. Text that is displayed in a select box for task reminders, when the user does not use a predefined time, like in 15minutes
-#: apps/io.ox/tasks/edit/view-template.js module:io.ox/tasks/edit
-msgid "Manual input"
-msgstr "手動輸入"
-
-#: apps/plugins/notifications/mail/register.js module:plugins/notifications
-msgid "Marimba"
-msgstr "Marimba"
-
-#: apps/io.ox/contacts/model.js module:io.ox/contacts
-msgid "Marital status"
-msgstr "婚姻狀況"
-
-#: apps/io.ox/calendar/settings/pane.js module:io.ox/calendar
-msgid "Mark all day appointments as free"
-msgstr "將全天約會標示為空閒"
-
-#: apps/io.ox/core/folder/contextmenu.js module:io.ox/core
-msgid "Mark all messages as read"
-msgstr "將所有訊息標示為已讀"
-
-#: apps/io.ox/contacts/model.js module:io.ox/contacts
-msgid "Mark as distributionlist"
-msgstr "標示為通訊組列表"
-
-#: apps/io.ox/tasks/actions.js module:io.ox/tasks
-#: apps/io.ox/tasks/mobile-toolbar-actions.js apps/io.ox/tasks/toolbar.js
-#: apps/plugins/notifications/tasks/register.js module:plugins/notifications
-msgid "Mark as done"
-msgstr "標示為完成"
-
-#: apps/io.ox/mail/mobile-toolbar-actions.js module:io.ox/mail
-#: apps/io.ox/mail/toolbar.js
-msgid "Mark as read"
-msgstr "標記為已讀"
-
-#: apps/io.ox/mail/actions.js module:io.ox/mail apps/io.ox/mail/toolbar.js
-msgid "Mark as spam"
-msgstr "標示為垃圾信"
-
-#: apps/io.ox/tasks/actions.js module:io.ox/tasks
-#: apps/io.ox/tasks/mobile-toolbar-actions.js apps/io.ox/tasks/toolbar.js
-msgid "Mark as undone"
-msgstr "標示為未完成"
-
-#: apps/io.ox/mail/mobile-toolbar-actions.js module:io.ox/mail
-#: apps/io.ox/mail/toolbar.js
-msgid "Mark as unread"
-msgstr "標記為未讀"
-
-#: apps/io.ox/mail/mailfilter/settings/filter/actions/register.js
-#: module:io.ox/mailfilter
-msgid "Mark mail as"
-msgstr "將郵件標示為"
-
-#. This is a summary for a mail filter rule
-#. Example: Mark mails from test@invalid as deleted
-#: apps/io.ox/mail/mailfilter/settings/util.js module:io.ox/mail
-msgid "Mark mails from %1$s as deleted"
-msgstr "將來自 %1$s 的郵件標示為已刪除"
-
-#. This is a summary for a mail filter rule
-#. Example: Mark mails from test@invalid as seen
-#: apps/io.ox/mail/mailfilter/settings/util.js module:io.ox/mail
-msgid "Mark mails from %1$s as seen"
-msgstr "將來自 %1$s 的郵件標示為已讀"
-
-#. This is a summary for a mail filter rule
-#. Example: Mark mails to test@invalid as deleted
-#: apps/io.ox/mail/mailfilter/settings/util.js module:io.ox/mail
-msgid "Mark mails to %1$s as deleted"
-msgstr "將寄送給 %1$s 的郵件標示為已刪除"
-
-#. This is a summary for a mail filter rule
-#. Example: Mark mails to test@invalid as seen
-#: apps/io.ox/mail/mailfilter/settings/util.js module:io.ox/mail
-msgid "Mark mails to %1$s as seen"
-msgstr "將寄送給 %1$s 的郵件標示為已讀"
-
-#. This is a summary for a mail filter rule
-#. Example: Mark mails with subject Some subject as deleted
-#: apps/io.ox/mail/mailfilter/settings/util.js module:io.ox/mail
-msgid "Mark mails with subject %1$s as deleted"
-msgstr "將主旨為 %1$s 的郵件標示為已刪除"
-
-#. This is a summary for a mail filter rule
-#. Example: Mark mails with subject Some subject as seen
-#: apps/io.ox/mail/mailfilter/settings/util.js module:io.ox/mail
-msgid "Mark mails with subject %1$s as seen"
-msgstr "將主旨為 %1$s 的郵件標示為已讀"
-
-#: apps/io.ox/backbone/mini-views/colorpicker.js module:io.ox/core
-msgid "Maroon"
-msgstr "栗色"
-
-#: apps/io.ox/mail/mailfilter/settings/filter/tests/util.js
-#: module:io.ox/mailfilter
-msgid "Matches"
-msgstr "符合"
-
-#: apps/io.ox/mail/mailfilter/settings/filter/tests/util.js
-#: module:io.ox/mailfilter
-msgid "Matches not"
-msgstr "不符合"
-
-#: apps/io.ox/tasks/print.js module:io.ox/tasks
-msgid "Medium"
-msgstr "媒體"
-
-#: apps/io.ox/tasks/edit/view-template.js module:io.ox/tasks/edit
-msgctxt "Tasks priority"
-msgid "Medium"
-msgstr "中"
-
-#: apps/io.ox/backbone/mini-views/colorpicker.js module:io.ox/core
-msgid "Medium gray"
-msgstr "灰色"
-
-#: apps/io.ox/tasks/util.js module:io.ox/tasks
-msgid "Medium priority"
-msgstr "中優先順序"
-
-#: apps/plugins/administration/groups/settings/edit.js module:io.ox/core
-msgid "Members"
-msgstr "成員"
-
-#: apps/io.ox/participants/views.js module:io.ox/core
-msgid "Members (%1$d)"
-msgstr "成員（%1$d）"
-
-#. placeholder text in share dialog
-#: apps/io.ox/files/share/wizard.js module:io.ox/files
-msgid "Message (optional)"
-msgstr "訊息（非必要）"
-
-#. successfully moved a message via drag&drop to another mail category (tab)
-#. %1$s represents the name if the target category
-#: apps/io.ox/mail/categories/train.js module:io.ox/mail
-msgid "Message moved to category \"%1$s\"."
-msgid_plural "Messages moved to category \"%1$s\"."
-msgstr[0] "已將訊息移至分類「%1$s」。"
-msgstr[1] "已將訊息移至分類「%1$s」。"
-
-#: apps/io.ox/mail/toolbar.js module:io.ox/mail
-msgid "Message size"
-msgstr "訊息大小"
-
-#: apps/io.ox/mail/main.js module:io.ox/mail
-msgid "Messages"
-msgstr "訊息"
-
-#. toolbar with 'select all' and 'sort by'
-#: apps/io.ox/mail/main.js module:io.ox/mail
-msgid "Messages options"
-msgstr "訊息選項"
-
-#: apps/io.ox/contacts/edit/view-form.js module:io.ox/contacts
-msgid "Messaging"
-msgstr "消息"
-
-#. vcard (electronic business card) field
-#: apps/io.ox/contacts/print-details.js module:io.ox/contacts
-#: apps/io.ox/contacts/view-detail.js
-msgid "Messenger"
-msgstr "Messenger"
-
-#: apps/io.ox/contacts/model.js module:io.ox/contacts
-msgid "Middle name"
-msgstr "中間名"
-
-#: apps/io.ox/files/mediaplayer.js module:io.ox/files
-msgid "Minimize"
-msgstr "最小化"
-
-#. %1$s is the minimum password length
-#: apps/plugins/portal/userSettings/register.js module:io.ox/core
-#, c-format
-msgid "Minimum password length is %1$d."
-msgstr "最小密碼長度為 %1$d。"
-
-#: apps/io.ox/tasks/edit/util.js module:io.ox/tasks
-msgid "Minus"
-msgstr "減"
-
-#: apps/io.ox/core/tk/mobiscroll.js module:io.ox/core
-msgid "Minutes"
-msgstr "分鐘"
-
-#. section name for contact fields in detail view
-#: apps/io.ox/contacts/view-detail.js module:io.ox/contacts
-msgid "Miscellaneous"
-msgstr "其他"
-
-#: apps/io.ox/core/sub/model.js module:io.ox/core/sub
-msgid "Model is incomplete."
-msgstr "模型不完整。"
+#: apps/io.ox/calendar/common-extensions.js module:io.ox/calendar
+msgid "Created"
+msgstr "已建立"
 
 #: apps/io.ox/calendar/common-extensions.js module:io.ox/calendar
 #: apps/io.ox/core/viewer/views/sidebar/fileinfoview.js
@@ -5603,2315 +846,59 @@
 msgid "Modified"
 msgstr "已修改"
 
-#. superessive of the weekday
-#. will only be used in a form like “Happens every week on $weekday”
-#: apps/io.ox/calendar/util.js module:io.ox/calendar
-msgctxt "superessive"
-msgid "Monday"
-msgstr "星期一"
-
-#: apps/io.ox/backbone/mini-views/date.js module:io.ox/core
-#: apps/io.ox/calendar/toolbar.js module:io.ox/calendar
-msgid "Month"
-msgstr "月"
-
-#: apps/io.ox/backbone/views/recurrence-view.js
-#: module:io.ox/calendar/edit/main
-msgid "Monthly"
-msgstr "每月"
-
-#: apps/io.ox/core/tk/mobiscroll.js module:io.ox/core
-msgid "Months"
-msgstr "月"
-
-#: apps/io.ox/core/extPatterns/links.js module:io.ox/core
-#: apps/io.ox/find/extensions-api.js apps/io.ox/search/facets/extensions.js
-msgid "More"
-msgstr "更多"
-
-#: apps/io.ox/core/extPatterns/links.js module:io.ox/core
-msgid "More actions"
-msgstr "更多行為"
-
-#: apps/io.ox/search/view-template.js module:io.ox/core
-msgid "More than the currently displayed %1$s items were found"
-msgstr "找到超過目前顯示的 %1$s 個項目"
-
-#: apps/io.ox/calendar/actions.js module:io.ox/calendar
-#: apps/io.ox/calendar/mobile-toolbar-actions.js
-#: apps/io.ox/calendar/toolbar.js apps/io.ox/contacts/actions.js
-#: module:io.ox/contacts apps/io.ox/contacts/mobile-toolbar-actions.js
-#: module:io.ox/mail apps/io.ox/contacts/toolbar.js
-#: apps/io.ox/core/folder/contextmenu.js module:io.ox/core
-#: apps/io.ox/files/actions.js module:io.ox/files apps/io.ox/files/toolbar.js
-#: apps/io.ox/mail/actions.js apps/io.ox/mail/mobile-toolbar-actions.js
-#: apps/io.ox/mail/toolbar.js apps/io.ox/tasks/actions.js module:io.ox/tasks
-#: apps/io.ox/tasks/actions/move.js apps/io.ox/tasks/mobile-toolbar-actions.js
-#: apps/io.ox/tasks/toolbar.js
-msgid "Move"
-msgstr "移動"
-
-#: apps/io.ox/core/folder/actions/common.js module:io.ox/core
-msgid "Move all"
-msgstr "全部移動"
-
-#: apps/io.ox/core/folder/actions/move.js module:io.ox/core
-#: apps/io.ox/core/folder/contextmenu.js apps/io.ox/mail/categories/train.js
-#: module:io.ox/mail
-msgid "Move all messages"
-msgstr "移動所有訊息"
-
-#: apps/io.ox/core/folder/actions/move.js module:io.ox/core
-msgid "Move folder"
-msgstr "移動資料夾"
-
-#. This is a summary for a mail filter rule
-#. %1$s A user input (usually a mail address)
-#. %2$s A folder selected by the user
-#. Example: Move mails from test@invalid into folder INBOX
-#: apps/io.ox/mail/mailfilter/settings/util.js module:io.ox/mail
-msgid "Move mails from %1$s into folder %2$s"
-msgstr "將來自 %1$s 的郵件移動至 %2$s 信件匣"
-
-#. This is a summary for a mail filter rule
-#. %1$s A user input (usually a mail address)
-#. %2$s A folder selected by the user
-#. Example: Move mails to test@invalid into folder INBOX
-#: apps/io.ox/mail/mailfilter/settings/util.js module:io.ox/mail
-msgid "Move mails to %1$s into folder %2$s"
-msgstr "將寄送給 %1$s 的郵件移動至 %2$s 信件匣"
-
-#. This is a summary for a mail filter rule
-#. %1$s User input for mail subjects to filter for
-#. %2$s A folder selected by the user
-#. Example: Move mails with subject Some subject into folder INBOX
-#: apps/io.ox/mail/mailfilter/settings/util.js module:io.ox/mail
-msgid "Move mails with subject %1$s into folder %2$s"
-msgstr "將主旨為 %1$s 的郵件移動至 %2$s 信件匣"
-
-#: apps/io.ox/mail/categories/picker.js module:io.ox/mail
-msgid "Move to category"
-msgstr "移至分類"
-
-#: apps/io.ox/mail/categories/picker.js module:io.ox/mail
-msgid "Move to folder"
-msgstr "移至文件夾"
-
-#: apps/io.ox/core/tk/vgrid.js module:io.ox/core
-msgid "Multiselect"
-msgstr "多重選擇"
-
-#: apps/io.ox/files/view-options.js module:io.ox/files
-msgid "Music"
-msgstr "音樂"
-
-#. %1$s is the display name of the account
-#. e.g. My Xing account
-#: apps/io.ox/core/sub/subscriptions.js module:io.ox/core/sub
-#: apps/io.ox/files/actions/add-storage-account.js module:io.ox/files
-#: apps/io.ox/mail/accounts/settings.js module:io.ox/mail/accounts/settings
-#: apps/io.ox/oauth/keychain.js module:io.ox/core
-msgid "My %1$s account"
-msgstr "我的 %1$s 帳號"
-
-#. %1$s is the display name of the account
-#. %2$d number, if more than one account of the same service
-#. e.g. My Xing account
-#: apps/io.ox/oauth/keychain.js module:io.ox/core
-msgid "My %1$s account (%2$d)"
-msgstr "我的 %1$s 帳號（%2$d）"
-
-#: apps/io.ox/core/sub/subscriptions.js module:io.ox/core/sub
-msgid "My %1$s calendar"
-msgstr "我的 %1$s 行事曆"
-
-#: apps/io.ox/core/sub/subscriptions.js module:io.ox/core/sub
-msgid "My %1$s contacts"
-msgstr "我的 %1$s 聯絡人"
-
-#: apps/io.ox/contacts/addressbook/popup.js module:io.ox/contacts
-#: apps/io.ox/core/folder/extensions.js module:io.ox/core
-msgid "My address books"
-msgstr "我的通訊錄"
-
-#: apps/io.ox/core/folder/extensions.js module:io.ox/core
-msgid "My calendars"
-msgstr "我的行事曆"
-
-#: apps/io.ox/core/folder/extensions.js module:io.ox/core
-#: apps/io.ox/core/main.js apps/io.ox/core/settings/pane.js
-#: apps/plugins/portal/userSettings/register.js
-msgid "My contact data"
-msgstr "我的聯絡人資料"
-
-#: apps/io.ox/core/folder/extensions.js module:io.ox/core
-msgid "My folders"
-msgstr "我的資料夾"
-
-#: apps/plugins/portal/recentfiles/register.js module:plugins/portal
-msgid "My latest files"
-msgstr "我最新的檔案"
-
-#: apps/plugins/portal/userSettings/register.js module:io.ox/core
-msgid "My password"
-msgstr "我的密碼"
-
-#: apps/io.ox/core/folder/extensions.js module:io.ox/core
-#: apps/io.ox/files/main.js module:io.ox/files
-msgid "My shares"
-msgstr "我的分享項目"
-
-#: apps/io.ox/core/folder/extensions.js module:io.ox/core
-#: apps/plugins/portal/tasks/register.js module:plugins/portal
-msgid "My tasks"
-msgstr "我的任務"
-
-#. Name of distribution list
-#: apps/io.ox/calendar/freetime/distributionListPopup.js module:io.ox/calendar
-#: apps/io.ox/contacts/distrib/create-dist-view.js module:io.ox/contacts
-#: apps/io.ox/contacts/print.js apps/io.ox/contacts/view-detail.js
-#: apps/io.ox/core/viewer/views/sidebar/fileinfoview.js
-#: module:io.ox/core/viewer apps/io.ox/files/favorite/view-options.js
-#: module:io.ox/core apps/io.ox/files/share/view-options.js module:io.ox/files
-#: apps/io.ox/files/view-options.js apps/io.ox/mail/categories/edit.js
-#: module:io.ox/mail apps/io.ox/mail/mailfilter/settings/filter/tests/util.js
-#: module:io.ox/mailfilter
-msgid "Name"
-msgstr "姓名"
-
-#. Emoji category
-#: apps/io.ox/emoji/categories.js module:io.ox/mail/emoji
-msgid "Nature"
-msgstr "大自然"
-
-#. color names for screenreaders
-#: apps/io.ox/backbone/mini-views/colorpicker.js module:io.ox/core
-msgid "Navy Blue"
-msgstr "海軍藍"
-
-#: apps/io.ox/files/main.js module:io.ox/files apps/io.ox/mail/main.js
-#: module:io.ox/mail
-msgid "Need more space?"
-msgstr "需要更多空間嗎？"
-
-#: apps/io.ox/mail/mailfilter/settings/filter/tests/register.js
-#: module:io.ox/mailfilter
-msgid "Nested condition"
-msgstr "巢狀條件"
-
-#. declines the use of desktop notifications
-#: apps/io.ox/backbone/views/recurrence-view.js
-#: module:io.ox/calendar/edit/main apps/io.ox/core/notifications.js
-#: module:io.ox/core
-msgid "Never"
-msgstr "永不"
-
-#: apps/io.ox/calendar/util.js module:io.ox/calendar
-msgid "Never."
-msgstr "永不。"
-
-#: apps/io.ox/calendar/toolbar.js module:io.ox/calendar
-#: apps/io.ox/contacts/mobile-toolbar-actions.js module:io.ox/mail
-#: apps/io.ox/contacts/toolbar.js module:io.ox/contacts
-#: apps/io.ox/files/toolbar.js module:io.ox/files
-#: apps/io.ox/tasks/mobile-toolbar-actions.js module:io.ox/tasks
-#: apps/io.ox/tasks/toolbar.js
-msgid "New"
-msgstr "新增"
-
-#: apps/io.ox/core/folder/api.js module:io.ox/core
-#: apps/io.ox/core/sub/subscriptions.js module:io.ox/core/sub
-msgid "New Folder"
-msgstr "新資料夾"
-
-#: apps/io.ox/mail/api.js module:io.ox/mail
-msgid "New Mail"
-msgstr "新增郵件"
-
-#: apps/io.ox/core/folder/actions/add.js module:io.ox/core
-msgid "New address book"
-msgstr "新通訊錄"
-
-#: apps/io.ox/calendar/settings/pane.js module:io.ox/calendar
-#: apps/io.ox/calendar/toolbar.js
-msgid "New appointment"
-msgstr "新約會"
-
-#. Title of generic desktop notification about new invitations to appointments
-#. Title of the desktop notification about new invitation to a specific appointment
-#: apps/plugins/notifications/calendar/register.js
-#: module:plugins/notifications
-msgid "New appointment invitation"
-msgstr "新約會邀請"
-
-#. Title of the desktop notification about new reminder for a specific appointment
-#: apps/plugins/notifications/calendar/register.js
-#: module:plugins/notifications
-msgid "New appointment reminder"
-msgstr "新約會提醒"
-
-#. Title of generic desktop notification about new reminders for appointments
-#: apps/plugins/notifications/calendar/register.js
-#: module:plugins/notifications
-msgid "New appointment reminders"
-msgstr "新約會提醒"
-
-#: apps/io.ox/core/folder/actions/add.js module:io.ox/core
-msgid "New calendar"
-msgstr "新行事曆"
-
-#: apps/io.ox/contacts/edit/main.js module:io.ox/contacts
-msgid "New contact"
-msgstr "新聯繫人"
-
-#: apps/io.ox/files/toolbar.js module:io.ox/files
-msgid "New file"
-msgstr "新增檔案"
-
-#: apps/io.ox/core/folder/actions/add.js module:io.ox/core
-msgid "New folder"
-msgstr "新資料夾"
-
-#: apps/plugins/notifications/mail/register.js module:plugins/notifications
-msgid "New mail"
-msgstr "新郵件"
-
-#: apps/plugins/notifications/mail/register.js module:plugins/notifications
-msgid "New mails"
-msgstr "新郵件"
-
-#: apps/io.ox/notes/toolbar.js module:io.ox/notes
-msgid "New note"
-msgstr "新增筆記"
-
-#: apps/io.ox/core/notifications/subview.js module:io.ox/core
-msgid "New notifications"
-msgstr "新通知"
-
-#: apps/plugins/notifications/tasks/register.js module:plugins/notifications
-msgid "New overdue task"
-msgstr "新過期任務"
-
-#: apps/plugins/notifications/tasks/register.js module:plugins/notifications
-msgid "New overdue tasks"
-msgstr "新過期任務"
-
-#: apps/plugins/portal/userSettings/register.js module:io.ox/core
-msgid "New password"
-msgstr "新密碼"
-
-#: apps/io.ox/mail/mailfilter/settings/model.js module:io.ox/mail
-#: apps/io.ox/mail/mailfilter/settings/util.js
-msgid "New rule"
-msgstr "新增規則"
-
-#: apps/io.ox/tasks/toolbar.js module:io.ox/tasks
-msgid "New task"
-msgstr "新增任務"
-
-#. Title for a desktop notification about a new invitation to a specific task
-#: apps/plugins/notifications/tasks/register.js module:plugins/notifications
-msgid "New task invitation"
-msgstr "新任務邀請"
-
-#. Title for a generic desktop notification about new invitations to tasks
-#: apps/plugins/notifications/tasks/register.js module:plugins/notifications
-msgid "New task invitations"
-msgstr "新任務邀請"
-
-#. Title for a desktop notification about a new reminder for a specific task
-#: apps/plugins/notifications/tasks/register.js module:plugins/notifications
-msgid "New task reminder"
-msgstr "新任務提醒"
-
-#. Title for a generic desktop notification about new reminders for tasks
-#: apps/plugins/notifications/tasks/register.js module:plugins/notifications
-msgid "New task reminders"
-msgstr "新任務提醒"
-
-#: apps/io.ox/calendar/month/perspective.js module:io.ox/calendar
-#: apps/io.ox/core/tk/wizard.js module:io.ox/core
-#: apps/io.ox/core/viewer/views/displayerview.js
-#: apps/io.ox/core/wizard/registry.js module:io.ox/core/wizard
-#: apps/io.ox/wizards/upsell.js module:io.ox/wizards
-msgid "Next"
-msgstr "下一個"
-
-#: apps/io.ox/calendar/freetime/timeView.js module:io.ox/calendar
-#: apps/io.ox/calendar/week/view.js
-msgid "Next Day"
-msgstr "下一天"
-
-#: apps/io.ox/calendar/week/view.js module:io.ox/calendar
-msgid "Next Week"
-msgstr "下週"
-
-#: apps/io.ox/mail/threadview.js module:io.ox/mail
-msgid "Next message"
-msgstr "下一條訊息"
-
-#: apps/io.ox/core/viewer/views/toolbarview.js module:io.ox/core
-msgid "Next page"
-msgstr "下一頁"
-
-#: apps/io.ox/contacts/model.js module:io.ox/contacts
-msgid "Nickname"
-msgstr "別名"
-
-#. folder permissions - Is Admin? NO
-#: apps/io.ox/core/main.js module:io.ox/core
-#: apps/io.ox/core/permissions/permissions.js
-msgid "No"
-msgstr "否"
-
-#: apps/plugins/portal/rss/register.js module:io.ox/portal
-msgid "No RSS feeds found."
-msgstr "找不到 RSS 資訊來源。"
-
-#: apps/plugins/portal/twitter/register.js module:plugins/portal
-msgid "No Tweets yet."
-msgstr "尚無推文。"
-
-#: apps/io.ox/core/folder/tree.js module:io.ox/core
-msgid "No action available"
-msgstr "無操作可用"
-
-#: apps/io.ox/calendar/list/perspective.js module:io.ox/calendar
-msgid "No appointments found until %s"
-msgstr "找不到 %s 前的約會"
-
-#: apps/io.ox/core/tk/tokenfield.js module:io.ox/core
-msgid "No autocomplete entries found"
-msgstr "找不到自動完成項目"
-
-#: apps/plugins/portal/birthdays/register.js module:plugins/portal
-msgid "No birthdays within the next %1$d weeks"
-msgstr "下 %1$d 週內沒有人生日"
-
-#: apps/io.ox/backbone/mini-views/colorpicker.js module:io.ox/core
-msgid "No color"
-msgstr "無色彩"
-
-#: apps/io.ox/core/boot/i18n.js module:io.ox/core/boot
-msgid ""
-"No connection to server. Please check your internet connection and retry."
-msgstr "連接失敗！請檢查您的網路連線並重試。"
-
-#: apps/io.ox/core/commons.js module:io.ox/core apps/io.ox/files/main.js
-#: module:io.ox/files
-msgid "No elements selected"
-msgstr "無選擇任何元素"
-
-#: apps/io.ox/core/settings/errorlog/settings/pane.js module:io.ox/core
-msgid "No errors"
-msgstr "沒有錯誤"
-
-#: apps/plugins/portal/recentfiles/register.js module:plugins/portal
-msgid "No files have been changed recently"
-msgstr "最近沒有修改檔案"
-
-#: apps/io.ox/search/items/view-template.js module:io.ox/core
-msgid "No items found"
-msgstr "找不到項目"
-
-#: apps/io.ox/contacts/settings/pane.js module:io.ox/contacts
-msgid "No link"
-msgstr "無連結"
-
-#: apps/io.ox/core/settings/errorlog/settings/pane.js module:io.ox/core
-msgid "No lost requests"
-msgstr "無損失請求"
-
-#: apps/plugins/portal/mail/register.js module:plugins/portal
-msgid "No mails in your inbox"
-msgstr "您的收件匣中沒有郵件"
-
-#. search feature returns an empty result
-#: apps/io.ox/calendar/main.js module:io.ox/calendar
-#: apps/io.ox/contacts/addressbook/popup.js module:io.ox/contacts
-#: apps/io.ox/find/main.js module:io.ox/core
-msgid "No matching items found."
-msgstr "找不到符合項目。"
-
-#: apps/io.ox/mail/main.js module:io.ox/mail
-msgid "No message selected"
-msgstr "未選擇訊息"
-
-#: apps/io.ox/core/notifications.js module:io.ox/core
-msgid "No notifications"
-msgstr "無通知"
-
-<<<<<<< HEAD
-#: apps/io.ox/tasks/util.js module:io.ox/tasks
-msgid "No priority"
-msgstr "無優先順序"
-=======
-#. Quota means a general quota for mail and files
-#: apps/io.ox/files/main.js module:io.ox/files apps/io.ox/mail/main.js
-#: module:io.ox/mail apps/plugins/portal/quota/register.js
-#: module:plugins/portal
-msgid "Quota"
-msgstr "額度"
-
-#. Quota means a general quota for mail and files
-#: apps/io.ox/files/main.js module:io.ox/files
-#: apps/plugins/portal/quota/register.js module:plugins/portal
-msgid "File quota"
-msgstr "檔案額度"
->>>>>>> 8efd135e
-
-#: apps/io.ox/mail/util.js module:io.ox/core
-msgid "No recipients"
-msgstr "無收件人"
-
-#: apps/io.ox/calendar/settings/pane.js module:io.ox/calendar
-#: apps/io.ox/calendar/util.js apps/io.ox/tasks/edit/view-template.js
-#: module:io.ox/tasks/edit
-msgid "No reminder"
-msgstr "無提醒"
-
-#: apps/io.ox/mail/compose/extensions.js module:io.ox/mail
-#: apps/io.ox/mail/settings/signatures/settings/pane.js
-msgid "No signature"
-msgstr "無簽名"
-
-#: apps/io.ox/core/settings/errorlog/settings/pane.js module:io.ox/core
-msgid "No slow requests"
-msgstr "無慢速請求"
-
-#. %1$s mail sender
-#. %2$s mail subject
-#: apps/io.ox/mail/actions/addToPortal.js module:io.ox/mail
-#: apps/io.ox/mail/compose/model.js apps/io.ox/mail/compose/view.js
-#: apps/io.ox/mail/util.js module:io.ox/core
-#: apps/plugins/notifications/mail/register.js module:plugins/notifications
-#: apps/plugins/portal/mail/register.js module:plugins/portal
-#, c-format
-msgid "No subject"
-msgstr "無主題"
-
-#: apps/io.ox/core/sub/subscriptions.js module:io.ox/core/sub
-msgid "No subscription services available for this module"
-msgstr "無此模組的訂閱服務"
-
-#: apps/plugins/portal/reddit/register.js module:io.ox/portal
-msgid "No title."
-msgstr "無標題。"
-
-#. object permissions - read
-#. object permissions - edit/modify
-#. object permissions - delete
-#. Auth type. None. No authentication
-#. Connection security. None.
-#: apps/io.ox/core/settings/pane.js module:io.ox/core
-#: apps/io.ox/core/tk/attachments.js apps/io.ox/core/tk/flag-picker.js
-#: module:io.ox/mail apps/io.ox/files/share/permissions.js
-#: apps/io.ox/files/view-options.js module:io.ox/files
-#: apps/io.ox/mail/accounts/view-form.js module:io.ox/settings
-#: apps/io.ox/mail/mailfilter/settings/filter/actions/register.js
-#: module:io.ox/mailfilter
-msgid "None"
-msgstr "無"
-
-#: apps/io.ox/tasks/edit/view-template.js module:io.ox/tasks/edit
-msgctxt "Tasks priority"
-msgid "None"
-msgstr "無"
-
-#. E-Mail priority
-#: apps/io.ox/mail/compose/view.js module:io.ox/mail
-msgctxt "E-Mail priority"
-msgid "Normal"
-msgstr "一般"
-
-#: apps/io.ox/mail/mailfilter/settings/filter/tests/util.js
-#: module:io.ox/mailfilter
-msgid "Not Regex"
-msgstr "不符合正規表達式"
-
-#: apps/io.ox/mail/common-extensions.js module:io.ox/mail
-msgid "Not flagged"
-msgstr "未標誌"
-
-<<<<<<< HEAD
-#: apps/plugins/core/feedback/register.js module:io.ox/core
-msgid "Not likely at all"
-msgstr "完全不可能"
-
-#: apps/io.ox/mail/actions.js module:io.ox/mail apps/io.ox/mail/toolbar.js
-msgid "Not spam"
-msgstr "非垃圾信"
-
-#: apps/io.ox/tasks/edit/view-template.js module:io.ox/tasks/edit
-#: apps/io.ox/tasks/print.js module:io.ox/tasks apps/io.ox/tasks/util.js
-msgid "Not started"
-msgstr "未開始"
-
-#: apps/io.ox/calendar/freebusy/templates.js module:io.ox/calendar/freebusy
-#: apps/io.ox/editor/main.js module:io.ox/editor
-#: apps/io.ox/mail/actions/reminder.js module:io.ox/mail
-msgid "Note"
-msgstr "備註"
-
-#: apps/io.ox/core/import/import.js module:io.ox/core
-msgid "Note on CSV files:"
-msgstr "CSV 檔案注意事項:"
-=======
-#: apps/io.ox/files/settings/pane.js module:io.ox/files
-msgid "Show all images just once"
-msgstr "只顯示一次所有圖片"
-
-#: apps/io.ox/files/settings/pane.js module:io.ox/files
-msgid "Repeat slideshow"
-msgstr "重複投影片"
-
-#: apps/io.ox/files/settings/pane.js module:io.ox/files
-msgid "Slideshow / Autoplay mode for images"
-msgstr "投影片 / 圖片自動播放模式"
-
-#: apps/io.ox/files/settings/pane.js module:io.ox/files
-msgid "Show all images for"
-msgstr "顯示所有圖片"
-
-#: apps/io.ox/files/settings/pane.js module:io.ox/files
-msgid "seconds"
-msgstr "秒"
->>>>>>> 8efd135e
-
-#: apps/io.ox/contacts/print.js module:io.ox/contacts
-msgid "Note: One contact is not shown due to missing phone numbers"
-msgid_plural "Note: %1$d contacts are not shown due to missing phone numbers"
-msgstr[0] "注意：有 1 位聯絡人因為缺少電話號碼，並未顯示"
-msgstr[1] "注意：有  %1$d 位聯絡人因為缺少電話號碼，並未顯示"
-
-#: apps/io.ox/core/sub/settings/pane.js module:io.ox/core/sub
-msgid ""
-"Note: Refreshing this subscription will replace the calendar content with "
-"the external content. Changes you have made inside appsuite will be "
-"overwritten"
-msgstr ""
-"註：更新此訂閱將會以外部內容取代行事曆內容。您在軟體套裝裏已經作出的更改將會"
-"被覆蓋"
-
-#: apps/io.ox/mail/compose/extensions.js module:io.ox/mail
-msgid "Notification"
-msgstr "通知"
-
-#. Should be "töne" in german, used for notification sounds. Not "geräusch"
-#: apps/plugins/notifications/mail/register.js module:plugins/notifications
-msgid "Notification sounds"
-msgstr "通知音效"
-
-#: apps/io.ox/core/notifications.js module:io.ox/core
-msgid "Notifications"
-msgstr "通知"
-
-#: apps/io.ox/core/settings/downloads/pane.js module:io.ox/core
-msgid "Notifier"
-msgstr "通知氣"
+#: apps/io.ox/calendar/conflicts/conflictList.js
+#: module:io.ox/calendar/conflicts/conflicts
+msgid "Conflicts:"
+msgstr "衝突:"
+
+#: apps/io.ox/calendar/conflicts/conflictList.js
+#: module:io.ox/calendar/conflicts/conflicts
+#: apps/io.ox/calendar/invitations/register.js module:io.ox/calendar/main
+msgid "Show appointment details"
+msgstr "顯示約會詳情"
+
+#: apps/io.ox/calendar/conflicts/conflictList.js
+#: module:io.ox/calendar/conflicts/conflicts
+msgid "Conflicts detected"
+msgstr "檢測到衝突"
+
+#: apps/io.ox/calendar/conflicts/conflictList.js
+#: module:io.ox/calendar/conflicts/conflicts
+msgid "The new appointment conflicts with existing appointments."
+msgstr "新約會與目前約會衝突。"
+
+#: apps/io.ox/calendar/conflicts/conflictList.js
+#: module:io.ox/calendar/conflicts/conflicts
+msgid "Conflicts with resources cannot be ignored"
+msgstr "無法忽略的資源衝突"
+
+#: apps/io.ox/calendar/conflicts/conflictList.js
+#: module:io.ox/calendar/conflicts/conflicts
+msgid "Ignore conflicts"
+msgstr "忽略衝突"
+
+#: apps/io.ox/calendar/detail/main.js module:io.ox/calendar
+#: apps/io.ox/calendar/month/perspective.js
+#: apps/io.ox/calendar/week/perspective.js
+msgid "Appointment Details"
+msgstr "約會詳情"
+
+#: apps/io.ox/calendar/detail/main.js module:io.ox/calendar
+#: apps/io.ox/calendar/week/perspective.js
+msgid "An error occurred. Please try again."
+msgstr "發生錯誤。請稍後重試。"
 
 #: apps/io.ox/calendar/edit/extensions.js module:io.ox/calendar/edit/main
-msgid "Notify all participants by email."
-msgstr "透過電子郵件通知所有參與者。"
-
-#. Hides all current notifications (invitations, reminder etc.) for half an hour.
-#: apps/io.ox/core/notifications.js module:io.ox/core
-msgid "Notify me again later"
-msgstr "稍後再通知我"
-
-#: apps/io.ox/mail/vacationnotice/settings/model.js module:io.ox/mail
-msgid "Number of days between vacation notices to the same sender"
-msgstr "傳送假期通知給寄件者的間隔日期"
-
-#: apps/io.ox/calendar/settings/pane.js module:io.ox/calendar
-msgid "Number of days in work week"
-msgstr "每工作週當中的天數"
-
-#. number of items in a folder
-#: apps/io.ox/core/folder/actions/properties.js module:io.ox/core
-msgid "Number of items"
-msgstr "項目數量"
-
-#. number of messages in a folder (mail only)
-#: apps/io.ox/core/folder/actions/properties.js module:io.ox/core
-msgid "Number of messages"
-msgstr "訊息數量"
-
-#: apps/io.ox/core/tk/reminder-util.js module:io.ox/core
-msgid "OK"
-msgstr "確認"
-
-#: apps/io.ox/core/permissions/permissions.js module:io.ox/core
-msgid "Object permissions"
-msgstr "物件權限"
-
-#. Emoji category
-#: apps/io.ox/emoji/categories.js module:io.ox/mail/emoji
-msgid "Objects"
-msgstr "物件"
-
-#: apps/io.ox/backbone/views/recurrence-view.js
-#: module:io.ox/calendar/edit/main
-msgid "Occurrences"
-msgstr "發生於"
-
-#: apps/io.ox/core/main.js module:io.ox/core
-msgid "Offline"
-msgstr "離線"
-
-#: apps/io.ox/core/boot/i18n.js module:io.ox/core/boot
-msgid "Offline mode"
-msgstr "離線模式"
-
-#: apps/io.ox/core/folder/picker.js module:io.ox/core
-#: apps/io.ox/core/relogin.js apps/io.ox/core/tk/filestorageUtil.js
-#: apps/io.ox/core/tk/mobiscroll.js
-msgid "Ok"
-msgstr "確定"
-
-#: apps/io.ox/backbone/mini-views/colorpicker.js module:io.ox/core
-msgid "Olive"
-msgstr "橄欖色"
-
-#: apps/io.ox/calendar/actions/create.js module:io.ox/calendar
-msgid "On behalf of the owner"
-msgstr "以擁有者身分"
-
-#: apps/io.ox/backbone/views/recurrence-view.js
-#: module:io.ox/calendar/edit/main
-msgid "On specific date"
-msgstr "指定日期"
-
-#. recurrence string
-#. %1$d: numeric
-#: apps/io.ox/calendar/util.js module:io.ox/calendar
-msgctxt "weekly"
-msgid "On workdays."
-msgid_plural "Every %1$d weeks on workdays."
-msgstr[0] "工作日。"
-msgstr[1] "工作日。"
-
-#. %1$d is the number of search results in the autocomplete field
-#: apps/io.ox/core/tk/tokenfield.js module:io.ox/core
-#, c-format
-msgid "One autocomplete entry found"
-msgid_plural "%1$d autocomplete entries found"
-msgstr[0] "找到 1 組自動完成項目"
-msgstr[1] "找到 %1$d 組自動完成項目"
-
-#: apps/io.ox/mail/actions/attachmentQuota.js module:io.ox/mail
-msgid ""
-"One or more attached files exceed the size limit per email. Therefore, the "
-"files are not sent as attachments but kept on the server. The email you have "
-"sent just contains links to download these files."
-msgstr ""
-"一個或多個附加的檔案超過電子郵件的可附加大小，因此，這些檔案並未作為附件送出"
-"而是存放在伺服器中。您寄出的郵件當中包含可下載這些檔案的連結。"
-
-#: apps/io.ox/backbone/mini-views/help.js module:io.ox/core
-msgid "Online help"
-msgstr "線上說明"
-
-#: apps/io.ox/core/sub/settings/pane.js module:io.ox/core/sub
-msgid "Only showing items related to folder \"%1$s\""
-msgstr "只顯示與「%1$s」資料夾相關的項目"
-
-#: apps/io.ox/files/actions.js module:io.ox/files
-msgid "Open"
-msgstr "打開"
-
-#: apps/io.ox/contacts/settings/pane.js module:io.ox/contacts
-#: apps/io.ox/contacts/view-detail.js
-msgid "Open Street Map"
-msgstr "Open Street Map"
-
-#: apps/io.ox/mail/threadview.js module:io.ox/mail
-msgid "Open all messages"
-msgstr "開啟所有訊息"
-
-#: apps/io.ox/core/viewer/views/toolbarview.js module:io.ox/core
-msgid "Open attachment"
-msgstr "開啟附件"
-
-#: apps/io.ox/core/viewer/views/sidebar/panelbaseview.js
-#: module:io.ox/core/viewer
-msgid "Open description panel"
-msgstr "開啟描述面板"
-
-#: apps/plugins/portal/tumblr/register.js module:io.ox/portal
-msgid "Open external link"
-msgstr "開啟外部連結"
-
-#: apps/io.ox/preview/main.js module:io.ox/core
-msgid "Open file"
-msgstr "開啟檔案"
-
-#: apps/io.ox/preview/main.js module:io.ox/core
-msgid "Open file. Drag to your desktop to download."
-msgstr "開啟檔案，拖曳至您的桌面以下載。"
-
-#: apps/io.ox/calendar/main.js module:io.ox/calendar
-#: apps/io.ox/core/commons.js module:io.ox/core
-#: apps/io.ox/files/favorite/view-options.js
-#: apps/io.ox/files/share/view-options.js module:io.ox/files
-#: apps/io.ox/files/view-options.js apps/io.ox/mail/view-options.js
-#: module:io.ox/mail
-msgid "Open folder view"
-msgstr "開啟文件夾面板"
-
-#. %1$s is a map service, like "Google Maps"
-#: apps/io.ox/contacts/view-detail.js module:io.ox/contacts
-msgid "Open in %1$s"
-msgstr "於 %s 開啟"
-
-#: apps/io.ox/core/pim/actions.js module:io.ox/core
-#: apps/io.ox/files/actions.js module:io.ox/files apps/io.ox/mail/actions.js
-#: module:io.ox/mail
-msgid "Open in browser"
-msgstr "在瀏覽器開啟"
-
-#: apps/io.ox/core/viewer/views/toolbarview.js module:io.ox/core
-msgid "Open in browser tab"
-msgstr "在瀏覽器分頁開啟"
-
-#: apps/io.ox/linkedIn/view-detail.js module:io.ox/portal
-msgid "Open on LinkedIn"
-msgstr "在 LinkedIn 開啟"
-
-#. button label within the client-onboarding widget
-#. button opens the wizard to configure your device
-#: apps/plugins/portal/powerdns-parental-control/register.js
-#: module:plugins/portal
-msgid "Open parental control settings"
-msgstr "開啟家長間護設定"
-
-#: apps/io.ox/mail/threadview.js module:io.ox/mail
-msgid "Open/close all messages"
-msgstr "開啟/關閉所有訊息"
-
-#: apps/io.ox/contacts/model.js module:io.ox/contacts
-msgid "Optional 01"
-msgstr "可選 01"
-
-#: apps/io.ox/contacts/model.js module:io.ox/contacts
-msgid "Optional 02"
-msgstr "可選 02"
-
-#: apps/io.ox/contacts/model.js module:io.ox/contacts
-msgid "Optional 03"
-msgstr "可選 03"
-
-#: apps/io.ox/contacts/model.js module:io.ox/contacts
-msgid "Optional 04"
-msgstr "可選 04"
-
-#: apps/io.ox/contacts/model.js module:io.ox/contacts
-msgid "Optional 05"
-msgstr "可選 05"
-
-#: apps/io.ox/contacts/model.js module:io.ox/contacts
-msgid "Optional 06"
-msgstr "可選 06"
-
-#: apps/io.ox/contacts/model.js module:io.ox/contacts
-msgid "Optional 07"
-msgstr "可選 07"
-
-#: apps/io.ox/contacts/model.js module:io.ox/contacts
-msgid "Optional 08"
-msgstr "可選 08"
-
-#: apps/io.ox/contacts/model.js module:io.ox/contacts
-msgid "Optional 09"
-msgstr "可選 09"
-
-#: apps/io.ox/contacts/model.js module:io.ox/contacts
-msgid "Optional 10"
-msgstr "可選 10"
-
-#: apps/io.ox/contacts/model.js module:io.ox/contacts
-msgid "Optional 11"
-msgstr "可選 11"
-
-#: apps/io.ox/contacts/model.js module:io.ox/contacts
-msgid "Optional 12"
-msgstr "可選 12"
-
-#: apps/io.ox/contacts/model.js module:io.ox/contacts
-msgid "Optional 13"
-msgstr "可選 13"
-
-#: apps/io.ox/contacts/model.js module:io.ox/contacts
-msgid "Optional 14"
-msgstr "可選 14"
-
-#: apps/io.ox/contacts/model.js module:io.ox/contacts
-msgid "Optional 15"
-msgstr "可選 15"
-
-#: apps/io.ox/contacts/model.js module:io.ox/contacts
-msgid "Optional 16"
-msgstr "可選 16"
-
-#: apps/io.ox/contacts/model.js module:io.ox/contacts
-msgid "Optional 17"
-msgstr "可選 17"
-
-#: apps/io.ox/contacts/model.js module:io.ox/contacts
-msgid "Optional 18"
-msgstr "可選 18"
-
-#: apps/io.ox/contacts/model.js module:io.ox/contacts
-msgid "Optional 19"
-msgstr "可選 19"
-
-#: apps/io.ox/contacts/model.js module:io.ox/contacts
-msgid "Optional 20"
-msgstr "可選 20"
-
-#: apps/io.ox/calendar/freetime/timeView.js module:io.ox/calendar
-#: apps/io.ox/calendar/toolbar.js apps/io.ox/contacts/toolbar.js
-#: module:io.ox/contacts apps/io.ox/core/emoji/view.js module:io.ox/mail/emoji
-#: apps/io.ox/files/toolbar.js module:io.ox/files
-#: apps/io.ox/find/extensions-facets.js module:io.ox/core
-#: apps/io.ox/mail/compose/extensions.js module:io.ox/mail
-#: apps/io.ox/mail/compose/view.js apps/io.ox/mail/toolbar.js
-#: apps/io.ox/tasks/toolbar.js module:io.ox/tasks
-msgid "Options"
-msgstr "選項"
-
-#: apps/io.ox/backbone/mini-views/colorpicker.js module:io.ox/core
-#: apps/io.ox/core/tk/flag-picker.js module:io.ox/mail
-#: apps/io.ox/mail/mailfilter/settings/filter/actions/register.js
-#: module:io.ox/mailfilter apps/io.ox/portal/settings/pane.js
-#: module:io.ox/portal
-msgid "Orange"
-msgstr "橘色"
-
-#: apps/io.ox/tasks/main.js module:io.ox/tasks
-msgid "Order"
-msgstr "訂購"
-
-#: apps/io.ox/calendar/common-extensions.js module:io.ox/calendar
-#: apps/io.ox/participants/views.js module:io.ox/core
-msgid "Organizer"
-msgstr "組織"
-
-#: apps/io.ox/tasks/util.js module:io.ox/tasks
-msgid "Original mail"
-msgstr "原始郵件"
-
-#. vcard (electronic business card) field
-#: apps/io.ox/contacts/print-details.js module:io.ox/contacts
-#: apps/io.ox/mail/accounts/settings.js module:io.ox/mail/accounts/settings
-msgid "Other"
-msgstr "其他"
-
-#. vcard (electronic business card) field
-#: apps/io.ox/contacts/print-details.js module:io.ox/contacts
-#: apps/io.ox/contacts/view-detail.js
-msgid "Other Address"
-msgstr "其他地址"
-
-#: apps/io.ox/contacts/edit/view-form.js module:io.ox/contacts
-msgid "Other address"
-msgstr "其他地址"
-
-#: apps/io.ox/mail/accounts/view-form.js module:io.ox/settings
-msgid "Outgoing server (SMTP)"
-msgstr "寄件伺服器 (SMTP)"
-
-#: apps/io.ox/tasks/util.js module:io.ox/tasks
-msgid "Overdue"
-msgstr "過期"
-
-#. %1$s task title
-#: apps/plugins/notifications/tasks/register.js module:plugins/notifications
-#, c-format
-msgid "Overdue Task %1$s."
-msgstr "過期工作 %1$s。"
-
-#: apps/plugins/notifications/tasks/register.js module:plugins/notifications
-msgid "Overdue Tasks"
-msgstr "過期工作"
-
-#. Role: Owner (same as admin)
-#: apps/io.ox/core/permissions/permissions.js module:io.ox/core
-#: apps/io.ox/files/share/permissions.js
-msgid "Owner"
-msgstr "擁有者"
-
-#. Petabytes
-#: apps/io.ox/core/strings.js module:io.ox/core
-msgid "PB"
-msgstr "PB"
-
-#: apps/io.ox/files/view-options.js module:io.ox/files
-msgid "PDFs"
-msgstr "PDF"
-
-#. text of a viewer document page caption
-#. Example result: "Page 5 of 10"
-#. %1$d is the current page index
-#. %2$d is the total number of pages
-#: apps/io.ox/core/viewer/views/types/documentview.js module:io.ox/core
-msgid "Page %1$d of %2$d"
-msgstr "第 %1$d 頁，共 %2$d 頁"
-
-#: apps/io.ox/contacts/model.js module:io.ox/contacts
-msgid "Pager"
-msgstr "尋呼機"
-
-#: apps/io.ox/mail/mailfilter/settings/filter/tests/util.js
-#: module:io.ox/mailfilter
-msgid "Part"
-msgstr "部分"
-
-#: apps/io.ox/calendar/print-compact.js module:io.ox/calendar
-#: apps/io.ox/participants/detail.js module:io.ox/core
-msgid "Participants"
-msgstr "參與者"
-
-#: apps/io.ox/participants/views.js module:io.ox/core
-msgid "Participants (%1$d)"
-msgstr "參與者（%1$d）"
-
-#: apps/io.ox/core/boot/i18n.js module:io.ox/core/boot
-#: apps/io.ox/core/relogin.js module:io.ox/core
-#: apps/io.ox/files/share/wizard.js module:io.ox/files
-#: apps/io.ox/mail/accounts/view-form.js module:io.ox/settings
-#: apps/io.ox/mail/compose/extensions.js module:io.ox/mail
-msgid "Password"
-msgstr "密碼"
-
-#. %1$s is the minimum password length
-#. %2$s is the maximum password length
-#: apps/plugins/portal/userSettings/register.js module:io.ox/core
-#, c-format
-msgid "Password length must be between %1$d and %2$d characters."
-msgstr "密碼長度必須在 %1$d 到 %2$d 字元之間。"
-
-#: apps/io.ox/settings/accounts/settings/pane.js
-#: module:io.ox/settings/accounts
-msgid "Password recovery"
-msgstr "密碼救援"
-
-#: apps/io.ox/files/share/wizard.js module:io.ox/files
-msgid "Password required"
-msgstr "需要輸入密碼"
-
-#: apps/plugins/portal/userSettings/register.js module:io.ox/core
-msgid "Password strength: Good"
-msgstr "密碼強度: 好"
-
-#: apps/plugins/portal/userSettings/register.js module:io.ox/core
-msgid "Password strength: Legendary!"
-msgstr "密碼強度: 超強！"
-
-#: apps/plugins/portal/userSettings/register.js module:io.ox/core
-msgid "Password strength: Strong"
-msgstr "密碼強度: 強"
-
-#: apps/plugins/portal/userSettings/register.js module:io.ox/core
-msgid "Password strength: Too short"
-msgstr "密碼強度: 太短"
-
-#: apps/plugins/portal/userSettings/register.js module:io.ox/core
-msgid "Password strength: Very strong"
-msgstr "密碼強度: 非常強"
-
-#: apps/plugins/portal/userSettings/register.js module:io.ox/core
-msgid "Password strength: Very weak"
-msgstr "密碼強度: 非常弱"
-
-#: apps/plugins/portal/userSettings/register.js module:io.ox/core
-msgid "Password strength: Weak"
-msgstr "密碼強度: 弱"
-
-#: apps/plugins/portal/userSettings/register.js module:io.ox/core
-msgid "Password strength: Wrong length"
-msgstr "密碼強度: 長度錯誤"
-
-#. tooltip for getting auto-play mode ready for pausing.
-#: apps/io.ox/core/viewer/views/displayerview.js module:io.ox/core
-msgid "Pause auto-play mode"
-msgstr "暫停自動播放模式"
-
-#. Emoji category
-#: apps/io.ox/emoji/categories.js module:io.ox/mail/emoji
-msgid "People"
-msgstr "人文"
-
-#: apps/io.ox/mail/settings/pane.js module:io.ox/mail
-msgid "Permanently remove deleted emails"
-msgstr "永久移除已刪除的電子郵件"
-
-#: apps/io.ox/core/folder/contextmenu.js module:io.ox/core
-msgid "Permissions"
-msgstr "許可權"
-
-#: apps/io.ox/files/share/permissions.js module:io.ox/core
-msgid "Permissions for %1$s \"%2$s\""
-msgstr "「%2$s」%1$s的權限"
-
-#: apps/io.ox/settings/apps/settings/pane.js module:io.ox/core
-msgid "Permissions:"
-msgstr "權限:"
-
-#: apps/io.ox/contacts/view-detail.js module:io.ox/contacts
-msgid "Personal"
-msgstr "私人"
-
-#. vcard (electronic business card) field
-#: apps/io.ox/contacts/edit/view-form.js module:io.ox/contacts
-#: apps/io.ox/contacts/print-details.js
-msgid "Personal information"
-msgstr "個人資訊"
-
-#. placeholder text in share dialog
-#: apps/io.ox/files/share/permissions.js module:io.ox/core
-msgid ""
-"Personal message (optional). This message is sent to all newly invited "
-"people."
-msgstr "個人訊息（非必填），此訊息將傳送給所有新邀請的人員。"
-
-#. vcard (electronic business card) field
-#: apps/io.ox/contacts/print-details.js module:io.ox/contacts
-#: apps/io.ox/contacts/print.js
-msgid "Phone"
-msgstr "電話"
-
-#: apps/io.ox/contacts/edit/view-form.js module:io.ox/contacts
-msgid "Phone & fax numbers"
-msgstr "電話與傳真號碼"
-
-#: apps/io.ox/contacts/model.js module:io.ox/contacts
-msgid "Phone (assistant)"
-msgstr "電話（助理）"
-
-#: apps/io.ox/contacts/model.js module:io.ox/contacts
-msgid "Phone (business alt)"
-msgstr "電話（業務替代）"
-
-#: apps/io.ox/contacts/model.js module:io.ox/contacts
-msgid "Phone (business)"
-msgstr "電話（業務）"
-
-#: apps/io.ox/contacts/model.js module:io.ox/contacts
-msgid "Phone (car)"
-msgstr "電話（汽車）"
-
-#: apps/io.ox/contacts/model.js module:io.ox/contacts
-msgid "Phone (company)"
-msgstr "電話（公司）"
-
-#: apps/io.ox/contacts/model.js module:io.ox/contacts
-msgid "Phone (home alt)"
-msgstr "電話（家用替代）"
-
-#: apps/io.ox/contacts/model.js module:io.ox/contacts
-msgid "Phone (home)"
-msgstr "電話（家用）"
-
-#: apps/io.ox/contacts/model.js module:io.ox/contacts
-msgid "Phone (other)"
-msgstr "電話（其他）"
-
-#: apps/io.ox/contacts/actions/print.js module:io.ox/contacts
-#: apps/io.ox/contacts/print.js
-msgid "Phone list"
-msgstr "電話清單"
-
-#: apps/io.ox/contacts/view-detail.js module:io.ox/contacts
-msgid "Phone numbers"
-msgstr "電話號碼"
-
-#: apps/io.ox/core/tk/reminder-util.js module:io.ox/core
-msgid "Pick a time here"
-msgstr "請在此選擇一個時間"
-
-#: apps/io.ox/backbone/mini-views/colorpicker.js module:io.ox/core
-#: apps/io.ox/core/tk/flag-picker.js module:io.ox/mail
-#: apps/io.ox/mail/mailfilter/settings/filter/actions/register.js
-#: module:io.ox/mailfilter apps/io.ox/portal/settings/pane.js
-#: module:io.ox/portal
-msgid "Pink"
-msgstr "粉紅色"
-
-#. Emoji category
-#: apps/io.ox/emoji/categories.js module:io.ox/mail/emoji
-msgid "Places"
-msgstr "地點"
-
-#: apps/io.ox/mail/compose/view.js module:io.ox/mail
-msgid "Plain Text"
-msgstr "純文字"
-
-#: apps/io.ox/mail/settings/pane.js module:io.ox/mail
-msgid "Plain text"
-msgstr "純文字"
-
-#: apps/io.ox/files/toolbar.js module:io.ox/files
-msgid "Play audio files"
-msgstr "撥放聲音檔案"
-
-#: apps/plugins/notifications/mail/register.js module:plugins/notifications
-msgid "Play sound on incoming mail"
-msgstr "收到郵件時播放音效"
-
-#: apps/io.ox/files/toolbar.js module:io.ox/files
-msgid "Play video files"
-msgstr "撥放影片檔案"
-
-#: apps/io.ox/core/settings/pane.js module:io.ox/core
-msgid ""
-"Please check your browser settings and enable desktop notifications for this "
-"domain"
-msgstr "請檢查瀏覽器設定，並開啟此網域的桌面通知"
-
-#: apps/plugins/portal/xing/register.js module:plugins/portal
-msgid ""
-"Please check your inbox for a confirmation email.\n"
-"\n"
-"Follow the instructions in the email and then return to the widget to "
-"complete account setup."
-msgstr ""
-"請到您的收件匣收取確認郵件。\n"
-"\n"
-"請依照郵件中的指示操作，然後回到小工具來完成郵件設定。"
-
-#: apps/io.ox/calendar/actions/acceptdeny.js module:io.ox/calendar
-msgid "Please comment your confirmation status."
-msgstr "請修改確認狀態。"
-
-#: apps/io.ox/mail/mailfilter/settings/filter/view-form.js
-#: module:io.ox/settings
-msgid "Please define at least one action."
-msgstr "請指定至少一個行為。"
-
-#: apps/io.ox/backbone/validation.js module:io.ox/core
-msgid "Please enter a date in the past"
-msgstr "請輸入過去的日期"
-
-#: apps/plugins/portal/flickr/register.js module:plugins/portal
-msgid "Please enter a description"
-msgstr "請輸入描述"
-
-#: apps/plugins/portal/tumblr/register.js module:io.ox/portal
-msgid "Please enter a description."
-msgstr "請輸入名稱。"
-
-#: apps/plugins/portal/rss/register.js module:io.ox/portal
-msgid "Please enter a feed URL."
-msgstr "請輸入資訊來源網址。"
-
-#: apps/io.ox/calendar/freetime/distributionListPopup.js module:io.ox/calendar
-msgid "Please enter a name for the distribution list"
-msgstr "請輸入通訊組清單的名稱"
-
-#: apps/io.ox/backbone/views/recurrence-view.js
-#: module:io.ox/calendar/edit/main
-msgid "Please enter a positive number"
-msgstr "請輸入正數"
-
-#: apps/plugins/portal/flickr/register.js module:plugins/portal
-msgid "Please enter a search query"
-msgstr "請輸入搜尋字串"
-
-#: apps/io.ox/backbone/mini-views/datepicker.js module:io.ox/core
-#: apps/io.ox/backbone/validation.js
-#: apps/io.ox/mail/mailfilter/settings/filter/tests/register.js
-#: module:io.ox/mailfilter
-msgid "Please enter a valid date"
-msgstr "請輸入有效日期"
-
-#: apps/io.ox/backbone/validation.js module:io.ox/core
-msgid "Please enter a valid email address"
-msgstr "請輸入有效電子郵件地址"
-
-#: apps/io.ox/backbone/validation.js module:io.ox/core
-msgid "Please enter a valid email address or phone number"
-msgstr "請輸入有效電子郵件地址或手機號碼"
-
-#: apps/io.ox/mail/settings/signatures/settings/pane.js module:io.ox/mail
-msgid "Please enter a valid name"
-msgstr "請輸入有效名稱"
-
-#: apps/io.ox/backbone/validation.js module:io.ox/core
-msgid "Please enter a valid number"
-msgstr "請輸入有效數字"
-
-#: apps/io.ox/backbone/validation.js module:io.ox/core
-msgid "Please enter a valid object"
-msgstr "請輸入有效物件"
-
-#: apps/io.ox/backbone/validation.js module:io.ox/core
-msgid "Please enter a valid phone number. Allowed characters are: %1$s"
-msgstr "請輸入有效的手機號碼，允許的字元為: %1$s"
-
-#: apps/io.ox/backbone/validation.js module:io.ox/core
-msgid "Please enter a value"
-msgstr "請輸入一個值"
-
-#: apps/plugins/portal/tumblr/register.js module:io.ox/portal
-msgid "Please enter an blog url."
-msgstr "請輸入部落格網址。"
-
-#: apps/io.ox/core/relogin.js module:io.ox/core
-msgid "Please enter correct password"
-msgstr "請輸入正確密碼"
-
-#. %1$s the missing request parameter
-#: apps/io.ox/mail/accounts/view-form.js module:io.ox/settings
-#, c-format
-msgid "Please enter the following data: %1$s"
-msgstr "請輸入下列資料: %1$s"
-
-#: apps/io.ox/tasks/edit/view-template.js module:io.ox/tasks/edit
-msgid "Please enter value between 0 and 100."
-msgstr "請輸入從 0 到 100 間的值。"
-
-#: apps/io.ox/core/boot/i18n.js module:io.ox/core/boot
-msgid "Please enter your credentials."
-msgstr "請輸入您的帳號密碼。"
-
-#: apps/io.ox/onboarding/clients/extensions.js module:io.ox/core/onboarding
-msgid ""
-"Please enter your mobile phone number, and we´ll send you a link to "
-"automatically configure your iOS device! It´s that simple!"
-msgstr ""
-"請輸入您的手機號碼，我們會傳送可自動設定 iOS 裝置的鏈結給您！就這麼簡單！"
-
-#: apps/io.ox/core/boot/i18n.js module:io.ox/core/boot
-msgid "Please enter your password."
-msgstr "請輸入您的密碼。"
-
-#: apps/io.ox/backbone/views/recurrence-view.js
-#: module:io.ox/calendar/edit/main
-msgid "Please insert a date after the start date"
-msgstr "請輸入開始日期後的日期"
-
-#: apps/io.ox/calendar/freetime/distributionListPopup.js module:io.ox/calendar
-msgid "Please note that distribution lists cannot contain ressources."
-msgstr "請注意，通訊組清單中不能包含資源。"
-
-#: apps/io.ox/mail/categories/edit.js module:io.ox/mail
-msgid ""
-"Please note that some categories are predefined and you might not be able to "
-"rename or disable them."
-msgstr "請注意某些分類是預設分類，可能無法更名或停用。"
-
-#: apps/plugins/core/feedback/register.js module:io.ox/core
-msgid ""
-"Please note that support requests cannot be handled via the feedback form. "
-"If you have questions or problems please contact our support directly."
-msgstr ""
-"請注意，技術支援請求無法透過意見回饋方式傳送。若您有問題時請直接連絡我們的技"
-"術支援團隊。"
-
-#: apps/io.ox/files/util.js module:io.ox/files
-msgid ""
-"Please note, changing or removing the file extension will cause problems "
-"when viewing or editing."
-msgstr "請注意，更改或移除副檔名將會導致檢視或編輯發生問題。"
-
-#: apps/io.ox/core/tk/contenteditable-editor.js module:io.ox/core
-msgid ""
-"Please only drop images here. If you want to send other files, you can send "
-"them as attachments."
-msgstr "請只將圖片放於此處，若您想要傳送其他格式的檔案，可以插入為附件來傳送。"
-
-#: apps/io.ox/keychain/secretRecoveryDialog.js module:io.ox/keychain
-msgid ""
-"Please provide the old password so the account passwords can be recovered."
-msgstr "請提供舊密碼以復原帳號密碼。"
-
-#: apps/plugins/core/feedback/register.js module:io.ox/core
-msgid "Please rate the following application:"
-msgstr "請為下列應用程式評分:"
-
-#: apps/plugins/core/feedback/register.js module:io.ox/core
-msgid "Please rate this product"
-msgstr "請為此產品打分數"
-
-#: apps/io.ox/core/import/import.js module:io.ox/core
-msgid "Please select a file to import"
-msgstr "請選擇要匯入的檔案"
-
-#: apps/plugins/core/feedback/register.js module:io.ox/core
-msgid "Please select a rating."
-msgstr "請評分。"
+#: apps/io.ox/calendar/edit/main.js apps/io.ox/calendar/toolbar.js
+#: module:io.ox/calendar
+msgid "Edit appointment"
+msgstr "編輯約會"
 
 #: apps/io.ox/calendar/edit/extensions.js module:io.ox/calendar/edit/main
-#: apps/io.ox/calendar/freetime/main.js module:io.ox/calendar
-msgid "Please select a time for the appointment"
-msgstr "請選擇約會時間"
-
-#: apps/io.ox/core/import/import.js module:io.ox/core
-msgid "Please select a valid iCal File to import"
-msgstr "請選擇有效的 iCal 檔案匯入"
-
-#: apps/io.ox/mail/compose/inline-images.js module:io.ox/mail
-msgid "Please select a valid image File to insert"
-msgstr "請選擇有效的圖片檔案以匯入"
-
-#: apps/io.ox/backbone/views/recurrence-view.js
-#: module:io.ox/calendar/edit/main
-msgid "Please select at least one day"
-msgstr "請選擇至少一天"
-
-#: apps/io.ox/calendar/freetime/distributionListPopup.js module:io.ox/calendar
-msgid "Please select at least one participant"
-msgstr "請選擇至少一位參與者"
-
-#. user can choose between windows, android, apple (usually)
-#: apps/io.ox/onboarding/clients/wizard.js module:io.ox/core/onboarding
-msgid "Please select the platform of your device."
-msgstr "請選擇您的裝置平台。"
-
-#: apps/plugins/portal/xing/register.js module:plugins/portal
-msgid ""
-"Please select which of the following data we may use to create your %s "
-"account:"
-msgstr "請選擇我們可以使用以下那些資料來建立您的 %s 帳號:"
-
-#: apps/io.ox/mail/accounts/settings.js module:io.ox/mail/accounts/settings
-msgid "Please select your mail account provider"
-msgstr "請選擇您的郵件帳號提供者"
-
-#: apps/io.ox/contacts/model.js module:io.ox/contacts
-msgid "Please set day and month properly"
-msgstr "請選擇正確的月份及日期"
-
-#: apps/io.ox/files/share/model.js module:io.ox/core
-msgid "Please set password"
-msgstr "請設定密碼"
-
-#: apps/io.ox/core/main.js module:io.ox/core apps/io.ox/core/relogin.js
-msgid "Please sign in again to continue"
-msgstr "請再次登入以繼續"
-
-#: apps/io.ox/files/legacy_api.js module:io.ox/files
-msgid "Please specify these missing variables: "
-msgstr "請指定這些缺少的變數: "
-
-#: apps/io.ox/core/boot/i18n.js module:io.ox/core/boot
-msgid "Please update your browser."
-msgstr "請更新您的瀏覽器。"
-
-#: apps/io.ox/core/folder/actions/move.js module:io.ox/core
-msgid "Please wait for the previous operation to finish"
-msgstr "請稍候先前的操作完成"
-
-#: apps/io.ox/backbone/mini-views/colorpicker.js module:io.ox/core
-msgid "Plum"
-msgstr "梅瑟"
-
-#: apps/io.ox/tasks/edit/util.js module:io.ox/tasks
-msgid "Plus"
-msgstr "Plus"
-
-#: apps/io.ox/core/viewer/views/toolbarview.js module:io.ox/core
-msgid "Pop out"
-msgstr "彈出"
-
-#: apps/io.ox/core/viewer/views/toolbarview.js module:io.ox/core
-msgid "Pop out standalone viewer"
-msgstr "彈出獨立檢視器"
-
-#: apps/io.ox/onboarding/clients/config.js module:io.ox/core/onboarding
-msgid "Port"
-msgstr "通訊埠"
-
-<<<<<<< HEAD
-#: apps/io.ox/portal/main.js module:io.ox/portal
-msgid "Portal"
-msgstr "入口"
-
-#: apps/io.ox/core/main.js module:io.ox/core
-#: apps/io.ox/search/view-template.js
-msgctxt "app"
-msgid "Portal"
-msgstr "入口"
-=======
-#: apps/io.ox/mail/actions.js module:io.ox/mail
-msgid "Send new mail"
-msgstr "寄送新郵件"
->>>>>>> 8efd135e
-
-#: apps/io.ox/portal/settings/pane.js module:io.ox/portal
-msgid "Portal settings"
-msgstr "入口設定"
-
-#: apps/io.ox/portal/main.js module:io.ox/portal
-msgid "Portal widgets"
-msgstr "入口小工具"
-
-#: apps/io.ox/contacts/model.js module:io.ox/contacts
-msgid "Position"
-msgstr "職位"
-
-#: apps/plugins/portal/xing/register.js module:plugins/portal
-msgid "Post a status update"
-msgstr "張貼狀態更新"
-
-#: apps/io.ox/contacts/model.js module:io.ox/contacts
-msgid "Postcode"
-msgstr "郵遞區號"
-
-#: apps/plugins/portal/powerdns-parental-control/register.js
-#: module:plugins/portal
-msgid "PowerDNS parental control"
-msgstr "PowerDNS 家長監護"
-
-#: apps/io.ox/onboarding/clients/wizard.js module:io.ox/core/onboarding
-msgid "Premium"
-msgstr "收費"
-
-#: apps/io.ox/core/commons.js module:io.ox/core
-msgid "Premium features"
-msgstr "收費功能"
-
-#: apps/io.ox/files/view-options.js module:io.ox/files
-msgid "Presentations"
-msgstr "投影片"
-
-#: apps/plugins/portal/birthdays/register.js module:plugins/portal
-msgid "Press [enter] to jump to complete list of Birthdays."
-msgstr "按 [Enter] 以跳至完整生日清單。"
-
-#: apps/plugins/portal/flickr/register.js module:plugins/portal
-msgid "Press [enter] to jump to the flicker stream."
-msgstr "按 [Enter] 以跳至 Flickr 串流。"
-
-#: apps/plugins/portal/linkedIn/register.js module:plugins/portal
-msgid "Press [enter] to jump to the linkedin stream."
-msgstr "按 [Enter] 以跳至 LinkedIn 串流。"
-
-#: apps/plugins/portal/rss/register.js module:io.ox/portal
-msgid "Press [enter] to jump to the rss stream."
-msgstr "按 [Enter] 以跳至 RSS 串流。"
-
-#: apps/plugins/portal/tumblr/register.js module:io.ox/portal
-msgid "Press [enter] to jump to the tumblr feed."
-msgstr "按 [Enter] 以跳至 tumblr 資訊來源。"
-
-#: apps/plugins/portal/twitter/register.js module:plugins/portal
-msgid "Press [enter] to jump to the twitter feed."
-msgstr "按 [Enter] 以跳至 Twitter 資訊來源。"
-
-#: apps/io.ox/core/tk/reminder-util.js module:io.ox/core
-#: apps/plugins/notifications/calendar/register.js
-#: module:plugins/notifications apps/plugins/notifications/tasks/register.js
-msgid "Press to open Details"
-msgstr "點擊開啟詳情"
-
-#: apps/io.ox/core/tk/attachmentsUtil.js module:io.ox/core
-#: apps/io.ox/preview/main.js
-msgid "Preview"
-msgstr "預覽"
-
-#: apps/io.ox/notes/mediator.js module:io.ox/notes
-msgid "Preview not available"
-msgstr "無法預覽"
-
-#: apps/io.ox/calendar/month/perspective.js module:io.ox/calendar
-#: apps/io.ox/core/viewer/views/displayerview.js module:io.ox/core
-#: apps/io.ox/core/wizard/registry.js module:io.ox/core/wizard
-msgid "Previous"
-msgstr "上一個"
-
-#: apps/io.ox/calendar/freetime/timeView.js module:io.ox/calendar
-#: apps/io.ox/calendar/week/view.js
-msgid "Previous Day"
-msgstr "前一天"
-
-#: apps/io.ox/calendar/week/view.js module:io.ox/calendar
-msgid "Previous Week"
-msgstr "上週"
-
-#: apps/io.ox/mail/threadview.js module:io.ox/mail
-msgid "Previous message"
-msgstr "上一條訊息"
-
-#: apps/io.ox/find/date/patterns.js module:io.ox/core
-msgid "Previous month"
-msgstr "前一個月"
-
-#: apps/io.ox/core/viewer/views/toolbarview.js module:io.ox/core
-msgid "Previous page"
-msgstr "上一頁"
-
-#: apps/io.ox/find/date/patterns.js module:io.ox/core
-msgid "Previous week"
-msgstr "前一週"
-
-#: apps/io.ox/find/date/patterns.js module:io.ox/core
-msgid "Previous year"
-msgstr "前一年"
-
-#: apps/io.ox/mail/util.js module:io.ox/core
-msgid "Primary account"
-msgstr "主要帳號"
-
-#: apps/io.ox/calendar/actions.js module:io.ox/calendar
-#: apps/io.ox/calendar/toolbar.js apps/io.ox/contacts/actions.js
-#: module:io.ox/contacts apps/io.ox/contacts/actions/print.js
-#: apps/io.ox/contacts/toolbar.js apps/io.ox/core/print.js module:io.ox/core
-#: apps/io.ox/mail/actions.js module:io.ox/mail apps/io.ox/mail/toolbar.js
-#: apps/io.ox/tasks/actions.js module:io.ox/tasks apps/io.ox/tasks/toolbar.js
-msgid "Print"
-msgstr "列印"
-
-#: apps/io.ox/core/viewer/views/toolbarview.js module:io.ox/core
-msgid "Print as PDF"
-msgstr "列印為 PDF 檔"
-
-#: apps/io.ox/contacts/actions/print.js module:io.ox/contacts
-msgid "Print preview"
-msgstr "列印預覽"
-
-#: apps/io.ox/tasks/actions/printDisabled.js module:io.ox/tasks
-msgid "Print tasks"
-msgstr "列印任務"
-
-#: apps/io.ox/core/print.js module:io.ox/core
-msgid "Printout"
-msgstr "列印"
-
-#: apps/io.ox/tasks/main.js module:io.ox/tasks apps/io.ox/tasks/print.js
-msgid "Priority"
-msgstr "優先順序"
-
-#. E-Mail priority
-#: apps/io.ox/mail/compose/view.js module:io.ox/mail
-msgctxt "E-Mail"
-msgid "Priority"
-msgstr "優先權"
-
-#: apps/io.ox/tasks/edit/view-template.js module:io.ox/tasks/edit
-msgctxt "Tasks"
-msgid "Priority"
-msgstr "優先權"
-
-#: apps/io.ox/calendar/common-extensions.js module:io.ox/calendar
-#: apps/io.ox/calendar/edit/extensions.js module:io.ox/calendar/edit/main
-#: apps/io.ox/calendar/list/view-grid-template.js
-#: apps/io.ox/calendar/month/view.js apps/io.ox/calendar/view-grid-template.js
-#: apps/io.ox/calendar/week/view.js apps/io.ox/contacts/view-detail.js
-#: module:io.ox/contacts apps/io.ox/tasks/edit/view-template.js
-#: module:io.ox/tasks/edit apps/io.ox/tasks/view-detail.js module:io.ox/tasks
-msgid "Private"
-msgstr "私人"
-
-#: apps/plugins/halo/xing/register.js module:plugins/portal
-msgid "Private address"
-msgstr "私人地址"
-
-#: apps/io.ox/backbone/mini-views/listutils.js module:io.ox/core
-#: apps/io.ox/mail/autoforward/settings/model.js module:io.ox/mail
-#: apps/io.ox/mail/mailfilter/settings/filter/view-form.js
-#: module:io.ox/settings
-msgid "Process subsequent rules"
-msgstr "處理後續規則"
-
-#: apps/io.ox/mail/mailfilter/settings/filter.js module:io.ox/mail
-msgid "Process subsequent rules of %1$s"
-msgstr "處理 %1$s 的後續規則"
-
-#: apps/io.ox/contacts/model.js module:io.ox/contacts
-msgid "Profession"
-msgstr "專業"
-
-#: apps/io.ox/tasks/common-extensions.js module:io.ox/tasks
-#: apps/io.ox/tasks/print.js
-msgid "Progress"
-msgstr "進度"
-
-#. %1$s how much of a task is completed in percent, values from 0-100
-#: apps/io.ox/tasks/view-detail.js module:io.ox/tasks
-#: apps/io.ox/tasks/view-grid-template.js
-#, c-format
-msgid "Progress %1$s %"
-msgstr "進度 %1$s %"
-
-#: apps/io.ox/tasks/edit/view-template.js module:io.ox/tasks/edit
-msgid "Progress in %"
-msgstr "進度百分比"
-
-#: apps/io.ox/tasks/model.js module:io.ox/tasks
-msgid "Progress must be a valid number between 0 and 100"
-msgstr "進度必須是從 0 到 100 內的數字"
-
-#: apps/io.ox/core/folder/actions/properties.js module:io.ox/core
-#: apps/io.ox/core/folder/contextmenu.js
-msgid "Properties"
-msgstr "屬性"
-
-#: apps/io.ox/contacts/addressbook/popup.js module:io.ox/contacts
-#: apps/io.ox/core/folder/extensions.js module:io.ox/core
-msgid "Public address books"
-msgstr "公開通訊錄"
-
-<<<<<<< HEAD
-#: apps/io.ox/core/folder/extensions.js module:io.ox/core
-msgid "Public calendars"
-msgstr "公開行事曆"
-=======
-#: apps/io.ox/mail/categories/picker.js module:io.ox/mail
-msgid "Move to folder"
-msgstr "移至文件夾"
->>>>>>> 8efd135e
-
-#: apps/io.ox/files/share/listview.js module:io.ox/files
-#: apps/io.ox/files/share/permissions.js module:io.ox/core
-msgid "Public link"
-msgstr "公開鏈結"
-
-#: apps/plugins/halo/xing/register.js module:plugins/portal
-msgid "Public servant"
-msgstr "公務員"
-
-#: apps/io.ox/core/folder/extensions.js module:io.ox/core
-msgid "Public tasks"
-msgstr "公開任務"
-
-#: apps/io.ox/core/sub/model.js module:io.ox/core/sub
-msgid "Publication must have a site."
-msgstr "必須有發佈站台。"
-
-#: apps/io.ox/core/sub/model.js module:io.ox/core/sub
-msgid "Publication must have a target."
-msgstr "必須有發佈目標。"
-
-#: apps/io.ox/core/sub/settings/pane.js module:io.ox/core/sub
-#: apps/io.ox/core/sub/settings/register.js
-msgid "Publications"
-msgstr "發佈"
-
-#: apps/io.ox/core/sub/settings/register.js module:io.ox/core/sub
-msgid "Publications and Subscriptions"
-msgstr "發佈與訂閱"
-
-#: apps/io.ox/wizards/upsell.js module:io.ox/wizards
-msgid "Purchase confirmation"
-msgstr "確認購買"
-
-#: apps/io.ox/backbone/mini-views/colorpicker.js module:io.ox/core
-#: apps/io.ox/core/tk/flag-picker.js module:io.ox/mail
-#: apps/io.ox/mail/mailfilter/settings/filter/actions/register.js
-#: module:io.ox/mailfilter apps/io.ox/portal/settings/pane.js
-#: module:io.ox/portal
-msgid "Purple"
-msgstr "紫色"
-
-#. Quick reply to a message; maybe "Direkt antworten" or "Schnell antworten" in German
-#: apps/io.ox/mail/actions.js module:io.ox/mail
-msgid "Quick reply"
-msgstr "快速回覆"
-
-#: apps/io.ox/calendar/freebusy/templates.js module:io.ox/calendar/freebusy
-msgid "Quit"
-msgstr "離開"
-
-#. Quota means a general quota for mail and files
-#: apps/io.ox/files/main.js module:io.ox/files apps/io.ox/mail/main.js
-#: module:io.ox/mail apps/plugins/portal/quota/register.js
-#: module:plugins/portal
-msgid "Quota"
-msgstr "額度"
-
-#: apps/plugins/portal/rss/register.js module:io.ox/portal
-msgid "RSS Feed"
-msgstr "RSS 資訊來源"
-
-#: apps/plugins/portal/rss/register.js module:io.ox/portal
-msgid "RSS Feeds"
-msgstr "RSS 資訊來源"
-
-#: apps/io.ox/mail/common-extensions.js module:io.ox/mail
-msgid "Read"
-msgstr "閱讀"
-
-#. object permissions - read
-#: apps/io.ox/files/share/permissions.js module:io.ox/core
-msgid "Read all objects"
-msgstr "讀取所有物件"
-
-#: apps/plugins/portal/tumblr/register.js module:io.ox/portal
-msgid "Read article on tumblr.com"
-msgstr "於 tumblr.com 閱讀文章"
-
-#. object permissions - read
-#: apps/io.ox/files/share/permissions.js module:io.ox/core
-msgid "Read own objects"
-msgstr "讀取自己的物件"
-
-#: apps/io.ox/files/share/permissions.js module:io.ox/core
-msgid "Read permissions"
-msgstr "讀取權限"
-
-#: apps/io.ox/oauth/keychain.js module:io.ox/core apps/io.ox/oauth/settings.js
-#: module:io.ox/settings
-msgid "Reauthorize"
-msgstr "重新授權"
-
-#: apps/io.ox/calendar/settings/pane.js module:io.ox/calendar
-msgid ""
-"Receive notification as appointment creator when participants accept or "
-"decline"
-msgstr "作為約會建立者，當參與者接受或拒絕時接收通知"
-
-#: apps/io.ox/calendar/settings/pane.js module:io.ox/calendar
-msgid ""
-"Receive notification as appointment participant when other participants "
-"accept or decline"
-msgstr "當其他參與者接受或拒絕時，作為參與者接收通知"
-
-#: apps/io.ox/calendar/settings/pane.js module:io.ox/calendar
-msgid "Receive notification for appointment changes"
-msgstr "接收約會變更的電子郵件通知"
-
-#: apps/io.ox/tasks/settings/pane.js module:io.ox/tasks
-msgid ""
-"Receive notifications when a participant accepted or declined a task created "
-"by you"
-msgstr "當您建立的任務當中的參與者接受或拒絕時接收通知"
-
-#: apps/io.ox/tasks/settings/pane.js module:io.ox/tasks
-msgid ""
-"Receive notifications when a participant accepted or declined a task in "
-"which you participate"
-msgstr "當您參與的任務當中的參與者接受或拒絕時接收通知"
-
-#: apps/io.ox/tasks/settings/pane.js module:io.ox/tasks
-msgid ""
-"Receive notifications when a task in which you participate is created, "
-"modified or deleted"
-msgstr "當您參與的任務建立、修改或刪除時接收通知"
-
-#: apps/io.ox/core/viewer/views/sidebar/fileinfoview.js
-#: module:io.ox/core/viewer
-msgid "Received"
-msgstr "已收到"
-
-#: apps/plugins/halo/mail/register.js module:plugins/halo
-msgid "Received mails"
-msgstr "收到的郵件"
-
-#: apps/plugins/portal/linkedIn/register.js module:plugins/portal
-msgid "Recent activities"
-msgstr "最近活動"
-
-#: apps/plugins/halo/mail/register.js module:plugins/halo
-msgid "Recent conversations"
-msgstr "近期對話"
-
-#: apps/plugins/portal/recentfiles/register.js module:plugins/portal
-msgid "Recently changed files"
-msgstr "最近修改的檔案"
-
-<<<<<<< HEAD
-#: apps/io.ox/emoji/categories.js module:io.ox/mail/emoji
-msgid "Recently used"
-msgstr "最近使用"
-=======
-#. %1$s is the name of the inputfield (To, CC, BCC)
-#: apps/io.ox/mail/compose/extensions.js module:io.ox/mail
-msgid "CC"
-msgstr "副本"
->>>>>>> 8efd135e
-
-#: apps/io.ox/keychain/secretRecoveryDialog.js module:io.ox/keychain
-msgid "Recover"
-msgstr "復原"
-
-#: apps/io.ox/keychain/secretRecoveryDialog.js module:io.ox/keychain
-#: apps/io.ox/settings/accounts/settings/pane.js
-#: module:io.ox/settings/accounts
-msgid "Recover passwords"
-msgstr "找回密碼"
-
-#: apps/plugins/halo/xing/register.js module:plugins/portal
-msgid "Recruiter"
-msgstr "招聘者"
-
-#: apps/io.ox/tasks/model.js module:io.ox/tasks
-msgid "Recurring tasks need a valid due date."
-msgstr "重複發生的任務需要有效到期日。"
-
-#: apps/io.ox/tasks/model.js module:io.ox/tasks
-msgid "Recurring tasks need a valid start date."
-msgstr "重複發生的任務需要有效開始日期。"
-
-#: apps/io.ox/backbone/mini-views/colorpicker.js module:io.ox/core
-#: apps/io.ox/core/tk/flag-picker.js module:io.ox/mail
-#: apps/io.ox/mail/mailfilter/settings/filter/actions/register.js
-#: module:io.ox/mailfilter apps/io.ox/portal/settings/pane.js
-#: module:io.ox/portal
-msgid "Red"
-msgstr "紅紅"
-
-#: apps/io.ox/backbone/mini-views/colorpicker.js module:io.ox/core
-msgid "Red violet"
-msgstr "紅紫色"
-
-#. This is a summary for a mail filter rule
-#. %1$s A user input (usually a mail address)
-#. %2$s user input (expected a mail address) where the messages are redirected to
-#. Example: Redirect mails from test@invalid to another@invalid
-#: apps/io.ox/mail/mailfilter/settings/util.js module:io.ox/mail
-msgid "Redirect mails from %1$s to %2$s"
-msgstr "將來自 %1$s 的郵件轉寄至 %2$s"
-
-#. This is a summary for a mail filter rule
-#. %1$s A user input (usually a mail address)
-#. %2$s user input (expected a mail address) where the messages are redirected to
-#. Example: Redirect mails to test@invalid to another@invalid
-#: apps/io.ox/mail/mailfilter/settings/util.js module:io.ox/mail
-msgid "Redirect mails to %1$s to %2$s"
-msgstr "將寄送給 %1$s 的郵件轉寄至 %2$s"
-
-#. This is a summary for a mail filter rule
-#. %1$s User input for mail subjects to filter for
-#. %2$s user input (expected a mail address) where the messages are redirected to
-#. Example: Redirect mails with subject Some subject to another@invalid
-#: apps/io.ox/mail/mailfilter/settings/util.js module:io.ox/mail
-msgid "Redirect mails with subject %1$s to %2$s"
-msgstr "將主旨為 %1$s 的郵件轉寄至 %2$s"
-
-#: apps/io.ox/mail/mailfilter/settings/filter/actions/register.js
-#: module:io.ox/mailfilter
-msgid "Redirect to"
-msgstr "重導至"
-
-#: apps/io.ox/portal/settings/pane.js module:io.ox/portal
-msgid "Reduce to widget summary"
-msgstr "減少為小工具的描述"
-
-#: apps/io.ox/core/main.js module:io.ox/core
-#: apps/io.ox/core/sub/settings/pane.js module:io.ox/core/sub
-msgid "Refresh"
-msgstr "刷新"
-
-#: apps/io.ox/core/settings/pane.js module:io.ox/core
-msgid "Refresh interval"
-msgstr "更新時間"
-
-#: apps/io.ox/mail/accounts/view-form.js module:io.ox/settings
-msgid "Refresh rate in minutes"
-msgstr "按分鐘設置重新整理頻率"
-
-#: apps/io.ox/mail/mailfilter/settings/filter/tests/util.js
-#: module:io.ox/mailfilter
-msgid "Regex"
-msgstr "Regex"
-
-#: apps/io.ox/mail/settings/pane.js module:io.ox/mail
-msgid "Register now"
-msgstr "立刻註冊"
-
-#: apps/io.ox/calendar/invitations/register.js module:io.ox/calendar/main
-msgid "Reject changes"
-msgstr "拒絕變更"
-
-#. This is a summary for a mail filter rule
-#. %1$s A user input (usually a mail address)
-#. %2$s A reason which is entered by the user
-#. Example: Reject mails from test@invalid with reason Invalid
-#: apps/io.ox/mail/mailfilter/settings/util.js module:io.ox/mail
-msgid "Reject mails from %1$s with reason %2$s"
-msgstr "以 %2$s 原因退回來自 %1$s 的郵件"
-
-#. This is a summary for a mail filter rule
-#. %1$s A user input (usually a mail address)
-#. %2$s A reason which is entered by the user
-#. Example: Reject mails to test@invalid with reason Invalid
-#: apps/io.ox/mail/mailfilter/settings/util.js module:io.ox/mail
-msgid "Reject mails to %1$s with reason %2$s"
-msgstr "以 %2$s 原因退回寄送給 %1$s 的郵件"
-
-#. This is a summary for a mail filter rule
-#. %1$s User input for mail subjects to filter for
-#. %2$s A reason which is entered by the user
-#. Example: Reject mails with subject Some subject with reason Invalid
-#: apps/io.ox/mail/mailfilter/settings/util.js module:io.ox/mail
-msgid "Reject mails with subject %1$s with reason %2$s"
-msgstr "以 %2$s 原因退回主旨為 %1$s 的郵件"
-
-#: apps/io.ox/mail/mailfilter/settings/filter/actions/register.js
-#: module:io.ox/mailfilter
-msgid "Reject with reason"
-msgstr "拒絕理由"
-
-#: apps/io.ox/files/guidance/main.js module:io.ox/files
-msgid "Related articles"
-msgstr "相關文件"
-
-#: apps/io.ox/core/settings/pane.js module:io.ox/core
-msgid "Reload page"
-msgstr "重新載入頁面"
-
-#: apps/io.ox/core/settings/errorlog/settings/pane.js module:io.ox/core
-#: apps/io.ox/files/guidance/main.js module:io.ox/files
-msgid "Reload statistics"
-msgstr "重新載入統計資訊"
-
-#. %1$s remaining upload time
-#: apps/io.ox/files/upload/main.js module:io.ox/files
-msgid "Remaining time: %1$s"
-msgstr "剩餘時間: %1$s"
-
-#: apps/io.ox/mail/actions/reminder.js module:io.ox/mail
-msgid "Remind me"
-msgstr "提醒我"
-
-#: apps/io.ox/core/tk/reminder-util.js module:io.ox/core
-msgid "Remind me again"
-msgstr "再次提醒我"
-
-#. %1$s is something like "in 5 minutes"
-#. don't know if that works for all languages but it has been
-#. a string concatenation before; at least now it's documented
-#: apps/io.ox/core/tk/reminder-util.js module:io.ox/core
-msgid "Remind me again %1$s"
-msgstr "%1$s 後再次提醒我"
-
-#: apps/io.ox/calendar/actions/acceptdeny.js module:io.ox/calendar
-#: apps/io.ox/calendar/edit/extensions.js module:io.ox/calendar/edit/main
-#: apps/io.ox/calendar/invitations/register.js module:io.ox/calendar/main
-#: apps/io.ox/mail/actions.js module:io.ox/mail apps/io.ox/mail/toolbar.js
-#: apps/io.ox/tasks/edit/view-template.js module:io.ox/tasks/edit
-msgid "Reminder"
-msgstr "提醒"
-
-#: apps/io.ox/tasks/edit/view-template.js module:io.ox/tasks/edit
-#: apps/io.ox/tasks/print.js module:io.ox/tasks
-msgid "Reminder date"
-msgstr "提醒日期"
-
-#. %1$s reminder date of a task
-#: apps/io.ox/tasks/view-detail.js module:io.ox/tasks
-#, c-format
-msgid "Reminder date %1$s"
-msgstr "提醒日期 %1$s"
-
-#. %1$s appointment title
-#: apps/io.ox/core/tk/reminder-util.js module:io.ox/core
-#, c-format
-msgid "Reminder for appointment %1$s."
-msgstr "約會 %1$s 提醒。"
-
-#. %1$s task title
-#: apps/io.ox/core/tk/reminder-util.js module:io.ox/core
-#, c-format
-msgid "Reminder for task %1$s."
-msgstr "任務 %1$s 提醒。"
-
-#: apps/io.ox/mail/actions/reminder.js module:io.ox/mail
-msgid "Reminder has been created"
-msgstr "已建立提醒"
-
-#: apps/io.ox/files/share/permissions.js module:io.ox/core
-msgid "Remove"
-msgstr "刪除"
-
-#. %1$s is the user name of the group member
-#: apps/io.ox/mail/mailfilter/settings/filter.js module:io.ox/mail
-#: apps/io.ox/portal/settings/pane.js module:io.ox/portal
-#: apps/plugins/administration/groups/settings/members.js module:io.ox/core
-msgid "Remove %1$s"
-msgstr "移除 %1$s"
-
-#: apps/io.ox/mail/mailfilter/settings/filter/actions/register.js
-#: module:io.ox/mailfilter
-msgid "Remove IMAP keyword"
-msgstr "移除 IMAP 關鍵字"
-
-#: apps/io.ox/backbone/mini-views/attachments.js module:io.ox/core
-#: apps/io.ox/core/attachments/view.js apps/io.ox/core/tk/attachments.js
-#: apps/io.ox/core/tk/attachmentsUtil.js
-msgid "Remove attachment"
-msgstr "移除附件"
-
-#: apps/io.ox/participants/views.js module:io.ox/core
-msgid "Remove contact"
-msgstr "移除聯絡人"
-
-#: apps/io.ox/mail/accounts/view-form.js module:io.ox/settings
-msgid "Remove copy from server after retrieving a message"
-msgstr "接收訊息後移除伺服器上的副本"
-
-#: apps/io.ox/core/folder/favorites.js module:io.ox/core
-#: apps/io.ox/files/favorite/toolbar.js
-msgid "Remove from favorites"
-msgstr "自最愛清單移除"
-
-#: apps/io.ox/files/actions/share.js module:io.ox/files
-msgid "Remove link"
-msgstr "移除連結"
-
-#: apps/plugins/administration/groups/settings/members.js module:io.ox/core
-msgid "Remove member"
-msgstr "移除成員"
-
-#. %1$s is the display name of a removed user or mail recipient
-#. %2$s is the email address of the user or mail recipient
-#. %1$s is the removed search query
-#. %2$s is the context of the removed search query
-#: apps/io.ox/core/tk/tokenfield.js module:io.ox/core
-msgid "Removed %1$s, %2$s."
-msgstr "已移除 %1$s, %2$s。"
-
-#. %1$s is the display name of a removed user or mail recipient
-#. %1$s is the removed search query
-#: apps/io.ox/core/tk/tokenfield.js module:io.ox/core
-msgid "Removed %1$s."
-msgstr "已刪除 %1$s。"
-
-#: apps/io.ox/core/folder/actions/rename.js module:io.ox/core
-#: apps/io.ox/core/folder/contextmenu.js
-#: apps/io.ox/core/viewer/views/toolbarview.js apps/io.ox/files/actions.js
-#: module:io.ox/files apps/io.ox/files/actions/rename.js
-#: apps/io.ox/files/toolbar.js
-msgid "Rename"
-msgstr "重命名"
-
-#: apps/io.ox/core/viewer/views/toolbarview.js module:io.ox/core
-msgid "Rename File"
-msgstr "重新命名檔案"
-
-#: apps/io.ox/core/folder/actions/rename.js module:io.ox/core
-msgid "Rename folder"
-msgstr "重新命名資料夾"
-
-#: apps/io.ox/backbone/views/recurrence-view.js
-#: module:io.ox/calendar/edit/main
-msgid "Repeat"
-msgstr "重複"
-
-#. Used as label for the following selection: 'date' or 'weekday'
-#. Thus an appointment/task will be repeated by date (e.g. every 4th of a month) or by weekday (e.g. every second tuesday)
-#: apps/io.ox/backbone/views/recurrence-view.js
-#: module:io.ox/calendar/edit/main
-msgid "Repeat by"
-msgstr "重複"
-
-#: apps/plugins/portal/userSettings/register.js module:io.ox/core
-msgid "Repeat new password"
-msgstr "重複輸入新密碼"
-
-#: apps/io.ox/files/settings/pane.js module:io.ox/files
-#, fuzzy
-#| msgid "View Slideshow"
-msgid "Repeat slideshow"
-msgstr "檢視幻燈片"
-
-#. Used as a verb to reply to one recipient
-#: apps/io.ox/mail/actions.js module:io.ox/mail
-#: apps/io.ox/mail/inplace-reply.js apps/plugins/portal/twitter/util.js
-#: module:plugins/portal
-msgid "Reply"
-msgstr "回覆"
-
-#: apps/io.ox/mail/actions.js module:io.ox/mail
-#: apps/io.ox/mail/compose/checks.js
-msgid "Reply all"
-msgstr "回覆全部"
-
-#. Must not exceed 8 characters. e.g. German would be: "Antworten an", needs to be abbreviated like "Antw. an" as space is very limited
-#: apps/io.ox/mail/compose/extensions.js module:io.ox/mail
-msgctxt "compose"
-msgid "Reply to"
-msgstr "回覆給"
-
-#. Used as a verb to reply to all recipients
-#: apps/io.ox/mail/inplace-reply.js module:io.ox/mail
-msgid "Reply to all"
-msgstr "回覆所有人"
-
-#: apps/io.ox/mail/mobile-toolbar-actions.js module:io.ox/mail
-#: apps/io.ox/mail/toolbar.js
-msgid "Reply to all recipients"
-msgstr "回覆給所有收件人"
-
-#: apps/io.ox/mail/compose/checks.js module:io.ox/mail
-msgid "Reply to mailing list"
-msgstr "回覆郵件清單"
-
-#: apps/io.ox/mail/compose/checks.js module:io.ox/mail
-#: apps/io.ox/mail/mobile-toolbar-actions.js apps/io.ox/mail/toolbar.js
-msgid "Reply to sender"
-msgstr "回覆給寄件者"
-
-#: apps/io.ox/mail/compose/view.js module:io.ox/mail
-msgid "Request read receipt"
-msgstr "要求送達回執"
-
-#: apps/io.ox/files/share/permissions.js module:io.ox/core
-msgid "Resend invitation"
-msgstr "重寄邀請函"
-
-#. header entry - needs no different translation
-#: apps/io.ox/mail/mailfilter/settings/filter/tests/register.js
-#: module:io.ox/mailfilter
-msgid "Resent-From"
-msgstr "重寄自"
-
-#. header entry - needs no different translation
-#: apps/io.ox/mail/mailfilter/settings/filter/tests/register.js
-#: module:io.ox/mailfilter
-msgid "Resent-To"
-msgstr "重寄至"
-
-#: apps/io.ox/calendar/edit/extensions.js module:io.ox/calendar/edit/main
-#: apps/io.ox/calendar/freetime/timeView.js module:io.ox/calendar
-#: apps/io.ox/calendar/util.js
-msgid "Reserved"
-msgstr "已保留"
-
-#: apps/io.ox/core/emoji/view.js module:io.ox/mail/emoji
-msgid "Reset this list"
-msgstr "重設此清單"
-
-#: apps/io.ox/contacts/view-detail.js module:io.ox/contacts
-#: apps/io.ox/participants/views.js module:io.ox/core
-msgid "Resource"
-msgstr "資源"
-
-#: apps/io.ox/participants/views.js module:io.ox/core
-msgid "Resource group"
-msgstr "資源群組"
-
-#: apps/plugins/administration/resources/settings/edit.js module:io.ox/core
-msgid "Resource name (mandatory)"
-msgstr "資源名稱（必填）"
-
-#: apps/io.ox/participants/detail.js module:io.ox/core
-#: apps/plugins/administration/resources/register.js
-#: apps/plugins/administration/resources/settings/pane.js
-msgid "Resources"
-msgstr "資源"
-
-#: apps/io.ox/core/main.js module:io.ox/core
-msgid "Restore applications"
-msgstr "還原應用程式"
-
-#: apps/io.ox/core/commons.js module:io.ox/core
-msgid "Results"
-msgstr "結果"
-
-#: apps/plugins/halo/xing/register.js module:plugins/portal
-msgid "Retired"
-msgstr "已退休"
-
-#: apps/io.ox/core/commons.js module:io.ox/core apps/io.ox/mail/detail/view.js
-#: module:io.ox/mail apps/io.ox/mail/listview.js
-#: apps/plugins/portal/twitter/register.js module:plugins/portal
-msgid "Retry"
-msgstr "蟲試"
-
-#: apps/plugins/portal/twitter/register.js module:plugins/portal
-msgid "Retry later."
-msgstr "稍後再試。"
-
-#: apps/plugins/portal/twitter/util.js module:plugins/portal
-msgid "Retweet"
-msgstr "推送"
-
-#: apps/plugins/portal/twitter/util.js module:plugins/portal
-msgid "Retweet this to your followers?"
-msgstr "Retweet 這則推文給你的關注者？"
-
-#: apps/plugins/portal/twitter/util.js module:plugins/portal
-msgid "Retweeted"
-msgstr "轉推"
-
-#: apps/plugins/portal/twitter/util.js module:plugins/portal
-msgid "Retweeted by %s"
-msgstr "由 %s 轉推"
-
-#: apps/io.ox/wizards/upsell.js module:io.ox/wizards
-msgid "Review your purchases"
-msgstr "確認您的購買"
-
-#. Role: view folder + read/write all
-#: apps/io.ox/files/share/permissions.js module:io.ox/core
-msgid "Reviewer"
-msgstr "評論者"
-
-#: apps/io.ox/settings/apps/settings/pane.js module:io.ox/core
-msgid "Revoke"
-msgstr "撤回"
-
-#: apps/io.ox/files/share/permissions.js module:io.ox/core
-#: apps/io.ox/files/share/toolbar.js module:io.ox/files
-msgid "Revoke access"
-msgstr "撤回存取權"
-
-#: apps/io.ox/files/share/toolbar.js module:io.ox/files
-msgid "Revoked access."
-msgstr "已撤銷授權。"
-
-#: apps/io.ox/core/tk/contenteditable-editor.js module:io.ox/core
-msgid "Rich Text Area. Press ALT-F10 for toolbar"
-msgstr "格式化文字區域，請按 Alt+F10 叫出工具列"
-
-#: apps/io.ox/contacts/model.js module:io.ox/contacts
-msgid "Room number"
-msgstr "房間號"
-
-#: apps/io.ox/calendar/freetime/timeView.js module:io.ox/calendar
-msgid "Rows"
-msgstr "欄"
-
-#: apps/io.ox/backbone/mini-views/colorpicker.js module:io.ox/core
-msgid "Royal blue"
-msgstr "皇室藍"
-
-#: apps/io.ox/mail/mailfilter/settings/filter/view-form.js
-#: module:io.ox/settings
-msgid "Rule name"
-msgstr "規則名稱"
-
-#. tooltip for getting auto-play mode ready for running.
-#: apps/io.ox/core/viewer/views/displayerview.js module:io.ox/core
-msgid "Run auto-play mode"
-msgstr "執行自動播放模式"
-
-#: apps/io.ox/onboarding/clients/config.js module:io.ox/core/onboarding
-msgid "SMTP"
-msgstr "SMTP"
-
-#. Connection security. SSL/TLS.
-#: apps/io.ox/mail/accounts/view-form.js module:io.ox/settings
-msgid "SSL/TLS"
-msgstr "SSL/TLS"
-
-<<<<<<< HEAD
-#: apps/io.ox/contacts/model.js module:io.ox/contacts
-msgid "Sales Volume"
-msgstr "銷售量"
-=======
-#. File a message into a folder
-#: apps/io.ox/mail/mailfilter/settings/filter/actions/register.js
-#: module:io.ox/mailfilter
-msgid "File into"
-msgstr "存檔至"
-
-#. Copy a message into a folder
-#: apps/io.ox/mail/mailfilter/settings/filter/actions/register.js
-#: module:io.ox/mailfilter
-msgid "Copy into"
-msgstr "複製至"
->>>>>>> 8efd135e
-
-#. superessive of the weekday
-#. will only be used in a form like “Happens every week on $weekday”
-#: apps/io.ox/calendar/util.js module:io.ox/calendar
-msgctxt "superessive"
-msgid "Saturday"
-msgstr "星期六"
+#: apps/io.ox/calendar/edit/main.js apps/io.ox/calendar/freetime/main.js
+#: module:io.ox/calendar
+msgid "Create appointment"
+msgstr "建立約會"
 
 #: apps/io.ox/calendar/edit/extensions.js module:io.ox/calendar/edit/main
 #: apps/io.ox/contacts/distrib/create-dist-view.js module:io.ox/contacts
@@ -7938,230 +925,29 @@
 msgid "Save"
 msgstr "保存"
 
-#: apps/io.ox/files/actions/save-as-pdf.js module:io.ox/files
-#: apps/io.ox/files/toolbar.js
-msgid "Save as PDF"
-msgstr "另存為 PDF"
-
-#: apps/io.ox/calendar/actions.js module:io.ox/calendar
-#: apps/io.ox/calendar/freetime/main.js apps/io.ox/mail/actions.js
-#: module:io.ox/mail
-msgid "Save as distribution list"
-msgstr "儲存為通訊組列表"
-
-<<<<<<< HEAD
-#: apps/io.ox/mail/compose/view.js module:io.ox/mail
-msgid "Save as draft"
-msgstr "保存為草稿"
-=======
-#: apps/io.ox/mail/mailfilter/settings/filter/tests/register.js
-#: module:io.ox/mailfilter
-msgid "continue if any of these condition is met"
-msgstr "若符合下列任一條件就繼續"
->>>>>>> 8efd135e
-
-#: apps/io.ox/mail/actions.js module:io.ox/mail apps/io.ox/mail/toolbar.js
-msgid "Save as file"
-msgstr "另存新檔"
-
-#: apps/io.ox/mail/actions/attachmentSave.js module:io.ox/mail
-msgid "Save attachment"
-msgstr "儲存附件"
-
-#. %1$s is usually "Drive" (product name; might be customized)
-#: apps/io.ox/core/pim/actions.js module:io.ox/core
-#: apps/io.ox/core/viewer/views/toolbarview.js apps/io.ox/mail/actions.js
-#: module:io.ox/mail
-msgid "Save to %1$s"
-msgstr "儲存至 %1$s"
-
-#: apps/io.ox/core/api/attachment.js module:io.ox/core
-msgid "Saved appointment attachment"
-msgstr "已儲存約會附件"
-
-<<<<<<< HEAD
-#: apps/io.ox/core/api/attachment.js module:io.ox/core
-msgid "Saved attachment"
-msgstr "已儲存附件"
-
-#: apps/io.ox/core/api/attachment.js module:io.ox/core
-msgid "Saved contact attachment"
-msgstr "已儲存聯絡人附件"
-
-#: apps/io.ox/contacts/view-detail.js module:io.ox/contacts
-msgid "Saved in:"
-msgstr "儲存於:"
-
-#: apps/io.ox/mail/api.js module:io.ox/mail
-msgid "Saved mail attachment"
-msgstr "儲存郵件附件"
-
-#: apps/io.ox/core/api/attachment.js module:io.ox/core
-msgid "Saved task attachment"
-msgstr "已儲存任務附件"
-
-#: apps/io.ox/mail/actions/attachmentSave.js module:io.ox/mail
-msgid "Saving attachment ..."
-msgid_plural "Saving attachments ..."
-msgstr[0] "正在儲存附件…"
-msgstr[1] "正在儲存附件…"
-
-#: apps/io.ox/calendar/freebusy/templates.js module:io.ox/calendar/freebusy
-#: apps/io.ox/calendar/freetime/main.js module:io.ox/calendar
-#: apps/io.ox/calendar/toolbar.js
-msgid "Scheduling"
-msgstr "行程"
-=======
-#: apps/io.ox/mail/mailfilter/settings/filter/tests/register.js
-#: module:io.ox/mailfilter
-msgid "original time zone"
-msgstr "原始時區"
-
-#. greater than or equal to
-#: apps/io.ox/mail/mailfilter/settings/filter/tests/register.js
-#: module:io.ox/mailfilter
-msgid "Greater equals"
-msgstr "大於等於"
-
-#. lower than or equal to
-#: apps/io.ox/mail/mailfilter/settings/filter/tests/register.js
-#: module:io.ox/mailfilter
-msgid "Lower equals"
-msgstr "小於等於"
-
-#: apps/io.ox/mail/mailfilter/settings/filter/tests/register.js
-#: module:io.ox/mailfilter
-#: apps/io.ox/mail/mailfilter/settings/filter/tests/util.js
-msgid "Is exactly"
-msgstr "等於"
-
-#: apps/io.ox/mail/mailfilter/settings/filter/tests/register.js
-#: module:io.ox/mailfilter
-#: apps/io.ox/mail/mailfilter/settings/filter/tests/util.js
-msgid "Is not exactly"
-msgstr "不完全是"
-
-#. lower than the given value
-#: apps/io.ox/mail/mailfilter/settings/filter/tests/register.js
-#: module:io.ox/mailfilter
-msgid "Lower"
-msgstr "小於"
-
-#. greater than the given value
-#: apps/io.ox/mail/mailfilter/settings/filter/tests/register.js
-#: module:io.ox/mailfilter
-msgid "Greater"
-msgstr "大於"
->>>>>>> 8efd135e
-
-#: apps/io.ox/core/main.js module:io.ox/core
-#: apps/io.ox/search/view-template.js
-msgctxt "app"
-msgid "Scheduling"
-msgstr "行程"
-
-#: apps/io.ox/backbone/mini-views/colorpicker.js module:io.ox/core
-msgid "Sea green"
-msgstr "海藻綠"
-
-#: apps/io.ox/contacts/addressbook/popup.js module:io.ox/contacts
-#: apps/io.ox/core/desktop.js module:io.ox/core apps/io.ox/core/main.js
-#: apps/io.ox/find/extensions-facets.js apps/io.ox/find/main.js
-#: apps/io.ox/find/view-tokenfield.js
-#: apps/io.ox/search/autocomplete/extensions.js apps/io.ox/search/main.js
-#: module:io.ox/search apps/plugins/portal/flickr/register.js
-#: module:plugins/portal
-msgid "Search"
-msgstr "搜尋"
-
-#: apps/io.ox/find/view-facets.js module:io.ox/core
-msgid "Search facets"
-msgstr "搜尋 facet"
-
-#: apps/io.ox/find/main.js module:io.ox/core
-msgid "Search in all folders"
-msgstr "在所有資料夾中搜尋"
-
-#: apps/io.ox/files/view-options.js module:io.ox/files
-msgid "Search results"
-msgstr "搜尋結果"
-
-#. search feature help text for screenreaders
-#: apps/io.ox/core/desktop.js module:io.ox/core
-msgid ""
-"Search results page lists all active facets to allow them to be easly "
-"adjustable/removable. Below theses common facets additonal advanced facets "
-"are listed. To narrow down search result please adjust active facets or add "
-"new ones"
-msgstr ""
-"搜尋結果頁面會列出所有使用的中 facet 以讓其可被簡單地調整/移除。在這些常用的 "
-"facet 下方會顯示其他的進階 facet。要篩選搜尋結果請調整使用中的 facet 或新增其"
-"他 facet"
-
-<<<<<<< HEAD
+#: apps/io.ox/calendar/edit/extensions.js module:io.ox/calendar/edit/main
+#: apps/io.ox/calendar/mobile-toolbar-actions.js module:io.ox/calendar
+#: apps/io.ox/tasks/edit/view-template.js module:io.ox/tasks/edit
+#: apps/plugins/administration/groups/settings/edit.js module:io.ox/core
+#: apps/plugins/administration/resources/settings/edit.js
+msgid "Create"
+msgstr "建立"
+
+#: apps/io.ox/calendar/edit/extensions.js module:io.ox/calendar/edit/main
+#: apps/io.ox/contacts/distrib/create-dist-view.js module:io.ox/contacts
+#: apps/io.ox/contacts/edit/view-form.js apps/io.ox/core/settings/user.js
+#: apps/io.ox/mail/compose/extensions.js module:io.ox/mail
+#: apps/io.ox/mail/mailfilter/settings/filter/actions/register.js
+#: module:io.ox/mailfilter apps/io.ox/tasks/edit/view-template.js
+#: module:io.ox/tasks/edit
+msgid "Discard"
+msgstr "放棄"
+
 #: apps/io.ox/calendar/edit/extensions.js module:io.ox/calendar/edit/main
 #: apps/io.ox/files/view-options.js module:io.ox/files
 #: apps/io.ox/mail/accounts/view-form.js module:io.ox/settings
 msgid "Select"
 msgstr "選擇"
-=======
-#: apps/io.ox/mail/mailfilter/settings/filter/tests/register.js
-#: module:io.ox/mailfilter
-msgid "Cc"
-msgstr "抄送"
-
-#: apps/io.ox/mail/mailfilter/settings/filter/tests/register.js
-#: module:io.ox/mailfilter
-msgid "Any recipient"
-msgstr "任何收件人"
->>>>>>> 8efd135e
-
-#. Sort options drop-down
-#: apps/io.ox/files/view-options.js module:io.ox/files
-msgctxt "dropdown"
-msgid "Select"
-msgstr "選擇"
-
-#. Context: Add selected contacts; German "Auswählen", for example
-#: apps/io.ox/contacts/addressbook/popup.js module:io.ox/contacts
-msgctxt "select-contacts"
-msgid "Select"
-msgstr "選擇"
-
-#: apps/io.ox/mail/compose/names.js module:io.ox/mail
-msgid ""
-"Select a checkbox to define a custom name for that address; otherwise the "
-"mail account's default name will be used. If you want to use an address "
-"anonymously, select the checkbox and leave the field empty."
-msgstr ""
-"選擇選取盒來定義該地址的自訂名稱，否則將使用郵件帳號的預設名稱。若您想要匿名"
-"使用該地址，請勾選選取盒並將該欄位留白。"
-
-#: apps/io.ox/core/tk/vgrid.js module:io.ox/core
-#: apps/io.ox/mail/view-options.js module:io.ox/mail
-msgid "Select all"
-msgstr "選擇全部"
-
-#: apps/io.ox/contacts/addressbook/popup.js module:io.ox/contacts
-#: apps/io.ox/mail/compose/extensions.js module:io.ox/mail
-msgid "Select contacts"
-msgstr "選擇聯絡人"
-
-<<<<<<< HEAD
-#: apps/io.ox/calendar/settings/timezones/favorite-view.js
-#: module:io.ox/calendar
-msgid "Select favorite timezone"
-msgstr "選擇最愛時區"
-
-#: apps/io.ox/files/actions/upload-new-version.js module:io.ox/files
-msgid "Select file"
-msgstr "選擇檔案"
-=======
-#: apps/io.ox/mail/mailfilter/settings/filter/tests/register.js
-#: module:io.ox/mailfilter
-msgid "Bcc"
-msgstr "密件抄送"
->>>>>>> 8efd135e
 
 #: apps/io.ox/calendar/edit/extensions.js module:io.ox/calendar/edit/main
 #: apps/io.ox/core/folder/picker.js module:io.ox/core
@@ -8170,731 +956,9 @@
 msgid "Select folder"
 msgstr "選擇資料夾"
 
-<<<<<<< HEAD
-#: apps/io.ox/contacts/actions/print.js module:io.ox/contacts
-msgid "Select print layout"
-msgstr "選擇列印版面"
-
-#: apps/io.ox/core/commons.js module:io.ox/core
-msgid "Selection Details"
-msgstr "選擇範圍詳情"
-
-#: apps/io.ox/mail/compose/extensions.js module:io.ox/mail
-#: apps/io.ox/onboarding/clients/extensions.js module:io.ox/core/onboarding
-#: apps/plugins/core/feedback/register.js module:io.ox/core
-msgid "Send"
-msgstr "發送"
-=======
-#. header entry - needs no different translation
-#: apps/io.ox/mail/mailfilter/settings/filter/tests/register.js
-#: module:io.ox/mailfilter
-msgid "Resent-From"
-msgstr "重寄自"
-
-#. header entry - needs no different translation
-#: apps/io.ox/mail/mailfilter/settings/filter/tests/register.js
-#: module:io.ox/mailfilter
-msgid "Resent-To"
-msgstr "重寄至"
-
-#: apps/io.ox/mail/mailfilter/settings/filter/tests/register.js
-#: module:io.ox/mailfilter
-msgid "Header exists"
-msgstr "存在檔頭"
->>>>>>> 8efd135e
-
-#. Respond to a read receipt request; German "Lesebestätigung senden"
-#: apps/io.ox/mail/common-extensions.js module:io.ox/mail
-msgid "Send a read receipt"
-msgstr "傳送送達回執"
-
-#: apps/io.ox/contacts/actions.js module:io.ox/contacts
-#: apps/io.ox/contacts/mobile-toolbar-actions.js module:io.ox/mail
-#: apps/io.ox/contacts/toolbar.js
-msgid "Send as vCard"
-msgstr "以 vCard 傳送"
-
-#: apps/io.ox/core/viewer/views/toolbarview.js module:io.ox/core
-#: apps/io.ox/files/actions.js module:io.ox/files apps/io.ox/files/toolbar.js
-#: apps/io.ox/notes/toolbar.js module:io.ox/notes
-msgid "Send by mail"
-msgstr "透過電子郵件寄送"
-
-<<<<<<< HEAD
-#: apps/io.ox/mail/vacationnotice/settings/model.js module:io.ox/mail
-msgid "Send from"
-msgstr "寄件者"
-
-#: apps/io.ox/files/actions/share.js module:io.ox/files
-msgid "Send link"
-msgstr "傳送鏈結"
-
-#: apps/io.ox/contacts/actions.js module:io.ox/contacts
-#: apps/io.ox/contacts/mobile-toolbar-actions.js module:io.ox/mail
-#: apps/io.ox/contacts/toolbar.js
-msgid "Send mail"
-msgstr "寄送郵件"
-=======
-#: apps/io.ox/mail/mailfilter/settings/filter/tests/util.js
-#: module:io.ox/mailfilter
-msgid "Matches"
-msgstr "符合"
->>>>>>> 8efd135e
-
-#: apps/io.ox/calendar/actions.js module:io.ox/calendar
-msgid "Send mail to all participants"
-msgstr "傳送郵件給所有參與者"
-
-#: apps/io.ox/mail/actions.js module:io.ox/mail
-msgid "Send new mail"
-msgstr "寄送新郵件"
-
-#: apps/io.ox/files/share/permissions.js module:io.ox/core
-msgid "Send notification by email"
-msgstr "傳送通知郵件"
-
-<<<<<<< HEAD
-#: apps/io.ox/mail/vacationnotice/settings/model.js module:io.ox/mail
-msgid "Send vacation notice during this time only"
-msgstr "只在此時間傳送假期通知"
-
-#: apps/io.ox/mail/mailfilter/settings/filter/tests/register.js
-=======
-#. a given string does end with a specified pattern
-#: apps/io.ox/mail/mailfilter/settings/filter/tests/util.js
-#: module:io.ox/mailfilter
-msgid "Ends with"
-msgstr "結束於"
-
-#. a given string does not end with a specified pattern
-#: apps/io.ox/mail/mailfilter/settings/filter/tests/util.js
->>>>>>> 8efd135e
-#: module:io.ox/mailfilter
-msgid "Sender"
-msgstr "寄件者"
-
-#. %1$d is number of messages; %2$d is progress in percent
-#: apps/io.ox/mail/main.js module:io.ox/mail
-msgid "Sending 1 message ... %2$d%"
-msgid_plural "Sending %1$d messages ... %2$d%"
-msgstr[0] "正在傳送 1 封訊息… %2$d%"
-msgstr[1] "正在傳送 %1$d 封訊息… %2$d%"
-
-#: apps/io.ox/core/viewer/views/sidebar/fileinfoview.js
-#: module:io.ox/core/viewer
-msgid "Sent"
-msgstr "已發出"
-
-<<<<<<< HEAD
-#: apps/io.ox/mail/mailfilter/settings/filter/tests/register.js
-#: module:io.ox/mailfilter
-msgid "Sent date"
-msgstr "寄件日期"
-=======
-#: apps/io.ox/mail/mailfilter/settings/filter/tests/util.js
-#: module:io.ox/mailfilter
-msgid "matches a substring"
-msgstr "包含一段字串"
-
-#: apps/io.ox/mail/mailfilter/settings/filter/tests/util.js
-#: module:io.ox/mailfilter
-msgid "does not match a substring"
-msgstr "不包含一段字串"
-
-#: apps/io.ox/mail/mailfilter/settings/filter/tests/util.js
-#: module:io.ox/mailfilter
-msgid "an exact, full match"
-msgstr "完全符合"
-
-#: apps/io.ox/mail/mailfilter/settings/filter/tests/util.js
-#: module:io.ox/mailfilter
-msgid "not an exact, full match "
-msgstr "不完全符合"
-
-#: apps/io.ox/mail/mailfilter/settings/filter/tests/util.js
-#: module:io.ox/mailfilter
-msgid "a full match (allows DOS-style wildcards)"
-msgstr "完全符合（允許 DOS 風格的萬用字元）"
-
-#: apps/io.ox/mail/mailfilter/settings/filter/tests/util.js
-#: module:io.ox/mailfilter
-msgid "not a full match (allows DOS-style wildcards)"
-msgstr "不完全符合（允許 DOS 風格的萬用字元）"
-
-#: apps/io.ox/mail/mailfilter/settings/filter/view-form.js
-#: module:io.ox/settings
-msgid ""
-"This rule applies to all messages. Please add a condition to restrict this "
-"rule to specific messages."
-msgstr "此規則將會套用到所有訊息，請增加條件以限制此規則到部分訊息。"
->>>>>>> 8efd135e
-
-#. %s is the product name
-#: apps/io.ox/mail/compose/signatures.js module:io.ox/mail
-msgid "Sent from %s via mobile"
-msgstr "從行動裝置上的 %s 傳送"
-
-#: apps/plugins/halo/mail/register.js module:plugins/halo
-msgid "Sent mails"
-msgstr "寄件輩分"
-
-#. Sent folder
-#: apps/io.ox/mail/accounts/view-form.js module:io.ox/settings
-msgctxt "folder"
-msgid "Sent messages"
-msgstr "寄件備份"
-
-#. Use singular in this context
-#: apps/io.ox/calendar/actions/acceptdeny.js module:io.ox/calendar
-#: apps/io.ox/calendar/actions/delete.js apps/io.ox/calendar/util.js
-msgid "Series"
-msgstr "系列"
-
-#: apps/io.ox/onboarding/clients/config.js module:io.ox/core/onboarding
-msgid "Server Name"
-msgstr "伺服器名稱"
-
-<<<<<<< HEAD
-#: apps/io.ox/mail/accounts/view-form.js module:io.ox/settings
-msgid "Server name"
-msgstr "伺服器名"
-=======
-#: apps/io.ox/mail/mailfilter/settings/filter/view-form.js
-#: module:io.ox/settings
-msgid "Apply rule if any condition is met"
-msgstr "若符合任何條件就套用規則"
->>>>>>> 8efd135e
-
-#: apps/io.ox/mail/accounts/view-form.js module:io.ox/settings
-msgid "Server port"
-msgstr "伺服器埠"
-
-#: apps/io.ox/mail/accounts/view-form.js module:io.ox/settings
-msgid "Server type"
-msgstr "伺服器類型"
-
-#: apps/io.ox/backbone/basicModel.js module:io.ox/core
-#: apps/io.ox/backbone/extendedModel.js apps/io.ox/core/main.js
-msgid "Server unreachable"
-msgstr "無法連線到伺服器"
-
-#: apps/io.ox/core/about/about.js module:io.ox/core
-#: apps/io.ox/core/settings/errorlog/settings/pane.js
-msgid "Server version"
-msgstr "伺服器版本"
-
-#: apps/io.ox/mail/toolbar.js module:io.ox/mail
-msgid "Set category"
-msgstr "設定分類"
-
-#: apps/io.ox/core/tk/flag-picker.js module:io.ox/mail
-#: apps/io.ox/mail/toolbar.js
-msgid "Set color"
-msgstr "設定色彩"
-
-#: apps/io.ox/mail/mailfilter/settings/filter/actions/register.js
-#: module:io.ox/mailfilter
-msgid "Set color flag"
-msgstr "設定色彩標示"
-
-#: apps/io.ox/core/main.js module:io.ox/core apps/io.ox/settings/main.js
-msgid "Settings"
-msgstr "選項"
-
-#: apps/io.ox/search/view-template.js module:io.ox/core
-msgctxt "app"
-msgid "Settings"
-msgstr "選項"
-
-#: apps/io.ox/core/viewer/views/toolbarview.js module:io.ox/core
-#: apps/io.ox/files/share/permissions.js apps/io.ox/files/toolbar.js
-#: module:io.ox/files apps/plugins/portal/xing/actions.js
-#: module:plugins/portal
-msgid "Share"
-msgstr "共享"
-
-#. %1$s determines whether setting permissions for a file or folder
-#. %2$s is the file or folder name
-#: apps/io.ox/files/share/permissions.js module:io.ox/core
-msgid "Share %1$s \"%2$s\""
-msgstr "分享「%2$s」%1$s"
-
-#: apps/io.ox/files/toolbar.js module:io.ox/files
-msgid "Share current folder"
-msgstr "分享目前資料夾"
-
-#: apps/io.ox/files/toolbar.js module:io.ox/files
-msgid "Share selected file"
-msgid_plural "Share selected files"
-msgstr[0] "分享選擇的檔案"
-msgstr[1] "分享選擇的檔案"
-
-#: apps/io.ox/files/toolbar.js module:io.ox/files
-msgid "Share selected folder"
-msgid_plural "Share selected folders"
-msgstr[0] "分享選擇的資料夾"
-msgstr[1] "分享選擇的資料夾"
-
-#: apps/io.ox/files/toolbar.js module:io.ox/files
-msgid "Share selected objects"
-msgstr "分享選擇的物件"
-
-#: apps/io.ox/core/viewer/views/toolbarview.js module:io.ox/core
-msgid "Share this file"
-msgstr "分享此檔案"
-
-#: apps/io.ox/contacts/actions.js module:io.ox/contacts
-msgid "Share your contacts"
-msgstr "分享您的聯絡人"
-
-#: apps/io.ox/files/actions.js module:io.ox/files
-msgid "Share your folders"
-msgstr "分享資料夾"
-
-#: apps/plugins/halo/appointments/register.js module:plugins/halo
-msgid "Shared Appointments"
-msgstr "共享約會"
-
-#: apps/plugins/portal/xing/actions.js module:plugins/portal
-msgid "Shared activity"
-msgstr "分享的動態"
-
-#: apps/io.ox/contacts/addressbook/popup.js module:io.ox/contacts
-#: apps/io.ox/core/folder/extensions.js module:io.ox/core
-msgid "Shared address books"
-msgstr "共享的通訊錄"
-
-#: apps/io.ox/core/folder/extensions.js module:io.ox/core
-msgid "Shared by other users"
-msgstr "由其他使用者分享"
-
-#: apps/io.ox/core/folder/extensions.js module:io.ox/core
-msgid "Shared calendars"
-msgstr "共享的行事曆"
-
-#: apps/io.ox/core/folder/extensions.js module:io.ox/core
-msgid "Shared tasks"
-msgstr "共享的任務"
-
-#. "Shares" in terms of "shared with others" ("Freigaben")
-#: apps/io.ox/core/viewer/views/sidebar/fileinfoview.js
-#: module:io.ox/core/viewer
-msgid "Shares"
-msgstr "共享"
-
-#: apps/io.ox/core/folder/contextmenu.js module:io.ox/core
-msgid "Sharing"
-msgstr "共享"
-
-#. if only one item -> insert filename / on more than one item -> item count
-#: apps/io.ox/files/actions/share.js module:io.ox/files
-msgid "Sharing link created for file \"%1$d\""
-msgid_plural "Sharing link created for %1$d items"
-msgstr[0] "已建立「%1$d」檔案的分享鏈結"
-msgstr[1] "已建立 %1$d 個項目的分享鏈結"
-
-#: apps/io.ox/files/actions/share.js module:io.ox/files
-msgid "Sharing link created for folder \"%1$d\""
-msgid_plural "Sharing link created for %1$d items"
-msgstr[0] "已建立「%1$d」資料夾的分享鏈結"
-msgstr[1] "已建立 %1$d 個項目的分享鏈結"
-
-#: apps/io.ox/wizards/upsell.js module:io.ox/wizards
-msgid "Shopping cart"
-msgstr "購物車"
-
-#: apps/io.ox/core/folder/contextmenu.js module:io.ox/core
-msgid "Show"
-msgstr "顯示"
-
-#: apps/io.ox/contacts/edit/view-form.js module:io.ox/contacts
-#: apps/io.ox/core/settings/user.js
-msgid "Show all fields"
-msgstr "顯示所有欄位"
-
-#: apps/io.ox/files/settings/pane.js module:io.ox/files
-#, fuzzy
-#| msgid "Show images"
-msgid "Show all images for"
-msgstr "顯示圖片"
-
-#: apps/io.ox/files/settings/pane.js module:io.ox/files
-#, fuzzy
-#| msgid "Show all items"
-msgid "Show all images just once"
-msgstr "顯示所有項目"
-
-<<<<<<< HEAD
-#: apps/io.ox/core/sub/settings/pane.js module:io.ox/core/sub
-msgid "Show all items"
-msgstr "顯示所有項目"
-=======
-#. Quota means a general quota for mail and files
-#: apps/io.ox/mail/main.js module:io.ox/mail
-#: apps/plugins/portal/quota/register.js module:plugins/portal
-msgid "Mail quota"
-msgstr "郵件額度"
->>>>>>> 8efd135e
-
-#: apps/io.ox/calendar/conflicts/conflictList.js
-#: module:io.ox/calendar/conflicts/conflicts
-#: apps/io.ox/calendar/invitations/register.js module:io.ox/calendar/main
-msgid "Show appointment details"
-msgstr "顯示約會詳情"
-
-#: apps/io.ox/mail/compose/extensions.js module:io.ox/mail
-msgid "Show blind carbon copy input field"
-msgstr "顯示密件副本欄位"
-
-#: apps/io.ox/mail/compose/extensions.js module:io.ox/mail
-msgid "Show carbon copy input field"
-msgstr "顯示副本欄位"
-
-#: apps/io.ox/calendar/settings/pane.js module:io.ox/calendar
-msgid "Show declined appointments"
-msgstr "顯示拒絕的約會"
-
-#: apps/io.ox/core/settings/pane.js module:io.ox/core
-msgid "Show desktop notifications"
-msgstr "顯示桌面通知"
-
-#. button: hide collapsable content
-#: apps/io.ox/onboarding/clients/view-mobile.js module:io.ox/core/onboarding
-#: apps/io.ox/tasks/edit/view-template.js module:io.ox/tasks/edit
-msgid "Show details"
-msgstr "顯示詳情"
-
-#: apps/io.ox/tasks/main.js module:io.ox/tasks
-msgid "Show done tasks"
-msgstr "顯示完成工作"
-
-#: apps/io.ox/mail/detail/mobileView.js module:io.ox/mail
-#: apps/io.ox/mail/detail/view.js
-msgid "Show entire message"
-msgstr "顯示完整訊息"
-
-#: apps/io.ox/mail/settings/pane.js module:io.ox/mail
-msgid "Show folder with all unseen messages"
-msgstr "顯示包含所有未讀訊息的信件匣"
-
-#: apps/io.ox/files/settings/pane.js module:io.ox/files
-msgid "Show hidden files and folders"
-msgstr "顯示隱藏檔案與資料夾"
-
-#: apps/io.ox/files/mobile-toolbar-actions.js module:io.ox/mail
-msgid "Show icons"
-msgstr "顯示圖示"
-
-#: apps/io.ox/mail/common-extensions.js module:io.ox/mail
-msgid "Show images"
-msgstr "顯示圖片"
-
-#. Shown in settings page for accounts. Should use the indefinite form, it's a general information
-#. about account recovery, where account can be plural. In German "Informationen zur Accounwiederherstellung"
-#: apps/io.ox/settings/accounts/settings/pane.js
-#: module:io.ox/settings/accounts
-msgid "Show information about account recovery"
-msgstr "顯示帳號救援資訊"
-
-#: apps/io.ox/files/mobile-toolbar-actions.js module:io.ox/mail
-msgid "Show list"
-msgstr "顯示清單"
-
-#: apps/io.ox/mail/compose/extensions.js module:io.ox/mail
-msgid "Show names"
-msgstr "顯示名稱"
-
-#: apps/io.ox/calendar/mobile-toolbar-actions.js module:io.ox/calendar
-msgid "Show next day"
-msgstr "顯示下一天"
-
-#: apps/io.ox/onboarding/clients/extensions.js module:io.ox/core/onboarding
-msgid "Show or hide actions for advanced users."
-msgstr "顯示或隱藏進階使用者選項。"
-
-#: apps/io.ox/calendar/mobile-toolbar-actions.js module:io.ox/calendar
-msgid "Show previous day"
-msgstr "顯示上一天"
-
-#: apps/io.ox/mail/detail/content.js module:io.ox/mail
-msgid "Show quoted text"
-msgstr "顯示引用文字"
-
-#: apps/io.ox/core/settings/errorlog/settings/pane.js module:io.ox/core
-msgid "Show request body"
-msgstr "顯示請求內容"
-
-#: apps/io.ox/mail/settings/pane.js module:io.ox/mail
-msgid "Show requests for read receipts"
-msgstr "顯示送達回執請求"
-
-#: apps/io.ox/core/settings/errorlog/settings/pane.js module:io.ox/core
-msgid "Show stack trace"
-msgstr "顯示堆疊追蹤"
-
-#: apps/io.ox/calendar/invitations/register.js module:io.ox/calendar/main
-msgid "Show task details"
-msgstr "顯示任務詳情"
-
-#: apps/io.ox/files/mobile-toolbar-actions.js module:io.ox/mail
-msgid "Show tiles"
-msgstr "顯示磚塊"
-
-#: apps/io.ox/calendar/common-extensions.js module:io.ox/calendar
 #: apps/io.ox/calendar/edit/extensions.js module:io.ox/calendar/edit/main
-msgid "Shown as"
-msgstr "顯示為"
-
-#: apps/io.ox/core/boot/i18n.js module:io.ox/core/boot
-#: apps/io.ox/core/relogin.js module:io.ox/core
-msgid "Sign in"
-msgstr "登入"
-
-#. the noun not the verb
-#: apps/io.ox/core/boot/i18n.js module:io.ox/core/boot
-msgctxt "word"
-msgid "Sign in"
-msgstr "登入"
-
-#: apps/io.ox/core/main.js module:io.ox/core
-msgid "Sign out"
-msgstr "登出"
-
-#: apps/io.ox/core/main.js module:io.ox/core
-msgid "Sign out now"
-msgstr "立刻登出"
-
-#: apps/io.ox/mail/settings/signatures/settings/pane.js module:io.ox/mail
-msgid "Signature name"
-msgstr "簽名名稱"
-
-#: apps/io.ox/mail/compose/extensions.js module:io.ox/mail
-#: apps/io.ox/mail/settings/signatures/register.js
-#: apps/io.ox/mail/settings/signatures/settings/pane.js
-msgid "Signatures"
-msgstr "簽名"
-
-#. Portal. Logged in as user
-#: apps/io.ox/portal/main.js module:io.ox/portal
-msgid "Signed in as %1$s"
-msgstr "已登入為 %1$s"
-
-#: apps/io.ox/core/main.js module:io.ox/core
-msgid "Signed in as:"
-msgstr "已登入為:"
-
-#: apps/io.ox/core/viewer/views/sidebar/fileinfoview.js
-#: module:io.ox/core/viewer apps/io.ox/files/view-options.js
-#: module:io.ox/files apps/io.ox/mail/settings/pane.js module:io.ox/mail
-#: apps/io.ox/mail/view-options.js
-msgid "Size"
-msgstr "大小"
-
-#: apps/io.ox/mail/mailfilter/settings/filter/tests/register.js
-#: module:io.ox/mailfilter
-msgid "Size (bytes)"
-msgstr "大小 (位元組)"
-
-#: apps/io.ox/backbone/mini-views/colorpicker.js module:io.ox/core
-msgid "Sky blue"
-msgstr "天藍色"
-
-#: apps/io.ox/files/settings/pane.js module:io.ox/files
-#, fuzzy
-#| msgid "Slideshow / Autoplay mode"
-msgid "Slideshow / Autoplay mode for images"
-msgstr "簡報 / 自動播放模式"
-
-#: apps/io.ox/core/settings/errorlog/settings/pane.js module:io.ox/core
-msgid "Slow requests"
-msgstr "慢速請求"
-
-#: apps/io.ox/portal/settings/pane.js module:io.ox/portal
-msgid "Smartphone settings:"
-msgstr "智慧型手機設定:"
-
-#. Emoji collection. SoftBank-specific icons. "SoftBank" in other languages, too.
-#: apps/io.ox/emoji/categories.js module:io.ox/mail/emoji
-msgid "SoftBank"
-msgstr "SoftBank"
-
-#: apps/io.ox/contacts/edit/main.js module:io.ox/contacts
-msgid "Some fields contain invalid data"
-msgstr "某些欄位包含無效資料"
-
-#. %1$s the maximum file size
-#: apps/io.ox/core/tk/upload.js module:io.ox/core
-msgid ""
-"Some files cannot be uploaded because they exceed the maximum file size of "
-"%1$s"
-msgstr "因為超過了檔案大小限制 %1$s，無法上傳檔案"
-
-#: apps/io.ox/core/settings/pane.js module:io.ox/core
-msgid ""
-"Some settings (language, timezone, theme) require a page reload or relogin "
-"to take effect."
-msgstr "某些設定（語言、時區、佈景主題）需要重新載入頁面或重新登入後才會生效。"
-
-#: apps/plugins/portal/linkedIn/register.js module:plugins/portal
-#: apps/plugins/portal/twitter/register.js
-msgid "Something went wrong reauthorizing the %s account."
-msgstr "重新授權 %s 帳號時發生某些錯誤。"
-
-#: apps/plugins/halo/xing/register.js module:plugins/portal
-msgid "Sorry, could not connect to %s right now."
-msgstr "抱歉，目前無法連線至 %s。"
-
-#: apps/plugins/halo/xing/register.js module:plugins/portal
-msgid "Sorry, there is no data available for you on %s."
-msgstr "抱歉，%s 上目前沒有可提供給您的資料。"
-
-#: apps/io.ox/core/viewer/views/types/textview.js module:io.ox/core
-msgid "Sorry, there is no preview available for this file."
-msgstr "抱歉，無法預覽此檔案。"
-
-#: apps/io.ox/core/viewer/views/types/imageview.js module:io.ox/core
-msgid "Sorry, there is no preview available for this image."
-msgstr "抱歉，無法預覽此圖片。"
-
-#: apps/io.ox/core/viewer/views/types/documentview.js module:io.ox/core
-msgid "Sorry, this page is not available at the moment."
-msgstr "抱歉，此頁面暫時無法使用。"
-
-#: apps/plugins/portal/linkedIn/register.js module:plugins/portal
-msgid ""
-"Sorry, we cannot help you here. Your provider needs to obtain a key from "
-"LinkedIn with the permission to do read messages."
-msgstr ""
-"抱歉，我們無法在此幫忙。您的提供者需要自 LinkedIn 取得金鑰與讀取訊息的權限。"
-
-#. Sort options drop-down
-#: apps/io.ox/files/favorite/view-options.js module:io.ox/core
-#: apps/io.ox/files/share/view-options.js module:io.ox/files
-#: apps/io.ox/files/view-options.js apps/io.ox/mail/view-options.js
-#: module:io.ox/mail
-msgctxt "dropdown"
-msgid "Sort by"
-msgstr "排序依照"
-
-#: apps/io.ox/tasks/main.js module:io.ox/tasks
-msgid "Sort options"
-msgstr "排序選項"
-
-#: apps/plugins/notifications/mail/register.js module:plugins/notifications
-msgid "Sound"
-msgstr "音效"
-
-#. Spam folder
-#: apps/io.ox/mail/accounts/view-form.js module:io.ox/settings
-msgctxt "folder"
-msgid "Spam"
-msgstr "垃圾"
-
-#: apps/io.ox/contacts/model.js module:io.ox/contacts
-msgid "Spouse's name"
-msgstr "配偶姓名"
-
-#: apps/io.ox/mail/detail/links.js module:io.ox/mail
-msgid "Spreadsheet"
-msgstr "試算表"
-
-#: apps/io.ox/files/view-options.js module:io.ox/files
-msgid "Spreadsheets"
-msgstr "試算表"
-
-#: apps/io.ox/mail/accounts/view-form.js module:io.ox/settings
-msgid "Standard folders"
-msgstr "標準資料夾"
-
-#: apps/io.ox/backbone/mini-views/timezonepicker.js module:io.ox/core
-#: apps/io.ox/calendar/week/view.js module:io.ox/calendar
-msgid "Standard timezone"
-msgstr "標準時區"
-
-#: apps/io.ox/mail/vacationnotice/settings/model.js module:io.ox/mail
-#: apps/io.ox/tasks/print.js module:io.ox/tasks
-msgid "Start"
-msgstr "開始"
-
-#: apps/io.ox/tasks/edit/view-template.js module:io.ox/tasks/edit
-#: apps/io.ox/tasks/view-detail.js module:io.ox/tasks
-msgid "Start date"
-msgstr "起始日期"
-
-#: apps/io.ox/calendar/edit/timezone-dialog.js module:io.ox/calendar/edit/main
-msgid "Start date timezone"
-msgstr "起始日期時區"
-
-#: apps/io.ox/contacts/settings/pane.js module:io.ox/contacts
-msgid "Start in global address book"
-msgstr "於全域通訊錄開始"
-
-#: apps/io.ox/calendar/settings/pane.js module:io.ox/calendar
-msgid "Start of working time"
-msgstr "工作時間開始"
-
-#: apps/io.ox/core/desktop.js module:io.ox/core
-msgid "Start search"
-msgstr "開始搜尋"
-
-#: apps/io.ox/core/tk/wizard.js module:io.ox/core
-msgid "Start tour"
-msgstr "開始導覽"
-
-#: apps/io.ox/core/permissions/permissions.js module:io.ox/core
-#: apps/io.ox/files/share/permissions.js
-#: apps/plugins/administration/groups/settings/edit.js
-msgid "Start typing to search for user names"
-msgstr "輸入使用者名稱進行搜尋"
-
-#: apps/io.ox/core/viewer/views/types/videoview.js module:io.ox/core
-msgid "Start video"
-msgstr "開始播放"
-
-#. Connection security. StartTLS.
-#: apps/io.ox/mail/accounts/view-form.js module:io.ox/settings
-msgid "StartTLS"
-msgstr "StartTLS"
-
-#: apps/io.ox/mail/mailfilter/settings/filter/tests/util.js
-#: module:io.ox/mailfilter
-msgid "Starts not with"
-msgstr "不開始於"
-
-#: apps/io.ox/calendar/edit/extensions.js module:io.ox/calendar/edit/main
-msgid "Starts on"
-msgstr "開始於"
-
-#: apps/io.ox/mail/mailfilter/settings/filter/tests/util.js
-#: module:io.ox/mailfilter
-msgid "Starts with"
-msgstr "開始於"
-
-#: apps/io.ox/contacts/model.js module:io.ox/contacts
-msgid "State"
-msgstr "州"
-
-#: apps/io.ox/mail/toolbar.js module:io.ox/mail
-msgid "Statistics"
-msgstr "統計資訊"
-
-#: apps/io.ox/calendar/toolbar.js module:io.ox/calendar
-#: apps/io.ox/tasks/edit/view-template.js module:io.ox/tasks/edit
-#: apps/io.ox/tasks/main.js module:io.ox/tasks
-msgid "Status"
-msgstr "狀態"
-
-#: apps/io.ox/core/boot/i18n.js module:io.ox/core/boot
-msgid "Stay signed in"
-msgstr "保持登入"
-
-#: apps/io.ox/contacts/model.js module:io.ox/contacts
-msgid "Street"
-msgstr "街道"
-
-#: apps/plugins/halo/xing/register.js module:plugins/portal
-msgid "Student"
-msgstr "學生"
+msgid "Calendar:"
+msgstr "行事曆:"
 
 #: apps/io.ox/calendar/edit/extensions.js module:io.ox/calendar/edit/main
 #: apps/io.ox/calendar/util.js module:io.ox/calendar
@@ -8909,238 +973,57 @@
 msgid "Subject"
 msgstr "主題"
 
-<<<<<<< HEAD
-#: apps/plugins/portal/xing/actions.js module:plugins/portal
-msgid "Submit comment"
-msgstr "送出留言"
-=======
-#. Verb: (to) flag messages
-#: apps/io.ox/mail/toolbar.js module:io.ox/mail
-msgctxt "verb"
-msgid "Flag"
-msgstr "標誌"
-
-#: apps/io.ox/mail/toolbar.js module:io.ox/mail
-msgid "Vertical"
-msgstr "垂直"
->>>>>>> 8efd135e
-
-#: apps/io.ox/core/sub/subscriptions.js module:io.ox/core/sub
-msgid "Subscribe"
-msgstr "訂閱"
-
-#: apps/io.ox/core/folder/actions/imap-subscription.js module:io.ox/core
-msgid "Subscribe IMAP folders"
-msgstr "訂閱 IMAP 文件夾"
-
-#: apps/io.ox/core/folder/extensions.js module:io.ox/core
-#: apps/io.ox/core/sub/subscriptions.js module:io.ox/core/sub
-msgid "Subscribe address book"
-msgstr "訂閱通訊錄"
-
-#: apps/io.ox/core/folder/extensions.js module:io.ox/core
-#: apps/io.ox/core/sub/subscriptions.js module:io.ox/core/sub
-msgid "Subscribe calendar"
-msgstr "訂閱行事曆"
-
-#: apps/io.ox/core/sub/settings/pane.js module:io.ox/core/sub
-msgid "Subscription refresh"
-msgstr "訂閱更新"
-
-#: apps/io.ox/core/sub/subscriptions.js module:io.ox/core/sub
-msgid "Subscription successfully created."
-msgstr "成功建立訂閱。"
-
-#: apps/io.ox/core/sub/settings/pane.js module:io.ox/core/sub
-#: apps/io.ox/core/sub/settings/register.js
-msgid "Subscriptions"
-msgstr "訂閱"
-
-#: apps/io.ox/core/yell.js module:io.ox/core
-msgid "Success"
-msgstr "成功"
-
-#: apps/plugins/portal/xing/register.js module:plugins/portal
-msgid "Successfully reauthorized your %s account"
-msgstr "已成功重新授權您的 %s 帳號"
-
-#: apps/io.ox/contacts/model.js module:io.ox/contacts
-msgid "Suffix"
-msgstr "尾碼"
-
-#: apps/io.ox/participants/detail.js module:io.ox/core
-msgid "Summary"
-msgstr "摘要"
-
-#. superessive of the weekday
-#. will only be used in a form like “Happens every week on $weekday”
+#: apps/io.ox/calendar/edit/extensions.js module:io.ox/calendar/edit/main
+#: apps/io.ox/calendar/print-compact.js module:io.ox/calendar
+#: apps/io.ox/calendar/util.js
+msgid "Location"
+msgstr "地點"
+
+#: apps/io.ox/calendar/edit/extensions.js module:io.ox/calendar/edit/main
+msgid "Starts on"
+msgstr "開始於"
+
+#. %1$s timezone abbreviation of the appointment
+#. %2$s default user timezone
+#: apps/io.ox/calendar/edit/extensions.js module:io.ox/calendar/edit/main
+msgid ""
+"The timezone of this appointment (%1$s) differs from your default timezone "
+"(%2$s)."
+msgstr "此約會的時區（%1$s）與您的預設時區（%2$s）不同。"
+
+#: apps/io.ox/calendar/edit/extensions.js module:io.ox/calendar/edit/main
+#: apps/io.ox/tasks/edit/view-template.js module:io.ox/tasks/edit
+msgid "All day"
+msgstr "整天"
+
+#: apps/io.ox/calendar/edit/extensions.js module:io.ox/calendar/edit/main
 #: apps/io.ox/calendar/util.js module:io.ox/calendar
-msgctxt "superessive"
-msgid "Sunday"
-msgstr "星期日"
-
-#: apps/io.ox/files/view-options.js module:io.ox/files
-msgid "Switch to parent folder"
-msgstr "已切換至父資料夾"
-
-#. Emoji category
-#: apps/io.ox/emoji/categories.js module:io.ox/mail/emoji
-msgid "Symbols"
-msgstr "符號"
-
-#: apps/io.ox/core/settings/downloads/pane.js module:io.ox/core
-msgid ""
-"Synchronization of Emails, Calendar, Contacts and Tasks, along with Public, "
-"Shared and System Folders to Microsoft Outlook® clients."
-msgstr ""
-"與 Microsoft Outlook® 客戶端同步郵件、行事曆、聯絡人與任務，以及公開、分享與"
-"系統資料夾。"
-
-#: apps/io.ox/calendar/actions.js module:io.ox/calendar
-msgid "Synchronize calendar"
-msgstr "同步行事曆"
-
-#: apps/io.ox/mail/actions.js module:io.ox/mail
-msgid "Synchronize with Outlook"
-msgstr "與 Outlook 同步"
-
-#: apps/io.ox/core/folder/extensions.js module:io.ox/core
-msgid "Synchronize with your tablet or smartphone"
-msgstr "與您的平板電腦或智慧型手機同步"
-
-#: apps/io.ox/contacts/model.js module:io.ox/contacts
-msgid "TAX ID"
-msgstr "TAX ID"
-
-#. Terabytes
-#: apps/io.ox/core/strings.js module:io.ox/core
-msgid "TB"
-msgstr "TB"
-
-#: apps/io.ox/contacts/model.js module:io.ox/contacts
-msgid "TTY/TDD"
-msgstr "TTY/TDD"
-
-#. This is a summary for a mail filter rule
-#. %1$s User input (usually a mail address)
-#. %2$s A tag, which is entered by the user via a text input
-#. Example: Tag mails from test@invalid with SoccerTeam
-#: apps/io.ox/mail/mailfilter/settings/util.js module:io.ox/mail
-msgid "Tag mails from %1$s with %2$s"
-msgstr "將來自 %1$s 的郵件加上 %2$s 標籤"
-
-#. This is a summary for a mail filter rule
-#. %1$s User input
-#. %2$s A tag, which is entered by the user via a text input
-#. Example: Tag mails to test@invalid with SoccerTeam
-#: apps/io.ox/mail/mailfilter/settings/util.js module:io.ox/mail
-msgid "Tag mails to %1$s with %2$s"
-msgstr "將寄送給 %1$s 的郵件加上 %2$s 標籤"
-
-#. This is a summary for a mail filter rule
-#. %1$s User input for mail subjects to filter for
-#. %2$s A tag, which is entered by the user via a text input
-#. Example: Tag mails with subject Some subject with SoccerTeam
-#: apps/io.ox/mail/mailfilter/settings/util.js module:io.ox/mail
-msgid "Tag mails with subject %1$s with %2$s"
-msgstr "將主旨為 %1$s 的郵件加上 %2$s 標籤"
-
-#. title for 1st and snd step of the client onboarding wizard
-#. users can configure their devices to access/sync appsuites data (f.e. install ox mail app)
-#. %1$s the product name
-#: apps/io.ox/onboarding/clients/wizard.js module:io.ox/core/onboarding
-#: apps/plugins/portal/client-onboarding/register.js module:plugins/portal
-#, c-format
-msgid "Take %1$s with you! Stay up-to-date on your favorite devices."
-msgstr "隨身帶著 %1$s！在您最愛的裝置上隨時接收最新消息。"
-
-#: apps/io.ox/mail/detail/links.js module:io.ox/mail
-#: apps/io.ox/tasks/edit/main.js module:io.ox/tasks
-msgid "Task"
-msgstr "任務"
-
-#: apps/io.ox/tasks/detail/main.js module:io.ox/tasks apps/io.ox/tasks/main.js
-msgid "Task Details"
-msgstr "工作詳細資訊"
-
-#: apps/io.ox/tasks/actions/delete.js module:io.ox/tasks
-msgid "Task has been deleted!"
-msgid_plural "Tasks have been deleted!"
-msgstr[0] "工作已刪除！"
-msgstr[1] "工作已刪除！"
-
-#. Inviations (notifications) to tasks
-#: apps/plugins/notifications/tasks/register.js module:plugins/notifications
-msgid "Task invitations"
-msgstr "工作邀請"
-
-#: apps/io.ox/tasks/actions/doneUndone.js module:io.ox/tasks
-msgid "Task marked as done"
-msgid_plural "Tasks marked as done"
-msgstr[0] "已將任務標示為已完成"
-msgstr[1] "已將任務標示為已完成"
-
-#: apps/io.ox/tasks/actions/doneUndone.js module:io.ox/tasks
-msgid "Task marked as undone"
-msgid_plural "Tasks marked as undone"
-msgstr[0] "已將任務標示為未完成"
-msgstr[1] "已將任務標示為未完成"
-
-#. Reminders (notifications) about tasks
-#: apps/plugins/notifications/tasks/register.js module:plugins/notifications
-msgid "Task reminders"
-msgstr "任務提醒"
-
-#: apps/io.ox/tasks/actions/delete.js module:io.ox/tasks
-msgid "Task was already deleted!"
-msgstr "工作已被刪除！"
-
-#: apps/io.ox/tasks/actions/doneUndone.js module:io.ox/tasks
-msgid "Task was modified before, please reload"
-msgstr "任務已被修改，請重新載入"
-
-#: apps/io.ox/mail/detail/links.js module:io.ox/mail
-msgid "Tasks"
-msgstr "任務"
-
-#: apps/io.ox/core/main.js module:io.ox/core
-#: apps/io.ox/search/view-template.js apps/io.ox/tasks/settings/pane.js
-#: module:io.ox/tasks
-msgctxt "app"
-msgid "Tasks"
-msgstr "任務"
-
-#: apps/io.ox/tasks/actions/move.js module:io.ox/tasks
-msgid "Tasks can not be moved to or out of shared folders"
-msgstr "無法移動任務進或出共享資料夾"
-
-#: apps/io.ox/tasks/main.js module:io.ox/tasks
-msgid "Tasks toolbar"
-msgstr "任務工具列"
-
-#: apps/io.ox/backbone/mini-views/colorpicker.js module:io.ox/core
-msgid "Teal"
-msgstr "青色"
-
-#: apps/io.ox/contacts/model.js module:io.ox/contacts
-msgid "Telephone (ISDN)"
-msgstr "電話 (ISDN)"
-
-#: apps/io.ox/contacts/model.js module:io.ox/contacts
-msgid "Telephone callback"
-msgstr "電話回撥"
-
-#: apps/io.ox/contacts/model.js module:io.ox/contacts
-msgid "Telephone primary"
-msgstr "主要電話"
-
-#: apps/io.ox/contacts/model.js module:io.ox/contacts
-msgid "Telephone radio"
-msgstr "電話廣播"
-
-#: apps/io.ox/contacts/model.js module:io.ox/contacts
-msgid "Telex"
-msgstr "電報"
+#: apps/io.ox/core/viewer/views/sidebar/filedescriptionview.js
+#: module:io.ox/core/viewer apps/io.ox/files/actions/edit-description.js
+#: module:io.ox/files apps/io.ox/tasks/edit/view-template.js
+#: module:io.ox/tasks/edit
+#: apps/plugins/administration/resources/settings/edit.js module:io.ox/core
+#: apps/plugins/portal/flickr/register.js module:plugins/portal
+#: apps/plugins/portal/mail/register.js apps/plugins/portal/rss/register.js
+#: module:io.ox/portal apps/plugins/portal/tumblr/register.js
+msgid "Description"
+msgstr "描述"
+
+#: apps/io.ox/calendar/edit/extensions.js module:io.ox/calendar/edit/main
+#: apps/io.ox/tasks/edit/view-template.js module:io.ox/tasks/edit
+msgid "Expand form"
+msgstr "展開表單"
+
+#: apps/io.ox/calendar/edit/extensions.js module:io.ox/calendar/edit/main
+#: apps/io.ox/tasks/edit/view-template.js module:io.ox/tasks/edit
+msgid "Collapse form"
+msgstr "摺疊表單"
+
+#: apps/io.ox/calendar/edit/extensions.js module:io.ox/calendar/edit/main
+#: apps/io.ox/calendar/freetime/timeView.js module:io.ox/calendar
+#: apps/io.ox/calendar/util.js
+msgid "Reserved"
+msgstr "已保留"
 
 #: apps/io.ox/calendar/edit/extensions.js module:io.ox/calendar/edit/main
 #: apps/io.ox/calendar/freetime/timeView.js module:io.ox/calendar
@@ -9148,253 +1031,543 @@
 msgid "Temporary"
 msgstr "臨時"
 
-#: apps/io.ox/calendar/actions/acceptdeny.js module:io.ox/calendar
+#: apps/io.ox/calendar/edit/extensions.js module:io.ox/calendar/edit/main
+#: apps/io.ox/calendar/freetime/timeView.js module:io.ox/calendar
+#: apps/io.ox/calendar/util.js
+msgid "Absent"
+msgstr "缺少"
+
+#: apps/io.ox/calendar/edit/extensions.js module:io.ox/calendar/edit/main
+#: apps/io.ox/calendar/freetime/timeView.js module:io.ox/calendar
+#: apps/io.ox/calendar/util.js
+msgid "Free"
+msgstr "空閒的"
+
+#: apps/io.ox/calendar/edit/extensions.js module:io.ox/calendar/edit/main
+#: apps/io.ox/mail/settings/pane.js module:io.ox/mail
+#: apps/io.ox/mail/view-options.js apps/io.ox/portal/settings/pane.js
+#: module:io.ox/portal
+msgid "Color"
+msgstr "顏色"
+
+#: apps/io.ox/calendar/edit/extensions.js module:io.ox/calendar/edit/main
+#: apps/io.ox/tasks/edit/view-template.js module:io.ox/tasks/edit
+#: apps/plugins/portal/flickr/register.js module:plugins/portal
+msgid "Type"
+msgstr "類型"
+
+#: apps/io.ox/calendar/edit/extensions.js module:io.ox/calendar/edit/main
+msgid "Notify all participants by email."
+msgstr "透過電子郵件通知所有參與者。"
+
+#: apps/io.ox/calendar/edit/extensions.js module:io.ox/calendar/edit/main
+#: apps/io.ox/calendar/view-detail.js module:io.ox/calendar
+#: apps/io.ox/contacts/edit/view-form.js module:io.ox/contacts
+#: apps/io.ox/mail/compose/extensions.js module:io.ox/mail
+#: apps/io.ox/tasks/edit/view-template.js module:io.ox/tasks/edit
+#: apps/io.ox/tasks/view-detail.js module:io.ox/tasks
+msgid "Attachments"
+msgstr "附件"
+
+#: apps/io.ox/calendar/edit/extensions.js module:io.ox/calendar/edit/main
+#: apps/io.ox/contacts/edit/view-form.js module:io.ox/contacts
+#: apps/io.ox/tasks/edit/view-template.js module:io.ox/tasks/edit
+msgid "Drop here to upload a <b class=\"dndignore\">new attachment</b>"
+msgstr "放到此處以上傳 <b class='dndignore'>新附件</b>"
+
+#. Applies changes to an existing appointment, used in scheduling view
+#: apps/io.ox/calendar/edit/extensions.js module:io.ox/calendar/edit/main
+msgid "Apply changes"
+msgstr "套用變更"
+
+#: apps/io.ox/calendar/edit/extensions.js module:io.ox/calendar/edit/main
+#: apps/io.ox/calendar/freetime/main.js module:io.ox/calendar
+msgid "Please select a time for the appointment"
+msgstr "請選擇約會時間"
+
+#: apps/io.ox/calendar/edit/extensions.js module:io.ox/calendar/edit/main
+#: apps/io.ox/calendar/freebusy/templates.js module:io.ox/calendar/freebusy
+#: apps/io.ox/calendar/toolbar.js module:io.ox/calendar
+msgid "Find a free time"
+msgstr "尋找空閒時間"
+
+#: apps/io.ox/calendar/edit/main.js module:io.ox/calendar/edit/main
+msgid "Description has been copied"
+msgstr "已複製描述"
+
+#: apps/io.ox/calendar/edit/main.js module:io.ox/calendar/edit/main
+msgid "The field \"%1$s\" exceeds its maximum size of %2$d characters."
+msgstr "欄位「%1$s」超過最大允許的 %2$d 個字元數限制。"
+
+#: apps/io.ox/calendar/edit/main.js module:io.ox/calendar/edit/main
+#: apps/io.ox/contacts/distrib/main.js module:io.ox/contacts
+#: apps/io.ox/contacts/edit/main.js apps/io.ox/editor/main.js
+#: module:io.ox/editor apps/io.ox/tasks/edit/main.js module:io.ox/tasks
+msgid "Do you really want to discard your changes?"
+msgstr "您真的想放棄更改？"
+
+#. "Discard changes" appears in combination with "Cancel" (this action)
+#. Translation should be distinguishable for the user
+#: apps/io.ox/calendar/edit/main.js module:io.ox/calendar/edit/main
+#: apps/io.ox/contacts/distrib/main.js module:io.ox/contacts
+#: apps/io.ox/contacts/edit/main.js apps/io.ox/editor/main.js
+#: module:io.ox/editor apps/io.ox/tasks/edit/main.js module:io.ox/tasks
+msgctxt "dialog"
+msgid "Discard changes"
+msgstr "放棄修改"
+
+#: apps/io.ox/calendar/edit/timezone-dialog.js module:io.ox/calendar/edit/main
+msgid "Start date timezone"
+msgstr "起始日期時區"
+
+#: apps/io.ox/calendar/edit/timezone-dialog.js module:io.ox/calendar/edit/main
+msgid "End date timezone"
+msgstr "結束日期時區"
+
+#: apps/io.ox/calendar/edit/timezone-dialog.js module:io.ox/calendar/edit/main
+msgid ""
+"If you select different timezones, the appointment's start and end dates are "
+"saved in the timezone of the appointment's start date. A different end date "
+"timezone only allows a convenient conversion."
+msgstr ""
+"若您選擇不同時區，約會的開始與結束日期將依照約會的開始日期所在的時區儲存。不"
+"同的結束時區僅供您方便計算之用。"
+
+#: apps/io.ox/calendar/edit/timezone-dialog.js module:io.ox/calendar/edit/main
+msgid "Convert the entered start and end dates to match the modified timezones"
+msgstr "轉換輸入的開始與結束日期，以符合修改的時區"
+
+#: apps/io.ox/calendar/edit/timezone-dialog.js module:io.ox/calendar/edit/main
+msgid "Change timezone"
+msgstr "更改時區"
+
+#: apps/io.ox/calendar/edit/timezone-dialog.js module:io.ox/calendar/edit/main
+msgid "Change"
+msgstr "更改"
+
+#: apps/io.ox/calendar/freebusy/templates.js module:io.ox/calendar/freebusy
+#: apps/io.ox/calendar/freetime/main.js module:io.ox/calendar
+#: apps/io.ox/calendar/toolbar.js
+msgid "Scheduling"
+msgstr "行程"
+
+#: apps/io.ox/calendar/freebusy/templates.js module:io.ox/calendar/freebusy
+msgid "Change view"
+msgstr "更改視圖"
+
+#: apps/io.ox/calendar/freebusy/templates.js module:io.ox/calendar/freebusy
+#: apps/io.ox/calendar/toolbar.js module:io.ox/calendar
+msgid "Workweek"
+msgstr "工作週"
+
+#: apps/io.ox/calendar/freebusy/templates.js module:io.ox/calendar/freebusy
+#: apps/io.ox/calendar/toolbar.js module:io.ox/calendar
+msgid "Week"
+msgstr "週"
+
+#: apps/io.ox/calendar/freebusy/templates.js module:io.ox/calendar/freebusy
+msgid ""
+"If you spot a free time, just select this area. To do this, move the cursor "
+"to the start time, hold the mouse button, and <b>drag the mouse</b> to the "
+"end time."
+msgstr ""
+"若您發現空閒時間，請直接選擇此區域。要這麼做，請將游標移動至開始時間，按住滑"
+"鼠按紐並<b>拖曳滑鼠</b>至結束時間。"
+
+#: apps/io.ox/calendar/freebusy/templates.js module:io.ox/calendar/freebusy
+msgid ""
+"You will automatically return to the appointment dialog. The selected start "
+"and end time as well as the current participant list will be applied."
+msgstr ""
+"您將自動回到約會對話視窗。所選的開始與結束時間與目前的參與者清單將會被套用。"
+
+#: apps/io.ox/calendar/freebusy/templates.js module:io.ox/calendar/freebusy
+msgid "How does this work?"
+msgstr "這個功能如何使用？"
+
+#: apps/io.ox/calendar/freebusy/templates.js module:io.ox/calendar/freebusy
+#: apps/io.ox/core/main.js module:io.ox/core apps/io.ox/help/center.js
+#: module:io.ox/help
+msgid "Help"
+msgstr "説明"
+
+#: apps/io.ox/calendar/freebusy/templates.js module:io.ox/calendar/freebusy
+msgid "Back to appointment"
+msgstr "回到約會"
+
+#: apps/io.ox/calendar/freebusy/templates.js module:io.ox/calendar/freebusy
+msgid "Quit"
+msgstr "離開"
+
+#: apps/io.ox/calendar/freebusy/templates.js module:io.ox/calendar/freebusy
+#: apps/io.ox/editor/main.js module:io.ox/editor
+#: apps/io.ox/mail/actions/reminder.js module:io.ox/mail
+msgid "Note"
+msgstr "備註"
+
+#. Warning dialog
+#. %1$s is a folder/calendar name
+#. %2$s is the folder owner
+#: apps/io.ox/calendar/freebusy/templates.js module:io.ox/calendar/freebusy
+msgid ""
+"You are not allowed to create appointments in \"%1$s\" owned by %2$s. "
+"Appointments will therefore be created in your private calendar."
+msgstr ""
+"您不被允許在 %2$s 所擁有的「%1$s」資料夾建立約會。約會將建立於您的私人行事"
+"曆。"
+
+#. Warning dialog
+#. %1$s is a folder/calendar name
+#: apps/io.ox/calendar/freebusy/templates.js module:io.ox/calendar/freebusy
+msgid ""
+"You are not allowed to create appointments in \"%1$s\". Appointments will "
+"therefore be created in your private calendar."
+msgstr "您不被允許在「%1$s」資料夾建立約會。約會將建立於您的私人行事曆。"
+
+#: apps/io.ox/calendar/freetime/distributionListPopup.js module:io.ox/calendar
+msgid "Please select at least one participant"
+msgstr "請選擇至少一位參與者"
+
+#: apps/io.ox/calendar/freetime/distributionListPopup.js module:io.ox/calendar
+#: apps/io.ox/contacts/distrib/create-dist-view.js module:io.ox/contacts
+#: apps/io.ox/contacts/distrib/main.js
+msgid "Create distribution list"
+msgstr "建立新通訊組列表"
+
+#. Name of distribution list
+#: apps/io.ox/calendar/freetime/distributionListPopup.js module:io.ox/calendar
+#: apps/io.ox/contacts/distrib/create-dist-view.js module:io.ox/contacts
+#: apps/io.ox/contacts/print.js apps/io.ox/contacts/view-detail.js
+#: apps/io.ox/core/viewer/views/sidebar/fileinfoview.js
+#: module:io.ox/core/viewer apps/io.ox/files/favorite/view-options.js
+#: module:io.ox/core apps/io.ox/files/share/view-options.js module:io.ox/files
+#: apps/io.ox/files/view-options.js apps/io.ox/mail/categories/edit.js
+#: module:io.ox/mail apps/io.ox/mail/mailfilter/settings/filter/tests/util.js
+#: module:io.ox/mailfilter
+msgid "Name"
+msgstr "姓名"
+
+#: apps/io.ox/calendar/freetime/distributionListPopup.js module:io.ox/calendar
+msgid "Please note that distribution lists cannot contain ressources."
+msgstr "請注意，通訊組清單中不能包含資源。"
+
+#: apps/io.ox/calendar/freetime/distributionListPopup.js module:io.ox/calendar
+msgid "Create distibution list"
+msgstr "建立新通訊組清單"
+
+#: apps/io.ox/calendar/freetime/distributionListPopup.js module:io.ox/calendar
+#: apps/io.ox/contacts/distrib/main.js module:io.ox/contacts
+msgid "Distribution list has been saved"
+msgstr "此通訊組清單已儲存"
+
+#: apps/io.ox/calendar/freetime/distributionListPopup.js module:io.ox/calendar
+msgid "Please enter a name for the distribution list"
+msgstr "請輸入通訊組清單的名稱"
+
+#: apps/io.ox/calendar/freetime/participantsView.js module:io.ox/calendar
+msgid "Add participant"
+msgstr "添加參與者"
+
+#: apps/io.ox/calendar/freetime/timeView.js module:io.ox/calendar
+#: apps/io.ox/calendar/week/view.js
+msgid "Previous Day"
+msgstr "前一天"
+
+#: apps/io.ox/calendar/freetime/timeView.js module:io.ox/calendar
+#: apps/io.ox/calendar/week/view.js
+msgid "Next Day"
+msgstr "下一天"
+
+#: apps/io.ox/calendar/freetime/timeView.js module:io.ox/calendar
+#: apps/io.ox/calendar/toolbar.js apps/io.ox/contacts/toolbar.js
+#: module:io.ox/contacts apps/io.ox/core/emoji/view.js module:io.ox/mail/emoji
+#: apps/io.ox/files/toolbar.js module:io.ox/files
+#: apps/io.ox/find/extensions-facets.js module:io.ox/core
+#: apps/io.ox/mail/compose/extensions.js module:io.ox/mail
+#: apps/io.ox/mail/compose/view.js apps/io.ox/mail/toolbar.js
+#: apps/io.ox/tasks/toolbar.js
+msgid "Options"
+msgstr "選項"
+
+#: apps/io.ox/calendar/freetime/timeView.js module:io.ox/calendar
+#: apps/io.ox/core/viewer/views/toolbarview.js module:io.ox/core
+msgid "Zoom"
+msgstr "縮放"
+
+#: apps/io.ox/calendar/freetime/timeView.js module:io.ox/calendar
+msgid "Rows"
+msgstr "欄"
+
+#: apps/io.ox/calendar/freetime/timeView.js module:io.ox/calendar
+msgid "Appointment types"
+msgstr "約會類型"
+
+#: apps/io.ox/calendar/freetime/timeView.js module:io.ox/calendar
+msgid "Hide non-working time"
+msgstr "隱藏非工作時間"
+
 #: apps/io.ox/calendar/invitations/register.js module:io.ox/calendar/main
-msgid "Tentative"
-msgstr "暫定"
-
-#: apps/io.ox/calendar/print.js module:io.ox/calendar
-#: apps/io.ox/tasks/print.js module:io.ox/tasks
-msgid "Tentatively accepted"
-msgstr "暫時接受"
-
-#: apps/io.ox/mail/vacationnotice/settings/model.js module:io.ox/mail
-msgid "Text"
-msgstr "文本"
-
-#: apps/io.ox/files/view-options.js module:io.ox/files
-msgid "Text documents"
-msgstr "純文字文件"
-
-#. popup info message
-#: apps/plugins/core/feedback/register.js module:io.ox/core
-msgid "Thank you for your feedback"
-msgstr "感謝您的意見回饋"
-
-#: apps/plugins/portal/oxdriveclients/register.js module:plugins/portal
-msgid ""
-"The %s client lets you store and share your photos, files, documents and "
-"videos, anytime, anywhere. Access any file you save to %s from all your "
-"computers, iPhone, iPad or from within %s itself."
-msgstr ""
-"%s 客戶端讓您可以隨時隨地儲存並分享您的相片、檔案、文件與影片。從您所有的電"
-"腦、iPhone、iPad 或 %s 當中存取您放在 %s 的任何檔案。"
-
-#: apps/io.ox/files/guidance/main.js module:io.ox/files
-msgctxt "help"
-msgid "The Drive App"
-msgstr "雲端空間應用程式"
-
-#: apps/io.ox/mail/vacationnotice/settings/view-form.js module:io.ox/mail
-msgid ""
-"The Notice is sent out for messages received by %1$s. You may choose to send "
-"it out for other recipient addresses too:"
-msgstr ""
-"通知將在 %1$s 收到訊息時寄出，您可以選擇在其他收件地址收到訊息時也寄出："
-
-#: apps/io.ox/mail/accounts/model.js module:io.ox/keychain
-msgid "The account must be named"
-msgstr "必須為帳號取名"
-
-#: apps/plugins/portal/xing/actions.js module:plugins/portal
-msgid "The activity has been deleted successfully"
-msgstr "已成功刪除動態"
-
-#: apps/io.ox/files/api.js module:io.ox/files apps/io.ox/files/legacy_api.js
-msgid "The allowed quota is reached."
-msgstr "已達可用的配額額度。"
-
-#: apps/io.ox/mail/actions/ical.js module:io.ox/mail
-msgid "The appointment has been added to your calendar"
-msgstr "此約會已被加入至您的行事曆"
+msgid "Accept changes"
+msgstr "接受變更"
+
+#: apps/io.ox/calendar/invitations/register.js module:io.ox/calendar/main
+msgid "Add new participant"
+msgstr "添加參與者"
+
+#: apps/io.ox/calendar/invitations/register.js module:io.ox/calendar/main
+msgid "Reject changes"
+msgstr "拒絕變更"
+
+#: apps/io.ox/calendar/invitations/register.js module:io.ox/calendar/main
+msgid "Ignore"
+msgstr "忽略"
+
+#: apps/io.ox/calendar/invitations/register.js module:io.ox/calendar/main
+msgid "You have accepted the appointment"
+msgstr "您已接受約會"
+
+#: apps/io.ox/calendar/invitations/register.js module:io.ox/calendar/main
+msgid "Changes have been saved"
+msgstr "已儲存更改"
+
+#: apps/io.ox/calendar/invitations/register.js module:io.ox/calendar/main
+msgid "Added the new participant"
+msgstr "已新增參與者"
+
+#: apps/io.ox/calendar/invitations/register.js module:io.ox/calendar/main
+msgid "The appointment has been updated"
+msgstr "已更新約會"
 
 #: apps/io.ox/calendar/invitations/register.js module:io.ox/calendar/main
 msgid "The appointment has been deleted"
 msgstr "已刪除約會"
 
 #: apps/io.ox/calendar/invitations/register.js module:io.ox/calendar/main
-msgid "The appointment has been updated"
-msgstr "已更新約會"
-
-#: apps/io.ox/core/settings/errorlog/settings/pane.js module:io.ox/core
-msgid ""
-"The blue graph shows the distribution of request durations in percent. The "
-"gray graph shows a trivial network ping to recognize slow connections."
-msgstr ""
-"藍色的圖型顯示請求持續時間的發展百分比。黑色圖型顯示瑣碎的網路 ping 值以識別"
-"出慢速的連線。"
-
-#: apps/io.ox/calendar/invitations/register.js module:io.ox/calendar/main
 msgid "The changes have been rejected"
 msgstr "已拒絕修改"
 
-#: apps/plugins/portal/xing/actions.js module:plugins/portal
-msgid "The comment has been deleted successfully"
-msgstr "已成功刪除留言"
-
-#: apps/io.ox/backbone/basicModel.js module:io.ox/core
-#: apps/io.ox/backbone/extendedModel.js
-msgid "The dialog contains invalid data"
-msgstr "對話框包含無效資料"
-
-#. If the user changes the duedate of a task, it may be before the start date, which is not allowed
-#. If this happens the user gets the option to change the start date so it matches the due date
-#: apps/io.ox/tasks/common-extensions.js module:io.ox/tasks
-msgid "The due date cannot be before start date. Adjust start date?"
-msgstr "到期日無法在起始日之前，調整起始日？"
-
-#: apps/io.ox/tasks/model.js module:io.ox/tasks
-msgid "The due date must not be before the start date."
-msgstr "結束日期不能發生在開始日期之前。"
-
-#: apps/io.ox/mail/compose/actions/send.js module:io.ox/mail
-msgid "The email has been sent"
-msgstr "已寄出郵件"
+#: apps/io.ox/calendar/invitations/register.js module:io.ox/calendar/main
+msgid "You have tentatively accepted the appointment"
+msgstr "您已暫時接受約會"
+
+#: apps/io.ox/calendar/invitations/register.js module:io.ox/calendar/main
+msgid "You have declined the appointment"
+msgstr "您已拒絕約會"
+
+#: apps/io.ox/calendar/invitations/register.js module:io.ox/calendar/main
+msgid "This email contains an appointment"
+msgstr "此郵件包含約會"
+
+#: apps/io.ox/calendar/invitations/register.js module:io.ox/calendar/main
+msgid "This email contains a task"
+msgstr "此郵件包含任務"
+
+#: apps/io.ox/calendar/invitations/register.js module:io.ox/calendar/main
+msgid "Show task details"
+msgstr "顯示任務詳情"
+
+#: apps/io.ox/calendar/invitations/register.js module:io.ox/calendar/main
+msgid "You are the organizer"
+msgstr "您是發起者"
+
+#: apps/io.ox/calendar/invitations/register.js module:io.ox/calendar/main
+msgid "You have accepted this appointment"
+msgstr "您已接受此約會"
+
+#: apps/io.ox/calendar/invitations/register.js module:io.ox/calendar/main
+msgid "You have accepted this task"
+msgstr "您已接受此約會"
+
+#: apps/io.ox/calendar/invitations/register.js module:io.ox/calendar/main
+msgid "You declined this appointment"
+msgstr "您已拒絕此約會"
+
+#: apps/io.ox/calendar/invitations/register.js module:io.ox/calendar/main
+msgid "You declined this task"
+msgstr "您已拒絕此任務"
+
+#: apps/io.ox/calendar/invitations/register.js module:io.ox/calendar/main
+msgid "You tentatively accepted this invitation"
+msgstr "您已暫時接受此邀請"
+
+#: apps/io.ox/calendar/invitations/register.js module:io.ox/calendar/main
+msgid "You tentatively accepted this task"
+msgstr "您已暫時接受此任務"
+
+#: apps/io.ox/calendar/invitations/register.js module:io.ox/calendar/main
+msgid ""
+"Failed to update confirmation status; most probably the appointment has been "
+"deleted."
+msgstr "無法更新確認狀態；最可能的情況是該約會可能已被刪除。"
+
+#: apps/io.ox/calendar/invitations/register.js module:io.ox/calendar/main
+msgid ""
+"Failed to update confirmation status; most probably the task has been "
+"deleted."
+msgstr "無法更新確認狀態；最可能的情況是該任務可能已被刪除。"
+
+#: apps/io.ox/calendar/list/perspective.js module:io.ox/calendar
+msgid "Couldn't load appointment data."
+msgstr "無法載入約會資料。"
+
+#: apps/io.ox/calendar/list/perspective.js module:io.ox/calendar
+msgid "No appointments found until %s"
+msgstr "找不到 %s 前的約會"
+
+#. %1$s is an appointment location (e.g. a room, a telco line, a company, a city)
+#. This fragment appears within a long string for screen readers
+#: apps/io.ox/calendar/list/view-grid-template.js module:io.ox/calendar
+msgctxt "a11y"
+msgid "location %1$s"
+msgstr "地點 %1$s"
+
+#: apps/io.ox/calendar/main.js module:io.ox/calendar
+#: apps/io.ox/contacts/main.js module:io.ox/contacts
+#: apps/io.ox/core/folder/view.js module:io.ox/core
+#: apps/io.ox/files/filepicker.js module:io.ox/files apps/io.ox/files/main.js
+#: apps/io.ox/mail/main.js module:io.ox/mail apps/io.ox/tasks/main.js
+#: module:io.ox/tasks
+msgid "Folders"
+msgstr "文件夾"
+
+#. Used as button label for a navigation action, like the browser back button
+#: apps/io.ox/calendar/main.js module:io.ox/calendar
+#: apps/io.ox/contacts/main.js module:io.ox/contacts apps/io.ox/core/commons.js
+#: module:io.ox/core apps/io.ox/core/tk/wizard.js apps/io.ox/mail/main.js
+#: module:io.ox/mail apps/io.ox/mail/threadview.js apps/io.ox/tasks/main.js
+#: module:io.ox/tasks
+msgid "Back"
+msgstr "向後"
+
+#. Label for a button which shows more upcoming
+#. appointments in a listview by extending the search
+#. by one month in the future
+#: apps/io.ox/calendar/main.js module:io.ox/calendar
+msgid "Expand timeframe by one month"
+msgstr "展開時間範圍一個月"
+
+#: apps/io.ox/calendar/main.js module:io.ox/calendar
+msgid "Calendars"
+msgstr "日曆"
+
+#: apps/io.ox/calendar/main.js module:io.ox/calendar apps/io.ox/core/commons.js
+#: module:io.ox/core apps/io.ox/files/favorite/view-options.js
+#: apps/io.ox/files/share/view-options.js module:io.ox/files
+#: apps/io.ox/files/view-options.js apps/io.ox/mail/view-options.js
+#: module:io.ox/mail
+msgid "Open folder view"
+msgstr "開啟文件夾面板"
+
+#: apps/io.ox/calendar/main.js module:io.ox/calendar
+#: apps/io.ox/calendar/toolbar.js apps/io.ox/core/commons.js module:io.ox/core
+#: apps/io.ox/files/main.js module:io.ox/files apps/io.ox/files/view-options.js
+#: apps/io.ox/mail/view-options.js module:io.ox/mail
+msgid "Close folder view"
+msgstr "關閉文件夾面板"
+
+#. search feature returns an empty result
+#: apps/io.ox/calendar/main.js module:io.ox/calendar
+#: apps/io.ox/contacts/addressbook/popup.js module:io.ox/contacts
+#: apps/io.ox/find/main.js module:io.ox/core
+msgid "No matching items found."
+msgstr "找不到符合項目。"
+
+#: apps/io.ox/calendar/mobile-toolbar-actions.js module:io.ox/calendar
+msgid "Listview"
+msgstr "清單視圖"
+
+#: apps/io.ox/calendar/mobile-toolbar-actions.js module:io.ox/calendar
+msgid "Calendar view"
+msgstr "日曆視圖"
+
+#: apps/io.ox/calendar/mobile-toolbar-actions.js module:io.ox/calendar
+msgid "Show next day"
+msgstr "顯示下一天"
+
+#: apps/io.ox/calendar/mobile-toolbar-actions.js module:io.ox/calendar
+msgid "Show previous day"
+msgstr "顯示上一天"
+
+#: apps/io.ox/calendar/mobile-toolbar-actions.js module:io.ox/calendar
+#: apps/io.ox/calendar/toolbar.js apps/io.ox/calendar/util.js
+#: apps/io.ox/calendar/week/view.js apps/io.ox/core/tk/datepicker.js
+#: module:io.ox/core apps/io.ox/find/date/patterns.js apps/io.ox/tasks/util.js
+#: module:io.ox/tasks apps/plugins/portal/birthdays/register.js
+#: module:plugins/portal
+msgid "Today"
+msgstr "今天"
+
+#: apps/io.ox/calendar/mobile-toolbar-actions.js module:io.ox/calendar
+#: apps/io.ox/contacts/mobile-toolbar-actions.js module:io.ox/mail
+#: apps/io.ox/core/extPatterns/links.js module:io.ox/core
+#: apps/io.ox/core/main.js apps/io.ox/files/mobile-toolbar-actions.js
+#: apps/io.ox/files/share/permissions.js apps/io.ox/mail/detail/view.js
+#: apps/io.ox/mail/mailfilter/settings/filter/view-form.js
+#: module:io.ox/settings apps/io.ox/mail/mobile-toolbar-actions.js
+#: apps/io.ox/tasks/mobile-toolbar-actions.js module:io.ox/tasks
+msgid "Actions"
+msgstr "行為"
 
 #: apps/io.ox/calendar/model.js module:io.ox/calendar
 msgid "The end date must be after the start date."
 msgstr "結束日期必須在開始日期後。"
 
-#: apps/io.ox/calendar/edit/main.js module:io.ox/calendar/edit/main
-msgid "The field \"%1$s\" exceeds its maximum size of %2$d characters."
-msgstr "欄位「%1$s」超過最大允許的 %2$d 個字元數限制。"
-
-#: apps/io.ox/mail/actions/attachmentQuota.js module:io.ox/mail
-msgid ""
-"The file \"%1$s\" cannot be uploaded because it exceeds the attachment "
-"publication maximum file size of %2$s"
-msgstr "因為超過了公開附件檔案大小限制 %2$s，無法上傳檔案「%1$s」"
-
-#: apps/io.ox/mail/actions/attachmentQuota.js module:io.ox/mail
-msgid ""
-"The file \"%1$s\" cannot be uploaded because it exceeds the infostore quota "
-"limit of %2$s"
-msgstr "因為超過了資訊儲存空間配額大小限制 %2$s，無法上傳檔案「%1$s」"
-
-#. %1$s the filename
-#. %2$s the maximum file size
-#: apps/io.ox/core/tk/upload.js module:io.ox/core
-#: apps/io.ox/mail/actions/attachmentQuota.js module:io.ox/mail
-msgid ""
-"The file \"%1$s\" cannot be uploaded because it exceeds the maximum file "
-"size of %2$s"
-msgstr "因為超過了檔案大小限制 %2$s，無法上傳檔案「%1$s」"
-
-#: apps/io.ox/mail/actions/attachmentQuota.js module:io.ox/mail
-msgid ""
-"The file \"%1$s\" cannot be uploaded because it exceeds the total attachment "
-"size limit of %2$s"
-msgstr "因為超過了總附件大小限制 %2$s，無法上傳檔案「%1$s」"
-
-#. %1$s quota limit
-#: apps/io.ox/core/tk/upload.js module:io.ox/core
-msgid "The file cannot be uploaded because it exceeds the quota limit of %1$s"
-msgid_plural ""
-"The files cannot be uploaded because they exceed the quota limit of %1$s"
-msgstr[0] "因為超過配額限制 %1$s，無法上傳檔案"
-msgstr[1] "因為超過配額限制 %1$s，無法上傳檔案"
-
-#. %1$s the maximum file size
-#: apps/io.ox/core/tk/upload.js module:io.ox/core
-msgid ""
-"The files cannot be uploaded because each file exceeds the maximum file size "
-"of %1$s"
-msgstr "因為超過了檔案大小限制 %1$s，無法上傳"
-
-#: apps/io.ox/core/upsell.js module:io.ox/core
-msgid "The first 90 days are free."
-msgstr "前 90 天內免費。"
-
-#: apps/io.ox/core/import/import.js module:io.ox/core
-msgid ""
-"The first record of a valid CSV file must define proper column names. "
-"Supported separators are comma and semi-colon."
-msgstr ""
-"CSV 檔案的第一筆紀錄必須定義有效欄位名稱，可使用逗號或分號作為分隔符號。"
-
-#: apps/io.ox/core/folder/actions/common.js module:io.ox/core
-msgid "The folder has been cleaned up."
-msgstr "已清理此資料夾。"
-
-#: apps/io.ox/core/folder/actions/common.js module:io.ox/core
-msgid "The folder has been emptied"
-msgstr "已清空資料夾"
-
-#: apps/io.ox/core/main.js module:io.ox/core
-msgid ""
-"The following applications can be restored. Just remove the restore point if "
-"you don't want it to be restored."
-msgstr "下列應用程式可被還原，若您不想還原請直接移除還原點。"
-
-#: apps/io.ox/settings/apps/settings/pane.js module:io.ox/core
-msgid "The following external applications/services can access your data:"
-msgstr "下列外部應用程式/服務可存取您的資料:"
-
+#. %1$s is an upload limit like for example 10mb
+#: apps/io.ox/calendar/model.js module:io.ox/calendar apps/io.ox/tasks/model.js
+#: module:io.ox/tasks
+msgid "Files can not be uploaded, because upload limit of %1$s is exceeded."
+msgstr "已達上傳限制 %1$s，無法上傳。"
+
+#: apps/io.ox/calendar/month/perspective.js module:io.ox/calendar
+msgid "Calendar Month View"
+msgstr "日曆月視圖"
+
+#: apps/io.ox/calendar/month/perspective.js module:io.ox/calendar
+#: apps/io.ox/core/viewer/views/displayerview.js module:io.ox/core
+#: apps/io.ox/core/wizard/registry.js module:io.ox/core/wizard
+msgid "Previous"
+msgstr "上一個"
+
+#: apps/io.ox/calendar/month/perspective.js module:io.ox/calendar
+#: apps/io.ox/core/tk/wizard.js module:io.ox/core
+#: apps/io.ox/core/viewer/views/displayerview.js
+#: apps/io.ox/core/wizard/registry.js module:io.ox/core/wizard
 #: apps/io.ox/wizards/upsell.js module:io.ox/wizards
-msgid "The following products will be activated now:"
-msgstr "下列產品將會被啟用:"
-
-#: apps/io.ox/files/actions/share.js module:io.ox/files
-msgid "The link has been removed"
-msgstr "連結已移除"
-
-#: apps/io.ox/calendar/conflicts/conflictList.js
-#: module:io.ox/calendar/conflicts/conflicts
-msgid "The new appointment conflicts with existing appointments."
-msgstr "新約會與目前約會衝突。"
-
-#: apps/io.ox/files/share/permissions.js module:io.ox/core
-msgid "The notification has been resent"
-msgstr "已重新送出通知"
-
-#: apps/io.ox/files/api.js module:io.ox/files apps/io.ox/files/legacy_api.js
-msgid "The provided filename exceeds the allowed length."
-msgstr "檔名超過允許的長度。"
-
-#: apps/io.ox/core/main.js module:io.ox/core
-msgid "The requested application is not available at this moment."
-msgstr "要求的應用程式暫時無法使用。"
-
-#: apps/io.ox/calendar/actions/create.js module:io.ox/calendar
-msgid ""
-"The selected calendar is shared by %1$s. Appointments in shared calendars "
-"will generally be created on behalf of the owner."
-msgstr ""
-"選擇的行事曆正由 %1$s 分享中，在共享行事曆中建立的約會一般來說都會以擁有者的"
-"身分建立。"
-
-#: apps/io.ox/search/model.js module:io.ox/search
-msgid ""
-"The selected folder is virtual and can not be searched. Please select "
-"another folder."
-msgstr "選擇的資料夾是虛擬資料夾，無法搜尋。請選擇其他資料夾。"
-
-#: apps/io.ox/calendar/settings/timezones/favorite-view.js
-#: module:io.ox/calendar
-msgid "The selected timezone is already a favorite."
-msgstr "選擇的時區已經加入最愛。"
-
-#: apps/io.ox/mail/common-extensions.js module:io.ox/mail
-msgid "The sender wants to get notified when you have read this email"
-msgstr "寄件者想在您閱讀此郵件時收到通知"
-
-#: apps/io.ox/mail/compose/actions/send.js module:io.ox/mail
-msgid "The sending of the message has been canceled."
-msgstr "已取消傳送訊息。"
-
-#: apps/io.ox/calendar/util.js module:io.ox/calendar
-msgid "The series ends after one occurrence."
-msgid_plural "The series ends after %1$d occurences."
-msgstr[0] "此系列結束於發生 1 次後。"
-msgstr[1] "此系列結束於發生 %1$d 次後。"
-
-#: apps/io.ox/calendar/util.js module:io.ox/calendar
-msgid "The series ends on %1$s."
-msgstr "此系列結束於 %1$s。"
-
-#: apps/io.ox/calendar/util.js module:io.ox/calendar
-msgid "The series never ends."
-msgstr "此系列永不結束。"
+msgid "Next"
+msgstr "下一個"
+
+#. add confirmation status behind appointment title
+#. %1$s = apppintment title
+#: apps/io.ox/calendar/month/view.js module:io.ox/calendar
+#: apps/io.ox/calendar/week/view.js
+#, c-format
+msgid "%1$s (Tentative)"
+msgstr "%1$s (暫定)"
+
+#: apps/io.ox/calendar/print-compact.js module:io.ox/calendar
+#: apps/io.ox/participants/detail.js module:io.ox/core
+msgid "Participants"
+msgstr "參與者"
+
+#: apps/io.ox/calendar/print.js module:io.ox/calendar apps/io.ox/tasks/print.js
+#: module:io.ox/tasks
+msgid "Accepted"
+msgstr "已接受"
+
+#: apps/io.ox/calendar/print.js module:io.ox/calendar apps/io.ox/tasks/print.js
+#: module:io.ox/tasks
+msgid "Declined"
+msgstr "拒絕"
+
+#: apps/io.ox/calendar/print.js module:io.ox/calendar apps/io.ox/tasks/print.js
+#: module:io.ox/tasks
+msgid "Tentatively accepted"
+msgstr "暫時接受"
+
+#: apps/io.ox/calendar/print.js module:io.ox/calendar apps/io.ox/tasks/print.js
+#: module:io.ox/tasks
+msgid "Unconfirmed"
+msgstr "未確認"
 
 #: apps/io.ox/calendar/settings/model.js module:io.ox/calendar
 #: apps/io.ox/calendar/settings/pane.js apps/io.ox/contacts/settings/pane.js
@@ -9404,225 +1577,1492 @@
 "application the next time."
 msgstr "選項已被儲存，將會在您下次進入應用程式時生效。"
 
-#: apps/io.ox/core/settings/pane.js module:io.ox/core
-msgid "The setting requires a reload or relogin to take effect."
-msgstr "此選項需要重新載入或重新登入才能生效。"
-
-#: apps/io.ox/tasks/model.js module:io.ox/tasks
-msgid "The start date must be before the due date."
-msgstr "起始日期必須在到期日前。"
-
-#: apps/io.ox/mail/vacationnotice/settings/filter.js module:io.ox/mail
-msgid "The start date must be before the end date."
-msgstr "起始日期必須在結束日期前。"
-
-#: apps/io.ox/core/sub/subscriptions.js module:io.ox/core/sub
-msgid "The subscription could not be created."
-msgstr "無法建立訂閱。"
-
-#: apps/io.ox/tasks/actions/delete.js module:io.ox/tasks
-msgid "The task could not be deleted."
-msgid_plural "The tasks could not be deleted."
-msgstr[0] "無法刪除工作。"
-msgstr[1] "無法刪除工作。"
-
-#. %1$s timezone abbreviation of the appointment
-#. %2$s default user timezone
-#: apps/io.ox/calendar/edit/extensions.js module:io.ox/calendar/edit/main
+#: apps/io.ox/calendar/settings/pane.js module:io.ox/calendar
+#: apps/io.ox/calendar/util.js apps/io.ox/tasks/edit/view-template.js
+#: module:io.ox/tasks/edit
+msgid "No reminder"
+msgstr "無提醒"
+
+#. General duration (nominative case): X minutes
+#. %d is the number of minutes
+#: apps/io.ox/calendar/settings/pane.js module:io.ox/calendar
+#: apps/io.ox/core/date.js module:io.ox/core
+#, c-format
+msgid "%d minute"
+msgid_plural "%d minutes"
+msgstr[0] "%d 分鐘"
+msgstr[1] "%d 分鐘"
+
+#: apps/io.ox/calendar/settings/pane.js module:io.ox/calendar
+#: apps/io.ox/core/main.js module:io.ox/core apps/io.ox/search/view-template.js
+msgctxt "app"
+msgid "Calendar"
+msgstr "日曆"
+
+#: apps/io.ox/calendar/settings/pane.js module:io.ox/calendar
+msgid "Time scale in minutes"
+msgstr "按分鐘設置間隔"
+
+#: apps/io.ox/calendar/settings/pane.js module:io.ox/calendar
+msgid "Start of working time"
+msgstr "工作時間開始"
+
+#: apps/io.ox/calendar/settings/pane.js module:io.ox/calendar
+msgid "End of working time"
+msgstr "工作時間結束"
+
+#: apps/io.ox/calendar/settings/pane.js module:io.ox/calendar
+msgid "Show declined appointments"
+msgstr "顯示拒絕的約會"
+
+#: apps/io.ox/calendar/settings/pane.js module:io.ox/calendar
+#: apps/io.ox/calendar/toolbar.js
+msgid "New appointment"
+msgstr "新約會"
+
+#: apps/io.ox/calendar/settings/pane.js module:io.ox/calendar
+msgid "Default reminder"
+msgstr "預設提醒時間"
+
+#: apps/io.ox/calendar/settings/pane.js module:io.ox/calendar
+msgid "Mark all day appointments as free"
+msgstr "將全天約會標示為空閒"
+
+#: apps/io.ox/calendar/settings/pane.js module:io.ox/calendar
+#: apps/io.ox/tasks/settings/pane.js module:io.ox/tasks
+msgid "Email notifications"
+msgstr "電子郵件通知"
+
+#: apps/io.ox/calendar/settings/pane.js module:io.ox/calendar
+msgid "Receive notification for appointment changes"
+msgstr "接收約會變更的電子郵件通知"
+
+#: apps/io.ox/calendar/settings/pane.js module:io.ox/calendar
 msgid ""
-"The timezone of this appointment (%1$s) differs from your default timezone "
-"(%2$s)."
-msgstr "此約會的時區（%1$s）與您的預設時區（%2$s）不同。"
-
-#: apps/plugins/portal/userSettings/register.js module:io.ox/core
-msgid "The two newly entered passwords do not match."
-msgstr "新輸入的密碼不相同。"
-
-#: apps/io.ox/keychain/api.js module:io.ox/keychain
+"Receive notification as appointment creator when participants accept or "
+"decline"
+msgstr "作為約會建立者，當參與者接受或拒絕時接收通知"
+
+#: apps/io.ox/calendar/settings/pane.js module:io.ox/calendar
 msgid ""
-"The unrecoverable items have been cleaned up successfully. Please refresh "
-"this page to see the changes."
-msgstr "已成功清除無法復原的項目，請重新整理此頁面檢視變更。"
-
-#: apps/io.ox/files/filepicker.js module:io.ox/files
-msgid "The uploaded file does not match the requested file type."
-msgid_plural "None of the uploaded files matches the requested file type."
-msgstr[0] "上傳的檔案不符合請求的檔案類型。"
-msgstr[1] "沒有上傳的檔案符合請求的檔案類型。"
-
-#: apps/io.ox/core/permissions/permissions.js module:io.ox/core
-msgid "The user has administrative rights"
-msgstr "使用者有管理員全線"
-
-#: apps/io.ox/core/settings/pane.js module:io.ox/core
-msgid "Theme"
-msgstr "主題"
-
-#: apps/io.ox/mail/main.js module:io.ox/mail
+"Receive notification as appointment participant when other participants "
+"accept or decline"
+msgstr "當其他參與者接受或拒絕時，作為參與者接收通知"
+
+#: apps/io.ox/calendar/settings/pane.js module:io.ox/calendar
 msgid ""
-"There are %1$d messages in this folder; not all messages are displayed in "
-"the list currently."
-msgstr "此信件匣中有 %1$d 封訊息，不是所有訊息都顯示於清單中。"
+"Automatically delete the invitation email after the appointment has been "
+"accepted or declined"
+msgstr "在接受或拒絕約會後自動刪除收到的邀請郵件"
+
+#: apps/io.ox/calendar/settings/pane.js module:io.ox/calendar
+msgid "Calendar workweek view"
+msgstr "行事曆工作週視圖"
+
+#: apps/io.ox/calendar/settings/pane.js module:io.ox/calendar
+msgid "Number of days in work week"
+msgstr "每工作週當中的天數"
+
+#: apps/io.ox/calendar/settings/pane.js module:io.ox/calendar
+msgid "Work week starts on"
+msgstr "工作週開始於"
+
+#: apps/io.ox/calendar/settings/timezones/favorite-view.js
+#: module:io.ox/calendar
+msgid "Add timezone"
+msgstr "新增時區"
+
+#: apps/io.ox/calendar/settings/timezones/favorite-view.js
+#: module:io.ox/calendar
+msgid "Select favorite timezone"
+msgstr "選擇最愛時區"
+
+#: apps/io.ox/calendar/settings/timezones/favorite-view.js
+#: module:io.ox/calendar apps/io.ox/core/folder/actions/add.js
+#: module:io.ox/core apps/io.ox/core/sub/subscriptions.js module:io.ox/core/sub
+#: apps/io.ox/mail/accounts/settings.js module:io.ox/mail/accounts/settings
+#: apps/io.ox/mail/compose/extensions.js module:io.ox/mail
+msgid "Add"
+msgstr "新增"
+
+#: apps/io.ox/calendar/settings/timezones/favorite-view.js
+#: module:io.ox/calendar
+msgid "The selected timezone is already a favorite."
+msgstr "選擇的時區已經加入最愛。"
+
+#: apps/io.ox/calendar/settings/timezones/pane.js module:io.ox/calendar
+msgid "Favorite timezones"
+msgstr "最愛的時區"
+
+#: apps/io.ox/calendar/settings/timezones/pane.js module:io.ox/calendar
+msgctxt "app"
+msgid "Favorite timezones"
+msgstr "最愛時區"
+
+#: apps/io.ox/calendar/toolbar.js module:io.ox/calendar
+#: apps/io.ox/contacts/mobile-toolbar-actions.js module:io.ox/mail
+#: apps/io.ox/contacts/toolbar.js module:io.ox/contacts
+#: apps/io.ox/files/toolbar.js module:io.ox/files
+#: apps/io.ox/tasks/mobile-toolbar-actions.js module:io.ox/tasks
+#: apps/io.ox/tasks/toolbar.js
+msgid "New"
+msgstr "新增"
+
+#: apps/io.ox/calendar/toolbar.js module:io.ox/calendar
+#: apps/io.ox/tasks/edit/view-template.js module:io.ox/tasks/edit
+#: apps/io.ox/tasks/main.js module:io.ox/tasks
+msgid "Status"
+msgstr "狀態"
+
+#: apps/io.ox/calendar/toolbar.js module:io.ox/calendar
+msgid "Delete appointment"
+msgstr "刪除約會"
+
+#. View is used as a noun in the toolbar. Clicking the button opens a popup with options related to the View
+#: apps/io.ox/calendar/toolbar.js module:io.ox/calendar
+#: apps/io.ox/contacts/toolbar.js module:io.ox/contacts
+#: apps/io.ox/core/pim/actions.js module:io.ox/core
+#: apps/io.ox/core/viewer/views/sidebar/fileversionsview.js
+#: module:io.ox/core/viewer apps/io.ox/files/actions.js module:io.ox/files
+#: apps/io.ox/files/toolbar.js apps/io.ox/mail/actions.js module:io.ox/mail
+#: apps/io.ox/mail/toolbar.js apps/io.ox/tasks/toolbar.js
+msgid "View"
+msgstr "視圖"
+
+#: apps/io.ox/calendar/toolbar.js module:io.ox/calendar
+#: apps/io.ox/files/toolbar.js module:io.ox/files apps/io.ox/mail/toolbar.js
+#: module:io.ox/mail
+msgid "Layout"
+msgstr "版面"
+
+#: apps/io.ox/calendar/toolbar.js module:io.ox/calendar
+#: apps/io.ox/files/toolbar.js module:io.ox/files apps/io.ox/mail/toolbar.js
+#: module:io.ox/mail
+msgid "List"
+msgstr "列表"
+
+#: apps/io.ox/calendar/toolbar.js module:io.ox/calendar
+#: apps/io.ox/contacts/toolbar.js module:io.ox/contacts
+#: apps/io.ox/files/toolbar.js module:io.ox/files apps/io.ox/mail/toolbar.js
+#: module:io.ox/mail apps/io.ox/tasks/toolbar.js
+msgid "Folder view"
+msgstr "文件夾面板"
+
+#: apps/io.ox/calendar/toolbar.js module:io.ox/calendar
+#: apps/io.ox/contacts/toolbar.js module:io.ox/contacts
+#: apps/io.ox/files/toolbar.js module:io.ox/files apps/io.ox/mail/toolbar.js
+#: module:io.ox/mail apps/io.ox/tasks/toolbar.js
+msgid "Checkboxes"
+msgstr "選取盒"
+
+#: apps/io.ox/calendar/toolbar.js module:io.ox/calendar
+msgid "Color scheme"
+msgstr "色彩配置"
+
+#: apps/io.ox/calendar/toolbar.js module:io.ox/calendar
+msgid "Classic colors"
+msgstr "經典色彩"
+
+#: apps/io.ox/calendar/toolbar.js module:io.ox/calendar
+msgid "Dark colors"
+msgstr "暗色"
+
+#: apps/io.ox/calendar/toolbar.js module:io.ox/calendar
+msgid "Custom colors"
+msgstr "自訂色彩"
+
+#: apps/io.ox/calendar/util.js module:io.ox/calendar
+msgid "fifth / last"
+msgstr "第五個/最後一個"
+
+#: apps/io.ox/calendar/util.js module:io.ox/calendar
+msgid "first"
+msgstr "第一個"
+
+#: apps/io.ox/calendar/util.js module:io.ox/calendar
+msgid "second"
+msgstr "第二個"
+
+#: apps/io.ox/calendar/util.js module:io.ox/calendar
+msgid "third"
+msgstr "第三個"
+
+#: apps/io.ox/calendar/util.js module:io.ox/calendar
+msgid "fourth"
+msgstr "第四個"
+
+#: apps/io.ox/calendar/util.js module:io.ox/calendar
+msgid "unconfirmed"
+msgstr "未確認"
+
+#: apps/io.ox/calendar/util.js module:io.ox/calendar
+msgid "accepted"
+msgstr "已接受"
+
+#: apps/io.ox/calendar/util.js module:io.ox/calendar
+msgid "declined"
+msgstr "已拒絕"
+
+#: apps/io.ox/calendar/util.js module:io.ox/calendar
+msgid "tentative"
+msgstr "暫定"
+
+#: apps/io.ox/calendar/util.js module:io.ox/calendar
+msgid "no color"
+msgstr "無顏色"
+
+#: apps/io.ox/calendar/util.js module:io.ox/calendar
+msgid "light blue"
+msgstr "亮藍色"
+
+#: apps/io.ox/calendar/util.js module:io.ox/calendar
+msgid "dark blue"
+msgstr "深藍色"
+
+#: apps/io.ox/calendar/util.js module:io.ox/calendar
+msgid "purple"
+msgstr "紫色"
+
+#: apps/io.ox/calendar/util.js module:io.ox/calendar
+msgid "pink"
+msgstr "粉紅色"
+
+#: apps/io.ox/calendar/util.js module:io.ox/calendar
+msgid "red"
+msgstr "紅色"
+
+#: apps/io.ox/calendar/util.js module:io.ox/calendar
+msgid "orange"
+msgstr "橘色"
+
+#: apps/io.ox/calendar/util.js module:io.ox/calendar
+msgid "yellow"
+msgstr "黃色"
+
+#: apps/io.ox/calendar/util.js module:io.ox/calendar
+msgid "light green"
+msgstr "亮綠色"
+
+#: apps/io.ox/calendar/util.js module:io.ox/calendar
+msgid "dark green"
+msgstr "深紅色"
+
+#: apps/io.ox/calendar/util.js module:io.ox/calendar
+msgid "gray"
+msgstr "灰色"
+
+#. superessive of the weekday
+#. will only be used in a form like “Happens every week on $weekday”
+#: apps/io.ox/calendar/util.js module:io.ox/calendar
+msgctxt "superessive"
+msgid "Sunday"
+msgstr "星期日"
+
+#. superessive of the weekday
+#. will only be used in a form like “Happens every week on $weekday”
+#: apps/io.ox/calendar/util.js module:io.ox/calendar
+msgctxt "superessive"
+msgid "Monday"
+msgstr "星期一"
+
+#. superessive of the weekday
+#. will only be used in a form like “Happens every week on $weekday”
+#: apps/io.ox/calendar/util.js module:io.ox/calendar
+msgctxt "superessive"
+msgid "Tuesday"
+msgstr "星期二"
+
+#. superessive of the weekday
+#. will only be used in a form like “Happens every week on $weekday”
+#: apps/io.ox/calendar/util.js module:io.ox/calendar
+msgctxt "superessive"
+msgid "Wednesday"
+msgstr "星期三"
+
+#. superessive of the weekday
+#. will only be used in a form like “Happens every week on $weekday”
+#: apps/io.ox/calendar/util.js module:io.ox/calendar
+msgctxt "superessive"
+msgid "Thursday"
+msgstr "星期四"
+
+#. superessive of the weekday
+#. will only be used in a form like “Happens every week on $weekday”
+#: apps/io.ox/calendar/util.js module:io.ox/calendar
+msgctxt "superessive"
+msgid "Friday"
+msgstr "星期五"
+
+#. superessive of the weekday
+#. will only be used in a form like “Happens every week on $weekday”
+#: apps/io.ox/calendar/util.js module:io.ox/calendar
+msgctxt "superessive"
+msgid "Saturday"
+msgstr "星期六"
+
+#: apps/io.ox/calendar/util.js module:io.ox/calendar
+#: apps/io.ox/find/date/patterns.js module:io.ox/core apps/io.ox/mail/util.js
+#: apps/io.ox/tasks/util.js module:io.ox/tasks
+#: apps/plugins/portal/birthdays/register.js module:plugins/portal
+msgid "Yesterday"
+msgstr "昨天"
+
+#: apps/io.ox/calendar/util.js module:io.ox/calendar apps/io.ox/tasks/util.js
+#: module:io.ox/tasks apps/plugins/portal/birthdays/register.js
+#: module:plugins/portal
+msgid "Tomorrow"
+msgstr "明天"
+
+#. date intervals for screenreaders
+#. please keep the 'to' do not use dashes here because this text will be spoken by the screenreaders
+#. %1$s is the start date
+#. %2$s is the end date
+#: apps/io.ox/calendar/util.js module:io.ox/calendar
+#, c-format
+msgid "%1$s to %2$s"
+msgstr "%2$s 到 %1$s"
+
+#: apps/io.ox/calendar/util.js module:io.ox/calendar
+msgid "Whole day"
+msgstr "全天"
+
+#. General duration (nominative case): X days
+#. %d is the number of days
+#: apps/io.ox/calendar/util.js module:io.ox/calendar apps/io.ox/core/date.js
+#: module:io.ox/core
+#, c-format
+msgid "%d day"
+msgid_plural "%d days"
+msgstr[0] "%d 天"
+msgstr[1] "%d 天"
+
+#: apps/io.ox/calendar/util.js module:io.ox/calendar
+msgid "%1$d Minute"
+msgid_plural "%1$d Minutes"
+msgstr[0] "%1$d 分鐘"
+msgstr[1] "%1$d 分鐘"
+
+#: apps/io.ox/calendar/util.js module:io.ox/calendar
+msgid "%1$d Hour"
+msgid_plural "%1$d Hours"
+msgstr[0] "%1$d 小時"
+msgstr[1] "%1$d 小時"
+
+#: apps/io.ox/calendar/util.js module:io.ox/calendar
+msgid "%1$d Day"
+msgid_plural "%1$d Days"
+msgstr[0] "%1$d 天"
+msgstr[1] "%1$d 天"
+
+#: apps/io.ox/calendar/util.js module:io.ox/calendar
+msgid "%1$d Week"
+msgid_plural "%1$d Weeks"
+msgstr[0] "%1$d 週"
+msgstr[1] "%1$d 周"
+
+#. recurrence string
+#. used to concatenate two weekdays, like Monday and Tuesday
+#. make sure that the leading and trailing spaces are also in the translation
+#: apps/io.ox/calendar/util.js module:io.ox/calendar
+msgid " and "
+msgstr "及"
+
+#. This delimiter is used to concatenate a list of string
+#. Example: Monday, Tuesday, Wednesday
+#. make sure, that the trailing space is also in the translation
+#: apps/io.ox/calendar/util.js module:io.ox/calendar
+msgid ", "
+msgstr "、"
+
+#. recurrence string
+#. %1$d: numeric
+#: apps/io.ox/calendar/util.js module:io.ox/calendar
+msgctxt "daily"
+msgid "Every day."
+msgid_plural "Every %1$d days."
+msgstr[0] "每天。"
+msgstr[1] "每天。"
+
+#. recurrence string
+#. %1$d: numeric
+#: apps/io.ox/calendar/util.js module:io.ox/calendar
+msgctxt "weekly"
+msgid "Every day."
+msgid_plural "Every %1$d weeks on all days."
+msgstr[0] "每天。"
+msgstr[1] "每天。"
+
+#. recurrence string
+#. %1$d: numeric
+#: apps/io.ox/calendar/util.js module:io.ox/calendar
+msgctxt "weekly"
+msgid "On workdays."
+msgid_plural "Every %1$d weeks on workdays."
+msgstr[0] "工作日。"
+msgstr[1] "工作日。"
+
+#. recurrence string
+#. %1$d: numeric
+#: apps/io.ox/calendar/util.js module:io.ox/calendar
+msgctxt "weekly"
+msgid "Every weekend."
+msgid_plural "Every %1$d weeks on weekends."
+msgstr[0] "每週末。"
+msgstr[1] "每週末。"
+
+#: apps/io.ox/calendar/util.js module:io.ox/calendar
+msgid "Never."
+msgstr "永不。"
+
+#. recurrence string
+#. %1$d: numeric
+#. %2$s: day string, e.g. "Friday" or "Monday, Tuesday, Wednesday"
+#. day string will be in "superessive" form if %1$d >= 2; nominative if %1$d == 1
+#: apps/io.ox/calendar/util.js module:io.ox/calendar
+msgctxt "weekly"
+msgid "Every %2$s."
+msgid_plural "Every %1$d weeks on %2$s."
+msgstr[0] "每 %2$s。"
+msgstr[1] "每 %1$d 週的 %2$s。"
+
+#. recurrence string
+#. %1$d: numeric, interval
+#. %2$d: numeric, day in month
+#. Example: Every 5 months on day 18
+#: apps/io.ox/calendar/util.js module:io.ox/calendar
+msgctxt "monthly"
+msgid "Every month on day %2$d."
+msgid_plural "Every %1$d months on day %2$d."
+msgstr[0] "每月第 %2$d 天。"
+msgstr[1] "每 %1$d 個月的第 %2$d 天。"
+
+#. recurrence string
+#. %1$d: numeric, interval
+#. %2$s: count string, e.g. first, second, or last
+#. %3$s: day string, e.g. Monday
+#. Example Every 3 months on the second Tuesday
+#: apps/io.ox/calendar/util.js module:io.ox/calendar
+msgctxt "monthly"
+msgid "Every month on the %2$s %3$s."
+msgid_plural "Every %1$d months on the %2$s %3$s."
+msgstr[0] "每個月的 %1$s %2$s。"
+msgstr[1] "每 %1$s 個月的 %2$s %3$s。"
+
+#. recurrence string
+#. %1$s: Month nane, e.g. January
+#. %2$d: Date, numeric, e.g. 29
+#. Example: Every year in December on day 3
+#: apps/io.ox/calendar/util.js module:io.ox/calendar
+msgid "Every year in %1$s on day %2$d."
+msgstr "每年的 %1$d 月 %2$d 日。"
+
+#. recurrence string
+#. %1$s: count string, e.g. first, second, or last
+#. %2$s: day string, e.g. Monday
+#. %3$s: month nane, e.g. January
+#. Example: Every year on the first Tuesday in December
+#: apps/io.ox/calendar/util.js module:io.ox/calendar
+msgid "Every year on the %1$s %2$s in %3$d."
+msgstr "每年 %3$d 的 %1$d %2$s。"
+
+#: apps/io.ox/calendar/util.js module:io.ox/calendar
+msgid "The series ends on %1$s."
+msgstr "此系列結束於 %1$s。"
+
+#: apps/io.ox/calendar/util.js module:io.ox/calendar
+msgid "The series ends after one occurrence."
+msgid_plural "The series ends after %1$d occurences."
+msgstr[0] "此系列結束於發生 1 次後。"
+msgstr[1] "此系列結束於發生 %1$d 次後。"
+
+#: apps/io.ox/calendar/util.js module:io.ox/calendar
+msgid "The series never ends."
+msgstr "此系列永不結束。"
+
+#: apps/io.ox/calendar/util.js module:io.ox/calendar
+msgid ""
+"By changing the date of this appointment you are creating an appointment "
+"exception to the series."
+msgstr "更改此約會日期時，將建立此系列約會的例外活動。"
+
+#: apps/io.ox/calendar/util.js module:io.ox/calendar
+msgid "Create exception"
+msgstr "建立例外"
+
+#: apps/io.ox/calendar/util.js module:io.ox/calendar
+msgid ""
+"Do you want to edit the whole series or just one appointment within the "
+"series?"
+msgstr "您是否想編輯整個系列或單個系列約會？"
+
+#: apps/io.ox/calendar/view-detail.js module:io.ox/calendar
+msgid ""
+"This appointment is an exception. Changing the series does not affect "
+"exceptions."
+msgstr "這場約會是系列約會當中的例外場次，修改系列時不會影響此例外場次。"
+
+#: apps/io.ox/calendar/view-detail.js module:io.ox/calendar
+msgid "Direct link"
+msgstr "直接鏈結"
+
+#. %1$s is an appointment location (e.g. a room, a telco line, a company, a city)
+#. This fragment appears within a long string for screen readers.
+#. Some languages (e.g. German) might need to translate "location:".
+#: apps/io.ox/calendar/view-grid-template.js module:io.ox/calendar
+msgctxt "a11y"
+msgid "at %1$s"
+msgstr "位於 %1$s"
+
+#: apps/io.ox/calendar/week/perspective.js module:io.ox/calendar
+msgid "Calendar Day View"
+msgstr "日曆日視圖"
+
+#: apps/io.ox/calendar/week/perspective.js module:io.ox/calendar
+msgid "Calendar Workweek View"
+msgstr "日曆工作週視圖"
+
+#: apps/io.ox/calendar/week/perspective.js module:io.ox/calendar
+msgid "Calendar Week View"
+msgstr "日曆週視圖"
+
+#: apps/io.ox/calendar/week/perspective.js module:io.ox/calendar
+msgid "Appointment list"
+msgstr "約會清單"
 
 #. %1$n is the maximum number of appointments
 #: apps/io.ox/calendar/week/view.js module:io.ox/calendar
 msgid ""
 "There are more than %n appointments in the current calendar. Some features "
 "are disabled due to performance reasons."
+msgstr "目前的行事曆中有超過 %n 場約會，已停用某些功能以確保效能正常。"
+
+#: apps/io.ox/calendar/week/view.js module:io.ox/calendar
+msgid "Manage favorites"
+msgstr "管理最愛"
+
+#: apps/io.ox/calendar/week/view.js module:io.ox/calendar
+msgid "Doubleclick in this row for whole day appointment"
+msgstr "雙擊此欄位以新增全天約會"
+
+#: apps/io.ox/calendar/week/view.js module:io.ox/calendar
+msgid "Next Week"
+msgstr "下週"
+
+#: apps/io.ox/calendar/week/view.js module:io.ox/calendar
+msgid "Previous Week"
+msgstr "上週"
+
+#: apps/io.ox/calendar/week/view.js module:io.ox/calendar
+msgid "Create all-day appointment"
+msgstr "建立全日約會"
+
+#: apps/io.ox/contacts/actions.js module:io.ox/contacts
+msgid "Contacts have been moved"
+msgstr "已移動聯絡人"
+
+#: apps/io.ox/contacts/actions.js module:io.ox/contacts
+msgid "Contact has been moved"
+msgstr "已移動聯絡人"
+
+#: apps/io.ox/contacts/actions.js module:io.ox/contacts
+#: apps/io.ox/contacts/mobile-toolbar-actions.js module:io.ox/mail
+#: apps/io.ox/contacts/toolbar.js apps/io.ox/files/actions.js
+#: module:io.ox/files apps/io.ox/files/toolbar.js apps/io.ox/mail/actions.js
+#: apps/io.ox/mail/mobile-toolbar-actions.js apps/io.ox/mail/toolbar.js
+msgid "Copy"
+msgstr "複製"
+
+#: apps/io.ox/contacts/actions.js module:io.ox/contacts
+msgid "Contacts have been copied"
+msgstr "已複製聯絡人"
+
+#: apps/io.ox/contacts/actions.js module:io.ox/contacts
+msgid "Contact has been copied"
+msgstr "已複製聯絡人"
+
+#: apps/io.ox/contacts/actions.js module:io.ox/contacts
+#: apps/io.ox/contacts/distrib/create-dist-view.js
+#: apps/io.ox/mail/vacationnotice/settings/model.js module:io.ox/mail
+#: apps/io.ox/tasks/edit/view-template.js module:io.ox/tasks/edit
+msgid "Add contact"
+msgstr "新增聯絡人"
+
+#: apps/io.ox/contacts/actions.js module:io.ox/contacts
+msgid "Add distribution list"
+msgstr "新增通訊組列表"
+
+#: apps/io.ox/contacts/actions.js module:io.ox/contacts
+#: apps/io.ox/mail/actions.js module:io.ox/mail
+msgid "Add to address book"
+msgstr "添加到通訊錄"
+
+#: apps/io.ox/contacts/actions.js module:io.ox/contacts
+#: apps/io.ox/contacts/mobile-toolbar-actions.js module:io.ox/mail
+#: apps/io.ox/contacts/toolbar.js
+msgid "Send mail"
+msgstr "寄送郵件"
+
+#: apps/io.ox/contacts/actions.js module:io.ox/contacts
+#: apps/io.ox/contacts/mobile-toolbar-actions.js module:io.ox/mail
+#: apps/io.ox/contacts/toolbar.js
+msgid "Send as vCard"
+msgstr "以 vCard 傳送"
+
+#: apps/io.ox/contacts/actions.js module:io.ox/contacts
+#: apps/io.ox/contacts/mobile-toolbar-actions.js module:io.ox/mail
+#: apps/io.ox/contacts/toolbar.js apps/io.ox/mail/actions.js
+msgid "Invite to appointment"
+msgstr "約會邀請"
+
+#: apps/io.ox/contacts/actions.js module:io.ox/contacts
+#: apps/io.ox/contacts/toolbar.js apps/io.ox/core/viewer/views/toolbarview.js
+#: module:io.ox/core apps/io.ox/files/actions.js module:io.ox/files
+#: apps/io.ox/files/toolbar.js apps/io.ox/mail/actions.js module:io.ox/mail
+#: apps/io.ox/mail/toolbar.js
+msgid "Add to portal"
+msgstr "新增至入口"
+
+#: apps/io.ox/contacts/actions.js module:io.ox/contacts
+msgid "Share your contacts"
+msgstr "分享您的聯絡人"
+
+#: apps/io.ox/contacts/actions/addToPortal.js module:io.ox/mail
+msgid "This distribution list has been added to the portal"
+msgstr "此通訊組清單已被加入到入口畫面"
+
+#: apps/io.ox/contacts/actions/delete.js module:io.ox/contacts
+msgid "Do you really want to delete these items?"
+msgstr "確定要刪除這些項目？"
+
+#: apps/io.ox/contacts/actions/delete.js module:io.ox/contacts
+msgid "Do you really want to delete this distribution list?"
+msgstr "確定要刪除此收件者清單？"
+
+#: apps/io.ox/contacts/actions/delete.js module:io.ox/contacts
+msgid "Do you really want to delete this contact?"
+msgstr "確定要刪除此聯絡人？"
+
+#: apps/io.ox/contacts/actions/print.js module:io.ox/contacts
+msgid "Print preview"
+msgstr "列印預覽"
+
+#: apps/io.ox/contacts/actions/print.js module:io.ox/contacts
+#: apps/io.ox/contacts/print.js
+msgid "Phone list"
+msgstr "電話清單"
+
+#. the user selects, whether to print a simple phonelist or a detailed contact list.
+#: apps/io.ox/contacts/actions/print.js module:io.ox/contacts
+msgctxt "contact-print-dialog"
+msgid "Details"
+msgstr "詳細資訊"
+
+#: apps/io.ox/contacts/actions/print.js module:io.ox/contacts
+msgid "Select print layout"
+msgstr "選擇列印版面"
+
+#: apps/io.ox/contacts/addressbook/popup.js module:io.ox/contacts
+#: apps/io.ox/contacts/common-extensions.js apps/io.ox/contacts/main.js
+#: apps/io.ox/contacts/model.js apps/io.ox/contacts/view-detail.js
+#: apps/io.ox/participants/views.js module:io.ox/core
+msgid "Distribution list"
+msgstr "通訊組列表"
+
+#: apps/io.ox/contacts/addressbook/popup.js module:io.ox/contacts
+#: apps/io.ox/core/folder/extensions.js module:io.ox/core
+msgid "My address books"
+msgstr "我的通訊錄"
+
+#: apps/io.ox/contacts/addressbook/popup.js module:io.ox/contacts
+#: apps/io.ox/core/folder/extensions.js module:io.ox/core
+msgid "Public address books"
+msgstr "公開通訊錄"
+
+#: apps/io.ox/contacts/addressbook/popup.js module:io.ox/contacts
+#: apps/io.ox/core/folder/extensions.js module:io.ox/core
+msgid "Shared address books"
+msgstr "共享的通訊錄"
+
+#: apps/io.ox/contacts/addressbook/popup.js module:io.ox/contacts
+#: apps/io.ox/mail/compose/extensions.js module:io.ox/mail
+msgid "Select contacts"
+msgstr "選擇聯絡人"
+
+#: apps/io.ox/contacts/addressbook/popup.js module:io.ox/contacts
+msgid "Departments"
+msgstr "部門"
+
+#: apps/io.ox/contacts/addressbook/popup.js module:io.ox/contacts
+#: apps/io.ox/core/desktop.js module:io.ox/core apps/io.ox/core/main.js
+#: apps/io.ox/find/extensions-facets.js apps/io.ox/find/main.js
+#: apps/io.ox/find/view-tokenfield.js
+#: apps/io.ox/search/autocomplete/extensions.js apps/io.ox/search/main.js
+#: module:io.ox/search apps/plugins/portal/flickr/register.js
+#: module:plugins/portal
+msgid "Search"
+msgstr "搜尋"
+
+#: apps/io.ox/contacts/addressbook/popup.js module:io.ox/contacts
+#: apps/io.ox/search/facets/extensions.js module:io.ox/core
+msgid "All folders"
+msgstr "所有資料夾"
+
+#: apps/io.ox/contacts/addressbook/popup.js module:io.ox/contacts
+msgid "All distribution lists"
+msgstr "所有通訊組清單"
+
+#: apps/io.ox/contacts/addressbook/popup.js module:io.ox/contacts
+msgid "All groups"
+msgstr "所有群組"
+
+#. empty message for list view
+#: apps/io.ox/contacts/addressbook/popup.js module:io.ox/contacts
+#: apps/io.ox/mail/common-extensions.js module:io.ox/mail
+msgid "Empty"
+msgstr "空"
+
+#. Context: Add selected contacts; German "Auswählen", for example
+#: apps/io.ox/contacts/addressbook/popup.js module:io.ox/contacts
+msgctxt "select-contacts"
+msgid "Select"
+msgstr "選擇"
+
+#. %1$d is number of selected items (addresses/groups) in the list
+#: apps/io.ox/contacts/addressbook/popup.js module:io.ox/contacts
+msgid "%1$d item selected"
+msgid_plural "%1$d items selected"
+msgstr[0] "已選擇 %1$d 個項目"
+msgstr[1] "已選擇 %1$d 個項目"
+
+#. %1$d is number of selected addresses
+#: apps/io.ox/contacts/addressbook/popup.js module:io.ox/contacts
+msgid "%1$d address selected"
+msgid_plural "%1$d addresses selected"
+msgstr[0] "已選擇 %1$d 個地址"
+msgstr[1] "已選擇 %1$d 個地址"
+
+#: apps/io.ox/contacts/detail/main.js module:io.ox/contacts
+msgid "Distribution List Details"
+msgstr "通訊組清單詳細資訊"
+
+#: apps/io.ox/contacts/detail/main.js module:io.ox/contacts
+#: apps/io.ox/contacts/main.js apps/io.ox/contacts/view-detail.js
+msgid "Contact Details"
+msgstr "聯絡人詳細資訊"
+
+#: apps/io.ox/contacts/distrib/create-dist-view.js module:io.ox/contacts
+msgid "Create list"
+msgstr "建立清單"
+
+#: apps/io.ox/contacts/distrib/create-dist-view.js module:io.ox/contacts
+#: apps/io.ox/contacts/distrib/main.js
+msgid "Edit distribution list"
+msgstr "編輯通訊組清單"
+
+#: apps/io.ox/contacts/distrib/create-dist-view.js module:io.ox/contacts
+#: apps/io.ox/contacts/view-detail.js
+msgid "This list has no members yet"
+msgstr "此清單沒有成員"
+
+#: apps/io.ox/contacts/distrib/create-dist-view.js module:io.ox/contacts
+msgid ""
+"To add contacts manually, just provide a valid email address (e.g john."
+"doe@example.com or \"John Doe\" <jd@example.com>)"
 msgstr ""
-
-#: apps/io.ox/settings/apps/settings/pane.js module:io.ox/core
+"要手動新增參與者，只需要提供有效電子郵件位置 (例如 john.doe@example.com 或是 "
+"\"John Doe\" <jd@example.com>)"
+
+#: apps/io.ox/contacts/distrib/main.js module:io.ox/contacts
+msgid "Distribution List"
+msgstr "通訊組列表"
+
+#: apps/io.ox/contacts/distrib/main.js module:io.ox/contacts
+msgid "Failed to save distribution list."
+msgstr "無法儲存通訊組清單。"
+
+#: apps/io.ox/contacts/edit/main.js module:io.ox/contacts
+msgid "Edit Contact"
+msgstr "編輯聯絡人"
+
+#: apps/io.ox/contacts/edit/main.js module:io.ox/contacts
+msgid "Create contact"
+msgstr "建立聯絡人"
+
+#: apps/io.ox/contacts/edit/main.js module:io.ox/contacts
+#: apps/io.ox/contacts/toolbar.js
+msgid "Edit contact"
+msgstr "編輯聯絡人"
+
+#: apps/io.ox/contacts/edit/main.js module:io.ox/contacts
+msgid "Some fields contain invalid data"
+msgstr "某些欄位包含無效資料"
+
+#: apps/io.ox/contacts/edit/main.js module:io.ox/contacts
+msgid "New contact"
+msgstr "新聯繫人"
+
+#: apps/io.ox/contacts/edit/main.js module:io.ox/contacts
+#: apps/io.ox/mail/detail/links.js module:io.ox/mail
+msgid "Contact"
+msgstr "聯繫人"
+
+#. vcard (electronic business card) field
+#: apps/io.ox/contacts/edit/view-form.js module:io.ox/contacts
+#: apps/io.ox/contacts/print-details.js
+msgid "Personal information"
+msgstr "個人資訊"
+
+#: apps/io.ox/contacts/edit/view-form.js module:io.ox/contacts
+msgid "Messaging"
+msgstr "消息"
+
+#: apps/io.ox/contacts/edit/view-form.js module:io.ox/contacts
+msgid "Phone & fax numbers"
+msgstr "電話與傳真號碼"
+
+#: apps/io.ox/contacts/edit/view-form.js module:io.ox/contacts
+msgid "Home address"
+msgstr "住家位址"
+
+#: apps/io.ox/contacts/edit/view-form.js module:io.ox/contacts
+#: apps/plugins/halo/xing/register.js module:plugins/portal
+msgid "Business address"
+msgstr "業務地址"
+
+#: apps/io.ox/contacts/edit/view-form.js module:io.ox/contacts
+msgid "Other address"
+msgstr "其他地址"
+
+#: apps/io.ox/contacts/edit/view-form.js module:io.ox/contacts
+msgid "Job description"
+msgstr "工作描述"
+
+#: apps/io.ox/contacts/edit/view-form.js module:io.ox/contacts
+msgid "User fields"
+msgstr "用戶定義欄位"
+
+#. Format of addresses
+#. %1$s is the street
+#. %2$s is the postal code
+#. %3$s is the city
+#. %4$s is the state
+#. %5$s is the country
+#: apps/io.ox/contacts/edit/view-form.js module:io.ox/contacts
+#: apps/io.ox/contacts/view-detail.js apps/plugins/halo/xing/register.js
+#: module:plugins/portal
 msgid ""
-"There are no external applications/services which can access your account."
-msgstr "沒有外部應用程式/服務可存取您的帳號。"
-
-#: apps/io.ox/core/desktop.js module:io.ox/core
-msgid "There are unsaved changes."
-msgstr "有尚未儲存的更改。"
-
-#: apps/io.ox/core/viewer/views/types/defaultview.js module:io.ox/core
-msgid "There is no preview for this file type"
-msgstr "這種類型的檔案無法預覽"
-
+"%1$s\n"
+"%2$s %3$s\n"
+"%4$s\n"
+"%5$s"
+msgstr ""
+"%5$s%4$s\n"
+"%2$s %3$s%1$s"
+
+#: apps/io.ox/contacts/edit/view-form.js module:io.ox/contacts
+#: apps/io.ox/core/settings/user.js
+msgid "Show all fields"
+msgstr "顯示所有欄位"
+
+#: apps/io.ox/contacts/main.js module:io.ox/contacts
+msgid "Empty name and description found."
+msgstr "找到空白的名稱與描述。"
+
+#: apps/io.ox/contacts/main.js module:io.ox/contacts
+msgid "Edit to set a name."
+msgstr "編輯以設定名稱。"
+
+#: apps/io.ox/contacts/main.js module:io.ox/contacts
+msgid "Couldn't load contact data."
+msgstr "無法載入聯絡人資料。"
+
+#: apps/io.ox/contacts/main.js module:io.ox/contacts
+msgid "Contacts"
+msgstr "成員"
+
+#: apps/io.ox/contacts/main.js module:io.ox/contacts
+msgid "Contacts toolbar"
+msgstr "聯絡人工具列"
+
+#: apps/io.ox/contacts/model.js module:io.ox/contacts
+msgid "Files can not be uploaded, because quota exceeded."
+msgstr "因為超過了配額限制，無法更新檔案。"
+
+#: apps/io.ox/contacts/model.js module:io.ox/contacts
+msgid "Please set day and month properly"
+msgstr "請選擇正確的月份及日期"
+
+#: apps/io.ox/contacts/model.js module:io.ox/contacts
+msgid "Display name"
+msgstr "顯示名"
+
+#: apps/io.ox/contacts/model.js module:io.ox/contacts
 #: apps/plugins/portal/xing/register.js module:plugins/portal
-msgid "There is no recent activity in your Xing network."
-msgstr "您的 Xing 網路中沒有近期活動。"
-
-#: apps/io.ox/mail/mailfilter/settings/filter.js module:io.ox/mail
-msgid "There is no rule defined"
-msgstr "沒有定義規則"
-
+#: apps/plugins/wizards/mandatory/main.js module:io.ox/wizards/firstStart
+msgid "First name"
+msgstr "名字"
+
+#: apps/io.ox/contacts/model.js module:io.ox/contacts
 #: apps/plugins/portal/xing/register.js module:plugins/portal
-#: apps/plugins/xing/main.js
-msgid "There was a problem with %s. The error message was: \"%s\""
-msgstr "%s 有點問題。錯誤訊息為:「%s」"
-
-#: apps/plugins/portal/xing/actions.js module:plugins/portal
-msgid "There was a problem with XING, the error message was: \"%s\""
-msgstr "XING 有點問題。錯誤訊息為:「%s」"
-
-#: apps/plugins/portal/xing/actions.js module:plugins/portal
-msgid "There was a problem with XING. The error message was: \"%s\""
-msgstr "XING 有點問題。錯誤訊息為:「%s」"
-
-#. Error message if calendar import failed
-#: apps/io.ox/core/import/import.js module:io.ox/core
-msgid "There was no appointment data to import"
-msgstr "沒有約會資料可匯入"
-
-#. Error message if contact import failed
-#: apps/io.ox/core/import/import.js module:io.ox/core
-msgid "There was no contact data to import"
-msgstr "沒有聯絡人資料可匯入"
-
-#: apps/io.ox/mail/accounts/settings.js module:io.ox/mail/accounts/settings
-msgid "There was no suitable server found for this mail/password combination"
-msgstr "此帳號密碼組合無法登入任何可用的伺服器"
-
-#. Error message if task import failed
-#: apps/io.ox/core/import/import.js module:io.ox/core
-msgid "There was no task data to import"
-msgstr "沒有任務資料可匯入"
-
-#: apps/plugins/portal/linkedIn/register.js module:plugins/portal
-msgid "There were not activities in your network"
-msgstr "您的網路中沒有活動"
-
-#. %1$s name of the current folder
-#: apps/io.ox/files/guidance/statistics.js module:io.ox/files
-msgid ""
-"These statistics only include folders, which have a depth less than four in "
-"the folder structure from the folder \"%1$s\"."
-msgstr "這些統計只包含資料夾，自「%1$s」資料夾開始以下小於四層深度的結構。"
-
-#: apps/io.ox/calendar/view-detail.js module:io.ox/calendar
-msgid ""
-"This appointment is an exception. Changing the series does not affect "
-"exceptions."
-msgstr "這場約會是系列約會當中的例外場次，修改系列時不會影響此例外場次。"
-
-#: apps/io.ox/core/boot/i18n.js module:io.ox/core/boot
-msgid "This browser is not supported on your current platform."
-msgstr "您目前的平台中不支援此瀏覽器。"
+#: apps/plugins/wizards/mandatory/main.js module:io.ox/wizards/firstStart
+msgid "Last name"
+msgstr "姓氏"
+
+#: apps/io.ox/contacts/model.js module:io.ox/contacts
+msgid "Middle name"
+msgstr "中間名"
+
+#: apps/io.ox/contacts/model.js module:io.ox/contacts
+msgid "Suffix"
+msgstr "尾碼"
+
+#: apps/io.ox/contacts/model.js module:io.ox/contacts
+msgctxt "salutation"
+msgid "Title"
+msgstr "頭銜"
+
+#: apps/io.ox/contacts/model.js module:io.ox/contacts
+msgid "Street"
+msgstr "街道"
+
+#: apps/io.ox/contacts/model.js module:io.ox/contacts
+msgid "Postcode"
+msgstr "郵遞區號"
+
+#: apps/io.ox/contacts/model.js module:io.ox/contacts
+msgid "Town"
+msgstr "城市"
+
+#: apps/io.ox/contacts/model.js module:io.ox/contacts
+msgid "State"
+msgstr "州"
+
+#: apps/io.ox/contacts/model.js module:io.ox/contacts
+msgid "Country"
+msgstr "國家/地區"
+
+#. vcard (electronic business card) field
+#: apps/io.ox/contacts/model.js module:io.ox/contacts
+#: apps/io.ox/contacts/print-details.js apps/plugins/halo/xing/register.js
+#: module:plugins/portal
+msgid "Date of birth"
+msgstr "出生日期"
+
+#: apps/io.ox/contacts/model.js module:io.ox/contacts
+msgid "Marital status"
+msgstr "婚姻狀況"
+
+#: apps/io.ox/contacts/model.js module:io.ox/contacts
+msgid "Children"
+msgstr "子女"
+
+#: apps/io.ox/contacts/model.js module:io.ox/contacts
+msgid "Profession"
+msgstr "專業"
+
+#: apps/io.ox/contacts/model.js module:io.ox/contacts
+msgid "Nickname"
+msgstr "別名"
+
+#: apps/io.ox/contacts/model.js module:io.ox/contacts
+msgid "Spouse's name"
+msgstr "配偶姓名"
+
+#: apps/io.ox/contacts/model.js module:io.ox/contacts
+msgid "Anniversary"
+msgstr "周年紀念日"
+
+#: apps/io.ox/contacts/model.js module:io.ox/contacts
+#: apps/io.ox/contacts/print.js
+msgid "Department"
+msgstr "部門"
+
+#: apps/io.ox/contacts/model.js module:io.ox/contacts
+msgid "Position"
+msgstr "職位"
+
+#: apps/io.ox/contacts/model.js module:io.ox/contacts
+msgid "Employee type"
+msgstr "員工類型"
+
+#: apps/io.ox/contacts/model.js module:io.ox/contacts
+msgid "Room number"
+msgstr "房間號"
+
+#: apps/io.ox/contacts/model.js module:io.ox/contacts
+msgid "Employee ID"
+msgstr "員工 ID"
+
+#: apps/io.ox/contacts/model.js module:io.ox/contacts
+msgid "Sales Volume"
+msgstr "銷售量"
+
+#: apps/io.ox/contacts/model.js module:io.ox/contacts
+msgid "TAX ID"
+msgstr "TAX ID"
+
+#: apps/io.ox/contacts/model.js module:io.ox/contacts
+msgid "Commercial Register"
+msgstr "商業註冊"
+
+#: apps/io.ox/contacts/model.js module:io.ox/contacts
+msgid "Branches"
+msgstr "分支"
+
+#: apps/io.ox/contacts/model.js module:io.ox/contacts
+msgid "Business category"
+msgstr "業務分類"
+
+#: apps/io.ox/contacts/model.js module:io.ox/contacts apps/io.ox/core/yell.js
+#: module:io.ox/core
+msgid "Info"
+msgstr "信息"
+
+#: apps/io.ox/contacts/model.js module:io.ox/contacts
+msgid "Manager"
+msgstr "經理"
+
+#: apps/io.ox/contacts/model.js module:io.ox/contacts
+msgid "Assistant"
+msgstr "助理"
+
+#: apps/io.ox/contacts/model.js module:io.ox/contacts
+msgid "Phone (business)"
+msgstr "電話（業務）"
+
+#: apps/io.ox/contacts/model.js module:io.ox/contacts
+msgid "Phone (business alt)"
+msgstr "電話（業務替代）"
+
+#: apps/io.ox/contacts/model.js module:io.ox/contacts
+msgid "Fax"
+msgstr "傳真"
+
+#: apps/io.ox/contacts/model.js module:io.ox/contacts
+msgid "Telephone callback"
+msgstr "電話回撥"
+
+#: apps/io.ox/contacts/model.js module:io.ox/contacts
+msgid "Phone (car)"
+msgstr "電話（汽車）"
+
+#: apps/io.ox/contacts/model.js module:io.ox/contacts
+msgid "Phone (company)"
+msgstr "電話（公司）"
+
+#: apps/io.ox/contacts/model.js module:io.ox/contacts
+msgid "Phone (home)"
+msgstr "電話（家用）"
+
+#: apps/io.ox/contacts/model.js module:io.ox/contacts
+msgid "Phone (home alt)"
+msgstr "電話（家用替代）"
+
+#: apps/io.ox/contacts/model.js module:io.ox/contacts
+msgid "Fax (Home)"
+msgstr "傳真（住宅）"
+
+#. vcard (electronic business card) field
+#: apps/io.ox/contacts/model.js module:io.ox/contacts
+#: apps/io.ox/contacts/print-details.js apps/io.ox/contacts/print.js
+#: apps/io.ox/onboarding/clients/extensions.js module:io.ox/core/onboarding
+msgid "Cell phone"
+msgstr "行動電話"
+
+#: apps/io.ox/contacts/model.js module:io.ox/contacts
+msgid "Cell phone (alt)"
+msgstr "替代行動電話"
+
+#: apps/io.ox/contacts/model.js module:io.ox/contacts
+msgid "Phone (other)"
+msgstr "電話（其他）"
+
+#: apps/io.ox/contacts/model.js module:io.ox/contacts
+msgid "Fax (alt)"
+msgstr "傳真（替代）"
+
+#: apps/io.ox/contacts/model.js module:io.ox/contacts
+msgid "Email 1 / Phone number"
+msgstr "郵件 1 / 電話號碼"
+
+#: apps/io.ox/contacts/model.js module:io.ox/contacts
+msgid "Email 1"
+msgstr "電子郵件 1"
+
+#: apps/io.ox/contacts/model.js module:io.ox/contacts
+msgid "Email 2"
+msgstr "電子郵件 2"
+
+#: apps/io.ox/contacts/model.js module:io.ox/contacts
+msgid "Email 3"
+msgstr "電子郵件 3"
+
+#: apps/io.ox/contacts/model.js module:io.ox/contacts
+#: apps/io.ox/onboarding/clients/config.js module:io.ox/core/onboarding
+#: apps/plugins/portal/rss/register.js module:io.ox/portal
+msgid "URL"
+msgstr "URL"
+
+#: apps/io.ox/contacts/model.js module:io.ox/contacts
+msgid "Telephone (ISDN)"
+msgstr "電話 (ISDN)"
+
+#: apps/io.ox/contacts/model.js module:io.ox/contacts
+msgid "Pager"
+msgstr "尋呼機"
+
+#: apps/io.ox/contacts/model.js module:io.ox/contacts
+msgid "Telephone primary"
+msgstr "主要電話"
+
+#: apps/io.ox/contacts/model.js module:io.ox/contacts
+msgid "Telephone radio"
+msgstr "電話廣播"
+
+#: apps/io.ox/contacts/model.js module:io.ox/contacts
+msgid "Telex"
+msgstr "電報"
+
+#: apps/io.ox/contacts/model.js module:io.ox/contacts
+msgid "TTY/TDD"
+msgstr "TTY/TDD"
+
+#: apps/io.ox/contacts/model.js module:io.ox/contacts
+msgid "Instant Messenger 1"
+msgstr "即時訊息 1"
+
+#: apps/io.ox/contacts/model.js module:io.ox/contacts
+msgid "Instant Messenger 2"
+msgstr "即時訊息 2"
+
+#: apps/io.ox/contacts/model.js module:io.ox/contacts
+msgid "IP phone"
+msgstr "IP 電話"
+
+#: apps/io.ox/contacts/model.js module:io.ox/contacts
+msgid "Phone (assistant)"
+msgstr "電話（助理）"
+
+#: apps/io.ox/contacts/model.js module:io.ox/contacts
+msgid "Company"
+msgstr "公司"
+
+#: apps/io.ox/contacts/model.js module:io.ox/contacts
+msgid "Image 1"
+msgstr "圖片 1"
+
+#: apps/io.ox/contacts/model.js module:io.ox/contacts
+msgid "Optional 01"
+msgstr "可選 01"
+
+#: apps/io.ox/contacts/model.js module:io.ox/contacts
+msgid "Optional 02"
+msgstr "可選 02"
+
+#: apps/io.ox/contacts/model.js module:io.ox/contacts
+msgid "Optional 03"
+msgstr "可選 03"
+
+#: apps/io.ox/contacts/model.js module:io.ox/contacts
+msgid "Optional 04"
+msgstr "可選 04"
+
+#: apps/io.ox/contacts/model.js module:io.ox/contacts
+msgid "Optional 05"
+msgstr "可選 05"
+
+#: apps/io.ox/contacts/model.js module:io.ox/contacts
+msgid "Optional 06"
+msgstr "可選 06"
+
+#: apps/io.ox/contacts/model.js module:io.ox/contacts
+msgid "Optional 07"
+msgstr "可選 07"
+
+#: apps/io.ox/contacts/model.js module:io.ox/contacts
+msgid "Optional 08"
+msgstr "可選 08"
+
+#: apps/io.ox/contacts/model.js module:io.ox/contacts
+msgid "Optional 09"
+msgstr "可選 09"
+
+#: apps/io.ox/contacts/model.js module:io.ox/contacts
+msgid "Optional 10"
+msgstr "可選 10"
+
+#: apps/io.ox/contacts/model.js module:io.ox/contacts
+msgid "Optional 11"
+msgstr "可選 11"
+
+#: apps/io.ox/contacts/model.js module:io.ox/contacts
+msgid "Optional 12"
+msgstr "可選 12"
+
+#: apps/io.ox/contacts/model.js module:io.ox/contacts
+msgid "Optional 13"
+msgstr "可選 13"
+
+#: apps/io.ox/contacts/model.js module:io.ox/contacts
+msgid "Optional 14"
+msgstr "可選 14"
+
+#: apps/io.ox/contacts/model.js module:io.ox/contacts
+msgid "Optional 15"
+msgstr "可選 15"
+
+#: apps/io.ox/contacts/model.js module:io.ox/contacts
+msgid "Optional 16"
+msgstr "可選 16"
+
+#: apps/io.ox/contacts/model.js module:io.ox/contacts
+msgid "Optional 17"
+msgstr "可選 17"
+
+#: apps/io.ox/contacts/model.js module:io.ox/contacts
+msgid "Optional 18"
+msgstr "可選 18"
+
+#: apps/io.ox/contacts/model.js module:io.ox/contacts
+msgid "Optional 19"
+msgstr "可選 19"
+
+#: apps/io.ox/contacts/model.js module:io.ox/contacts
+msgid "Optional 20"
+msgstr "可選 20"
+
+#: apps/io.ox/contacts/model.js module:io.ox/contacts
+msgid "Links"
+msgstr "鏈結"
+
+#: apps/io.ox/contacts/model.js module:io.ox/contacts
+msgid "Mark as distributionlist"
+msgstr "標示為通訊組列表"
+
+#: apps/io.ox/contacts/model.js module:io.ox/contacts
+msgid "Default address"
+msgstr "預設地址"
+
+#: apps/io.ox/contacts/model.js module:io.ox/contacts
+msgid "Address Home"
+msgstr "地址（住家）"
+
+#: apps/io.ox/contacts/model.js module:io.ox/contacts
+msgid "Address Business"
+msgstr "地址（業務）"
+
+#: apps/io.ox/contacts/model.js module:io.ox/contacts
+msgid "Address Other"
+msgstr "位址（其他）"
 
 #: apps/io.ox/contacts/model.js module:io.ox/contacts
 msgid "This contact is private and cannot be shared"
 msgstr "此聯絡人是私人聯絡人，無法分享"
 
-#: apps/io.ox/contacts/actions/addToPortal.js module:io.ox/mail
-msgid "This distribution list has been added to the portal"
-msgstr "此通訊組清單已被加入到入口畫面"
-
-#: apps/io.ox/core/viewer/views/types/documentview.js module:io.ox/core
-#: apps/io.ox/files/actions/save-as-pdf.js module:io.ox/files
-msgid "This document is password protected and cannot be displayed."
-msgstr "此文件已受密碼保護，無法顯示。"
-
-#. %1$d a list of email addresses
-#: apps/io.ox/participants/add.js module:io.ox/core
-#, c-format
-msgid "This email address cannot be used"
-msgid_plural "The following email addresses cannot be used: %1$d"
-msgstr[0] "無法使用此電子郵件地址"
-msgstr[1] "無法使用下列電子郵件地址: %1$d"
-
-#: apps/io.ox/calendar/invitations/register.js module:io.ox/calendar/main
-msgid "This email contains a task"
-msgstr "此郵件包含任務"
-
-#: apps/io.ox/calendar/invitations/register.js module:io.ox/calendar/main
-msgid "This email contains an appointment"
-msgstr "此郵件包含約會"
-
-#: apps/io.ox/core/upsell.js module:io.ox/core
-msgid ""
-"This feature is not available. In order to use it, you need to upgrade your "
-"account now."
-msgstr "此功能無法使用。要使用的話，您必須立刻升級您的帳號。"
-
-#: apps/io.ox/mail/accounts/model.js module:io.ox/keychain
-msgid "This field is mandatory"
-msgstr "此欄位必填"
-
-#: apps/io.ox/files/actions/delete.js module:io.ox/files
-msgid ""
-"This file (or folder) is shared with others. It won't be available for them "
-"any more."
-msgid_plural ""
-"Some files/folder are shared with others. They won't be available for them "
-"any more."
-msgstr[0] "已與其他人分享此檔案或資料夾，他們將無法再使用。"
-msgstr[1] "已與其他人分享一些檔案或資料夾，他們將無法再使用。"
-
-#: apps/io.ox/files/api.js module:io.ox/files apps/io.ox/files/legacy_api.js
-msgid "This file could not be uploaded."
-msgstr "無法上傳此檔案。"
-
-#: apps/io.ox/files/actions/add-to-portal.js module:io.ox/files
-msgid "This file has been added to the portal"
-msgstr "此檔案已被加入到入口畫面"
-
-#: apps/io.ox/files/actions/delete.js module:io.ox/files
-msgid "This file has not been deleted"
-msgid_plural "These files have not been deleted"
-msgstr[0] "未刪除此檔案"
-msgstr[1] "未刪除這些檔案"
-
-#: apps/io.ox/files/actions/delete.js module:io.ox/files
-msgid "This file has not been deleted, as it is locked by its owner."
-msgid_plural ""
-"These files have not been deleted, as they are locked by their owner."
-msgstr[0] "因為已被擁有者鎖定，未刪除此檔案。"
-msgstr[1] "因為已被擁有者鎖定，未刪除這些檔案。"
-
-#: apps/io.ox/core/viewer/views/sidebar/fileinfoview.js
-#: module:io.ox/core/viewer
-msgid "This file is shared with others"
-msgstr "已與別人分享此檔案"
-
-#: apps/io.ox/editor/main.js module:io.ox/editor
-msgid "This file will be written in your default folder to allow editing"
-msgstr "此檔案將被寫入至您的預設資料夾以允許編輯"
+#. vcard (electronic business card) field
+#: apps/io.ox/contacts/print-details.js module:io.ox/contacts
+#: apps/io.ox/contacts/print.js
+msgid "Phone"
+msgstr "電話"
+
+#. vcard (electronic business card) field
+#: apps/io.ox/contacts/print-details.js module:io.ox/contacts
+#: apps/io.ox/contacts/print.js
+msgid "Email"
+msgstr "電子郵件"
+
+#. vcard (electronic business card) field
+#: apps/io.ox/contacts/print-details.js module:io.ox/contacts
+#: apps/io.ox/contacts/view-detail.js
+msgid "Business Address"
+msgstr "業務地址"
+
+#. vcard (electronic business card) field
+#: apps/io.ox/contacts/print-details.js module:io.ox/contacts
+#: apps/io.ox/contacts/view-detail.js
+msgid "Home Address"
+msgstr "住家位址"
+
+#. vcard (electronic business card) field
+#: apps/io.ox/contacts/print-details.js module:io.ox/contacts
+#: apps/io.ox/contacts/view-detail.js
+msgid "Other Address"
+msgstr "其他地址"
+
+#. vcard (electronic business card) field
+#: apps/io.ox/contacts/print-details.js module:io.ox/contacts
+msgid "Business"
+msgstr "業務"
+
+#. vcard (electronic business card) field
+#: apps/io.ox/contacts/print-details.js module:io.ox/contacts
+msgid "Home"
+msgstr "住家"
+
+#. vcard (electronic business card) field
+#: apps/io.ox/contacts/print-details.js module:io.ox/contacts
+#: apps/io.ox/mail/accounts/settings.js module:io.ox/mail/accounts/settings
+msgid "Other"
+msgstr "其他"
+
+#. vcard (electronic business card) field
+#: apps/io.ox/contacts/print-details.js module:io.ox/contacts
+#: apps/io.ox/contacts/view-detail.js
+msgid "Messenger"
+msgstr "Messenger"
+
+#: apps/io.ox/contacts/print.js module:io.ox/contacts
+msgid "City"
+msgstr "城市"
+
+#: apps/io.ox/contacts/print.js module:io.ox/contacts
+msgid "Note: One contact is not shown due to missing phone numbers"
+msgid_plural "Note: %1$d contacts are not shown due to missing phone numbers"
+msgstr[0] "注意：有 1 位聯絡人因為缺少電話號碼，並未顯示"
+msgstr[1] "注意：有  %1$d 位聯絡人因為缺少電話號碼，並未顯示"
+
+#: apps/io.ox/contacts/print.js module:io.ox/contacts
+msgid "This note will not be printed"
+msgstr "此註解將不會被印出"
+
+#: apps/io.ox/contacts/settings/pane.js module:io.ox/contacts
+#: apps/io.ox/mail/detail/links.js module:io.ox/mail
+msgid "Address Book"
+msgstr "通訊錄"
+
+#: apps/io.ox/contacts/settings/pane.js module:io.ox/contacts
+msgid "Initial folder"
+msgstr "初始資料夾"
+
+#: apps/io.ox/contacts/settings/pane.js module:io.ox/contacts
+msgid "Start in global address book"
+msgstr "於全域通訊錄開始"
+
+#: apps/io.ox/contacts/settings/pane.js module:io.ox/contacts
+msgid "Language-specific default"
+msgstr "不同語言的細部設定"
+
+#: apps/io.ox/contacts/settings/pane.js module:io.ox/contacts
+msgid "First name Last name"
+msgstr "名 姓"
+
+#: apps/io.ox/contacts/settings/pane.js module:io.ox/contacts
+msgid "Last name, First name"
+msgstr "姓，名"
+
+#: apps/io.ox/contacts/settings/pane.js module:io.ox/contacts
+msgid "Display of names"
+msgstr "姓名顯示方式"
+
+#: apps/io.ox/contacts/settings/pane.js module:io.ox/contacts
+#: apps/io.ox/contacts/view-detail.js
+msgid "Google Maps"
+msgstr "Google Maps"
+
+#: apps/io.ox/contacts/settings/pane.js module:io.ox/contacts
+#: apps/io.ox/contacts/view-detail.js
+msgid "Open Street Map"
+msgstr "Open Street Map"
+
+#: apps/io.ox/contacts/settings/pane.js module:io.ox/contacts
+msgid "No link"
+msgstr "無連結"
+
+#: apps/io.ox/contacts/settings/pane.js module:io.ox/contacts
+#: apps/io.ox/contacts/view-detail.js
+msgid "Apple Maps"
+msgstr "Apple Maps"
+
+#: apps/io.ox/contacts/settings/pane.js module:io.ox/contacts
+msgid "Link postal addresses with map service"
+msgstr "使用地圖服務連結郵件地址"
+
+#: apps/io.ox/contacts/toolbar.js module:io.ox/contacts
+msgid "Invite"
+msgstr "邀請"
+
+#: apps/io.ox/contacts/toolbar.js module:io.ox/contacts
+msgid "Delete contact"
+msgstr "刪除聯絡人"
+
+#. Name with title
+#. %1$s is the first name
+#. %2$s is the last name
+#. %3$s is the title
+#: apps/io.ox/contacts/util.js module:io.ox/contacts
+msgid "%3$s %2$s, %1$s"
+msgstr "%2$s %1$s %3$s"
+
+#. Name without title
+#. %1$s is the first name
+#. %2$s is the last name
+#: apps/io.ox/contacts/util.js module:io.ox/contacts
+msgid "%2$s, %1$s"
+msgstr "%2$s %1$s"
+
+#. Name in mail addresses
+#. %1$s is the first name
+#. %2$s is the last name
+#: apps/io.ox/contacts/util.js module:io.ox/contacts
+msgctxt "mail address"
+msgid "%1$s %2$s"
+msgstr "%2$s %1$s"
+
+#: apps/io.ox/contacts/view-detail.js module:io.ox/contacts
+msgid "Distribution list with 1 entry"
+msgid_plural "Distribution list with %1$d entries"
+msgstr[0] "含 1 個項目的通訊組清單"
+msgstr[1] "含 %1$d 個項目的通訊組清單"
+
+#: apps/io.ox/contacts/view-detail.js module:io.ox/contacts
+#: apps/io.ox/participants/views.js module:io.ox/core
+msgid "Resource"
+msgstr "資源"
+
+#: apps/io.ox/contacts/view-detail.js module:io.ox/contacts
+#: apps/io.ox/core/tk/attachments.js module:io.ox/core
+#: apps/io.ox/mail/toolbar.js module:io.ox/mail apps/io.ox/tasks/view-detail.js
+#: module:io.ox/tasks
+msgid "All attachments"
+msgstr "所有附件"
+
+#: apps/io.ox/contacts/view-detail.js module:io.ox/contacts
+msgid "Could not load attachments for this contact."
+msgstr "無法載入此聯絡人的附件。"
+
+#. %1$s is a map service, like "Google Maps"
+#: apps/io.ox/contacts/view-detail.js module:io.ox/contacts
+msgid "Open in %1$s"
+msgstr "於 %s 開啟"
+
+#: apps/io.ox/contacts/view-detail.js module:io.ox/contacts
+msgid "Personal"
+msgstr "私人"
+
+#: apps/io.ox/contacts/view-detail.js module:io.ox/contacts
+msgid "Job"
+msgstr "工作"
+
+#: apps/io.ox/contacts/view-detail.js module:io.ox/contacts
+msgid "Mail and Messaging"
+msgstr "郵件與訊息"
+
+#: apps/io.ox/contacts/view-detail.js module:io.ox/contacts
+msgid "Phone numbers"
+msgstr "電話號碼"
+
+#. section name for contact fields in detail view
+#: apps/io.ox/contacts/view-detail.js module:io.ox/contacts
+msgid "Miscellaneous"
+msgstr "其他"
+
+#: apps/io.ox/contacts/view-detail.js module:io.ox/contacts
+msgid "Copy to description"
+msgstr "複製至描述"
+
+#: apps/io.ox/contacts/view-detail.js module:io.ox/contacts
+msgid "Saved in:"
+msgstr "儲存於:"
 
 #: apps/io.ox/contacts/widgets/pictureUpload.js module:io.ox/contacts
 msgid ""
@@ -9631,41 +3071,161 @@
 msgstr ""
 "此類型的檔案不被支援成為連絡人圖片。僅接受圖片（JPG、GIF、BMP 或 PNG）檔案。"
 
-#: apps/io.ox/core/sub/settings/pane.js module:io.ox/core/sub
-msgid "This folder has no publications"
-msgstr "此資料夾沒有發佈"
-
-#: apps/io.ox/core/sub/settings/pane.js module:io.ox/core/sub
-msgid "This folder has no subscriptions"
-msgstr "此資料夾沒有訂閱"
-
-#: apps/io.ox/core/folder/extensions.js module:io.ox/core
-msgid "This folder has publications and/or subscriptions"
-msgstr "此資料夾有發佈或訂閱內容"
-
-#: apps/io.ox/core/sub/settings/pane.js module:io.ox/core/sub
+#: apps/io.ox/contacts/widgets/pictureUpload.js module:io.ox/contacts
+msgid "Your selected picture will be displayed after saving"
+msgstr "您所選擇的圖片將會在儲存後顯示"
+
+#. %1$s maximum file size
+#: apps/io.ox/contacts/widgets/pictureUpload.js module:io.ox/contacts
+msgid "Your selected picture exceeds the maximum allowed file size of %1$s"
+msgstr "您選擇的圖片超過最大允許的檔案大小 %1$s"
+
+#: apps/io.ox/contacts/widgets/pictureUpload.js module:io.ox/contacts
+msgid "Upload image"
+msgstr "上傳圖片"
+
+#: apps/io.ox/core/about/about.js module:io.ox/core
+#: apps/io.ox/core/settings/errorlog/settings/pane.js
+msgid "UI version"
+msgstr "UI 版本"
+
+#: apps/io.ox/core/about/about.js module:io.ox/core
+#: apps/io.ox/core/settings/errorlog/settings/pane.js
+msgid "Server version"
+msgstr "伺服器版本"
+
+#: apps/io.ox/core/api/attachment.js module:io.ox/core
+msgid "Saved appointment attachment"
+msgstr "已儲存約會附件"
+
+#: apps/io.ox/core/api/attachment.js module:io.ox/core
+msgid "Saved task attachment"
+msgstr "已儲存任務附件"
+
+#: apps/io.ox/core/api/attachment.js module:io.ox/core
+msgid "Saved contact attachment"
+msgstr "已儲存聯絡人附件"
+
+#: apps/io.ox/core/api/attachment.js module:io.ox/core
+msgid "Saved attachment"
+msgstr "已儲存附件"
+
+#: apps/io.ox/core/attachments/view.js module:io.ox/core
+msgid "%1$d attachment"
+msgid_plural "%1$d attachments"
+msgstr[0] "%1$d 個附件"
+msgstr[1] "(%1$s) 附件"
+
+#: apps/io.ox/core/boot/i18n.js module:io.ox/core/boot
+#: apps/plugins/administration/groups/settings/edit.js module:io.ox/core
+msgid "User name"
+msgstr "用戶名"
+
+#: apps/io.ox/core/boot/i18n.js module:io.ox/core/boot
+#: apps/io.ox/core/relogin.js module:io.ox/core
+#: apps/io.ox/files/share/wizard.js module:io.ox/files
+#: apps/io.ox/mail/accounts/view-form.js module:io.ox/settings
+#: apps/io.ox/mail/compose/extensions.js module:io.ox/mail
+msgid "Password"
+msgstr "密碼"
+
+#: apps/io.ox/core/boot/i18n.js module:io.ox/core/boot
+#: apps/io.ox/core/relogin.js module:io.ox/core
+msgid "Sign in"
+msgstr "登入"
+
+#. the noun not the verb
+#: apps/io.ox/core/boot/i18n.js module:io.ox/core/boot
+msgctxt "word"
+msgid "Sign in"
+msgstr "登入"
+
+#: apps/io.ox/core/boot/i18n.js module:io.ox/core/boot
+msgid "Stay signed in"
+msgstr "保持登入"
+
+#: apps/io.ox/core/boot/i18n.js module:io.ox/core/boot
+msgid "Forgot your password?"
+msgstr "忘記密碼？"
+
+#: apps/io.ox/core/boot/i18n.js module:io.ox/core/boot
+msgid "Languages"
+msgstr "語言"
+
+#: apps/io.ox/core/boot/i18n.js module:io.ox/core/boot
 msgid ""
-"This folder has publications but you are not allowed to view or edit them"
-msgstr "此資料夾中有發佈內容，但您不被允許檢視或編輯"
-
-#: apps/io.ox/core/folder/extensions.js module:io.ox/core
-msgid "This folder has subscriptions"
-msgstr "此資料夾有訂閱"
-
-#: apps/io.ox/core/sub/settings/pane.js module:io.ox/core/sub
+"No connection to server. Please check your internet connection and retry."
+msgstr "連接失敗！請檢查您的網路連線並重試。"
+
+#: apps/io.ox/core/boot/i18n.js module:io.ox/core/boot
+msgid "Please enter your credentials."
+msgstr "請輸入您的帳號密碼。"
+
+#: apps/io.ox/core/boot/i18n.js module:io.ox/core/boot
+msgid "Please enter your password."
+msgstr "請輸入您的密碼。"
+
+#: apps/io.ox/core/boot/i18n.js module:io.ox/core/boot
+msgid "Your browser version is not supported!"
+msgstr "不支援您的瀏覽器版本！"
+
+#: apps/io.ox/core/boot/i18n.js module:io.ox/core/boot
+msgid "Your browser is not supported!"
+msgstr "不支援您的瀏覽器！"
+
+#: apps/io.ox/core/boot/i18n.js module:io.ox/core/boot
+msgid "This browser is not supported on your current platform."
+msgstr "您目前的平台中不支援此瀏覽器。"
+
+#. %n in the lowest version of Android
+#: apps/io.ox/core/boot/i18n.js module:io.ox/core/boot
+msgid "You need to use Android %n or higher."
+msgstr "您需要使用 Android %n 或更高版本。"
+
+#. %n is the lowest version of iOS
+#: apps/io.ox/core/boot/i18n.js module:io.ox/core/boot
+msgid "You need to use iOS %n or higher."
+msgstr "您需要使用 iOS %n 或更高版本。"
+
+#: apps/io.ox/core/boot/i18n.js module:io.ox/core/boot
+msgid "Your operating system is not supported."
+msgstr "不支援您的作業系統。"
+
+#: apps/io.ox/core/boot/i18n.js module:io.ox/core/boot
+msgid "Your password is expired. Please change your password to continue."
+msgstr "您的密碼已逾期。請修改密碼後再繼續。"
+
+#: apps/io.ox/core/boot/i18n.js module:io.ox/core/boot
+msgid "Please update your browser."
+msgstr "請更新您的瀏覽器。"
+
+#. browser recommendation: sentence ends with 'Google Chrome' (wrappend in a clickable link)
+#: apps/io.ox/core/boot/i18n.js module:io.ox/core/boot
+msgid "For best results, please use "
+msgstr "為了能有最佳效果，請使用 "
+
+#: apps/io.ox/core/boot/i18n.js module:io.ox/core/boot
+msgid "You have been automatically signed out"
+msgstr "您已被自動登出"
+
+#: apps/io.ox/core/boot/i18n.js module:io.ox/core/boot
 msgid ""
-"This folder has subscriptions but you are not allowed to view or edit them"
-msgstr "此資料夾中有訂閱內容，但您不被允許檢視或編輯"
-
-#: apps/io.ox/core/viewer/views/sidebar/fileinfoview.js
-#: module:io.ox/core/viewer
-msgid "This folder is shared with others"
-msgstr "已與別人分享此資料夾"
-
-#: apps/io.ox/core/folder/actions/remove.js module:io.ox/core
-msgid ""
-"This folder is shared with others. It won't be available for them any more."
-msgstr "已與其他人分享此資料夾，他們將無法再使用。"
+"Unsupported Preview - Certain functions disabled and stability not assured "
+"until general release later this year"
+msgstr ""
+"未支援預覽 - 已停用某些功能，且在今年稍後的正式版本釋出前無法確定穩定性"
+
+#: apps/io.ox/core/boot/i18n.js module:io.ox/core/boot
+msgid "Offline mode"
+msgstr "離線模式"
+
+#: apps/io.ox/core/boot/i18n.js module:io.ox/core/boot
+msgid "Your browser's cookie functionality is disabled. Please turn it on."
+msgstr "您的瀏覽器的 cookie 功能已被停用，請開啟。"
+
+#: apps/io.ox/core/boot/warning.js module:io.ox/core/boot
+msgid "Warning!"
+msgstr "警告！"
 
 #: apps/io.ox/core/boot/warning.js module:io.ox/core/boot
 msgid ""
@@ -9676,25 +3236,1128 @@
 "這是給開發者使用的瀏覽器功能。若您被要求複製貼上某些東西到這裡，可能是有人想"
 "要盜取您的帳號。如果您不知道您在做什麼就不要在此輸入任何指令碼。"
 
+#. number of selected item
+#. %1$s is the number surrounded by a tag
+#: apps/io.ox/core/commons.js module:io.ox/core
+msgid "%1$s item selected"
+msgid_plural "%1$s items selected"
+msgstr[0] "已選擇 %1$s 個項目"
+msgstr[1] "已選擇 %1$s 個項目"
+
+#: apps/io.ox/core/commons.js module:io.ox/core
+msgid "Selection Details"
+msgstr "選擇範圍詳情"
+
+#: apps/io.ox/core/commons.js module:io.ox/core apps/io.ox/files/main.js
+#: module:io.ox/files
+msgid "No elements selected"
+msgstr "無選擇任何元素"
+
+#: apps/io.ox/core/commons.js module:io.ox/core
+msgid "Results"
+msgstr "結果"
+
+#: apps/io.ox/core/commons.js module:io.ox/core
+msgid "Item list"
+msgstr "項目清單"
+
+#: apps/io.ox/core/commons.js module:io.ox/core
+msgid "Premium features"
+msgstr "收費功能"
+
+#: apps/io.ox/core/commons.js module:io.ox/core
+msgid "Close premium features"
+msgstr "關閉收費功能"
+
+#: apps/io.ox/core/commons.js module:io.ox/core
+msgid "Try now!"
+msgstr "立刻試用！"
+
+#: apps/io.ox/core/commons.js module:io.ox/core apps/io.ox/mail/detail/view.js
+#: module:io.ox/mail apps/io.ox/mail/listview.js
+#: apps/plugins/portal/twitter/register.js module:plugins/portal
+msgid "Retry"
+msgstr "蟲試"
+
+#. Strings to build input formats to be more accessible
+#. yyyy: 4-digit year | MM: 2-digit month | dd: 2-digit day
+#. Sample for de_DE: TT.MM.JJJJ
+#: apps/io.ox/core/date.js module:io.ox/core
+msgid "yyyy"
+msgstr "年"
+
+#: apps/io.ox/core/date.js module:io.ox/core
+msgid "MM"
+msgstr "月"
+
+#: apps/io.ox/core/date.js module:io.ox/core
+msgid "dd"
+msgstr "日"
+
+#. Reminder (objective case): in X weeks
+#. %d is the number of weeks
+#: apps/io.ox/core/date.js module:io.ox/core
+#, c-format
+msgctxt "in"
+msgid "%d week"
+msgid_plural "%d weeks"
+msgstr[0] "%d 週"
+msgstr[1] "%d 週"
+
+#. General duration (nominative case): X weeks
+#. %d is the number of weeks
+#: apps/io.ox/core/date.js module:io.ox/core
+#, c-format
+msgid "%d week"
+msgid_plural "%d weeks"
+msgstr[0] "%d 週"
+msgstr[1] "%d 週"
+
+#. Reminder (objective case): in X days
+#. %d is the number of days
+#: apps/io.ox/core/date.js module:io.ox/core
+#, c-format
+msgctxt "in"
+msgid "%d day"
+msgid_plural "%d days"
+msgstr[0] "%d 天"
+msgstr[1] "%d 天"
+
+#. Reminder (objective case): in X days, Y hours and Z minutes
+#. %1$d is the number of days
+#. %2$s is the text for the remainder of the last day
+#: apps/io.ox/core/date.js module:io.ox/core
+#, c-format
+msgctxt "in"
+msgid "%1$d day, %2$s"
+msgid_plural "%1$d days, %2$s"
+msgstr[0] "%1$d 天，%2$s"
+msgstr[1] "%1$d 天、%2$s"
+
+#. General duration (nominative case): X days, Y hours and Z minutes
+#. %1$d is the number of days
+#. %2$s is the text for the remainder of the last day
+#: apps/io.ox/core/date.js module:io.ox/core
+#, c-format
+msgid "%1$d day, %2$s"
+msgid_plural "%1$d days, %2$s"
+msgstr[0] "%1$d 天，%2$s"
+msgstr[1] "%1$d 天、%2$s"
+
+#. Reminder (objective case): in X hours
+#. %d is the number of hours
+#: apps/io.ox/core/date.js module:io.ox/core
+#, c-format
+msgctxt "in"
+msgid "%d hour"
+msgid_plural "%d hours"
+msgstr[0] "%d 小時"
+msgstr[1] "%d 小時"
+
+#. General duration (nominative case): X hours
+#. %d is the number of hours
+#: apps/io.ox/core/date.js module:io.ox/core
+#, c-format
+msgid "%d hour"
+msgid_plural "%d hours"
+msgstr[0] "%d 小時"
+msgstr[1] "%d 小時"
+
+#. Reminder (objective case): in X hours and Y minutes
+#. %1$d is the number of hours
+#. %2$s is the text for the remainder of the last hour
+#: apps/io.ox/core/date.js module:io.ox/core
+#, c-format
+msgctxt "in"
+msgid "%1$d hour and %2$s"
+msgid_plural "%1$d hours and %2$s"
+msgstr[0] "%1$d 小時和 %2$s"
+msgstr[1] "%1$d 小時和 %2$s"
+
+#. General duration (nominative case): X hours and Y minutes
+#. %1$d is the number of hours
+#. %2$s is the text for the remainder of the last hour
+#: apps/io.ox/core/date.js module:io.ox/core
+#, c-format
+msgid "%1$d hour and %2$s"
+msgid_plural "%1$d hours and %2$s"
+msgstr[0] "%1$d 小時和 %2$s"
+msgstr[1] "%1$d 小時和 %2$s"
+
+#. Reminder (objective case): in X minutes
+#. %d is the number of minutes
+#: apps/io.ox/core/date.js module:io.ox/core
+#, c-format
+msgctxt "in"
+msgid "%d minute"
+msgid_plural "%d minutes"
+msgstr[0] "%d 分鐘"
+msgstr[1] "%d 分鐘"
+
+#: apps/io.ox/core/desktop.js module:io.ox/core
+msgid ""
+"Failed to automatically save current stage of work. Please save your work to "
+"avoid data loss in case the browser closes unexpectedly."
+msgstr ""
+"無法自動儲存您目前的進度，請記得儲存進度以避免瀏覽器未預期關閉而損失資料。"
+
+#: apps/io.ox/core/desktop.js module:io.ox/core
+msgid "Could not get a default folder for this application."
+msgstr "無法取得此應用程式的預設資料夾。"
+
+#: apps/io.ox/core/desktop.js module:io.ox/core
+msgid "There are unsaved changes."
+msgstr "有尚未儲存的更改。"
+
+#: apps/io.ox/core/desktop.js module:io.ox/core
+msgid "Application Toolbar"
+msgstr "應用程式工具列"
+
+#. Title of the browser window
+#. %1$s is the name of the page, e.g. OX App Suite
+#. %2$s is the title of the active app, e.g. Calendar
+#: apps/io.ox/core/desktop.js module:io.ox/core
+msgctxt "window title"
+msgid "%1$s %2$s"
+msgstr "%1$s %2$s"
+
+#: apps/io.ox/core/desktop.js module:io.ox/core
+msgid "Start search"
+msgstr "開始搜尋"
+
+#: apps/io.ox/core/desktop.js module:io.ox/core
+msgid "Cancel search"
+msgstr "取消搜尋"
+
+#. search feature help text for screenreaders
+#: apps/io.ox/core/desktop.js module:io.ox/core
+msgid ""
+"Search results page lists all active facets to allow them to be easly "
+"adjustable/removable. Below theses common facets additonal advanced facets "
+"are listed. To narrow down search result please adjust active facets or add "
+"new ones"
+msgstr ""
+"搜尋結果頁面會列出所有使用的中 facet 以讓其可被簡單地調整/移除。在這些常用的 "
+"facet 下方會顯示其他的進階 facet。要篩選搜尋結果請調整使用中的 facet 或新增其"
+"他 facet"
+
+#: apps/io.ox/core/desktop.js module:io.ox/core
+msgid ""
+"Failed to start application. Maybe you have connection problems. Please try "
+"again."
+msgstr "無法開啟應用程式，也許您的網路連線有問題？請重試。"
+
+#: apps/io.ox/core/emoji/view.js module:io.ox/mail/emoji
+msgid "Reset this list"
+msgstr "重設此清單"
+
+#: apps/io.ox/core/export/export.js module:io.ox/core
+msgid "Export folder"
+msgstr "匯出文件夾"
+
+#: apps/io.ox/core/export/export.js module:io.ox/core
+#: apps/io.ox/core/import/import.js
+msgid "Format"
+msgstr "格式"
+
+#: apps/io.ox/core/export/export.js module:io.ox/core
+#: apps/io.ox/core/import/import.js
+msgid "select format"
+msgstr "選擇格式"
+
+#: apps/io.ox/core/export/export.js module:io.ox/core
+msgid "Include distribution lists"
+msgstr "包含通訊組列表"
+
+#: apps/io.ox/core/export/export.js module:io.ox/core
+#: apps/io.ox/core/folder/contextmenu.js
+msgid "Export"
+msgstr "匯出"
+
+#. %1$s inline menu title for better accessibility
+#: apps/io.ox/core/extPatterns/links.js module:io.ox/core
+msgid "Inline menu %1$s"
+msgstr "行內選單 %1$s"
+
+#: apps/io.ox/core/extPatterns/links.js module:io.ox/core
+msgid "More actions"
+msgstr "更多行為"
+
+#: apps/io.ox/core/extPatterns/links.js module:io.ox/core
+#: apps/io.ox/find/extensions-api.js apps/io.ox/search/facets/extensions.js
+msgid "More"
+msgstr "更多"
+
+#: apps/io.ox/core/folder/actions/add.js module:io.ox/core
+#: apps/io.ox/core/folder/extensions.js
+msgid "Add new calendar"
+msgstr "新增行事曆"
+
+#: apps/io.ox/core/folder/actions/add.js module:io.ox/core
+#: apps/io.ox/core/folder/extensions.js
+msgid "Add new address book"
+msgstr "新增通訊錄"
+
+#: apps/io.ox/core/folder/actions/add.js module:io.ox/core
+#: apps/io.ox/core/folder/contextmenu.js apps/io.ox/core/folder/extensions.js
+#: apps/io.ox/files/actions.js module:io.ox/files
+msgid "Add new folder"
+msgstr "新增資料夾"
+
+#: apps/io.ox/core/folder/actions/add.js module:io.ox/core
+msgid "New calendar"
+msgstr "新行事曆"
+
+#: apps/io.ox/core/folder/actions/add.js module:io.ox/core
+msgid "New address book"
+msgstr "新通訊錄"
+
+#: apps/io.ox/core/folder/actions/add.js module:io.ox/core
+msgid "New folder"
+msgstr "新資料夾"
+
+#: apps/io.ox/core/folder/actions/add.js module:io.ox/core
+#: apps/io.ox/core/folder/actions/rename.js apps/io.ox/oauth/settings.js
+#: module:io.ox/settings
+msgid "Folder name"
+msgstr "資料夾名稱"
+
+#: apps/io.ox/core/folder/actions/add.js module:io.ox/core
+msgid "Add as public calendar"
+msgstr "新增為公開行事曆"
+
+#: apps/io.ox/core/folder/actions/add.js module:io.ox/core
+msgid "Add as public folder"
+msgstr "新增為公開資料夾"
+
+#: apps/io.ox/core/folder/actions/add.js module:io.ox/core
+msgid ""
+"A public folder is used for content that is of common interest for all "
+"users. To allow other users to read or edit the contents, you have to set "
+"the respective permissions for the public folder."
+msgstr ""
+"公開資料夾是用來提供給所有使用者的內容。若要允許其他使用者讀取或編輯內容，您"
+"需針對公開資料夾設定相對應的權限。"
+
+#. notification while archiving messages
+#: apps/io.ox/core/folder/actions/archive.js module:io.ox/core
+msgid "Archiving messages ..."
+msgstr "正在封存訊息…"
+
+#: apps/io.ox/core/folder/actions/archive.js module:io.ox/core
+msgid "Archive messages"
+msgstr "封存訊息"
+
+#: apps/io.ox/core/folder/actions/archive.js module:io.ox/core
+msgid "All messages older than %1$d days will be moved to the archive folder"
+msgstr "超過 %1$d 天的訊息將被移動至封存信件匣"
+
+#. Verb: (to) archive messages
+#: apps/io.ox/core/folder/actions/archive.js module:io.ox/core
+#: apps/io.ox/core/folder/contextmenu.js apps/io.ox/mail/actions.js
+#: module:io.ox/mail apps/io.ox/mail/mobile-toolbar-actions.js
+#: apps/io.ox/mail/toolbar.js
+msgctxt "verb"
+msgid "Archive"
+msgstr "封存"
+
+#: apps/io.ox/core/folder/actions/common.js module:io.ox/core
+msgid "Move all"
+msgstr "全部移動"
+
+#: apps/io.ox/core/folder/actions/common.js module:io.ox/core
+msgid "Cleaning up ..."
+msgstr "正在清理…"
+
+#: apps/io.ox/core/folder/actions/common.js module:io.ox/core
+msgid "The folder has been cleaned up."
+msgstr "已清理此資料夾。"
+
+#: apps/io.ox/core/folder/actions/common.js module:io.ox/core
+msgid "All messages have been deleted"
+msgstr "已刪除所有訊息"
+
+#: apps/io.ox/core/folder/actions/common.js module:io.ox/core
+msgid "All files have been deleted"
+msgstr "已刪除所有檔案"
+
+#: apps/io.ox/core/folder/actions/common.js module:io.ox/core
+msgid "The folder has been emptied"
+msgstr "已清空資料夾"
+
+#: apps/io.ox/core/folder/actions/common.js module:io.ox/core
+msgid "Do you really want to empty folder \"%s\"?"
+msgstr "確定要清空資料夾「%s」？"
+
+#: apps/io.ox/core/folder/actions/common.js module:io.ox/core
+#: apps/io.ox/core/folder/contextmenu.js
+msgid "Empty folder"
+msgstr "空資料夾"
+
+#: apps/io.ox/core/folder/actions/imap-subscription.js module:io.ox/core
+msgid "Subscribe IMAP folders"
+msgstr "訂閱 IMAP 文件夾"
+
+#: apps/io.ox/core/folder/actions/move.js module:io.ox/core
+msgid "You cannot move items to virtual folders"
+msgstr "您無法將項目移動至虛擬資料夾"
+
+#: apps/io.ox/core/folder/actions/move.js module:io.ox/core
+msgid "You cannot move items to this folder"
+msgstr "您無法將項目移動至此資料夾"
+
+#: apps/io.ox/core/folder/actions/move.js module:io.ox/core
+msgid "Please wait for the previous operation to finish"
+msgstr "請稍候先前的操作完成"
+
+#: apps/io.ox/core/folder/actions/move.js module:io.ox/core
+#: apps/io.ox/core/folder/contextmenu.js apps/io.ox/mail/categories/train.js
+#: module:io.ox/mail
+msgid "Move all messages"
+msgstr "移動所有訊息"
+
+#: apps/io.ox/core/folder/actions/move.js module:io.ox/core
+msgid "Move folder"
+msgstr "移動資料夾"
+
+#: apps/io.ox/core/folder/actions/properties.js module:io.ox/core
+#: apps/io.ox/core/folder/contextmenu.js
+msgid "Properties"
+msgstr "屬性"
+
+#: apps/io.ox/core/folder/actions/properties.js module:io.ox/core
+msgid "Folder type"
+msgstr "資料夾類型"
+
+#. number of messages in a folder (mail only)
+#: apps/io.ox/core/folder/actions/properties.js module:io.ox/core
+msgid "Number of messages"
+msgstr "訊息數量"
+
+#. number of items in a folder
+#: apps/io.ox/core/folder/actions/properties.js module:io.ox/core
+msgid "Number of items"
+msgstr "項目數量"
+
+#: apps/io.ox/core/folder/actions/properties.js module:io.ox/core
+msgid "CalDAV URL"
+msgstr "CalDAV URL"
+
+#: apps/io.ox/core/folder/actions/remove.js module:io.ox/core
+msgid ""
+"Could not delete folder. This can be due to insufficient permissions in your "
+"trash folder or this might be a special folder that cannot be deleted."
+msgstr ""
+"無法刪除資料夾。可能是因為您對垃圾桶的權限不足，或這是無法刪除的特殊資料夾。"
+
+#: apps/io.ox/core/folder/actions/remove.js module:io.ox/core
+msgid "Do you really want to delete folder \"%s\"?"
+msgstr "確定要刪除資料夾「%s」？"
+
+#: apps/io.ox/core/folder/actions/remove.js module:io.ox/core
+msgid ""
+"This folder is shared with others. It won't be available for them any more."
+msgstr "已與其他人分享此資料夾，他們將無法再使用。"
+
 #: apps/io.ox/core/folder/actions/rename.js module:io.ox/core
 msgid "This is a standard folder, which can't be renamed."
 msgstr "這是標準資料夾，無法更名。"
 
-#: apps/io.ox/mail/settings/pane.js module:io.ox/mail
-#, fuzzy
-#| msgid "This is how your message text will look like."
-msgid "This is how your message text will look."
+#: apps/io.ox/core/folder/actions/rename.js module:io.ox/core
+msgid "Rename folder"
+msgstr "重新命名資料夾"
+
+#: apps/io.ox/core/folder/actions/rename.js module:io.ox/core
+#: apps/io.ox/core/folder/contextmenu.js
+#: apps/io.ox/core/viewer/views/toolbarview.js apps/io.ox/files/actions.js
+#: module:io.ox/files apps/io.ox/files/actions/rename.js
+#: apps/io.ox/files/toolbar.js
+msgid "Rename"
+msgstr "重命名"
+
+#: apps/io.ox/core/folder/api.js module:io.ox/core
+#: apps/io.ox/mail/detail/links.js module:io.ox/mail
+msgid "Calendar"
+msgstr "日曆"
+
+#: apps/io.ox/core/folder/api.js module:io.ox/core
+msgid "Default calendar"
+msgstr "預設行事曆"
+
+#. %1$s is the folder owner
+#. %2$s is the folder title
+#: apps/io.ox/core/folder/api.js module:io.ox/core
+msgid "%1$s: %2$s"
+msgstr "%1$s: %2$s"
+
+#: apps/io.ox/core/folder/api.js module:io.ox/core
+msgid "All my appointments"
+msgstr "我的所有約會"
+
+#: apps/io.ox/core/folder/api.js module:io.ox/core
+msgid "Unread messages"
+msgstr "未讀訊息"
+
+#: apps/io.ox/core/folder/api.js module:io.ox/core
+msgid "Accessing global address book is not permitted"
+msgstr "未被允許存取全域通訊錄"
+
+#: apps/io.ox/core/folder/api.js module:io.ox/core
+msgid ""
+"Could not save settings. There have to be at least one user with "
+"administration rights."
+msgstr "無法儲存設定，必須有最少一個擁有管理員權力的使用者。"
+
+#: apps/io.ox/core/folder/api.js module:io.ox/core
+#: apps/io.ox/core/sub/subscriptions.js module:io.ox/core/sub
+msgid "New Folder"
+msgstr "新資料夾"
+
+#: apps/io.ox/core/folder/contextmenu.js module:io.ox/core
+msgid "Mark all messages as read"
+msgstr "將所有訊息標示為已讀"
+
+#: apps/io.ox/core/folder/contextmenu.js module:io.ox/core
+msgid "Clean up"
+msgstr "清理"
+
+#: apps/io.ox/core/folder/contextmenu.js module:io.ox/core
+msgid "Empty trash"
+msgstr "清空垃圾桶"
+
+#: apps/io.ox/core/folder/contextmenu.js module:io.ox/core
+msgid "Delete all messages"
+msgstr "刪除所有訊息"
+
+#: apps/io.ox/core/folder/contextmenu.js module:io.ox/core
+msgid "Download entire folder"
+msgstr "下載整個資料夾"
+
+#: apps/io.ox/core/folder/contextmenu.js module:io.ox/core
+#: apps/io.ox/core/import/import.js
+#: apps/io.ox/mail/settings/signatures/settings/pane.js module:io.ox/mail
+msgid "Import"
+msgstr "匯入"
+
+#: apps/io.ox/core/folder/contextmenu.js module:io.ox/core
+msgid "Sharing"
+msgstr "共享"
+
+#: apps/io.ox/core/folder/contextmenu.js module:io.ox/core
+msgid "Permissions"
+msgstr "許可權"
+
+#: apps/io.ox/core/folder/contextmenu.js module:io.ox/core
+#: apps/io.ox/core/viewer/views/toolbarview.js apps/io.ox/files/actions.js
+#: module:io.ox/files
+msgid "Invite people"
+msgstr "邀請使用者"
+
+#: apps/io.ox/core/folder/contextmenu.js module:io.ox/core
+#: apps/io.ox/core/viewer/views/toolbarview.js apps/io.ox/files/actions.js
+#: module:io.ox/files
+msgid "Create sharing link"
+msgstr "建立分享鏈結"
+
+#: apps/io.ox/core/folder/contextmenu.js module:io.ox/core
+msgid "Show"
+msgstr "顯示"
+
+#: apps/io.ox/core/folder/contextmenu.js module:io.ox/core
+msgid "Hide"
+msgstr "隱藏"
+
+#: apps/io.ox/core/folder/extensions.js module:io.ox/core
+#: apps/io.ox/files/main.js module:io.ox/files
+msgid "My shares"
+msgstr "我的分享項目"
+
+#: apps/io.ox/core/folder/extensions.js module:io.ox/core
+msgid "My folders"
+msgstr "我的資料夾"
+
+#: apps/io.ox/core/folder/extensions.js module:io.ox/core
+#: apps/io.ox/files/actions/add-storage-account.js module:io.ox/files
+msgid "Add storage account"
+msgstr "新增儲存空間帳號"
+
+#: apps/io.ox/core/folder/extensions.js module:io.ox/core
+#: apps/io.ox/core/sub/subscriptions.js module:io.ox/core/sub
+msgid "Subscribe address book"
+msgstr "訂閱通訊錄"
+
+#: apps/io.ox/core/folder/extensions.js module:io.ox/core
+#: apps/io.ox/core/sub/subscriptions.js module:io.ox/core/sub
+msgid "Subscribe calendar"
+msgstr "訂閱行事曆"
+
+#: apps/io.ox/core/folder/extensions.js module:io.ox/core
+msgid "View all attachments"
+msgstr "檢視所有附件"
+
+#: apps/io.ox/core/folder/extensions.js module:io.ox/core
+#: apps/io.ox/mail/accounts/settings.js module:io.ox/mail/accounts/settings
+#: apps/io.ox/mail/folderview-extensions.js module:io.ox/mail
+msgid "Add mail account"
+msgstr "新增郵件帳號"
+
+#: apps/io.ox/core/folder/extensions.js module:io.ox/core
+msgid "Synchronize with your tablet or smartphone"
+msgstr "與您的平板電腦或智慧型手機同步"
+
+#: apps/io.ox/core/folder/extensions.js module:io.ox/core
+#: apps/io.ox/core/main.js apps/io.ox/core/settings/pane.js
+#: apps/plugins/portal/userSettings/register.js
+msgid "My contact data"
+msgstr "我的聯絡人資料"
+
+#: apps/io.ox/core/folder/extensions.js module:io.ox/core
+msgid "Hidden address books"
+msgstr "隱藏的通訊錄"
+
+#: apps/io.ox/core/folder/extensions.js module:io.ox/core
+msgid "My calendars"
+msgstr "我的行事曆"
+
+#: apps/io.ox/core/folder/extensions.js module:io.ox/core
+msgid "Public calendars"
+msgstr "公開行事曆"
+
+#: apps/io.ox/core/folder/extensions.js module:io.ox/core
+msgid "Shared calendars"
+msgstr "共享的行事曆"
+
+#: apps/io.ox/core/folder/extensions.js module:io.ox/core
+msgid "Hidden calendars"
+msgstr "隱藏的行事曆"
+
+#: apps/io.ox/core/folder/extensions.js module:io.ox/core
+#: apps/plugins/portal/tasks/register.js module:plugins/portal
+msgid "My tasks"
+msgstr "我的任務"
+
+#: apps/io.ox/core/folder/extensions.js module:io.ox/core
+msgid "Public tasks"
+msgstr "公開任務"
+
+#: apps/io.ox/core/folder/extensions.js module:io.ox/core
+msgid "Shared tasks"
+msgstr "共享的任務"
+
+#: apps/io.ox/core/folder/extensions.js module:io.ox/core
+msgid "Hidden tasks"
+msgstr "隱藏的任務"
+
+#: apps/io.ox/core/folder/extensions.js module:io.ox/core
+msgid "Shared by other users"
+msgstr "由其他使用者分享"
+
+#: apps/io.ox/core/folder/extensions.js module:io.ox/core
+msgid "You share this folder with other users"
+msgstr "您將此資料夾與其他使用者分享"
+
+#: apps/io.ox/core/folder/extensions.js module:io.ox/core
+msgid "This folder has subscriptions"
+msgstr "此資料夾有訂閱"
+
+#: apps/io.ox/core/folder/extensions.js module:io.ox/core
+msgid "This folder has publications and/or subscriptions"
+msgstr "此資料夾有發佈或訂閱內容"
+
+#: apps/io.ox/core/folder/favorites.js module:io.ox/core
+#: apps/io.ox/files/favorite/toolbar.js
+msgid "Remove from favorites"
+msgstr "自最愛清單移除"
+
+#: apps/io.ox/core/folder/favorites.js module:io.ox/core
+msgid "Add to favorites"
+msgstr "新增至最愛"
+
+#: apps/io.ox/core/folder/node.js module:io.ox/core
+msgid "Total: %1$d"
+msgstr "全部: %1$s"
+
+#: apps/io.ox/core/folder/node.js module:io.ox/core
+msgid "%1$d total"
+msgstr "共計 %1$d"
+
+#: apps/io.ox/core/folder/node.js module:io.ox/core
+msgid "Unread: %1$d"
+msgstr "未讀: %1$d"
+
+#: apps/io.ox/core/folder/node.js module:io.ox/core
+msgid "%1$d unread"
+msgstr "%1$d 未讀"
+
+#: apps/io.ox/core/folder/node.js module:io.ox/core
+msgid "Folder-specific actions"
+msgstr "資料夾行為"
+
+#. %1$s is the name of the folder
+#: apps/io.ox/core/folder/node.js module:io.ox/core
+msgid "Actions for %1$s"
+msgstr "%1$s 操作"
+
+#: apps/io.ox/core/folder/picker.js module:io.ox/core
+#: apps/io.ox/core/relogin.js apps/io.ox/core/tk/filestorageUtil.js
+#: apps/io.ox/core/tk/mobiscroll.js
+msgid "Ok"
+msgstr "確定"
+
+#: apps/io.ox/core/folder/picker.js module:io.ox/core
+msgid "Create folder"
+msgstr "建立資料夾"
+
+#: apps/io.ox/core/folder/tree.js module:io.ox/core
+msgid "No action available"
+msgstr "無操作可用"
+
+#: apps/io.ox/core/folder/tree.js module:io.ox/core
+msgid "Folder options"
+msgstr "資料夾選項"
+
+#. generic error message
+#: apps/io.ox/core/http_errors.js module:io.ox/core
+msgid "An unknown error occurred"
+msgstr "發生未知錯誤"
+
+#. error message when offline
+#: apps/io.ox/core/http_errors.js module:io.ox/core
+msgid "Cannot connect to server. Please check your connection."
+msgstr "無法連線至伺服器，請檢查您的連線。"
+
+#: apps/io.ox/core/import/import.js module:io.ox/core
+msgid "iCal"
+msgstr "iCal"
+
+#: apps/io.ox/core/import/import.js module:io.ox/core
+msgid "CSV"
+msgstr "CSV"
+
+#: apps/io.ox/core/import/import.js module:io.ox/core
+msgid "vCard"
+msgstr "vCard"
+
+#: apps/io.ox/core/import/import.js module:io.ox/core
+msgid "Upload file"
+msgstr "上傳檔案"
+
+#: apps/io.ox/core/import/import.js module:io.ox/core
+msgid ""
+"Ignore existing events. Helpful to import public holiday calendars, for "
+"example."
+msgstr "忽略現有事件，匯入國定假日行事曆時很有用。"
+
+#: apps/io.ox/core/import/import.js module:io.ox/core
+msgid "Ignore existing events"
+msgstr "忽略現有活動"
+
+#: apps/io.ox/core/import/import.js module:io.ox/core
+msgid "Note on CSV files:"
+msgstr "CSV 檔案注意事項:"
+
+#: apps/io.ox/core/import/import.js module:io.ox/core
+msgid ""
+"The first record of a valid CSV file must define proper column names. "
+"Supported separators are comma and semi-colon."
 msgstr ""
-"您的訊息文字將長得像這個樣子。\n"
-"This is how your message text will look like."
-
-#: apps/io.ox/mail/accounts/model.js module:io.ox/keychain
-msgid "This is not a valid email address"
-msgstr "這是無效的電子郵件位址"
-
-#: apps/io.ox/mail/accounts/settings.js module:io.ox/mail/accounts/settings
-msgid "This is not a valid mail address"
-msgstr "這是無效的電子郵件位址"
+"CSV 檔案的第一筆紀錄必須定義有效欄位名稱，可使用逗號或分號作為分隔符號。"
+
+#: apps/io.ox/core/import/import.js module:io.ox/core
+msgid "Learn more"
+msgstr "了解更多"
+
+#: apps/io.ox/core/import/import.js module:io.ox/core
+msgid "Import from file"
+msgstr "從檔案匯入"
+
+#. Error message if contact import failed
+#: apps/io.ox/core/import/import.js module:io.ox/core
+msgid "There was no contact data to import"
+msgstr "沒有聯絡人資料可匯入"
+
+#. Error message if task import failed
+#: apps/io.ox/core/import/import.js module:io.ox/core
+msgid "There was no task data to import"
+msgstr "沒有任務資料可匯入"
+
+#. Error message if calendar import failed
+#: apps/io.ox/core/import/import.js module:io.ox/core
+msgid "There was no appointment data to import"
+msgstr "沒有約會資料可匯入"
+
+#. %1$d is line number, %2$s is an error message
+#: apps/io.ox/core/import/import.js module:io.ox/core
+msgid "Line %1$d: %2$s"
+msgstr "行 %1$s: %2$s"
+
+#: apps/io.ox/core/import/import.js module:io.ox/core
+msgid "Please select a file to import"
+msgstr "請選擇要匯入的檔案"
+
+#: apps/io.ox/core/import/import.js module:io.ox/core
+msgid "Please select a valid iCal File to import"
+msgstr "請選擇有效的 iCal 檔案匯入"
+
+#: apps/io.ox/core/import/import.js module:io.ox/core
+msgid "Data imported successfully"
+msgstr "成功匯入資料"
+
+#. Failure message if no data (e.g. appointments) could be imported
+#: apps/io.ox/core/import/import.js module:io.ox/core
+msgid "Failed to import any data"
+msgstr "無法匯入任何資料"
+
+#: apps/io.ox/core/import/import.js module:io.ox/core
+msgid "Data only partially imported (%1$s of %2$s records)"
+msgstr "只匯入部分資料〈%1$s 筆記錄，共 %2$s 筆〉"
+
+#: apps/io.ox/core/main.js module:io.ox/core
+msgid "Unsaved documents will be lost. Do you want to sign out now?"
+msgstr "將失去未儲存的文件，您要登出嗎？"
+
+#. folder permissions - Is Admin? YES
+#: apps/io.ox/core/main.js module:io.ox/core
+#: apps/io.ox/core/permissions/permissions.js apps/io.ox/files/util.js
+#: module:io.ox/files
+msgid "Yes"
+msgstr "是"
+
+#. folder permissions - Is Admin? NO
+#: apps/io.ox/core/main.js module:io.ox/core
+#: apps/io.ox/core/permissions/permissions.js
+msgid "No"
+msgstr "否"
+
+#: apps/io.ox/core/main.js module:io.ox/core
+msgid "Offline"
+msgstr "離線"
+
+#: apps/io.ox/core/main.js module:io.ox/core
+msgid "Launcher dropdown. Press [enter] to jump to the dropdown."
+msgstr "啟動器下拉選單，請按 Enter 以跳轉至下拉選單。"
+
+#: apps/io.ox/core/main.js module:io.ox/core
+msgid "Apps"
+msgstr "應用程式"
+
+#: apps/io.ox/core/main.js module:io.ox/core apps/io.ox/search/view-template.js
+msgctxt "app"
+msgid "Portal"
+msgstr "入口"
+
+#: apps/io.ox/core/main.js module:io.ox/core apps/io.ox/mail/settings/pane.js
+#: module:io.ox/mail apps/io.ox/oauth/settings.js module:io.ox/settings
+#: apps/io.ox/search/view-template.js
+msgctxt "app"
+msgid "Mail"
+msgstr "郵件"
+
+#: apps/io.ox/core/main.js module:io.ox/core apps/io.ox/search/view-template.js
+msgctxt "app"
+msgid "Address Book"
+msgstr "通訊錄"
+
+#: apps/io.ox/core/main.js module:io.ox/core apps/io.ox/search/view-template.js
+msgctxt "app"
+msgid "Scheduling"
+msgstr "行程"
+
+#: apps/io.ox/core/main.js module:io.ox/core apps/io.ox/search/view-template.js
+#: apps/io.ox/tasks/settings/pane.js module:io.ox/tasks
+msgctxt "app"
+msgid "Tasks"
+msgstr "任務"
+
+#. %1$s is usually "Drive" (product name; might be customized)
+#: apps/io.ox/core/main.js module:io.ox/core apps/io.ox/core/pim/actions.js
+#: apps/io.ox/core/viewer/views/toolbarview.js
+#: apps/io.ox/files/settings/pane.js module:io.ox/files
+#: apps/io.ox/mail/actions.js module:io.ox/mail apps/io.ox/oauth/settings.js
+#: module:io.ox/settings apps/io.ox/search/view-template.js
+msgctxt "app"
+msgid "Drive"
+msgstr "雲端空間"
+
+#: apps/io.ox/core/main.js module:io.ox/core apps/io.ox/search/view-template.js
+msgctxt "app"
+msgid "Conversations"
+msgstr "談話"
+
+#: apps/io.ox/core/main.js module:io.ox/core
+#: apps/io.ox/core/sub/settings/pane.js module:io.ox/core/sub
+msgid "Refresh"
+msgstr "刷新"
+
+#: apps/io.ox/core/main.js module:io.ox/core
+msgid "Currently refreshing"
+msgstr "正在整理中"
+
+#: apps/io.ox/core/main.js module:io.ox/core
+msgid "You will be automatically signed out in %1$d second"
+msgid_plural "You will be automatically signed out in %1$d seconds"
+msgstr[0] "您將在 %1$d 秒後被自動登出"
+msgstr[1] "您將在 %1$d 秒後被自動登出"
+
+#: apps/io.ox/core/main.js module:io.ox/core apps/io.ox/core/settings/pane.js
+msgid "Automatic sign out"
+msgstr "自動登出"
+
+#: apps/io.ox/core/main.js module:io.ox/core
+msgid "Sign out now"
+msgstr "立刻登出"
+
+#. %1$s is app title/name
+#: apps/io.ox/core/main.js module:io.ox/core
+msgid "close for %1$s"
+msgstr "關閉 %1$s"
+
+#: apps/io.ox/core/main.js module:io.ox/core
+msgid "(current app)"
+msgstr "（目前程式）"
+
+#: apps/io.ox/core/main.js module:io.ox/core apps/io.ox/settings/main.js
+msgid "Settings"
+msgstr "選項"
+
+#. starts the client onboarding wizard that helps users
+#. to configure their devices to access/sync appsuites
+#. data (f.e. install ox mail app)
+#: apps/io.ox/core/main.js module:io.ox/core
+#: apps/plugins/portal/client-onboarding/register.js module:plugins/portal
+msgid "Connect your Device"
+msgstr "連線至裝置"
+
+#: apps/io.ox/core/main.js module:io.ox/core apps/io.ox/core/settings/pane.js
+#: apps/plugins/portal/userSettings/register.js
+msgid "Change password"
+msgstr "更改密碼"
+
+#: apps/io.ox/core/main.js module:io.ox/core
+msgid "About"
+msgstr "關於"
+
+#: apps/io.ox/core/main.js module:io.ox/core
+msgid "Sign out"
+msgstr "登出"
+
+#: apps/io.ox/core/main.js module:io.ox/core
+msgid ""
+"You forgot to sign out last time. Always use the sign-out button when you "
+"finished your work."
+msgstr "您上次忘記登出了，下班時請記得點擊登出按鈕。"
+
+#: apps/io.ox/core/main.js module:io.ox/core
+msgid ""
+"Did you know that you can take OX App Suite with you? Just click this icon "
+"and choose 'Connect your device' from the menu."
+msgstr ""
+"您知道您可以把 OX App Suite 隨身帶著走嗎？只要點擊此按鈕，選擇選單中的「連線"
+"至您的裝置」即可。"
+
+#: apps/io.ox/core/main.js module:io.ox/core
+msgid "Signed in as:"
+msgstr "已登入為:"
+
+#: apps/io.ox/core/main.js module:io.ox/core apps/io.ox/core/relogin.js
+msgid "Your session is expired"
+msgstr "登入階段已過期"
+
+#: apps/io.ox/core/main.js module:io.ox/core apps/io.ox/core/relogin.js
+msgid "Please sign in again to continue"
+msgstr "請再次登入以繼續"
+
+#: apps/io.ox/core/main.js module:io.ox/core
+msgid "Restore applications"
+msgstr "還原應用程式"
+
+#: apps/io.ox/core/main.js module:io.ox/core
+msgid ""
+"The following applications can be restored. Just remove the restore point if "
+"you don't want it to be restored."
+msgstr "下列應用程式可被還原，若您不想還原請直接移除還原點。"
+
+#: apps/io.ox/core/main.js module:io.ox/core apps/io.ox/mail/compose/view.js
+#: module:io.ox/mail
+msgid "Continue"
+msgstr "繼續"
+
+#: apps/io.ox/core/main.js module:io.ox/core
+msgid "The requested application is not available at this moment."
+msgstr "要求的應用程式暫時無法使用。"
+
+#. %1$s is the filename
+#: apps/io.ox/core/main.js module:io.ox/core
+msgid ""
+"Folder with name \"%1$s\" will be hidden. Enable setting \"Show hidden files "
+"and folders\" to access this folder again."
+msgstr ""
+"資料夾「%1$S」將會被隱藏，請啟用「顯示隱藏檔案與資料夾」選項以再次存取此資料"
+"夾。"
+
+#: apps/io.ox/core/notifications.js module:io.ox/core
+msgid "No notifications"
+msgstr "無通知"
+
+#: apps/io.ox/core/notifications.js module:io.ox/core
+msgid "Notifications"
+msgstr "通知"
+
+#: apps/io.ox/core/notifications.js module:io.ox/core
+msgid "Close notification area"
+msgstr "關閉通知區域"
+
+#. Hides all current notifications (invitations, reminder etc.) for half an hour.
+#: apps/io.ox/core/notifications.js module:io.ox/core
+msgid "Notify me again later"
+msgstr "稍後再通知我"
+
+#: apps/io.ox/core/notifications.js module:io.ox/core
+msgid "Would you like to enable desktop notifications?"
+msgstr "您想開啟桌面通知嗎？"
+
+#: apps/io.ox/core/notifications.js module:io.ox/core
+msgid "Later"
+msgstr "稍後"
+
+#. Opens popup to decide if desktop notifications should be shown
+#: apps/io.ox/core/notifications.js module:io.ox/core
+msgid "Decide now"
+msgstr "立刻決定"
+
+#: apps/io.ox/core/notifications.js module:io.ox/core
+msgid ""
+"You can manage desktop notifications at any time, by visiting your settings"
+msgstr "您可以在設定畫面隨時管理桌面通知"
+
+#. %1$d number of notifications in notification area
+#: apps/io.ox/core/notifications/badgeview.js module:io.ox/core
+#, c-format
+msgid "%1$d notification."
+msgid_plural "%1$d notifications."
+msgstr[0] "%1$d 個通知。"
+msgstr[1] "%1$d 個通知。"
+
+#: apps/io.ox/core/notifications/subview.js module:io.ox/core
+msgid "Hide this notification"
+msgstr "隱藏此通知"
+
+#: apps/io.ox/core/notifications/subview.js module:io.ox/core
+msgid "New notifications"
+msgstr "新通知"
+
+#: apps/io.ox/core/notifications/subview.js module:io.ox/core
+msgid "You have new notifications"
+msgstr "您有新通知"
+
+#: apps/io.ox/core/permissions/permissions.js module:io.ox/core
+#: apps/io.ox/files/share/permissions.js
+msgid "Guest"
+msgstr "訪客"
+
+#. Role: create folder + read/write/delete all
+#: apps/io.ox/core/permissions/permissions.js module:io.ox/core
+#: apps/io.ox/files/share/permissions.js
+msgid "Author"
+msgstr "作者"
+
+#. Role: all permissions
+#. object permissions - admin role
+#: apps/io.ox/core/permissions/permissions.js module:io.ox/core
+#: apps/io.ox/files/share/permissions.js
+msgid "Administrator"
+msgstr "管理員"
+
+#: apps/io.ox/core/permissions/permissions.js module:io.ox/core
+msgid "Apply role"
+msgstr "套用腳色"
+
+#. folder permissions
+#: apps/io.ox/core/permissions/permissions.js module:io.ox/core
+msgid "view the folder"
+msgstr "檢視文件夾"
+
+#. folder permissions
+#: apps/io.ox/core/permissions/permissions.js module:io.ox/core
+msgid "create objects"
+msgstr "建立物件"
+
+#. folder permissions
+#: apps/io.ox/core/permissions/permissions.js module:io.ox/core
+msgid "create objects and subfolders"
+msgstr "建立物件與子資料夾"
+
+#. object permissions - read
+#: apps/io.ox/core/permissions/permissions.js module:io.ox/core
+msgid "no read permissions"
+msgstr "無閱讀權限"
+
+#. object permissions - read
+#: apps/io.ox/core/permissions/permissions.js module:io.ox/core
+msgid "read own objects"
+msgstr "讀取自己的物件"
+
+#. object permissions - read
+#: apps/io.ox/core/permissions/permissions.js module:io.ox/core
+msgid "read all objects"
+msgstr "讀取所有的物件"
+
+#. object permissions - edit/modify
+#: apps/io.ox/core/permissions/permissions.js module:io.ox/core
+msgid "no edit permissions"
+msgstr "無編輯權限"
+
+#. object permissions - edit/modify
+#: apps/io.ox/core/permissions/permissions.js module:io.ox/core
+msgid "edit own objects"
+msgstr "編輯自己的物件"
+
+#. object permissions - edit/modify
+#: apps/io.ox/core/permissions/permissions.js module:io.ox/core
+msgid "edit all objects"
+msgstr "編輯所有物件"
+
+#. object permissions - delete
+#: apps/io.ox/core/permissions/permissions.js module:io.ox/core
+msgid "no delete permissions"
+msgstr "無刪除全縣"
+
+#. object permissions - delete
+#: apps/io.ox/core/permissions/permissions.js module:io.ox/core
+msgid "delete only own objects"
+msgstr "僅刪除自己的物件"
+
+#. object permissions - delete
+#: apps/io.ox/core/permissions/permissions.js module:io.ox/core
+msgid "delete all objects"
+msgstr "刪除所有物件"
+
+#. Role: Owner (same as admin)
+#: apps/io.ox/core/permissions/permissions.js module:io.ox/core
+#: apps/io.ox/files/share/permissions.js
+msgid "Owner"
+msgstr "擁有者"
+
+#: apps/io.ox/core/permissions/permissions.js module:io.ox/core
+msgid "Folder permissions"
+msgstr "文件夾許可權"
+
+#: apps/io.ox/core/permissions/permissions.js module:io.ox/core
+msgid "Object permissions"
+msgstr "物件權限"
+
+#: apps/io.ox/core/permissions/permissions.js module:io.ox/core
+msgid "The user has administrative rights"
+msgstr "使用者有管理員全線"
+
+#: apps/io.ox/core/permissions/permissions.js module:io.ox/core
+#: apps/io.ox/files/share/permissions.js
+msgid "Apply to all subfolders"
+msgstr "套用至所有子資料夾"
+
+#: apps/io.ox/core/permissions/permissions.js module:io.ox/core
+msgid "Add user/group"
+msgstr "新增使用者/群組"
 
 #. permissions dialog
 #. error message when selected user or group can not be used
@@ -9702,694 +4365,78 @@
 msgid "This is not a valid user or group."
 msgstr "這是無效的使用者或群組。"
 
-#: apps/io.ox/contacts/distrib/create-dist-view.js module:io.ox/contacts
-#: apps/io.ox/contacts/view-detail.js
-msgid "This list has no members yet"
-msgstr "此清單沒有成員"
-
-#: apps/io.ox/participants/views.js module:io.ox/core
-msgid "This list has no participants yet"
-msgstr "此清單還沒有參與者"
-
-#: apps/io.ox/mail/actions/addToPortal.js module:io.ox/mail
-msgid "This mail has been added to the portal"
-msgstr "此郵件已被加入入口畫面"
-
-#: apps/io.ox/mail/detail/content.js module:io.ox/mail
-msgid "This mail has no content"
-msgstr "此郵件沒有內容"
-
-#: apps/io.ox/mail/compose/view.js module:io.ox/mail
-#: apps/io.ox/mail/detail/mobileView.js apps/io.ox/mail/detail/view.js
-msgid "This message has been truncated due to size limitations."
-msgstr "因為檔案大小限制，此郵件已被截短。"
-
-#. %1$d is an email addresses
-#: apps/io.ox/mail/compose/checks.js module:io.ox/mail
-msgid "This message was sent via a mailing list."
-msgstr "此訊息透過郵件群組寄送。"
-
-#. %1$d is an email addresses
-#: apps/io.ox/mail/compose/checks.js module:io.ox/mail
-msgid "This message was sent via the mailing list %1$s."
-msgstr "此訊息透過郵件群組 %1$s 寄送。"
-
-#: apps/io.ox/contacts/print.js module:io.ox/contacts
-msgid "This note will not be printed"
-msgstr "此註解將不會被印出"
-
-#: apps/io.ox/mail/mailfilter/settings/filter/view-form.js
-#: module:io.ox/settings
-msgid ""
-"This rule applies to all messages. Please add a condition to restrict this "
-"rule to specific messages."
-msgstr "此規則將會套用到所有訊息，請增加條件以限制此規則到部分訊息。"
-
-#: apps/io.ox/mail/mailfilter/settings/filter.js module:io.ox/mail
-msgid "This rule contains unsupported properties. "
-msgstr "此規則包含不支援的屬性。"
-
-#: apps/io.ox/tasks/edit/view-template.js module:io.ox/tasks/edit
-msgid "This task has no participants yet"
-msgstr "此任務還沒有參與者"
-
-#: apps/io.ox/tasks/print.js module:io.ox/tasks
-#: apps/io.ox/tasks/view-detail.js
-msgid "This task recurs"
-msgstr "此工作將於下列時間重複"
-
-#: apps/plugins/portal/twitter/register.js module:plugins/portal
-msgid ""
-"This widget is currently offline because the twitter rate limit exceeded."
-msgstr "因為超過 Twitter 使用率限制，此小工具目前已離線。"
-
-#: apps/io.ox/mail/main.js module:io.ox/mail
-msgid "Thread"
-msgstr "討論串"
-
-#: apps/io.ox/core/viewer/views/sidebarview.js module:io.ox/core/viewer
-msgid "Thumbnails"
-msgstr "縮圖"
-
-#. superessive of the weekday
-#. will only be used in a form like “Happens every week on $weekday”
-#: apps/io.ox/calendar/util.js module:io.ox/calendar
-msgctxt "superessive"
-msgid "Thursday"
-msgstr "星期四"
-
-#: apps/io.ox/files/toolbar.js module:io.ox/files
-msgid "Tiles"
-msgstr "磚塊"
-
-#: apps/io.ox/backbone/mini-views/datepicker.js module:io.ox/core
-msgid "Time"
-msgstr "時間"
-
-#: apps/io.ox/calendar/settings/pane.js module:io.ox/calendar
-msgid "Time scale in minutes"
-msgstr "按分鐘設置間隔"
-
-#: apps/io.ox/core/settings/pane.js module:io.ox/core
-msgid "Time zone"
-msgstr "時區"
-
-#: apps/io.ox/editor/main.js module:io.ox/editor
-msgid "Title"
-msgstr "標題"
-
-#: apps/io.ox/contacts/model.js module:io.ox/contacts
-msgctxt "salutation"
-msgid "Title"
-msgstr "頭銜"
-
-#. %1$s is the name of the inputfield (To, CC, BCC)
-#: apps/io.ox/core/viewer/views/sidebar/fileinfoview.js
-#: module:io.ox/core/viewer apps/io.ox/mail/common-extensions.js
-#: module:io.ox/mail apps/io.ox/mail/compose/extensions.js
-#: apps/io.ox/mail/mailfilter/settings/filter/tests/register.js
-#: module:io.ox/mailfilter apps/io.ox/mail/print.js
-#: apps/io.ox/mail/view-options.js
-msgid "To"
-msgstr "收件人"
-
-#: apps/io.ox/contacts/distrib/create-dist-view.js module:io.ox/contacts
-msgid ""
-"To add contacts manually, just provide a valid email address (e.g john."
-"doe@example.com or \"John Doe\" <jd@example.com>)"
-msgstr ""
-"要手動新增參與者，只需要提供有效電子郵件位置 (例如 john.doe@example.com 或是 "
-"\"John Doe\" <jd@example.com>)"
-
-#: apps/io.ox/calendar/mobile-toolbar-actions.js module:io.ox/calendar
-#: apps/io.ox/calendar/toolbar.js apps/io.ox/calendar/util.js
-#: apps/io.ox/calendar/week/view.js apps/io.ox/core/tk/datepicker.js
-#: module:io.ox/core apps/io.ox/find/date/patterns.js apps/io.ox/tasks/util.js
-#: module:io.ox/tasks apps/plugins/portal/birthdays/register.js
-#: module:plugins/portal
-msgid "Today"
-msgstr "今天"
-
-#: apps/io.ox/backbone/views/datepicker.js module:io.ox/core
-msgid "Today: %1$s"
-msgstr "今天: %1$s"
-
-#: apps/io.ox/core/viewer/views/sidebar/panelbaseview.js
-#: module:io.ox/core/viewer
-msgid "Toggle panel"
-msgstr "切換面板"
-
-#: apps/io.ox/mail/threadview.js module:io.ox/mail
-msgid "Toggle viewport size"
-msgstr "切換 viewport 大小"
-
-#: apps/io.ox/calendar/util.js module:io.ox/calendar apps/io.ox/tasks/util.js
-#: module:io.ox/tasks apps/plugins/portal/birthdays/register.js
-#: module:plugins/portal
-msgid "Tomorrow"
-msgstr "明天"
-
-#. Emoji category
-#. Japanese: ツール
-#. Contains: Phones, tv, clocks
-#: apps/io.ox/emoji/categories.js module:io.ox/mail/emoji
-msgid "Tool"
-msgstr "工具"
-
-#: apps/io.ox/files/guidance/statistics.js module:io.ox/files
-msgid "Top 10 file types"
-msgstr "前十大檔案類型"
-
-#: apps/io.ox/files/guidance/statistics.js module:io.ox/files
-msgid "Top 10 folder size"
-msgstr "前十大資料夾大小"
-
-#: apps/io.ox/mail/statistics.js module:io.ox/mail
-msgid "Top 10 you got mail from"
-msgstr "前十名寄件者"
-
-#: apps/io.ox/mail/statistics.js module:io.ox/mail
-msgid "Top 10 you sent mail to"
-msgstr "前十名收件者"
-
-#: apps/io.ox/notes/mediator.js module:io.ox/notes
-msgid "Topics"
-msgstr "主題"
-
-#: apps/io.ox/wizards/upsell.js module:io.ox/wizards
-msgid "Total cost"
-msgstr "總成本"
-
-#: apps/io.ox/core/folder/node.js module:io.ox/core
-msgid "Total: %1$d"
-msgstr "全部: %1$s"
-
-#: apps/io.ox/core/settings/errorlog/settings/pane.js module:io.ox/core
-msgid "Total: %1$s requests"
-msgstr "總計: %1$s 請求"
-
-#: apps/io.ox/contacts/model.js module:io.ox/contacts
-msgid "Town"
-msgstr "城市"
-
-#: apps/io.ox/portal/main.js module:io.ox/portal
-msgid "Try again."
-msgstr "再試一次。"
-
-#: apps/io.ox/core/commons.js module:io.ox/core
-msgid "Try now!"
-msgstr "立刻試用！"
-
-#: apps/io.ox/mail/accounts/settings.js module:io.ox/mail/accounts/settings
-msgid "Trying to auto-configure your mail account"
-msgstr "正在嘗試自動設定您的郵件帳號"
-
-#. superessive of the weekday
-#. will only be used in a form like “Happens every week on $weekday”
-#: apps/io.ox/calendar/util.js module:io.ox/calendar
-msgctxt "superessive"
-msgid "Tuesday"
-msgstr "星期二"
-
-#: apps/plugins/portal/tumblr/register.js module:io.ox/portal
-msgid "Tumblr"
-msgstr "Tumblr"
-
-#: apps/io.ox/backbone/mini-views/colorpicker.js module:io.ox/core
-msgid "Turquoise"
-msgstr "綠松色"
-
-#: apps/plugins/portal/twitter/register.js module:plugins/portal
-msgid "Twitter"
-msgstr "Twitter"
-
-#: apps/plugins/portal/twitter/register.js module:plugins/portal
-msgid "Twitter reported the following errors:"
-msgstr "Twitter 回報下列問題:"
-
-#: apps/io.ox/calendar/edit/extensions.js module:io.ox/calendar/edit/main
-#: apps/io.ox/tasks/edit/view-template.js module:io.ox/tasks/edit
-#: apps/plugins/portal/flickr/register.js module:plugins/portal
-msgid "Type"
-msgstr "類型"
-
-#: apps/io.ox/core/about/about.js module:io.ox/core
-#: apps/io.ox/core/settings/errorlog/settings/pane.js
-msgid "UI version"
-msgstr "UI 版本"
-
-#: apps/io.ox/contacts/model.js module:io.ox/contacts
-#: apps/io.ox/onboarding/clients/config.js module:io.ox/core/onboarding
-#: apps/plugins/portal/rss/register.js module:io.ox/portal
-msgid "URL"
-msgstr "URL"
-
-#: apps/plugins/portal/xing/actions.js module:plugins/portal
-msgid "Un-like"
-msgstr "收回讚"
-
-#. As on Facebook, XING allows a stop pointing out they liked a comment. An 'undo' for the like action, if you will.
-#: apps/plugins/portal/xing/actions.js module:plugins/portal
-msgid "Un-liked comment"
-msgstr "已對留言收回讚"
-
-#: apps/io.ox/mail/api.js module:io.ox/mail
-msgid ""
-"Unable to connect to mail server. Possible reasons: The mail server is "
-"(temporarily) down or there are network connection problems. Please try "
-"again in a few minutes."
-msgstr ""
-"無法連線至郵件伺服器。可能原因: 郵件伺服器可能暫時離線或有網路連線問題，請等"
-"幾分鐘後再試一次。"
-
-#: apps/io.ox/mail/mailfilter/settings/register.js module:io.ox/mail
-msgid "Unable to load mail filter rules settings."
-msgstr "無法載入郵件過濾器選項。"
-
-#: apps/io.ox/mail/autoforward/settings/register.js module:io.ox/mail
-#: apps/io.ox/mail/vacationnotice/settings/register.js
-#: apps/io.ox/settings/util.js module:io.ox/core
-msgid "Unable to load mail filter settings."
-msgstr "無法載入郵件過濾器設定。"
-
-#: apps/io.ox/calendar/print.js module:io.ox/calendar
-#: apps/io.ox/tasks/print.js module:io.ox/tasks
-msgid "Unconfirmed"
-msgstr "未確認"
-
-#. Task: Undone like in "Mark as undone"
-#: apps/io.ox/tasks/toolbar.js module:io.ox/tasks
-msgid "Undone"
-msgstr "已還原"
-
-#: apps/plugins/halo/xing/register.js module:plugins/portal
-msgid "Unemployed"
-msgstr "未受雇"
-
-#. twitter: Stop following this person
-#: apps/plugins/portal/twitter/util.js module:plugins/portal
-msgid "Unfollow"
-msgstr "取消關注"
-
-#. Emoji collection. Unified/standard icons. "Standard" might work for other languages.
-#: apps/io.ox/emoji/categories.js module:io.ox/mail/emoji
-msgid "Unified"
-msgstr "統一"
-
-#: apps/io.ox/participants/views.js module:io.ox/core
-msgid "Unknown"
-msgstr "未知"
-
-#: apps/plugins/portal/tumblr/register.js module:io.ox/portal
-msgid "Unknown error while checking tumblr-blog."
-msgstr "檢查 tumblr 部落格時發生未知錯誤。"
-
-#: apps/io.ox/mail/util.js module:io.ox/core
-msgid "Unknown sender"
-msgstr "未知的寄件者"
-
-#: apps/io.ox/files/actions.js module:io.ox/files apps/io.ox/files/toolbar.js
-msgid "Unlock"
-msgstr "解鎖"
-
-#: apps/io.ox/core/sub/settings/pane.js module:io.ox/core/sub
-msgid "Unnamed subscription"
-msgstr "未命名的訂閱"
-
-#: apps/io.ox/mail/common-extensions.js module:io.ox/mail
-#: apps/io.ox/mail/view-options.js
-msgid "Unread"
-msgstr "未讀"
-
-#: apps/io.ox/core/folder/api.js module:io.ox/core
-msgid "Unread messages"
-msgstr "未讀訊息"
-
-#: apps/io.ox/core/folder/node.js module:io.ox/core
-msgid "Unread: %1$d"
-msgstr "未讀: %1$d"
-
-#: apps/io.ox/core/main.js module:io.ox/core
-msgid "Unsaved documents will be lost. Do you want to sign out now?"
-msgstr "將失去未儲存的文件，您要登出嗎？"
-
-#: apps/io.ox/core/boot/i18n.js module:io.ox/core/boot
-msgid ""
-"Unsupported Preview - Certain functions disabled and stability not assured "
-"until general release later this year"
-msgstr ""
-"未支援預覽 - 已停用某些功能，且在今年稍後的正式版本釋出前無法確定穩定性"
+#: apps/io.ox/core/permissions/permissions.js module:io.ox/core
+#: apps/io.ox/files/share/permissions.js
+#: apps/plugins/administration/groups/settings/edit.js
+msgid "Start typing to search for user names"
+msgstr "輸入使用者名稱進行搜尋"
+
+#: apps/io.ox/core/pim/actions.js module:io.ox/core
+msgid "Attachments have been saved!"
+msgstr "已儲存附件！"
+
+#: apps/io.ox/core/pim/actions.js module:io.ox/core apps/io.ox/files/actions.js
+#: module:io.ox/files apps/io.ox/mail/actions.js module:io.ox/mail
+msgid "Open in browser"
+msgstr "在瀏覽器開啟"
+
+#: apps/io.ox/core/pim/actions.js module:io.ox/core
+#: apps/io.ox/core/viewer/views/toolbarview.js apps/io.ox/files/actions.js
+#: module:io.ox/files apps/io.ox/files/toolbar.js apps/io.ox/mail/actions.js
+#: module:io.ox/mail apps/io.ox/notes/toolbar.js module:io.ox/notes
+#: apps/io.ox/onboarding/clients/extensions.js module:io.ox/core/onboarding
+#: apps/plugins/portal/updater/register.js module:plugins/portal
+msgid "Download"
+msgstr "下載"
+
+#. %1$s is usually "Drive" (product name; might be customized)
+#: apps/io.ox/core/pim/actions.js module:io.ox/core
+#: apps/io.ox/core/viewer/views/toolbarview.js apps/io.ox/mail/actions.js
+#: module:io.ox/mail
+msgid "Save to %1$s"
+msgstr "儲存至 %1$s"
+
+#: apps/io.ox/core/print.js module:io.ox/core
+msgid "Printout"
+msgstr "列印"
+
+#: apps/io.ox/core/print.js module:io.ox/core
+#: apps/io.ox/core/sub/subscriptions.js module:io.ox/core/sub
+#: apps/io.ox/core/yell.js apps/io.ox/mail/accounts/settings.js
+#: module:io.ox/mail/accounts/settings apps/io.ox/oauth/keychain.js
+msgid "Error"
+msgstr "錯誤"
+
+#: apps/io.ox/core/print.js module:io.ox/core
+msgid "Cannot print this item"
+msgid_plural "Cannot print these items"
+msgstr[0] "無法列印此項目"
+msgstr[1] "無法列印這些項目"
+
+#: apps/io.ox/core/relogin.js module:io.ox/core
+msgid "Your IP address has changed"
+msgstr "您的 IP 地址已更改"
+
+#: apps/io.ox/core/relogin.js module:io.ox/core
+msgid "You have to sign in again"
+msgstr "您需要再次登入"
+
+#: apps/io.ox/core/relogin.js module:io.ox/core
+msgid "Please enter correct password"
+msgstr "請輸入正確密碼"
+
+#: apps/io.ox/core/relogin.js module:io.ox/core
+msgid "Failed to sign in"
+msgstr "無法登入"
 
 #: apps/io.ox/core/settings/downloads/pane.js module:io.ox/core
 #: apps/plugins/portal/updater/register.js module:plugins/portal
 msgid "Updater"
 msgstr "更新器"
 
-#: apps/io.ox/core/upsell.js module:io.ox/core
-msgid "Upgrade required"
-msgstr "需要升級"
-
-#: apps/io.ox/wizards/upsell.js module:io.ox/wizards
-msgid "Upgrade to premium edition"
-msgstr "升級至收費版"
-
-#: apps/plugins/portal/upsell/register.js module:plugins/portal
-msgid "Upgrade your account"
-msgstr "升級您的帳號"
-
-#: apps/io.ox/core/viewer/views/sidebar/uploadnewversionview.js
-#: module:io.ox/core/viewer apps/io.ox/files/actions/upload-new-version.js
-#: module:io.ox/files
-msgid "Upload"
-msgstr "上載"
-
-#: apps/io.ox/core/import/import.js module:io.ox/core
-msgid "Upload file"
-msgstr "上傳檔案"
-
-#: apps/io.ox/contacts/widgets/pictureUpload.js module:io.ox/contacts
-msgid "Upload image"
-msgstr "上傳圖片"
-
-#: apps/io.ox/files/filepicker.js module:io.ox/files
-msgid "Upload local file"
-msgstr "上傳本機檔案"
-
-#: apps/io.ox/core/viewer/views/sidebar/uploadnewversionview.js
-#: module:io.ox/core/viewer apps/io.ox/core/viewer/views/toolbarview.js
-#: module:io.ox/core apps/io.ox/files/actions/upload-new-version.js
-#: module:io.ox/files
-msgid "Upload new version"
-msgstr "上傳新版本"
-
-#: apps/io.ox/files/upload/view.js module:io.ox/files
-msgid "Upload progress"
-msgstr "上船進度"
-
-#. the name of the file, which is currently uploaded (might be shortended by '...' on missing screen space )
-#: apps/io.ox/files/upload/main.js module:io.ox/files
-msgid "Uploading \"%1$s\""
-msgstr "正在上傳「%1$s」"
-
-#. headline for a progress bar
-#: apps/io.ox/core/tk/attachments.js module:io.ox/core
-msgid "Uploading attachments"
-msgstr "正在上傳附件"
-
-#: apps/io.ox/core/tk/upload.js module:io.ox/core
-msgid "Uploading folders is not supported."
-msgstr "不支援上傳資料夾。"
-
-#: apps/io.ox/core/settings/errorlog/settings/pane.js module:io.ox/core
-msgid "Uptime: %1$s minutes"
-msgstr "上線時間: %1$s 分鐘"
-
-#: apps/io.ox/tasks/main.js module:io.ox/tasks
-msgid "Urgency"
-msgstr "緊急程度"
-
-#. %1$s is usually "Drive Mail" (product name; might be customized)
-#: apps/io.ox/mail/compose/extensions.js module:io.ox/mail
-msgid "Use %1$s"
-msgstr "使用 %1$s"
-
-#: apps/io.ox/core/settings/pane.js module:io.ox/core
-msgid "Use accessibility improvements"
-msgstr "使用親合度改善功能"
-
-#: apps/io.ox/mail/settings/pane.js module:io.ox/mail
-msgid "Use browser default"
-msgstr "使用瀏覽器預設值"
-
-#: apps/io.ox/mail/toolbar.js module:io.ox/mail
-msgid "Use categories"
-msgstr "使用分類"
-
-#: apps/io.ox/backbone/mini-views/datepicker.js module:io.ox/core
-#: apps/io.ox/calendar/freetime/timeView.js module:io.ox/calendar
-#: apps/io.ox/calendar/week/view.js
-msgid ""
-"Use cursor keys to change the date. Press ctrl-key at the same time to "
-"change year or shift-key to change month. Close date-picker by pressing ESC "
-"key."
-msgstr ""
-"使用方向鍵變更日期。同時按下 Ctrl 以變更年度，或按下 Shift 變更月份，按下 "
-"Esc 鍵關閉日期選擇器。"
-
-#. Tooltip for main toolbar
-#: apps/io.ox/backbone/mini-views/toolbar.js module:io.ox/core
-msgid "Use cursor keys to navigate"
-msgstr "使用方向鍵切換"
-
-#: apps/io.ox/backbone/views/datepicker.js module:io.ox/core
-msgid "Use cursor keys to navigate, press enter to select a date"
-msgstr "使用方向鍵切換，按下 Enter 鍵選擇日期"
-
-#: apps/io.ox/backbone/mini-views/settings-list-view.js module:io.ox/core
-msgid "Use cursor keys to reorder items"
-msgstr "使用方向鍵重新排序項目"
-
-#: apps/io.ox/mail/compose/names.js module:io.ox/mail
-msgid "Use custom name"
-msgstr "使用自訂名稱"
-
-#: apps/io.ox/mail/settings/pane.js module:io.ox/mail
-msgid "Use fixed-width font for text mails"
-msgstr "針對純文字郵件使用固定寬度字體顯示"
-
-#: apps/io.ox/core/viewer/views/displayerview.js module:io.ox/core
-msgid ""
-"Use left/right arrow keys to navigate and escape key to exit the viewer."
-msgstr "使用左右鍵來切換，並使用 Esc 鍵離開檢視模式。"
-
-#. Auth type. Use separate username and password
-#: apps/io.ox/mail/accounts/view-form.js module:io.ox/settings
-msgid "Use separate username and password"
-msgstr "使用不同用戶名和密碼"
-
-#: apps/io.ox/mail/accounts/settings.js module:io.ox/mail/accounts/settings
-#: apps/io.ox/mail/accounts/view-form.js module:io.ox/settings
-msgid "Use unified mail for this account"
-msgstr "為此帳戶使用統一郵件"
-
-#: apps/io.ox/backbone/mini-views/datepicker.js module:io.ox/core
-msgid ""
-"Use up and down keys to change the time. Close selection by pressing ESC key."
-msgstr "使用上下鍵修改時間，按下 ESC 鍵關閉選擇範圍。"
-
-#. object permissions - user role
-#: apps/io.ox/files/share/permissions.js module:io.ox/core
-#: apps/io.ox/mail/mailfilter/settings/filter/tests/register.js
-#: module:io.ox/mailfilter
-msgid "User"
-msgstr "使用者"
-
-#: apps/io.ox/onboarding/clients/config.js module:io.ox/core/onboarding
-msgid "User Name"
-msgstr "使用者名稱"
-
-#: apps/plugins/portal/userSettings/register.js module:io.ox/core
-msgid "User data"
-msgstr "用戶資料"
-
-#: apps/io.ox/contacts/edit/view-form.js module:io.ox/contacts
-msgid "User fields"
-msgstr "用戶定義欄位"
-
-#: apps/io.ox/core/boot/i18n.js module:io.ox/core/boot
-#: apps/plugins/administration/groups/settings/edit.js module:io.ox/core
-msgid "User name"
-msgstr "用戶名"
-
-#: apps/io.ox/mail/accounts/view-form.js module:io.ox/settings
-msgid "Username"
-msgstr "用戶名"
-
-#: apps/io.ox/mail/accounts/view-form.js module:io.ox/settings
-msgid "Username must not be empty."
-msgstr "使用者名稱不能為空。"
-
-#: apps/io.ox/mail/vacationnotice/settings/model.js module:io.ox/mail
-#: apps/io.ox/mail/vacationnotice/settings/register.js
-msgid "Vacation Notice"
-msgstr "假期通知"
-
-#: apps/io.ox/core/viewer/views/sidebar/uploadnewversionview.js
-#: module:io.ox/core/viewer
-msgid "Version Comment"
-msgstr "版本注釋"
-
-#. information about the currently displayed file version in viewer
-#. %1$d - version date
-#: apps/io.ox/core/viewer/views/displayerview.js module:io.ox/core
-msgid "Version of %1$s"
-msgstr "版本 %1$d"
-
-#: apps/io.ox/core/viewer/views/sidebar/fileversionsview.js
-#: module:io.ox/core/viewer
-msgid "Versions (%1$d)"
-msgstr "版本（%1$d）"
-
-#: apps/io.ox/mail/toolbar.js module:io.ox/mail
-msgid "Vertical"
-msgstr "垂直"
-
-#. color names for screenreaders
-#: apps/io.ox/backbone/mini-views/colorpicker.js module:io.ox/core
-msgid "Very dark gray"
-msgstr "深灰色"
-
-#: apps/io.ox/files/view-options.js module:io.ox/files
-msgid "Videos"
-msgstr "影片"
-
-#. View is used as a noun in the toolbar. Clicking the button opens a popup with options related to the View
-#: apps/io.ox/calendar/toolbar.js module:io.ox/calendar
-#: apps/io.ox/contacts/toolbar.js module:io.ox/contacts
-#: apps/io.ox/core/pim/actions.js module:io.ox/core
-#: apps/io.ox/core/viewer/views/sidebar/fileversionsview.js
-#: module:io.ox/core/viewer apps/io.ox/files/actions.js module:io.ox/files
-#: apps/io.ox/files/toolbar.js apps/io.ox/mail/actions.js module:io.ox/mail
-#: apps/io.ox/mail/toolbar.js apps/io.ox/tasks/toolbar.js module:io.ox/tasks
-msgid "View"
-msgstr "視圖"
-
-#: apps/io.ox/core/folder/extensions.js module:io.ox/core
-msgid "View all attachments"
-msgstr "檢視所有附件"
-
-#: apps/io.ox/mail/actions.js module:io.ox/mail
-msgid "View attachment"
-msgstr "檢視附件"
-
-#: apps/io.ox/core/viewer/views/toolbarview.js module:io.ox/core
-msgid "View details"
-msgstr "檢視詳情"
-
-#: apps/io.ox/core/viewer/views/sidebar/fileinfoview.js
-#: module:io.ox/core/viewer
-msgid "View message"
-msgstr "檢視訊息"
-
-#. source in terms of source code
-#: apps/io.ox/mail/actions.js module:io.ox/mail apps/io.ox/mail/toolbar.js
-msgid "View source"
-msgstr "檢視原始碼"
-
-#. folder permissions
-#: apps/io.ox/files/share/permissions.js module:io.ox/core
-msgid "View the folder"
-msgstr "檢視資料夾"
-
-#. Role: view folder + read all
-#: apps/io.ox/files/share/permissions.js module:io.ox/core
-msgid "Viewer"
-msgstr "檢視者"
-
-#: apps/io.ox/core/viewer/views/toolbarview.js module:io.ox/core
-msgid "Viewer Toolbar"
-msgstr "檢視器工具列"
-
-#: apps/io.ox/tasks/edit/view-template.js module:io.ox/tasks/edit
-#: apps/io.ox/tasks/print.js module:io.ox/tasks apps/io.ox/tasks/util.js
-msgid "Waiting"
-msgstr "等待中"
-
-#: apps/io.ox/core/yell.js module:io.ox/core
-#: apps/io.ox/mail/accounts/settings.js module:io.ox/mail/accounts/settings
-msgid "Warning"
-msgstr "警告"
-
-#: apps/io.ox/core/boot/warning.js module:io.ox/core/boot
-msgid "Warning!"
-msgstr "警告！"
-
-#: apps/io.ox/mail/common-extensions.js module:io.ox/mail
-msgid "Warning: This message might be a phishing or scam mail"
-msgstr "警告：該郵件可能存在郵件欺詐"
-
-#: apps/io.ox/mail/accounts/view-form.js module:io.ox/settings
-msgid "Warnings"
-msgstr "警告"
-
-#: apps/io.ox/core/tk/filestorageUtil.js module:io.ox/core
-msgid "Warnings:"
-msgstr "警告:"
-
-#. Emoji category
-#. Japanese should include "Katakana Middle Dot". Unicode: 30FB
-#. Japanese: 天気・季節
-#. Other languages can use simple bullet. Unicode: 2022
-#. Contains: Sun, rain, flowers
-#: apps/io.ox/emoji/categories.js module:io.ox/mail/emoji
-msgid "Weather • Season"
-msgstr "天氣‧季節"
-
-#. superessive of the weekday
-#. will only be used in a form like “Happens every week on $weekday”
-#: apps/io.ox/calendar/util.js module:io.ox/calendar
-msgctxt "superessive"
-msgid "Wednesday"
-msgstr "星期三"
-
-#: apps/io.ox/calendar/freebusy/templates.js module:io.ox/calendar/freebusy
-#: apps/io.ox/calendar/toolbar.js module:io.ox/calendar
-msgid "Week"
-msgstr "週"
-
-#: apps/io.ox/backbone/views/recurrence-view.js
-#: module:io.ox/calendar/edit/main
-msgid "Weekday"
-msgstr "工作日"
-
-#: apps/io.ox/backbone/views/recurrence-view.js
-#: module:io.ox/calendar/edit/main
-msgid "Weekly"
-msgstr "每週"
-
-#: apps/io.ox/core/tk/wizard.js module:io.ox/core
-msgid "Welcome"
-msgstr "歡迎"
-
-#. %1$s is social media name, e.g. Facebook
-#: apps/io.ox/portal/main.js module:io.ox/portal
-msgid "Welcome to %1$s"
-msgstr "歡迎使用 %1$s"
-
-#: apps/plugins/wizards/mandatory/main.js module:io.ox/wizards/firstStart
-msgid "Welcome to %s"
-msgstr "歡迎使用 %s"
-
-#. Default greeting for portal widget
-#: apps/io.ox/portal/main.js module:io.ox/portal
-msgid "Welcome to your calendar"
-msgstr "歡迎來到您的行事曆"
-
-#. Default greeting for portal widget
-#: apps/io.ox/portal/main.js module:io.ox/portal
-msgid "Welcome to your files"
-msgstr "歡迎檢視您的檔案"
-
-#. Default greeting for portal widget
-#: apps/io.ox/portal/main.js module:io.ox/portal
-msgid "Welcome to your inbox"
-msgstr "歡迎來到您的收件匣"
-
-#. Default greeting for portal widget
-#: apps/io.ox/portal/main.js module:io.ox/portal
-msgid "Welcome to your tasks"
-msgstr "歡迎使用任務程式"
-
-#. title for 3rd step of the client onboarding wizard
-#. user can choose between different scenarios (usually identical with our apps)
-#: apps/io.ox/onboarding/clients/wizard.js module:io.ox/core/onboarding
-msgid "What do you want to use?"
-msgstr "您想要使用哪個？"
-
-#. user can choose between smartphone, tablet and laptop/desktop (usually)
-#: apps/io.ox/onboarding/clients/wizard.js module:io.ox/core/onboarding
-msgid "What type of device do you want to configure?"
-msgstr "您想要設定哪種裝置？"
+#: apps/io.ox/core/settings/downloads/pane.js module:io.ox/core
+msgid "Download installation file (for Windows)"
+msgstr "下載安裝檔 (Windows)"
 
 #: apps/io.ox/core/settings/downloads/pane.js module:io.ox/core
 #: apps/plugins/portal/updater/register.js module:plugins/portal
@@ -10403,53 +4450,524 @@
 "的 Windows® 客戶端軟體，並且會在有新的更新時通知您。您可以在更新器中下載更"
 "新。"
 
-#: apps/io.ox/calendar/util.js module:io.ox/calendar
-msgid "Whole day"
-msgstr "全天"
-
-#: apps/plugins/notifications/mail/register.js module:plugins/notifications
-msgid "Wood"
-msgstr "Wood"
-
-#: apps/io.ox/calendar/settings/pane.js module:io.ox/calendar
-msgid "Work week starts on"
-msgstr "工作週開始於"
-
-#: apps/io.ox/calendar/freebusy/templates.js module:io.ox/calendar/freebusy
-#: apps/io.ox/calendar/toolbar.js module:io.ox/calendar
-msgid "Workweek"
-msgstr "工作週"
-
-#: apps/io.ox/core/notifications.js module:io.ox/core
-msgid "Would you like to enable desktop notifications?"
-msgstr "您想開啟桌面通知嗎？"
-
-#: apps/io.ox/files/share/permissions.js module:io.ox/core
-msgid "Write permissions"
-msgstr "寫入權限"
-
-#: apps/plugins/halo/xing/register.js module:plugins/portal
-#: apps/plugins/portal/xing/register.js apps/plugins/xing/main.js
-msgid "XING"
-msgstr "XING"
+#: apps/io.ox/core/settings/downloads/pane.js module:io.ox/core
+msgid "Connector for Microsoft Outlook®"
+msgstr "Connector for Microsoft Outlook®"
+
+#: apps/io.ox/core/settings/downloads/pane.js module:io.ox/core
+msgid ""
+"Synchronization of Emails, Calendar, Contacts and Tasks, along with Public, "
+"Shared and System Folders to Microsoft Outlook® clients."
+msgstr ""
+"與 Microsoft Outlook® 客戶端同步郵件、行事曆、聯絡人與任務，以及公開、分享與"
+"系統資料夾。"
+
+#: apps/io.ox/core/settings/downloads/pane.js module:io.ox/core
+msgid "Notifier"
+msgstr "通知氣"
+
+#: apps/io.ox/core/settings/downloads/pane.js module:io.ox/core
+msgid ""
+"Informs about the current status of Emails and appointments without having "
+"to display the user interface or another Windows® client."
+msgstr ""
+"通知郵件與約會的目前狀況，而不需要顯示介面或使用另一套 Windows® 客戶端。"
+
+#: apps/io.ox/core/settings/downloads/pane.js module:io.ox/core
+#: apps/plugins/portal/oxdriveclients/register.js module:plugins/portal
+msgid "Download the %s client for %s"
+msgstr "下載 %2$s 的 %1$s 客戶端"
+
+#: apps/io.ox/core/settings/downloads/pane.js module:io.ox/core
+msgid "%s client for Windows"
+msgstr "%s Windows 客戶端"
+
+#: apps/io.ox/core/settings/downloads/pane.js module:io.ox/core
+msgid "%s client for Windows (Installation via the OX Updater)"
+msgstr "%s Windows 客戶端（透過 OX Updater 安裝）"
+
+#: apps/io.ox/core/settings/downloads/pane.js module:io.ox/core
+msgid "Download installation file"
+msgstr "下載安裝檔"
+
+#: apps/io.ox/core/settings/downloads/pane.js module:io.ox/core
+msgid "%s client for Mac OS"
+msgstr "%s Mac OS 客戶端"
+
+#: apps/io.ox/core/settings/downloads/pane.js module:io.ox/core
+msgid "%s client for iOS"
+msgstr "%s iOS 客戶端"
+
+#: apps/io.ox/core/settings/downloads/pane.js module:io.ox/core
+msgid "%s client for Android"
+msgstr "%s Android 客戶端"
+
+#: apps/io.ox/core/settings/downloads/pane.js module:io.ox/core
+msgid "Downloads"
+msgstr "下傳"
+
+#: apps/io.ox/core/settings/errorlog/settings/pane.js module:io.ox/core
+msgid "Error log"
+msgstr "錯誤記錄"
+
+#: apps/io.ox/core/settings/errorlog/settings/pane.js module:io.ox/core
+msgid "Show request body"
+msgstr "顯示請求內容"
+
+#: apps/io.ox/core/settings/errorlog/settings/pane.js module:io.ox/core
+msgid "Hide request body"
+msgstr "隱藏請求內容"
+
+#: apps/io.ox/core/settings/errorlog/settings/pane.js module:io.ox/core
+msgid "Show stack trace"
+msgstr "顯示堆疊追蹤"
+
+#: apps/io.ox/core/settings/errorlog/settings/pane.js module:io.ox/core
+msgid "Hide stack trace"
+msgstr "隱藏堆疊追蹤內容"
+
+#: apps/io.ox/core/settings/errorlog/settings/pane.js module:io.ox/core
+msgid "Host"
+msgstr "主機"
+
+#: apps/io.ox/core/settings/errorlog/settings/pane.js module:io.ox/core
+msgid "Browser"
+msgstr "瀏覽器"
+
+#: apps/io.ox/core/settings/errorlog/settings/pane.js module:io.ox/core
+msgid "Total: %1$s requests"
+msgstr "總計: %1$s 請求"
+
+#: apps/io.ox/core/settings/errorlog/settings/pane.js module:io.ox/core
+msgid "Average time: %1$s ms"
+msgstr "平均時間: %1$s ms"
+
+#: apps/io.ox/core/settings/errorlog/settings/pane.js module:io.ox/core
+msgid "Loss: %1$s %"
+msgstr "失去: %1$s %"
+
+#: apps/io.ox/core/settings/errorlog/settings/pane.js module:io.ox/core
+msgid "Uptime: %1$s minutes"
+msgstr "上線時間: %1$s 分鐘"
+
+#: apps/io.ox/core/settings/errorlog/settings/pane.js module:io.ox/core
+#: apps/io.ox/files/guidance/main.js module:io.ox/files
+msgid "Reload statistics"
+msgstr "重新載入統計資訊"
+
+#: apps/io.ox/core/settings/errorlog/settings/pane.js module:io.ox/core
+msgid ""
+"The blue graph shows the distribution of request durations in percent. The "
+"gray graph shows a trivial network ping to recognize slow connections."
+msgstr ""
+"藍色的圖型顯示請求持續時間的發展百分比。黑色圖型顯示瑣碎的網路 ping 值以識別"
+"出慢速的連線。"
+
+#: apps/io.ox/core/settings/errorlog/settings/pane.js module:io.ox/core
+msgid "Errors"
+msgstr "錯誤"
+
+#: apps/io.ox/core/settings/errorlog/settings/pane.js module:io.ox/core
+msgid "Slow requests"
+msgstr "慢速請求"
+
+#: apps/io.ox/core/settings/errorlog/settings/pane.js module:io.ox/core
+msgid "Loss"
+msgstr "損失"
+
+#: apps/io.ox/core/settings/errorlog/settings/pane.js module:io.ox/core
+msgid "No errors"
+msgstr "沒有錯誤"
+
+#: apps/io.ox/core/settings/errorlog/settings/pane.js module:io.ox/core
+msgid "No slow requests"
+msgstr "無慢速請求"
+
+#: apps/io.ox/core/settings/errorlog/settings/pane.js module:io.ox/core
+msgid "No lost requests"
+msgstr "無損失請求"
+
+#: apps/io.ox/core/settings/pane.js module:io.ox/core
+msgid "The setting requires a reload or relogin to take effect."
+msgstr "此選項需要重新載入或重新登入才能生效。"
+
+#: apps/io.ox/core/settings/pane.js module:io.ox/core
+#: apps/io.ox/settings/main.js
+msgid "Basic settings"
+msgstr "基礎設定"
+
+#: apps/io.ox/core/settings/pane.js module:io.ox/core
+msgid ""
+"Some settings (language, timezone, theme) require a page reload or relogin "
+"to take effect."
+msgstr "某些設定（語言、時區、佈景主題）需要重新載入頁面或重新登入後才會生效。"
+
+#: apps/io.ox/core/settings/pane.js module:io.ox/core
+msgid "Reload page"
+msgstr "重新載入頁面"
+
+#: apps/io.ox/core/settings/pane.js module:io.ox/core
+#: apps/plugins/portal/xing/register.js module:plugins/portal
+msgid "Language"
+msgstr "語言"
+
+#: apps/io.ox/core/settings/pane.js module:io.ox/core
+msgid "Time zone"
+msgstr "時區"
+
+#: apps/io.ox/core/settings/pane.js module:io.ox/core
+msgid "Default Theme"
+msgstr "預設佈景"
+
+#: apps/io.ox/core/settings/pane.js module:io.ox/core
+msgid "Theme"
+msgstr "主題"
+
+#: apps/io.ox/core/settings/pane.js module:io.ox/core
+msgid "High contrast theme"
+msgstr "高對比佈景主題"
+
+#: apps/io.ox/core/settings/pane.js module:io.ox/core
+msgid "Refresh interval"
+msgstr "更新時間"
+
+#: apps/io.ox/core/settings/pane.js module:io.ox/core
+#: apps/io.ox/mail/settings/pane.js module:io.ox/mail
+msgid "5 minutes"
+msgstr "5 分鐘"
+
+#: apps/io.ox/core/settings/pane.js module:io.ox/core
+#: apps/io.ox/mail/settings/pane.js module:io.ox/mail
+msgid "10 minutes"
+msgstr "10 分鐘"
+
+#: apps/io.ox/core/settings/pane.js module:io.ox/core
+msgid "15 minutes"
+msgstr "15 分鐘"
+
+#: apps/io.ox/core/settings/pane.js module:io.ox/core
+msgid "30 minutes"
+msgstr "30 分鐘"
+
+#. object permissions - read
+#. object permissions - edit/modify
+#. object permissions - delete
+#. Auth type. None. No authentication
+#. Connection security. None.
+#: apps/io.ox/core/settings/pane.js module:io.ox/core
+#: apps/io.ox/core/tk/attachments.js apps/io.ox/core/tk/flag-picker.js
+#: module:io.ox/mail apps/io.ox/files/share/permissions.js
+#: apps/io.ox/files/view-options.js module:io.ox/files
+#: apps/io.ox/mail/accounts/view-form.js module:io.ox/settings
+#: apps/io.ox/mail/mailfilter/settings/filter/actions/register.js
+#: module:io.ox/mailfilter
+msgid "None"
+msgstr "無"
+
+#: apps/io.ox/core/settings/pane.js module:io.ox/core
+msgid "Default app after sign in"
+msgstr "登入後的預設應用程式"
+
+#: apps/io.ox/core/settings/pane.js module:io.ox/core
+msgid "disable"
+msgstr "停用"
+
+#: apps/io.ox/core/settings/pane.js module:io.ox/core
+msgid "Automatic opening of notification area"
+msgstr "自動開啟通知區域"
+
+#. Opens popup to decide if desktop notifications should be shown
+#: apps/io.ox/core/settings/pane.js module:io.ox/core
+msgid "Manage permission now"
+msgstr "立刻管理權限"
+
+#: apps/io.ox/core/settings/pane.js module:io.ox/core
+msgid ""
+"Please check your browser settings and enable desktop notifications for this "
+"domain"
+msgstr "請檢查瀏覽器設定，並開啟此網域的桌面通知"
+
+#: apps/io.ox/core/settings/pane.js module:io.ox/core
+msgid "Show desktop notifications"
+msgstr "顯示桌面通知"
+
+#: apps/io.ox/core/settings/pane.js module:io.ox/core
+msgid "Use accessibility improvements"
+msgstr "使用親合度改善功能"
+
+#: apps/io.ox/core/settings/user.js module:io.ox/contacts
+msgid "Couldn't load your contact data."
+msgstr "無法載入您的聯絡人資料。"
+
+#. Bytes
+#: apps/io.ox/core/strings.js module:io.ox/core
+msgid "B"
+msgstr "B"
+
+#. Kilobytes
+#: apps/io.ox/core/strings.js module:io.ox/core
+msgid "KB"
+msgstr "KB"
+
+#. Megabytes
+#: apps/io.ox/core/strings.js module:io.ox/core
+msgid "MB"
+msgstr "MB"
+
+#. Gigabytes
+#: apps/io.ox/core/strings.js module:io.ox/core
+msgid "GB"
+msgstr "GB"
+
+#. Terabytes
+#: apps/io.ox/core/strings.js module:io.ox/core
+msgid "TB"
+msgstr "TB"
+
+#. Petabytes
+#: apps/io.ox/core/strings.js module:io.ox/core
+msgid "PB"
+msgstr "PB"
+
+#. Exabytes
+#: apps/io.ox/core/strings.js module:io.ox/core
+msgid "EB"
+msgstr "EB"
+
+#. Zettabytes
+#: apps/io.ox/core/strings.js module:io.ox/core
+msgid "ZB"
+msgstr "ZB"
 
 #. Yottabytes
 #: apps/io.ox/core/strings.js module:io.ox/core
 msgid "YB"
 msgstr "YB"
 
-#: apps/io.ox/backbone/mini-views/date.js module:io.ox/core
-msgid "Year"
-msgstr "年"
-
-#: apps/io.ox/backbone/views/recurrence-view.js
-#: module:io.ox/calendar/edit/main
-msgid "Yearly"
-msgstr "每年"
-
-#: apps/io.ox/core/tk/mobiscroll.js module:io.ox/core
-msgid "Years"
-msgstr "年"
+#. File size
+#. %1$d is the number
+#. %2$s is the unit (B, KB, MB etc.)
+#: apps/io.ox/core/strings.js module:io.ox/core
+msgid "%1$d %2$s"
+msgstr "%1$s %2$s"
+
+#: apps/io.ox/core/sub/model.js module:io.ox/core/sub
+msgid "Publication must have a target."
+msgstr "必須有發佈目標。"
+
+#: apps/io.ox/core/sub/model.js module:io.ox/core/sub
+msgid "Publication must have a site."
+msgstr "必須有發佈站台。"
+
+#: apps/io.ox/core/sub/model.js module:io.ox/core/sub
+msgid "Model is incomplete."
+msgstr "模型不完整。"
+
+#: apps/io.ox/core/sub/model.js module:io.ox/core/sub
+msgid "You have to enter a username and password to subscribe."
+msgstr "您需要輸入使用者名稱與密碼才能訂閱。"
+
+#: apps/io.ox/core/sub/settings/pane.js module:io.ox/core/sub
+msgid "Only showing items related to folder \"%1$s\""
+msgstr "只顯示與「%1$s」資料夾相關的項目"
+
+#: apps/io.ox/core/sub/settings/pane.js module:io.ox/core/sub
+msgid "Show all items"
+msgstr "顯示所有項目"
+
+#: apps/io.ox/core/sub/settings/pane.js module:io.ox/core/sub
+msgid "Unnamed subscription"
+msgstr "未命名的訂閱"
+
+#: apps/io.ox/core/sub/settings/pane.js module:io.ox/core/sub
+msgid ""
+"Note: Refreshing this subscription will replace the calendar content with "
+"the external content. Changes you have made inside appsuite will be "
+"overwritten"
+msgstr ""
+"註：更新此訂閱將會以外部內容取代行事曆內容。您在軟體套裝裏已經作出的更改將會"
+"被覆蓋"
+
+#: apps/io.ox/core/sub/settings/pane.js module:io.ox/core/sub
+#: apps/io.ox/mail/mailfilter/settings/filter.js module:io.ox/mail
+#: apps/io.ox/portal/settings/pane.js module:io.ox/portal
+msgid "Disable"
+msgstr "禁用"
+
+#: apps/io.ox/core/sub/settings/pane.js module:io.ox/core/sub
+#: apps/io.ox/mail/autoforward/settings/model.js module:io.ox/mail
+#: apps/io.ox/mail/mailfilter/settings/filter.js
+#: apps/io.ox/mail/vacationnotice/settings/model.js
+#: apps/io.ox/portal/settings/pane.js module:io.ox/portal
+msgid "Enable"
+msgstr "啟用"
+
+#: apps/io.ox/core/sub/settings/pane.js module:io.ox/core/sub
+msgid "Subscription refresh"
+msgstr "訂閱更新"
+
+#: apps/io.ox/core/sub/settings/pane.js module:io.ox/core/sub
+msgid ""
+"A refresh takes some time, so please be patient, while the refresh runs in "
+"the background. Only one refresh per subscription and per session is allowed."
+msgstr ""
+"重新整理需要在背景花一點時間進行，請稍待。每次登入僅允許重新整理一個訂閱。"
+
+#: apps/io.ox/core/sub/settings/pane.js module:io.ox/core/sub
+msgid ""
+"This folder has publications but you are not allowed to view or edit them"
+msgstr "此資料夾中有發佈內容，但您不被允許檢視或編輯"
+
+#: apps/io.ox/core/sub/settings/pane.js module:io.ox/core/sub
+msgid ""
+"This folder has subscriptions but you are not allowed to view or edit them"
+msgstr "此資料夾中有訂閱內容，但您不被允許檢視或編輯"
+
+#: apps/io.ox/core/sub/settings/pane.js module:io.ox/core/sub
+msgid "This folder has no publications"
+msgstr "此資料夾沒有發佈"
+
+#: apps/io.ox/core/sub/settings/pane.js module:io.ox/core/sub
+msgid "This folder has no subscriptions"
+msgstr "此資料夾沒有訂閱"
+
+#: apps/io.ox/core/sub/settings/pane.js module:io.ox/core/sub
+msgid "You don't have any publications yet"
+msgstr "您沒有任何發佈"
+
+#: apps/io.ox/core/sub/settings/pane.js module:io.ox/core/sub
+msgid "You don't have any subscriptions yet"
+msgstr "您沒有任何訂閱"
+
+#: apps/io.ox/core/sub/settings/pane.js module:io.ox/core/sub
+#: apps/io.ox/core/sub/settings/register.js
+msgid "Publications"
+msgstr "發佈"
+
+#: apps/io.ox/core/sub/settings/pane.js module:io.ox/core/sub
+#: apps/io.ox/core/sub/settings/register.js
+msgid "Subscriptions"
+msgstr "訂閱"
+
+#: apps/io.ox/core/sub/settings/register.js module:io.ox/core/sub
+msgid "Publications and Subscriptions"
+msgstr "發佈與訂閱"
+
+#: apps/io.ox/core/sub/subscriptions.js module:io.ox/core/sub
+msgid "Subscribe"
+msgstr "訂閱"
+
+#: apps/io.ox/core/sub/subscriptions.js module:io.ox/core/sub
+msgid "No subscription services available for this module"
+msgstr "無此模組的訂閱服務"
+
+#: apps/io.ox/core/sub/subscriptions.js module:io.ox/core/sub
+msgid "Error:"
+msgstr "錯誤:"
+
+#: apps/io.ox/core/sub/subscriptions.js module:io.ox/core/sub
+msgid "Subscription successfully created."
+msgstr "成功建立訂閱。"
+
+#: apps/io.ox/core/sub/subscriptions.js module:io.ox/core/sub
+msgid "The subscription could not be created."
+msgstr "無法建立訂閱。"
+
+#: apps/io.ox/core/sub/subscriptions.js module:io.ox/core/sub
+msgid "My %1$s calendar"
+msgstr "我的 %1$s 行事曆"
+
+#: apps/io.ox/core/sub/subscriptions.js module:io.ox/core/sub
+msgid "My %1$s contacts"
+msgstr "我的 %1$s 聯絡人"
+
+#. %1$s is the display name of the account
+#. e.g. My Xing account
+#: apps/io.ox/core/sub/subscriptions.js module:io.ox/core/sub
+#: apps/io.ox/files/actions/add-storage-account.js module:io.ox/files
+#: apps/io.ox/mail/accounts/settings.js module:io.ox/mail/accounts/settings
+#: apps/io.ox/oauth/keychain.js module:io.ox/core
+msgid "My %1$s account"
+msgstr "我的 %1$s 帳號"
+
+#: apps/io.ox/core/sub/subscriptions.js module:io.ox/core/sub
+msgid "Configure %s"
+msgstr "設定 %s"
+
+#: apps/io.ox/core/sub/subscriptions.js module:io.ox/core/sub
+#: apps/plugins/portal/mail/register.js module:plugins/portal
+msgid "Account"
+msgstr "帳戶"
+
+#: apps/io.ox/core/tk/attachments.js module:io.ox/core
+#: apps/io.ox/mail/compose/extensions.js module:io.ox/mail
+msgid "Add attachments"
+msgstr "新增附件"
+
+#: apps/io.ox/core/tk/attachments.js module:io.ox/core
+#: apps/io.ox/mail/compose/extensions.js module:io.ox/mail
+msgid "Add from Drive"
+msgstr "自 Drive 新增"
+
+#. headline for a progress bar
+#: apps/io.ox/core/tk/attachments.js module:io.ox/core
+msgid "Uploading attachments"
+msgstr "正在上傳附件"
+
+#: apps/io.ox/core/tk/attachmentsUtil.js module:io.ox/core
+#: apps/io.ox/preview/main.js
+msgid "Preview"
+msgstr "預覽"
+
+#: apps/io.ox/core/tk/contenteditable-editor.js module:io.ox/core
+msgid "Drop inline images here"
+msgstr "將行內圖片放在此處"
+
+#: apps/io.ox/core/tk/contenteditable-editor.js module:io.ox/core
+msgid ""
+"Please only drop images here. If you want to send other files, you can send "
+"them as attachments."
+msgstr "請只將圖片放於此處，若您想要傳送其他格式的檔案，可以插入為附件來傳送。"
+
+#: apps/io.ox/core/tk/contenteditable-editor.js module:io.ox/core
+msgid "Rich Text Area. Press ALT-F10 for toolbar"
+msgstr "格式化文字區域，請按 Alt+F10 叫出工具列"
+
+#: apps/io.ox/core/tk/datepicker.js module:io.ox/core
+#: apps/io.ox/core/tk/mobiscroll.js
+msgid "Clear"
+msgstr "清除"
+
+#: apps/io.ox/core/tk/filestorageUtil.js module:io.ox/core
+msgid "Ignore warnings"
+msgstr "忽略警告"
+
+#: apps/io.ox/core/tk/filestorageUtil.js module:io.ox/core
+msgid "Conflicts"
+msgstr "衝突"
+
+#: apps/io.ox/core/tk/filestorageUtil.js module:io.ox/core
+msgid "Warnings:"
+msgstr "警告:"
+
+#: apps/io.ox/core/tk/filestorageUtil.js module:io.ox/core
+#: apps/io.ox/tasks/common-extensions.js module:io.ox/tasks
+msgid "Canceled"
+msgstr "已取消"
+
+#: apps/io.ox/core/tk/flag-picker.js module:io.ox/mail
+#: apps/io.ox/mail/mailfilter/settings/filter/actions/register.js
+#: module:io.ox/mailfilter apps/io.ox/portal/settings/pane.js
+#: module:io.ox/portal
+msgid "Light green"
+msgstr "亮綠"
+
+#: apps/io.ox/core/tk/flag-picker.js module:io.ox/mail
+#: apps/io.ox/mail/mailfilter/settings/filter/actions/register.js
+#: module:io.ox/mailfilter apps/io.ox/portal/settings/pane.js
+#: module:io.ox/portal
+msgid "Light blue"
+msgstr "亮藍"
 
 #: apps/io.ox/core/tk/flag-picker.js module:io.ox/mail
 #: apps/io.ox/mail/mailfilter/settings/filter/actions/register.js
@@ -10457,298 +4975,999 @@
 msgid "Yellow"
 msgstr "黃色"
 
-#: apps/io.ox/backbone/mini-views/colorpicker.js module:io.ox/core
-msgid "Yellow green"
-msgstr "黃綠色"
-
-#. folder permissions - Is Admin? YES
-#: apps/io.ox/core/main.js module:io.ox/core
-#: apps/io.ox/core/permissions/permissions.js apps/io.ox/files/util.js
+#: apps/io.ox/core/tk/flag-picker.js module:io.ox/mail
+#: apps/io.ox/mail/toolbar.js
+msgid "Set color"
+msgstr "設定色彩"
+
+#: apps/io.ox/core/tk/iframe.js module:io.ox/core/tk/iframe
+msgid "An error occurred. There is no valid token available."
+msgstr "發生錯誤。無有效的 token 可以使用。"
+
+#: apps/io.ox/core/tk/list-dnd.js module:io.ox/core
+#: apps/io.ox/core/tk/selection.js
+msgid "1 item"
+msgid_plural "%1$d items"
+msgstr[0] "1 個項目"
+msgstr[1] "%1$d 個項目"
+
+#: apps/io.ox/core/tk/mobiscroll.js module:io.ox/core
+msgid "Days"
+msgstr "日"
+
+#: apps/io.ox/core/tk/mobiscroll.js module:io.ox/core
+msgid "Hours"
+msgstr "時"
+
+#: apps/io.ox/core/tk/mobiscroll.js module:io.ox/core
+msgid "Minutes"
+msgstr "分鐘"
+
+#: apps/io.ox/core/tk/mobiscroll.js module:io.ox/core
+msgid "Months"
+msgstr "月"
+
+#: apps/io.ox/core/tk/mobiscroll.js module:io.ox/core
+msgid "Years"
+msgstr "年"
+
+#: apps/io.ox/core/tk/reminder-util.js module:io.ox/core
+msgid "Remind me again"
+msgstr "再次提醒我"
+
+#: apps/io.ox/core/tk/reminder-util.js module:io.ox/core
+msgid "Pick a time here"
+msgstr "請在此選擇一個時間"
+
+#: apps/io.ox/core/tk/reminder-util.js module:io.ox/core
+msgid "OK"
+msgstr "確認"
+
+#. %1$s appointment or task title
+#: apps/io.ox/core/tk/reminder-util.js module:io.ox/core
+msgid "Close reminder for %1$s"
+msgstr "關閉 %1$s 提醒"
+
+#. %1$s is something like "in 5 minutes"
+#. don't know if that works for all languages but it has been
+#. a string concatenation before; at least now it's documented
+#: apps/io.ox/core/tk/reminder-util.js module:io.ox/core
+msgid "Remind me again %1$s"
+msgstr "%1$s 後再次提醒我"
+
+#: apps/io.ox/core/tk/reminder-util.js module:io.ox/core
+#: apps/plugins/notifications/calendar/register.js module:plugins/notifications
+#: apps/plugins/notifications/tasks/register.js
+msgid "Press to open Details"
+msgstr "點擊開啟詳情"
+
+#. %1$s task title
+#: apps/io.ox/core/tk/reminder-util.js module:io.ox/core
+#, c-format
+msgid "Reminder for task %1$s."
+msgstr "任務 %1$s 提醒。"
+
+#. %1$s appointment title
+#: apps/io.ox/core/tk/reminder-util.js module:io.ox/core
+#, c-format
+msgid "Reminder for appointment %1$s."
+msgstr "約會 %1$s 提醒。"
+
+#: apps/io.ox/core/tk/tokenfield.js module:io.ox/core
+msgid "No autocomplete entries found"
+msgstr "找不到自動完成項目"
+
+#. %1$d is the number of search results in the autocomplete field
+#: apps/io.ox/core/tk/tokenfield.js module:io.ox/core
+#, c-format
+msgid "One autocomplete entry found"
+msgid_plural "%1$d autocomplete entries found"
+msgstr[0] "找到 1 組自動完成項目"
+msgstr[1] "找到 %1$d 組自動完成項目"
+
+#: apps/io.ox/core/tk/tokenfield.js module:io.ox/core
+msgid ""
+"Added distribution list %s with %s member. The only member of the "
+"distribution list is %s."
+msgstr "已加入 %2$s 成員到通訊組清單 %1$s。通訊組清單中唯一的成員是 %3$s。"
+
+#: apps/io.ox/core/tk/tokenfield.js module:io.ox/core
+msgid ""
+"Added distribution list %s with %s members. Members of the distribution list "
+"are %s."
+msgstr "已加入 %2$s 成員到通訊組清單 %1$s。通訊組清單中的成員是 %3$s。"
+
+#. %1$s is the display name of an added user or mail recipient
+#. %2$s is the email address of the user or mail recipient
+#. %1$s is the added search query
+#. %2$s is the context of the added search query
+#: apps/io.ox/core/tk/tokenfield.js module:io.ox/core
+msgid "Added %1$s, %2$s."
+msgstr "已新增 %1$s, %2$s。"
+
+#. %1$s is the display name of an added user or mail recipient
+#. %1$s is the added search query
+#: apps/io.ox/core/tk/tokenfield.js module:io.ox/core
+msgid "Added %1$s."
+msgstr "已新增 %1$s。"
+
+#: apps/io.ox/core/tk/tokenfield.js module:io.ox/core
+msgid "%1$s. Press backspace to delete."
+msgstr "%1$s。按下 Backspace 刪除。"
+
+#. %1$s is the display name of a removed user or mail recipient
+#. %2$s is the email address of the user or mail recipient
+#. %1$s is the removed search query
+#. %2$s is the context of the removed search query
+#: apps/io.ox/core/tk/tokenfield.js module:io.ox/core
+msgid "Removed %1$s, %2$s."
+msgstr "已移除 %1$s, %2$s。"
+
+#. %1$s is the display name of a removed user or mail recipient
+#. %1$s is the removed search query
+#: apps/io.ox/core/tk/tokenfield.js module:io.ox/core
+msgid "Removed %1$s."
+msgstr "已刪除 %1$s。"
+
+#: apps/io.ox/core/tk/upload.js module:io.ox/core
+msgid "Uploading folders is not supported."
+msgstr "不支援上傳資料夾。"
+
+#: apps/io.ox/core/tk/upload.js module:io.ox/core apps/io.ox/mail/import.js
+#: module:io.ox/mail
+msgid "Mail was not imported. Only .eml files are supported."
+msgstr "郵件未被匯入，僅支援 .eml 檔案。"
+
+#. %1$s quota limit
+#: apps/io.ox/core/tk/upload.js module:io.ox/core
+msgid "The file cannot be uploaded because it exceeds the quota limit of %1$s"
+msgid_plural ""
+"The files cannot be uploaded because they exceed the quota limit of %1$s"
+msgstr[0] "因為超過配額限制 %1$s，無法上傳檔案"
+msgstr[1] "因為超過配額限制 %1$s，無法上傳檔案"
+
+#. %1$s the filename
+#. %2$s the maximum file size
+#: apps/io.ox/core/tk/upload.js module:io.ox/core
+#: apps/io.ox/mail/actions/attachmentQuota.js module:io.ox/mail
+msgid ""
+"The file \"%1$s\" cannot be uploaded because it exceeds the maximum file "
+"size of %2$s"
+msgstr "因為超過了檔案大小限制 %2$s，無法上傳檔案「%1$s」"
+
+#. %1$s the maximum file size
+#: apps/io.ox/core/tk/upload.js module:io.ox/core
+msgid ""
+"The files cannot be uploaded because each file exceeds the maximum file size "
+"of %1$s"
+msgstr "因為超過了檔案大小限制 %1$s，無法上傳"
+
+#. %1$s the maximum file size
+#: apps/io.ox/core/tk/upload.js module:io.ox/core
+msgid ""
+"Some files cannot be uploaded because they exceed the maximum file size of "
+"%1$s"
+msgstr "因為超過了檔案大小限制 %1$s，無法上傳檔案"
+
+#: apps/io.ox/core/tk/vgrid.js module:io.ox/core
+msgid "Multiselect"
+msgstr "多重選擇"
+
+#. toolbar with 'select all' and 'sort by'
+#: apps/io.ox/core/tk/vgrid.js module:io.ox/core
+msgid "Item list options"
+msgstr "項目清單選項"
+
+#: apps/io.ox/core/tk/vgrid.js module:io.ox/core
+#: apps/io.ox/mail/view-options.js module:io.ox/mail
+msgid "Select all"
+msgstr "選擇全部"
+
+#. list is empty / no items
+#: apps/io.ox/core/tk/vgrid.js module:io.ox/core
+msgctxt "vgrid"
+msgid "Empty"
+msgstr "空"
+
+#: apps/io.ox/core/tk/vgrid.js module:io.ox/core
+msgid "Could not load this list"
+msgstr "無法載入此清單"
+
+#. finish the tour
+#: apps/io.ox/core/tk/wizard.js module:io.ox/core
+msgctxt "tour"
+msgid "Finish"
+msgstr "完成"
+
+#: apps/io.ox/core/tk/wizard.js module:io.ox/core
+msgid "Start tour"
+msgstr "開始導覽"
+
+#: apps/io.ox/core/tk/wizard.js module:io.ox/core
+msgid "Welcome"
+msgstr "歡迎"
+
+#: apps/io.ox/core/upsell.js module:io.ox/core
+msgid "Upgrade required"
+msgstr "需要升級"
+
+#: apps/io.ox/core/upsell.js module:io.ox/core
+msgid ""
+"This feature is not available. In order to use it, you need to upgrade your "
+"account now."
+msgstr "此功能無法使用。要使用的話，您必須立刻升級您的帳號。"
+
+#: apps/io.ox/core/upsell.js module:io.ox/core
+msgid "The first 90 days are free."
+msgstr "前 90 天內免費。"
+
+#: apps/io.ox/core/upsell.js module:io.ox/core
+msgid "Get free upgrade"
+msgstr "取得免費升級"
+
+#. tooltip for getting auto-play mode ready for running.
+#: apps/io.ox/core/viewer/views/displayerview.js module:io.ox/core
+msgid "Run auto-play mode"
+msgstr "執行自動播放模式"
+
+#. tooltip for getting auto-play mode ready for pausing.
+#: apps/io.ox/core/viewer/views/displayerview.js module:io.ox/core
+msgid "Pause auto-play mode"
+msgstr "暫停自動播放模式"
+
+#: apps/io.ox/core/viewer/views/displayerview.js module:io.ox/core
+msgid ""
+"Use left/right arrow keys to navigate and escape key to exit the viewer."
+msgstr "使用左右鍵來切換，並使用 Esc 鍵離開檢視模式。"
+
+#. information about position of the current item in viewer
+#. this will only be shown for more than one item
+#. %1$d - position of current item
+#. %2$d - total amount of items
+#. %2$d - total amount of item
+#: apps/io.ox/core/viewer/views/displayerview.js module:io.ox/core
+msgid "%1$d of %2$d item"
+msgid_plural "%1$d of %2$d items"
+msgstr[0] "第 %1$d 個，共 %2$d 個項目"
+msgstr[1] "第 %1$d 張，共 %2$d 張"
+
+#: apps/io.ox/core/viewer/views/displayerview.js module:io.ox/core
+msgid "Cannot require a view type for %1$s"
+msgstr "無法要求 %1$s 的檢視類型"
+
+#. information about the currently displayed file version in viewer
+#. %1$d - version date
+#: apps/io.ox/core/viewer/views/displayerview.js module:io.ox/core
+msgid "Version of %1$s"
+msgstr "版本 %1$d"
+
+#: apps/io.ox/core/viewer/views/sidebar/filedescriptionview.js
+#: module:io.ox/core/viewer
+msgid "Description text"
+msgstr "描述文字"
+
+#: apps/io.ox/core/viewer/views/sidebar/filedescriptionview.js
+#: module:io.ox/core/viewer apps/io.ox/core/viewer/views/toolbarview.js
+#: module:io.ox/core apps/io.ox/files/actions.js module:io.ox/files
+#: apps/io.ox/files/toolbar.js
+msgid "Edit description"
+msgstr "編輯描述"
+
+#: apps/io.ox/core/viewer/views/sidebar/filedescriptionview.js
+#: module:io.ox/core/viewer
+msgid "Add a description"
+msgstr "新增描述"
+
+#: apps/io.ox/core/viewer/views/sidebar/fileinfoview.js
+#: module:io.ox/core/viewer apps/io.ox/files/view-options.js module:io.ox/files
+#: apps/io.ox/mail/settings/pane.js module:io.ox/mail
+#: apps/io.ox/mail/view-options.js
+msgid "Size"
+msgstr "大小"
+
+#. "Shares" in terms of "shared with others" ("Freigaben")
+#: apps/io.ox/core/viewer/views/sidebar/fileinfoview.js
+#: module:io.ox/core/viewer
+msgid "Shares"
+msgstr "共享"
+
+#: apps/io.ox/core/viewer/views/sidebar/fileinfoview.js
+#: module:io.ox/core/viewer
+msgid "This file is shared with others"
+msgstr "已與別人分享此檔案"
+
+#: apps/io.ox/core/viewer/views/sidebar/fileinfoview.js
+#: module:io.ox/core/viewer
+msgid "This folder is shared with others"
+msgstr "已與別人分享此資料夾"
+
+#. %1$s is the name of the inputfield (To, CC, BCC)
+#: apps/io.ox/core/viewer/views/sidebar/fileinfoview.js
+#: module:io.ox/core/viewer apps/io.ox/mail/common-extensions.js
+#: module:io.ox/mail apps/io.ox/mail/compose/extensions.js
+#: apps/io.ox/mail/mailfilter/settings/filter/tests/register.js
+#: module:io.ox/mailfilter apps/io.ox/mail/print.js
+#: apps/io.ox/mail/view-options.js
+msgid "To"
+msgstr "收件人"
+
+#: apps/io.ox/core/viewer/views/sidebar/fileinfoview.js
+#: module:io.ox/core/viewer apps/io.ox/mail/actions/reminder.js
+#: module:io.ox/mail apps/io.ox/mail/compose/extensions.js
+#: apps/io.ox/mail/mailfilter/settings/filter/tests/register.js
+#: module:io.ox/mailfilter apps/io.ox/mail/view-options.js
+msgid "From"
+msgstr "從"
+
+#: apps/io.ox/core/viewer/views/sidebar/fileinfoview.js
+#: module:io.ox/core/viewer
+msgid "Sent"
+msgstr "已發出"
+
+#: apps/io.ox/core/viewer/views/sidebar/fileinfoview.js
+#: module:io.ox/core/viewer
+msgid "Received"
+msgstr "已收到"
+
+#: apps/io.ox/core/viewer/views/sidebar/fileinfoview.js
+#: module:io.ox/core/viewer
+msgid "View message"
+msgstr "檢視訊息"
+
+#. button: show collapsed content
+#: apps/io.ox/core/viewer/views/sidebar/fileinfoview.js
+#: module:io.ox/core/viewer apps/io.ox/onboarding/clients/view-mobile.js
+#: module:io.ox/core/onboarding apps/io.ox/tasks/edit/view-template.js
+#: module:io.ox/tasks/edit
+msgid "Hide details"
+msgstr "隱藏詳情"
+
+#: apps/io.ox/core/viewer/views/sidebar/fileversionsview.js
+#: module:io.ox/core/viewer
+msgid "File version table, the first row represents the current version."
+msgstr "檔案版本表格，第一欄代表目前版本。"
+
+#: apps/io.ox/core/viewer/views/sidebar/fileversionsview.js
+#: module:io.ox/core/viewer apps/io.ox/editor/main.js module:io.ox/editor
+#: apps/io.ox/mail/detail/links.js module:io.ox/mail
+msgid "File"
+msgstr "檔案"
+
+#: apps/io.ox/core/viewer/views/sidebar/fileversionsview.js
+#: module:io.ox/core/viewer
+msgid "Versions (%1$d)"
+msgstr "版本（%1$d）"
+
+#: apps/io.ox/core/viewer/views/sidebar/panelbaseview.js
+#: module:io.ox/core/viewer
+msgid "Toggle panel"
+msgstr "切換面板"
+
+#: apps/io.ox/core/viewer/views/sidebar/panelbaseview.js
+#: module:io.ox/core/viewer
+msgid "Open description panel"
+msgstr "開啟描述面板"
+
+#: apps/io.ox/core/viewer/views/sidebar/panelbaseview.js
+#: module:io.ox/core/viewer
+msgid "Close description panel"
+msgstr "關閉描述面板"
+
+#: apps/io.ox/core/viewer/views/sidebar/uploadnewversionview.js
+#: module:io.ox/core/viewer
+msgid "Version Comment"
+msgstr "版本注釋"
+
+#: apps/io.ox/core/viewer/views/sidebar/uploadnewversionview.js
+#: module:io.ox/core/viewer apps/io.ox/files/actions/upload-new-version.js
 #: module:io.ox/files
-msgid "Yes"
-msgstr "是"
-
-#: apps/io.ox/mail/compose/actions/send.js module:io.ox/mail
-msgid "Yes, send without subject"
-msgstr "是，請寄出"
-
-#: apps/io.ox/mail/actions/attachmentEmpty.js module:io.ox/mail
-msgid "Yes, with empty attachment"
-msgstr "是，請清空附件"
-
-#: apps/io.ox/calendar/util.js module:io.ox/calendar
-#: apps/io.ox/find/date/patterns.js module:io.ox/core apps/io.ox/mail/util.js
-#: apps/io.ox/tasks/util.js module:io.ox/tasks
-#: apps/plugins/portal/birthdays/register.js module:plugins/portal
-msgid "Yesterday"
-msgstr "昨天"
-
-#: apps/io.ox/calendar/actions/acceptdeny.js module:io.ox/calendar
+msgid "Upload"
+msgstr "上載"
+
+#: apps/io.ox/core/viewer/views/sidebar/uploadnewversionview.js
+#: module:io.ox/core/viewer apps/io.ox/core/viewer/views/toolbarview.js
+#: module:io.ox/core apps/io.ox/files/actions/upload-new-version.js
+#: module:io.ox/files
+msgid "Upload new version"
+msgstr "上傳新版本"
+
+#: apps/io.ox/core/viewer/views/sidebarview.js module:io.ox/core/viewer
+msgid "Thumbnails"
+msgstr "縮圖"
+
+#. %1$s is the filename of the current file
+#: apps/io.ox/core/viewer/views/sidebarview.js module:io.ox/core/viewer
+msgid "Drop new version of \"%1$s\" here"
+msgstr "在此放下新版本的「%1$s」"
+
+#: apps/io.ox/core/viewer/views/sidebarview.js module:io.ox/core/viewer
+msgid "Drop only a single file as new version."
+msgstr "放下新黨闇作為新版本。"
+
+#: apps/io.ox/core/viewer/views/toolbarview.js module:io.ox/core
+msgid "File name"
+msgstr "檔案名稱"
+
+#: apps/io.ox/core/viewer/views/toolbarview.js module:io.ox/core
+msgid "Rename File"
+msgstr "重新命名檔案"
+
+#: apps/io.ox/core/viewer/views/toolbarview.js module:io.ox/core
+msgid "Zoom out"
+msgstr "縮小"
+
+#: apps/io.ox/core/viewer/views/toolbarview.js module:io.ox/core
+msgid "Zoom in"
+msgstr "放大"
+
+#: apps/io.ox/core/viewer/views/toolbarview.js module:io.ox/core
+msgid "Fit to screen width"
+msgstr "調整成螢幕寬度"
+
+#: apps/io.ox/core/viewer/views/toolbarview.js module:io.ox/core
+msgid "Fit to screen size"
+msgstr "調整成螢幕大小"
+
+#: apps/io.ox/core/viewer/views/toolbarview.js module:io.ox/core
+msgid "View details"
+msgstr "檢視詳情"
+
+#: apps/io.ox/core/viewer/views/toolbarview.js module:io.ox/core
+msgid "Pop out"
+msgstr "彈出"
+
+#: apps/io.ox/core/viewer/views/toolbarview.js module:io.ox/core
+msgid "Pop out standalone viewer"
+msgstr "彈出獨立檢視器"
+
+#: apps/io.ox/core/viewer/views/toolbarview.js module:io.ox/core
+msgid "Close viewer"
+msgstr "關閉檢視器"
+
+#: apps/io.ox/core/viewer/views/toolbarview.js module:io.ox/core
+msgid "Open attachment"
+msgstr "開啟附件"
+
+#: apps/io.ox/core/viewer/views/toolbarview.js module:io.ox/core
+msgid "Print as PDF"
+msgstr "列印為 PDF 檔"
+
+#: apps/io.ox/core/viewer/views/toolbarview.js module:io.ox/core
+#: apps/io.ox/files/share/permissions.js apps/io.ox/files/toolbar.js
+#: module:io.ox/files apps/plugins/portal/xing/actions.js module:plugins/portal
+msgid "Share"
+msgstr "共享"
+
+#: apps/io.ox/core/viewer/views/toolbarview.js module:io.ox/core
+msgid "Share this file"
+msgstr "分享此檔案"
+
+#: apps/io.ox/core/viewer/views/toolbarview.js module:io.ox/core
+#: apps/io.ox/files/actions.js module:io.ox/files apps/io.ox/files/toolbar.js
+#: apps/io.ox/notes/toolbar.js module:io.ox/notes
+msgid "Send by mail"
+msgstr "透過電子郵件寄送"
+
+#: apps/io.ox/core/viewer/views/toolbarview.js module:io.ox/core
+msgid "Open in browser tab"
+msgstr "在瀏覽器分頁開啟"
+
+#: apps/io.ox/core/viewer/views/toolbarview.js module:io.ox/core
+msgid "of %1$d"
+msgstr "共 %1$d 張"
+
+#: apps/io.ox/core/viewer/views/toolbarview.js module:io.ox/core
+msgid "Viewer Toolbar"
+msgstr "檢視器工具列"
+
+#: apps/io.ox/core/viewer/views/toolbarview.js module:io.ox/core
+msgid "Previous page"
+msgstr "上一頁"
+
+#: apps/io.ox/core/viewer/views/toolbarview.js module:io.ox/core
+msgid "Next page"
+msgstr "下一頁"
+
+#: apps/io.ox/core/viewer/views/types/audioview.js module:io.ox/core
+msgid "Click to play audio file"
+msgstr "點擊播放音訊檔案"
+
+#: apps/io.ox/core/viewer/views/types/audioview.js module:io.ox/core
+msgid "Your browser does not support the audio format of this file."
+msgstr "您的瀏覽器不支援此檔案的音訊格式。"
+
+#: apps/io.ox/core/viewer/views/types/defaultview.js module:io.ox/core
+msgid "There is no preview for this file type"
+msgstr "這種類型的檔案無法預覽"
+
+#: apps/io.ox/core/viewer/views/types/documentview.js module:io.ox/core
+#: apps/io.ox/files/actions/save-as-pdf.js module:io.ox/files
+msgid "An error occurred converting the document so it cannot be displayed."
+msgstr "轉換文件時發生錯誤，無法顯示。"
+
+#: apps/io.ox/core/viewer/views/types/documentview.js module:io.ox/core
+#: apps/io.ox/files/actions/save-as-pdf.js module:io.ox/files
+msgid "This document is password protected and cannot be displayed."
+msgstr "此文件已受密碼保護，無法顯示。"
+
+#. text of a viewer document page caption
+#. Example result: "Page 5 of 10"
+#. %1$d is the current page index
+#. %2$d is the total number of pages
+#: apps/io.ox/core/viewer/views/types/documentview.js module:io.ox/core
+msgid "Page %1$d of %2$d"
+msgstr "第 %1$d 頁，共 %2$d 頁"
+
+#: apps/io.ox/core/viewer/views/types/documentview.js module:io.ox/core
+msgid "Sorry, this page is not available at the moment."
+msgstr "抱歉，此頁面暫時無法使用。"
+
+#: apps/io.ox/core/viewer/views/types/imageview.js module:io.ox/core
+msgid "Sorry, there is no preview available for this image."
+msgstr "抱歉，無法預覽此圖片。"
+
+#: apps/io.ox/core/viewer/views/types/textview.js module:io.ox/core
+msgid "Sorry, there is no preview available for this file."
+msgstr "抱歉，無法預覽此檔案。"
+
+#: apps/io.ox/core/viewer/views/types/videoview.js module:io.ox/core
+msgid "Your browser does not support the video format of this file."
+msgstr "您的瀏覽器不支援此檔案的視訊格式。"
+
+#: apps/io.ox/core/viewer/views/types/videoview.js module:io.ox/core
 msgid ""
-"You are about to change your confirmation status. Please leave a comment for "
-"other participants."
-msgstr "您將要修改您的確認狀態。請留言給其他參與者。"
-
-#. %1$s used disk space
-#. %2$s total disk space
-#. %3$s free disk space
-#: apps/io.ox/files/guidance/statistics.js module:io.ox/files
-msgid ""
-"You are currently using %1$s of your %2$s available disk space. You have "
-"%3$s left. "
-msgstr "您目前正使用您的可用空間 %2$s 當中的 %1$s，還剩下 %3$s。"
-
-#. Warning dialog
-#. %1$s is a folder/calendar name
-#. %2$s is the folder owner
-#: apps/io.ox/calendar/freebusy/templates.js module:io.ox/calendar/freebusy
-msgid ""
-"You are not allowed to create appointments in \"%1$s\" owned by %2$s. "
-"Appointments will therefore be created in your private calendar."
-msgstr ""
-"您不被允許在 %2$s 所擁有的「%1$s」資料夾建立約會。約會將建立於您的私人行事"
-"曆。"
-
-#. Warning dialog
-#. %1$s is a folder/calendar name
-#: apps/io.ox/calendar/freebusy/templates.js module:io.ox/calendar/freebusy
-msgid ""
-"You are not allowed to create appointments in \"%1$s\". Appointments will "
-"therefore be created in your private calendar."
-msgstr "您不被允許在「%1$s」資料夾建立約會。約會將建立於您的私人行事曆。"
-
-#: apps/plugins/halo/xing/register.js module:plugins/portal
-msgid ""
-"You are not directly linked to %s. Here are people who are linked to %s:"
-msgstr "您並未直接連結至 %s。以下是連結至 %s 的人們:"
-
-#: apps/io.ox/calendar/invitations/register.js module:io.ox/calendar/main
-msgid "You are the organizer"
-msgstr "您是發起者"
-
-#: apps/io.ox/mail/actions/attachmentEmpty.js module:io.ox/mail
-msgid ""
-"You attached an empty file. It could be, that this file has been deleted on "
-"your hard drive. Send it anyway?"
-msgstr "您附加了一個空白檔案，可能是這個檔案已從您的硬碟中刪除。還是要傳送嗎？"
-
-#: apps/io.ox/files/share/wizard.js module:io.ox/files
-msgid ""
-"You can copy and paste this link in an email, instant messenger or social "
-"network. Please note that anyone with this link can access the share."
-msgstr ""
-"您可以複製並將此連結貼到郵件、即時訊息或社交網路中，請注意任何看到此連結的人"
-"都能存取此分享內容。"
-
-#: apps/io.ox/mail/categories/edit.js module:io.ox/mail
-msgid "You can enable categories again via the view dropdown on the right"
-msgstr "您可以透過右手邊的下拉選單再次開啟分類"
-
-#: apps/io.ox/mail/settings/signatures/settings/pane.js module:io.ox/mail
-msgid ""
-"You can import existing signatures from the previous product generation."
-msgstr "您可以自先前版本的產品匯入現有的簽章。"
-
-#: apps/io.ox/core/notifications.js module:io.ox/core
-msgid ""
-"You can manage desktop notifications at any time, by visiting your settings"
-msgstr "您可以在設定畫面隨時管理桌面通知"
+"Error while playing the video. Either your browser does not support the "
+"format or you have connection problems."
+msgstr "播放影片時發生錯誤。可能是您的瀏覽器不支援該格式，或有連線問題。"
+
+#: apps/io.ox/core/viewer/views/types/videoview.js module:io.ox/core
+msgid "Start video"
+msgstr "開始播放"
+
+#. Task: Done like in "Mark as done"
+#: apps/io.ox/core/wizard/registry.js module:io.ox/core/wizard
+#: apps/io.ox/core/yell.js module:io.ox/core
+#: apps/io.ox/tasks/edit/view-template.js module:io.ox/tasks/edit
+#: apps/io.ox/tasks/print.js module:io.ox/tasks apps/io.ox/tasks/toolbar.js
+#: module:io.ox/mail apps/io.ox/tasks/util.js
+#: apps/plugins/notifications/tasks/register.js module:plugins/notifications
+msgid "Done"
+msgstr "已完成"
+
+#: apps/io.ox/core/yell.js module:io.ox/core
+msgid "Success"
+msgstr "成功"
+
+#: apps/io.ox/core/yell.js module:io.ox/core
+#: apps/io.ox/mail/accounts/settings.js module:io.ox/mail/accounts/settings
+msgid "Warning"
+msgstr "警告"
+
+#: apps/io.ox/core/yell.js module:io.ox/core
+msgid "Close this notification"
+msgstr "關閉此通知"
+
+#: apps/io.ox/editor/main.js module:io.ox/editor
+msgid "Title"
+msgstr "標題"
+
+#: apps/io.ox/editor/main.js module:io.ox/editor
+msgid "Enter document title here"
+msgstr "在此輸入文件標題"
 
 #: apps/io.ox/editor/main.js module:io.ox/editor
 msgid "You can quick-save your changes via Ctrl+Enter."
 msgstr "您可以按下 Ctrl+Enter 快速儲存您的修改。"
 
-#: apps/io.ox/core/folder/actions/move.js module:io.ox/core
-msgid "You cannot move items to this folder"
-msgstr "您無法將項目移動至此資料夾"
-
-#: apps/io.ox/core/folder/actions/move.js module:io.ox/core
-msgid "You cannot move items to virtual folders"
-msgstr "您無法將項目移動至虛擬資料夾"
-
-#: apps/io.ox/calendar/invitations/register.js module:io.ox/calendar/main
-msgid "You declined this appointment"
-msgstr "您已拒絕此約會"
-
-#: apps/io.ox/calendar/invitations/register.js module:io.ox/calendar/main
-msgid "You declined this task"
-msgstr "您已拒絕此任務"
-
-#: apps/plugins/portal/calendar/register.js module:plugins/portal
-msgid "You don't have any appointments in the near future."
-msgstr "近期內您沒有約會。"
-
-#: apps/io.ox/core/sub/settings/pane.js module:io.ox/core/sub
-msgid "You don't have any publications yet"
-msgstr "您沒有任何發佈"
-
-#: apps/io.ox/core/sub/settings/pane.js module:io.ox/core/sub
-msgid "You don't have any subscriptions yet"
-msgstr "您沒有任何訂閱"
-
-#: apps/plugins/portal/tasks/register.js module:plugins/portal
-msgid "You don't have any tasks that are either due soon or overdue."
-msgstr "您沒有快要到期或已過期的任務。"
-
-#: apps/io.ox/core/main.js module:io.ox/core
+#: apps/io.ox/editor/main.js module:io.ox/editor
+#: apps/io.ox/mail/compose/view.js module:io.ox/mail
+msgid "Editor"
+msgstr "編輯器"
+
+#: apps/io.ox/editor/main.js module:io.ox/editor
+msgid "This file will be written in your default folder to allow editing"
+msgstr "此檔案將被寫入至您的預設資料夾以允許編輯"
+
+#. Emoji collection. Unified/standard icons. "Standard" might work for other languages.
+#: apps/io.ox/emoji/categories.js module:io.ox/mail/emoji
+msgid "Unified"
+msgstr "統一"
+
+#. Emoji collection. SoftBank-specific icons. "SoftBank" in other languages, too.
+#: apps/io.ox/emoji/categories.js module:io.ox/mail/emoji
+msgid "SoftBank"
+msgstr "SoftBank"
+
+#. Emoji collection. Emoji icons that work across Japanese (telecom) carriers.
+#: apps/io.ox/emoji/categories.js module:io.ox/mail/emoji
+msgid "Japanese Carrier"
+msgstr "日本業者"
+
+#: apps/io.ox/emoji/categories.js module:io.ox/mail/emoji
+msgid "Recently used"
+msgstr "最近使用"
+
+#. Emoji category
+#. Japanese: 顔
+#. Contains: All kinds of smilies
+#: apps/io.ox/emoji/categories.js module:io.ox/mail/emoji
+msgid "Face"
+msgstr "臉部"
+
+#. Emoji category
+#. Japanese should include "Katakana Middle Dot". Unicode: 30FB
+#. Japanese: 気持ち・装飾
+#. Other languages can use simple bullet. Unicode: 2022
+#. Contains: Hearts, Gestures like thumbs up
+#: apps/io.ox/emoji/categories.js module:io.ox/mail/emoji
+msgid "Feeling • Decoration"
+msgstr "感覺‧裝飾"
+
+#. Emoji category
+#. Japanese should include "Katakana Middle Dot". Unicode: 30FB
+#. Japanese: 天気・季節
+#. Other languages can use simple bullet. Unicode: 2022
+#. Contains: Sun, rain, flowers
+#: apps/io.ox/emoji/categories.js module:io.ox/mail/emoji
+msgid "Weather • Season"
+msgstr "天氣‧季節"
+
+#. Emoji category
+#. Japanese: キャラクター
+#. Contains: Cartoon characters, animals
+#: apps/io.ox/emoji/categories.js module:io.ox/mail/emoji
+msgid "Character"
+msgstr "字元"
+
+#. Emoji category
+#. Japanese: 食べ物
+#. Contains: Cup of coffee, cake, fruits
+#: apps/io.ox/emoji/categories.js module:io.ox/mail/emoji
+msgid "Food"
+msgstr "食物"
+
+#. Emoji category
+#. Japanese: 日常
+#. Rather "everyday life". Contains: Cars, trucks, plane, buildings, flags
+#: apps/io.ox/emoji/categories.js module:io.ox/mail/emoji
+msgid "Life"
+msgstr "生活"
+
+#. Emoji category
+#. Japanese: ツール
+#. Contains: Phones, tv, clocks
+#: apps/io.ox/emoji/categories.js module:io.ox/mail/emoji
+msgid "Tool"
+msgstr "工具"
+
+#. Emoji category
+#. Japanese: 趣味
+#. Contains: Tennis, golf, football, pool
+#: apps/io.ox/emoji/categories.js module:io.ox/mail/emoji
+msgid "Hobby"
+msgstr "興趣"
+
+#. Emoji category
+#. Japanese should include "Katakana Middle Dot". Unicode: 30FB
+#. Japanese: 文字・記号
+#. Other languages can use simple bullet. Unicode: 2022
+#. Contains: Arrows, numbers, symbols like play and fast-forward, copyright symbol
+#: apps/io.ox/emoji/categories.js module:io.ox/mail/emoji
+msgid "Letters • Symbols"
+msgstr "書信‧符號"
+
+#. Emoji category
+#: apps/io.ox/emoji/categories.js module:io.ox/mail/emoji
+msgid "People"
+msgstr "人文"
+
+#. Emoji category
+#: apps/io.ox/emoji/categories.js module:io.ox/mail/emoji
+msgid "Symbols"
+msgstr "符號"
+
+#. Emoji category
+#: apps/io.ox/emoji/categories.js module:io.ox/mail/emoji
+msgid "Nature"
+msgstr "大自然"
+
+#. Emoji category
+#: apps/io.ox/emoji/categories.js module:io.ox/mail/emoji
+msgid "Objects"
+msgstr "物件"
+
+#. Emoji category
+#: apps/io.ox/emoji/categories.js module:io.ox/mail/emoji
+msgid "Places"
+msgstr "地點"
+
+#. Emojis that work across all Japanese carriers.
+#. Japanese: 他社共通絵文字
+#: apps/io.ox/emoji/categories.js module:io.ox/mail/emoji
+msgid "Common Emoji"
+msgstr "共通表情符號"
+
+#. Emojis of SoftBank set.
+#. Japanese: 全絵文字
+#: apps/io.ox/emoji/categories.js module:io.ox/mail/emoji
+msgid "All Emoji"
+msgstr "全部表情符號"
+
+#: apps/io.ox/files/actions.js module:io.ox/files
+msgid "File has been moved"
+msgstr "已移動檔案"
+
+#: apps/io.ox/files/actions.js module:io.ox/files
+msgid "Files have been moved"
+msgstr "已移動檔案"
+
+#: apps/io.ox/files/actions.js module:io.ox/files
+msgid "File has been copied"
+msgstr "已複製檔案"
+
+#: apps/io.ox/files/actions.js module:io.ox/files
+msgid "Files have been copied"
+msgstr "已複製檔案"
+
+#: apps/io.ox/files/actions.js module:io.ox/files
+#: apps/io.ox/mail/compose/extensions.js module:io.ox/mail
+msgid "Add local file"
+msgstr "新增本機檔案"
+
+#. Please translate like "take a note", "Notiz" in German, for example.
+#. more like "to notice" than "to notify".
+#: apps/io.ox/files/actions.js module:io.ox/files
+msgid "Add note"
+msgstr "新增筆記"
+
+#. sharing: a guest user will be created for the owner of that email address
+#: apps/io.ox/files/actions.js module:io.ox/files
 msgid ""
-"You forgot to sign out last time. Always use the sign-out button when you "
-"finished your work."
-msgstr "您上次忘記登出了，下班時請記得點擊登出按鈕。"
-
-#. %1$d is the number of mails
-#: apps/plugins/portal/mail/register.js module:plugins/portal
-#, c-format
-msgid "You have %1$d unread message"
-msgid_plural "You have %1$d unread messages"
-msgstr[0] "您有 %1$d 封未讀訊息"
-msgstr[1] "您有 %1$d 封未讀訊息"
-
-#: apps/io.ox/calendar/invitations/register.js module:io.ox/calendar/main
-msgid "You have accepted the appointment"
-msgstr "您已接受約會"
-
-#: apps/io.ox/calendar/invitations/register.js module:io.ox/calendar/main
-msgid "You have accepted this appointment"
-msgstr "您已接受此約會"
-
-#: apps/io.ox/calendar/invitations/register.js module:io.ox/calendar/main
-msgid "You have accepted this task"
-msgstr "您已接受此約會"
-
-#: apps/io.ox/core/boot/i18n.js module:io.ox/core/boot
-msgid "You have been automatically signed out"
-msgstr "您已被自動登出"
-
-#: apps/io.ox/calendar/invitations/register.js module:io.ox/calendar/main
-msgid "You have declined the appointment"
-msgstr "您已拒絕約會"
-
-#. Body text of generic desktop notification about new invitations to appointments
-#: apps/plugins/notifications/calendar/register.js
-#: module:plugins/notifications
-msgid "You have new appointment invitations"
-msgstr "您收到約會邀請"
-
-#. Body text of generic desktop notification about new reminders for appointments
-#: apps/plugins/notifications/calendar/register.js
-#: module:plugins/notifications
-msgid "You have new appointment reminders"
-msgstr "您收到約會提醒"
-
-#: apps/plugins/notifications/mail/register.js module:plugins/notifications
-msgid "You have new mail"
-msgstr "您有新郵件"
-
-#: apps/io.ox/core/notifications/subview.js module:io.ox/core
-msgid "You have new notifications"
-msgstr "您有新通知"
-
-#. Content for a generic desktop notification about new invitations to tasks
-#: apps/plugins/notifications/tasks/register.js module:plugins/notifications
-msgid "You have new task invitations"
-msgstr "您收到任務邀請"
-
-#. Content for a generic desktop notification about new reminders for tasks
-#: apps/plugins/notifications/tasks/register.js module:plugins/notifications
-msgid "You have new task reminders"
-msgstr "您收到任務提醒"
-
-#: apps/plugins/portal/linkedIn/register.js module:plugins/portal
-msgid "You have no new messages"
-msgstr "您有沒有新訊息"
-
-#: apps/plugins/portal/mail/register.js module:plugins/portal
-msgid "You have no unread messages"
-msgstr "您沒有未讀訊息"
-
-#: apps/plugins/notifications/tasks/register.js module:plugins/notifications
-msgid "You have overdue tasks"
-msgstr "您有已到期的任務"
-
-#: apps/plugins/portal/linkedIn/register.js module:plugins/portal
-#: apps/plugins/portal/twitter/register.js
-msgid "You have reauthorized this %s account."
-msgstr "您已重新授權 %s 帳號。"
-
-#: apps/io.ox/calendar/invitations/register.js module:io.ox/calendar/main
-msgid "You have tentatively accepted the appointment"
-msgstr "您已暫時接受約會"
-
-#: apps/io.ox/core/sub/model.js module:io.ox/core/sub
-msgid "You have to enter a username and password to subscribe."
-msgstr "您需要輸入使用者名稱與密碼才能訂閱。"
+"Every recipient gets an individual link. Guests can also create and change "
+"files."
+msgstr "每個收件者都會收到一個獨立的鏈結，訪客也可以建立或變更檔案。"
+
+#. sharing: a link will be created
+#: apps/io.ox/files/actions.js module:io.ox/files
+msgid ""
+"Everybody gets the same link. The link just allows to view the file or "
+"folder."
+msgstr "每個人都會收到一樣的鏈結，該鏈結僅能檢視檔案或資料夾。"
+
+#: apps/io.ox/files/actions.js module:io.ox/files apps/io.ox/files/toolbar.js
+msgid "Lock"
+msgstr "鎖定"
+
+#: apps/io.ox/files/actions.js module:io.ox/files apps/io.ox/files/toolbar.js
+msgid "Unlock"
+msgstr "解鎖"
+
+#: apps/io.ox/files/actions.js module:io.ox/files
+msgid "Open"
+msgstr "打開"
+
+#: apps/io.ox/files/actions.js module:io.ox/files
+msgid "Make this the current version"
+msgstr "將此版本作為目前版本"
+
+#: apps/io.ox/files/actions.js module:io.ox/files
+#: apps/io.ox/files/actions/versions-delete.js
+msgid "Delete version"
+msgstr "刪除版本"
+
+#: apps/io.ox/files/actions.js module:io.ox/files
+msgid "Drop here to upload a <b class=\"dndignore\">new file</b>"
+msgstr "放到此處以上傳 <b class='dndignore'>新檔案</b>"
+
+#: apps/io.ox/files/actions.js module:io.ox/files
+msgid ""
+"Drop here to upload a <b class=\"dndignore\">new version</b> of \"%1$s\""
+msgstr "放到此處以上傳 <b class='dndignore'>新版本的</b>「%1$s」"
+
+#: apps/io.ox/files/actions.js module:io.ox/files
+msgid "Drop here to upload a <b class=\"dndignore\">new version</b>"
+msgstr "放到此處以上傳 <b class='dndignore'>新版本</b>"
+
+#: apps/io.ox/files/actions.js module:io.ox/files
+msgid "Share your folders"
+msgstr "分享資料夾"
+
+#: apps/io.ox/files/actions/add-storage-account.js module:io.ox/files
+#: apps/io.ox/mail/accounts/settings.js module:io.ox/mail/accounts/settings
+#: apps/io.ox/oauth/keychain.js module:io.ox/core
+msgid "Account added successfully"
+msgstr "成功新增帳號"
+
+#: apps/io.ox/files/actions/add-storage-account.js module:io.ox/files
+#: apps/io.ox/oauth/keychain.js module:io.ox/core
+msgid "Account could not be added"
+msgstr "無法新增帳號"
+
+#: apps/io.ox/files/actions/add-to-portal.js module:io.ox/files
+msgid "This file has been added to the portal"
+msgstr "此檔案已被加入到入口畫面"
+
+#: apps/io.ox/files/actions/delete.js module:io.ox/files
+msgid "This file has not been deleted, as it is locked by its owner."
+msgid_plural ""
+"These files have not been deleted, as they are locked by their owner."
+msgstr[0] "因為已被擁有者鎖定，未刪除此檔案。"
+msgstr[1] "因為已被擁有者鎖定，未刪除這些檔案。"
+
+#: apps/io.ox/files/actions/delete.js module:io.ox/files
+msgid "This file has not been deleted"
+msgid_plural "These files have not been deleted"
+msgstr[0] "未刪除此檔案"
+msgstr[1] "未刪除這些檔案"
+
+#: apps/io.ox/files/actions/delete.js module:io.ox/files
+msgid "Do you really want to delete this item?"
+msgid_plural "Do you really want to delete these items?"
+msgstr[0] "您確定要刪除此項目？"
+msgstr[1] "您確定要刪除這些項目？"
+
+#: apps/io.ox/files/actions/delete.js module:io.ox/files
+msgid ""
+"This file (or folder) is shared with others. It won't be available for them "
+"any more."
+msgid_plural ""
+"Some files/folder are shared with others. They won't be available for them "
+"any more."
+msgstr[0] "已與其他人分享此檔案或資料夾，他們將無法再使用。"
+msgstr[1] "已與其他人分享一些檔案或資料夾，他們將無法再使用。"
+
+#: apps/io.ox/files/actions/download.js module:io.ox/files
+msgid "Items without a file can not be downloaded."
+msgstr "無法下載沒有檔案的項目。"
+
+#: apps/io.ox/files/actions/save-as-pdf.js module:io.ox/files
+msgid "An error occurred loading the document so it cannot be displayed."
+msgstr "載入文件時發生錯誤，無法顯示。"
+
+#: apps/io.ox/files/actions/save-as-pdf.js module:io.ox/files
+#: apps/io.ox/files/toolbar.js
+msgid "Save as PDF"
+msgstr "另存為 PDF"
+
+#: apps/io.ox/files/actions/share.js module:io.ox/files
+msgid "Send link"
+msgstr "傳送鏈結"
+
+#. if only one item -> insert filename / on more than one item -> item count
+#: apps/io.ox/files/actions/share.js module:io.ox/files
+msgid "Sharing link created for file \"%1$d\""
+msgid_plural "Sharing link created for %1$d items"
+msgstr[0] "已建立「%1$d」檔案的分享鏈結"
+msgstr[1] "已建立 %1$d 個項目的分享鏈結"
+
+#: apps/io.ox/files/actions/share.js module:io.ox/files
+msgid "Sharing link created for folder \"%1$d\""
+msgid_plural "Sharing link created for %1$d items"
+msgstr[0] "已建立「%1$d」資料夾的分享鏈結"
+msgstr[1] "已建立 %1$d 個項目的分享鏈結"
+
+#: apps/io.ox/files/actions/share.js module:io.ox/files
+msgid "Remove link"
+msgstr "移除連結"
+
+#: apps/io.ox/files/actions/share.js module:io.ox/files
+msgid "The link has been removed"
+msgstr "連結已移除"
+
+#: apps/io.ox/files/actions/upload-new-version.js module:io.ox/files
+msgid "Select file"
+msgstr "選擇檔案"
 
 #: apps/io.ox/files/actions/upload-new-version.js module:io.ox/files
 msgid "You have to select a file to upload."
 msgstr "您必須選擇要上傳的檔案。"
 
-#: apps/io.ox/core/relogin.js module:io.ox/core
-msgid "You have to sign in again"
-msgstr "您需要再次登入"
-
-#. %n in the lowest version of Android
-#: apps/io.ox/core/boot/i18n.js module:io.ox/core/boot
-msgid "You need to use Android %n or higher."
-msgstr "您需要使用 Android %n 或更高版本。"
-
-#. %n is the lowest version of iOS
-#: apps/io.ox/core/boot/i18n.js module:io.ox/core/boot
-msgid "You need to use iOS %n or higher."
-msgstr "您需要使用 iOS %n 或更高版本。"
-
-#: apps/io.ox/core/folder/extensions.js module:io.ox/core
-msgid "You share this folder with other users"
-msgstr "您將此資料夾與其他使用者分享"
-
-#: apps/io.ox/calendar/invitations/register.js module:io.ox/calendar/main
-msgid "You tentatively accepted this invitation"
-msgstr "您已暫時接受此邀請"
-
-#: apps/io.ox/calendar/invitations/register.js module:io.ox/calendar/main
-msgid "You tentatively accepted this task"
-msgstr "您已暫時接受此任務"
-
-#: apps/io.ox/calendar/freebusy/templates.js module:io.ox/calendar/freebusy
-msgid ""
-"You will automatically return to the appointment dialog. The selected start "
-"and end time as well as the current participant list will be applied."
-msgstr ""
-"您將自動回到約會對話視窗。所選的開始與結束時間與目前的參與者清單將會被套用。"
-
-#: apps/io.ox/core/main.js module:io.ox/core
-msgid "You will be automatically signed out in %1$d second"
-msgid_plural "You will be automatically signed out in %1$d seconds"
-msgstr[0] "您將在 %1$d 秒後被自動登出"
-msgstr[1] "您將在 %1$d 秒後被自動登出"
-
-#: apps/plugins/portal/xing/register.js module:plugins/portal
-msgid "Your %s newsfeed"
-msgstr "您的 %s 訊息清單"
-
-#: apps/io.ox/core/relogin.js module:io.ox/core
-msgid "Your IP address has changed"
-msgstr "您的 IP 地址已更改"
-
-#: apps/io.ox/core/viewer/views/types/audioview.js module:io.ox/core
-msgid "Your browser does not support the audio format of this file."
-msgstr "您的瀏覽器不支援此檔案的音訊格式。"
-
-#: apps/io.ox/core/viewer/views/types/videoview.js module:io.ox/core
-msgid "Your browser does not support the video format of this file."
-msgstr "您的瀏覽器不支援此檔案的視訊格式。"
-
-#: apps/io.ox/core/boot/i18n.js module:io.ox/core/boot
-msgid "Your browser is not supported!"
-msgstr "不支援您的瀏覽器！"
-
-#: apps/io.ox/core/boot/i18n.js module:io.ox/core/boot
-msgid "Your browser version is not supported!"
-msgstr "不支援您的瀏覽器版本！"
-
-#: apps/io.ox/core/boot/i18n.js module:io.ox/core/boot
-msgid "Your browser's cookie functionality is disabled. Please turn it on."
-msgstr "您的瀏覽器的 cookie 功能已被停用，請開啟。"
+#: apps/io.ox/files/actions/versions-delete.js module:io.ox/files
+msgctxt "One file only"
+msgid "Do you really want to delete this version?"
+msgstr "您真的要刪除這個版本嗎？"
+
+#: apps/io.ox/files/api.js module:io.ox/files apps/io.ox/files/legacy_api.js
+msgid "The provided filename exceeds the allowed length."
+msgstr "檔名超過允許的長度。"
+
+#: apps/io.ox/files/api.js module:io.ox/files apps/io.ox/files/legacy_api.js
+msgid "The allowed quota is reached."
+msgstr "已達可用的配額額度。"
+
+#: apps/io.ox/files/api.js module:io.ox/files apps/io.ox/files/legacy_api.js
+msgid "This file could not be uploaded."
+msgstr "無法上傳此檔案。"
+
+#: apps/io.ox/files/common-extensions.js module:io.ox/files
+msgid "modified"
+msgstr "修改於"
+
+#: apps/io.ox/files/common-extensions.js module:io.ox/files
+msgid "size"
+msgstr "大小"
+
+#: apps/io.ox/files/common-extensions.js module:io.ox/files
+msgid "Locked"
+msgstr "已鎖定"
+
+#: apps/io.ox/files/detail/main.js module:io.ox/files
+msgid "File Details"
+msgstr "檔案詳情"
+
+#. Sort options drop-down
+#: apps/io.ox/files/favorite/view-options.js module:io.ox/core
+#: apps/io.ox/files/share/view-options.js module:io.ox/files
+#: apps/io.ox/files/view-options.js apps/io.ox/mail/view-options.js
+#: module:io.ox/mail
+msgctxt "dropdown"
+msgid "Sort by"
+msgstr "排序依照"
+
+#: apps/io.ox/files/favorite/view-options.js module:io.ox/core
+#: apps/io.ox/files/share/view-options.js module:io.ox/files
+#: apps/io.ox/files/view-options.js apps/io.ox/mail/view-options.js
+#: module:io.ox/mail apps/io.ox/tasks/main.js module:io.ox/tasks
+msgid "Ascending"
+msgstr "昇冪"
+
+#: apps/io.ox/files/favorite/view-options.js module:io.ox/core
+#: apps/io.ox/files/share/view-options.js module:io.ox/files
+#: apps/io.ox/files/view-options.js apps/io.ox/mail/view-options.js
+#: module:io.ox/mail apps/io.ox/tasks/main.js module:io.ox/tasks
+msgid "Descending"
+msgstr "降冪"
+
+#: apps/io.ox/files/filepicker.js module:io.ox/files
+msgid "Add files"
+msgstr "新增檔案"
+
+#: apps/io.ox/files/filepicker.js module:io.ox/files apps/io.ox/files/main.js
+msgid "Files"
+msgstr "檔案"
+
+#: apps/io.ox/files/filepicker.js module:io.ox/files
+msgid "The uploaded file does not match the requested file type."
+msgid_plural "None of the uploaded files matches the requested file type."
+msgstr[0] "上傳的檔案不符合請求的檔案類型。"
+msgstr[1] "沒有上傳的檔案符合請求的檔案類型。"
+
+#: apps/io.ox/files/filepicker.js module:io.ox/files
+msgid "Upload local file"
+msgstr "上傳本機檔案"
+
+#: apps/io.ox/files/guidance/main.js module:io.ox/files
+msgctxt "help"
+msgid "The Drive App"
+msgstr "雲端空間應用程式"
+
+#: apps/io.ox/files/guidance/main.js module:io.ox/files
+msgctxt "help"
+msgid "Creating Files"
+msgstr "建立檔案"
+
+#: apps/io.ox/files/guidance/main.js module:io.ox/files
+msgctxt "help"
+msgid "Managing Files"
+msgstr "管理檔案"
+
+#: apps/io.ox/files/guidance/main.js module:io.ox/files
+msgctxt "help"
+msgid "Accessing Files with WebDAV"
+msgstr "使用 WebDAV 存取檔案"
+
+#: apps/io.ox/files/guidance/main.js module:io.ox/files
+msgctxt "help"
+msgid "Drive Settings"
+msgstr "雲端空間設定"
+
+#: apps/io.ox/files/guidance/main.js module:io.ox/files
+msgid "Related articles"
+msgstr "相關文件"
+
+#: apps/io.ox/files/guidance/statistics.js module:io.ox/files
+msgid "Capacity"
+msgstr "容量"
 
 #. %1$s used disk space
 #. %2$s total disk space
@@ -10762,57 +5981,4727 @@
 "您的可用空間與群組中的所有使用者共享。您的群組目前正使用可用空間 %2$s 當中的 "
 "%1$s，可用空間大小尚餘 %3$s。"
 
+#. %1$s used disk space
+#. %2$s total disk space
+#. %3$s free disk space
+#: apps/io.ox/files/guidance/statistics.js module:io.ox/files
+msgid ""
+"You are currently using %1$s of your %2$s available disk space. You have "
+"%3$s left. "
+msgstr "您目前正使用您的可用空間 %2$s 當中的 %1$s，還剩下 %3$s。"
+
+#: apps/io.ox/files/guidance/statistics.js module:io.ox/files
+msgid "Top 10 folder size"
+msgstr "前十大資料夾大小"
+
+#. %1$s name of the current folder
+#: apps/io.ox/files/guidance/statistics.js module:io.ox/files
+msgid ""
+"These statistics only include folders, which have a depth less than four in "
+"the folder structure from the folder \"%1$s\"."
+msgstr "這些統計只包含資料夾，自「%1$s」資料夾開始以下小於四層深度的結構。"
+
+#: apps/io.ox/files/guidance/statistics.js module:io.ox/files
+msgid "Top 10 file types"
+msgstr "前十大檔案類型"
+
+#: apps/io.ox/files/legacy_api.js module:io.ox/files
+msgid "Please specify these missing variables: "
+msgstr "請指定這些缺少的變數: "
+
+#. Quota means a general quota for mail and files
+#: apps/io.ox/files/main.js module:io.ox/files apps/io.ox/mail/main.js
+#: module:io.ox/mail apps/plugins/portal/quota/register.js
+#: module:plugins/portal
+msgid "Quota"
+msgstr "額度"
+
+#. Quota means a general quota for mail and files
+#: apps/io.ox/files/main.js module:io.ox/files
+#: apps/plugins/portal/quota/register.js module:plugins/portal
+msgid "File quota"
+msgstr "檔案額度"
+
+#: apps/io.ox/files/main.js module:io.ox/files apps/io.ox/mail/main.js
+#: module:io.ox/mail
+msgid "Need more space?"
+msgstr "需要更多空間嗎？"
+
+#. toolbar with 'select all' and 'sort by'
+#: apps/io.ox/files/main.js module:io.ox/files
+msgid "Files options"
+msgstr "檔案選項"
+
+#: apps/io.ox/files/main.js module:io.ox/files
+msgid "thumbnail"
+msgstr "縮圖"
+
+#: apps/io.ox/files/mediaplayer.js module:io.ox/files
+msgid "Minimize"
+msgstr "最小化"
+
+#: apps/io.ox/files/mobile-toolbar-actions.js module:io.ox/mail
+msgid "Show icons"
+msgstr "顯示圖示"
+
+#: apps/io.ox/files/mobile-toolbar-actions.js module:io.ox/mail
+msgid "Show tiles"
+msgstr "顯示磚塊"
+
+#: apps/io.ox/files/mobile-toolbar-actions.js module:io.ox/mail
+msgid "Show list"
+msgstr "顯示清單"
+
+#: apps/io.ox/files/settings/pane.js module:io.ox/files
+msgid "Show hidden files and folders"
+msgstr "顯示隱藏檔案與資料夾"
+
+#: apps/io.ox/files/settings/pane.js module:io.ox/files
+msgid "Add new version"
+msgstr "新增版本"
+
+#: apps/io.ox/files/settings/pane.js module:io.ox/files
+msgid "Add new version and show notification"
+msgstr "新增版本並顯示通知"
+
+#: apps/io.ox/files/settings/pane.js module:io.ox/files
+msgid "Add separate file"
+msgstr "新增另一個檔案"
+
+#: apps/io.ox/files/settings/pane.js module:io.ox/files
+msgid "Adding files with identical names"
+msgstr "新增相同檔名的檔案"
+
+#: apps/io.ox/files/settings/pane.js module:io.ox/files
+msgid "Show all images just once"
+msgstr "只顯示一次所有圖片"
+
+#: apps/io.ox/files/settings/pane.js module:io.ox/files
+msgid "Repeat slideshow"
+msgstr "重複投影片"
+
+#: apps/io.ox/files/settings/pane.js module:io.ox/files
+msgid "Slideshow / Autoplay mode for images"
+msgstr "投影片 / 圖片自動播放模式"
+
+#: apps/io.ox/files/settings/pane.js module:io.ox/files
+msgid "Show all images for"
+msgstr "顯示所有圖片"
+
+#: apps/io.ox/files/settings/pane.js module:io.ox/files
+msgid "seconds"
+msgstr "秒"
+
+#: apps/io.ox/files/share/listview.js module:io.ox/files
+msgid "Internal users"
+msgstr "內部使用者"
+
+#: apps/io.ox/files/share/listview.js module:io.ox/files
+msgid "External guests"
+msgstr "外部訪客"
+
+#: apps/io.ox/files/share/listview.js module:io.ox/files
+#: apps/io.ox/files/share/permissions.js module:io.ox/core
+msgid "Public link"
+msgstr "公開鏈結"
+
+#: apps/io.ox/files/share/model.js module:io.ox/core
+msgid "Please set password"
+msgstr "請設定密碼"
+
+#. Role: view folder + read all
+#: apps/io.ox/files/share/permissions.js module:io.ox/core
+msgid "Viewer"
+msgstr "檢視者"
+
+#. Role: view folder + read/write all
+#: apps/io.ox/files/share/permissions.js module:io.ox/core
+msgid "Reviewer"
+msgstr "評論者"
+
+#: apps/io.ox/files/share/permissions.js module:io.ox/core
+msgid "The notification has been resent"
+msgstr "已重新送出通知"
+
+#: apps/io.ox/files/share/permissions.js module:io.ox/core
+msgid "Internal user"
+msgstr "內部使用者"
+
+#: apps/io.ox/files/share/permissions.js module:io.ox/core
+#: apps/io.ox/participants/views.js
+msgid "Group"
+msgstr "組"
+
+#: apps/io.ox/files/share/permissions.js module:io.ox/core
+msgid "Current role"
+msgstr "目前角色"
+
+#: apps/io.ox/files/share/permissions.js module:io.ox/core
+msgid "(Read only)"
+msgstr "（唯讀）"
+
+#: apps/io.ox/files/share/permissions.js module:io.ox/core
+msgid "(Read and write)"
+msgstr "（讀與寫）"
+
+#: apps/io.ox/files/share/permissions.js module:io.ox/core
+msgid "(Read, write, and delete)"
+msgstr "（讀、寫、刪除）"
+
+#: apps/io.ox/files/share/permissions.js module:io.ox/core
+msgid "Detailed access rights"
+msgstr "詳細存取權"
+
+#. folder permissions
+#: apps/io.ox/files/share/permissions.js module:io.ox/core
+msgid "View the folder"
+msgstr "檢視資料夾"
+
+#. folder permissions
+#: apps/io.ox/files/share/permissions.js module:io.ox/core
+msgid "Create objects"
+msgstr "建立物件"
+
+#. folder permissions
+#: apps/io.ox/files/share/permissions.js module:io.ox/core
+msgid "Create objects and subfolders"
+msgstr "建立物件與子資料夾"
+
+#: apps/io.ox/files/share/permissions.js module:io.ox/core
+msgid "Read permissions"
+msgstr "讀取權限"
+
+#. object permissions - read
+#: apps/io.ox/files/share/permissions.js module:io.ox/core
+msgid "Read own objects"
+msgstr "讀取自己的物件"
+
+#. object permissions - read
+#: apps/io.ox/files/share/permissions.js module:io.ox/core
+msgid "Read all objects"
+msgstr "讀取所有物件"
+
+#: apps/io.ox/files/share/permissions.js module:io.ox/core
+msgid "Write permissions"
+msgstr "寫入權限"
+
+#. object permissions - edit/modify
+#: apps/io.ox/files/share/permissions.js module:io.ox/core
+msgid "Edit own objects"
+msgstr "編輯自己的物件"
+
+#. object permissions - edit/modify
+#: apps/io.ox/files/share/permissions.js module:io.ox/core
+msgid "Edit all objects"
+msgstr "編輯所有物件"
+
+#: apps/io.ox/files/share/permissions.js module:io.ox/core
+msgid "Delete permissions"
+msgstr "刪除權限"
+
+#. object permissions - delete
+#: apps/io.ox/files/share/permissions.js module:io.ox/core
+msgid "Delete own objects"
+msgstr "刪除自己的物件"
+
+#. object permissions - delete
+#: apps/io.ox/files/share/permissions.js module:io.ox/core
+msgid "Delete all objects"
+msgstr "刪除所有物件"
+
+#: apps/io.ox/files/share/permissions.js module:io.ox/core
+msgid "Administrative role"
+msgstr "管理角色"
+
+#. object permissions - user role
+#: apps/io.ox/files/share/permissions.js module:io.ox/core
+#: apps/io.ox/mail/mailfilter/settings/filter/tests/register.js
+#: module:io.ox/mailfilter
+msgid "User"
+msgstr "使用者"
+
+#: apps/io.ox/files/share/permissions.js module:io.ox/core
+msgid "Remove"
+msgstr "刪除"
+
+#: apps/io.ox/files/share/permissions.js module:io.ox/core
+#: apps/io.ox/files/share/toolbar.js module:io.ox/files
+msgid "Revoke access"
+msgstr "撤回存取權"
+
+#: apps/io.ox/files/share/permissions.js module:io.ox/core
+msgid "Resend invitation"
+msgstr "重寄邀請函"
+
+#. %1$s determines whether setting permissions for a file or folder
+#. %2$s is the file or folder name
+#: apps/io.ox/files/share/permissions.js module:io.ox/core
+msgid "Share %1$s \"%2$s\""
+msgstr "分享「%2$s」%1$s"
+
+#. %1$s determines whether setting permissions for a file or folder
+#. %2$s is the file or folder name
+#: apps/io.ox/files/share/permissions.js module:io.ox/core
+msgid "file"
+msgstr "檔案"
+
+#. %1$s determines whether setting permissions for a file or folder
+#. %2$s is the file or folder name
+#: apps/io.ox/files/share/permissions.js module:io.ox/core
+msgid "folder"
+msgstr "資料夾"
+
+#: apps/io.ox/files/share/permissions.js module:io.ox/core
+msgid "Permissions for %1$s \"%2$s\""
+msgstr "「%2$s」%1$s的權限"
+
+#: apps/io.ox/files/share/permissions.js module:io.ox/core
+msgid "Send notification by email"
+msgstr "傳送通知郵件"
+
+#: apps/io.ox/files/share/permissions.js module:io.ox/core
+msgid "Add people"
+msgstr "新增人員"
+
+#: apps/io.ox/files/share/permissions.js module:io.ox/core
+msgid "Enter a Message to inform users"
+msgstr "請輸入訊息通知使用者"
+
+#. placeholder text in share dialog
+#: apps/io.ox/files/share/permissions.js module:io.ox/core
+msgid ""
+"Personal message (optional). This message is sent to all newly invited "
+"people."
+msgstr "個人訊息（非必填），此訊息將傳送給所有新邀請的人員。"
+
+#: apps/io.ox/files/share/toolbar.js module:io.ox/files
+msgid "Edit share"
+msgstr "編輯分享"
+
+#: apps/io.ox/files/share/toolbar.js module:io.ox/files
+msgid "Revoked access."
+msgstr "已撤銷授權。"
+
+#: apps/io.ox/files/share/wizard.js module:io.ox/files
+msgid ""
+"You can copy and paste this link in an email, instant messenger or social "
+"network. Please note that anyone with this link can access the share."
+msgstr ""
+"您可以複製並將此連結貼到郵件、即時訊息或社交網路中，請注意任何看到此連結的人"
+"都能存取此分享內容。"
+
+#: apps/io.ox/files/share/wizard.js module:io.ox/files
+msgid "Copy to clipboard"
+msgstr "複製至剪貼簿"
+
+#: apps/io.ox/files/share/wizard.js module:io.ox/files
+msgid "Copied"
+msgstr "已複製"
+
+#: apps/io.ox/files/share/wizard.js module:io.ox/files
+msgid "Add recipients ..."
+msgstr "新增收件者…"
+
+#. placeholder text in share dialog
+#: apps/io.ox/files/share/wizard.js module:io.ox/files
+msgid "Message (optional)"
+msgstr "訊息（非必要）"
+
+#: apps/io.ox/files/share/wizard.js module:io.ox/files
+msgid "one day"
+msgstr "一天"
+
+#: apps/io.ox/files/share/wizard.js module:io.ox/files
+msgid "one week"
+msgstr "一週"
+
+#: apps/io.ox/files/share/wizard.js module:io.ox/files
+msgid "one month"
+msgstr "一個月"
+
+#: apps/io.ox/files/share/wizard.js module:io.ox/files
+msgid "three months"
+msgstr "三個月"
+
+#: apps/io.ox/files/share/wizard.js module:io.ox/files
+msgid "six months"
+msgstr "六個月"
+
+#: apps/io.ox/files/share/wizard.js module:io.ox/files
+msgid "one year"
+msgstr "一年"
+
+#: apps/io.ox/files/share/wizard.js module:io.ox/files
+msgid "Expires in"
+msgstr "過期於"
+
+#: apps/io.ox/files/share/wizard.js module:io.ox/files
+msgid "Expires on"
+msgstr "過期於"
+
+#: apps/io.ox/files/share/wizard.js module:io.ox/files
+msgid "Password required"
+msgstr "需要輸入密碼"
+
+#: apps/io.ox/files/share/wizard.js module:io.ox/files
+msgid "Enter Password"
+msgstr "請輸入密碼"
+
+#: apps/io.ox/files/toolbar.js module:io.ox/files
+msgid "New file"
+msgstr "新增檔案"
+
+#: apps/io.ox/files/toolbar.js module:io.ox/files
+msgid "Share selected objects"
+msgstr "分享選擇的物件"
+
+#: apps/io.ox/files/toolbar.js module:io.ox/files
+msgid "Share selected folder"
+msgid_plural "Share selected folders"
+msgstr[0] "分享選擇的資料夾"
+msgstr[1] "分享選擇的資料夾"
+
+#: apps/io.ox/files/toolbar.js module:io.ox/files
+msgid "Share selected file"
+msgid_plural "Share selected files"
+msgstr[0] "分享選擇的檔案"
+msgstr[1] "分享選擇的檔案"
+
+#: apps/io.ox/files/toolbar.js module:io.ox/files
+msgid "Share current folder"
+msgstr "分享目前資料夾"
+
+#: apps/io.ox/files/toolbar.js module:io.ox/files
+msgid "Play audio files"
+msgstr "撥放聲音檔案"
+
+#: apps/io.ox/files/toolbar.js module:io.ox/files
+msgid "Play video files"
+msgstr "撥放影片檔案"
+
+#: apps/io.ox/files/toolbar.js module:io.ox/files
+msgid "Icons"
+msgstr "圖示"
+
+#: apps/io.ox/files/toolbar.js module:io.ox/files
+msgid "Tiles"
+msgstr "磚塊"
+
+#: apps/io.ox/files/toolbar.js module:io.ox/files
+msgid "File details"
+msgstr "檔案詳情"
+
+#: apps/io.ox/files/upload/dropzone.js module:io.ox/files
+msgid "Drop files here to upload"
+msgstr "將檔案放到這裡以上傳"
+
+#. estimated upload duration
+#: apps/io.ox/files/upload/main.js module:io.ox/files
+msgid "%1$d second"
+msgid_plural "%1$d seconds"
+msgstr[0] "%1$d 秒"
+msgstr[1] "%1$d 秒"
+
+#. estimated upload duration
+#: apps/io.ox/files/upload/main.js module:io.ox/files
+msgid "%1$d minute"
+msgid_plural "%1$d minutes"
+msgstr[0] "%1$d 分鐘"
+msgstr[1] "%1$d 分鐘"
+
+#. estimated upload duration
+#: apps/io.ox/files/upload/main.js module:io.ox/files
+msgid "%1$d hour"
+msgid_plural "%1$d hours"
+msgstr[0] "%1$d 小時"
+msgstr[1] "%1$d 小時"
+
+#. estimated upload duration
+#: apps/io.ox/files/upload/main.js module:io.ox/files
+#: apps/io.ox/mail/compose/extensions.js module:io.ox/mail
+msgid "%1$d day"
+msgid_plural "%1$d days"
+msgstr[0] "%1$d 天"
+msgstr[1] "%1$d 天"
+
+#. estimated upload duration
+#: apps/io.ox/files/upload/main.js module:io.ox/files
+#: apps/io.ox/mail/compose/extensions.js module:io.ox/mail
+msgid "%1$d week"
+msgid_plural "%1$d weeks"
+msgstr[0] "%1$d 週"
+msgstr[1] "%1$d 周"
+
+#: apps/io.ox/files/upload/main.js module:io.ox/files
+msgid "A new version for \"%1$s\" has been added."
+msgstr "已加入新版「%1$s」。"
+
+#. %1$s progress of currently uploaded files in percent
+#: apps/io.ox/files/upload/main.js module:io.ox/files
+#: apps/io.ox/files/upload/view.js
+msgid "%1$s completed"
+msgstr "已完成 %1$s"
+
+#. %1$s remaining upload time
+#: apps/io.ox/files/upload/main.js module:io.ox/files
+msgid "Remaining time: %1$s"
+msgstr "剩餘時間: %1$s"
+
+#. the name of the file, which is currently uploaded (might be shortended by '...' on missing screen space )
+#: apps/io.ox/files/upload/main.js module:io.ox/files
+msgid "Uploading \"%1$s\""
+msgstr "正在上傳「%1$s」"
+
+#: apps/io.ox/files/upload/view.js module:io.ox/files
+msgid "Upload progress"
+msgstr "上船進度"
+
+#: apps/io.ox/files/util.js module:io.ox/files
+msgid ""
+"Please note, changing or removing the file extension will cause problems "
+"when viewing or editing."
+msgstr "請注意，更改或移除副檔名將會導致檢視或編輯發生問題。"
+
+#: apps/io.ox/files/util.js module:io.ox/files
+msgid ""
+"Do you really want to remove the extension \".%1$s\" from your filename?"
+msgstr "確定要從你的檔案名稱移除延伸檔名 \".%1$s\" 嗎？"
+
+#: apps/io.ox/files/util.js module:io.ox/files
+msgid ""
+"Do you really want to change the file extension from  \".%1$s\" to \".%2$s"
+"\" ?"
+msgstr "確定要把檔案延伸名稱從 \".%1$s\" 改成 \".%2$s\" 嗎？"
+
+#: apps/io.ox/files/util.js module:io.ox/files
+msgid "Confirmation"
+msgstr "確認狀態"
+
+#: apps/io.ox/files/util.js module:io.ox/files
+msgid "Adjust"
+msgstr "調整"
+
+#: apps/io.ox/files/view-options.js module:io.ox/files
+#: apps/io.ox/find/extensions-api.js module:io.ox/core
+#: apps/io.ox/find/manager/value-model.js
+#: apps/io.ox/mail/mailfilter/settings/filter/tests/register.js
+#: module:io.ox/mailfilter
+msgid "All"
+msgstr "全部"
+
+#: apps/io.ox/files/view-options.js module:io.ox/files
+msgid "All files"
+msgstr "所有檔案"
+
+#. Verb: (to) filter documents by file type
+#: apps/io.ox/files/view-options.js module:io.ox/files
+msgctxt "verb"
+msgid "Filter"
+msgstr "過濾"
+
+#: apps/io.ox/files/view-options.js module:io.ox/files
+msgid "PDFs"
+msgstr "PDF"
+
+#: apps/io.ox/files/view-options.js module:io.ox/files
+msgid "Text documents"
+msgstr "純文字文件"
+
+#: apps/io.ox/files/view-options.js module:io.ox/files
+msgid "Spreadsheets"
+msgstr "試算表"
+
+#: apps/io.ox/files/view-options.js module:io.ox/files
+msgid "Presentations"
+msgstr "投影片"
+
+#: apps/io.ox/files/view-options.js module:io.ox/files
+msgid "Images"
+msgstr "圖片"
+
+#: apps/io.ox/files/view-options.js module:io.ox/files
+msgid "Music"
+msgstr "音樂"
+
+#: apps/io.ox/files/view-options.js module:io.ox/files
+msgid "Videos"
+msgstr "影片"
+
+#. Sort options drop-down
+#: apps/io.ox/files/view-options.js module:io.ox/files
+msgctxt "dropdown"
+msgid "Select"
+msgstr "選擇"
+
+#: apps/io.ox/files/view-options.js module:io.ox/files
+msgid "Switch to parent folder"
+msgstr "已切換至父資料夾"
+
+#: apps/io.ox/files/view-options.js module:io.ox/files
+msgid "Search results"
+msgstr "搜尋結果"
+
+#: apps/io.ox/find/date/patterns.js module:io.ox/core
+msgid "as daterange"
+msgstr "作為日期範圍"
+
+#: apps/io.ox/find/date/patterns.js module:io.ox/core
+msgid "Last day"
+msgstr "昨天"
+
+#: apps/io.ox/find/date/patterns.js module:io.ox/core
+msgid "Last week"
+msgstr "上週"
+
+#: apps/io.ox/find/date/patterns.js module:io.ox/core
+msgid "Previous week"
+msgstr "前一週"
+
+#: apps/io.ox/find/date/patterns.js module:io.ox/core
+msgid "Last month"
+msgstr "上個月"
+
+#: apps/io.ox/find/date/patterns.js module:io.ox/core
+msgid "Previous month"
+msgstr "前一個月"
+
+#: apps/io.ox/find/date/patterns.js module:io.ox/core
+msgid "Last year"
+msgstr "去年"
+
+#: apps/io.ox/find/date/patterns.js module:io.ox/core
+msgid "Previous year"
+msgstr "前一年"
+
+#: apps/io.ox/find/date/patterns.js module:io.ox/core
+msgid "Last 7 days"
+msgstr "最近 7 天"
+
+#: apps/io.ox/find/date/patterns.js module:io.ox/core
+msgid "Last 30 days"
+msgstr "最近 30 天"
+
+#: apps/io.ox/find/date/patterns.js module:io.ox/core
+msgid "Last 365 days"
+msgstr "最近 365 天"
+
+#: apps/io.ox/find/extensions-api.js module:io.ox/core
+msgid "as date"
+msgstr "作為日期"
+
+#: apps/io.ox/find/extensions-api.js module:io.ox/core
+msgid "All Folders"
+msgstr "作為資料夾"
+
+#: apps/io.ox/find/extensions-api.js module:io.ox/core
+#: apps/io.ox/settings/accounts/settings/pane.js module:io.ox/settings/accounts
+#: apps/io.ox/settings/main.js
+msgid "Accounts"
+msgstr "帳戶"
+
+#: apps/io.ox/find/main.js module:io.ox/core
+msgid "Search in all folders"
+msgstr "在所有資料夾中搜尋"
+
+#: apps/io.ox/find/view-facets.js module:io.ox/core
+msgid "Search facets"
+msgstr "搜尋 facet"
+
+#: apps/io.ox/help/center.js module:io.ox/help
+msgid "Click here to quit the help center"
+msgstr "點擊此處離開說明中心"
+
+#: apps/io.ox/keychain/api.js module:io.ox/keychain
+msgid ""
+"The unrecoverable items have been cleaned up successfully. Please refresh "
+"this page to see the changes."
+msgstr "已成功清除無法復原的項目，請重新整理此頁面檢視變更。"
+
+#: apps/io.ox/keychain/secretRecoveryDialog.js module:io.ox/keychain
+#: apps/io.ox/settings/accounts/settings/pane.js module:io.ox/settings/accounts
+msgid "Recover passwords"
+msgstr "找回密碼"
+
+#: apps/io.ox/keychain/secretRecoveryDialog.js module:io.ox/keychain
+msgid ""
+"Please provide the old password so the account passwords can be recovered."
+msgstr "請提供舊密碼以復原帳號密碼。"
+
+#: apps/io.ox/keychain/secretRecoveryDialog.js module:io.ox/keychain
+msgid "Your old password"
+msgstr "您的舊密碼"
+
+#: apps/io.ox/keychain/secretRecoveryDialog.js module:io.ox/keychain
+msgid "Recover"
+msgstr "復原"
+
+#: apps/io.ox/keychain/secretRecoveryDialog.js module:io.ox/keychain
+msgid "Failed to recover accounts"
+msgstr "無法復原帳號"
+
+#: apps/io.ox/linkedIn/view-detail.js module:io.ox/portal
+msgid "Open on LinkedIn"
+msgstr "在 LinkedIn 開啟"
+
+#: apps/io.ox/mail/accounts/keychain.js module:io.ox/keychain
+msgid "Mail account"
+msgstr "郵件帳號"
+
+#: apps/io.ox/mail/accounts/model.js module:io.ox/keychain
+msgid "The account must be named"
+msgstr "必須為帳號取名"
+
+#: apps/io.ox/mail/accounts/model.js module:io.ox/keychain
+msgid "This field is mandatory"
+msgstr "此欄位必填"
+
+#: apps/io.ox/mail/accounts/model.js module:io.ox/keychain
+msgid "This is not a valid email address"
+msgstr "這是無效的電子郵件位址"
+
+#: apps/io.ox/mail/accounts/settings.js module:io.ox/mail/accounts/settings
+msgid "Edit mail account"
+msgstr "編輯郵件帳號"
+
+#: apps/io.ox/mail/accounts/settings.js module:io.ox/mail/accounts/settings
+msgid ""
+"Account settings could not be saved. Please take a look at the annotations "
+"in the form. "
+msgstr "無法儲存帳號設定，請參考表單中的標示修正。"
+
+#: apps/io.ox/mail/accounts/settings.js module:io.ox/mail/accounts/settings
+#: apps/io.ox/mail/accounts/view-form.js module:io.ox/settings
+msgid "Use unified mail for this account"
+msgstr "為此帳戶使用統一郵件"
+
+#: apps/io.ox/mail/accounts/settings.js module:io.ox/mail/accounts/settings
+msgid "Please select your mail account provider"
+msgstr "請選擇您的郵件帳號提供者"
+
+#: apps/io.ox/mail/accounts/settings.js module:io.ox/mail/accounts/settings
+msgid "Your mail address"
+msgstr "您的電子郵件位址"
+
+#: apps/io.ox/mail/accounts/settings.js module:io.ox/mail/accounts/settings
+msgid "Your password"
+msgstr "您的密碼"
+
 #: apps/io.ox/mail/accounts/settings.js module:io.ox/mail/accounts/settings
 msgid "Your credentials will be sent over a secure connection only"
 msgstr "您的帳號密碼只會透過加密連線送出"
 
-#: apps/plugins/portal/userSettings/register.js module:io.ox/core
-msgid "Your current password"
-msgstr "您目前的密碼"
-
-#: apps/plugins/notifications/calendar/register.js
+#: apps/io.ox/mail/accounts/settings.js module:io.ox/mail/accounts/settings
+msgid "Trying to auto-configure your mail account"
+msgstr "正在嘗試自動設定您的郵件帳號"
+
+#: apps/io.ox/mail/accounts/settings.js module:io.ox/mail/accounts/settings
+msgid "There was no suitable server found for this mail/password combination"
+msgstr "此帳號密碼組合無法登入任何可用的伺服器"
+
+#: apps/io.ox/mail/accounts/settings.js module:io.ox/mail/accounts/settings
+msgid "Failed to connect."
+msgstr "無法連線。"
+
+#: apps/io.ox/mail/accounts/settings.js module:io.ox/mail/accounts/settings
+msgid "Manual"
+msgstr "手動"
+
+#: apps/io.ox/mail/accounts/settings.js module:io.ox/mail/accounts/settings
+msgid ""
+"Auto-configuration failed. Do you want to configure your account manually?"
+msgstr "自動設定失敗。您想要手動設定帳號嗎？"
+
+#: apps/io.ox/mail/accounts/settings.js module:io.ox/mail/accounts/settings
+#: apps/io.ox/mail/accounts/view-form.js module:io.ox/settings
+msgid "Ignore Warnings"
+msgstr "忽略警告"
+
+#: apps/io.ox/mail/accounts/settings.js module:io.ox/mail/accounts/settings
+msgid "Cannot establish secure connection. Do you want to proceed anyway?"
+msgstr "無法建立安全連線，您還是要繼續嗎？"
+
+#: apps/io.ox/mail/accounts/settings.js module:io.ox/mail/accounts/settings
+msgid "This is not a valid mail address"
+msgstr "這是無效的電子郵件位址"
+
+#. Auth type. Short for "Use same credentials as incoming mail server"
+#: apps/io.ox/mail/accounts/view-form.js module:io.ox/settings
+msgid "As incoming mail server"
+msgstr "與收件帳密相同"
+
+#. Auth type. Use separate username and password
+#: apps/io.ox/mail/accounts/view-form.js module:io.ox/settings
+msgid "Use separate username and password"
+msgstr "使用不同用戶名和密碼"
+
+#. Connection security. StartTLS.
+#: apps/io.ox/mail/accounts/view-form.js module:io.ox/settings
+msgid "StartTLS"
+msgstr "StartTLS"
+
+#. Connection security. SSL/TLS.
+#: apps/io.ox/mail/accounts/view-form.js module:io.ox/settings
+msgid "SSL/TLS"
+msgstr "SSL/TLS"
+
+#: apps/io.ox/mail/accounts/view-form.js module:io.ox/settings
+msgid "Account updated"
+msgstr "已更新帳戶"
+
+#: apps/io.ox/mail/accounts/view-form.js module:io.ox/settings
+msgid "Username must not be empty."
+msgstr "使用者名稱不能為空。"
+
+#. %1$s the missing request parameter
+#: apps/io.ox/mail/accounts/view-form.js module:io.ox/settings
+#, c-format
+msgid "Please enter the following data: %1$s"
+msgstr "請輸入下列資料: %1$s"
+
+#: apps/io.ox/mail/accounts/view-form.js module:io.ox/settings
+msgid "Warnings"
+msgstr "警告"
+
+#: apps/io.ox/mail/accounts/view-form.js module:io.ox/settings
+msgid "Incoming server"
+msgstr "收件伺服器"
+
+#: apps/io.ox/mail/accounts/view-form.js module:io.ox/settings
+msgid "Server type"
+msgstr "伺服器類型"
+
+#: apps/io.ox/mail/accounts/view-form.js module:io.ox/settings
+msgid "Server name"
+msgstr "伺服器名"
+
+#: apps/io.ox/mail/accounts/view-form.js module:io.ox/settings
+msgid "Connection security"
+msgstr "連線安全性"
+
+#: apps/io.ox/mail/accounts/view-form.js module:io.ox/settings
+msgid "Server port"
+msgstr "伺服器埠"
+
+#: apps/io.ox/mail/accounts/view-form.js module:io.ox/settings
+msgid "Username"
+msgstr "用戶名"
+
+#: apps/io.ox/mail/accounts/view-form.js module:io.ox/settings
+msgid "Refresh rate in minutes"
+msgstr "按分鐘設置重新整理頻率"
+
+#: apps/io.ox/mail/accounts/view-form.js module:io.ox/settings
+msgid "Remove copy from server after retrieving a message"
+msgstr "接收訊息後移除伺服器上的副本"
+
+#: apps/io.ox/mail/accounts/view-form.js module:io.ox/settings
+msgid "Deleting messages on local storage also deletes them on server"
+msgstr "郵件從本地存儲刪除時也將從伺服器上刪除"
+
+#: apps/io.ox/mail/accounts/view-form.js module:io.ox/settings
+msgid "Outgoing server (SMTP)"
+msgstr "寄件伺服器 (SMTP)"
+
+#: apps/io.ox/mail/accounts/view-form.js module:io.ox/settings
+msgid "Authentication"
+msgstr "驗證"
+
+#. Sent folder
+#: apps/io.ox/mail/accounts/view-form.js module:io.ox/settings
+msgctxt "folder"
+msgid "Sent messages"
+msgstr "寄件備份"
+
+#. Trash folder
+#: apps/io.ox/mail/accounts/view-form.js module:io.ox/settings
+msgctxt "folder"
+msgid "Deleted messages"
+msgstr "已刪除訊息"
+
+#. Drafts folder
+#: apps/io.ox/mail/accounts/view-form.js module:io.ox/settings
+msgctxt "folder"
+msgid "Drafts"
+msgstr "草稿"
+
+#. Spam folder
+#: apps/io.ox/mail/accounts/view-form.js module:io.ox/settings
+msgctxt "folder"
+msgid "Spam"
+msgstr "垃圾"
+
+#. Archive folder
+#: apps/io.ox/mail/accounts/view-form.js module:io.ox/settings
+msgctxt "folder"
+msgid "Archive"
+msgstr "封存"
+
+#: apps/io.ox/mail/accounts/view-form.js module:io.ox/settings
+msgid "Standard folders"
+msgstr "標準資料夾"
+
+#: apps/io.ox/mail/accounts/view-form.js module:io.ox/settings
+msgid "Account settings"
+msgstr "帳戶設置"
+
+#: apps/io.ox/mail/accounts/view-form.js module:io.ox/settings
+msgid "Account name"
+msgstr "帳戶名"
+
+#: apps/io.ox/mail/accounts/view-form.js module:io.ox/settings
+#: apps/plugins/wizards/mandatory/main.js module:io.ox/wizards/firstStart
+msgid "Your name"
+msgstr "您的姓名"
+
+#: apps/io.ox/mail/accounts/view-form.js module:io.ox/settings
+msgid "Email address"
+msgstr "電子郵件地址"
+
+#. If the user selects 'copy of' in the drafts folder, the subject of the email is prefixed with [Copy].
+#. Please make sure that this is a prefix in every translation since it will be removed when the mail is sent.
+#. %1$s the original subject of the mail
+#: apps/io.ox/mail/actions.js module:io.ox/mail
+msgid "[Copy] %1$s"
+msgstr "[副本] %1$s"
+
+#: apps/io.ox/mail/actions.js module:io.ox/mail
+msgid "Mails have been moved"
+msgstr "郵件已移動"
+
+#: apps/io.ox/mail/actions.js module:io.ox/mail
+msgid "Mail has been moved"
+msgstr "已移動郵件"
+
+#: apps/io.ox/mail/actions.js module:io.ox/mail
+msgid "Mails have been copied"
+msgstr "已複製郵件"
+
+#: apps/io.ox/mail/actions.js module:io.ox/mail
+msgid "Mail has been copied"
+msgstr "已複製郵件"
+
+#. Quick reply to a message; maybe "Direkt antworten" or "Schnell antworten" in German
+#: apps/io.ox/mail/actions.js module:io.ox/mail
+msgid "Quick reply"
+msgstr "快速回覆"
+
+#. Used as a verb to reply to one recipient
+#: apps/io.ox/mail/actions.js module:io.ox/mail
+#: apps/io.ox/mail/inplace-reply.js apps/plugins/portal/twitter/util.js
+#: module:plugins/portal
+msgid "Reply"
+msgstr "回覆"
+
+#: apps/io.ox/mail/actions.js module:io.ox/mail
+#: apps/io.ox/mail/compose/checks.js
+msgid "Reply all"
+msgstr "回覆全部"
+
+#: apps/io.ox/mail/actions.js module:io.ox/mail
+#: apps/io.ox/mail/mobile-toolbar-actions.js apps/io.ox/mail/toolbar.js
+msgid "Forward"
+msgstr "轉寄"
+
+#: apps/io.ox/mail/actions.js module:io.ox/mail apps/io.ox/mail/toolbar.js
+msgid "Mark as spam"
+msgstr "標示為垃圾信"
+
+#: apps/io.ox/mail/actions.js module:io.ox/mail apps/io.ox/mail/toolbar.js
+msgid "Not spam"
+msgstr "非垃圾信"
+
+#: apps/io.ox/mail/actions.js module:io.ox/mail
+msgid "Send new mail"
+msgstr "寄送新郵件"
+
+#: apps/io.ox/mail/actions.js module:io.ox/mail apps/io.ox/mail/toolbar.js
+msgid "Save as file"
+msgstr "另存新檔"
+
+#. source in terms of source code
+#: apps/io.ox/mail/actions.js module:io.ox/mail apps/io.ox/mail/toolbar.js
+msgid "View source"
+msgstr "檢視原始碼"
+
+#: apps/io.ox/mail/actions.js module:io.ox/mail
+#: apps/io.ox/mail/actions/copyMove.js
+msgid "Create filter rule"
+msgstr "建立過濾器規則"
+
+#: apps/io.ox/mail/actions.js module:io.ox/mail
+msgid "Add to calendar"
+msgstr "新增至行事曆"
+
+#: apps/io.ox/mail/actions.js module:io.ox/mail
+msgid "View attachment"
+msgstr "檢視附件"
+
+#: apps/io.ox/mail/actions.js module:io.ox/mail
+msgid "Drop here to import this mail"
+msgstr "放到這裡以匯入此郵件"
+
+#: apps/io.ox/mail/actions.js module:io.ox/mail
+msgid "Synchronize with Outlook"
+msgstr "與 Outlook 同步"
+
+#. %1$s mail sender
+#. %2$s mail subject
+#: apps/io.ox/mail/actions/addToPortal.js module:io.ox/mail
+#: apps/io.ox/mail/compose/model.js apps/io.ox/mail/compose/view.js
+#: apps/io.ox/mail/util.js module:io.ox/core
+#: apps/plugins/notifications/mail/register.js module:plugins/notifications
+#: apps/plugins/portal/mail/register.js module:plugins/portal
+#, c-format
+msgid "No subject"
+msgstr "無主題"
+
+#: apps/io.ox/mail/actions/addToPortal.js module:io.ox/mail
+msgid "This mail has been added to the portal"
+msgstr "此郵件已被加入入口畫面"
+
+#: apps/io.ox/mail/actions/attachmentEmpty.js module:io.ox/mail
+msgid ""
+"You attached an empty file. It could be, that this file has been deleted on "
+"your hard drive. Send it anyway?"
+msgstr "您附加了一個空白檔案，可能是這個檔案已從您的硬碟中刪除。還是要傳送嗎？"
+
+#: apps/io.ox/mail/actions/attachmentEmpty.js module:io.ox/mail
+msgid "Yes, with empty attachment"
+msgstr "是，請清空附件"
+
+#: apps/io.ox/mail/actions/attachmentQuota.js module:io.ox/mail
+msgid ""
+"The file \"%1$s\" cannot be uploaded because it exceeds the total attachment "
+"size limit of %2$s"
+msgstr "因為超過了總附件大小限制 %2$s，無法上傳檔案「%1$s」"
+
+#: apps/io.ox/mail/actions/attachmentQuota.js module:io.ox/mail
+msgid ""
+"The file \"%1$s\" cannot be uploaded because it exceeds the attachment "
+"publication maximum file size of %2$s"
+msgstr "因為超過了公開附件檔案大小限制 %2$s，無法上傳檔案「%1$s」"
+
+#: apps/io.ox/mail/actions/attachmentQuota.js module:io.ox/mail
+msgid ""
+"The file \"%1$s\" cannot be uploaded because it exceeds the infostore quota "
+"limit of %2$s"
+msgstr "因為超過了資訊儲存空間配額大小限制 %2$s，無法上傳檔案「%1$s」"
+
+#: apps/io.ox/mail/actions/attachmentQuota.js module:io.ox/mail
+msgid ""
+"One or more attached files exceed the size limit per email. Therefore, the "
+"files are not sent as attachments but kept on the server. The email you have "
+"sent just contains links to download these files."
+msgstr ""
+"一個或多個附加的檔案超過電子郵件的可附加大小，因此，這些檔案並未作為附件送出"
+"而是存放在伺服器中。您寄出的郵件當中包含可下載這些檔案的連結。"
+
+#: apps/io.ox/mail/actions/attachmentSave.js module:io.ox/mail
+msgid "Saving attachment ..."
+msgid_plural "Saving attachments ..."
+msgstr[0] "正在儲存附件…"
+msgstr[1] "正在儲存附件…"
+
+#: apps/io.ox/mail/actions/attachmentSave.js module:io.ox/mail
+msgid "Attachment has been saved"
+msgid_plural "Attachments have been saved"
+msgstr[0] "已儲存附件"
+msgstr[1] "已儲存附件"
+
+#: apps/io.ox/mail/actions/attachmentSave.js module:io.ox/mail
+msgid "Save attachment"
+msgstr "儲存附件"
+
+#: apps/io.ox/mail/actions/copyMove.js module:io.ox/mail
+msgid "unknown sender"
+msgstr "未知寄件者"
+
+#. informs user about the consequences when creating a rule for selected mails
+#. %1$s represents a email address
+#: apps/io.ox/mail/actions/copyMove.js module:io.ox/mail
+msgid "All future messages from %1$s will be moved to the selected folder."
+msgid_plural ""
+"All future messages from the senders of the selected mails will be moved to "
+"the selected folder."
+msgstr[0] "將 %1$s 未來寄來的所有訊息移動至選擇的信件匣。"
+msgstr[1] "將所選郵件寄件者未來寄來的所有訊息，皆移動至選擇的信件匣。"
+
+#: apps/io.ox/mail/actions/create.js module:io.ox/core
+msgid "Error while resolving mail addresses. Please try again."
+msgstr "解析郵件地址時發生錯誤，請稍後再試。"
+
+#: apps/io.ox/mail/actions/delete.js module:io.ox/mail
+msgid "Do you want to permanently delete this mail?"
+msgid_plural "Do you want to permanently delete these mails?"
+msgstr[0] "您想永久刪除此郵件嗎？"
+msgstr[1] "您想永久刪除這些郵件嗎？"
+
+#: apps/io.ox/mail/actions/delete.js module:io.ox/mail
+msgid "Mail quota exceeded"
+msgstr "已達信箱可用空間額度"
+
+#: apps/io.ox/mail/actions/delete.js module:io.ox/mail
+msgid ""
+"Emails cannot be put into trash folder while your mail quota is exceeded."
+msgstr "當您的空間已滿時，電子郵件無法被到垃圾桶。"
+
+#: apps/io.ox/mail/actions/ical.js module:io.ox/mail
+msgid "The appointment has been added to your calendar"
+msgstr "此約會已被加入至您的行事曆"
+
+#: apps/io.ox/mail/actions/reminder.js module:io.ox/mail
+msgid "Create reminder"
+msgstr "建立提醒"
+
+#: apps/io.ox/mail/actions/reminder.js module:io.ox/mail
+msgid "Remind me"
+msgstr "提醒我"
+
+#: apps/io.ox/mail/actions/reminder.js module:io.ox/mail
+msgid "Mail reminder"
+msgstr "郵件提醒"
+
+#: apps/io.ox/mail/actions/reminder.js module:io.ox/mail
+msgid "Mail reminder for"
+msgstr "郵件提醒給"
+
+#: apps/io.ox/mail/actions/reminder.js module:io.ox/mail
+msgid "Reminder has been created"
+msgstr "已建立提醒"
+
+#: apps/io.ox/mail/actions/source.js module:io.ox/mail
+msgid "Mail source"
+msgstr "郵件來源"
+
+#: apps/io.ox/mail/actions/vcard.js module:io.ox/mail
+msgid "Failed to add. Maybe the vCard attachment is invalid."
+msgstr "新增失敗，也許 VCard 物件無效。"
+
+#: apps/io.ox/mail/api.js module:io.ox/mail
+msgid "Saved mail attachment"
+msgstr "儲存郵件附件"
+
+#: apps/io.ox/mail/api.js module:io.ox/mail
+msgid "New Mail"
+msgstr "新增郵件"
+
+#: apps/io.ox/mail/api.js module:io.ox/mail
+msgid ""
+"Unable to connect to mail server. Possible reasons: The mail server is "
+"(temporarily) down or there are network connection problems. Please try "
+"again in a few minutes."
+msgstr ""
+"無法連線至郵件伺服器。可能原因: 郵件伺服器可能暫時離線或有網路連線問題，請等"
+"幾分鐘後再試一次。"
+
+#: apps/io.ox/mail/autoforward/settings/model.js module:io.ox/mail
+#: apps/io.ox/mail/autoforward/settings/register.js
+msgid "Auto Forward"
+msgstr "自動轉寄"
+
+#: apps/io.ox/mail/autoforward/settings/model.js module:io.ox/mail
+msgid "Forward all incoming emails to this address"
+msgstr "轉寄所有郵件至此地址"
+
+#: apps/io.ox/mail/autoforward/settings/model.js module:io.ox/mail
+msgid "Keep a copy of the message"
+msgstr "保留訊息副本"
+
+#: apps/io.ox/mail/autoforward/settings/register.js module:io.ox/mail
+#: apps/io.ox/mail/vacationnotice/settings/register.js
+#: apps/io.ox/settings/util.js module:io.ox/core
+msgid "Unable to load mail filter settings."
+msgstr "無法載入郵件過濾器設定。"
+
+#: apps/io.ox/mail/autoforward/settings/register.js module:io.ox/mail
+msgid "Couldn't load your auto forward."
+msgstr "無法載入您的自動轉寄設定。"
+
+#: apps/io.ox/mail/categories/edit.js module:io.ox/mail
+msgid "Configure categories"
+msgstr "設定分類"
+
+#: apps/io.ox/mail/categories/edit.js module:io.ox/mail
+msgid "You can enable categories again via the view dropdown on the right"
+msgstr "您可以透過右手邊的下拉選單再次開啟分類"
+
+#: apps/io.ox/mail/categories/edit.js module:io.ox/mail
+msgid ""
+"Please note that some categories are predefined and you might not be able to "
+"rename or disable them."
+msgstr "請注意某些分類是預設分類，可能無法更名或停用。"
+
+#: apps/io.ox/mail/categories/edit.js module:io.ox/mail
+msgid "Disable categories"
+msgstr "關閉分類"
+
+#. mail categories feature: the update job is running that assigns
+#. some common mails (e.g. from twitter.com) to predefined categories
+#: apps/io.ox/mail/categories/mediator.js module:io.ox/mail
+msgid ""
+"It may take some time until mails are assigned to the default categories."
+msgstr "需要一些時間才能將郵件分配到預設分類中。"
+
+#: apps/io.ox/mail/categories/picker.js module:io.ox/mail
+msgid "Move to category"
+msgstr "移至分類"
+
+#: apps/io.ox/mail/categories/picker.js module:io.ox/mail
+msgid "Move to folder"
+msgstr "移至文件夾"
+
+#: apps/io.ox/mail/categories/tabs.js module:io.ox/mail
+msgid "Inbox categories"
+msgstr "收件匣分類"
+
+#: apps/io.ox/mail/categories/tabs.js module:io.ox/mail
+msgid "Drop here!"
+msgstr "丟到這裡！"
+
+#. successfully moved a message via drag&drop to another mail category (tab)
+#. %1$s represents the name if the target category
+#: apps/io.ox/mail/categories/train.js module:io.ox/mail
+msgid "Message moved to category \"%1$s\"."
+msgid_plural "Messages moved to category \"%1$s\"."
+msgstr[0] "已將訊息移至分類「%1$s」。"
+msgstr[1] "已將訊息移至分類「%1$s」。"
+
+#. ask user to move all messages from the same sender to the mail category (tab)
+#. %1$s represents a email address
+#: apps/io.ox/mail/categories/train.js module:io.ox/mail
+msgid "Do you want to move all messages from %1$s to that category?"
+msgid_plural ""
+"Do you want to move all messages from selected senders to that category?"
+msgstr[0] "您想要將所有訊息從 %1$s 移動至該分類嗎？"
+msgstr[1] "您想要將來自選擇的寄件者的所有訊息從 %1$s 移動至該分類嗎？"
+
+#: apps/io.ox/mail/common-extensions.js module:io.ox/mail
+#: apps/io.ox/mail/view-options.js
+msgid "Unread"
+msgstr "未讀"
+
+#: apps/io.ox/mail/common-extensions.js module:io.ox/mail
+msgid "Flagged"
+msgstr "已標誌"
+
+#: apps/io.ox/mail/common-extensions.js module:io.ox/mail
+msgid "has attachments"
+msgstr "有附件"
+
+#: apps/io.ox/mail/common-extensions.js module:io.ox/mail
+msgid "Not flagged"
+msgstr "未標誌"
+
+#: apps/io.ox/mail/common-extensions.js module:io.ox/mail
+#: apps/io.ox/mail/print.js
+msgctxt "CC"
+msgid "Copy"
+msgstr "副本"
+
+#: apps/io.ox/mail/common-extensions.js module:io.ox/mail
+msgid "Blind copy"
+msgstr "密件副本"
+
+#. %1$d - number of other recipients (names will be shown if string is clicked)
+#: apps/io.ox/mail/common-extensions.js module:io.ox/mail
+msgid "and %1$d others"
+msgstr "及其他 %1$d 位"
+
+#: apps/io.ox/mail/common-extensions.js module:io.ox/mail
+msgid "Read"
+msgstr "閱讀"
+
+#: apps/io.ox/mail/common-extensions.js module:io.ox/mail
+msgid "Show images"
+msgstr "顯示圖片"
+
+#: apps/io.ox/mail/common-extensions.js module:io.ox/mail
+msgid ""
+"External images have been blocked to protect you against potential spam!"
+msgstr "為保護您的隱私，已阻止預載外部圖片！"
+
+#: apps/io.ox/mail/common-extensions.js module:io.ox/mail
+msgid "Warning: This message might be a phishing or scam mail"
+msgstr "警告：該郵件可能存在郵件欺詐"
+
+#. read receipt; German "Lesebestätigung"
+#: apps/io.ox/mail/common-extensions.js module:io.ox/mail
+msgid "A read receipt has been sent"
+msgstr "已寄出送達回執"
+
+#. Respond to a read receipt request; German "Lesebestätigung senden"
+#: apps/io.ox/mail/common-extensions.js module:io.ox/mail
+msgid "Send a read receipt"
+msgstr "傳送送達回執"
+
+#: apps/io.ox/mail/common-extensions.js module:io.ox/mail
+msgid "The sender wants to get notified when you have read this email"
+msgstr "寄件者想在您閱讀此郵件時收到通知"
+
+#. %1$s is the time, the draft was saved
+#: apps/io.ox/mail/compose/actions/save.js module:io.ox/mail
+#: apps/io.ox/mail/compose/view.js
+#, c-format
+msgid "Draft saved at %1$s"
+msgstr "已將草稿儲存至 %1$s"
+
+#: apps/io.ox/mail/compose/actions/send.js module:io.ox/mail
+msgid "Mail has no recipient."
+msgstr "郵件沒有收件者。"
+
+#: apps/io.ox/mail/compose/actions/send.js module:io.ox/mail
+msgid "Mail has empty subject. Send it anyway?"
+msgstr "這封信沒有主旨，要傳送嗎？"
+
+#: apps/io.ox/mail/compose/actions/send.js module:io.ox/mail
+msgid "Yes, send without subject"
+msgstr "是，請寄出"
+
+#: apps/io.ox/mail/compose/actions/send.js module:io.ox/mail
+msgid "Add subject"
+msgstr "新增主題"
+
+#: apps/io.ox/mail/compose/actions/send.js module:io.ox/mail
+msgid "The sending of the message has been canceled."
+msgstr "已取消傳送訊息。"
+
+#: apps/io.ox/mail/compose/actions/send.js module:io.ox/mail
+msgid "The email has been sent"
+msgstr "已寄出郵件"
+
+#: apps/io.ox/mail/compose/checks.js module:io.ox/mail
+msgid "Reply to mailing list"
+msgstr "回覆郵件清單"
+
+#. %1$d is an email addresses
+#: apps/io.ox/mail/compose/checks.js module:io.ox/mail
+msgid "This message was sent via the mailing list %1$s."
+msgstr "此訊息透過郵件群組 %1$s 寄送。"
+
+#. %1$d is an email addresses
+#: apps/io.ox/mail/compose/checks.js module:io.ox/mail
+msgid "This message was sent via a mailing list."
+msgstr "此訊息透過郵件群組寄送。"
+
+#. %1$d is an email addresses
+#: apps/io.ox/mail/compose/checks.js module:io.ox/mail
+msgid "Do you really want to reply all or just %1$s?"
+msgstr "您真的要回覆所有人，或只要回覆 %1$s？"
+
+#: apps/io.ox/mail/compose/checks.js module:io.ox/mail
+#: apps/io.ox/mail/mobile-toolbar-actions.js apps/io.ox/mail/toolbar.js
+msgid "Reply to sender"
+msgstr "回覆給寄件者"
+
+#. %1$s is the name of the inputfield (To, CC, BCC)
+#: apps/io.ox/mail/compose/extensions.js module:io.ox/mail
+msgid ""
+"%1$s autocomplete token field. Use left and right Arrowkeys to navigate "
+"between the tokens"
+msgstr "%1$s 個自動完成 token 欄位，使用左右方向鍵切換不同 token"
+
+#. %1$s is the name of the inputfield (To, CC, BCC)
+#: apps/io.ox/mail/compose/extensions.js module:io.ox/mail
+msgid "CC"
+msgstr "副本"
+
+#. %1$s is the name of the inputfield (To, CC, BCC)
+#: apps/io.ox/mail/compose/extensions.js module:io.ox/mail
+msgid "BCC"
+msgstr "密件副本"
+
+#. Must not exceed 8 characters. e.g. German would be: "Antworten an", needs to be abbreviated like "Antw. an" as space is very limited
+#: apps/io.ox/mail/compose/extensions.js module:io.ox/mail
+msgctxt "compose"
+msgid "Reply to"
+msgstr "回覆給"
+
+#: apps/io.ox/mail/compose/extensions.js module:io.ox/mail
+msgid "Compose new mail"
+msgstr "撰寫新郵件"
+
+#: apps/io.ox/mail/compose/extensions.js module:io.ox/mail
+#: apps/io.ox/onboarding/clients/extensions.js module:io.ox/core/onboarding
+#: apps/plugins/core/feedback/register.js module:io.ox/core
+msgid "Send"
+msgstr "發送"
+
+#: apps/io.ox/mail/compose/extensions.js module:io.ox/mail
+msgid "Hide names"
+msgstr "隱藏名稱"
+
+#: apps/io.ox/mail/compose/extensions.js module:io.ox/mail
+msgid "Show names"
+msgstr "顯示名稱"
+
+#: apps/io.ox/mail/compose/extensions.js module:io.ox/mail
+msgid "Edit names"
+msgstr "編輯名稱"
+
+#: apps/io.ox/mail/compose/extensions.js module:io.ox/mail
+msgid "Show carbon copy input field"
+msgstr "顯示副本欄位"
+
+#: apps/io.ox/mail/compose/extensions.js module:io.ox/mail
+msgid "Show blind carbon copy input field"
+msgstr "顯示密件副本欄位"
+
+#: apps/io.ox/mail/compose/extensions.js module:io.ox/mail
+#: apps/io.ox/mail/settings/signatures/register.js
+#: apps/io.ox/mail/settings/signatures/settings/pane.js
+msgid "Signatures"
+msgstr "簽名"
+
+#: apps/io.ox/mail/compose/extensions.js module:io.ox/mail
+#: apps/io.ox/mail/settings/signatures/settings/pane.js
+msgid "No signature"
+msgstr "無簽名"
+
+#: apps/io.ox/mail/compose/extensions.js module:io.ox/mail
+msgid "Manage signatures"
+msgstr "管理簽名"
+
+#. %1$s is usually "Drive Mail" (product name; might be customized)
+#: apps/io.ox/mail/compose/extensions.js module:io.ox/mail
+msgid ""
+"Attachment file size too large. You have to use %1$s or reduce the "
+"attachment file size."
+msgstr "附件檔案太大，您需要使用 %1$s 或縮小附件檔案。"
+
+#. %1$s is usually "Drive Mail" (product name; might be customized)
+#: apps/io.ox/mail/compose/extensions.js module:io.ox/mail
+msgid "Use %1$s"
+msgstr "使用 %1$s"
+
+#: apps/io.ox/mail/compose/extensions.js module:io.ox/mail
+msgid "%1$d month"
+msgid_plural "%1$d months"
+msgstr[0] "%1$d 個月"
+msgstr[1] "%1$d 個月"
+
+#: apps/io.ox/mail/compose/extensions.js module:io.ox/mail
+msgid "%1$d year"
+msgid_plural "%1$d years"
+msgstr[0] "%1$d 年"
+msgstr[1] "%1$d 年"
+
+#: apps/io.ox/mail/compose/extensions.js module:io.ox/mail
+msgid "no expiry date"
+msgstr "不過期"
+
+#: apps/io.ox/mail/compose/extensions.js module:io.ox/mail
+msgid "delete if expired"
+msgstr "過期時刪除"
+
+#: apps/io.ox/mail/compose/extensions.js module:io.ox/mail
+msgid ""
+"Attachment size too large. Please remove attachments or reduce the file size."
+msgstr "附件太大，請移除附件或縮小檔案。"
+
+#: apps/io.ox/mail/compose/extensions.js module:io.ox/mail
+msgid "Expiration"
+msgstr "過期於"
+
+#: apps/io.ox/mail/compose/extensions.js module:io.ox/mail
+msgid "Notification"
+msgstr "通知"
+
+#: apps/io.ox/mail/compose/extensions.js module:io.ox/mail
+msgid "when the receivers have finished downloading the files"
+msgstr "當收件者完成下載檔案時"
+
+#: apps/io.ox/mail/compose/extensions.js module:io.ox/mail
+msgid "when the link is expired"
+msgstr "連結過期時"
+
+#: apps/io.ox/mail/compose/extensions.js module:io.ox/mail
+msgid "when the receivers have accessed the files"
+msgstr "當收件者存取檔案時"
+
+#: apps/io.ox/mail/compose/extensions.js module:io.ox/mail
+msgid "Drop attachments here"
+msgstr "將附件放於此處"
+
+#. %s is a list of filenames separeted by commas
+#. it is used by screenreaders to indicate which files are currently added to the list of attachments
+#: apps/io.ox/mail/compose/extensions.js module:io.ox/mail
+msgid "Added %s to attachments."
+msgstr "已新增 %s 為附件。"
+
+#. generic erromessage if inserting an image into a mail failed.
+#: apps/io.ox/mail/compose/inline-images.js module:io.ox/mail
+msgid "Error while uploading your image"
+msgstr "更新圖片時發生錯誤"
+
+#: apps/io.ox/mail/compose/inline-images.js module:io.ox/mail
+msgid "Insert inline image"
+msgstr "插入行內圖片"
+
+#: apps/io.ox/mail/compose/inline-images.js module:io.ox/mail
+#: apps/io.ox/notes/detail-view.js module:io.ox/notes
+msgid "Insert"
+msgstr "插入"
+
+#: apps/io.ox/mail/compose/inline-images.js module:io.ox/mail
+msgid "Please select a valid image File to insert"
+msgstr "請選擇有效的圖片檔案以匯入"
+
+#: apps/io.ox/mail/compose/main.js module:io.ox/mail
+#: apps/io.ox/mail/compose/view.js apps/io.ox/mail/mobile-toolbar-actions.js
+#: apps/io.ox/mail/settings/pane.js apps/io.ox/mail/toolbar.js
+msgid "Compose"
+msgstr "撰寫"
+
+#: apps/io.ox/mail/compose/model.js module:io.ox/mail
+#: apps/io.ox/mail/compose/view.js
+msgid "Mail"
+msgstr "郵件"
+
+#: apps/io.ox/mail/compose/names.js module:io.ox/mail
+msgid "Use custom name"
+msgstr "使用自訂名稱"
+
+#: apps/io.ox/mail/compose/names.js module:io.ox/mail
+msgid "Custom name"
+msgstr "自訂名稱"
+
+#: apps/io.ox/mail/compose/names.js module:io.ox/mail
+msgid ""
+"Select a checkbox to define a custom name for that address; otherwise the "
+"mail account's default name will be used. If you want to use an address "
+"anonymously, select the checkbox and leave the field empty."
+msgstr ""
+"選擇選取盒來定義該地址的自訂名稱，否則將使用郵件帳號的預設名稱。若您想要匿名"
+"使用該地址，請勾選選取盒並將該欄位留白。"
+
+#: apps/io.ox/mail/compose/names.js module:io.ox/mail
+msgid "Edit real names"
+msgstr "編輯真實名稱"
+
+#. %s is the product name
+#: apps/io.ox/mail/compose/signatures.js module:io.ox/mail
+msgid "Sent from %s via mobile"
+msgstr "從行動裝置上的 %s 傳送"
+
+#: apps/io.ox/mail/compose/view.js module:io.ox/mail
+msgid "Plain Text"
+msgstr "純文字"
+
+#: apps/io.ox/mail/compose/view.js module:io.ox/mail
+#: apps/io.ox/mail/settings/pane.js
+msgid "HTML"
+msgstr "HTML"
+
+#. E-Mail priority
+#: apps/io.ox/mail/compose/view.js module:io.ox/mail
+msgctxt "E-Mail"
+msgid "Priority"
+msgstr "優先權"
+
+#. E-Mail priority
+#: apps/io.ox/mail/compose/view.js module:io.ox/mail
+msgctxt "E-Mail priority"
+msgid "High"
+msgstr "高"
+
+#. E-Mail priority
+#: apps/io.ox/mail/compose/view.js module:io.ox/mail
+msgctxt "E-Mail priority"
+msgid "Normal"
+msgstr "一般"
+
+#. E-Mail priority
+#: apps/io.ox/mail/compose/view.js module:io.ox/mail
+msgctxt "E-Mail priority"
+msgid "Low"
+msgstr "低"
+
+#: apps/io.ox/mail/compose/view.js module:io.ox/mail
+msgid "Attach Vcard"
+msgstr "附加 vCard"
+
+#: apps/io.ox/mail/compose/view.js module:io.ox/mail
+msgid "Request read receipt"
+msgstr "要求送達回執"
+
+#: apps/io.ox/mail/compose/view.js module:io.ox/mail
+#: apps/io.ox/mail/detail/mobileView.js apps/io.ox/mail/detail/view.js
+msgid "This message has been truncated due to size limitations."
+msgstr "因為檔案大小限制，此郵件已被截短。"
+
+#: apps/io.ox/mail/compose/view.js module:io.ox/mail
+msgid "Loading the full mail might lead to performance problems."
+msgstr "載入完整郵件可能會造成效能問題。"
+
+#: apps/io.ox/mail/compose/view.js module:io.ox/mail
+msgid "Load full mail"
+msgstr "載入完整郵件"
+
+#: apps/io.ox/mail/compose/view.js module:io.ox/mail
+msgid "Add original message as attachment"
+msgstr "將原始訊息作為附件加入"
+
+#: apps/io.ox/mail/compose/view.js module:io.ox/mail
+msgctxt "dialog"
+msgid "Delete draft"
+msgstr "刪除草稿"
+
+#: apps/io.ox/mail/compose/view.js module:io.ox/mail
+msgctxt "dialog"
+msgid "Discard message"
+msgstr "放棄訊息"
+
+#: apps/io.ox/mail/compose/view.js module:io.ox/mail
+msgid "Keep draft"
+msgstr "保留草稿"
+
+#: apps/io.ox/mail/compose/view.js module:io.ox/mail
+msgid "Save as draft"
+msgstr "保存為草稿"
+
+#: apps/io.ox/mail/compose/view.js module:io.ox/mail
+msgid "Do you really want to delete this draft?"
+msgstr "確定要刪除此草稿嗎？"
+
+#: apps/io.ox/mail/compose/view.js module:io.ox/mail
+msgid "Do you really want to discard your message?"
+msgstr "您真的想放棄訊息？"
+
+#. This is a prefix of a copied draft and will be removed
+#. This string must equal the prefix, which is prepended before the subject on copy
+#. It is important, that the space is also translated, as the space will also be removed
+#: apps/io.ox/mail/compose/view.js module:io.ox/mail
+msgid "[Copy] "
+msgstr "[複本] "
+
+#: apps/io.ox/mail/compose/view.js module:io.ox/mail
+msgid "Couldn't load editor"
+msgstr "無法載入編輯器"
+
+#: apps/io.ox/mail/detail/content.js module:io.ox/mail
+msgid "This mail has no content"
+msgstr "此郵件沒有內容"
+
+#: apps/io.ox/mail/detail/content.js module:io.ox/mail
+msgid "Show quoted text"
+msgstr "顯示引用文字"
+
+#: apps/io.ox/mail/detail/links.js module:io.ox/mail
+#: apps/io.ox/tasks/edit/main.js module:io.ox/tasks
+msgid "Task"
+msgstr "任務"
+
+#: apps/io.ox/mail/detail/links.js module:io.ox/mail
+msgid "Document"
+msgstr "文檔"
+
+#: apps/io.ox/mail/detail/links.js module:io.ox/mail
+msgid "Spreadsheet"
+msgstr "試算表"
+
+#: apps/io.ox/mail/detail/links.js module:io.ox/mail
+msgid "Tasks"
+msgstr "任務"
+
+#: apps/io.ox/mail/detail/links.js module:io.ox/mail
+msgid "Link"
+msgstr "鏈結"
+
+#: apps/io.ox/mail/detail/mobileView.js module:io.ox/mail
+#: apps/io.ox/mail/detail/view.js
+msgid "Show entire message"
+msgstr "顯示完整訊息"
+
+#. %1$s: Mail sender
+#. %2$s: Mail subject
+#: apps/io.ox/mail/detail/mobileView.js module:io.ox/mail
+#: apps/io.ox/mail/detail/view.js
+msgid "Email from %1$s: %2$s"
+msgstr "來自 %1$s 的郵件: %2$d"
+
+#: apps/io.ox/mail/detail/view.js module:io.ox/mail
+msgid "Error: Failed to load message content"
+msgstr "錯誤: 訊息內容載入失敗"
+
+#: apps/io.ox/mail/import.js module:io.ox/mail
+msgid "Mail has been imported"
+msgstr "已匯入郵件"
+
+#: apps/io.ox/mail/import.js module:io.ox/mail
+msgid "Drop EML file here for import"
+msgstr "將 EML 檔案放到這裡以匯入"
+
+#. Used as a verb to reply to all recipients
+#: apps/io.ox/mail/inplace-reply.js module:io.ox/mail
+msgid "Reply to all"
+msgstr "回覆所有人"
+
+#: apps/io.ox/mail/inplace-reply.js module:io.ox/mail
+msgid "Your reply has been sent"
+msgstr "已寄出回覆"
+
+#: apps/io.ox/mail/listview.js module:io.ox/mail
+msgid "Error: Failed to load messages"
+msgstr "錯誤: 訊息載入失敗"
+
+#: apps/io.ox/mail/mailfilter/settings/filter.js module:io.ox/mail
+msgid "Create new rule"
+msgstr "建立新規則"
+
+#: apps/io.ox/mail/mailfilter/settings/filter.js module:io.ox/mail
+msgid "Edit rule"
+msgstr "編輯規則"
+
+#: apps/io.ox/mail/mailfilter/settings/filter.js module:io.ox/mail
+#: apps/io.ox/portal/settings/pane.js module:io.ox/portal
+#: apps/io.ox/settings/accounts/views.js module:io.ox/settings/accounts
+msgid "Edit %1$s"
+msgstr "編輯 %1$s"
+
+#: apps/io.ox/mail/mailfilter/settings/filter.js module:io.ox/mail
+msgid "Process subsequent rules of %1$s"
+msgstr "處理 %1$s 的後續規則"
+
+#. %1$s is the user name of the group member
+#: apps/io.ox/mail/mailfilter/settings/filter.js module:io.ox/mail
+#: apps/io.ox/portal/settings/pane.js module:io.ox/portal
+#: apps/plugins/administration/groups/settings/members.js module:io.ox/core
+msgid "Remove %1$s"
+msgstr "移除 %1$s"
+
+#: apps/io.ox/mail/mailfilter/settings/filter.js module:io.ox/mail
+msgid "This rule contains unsupported properties. "
+msgstr "此規則包含不支援的屬性。"
+
+#: apps/io.ox/mail/mailfilter/settings/filter.js module:io.ox/mail
+msgid "Drag to reorder filter rules"
+msgstr "拖曳以重排過濾規則"
+
+#: apps/io.ox/mail/mailfilter/settings/filter.js module:io.ox/mail
+msgid "Do you really want to delete this filter rule?"
+msgstr "您確定要刪除此過濾規則？"
+
+#: apps/io.ox/mail/mailfilter/settings/filter.js module:io.ox/mail
+msgid "Mail Filter Rules"
+msgstr "郵件篩選規則"
+
+#: apps/io.ox/mail/mailfilter/settings/filter.js module:io.ox/mail
+msgid "Add new rule"
+msgstr "新增規則"
+
+#: apps/io.ox/mail/mailfilter/settings/filter.js module:io.ox/mail
+msgid "There is no rule defined"
+msgstr "沒有定義規則"
+
+#: apps/io.ox/mail/mailfilter/settings/filter/actions/register.js
+#: module:io.ox/mailfilter
+msgid "Mark mail as"
+msgstr "將郵件標示為"
+
+#: apps/io.ox/mail/mailfilter/settings/filter/actions/register.js
+#: module:io.ox/mailfilter
+msgid "Add IMAP keyword"
+msgstr "新增 IMAP 關鍵字"
+
+#: apps/io.ox/mail/mailfilter/settings/filter/actions/register.js
+#: module:io.ox/mailfilter
+msgid "Set color flag"
+msgstr "設定色彩標示"
+
+#: apps/io.ox/mail/mailfilter/settings/filter/actions/register.js
+#: module:io.ox/mailfilter
+msgid "deleted"
+msgstr "已刪除"
+
+#: apps/io.ox/mail/mailfilter/settings/filter/actions/register.js
+#: module:io.ox/mailfilter
+msgid "seen"
+msgstr "已閱讀"
+
+#: apps/io.ox/mail/mailfilter/settings/filter/actions/register.js
+#: module:io.ox/mailfilter
+msgid "flagged"
+msgstr "已標示"
+
+#: apps/io.ox/mail/mailfilter/settings/filter/actions/register.js
+#: module:io.ox/mailfilter
+msgid "Remove IMAP keyword"
+msgstr "移除 IMAP 關鍵字"
+
+#: apps/io.ox/mail/mailfilter/settings/filter/actions/register.js
+#: module:io.ox/mailfilter
+msgid "Keep"
+msgstr "保留"
+
+#. File a message into a folder
+#: apps/io.ox/mail/mailfilter/settings/filter/actions/register.js
+#: module:io.ox/mailfilter
+msgid "File into"
+msgstr "存檔至"
+
+#. Copy a message into a folder
+#: apps/io.ox/mail/mailfilter/settings/filter/actions/register.js
+#: module:io.ox/mailfilter
+msgid "Copy into"
+msgstr "複製至"
+
+#: apps/io.ox/mail/mailfilter/settings/filter/actions/register.js
+#: module:io.ox/mailfilter
+msgid "Redirect to"
+msgstr "重導至"
+
+#: apps/io.ox/mail/mailfilter/settings/filter/actions/register.js
+#: module:io.ox/mailfilter
+msgid "Reject with reason"
+msgstr "拒絕理由"
+
+#: apps/io.ox/mail/mailfilter/settings/filter/tests/register.js
+#: module:io.ox/mailfilter
+msgid "Nested condition"
+msgstr "巢狀條件"
+
+#: apps/io.ox/mail/mailfilter/settings/filter/tests/register.js
+#: module:io.ox/mailfilter
+msgid "continue if all of these conditions are met"
+msgstr "若符合上述所有條件就繼續"
+
+#: apps/io.ox/mail/mailfilter/settings/filter/tests/register.js
+#: module:io.ox/mailfilter
+msgid "continue if any of these condition is met"
+msgstr "若符合下列任一條件就繼續"
+
+#: apps/io.ox/mail/mailfilter/settings/filter/tests/register.js
+#: module:io.ox/mailfilter
+msgid "continue if all conditions are met"
+msgstr "若符合所有條件就繼續"
+
+#: apps/io.ox/mail/mailfilter/settings/filter/tests/register.js
+#: module:io.ox/mailfilter
+#: apps/io.ox/mail/mailfilter/settings/filter/view-form.js
+#: module:io.ox/settings
+msgid "Add condition"
+msgstr "添加條件"
+
+#: apps/io.ox/mail/mailfilter/settings/filter/tests/register.js
+#: module:io.ox/mailfilter
+msgid "Body"
+msgstr "內容"
+
+#: apps/io.ox/mail/mailfilter/settings/filter/tests/register.js
+#: module:io.ox/mailfilter
+msgid "Current date"
+msgstr "目前日期"
+
+#: apps/io.ox/mail/mailfilter/settings/filter/tests/register.js
+#: module:io.ox/mailfilter
+msgid "original time zone"
+msgstr "原始時區"
+
+#. greater than or equal to
+#: apps/io.ox/mail/mailfilter/settings/filter/tests/register.js
+#: module:io.ox/mailfilter
+msgid "Greater equals"
+msgstr "大於等於"
+
+#. lower than or equal to
+#: apps/io.ox/mail/mailfilter/settings/filter/tests/register.js
+#: module:io.ox/mailfilter
+msgid "Lower equals"
+msgstr "小於等於"
+
+#: apps/io.ox/mail/mailfilter/settings/filter/tests/register.js
+#: module:io.ox/mailfilter
+#: apps/io.ox/mail/mailfilter/settings/filter/tests/util.js
+msgid "Is exactly"
+msgstr "等於"
+
+#: apps/io.ox/mail/mailfilter/settings/filter/tests/register.js
+#: module:io.ox/mailfilter
+#: apps/io.ox/mail/mailfilter/settings/filter/tests/util.js
+msgid "Is not exactly"
+msgstr "不完全是"
+
+#. lower than the given value
+#: apps/io.ox/mail/mailfilter/settings/filter/tests/register.js
+#: module:io.ox/mailfilter
+msgid "Lower"
+msgstr "小於"
+
+#. greater than the given value
+#: apps/io.ox/mail/mailfilter/settings/filter/tests/register.js
+#: module:io.ox/mailfilter
+msgid "Greater"
+msgstr "大於"
+
+#: apps/io.ox/mail/mailfilter/settings/filter/tests/register.js
+#: module:io.ox/mailfilter
+msgid "datepicker"
+msgstr "日期選擇器"
+
+#: apps/io.ox/mail/mailfilter/settings/filter/tests/register.js
+#: module:io.ox/mailfilter
+msgid "Sent date"
+msgstr "寄件日期"
+
+#: apps/io.ox/mail/mailfilter/settings/filter/tests/register.js
+#: module:io.ox/mailfilter
+msgid "Envelope"
+msgstr "信封"
+
+#: apps/io.ox/mail/mailfilter/settings/filter/tests/register.js
+#: module:io.ox/mailfilter
+msgid "Localpart"
+msgstr "本地部分"
+
+#: apps/io.ox/mail/mailfilter/settings/filter/tests/register.js
+#: module:io.ox/mailfilter
+msgid "Domain"
+msgstr "網域"
+
+#: apps/io.ox/mail/mailfilter/settings/filter/tests/register.js
+#: module:io.ox/mailfilter
+msgid "Detail"
+msgstr "詳細資訊"
+
+#: apps/io.ox/mail/mailfilter/settings/filter/tests/register.js
+#: module:io.ox/mailfilter
+#: apps/io.ox/mail/mailfilter/settings/filter/tests/util.js
+msgid "Header"
+msgstr "標題"
+
+#: apps/io.ox/mail/mailfilter/settings/filter/tests/register.js
+#: module:io.ox/mailfilter
+msgid "Cc"
+msgstr "抄送"
+
+#: apps/io.ox/mail/mailfilter/settings/filter/tests/register.js
+#: module:io.ox/mailfilter
+msgid "Any recipient"
+msgstr "任何收件人"
+
+#: apps/io.ox/mail/mailfilter/settings/filter/tests/register.js
+#: module:io.ox/mailfilter
+msgid "Mailing list"
+msgstr "郵件清單"
+
+#: apps/io.ox/mail/mailfilter/settings/filter/tests/register.js
+#: module:io.ox/mailfilter
+msgid "Size (bytes)"
+msgstr "大小 (位元組)"
+
+#: apps/io.ox/mail/mailfilter/settings/filter/tests/register.js
+#: module:io.ox/mailfilter
+msgid "Is bigger than"
+msgstr "大於"
+
+#: apps/io.ox/mail/mailfilter/settings/filter/tests/register.js
+#: module:io.ox/mailfilter
+msgid "Is smaller than"
+msgstr "小於"
+
+#: apps/io.ox/mail/mailfilter/settings/filter/tests/register.js
+#: module:io.ox/mailfilter
+msgid "Address"
+msgstr "地址"
+
+#: apps/io.ox/mail/mailfilter/settings/filter/tests/register.js
+#: module:io.ox/mailfilter
+msgid "Bcc"
+msgstr "密件抄送"
+
+#: apps/io.ox/mail/mailfilter/settings/filter/tests/register.js
+#: module:io.ox/mailfilter
+msgid "Sender"
+msgstr "寄件者"
+
+#. header entry - needs no different translation
+#: apps/io.ox/mail/mailfilter/settings/filter/tests/register.js
+#: module:io.ox/mailfilter
+msgid "Resent-From"
+msgstr "重寄自"
+
+#. header entry - needs no different translation
+#: apps/io.ox/mail/mailfilter/settings/filter/tests/register.js
+#: module:io.ox/mailfilter
+msgid "Resent-To"
+msgstr "重寄至"
+
+#: apps/io.ox/mail/mailfilter/settings/filter/tests/register.js
+#: module:io.ox/mailfilter
+msgid "Header exists"
+msgstr "存在檔頭"
+
+#: apps/io.ox/mail/mailfilter/settings/filter/tests/util.js
+#: module:io.ox/mailfilter
+msgid "Part"
+msgstr "部分"
+
+#: apps/io.ox/mail/mailfilter/settings/filter/tests/util.js
+#: module:io.ox/mailfilter
+msgid "Contains"
+msgstr "包含"
+
+#: apps/io.ox/mail/mailfilter/settings/filter/tests/util.js
+#: module:io.ox/mailfilter
+msgid "Contains not"
+msgstr "不包含"
+
+#: apps/io.ox/mail/mailfilter/settings/filter/tests/util.js
+#: module:io.ox/mailfilter
+msgid "Matches"
+msgstr "符合"
+
+#: apps/io.ox/mail/mailfilter/settings/filter/tests/util.js
+#: module:io.ox/mailfilter
+msgid "Matches not"
+msgstr "不符合"
+
+#: apps/io.ox/mail/mailfilter/settings/filter/tests/util.js
+#: module:io.ox/mailfilter
+msgid "Starts with"
+msgstr "開始於"
+
+#: apps/io.ox/mail/mailfilter/settings/filter/tests/util.js
+#: module:io.ox/mailfilter
+msgid "Starts not with"
+msgstr "不開始於"
+
+#. a given string does end with a specified pattern
+#: apps/io.ox/mail/mailfilter/settings/filter/tests/util.js
+#: module:io.ox/mailfilter
+msgid "Ends with"
+msgstr "結束於"
+
+#. a given string does not end with a specified pattern
+#: apps/io.ox/mail/mailfilter/settings/filter/tests/util.js
+#: module:io.ox/mailfilter
+msgid "Ends not with"
+msgstr "不結束於"
+
+#: apps/io.ox/mail/mailfilter/settings/filter/tests/util.js
+#: module:io.ox/mailfilter
+msgid "Regex"
+msgstr "Regex"
+
+#: apps/io.ox/mail/mailfilter/settings/filter/tests/util.js
+#: module:io.ox/mailfilter
+msgid "Not Regex"
+msgstr "不符合正規表達式"
+
+#: apps/io.ox/mail/mailfilter/settings/filter/tests/util.js
+#: module:io.ox/mailfilter
+msgid "matches a substring"
+msgstr "包含一段字串"
+
+#: apps/io.ox/mail/mailfilter/settings/filter/tests/util.js
+#: module:io.ox/mailfilter
+msgid "does not match a substring"
+msgstr "不包含一段字串"
+
+#: apps/io.ox/mail/mailfilter/settings/filter/tests/util.js
+#: module:io.ox/mailfilter
+msgid "an exact, full match"
+msgstr "完全符合"
+
+#: apps/io.ox/mail/mailfilter/settings/filter/tests/util.js
+#: module:io.ox/mailfilter
+msgid "not an exact, full match "
+msgstr "不完全符合"
+
+#: apps/io.ox/mail/mailfilter/settings/filter/tests/util.js
+#: module:io.ox/mailfilter
+msgid "a full match (allows DOS-style wildcards)"
+msgstr "完全符合（允許 DOS 風格的萬用字元）"
+
+#: apps/io.ox/mail/mailfilter/settings/filter/tests/util.js
+#: module:io.ox/mailfilter
+msgid "not a full match (allows DOS-style wildcards)"
+msgstr "不完全符合（允許 DOS 風格的萬用字元）"
+
+#: apps/io.ox/mail/mailfilter/settings/filter/view-form.js
+#: module:io.ox/settings
+msgid ""
+"This rule applies to all messages. Please add a condition to restrict this "
+"rule to specific messages."
+msgstr "此規則將會套用到所有訊息，請增加條件以限制此規則到部分訊息。"
+
+#: apps/io.ox/mail/mailfilter/settings/filter/view-form.js
+#: module:io.ox/settings
+msgid "Please define at least one action."
+msgstr "請指定至少一個行為。"
+
+#: apps/io.ox/mail/mailfilter/settings/filter/view-form.js
+#: module:io.ox/settings
+msgid "Conditions"
+msgstr "條件"
+
+#: apps/io.ox/mail/mailfilter/settings/filter/view-form.js
+#: module:io.ox/settings
+msgid "Add action"
+msgstr "新增行為"
+
+#: apps/io.ox/mail/mailfilter/settings/filter/view-form.js
+#: module:io.ox/settings
+msgid "Rule name"
+msgstr "規則名稱"
+
+#: apps/io.ox/mail/mailfilter/settings/filter/view-form.js
+#: module:io.ox/settings
+msgid "Apply rule if all conditions are met"
+msgstr "符合所有條件時套用規則"
+
+#: apps/io.ox/mail/mailfilter/settings/filter/view-form.js
+#: module:io.ox/settings
+msgid "Apply rule if any condition is met"
+msgstr "若符合任何條件就套用規則"
+
+#: apps/io.ox/mail/mailfilter/settings/model.js module:io.ox/mail
+#: apps/io.ox/mail/mailfilter/settings/util.js
+msgid "New rule"
+msgstr "新增規則"
+
+#: apps/io.ox/mail/mailfilter/settings/register.js module:io.ox/mail
+msgid "Filter Rules"
+msgstr "郵件篩選規則"
+
+#: apps/io.ox/mail/mailfilter/settings/register.js module:io.ox/mail
+msgid "Unable to load mail filter rules settings."
+msgstr "無法載入郵件過濾器選項。"
+
+#: apps/io.ox/mail/mailfilter/settings/register.js module:io.ox/mail
+msgid "Couldn't load your mail filter rules."
+msgstr "無法載入您的郵件篩選規則。"
+
+#. This is a summary for a mail filter rule
+#. Example: Keep mails from test@invalid
+#: apps/io.ox/mail/mailfilter/settings/util.js module:io.ox/mail
+msgid "Keep mails from %1$s"
+msgstr "保留來自 %1$s 的郵件"
+
+#. This is a summary for a mail filter rule
+#. Example: Discard mails from test@invalid
+#: apps/io.ox/mail/mailfilter/settings/util.js module:io.ox/mail
+msgid "Discard mails from %1$s"
+msgstr "捨棄來自 %1$s 的郵件"
+
+#. This is a summary for a mail filter rule
+#. %1$s A user input (usually a mail address)
+#. %2$s A folder selected by the user
+#. Example: Move mails from test@invalid into folder INBOX
+#: apps/io.ox/mail/mailfilter/settings/util.js module:io.ox/mail
+msgid "Move mails from %1$s into folder %2$s"
+msgstr "將來自 %1$s 的郵件移動至 %2$s 信件匣"
+
+#. This is a summary for a mail filter rule
+#. %1$s A user input (usually a mail address)
+#. %2$s user input (expected a mail address) where the messages are redirected to
+#. Example: Redirect mails from test@invalid to another@invalid
+#: apps/io.ox/mail/mailfilter/settings/util.js module:io.ox/mail
+msgid "Redirect mails from %1$s to %2$s"
+msgstr "將來自 %1$s 的郵件轉寄至 %2$s"
+
+#. This is a summary for a mail filter rule
+#. %1$s A user input (usually a mail address)
+#. %2$s A reason which is entered by the user
+#. Example: Reject mails from test@invalid with reason Invalid
+#: apps/io.ox/mail/mailfilter/settings/util.js module:io.ox/mail
+msgid "Reject mails from %1$s with reason %2$s"
+msgstr "以 %2$s 原因退回來自 %1$s 的郵件"
+
+#. This is a summary for a mail filter rule
+#. Example: Mark mails from test@invalid as seen
+#: apps/io.ox/mail/mailfilter/settings/util.js module:io.ox/mail
+msgid "Mark mails from %1$s as seen"
+msgstr "將來自 %1$s 的郵件標示為已讀"
+
+#. This is a summary for a mail filter rule
+#. Example: Mark mails from test@invalid as deleted
+#: apps/io.ox/mail/mailfilter/settings/util.js module:io.ox/mail
+msgid "Mark mails from %1$s as deleted"
+msgstr "將來自 %1$s 的郵件標示為已刪除"
+
+#. This is a summary for a mail filter rule
+#. Example: Flag mails from test@invalid with a color
+#: apps/io.ox/mail/mailfilter/settings/util.js module:io.ox/mail
+msgid "Flag mails from %1$s with a color"
+msgstr "使用色彩標示來自於 %1$s 的郵件"
+
+#. This is a summary for a mail filter rule
+#. %1$s User input (usually a mail address)
+#. %2$s A tag, which is entered by the user via a text input
+#. Example: Tag mails from test@invalid with SoccerTeam
+#: apps/io.ox/mail/mailfilter/settings/util.js module:io.ox/mail
+msgid "Tag mails from %1$s with %2$s"
+msgstr "將來自 %1$s 的郵件加上 %2$s 標籤"
+
+#. This is a summary for a mail filter rule
+#. Example: Keep mails to test@invalid
+#: apps/io.ox/mail/mailfilter/settings/util.js module:io.ox/mail
+msgid "Keep mails to %1$s"
+msgstr "保留寄送給 %1$s 的郵件"
+
+#. This is a summary for a mail filter rule
+#. Example: Discard mails to test@invalid
+#: apps/io.ox/mail/mailfilter/settings/util.js module:io.ox/mail
+msgid "Discard mails to %1$s"
+msgstr "捨棄寄送給 %1$s 的郵件"
+
+#. This is a summary for a mail filter rule
+#. %1$s A user input (usually a mail address)
+#. %2$s A folder selected by the user
+#. Example: Move mails to test@invalid into folder INBOX
+#: apps/io.ox/mail/mailfilter/settings/util.js module:io.ox/mail
+msgid "Move mails to %1$s into folder %2$s"
+msgstr "將寄送給 %1$s 的郵件移動至 %2$s 信件匣"
+
+#. This is a summary for a mail filter rule
+#. %1$s A user input (usually a mail address)
+#. %2$s user input (expected a mail address) where the messages are redirected to
+#. Example: Redirect mails to test@invalid to another@invalid
+#: apps/io.ox/mail/mailfilter/settings/util.js module:io.ox/mail
+msgid "Redirect mails to %1$s to %2$s"
+msgstr "將寄送給 %1$s 的郵件轉寄至 %2$s"
+
+#. This is a summary for a mail filter rule
+#. %1$s A user input (usually a mail address)
+#. %2$s A reason which is entered by the user
+#. Example: Reject mails to test@invalid with reason Invalid
+#: apps/io.ox/mail/mailfilter/settings/util.js module:io.ox/mail
+msgid "Reject mails to %1$s with reason %2$s"
+msgstr "以 %2$s 原因退回寄送給 %1$s 的郵件"
+
+#. This is a summary for a mail filter rule
+#. Example: Mark mails to test@invalid as seen
+#: apps/io.ox/mail/mailfilter/settings/util.js module:io.ox/mail
+msgid "Mark mails to %1$s as seen"
+msgstr "將寄送給 %1$s 的郵件標示為已讀"
+
+#. This is a summary for a mail filter rule
+#. Example: Mark mails to test@invalid as deleted
+#: apps/io.ox/mail/mailfilter/settings/util.js module:io.ox/mail
+msgid "Mark mails to %1$s as deleted"
+msgstr "將寄送給 %1$s 的郵件標示為已刪除"
+
+#. This is a summary for a mail filter rule
+#. Example: Flag mails to test@invalid with a color
+#: apps/io.ox/mail/mailfilter/settings/util.js module:io.ox/mail
+msgid "Flag mails to %1$s with a color"
+msgstr "使用色彩標示寄送給 %1$s 的郵件"
+
+#. This is a summary for a mail filter rule
+#. %1$s User input
+#. %2$s A tag, which is entered by the user via a text input
+#. Example: Tag mails to test@invalid with SoccerTeam
+#: apps/io.ox/mail/mailfilter/settings/util.js module:io.ox/mail
+msgid "Tag mails to %1$s with %2$s"
+msgstr "將寄送給 %1$s 的郵件加上 %2$s 標籤"
+
+#. This is a summary for a mail filter rule
+#. Example: Keep mails with subject Some subject
+#: apps/io.ox/mail/mailfilter/settings/util.js module:io.ox/mail
+msgid "Keep mails with subject %1$s"
+msgstr "保留主旨為 %1$s 的郵件"
+
+#. This is a summary for a mail filter rule
+#. Example: Discard mails with subject Some subject
+#: apps/io.ox/mail/mailfilter/settings/util.js module:io.ox/mail
+msgid "Discard mails with subject %1$s"
+msgstr "捨棄主旨為 %1$s 的郵件"
+
+#. This is a summary for a mail filter rule
+#. %1$s User input for mail subjects to filter for
+#. %2$s A folder selected by the user
+#. Example: Move mails with subject Some subject into folder INBOX
+#: apps/io.ox/mail/mailfilter/settings/util.js module:io.ox/mail
+msgid "Move mails with subject %1$s into folder %2$s"
+msgstr "將主旨為 %1$s 的郵件移動至 %2$s 信件匣"
+
+#. This is a summary for a mail filter rule
+#. %1$s User input for mail subjects to filter for
+#. %2$s user input (expected a mail address) where the messages are redirected to
+#. Example: Redirect mails with subject Some subject to another@invalid
+#: apps/io.ox/mail/mailfilter/settings/util.js module:io.ox/mail
+msgid "Redirect mails with subject %1$s to %2$s"
+msgstr "將主旨為 %1$s 的郵件轉寄至 %2$s"
+
+#. This is a summary for a mail filter rule
+#. %1$s User input for mail subjects to filter for
+#. %2$s A reason which is entered by the user
+#. Example: Reject mails with subject Some subject with reason Invalid
+#: apps/io.ox/mail/mailfilter/settings/util.js module:io.ox/mail
+msgid "Reject mails with subject %1$s with reason %2$s"
+msgstr "以 %2$s 原因退回主旨為 %1$s 的郵件"
+
+#. This is a summary for a mail filter rule
+#. Example: Mark mails with subject Some subject as seen
+#: apps/io.ox/mail/mailfilter/settings/util.js module:io.ox/mail
+msgid "Mark mails with subject %1$s as seen"
+msgstr "將主旨為 %1$s 的郵件標示為已讀"
+
+#. This is a summary for a mail filter rule
+#. Example: Mark mails with subject Some subject as deleted
+#: apps/io.ox/mail/mailfilter/settings/util.js module:io.ox/mail
+msgid "Mark mails with subject %1$s as deleted"
+msgstr "將主旨為 %1$s 的郵件標示為已刪除"
+
+#. This is a summary for a mail filter rule
+#. Example: Flag mails with subject Some subject with a color
+#: apps/io.ox/mail/mailfilter/settings/util.js module:io.ox/mail
+msgid "Flag mails with subject %1$s with a color"
+msgstr "使用色彩標示主旨為 %1$s 的郵件"
+
+#. This is a summary for a mail filter rule
+#. %1$s User input for mail subjects to filter for
+#. %2$s A tag, which is entered by the user via a text input
+#. Example: Tag mails with subject Some subject with SoccerTeam
+#: apps/io.ox/mail/mailfilter/settings/util.js module:io.ox/mail
+msgid "Tag mails with subject %1$s with %2$s"
+msgstr "將主旨為 %1$s 的郵件加上 %2$s 標籤"
+
+#: apps/io.ox/mail/main.js module:io.ox/mail
+msgid "Thread"
+msgstr "討論串"
+
+#. Quota means a general quota for mail and files
+#: apps/io.ox/mail/main.js module:io.ox/mail
+#: apps/plugins/portal/quota/register.js module:plugins/portal
+msgid "Mail quota"
+msgstr "郵件額度"
+
+#: apps/io.ox/mail/main.js module:io.ox/mail
+msgid "Messages"
+msgstr "訊息"
+
+#. toolbar with 'select all' and 'sort by'
+#: apps/io.ox/mail/main.js module:io.ox/mail
+msgid "Messages options"
+msgstr "訊息選項"
+
+#: apps/io.ox/mail/main.js module:io.ox/mail
+msgid "No message selected"
+msgstr "未選擇訊息"
+
+#. %1$d is the number of selected messages
+#: apps/io.ox/mail/main.js module:io.ox/mail
+msgid "%1$d message selected"
+msgid_plural "%1$d messages selected"
+msgstr[0] "已選擇 %1$d 封訊息"
+msgstr[1] "已選擇 %1$d 封訊息"
+
+#: apps/io.ox/mail/main.js module:io.ox/mail
+msgid ""
+"There are %1$d messages in this folder; not all messages are displayed in "
+"the list currently."
+msgstr "此信件匣中有 %1$d 封訊息，不是所有訊息都顯示於清單中。"
+
+#. This is a short version of "x messages selected", will be used in mobile mail list view
+#: apps/io.ox/mail/main.js module:io.ox/mail
+msgid "%1$d selected"
+msgstr "已選擇 %1$d 封"
+
+#. %1$d is number of messages; %2$d is progress in percent
+#: apps/io.ox/mail/main.js module:io.ox/mail
+msgid "Sending 1 message ... %2$d%"
+msgid_plural "Sending %1$d messages ... %2$d%"
+msgstr[0] "正在傳送 1 封訊息… %2$d%"
+msgstr[1] "正在傳送 %1$d 封訊息… %2$d%"
+
+#: apps/io.ox/mail/main.js module:io.ox/mail apps/io.ox/settings/main.js
+#: module:io.ox/core
+msgid "Application may not work as expected until this problem is solved."
+msgstr "在此問題解決前應用程式可能暫時無法使用。"
+
+#: apps/io.ox/mail/mobile-toolbar-actions.js module:io.ox/mail
+#: apps/io.ox/mail/toolbar.js
+msgid "Reply to all recipients"
+msgstr "回覆給所有收件人"
+
+#: apps/io.ox/mail/mobile-toolbar-actions.js module:io.ox/mail
+#: apps/io.ox/mail/toolbar.js
+msgid "Mark as read"
+msgstr "標記為已讀"
+
+#: apps/io.ox/mail/mobile-toolbar-actions.js module:io.ox/mail
+#: apps/io.ox/mail/toolbar.js
+msgid "Mark as unread"
+msgstr "標記為未讀"
+
+#: apps/io.ox/mail/mobile-toolbar-actions.js module:io.ox/mail
+#: apps/io.ox/mail/toolbar.js
+msgid "Edit draft"
+msgstr "編輯草稿"
+
+#: apps/io.ox/mail/print.js module:io.ox/mail
+msgctxt "BCC"
+msgid "Blind copy"
+msgstr "密件副本"
+
+#: apps/io.ox/mail/settings/pane.js module:io.ox/mail
+msgid "Inline"
+msgstr "行內"
+
+#: apps/io.ox/mail/settings/pane.js module:io.ox/mail
+msgid "Attachment"
+msgstr "附件"
+
+#: apps/io.ox/mail/settings/pane.js module:io.ox/mail
+msgid "Plain text"
+msgstr "純文字"
+
+#: apps/io.ox/mail/settings/pane.js module:io.ox/mail
+msgid "HTML and plain text"
+msgstr "HTML 和純文字"
+
+#: apps/io.ox/mail/settings/pane.js module:io.ox/mail
+msgid "disabled"
+msgstr "已停用"
+
+#: apps/io.ox/mail/settings/pane.js module:io.ox/mail
+msgid "1 minute"
+msgstr "1 分鐘"
+
+#: apps/io.ox/mail/settings/pane.js module:io.ox/mail
+msgid "3 minutes"
+msgstr "3 分鐘"
+
+#: apps/io.ox/mail/settings/pane.js module:io.ox/mail
+msgid "Use browser default"
+msgstr "使用瀏覽器預設值"
+
+#: apps/io.ox/mail/settings/pane.js module:io.ox/mail
+#: apps/io.ox/mail/settings/signatures/settings/pane.js
+msgid "Could not save settings"
+msgstr "無法儲存設定"
+
+#: apps/io.ox/mail/settings/pane.js module:io.ox/mail
+msgid "Display"
+msgstr "顯示"
+
+#: apps/io.ox/mail/settings/pane.js module:io.ox/mail
+msgid "Allow html formatted emails"
+msgstr "允許 HTML 格式的電子郵件"
+
+#: apps/io.ox/mail/settings/pane.js module:io.ox/mail
+msgid "Allow pre-loading of externally linked images"
+msgstr "允許預載外部鏈結圖像"
+
+#: apps/io.ox/mail/settings/pane.js module:io.ox/mail
+msgid "Display emoticons as graphics in text emails"
+msgstr "在純文字電子郵件中以圖形顯示表情符號"
+
+#: apps/io.ox/mail/settings/pane.js module:io.ox/mail
+msgid "Color quoted lines"
+msgstr "顏色引用線"
+
+#: apps/io.ox/mail/settings/pane.js module:io.ox/mail
+msgid "Use fixed-width font for text mails"
+msgstr "針對純文字郵件使用固定寬度字體顯示"
+
+#. prettify or beautify
+#. technically plain text is parsed and turned into HTML to have nicer lists or blockquotes, for example
+#: apps/io.ox/mail/settings/pane.js module:io.ox/mail
+msgid "Prettify plain text mails"
+msgstr "美觀化純文字文件"
+
+#: apps/io.ox/mail/settings/pane.js module:io.ox/mail
+msgid "Show requests for read receipts"
+msgstr "顯示送達回執請求"
+
+#: apps/io.ox/mail/settings/pane.js module:io.ox/mail
+msgid "Common"
+msgstr "共同設定"
+
+#: apps/io.ox/mail/settings/pane.js module:io.ox/mail
+msgid "Permanently remove deleted emails"
+msgstr "永久移除已刪除的電子郵件"
+
+#: apps/io.ox/mail/settings/pane.js module:io.ox/mail
+msgid ""
+"Automatically collect contacts in the folder \"Collected addresses\" while "
+"sending"
+msgstr "寄件時自動將收集到的聯絡人加入到「收集到的地址」資料夾"
+
+#: apps/io.ox/mail/settings/pane.js module:io.ox/mail
+msgid ""
+"Automatically collect contacts in the folder \"Collected addresses\" while "
+"reading"
+msgstr "閱讀時自動將收集到的聯絡人加入到「收集到的地址」資料夾"
+
+#: apps/io.ox/mail/settings/pane.js module:io.ox/mail
+msgid "Ask for mailto link registration"
+msgstr "要求註冊 mailto 鏈結"
+
+#: apps/io.ox/mail/settings/pane.js module:io.ox/mail
+msgid "Register now"
+msgstr "立刻註冊"
+
+#: apps/io.ox/mail/settings/pane.js module:io.ox/mail
+msgid "Show folder with all unseen messages"
+msgstr "顯示包含所有未讀訊息的信件匣"
+
+#: apps/io.ox/mail/settings/pane.js module:io.ox/mail
+msgid "Font"
+msgstr "字體"
+
+#: apps/io.ox/mail/settings/pane.js module:io.ox/mail
+msgid "Append vCard"
+msgstr "附加 vCard"
+
+#: apps/io.ox/mail/settings/pane.js module:io.ox/mail
+msgid "Insert the original email text to a reply"
+msgstr "於回覆中插入原始電子郵件文字"
+
+#: apps/io.ox/mail/settings/pane.js module:io.ox/mail
+msgid "Confirm recipients when replying to a mailing list"
+msgstr "回覆郵件群組時確認收件者"
+
+#: apps/io.ox/mail/settings/pane.js module:io.ox/mail
+msgid "Forward emails as"
+msgstr "轉發電子郵件為"
+
+#: apps/io.ox/mail/settings/pane.js module:io.ox/mail
+msgid "Format emails as"
+msgstr "將電子郵件格式化為"
+
+#: apps/io.ox/mail/settings/pane.js module:io.ox/mail
+msgid "Default font style"
+msgstr "預設字體樣式"
+
+#: apps/io.ox/mail/settings/pane.js module:io.ox/mail
+msgid "This is how your message text will look like."
+msgstr ""
+"您的訊息文字將長得像這個樣子。\n"
+"This is how your message text will look like."
+
+#: apps/io.ox/mail/settings/pane.js module:io.ox/mail
+msgid "Additional settings"
+msgstr "其他選項"
+
+#: apps/io.ox/mail/settings/pane.js module:io.ox/mail
+msgid "Default sender address"
+msgstr "預設寄件者地址"
+
+#: apps/io.ox/mail/settings/pane.js module:io.ox/mail
+msgid "Auto-save email drafts"
+msgstr "自動保存電子郵件草稿"
+
+#: apps/io.ox/mail/settings/pane.js module:io.ox/mail
+msgid "Always add the following recipient to blind carbon copy (BCC)"
+msgstr "總是將下列收件者新增為密件副本收件者"
+
+#: apps/io.ox/mail/settings/pane.js module:io.ox/mail
+msgid "Change IMAP subscriptions"
+msgstr "修改 IMAP 訂閱"
+
+#: apps/io.ox/mail/settings/signatures/settings/pane.js module:io.ox/mail
+msgid "Signature name"
+msgstr "簽名名稱"
+
+#: apps/io.ox/mail/settings/signatures/settings/pane.js module:io.ox/mail
+msgid "Add signature above quoted text"
+msgstr "新增簽名檔於引用內容上方"
+
+#: apps/io.ox/mail/settings/signatures/settings/pane.js module:io.ox/mail
+msgid "Add signature below quoted text"
+msgstr "新增簽名檔於引用內容下方"
+
+#: apps/io.ox/mail/settings/signatures/settings/pane.js module:io.ox/mail
+msgid "Please enter a valid name"
+msgstr "請輸入有效名稱"
+
+#: apps/io.ox/mail/settings/signatures/settings/pane.js module:io.ox/mail
+msgid "Add signature"
+msgstr "新增簽名"
+
+#: apps/io.ox/mail/settings/signatures/settings/pane.js module:io.ox/mail
+msgid "Edit signature"
+msgstr "編輯簽名"
+
+#: apps/io.ox/mail/settings/signatures/settings/pane.js module:io.ox/mail
+msgid "Import signatures"
+msgstr "匯入簽名"
+
+#: apps/io.ox/mail/settings/signatures/settings/pane.js module:io.ox/mail
+msgid ""
+"You can import existing signatures from the previous product generation."
+msgstr "您可以自先前版本的產品匯入現有的簽章。"
+
+#: apps/io.ox/mail/settings/signatures/settings/pane.js module:io.ox/mail
+msgid "Delete old signatures after import"
+msgstr "匯出後刪除舊簽章"
+
+#: apps/io.ox/mail/settings/signatures/settings/pane.js module:io.ox/mail
+msgid "Add new signature"
+msgstr "新增簽名"
+
+#: apps/io.ox/mail/settings/signatures/settings/pane.js module:io.ox/mail
+msgid "Default signature"
+msgstr "預設簽名"
+
+#: apps/io.ox/mail/settings/signatures/settings/pane.js module:io.ox/mail
+msgid "Default signature for replies or forwardings"
+msgstr "回信或轉寄郵件時預設使用的簽章"
+
+#: apps/io.ox/mail/settings/signatures/settings/pane.js module:io.ox/mail
+msgid "Default signature for new messages"
+msgstr "寄送新訊息時預設使用的簽章"
+
+#: apps/io.ox/mail/statistics.js module:io.ox/mail
+msgid "Top 10 you sent mail to"
+msgstr "前十名收件者"
+
+#: apps/io.ox/mail/statistics.js module:io.ox/mail
+msgid "Top 10 you got mail from"
+msgstr "前十名寄件者"
+
+#: apps/io.ox/mail/statistics.js module:io.ox/mail
+msgid "Mails per week-day (%)"
+msgstr "每工作天郵件數 (%)"
+
+#: apps/io.ox/mail/statistics.js module:io.ox/mail
+msgid "Mails per hour (%)"
+msgstr "每小時郵件 (%)"
+
+#: apps/io.ox/mail/threadview.js module:io.ox/mail
+msgid "Back to list"
+msgstr "回到清單"
+
+#: apps/io.ox/mail/threadview.js module:io.ox/mail
+msgid "Previous message"
+msgstr "上一條訊息"
+
+#: apps/io.ox/mail/threadview.js module:io.ox/mail
+msgid "Next message"
+msgstr "下一條訊息"
+
+#: apps/io.ox/mail/threadview.js module:io.ox/mail
+msgid "Conversation"
+msgstr "對話"
+
+#: apps/io.ox/mail/threadview.js module:io.ox/mail
+msgid "Open all messages"
+msgstr "開啟所有訊息"
+
+#: apps/io.ox/mail/threadview.js module:io.ox/mail
+msgid "Open/close all messages"
+msgstr "開啟/關閉所有訊息"
+
+#: apps/io.ox/mail/threadview.js module:io.ox/mail
+msgid "%1$d messages in this conversation"
+msgstr "此對話中的 %1$d 封訊息"
+
+#: apps/io.ox/mail/threadview.js module:io.ox/mail
+msgid "Toggle viewport size"
+msgstr "切換 viewport 大小"
+
+#: apps/io.ox/mail/threadview.js module:io.ox/mail
+msgid "Close all messages"
+msgstr "關閉所有訊息"
+
+#: apps/io.ox/mail/toolbar.js module:io.ox/mail
+msgid "Compose new email"
+msgstr "撰寫新郵件"
+
+#: apps/io.ox/mail/toolbar.js module:io.ox/mail
+msgid "Edit copy"
+msgstr "編輯複本"
+
+#: apps/io.ox/mail/toolbar.js module:io.ox/mail
+msgid "Set category"
+msgstr "設定分類"
+
+#. Verb: (to) flag messages
+#: apps/io.ox/mail/toolbar.js module:io.ox/mail
+msgctxt "verb"
+msgid "Flag"
+msgstr "標誌"
+
+#: apps/io.ox/mail/toolbar.js module:io.ox/mail
+msgid "Vertical"
+msgstr "垂直"
+
+#: apps/io.ox/mail/toolbar.js module:io.ox/mail
+msgid "Horizontal"
+msgstr "水平"
+
+#: apps/io.ox/mail/toolbar.js module:io.ox/mail apps/io.ox/portal/widgets.js
+#: module:io.ox/portal apps/plugins/portal/mail/register.js
+#: module:plugins/portal
+msgid "Inbox"
+msgstr "收件箱"
+
+#: apps/io.ox/mail/toolbar.js module:io.ox/mail
+msgid "Use categories"
+msgstr "使用分類"
+
+#. term is followed by a space and three dots (' …')
+#. the dots refer to the term 'Categories' right above this dropdown entry
+#. so user reads it as 'Configure Categories'
+#: apps/io.ox/mail/toolbar.js module:io.ox/mail
+msgid "Configure"
+msgstr "設定"
+
+#: apps/io.ox/mail/toolbar.js module:io.ox/mail
+msgid "Contact pictures"
+msgstr "聯絡人照片"
+
+#: apps/io.ox/mail/toolbar.js module:io.ox/mail
+msgid "Exact dates"
+msgstr "準確日期"
+
+#: apps/io.ox/mail/toolbar.js module:io.ox/mail
+msgid "Message size"
+msgstr "訊息大小"
+
+#: apps/io.ox/mail/toolbar.js module:io.ox/mail
+msgid "Statistics"
+msgstr "統計資訊"
+
+#. (From) email1 via email2. Appears in email detail view.
+#: apps/io.ox/mail/util.js module:io.ox/core
+msgid "via"
+msgstr "經由"
+
+#: apps/io.ox/mail/util.js module:io.ox/core
+msgid "Unknown sender"
+msgstr "未知的寄件者"
+
+#: apps/io.ox/mail/util.js module:io.ox/core
+msgid "No recipients"
+msgstr "無收件人"
+
+#: apps/io.ox/mail/util.js module:io.ox/core
+msgctxt "E-Mail"
+msgid "High priority"
+msgstr "高優先權"
+
+#: apps/io.ox/mail/util.js module:io.ox/core
+msgctxt "E-Mail"
+msgid "Low priority"
+msgstr "低優先權"
+
+#: apps/io.ox/mail/util.js module:io.ox/core
+msgid "Primary account"
+msgstr "主要帳號"
+
+#: apps/io.ox/mail/util.js module:io.ox/core
+msgid "message"
+msgstr "訊息"
+
+#: apps/io.ox/mail/vacationnotice/settings/filter.js module:io.ox/mail
+msgid "The start date must be before the end date."
+msgstr "起始日期必須在結束日期前。"
+
+#: apps/io.ox/mail/vacationnotice/settings/model.js module:io.ox/mail
+msgid "vacation notice"
+msgstr "假期通知"
+
+#: apps/io.ox/mail/vacationnotice/settings/model.js module:io.ox/mail
+#: apps/io.ox/mail/vacationnotice/settings/register.js
+msgid "Vacation Notice"
+msgstr "假期通知"
+
+#: apps/io.ox/mail/vacationnotice/settings/model.js module:io.ox/mail
+msgid "Text"
+msgstr "文本"
+
+#: apps/io.ox/mail/vacationnotice/settings/model.js module:io.ox/mail
+msgid "Number of days between vacation notices to the same sender"
+msgstr "傳送假期通知給寄件者的間隔日期"
+
+#: apps/io.ox/mail/vacationnotice/settings/model.js module:io.ox/mail
+msgid "Enable for the following addresses"
+msgstr "對下列地址啟用"
+
+#: apps/io.ox/mail/vacationnotice/settings/model.js module:io.ox/mail
+msgid "Default sender for vacation notice"
+msgstr "假期通知的預設寄件者"
+
+#: apps/io.ox/mail/vacationnotice/settings/model.js module:io.ox/mail
+msgid "Email addresses"
+msgstr "電子郵件位址"
+
+#: apps/io.ox/mail/vacationnotice/settings/model.js module:io.ox/mail
+#: apps/io.ox/tasks/print.js module:io.ox/tasks
+msgid "Start"
+msgstr "開始"
+
+#: apps/io.ox/mail/vacationnotice/settings/model.js module:io.ox/mail
+msgid "End"
+msgstr "結束"
+
+#: apps/io.ox/mail/vacationnotice/settings/model.js module:io.ox/mail
+msgid "Send vacation notice during this time only"
+msgstr "只在此時間傳送假期通知"
+
+#: apps/io.ox/mail/vacationnotice/settings/model.js module:io.ox/mail
+msgid "Send from"
+msgstr "寄件者"
+
+#: apps/io.ox/mail/vacationnotice/settings/register.js module:io.ox/mail
+msgid "default sender"
+msgstr "預設寄件者"
+
+#: apps/io.ox/mail/vacationnotice/settings/register.js module:io.ox/mail
+msgid "Couldn't load your vacation notice."
+msgstr "無法載入您的假期通知。"
+
+#: apps/io.ox/mail/vacationnotice/settings/view-form.js module:io.ox/mail
+msgid "unselect all"
+msgstr "取消選擇全部"
+
+#: apps/io.ox/mail/vacationnotice/settings/view-form.js module:io.ox/mail
+msgid "select all"
+msgstr "選擇全部"
+
+#: apps/io.ox/mail/vacationnotice/settings/view-form.js module:io.ox/mail
+msgid ""
+"The Notice is sent out for messages received by %1$s. You may choose to send "
+"it out for other recipient addresses too:"
+msgstr ""
+"通知將在 %1$s 收到訊息時寄出，您可以選擇在其他收件地址收到訊息時也寄出："
+
+#. Sort by messages which are flagged, "Flag" is used in dropdown
+#: apps/io.ox/mail/view-options.js module:io.ox/mail
+msgid "Flag"
+msgstr "標示"
+
+#: apps/io.ox/mail/view-options.js module:io.ox/mail
+msgid "Conversations"
+msgstr "談話"
+
+#: apps/io.ox/notes/mediator.js module:io.ox/notes
+msgid "Topics"
+msgstr "主題"
+
+#: apps/io.ox/notes/mediator.js module:io.ox/notes
+msgid "Preview not available"
+msgstr "無法預覽"
+
+#: apps/io.ox/notes/toolbar.js module:io.ox/notes
+msgid "New note"
+msgstr "新增筆記"
+
+#. %1$s is the display name of the account
+#. %2$d number, if more than one account of the same service
+#. e.g. My Xing account
+#: apps/io.ox/oauth/keychain.js module:io.ox/core
+msgid "My %1$s account (%2$d)"
+msgstr "我的 %1$s 帳號（%2$d）"
+
+#: apps/io.ox/oauth/keychain.js module:io.ox/core apps/io.ox/oauth/settings.js
+#: module:io.ox/settings
+msgid "Reauthorize"
+msgstr "重新授權"
+
+#: apps/io.ox/oauth/settings.js module:io.ox/settings
+msgid "Account Name"
+msgstr "帳號名稱"
+
+#. %1$s: app store name
+#: apps/io.ox/onboarding/clients/config.js module:io.ox/core/onboarding
+msgid "Mac App Store"
+msgstr "Mac App Store"
+
+#. %1$s: app store name
+#: apps/io.ox/onboarding/clients/config.js module:io.ox/core/onboarding
+msgid "Get the App from %1$s."
+msgstr "到 %1$s 下載應用程式。"
+
+#. %1$s: app store name
+#: apps/io.ox/onboarding/clients/config.js module:io.ox/core/onboarding
+msgid "App Store"
+msgstr "App Store"
+
+#. %1$s: app store name
+#: apps/io.ox/onboarding/clients/config.js module:io.ox/core/onboarding
+msgid "Google Play"
+msgstr "Google Play"
+
+#. %1$s: app store name
+#: apps/io.ox/onboarding/clients/config.js module:io.ox/core/onboarding
+msgid "Get the App from %1$s"
+msgstr "到 %1$s 下載應用程式"
+
+#: apps/io.ox/onboarding/clients/config.js module:io.ox/core/onboarding
+msgid "Download the application."
+msgstr "下載應用程式。"
+
+#: apps/io.ox/onboarding/clients/config.js module:io.ox/core/onboarding
+msgid "Get your device configured by email."
+msgstr "透過電子郵件設定裝置。"
+
+#: apps/io.ox/onboarding/clients/config.js module:io.ox/core/onboarding
+msgid ""
+"Let´s automatically configure your device, by clicking the button below."
+msgstr "點擊下列按鈕，讓我們自動設定您的裝置，就這麼簡單！"
+
+#: apps/io.ox/onboarding/clients/config.js module:io.ox/core/onboarding
+msgid "CalDAV"
+msgstr "CalDAV"
+
+#: apps/io.ox/onboarding/clients/config.js module:io.ox/core/onboarding
+msgid "Login"
+msgstr "登錄"
+
+#: apps/io.ox/onboarding/clients/config.js module:io.ox/core/onboarding
+msgid "CardDAV"
+msgstr "CardDAV"
+
+#: apps/io.ox/onboarding/clients/config.js module:io.ox/core/onboarding
+msgid "IMAP"
+msgstr "IMAP"
+
+#: apps/io.ox/onboarding/clients/config.js module:io.ox/core/onboarding
+msgid "Server Name"
+msgstr "伺服器名稱"
+
+#: apps/io.ox/onboarding/clients/config.js module:io.ox/core/onboarding
+msgid "Port"
+msgstr "通訊埠"
+
+#: apps/io.ox/onboarding/clients/config.js module:io.ox/core/onboarding
+msgid "User Name"
+msgstr "使用者名稱"
+
+#: apps/io.ox/onboarding/clients/config.js module:io.ox/core/onboarding
+msgid "Connection"
+msgstr "連線"
+
+#: apps/io.ox/onboarding/clients/config.js module:io.ox/core/onboarding
+msgid "SMTP"
+msgstr "SMTP"
+
+#: apps/io.ox/onboarding/clients/config.js module:io.ox/core/onboarding
+msgid "EAS"
+msgstr "EAS"
+
+#: apps/io.ox/onboarding/clients/extensions.js module:io.ox/core/onboarding
+msgid "Show or hide actions for advanced users."
+msgstr "顯示或隱藏進階使用者選項。"
+
+#: apps/io.ox/onboarding/clients/extensions.js module:io.ox/core/onboarding
+msgid "Expert user?"
+msgstr "進階使用者？"
+
+#: apps/io.ox/onboarding/clients/extensions.js module:io.ox/core/onboarding
+msgid "Hide options for expert users."
+msgstr "隱藏進階選項。"
+
+#: apps/io.ox/onboarding/clients/extensions.js module:io.ox/core/onboarding
+msgid "Manual Configuration"
+msgstr "手動設定"
+
+#: apps/io.ox/onboarding/clients/extensions.js module:io.ox/core/onboarding
+msgid "Automatic Configuration (via SMS)"
+msgstr "自動設定（透過簡訊）"
+
+#: apps/io.ox/onboarding/clients/extensions.js module:io.ox/core/onboarding
+msgid ""
+"Please enter your mobile phone number, and we´ll send you a link to "
+"automatically configure your iOS device! It´s that simple!"
+msgstr ""
+"請輸入您的手機號碼，我們會傳送可自動設定 iOS 裝置的鏈結給您！就這麼簡單！"
+
+#: apps/io.ox/onboarding/clients/extensions.js module:io.ox/core/onboarding
+msgid "Configuration Email"
+msgstr "設定郵件"
+
+#: apps/io.ox/onboarding/clients/extensions.js module:io.ox/core/onboarding
+#: apps/io.ox/onboarding/clients/view-mobile.js
+msgid "Automatic Configuration"
+msgstr "自動設定"
+
+#: apps/io.ox/onboarding/clients/extensions.js module:io.ox/core/onboarding
+msgid "Configure now"
+msgstr "立刻設定"
+
+#: apps/io.ox/onboarding/clients/extensions.js module:io.ox/core/onboarding
+msgid "Installation"
+msgstr "安裝"
+
+#. button: hide collapsable content
+#: apps/io.ox/onboarding/clients/view-mobile.js module:io.ox/core/onboarding
+#: apps/io.ox/tasks/edit/view-template.js module:io.ox/tasks/edit
+msgid "Show details"
+msgstr "顯示詳情"
+
+#: apps/io.ox/onboarding/clients/view-mobile.js module:io.ox/core/onboarding
+msgid "Install"
+msgstr "安裝"
+
+#: apps/io.ox/onboarding/clients/view-mobile.js module:io.ox/core/onboarding
+msgid "Connect your device"
+msgstr "連線至您的裝置"
+
+#. title for 1st and snd step of the client onboarding wizard
+#. users can configure their devices to access/sync appsuites data (f.e. install ox mail app)
+#. %1$s the product name
+#: apps/io.ox/onboarding/clients/wizard.js module:io.ox/core/onboarding
+#: apps/plugins/portal/client-onboarding/register.js module:plugins/portal
+#, c-format
+msgid "Take %1$s with you! Stay up-to-date on your favorite devices."
+msgstr "隨身帶著 %1$s！在您最愛的裝置上隨時接收最新消息。"
+
+#: apps/io.ox/onboarding/clients/wizard.js module:io.ox/core/onboarding
+msgid "back"
+msgstr "返回"
+
+#: apps/io.ox/onboarding/clients/wizard.js module:io.ox/core/onboarding
+msgid "Premium"
+msgstr "收費"
+
+#. user can choose between windows, android, apple (usually)
+#: apps/io.ox/onboarding/clients/wizard.js module:io.ox/core/onboarding
+msgid "Please select the platform of your device."
+msgstr "請選擇您的裝置平台。"
+
+#: apps/io.ox/onboarding/clients/wizard.js module:io.ox/core/onboarding
+msgid "list of available platforms"
+msgstr "可用平台清單"
+
+#. user can choose between smartphone, tablet and laptop/desktop (usually)
+#: apps/io.ox/onboarding/clients/wizard.js module:io.ox/core/onboarding
+msgid "What type of device do you want to configure?"
+msgstr "您想要設定哪種裝置？"
+
+#: apps/io.ox/onboarding/clients/wizard.js module:io.ox/core/onboarding
+msgid "list of available devices"
+msgstr "可用裝置清單"
+
+#: apps/io.ox/onboarding/clients/wizard.js module:io.ox/core/onboarding
+msgid "choose a different platform"
+msgstr "選擇其他平台"
+
+#. title for 3rd step of the client onboarding wizard
+#. user can choose between different scenarios (usually identical with our apps)
+#: apps/io.ox/onboarding/clients/wizard.js module:io.ox/core/onboarding
+msgid "What do you want to use?"
+msgstr "您想要使用哪個？"
+
+#: apps/io.ox/onboarding/clients/wizard.js module:io.ox/core/onboarding
+msgid "list of available actions"
+msgstr "可用行為清單"
+
+#: apps/io.ox/onboarding/clients/wizard.js module:io.ox/core/onboarding
+msgid "choose a different scenario"
+msgstr "選擇不同情境"
+
+#: apps/io.ox/onboarding/clients/wizard.js module:io.ox/core/onboarding
+msgid "Client onboarding"
+msgstr "新手上路"
+
+#. error message when server returns incomplete
+#. configuration for client onboarding
+#: apps/io.ox/onboarding/clients/wizard.js module:io.ox/core/onboarding
+msgid "Incomplete configuration."
+msgstr "設定不完整。"
+
+#. %1$d a list of email addresses
+#: apps/io.ox/participants/add.js module:io.ox/core
+#, c-format
+msgid "This email address cannot be used"
+msgid_plural "The following email addresses cannot be used: %1$d"
+msgstr[0] "無法使用此電子郵件地址"
+msgstr[1] "無法使用下列電子郵件地址: %1$d"
+
+#: apps/io.ox/participants/add.js module:io.ox/core
+msgid "Add contact/resource"
+msgstr "新增聯絡人/資源"
+
+#. %1$s is an email address
+#: apps/io.ox/participants/add.js module:io.ox/core
+msgid "Cannot add contact with an invalid mail address: %1$s"
+msgstr "無法新增郵件地址無效的聯絡人: %1$s"
+
+#: apps/io.ox/participants/detail.js module:io.ox/core
+msgid "External participants"
+msgstr "外部參與者"
+
+#: apps/io.ox/participants/detail.js module:io.ox/core
+#: apps/plugins/administration/resources/register.js
+#: apps/plugins/administration/resources/settings/pane.js
+msgid "Resources"
+msgstr "資源"
+
+#: apps/io.ox/participants/detail.js module:io.ox/core
+msgid "Summary"
+msgstr "摘要"
+
+#: apps/io.ox/participants/views.js module:io.ox/core
+msgid "Unknown"
+msgstr "未知"
+
+#: apps/io.ox/participants/views.js module:io.ox/core
+msgid "Resource group"
+msgstr "資源群組"
+
+#: apps/io.ox/participants/views.js module:io.ox/core
+msgid "External contact"
+msgstr "外部聯絡人"
+
+#: apps/io.ox/participants/views.js module:io.ox/core
+msgid "Remove contact"
+msgstr "移除聯絡人"
+
+#: apps/io.ox/participants/views.js module:io.ox/core
+msgid "This list has no participants yet"
+msgstr "此清單還沒有參與者"
+
+#: apps/io.ox/participants/views.js module:io.ox/core
+msgid "Members (%1$d)"
+msgstr "成員（%1$d）"
+
+#: apps/io.ox/participants/views.js module:io.ox/core
+msgid "Participants (%1$d)"
+msgstr "參與者（%1$d）"
+
+#. Default greeting for portal widget
+#: apps/io.ox/portal/main.js module:io.ox/portal
+msgid "Welcome to your inbox"
+msgstr "歡迎來到您的收件匣"
+
+#. Default greeting for portal widget
+#: apps/io.ox/portal/main.js module:io.ox/portal
+msgid "Welcome to your calendar"
+msgstr "歡迎來到您的行事曆"
+
+#. Default greeting for portal widget
+#: apps/io.ox/portal/main.js module:io.ox/portal
+msgid "Welcome to your tasks"
+msgstr "歡迎使用任務程式"
+
+#. Default greeting for portal widget
+#: apps/io.ox/portal/main.js module:io.ox/portal
+msgid "Welcome to your files"
+msgstr "歡迎檢視您的檔案"
+
+#: apps/io.ox/portal/main.js module:io.ox/portal
+msgid "Good morning, %s"
+msgstr "%s 早安"
+
+#: apps/io.ox/portal/main.js module:io.ox/portal
+msgid "Good evening, %s"
+msgstr "%s 晚安"
+
+#: apps/io.ox/portal/main.js module:io.ox/portal
+msgid "Hello %s"
+msgstr "%s 您好"
+
+#. Portal. Logged in as user
+#: apps/io.ox/portal/main.js module:io.ox/portal
+msgid "Signed in as %1$s"
+msgstr "已登入為 %1$s"
+
+#: apps/io.ox/portal/main.js module:io.ox/portal
+msgid "Customize this page"
+msgstr "自訂此頁面"
+
+#: apps/io.ox/portal/main.js module:io.ox/portal
+msgid "Disable widget"
+msgstr "停用小工具"
+
+#: apps/io.ox/portal/main.js module:io.ox/portal
+msgid "Get started here"
+msgstr "開始入門"
+
+#. %1$s is social media name, e.g. Facebook
+#: apps/io.ox/portal/main.js module:io.ox/portal
+msgid "Welcome to %1$s"
+msgstr "歡迎使用 %1$s"
+
+#. %1$s is social media name, e.g. Facebook
+#: apps/io.ox/portal/main.js module:io.ox/portal
+msgid "Add your %1$s account"
+msgstr "新增您的 %1$s 帳號"
+
+#: apps/io.ox/portal/main.js module:io.ox/portal
+msgid "An error occurred."
+msgstr "發生錯誤。"
+
+#: apps/io.ox/portal/main.js module:io.ox/portal
+msgid "Try again."
+msgstr "再試一次。"
+
+#: apps/io.ox/portal/main.js module:io.ox/portal
+msgid "Portal widgets"
+msgstr "入口小工具"
+
+#: apps/io.ox/portal/main.js module:io.ox/portal
+msgid "Portal"
+msgstr "入口"
+
+#: apps/io.ox/portal/main.js module:io.ox/portal
+#: apps/io.ox/portal/settings/widgetview.js
+msgid "Delete widget"
+msgstr "刪除小工具"
+
+#: apps/io.ox/portal/main.js module:io.ox/portal
+#: apps/io.ox/portal/settings/widgetview.js
+msgid "Do you really want to delete this widget?"
+msgstr "確定要刪除此小工具嗎？"
+
+#. Just disable portal widget - in contrast to delete
+#: apps/io.ox/portal/main.js module:io.ox/portal
+#: apps/io.ox/portal/settings/widgetview.js
+msgid "Just disable widget"
+msgstr "僅停用小工具"
+
+#: apps/io.ox/portal/settings/pane.js module:io.ox/portal
+msgid "Portal settings"
+msgstr "入口設定"
+
+#: apps/io.ox/portal/settings/pane.js module:io.ox/portal
+msgid "Add widget"
+msgstr "新增小工具"
+
+#. %1$s is the title of the item, which should be colored
+#: apps/io.ox/portal/settings/pane.js module:io.ox/portal
+msgid "Color %1$s"
+msgstr "色彩 %1$s"
+
+#: apps/io.ox/portal/settings/pane.js module:io.ox/portal
+msgid "Drag to reorder widget"
+msgstr "拖曳以重新排序小工具"
+
+#: apps/io.ox/portal/settings/pane.js module:io.ox/portal
+msgid "Disable %1$s"
+msgstr "停用 %1$s"
+
+#: apps/io.ox/portal/settings/pane.js module:io.ox/portal
+msgid "Enable %1$s"
+msgstr "啟用 %1$s"
+
+#: apps/io.ox/portal/settings/pane.js module:io.ox/portal
+msgid "Smartphone settings:"
+msgstr "智慧型手機設定:"
+
+#: apps/io.ox/portal/settings/pane.js module:io.ox/portal
+msgid "Reduce to widget summary"
+msgstr "減少為小工具的描述"
+
+#: apps/io.ox/portal/widgets.js module:io.ox/portal
+msgid "Could not save settings."
+msgstr "無法儲存設定。"
+
+#: apps/io.ox/preview/main.js module:io.ox/core
+msgid "Open file. Drag to your desktop to download."
+msgstr "開啟檔案，拖曳至您的桌面以下載。"
+
+#: apps/io.ox/preview/main.js module:io.ox/core
+msgid "Open file"
+msgstr "開啟檔案"
+
+#: apps/io.ox/search/items/view-template.js module:io.ox/core
+msgid "No items found"
+msgstr "找不到項目"
+
+#: apps/io.ox/search/model.js module:io.ox/search
+msgid ""
+"The selected folder is virtual and can not be searched. Please select "
+"another folder."
+msgstr "選擇的資料夾是虛擬資料夾，無法搜尋。請選擇其他資料夾。"
+
+#: apps/io.ox/search/view-template.js module:io.ox/core
+msgctxt "app"
+msgid "Settings"
+msgstr "選項"
+
+#: apps/io.ox/search/view-template.js module:io.ox/core
+msgctxt "app"
+msgid "Documents"
+msgstr "文件"
+
+#: apps/io.ox/search/view-template.js module:io.ox/core
+msgid "Clear field"
+msgstr "清除欄位"
+
+#: apps/io.ox/search/view-template.js module:io.ox/core
+msgid "in"
+msgstr "於"
+
+#: apps/io.ox/search/view-template.js module:io.ox/core
+msgid "More than the currently displayed %1$s items were found"
+msgstr "找到超過目前顯示的 %1$s 個項目"
+
+#: apps/io.ox/settings/accounts/settings/pane.js module:io.ox/settings/accounts
+msgid "Allow connections with untrusted certificates"
+msgstr "允許連線至使用未受信任憑證的伺服器"
+
+#: apps/io.ox/settings/accounts/settings/pane.js module:io.ox/settings/accounts
+msgid "Password recovery"
+msgstr "密碼救援"
+
+#. Shown in settings page for accounts. Should use the indefinite form, it's a general information
+#. about account recovery, where account can be plural. In German "Informationen zur Accounwiederherstellung"
+#: apps/io.ox/settings/accounts/settings/pane.js module:io.ox/settings/accounts
+msgid "Show information about account recovery"
+msgstr "顯示帳號救援資訊"
+
+#: apps/io.ox/settings/accounts/settings/pane.js module:io.ox/settings/accounts
+msgid ""
+"For security reasons, all credentials are encrypted with your primary "
+"account password. If you change your primary password, your external "
+"accounts might stop working. In this case, you can use your old password to "
+"recover all account passwords."
+msgstr ""
+"由於安全性因素，所有帳號密碼皆使用您主要帳號的密碼加密。若您變更您的主要密"
+"碼，您的外部帳號可能會無法再使用。這種情況下，您可以使用您的舊密碼來恢復所有"
+"帳號的密碼。"
+
+#: apps/io.ox/settings/accounts/views.js module:io.ox/settings/accounts
+msgid "Delete %1$s"
+msgstr "刪除 %1$s"
+
+#: apps/io.ox/settings/accounts/views.js module:io.ox/settings/accounts
+msgid "Delete account"
+msgstr "刪除帳號"
+
+#: apps/io.ox/settings/accounts/views.js module:io.ox/settings/accounts
+msgid "Do you really want to delete this account?"
+msgstr "確定要刪除此帳號？"
+
+#: apps/io.ox/settings/apps/settings/pane.js module:io.ox/core
+msgid "External Apps"
+msgstr "外部應用程式"
+
+#: apps/io.ox/settings/apps/settings/pane.js module:io.ox/core
+msgid "Do you want to revoke the access of this application?"
+msgstr "您是否想撤回此應用程式的存取權？"
+
+#: apps/io.ox/settings/apps/settings/pane.js module:io.ox/core
+msgid "Revoke"
+msgstr "撤回"
+
+#: apps/io.ox/settings/apps/settings/pane.js module:io.ox/core
+msgid "Permissions:"
+msgstr "權限:"
+
+#: apps/io.ox/settings/apps/settings/pane.js module:io.ox/core
+msgid "Approved:"
+msgstr "允許於:"
+
+#: apps/io.ox/settings/apps/settings/pane.js module:io.ox/core
+msgid "The following external applications/services can access your data:"
+msgstr "下列外部應用程式/服務可存取您的資料:"
+
+#: apps/io.ox/settings/apps/settings/pane.js module:io.ox/core
+msgid ""
+"There are no external applications/services which can access your account."
+msgstr "沒有外部應用程式/服務可存取您的帳號。"
+
+#: apps/io.ox/settings/main.js module:io.ox/core
+msgid "%1$s %2$s"
+msgstr "%1$s %2$s"
+
+#: apps/io.ox/tasks/actions.js module:io.ox/tasks apps/io.ox/tasks/toolbar.js
+#: module:io.ox/mail
+msgid "Change due date"
+msgstr "更改到期日"
+
+#: apps/io.ox/tasks/actions.js module:io.ox/tasks
+#: apps/io.ox/tasks/mobile-toolbar-actions.js apps/io.ox/tasks/toolbar.js
+#: module:io.ox/mail apps/plugins/notifications/tasks/register.js
 #: module:plugins/notifications
+msgid "Mark as done"
+msgstr "標示為完成"
+
+#: apps/io.ox/tasks/actions.js module:io.ox/tasks
+#: apps/io.ox/tasks/mobile-toolbar-actions.js apps/io.ox/tasks/toolbar.js
+#: module:io.ox/mail
+msgid "Mark as undone"
+msgstr "標示為未完成"
+
+#: apps/io.ox/tasks/actions/delete.js module:io.ox/tasks
+msgid "Do you really want to delete this task?"
+msgid_plural "Do you really want to delete these tasks?"
+msgstr[0] "您確定要刪除此任務嗎？"
+msgstr[1] "您確定要刪除此任務嗎？"
+
+#: apps/io.ox/tasks/actions/delete.js module:io.ox/tasks
+msgid "Task has been deleted!"
+msgid_plural "Tasks have been deleted!"
+msgstr[0] "工作已刪除！"
+msgstr[1] "工作已刪除！"
+
+#: apps/io.ox/tasks/actions/delete.js module:io.ox/tasks
+msgid "Task was already deleted!"
+msgstr "工作已被刪除！"
+
+#: apps/io.ox/tasks/actions/delete.js module:io.ox/tasks
+msgid "The task could not be deleted."
+msgid_plural "The tasks could not be deleted."
+msgstr[0] "無法刪除工作。"
+msgstr[1] "無法刪除工作。"
+
+#: apps/io.ox/tasks/actions/doneUndone.js module:io.ox/tasks
+msgid "Task marked as undone"
+msgid_plural "Tasks marked as undone"
+msgstr[0] "已將任務標示為未完成"
+msgstr[1] "已將任務標示為未完成"
+
+#: apps/io.ox/tasks/actions/doneUndone.js module:io.ox/tasks
+msgid "Task marked as done"
+msgid_plural "Tasks marked as done"
+msgstr[0] "已將任務標示為已完成"
+msgstr[1] "已將任務標示為已完成"
+
+#: apps/io.ox/tasks/actions/doneUndone.js module:io.ox/tasks
+msgid "A severe error occurred!"
+msgstr "發生嚴重錯誤！"
+
+#: apps/io.ox/tasks/actions/doneUndone.js module:io.ox/tasks
+msgid "Task was modified before, please reload"
+msgstr "任務已被修改，請重新載入"
+
+#: apps/io.ox/tasks/actions/move.js module:io.ox/tasks
+msgid "Tasks can not be moved to or out of shared folders"
+msgstr "無法移動任務進或出共享資料夾"
+
+#: apps/io.ox/tasks/actions/printDisabled.js module:io.ox/tasks
+msgid "Print tasks"
+msgstr "列印任務"
+
+#: apps/io.ox/tasks/common-extensions.js module:io.ox/tasks
+#: apps/io.ox/tasks/print.js
+msgid "Progress"
+msgstr "進度"
+
+#: apps/io.ox/tasks/common-extensions.js module:io.ox/tasks
+msgid "Adjust start date"
+msgstr "調整起始日期"
+
+#: apps/io.ox/tasks/common-extensions.js module:io.ox/tasks
+msgid "Inconsistent dates"
+msgstr "不連貫的日期"
+
+#. If the user changes the duedate of a task, it may be before the start date, which is not allowed
+#. If this happens the user gets the option to change the start date so it matches the due date
+#: apps/io.ox/tasks/common-extensions.js module:io.ox/tasks
+msgid "The due date cannot be before start date. Adjust start date?"
+msgstr "到期日無法在起始日之前，調整起始日？"
+
+#: apps/io.ox/tasks/common-extensions.js module:io.ox/tasks
+msgid "Changed due date"
+msgstr "更改到期日"
+
+#: apps/io.ox/tasks/detail/main.js module:io.ox/tasks apps/io.ox/tasks/main.js
+msgid "Task Details"
+msgstr "工作詳細資訊"
+
+#: apps/io.ox/tasks/edit/main.js module:io.ox/tasks
+#: apps/io.ox/tasks/edit/view-template.js module:io.ox/tasks/edit
+#: apps/io.ox/tasks/edit/view.js apps/io.ox/tasks/toolbar.js module:io.ox/mail
+msgid "Edit task"
+msgstr "編輯任務"
+
+#: apps/io.ox/tasks/edit/main.js module:io.ox/tasks
+#: apps/io.ox/tasks/edit/view-template.js module:io.ox/tasks/edit
+#: apps/io.ox/tasks/edit/view.js
+msgid "Create task"
+msgstr "建立任務"
+
+#: apps/io.ox/tasks/edit/util.js module:io.ox/tasks
+msgid "Minus"
+msgstr "減"
+
+#: apps/io.ox/tasks/edit/util.js module:io.ox/tasks
+msgid "Plus"
+msgstr "Plus"
+
+#: apps/io.ox/tasks/edit/view-template.js module:io.ox/tasks/edit
+#: apps/io.ox/tasks/view-detail.js module:io.ox/tasks
+msgid "Start date"
+msgstr "起始日期"
+
+#: apps/io.ox/tasks/edit/view-template.js module:io.ox/tasks/edit
+#: apps/io.ox/tasks/main.js module:io.ox/tasks
+msgid "Due date"
+msgstr "截止日"
+
+#. Text that is displayed in a select box for task reminders, when the user does not use a predefined time, like in 15minutes
+#: apps/io.ox/tasks/edit/view-template.js module:io.ox/tasks/edit
+msgid "Manual input"
+msgstr "手動輸入"
+
+#: apps/io.ox/tasks/edit/view-template.js module:io.ox/tasks/edit
+#: apps/io.ox/tasks/print.js module:io.ox/tasks
+msgid "Reminder date"
+msgstr "提醒日期"
+
+#: apps/io.ox/tasks/edit/view-template.js module:io.ox/tasks/edit
+#: apps/io.ox/tasks/print.js module:io.ox/tasks apps/io.ox/tasks/util.js
+msgid "Not started"
+msgstr "未開始"
+
+#: apps/io.ox/tasks/edit/view-template.js module:io.ox/tasks/edit
+#: apps/io.ox/tasks/print.js module:io.ox/tasks apps/io.ox/tasks/util.js
+msgid "In progress"
+msgstr "進行中"
+
+#: apps/io.ox/tasks/edit/view-template.js module:io.ox/tasks/edit
+#: apps/io.ox/tasks/print.js module:io.ox/tasks apps/io.ox/tasks/util.js
+msgid "Waiting"
+msgstr "等待中"
+
+#: apps/io.ox/tasks/edit/view-template.js module:io.ox/tasks/edit
+#: apps/io.ox/tasks/print.js module:io.ox/tasks apps/io.ox/tasks/util.js
+msgid "Deferred"
+msgstr "延遲"
+
+#: apps/io.ox/tasks/edit/view-template.js module:io.ox/tasks/edit
+msgid "Progress in %"
+msgstr "進度百分比"
+
+#: apps/io.ox/tasks/edit/view-template.js module:io.ox/tasks/edit
+msgid "Please enter value between 0 and 100."
+msgstr "請輸入從 0 到 100 間的值。"
+
+#: apps/io.ox/tasks/edit/view-template.js module:io.ox/tasks/edit
+msgctxt "Tasks priority"
+msgid "None"
+msgstr "無"
+
+#: apps/io.ox/tasks/edit/view-template.js module:io.ox/tasks/edit
+msgctxt "Tasks priority"
+msgid "Low"
+msgstr "低"
+
+#: apps/io.ox/tasks/edit/view-template.js module:io.ox/tasks/edit
+msgctxt "Tasks priority"
+msgid "Medium"
+msgstr "中"
+
+#: apps/io.ox/tasks/edit/view-template.js module:io.ox/tasks/edit
+msgctxt "Tasks priority"
+msgid "High"
+msgstr "高"
+
+#: apps/io.ox/tasks/edit/view-template.js module:io.ox/tasks/edit
+msgctxt "Tasks"
+msgid "Priority"
+msgstr "優先權"
+
+#: apps/io.ox/tasks/edit/view-template.js module:io.ox/tasks/edit
+msgid "This task has no participants yet"
+msgstr "此任務還沒有參與者"
+
+#: apps/io.ox/tasks/edit/view-template.js module:io.ox/tasks/edit
+#: apps/io.ox/tasks/print.js module:io.ox/tasks apps/io.ox/tasks/view-detail.js
+msgid "Estimated duration in minutes"
+msgstr "預估持續分鐘數"
+
+#: apps/io.ox/tasks/edit/view-template.js module:io.ox/tasks/edit
+#: apps/io.ox/tasks/print.js module:io.ox/tasks apps/io.ox/tasks/view-detail.js
+msgid "Actual duration in minutes"
+msgstr "實際持續分鐘數"
+
+#: apps/io.ox/tasks/edit/view-template.js module:io.ox/tasks/edit
+#: apps/io.ox/tasks/print.js module:io.ox/tasks apps/io.ox/tasks/view-detail.js
+msgid "Estimated costs"
+msgstr "預估成本"
+
+#: apps/io.ox/tasks/edit/view-template.js module:io.ox/tasks/edit
+#: apps/io.ox/tasks/print.js module:io.ox/tasks apps/io.ox/tasks/view-detail.js
+msgid "Actual costs"
+msgstr "實際成本"
+
+#: apps/io.ox/tasks/edit/view-template.js module:io.ox/tasks/edit
+msgid "Currency"
+msgstr "幣值"
+
+#: apps/io.ox/tasks/edit/view-template.js module:io.ox/tasks/edit
+#: apps/io.ox/tasks/print.js module:io.ox/tasks apps/io.ox/tasks/view-detail.js
+msgid "Distance"
+msgstr "距離"
+
+#: apps/io.ox/tasks/edit/view-template.js module:io.ox/tasks/edit
+#: apps/io.ox/tasks/print.js module:io.ox/tasks apps/io.ox/tasks/view-detail.js
+msgid "Billing information"
+msgstr "帳務資訊"
+
+#: apps/io.ox/tasks/edit/view-template.js module:io.ox/tasks/edit
+#: apps/io.ox/tasks/print.js module:io.ox/tasks apps/io.ox/tasks/view-detail.js
+msgid "Companies"
+msgstr "公司"
+
+#: apps/io.ox/tasks/main.js module:io.ox/tasks
+msgid "Couldn't load that task."
+msgstr "無法載入該工作。"
+
+#: apps/io.ox/tasks/main.js module:io.ox/tasks
+msgid "Tasks toolbar"
+msgstr "任務工具列"
+
+#: apps/io.ox/tasks/main.js module:io.ox/tasks
+msgid "Sort options"
+msgstr "排序選項"
+
+#: apps/io.ox/tasks/main.js module:io.ox/tasks
+msgid "Urgency"
+msgstr "緊急程度"
+
+#: apps/io.ox/tasks/main.js module:io.ox/tasks apps/io.ox/tasks/print.js
+msgid "Priority"
+msgstr "優先順序"
+
+#: apps/io.ox/tasks/main.js module:io.ox/tasks
+msgid "Order"
+msgstr "訂購"
+
+#: apps/io.ox/tasks/main.js module:io.ox/tasks
+msgid "Show done tasks"
+msgstr "顯示完成工作"
+
+#: apps/io.ox/tasks/model.js module:io.ox/tasks
+msgid "The start date must be before the due date."
+msgstr "起始日期必須在到期日前。"
+
+#: apps/io.ox/tasks/model.js module:io.ox/tasks
+msgid "The due date must not be before the start date."
+msgstr "結束日期不能發生在開始日期之前。"
+
+#: apps/io.ox/tasks/model.js module:io.ox/tasks
+msgid "Costs must be between -%1$d and %1$d."
+msgstr "成本必須在 -%1$d 到 %1$d 之間。"
+
+#: apps/io.ox/tasks/model.js module:io.ox/tasks
+msgid "Costs must only have two decimal places."
+msgstr "成本最多只能到小數後兩位。"
+
+#: apps/io.ox/tasks/model.js module:io.ox/tasks
+msgid "Progress must be a valid number between 0 and 100"
+msgstr "進度必須是從 0 到 100 內的數字"
+
+#: apps/io.ox/tasks/model.js module:io.ox/tasks
+msgid "Recurring tasks need a valid start date."
+msgstr "重複發生的任務需要有效開始日期。"
+
+#: apps/io.ox/tasks/model.js module:io.ox/tasks
+msgid "Recurring tasks need a valid due date."
+msgstr "重複發生的任務需要有效到期日。"
+
+#: apps/io.ox/tasks/print.js module:io.ox/tasks
+msgid "Low"
+msgstr "低"
+
+#: apps/io.ox/tasks/print.js module:io.ox/tasks
+msgid "Medium"
+msgstr "媒體"
+
+#: apps/io.ox/tasks/print.js module:io.ox/tasks
+msgid "High"
+msgstr "高"
+
+#. Task: "Due" like in "Change due date"
+#: apps/io.ox/tasks/print.js module:io.ox/tasks apps/io.ox/tasks/toolbar.js
+#: module:io.ox/mail
+msgid "Due"
+msgstr "到期日"
+
+#: apps/io.ox/tasks/print.js module:io.ox/tasks apps/io.ox/tasks/view-detail.js
+msgid "Date completed"
+msgstr "完成日期"
+
+#: apps/io.ox/tasks/print.js module:io.ox/tasks apps/io.ox/tasks/view-detail.js
+msgid "This task recurs"
+msgstr "此工作將於下列時間重複"
+
+#: apps/io.ox/tasks/settings/pane.js module:io.ox/tasks
+msgid ""
+"Receive notifications when a task in which you participate is created, "
+"modified or deleted"
+msgstr "當您參與的任務建立、修改或刪除時接收通知"
+
+#: apps/io.ox/tasks/settings/pane.js module:io.ox/tasks
+msgid ""
+"Receive notifications when a participant accepted or declined a task created "
+"by you"
+msgstr "當您建立的任務當中的參與者接受或拒絕時接收通知"
+
+#: apps/io.ox/tasks/settings/pane.js module:io.ox/tasks
+msgid ""
+"Receive notifications when a participant accepted or declined a task in "
+"which you participate"
+msgstr "當您參與的任務當中的參與者接受或拒絕時接收通知"
+
+#: apps/io.ox/tasks/toolbar.js module:io.ox/mail
+msgid "New task"
+msgstr "新增任務"
+
+#. Task: Undone like in "Mark as undone"
+#: apps/io.ox/tasks/toolbar.js module:io.ox/mail
+msgid "Undone"
+msgstr "已還原"
+
+#: apps/io.ox/tasks/toolbar.js module:io.ox/mail
+msgid "Delete task"
+msgstr "刪除任務"
+
+#: apps/io.ox/tasks/util.js module:io.ox/tasks
+msgid "this morning"
+msgstr "今天早上"
+
+#: apps/io.ox/tasks/util.js module:io.ox/tasks
+msgid "by noon"
+msgstr "中午"
+
+#: apps/io.ox/tasks/util.js module:io.ox/tasks
+msgid "this afternoon"
+msgstr "今天下午"
+
+#: apps/io.ox/tasks/util.js module:io.ox/tasks
+msgid "tonight"
+msgstr "今晚"
+
+#: apps/io.ox/tasks/util.js module:io.ox/tasks
+msgid "late in the evening"
+msgstr "今天晚上"
+
+#: apps/io.ox/tasks/util.js module:io.ox/tasks
+msgid "in 5 minutes"
+msgstr "5 分鐘內"
+
+#: apps/io.ox/tasks/util.js module:io.ox/tasks
+msgid "in 15 minutes"
+msgstr "15 分鐘內"
+
+#: apps/io.ox/tasks/util.js module:io.ox/tasks
+msgid "in 30 minutes"
+msgstr "30 分鐘內"
+
+#: apps/io.ox/tasks/util.js module:io.ox/tasks
+msgid "in one hour"
+msgstr "一小時內"
+
+#: apps/io.ox/tasks/util.js module:io.ox/tasks
+msgid "tomorrow"
+msgstr "明天"
+
+#: apps/io.ox/tasks/util.js module:io.ox/tasks
+msgid "in one week"
+msgstr "1 周內"
+
+#: apps/io.ox/tasks/util.js module:io.ox/tasks
+msgid "Original mail"
+msgstr "原始郵件"
+
+#: apps/io.ox/tasks/util.js module:io.ox/tasks
+msgid "Overdue"
+msgstr "過期"
+
+#: apps/io.ox/tasks/util.js module:io.ox/tasks
+msgid "No priority"
+msgstr "無優先順序"
+
+#: apps/io.ox/tasks/util.js module:io.ox/tasks
+msgid "Low priority"
+msgstr "低優先順序"
+
+#: apps/io.ox/tasks/util.js module:io.ox/tasks
+msgid "Medium priority"
+msgstr "中優先順序"
+
+#: apps/io.ox/tasks/util.js module:io.ox/tasks
+msgid "High priority"
+msgstr "高優先順序"
+
+#. %1$s due date of a task
+#: apps/io.ox/tasks/view-detail.js module:io.ox/tasks
+#, c-format
+msgid "Due %1$s"
+msgstr "%1$s 到期"
+
+#. %1$s reminder date of a task
+#: apps/io.ox/tasks/view-detail.js module:io.ox/tasks
+#, c-format
+msgid "Reminder date %1$s"
+msgstr "提醒日期 %1$s"
+
+#. %1$s how much of a task is completed in percent, values from 0-100
+#: apps/io.ox/tasks/view-detail.js module:io.ox/tasks
+#: apps/io.ox/tasks/view-grid-template.js
+#, c-format
+msgid "Progress %1$s %"
+msgstr "進度 %1$s %"
+
+#: apps/io.ox/tasks/view-detail.js module:io.ox/tasks
+msgid "Could not load attachments for this task."
+msgstr "無法載入此工作中的附件。"
+
+#. followed by date or time to mark the enddate of a task
+#: apps/io.ox/tasks/view-grid-template.js module:io.ox/tasks
+msgid "ends:"
+msgstr "結束於:"
+
+#. message for screenreaders in case selected task has participants
+#: apps/io.ox/tasks/view-grid-template.js module:io.ox/tasks
+msgid "has participants"
+msgstr "有參與者"
+
+#: apps/io.ox/tasks/view-grid-template.js module:io.ox/tasks
+msgid "private"
+msgstr "私人"
+
+#: apps/io.ox/tours/get-started.js module:io.ox/core
+msgid "Guided tour for this app"
+msgstr "此應用程式的導覽"
+
+#: apps/io.ox/wizards/upsell.js module:io.ox/wizards
+msgid "Upgrade to premium edition"
+msgstr "升級至收費版"
+
+#: apps/io.ox/wizards/upsell.js module:io.ox/wizards
+msgid "Shopping cart"
+msgstr "購物車"
+
+#: apps/io.ox/wizards/upsell.js module:io.ox/wizards
+msgid "Cart is empty."
+msgstr "購物車是空的。"
+
+#: apps/io.ox/wizards/upsell.js module:io.ox/wizards
+msgid "Review your purchases"
+msgstr "確認您的購買"
+
+#: apps/io.ox/wizards/upsell.js module:io.ox/wizards
+msgid "Total cost"
+msgstr "總成本"
+
+#: apps/io.ox/wizards/upsell.js module:io.ox/wizards
+msgid "Buy now!"
+msgstr "立刻購買！"
+
+#: apps/io.ox/wizards/upsell.js module:io.ox/wizards
+msgid "Purchase confirmation"
+msgstr "確認購買"
+
+#: apps/io.ox/wizards/upsell.js module:io.ox/wizards
+msgid "The following products will be activated now:"
+msgstr "下列產品將會被啟用:"
+
+#. Placeholder in furigana field
+#: apps/l10n/ja_JP/io.ox/register.js module:l10n/ja_JP
+msgid "Furigana for last name"
+msgstr "姓氏注音"
+
+#. Placeholder in furigana field
+#: apps/l10n/ja_JP/io.ox/register.js module:l10n/ja_JP
+msgid "Furigana for first name"
+msgstr "名字注音"
+
+#. Placeholder in furigana field
+#: apps/l10n/ja_JP/io.ox/register.js module:l10n/ja_JP
+msgid "Furigana for company"
+msgstr "公司注音"
+
+#: apps/plugins/administration/groups/register.js module:io.ox/core
+#: apps/plugins/administration/groups/settings/pane.js
+msgid "Groups"
+msgstr "群組"
+
+#: apps/plugins/administration/groups/settings/edit.js module:io.ox/core
+msgid "Group name"
+msgstr "群組名稱"
+
+#: apps/plugins/administration/groups/settings/edit.js module:io.ox/core
+msgid "Members"
+msgstr "成員"
+
+#: apps/plugins/administration/groups/settings/edit.js module:io.ox/core
+msgid "Edit group"
+msgstr "編輯群組"
+
+#: apps/plugins/administration/groups/settings/edit.js module:io.ox/core
+#: apps/plugins/administration/groups/settings/toolbar.js
+msgid "Create new group"
+msgstr "建立新群組"
+
+#: apps/plugins/administration/groups/settings/members.js module:io.ox/core
+msgid "Remove member"
+msgstr "移除成員"
+
+#. %1$d is the number of members
+#: apps/plugins/administration/groups/settings/pane.js module:io.ox/core
+msgid "%1$d member"
+msgid_plural "%1$d members"
+msgstr[0] "%1$d 位成員"
+msgstr[1] "%1$d 位成員"
+
+#. %1$s is the group name
+#: apps/plugins/administration/groups/settings/toolbar.js module:io.ox/core
+msgid ""
+"Do you really want to delete the group \"%1$s\"? This action cannot be "
+"undone!"
+msgstr "確定要刪除「%1$s」群組？將無法還原此操作！"
+
+#: apps/plugins/administration/groups/settings/toolbar.js module:io.ox/core
+msgid "Delete group"
+msgstr "刪除組"
+
+#: apps/plugins/administration/resources/settings/edit.js module:io.ox/core
+msgid "Resource name (mandatory)"
+msgstr "資源名稱（必填）"
+
+#: apps/plugins/administration/resources/settings/edit.js module:io.ox/core
+msgid "Mail address (mandatory)"
+msgstr "郵件地址（必填）"
+
+#: apps/plugins/administration/resources/settings/edit.js module:io.ox/core
+msgid "Edit resource"
+msgstr "編輯資源"
+
+#: apps/plugins/administration/resources/settings/edit.js module:io.ox/core
+#: apps/plugins/administration/resources/settings/toolbar.js
+msgid "Create new resource"
+msgstr "建立新資源"
+
+#. %1$s is the resource name
+#: apps/plugins/administration/resources/settings/toolbar.js module:io.ox/core
+msgid ""
+"Do you really want to delete the resource \"%1$s\"? This action cannot be "
+"undone!"
+msgstr "確定要刪除「%1$s」資源？將無法還原此操作！"
+
+#: apps/plugins/administration/resources/settings/toolbar.js module:io.ox/core
+msgid "Delete resource"
+msgstr "刪除資源"
+
+#. 1 of 5 star rating
+#: apps/plugins/core/feedback/register.js module:io.ox/core
+msgctxt "rating"
+msgid "It's really bad"
+msgstr "非常糟"
+
+#. 2 of 5 star rating
+#: apps/plugins/core/feedback/register.js module:io.ox/core
+msgctxt "rating"
+msgid "I don't like it"
+msgstr "我不喜歡"
+
+#. 3 of 5 star rating
+#: apps/plugins/core/feedback/register.js module:io.ox/core
+msgctxt "rating"
+msgid "It's ok"
+msgstr "還可以"
+
+#. 4 of 5 star rating
+#: apps/plugins/core/feedback/register.js module:io.ox/core
+msgctxt "rating"
+msgid "I like it"
+msgstr "我喜歡"
+
+#. 5 of 5 star rating
+#: apps/plugins/core/feedback/register.js module:io.ox/core
+msgctxt "rating"
+msgid "It's awesome"
+msgstr "超棒的"
+
+#: apps/plugins/core/feedback/register.js module:io.ox/core
+msgid "%1$d of 5 stars"
+msgstr "%1$d 顆星，滿分 5 顆星"
+
+#. used in feedback dialog for general feedback. Would be "Allgemein" in German for example
+#: apps/plugins/core/feedback/register.js module:io.ox/core
+msgid "General"
+msgstr "一班"
+
+#: apps/plugins/core/feedback/register.js module:io.ox/core
+msgid "Not likely at all"
+msgstr "完全不可能"
+
+#: apps/plugins/core/feedback/register.js module:io.ox/core
+msgid "%1$d of 10 points."
+msgstr "%1$d 分，滿分 10 分。"
+
+#: apps/plugins/core/feedback/register.js module:io.ox/core
+msgid "Extremely likely"
+msgstr "非常可能"
+
+#. %1$s is the product name, for example 'OX App Suite'
+#: apps/plugins/core/feedback/register.js module:io.ox/core
+msgid "How likely is it that you would recommend %1$s to a friend?"
+msgstr "您向朋友或同事推薦 %1$s 的可能性有多大？"
+
+#: apps/plugins/core/feedback/register.js module:io.ox/core
+msgid "Please rate this product"
+msgstr "請為此產品打分數"
+
+#: apps/plugins/core/feedback/register.js module:io.ox/core
+msgid "Please rate the following application:"
+msgstr "請為下列應用程式評分:"
+
+#: apps/plugins/core/feedback/register.js module:io.ox/core
+msgid "Your feedback"
+msgstr "您的意見回饋"
+
+#: apps/plugins/core/feedback/register.js module:io.ox/core
+msgid "Comments and suggestions"
+msgstr "意見與建議"
+
+#: apps/plugins/core/feedback/register.js module:io.ox/core
+msgid ""
+"Please note that support requests cannot be handled via the feedback form. "
+"If you have questions or problems please contact our support directly."
+msgstr ""
+"請注意，技術支援請求無法透過意見回饋方式傳送。若您有問題時請直接連絡我們的技"
+"術支援團隊。"
+
+#: apps/plugins/core/feedback/register.js module:io.ox/core
+msgid "Please select a rating."
+msgstr "請評分。"
+
+#. popup info message
+#: apps/plugins/core/feedback/register.js module:io.ox/core
+msgid "Thank you for your feedback"
+msgstr "感謝您的意見回饋"
+
+#. popup error message
+#: apps/plugins/core/feedback/register.js module:io.ox/core
+msgid "Feedback could not be sent"
+msgstr "無法傳送意見回饋"
+
+#: apps/plugins/core/feedback/register.js module:io.ox/core
+msgid "Feedback"
+msgstr "回饋"
+
+#: apps/plugins/core/feedback/register.js module:io.ox/core
+msgid "Give feedback"
+msgstr "提供意見回饋"
+
+#: apps/plugins/halo/appointments/register.js module:plugins/halo
+msgid "Shared Appointments"
+msgstr "共享約會"
+
+#: apps/plugins/halo/mail/register.js module:plugins/halo
+msgid "Recent conversations"
+msgstr "近期對話"
+
+#: apps/plugins/halo/mail/register.js module:plugins/halo
+msgid "Received mails"
+msgstr "收到的郵件"
+
+#: apps/plugins/halo/mail/register.js module:plugins/halo
+msgid "Cannot find any messages this contact sent to you."
+msgstr "找不到此聯絡人寄送給您的訊息。"
+
+#: apps/plugins/halo/mail/register.js module:plugins/halo
+msgid "Sent mails"
+msgstr "寄件輩分"
+
+#: apps/plugins/halo/mail/register.js module:plugins/halo
+msgid "Cannot find any messages you sent to this contact."
+msgstr "找不到您寄送給此聯絡人的訊息。"
+
+#: apps/plugins/halo/xing/register.js module:plugins/portal
+#: apps/plugins/portal/xing/register.js apps/plugins/xing/main.js
+msgid "XING"
+msgstr "XING"
+
+#. what follows is a set of job/status descriptions used by XING
+#: apps/plugins/halo/xing/register.js module:plugins/portal
+msgid "Entrepreneur"
+msgstr "創業者"
+
+#: apps/plugins/halo/xing/register.js module:plugins/portal
+msgid "Freelancer"
+msgstr "自由工作者"
+
+#: apps/plugins/halo/xing/register.js module:plugins/portal
+msgid "Employee"
+msgstr "員工"
+
+#: apps/plugins/halo/xing/register.js module:plugins/portal
+msgid "Executive"
+msgstr "執行階層"
+
+#: apps/plugins/halo/xing/register.js module:plugins/portal
+msgid "Recruiter"
+msgstr "招聘者"
+
+#: apps/plugins/halo/xing/register.js module:plugins/portal
+msgid "Public servant"
+msgstr "公務員"
+
+#: apps/plugins/halo/xing/register.js module:plugins/portal
+msgid "Student"
+msgstr "學生"
+
+#: apps/plugins/halo/xing/register.js module:plugins/portal
+msgid "Unemployed"
+msgstr "未受雇"
+
+#: apps/plugins/halo/xing/register.js module:plugins/portal
+msgid "Retired"
+msgstr "已退休"
+
+#: apps/plugins/halo/xing/register.js module:plugins/portal
+msgid ""
+"You are not directly linked to %s. Here are people who are linked to %s:"
+msgstr "您並未直接連結至 %s。以下是連結至 %s 的人們:"
+
+#: apps/plugins/halo/xing/register.js module:plugins/portal
+msgid "Your shared contacts:"
+msgstr "您分享的聯絡人:"
+
+#: apps/plugins/halo/xing/register.js module:plugins/portal
+msgid "Private address"
+msgstr "私人地址"
+
+#. %1$s is the employee position or status, e.g. student
+#. %2$s is the employer name, e.g. University of Meinerzhagen-Valbert
+#: apps/plugins/halo/xing/register.js module:plugins/portal
+msgid "%1$s at %2$s"
+msgstr "%2$s 的 %1$s"
+
+#: apps/plugins/halo/xing/register.js module:plugins/portal
+msgid "Employment"
+msgstr "工作"
+
+#: apps/plugins/halo/xing/register.js module:plugins/portal
+msgid "Sorry, could not connect to %s right now."
+msgstr "抱歉，目前無法連線至 %s。"
+
+#: apps/plugins/halo/xing/register.js module:plugins/portal
+msgid "Sorry, there is no data available for you on %s."
+msgstr "抱歉，%s 上目前沒有可提供給您的資料。"
+
+#. %1$s is the name of the platform
+#. %2$s is an the "add to home" icon
+#. %3$s and %4$s are markers for bold text.
+#. The words "Home Screen" may not be translated or should match the
+#. string used on an iPhone using the "add to homescreen" function for weblinks
+#: apps/plugins/mobile/addToHomescreen/register.js
+#: module:plugins/mobile/addToHomescreen/i18n
+msgid ""
+"Install this web app on your %1$s: Tap %2$s and then %3$s'Add to Home "
+"Screen'%4$s"
+msgstr "在您的 %1$s 安裝此網頁應用程式: 點選 %2$s -> %3$s「新增至主畫面」%4$s"
+
+#: apps/plugins/notifications/calendar/register.js module:plugins/notifications
 msgid ""
 "Your default reminder could not be set for this appointment due to "
 "insufficient permissions"
 msgstr "因為權限不足，無法為此約會設定您的預設提醒"
 
-#: apps/plugins/core/feedback/register.js module:io.ox/core
-msgid "Your feedback"
-msgstr "您的意見回饋"
-
-#: apps/io.ox/mail/accounts/settings.js module:io.ox/mail/accounts/settings
-msgid "Your mail address"
-msgstr "您的電子郵件位址"
+#. %1$s Appointment title
+#. %1$s task title
+#: apps/plugins/notifications/calendar/register.js module:plugins/notifications
+#: apps/plugins/notifications/tasks/register.js
+#, c-format
+msgid "Invitation for %1$s."
+msgstr "%1$s 的邀請。"
+
+#: apps/plugins/notifications/calendar/register.js module:plugins/notifications
+#: apps/plugins/notifications/tasks/register.js
+msgid "Accept/Decline"
+msgstr "接受 / 拒絕"
+
+#: apps/plugins/notifications/calendar/register.js module:plugins/notifications
+msgid "Accept / Decline"
+msgstr "接受 / 拒絕"
+
+#: apps/plugins/notifications/calendar/register.js module:plugins/notifications
+#: apps/plugins/notifications/tasks/register.js
+msgid "Accept invitation"
+msgstr "接受邀請"
+
+#: apps/plugins/notifications/calendar/register.js module:plugins/notifications
+msgctxt "in"
+msgid "in %d minute"
+msgid_plural "in %d minutes"
+msgstr[0] "%d 分鐘"
+msgstr[1] "%d 分鐘"
+
+#. Reminders (notifications) about appointments
+#: apps/plugins/notifications/calendar/register.js module:plugins/notifications
+msgid "Appointment reminders"
+msgstr "約會提醒"
+
+#. Title of generic desktop notification about new reminders for appointments
+#: apps/plugins/notifications/calendar/register.js module:plugins/notifications
+msgid "New appointment reminders"
+msgstr "新約會提醒"
+
+#. Body text of generic desktop notification about new reminders for appointments
+#: apps/plugins/notifications/calendar/register.js module:plugins/notifications
+msgid "You have new appointment reminders"
+msgstr "您收到約會提醒"
+
+#. Title of the desktop notification about new reminder for a specific appointment
+#: apps/plugins/notifications/calendar/register.js module:plugins/notifications
+msgid "New appointment reminder"
+msgstr "新約會提醒"
+
+#. Reminders (notifications) about appointments
+#: apps/plugins/notifications/calendar/register.js module:plugins/notifications
+msgid "Hide all appointment reminders."
+msgstr "隱藏所有約會提醒。"
+
+#. Invitations (notifications) about appointments
+#: apps/plugins/notifications/calendar/register.js module:plugins/notifications
+msgid "Appointment invitations"
+msgstr "約會邀請"
+
+#. Title of generic desktop notification about new invitations to appointments
+#. Title of the desktop notification about new invitation to a specific appointment
+#: apps/plugins/notifications/calendar/register.js module:plugins/notifications
+msgid "New appointment invitation"
+msgstr "新約會邀請"
+
+#. Body text of generic desktop notification about new invitations to appointments
+#: apps/plugins/notifications/calendar/register.js module:plugins/notifications
+msgid "You have new appointment invitations"
+msgstr "您收到約會邀請"
+
+#. Invitations (notifications) about appointments
+#: apps/plugins/notifications/calendar/register.js module:plugins/notifications
+msgid "Hide all appointment invitations."
+msgstr "隱藏所有約會邀請。"
+
+#: apps/plugins/notifications/mail/register.js module:plugins/notifications
+msgid "Bell"
+msgstr "Bell"
+
+#: apps/plugins/notifications/mail/register.js module:plugins/notifications
+msgid "Marimba"
+msgstr "Marimba"
+
+#: apps/plugins/notifications/mail/register.js module:plugins/notifications
+msgid "Wood"
+msgstr "Wood"
+
+#: apps/plugins/notifications/mail/register.js module:plugins/notifications
+msgid "Chimes"
+msgstr "Chimes"
+
+#: apps/plugins/notifications/mail/register.js module:plugins/notifications
+msgid "New mail"
+msgstr "新郵件"
+
+#. Should be "töne" in german, used for notification sounds. Not "geräusch"
+#: apps/plugins/notifications/mail/register.js module:plugins/notifications
+msgid "Notification sounds"
+msgstr "通知音效"
+
+#: apps/plugins/notifications/mail/register.js module:plugins/notifications
+msgid "Play sound on incoming mail"
+msgstr "收到郵件時播放音效"
+
+#: apps/plugins/notifications/mail/register.js module:plugins/notifications
+msgid "Sound"
+msgstr "音效"
+
+#. %1$d number of notifications
+#: apps/plugins/notifications/mail/register.js module:plugins/notifications
+msgid "%1$d unread mails"
+msgstr "%1$d 封未讀郵件"
+
+#: apps/plugins/notifications/mail/register.js module:plugins/notifications
+msgid "New mails"
+msgstr "新郵件"
+
+#: apps/plugins/notifications/mail/register.js module:plugins/notifications
+msgid "You have new mail"
+msgstr "您有新郵件"
+
+#. %1$s mail sender
+#. %2$s mail subject
+#: apps/plugins/notifications/mail/register.js module:plugins/notifications
+#, c-format
+msgid "Mail from %1$s, %2$s"
+msgstr "來自 %1$s 的郵件: %2$s"
+
+#. %1$s task title
+#: apps/plugins/notifications/tasks/register.js module:plugins/notifications
+#, c-format
+msgid "Overdue Task %1$s."
+msgstr "過期工作 %1$s。"
+
+#: apps/plugins/notifications/tasks/register.js module:plugins/notifications
+msgid "Overdue Tasks"
+msgstr "過期工作"
+
+#: apps/plugins/notifications/tasks/register.js module:plugins/notifications
+msgid "New overdue tasks"
+msgstr "新過期任務"
+
+#: apps/plugins/notifications/tasks/register.js module:plugins/notifications
+msgid "You have overdue tasks"
+msgstr "您有已到期的任務"
+
+#: apps/plugins/notifications/tasks/register.js module:plugins/notifications
+msgid "New overdue task"
+msgstr "新過期任務"
+
+#: apps/plugins/notifications/tasks/register.js module:plugins/notifications
+msgid "Hide all notifications for overdue tasks."
+msgstr "隱藏所有過期任務通知。"
+
+#. Reminders (notifications) about tasks
+#: apps/plugins/notifications/tasks/register.js module:plugins/notifications
+msgid "Task reminders"
+msgstr "任務提醒"
+
+#. Title for a generic desktop notification about new reminders for tasks
+#: apps/plugins/notifications/tasks/register.js module:plugins/notifications
+msgid "New task reminders"
+msgstr "新任務提醒"
+
+#. Content for a generic desktop notification about new reminders for tasks
+#: apps/plugins/notifications/tasks/register.js module:plugins/notifications
+msgid "You have new task reminders"
+msgstr "您收到任務提醒"
+
+#. Title for a desktop notification about a new reminder for a specific task
+#: apps/plugins/notifications/tasks/register.js module:plugins/notifications
+msgid "New task reminder"
+msgstr "新任務提醒"
+
+#. Reminders (notifications) about tasks
+#: apps/plugins/notifications/tasks/register.js module:plugins/notifications
+msgid "Hide all task reminders."
+msgstr "隱藏所有工作提醒。"
+
+#. Inviations (notifications) to tasks
+#: apps/plugins/notifications/tasks/register.js module:plugins/notifications
+msgid "Task invitations"
+msgstr "工作邀請"
+
+#. Title for a generic desktop notification about new invitations to tasks
+#: apps/plugins/notifications/tasks/register.js module:plugins/notifications
+msgid "New task invitations"
+msgstr "新任務邀請"
+
+#. Content for a generic desktop notification about new invitations to tasks
+#: apps/plugins/notifications/tasks/register.js module:plugins/notifications
+msgid "You have new task invitations"
+msgstr "您收到任務邀請"
+
+#. Title for a desktop notification about a new invitation to a specific task
+#: apps/plugins/notifications/tasks/register.js module:plugins/notifications
+msgid "New task invitation"
+msgstr "新任務邀請"
+
+#. Inviations (notifications) to tasks
+#: apps/plugins/notifications/tasks/register.js module:plugins/notifications
+msgid "Hide all task invitations."
+msgstr "隱藏所有任務提醒。"
+
+#: apps/plugins/portal/birthdays/register.js module:plugins/portal
+msgid "Birthdays"
+msgstr "生日"
+
+#: apps/plugins/portal/birthdays/register.js module:plugins/portal
+msgid "Press [enter] to jump to complete list of Birthdays."
+msgstr "按 [Enter] 以跳至完整生日清單。"
+
+#: apps/plugins/portal/birthdays/register.js module:plugins/portal
+msgid "No birthdays within the next %1$d weeks"
+msgstr "下 %1$d 週內沒有人生日"
+
+#: apps/plugins/portal/birthdays/register.js module:plugins/portal
+msgid "External link"
+msgstr "外部連結"
+
+#: apps/plugins/portal/birthdays/register.js module:plugins/portal
+msgid "Buy a gift"
+msgstr "購買禮物"
+
+#: apps/plugins/portal/birthdays/register.js module:plugins/portal
+msgid "In %1$d days"
+msgstr "%1$d 天內"
+
+#: apps/plugins/portal/calendar/register.js module:plugins/portal
+msgid "Appointments"
+msgstr "約會"
+
+#: apps/plugins/portal/calendar/register.js module:plugins/portal
+msgid "You don't have any appointments in the near future."
+msgstr "近期內您沒有約會。"
+
+#. button label within the client-onboarding widget
+#. button opens the wizard to configure your device
+#: apps/plugins/portal/client-onboarding/register.js module:plugins/portal
+msgid "Connect"
+msgstr "連線"
+
+#: apps/plugins/portal/flickr/register.js module:plugins/portal
+msgid "Could not load data"
+msgstr "無法載入資料"
+
+#: apps/plugins/portal/flickr/register.js module:plugins/portal
+msgid "Press [enter] to jump to the flicker stream."
+msgstr "按 [Enter] 以跳至 Flickr 串流。"
+
+#: apps/plugins/portal/flickr/register.js module:plugins/portal
+msgid "Cannot find user with given name."
+msgstr "找不到此名字的使用者。"
+
+#: apps/plugins/portal/flickr/register.js module:plugins/portal
+msgid "flickr.photos.search"
+msgstr "flickr.photos.search"
+
+#: apps/plugins/portal/flickr/register.js module:plugins/portal
+msgid "flickr.people.getPublicPhotos"
+msgstr "flickr.people.getPublicPhotos"
+
+#: apps/plugins/portal/flickr/register.js module:plugins/portal
+msgid "Edit Flickr photo stream"
+msgstr "編輯 Flickr 相片流"
+
+#: apps/plugins/portal/flickr/register.js module:plugins/portal
+msgid "Please enter a search query"
+msgstr "請輸入搜尋字串"
+
+#: apps/plugins/portal/flickr/register.js module:plugins/portal
+msgid "Please enter a description"
+msgstr "請輸入描述"
+
+#: apps/plugins/portal/flickr/register.js module:plugins/portal
+msgid "Flickr"
+msgstr "Flickr"
+
+#: apps/plugins/portal/helloworld/register.js module:plugins/portal
+msgid "Hello World"
+msgstr "Hello World"
+
+#: apps/plugins/portal/linkedIn/register.js module:plugins/portal
+msgid "Recent activities"
+msgstr "最近活動"
+
+#: apps/plugins/portal/linkedIn/register.js module:plugins/portal
+msgid "%1$s is now connected with %2$s"
+msgstr "%1$s 現在已與 %2$s 連線"
+
+#: apps/plugins/portal/linkedIn/register.js module:plugins/portal
+msgid "%1$s is a new contact"
+msgstr "%1$s 是新聯絡人"
+
+#: apps/plugins/portal/linkedIn/register.js module:plugins/portal
+msgid "LinkedIn reported an error:"
+msgstr "LinkedIn 回報錯誤:"
+
+#: apps/plugins/portal/linkedIn/register.js module:plugins/portal
+#: apps/plugins/portal/twitter/register.js
+msgid "Authorize your account again"
+msgstr "重新授權您的帳號"
+
+#: apps/plugins/portal/linkedIn/register.js module:plugins/portal
+#: apps/plugins/portal/twitter/register.js
+msgid "You have reauthorized this %s account."
+msgstr "您已重新授權 %s 帳號。"
+
+#: apps/plugins/portal/linkedIn/register.js module:plugins/portal
+#: apps/plugins/portal/twitter/register.js
+msgid "Something went wrong reauthorizing the %s account."
+msgstr "重新授權 %s 帳號時發生某些錯誤。"
+
+#: apps/plugins/portal/linkedIn/register.js module:plugins/portal
+msgid ""
+"Sorry, we cannot help you here. Your provider needs to obtain a key from "
+"LinkedIn with the permission to do read messages."
+msgstr ""
+"抱歉，我們無法在此幫忙。您的提供者需要自 LinkedIn 取得金鑰與讀取訊息的權限。"
+
+#: apps/plugins/portal/linkedIn/register.js module:plugins/portal
+msgid "LinkedIn"
+msgstr "LinkedIn"
+
+#: apps/plugins/portal/linkedIn/register.js module:plugins/portal
+msgid "Press [enter] to jump to the linkedin stream."
+msgstr "按 [Enter] 以跳至 LinkedIn 串流。"
+
+#: apps/plugins/portal/linkedIn/register.js module:plugins/portal
+msgid "You have no new messages"
+msgstr "您有沒有新訊息"
+
+#: apps/plugins/portal/linkedIn/register.js module:plugins/portal
+msgid "There were not activities in your network"
+msgstr "您的網路中沒有活動"
+
+#: apps/plugins/portal/linkedIn/register.js module:plugins/portal
+msgid "LinkedIn Network Updates"
+msgstr "LinkedIn 網路更新"
 
 #: apps/plugins/portal/linkedIn/register.js module:plugins/portal
 msgid "Your messages"
 msgstr "您的訊息"
 
-#: apps/io.ox/mail/accounts/view-form.js module:io.ox/settings
-#: apps/plugins/wizards/mandatory/main.js module:io.ox/wizards/firstStart
-msgid "Your name"
-msgstr "您的姓名"
+#: apps/plugins/portal/linkedIn/register.js module:plugins/portal
+#: apps/plugins/portal/twitter/register.js
+msgid "Add your account"
+msgstr "新增您的帳號"
+
+#: apps/plugins/portal/mail/register.js module:plugins/portal
+msgid "No mails in your inbox"
+msgstr "您的收件匣中沒有郵件"
+
+#: apps/plugins/portal/mail/register.js module:plugins/portal
+msgid "You have no unread messages"
+msgstr "您沒有未讀訊息"
+
+#. %1$d is the number of mails
+#: apps/plugins/portal/mail/register.js module:plugins/portal
+#, c-format
+msgid "You have %1$d unread message"
+msgid_plural "You have %1$d unread messages"
+msgstr[0] "您有 %1$d 封未讀訊息"
+msgstr[1] "您有 %1$d 封未讀訊息"
+
+#: apps/plugins/portal/oxdriveclients/register.js module:plugins/portal
+msgid "your platform"
+msgstr "您的平台"
+
+#: apps/plugins/portal/oxdriveclients/register.js module:plugins/portal
+msgid "Download %s"
+msgstr "下載 %s"
+
+#: apps/plugins/portal/oxdriveclients/register.js module:plugins/portal
+msgid "Download %s via the OX Updater"
+msgstr "透過 OX Updater 下載 %s"
+
+#: apps/plugins/portal/oxdriveclients/register.js module:plugins/portal
+msgid "Get %s"
+msgstr "下載 %s"
+
+#: apps/plugins/portal/oxdriveclients/register.js module:plugins/portal
+msgid "Download %s for %s now"
+msgstr "立刻下載 %2$s 的 %1$s"
+
+#: apps/plugins/portal/oxdriveclients/register.js module:plugins/portal
+msgid ""
+"The %s client lets you store and share your photos, files, documents and "
+"videos, anytime, anywhere. Access any file you save to %s from all your "
+"computers, iPhone, iPad or from within %s itself."
+msgstr ""
+"%s 客戶端讓您可以隨時隨地儲存並分享您的相片、檔案、文件與影片。從您所有的電"
+"腦、iPhone、iPad 或 %s 當中存取您放在 %s 的任何檔案。"
+
+#: apps/plugins/portal/oxdriveclients/register.js module:plugins/portal
+msgid "%s is also available for other platforms:"
+msgstr "%s 也有下列平台版本:"
+
+#: apps/plugins/portal/powerdns-parental-control/register.js
+#: module:plugins/portal
+msgid "PowerDNS parental control"
+msgstr "PowerDNS 家長監護"
+
+#. button label within the client-onboarding widget
+#. button opens the wizard to configure your device
+#: apps/plugins/portal/powerdns-parental-control/register.js
+#: module:plugins/portal
+msgid "Open parental control settings"
+msgstr "開啟家長間護設定"
+
+#: apps/plugins/portal/quota/register.js module:plugins/portal
+msgid "Mail count quota"
+msgstr "郵件數量額度"
+
+#: apps/plugins/portal/recentfiles/register.js module:plugins/portal
+msgid "Recently changed files"
+msgstr "最近修改的檔案"
+
+#: apps/plugins/portal/recentfiles/register.js module:plugins/portal
+msgid "My latest files"
+msgstr "我最新的檔案"
+
+#: apps/plugins/portal/recentfiles/register.js module:plugins/portal
+msgid "No files have been changed recently"
+msgstr "最近沒有修改檔案"
+
+#: apps/plugins/portal/recentfiles/register.js module:plugins/portal
+msgid "1 file has been changed recently"
+msgstr "最近有 1 個被修改的檔案"
+
+#: apps/plugins/portal/recentfiles/register.js module:plugins/portal
+msgid "%1$d files has been changed recently"
+msgstr "最近有 %1$d 個被修改的檔案"
+
+#: apps/plugins/portal/reddit/register.js module:io.ox/portal
+msgid "No title."
+msgstr "無標題。"
+
+#: apps/plugins/portal/reddit/register.js module:io.ox/portal
+msgid "Comments"
+msgstr "注釋"
+
+#: apps/plugins/portal/rss/register.js module:io.ox/portal
+msgid "RSS Feed"
+msgstr "RSS 資訊來源"
+
+#: apps/plugins/portal/rss/register.js module:io.ox/portal
+msgid "Press [enter] to jump to the rss stream."
+msgstr "按 [Enter] 以跳至 RSS 串流。"
+
+#: apps/plugins/portal/rss/register.js module:io.ox/portal
+msgid "No RSS feeds found."
+msgstr "找不到 RSS 資訊來源。"
+
+#: apps/plugins/portal/rss/register.js module:io.ox/portal
+msgid "RSS Feeds"
+msgstr "RSS 資訊來源"
+
+#: apps/plugins/portal/rss/register.js module:io.ox/portal
+msgid "Please enter a feed URL."
+msgstr "請輸入資訊來源網址。"
+
+#: apps/plugins/portal/tasks/register.js module:plugins/portal
+msgid "You don't have any tasks that are either due soon or overdue."
+msgstr "您沒有快要到期或已過期的任務。"
+
+#. Due on date
+#: apps/plugins/portal/tasks/register.js module:plugins/portal
+msgid "Due on %1$s"
+msgstr "結束於 %s"
+
+#: apps/plugins/portal/tumblr/register.js module:io.ox/portal
+msgid "Press [enter] to jump to the tumblr feed."
+msgstr "按 [Enter] 以跳至 tumblr 資訊來源。"
+
+#: apps/plugins/portal/tumblr/register.js module:io.ox/portal
+msgid "Read article on tumblr.com"
+msgstr "於 tumblr.com 閱讀文章"
+
+#: apps/plugins/portal/tumblr/register.js module:io.ox/portal
+msgid "Open external link"
+msgstr "開啟外部連結"
+
+#: apps/plugins/portal/tumblr/register.js module:io.ox/portal
+msgid "Edit Tumblr feed"
+msgstr "編輯 Tumblr 資訊來源"
+
+#: apps/plugins/portal/tumblr/register.js module:io.ox/portal
+msgid "Feed URL"
+msgstr "資訊來源 URL"
+
+#: apps/plugins/portal/tumblr/register.js module:io.ox/portal
+msgid "Please enter an blog url."
+msgstr "請輸入部落格網址。"
+
+#: apps/plugins/portal/tumblr/register.js module:io.ox/portal
+msgid "Please enter a description."
+msgstr "請輸入名稱。"
+
+#: apps/plugins/portal/tumblr/register.js module:io.ox/portal
+msgid "Unknown error while checking tumblr-blog."
+msgstr "檢查 tumblr 部落格時發生未知錯誤。"
+
+#: apps/plugins/portal/tumblr/register.js module:io.ox/portal
+msgid "Tumblr"
+msgstr "Tumblr"
+
+#: apps/plugins/portal/twitter/register.js module:plugins/portal
+msgid ""
+"This widget is currently offline because the twitter rate limit exceeded."
+msgstr "因為超過 Twitter 使用率限制，此小工具目前已離線。"
+
+#: apps/plugins/portal/twitter/register.js module:plugins/portal
+#: apps/plugins/portal/twitter/util.js
+msgid "An internal error occurred"
+msgstr "發生內部錯誤"
+
+#: apps/plugins/portal/twitter/register.js module:plugins/portal
+msgid "Could not load new Tweets."
+msgstr "無法載入新推文。"
+
+#: apps/plugins/portal/twitter/register.js module:plugins/portal
+msgid "No Tweets yet."
+msgstr "尚無推文。"
+
+#: apps/plugins/portal/twitter/register.js module:plugins/portal
+msgid "Twitter reported the following errors:"
+msgstr "Twitter 回報下列問題:"
+
+#: apps/plugins/portal/twitter/register.js module:plugins/portal
+msgid "Retry later."
+msgstr "稍後再試。"
+
+#: apps/plugins/portal/twitter/register.js module:plugins/portal
+msgid "Twitter"
+msgstr "Twitter"
+
+#: apps/plugins/portal/twitter/register.js module:plugins/portal
+msgid "Press [enter] to jump to the twitter feed."
+msgstr "按 [Enter] 以跳至 Twitter 資訊來源。"
+
+#: apps/plugins/portal/twitter/util.js module:plugins/portal
+msgid "Favorited"
+msgstr "已加入最愛"
+
+#: apps/plugins/portal/twitter/util.js module:plugins/portal
+msgid "Favorite"
+msgstr "最愛"
+
+#: apps/plugins/portal/twitter/util.js module:plugins/portal
+msgid "Retweet this to your followers?"
+msgstr "Retweet 這則推文給你的關注者？"
+
+#: apps/plugins/portal/twitter/util.js module:plugins/portal
+msgid "Retweet"
+msgstr "推送"
+
+#: apps/plugins/portal/twitter/util.js module:plugins/portal
+msgid "Retweeted"
+msgstr "轉推"
+
+#: apps/plugins/portal/twitter/util.js module:plugins/portal
+msgid "Retweeted by %s"
+msgstr "由 %s 轉推"
+
+#. twitter: Follow this person
+#: apps/plugins/portal/twitter/util.js module:plugins/portal
+msgid "Follow"
+msgstr "關注"
+
+#. twitter: Stop following this person
+#: apps/plugins/portal/twitter/util.js module:plugins/portal
+msgid "Unfollow"
+msgstr "取消關注"
+
+#. twitter: already following this person
+#: apps/plugins/portal/twitter/util.js module:plugins/portal
+msgid "Following"
+msgstr "關注"
+
+#: apps/plugins/portal/twitter/util.js module:plugins/portal
+msgid "Are you sure you want to delete this Tweet?"
+msgstr "確定要刪除此 Tweet 嗎？"
+
+#: apps/plugins/portal/upsell/register.js module:plugins/portal
+msgid "Upgrade your account"
+msgstr "升級您的帳號"
 
 #: apps/plugins/portal/userSettings/register.js module:io.ox/core
-msgid "Your new password may not be empty."
-msgstr "新密碼不能空白。"
-
-#: apps/io.ox/keychain/secretRecoveryDialog.js module:io.ox/keychain
-msgid "Your old password"
-msgstr "您的舊密碼"
-
-#: apps/io.ox/core/boot/i18n.js module:io.ox/core/boot
-msgid "Your operating system is not supported."
-msgstr "不支援您的作業系統。"
-
-#: apps/io.ox/mail/accounts/settings.js module:io.ox/mail/accounts/settings
-msgid "Your password"
-msgstr "您的密碼"
-
-#: apps/io.ox/core/boot/i18n.js module:io.ox/core/boot
-msgid "Your password is expired. Please change your password to continue."
-msgstr "您的密碼已逾期。請修改密碼後再繼續。"
+msgid "Password strength: Too short"
+msgstr "密碼強度: 太短"
+
+#: apps/plugins/portal/userSettings/register.js module:io.ox/core
+msgid "Password strength: Wrong length"
+msgstr "密碼強度: 長度錯誤"
+
+#: apps/plugins/portal/userSettings/register.js module:io.ox/core
+msgid "Password strength: Very weak"
+msgstr "密碼強度: 非常弱"
+
+#: apps/plugins/portal/userSettings/register.js module:io.ox/core
+msgid "Password strength: Weak"
+msgstr "密碼強度: 弱"
+
+#: apps/plugins/portal/userSettings/register.js module:io.ox/core
+msgid "Password strength: Good"
+msgstr "密碼強度: 好"
+
+#: apps/plugins/portal/userSettings/register.js module:io.ox/core
+msgid "Password strength: Strong"
+msgstr "密碼強度: 強"
+
+#: apps/plugins/portal/userSettings/register.js module:io.ox/core
+msgid "Password strength: Very strong"
+msgstr "密碼強度: 非常強"
+
+#: apps/plugins/portal/userSettings/register.js module:io.ox/core
+msgid "Password strength: Legendary!"
+msgstr "密碼強度: 超強！"
 
 #. %1$s are some example characters
 #: apps/plugins/portal/userSettings/register.js module:io.ox/core
@@ -10822,26 +10711,179 @@
 "and special characters like %1$s"
 msgstr "您的密碼如果包含大寫字母、數字、%1$s 等特殊符號時會更安全"
 
-#: apps/io.ox/mail/inplace-reply.js module:io.ox/mail
-msgid "Your reply has been sent"
-msgstr "已寄出回覆"
-
-#. %1$s maximum file size
-#: apps/io.ox/contacts/widgets/pictureUpload.js module:io.ox/contacts
-msgid "Your selected picture exceeds the maximum allowed file size of %1$s"
-msgstr "您選擇的圖片超過最大允許的檔案大小 %1$s"
-
-#: apps/io.ox/contacts/widgets/pictureUpload.js module:io.ox/contacts
-msgid "Your selected picture will be displayed after saving"
-msgstr "您所選擇的圖片將會在儲存後顯示"
-
-#: apps/io.ox/core/main.js module:io.ox/core apps/io.ox/core/relogin.js
-msgid "Your session is expired"
-msgstr "登入階段已過期"
-
-#: apps/plugins/halo/xing/register.js module:plugins/portal
-msgid "Your shared contacts:"
-msgstr "您分享的聯絡人:"
+#. %1$s is the minimum password length
+#. %2$s is the maximum password length
+#: apps/plugins/portal/userSettings/register.js module:io.ox/core
+#, c-format
+msgid "Password length must be between %1$d and %2$d characters."
+msgstr "密碼長度必須在 %1$d 到 %2$d 字元之間。"
+
+#. %1$s is the minimum password length
+#: apps/plugins/portal/userSettings/register.js module:io.ox/core
+#, c-format
+msgid "Minimum password length is %1$d."
+msgstr "最小密碼長度為 %1$d。"
+
+#: apps/plugins/portal/userSettings/register.js module:io.ox/core
+msgid "Your current password"
+msgstr "您目前的密碼"
+
+#. Hint to leave an input field empty if the user does not already have a password
+#: apps/plugins/portal/userSettings/register.js module:io.ox/core
+msgid "Leave empty if you have none"
+msgstr "若沒有可留白"
+
+#: apps/plugins/portal/userSettings/register.js module:io.ox/core
+msgid "New password"
+msgstr "新密碼"
+
+#: apps/plugins/portal/userSettings/register.js module:io.ox/core
+msgid "Repeat new password"
+msgstr "重複輸入新密碼"
+
+#: apps/plugins/portal/userSettings/register.js module:io.ox/core
+msgid ""
+"If you change the password, you will be signed out. Please ensure that "
+"everything is closed and saved."
+msgstr "若您變更密碼將會被登出，請確保所有東西已關閉並儲存。"
+
+#: apps/plugins/portal/userSettings/register.js module:io.ox/core
+msgid "Change password and sign out"
+msgstr "更改密碼並登出"
+
+#: apps/plugins/portal/userSettings/register.js module:io.ox/core
+msgid "Your new password may not be empty."
+msgstr "新密碼不能空白。"
+
+#: apps/plugins/portal/userSettings/register.js module:io.ox/core
+msgid "The two newly entered passwords do not match."
+msgstr "新輸入的密碼不相同。"
+
+#: apps/plugins/portal/userSettings/register.js module:io.ox/core
+msgid "User data"
+msgstr "用戶資料"
+
+#: apps/plugins/portal/userSettings/register.js module:io.ox/core
+msgid "My password"
+msgstr "我的密碼"
+
+#: apps/plugins/portal/xing/actions.js module:plugins/portal
+msgid "There was a problem with XING, the error message was: \"%s\""
+msgstr "XING 有點問題。錯誤訊息為:「%s」"
+
+#: apps/plugins/portal/xing/actions.js module:plugins/portal
+msgid "Comment has been successfully posted on XING"
+msgstr "已成功張貼回應至 XING"
+
+#: apps/plugins/portal/xing/actions.js module:plugins/portal
+msgid "Submit comment"
+msgstr "送出留言"
+
+#: apps/plugins/portal/xing/actions.js module:plugins/portal
+msgid "The activity has been deleted successfully"
+msgstr "已成功刪除動態"
+
+#: apps/plugins/portal/xing/actions.js module:plugins/portal
+msgid "The comment has been deleted successfully"
+msgstr "已成功刪除留言"
+
+#: apps/plugins/portal/xing/actions.js module:plugins/portal
+msgid "There was a problem with XING. The error message was: \"%s\""
+msgstr "XING 有點問題。錯誤訊息為:「%s」"
+
+#. As on Facebook, XING allows a stop pointing out they liked a comment. An 'undo' for the like action, if you will.
+#: apps/plugins/portal/xing/actions.js module:plugins/portal
+msgid "Un-liked comment"
+msgstr "已對留言收回讚"
+
+#. As on Facebook, XING allows a user to point out that they like a comment
+#: apps/plugins/portal/xing/actions.js module:plugins/portal
+msgid "Liked comment"
+msgstr "已覺得留言讚"
+
+#: apps/plugins/portal/xing/actions.js module:plugins/portal
+msgid "Un-like"
+msgstr "收回讚"
+
+#: apps/plugins/portal/xing/actions.js module:plugins/portal
+msgid "Like"
+msgstr "讚"
+
+#: apps/plugins/portal/xing/actions.js module:plugins/portal
+msgid "Shared activity"
+msgstr "分享的動態"
+
+#: apps/plugins/portal/xing/activities.js module:plugins/portal
+msgid "%1$s recommends this link:"
+msgstr "%1$s 推薦此連結:"
+
+#: apps/plugins/portal/xing/activities.js module:plugins/portal
+msgid "%1$s posted a link:"
+msgstr "%1$s 張貼了連結:"
+
+#. We do not know the gender of the user and therefore, it is impossible to write e.g. '%1$s changed her status'.
+#. But you could use '%1$s changes his/her status' depending on the language.
+#. %1$s the name of the user which changed his/her status
+#: apps/plugins/portal/xing/activities.js module:plugins/portal
+msgid "%1$s changed the status:"
+msgstr "%1$s 已更改狀態:"
+
+#: apps/plugins/portal/xing/activities.js module:plugins/portal
+msgid "%1$s has a new contact:"
+msgstr "%1$s 有了新聯絡人:"
+
+#: apps/plugins/portal/xing/activities.js module:plugins/portal
+msgid "%1$s has new contacts:"
+msgstr "%1$s 有了新聯絡人:"
+
+#: apps/plugins/portal/xing/activities.js module:plugins/portal
+msgid "%1$s posted a new activity:"
+msgstr "%1$s 張貼了新的動態:"
+
+#. We do not know the gender of the user and therefore, it is impossible to write e.g. '%1$s changed her profile:'.
+#. But you could use '%1$s changes his/her profile:' depending on the language.
+#. %1$s the name of the user which changed his/her profile
+#: apps/plugins/portal/xing/activities.js module:plugins/portal
+msgid "%1$s updated the profile:"
+msgstr "%1$s 更新了個人資料:"
+
+#: apps/plugins/portal/xing/activities.js module:plugins/portal
+msgid "%1$s updated their profile:"
+msgstr "%1$s 更新了個人資料:"
+
+#: apps/plugins/portal/xing/register.js module:plugins/portal
+msgid "Successfully reauthorized your %s account"
+msgstr "已成功重新授權您的 %s 帳號"
+
+#: apps/plugins/portal/xing/register.js module:plugins/portal
+#: apps/plugins/xing/main.js
+msgid "There was a problem with %s. The error message was: \"%s\""
+msgstr "%s 有點問題。錯誤訊息為:「%s」"
+
+#: apps/plugins/portal/xing/register.js module:plugins/portal
+msgid ""
+"Please select which of the following data we may use to create your %s "
+"account:"
+msgstr "請選擇我們可以使用以下那些資料來建立您的 %s 帳號:"
+
+#: apps/plugins/portal/xing/register.js module:plugins/portal
+msgid "Mail address"
+msgstr "郵件地址"
+
+#: apps/plugins/portal/xing/register.js module:plugins/portal
+msgid ""
+"Please check your inbox for a confirmation email.\n"
+"\n"
+"Follow the instructions in the email and then return to the widget to "
+"complete account setup."
+msgstr ""
+"請到您的收件匣收取確認郵件。\n"
+"\n"
+"請依照郵件中的指示操作，然後回到小工具來完成郵件設定。"
+
+#: apps/plugins/portal/xing/register.js module:plugins/portal
+msgid "Post a status update"
+msgstr "張貼狀態更新"
 
 #: apps/plugins/portal/xing/register.js module:plugins/portal
 msgid ""
@@ -10852,551 +10894,63 @@
 msgid "Your status update has been successfully posted on %s"
 msgstr "已成功將狀態更新張貼至 %s"
 
+#: apps/plugins/portal/xing/register.js module:plugins/portal
+msgid "There is no recent activity in your Xing network."
+msgstr "您的 Xing 網路中沒有近期活動。"
+
+#: apps/plugins/portal/xing/register.js module:plugins/portal
+msgid ""
+"Get news from your XING network delivered to you. Stay in touch and find out "
+"about new business opportunities."
+msgstr "訂閱來自您的 XING 網路的新消息。保持連線，尋找新的商業機會。"
+
+#. %1$s is social media name, e.g. Facebook
+#: apps/plugins/portal/xing/register.js module:plugins/portal
+msgid "Create new %1$s account"
+msgstr "建立新的 %1$s 帳號"
+
+#: apps/plugins/portal/xing/register.js module:plugins/portal
+msgid "Click here to reconnect to your xing account to see activities."
+msgstr "點擊此處重新連線至您的 XING 帳號以檢視活動。"
+
+#: apps/plugins/portal/xing/register.js module:plugins/portal
+msgid "Your %s newsfeed"
+msgstr "您的 %s 訊息清單"
+
+#: apps/plugins/wizards/mandatory/main.js module:io.ox/wizards/firstStart
+msgid "Welcome to %s"
+msgstr "歡迎使用 %s"
+
+#: apps/plugins/wizards/mandatory/main.js module:io.ox/wizards/firstStart
+msgid ""
+"Before you can continue using the product, you have to enter some basic "
+"information. It will take less than a minute."
+msgstr "在您繼續使用本產品前，請輸入一些基礎資訊，這不會花您超過一分鐘。"
+
+#: apps/plugins/wizards/mandatory/main.js module:io.ox/wizards/firstStart
+msgid "Back to sign in"
+msgstr "回到登入"
+
 #: apps/plugins/wizards/mandatory/main.js module:io.ox/wizards/firstStart
 msgid "Your timezone"
 msgstr "您的時區"
 
-#. Zettabytes
-#: apps/io.ox/core/strings.js module:io.ox/core
-msgid "ZB"
-msgstr "ZB"
-
-#: apps/io.ox/calendar/freetime/timeView.js module:io.ox/calendar
-msgid "Zoom"
-msgstr "縮放"
-
-#: apps/io.ox/core/viewer/views/toolbarview.js module:io.ox/core
-msgid "Zoom in"
-msgstr "放大"
-
-#: apps/io.ox/core/viewer/views/toolbarview.js module:io.ox/core
-msgid "Zoom out"
-msgstr "縮小"
-
-#. This is a prefix of a copied draft and will be removed
-#. This string must equal the prefix, which is prepended before the subject on copy
-#. It is important, that the space is also translated, as the space will also be removed
-#: apps/io.ox/mail/compose/view.js module:io.ox/mail
-msgid "[Copy] "
-msgstr "[複本] "
-
-#. If the user selects 'copy of' in the drafts folder, the subject of the email is prefixed with [Copy].
-#. Please make sure that this is a prefix in every translation since it will be removed when the mail is sent.
-#. %1$s the original subject of the mail
-#: apps/io.ox/mail/actions.js module:io.ox/mail
-msgid "[Copy] %1$s"
-msgstr "[副本] %1$s"
-
-#: apps/io.ox/mail/mailfilter/settings/filter/tests/util.js
-#: module:io.ox/mailfilter
-msgid "a full match (allows DOS-style wildcards)"
-msgstr ""
-
-#: apps/io.ox/calendar/util.js module:io.ox/calendar
-msgid "accepted"
-msgstr "已接受"
-
-#: apps/io.ox/mail/mailfilter/settings/filter/tests/util.js
-#: module:io.ox/mailfilter
-msgid "an exact, full match"
-msgstr ""
-
-<<<<<<< HEAD
-#. %1$d - number of other recipients (names will be shown if string is clicked)
-#: apps/io.ox/mail/common-extensions.js module:io.ox/mail
-msgid "and %1$d others"
-msgstr "及其他 %1$d 位"
-
-#: apps/io.ox/find/extensions-api.js module:io.ox/core
-msgid "as date"
-msgstr "作為日期"
-=======
-#: apps/plugins/portal/quota/register.js module:plugins/portal
-msgid "Mail count quota"
-msgstr "郵件數量額度"
->>>>>>> 8efd135e
-
-#: apps/io.ox/find/date/patterns.js module:io.ox/core
-msgid "as daterange"
-msgstr "作為日期範圍"
-
-#. %1$s is an appointment location (e.g. a room, a telco line, a company, a city)
-#. This fragment appears within a long string for screen readers.
-#. Some languages (e.g. German) might need to translate "location:".
-#: apps/io.ox/calendar/view-grid-template.js module:io.ox/calendar
-msgctxt "a11y"
-msgid "at %1$s"
-msgstr "位於 %1$s"
-
-#: apps/io.ox/onboarding/clients/wizard.js module:io.ox/core/onboarding
-msgid "back"
-msgstr "返回"
-
-#: apps/io.ox/tasks/util.js module:io.ox/tasks
-msgid "by noon"
-msgstr "中午"
-
-#: apps/io.ox/onboarding/clients/wizard.js module:io.ox/core/onboarding
-msgid "choose a different platform"
-msgstr "選擇其他平台"
-
-#: apps/io.ox/onboarding/clients/wizard.js module:io.ox/core/onboarding
-msgid "choose a different scenario"
-msgstr "選擇不同情境"
-
-#: apps/io.ox/mail/mailfilter/settings/filter/tests/register.js
-#: module:io.ox/mailfilter
-msgid "continue if all conditions are met"
-msgstr "若符合所有條件就繼續"
-
-#: apps/io.ox/mail/mailfilter/settings/filter/tests/register.js
-#: module:io.ox/mailfilter
-msgid "continue if all of these conditions are met"
-msgstr "若符合上述所有條件就繼續"
-
-#: apps/io.ox/mail/mailfilter/settings/filter/tests/register.js
-#: module:io.ox/mailfilter
-#, fuzzy
-#| msgid "continue if all of these conditions are met"
-msgid "continue if any of these conditions are met"
-msgstr "若符合上述所有條件就繼續"
-
-#. folder permissions
-#: apps/io.ox/core/permissions/permissions.js module:io.ox/core
-msgid "create objects"
-msgstr "建立物件"
-
-#. folder permissions
-#: apps/io.ox/core/permissions/permissions.js module:io.ox/core
-msgid "create objects and subfolders"
-msgstr "建立物件與子資料夾"
-
-#: apps/io.ox/calendar/util.js module:io.ox/calendar
-msgid "dark blue"
-msgstr "深藍色"
-
-#: apps/io.ox/calendar/util.js module:io.ox/calendar
-msgid "dark green"
-msgstr "深紅色"
-
-#: apps/io.ox/mail/mailfilter/settings/filter/tests/register.js
-#: module:io.ox/mailfilter
-msgid "datepicker"
-msgstr "日期選擇器"
-
-#: apps/io.ox/backbone/views/recurrence-view.js
-#: module:io.ox/calendar/edit/main
-msgid "day(s)"
-msgstr "天"
-
-#: apps/io.ox/core/date.js module:io.ox/core
-msgid "dd"
-msgstr "日"
-
-#: apps/io.ox/calendar/util.js module:io.ox/calendar
-msgid "declined"
-msgstr "已拒絕"
-
-#: apps/io.ox/mail/vacationnotice/settings/register.js module:io.ox/mail
-msgid "default sender"
-msgstr "預設寄件者"
-
-#. object permissions - delete
-#: apps/io.ox/core/permissions/permissions.js module:io.ox/core
-msgid "delete all objects"
-msgstr "刪除所有物件"
-
-#: apps/io.ox/mail/compose/extensions.js module:io.ox/mail
-msgid "delete if expired"
-msgstr "過期時刪除"
-
-#. object permissions - delete
-#: apps/io.ox/core/permissions/permissions.js module:io.ox/core
-msgid "delete only own objects"
-msgstr "僅刪除自己的物件"
-
-#: apps/io.ox/mail/mailfilter/settings/filter/actions/register.js
-#: module:io.ox/mailfilter
-msgid "deleted"
-msgstr "已刪除"
-
-#: apps/io.ox/core/settings/pane.js module:io.ox/core
-msgid "disable"
-msgstr "停用"
-
-#: apps/io.ox/mail/settings/pane.js module:io.ox/mail
-msgid "disabled"
-msgstr "已停用"
-
-#: apps/io.ox/mail/mailfilter/settings/filter/tests/util.js
-#: module:io.ox/mailfilter
-#, fuzzy
-#| msgid "Does not match regex"
-msgid "does not match a substring"
-msgstr "未正則匹配"
-
-#. object permissions - edit/modify
-#: apps/io.ox/core/permissions/permissions.js module:io.ox/core
-msgid "edit all objects"
-msgstr "編輯所有物件"
-
-#. object permissions - edit/modify
-#: apps/io.ox/core/permissions/permissions.js module:io.ox/core
-msgid "edit own objects"
-msgstr "編輯自己的物件"
-
-#. followed by date or time to mark the enddate of a task
-#: apps/io.ox/tasks/view-grid-template.js module:io.ox/tasks
-msgid "ends:"
-msgstr "結束於:"
-
-#: apps/io.ox/calendar/util.js module:io.ox/calendar
-msgid "fifth / last"
-msgstr "第五個/最後一個"
-
-#. %1$s determines whether setting permissions for a file or folder
-#. %2$s is the file or folder name
-#: apps/io.ox/files/share/permissions.js module:io.ox/core
-msgid "file"
-msgstr "檔案"
-
-#: apps/io.ox/calendar/util.js module:io.ox/calendar
-msgid "first"
-msgstr "第一個"
-
-#: apps/io.ox/mail/mailfilter/settings/filter/actions/register.js
-#: module:io.ox/mailfilter
-msgid "flagged"
-msgstr "已標示"
-
-#: apps/plugins/portal/flickr/register.js module:plugins/portal
-msgid "flickr.people.getPublicPhotos"
-msgstr "flickr.people.getPublicPhotos"
-
-#: apps/plugins/portal/flickr/register.js module:plugins/portal
-msgid "flickr.photos.search"
-msgstr "flickr.photos.search"
-
-#. %1$s determines whether setting permissions for a file or folder
-#. %2$s is the file or folder name
-#: apps/io.ox/files/share/permissions.js module:io.ox/core
-msgid "folder"
-msgstr "資料夾"
-
-#: apps/io.ox/calendar/util.js module:io.ox/calendar
-msgid "fourth"
-msgstr "第四個"
-
-#: apps/io.ox/calendar/util.js module:io.ox/calendar
-msgid "gray"
-msgstr "灰色"
-
-#: apps/io.ox/mail/common-extensions.js module:io.ox/mail
-msgid "has attachments"
-msgstr "有附件"
-
-#. message for screenreaders in case selected task has participants
-#: apps/io.ox/tasks/view-grid-template.js module:io.ox/tasks
-msgid "has participants"
-msgstr "有參與者"
-
-#: apps/io.ox/core/import/import.js module:io.ox/core
-msgid "iCal"
-msgstr "iCal"
-
-#: apps/io.ox/search/view-template.js module:io.ox/core
-msgid "in"
-msgstr "於"
-
-#: apps/plugins/notifications/calendar/register.js
-#: module:plugins/notifications
-msgctxt "in"
-msgid "in %d minute"
-msgid_plural "in %d minutes"
-msgstr[0] "%d 分鐘"
-msgstr[1] "%d 分鐘"
-
-#: apps/io.ox/tasks/util.js module:io.ox/tasks
-msgid "in 15 minutes"
-msgstr "15 分鐘內"
-
-#: apps/io.ox/tasks/util.js module:io.ox/tasks
-msgid "in 30 minutes"
-msgstr "30 分鐘內"
-
-#: apps/io.ox/tasks/util.js module:io.ox/tasks
-msgid "in 5 minutes"
-msgstr "5 分鐘內"
-
-#: apps/io.ox/tasks/util.js module:io.ox/tasks
-msgid "in one hour"
-msgstr "一小時內"
-
-#: apps/io.ox/tasks/util.js module:io.ox/tasks
-msgid "in one week"
-msgstr "1 周內"
-
-#: apps/io.ox/tasks/util.js module:io.ox/tasks
-msgid "late in the evening"
-msgstr "今天晚上"
-
-#: apps/io.ox/calendar/util.js module:io.ox/calendar
-msgid "light blue"
-msgstr "亮藍色"
-
-#: apps/io.ox/calendar/util.js module:io.ox/calendar
-msgid "light green"
-msgstr "亮綠色"
-
-#: apps/io.ox/onboarding/clients/wizard.js module:io.ox/core/onboarding
-msgid "list of available actions"
-msgstr "可用行為清單"
-
-#: apps/io.ox/onboarding/clients/wizard.js module:io.ox/core/onboarding
-msgid "list of available devices"
-msgstr "可用裝置清單"
-
-#: apps/io.ox/onboarding/clients/wizard.js module:io.ox/core/onboarding
-msgid "list of available platforms"
-msgstr "可用平台清單"
-
-#. %1$s is an appointment location (e.g. a room, a telco line, a company, a city)
-#. This fragment appears within a long string for screen readers
-#: apps/io.ox/calendar/list/view-grid-template.js module:io.ox/calendar
-msgctxt "a11y"
-msgid "location %1$s"
-msgstr "地點 %1$s"
-
-<<<<<<< HEAD
-#: apps/io.ox/mail/mailfilter/settings/filter/tests/util.js
-#: module:io.ox/mailfilter
-msgid "matches a substring"
-msgstr ""
-=======
-#. Hint to leave an input field empty if the user does not already have a password
-#: apps/plugins/portal/userSettings/register.js module:io.ox/core
-msgid "Leave empty if you have none"
-msgstr "若沒有可留白"
->>>>>>> 8efd135e
-
-#: apps/io.ox/mail/util.js module:io.ox/core
-msgid "message"
-msgstr "訊息"
-
-#: apps/io.ox/files/common-extensions.js module:io.ox/files
-msgid "modified"
-msgstr "修改於"
-
-#: apps/io.ox/backbone/views/recurrence-view.js
-#: module:io.ox/calendar/edit/main
-msgid "month(s)"
-msgstr "個月"
-
-#: apps/io.ox/calendar/util.js module:io.ox/calendar
-msgid "no color"
-msgstr "無顏色"
-
-#. object permissions - delete
-#: apps/io.ox/core/permissions/permissions.js module:io.ox/core
-msgid "no delete permissions"
-msgstr "無刪除全縣"
-
-#. object permissions - edit/modify
-#: apps/io.ox/core/permissions/permissions.js module:io.ox/core
-msgid "no edit permissions"
-msgstr "無編輯權限"
-
-#: apps/io.ox/mail/compose/extensions.js module:io.ox/mail
-msgid "no expiry date"
-msgstr "不過期"
-
-#. object permissions - read
-#: apps/io.ox/core/permissions/permissions.js module:io.ox/core
-msgid "no read permissions"
-msgstr "無閱讀權限"
-
-#: apps/io.ox/mail/mailfilter/settings/filter/tests/util.js
-#: module:io.ox/mailfilter
-msgid "not a full match (allows DOS-style wildcards)"
-msgstr ""
-
-#: apps/io.ox/mail/mailfilter/settings/filter/tests/util.js
-#: module:io.ox/mailfilter
-msgid "not an exact, full match "
-msgstr ""
-
-#: apps/io.ox/core/viewer/views/toolbarview.js module:io.ox/core
-msgid "of %1$d"
-msgstr "共 %1$d 張"
-
-#: apps/io.ox/files/share/wizard.js module:io.ox/files
-msgid "one day"
-msgstr "一天"
-
-#: apps/io.ox/files/share/wizard.js module:io.ox/files
-msgid "one month"
-msgstr "一個月"
-
-#: apps/io.ox/files/share/wizard.js module:io.ox/files
-msgid "one week"
-msgstr "一週"
-
-#: apps/io.ox/files/share/wizard.js module:io.ox/files
-msgid "one year"
-msgstr "一年"
-
-#: apps/io.ox/calendar/util.js module:io.ox/calendar
-msgid "orange"
-msgstr "橘色"
-
-#: apps/io.ox/mail/mailfilter/settings/filter/tests/register.js
-#: module:io.ox/mailfilter
-#, fuzzy
-#| msgid "original timezone"
-msgid "original time zone"
-msgstr "原始時區"
-
-#: apps/io.ox/calendar/util.js module:io.ox/calendar
-msgid "pink"
-msgstr "粉紅色"
-
-#: apps/io.ox/tasks/view-grid-template.js module:io.ox/tasks
-msgid "private"
-msgstr "私人"
-
-#: apps/io.ox/calendar/util.js module:io.ox/calendar
-msgid "purple"
-msgstr "紫色"
-
-#. object permissions - read
-#: apps/io.ox/core/permissions/permissions.js module:io.ox/core
-msgid "read all objects"
-msgstr "讀取所有的物件"
-
-#. object permissions - read
-#: apps/io.ox/core/permissions/permissions.js module:io.ox/core
-msgid "read own objects"
-msgstr "讀取自己的物件"
-
-#: apps/io.ox/calendar/util.js module:io.ox/calendar
-msgid "red"
-msgstr "紅色"
-
-#: apps/io.ox/calendar/util.js module:io.ox/calendar
-msgid "second"
-msgstr "第二個"
-
-#: apps/io.ox/files/settings/pane.js module:io.ox/files
-#, fuzzy
-#| msgid "second"
-msgid "seconds"
-msgstr "第二個"
-
-#: apps/io.ox/mail/mailfilter/settings/filter/actions/register.js
-#: module:io.ox/mailfilter
-msgid "seen"
-msgstr "已閱讀"
-
-#: apps/io.ox/mail/vacationnotice/settings/view-form.js module:io.ox/mail
-msgid "select all"
-msgstr "選擇全部"
-
-#: apps/io.ox/core/export/export.js module:io.ox/core
-#: apps/io.ox/core/import/import.js
-msgid "select format"
-msgstr "選擇格式"
-
-#: apps/io.ox/files/share/wizard.js module:io.ox/files
-msgid "six months"
-msgstr "六個月"
-
-#: apps/io.ox/files/common-extensions.js module:io.ox/files
-msgid "size"
-msgstr "大小"
-
-#: apps/io.ox/calendar/util.js module:io.ox/calendar
-msgid "tentative"
-msgstr "暫定"
-
-#: apps/io.ox/calendar/util.js module:io.ox/calendar
-msgid "third"
-msgstr "第三個"
-
-#: apps/io.ox/tasks/util.js module:io.ox/tasks
-msgid "this afternoon"
-msgstr "今天下午"
-
-#: apps/io.ox/tasks/util.js module:io.ox/tasks
-msgid "this morning"
-msgstr "今天早上"
-
-#: apps/io.ox/files/share/wizard.js module:io.ox/files
-msgid "three months"
-msgstr "三個月"
-
-#: apps/io.ox/files/main.js module:io.ox/files
-msgid "thumbnail"
-msgstr "縮圖"
-
-#. title of toggle button within password field
-#: apps/io.ox/backbone/mini-views/common.js module:io.ox/core
-msgid "toggle password visibility"
-msgstr "切換顯示密碼"
-
-#: apps/io.ox/tasks/util.js module:io.ox/tasks
-msgid "tomorrow"
-msgstr "明天"
-
-#: apps/io.ox/tasks/util.js module:io.ox/tasks
-msgid "tonight"
-msgstr "今晚"
-
-#: apps/io.ox/calendar/util.js module:io.ox/calendar
-msgid "unconfirmed"
-msgstr "未確認"
-
-#: apps/io.ox/backbone/mini-views/quota.js module:io.ox/core
-#: apps/io.ox/core/viewer/views/sidebar/fileversionsview.js
-#: module:io.ox/core/viewer apps/io.ox/mail/util.js
-msgid "unknown"
-msgstr "未知"
-
-#: apps/io.ox/mail/actions/copyMove.js module:io.ox/mail
-msgid "unknown sender"
-msgstr "未知寄件者"
-
-#: apps/io.ox/backbone/mini-views/quota.js module:io.ox/core
-msgid "unlimited"
-msgstr "未限制"
-
-#: apps/io.ox/mail/vacationnotice/settings/view-form.js module:io.ox/mail
-msgid "unselect all"
-msgstr "取消選擇全部"
-
-#: apps/io.ox/core/import/import.js module:io.ox/core
-msgid "vCard"
-msgstr "vCard"
-
-#: apps/io.ox/mail/vacationnotice/settings/model.js module:io.ox/mail
-msgid "vacation notice"
-msgstr "假期通知"
-
-#. (From) email1 via email2. Appears in email detail view.
-#: apps/io.ox/mail/util.js module:io.ox/core
-msgid "via"
-msgstr "經由"
-
-#. folder permissions
-#: apps/io.ox/core/permissions/permissions.js module:io.ox/core
-msgid "view the folder"
-msgstr "檢視文件夾"
-
-<<<<<<< HEAD
-#: apps/io.ox/backbone/views/recurrence-view.js
-#: module:io.ox/calendar/edit/main
-msgid "week(s)"
-msgstr "星期"
-=======
+#: apps/plugins/xing/main.js module:plugins/portal
+msgid "Invitation sent"
+msgstr "已送出邀請"
+
+#: apps/plugins/xing/main.js module:plugins/portal
+msgid "Contact request sent"
+msgstr "已送出聯絡人請求"
+
+#: apps/plugins/xing/main.js module:plugins/portal
+msgid "Invite to %s"
+msgstr "邀請至 %s"
+
+#: apps/plugins/xing/main.js module:plugins/portal
+msgid "Add on %s"
+msgstr "新增至 %s"
+
 #~ msgid "Clear selection"
 #~ msgstr "清除選擇"
 
@@ -11450,39 +11004,24 @@
 
 #~ msgid "Content"
 #~ msgstr "內容"
->>>>>>> 8efd135e
-
-#: apps/io.ox/mail/compose/extensions.js module:io.ox/mail
-msgid "when the link is expired"
-msgstr "連結過期時"
-
-#: apps/io.ox/mail/compose/extensions.js module:io.ox/mail
-msgid "when the receivers have accessed the files"
-msgstr "當收件者存取檔案時"
-
-#: apps/io.ox/mail/compose/extensions.js module:io.ox/mail
-msgid "when the receivers have finished downloading the files"
-msgstr "當收件者完成下載檔案時"
-
-#: apps/io.ox/backbone/views/recurrence-view.js
-#: module:io.ox/calendar/edit/main
-msgid "year(s)"
-msgstr "年"
-
-#: apps/io.ox/calendar/util.js module:io.ox/calendar
-msgid "yellow"
-msgstr "黃色"
-
-#: apps/plugins/portal/oxdriveclients/register.js module:plugins/portal
-msgid "your platform"
-msgstr "您的平台"
-
-#. Strings to build input formats to be more accessible
-#. yyyy: 4-digit year | MM: 2-digit month | dd: 2-digit day
-#. Sample for de_DE: TT.MM.JJJJ
-#: apps/io.ox/core/date.js module:io.ox/core
-msgid "yyyy"
-msgstr "年"
+
+#~ msgid "Envelope - To"
+#~ msgstr "信封 - 給"
+
+#~ msgid "Flag mail with"
+#~ msgstr "為郵件加入旗標"
+
+#~ msgid "Reply All"
+#~ msgstr "全部回覆"
+
+#~ msgid "Sender address"
+#~ msgstr "寄件地址"
+
+#~ msgid "Sender/From"
+#~ msgstr "寄件者/自"
+
+#~ msgid "Tag mail with"
+#~ msgstr "為郵件加入標籤"
 
 #~ msgid " %1$s (%2$s) "
 #~ msgstr " %1$s (%2$s)"
@@ -11557,9 +11096,6 @@
 #~ msgid_plural "%1$s mails, %2$s unread"
 #~ msgstr[0] "%1$s 封郵件，%2$s 未讀"
 #~ msgstr[1] "%1$s 封郵件，%2$s 未讀"
-
-#~ msgid "%1$s updated their profile:"
-#~ msgstr "%1$s 更新了個人資料:"
 
 #~ msgid "%1$s, %2$s"
 #~ msgstr "%1$s %2$s"
@@ -12170,9 +11706,6 @@
 #~ msgid "Automatically wrap plain text after character:"
 #~ msgstr "超過多少字元後自動換行:"
 
-#~ msgid "Autoplay pause in seconds"
-#~ msgstr "自動播放暫停秒數"
-
 #~ msgid "Availability"
 #~ msgstr "可用性"
 
@@ -12470,9 +12003,6 @@
 
 #~ msgid "Clear cache"
 #~ msgstr "清除快取"
-
-#~ msgid "Clear selection"
-#~ msgstr "清除選擇"
 
 #~ msgid "Click for whole day appointment"
 #~ msgstr "點選全天約會"
@@ -12622,9 +12152,6 @@
 #~ msgid "Contact overview"
 #~ msgstr "聯繫人概覽"
 
-#~ msgid "Content"
-#~ msgstr "內容"
-
 #~ msgid "Content-Type:"
 #~ msgstr "內容類型："
 
@@ -12644,8 +12171,8 @@
 #~ msgid "Copy (CC) to"
 #~ msgstr "副本 (CC) 致"
 
-#~ msgid "Copy message to folder"
-#~ msgstr "複製訊息至信件匣"
+#~ msgid "Copy to"
+#~ msgstr "複製到"
 
 #~ msgid "Costa Rica"
 #~ msgstr "哥斯大黎加"
@@ -13084,6 +12611,9 @@
 #~ msgid "Does not match"
 #~ msgstr "不匹配"
 
+#~ msgid "Does not match regex"
+#~ msgstr "未正則匹配"
+
 #~ msgid "Dominica"
 #~ msgstr "多米尼克"
 
@@ -13441,9 +12971,6 @@
 #~ msgid "Entire thread"
 #~ msgstr "整個討論串"
 
-#~ msgid "Envelope - To"
-#~ msgstr "信封 - 給"
-
 #~ msgid "Equatorial Guinea"
 #~ msgstr "赤道幾內亞"
 
@@ -13509,9 +13036,6 @@
 
 #~ msgid "Existing shares"
 #~ msgstr "現有分享"
-
-#~ msgid "Exists"
-#~ msgstr "存在"
 
 #~ msgid "Exit Fullscreen"
 #~ msgstr "離開全螢幕"
@@ -13590,9 +13114,6 @@
 #~| msgid "Fit to screen width"
 #~ msgid "Fit to screen height"
 #~ msgstr "調整成螢幕寬度"
-
-#~ msgid "Flag mail with"
-#~ msgstr "為郵件加入旗標"
 
 #~ msgid "Float Left"
 #~ msgstr "置左"
@@ -13965,9 +13486,6 @@
 #~ msgid "Justify"
 #~ msgstr "左右對齊"
 
-#~ msgid "Keep looping endlessly"
-#~ msgstr "持續重播"
-
 #~ msgid "Label"
 #~ msgstr "標籤"
 
@@ -14005,9 +13523,6 @@
 #~ msgid "Liked a link: %s"
 #~ msgstr "對連結說讚: %s"
 
-#~ msgid "Line %1$d: %2$s"
-#~ msgstr "行 %1$s: %2$s"
-
 #~ msgid "Line Spacing"
 #~ msgstr "行距"
 
@@ -14033,9 +13548,6 @@
 
 #~ msgid "Logout now"
 #~ msgstr "立刻登出"
-
-#~ msgid "Loop once only"
-#~ msgstr "僅重播一次"
 
 #, fuzzy
 #~| msgid "March"
@@ -14469,9 +13981,6 @@
 #~ msgid "Press [enter] to select a time when you want to be reminded again"
 #~ msgstr "按 Enter 以選擇您想被再次提醒的時間。"
 
-#~ msgid "Prettify plain text mails"
-#~ msgstr "美觀化純文字文件"
-
 #~ msgid "Prev"
 #~ msgstr "上一個"
 
@@ -14551,9 +14060,6 @@
 #~ msgid "Rename Document"
 #~ msgstr "更名文件"
 
-#~ msgid "Reply All"
-#~ msgstr "全部回覆"
-
 #~ msgid "Reply to"
 #~ msgstr "回復給"
 
@@ -14590,24 +14096,6 @@
 #~ msgid "Romania"
 #~ msgstr "羅馬尼亞文"
 
-#~ msgid "Rule applies from"
-#~ msgstr "規則套用自"
-
-#~ msgid "Rule applies not from"
-#~ msgstr "規則從下列時間起適用"
-
-#~ msgid "Rule applies not on"
-#~ msgstr "規則不適用於"
-
-#~ msgid "Rule applies not until"
-#~ msgstr "規則適用至下列時間為止"
-
-#~ msgid "Rule applies on"
-#~ msgstr "規則套用於"
-
-#~ msgid "Rule applies until"
-#~ msgstr "規則套用至"
-
 #~ msgid "Running applications"
 #~ msgstr "執行中的應用程式"
 
@@ -14696,12 +14184,6 @@
 
 #~ msgid "Send feedback"
 #~ msgstr "寄送意見回饋"
-
-#~ msgid "Sender address"
-#~ msgstr "寄件地址"
-
-#~ msgid "Sender/From"
-#~ msgstr "寄件者/自"
 
 #~ msgid "Sending an E-Mail to a contact"
 #~ msgstr "傳送郵件給某個聯絡人"
@@ -14978,9 +14460,6 @@
 #~| msgid "Table"
 #~ msgid "Tablet"
 #~ msgstr "表格"
-
-#~ msgid "Tag mail with"
-#~ msgstr "為郵件加入標籤"
 
 #~ msgid "Task invitation. %1$s %2$s %3$s. Press [enter] to open"
 #~ msgstr "任務邀請。%1$s %2$s %3$s。按 Enter 以開啟。"
@@ -15671,6 +15150,9 @@
 
 #~ msgid "Video enabled"
 #~ msgstr "已啟用視訊"
+
+#~ msgid "View Slideshow"
+#~ msgstr "檢視幻燈片"
 
 #~ msgid "View participants"
 #~ msgstr "檢視參與者"
@@ -15882,11 +15364,6 @@
 #~ msgid "collapsed"
 #~ msgstr "摺疊"
 
-#, fuzzy
-#~| msgid "continue if any of these condition is met."
-#~ msgid "continue if any of these condition is met"
-#~ msgstr "若符合上述任一條件就繼續。"
-
 #~ msgid "daily"
 #~ msgstr "每天"
 
