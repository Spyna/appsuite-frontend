--- conflicted
+++ resolved
@@ -251,11 +251,7 @@
                 obj['aria-label'] = options.containerLabel;
                 return obj;
             },
-<<<<<<< HEAD
-            container = $('<div class="vgrid-scrollpane-container f6-target" role="listbox" tabindex="1">').attr(ariaAttributesContainer()).css({ position: 'relative', top: '0px' }).appendTo(scrollpane),
-=======
             container = $('<div class="vgrid-scrollpane-container f6-target" role="listbox" tabindex="0">').attr(ariaAttributesContainer()).css({ position: 'relative', top: '0px' }).appendTo(scrollpane),
->>>>>>> 1c635981
             // mobile select mode
             mobileSelectMode = false,
 
@@ -270,11 +266,7 @@
                 if (checked) {
                     grid.selection.selectAll();
                     // Bugfix 38498
-<<<<<<< HEAD
-                    _.defer(function () { container.children('[tabindex="1"]:first').focus(); });
-=======
                     _.defer(function () { container.children('[tabindex="0"]:first').focus(); });
->>>>>>> 1c635981
                     updateSelectAll(grid.selection.get());
                 } else {
                     grid.selection.clear();
@@ -1329,14 +1321,9 @@
         // focus handling (adopted from newer list.js)
 
         function onContainerFocus() {
-<<<<<<< HEAD
-            var tabbable = container.children('.selectable[tabindex="1"]:first');
-            if (tabbable.length) tabbable.focus(); else self.selection.selectFirst();
-=======
             var items = container.children(),
                 tabbable = items.filter('[tabindex="0"]:first');
             if (tabbable.length) tabbable.focus(); else items.first().click();
->>>>>>> 1c635981
         }
 
         function onItemFocus() {
@@ -1344,11 +1331,7 @@
         }
 
         function onItemBlur() {
-<<<<<<< HEAD
-            container.attr('tabindex', 1);
-=======
             container.attr('tabindex', 0);
->>>>>>> 1c635981
         }
 
         if (!_.device('smartphone')) {
