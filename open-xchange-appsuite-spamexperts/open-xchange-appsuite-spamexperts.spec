--- conflicted
+++ resolved
@@ -1,10 +1,6 @@
 Name:           open-xchange-appsuite-spamexperts
 Version:        @OXVERSION@
-<<<<<<< HEAD
 %define         ox_release 2
-=======
-%define         ox_release 8
->>>>>>> caa98d35
 Release:        %{ox_release}_<CI_CNT>.<B_CNT>
 Group:          Applications/Productivity
 Packager:       Viktor Pracht <viktor.pracht@open-xchange.com>
@@ -90,13 +86,10 @@
 #%{docroot}
 
 %changelog
-<<<<<<< HEAD
+* Tue Nov 25 2014 Viktor Pracht <viktor.pracht@open-xchange.com>
+Build for patch 2014-12-01
 * Fri Nov 21 2014 Viktor Pracht <viktor.pracht@open-xchange.com>
 Second candidate for 7.6.2 release
-=======
-* Tue Nov 25 2014 Viktor Pracht <viktor.pracht@open-xchange.com>
-Build for patch 2014-12-01
->>>>>>> caa98d35
 * Thu Nov 13 2014 Viktor Pracht <viktor.pracht@open-xchange.com>
 Build for patch 2014-11-17
 * Fri Oct 31 2014 Viktor Pracht <viktor.pracht@open-xchange.com>
