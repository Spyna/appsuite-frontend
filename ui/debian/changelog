--- conflicted
+++ resolved
@@ -1,12 +1,9 @@
-<<<<<<< HEAD
-=======
 open-xchange-appsuite (7.4.2-22) stable; urgency=low
 
   * Build for patch 2014-07-14
 
  -- Markus Wagner <markus.wagner@open-xchange.com>  Wed, 09 Jul 2014 14:18:11 +0200
 
->>>>>>> 7ef902e2
 open-xchange-appsuite (7.4.2-21) stable; urgency=low
 
   * Build for patch 2014-06-30
