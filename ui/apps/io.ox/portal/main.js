/**
 * All content on this website (including text, images, source
 * code and any other original works), unless otherwise noted,
 * is licensed under a Creative Commons License.
 *
 * http://creativecommons.org/licenses/by-nc-sa/2.5/
 *
 * Copyright (C) Open-Xchange Inc., 2006-2011
 * Mail: info@open-xchange.com
 *
 * @author Francisco Laguna <francisco.laguna@open-xchange.com>
 * @author Matthias Biggeleben <matthias.biggeleben@open-xchange.com>
 */

define.async('io.ox/portal/main',
    ['io.ox/core/extensions',
     'io.ox/core/config',
     'io.ox/core/api/user',
     'io.ox/core/date',
     'io.ox/core/taskQueue',
     'io.ox/core/flowControl',
     'gettext!io.ox/portal/portal',
     'io.ox/core/tk/dialogs',
     'io.ox/keychain/api',
     'settings!io.ox/portal',
     'less!io.ox/portal/style.css'],
function (ext, config, userAPI, date, tasks, control, gt, dialogs, keychain, settings) {

    'use strict';

    // wait for plugin dependencies
    var plugins = ext.getPlugins({ prefix: 'plugins/portal/', name: 'portal' });
    var activePlugins = _.map(settings.get('activePlugins') || [], function (value) { return 'plugins/portal/' + value + '/register'; });
    plugins = _.intersection(plugins, activePlugins);

    return require(plugins).pipe(function () {
        // application object
        var app = ox.ui.createApp({ name: 'io.ox/portal' }),
            // app window
            win,
            tileSide = $('<div class="io-ox-portal-tiles">'),
            contentSide = $('<div class="io-ox-portal-content">'),
            // update window title
            updateTitle = function () {
                win.setTitle(
                    $($.txt(getGreetingPhrase()))
                    .add($.txt(', '))
                    .add(userAPI.getTextNode(config.get('identifier')))
                    .add($.txt(' '))
                    .add($('<small>').addClass('subtitle').text('(' + ox.user + ')'))
                );
            };

        // time-based greeting phrase
        function getGreetingPhrase() {
            var hour = new date.Local().getHours();

            // find proper phrase
            if (hour >= 4 && hour <= 11) {
                return gt('Good morning');
            } else if (hour >= 18 && hour <= 23) {
                return gt('Good evening');
            } else {
                return gt('Hello');
            }
        }

        var contentQueue = new tasks.Queue();


        function createContentTask(extension) {
            return {
                id: extension.id,
                perform: function () {
                    var def = $.Deferred(),
                        $node = $('<div/>');

                    extension.invoke('load')
                        .pipe(function () {
                            return (extension.invoke.apply(extension, ['draw', $node].concat($.makeArray(arguments))) || $.Deferred())
                                .done(function () {
                                    extension.invoke('post', $node, extension);
                                    def.resolve($node);
                                });
                        })
                        .fail(function (e) {
                            $node.remove();
                            contentSide.idle();
                            def.reject(e);
                        });

                    return def;
                }
            };
        }

        function drawContent(extension, e) {
            contentQueue.fasttrack(extension.id).done(function (node) {
                contentSide.children().trigger('onPause').detach();
                $(node).trigger('onResume');

                new dialogs.SidePopup({modal: true}).show(e, function (popup) {
                    popup.append(node);
                    $(node).trigger('onAppended');
                });

                if (extension.loadMoreResults) {
                    var $o = $('div.io-ox-sidepopup-pane');

                    $o.bind('scroll', function (event) {
                        // TODO tidy enough? (loadingMoreResults + active tile)
                        if (!extension.isLoadingMoreResults && $('div[widget-id="' + extension.id + '"]').hasClass('io-ox-portal-tile-active') && !extension.timer) {
                            extension.timer = setTimeout(function () {
                                // Position + Height + Tolerance
                                var distance = $o.scrollTop() + $o.height() + 50;

                                if ($('div.scrollable-pane').height() <= distance) {
                                    extension.isLoadingMoreResults = true;
                                    extension.loadMoreResults(extension.finishLoadingMoreResults);
                                }
                                extension.timer = 0;
                            }, 250);
                        }
                    });
                }

                $('div[widget-id]').removeClass('io-ox-portal-tile-active');
                $('div[widget-id="' + extension.id + '"]').addClass('io-ox-portal-tile-active');
                contentSide.idle();
            });
        }

        function makeClickHandler(extension) {
            return function (event) {
                contentSide.find(":first").trigger('onPause').detach();
                contentSide.busy();
                app.active = extension;
                app.activeEvent = event;
                return drawContent(extension, event);
            };
        }
        
        function makeCreationDialog(extension) {
            return function () {
                return keychain.createInteractively(extension.id);
            };
        }

        var getKulerIndex = (function () {

            var list = '0123456789'.split(''), pos = 0, tmp = [];

            function randomSort() { return Math.round(Math.random()) - 0.5; }

            return function () {
                if (tmp.length === 0) {
                    tmp = list.slice(pos, pos + 5).sort(randomSort);
                    pos = pos === 0 ? 5 : 0;
                }
                return tmp.shift();
            };
        }());

        function addFillers(num, start) {
            var load = function () {
                    return $.Deferred().resolve($('<div>'));
                },
                i = 0;
            for (; i < num; i++) {
                ext.point('io.ox/portal/widget').extend({
                    id: 'filler' + (start + i),
                    index: 100 * (start + i + 1),
                    title: '',
                    tileColor: 'X',
                    load: load
                });
            }
        }

        function initExtensions() {
<<<<<<< HEAD
            var count = 0;
            ext.point('io.ox/portal/widget')
                .each(function (extension) {
                    if (extension.isEnabled && !extension.isEnabled()) {
                        return;
                    }
                    contentQueue.enqueue(createContentTask(extension));
                    var $borderBox = $('<div class="io-ox-portal-widget-tile-border">').appendTo(tileSide);
                    var $node = $('<div class="io-ox-portal-widget-tile">')
                        // experimental
                        .addClass('tile-color' + (count++ % 10))
                        .attr('widget-id', extension.id)
                        .appendTo($borderBox)
                        .busy();
                    
                    if (extension.tileClass) {
                        $node.addClass(extension.tileClass);
                    }
                    
                    if (!extension.requiresSetUp) {
                        extension.requiresSetUp = function () { return false; };
                    }
                    
                    if (extension.requiresSetUp()) {
                        $node.on('click', makeCreationDialog(extension));
                    } else {
                        $node.on('click', makeClickHandler(extension));
                    }

                    if (!extension.loadTile) {
                        extension.loadTile = function () {
                            return $.Deferred().resolve();
                        };
                    }

                    if (!extension.drawTile) {
                        extension.drawTile = function () {
                            var $node = $(this);
                            $(this).append('<img class="tile-image"/><h1 class="tile-heading"/>');

                            extension.asyncMetadata("title").done(function (title) {
                                if (title === control.CANCEL) {
                                    $borderBox.remove();
                                    return;
                                }
                                $node.find(".tile-heading").text(title);
                            });
                            extension.asyncMetadata("icon").done(function (icon) {
                                if (icon === control.CANCEL) {
                                    $borderBox.remove();
                                    return;
                                }
                                if (icon) {
                                    $node.find(".tile-image").attr("src", icon);
                                } else {
                                    $node.find(".tile-image").remove();
                                }
                            });
                            extension.asyncMetadata("preview").done(function (preview) {
                                if (preview === control.CANCEL) {
                                    $borderBox.remove();
                                    return;
                                }
                                if (preview) {
                                    $node.append(preview);
                                }
                            });
                            extension.asyncMetadata("tileColor").done(function (color) {
                                if (color === control.CANCEL) {
                                    $borderBox.remove();
                                    return;
                                }
                                if (color !== undefined) {
=======

            // add dummy widgets
            var point = ext.point('io.ox/portal/widget'),
                count = point.count(),
                fillers = 15 - count;

            addFillers(fillers, count);
            point.shuffle();

            point.each(function (extension) {
                contentQueue.enqueue(createContentTask(extension));
                var $borderBox = $('<div class="io-ox-portal-widget-tile-border">').appendTo(tileSide);
                var $node = $('<div class="io-ox-portal-widget-tile">')
                    // experimental
                    .addClass('tile-color' + ('tileColor' in extension ? extension.tileColor : getKulerIndex())) //(count++ % 10))
                    .attr('widget-id', extension.id)
                    .appendTo($borderBox)
                    .busy();

                if (extension.tileClass) {
                    $node.addClass(extension.tileClass);
                }

                $node.on('click', makeClickHandler(extension));

                if (!extension.loadTile) {
                    extension.loadTile = function () {
                        return $.Deferred().resolve();
                    };
                }

                if (!extension.drawTile) {
                    extension.drawTile = function () {
                        var $node = $(this);
                        $(this).append('<img class="tile-image"/><h1 class="tile-heading"/>');

                        extension.asyncMetadata("title").done(function (title) {
                            if (title === control.CANCEL) {
                                $borderBox.remove();
                                return;
                            }
                            $node.find(".tile-heading").text(title);
                        });
                        extension.asyncMetadata("icon").done(function (icon) {
                            if (icon === control.CANCEL) {
                                $borderBox.remove();
                                return;
                            }
                            if (icon) {
                                $node.find(".tile-image").attr("src", icon);
                            } else {
                                $node.find(".tile-image").remove();
                            }
                        });
                        extension.asyncMetadata("preview").done(function (preview) {
                            if (preview === control.CANCEL) {
                                $borderBox.remove();
                                return;
                            }
                            if (preview) {
                                $node.append(preview);
                            }
                        });
                        extension.asyncMetadata("tileColor").done(function (color) {
                            if (color === control.CANCEL) {
                                $borderBox.remove();
                                return;
                            }
                            if (color !== undefined) {
>>>>>>> b9426629
//                                    $node[0].className = $node[0].className.replace(/tile-color\d/g, '');
//                                    $node.addClass('tile-color' + color);
                            }
                        });
                        extension.asyncMetadata("color").done(function (color) {
                            if (color === control.CANCEL) {
                                $borderBox.remove();
                                return;
                            }
                            if (color !== undefined) {
                                $node.addClass("tile-" + color);
                            }
                        });


<<<<<<< HEAD
                            return $.when();
                        };
                    }
                    
                    if (extension.requiresSetUp()) {
                        $node.addClass("io-ox-portal-createMe");
                        return (extension.invoke.apply(extension, ['drawCreationDialog', $node].concat($.makeArray(arguments))) || $.Deferred())
                            .done(function () {
                                $node.idle();
                                extension.invoke('postTile', $node, extension);
                            })
                            .fail(function (e) {
                                $node.idle().remove();
                            });
                    }
                    
                    return extension.invoke('loadTile')
                        .pipe(function (a1, a2) {
                            return (extension.invoke.apply(extension, ['drawTile', $node].concat($.makeArray(arguments))) || $.Deferred())
                                .done(function () {
                                    $node.idle();
                                    extension.invoke('postTile', $node, extension);
                                });
                        })
                        .fail(function (e) {
                            $node.idle().remove();
                        });
                });
=======
                        return $.when();
                    };
                }

                return extension.invoke('loadTile')
                    .pipe(function (a1, a2) {
                        return (extension.invoke.apply(extension, ['drawTile', $node].concat($.makeArray(arguments))) || $.Deferred())
                            .done(function () {
                                $node.idle();
                                extension.invoke('postTile', $node, extension);
                            });
                    })
                    .fail(function (e) {
                        $node.idle().remove();
                    });
            });
>>>>>>> b9426629
        }

        // launcher
        app.setLauncher(function () {
            contentQueue.start();
            // get window
            app.setWindow(win = ox.ui.createWindow({
                chromeless: true,
                toolbar: true,
                titleWidth: '100%'
            }));

            updateTitle();
            _.tick(1, 'hour', updateTitle);

            initExtensions();

            app.active = _(ext.point('io.ox/portal/widget').all()).first();

            win.nodes.main
                .addClass('io-ox-portal')
                .append(tileSide);

            ox.on('refresh^', function () {
                //console.log("Refreshing:", app.active, app.activeEvent);
                tileSide.empty();
                contentQueue = new tasks.Queue();
                contentQueue.start();
                initExtensions();
                if (app.activeEvent) {
                    drawContent(app.active, app.activeEvent);
                }
            });

            win.show();
        });

        return {
            getApp: app.getInstance
        };
    });
});<|MERGE_RESOLUTION|>--- conflicted
+++ resolved
@@ -178,82 +178,6 @@
         }
 
         function initExtensions() {
-<<<<<<< HEAD
-            var count = 0;
-            ext.point('io.ox/portal/widget')
-                .each(function (extension) {
-                    if (extension.isEnabled && !extension.isEnabled()) {
-                        return;
-                    }
-                    contentQueue.enqueue(createContentTask(extension));
-                    var $borderBox = $('<div class="io-ox-portal-widget-tile-border">').appendTo(tileSide);
-                    var $node = $('<div class="io-ox-portal-widget-tile">')
-                        // experimental
-                        .addClass('tile-color' + (count++ % 10))
-                        .attr('widget-id', extension.id)
-                        .appendTo($borderBox)
-                        .busy();
-                    
-                    if (extension.tileClass) {
-                        $node.addClass(extension.tileClass);
-                    }
-                    
-                    if (!extension.requiresSetUp) {
-                        extension.requiresSetUp = function () { return false; };
-                    }
-                    
-                    if (extension.requiresSetUp()) {
-                        $node.on('click', makeCreationDialog(extension));
-                    } else {
-                        $node.on('click', makeClickHandler(extension));
-                    }
-
-                    if (!extension.loadTile) {
-                        extension.loadTile = function () {
-                            return $.Deferred().resolve();
-                        };
-                    }
-
-                    if (!extension.drawTile) {
-                        extension.drawTile = function () {
-                            var $node = $(this);
-                            $(this).append('<img class="tile-image"/><h1 class="tile-heading"/>');
-
-                            extension.asyncMetadata("title").done(function (title) {
-                                if (title === control.CANCEL) {
-                                    $borderBox.remove();
-                                    return;
-                                }
-                                $node.find(".tile-heading").text(title);
-                            });
-                            extension.asyncMetadata("icon").done(function (icon) {
-                                if (icon === control.CANCEL) {
-                                    $borderBox.remove();
-                                    return;
-                                }
-                                if (icon) {
-                                    $node.find(".tile-image").attr("src", icon);
-                                } else {
-                                    $node.find(".tile-image").remove();
-                                }
-                            });
-                            extension.asyncMetadata("preview").done(function (preview) {
-                                if (preview === control.CANCEL) {
-                                    $borderBox.remove();
-                                    return;
-                                }
-                                if (preview) {
-                                    $node.append(preview);
-                                }
-                            });
-                            extension.asyncMetadata("tileColor").done(function (color) {
-                                if (color === control.CANCEL) {
-                                    $borderBox.remove();
-                                    return;
-                                }
-                                if (color !== undefined) {
-=======
-
             // add dummy widgets
             var point = ext.point('io.ox/portal/widget'),
                 count = point.count(),
@@ -263,6 +187,16 @@
             point.shuffle();
 
             point.each(function (extension) {
+                if (!extension.isEnabled) {
+                    extension.isEnabled = function () { return true; };
+                }
+                if (!extension.isEnabled()) {
+                    return;
+                }
+                if (!extension.requiresSetUp) {
+                    extension.requiresSetUp = function () { return false; };
+                }
+
                 contentQueue.enqueue(createContentTask(extension));
                 var $borderBox = $('<div class="io-ox-portal-widget-tile-border">').appendTo(tileSide);
                 var $node = $('<div class="io-ox-portal-widget-tile">')
@@ -322,7 +256,6 @@
                                 return;
                             }
                             if (color !== undefined) {
->>>>>>> b9426629
 //                                    $node[0].className = $node[0].className.replace(/tile-color\d/g, '');
 //                                    $node.addClass('tile-color' + color);
                             }
@@ -336,55 +269,33 @@
                                 $node.addClass("tile-" + color);
                             }
                         });
-
-
-<<<<<<< HEAD
-                            return $.when();
-                        };
-                    }
-                    
-                    if (extension.requiresSetUp()) {
-                        $node.addClass("io-ox-portal-createMe");
-                        return (extension.invoke.apply(extension, ['drawCreationDialog', $node].concat($.makeArray(arguments))) || $.Deferred())
-                            .done(function () {
-                                $node.idle();
-                                extension.invoke('postTile', $node, extension);
-                            })
-                            .fail(function (e) {
-                                $node.idle().remove();
-                            });
-                    }
-                    
-                    return extension.invoke('loadTile')
-                        .pipe(function (a1, a2) {
-                            return (extension.invoke.apply(extension, ['drawTile', $node].concat($.makeArray(arguments))) || $.Deferred())
-                                .done(function () {
-                                    $node.idle();
-                                    extension.invoke('postTile', $node, extension);
-                                });
+                    };
+                } //END of if missing draw workaround bullshit
+
+                if (extension.requiresSetUp()) {
+                    $node.addClass("io-ox-portal-createMe");
+                    return (extension.invoke.apply(extension, ['drawCreationDialog', $node].concat($.makeArray(arguments))) || $.Deferred())
+                        .done(function () {
+                            $node.idle();
+                            extension.invoke('postTile', $node, extension);
                         })
                         .fail(function (e) {
                             $node.idle().remove();
                         });
+                }
+            
+                return extension.invoke('loadTile')
+                .pipe(function (a1, a2) {
+                    return (extension.invoke.apply(extension, ['drawTile', $node].concat($.makeArray(arguments))) || $.Deferred())
+                        .done(function () {
+                            $node.idle();
+                            extension.invoke('postTile', $node, extension);
+                        });
+                })
+                .fail(function (e) {
+                    $node.idle().remove();
                 });
-=======
-                        return $.when();
-                    };
-                }
-
-                return extension.invoke('loadTile')
-                    .pipe(function (a1, a2) {
-                        return (extension.invoke.apply(extension, ['drawTile', $node].concat($.makeArray(arguments))) || $.Deferred())
-                            .done(function () {
-                                $node.idle();
-                                extension.invoke('postTile', $node, extension);
-                            });
-                    })
-                    .fail(function (e) {
-                        $node.idle().remove();
-                    });
             });
->>>>>>> b9426629
         }
 
         // launcher
