--- conflicted
+++ resolved
@@ -288,15 +288,12 @@
 
         refresh: function () {
             _(this.hash).invoke('list');
-<<<<<<< HEAD
         },
 
         getCollections: function () {
             return _(this.hash).keys().map(function (id) {
                 return api.pool.getCollection(id);
             });
-=======
->>>>>>> c45ebd3d
         }
     };
 
