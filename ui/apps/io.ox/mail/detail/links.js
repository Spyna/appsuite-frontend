--- conflicted
+++ resolved
@@ -29,16 +29,10 @@
             // open file in side-popup
             ox.load(['io.ox/core/tk/dialogs', 'io.ox/files/api', 'io.ox/files/fluid/view-detail','io.ox/core/notifications']).done(function (dialogs, api, view, notifications) {
                 var sidePopup = new dialogs.SidePopup({ tabTrap: true }),
-<<<<<<< HEAD
-                    pseudoApp = {
-                        getName: function () { return ''; },
-                        folder: {
-=======
                     // this pseudo app is used instead of the real files app to save resources. Because the real files app is not required when displaying a side popup.
                     pseudoApp = {
-                        getName: function() { return 'io.ox/files'; },
+                        getName: function () { return 'io.ox/files'; },
                         folder: _.extend({
->>>>>>> 6c7d6d7a
                             set: function (folderId) {
                                 ox.launch('io.ox/files/main', { folder: folderId, perspective: 'fluid:list' }).done(function () {
                                     var app = this;
@@ -56,15 +50,9 @@
                                 });
                             },
                             getData: function () {
-<<<<<<< HEAD
-                                return $.Deferred().reject();
-                            }
-                        }
-=======
                                 return $.Deferred().resolve(data);
                             }
                         }, data)
->>>>>>> 6c7d6d7a
                     };
 
                 sidePopup.show(e, function (popupNode) {
