/**
 * This work is provided under the terms of the CREATIVE COMMONS PUBLIC
 * LICENSE. This work is protected by copyright and/or other applicable
 * law. Any use of the work other than as authorized under this license
 * or copyright law is prohibited.
 *
 * http://creativecommons.org/licenses/by-nc-sa/2.5/
 *
 * © 2016 OX Software GmbH, Germany. info@open-xchange.com
 *
 * @author Richard Petersen <richard.petersen@open-xchange.com>
 */

define('io.ox/calendar/week/view', [
    'io.ox/core/extensions',
    'io.ox/calendar/perspective',
    'io.ox/calendar/util',
    'io.ox/core/util',
    'io.ox/calendar/api',
    'io.ox/core/folder/api',
    'gettext!io.ox/calendar',
    'settings!io.ox/calendar',
    'settings!io.ox/core',
    'io.ox/backbone/mini-views/dropdown',
    'io.ox/core/capabilities',
    'io.ox/core/print',
    'io.ox/backbone/views/disposable',
    'io.ox/calendar/extensions',
    'io.ox/calendar/week/extensions',
    'less!io.ox/calendar/week/style'
], function (ext, PerspectiveView, util, coreUtil, api, folderAPI, gt, settings, coreSettings, Dropdown, capabilities, print, DisposableView) {

    'use strict';

    var BasicView = DisposableView.extend({

        constructor: function (opt) {
            this.opt = _.extend({}, this.options || {}, opt);
            Backbone.View.prototype.constructor.call(this, opt);
        },

        mouseDragHelper: function (opt) {
            var self = this,
                e = opt.event,
                context = _.uniqueId('.drag-'),
                // need this active tracker since mousemove events are throttled and may trigger the mousemove event
                // even after the undelegate function has been called
                active = true;
            if (e.which !== 1) return;
            opt.start.call(this, opt.event);

            this.delegate('mousemove' + context, opt.updateContext, _.throttle(function (e) {
                if (e.which !== 1) return;
                if (!active) return;
                opt.update.call(self, e);
            }, 100));

            function clear() {
                active = false;
                self.undelegate('mousemove' + context);
                self.undelegate('focusout' + context);
                $(document).off('mouseup' + context);
                if (opt.clear) opt.clear.call(self);
            }

            if (opt.clear) this.delegate('focusout' + context, clear);
            $(document).on('mouseup' + context, function (e) {
                clear();
                opt.end.call(self, e);
            });
        }

    });

    var WeekViewHeader = BasicView.extend({

        className: 'header',

        attributes: {
            role: 'toolbar'
        },

        events: {
            'click .control.next, .control.prev': 'onClickControl',
            'click .merge-split': 'onMergeSplit'
        },

        initialize: function () {
            this.listenTo(this.model, 'change:startDate', this.update);
            if (!_.device('smartphone')) this.listenTo(this.opt.app.props, 'change:showMiniCalendar change:folderview', this.onToggleDatepicker);
            if (this.model.get('mode') === 'day') this.listenTo(this.model, 'change:mergeView', this.updateMergeview);

            this.monthText = $('<span>');
            this.cw = $('<span class="cw">');
        },

        update: function () {
            var startDate = this.model.get('startDate');
            if (this.model.get('numColumns') > 1) {
                // one day less than number of columns or the end date is actually the first day of next week instead of last day of this week
                var endDate = moment(startDate).add(this.model.get('numColumns') - 1, 'days'),
                    fromMonth = startDate.format('MMMM'),
                    toMonth = endDate.format('MMMM'),
                    fromYear = startDate.format('YYYY'),
                    toYear = endDate.format('YYYY');

                if (fromMonth === toMonth) {
                    this.monthText.text(startDate.format('MMMM YYYY'));
                } else if (fromYear === toYear) {
                    //#. %1$s A month name
                    //#. %2$s Another month name
                    //#. %3$s A four digit year
                    //#. Example: January - February 2019
                    this.monthText.text(gt('%1$s - %2$s %3$s', fromMonth, toMonth, fromYear));
                } else {
                    //#. %1$s A month name
                    //#. %2$s A four digit year
                    //#. %3$s Another month name
                    //#. %4$s Another year
                    //#. Example: December 2019 - January 2020
                    this.monthText.text(gt('%1$s %2$s - %3$s %4$s', fromMonth, fromYear, toMonth, toYear));
                }
            } else {
                this.monthText.text(startDate.format('ddd, l'));
            }
            this.cw.text(
                //#. %1$d = Calendar week
                gt('CW %1$d', startDate.format('w'))
            );
            if (_.device('smartphone')) {
                // change navbar title
                var app = this.opt.app;
                app.pages.getNavbar('week:day').setTitle(
                    this.model.get('numColumns') > 1
                        ? startDate.formatInterval(moment(startDate).add(this.model.get('numColumns'), 'days'))
                        : startDate.format('ddd, l')
                );
            }
        },

        render: function () {
            var self = this,
                nextStr = this.model.get('numColumns') === 1 ? gt('Next Day') : gt('Next Week'),
                prevStr = this.model.get('numColumns') === 1 ? gt('Previous Day') : gt('Previous Week');

            this.monthInfo = _.device('smartphone') ? $('<div class="info">') : $('<button class="info btn btn-link" tabindex="-1">');

            this.$el.empty().append(
                $('<button href="#" class="control prev">').attr({
                    title: prevStr, // TODO: Aria title vs. aria-label
                    'aria-label': prevStr
                })
                .append($('<i class="fa fa-chevron-left" aria-hidden="true">')),
                $('<button href="#" class="control next" tabindex="-1">').attr({
                    title: nextStr, // TODO: Aria title vs. aria-label
                    'aria-label': nextStr
                })
                .append($('<i class="fa fa-chevron-right" aria-hidden="true">')),
                this.monthInfo
                    .attr({
                        'aria-label': gt('Use cursor keys to change the date. Press ctrl-key at the same time to change year or shift-key to change month. Close date-picker by pressing ESC key.')
                    })
                    .append(
                        this.monthText,
                        $.txt(' '),
                        this.cw,
                        $('<i class="fa fa-caret-down fa-fw" aria-hidden="true">')
                    )
            );
            this.update();

            if (!_.device('smartphone')) {
                require(['io.ox/backbone/views/datepicker'], function (Picker) {
                    new Picker({ date: self.model.get('startDate').clone() })
                        .attachTo(self.monthInfo)
                        .on('select', function (date) {
                            self.model.set('date', date);
                        })
                        .on('before:open', function () {
                            this.setDate(self.model.get('startDate'));
                        });
                    self.onToggleDatepicker();
                });
            }

            if (this.model.get('mode') === 'day' && this.opt.app.folders.list().length > 1) {
                this.$el.append(
                    $('<button href="#" class="btn btn-link merge-split" data-placement="bottom" tabindex="-1">')
                );
                this.updateMergeview();
            }

            return this;
        },

        onToggleDatepicker: function () {
            var props = this.opt.app.props;
            this.monthInfo.prop('disabled', props.get('folderview') && props.get('showMiniCalendar'));
        },

        updateMergeview: function () {
            var node = this.$('.merge-split');
            //#. Should appointments of different folders/calendars be shown in the same column (merge) or in seperate ones (split)
            node.text(this.model.get('mergeView') ? gt('Merge') : gt('Split'))
                .tooltip('hide')
                .attr('data-original-title', this.model.get('mergeView') ? gt('Click to merge all folders into one column') : gt('Click to split all folders into separate columns'))
                .tooltip('fixTitle');
        },

        onClickControl: function (e) {
            var target = $(e.currentTarget);
            this.opt.view.setStartDate(target.hasClass('next') ? 'next' : 'prev');
        },

        onMergeSplit: function () {
            settings.set('mergeview', !settings.get('mergeview')).save();
        }

    });

    var WeekViewToolbar = BasicView.extend({

        className: 'weekview-toolbar',

        events: {
            'click .weekday': 'onCreateAppointment'
        },

        attributes: {
            role: 'toolbar'
        },

        initialize: function (opt) {
            this.$el.css('margin-right', coreUtil.getScrollBarWidth());
            this.listenTo(this.model, 'change:startDate', this.render);
            this.listenTo(this.model, 'change:additionalTimezones', this.updateTimezones);
            this.listenTo(folderAPI, 'before:update', this.beforeUpdateFolder);
            if (this.model.get('mode') === 'day') {
                this.listenTo(this.model, 'change:mergeView', this.updateMergeview);
                this.listenTo(opt.app, 'folders:change', this.onFoldersChange);
            }
        },

        options: {
            todayClass: 'today'
        },

        render: function () {
            var self = this,
                tmpDate = moment(this.model.get('startDate')),
                columns = this.model.get('mode') === 'day' ? this.opt.app.folders.list() : _.range(this.model.get('numColumns'));

            this.$el.empty();
            columns.forEach(function (c, index) {
                var day = $('<button href="#" class="weekday" tabindex="-1">')
                    .attr({
                        date: self.model.get('mergeView') ? 0 : index,
                        // # TODO
                        'aria-label': gt('%s %s, create all-day appointment', tmpDate.format('ddd'), tmpDate.format('D')),
                        tabindex: index === 0 ? '' : '-1'
                    })
                    .append(
                        $('<span aria-hidden="true">').attr('title', gt('Create all-day appointment')).append(
                            $.txt(tmpDate.format('ddd ')),
                            $('<span class="number">').text(tmpDate.format('D'))
                        )
                    );

                if (_(c).isString()) {
                    day
                        .addClass('merge-view-label')
                        .attr({
                            'data-folder-cid': c, // need this when inserting events in this column
                            'data-folder': c // this is used when folder color changes
                        })
                        .css('width', 'calc(' + day.css('width') + ' - 2px)');
                    folderAPI.get(c).done(function (folder) {
                        day
                            .css({
                                'border-color': util.getFolderColor(folder)
                            })
                            .text(folder.display_title || folder.title);
                    });
                }

                // mark today
                if (util.isToday(tmpDate)) {
                    var todayContainer;
                    if (self.model.get('mode') === 'day') {
                        todayContainer = $('.week-container .day', self.pane).first();
                    } else {
                        todayContainer = $('.week-container .day[date="' + index + '"]', self.pane);
                        if (self.model.get('numColumns') > 1) todayContainer.addClass(self.opt.todayClass);
                        day
                            .prepend($('<span class="sr-only">').text(gt('Today')))
                            .addClass(self.opt.todayClass);
                    }
                }
                self.$el.append(day);

                if (self.model.get('mode') !== 'day') tmpDate.add(1, 'day');
            });

            this.updateTimezones();
            if (self.model.get('mode') === 'day') this.updateMergeview();

            return this;
        },

        updateTimezones: function () {
            var numTZs = this.model.get('additionalTimezones').length;
            this.$el.css('margin-left', numTZs > 0 ? (numTZs + 1) * 80 : '');
        },

        updateMergeview: function () {
            this.$el.css({
                visibility: this.model.get('mergeView') ? '' : 'hidden',
                height: this.model.get('mergeView') ? '' : '27px'
            });
        },

        onFoldersChange: function () {
            if (this.model.get('mergeView')) this.render();
        },

        beforeUpdateFolder: function (id, model) {
            var color = color = util.getFolderColor(model.attributes);
            this.$('[data-folder="' + model.get('id') + '"]').css({
                'border-color': color
            });
        },

        onCreateAppointment: function (e) {
            if ($(e.target).closest('.appointment').length > 0) return;

            e.preventDefault();

            var index = this.$('.weekday').index($(e.currentTarget)),
                startDate = this.model.get('startDate').clone(),
                folder = this.opt.app.folder.get();

            if (this.model.get('mergeView')) folder = this.opt.app.folders.list()[index];
            else startDate.add(index, 'days');

            this.opt.view.createAppointment({
                startDate: { value: startDate.format('YYYYMMDD') },
                endDate: { value: startDate.format('YYYYMMDD') },
                folder: folder
            });
        }

    });

    var AppointmentContainer = BasicView.extend({

        initialize: function (opt) {
            this.on('collection:add', this.onAddAppointment);
            this.on('collection:change', this.onChangeAppointment);
            this.on('collection:remove', this.onRemoveAppointment);
            this.on('collection:before:reset', this.onBeforeReset);
            this.on('collection:after:reset', this.onAfterReset);

            if (this.model.get('mode') === 'day') {
                this.listenTo(this.model, 'change:mergeView', this.render);
                this.listenTo(opt.app, 'folders:change', this.onFoldersChange);
            }

            this.listenTo(this.model, 'change:gridSize', this.render);
        },

        renderAppointment: function (model) {
            // do not use a button here even if it's correct from a11y perspective. This breaks resize handles (you cannot make appointments longer/shorter) and hover styles on firefox.
            // it is fine in month perspective as there are no resize handles there.
            var node = this.$('[data-cid="' + model.cid + '"]').empty();
            if (node.length === 0) node = $('<div role="button" class="appointment">');
            node.attr({
                'data-cid': model.cid,
                'data-master-id': util.cid({ id: model.get('id'), folder: model.get('folder') }),
                'data-extension-point': 'io.ox/calendar/appointment',
                'data-composite-id': model.cid,
                'data-folder': null // reset folder in case of reuse
            });

            ext.point('io.ox/calendar/appointment')
                .invoke('draw', node, ext.Baton(_.extend({}, this.opt, { model: model, folders: this.opt.app.folders.list() })));
            return node;
        },

        onFoldersChange: function () {
            if (this.model.get('mergeView')) this.render();
        },

        onAddAppointment: function (model) {
            if (settings.get('showDeclinedAppointments', false) === false && util.getConfirmationStatus(model) === 'DECLINED') return;
            var node = this.renderAppointment(model);
            this.$appointmentContainer.append(node.hide());
            if (!this.onReset) this.adjustPlacement();
        },

        onChangeAppointment: function (model) {
            this.onReset = true;
            this.onAddAppointment(model);
            this.onReset = false;
            this.adjustPlacement();
        },

        onRemoveAppointment: function (model) {
            this.$('[data-cid="' + model.cid + '"]').remove();
            if (!this.onReset) this.adjustPlacement();
        },

        onBeforeReset: function () {
            this.$('.appointment').remove();
            this.onReset = true;
        },

        onAfterReset: function () {
            this.adjustPlacement();
            this.onReset = false;
        }

    });

    var FulltimeView = AppointmentContainer.extend({

        className: 'fulltime-container',

        events: function () {
            var events = {};
            if (_.device('touch')) {
                _.extend(events, {
                    'taphold .appointment-panel': 'onCreateAppointment'
                });
            } else {
                _.extend(events, {
                    'dblclick .appointment-panel': 'onCreateAppointment'
                });
                if (_.device('desktop')) {
                    _.extend(events, {
                        'mousedown .appointment.modify': 'onDrag',
                        'mousedown .resizable-handle': 'onResize'
                    });
                }
            }
            return events;
        },

        options: {
            fulltimeHeight: 20,     // height of full-time appointments in px
            fulltimeMax:    5       // threshold for visible full-time appointments in scrollpane header
        },

        initialize: function (opt) {
            AppointmentContainer.prototype.initialize.call(this, opt);

            this.listenTo(this.model, 'change:additionalTimezones', this.updateTimezones);
            this.listenTo(settings, 'change:favoriteTimezones', this.updateFavoriteTimezones);

            this.$appointmentContainer = $('<div class="appointment-panel">');
        },

        drawDropdown: (function () {
            var self;
            function drawOption() {
                // this = timezone name (string)
                // must use start of view to get correct daylight saving timezone names (cet vs cest)
                var timezone = moment(self.model.get('startDate')).tz(this);
                return [
                    $('<span class="offset">').text(timezone.format('Z')),
                    $('<span class="timezone-abbr">').text(timezone.zoneAbbr()),
                    _.escape(this)
                ];
            }

            var TimezoneModel = Backbone.Model.extend({
                defaults: {
                    'default': true
                },
                initialize: function (obj) {
                    var self = this;

                    _(obj).each(function (value, key) {
                        self[key] = value;
                    });
                }
            });

            return function () {
                self = this;
                var list = _.intersection(
                        settings.get('favoriteTimezones', []),
                        settings.get('renderTimezones', [])
                    ),
                    favorites = _(settings.get('favoriteTimezones', [])).chain().map(function (fav) {
                        return [fav, list.indexOf(fav) >= 0];
                    }).object().value(),
                    model = new TimezoneModel(favorites),
                    dropdown = new Dropdown({
                        className: 'dropdown timezone-label-dropdown',
                        model: model,
                        // must use start of view to get correct daylight saving timezone names (cet vs cest)
                        label: moment(self.model.get('startDate')).tz(coreSettings.get('timezone')).zoneAbbr(),
                        tagName: 'div'
                    }),
                    render = function () {
                        dropdown.header(gt('Standard timezone'))
                            .option('default', true, drawOption.bind(coreSettings.get('timezone')));

                        if (settings.get('favoriteTimezones', []).length > 0) {
                            dropdown.header(gt('Favorites'));
                        }
                        $('li[role="presentation"]', dropdown.$ul).first().addClass('disabled');
                        $('a', dropdown.$ul).first().removeAttr('data-value').removeData('value');
                        _(settings.get('favoriteTimezones', [])).each(function (fav) {
                            if (fav !== coreSettings.get('timezone')) {
                                dropdown.option(fav, true, drawOption.bind(fav));
                            }
                        });
                        // add keep open for all timezone options, *not* the link to settings (Bug 53471)
                        $('a', dropdown.$ul).attr('data-keep-open', 'true');

                        dropdown.divider();
                        dropdown.link('settings', gt('Manage favorites'), function () {
                            var options = { id: 'io.ox/timezones' };
                            ox.launch('io.ox/settings/main', options).done(function () {
                                this.setSettingsPane(options);
                            });
                        });
                    };

                render();

                model.on('change', function (model) {
                    var list = [];

                    _(model.attributes).each(function (value, key) {
                        if (value && key !== 'default') {
                            list.push(key);
                        }
                    });

                    settings.set('renderTimezones', list);
                    settings.save();
                });

                // update on startdate change to get daylight savings right
                this.model.on('change:startDate', function () {
                    dropdown.$el.find('.dropdown-label').empty().append(moment(self.model.get('startDate')).tz(coreSettings.get('timezone')).zoneAbbr(), $('<i class="fa fa-caret-down" aria-hidden="true">'));
                    dropdown.$ul.empty();
                    render();
                });

                return dropdown;
            };
        }()),

        render: function () {
            if (!_.device('smartphone')) {
                var dropdown = this.drawDropdown(),
                    self = this;

                this.$el.empty().append(
                    $('<div class="time-label-bar">').append(
                        $('<div class="timezone">'),
                        dropdown.render().$el
                    )
                );

                $('.dropdown-label', dropdown.$el).append($('<i class="fa fa-caret-down" aria-hidden="true">'));
                this.updateTimezones();
                // update on startdate change to get daylight savings right
                this.model.on('change:startDate', function () {
                    self.updateTimezones();
                });
            }

            this.$el.append(this.$appointmentContainer);
            // render appointments
            this.onReset = true;
            this.opt.view.collection.filter(util.isAllday.bind(util)).forEach(this.onAddAppointment.bind(this));
            this.adjustPlacement();
            this.onReset = false;
            return this;
        },

        updateTimezones: function () {
            var timezoneLabels = this.model.get('additionalTimezones'),
                self = this;
            this.$('.timezone').remove();
            this.$('.time-label-bar')
                .prepend(
                    _(timezoneLabels).map(function (tz) {
                        return $('<div class="timezone">').text(moment(self.model.get('startDate')).tz(tz).zoneAbbr());
                    })
                )
                .css('width', timezoneLabels.length > 0 ? (timezoneLabels.length + 1) * 80 : '');
        },

        updateFavoriteTimezones: function () {
            var dropdown = this.drawDropdown();
            this.$('.dropdown').replaceWith(dropdown.render().$el);
            $('.dropdown-label', dropdown.$el).append($('<i class="fa fa-caret-down" aria-hidden="true">'));
        },

        onCreateAppointment: function (e) {
            if ($(e.target).closest('.appointment').length > 0) return;
            var numColumns = this.model.get('mergeView') ? this.opt.app.folders.list().length : this.model.get('numColumns'),
                slotWidth = this.$('.appointment-panel').width() / numColumns,
                left = e.pageX - $(e.target).offset().left,
                index = (left / slotWidth) >> 0,
                startDate = this.model.get('startDate').clone(),
                folder = this.opt.app.folder.get();

            if (this.model.get('mergeView')) folder = this.opt.app.folders.list()[index];
            else startDate.add(index, 'days');

            this.opt.view.createAppointment({
                startDate: { value: startDate.format('YYYYMMDD') },
                endDate: { value: startDate.format('YYYYMMDD') },
                folder: folder
            });
        },

        onResize: function (e) {
            var node, model, startDate, endDate, maxStart, minEnd;

            this.mouseDragHelper({
                event: e,
                updateContext: '.appointment-panel',
                start: function (e) {
                    var target = $(e.target);
                    node = target.closest('.appointment');
                    model = this.opt.view.collection.get(node.attr('data-cid'));
                    this.$('[data-cid="' + model.cid + '"]').addClass('resizing').removeClass('current hover');

                    if (target.hasClass('resizable-w')) {
                        maxStart = model.getMoment('endDate').subtract(1, 'day');
                        minEnd = model.getMoment('endDate');
                    } else if (target.hasClass('resizable-e')) {
                        maxStart = model.getMoment('startDate');
                        minEnd = model.getMoment('startDate').add(1, 'day');
                    }

                    startDate = model.getMoment('startDate');
                    endDate = model.getMoment('endDate');

                    this.$el.addClass('no-select');
                },
                update: function (e) {
                    var numColumns = this.model.get('mergeView') ? this.opt.app.folders.list().length : this.model.get('numColumns'),
                        slotWidth = this.$('.appointment-panel').width() / numColumns,
                        left = e.pageX - $(e.currentTarget).offset().left,
                        index = (left / slotWidth) >> 0,
                        date = this.model.get('startDate').clone().add(index, 'days');

                    startDate = moment.min(maxStart, date);
                    endDate = moment.max(minEnd, date.clone().add(1, 'day'));

                    var pos = startDate.diff(this.model.get('startDate'), 'days'),
                        width = Math.max(0, endDate.diff(startDate, 'days'));

                    node.css({
                        left: (100 / numColumns) * pos + '%',
                        width: (100 / numColumns) * width + '%'
                    });
                },
                end: function () {
                    if (node) node.removeClass('resizing');
                    this.$el.removeClass('no-select');
                    this.opt.view.updateAppointment(model, {
                        startDate: { value: startDate.format('YYYYMMDD') },
                        endDate: { value: endDate.format('YYYYMMDD') }
                    });
                }
            });
        },

        onDrag: function (e) {
            var node, model, startDate, endDate, offset, slotWidth, numColumns;
            if (this.model.get('mergeView')) return;
            if ($(e.target).is('.resizable-handle')) return;

            this.mouseDragHelper({
                event: e,
                updateContext: '.appointment-panel',
                start: function (e) {
                    node = $(e.target).closest('.appointment');
                    model = this.opt.view.collection.get(node.attr('data-cid'));
                    this.$('[data-cid="' + model.cid + '"]').addClass('resizing').removeClass('current hover');

                    startDate = model.getMoment('startDate');
                    endDate = model.getMoment('endDate');

                    numColumns = this.model.get('mergeView') ? this.opt.app.folders.list().length : this.model.get('numColumns');
                    slotWidth = this.$('.appointment-panel').width() / numColumns;
                    offset = Math.floor((e.pageX - $(e.currentTarget).offset().left) / slotWidth) * slotWidth;
                },
                update: function (e) {
                    var left = e.pageX - offset - $(e.currentTarget).offset().left,
                        index = (left / slotWidth) >> 0,
                        startIndex = model.getMoment('startDate').diff(this.model.get('startDate'), 'days'),
                        diff = index - startIndex;

                    if (diff !== 0) this.$el.addClass('no-select');

                    startDate = model.getMoment('startDate').add(diff, 'days');
                    endDate = model.getMoment('endDate').add(diff, 'days');

                    var pos = startDate.diff(this.model.get('startDate'), 'days'),
                        width = Math.max(0, endDate.diff(startDate, 'days'));
                    pos = Math.max(pos, 0);
                    width = Math.min(numColumns - pos, width);

                    node.css({
                        left: (100 / numColumns) * pos + '%',
                        width: (100 / numColumns) * width + '%'
                    });
                },
                end: function () {
                    if (node) node.removeClass('resizing');
                    this.$el.removeClass('no-select');
                    this.opt.view.updateAppointment(model, {
                        startDate: { value: startDate.format('YYYYMMDD') },
                        endDate: { value: endDate.format('YYYYMMDD') }
                    });
                }
            });
        },

        adjustPlacement: (function () {

            /*
             * Simple algorithm to find free space for appointment. Works as follows:
             * 1) Has a table with slots which are empty by default
             * 2) Requests a certain column and width
             * 3) Search for first row, where all these fields are empty
             * 4) Mark these cells in the table as reserved
             * 5) Calculate maximum number of rows as a side-effect
             */
            function reserveRow(start, width, table) {
                var row = 0, column, empty;
                start = Math.max(0, start);
                width = Math.min(table.length, start + width) - start;
                // check for free space
                while (!empty) {
                    empty = true;
                    for (column = start; column < start + width; column++) {
                        if (table[column][row]) {
                            empty = false;
                            break;
                        }
                    }
                    row++;
                }
                // reserve free space
                for (column = start; column < start + width; column++) table[column][row - 1] = true;
                return row - 1;
            }

            return function () {
                var maxRow = 0,
                    numColumns = this.model.get('mergeView') ? this.opt.app.folders.list().length : this.model.get('numColumns'),
                    table = _.range(numColumns).map(function () { return []; });
                this.opt.view.collection.each(function (model) {
                    if (!util.isAllday(model)) return;
                    if (settings.get('showDeclinedAppointments', false) === false && util.getConfirmationStatus(model) === 'DECLINED') return;

                    var startDate = model.getMoment('startDate').startOf('day'),
                        fulltimePos = this.model.get('mergeView') ? this.opt.app.folders.list().indexOf(model.get('folder')) : startDate.diff(this.model.get('startDate'), 'days'),
                        // calculate difference in utc, otherwhise we get wrong results if the appointment starts before a daylight saving change and ends after
                        fulltimeWidth = this.model.get('mergeView') ? 1 : Math.max(model.getMoment('endDate').diff(startDate, 'days') + Math.min(0, fulltimePos), 1),
                        row = reserveRow(fulltimePos, fulltimeWidth, table),
                        numColumns = this.model.get('mergeView') ? this.opt.app.folders.list().length : this.model.get('numColumns'),
                        node = this.$appointmentContainer.find('[data-cid="' + model.cid + '"]');

                    // append it again to stick to the order of the collection
                    node.parent().append(node);
                    node.show().css({
                        height: this.opt.fulltimeHeight,
                        lineHeight: this.opt.fulltimeHeight + 'px',
                        width: (100 / numColumns) * fulltimeWidth + '%',
                        left: (100 / numColumns) * Math.max(0, fulltimePos) + '%',
                        top: row * (this.opt.fulltimeHeight + 1)
                    });

                    maxRow = Math.max(maxRow, row + 1);
                }.bind(this));

                var height = (maxRow <= this.opt.fulltimeMax ? maxRow : (this.opt.fulltimeMax + 0.5)) * (this.opt.fulltimeHeight + 1);
                this.$el.css('height', height);
                // enable/disable scrollbar
                if (maxRow > this.opt.fulltimeMax) this.$appointmentContainer.css({ 'overflow-y': 'scroll', 'margin-right': '' });
                else this.$appointmentContainer.css({ 'overflow-y': 'hidden', 'margin-right': coreUtil.getScrollBarWidth() });
            };
        }())

    });

    var AppointmentView = AppointmentContainer.extend({

        className: 'appointment-container',

        options: {
            overlap: 0.35, // visual overlap of appointments [0.0 - 1.0]
            minCellHeight:  24
        },

        events: function () {
            var events = {};
            if (_.device('touch')) {
                _.extend(events, {
                    'taphold .timeslot': 'onCreateAppointment'
                });
            } else {
                _.extend(events, {
                    'dblclick .timeslot': 'onCreateAppointment'
                });
                if (_.device('desktop')) {
                    _.extend(events, {
                        'mouseenter .appointment': 'onHover',
                        'mouseleave .appointment': 'onHover',
                        'mousedown .timeslot': 'onLasso',
                        'mousedown .resizable-handle': 'onResize',
                        'mousedown .appointment.modify': 'onDrag'
                    });
                }
            }
            return events;
        },

        initialize: function (opt) {
            AppointmentContainer.prototype.initialize.call(this, opt);

            this.listenTo(this.model, 'change:additionalTimezones', this.updateTimezones);
            this.listenTo(this.model, 'change:startDate', this.updateToday);
            this.listenTo(this.model, 'change:startDate', this.updateTimezones);
            this.listenToDOM(window, 'resize', _.throttle(this.onWindowResize, 50));

            this.$hiddenIndicators = $('<div class="hidden-appointment-indicator-container">');
            this.initCurrentTimeIndicator();
        },

        initCurrentTimeIndicator: function () {
            this.lastDate = moment();
            this.$currentTimeIndicator = $('<div class="current-time-indicator">');
            window.setInterval(this.updateCurrentTimeIndicator.bind(this), 60000);
            this.updateCurrentTimeIndicator();
        },

        updateCurrentTimeIndicator: function () {
            var self = this,
                minutes = moment().diff(moment().startOf('day'), 'minutes'),
                top = minutes / 24 / 60,
                columnIndex = moment().startOf('day').diff(this.model.get('startDate'), 'days'),
                parent;
            this.$currentTimeIndicator.css({
                top: top * 100 + '%'
            }).data('top', top);
            if (columnIndex < 0 || columnIndex >= this.model.get('numColumns')) return this.$currentTimeIndicator.remove();
            // insert into right container
            if (this.model.get('mergeView')) parent = this.$('.day');
            else parent = this.$('.day').eq(columnIndex);
            // attach to one or multiple parents
            this.$currentTimeIndicator.detach();
            this.$currentTimeIndicator = this.$currentTimeIndicator.eq(0);
            parent.each(function (index) {
                var indicator = self.$currentTimeIndicator.eq(index);
                if (!self.$currentTimeIndicator.get(index)) {
                    indicator = self.$currentTimeIndicator.eq(0).clone();
                    self.$currentTimeIndicator = self.$currentTimeIndicator.add(indicator);
                }
                $(this).append(indicator);
            });

            if (!this.lastDate.isSame(moment(), 'day')) {
                this.lastDate = moment();
                this.opt.view.render();
            }
        },

        renderTimeLabel: function (timezone, className) {
            var timeLabel = $('<div class="week-container-label" aria-hidden="true">').addClass(className),
                self = this;

            timeLabel.append(
                _(_.range(24)).map(function (i) {
                    var number = moment(self.model.get('startDate')).startOf('day').hours(i).tz(timezone).format('LT');

                    return $('<div class="time">')
                        .addClass((i >= self.model.get('workStart') && i < self.model.get('workEnd')) ? 'in' : '')
                        .addClass((i + 1 === self.model.get('workStart') || i + 1 === self.model.get('workEnd')) ? 'working-time-border' : '')
                        .append($('<div class="number">').text(number.replace(/^(\d\d?):00 ([AP]M)$/, '$1 $2')));
                })
            );

            return timeLabel;
        },

        renderColumn: function (index) {
            var column = $('<div class="day">');
            if (this.model.get('mergeView')) column.attr('data-folder-cid', index);
            for (var i = 1; i <= this.getNumTimeslots(); i++) {
                column.append(
                    $('<div>')
                    .addClass('timeslot')
                    .addClass((i <= (this.model.get('workStart') * this.model.get('gridSize')) || i > (this.model.get('workEnd') * this.model.get('gridSize'))) ? 'out' : '')
                    .addClass((i === (this.model.get('workStart') * this.model.get('gridSize')) || i === (this.model.get('workEnd') * this.model.get('gridSize'))) ? 'working-time-border' : '')
                );
            }
            return column;
        },

        updateToday: function () {
            if (this.model.get('mode') === 'day') return;
            var start = this.model.get('startDate');
            this.$('>> .day').each(function (index) {
                $(this).toggleClass('today', util.isToday(start.clone().add(index, 'days')));
            });
        },

        render: function () {
            this.updateCellHeight();
            var pane = this.$('.scrollpane'),
                scrollRatio = pane.scrollTop() / pane.height(),
                range = this.model.get('mergeView') ? this.opt.app.folders.list() : _.range(this.model.get('numColumns')),
                height = this.getContainerHeight();
            this.$el.empty().append(
                pane = $('<div class="scrollpane f6-target" tabindex="-1">').append(
                    this.renderTimeLabel(coreSettings.get('timezone')),
                    range.map(this.renderColumn.bind(this))
                ).on('scroll', this.updateHiddenIndicators.bind(this)),
                this.$hiddenIndicators.css('right', coreUtil.getScrollBarWidth())
            );
            this.updateTimezones();
            this.updateToday();
            pane.children().css('height', height);
            this.applyTimeScale();
            this.updateCurrentTimeIndicator();
            // update scrollposition
            pane.scrollTop(
                _.isNaN(scrollRatio) ?
                    this.$currentTimeIndicator.data('top') * height - pane.height() / 2 :
                    scrollRatio * pane.height()
            );
            // render appointments
            this.onReset = true;
            this.opt.view.collection.reject(util.isAllday.bind(util)).forEach(this.onAddAppointment.bind(this));
            this.adjustIndendation();
            this.onReset = false;
            return this;
        },

        getNumTimeslots: function () {
            return this.opt.slots * this.model.get('gridSize');
        },

        updateCellHeight: function () {
            var cells = Math.min(Math.max(4, (this.model.get('workEnd') - this.model.get('workStart') + 1)), 18),
                // try to estimate the height, the container will have when drawn. Is only needed sometimes as a fallback, when the element is not in the dom yet
                height = this.$el.height() || (window.innerHeight - 250),
                cellHeight = Math.floor(
                    Math.max(height / (cells * this.model.get('gridSize')), this.options.minCellHeight)
                );
            this.model.set('cellHeight', cellHeight);
        },

        getContainerHeight: function () {
            return this.model.get('cellHeight') * this.getNumTimeslots();
        },

        applyTimeScale: function () {
            // remove all classes like time-scale-*
            this.$el.removeClass(function (index, css) {
                return (css.match(/(^|\s)time-scale-\S+/g) || []).join(' ');
            });
            this.$el.addClass('time-scale-' + this.model.get('gridSize'));
        },

        updateTimezones: function () {
            var self = this,
                height = this.getContainerHeight(),
                timezones = this.model.get('additionalTimezones');
            this.$('.secondary-timezone').remove();
            this.$('.scrollpane')
                .prepend(
                    timezones.map(function (tz) {
                        return self.renderTimeLabel(tz)
                            .addClass('secondary-timezone')
                            .css('height', height);
                    })
                )
                .toggleClass('secondary', timezones.length > 0);
            var left = timezones.length > 0 ? ((timezones.length + 1) * 80) + 'px' : '';
            self.$hiddenIndicators.css('left', left);
            self.$currentTimeIndicator.css('left', this.model.get('mergeView') ? left : '');
        },

        updateHiddenIndicators: (function () {
            function indicatorButton(column, width) {
                return $('<span>')
                        .addClass('more-appointments fa')
                        .css({
                            left: (column * width) + '%',
                            width: width + '%'
                        });
            }

            return _.throttle(function () {
                var pane = this.$('.scrollpane'),
                    min = pane.scrollTop(),
                    max = pane.scrollTop() + pane.height(),
                    threshold = 3,
                    columns = this.$('.day'),
                    columnWidth = 100 / columns.length,
                    container = this.$hiddenIndicators;

                container.empty();
                columns.each(function (i) {
                    // node height 0 means the page is not visible yet. Prevent wrong calculations
                    var appointments = $(this).find(' > .appointment').filter(function (index, node) {
                            return $(node).height() > 0;
                        }),
                        earlier = appointments.filter(function (index, el) {
                            el = $(el);
                            return el.position().top + el.height() - threshold < min;
                        }).length,
                        later = appointments.filter(function (index, el) {
                            el = $(el);
                            return el.position().top + threshold > max;
                        }).length;
                    if (earlier > 0) container.append(indicatorButton(i, columnWidth).addClass('earlier fa-caret-up'));
                    if (later > 0) container.append(indicatorButton(i, columnWidth).addClass('later fa-caret-down'));
                });
            }, 100);
        }()),

        onCreateAppointment: function (e) {
            var target = $(e.currentTarget),
                index = this.$('.day').index(target.parent()),
                startDate = this.model.get('startDate').clone(),
                folder = this.opt.app.folder.get();

            if (this.model.get('mergeView')) folder = this.opt.app.folders.list()[index];
            else startDate.add(index, 'days');

            startDate.add(60 / this.model.get('gridSize') * target.index(), 'minutes');

            this.opt.view.createAppointment({
                startDate: { value: startDate.format('YYYYMMDD[T]HHmmss'), tzid:  startDate.tz() },
                endDate: { value: startDate.add(1, 'hour').format('YYYYMMDD[T]HHmmss'), tzid:  startDate.tz() },
                folder: folder
            });
        },

        onAddAppointment: function (model) {
            if (settings.get('showDeclinedAppointments', false) === false && util.getConfirmationStatus(model) === 'DECLINED') return;

            var appointmentStartDate = model.getMoment('startDate'),
                startLocal = moment.max(appointmentStartDate, this.model.get('startDate')).local().clone(),
                endLocal = model.getMoment('endDate').local(),
                start = moment(startLocal).startOf('day'),
                end = moment(endLocal).startOf('day'),
                startOfNextWeek = moment(this.model.get('startDate')).startOf('day').add(this.model.get('numColumns'), 'days'),
                maxCount = 0;

            // draw across multiple days
            while (maxCount <= this.model.get('numColumns')) {
                var node = this.renderAppointment(model).addClass('border');

                if (!start.isSame(end, 'day')) {
                    endLocal = moment(startLocal).endOf('day').local();
                } else {
                    endLocal = model.getMoment('endDate').local();
                }

                // kill overlap appointments with length null
                if (startLocal.isSame(endLocal) && maxCount > 0) {
                    break;
                }

                // break if appointment overlaps into next week
                if (start.isSame(startOfNextWeek)) {
                    break;
                }

<<<<<<< HEAD
                // break if appointment overlaps into next week
                if (start.isSame(startOfNextWeek)) {
                    break;
                }
=======
                // check if we have a node for this day, if not create one (we need one node for each day when an appointment spans multiple days)
                node = node.get(maxCount) ? $(node.get(maxCount)) : node.clone();
>>>>>>> 0d229607

                node
                    .addClass(endLocal.diff(startLocal, 'minutes') < 120 / this.model.get('gridSize') ? 'no-wrap' : '')
                    .css({
                        top: startLocal.diff(moment(start), 'minutes') / 24 / 60 * 100 + '%',
                        height: 'calc( ' + endLocal.diff(startLocal, 'minutes') / 24 / 60 * 100 + '% - 2px)',
                        lineHeight: this.opt.minCellHeight + 'px'
                    });

                var index = startLocal.day() - this.model.get('startDate').day();
                if (this.model.get('mergeView')) index = this.opt.app.folders.list().indexOf(model.get('folder'));
                // append at the right place
                this.$('.day').eq(index).append(node);
                ext.point('io.ox/calendar/week/view/appointment').invoke('draw', node, ext.Baton({ model: model, date: start, view: this }));

                // do incrementation
                if (!start.isSame(end, 'day')) {
                    start = startLocal.add(1, 'day').startOf('day').clone();
                    maxCount++;
                } else {
                    break;
                }
            }

            if (!this.onReset) this.adjustPlacement();
        },

        onAfterReset: function () {
            AppointmentContainer.prototype.onAfterReset.call(this);
            this.updateCurrentTimeIndicator();
        },

        adjustPlacement: function () {
            this.adjustIndendation();
            this.updateHiddenIndicators();
        },

        adjustIndendation: (function () {
            function setIndex(total, node) {
                var width = Math.min((100 / total) * (1 + (this.opt.overlap * (total - 1))), 100),
                    left = total > 1 ? ((100 - width) / (total - 1)) * node.viewIndex : 0;
                node.css({
                    left: 'calc(' + left + '% - 1px)',
                    width: 'calc(' + width + '% - 10px)'
                });
            }
            function insertIntoSlot(node, slots) {
                var i, start = node.offset().top;
                for (i = 0; i < slots.length; i++) {
                    if (slots[i].topPlusHeight <= start) {
                        node.viewIndex = i;
                        slots[i] = node;
                        return;
                    }
                }
                node.viewIndex = slots.length;
                slots.push(node);
            }
            return function () {
                // Simple algorithm to compute the indendation which works as follows
                // 1) Keep track of intersecting appointments with a slot array
                // 2) Try to find first possible spot in the slots array by comparing end and start position
                // 3) If an appointment is after the maximum time, apply slot indendation
                var self = this;

                // keep order of collection
                this.opt.view.collection.each(function (model) {
                    if (util.isAllday(model)) return;
                    self.$('[data-cid="' + model.cid + '"]').each(function () {
                        var $this = $(this);
                        $this.parent().append($this);
                    });
                });

                this.$('.day').each(function () {
                    var list = [],
                        slots = [],
                        maxEnd = 0;

                    $('.appointment', this).each(function () {
                        var node = $(this);
                        if (node.offset().top >= maxEnd) {
                            list.forEach(setIndex.bind(self, slots.length));
                            list = [];
                            slots = [];
                        }

                        insertIntoSlot(node, slots);
                        list.push(node);
                        node.topPlusHeight = node.offset().top + node.height();
                        maxEnd = Math.max(maxEnd, node.topPlusHeight);
                    });

                    list.forEach(setIndex.bind(self, slots.length));
                });
            };
        }()),

        onHover: function (e) {
            if (!this.model.get('lasso')) {
                var cid = util.cid(String($(e.currentTarget).data('cid'))),
                    el = this.$('[data-master-id="' + cid.folder + '.' + cid.id + '"]'),
                    bg = el.data('background-color');
                switch (e.type) {
                    case 'mouseenter':
                        if (e.relatedTarget && e.relatedTarget.tagName !== 'TD') {
                            el.addClass('hover');
                            if (bg) el.css('background-color', util.lightenDarkenColor(bg, 0.9));
                        }
                        break;
                    case 'mouseleave':
                        el.removeClass('hover');
                        if (bg) el.css('background-color', bg);
                        break;
                    default:
                        break;
                }
            }
        },

        onLasso: (function () {

            function isBefore(elem, other) {
                if (other.parent().index() < elem.parent().index()) return true;
                if (!elem.parent().is(other.parent())) return false;
                return other.index() < elem.index();
            }

            function fixFolder(folder) {
                if (folderAPI.can('create', folder)) return folder;
                return folderAPI.get(settings.get('chronos/defaultFolderId'));
            }

            function cont(e, f) {
                var pivot, folder, startDate, endDate;

                this.mouseDragHelper({
                    event: e,
                    updateContext: '.timeslot',
                    start: function (e) {
                        pivot = $(e.target);
                        folder = f;
                        this.$el.addClass('no-select');
                    },
                    update: function (e) {
                        var start = pivot, end = $(e.target), day, days = this.$('.day');
                        if (this.model.get('mode') === 'day') {
                            days = pivot.parent();
                            start = days.children().eq(start.index());
                            end = days.children().eq(end.index());
                        }
                        // switch start and temp
                        if (isBefore(start, end)) {
                            start = end;
                            end = pivot;
                        }
                        // loop over the days
                        for (day = start.parent(); day.index() <= end.parent().index() && day.length > 0; day = day.next()) {
                            var numTimeslots = this.getNumTimeslots(),
                                top = start.parent().is(day) ? start.index() : 0,
                                bottom = end.parent().is(day) ? end.index() + 1 : numTimeslots,
                                node = day.find('.lasso');
                            if (node.length === 0) node = $('<div class="lasso">').appendTo(day);
                            node.css({
                                top: (top / numTimeslots * 100) + '%',
                                height: ((bottom - top) / numTimeslots * 100) + '%'
                            });
                            if (start.parent().is(day)) startDate = this.model.get('startDate').clone().add(days.index(day), 'days').add(top / numTimeslots * 24 * 60, 'minutes');
                            if (end.parent().is(day)) endDate = this.model.get('startDate').clone().add(days.index(day), 'days').add(bottom / numTimeslots * 24 * 60, 'minutes');
                        }
                        start.parent().prevAll().find('.lasso').remove();
                        day.nextAll().addBack().find('.lasso').remove();
                    },
                    clear: function () {
                        this.$('.lasso').remove();
                        this.$el.removeClass('no-select');
                    },
                    end: function () {
                        if (!startDate || !endDate) return;
                        this.opt.view.createAppointment({
                            startDate: { value: startDate.format('YYYYMMDD[T]HHmmss'), tzid: startDate.tz() },
                            endDate: { value: endDate.format('YYYYMMDD[T]HHmmss'), tzid: endDate.tz() },
                            folder: folder.id
                        });
                    }
                });
            }

            return function (e) {
                // needless for guests
                if (capabilities.has('guest')) return;

                if (e.type === 'mousedown') {
                    var app = this.opt.app;
                    if (this.model.get('mergeView')) {
                        var folderId = $(e.target).closest('.day').attr('data-folder-cid');
                        folderAPI.get(folderId || app.folder.get()).then(fixFolder).done(cont.bind(this, e));
                    } else {
                        app.folder.getData().done(cont.bind(this, e));
                    }
                    return;
                }

                cont.call(this, e);
            };
        }()),

        onResize: (function () {
            function isBefore(elem, other) {
                if (other.parent().index() < elem.parent().index()) return true;
                if (!elem.parent().is(other.parent())) return false;
                return other.index() < elem.index();
            }

            function getPivot(model, name) {
                var date = model.getMoment(name).subtract(name === 'endDate' ? 1 : 0).local(),
                    startOfDay = date.clone().startOf('day'),
                    day = date.diff(this.model.get('startDate'), 'days'),
                    minutes = date.diff(startOfDay, 'minutes');
                var index = (minutes / 60 * this.model.get('gridSize')) >> 0;
                return this.$('.day').eq(day).find('.timeslot').eq(index);
            }

            return function (e) {
                var pivot, node, model, startDate, endDate, startOffset, endOffset;

                this.mouseDragHelper({
                    event: e,
                    updateContext: '.timeslot',
                    start: function (e) {
                        var target = $(e.target);
                        node = target.closest('.appointment');
                        model = this.opt.view.collection.get(node.attr('data-cid'));
                        this.$('[data-cid="' + model.cid + '"]').addClass('resizing').removeClass('current hover');
                        // get pivot point
                        if (target.hasClass('resizable-s')) pivot = getPivot.call(this, model, 'startDate');
                        else if (target.hasClass('resizable-n')) pivot = getPivot.call(this, model, 'endDate');
                        // offset in minutes in relation to the current grid size
                        startOffset = model.getMoment('startDate').minutes() % (60 / this.model.get('gridSize'));
                        endOffset = model.getMoment('endDate').minutes() % (60 / this.model.get('gridSize'));
                        this.$el.addClass('no-select');
                    },
                    update: function (e) {
                        var start = pivot, end = $(e.target), day, days = this.$('.day');
                        if (this.model.get('mode') === 'day') {
                            days = pivot.parent();
                            start = days.children().eq(start.index());
                            end = days.children().eq(end.index());
                        }
                        // switch start and temp
                        if (isBefore(start, end)) {
                            start = end;
                            end = pivot;
                        }
                        // loop over the days
                        for (day = start.parent(); day.index() <= end.parent().index() && day.length > 0; day = day.next()) {
                            var numTimeslots = this.getNumTimeslots(),
                                top = start.parent().is(day) ? start.index() : 0,
                                bottom = end.parent().is(day) ? end.index() + 1 : numTimeslots,
                                slot = day.find('.resizing'),
                                startOfDay = this.model.get('startDate').clone().add(days.index(day), 'days');

                            // set defaults if not set yet
                            if (!startDate) startDate = startOfDay;
                            if (!endDate) endDate = startOfDay.clone().add(1, 'day');
                            // set start/end date if it is on the current date
                            if (start.parent().is(day)) startDate = startOfDay.clone().add(top / numTimeslots * 24 * 60 + startOffset, 'minutes');
                            if (end.parent().is(day)) endDate = startOfDay.clone().add(bottom / numTimeslots * 24 * 60 - endOffset, 'minutes');

                            if (slot.length === 0) slot = node.clone().appendTo(day);
                            var offsetTop = startDate.diff(startOfDay, 'minutes') / 60 / 24 * 100;
                            slot.css({
                                top: offsetTop + '%',
                                height: Math.min(100 - offsetTop, endDate.diff(startDate, 'minutes') / 60 / 24 * 100) + '%'
                            });
                        }
                        start.parent().prevAll().find('.resizing').remove();
                        day.nextAll().addBack().find('.resizing').remove();
                    },
                    end: function () {
                        this.$el.removeClass('no-select');
                        this.$('.resizing').removeClass('resizing');
                        if (!startDate || !endDate) return;
                        startDate.tz(model.getMoment('startDate').tz());
                        endDate.tz(model.getMoment('endDate').tz());
                        this.opt.view.updateAppointment(model, {
                            'startDate': { value: startDate.format('YYYYMMDD[T]HHmmss'), tzid: startDate.tz() },
                            'endDate': { value: endDate.format('YYYYMMDD[T]HHmmss'), tzid: endDate.tz() }
                        });
                    }
                });
            };
        }()),

        onDrag: function (e) {
            var target = $(e.target), model, node, offsetSlots, startDate, endDate, days, mousedownOrigin, cellHeight, sameDay, startOffset, numTimeslots;
            if (target.is('.resizable-handle')) return;

            this.mouseDragHelper({
                event: e,
                updateContext: '.day',
                start: function (e) {
                    node = target.closest('.appointment');
                    model = this.opt.view.collection.get(node.attr('data-cid'));
                    startDate = model.getMoment('startDate');
                    endDate = model.getMoment('endDate');
                    days = this.$('.day');
                    cellHeight = this.model.get('cellHeight');
                    mousedownOrigin = { x: e.pageX, y: e.pageY };
                    sameDay = model.getMoment('startDate').local().isSame(model.getMoment('endDate').local(), 'day');
                    // check if end date is right at midnight at the same day (this would lead to an incorrect sameDay check)
                    if (!sameDay) {
                        var tempMoment = moment(model.getMoment('endDate').local()).startOf('day');
                        // end date is right at midnight, so it might still be the same day
                        if (tempMoment.isSame(moment(model.getMoment('endDate').local()))) {
                            tempMoment.subtract(1, 'seconds');
                            sameDay = model.getMoment('startDate').local().isSame(tempMoment, 'day');
                        }
                    }
                    // offset in minutes in relation to the current grid size
                    startOffset = model.getMoment('startDate').local().minutes() % (60 / this.model.get('gridSize'));
                    numTimeslots = this.getNumTimeslots();
                    offsetSlots = Math.floor((e.pageY - $(e.currentTarget).offset().top) / cellHeight);

                    this.$('[data-cid="' + model.cid + '"]').addClass('resizing').removeClass('current hover');
                },
                update: function (e) {
                    if (!this.$el.hasClass('no-select')) {
                        var deltaX = mousedownOrigin.x - e.pageX,
                            deltaY = mousedownOrigin.y - e.pageY;
                        if (deltaX * deltaX + deltaY * deltaY < cellHeight * cellHeight / 2) return;
                        this.$el.addClass('no-select');
                    }

                    var target = $(e.target);
                    if (!target.hasClass('timeslot')) return;

                    var index = days.index(target.parent()),
                        startIndex = model.getMoment('startDate').diff(this.model.get('startDate'), 'days'),
                        diffDays = index - startIndex,
                        diffMinutes = 0, i;

                    if (this.model.get('mergeView')) diffDays = 0;

                    var top = target.index() - offsetSlots,
                        minutes = top / numTimeslots * 24 * 60 + startOffset,
                        // yeah this tz construct looks strange but works (local() will not work in some edge cases)
                        startMinutes = model.getMoment('startDate').diff(model.getMoment('startDate').tz(moment().tz()).startOf('day'), 'minutes');
                    diffMinutes = minutes - startMinutes;

                    startDate = model.getMoment('startDate').tz(moment().tz()).add(diffDays, 'days').add(diffMinutes, 'minutes');
                    endDate = model.getMoment('endDate').tz(moment().tz()).add(diffDays, 'days').add(diffMinutes, 'minutes');

                    startIndex = Math.max(0, startDate.diff(this.model.get('startDate'), 'days'));
                    var endIndex = Math.min(this.model.get('numColumns'), endDate.diff(this.model.get('startDate'), 'days'));

                    // if the end date falls exactly on the start of a day we need to decrease the index by one
                    // otherwise we would draw a node on the next day when the appointment ends on midnight
                    var endsOnMidnight = endDate.isSame(endDate.clone().startOf('day'));
                    if (endsOnMidnight) endIndex--;

                    // loop over the days
                    for (i = startIndex; i <= endIndex; i++) {
                        var day = days.eq(i),
                            pos = i === startIndex ? startDate.diff(startDate.clone().startOf('day'), 'minutes') : 0,
                            bottom = i === endIndex && !endsOnMidnight ? endDate.diff(endDate.clone().startOf('day'), 'minutes') : 24 * 60,
                            slot = day.find('.resizing');

                        if (slot.length === 0) slot = node.clone().appendTo(day);
                        slot.css({
                            top: pos / 60 / 24 * 100 + '%',
                            height: (bottom - pos) / 60 / 24 * 100 + '%'
                        });
                    }
                    days.eq(startIndex).prevAll().find('.resizing').remove();
                    days.eq(endIndex).nextAll().find('.resizing').remove();
                },
                end: function () {
                    this.$el.removeClass('no-select');
                    this.$('.resizing').removeClass('resizing');
                    startDate.tz(model.getMoment('startDate').tz());
                    endDate.tz(model.getMoment('endDate').tz());
                    if (startDate.isSame(model.getMoment('startDate'))) return;
                    this.opt.view.updateAppointment(model, {
                        'startDate': { value: startDate.format('YYYYMMDD[T]HHmmss'), tzid: startDate.tz() },
                        'endDate': { value: endDate.format('YYYYMMDD[T]HHmmss'), tzid: endDate.tz() }
                    });
                }
            });
        },

        onWindowResize: function () {
            this.updateCellHeight();
            var height = this.getContainerHeight();
            this.$('.scrollpane').children().css('height', height);
        }

    });

    return PerspectiveView.extend({

        className: 'weekview-container',

        options: {
            showFulltime: true,
            slots: 24,
            limit: 1000
        },

        initialize: function (opt) {
            this.mode = opt.mode || 'day';
            this.app = opt.app;

            this.model = new Backbone.Model({
                additionalTimezones: this.getTimezoneLabels(),
                workStart: settings.get('startTime', 8) * 1,
                workEnd: settings.get('endTime', 18) * 1,
                gridSize: 60 / settings.get('interval', 30),
                mergeView: _.device('!smartphone') && this.mode === 'day' && this.app.folders.list().length > 1 && settings.get('mergeview'),
                date: opt.startDate || moment(this.app.getDate()),
                mode: this.mode
            });
            this.updateNumColumns();
            this.initializeSubviews();

            this.$el.addClass(this.mode);
            this.setStartDate(this.model.get('date'), { silent: true });

            this.listenTo(api, 'process:create update delete', this.onUpdateCache);

            this.listenTo(settings, 'change:renderTimezones change:favoriteTimezones', this.onChangeTimezones);
            this.listenTo(settings, 'change:startTime change:endTime', this.getCallback('onChangeWorktime'));
            this.listenTo(settings, 'change:interval', this.getCallback('onChangeInterval'));

            if (this.model.get('mode') === 'day') this.listenTo(settings, 'change:mergeview', this.onChangeMergeView);
            if (this.model.get('mode') === 'workweek') this.listenTo(settings, 'change:numDaysWorkweek change:workweekStart', this.getCallback('onChangeWorkweek'));

            PerspectiveView.prototype.initialize.call(this, opt);
        },

        initializeSubviews: function () {
            var opt = _.extend({
                app: this.app,
                view: this,
                model: this.model
            }, this.options);
            this.weekViewHeader = new WeekViewHeader(opt);
            this.weekViewToolbar = new WeekViewToolbar(opt);
            this.fulltimeView = new FulltimeView(opt);
            this.appointmentView = new AppointmentView(opt);
            this.$el.append(
                this.weekViewHeader.$el,
                this.weekViewToolbar.$el,
                this.fulltimeView.$el,
                this.appointmentView.$el
            );
        },

        getTimezoneLabels: function () {

            var list = _.intersection(
                settings.get('favoriteTimezones', []),
                settings.get('renderTimezones', [])
            );

            // avoid double appearance of default timezone
            return _(list).without(coreSettings.get('timezone'));
        },

        updateNumColumns: function () {
            var columns;
            switch (this.mode) {
                case 'day':
                    if (this.model.get('mergeView')) this.$el.addClass('merge-view');
                    columns = 1;
                    break;
                case 'workweek':
                    columns = settings.get('numDaysWorkweek');
                    break;
                default:
                case 'week':
                    columns = 7;
            }
            this.model.set('numColumns', columns);
        },

        onChangeDate: function (model, date) {
            date = moment(date);
            this.model.set('date', date);
            this.setStartDate(date);
        },

        onWindowShow: function () {
            if (this.$el.is(':visible')) this.trigger('show');
        },

        onChangeTimezones: function () {
            this.model.set('additionalTimezones', this.getTimezoneLabels());
        },

        /**
         * set week reference start date
         * @param { Moment } value
         *        moment: moment date object in the reference week
         * @param { object } options
         *        propagate (boolean): propagate change
         */
        setStartDate: function (value, options) {
            if (_.isString(value)) {
                var mode = value === 'next' ? 'add' : 'subtract',
                    type = this.model.get('mode') === 'day' ? 'day' : 'week';
                value = this.model.get('startDate').clone()[mode](1, type);
            }

            var previous = moment(this.model.get('startDate')),
                opt = _.extend({ propagate: true, silent: false }, options),
                date = moment(value);

            // normalize startDate to beginning of the week or day
            switch (this.mode) {
                case 'day':
                    date.startOf('day');
                    break;
                case 'workweek':
                    // settings independent, set startDate to Monday of the current week
                    date.startOf('week').day(settings.get('workweekStart'));
                    break;
                default:
                case 'week':
                    date.startOf('week');
                    break;
            }

            // only trigger change event if start date has changed
            if (date.isSame(previous)) return;
            this.model.set('startDate', date, { silent: opt.silent });
            if (opt.propagate) this.app.setDate(moment(value));
            if (ox.debug) console.log('refresh calendar data');
            this.refresh();
        },

        render: function () {
            this.weekViewHeader.render();
            this.weekViewToolbar.render();
            this.fulltimeView.render();
            this.appointmentView.render();
            return this;
        },

        getRequestParam: function () {
            var params = {
                start: this.model.get('startDate').valueOf(),
                end: moment(this.model.get('startDate')).add(this.model.get('numColumns'), 'days').valueOf(),
                view: 'week',
                folders: this.app.folders.list()
            };
            return params;
        },

        refresh: function (useCache) {
            var self = this,
                obj = this.getRequestParam(),
                collection = api.getCollection(obj);

            // set manually to expired to trigger reload on next opening
            if (useCache === false) {
                api.pool.grep('view=week').forEach(function (c) {
                    c.expired = true;
                });
            }

            this.setCollection(collection);
            $.when(this.app.folder.getData(), this.app.folders.getData()).done(function (folder, folders) {
                self.model.set('folders', folders);
                collection.folders = _(folders).pluck('id');
                collection.sync();
            });
        },

        onUpdateCache: function () {
            var collection = this.collection;
            // set all other collections to expired to trigger a fresh load on the next opening
            api.pool.grep('view=week').forEach(function (c) {
                if (c !== collection) c.expired = true;
            });
            collection.sync();
        },

        onPrevious: function () {
            this.weekViewHeader.$('.prev').trigger('click');
        },

        onNext: function () {
            this.weekViewHeader.$('.next').trigger('click');
        },

        onChangeMergeView: function () {
            this.model.set('mergeView', _.device('!smartphone') && this.mode === 'day' && this.app.folders.list().length > 1 && settings.get('mergeview'));
        },

        onChangeInterval: function () {
            this.model.set('gridSize', 60 / settings.get('interval', 30));
        },

        onAddAppointment: function (model) {
            if (util.isAllday(model) && this.options.showFulltime) this.fulltimeView.trigger('collection:add', model);
            else this.appointmentView.trigger('collection:add', model);
        },

        onChangeWorkweek: function () {
            this.setStartDate(this.model.get('startDate'));
            this.updateNumColumns();
            this.render();
        },

        onChangeWorktime: function () {
            this.model.set({
                workStart: settings.get('startTime', 8) * 1,
                workEnd: settings.get('endTime', 18) * 1
            });
            this.render();
        },

        onChangeAppointment: function (model) {
            var isAllday = util.isAllday(model);
            if (model.changed.startDate) this.collection.sort();
            if (isAllday !== util.isAllday(model.previousAttributes())) {
                var prevView = isAllday ? this.appointmentView : this.fulltimeView,
                    nextView = isAllday ? this.fulltimeView : this.appointmentView;
                prevView.trigger('collection:remove', model);
                nextView.trigger('collection:add', model);
                return;
            }
            if (util.isAllday(model) && this.options.showFulltime) this.fulltimeView.trigger('collection:change', model);
            else this.appointmentView.trigger('collection:change', model);
        },

        onRemoveAppointment: function (model) {
            if (util.isAllday(model) && this.options.showFulltime) this.fulltimeView.trigger('collection:remove', model);
            else this.appointmentView.trigger('collection:remove', model);
        },

        onResetAppointments: function () {
            this.fulltimeView.trigger('collection:before:reset');
            this.appointmentView.trigger('collection:before:reset');
            this.collection.forEach(function (model) {
                if (util.isAllday(model) && this.options.showFulltime) this.fulltimeView.trigger('collection:add', model);
                else this.appointmentView.trigger('collection:add', model);
            }.bind(this));
            this.fulltimeView.trigger('collection:after:reset');
            this.appointmentView.trigger('collection:after:reset');
        },

        getName: function () {
            return 'week';
        },

        // called when an appointment detail-view opens the according appointment
        selectAppointment: function (model) {
            // use start of appointment in calendar timezone
            this.setStartDate(model.getMoment('startDate').clone().tz(this.model.get('startDate').tz()));
            // check if there is a node drawn yet. If yes click it. if not, draw without arrow
            var target = this.$el.find('.appointment[data-cid="' + util.cid(model) + '"] .appointment-content');
            if (target.length) {
                var e = new jQuery.Event('click');
                e.pageX = target.offset().left + target.width() / 2;
                target.trigger(e);
                return;
            }
            this.showAppointment($.Event('click', { target: this.$el }), model, { arrow: false });
        },

        print: function () {
            var folders = this.model.get('folders'),
                title = gt('Appointments');
            if (folders.length === 1) title = folders[0].display_title || folders[0].title;
            print.request('io.ox/calendar/week/print', {
                start: this.model.get('startDate').valueOf(),
                end: this.model.get('startDate').clone().add(this.model.get('numColumns'), 'days').valueOf(),
                folders: _(folders).pluck('id'),
                title:  title
            });
        }

    });

});<|MERGE_RESOLUTION|>--- conflicted
+++ resolved
@@ -1083,15 +1083,8 @@
                     break;
                 }
 
-<<<<<<< HEAD
-                // break if appointment overlaps into next week
-                if (start.isSame(startOfNextWeek)) {
-                    break;
-                }
-=======
                 // check if we have a node for this day, if not create one (we need one node for each day when an appointment spans multiple days)
                 node = node.get(maxCount) ? $(node.get(maxCount)) : node.clone();
->>>>>>> 0d229607
 
                 node
                     .addClass(endLocal.diff(startLocal, 'minutes') < 120 / this.model.get('gridSize') ? 'no-wrap' : '')
