/**
 * All content on this website (including text, images, source
 * code and any other original works), unless otherwise noted,
 * is licensed under a Creative Commons License.
 *
 * http://creativecommons.org/licenses/by-nc-sa/2.5/
 *
 * Copyright (C) Open-Xchange Inc., 2006-2012
 * Mail: info@open-xchange.com
 *
 * @author Mario Scheliga <mario.scheliga@open-xchange.com>
 */
/*global
define: true, _: true
*/
define('io.ox/settings/accounts/email/settings',
      ['io.ox/core/extensions',
       'io.ox/settings/utils',
       'io.ox/core/api/account',
       'io.ox/settings/accounts/email/model',
       'io.ox/settings/accounts/email/view-form',
       'io.ox/core/tk/dialogs'
       ], function (ext, utils, api, AccountModel, AccountDetailView, dialogs) {
    'use strict';



    ext.point("io.ox/settings/accounts/email/settings/detail").extend({
        index: 200,
        id: "emailaccountssettings",
        draw: function (evt) {
            var data,
                myModel,
                myView;
            if (evt.data.id) {
                api.get(evt.data.id).done(function (obj) {
                    data = obj;
                    myModel = new AccountModel({data: data});
                    myView = new AccountDetailView({model: myModel});
                    myView.node = $("<div>").addClass("accountDetail");
                    myView.dialog = new dialogs.SidePopup('800').show(evt, function (pane) {
                        var myout = myView.draw();
                        pane.append(myout);

<<<<<<< HEAD
        },
        draw: function (popup) {
            popup.empty()
            .addClass('settings-detail-pane')
            .append(
                $('<div>').addClass('clear-title').text('Marios Account')
                  .append(utils.createSectionDelimiter())
            )
            .append(
                utils.createSection()
                  .append(utils.createSectionTitle({text: 'Account Settings'}))
                  .append(
                      utils.createSectionContent()
                        .append(forms.createLabeledTextField({label: 'Account Name:', dataid: 'mail-account-name', model: settings, validator: myValidator}))
                        .append(forms.createLabeledTextField({label: 'Email Address:', dataid: 'mail-account-name', model: settings, validator: myValidator}))
                        .append(forms.createLabeledTextField({label: 'Account Name:', dataid: 'mail-account-name', model: settings, validator: myValidator}))
                        .append(forms.createCheckbox({dataid: 'mail-common-selectfirst', label: 'Use Unified Mail for this account', model: settings, validator: myValidator}))
                  )
                  .append(utils.createSectionDelimiter())
            )
            .append(
                utils.createSection()
                .append(utils.createSectionTitle({text: 'Server Settings'}))
                .append(
                    utils.createSectionContent()
                    .append(
                        utils.createSectionGroup()
                        .append(
                          utils.createSectionGroup()
                            .append(
                              forms.createSelectbox({dataid: 'mail-testselect', label: 'Server Type:', items: {
                'IMAP mail server': 'option1',
                'POP3 mail server': 'option2',
                'V-split view 3': 'option3'
            },
                                currentValue: 'option1',
                                model: settings,
                                validator: myValidator
                            })
                        )
                        .append(forms.createCheckbox({ dataid: 'mail-common-selectfirst', label: 'Use SSL connection', model: settings, validator: myValidator}))
                        .append(forms.createLabeledTextField({label: 'Server Name:', dataid: 'mail-account-name', model: settings, validator: myValidator}))
                        .append(forms.createLabeledTextField({label: 'Server Port:', dataid: 'mail-account-name', model: settings, validator: myValidator}))
                        .append(forms.createLabeledTextField({label: 'Login', dataid: 'mail-account-name', model: settings, validator: myValidator}))
                        .append(forms.createLabeledPasswordField({label: 'Password', dataid: 'mail-account-name', model: settings, validator: myValidator}))
                  )
                  .append(utils.createSectionDelimiter())
            )))
            .append(
                utils.createSection()
                  .append(utils.createSectionTitle({text: 'Outgoing Server Settings (SMTP)'}))
                  .append(
                      utils.createSectionContent()
                        .append(forms.createLabeledTextField({label: 'Account Name:', dataid: 'mail-account-name', model: settings, validator: myValidator}))
                        .append(forms.createLabeledTextField({label: 'Email Address:', dataid: 'mail-account-name', model: settings, validator: myValidator}))
                        .append(forms.createLabeledTextField({label: 'Account Name:', dataid: 'mail-account-name', model: settings, validator: myValidator}))
                        .append(forms.createCheckbox({dataid: 'mail-common-selectfirst', label: 'Use Unified Mail for this account', model: settings, validator: myValidator}))
                  )
                  .append(utils.createSectionDelimiter())
            );
=======
                    });
>>>>>>> 82d8c99f

                    myModel.store = function (data) {
                        console.log('store update');
                        // add folder id
//                        data.folder_id = app.folder.get();
                        // has file?
//                        var image = view.node.find('input[name="picture-upload-file"][type="file"]').get(0);
                        return api.create(data);
                    };
                    return myView.node;
                });
            } else {
                myModel = new AccountModel();
                myView = new AccountDetailView({model: myModel});
                myView.node = $("<div>").addClass("accountDetail");
                myView.dialog = new dialogs.SidePopup('800').show(evt, function (pane) {
                    var myout = myView.draw();
                    pane.append(myout);

                });
                myView.dialog.nodes.click.on('close', function () {
                    console.log('geht');
                    myModel.save();
                });
                myModel.store = function (data) {
                    console.log('store new');
                    // add folder id
//                    data.folder_id = app.folder.get();
                    // has file?
//                    var image = view.node.find('input[name="picture-upload-file"][type="file"]').get(0);
                    return api.create(data);
                };
                return myView.node;
            }




        },
        save: function () {
            console.log('now accountsdetail get saved?');
        }
    });

    return {}; //whoa return nothing at first
});<|MERGE_RESOLUTION|>--- conflicted
+++ resolved
@@ -42,70 +42,8 @@
                         var myout = myView.draw();
                         pane.append(myout);
 
-<<<<<<< HEAD
-        },
-        draw: function (popup) {
-            popup.empty()
-            .addClass('settings-detail-pane')
-            .append(
-                $('<div>').addClass('clear-title').text('Marios Account')
-                  .append(utils.createSectionDelimiter())
-            )
-            .append(
-                utils.createSection()
-                  .append(utils.createSectionTitle({text: 'Account Settings'}))
-                  .append(
-                      utils.createSectionContent()
-                        .append(forms.createLabeledTextField({label: 'Account Name:', dataid: 'mail-account-name', model: settings, validator: myValidator}))
-                        .append(forms.createLabeledTextField({label: 'Email Address:', dataid: 'mail-account-name', model: settings, validator: myValidator}))
-                        .append(forms.createLabeledTextField({label: 'Account Name:', dataid: 'mail-account-name', model: settings, validator: myValidator}))
-                        .append(forms.createCheckbox({dataid: 'mail-common-selectfirst', label: 'Use Unified Mail for this account', model: settings, validator: myValidator}))
-                  )
-                  .append(utils.createSectionDelimiter())
-            )
-            .append(
-                utils.createSection()
-                .append(utils.createSectionTitle({text: 'Server Settings'}))
-                .append(
-                    utils.createSectionContent()
-                    .append(
-                        utils.createSectionGroup()
-                        .append(
-                          utils.createSectionGroup()
-                            .append(
-                              forms.createSelectbox({dataid: 'mail-testselect', label: 'Server Type:', items: {
-                'IMAP mail server': 'option1',
-                'POP3 mail server': 'option2',
-                'V-split view 3': 'option3'
-            },
-                                currentValue: 'option1',
-                                model: settings,
-                                validator: myValidator
-                            })
-                        )
-                        .append(forms.createCheckbox({ dataid: 'mail-common-selectfirst', label: 'Use SSL connection', model: settings, validator: myValidator}))
-                        .append(forms.createLabeledTextField({label: 'Server Name:', dataid: 'mail-account-name', model: settings, validator: myValidator}))
-                        .append(forms.createLabeledTextField({label: 'Server Port:', dataid: 'mail-account-name', model: settings, validator: myValidator}))
-                        .append(forms.createLabeledTextField({label: 'Login', dataid: 'mail-account-name', model: settings, validator: myValidator}))
-                        .append(forms.createLabeledPasswordField({label: 'Password', dataid: 'mail-account-name', model: settings, validator: myValidator}))
-                  )
-                  .append(utils.createSectionDelimiter())
-            )))
-            .append(
-                utils.createSection()
-                  .append(utils.createSectionTitle({text: 'Outgoing Server Settings (SMTP)'}))
-                  .append(
-                      utils.createSectionContent()
-                        .append(forms.createLabeledTextField({label: 'Account Name:', dataid: 'mail-account-name', model: settings, validator: myValidator}))
-                        .append(forms.createLabeledTextField({label: 'Email Address:', dataid: 'mail-account-name', model: settings, validator: myValidator}))
-                        .append(forms.createLabeledTextField({label: 'Account Name:', dataid: 'mail-account-name', model: settings, validator: myValidator}))
-                        .append(forms.createCheckbox({dataid: 'mail-common-selectfirst', label: 'Use Unified Mail for this account', model: settings, validator: myValidator}))
-                  )
-                  .append(utils.createSectionDelimiter())
-            );
-=======
+
                     });
->>>>>>> 82d8c99f
 
                     myModel.store = function (data) {
                         console.log('store update');
