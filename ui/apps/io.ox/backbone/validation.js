--- conflicted
+++ resolved
@@ -53,9 +53,9 @@
             return true;
         }
     };
-    
+
     ext.point("io.ox/backbone/validation/formats").invoke('customize', formats, formats);
-    
+
     ext.point("io.ox/backbone/validation/formats").on('extended', function (extension) {
         extension.invoke('customize', formats, formats);
     });
@@ -63,22 +63,22 @@
     return {
         validationFor: function (modelNamespace, validationDefinitions) {
             var validationNamespace = modelNamespace + (/\/$/.test(modelNamespace) ? 'validation' : '/validation');
-            
-            
+
+
             // We'll register validation extensions according to the validationDefinitions
             _(validationDefinitions).each(function (definition, attribute) {
                 ext.point(validationNamespace + '/' + attribute).extend({
                     id: definition.id || attribute,
                     validate: function (value, errors, attributes) {
                         var analysis = [];
-                        
+
                         if (definition.format && formats[definition.format]) {
                             var retval = formats[definition.format].call(errors, value);
                             if (retval !== true) {
                                 analysis.push(retval);
                             }
                         }
-                        
+
                         if (definition.fn) {
                             var messages = definition.fn.apply(errors, value, errors, attributes, attribute);
                             if (messages) {
@@ -94,17 +94,13 @@
                         return analysis;
                     }
                 });
-                
+
                 if (definition.mandatory) {
-<<<<<<< HEAD
                     ext.point(validationNamespace + "/save").extend({
-=======
-                    ext.point(validationNamespace).extend({
->>>>>>> ce02beda
                         id: attribute + "-is-mandatory",
                         validate: function (attributes, errors) {
                             var value = attributes[attribute];
-                            
+
                             if (_.isUndefined(value) || value === null) {
                                 errors.add(attribute, 'Please enter a value');
                             }
@@ -112,7 +108,7 @@
                     });
                 }
             });
-            
+
         },
         formats: formats
     };
