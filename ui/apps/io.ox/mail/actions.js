/**
 * All content on this website (including text, images, source
 * code and any other original works), unless otherwise noted,
 * is licensed under a Creative Commons License.
 *
 * http://creativecommons.org/licenses/by-nc-sa/2.5/
 *
 * Copyright (C) Open-Xchange Inc., 2006-2011
 * Mail: info@open-xchange.com
 *
 * @author Matthias Biggeleben <matthias.biggeleben@open-xchange.com>
 * @author Daniel Dickhaus <daniel.dickhaus@open-xchange.com>
 */

define('io.ox/mail/actions',
    ['io.ox/core/extensions',
     'io.ox/core/extPatterns/links',
     'io.ox/mail/api',
     'io.ox/mail/util',
     'gettext!io.ox/mail/mail',
     'io.ox/core/config',
     'io.ox/core/notifications'], function (ext, links, api, util, gt, config, notifications) {

    'use strict';


    var defaultDraftFolder = config.get('modules.mail.defaultFolder.drafts'),
        Action = links.Action;


    // actions

    new Action('io.ox/mail/actions/compose', {
        id: 'compose',
        action: function (app) {
            require(['io.ox/mail/write/main'], function (m) {
                m.getApp().launch().done(function () {
                    this.compose({ folder_id: app.folder.get() });
                });
            });
        }
    });

    new Action('io.ox/mail/actions/delete', {
        id: 'delete',
        requires: 'toplevel some delete',
        multiple: function (list) {
            api.remove(list);
        }
    });

    new Action('io.ox/mail/actions/reply-all', {
        id: 'reply-all',
        requires: function (e) {
            // other recipients that me?
            return e.collection.has('toplevel', 'one') &&
                util.hasOtherRecipients(e.context) && e.context.folder_id !== defaultDraftFolder;
        },
        action: function (data) {
            require(['io.ox/mail/write/main'], function (m) {
                m.getApp().launch().done(function () {
                    this.replyall(data);
                });
            });
        }
    });

    new Action('io.ox/mail/actions/reply', {
        id: 'reply',
        requires: function (e) {
            return e.collection.has('toplevel', 'one') && e.context.folder_id !== defaultDraftFolder;
        },
        action: function (data) {
            require(['io.ox/mail/write/main'], function (m) {
                m.getApp().launch().done(function () {
                    this.reply(data);
                });
            });
        }
    });

    new Action('io.ox/mail/actions/forward', {
        id: 'forward',
        requires: function (e) {
            return e.collection.has('toplevel', 'some');
        },
        action: function (data) {
            require(['io.ox/mail/write/main'], function (m) {
                m.getApp().launch().done(function () {
                    this.forward(data);
                });
            });
        }
    });

    new Action('io.ox/mail/actions/edit', {
        id: 'edit',
        requires: function (e) {
            return e.collection.has('toplevel', 'one') && e.context.folder_id === defaultDraftFolder;
        },
        action: function (data) {
            require(['io.ox/mail/write/main'], function (m) {
                m.getApp().launch().done(function () {
                    var self = this;
                    this.compose(data).done(function () {
                        self.setMsgRef(data.folder_id + '/' + data.id);
                        self.markClean();
                    });
                });
            });
        }
    });

    new Action('io.ox/mail/actions/source', {
        id: 'source',
        requires: 'toplevel one',
        action: function (data) {
            var getSource = api.getSource(data), textarea;
            require(["io.ox/core/tk/dialogs"], function (dialogs) {
                new dialogs.ModalDialog({ easyOut: true, width: 700 })
                    .addPrimaryButton("close", gt("Close"))
                    .header(
                        $('<h3>').text(gt('Mail source') + ': ' + (data.subject || ''))
                    )
                    .append(
                        textarea = $('<textarea>', { rows: 15, readonly: 'readonly' })
                        .css({ width: '100%', boxSizing: 'border-box', visibility: 'hidden' })
                        .addClass('input-xlarge')
                        .on('keydown', function (e) {
                            if (e.which !== 27) {
                                e.stopPropagation();
                            }
                        })
                    )
                    .show(function () {
                        var self = this.busy();
                        getSource.done(function (src) {
                            textarea.val(src || '').css({ visibility: '',  cursor: 'default' });
                            textarea = getSource = null;
                            self.idle();
                        });
                    });
            });
        }
    });

    new Action('io.ox/mail/actions/move', {
        id: 'move',
        requires: 'toplevel some',
        multiple: function (mail) {
            var self = this;
            require(["io.ox/core/tk/dialogs", "io.ox/core/tk/folderviews"], function (dialogs, views) {
                var dialog = new dialogs.ModalDialog({ easyOut: true })
                    .header($('<h3>').text('Move'))
                    .addPrimaryButton("ok", gt("OK"))
                    .addButton("cancel", gt("Cancel"));
                dialog.getBody().css('maxHeight', '250px');
                var item = _(mail).first(),
                    tree = new views.FolderTree(dialog.getBody(), { type: 'mail' });
                tree.paint();
                dialog.show(function () {
                    tree.selection.set(item.folder_id || item.folder);
                })
                .done(function (action) {
                    if (action === 'ok') {
                        var selectedFolder = tree.selection.get();
                        if (selectedFolder.length === 1) {
                            // move action
                            api.move(mail, selectedFolder[0].id);
                        }
                    }
                    tree.destroy();
                    tree = dialog = null;
                });
            });
        }
    });

    new Action('io.ox/mail/actions/copy', {
        id: 'copy',
        requires: 'toplevel some',
        multiple: function (mail) {
            require(["io.ox/core/tk/dialogs", "io.ox/core/tk/folderviews"], function (dialogs, views) {
                var dialog = new dialogs.ModalDialog({ easyOut: true })
                    .header($('<h3>').text('Copy'))
                    .addPrimaryButton("ok", gt("OK"))
                    .addButton("cancel", gt("Cancel"));
                dialog.getBody().css('maxHeight', '250px');
                var item = _(mail).first(),
                    tree = new views.FolderTree(dialog.getBody(), { type: 'mail' });
                tree.paint();
                dialog.show(function () {
                    tree.selection.set({ id: item.folder_id || item.folder });
                })
                .done(function (action) {
                    if (action === 'ok') {
                        var selectedFolder = tree.selection.get();
                        if (selectedFolder.length === 1) {
                            // move action
                            api.copy(mail, selectedFolder[0].id)
                                .done(function () {
                                    notifications.yell('success', 'Mails have been copied');
                                })
                                .fail(notifications.yell);
                        }
                    }
                    tree.destroy();
                    tree = dialog = null;
                });
            });
        }
    });

    new Action('io.ox/mail/actions/markunread', {
        id: 'markunread',
        requires: function (e) {
            return api.getList(e.context).pipe(function (list) {
                var bool = e.collection.has('toplevel') &&
                    _(list).reduce(function (memo, data) {
                        return memo && (data && (data.flags & api.FLAGS.SEEN) === api.FLAGS.SEEN);
                    }, true);
                return bool;
            });
        },
        multiple: function (list) {
            api.markUnread(list);
        }
    });

    new Action('io.ox/mail/actions/markread', {
        id: 'markread',
        requires: function (e) {
            return api.getList(e.context).pipe(function (list) {
                var bool = e.collection.has('toplevel') &&
                    _(list).reduce(function (memo, data) {
                        return memo || (data && (data.flags & api.FLAGS.SEEN) === 0);
                    }, false);
                return bool;
            });
        },
        multiple: function (list) {
            api.markRead(list);
        }
    });

    new Action('io.ox/mail/actions/preview-attachment', {
        id: 'preview',
        requires: function (e) {
            return require(['io.ox/preview/main'])
                .pipe(function (p) {
                    var list = _.getArray(e.context);
                    // is at least one attachment supported?
                    return e.collection.has('some') && _(list).reduce(function (memo, obj) {
                        return memo || new p.Preview({
                            filename: obj.filename,
                            mimetype: obj.content_type
                        })
                        .supportsPreview();
                    }, false);
                });
        },
        multiple: function (list) {
            // open side popup
            var e = $.Event();
            e.target = this;
            require(['io.ox/core/tk/dialogs', 'io.ox/preview/main'], function (dialogs, p) {
                new dialogs.SidePopup().show(e, function (popup) {
                    _(list).each(function (data, i) {
                        var pre = new p.Preview({
                            data: data,
                            filename: data.filename,
                            mimetype: data.content_type,
                            dataURL: api.getUrl(data, 'view')
                        }, {
                            width: popup.parent().width(),
                            height: 'auto'
                        });
                        if (pre.supportsPreview()) {
                            popup.append(
                                $('<h4>').addClass('mail-attachment-preview').text(data.filename)
                            );
                            pre.appendTo(popup);
                            popup.append($('<div>').text('\u00A0'));
                        }
                    });
                });
            });
        }
    });

    new Action('io.ox/mail/actions/open-attachment', {
        id: 'open',
        requires: 'some',
        multiple: function (list) {
            _(list).each(function (data) {
                var url = api.getUrl(data, 'view');
                window.open(url);
            });
        }
    });

    new Action('io.ox/mail/actions/download-attachment', {
        id: 'download',
        requires: 'some',
        multiple: function (list) {
            var url;
            if (list.length === 1) {
                // download single attachment
                url = api.getUrl(_(list).first(), 'download');
            } else {
                // download zip file
                url = api.getUrl(list, 'zip');
            }
            window.open(url);
        }
    });

    new Action('io.ox/mail/actions/save-attachment', {
        id: 'save',
        requires: 'some',
        multiple: function (list) {
            notifications.yell('info', 'Attachments will be saved!');
            api.saveAttachments(list)
                .done(function (data) {
                    notifications.yell('success', 'Attachments have been saved!');
                })
                .fail(notifications.yell);
        }
    });

    new Action('io.ox/mail/actions/save', {
        id: 'saveEML',
        requires: 'some',
        multiple: function (data) {
            window.open(api.getUrl(data, 'eml'));
        }
    });

    new Action('io.ox/mail/actions/reminder', {
        id: 'reminder',
        action: function (data) {
            require(['io.ox/core/tk/dialogs', 'io.ox/tasks/api', 'io.ox/tasks/util'],
                    function (dialogs, taskApi, tasksUtil) {
                        //create popup dialog
                        var popup = new dialogs.ModalDialog()
                            .addPrimaryButton('create', gt('Create reminder'))
                            .addButton('cancel', gt('Cancel'));

                        //Header
                        popup.getHeader()
<<<<<<< HEAD
                            .append($("<h4>")
                                    .text(gt('Remind me')));
=======
                            .append($('<h4>')
                            .text(gt('Remind me')));
>>>>>>> 5d2f594d

                        //fill popup body
                        var popupBody = popup.getBody();
                        
                        popupBody.append($('<div>').text(gt('Subject')));
                        var titleInput = $('<input>', { type: 'text', value: gt('Mail reminder') + ': ' + data.subject, width: '90%' })
                            .focus(function () {
                                    this.select();
                                })
                            .appendTo(popupBody);

<<<<<<< HEAD
                        popupBody.append("<div>" + gt('Note') + "</div>");
                        var noteInput = $('<textarea>', { width: '90%', rows: "5", value: gt('Mail reminder for') + ": " + data.subject + " \n" +
                            gt('From') + ": " + data.from[0][0] + ", " + data.from[0][1] })
                            .focus(function ()
                                    {
                                    this.select();
                                })
                            .appendTo(popupBody);


                        popupBody.append("<div>" + gt('Remind me') + "</div>");
                        var dateSelector = $('<select>', {name: "dateselect"})
                        .appendTo(popupBody);
                        var endDate = new Date();
                        dateSelector.append(util.buildDropdownMenu(endDate));
=======
                        popupBody.append($('<div>').text(gt('Note')));
                        var noteInput = $('<textarea>', { width: '90%', rows: "5", value: gt('From') + ': ' + util.getFrom(data).text() })
                            .focus(function () {
                                    this.select();
                                })
                            .appendTo(popupBody);
                       
                        popupBody.append($('<div>').text(gt('Remind me')));
                        var dateSelector = $('<select>', {name: 'dateselect'})
                            .appendTo(popupBody),
                            endDate = new Date();
                        dateSelector.append(tasksUtil.buildDropdownMenu(endDate));
>>>>>>> 5d2f594d


                        //ready for work
                        var def = popup.show();
                        titleInput.focus();
                        def.done(function (action) {
<<<<<<< HEAD

                                if (action === "create")
                                    {

                                    //Calculate the right time
                                    endDate = util.computePopupTime(endDate, dateSelector.find(":selected").attr("finderId"));

                                    taskApi.create({title: titleInput.val(),
                                        folder_id: config.get('folder.tasks'),
                                        end_date: endDate.getTime(),
                                        start_date: endDate.getTime(),
                                        alarm: endDate.getTime(),
                                        note: noteInput.val(),
                                        status: 1,
                                        recurrence_type: 0,
                                        percent_completed: 0
                                        })
                                        .done(function () {
                                            notifications.yell('success', 'Reminder has been created!');
                                        });
                                }
                            });
=======
                            if (action === 'create')
                                {

                                //Calculate the right time
                                var dates = tasksUtil.computePopupTime(endDate, dateSelector.find(':selected').attr('finderId'));
                                taskApi.create({title: titleInput.val(),
                                    folder_id: config.get('folder.tasks'),
                                    end_date: dates.endDate.getTime(),
                                    start_date: dates.alarmDate.getTime(),
                                    alarm: dates.alarmDate.getTime(),
                                    note: noteInput.val(),
                                    status: 1,
                                    recurrence_type: 0,
                                    percent_completed: 0
                                    })
                                    .done(function () {
                                        notifications.yell('success', 'Reminder has been created!');
                                    });
                            }
                        });
>>>>>>> 5d2f594d
                    });

        }
    });

    // toolbar

    ext.point('io.ox/mail/links/toolbar').extend(new links.Link({
        index: 100,
        id: 'compose',
        label: gt('Compose new mail'),
        ref: 'io.ox/mail/actions/compose'
    }));

    // inline links

    ext.point('io.ox/mail/links/inline').extend(new links.Link({
        index: 100,
        prio: 'hi',
        id: 'reply-all',
        label: gt('Reply All'),
        ref: 'io.ox/mail/actions/reply-all'
    }));

    ext.point('io.ox/mail/links/inline').extend(new links.Link({
        index: 200,
        prio: 'hi',
        id: 'reply',
        label: gt('Reply'),
        ref: 'io.ox/mail/actions/reply'
    }));

    ext.point('io.ox/mail/links/inline').extend(new links.Link({
        index: 300,
        prio: 'lo',
        id: 'forward',
        label: gt('Forward'),
        ref: 'io.ox/mail/actions/forward'
    }));

    // edit draft
    ext.point('io.ox/mail/links/inline').extend(new links.Link({
        index: 400,
        prio: 'hi',
        id: 'edit',
        label: gt('Edit'),
        ref: 'io.ox/mail/actions/edit'
    }));

    ext.point('io.ox/mail/links/inline').extend(new links.Link({
        index: 500,
        prio: 'hi',
        id: 'markunread',
        label: gt('Mark Unread'),
        ref: 'io.ox/mail/actions/markunread'
    }));

    ext.point('io.ox/mail/links/inline').extend(new links.Link({
        index: 501,
        prio: 'hi',
        id: 'markread',
        label: gt('Mark read'),
        ref: 'io.ox/mail/actions/markread'
    }));

    // change label

    var colorNames = {
        'NONE':      gt('None'),
        'RED':       gt('Red'),
        'BLUE':      gt('Blue'),
        'GREEN':     gt('Green'),
        'GREY':      gt('Grey'),
        'BROWN':     gt('Brown'),
        'AQUA':      gt('Aqua'),
        'ORANGE':    gt('Orange'),
        'PINK':      gt('Pink'),
        'LIGHTBLUE': gt('Lightblue'),
        'YELLOW':    gt('Yellow')
    };

    function changeLabel(e) {
        return api.update(e.data.data, { color_label: e.data.color, value: true });
    }

    new Action('io.ox/mail/actions/label', {
        id: 'label',
        requires: 'toplevel some',
        multiple: $.noop
    });

    ext.point('io.ox/mail/links/inline').extend(new links.Link({
        index: 600,
        prio: 'lo',
        id: 'label',
        ref: 'io.ox/mail/actions/label',
        draw: function (data) {
            this.append(
                $('<span class="dropdown" class="io-ox-inline-links" data-prio="lo">')
                .append(
                    // link
                    $('<a href="#" data-toggle="dropdown">')
                    .text(gt('Label')).append($('<b class="caret">')).dropdown(),
                    // drop down
                    $('<ul class="dropdown-menu">')
                    .append(
                        _(api.COLORS).reduce(function (memo, index, color) {
                            return memo.add($('<li>').append(
                                $('<a>').text(colorNames[color])
                                .on('click', { data: data, color: index }, changeLabel)
                                .addClass(data.color_label === index ? 'active-label' : undefined)
                            ));
                        }, $())
                    )
                )
            );
        }
    }));

    ext.point('io.ox/mail/links/inline').extend(new links.Link({
        index: 700,
        prio: 'lo',
        id: 'move',
        label: gt('Move'),
        ref: 'io.ox/mail/actions/move'
    }));

    ext.point('io.ox/mail/links/inline').extend(new links.Link({
        index: 800,
        prio: 'lo',
        id: 'copy',
        label: gt('Copy'),
        ref: 'io.ox/mail/actions/copy'
    }));

    ext.point('io.ox/mail/links/inline').extend(new links.Link({
        index: 900,
        prio: 'lo',
        id: 'source',
        label: gt('View Source'),
        ref: 'io.ox/mail/actions/source'
    }));

    ext.point('io.ox/mail/links/inline').extend(new links.Link({
        index: 1000,
        prio: 'hi',
        id: 'delete',
        label: gt('Delete'),
        ref: 'io.ox/mail/actions/delete'
    }));

    ext.point('io.ox/mail/links/inline').extend(new links.Link({
        index: 1100,
        prio: 'hi',
        id: 'reminder',
        label: gt("Reminder"),
        ref: 'io.ox/mail/actions/reminder'
    }));

    ext.point('io.ox/mail/links/inline').extend(new links.Link({
        index: 1200,
        prio: 'lo',
        id: 'saveEML',
        label: gt('Save as EML'),
        ref: 'io.ox/mail/actions/save'
    }));

    // Attachments

    ext.point('io.ox/mail/attachment/links').extend(new links.Link({
        id: 'preview',
        index: 100,
        label: gt('Preview'),
        ref: 'io.ox/mail/actions/preview-attachment'
    }));

    ext.point('io.ox/mail/attachment/links').extend(new links.Link({
        id: 'open',
        index: 200,
        label: gt('Open in new tab'),
        ref: 'io.ox/mail/actions/open-attachment'
    }));

    ext.point('io.ox/mail/attachment/links').extend(new links.Link({
        id: 'download',
        index: 300,
        label: gt('Download'),
        ref: 'io.ox/mail/actions/download-attachment'
    }));

    ext.point('io.ox/mail/attachment/links').extend(new links.Link({
        id: 'save',
        index: 400,
        label: gt('Save in file store'),
        ref: 'io.ox/mail/actions/save-attachment'
    }));

    // DND actions

    ext.point('io.ox/mail/dnd/actions').extend({
        id: 'importEML',
        index: 10,
        label: gt('Drop here to import this mail'),
        action: function (file, app) {
            app.queues.importEML.offer(file);
        }
    });

});<|MERGE_RESOLUTION|>--- conflicted
+++ resolved
@@ -348,17 +348,12 @@
 
                         //Header
                         popup.getHeader()
-<<<<<<< HEAD
                             .append($("<h4>")
                                     .text(gt('Remind me')));
-=======
-                            .append($('<h4>')
-                            .text(gt('Remind me')));
->>>>>>> 5d2f594d
 
                         //fill popup body
                         var popupBody = popup.getBody();
-                        
+
                         popupBody.append($('<div>').text(gt('Subject')));
                         var titleInput = $('<input>', { type: 'text', value: gt('Mail reminder') + ': ' + data.subject, width: '90%' })
                             .focus(function () {
@@ -366,7 +361,6 @@
                                 })
                             .appendTo(popupBody);
 
-<<<<<<< HEAD
                         popupBody.append("<div>" + gt('Note') + "</div>");
                         var noteInput = $('<textarea>', { width: '90%', rows: "5", value: gt('Mail reminder for') + ": " + data.subject + " \n" +
                             gt('From') + ": " + data.from[0][0] + ", " + data.from[0][1] })
@@ -382,27 +376,12 @@
                         .appendTo(popupBody);
                         var endDate = new Date();
                         dateSelector.append(util.buildDropdownMenu(endDate));
-=======
-                        popupBody.append($('<div>').text(gt('Note')));
-                        var noteInput = $('<textarea>', { width: '90%', rows: "5", value: gt('From') + ': ' + util.getFrom(data).text() })
-                            .focus(function () {
-                                    this.select();
-                                })
-                            .appendTo(popupBody);
-                       
-                        popupBody.append($('<div>').text(gt('Remind me')));
-                        var dateSelector = $('<select>', {name: 'dateselect'})
-                            .appendTo(popupBody),
-                            endDate = new Date();
-                        dateSelector.append(tasksUtil.buildDropdownMenu(endDate));
->>>>>>> 5d2f594d
 
 
                         //ready for work
                         var def = popup.show();
                         titleInput.focus();
                         def.done(function (action) {
-<<<<<<< HEAD
 
                                 if (action === "create")
                                     {
@@ -425,28 +404,6 @@
                                         });
                                 }
                             });
-=======
-                            if (action === 'create')
-                                {
-
-                                //Calculate the right time
-                                var dates = tasksUtil.computePopupTime(endDate, dateSelector.find(':selected').attr('finderId'));
-                                taskApi.create({title: titleInput.val(),
-                                    folder_id: config.get('folder.tasks'),
-                                    end_date: dates.endDate.getTime(),
-                                    start_date: dates.alarmDate.getTime(),
-                                    alarm: dates.alarmDate.getTime(),
-                                    note: noteInput.val(),
-                                    status: 1,
-                                    recurrence_type: 0,
-                                    percent_completed: 0
-                                    })
-                                    .done(function () {
-                                        notifications.yell('success', 'Reminder has been created!');
-                                    });
-                            }
-                        });
->>>>>>> 5d2f594d
                     });
 
         }
