<<<<<<< HEAD
open-xchange-appsuite (7.6.3-0) unstable; urgency=medium

  * prepare for 7.6.3 release

 -- Markus Wagner <markus.wagner@open-xchange.com>  Wed, 25 Mar 2015 13:05:45 +0100
=======
open-xchange-appsuite (7.6.2-19) stable; urgency=low

  * Build for patch 2015-06-29 (2569)

 -- Markus Wagner <markus.wagner@open-xchange.com>  Tue, 30 Jun 2015 15:20:40 +0200
>>>>>>> 5ed62ee8

open-xchange-appsuite (7.6.2-18) stable; urgency=low

  * Build for patch 2015-06-08 (2540)

 -- Markus Wagner <markus.wagner@open-xchange.com>  Wed, 10 Jun 2015 16:28:09 +0200

open-xchange-appsuite (7.6.2-17) stable; urgency=low

  * Build for patch 2015-05-26 (2521)

 -- Markus Wagner <markus.wagner@open-xchange.com>  Tue, 19 May 2015 15:08:37 +0200

open-xchange-appsuite (7.6.2-16) stable; urgency=low

  * Build for patch 2015-05-04 (2496)

 -- Markus Wagner <markus.wagner@open-xchange.com>  Tue, 05 May 2015 15:27:00 +0200

open-xchange-appsuite (7.6.2-15) stable; urgency=low

  * Build for patch 2015-09-09 (2495)

 -- Markus Wagner <markus.wagner@open-xchange.com>  Fri, 24 Apr 2015 10:13:56 +0200

open-xchange-appsuite (7.6.2-14) stable; urgency=low

  * Build for patch 2015-04-17 (2491)

 -- Markus Wagner <markus.wagner@open-xchange.com>  Thu, 23 Apr 2015 11:54:54 +0200

open-xchange-appsuite (7.6.2-13) stable; urgency=low

  * Build for patch 2015-04-13 (2474)

 -- Markus Wagner <markus.wagner@open-xchange.com>  Tue, 14 Apr 2015 18:48:05 +0200

open-xchange-appsuite (7.6.2-12) stable; urgency=low

  * Twelfth candidate for 7.6.2 release

 -- Markus Wagner <markus.wagner@open-xchange.com>  Fri, 13 Mar 2015 16:24:06 +0100

open-xchange-appsuite (7.6.2-11) stable; urgency=low

  * Eleventh candidate for 7.6.2 release

 -- Markus Wagner <markus.wagner@open-xchange.com>  Fri, 06 Mar 2015 16:24:29 +0100

open-xchange-appsuite (7.6.2-10) stable; urgency=low

  * Tenth candidate for 7.6.2 release

 -- Markus Wagner <markus.wagner@open-xchange.com>  Wed, 04 Mar 2015 14:30:27 +0100

open-xchange-appsuite (7.6.2-9) stable; urgency=low

  * Nineth candidate for 7.6.2 release

 -- Markus Wagner <markus.wagner@open-xchange.com>  Tue, 03 Mar 2015 13:30:28 +0100

open-xchange-appsuite (7.6.2-8) stable; urgency=low

  * Eighth candidate for 7.6.2 release

 -- Markus Wagner <markus.wagner@open-xchange.com>  Tue, 24 Feb 2015 16:35:07 +0100

open-xchange-appsuite (7.6.2-7) stable; urgency=low

  * Seventh candidate for 7.6.2 release

 -- Markus Wagner <markus.wagner@open-xchange.com>  Wed, 11 Feb 2015 16:02:13 +0100

open-xchange-appsuite (7.6.2-6) stable; urgency=low

  * Sixth candidate for 7.6.2 release

 -- Markus Wagner <markus.wagner@open-xchange.com>  Fri, 30 Jan 2015 16:28:12 +0100

open-xchange-appsuite (7.6.2-5) stable; urgency=low

  * Fifth candidate for 7.6.2 release

 -- Markus Wagner <markus.wagner@open-xchange.com>  Tue, 27 Jan 2015 11:40:26 +0100

open-xchange-appsuite (7.6.2-4) stable; urgency=low

  * Fourth candidate for 7.6.2 release

 -- Markus Wagner <markus.wagner@open-xchange.com>  Fri, 12 Dec 2014 15:21:45 +0100

open-xchange-appsuite (7.6.2-3) stable; urgency=medium

  * Third candidate for 7.6.2 release

 -- Markus Wagner <markus.wagner@open-xchange.com>  Fri, 05 Dec 2014 15:20:12 +0100

open-xchange-appsuite (7.6.2-2) stable; urgency=low

  * Second candidate for 7.6.2 release

 -- Markus Wagner <markus.wagner@open-xchange.com>  Fri, 21 Nov 2014 11:47:01 +0100

open-xchange-appsuite (7.6.2-1) stable; urgency=medium

  * First candidate for 7.6.2 release

 -- Markus Wagner <markus.wagner@open-xchange.com>  Fri, 31 Oct 2014 13:51:49 +0100

open-xchange-appsuite (7.6.2-0) unstable; urgency=medium

  * prepare for 7.6.2 release

 -- Markus Wagner <markus.wagner@open-xchange.com>  Wed, 17 Sep 2014 12:42:40 +0200

open-xchange-appsuite (7.6.1-24) stable; urgency=low

  * Build for patch 2015-06-26 (2573)

 -- Markus Wagner <markus.wagner@open-xchange.com>  Wed, 24 Jun 2015 14:24:12 +0200

open-xchange-appsuite (7.6.1-23) stable; urgency=low

  * Build for patch 2015-06-08 (2539)

 -- Markus Wagner <markus.wagner@open-xchange.com>  Tue, 09 Jun 2015 13:44:06 +0200

open-xchange-appsuite (7.6.1-22) stable; urgency=low

  * Build for patch 2015-05-26 (2520)

 -- Markus Wagner <markus.wagner@open-xchange.com>  Fri, 15 May 2015 15:59:22 +0200

open-xchange-appsuite (7.6.1-21) stable; urgency=low

  * Build for patch 2015-04-13 (2473)

 -- Markus Wagner <markus.wagner@open-xchange.com>  Tue, 14 Apr 2015 19:26:55 +0200

open-xchange-appsuite (7.6.1-20) stable; urgency=low

  * Build for patch 2015-03-29 (2475)

 -- Markus Wagner <markus.wagner@open-xchange.com>  Fri, 27 Mar 2015 15:22:02 +0000

open-xchange-appsuite (7.6.1-19) stable; urgency=low

  * Build for patch 2015-03-30 (2459)

 -- Markus Wagner <markus.wagner@open-xchange.com>  Wed, 25 Mar 2015 07:30:57 +0000

open-xchange-appsuite (7.6.1-18) stable; urgency=low

  * Build for patch 2015-03-30 (2446)

 -- Markus Wagner <markus.wagner@open-xchange.com>  Mon, 23 Mar 2015 15:29:49 +0000

open-xchange-appsuite (7.6.1-17) stable; urgency=low

  * Build for patch 2015-03-16

 -- Markus Wagner <markus.wagner@open-xchange.com>  Fri, 13 Mar 2015 12:30:53 +0100

open-xchange-appsuite (7.6.1-16) stable; urgency=low

  * Build for patch 2015-02-23

 -- Markus Wagner <markus.wagner@open-xchange.com>  Thu, 12 Feb 2015 14:29:39 +0100

open-xchange-appsuite (7.6.1-15) stable; urgency=low

  * Build for patch 2015-02-11

 -- Markus Wagner <markus.wagner@open-xchange.com>  Tue, 10 Feb 2015 10:21:10 +0100

open-xchange-appsuite (7.6.1-14) stable; urgency=low

  * Build for patch 2015-02-09

 -- Markus Wagner <markus.wagner@open-xchange.com>  Tue, 03 Feb 2015 17:01:20 +0100

open-xchange-appsuite (7.6.1-13) stable; urgency=low

  * Build for patch 2014-10-27

 -- Markus Wagner <markus.wagner@open-xchange.com>  Wed, 21 Jan 2015 14:38:39 +0100

open-xchange-appsuite (7.6.1-12) stable; urgency=low

  * Build for patch 2015-01-26

 -- Markus Wagner <markus.wagner@open-xchange.com>  Wed, 21 Jan 2015 11:02:45 +0100

open-xchange-appsuite (7.6.1-11) stable; urgency=low

  * Build for patch 2015-01-12

 -- Markus Wagner <markus.wagner@open-xchange.com>  Wed, 07 Jan 2015 16:22:02 +0100

open-xchange-appsuite (7.6.1-10) stable; urgency=low

  * Build for patch 2014-12-22

 -- Markus Wagner <markus.wagner@open-xchange.com>  Tue, 16 Dec 2014 16:52:04 +0100

open-xchange-appsuite (7.6.1-9) stable; urgency=low

  * Build for patch 2014-12-15

 -- Markus Wagner <markus.wagner@open-xchange.com>  Wed, 10 Dec 2014 12:57:51 +0100

open-xchange-appsuite (7.6.1-8) stable; urgency=low

  * Build for patch 2014-12-01

 -- Markus Wagner <markus.wagner@open-xchange.com>  Tue, 25 Nov 2014 13:26:21 +0100

open-xchange-appsuite (7.6.1-7) stable; urgency=medium

  * Build for patch 2014-11-17

 -- Markus Wagner <markus.wagner@open-xchange.com>  Thu, 13 Nov 2014 14:38:49 +0000

open-xchange-appsuite (7.6.1-6) stable; urgency=low

  * Build for patch 2014-10-30

 -- Markus Wagner <markus.wagner@open-xchange.com>  Mon, 27 Oct 2014 10:01:36 +0100

open-xchange-appsuite (7.6.1-5) stable; urgency=low

  * Fifth candidate for 7.6.1 release

 -- Markus Wagner <markus.wagner@open-xchange.com>  Tue, 14 Oct 2014 13:36:33 +0200

open-xchange-appsuite (7.6.1-4) stable; urgency=low

  * Fourth candidate for 7.6.1 release

 -- Markus Wagner <markus.wagner@open-xchange.com>  Fri, 10 Oct 2014 15:20:03 +0200

open-xchange-appsuite (7.6.1-3) stable; urgency=low

  * Third candidate for 7.6.1 release

 -- Markus Wagner <markus.wagner@open-xchange.com>  Thu, 02 Oct 2014 16:14:36 +0200

open-xchange-appsuite (7.6.1-2) stable; urgency=low

  * Second candidate for 7.6.1 release

 -- Markus Wagner <markus.wagner@open-xchange.com>  Tue, 16 Sep 2014 16:31:58 +0200

open-xchange-appsuite (7.6.1-1) stable; urgency=low

  * First release candidate for 7.6.1

 -- Markus Wagner <markus.wagner@open-xchange.com>  Fri, 05 Sep 2014 14:55:23 +0200

open-xchange-appsuite (7.6.1-0) unstable; urgency=medium

  * prepare for 7.6.1

 -- Markus Wagner <markus.wagner@open-xchange.com>  Fri, 05 Sep 2014 11:48:03 +0200

open-xchange-appsuite (7.6.0-17) stable; urgency=low

  * Build for patch 2014-11-03

 -- Markus Wagner <markus.wagner@open-xchange.com>  Tue, 28 Oct 2014 15:08:16 +0100

open-xchange-appsuite (7.6.0-16) stable; urgency=medium

  * Build for patch 2014-10-22

 -- Markus Wagner <markus.wagner@open-xchange.com>  Wed, 22 Oct 2014 11:25:44 +0000

open-xchange-appsuite (7.6.0-15) stable; urgency=low

  * Build for patch 2014-10-20

 -- Markus Wagner <markus.wagner@open-xchange.com>  Mon, 13 Oct 2014 15:55:06 +0200

open-xchange-appsuite (7.6.0-14) stable; urgency=medium

  * Build for patch 2014-10-06

 -- Markus Wagner <markus.wagner@open-xchange.com>  Tue, 30 Sep 2014 11:23:11 +0000

open-xchange-appsuite (7.6.0-13) stable; urgency=medium

  * Build for patch 2014-10-02

 -- Markus Wagner <markus.wagner@open-xchange.com>  Tue, 23 Sep 2014 08:55:27 +0000

open-xchange-appsuite (7.6.0-12) stable; urgency=low

  * Build for patch 2014-09-15

 -- Markus Wagner <markus.wagner@open-xchange.com>  Thu, 11 Sep 2014 12:18:38 +0200

open-xchange-appsuite (7.6.0-11) stable; urgency=low

  * Build for patch 2014-08-25

 -- Markus Wagner <markus.wagner@open-xchange.com>  Wed, 20 Aug 2014 08:56:48 +0200

open-xchange-appsuite (7.6.0-10) stable; urgency=low

  * Build for patch 2014-08-11

 -- Markus Wagner <markus.wagner@open-xchange.com>  Mon, 11 Aug 2014 17:57:28 +0200

open-xchange-appsuite (7.6.0-9) stable; urgency=low

  * Build for patch 2014-07-30

 -- Markus Wagner <markus.wagner@open-xchange.com>  Wed, 23 Jul 2014 16:19:09 +0200

open-xchange-appsuite (7.6.0-8) stable; urgency=low

  * Build for patch 2014-07-21

 -- Markus Wagner <markus.wagner@open-xchange.com>  Mon, 21 Jul 2014 08:33:09 +0200

open-xchange-appsuite (7.6.0-7) stable; urgency=low

  * Seventh candidate for 7.6.0 release

 -- Markus Wagner <markus.wagner@open-xchange.com>  Wed, 25 Jun 2014 09:56:37 +0200

open-xchange-appsuite (7.6.0-6) stable; urgency=low

  * Sixth candidate for 7.6.0 release

 -- Markus Wagner <markus.wagner@open-xchange.com>  Fri, 20 Jun 2014 12:56:04 +0200

open-xchange-appsuite (7.6.0-5) stable; urgency=low

  * Fifth candidate for 7.6.0 release

 -- Markus Wagner <markus.wagner@open-xchange.com>  Fri, 13 Jun 2014 14:05:16 +0200

open-xchange-appsuite (7.6.0-4) stable; urgency=low

  * Fourth candidate for 7.6.0 release

 -- Markus Wagner <markus.wagner@open-xchange.com>  Fri, 30 May 2014 14:16:14 +0200

open-xchange-appsuite (7.6.0-3) stable; urgency=low

  * Third candidate for 7.6.0 release

 -- Markus Wagner <markus.wagner@open-xchange.com>  Fri, 16 May 2014 13:51:17 +0200

open-xchange-appsuite (7.6.0-2) stable; urgency=low

  * Second release candidate for 7.6.0

 -- Markus Wagner <markus.wagner@open-xchange.com>  Mon, 05 May 2014 12:34:54 +0200

open-xchange-appsuite (7.6.0-1) stable; urgency=low

  * First release candidate for 7.6.0

 -- Markus Wagner <markus.wagner@open-xchange.com>  Tue, 22 Apr 2014 18:05:54 +0200

open-xchange-appsuite (7.6.0-0) unstable; urgency=low

  * prepare for 7.6.0

 -- Markus Wagner <markus.wagner@open-xchange.com>  Wed, 12 Feb 2014 11:46:45 +0100

open-xchange-appsuite (7.4.2-29) stable; urgency=low

  * Build for patch 2014-12-15

 -- Markus Wagner <markus.wagner@open-xchange.com>  Mon, 08 Dec 2014 17:10:25 +0100

open-xchange-appsuite (7.4.2-27) stable; urgency=low

  * Build for patch 2014-10-06

 -- Markus Wagner <markus.wagner@open-xchange.com>  Thu, 25 Sep 2014 14:14:46 +0200

open-xchange-appsuite (7.4.2-25) stable; urgency=low

  * Build for patch 2014-08-25

 -- Markus Wagner <markus.wagner@open-xchange.com>  Mon, 18 Aug 2014 09:46:57 +0200

open-xchange-appsuite (7.4.2-24) stable; urgency=low

  * Build for patch 2014-08-11

 -- Markus Wagner <markus.wagner@open-xchange.com>  Thu, 07 Aug 2014 13:32:54 +0200

open-xchange-appsuite (7.4.2-23) stable; urgency=low

  * Build for patch 2014-07-28

 -- Markus Wagner <markus.wagner@open-xchange.com>  Mon, 21 Jul 2014 10:12:43 +0200

open-xchange-appsuite (7.4.2-22) stable; urgency=low

  * Build for patch 2014-07-14

 -- Markus Wagner <markus.wagner@open-xchange.com>  Wed, 09 Jul 2014 14:18:11 +0200

open-xchange-appsuite (7.4.2-21) stable; urgency=low

  * Build for patch 2014-06-30

 -- Markus Wagner <markus.wagner@open-xchange.com>  Thu, 26 Jun 2014 08:55:50 +0200

open-xchange-appsuite (7.4.2-20) stable; urgency=low

  * Build for patch 2014-06-16

 -- Markus Wagner <markus.wagner@open-xchange.com>  Tue, 10 Jun 2014 13:08:17 +0200

open-xchange-appsuite (7.4.2-19) stable; urgency=low

  * Build for patch 2014-05-26

 -- Markus Wagner <markus.wagner@open-xchange.com>  Thu, 22 May 2014 11:03:40 +0200

open-xchange-appsuite (7.4.2-18) stable; urgency=low

  * Build for patch 2014-05-05

 -- Markus Wagner <markus.wagner@open-xchange.com>  Mon, 05 May 2014 11:00:08 +0200

open-xchange-appsuite (7.4.2-17) stable; urgency=low

  * Build for patch 2014-04-22

 -- Markus Wagner <markus.wagner@open-xchange.com>  Tue, 15 Apr 2014 09:42:04 +0200

open-xchange-appsuite (7.4.2-16) stable; urgency=low

  * Build for patch 2014-04-08

 -- Markus Wagner <markus.wagner@open-xchange.com>  Wed, 09 Apr 2014 09:31:36 +0200

open-xchange-appsuite (7.4.2-15) stable; urgency=low

  * Build for patch 2014-04-07

 -- Markus Wagner <markus.wagner@open-xchange.com>  Thu, 03 Apr 2014 15:30:51 +0200

open-xchange-appsuite (7.4.2-14) stable; urgency=low

  * Build for patch 2014-03-31

 -- Markus Wagner <markus.wagner@open-xchange.com>  Mon, 31 Mar 2014 10:45:34 +0200

open-xchange-appsuite (7.4.2-13) stable; urgency=low

  * Build for patch 2014-03-24

 -- Markus Wagner <markus.wagner@open-xchange.com>  Wed, 19 Mar 2014 10:32:23 +0100

open-xchange-appsuite (7.4.2-12) stable; urgency=low

  * Build for patch 2014-03-14

 -- Markus Wagner <markus.wagner@open-xchange.com>  Fri, 14 Mar 2014 14:38:53 +0100

open-xchange-appsuite (7.4.2-11) stable; urgency=low

  * Build for patch 2013-03-04

 -- Markus Wagner <markus.wagner@open-xchange.com>  Tue, 04 Mar 2014 17:09:35 +0100

open-xchange-appsuite (7.4.2-10) stable; urgency=low

  * Build for patch 2013-03-05

 -- Markus Wagner <markus.wagner@open-xchange.com>  Thu, 27 Feb 2014 15:50:06 +0100

open-xchange-appsuite (7.4.2-9) stable; urgency=low

  * Build for patch 2014-02-24

 -- Markus Wagner <markus.wagner@open-xchange.com>  Tue, 25 Feb 2014 16:46:21 +0100

open-xchange-appsuite (7.4.2-8) stable; urgency=low

  * Build for patch 2014-02-26

 -- Markus Wagner <markus.wagner@open-xchange.com>  Tue, 25 Feb 2014 14:44:07 +0100

open-xchange-appsuite (7.4.2-7) stable; urgency=low

  * Build for patch 2014-02-20

 -- Markus Wagner <markus.wagner@open-xchange.com>  Thu, 20 Feb 2014 11:37:14 +0100

open-xchange-appsuite (7.4.2-6) stable; urgency=low

  * Sixth candidate for 7.4.2 release

 -- Markus Wagner <markus.wagner@open-xchange.com>  Tue, 11 Feb 2014 12:58:17 +0100

open-xchange-appsuite (7.4.2-5) stable; urgency=low

  * Fifth candidate for 7.4.2 release

 -- Markus Wagner <markus.wagner@open-xchange.com>  Thu, 06 Feb 2014 14:58:25 +0100

open-xchange-appsuite (7.4.2-4) stable; urgency=low

  * Fourth candidate for 7.4.2 release

 -- Markus Wagner <markus.wagner@open-xchange.com>  Tue, 04 Feb 2014 17:09:46 +0100

open-xchange-appsuite (7.4.2-3) stable; urgency=low

  * Third candidate for 7.4.2 release

 -- Markus Wagner <markus.wagner@open-xchange.com>  Thu, 23 Jan 2014 16:31:28 +0100

open-xchange-appsuite (7.4.2-2) stable; urgency=low

  * Second candidate for 7.4.2 release

 -- Markus Wagner <markus.wagner@open-xchange.com>  Fri, 10 Jan 2014 16:31:43 +0100

open-xchange-appsuite (7.4.2-1) stable; urgency=low

  * First candidate for 7.4.2 release

 -- Markus Wagner <markus.wagner@open-xchange.com>  Mon, 23 Dec 2013 13:15:53 +0100

open-xchange-appsuite (7.4.2-0) unstable; urgency=low

  * prepare for 7.4.2

 -- Markus Wagner <markus.wagner@open-xchange.com>  Thu, 19 Dec 2013 09:08:03 +0100

open-xchange-appsuite (7.4.1-11) stable; urgency=low

  * Build for patch 2014-03-24

 -- Markus Wagner <markus.wagner@open-xchange.com>  Fri, 21 Mar 2014 14:32:42 +0100

open-xchange-appsuite (7.4.1-10) stable; urgency=low

  * Build for patch 2014-02-26

 -- Markus Wagner <markus.wagner@open-xchange.com>  Tue, 25 Feb 2014 12:49:22 +0100

open-xchange-appsuite (7.4.1-9) stable; urgency=low

  * Build for patch 2014-01-30

 -- Markus Wagner <markus.wagner@open-xchange.com>  Tue, 28 Jan 2014 17:37:16 +0100

open-xchange-appsuite (7.4.1-8) stable; urgency=low

  * Build for patch 2013-12-09

 -- Markus Wagner <markus.wagner@open-xchange.com>  Thu, 02 Jan 2014 16:16:10 +0100

open-xchange-appsuite (7.4.1-7) stable; urgency=low

  * Build for patch 2013-12-23

 -- Markus Wagner <markus.wagner@open-xchange.com>  Thu, 19 Dec 2013 10:08:14 +0100

open-xchange-appsuite (7.4.1-6) stable; urgency=low

  * Build for patch 2013-12-09

 -- Markus Wagner <markus.wagner@open-xchange.com>  Thu, 05 Dec 2013 13:44:27 +0100

open-xchange-appsuite (7.4.1-5) stable; urgency=low

  * Fifth candidate for 7.4.1 release

 -- Markus Wagner <markus.wagner@open-xchange.com>  Wed, 20 Nov 2013 12:12:44 +0100

open-xchange-appsuite (7.4.1-4) stable; urgency=low

  * Fourth candidate for 7.4.1 release

 -- Markus Wagner <markus.wagner@open-xchange.com>  Mon, 18 Nov 2013 10:20:29 +0100

open-xchange-appsuite (7.4.1-3) stable; urgency=low

  * Third candidate for 7.4.1 release

 -- Markus Wagner <markus.wagner@open-xchange.com>  Thu, 07 Nov 2013 10:17:58 +0100

open-xchange-appsuite (7.4.1-2) stable; urgency=low

  * Second candidate for 7.4.1 release

 -- Markus Wagner <markus.wagner@open-xchange.com>  Wed, 23 Oct 2013 10:11:10 +0200

open-xchange-appsuite (7.4.1-1) stable; urgency=low

  * First sprint increment for 7.4.1 release

 -- Markus Wagner <markus.wagner@open-xchange.com>  Thu, 10 Oct 2013 17:57:24 +0200

open-xchange-appsuite (7.4.1-0) unstable; urgency=low

  * prepare for 7.4.1 release

 -- Markus Wagner <markus.wagner@open-xchange.com>  Fri, 20 Sep 2013 16:29:32 +0200

open-xchange-appsuite (7.4.0-19) stable; urgency=low

  * Build for patch 2013-03-05

 -- Markus Wagner <markus.wagner@open-xchange.com>  Tue, 04 Mar 2014 14:56:12 +0100

open-xchange-appsuite (7.4.0-18) stable; urgency=low

  * Build for patch 2013-03-05

 -- Markus Wagner <markus.wagner@open-xchange.com>  Thu, 27 Feb 2014 15:50:06 +0100

open-xchange-appsuite (7.4.0-17) stable; urgency=low

  * Build for patch 2014-02-07

 -- Markus Wagner <markus.wagner@open-xchange.com>  Fri, 07 Feb 2014 09:17:10 +0100

open-xchange-appsuite (7.4.0-16) stable; urgency=low

  * Build for patch 2013-11-13

 -- Markus Wagner <markus.wagner@open-xchange.com>  Tue, 12 Nov 2013 13:42:30 +0100

open-xchange-appsuite (7.4.0-15) stable; urgency=low

  * Build for patch 2013-11-08

 -- Markus Wagner <markus.wagner@open-xchange.com>  Mon, 11 Nov 2013 11:56:08 +0100

open-xchange-appsuite (7.4.0-14) stable; urgency=low

  * Build for patch 2013-10-28

 -- Markus Wagner <markus.wagner@open-xchange.com>  Wed, 30 Oct 2013 16:56:18 +0100

open-xchange-appsuite (7.4.0-13) stable; urgency=low

  * Build for patch 2013-10-28

 -- Markus Wagner <markus.wagner@open-xchange.com>  Wed, 23 Oct 2013 15:04:38 +0200

open-xchange-appsuite (7.4.0-12) stable; urgency=low

  * Build for patch 2013-10-09

 -- Markus Wagner <markus.wagner@open-xchange.com>  Wed, 09 Oct 2013 16:39:09 +0200

open-xchange-appsuite (7.4.0-11) stable; urgency=low

  * Eleventh candidate for 7.4.0 release

 -- Markus Wagner <markus.wagner@open-xchange.com>  Wed, 25 Sep 2013 11:14:23 +0200

open-xchange-appsuite (7.4.0-10) stable; urgency=low

  * Tenth candidate for 7.4.0 release

 -- Markus Wagner <markus.wagner@open-xchange.com>  Fri, 20 Sep 2013 10:36:26 +0200

open-xchange-appsuite (7.4.0-9) stable; urgency=low

  * Ninth candidate for 7.4.0 release

 -- Markus Wagner <markus.wagner@open-xchange.com>  Fri, 13 Sep 2013 15:48:07 +0200

open-xchange-appsuite (7.4.0-8) stable; urgency=low

  * Eighth candidate for 7.4.0 release

 -- Markus Wagner <markus.wagner@open-xchange.com>  Mon, 02 Sep 2013 10:44:51 +0200

open-xchange-appsuite (7.4.0-7) stable; urgency=low

  * Seventh candidate for 7.4.0 release

 -- Markus Wagner <markus.wagner@open-xchange.com>  Tue, 27 Aug 2013 14:06:30 +0200

open-xchange-appsuite (7.4.0-6) stable; urgency=low

  * Sixth candidate for 7.4.0 release

 -- Markus Wagner <markus.wagner@open-xchange.com>  Fri, 23 Aug 2013 13:10:30 +0200

open-xchange-appsuite (7.4.0-5) stable; urgency=low

  * Fifth candidate for 7.4.0 release

 -- Markus Wagner <markus.wagner@open-xchange.com>  Mon, 19 Aug 2013 12:38:26 +0200

open-xchange-appsuite (7.4.0-4) stable; urgency=low

  * Fourth candidate for 7.4.0 release

 -- Markus Wagner <markus.wagner@open-xchange.com>  Tue, 13 Aug 2013 10:12:55 +0200

open-xchange-appsuite (7.4.0-3) stable; urgency=low

  * Third release candidate for 7.4.0

 -- Markus Wagner <markus.wagner@open-xchange.com>  Tue, 06 Aug 2013 12:25:50 +0200

open-xchange-appsuite (7.4.0-2) stable; urgency=low

  * Second release candidate for 7.4.0

 -- Markus Wagner <markus.wagner@open-xchange.com>  Fri, 02 Aug 2013 14:17:30 +0200

open-xchange-appsuite (7.4.0-1) stable; urgency=low

  * First release candidate for 7.4.0

 -- Markus Wagner <markus.wagner@open-xchange.com>  Wed, 17 Jul 2013 10:44:17 +0200

open-xchange-appsuite (7.4.0-0) unstable; urgency=low

  * prepare for 7.4.0

 -- Markus Wagner <markus.wagner@open-xchange.com>  Tue, 16 Jul 2013 14:54:25 +0200

open-xchange-appsuite (7.2.2-20) stable; urgency=low

  * Build for patch 2014-03-24

 -- Markus Wagner <markus.wagner@open-xchange.com>  Fri, 21 Mar 2014 14:39:41 +0100

open-xchange-appsuite (7.2.2-19) stable; urgency=low

  * Build for patch 2014-01-22

 -- Markus Wagner <markus.wagner@open-xchange.com>  Fri, 24 Jan 2014 14:33:16 +0100

open-xchange-appsuite (7.2.2-18) stable; urgency=low

  * Build for patch 2013-11-29

 -- Markus Wagner <markus.wagner@open-xchange.com>  Tue, 10 Dec 2013 08:32:40 +0100

open-xchange-appsuite (7.2.2-17) stable; urgency=low

  * Build for patch 2013-10-03

 -- Markus Wagner <markus.wagner@open-xchange.com>  Wed, 02 Oct 2013 17:06:23 +0200

open-xchange-appsuite (7.2.2-16) stable; urgency=low

  * Build for patch 2013-09-26

 -- Markus Wagner <markus.wagner@open-xchange.com>  Tue, 17 Sep 2013 12:00:15 +0200

open-xchange-appsuite (7.2.2-15) stable; urgency=low

  * Build for patch 2013-09-12

 -- Markus Wagner <markus.wagner@open-xchange.com>  Wed, 11 Sep 2013 15:21:56 +0200

open-xchange-appsuite (7.2.2-14) stable; urgency=low

  * Build for patch 2013-09-26

 -- Markus Wagner <markus.wagner@open-xchange.com>  Mon, 02 Sep 2013 13:51:05 +0200

open-xchange-appsuite (7.2.2-13) stable; urgency=low

  * Build for patch 2013-08-26

 -- Markus Wagner <markus.wagner@open-xchange.com>  Mon, 26 Aug 2013 16:28:15 +0200

open-xchange-appsuite (7.2.2-12) stable; urgency=low

  * Build for patch 2013-08-19

 -- Markus Wagner <markus.wagner@open-xchange.com>  Tue, 20 Aug 2013 11:24:10 +0200

open-xchange-appsuite (7.2.2-11) stable; urgency=low

  * Build for patch 2013-08-09

 -- Markus Wagner <markus.wagner@open-xchange.com>  Mon, 05 Aug 2013 11:02:03 +0200

open-xchange-appsuite (7.2.2-10) stable; urgency=low

  * Build for patch 2013-07-22

 -- Markus Wagner <markus.wagner@open-xchange.com>  Mon, 22 Jul 2013 09:50:53 +0200

open-xchange-appsuite (7.2.2-9) stable; urgency=low

  * Build for patch 2013-07-25

 -- Markus Wagner <markus.wagner@open-xchange.com>  Mon, 15 Jul 2013 15:44:24 +0200

open-xchange-appsuite (7.2.2-8) stable; urgency=low

  * Build for patch 2013-07-09

 -- Markus Wagner <markus.wagner@open-xchange.com>  Thu, 11 Jul 2013 11:26:44 +0200

open-xchange-appsuite (7.2.2-7) stable; urgency=low

  * Third candidate for 7.2.2 release

 -- Markus Wagner <markus.wagner@open-xchange.com>  Tue, 02 Jul 2013 13:51:37 +0200

open-xchange-appsuite (7.2.2-6) stable; urgency=low

  * Second candidate for 7.2.2 release

 -- Markus Wagner <markus.wagner@open-xchange.com>  Fri, 28 Jun 2013 16:17:19 +0200

open-xchange-appsuite (7.2.2-5) stable; urgency=low

  * Release candidate for 7.2.2 release

 -- Markus Wagner <markus.wagner@open-xchange.com>  Wed, 26 Jun 2013 19:18:51 +0200

open-xchange-appsuite (7.2.2-4) stable; urgency=low

  * Second feature freeze for 7.2.2 release

 -- Markus Wagner <markus.wagner@open-xchange.com>  Fri, 21 Jun 2013 16:36:47 +0200

open-xchange-appsuite (7.2.2-3) stable; urgency=low

  * Sprint increment for 7.2.2 release

 -- Markus Wagner <markus.wagner@open-xchange.com>  Mon, 03 Jun 2013 13:30:35 +0200

open-xchange-appsuite (7.2.2-2) unstable; urgency=low

  * First sprint increment for 7.2.2 release

 -- Markus Wagner <markus.wagner@open-xchange.com>  Mon, 03 Jun 2013 13:30:35 +0200

open-xchange-appsuite (7.2.2-1) unstable; urgency=low

  * First candidate for 7.2.2 release

 -- Markus Wagner <markus.wagner@open-xchange.com>  Wed, 29 May 2013 17:38:49 +0200

open-xchange-appsuite (7.2.2-0) unstable; urgency=low

  * prepare for 7.2.0

 -- Markus Wagner <markus.wagner@open-xchange.com>  Fri, 15 Mar 2013 13:52:15 +0100

open-xchange-appsuite (7.2.1-6) stable; urgency=low

  * Build for patch 2013-06-20

 -- Markus Wagner <markus.wagner@open-xchange.com>  Thu, 20 Jun 2013 15:51:09 +0200

open-xchange-appsuite (7.2.1-5) stable; urgency=low

  * Build for patch 2013-06-17

 -- Markus Wagner <markus.wagner@open-xchange.com>  Tue, 18 Jun 2013 09:35:46 +0200

open-xchange-appsuite (7.2.1-4) stable; urgency=low

  * Build for patch 2013-06-14

 -- Markus Wagner <markus.wagner@open-xchange.com>  Wed, 12 Jun 2013 18:15:45 +0200

open-xchange-appsuite (7.2.1-3) unstable; urgency=low

  * Third candidate for 7.2.1 release

 -- Markus Wagner <markus.wagner@open-xchange.com>  Wed, 22 May 2013 16:07:43 +0200

open-xchange-appsuite (7.2.1-2) unstable; urgency=low

  * Second candidate for 7.2.1 release

 -- Markus Wagner <markus.wagner@open-xchange.com>  Wed, 15 May 2013 17:49:12 +0200

open-xchange-appsuite (7.2.1-1) unstable; urgency=low

  * First candidate for 7.2.1 release

 -- Markus Wagner <markus.wagner@open-xchange.com>  Mon, 22 Apr 2013 15:18:20 +0200

open-xchange-appsuite (7.2.1-0) unstable; urgency=low

  * prepare for 7.2.1

 -- Markus Wagner <markus.wagner@open-xchange.com>  Mon, 15 Apr 2013 11:18:33 +0200

open-xchange-appsuite (7.2.0-6) unstable; urgency=low

  * Build for patch 2013-05-10

 -- Markus Wagner <markus.wagner@open-xchange.com>  Wed, 15 May 2013 09:33:11 +0200

open-xchange-appsuite (7.2.0-5) unstable; urgency=low

  * Build for patch 2013-04-23

 -- Markus Wagner <markus.wagner@open-xchange.com>  Thu, 02 May 2013 09:09:28 +0200

open-xchange-appsuite (7.2.0-4) unstable; urgency=low

  * Fourth candidate for 7.2.0 release

 -- Markus Wagner <markus.wagner@open-xchange.com>  Wed, 10 Apr 2013 17:49:28 +0200

open-xchange-appsuite (7.2.0-3) unstable; urgency=low

  * Third candidate for 7.2.0 release

 -- Markus Wagner <markus.wagner@open-xchange.com>  Mon, 08 Apr 2013 17:21:25 +0200

open-xchange-appsuite (7.2.0-2) unstable; urgency=low

  * Second candidate for 7.2.0 release

 -- Markus Wagner <markus.wagner@open-xchange.com>  Tue, 02 Apr 2013 16:21:13 +0200

open-xchange-appsuite (7.2.0-1) unstable; urgency=low

  * First release candidate for 7.2.0

 -- Markus Wagner <markus.wagner@open-xchange.com>  Tue, 26 Mar 2013 13:01:19 +0100

open-xchange-appsuite (7.2.0-0) unstable; urgency=low

  * prepare for 7.2.0

 -- Markus Wagner <markus.wagner@open-xchange.com>  Thu, 15 Mar 2013 13:52:15 +0100

open-xchange-appsuite (7.0.1-6) stable; urgency=low

  * Build for patch 2013-09-12

 -- Viktor Pracht <viktor.pracht@open-xchange.com>  Wed, 11 Sep 2013 15:35:30 +0200

open-xchange-appsuite (7.0.1-5) unstable; urgency=low

  * Build for patch 2013-03-01

 -- Viktor Pracht <viktor.pracht@open-xchange.com>  Thu, 28 Feb 2013 17:42:15 +0100

open-xchange-appsuite (7.0.1-4) unstable; urgency=low

  * Fourth release candidate for 7.0.1

 -- Viktor Pracht <viktor.pracht@open-xchange.com>  Tue, 19 Feb 2013 16:41:58 +0100

open-xchange-appsuite (7.0.1-3) unstable; urgency=low

  * Third release candidate for 7.0.1

 -- Viktor Pracht <viktor.pracht@open-xchange.com>  Tue, 19 Feb 2013 09:22:25 +0100

open-xchange-appsuite (7.0.1-2) unstable; urgency=low

  * Second release candiate for 7.0.1

 -- Viktor Pracht <viktor.pracht@open-xchange.com>  Thu, 14 Feb 2013 14:28:34 +0100

open-xchange-appsuite (7.0.1-1) unstable; urgency=low

  * First release candidate for 7.0.1

 -- Viktor Pracht <viktor.pracht@open-xchange.com>  Fri, 01 Feb 2013 15:28:23 +0100

open-xchange-appsuite (7.0.1-0) unstable; urgency=low

  * prepare for 7.0.1

 -- Viktor Pracht <viktor.pracht@open-xchange.com>  Fri, 01 Feb 2013 15:01:46 +0100

open-xchange-appsuite (7.0.0-12) unstable; urgency=low

  * Third release candidate for 7.0.0

 -- Viktor Pracht <viktor.pracht@open-xchange.com>  Tue, 18 Dec 2012 14:53:51 +0100

open-xchange-appsuite (7.0.0-11) unstable; urgency=low

  * Second release candidate for 7.0.0

 -- Viktor Pracht <viktor.pracht@open-xchange.com>  Mon, 17 Dec 2012 18:55:33 +0100

open-xchange-appsuite (7.0.0-10) unstable; urgency=low

  * Pre release candidate for 7.0.0

 -- Viktor Pracht <viktor.pracht@open-xchange.com>  Thu, 13 Dec 2012 18:47:20 +0100

open-xchange-appsuite (7.0.0-9) unstable; urgency=low

  * First release candidate for 7.0.0

 -- Viktor Pracht <viktor.pracht@open-xchange.com>  Tue, 11 Dec 2012 11:44:25 +0100

open-xchange-appsuite (7.0.0-8) unstable; urgency=low

  * First release candidate for EDP drop #6

 -- Viktor Pracht <viktor.pracht@open-xchange.com>  Tue, 13 Nov 2012 15:02:51 +0100

open-xchange-appsuite (7.0.0-7) unstable; urgency=low

  * Third release candidate for EDP drop #5

 -- Viktor Pracht <viktor.pracht@open-xchange.com>  Mon, 22 Oct 2012 15:48:11 +0200

open-xchange-appsuite (7.0.0-6) unstable; urgency=low

  * Second release candidate for EDP drop #5

 -- Viktor Pracht <viktor.pracht@open-xchange.com>  Mon, 22 Oct 2012 14:23:03 +0200

open-xchange-appsuite (7.0.0-5) unstable; urgency=low

  * First release candidate for EDP drop #5

 -- Viktor Pracht <viktor.pracht@open-xchange.com>  Tue, 12 Oct 2012 13:07:35 +0200

open-xchange-appsuite (7.0.0-4) unstable; urgency=low

  * First release candidate for EDP drop #4

 -- Viktor Pracht <viktor.pracht@open-xchange.com>  Tue, 04 Sep 2012 15:14:35 +0200

open-xchange-appsuite (7.0.0-3) unstable; urgency=low

  * Release build for 7.0.0

 -- Viktor Pracht <viktor.pracht@open-xchange.com>  Tue, 07 Aug 2012 14:58:23 +0200

open-xchange-appsuite (7.0.0-2) unstable; urgency=low

  * Release build for EDP drop #3

 -- Viktor Pracht <viktor.pracht@open-xchange.com>  Tue, 07 Aug 2012 11:48:03 +0200

open-xchange-appsuite (7.0.0-1) unstable; urgency=low

  * Initial Release.

 -- Viktor Pracht <viktor.pracht@open-xchange.com>  Wed, 09 Nov 2011 12:20:23 +0100<|MERGE_RESOLUTION|>--- conflicted
+++ resolved
@@ -1,16 +1,14 @@
-<<<<<<< HEAD
 open-xchange-appsuite (7.6.3-0) unstable; urgency=medium
 
   * prepare for 7.6.3 release
 
  -- Markus Wagner <markus.wagner@open-xchange.com>  Wed, 25 Mar 2015 13:05:45 +0100
-=======
+
 open-xchange-appsuite (7.6.2-19) stable; urgency=low
 
   * Build for patch 2015-06-29 (2569)
 
  -- Markus Wagner <markus.wagner@open-xchange.com>  Tue, 30 Jun 2015 15:20:40 +0200
->>>>>>> 5ed62ee8
 
 open-xchange-appsuite (7.6.2-18) stable; urgency=low
 
