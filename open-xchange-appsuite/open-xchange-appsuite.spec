--- conflicted
+++ resolved
@@ -8,11 +8,7 @@
 BuildRequires:  java-devel >= 1.6.0
 BuildRequires:  nodejs >= 0.10.0
 Version:        @OXVERSION@
-<<<<<<< HEAD
 %define         ox_release 0
-=======
-%define         ox_release 20
->>>>>>> 08f4b444
 Release:        %{ox_release}_<CI_CNT>.<B_CNT>
 Group:          Applications/Productivity
 Vendor:         Open-Xchange
@@ -289,11 +285,7 @@
 APPSUITE=/opt/open-xchange/appsuite/
 find "%{buildroot}$APPSUITE" -type d | sed -e 's,%{buildroot},%dir ,' > open-xchange-appsuite-manifest.files
 find "%{buildroot}$APPSUITE" \( -type f -o -type l \) | sed -e 's,%{buildroot},,' >> open-xchange-appsuite-manifest.files
-<<<<<<< HEAD
 for LANG in ca_ES cs_CZ da_DK de_DE en_GB en_US es_ES es_MX fi_FI fr_CA fr_FR hu_HU it_IT ja_JP lv_LV nb_NO nl_NL pl_PL pt_BR ro_RO ru_RU sk_SK sv_SE zh_CN zh_TW; do
-=======
-for LANG in cs_CZ da_DK de_DE en_GB en_US es_ES es_MX fi_FI fr_CA fr_FR hu_HU it_IT ja_JP lv_LV nb_NO nl_NL pl_PL pt_BR ro_RO ru_RU sk_SK sv_SE zh_CN zh_TW; do
->>>>>>> 08f4b444
     ant -Dbasedir=build -DdestDir=%{buildroot} -DpackageName=%{name} -Dhtdoc=%{docroot} -DinstallTarget=${LANG} -DkeepCache=true -Dnoclean=true -f build/build.xml build
 done
 mv "%{buildroot}/opt/open-xchange/sbin/touch-appsuite" "%{buildroot}/opt/open-xchange/sbin/touch-appsuite.tmp"
