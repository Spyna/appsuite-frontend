# Antje Faber, 2013.
msgid ""
msgstr ""
"Project-Id-Version: Open-Xchange 6\n"
"POT-Creation-Date: \n"
<<<<<<< HEAD
"PO-Revision-Date: 2015-03-04 10:08+0100\n"
=======
"PO-Revision-Date: 2015-08-26 20:58+1000\n"
>>>>>>> 74174fc6
"Last-Translator: \n"
"Language-Team: American English <kde-i18n-de@kde.org>\n"
"Language: zh_CN\n"
"MIME-Version: 1.0\n"
"Content-Type: text/plain; charset=UTF-8\n"
"Content-Transfer-Encoding: 8bit\n"
"Plural-Forms: nplurals=2; plural=(n != 1);\n"
"X-Generator: Poedit 1.8.4\n"

#: apps/io.ox/tours/calendar.js:72 module:io.ox/tours
msgid "Adding attachments"
msgstr "添加附件"

#: apps/io.ox/tours/tasks.js:54 module:io.ox/tours
msgid "Adding further details"
msgstr "添加更多详情"

#: apps/io.ox/tours/contacts.js:36 module:io.ox/tours
msgid ""
"Click on a letter on the left side of the navigation bar in order to display "
"the corresponding contacts from the selected address book."
msgstr "单击导航条左边的一个信件，以从选择的地址簿显示对应的联系人。"

#: apps/io.ox/tours/portal.js:45 module:io.ox/tours
msgid "Closing a square"
msgstr "关闭一个方块"

#: apps/io.ox/tours/mail.js:33 module:io.ox/tours
msgid "Composing a new E-Mail"
msgstr "编写一个新电子邮件"

#: apps/io.ox/tours/calendar.js:34 module:io.ox/tours
msgid "Creating a new appointment"
msgstr "创建一个新约会"

#: apps/io.ox/tours/contacts.js:30 module:io.ox/tours
msgid "Creating a new contact"
msgstr "创建一个新联系人"

#: apps/io.ox/tours/tasks.js:32 module:io.ox/tours
msgid "Creating a new task"
msgstr "创建一个新任务"

#: apps/io.ox/tours/files.js:60 module:io.ox/tours
msgid "Creating a note"
msgstr "创建一个备注"

#: apps/io.ox/tours/intro.js:93 module:io.ox/tours
msgid "Creating new items"
msgstr "创建新项目"

#: apps/io.ox/tours/calendar.js:57 module:io.ox/tours
msgid "Creating recurring appointments"
msgstr "创建循环约会"

#: apps/io.ox/tours/tasks.js:62 module:io.ox/tours
msgid "Creating recurring tasks"
msgstr "创建循环任务"

#: apps/io.ox/tours/calendar.js:77 module:io.ox/tours
msgid "Creating the appointment"
msgstr "创建约会"

#: apps/io.ox/tours/tasks.js:87 module:io.ox/tours
msgid "Creating the task"
msgstr "创建任务"

#: apps/io.ox/tours/portal.js:51 module:io.ox/tours
msgid "Customizing the Portal"
msgstr "自定义门户"

#: apps/io.ox/tours/intro.js:112 module:io.ox/tours
msgid ""
"Depending on the app, the toolbar contains various functions for creating, "
"editing and organizing objects."
msgstr "视应用程序而定，工具条包含各种用作创建、编辑、组织对象的功能。"

#: apps/io.ox/tours/intro.js:132 module:io.ox/tours
msgid ""
"Detailed instructions for the single apps are located in System menu > Help."
msgstr "单一应用程序的详细指南位于系统菜单 > 帮助。"

#: apps/io.ox/tours/files.js:67 module:io.ox/tours
msgid "Displaying information"
msgstr "显示信息"

#: apps/io.ox/tours/intro.js:75 module:io.ox/tours
msgid "Displaying the help or the settings"
msgstr "显示帮助或设定"

#: apps/io.ox/tours/portal.js:40 module:io.ox/tours
msgid "Drag and drop"
msgstr "拖放"

#: apps/io.ox/tours/settings.js:44 module:io.ox/tours
msgid ""
"Edit a setting on the right side. In most of the cases, the changes are "
"activated immediately."
msgstr "编辑一个在右边的设定。在大部分情况下，变更会立刻激活。"

#: apps/io.ox/tours/mail.js:106 module:io.ox/tours
msgid "Editing multiple E-Mails"
msgstr "编辑多个电子邮件"

#: apps/io.ox/tours/contacts.js:46 module:io.ox/tours
msgid "Editing multiple contacts"
msgstr "编辑多个联系人"

#: apps/io.ox/tours/tasks.js:99 module:io.ox/tours
msgid "Editing multiple tasks"
msgstr "编辑多个任务"

#: apps/io.ox/tours/settings.js:43 module:io.ox/tours
msgid "Editing settings"
msgstr "编辑设定"

#: apps/io.ox/tours/mail.js:69 module:io.ox/tours
msgid ""
"Enter the E-Mail text into the main area. If the text format was set to HTMl "
"in the options, you can format the E-Mail text. To do so select a text part "
"and then click an icon in the formatting bar."
msgstr ""
"在主要区域里输入电子邮件文本。如果文本格式在选项里设置成 HTML，您能格式化电子"
"邮件文本。如此选择一个文本部分后在格式化条里单击一个图标。"

#: apps/io.ox/tours/mail.js:48 module:io.ox/tours
msgid ""
"Enter the recipient's name into the recipients field. As soon as you typed "
"the first letters, suggestions from the address books are displayed. To "
"accept a recipient suggestion, click on it."
msgstr ""
"输入收件人名称到收件人字段里。在您输入了第一个字母的同时，会显示来自地址簿的"
"建议。要接受一个收件人建议，单击它。"

#: apps/io.ox/tours/mail.js:59 module:io.ox/tours
msgid "Enter the subject into the subject field."
msgstr "输入主题到主题字段里。"

#: apps/io.ox/tours/calendar.js:52 module:io.ox/tours
msgid ""
"Enter the subject, the start and the end date of the appointment. Other "
"details are optional."
msgstr "输入约会的主题、开始、结束时间。其他详情皆为选填。"

#: apps/io.ox/tours/tasks.js:49 module:io.ox/tours
msgid "Enter the subject, the start date, and a description."
msgstr "输入主题、开始时间、和一个描述。"

#: apps/io.ox/tours/tasks.js:82 module:io.ox/tours
msgid "Entering billing information"
msgstr "输入账项信息"

#: apps/io.ox/tours/mail.js:68 module:io.ox/tours
msgid "Entering the E-Mail text"
msgstr "输入电子邮件文本"

#: apps/io.ox/tours/calendar.js:51 module:io.ox/tours
msgid "Entering the appointment's data"
msgstr "输入约会的数据"

#: apps/io.ox/tours/mail.js:47 module:io.ox/tours
msgid "Entering the recipient's name"
msgstr "输入收件人名称"

#: apps/io.ox/tours/mail.js:58 module:io.ox/tours
msgid "Entering the subject"
msgstr "输入对象"

#: apps/io.ox/tours/tasks.js:48 module:io.ox/tours
msgid "Entering the task's data"
msgstr "输入任务的数据"

#: apps/io.ox/tours/files.js:30 module:io.ox/tours
msgid "Folder tree"
msgstr "文件夹树"

#: apps/io.ox/tours/calendar.js:73 module:io.ox/tours
msgid "Further down you can add documents as attachments to the appointment."
msgstr "在更下面您可以以附件方式添加文档到约会。"

#: apps/io.ox/tours/mail.js:63 module:io.ox/tours
msgid "Further functions"
msgstr "更多功能"

#: apps/io.ox/tours/intro.js:131 module:io.ox/tours
msgid "Further information"
msgstr "更多信息"

#. Tour name; general introduction
<<<<<<< HEAD
#: apps/io.ox/tours/main.js:806 module:io.ox/tours
msgid "Getting started"
msgstr "开始使用"

#: apps/io.ox/tours/main.js:845 module:io.ox/tours
=======
#: apps/io.ox/tours/intro.js:46 module:io.ox/tours
msgid "Getting started"
msgstr "开始使用"

#: apps/io.ox/tours/main.js:77 module:io.ox/tours
>>>>>>> 74174fc6
msgid "Guided tour for this app"
msgstr "此应用程序的导游"

#: apps/io.ox/tours/mail.js:101 module:io.ox/tours
msgid "Halo view"
msgstr "光环视图"

#: apps/io.ox/tours/settings.js:36 module:io.ox/tours
msgid "How the settings are organized"
msgstr "设定如何组织的"

#: apps/io.ox/tours/mail.js:92 module:io.ox/tours
msgid ""
"If double-clicking on an E-Mail in the list, the E-Mail is opened in a "
"separate window."
msgstr "如果在列表里的一个电子邮件上单击，会在一个分离的窗口里打开电子邮件。"

#: apps/io.ox/tours/portal.js:46 module:io.ox/tours
msgid "If you no longer want to display a square, click the cross."
msgstr "如果您不再要显示一个方块，单击交叉。"

#: apps/io.ox/tours/intro.js:89 module:io.ox/tours
msgid ""
"In case of new notifications, e.g. appointment invitations, the info area is "
"opened."
msgstr "为免有新通知，例如：约会邀请，会开启信息区域。"

#: apps/io.ox/tours/mail.js:107 module:io.ox/tours
msgid ""
"In order to edit multiple E-Mails at once, enable the checkboxes on the left "
"side of the E-Mails. If the checkboxes are not displayed, click on View > "
"Checkboxes on the right side of the toolbar."
msgstr ""
"为了一次编辑多个电子邮件，勾选电子邮件左边的选择框。如果选择框没有显示，请单"
"击工具条右边的视图  > 选择框。"

#: apps/io.ox/tours/mail.js:64 module:io.ox/tours
msgid ""
"In this area you can find further functions, e.g. for adding attachments."
msgstr "在此区域里您能找到更多功能，例如：添加附件。"

#: apps/io.ox/tours/calendar.js:67 module:io.ox/tours
#: apps/io.ox/tours/tasks.js:77
msgid "Inviting other participants"
msgstr "邀请其他参与者"

#: apps/io.ox/tours/intro.js:70 module:io.ox/tours
msgid "Launching an app"
msgstr "执行一个应用程序"

#: apps/io.ox/tours/contacts.js:35 module:io.ox/tours
msgid "Navigation bar"
msgstr "导航条"

#: apps/io.ox/tours/mail.js:91 module:io.ox/tours
msgid "Opening an E-Mail in a separate window"
msgstr "在一个分离窗口打开电子邮件"

#: apps/io.ox/tours/intro.js:101 module:io.ox/tours
msgid "Opening or closing the folder tree"
msgstr "打开或关闭文件夹树"

#: apps/io.ox/tours/mail.js:112 module:io.ox/tours
msgid "Opening the E-Mail settings"
msgstr "打开电子邮件设定"

#: apps/io.ox/tours/settings.js:48 module:io.ox/tours
msgid "Opening the help"
msgstr "打开帮助"

#: apps/io.ox/tours/settings.js:30 module:io.ox/tours
msgid "Opening the settings"
msgstr "打开设定"

#: apps/io.ox/tours/mail.js:96 module:io.ox/tours
msgid "Reading E-Mail conversations"
msgstr "阅读电子邮件交谈"

#: apps/io.ox/tours/portal.js:35 module:io.ox/tours
msgid "Reading the details"
msgstr "阅读详情"

#: apps/io.ox/tours/intro.js:106 module:io.ox/tours
msgid "Searching for objects"
msgstr "搜寻对象"

#: apps/io.ox/tours/calendar.js:83 module:io.ox/tours
#: apps/io.ox/tours/files.js:35 apps/io.ox/tours/mail.js:86
msgid "Selecting a view"
msgstr "选择一个视图"

#: apps/io.ox/tours/contacts.js:40 module:io.ox/tours
msgid "Sending an E-Mail to a contact"
msgstr "发送一个电子邮件的一个联系人中"

#: apps/io.ox/tours/mail.js:74 module:io.ox/tours
msgid "Sending the E-Mail"
msgstr "发送电子邮件中"

#: apps/io.ox/tours/settings.js:54 module:io.ox/tours
msgid "Signing out"
msgstr "注销"

#: apps/io.ox/tours/tasks.js:92 module:io.ox/tours
msgid "Sorting tasks"
msgstr "排序任务"

#: apps/io.ox/tours/mail.js:79 module:io.ox/tours
msgid "Sorting your E-Mails"
msgstr "排序您的电子邮件"

#: apps/io.ox/tours/intro.js:126 module:io.ox/tours
msgid "The Detail view"
msgstr "详细视图"

#: apps/io.ox/tours/intro.js:127 module:io.ox/tours
msgid ""
"The Detail view displays an object's content. Depending on the app, further "
"functions for organizing objects can be found in the Detail view."
msgstr ""
"详细视图显示一个对象的内容。视应用程序而定，可以在详细视图里找到更多用作组织"
"对象的功能。"

#: apps/io.ox/tours/files.js:45 module:io.ox/tours
msgid "The Icons view"
msgstr "图标视图"

#: apps/io.ox/tours/files.js:46 module:io.ox/tours
msgid ""
"The Icons view displays an icon and the file name for each file. Click on an "
"icon to view further details and functions in the pop-up."
msgstr ""
"图标视图为每个文件显示一个图标和文件名称。单击一个图标以在弹出窗口检视更多详"
"情和功能。"

#: apps/io.ox/tours/calendar.js:95 module:io.ox/tours
#: apps/io.ox/tours/files.js:40
msgid "The List view"
msgstr "列表视图"

#: apps/io.ox/tours/calendar.js:96 module:io.ox/tours
msgid ""
"The List view shows a list of the appointments in the current folder. If "
"clicking on an appointment, the appointment's data and some functions are "
"displayed in the Detail view."
msgstr ""
"列表视图显示一个当前文件夹里约会的列表。如果在一个约会上单击，会在详细视图里"
"显示约会的数据和一些功能。"

#: apps/io.ox/tours/files.js:41 module:io.ox/tours
msgid ""
"The List view shows details like the size and date of change. Use the "
"checkboxes to select files. Click on a file to view further details and "
"functions in the pop-up."
msgstr ""
"列表视图显示像体积和更改时间等详情。使用选择框以选择文件。在一个文件上单击以"
"在弹出窗口里检视更多详情和功能。"

#: apps/io.ox/tours/intro.js:82 module:io.ox/tours
msgid "The New objects icon"
msgstr "新对象图标"

#: apps/io.ox/tours/intro.js:83 module:io.ox/tours
msgid ""
"The New objects icon shows the number of unread E-Mails or other "
"notifications. If clicking the icon, the info area opens."
msgstr "新对象图标显示电子邮件或其他通知的数量。如果单击图标，会打开信息区域。"

#: apps/io.ox/tours/portal.js:30 module:io.ox/tours
msgid "The Portal"
msgstr "门户"

#: apps/io.ox/tours/portal.js:31 module:io.ox/tours
msgid ""
"The Portal informs you about current E-Mails, appointments or social network "
"news."
msgstr "门户通知您有关电子邮件、约会、或社交网路新闻。"

#: apps/io.ox/tours/files.js:50 module:io.ox/tours
msgid "The Tiles view"
msgstr "方块视图"

#: apps/io.ox/tours/files.js:51 module:io.ox/tours
msgid ""
"The Tiles view shows a big icon for each file. Click on an icon to view "
"further details and functions in the pop-up."
msgstr ""
"方块视图为每一个文件显示大图标。在一个图标上单击以在弹出窗口里检视更多详情和"
"功能。"

#: apps/io.ox/tours/calendar.js:105 module:io.ox/tours
msgid "The calendar views"
msgstr "日历视图"

#: apps/io.ox/tours/calendar.js:106 module:io.ox/tours
msgid ""
"The calendar views display a calendar sheet with the appointments for the "
"selected time range."
msgstr "日历视图显示一个选择时段约会的日历表。"

#: apps/io.ox/tours/intro.js:116 module:io.ox/tours
msgid "The folder tree"
msgstr "文件夹树"

#: apps/io.ox/tours/intro.js:88 module:io.ox/tours
msgid "The info area"
msgstr "信息区域"

#: apps/io.ox/tours/intro.js:121 module:io.ox/tours
msgid "The list"
msgstr "列表"

#: apps/io.ox/tours/settings.js:37 module:io.ox/tours
msgid ""
"The settings are organized in topics. Select the topic on the left side, e.g "
"Basic settings or E-Mail."
msgstr "设置以话题组织。在左边选择话题，例如：基本设置或电子邮件。"

#: apps/io.ox/tours/intro.js:111 module:io.ox/tours
msgid "The toolbar"
msgstr "工具条"

#: apps/io.ox/tours/intro.js:67 module:io.ox/tours
msgid ""
"This guided tour will briefly introduce you to the product. Get more "
"detailed information in the tours for the single apps or in the online help."
msgstr ""
"此向导将会简要介绍您本产品。在单一应用程序的向导或线上帮助里获得更多详细信"
"息。"

#: apps/io.ox/tours/tasks.js:55 module:io.ox/tours
msgid "To add further details, click on Expand form."
msgstr "要添加更多详情，请单击展开表格。"

#: apps/io.ox/tours/portal.js:41 module:io.ox/tours
msgid ""
"To change the layout, drag a square's title to another position and drop it "
"there."
msgstr "要更改布局，请把一个方块标题拖到别的位置后放在那里。"

#: apps/io.ox/tours/mail.js:87 module:io.ox/tours
msgid ""
"To choose between the different views. click on View in the toolbar. Select "
"a menu entry in the layout."
msgstr ""
"要在不同视图之间选择，在工具条里的视图上单击。在布局里选择一个菜单项目。"

#: apps/io.ox/tours/mail.js:34 module:io.ox/tours
msgid "To compose a new E-Mail, click on Compose in the toolbar."
msgstr "要编写一个新电子邮件，请单击工具条里的编写。"

#: apps/io.ox/tours/intro.js:94 module:io.ox/tours
msgid "To create a new E-Mail, click the Compose new E-Mail in the toolbar."
msgstr "要创建一个新电子邮件，请单击工具条里的创建新电子邮件。"

#: apps/io.ox/tours/calendar.js:35 module:io.ox/tours
msgid "To create a new appointment, click on New in the toolbar."
msgstr "要创建一个新约会，请单击工具条里的新建。"

#: apps/io.ox/tours/contacts.js:31 module:io.ox/tours
msgid "To create a new contact, click on New > Add contact in the toolbar."
msgstr "要创建一个新联系人，请单击工具条里的新建 > 添加联系人。"

#: apps/io.ox/tours/tasks.js:33 module:io.ox/tours
msgid "To create a new task, click on New in the toolbar."
msgstr "要创建一个新任务，请单击工具条里的新建。"

#: apps/io.ox/tours/files.js:61 module:io.ox/tours
msgid "To create a note, click on New > Add note in the toolbar."
msgstr "要创建一个新笔记，请单击工具条里的新建 > 添加笔记。"

#: apps/io.ox/tours/calendar.js:58 module:io.ox/tours
msgid ""
"To create recurring appointments, enable Repeat. Functions for setting the "
"recurrence parameters are shown."
msgstr "要创建循环约会，请启用重复。会显示设置循环参数的功能。"

#: apps/io.ox/tours/tasks.js:63 module:io.ox/tours
msgid ""
"To create recurring tasks, enable Repeat. Functions for setting the "
"recurrence parameters are shown."
msgstr "要创建循环任务，请启用重复。会显示设置循环参数的功能。"

#: apps/io.ox/tours/calendar.js:78 module:io.ox/tours
msgid "To create the appointment, click on Create at the upper right side."
msgstr "要创建约会，请单击右上方的创建。"

#: apps/io.ox/tours/tasks.js:88 module:io.ox/tours
msgid "To create the task, click on Create."
msgstr "要创建任务，单击创建。"

#: apps/io.ox/tours/portal.js:52 module:io.ox/tours
msgid ""
"To display a square again or to display further information sources, click "
"on Customize this page."
msgstr "要重新显示一个方块或显示更多信息来源，请单击自定义此页。"

#: apps/io.ox/tours/intro.js:76 module:io.ox/tours
msgid ""
"To display the help or the settings, click the System menu icon in the menu "
"bar."
msgstr "要显示帮助或设定，请单击菜单条里的系统菜单图标。"

#: apps/io.ox/tours/contacts.js:47 module:io.ox/tours
msgid ""
"To edit multiple contacts at once, enable the checkboxes on the left side of "
"the contacts. If the checkboxes are not displayed, click on View > "
"Checkboxes on the right side of the toolbar."
msgstr ""
"要一次编辑多个联系人，请勾选联系人左边的选择框。如果选择框没有显示，请单击工"
"具条右边的视图 > 选择框。"

#: apps/io.ox/tours/tasks.js:100 module:io.ox/tours
msgid ""
"To edit multiple tasks at once, enable the checkboxes at the left side of "
"the tasks. If the checkboxes are not displayed, click on View > Checkboxes "
"on the right side of the toolbar."
msgstr ""
"要一次编辑多个任务，请勾选任务左边的选择框。如果选择框没有显示，请单击工具条"
"右边的视图 > 选择框。"

#: apps/io.ox/tours/tasks.js:83 module:io.ox/tours
msgid "To enter billing information, click on Show details."
msgstr "要输入账项信息，单击显示详情。"

#: apps/io.ox/tours/calendar.js:68 module:io.ox/tours
msgid ""
"To invite other participants, enter their names in the field below "
"Participants. To avoid appointment conflicts, click on Find a free time at "
"the upper right side."
msgstr ""
"要邀请其他参与者，请在参与者下面的输入字段里输入他们的名字。要避免约会冲突，"
"请单击右上方的找寻一个空闲时间。"

#: apps/io.ox/tours/tasks.js:78 module:io.ox/tours
msgid ""
"To invite other participants, enter their names in the field below "
"Participants. You can add documents as attachment to the task."
msgstr ""
"要邀请其他参与者，请在参与者下面的输入字段输入他们的名字。您可以添加文档到任"
"务成附件。"

#: apps/io.ox/tours/intro.js:71 module:io.ox/tours
msgid "To launch an app, click on an entry on the left side of the menu bar."
msgstr "要执行一个应用程序，请单击菜单条左边的一个项目。"

#: apps/io.ox/tours/calendar.js:63 module:io.ox/tours
msgid "To not miss the appointment, use the reminder function."
msgstr "不要错过约会，请使用提醒功能。"

#: apps/io.ox/tours/tasks.js:68 module:io.ox/tours
msgid "To not miss the task, use the reminder function."
msgstr "不要错过任务，请使用提醒功能。"

#: apps/io.ox/tours/mail.js:97 module:io.ox/tours
msgid ""
"To open or close an E-Mail in a conversation, click on a free area in the "
"header."
msgstr "要在交谈里打开或关闭一个电子邮件，在标头里的一个空白区域里单击。"

#: apps/io.ox/tours/intro.js:102 module:io.ox/tours
msgid ""
"To open or close the folder tree, click on View >  Folder view on the right "
"side of the toolbar."
msgstr "要打开或关闭文件夹树，单击工具条右边的视图 > 文件夹视图。"

#: apps/io.ox/tours/mail.js:113 module:io.ox/tours
msgid ""
"To open the E-Mail settings, click the System menu icon on the upper right "
"side of the menu bar. Select Settings. Click on E-Mail on the left side."
msgstr ""
"要打开电子邮件设置，在菜单条右上方的系统菜单图标单击。选择设置、单击左边的电"
"子邮件。"

#: apps/io.ox/tours/settings.js:49 module:io.ox/tours
msgid ""
"To open the help, click the System menu icon on the upper right side of the "
"menu bar. Select Help. The help for the currently selected app is displayed. "
"To browse the complete help, click on Start Page or Table Of Contents at the "
"upper part of the window."
msgstr ""
"要打开帮助，单击在菜单条右上方上的系统菜单图标。选择帮助，会显示当前选择应用"
"程序的帮助。要浏览完整帮助，在窗口上部的开始页或目录。"

<<<<<<< HEAD
#: apps/io.ox/tours/main.js:732 module:io.ox/tours
#, fuzzy
#| msgid ""
#| "To open the settings, click the System menu icon on the upper right side "
#| "of the menu bar. Select Settings. "
msgid ""
"To open the settings, click the System menu icon on the upper right side of "
"the menu bar. Select Settings."
msgstr "要打开设置，请单击菜单条右上方的系统菜单图标。选择设置。"
=======
#: apps/io.ox/tours/settings.js:31 module:io.ox/tours
msgid ""
"To open the settings, click the System menu icon on the upper right side of "
"the menu bar. Select Settings."
msgstr "要打开设置，单击菜单条右上方的系统菜单图标。选择设置。"
>>>>>>> 74174fc6

#: apps/io.ox/tours/portal.js:36 module:io.ox/tours
msgid "To read the details, click on an entry in a square."
msgstr "要阅读详情，请单击一个方块里的项目。"

#: apps/io.ox/tours/mail.js:102 module:io.ox/tours
msgid ""
"To receive information about the sender or other recipients, open the Halo "
"view by clicking on a name."
msgstr "要接收有关发送人或其他收件人的信息，请单击一个名称以打开光环视图。"

#: apps/io.ox/tours/intro.js:107 module:io.ox/tours
msgid "To search for objects, click the Search icon in the menu bar."
msgstr "要搜寻对象，请在菜单条里单击搜寻图标。"

#: apps/io.ox/tours/files.js:36 module:io.ox/tours
msgid ""
"To select one of the views List, Icons or Squares, click on View on the "
"right side of the toolbar."
msgstr "要选择列表、图标、方块视图其中一个，单击在工具条右边的视图。"

#: apps/io.ox/tours/calendar.js:84 module:io.ox/tours
msgid ""
"To select one of the views like Day, Month or List, click on View in the "
"toolbar. Select a menu entry from the Layout section."
msgstr ""
"要选择一个像日、月、或列表视图，请单击工具条里的视图。从布局部分选择一个菜单"
"项目。"

#: apps/io.ox/tours/contacts.js:41 module:io.ox/tours
msgid ""
"To send an E-Mail to the contact, click on an E-Mail address or on Send "
"email in the toolbar."
msgstr ""
"要发送一个电子邮件给联系人，请单击一个电子邮件或工具条里的发送电子邮件。"

#: apps/io.ox/tours/mail.js:75 module:io.ox/tours
msgid "To send the E-Mail, click on Send"
msgstr "要发送电子邮件，单击发送。"

#: apps/io.ox/tours/settings.js:55 module:io.ox/tours
msgid ""
"To sign out, click the System menu icon on the upper right side of the menu "
"bar. Select Sign out."
msgstr "要注销，请单击菜单条右上方的系统菜单图标。选择注销。"

#: apps/io.ox/tours/mail.js:80 module:io.ox/tours
msgid "To sort the E-Mails, click on Sort by. Select a sort criteria."
msgstr "要排序电子邮件，单击以..排序后选择一个排序准则。"

#: apps/io.ox/tours/tasks.js:93 module:io.ox/tours
msgid "To sort the tasks, click on Sort by. Select a sort criteria."
msgstr "要排序任务，单击以..排序后选择一个排序准则。"

#: apps/io.ox/tours/tasks.js:73 module:io.ox/tours
msgid "To track the editing status, enter the current progress."
msgstr "要追踪编辑状态，请输入当前进度。"

#: apps/io.ox/tours/files.js:56 module:io.ox/tours
msgid "To upload a file, click on New > Upload new file in the toolbar."
msgstr "要上载一个文件，单击工具条里的新建 > 上传新文件。"

#: apps/io.ox/tours/files.js:68 module:io.ox/tours
msgid ""
"To view further information, click on a file. A pop-up window displays "
"further details and functions."
msgstr "要检视更多信息，请单击一个文件。会在一个弹出窗口里显示更多详情和功能。"

#: apps/io.ox/tours/tasks.js:72 module:io.ox/tours
msgid "Tracking the editing status"
msgstr "追踪编辑状态"

#: apps/io.ox/tours/files.js:55 module:io.ox/tours
msgid "Uploading a file"
msgstr "上载一个文件"

#: apps/io.ox/tours/files.js:31 module:io.ox/tours
msgid ""
"Use the folder tree to access own, public or shared files. If the folder "
"tree is hidden, click on View > Folder view on the right side of the toolbar."
msgstr ""
"使用文件夹树以访问自己、公共、共享的文件。如果文件夹树隐藏了，单击在工具条右"
"边的视图 > 文件夹视图。"

#: apps/io.ox/tours/intro.js:117 module:io.ox/tours
msgid ""
"Use the folder tree to open the folder containing the objects that you want "
"to view in the list."
msgstr "使用文件夹树以打开包含您要在列表里检视的对象的文件夹。"

#: apps/io.ox/tours/intro.js:122 module:io.ox/tours
msgid ""
"Use the list to select an object, show its contents or activate functions."
msgstr "使用列表选择一个对象，显示其内容或激活功能。"

#: apps/io.ox/tours/calendar.js:62 module:io.ox/tours
#: apps/io.ox/tours/tasks.js:67
msgid "Using the reminder function"
msgstr "使用提醒功能"

#: apps/io.ox/tours/intro.js:66 module:io.ox/tours
msgid "Welcome to %s"
msgstr "欢迎到 %s"

#~ msgid " %1$s (%2$s) "
#~ msgstr " %1$s (%2$s) "

#~ msgid " %1$s (%2$s); "
#~ msgstr "%1$s (%2$s)；"

#~ msgid " is currently editing this document."
#~ msgstr " 正在编辑此文档。"

#~ msgid "!!!This file has not been added"
#~ msgstr "!!!没有添加此档案"

#~ msgid "% done:"
#~ msgstr "% 已完成："

#~ msgid "% finished"
#~ msgstr "% 已完成"

#~ msgid "%1$d %2$s"
#~ msgstr "%1$d %2$s"

#~ msgid "%1$d Day"
#~ msgid_plural "%1$d Days"
#~ msgstr[0] "%1$d 天"
#~ msgstr[1] "%1$d 天"

#~ msgid "%1$d Hour"
#~ msgid_plural "%1$d Hours"
#~ msgstr[0] "%1$d 小时"
#~ msgstr[1] "%1$d 小时"

#~ msgid "%1$d Minute"
#~ msgid_plural "%1$d Minutes"
#~ msgstr[0] "%1$d 分钟"
#~ msgstr[1] "%1$d 分钟"

#~ msgid "%1$d Week"
#~ msgid_plural "%1$d Weeks"
#~ msgstr[0] "%1$d 周"
#~ msgstr[1] "%1$d 周"

#~ msgid "%1$d column"
#~ msgid_plural "%1$d columns"
#~ msgstr[0] "%1$d 列"
#~ msgstr[1] "%1$d 列"

#~ msgid "%1$d day, %2$s"
#~ msgid_plural "%1$d days, %2$s"
#~ msgstr[0] "%1$d 天、%2$s"
#~ msgstr[1] "%1$d 天、%2$s"

#~ msgctxt "in"
#~ msgid "%1$d day, %2$s"
#~ msgid_plural "%1$d days, %2$s"
#~ msgstr[0] "%1$d 天、%2$s"
#~ msgstr[1] "%1$d 天、%2$s"

#~ msgid "%1$d files has been changed recently"
#~ msgstr "最近更改了 %1$d 个文件"

#~ msgid "%1$d hour and %2$s"
#~ msgid_plural "%1$d hours and %2$s"
#~ msgstr[0] "%1$d 小时和 %2$s"
#~ msgstr[1] "%1$d 小时和 %2$s"

#~ msgctxt "in"
#~ msgid "%1$d hour and %2$s"
#~ msgid_plural "%1$d hours and %2$s"
#~ msgstr[0] "%1$d 小时和 %2$s"
#~ msgstr[1] "%1$d 小时和 %2$s"

#~ msgid "%1$d mail"
#~ msgid_plural "%1$d mails"
#~ msgstr[0] "%1$d 封电子邮件"
#~ msgstr[1] "%1$d 封电子邮件"

#, fuzzy
#~ msgid "%1$d messages in this conversation"
#~ msgstr "最近交谈"

#, fuzzy
#~ msgid "%1$d messages selected"
#~ msgstr "已选定 <b>%1$d</b> 个元素"

#~ msgid "%1$d row"
#~ msgid_plural "%1$d rows"
#~ msgstr[0] "%1$d 行"
#~ msgstr[1] "%1$d 行"

#~ msgctxt "datetime"
#~ msgid "%1$s %2$s"
#~ msgstr "%1$s %2$s"

#~ msgctxt "mail address"
#~ msgid "%1$s %2$s"
#~ msgstr "%1$s %2$s"

#~ msgctxt "window title"
#~ msgid "%1$s %2$s"
#~ msgstr "%1$s %2$s"

#, fuzzy
#~ msgid "%1$s (Tentative)"
#~ msgstr "%1$s 暂定"

#~ msgid "%1$s - %2$s"
#~ msgstr "%1$s - %2$s"

#~ msgid "%1$s is a new contact"
#~ msgstr "%1$s 为新联系人"

#~ msgid "%1$s is now connected with %2$s"
#~ msgstr "%1$s 现在与 %2$s 连接"

#~ msgid "%1$s mail"
#~ msgid_plural "%1$s mails"
#~ msgstr[0] "%1$d 封电子邮件"
#~ msgstr[1] "%1$d 封电子邮件"

#~ msgid "%1$s mail, %2$s unread"
#~ msgid_plural "%1$s mails, %2$s unread"
#~ msgstr[0] "共%2$s封, %1$s 封未读"
#~ msgstr[1] "共%2$s封, %1$s 封未读"

#~ msgid "%1$s of %2$s"
#~ msgstr "%2$s 的 %1$s"

#, fuzzy
#~ msgid "%1$s%2$s %3$s%4$s%5$s"
#~ msgstr ""
#~ "%5$s\n"
#~ "%4$s %3$s\n"
#~ "%1$s\n"
#~ "%2$s"

#~ msgid "%1$s: %2$s"
#~ msgstr "%1$s: %2$s"

#~ msgid "%2$s (%1$s, %3$s)"
#~ msgstr "%2$s (%1$s, %3$s)"

#~ msgid "%2$s, %1$s"
#~ msgstr "%2$s、%1$s"

#~ msgid "%3$s %2$s, %1$s"
#~ msgstr "%2$s %1$s %3$s"

#~ msgid "%d appointment"
#~ msgid_plural "%d appointments"
#~ msgstr[0] "%d 个约会"
#~ msgstr[1] "%d 个约会"

#~ msgid "%d day"
#~ msgid_plural "%d days"
#~ msgstr[0] "%d 天"
#~ msgstr[1] "%d 天"

#~ msgctxt "in"
#~ msgid "%d day"
#~ msgid_plural "%d days"
#~ msgstr[0] "%d 天"
#~ msgstr[1] "%d 天"

#~ msgid "%d hour"
#~ msgid_plural "%d hours"
#~ msgstr[0] "%d 小时"
#~ msgstr[1] "%d 小时"

#~ msgctxt "in"
#~ msgid "%d hour"
#~ msgid_plural "%d hours"
#~ msgstr[0] "%d 小时"
#~ msgstr[1] "%d 小时"

#~ msgid "%d info item"
#~ msgid_plural "%d info items"
#~ msgstr[0] "%d 个信息项"
#~ msgstr[1] "%d 个信息项"

#~ msgid "%d minute"
#~ msgid_plural "%d minutes"
#~ msgstr[0] "%d 分钟"
#~ msgstr[1] "%d 分钟"

#~ msgctxt "in"
#~ msgid "%d minute"
#~ msgid_plural "%d minutes"
#~ msgstr[0] "%d 分钟"
#~ msgstr[1] "%d 分钟"

#~ msgid "%d task"
#~ msgid_plural "%d tasks"
#~ msgstr[0] "%d 个任务"
#~ msgstr[1] "%d 个任务"

#~ msgid "%d week"
#~ msgid_plural "%d weeks"
#~ msgstr[0] "%d 周"
#~ msgstr[1] "%d 周"

#~ msgctxt "in"
#~ msgid "%d week"
#~ msgid_plural "%d weeks"
#~ msgstr[0] "%d 周"
#~ msgstr[1] "%d 周"

#~ msgid "%s, EEE"
#~ msgstr "%s、EEE"

#~ msgid "&Attachment"
#~ msgstr "附件(&A)"

#~ msgid "&Distribution List"
#~ msgstr "通讯组列表(&D)"

#~ msgid "&E-Mail"
#~ msgstr "电子邮件(&E)"

#~ msgid "&Edit"
#~ msgstr "编辑(&E)"

#~ msgid "&Flags"
#~ msgstr "标志(&F)"

#~ msgid "&Folder permissions"
#~ msgstr "文件夹权限(&F)"

#~ msgid "&Messaging"
#~ msgstr "消息(&M)"

#~ msgid "&New"
#~ msgstr "新建(&N)"

#~ msgid "&New Task"
#~ msgstr "新任务(&N)"

#~ msgid "&Save"
#~ msgstr "保存(&S)"

#~ msgid "&Search"
#~ msgstr "搜索(&S)"

#~ msgid "&Social"
#~ msgstr "&社交"

#~ msgid "(%1$s) Attachments"
#~ msgstr "(%1$s) 个附件"

#~ msgid "(Default)"
#~ msgstr "（默认）"

#~ msgid "(may be slow on old machines)"
#~ msgstr "（在旧机器上可能较慢）"

#~ msgid ", "
#~ msgstr ","

#~ msgid "--"
#~ msgstr "--"

#~ msgid "--:--"
#~ msgstr "--:--"

#~ msgid "0 minutes"
#~ msgstr "0 分钟"

#~ msgid "1 day"
#~ msgstr "1 天"

#~ msgid "1 file has been changed recently"
#~ msgstr "最近更改了一个文件"

#~ msgid "1 hour"
#~ msgstr "1 小时"

#~ msgid "1 item"
#~ msgid_plural "%1$d items"
#~ msgstr[0] "%1$d 项目"
#~ msgstr[1] "%1$d 项目"

#~ msgid "1 minute"
#~ msgstr "1 分钟"

#~ msgid "1 week"
#~ msgstr "1 周"

#~ msgid "10"
#~ msgstr "10"

#~ msgid "10 minutes"
#~ msgstr "10 分钟"

#~ msgid "100%"
#~ msgstr "100%"

#~ msgid "12 hour"
#~ msgstr "12 小时"

#~ msgid "15"
#~ msgstr "15"

#~ msgid "15 minutes"
#~ msgstr "15 分钟"

#~ msgid "150%"
#~ msgstr "150%"

#~ msgid "2 days"
#~ msgstr "2 天"

#~ msgid "2 hour"
#~ msgstr "2 小时"

#~ msgid "2 weeks"
#~ msgstr "2 周"

#~ msgid "20"
#~ msgstr "20"

#~ msgid "200%"
#~ msgstr "200%"

#~ msgid "3 days"
#~ msgstr "3 天"

#~ msgid "3 minutes"
#~ msgstr "3 分钟"

#~ msgid "3 weeks"
#~ msgstr "3 周"

#~ msgid "30"
#~ msgstr "30"

#~ msgid "30 minutes"
#~ msgstr "30 分钟"

#~ msgid "4 days"
#~ msgstr "4 天"

#~ msgid "4 hour"
#~ msgstr "4 小时"

#~ msgid "4 weeks"
#~ msgstr "4 周"

#~ msgid "45 minutes"
#~ msgstr "45 分钟"

#~ msgid "5"
#~ msgstr "5"

#~ msgid "5 days"
#~ msgstr "5 天"

#~ msgid "5 minutes"
#~ msgstr "5 分钟"

#~ msgid "50%"
#~ msgstr "50%"

#~ msgid "6 days"
#~ msgstr "6 天"

#~ msgid "6 hour"
#~ msgstr "6 小时"

#~ msgid "60"
#~ msgstr "60"

#~ msgid "75%"
#~ msgstr "75%"

#~ msgid "8 hour"
#~ msgstr "8 小时"

#~ msgid "<b>%1$d</b> elements selected"
#~ msgstr "已选定 <b>%1$d</b> 个元素"

#~ msgid "A B C D E F G H I J K L M N O P Q R S T U V W X Y Z"
#~ msgstr "A B C D E F G H I J K L M N O P Q R S T U V W X Y Z"

#~ msgid ""
#~ "A refresh takes some time, so please be patient, while the refresh runs "
#~ "in the background. Only one refresh per subscription and per session is "
#~ "allowed."
#~ msgstr ""
#~ "一个刷新稍为需时，请耐心等待背景运行完成。一个会话和订阅每次只允许一个刷"
#~ "新。"

#, fuzzy
#~ msgid "A return receipt has been sent"
#~ msgstr "已发送一个送达回执"

#~ msgid "A severe error occurred!"
#~ msgstr "发生一个严重错误！"

#~ msgid "AD"
#~ msgstr "AD"

#~ msgid "AJAX Error"
#~ msgstr "AJAX 错误"

#~ msgid "AM"
#~ msgstr "AM"

#~ msgid "About"
#~ msgstr "关于"

#~ msgid "Above quoted text"
#~ msgstr "引用文本上方"

#~ msgid "Absent"
#~ msgstr "缺乏"

#~ msgid "Absent on business"
#~ msgstr "出差"

#~ msgid "Accent 1"
#~ msgstr "Accent 1"

#~ msgid "Accent 2"
#~ msgstr "Accent 2"

#~ msgid "Accent 3"
#~ msgstr "Accent 3"

#~ msgid "Accent 4"
#~ msgstr "Accent 4"

#~ msgid "Accent 5"
#~ msgstr "Accent 5"

#~ msgid "Accent 6"
#~ msgstr "Accent 6"

#~ msgid "Accept"
#~ msgstr "接受"

#~ msgid "Accept / Decline"
#~ msgstr "接受 / 拒绝"

#~ msgid "Accept and replace exception"
#~ msgstr "接受邀请并取代异常"

#~ msgid "Accept changes"
#~ msgstr "接受更改"

#~ msgid "Accept extra participant"
#~ msgstr "接受外部参与者"

#~ msgid "Accept invitation"
#~ msgstr "接受邀请"

#~ msgid "Accept/Decline"
#~ msgstr "接受 / 拒绝"

#~ msgid "Accepted"
#~ msgstr "接受"

#~ msgctxt "help"
#~ msgid "Accessing Files with WebDAV"
#~ msgstr "以 WebDAV 访问文件"

#~ msgid "Accessing global address book is not permitted"
#~ msgstr "不允许访问全域地址簿"

#~ msgid "Account"
#~ msgstr "账户"

#~ msgid "Account Settings"
#~ msgstr "账户设置"

#~ msgid "Account added successfully"
#~ msgstr "户口添加成功"

#~ msgid "Account name"
#~ msgstr "账户名称"

#~ msgid "Account settings"
#~ msgstr "账户设定"

#~ msgid "Account settings could not be saved."
#~ msgstr "不能保存户口设定。"

#~ msgid "Account updated"
#~ msgstr "户口已更新"

#~ msgid "Account:"
#~ msgstr "账户："

#~ msgid "Accounts"
#~ msgstr "账户"

#~ msgid "Acquire Edit Rights"
#~ msgstr "获取编辑权"

#~ msgid "Actions"
#~ msgstr "动作"

#~ msgid "Activate or deactivate the start page hovers."
#~ msgstr "激活或停用起始页悬停窗口。"

#~ msgid "Active"
#~ msgstr "激活"

#~ msgid "Actual costs"
#~ msgstr "实质费用"

#~ msgid "Actual duration in minutes"
#~ msgstr "按分钟设置间隔"

#~ msgid "Add"
#~ msgstr "添加"

#~ msgid "Add ->"
#~ msgstr "添加 ->"

#~ msgid "Add Attachment"
#~ msgstr "添加附件"

#~ msgid "Add Bcc →"
#~ msgstr "添加密件抄送 -"

#~ msgid "Add Cc →"
#~ msgstr "添加抄送 -"

#~ msgid "Add E-Mail account ..."
#~ msgstr "添加邮件帐户..."

#~ msgid "Add To →"
#~ msgstr "添加收件人 -"

#~ msgid "Add a Subreddit"
#~ msgstr "添加一个 Subreddit"

#~ msgid "Add a blog"
#~ msgstr "添加一个博客"

#~ msgid "Add a feed"
#~ msgstr "添加一个 feed"

#~ msgid "Add a stream"
#~ msgstr "添加流"

#~ msgid "Add account"
#~ msgstr "添加新户口"

#~ msgid "Add action"
#~ msgstr "添加动作"

#~ msgid "Add cipher code"
#~ msgstr "添加暗号"

#~ msgid "Add condition"
#~ msgstr "添加条件"

#~ msgid "Add contact"
#~ msgstr "添加联系人"

#~ msgid "Add distribution list"
#~ msgstr "添加通讯组列表"

#~ msgid "Add feed"
#~ msgstr "添加 feed"

#~ msgid "Add files"
#~ msgstr "添加文件"

#~ msgid "Add folder"
#~ msgstr "添加文件夹"

#~ msgid "Add folder menu"
#~ msgstr "添加文件夹菜单"

#~ msgid "Add from addressbook"
#~ msgstr "从地址簿添加"

#~ msgid "Add group"
#~ msgstr "添加组"

#~ msgid "Add mail account"
#~ msgstr "添加邮件帐户"

#~ msgid "Add new account"
#~ msgstr "添加新户口"

#~ msgid "Add new folder"
#~ msgstr "添加新文件夹"

#~ msgid "Add new folder for this subscription"
#~ msgstr "为此订阅添加新文件夹"

#~ msgid "Add new participant"
#~ msgstr "添加新参与者"

#~ msgid "Add new rule"
#~ msgstr "添加新规则"

#~ msgid "Add new signature"
#~ msgstr "添加新签名"

#~ msgid "Add new subfolder"
#~ msgstr "添加新子文件夹"

#~ msgid "Add note"
#~ msgstr "添加备注"

#~ msgid "Add participant"
#~ msgstr "添加参与者"

#~ msgid "Add participant/resource"
#~ msgstr "添加参与者/资源"

#~ msgid "Add picture"
#~ msgstr "添加图片"

#~ msgid "Add sender and recipients to \"To\", Cc to \"Cc\""
#~ msgstr "将发件人和收件人添加至“收件人”，抄送至“抄送”"

#~ msgid "Add sender to \"To\", recipients to \"Cc\""
#~ msgstr "将发件人添加至“收件人”，收件人添加至“抄送”"

#~ msgid "Add signature"
#~ msgstr "添加签名"

#~ msgid "Add subfolder"
#~ msgstr "添加子文件夹"

#~ msgid "Add subject"
#~ msgstr "添加题目"

#~ msgid "Add to address book"
#~ msgstr "添加到地址簿"

#~ msgid "Add to calendar"
#~ msgstr "添加到日历"

#~ msgid "Add to portal"
#~ msgstr "添加到门户"

#~ msgid "Add widget"
#~ msgstr "添加迷你程序"

#~ msgid "Add your account"
#~ msgstr "添加您的帐户"

#~ msgid "Added the new participant"
#~ msgstr "添加新参与者"

#~ msgid "Adding subscription. This may take some seconds..."
#~ msgstr "添加订阅中。可能稍时片刻..."

#~ msgid "Additional:"
#~ msgstr "其他："

#~ msgid "Address (private)"
#~ msgstr "地址（私人）"

#~ msgid "Address Book"
#~ msgstr "地址簿"

#~ msgctxt "app"
#~ msgid "Address Book"
#~ msgstr "地址簿"

#~ msgid "Address Business"
#~ msgstr "地址（业务）"

#~ msgid "Address Home"
#~ msgstr "地址（住宅）"

#~ msgid "Address Other"
#~ msgstr "地址（其他）"

#~ msgid "Addresses"
#~ msgstr "地址"

#~ msgid "Adjust"
#~ msgstr "调整"

#~ msgid "Adjust start date"
#~ msgstr "调整起始日期"

#~ msgid "Admin"
#~ msgstr "管理"

#~ msgid "Administration"
#~ msgstr "管理"

#~ msgid "Administrator"
#~ msgstr "管理员"

#, fuzzy
#~ msgid "Advanced Settings"
#~ msgstr "Drive 设置"

#~ msgid "Afghanistan"
#~ msgstr "阿富汗"

#~ msgid ""
#~ "After pressing OK, a new window will open where you can authorize %s to "
#~ "access your account data."
#~ msgstr "按确定后，将打开一个新窗口让您可以授权%s访问您的帐户资料。"

#~ msgid "Albania"
#~ msgstr "阿尔巴尼亚"

#~ msgid "Algeria"
#~ msgstr "阿尔及利亚"

#~ msgid "All"
#~ msgstr "全部"

#~ msgid "All Categories..."
#~ msgstr "所有类别..."

#~ msgid "All Emoji"
#~ msgstr "所有表情符号"

#~ msgid "All appointments"
#~ msgstr "所有约会"

#~ msgid "All attachments"
#~ msgstr "所有附件"

#~ msgid "All changes saved"
#~ msgstr "全部更改已保存"

#~ msgid "All day"
#~ msgstr "整天"

#, fuzzy
#~| msgid "Add folder"
#~ msgid "All folders"
#~ msgstr "添加文件夹"

#~ msgid "All users"
#~ msgstr "所有用户"

#~ msgid "Allow html formatted emails"
#~ msgstr "允许 html 格式的电子邮件"

#~ msgid "Allow pre-loading of externally linked images"
#~ msgstr "允许外部链接图像的预加载"

#~ msgid "Alternative Email"
#~ msgstr "替代电子邮件"

#~ msgid "American Samoa"
#~ msgstr "美属萨摩亚"

#~ msgid "An error occurred"
#~ msgstr "发生一个错误"

#~ msgid "An error occurred while importing the document."
#~ msgstr "导入文档时发生错误。"

#~ msgid "An error occurred while loading page %1$d."
#~ msgstr "加载 %1$d 页面时发生一个错误。"

#~ msgid "An error occurred while loading the document."
#~ msgstr "加载文档时错误。"

#~ msgid "An error occurred."
#~ msgstr "发生一个错误。"

#~ msgid "An error occurred. (%1$s, %3$s)"
#~ msgstr "发生了一个错误。（%1$s，%3$s)"

#~ msgid "An error occurred. Click to try again"
#~ msgstr "发生了一个错误。请点击重试"

#~ msgid "An error occurred. Please try again later"
#~ msgstr "发生一个错误。请稍后重试。"

#~ msgid "An error occurred. Please try again."
#~ msgstr "发生了一个错误。请重试。"

#~ msgid "An error occurred. The message was:"
#~ msgstr "发生一个错误。消息为："

#~ msgid "An internal error occurred"
#~ msgstr "发生一个内部错误"

#~ msgid "An unknown error occurred"
#~ msgstr "发生一个不明错误"

#~ msgid "Andorra"
#~ msgstr "安道尔"

#~ msgid "Angola"
#~ msgstr "安哥拉"

#~ msgid "Anguilla"
#~ msgstr "安圭拉"

#~ msgid "Anniversary"
#~ msgstr "周年纪念日"

#~ msgid "Anniversary:"
#~ msgstr "周年纪念日："

#~ msgid "Another user"
#~ msgstr "别的用户"

#~ msgid "Answered"
#~ msgstr "已回复"

#~ msgid "Antarctica"
#~ msgstr "南极洲"

#~ msgid "Antigua and Barbuda"
#~ msgstr "安提瓜和巴布达"

#~ msgid "Any recipient"
#~ msgstr "任何收件人"

#~ msgid "Append vCard"
#~ msgstr "追加 vcard"

#~ msgid "Application Toolbar"
#~ msgstr "应用程序工具条"

#~ msgid "Application may not work as expected until this problem is solved."
#~ msgstr "在此问题被修复前，应用程序可能未能如常工作。"

#~ msgid "Applications"
#~ msgstr "应用程序"

#~ msgid "Apply role"
#~ msgstr "套用角色"

#~ msgid "Apply rule if all conditions are met"
#~ msgstr "如果达到所有条件套用规则"

#~ msgid "Apply rule if any condition is met."
#~ msgstr "如果达到其中一个条件套用规则。"

#~ msgid "Appointment"
#~ msgstr "约会"

#~ msgid "Appointment Details"
#~ msgstr "约会详情"

#~ msgid "Appointment has been copied"
#~ msgid_plural "Appointments have been copied"
#~ msgstr[0] "约会已复制"
#~ msgstr[1] "约会已复制"

#~ msgid "Appointment has been moved"
#~ msgid_plural "Appointments have been moved"
#~ msgstr[0] "约会已复制"
#~ msgstr[1] "约会已复制"

#~ msgid ""
#~ "Appointment invitation. %1$s %2$s %3$s %4$s %5$s. Press [enter] to open"
#~ msgstr "约会邀请。%1$s %2$s %3$s %4$s %5$s。请按 [enter] 打开"

#~ msgid "Appointment invitations"
#~ msgstr "约会邀请"

#~ msgid "Appointment reminder. %1$s %2$s %3$s %4$s. Press [enter] to open"
#~ msgstr "约会提醒。%1$s %2$s %3$s %4$s。请按 [enter] 打开"

#~ msgid "Appointment reminders"
#~ msgstr "约会提醒"

#~ msgid "Appointments"
#~ msgstr "约会"

#~ msgid "Appointments in personal calendars: set status to"
#~ msgstr "个人日历中的约会：将状态设置为"

#~ msgid "Appointments in public calendars: set status to"
#~ msgstr "公共日历中的约会：将状态设置为"

#~ msgid "Appointments:"
#~ msgstr "约会"

#~ msgid "Approximate Duration for Subscriptions"
#~ msgstr "大致订阅持续时间"

#~ msgid "Apr"
#~ msgstr "四月"

#~ msgid "April"
#~ msgstr "四月"

#~ msgid ""
#~ "Are you sure you want to delete all E-Mails from this folder? The deleted "
#~ "E-Mails will be moved to the Trash folder."
#~ msgstr ""
#~ "确定要删除从此文件夹中的所有电子邮件？被删除的电子邮件将被移到垃圾筒文件"
#~ "夹。"

#~ msgid "Are you sure you want to delete selected item?"
#~ msgstr "确定要删除所选项吗？"

#~ msgid "Are you sure you want to delete selected items?"
#~ msgstr "确定要删除所选项吗？"

#~ msgid "Are you sure you want to delete the selected E-Mails?"
#~ msgstr "确定要删除所选电子邮件吗？"

#~ msgid "Are you sure you want to delete the selected account?"
#~ msgid_plural "Are you sure you want to delete the selected accounts?"
#~ msgstr[0] "确定要删除所选账户吗？"
#~ msgstr[1] "确定要删除所选账户吗？"

#~ msgid "Are you sure you want to delete the selected attachment?"
#~ msgstr "确定要删除所选附件吗？"

#~ msgid "Are you sure you want to delete the selected contact?"
#~ msgid_plural "Are you sure you want to delete the selected contacts?"
#~ msgstr[0] "确定要删除所选账户吗？"
#~ msgstr[1] "确定要删除所选账户吗？"

#~ msgid "Are you sure you want to delete the selected folder?"
#~ msgstr "确定要删除所选文件夹吗？"

#~ msgid "Are you sure you want to delete the selected items?"
#~ msgstr "确定要删除所选项吗？"

#~ msgid "Are you sure you want to delete the selected publication?"
#~ msgid_plural "Are you sure you want to delete the selected publications?"
#~ msgstr[0] "确定要删除所选发布吗？"
#~ msgstr[1] "确定要删除所选发布吗？"

#~ msgid "Are you sure you want to delete the selected resource?"
#~ msgid_plural "Are you sure you want to delete the selected resources?"
#~ msgstr[0] "确定要删除所选资源吗？"
#~ msgstr[1] "确定要删除所选资源吗？"

#~ msgid "Are you sure you want to delete the selected rule?"
#~ msgid_plural "Are you sure you want to delete the selected rules?"
#~ msgstr[0] "确定要删除所选规则吗？"
#~ msgstr[1] "确定要删除所选规则吗？"

#~ msgid "Are you sure you want to delete the selected version?"
#~ msgstr "确定要删除所选版本吗？"

#~ msgid "Are you sure you want to delete this Tweet?"
#~ msgstr "您确定要删除此推吗？"

#~ msgid ""
#~ "Are you sure you want to detach the file from current Info Item?\n"
#~ " (all versions of the file will be removed)"
#~ msgstr ""
#~ "确定想从当前信息项中分离文件吗？\n"
#~ "（文件的所有版本将被移除）"

#~ msgid ""
#~ "Are you sure you want to permanently delete all E-Mails from this folder? "
#~ "The deleted E-Mails will be irrevocably lost."
#~ msgstr ""
#~ "确定要永久删除此文件夹中的所有电子邮件？被删除的电子邮件会无法挽回的丢失。"

#~ msgid "Are you sure?"
#~ msgstr "您确定吗？"

#~ msgid "Argentina"
#~ msgstr "阿根廷"

#~ msgid "Armenia"
#~ msgstr "亚美尼亚"

#~ msgid "Aruba"
#~ msgstr "阿鲁巴"

#~ msgid "Ascending"
#~ msgstr "升序"

#~ msgid "Ask for new invitation"
#~ msgstr "申请新邀请"

#, fuzzy
#~ msgid "Ask for return receipt"
#~ msgstr "请求送达回执"

#~ msgid "Assistant"
#~ msgstr "助理"

#~ msgid "Assistant:"
#~ msgstr "助理："

#~ msgid ""
#~ "At the top of the display area the path to the selected folder is shown. "
#~ "Click on the path to switch to another folder."
#~ msgstr ""
#~ "在显示区域的顶部，显示了选择文件夹的路径。单击路径以切换的别的文件夹。"

#~ msgid "Attach InfoItem"
#~ msgstr "附加InfoItem"

#~ msgid "Attach local file"
#~ msgstr "附加本地文件"

#~ msgid "Attach my vCard"
#~ msgstr "附加我的 vCard "

#~ msgid "Attachment"
#~ msgstr "附件"

#~ msgctxt "plural"
#~ msgid "Attachment"
#~ msgid_plural "Attachments"
#~ msgstr[0] "附件"
#~ msgstr[1] "附件"

#~ msgid "Attachment has been saved"
#~ msgid_plural "Attachments have been saved"
#~ msgstr[0] "已保存附件"
#~ msgstr[1] "已保存附件"

#~ msgid ""
#~ "Attachment uploads are not supported in Internet Explorer 9. Please "
#~ "upgrade to Internet Explorer 10."
#~ msgstr "Internet Explorer 9 不支持附件上载。请更新到 Internet Explorer 10。"

#~ msgid "Attachments"
#~ msgstr "附件"

#~ msgid "Attachments (%1$s)"
#~ msgstr "附件 (%1$s)"

#~ msgid "Attachments have been saved!"
#~ msgstr "附件已被保存！"

#~ msgid "Attachments will be saved"
#~ msgstr "附件将会保存"

#~ msgid "Attention"
#~ msgstr "注意"

#~ msgid "Audio enabled"
#~ msgstr "启用音效"

#~ msgid "Aug"
#~ msgstr "八月"

#~ msgid "August"
#~ msgstr "八月"

#~ msgid "Australia"
#~ msgstr "澳大利亚"

#~ msgid "Austria"
#~ msgstr "奥地利"

#~ msgid "Author"
#~ msgstr "作者"

#~ msgid "Auto"
#~ msgstr "自动"

#~ msgid "Auto Forward"
#~ msgstr "自动转发"

#~ msgid "Auto Logout"
#~ msgstr "自动注销"

#~ msgid "Auto-save email drafts"
#~ msgstr "自动保存电子邮件草稿"

#~ msgid "Auto-save email drafts?"
#~ msgstr "自动保存电子邮件草稿？"

#~ msgid "Automatic opening of notification area"
#~ msgstr "自动打开通知区域"

#~ msgid "Automatic sign out"
#~ msgstr "自动注销"

#~ msgid "Automatically collect contacts"
#~ msgstr "自动收集联系人"

#~ msgid ""
#~ "Automatically collect contacts in the folder \"Collected addresses\" "
#~ "while reading"
#~ msgstr "在阅读时自动在文件夹 \"收集地址\" 中收集联系人"

#~ msgid ""
#~ "Automatically collect contacts in the folder \"Collected addresses\" "
#~ "while reading?"
#~ msgstr "在阅读时自动在文件夹 \"Collected addresses\" 中收集联系人？"

#~ msgid ""
#~ "Automatically collect contacts in the folder \"Collected addresses\" "
#~ "while sending"
#~ msgstr "在发送时自动在文件夹 \"收集地址\" 中收集联系人"

#~ msgid ""
#~ "Automatically collect contacts in the folder \"Collected addresses\" "
#~ "while sending?"
#~ msgstr "在发送时自动在文件夹 \"Collected addresses\" 中收集联系人？"

#~ msgid ""
#~ "Automatically delete a notification mail after it has been accepted or "
#~ "declined?"
#~ msgstr "在一个通知邮件接受或拒绝后，自动删除它？"

#~ msgid "Automatically select first E-Mail"
#~ msgstr "自动选择第一封电子邮件"

#~ msgid "Availability"
#~ msgstr "可用性"

#~ msgid "Available Categories:"
#~ msgstr "可用类别："

#~ msgid "Available Teams:"
#~ msgstr "可用团队："

#~ msgid "Available UWA modules:"
#~ msgstr "可用的 UWA 模块："

#~ msgid "Average time: %1$s ms"
#~ msgstr "平均时间：%1$s 毫秒"

#~ msgid "Azerbaijan"
#~ msgstr "阿塞拜疆"

#~ msgid "B"
#~ msgstr "B"

#~ msgid "BCC"
#~ msgstr "密件抄送"

#~ msgid "Back"
#~ msgstr "向后"

#~ msgid "Back to appointment"
#~ msgstr "回到约会"

#~ msgid "Background 1"
#~ msgstr "背景 1"

#~ msgid "Background 2"
#~ msgstr "背景 2"

#~ msgid "Bahamas"
#~ msgstr "巴哈马"

#~ msgid "Bahrain"
#~ msgstr "巴林"

#~ msgid "Bangladesh"
#~ msgstr "孟加拉国国国"

#~ msgid "Barbados"
#~ msgstr "巴巴多斯"

#~ msgid "Bars"
#~ msgstr "指示条"

#~ msgid "Based on sender"
#~ msgstr "基于发信人"

#~ msgid "Basic settings"
#~ msgstr "基本设置"

#~ msgid "Bcc"
#~ msgstr "密件抄送"

#~ msgid "Bcc..."
#~ msgstr "密件抄送..."

#~ msgid "Bcc:"
#~ msgstr "密件抄送："

#~ msgid "Be a participant when creating appointments?"
#~ msgstr "创建约会时作为参与者？"

#~ msgid "Begins at"
#~ msgstr "开始时间："

#~ msgid "Belarus"
#~ msgstr "白俄罗斯"

#~ msgid "Below quoted text"
#~ msgstr "引用文本下方"

#~ msgid ""
#~ "Below the recipient you will find further functions, e.g. for sending "
#~ "copies to other recipients or for adding attachments."
#~ msgstr ""
#~ "收件人下面，你将会找到更多功能，比如：发送副本给其他收件人或添加附件。"

#~ msgid "Benin"
#~ msgstr "贝宁"

#~ msgid "Bermuda"
#~ msgstr "百慕大"

#~ msgid "Bhutan"
#~ msgstr "不丹"

#~ msgid "Billing information"
#~ msgstr "开票信息"

#~ msgid "Birthday Appointment"
#~ msgstr "生日约会"

#~ msgid "Birthday of %s."
#~ msgstr "%s 的生日。"

#~ msgid "Birthdays"
#~ msgstr "生日"

#~ msgid "Black"
#~ msgstr "黑色"

#~ msgid "Blind copy (BCC) to"
#~ msgstr "无名副本（BCC）到"

#~ msgid "Block pre-loading of externally linked images"
#~ msgstr "阻止外部链接图像的预加载"

#~ msgid "Blue"
#~ msgstr "蓝色"

#~ msgid "Bold"
#~ msgstr "粗体"

#~ msgid "Border inside"
#~ msgstr "边界内边"

#~ msgid "Border left"
#~ msgstr "边界左边"

#~ msgid "Border left and right"
#~ msgstr "边界左边和右边"

#~ msgid "Border outside"
#~ msgstr "边界外边"

#~ msgid "Border outside and inside"
#~ msgstr "边界外边和内边"

#~ msgid "Border right"
#~ msgstr "边界右边"

#~ msgid "Border top"
#~ msgstr "边界上边"

#~ msgid "Border top and bottom"
#~ msgstr "边界上边和下边"

#~ msgid "Bosnia and Herzegovina"
#~ msgstr "波斯尼亚和黑塞哥维那"

#~ msgid "Botswana"
#~ msgstr "博茨瓦纳"

#, fuzzy
#~ msgid "Bottom"
#~ msgstr "边界下边"

#~ msgid "Bouvet Island"
#~ msgstr "布维岛"

#~ msgid "Branches"
#~ msgstr "分支"

#~ msgid "Branches:"
#~ msgstr "分支："

#~ msgid "Brazil"
#~ msgstr "巴西"

#~ msgid "British Indian Ocean Territory"
#~ msgstr "英属印度洋领地"

#~ msgid "Browser"
#~ msgstr "浏览器"

#~ msgid "Brunei Darussalam"
#~ msgstr "文莱达鲁萨兰国"

#~ msgid "Bulgaria"
#~ msgstr "保加利亚"

#~ msgid "Bullets On/Off"
#~ msgstr "点项列表开/关"

#~ msgid "Burkina Faso"
#~ msgstr "布基纳法索"

#~ msgid "Burundi"
#~ msgstr "布隆迪"

#~ msgid "Business Address"
#~ msgstr "业务地址"

#~ msgid "Business address"
#~ msgstr "业务地址"

#~ msgid "Business category"
#~ msgstr "业务类别"

#~ msgid "Buy a gift"
#~ msgstr "购买一份礼物"

#~ msgid "Buy now!"
#~ msgstr "现在就买！"

#~ msgid ""
#~ "By changing the date of this appointment you are creating an appointment "
#~ "exception to the series. Do you want to continue?"
#~ msgstr "更改此约会日期可创建一个系列约会的例外情况。是否继续？"

#~ msgid "CAD"
#~ msgstr "CAD"

#~ msgid "CC"
#~ msgstr "抄送"

#~ msgid "CHF"
#~ msgstr "CHF"

#~ msgid "CSV"
#~ msgstr "CSV"

#~ msgid "CSV (Contacts)"
#~ msgstr "CSV（联系方式）"

#~ msgid "CW"
#~ msgstr "当前周"

#~ msgid "CW %1$d"
#~ msgstr "第 %1$d 周"

#~ msgid "CalDAV URL"
#~ msgstr "CalDAV URL"

#~ msgid "Calendar"
#~ msgstr "日历"

#~ msgctxt "app"
#~ msgid "Calendar"
#~ msgstr "日历"

#~ msgid "Calendar custom view"
#~ msgstr "日历自定义视图"

#~ msgid "Calendar day view"
#~ msgstr "日历日视图"

#~ msgid "Calendar workweek view"
#~ msgstr "日历工作周视图"

#~ msgid "Cambodia"
#~ msgstr "柬埔寨"

#~ msgid "Cameroon"
#~ msgstr "喀麦隆"

#~ msgid "Can not create appointment in a folder other than appointment folder"
#~ msgstr "无法在约定文件夹以外的文件夹中创建约会"

#~ msgid "Canada"
#~ msgstr "加拿大"

#~ msgid "Canadian dollar"
#~ msgstr "加拿大元"

#~ msgid "Cancel"
#~ msgstr "取消"

#~ msgid "Cancel search"
#~ msgstr "取消搜寻"

#~ msgid "Canceled"
#~ msgstr "已取消"

#~ msgid "Cannot find any messages this contact sent to you."
#~ msgstr "找不到此联系人向您发送的任何消息。"

#~ msgid "Cannot find any messages you sent to this contact."
#~ msgstr "找不到您向此联系人发送的任何消息。"

#~ msgid "Cannot find user with given name."
#~ msgstr "找不到提供名称的用户"

#~ msgid "Cannot move default folders."
#~ msgstr "不能移动默认文件夹。"

#~ msgid "Cannot move folder into itself."
#~ msgstr "不能移动文件夹到同一地方。"

#~ msgid "Cannot move shared folder."
#~ msgstr "不能移动共享文件夹。"

#~ msgid "Cannot move system folder."
#~ msgstr "不能移动系统文件夹。"

#~ msgid "Cannot print this item"
#~ msgid_plural "Cannot print these items"
#~ msgstr[0] "无法打印此项目"
#~ msgstr[1] "无法打印此项目"

#~ msgid "Capacity"
#~ msgstr "容量"

#~ msgid "Cape Verde"
#~ msgstr "佛得角"

#~ msgid "Cart is empty."
#~ msgstr "购物车是空的。"

#~ msgid "Categories"
#~ msgstr "类别"

#~ msgid "Categories..."
#~ msgstr "类别..."

#~ msgid "Categories:"
#~ msgstr "类别："

#~ msgid "Category"
#~ msgstr "类别"

#~ msgid "Category names must be unique"
#~ msgstr "类别名必须是唯一的"

#~ msgid "Cayman Islands"
#~ msgstr "开曼群岛"

#~ msgid "Cc"
#~ msgstr "抄送"

#~ msgid "Cc..."
#~ msgstr "抄送..."

#~ msgid "Cc:"
#~ msgstr "抄送至："

#~ msgid "Cell phone"
#~ msgstr "移动电话"

#~ msgid "Cell phone (alt)"
#~ msgstr "移动电话（替代）"

#~ msgid "Cell phone (private):"
#~ msgstr "行动电话（私人）："

#~ msgid "Cell phone:"
#~ msgstr "移动电话:"

#~ msgid "Center"
#~ msgstr "中间"

#~ msgid "Centered, no text wrapping"
#~ msgstr "置中，无文字自动换行"

#~ msgid "Central African Republic"
#~ msgstr "中非共和国"

#~ msgid "Chad"
#~ msgstr "乍得"

#~ msgid "Change"
#~ msgstr "更改"

#~ msgid "Change View"
#~ msgstr "更改视图"

#~ msgid "Change confirmation status"
#~ msgstr "更改确认状态"

#~ msgid "Change due date"
#~ msgstr "更改完成日期"

#~ msgid "Change folder"
#~ msgstr "更改文件夹"

#~ msgid "Change password"
#~ msgstr "更改密码"

#~ msgid "Change password and sign out"
#~ msgstr "更改密码后注销"

#~ msgid "Change state"
#~ msgstr "更改状态"

#~ msgid "Change status"
#~ msgstr "更改状态"

#~ msgid "Change subscription"
#~ msgstr "更改订阅"

#~ msgid "Change view"
#~ msgstr "更改视图"

#~ msgid "Changed due date"
#~ msgstr "已更改完成日期"

#~ msgid "Changed on"
#~ msgstr "更改于"

#~ msgid "Changes have been saved"
#~ msgstr "已保存更改"

#~ msgid "Changes have been saved."
#~ msgstr "已保存更改。"

#~ msgid "Character"
#~ msgstr "字符"

#~ msgid "Check"
#~ msgstr "检查"

#~ msgid "Check connection"
#~ msgstr "检查连接"

#~ msgid "Check for new messages every 'n' minutes"
#~ msgstr "每隔 'n' 分钟检查一次新邮件"

#~ msgid "Check for:"
#~ msgstr "检查目的："

#, fuzzy
#~ msgid "Checkboxes"
#~ msgstr "切换选择框"

#~ msgid "Checking credentials... This may take a few seconds."
#~ msgstr "检查证书中... 可能需时片刻。"

#~ msgid "Children"
#~ msgstr "子女"

#~ msgid "Children:"
#~ msgstr "子女："

#~ msgid "Chile"
#~ msgstr "智利"

#~ msgid "China"
#~ msgstr "中国"

#~ msgid "Choose Team"
#~ msgstr "选择团队"

#~ msgid "Choose a new password for your account."
#~ msgstr "选择新的账户密码。"

#~ msgid "Christmas Island"
#~ msgstr "圣诞岛"

#~ msgid "City"
#~ msgstr "城市"

#~ msgid "City (business)"
#~ msgstr "城市（业务）"

#~ msgid "City (private)"
#~ msgstr "城市（私人）"

#~ msgid "City:"
#~ msgstr "城市："

#~ msgid "Classic"
#~ msgstr "经典"

#~ msgid "Clean up"
#~ msgstr "清理"

#~ msgid "Cleaning up... This may take a few seconds."
#~ msgstr "清理中... 可能需时片刻。"

#~ msgid "Clear cache"
#~ msgstr "清除快取"

#~ msgid "Click for whole day appointment"
#~ msgstr "单击查看全天约会"

#~ msgid "Click here for free trial."
#~ msgstr "点击此处获得免费使用。"

#~ msgid "Click here to add your account"
#~ msgstr "点击此处添加户口"

#~ msgid "Click here to quit the help center"
#~ msgstr "点击此处离开帮助中心"

#~ msgid "Click on a sentence to choose when to repeat the appointment."
#~ msgstr "点击一个句子以选择何时重复约会。"

#~ msgid "Click on the links to change the values."
#~ msgstr "点击连结已更改值。"

#~ msgid "Click to authorize your account again"
#~ msgstr "点击此处重新认证您的户口"

#~ msgid "Click to open."
#~ msgstr "点击打开。"

#~ msgid "Click to open. Drag to your desktop to download."
#~ msgstr "点击打开，拖到桌面以下载。"

#~ msgid "Click to retry"
#~ msgstr "点击重试"

#~ msgid "Click to retry later."
#~ msgstr "请稍后重试。"

#~ msgid "Click to try again."
#~ msgstr "请单击重试。"

#~ msgid "Click to upload image"
#~ msgstr "点击上载图像"

#~ msgid ""
#~ "Client PC operating system: Latest Versions of Windows XP, Windows 7 "
#~ "(each with 32 + 64 bit) (no support of Mac OS X clients with emulators), "
#~ "Windows 8"
#~ msgstr ""
#~ "用户端个人计算机操作系统：最新版本的 Windows XP、Windows 7 (以上的 32 + "
#~ "64 bit) (不支持仿真器上的 Mac OS X 用户端)、Windows 8"

#~ msgid ""
#~ "Client PC operation system: Latest Versions of Windows XP, Windows 7 "
#~ "(each with 32 + 64 bit) (no support of Mac OS X clients with emulators)"
#~ msgstr ""
#~ "用户端个人计算机操作系统：最新版本的 Windows XP, Windows 7 (以上的 32 + "
#~ "64 bit) (不支持仿真器上的 Mac OS X 用户端)"

#~ msgid "Close"
#~ msgstr "关闭"

#~ msgid "Close Window"
#~ msgstr "关闭窗口"

#~ msgid "Close all"
#~ msgstr "关闭全部"

#~ msgid "Close document"
#~ msgstr "关闭文档"

#, fuzzy
#~| msgid "Folder view"
#~ msgid "Close folder view"
#~ msgstr "文件夹视图"

#~ msgid "Close quick config"
#~ msgstr "关闭快速配置"

#~ msgid "Close this reminder"
#~ msgstr "关闭此提醒"

#~ msgid "Cocos (Keeling) Islands"
#~ msgstr "科科斯（基林）群岛"

#~ msgid "Collapse form"
#~ msgstr "折叠表格"

#~ msgid "Collect while reading E-Mails?"
#~ msgstr "阅读电子邮件时收集联系人？"

#~ msgid "Collect while sending E-Mails?"
#~ msgstr "发送电子邮件时收集联系人？"

#~ msgid "Colombia"
#~ msgstr "哥伦比亚"

#~ msgid "Color"
#~ msgstr "颜色"

#~ msgid "Color quoted lines"
#~ msgstr "颜色引用线"

#~ msgid "Comma Separated"
#~ msgstr "逗号分隔"

#~ msgid "Comment"
#~ msgstr "注释"

#~ msgid "Comment:"
#~ msgstr "注释："

#~ msgid "Comments"
#~ msgstr "注释"

#~ msgid "Comments:"
#~ msgstr "注释："

#~ msgid "Commercial Register"
#~ msgstr "商业注册"

#~ msgid "Commercial Register:"
#~ msgstr "商业注册："

#~ msgid "Common"
#~ msgstr "共同设置"

#~ msgid "Common Emoji"
#~ msgstr "一般表情符号"

#, fuzzy
#~| msgid "Compact view"
#~ msgid "Compact"
#~ msgstr "精简视图"

#~ msgid "Compact view"
#~ msgstr "精简视图"

#~ msgid "Companies"
#~ msgstr "公司"

#~ msgid "Company"
#~ msgstr "公司"

#~ msgid "Company:"
#~ msgstr "公司："

#~ msgid "Compose"
#~ msgstr "撰写"

#, fuzzy
#~ msgid "Compose new email"
#~ msgstr "撰写新邮件"

#~ msgid "Compose new mail"
#~ msgstr "撰写新邮件"

#~ msgid "Conditions"
#~ msgstr "条件"

#~ msgid "Configuration damaged, please inform the administrator."
#~ msgstr "配置已被破坏，请通知管理员。"

#~ msgid "Confirm"
#~ msgstr "确认"

#~ msgid "Confirmation"
#~ msgstr "确认"

#~ msgid "Confirmation message"
#~ msgstr "确认消息"

#~ msgid "Confirmation status"
#~ msgstr "确认状态"

#~ msgid "Confirmed"
#~ msgstr "已确认"

#~ msgid "Conflicts detected"
#~ msgstr "检测到冲突"

#~ msgid "Conflicts with resources cannot be ignored"
#~ msgstr "不能无视与资源的冲突"

#~ msgid "Conflicts:"
#~ msgstr "冲突："

#~ msgid "Congo"
#~ msgstr "刚果"

#~ msgid "Connection failed! Please check your settings: "
#~ msgstr "连接失败！请检查您的设置："

#~ msgid "Connector for Microsoft Outlook"
#~ msgstr "Microsoft Outlook的连接器"

#~ msgid "Contact"
#~ msgstr "联系人"

#~ msgid "Contact Details"
#~ msgstr "联系人详情"

#~ msgid "Contact folder..."
#~ msgstr "联系人文件夹..."

#~ msgid "Contact overview"
#~ msgstr "联系人概览"

#, fuzzy
#~ msgid "Contact pictures"
#~ msgstr "成员"

#~ msgid "Contact: %1$s"
#~ msgstr "联系人： %1$s"

#~ msgid "Contacts"
#~ msgstr "成员"

#~ msgid "Contacts have been copied"
#~ msgstr "联系人已复制"

#~ msgid "Contacts have been moved"
#~ msgstr "联系人已移动"

#~ msgid "Contains"
#~ msgstr "包含"

#~ msgid "Content"
#~ msgstr "内容"

#~ msgid "Content-Type:"
#~ msgstr "内容类型："

#~ msgid "Continue"
#~ msgstr "继续"

#~ msgid "Conversations"
#~ msgstr "交谈"

#~ msgctxt "app"
#~ msgid "Conversations"
#~ msgstr "谈话"

#~ msgid "Cook Islands"
#~ msgstr "库克群岛"

#~ msgid "Copy"
#~ msgstr "复制"

#~ msgctxt "CC"
#~ msgid "Copy"
#~ msgid_plural "Copy"
#~ msgstr[0] "复制"
#~ msgstr[1] "复制"

#~ msgid "Copy (CC) to"
#~ msgstr "复写副本（CC）到"

#~ msgid "Copy to"
#~ msgstr "复制到"

#~ msgid "Copy to description"
#~ msgstr "复制到描述"

#~ msgid "Costa Rica"
#~ msgstr "哥斯达黎加"

#~ msgid "Costs must be between -%1$d and %1$d."
#~ msgstr "支出必须在 -%1$d 到 %1$d 之间。"

#~ msgid "Cote d'Ivoire"
#~ msgstr "科特迪瓦"

#~ msgid "Could not get a default folder for this application."
#~ msgstr "不能获得此应用程序的默认文件夹。"

#~ msgid "Could not load all participants for this task."
#~ msgstr "不能加载所有此任务所有参与者。"

#~ msgid "Could not load attachments for this contact."
#~ msgstr "不能加载此联系人的附件。"

#~ msgid "Could not load attachments for this task."
#~ msgstr "不能加载此任务的附件。"

#~ msgid "Could not load data"
#~ msgstr "加载数据失败"

#~ msgid "Could not load new Tweets."
#~ msgstr "读取新推失败。"

#~ msgid "Could not load this list"
#~ msgstr "不能加载此列表"

#~ msgid "Could not save auto forward"
#~ msgstr "不能保存自动转发"

#~ msgid "Could not save settings"
#~ msgstr "不能保存设定"

#~ msgid "Could not save settings."
#~ msgstr "不能保存设定。"

#~ msgid ""
#~ "Could not save settings. There have to be at least one user with "
#~ "administration rights."
#~ msgstr "无法保存设定。必须最少有一个拥有管理员权力的用户："

#~ msgid "Could not save vacation notice"
#~ msgstr "无法保存假期通知所创建"

#~ msgid "Couldn't load all contact images."
#~ msgstr "不能加载所有联系人图像。"

#~ msgid "Couldn't load appointment data."
#~ msgstr "读取约会数据失败。"

#~ msgid "Couldn't load contact data."
#~ msgstr "加载联系人数据失败。"

#~ msgid "Couldn't load file data."
#~ msgstr "加载文件数据失败。"

#~ msgid "Couldn't load folders."
#~ msgstr "加载文件夹失败。"

#~ msgid "Couldn't load subfolders."
#~ msgstr "加载子文件夹失败。"

#~ msgid "Couldn't load that email."
#~ msgstr "加载不到该邮件。"

#~ msgid "Couldn't load that task."
#~ msgstr "加载该任务失败。"

#~ msgid "Couldn't load your auto forward."
#~ msgstr "不能加载您的自动转发。"

#~ msgid "Couldn't load your contact data."
#~ msgstr "不能加载您的联系人数据。"

#~ msgid "Couldn't load your mail filters."
#~ msgstr "不能加载您的邮件过滤器。"

#~ msgid "Couldn't load your vacation notice."
#~ msgstr "不能加载您的假期通知。"

#~ msgid "Country"
#~ msgstr "国家/地区"

#~ msgid "Country (other)"
#~ msgstr "国家/地区（其他）"

#~ msgid "Country (other):"
#~ msgstr "国家/地区（其他）："

#~ msgid "Country:"
#~ msgstr "国家/地区："

#~ msgid "Create"
#~ msgstr "创建"

#~ msgid "Create Appointment"
#~ msgstr "创建约会"

#~ msgid "Create a filter"
#~ msgstr "创建一个过滤器"

#~ msgid "Create appointment"
#~ msgstr "创建约会"

#~ msgid "Create contact"
#~ msgstr "创建联系人"

#~ msgid "Create distribution list"
#~ msgstr "创建通讯组列表"

#~ msgid "Create list"
#~ msgstr "创建列表"

#~ msgid "Create new rule"
#~ msgstr "创建新规则"

#~ msgid "Create new task"
#~ msgstr "创建新任务"

#~ msgid "Create public appointments"
#~ msgstr "创建公共约会"

#~ msgid "Create reminder"
#~ msgstr "创建提醒"

#~ msgid "Create task"
#~ msgstr "创建任务"

#~ msgid "Created"
#~ msgstr "已创建"

#~ msgid "Created By:"
#~ msgstr "创建者："

#~ msgid "Created by"
#~ msgstr "创建者"

#~ msgid "Created by:"
#~ msgstr "创建者："

#~ msgid "Created on"
#~ msgstr "创建日期"

#~ msgid "Created on %1$s by %2$s, last changed on %3$s by %4$s"
#~ msgstr "由 %s 在 %s创建，由 %s 在 %s进行最后更改"

#~ msgid "Created on:"
#~ msgstr "创建日期："

#~ msgid ""
#~ "Created private folder '%1$s' in %2$s and subscribed successfully to "
#~ "shared folder"
#~ msgstr "已创建 %2$s 里私人文件夹 '%1$s'，并成功订阅到分享文件夹"

#~ msgctxt "help"
#~ msgid "Creating Files"
#~ msgstr "创建新文件"

#~ msgid "Creation date:"
#~ msgstr "创建日期："

#~ msgid "Croatia"
#~ msgstr "克罗地亚"

#~ msgid "Cuba"
#~ msgstr "古巴"

#~ msgid "Currency"
#~ msgstr "货币"

#~ msgid "Current Costs:"
#~ msgstr "当前费用："

#~ msgid "Current costs:"
#~ msgstr "目前费用："

#~ msgid "Current duration:"
#~ msgstr "当前持续时间："

#~ msgid "Current page and total page count"
#~ msgstr "当前页面和页面总数"

#~ msgid "Current version"
#~ msgstr "当前版本"

#~ msgid "Current week"
#~ msgstr "本周"

#~ msgid "Current week, next week"
#~ msgstr "本周、下周"

#~ msgid "Current week, next week, 10 later"
#~ msgstr "本周、下周、往后 10 个任务 / 约会"

#~ msgid "Current week, next week, 15 later"
#~ msgstr "本周、下周、往后 15 个任务 / 约会"

#~ msgid "Current week, next week, 20 later"
#~ msgstr "本周、下周、往后 20 个任务 / 约会"

#~ msgid "Current week, next week, 5 later"
#~ msgstr "本周、下周、往后 5 个任务 / 约会"

#~ msgid "Current zoom factor"
#~ msgstr "当前放大因数"

#~ msgid "Custom"
#~ msgstr "自定义"

#~ msgid "Custom form"
#~ msgstr "自定义表单"

#~ msgid "Customize this page"
#~ msgstr "自定义本页"

#~ msgid "Cut"
#~ msgstr "剪切"

#~ msgid "Cyprus"
#~ msgstr "塞浦路斯"

#~ msgid "Czech"
#~ msgstr "捷克文"

#~ msgid "Czech Republic"
#~ msgstr "捷克共和国"

#~ msgid "DKK"
#~ msgstr "DKK"

#~ msgid "Danish"
#~ msgstr "丹麦文"

#~ msgid "Dark blue"
#~ msgstr "深蓝色"

#~ msgid "Dark red"
#~ msgstr "深红色"

#~ msgid "Darker"
#~ msgstr "更深色"

#~ msgid "Data imported successfully"
#~ msgstr "数据导入成功"

#~ msgid "Data only partially imported ( %1$s of %2$s records)"
#~ msgstr "只导入部分数据（%2$s 中 %1$ 条记录）"

#~ msgid "Date"
#~ msgstr "日期"

#~ msgid "Date completed"
#~ msgstr "完成日期"

#~ msgid "Date format:"
#~ msgstr "日期格式："

#~ msgid "Date of birth"
#~ msgstr "出生日期"

#~ msgid "Date of birth:"
#~ msgstr "出生日期："

#~ msgid "Date:"
#~ msgstr "日期："

#~ msgid "Day"
#~ msgstr "日"

#~ msgid "Day View"
#~ msgstr "日视图"

#~ msgid "Days"
#~ msgstr "日"

#~ msgid "Debug"
#~ msgstr "调试"

#~ msgid "December"
#~ msgstr "十二月"

#~ msgid "Decline"
#~ msgstr "拒绝"

#~ msgid "Decline counter proposal"
#~ msgstr "拒绝对案"

#~ msgid "Declined"
#~ msgstr "已拒绝"

#~ msgid "Default E-Mail font size?"
#~ msgstr "默认电子邮件字体大小？"

#~ msgid "Default E-Mail font?"
#~ msgstr "默认电子邮件字体？"

#~ msgid "Default Theme"
#~ msgstr "默认主题"

#~ msgid "Default address"
#~ msgstr "默认发件人地址"

#~ msgid "Default app after sign in"
#~ msgstr "登录后的默认软件"

#~ msgid "Default calendar view"
#~ msgstr "默认日历视图"

#~ msgid "Default reminder"
#~ msgstr "默认提醒"

#~ msgid "Default sender address"
#~ msgstr "默认发件人地址"

#~ msgid "Default sender address:"
#~ msgstr "默认发件人地址："

#~ msgid "Default view"
#~ msgstr "默认视图"

#~ msgid "Default view for Spam folder:"
#~ msgstr "垃圾邮件文件夹的默认视图："

#~ msgid "Deferred"
#~ msgstr "延迟"

#~ msgid "Delay before a hover is displayed"
#~ msgstr "显示悬停窗口前延迟"

#~ msgid "Delete"
#~ msgstr "删除"

#~ msgid "Delete Columns"
#~ msgstr "删除列"

#~ msgid "Delete Contact"
#~ msgstr "删除联系人"

#~ msgid "Delete E-Mail"
#~ msgstr "删除电子邮件"

#~ msgid "Delete E-Mails"
#~ msgstr "删除电子邮件"

#~ msgid "Delete Folder"
#~ msgstr "删除文件夹"

#~ msgid "Delete Publication"
#~ msgid_plural "Delete Publications"
#~ msgstr[0] "删除发布"
#~ msgstr[1] "删除发布"

#~ msgid "Delete Resource"
#~ msgid_plural "Delete Resources"
#~ msgstr[0] "删除资源"
#~ msgstr[1] "删除资源"

#~ msgid "Delete Rows"
#~ msgstr "删除行"

#~ msgid "Delete Rule"
#~ msgid_plural "Delete Rules"
#~ msgstr[0] "删除规则"
#~ msgstr[1] "删除规则"

#~ msgid "Delete Task"
#~ msgstr "删除任务"

#~ msgid "Delete a Subreddit"
#~ msgstr "删除一个 Subreddit"

#~ msgid "Delete a blog"
#~ msgstr "删除一个博客"

#~ msgid "Delete a feed"
#~ msgstr "删除 feed"

#~ msgid "Delete a group of feeds"
#~ msgstr "删除一组 feed。"

#~ msgid "Delete a stream"
#~ msgstr "删除流"

#~ msgid "Delete account"
#~ msgstr "删除户口"

#~ msgid "Delete all accounts"
#~ msgstr "删除所有户口"

#~ msgid "Delete appointment"
#~ msgstr "删除约会"

#~ msgid "Delete drawing object"
#~ msgstr "删除绘图对象"

#~ msgid "Delete feed"
#~ msgstr "删除 feed"

#~ msgid "Delete group"
#~ msgstr "删除组"

#~ msgid "Delete selected columns"
#~ msgstr "删除选定的列"

#~ msgid "Delete selected rows"
#~ msgstr "删除选定的行"

#~ msgid "Delete the draft after sending."
#~ msgstr "发送后删除草稿。"

#~ msgid "Delete version"
#~ msgstr "删除版本"

#~ msgid "Delete whole series"
#~ msgstr "删除整个系列"

#~ msgid "Delete widget"
#~ msgstr "删除迷你程序"

#~ msgid "Deleting messages on local storage also deletes them on server"
#~ msgstr "邮件从本地存储删除时也将从服务器上删除"

#~ msgid "Demote One Level"
#~ msgstr "降一级"

#~ msgid "Department"
#~ msgstr "部门"

#~ msgid "Department:"
#~ msgstr "部门："

#~ msgid "Descending"
#~ msgstr "降序"

#~ msgid "Description"
#~ msgstr "描述"

#~ msgid "Description has been copied"
#~ msgstr "描述已复制"

#~ msgid "Description:"
#~ msgstr "描述："

#~ msgid "Destination"
#~ msgstr "目的地"

#~ msgid "Destination folder:"
#~ msgstr "目标文件夹："

#~ msgid "Detach file"
#~ msgstr "分离文件"

#~ msgid "Detail"
#~ msgstr "详细信息"

#~ msgid "Detail Information for Publication"
#~ msgstr "发布的详细信息"

#~ msgid "Detail information for publication"
#~ msgstr "发布的详细信息"

#~ msgid ""
#~ "Detailed guides for all modules are located in the help section of the "
#~ "settings."
#~ msgstr "所有模组的详细指南在设定的帮助部分里。"

#~ msgid ""
#~ "Detailed information can be found in the Import section of the online "
#~ "help or the user manual."
#~ msgstr "你可以在网上帮助内的导入章第中找到更详细的资料"

#~ msgid "Details"
#~ msgstr "详细信息"

#~ msgid "Details:"
#~ msgstr "详细信息："

#~ msgid "Direct link"
#~ msgstr "直接链接"

#~ msgid "Direct link: %1$s"
#~ msgstr "直接链接：%1$s"

#~ msgid "Direct message"
#~ msgstr "直接消息"

#~ msgid "Disable"
#~ msgstr "禁用"

#~ msgid "Disable all"
#~ msgstr "全部禁用"

#~ msgid "Disable widget"
#~ msgstr "关闭小程序"

#~ msgid "Disabled"
#~ msgstr "禁用"

#~ msgid "Discard"
#~ msgstr "放弃"

#~ msgid "Discard changes"
#~ msgstr "放弃更改"

#~ msgid "Display"
#~ msgstr "显示"

#~ msgid "Display Name"
#~ msgstr "显示名称"

#~ msgid "Display area"
#~ msgstr "显示区域"

#~ msgid "Display as"
#~ msgstr "显示为"

#~ msgid "Display as:"
#~ msgstr "显示为："

#~ msgid "Display emoticons as graphics in text emails"
#~ msgstr "在文本电子邮件中以图形显示表情符号"

#~ msgid "Display name"
#~ msgstr "显示名"

#~ msgid "Display of names"
#~ msgstr "显示名称"

#~ msgid "Displayed name"
#~ msgstr "显示名"

#~ msgid "Distance"
#~ msgstr "距离"

#~ msgid "Distribution List"
#~ msgstr "通讯组列表"

#~ msgid "Distribution list"
#~ msgstr "通讯组列表"

#~ msgid "Distribution list has been saved"
#~ msgstr "已保存通讯组列表"

#~ msgid "Djibouti"
#~ msgstr "吉布提"

#~ msgid "Do the following:"
#~ msgstr "进行以下操作："

#~ msgid ""
#~ "Do you really want to change the file extension from  \".%1$s\" to \".%2$s"
#~ "\" ?"
#~ msgstr "确定要更改文件延伸，从 \".%1$s\" 改成 \".%2$s\" 吗？"

#~ msgid "Do you really want to delete folder \"%s\"?"
#~ msgstr "确定要删除文件夹 \"%s\" 吗？"

#~ msgid "Do you really want to delete the following blog?"
#~ msgstr "确定要删除以下博客吗？"

#~ msgid "Do you really want to delete the following feed?"
#~ msgstr "确定要删除以下 feed 吗？"

#~ msgid "Do you really want to delete the following group of feeds?"
#~ msgstr "确定要删除以下 feed 组吗？"

#~ msgid "Do you really want to delete the following stream?"
#~ msgstr "确定要删除以下的流吗？"

#~ msgid "Do you really want to delete the following subreddit?"
#~ msgstr "确定要删除以下 subreddit 吗？"

#~ msgid "Do you really want to delete these items?"
#~ msgstr "确定要删除该项吗？"

#~ msgid "Do you really want to delete this account?"
#~ msgstr "确定要删除此户口吗？"

#~ msgid "Do you really want to delete this contact?"
#~ msgstr "确定要删除该联系人吗？"

#~ msgid "Do you really want to delete this distribution list?"
#~ msgstr "确定要删除所选通讯组列表吗？"

#~ msgid "Do you really want to delete this file?"
#~ msgid_plural "Do you really want to delete these files?"
#~ msgstr[0] "确定要删除这个文件吗？"
#~ msgstr[1] "确定要删除这些文件吗？"

#~ msgid "Do you really want to delete this task?"
#~ msgid_plural "Do you really want to delete this tasks?"
#~ msgstr[0] "您确定要删除此任务吗？"
#~ msgstr[1] "您确定要删除此任务吗？"

#~ msgid "Do you really want to delete this widget?"
#~ msgstr "您确定要删除这个迷你程序吗？"

#~ msgid "Do you really want to discard this mail?"
#~ msgstr "您真的想放弃此邮件吗？"

#~ msgid "Do you really want to discard your changes?"
#~ msgstr "您真的想放弃更改吗？"

#~ msgid "Do you really want to empty folder \"%s\"?"
#~ msgstr "确定要清空文件夹 \"%s\" 吗？"

#~ msgid ""
#~ "Do you really want to remove the extension \".%1$s\" from your filename?"
#~ msgstr "确定从您的文件名称移除  \".%1$s\" 延伸吗？"

#, fuzzy
#~| msgid ""
#~| "Do you want to edit the whole series or just one appointment within the "
#~| "series?"
#~ msgid ""
#~ "Do you want to confirm the whole series or just one appointment within "
#~ "the series?"
#~ msgstr "您是否想编辑整个循环约会或循环约会中的其中一个？"

#~ msgid ""
#~ "Do you want to delete the whole recurrence or a single instance of the "
#~ "recurrence?"
#~ msgstr "您是否想删除整个循环任务或循环任务中的单次任务？"

#~ msgid ""
#~ "Do you want to delete the whole series or just one appointment within the "
#~ "series?"
#~ msgstr "您是否想删除整个循环约会或循环约会中其中一个？"

#~ msgid "Do you want to delete this appointment?"
#~ msgstr "确定要删除此约会吗？"

#~ msgid ""
#~ "Do you want to edit the whole recurrence or a single recurrence "
#~ "appointment? Please note when changing a serial appointment, exceptions "
#~ "to the recurrence are reset."
#~ msgstr ""
#~ "您是否想编辑整个循环约会或单个循环约会？请注意在更改系列约会时，例外情况会"
#~ "被重置。"

#~ msgid ""
#~ "Do you want to edit the whole recurrence or single instances of the "
#~ "recurrence? Please note when changing a serial appointment, exceptions to "
#~ "the recurrence are reset."
#~ msgstr ""
#~ "您是想编辑整个系列还是其中的一次约会？请注意在更改系列约会时，例外情况会被"
#~ "重置。"

#~ msgid ""
#~ "Do you want to edit the whole series or a single series appointment? "
#~ "Please note when changing a serial appointment, exceptions to the series "
#~ "are reset."
#~ msgstr ""
#~ "您是否想编辑整个系列或单个系列约会？请注意更改系列约会时，需重设系列例外情"
#~ "况。"

#~ msgid ""
#~ "Do you want to edit the whole series or just one appointment within the "
#~ "series?"
#~ msgstr "您是否想编辑整个循环约会或循环约会中的其中一个？"

#~ msgid "Do you want to keep the draft after sending this mail?"
#~ msgstr "您确定要发送此邮件后保留草稿吗？"

#~ msgid "Do you want to permanently delete this mail?"
#~ msgid_plural "Do you want to permanently delete these mails?"
#~ msgstr[0] "确定要永久删除这封电子邮件吗？"
#~ msgstr[1] "确定要永久删除这些电子邮件吗？"

#~ msgid "Do you want to save your configuration?"
#~ msgstr "您是否想保存您的配置？"

#~ msgid "Do you want to send a delivery receipt?"
#~ msgstr "您是否想发送送达回执？"

#~ msgid "Document"
#~ msgstr "文件"

#~ msgid "Document name"
#~ msgstr "文档名"

#~ msgid "Document saved in folder \"%1$s\"."
#~ msgstr "文档已保存在文件夹 \"%1$s\"。"

#~ msgctxt "app"
#~ msgid "Documents"
#~ msgstr "文档"

#~ msgid "Does not match"
#~ msgstr "不匹配"

#~ msgid "Does not match regex"
#~ msgstr "未正则匹配"

#~ msgid "Dominica"
#~ msgstr "多米尼加"

#~ msgid "Dominican Republic"
#~ msgstr "多米尼加共和国"

#~ msgid "Don't show again"
#~ msgstr "不再显示"

#~ msgid "Done"
#~ msgstr "已完成"

#~ msgid "Double"
#~ msgstr "双重"

#, fuzzy
#~ msgid "Doubleclick in this row for whole day appointment"
#~ msgstr "单击查看全天约会"

#~ msgid "Download"
#~ msgstr "下载"

#~ msgid "Download install file (for Windows)"
#~ msgstr "下载安装文件（视窗）"

#~ msgid "Downloads"
#~ msgstr "下载"

#~ msgid "Drafts folder"
#~ msgstr "草稿文件夹"

#~ msgid "Drag to reorder widget"
#~ msgstr "以拖动重新排序小部件"

#~ msgid "Drawing"
#~ msgstr "绘图"

#~ msgid "Drawing Position"
#~ msgstr "绘画位置"

#~ msgid "Drawing position"
#~ msgstr "绘图位置"

#~ msgctxt "app"
#~ msgid "Drive"
#~ msgstr "Drive"

#~ msgctxt "help"
#~ msgid "Drive Settings"
#~ msgstr "Drive 设置"

#, fuzzy
#~ msgid "Drop EML file here for import"
#~ msgstr "拖放到这里以导入此邮件"

#~ msgid "Drop here to import this mail"
#~ msgstr "拖放到这里以导入此邮件"

#~ msgid "Drop here to upload a <b class=\"dndignore\">new attachment</b>"
#~ msgstr "拖放到这里已上载一个 <b class=\"dndignore\">新附件</b>"

#~ msgid "Drop here to upload a <b class=\"dndignore\">new file</b>"
#~ msgstr "拖到这里以上载一个 <b  class=\"dndignore\">新文件</b>"

#~ msgid "Drop here to upload a <b class=\"dndignore\">new version</b>"
#~ msgstr "拖到这里以上载一个 <b class=\"dndignore\">新版本</b>"

#~ msgid ""
#~ "Drop here to upload a <b class=\"dndignore\">new version</b> of \"%1$s\""
#~ msgstr "拖到这里以上载 \"%1$s\" 的一个 <b class=\"dndignore\">新版本</b>"

#~ msgid "Drop here to upload a <b class='dndignore'>new attachment</b>"
#~ msgstr "拖放到这里以上载一个 <b class='dndignore'>新附件</b>"

#~ msgid "Drop the file anywhere to add attachment"
#~ msgstr "只须把文件丢到任何地方以添加附件"

#~ msgid "Dropdown"
#~ msgstr "下拉列表"

#~ msgid "Due"
#~ msgstr "截止于"

#~ msgid "Due %1$s"
#~ msgstr "%1$s 到期"

#~ msgid "Due date"
#~ msgstr "截止日"

#~ msgid "Due date:"
#~ msgstr "截止日："

#~ msgid "Due in %d day."
#~ msgid_plural "Due in %d days."
#~ msgstr[0] "还有 %d 天到期。"
#~ msgstr[1] "还有 %d 天到期。"

#~ msgid "Due on %1$s"
#~ msgstr "结束于 %1$s"

#~ msgid "Due today!"
#~ msgstr "截止到今天！"

#~ msgid "Dutch (Netherlands)"
#~ msgstr "荷兰文"

#~ msgid "Dynamic resizing..."
#~ msgstr "动态调整大小..."

#~ msgid "E-Mail"
#~ msgstr "电子邮件"

#~ msgid "E-Mail (business):"
#~ msgstr "电子邮件（业务）"

#~ msgid "E-Mail (other)"
#~ msgstr "电子邮件（其他）"

#~ msgid "E-Mail (other):"
#~ msgstr "电子邮件（其他）："

#~ msgid "E-Mail (private)"
#~ msgstr "电子邮件（私人）"

#~ msgid "E-Mail (private):"
#~ msgstr "电子邮件（私人）："

#~ msgctxt "help"
#~ msgid "E-Mail Settings"
#~ msgstr "电子邮件设置"

#~ msgid "E-Mail:"
#~ msgstr "电子邮件："

#~ msgid "EB"
#~ msgstr "EB"

#~ msgid "EEE, %s"
#~ msgstr "EEE、%s"

#~ msgid "EEEE, %s"
#~ msgstr "EEEE、%s"

#~ msgid "EUR"
#~ msgstr "EUR"

#~ msgid "Each"
#~ msgstr "每个"

#~ msgid "Each %s Day"
#~ msgstr "每 %s 天"

#~ msgid "Each %s weeks on %s"
#~ msgstr "每 %s 周于 %s "

#~ msgid "Each %s. %s"
#~ msgstr "每 %s. %s"

#~ msgid "Ecuador"
#~ msgstr "厄瓜多尔"

#~ msgid "Edit"
#~ msgstr "编辑"

#~ msgid "Edit Appointment"
#~ msgstr "编辑约会"

#~ msgid "Edit Contact"
#~ msgstr "编辑联系人"

#~ msgid "Edit Distribution List"
#~ msgstr "编辑通讯组列表"

#~ msgid "Edit Flickr photo stream"
#~ msgstr "编辑 Flickr 照片流"

#~ msgid "Edit Furigana"
#~ msgstr "编辑假名"

#~ msgid "Edit InfoItem"
#~ msgstr "编辑信息项"

#~ msgid "Edit Mode"
#~ msgstr "编辑模式"

#~ msgid "Edit Tumblr feed"
#~ msgstr "编辑 Tumblr feed"

#~ msgid "Edit a Subreddit"
#~ msgstr "编辑Subreddit"

#~ msgid "Edit a blog"
#~ msgstr "编辑一个博客"

#~ msgid "Edit a group of feeds"
#~ msgstr "编辑 feed 组"

#~ msgid "Edit appointment"
#~ msgstr "编辑约会"

#~ msgid "Edit as new"
#~ msgstr "作为新的编辑"

#~ msgid "Edit description"
#~ msgstr "编辑描述"

#~ msgid "Edit document"
#~ msgstr "编辑文档"

#~ msgid "Edit draft"
#~ msgstr "编辑草稿"

#~ msgid "Edit feed"
#~ msgstr "编辑 feed"

#~ msgid "Edit rule"
#~ msgstr "编辑规则"

#~ msgid "Edit signature"
#~ msgstr "编辑签名"

#~ msgid "Edit task"
#~ msgstr "编辑任务"

#~ msgid "Edit to set a name."
#~ msgstr "编辑一个名称。"

#~ msgid "Editor"
#~ msgstr "编辑器"

#~ msgid "Editor feature set:"
#~ msgstr "编辑器功能集："

#~ msgid "El Salvador"
#~ msgstr "萨尔瓦多"

#~ msgid "Email"
#~ msgstr "电子邮件"

#~ msgid "Email 1"
#~ msgstr "电子邮件 1"

#~ msgid "Email 1 / Phone number"
#~ msgstr "电子邮件 1 / 电话号码"

#~ msgid "Email 2"
#~ msgstr "电子邮件 2"

#~ msgid "Email 3"
#~ msgstr "电子邮件 3"

#~ msgid "Email Address:"
#~ msgstr "电子邮件地址："

#~ msgid "Email address"
#~ msgstr "电子邮件地址"

#~ msgid "Email addresses"
#~ msgstr "电子邮件地址"

#, fuzzy
#~ msgid "Email from %1$s: %2$s"
#~ msgstr "每年的 %1$s %2$d"

#~ msgid "Email notification for Accept/Declined"
#~ msgstr "接受/拒绝的电子邮件通知"

#~ msgid "Email notification for New, Changed, Deleted?"
#~ msgstr "接收有关新建、更改、删除的电子邮件通知？"

#~ msgid "Email notification for appointment"
#~ msgstr "约会电子邮件通知"

#~ msgid "Email notification for appointment creator?"
#~ msgstr "约会创建者的电子邮件通知？"

#~ msgid "Email notification for appointment participant?"
#~ msgstr "约会参与者的电子邮件通知？"

#~ msgid "Email notification for task"
#~ msgstr "任务电子邮件通知"

#~ msgid "Email notification for task creator?"
#~ msgstr "向任务创建者发送电子邮件通知？"

#~ msgid "Email notification for task participant?"
#~ msgstr "向任务参与者发送电子邮件通知？"

#~ msgid ""
#~ "Emails cannot be put into trash folder while your mail quota is exceeded."
#~ msgstr "在超过您的邮件限额时，电子邮件未能放到垃圾文件夹。"

#~ msgid "Embedded windows"
#~ msgstr "嵌入窗口"

#~ msgid "Employee ID"
#~ msgstr "员工 ID"

#~ msgid "Employee ID:"
#~ msgstr "员工 ID："

#~ msgid "Employee type"
#~ msgstr "员工类型"

#~ msgctxt "vgrid"
#~ msgid "Empty"
#~ msgstr "空置"

#~ msgid "Empty folder"
#~ msgstr "空文件夹"

#~ msgid "Empty name and description found."
#~ msgstr "找到空的名称和描述。"

#~ msgid "Emptying folder... This may take a few seconds."
#~ msgstr "清空文件夹... 可能需时片刻。"

#~ msgid "Enable"
#~ msgstr "启用"

#~ msgid "Enable Calendar Hover"
#~ msgstr "启用日历悬停窗口"

#~ msgid "Enable Contacts Hover"
#~ msgstr "启用联系人悬停窗口"

#~ msgid "Enable E-Mail Hover"
#~ msgstr "启用电子邮件悬停窗口"

#~ msgid "Enable E-Mail Hover?"
#~ msgstr "启用电子邮件悬停窗口？"

#~ msgid "Enable Infostore Hover"
#~ msgstr "启用信息存储悬停窗口"

#~ msgid "Enable Plugin"
#~ msgstr "启用插件"

#~ msgid "Enable Tasks Hover"
#~ msgstr "启用任务悬停窗口"

#~ msgid "Enable auto completion of E-Mail addresses?"
#~ msgstr "启用自动完成电子邮件地址？"

#~ msgid "Enable calendar hovers"
#~ msgstr "启用日历悬停窗口"

#~ msgid "Enable start page hovers"
#~ msgstr "启用起始页悬停窗口"

#~ msgid "Enable visual effects"
#~ msgstr "启用视觉效果"

#~ msgid "Enabled"
#~ msgstr "启用"

#~ msgid "Enabled for all mail folders"
#~ msgstr "为所有邮件文件夹启用"

#~ msgid "Enabled for inbox only"
#~ msgstr "只为收件箱打开"

#~ msgid "Enabled for the following addresses"
#~ msgstr "为以下地址启用"

#~ msgid ""
#~ "Enables offline access to e-mail, calendar, tasks, and contacts folders. "
#~ "Any changes that are made using Microsoft Outlook offline will be "
#~ "automatically synchronized the next time you go online:"
#~ msgstr ""
#~ "启用离线访问电子邮件，日历，任务和联系人文件夹。使用Microsoft Outlook离线"
#~ "功能所做的任何更改会在您下次上网时自动同步："

#~ msgid "End"
#~ msgstr "结束"

#~ msgid "End date is before start date"
#~ msgstr "结束日期在开始日期前"

#~ msgid "End date:"
#~ msgstr "结束日期："

#~ msgid "End of working time"
#~ msgstr "工作时间结束"

#~ msgid "End time is before start time"
#~ msgstr "结束时间在开始时间前"

#~ msgid "End:"
#~ msgstr "结束："

#~ msgid "Ends at"
#~ msgstr "结束日期"

#~ msgid "Ends at:"
#~ msgstr "结束日期："

#~ msgid "Ends on"
#~ msgstr "结束于"

#~ msgid "English (US)"
#~ msgstr "英文（美国）"

#~ msgid "Enhanced"
#~ msgstr "增强"

#~ msgid "Enter Image URL"
#~ msgstr "输入图像 URL"

#~ msgid "Enter URL"
#~ msgstr "输入 URL"

#~ msgid "Enter a comment"
#~ msgstr "输入注释"

#~ msgid "Enter additional data"
#~ msgstr "输入其他数据"

#~ msgid "Enter document title here"
#~ msgstr "在这里输入文档标题"

#~ msgid "Enter general data"
#~ msgstr "输入一般数据"

#~ msgid "Enter personal data"
#~ msgstr "输入个人数据"

#~ msgid "Enter the E-Mail text below the subject."
#~ msgstr "在主题下面输入电子邮件文本。"

#~ msgid ""
#~ "Enter the E-Mail text below the subject. If the text format was set to "
#~ "HTMl in the options, you can format the E-Mail text. To do so select a "
#~ "text part and then click an icon in the formatting bar."
#~ msgstr ""
#~ "在主题下面输入电子邮件文本。如果文本格式在选项里设置成 HTML，您可以格式化"
#~ "电子邮件文本。为此选择一个文本部分后在格式化条里单击一个图标。"

#~ msgid ""
#~ "Enter the recipient's name on the top left side. As soon as you typed the "
#~ "first letters, suggestions from the address books are displayed. To "
#~ "accept a recipient suggestion, click on it."
#~ msgstr ""
#~ "在左上方输入收件人的名称。在您打出打一个字母之时，会显示来自地址簿的提议。"
#~ "要接受一个收件人提议，请单击他。"

#~ msgid "Enter the subject on the right side of the recipient."
#~ msgstr "在收件人的右边输入主题。"

#~ msgid "Enter visible text"
#~ msgstr "输入可见文本"

#~ msgid "Enter your version comment:"
#~ msgstr "输入您的版本注释："

#~ msgid "Entire thread"
#~ msgstr "完整交谈线索"

#~ msgid "Envelope"
#~ msgstr "信封"

#~ msgid "Equatorial Guinea"
#~ msgstr "赤道几内亚"

#~ msgid "Error"
#~ msgstr "错误"

#~ msgid "Error log"
#~ msgstr "错误记录"

#~ msgid "Error-ID: %1$s"
#~ msgstr "错误-ID: %1$s"

#~ msgid "Error:"
#~ msgstr "错误："

#~ msgid "Error: %1$s doesn't support routing from %2$s"
#~ msgstr "错误：%1$s 不支持从 %2$s 路由"

#~ msgid "Error: %1$s doesn't support routing to %2$s"
#~ msgstr "错误：%1$s 不支持路由至 %2$s"

#~ msgid "Error: %2$s"
#~ msgstr "错误: %2$s"

#~ msgid "Errors"
#~ msgstr "错误"

#~ msgid "Estimated Costs:"
#~ msgstr "预估成本："

#~ msgid "Estimated Duration:"
#~ msgstr "预估持续时间："

#~ msgid "Estimated costs"
#~ msgstr "预估成本"

#~ msgid "Estimated duration in minutes"
#~ msgstr "预估持续时间（分钟）"

#~ msgid "Estonia"
#~ msgstr "爱沙尼亚"

#~ msgid "Ethiopia"
#~ msgstr "埃塞俄比亚"

#~ msgid "Euro"
#~ msgstr "欧元"

#~ msgid "Every"
#~ msgstr "每"

#~ msgid "Every %1$d days"
#~ msgstr "每 %1$d 天"

#~ msgid "Every %1$d months on day %2$d"
#~ msgstr "每 %1$d 月的第 %2$d 天"

#~ msgid "Every %1$d months on the %2$s %3$s"
#~ msgstr "每 %1$d 月的 %2$s %3$s"

#~ msgid "Every %1$d weeks on %2$s"
#~ msgstr "每 %1$d 周的 %2$s"

#~ msgid "Every %1$d weeks on all days"
#~ msgstr "每 %1$d 周的每一天"

#~ msgid "Every %1$d weeks on work days"
#~ msgstr "每 %1$d 周的工作天"

#~ msgid "Every %1$d years on %2$s %3$d"
#~ msgstr "每 %1$d 年的 %2$s 月 %3$d 日"

#~ msgid "Every %1$d years on the %2$s %3$s of %4$d"
#~ msgstr "每 %1$d 年 %4$d 月的第 %2$s 个 %3$s"

#~ msgid "Every day"
#~ msgstr "每天"

#~ msgid "Exception caught: "
#~ msgstr "找到例外："

#~ msgid "Exit Fullscreen"
#~ msgstr "离开全屏幕"

#~ msgid "Expand form"
#~ msgstr "展开表格"

#~ msgid "Expand timeframe by one month"
#~ msgstr "扩张一个月的时段"

#~ msgid "Expert mode"
#~ msgstr "专家模式"

#~ msgid "Export"
#~ msgstr "导出"

#~ msgid "Export folder"
#~ msgstr "导出文件夹"

#~ msgid "Extended view"
#~ msgstr "扩展视图"

#~ msgctxt "help"
#~ msgid "External E-Mail Accounts"
#~ msgstr "外部电子邮件户口"

#~ msgid "External contact"
#~ msgstr "外部联系人"

#~ msgid ""
#~ "External images have been blocked to protect you against potential spam!"
#~ msgstr "为保护您的隐私，从外部链接的图像的预加载已被阻止！"

#~ msgid "External link"
#~ msgstr "外部链接"

#~ msgid "External participants"
#~ msgstr "外部参与者"

#~ msgid "External user"
#~ msgstr "外部用户"

#~ msgctxt "friday"
#~ msgid "F"
#~ msgstr "F"

#~ msgid "FAQ"
#~ msgstr "常见问题"

#~ msgid "Face"
#~ msgstr "脸部"

#~ msgid "Facebook"
#~ msgstr "脸书"

#~ msgid "Facebook reported an error:"
#~ msgstr "脸书报告一个错误："

#~ msgid "Failed to add. Maybe the vCard attachment is invalid."
#~ msgstr "添加失败，VCard 附件可能无效。"

#~ msgid "Failed to connect."
#~ msgstr "连接失败。"

#~ msgid "Failed to recover accounts"
#~ msgstr "复原失败"

#~ msgid "Failed to save distribution list."
#~ msgstr "保存通讯组列表失败。"

#~ msgid "Failed to sign in"
#~ msgstr "登陆失败"

#~ msgid ""
#~ "Failed to start application. Maybe you have connection problems. Please "
#~ "try again."
#~ msgstr "起动应用失败。也许您有连接问题，请重试。"

#~ msgid ""
#~ "Failed to update confirmation status; most probably the appointment has "
#~ "been deleted."
#~ msgstr "更新确认状态失败；最可能是约会已删除。"

#~ msgid ""
#~ "Failed to update confirmation status; most probably the task has been "
#~ "deleted."
#~ msgstr "更新确认状态失败；最可能是任务已删除。"

#~ msgid "Failure! Please refresh."
#~ msgstr "失败！请刷新。"

#~ msgid "Falkland Islands (Malvinas)"
#~ msgstr "弗兰克群岛（马尔维纳斯）"

#~ msgid "Faroe Islands"
#~ msgstr "法罗群岛"

#~ msgid "Favorite"
#~ msgstr "最爱"

#~ msgid "Favorited"
#~ msgstr "已加最爱"

#~ msgid "Fax"
#~ msgstr "传真"

#~ msgid "Fax (Home)"
#~ msgstr "传真（家居）"

#~ msgid "Fax (alt)"
#~ msgstr "传真（替代）"

#~ msgid "Fax (business)"
#~ msgstr "传真（业务）"

#~ msgid "Fax (business):"
#~ msgstr "传真（业务）："

#~ msgid "Fax (other)"
#~ msgstr "传真（其他）"

#~ msgid "Fax (other):"
#~ msgstr "传真（其他）："

#~ msgid "Fax (private)"
#~ msgstr "传真（私人）"

#~ msgid "Fax:"
#~ msgstr "传真:"

#~ msgid "Feature not available!"
#~ msgstr "功能不可用！"

#~ msgid "Feb"
#~ msgstr "二月"

#~ msgid "February"
#~ msgstr "二月"

#~ msgid "Feed URL"
#~ msgstr "Feed URL"

#~ msgid "Feeling • Decoration"
#~ msgstr "感觉：装饰"

#~ msgid "Fiji"
#~ msgstr "斐济"

#~ msgid "File"
#~ msgstr "档案"

#~ msgid "File Details"
#~ msgstr "文件详情"

#~ msgid "File name"
#~ msgstr "文件名"

#~ msgid "File name:"
#~ msgstr "文件名："

#~ msgid "File names must not be empty"
#~ msgstr "文件名称不得为空"

#~ msgid "File names must not contain slashes"
#~ msgstr "文件名称不能包含斜线"

#~ msgid "File quota"
#~ msgstr "文件限额"

#~ msgid "File type:"
#~ msgstr "文件类型："

#~ msgid "File..."
#~ msgstr "文件..."

#~ msgid "File: %1$s"
#~ msgstr "文件：%1$s"

#~ msgid "Files"
#~ msgstr "文件"

#~ msgctxt "app"
#~ msgid "Files"
#~ msgstr "文件"

#~ msgid "Files View"
#~ msgstr "文件视图"

#~ msgid "Files have been copied"
#~ msgstr "文档已复制"

#~ msgid "Files have been moved"
#~ msgstr "文档已被移动"

#~ msgid "Find a free time"
#~ msgstr "寻找一个空闲时间"

#~ msgid "Fine grid"
#~ msgstr "细网格"

#~ msgid "Finish tour"
#~ msgstr "结束导览"

#~ msgid "Finland"
#~ msgstr "芬兰"

#~ msgid "First Tab"
#~ msgstr "第一个标签页"

#~ msgid "First field"
#~ msgstr "第一个字段"

#~ msgid "First name"
#~ msgstr "名字"

#~ msgid "First name Last name"
#~ msgstr "名字 姓氏"

#~ msgid "First name:"
#~ msgstr "名字："

#~ msgid "Fit to screen size"
#~ msgstr "调整成屏幕大小"

#~ msgid "Fit to screen width"
#~ msgstr "调整成屏幕宽度"

#~ msgid "Flag"
#~ msgstr "标志"

#~ msgid "Flag #%d"
#~ msgstr "标志 #%d"

#~ msgid "Flag mail with"
#~ msgstr "向邮件添加标志"

#~ msgid "Flags"
#~ msgstr "标志"

#~ msgid "Flickr"
#~ msgstr "Flickr"

#~ msgid "Float Left"
#~ msgstr "漂浮于左"

#~ msgid "Float Right"
#~ msgstr "漂浮于右"

#~ msgid "Folder"
#~ msgstr "文件夹"

#~ msgid "Folder Name"
#~ msgstr "文件夹名"

#~ msgid "Folder Properties"
#~ msgstr "文件夹属性"

#~ msgid "Folder Properties: %s"
#~ msgstr "文件夹属性：%s"

#~ msgid "Folder actions"
#~ msgstr "文件夹动作"

#~ msgid "Folder name"
#~ msgstr "文件夹名"

#~ msgid "Folder names must not be empty"
#~ msgstr "文件夹名称不得为空"

#~ msgid "Folder names must not contain slashes"
#~ msgstr "文件夹名称不得包含斜线"

#~ msgid "Folder path"
#~ msgstr "文件夹路径"

#~ msgid "Folder permissions"
#~ msgstr "文件夹权限"

#~ msgid "Folder type"
#~ msgstr "文件夹类型"

#~ msgid "Folder view"
#~ msgstr "文件夹视图"

#~ msgid ""
#~ "Folder with name \"%1$s\" will be hidden. Enable setting \"Show hidden "
#~ "files and folders\" to access this folder again."
#~ msgstr ""
#~ "名称为 \"%1$s\" 的文件夹将会被隐藏。启用 \"显示隐藏文件和文件夹\" 以再次访"
#~ "问这些文件夹。"

#~ msgid "Folder-specific actions"
#~ msgstr "文件夹指定动作"

#~ msgid "Folder..."
#~ msgstr "文件夹..."

#~ msgid "Folder:"
#~ msgstr "文件夹："

#~ msgid "Folders"
#~ msgstr "文件夹"

#~ msgid "Follow"
#~ msgstr "跟随"

#~ msgid "Follow the instructions and install the updater."
#~ msgstr "按照指示安装更新程序。"

#~ msgid "Following"
#~ msgstr "跟随中"

#~ msgid "Font name"
#~ msgstr "字体名"

#~ msgid "Font size"
#~ msgstr "字体大小"

#~ msgid "Food"
#~ msgstr "食物"

#, fuzzy
#~ msgid "For best results, please use"
#~ msgstr "为了最好的结果，请使用"

#~ msgid ""
#~ "For security reasons, all account passwords are encrypted with your "
#~ "primary account password. If you change your primary password, your "
#~ "external accounts might stop working. In this case, you can use your old "
#~ "password to recover all account passwords:"
#~ msgstr ""
#~ "由于安全因素，所有户口密码以您的主要户口密码加密。如果您更改您的主要密码，"
#~ "您的外部户口可能停止运作。如是者，您可以以你的旧密码以还原所有户口密码："

#~ msgid "Forgot your password?"
#~ msgstr "忘记密码？"

#~ msgid "Format"
#~ msgstr "格式"

#~ msgid "Format emails as"
#~ msgstr "将电子邮件格式化为"

#~ msgid "Format emails as:"
#~ msgstr "将电子邮件格式化为："

#~ msgid "Forward"
#~ msgstr "转发"

#~ msgid "Forward all incoming emails to this address"
#~ msgstr "转发所有接收电子邮件到此地址"

#~ msgid "Forward emails as"
#~ msgstr "电子邮件的转发方式"

#~ msgid "Forward emails as:"
#~ msgstr "电子邮件的转发方式："

#~ msgid "Free"
#~ msgstr "空闲的"

#~ msgid "Free trial..."
#~ msgstr "免费试用..."

#~ msgid "French"
#~ msgstr "法文"

#~ msgid "French Guiana"
#~ msgstr "法属圭亚那"

#~ msgid "French Polynesia"
#~ msgstr "法属波利尼西亚"

#~ msgid "French Southern Territories"
#~ msgstr "法国南部领土"

#~ msgid "Fri"
#~ msgstr "星期五"

#~ msgid "Friday"
#~ msgstr "星期五"

#~ msgid "From"
#~ msgstr "从"

#~ msgid "From %s"
#~ msgstr "从 %s"

#~ msgctxt "when"
#~ msgid "From:"
#~ msgstr "从："

#~ msgid "Fullscreen"
#~ msgstr "全屏幕"

#~ msgid "Furigana for company"
#~ msgstr "公司名称的和式拼音"

#~ msgid "Furigana for first name"
#~ msgstr "名字的和式拼音"

#~ msgid "Furigana for last name"
#~ msgstr "姓氏的和式拼音"

#~ msgid "GB"
#~ msgstr "GB"

#~ msgid "German"
#~ msgstr "德文"

#~ msgid "Get free upgrade"
#~ msgstr "获取免费更新"

#~ msgid "Go to page"
#~ msgstr "跳到页面"

#~ msgid "Good evening"
#~ msgstr "晚上好"

#~ msgid "Good evening, %s"
#~ msgstr "晚上好， %s"

#~ msgid "Good morning"
#~ msgstr "早上好"

#~ msgid "Good morning, %s"
#~ msgstr "早上好， %s"

#~ msgid "Gray"
#~ msgstr "灰色"

#~ msgid "Greek"
#~ msgstr "希腊文"

#~ msgid "Green"
#~ msgstr "绿色"

#~ msgid "Grey"
#~ msgstr "灰色"

#~ msgid "Group"
#~ msgstr "组"

#~ msgid "Guest"
#~ msgstr "访客"

#~ msgid "Guidance"
#~ msgstr "指引"

#~ msgid "H-split view"
#~ msgstr "水平拆分视图"

#~ msgid "HTML"
#~ msgstr "HTML"

#~ msgid "HTML and plain text"
#~ msgstr "HTML 和纯文本"

#~ msgid "Header"
#~ msgstr "标题"

#~ msgid "Hello"
#~ msgstr "您好"

#~ msgid "Hello %s"
#~ msgstr "您好 %s"

#~ msgid "Hello World"
#~ msgstr "您好世界"

#~ msgid "Help"
#~ msgstr "帮助"

#~ msgid "Hi!<br><br>%1$s shares a publication with you:<br>%2$s"
#~ msgstr "您好！<br><br>%1$s 和您分享一个出版：<br>%2$s"

#, fuzzy
#~ msgid "Hidden folders"
#~ msgstr "添加文件夹"

#~ msgid "Hide"
#~ msgstr "隐藏"

#~ msgid "Hide QR code"
#~ msgstr "隐藏 QR 码"

#~ msgctxt "plural"
#~ msgid "Hide attachment"
#~ msgid_plural "Hide attachments"
#~ msgstr[0] "隐藏附件"
#~ msgstr[1] "删除附件"

#~ msgid "Hide comments"
#~ msgstr "隐藏注释"

#~ msgid "Hide conflicts"
#~ msgstr "隐藏冲突"

#~ msgid "Hide details"
#~ msgstr "隐藏详情"

#~ msgid "Hide request body"
#~ msgstr "隐藏请求内文"

#~ msgid "Hide side panel"
#~ msgstr "隐藏侧面板"

#~ msgid "Hide stack trace"
#~ msgstr "隐藏堆叠痕迹"

#~ msgid "High"
#~ msgstr "高"

#~ msgid "High priority"
#~ msgstr "高优先级"

#~ msgid "Hobby"
#~ msgstr "兴趣"

#~ msgctxt "address"
#~ msgid "Home"
#~ msgstr "主页"

#~ msgid "Home Address"
#~ msgstr "住宅地址"

#~ msgid "Home address"
#~ msgstr "住宅地址"

#~ msgid "Host"
#~ msgstr "主机"

#~ msgid "Hours"
#~ msgstr "小时"

#~ msgid "How does this work?"
#~ msgstr "这如何运作？"

#~ msgid "Hungarian"
#~ msgstr "匈牙利文"

#~ msgid "IMAP folder subscription"
#~ msgstr "IMAP 文件夹订阅"

#~ msgid "IP phone"
#~ msgstr "IP 电话"

#~ msgid "Icon view"
#~ msgstr "图标视图"

#~ msgid "Icons"
#~ msgstr "图标"

#~ msgid ""
#~ "If a folder contains images, you can display a slideshow. To do so click "
#~ "the View slideshow icon in the toolbar."
#~ msgstr ""
#~ "如果一个文件夹包含图像，您可以显示一个幻灯片。为此请单击工具条里的检视幻灯"
#~ "片图标。"

#~ msgid ""
#~ "If you change the password, you will be signed out. Please ensure that "
#~ "everything is closed and saved."
#~ msgstr "如果您更改密码，您将会注销。请确定所有东西皆关闭和保存。"

#~ msgid ""
#~ "If you no longer want to display a square, click the cross on the upper "
#~ "right side."
#~ msgstr "如果您不要再显示一个方块，请单击在右上方的交叉。"

#~ msgid ""
#~ "If you spot a free time, just select this area. To do this, move the "
#~ "cursor to the start time, hold the mouse button, and <b>drag the mouse</"
#~ "b> to the end time."
#~ msgstr ""
#~ "如果您看到一个空闲时间，只需选择此区域。为此，把鼠标移动到开始时间，按紧鼠"
#~ "标按钮；然后 <b>拖动鼠标</b> 到结束时间。"

#~ msgid "Ignore"
#~ msgstr "忽视"

#~ msgid "Ignore conflicts"
#~ msgstr "忽略冲突"

#~ msgid ""
#~ "Ignore existing events. Helpful to import public holiday calendars, for "
#~ "example."
#~ msgstr "无视存在的事件，对像导入公众假期日历有用。"

#~ msgid "Image"
#~ msgstr "图像"

#~ msgid "Image 1"
#~ msgstr "图像 1"

#~ msgid "Import"
#~ msgstr "导入"

#~ msgid "Import into"
#~ msgstr "导入到"

#~ msgid "Import signatures"
#~ msgstr "导入签名"

#~ msgid "In %1$d days"
#~ msgstr "%1$d 天内"

#~ msgid "In %s hours:"
#~ msgstr "%s 小时内："

#~ msgid "In %s milliseconds:"
#~ msgstr "在 %s 毫秒里："

#~ msgid "In %s minutes:"
#~ msgstr "在 %d 分钟内："

#~ msgid "In %s seconds:"
#~ msgstr "在 %s 秒内："

#~ msgid "In %s weeks:"
#~ msgstr "%s 周内："

#~ msgid ""
#~ "In case of new notifications, e.g. appointment invitations, the info area "
#~ "is opened on the right side."
#~ msgstr "假若有新通知，比如约会邀请，信息区域会在右边打开。"

#~ msgid "In progress"
#~ msgstr "进行中"

#~ msgid ""
#~ "In the Details section at the bottom right side you can enter billing "
#~ "information."
#~ msgstr "在右下部的详情部分，您可以输入账项信息。"

#~ msgid ""
#~ "In the Icons view you can see the files of the selected folder in the "
#~ "display area."
#~ msgstr "在图标视图里您可以在显示区域里看到选择文件夹的文件。"

#~ msgid "Inbox"
#~ msgstr "收件箱"

#~ msgid "Include distribution lists"
#~ msgstr "包括通讯组列表"

#~ msgid "Incoming Notification Mails"
#~ msgstr "接收通知邮件"

#~ msgid "Inconsistent dates"
#~ msgstr "不一致的日期"

#~ msgid "Info"
#~ msgstr "信息"

#~ msgid "Inline"
#~ msgstr "内联"

#~ msgid "Inline With Text"
#~ msgstr "附文本内联"

#, fuzzy
#~ msgid "Inline menu %1$s"
#~ msgstr "登入为 %1$s"

#~ msgid "Inline with text"
#~ msgstr "附文本内联"

#~ msgid "Insert"
#~ msgstr "插入"

#~ msgid "Insert Column"
#~ msgstr "插入列"

#~ msgid "Insert Image File"
#~ msgstr "插入图像档"

#~ msgid "Insert Image URL"
#~ msgstr "插入图像 URL"

#~ msgid "Insert Row"
#~ msgstr "插入行"

#~ msgid "Insert column"
#~ msgstr "插入列"

#~ msgid "Insert image file"
#~ msgstr "插入图像档"

#~ msgid "Insert inline image"
#~ msgstr "插入直列图像"

#~ msgid "Insert row"
#~ msgstr "插入行"

#~ msgid "Insert table"
#~ msgstr "插入表格"

#~ msgid "Insert the original email text to a reply"
#~ msgstr "在回复中插入原始电子邮件文本"

#~ msgid "Insert/Edit Hyperlink"
#~ msgstr "插入/编辑超连结"

#~ msgid ""
#~ "Install this web app on your %1$s: Tap %2$s and then %3$s'Add to Home "
#~ "Screen'%4$s"
#~ msgstr ""
#~ "在您的 %1$s 上安装此网页软件： 轻按 %2$s 后，再按 %3$s'添加到主页画面'%4$s"

#~ msgid "Instant Messenger 1"
#~ msgstr "即时通讯 1"

#~ msgid "Instant Messenger 2"
#~ msgstr "即时通讯 2"

#~ msgid "Internal Error"
#~ msgstr "内部错误"

#~ msgid ""
#~ "Internet Explorer 9 does not support attachment uploads. Please upgrade "
#~ "to Internet Explorer 10."
#~ msgstr "Internet Explorer 9 不支持上载附件。请更新到 Internet Explorer 10。"

#~ msgid ""
#~ "Internet Explorer 9 does not support file uploads. Please upgrade to "
#~ "Internet Explorer 10."
#~ msgstr "Internet Explorer 9 不支持文件上载。请更新到 Internet Explorer 10。"

#~ msgid "Interval of the reminder in minutes"
#~ msgstr "按分钟设置提醒间隔"

#~ msgid "Invalid data"
#~ msgstr "无效数据"

#~ msgid "Invitations"
#~ msgstr "邀请"

#~ msgid "Invite to appointment"
#~ msgstr "邀请到约会"

#~ msgid "Invite to new appointment"
#~ msgstr "邀请到新约会"

#~ msgid "Is bigger than"
#~ msgstr "是大于"

#~ msgid "Is exactly"
#~ msgstr "正是"

#~ msgid "Is smaller than"
#~ msgstr "是小于"

#~ msgid "Italian (Italy)"
#~ msgstr "意大利文（意大利）"

#~ msgid "Italic"
#~ msgstr "斜体"

#~ msgid "Items"
#~ msgstr "项目"

#~ msgid "Items without a file can not be downloaded."
#~ msgstr "没有一个文件的项目无法下载。"

#~ msgid "Items without a file can not be opened."
#~ msgstr "没有一个文件的项目无法打开。"

#~ msgid "January"
#~ msgstr "一月"

#~ msgid "Japanese Carrier"
#~ msgstr "日本手机服务商"

#~ msgid "Job"
#~ msgstr "工作"

#~ msgid "Job description"
#~ msgstr "职业描述"

#~ msgid "July"
#~ msgstr "七月"

#~ msgid "June"
#~ msgstr "六月"

#~ msgid "Just disable widget"
#~ msgstr "只要关闭迷你程序"

#~ msgid "Justify"
#~ msgstr "排列版面"

#~ msgid "KB"
#~ msgstr "KB"

#~ msgid "Keep"
#~ msgstr "保留"

#~ msgid "Keep the draft."
#~ msgstr "保留草稿。"

#~ msgid "Label"
#~ msgstr "标签"

#~ msgid "Language"
#~ msgstr "语言"

#~ msgid "Language-specific default"
#~ msgstr "语言指定的默认值"

#~ msgid "Languages"
#~ msgstr "语言"

#~ msgid "Last Week"
#~ msgstr "上周"

#~ msgid "Last modified"
#~ msgstr "最近修改日期"

#~ msgid "Last name"
#~ msgstr "姓氏"

#~ msgid "Last name, First name"
#~ msgstr "姓氏，名字"

#~ msgid "Launcher dropdown. Press [enter] to jump to the dropdown."
#~ msgstr "执行器下拉。请按 [enter] 以跳到下拉。"

#~ msgid "Leave messages on server"
#~ msgstr "在服务器上保留邮件"

#~ msgid "Left"
#~ msgstr "左"

#~ msgid "Left aligned, text wraps at right side"
#~ msgstr "置左，文字自动换行于右边"

#~ msgid "Letters • Symbols"
#~ msgstr "信件：符号"

#~ msgid "Life"
#~ msgstr "生活"

#~ msgid "Light blue"
#~ msgstr "浅蓝色"

#~ msgid "Light green"
#~ msgstr "浅绿色"

#~ msgid "Lighter"
#~ msgstr "更浅色"

#~ msgid "Liked a link: %s"
#~ msgstr "赞一个链接：%s"

#~ msgid "Line Spacing"
#~ msgstr "隔行"

#, fuzzy
#~ msgid "Line wrap when sending text mails after"
#~ msgstr "当发送文本邮件后换行"

#, fuzzy
#~ msgid "Line wrap when sending text mails after how much characters"
#~ msgstr "当发送文本邮件后换行"

#~ msgid "Line wrap when sending text mails after: "
#~ msgstr "当发送文本邮件后换行："

#~ msgid "Link"
#~ msgstr "连结"

#~ msgid "LinkedIn"
#~ msgstr "LinkedIn"

#~ msgid "LinkedIn Network Updates"
#~ msgstr "LinkedIn 网路更新"

#~ msgid "LinkedIn reported an error:"
#~ msgstr "LinkedIn 报告一个错误："

#~ msgid "Links"
#~ msgstr "连结"

#~ msgid "List"
#~ msgstr "列表"

#~ msgid "List name"
#~ msgstr "列表名"

#~ msgid "List view"
#~ msgstr "列表视图"

#~ msgid "Load Error"
#~ msgstr "加载错误"

#~ msgid "Load all mails. This might take some time."
#~ msgstr "加载所有邮件，可能需时片刻。"

#~ msgid "Location"
#~ msgstr "地点"

#~ msgid "Lock"
#~ msgstr "锁住"

#~ msgid "Login"
#~ msgstr "登录"

#~ msgid "Login must not be empty."
#~ msgstr "登入字段不得为空"

#~ msgid "Logout now"
#~ msgstr "现在注销"

#~ msgid "Loss"
#~ msgstr "丢失"

#~ msgid "Loss: %1$s %"
#~ msgstr "丢失： %1$s %"

#~ msgid "Low"
#~ msgstr "低"

#~ msgid "Low priority"
#~ msgstr "低优先级"

#~ msgid "MB"
#~ msgstr "MB"

#~ msgid "Mail"
#~ msgstr "邮件"

#~ msgctxt "app"
#~ msgid "Mail"
#~ msgstr "邮件"

#~ msgid "Mail Details"
#~ msgstr "邮件信息"

#~ msgid "Mail Filter"
#~ msgstr "邮件过滤器"

#~ msgid "Mail Thread Details"
#~ msgstr "邮件帖子详情"

#~ msgid "Mail account"
#~ msgstr "邮件户口"

#~ msgid "Mail and Messaging"
#~ msgstr "邮件和即时通讯"

#~ msgid "Mail and Social Accounts"
#~ msgstr "电子邮件和社交账户"

#~ msgid "Mail count quota"
#~ msgstr "邮件总数限额"

#~ msgid "Mail has been copied"
#~ msgstr "邮件已复制"

#~ msgid "Mail has been imported"
#~ msgstr "电子邮件已导入"

#~ msgid "Mail has been moved"
#~ msgstr "邮件已移动"

#~ msgid "Mail has empty subject. Send it anyway?"
#~ msgstr "邮件没有题目，您还要发送吗？"

#~ msgid "Mail has no recipient."
#~ msgstr "邮件没有收件人。"

#~ msgid "Mail quota"
#~ msgstr "电子邮件限额"

#~ msgid "Mail quota exceeded"
#~ msgstr "超出邮件限额"

#~ msgid "Mail reminder"
#~ msgstr "邮件提醒"

#~ msgid "Mail reminder for"
#~ msgstr "邮件提醒于"

#~ msgid "Mail saved as draft"
#~ msgstr "邮件已保存为草稿"

#~ msgid "Mail source"
#~ msgstr "电子邮件来源"

#~ msgid "Mail text"
#~ msgstr "邮件正文"

#~ msgid "Mail was not imported, only .eml files are supported."
#~ msgstr "没有导入邮件，只支持 .eml 文件。"

#, fuzzy
#~ msgid "Mail was not imported. Only .eml files are supported."
#~ msgstr "没有导入邮件，只支持 .eml 文件。"

#~ msgid "Mailfilter created"
#~ msgstr "邮件过滤器已创建"

#~ msgid "Mailfilter updated"
#~ msgstr "邮件过滤器已更新"

#~ msgid "Mailing list"
#~ msgstr "邮件列表"

#~ msgid "Mails have been copied"
#~ msgstr "邮件已复制"

#~ msgid "Mails have been moved"
#~ msgstr "邮件已被移动"

#~ msgid "Mails per hour (%)"
#~ msgstr "每小时邮件数（%）"

#~ msgid "Mails per week-day (%)"
#~ msgstr "每工作日邮件数（%）"

#~ msgid "Make this the current version"
#~ msgstr "定此为当前版本"

#~ msgid "Manage applications"
#~ msgstr "管理应用"

#~ msgid "Manager"
#~ msgstr "经理"

#~ msgctxt "help"
#~ msgid "Managing E-Mail messages"
#~ msgstr "管理电子邮件消息"

#~ msgctxt "help"
#~ msgid "Managing Files"
#~ msgstr "管理文件"

#~ msgid "Manual"
#~ msgstr "手动"

#~ msgid "March"
#~ msgstr "三月"

#~ msgid "Marital status"
#~ msgstr "婚姻状况"

#~ msgid "Mark all day appointments as free"
#~ msgstr "标记全天约会为空闲"

#~ msgid "Mark all mails as read"
#~ msgstr "标记所有邮件为已读"

#~ msgid "Mark as distributionlist"
#~ msgstr "标记成通讯组列表"

#, fuzzy
#~ msgid "Mark as done"
#~ msgstr "标记成垃圾邮件"

#, fuzzy
#~ msgid "Mark as read"
#~ msgstr "标记为已读"

#~ msgid "Mark as spam"
#~ msgstr "标记成垃圾邮件"

#, fuzzy
#~ msgid "Mark as unread"
#~ msgstr "标记为未读"

#~ msgid "Mark mail as"
#~ msgstr "标记邮件为"

#~ msgid "Mark read"
#~ msgstr "标记为已读"

#~ msgid "Mark unread"
#~ msgstr "标记为未读"

#~ msgid "Matches"
#~ msgstr "匹配"

#~ msgid "May"
#~ msgstr "五月"

#~ msgid "Mediaplayer"
#~ msgstr "媒体播放器"

#~ msgid "Medium"
#~ msgstr "媒介"

#, fuzzy
#~ msgid "Medium priority"
#~ msgstr "高优先级"

#~ msgid "Messaging"
#~ msgstr "消息"

#~ msgid "Messenger"
#~ msgstr "即时通讯软件"

#~ msgid "Middle name"
#~ msgstr "中间名"

#~ msgid "Minimize"
#~ msgstr "最小化"

#~ msgid "Minutes"
#~ msgstr "分钟"

#~ msgid "Miscellaneous"
#~ msgstr "杂项"

#~ msgid "Mobile"
#~ msgstr "手机"

#, fuzzy
#~ msgid "Mobile device settings:"
#~ msgstr "文件夹设定"

#~ msgid "Model is incomplete."
#~ msgstr "模型未完成。"

#~ msgid "Modified"
#~ msgstr "已修改"

#~ msgid "Monday"
#~ msgstr "星期一"

#~ msgid "Month"
#~ msgstr "月"

#~ msgid "Month View"
#~ msgstr "月视图"

#~ msgid "Monthly on day %1$d"
#~ msgstr "每月 %1$d 日"

#~ msgid "Monthly on the %1$s %2$s"
#~ msgstr "每月的第 %1$s 个 %2$s"

#~ msgid "Months"
#~ msgstr "月"

#~ msgid "More"
#~ msgstr "更多"

#~ msgid "More zoom settings"
#~ msgstr "更多放大设定"

#~ msgid "Move"
#~ msgstr "移动"

#~ msgid "Move folder"
#~ msgstr "移动文件夹"

#~ msgid "Move to folder"
#~ msgstr "移动到文件夹"

#~ msgid "Moving mails ... This may take a few seconds."
#~ msgstr "移动邮件中... 可能需时片刻。"

#~ msgid "My contact data"
#~ msgstr "我的联系人数据"

#~ msgid "My latest files"
#~ msgstr "我的最新文件"

#~ msgid "My password"
#~ msgstr "我的密码"

#~ msgid "N/A"
#~ msgstr "不可用"

#~ msgid "Name"
#~ msgstr "姓名"

#~ msgid "Name already taken"
#~ msgstr "名称已被使用"

#~ msgid "Name for group of feeds"
#~ msgstr "Feed 组名称"

#~ msgid "Name of feed"
#~ msgstr "Feed 名称"

#~ msgid "Names and email addresses"
#~ msgstr "名称和电子邮件地址"

#~ msgid "Nature"
#~ msgstr "自然"

#~ msgid "Network Problems"
#~ msgstr "网络错误"

#~ msgid "Never"
#~ msgstr "从来没有"

#~ msgid "New Folder"
#~ msgstr "新文件夹"

#~ msgid "New Mail"
#~ msgstr "新邮件"

#~ msgid "New Mail from %1$s %2$s. Press [enter] to open"
#~ msgstr "来自 %1$s %2$s 的新邮件。请按 [enter] 打开"

#~ msgid "New Mails"
#~ msgstr "新邮件"

#~ msgid "New appointment"
#~ msgstr "新约会"

#~ msgid "New contact"
#~ msgstr "新联系人"

#~ msgid "New folder"
#~ msgstr "新文件夹"

#~ msgid "New office document"
#~ msgstr "新 office 文件"

#~ msgid "New password"
#~ msgstr "新密码"

#~ msgid "New private folder"
#~ msgstr "新私人文件夹"

#~ msgid "New public folder"
#~ msgstr "新公共文件夹"

#~ msgid "New publication"
#~ msgstr "新发布"

#~ msgid "New rule"
#~ msgstr "新规则"

#~ msgid "New subfolder"
#~ msgstr "新子文件夹"

#~ msgid "New subscription"
#~ msgstr "新订阅"

#~ msgid "Next"
#~ msgstr "下一个"

#~ msgid "Next Day"
#~ msgstr "下一天"

#~ msgid "Next Week"
#~ msgstr "下周"

#~ msgid "Next birthdays"
#~ msgstr "下一个生日"

#~ msgid "Next step"
#~ msgstr "下一步"

#~ msgid "Nickname"
#~ msgstr "别名"

#~ msgid "No"
#~ msgstr "否"

#~ msgid "No RSS feeds found."
#~ msgstr "没找到 RSS feeds。"

#~ msgid "No Tweets yet."
#~ msgstr "还没有新推。"

#, fuzzy
#~ msgid "No appointments found for \"%s\""
#~ msgstr "没有找到 \"%s\" 的邮件"

#, fuzzy
#~ msgid "No appointments found until %s"
#~ msgstr "约会详情"

#~ msgid "No birthdays within the next %1$d weeks"
#~ msgstr "往后 %1$d 星期没有生日"

#~ msgid "No border"
#~ msgstr "无边界"

#~ msgid "No color"
#~ msgstr "无颜色"

#~ msgid ""
#~ "No connection to server. Please check your internet connection and retry."
#~ msgstr "连接失败。请检查您的 Internet 设置重试。"

#~ msgid "No downloads available"
#~ msgstr "无可下载的文件"

#~ msgid "No elements selected"
#~ msgstr "没有选定的元素"

#~ msgid "No errors"
#~ msgstr "没有错误"

#~ msgid "No file selected for upload."
#~ msgstr "没有选择要上载的文件。"

#~ msgid "No files have been changed recently"
#~ msgstr "最近没有文件更改"

#, fuzzy
#~| msgid "No RSS feeds found."
#~ msgid "No items found"
#~ msgstr "没找到 RSS feeds。"

#~ msgid "No lost requests"
#~ msgstr "没有丢失请求"

#~ msgid "No mails"
#~ msgstr "没有邮件"

#~ msgid "No mails at all!"
#~ msgstr "完全没有邮件！"

#~ msgid "No mails found for \"%s\""
#~ msgstr "没有找到 \"%s\" 的邮件"

#~ msgid "No mails in this folder"
#~ msgstr "此文件夹中无电子邮件"

#~ msgid "No mails in your inbox"
#~ msgstr "您的文件夹中没有邮件"

#~ msgid "No matching templates on this Server"
#~ msgstr "此服务器中无匹配的模版"

#, fuzzy
#~ msgid "No message selected"
#~ msgstr "没有选定的元素"

#~ msgid "No notifications"
#~ msgstr "没有通知"

#~ msgid "No preview available"
#~ msgstr "无预览"

#, fuzzy
#~ msgid "No priority"
#~ msgstr "低优先级"

#~ msgid "No recipients"
#~ msgstr "无收件人"

#~ msgid "No reminder"
#~ msgstr "无提醒"

#~ msgid "No signature"
#~ msgstr "没有签名"

#~ msgid "No slow requests"
#~ msgstr "没有慢速请求"

#~ msgid "No subject"
#~ msgstr "无主题"

#~ msgid "No title."
#~ msgstr "无标题。"

#~ msgid "No wall posts yet."
#~ msgstr "墙上还没有留言。"

#~ msgid "None"
#~ msgstr "无"

#~ msgid "Normal"
#~ msgstr "常规"

#~ msgid "Not spam"
#~ msgstr "没有垃圾邮件"

#~ msgid "Not started"
#~ msgstr "未开始"

#~ msgid "Not yet confirmed"
#~ msgstr "尚未确认"

#~ msgid "Note"
#~ msgstr "备注"

#~ msgid "Note: One contact is not shown due to missing phone numbers"
#~ msgid_plural ""
#~ "Note: %1$d contacts are not shown due to missing phone numbers"
#~ msgstr[0] "备注：因为缺少电话号码，有一个联系人没有显示。"
#~ msgstr[1] "备注：因为缺少电话号码，有 %1$d 个联系人没有显示。"

#~ msgid ""
#~ "Note: Refreshing this subscription will replace the calendar content with "
#~ "the external content. Changes you have made inside appsuite will be "
#~ "overwritten"
#~ msgstr ""
#~ "备注：刷新此订阅将会以外部内容取代日历内容。您已经在软件套装作出的更改将会"
#~ "被覆盖。"

#~ msgid "Note: The vCard format cannot contain distribution lists"
#~ msgstr "备注：vCard 格式不能包含通信组列表"

#~ msgid ""
#~ "Note: This subscription will replace the calendar content with the "
#~ "external content. Therefore you must create a new folder for this "
#~ "subscription."
#~ msgstr ""
#~ "备注：此订阅将会以外部内容取代日历内容，因此您必须为此订阅创建一个新文件"
#~ "夹。"

#~ msgid "Notify all participants by email."
#~ msgstr "以电子邮件通知所有参与者。"

#~ msgid "November"
#~ msgstr "十一月"

#~ msgid "Number of days between vacation notices to the same sender"
#~ msgstr "向同一发送人的假期通知时间间隔"

#~ msgid "Numbering On/Off"
#~ msgstr "编号列表开/关"

#~ msgid "OK"
#~ msgstr "确认"

#~ msgid "Object permissions"
#~ msgstr "对象权限"

#~ msgid "Objects"
#~ msgstr "物件"

#~ msgid "October"
#~ msgstr "十月"

#~ msgid "Off"
#~ msgstr "离线"

#~ msgid "Offline"
#~ msgstr "离线"

#~ msgid "Offline mode"
#~ msgstr "脱机模式"

#~ msgid "Ok"
#~ msgstr "确定"

#~ msgid "On %s %s each %s. months"
#~ msgstr "每 %3$s 个月的 %1$s %2$s"

#~ msgid "On %s %s every month"
#~ msgstr "每个月的第 %1$s %2$s"

#~ msgid "On %s %s in %s"
#~ msgstr "%s的第 %s 个%s"

#~ msgid "On %s. day every %s. month"
#~ msgstr "每 %2$s 个月的第 %1$s 日"

#~ msgid "On %s. day every month"
#~ msgstr "每个月的第 %1$s 日"

#~ msgid "On every new notification"
#~ msgstr "在每一个新通知"

#~ msgid "On new notifications except mails"
#~ msgstr "在除了邮件的新通知"

#~ msgid "On work days"
#~ msgstr "在工作天"

#~ msgid "One and a Half"
#~ msgstr "一行半"

#~ msgid ""
#~ "One or more attached files exceed the size limit per email. Therefore, "
#~ "the files are not sent as attachments but kept on the server. The email "
#~ "you have sent just contains links to download these files."
#~ msgstr ""
#~ "一个或多个附带文件超出每个电子邮件的体织限制。因此，那些文件未能以附件发送"
#~ "而是保留在服务器上。您发送的电子邮件只会包含下载那些文件的链接。"

#~ msgid "Only showing items related to folder \"%1$s\""
#~ msgstr "只显示和 \"%1$s\" 文件夹有关的项目"

#~ msgid "Open"
#~ msgstr "打开"

#~ msgid "Open external link"
#~ msgstr "打开外部链接"

#, fuzzy
#~| msgid "Folder view"
#~ msgid "Open folder view"
#~ msgstr "文件夹视图"

#~ msgid "Open in browser"
#~ msgstr "在浏览器打开"

#~ msgid "Open in new tab"
#~ msgstr "在新选项卡打开"

#, fuzzy
#~ msgid "Open on LinkedIn"
#~ msgstr "LinkedIn"

#, fuzzy
#~| msgid "All messages"
#~ msgid "Open/close all messages"
#~ msgstr "所有信息"

#~ msgid "Opening E-Mail threads"
#~ msgstr "打开电子邮件帖子"

#~ msgid "Optional 01"
#~ msgstr "选项 01"

#~ msgid "Optional 02"
#~ msgstr "选项 02"

#~ msgid "Optional 03"
#~ msgstr "选项 03"

#~ msgid "Optional 04"
#~ msgstr "选项 04"

#~ msgid "Optional 05"
#~ msgstr "选项 05"

#~ msgid "Optional 06"
#~ msgstr "选项 06"

#~ msgid "Optional 07"
#~ msgstr "选项 07"

#~ msgid "Optional 08"
#~ msgstr "选项 08"

#~ msgid "Optional 09"
#~ msgstr "选项 09"

#~ msgid "Optional 10"
#~ msgstr "选项 10"

#~ msgid "Optional 11"
#~ msgstr "选项 11"

#~ msgid "Optional 12"
#~ msgstr "选项 12"

#~ msgid "Optional 13"
#~ msgstr "选项 13"

#~ msgid "Optional 14"
#~ msgstr "选项 14"

#~ msgid "Optional 15"
#~ msgstr "选项 15"

#~ msgid "Optional 16"
#~ msgstr "选项 16"

#~ msgid "Optional 17"
#~ msgstr "选项 17"

#~ msgid "Optional 18"
#~ msgstr "选项 18"

#~ msgid "Optional 19"
#~ msgstr "选项 19"

#~ msgid "Optional 20"
#~ msgstr "选项 20"

#~ msgid "Options"
#~ msgstr "选项"

#~ msgid "Orange"
#~ msgstr "橙色"

#~ msgid "Organizer"
#~ msgstr "组织器"

#~ msgid "Other Address"
#~ msgstr "其他地址"

#~ msgid "Other address"
#~ msgstr "其他地址"

#~ msgid "Outgoing server settings (SMTP)"
#~ msgstr "发送服务器设置 (SMTP)"

#~ msgid "Overdue"
#~ msgstr "过期"

#~ msgid "Overdue Task. %1$s %2$s. Press [enter] to open"
#~ msgstr "过期任务。%1$s %2$s。请按 [enter] 打开"

#~ msgid "Overdue Tasks"
#~ msgstr "过期任务"

#~ msgid "Owner"
#~ msgstr "拥有者"

#~ msgid "PB"
#~ msgstr "PB"

#~ msgid "POP3:"
#~ msgstr "POP3:"

#~ msgid "Page %1$d of %2$d"
#~ msgstr "第 %1$d 页（共 %2$d 页）"

#~ msgid "Page number"
#~ msgstr "页数"

#~ msgid "Pager"
#~ msgstr "寻呼机"

#~ msgid "Paragraph Alignment"
#~ msgstr "段落排列"

#~ msgid "Paragraph Fill Color"
#~ msgstr "段落填满颜色"

#~ msgid "Paragraph borders"
#~ msgstr "段落边界"

#~ msgid "Paragraph style"
#~ msgstr "巴拉圭风格"

#~ msgid "Participants"
#~ msgstr "参与者"

#~ msgid "Password"
#~ msgstr "密码"

#, fuzzy
#~ msgid "Password length must be between %1$d and %2$d characters."
#~ msgstr "支出必须在 -%1$d 到 %1$d 之间。"

#~ msgid "People"
#~ msgstr "人文"

#~ msgid "Permanently remove deleted emails"
#~ msgstr "永久移除已删除的电子邮件"

#~ msgid "Permanently remove deleted emails?"
#~ msgstr "永久移除已删除的电子邮件？"

#~ msgid "Permissions"
#~ msgstr "权限"

#~ msgid "Personal"
#~ msgstr "个人"

#~ msgid "Personal information"
#~ msgstr "个人信息"

#~ msgid "Phone"
#~ msgstr "电话"

#~ msgid "Phone & fax numbers"
#~ msgstr "电话和传真号码"

#~ msgid "Phone (assistant)"
#~ msgstr "电话（助理）"

#~ msgid "Phone (business alt)"
#~ msgstr "电话（业务、替代）"

#~ msgid "Phone (business)"
#~ msgstr "电话（业务）"

#~ msgid "Phone (car)"
#~ msgstr "电话（汽车）"

#~ msgid "Phone (company)"
#~ msgstr "电话（公司）"

#~ msgid "Phone (home alt)"
#~ msgstr "电话（住宅、替代）"

#~ msgid "Phone (home)"
#~ msgstr "电话（住宅）"

#~ msgid "Phone (other)"
#~ msgstr "电话（其他）"

#~ msgid "Phone (private)"
#~ msgstr "电话（私人）"

#~ msgid "Phone alt"
#~ msgstr "电话（替代）"

#~ msgid "Phone numbers"
#~ msgstr "电话号码"

#~ msgid "Pick a time here"
#~ msgstr "在此选择一个时间"

#~ msgid "Pink"
#~ msgstr "粉红色"

#~ msgid "Places"
#~ msgstr "地点"

#~ msgid "Plain text"
#~ msgstr "纯文本"

#~ msgid "Play audio files"
#~ msgstr "播放音效档"

#~ msgid "Play video files"
#~ msgstr "播放视象档"

#~ msgid "Please choose a sentence below."
#~ msgstr "请从以下句子中选择。"

#~ msgid "Please enter a correct number."
#~ msgstr "请输入一个正确数值。"

#~ msgid "Please enter a date in the past"
#~ msgstr "请为输入一个过去日期"

#~ msgid "Please enter a description"
#~ msgstr "请输入一个描述"

#~ msgid "Please enter a description."
#~ msgstr "请输入一个描述。"

#~ msgid "Please enter a feed URL."
#~ msgstr "请输入一个 feed URL。"

#~ msgid "Please enter a name for the group of feeds."
#~ msgstr "请为 feed 组输入一个名称。"

#~ msgid "Please enter a search query"
#~ msgstr "请输入一个搜索查詢"

#~ msgid "Please enter a valid date"
#~ msgstr "请输入一个有效日期"

#~ msgid "Please enter a valid date."
#~ msgstr "请输入一个有效日期。"

#~ msgid "Please enter a valid email address"
#~ msgstr "请输入一个有效电子邮件地址"

#~ msgid "Please enter a valid email address or phone number"
#~ msgstr "请输入一个有效的电子邮件地址或电话号码"

#~ msgid "Please enter a valid name"
#~ msgstr "请输入一个有效名称"

#, fuzzy
#~ msgid "Please enter a valid number"
#~ msgstr "请输入一个有效名称"

#~ msgid "Please enter a valid object"
#~ msgstr "请输入一个对象"

#~ msgid "Please enter a valid phone number. Allowed characters are: %1$s"
#~ msgstr "请输入一个有效电话号码。允许字元为：%1$s"

#~ msgid "Please enter a value"
#~ msgstr "请输入一个数值"

#~ msgid "Please enter an blog url."
#~ msgstr "请输入一个博客 URL。"

#~ msgid "Please enter an feed-url."
#~ msgstr "请输入一个 feed-url。"

#~ msgid "Please enter correct password"
#~ msgstr "请输入正确密码。"

#~ msgid "Please enter the following data: %1$s"
#~ msgstr "请输入以下数据：%1$s"

#~ msgid "Please enter value between 0 and 100."
#~ msgstr "请输入 1 到 100 间的数值。"

#~ msgid "Please enter your credentials."
#~ msgstr "请输入您的凭据。"

#~ msgid "Please enter your password."
#~ msgstr "请输入您的密码。"

#~ msgid ""
#~ "Please note, changing or removing the file extension will cause problems "
#~ "when viewing or editing."
#~ msgstr "请您注意，更改或移除文件延伸将会于检视和编辑时引致问题。"

#~ msgid ""
#~ "Please provide the old password so the account passwords can be recovered."
#~ msgstr "请您提供旧密码以复原户口密码。"

#~ msgid "Please select a file to import"
#~ msgstr "请选择一个汇入的文件"

#~ msgid "Please select a file to insert"
#~ msgstr "请选择一个插入的文件"

#~ msgid "Please select a valid iCal File to import"
#~ msgstr "请选择一个有效 iCal 文件作汇入"

#~ msgid "Please select a valid image File to insert"
#~ msgstr "请选择一个有效图像文件作插入"

#~ msgid "Please sign in again to continue"
#~ msgstr "请再登入继续"

#, fuzzy
#~ msgid "Please specify these missing variables:"
#~ msgstr "请指定这些缺少的变量："

#~ msgid "Please update your browser."
#~ msgstr "请更新您的浏览器。"

#~ msgid "Polish"
#~ msgstr "波兰文"

#~ msgctxt "app"
#~ msgid "Portal"
#~ msgstr "门户"

#~ msgid "Portal Squares"
#~ msgstr "门户"

#~ msgid "Portal Widgets"
#~ msgstr "门户小部件"

#~ msgid "Portal settings"
#~ msgstr "门户设定"

#~ msgid "Portuguese (Portugal)"
#~ msgstr "葡萄牙文（葡萄牙）"

#~ msgid "Position"
#~ msgstr "职位"

#~ msgid "Postcode"
#~ msgstr "邮寄编号"

#~ msgid "Press [enter] to close this alertbox."
#~ msgstr "请按 [enter] 关闭此示警框。"

#, fuzzy
#~ msgid "Press [enter] to jump to"
#~ msgstr "按下 [enter] 以跳到"

#~ msgid "Press [enter] to jump to complete list of Birthdays."
#~ msgstr "按下 [enter] 以跳到完整生日列表。"

#~ msgid "Press [enter] to jump to the facebook stream."
#~ msgstr "按下 [enter] 以跳到脸书 stream。"

#~ msgid "Press [enter] to jump to the flicker stream."
#~ msgstr "按下 [enter] 以跳到 flicker stream。"

#~ msgid "Press [enter] to jump to the linkedin stream."
#~ msgstr "按下 [enter] 以跳到 linkedin stream。"

#~ msgid "Press [enter] to jump to the rss stream."
#~ msgstr "按下 [enter] 以跳到 rss stream。"

#~ msgid "Press [enter] to jump to the tumblr feed."
#~ msgstr "按下 [enter] 以跳到 tumblr feed。"

#~ msgid "Press [enter] to jump to the twitter feed."
#~ msgstr "按下 [enter] 以跳到推特 feed。"

#~ msgid "Press [enter] to select a time when you want to be reminded again"
#~ msgstr "如果您要再被通知，请按 [enter] 以选择一个时间。"

#~ msgid "Press to hide all appointment invitations."
#~ msgstr "按下隐藏所有约会邀请。"

#~ msgid "Press to hide all appointment reminders."
#~ msgstr "按下隐藏所有约会提醒。"

#~ msgid "Press to hide all notifications for new mails."
#~ msgstr "按下隐藏所有新邮件的通知。"

#~ msgid "Press to hide all notifications for overdue tasks."
#~ msgstr "按下以隐藏所有逾期任务的通知。"

#~ msgid "Press to hide all task invitations."
#~ msgstr "按下以隐藏所有任务邀请。"

#~ msgid "Press to hide all task reminders."
#~ msgstr "按下以隐藏所有任务提醒。"

#~ msgid "Preview"
#~ msgstr "概览"

#~ msgid "Preview could not be loaded"
#~ msgstr "概览加载失败"

#, fuzzy
#~ msgid "Preview pane"
#~ msgstr "概览"

#~ msgid "Previous"
#~ msgstr "前一个"

#~ msgid "Previous Day"
#~ msgstr "前一天"

#~ msgid "Previous Week"
#~ msgstr "上周"

#~ msgid "Primary Email"
#~ msgstr "主要电子邮件"

#~ msgid "Primary account"
#~ msgstr "主要户口"

#~ msgid "Print"
#~ msgstr "打印"

#~ msgid "Print tasks"
#~ msgstr "打印任务"

#~ msgid "Printout"
#~ msgstr "打印"

#~ msgid "Priority"
#~ msgstr "优先级"

#~ msgid "Privacy Notice"
#~ msgstr "隐私通告"

#~ msgid "Private"
#~ msgstr "私人"

#~ msgid "Process subsequent rules"
#~ msgstr "处理连续规则"

#~ msgid "Profession"
#~ msgstr "专业"

#~ msgid "Progress"
#~ msgstr "进度 %"

#~ msgid "Progress %1$s %"
#~ msgstr "进度 %1$s %"

#~ msgid "Progress in %"
#~ msgstr "进度 %"

#~ msgid "Progress must be a valid number between 0 and 100"
#~ msgstr "进度必须是 0 到 100 之间的有效数值"

#~ msgid "Promote One Level"
#~ msgstr "升一级"

#~ msgid "Properties"
#~ msgstr "属性"

#~ msgid "Public"
#~ msgstr "公共"

#~ msgid "Publication"
#~ msgstr "发布"

#~ msgid "Publication created"
#~ msgstr "发布已创建"

#~ msgid "Publication has been added"
#~ msgstr "发布已添加"

#~ msgid "Publication must have a site."
#~ msgstr "发布必须有一个地点。"

#~ msgid "Publication must have a target."
#~ msgstr "发布必须有一个目标。"

#~ msgid "Publications"
#~ msgstr "发布"

#~ msgid "Publications and Subscriptions"
#~ msgstr "发布和订阅"

#~ msgid "Publications must have a name"
#~ msgstr "发布必须要有一个名称"

#~ msgid "Publish"
#~ msgstr "发布"

#~ msgid "Publish folder"
#~ msgstr "发布文件夹"

#~ msgid "Publish item"
#~ msgstr "发布项目"

#~ msgid "Pull To Refresh"
#~ msgstr "下拉刷新"

#~ msgid "Purchase confirmation"
#~ msgstr "购买配置"

#~ msgid "Purple"
#~ msgstr "紫色"

#~ msgid "Quick Search"
#~ msgstr "快速搜索"

#~ msgid "Quit"
#~ msgstr "退出"

#~ msgid "Quota"
#~ msgstr "限额"

#~ msgid "RSS"
#~ msgstr "RSS"

#~ msgid "RSS Feed"
#~ msgstr "RSS Feed"

#~ msgid "RSS Feeds"
#~ msgstr "RSS Feeds"

#~ msgid "Read Only Mode"
#~ msgstr "唯读模式"

#~ msgid "Read article on tumblr.com"
#~ msgstr "在 tumblr.com 上阅读文章"

#~ msgid "Read-only mode"
#~ msgstr "唯读模式"

#~ msgid "Reauthorize"
#~ msgstr "再认证"

#~ msgid "Received mails"
#~ msgstr "已接收邮件"

#~ msgid "Recent activities"
#~ msgstr "最近活动"

#~ msgid "Recently changed files"
#~ msgstr "最近更改文件"

#~ msgid "Recently used"
#~ msgstr "最近使用"

#~ msgid "Recipient"
#~ msgstr "收件人"

#~ msgid "Recover"
#~ msgstr "还原"

#~ msgid "Recover passwords"
#~ msgstr "还原密码"

#, fuzzy
#~ msgid "Recurring tasks need a valid due date."
#~ msgstr "重复任务需要一个有效结束日期。"

#~ msgid "Recurring tasks need a valid end date."
#~ msgstr "重复任务需要一个有效结束日期。"

#~ msgid "Recurring tasks need a valid start date."
#~ msgstr "重复任务需要一个有效开始日期。"

#~ msgid "Red"
#~ msgstr "红色"

#~ msgid "Redirect to"
#~ msgstr "转送到"

#~ msgid "Refresh"
#~ msgstr "刷新"

#~ msgid "Refresh interval"
#~ msgstr "刷新间隔"

#~ msgid "Refresh rate in minutes:"
#~ msgstr "按分钟设置间隔："

#~ msgid "Regex"
#~ msgstr "正则表达式"

#~ msgid "Reject changes"
#~ msgstr "驳回更改"

#~ msgid "Reject with reason"
#~ msgstr "以原因驳回"

#~ msgid "Related articles"
#~ msgstr "有关文章"

#~ msgid "Reload statistics"
#~ msgstr "重读统计"

#~ msgid "Relogin"
#~ msgstr "重新登录"

#~ msgid "Remind me"
#~ msgstr "提醒我"

#~ msgid "Remind me again"
#~ msgstr "再次提醒我"

#~ msgid "Remind me again "
#~ msgstr "再次提醒我"

#~ msgid "Reminder"
#~ msgstr "提醒"

#~ msgid "Reminder date"
#~ msgstr "提醒日期 "

#~ msgid "Reminder date %1$s"
#~ msgstr "提醒日期 %1$s "

#~ msgid "Reminder has been created"
#~ msgstr "已创建提醒"

#~ msgid "Remove attachment"
#~ msgstr "删除附件"

#~ msgid "Remove copy from server after retrieving a message"
#~ msgstr "在取回一个消息后，从服务器移除副本。"

#~ msgid "Remove from recipient list"
#~ msgstr "从收件人列表删除"

#~ msgid "Rename"
#~ msgstr "重命名"

#~ msgid "Rename Document"
#~ msgstr "文档更名"

#~ msgid "Rename folder"
#~ msgstr "更名文件夹"

#~ msgid "Repeat"
#~ msgstr "重复"

#~ msgid "Repeat new password"
#~ msgstr "确认新密码"

#~ msgid "Reply"
#~ msgstr "回复"

#~ msgid "Reply All"
#~ msgstr "全部回复"

#~ msgid "Reply all"
#~ msgstr "全部回复"

#~ msgid "Reply to"
#~ msgstr "回复"

#, fuzzy
#~ msgid "Reply to all recipients"
#~ msgstr "所有收件人"

#, fuzzy
#~ msgid "Reply to sender"
#~ msgstr "回复"

#~ msgid "Reserved"
#~ msgstr "已保留"

#~ msgid "Reset image"
#~ msgstr "重新设定图像"

#~ msgid "Reset this list"
#~ msgstr "重设此操作"

#~ msgid "Resource"
#~ msgstr "资源"

#~ msgid "Resource group"
#~ msgstr "资源组"

#~ msgid "Resources"
#~ msgstr "资源"

#~ msgid "Restore Last Operation"
#~ msgstr "复原最后操作"

#~ msgid "Restore applications"
#~ msgstr "复原应用"

#~ msgid "Retry"
#~ msgstr "回复"

#, fuzzy
#~ msgid "Return Receipt"
#~ msgstr "送达回执"

#~ msgid "Retweet"
#~ msgstr "推送"

#~ msgid "Retweet this to your followers?"
#~ msgstr "对您的跟随者重新发推？"

#~ msgid "Retweeted"
#~ msgstr "转送"

#~ msgid "Retweeted by %s"
#~ msgstr "由 %s 转推"

#~ msgid "Revert Last Operation"
#~ msgstr "恢复最后操作"

#~ msgid "Review your purchases"
#~ msgstr "复检您的订单"

#~ msgid "Right"
#~ msgstr "右边"

#~ msgid "Right aligned, text wraps at left side"
#~ msgstr "置右，文字自动换行于左边"

#~ msgid "Romanian"
#~ msgstr "罗马尼亚文"

#~ msgid "Room number"
#~ msgstr "房间号"

#~ msgid "Rule name"
#~ msgstr "规则名称"

#~ msgid "Running applications"
#~ msgstr "运行中应用"

#~ msgid "Russian"
#~ msgstr "俄罗斯文"

#~ msgid "Sales Volume"
#~ msgstr "销售量"

#~ msgid "Saturday"
#~ msgstr "星期六"

#~ msgid "Save"
#~ msgstr "保存"

#~ msgid "Save as distribution list"
#~ msgstr "保存为通讯组列表"

#~ msgid "Save as draft"
#~ msgstr "保存为草稿"

#~ msgid "Save as file"
#~ msgstr "另存为文件"

#, fuzzy
#~ msgid "Save attachment"
#~ msgstr "删除附件"

#~ msgid "Save changes"
#~ msgstr "保存更改"

#~ msgid "Save in file store"
#~ msgstr "保存在文件存储中"

#, fuzzy
#~ msgid "Save to Drive"
#~ msgstr "保存到 Drive"

#~ msgid "Saved in"
#~ msgstr "保存在"

#, fuzzy
#~ msgid "Saved mail attachment"
#~ msgstr "删除附件"

#, fuzzy
#~ msgid "Saving attachment to Drive"
#~ msgid_plural "Saving attachments to Drive"
#~ msgstr[0] "保存附件到 Drive"
#~ msgstr[1] "保存附件到 Drive"

#~ msgid "Saving latest changes ..."
#~ msgstr "保存更改中 ..."

#~ msgid "Scheduling"
#~ msgstr "安排时间"

#~ msgctxt "app"
#~ msgid "Scheduling"
#~ msgstr "排程"

#~ msgid "Search"
#~ msgstr "搜索"

#~ msgid "Search for items"
#~ msgstr "搜寻项目"

#~ msgid "Search here"
#~ msgstr "搜索这里"

#, fuzzy
#~ msgid "Search in"
#~ msgstr "搜寻在"

#~ msgid "Searched for: %1$s"
#~ msgstr "搜寻：%1$s"

#~ msgid "Searched in"
#~ msgstr "搜寻在"

#~ msgid "Searched in all folders"
#~ msgstr "已搜寻所有文件夹"

#~ msgid "Select"
#~ msgstr "选择"

#~ msgid "Select all"
#~ msgstr "选择所有"

#~ msgid "Select file"
#~ msgstr "选择档案"

#~ msgid "Select folder"
#~ msgstr "选择文件夹"

#~ msgid "Select none"
#~ msgstr "取消选择"

#~ msgid "Select page"
#~ msgstr "选择页面"

#~ msgid "Selection Details"
#~ msgstr "选择详情"

#~ msgid "Send"
#~ msgstr "发送"

#, fuzzy
#~ msgid "Send a return receipt"
#~ msgstr "发送一个送达回执"

#~ msgid "Send as internal link"
#~ msgstr "作为内部链接发送"

#~ msgid "Send as mail"
#~ msgstr "以邮件方式发送"

#~ msgid "Send as vCard"
#~ msgstr "以 vCard 发送"

#~ msgid "Send by mail"
#~ msgstr "发送电子邮件"

#, fuzzy
#~ msgid "Send feedback"
#~ msgstr "发送电子邮件"

#~ msgid "Send mail"
#~ msgstr "发送邮件"

#~ msgid "Send mail to all participants"
#~ msgstr "发送邮件到所有参与者"

#~ msgid "Send new mail"
#~ msgstr "发送新电子邮件"

#~ msgid "Send vacation notice during this time only"
#~ msgstr "只于此时间发送假期通知"

#~ msgid "Sender"
#~ msgstr "发送者"

#~ msgid "Sender/From"
#~ msgstr "发送者/来自"

#~ msgid "Sent folder"
#~ msgstr "发送文件夹"

#~ msgid "Sent from %s via mobile"
#~ msgstr "从 %s 经过移动网路发送"

#~ msgid "Sent mails"
#~ msgstr "已发送邮件"

#~ msgid "September"
#~ msgstr "九月"

#~ msgid "Series"
#~ msgstr "系列"

#~ msgid "Server Error"
#~ msgstr "服务器错误"

#~ msgid "Server name"
#~ msgstr "服务器名称"

#~ msgid "Server port"
#~ msgstr "服务器端口"

#~ msgid "Server settings"
#~ msgstr "服务器设定"

#~ msgid "Server type"
#~ msgstr "服务器类型"

#~ msgid "Server unreachable"
#~ msgstr "服务器无法访问"

#~ msgid "Server version"
#~ msgstr "服务器版本"

#~ msgid "Set as default"
#~ msgstr "保存为默认"

#, fuzzy
#~ msgid "Set color"
#~ msgstr "文本颜色"

#~ msgid "Settings"
#~ msgstr "设置"

#~ msgctxt "app"
#~ msgid "Settings"
#~ msgstr "设定"

#~ msgid "Share"
#~ msgstr "共享"

#~ msgid "Share link by email"
#~ msgstr "以电子邮件分享链接"

#~ msgid "Share this file"
#~ msgstr "分享此文件"

#~ msgid "Share this folder"
#~ msgstr "分享此文件夹"

#~ msgid "Shared"
#~ msgstr "共享"

#~ msgid "Shared Appointments"
#~ msgstr "已分享约会"

#~ msgid "Shopping cart"
#~ msgstr "购物车"

#, fuzzy
#~ msgid "Show"
#~ msgstr "显示为"

#~ msgid "Show QR code"
#~ msgstr "显示 QR 码"

#~ msgid "Show all %1$d messages in inbox"
#~ msgstr "在收件夹里显示所有 %1$d 消息"

#~ msgid "Show all items"
#~ msgstr "显示所有项目"

#~ msgid "Show all mails. Note: Mails are no longer grouped by conversation."
#~ msgstr "显示所有邮件。备注：邮件不再以谈话分组。"

#~ msgid "Show all my appointments from all calendars"
#~ msgstr "从所有日历显示我所有的约会"

#, fuzzy
#~ msgid "Show appointment details"
#~ msgstr "显示约会"

#~ msgid "Show as"
#~ msgstr "显示为"

#~ msgctxt "plural"
#~ msgid "Show attachment"
#~ msgid_plural "Show attachments"
#~ msgstr[0] "显示附件"
#~ msgstr[1] "删除附件"

#~ msgid "Show comments"
#~ msgstr "显示注释"

#~ msgid "Show conflicts"
#~ msgstr "显示冲突"

#~ msgid "Show contacts from administrator group"
#~ msgstr "从管理组显示联系人"

#~ msgid "Show declined appointments"
#~ msgstr "显示已拒绝约会"

#~ msgid "Show details"
#~ msgstr "显示详情"

#~ msgid "Show done tasks"
#~ msgstr "显示已完成任务"

#~ msgid "Show file"
#~ msgstr "显示文件"

#~ msgid "Show first page"
#~ msgstr "显示第一页"

#~ msgid "Show hidden files and folders"
#~ msgstr "显示隐藏文件和文件夹"

#~ msgid "Show images"
#~ msgstr "显示图像"

#~ msgid "Show inbox"
#~ msgstr "显示收件箱"

#~ msgid "Show internal link"
#~ msgstr "显示内部链接"

#~ msgid "Show last page"
#~ msgstr "显示最后页"

#~ msgid "Show legal information"
#~ msgstr "显示法律信息"

#~ msgid "Show less"
#~ msgstr "显示更少"

#~ msgid "Show more"
#~ msgstr "显示更多"

#~ msgid "Show more..."
#~ msgstr "显示更多..."

#~ msgid "Show next page"
#~ msgstr "显示下一页"

#~ msgid "Show original message"
#~ msgstr "显示原来消息"

#~ msgid "Show original publication"
#~ msgstr "显示原来发布"

#~ msgid "Show previous page"
#~ msgstr "显示上一页"

#, fuzzy
#~ msgid "Show quoted text"
#~ msgstr "引用文本下方"

#~ msgid "Show request body"
#~ msgstr "显示请求内文"

#~ msgid "Show side panel"
#~ msgstr "显示侧面板"

#~ msgid "Show stack trace"
#~ msgstr "显示堆叠痕迹"

#~ msgid "Show task"
#~ msgstr "显示任务"

#, fuzzy
#~ msgid "Show task details"
#~ msgstr "显示详情"

#~ msgid "Show version history"
#~ msgstr "显示版本历史"

#, fuzzy
#~ msgid "Show/hide folder"
#~ msgstr "移动文件夹"

#~ msgid "Shown as"
#~ msgstr "显示为"

#~ msgid "Sidebar"
#~ msgstr "边栏"

#~ msgid "Sign in"
#~ msgstr "登入"

#~ msgid "Sign out"
#~ msgstr "登出"

#~ msgid "Sign out now"
#~ msgstr "现在登出"

#~ msgid "Signature"
#~ msgstr "签名"

#~ msgid "Signature name"
#~ msgstr "签名名称"

#~ msgid "Signature position"
#~ msgstr "插入位置"

#~ msgid "Signature text"
#~ msgstr "签名文本"

#~ msgid "Signatures"
#~ msgstr "签名"

#~ msgid "Signed in as %1$s"
#~ msgstr "登入为 %1$s"

#~ msgid "Simple Pad"
#~ msgstr "Simple Pad"

#~ msgid "Single"
#~ msgstr "单一"

#~ msgid "Size"
#~ msgstr "大小"

#~ msgid "Size (bytes)"
#~ msgstr "体积（字节）"

#~ msgid "Skip this step"
#~ msgstr "略过此步"

#~ msgid "Slideshow"
#~ msgstr "幻灯片"

#~ msgid "Slow requests"
#~ msgstr "慢速请求"

#~ msgid ""
#~ "Social accounts are only used to download contact and/or calendar data"
#~ msgstr "社交户口只会用作下载联系人和/或日历数据"

#~ msgid "SoftBank"
#~ msgstr "软银"

#~ msgid "Some fields contain invalid data"
#~ msgstr "有些输入字段包含无效数据"

#~ msgid "Someone shared a file with you"
#~ msgstr "有人想您分享了一个文件"

#~ msgid ""
#~ "Someone shared a folder with you. Would you like to subscribe those %1$s?"
#~ msgstr "有人向您分享了一个文件夹。请问您要否订阅它们 %1$s？"

#~ msgid "Something went wrong reauthorizing the %s account."
#~ msgstr "在重认证 %s 户口时发生一些错误。"

#~ msgid "Something went wrong reauthorizing the account."
#~ msgstr "在重认证户口时发生错误。"

#~ msgid "Something went wrong saving your changes."
#~ msgstr "保存更改时发生错误。"

#~ msgid "Sorry, failed to load the document successfully."
#~ msgstr "抱歉，加载文档失败。"

#~ msgid "Sorry, this page is not available at the moment."
#~ msgstr "抱歉，此页面暂时不可用。"

#~ msgid ""
#~ "Sorry, we cannot help you here. Your provider needs to obtain a key from "
#~ "LinkedIn with the permission to do read messages."
#~ msgstr ""
#~ "抱歉，我们在这不能帮到您。您的提供者需要从 LinkedIn 获取一个包含进行读取消"
#~ "息权限的键。"

#~ msgid "Sort options"
#~ msgstr "排序选项"

#~ msgid "Source"
#~ msgstr "来源"

#~ msgid "Spam folder"
#~ msgstr "垃圾邮件文件夹"

#~ msgid "Spanish"
#~ msgstr "西班牙文"

#~ msgid "Spouse's name"
#~ msgstr "配偶姓名"

#~ msgid "Standard colors"
#~ msgstr "标准颜色"

#~ msgid "Start"
#~ msgstr "开始于"

#~ msgid "Start date"
#~ msgstr "起始日期"

#~ msgid "Start of working time"
#~ msgstr "工作时间开始"

#~ msgid "Started %s days ago:"
#~ msgstr "%d 天前开始："

#~ msgid "Started %s hours ago:"
#~ msgstr "%d 小时前开始："

#~ msgid "Started %s milliseconds ago:"
#~ msgstr "%s 毫秒前开始："

#~ msgid "Started %s minutes ago:"
#~ msgstr "%d 分钟前开始："

#~ msgid "Started %s seconds ago:"
#~ msgstr "%s 秒前开始："

#~ msgid "Started %s weeks ago:"
#~ msgstr "%s 周前开始："

#~ msgid "Starts on"
#~ msgstr "开始于"

#~ msgid "State"
#~ msgstr "州"

#~ msgid "Status"
#~ msgstr "状态"

#~ msgid "Stay signed in"
#~ msgstr "保持登入"

#~ msgid "Streams"
#~ msgstr "流"

#~ msgid "Street"
#~ msgstr "街道"

#~ msgid "Strike through"
#~ msgstr "删除线"

#~ msgid "Subject"
#~ msgstr "主题"

#~ msgid "Subreddits"
#~ msgstr "Subreddits"

#~ msgid "Subscribe"
#~ msgstr "订阅"

#~ msgid "Subscribe IMAP folders"
#~ msgstr "订阅 IMAP 文件夹"

#~ msgid ""
#~ "Subscribing to items that are not delivered by another Open-Xchange "
#~ "Server (i.e. OXMF) may take some time. Example: Importing 100 contacts "
#~ "from Xing takes about 5 minutes. We are continually improving this "
#~ "functionality. Future releases will work significantly faster."
#~ msgstr ""
#~ "订阅不是由另一个 Open-Xchange 服务器(比如 OXMF)投递的项目可能需要一段时"
#~ "间。例如，从 Xing 导入 100 个联系人大约需要 5 分钟。我们正持续改善该功能。"
#~ "今后的版本的运行将更为高效。"

#~ msgid "Subscription refresh"
#~ msgstr "订阅刷新"

#~ msgid "Subscription successfully created."
#~ msgstr "成功创建订阅。"

#~ msgid "Subscriptions"
#~ msgstr "订阅"

#~ msgid "Such data will never be uploaded"
#~ msgstr "该数据将永远不会被上载"

#~ msgid "Suffix"
#~ msgstr "后缀"

#~ msgid "Sunday"
#~ msgstr "星期日"

#~ msgid "Superscript"
#~ msgstr "上标"

#~ msgid "Swedish (Sweden)"
#~ msgstr "瑞典文"

#~ msgid "Switched to read only mode."
#~ msgstr "切换至唯读模式。"

#~ msgid "Symbols"
#~ msgstr "符号"

#~ msgid "Synchronization to the server has been lost."
#~ msgstr "丢失到服务器的同步。"

#~ msgid "TAX ID"
#~ msgstr "TAX ID"

#~ msgid "TB"
#~ msgstr "TB"

#~ msgid "TTY/TDD"
#~ msgstr "TTY/TDD"

#~ msgid "Table"
#~ msgstr "表格"

#~ msgid "Tag mail with"
#~ msgstr "标签邮件为"

#~ msgid "Task"
#~ msgstr "任务"

#~ msgid "Task Details"
#~ msgstr "任务详情"

#~ msgid "Task has been deleted!"
#~ msgid_plural "Tasks have been deleted!"
#~ msgstr[0] "任务已删除！"
#~ msgstr[1] "任务已删除！"

#~ msgid "Task invitation. %1$s %2$s %3$s. Press [enter] to open"
#~ msgstr "任务邀请。%1$s %2$s %3$s。请按 [enter] 打开"

#~ msgid "Task invitations"
#~ msgstr "任务邀请"

#~ msgid "Task moved."
#~ msgid_plural "Tasks moved."
#~ msgstr[0] "任务已移动。"
#~ msgstr[1] "任务已移动。"

#~ msgid "Task reminder. %1$s %2$s %3$s. Press [enter] to open"
#~ msgstr "任务提醒。%1$s %2$s %3$s。请按 [enter] 打开"

#~ msgid "Task reminders"
#~ msgstr "任务提醒"

#~ msgid "Task was already deleted!"
#~ msgstr "任务已经删除！"

#~ msgid "Task was modified before, please reload"
#~ msgstr "任务已更改过，请重新加载"

#~ msgid "Tasks"
#~ msgstr "任务"

#~ msgctxt "app"
#~ msgid "Tasks"
#~ msgstr "任务"

#~ msgid "Tasks have been moved"
#~ msgstr "任务已被移动"

#~ msgid "Telephone (ISDN)"
#~ msgstr "电话（ISDN）"

#~ msgid "Telephone callback"
#~ msgstr "电话回呼"

#~ msgid "Telephone primary"
#~ msgstr "电话（主要）"

#~ msgid "Telephone radio"
#~ msgstr "电话（无线电）"

#~ msgid "Telex"
#~ msgstr "电报"

#~ msgid "Template"
#~ msgstr "模版"

#~ msgid "Temporary"
#~ msgstr "临时"

#~ msgid "Tentative"
#~ msgstr "暂定"

#~ msgid "Tentatively accepted"
#~ msgstr "暂定接受"

#~ msgid "Text"
#~ msgstr "文本"

#~ msgid "Text 1"
#~ msgstr "文本 1"

#~ msgid "Text 2"
#~ msgstr "文本 2"

#~ msgid "Text Fill Color"
#~ msgstr "文本填满颜色"

#~ msgid "Text format"
#~ msgstr "时间格式"

#~ msgid "Text:"
#~ msgstr "文本："

#, fuzzy
#~ msgid "Thank you for your feedback"
#~ msgstr "为您的 feed 添加一个新组"

#~ msgctxt "help"
#~ msgid "The Drive App"
#~ msgstr "Drive 应用程序"

#~ msgctxt "help"
#~ msgid "The E-Mail Components"
#~ msgstr "电子邮件元件"

#~ msgctxt "help"
#~ msgid "The Files Components"
#~ msgstr "文件元件"

#~ msgid "The Icons view displays an icon for each file."
#~ msgstr "图标视图显示每一个文件为图标。"

#~ msgid ""
#~ "The List view shows a sidebar with appointments and a display area with "
#~ "the data of the selected appointment. This view corresponds to the view "
#~ "in E-Mail and Contacts."
#~ msgstr ""
#~ "列表视图显示一个有约会的边栏，和一个有选择约会数据的显示区域。此视图对应电"
#~ "子邮件和联系人里的视图。"

#~ msgid ""
#~ "The List view shows a sidebar with files and a display area with the data "
#~ "of the selected file. This view corresponds to the views in E-Mail and "
#~ "Contacts."
#~ msgstr ""
#~ "列表视图显示一个有文件的边栏，和有选择文件数据的显示区域。此视图对应电子邮"
#~ "件和联系人里的视图。"

#~ msgid "The account must be named"
#~ msgstr "户口必须命名"

#~ msgid "The allowed quota is reached."
#~ msgstr "已到达允许额度。"

#~ msgid "The appointment has been added to your calendar"
#~ msgstr "此约会已添加到您的日历"

#~ msgid "The appointment has been deleted"
#~ msgstr "约会已删除"

#~ msgid "The appointment has been updated"
#~ msgstr "约会已更新"

#, fuzzy
#~ msgid ""
#~ "The appointment is repeated <a href=\"#\"  data-widget=\"number\" data-"
#~ "attribute=\"interval\">every <span class=\"number-control\">2</span> "
#~ "days</a>."
#~ msgstr ""
#~ "约会每 <span class=\"number-control\">2</span> 天 </a><a href=\"#\"  data-"
#~ "widget=\"number\" data-attribute=\"interval\"> 重复 。"

#, fuzzy
#~ msgid ""
#~ "The appointment is repeated <a href=\"#\"  data-widget=\"number\" data-"
#~ "attribute=\"interval\">every <span class=\"number-control\">2</span> "
#~ "weeks</a> on <a href=\"#\"  data-widget=\"custom\" data-attribute=\"days"
#~ "\">monday</a>."
#~ msgstr ""
#~ "约会在每 <span class=\"number-control\">2</span> 周</a><a href=\"#\"  "
#~ "data-widget=\"custom\" data-attribute=\"days\"> 星期一 </a><a href=\"#\"  "
#~ "data-widget=\"number\" data-attribute=\"interval\"> 重复。"

#~ msgid ""
#~ "The appointment is repeated <a href=\"#\" data-attribute=\"recurrenceType"
#~ "\" data-widget=\"options\">weekly</a>."
#~ msgstr ""
#~ "此约会将会<a href=\"#\" data-attribute=\"recurrenceType\" data-widget="
#~ "\"options\">每星期</a>重复。"

#, fuzzy
#~ msgid ""
#~ "The appointment is repeated every <a href=\"#\" data-widget=\"options\" "
#~ "data-attribute=\"ordinal\">first</a> <a href=\"#\" data-widget=\"options"
#~ "\" data-attribute=\"day\">Wednesday</a> in <a href=\"#\" data-widget="
#~ "\"options\" data-attribute=\"month\">October</a>."
#~ msgstr ""
#~ "约会在<a href=\"#\" data-widget=\"options\" data-attribute=\"month\">十月"
#~ "</a><a href=\"#\" data-widget=\"options\" data-attribute=\"ordinal\">的第"
#~ "一个</a> <a href=\"#\" data-widget=\"options\" data-attribute=\"day\">星期"
#~ "三</a>重复， "

#, fuzzy
#~ msgid ""
#~ "The appointment is repeated every year on day <a href=\"#\" data-widget="
#~ "\"number\" data-attribute=\"dayInMonth\"><span class=\"number-control"
#~ "\">10</span></a> of <a href=\"#\" data-widget=\"options\" data-attribute="
#~ "\"month\">October</a>."
#~ msgstr ""
#~ "此约会将会在每年<a href=\"#\" data-widget=\"options\" data-attribute="
#~ "\"month\"></a>十月的<a href=\"#\" data-widget=\"number\" data-attribute="
#~ "\"dayInMonth\"><span class=\"number-control\">10</span></a>号重复。 "

#, fuzzy
#~ msgid ""
#~ "The appointment is repeated on day <a href=\"#\" data-widget=\"number\" "
#~ "data-attribute=\"dayInMonth\"><span class=\"number-control\">10</span></"
#~ "a> <a href=\"#\" data-widget=\"number\" data-attribute=\"interval\">every "
#~ "<span class=\"number-control\">2</span> months</a>."
#~ msgstr ""
#~ "此约会将会在<a href=\"#\" data-widget=\"number\" data-attribute=\"interval"
#~ "\">每<span class=\"number-control\">2</span></a>个月的<a href=\"#\" data-"
#~ "widget=\"number\" data-attribute=\"dayInMonth\"><span class=\"number-"
#~ "control\">10</span></a> 号重复。 "

#, fuzzy
#~ msgid ""
#~ "The appointment is repeated the <a href=\"#\" data-widget=\"options\" "
#~ "data-attribute=\"ordinal\">second</a> <a href=\"#\" data-widget=\"options"
#~ "\" data-attribute=\"day\">Wednesday</a> <a href=\"#\" data-widget=\"number"
#~ "\" data-attribute=\"interval\">every <span class=\"number-control\">2</"
#~ "span> months</a>."
#~ msgstr ""
#~ "约会在每 <span class=\"number-control\">2</span> 个月</a><a href=\"#\" "
#~ "data-widget=\"options\" data-attribute=\"ordinal\">第二个</a><a href=\"#"
#~ "\" data-widget=\"options\" data-attribute=\"day\">星期三</a><a href=\"#\" "
#~ "data-widget=\"number\" data-attribute=\"interval\">重复，"

#~ msgid ""
#~ "The blue graph shows the distribution of request durations in percent. "
#~ "The gray graph shows a trivial network ping to recognize slow connections."
#~ msgstr ""
#~ "蓝色图表表示请求持续期的百分比分布。灰色图表表示一个琐碎的网路检测讯号以识"
#~ "别遲緩的连接。"

#~ msgid "The changes have been rejected"
#~ msgstr "更改被驳回"

#~ msgid "The character \" \" is not allowed."
#~ msgstr "不允许 \" \" 字元。"

#~ msgid ""
#~ "The display area shows an object's content. At the top of the display "
#~ "area you will find functions for e.g. moving or deleting objects."
#~ msgstr ""
#~ "显示区域显示一个对象的内容。在显示区域的顶部您将会找到功能，例如：移动或删"
#~ "除对象。"

#~ msgid "The document is protected by a password."
#~ msgstr "此文档是密码保护的。"

#~ msgid "The due date cannot be before start date. Adjust start date?"
#~ msgstr "结束时间不能在开始时间之前。调整开始时间？"

#~ msgid "The email has been sent"
#~ msgstr "已发送电子邮件"

#~ msgid ""
#~ "The file \"%1$s\" cannot be uploaded because it exceeds the maximum file "
#~ "size of %2$s"
#~ msgstr "因为文件 \"%1$s\" 超出最大文件体积 %2$s，所以未能上载。"

#~ msgid ""
#~ "The file \"%1$s\" cannot be uploaded because it exceeds the quota limit "
#~ "of %2$s"
#~ msgstr "因为文件 \"%1$s\" 超出限额 %2$s，所以未能上载。"

#~ msgid "The file is available at %1$s"
#~ msgstr "此文件于 %1$s 可用"

#~ msgid "The first 90 days are free."
#~ msgstr "开始 90 天为免费。"

#~ msgid "The folder has been cleaned up."
#~ msgstr "文件夹已清理。"

#~ msgid "The folder has been emptied."
#~ msgstr "文件夹已清空。"

#~ msgid "The folder is available at %1$s"
#~ msgstr "文件夹于 %1$s 可用"

#~ msgid ""
#~ "The following applications can be restored. Just remove the restore point "
#~ "if you don't want it to be restored."
#~ msgstr "以下应用已复原，如果您不想它被复原只需删除复原点。"

#~ msgid "The following products will be activated now:"
#~ msgstr "以下产品将会马上激活："

#~ msgid ""
#~ "The graph shows performance frequencies in percent. Grey line shows ideal "
#~ "performance, blue line is measured performance."
#~ msgstr ""
#~ "此图显示以百分比计的效能频率。灰色线显示理想效能，蓝色线是量度的效能。"

#~ msgid ""
#~ "The icon at the bottom right side helps you sort your tasks. Click the "
#~ "icon to get a list of sort criteria."
#~ msgstr ""
#~ "在右下方的图标帮助您排序您的任务。请单击图标以获得一个排序准则的列表。"

#~ msgid ""
#~ "The icon on the bottom right side helps you sort your E-Mails. Click the "
#~ "icon to get a list of sort criteria."
#~ msgstr ""
#~ "在右下方的图标帮助您排序您的电子邮件。单击图标以获得一个排序准则列表。"

#~ msgid "The number of recipients is limited to %1$s recipients per field"
#~ msgstr "收件人数量限制每输入字段 %1$s 个"

#~ msgid ""
#~ "The number on the right side of the E-Mail subject corresponds to the "
#~ "number of E-Mails in a thread. To open the thread, click on the number."
#~ msgstr ""
#~ "电子邮件右边的数字对应一个帖子里的电子邮件数量。要打开帖子，请单击该数字。"

#~ msgid "The provided filename exceeds the allowed length."
#~ msgstr "提供的文件名称超过允许长度。"

#~ msgid "The publication has been made available as %s"
#~ msgstr "发布已经以 %s 形式提供"

#~ msgid "The requested email no longer exists"
#~ msgstr "请求的电子邮件不再存在"

#, fuzzy
#~ msgid "The sender wants to get notified when you have read this email"
#~ msgstr "此发送人想在您阅读此电子邮件时获得一个通知"

#~ msgid ""
#~ "The series <a href=\"#\" data-attribute=\"ending\" data-widget=\"options"
#~ "\">ends</a> <a href=\"#\" data-attribute=\"occurrences\" data-widget="
#~ "\"number\">after <span class=\"number-control\">2</span> appointments</a>."
#~ msgstr ""
#~ "系列 <a href=\"#\" data-attribute=\"ending\" data-widget=\"options\"></a> "
#~ "在 <span class=\"number-control\">2</span> 次约会后</a><a href=\"#\" data-"
#~ "attribute=\"occurrences\" data-widget=\"number\"> 结束。"

#~ msgid ""
#~ "The series <a href=\"#\" data-attribute=\"ending\" data-widget=\"options"
#~ "\">ends</a> on <a href=\"#\" data-attribute=\"until\" data-widget=\"custom"
#~ "\">11/03/2013</a>."
#~ msgstr ""
#~ "系列在<a href=\"#\" data-attribute=\"until\" data-widget=\"custom"
#~ "\">11/03/2013</a><a href=\"#\" data-attribute=\"ending\" data-widget="
#~ "\"options\">结束</a>。"

#~ msgid ""
#~ "The series <a href=\"#\" data-attribute=\"ending\" data-widget=\"options"
#~ "\">never ends</a>."
#~ msgstr ""
#~ "系列 <a href=\"#\" data-attribute=\"ending\" data-widget=\"options\">永不"
#~ "结束</a>。"

#~ msgid ""
#~ "The setting has been saved and will become active when you enter the "
#~ "application the next time."
#~ msgstr "设置已保存，在您下一次进入应用时会生效。"

#~ msgid "The setting has been saved."
#~ msgstr "设定已保存。"

#~ msgid ""
#~ "The settings are organized in topics. Select the topic on the left side, "
#~ "e.g Basic settings or E-Mail. To view all settings, enable Advanced "
#~ "settings at the bottom."
#~ msgstr ""
#~ "设置是按主题组织的。选择左边的主题，比如基本设定或电子邮件。要检视所有设"
#~ "置，启用底部的进阶设置。"

#~ msgid ""
#~ "The settings for collecting contacts in this folder will become disabled "
#~ "when you enter the application the next time."
#~ msgstr "收集此文件夹联系人的设置，将会在您下一次进入应用程序时停用。"

#~ msgid ""
#~ "The shared data will be accessible to everyone on the Internet. Please "
#~ "consider, which data you want to share."
#~ msgstr "发布的数据将能被互联网的任何人访问，请您三思您想发布哪些数据。"

#, fuzzy
#~ msgid "The start date must be before the due date."
#~ msgstr "起始日期一定要在结束日期之前。"

#~ msgid "The start date must be before the end date."
#~ msgstr "起始日期一定要在结束日期之前。"

#~ msgid "The subscription could not be created."
#~ msgstr "不能创建此订阅。"

#~ msgid "The task could not be deleted."
#~ msgid_plural "The tasks could not be deleted."
#~ msgstr[0] "不能删除任务。"
#~ msgstr[1] "不能删除任务。"

#~ msgid "The two newly entered passwords do not match."
#~ msgstr "两个新输入的密码并未吻合。"

#~ msgid ""
#~ "The unrecoverable items have been cleaned up successfully. Please refresh "
#~ "this page to see the changes."
#~ msgstr "已成功清空无法还原的项目，请重新刷新此页以检视改变。"

#~ msgid ""
#~ "The updater provides a simple installation wizard. Follow the "
#~ "instructions to install the application. The updater will inform you of "
#~ "any updates for the Connector for Microsoft Outlook, Notifier and Drive. "
#~ "You can download the updates from within the updater."
#~ msgstr ""
#~ "更新器提供简易安装向导，请按照指示安装应用。更新器会告诉您任何微软 "
#~ "Outlook、Notifier、Drive 的更新，您可以在更新器里下载更新。"

#~ msgid "The user has administrative rights"
#~ msgstr "此用户有管理权"

#~ msgid "Theme"
#~ msgstr "主题"

#~ msgid "Theme colors"
#~ msgstr "主题颜色"

#~ msgid "There are unsaved changes."
#~ msgstr "找到未保存更改。"

#~ msgid "There is already %1$d appointment in this timeframe."
#~ msgid_plural "There are already %1$d appointments in this timeframe."
#~ msgstr[0] "您已经在此时段有一个 %1$d 约会。"
#~ msgstr[1] "您已经在此时段有一个 %1$d 约会。"

#~ msgid "There is no rule defined"
#~ msgstr "没有定义规则"

#~ msgid ""
#~ "There was no suitable server found for this mail/password combination"
#~ msgstr "没有找到此邮件 / 密码组合的适当服务器"

#~ msgid "There were not activities in your network"
#~ msgstr "那些不是您网路里的活动"

#~ msgid ""
#~ "These statistics only include folders, which have a depth less than four "
#~ "in the folder structure from the folder \"%1$s\"."
#~ msgstr "这些统计只包含从 \"%1$s\" 文件夹少于四层文件夹结构深度的文件夹。"

#~ msgid "This account cannot be validated"
#~ msgstr "无法确认此户口"

#~ msgid "This contact is private and cannot be shared"
#~ msgstr "此联系人为私人，不能予以分享。"

#~ msgid "This distribution list has been added to the portal"
#~ msgstr "此通讯组列表已添加到门户"

#~ msgid "This document contains unsaved changes. Do you really want to close?"
#~ msgstr "此文档含有未保存更改，您真的要关闭吗？"

#~ msgid "This email address cannot be used for appointments"
#~ msgstr "此电子邮件地址不能用作约会"

#~ msgid "This email contains a task"
#~ msgstr "此邮件包含一个任务"

#~ msgid "This email contains an appointment"
#~ msgstr "此邮件包含一个约会"

#~ msgid "This feature is deactivated"
#~ msgstr "此功能已停用"

#~ msgid ""
#~ "This feature is not available. In order to use it, you need to upgrade "
#~ "your account now."
#~ msgstr "此特性不可用。您必须先升级您的户口才能使用。"

#~ msgid "This field has to be filled"
#~ msgstr "此栏必填"

#~ msgid "This file has been added"
#~ msgstr "档案已添加"

#~ msgid "This file has been added to the portal"
#~ msgstr "此档案已添加到门户"

#~ msgid "This file has been deleted"
#~ msgid_plural "These files have been deleted"
#~ msgstr[0] "档案已删除"
#~ msgstr[1] "档案已删除"

#~ msgid "This file has been locked"
#~ msgid_plural "These files have been locked"
#~ msgstr[0] "此档案已被锁住"
#~ msgstr[1] "这些档案已被锁住"

#~ msgid "This file has been unlocked"
#~ msgid_plural "These files have been unlocked"
#~ msgstr[0] "此档案已被解锁"
#~ msgstr[1] "这些档案已被解锁"

#~ msgid "This file has not been added"
#~ msgstr "没有添加此档案"

#~ msgid "This file has not been deleted"
#~ msgid_plural "These files have not been deleted"
#~ msgstr[0] "没有删除此档案"
#~ msgstr[1] "没有删除此档案"

#~ msgid "This file has not been deleted, as it is locked by its owner."
#~ msgid_plural ""
#~ "These files have not been deleted, as they are locked by their owner."
#~ msgstr[0] "因为被拥有者锁住，没有删除此档案。"
#~ msgstr[1] "因为被拥有者锁住，没有删除这些档案。"

#~ msgid "This file has not been locked"
#~ msgid_plural "These files have not been locked"
#~ msgstr[0] "此档案没有被锁住"
#~ msgstr[1] "这些档案没有被锁住"

#~ msgid "This file has not been unlocked"
#~ msgid_plural "These files have not been unlocked"
#~ msgstr[0] "此档案没有被解锁"
#~ msgstr[1] "这些档案没有被解锁"

#~ msgid "This file is locked by %1$s"
#~ msgstr "此文件被 %1$s 锁着"

#~ msgid "This file is locked by you"
#~ msgstr "此文件被您锁着"

#~ msgid "This file will be written in your default folder to allow editing"
#~ msgstr "此文件将会写入在您的默认文件夹以允许编辑"

#~ msgid "This folder has no publications"
#~ msgstr "此文件夹没有发布"

#~ msgid "This folder has no subscriptions"
#~ msgstr "此文件夹没有订阅"

#~ msgid "This folder has publications and/or subscriptions"
#~ msgstr "此文件夹有发布和/或订阅"

#~ msgid ""
#~ "This folder has publications but you are not allowed to view or edit them"
#~ msgstr "此文件夹带有发布，可是您不允许检视或编辑它们"

#~ msgid ""
#~ "This folder has subscriptions but you are not allowed to view or edit them"
#~ msgstr "此文件夹带有订阅，可是您不允许检视或编辑它们"

#~ msgid "This is a standard folder, which can't be renamed."
#~ msgstr "这是标准文件夹，不能更名。"

#~ msgid "This is not a valid email address"
#~ msgstr "这不是有效的电子邮件地址"

#~ msgid "This is not a valid mail address"
#~ msgstr "这不是有效的电子邮件地址"

#~ msgid "This is not a valid user or group."
#~ msgstr "这不是有效的用户或组。"

#~ msgid "This list has no contacts yet"
#~ msgstr "本列表还没有成员"

#~ msgid "This mail has been added to the portal"
#~ msgstr "此邮件已添加到门户"

#~ msgid "This mail has no content"
#~ msgstr "此邮件没有内容"

#~ msgid "This note will not be printed"
#~ msgstr "将不会打印此备注"

#~ msgid ""
#~ "This rule applies to all messages. Please add a condition to restrict "
#~ "this rule to specific messages."
#~ msgstr "此规则适用于所有消息，请在特定消息添加一个条件以限制此规则。"

#~ msgid "This task recurs"
#~ msgstr "此任务重复频率是"

#~ msgid ""
#~ "This widget is currently offline because the twitter rate limit exceeded."
#~ msgstr "因为超出推特流量限制，所以此小部件当前离线。"

#, fuzzy
#~| msgid "Thread view"
#~ msgid "Thread"
#~ msgstr "帖子视图"

#~ msgid "Thursday"
#~ msgstr "星期四"

#~ msgid "Tile"
#~ msgstr "方块"

#~ msgid "Tiles"
#~ msgstr "方块"

#~ msgid "Time"
#~ msgstr "时间"

#~ msgid "Time range for the calender view"
#~ msgstr "日历视图时间范围"

#~ msgid "Time range for the list view"
#~ msgstr "列表视图时间范围"

#~ msgid "Time range for the team view"
#~ msgstr "团队视图时间范围"

#~ msgid "Time scale in minutes"
#~ msgstr "按分钟设置间隔"

#~ msgid "Time zone"
#~ msgstr "时区"

#~ msgid "Timezone"
#~ msgstr "时区"

#~ msgid "Title"
#~ msgstr "标题"

#~ msgctxt "salutation"
#~ msgid "Title"
#~ msgstr "标题"

#~ msgctxt "title"
#~ msgid "Title"
#~ msgstr "标题"

#~ msgid "To"
#~ msgstr "收件人"

#~ msgid ""
#~ "To add contacts manually, just provide a valid email address (e.g john."
#~ "doe@example.com or \"John Doe\" <jd@example.com>)"
#~ msgstr ""
#~ "要手动添加参与者，只要提供一个有效电子邮件地址（例如： john.doe@example."
#~ "com 或 \"John Doe\" <jd@example.com>）"

#~ msgid "To create a note, click the icon at the top. Select Add note."
#~ msgstr "要创建一个备注，单击顶部的图标。选择添加备注。"

#~ msgid "To create the task, click on Create on the upper right side."
#~ msgstr "要创建任务，请单击右上方的创建。"

#~ msgid "To launch an app, click on a tile's headline."
#~ msgstr "要执行一个应用程序，请单击一个方块的标头。"

#~ msgid ""
#~ "To open the E-Mail settings, click the System menu icon on the upper "
#~ "right side of the menu bar. Select Settings. Click on E-Mail on the left "
#~ "side. To display all settings, enable Advanced settings in the bottom "
#~ "left side"
#~ msgstr ""
#~ "要打开电子邮件设置，请单击菜单条右上方的系统菜单图标。之后选择设置，单击左"
#~ "边的电子邮件。要显示所有设置，启用左下方的进阶设置"

#, fuzzy
#~ msgid ""
#~ "To open the help, click the System menu icon on the upper right side of "
#~ "the menu bar. Select Help."
#~ msgstr "要打开帮助，请单击菜单条右上方的系统菜单图标。选择帮助。"

#~ msgid "To send the E-Mail, click on Send on the upper right side."
#~ msgstr "要发送电子邮件，单击在右上方的发送。"

#~ msgid "Today"
#~ msgstr "今天"

#~ msgid "Toggle checkboxes"
#~ msgstr "切换选择框"

#~ msgid "Toggle folder"
#~ msgstr "切换文件夹"

#~ msgid "Toggle search"
#~ msgstr "切换搜寻"

#~ msgid "Tomorrow"
#~ msgstr "明天"

#~ msgid "Tool"
#~ msgstr "工具"

#~ msgid "Top 10 file types"
#~ msgstr "前十文件类别"

#~ msgid "Top 10 folder size"
#~ msgstr "前十文件夹体织"

#~ msgid "Top 10 you got mail from"
#~ msgstr "最高十个您收到邮件的人"

#~ msgid "Top 10 you sent mail to"
#~ msgstr "最高十个您发送邮件的人"

#~ msgid "Total cost"
#~ msgstr "总费用"

#~ msgid "Total: %1$s requests"
#~ msgstr "合共：%1$s 个请求"

#~ msgid "Touchselect on/off"
#~ msgstr "触碰选择 开/关"

#~ msgid "Tour: Coming from OX6"
#~ msgstr "导游：从 OX6 来的"

#~ msgid "Town"
#~ msgstr "城镇"

#~ msgid "Trash folder"
#~ msgstr "垃圾文件夹"

#~ msgid "Trying to auto-configure your mail account"
#~ msgstr "正在尝试自动设置您的邮件户口"

#~ msgid "Tuesday"
#~ msgstr "星期二"

#~ msgid "Tumblr"
#~ msgstr "Tumblr"

#~ msgid "Tweet"
#~ msgstr "推送"

#~ msgid "Twitter"
#~ msgstr "推特"

#~ msgid "Twitter reported the following errors:"
#~ msgstr "推特报告以下错误："

#~ msgid "Type"
#~ msgstr "类型"

#~ msgid "UI version"
#~ msgstr "界面版本"

#~ msgid "URL"
#~ msgstr "URL"

#~ msgid "URL:"
#~ msgstr "URL："

#~ msgid "Unable to load mail filter settings."
#~ msgstr "无法联系邮件过滤后台。"

#~ msgid "Unconfirmed"
#~ msgstr "未确认"

#~ msgid "Under construction"
#~ msgstr "建设中"

#~ msgid "Underline"
#~ msgstr "下划线"

#~ msgid "Undone"
#~ msgstr "已复原"

#~ msgid "Unfollow"
#~ msgstr "取消跟随"

#~ msgid "Unified"
#~ msgstr "已统一"

#~ msgid "Unknown error while checking subreddit."
#~ msgstr "检查 subreddit 时不明错误"

#~ msgid "Unknown error while checking tumblr-blog."
#~ msgstr "检查 tumblr 博客时不明错误"

#, fuzzy
#~ msgid "Unknown sender"
#~ msgstr "无发送人"

#~ msgid "Unlock"
#~ msgstr "解锁"

#~ msgid "Unread"
#~ msgstr "未读"

#~ msgid "Unread only"
#~ msgstr "只有未读"

#~ msgid "Unselect all"
#~ msgstr "取消选择所有"

#, fuzzy
#~ msgid "Unset default signature"
#~ msgstr "默认签名："

#~ msgid ""
#~ "Unsupported Preview - Certain functions disabled and stability not "
#~ "assured until general release later this year"
#~ msgstr ""
#~ "不支持预览 - 某些功能为关闭、不保证稳定性，直到今年往后发布的一般版本。"

#~ msgid "Updater"
#~ msgstr "更新程序"

#~ msgid "Updating account data. This might take a few seconds."
#~ msgstr "更新户口数据，可能需时片刻。"

#~ msgid ""
#~ "Updating subscribed data takes time. Importing 100 contacts for example, "
#~ "may take up to 5 minutes. Please have some patience."
#~ msgstr ""
#~ "更新订阅数据需时。比如导入 100 个联系人，可能约需 5 分钟，请保持耐心。"

#~ msgid "Upgrade required"
#~ msgstr "需要更新"

#~ msgid "Upgrade to premium"
#~ msgstr "升级到精华版"

#~ msgid "Upgrade to premium edition"
#~ msgstr "升级到高级版"

#~ msgid "Upload"
#~ msgstr "上载"

#~ msgid "Upload a new version"
#~ msgstr "上载一个新版本"

#~ msgid "Upload file"
#~ msgstr "上载档案"

#~ msgid "Upload new file"
#~ msgstr "上载新文件"

#~ msgid "Upload new files"
#~ msgstr "上载新文件"

#~ msgid "Upload new version"
#~ msgstr "上载新版本"

#~ msgid "Uploading folders is not supported."
#~ msgstr "不支持上载文件夹。"

#~ msgid "Uploading..."
#~ msgstr "上载中..."

#~ msgid "Uptime: %1$s minutes"
#~ msgstr "正常运行时间：%1$s 分钟"

#~ msgid "Use SSL connection"
#~ msgstr "使用 SSL 连接"

#~ msgid ""
#~ "Use cursor keys to change the date. Press ctrl-key at the same time to "
#~ "change year or shift-key to change month. Close date-picker by pressing "
#~ "ESC key."
#~ msgstr ""
#~ "使用方向键以更改日期。同时按下 ctrl 键以更改年份或 shift 键以更改月份。按"
#~ "下 ESC 键以关闭日期选择器。"

#~ msgid "Use cursor keys to change the item position"
#~ msgstr "使用方向键以更改项目位置"

#~ msgid "Use fixed-width font for text mails"
#~ msgstr "文本邮件使用固定宽度"

#~ msgid "Use unified mail for this account"
#~ msgstr "该户口使用统一邮件"

#~ msgid "Use username and password"
#~ msgstr "使用用户名称和密码"

#~ msgid "User data"
#~ msgstr "用户数据"

#~ msgid "User fields"
#~ msgstr "用户定义"

#~ msgid "User name"
#~ msgstr "用户名"

#~ msgid "Username"
#~ msgstr "用户名称"

#~ msgid "Username must not be empty."
#~ msgstr "用户名称不得为空。"

#~ msgid "Using the reminder functions"
#~ msgstr "使用提醒功能"

#~ msgid "Vacation Notice"
#~ msgstr "假期通知"

#~ msgid "Version Comment"
#~ msgstr "版本注释"

#~ msgid "Version history"
#~ msgstr "版本历史"

#~ msgid "Video enabled"
#~ msgstr "启用视效"

#, fuzzy
#~ msgid "View"
#~ msgstr "视图(&V)"

#~ msgid "View Slideshow"
#~ msgstr "显示幻灯片"

#~ msgid "View source"
#~ msgstr "检视来源"

#~ msgid "Waiting"
#~ msgstr "等待中"

#~ msgid "Warning: This message might be a phishing or scam mail"
#~ msgstr "警告：该邮件可能存在邮件欺诈！"

#~ msgid "Weather • Season"
#~ msgstr "天气：季节"

#~ msgid "Wednesday"
#~ msgstr "星期三"

#~ msgid "Week"
#~ msgstr "周"

#~ msgid "Week View"
#~ msgstr "周视图"

#~ msgid "Weekend Day"
#~ msgstr "周末"

#~ msgid "Weekly on %1$s"
#~ msgstr "每周的 %1$s"

#~ msgid ""
#~ "When using this feature, you as the current owner of the data are "
#~ "responsible for being careful with privacy rules and for complying with "
#~ "legal obligations (Copyright, Privacy Laws). Especially when sharing "
#~ "personal data you are the responsible party according to the Federal Data "
#~ "Protection Act (BDSG, Germany) or other Privacy Acts of your country. "
#~ "According to European and other national regulations you as the "
#~ "responsible party are in charge of data economy, and must not publish or "
#~ "forward personal data without the person's consent. Beyond legal "
#~ "obligations, we would like to encourage extreme care when dealing with "
#~ "personal data. Please consider carefully where you store and to whom you "
#~ "forward personal data. Please ensure appropriate access protection, e.g. "
#~ "by proper password protection."
#~ msgstr ""
#~ "在使用此特性时，您作为数据的当前用户，对隐私规章和符合法律义务（版权、隐私"
#~ "法）负有责任。尤其是于发布个人数据，根据联邦数据保护法（BDSG，德国）或其他"
#~ "您所在国家的隐私法，您为责任者。根据欧洲和其他国家管制，您作为责任者控有数"
#~ "据经济价值、不可未经某人同意发布或转发该人个人数据。法律义务外，我们鼓励您"
#~ "在处理个人数据时极端用心。请小心考虑您的存储位置和转发个人数据的目标人。请"
#~ "保持适当访问保护，例如：正确的密码保护。"

#~ msgid "Whole day"
#~ msgstr "全天"

#~ msgctxt "address"
#~ msgid "Work"
#~ msgstr "工作"

#~ msgid "Workweek"
#~ msgstr "工作周"

#~ msgid "Workweek View"
#~ msgstr "工作周视图"

#~ msgid "YB"
#~ msgstr "YB"

#~ msgid "Year"
#~ msgstr "年"

#~ msgid "Yearly on %1$s %2$d"
#~ msgstr "每年的 %1$s %2$d"

#~ msgid "Yearly on the %1$s %2$s of %3$d"
#~ msgstr "每年 %3$d 月的第 %1$s 个 %2$s"

#~ msgid "Years"
#~ msgstr "年"

#~ msgid "Yellow"
#~ msgstr "黄色"

#~ msgid "Yes"
#~ msgstr "是"

#~ msgid "Yes, send without subject"
#~ msgstr "是，不带题目发送"

#~ msgid "Yesterday"
#~ msgstr "昨天"

#~ msgid "You already accepted this invitation"
#~ msgstr "您已接受此邀请"

#~ msgid ""
#~ "You are about to change your confirmation status. Please leave a comment "
#~ "for other participants."
#~ msgstr "您就要更改您的确认状态。请留下注释给其他参与者。"

#, fuzzy
#~ msgid ""
#~ "You are currently using %1$s of your %2$s available disk space. You have "
#~ "%3$s left."
#~ msgstr "您当前正使用 %2$s 可用磁盘空间的 %1$s。您剩下 %3$s。"

#~ msgid ""
#~ "You are not allowed to create appointments in \"%1$s\" owned by %2$s. "
#~ "Appointments will therefore be created in your private calendar."
#~ msgstr ""
#~ "您不允许在 %2$s 拥有的  \"%1$s\" 里创建约会。因此，约会将会在您的私人日历"
#~ "里创建。"

#~ msgid ""
#~ "You are not allowed to create appointments in \"%1$s\". Appointments will "
#~ "therefore be created in your private calendar."
#~ msgstr ""
#~ "您不允许在  \"%1$s\" 里创建约会。因此，约会将会在您的私人日历里创建。"

#~ msgid "You are the organizer"
#~ msgstr "您是组织者"

#~ msgid ""
#~ "You can drag and drop files from your computer here to add as attachment."
#~ msgstr "您可以在这里从您的计算机拖放文件，以添加成附件。"

#~ msgid ""
#~ "You can drag and drop files from your computer to upload either a new "
#~ "file or another version of a file."
#~ msgstr "您可以从您的计算机拖放文件，以上载一个新文件或一个文件的别的版本。"

#~ msgid "You can quick-save your changes via Ctrl+Enter."
#~ msgstr "您可以使用 Ctrl+Enter 快速保存更改。"

#~ msgid "You declined this appointment"
#~ msgstr "您已经拒绝了约会"

#~ msgid "You declined this task"
#~ msgstr "您拒绝了此任务"

#~ msgid "You don't have any appointments in the near future."
#~ msgstr "您在稍后没有任何约会。"

#~ msgid "You don't have any publications yet"
#~ msgstr "您还没有任何发布"

#~ msgid "You don't have any subscriptions yet"
#~ msgstr "您还没有任何发布"

#~ msgid "You don't have any tasks that are either due soon or overdue."
#~ msgstr "您没有任何快到期或过期约会。"

#~ msgid "You don't have permissions to change this document"
#~ msgstr "您更改此文档的权限"

#, fuzzy
#~| msgid "You have %1$d notification"
#~| msgid_plural "You have %1$d notifications"
#~ msgid "You have %1$d notification."
#~ msgid_plural "You have %1$d notifications."
#~ msgstr[0] "您有 %1$d 条通知"
#~ msgstr[1] "您有 %1$d 条通知"

#~ msgid ""
#~ "You have %1$d notifications. Press [enter] to jump to the notification "
#~ "area and [escape] to close it again."
#~ msgid_plural ""
#~ "You have %1$d notifications. Press [enter] to jump to the notification "
#~ "area and [escape] to close it again."
#~ msgstr[0] ""
#~ "您有 %1$d 条通知。按 [enter] 可以跳到通知区域、之后按 [escape] 可以关闭。"
#~ msgstr[1] ""
#~ "您有 %1$d 条通知。按 [enter] 可以跳到通知区域、之后按 [escape] 可以关闭。"

#~ msgid "You have %1$d unread messages"
#~ msgstr "您有 %1$d 条未读消息"

#~ msgid "You have 1 unread message"
#~ msgstr "您一条未读消息"

#~ msgid "You have accepted the appointment"
#~ msgstr "您已接受此约会"

#~ msgid "You have accepted this appointment"
#~ msgstr "您已接受此约会"

#~ msgid "You have accepted this task"
#~ msgstr "您已接受此任务"

#~ msgid "You have been automatically signed out"
#~ msgstr "您已被自动注销"

#~ msgid "You have declined the appointment"
#~ msgstr "您已经拒绝了约会"

#~ msgid "You have edit rights."
#~ msgstr "您有编辑权。"

#~ msgid "You have no new messages"
#~ msgstr "您没有新信息"

#~ msgid "You have no unread messages"
#~ msgstr "您没有未读消息"

#~ msgid "You have reauthorized this %s account."
#~ msgstr "您已重认证此 %s 户口。"

#~ msgid "You have reauthorized this account."
#~ msgstr "您已重认证此户口。"

#~ msgid "You have tentatively accepted the appointment"
#~ msgstr "您已经暂时的接受约会吗。"

#~ msgid "You have to enter a username and password to subscribe."
#~ msgstr "您必须输入一个用户名称和密码以订阅。"

#~ msgid "You need to use Android %n or higher."
#~ msgstr "您需要使用 Android %n 或更新版本。"

#~ msgid "You need to use iOS %n or higher."
#~ msgstr "您需要使用 %n 或更新版本。"

#~ msgid "You share this folder with other users"
#~ msgstr "您和其他用户分享此文件夹"

#~ msgid "You tentatively accepted this invitation"
#~ msgstr "您暂时接受此约会"

#~ msgid "You tentatively accepted this task"
#~ msgstr "您暂时接受此任务"

#~ msgid ""
#~ "You will automatically return to the appointment dialog. The selected "
#~ "start and end time as well as the current participant list will be "
#~ "applied."
#~ msgstr ""
#~ "您会自动回到约会对话。选择的开始和结束时间，还有当前参与者列表将会套用。"

#~ msgid "You will be automatically signed out in %1$d second"
#~ msgid_plural "You will be automatically signed out in %1$d seconds"
#~ msgstr[0] "您会在 %1$d 秒后自动注销"
#~ msgstr[1] "您会在 %1$d 秒后自动注销"

#~ msgid "Your Applications"
#~ msgstr "您的应用程序"

#~ msgid "Your IP address has changed"
#~ msgstr "您的 IP 地址已更改"

#~ msgid "Your answer"
#~ msgstr "您的答案"

#~ msgid "Your applications"
#~ msgstr "您的应用"

#~ msgid "Your auto forward has been saved"
#~ msgstr "您的自动转发已被保存"

#~ msgid "Your browser is not supported!"
#~ msgstr "不支持您的浏览器！"

#~ msgid "Your browser is slow and outdated!"
#~ msgstr "您的浏览器又慢又过时！"

#~ msgid "Your browser version is not supported!"
#~ msgstr "不支持您的浏览器版本。"

#~ msgid "Your browser's cookie functionality is disabled. Please turn it on."
#~ msgstr "您的浏览器停用 cookie 功能，请您启用它。"

#, fuzzy
#~ msgid ""
#~ "Your capacity is shared with all members of your group. Your group is "
#~ "currently using %1$s of its %2$s available disk space. The amount of free "
#~ "space is %3$s."
#~ msgstr ""
#~ "您的容量是和您群组的所有成员共享的。您的群当前正使用 %2$s 可用磁盘空间的 "
#~ "%1$s。未用空间为 %3$s。"

#~ msgid "Your current password"
#~ msgstr "您的当前密码"

#~ msgid "Your data has been saved"
#~ msgstr "您的数据已被保存"

#~ msgid "Your mail address"
#~ msgstr "您的电子邮件地址"

#~ msgid "Your messages"
#~ msgstr "您的信息"

#~ msgid "Your name"
#~ msgstr "您的名字"

#~ msgid "Your old password"
#~ msgstr "您的旧密码"

#~ msgid "Your operating system is not supported."
#~ msgstr "不支持您的操作系统！"

#~ msgid "Your password"
#~ msgstr "您的密码"

#~ msgid "Your password has been changed"
#~ msgstr "您的密码已更改"

#~ msgid "Your primary mail account can not be deleted."
#~ msgstr "不能删除您的主要邮件户口。"

#~ msgid "Your selected picture will be displayed after saving"
#~ msgstr "您选择的图像将会在保存后显示"

#~ msgid "Your session is expired"
#~ msgstr "会话已过期"

#~ msgid "Your timezone"
#~ msgstr "您的时区"

#~ msgid "Your vacation notice has been saved"
#~ msgstr "您的假期通知已被保存"

#~ msgid "ZB"
#~ msgstr "ZB"

#~ msgid "Zoom in"
#~ msgstr "放大"

#~ msgid "Zoom out"
#~ msgstr "缩小"

#~ msgid "Zoom: %1$d%"
#~ msgstr "放大：%1$d%"

#~ msgid "after %1$d appointment"
#~ msgid_plural "after %1$d appointments"
#~ msgstr[0] "%1$d 次约会后"
#~ msgstr[1] "%1$d 次约会后"

#~ msgid "all"
#~ msgstr "全部"

#~ msgid "and"
#~ msgstr "与"

#~ msgid "april"
#~ msgstr "四月"

#~ msgid "august"
#~ msgstr "八月"

#~ msgid "by noon"
#~ msgstr "中午前"

#, fuzzy
#~ msgid "characters"
#~ msgstr "字符"

#~ msgid "clear"
#~ msgstr "清空"

#~ msgid "close"
#~ msgstr "关闭"

#~ msgid "close for %1$s"
#~ msgstr "按 %1$s 关闭"

#~ msgid "copy to clipboard"
#~ msgstr "复制到剪贴簿"

#~ msgid "create objects"
#~ msgstr "创建对象"

#~ msgid "create objects and subfolders"
#~ msgstr "创建对象和子文件夹"

#~ msgid "daily"
#~ msgstr "每天"

#~ msgid "day of the week"
#~ msgstr "每周的"

#~ msgid "day of the weekend"
#~ msgstr "每周末的"

#~ msgid "december"
#~ msgstr "十二月"

#~ msgid "delete all objects"
#~ msgstr "删除所有对象"

#~ msgid "delete only own objects"
#~ msgstr "只删除拥有的对象"

#~ msgid "deleted"
#~ msgstr "已删除"

#~ msgid "disabled"
#~ msgstr "禁用"

#~ msgid "edit all objects"
#~ msgstr "编辑所有对象"

#~ msgid "edit own objects"
#~ msgstr "编辑拥有的对象"

#, fuzzy
#~ msgid "end date"
#~ msgstr "结束日期"

#~ msgid "ends"
#~ msgstr "结束"

#~ msgid "ends after a certain number of appointments"
#~ msgstr "在一定数量的约会后结束"

#~ msgid "ends on a specific date"
#~ msgstr "指定日期结束"

#~ msgid "every %1$d day"
#~ msgid_plural "every %1$d days"
#~ msgstr[0] "每 %1$d 天"
#~ msgstr[1] "每 %1$d 天"

#~ msgid "every %1$d month"
#~ msgid_plural "every %1$d months"
#~ msgstr[0] "每 %1$d 月"
#~ msgstr[1] "每 %1$d 月"

#~ msgid "every %1$d week"
#~ msgid_plural "every %1$d weeks"
#~ msgstr[0] "每 %1$d 周"
#~ msgstr[1] "每 %1$d 周"

#~ msgid "every day"
#~ msgstr "每天"

#~ msgid "every month"
#~ msgstr "每月"

#~ msgid "every week"
#~ msgstr "每周"

#~ msgid "february"
#~ msgstr "二月"

#~ msgid "files"
#~ msgstr "文件"

#~ msgid "first"
#~ msgstr "第一个"

#~ msgid "flickr.people.getPublicPhotos"
#~ msgstr "flickr.people.getPublicPhotos"

#~ msgid "flickr.photos.search"
#~ msgstr "flickr.photos.search"

#~ msgid "fourth"
#~ msgstr "第四个"

#~ msgid "hCard Export"
#~ msgstr "hCard 汇出"

#~ msgid "hot"
#~ msgstr "热"

#~ msgid "http://"
#~ msgstr "http://"

#~ msgid "iCal"
#~ msgstr "iCal"

#~ msgctxt "in"
#~ msgid "in %d minute"
#~ msgid_plural "in %d minutes"
#~ msgstr[0] "%d 分钟"
#~ msgstr[1] "%d 分钟"

#~ msgid "in 15 minutes"
#~ msgstr "15 分钟"

#~ msgid "in 30 minutes"
#~ msgstr "30 分钟"

#~ msgid "in 5 minutes"
#~ msgstr "5 分钟"

#~ msgid "in blind copy"
#~ msgstr "无名副本"

#~ msgid "in copy"
#~ msgstr "副本"

#~ msgid "in one hour"
#~ msgstr "一小时内"

#~ msgid "in one week"
#~ msgstr "一周内"

#, fuzzy
#~ msgid "is not a valid user or group."
#~ msgstr "不是一个有效的用户或组。"

#~ msgid "isMailAddress"
#~ msgstr "isMailAddress"

#~ msgid "january"
#~ msgstr "一月"

#~ msgid "july"
#~ msgstr "七月"

#~ msgid "june"
#~ msgstr "六月"

#~ msgid "last"
#~ msgstr "最后一个"

#~ msgid "late in the evening"
#~ msgstr "晚上稍后时间"

#~ msgid "march"
#~ msgstr "三月"

#~ msgid "may"
#~ msgstr "五月"

#~ msgid "monthly"
#~ msgstr "每月"

#~ msgid "more"
#~ msgstr "更多"

#~ msgid "never ends"
#~ msgstr "永不结束"

#~ msgid "new"
#~ msgstr "新"

#~ msgid "next Friday"
#~ msgstr "下星期五"

#~ msgid "next Monday"
#~ msgstr "下星期一"

#~ msgid "next Saturday"
#~ msgstr "下星期六"

#~ msgid "next Sunday"
#~ msgstr "下星期日"

#~ msgid "next Thursday"
#~ msgstr "下星期四"

#~ msgid "next Tuesday"
#~ msgstr "下星期二"

#~ msgid "next Wednesday"
#~ msgstr "下星期三"

#~ msgid "next week"
#~ msgstr "下周"

#~ msgid "no delete permissions"
#~ msgstr "没有删除权限"

#~ msgid "no edit permissions"
#~ msgstr "没有编辑权限"

#~ msgid "no read permissions"
#~ msgstr "无读取权限"

#~ msgid "november"
#~ msgstr "十一月"

#~ msgid "october"
#~ msgstr "十月"

#~ msgid "on behalf of"
#~ msgstr "代表"

#~ msgid "previous week"
#~ msgstr "上周"

#~ msgid "read all objects"
#~ msgstr "读取所有对象"

#~ msgid "read own objects"
#~ msgstr "读取拥有的对象"

#~ msgid "remove"
#~ msgstr "移除"

#~ msgid "second"
#~ msgstr "第二个"

#~ msgid "seen"
#~ msgstr "看到"

#~ msgid "select format"
#~ msgstr "选择格式"

#~ msgid "september"
#~ msgstr "九月"

#~ msgid "show all"
#~ msgstr "显示全部"

#~ msgid "show image"
#~ msgstr "显示图像"

#, fuzzy
#~ msgid "status"
#~ msgstr "状态"

#, fuzzy
#~ msgid "subfolders of %s"
#~ msgstr "新子文件夹"

#~ msgid "third"
#~ msgstr "第三个"

#~ msgid "this afternoon"
#~ msgstr "这个下午"

#~ msgid "this morning"
#~ msgstr "今早"

#~ msgid "tomorrow"
#~ msgstr "明天"

#~ msgid "tonight"
#~ msgstr "今晚"

#~ msgid "unknown"
#~ msgstr "未知"

#~ msgid "unlimited"
#~ msgstr "无限"

#~ msgid "unnamed"
#~ msgstr "未命名"

#~ msgid "vCard"
#~ msgstr "vCard"

#~ msgid "vacation"
#~ msgstr "假期"

#~ msgid "vacation notice"
#~ msgstr "假期通知"

#~ msgid "via"
#~ msgstr "经由"

#~ msgid "view the folder"
#~ msgstr "检视文件夹"

#~ msgid "weekly"
#~ msgstr "每周"

#~ msgid "work days"
#~ msgstr "工作日"

#~ msgid "yearly"
#~ msgstr "每年"<|MERGE_RESOLUTION|>--- conflicted
+++ resolved
@@ -3,11 +3,7 @@
 msgstr ""
 "Project-Id-Version: Open-Xchange 6\n"
 "POT-Creation-Date: \n"
-<<<<<<< HEAD
-"PO-Revision-Date: 2015-03-04 10:08+0100\n"
-=======
 "PO-Revision-Date: 2015-08-26 20:58+1000\n"
->>>>>>> 74174fc6
 "Last-Translator: \n"
 "Language-Team: American English <kde-i18n-de@kde.org>\n"
 "Language: zh_CN\n"
@@ -197,19 +193,11 @@
 msgstr "更多信息"
 
 #. Tour name; general introduction
-<<<<<<< HEAD
-#: apps/io.ox/tours/main.js:806 module:io.ox/tours
-msgid "Getting started"
-msgstr "开始使用"
-
-#: apps/io.ox/tours/main.js:845 module:io.ox/tours
-=======
 #: apps/io.ox/tours/intro.js:46 module:io.ox/tours
 msgid "Getting started"
 msgstr "开始使用"
 
 #: apps/io.ox/tours/main.js:77 module:io.ox/tours
->>>>>>> 74174fc6
 msgid "Guided tour for this app"
 msgstr "此应用程序的导游"
 
@@ -594,23 +582,11 @@
 "要打开帮助，单击在菜单条右上方上的系统菜单图标。选择帮助，会显示当前选择应用"
 "程序的帮助。要浏览完整帮助，在窗口上部的开始页或目录。"
 
-<<<<<<< HEAD
-#: apps/io.ox/tours/main.js:732 module:io.ox/tours
-#, fuzzy
-#| msgid ""
-#| "To open the settings, click the System menu icon on the upper right side "
-#| "of the menu bar. Select Settings. "
-msgid ""
-"To open the settings, click the System menu icon on the upper right side of "
-"the menu bar. Select Settings."
-msgstr "要打开设置，请单击菜单条右上方的系统菜单图标。选择设置。"
-=======
 #: apps/io.ox/tours/settings.js:31 module:io.ox/tours
 msgid ""
 "To open the settings, click the System menu icon on the upper right side of "
 "the menu bar. Select Settings."
 msgstr "要打开设置，单击菜单条右上方的系统菜单图标。选择设置。"
->>>>>>> 74174fc6
 
 #: apps/io.ox/tours/portal.js:36 module:io.ox/tours
 msgid "To read the details, click on an entry in a square."
