# Jacob Sparre Andersen <jacob@bureau-cornavin.com>, 2013, 2014, 2015, 2016.
msgid ""
msgstr ""
"Project-Id-Version: tours\n"
"Report-Msgid-Bugs-To: Antje Faber <antje.faber@open-xchange.com>\n"
"POT-Creation-Date: \n"
"PO-Revision-Date: 2016-07-04 09:30+0200\n"
"Last-Translator: Jacob Sparre Andersen <jacob@bureau-cornavin.com>\n"
"Language-Team: Danish <kde-i18n-doc@kde.org>\n"
"Language: da_DK\n"
"MIME-Version: 1.0\n"
"Content-Type: text/plain; charset=UTF-8\n"
"Content-Transfer-Encoding: 8bit\n"
"Plural-Forms: nplurals=2; plural=(n != 1);\n"
"X-Generator: Lokalize 1.5\n"

<<<<<<< HEAD
#: apps/io.ox/tours/files.js:221 module:io.ox/tours
msgid "Add another account"
msgstr "Tilføj en anden konto"

#: apps/io.ox/tours/calendar.js:72 module:io.ox/tours
msgid "Adding attachments"
msgstr "Tilføjer vedhæftninger"

#: apps/io.ox/tours/tasks.js:54 module:io.ox/tours
msgid "Adding further details"
msgstr "Tilføj flere detaljer"

#: apps/io.ox/tours/files.js:104 module:io.ox/tours
msgid ""
"At the top you can find the toolbar with many functions and additional "
"options. You can easily create new folders, new files and much more."
=======
#: apps/io.ox/tours/calendar.js:34 module:io.ox/tours
msgid "Creating a new appointment"
msgstr "Opretter en ny aftale"

#: apps/io.ox/tours/calendar.js:35 module:io.ox/tours
msgid "To create a new appointment, click on New in the toolbar."
msgstr "For at oprette en aftale, klik på Ny i værktøjslinjen."

#: apps/io.ox/tours/calendar.js:51 module:io.ox/tours
msgid "Entering the appointment's data"
msgstr "Indtastning af aftalens data"

#: apps/io.ox/tours/calendar.js:52 module:io.ox/tours
msgid ""
"Enter the subject, the start and the end date of the appointment. Other "
"details are optional."
>>>>>>> 9c370bce
msgstr ""
"Øverst kan du finde værktøjslinjen med mange funktioner og yderligere "
"muligheder.  Du kan let oprette nye mapper, nye filer og meget mere."

<<<<<<< HEAD
#: apps/io.ox/tours/files.js:169 module:io.ox/tours
msgid ""
"Choose from two alternatives to share your files and folders. Use Invite "
"people if you want to manage access rights and allow recipients to create "
"and edit files. Or just get a link to let others view and download your "
"files. You can use an expiration date and password protection if you like."
msgstr ""
"Vælg mellem to muligheder for at dele dine filer og mapper.  Brug »Invitér "
"folk«, hvis du vil styre adgangsrettigheder og vil give modtagere lov til at "
"oprette og redigere filer.  Eller få bare en URL og lad andre se og hente "
"dine filer.  Du kan bruge en udløbsdato og adgangskodebeskyttelse, hvis du "
"vil."

#: apps/io.ox/tours/contacts.js:36 module:io.ox/tours
msgid ""
"Click on a letter on the left side of the navigation bar in order to display "
"the corresponding contacts from the selected address book."
=======
#: apps/io.ox/tours/calendar.js:57 module:io.ox/tours
msgid "Creating recurring appointments"
msgstr "Opretter en ny gentagende aftale"

#: apps/io.ox/tours/calendar.js:58 module:io.ox/tours
msgid ""
"To create recurring appointments, enable Repeat. Functions for setting the "
"recurrence parameters are shown."
>>>>>>> 9c370bce
msgstr ""
"Tryk på et bogstav i venstre side af navigationslinjen, for at vise de "
"tilhørende kontakter fra den valgte adressebog."

<<<<<<< HEAD
#: apps/io.ox/tours/files.js:81 module:io.ox/tours
msgid ""
"Clicking on a folder displays all the subfolders, documents, media and other "
"files that it contains."
msgstr ""
"Når du klikker på en mappe bliver alle undermapper, dokumenter, og andre "
"filer den indeholder vist."

#: apps/io.ox/tours/files.js:132 module:io.ox/tours
msgid "Clicking on the view icon leads you to a preview of the selected file."
msgstr ""
"Et klik på »Vis«-ikonet leder dig til en forhåndsvisning af den valgte fil."

#: apps/io.ox/tours/portal.js:45 module:io.ox/tours
msgid "Closing a square"
msgstr "Lukke en flise"

#: apps/io.ox/tours/files.js:182 module:io.ox/tours
msgid "Collaborating"
msgstr "Samarbejde"

#: apps/io.ox/tours/mail.js:33 module:io.ox/tours
msgid "Composing a new E-Mail"
msgstr "Skriver en ny e-mail"

#: apps/io.ox/tours/calendar.js:34 module:io.ox/tours
msgid "Creating a new appointment"
msgstr "Opretter en ny aftale"

#: apps/io.ox/tours/contacts.js:30 module:io.ox/tours
msgid "Creating a new contact"
msgstr "Opretter en ny kontakt"

#: apps/io.ox/tours/tasks.js:32 module:io.ox/tours
msgid "Creating a new task"
msgstr "Opretter en ny opgave"

#: apps/io.ox/tours/intro.js:72 module:io.ox/tours
msgid "Creating new items"
msgstr "Lav nye elementer"

#: apps/io.ox/tours/calendar.js:57 module:io.ox/tours
msgid "Creating recurring appointments"
msgstr "Opretter en ny gentagende aftale"

#: apps/io.ox/tours/tasks.js:62 module:io.ox/tours
msgid "Creating recurring tasks"
msgstr "Opretter gentagende opgaver"
=======
#: apps/io.ox/tours/calendar.js:62 module:io.ox/tours
#: apps/io.ox/tours/tasks.js:67
msgid "Using the reminder function"
msgstr "Brug af funktionen til påmindelse"

#: apps/io.ox/tours/calendar.js:63 module:io.ox/tours
msgid "To not miss the appointment, use the reminder function."
msgstr "Brug påmindelsesfunktionen, så du ikke kommer til at overse en aftale."

#: apps/io.ox/tours/calendar.js:67 module:io.ox/tours
#: apps/io.ox/tours/tasks.js:77
msgid "Inviting other participants"
msgstr "Inviterer andre deltagere"

#: apps/io.ox/tours/calendar.js:68 module:io.ox/tours
msgid ""
"To invite other participants, enter their names in the field below "
"Participants. To avoid appointment conflicts, click on Find a free time at "
"the upper right side."
msgstr ""
"For at invitere andre deltagere, skriv deres navn i feltet under Deltagere. "
"For at undgå konflikter med aftaler, klik på Find ledig tid øverst til højre."

#: apps/io.ox/tours/calendar.js:72 module:io.ox/tours
msgid "Adding attachments"
msgstr "Tilføjer vedhæftninger"

#: apps/io.ox/tours/calendar.js:73 module:io.ox/tours
msgid "Further down you can add documents as attachments to the appointment."
msgstr "Længere nede kan du vedhæfte dokumenter til aftalen."
>>>>>>> 9c370bce

#: apps/io.ox/tours/calendar.js:77 module:io.ox/tours
msgid "Creating the appointment"
msgstr "Opretter aftalen"

<<<<<<< HEAD
#: apps/io.ox/tours/tasks.js:87 module:io.ox/tours
msgid "Creating the task"
msgstr "Opretter opgaven"

#: apps/io.ox/tours/portal.js:51 module:io.ox/tours
msgid "Customizing the Portal"
msgstr "Tilpasse Portalen"

#: apps/io.ox/tours/intro.js:100 module:io.ox/tours
msgid ""
"Depending on the app, the toolbar contains various functions for creating, "
"editing and organizing objects."
msgstr ""
"Afhængigt af programmet indeholder værktøjslinjen forskellige funktioner til "
"at oprette, redigere og organisere objekter."

#: apps/io.ox/tours/intro.js:120 module:io.ox/tours
msgid ""
"Detailed instructions for the single apps are located in System menu > Help."
=======
#: apps/io.ox/tours/calendar.js:78 module:io.ox/tours
msgid "To create the appointment, click on Create at the upper right side."
msgstr "For at oprette en aftale, klikkes der på Opret i øverste højre side."

#: apps/io.ox/tours/calendar.js:83 module:io.ox/tours
#: apps/io.ox/tours/mail.js:86
msgid "Selecting a view"
msgstr "Vælger en visning"

#: apps/io.ox/tours/calendar.js:84 module:io.ox/tours
msgid ""
"To select one of the views like Day, Month or List, click on View in the "
"toolbar. Select a menu entry from the Layout section."
msgstr ""
"For at vælge en af visningerne Dag, Måned eller Liste, klik på Visning i "
"værktøjslinjen.  Vælg en menuindgang i Layout-gruppen."

#: apps/io.ox/tours/calendar.js:95 module:io.ox/tours
msgid "The List view"
msgstr "Listevisningen"

#: apps/io.ox/tours/calendar.js:96 module:io.ox/tours
msgid ""
"The List view shows a list of the appointments in the current folder. If "
"clicking on an appointment, the appointment's data and some functions are "
"displayed in the Detail view."
>>>>>>> 9c370bce
msgstr ""
"Detaljerede instruktioner for de enkelte programmer kan findes i menuen "
"System > Hjælp."

<<<<<<< HEAD
#: apps/io.ox/tours/files.js:198 module:io.ox/tours
msgid ""
"Did you know that you can edit text documents and spreadsheets online? Drive "
"will automatically update your edited file, but thanks to versioning the "
"original file stays available."
msgstr ""
"Vidste du at du kan redigere tekstdokumenter og regneark online?  Drive vil "
"automatisk opdatere din redigerede fil, men takket være versionsstyring vil "
"den oprindelige udgave fortsat være tilgængelig."

#: apps/io.ox/tours/files.js:89 module:io.ox/tours
msgid "Different views are available. Just select the one you like best."
=======
#: apps/io.ox/tours/calendar.js:105 module:io.ox/tours
msgid "The calendar views"
msgstr "Kalendervisningerne"

#: apps/io.ox/tours/calendar.js:106 module:io.ox/tours
msgid ""
"The calendar views display a calendar sheet with the appointments for the "
"selected time range."
>>>>>>> 9c370bce
msgstr ""
"Der er frit valg mellem forskellige visninger.  Vælg den du synes bedst om."

<<<<<<< HEAD
#: apps/io.ox/tours/intro.js:44 module:io.ox/tours
msgid "Displaying the help or the settings"
msgstr "Vis hjælp eller indstillinger"

#: apps/io.ox/tours/portal.js:40 module:io.ox/tours
msgid "Drag and drop"
msgstr "Træk og slip"

#: apps/io.ox/tours/files.js:222 module:io.ox/tours
msgid ""
"Drive allows you to connect to other storage solutions if you already have a "
"cloud storage account you use to save and sync your files. Simply click on "
"the appropriate logo to access your existing data."
msgstr ""
"Drive giver dig mulighed for at forbinde til andre lagringsløsninger, hvis "
"du allerede har en lagerkontor i skyen, som du bruger til at gemme og "
"synkronisere dine filer.  Klik på det relevante logo for at tilgå dine "
"eksisterende data."

#: apps/io.ox/tours/settings.js:44 module:io.ox/tours
msgid ""
"Edit a setting on the right side. In most of the cases, the changes are "
"activated immediately."
=======
#: apps/io.ox/tours/contacts.js:30 module:io.ox/tours
msgid "Creating a new contact"
msgstr "Opretter en ny kontakt"

#: apps/io.ox/tours/contacts.js:31 module:io.ox/tours
msgid "To create a new contact, click on New > Add contact in the toolbar."
msgstr ""
"For at oprette en ny kontakt, klikkes Ny > Tilføj kontakt i værktøjslinjen."

#: apps/io.ox/tours/contacts.js:35 module:io.ox/tours
msgid "Navigation bar"
msgstr "Navigationslinje"

#: apps/io.ox/tours/contacts.js:36 module:io.ox/tours
msgid ""
"Click on a letter on the left side of the navigation bar in order to display "
"the corresponding contacts from the selected address book."
>>>>>>> 9c370bce
msgstr ""
"Redigér en indstilling i højre side. I de fleste tilfælde bliver ændringer "
"aktiveret med det samme."

<<<<<<< HEAD
#: apps/io.ox/tours/files.js:197 module:io.ox/tours
msgid "Edit documents"
msgstr "Redigér dokumenter"

#: apps/io.ox/tours/mail.js:106 module:io.ox/tours
msgid "Editing multiple E-Mails"
msgstr "Redigering af flere e-mails"
=======
#: apps/io.ox/tours/contacts.js:40 module:io.ox/tours
msgid "Sending an E-Mail to a contact"
msgstr "Send en e-mail til en kontakt"

#: apps/io.ox/tours/contacts.js:41 module:io.ox/tours
msgid ""
"To send an E-Mail to the contact, click on an E-Mail address or on Send "
"email in the toolbar."
msgstr ""
"For at sende en e-mail til kontakten, klik på en e-mail-adresse eller på "
"Send e-mail i værktøjslinjen."
>>>>>>> 9c370bce

#: apps/io.ox/tours/contacts.js:46 module:io.ox/tours
msgid "Editing multiple contacts"
msgstr "Redigering af flere kontakter"

<<<<<<< HEAD
#: apps/io.ox/tours/tasks.js:99 module:io.ox/tours
msgid "Editing multiple tasks"
msgstr "Redigering af flere opgaver"

#: apps/io.ox/tours/settings.js:43 module:io.ox/tours
msgid "Editing settings"
msgstr "Redigere indstillinger"

#: apps/io.ox/tours/mail.js:69 module:io.ox/tours
#, fuzzy
msgid ""
"Enter the E-Mail text into the main area. If the text format was set to HTML "
"in the options, you can format the E-Mail text. To do so select a text part "
"and then click an icon in the formatting bar."
msgstr ""
"Skriv brødteksten i hovedfeltet.  Hvis tekstformatet er sat til HTML i "
"indstillingerne, så kan du formatere brødteksten. For at gøre dette, "
"markeres et stykke tekst, og der klikkes på et ikon i formatteringslinjen."

#: apps/io.ox/tours/mail.js:48 module:io.ox/tours
msgid ""
"Enter the recipient's name into the recipients field. As soon as you typed "
"the first letters, suggestions from the address books are displayed. To "
"accept a recipient suggestion, click on it."
=======
#: apps/io.ox/tours/contacts.js:47 module:io.ox/tours
msgid ""
"To edit multiple contacts at once, enable the checkboxes on the left side of "
"the contacts. If the checkboxes are not displayed, click on View > "
"Checkboxes on the right side of the toolbar."
msgstr ""
"For at redigere flere kontakter på én gang, marker tjekboksene på venstre "
"side af kontakterne. Hvis tjekboksene ikke er vist, klik Visning > Tjekbokse "
"i højre side af værktøjslinjen."

#: apps/io.ox/tours/files.js:53 module:io.ox/tours
msgid "The Drive app tour.txt"
msgstr "The Drive app tour.txt"

#: apps/io.ox/tours/files.js:59 module:io.ox/tours
msgid "The Drive app"
msgstr "Drive-app'en"

#: apps/io.ox/tours/files.js:60 module:io.ox/tours
msgid ""
"Welcome to your cloud storage app. This Guided Tour will introduce you to "
"your new online storage solution - your one point to access online stored "
"files from all your accounts. This is where you can upload and save your "
"files, share them and synchronize them with different devices.  "
msgstr ""
"Velkommen til din lagerplads i skyen.  Denne rundvisning vil introducere dig "
"til din nye on-line-lager-løsning - din ene adgangvej til lagrede filer fra "
"alle dine konti.  Her kan du overføre og gemme dine filer, gemme dem, og "
"synkronisere dem med forskellige enheder."

#: apps/io.ox/tours/files.js:66 module:io.ox/tours
msgid "Folder tree"
msgstr "Mappetræ"

#: apps/io.ox/tours/files.js:67 module:io.ox/tours
msgid ""
"On the left you can see the folder tree. It displays your folder structure "
"and allows you to navigate to specific folders and subfolders. To make your "
"life easier, we have already included folders for your Documents, Music, "
"Pictures and Videos."
>>>>>>> 9c370bce
msgstr ""
"Skriv modtagerens navn i modtagerfeltet.  Så snart du har tastet de første "
"bogstaver, vil forslag fra adressebogen blive vist. Klik på et forslag for "
"at bruge det."

<<<<<<< HEAD
#: apps/io.ox/tours/mail.js:59 module:io.ox/tours
msgid "Enter the subject into the subject field."
msgstr "Skriv emnet i emnefeltet."

#: apps/io.ox/tours/calendar.js:52 module:io.ox/tours
msgid ""
"Enter the subject, the start and the end date of the appointment. Other "
"details are optional."
=======
#: apps/io.ox/tours/files.js:80 module:io.ox/tours
msgid "Folder content"
msgstr "Mappeindhold"

#: apps/io.ox/tours/files.js:81 module:io.ox/tours
msgid ""
"Clicking on a folder displays all the subfolders, documents, media and other "
"files that it contains."
>>>>>>> 9c370bce
msgstr ""
"Indtast emnet samt start- og slutdatoen for aftalen. Andre detaljer er "
"valgfrie."

<<<<<<< HEAD
#: apps/io.ox/tours/tasks.js:49 module:io.ox/tours
msgid "Enter the subject, the start date, and a description."
msgstr "Indtast emnet, startdatoen og en beskrivelse."

#: apps/io.ox/tours/tasks.js:82 module:io.ox/tours
msgid "Entering billing information"
msgstr "Indtaster faktureringsoplysninger"

#: apps/io.ox/tours/mail.js:68 module:io.ox/tours
msgid "Entering the E-Mail text"
msgstr "Indtastning af e-mail-teksten"

#: apps/io.ox/tours/calendar.js:51 module:io.ox/tours
msgid "Entering the appointment's data"
msgstr "Indtastning af aftalens data"

#: apps/io.ox/tours/mail.js:47 module:io.ox/tours
msgid "Entering the recipient's name"
msgstr "Indtastning af modtagerens navn"

#: apps/io.ox/tours/mail.js:58 module:io.ox/tours
msgid "Entering the subject"
msgstr "Indtastning af emnet"

#: apps/io.ox/tours/tasks.js:48 module:io.ox/tours
msgid "Entering the task's data"
msgstr "Indtastning af en opgaves data"

#: apps/io.ox/tours/files.js:205 module:io.ox/tours
msgid "File details"
msgstr "Fildetaljer"

#: apps/io.ox/tours/files.js:80 module:io.ox/tours
msgid "Folder content"
msgstr "Mappeindhold"

#: apps/io.ox/tours/files.js:66 module:io.ox/tours
msgid "Folder tree"
msgstr "Mappetræ"

=======
#: apps/io.ox/tours/files.js:88 module:io.ox/tours
msgid "Select a view"
msgstr "Vælg en visning"

#: apps/io.ox/tours/files.js:89 module:io.ox/tours
msgid "Different views are available. Just select the one you like best."
msgstr ""
"Der er frit valg mellem forskellige visninger.  Vælg den du synes bedst om."

#: apps/io.ox/tours/files.js:103 module:io.ox/tours
msgid "Toolbar"
msgstr "Værktøjslinje"

#: apps/io.ox/tours/files.js:104 module:io.ox/tours
msgid ""
"At the top you can find the toolbar with many functions and additional "
"options. You can easily create new folders, new files and much more."
msgstr ""
"Øverst kan du finde værktøjslinjen med mange funktioner og yderligere "
"muligheder.  Du kan let oprette nye mapper, nye filer og meget mere."

#: apps/io.ox/tours/files.js:116 module:io.ox/tours
msgid "Upload a new file"
msgstr "Overfør en ny fil"

#: apps/io.ox/tours/files.js:117 module:io.ox/tours
msgid ""
"To upload a new file from your local device, simply click on Add local file "
"and select the file you would like to upload. It is even easier if you just "
"drag and drop files from your local device into Drive. The uploaded file is "
"now available in Drive on all your devices."
msgstr ""
"For at overføre en ny fil fra din lokale enhed; klik »Tilføj lokal fil« og "
"vælg filen du gerne vil overføre.  Det er endnu lettere, hvis du bare hiver "
"filerne fra din lokale enhed og ind i Drive.  Den overførte fil er nu "
"tilgængelig i Drive på alle dine enheder."

#: apps/io.ox/tours/files.js:131 module:io.ox/tours
msgid "Preview files"
msgstr "Forhåndsvisning af filer"

#: apps/io.ox/tours/files.js:132 module:io.ox/tours
msgid "Clicking on the view icon leads you to a preview of the selected file."
msgstr ""
"Et klik på »Vis«-ikonet leder dig til en forhåndsvisning af den valgte fil."

#: apps/io.ox/tours/files.js:142 module:io.ox/tours
msgid "Preview mode"
msgstr "Forhåndsvisningsmodus"

>>>>>>> 9c370bce
#: apps/io.ox/tours/files.js:143 module:io.ox/tours
msgid ""
"From preview you can also select other options to help you manage and work "
"on your files."
msgstr ""
"Fra forhåndsvisning kan du også vælge andre muligheder for at hjælpe dig med "
"at håndtere og arbejde på dine filer."

<<<<<<< HEAD
#: apps/io.ox/tours/calendar.js:73 module:io.ox/tours
msgid "Further down you can add documents as attachments to the appointment."
msgstr "Længere nede kan du vedhæfte dokumenter til aftalen."

#: apps/io.ox/tours/mail.js:63 module:io.ox/tours
msgid "Further functions"
msgstr "Flere funktioner"

#: apps/io.ox/tours/intro.js:119 module:io.ox/tours
msgid "Further information"
msgstr "Yderligere information"

#. Tour name; general introduction
#: apps/io.ox/tours/main.js:71 module:io.ox/tours
msgid "Getting started"
msgstr "Kom i gang"

#: apps/io.ox/tours/mail.js:101 module:io.ox/tours
msgid "Halo view"
msgstr "Samlet visning"

#: apps/io.ox/tours/files.js:157 module:io.ox/tours
msgid ""
"Here you can share files with your colleagues and external contacts. You can "
"also collaborate on a document and set different access rights."
msgstr ""
"Her kan du dele filer med dine kolleger og eksterne kontakter.  Du kan også "
"samarbejde om et dokument og sætte forskellige adgangsrettigheder."

#: apps/io.ox/tours/files.js:232 module:io.ox/tours
msgid ""
"Hint: you can always restart guided tours, any time you need them, from the "
"system menu."
=======
#: apps/io.ox/tours/files.js:156 module:io.ox/tours
msgid "Share files"
msgstr "Del filer"

#: apps/io.ox/tours/files.js:157 module:io.ox/tours
msgid ""
"Here you can share files with your colleagues and external contacts. You can "
"also collaborate on a document and set different access rights."
msgstr ""
"Her kan du dele filer med dine kolleger og eksterne kontakter.  Du kan også "
"samarbejde om et dokument og sætte forskellige adgangsrettigheder."

#: apps/io.ox/tours/files.js:168 module:io.ox/tours
msgid "Sharing options"
msgstr "Delingsindstillinger"

#: apps/io.ox/tours/files.js:169 module:io.ox/tours
msgid ""
"Choose from two alternatives to share your files and folders. Use Invite "
"people if you want to manage access rights and allow recipients to create "
"and edit files. Or just get a link to let others view and download your "
"files. You can use an expiration date and password protection if you like."
msgstr ""
"Vælg mellem to muligheder for at dele dine filer og mapper.  Brug »Invitér "
"folk«, hvis du vil styre adgangsrettigheder og vil give modtagere lov til at "
"oprette og redigere filer.  Eller få bare en URL og lad andre se og hente "
"dine filer.  Du kan bruge en udløbsdato og adgangskodebeskyttelse, hvis du "
"vil."

#: apps/io.ox/tours/files.js:182 module:io.ox/tours
msgid "Collaborating"
msgstr "Samarbejde"

#: apps/io.ox/tours/files.js:183 module:io.ox/tours
msgid ""
"Sharing files by inviting people does not only offer your recipients the "
"option to create and edit files. Internal and external participants are also "
"able to collaborate with you on text documents and spreadsheets at the same "
"time."
msgstr ""
"Deling af filer ved at invitere folk giver ikke kun dine modtagere mulighed "
"for at oprette og redigere filer.  Interne og eksterne deltagere kan også "
"samarbejde med dig om tekstdokumenter og regneark samtidig."

#: apps/io.ox/tours/files.js:197 module:io.ox/tours
msgid "Edit documents"
msgstr "Redigér dokumenter"

#: apps/io.ox/tours/files.js:198 module:io.ox/tours
msgid ""
"Did you know that you can edit text documents and spreadsheets online? Drive "
"will automatically update your edited file, but thanks to versioning the "
"original file stays available."
>>>>>>> 9c370bce
msgstr ""
"Vink: Du kan altid gentage en rundvisning fra systemmenuen, når som helst du "
"har brug for det."

<<<<<<< HEAD
#: apps/io.ox/tours/settings.js:36 module:io.ox/tours
msgid "How the settings are organized"
msgstr "Hvordan indstillingerne er organiseret"

#: apps/io.ox/tours/mail.js:92 module:io.ox/tours
msgid ""
"If double-clicking on an E-Mail in the list, the E-Mail is opened in a "
"separate window."
=======
#: apps/io.ox/tours/files.js:205 module:io.ox/tours
msgid "File details"
msgstr "Fildetaljer"

#: apps/io.ox/tours/files.js:206 module:io.ox/tours
msgid ""
"The file details side bar offers additional information about your files. "
"Just enable the File details option from the View drop down menu and select "
"a file to see the details."
>>>>>>> 9c370bce
msgstr ""
"Hvis du dobbeltklikker på en e-mail i listen, bliver den åbnet i et separat "
"vindue."

<<<<<<< HEAD
#: apps/io.ox/tours/portal.js:46 module:io.ox/tours
#, fuzzy
msgid "If you no longer want to display a square, click the delete icon."
msgstr "Hvis du ikke længere vil have et felt vist, så klik på krydset."

#: apps/io.ox/tours/intro.js:66 module:io.ox/tours
msgid ""
"In case of new notifications, e.g. appointment invitations, the info area is "
"opened."
msgstr ""
"I tilfælde af nye underretninger, for eksempel en invitation til en aftale, "
"åbnes informationsområdet."

#: apps/io.ox/tours/mail.js:107 module:io.ox/tours
msgid ""
"In order to edit multiple E-Mails at once, enable the checkboxes on the left "
"side of the E-Mails. If the checkboxes are not displayed, click on View > "
"Checkboxes on the right side of the toolbar."
msgstr ""
"For at redigere flere e-mails ad gangen, skal tjekboksen på venstre side af "
"e-mailene markeres. Hvis tjekboksen ikke er synlig, klik Visning > Tjekbokse "
"i højre side af værktøjslinjen."

#: apps/io.ox/tours/mail.js:64 module:io.ox/tours
msgid ""
"In this area you can find further functions, e.g. for adding attachments."
=======
#: apps/io.ox/tours/files.js:221 module:io.ox/tours
msgid "Add another account"
msgstr "Tilføj en anden konto"

#: apps/io.ox/tours/files.js:222 module:io.ox/tours
msgid ""
"Drive allows you to connect to other storage solutions if you already have a "
"cloud storage account you use to save and sync your files. Simply click on "
"the appropriate logo to access your existing data."
msgstr ""
"Drive giver dig mulighed for at forbinde til andre lagringsløsninger, hvis "
"du allerede har en lagerkontor i skyen, som du bruger til at gemme og "
"synkronisere dine filer.  Klik på det relevante logo for at tilgå dine "
"eksisterende data."

#: apps/io.ox/tours/files.js:231 module:io.ox/tours
msgid "Restart Guided Tour"
msgstr "Genstart rundvisning"

#: apps/io.ox/tours/files.js:232 module:io.ox/tours
msgid ""
"Hint: you can always restart guided tours, any time you need them, from the "
"system menu."
msgstr ""
"Vink: Du kan altid gentage en rundvisning fra systemmenuen, når som helst du "
"har brug for det."

#: apps/io.ox/tours/intro.js:34 module:io.ox/tours
msgid "Welcome to %s"
msgstr "Velkommen til %s"

#: apps/io.ox/tours/intro.js:35 module:io.ox/tours
msgid ""
"This guided tour will briefly introduce you to the product. Get more "
"detailed information in the tours for the single apps or in the online help."
>>>>>>> 9c370bce
msgstr ""
"I dette felt kan du finde yderligere funktioner, for eksempel til at "
"vedhæfte filer."

<<<<<<< HEAD
#: apps/io.ox/tours/calendar.js:67 module:io.ox/tours
#: apps/io.ox/tours/tasks.js:77
msgid "Inviting other participants"
msgstr "Inviterer andre deltagere"

=======
>>>>>>> 9c370bce
#: apps/io.ox/tours/intro.js:38 module:io.ox/tours
msgid "Launching an app"
msgstr "Start af et program"

<<<<<<< HEAD
#: apps/io.ox/tours/contacts.js:35 module:io.ox/tours
msgid "Navigation bar"
msgstr "Navigationslinje"

#: apps/io.ox/tours/files.js:67 module:io.ox/tours
msgid ""
"On the left you can see the folder tree. It displays your folder structure "
"and allows you to navigate to specific folders and subfolders. To make your "
"life easier, we have already included folders for your Documents, Music, "
"Pictures and Videos."
=======
#: apps/io.ox/tours/intro.js:39 module:io.ox/tours
msgid "To launch an app, click on an entry on the left side of the menu bar."
>>>>>>> 9c370bce
msgstr ""
"Til venstre kan du se mappetræet.  Det viser din mappestruktur og lader dig "
"navigere til specifikke mapper og undermapper.  For at gøre dit liv lettere, "
"har vi allerede oprettet mapper til dine doumenter, din musik, dine billeder "
"og dine videoer."

<<<<<<< HEAD
#: apps/io.ox/tours/mail.js:91 module:io.ox/tours
msgid "Opening an E-Mail in a separate window"
msgstr "Åbne en e-mail i et separat vindue"

#: apps/io.ox/tours/intro.js:81 module:io.ox/tours
msgid "Opening or closing the folder tree"
msgstr "Åbning eller lukning af mappetræet"

#: apps/io.ox/tours/mail.js:112 module:io.ox/tours
msgid "Opening the E-Mail settings"
msgstr "Åbner E-mail-indstillingerne"

#: apps/io.ox/tours/settings.js:48 module:io.ox/tours
msgid "Opening the help"
msgstr "Åbning af hjælp"

#: apps/io.ox/tours/settings.js:30 module:io.ox/tours
msgid "Opening the settings"
msgstr "Åbner indstillingerne"

#: apps/io.ox/tours/files.js:131 module:io.ox/tours
msgid "Preview files"
msgstr "Forhåndsvisning af filer"

#: apps/io.ox/tours/files.js:142 module:io.ox/tours
msgid "Preview mode"
msgstr "Forhåndsvisningsmodus"

#: apps/io.ox/tours/mail.js:96 module:io.ox/tours
msgid "Reading E-Mail conversations"
msgstr "Læse e-mail-samtaler"

#: apps/io.ox/tours/portal.js:35 module:io.ox/tours
msgid "Reading the details"
msgstr "Læser detaljerne"

#: apps/io.ox/tours/files.js:231 module:io.ox/tours
msgid "Restart Guided Tour"
msgstr "Genstart rundvisning"
=======
#: apps/io.ox/tours/intro.js:44 module:io.ox/tours
msgid "Displaying the help or the settings"
msgstr "Vis hjælp eller indstillinger"

#: apps/io.ox/tours/intro.js:45 module:io.ox/tours
msgid ""
"To display the help or the settings, click the System menu icon in the menu "
"bar."
msgstr ""
"For at vise hjælpen eller indstillingerne, klik på menuikonet System i "
"menulinjen."

#: apps/io.ox/tours/intro.js:58 module:io.ox/tours
msgid "The New objects icon"
msgstr "Nye objekter-ikonet"

#: apps/io.ox/tours/intro.js:59 module:io.ox/tours
msgid ""
"The New objects icon shows the number of unread E-Mails or other "
"notifications. If clicking the icon, the info area opens."
msgstr ""
"Nye objekter-ikonet viser antallet af ulæste e-mails og andre påmindelser. "
"Hvis der klikkes på ikonet, åbner informationsområdet."

#: apps/io.ox/tours/intro.js:65 module:io.ox/tours
msgid "The info area"
msgstr "Informationsområdet"

#: apps/io.ox/tours/intro.js:66 module:io.ox/tours
msgid ""
"In case of new notifications, e.g. appointment invitations, the info area is "
"opened."
msgstr ""
"I tilfælde af nye underretninger, for eksempel en invitation til en aftale, "
"åbnes informationsområdet."

#: apps/io.ox/tours/intro.js:72 module:io.ox/tours
msgid "Creating new items"
msgstr "Lav nye elementer"

#: apps/io.ox/tours/intro.js:73 module:io.ox/tours
msgid "To create a new E-Mail, click the Compose new E-Mail in the toolbar."
msgstr ""
"For at oprette en ny e-mail, klik \"Skriv ny e-mail\" i værktøjslinjen."

#: apps/io.ox/tours/intro.js:81 module:io.ox/tours
msgid "Opening or closing the folder tree"
msgstr "Åbning eller lukning af mappetræet"

#: apps/io.ox/tours/intro.js:82 module:io.ox/tours
msgid ""
"To open or close the folder tree, click on View >  Folder view on the right "
"side of the toolbar."
msgstr ""
"For et åbne eller lukke mappetræet, klik Visning > Mappevisning i højre side "
"af værktøjslinjen."
>>>>>>> 9c370bce

#: apps/io.ox/tours/intro.js:94 module:io.ox/tours
msgid "Searching for objects"
msgstr "Søger efter objekter"

<<<<<<< HEAD
#: apps/io.ox/tours/files.js:88 module:io.ox/tours
msgid "Select a view"
msgstr "Vælg en visning"

#: apps/io.ox/tours/calendar.js:83 module:io.ox/tours
#: apps/io.ox/tours/mail.js:86
msgid "Selecting a view"
msgstr "Vælger en visning"

#: apps/io.ox/tours/contacts.js:40 module:io.ox/tours
msgid "Sending an E-Mail to a contact"
msgstr "Send en e-mail til en kontakt"

#: apps/io.ox/tours/mail.js:74 module:io.ox/tours
msgid "Sending the E-Mail"
msgstr "Sender e-mail'en"

#: apps/io.ox/tours/files.js:156 module:io.ox/tours
msgid "Share files"
msgstr "Del filer"

#: apps/io.ox/tours/files.js:183 module:io.ox/tours
msgid ""
"Sharing files by inviting people does not only offer your recipients the "
"option to create and edit files. Internal and external participants are also "
"able to collaborate with you on text documents and spreadsheets at the same "
"time."
=======
#: apps/io.ox/tours/intro.js:95 module:io.ox/tours
msgid "To search for objects, click the Search icon in the menu bar."
msgstr "For at søge efter objekter, klik på \"Søg\"-ikonet i menulinjen."

#: apps/io.ox/tours/intro.js:99 module:io.ox/tours
msgid "The toolbar"
msgstr "Værktøjslinjen"

#: apps/io.ox/tours/intro.js:100 module:io.ox/tours
msgid ""
"Depending on the app, the toolbar contains various functions for creating, "
"editing and organizing objects."
msgstr ""
"Afhængigt af programmet indeholder værktøjslinjen forskellige funktioner til "
"at oprette, redigere og organisere objekter."

#: apps/io.ox/tours/intro.js:104 module:io.ox/tours
msgid "The folder tree"
msgstr "Mappetræet"

#: apps/io.ox/tours/intro.js:105 module:io.ox/tours
msgid ""
"Use the folder tree to open the folder containing the objects that you want "
"to view in the list."
>>>>>>> 9c370bce
msgstr ""
"Deling af filer ved at invitere folk giver ikke kun dine modtagere mulighed "
"for at oprette og redigere filer.  Interne og eksterne deltagere kan også "
"samarbejde med dig om tekstdokumenter og regneark samtidig."

<<<<<<< HEAD
#: apps/io.ox/tours/files.js:168 module:io.ox/tours
msgid "Sharing options"
msgstr "Delingsindstillinger"

#: apps/io.ox/tours/settings.js:54 module:io.ox/tours
msgid "Signing out"
msgstr "Logger ud"

#: apps/io.ox/tours/tasks.js:92 module:io.ox/tours
msgid "Sorting tasks"
msgstr "Sorterer dine opgaver"

#: apps/io.ox/tours/mail.js:79 module:io.ox/tours
msgid "Sorting your E-Mails"
msgstr "Sortering af dine e-mails"
=======
#: apps/io.ox/tours/intro.js:109 module:io.ox/tours
msgid "The list"
msgstr "Listen"

#: apps/io.ox/tours/intro.js:110 module:io.ox/tours
msgid ""
"Use the list to select an object, show its contents or activate functions."
msgstr ""
"Brug listen til at vælge et objekt, for at se dets indhold eller aktivere "
"funktioner."
>>>>>>> 9c370bce

#: apps/io.ox/tours/intro.js:114 module:io.ox/tours
msgid "The Detail view"
msgstr "Detaljevisningen"

#: apps/io.ox/tours/intro.js:115 module:io.ox/tours
msgid ""
"The Detail view displays an object's content. Depending on the app, further "
"functions for organizing objects can be found in the Detail view."
msgstr ""
"Detaljevisningen viser et objekts indhold.  Afhængigt af programmet kan der "
"findes flere funktioner til at organisere objekter i detaljevisningen."

<<<<<<< HEAD
#: apps/io.ox/tours/files.js:59 module:io.ox/tours
msgid "The Drive app"
msgstr "Drive-app'en"

#: apps/io.ox/tours/files.js:53 module:io.ox/tours
msgid "The Drive app tour.txt"
msgstr "The Drive app tour.txt"

#: apps/io.ox/tours/calendar.js:95 module:io.ox/tours
msgid "The List view"
msgstr "Listevisningen"

#: apps/io.ox/tours/calendar.js:96 module:io.ox/tours
msgid ""
"The List view shows a list of the appointments in the current folder. If "
"clicking on an appointment, the appointment's data and some functions are "
"displayed in the Detail view."
=======
#: apps/io.ox/tours/intro.js:119 module:io.ox/tours
msgid "Further information"
msgstr "Yderligere information"

#: apps/io.ox/tours/intro.js:120 module:io.ox/tours
msgid ""
"Detailed instructions for the single apps are located in System menu > Help."
msgstr ""
"Detaljerede instruktioner for de enkelte programmer kan findes i menuen "
"System > Hjælp."

#: apps/io.ox/tours/mail.js:33 module:io.ox/tours
msgid "Composing a new E-Mail"
msgstr "Skriver en ny e-mail"

#: apps/io.ox/tours/mail.js:34 module:io.ox/tours
msgid "To compose a new E-Mail, click on Compose in the toolbar."
msgstr "For skrive en ny e-mail, klik på Skriv e-mail i værktøjslinjen."

#: apps/io.ox/tours/mail.js:47 module:io.ox/tours
msgid "Entering the recipient's name"
msgstr "Indtastning af modtagerens navn"

#: apps/io.ox/tours/mail.js:48 module:io.ox/tours
msgid ""
"Enter the recipient's name into the recipients field. As soon as you typed "
"the first letters, suggestions from the address books are displayed. To "
"accept a recipient suggestion, click on it."
>>>>>>> 9c370bce
msgstr ""
"Listevisningen viser en liste med aftalerne i den aktuelle mappe.  Hvis du "
"klikker på en aftale bliver aftalens data og nogle funktioner vist i "
"Detaljevisningen."

<<<<<<< HEAD
#: apps/io.ox/tours/intro.js:58 module:io.ox/tours
msgid "The New objects icon"
msgstr "Nye objekter-ikonet"

#: apps/io.ox/tours/intro.js:59 module:io.ox/tours
msgid ""
"The New objects icon shows the number of unread E-Mails or other "
"notifications. If clicking the icon, the info area opens."
msgstr ""
"Nye objekter-ikonet viser antallet af ulæste e-mails og andre påmindelser. "
"Hvis der klikkes på ikonet, åbner informationsområdet."

#: apps/io.ox/tours/portal.js:30 module:io.ox/tours
msgid "The Portal"
msgstr "Portalen"

#: apps/io.ox/tours/portal.js:31 module:io.ox/tours
msgid ""
"The Portal informs you about current E-Mails, appointments or social network "
"news."
=======
#: apps/io.ox/tours/mail.js:58 module:io.ox/tours
msgid "Entering the subject"
msgstr "Indtastning af emnet"

#: apps/io.ox/tours/mail.js:59 module:io.ox/tours
msgid "Enter the subject into the subject field."
msgstr "Skriv emnet i emnefeltet."

#: apps/io.ox/tours/mail.js:63 module:io.ox/tours
msgid "Further functions"
msgstr "Flere funktioner"

#: apps/io.ox/tours/mail.js:64 module:io.ox/tours
msgid ""
"In this area you can find further functions, e.g. for adding attachments."
>>>>>>> 9c370bce
msgstr ""
"Portalen informerer dig om aktuelle e-mails, aftaler eller nyheder på "
"sociale netværk."

<<<<<<< HEAD
#: apps/io.ox/tours/calendar.js:105 module:io.ox/tours
msgid "The calendar views"
msgstr "Kalendervisningerne"

#: apps/io.ox/tours/calendar.js:106 module:io.ox/tours
msgid ""
"The calendar views display a calendar sheet with the appointments for the "
"selected time range."
=======
#: apps/io.ox/tours/mail.js:68 module:io.ox/tours
msgid "Entering the E-Mail text"
msgstr "Indtastning af e-mail-teksten"

#: apps/io.ox/tours/mail.js:69 module:io.ox/tours
msgid ""
"Enter the E-Mail text into the main area. If the text format was set to HTML "
"in the options, you can format the E-Mail text. To do so select a text part "
"and then click an icon in the formatting bar."
>>>>>>> 9c370bce
msgstr ""
"Kalendervisningerne viser et kalenderark med aftaler for det valgte tidsrum."

<<<<<<< HEAD
#: apps/io.ox/tours/files.js:206 module:io.ox/tours
msgid ""
"The file details side bar offers additional information about your files. "
"Just enable the File details option from the View drop down menu and select "
"a file to see the details."
msgstr ""
"Søjlen »Fildetaljer« giver dig flere oplysninger om dine filer.  Slå "
"»Fildetaljer« til i »Visning«-menuen og vælg en fil for at se detaljerne."

#: apps/io.ox/tours/intro.js:104 module:io.ox/tours
msgid "The folder tree"
msgstr "Mappetræet"

#: apps/io.ox/tours/intro.js:65 module:io.ox/tours
msgid "The info area"
msgstr "Informationsområdet"

#: apps/io.ox/tours/intro.js:109 module:io.ox/tours
msgid "The list"
msgstr "Listen"

#: apps/io.ox/tours/settings.js:37 module:io.ox/tours
msgid ""
"The settings are organized in topics. Select the topic on the left side, e.g "
"Basic settings or E-Mail."
=======
#: apps/io.ox/tours/mail.js:74 module:io.ox/tours
msgid "Sending the E-Mail"
msgstr "Sender e-mail'en"

#: apps/io.ox/tours/mail.js:75 module:io.ox/tours
msgid "To send the E-Mail, click on Send"
msgstr "For at sende e-mail'en, klik på »Send«."

#: apps/io.ox/tours/mail.js:79 module:io.ox/tours
msgid "Sorting your E-Mails"
msgstr "Sortering af dine e-mails"

#: apps/io.ox/tours/mail.js:80 module:io.ox/tours
msgid "To sort the E-Mails, click on Sort by. Select a sort criteria."
msgstr ""
"For at sortere e-mail, klik på Sortér efter.  Vælg et sorteringskriterie."

#: apps/io.ox/tours/mail.js:87 module:io.ox/tours
msgid ""
"To choose between the different views. click on View in the toolbar. Select "
"a menu entry in the layout."
>>>>>>> 9c370bce
msgstr ""
"Indstillingerne er organiserede i emner.  Vælg et emne i venstre side, for "
"eksempel »Grundlæggende indstillinger« eller »E-mail«."

<<<<<<< HEAD
#: apps/io.ox/tours/intro.js:99 module:io.ox/tours
msgid "The toolbar"
msgstr "Værktøjslinjen"

#: apps/io.ox/tours/intro.js:35 module:io.ox/tours
msgid ""
"This guided tour will briefly introduce you to the product. Get more "
"detailed information in the tours for the single apps or in the online help."
=======
#: apps/io.ox/tours/mail.js:91 module:io.ox/tours
msgid "Opening an E-Mail in a separate window"
msgstr "Åbne en e-mail i et separat vindue"

#: apps/io.ox/tours/mail.js:92 module:io.ox/tours
msgid ""
"If double-clicking on an E-Mail in the list, the E-Mail is opened in a "
"separate window."
>>>>>>> 9c370bce
msgstr ""
"Denne guidede tur vil give dig en kort introduktion til produktet.  Du kan "
"få mere detaljerede oplysninger i turene for de enkelte programmer eller i "
"on-line-hjælpen."

<<<<<<< HEAD
#: apps/io.ox/tours/tasks.js:55 module:io.ox/tours
msgid "To add further details, click on Expand form."
msgstr "For at tilføje flere detaljer, klikkes der på Udvid."

#: apps/io.ox/tours/portal.js:41 module:io.ox/tours
msgid ""
"To change the layout, drag a square's title to another position and drop it "
"there."
msgstr ""
"For at ændre udseendet, træk en flises titel til en anden position, og slip "
"den der."

#: apps/io.ox/tours/mail.js:87 module:io.ox/tours
msgid ""
"To choose between the different views. click on View in the toolbar. Select "
"a menu entry in the layout."
=======
#: apps/io.ox/tours/mail.js:96 module:io.ox/tours
msgid "Reading E-Mail conversations"
msgstr "Læse e-mail-samtaler"

#: apps/io.ox/tours/mail.js:97 module:io.ox/tours
msgid ""
"To open or close an E-Mail in a conversation, click on a free area in the "
"header."
msgstr ""
"For at åbne eller lukke en e-mail i en samtale, klik på et frit område i "
"brevhovedet."

#: apps/io.ox/tours/mail.js:101 module:io.ox/tours
msgid "Halo view"
msgstr "Samlet visning"

#: apps/io.ox/tours/mail.js:102 module:io.ox/tours
msgid ""
"To receive information about the sender or other recipients, open the Halo "
"view by clicking on a name."
>>>>>>> 9c370bce
msgstr ""
"For at vælge mellem forskellige visninger, klik Visning i værktøjslinjen.  "
"Vælg en menuindgang i layoutet."

<<<<<<< HEAD
#: apps/io.ox/tours/mail.js:34 module:io.ox/tours
msgid "To compose a new E-Mail, click on Compose in the toolbar."
msgstr "For skrive en ny e-mail, klik på Skriv e-mail i værktøjslinjen."

#: apps/io.ox/tours/intro.js:73 module:io.ox/tours
msgid "To create a new E-Mail, click the Compose new E-Mail in the toolbar."
=======
#: apps/io.ox/tours/mail.js:106 module:io.ox/tours
msgid "Editing multiple E-Mails"
msgstr "Redigering af flere e-mails"

#: apps/io.ox/tours/mail.js:107 module:io.ox/tours
msgid ""
"In order to edit multiple E-Mails at once, enable the checkboxes on the left "
"side of the E-Mails. If the checkboxes are not displayed, click on View > "
"Checkboxes on the right side of the toolbar."
>>>>>>> 9c370bce
msgstr ""
"For at oprette en ny e-mail, klik \"Skriv ny e-mail\" i værktøjslinjen."

<<<<<<< HEAD
#: apps/io.ox/tours/calendar.js:35 module:io.ox/tours
msgid "To create a new appointment, click on New in the toolbar."
msgstr "For at oprette en aftale, klik på Ny i værktøjslinjen."

#: apps/io.ox/tours/contacts.js:31 module:io.ox/tours
msgid "To create a new contact, click on New > Add contact in the toolbar."
=======
#: apps/io.ox/tours/mail.js:112 module:io.ox/tours
msgid "Opening the E-Mail settings"
msgstr "Åbner E-mail-indstillingerne"

#: apps/io.ox/tours/mail.js:113 module:io.ox/tours
msgid ""
"To open the E-Mail settings, click the System menu icon on the upper right "
"side of the menu bar. Select Settings. Click on E-Mail on the left side."
>>>>>>> 9c370bce
msgstr ""
"For at oprette en ny kontakt, klikkes Ny > Tilføj kontakt i værktøjslinjen."

<<<<<<< HEAD
#: apps/io.ox/tours/tasks.js:33 module:io.ox/tours
msgid "To create a new task, click on New in the toolbar."
msgstr "For at oprette en ny opgave, klik på Ny i værktøjslinjen."

#: apps/io.ox/tours/calendar.js:58 module:io.ox/tours
msgid ""
"To create recurring appointments, enable Repeat. Functions for setting the "
"recurrence parameters are shown."
msgstr ""
"For at oprette gentagende aftaler, aktivér gentagelse. Funktioner til at "
"sætte parametrene for gentagelse er vist."

#: apps/io.ox/tours/tasks.js:63 module:io.ox/tours
msgid ""
"To create recurring tasks, enable Repeat. Functions for setting the "
"recurrence parameters are shown."
=======
#. Tour name; general introduction
#: apps/io.ox/tours/main.js:71 module:io.ox/tours
msgid "Getting started"
msgstr "Kom i gang"

#: apps/io.ox/tours/portal.js:30 module:io.ox/tours
msgid "The Portal"
msgstr "Portalen"

#: apps/io.ox/tours/portal.js:31 module:io.ox/tours
msgid ""
"The Portal informs you about current E-Mails, appointments or social network "
"news."
>>>>>>> 9c370bce
msgstr ""
"For at gentagende opgaver, arktivér gentagelse. Funktioner til at sætte "
"parametrene for gentagelse er vist."

<<<<<<< HEAD
#: apps/io.ox/tours/calendar.js:78 module:io.ox/tours
msgid "To create the appointment, click on Create at the upper right side."
msgstr "For at oprette en aftale, klikkes der på Opret i øverste højre side."

#: apps/io.ox/tours/tasks.js:88 module:io.ox/tours
msgid "To create the task, click on Create."
msgstr "For at oprette opgaven, klik på »Opret«."

#: apps/io.ox/tours/portal.js:52 module:io.ox/tours
msgid ""
"To display a square again or to display further information sources, click "
"on Customize this page."
msgstr ""
"For at vise en flise igen, eller for at vise flere informationskilder,klik "
"Tilpas denne side."

#: apps/io.ox/tours/intro.js:45 module:io.ox/tours
msgid ""
"To display the help or the settings, click the System menu icon in the menu "
"bar."
=======
#: apps/io.ox/tours/portal.js:35 module:io.ox/tours
msgid "Reading the details"
msgstr "Læser detaljerne"

#: apps/io.ox/tours/portal.js:36 module:io.ox/tours
msgid "To read the details, click on an entry in a square."
msgstr "For at læse detaljerne, klik på et element i en flise."

#: apps/io.ox/tours/portal.js:40 module:io.ox/tours
msgid "Drag and drop"
msgstr "Træk og slip"

#: apps/io.ox/tours/portal.js:41 module:io.ox/tours
msgid ""
"To change the layout, drag a square's title to another position and drop it "
"there."
>>>>>>> 9c370bce
msgstr ""
"For at vise hjælpen eller indstillingerne, klik på menuikonet System i "
"menulinjen."

<<<<<<< HEAD
#: apps/io.ox/tours/contacts.js:47 module:io.ox/tours
msgid ""
"To edit multiple contacts at once, enable the checkboxes on the left side of "
"the contacts. If the checkboxes are not displayed, click on View > "
"Checkboxes on the right side of the toolbar."
msgstr ""
"For at redigere flere kontakter på én gang, marker tjekboksene på venstre "
"side af kontakterne. Hvis tjekboksene ikke er vist, klik Visning > Tjekbokse "
"i højre side af værktøjslinjen."

#: apps/io.ox/tours/tasks.js:100 module:io.ox/tours
msgid ""
"To edit multiple tasks at once, enable the checkboxes at the left side of "
"the tasks. If the checkboxes are not displayed, click on View > Checkboxes "
"on the right side of the toolbar."
msgstr ""
"For at redigere flere opgaver på én gang, aktivér tjekboksene på venstre "
"side af opgaverne. Hvis tjekboksene ikke er vist, klik på Visning > "
"Tjekbokse i højre side af værktøjslinjen."

#: apps/io.ox/tours/tasks.js:83 module:io.ox/tours
msgid "To enter billing information, click on Show details."
msgstr "For at indtaste faktureringsoplysninger, klik på Vis detaljer."

#: apps/io.ox/tours/calendar.js:68 module:io.ox/tours
msgid ""
"To invite other participants, enter their names in the field below "
"Participants. To avoid appointment conflicts, click on Find a free time at "
"the upper right side."
=======
#: apps/io.ox/tours/portal.js:45 module:io.ox/tours
msgid "Closing a square"
msgstr "Lukke en flise"

#: apps/io.ox/tours/portal.js:46 module:io.ox/tours
msgid "If you no longer want to display a square, click the delete icon."
msgstr "Hvis du ikke længere vil have et felt vist, så klik på »slet«-ikonet."

#: apps/io.ox/tours/portal.js:51 module:io.ox/tours
msgid "Customizing the Portal"
msgstr "Tilpasse Portalen"

#: apps/io.ox/tours/portal.js:52 module:io.ox/tours
msgid ""
"To display a square again or to display further information sources, click "
"on Customize this page."
>>>>>>> 9c370bce
msgstr ""
"For at invitere andre deltagere, skriv deres navn i feltet under Deltagere. "
"For at undgå konflikter med aftaler, klik på Find ledig tid øverst til højre."

<<<<<<< HEAD
#: apps/io.ox/tours/tasks.js:78 module:io.ox/tours
msgid ""
"To invite other participants, enter their names in the field below "
"Participants. You can add documents as attachment to the task."
msgstr ""
"For at invitere andre deltagere, indtast deres navne i feltet under "
"Deltagere. Du kan tilføje dokumenter som vedhæftninger til opgaven."

#: apps/io.ox/tours/intro.js:39 module:io.ox/tours
msgid "To launch an app, click on an entry on the left side of the menu bar."
=======
#: apps/io.ox/tours/settings.js:30 module:io.ox/tours
msgid "Opening the settings"
msgstr "Åbner indstillingerne"

#: apps/io.ox/tours/settings.js:31 module:io.ox/tours
msgid ""
"To open the settings, click the System menu icon on the upper right side of "
"the menu bar. Select Settings."
>>>>>>> 9c370bce
msgstr ""
"For at starte et program, klikkes der på et element i venstre side af "
"menulinjen."

<<<<<<< HEAD
#: apps/io.ox/tours/calendar.js:63 module:io.ox/tours
msgid "To not miss the appointment, use the reminder function."
msgstr "Brug påmindelsesfunktionen, så du ikke kommer til at overse en aftale."

#: apps/io.ox/tours/tasks.js:68 module:io.ox/tours
msgid "To not miss the task, use the reminder function."
msgstr "Brug påmindelsesfunktionen, så du ikke kommer til at overse en opgave."

#: apps/io.ox/tours/mail.js:97 module:io.ox/tours
msgid ""
"To open or close an E-Mail in a conversation, click on a free area in the "
"header."
msgstr ""
"For at åbne eller lukke en e-mail i en samtale, klik på et frit område i "
"brevhovedet."

#: apps/io.ox/tours/intro.js:82 module:io.ox/tours
msgid ""
"To open or close the folder tree, click on View >  Folder view on the right "
"side of the toolbar."
=======
#: apps/io.ox/tours/settings.js:36 module:io.ox/tours
msgid "How the settings are organized"
msgstr "Hvordan indstillingerne er organiseret"

#: apps/io.ox/tours/settings.js:37 module:io.ox/tours
msgid ""
"The settings are organized in topics. Select the topic on the left side, e.g "
"Basic settings or E-Mail."
msgstr ""
"Indstillingerne er organiserede i emner.  Vælg et emne i venstre side, for "
"eksempel »Grundlæggende indstillinger« eller »E-mail«."

#: apps/io.ox/tours/settings.js:43 module:io.ox/tours
msgid "Editing settings"
msgstr "Redigere indstillinger"

#: apps/io.ox/tours/settings.js:44 module:io.ox/tours
msgid ""
"Edit a setting on the right side. In most of the cases, the changes are "
"activated immediately."
>>>>>>> 9c370bce
msgstr ""
"For et åbne eller lukke mappetræet, klik Visning > Mappevisning i højre side "
"af værktøjslinjen."

<<<<<<< HEAD
#: apps/io.ox/tours/mail.js:113 module:io.ox/tours
msgid ""
"To open the E-Mail settings, click the System menu icon on the upper right "
"side of the menu bar. Select Settings. Click on E-Mail on the left side."
msgstr ""
"For at åbne indstillingerne til e-mail, klik på systemmenu-ikonet i øverste "
"højre side af menulinjen. Vælg indstillinger. Klik på »E-mail« i venstre "
"side."
=======
#: apps/io.ox/tours/settings.js:48 module:io.ox/tours
msgid "Opening the help"
msgstr "Åbning af hjælp"
>>>>>>> 9c370bce

#: apps/io.ox/tours/settings.js:49 module:io.ox/tours
msgid ""
"To open the help, click the System menu icon on the upper right side of the "
"menu bar. Select Help. The help for the currently selected app is displayed. "
"To browse the complete help, click on Start Page or Table Of Contents at the "
"upper part of the window."
msgstr ""
"For et åbne hjælpen, klik på menuikonet System i øverste højre side af "
"menulinjen. Vælg Hjælp.  Hjælpen for det aktuelle program bliver vist.  For "
"at se den komplette hjælp, klik på Startside eller Indholdsfortegnelse "
"øverst i vinduet."

<<<<<<< HEAD
#: apps/io.ox/tours/settings.js:31 module:io.ox/tours
msgid ""
"To open the settings, click the System menu icon on the upper right side of "
"the menu bar. Select Settings."
msgstr ""
"For at åbne indstillingerne, klik på menuikonet »System« i øverste højre "
"side af menulinjen. Vælg »Indstillinger«."

#: apps/io.ox/tours/portal.js:36 module:io.ox/tours
msgid "To read the details, click on an entry in a square."
msgstr "For at læse detaljerne, klik på et element i en flise."

#: apps/io.ox/tours/mail.js:102 module:io.ox/tours
msgid ""
"To receive information about the sender or other recipients, open the Halo "
"view by clicking on a name."
msgstr ""
"For at hente information om afsenderen eller andre modtagere, åbn samlet "
"visning ved at klikke på et navn."

#: apps/io.ox/tours/intro.js:95 module:io.ox/tours
msgid "To search for objects, click the Search icon in the menu bar."
msgstr "For at søge efter objekter, klik på \"Søg\"-ikonet i menulinjen."

#: apps/io.ox/tours/calendar.js:84 module:io.ox/tours
msgid ""
"To select one of the views like Day, Month or List, click on View in the "
"toolbar. Select a menu entry from the Layout section."
msgstr ""
"For at vælge en af visningerne Dag, Måned eller Liste, klik på Visning i "
"værktøjslinjen.  Vælg en menuindgang i Layout-gruppen."

#: apps/io.ox/tours/contacts.js:41 module:io.ox/tours
msgid ""
"To send an E-Mail to the contact, click on an E-Mail address or on Send "
"email in the toolbar."
msgstr ""
"For at sende en e-mail til kontakten, klik på en e-mail-adresse eller på "
"Send e-mail i værktøjslinjen."

#: apps/io.ox/tours/mail.js:75 module:io.ox/tours
msgid "To send the E-Mail, click on Send"
msgstr "For at sende e-mail'en, klik på »Send«."

#: apps/io.ox/tours/settings.js:55 module:io.ox/tours
msgid ""
"To sign out, click the System menu icon on the upper right side of the menu "
"bar. Select Sign out."
=======
#: apps/io.ox/tours/settings.js:54 module:io.ox/tours
msgid "Signing out"
msgstr "Logger ud"

#: apps/io.ox/tours/settings.js:55 module:io.ox/tours
msgid ""
"To sign out, click the System menu icon on the upper right side of the menu "
"bar. Select Sign out."
msgstr ""
"For at logge af, tryk på menuikonet System i øverste højre side af "
"menulinjen. Vælg log af."

#: apps/io.ox/tours/tasks.js:32 module:io.ox/tours
msgid "Creating a new task"
msgstr "Opretter en ny opgave"

#: apps/io.ox/tours/tasks.js:33 module:io.ox/tours
msgid "To create a new task, click on New in the toolbar."
msgstr "For at oprette en ny opgave, klik på Ny i værktøjslinjen."

#: apps/io.ox/tours/tasks.js:48 module:io.ox/tours
msgid "Entering the task's data"
msgstr "Indtastning af en opgaves data"

#: apps/io.ox/tours/tasks.js:49 module:io.ox/tours
msgid "Enter the subject, the start date, and a description."
msgstr "Indtast emnet, startdatoen og en beskrivelse."

#: apps/io.ox/tours/tasks.js:54 module:io.ox/tours
msgid "Adding further details"
msgstr "Tilføj flere detaljer"

#: apps/io.ox/tours/tasks.js:55 module:io.ox/tours
msgid "To add further details, click on Expand form."
msgstr "For at tilføje flere detaljer, klikkes der på Udvid."

#: apps/io.ox/tours/tasks.js:62 module:io.ox/tours
msgid "Creating recurring tasks"
msgstr "Opretter gentagende opgaver"

#: apps/io.ox/tours/tasks.js:63 module:io.ox/tours
msgid ""
"To create recurring tasks, enable Repeat. Functions for setting the "
"recurrence parameters are shown."
>>>>>>> 9c370bce
msgstr ""
"For at logge af, tryk på menuikonet System i øverste højre side af "
"menulinjen. Vælg log af."

<<<<<<< HEAD
#: apps/io.ox/tours/mail.js:80 module:io.ox/tours
msgid "To sort the E-Mails, click on Sort by. Select a sort criteria."
msgstr ""
"For at sortere e-mail, klik på Sortér efter.  Vælg et sorteringskriterie."

#: apps/io.ox/tours/tasks.js:93 module:io.ox/tours
msgid "To sort the tasks, click on Sort by. Select a sort criteria."
msgstr ""
"For at sortere opgaver, klik på Sortér efter.  Vælg et sorteringskriterie."
=======
#: apps/io.ox/tours/tasks.js:68 module:io.ox/tours
msgid "To not miss the task, use the reminder function."
msgstr "Brug påmindelsesfunktionen, så du ikke kommer til at overse en opgave."

#: apps/io.ox/tours/tasks.js:72 module:io.ox/tours
msgid "Tracking the editing status"
msgstr "Sporer status på redigering"
>>>>>>> 9c370bce

#: apps/io.ox/tours/tasks.js:73 module:io.ox/tours
msgid "To track the editing status, enter the current progress."
msgstr "For at følge status på redigering, indtast den nuværende process."

<<<<<<< HEAD
#: apps/io.ox/tours/files.js:117 module:io.ox/tours
msgid ""
"To upload a new file from your local device, simply click on Add local file "
"and select the file you would like to upload. It is even easier if you just "
"drag and drop files from your local device into Drive. The uploaded file is "
"now available in Drive on all your devices."
msgstr ""
"For at overføre en ny fil fra din lokale enhed; klik »Tilføj lokal fil« og "
"vælg filen du gerne vil overføre.  Det er endnu lettere, hvis du bare hiver "
"filerne fra din lokale enhed og ind i Drive.  Den overførte fil er nu "
"tilgængelig i Drive på alle dine enheder."

#: apps/io.ox/tours/files.js:103 module:io.ox/tours
msgid "Toolbar"
msgstr "Værktøjslinje"

#: apps/io.ox/tours/tasks.js:72 module:io.ox/tours
msgid "Tracking the editing status"
msgstr "Sporer status på redigering"

#: apps/io.ox/tours/files.js:116 module:io.ox/tours
msgid "Upload a new file"
msgstr "Overfør en ny fil"

#: apps/io.ox/tours/intro.js:105 module:io.ox/tours
msgid ""
"Use the folder tree to open the folder containing the objects that you want "
"to view in the list."
msgstr ""
"Bruge mappetræet, til at åbne mappen med de objekter, som du vil se i listen."

#: apps/io.ox/tours/intro.js:110 module:io.ox/tours
msgid ""
"Use the list to select an object, show its contents or activate functions."
=======
#: apps/io.ox/tours/tasks.js:78 module:io.ox/tours
msgid ""
"To invite other participants, enter their names in the field below "
"Participants. You can add documents as attachment to the task."
msgstr ""
"For at invitere andre deltagere, indtast deres navne i feltet under "
"Deltagere. Du kan tilføje dokumenter som vedhæftninger til opgaven."

#: apps/io.ox/tours/tasks.js:82 module:io.ox/tours
msgid "Entering billing information"
msgstr "Indtaster faktureringsoplysninger"

#: apps/io.ox/tours/tasks.js:83 module:io.ox/tours
msgid "To enter billing information, click on Show details."
msgstr "For at indtaste faktureringsoplysninger, klik på Vis detaljer."

#: apps/io.ox/tours/tasks.js:87 module:io.ox/tours
msgid "Creating the task"
msgstr "Opretter opgaven"

#: apps/io.ox/tours/tasks.js:88 module:io.ox/tours
msgid "To create the task, click on Create."
msgstr "For at oprette opgaven, klik på »Opret«."

#: apps/io.ox/tours/tasks.js:92 module:io.ox/tours
msgid "Sorting tasks"
msgstr "Sorterer dine opgaver"

#: apps/io.ox/tours/tasks.js:93 module:io.ox/tours
msgid "To sort the tasks, click on Sort by. Select a sort criteria."
>>>>>>> 9c370bce
msgstr ""
"Brug listen til at vælge et objekt, for at se dets indhold eller aktivere "
"funktioner."

<<<<<<< HEAD
#: apps/io.ox/tours/calendar.js:62 module:io.ox/tours
#: apps/io.ox/tours/tasks.js:67
msgid "Using the reminder function"
msgstr "Brug af funktionen til påmindelse"

#: apps/io.ox/tours/intro.js:34 module:io.ox/tours
msgid "Welcome to %s"
msgstr "Velkommen til %s"

#: apps/io.ox/tours/files.js:60 module:io.ox/tours
msgid ""
"Welcome to your cloud storage app. This Guided Tour will introduce you to "
"your new online storage solution - your one point to access online stored "
"files from all your accounts. This is where you can upload and save your "
"files, share them and synchronize them with different devices.  "
=======
#: apps/io.ox/tours/tasks.js:99 module:io.ox/tours
msgid "Editing multiple tasks"
msgstr "Redigering af flere opgaver"

#: apps/io.ox/tours/tasks.js:100 module:io.ox/tours
msgid ""
"To edit multiple tasks at once, enable the checkboxes at the left side of "
"the tasks. If the checkboxes are not displayed, click on View > Checkboxes "
"on the right side of the toolbar."
>>>>>>> 9c370bce
msgstr ""
"Velkommen til din lagerplads i skyen.  Denne rundvisning vil introducere dig "
"til din nye on-line-lager-løsning - din ene adgangvej til lagrede filer fra "
"alle dine konti.  Her kan du overføre og gemme dine filer, gemme dem, og "
"synkronisere dem med forskellige enheder."

#~ msgid "%1$d %2$s"
#~ msgstr "%1$d %2$s"

#~ msgid "%1$d Day"
#~ msgid_plural "%1$d Days"
#~ msgstr[0] "%1$d dag"
#~ msgstr[1] "%1$d dage"

#~ msgid "%1$d Hour"
#~ msgid_plural "%1$d Hours"
#~ msgstr[0] "%1$d time"
#~ msgstr[1] "%1$d timer"

#~ msgid "%1$d Minute"
#~ msgid_plural "%1$d Minutes"
#~ msgstr[0] "%1$d minut"
#~ msgstr[1] "%1$d minutter"

#~ msgid "%1$d Week"
#~ msgid_plural "%1$d Weeks"
#~ msgstr[0] "%1$d uge"
#~ msgstr[1] "%1$d uger"

#~ msgid "%1$d day, %2$s"
#~ msgid_plural "%1$d days, %2$s"
#~ msgstr[0] "%1$d dag, %2$s"
#~ msgstr[1] "%1$d dage, %2$s"

#~ msgctxt "in"
#~ msgid "%1$d day, %2$s"
#~ msgid_plural "%1$d days, %2$s"
#~ msgstr[0] "%1$d dag, %2$s"
#~ msgstr[1] "%1$d dage, %2$s"

#~ msgid "%1$d files has been changed recently"
#~ msgstr "%1$d filer er blevet ændret for nylig"

#~ msgid "%1$d hour and %2$s"
#~ msgid_plural "%1$d hours and %2$s"
#~ msgstr[0] "%1$d time og %2$s"
#~ msgstr[1] "%1$d timer og %2$s"

#~ msgctxt "in"
#~ msgid "%1$d hour and %2$s"
#~ msgid_plural "%1$d hours and %2$s"
#~ msgstr[0] "%1$d time og %2$s"
#~ msgstr[1] "%1$d timer og %2$s"

#~ msgid "%1$d mail"
#~ msgid_plural "%1$d mails"
#~ msgstr[0] "%1$d e-mail"
#~ msgstr[1] "%1$d e-mails"

#, fuzzy
#~ msgid "%1$d messages in this conversation"
#~ msgstr "Samtaler for nyligt"

#, fuzzy
#~ msgid "%1$d messages selected"
#~ msgstr "<b>%1$d</b> elementer valgt"

#~ msgctxt "mail address"
#~ msgid "%1$s %2$s"
#~ msgstr "%1$s %2$s"

#~ msgctxt "window title"
#~ msgid "%1$s %2$s"
#~ msgstr "%1$s %2$s"

#, fuzzy
#~ msgid "%1$s (Tentative)"
#~ msgstr "%1$s (Forbehold)"

#~ msgid "%1$s is a new contact"
#~ msgstr "%1$s er en ny kontakt"

#~ msgid "%1$s is now connected with %2$s"
#~ msgstr "%1$s er nu forbundet med %2$s"

#~ msgid "%1$s mail"
#~ msgid_plural "%1$s mails"
#~ msgstr[0] "%1$s e-mail"
#~ msgstr[1] "%1$s e-mails"

#~ msgid "%1$s mail, %2$s unread"
#~ msgid_plural "%1$s mails, %2$s unread"
#~ msgstr[0] "%1$s e-mail, %2$s ulæst"
#~ msgstr[1] "%1$s e-mails, %2$s ulæste"

#~ msgid "%1$s of %2$s"
#~ msgstr "%1$s af %2$s"

#, fuzzy
#~ msgid "%1$s%2$s %3$s%4$s%5$s"
#~ msgstr ""
#~ "%1$s\n"
#~ "%2$s %3$s\n"
#~ "%4$s\n"
#~ "%5$s"

#~ msgid "%2$s, %1$s"
#~ msgstr "%2$s, %1$s"

#~ msgid "%3$s %2$s, %1$s"
#~ msgstr "%3$s %2$s, %1$s"

#~ msgid "%d day"
#~ msgid_plural "%d days"
#~ msgstr[0] "%d dag"
#~ msgstr[1] "%d dage"

#~ msgctxt "in"
#~ msgid "%d day"
#~ msgid_plural "%d days"
#~ msgstr[0] "%d dag"
#~ msgstr[1] "%d dage"

#~ msgid "%d hour"
#~ msgid_plural "%d hours"
#~ msgstr[0] "%d time"
#~ msgstr[1] "%d timer"

#~ msgctxt "in"
#~ msgid "%d hour"
#~ msgid_plural "%d hours"
#~ msgstr[0] "%d time"
#~ msgstr[1] "%d timer"

#~ msgid "%d minute"
#~ msgid_plural "%d minutes"
#~ msgstr[0] "%d minut"
#~ msgstr[1] "%d minutter"

#~ msgctxt "in"
#~ msgid "%d minute"
#~ msgid_plural "%d minutes"
#~ msgstr[0] "%d minut"
#~ msgstr[1] "%d minutter"

#~ msgid "%d week"
#~ msgid_plural "%d weeks"
#~ msgstr[0] "%d uge"
#~ msgstr[1] "%d uger"

#~ msgctxt "in"
#~ msgid "%d week"
#~ msgid_plural "%d weeks"
#~ msgstr[0] "%d uge"
#~ msgstr[1] "%d uger"

#~ msgid "(%1$s) Attachments"
#~ msgstr "(%1$s) vedhæftninger"

#~ msgid "(Default)"
#~ msgstr "(Standard)"

#~ msgid "0 minutes"
#~ msgstr "0 minutter"

#~ msgid "1 day"
#~ msgstr "1 dag"

#~ msgid "1 file has been changed recently"
#~ msgstr "En fil er blevet ændret for nylig"

#~ msgid "1 hour"
#~ msgstr "1 time"

#~ msgid "1 item"
#~ msgid_plural "%1$d items"
#~ msgstr[0] "1 ting"
#~ msgstr[1] "%1$d ting"

#~ msgid "1 minute"
#~ msgstr "1 minut"

#~ msgid "1 week"
#~ msgstr "1 uge"

#~ msgid "10 minutes"
#~ msgstr "10 minutter"

#~ msgid "100%"
#~ msgstr "100%"

#~ msgid "12 hour"
#~ msgstr "12 timer"

#~ msgid "15 minutes"
#~ msgstr "15 minutter"

#~ msgid "150%"
#~ msgstr "150%"

#~ msgid "2 days"
#~ msgstr "2 dage"

#~ msgid "2 hour"
#~ msgstr "2 timer"

#~ msgid "2 weeks"
#~ msgstr "2 uger"

#~ msgid "200%"
#~ msgstr "200%"

#~ msgid "3 days"
#~ msgstr "3 dage"

#~ msgid "3 minutes"
#~ msgstr "3 minutter"

#~ msgid "3 weeks"
#~ msgstr "3 uger"

#~ msgid "30 minutes"
#~ msgstr "30 minutter"

#~ msgid "4 days"
#~ msgstr "4 dage"

#~ msgid "4 hour"
#~ msgstr "4 timer"

#~ msgid "4 weeks"
#~ msgstr "4 uger"

#~ msgid "45 minutes"
#~ msgstr "45 minutter"

#~ msgid "5 days"
#~ msgstr "5 dage"

#~ msgid "5 minutes"
#~ msgstr "5 minutter"

#~ msgid "50%"
#~ msgstr "50%"

#~ msgid "6 days"
#~ msgstr "6 dage"

#~ msgid "6 hour"
#~ msgstr "6 timer"

#~ msgid "75%"
#~ msgstr "75%"

#~ msgid "8 hour"
#~ msgstr "8 timer"

#~ msgid "<b>%1$d</b> elements selected"
#~ msgstr "<b>%1$d</b> elementer valgt"

#~ msgid ""
#~ "A refresh takes some time, so please be patient, while the refresh runs "
#~ "in the background. Only one refresh per subscription and per session is "
#~ "allowed."
#~ msgstr ""
#~ "En opdatering tager tid, så vær venligst tålmodig, imens opdateringen "
#~ "kører i baggrunden. Kun én opdatering pr. abonnement og session er "
#~ "tilladt."

#, fuzzy
#~ msgid "A return receipt has been sent"
#~ msgstr "Har sendt en leveringskvittering"

#~ msgid "A severe error occurred!"
#~ msgstr "Der opstod en alvorlig fejl!"

#~ msgid "About"
#~ msgstr "Om"

#~ msgid "Above quoted text"
#~ msgstr "Over citeret tekst"

#~ msgid "Absent"
#~ msgstr "Fraværende"

#~ msgid "Accept"
#~ msgstr "Acceptér"

#~ msgid "Accept / Decline"
#~ msgstr "Acceptér / Afvis"

#~ msgid "Accept changes"
#~ msgstr "Acceptér ændringer"

#~ msgid "Accept invitation"
#~ msgstr "Acceptér invitation"

#~ msgid "Accept/Decline"
#~ msgstr "Acceptér/Afvis"

#~ msgid "Accepted"
#~ msgstr "Accepteret"

#~ msgctxt "help"
#~ msgid "Accessing Files with WebDAV"
#~ msgstr "Tilgår filer med WebDAV"

#~ msgid "Accessing global address book is not permitted"
#~ msgstr "Må ikke tilgå global adressebog"

#~ msgid "Account"
#~ msgstr "Konto"

#~ msgid "Account Settings"
#~ msgstr "Kontoopsætning"

#~ msgid "Account added successfully"
#~ msgstr "Kontoen blev tilføjet med succes"

#~ msgid "Account name"
#~ msgstr "Kontonavn"

#~ msgid "Account settings"
#~ msgstr "Kontoindstillinger"

#~ msgid "Account settings could not be saved."
#~ msgstr "Kontoens opsætning kunne ikke gemmes."

#~ msgid "Account updated"
#~ msgstr "Konto opdateret"

#~ msgid "Actions"
#~ msgstr "Handlinger"

#~ msgid "Actual costs"
#~ msgstr "Faktiske omkostninger"

#~ msgid "Actual duration in minutes"
#~ msgstr "Faktisk varighed i minutter"

#~ msgid "Add"
#~ msgstr "Tilføj"

#~ msgid "Add Attachment"
#~ msgstr "Tilføj vedhæftning"

#~ msgid "Add account"
#~ msgstr "Tilføj konto"

#~ msgid "Add action"
#~ msgstr "Tilføj handling"

#~ msgid "Add cipher code"
#~ msgstr "Tilføj nøglekode"

#~ msgid "Add condition"
#~ msgstr "Tilføj betingelse"

#~ msgid "Add contact"
#~ msgstr "Tilføj kontakt"

#~ msgid "Add distribution list"
#~ msgstr "Tilføj distributionsliste"

#~ msgid "Add files"
#~ msgstr "Tilføj filer"

#~ msgid "Add folder"
#~ msgstr "Tilføj mappe"

#~ msgid "Add folder menu"
#~ msgstr "Tilføj mappemnu"

#~ msgid "Add mail account"
#~ msgstr "Tilføj e-mail konto"

#~ msgid "Add member"
#~ msgstr "Tilføj medlem"

#~ msgid "Add new folder"
#~ msgstr "Tilføj ny mappe"

#~ msgid "Add new folder for this subscription"
#~ msgstr "Tilføj ny mappe til abonnementet"

#~ msgid "Add new participant"
#~ msgstr "Tilføj ny deltager"

#~ msgid "Add new rule"
#~ msgstr "Tilføj ny regel"

#~ msgid "Add new signature"
#~ msgstr "Tilføj ny signatur"

#~ msgid "Add new subfolder"
#~ msgstr "Tilføj ny unermappe"

#~ msgid "Add note"
#~ msgstr "Tilføj note"

#~ msgid "Add participant"
#~ msgstr "Tilføj deltager"

#~ msgid "Add participant/resource"
#~ msgstr "Tilføj deltager/ressource"

#~ msgid "Add signature"
#~ msgstr "Tilføj signatur"

#~ msgid "Add subfolder"
#~ msgstr "Tilføj undermappe"

#~ msgid "Add subject"
#~ msgstr "Tilføj emne"

#~ msgid "Add to address book"
#~ msgstr "Tilføj til adressebog"

#~ msgid "Add to calendar"
#~ msgstr "Tilføj til kalender"

#~ msgid "Add to portal"
#~ msgstr "Tilføj til portal"

#~ msgid "Add widget"
#~ msgstr "Tilføj widget"

#~ msgid "Add your account"
#~ msgstr "Tilføj din konto"

#~ msgid "Added the new participant"
#~ msgstr "Tilføjede den nye deltager"

#~ msgid "Adding subscription. This may take some seconds..."
#~ msgstr "Tilføjer abonnement. Dette kan tage nogle sekunder..."

#~ msgid "Address Book"
#~ msgstr "Adressebog"

#~ msgctxt "app"
#~ msgid "Address Book"
#~ msgstr "Adressebog"

#~ msgid "Address Business"
#~ msgstr "Firmaadresse"

#~ msgid "Address Home"
#~ msgstr "Hjemmeadresse"

#~ msgid "Address Other"
#~ msgstr "Anden adresse"

#~ msgid "Addresses"
#~ msgstr "Adresser"

#~ msgid "Adjust"
#~ msgstr "Justér"

#~ msgid "Adjust start date"
#~ msgstr "Justér startdatoen"

#~ msgid "Administrator"
#~ msgstr "Administrator"

#, fuzzy
#~ msgid "Advanced Settings"
#~ msgstr "Drive-opsætning"

#~ msgid "All Emoji"
#~ msgstr "Alle Emoji"

#~ msgid "All attachments"
#~ msgstr "Alle vedhæftninger"

#~ msgid "All day"
#~ msgstr "Hele dagen"

#, fuzzy
#~| msgid "Add folder"
#~ msgid "All folders"
#~ msgstr "Tilføj mappe"

#~ msgid "Allow html formatted emails"
#~ msgstr "Tillad html-formateret e-mails"

#~ msgid "Allow pre-loading of externally linked images"
#~ msgstr "Tillad forhåndsindlæsning af eksternt linkede billeder"

#~ msgid "An error occurred"
#~ msgstr "Der opstod en fejl"

#~ msgid "An error occurred while loading the document."
#~ msgstr "Der opstod en fejl under indlæsningen af dokumentet."

#~ msgid "An error occurred."
#~ msgstr "Der opstod en fejl."

#~ msgid "An error occurred. Please try again later"
#~ msgstr "Der opstod en fejl. Prøv venligst igen senere"

#~ msgid "An error occurred. Please try again."
#~ msgstr "Der opstod en fejl. Prøv venligst igen."

#~ msgid "An internal error occurred"
#~ msgstr "Der opstod en intern fejl"

#~ msgid "An unknown error occurred"
#~ msgstr "Der opstod en ukendt fejl"

#~ msgid "Anniversary"
#~ msgstr "Jubilæum"

#~ msgid "Any recipient"
#~ msgstr "Enhver modtager"

#~ msgid "Append vCard"
#~ msgstr "Tilføj \"vCard\"-visitkort"

#~ msgid "Application Toolbar"
#~ msgstr "Programværktøjslinjen"

#~ msgid "Application may not work as expected until this problem is solved."
#~ msgstr ""
#~ "Programmet virker ikke nødvendigvis som forventet før dette problem er "
#~ "løst."

#~ msgid "Applications"
#~ msgstr "Programmer"

#~ msgid "Apply role"
#~ msgstr "Tildel rolle"

#~ msgid "Apply rule if all conditions are met"
#~ msgstr "Brug regel hvis alle betingelserne er opfyldt"

#~ msgid "Apply rule if any condition is met."
#~ msgstr "Brug regel hvis en betingelse er opfyldt."

#~ msgid "Appointment"
#~ msgstr "Aftale"

#~ msgid "Appointment Details"
#~ msgstr "Aftaledetaljer"

#~ msgid "Appointment has been copied"
#~ msgid_plural "Appointments have been copied"
#~ msgstr[0] "Aftalen er blevet kopieret"
#~ msgstr[1] "Aftalerne er blevet kopieret"

#~ msgid "Appointment has been moved"
#~ msgid_plural "Appointments have been moved"
#~ msgstr[0] "Aftalen er blevet flyttet"
#~ msgstr[1] "Aftalerne er blevet flyttet"

#~ msgid ""
#~ "Appointment invitation. %1$s %2$s %3$s %4$s %5$s. Press [enter] to open"
#~ msgstr ""
#~ "Invitation til aftale. %1$s %2$s %3$s %4$s %5$s. Tast [enter] for at åbne"

#~ msgid "Appointment invitations"
#~ msgstr "Invitationer"

#~ msgid "Appointment reminder. %1$s %2$s %3$s %4$s. Press [enter] to open"
#~ msgstr "Påmindelse om aftale. %1$s %2$s %3$s %4$s. Tast [enter] for at åbne"

#~ msgid "Appointment reminders"
#~ msgstr "Aftalepåmindelser"

#~ msgid "Appointments"
#~ msgstr "Aftaler"

#~ msgid "Approximate Duration for Subscriptions"
#~ msgstr "Cirka længde af abonnementer"

#~ msgid "April"
#~ msgstr "April"

#~ msgid "Are you sure you want to delete this Tweet?"
#~ msgstr "Er du sikker på du vil slette denne tweet?"

#~ msgid "Are you sure?"
#~ msgstr "Er du sikker?"

#~ msgid "Ascending"
#~ msgstr "Stigende"

#, fuzzy
#~ msgid "Ask for return receipt"
#~ msgstr "Bed om en leveringskvittering"

#~ msgid "Assistant"
#~ msgstr "Assistent"

#~ msgid ""
#~ "At the top of the display area the path to the selected folder is shown. "
#~ "Click on the path to switch to another folder."
#~ msgstr ""
#~ "I toppen af visningsområdet er stien til den valgte mappe vist. Klik på "
#~ "stien for at skifte til en anden mappe."

#~ msgid "Attach my vCard"
#~ msgstr "Vedhæft mit vCard"

#~ msgid "Attachment"
#~ msgstr "Vedhæftning"

#~ msgctxt "plural"
#~ msgid "Attachment"
#~ msgid_plural "Attachments"
#~ msgstr[0] "Vedhæftning"
#~ msgstr[1] "Vedhæftninger"

#~ msgid "Attachment has been saved"
#~ msgid_plural "Attachments have been saved"
#~ msgstr[0] "Vedhæftning blev gemt"
#~ msgstr[1] "Vedhæftninger blev gemt"

#~ msgid "Attachments"
#~ msgstr "Vedhæftninger"

#~ msgid "Attachments (%1$s)"
#~ msgstr "Vedhæftninger (%1$s)"

#~ msgid "Attachments have been saved!"
#~ msgstr "Vedhæftningerne er blevet gemt!"

#~ msgid "Attachments will be saved"
#~ msgstr "Vedhæftninger bliver gemt"

#~ msgid "Attachments   "
#~ msgstr "Vedhæftninger..."

#~ msgid "Attention"
#~ msgstr "Bemærk"

#~ msgid "August"
#~ msgstr "August"

#~ msgid "Author"
#~ msgstr "Forfatter"

#~ msgid "Auto Forward"
#~ msgstr "Automatisk videresendelse"

#~ msgid "Auto Logout"
#~ msgstr "Automatisk logud"

#~ msgid "Auto-save email drafts"
#~ msgstr "Gem e-mail-kladder automatisk"

#~ msgid "Auto-save email drafts?"
#~ msgstr "Gem e-mail-kladder automatisk?"

#~ msgid "Automatic opening of notification area"
#~ msgstr "Automatisk åbning af påmindelsesområde"

#~ msgid "Automatic sign out"
#~ msgstr "Automatisk log ud"

#~ msgid ""
#~ "Automatically collect contacts in the folder \"Collected addresses\" "
#~ "while reading"
#~ msgstr ""
#~ "Saml automatisk kontakter i mappen \"Indsamlede adresser\" imens der læses"

#~ msgid ""
#~ "Automatically collect contacts in the folder \"Collected addresses\" "
#~ "while reading?"
#~ msgstr ""
#~ "Saml automatisk kontakter i mappen \"Indsamlede adresser\" imens der "
#~ "læses?"

#~ msgid ""
#~ "Automatically collect contacts in the folder \"Collected addresses\" "
#~ "while sending"
#~ msgstr ""
#~ "Saml automatisk kontakter i mappen \"Indsamlede adresser\" imens der "
#~ "sendes"

#~ msgid ""
#~ "Automatically collect contacts in the folder \"Collected addresses\" "
#~ "while sending?"
#~ msgstr ""
#~ "Saml automatisk kontakter i mappen \"Indsamlede adresser\" imens der "
#~ "sendes?"

#~ msgid ""
#~ "Automatically delete a notification mail after it has been accepted or "
#~ "declined?"
#~ msgstr ""
#~ "Slet automatisk en e-mailunderretning efter at den er blevet accepteret "
#~ "eller afslået?"

#~ msgid "Average time: %1$s ms"
#~ msgstr "Gennemsnitstid: %1$s ms"

#~ msgid "B"
#~ msgstr "B"

#~ msgid "Back"
#~ msgstr "Tilbage"

#~ msgid "Back to appointment"
#~ msgstr "Tilbage til aftale"

#~ msgid "Basic settings"
#~ msgstr "Grundlæggende opsætning"

#~ msgid "Bcc"
#~ msgstr "Blind kopi til (Bcc)"

#~ msgid "Below quoted text"
#~ msgstr "Under citeret tekst"

#~ msgid ""
#~ "Below the recipient you will find further functions, e.g. for sending "
#~ "copies to other recipients or for adding attachments."
#~ msgstr ""
#~ "Under modtageren finder du flere funktioner, som fx til at sende kopier "
#~ "til andre modtagere, eller til at tilføje vedhæftninger."

#~ msgid "Billing information"
#~ msgstr "Faktureringsoplysninger"

#~ msgid "Birthdays"
#~ msgstr "Fødselsdage"

#~ msgid "Black"
#~ msgstr "Sort"

#~ msgid "Blind copy (BCC) to"
#~ msgstr "Bcc til"

#~ msgid "Block pre-loading of externally linked images"
#~ msgstr "Blokér forhåndsindlæsning af eksternt linkede billeder"

#~ msgid "Blue"
#~ msgstr "Blå"

#~ msgid "Branches"
#~ msgstr "Afdelinger"

#~ msgid "Browser"
#~ msgstr "Browser"

#~ msgid "Business Address"
#~ msgstr "Virksomhedsadresse"

#~ msgid "Business address"
#~ msgstr "Virksomhedsadresse"

#~ msgid "Business category"
#~ msgstr "Virksomhedskategori"

#~ msgid "Buy a gift"
#~ msgstr "Køb en gave"

#~ msgid "Buy now!"
#~ msgstr "Køb nu!"

#~ msgid ""
#~ "By changing the date of this appointment you are creating an appointment "
#~ "exception to the series. Do you want to continue?"
#~ msgstr ""
#~ "Ved at ændre denne aftales dato, laver du en undtagelse til aftaleserien. "
#~ "Vil du fortsætte?"

#~ msgid "CC"
#~ msgstr "Cc"

#~ msgid "CSV"
#~ msgstr "CSV"

#~ msgid "CW"
#~ msgstr "CW"

#~ msgid "CW %1$d"
#~ msgstr "Uge %1$d"

#~ msgid "CalDAV URL"
#~ msgstr "CalDAV URL"

#~ msgid "Calendar"
#~ msgstr "Kalender"

#~ msgctxt "app"
#~ msgid "Calendar"
#~ msgstr "Kalender"

#~ msgid "Cancel"
#~ msgstr "Annullér"

#~ msgid "Canceled"
#~ msgstr "Annulleret"

#~ msgid "Cannot find any messages this contact sent to you."
#~ msgstr "Kan ikke finde nogle beskeder, som denne kontakt har sendt til dig."

#~ msgid "Cannot find any messages you sent to this contact."
#~ msgstr "Kan ikke finde nogle beskeder, som du har sendt til denne kontakt."

#~ msgid "Cannot find user with given name."
#~ msgstr "Kan ikke finde en bruger med det angivne navn."

#~ msgid "Cannot print this item"
#~ msgid_plural "Cannot print these items"
#~ msgstr[0] "Dette element kan ikke udskrives"
#~ msgstr[1] "Disse elementer kan ikke udskrives"

#~ msgid "Capacity"
#~ msgstr "Kapacitet"

#~ msgid "Cart is empty."
#~ msgstr "Indkøbsvogn er tom."

#~ msgid "Cell phone"
#~ msgstr "Mobiltelefon"

#~ msgid "Cell phone (alt)"
#~ msgstr "Mobiltelefon (alternativ)"

#~ msgid "Change"
#~ msgstr "Ændr"

#~ msgid "Change View"
#~ msgstr "Skift visning"

#~ msgid "Change confirmation status"
#~ msgstr "Ret bekræftelsesstatus"

#~ msgid "Change due date"
#~ msgstr "Ret slutdato"

#~ msgid "Change password"
#~ msgstr "Ændr adgangskode"

#~ msgid "Change password and sign out"
#~ msgstr "Ændr adgangskode og log ud"

#~ msgid "Change state"
#~ msgstr "Ændr tilstand"

#~ msgid "Change status"
#~ msgstr "Ændr status"

#~ msgid "Change subscription"
#~ msgstr "Ændr abonnement"

#~ msgid "Change view"
#~ msgstr "Skift visning"

#~ msgid "Changed due date"
#~ msgstr "Ændrede slutdato"

#~ msgid "Changes have been saved"
#~ msgstr "Ændringerne blev gemt"

#~ msgid "Changes have been saved."
#~ msgstr "Ændringerne er blevet gemt."

#~ msgid "Character"
#~ msgstr "Karakter"

#, fuzzy
#~ msgid "Checkboxes"
#~ msgstr "Skift afkrydsningsfelter"

#~ msgid "Checking credentials... This may take a few seconds."
#~ msgstr "Tjekker loginoplysninger... Dette kan tage nogle sekunder."

#~ msgid "Children"
#~ msgstr "Børn"

#~ msgid "City"
#~ msgstr "By"

#~ msgid "Clean up"
#~ msgstr "Ryd op"

#~ msgid "Cleaning up... This may take a few seconds."
#~ msgstr "Rydder op... Dette kan tage nogle sekunder."

#~ msgid "Click for whole day appointment"
#~ msgstr "Klik for heldagsaftale"

#~ msgid "Click here for free trial."
#~ msgstr "Klik her en gratis prøve."

#~ msgid "Click here to add your account"
#~ msgstr "Tryk her for at tilføje din konto"

#~ msgid "Click here to quit the help center"
#~ msgstr "Klik her for at afslutte hjælpecenteret"

#~ msgid "Click on a sentence to choose when to repeat the appointment."
#~ msgstr "Klik på en sætning for at vælge hvornår aftalen skal gentages."

#~ msgid "Click on the links to change the values."
#~ msgstr "For at ændre værdierne kan der klikkes på et link."

#~ msgid "Click to authorize your account again"
#~ msgstr "Klik for at godkende din konto igen"

#~ msgid "Click to open."
#~ msgstr "Klik for at åbne."

#~ msgid "Click to open. Drag to your desktop to download."
#~ msgstr "Klik for at åbne. Træk til dit skrivebord for at hente."

#~ msgid "Click to retry"
#~ msgstr "Klik for at prøve igen"

#~ msgid "Click to retry later."
#~ msgstr "Klik for at prøve senere."

#~ msgid "Click to try again."
#~ msgstr "Tryk for at prøve igen."

#~ msgid "Click to upload image"
#~ msgstr "Klik for at overføre billede"

#~ msgid "Close"
#~ msgstr "Luk"

#~ msgid "Close all"
#~ msgstr "Luk alle"

#~ msgid "Close document"
#~ msgstr "Luk dokument"

#, fuzzy
#~| msgid "Folder view"
#~ msgid "Close folder view"
#~ msgstr "Mappevisning"

#~ msgid "Close this reminder"
#~ msgstr "Luk denne påmindelse"

#~ msgid "Collapse form"
#~ msgstr "Skjul form"

#~ msgid "Color"
#~ msgstr "Farve"

#~ msgid "Color quoted lines"
#~ msgstr "Farv citeret linier"

#~ msgid "Comment"
#~ msgstr "Kommentar"

#~ msgid "Comments"
#~ msgstr "Kommentarer"

#~ msgid "Commercial Register"
#~ msgstr "Kommercielt register"

#~ msgid "Common"
#~ msgstr "Fælles"

#~ msgid "Common Emoji"
#~ msgstr "Almindelige Emojis"

#, fuzzy
#~| msgid "Compact view"
#~ msgid "Compact"
#~ msgstr "Kompakt visning"

#~ msgid "Compact view"
#~ msgstr "Kompakt visning"

#~ msgid "Companies"
#~ msgstr "Virksomheder"

#~ msgid "Company"
#~ msgstr "Virksomhed"

#~ msgid "Compose"
#~ msgstr "Skriv"

#, fuzzy
#~ msgid "Compose new email"
#~ msgstr "Skriv ny e-mail"

#~ msgid "Compose new mail"
#~ msgstr "Skriv ny e-mail"

#~ msgid "Conditions"
#~ msgstr "Betingelser"

#~ msgid "Confirm"
#~ msgstr "Bekræft"

#~ msgid "Confirmation"
#~ msgstr "Bekræftelse"

#~ msgid "Confirmation message"
#~ msgstr "Bekræftelsesbesked"

#~ msgid "Confirmation status"
#~ msgstr "Bekræftelsesstatus"

#~ msgid "Confirmed"
#~ msgstr "Bekræftet"

#~ msgid "Conflicts detected"
#~ msgstr "Konflikter fundet"

#~ msgid "Conflicts with resources cannot be ignored"
#~ msgstr "Konflikter med ressourcer kan ikke ignoreres"

#~ msgid "Conflicts:"
#~ msgstr "Konflikter:"

#~ msgid "Contact"
#~ msgstr "Kontakt"

#~ msgid "Contact Details"
#~ msgstr "Kontaktdetaljer"

#, fuzzy
#~ msgid "Contact pictures"
#~ msgstr "Kontakter"

#~ msgid "Contacts"
#~ msgstr "Kontakter"

#~ msgid "Contacts have been copied"
#~ msgstr "Kontakterne blev kopieret"

#~ msgid "Contacts have been moved"
#~ msgstr "Kontakterne blev flyttet"

#~ msgid "Contains"
#~ msgstr "Indeholder"

#~ msgid "Continue"
#~ msgstr "Fortsæt"

#~ msgid "Conversations"
#~ msgstr "Samtaler"

#~ msgctxt "app"
#~ msgid "Conversations"
#~ msgstr "Samtaler"

#~ msgid "Copy"
#~ msgstr "Kopiér"

#~ msgctxt "CC"
#~ msgid "Copy"
#~ msgid_plural "Copy"
#~ msgstr[0] "Kopi"
#~ msgstr[1] "Kopier"

#~ msgid "Copy (CC) to"
#~ msgstr "Cc til"

#~ msgid "Copy to description"
#~ msgstr "Kopiér til beskrivelse"

#~ msgid "Costs must be between -%1$d and %1$d."
#~ msgstr "Omkostninger skal være mellem -%1$d og %1$d."

#~ msgid "Could not get a default folder for this application."
#~ msgstr "Kunne ikke få et standardkatalog for dette program."

#~ msgid "Could not load all participants for this task."
#~ msgstr "Kunne ikke indlæse alle deltagere for denne opgave."

#~ msgid "Could not load attachments for this contact."
#~ msgstr "Vedhæftninger for denne kontakt kunne ikke indlæses."

#~ msgid "Could not load attachments for this task."
#~ msgstr "Kunne ikke indlæse vedhæftninger for denne opgave."

#~ msgid "Could not load data"
#~ msgstr "Kunne ikke indlæse data"

#~ msgid "Could not load new Tweets."
#~ msgstr "Kunne ikke indlæse nye tweets."

#~ msgid "Could not load this list"
#~ msgstr "Kunne ikke indlæse denne liste"

#~ msgid "Could not save auto forward"
#~ msgstr "Kunne ikke automatisk videresendelse"

#~ msgid "Could not save settings"
#~ msgstr "Kunne ikke gemme opsætning"

#~ msgid "Could not save settings."
#~ msgstr "Kunne ikke gemme opsætning."

#~ msgid ""
#~ "Could not save settings. There have to be at least one user with "
#~ "administration rights."
#~ msgstr ""
#~ "Opsætningen kunne ikke gemmes. Der skal minimum være én bruger med "
#~ "administratorrettigheder."

#~ msgid "Could not save vacation notice"
#~ msgstr "Kunne ikke gemme feriesvar"

#~ msgid "Couldn't load appointment data."
#~ msgstr "Kunne ikke indlæse aftalens data."

#~ msgid "Couldn't load contact data."
#~ msgstr "Kunne ikke indlæse kontaktdata."

#~ msgid "Couldn't load file data."
#~ msgstr "Fildata kunne ikke indlæses."

#~ msgid "Couldn't load folders."
#~ msgstr "Mapper kunne ikke indlæses."

#~ msgid "Couldn't load subfolders."
#~ msgstr "Undermapper kunne ikke indlæses."

#~ msgid "Couldn't load that email."
#~ msgstr "Kunne ikke indlæse den e-mail."

#~ msgid "Couldn't load that task."
#~ msgstr "Kunne ikke indlæse den opgave."

#~ msgid "Couldn't load your auto forward."
#~ msgstr "Din automatiske videresendelse kunne ikke indlæses."

#~ msgid "Couldn't load your contact data."
#~ msgstr "Dine kontaktdata kunne ikke indlæses."

#~ msgid "Couldn't load your mail filters."
#~ msgstr "Kunne ikke indlæse dine e-mail-filtre."

#~ msgid "Couldn't load your vacation notice."
#~ msgstr "Kunne ikke indlæse dit feriesvar."

#~ msgid "Country"
#~ msgstr "Land"

#~ msgid "Create"
#~ msgstr "Opret"

#~ msgid "Create appointment"
#~ msgstr "Opret aftale"

#~ msgid "Create contact"
#~ msgstr "Opret kontakt"

#~ msgid "Create distribution list"
#~ msgstr "Opret distributionsliste"

#~ msgid "Create list"
#~ msgstr "Opret liste"

#~ msgid "Create new rule"
#~ msgstr "Lav ny regel"

#~ msgid "Create new task"
#~ msgstr "Lav ny opgave"

#~ msgid "Create reminder"
#~ msgstr "opret påmindelse"

#~ msgid "Create task"
#~ msgstr "Opret opgave"

#~ msgid "Created"
#~ msgstr "Oprettet"

#~ msgid ""
#~ "Created private folder '%1$s' in %2$s and subscribed successfully to "
#~ "shared folder"
#~ msgstr ""
#~ "Oprettede privat mappe \"%1$s\" i %2$s og abonnerede med succes på delt "
#~ "mappe"

#~ msgctxt "help"
#~ msgid "Creating Files"
#~ msgstr "Opret filer"

#~ msgid "Creating a note"
#~ msgstr "Opretter en note"

#~ msgid "Currency"
#~ msgstr "Valuta"

#~ msgid "Custom"
#~ msgstr "Brugerdefineret"

#~ msgid "Customize this page"
#~ msgstr "Tilpas denne side"

#~ msgid "Data imported successfully"
#~ msgstr "Data importeret med succes"

#~ msgid "Data only partially imported ( %1$s of %2$s records)"
#~ msgstr "Data kun delvist importeret ( %1$s af %2$s poster)"

#~ msgid "Date"
#~ msgstr "Dato"

#~ msgid "Date completed"
#~ msgstr "Gennemført dato"

#~ msgid "Date of birth"
#~ msgstr "Fødselsdato"

#~ msgid "Day"
#~ msgstr "Dag"

#~ msgid "Day View"
#~ msgstr "Dagsvisning"

#~ msgid "Days"
#~ msgstr "Dage"

#~ msgid "December"
#~ msgstr "December"

#~ msgid "Decline"
#~ msgstr "Afslå"

#~ msgid "Declined"
#~ msgstr "Afslået"

#~ msgid "Default Theme"
#~ msgstr "Standard tema"

#~ msgid "Default address"
#~ msgstr "Standard adresse"

#~ msgid "Default app after sign in"
#~ msgstr "Standard program efter login"

#~ msgid "Default calendar view"
#~ msgstr "Standard kalendervisning"

#~ msgid "Default reminder"
#~ msgstr "Standard påmindelse"

#~ msgid "Default sender address"
#~ msgstr "Standard afsenderadresse"

#~ msgid "Default sender address:"
#~ msgstr "Standard afsenderadresse:"

#~ msgid "Default view"
#~ msgstr "Standard visning"

#~ msgid "Deferred"
#~ msgstr "Udskudt"

#~ msgid "Delete"
#~ msgstr "Slet"

#~ msgid "Delete account"
#~ msgstr "Slet konto"

#~ msgid "Delete all accounts"
#~ msgstr "Slet alle konti"

#~ msgid "Delete appointment"
#~ msgstr "Slet aftale"

#~ msgid "Delete version"
#~ msgstr "Slet version"

#~ msgid "Delete whole series"
#~ msgstr "Slet hele serier"

#~ msgid "Delete widget"
#~ msgstr "Slet widget"

#~ msgid "Deleting messages on local storage also deletes them on server"
#~ msgstr "Sletning af lokale beskeder sletter dem også på serveren"

#~ msgid "Department"
#~ msgstr "Afdeling"

#~ msgid "Descending"
#~ msgstr "Faldende"

#~ msgid "Description"
#~ msgstr "Beskrivelse"

#~ msgid "Description has been copied"
#~ msgstr "Beskrivelsen blev kopieret"

#~ msgid ""
#~ "Detailed guides for all modules are located in the help section of the "
#~ "settings."
#~ msgstr ""
#~ "Detaljerede guides til alle modulerne er placeret i hjælpe-sektionen af "
#~ "indstillingerne."

#~ msgid "Details"
#~ msgstr "Detaljer"

#~ msgid "Direct link: %1$s"
#~ msgstr "Direkte link: %1$s"

#~ msgid "Disable"
#~ msgstr "Deaktivér"

#~ msgid "Disable widget"
#~ msgstr "Deaktivér widget"

#~ msgid "Disabled"
#~ msgstr "Deaktiveret"

#~ msgid "Discard"
#~ msgstr "Kassér"

#~ msgid "Discard changes"
#~ msgstr "Kassér ændringer"

#~ msgid "Display"
#~ msgstr "Vis"

#~ msgid "Display Name"
#~ msgstr "Vist navn"

#~ msgid "Display area"
#~ msgstr "Visningsområde"

#~ msgid "Display emoticons as graphics in text emails"
#~ msgstr "Vis smilelys som grafik i tekst e-mails"

#~ msgid "Display name"
#~ msgstr "Vist navn"

#~ msgid "Display of names"
#~ msgstr "Visning af navne"

#~ msgid "Displaying information"
#~ msgstr "Viser information"

#~ msgid "Distance"
#~ msgstr "Distance"

#~ msgid "Distribution List"
#~ msgstr "Distributionsliste"

#~ msgid "Distribution list"
#~ msgstr "Distributionsliste"

#~ msgid "Distribution list has been saved"
#~ msgstr "Distributionsliste er blevet gemt"

#~ msgid ""
#~ "Do you really want to change the file extension from  \".%1$s\" to \".%2$s"
#~ "\" ?"
#~ msgstr "Vil du virkelig ændre filtypen fra \".%1$s\" til \".%2$s\" ?"

#~ msgid "Do you really want to delete folder \"%s\"?"
#~ msgstr "Vil du virkelig sletten mappen \"%s\"?"

#~ msgid "Do you really want to delete these items?"
#~ msgstr "Vil du virkelig slette disse elementer?"

#~ msgid "Do you really want to delete this account?"
#~ msgstr "Vil du virkelig slette denne konto?"

#~ msgid "Do you really want to delete this contact?"
#~ msgstr "Vil du virkelig slette denne kontakt?"

#~ msgid "Do you really want to delete this distribution list?"
#~ msgstr "Vil du virkelig slette denne distributionsliste?"

#~ msgid "Do you really want to delete this file?"
#~ msgid_plural "Do you really want to delete these files?"
#~ msgstr[0] "Vil du virkelig slette denne fil?"
#~ msgstr[1] "Vil du virkelig slette disse filer?"

#~ msgid "Do you really want to delete this task?"
#~ msgid_plural "Do you really want to delete this tasks?"
#~ msgstr[0] "Vil du virkelig slette denne opgave?"
#~ msgstr[1] "Vil du virkelig slette dise opgaver?"

#~ msgid "Do you really want to delete this widget?"
#~ msgstr "Vil du virkelig slette denne widget?"

#~ msgid "Do you really want to discard this mail?"
#~ msgstr "Vil du virkelig kassere denne e-mail?"

#~ msgid "Do you really want to discard your changes?"
#~ msgstr "Vil du virkelig kassere dine ændringer?"

#~ msgid "Do you really want to empty folder \"%s\"?"
#~ msgstr "Vil du virkelig tømme mappen \"%s\"?"

#~ msgid ""
#~ "Do you really want to remove the extension \".%1$s\" from your filename?"
#~ msgstr "Vil du virkelig fjerne filtypen \".%1$s\" fra dit filnavn?"

#, fuzzy
#~| msgid ""
#~| "Do you want to edit the whole series or just one appointment within the "
#~| "series?"
#~ msgid ""
#~ "Do you want to confirm the whole series or just one appointment within "
#~ "the series?"
#~ msgstr "Vil du redigere hele serien, eller kun én aftale i serien?"

#~ msgid ""
#~ "Do you want to delete the whole series or just one appointment within the "
#~ "series?"
#~ msgstr "Vil du slette hele serien, eller kun én aftale i serien?"

#~ msgid "Do you want to delete this appointment?"
#~ msgstr "Vil du slette denne aftale?"

#~ msgid ""
#~ "Do you want to edit the whole series or just one appointment within the "
#~ "series?"
#~ msgstr "Vil du redigere hele serien, eller kun én aftale i serien?"

#~ msgid "Do you want to permanently delete this mail?"
#~ msgid_plural "Do you want to permanently delete these mails?"
#~ msgstr[0] "Vil du virkelig slette denne e-mail permanent? "
#~ msgstr[1] "Vil du virkelig slette disse e-mails permanent?"

#~ msgid "Document"
#~ msgstr "Dokument"

#~ msgctxt "app"
#~ msgid "Documents"
#~ msgstr "Dokumenter"

#~ msgid "Done"
#~ msgstr "Færdig"

#, fuzzy
#~ msgid "Doubleclick in this row for whole day appointment"
#~ msgstr "Klik for heldagsaftale"

#~ msgid "Download"
#~ msgstr "Hent"

#~ msgid "Download install file (for Windows)"
#~ msgstr "Hent installationsfil (til Windows)"

#~ msgid "Downloads"
#~ msgstr "Hentninger"

#~ msgid "Drafts folder"
#~ msgstr "Udkast mappe"

#~ msgid "Drag to reorder widget"
#~ msgstr "Træk for omarrangere widget"

#~ msgctxt "app"
#~ msgid "Drive"
#~ msgstr "Drive"

#~ msgctxt "help"
#~ msgid "Drive Settings"
#~ msgstr "Drive-opsætning"

#, fuzzy
#~ msgid "Drop EML file here for import"
#~ msgstr "Slip her for at importere denne e-mail"

#~ msgid "Drop here to import this mail"
#~ msgstr "Slip her for at importere denne e-mail"

#~ msgid "Drop here to upload a <b class=\"dndignore\">new attachment</b>"
#~ msgstr ""
#~ "Slip her for at overføre en <b class=\"dndignore\">ny vedhæftning</b>"

#~ msgid "Drop here to upload a <b class=\"dndignore\">new file</b>"
#~ msgstr "Slip her for at overføre en <b class=\"dndignore\">ny fil</b>"

#~ msgid "Drop here to upload a <b class=\"dndignore\">new version</b>"
#~ msgstr "Slip her for at overføre en <b class=\"dndignore\">ny version</b>"

#~ msgid ""
#~ "Drop here to upload a <b class=\"dndignore\">new version</b> of \"%1$s\""
#~ msgstr ""
#~ "Slip her for at overføre en <b class=\"dndignore\">ny version</b> af "
#~ "\"%1$s\""

#~ msgid "Drop here to upload a <b class='dndignore'>new attachment</b>"
#~ msgstr "Slip her at overføre en <b class='dndignore'>ny vedhæftning</b>"

#~ msgid "Drop the file anywhere to add attachment"
#~ msgstr "Slip filen hvorsomhelst for at vedhæfte den"

#~ msgid "Due"
#~ msgstr "Senest"

#~ msgid "Due %1$s"
#~ msgstr "Senest %1$s"

#~ msgid "Due date"
#~ msgstr "Senest dato"

#~ msgid "Due on %1$s"
#~ msgstr "Forfalder d. %1$s"

#~ msgctxt "help"
#~ msgid "E-Mail Settings"
#~ msgstr "E-mail-opsætning"

#~ msgid "EB"
#~ msgstr "EB"

#~ msgid "Each %s Day"
#~ msgstr "Hver %s dag"

#~ msgid "Each %s weeks on %s"
#~ msgstr "Hver %s uge på %s"

#~ msgid "Each %s. %s"
#~ msgstr "Hver %s. %s"

#~ msgid "Edit"
#~ msgstr "Redigér"

#~ msgid "Edit Contact"
#~ msgstr "Redigér kontakt"

#~ msgid "Edit Flickr photo stream"
#~ msgstr "Redigér flickr billedestrøm"

#~ msgid "Edit Tumblr feed"
#~ msgstr "Redigér tumblr kilde"

#~ msgid "Edit appointment"
#~ msgstr "Redigér aftale"

#~ msgid "Edit description"
#~ msgstr "Redigér beskrivelse"

#, fuzzy
#~ msgid "Edit draft"
#~ msgstr "Redigér kontakt"

#~ msgid "Edit rule"
#~ msgstr "Redigér regel"

#~ msgid "Edit signature"
#~ msgstr "Redigér signatur"

#~ msgid "Edit task"
#~ msgstr "Redigér opgave"

#~ msgid "Edit to set a name."
#~ msgstr "Redigér for at vælge et navn."

#~ msgid "Editor"
#~ msgstr "Editor"

#~ msgid "Email"
#~ msgstr "E-mail"

#~ msgid "Email 1"
#~ msgstr "E-mail 1"

#~ msgid "Email 1 / Phone number"
#~ msgstr "E-mailadresse 1 / telefonnummer"

#~ msgid "Email 2"
#~ msgstr "E-mail 2"

#~ msgid "Email 3"
#~ msgstr "E-mail 3"

#~ msgid "Email Address:"
#~ msgstr "E-mail-adresse:"

#~ msgid "Email address"
#~ msgstr "E-mailadresse"

#~ msgid "Email addresses"
#~ msgstr "A-mailadresser"

#, fuzzy
#~ msgid "Email from %1$s: %2$s"
#~ msgstr "Hvert år den %2$d. %1$s"

#~ msgid "Email notification for Accept/Declined"
#~ msgstr "E-mailunderretning for accepterede/afslået"

#~ msgid "Email notification for New, Changed, Deleted?"
#~ msgstr "E-mail påmindelse for ny, ændret, slettet?"

#~ msgid "Email notification for appointment"
#~ msgstr "E-mail påmindelse for aftale"

#~ msgid "Email notification for appointment creator?"
#~ msgstr "E-mail påmindelse for aftalens opetter?"

#~ msgid "Email notification for appointment participant?"
#~ msgstr "E-mail påmindelse for aftalens deltager?"

#~ msgid "Email notification for task"
#~ msgstr "E-mailunderretning for opgave"

#~ msgid "Email notification for task creator?"
#~ msgstr "E-mailunderretning for opgavens opretter?"

#~ msgid "Email notification for task participant?"
#~ msgstr "E-mailunderretning for deltager af opgave?"

#~ msgid ""
#~ "Emails cannot be put into trash folder while your mail quota is exceeded."
#~ msgstr ""
#~ "E-mails kan ikke kommes i skraldemappen mens din e-mail-kvote er "
#~ "overskredet."

#~ msgid "Employee ID"
#~ msgstr "Medarbejder ID"

#~ msgid "Employee type"
#~ msgstr "Medarbejder type"

#~ msgctxt "vgrid"
#~ msgid "Empty"
#~ msgstr "Tom"

#~ msgid "Empty folder"
#~ msgstr "Tøm mappe"

#~ msgid "Empty name and description found."
#~ msgstr "Tomt navn og tom beskrivelse fundet."

#~ msgid "Emptying folder... This may take a few seconds."
#~ msgstr "Tømmer mappe... Dette kan tage nogle sekunder."

#~ msgid "Enable"
#~ msgstr "Aktivér"

#~ msgid "Enabled"
#~ msgstr "Aktiveret"

#~ msgid "Enabled for all mail folders"
#~ msgstr "Aktiveret for alle e-mail-mapper"

#~ msgid "Enabled for inbox only"
#~ msgstr "Kun aktiveret for indboksen"

#~ msgid "Enabled for the following addresses"
#~ msgstr "Aktiveret for følgende adresser"

#~ msgid "End"
#~ msgstr "Slut"

#~ msgid "End of working time"
#~ msgstr "Slut på arbejdstid"

#~ msgid "Ends on"
#~ msgstr "Slutter om"

#~ msgid "Enter document title here"
#~ msgstr "Skriv dokumentets titel her"

#~ msgid "Enter the E-Mail text below the subject."
#~ msgstr "Indtast brødteksten til e-mailen under emnelinjen."

#~ msgid ""
#~ "Enter the E-Mail text below the subject. If the text format was set to "
#~ "HTMl in the options, you can format the E-Mail text. To do so select a "
#~ "text part and then click an icon in the formatting bar."
#~ msgstr ""
#~ "Indtast e-mail-teksten under emnet. Hvis tekstformatet er sat til HTML i "
#~ "indstillingerne, så kan du formatere e-mail-teksten. For at gøre dette, "
#~ "markeres et stykke tekst, og der klikkes på et ikon i formateringslinjen."

#~ msgid ""
#~ "Enter the recipient's name on the top left side. As soon as you typed the "
#~ "first letters, suggestions from the address books are displayed. To "
#~ "accept a recipient suggestion, click on it."
#~ msgstr ""
#~ "Skriv modtagerens navn til venstre i toppen. Så snart du har tastet de "
#~ "første bogstaver, vil forslag fra adressebogen blive vist. Tryk på en "
#~ "modtagers navn for at bruge et forslag."

#~ msgid "Enter the subject on the right side of the recipient."
#~ msgstr "Indtast emnet på højre side af modtageren."

#~ msgid "Entire thread"
#~ msgstr "Hele tråden"

#~ msgid "Envelope"
#~ msgstr "Kuvert"

#~ msgid "Error"
#~ msgstr "Fejl"

#~ msgid "Error log"
#~ msgstr "Fejllog"

#~ msgid "Error:"
#~ msgstr "Fejl:"

#~ msgid "Errors"
#~ msgstr "Fejl"

#~ msgid "Estimated costs"
#~ msgstr "Vurderet omkostninger"

#~ msgid "Estimated duration in minutes"
#~ msgstr "Anslået varighed i minutter"

#~ msgid "Every %1$d days"
#~ msgstr "Hver %1$d. dag"

#~ msgid "Every %1$d months on day %2$d"
#~ msgstr "Den %2$d hver %1$d. måned"

#~ msgid "Every %1$d months on the %2$s %3$s"
#~ msgstr "Den %2$s %3$s hver %1$d. måned"

#~ msgid "Every %1$d weeks on %2$s"
#~ msgstr "%2$s hver %1$d. uge"

#~ msgid "Every %1$d weeks on all days"
#~ msgstr "Alle dage, hver %1$d. uge"

#~ msgid "Every %1$d weeks on work days"
#~ msgstr "Hver %1$d. uge på arbejdsdage"

#~ msgid "Every %1$d years on %2$s %3$d"
#~ msgstr "Hvert %1$d. år den %3$d. %2$s"

#~ msgid "Every %1$d years on the %2$s %3$s of %4$d"
#~ msgstr "Hvert %1$d. år, den %2$s. %3$s i %4$s"

#~ msgid "Every day"
#~ msgstr "Hver dag"

#~ msgid "Exit Fullscreen"
#~ msgstr "Luk fuldskærm"

#~ msgid "Expand form"
#~ msgstr "Udvid form"

#~ msgid "Expand timeframe by one month"
#~ msgstr "Udvid tidsramme med en måned"

#~ msgid "Expert mode"
#~ msgstr "Ekspert mode"

#~ msgid "Export"
#~ msgstr "Eksport"

#~ msgid "Export folder"
#~ msgstr "Eksportér mappe"

#~ msgid "Extended view"
#~ msgstr "Udvidet visning"

#~ msgctxt "help"
#~ msgid "External E-Mail Accounts"
#~ msgstr "Eksterne e-mail konti"

#~ msgid "External contact"
#~ msgstr "Ekstern kontakt"

#~ msgid ""
#~ "External images have been blocked to protect you against potential spam!"
#~ msgstr ""
#~ "Eksterne billeder er blevet blokkeret, for at beskytte dig imod spam!"

#~ msgid "External link"
#~ msgstr "Eksternt link"

#~ msgid "External participants"
#~ msgstr "Eksterne deltagere"

#~ msgid "Face"
#~ msgstr "Ansigt"

#~ msgid "Facebook"
#~ msgstr "Facebook"

#~ msgid "Facebook reported an error:"
#~ msgstr "Facebook raporterede en fejl:"

#~ msgid "Failed to add. Maybe the vCard attachment is invalid."
#~ msgstr ""
#~ "Fejl ved tilføjelse. Måske er det vedhæftede \"vCard\"-visitkort ugyldigt."

#~ msgid "Failed to connect."
#~ msgstr "Kunne ikke forbinde."

#~ msgid "Failed to recover accounts"
#~ msgstr "Konti kunne ikke gendannes"

#~ msgid "Failed to save distribution list."
#~ msgstr "Kunne ikke gemme distributionsliste."

#~ msgid "Failed to sign in"
#~ msgstr "Kunne ikke logge ind"

#~ msgid ""
#~ "Failed to start application. Maybe you have connection problems. Please "
#~ "try again."
#~ msgstr ""
#~ "Start af programmet fejlede. Måske har du forbindelsesproblemer. Prøv "
#~ "venligst igen."

#~ msgid ""
#~ "Failed to update confirmation status; most probably the appointment has "
#~ "been deleted."
#~ msgstr ""
#~ "Kunne ikke opdatere bekræftelsesstatus. Aftalen er sandsynligvis blevet "
#~ "slettet."

#~ msgid ""
#~ "Failed to update confirmation status; most probably the task has been "
#~ "deleted."
#~ msgstr ""
#~ "Kunne ikke opdatere bekræftelsesstatus. Opgaven er sandsynligvis blevet "
#~ "slettet."

#~ msgid "Favorite"
#~ msgstr "Favorit"

#~ msgid "Favorited"
#~ msgstr "Farvoritiserede"

#~ msgid "Fax"
#~ msgstr "Fax"

#~ msgid "Fax (Home)"
#~ msgstr "Fax (hjemme)"

#~ msgid "Fax (alt)"
#~ msgstr "Fax (alternativ)"

#~ msgid "Fax (business)"
#~ msgstr "Fax (firma)"

#~ msgid "Fax (other)"
#~ msgstr "Fax (anden)"

#~ msgid "Fax (private)"
#~ msgstr "Fax (privat)"

#~ msgid "February"
#~ msgstr "Februar"

#~ msgid "Feed URL"
#~ msgstr "Kilde URL"

#~ msgid "Feeling • Decoration"
#~ msgstr "Følelser • Decoration"

#~ msgid "File"
#~ msgstr "Fil"

#~ msgid "File name"
#~ msgstr "Filnavn"

#~ msgid "File names must not be empty"
#~ msgstr "Filnavne må ikke være tomme"

#~ msgid "File names must not contain slashes"
#~ msgstr "Filnavne må ikke indeholde skråstreger"

#~ msgid "File quota"
#~ msgstr "Filkvote"

#~ msgid "File: %1$s"
#~ msgstr "Fil: %1$s"

#~ msgid "Files"
#~ msgstr "Filer"

#~ msgctxt "app"
#~ msgid "Files"
#~ msgstr "Filer"

#~ msgid "Files View"
#~ msgstr "Filvisning"

#~ msgid "Files have been copied"
#~ msgstr "Filerne er blevet kopieret"

#~ msgid "Files have been moved"
#~ msgstr "Filerne er blevet flyttet"

#~ msgid "Find a free time"
#~ msgstr "Find en ledig tid"

#~ msgid "Finish tour"
#~ msgstr "Afslut tur"

#~ msgid "First name"
#~ msgstr "Fornavn"

#~ msgid "First name Last name"
#~ msgstr "Fornavn Efternavn"

#~ msgid "Fit to screen size"
#~ msgstr "Tilpas til skærmstørrelse"

#~ msgid "Fit to screen width"
#~ msgstr "Tilpas til skærmbredde"

#~ msgid "Flag mail with"
#~ msgstr "Flag e-mail med"

#~ msgid "Flickr"
#~ msgstr "Flickr"

#~ msgid "Folder"
#~ msgstr "Mappe"

#~ msgid "Folder actions"
#~ msgstr "Mappehandlinger"

#~ msgid "Folder name"
#~ msgstr "Mappenavn"

#~ msgid "Folder names must not be empty"
#~ msgstr "Mappenavne må ikke være tomme"

#~ msgid "Folder names must not contain slashes"
#~ msgstr "Mappenavne må ikke indeholde skråstreger"

#~ msgid "Folder permissions"
#~ msgstr "Mappetilladelser"

#~ msgid "Folder type"
#~ msgstr "Mappetype"

#~ msgid "Folder view"
#~ msgstr "Mappevisning"

#~ msgid ""
#~ "Folder with name \"%1$s\" will be hidden. Enable setting \"Show hidden "
#~ "files and folders\" to access this folder again."
#~ msgstr ""
#~ "En mappe med navnet \"%1$s\" vil være skjult.  Slå \"Vis skjulte filer og "
#~ "mapper\" til for at kunne finde denne mappe igen."

#~ msgid "Folder-specific actions"
#~ msgstr "Specifikke mappehandlinger"

#~ msgid "Folders"
#~ msgstr "Mapper"

#~ msgid "Follow"
#~ msgstr "Følg"

#~ msgid "Following"
#~ msgstr "Følger"

#~ msgid "Food"
#~ msgstr "Mad"

#, fuzzy
#~ msgid "For best results, please use"
#~ msgstr "For det bedste resultat, brug venligst "

#~ msgid ""
#~ "For security reasons, all account passwords are encrypted with your "
#~ "primary account password. If you change your primary password, your "
#~ "external accounts might stop working. In this case, you can use your old "
#~ "password to recover all account passwords:"
#~ msgstr ""
#~ "Af sikkerhedshensyn er alle adgangskoder krypterede med din kontos "
#~ "primære adgangskode. Ændrer du din primære adgangskode, kan dine eksterne "
#~ "konti stoppe med at virke. Hvis det sker, så kan du bruge din gamle "
#~ "adgangskode, til at gendanne dine kontis adgangskoder:"

#~ msgid "Forgot your password?"
#~ msgstr "Glemt adgangskode?"

#~ msgid "Format"
#~ msgstr "Format"

#~ msgid "Format emails as"
#~ msgstr "Formatér e-mails som"

#~ msgid "Format emails as:"
#~ msgstr "Formatér e-mails som:"

#~ msgid "Forward"
#~ msgstr "Videresend"

#~ msgid "Forward all incoming emails to this address"
#~ msgstr "Videresend alle indkomne e-mails til denne adresse"

#~ msgid "Forward emails as"
#~ msgstr "Videresend e-mails som"

#~ msgid "Forward emails as:"
#~ msgstr "Videresend e-mails som:"

#~ msgid "Free"
#~ msgstr "Ledig"

#~ msgid "Friday"
#~ msgstr "Fredag"

#~ msgid "From"
#~ msgstr "Fra"

#~ msgid "Fullscreen"
#~ msgstr "Fuldskærm"

#~ msgid "Furigana for company"
#~ msgstr "Furigana for virksomhed"

#~ msgid "Furigana for first name"
#~ msgstr "Furigana for fornavn"

#~ msgid "Furigana for last name"
#~ msgstr "Furigana for efternavn"

#~ msgid "GB"
#~ msgstr "GB"

#~ msgid "Get free upgrade"
#~ msgstr "Få en gratis opgradering"

#~ msgid "Go to page"
#~ msgstr "Gå til side"

#~ msgid "Good evening"
#~ msgstr "God aften"

#~ msgid "Good evening, %s"
#~ msgstr "God aften %s"

#~ msgid "Good morning"
#~ msgstr "God morgen"

#~ msgid "Good morning, %s"
#~ msgstr "God morgen %s"

#~ msgid "Gray"
#~ msgstr "Grå"

#~ msgid "Green"
#~ msgstr "Grøn"

#~ msgid "Group"
#~ msgstr "Gruppe"

#~ msgid "Guest"
#~ msgstr "Gæst"

#~ msgid "Guidance"
#~ msgstr "Vejledning"

#~ msgid "Guided tour for this app"
#~ msgstr "Guidet tur for denne app"

#~ msgid "HTML"
#~ msgstr "HTML"

#~ msgid "HTML and plain text"
#~ msgstr "HTML og ren tekst"

#~ msgid "Header"
#~ msgstr "Hoved"

#~ msgid "Hello"
#~ msgstr "Hej"

#~ msgid "Hello %s"
#~ msgstr "Hej %s"

#~ msgid "Hello World"
#~ msgstr "Hej verden"

#~ msgid "Help"
#~ msgstr "Hjælp"

#~ msgid "Hi!<br><br>%1$s shares a publication with you:<br>%2$s"
#~ msgstr "Hej!<br><br>%1$s deler en udgivelse med dig:<br>%2$s"

#, fuzzy
#~ msgid "Hidden folders"
#~ msgstr "Tilføj mappe"

#~ msgid "Hide"
#~ msgstr "Skjul"

#~ msgid "Hide QR code"
#~ msgstr "Skjul QR-kode"

#~ msgctxt "plural"
#~ msgid "Hide attachment"
#~ msgid_plural "Hide attachments"
#~ msgstr[0] "Skjul vedhæftning"
#~ msgstr[1] "Skjul vedhæftninger"

#~ msgid "Hide comments"
#~ msgstr "Skjul kommentare"

#~ msgid "Hide details"
#~ msgstr "Skjul detaljer"

#~ msgid "Hide request body"
#~ msgstr "Skjul forespørgslens krop"

#~ msgid "Hide side panel"
#~ msgstr "Skjul sidepanel"

#~ msgid "Hide stack trace"
#~ msgstr "Skjul stakspor"

#~ msgid "High"
#~ msgstr "Høj"

#~ msgid "High priority"
#~ msgstr "Høj prioritet"

#~ msgid "Hobby"
#~ msgstr "Jobby"

#~ msgid "Home Address"
#~ msgstr "Hjemmeadresse"

#~ msgid "Home address"
#~ msgstr "Hjemmeadresse"

#~ msgid "Host"
#~ msgstr "Vært"

#~ msgid "Hours"
#~ msgstr "Timer"

#~ msgid "How does this work?"
#~ msgstr "Hvordan virker dette?"

#~ msgid "IMAP folder subscription"
#~ msgstr "IMAP mappeabonnement"

#~ msgid "IP phone"
#~ msgstr "IP telefon"

#~ msgid "Icons"
#~ msgstr "Ikoner"

#~ msgid ""
#~ "If a folder contains images, you can display a slideshow. To do so click "
#~ "the View slideshow icon in the toolbar."
#~ msgstr ""
#~ "Hvis en mappe indeholder billeder, så kan du vise dem som et diasshow. "
#~ "For at gøre dette, klikkes på Diasshow i værktøjslinjen."

#~ msgid ""
#~ "If you change the password, you will be signed out. Please ensure that "
#~ "everything is closed and saved."
#~ msgstr ""
#~ "Hvis du ændrer adgangskoden, bliver du logget ud. Sørg venligst for at "
#~ "alt er gemt og lukket."

#~ msgid ""
#~ "If you no longer want to display a square, click the cross on the upper "
#~ "right side."
#~ msgstr ""
#~ "Hvis du ikke længere vil have en flise vist, så klik på krydset oppe i "
#~ "højre side."

#~ msgid ""
#~ "If you spot a free time, just select this area. To do this, move the "
#~ "cursor to the start time, hold the mouse button, and <b>drag the mouse</"
#~ "b> to the end time."
#~ msgstr ""
#~ "Hvis du ser en ledig tid, så bare marker dette område. For at gøre det "
#~ "flyttes musen til starttiden, museknappen holdes nede, og <b>musen "
#~ "trækkes</b> til sluttiden."

#~ msgid "Ignore"
#~ msgstr "Ignorér"

#~ msgid "Ignore conflicts"
#~ msgstr "Ignorér konflikter"

#~ msgid ""
#~ "Ignore existing events. Helpful to import public holiday calendars, for "
#~ "example."
#~ msgstr ""
#~ "Ignorér eksisterende begivenheder. For eksempel praktisk når man "
#~ "importerer helligdagskalendre."

#~ msgid "Image 1"
#~ msgstr "Billede 1"

#~ msgid "Import"
#~ msgstr "Import"

#~ msgid "Import into"
#~ msgstr "Impoter ind i"

#~ msgid "Import signatures"
#~ msgstr "Impotér signature"

#~ msgid "In %1$d days"
#~ msgstr "Om %1$d dage"

#~ msgid ""
#~ "In case of new notifications, e.g. appointment invitations, the info area "
#~ "is opened on the right side."
#~ msgstr ""
#~ "I tilfælde af nye påmindelser, fx en invitation til en aftale, åbnes "
#~ "informationsområdet i højre side."

#~ msgid "In progress"
#~ msgstr "Undervejs"

#~ msgid ""
#~ "In the Details section at the bottom right side you can enter billing "
#~ "information."
#~ msgstr ""
#~ "I sektionen Detaljer nederst i højre side kan du indtaste "
#~ "faktureringsinformation."

#~ msgid ""
#~ "In the Icons view you can see the files of the selected folder in the "
#~ "display area."
#~ msgstr ""
#~ "I ikonvisning kan du se filerne i den valgte mappe i visningsområdet."

#~ msgid "Inbox"
#~ msgstr "Indbakke"

#~ msgid "Include distribution lists"
#~ msgstr "Inkludér distributionslister"

#~ msgid "Incoming Notification Mails"
#~ msgstr "Indkomne e-mailunderretninger"

#~ msgid "Inconsistent dates"
#~ msgstr "Inkonsistente datoer"

#~ msgid "Info"
#~ msgstr "Info"

#~ msgid "Inline"
#~ msgstr "Indlejret"

#, fuzzy
#~ msgid "Inline menu %1$s"
#~ msgstr "Logget ind som %1$s"

#~ msgid "Insert"
#~ msgstr "Indsæt"

#~ msgid "Insert inline image"
#~ msgstr "Indsæt billede"

#~ msgid "Insert the original email text to a reply"
#~ msgstr "Indsæt den originale e-mails tekst i et svar"

#~ msgid ""
#~ "Install this web app on your %1$s: Tap %2$s and then %3$s'Add to Home "
#~ "Screen'%4$s"
#~ msgstr ""
#~ "Installér denne web-app på din %1$s: Tap %2$s og så %3$s'Tilføj til Home "
#~ "Screen'%4$s"

#~ msgid "Instant Messenger 1"
#~ msgstr "Messenger 1"

#~ msgid "Instant Messenger 2"
#~ msgstr "Messenger 2"

#~ msgid "Invalid data"
#~ msgstr "Ugyldige data"

#~ msgid "Invitations"
#~ msgstr "Invitationer"

#~ msgid "Invite to appointment"
#~ msgstr "Invitér til aftale"

#~ msgid "Invite to new appointment"
#~ msgstr "Invitér til ny aftale"

#~ msgid "Is bigger than"
#~ msgstr "Er større end"

#~ msgid "Is exactly"
#~ msgstr "Er præcis"

#~ msgid "Is smaller than"
#~ msgstr "Er mindre end"

#~ msgid "Items"
#~ msgstr "Elementer"

#~ msgid "Items without a file can not be downloaded."
#~ msgstr "Elementer uden en fil kan ikke hentes."

#~ msgid "Items without a file can not be opened."
#~ msgstr "Elementer uden en fil kan ikke åbnes."

#~ msgid "January"
#~ msgstr "Januar"

#~ msgid "Japanese Carrier"
#~ msgstr "Japansk udbyder"

#~ msgid "Job"
#~ msgstr "Job"

#~ msgid "Job description"
#~ msgstr "Jobbeskrivelse"

#~ msgid "July"
#~ msgstr "Juli"

#~ msgid "June"
#~ msgstr "Juni"

#~ msgid "Just disable widget"
#~ msgstr "Deaktivér kun widget"

#~ msgid "KB"
#~ msgstr "KB"

#~ msgid "Keep"
#~ msgstr "Behold"

#~ msgid "Label"
#~ msgstr "Etiket"

#~ msgid "Language"
#~ msgstr "Sprog"

#~ msgid "Language-specific default"
#~ msgstr "Sprogspecifik standard"

#~ msgid "Languages"
#~ msgstr "Sprog"

#~ msgid "Last Week"
#~ msgstr "Sidste uge"

#~ msgid "Last modified"
#~ msgstr "Sidst ændret"

#~ msgid "Last name"
#~ msgstr "Efternavn"

#~ msgid "Last name, First name"
#~ msgstr "Efternavn, Fornavn"

#~ msgid "Launcher dropdown. Press [enter] to jump to the dropdown."
#~ msgstr "Starter drop-ned liste. Tryk [enter] for at gå til hop-ned."

#~ msgid "Letters • Symbols"
#~ msgstr "Bogstaver • Symboler"

#~ msgid "Life"
#~ msgstr "Liv"

#~ msgid "Light blue"
#~ msgstr "Lyseblå"

#~ msgid "Light green"
#~ msgstr "Lysegrøn"

#~ msgid "Liked a link: %s"
#~ msgstr "Syntes om et link: %s"

#, fuzzy
#~ msgid "Line wrap when sending text mails after"
#~ msgstr "Linieombryd når tekst e-mails sendes efter "

#, fuzzy
#~ msgid "Line wrap when sending text mails after how much characters"
#~ msgstr "Linieombryd når tekst e-mails sendes efter "

#~ msgid "Line wrap when sending text mails after: "
#~ msgstr "Linieombryd når tekst e-mails sendes efter: "

#~ msgid "Link"
#~ msgstr "Link"

#~ msgid "LinkedIn"
#~ msgstr "LinkedIn"

#~ msgid "LinkedIn Network Updates"
#~ msgstr "LinkedIn netværksopdateringer"

#~ msgid "LinkedIn reported an error:"
#~ msgstr "LinkedIn gav en fejl:"

#~ msgid "Links"
#~ msgstr "Links"

#~ msgid "List"
#~ msgstr "Liste"

#~ msgid "List name"
#~ msgstr "Listenavn"

#~ msgid "Load Error"
#~ msgstr "Indlæsningsfejl"

#~ msgid "Location"
#~ msgstr "Placering"

#~ msgid "Lock"
#~ msgstr "Lås"

#~ msgid "Login"
#~ msgstr "Brugernavn"

#~ msgid "Login must not be empty."
#~ msgstr "Brugernavn må ikke være tomt."

#~ msgid "Logout now"
#~ msgstr "Log ud nu"

#~ msgid "Loss"
#~ msgstr "Tab"

#~ msgid "Loss: %1$s %"
#~ msgstr "Tab %1$s %"

#~ msgid "Low"
#~ msgstr "Lav"

#~ msgid "Low priority"
#~ msgstr "Lav prioritet"

#~ msgid "MB"
#~ msgstr "MB"

#~ msgid "Mail"
#~ msgstr "E-mail"

#~ msgctxt "app"
#~ msgid "Mail"
#~ msgstr "E-mail"

#~ msgid "Mail Details"
#~ msgstr "Mail-detaljer"

#~ msgid "Mail Filter"
#~ msgstr "E-mail-filter"

#~ msgid "Mail Thread Details"
#~ msgstr "Posttrådsdetaljer"

#~ msgid "Mail account"
#~ msgstr "E-mail konto"

#~ msgid "Mail and Messaging"
#~ msgstr "E-mail og messenger"

#~ msgid "Mail and Social Accounts"
#~ msgstr "E-mail og sociale konti"

#~ msgid "Mail count quota"
#~ msgstr "E-mail mængdekvote"

#~ msgid "Mail has been copied"
#~ msgstr "E-mail blev kopieret"

#~ msgid "Mail has been imported"
#~ msgstr "E-mail er blevet importeret"

#~ msgid "Mail has been moved"
#~ msgstr "E-mail blev flyttet"

#~ msgid "Mail has empty subject. Send it anyway?"
#~ msgstr "E-mail'ens emne er tomt. Send alligevel?"

#~ msgid "Mail has no recipient."
#~ msgstr "E-mail'en har ingen modtager."

#~ msgid "Mail quota"
#~ msgstr "E-mailkvote"

#~ msgid "Mail quota exceeded"
#~ msgstr "E-mail-kvote overskredet"

#~ msgid "Mail reminder"
#~ msgstr "E-mail påmindelse"

#~ msgid "Mail reminder for"
#~ msgstr "E-mail påmindelse for"

#~ msgid "Mail saved as draft"
#~ msgstr "E-mail gemt som kladde"

#~ msgid "Mail source"
#~ msgstr "E-mail kilde"

#~ msgid "Mail text"
#~ msgstr "E-mail tekst"

#~ msgid "Mail was not imported, only .eml files are supported."
#~ msgstr "E-mail blev ikke importeret. Kan kun læse \".eml\"-filer."

#, fuzzy
#~ msgid "Mail was not imported. Only .eml files are supported."
#~ msgstr "E-mail blev ikke importeret. Kan kun læse \".eml\"-filer."

#~ msgid "Mailfilter created"
#~ msgstr "E-mail-filter oprettet"

#~ msgid "Mailfilter updated"
#~ msgstr "E-mail-filter opdateret"

#~ msgid "Mailing list"
#~ msgstr "E-mail-liste"

#~ msgid "Mails have been copied"
#~ msgstr "E-mail's blev kopieret"

#~ msgid "Mails have been moved"
#~ msgstr "E-mail's blev flyttet"

#~ msgid "Mails per hour (%)"
#~ msgstr "E-mails pr. time (%)"

#~ msgid "Mails per week-day (%)"
#~ msgstr "E-mails pr. ugedag (%)"

#~ msgid "Make this the current version"
#~ msgstr "Gør denne til nuværende version"

#~ msgid "Manage applications"
#~ msgstr "Håndtér programmer"

#~ msgid "Manager"
#~ msgstr "Leder"

#~ msgctxt "help"
#~ msgid "Managing E-Mail messages"
#~ msgstr "Håndtér e-mail-beskeder"

#~ msgctxt "help"
#~ msgid "Managing Files"
#~ msgstr "Håndtér filer"

#~ msgid "Manual"
#~ msgstr "Manuelt"

#~ msgid "March"
#~ msgstr "Marts"

#~ msgid "Marital status"
#~ msgstr "Civilstand"

#~ msgid "Mark all day appointments as free"
#~ msgstr "Markér alle dagens aftaler som frie"

#~ msgid "Mark all mails as read"
#~ msgstr "Markér alle e-mails som læst"

#~ msgid "Mark as distributionlist"
#~ msgstr "Markér som distributionsliste"

#, fuzzy
#~ msgid "Mark as done"
#~ msgstr "Markér som spam"

#, fuzzy
#~ msgid "Mark as read"
#~ msgstr "Markér som læst"

#~ msgid "Mark as spam"
#~ msgstr "Markér som spam"

#, fuzzy
#~ msgid "Mark as unread"
#~ msgstr "Markér som ulæst"

#~ msgid "Mark mail as"
#~ msgstr "Markér e-mail som"

#~ msgid "Mark read"
#~ msgstr "Markér som læst"

#~ msgid "Mark unread"
#~ msgstr "Markér som ulæst"

#~ msgid "Matches"
#~ msgstr "Matcher"

#~ msgid "May"
#~ msgstr "Maj"

#~ msgid "Medium"
#~ msgstr "Medium"

#, fuzzy
#~ msgid "Medium priority"
#~ msgstr "Høj prioritet"

#~ msgid "Members"
#~ msgstr "Medlemmer"

#~ msgid "Messaging"
#~ msgstr "Messenger"

#~ msgid "Messenger"
#~ msgstr "Messenger"

#~ msgid "Middle name"
#~ msgstr "Mellemnavn"

#~ msgid "Minimize"
#~ msgstr "Minimér"

#~ msgid "Minutes"
#~ msgstr "Minutter"

#~ msgid "Miscellaneous"
#~ msgstr "Diverse"

#~ msgid "Mobile"
#~ msgstr "Mobil"

#, fuzzy
#~ msgid "Mobile device settings:"
#~ msgstr "Mappeindstillinger"

#~ msgid "Model is incomplete."
#~ msgstr "Modellen er ikke færdig."

#~ msgid "Modified"
#~ msgstr "Ændret"

#~ msgid "Monday"
#~ msgstr "Mandag"

#~ msgid "Month"
#~ msgstr "Måned"

#~ msgid "Month View"
#~ msgstr "Månedsvisning"

#~ msgid "Monthly on day %1$d"
#~ msgstr "Den %1$d. hver måned"

#~ msgid "Monthly on the %1$s %2$s"
#~ msgstr "Den %1$s %2$s hver måned"

#~ msgid "Months"
#~ msgstr "Måneder"

#~ msgid "More"
#~ msgstr "Mere"

#~ msgid "More zoom settings"
#~ msgstr "Flere indstillinger for zoom"

#~ msgid "Move"
#~ msgstr "Flyt"

#~ msgid "Move folder"
#~ msgstr "Flyt mappe"

#~ msgid "Move to folder"
#~ msgstr "Flyt til mappe"

#~ msgid "Moving mails ... This may take a few seconds."
#~ msgstr "Flytter e-mails... Dette kan tage nogle sekunder."

#~ msgid "My contact data"
#~ msgstr "Mine kontaktdata"

#~ msgid "My latest files"
#~ msgstr "Mine seneste filer"

#~ msgid "My password"
#~ msgstr "Min adgangskode"

#~ msgid "Name"
#~ msgstr "Navn"

#~ msgid "Name already taken"
#~ msgstr "Navn allerede taget"

#~ msgid "Names and email addresses"
#~ msgstr "Navne og e-mailadresser"

#~ msgid "Nature"
#~ msgstr "Natur"

#~ msgid "Never"
#~ msgstr "Aldrig"

#~ msgid "New Folder"
#~ msgstr "Ny mappe"

#~ msgid "New Mail"
#~ msgstr "Ny e-email"

#~ msgid "New Mail from %1$s %2$s. Press [enter] to open"
#~ msgstr "Ny e-mail fra %1$s %2$s. Tryk [enter] for at åbne"

#~ msgid "New Mails"
#~ msgstr "Nye e-mails"

#~ msgid "New appointment"
#~ msgstr "Ny aftale"

#~ msgid "New contact"
#~ msgstr "Ny kontakt"

#~ msgid "New folder"
#~ msgstr "Ny mappe"

#~ msgid "New password"
#~ msgstr "Ny adgangskode"

#~ msgid "New private folder"
#~ msgstr "Ny privat mappe"

#~ msgid "New public folder"
#~ msgstr "Ny offentlig mappe"

#~ msgid "New rule"
#~ msgstr "Ny regel"

#~ msgid "New subfolder"
#~ msgstr "Ny undermappe"

#~ msgid "New subscription"
#~ msgstr "Nyt abonnement"

#~ msgid "Next"
#~ msgstr "Næste"

#~ msgid "Next Day"
#~ msgstr "Næste dag"

#~ msgid "Next Week"
#~ msgstr "Næste uge"

#~ msgid "Next birthdays"
#~ msgstr "Næste fødselsdage"

#~ msgid "Next step"
#~ msgstr "Næste skridt"

#~ msgid "Nickname"
#~ msgstr "Kaldenavn"

#~ msgid "No"
#~ msgstr "Nej"

#~ msgid "No RSS feeds found."
#~ msgstr "Ingen RSS-kilder fundet."

#~ msgid "No Tweets yet."
#~ msgstr "Endnu ingen tweets."

#, fuzzy
#~ msgid "No appointments found for \"%s\""
#~ msgstr "Ingen e-mails findet for \"%s\""

#, fuzzy
#~ msgid "No appointments found until %s"
#~ msgstr "Aftaledetaljer"

#~ msgid "No birthdays within the next %1$d weeks"
#~ msgstr "Ingen fødselsdage i de næste %1$d uger"

#~ msgid ""
#~ "No connection to server. Please check your internet connection and retry."
#~ msgstr ""
#~ "Ingen forbindelse til serveren. Tjek venligst din internetforbindelse og "
#~ "prøv igen."

#~ msgid "No downloads available"
#~ msgstr "Ingen hentninger tilgængelige"

#~ msgid "No elements selected"
#~ msgstr "Ingen elementer valgt"

#~ msgid "No errors"
#~ msgstr "Ingen fejl"

#~ msgid "No file selected for upload."
#~ msgstr "Ingen fil valgt for overførelse."

#~ msgid "No files have been changed recently"
#~ msgstr "Ingen filer er blevet ændret for nylig"

#, fuzzy
#~| msgid "No RSS feeds found."
#~ msgid "No items found"
#~ msgstr "Ingen RSS-kilder fundet."

#~ msgid "No lost requests"
#~ msgstr "Ingen tabte forespørgsler"

#~ msgid "No mails"
#~ msgstr "Ingen e-mails"

#~ msgid "No mails found for \"%s\""
#~ msgstr "Ingen e-mails findet for \"%s\""

#~ msgid "No mails in this folder"
#~ msgstr "Ingen e-mails i denne mappe"

#~ msgid "No mails in your inbox"
#~ msgstr "Ingen e-mails i din indbakke"

#~ msgid "No matching templates on this Server"
#~ msgstr "Ingen matchende skabeloner på denne server"

#, fuzzy
#~ msgid "No message selected"
#~ msgstr "Ingen elementer valgt"

#~ msgid "No notifications"
#~ msgstr "Ingen påmindelser"

#~ msgid "No preview available"
#~ msgstr "Forhåndsvisning ikke tilgængelig"

#, fuzzy
#~ msgid "No priority"
#~ msgstr "Lav prioritet"

#~ msgid "No recipients"
#~ msgstr "Ingen modtagere"

#~ msgid "No reminder"
#~ msgstr "Ingen påmindelse"

#~ msgid "No signature"
#~ msgstr "Ingen signatur"

#~ msgid "No slow requests"
#~ msgstr "Ingen langsomme forespørgsler"

#~ msgid "No subject"
#~ msgstr "Intet emne"

#~ msgid "No title."
#~ msgstr "Ingen titel."

#~ msgid "No wall posts yet."
#~ msgstr "Ingen poster på væggen endnu."

#~ msgid "None"
#~ msgstr "Ingen"

#~ msgid "Normal"
#~ msgstr "Normal"

#~ msgid "Not spam"
#~ msgstr "Ikke spam"

#~ msgid "Not started"
#~ msgstr "Ikke startet"

#~ msgid "Not yet confirmed"
#~ msgstr "Endnu ikke bekræftet"

#~ msgid "Note"
#~ msgstr "Note"

#~ msgid "Note: One contact is not shown due to missing phone numbers"
#~ msgid_plural ""
#~ "Note: %1$d contacts are not shown due to missing phone numbers"
#~ msgstr[0] ""
#~ "Bemærk: Én kontakt er ikke vist som følge af manglende telefonnumre"
#~ msgstr[1] ""
#~ "Bemærk: %1$d kontakter er ikke vist som følge af manglende telefonnumre"

#~ msgid ""
#~ "Note: Refreshing this subscription will replace the calendar content with "
#~ "the external content. Changes you have made inside appsuite will be "
#~ "overwritten"
#~ msgstr ""
#~ "Note: Opdatering af dette abonnement vil erstatte kalenderens indhold med "
#~ "det eksterne indhold. Ændringer som du har lavet i app-suiten, vil blive "
#~ "overskrevet"

#~ msgid "Note: The vCard format cannot contain distribution lists"
#~ msgstr "Bemærk: \"vCard\"-formatet kan ikke indeholde distributionslister"

#~ msgid ""
#~ "Note: This subscription will replace the calendar content with the "
#~ "external content. Therefore you must create a new folder for this "
#~ "subscription."
#~ msgstr ""
#~ "Note: Dette abonnement vil erstatte kalenderens indhold med eksternt "
#~ "indhold. Derfor skal du lave en ny mappe til dette abonnement."

#~ msgid "Notify all participants by email."
#~ msgstr "Underret alle deltagere pr. e-mail."

#~ msgid "November"
#~ msgstr "November"

#~ msgid "Number of days between vacation notices to the same sender"
#~ msgstr "Antal af dage imellem feriesvar bliver sendt til samme afsender"

#~ msgid "OK"
#~ msgstr "OK"

#~ msgid "Object permissions"
#~ msgstr "Objekttilladelser"

#~ msgid "Objects"
#~ msgstr "Objekter"

#~ msgid "October"
#~ msgstr "Oktober"

#~ msgid "Off"
#~ msgstr "Fra"

#~ msgid "Offline"
#~ msgstr "Offline"

#~ msgid "Offline mode"
#~ msgstr "Offline mode"

#~ msgid "Ok"
#~ msgstr "OK"

#~ msgid "On %s %s each %s. months"
#~ msgstr "På %s %s hver %s. måned"

#~ msgid "On %s %s every month"
#~ msgstr "På %s %s hver måned"

#~ msgid "On %s %s in %s"
#~ msgstr "På %s %s i %s"

#~ msgid "On %s. day every %s. month"
#~ msgstr "På %s. dag hver %s. måned"

#~ msgid "On %s. day every month"
#~ msgstr "På %s. dag hver måned"

#~ msgid "On every new notification"
#~ msgstr "På alle nye påmindelser"

#~ msgid "On new notifications except mails"
#~ msgstr "På nye påmindelser undtagen e-mail"

#~ msgid "On work days"
#~ msgstr "På arbejdsdage"

#~ msgid ""
#~ "One or more attached files exceed the size limit per email. Therefore, "
#~ "the files are not sent as attachments but kept on the server. The email "
#~ "you have sent just contains links to download these files."
#~ msgstr ""
#~ "En eller flere vedhæftede filer overskrider størrelsen pr. e-mail. Derfor "
#~ "bliver filerne ikke sendt som vedhæftninger, men gemt på serveren. E-"
#~ "mail'en du lige har sendt, indeholder et eller flere links til serveren, "
#~ "hvor filerne kan hentes fra."

#~ msgid "Only showing items related to folder \"%1$s\""
#~ msgstr "Viser kun elementer relaterede til mappen \"%1$s\""

#~ msgid "Open"
#~ msgstr "Åbn"

#~ msgid "Open external link"
#~ msgstr "Åbn eksternt link"

#, fuzzy
#~| msgid "Folder view"
#~ msgid "Open folder view"
#~ msgstr "Mappevisning"

#~ msgid "Open in browser"
#~ msgstr "Åbn i browser"

#~ msgid "Open in new tab"
#~ msgstr "Åbn i ny fane"

#, fuzzy
#~ msgid "Open on LinkedIn"
#~ msgstr "LinkedIn"

#, fuzzy
#~| msgid "All messages"
#~ msgid "Open/close all messages"
#~ msgstr "Alle beskeder"

#~ msgid "Opening E-Mail threads"
#~ msgstr "Åbner e-mail tråde"

#~ msgid "Optional 01"
#~ msgstr "Valgfri 01"

#~ msgid "Optional 02"
#~ msgstr "Valgfri 02"

#~ msgid "Optional 03"
#~ msgstr "Valgfri 03"

#~ msgid "Optional 04"
#~ msgstr "Valgfri 04"

#~ msgid "Optional 05"
#~ msgstr "Valgfri 05"

#~ msgid "Optional 06"
#~ msgstr "Valgfri 06"

#~ msgid "Optional 07"
#~ msgstr "Valgfri 07"

#~ msgid "Optional 08"
#~ msgstr "Valgfri 08"

#~ msgid "Optional 09"
#~ msgstr "Valgfri 09"

#~ msgid "Optional 10"
#~ msgstr "Valgfri 10"

#~ msgid "Optional 11"
#~ msgstr "Valgfri 11"

#~ msgid "Optional 12"
#~ msgstr "Valgfri 12"

#~ msgid "Optional 13"
#~ msgstr "Valgfri 13"

#~ msgid "Optional 14"
#~ msgstr "Valgfri 14"

#~ msgid "Optional 15"
#~ msgstr "Valgfri 15"

#~ msgid "Optional 16"
#~ msgstr "Valgfri 16"

#~ msgid "Optional 17"
#~ msgstr "Valgfri 17"

#~ msgid "Optional 18"
#~ msgstr "Valgfri 18"

#~ msgid "Optional 19"
#~ msgstr "Valgfri 19"

#~ msgid "Optional 20"
#~ msgstr "Valgfri 20"

#~ msgid "Options"
#~ msgstr "Indstillinger"

#~ msgid "Orange"
#~ msgstr "Orange"

#~ msgid "Organizer"
#~ msgstr "Organisér"

#~ msgid "Other Address"
#~ msgstr "Anden adresse"

#~ msgid "Other address"
#~ msgstr "Anden adresse"

#~ msgid "Outgoing server settings (SMTP)"
#~ msgstr "Udgående serverindstillinger (SMTP)"

#~ msgid "Overdue"
#~ msgstr "Over tid"

#~ msgid "Overdue Task. %1$s %2$s. Press [enter] to open"
#~ msgstr "Opgave som er over tid. %1$s %2$s. Tryk [enter] for at åbne"

#~ msgid "Overdue Tasks"
#~ msgstr "Opgaver over tid"

#~ msgid "Owner"
#~ msgstr "Ejer"

#~ msgid "PB"
#~ msgstr "PB"

#~ msgid "Page %1$d of %2$d"
#~ msgstr "Side %1$d af %2$d"

#~ msgid "Page number"
#~ msgstr "Sidenummer"

#~ msgid "Pager"
#~ msgstr "Personsøger"

#~ msgid "Participants"
#~ msgstr "Deltagere"

#~ msgid "Password"
#~ msgstr "Adgangskode"

#, fuzzy
#~ msgid "Password length must be between %1$d and %2$d characters."
#~ msgstr "Omkostninger skal være mellem -%1$d og %1$d."

#~ msgid "People"
#~ msgstr "Mennesker"

#~ msgid "Permanently remove deleted emails"
#~ msgstr "Fjen slettede e-mails permanent"

#~ msgid "Permanently remove deleted emails?"
#~ msgstr "Fjern slettede e-mails permanent?"

#~ msgid "Permissions"
#~ msgstr "Tilladelser"

#~ msgid "Personal"
#~ msgstr "Personlig"

#~ msgid "Personal information"
#~ msgstr "Personlig information"

#~ msgid "Phone"
#~ msgstr "Telefon"

#~ msgid "Phone & fax numbers"
#~ msgstr "Telefon- og faxnumre"

#~ msgid "Phone (assistant)"
#~ msgstr "Telefon (assistent)"

#~ msgid "Phone (business alt)"
#~ msgstr "Telefon (arbejde, alternativt)"

#~ msgid "Phone (business)"
#~ msgstr "Telefon (arbejde)"

#~ msgid "Phone (car)"
#~ msgstr "Telefon (bil)"

#~ msgid "Phone (company)"
#~ msgstr "Telefon (firma)"

#~ msgid "Phone (home alt)"
#~ msgstr "Telefon (hjemme, alternativ)"

#~ msgid "Phone (home)"
#~ msgstr "Telefon (hjemme)"

#~ msgid "Phone (other)"
#~ msgstr "Telefon (anden)"

#~ msgid "Phone (private)"
#~ msgstr "Telefon (privat)"

#~ msgid "Phone alt"
#~ msgstr "Telefon, alternativ"

#~ msgid "Phone numbers"
#~ msgstr "Telefonnumre"

#~ msgid "Pick a time here"
#~ msgstr "Vælg en tid her"

#~ msgid "Pink"
#~ msgstr "Lyserød"

#~ msgid "Places"
#~ msgstr "Steder"

#~ msgid "Plain text"
#~ msgstr "Ren tekst"

#~ msgid "Play audio files"
#~ msgstr "Afspil lydfiler"

#~ msgid "Play video files"
#~ msgstr "Afspil videofiler"

#~ msgid "Please choose a sentence below."
#~ msgstr "Vælg venligst en sætning nedenunder."

#~ msgid "Please enter a correct number."
#~ msgstr "Indtast venligst et korrekt nummer."

#~ msgid "Please enter a date in the past"
#~ msgstr "Skriv venligst en dato i fortiden"

#~ msgid "Please enter a description"
#~ msgstr "Indtast venligst en beskrivelse"

#~ msgid "Please enter a description."
#~ msgstr "Indtast venligst en beskrivelse."

#~ msgid "Please enter a feed URL."
#~ msgstr "Indtast venligst en kilde-URL."

#~ msgid "Please enter a search query"
#~ msgstr "Indtast venligst en søgeforespørgsel"

#~ msgid "Please enter a valid date"
#~ msgstr "Skriv venligst en gyldig dato"

#~ msgid "Please enter a valid date."
#~ msgstr "Indtast venligst en gyldig dato."

#~ msgid "Please enter a valid email address"
#~ msgstr "Skriv venligst en gyldig e-mailadresse"

#~ msgid "Please enter a valid email address or phone number"
#~ msgstr ""
#~ "Skriv venligst en gyldig e-mailadresse eller et gyldigt telefonnummer"

#~ msgid "Please enter a valid name"
#~ msgstr "Indtast venligst et gyldigt navn"

#, fuzzy
#~ msgid "Please enter a valid number"
#~ msgstr "Indtast venligst et gyldigt navn"

#~ msgid "Please enter a valid object"
#~ msgstr "Skriv venligst et gyldigt objekt"

#~ msgid "Please enter a valid phone number. Allowed characters are: %1$s"
#~ msgstr "Skriv venligst et gyldigt telefonnummer. Tilladte tegn: %1$s"

#~ msgid "Please enter a value"
#~ msgstr "Skriv venligst en værdi"

#~ msgid "Please enter an blog url."
#~ msgstr "Indtast venligst en blog-URL."

#~ msgid "Please enter correct password"
#~ msgstr "Indtast venligst korrekt adgangskode"

#~ msgid "Please enter the following data: %1$s"
#~ msgstr "Indtast venligst følgende data: %1$s"

#~ msgid "Please enter value between 0 and 100."
#~ msgstr "Indtast venligst værdien imellem 0 og 100."

#~ msgid "Please enter your credentials."
#~ msgstr "Indtast venligst dine loginoplysninger."

#~ msgid "Please enter your password."
#~ msgstr "Indtast venligst din adgangskode."

#~ msgid ""
#~ "Please note, changing or removing the file extension will cause problems "
#~ "when viewing or editing."
#~ msgstr ""
#~ "Bemærk venligst at en ændring eller fjernelse af filtypen, giver "
#~ "problemer ved visning eller redigering."

#~ msgid ""
#~ "Please provide the old password so the account passwords can be recovered."
#~ msgstr ""
#~ "Angiv venligst den gamle adgangskode, så kontoadgangskoderne kan "
#~ "gendannes."

#~ msgid "Please select a file to import"
#~ msgstr "Vælg venligst en fil at importere"

#~ msgid "Please select a file to insert"
#~ msgstr "Vælg venligst en fil at indsætte"

#~ msgid "Please select a valid iCal File to import"
#~ msgstr "Vælg venligst en gyldig \"iCal\"-fil at importere"

#~ msgid "Please select a valid image File to insert"
#~ msgstr "Vælg venligst en gyldig billedfil at indsætte"

#~ msgid "Please sign in again to continue"
#~ msgstr "Log venligst ind igen for at fortsætte"

#, fuzzy
#~ msgid "Please specify these missing variables:"
#~ msgstr "Angiv venligst disse manglende variable: "

#~ msgid "Please update your browser."
#~ msgstr "Opdater venligst din browser."

#~ msgctxt "app"
#~ msgid "Portal"
#~ msgstr "Portal"

#~ msgid "Portal Widgets"
#~ msgstr "Portal-widgets"

#~ msgid "Portal settings"
#~ msgstr "Portalopsætning"

#~ msgid "Position"
#~ msgstr "Stilling"

#~ msgid "Postcode"
#~ msgstr "Postnummer"

#~ msgid "Press [enter] to close this alertbox."
#~ msgstr "Tast [enter] for at lukke denne advarsel."

#, fuzzy
#~ msgid "Press [enter] to jump to"
#~ msgstr "Tast [enter] for at gå til"

#~ msgid "Press [enter] to jump to complete list of Birthdays."
#~ msgstr "Tast [enter] for at gå til den komplette liste med fødselsdage."

#~ msgid "Press [enter] to jump to the facebook stream."
#~ msgstr "Tast [enter] for at gå til Facebook-strømmen."

#~ msgid "Press [enter] to jump to the flicker stream."
#~ msgstr "Tast [enter] for at gå til flicker-strømmen."

#~ msgid "Press [enter] to jump to the linkedin stream."
#~ msgstr "Tast [enter] for at gå til LinkedIn-strømmen."

#~ msgid "Press [enter] to jump to the rss stream."
#~ msgstr "Tast [enter] for at gå til RSS-strømmen."

#~ msgid "Press [enter] to jump to the tumblr feed."
#~ msgstr "Tast [enter] for at gå til tumblr-strømmen."

#~ msgid "Press [enter] to jump to the twitter feed."
#~ msgstr "Tast [enter] for at gå til Twitter-strømmen."

#~ msgid "Press [enter] to select a time when you want to be reminded again"
#~ msgstr "Tryk [enter] for at vælge et tidspunkt, hvor du gerne påmindes igen"

#~ msgid "Press to hide all appointment invitations."
#~ msgstr "Klik for at skjule alle invitationer."

#~ msgid "Press to hide all appointment reminders."
#~ msgstr "Klik for at skjule alle aftalepåmindelser."

#~ msgid "Press to hide all notifications for new mails."
#~ msgstr "Klik for at skjule alle påmindelser om ny e-mail."

#~ msgid "Press to hide all notifications for overdue tasks."
#~ msgstr "Klik for at skjule alle påmindelser om forsinkede opgaver."

#~ msgid "Press to hide all task invitations."
#~ msgstr "Klik for at skjule alle opgaveinvitationer."

#~ msgid "Press to hide all task reminders."
#~ msgstr "Klik for at skjule alle opgavepåmindelser."

#~ msgid "Preview"
#~ msgstr "Forhåndsvisning"

#~ msgid "Previous"
#~ msgstr "Foregående"

#~ msgid "Previous Day"
#~ msgstr "Foregående dag"

#~ msgid "Previous Week"
#~ msgstr "Foregående uge"

#~ msgid "Primary account"
#~ msgstr "Primær konto"

#~ msgid "Print"
#~ msgstr "Udskriv"

#~ msgid "Print tasks"
#~ msgstr "Udskriv opgaver"

#~ msgid "Printout"
#~ msgstr "Udskrivning"

#~ msgid "Priority"
#~ msgstr "Prioritet"

#~ msgid "Privacy Notice"
#~ msgstr "Persondatapolitik"

#~ msgid "Private"
#~ msgstr "Privat"

#~ msgid "Process subsequent rules"
#~ msgstr "Afvikl efterfølgende regler"

#~ msgid "Profession"
#~ msgstr "Profession"

#~ msgid "Progress"
#~ msgstr "Fremgang"

#~ msgid "Progress %1$s %"
#~ msgstr "Fremgang %1$s %"

#~ msgid "Progress in %"
#~ msgstr "Fremgang i %"

#~ msgid "Progress must be a valid number between 0 and 100"
#~ msgstr "Fremgang skal være et gyldigt nummer imellem 0 og 100"

#~ msgid "Properties"
#~ msgstr "Egenskaber"

#~ msgid "Public"
#~ msgstr "Offentlig"

#~ msgid "Publication"
#~ msgstr "Udgivelse"

#~ msgid "Publication has been added"
#~ msgstr "Udgivelse blev tilføjet"

#~ msgid "Publication must have a site."
#~ msgstr "Udgivelsen skal have en side."

#~ msgid "Publication must have a target."
#~ msgstr "Udgivelsen skal have et mål."

#~ msgid "Publications"
#~ msgstr "Udgivelser"

#~ msgid "Publications and Subscriptions"
#~ msgstr "Udgivelser og abonnementer"

#~ msgid "Publications must have a name"
#~ msgstr "Ugivelser skal have et navn"

#~ msgid "Publish"
#~ msgstr "Udgiv"

#~ msgid "Publish folder"
#~ msgstr "Udgiv mappe"

#~ msgid "Publish item"
#~ msgstr "Udgiv element"

#~ msgid "Purchase confirmation"
#~ msgstr "Købsbekræftelse"

#~ msgid "Purple"
#~ msgstr "Lilla"

#~ msgid "Quit"
#~ msgstr "Afslut"

#~ msgid "Quota"
#~ msgstr "Kvote"

#~ msgid "RSS Feed"
#~ msgstr "RSS kilde"

#~ msgid "RSS Feeds"
#~ msgstr "RSS-kilder"

#~ msgid "Read article on tumblr.com"
#~ msgstr "Læs artikler op tumblr.com"

#~ msgid "Reauthorize"
#~ msgstr "Re-godkend"

#~ msgid "Received mails"
#~ msgstr "Modtaget e-mails"

#~ msgid "Recent activities"
#~ msgstr "Nylige aktiviteter"

#~ msgid "Recently changed files"
#~ msgstr "Nyligt ændrede filer"

#~ msgid "Recently used"
#~ msgstr "Nyligt brugt"

#~ msgid "Recipient"
#~ msgstr "Modtager"

#~ msgid "Recover"
#~ msgstr "Gendan"

#~ msgid "Recover passwords"
#~ msgstr "Gendan adgangskoder"

#, fuzzy
#~ msgid "Recurring tasks need a valid due date."
#~ msgstr "Gentagende opgaver skal have en gyldig slutdato."

#~ msgid "Recurring tasks need a valid end date."
#~ msgstr "Gentagende opgaver skal have en gyldig slutdato."

#~ msgid "Recurring tasks need a valid start date."
#~ msgstr "Gentagende opgaver skal have en gyldig startdato."

#~ msgid "Red"
#~ msgstr "Rød"

#~ msgid "Redirect to"
#~ msgstr "Omdirigér til"

#~ msgid "Refresh"
#~ msgstr "Opdatér"

#~ msgid "Refresh interval"
#~ msgstr "Opdateringsfrekvens"

#~ msgid "Refresh rate in minutes:"
#~ msgstr "Opdateringsfrekvens i minutter:"

#~ msgid "Regex"
#~ msgstr "Regulært udtryk"

#~ msgid "Reject changes"
#~ msgstr "Afvis ændringer"

#~ msgid "Reject with reason"
#~ msgstr "Afvis med grunden"

#~ msgid "Related articles"
#~ msgstr "Relaterede artikler"

#~ msgid "Reload statistics"
#~ msgstr "Genindlæs statistikker"

#~ msgid "Relogin"
#~ msgstr "Log ind igen"

#~ msgid "Remind me"
#~ msgstr "Påmind mig"

#~ msgid "Remind me again"
#~ msgstr "Påmind mig igen"

#~ msgid "Remind me again "
#~ msgstr "Påmind mig igen"

#~ msgid "Reminder"
#~ msgstr "Påmindelse"

#~ msgid "Reminder date"
#~ msgstr "Påmindelsesdato"

#~ msgid "Reminder date %1$s"
#~ msgstr "Påmindelsesdato %1$s"

#~ msgid "Reminder has been created"
#~ msgstr "Påmindelse blev oprettet"

#~ msgid "Remove attachment"
#~ msgstr "Fjern vedhæftning"

#~ msgid "Remove copy from server after retrieving a message"
#~ msgstr "Fjern serverens kopi efter en besked er blevet hentet"

#~ msgid "Remove from recipient list"
#~ msgstr "Fjern fra modtagerliste"

#~ msgid "Rename"
#~ msgstr "Omdøb"

#~ msgid "Rename folder"
#~ msgstr "Omdøb mappe"

#~ msgid "Repeat"
#~ msgstr "Gentag"

#~ msgid "Repeat new password"
#~ msgstr "Gentag ny adgangskode"

#~ msgid "Reply"
#~ msgstr "Svar"

#~ msgid "Reply All"
#~ msgstr "Svar alle"

#~ msgid "Reply all"
#~ msgstr "Svar alle"

#~ msgid "Reply to"
#~ msgstr "Svar til"

#, fuzzy
#~ msgid "Reply to all recipients"
#~ msgstr "Alle modtagere"

#, fuzzy
#~ msgid "Reply to sender"
#~ msgstr "Svar til"

#~ msgid "Reserved"
#~ msgstr "Reserveret"

#~ msgid "Reset this list"
#~ msgstr "Nulstil denne liste"

#~ msgid "Resource"
#~ msgstr "Ressource"

#~ msgid "Resource group"
#~ msgstr "Ressourcegruppe"

#~ msgid "Resources"
#~ msgstr "Ressourcer"

#~ msgid "Restore applications"
#~ msgstr "Gendan programmer"

#~ msgid "Retry"
#~ msgstr "Prøv igen"

#, fuzzy
#~ msgid "Return Receipt"
#~ msgstr "Leveringskvittering"

#~ msgid "Retweet"
#~ msgstr "Retweet"

#~ msgid "Retweet this to your followers?"
#~ msgstr "Tweet dette igen til dine følgere?"

#~ msgid "Retweeted"
#~ msgstr "Retweet"

#~ msgid "Retweeted by %s"
#~ msgstr "Retweeted af %s"

#~ msgid "Review your purchases"
#~ msgstr "Se dine indkøb igennem"

#, fuzzy
#~ msgid "Right"
#~ msgstr "i aften"

#~ msgid "Room number"
#~ msgstr "Værelsesnummer"

#~ msgid "Rule name"
#~ msgstr "Navn på regel"

#~ msgid "Running applications"
#~ msgstr "Kør programmer"

#~ msgid "Sales Volume"
#~ msgstr "Salgsmængde"

#~ msgid "Saturday"
#~ msgstr "Lørdag"

#~ msgid "Save"
#~ msgstr "Gem"

#~ msgid "Save as distribution list"
#~ msgstr "Gem som distributionsliste"

#~ msgid "Save as draft"
#~ msgstr "Gem som kladde"

#~ msgid "Save as file"
#~ msgstr "Gem som fil"

#, fuzzy
#~ msgid "Save attachment"
#~ msgstr "Fjern vedhæftning"

#~ msgid "Save changes"
#~ msgstr "Gem ændringer"

#~ msgid "Save in file store"
#~ msgstr "Gem i fillager"

#, fuzzy
#~ msgid "Save to Drive"
#~ msgstr "Gem på Drive"

#~ msgid "Saved in"
#~ msgstr "Gemt i"

#, fuzzy
#~ msgid "Saved mail attachment"
#~ msgstr "Fjern vedhæftning"

#, fuzzy
#~ msgid "Saving attachment to Drive"
#~ msgid_plural "Saving attachments to Drive"
#~ msgstr[0] "Gemmer vedhæftning på Drive"
#~ msgstr[1] "Gemmer vedhæftninger på Drive"

#~ msgid "Scheduling"
#~ msgstr "Planlægning"

#~ msgctxt "app"
#~ msgid "Scheduling"
#~ msgstr "Planlægning"

#~ msgid "Search"
#~ msgstr "Søg"

#~ msgid "Search for items"
#~ msgstr "Søg efter elementer"

#~ msgid "Search here"
#~ msgstr "Søg her"

#, fuzzy
#~ msgid "Search in"
#~ msgstr "Søgte i"

#~ msgid "Searched for: %1$s"
#~ msgstr "Søgte efter: %1$s"

#~ msgid "Searched in"
#~ msgstr "Søgte i"

#~ msgid "Searched in all folders"
#~ msgstr "Søgte i alle mapper"

#~ msgid "Select"
#~ msgstr "Vælg"

#~ msgid "Select all"
#~ msgstr "Vælg alle"

#~ msgid "Select file"
#~ msgstr "Vælg fil"

#~ msgid "Select folder"
#~ msgstr "Vælg mappe"

#~ msgid "Select none"
#~ msgstr "Vælg ingen"

#~ msgid "Selection Details"
#~ msgstr "Udvalgsdetaljer"

#~ msgid "Send"
#~ msgstr "Send"

#, fuzzy
#~ msgid "Send a return receipt"
#~ msgstr "Send en leveringskvittering"

#~ msgid "Send as internal link"
#~ msgstr "Send som internt link"

#~ msgid "Send as mail"
#~ msgstr "Send som e-mail"

#~ msgid "Send as vCard"
#~ msgstr "Send som vCard"

#~ msgid "Send by mail"
#~ msgstr "Send med e-mail"

#~ msgid "Send mail"
#~ msgstr "Send e-mail"

#~ msgid "Send mail to all participants"
#~ msgstr "Send e-mail til alle deltagere"

#~ msgid "Send new mail"
#~ msgstr "Send ny e-mail"

#~ msgid "Send vacation notice during this time only"
#~ msgstr "Send kun feriesvar i dette tidsrum"

#~ msgid "Sender"
#~ msgstr "Sender"

#~ msgid "Sender/From"
#~ msgstr "Sender/Fra"

#~ msgid "Sent folder"
#~ msgstr "Sendt mappe"

#~ msgid "Sent from %s via mobile"
#~ msgstr "Sendt fra %s via mobil"

#~ msgid "Sent mails"
#~ msgstr "Sendte e-mails"

#~ msgid "September"
#~ msgstr "September"

#~ msgid "Series"
#~ msgstr "Serie"

#~ msgid "Server name"
#~ msgstr "Servernavn"

#~ msgid "Server port"
#~ msgstr "Serverport"

#~ msgid "Server settings"
#~ msgstr "Serverindstillinger"

#~ msgid "Server type"
#~ msgstr "Servertype"

#~ msgid "Server unreachable"
#~ msgstr "Kan ikke tilgå server"

#~ msgid "Server version"
#~ msgstr "Server udgave"

#~ msgid "Set as default"
#~ msgstr "Sæt som standard"

#~ msgid "Settings"
#~ msgstr "Opsætning"

#~ msgctxt "app"
#~ msgid "Settings"
#~ msgstr "Opsætning"

#~ msgid "Share"
#~ msgstr "Del"

#~ msgid "Share link by email"
#~ msgstr "Del link med e-mail"

#~ msgid "Share this folder"
#~ msgstr "Del denne mappe"

#~ msgid "Shared"
#~ msgstr "Delt"

#~ msgid "Shared Appointments"
#~ msgstr "Delte aftaler"

#~ msgid "Shopping cart"
#~ msgstr "Indkøbsvogn"

#, fuzzy
#~ msgid "Show"
#~ msgstr "Vis som"

#~ msgid "Show QR code"
#~ msgstr "Vis QR-kode"

#~ msgid "Show all %1$d messages in inbox"
#~ msgstr "Vis alle %1$d beskeder i indbakke"

#~ msgid "Show all items"
#~ msgstr "Vis alle elementer"

#~ msgid "Show all mails. Note: Mails are no longer grouped by conversation."
#~ msgstr ""
#~ "Vis alle e-mails. Bemærk: E-mails er ikke længere samlet i samtaler."

#~ msgid "Show all my appointments from all calendars"
#~ msgstr "Vis alle mine aftaler fra alle kalendere"

#, fuzzy
#~ msgid "Show appointment details"
#~ msgstr "Vis aftale"

#~ msgctxt "plural"
#~ msgid "Show attachment"
#~ msgid_plural "Show attachments"
#~ msgstr[0] "Vis vedhæftning"
#~ msgstr[1] "Vis vedhæftninger"

#~ msgid "Show comments"
#~ msgstr "Vis kommentare"

#~ msgid "Show conflicts"
#~ msgstr "Vis konflikter"

#~ msgid "Show declined appointments"
#~ msgstr "Vis afslået aftaler"

#~ msgid "Show details"
#~ msgstr "Vis detaljer"

#~ msgid "Show done tasks"
#~ msgstr "Vis færdige opgaver"

#~ msgid "Show file"
#~ msgstr "Vis fil"

#~ msgid "Show first page"
#~ msgstr "Vis første side"

#~ msgid "Show hidden files and folders"
#~ msgstr "Vis skjulte filer og mapper"

#~ msgid "Show images"
#~ msgstr "Vis billeder"

#~ msgid "Show inbox"
#~ msgstr "Vis indbakke"

#~ msgid "Show internal link"
#~ msgstr "Vis internt link"

#~ msgid "Show last page"
#~ msgstr "Vis sidste side"

#~ msgid "Show legal information"
#~ msgstr "Vis juridsik information"

#~ msgid "Show less"
#~ msgstr "Vis mindre"

#~ msgid "Show more"
#~ msgstr "Vis mere"

#~ msgid "Show next page"
#~ msgstr "Vis næste side"

#~ msgid "Show original message"
#~ msgstr "Vis oprindelig besked"

#~ msgid "Show original publication"
#~ msgstr "Vis original udgivelse"

#~ msgid "Show previous page"
#~ msgstr "Vis forgående side"

#, fuzzy
#~ msgid "Show quoted text"
#~ msgstr "Under citeret tekst"

#~ msgid "Show request body"
#~ msgstr "Vis forespørgslens krop"

#~ msgid "Show side panel"
#~ msgstr "Vis sidepanel"

#~ msgid "Show stack trace"
#~ msgstr "Vis stakspor"

#~ msgid "Show strack trace"
#~ msgstr "Vis strack sporing"

#~ msgid "Show task"
#~ msgstr "Vis opgave"

#, fuzzy
#~ msgid "Show task details"
#~ msgstr "Vis detaljer"

#~ msgid "Show version history"
#~ msgstr "Vis versionshistorik"

#, fuzzy
#~ msgid "Show/hide folder"
#~ msgstr "Flyt mappe"

#~ msgid "Shown as"
#~ msgstr "Vis som"

#~ msgid "Sidebar"
#~ msgstr "Sidelinje"

#~ msgid "Sign in"
#~ msgstr "Log ind"

#~ msgid "Sign out"
#~ msgstr "Log ud"

#~ msgid "Sign out now"
#~ msgstr "Log ud nu"

#~ msgid "Signature"
#~ msgstr "Signature"

#~ msgid "Signature name"
#~ msgstr "Signaturs navn"

#~ msgid "Signature position"
#~ msgstr "Siganturs position"

#~ msgid "Signature text"
#~ msgstr "Siganturs tekst"

#~ msgid "Signatures"
#~ msgstr "Signature"

#~ msgid "Signed in as %1$s"
#~ msgstr "Logget ind som %1$s"

#~ msgid "Size"
#~ msgstr "Størrelse"

#~ msgid "Size (bytes)"
#~ msgstr "Størrelse (bytes)"

#~ msgid "Skip this step"
#~ msgstr "Spring dette skridt over"

#~ msgid "Slideshow"
#~ msgstr "Diasshow"

#~ msgid "Slow requests"
#~ msgstr "Langsomme forespørgsler"

#~ msgid ""
#~ "Social accounts are only used to download contact and/or calendar data"
#~ msgstr ""
#~ "Sociale konti bruges kun til at hente kontakt- og/eller kalenderdata"

#~ msgid "SoftBank"
#~ msgstr "SoftBank"

#~ msgid "Some fields contain invalid data"
#~ msgstr "Nogle felter indeholder ugyldige data"

#~ msgid "Someone shared a file with you"
#~ msgstr "Der var en der delte en fil med dig"

#~ msgid ""
#~ "Someone shared a folder with you. Would you like to subscribe those %1$s?"
#~ msgstr ""
#~ "Der var en der delte en mappe med dig. Vil du gerne abonnere på %1$s?"

#~ msgid "Something went wrong reauthorizing the %s account."
#~ msgstr "Der gik noget galt med at re-godkende denne %s konto."

#~ msgid "Something went wrong reauthorizing the account."
#~ msgstr "Der gik noget galt under re-godkendelsen af kontoen."

#~ msgid "Something went wrong saving your changes."
#~ msgstr "Der gik noget galt, da dine indstillinger skulle gemmes."

#~ msgid "Sorry, this page is not available at the moment."
#~ msgstr "Undskyld. Denne side er ikke tilgængelig lige nu."

#~ msgid ""
#~ "Sorry, we cannot help you here. Your provider needs to obtain a key from "
#~ "LinkedIn with the permission to do read messages."
#~ msgstr ""
#~ "Beklager, men vi kan ikke hjælpe dig her. Din udbyder skal skaffe en "
#~ "nøgle fra LinkedIn, med tilladelse til at læse beskeder."

#~ msgid "Source"
#~ msgstr "Kilde"

#~ msgid "Spam folder"
#~ msgstr "Spam mappe"

#~ msgid "Spouse's name"
#~ msgstr "Ægtefælle"

#~ msgid "Start"
#~ msgstr "Start"

#~ msgid "Start date"
#~ msgstr "Startdato"

#~ msgid "Start of working time"
#~ msgstr "Start på arbejdstid"

#~ msgid "Starts on"
#~ msgstr "Starter på"

#~ msgid "State"
#~ msgstr "Stat"

#~ msgid "Status"
#~ msgstr "Status"

#~ msgid "Stay signed in"
#~ msgstr "Forbliv logget ind"

#~ msgid "Street"
#~ msgstr "Gade"

#~ msgid "Subject"
#~ msgstr "Emne"

#~ msgid "Subscribe"
#~ msgstr "Abonnér"

#~ msgid "Subscribe IMAP folders"
#~ msgstr "Tilmeld IMAP mapper"

#~ msgid ""
#~ "Subscribing to items that are not delivered by another Open-Xchange "
#~ "Server (i.e. OXMF) may take some time. Example: Importing 100 contacts "
#~ "from Xing takes about 5 minutes. We are continually improving this "
#~ "functionality. Future releases will work significantly faster."
#~ msgstr ""
#~ "Abonnement på ting som ikke leveres af en anden Open-Xchange-server (som "
#~ "fx OXMF) kan tage et stykke tid. Eksempel: Importering af 100 kontakter "
#~ "fra Xing tager omkring 5 minutter. Vi arbejder løbende på at forbedre "
#~ "denne funktionalitet. Fremtidige udgivelser vil være betragteligt "
#~ "hurtigere."

#~ msgid "Subscription refresh"
#~ msgstr "Opdater abonnement"

#~ msgid "Subscription successfully created."
#~ msgstr "Abonnement oprettet med succes."

#~ msgid "Subscriptions"
#~ msgstr "Abonnementer"

#~ msgid "Such data will never be uploaded"
#~ msgstr "Data af den type vil aldrig blive overført"

#~ msgid "Suffix"
#~ msgstr "Titel"

#~ msgid "Sunday"
#~ msgstr "Søndag"

#~ msgid "Symbols"
#~ msgstr "Symboler"

#~ msgid "TAX ID"
#~ msgstr "Told ID"

#~ msgid "TB"
#~ msgstr "TB"

#~ msgid "TTY/TDD"
#~ msgstr "TTY/TDD"

#~ msgid "Tag mail with"
#~ msgstr "Mærk e-mail med"

#~ msgid "Task"
#~ msgstr "Opgave"

#~ msgid "Task Details"
#~ msgstr "Opgavedetaljer"

#~ msgid "Task has been deleted!"
#~ msgid_plural "Tasks have been deleted!"
#~ msgstr[0] "Opgaven blev slettet!"
#~ msgstr[1] "Opgaverne blev slettet!"

#~ msgid "Task invitation. %1$s %2$s %3$s. Press [enter] to open"
#~ msgstr "Invitation til opgave. %1$s %2$s %3$s. Tryk [enter] for at åbne"

#~ msgid "Task invitations"
#~ msgstr "Opgaveinvitationer"

#~ msgid "Task moved."
#~ msgid_plural "Tasks moved."
#~ msgstr[0] "Opgave flyttet."
#~ msgstr[1] "Opgaverne flyttet."

#~ msgid "Task reminder. %1$s %2$s %3$s. Press [enter] to open"
#~ msgstr "Påmindelse om opgave. %1$s %2$s %3$s. Tryk [enter] for at åbne"

#~ msgid "Task reminders"
#~ msgstr "Opgavepåmindelser"

#~ msgid "Task was already deleted!"
#~ msgstr "Opgaven var allerede slettet!"

#~ msgid "Task was modified before, please reload"
#~ msgstr "Opgaven blev ændret tidligere, opdatér venligst"

#~ msgid "Tasks"
#~ msgstr "Opgaver"

#~ msgctxt "app"
#~ msgid "Tasks"
#~ msgstr "Opgaver"

#~ msgid "Tasks have been moved"
#~ msgstr "Opgaverne er blevet flyttet"

#~ msgid "Telephone (ISDN)"
#~ msgstr "Telefon (ISDN)"

#~ msgid "Telephone callback"
#~ msgstr "Telefonnummer at ringe tilbage på"

#~ msgid "Telephone primary"
#~ msgstr "Telefon, primær"

#~ msgid "Telephone radio"
#~ msgstr "Telefon, radio"

#~ msgid "Telex"
#~ msgstr "Telex"

#~ msgid "Template"
#~ msgstr "Skabelon"

#~ msgid "Temporary"
#~ msgstr "Midlertidig"

#~ msgid "Tentative"
#~ msgstr "Forbehold"

#~ msgid "Tentatively accepted"
#~ msgstr "Accepteret forsøgsvis"

#~ msgid "Text"
#~ msgstr "Tekst"

#~ msgid "Text format"
#~ msgstr "Tekst format"

#~ msgctxt "help"
#~ msgid "The E-Mail Components"
#~ msgstr "E-mail-komponenterne"

#~ msgctxt "help"
#~ msgid "The Files Components"
#~ msgstr "Fil-komponenterne"

#~ msgid "The Icons view"
#~ msgstr "Ikonvisningerne"

#~ msgid ""
#~ "The Icons view displays an icon and the file name for each file. Click on "
#~ "an icon to view further details and functions in the pop-up."
#~ msgstr ""
#~ "Ikonvisningen viser et ikon og filnavnet for hver fil.  Klik på en ikon "
#~ "for at se flere detaljer og funktioner i pop-op-vinduet."

#~ msgid "The Icons view displays an icon for each file."
#~ msgstr "Ikonvisningen viser et ikon for hver fil."

#~ msgid ""
#~ "The List view shows a sidebar with appointments and a display area with "
#~ "the data of the selected appointment. This view corresponds to the view "
#~ "in E-Mail and Contacts."
#~ msgstr ""
#~ "Listevisning viser en sidelinje med aftaler, og et visningsområde med den "
#~ "valgte aftales data. Denne visning svarer til den i E-mail og Kontakter."

#~ msgid ""
#~ "The List view shows a sidebar with files and a display area with the data "
#~ "of the selected file. This view corresponds to the views in E-Mail and "
#~ "Contacts."
#~ msgstr ""
#~ "Listevisning viser en sidelinje og et visningsområde med den valgte fils "
#~ "data. Denne visning svarer til visningen i E-mail og Kontakter."

#~ msgid ""
#~ "The List view shows details like the size and date of change. Use the "
#~ "checkboxes to select files. Click on a file to view further details and "
#~ "functions in the pop-up."
#~ msgstr ""
#~ "Listevisningen viser detaljer som størrelse og dato for sidste ændring.  "
#~ "Brug tjekboksene til at vælge filer.  Klik på en fil for at se flere "
#~ "detaljer og funktioner i pop-op-vinduet."

#~ msgid "The Tiles view"
#~ msgstr "Flisevisningen"

#~ msgid ""
#~ "The Tiles view shows a big icon for each file. Click on an icon to view "
#~ "further details and functions in the pop-up."
#~ msgstr ""
#~ "Flisevisningen viser en stor ikon for hver fil.  Klik på en ikon for at "
#~ "se flere detaljer og funktioner i pop-op-vinduet."

#~ msgid "The account must be named"
#~ msgstr "Kontoen skal have navn"

#~ msgid "The allowed quota is reached."
#~ msgstr "Den tilladte kvote er nået."

#~ msgid "The appointment has been added to your calendar"
#~ msgstr "Aftalen er blevet tilføjet din kalender"

#~ msgid "The appointment has been deleted"
#~ msgstr "Aftalen blev slettet"

#~ msgid "The appointment has been updated"
#~ msgstr "Aftalen blev opdateret"

#, fuzzy
#~ msgid ""
#~ "The appointment is repeated <a href=\"#\"  data-widget=\"number\" data-"
#~ "attribute=\"interval\">every <span class=\"number-control\">2</span> "
#~ "days</a>."
#~ msgstr ""
#~ "Aftalen gentages <a href=\"#\"  data-widget=\"number\" data-attribute="
#~ "\"interval\">hver <span class=\"number-control\">anden</span> dag</a>. "

#, fuzzy
#~ msgid ""
#~ "The appointment is repeated <a href=\"#\"  data-widget=\"number\" data-"
#~ "attribute=\"interval\">every <span class=\"number-control\">2</span> "
#~ "weeks</a> on <a href=\"#\"  data-widget=\"custom\" data-attribute=\"days"
#~ "\">monday</a>."
#~ msgstr ""
#~ "Aftalen gentages <a href=\"#\"  data-widget=\"number\" data-attribute="
#~ "\"interval\">hver <span class=\"number-control\">anden</span> uge</a> på "
#~ "<a href=\"#\"  data-widget=\"custom\" data-attribute=\"days\">mandage</"
#~ "a>. "

#~ msgid ""
#~ "The appointment is repeated <a href=\"#\" data-attribute=\"recurrenceType"
#~ "\" data-widget=\"options\">weekly</a>."
#~ msgstr ""
#~ "Opgaven gentages <a href=\"#\" data-attribute=\"recurrenceType\" data-"
#~ "widget=\"options\">ugentligt</a>."

#, fuzzy
#~ msgid ""
#~ "The appointment is repeated every <a href=\"#\" data-widget=\"options\" "
#~ "data-attribute=\"ordinal\">first</a> <a href=\"#\" data-widget=\"options"
#~ "\" data-attribute=\"day\">Wednesday</a> in <a href=\"#\" data-widget="
#~ "\"options\" data-attribute=\"month\">October</a>."
#~ msgstr ""
#~ "Opgaven gentages den <a href=\"#\" data-widget=\"options\" data-attribute="
#~ "\"ordinal\">første</a> <a href=\"#\" data-widget=\"options\" data-"
#~ "attribute=\"day\">onsdag</a> i <a href=\"#\" data-widget=\"options\" data-"
#~ "attribute=\"month\">oktober</a>. "

#, fuzzy
#~ msgid ""
#~ "The appointment is repeated every year on day <a href=\"#\" data-widget="
#~ "\"number\" data-attribute=\"dayInMonth\"><span class=\"number-control"
#~ "\">10</span></a> of <a href=\"#\" data-widget=\"options\" data-attribute="
#~ "\"month\">October</a>."
#~ msgstr ""
#~ "Opgaven gentages hver år på den <a href=\"#\" data-widget=\"number\" data-"
#~ "attribute=\"dayInMonth\"><span class=\"number-control\">tiende dag</"
#~ "span></a> i <a href=\"#\" data-widget=\"options\" data-attribute=\"month"
#~ "\">oktober</a>. "

#, fuzzy
#~ msgid ""
#~ "The appointment is repeated on day <a href=\"#\" data-widget=\"number\" "
#~ "data-attribute=\"dayInMonth\"><span class=\"number-control\">10</span></"
#~ "a> <a href=\"#\" data-widget=\"number\" data-attribute=\"interval\">every "
#~ "<span class=\"number-control\">2</span> months</a>."
#~ msgstr ""
#~ "Opgaven gentages den <a href=\"#\" data-widget=\"number\" data-attribute="
#~ "\"dayInMonth\"><span class=\"number-control\">tiende dag</span></a> <a "
#~ "href=\"#\" data-widget=\"number\" data-attribute=\"interval\">hver <span "
#~ "class=\"number-control\">anden</span> måned</a>. "

#, fuzzy
#~ msgid ""
#~ "The appointment is repeated the <a href=\"#\" data-widget=\"options\" "
#~ "data-attribute=\"ordinal\">second</a> <a href=\"#\" data-widget=\"options"
#~ "\" data-attribute=\"day\">Wednesday</a> <a href=\"#\" data-widget=\"number"
#~ "\" data-attribute=\"interval\">every <span class=\"number-control\">2</"
#~ "span> months</a>."
#~ msgstr ""
#~ "Opgaven gentages hver <a href=\"#\" data-widget=\"options\" data-"
#~ "attribute=\"ordinal\">anden</a> <a href=\"#\" data-widget=\"options\" "
#~ "data-attribute=\"day\">onsdag</a> <a href=\"#\" data-widget=\"number\" "
#~ "data-attribute=\"interval\">hver <span class=\"number-control\">anden</"
#~ "span> måned</a>. "

#~ msgid ""
#~ "The blue graph shows the distribution of request durations in percent. "
#~ "The gray graph shows a trivial network ping to recognize slow connections."
#~ msgstr ""
#~ "Den blå graf viser fordelingen af forespørgslers varighed i procent. Den "
#~ "grå graf viser et almindeligt netværksping, så langsomme forbindelser kan "
#~ "identificeres."

#~ msgid "The changes have been rejected"
#~ msgstr "Ændringerne blev afvist"

#~ msgid "The character \" \" is not allowed."
#~ msgstr "Karakteren \" \" er ikke tilladt."

#~ msgid ""
#~ "The display area shows an object's content. At the top of the display "
#~ "area you will find functions for e.g. moving or deleting objects."
#~ msgstr ""
#~ "Visningsområdet viser et objekts indhold. I toppen af området finder du "
#~ "funktioner til, fx at flytte eller slette objekter."

#~ msgid "The document is protected by a password."
#~ msgstr "Dokumentet er beskyttet med en adgangskode."

#~ msgid "The due date cannot be before start date. Adjust start date?"
#~ msgstr "Slutdato kan ikke være før startdato. Justér startdato?"

#~ msgid "The email has been sent"
#~ msgstr "E-mailen er sendt"

#~ msgid ""
#~ "The file \"%1$s\" cannot be uploaded because it exceeds the maximum file "
#~ "size of %2$s"
#~ msgstr ""
#~ "Filen \"%1$s\" kan ikke overføres, da dens størrelse er over loftet på "
#~ "%2$s"

#~ msgid ""
#~ "The file \"%1$s\" cannot be uploaded because it exceeds the quota limit "
#~ "of %2$s"
#~ msgstr ""
#~ "Filen \"%1$s\" kan ikke overføres, da den vil overskride kvoten på %2$s"

#~ msgid "The file is available at %1$s"
#~ msgstr "Denne fil er tilgængelig på %1$s"

#~ msgid "The first 90 days are free."
#~ msgstr "De første 90 dage er gratis."

#~ msgid "The folder has been cleaned up."
#~ msgstr "Denne mappe er blevet ryddet op."

#~ msgid "The folder has been emptied."
#~ msgstr "Mappen er blevet tømt."

#~ msgid "The folder is available at %1$s"
#~ msgstr "Denne mappe er tilgængelig på %1$s"

#~ msgid ""
#~ "The following applications can be restored. Just remove the restore point "
#~ "if you don't want it to be restored."
#~ msgstr ""
#~ "De følgende programmer kan gendannes. Bare fjen gendannelsespunktet hvis "
#~ "du ikke vil gendanne det."

#~ msgid "The following products will be activated now:"
#~ msgstr "De følgende produkter vil blive aktiveret nu:"

#~ msgid ""
#~ "The icon at the bottom right side helps you sort your tasks. Click the "
#~ "icon to get a list of sort criteria."
#~ msgstr ""
#~ "Ikonet nederst til højre hjælper dig med at sortere dine opgaver. Klik på "
#~ "ikonet for at få vist en liste med sorteringsmuligheder."

#~ msgid ""
#~ "The icon on the bottom right side helps you sort your E-Mails. Click the "
#~ "icon to get a list of sort criteria."
#~ msgstr ""
#~ "Ikonnet nederst til højre hjælper dig med at sortere dine e-mails. Klik "
#~ "på ikonet for en liste af sorteringsmuligheder."

#~ msgid "The number of recipients is limited to %1$s recipients per field"
#~ msgstr "Antallet af modtagere er begrænset til %1$s per felt"

#~ msgid ""
#~ "The number on the right side of the E-Mail subject corresponds to the "
#~ "number of E-Mails in a thread. To open the thread, click on the number."
#~ msgstr ""
#~ "Nummeret på højre side af et e-mail-emne svarer til antallet af e-mails i "
#~ "en tråd. Klik på nummeret for at åbne tråden."

#~ msgid "The provided filename exceeds the allowed length."
#~ msgstr "Det givede filnavn overskirder den tilladte længde."

#~ msgid "The publication has been made available as %s"
#~ msgstr "Udgivelsen blev gjort tilgængelig som %s"

#~ msgid "The requested email no longer exists"
#~ msgstr "Den forespurgte e-mail findes ikke længere"

#, fuzzy
#~ msgid "The sender wants to get notified when you have read this email"
#~ msgstr "Afsenderen vil gerne have besked, når du har læst denne e-mail"

#~ msgid ""
#~ "The series <a href=\"#\" data-attribute=\"ending\" data-widget=\"options"
#~ "\">ends</a> <a href=\"#\" data-attribute=\"occurrences\" data-widget="
#~ "\"number\">after <span class=\"number-control\">2</span> appointments</a>."
#~ msgstr ""
#~ "Serien <a href=\"#\" data-attribute=\"ending\" data-widget=\"options"
#~ "\">ender</a> <a href=\"#\" data-attribute=\"occurrences\" data-widget="
#~ "\"number\">efter <span class=\"number-control\">2</span> aftaler</a>."

#~ msgid ""
#~ "The series <a href=\"#\" data-attribute=\"ending\" data-widget=\"options"
#~ "\">ends</a> on <a href=\"#\" data-attribute=\"until\" data-widget=\"custom"
#~ "\">11/03/2013</a>."
#~ msgstr ""
#~ "Serien <a href=\"#\" data-attribute=\"ending\" data-widget=\"options"
#~ "\">slutter</a> d. <a href=\"#\" data-attribute=\"until\" data-widget="
#~ "\"custom\">11/03/2013</a>."

#~ msgid ""
#~ "The series <a href=\"#\" data-attribute=\"ending\" data-widget=\"options"
#~ "\">never ends</a>."
#~ msgstr ""
#~ "Serien <a href=\"#\" data-attribute=\"ending\" data-widget=\"options"
#~ "\">slutter aldrig</a>."

#~ msgid ""
#~ "The setting has been saved and will become active when you enter the "
#~ "application the next time."
#~ msgstr ""
#~ "Indstillingen er blevet gemt, og vil være aktiv næste gang du starter "
#~ "programmet."

#~ msgid "The setting has been saved."
#~ msgstr "Indstillingen er blevet gemt."

#~ msgid ""
#~ "The settings are organized in topics. Select the topic on the left side, "
#~ "e.g Basic settings or E-Mail. To view all settings, enable Advanced "
#~ "settings at the bottom."
#~ msgstr ""
#~ "Indstillingerne er organiseret i emner. Vælg et emne i venstre side, for "
#~ "eksempel Grundlæggende indstillinger eller E-mail.  Slå Avancerede "
#~ "indstillinger til i bunden for at se alle indstillinger."

#~ msgid ""
#~ "The settings for collecting contacts in this folder will become disabled "
#~ "when you enter the application the next time."
#~ msgstr ""
#~ "Opsætningen for at samle kontakter i denne mappe, vil blive deaktiveret "
#~ "næste gang du går ind i programmet."

#~ msgid ""
#~ "The shared data will be accessible to everyone on the Internet. Please "
#~ "consider, which data you want to share."
#~ msgstr ""
#~ "Alle på internettet vil have adgang til de delte data. Overvej venligst "
#~ "hvilke data du vil dele."

#, fuzzy
#~ msgid "The start date must be before the due date."
#~ msgstr "Startdatoen skal være før slutdatoen."

#~ msgid "The start date must be before the end date."
#~ msgstr "Startdatoen skal være før slutdatoen."

#~ msgid "The subscription could not be created."
#~ msgstr "Abonnement kunne ikke oprettes."

#~ msgid "The task could not be deleted."
#~ msgid_plural "The tasks could not be deleted."
#~ msgstr[0] "Opgaven kunne ikke slettes."
#~ msgstr[1] "Opgaverne kunne ikke slettes."

#~ msgid "The two newly entered passwords do not match."
#~ msgstr "De to indtastede adgangskoder er forskellige."

#~ msgid ""
#~ "The unrecoverable items have been cleaned up successfully. Please refresh "
#~ "this page to see the changes."
#~ msgstr ""
#~ "De elementer der ikke kunne gendannes er blevet ryddet op med succes. "
#~ "Opdatér venligst denne side for at se ændringerne."

#~ msgid ""
#~ "The updater provides a simple installation wizard. Follow the "
#~ "instructions to install the application. The updater will inform you of "
#~ "any updates for the Connector for Microsoft Outlook, Notifier and Drive. "
#~ "You can download the updates from within the updater."
#~ msgstr ""
#~ "Opdatereren har en simpel installationsguide. Følg instruktionerne for at "
#~ "installere programmet. Opdatereren vil informere dig om eventuelle "
#~ "opdateringer til forbinderen til Microsoft Outlook, \"Notifier\" og "
#~ "\"Drive\". Du kan hente opdateringerne inde fra opdatereren."

#~ msgid "The user has administrative rights"
#~ msgstr "Brugeren har administrative"

#~ msgid "Theme"
#~ msgstr "Tema"

#~ msgid "There are unsaved changes."
#~ msgstr "Der er ugemte ændringer."

#~ msgid "There is already %1$d appointment in this timeframe."
#~ msgid_plural "There are already %1$d appointments in this timeframe."
#~ msgstr[0] "Der er allerede %1$d aftale i dette tidsrum."
#~ msgstr[1] "Der er allerede %1$d aftaler i dette tidsrum."

#~ msgid "There is no rule defined"
#~ msgstr "Der er ingen regel defineret"

#~ msgid ""
#~ "There was no suitable server found for this mail/password combination"
#~ msgstr ""
#~ "Der blev ikke fundet en passende server for denne e-mail/adgangskode-"
#~ "kombination"

#~ msgid "There were not activities in your network"
#~ msgstr "Der var ikke aktivitet i dit netværk"

#~ msgid ""
#~ "These statistics only include folders, which have a depth less than four "
#~ "in the folder structure from the folder \"%1$s\"."
#~ msgstr ""
#~ "Disse statistikker inkluderer kun mapper, som har en dybde på mindre end "
#~ "4 mapper i mappestrukturen, fra mappen \"%1$s\"."

#~ msgid "This account cannot be validated"
#~ msgstr "Denne konto kan ikke valideres"

#~ msgid "This contact is private and cannot be shared"
#~ msgstr "Denne kontakt er privat og kan ikke deles"

#~ msgid "This distribution list has been added to the portal"
#~ msgstr "Denne distributionsliste er blevet tilføjet portalen"

#~ msgid "This email address cannot be used for appointments"
#~ msgstr "Denne e-mailadresse kan ikke bruges til aftaler"

#~ msgid "This email contains a task"
#~ msgstr "Denne e-mail indeholder en opgave"

#~ msgid "This email contains an appointment"
#~ msgstr "Denne e-mail indeholder en aftale"

#~ msgid ""
#~ "This feature is not available. In order to use it, you need to upgrade "
#~ "your account now."
#~ msgstr ""
#~ "Denne funktion er ikke tilgængelig. For at kunne bruge den, er du nødt "
#~ "til at opgradere din konto nu."

#~ msgid "This field has to be filled"
#~ msgstr "Dette felt skal udfyldes"

#~ msgid "This file has been added"
#~ msgstr "Denne fil er blevet tilføjet"

#~ msgid "This file has been added to the portal"
#~ msgstr "Denne fil er blevet tilføjet portalen"

#~ msgid "This file has been deleted"
#~ msgid_plural "These files have been deleted"
#~ msgstr[0] "Denne fil er blevet slettet"
#~ msgstr[1] "Disse filer er blevet slettet"

#~ msgid "This file has been locked"
#~ msgid_plural "These files have been locked"
#~ msgstr[0] "Denne fil er blevet låst"
#~ msgstr[1] "Disse filer er blevet låst"

#~ msgid "This file has been unlocked"
#~ msgid_plural "These files have been unlocked"
#~ msgstr[0] "Denne fil er blevet låst op"
#~ msgstr[1] "Disse filer er blevet låst op"

#~ msgid "This file has not been added"
#~ msgstr "Denne fil er ikke blevet tilføjet"

#~ msgid "This file has not been deleted"
#~ msgid_plural "These files have not been deleted"
#~ msgstr[0] "Denne fil er ikke blevet slettet"
#~ msgstr[1] "Diser filer er ikke blevet slettet"

#~ msgid "This file has not been deleted, as it is locked by its owner."
#~ msgid_plural ""
#~ "These files have not been deleted, as they are locked by their owner."
#~ msgstr[0] "Denne fil er ikke blevet slettet, da den er låst af sin ejer."
#~ msgstr[1] "Disse filer er ikke blevet slettet, da de er låste af sin ejer."

#~ msgid "This file has not been locked"
#~ msgid_plural "These files have not been locked"
#~ msgstr[0] "Denne fil er ikke blevet låst"
#~ msgstr[1] "Disse filer er ikke blevet låst"

#~ msgid "This file has not been unlocked"
#~ msgid_plural "These files have not been unlocked"
#~ msgstr[0] "Denne fil er ikke blevet låst op"
#~ msgstr[1] "Disse filer er ikke blevet låst op"

#~ msgid "This file is locked by %1$s"
#~ msgstr "Denne fil er låst af %1$s"

#~ msgid "This file is locked by you"
#~ msgstr "Denne fil er låst af dig"

#~ msgid "This file will be written in your default folder to allow editing"
#~ msgstr ""
#~ "Filen vil blive skrevet i din din standardmappe for at tillade redigering"

#~ msgid "This folder has no publications"
#~ msgstr "Denne mappe har ingen udgivelser"

#~ msgid "This folder has no subscriptions"
#~ msgstr "Denne mappe har ingen abonnementer"

#~ msgid "This folder has publications and/or subscriptions"
#~ msgstr "Denne mappe har udgivelser og/eller abonementer"

#~ msgid ""
#~ "This folder has publications but you are not allowed to view or edit them"
#~ msgstr ""
#~ "Denne mappe har udgivelser, men du har ikke tilladelse til at se eller "
#~ "redigere dem"

#~ msgid ""
#~ "This folder has subscriptions but you are not allowed to view or edit them"
#~ msgstr ""
#~ "Denne mappe har abonnementer, men du har ikke tilladelse til at se eller "
#~ "redigere dem"

#~ msgid "This is a standard folder, which can't be renamed."
#~ msgstr "Dette er en standardmappe, som ikke kan omdøbes."

#~ msgid "This is not a valid email address"
#~ msgstr "Dette er ikke en gyldig e-mailadresse"

#~ msgid "This is not a valid mail address"
#~ msgstr "Dette er ikke en gyldig e-mailadresse"

#~ msgid "This is not a valid user or group."
#~ msgstr "Dette er ikke en gyldig bruger eller gruppe."

#~ msgid "This list has no contacts yet"
#~ msgstr "Denne liste har endnu ikke nogen kontakter"

#~ msgid "This mail has been added to the portal"
#~ msgstr "Denne e-mail er blevet tilføjet portalen"

#~ msgid "This mail has no content"
#~ msgstr "Denne e-mail har ikke noget indhold"

#~ msgid "This note will not be printed"
#~ msgstr "Denne note vil ikke blive udskrevet"

#~ msgid ""
#~ "This rule applies to all messages. Please add a condition to restrict "
#~ "this rule to specific messages."
#~ msgstr "Denne regel gælder for alle beskeder."

#~ msgid "This task recurs"
#~ msgstr "Denne opgave gentager"

#~ msgid ""
#~ "This widget is currently offline because the twitter rate limit exceeded."
#~ msgstr ""
#~ "Denne widget er ikke til rådighed i øjeblikket, fordi Twitters "
#~ "forbrugsgrænse er overskredet."

#, fuzzy
#~| msgid "Thread view"
#~ msgid "Thread"
#~ msgstr "Trådet visning"

#~ msgid "Thursday"
#~ msgstr "Torsdag"

#~ msgid "Tile"
#~ msgstr "Titel"

#~ msgid "Tiles"
#~ msgstr "Fliser"

#~ msgid "Time"
#~ msgstr "Tid"

#~ msgid "Time range for the calender view"
#~ msgstr "Tidsinterval for kalendervisning"

#~ msgid "Time range for the list view"
#~ msgstr "Tidsinterval for listevisning"

#~ msgid "Time range for the team view"
#~ msgstr "Tidsinterval for holdvisning"

#~ msgid "Time scale in minutes"
#~ msgstr "Tidsskala i minutter"

#~ msgid "Time zone"
#~ msgstr "Tidszone"

#~ msgid "Timezone"
#~ msgstr "Tidszone"

#~ msgid "Title"
#~ msgstr "Titel"

#~ msgctxt "salutation"
#~ msgid "Title"
#~ msgstr "Titel"

#~ msgid "To"
#~ msgstr "Til"

#~ msgid ""
#~ "To add contacts manually, just provide a valid email address (e.g john."
#~ "doe@example.com or \"John Doe\" <jd@example.com>)"
#~ msgstr ""
#~ "For at tilføje kontakter manuelt, skal der bare gives en gyldig e-mail-"
#~ "adresse (for eksempel john.doe@example.com eller \"John Doe\" <jd@example."
#~ "com>)"

#~ msgid "To create a note, click on New > Add note in the toolbar."
#~ msgstr "For at oprette en note, klik på Ny > Tilføj note i værktøjslinjen."

#~ msgid "To create a note, click the icon at the top. Select Add note."
#~ msgstr "For at lave en note, tryk på ikonet i toppen. Vælg Tilføj note."

#~ msgid "To create the task, click on Create on the upper right side."
#~ msgstr "For at oprette opgaven, klik på Opret øverst til højre."

#~ msgid "To launch an app, click on a tile's headline."
#~ msgstr "For at starte et program, klik på en flises overskrift."

#~ msgid ""
#~ "To open the E-Mail settings, click the System menu icon on the upper "
#~ "right side of the menu bar. Select Settings. Click on E-Mail on the left "
#~ "side. To display all settings, enable Advanced settings in the bottom "
#~ "left side"
#~ msgstr ""
#~ "For at åbne indstillingerne til e-mail, klik på menuikonet System i den "
#~ "øverste højre side af menulinjen. Vælg Indstillinger. Klik på E-mail i "
#~ "venstre side.  For at vise alle indstillinger, slå Avancerede "
#~ "indstillinger til i nederste venstre side."

#, fuzzy
#~ msgid ""
#~ "To open the help, click the System menu icon on the upper right side of "
#~ "the menu bar. Select Help."
#~ msgstr ""
#~ "For at åbne hjælp, tryk på menuikonet System i øverste højre side af "
#~ "menulinjen. Vælg hjælp."

#~ msgid ""
#~ "To select one of the views List, Icons or Squares, click on View on the "
#~ "right side of the toolbar."
#~ msgstr ""
#~ "For at vælge en af visningerne Liste, Ikon eller Fliser, klik Visning i "
#~ "højre side af værktøjslinjen."

#~ msgid "To send the E-Mail, click on Send on the upper right side."
#~ msgstr "For at sende e-mail'en, klikkes der på Send i højre øverste hjørne."

#~ msgid "To upload a file, click on New > Upload new file in the toolbar."
#~ msgstr ""
#~ "For at overføre en fil, klik på Ny > Overfør ny fil i værktøjslinjen."

#~ msgid ""
#~ "To view further information, click on a file. A pop-up window displays "
#~ "further details and functions."
#~ msgstr ""
#~ "For at se flere informationer, klik på en fil. Et pop-op-vindue viser "
#~ "flere detaljer og funktioner."

#~ msgid "Today"
#~ msgstr "I dag"

#~ msgid "Toggle checkboxes"
#~ msgstr "Skift afkrydsningsfelter"

#~ msgid "Toggle folder"
#~ msgstr "Vælg mappe til/fra"

#~ msgid "Toggle search"
#~ msgstr "Slå søgning til/fra"

#~ msgid "Tomorrow"
#~ msgstr "I morgen"

#~ msgid "Tool"
#~ msgstr "Værktøj"

#~ msgid "Top 10 file types"
#~ msgstr "Top 10 filtyper"

#~ msgid "Top 10 folder size"
#~ msgstr "Top 10 mappestørrelse"

#~ msgid "Top 10 you got mail from"
#~ msgstr "Top 10 du har modtaget e-mail fra"

#~ msgid "Top 10 you sent mail to"
#~ msgstr "Top 10 du har sendt e-mail til"

#~ msgid "Total cost"
#~ msgstr "Samlede omkostninger"

#~ msgid "Total: %1$s requests"
#~ msgstr "Total: %1$s forespørgelser"

#~ msgid "Touchselect on/off"
#~ msgstr "Pegevalg til/fra"

#~ msgid "Tour: Coming from OX6"
#~ msgstr "Tur: Kommer fra OX6"

#~ msgid "Town"
#~ msgstr "By"

#~ msgid "Trash folder"
#~ msgstr "Skrald mappe"

#~ msgid "Trying to auto-configure your mail account"
#~ msgstr "Prøver at konfigurere din e-mail konto automatisk"

#~ msgid "Tuesday"
#~ msgstr "Tirsdag"

#~ msgid "Tumblr"
#~ msgstr "Tumblr"

#~ msgid "Tweet"
#~ msgstr "Tweet"

#~ msgid "Twitter"
#~ msgstr "Twitter"

#~ msgid "Twitter reported the following errors:"
#~ msgstr "Twitter rapporterede følgende fejl:"

#~ msgid "Type"
#~ msgstr "Type"

#~ msgid "UI version"
#~ msgstr "UI udgave"

#~ msgid "URL"
#~ msgstr "URL"

#~ msgid "Unable to load mail filter settings."
#~ msgstr "Kan ikke indlæse e-mail-filter-opsætning."

#~ msgid "Unconfirmed"
#~ msgstr "Ubekræftet"

#~ msgid "Under construction"
#~ msgstr "Under opbygning"

#~ msgid "Undone"
#~ msgstr "Fortryd"

#~ msgid "Unfollow"
#~ msgstr "Følg ikke"

#~ msgid "Unified"
#~ msgstr "Standard"

#~ msgid "Unknown error while checking tumblr-blog."
#~ msgstr "Ukendt fejl imens tumblr blog blev tjekket."

#, fuzzy
#~ msgid "Unknown sender"
#~ msgstr "Ingen afsender"

#~ msgid "Unlock"
#~ msgstr "Lås op"

#~ msgid "Unread"
#~ msgstr "Ulæst"

#~ msgid "Unread only"
#~ msgstr "Kun ulæste"

#~ msgid "Unselect all"
#~ msgstr "Afmarkér alle"

#, fuzzy
#~ msgid "Unset default signature"
#~ msgstr "Redigér signatur"

#~ msgid ""
#~ "Unsupported Preview - Certain functions disabled and stability not "
#~ "assured until general release later this year"
#~ msgstr ""
#~ "Ikke understøttet forhåndsvisning - Bestemte funktioner og stabilitet er "
#~ "ikke garanteret før udgivelsen senere i år"

#~ msgid "Updater"
#~ msgstr "Opdatere"

#~ msgid "Updating account data. This might take a few seconds."
#~ msgstr "Opdatere kontoens data. Dette kan tage nogle sekunder."

#~ msgid ""
#~ "Updating subscribed data takes time. Importing 100 contacts for example, "
#~ "may take up to 5 minutes. Please have some patience."
#~ msgstr ""
#~ "Det tager tid at opdatere abonnerede data.  Det kan for eksempel tage op "
#~ "til fem minutter at importere 100 kontakter.  Vær venligst tålmodig."

#~ msgid "Upgrade required"
#~ msgstr "Opgradering påkrævet"

#~ msgid "Upgrade to premium"
#~ msgstr "Opgradér til præmium"

#~ msgid "Upgrade to premium edition"
#~ msgstr "Opgradér til præmium-udgaven"

#~ msgid "Upload a new version"
#~ msgstr "Overfør en ny version"

#~ msgid "Upload file"
#~ msgstr "Overfør fil"

#~ msgid "Upload new files"
#~ msgstr "Overfør nye filer"

#~ msgid "Upload new version"
#~ msgstr "Overfør en ny version"

#~ msgid "Uploading a file"
#~ msgstr "Overfører en fil"

#~ msgid "Uploading folders is not supported."
#~ msgstr "Overførelse af mapper er ikke understøttet."

#~ msgid "Uploading..."
#~ msgstr "Overfører..."

#~ msgid "Uptime: %1$s minutes"
#~ msgstr "Oppetid %1$s minutter"

#~ msgid "Use SSL connection"
#~ msgstr "Brug en SSL-forbindelse"

#~ msgid ""
#~ "Use cursor keys to change the date. Press ctrl-key at the same time to "
#~ "change year or shift-key to change month. Close date-picker by pressing "
#~ "ESC key."
#~ msgstr ""
#~ "Brug piltasterne for at ændre datoen. Tast \"Shift\" og piltaster for at "
#~ "ændre måned eller \"Ctrl\" og piltaster for at ændre år.  Tast \"Esc\" "
#~ "for at få vist en kalender."

#~ msgid "Use cursor keys to change the item position"
#~ msgstr "Brug piltaster for at ændre elementets position"

#~ msgid "Use fixed-width font for text mails"
#~ msgstr "Brug fast-bredde skrifttype for e-mails"

#~ msgid ""
#~ "Use the folder tree to access own, public or shared files. If the folder "
#~ "tree is hidden, click on View > Folder view on the right side of the "
#~ "toolbar."
#~ msgstr ""
#~ "Brug mappetræet til at tilgå egne, offentlige eller delte filer.  Hvis "
#~ "mappetræet er skjult, klik Visning > Mappevisning i højre side af "
#~ "værktøjslinjen."

#~ msgid "Use unified mail for this account"
#~ msgstr "Brug forenet e-mail for denne konto"

#~ msgid "Use username and password"
#~ msgstr "Brug brugernavn og adgangskode"

#~ msgid "User data"
#~ msgstr "Brugerdata"

#~ msgid "User fields"
#~ msgstr "Brugerfelter"

#~ msgid "User name"
#~ msgstr "Brugernavn"

#~ msgid "Username"
#~ msgstr "Brugernavn"

#~ msgid "Username must not be empty."
#~ msgstr "Brugernavn må ikke være tom."

#~ msgid "Using the reminder functions"
#~ msgstr "Brug af funktionerne til påmindelse"

#~ msgid "Vacation Notice"
#~ msgstr "Feriesvar"

#~ msgid "Version Comment"
#~ msgstr "Versionskommentar"

#~ msgid "Version history"
#~ msgstr "versionshistorik"

#, fuzzy
#~ msgid "View"
#~ msgstr "Dagsvisning"

#~ msgid "View Slideshow"
#~ msgstr "Se diasshow"

#~ msgid "View source"
#~ msgstr "Vis kilde"

#~ msgid "Waiting"
#~ msgstr "Venter"

#~ msgid "Warning: This message might be a phishing or scam mail"
#~ msgstr "Advarsel: Denne besked kan være en phishing eller fidus e-mail"

#~ msgid "Weather • Season"
#~ msgstr "Vejr • Sæson"

#~ msgid "Wednesday"
#~ msgstr "Onsdag"

#~ msgid "Week"
#~ msgstr "Uge"

#~ msgid "Week View"
#~ msgstr "Ugevisning"

#~ msgid "Weekend Day"
#~ msgstr "Wekkenddag"

#~ msgid "Weekly on %1$s"
#~ msgstr "%1$s hver uge"

#~ msgid ""
#~ "When using this feature, you as the current owner of the data are "
#~ "responsible for being careful with privacy rules and for complying with "
#~ "legal obligations (Copyright, Privacy Laws). Especially when sharing "
#~ "personal data you are the responsible party according to the Federal Data "
#~ "Protection Act (BDSG, Germany) or other Privacy Acts of your country. "
#~ "According to European and other national regulations you as the "
#~ "responsible party are in charge of data economy, and must not publish or "
#~ "forward personal data without the person's consent. Beyond legal "
#~ "obligations, we would like to encourage extreme care when dealing with "
#~ "personal data. Please consider carefully where you store and to whom you "
#~ "forward personal data. Please ensure appropriate access protection, e.g. "
#~ "by proper password protection."
#~ msgstr ""
#~ "Når du bruger denne funktion, så er du, som nuværende administrator af "
#~ "data, ansvarlig for at beskytte privatlivets fred, og for at overholde "
#~ "gældende lov (for eksempel ophavsret og databeskyttelse). Dette er især "
#~ "gældende når du deler personlige data, og lovgivningen for det land du er "
#~ "i skal altid følges. Det betyder, at du sandsynligvis ikke må udgive "
#~ "personlige data, uden en forudgående skriftlig accept fra den person "
#~ "dataene omhandler. Udover det juridiske ansvar i forbindelse med "
#~ "personlige data, så vil vi gerne opfordre til, at udvise forsigtighed når "
#~ "personlige data omgås, gemmes og videresendes. Sørg altid for at beskytte "
#~ "personlige data forsvarligt, fx ved at forhindre uautoriserede adgang. "
#~ "Dette kan for eksempel gøres ved at bruge en stærk adgangskode."

#~ msgid "Whole day"
#~ msgstr "Hel dag"

#~ msgid "Workweek"
#~ msgstr "Arbejdsuge"

#~ msgid "Workweek View"
#~ msgstr "Arbejdsugevisning"

#~ msgid "YB"
#~ msgstr "YB"

#~ msgid "Year"
#~ msgstr "År"

#~ msgid "Yearly on %1$s %2$d"
#~ msgstr "Hvert år den %2$d. %1$s"

#~ msgid "Yearly on the %1$s %2$s of %3$d"
#~ msgstr "Hvert år, den %1$s. %2$s i %3$s"

#~ msgid "Years"
#~ msgstr "År"

#~ msgid "Yellow"
#~ msgstr "Gul"

#~ msgid "Yes"
#~ msgstr "Ja"

#~ msgid "Yes, send without subject"
#~ msgstr "Ja, send uden emne"

#~ msgid "Yesterday"
#~ msgstr "I går"

#~ msgid ""
#~ "You are about to change your confirmation status. Please leave a comment "
#~ "for other participants."
#~ msgstr ""
#~ "Du er ved at ændre din bekræftelsesstatus. Efterlad venligst en kommentar "
#~ "til andre deltagere."

#, fuzzy
#~ msgid ""
#~ "You are currently using %1$s of your %2$s available disk space. You have "
#~ "%3$s left."
#~ msgstr ""
#~ "Du bruger i øjeblikket %1$s af din %2$s tilgængelige diskplads. Du har "
#~ "%3$s tilbage."

#~ msgid ""
#~ "You are not allowed to create appointments in \"%1$s\" owned by %2$s. "
#~ "Appointments will therefore be created in your private calendar."
#~ msgstr ""
#~ "Du har ikke tilladelse til at lave aftaler i \"%1$s\" ejet af %2$s. "
#~ "Aftaler vil derfor blive lavet i din private kaldender."

#~ msgid ""
#~ "You are not allowed to create appointments in \"%1$s\". Appointments will "
#~ "therefore be created in your private calendar."
#~ msgstr ""
#~ "Du har ikke tilladelse til at lave aftaler i \"%1$s\". Aftaler vil derfor "
#~ "blive lavet i din private kaldender."

#~ msgid "You are the organizer"
#~ msgstr "Du er arrangøren"

#~ msgid ""
#~ "You can drag and drop files from your computer here to add as attachment."
#~ msgstr ""
#~ "Du kan trække-og-slippe filer fra din computer her for at vedhæfte dem."

#~ msgid ""
#~ "You can drag and drop files from your computer to upload either a new "
#~ "file or another version of a file."
#~ msgstr ""
#~ "Du kan trække-og-slippe filer fra din computer til her, for enten at "
#~ "overføre en ny fil, eller en anden version af en fil."

#~ msgid "You can quick-save your changes via Ctrl+Enter."
#~ msgstr "Du kan hurtig-gemme dine ændringer med CTRL+return."

#~ msgid "You declined this appointment"
#~ msgstr "Du har afslået denne aftale"

#~ msgid "You declined this task"
#~ msgstr "Du har afslået denne opgave"

#~ msgid "You don't have any appointments in the near future."
#~ msgstr "Du har ingen aftaler i den nære fremtid."

#~ msgid "You don't have any publications yet"
#~ msgstr "Du har ingen udgivelser endnu"

#~ msgid "You don't have any subscriptions yet"
#~ msgstr "Du har ingen abonnementer endnu"

#~ msgid "You don't have any tasks that are either due soon or overdue."
#~ msgstr "Du har ingen opgaver som snart forfalder eller er forfaldet."

#, fuzzy
#~| msgid "You have %1$d notification"
#~| msgid_plural "You have %1$d notifications"
#~ msgid "You have %1$d notification."
#~ msgid_plural "You have %1$d notifications."
#~ msgstr[0] "Du har %1$d påmindelse"
#~ msgstr[1] "Du har %1$d påmindelser"

#~ msgid ""
#~ "You have %1$d notifications. Press [enter] to jump to the notification "
#~ "area and [escape] to close it again."
#~ msgid_plural ""
#~ "You have %1$d notifications. Press [enter] to jump to the notification "
#~ "area and [escape] to close it again."
#~ msgstr[0] ""
#~ "Du har %1$d påmindelse. Tast [enter] for at hoppe til påmindelsesområdet "
#~ "og [esc] for at lukke det igen."
#~ msgstr[1] ""
#~ "Du har %1$d påmindelser. Tast [enter] for at hoppe til påmindelsesområdet "
#~ "og [esc] for at lukke det igen."

#~ msgid "You have %1$d unread messages"
#~ msgstr "Du har %1$d ulæste beskeder"

#~ msgid "You have 1 unread message"
#~ msgstr "Du har en ulæst besked"

#~ msgid "You have accepted the appointment"
#~ msgstr "Du har accepteret aftalen"

#~ msgid "You have accepted this appointment"
#~ msgstr "Du har accepteret denne aftale"

#~ msgid "You have accepted this task"
#~ msgstr "Du har accepteret denne opgave"

#~ msgid "You have been automatically signed out"
#~ msgstr "Du er automatisk blevet logget ud"

#~ msgid "You have declined the appointment"
#~ msgstr "Du har afslået aftalen"

#~ msgid "You have no new messages"
#~ msgstr "Du har ingen nye beskeder"

#~ msgid "You have no unread messages"
#~ msgstr "Du har ingen ulæste beskeder"

#~ msgid "You have reauthorized this %s account."
#~ msgstr "Du har re-godkendt denne %s konto."

#~ msgid "You have reauthorized this account."
#~ msgstr "Du har re-godkendt denne konto."

#~ msgid "You have tentatively accepted the appointment"
#~ msgstr "Du har accepteret aftalen forsøgsvis"

#~ msgid "You have to enter a username and password to subscribe."
#~ msgstr "Du skal indtaste et brugernavn og en adgangskode for at abonnere."

#~ msgid "You need to use Android %n or higher."
#~ msgstr "Du skal bruge Android %n eller højere."

#~ msgid "You need to use iOS %n or higher."
#~ msgstr "Du skal bruge iOS %n eller højere."

#~ msgid "You share this folder with other users"
#~ msgstr "Du deler denne mappe med andre brugere"

#~ msgid "You tentatively accepted this invitation"
#~ msgstr "Du accepterede denne invitation med forbehold"

#~ msgid "You tentatively accepted this task"
#~ msgstr "Du accepterede denne opgave forsøgsvis"

#~ msgid ""
#~ "You will automatically return to the appointment dialog. The selected "
#~ "start and end time as well as the current participant list will be "
#~ "applied."
#~ msgstr ""
#~ "Du vil automatisk vende tilbage til aftalevinduet. Den valgte start- og "
#~ "sluttid, samt deltagerlisten, vil blive anvendt."

#~ msgid "You will be automatically signed out in %1$d second"
#~ msgid_plural "You will be automatically signed out in %1$d seconds"
#~ msgstr[0] "Du bliver automatisk logget ud om %1$d sekund"
#~ msgstr[1] "Du bliver automatisk logget ud om %1$d sekunder"

#~ msgid "Your Applications"
#~ msgstr "Dine programmer"

#~ msgid "Your IP address has changed"
#~ msgstr "Din IP-adresse er blevet ændret"

#~ msgid "Your answer"
#~ msgstr "Dit svar"

#~ msgid "Your applications"
#~ msgstr "Dine programmer"

#~ msgid "Your auto forward has been saved"
#~ msgstr "Din automatiske videresendelse blev gemt"

#~ msgid "Your browser is not supported!"
#~ msgstr "Din browser er ikke understøttet!"

#~ msgid "Your browser version is not supported!"
#~ msgstr "Din browser version er ikke understøttet!"

#~ msgid "Your browser's cookie functionality is disabled. Please turn it on."
#~ msgstr "Cookies er slået fra i din browser. Slå dem venligst til."

#, fuzzy
#~ msgid ""
#~ "Your capacity is shared with all members of your group. Your group is "
#~ "currently using %1$s of its %2$s available disk space. The amount of free "
#~ "space is %3$s."
#~ msgstr ""
#~ "Din kapacitet er delt med alle medlemmer af din gruppe. Din gruppe bruger "
#~ "i øjeblikket %1$s af sin %2$s tilgængelige diskplads. Mængden af fri "
#~ "plads er %3$s. "

#~ msgid "Your current password"
#~ msgstr "Din nuværende adgangskode"

#~ msgid "Your data has been saved"
#~ msgstr "Dine data er blevet gemt"

#~ msgid "Your mail address"
#~ msgstr "Din e-mailadresse"

#~ msgid "Your messages"
#~ msgstr "Dine beskeder"

#~ msgid "Your name"
#~ msgstr "Dit navn"

#~ msgid "Your old password"
#~ msgstr "Din gamle adgangskode"

#~ msgid "Your operating system is not supported."
#~ msgstr "Dit styresystem er ikke understøttet."

#~ msgid "Your password"
#~ msgstr "Din adgangskode"

#~ msgid "Your selected picture will be displayed after saving"
#~ msgstr "Dit valgte billede bliver vist når der er blevet gemt"

#~ msgid "Your session is expired"
#~ msgstr "Din session er udløbet"

#~ msgid "Your timezone"
#~ msgstr "Din tidszone"

#~ msgid "Your vacation notice has been saved"
#~ msgstr "Dir feriesvar blev gemt"

#~ msgid "ZB"
#~ msgstr "ZB"

#~ msgid "Zoom in"
#~ msgstr "Zoom ind"

#~ msgid "Zoom out"
#~ msgstr "Zoom ud"

#~ msgid "Zoom: %1$d%"
#~ msgstr "Zoom: %1$d%"

#~ msgid "after %1$d appointment"
#~ msgid_plural "after %1$d appointments"
#~ msgstr[0] "efter %1$d aftale"
#~ msgstr[1] "efter %1$d aftaler"

#~ msgid "all"
#~ msgstr "alle"

#~ msgid "and"
#~ msgstr "og"

#~ msgid "by noon"
#~ msgstr "ved middag"

#, fuzzy
#~ msgid "characters"
#~ msgstr " karaktere"

#~ msgid "clear"
#~ msgstr "ryd"

#~ msgid "close"
#~ msgstr "Luk"

#~ msgid "close for %1$s"
#~ msgstr "luk for %1$s"

#~ msgid "create objects"
#~ msgstr "Opret objekter"

#~ msgid "create objects and subfolders"
#~ msgstr "Opret objekter og undermapper"

#~ msgid "daily"
#~ msgstr "dagligt"

#~ msgid "day of the week"
#~ msgstr "ugedag"

#~ msgid "day of the weekend"
#~ msgstr "wekkenddag"

#~ msgid "delete all objects"
#~ msgstr "slet alle objekter"

#~ msgid "delete only own objects"
#~ msgstr "slet kun egne objekter"

#~ msgid "deleted"
#~ msgstr "slettet"

#~ msgid "disabled"
#~ msgstr "deaktiveret"

#~ msgid "edit all objects"
#~ msgstr "ændr alle objekter"

#~ msgid "edit own objects"
#~ msgstr "ændr egne objekter"

#, fuzzy
#~ msgid "end date"
#~ msgstr "slutdato"

#~ msgid "ends"
#~ msgstr "slutter"

#~ msgid "ends after a certain number of appointments"
#~ msgstr "slutter efter et bestemt antal aftaler"

#~ msgid "ends on a specific date"
#~ msgstr "slutter på en bestemt dato"

#~ msgid "every %1$d day"
#~ msgid_plural "every %1$d days"
#~ msgstr[0] "hver %1$d dag"
#~ msgstr[1] "hver %1$d dage"

#~ msgid "every %1$d month"
#~ msgid_plural "every %1$d months"
#~ msgstr[0] "hver %1$d måned"
#~ msgstr[1] "hver %1$d måneder"

#~ msgid "every %1$d week"
#~ msgid_plural "every %1$d weeks"
#~ msgstr[0] "hver %1$d uge"
#~ msgstr[1] "hver %1$d uger"

#~ msgid "every day"
#~ msgstr "hver dag"

#~ msgid "every month"
#~ msgstr "hver måned"

#~ msgid "every week"
#~ msgstr "hver uge"

#~ msgid "files"
#~ msgstr "Filer"

#~ msgid "first"
#~ msgstr "første"

#~ msgid "flickr.people.getPublicPhotos"
#~ msgstr "flickr.folk.hentOffentligeBilleder"

#~ msgid "flickr.photos.search"
#~ msgstr "flickr.billede.søgning"

#~ msgid "fourth"
#~ msgstr "fjerde"

#~ msgid "hCard Export"
#~ msgstr "hCard eksport"

#~ msgid "iCal"
#~ msgstr "iCal"

#~ msgctxt "in"
#~ msgid "in %d minute"
#~ msgid_plural "in %d minutes"
#~ msgstr[0] "i %d minut"
#~ msgstr[1] "i %d minutter"

#~ msgid "in 15 minutes"
#~ msgstr "om 15 minutter"

#~ msgid "in 30 minutes"
#~ msgstr "om 30 minutter"

#~ msgid "in 5 minutes"
#~ msgstr "om 5 minutter"

#~ msgid "in blind copy"
#~ msgstr "i blind kopi"

#~ msgid "in copy"
#~ msgstr "i kopi"

#~ msgid "in one hour"
#~ msgstr "om en time"

#~ msgid "in one week"
#~ msgstr "om en uge"

#, fuzzy
#~ msgid "is not a valid user or group."
#~ msgstr " er ikke en gyldig bruger eller gruppe."

#~ msgid "last"
#~ msgstr "sidste"

#~ msgid "late in the evening"
#~ msgstr "sent på aftenen"

#~ msgid "monthly"
#~ msgstr "månedsligt"

#~ msgid "more"
#~ msgstr "mere"

#~ msgid "never ends"
#~ msgstr "slutter aldrig"

#~ msgid "next Friday"
#~ msgstr "næste fredag"

#~ msgid "next Monday"
#~ msgstr "næste mandag"

#~ msgid "next Saturday"
#~ msgstr "næste lørdag"

#~ msgid "next Sunday"
#~ msgstr "næste søndag"

#~ msgid "next Thursday"
#~ msgstr "næste torsdag"

#~ msgid "next Tuesday"
#~ msgstr "næste tirsdag"

#~ msgid "next Wednesday"
#~ msgstr "næste onsdag"

#~ msgid "next week"
#~ msgstr "næste uge"

#~ msgid "no delete permissions"
#~ msgstr "ingen slettetilladelse"

#~ msgid "no edit permissions"
#~ msgstr "ingen ændringstilladelse"

#~ msgid "no read permissions"
#~ msgstr "ingen læsetilladelser"

#~ msgid "previous week"
#~ msgstr "foregående uge"

#~ msgid "read all objects"
#~ msgstr "læs alle objekter"

#~ msgid "read own objects"
#~ msgstr "læs egne objekter"

#~ msgid "remove"
#~ msgstr "fjern"

#~ msgid "second"
#~ msgstr "anden"

#~ msgid "seen"
#~ msgstr "set"

#~ msgid "select format"
#~ msgstr "vælg format"

#~ msgid "show all"
#~ msgstr "Vis alle"

#~ msgid "show image"
#~ msgstr "vis billede"

#, fuzzy
#~ msgid "status"
#~ msgstr "status"

#, fuzzy
#~ msgid "subfolders of %s"
#~ msgstr "Ny undermappe"

#~ msgid "third"
#~ msgstr "tredje"

#~ msgid "this afternoon"
#~ msgstr "denne eftermiddag"

#~ msgid "this morning"
#~ msgstr "denne morgen"

#~ msgid "tomorrow"
#~ msgstr "imorgen"

#~ msgid "tonight"
#~ msgstr "i aften"

#~ msgid "unknown"
#~ msgstr "ukendt"

#~ msgid "unlimited"
#~ msgstr "Ubegrænset"

#~ msgid "unnamed"
#~ msgstr "unavngiven"

#~ msgid "vCard"
#~ msgstr "vCard"

#~ msgid "vacation notice"
#~ msgstr "feriesvar"

#~ msgid "via"
#~ msgstr "via"

#~ msgid "view the folder"
#~ msgstr "Vis mappen"

#~ msgid "weekly"
#~ msgstr "ugentligt"

#~ msgid "work days"
#~ msgstr "arbejdsdage"

#~ msgid "yearly"
#~ msgstr "årsligt"<|MERGE_RESOLUTION|>--- conflicted
+++ resolved
@@ -14,46 +14,284 @@
 "Plural-Forms: nplurals=2; plural=(n != 1);\n"
 "X-Generator: Lokalize 1.5\n"
 
-<<<<<<< HEAD
-#: apps/io.ox/tours/files.js:221 module:io.ox/tours
-msgid "Add another account"
-msgstr "Tilføj en anden konto"
+#: apps/io.ox/tours/calendar.js:34 module:io.ox/tours
+msgid "Creating a new appointment"
+msgstr "Opretter en ny aftale"
+
+#: apps/io.ox/tours/calendar.js:35 module:io.ox/tours
+msgid "To create a new appointment, click on New in the toolbar."
+msgstr "For at oprette en aftale, klik på Ny i værktøjslinjen."
+
+#: apps/io.ox/tours/calendar.js:51 module:io.ox/tours
+msgid "Entering the appointment's data"
+msgstr "Indtastning af aftalens data"
+
+#: apps/io.ox/tours/calendar.js:52 module:io.ox/tours
+msgid ""
+"Enter the subject, the start and the end date of the appointment. Other "
+"details are optional."
+msgstr ""
+"Indtast emnet samt start- og slutdatoen for aftalen. Andre detaljer er "
+"valgfrie."
+
+#: apps/io.ox/tours/calendar.js:57 module:io.ox/tours
+msgid "Creating recurring appointments"
+msgstr "Opretter en ny gentagende aftale"
+
+#: apps/io.ox/tours/calendar.js:58 module:io.ox/tours
+msgid ""
+"To create recurring appointments, enable Repeat. Functions for setting the "
+"recurrence parameters are shown."
+msgstr ""
+"For at oprette gentagende aftaler, aktivér gentagelse. Funktioner til at "
+"sætte parametrene for gentagelse er vist."
+
+#: apps/io.ox/tours/calendar.js:62 module:io.ox/tours
+#: apps/io.ox/tours/tasks.js:67
+msgid "Using the reminder function"
+msgstr "Brug af funktionen til påmindelse"
+
+#: apps/io.ox/tours/calendar.js:63 module:io.ox/tours
+msgid "To not miss the appointment, use the reminder function."
+msgstr "Brug påmindelsesfunktionen, så du ikke kommer til at overse en aftale."
+
+#: apps/io.ox/tours/calendar.js:67 module:io.ox/tours
+#: apps/io.ox/tours/tasks.js:77
+msgid "Inviting other participants"
+msgstr "Inviterer andre deltagere"
+
+#: apps/io.ox/tours/calendar.js:68 module:io.ox/tours
+msgid ""
+"To invite other participants, enter their names in the field below "
+"Participants. To avoid appointment conflicts, click on Find a free time at "
+"the upper right side."
+msgstr ""
+"For at invitere andre deltagere, skriv deres navn i feltet under Deltagere. "
+"For at undgå konflikter med aftaler, klik på Find ledig tid øverst til højre."
 
 #: apps/io.ox/tours/calendar.js:72 module:io.ox/tours
 msgid "Adding attachments"
 msgstr "Tilføjer vedhæftninger"
 
-#: apps/io.ox/tours/tasks.js:54 module:io.ox/tours
-msgid "Adding further details"
-msgstr "Tilføj flere detaljer"
+#: apps/io.ox/tours/calendar.js:73 module:io.ox/tours
+msgid "Further down you can add documents as attachments to the appointment."
+msgstr "Længere nede kan du vedhæfte dokumenter til aftalen."
+
+#: apps/io.ox/tours/calendar.js:77 module:io.ox/tours
+msgid "Creating the appointment"
+msgstr "Opretter aftalen"
+
+#: apps/io.ox/tours/calendar.js:78 module:io.ox/tours
+msgid "To create the appointment, click on Create at the upper right side."
+msgstr "For at oprette en aftale, klikkes der på Opret i øverste højre side."
+
+#: apps/io.ox/tours/calendar.js:83 module:io.ox/tours
+#: apps/io.ox/tours/mail.js:86
+msgid "Selecting a view"
+msgstr "Vælger en visning"
+
+#: apps/io.ox/tours/calendar.js:84 module:io.ox/tours
+msgid ""
+"To select one of the views like Day, Month or List, click on View in the "
+"toolbar. Select a menu entry from the Layout section."
+msgstr ""
+"For at vælge en af visningerne Dag, Måned eller Liste, klik på Visning i "
+"værktøjslinjen.  Vælg en menuindgang i Layout-gruppen."
+
+#: apps/io.ox/tours/calendar.js:95 module:io.ox/tours
+msgid "The List view"
+msgstr "Listevisningen"
+
+#: apps/io.ox/tours/calendar.js:96 module:io.ox/tours
+msgid ""
+"The List view shows a list of the appointments in the current folder. If "
+"clicking on an appointment, the appointment's data and some functions are "
+"displayed in the Detail view."
+msgstr ""
+"Listevisningen viser en liste med aftalerne i den aktuelle mappe.  Hvis du "
+"klikker på en aftale bliver aftalens data og nogle funktioner vist i "
+"Detaljevisningen."
+
+#: apps/io.ox/tours/calendar.js:105 module:io.ox/tours
+msgid "The calendar views"
+msgstr "Kalendervisningerne"
+
+#: apps/io.ox/tours/calendar.js:106 module:io.ox/tours
+msgid ""
+"The calendar views display a calendar sheet with the appointments for the "
+"selected time range."
+msgstr ""
+"Kalendervisningerne viser et kalenderark med aftaler for det valgte tidsrum."
+
+#: apps/io.ox/tours/contacts.js:30 module:io.ox/tours
+msgid "Creating a new contact"
+msgstr "Opretter en ny kontakt"
+
+#: apps/io.ox/tours/contacts.js:31 module:io.ox/tours
+msgid "To create a new contact, click on New > Add contact in the toolbar."
+msgstr ""
+"For at oprette en ny kontakt, klikkes Ny > Tilføj kontakt i værktøjslinjen."
+
+#: apps/io.ox/tours/contacts.js:35 module:io.ox/tours
+msgid "Navigation bar"
+msgstr "Navigationslinje"
+
+#: apps/io.ox/tours/contacts.js:36 module:io.ox/tours
+msgid ""
+"Click on a letter on the left side of the navigation bar in order to display "
+"the corresponding contacts from the selected address book."
+msgstr ""
+"Tryk på et bogstav i venstre side af navigationslinjen, for at vise de "
+"tilhørende kontakter fra den valgte adressebog."
+
+#: apps/io.ox/tours/contacts.js:40 module:io.ox/tours
+msgid "Sending an E-Mail to a contact"
+msgstr "Send en e-mail til en kontakt"
+
+#: apps/io.ox/tours/contacts.js:41 module:io.ox/tours
+msgid ""
+"To send an E-Mail to the contact, click on an E-Mail address or on Send "
+"email in the toolbar."
+msgstr ""
+"For at sende en e-mail til kontakten, klik på en e-mail-adresse eller på "
+"Send e-mail i værktøjslinjen."
+
+#: apps/io.ox/tours/contacts.js:46 module:io.ox/tours
+msgid "Editing multiple contacts"
+msgstr "Redigering af flere kontakter"
+
+#: apps/io.ox/tours/contacts.js:47 module:io.ox/tours
+msgid ""
+"To edit multiple contacts at once, enable the checkboxes on the left side of "
+"the contacts. If the checkboxes are not displayed, click on View > "
+"Checkboxes on the right side of the toolbar."
+msgstr ""
+"For at redigere flere kontakter på én gang, marker tjekboksene på venstre "
+"side af kontakterne. Hvis tjekboksene ikke er vist, klik Visning > Tjekbokse "
+"i højre side af værktøjslinjen."
+
+#: apps/io.ox/tours/files.js:53 module:io.ox/tours
+msgid "The Drive app tour.txt"
+msgstr "The Drive app tour.txt"
+
+#: apps/io.ox/tours/files.js:59 module:io.ox/tours
+msgid "The Drive app"
+msgstr "Drive-app'en"
+
+#: apps/io.ox/tours/files.js:60 module:io.ox/tours
+msgid ""
+"Welcome to your cloud storage app. This Guided Tour will introduce you to "
+"your new online storage solution - your one point to access online stored "
+"files from all your accounts. This is where you can upload and save your "
+"files, share them and synchronize them with different devices.  "
+msgstr ""
+"Velkommen til din lagerplads i skyen.  Denne rundvisning vil introducere dig "
+"til din nye on-line-lager-løsning - din ene adgangvej til lagrede filer fra "
+"alle dine konti.  Her kan du overføre og gemme dine filer, gemme dem, og "
+"synkronisere dem med forskellige enheder."
+
+#: apps/io.ox/tours/files.js:66 module:io.ox/tours
+msgid "Folder tree"
+msgstr "Mappetræ"
+
+#: apps/io.ox/tours/files.js:67 module:io.ox/tours
+msgid ""
+"On the left you can see the folder tree. It displays your folder structure "
+"and allows you to navigate to specific folders and subfolders. To make your "
+"life easier, we have already included folders for your Documents, Music, "
+"Pictures and Videos."
+msgstr ""
+"Til venstre kan du se mappetræet.  Det viser din mappestruktur og lader dig "
+"navigere til specifikke mapper og undermapper.  For at gøre dit liv lettere, "
+"har vi allerede oprettet mapper til dine doumenter, din musik, dine billeder "
+"og dine videoer."
+
+#: apps/io.ox/tours/files.js:80 module:io.ox/tours
+msgid "Folder content"
+msgstr "Mappeindhold"
+
+#: apps/io.ox/tours/files.js:81 module:io.ox/tours
+msgid ""
+"Clicking on a folder displays all the subfolders, documents, media and other "
+"files that it contains."
+msgstr ""
+"Når du klikker på en mappe bliver alle undermapper, dokumenter, og andre "
+"filer den indeholder vist."
+
+#: apps/io.ox/tours/files.js:88 module:io.ox/tours
+msgid "Select a view"
+msgstr "Vælg en visning"
+
+#: apps/io.ox/tours/files.js:89 module:io.ox/tours
+msgid "Different views are available. Just select the one you like best."
+msgstr ""
+"Der er frit valg mellem forskellige visninger.  Vælg den du synes bedst om."
+
+#: apps/io.ox/tours/files.js:103 module:io.ox/tours
+msgid "Toolbar"
+msgstr "Værktøjslinje"
 
 #: apps/io.ox/tours/files.js:104 module:io.ox/tours
 msgid ""
 "At the top you can find the toolbar with many functions and additional "
 "options. You can easily create new folders, new files and much more."
-=======
-#: apps/io.ox/tours/calendar.js:34 module:io.ox/tours
-msgid "Creating a new appointment"
-msgstr "Opretter en ny aftale"
-
-#: apps/io.ox/tours/calendar.js:35 module:io.ox/tours
-msgid "To create a new appointment, click on New in the toolbar."
-msgstr "For at oprette en aftale, klik på Ny i værktøjslinjen."
-
-#: apps/io.ox/tours/calendar.js:51 module:io.ox/tours
-msgid "Entering the appointment's data"
-msgstr "Indtastning af aftalens data"
-
-#: apps/io.ox/tours/calendar.js:52 module:io.ox/tours
-msgid ""
-"Enter the subject, the start and the end date of the appointment. Other "
-"details are optional."
->>>>>>> 9c370bce
 msgstr ""
 "Øverst kan du finde værktøjslinjen med mange funktioner og yderligere "
 "muligheder.  Du kan let oprette nye mapper, nye filer og meget mere."
 
-<<<<<<< HEAD
+#: apps/io.ox/tours/files.js:116 module:io.ox/tours
+msgid "Upload a new file"
+msgstr "Overfør en ny fil"
+
+#: apps/io.ox/tours/files.js:117 module:io.ox/tours
+msgid ""
+"To upload a new file from your local device, simply click on Add local file "
+"and select the file you would like to upload. It is even easier if you just "
+"drag and drop files from your local device into Drive. The uploaded file is "
+"now available in Drive on all your devices."
+msgstr ""
+"For at overføre en ny fil fra din lokale enhed; klik »Tilføj lokal fil« og "
+"vælg filen du gerne vil overføre.  Det er endnu lettere, hvis du bare hiver "
+"filerne fra din lokale enhed og ind i Drive.  Den overførte fil er nu "
+"tilgængelig i Drive på alle dine enheder."
+
+#: apps/io.ox/tours/files.js:131 module:io.ox/tours
+msgid "Preview files"
+msgstr "Forhåndsvisning af filer"
+
+#: apps/io.ox/tours/files.js:132 module:io.ox/tours
+msgid "Clicking on the view icon leads you to a preview of the selected file."
+msgstr ""
+"Et klik på »Vis«-ikonet leder dig til en forhåndsvisning af den valgte fil."
+
+#: apps/io.ox/tours/files.js:142 module:io.ox/tours
+msgid "Preview mode"
+msgstr "Forhåndsvisningsmodus"
+
+#: apps/io.ox/tours/files.js:143 module:io.ox/tours
+msgid ""
+"From preview you can also select other options to help you manage and work "
+"on your files."
+msgstr ""
+"Fra forhåndsvisning kan du også vælge andre muligheder for at hjælpe dig med "
+"at håndtere og arbejde på dine filer."
+
+#: apps/io.ox/tours/files.js:156 module:io.ox/tours
+msgid "Share files"
+msgstr "Del filer"
+
+#: apps/io.ox/tours/files.js:157 module:io.ox/tours
+msgid ""
+"Here you can share files with your colleagues and external contacts. You can "
+"also collaborate on a document and set different access rights."
+msgstr ""
+"Her kan du dele filer med dine kolleger og eksterne kontakter.  Du kan også "
+"samarbejde om et dokument og sætte forskellige adgangsrettigheder."
+
+#: apps/io.ox/tours/files.js:168 module:io.ox/tours
+msgid "Sharing options"
+msgstr "Delingsindstillinger"
+
 #: apps/io.ox/tours/files.js:169 module:io.ox/tours
 msgid ""
 "Choose from two alternatives to share your files and folders. Use Invite "
@@ -67,163 +305,25 @@
 "dine filer.  Du kan bruge en udløbsdato og adgangskodebeskyttelse, hvis du "
 "vil."
 
-#: apps/io.ox/tours/contacts.js:36 module:io.ox/tours
-msgid ""
-"Click on a letter on the left side of the navigation bar in order to display "
-"the corresponding contacts from the selected address book."
-=======
-#: apps/io.ox/tours/calendar.js:57 module:io.ox/tours
-msgid "Creating recurring appointments"
-msgstr "Opretter en ny gentagende aftale"
-
-#: apps/io.ox/tours/calendar.js:58 module:io.ox/tours
-msgid ""
-"To create recurring appointments, enable Repeat. Functions for setting the "
-"recurrence parameters are shown."
->>>>>>> 9c370bce
-msgstr ""
-"Tryk på et bogstav i venstre side af navigationslinjen, for at vise de "
-"tilhørende kontakter fra den valgte adressebog."
-
-<<<<<<< HEAD
-#: apps/io.ox/tours/files.js:81 module:io.ox/tours
-msgid ""
-"Clicking on a folder displays all the subfolders, documents, media and other "
-"files that it contains."
-msgstr ""
-"Når du klikker på en mappe bliver alle undermapper, dokumenter, og andre "
-"filer den indeholder vist."
-
-#: apps/io.ox/tours/files.js:132 module:io.ox/tours
-msgid "Clicking on the view icon leads you to a preview of the selected file."
-msgstr ""
-"Et klik på »Vis«-ikonet leder dig til en forhåndsvisning af den valgte fil."
-
-#: apps/io.ox/tours/portal.js:45 module:io.ox/tours
-msgid "Closing a square"
-msgstr "Lukke en flise"
-
 #: apps/io.ox/tours/files.js:182 module:io.ox/tours
 msgid "Collaborating"
 msgstr "Samarbejde"
 
-#: apps/io.ox/tours/mail.js:33 module:io.ox/tours
-msgid "Composing a new E-Mail"
-msgstr "Skriver en ny e-mail"
-
-#: apps/io.ox/tours/calendar.js:34 module:io.ox/tours
-msgid "Creating a new appointment"
-msgstr "Opretter en ny aftale"
-
-#: apps/io.ox/tours/contacts.js:30 module:io.ox/tours
-msgid "Creating a new contact"
-msgstr "Opretter en ny kontakt"
-
-#: apps/io.ox/tours/tasks.js:32 module:io.ox/tours
-msgid "Creating a new task"
-msgstr "Opretter en ny opgave"
-
-#: apps/io.ox/tours/intro.js:72 module:io.ox/tours
-msgid "Creating new items"
-msgstr "Lav nye elementer"
-
-#: apps/io.ox/tours/calendar.js:57 module:io.ox/tours
-msgid "Creating recurring appointments"
-msgstr "Opretter en ny gentagende aftale"
-
-#: apps/io.ox/tours/tasks.js:62 module:io.ox/tours
-msgid "Creating recurring tasks"
-msgstr "Opretter gentagende opgaver"
-=======
-#: apps/io.ox/tours/calendar.js:62 module:io.ox/tours
-#: apps/io.ox/tours/tasks.js:67
-msgid "Using the reminder function"
-msgstr "Brug af funktionen til påmindelse"
-
-#: apps/io.ox/tours/calendar.js:63 module:io.ox/tours
-msgid "To not miss the appointment, use the reminder function."
-msgstr "Brug påmindelsesfunktionen, så du ikke kommer til at overse en aftale."
-
-#: apps/io.ox/tours/calendar.js:67 module:io.ox/tours
-#: apps/io.ox/tours/tasks.js:77
-msgid "Inviting other participants"
-msgstr "Inviterer andre deltagere"
-
-#: apps/io.ox/tours/calendar.js:68 module:io.ox/tours
+#: apps/io.ox/tours/files.js:183 module:io.ox/tours
 msgid ""
-"To invite other participants, enter their names in the field below "
-"Participants. To avoid appointment conflicts, click on Find a free time at "
-"the upper right side."
+"Sharing files by inviting people does not only offer your recipients the "
+"option to create and edit files. Internal and external participants are also "
+"able to collaborate with you on text documents and spreadsheets at the same "
+"time."
 msgstr ""
-"For at invitere andre deltagere, skriv deres navn i feltet under Deltagere. "
-"For at undgå konflikter med aftaler, klik på Find ledig tid øverst til højre."
-
-#: apps/io.ox/tours/calendar.js:72 module:io.ox/tours
-msgid "Adding attachments"
-msgstr "Tilføjer vedhæftninger"
-
-#: apps/io.ox/tours/calendar.js:73 module:io.ox/tours
-msgid "Further down you can add documents as attachments to the appointment."
-msgstr "Længere nede kan du vedhæfte dokumenter til aftalen."
->>>>>>> 9c370bce
-
-#: apps/io.ox/tours/calendar.js:77 module:io.ox/tours
-msgid "Creating the appointment"
-msgstr "Opretter aftalen"
-
-<<<<<<< HEAD
-#: apps/io.ox/tours/tasks.js:87 module:io.ox/tours
-msgid "Creating the task"
-msgstr "Opretter opgaven"
-
-#: apps/io.ox/tours/portal.js:51 module:io.ox/tours
-msgid "Customizing the Portal"
-msgstr "Tilpasse Portalen"
-
-#: apps/io.ox/tours/intro.js:100 module:io.ox/tours
-msgid ""
-"Depending on the app, the toolbar contains various functions for creating, "
-"editing and organizing objects."
-msgstr ""
-"Afhængigt af programmet indeholder værktøjslinjen forskellige funktioner til "
-"at oprette, redigere og organisere objekter."
-
-#: apps/io.ox/tours/intro.js:120 module:io.ox/tours
-msgid ""
-"Detailed instructions for the single apps are located in System menu > Help."
-=======
-#: apps/io.ox/tours/calendar.js:78 module:io.ox/tours
-msgid "To create the appointment, click on Create at the upper right side."
-msgstr "For at oprette en aftale, klikkes der på Opret i øverste højre side."
-
-#: apps/io.ox/tours/calendar.js:83 module:io.ox/tours
-#: apps/io.ox/tours/mail.js:86
-msgid "Selecting a view"
-msgstr "Vælger en visning"
-
-#: apps/io.ox/tours/calendar.js:84 module:io.ox/tours
-msgid ""
-"To select one of the views like Day, Month or List, click on View in the "
-"toolbar. Select a menu entry from the Layout section."
-msgstr ""
-"For at vælge en af visningerne Dag, Måned eller Liste, klik på Visning i "
-"værktøjslinjen.  Vælg en menuindgang i Layout-gruppen."
-
-#: apps/io.ox/tours/calendar.js:95 module:io.ox/tours
-msgid "The List view"
-msgstr "Listevisningen"
-
-#: apps/io.ox/tours/calendar.js:96 module:io.ox/tours
-msgid ""
-"The List view shows a list of the appointments in the current folder. If "
-"clicking on an appointment, the appointment's data and some functions are "
-"displayed in the Detail view."
->>>>>>> 9c370bce
-msgstr ""
-"Detaljerede instruktioner for de enkelte programmer kan findes i menuen "
-"System > Hjælp."
-
-<<<<<<< HEAD
+"Deling af filer ved at invitere folk giver ikke kun dine modtagere mulighed "
+"for at oprette og redigere filer.  Interne og eksterne deltagere kan også "
+"samarbejde med dig om tekstdokumenter og regneark samtidig."
+
+#: apps/io.ox/tours/files.js:197 module:io.ox/tours
+msgid "Edit documents"
+msgstr "Redigér dokumenter"
+
 #: apps/io.ox/tours/files.js:198 module:io.ox/tours
 msgid ""
 "Did you know that you can edit text documents and spreadsheets online? Drive "
@@ -234,29 +334,22 @@
 "automatisk opdatere din redigerede fil, men takket være versionsstyring vil "
 "den oprindelige udgave fortsat være tilgængelig."
 
-#: apps/io.ox/tours/files.js:89 module:io.ox/tours
-msgid "Different views are available. Just select the one you like best."
-=======
-#: apps/io.ox/tours/calendar.js:105 module:io.ox/tours
-msgid "The calendar views"
-msgstr "Kalendervisningerne"
-
-#: apps/io.ox/tours/calendar.js:106 module:io.ox/tours
+#: apps/io.ox/tours/files.js:205 module:io.ox/tours
+msgid "File details"
+msgstr "Fildetaljer"
+
+#: apps/io.ox/tours/files.js:206 module:io.ox/tours
 msgid ""
-"The calendar views display a calendar sheet with the appointments for the "
-"selected time range."
->>>>>>> 9c370bce
+"The file details side bar offers additional information about your files. "
+"Just enable the File details option from the View drop down menu and select "
+"a file to see the details."
 msgstr ""
-"Der er frit valg mellem forskellige visninger.  Vælg den du synes bedst om."
-
-<<<<<<< HEAD
-#: apps/io.ox/tours/intro.js:44 module:io.ox/tours
-msgid "Displaying the help or the settings"
-msgstr "Vis hjælp eller indstillinger"
-
-#: apps/io.ox/tours/portal.js:40 module:io.ox/tours
-msgid "Drag and drop"
-msgstr "Træk og slip"
+"Søjlen »Fildetaljer« giver dig flere oplysninger om dine filer.  Slå "
+"»Fildetaljer« til i »Visning«-menuen og vælg en fil for at se detaljerne."
+
+#: apps/io.ox/tours/files.js:221 module:io.ox/tours
+msgid "Add another account"
+msgstr "Tilføj en anden konto"
 
 #: apps/io.ox/tours/files.js:222 module:io.ox/tours
 msgid ""
@@ -269,70 +362,209 @@
 "synkronisere dine filer.  Klik på det relevante logo for at tilgå dine "
 "eksisterende data."
 
-#: apps/io.ox/tours/settings.js:44 module:io.ox/tours
+#: apps/io.ox/tours/files.js:231 module:io.ox/tours
+msgid "Restart Guided Tour"
+msgstr "Genstart rundvisning"
+
+#: apps/io.ox/tours/files.js:232 module:io.ox/tours
 msgid ""
-"Edit a setting on the right side. In most of the cases, the changes are "
-"activated immediately."
-=======
-#: apps/io.ox/tours/contacts.js:30 module:io.ox/tours
-msgid "Creating a new contact"
-msgstr "Opretter en ny kontakt"
-
-#: apps/io.ox/tours/contacts.js:31 module:io.ox/tours
-msgid "To create a new contact, click on New > Add contact in the toolbar."
+"Hint: you can always restart guided tours, any time you need them, from the "
+"system menu."
 msgstr ""
-"For at oprette en ny kontakt, klikkes Ny > Tilføj kontakt i værktøjslinjen."
-
-#: apps/io.ox/tours/contacts.js:35 module:io.ox/tours
-msgid "Navigation bar"
-msgstr "Navigationslinje"
-
-#: apps/io.ox/tours/contacts.js:36 module:io.ox/tours
+"Vink: Du kan altid gentage en rundvisning fra systemmenuen, når som helst du "
+"har brug for det."
+
+#: apps/io.ox/tours/intro.js:34 module:io.ox/tours
+msgid "Welcome to %s"
+msgstr "Velkommen til %s"
+
+#: apps/io.ox/tours/intro.js:35 module:io.ox/tours
 msgid ""
-"Click on a letter on the left side of the navigation bar in order to display "
-"the corresponding contacts from the selected address book."
->>>>>>> 9c370bce
+"This guided tour will briefly introduce you to the product. Get more "
+"detailed information in the tours for the single apps or in the online help."
 msgstr ""
-"Redigér en indstilling i højre side. I de fleste tilfælde bliver ændringer "
-"aktiveret med det samme."
-
-<<<<<<< HEAD
-#: apps/io.ox/tours/files.js:197 module:io.ox/tours
-msgid "Edit documents"
-msgstr "Redigér dokumenter"
-
-#: apps/io.ox/tours/mail.js:106 module:io.ox/tours
-msgid "Editing multiple E-Mails"
-msgstr "Redigering af flere e-mails"
-=======
-#: apps/io.ox/tours/contacts.js:40 module:io.ox/tours
-msgid "Sending an E-Mail to a contact"
-msgstr "Send en e-mail til en kontakt"
-
-#: apps/io.ox/tours/contacts.js:41 module:io.ox/tours
+"Denne guidede tur vil give dig en kort introduktion til produktet.  Du kan "
+"få mere detaljerede oplysninger i turene for de enkelte programmer eller i "
+"on-line-hjælpen."
+
+#: apps/io.ox/tours/intro.js:38 module:io.ox/tours
+msgid "Launching an app"
+msgstr "Start af et program"
+
+#: apps/io.ox/tours/intro.js:39 module:io.ox/tours
+msgid "To launch an app, click on an entry on the left side of the menu bar."
+msgstr ""
+"For at starte et program, klikkes der på et element i venstre side af "
+"menulinjen."
+
+#: apps/io.ox/tours/intro.js:44 module:io.ox/tours
+msgid "Displaying the help or the settings"
+msgstr "Vis hjælp eller indstillinger"
+
+#: apps/io.ox/tours/intro.js:45 module:io.ox/tours
 msgid ""
-"To send an E-Mail to the contact, click on an E-Mail address or on Send "
-"email in the toolbar."
+"To display the help or the settings, click the System menu icon in the menu "
+"bar."
 msgstr ""
-"For at sende en e-mail til kontakten, klik på en e-mail-adresse eller på "
-"Send e-mail i værktøjslinjen."
->>>>>>> 9c370bce
-
-#: apps/io.ox/tours/contacts.js:46 module:io.ox/tours
-msgid "Editing multiple contacts"
-msgstr "Redigering af flere kontakter"
-
-<<<<<<< HEAD
-#: apps/io.ox/tours/tasks.js:99 module:io.ox/tours
-msgid "Editing multiple tasks"
-msgstr "Redigering af flere opgaver"
-
-#: apps/io.ox/tours/settings.js:43 module:io.ox/tours
-msgid "Editing settings"
-msgstr "Redigere indstillinger"
+"For at vise hjælpen eller indstillingerne, klik på menuikonet System i "
+"menulinjen."
+
+#: apps/io.ox/tours/intro.js:58 module:io.ox/tours
+msgid "The New objects icon"
+msgstr "Nye objekter-ikonet"
+
+#: apps/io.ox/tours/intro.js:59 module:io.ox/tours
+msgid ""
+"The New objects icon shows the number of unread E-Mails or other "
+"notifications. If clicking the icon, the info area opens."
+msgstr ""
+"Nye objekter-ikonet viser antallet af ulæste e-mails og andre påmindelser. "
+"Hvis der klikkes på ikonet, åbner informationsområdet."
+
+#: apps/io.ox/tours/intro.js:65 module:io.ox/tours
+msgid "The info area"
+msgstr "Informationsområdet"
+
+#: apps/io.ox/tours/intro.js:66 module:io.ox/tours
+msgid ""
+"In case of new notifications, e.g. appointment invitations, the info area is "
+"opened."
+msgstr ""
+"I tilfælde af nye underretninger, for eksempel en invitation til en aftale, "
+"åbnes informationsområdet."
+
+#: apps/io.ox/tours/intro.js:72 module:io.ox/tours
+msgid "Creating new items"
+msgstr "Lav nye elementer"
+
+#: apps/io.ox/tours/intro.js:73 module:io.ox/tours
+msgid "To create a new E-Mail, click the Compose new E-Mail in the toolbar."
+msgstr ""
+"For at oprette en ny e-mail, klik \"Skriv ny e-mail\" i værktøjslinjen."
+
+#: apps/io.ox/tours/intro.js:81 module:io.ox/tours
+msgid "Opening or closing the folder tree"
+msgstr "Åbning eller lukning af mappetræet"
+
+#: apps/io.ox/tours/intro.js:82 module:io.ox/tours
+msgid ""
+"To open or close the folder tree, click on View >  Folder view on the right "
+"side of the toolbar."
+msgstr ""
+"For et åbne eller lukke mappetræet, klik Visning > Mappevisning i højre side "
+"af værktøjslinjen."
+
+#: apps/io.ox/tours/intro.js:94 module:io.ox/tours
+msgid "Searching for objects"
+msgstr "Søger efter objekter"
+
+#: apps/io.ox/tours/intro.js:95 module:io.ox/tours
+msgid "To search for objects, click the Search icon in the menu bar."
+msgstr "For at søge efter objekter, klik på \"Søg\"-ikonet i menulinjen."
+
+#: apps/io.ox/tours/intro.js:99 module:io.ox/tours
+msgid "The toolbar"
+msgstr "Værktøjslinjen"
+
+#: apps/io.ox/tours/intro.js:100 module:io.ox/tours
+msgid ""
+"Depending on the app, the toolbar contains various functions for creating, "
+"editing and organizing objects."
+msgstr ""
+"Afhængigt af programmet indeholder værktøjslinjen forskellige funktioner til "
+"at oprette, redigere og organisere objekter."
+
+#: apps/io.ox/tours/intro.js:104 module:io.ox/tours
+msgid "The folder tree"
+msgstr "Mappetræet"
+
+#: apps/io.ox/tours/intro.js:105 module:io.ox/tours
+msgid ""
+"Use the folder tree to open the folder containing the objects that you want "
+"to view in the list."
+msgstr ""
+"Bruge mappetræet, til at åbne mappen med de objekter, som du vil se i listen."
+
+#: apps/io.ox/tours/intro.js:109 module:io.ox/tours
+msgid "The list"
+msgstr "Listen"
+
+#: apps/io.ox/tours/intro.js:110 module:io.ox/tours
+msgid ""
+"Use the list to select an object, show its contents or activate functions."
+msgstr ""
+"Brug listen til at vælge et objekt, for at se dets indhold eller aktivere "
+"funktioner."
+
+#: apps/io.ox/tours/intro.js:114 module:io.ox/tours
+msgid "The Detail view"
+msgstr "Detaljevisningen"
+
+#: apps/io.ox/tours/intro.js:115 module:io.ox/tours
+msgid ""
+"The Detail view displays an object's content. Depending on the app, further "
+"functions for organizing objects can be found in the Detail view."
+msgstr ""
+"Detaljevisningen viser et objekts indhold.  Afhængigt af programmet kan der "
+"findes flere funktioner til at organisere objekter i detaljevisningen."
+
+#: apps/io.ox/tours/intro.js:119 module:io.ox/tours
+msgid "Further information"
+msgstr "Yderligere information"
+
+#: apps/io.ox/tours/intro.js:120 module:io.ox/tours
+msgid ""
+"Detailed instructions for the single apps are located in System menu > Help."
+msgstr ""
+"Detaljerede instruktioner for de enkelte programmer kan findes i menuen "
+"System > Hjælp."
+
+#: apps/io.ox/tours/mail.js:33 module:io.ox/tours
+msgid "Composing a new E-Mail"
+msgstr "Skriver en ny e-mail"
+
+#: apps/io.ox/tours/mail.js:34 module:io.ox/tours
+msgid "To compose a new E-Mail, click on Compose in the toolbar."
+msgstr "For skrive en ny e-mail, klik på Skriv e-mail i værktøjslinjen."
+
+#: apps/io.ox/tours/mail.js:47 module:io.ox/tours
+msgid "Entering the recipient's name"
+msgstr "Indtastning af modtagerens navn"
+
+#: apps/io.ox/tours/mail.js:48 module:io.ox/tours
+msgid ""
+"Enter the recipient's name into the recipients field. As soon as you typed "
+"the first letters, suggestions from the address books are displayed. To "
+"accept a recipient suggestion, click on it."
+msgstr ""
+"Skriv modtagerens navn i modtagerfeltet.  Så snart du har tastet de første "
+"bogstaver, vil forslag fra adressebogen blive vist. Klik på et forslag for "
+"at bruge det."
+
+#: apps/io.ox/tours/mail.js:58 module:io.ox/tours
+msgid "Entering the subject"
+msgstr "Indtastning af emnet"
+
+#: apps/io.ox/tours/mail.js:59 module:io.ox/tours
+msgid "Enter the subject into the subject field."
+msgstr "Skriv emnet i emnefeltet."
+
+#: apps/io.ox/tours/mail.js:63 module:io.ox/tours
+msgid "Further functions"
+msgstr "Flere funktioner"
+
+#: apps/io.ox/tours/mail.js:64 module:io.ox/tours
+msgid ""
+"In this area you can find further functions, e.g. for adding attachments."
+msgstr ""
+"I dette felt kan du finde yderligere funktioner, for eksempel til at "
+"vedhæfte filer."
+
+#: apps/io.ox/tours/mail.js:68 module:io.ox/tours
+msgid "Entering the E-Mail text"
+msgstr "Indtastning af e-mail-teksten"
 
 #: apps/io.ox/tours/mail.js:69 module:io.ox/tours
-#, fuzzy
 msgid ""
 "Enter the E-Mail text into the main area. If the text format was set to HTML "
 "in the options, you can format the E-Mail text. To do so select a text part "
@@ -342,312 +574,70 @@
 "indstillingerne, så kan du formatere brødteksten. For at gøre dette, "
 "markeres et stykke tekst, og der klikkes på et ikon i formatteringslinjen."
 
-#: apps/io.ox/tours/mail.js:48 module:io.ox/tours
+#: apps/io.ox/tours/mail.js:74 module:io.ox/tours
+msgid "Sending the E-Mail"
+msgstr "Sender e-mail'en"
+
+#: apps/io.ox/tours/mail.js:75 module:io.ox/tours
+msgid "To send the E-Mail, click on Send"
+msgstr "For at sende e-mail'en, klik på »Send«."
+
+#: apps/io.ox/tours/mail.js:79 module:io.ox/tours
+msgid "Sorting your E-Mails"
+msgstr "Sortering af dine e-mails"
+
+#: apps/io.ox/tours/mail.js:80 module:io.ox/tours
+msgid "To sort the E-Mails, click on Sort by. Select a sort criteria."
+msgstr ""
+"For at sortere e-mail, klik på Sortér efter.  Vælg et sorteringskriterie."
+
+#: apps/io.ox/tours/mail.js:87 module:io.ox/tours
 msgid ""
-"Enter the recipient's name into the recipients field. As soon as you typed "
-"the first letters, suggestions from the address books are displayed. To "
-"accept a recipient suggestion, click on it."
-=======
-#: apps/io.ox/tours/contacts.js:47 module:io.ox/tours
-msgid ""
-"To edit multiple contacts at once, enable the checkboxes on the left side of "
-"the contacts. If the checkboxes are not displayed, click on View > "
-"Checkboxes on the right side of the toolbar."
+"To choose between the different views. click on View in the toolbar. Select "
+"a menu entry in the layout."
 msgstr ""
-"For at redigere flere kontakter på én gang, marker tjekboksene på venstre "
-"side af kontakterne. Hvis tjekboksene ikke er vist, klik Visning > Tjekbokse "
-"i højre side af værktøjslinjen."
-
-#: apps/io.ox/tours/files.js:53 module:io.ox/tours
-msgid "The Drive app tour.txt"
-msgstr "The Drive app tour.txt"
-
-#: apps/io.ox/tours/files.js:59 module:io.ox/tours
-msgid "The Drive app"
-msgstr "Drive-app'en"
-
-#: apps/io.ox/tours/files.js:60 module:io.ox/tours
-msgid ""
-"Welcome to your cloud storage app. This Guided Tour will introduce you to "
-"your new online storage solution - your one point to access online stored "
-"files from all your accounts. This is where you can upload and save your "
-"files, share them and synchronize them with different devices.  "
-msgstr ""
-"Velkommen til din lagerplads i skyen.  Denne rundvisning vil introducere dig "
-"til din nye on-line-lager-løsning - din ene adgangvej til lagrede filer fra "
-"alle dine konti.  Her kan du overføre og gemme dine filer, gemme dem, og "
-"synkronisere dem med forskellige enheder."
-
-#: apps/io.ox/tours/files.js:66 module:io.ox/tours
-msgid "Folder tree"
-msgstr "Mappetræ"
-
-#: apps/io.ox/tours/files.js:67 module:io.ox/tours
-msgid ""
-"On the left you can see the folder tree. It displays your folder structure "
-"and allows you to navigate to specific folders and subfolders. To make your "
-"life easier, we have already included folders for your Documents, Music, "
-"Pictures and Videos."
->>>>>>> 9c370bce
-msgstr ""
-"Skriv modtagerens navn i modtagerfeltet.  Så snart du har tastet de første "
-"bogstaver, vil forslag fra adressebogen blive vist. Klik på et forslag for "
-"at bruge det."
-
-<<<<<<< HEAD
-#: apps/io.ox/tours/mail.js:59 module:io.ox/tours
-msgid "Enter the subject into the subject field."
-msgstr "Skriv emnet i emnefeltet."
-
-#: apps/io.ox/tours/calendar.js:52 module:io.ox/tours
-msgid ""
-"Enter the subject, the start and the end date of the appointment. Other "
-"details are optional."
-=======
-#: apps/io.ox/tours/files.js:80 module:io.ox/tours
-msgid "Folder content"
-msgstr "Mappeindhold"
-
-#: apps/io.ox/tours/files.js:81 module:io.ox/tours
-msgid ""
-"Clicking on a folder displays all the subfolders, documents, media and other "
-"files that it contains."
->>>>>>> 9c370bce
-msgstr ""
-"Indtast emnet samt start- og slutdatoen for aftalen. Andre detaljer er "
-"valgfrie."
-
-<<<<<<< HEAD
-#: apps/io.ox/tours/tasks.js:49 module:io.ox/tours
-msgid "Enter the subject, the start date, and a description."
-msgstr "Indtast emnet, startdatoen og en beskrivelse."
-
-#: apps/io.ox/tours/tasks.js:82 module:io.ox/tours
-msgid "Entering billing information"
-msgstr "Indtaster faktureringsoplysninger"
-
-#: apps/io.ox/tours/mail.js:68 module:io.ox/tours
-msgid "Entering the E-Mail text"
-msgstr "Indtastning af e-mail-teksten"
-
-#: apps/io.ox/tours/calendar.js:51 module:io.ox/tours
-msgid "Entering the appointment's data"
-msgstr "Indtastning af aftalens data"
-
-#: apps/io.ox/tours/mail.js:47 module:io.ox/tours
-msgid "Entering the recipient's name"
-msgstr "Indtastning af modtagerens navn"
-
-#: apps/io.ox/tours/mail.js:58 module:io.ox/tours
-msgid "Entering the subject"
-msgstr "Indtastning af emnet"
-
-#: apps/io.ox/tours/tasks.js:48 module:io.ox/tours
-msgid "Entering the task's data"
-msgstr "Indtastning af en opgaves data"
-
-#: apps/io.ox/tours/files.js:205 module:io.ox/tours
-msgid "File details"
-msgstr "Fildetaljer"
-
-#: apps/io.ox/tours/files.js:80 module:io.ox/tours
-msgid "Folder content"
-msgstr "Mappeindhold"
-
-#: apps/io.ox/tours/files.js:66 module:io.ox/tours
-msgid "Folder tree"
-msgstr "Mappetræ"
-
-=======
-#: apps/io.ox/tours/files.js:88 module:io.ox/tours
-msgid "Select a view"
-msgstr "Vælg en visning"
-
-#: apps/io.ox/tours/files.js:89 module:io.ox/tours
-msgid "Different views are available. Just select the one you like best."
-msgstr ""
-"Der er frit valg mellem forskellige visninger.  Vælg den du synes bedst om."
-
-#: apps/io.ox/tours/files.js:103 module:io.ox/tours
-msgid "Toolbar"
-msgstr "Værktøjslinje"
-
-#: apps/io.ox/tours/files.js:104 module:io.ox/tours
-msgid ""
-"At the top you can find the toolbar with many functions and additional "
-"options. You can easily create new folders, new files and much more."
-msgstr ""
-"Øverst kan du finde værktøjslinjen med mange funktioner og yderligere "
-"muligheder.  Du kan let oprette nye mapper, nye filer og meget mere."
-
-#: apps/io.ox/tours/files.js:116 module:io.ox/tours
-msgid "Upload a new file"
-msgstr "Overfør en ny fil"
-
-#: apps/io.ox/tours/files.js:117 module:io.ox/tours
-msgid ""
-"To upload a new file from your local device, simply click on Add local file "
-"and select the file you would like to upload. It is even easier if you just "
-"drag and drop files from your local device into Drive. The uploaded file is "
-"now available in Drive on all your devices."
-msgstr ""
-"For at overføre en ny fil fra din lokale enhed; klik »Tilføj lokal fil« og "
-"vælg filen du gerne vil overføre.  Det er endnu lettere, hvis du bare hiver "
-"filerne fra din lokale enhed og ind i Drive.  Den overførte fil er nu "
-"tilgængelig i Drive på alle dine enheder."
-
-#: apps/io.ox/tours/files.js:131 module:io.ox/tours
-msgid "Preview files"
-msgstr "Forhåndsvisning af filer"
-
-#: apps/io.ox/tours/files.js:132 module:io.ox/tours
-msgid "Clicking on the view icon leads you to a preview of the selected file."
-msgstr ""
-"Et klik på »Vis«-ikonet leder dig til en forhåndsvisning af den valgte fil."
-
-#: apps/io.ox/tours/files.js:142 module:io.ox/tours
-msgid "Preview mode"
-msgstr "Forhåndsvisningsmodus"
-
->>>>>>> 9c370bce
-#: apps/io.ox/tours/files.js:143 module:io.ox/tours
-msgid ""
-"From preview you can also select other options to help you manage and work "
-"on your files."
-msgstr ""
-"Fra forhåndsvisning kan du også vælge andre muligheder for at hjælpe dig med "
-"at håndtere og arbejde på dine filer."
-
-<<<<<<< HEAD
-#: apps/io.ox/tours/calendar.js:73 module:io.ox/tours
-msgid "Further down you can add documents as attachments to the appointment."
-msgstr "Længere nede kan du vedhæfte dokumenter til aftalen."
-
-#: apps/io.ox/tours/mail.js:63 module:io.ox/tours
-msgid "Further functions"
-msgstr "Flere funktioner"
-
-#: apps/io.ox/tours/intro.js:119 module:io.ox/tours
-msgid "Further information"
-msgstr "Yderligere information"
-
-#. Tour name; general introduction
-#: apps/io.ox/tours/main.js:71 module:io.ox/tours
-msgid "Getting started"
-msgstr "Kom i gang"
-
-#: apps/io.ox/tours/mail.js:101 module:io.ox/tours
-msgid "Halo view"
-msgstr "Samlet visning"
-
-#: apps/io.ox/tours/files.js:157 module:io.ox/tours
-msgid ""
-"Here you can share files with your colleagues and external contacts. You can "
-"also collaborate on a document and set different access rights."
-msgstr ""
-"Her kan du dele filer med dine kolleger og eksterne kontakter.  Du kan også "
-"samarbejde om et dokument og sætte forskellige adgangsrettigheder."
-
-#: apps/io.ox/tours/files.js:232 module:io.ox/tours
-msgid ""
-"Hint: you can always restart guided tours, any time you need them, from the "
-"system menu."
-=======
-#: apps/io.ox/tours/files.js:156 module:io.ox/tours
-msgid "Share files"
-msgstr "Del filer"
-
-#: apps/io.ox/tours/files.js:157 module:io.ox/tours
-msgid ""
-"Here you can share files with your colleagues and external contacts. You can "
-"also collaborate on a document and set different access rights."
-msgstr ""
-"Her kan du dele filer med dine kolleger og eksterne kontakter.  Du kan også "
-"samarbejde om et dokument og sætte forskellige adgangsrettigheder."
-
-#: apps/io.ox/tours/files.js:168 module:io.ox/tours
-msgid "Sharing options"
-msgstr "Delingsindstillinger"
-
-#: apps/io.ox/tours/files.js:169 module:io.ox/tours
-msgid ""
-"Choose from two alternatives to share your files and folders. Use Invite "
-"people if you want to manage access rights and allow recipients to create "
-"and edit files. Or just get a link to let others view and download your "
-"files. You can use an expiration date and password protection if you like."
-msgstr ""
-"Vælg mellem to muligheder for at dele dine filer og mapper.  Brug »Invitér "
-"folk«, hvis du vil styre adgangsrettigheder og vil give modtagere lov til at "
-"oprette og redigere filer.  Eller få bare en URL og lad andre se og hente "
-"dine filer.  Du kan bruge en udløbsdato og adgangskodebeskyttelse, hvis du "
-"vil."
-
-#: apps/io.ox/tours/files.js:182 module:io.ox/tours
-msgid "Collaborating"
-msgstr "Samarbejde"
-
-#: apps/io.ox/tours/files.js:183 module:io.ox/tours
-msgid ""
-"Sharing files by inviting people does not only offer your recipients the "
-"option to create and edit files. Internal and external participants are also "
-"able to collaborate with you on text documents and spreadsheets at the same "
-"time."
-msgstr ""
-"Deling af filer ved at invitere folk giver ikke kun dine modtagere mulighed "
-"for at oprette og redigere filer.  Interne og eksterne deltagere kan også "
-"samarbejde med dig om tekstdokumenter og regneark samtidig."
-
-#: apps/io.ox/tours/files.js:197 module:io.ox/tours
-msgid "Edit documents"
-msgstr "Redigér dokumenter"
-
-#: apps/io.ox/tours/files.js:198 module:io.ox/tours
-msgid ""
-"Did you know that you can edit text documents and spreadsheets online? Drive "
-"will automatically update your edited file, but thanks to versioning the "
-"original file stays available."
->>>>>>> 9c370bce
-msgstr ""
-"Vink: Du kan altid gentage en rundvisning fra systemmenuen, når som helst du "
-"har brug for det."
-
-<<<<<<< HEAD
-#: apps/io.ox/tours/settings.js:36 module:io.ox/tours
-msgid "How the settings are organized"
-msgstr "Hvordan indstillingerne er organiseret"
+"For at vælge mellem forskellige visninger, klik Visning i værktøjslinjen.  "
+"Vælg en menuindgang i layoutet."
+
+#: apps/io.ox/tours/mail.js:91 module:io.ox/tours
+msgid "Opening an E-Mail in a separate window"
+msgstr "Åbne en e-mail i et separat vindue"
 
 #: apps/io.ox/tours/mail.js:92 module:io.ox/tours
 msgid ""
 "If double-clicking on an E-Mail in the list, the E-Mail is opened in a "
 "separate window."
-=======
-#: apps/io.ox/tours/files.js:205 module:io.ox/tours
-msgid "File details"
-msgstr "Fildetaljer"
-
-#: apps/io.ox/tours/files.js:206 module:io.ox/tours
-msgid ""
-"The file details side bar offers additional information about your files. "
-"Just enable the File details option from the View drop down menu and select "
-"a file to see the details."
->>>>>>> 9c370bce
 msgstr ""
 "Hvis du dobbeltklikker på en e-mail i listen, bliver den åbnet i et separat "
 "vindue."
 
-<<<<<<< HEAD
-#: apps/io.ox/tours/portal.js:46 module:io.ox/tours
-#, fuzzy
-msgid "If you no longer want to display a square, click the delete icon."
-msgstr "Hvis du ikke længere vil have et felt vist, så klik på krydset."
-
-#: apps/io.ox/tours/intro.js:66 module:io.ox/tours
+#: apps/io.ox/tours/mail.js:96 module:io.ox/tours
+msgid "Reading E-Mail conversations"
+msgstr "Læse e-mail-samtaler"
+
+#: apps/io.ox/tours/mail.js:97 module:io.ox/tours
 msgid ""
-"In case of new notifications, e.g. appointment invitations, the info area is "
-"opened."
+"To open or close an E-Mail in a conversation, click on a free area in the "
+"header."
 msgstr ""
-"I tilfælde af nye underretninger, for eksempel en invitation til en aftale, "
-"åbnes informationsområdet."
+"For at åbne eller lukke en e-mail i en samtale, klik på et frit område i "
+"brevhovedet."
+
+#: apps/io.ox/tours/mail.js:101 module:io.ox/tours
+msgid "Halo view"
+msgstr "Samlet visning"
+
+#: apps/io.ox/tours/mail.js:102 module:io.ox/tours
+msgid ""
+"To receive information about the sender or other recipients, open the Halo "
+"view by clicking on a name."
+msgstr ""
+"For at hente information om afsenderen eller andre modtagere, åbn samlet "
+"visning ved at klikke på et navn."
+
+#: apps/io.ox/tours/mail.js:106 module:io.ox/tours
+msgid "Editing multiple E-Mails"
+msgstr "Redigering af flere e-mails"
 
 #: apps/io.ox/tours/mail.js:107 module:io.ox/tours
 msgid ""
@@ -659,769 +649,10 @@
 "e-mailene markeres. Hvis tjekboksen ikke er synlig, klik Visning > Tjekbokse "
 "i højre side af værktøjslinjen."
 
-#: apps/io.ox/tours/mail.js:64 module:io.ox/tours
-msgid ""
-"In this area you can find further functions, e.g. for adding attachments."
-=======
-#: apps/io.ox/tours/files.js:221 module:io.ox/tours
-msgid "Add another account"
-msgstr "Tilføj en anden konto"
-
-#: apps/io.ox/tours/files.js:222 module:io.ox/tours
-msgid ""
-"Drive allows you to connect to other storage solutions if you already have a "
-"cloud storage account you use to save and sync your files. Simply click on "
-"the appropriate logo to access your existing data."
-msgstr ""
-"Drive giver dig mulighed for at forbinde til andre lagringsløsninger, hvis "
-"du allerede har en lagerkontor i skyen, som du bruger til at gemme og "
-"synkronisere dine filer.  Klik på det relevante logo for at tilgå dine "
-"eksisterende data."
-
-#: apps/io.ox/tours/files.js:231 module:io.ox/tours
-msgid "Restart Guided Tour"
-msgstr "Genstart rundvisning"
-
-#: apps/io.ox/tours/files.js:232 module:io.ox/tours
-msgid ""
-"Hint: you can always restart guided tours, any time you need them, from the "
-"system menu."
-msgstr ""
-"Vink: Du kan altid gentage en rundvisning fra systemmenuen, når som helst du "
-"har brug for det."
-
-#: apps/io.ox/tours/intro.js:34 module:io.ox/tours
-msgid "Welcome to %s"
-msgstr "Velkommen til %s"
-
-#: apps/io.ox/tours/intro.js:35 module:io.ox/tours
-msgid ""
-"This guided tour will briefly introduce you to the product. Get more "
-"detailed information in the tours for the single apps or in the online help."
->>>>>>> 9c370bce
-msgstr ""
-"I dette felt kan du finde yderligere funktioner, for eksempel til at "
-"vedhæfte filer."
-
-<<<<<<< HEAD
-#: apps/io.ox/tours/calendar.js:67 module:io.ox/tours
-#: apps/io.ox/tours/tasks.js:77
-msgid "Inviting other participants"
-msgstr "Inviterer andre deltagere"
-
-=======
->>>>>>> 9c370bce
-#: apps/io.ox/tours/intro.js:38 module:io.ox/tours
-msgid "Launching an app"
-msgstr "Start af et program"
-
-<<<<<<< HEAD
-#: apps/io.ox/tours/contacts.js:35 module:io.ox/tours
-msgid "Navigation bar"
-msgstr "Navigationslinje"
-
-#: apps/io.ox/tours/files.js:67 module:io.ox/tours
-msgid ""
-"On the left you can see the folder tree. It displays your folder structure "
-"and allows you to navigate to specific folders and subfolders. To make your "
-"life easier, we have already included folders for your Documents, Music, "
-"Pictures and Videos."
-=======
-#: apps/io.ox/tours/intro.js:39 module:io.ox/tours
-msgid "To launch an app, click on an entry on the left side of the menu bar."
->>>>>>> 9c370bce
-msgstr ""
-"Til venstre kan du se mappetræet.  Det viser din mappestruktur og lader dig "
-"navigere til specifikke mapper og undermapper.  For at gøre dit liv lettere, "
-"har vi allerede oprettet mapper til dine doumenter, din musik, dine billeder "
-"og dine videoer."
-
-<<<<<<< HEAD
-#: apps/io.ox/tours/mail.js:91 module:io.ox/tours
-msgid "Opening an E-Mail in a separate window"
-msgstr "Åbne en e-mail i et separat vindue"
-
-#: apps/io.ox/tours/intro.js:81 module:io.ox/tours
-msgid "Opening or closing the folder tree"
-msgstr "Åbning eller lukning af mappetræet"
-
 #: apps/io.ox/tours/mail.js:112 module:io.ox/tours
 msgid "Opening the E-Mail settings"
 msgstr "Åbner E-mail-indstillingerne"
 
-#: apps/io.ox/tours/settings.js:48 module:io.ox/tours
-msgid "Opening the help"
-msgstr "Åbning af hjælp"
-
-#: apps/io.ox/tours/settings.js:30 module:io.ox/tours
-msgid "Opening the settings"
-msgstr "Åbner indstillingerne"
-
-#: apps/io.ox/tours/files.js:131 module:io.ox/tours
-msgid "Preview files"
-msgstr "Forhåndsvisning af filer"
-
-#: apps/io.ox/tours/files.js:142 module:io.ox/tours
-msgid "Preview mode"
-msgstr "Forhåndsvisningsmodus"
-
-#: apps/io.ox/tours/mail.js:96 module:io.ox/tours
-msgid "Reading E-Mail conversations"
-msgstr "Læse e-mail-samtaler"
-
-#: apps/io.ox/tours/portal.js:35 module:io.ox/tours
-msgid "Reading the details"
-msgstr "Læser detaljerne"
-
-#: apps/io.ox/tours/files.js:231 module:io.ox/tours
-msgid "Restart Guided Tour"
-msgstr "Genstart rundvisning"
-=======
-#: apps/io.ox/tours/intro.js:44 module:io.ox/tours
-msgid "Displaying the help or the settings"
-msgstr "Vis hjælp eller indstillinger"
-
-#: apps/io.ox/tours/intro.js:45 module:io.ox/tours
-msgid ""
-"To display the help or the settings, click the System menu icon in the menu "
-"bar."
-msgstr ""
-"For at vise hjælpen eller indstillingerne, klik på menuikonet System i "
-"menulinjen."
-
-#: apps/io.ox/tours/intro.js:58 module:io.ox/tours
-msgid "The New objects icon"
-msgstr "Nye objekter-ikonet"
-
-#: apps/io.ox/tours/intro.js:59 module:io.ox/tours
-msgid ""
-"The New objects icon shows the number of unread E-Mails or other "
-"notifications. If clicking the icon, the info area opens."
-msgstr ""
-"Nye objekter-ikonet viser antallet af ulæste e-mails og andre påmindelser. "
-"Hvis der klikkes på ikonet, åbner informationsområdet."
-
-#: apps/io.ox/tours/intro.js:65 module:io.ox/tours
-msgid "The info area"
-msgstr "Informationsområdet"
-
-#: apps/io.ox/tours/intro.js:66 module:io.ox/tours
-msgid ""
-"In case of new notifications, e.g. appointment invitations, the info area is "
-"opened."
-msgstr ""
-"I tilfælde af nye underretninger, for eksempel en invitation til en aftale, "
-"åbnes informationsområdet."
-
-#: apps/io.ox/tours/intro.js:72 module:io.ox/tours
-msgid "Creating new items"
-msgstr "Lav nye elementer"
-
-#: apps/io.ox/tours/intro.js:73 module:io.ox/tours
-msgid "To create a new E-Mail, click the Compose new E-Mail in the toolbar."
-msgstr ""
-"For at oprette en ny e-mail, klik \"Skriv ny e-mail\" i værktøjslinjen."
-
-#: apps/io.ox/tours/intro.js:81 module:io.ox/tours
-msgid "Opening or closing the folder tree"
-msgstr "Åbning eller lukning af mappetræet"
-
-#: apps/io.ox/tours/intro.js:82 module:io.ox/tours
-msgid ""
-"To open or close the folder tree, click on View >  Folder view on the right "
-"side of the toolbar."
-msgstr ""
-"For et åbne eller lukke mappetræet, klik Visning > Mappevisning i højre side "
-"af værktøjslinjen."
->>>>>>> 9c370bce
-
-#: apps/io.ox/tours/intro.js:94 module:io.ox/tours
-msgid "Searching for objects"
-msgstr "Søger efter objekter"
-
-<<<<<<< HEAD
-#: apps/io.ox/tours/files.js:88 module:io.ox/tours
-msgid "Select a view"
-msgstr "Vælg en visning"
-
-#: apps/io.ox/tours/calendar.js:83 module:io.ox/tours
-#: apps/io.ox/tours/mail.js:86
-msgid "Selecting a view"
-msgstr "Vælger en visning"
-
-#: apps/io.ox/tours/contacts.js:40 module:io.ox/tours
-msgid "Sending an E-Mail to a contact"
-msgstr "Send en e-mail til en kontakt"
-
-#: apps/io.ox/tours/mail.js:74 module:io.ox/tours
-msgid "Sending the E-Mail"
-msgstr "Sender e-mail'en"
-
-#: apps/io.ox/tours/files.js:156 module:io.ox/tours
-msgid "Share files"
-msgstr "Del filer"
-
-#: apps/io.ox/tours/files.js:183 module:io.ox/tours
-msgid ""
-"Sharing files by inviting people does not only offer your recipients the "
-"option to create and edit files. Internal and external participants are also "
-"able to collaborate with you on text documents and spreadsheets at the same "
-"time."
-=======
-#: apps/io.ox/tours/intro.js:95 module:io.ox/tours
-msgid "To search for objects, click the Search icon in the menu bar."
-msgstr "For at søge efter objekter, klik på \"Søg\"-ikonet i menulinjen."
-
-#: apps/io.ox/tours/intro.js:99 module:io.ox/tours
-msgid "The toolbar"
-msgstr "Værktøjslinjen"
-
-#: apps/io.ox/tours/intro.js:100 module:io.ox/tours
-msgid ""
-"Depending on the app, the toolbar contains various functions for creating, "
-"editing and organizing objects."
-msgstr ""
-"Afhængigt af programmet indeholder værktøjslinjen forskellige funktioner til "
-"at oprette, redigere og organisere objekter."
-
-#: apps/io.ox/tours/intro.js:104 module:io.ox/tours
-msgid "The folder tree"
-msgstr "Mappetræet"
-
-#: apps/io.ox/tours/intro.js:105 module:io.ox/tours
-msgid ""
-"Use the folder tree to open the folder containing the objects that you want "
-"to view in the list."
->>>>>>> 9c370bce
-msgstr ""
-"Deling af filer ved at invitere folk giver ikke kun dine modtagere mulighed "
-"for at oprette og redigere filer.  Interne og eksterne deltagere kan også "
-"samarbejde med dig om tekstdokumenter og regneark samtidig."
-
-<<<<<<< HEAD
-#: apps/io.ox/tours/files.js:168 module:io.ox/tours
-msgid "Sharing options"
-msgstr "Delingsindstillinger"
-
-#: apps/io.ox/tours/settings.js:54 module:io.ox/tours
-msgid "Signing out"
-msgstr "Logger ud"
-
-#: apps/io.ox/tours/tasks.js:92 module:io.ox/tours
-msgid "Sorting tasks"
-msgstr "Sorterer dine opgaver"
-
-#: apps/io.ox/tours/mail.js:79 module:io.ox/tours
-msgid "Sorting your E-Mails"
-msgstr "Sortering af dine e-mails"
-=======
-#: apps/io.ox/tours/intro.js:109 module:io.ox/tours
-msgid "The list"
-msgstr "Listen"
-
-#: apps/io.ox/tours/intro.js:110 module:io.ox/tours
-msgid ""
-"Use the list to select an object, show its contents or activate functions."
-msgstr ""
-"Brug listen til at vælge et objekt, for at se dets indhold eller aktivere "
-"funktioner."
->>>>>>> 9c370bce
-
-#: apps/io.ox/tours/intro.js:114 module:io.ox/tours
-msgid "The Detail view"
-msgstr "Detaljevisningen"
-
-#: apps/io.ox/tours/intro.js:115 module:io.ox/tours
-msgid ""
-"The Detail view displays an object's content. Depending on the app, further "
-"functions for organizing objects can be found in the Detail view."
-msgstr ""
-"Detaljevisningen viser et objekts indhold.  Afhængigt af programmet kan der "
-"findes flere funktioner til at organisere objekter i detaljevisningen."
-
-<<<<<<< HEAD
-#: apps/io.ox/tours/files.js:59 module:io.ox/tours
-msgid "The Drive app"
-msgstr "Drive-app'en"
-
-#: apps/io.ox/tours/files.js:53 module:io.ox/tours
-msgid "The Drive app tour.txt"
-msgstr "The Drive app tour.txt"
-
-#: apps/io.ox/tours/calendar.js:95 module:io.ox/tours
-msgid "The List view"
-msgstr "Listevisningen"
-
-#: apps/io.ox/tours/calendar.js:96 module:io.ox/tours
-msgid ""
-"The List view shows a list of the appointments in the current folder. If "
-"clicking on an appointment, the appointment's data and some functions are "
-"displayed in the Detail view."
-=======
-#: apps/io.ox/tours/intro.js:119 module:io.ox/tours
-msgid "Further information"
-msgstr "Yderligere information"
-
-#: apps/io.ox/tours/intro.js:120 module:io.ox/tours
-msgid ""
-"Detailed instructions for the single apps are located in System menu > Help."
-msgstr ""
-"Detaljerede instruktioner for de enkelte programmer kan findes i menuen "
-"System > Hjælp."
-
-#: apps/io.ox/tours/mail.js:33 module:io.ox/tours
-msgid "Composing a new E-Mail"
-msgstr "Skriver en ny e-mail"
-
-#: apps/io.ox/tours/mail.js:34 module:io.ox/tours
-msgid "To compose a new E-Mail, click on Compose in the toolbar."
-msgstr "For skrive en ny e-mail, klik på Skriv e-mail i værktøjslinjen."
-
-#: apps/io.ox/tours/mail.js:47 module:io.ox/tours
-msgid "Entering the recipient's name"
-msgstr "Indtastning af modtagerens navn"
-
-#: apps/io.ox/tours/mail.js:48 module:io.ox/tours
-msgid ""
-"Enter the recipient's name into the recipients field. As soon as you typed "
-"the first letters, suggestions from the address books are displayed. To "
-"accept a recipient suggestion, click on it."
->>>>>>> 9c370bce
-msgstr ""
-"Listevisningen viser en liste med aftalerne i den aktuelle mappe.  Hvis du "
-"klikker på en aftale bliver aftalens data og nogle funktioner vist i "
-"Detaljevisningen."
-
-<<<<<<< HEAD
-#: apps/io.ox/tours/intro.js:58 module:io.ox/tours
-msgid "The New objects icon"
-msgstr "Nye objekter-ikonet"
-
-#: apps/io.ox/tours/intro.js:59 module:io.ox/tours
-msgid ""
-"The New objects icon shows the number of unread E-Mails or other "
-"notifications. If clicking the icon, the info area opens."
-msgstr ""
-"Nye objekter-ikonet viser antallet af ulæste e-mails og andre påmindelser. "
-"Hvis der klikkes på ikonet, åbner informationsområdet."
-
-#: apps/io.ox/tours/portal.js:30 module:io.ox/tours
-msgid "The Portal"
-msgstr "Portalen"
-
-#: apps/io.ox/tours/portal.js:31 module:io.ox/tours
-msgid ""
-"The Portal informs you about current E-Mails, appointments or social network "
-"news."
-=======
-#: apps/io.ox/tours/mail.js:58 module:io.ox/tours
-msgid "Entering the subject"
-msgstr "Indtastning af emnet"
-
-#: apps/io.ox/tours/mail.js:59 module:io.ox/tours
-msgid "Enter the subject into the subject field."
-msgstr "Skriv emnet i emnefeltet."
-
-#: apps/io.ox/tours/mail.js:63 module:io.ox/tours
-msgid "Further functions"
-msgstr "Flere funktioner"
-
-#: apps/io.ox/tours/mail.js:64 module:io.ox/tours
-msgid ""
-"In this area you can find further functions, e.g. for adding attachments."
->>>>>>> 9c370bce
-msgstr ""
-"Portalen informerer dig om aktuelle e-mails, aftaler eller nyheder på "
-"sociale netværk."
-
-<<<<<<< HEAD
-#: apps/io.ox/tours/calendar.js:105 module:io.ox/tours
-msgid "The calendar views"
-msgstr "Kalendervisningerne"
-
-#: apps/io.ox/tours/calendar.js:106 module:io.ox/tours
-msgid ""
-"The calendar views display a calendar sheet with the appointments for the "
-"selected time range."
-=======
-#: apps/io.ox/tours/mail.js:68 module:io.ox/tours
-msgid "Entering the E-Mail text"
-msgstr "Indtastning af e-mail-teksten"
-
-#: apps/io.ox/tours/mail.js:69 module:io.ox/tours
-msgid ""
-"Enter the E-Mail text into the main area. If the text format was set to HTML "
-"in the options, you can format the E-Mail text. To do so select a text part "
-"and then click an icon in the formatting bar."
->>>>>>> 9c370bce
-msgstr ""
-"Kalendervisningerne viser et kalenderark med aftaler for det valgte tidsrum."
-
-<<<<<<< HEAD
-#: apps/io.ox/tours/files.js:206 module:io.ox/tours
-msgid ""
-"The file details side bar offers additional information about your files. "
-"Just enable the File details option from the View drop down menu and select "
-"a file to see the details."
-msgstr ""
-"Søjlen »Fildetaljer« giver dig flere oplysninger om dine filer.  Slå "
-"»Fildetaljer« til i »Visning«-menuen og vælg en fil for at se detaljerne."
-
-#: apps/io.ox/tours/intro.js:104 module:io.ox/tours
-msgid "The folder tree"
-msgstr "Mappetræet"
-
-#: apps/io.ox/tours/intro.js:65 module:io.ox/tours
-msgid "The info area"
-msgstr "Informationsområdet"
-
-#: apps/io.ox/tours/intro.js:109 module:io.ox/tours
-msgid "The list"
-msgstr "Listen"
-
-#: apps/io.ox/tours/settings.js:37 module:io.ox/tours
-msgid ""
-"The settings are organized in topics. Select the topic on the left side, e.g "
-"Basic settings or E-Mail."
-=======
-#: apps/io.ox/tours/mail.js:74 module:io.ox/tours
-msgid "Sending the E-Mail"
-msgstr "Sender e-mail'en"
-
-#: apps/io.ox/tours/mail.js:75 module:io.ox/tours
-msgid "To send the E-Mail, click on Send"
-msgstr "For at sende e-mail'en, klik på »Send«."
-
-#: apps/io.ox/tours/mail.js:79 module:io.ox/tours
-msgid "Sorting your E-Mails"
-msgstr "Sortering af dine e-mails"
-
-#: apps/io.ox/tours/mail.js:80 module:io.ox/tours
-msgid "To sort the E-Mails, click on Sort by. Select a sort criteria."
-msgstr ""
-"For at sortere e-mail, klik på Sortér efter.  Vælg et sorteringskriterie."
-
-#: apps/io.ox/tours/mail.js:87 module:io.ox/tours
-msgid ""
-"To choose between the different views. click on View in the toolbar. Select "
-"a menu entry in the layout."
->>>>>>> 9c370bce
-msgstr ""
-"Indstillingerne er organiserede i emner.  Vælg et emne i venstre side, for "
-"eksempel »Grundlæggende indstillinger« eller »E-mail«."
-
-<<<<<<< HEAD
-#: apps/io.ox/tours/intro.js:99 module:io.ox/tours
-msgid "The toolbar"
-msgstr "Værktøjslinjen"
-
-#: apps/io.ox/tours/intro.js:35 module:io.ox/tours
-msgid ""
-"This guided tour will briefly introduce you to the product. Get more "
-"detailed information in the tours for the single apps or in the online help."
-=======
-#: apps/io.ox/tours/mail.js:91 module:io.ox/tours
-msgid "Opening an E-Mail in a separate window"
-msgstr "Åbne en e-mail i et separat vindue"
-
-#: apps/io.ox/tours/mail.js:92 module:io.ox/tours
-msgid ""
-"If double-clicking on an E-Mail in the list, the E-Mail is opened in a "
-"separate window."
->>>>>>> 9c370bce
-msgstr ""
-"Denne guidede tur vil give dig en kort introduktion til produktet.  Du kan "
-"få mere detaljerede oplysninger i turene for de enkelte programmer eller i "
-"on-line-hjælpen."
-
-<<<<<<< HEAD
-#: apps/io.ox/tours/tasks.js:55 module:io.ox/tours
-msgid "To add further details, click on Expand form."
-msgstr "For at tilføje flere detaljer, klikkes der på Udvid."
-
-#: apps/io.ox/tours/portal.js:41 module:io.ox/tours
-msgid ""
-"To change the layout, drag a square's title to another position and drop it "
-"there."
-msgstr ""
-"For at ændre udseendet, træk en flises titel til en anden position, og slip "
-"den der."
-
-#: apps/io.ox/tours/mail.js:87 module:io.ox/tours
-msgid ""
-"To choose between the different views. click on View in the toolbar. Select "
-"a menu entry in the layout."
-=======
-#: apps/io.ox/tours/mail.js:96 module:io.ox/tours
-msgid "Reading E-Mail conversations"
-msgstr "Læse e-mail-samtaler"
-
-#: apps/io.ox/tours/mail.js:97 module:io.ox/tours
-msgid ""
-"To open or close an E-Mail in a conversation, click on a free area in the "
-"header."
-msgstr ""
-"For at åbne eller lukke en e-mail i en samtale, klik på et frit område i "
-"brevhovedet."
-
-#: apps/io.ox/tours/mail.js:101 module:io.ox/tours
-msgid "Halo view"
-msgstr "Samlet visning"
-
-#: apps/io.ox/tours/mail.js:102 module:io.ox/tours
-msgid ""
-"To receive information about the sender or other recipients, open the Halo "
-"view by clicking on a name."
->>>>>>> 9c370bce
-msgstr ""
-"For at vælge mellem forskellige visninger, klik Visning i værktøjslinjen.  "
-"Vælg en menuindgang i layoutet."
-
-<<<<<<< HEAD
-#: apps/io.ox/tours/mail.js:34 module:io.ox/tours
-msgid "To compose a new E-Mail, click on Compose in the toolbar."
-msgstr "For skrive en ny e-mail, klik på Skriv e-mail i værktøjslinjen."
-
-#: apps/io.ox/tours/intro.js:73 module:io.ox/tours
-msgid "To create a new E-Mail, click the Compose new E-Mail in the toolbar."
-=======
-#: apps/io.ox/tours/mail.js:106 module:io.ox/tours
-msgid "Editing multiple E-Mails"
-msgstr "Redigering af flere e-mails"
-
-#: apps/io.ox/tours/mail.js:107 module:io.ox/tours
-msgid ""
-"In order to edit multiple E-Mails at once, enable the checkboxes on the left "
-"side of the E-Mails. If the checkboxes are not displayed, click on View > "
-"Checkboxes on the right side of the toolbar."
->>>>>>> 9c370bce
-msgstr ""
-"For at oprette en ny e-mail, klik \"Skriv ny e-mail\" i værktøjslinjen."
-
-<<<<<<< HEAD
-#: apps/io.ox/tours/calendar.js:35 module:io.ox/tours
-msgid "To create a new appointment, click on New in the toolbar."
-msgstr "For at oprette en aftale, klik på Ny i værktøjslinjen."
-
-#: apps/io.ox/tours/contacts.js:31 module:io.ox/tours
-msgid "To create a new contact, click on New > Add contact in the toolbar."
-=======
-#: apps/io.ox/tours/mail.js:112 module:io.ox/tours
-msgid "Opening the E-Mail settings"
-msgstr "Åbner E-mail-indstillingerne"
-
-#: apps/io.ox/tours/mail.js:113 module:io.ox/tours
-msgid ""
-"To open the E-Mail settings, click the System menu icon on the upper right "
-"side of the menu bar. Select Settings. Click on E-Mail on the left side."
->>>>>>> 9c370bce
-msgstr ""
-"For at oprette en ny kontakt, klikkes Ny > Tilføj kontakt i værktøjslinjen."
-
-<<<<<<< HEAD
-#: apps/io.ox/tours/tasks.js:33 module:io.ox/tours
-msgid "To create a new task, click on New in the toolbar."
-msgstr "For at oprette en ny opgave, klik på Ny i værktøjslinjen."
-
-#: apps/io.ox/tours/calendar.js:58 module:io.ox/tours
-msgid ""
-"To create recurring appointments, enable Repeat. Functions for setting the "
-"recurrence parameters are shown."
-msgstr ""
-"For at oprette gentagende aftaler, aktivér gentagelse. Funktioner til at "
-"sætte parametrene for gentagelse er vist."
-
-#: apps/io.ox/tours/tasks.js:63 module:io.ox/tours
-msgid ""
-"To create recurring tasks, enable Repeat. Functions for setting the "
-"recurrence parameters are shown."
-=======
-#. Tour name; general introduction
-#: apps/io.ox/tours/main.js:71 module:io.ox/tours
-msgid "Getting started"
-msgstr "Kom i gang"
-
-#: apps/io.ox/tours/portal.js:30 module:io.ox/tours
-msgid "The Portal"
-msgstr "Portalen"
-
-#: apps/io.ox/tours/portal.js:31 module:io.ox/tours
-msgid ""
-"The Portal informs you about current E-Mails, appointments or social network "
-"news."
->>>>>>> 9c370bce
-msgstr ""
-"For at gentagende opgaver, arktivér gentagelse. Funktioner til at sætte "
-"parametrene for gentagelse er vist."
-
-<<<<<<< HEAD
-#: apps/io.ox/tours/calendar.js:78 module:io.ox/tours
-msgid "To create the appointment, click on Create at the upper right side."
-msgstr "For at oprette en aftale, klikkes der på Opret i øverste højre side."
-
-#: apps/io.ox/tours/tasks.js:88 module:io.ox/tours
-msgid "To create the task, click on Create."
-msgstr "For at oprette opgaven, klik på »Opret«."
-
-#: apps/io.ox/tours/portal.js:52 module:io.ox/tours
-msgid ""
-"To display a square again or to display further information sources, click "
-"on Customize this page."
-msgstr ""
-"For at vise en flise igen, eller for at vise flere informationskilder,klik "
-"Tilpas denne side."
-
-#: apps/io.ox/tours/intro.js:45 module:io.ox/tours
-msgid ""
-"To display the help or the settings, click the System menu icon in the menu "
-"bar."
-=======
-#: apps/io.ox/tours/portal.js:35 module:io.ox/tours
-msgid "Reading the details"
-msgstr "Læser detaljerne"
-
-#: apps/io.ox/tours/portal.js:36 module:io.ox/tours
-msgid "To read the details, click on an entry in a square."
-msgstr "For at læse detaljerne, klik på et element i en flise."
-
-#: apps/io.ox/tours/portal.js:40 module:io.ox/tours
-msgid "Drag and drop"
-msgstr "Træk og slip"
-
-#: apps/io.ox/tours/portal.js:41 module:io.ox/tours
-msgid ""
-"To change the layout, drag a square's title to another position and drop it "
-"there."
->>>>>>> 9c370bce
-msgstr ""
-"For at vise hjælpen eller indstillingerne, klik på menuikonet System i "
-"menulinjen."
-
-<<<<<<< HEAD
-#: apps/io.ox/tours/contacts.js:47 module:io.ox/tours
-msgid ""
-"To edit multiple contacts at once, enable the checkboxes on the left side of "
-"the contacts. If the checkboxes are not displayed, click on View > "
-"Checkboxes on the right side of the toolbar."
-msgstr ""
-"For at redigere flere kontakter på én gang, marker tjekboksene på venstre "
-"side af kontakterne. Hvis tjekboksene ikke er vist, klik Visning > Tjekbokse "
-"i højre side af værktøjslinjen."
-
-#: apps/io.ox/tours/tasks.js:100 module:io.ox/tours
-msgid ""
-"To edit multiple tasks at once, enable the checkboxes at the left side of "
-"the tasks. If the checkboxes are not displayed, click on View > Checkboxes "
-"on the right side of the toolbar."
-msgstr ""
-"For at redigere flere opgaver på én gang, aktivér tjekboksene på venstre "
-"side af opgaverne. Hvis tjekboksene ikke er vist, klik på Visning > "
-"Tjekbokse i højre side af værktøjslinjen."
-
-#: apps/io.ox/tours/tasks.js:83 module:io.ox/tours
-msgid "To enter billing information, click on Show details."
-msgstr "For at indtaste faktureringsoplysninger, klik på Vis detaljer."
-
-#: apps/io.ox/tours/calendar.js:68 module:io.ox/tours
-msgid ""
-"To invite other participants, enter their names in the field below "
-"Participants. To avoid appointment conflicts, click on Find a free time at "
-"the upper right side."
-=======
-#: apps/io.ox/tours/portal.js:45 module:io.ox/tours
-msgid "Closing a square"
-msgstr "Lukke en flise"
-
-#: apps/io.ox/tours/portal.js:46 module:io.ox/tours
-msgid "If you no longer want to display a square, click the delete icon."
-msgstr "Hvis du ikke længere vil have et felt vist, så klik på »slet«-ikonet."
-
-#: apps/io.ox/tours/portal.js:51 module:io.ox/tours
-msgid "Customizing the Portal"
-msgstr "Tilpasse Portalen"
-
-#: apps/io.ox/tours/portal.js:52 module:io.ox/tours
-msgid ""
-"To display a square again or to display further information sources, click "
-"on Customize this page."
->>>>>>> 9c370bce
-msgstr ""
-"For at invitere andre deltagere, skriv deres navn i feltet under Deltagere. "
-"For at undgå konflikter med aftaler, klik på Find ledig tid øverst til højre."
-
-<<<<<<< HEAD
-#: apps/io.ox/tours/tasks.js:78 module:io.ox/tours
-msgid ""
-"To invite other participants, enter their names in the field below "
-"Participants. You can add documents as attachment to the task."
-msgstr ""
-"For at invitere andre deltagere, indtast deres navne i feltet under "
-"Deltagere. Du kan tilføje dokumenter som vedhæftninger til opgaven."
-
-#: apps/io.ox/tours/intro.js:39 module:io.ox/tours
-msgid "To launch an app, click on an entry on the left side of the menu bar."
-=======
-#: apps/io.ox/tours/settings.js:30 module:io.ox/tours
-msgid "Opening the settings"
-msgstr "Åbner indstillingerne"
-
-#: apps/io.ox/tours/settings.js:31 module:io.ox/tours
-msgid ""
-"To open the settings, click the System menu icon on the upper right side of "
-"the menu bar. Select Settings."
->>>>>>> 9c370bce
-msgstr ""
-"For at starte et program, klikkes der på et element i venstre side af "
-"menulinjen."
-
-<<<<<<< HEAD
-#: apps/io.ox/tours/calendar.js:63 module:io.ox/tours
-msgid "To not miss the appointment, use the reminder function."
-msgstr "Brug påmindelsesfunktionen, så du ikke kommer til at overse en aftale."
-
-#: apps/io.ox/tours/tasks.js:68 module:io.ox/tours
-msgid "To not miss the task, use the reminder function."
-msgstr "Brug påmindelsesfunktionen, så du ikke kommer til at overse en opgave."
-
-#: apps/io.ox/tours/mail.js:97 module:io.ox/tours
-msgid ""
-"To open or close an E-Mail in a conversation, click on a free area in the "
-"header."
-msgstr ""
-"For at åbne eller lukke en e-mail i en samtale, klik på et frit område i "
-"brevhovedet."
-
-#: apps/io.ox/tours/intro.js:82 module:io.ox/tours
-msgid ""
-"To open or close the folder tree, click on View >  Folder view on the right "
-"side of the toolbar."
-=======
-#: apps/io.ox/tours/settings.js:36 module:io.ox/tours
-msgid "How the settings are organized"
-msgstr "Hvordan indstillingerne er organiseret"
-
-#: apps/io.ox/tours/settings.js:37 module:io.ox/tours
-msgid ""
-"The settings are organized in topics. Select the topic on the left side, e.g "
-"Basic settings or E-Mail."
-msgstr ""
-"Indstillingerne er organiserede i emner.  Vælg et emne i venstre side, for "
-"eksempel »Grundlæggende indstillinger« eller »E-mail«."
-
-#: apps/io.ox/tours/settings.js:43 module:io.ox/tours
-msgid "Editing settings"
-msgstr "Redigere indstillinger"
-
-#: apps/io.ox/tours/settings.js:44 module:io.ox/tours
-msgid ""
-"Edit a setting on the right side. In most of the cases, the changes are "
-"activated immediately."
->>>>>>> 9c370bce
-msgstr ""
-"For et åbne eller lukke mappetræet, klik Visning > Mappevisning i højre side "
-"af værktøjslinjen."
-
-<<<<<<< HEAD
 #: apps/io.ox/tours/mail.js:113 module:io.ox/tours
 msgid ""
 "To open the E-Mail settings, click the System menu icon on the upper right "
@@ -1430,11 +661,103 @@
 "For at åbne indstillingerne til e-mail, klik på systemmenu-ikonet i øverste "
 "højre side af menulinjen. Vælg indstillinger. Klik på »E-mail« i venstre "
 "side."
-=======
+
+#. Tour name; general introduction
+#: apps/io.ox/tours/main.js:71 module:io.ox/tours
+msgid "Getting started"
+msgstr "Kom i gang"
+
+#: apps/io.ox/tours/portal.js:30 module:io.ox/tours
+msgid "The Portal"
+msgstr "Portalen"
+
+#: apps/io.ox/tours/portal.js:31 module:io.ox/tours
+msgid ""
+"The Portal informs you about current E-Mails, appointments or social network "
+"news."
+msgstr ""
+"Portalen informerer dig om aktuelle e-mails, aftaler eller nyheder på "
+"sociale netværk."
+
+#: apps/io.ox/tours/portal.js:35 module:io.ox/tours
+msgid "Reading the details"
+msgstr "Læser detaljerne"
+
+#: apps/io.ox/tours/portal.js:36 module:io.ox/tours
+msgid "To read the details, click on an entry in a square."
+msgstr "For at læse detaljerne, klik på et element i en flise."
+
+#: apps/io.ox/tours/portal.js:40 module:io.ox/tours
+msgid "Drag and drop"
+msgstr "Træk og slip"
+
+#: apps/io.ox/tours/portal.js:41 module:io.ox/tours
+msgid ""
+"To change the layout, drag a square's title to another position and drop it "
+"there."
+msgstr ""
+"For at ændre udseendet, træk en flises titel til en anden position, og slip "
+"den der."
+
+#: apps/io.ox/tours/portal.js:45 module:io.ox/tours
+msgid "Closing a square"
+msgstr "Lukke en flise"
+
+#: apps/io.ox/tours/portal.js:46 module:io.ox/tours
+msgid "If you no longer want to display a square, click the delete icon."
+msgstr "Hvis du ikke længere vil have et felt vist, så klik på »slet«-ikonet."
+
+#: apps/io.ox/tours/portal.js:51 module:io.ox/tours
+msgid "Customizing the Portal"
+msgstr "Tilpasse Portalen"
+
+#: apps/io.ox/tours/portal.js:52 module:io.ox/tours
+msgid ""
+"To display a square again or to display further information sources, click "
+"on Customize this page."
+msgstr ""
+"For at vise en flise igen, eller for at vise flere informationskilder,klik "
+"Tilpas denne side."
+
+#: apps/io.ox/tours/settings.js:30 module:io.ox/tours
+msgid "Opening the settings"
+msgstr "Åbner indstillingerne"
+
+#: apps/io.ox/tours/settings.js:31 module:io.ox/tours
+msgid ""
+"To open the settings, click the System menu icon on the upper right side of "
+"the menu bar. Select Settings."
+msgstr ""
+"For at åbne indstillingerne, klik på menuikonet »System« i øverste højre "
+"side af menulinjen. Vælg »Indstillinger«."
+
+#: apps/io.ox/tours/settings.js:36 module:io.ox/tours
+msgid "How the settings are organized"
+msgstr "Hvordan indstillingerne er organiseret"
+
+#: apps/io.ox/tours/settings.js:37 module:io.ox/tours
+msgid ""
+"The settings are organized in topics. Select the topic on the left side, e.g "
+"Basic settings or E-Mail."
+msgstr ""
+"Indstillingerne er organiserede i emner.  Vælg et emne i venstre side, for "
+"eksempel »Grundlæggende indstillinger« eller »E-mail«."
+
+#: apps/io.ox/tours/settings.js:43 module:io.ox/tours
+msgid "Editing settings"
+msgstr "Redigere indstillinger"
+
+#: apps/io.ox/tours/settings.js:44 module:io.ox/tours
+msgid ""
+"Edit a setting on the right side. In most of the cases, the changes are "
+"activated immediately."
+msgstr ""
+"Redigér en indstilling i højre side. I de fleste tilfælde bliver ændringer "
+"aktiveret med det samme."
+
 #: apps/io.ox/tours/settings.js:48 module:io.ox/tours
 msgid "Opening the help"
 msgstr "Åbning af hjælp"
->>>>>>> 9c370bce
 
 #: apps/io.ox/tours/settings.js:49 module:io.ox/tours
 msgid ""
@@ -1448,56 +771,6 @@
 "at se den komplette hjælp, klik på Startside eller Indholdsfortegnelse "
 "øverst i vinduet."
 
-<<<<<<< HEAD
-#: apps/io.ox/tours/settings.js:31 module:io.ox/tours
-msgid ""
-"To open the settings, click the System menu icon on the upper right side of "
-"the menu bar. Select Settings."
-msgstr ""
-"For at åbne indstillingerne, klik på menuikonet »System« i øverste højre "
-"side af menulinjen. Vælg »Indstillinger«."
-
-#: apps/io.ox/tours/portal.js:36 module:io.ox/tours
-msgid "To read the details, click on an entry in a square."
-msgstr "For at læse detaljerne, klik på et element i en flise."
-
-#: apps/io.ox/tours/mail.js:102 module:io.ox/tours
-msgid ""
-"To receive information about the sender or other recipients, open the Halo "
-"view by clicking on a name."
-msgstr ""
-"For at hente information om afsenderen eller andre modtagere, åbn samlet "
-"visning ved at klikke på et navn."
-
-#: apps/io.ox/tours/intro.js:95 module:io.ox/tours
-msgid "To search for objects, click the Search icon in the menu bar."
-msgstr "For at søge efter objekter, klik på \"Søg\"-ikonet i menulinjen."
-
-#: apps/io.ox/tours/calendar.js:84 module:io.ox/tours
-msgid ""
-"To select one of the views like Day, Month or List, click on View in the "
-"toolbar. Select a menu entry from the Layout section."
-msgstr ""
-"For at vælge en af visningerne Dag, Måned eller Liste, klik på Visning i "
-"værktøjslinjen.  Vælg en menuindgang i Layout-gruppen."
-
-#: apps/io.ox/tours/contacts.js:41 module:io.ox/tours
-msgid ""
-"To send an E-Mail to the contact, click on an E-Mail address or on Send "
-"email in the toolbar."
-msgstr ""
-"For at sende en e-mail til kontakten, klik på en e-mail-adresse eller på "
-"Send e-mail i værktøjslinjen."
-
-#: apps/io.ox/tours/mail.js:75 module:io.ox/tours
-msgid "To send the E-Mail, click on Send"
-msgstr "For at sende e-mail'en, klik på »Send«."
-
-#: apps/io.ox/tours/settings.js:55 module:io.ox/tours
-msgid ""
-"To sign out, click the System menu icon on the upper right side of the menu "
-"bar. Select Sign out."
-=======
 #: apps/io.ox/tours/settings.js:54 module:io.ox/tours
 msgid "Signing out"
 msgstr "Logger ud"
@@ -1542,22 +815,10 @@
 msgid ""
 "To create recurring tasks, enable Repeat. Functions for setting the "
 "recurrence parameters are shown."
->>>>>>> 9c370bce
 msgstr ""
-"For at logge af, tryk på menuikonet System i øverste højre side af "
-"menulinjen. Vælg log af."
-
-<<<<<<< HEAD
-#: apps/io.ox/tours/mail.js:80 module:io.ox/tours
-msgid "To sort the E-Mails, click on Sort by. Select a sort criteria."
-msgstr ""
-"For at sortere e-mail, klik på Sortér efter.  Vælg et sorteringskriterie."
-
-#: apps/io.ox/tours/tasks.js:93 module:io.ox/tours
-msgid "To sort the tasks, click on Sort by. Select a sort criteria."
-msgstr ""
-"For at sortere opgaver, klik på Sortér efter.  Vælg et sorteringskriterie."
-=======
+"For at gentagende opgaver, arktivér gentagelse. Funktioner til at sætte "
+"parametrene for gentagelse er vist."
+
 #: apps/io.ox/tours/tasks.js:68 module:io.ox/tours
 msgid "To not miss the task, use the reminder function."
 msgstr "Brug påmindelsesfunktionen, så du ikke kommer til at overse en opgave."
@@ -1565,48 +826,11 @@
 #: apps/io.ox/tours/tasks.js:72 module:io.ox/tours
 msgid "Tracking the editing status"
 msgstr "Sporer status på redigering"
->>>>>>> 9c370bce
 
 #: apps/io.ox/tours/tasks.js:73 module:io.ox/tours
 msgid "To track the editing status, enter the current progress."
 msgstr "For at følge status på redigering, indtast den nuværende process."
 
-<<<<<<< HEAD
-#: apps/io.ox/tours/files.js:117 module:io.ox/tours
-msgid ""
-"To upload a new file from your local device, simply click on Add local file "
-"and select the file you would like to upload. It is even easier if you just "
-"drag and drop files from your local device into Drive. The uploaded file is "
-"now available in Drive on all your devices."
-msgstr ""
-"For at overføre en ny fil fra din lokale enhed; klik »Tilføj lokal fil« og "
-"vælg filen du gerne vil overføre.  Det er endnu lettere, hvis du bare hiver "
-"filerne fra din lokale enhed og ind i Drive.  Den overførte fil er nu "
-"tilgængelig i Drive på alle dine enheder."
-
-#: apps/io.ox/tours/files.js:103 module:io.ox/tours
-msgid "Toolbar"
-msgstr "Værktøjslinje"
-
-#: apps/io.ox/tours/tasks.js:72 module:io.ox/tours
-msgid "Tracking the editing status"
-msgstr "Sporer status på redigering"
-
-#: apps/io.ox/tours/files.js:116 module:io.ox/tours
-msgid "Upload a new file"
-msgstr "Overfør en ny fil"
-
-#: apps/io.ox/tours/intro.js:105 module:io.ox/tours
-msgid ""
-"Use the folder tree to open the folder containing the objects that you want "
-"to view in the list."
-msgstr ""
-"Bruge mappetræet, til at åbne mappen med de objekter, som du vil se i listen."
-
-#: apps/io.ox/tours/intro.js:110 module:io.ox/tours
-msgid ""
-"Use the list to select an object, show its contents or activate functions."
-=======
 #: apps/io.ox/tours/tasks.js:78 module:io.ox/tours
 msgid ""
 "To invite other participants, enter their names in the field below "
@@ -1637,28 +861,9 @@
 
 #: apps/io.ox/tours/tasks.js:93 module:io.ox/tours
 msgid "To sort the tasks, click on Sort by. Select a sort criteria."
->>>>>>> 9c370bce
 msgstr ""
-"Brug listen til at vælge et objekt, for at se dets indhold eller aktivere "
-"funktioner."
-
-<<<<<<< HEAD
-#: apps/io.ox/tours/calendar.js:62 module:io.ox/tours
-#: apps/io.ox/tours/tasks.js:67
-msgid "Using the reminder function"
-msgstr "Brug af funktionen til påmindelse"
-
-#: apps/io.ox/tours/intro.js:34 module:io.ox/tours
-msgid "Welcome to %s"
-msgstr "Velkommen til %s"
-
-#: apps/io.ox/tours/files.js:60 module:io.ox/tours
-msgid ""
-"Welcome to your cloud storage app. This Guided Tour will introduce you to "
-"your new online storage solution - your one point to access online stored "
-"files from all your accounts. This is where you can upload and save your "
-"files, share them and synchronize them with different devices.  "
-=======
+"For at sortere opgaver, klik på Sortér efter.  Vælg et sorteringskriterie."
+
 #: apps/io.ox/tours/tasks.js:99 module:io.ox/tours
 msgid "Editing multiple tasks"
 msgstr "Redigering af flere opgaver"
@@ -1668,12 +873,10 @@
 "To edit multiple tasks at once, enable the checkboxes at the left side of "
 "the tasks. If the checkboxes are not displayed, click on View > Checkboxes "
 "on the right side of the toolbar."
->>>>>>> 9c370bce
 msgstr ""
-"Velkommen til din lagerplads i skyen.  Denne rundvisning vil introducere dig "
-"til din nye on-line-lager-løsning - din ene adgangvej til lagrede filer fra "
-"alle dine konti.  Her kan du overføre og gemme dine filer, gemme dem, og "
-"synkronisere dem med forskellige enheder."
+"For at redigere flere opgaver på én gang, aktivér tjekboksene på venstre "
+"side af opgaverne. Hvis tjekboksene ikke er vist, klik på Visning > "
+"Tjekbokse i højre side af værktøjslinjen."
 
 #~ msgid "%1$d %2$s"
 #~ msgstr "%1$d %2$s"
