--- conflicted
+++ resolved
@@ -89,34 +89,6 @@
             if (query in this.cache) {
                 // cache hit
                 return $.Deferred().resolve(this.cache[query]);
-<<<<<<< HEAD
-            } else {
-                // cache miss
-                try {
-                    http.pause();
-                    return $.when.apply($,
-                        _(self.apis).map(function (module) {
-                            // prefer autocomplete over search
-                            return (module.api.autocomplete || module.api.search)(query, options);
-                        })
-                    )
-                    .then(function () {
-                        // unify and process
-                        var retData = [], data = _(arguments).toArray();
-                        _(self.apis).each(function (module, index) {
-                            var items = _(data[index]).map(function (data) {
-                                    data.type = module.type;
-                                    return data;
-                                });
-                            retData = retData.concat(items);
-                            switch (module.type) {
-                                case 'custom':
-                                case 'user':
-                                case 'contact':
-                                    retData = self.processContactResults(retData, query);
-                                    break;
-                            }
-=======
             }
             // cache miss
             try {
@@ -136,7 +108,6 @@
                         var items = _(data[index]).map(function (data) {
                             data.type = module.type;
                             return data;
->>>>>>> 15b67d9d
                         });
                         retData = retData.concat(items);
 
