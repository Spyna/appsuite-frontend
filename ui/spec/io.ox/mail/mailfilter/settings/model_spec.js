--- conflicted
+++ resolved
@@ -97,30 +97,6 @@
                 def = $.Deferred().resolve(fixtureMailfilterConfig),
                 stub;
 
-<<<<<<< HEAD
-        var model,
-            def = $.Deferred().resolve(fixtureMailfilterConfig),
-            stub;
-
-        beforeEach(function () {
-
-            stub = sinon.stub(api, 'getConfig').returns(def);
-            model = factory.create(mailfilterModel.protectedMethods.provideEmptyModel());
-
-            return require(['io.ox/mail/mailfilter/settings/filter/tests/register', 'io.ox/mail/mailfilter/settings/filter/actions/register']).then(function (conditionsExtensions, actionsExtensions) {
-                conditionsExtensions.processConfig(fixtureMailfilterConfig);
-                actionsExtensions.processConfig(fixtureMailfilterConfig);
-
-                ext.point('io.ox/mail/mailfilter/tests').invoke('initialize', null, { defaults: defaults, conditionsOrder: [] });
-                ext.point('io.ox/mail/mailfilter/actions').invoke('initialize', null, { defaults: defaults, actionsOrder: [] });
-            });
-
-        });
-
-        afterEach(function () {
-            stub.restore();
-        });
-=======
             beforeEach(function () {
 
                 stub = sinon.stub(api, 'getConfig').returns(def);
@@ -135,7 +111,6 @@
                 });
 
             });
->>>>>>> 1c74fb5d
 
             afterEach(function () {
                 stub.restore();
