<html lang="de">
<head>
<meta http-equiv="Content-Type" content="text/html; charset=utf-8">
<title>4.2.3. Portal-Widget hinzufügen</title>
<link rel="stylesheet" type="text/css" href="../../help.css">
<meta name="generator" content="DocBook XSL Stylesheets V1.78.1">
<link rel="home" href="index.html" title="Benutzeranleitung">
<link rel="up" href="ox.appsuite.user.sect.portal.customize.html" title="4.2. Das Portal anpassen">
<link rel="prev" href="ox.appsuite.user.sect.portal.customize.close.html" title="4.2.2. Portal-Widget entfernen">
<link rel="next" href="ox.appsuite.user.sect.portal.customize.addsocial.html" title="4.2.4. Portal-Widget für Soziale Netzwerke hinzufügen">
<link rel="copyright" href="ox.appsuite.user.legalnotice.html" title="Rechtlicher Hinweis">
<link rel="stylesheet" type="text/css" href="../../bootstrap.min.css"​/> 
<link id="favicon" rel="shortcut icon" href="../../../apps/themes/default/favicon.ico" type="image/x-icon"> 
<meta name="viewport" content="width=device-width, initial-scale=1.0">
   <script src="../../jquery.min.js"></script> 

   <script src="../../bootstrap.min.js"></script> 
</head>
<body bgcolor="white" text="black" link="#0000FF" vlink="#840084" alink="#0000FF">
<div class="oxhelp-navigation-top"><nav class="navbar navbar-inverse" role="navigation"><div class="container-fluid">
<div class="navbar-header">
<button type="button" class="navbar-toggle" data-toggle="collapse" data-target="#ox-main-nav"><span class="sr-only">Navigation umschalten</span><span class="icon-bar"></span><span class="icon-bar"></span><span class="icon-bar"></span></button><a class="navbar-brand"></a>
</div>
<div class="collapse navbar-collapse" id="ox-main-nav"><ul class="nav navbar-nav">
<li><a accesskey="p" class="oxhelp-prev-link" href="ox.appsuite.user.sect.portal.customize.close.html">Zurück</a></li>
<li><a accesskey="h" href="index.html" class="oxhelp-home-link">Startseite</a></li>
<li><a accesskey="t" href="bk01-toc.html" class="oxhelp-toc-link">Inhaltsverzeichnis</a></li>
<li><a accesskey="n" class="oxhelp-next-link" href="ox.appsuite.user.sect.portal.customize.addsocial.html">Weiter</a></li>
</ul></div>
</div></nav></div>
<div class="oxhelp-content">
  <h1 class="sr-only">
    <span class="phrase">Portal</span>
    
    
    
  </h1>
<h2 class="sr-only">
      <span class="phrase">Das Portal</span>
      
      
       anpassen</h2>
<div class="sect2" id="ox.appsuite.user.sect.portal.customize.add">
<div class="titlepage"><div><div><h3 class="title">4.2.3. Portal-Widget hinzufügen</h3></div></div></div>
<a class="indexterm" name="id-1.5.6.7.2"></a><a class="indexterm" name="id-1.5.6.7.3"></a><a class="indexterm" name="id-1.5.6.7.4"></a><a class="indexterm" name="id-1.5.6.7.5"></a><div class="concept">
<a name="ox.appsuite.user.concept.portal.customize.add"></a><p id="ox.appsuite.user.concept.portal.customize.add">Sie können die vorhandenen Widgets ergänzen, indem
        Sie neue hinzufügen.</p>
</div>
<div class="task" id="ox.appsuite.user.task.portal.tile.add">
<p class="title">So fügen Sie neue Widgets hinzu:</p>
<div class="procedure"><ol class="procedure" type="1">
<<<<<<< HEAD
<li class="step"><p role="presentation">Klicken Sie in der App
              <span class="phrase"><span class="guilabel"><strong>Portal</strong></span></span>
              
              
               
              rechts oben auf <span class="guibutton"><strong>Widget hinzufügen</strong></span>. Wählen Sie einen Eintrag.</p></li>
=======
<li class="step"><p role="presentation">Verwenden Sie eine der folgenden Methoden:
              <ul class="itemizedlist" style="list-style-type: disc; ">
<li class="listitem">
<p role="presentation">Klicken Sie in der Menüleiste rechts auf das Symbol <span class="guibutton"><strong>Einstellungen</strong></span>.
                     Klicken Sie im Menü auf <span class="guibutton"><strong>Einstellungen</strong></span>. 
                  </p>
<p role="presentation">Klicken Sie in der Seitenleiste auf <span class="guibutton"><strong>Portal</strong></span>. 
                    Klicken Sie auf <span class="guibutton"><strong>Widget hinzufügen</strong></span>. Wählen Sie einen Eintrag.</p>
</li>
<li class="listitem"><p role="presentation">Klicken Sie in der App 
                    <span class="phrase"><span class="guilabel"><strong>Portal</strong></span></span>
                    
                    
                     
                    rechts oben auf <span class="guibutton"><strong>Widget hinzufügen</strong></span>. Wählen Sie einen Eintrag.</p></li>
</ul>
            </p></li>
>>>>>>> 1c74fb5d
<li class="step"><p role="presentation">Manche Widgets benötigen weitere Angaben. In diesem Fall geben Sie die erforderlichen Werte ein. Klicken Sie auf
                <span class="guibutton"><strong>Speichern</strong></span>.</p></li>
</ol></div>
<div class="taskrelated">
<<<<<<< HEAD
          <p><span class="phrase"><strong>Tipp:</strong></span> In der App 
            <span class="phrase"><span class="guilabel"><strong>Drive</strong></span></span>
            
            
             
            können Sie eine Datei als 
            <a class="link" href="ox.appsuite.user.sect.files.manage.addportal.html#ox.appsuite.user.task.files.manage.addportal">Portal-Widget hinzufügen</a>.</p>
          <p><span class="phrase"><strong>Tipp:</strong></span> In der App 
            <span class="phrase"><span class="guilabel"><strong>E-Mail</strong></span></span>
            
            
             
            können Sie eine E-Mail als 
            <a class="link" href="ox.appsuite.user.sect.email.manage.addportal.html#ox.appsuite.user.task.email.manage.addportal">Portal-Widget hinzufügen</a>.</p>
=======
          <p><span class="phrase"><strong>Tipps:</strong></span>
            </p>
<ul class="itemizedlist" style="list-style-type: disc; ">
<li class="listitem"><p role="presentation">In der App 
                  <span class="phrase"><span class="guilabel"><strong>Drive</strong></span></span>
                  
                  
                   
                  können Sie eine Datei als 
                  <a class="link" href="ox.appsuite.user.sect.files.manage.addportal.html#ox.appsuite.user.task.files.manage.addportal">Portal-Widget hinzufügen</a>.
                </p></li>
<li class="listitem"><p role="presentation">In der App 
                  <span class="phrase"><span class="guilabel"><strong>E-Mail</strong></span></span>
                  
                  
                   
                  können Sie eine E-Mail als 
                  <a class="link" href="ox.appsuite.user.sect.email.manage.addportal.html#ox.appsuite.user.task.email.manage.addportal">Portal-Widget hinzufügen</a>.
                </p></li>
</ul>
<p>
          </p>
>>>>>>> 1c74fb5d
        </div>
</div>
<p class="title">Siehe auch</p>
<ul class="itemizedlist" id="ox.appsuite.user.concept.portal.customize.add.related" style="list-style-type: none; "><li class="listitem" style="list-style-type: none">
<p role="presentation"><a class="xref" href="ox.appsuite.user.sect.portal.customize.sequence.html">Reihenfolge der Widgets ändern</a></p>
<p role="presentation"><a class="xref" href="ox.appsuite.user.sect.portal.customize.close.html">Portal-Widget entfernen</a></p>
<p role="presentation"><a class="xref" href="ox.appsuite.user.sect.portal.customize.addsocial.html">Portal-Widget für Soziale Netzwerke hinzufügen</a></p>
<p role="presentation"><a class="xref" href="ox.appsuite.user.sect.portal.customize.settings.html">Portal-Widget-Einstellungen ändern</a></p>
</li></ul>
<p id="ox.appsuite.user.concept.portal.customize.add.parent">Übergeordnetes Thema:
        <a class="xref" href="ox.appsuite.user.sect.portal.customize.html">
      <span class="phrase">Das Portal</span>
      
      
       anpassen</a>
      </p>
</div>
          </div>
        </body>
</html><|MERGE_RESOLUTION|>--- conflicted
+++ resolved
@@ -49,14 +49,6 @@
 <div class="task" id="ox.appsuite.user.task.portal.tile.add">
 <p class="title">So fügen Sie neue Widgets hinzu:</p>
 <div class="procedure"><ol class="procedure" type="1">
-<<<<<<< HEAD
-<li class="step"><p role="presentation">Klicken Sie in der App
-              <span class="phrase"><span class="guilabel"><strong>Portal</strong></span></span>
-              
-              
-               
-              rechts oben auf <span class="guibutton"><strong>Widget hinzufügen</strong></span>. Wählen Sie einen Eintrag.</p></li>
-=======
 <li class="step"><p role="presentation">Verwenden Sie eine der folgenden Methoden:
               <ul class="itemizedlist" style="list-style-type: disc; ">
 <li class="listitem">
@@ -74,27 +66,10 @@
                     rechts oben auf <span class="guibutton"><strong>Widget hinzufügen</strong></span>. Wählen Sie einen Eintrag.</p></li>
 </ul>
             </p></li>
->>>>>>> 1c74fb5d
 <li class="step"><p role="presentation">Manche Widgets benötigen weitere Angaben. In diesem Fall geben Sie die erforderlichen Werte ein. Klicken Sie auf
                 <span class="guibutton"><strong>Speichern</strong></span>.</p></li>
 </ol></div>
 <div class="taskrelated">
-<<<<<<< HEAD
-          <p><span class="phrase"><strong>Tipp:</strong></span> In der App 
-            <span class="phrase"><span class="guilabel"><strong>Drive</strong></span></span>
-            
-            
-             
-            können Sie eine Datei als 
-            <a class="link" href="ox.appsuite.user.sect.files.manage.addportal.html#ox.appsuite.user.task.files.manage.addportal">Portal-Widget hinzufügen</a>.</p>
-          <p><span class="phrase"><strong>Tipp:</strong></span> In der App 
-            <span class="phrase"><span class="guilabel"><strong>E-Mail</strong></span></span>
-            
-            
-             
-            können Sie eine E-Mail als 
-            <a class="link" href="ox.appsuite.user.sect.email.manage.addportal.html#ox.appsuite.user.task.email.manage.addportal">Portal-Widget hinzufügen</a>.</p>
-=======
           <p><span class="phrase"><strong>Tipps:</strong></span>
             </p>
 <ul class="itemizedlist" style="list-style-type: disc; ">
@@ -117,7 +92,6 @@
 </ul>
 <p>
           </p>
->>>>>>> 1c74fb5d
         </div>
 </div>
 <p class="title">Siehe auch</p>
