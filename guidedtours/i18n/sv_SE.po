--- conflicted
+++ resolved
@@ -16,67 +16,6 @@
 "X-Generator: Lokalize 1.5\n"
 "Plural-Forms: nplurals=2; plural=(n != 1);\n"
 
-<<<<<<< HEAD
-#: apps/io.ox/tours/files.js:221 module:io.ox/tours
-#, fuzzy
-#| msgid "Add new account"
-msgid "Add another account"
-msgstr "Lägg till nytt konto"
-
-#: apps/io.ox/tours/calendar.js:72 module:io.ox/tours
-msgid "Adding attachments"
-msgstr "Lägga till bilagor"
-
-#: apps/io.ox/tours/tasks.js:54 module:io.ox/tours
-msgid "Adding further details"
-msgstr "Lägga till ytterligare detaljer"
-
-#: apps/io.ox/tours/files.js:104 module:io.ox/tours
-msgid ""
-"At the top you can find the toolbar with many functions and additional "
-"options. You can easily create new folders, new files and much more."
-msgstr ""
-
-#: apps/io.ox/tours/files.js:169 module:io.ox/tours
-msgid ""
-"Choose from two alternatives to share your files and folders. Use Invite "
-"people if you want to manage access rights and allow recipients to create "
-"and edit files. Or just get a link to let others view and download your "
-"files. You can use an expiration date and password protection if you like."
-msgstr ""
-
-#: apps/io.ox/tours/contacts.js:36 module:io.ox/tours
-msgid ""
-"Click on a letter on the left side of the navigation bar in order to display "
-"the corresponding contacts from the selected address book."
-msgstr ""
-"Klicka på en bokstav till vänster om navigationsraden för att visa "
-"motsvarande kontakter från den valda adressboken."
-
-#: apps/io.ox/tours/files.js:81 module:io.ox/tours
-msgid ""
-"Clicking on a folder displays all the subfolders, documents, media and other "
-"files that it contains."
-msgstr ""
-
-#: apps/io.ox/tours/files.js:132 module:io.ox/tours
-msgid "Clicking on the view icon leads you to a preview of the selected file."
-msgstr ""
-
-#: apps/io.ox/tours/portal.js:45 module:io.ox/tours
-msgid "Closing a square"
-msgstr "Stäng en ruta"
-
-#: apps/io.ox/tours/files.js:182 module:io.ox/tours
-msgid "Collaborating"
-msgstr ""
-
-#: apps/io.ox/tours/mail.js:33 module:io.ox/tours
-msgid "Composing a new E-Mail"
-msgstr "Skriv ny e-post"
-
-=======
->>>>>>> 3f16b9e5
 #: apps/io.ox/tours/calendar.js:34 module:io.ox/tours
 msgid "Creating a new appointment"
 msgstr "Skapa ett nytt möte"
@@ -101,53 +40,10 @@
 msgid "Creating recurring appointments"
 msgstr "Skapa upprepade möte"
 
-<<<<<<< HEAD
-#: apps/io.ox/tours/tasks.js:62 module:io.ox/tours
-msgid "Creating recurring tasks"
-msgstr "Skapa upprepade uppgifter"
-
-#: apps/io.ox/tours/calendar.js:77 module:io.ox/tours
-msgid "Creating the appointment"
-msgstr "Skapa möte"
-
-#: apps/io.ox/tours/tasks.js:87 module:io.ox/tours
-msgid "Creating the task"
-msgstr "Skapa uppgift"
-
-#: apps/io.ox/tours/portal.js:51 module:io.ox/tours
-msgid "Customizing the Portal"
-msgstr "Anpassa portalen"
-
-#: apps/io.ox/tours/intro.js:100 module:io.ox/tours
-msgid ""
-"Depending on the app, the toolbar contains various functions for creating, "
-"editing and organizing objects."
-msgstr ""
-"Beroende på vilket program du använder kan verktygsraden innehålla olika "
-"funktioner för att skapa, redigera eller organisera objekt."
-
-#: apps/io.ox/tours/intro.js:120 module:io.ox/tours
-msgid ""
-"Detailed instructions for the single apps are located in System menu > Help."
-msgstr ""
-"Detaljerade instruktioner för de enstaka programmen finns i Systemmeny > "
-"Hjälp."
-
-#: apps/io.ox/tours/files.js:198 module:io.ox/tours
-msgid ""
-"Did you know that you can edit text documents and spreadsheets online? Drive "
-"will automatically update your edited file, but thanks to versioning the "
-"original file stays available."
-msgstr ""
-
-#: apps/io.ox/tours/files.js:89 module:io.ox/tours
-msgid "Different views are available. Just select the one you like best."
-=======
 #: apps/io.ox/tours/calendar.js:58 module:io.ox/tours
 msgid ""
 "To create recurring appointments, enable Repeat. Functions for setting the "
 "recurrence parameters are shown."
->>>>>>> 3f16b9e5
 msgstr ""
 "För att skapa upprepade möten, aktivera Upprepa. Funktioner för att ställa "
 "in upprepningsparametrarna visas."
@@ -161,19 +57,10 @@
 msgid "To not miss the appointment, use the reminder function."
 msgstr "För att inte missa mötet, använd påminnelsefunktionen."
 
-<<<<<<< HEAD
-#: apps/io.ox/tours/files.js:222 module:io.ox/tours
-msgid ""
-"Drive allows you to connect to other storage solutions if you already have a "
-"cloud storage account you use to save and sync your files. Simply click on "
-"the appropriate logo to access your existing data."
-msgstr ""
-=======
 #: apps/io.ox/tours/calendar.js:67 module:io.ox/tours
 #: apps/io.ox/tours/tasks.js:77
 msgid "Inviting other participants"
 msgstr "Bjud in andra deltagare"
->>>>>>> 3f16b9e5
 
 #: apps/io.ox/tours/calendar.js:68 module:io.ox/tours
 msgid ""
@@ -181,19 +68,8 @@
 "Participants. To avoid appointment conflicts, click on Find a free time at "
 "the upper right side."
 msgstr ""
-<<<<<<< HEAD
-"Ändra en inställning till höger. I de flesta fallen tillämpas ändringarna "
-"omedelbart."
-
-#: apps/io.ox/tours/files.js:197 module:io.ox/tours
-#, fuzzy
-#| msgid "Edit document"
-msgid "Edit documents"
-msgstr "Redigera dokument"
-=======
 "För att bjuda in andra deltagare, ange deras namn i fältet under Deltagare. "
 "För att undvika krockande möten, klicka på Hitta ledig tid överst till höger."
->>>>>>> 3f16b9e5
 
 #: apps/io.ox/tours/calendar.js:72 module:io.ox/tours
 msgid "Adding attachments"
@@ -234,56 +110,6 @@
 "clicking on an appointment, the appointment's data and some functions are "
 "displayed in the Detail view."
 msgstr ""
-<<<<<<< HEAD
-"Skriv in rubriken och start- och slutdatum för mötet. Övriga detaljer är "
-"valfria."
-
-#: apps/io.ox/tours/tasks.js:49 module:io.ox/tours
-msgid "Enter the subject, the start date, and a description."
-msgstr "Ange rubrik, startdatum, och en beskrivning."
-
-#: apps/io.ox/tours/tasks.js:82 module:io.ox/tours
-msgid "Entering billing information"
-msgstr "Ange faktureringsinformation"
-
-#: apps/io.ox/tours/mail.js:68 module:io.ox/tours
-msgid "Entering the E-Mail text"
-msgstr "Skriv in meddelandets text"
-
-#: apps/io.ox/tours/calendar.js:51 module:io.ox/tours
-msgid "Entering the appointment's data"
-msgstr "Ange information om mötet"
-
-#: apps/io.ox/tours/mail.js:47 module:io.ox/tours
-msgid "Entering the recipient's name"
-msgstr "Skriv mottagarens namn"
-
-#: apps/io.ox/tours/mail.js:58 module:io.ox/tours
-msgid "Entering the subject"
-msgstr "Skriva rubrik"
-
-#: apps/io.ox/tours/tasks.js:48 module:io.ox/tours
-msgid "Entering the task's data"
-msgstr "Skriva in information om uppgift"
-
-#: apps/io.ox/tours/files.js:205 module:io.ox/tours
-#, fuzzy
-#| msgid "File Details"
-msgid "File details"
-msgstr "Fildetaljer"
-
-#: apps/io.ox/tours/files.js:80 module:io.ox/tours
-#, fuzzy
-#| msgid "Folder tree"
-msgid "Folder content"
-msgstr "Mappträd"
-
-#: apps/io.ox/tours/files.js:66 module:io.ox/tours
-msgid "Folder tree"
-msgstr "Mappträd"
-
-#: apps/io.ox/tours/files.js:143 module:io.ox/tours
-=======
 "Listvyn visar en lista över möten i den aktuella mappen. Om du klickar på "
 "ett möte kommer information om mötet och ett par funktioner visas i "
 "Detaljvyn."
@@ -293,7 +119,6 @@
 msgstr "Kalendervyerna"
 
 #: apps/io.ox/tours/calendar.js:106 module:io.ox/tours
->>>>>>> 3f16b9e5
 msgid ""
 "The calendar views display a calendar sheet with the appointments for the "
 "selected time range."
@@ -301,46 +126,12 @@
 "Kalendervyerna visar ett kalenderark med mötena inom det valda "
 "tidsintervallet."
 
-<<<<<<< HEAD
-#: apps/io.ox/tours/calendar.js:73 module:io.ox/tours
-msgid "Further down you can add documents as attachments to the appointment."
-msgstr "Längre ner kan du lägga till dokument som bilagor för mötet."
-
-#: apps/io.ox/tours/mail.js:63 module:io.ox/tours
-msgid "Further functions"
-msgstr "Ytterligare funktioner"
-
-#: apps/io.ox/tours/intro.js:119 module:io.ox/tours
-msgid "Further information"
-msgstr "Vidare information"
-
-#. Tour name; general introduction
-#: apps/io.ox/tours/main.js:71 module:io.ox/tours
-msgid "Getting started"
-msgstr "Kom igång"
-
-#: apps/io.ox/tours/mail.js:101 module:io.ox/tours
-msgid "Halo view"
-msgstr "Halovy"
-
-#: apps/io.ox/tours/files.js:157 module:io.ox/tours
-msgid ""
-"Here you can share files with your colleagues and external contacts. You can "
-"also collaborate on a document and set different access rights."
-msgstr ""
-
-#: apps/io.ox/tours/files.js:232 module:io.ox/tours
-msgid ""
-"Hint: you can always restart guided tours, any time you need them, from the "
-"system menu."
-=======
 #: apps/io.ox/tours/contacts.js:30 module:io.ox/tours
 msgid "Creating a new contact"
 msgstr "Skapa ny kontakt"
 
 #: apps/io.ox/tours/contacts.js:31 module:io.ox/tours
 msgid "To create a new contact, click on New > Add contact in the toolbar."
->>>>>>> 3f16b9e5
 msgstr ""
 "För att skapa en ny kontakt, klicka på Nytt > Lägg till kontakt i "
 "verktygsraden."
@@ -391,11 +182,6 @@
 msgid "The Drive app"
 msgstr "Drive-programmet"
 
-<<<<<<< HEAD
-#: apps/io.ox/tours/contacts.js:35 module:io.ox/tours
-msgid "Navigation bar"
-msgstr "Navigeringsraden"
-=======
 #: apps/io.ox/tours/files.js:60 module:io.ox/tours
 msgid ""
 "Welcome to your cloud storage app. This Guided Tour will introduce you to "
@@ -412,7 +198,6 @@
 #: apps/io.ox/tours/files.js:66 module:io.ox/tours
 msgid "Folder tree"
 msgstr "Mappträd"
->>>>>>> 3f16b9e5
 
 #: apps/io.ox/tours/files.js:67 module:io.ox/tours
 msgid ""
@@ -451,17 +236,6 @@
 msgid "Toolbar"
 msgstr "Verktygsrad"
 
-<<<<<<< HEAD
-#: apps/io.ox/tours/files.js:131 module:io.ox/tours
-#, fuzzy
-msgid "Preview files"
-msgstr "Förhandsgranska"
-
-#: apps/io.ox/tours/files.js:142 module:io.ox/tours
-#, fuzzy
-msgid "Preview mode"
-msgstr "Förhandsgranska"
-=======
 #: apps/io.ox/tours/files.js:104 module:io.ox/tours
 msgid ""
 "At the top you can find the toolbar with many functions and additional "
@@ -473,7 +247,6 @@
 #: apps/io.ox/tours/files.js:116 module:io.ox/tours
 msgid "Upload a new file"
 msgstr "Ladda upp en ny fil"
->>>>>>> 3f16b9e5
 
 #: apps/io.ox/tours/files.js:117 module:io.ox/tours
 msgid ""
@@ -492,13 +265,8 @@
 msgid "Preview files"
 msgstr "Granska filer"
 
-<<<<<<< HEAD
-#: apps/io.ox/tours/files.js:231 module:io.ox/tours
-msgid "Restart Guided Tour"
-=======
 #: apps/io.ox/tours/files.js:132 module:io.ox/tours
 msgid "Clicking on the view icon leads you to a preview of the selected file."
->>>>>>> 3f16b9e5
 msgstr ""
 "Klicka på visningsikonen för att komma till en granskning av "
 "den markerade filen."
@@ -507,13 +275,6 @@
 msgid "Preview mode"
 msgstr "Granskningsläge"
 
-<<<<<<< HEAD
-#: apps/io.ox/tours/files.js:88 module:io.ox/tours
-#, fuzzy
-#| msgid "Selecting a view"
-msgid "Select a view"
-msgstr "Välj visningsläge"
-=======
 #: apps/io.ox/tours/files.js:143 module:io.ox/tours
 msgid ""
 "From preview you can also select other options to help you manage and work "
@@ -522,7 +283,6 @@
 "Från granskningen kan du också välja andra alternativ för att hjälpa dig "
 "hantera och "
 "arbeta med dina filer."
->>>>>>> 3f16b9e5
 
 #: apps/io.ox/tours/files.js:156 module:io.ox/tours
 msgid "Share files"
@@ -540,13 +300,6 @@
 msgid "Sharing options"
 msgstr "Delningsalternativ"
 
-<<<<<<< HEAD
-#: apps/io.ox/tours/files.js:156 module:io.ox/tours
-#, fuzzy
-#| msgid "Share this file"
-msgid "Share files"
-msgstr "Dela ut filen"
-=======
 #: apps/io.ox/tours/files.js:169 module:io.ox/tours
 msgid ""
 "Choose from two alternatives to share your files and folders. Use Invite "
@@ -565,7 +318,6 @@
 #: apps/io.ox/tours/files.js:182 module:io.ox/tours
 msgid "Collaborating"
 msgstr "Samarbeta"
->>>>>>> 3f16b9e5
 
 #: apps/io.ox/tours/files.js:183 module:io.ox/tours
 msgid ""
@@ -578,17 +330,9 @@
 "möjligheten att skapa och redigera filer. Interna och externa deltagare kan "
 "också samarbeta med dig med textdokument och kalkylark samtidigt."
 
-<<<<<<< HEAD
-#: apps/io.ox/tours/files.js:168 module:io.ox/tours
-#, fuzzy
-#| msgid "Sort options"
-msgid "Sharing options"
-msgstr "Sorteringsalternativ"
-=======
 #: apps/io.ox/tours/files.js:197 module:io.ox/tours
 msgid "Edit documents"
 msgstr "Redigera dokument"
->>>>>>> 3f16b9e5
 
 #: apps/io.ox/tours/files.js:198 module:io.ox/tours
 msgid ""
@@ -630,21 +374,6 @@
 "molnlagringskonto som du vill använda för att spara och synka dina filer. "
 "Klicka på den relevanta logotypen för att komma åt din befintliga data."
 
-<<<<<<< HEAD
-#: apps/io.ox/tours/files.js:59 module:io.ox/tours
-#, fuzzy
-#| msgctxt "help"
-#| msgid "The Drive App"
-msgid "The Drive app"
-msgstr "Drive-programmet"
-
-#: apps/io.ox/tours/files.js:53 module:io.ox/tours
-#, fuzzy
-#| msgctxt "help"
-#| msgid "The Drive App"
-msgid "The Drive app tour.txt"
-msgstr "Drive-programmet"
-=======
 #: apps/io.ox/tours/files.js:231 module:io.ox/tours
 msgid "Restart Guided Tour"
 msgstr "Starta om guidad rundtur"
@@ -656,7 +385,6 @@
 msgstr ""
 "Tips: du kan alltid starta om guidade rundturer, när som helst, från "
 "systemmenyn."
->>>>>>> 3f16b9e5
 
 #: apps/io.ox/tours/intro.js:34 module:io.ox/tours
 msgid "Welcome to %s"
@@ -750,11 +478,7 @@
 msgid "The toolbar"
 msgstr "Verktygsraden"
 
-<<<<<<< HEAD
-#: apps/io.ox/tours/files.js:206 module:io.ox/tours
-=======
 #: apps/io.ox/tours/intro.js:100 module:io.ox/tours
->>>>>>> 3f16b9e5
 msgid ""
 "Depending on the app, the toolbar contains various functions for creating, "
 "editing and organizing objects."
@@ -1099,11 +823,7 @@
 msgid "Creating recurring tasks"
 msgstr "Skapa upprepade uppgifter"
 
-<<<<<<< HEAD
-#: apps/io.ox/tours/files.js:117 module:io.ox/tours
-=======
 #: apps/io.ox/tours/tasks.js:63 module:io.ox/tours
->>>>>>> 3f16b9e5
 msgid ""
 "To create recurring tasks, enable Repeat. Functions for setting the "
 "recurrence parameters are shown."
@@ -1111,33 +831,17 @@
 "För att skapa upprepade uppgifter, aktivera Upprepa. Funktioner för att "
 "ställa in upprepningsparametrarna visas."
 
-<<<<<<< HEAD
-#: apps/io.ox/tours/files.js:103 module:io.ox/tours
-#, fuzzy
-#| msgid "The toolbar"
-msgid "Toolbar"
-msgstr "Verktygsraden"
-=======
 #: apps/io.ox/tours/tasks.js:68 module:io.ox/tours
 msgid "To not miss the task, use the reminder function."
 msgstr "För att inte missa uppgiften, använd påminnelsefunktionen."
->>>>>>> 3f16b9e5
 
 #: apps/io.ox/tours/tasks.js:72 module:io.ox/tours
 msgid "Tracking the editing status"
 msgstr "Följa redigeringsstatus"
 
-<<<<<<< HEAD
-#: apps/io.ox/tours/files.js:116 module:io.ox/tours
-#, fuzzy
-#| msgid "Upload new file"
-msgid "Upload a new file"
-msgstr "Ladda upp ny fil"
-=======
 #: apps/io.ox/tours/tasks.js:73 module:io.ox/tours
 msgid "To track the editing status, enter the current progress."
 msgstr "För att följa redigeringsstatusen, ange aktuella framsteg."
->>>>>>> 3f16b9e5
 
 #: apps/io.ox/tours/tasks.js:78 module:io.ox/tours
 msgid ""
@@ -1177,11 +881,7 @@
 msgid "Editing multiple tasks"
 msgstr "Redigera flera uppgifter"
 
-<<<<<<< HEAD
-#: apps/io.ox/tours/files.js:60 module:io.ox/tours
-=======
 #: apps/io.ox/tours/tasks.js:100 module:io.ox/tours
->>>>>>> 3f16b9e5
 msgid ""
 "To edit multiple tasks at once, enable the checkboxes at the left side of "
 "the tasks. If the checkboxes are not displayed, click on View > Checkboxes "
