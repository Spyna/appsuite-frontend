--- conflicted
+++ resolved
@@ -14,231 +14,196 @@
 "Plural-Forms: nplurals=2; plural=(n != 1);\n"
 "X-Generator: Poedit 2.1.1\n"
 
-#: apps/io.ox/core/viewer/views/types/documentview.js module:io.ox/core
-msgid ""
-"\n"
-" Alternatively you can download the file."
-msgstr ""
-
-#: apps/io.ox/core/viewer/views/types/baseview.js module:io.ox/core
-msgid ""
-"\n"
-" Please download the file using the button below."
-msgstr ""
-"\n"
-" Kérjük, töltse le a fájlt az alábbi gombot használva."
-
-#. recurrence string
-#. used to concatenate two weekdays, like Monday and Tuesday
-#. make sure that the leading and trailing spaces are also in the translation
-#: apps/io.ox/calendar/util.js module:io.ox/calendar
-msgid " and "
-msgstr " és "
-
-#. File size
-#. %1$d is the number
-#. %2$s is the unit (B, KB, MB etc.)
-#: apps/io.ox/core/strings.js module:io.ox/core
-msgid "%1$d %2$s"
-msgstr "%1$d %2$s"
-
-#: apps/io.ox/tasks/util.js module:io.ox/tasks
-msgid "%1$d Day"
-msgid_plural "%1$d Days"
-msgstr[0] "%1$d nap"
-msgstr[1] "%1$d nap"
-
-#: apps/io.ox/tasks/util.js module:io.ox/tasks
-msgid "%1$d Hour"
-msgid_plural "%1$d Hours"
-msgstr[0] "%1$d óra"
-msgstr[1] "%1$d óra"
-
-#: apps/io.ox/tasks/util.js module:io.ox/tasks
-msgid "%1$d Minute"
-msgid_plural "%1$d Minutes"
-msgstr[0] "%1$d perc"
-msgstr[1] "%1$d perc"
-
-#: apps/io.ox/tasks/util.js module:io.ox/tasks
-msgid "%1$d Week"
-msgid_plural "%1$d Weeks"
-msgstr[0] "%1$d hét"
-msgstr[1] "%1$d hét"
-
-#. %1$d is number of selected addresses
+#: apps/io.ox/backbone/basicModel.js module:io.ox/core
+#: apps/io.ox/backbone/extendedModel.js
+msgid "The dialog contains invalid data"
+msgstr "A párbeszédablak érvénytelen adatot tartalmaz."
+
+#: apps/io.ox/backbone/basicModel.js module:io.ox/core
+#: apps/io.ox/backbone/extendedModel.js apps/io.ox/core/main/offline.js
+msgid "Server unreachable"
+msgstr "A kiszolgáló nem érhető el"
+
+#: apps/io.ox/backbone/mini-views/addresspicker.js module:io.ox/core
 #: apps/io.ox/contacts/addressbook/popup.js module:io.ox/contacts
-msgid "%1$d address selected"
-msgid_plural "%1$d addresses selected"
-msgstr[0] "%1$d cím kijelölve"
-msgstr[1] "%1$d cím kijelölve"
-
-#: apps/io.ox/core/attachments/view.js module:io.ox/core
-msgid "%1$d attachment"
-msgid_plural "%1$d attachments"
-msgstr[0] "%1$d melléklet"
-msgstr[1] "%1$d melléklet"
-
-#. estimated upload duration
-#: apps/io.ox/calendar/settings/pane.js module:io.ox/calendar
-#: apps/io.ox/calendar/util.js apps/io.ox/files/upload/main.js
-#: module:io.ox/files apps/io.ox/mail/compose/sharing.js module:io.ox/mail
-msgid "%1$d day"
-msgid_plural "%1$d days"
-msgstr[0] "%1$d nap"
-msgstr[1] "%1$d nap"
-
-#: apps/plugins/portal/recentfiles/register.js module:plugins/portal
-msgid "%1$d files has been changed recently"
-msgstr "%1$d fájl változott mostanság"
-
-#. estimated upload duration
-#: apps/io.ox/calendar/util.js module:io.ox/calendar
-#: apps/io.ox/files/upload/main.js module:io.ox/files
-#: apps/io.ox/mail/compose/sharing.js module:io.ox/mail
-msgid "%1$d hour"
-msgid_plural "%1$d hours"
-msgstr[0] "%1$d óra"
-msgstr[1] "%1$d óra"
-
-#. %1$d is number of selected items (addresses/groups) in the list
-#: apps/io.ox/contacts/addressbook/popup.js module:io.ox/contacts
-msgid "%1$d item selected"
-msgid_plural "%1$d items selected"
-msgstr[0] "%1$d elem kijelölve"
-msgstr[1] "%1$d elem kijelölve"
-
-#. %1$d is the number of members
-#: apps/plugins/administration/groups/settings/pane.js module:io.ox/core
-msgid "%1$d member"
-msgid_plural "%1$d members"
-msgstr[0] "%1$d tag"
-msgstr[1] "%1$d tag"
-
-#. %1$d is the number of selected messages
-#: apps/io.ox/mail/main.js module:io.ox/mail
-msgid "%1$d message selected"
-msgid_plural "%1$d messages selected"
-msgstr[0] "%1$d üzenet kijelölve"
-msgstr[1] "%1$d üzenet kijelölve"
-
-#. estimated upload duration
-#: apps/io.ox/calendar/util.js module:io.ox/calendar
-#: apps/io.ox/files/upload/main.js module:io.ox/files
-#: apps/io.ox/mail/compose/sharing.js module:io.ox/mail
-msgid "%1$d minute"
-msgid_plural "%1$d minutes"
-msgstr[0] "%1$d perc"
-msgstr[1] "%1$d perc"
-
-#: apps/io.ox/calendar/settings/pane.js module:io.ox/calendar
-msgid "%1$d minutes"
-msgstr "%1$d perc"
-
-#: apps/io.ox/mail/compose/sharing.js module:io.ox/mail
-msgid "%1$d month"
-msgid_plural "%1$d months"
-msgstr[0] "%1$d hónap"
-msgstr[1] "%1$d hónap"
-
-#. %1$d number of notifications in notification area
-#: apps/io.ox/core/notifications.js module:io.ox/core
-#, c-format
-msgid "%1$d notification."
-msgid_plural "%1$d notifications."
-msgstr[0] "%1$d értesítése van."
-msgstr[1] "%1$d értesítése van."
-
-#. information about position of the current item in viewer
-#. this will only be shown for more than one item
-#. %1$d - position of current item
-#. %2$d - total amount of items
-#: apps/io.ox/core/viewer/views/displayerview.js module:io.ox/core
-msgid "%1$d of %2$d item"
-msgid_plural "%1$d of %2$d items"
-msgstr[0] "%1$d / %2$d elem"
-msgstr[1] "%1$d / %2$d elem"
-
-#: apps/plugins/core/feedback/register.js module:io.ox/core
-msgid "%1$d of 10 points."
-msgstr "%1$d / 10 pont."
-
-#: apps/plugins/core/feedback/register.js module:io.ox/core
-msgid "%1$d of 5 stars"
-msgstr "%1$d / 5 csillag"
-
-#. estimated upload duration
-#: apps/io.ox/files/upload/main.js module:io.ox/files
-msgid "%1$d second"
-msgid_plural "%1$d seconds"
-msgstr[0] "%1$d másodperc"
-msgstr[1] "%1$d másodperc"
-
-#: apps/io.ox/files/settings/pane.js module:io.ox/files
-msgid "%1$d seconds"
-msgstr "%1$d másodperc"
-
-#. This is a short version of "x messages selected", will be used in mobile mail list view
-#: apps/io.ox/mail/main.js module:io.ox/mail
-msgid "%1$d selected"
-msgstr "%1$d kiválasztva"
-
-#: apps/io.ox/core/folder/node.js module:io.ox/core
-msgid "%1$d total"
-msgstr "%1$d összesen"
-
-#. %1$d number of unread mails
-#: apps/io.ox/core/folder/node.js module:io.ox/core
-#: apps/plugins/notifications/mail/register.js module:plugins/notifications
-msgid "%1$d unread"
-msgstr "%1$d olvasatlan"
-
-#. estimated upload duration
-#: apps/io.ox/calendar/util.js module:io.ox/calendar
-#: apps/io.ox/files/upload/main.js module:io.ox/files
-#: apps/io.ox/mail/compose/sharing.js module:io.ox/mail
-msgid "%1$d week"
-msgid_plural "%1$d weeks"
-msgstr[0] "%1$d hét"
-msgstr[1] "%1$d hét"
-
-#: apps/io.ox/mail/compose/sharing.js module:io.ox/mail
-msgid "%1$d year"
-msgid_plural "%1$d years"
-msgstr[0] "%1$d év"
-msgstr[1] "%1$d év"
-
-#. Format of addresses
-#. %1$s is the street
-#. %2$s is the postal code
-#. %3$s is the city
-#. %4$s is the state
-#. %5$s is the country
-#: apps/io.ox/contacts/edit/view-form.js module:io.ox/contacts
-#: apps/io.ox/contacts/view-detail.js apps/plugins/halo/xing/register.js
-#: module:plugins/portal
-msgid ""
-"%1$s\n"
-"%2$s %3$s\n"
-"%4$s\n"
-"%5$s"
-msgstr ""
-"%1$s\n"
-"%2$s %3$s\n"
-"%4$s\n"
-"%5$s"
-
-#: apps/io.ox/settings/main.js module:io.ox/core
-msgid "%1$s %2$s"
-msgstr "%1$s %2$s"
-
-#. Name in mail addresses
-#. %1$s is the first name
-#. %2$s is the last name
-#: apps/io.ox/contacts/util.js module:io.ox/contacts
-msgctxt "mail address"
-msgid "%1$s %2$s"
-msgstr "%1$s %2$s"
+#: apps/io.ox/mail/compose/extensions.js module:io.ox/mail
+msgid "Select contacts"
+msgstr "Névjegyek kiválasztása"
+
+#: apps/io.ox/backbone/mini-views/alarms.js module:io.ox/calendar
+msgid "Notification"
+msgstr "Értesítés"
+
+#: apps/io.ox/backbone/mini-views/alarms.js module:io.ox/calendar
+msgid "Audio"
+msgstr "Audio"
+
+#: apps/io.ox/backbone/mini-views/alarms.js module:io.ox/calendar
+#: apps/io.ox/mail/compose/model.js module:io.ox/mail
+#: apps/io.ox/mail/compose/view.js
+msgid "Mail"
+msgstr "Levelek"
+
+#. Used in a selectbox when the reminder for an appointment is before the start time
+#: apps/io.ox/backbone/mini-views/alarms.js module:io.ox/calendar
+msgid "before start"
+msgstr "kezdés előtt"
+
+#. Used in a selectbox when the reminder for an appointment is after the start time
+#: apps/io.ox/backbone/mini-views/alarms.js module:io.ox/calendar
+msgid "after start"
+msgstr "kezdés után"
+
+#. Used in a selectbox when the reminder for an appointment is before the end time
+#: apps/io.ox/backbone/mini-views/alarms.js module:io.ox/calendar
+msgid "before end"
+msgstr "befejezés előtt"
+
+#. Used in a selectbox when the reminder for an appointment is after the end time
+#: apps/io.ox/backbone/mini-views/alarms.js module:io.ox/calendar
+msgid "after end"
+msgstr "befejezés után"
+
+#. Used to display reminders for appointments
+#. %1$s: the time the reminder should pop up. relative date: 15 minutes, 3 days etc
+#: apps/io.ox/backbone/mini-views/alarms.js module:io.ox/calendar
+msgid "Notify %1$s before start."
+msgstr "%1$s értesítése kezdés előtt."
+
+#. Used to display reminders for appointments
+#. %1$s: the time the reminder should pop up. relative date: 15 minutes, 3 days etc
+#: apps/io.ox/backbone/mini-views/alarms.js module:io.ox/calendar
+msgid "Notify %1$s after start."
+msgstr "%1$s értesítése kezdés után."
+
+#. Used to display reminders for appointments
+#. %1$s: the time the reminder should pop up. relative date: 15 minutes, 3 days etc
+#: apps/io.ox/backbone/mini-views/alarms.js module:io.ox/calendar
+msgid "Notify %1$s before end."
+msgstr "%1$s értesítése befejezés előtt."
+
+#. Used to display reminders for appointments
+#. %1$s: the time the reminder should pop up. relative date: 15 minutes, 3 days etc
+#: apps/io.ox/backbone/mini-views/alarms.js module:io.ox/calendar
+msgid "Notify %1$s after end."
+msgstr "%1$s értesítése befejezés után."
+
+#. Used to display reminders for appointments
+#. %1$s: the time the reminder should pop up. absolute date with time: something like September 4, 1986 8:30 PM
+#: apps/io.ox/backbone/mini-views/alarms.js module:io.ox/calendar
+msgid "Notify at %1$s."
+msgstr "Értesítés ekkor: %1$s."
+
+#. Used to display reminders for appointments
+#: apps/io.ox/backbone/mini-views/alarms.js module:io.ox/calendar
+msgid "Notify at start."
+msgstr "Értesítés kezdéskor."
+
+#. Used to display reminders for appointments
+#: apps/io.ox/backbone/mini-views/alarms.js module:io.ox/calendar
+msgid "Notify at end."
+msgstr "Értesítés befejezéskor."
+
+#. Used to display reminders for appointments
+#. %1$s: the time the reminder should pop up. relative date: 15 minutes, 3 days etc
+#: apps/io.ox/backbone/mini-views/alarms.js module:io.ox/calendar
+msgid "Play sound %1$s before start."
+msgstr "%1$s hang lejátszása kezdés előtt."
+
+#. Used to display reminders for appointments
+#. %1$s: the time the reminder should pop up. relative date: 15 minutes, 3 days etc
+#: apps/io.ox/backbone/mini-views/alarms.js module:io.ox/calendar
+msgid "Play sound %1$s after start."
+msgstr "%1$s hang lejátszása kezdés után."
+
+#. Used to display reminders for appointments
+#. %1$s: the time the reminder should pop up. relative date: 15 minutes, 3 days etc
+#: apps/io.ox/backbone/mini-views/alarms.js module:io.ox/calendar
+msgid "Play sound %1$s before end."
+msgstr "%1$s hang lejátszása befejezés előtt."
+
+#. Used to display reminders for appointments
+#. %1$s: the time the reminder should pop up. relative date: 15 minutes, 3 days etc
+#: apps/io.ox/backbone/mini-views/alarms.js module:io.ox/calendar
+msgid "Play sound %1$s after end."
+msgstr "%1$s lejátszás hang befejezés után."
+
+#. Used to display reminders for appointments
+#. %1$s: the time the reminder should pop up. absolute date with time: something like September 4, 1986 8:30 PM
+#: apps/io.ox/backbone/mini-views/alarms.js module:io.ox/calendar
+msgid "Play sound at %1$s."
+msgstr "Hang lejátszása ekkor: %1$s."
+
+#. Used to display reminders for appointments
+#: apps/io.ox/backbone/mini-views/alarms.js module:io.ox/calendar
+msgid "Play sound at start."
+msgstr "Hang lejátszása kezdéskor."
+
+#. Used to display reminders for appointments
+#: apps/io.ox/backbone/mini-views/alarms.js module:io.ox/calendar
+msgid "Play sound at end."
+msgstr "Jang lejátszása befejezéskor."
+
+#. Used to display reminders for appointments
+#. %1$s: the time the reminder should pop up. relative date: 15 minutes, 3 days etc
+#: apps/io.ox/backbone/mini-views/alarms.js module:io.ox/calendar
+msgid "Send mail %1$s before start."
+msgstr "%1$s levél küldése kezdés előtt."
+
+#. Used to display reminders for appointments
+#. %1$s: the time the reminder should pop up. relative date: 15 minutes, 3 days etc
+#: apps/io.ox/backbone/mini-views/alarms.js module:io.ox/calendar
+msgid "Send mail %1$s after start."
+msgstr "%1$s levél küldése kezdés után."
+
+#. Used to display reminders for appointments
+#. %1$s: the time the reminder should pop up. relative date: 15 minutes, 3 days etc
+#: apps/io.ox/backbone/mini-views/alarms.js module:io.ox/calendar
+msgid "Send mail %1$s before end."
+msgstr "%1$s levél küldése befejezés előtt."
+
+#. Used to display reminders for appointments
+#. %1$s: the time the reminder should pop up. relative date: 15 minutes, 3 days etc
+#: apps/io.ox/backbone/mini-views/alarms.js module:io.ox/calendar
+msgid "Send mail %1$s after end."
+msgstr "%1$s levél küldése befejezés után."
+
+#. Used to display reminders for appointments
+#. %1$s: the time the reminder should pop up. absolute date with time: something like September 4, 1986 8:30 PM
+#: apps/io.ox/backbone/mini-views/alarms.js module:io.ox/calendar
+msgid "Send mail at %1$s."
+msgstr "Levél küldése ekkor: %1$s."
+
+#. Used to display reminders for appointments
+#: apps/io.ox/backbone/mini-views/alarms.js module:io.ox/calendar
+msgid "Send mail at start."
+msgstr "Levél küldése kezdéskor."
+
+#. Used to display reminders for appointments
+#: apps/io.ox/backbone/mini-views/alarms.js module:io.ox/calendar
+msgid "Send mail at end."
+msgstr "Levél küldése befejezéskor."
+
+#. Used to display reminders for appointments
+#. %1$s: the reminder type, SMS etc
+#. %2$s: the time the reminder should pop up. relative date: 15 minutes, 3 days etc
+#: apps/io.ox/backbone/mini-views/alarms.js module:io.ox/calendar
+msgid "%1$s %2$s before start."
+msgstr "%1$s %2$s kezdés előtt."
+
+#. Used to display reminders for appointments
+#. %1$s: the reminder type, SMS etc
+#. %2$s: the time the reminder should pop up. relative date: 15 minutes, 3 days etc
+#: apps/io.ox/backbone/mini-views/alarms.js module:io.ox/calendar
+msgid "%1$s %2$s after start."
+msgstr "%1$s %2$s kezdés után."
+
+#. Used to display reminders for appointments
+#. %1$s: the reminder type, SMS etc
+#. %2$s: the time the reminder should pop up. relative date: 15 minutes, 3 days etc
+#: apps/io.ox/backbone/mini-views/alarms.js module:io.ox/calendar
+msgid "%1$s %2$s before end."
+msgstr "%1$s %2$s befejezés előtt."
 
 #. Used to display reminders for appointments
 #. %1$s: the reminder type, SMS etc
@@ -249,46 +214,16 @@
 
 #. Used to display reminders for appointments
 #. %1$s: the reminder type, SMS etc
-#. %2$s: the time the reminder should pop up. relative date: 15 minutes, 3 days etc
-#: apps/io.ox/backbone/mini-views/alarms.js module:io.ox/calendar
-msgid "%1$s %2$s after start."
-msgstr "%1$s %2$s kezdés után."
-
-#. Used to display reminders for appointments
-#. %1$s: the reminder type, SMS etc
-#. %2$s: the time the reminder should pop up. relative date: 15 minutes, 3 days etc
-#: apps/io.ox/backbone/mini-views/alarms.js module:io.ox/calendar
-msgid "%1$s %2$s before end."
-msgstr "%1$s %2$s befejezés előtt."
-
-#. Used to display reminders for appointments
-#. %1$s: the reminder type, SMS etc
-#. %2$s: the time the reminder should pop up. relative date: 15 minutes, 3 days etc
-#: apps/io.ox/backbone/mini-views/alarms.js module:io.ox/calendar
-msgid "%1$s %2$s before start."
-msgstr "%1$s %2$s kezdés előtt."
-
-#. screenreader label for main toolbar
-#: apps/io.ox/backbone/mini-views/toolbar.js module:io.ox/core
-msgid "%1$s Toolbar"
-msgstr "%1$s Eszköztár"
-
-#: apps/io.ox/calendar/list/view.js module:io.ox/calendar
-msgid "%1$s appointments selected"
-msgstr "%1$s találkozó kijelölve"
-
-#. %1$s is the employee position or status, e.g. student
-#. %2$s is the employer name, e.g. University of Meinerzhagen-Valbert
-#: apps/plugins/halo/xing/register.js module:plugins/portal
-msgid "%1$s at %2$s"
-msgstr "%1$s itt: %2$s"
-
-#. Used to display reminders for appointments
-#. %1$s: the reminder type, SMS etc
 #. %2$s: the time the reminder should pop up. absolute date with time: something like September 4, 1986 8:30 PM
 #: apps/io.ox/backbone/mini-views/alarms.js module:io.ox/calendar
 msgid "%1$s at %2$s."
 msgstr "%1$s ekkor: %2$s."
+
+#. Used to display reminders for appointments
+#. %1$s: the reminder type, SMS etc
+#: apps/io.ox/backbone/mini-views/alarms.js module:io.ox/calendar
+msgid "%1$s at start."
+msgstr "%1$s kezdéskor."
 
 #. Used to display reminders for appointments
 #. %1$s: the reminder type, SMS etc
@@ -296,13 +231,7 @@
 msgid "%1$s at end."
 msgstr "%1$s befejezéskor."
 
-#. Used to display reminders for appointments
-#. %1$s: the reminder type, SMS etc
 #: apps/io.ox/backbone/mini-views/alarms.js module:io.ox/calendar
-<<<<<<< HEAD
-msgid "%1$s at start."
-msgstr "%1$s kezdéskor."
-=======
 msgid "Add reminder"
 msgstr "Emlékeztető hozzáadása"
 
@@ -585,61 +514,75 @@
 #: apps/io.ox/backbone/mini-views/help.js module:io.ox/core
 msgid "Online help"
 msgstr "Online súgó"
->>>>>>> c69277e7
-
-#. %1$s is the name of the inputfield (To, CC, BCC)
-#: apps/io.ox/mail/compose/extensions.js module:io.ox/mail
-msgid ""
-"%1$s autocomplete token field. Use left and right Arrowkeys to navigate "
-"between the tokens"
-msgstr ""
-"A %1$s egy automatikusan kiegészítéssel rendelkező mező. Használja a balra "
-"és jobbra nyilakat a kiegészítések váltása között."
-
-#. We do not know the gender of the user and therefore, it is impossible to write e.g. '%1$s changed her status'.
-#. But you could use '%1$s changes his/her status' depending on the language.
-#. %1$s the name of the user which changed his/her status
-#: apps/plugins/portal/xing/activities.js module:plugins/portal
-msgid "%1$s changed the status:"
-msgstr "%1$s megváltoztatta az állapotát:"
-
-#. %1$s progress of currently uploaded files in percent
-#: apps/io.ox/files/upload/main.js module:io.ox/files
-#: apps/io.ox/files/upload/view.js
-msgid "%1$s completed"
-msgstr "%1$s kész"
-
-#. '%1$s contact's display name
-#: apps/io.ox/contacts/util.js module:io.ox/contacts
-msgid "%1$s could not be added as the contact has no valid email field."
-msgstr ""
-"A(z) %1$s nem adható hozzá, mivel a partnernek nincs érvényes e-mail mezője."
-
-#: apps/plugins/portal/xing/activities.js module:plugins/portal
-msgid "%1$s has a new contact:"
-msgstr "%1$s új kapcsolattal rendelkezik:"
-
-#: apps/plugins/portal/xing/activities.js module:plugins/portal
-msgid "%1$s has new contacts:"
-msgstr "%1$s új kapcsolatokkal rendelkezik:"
-
-#. number of selected item
-#. %1$s is the number surrounded by a tag
-#: apps/io.ox/core/commons.js module:io.ox/core
-msgid "%1$s item selected"
-msgid_plural "%1$s items selected"
-msgstr[0] "%1$s elem kijelölve"
-msgstr[1] "%1$s elem kijelölve"
-
-#: apps/io.ox/backbone/mini-views/settings-list-view.js module:io.ox/core
-msgid "%1$s moved to position %2$s of %3$s"
-msgstr "%1$s a(z) %2$s / %3$s pozícióba került"
-
-#. %1$s is a name/label of an input field (for example: URL or Login)
-#: apps/io.ox/core/sub/model.js module:io.ox/core/sub
-#, c-format
-msgid "%1$s must not be empty."
-msgstr "A(z) %1$s nem lehet üres."
+
+#. Really delete portal widget - in contrast to "just disable"
+#: apps/io.ox/backbone/mini-views/listutils.js module:io.ox/core
+#: apps/io.ox/calendar/actions.js module:io.ox/calendar
+#: apps/io.ox/calendar/actions/delete.js
+#: apps/io.ox/calendar/invitations/register.js module:io.ox/calendar/main
+#: apps/io.ox/calendar/mobile-toolbar-actions.js apps/io.ox/calendar/toolbar.js
+#: apps/io.ox/contacts/actions.js module:io.ox/contacts
+#: apps/io.ox/contacts/actions/delete.js
+#: apps/io.ox/contacts/mobile-toolbar-actions.js module:io.ox/mail
+#: apps/io.ox/contacts/toolbar.js apps/io.ox/core/folder/actions/remove.js
+#: apps/io.ox/core/folder/contextmenu.js apps/io.ox/core/sub/settings/pane.js
+#: module:io.ox/core/sub apps/io.ox/core/viewer/views/toolbarview.js
+#: apps/io.ox/files/actions.js module:io.ox/files
+#: apps/io.ox/files/actions/delete.js apps/io.ox/files/contextmenu.js
+#: apps/io.ox/files/favorite/toolbar.js apps/io.ox/files/toolbar.js
+#: apps/io.ox/mail/actions.js apps/io.ox/mail/actions/delete.js
+#: apps/io.ox/mail/compose/extensions.js apps/io.ox/mail/contextmenu.js
+#: apps/io.ox/mail/mailfilter/settings/filter.js
+#: apps/io.ox/mail/mobile-toolbar-actions.js apps/io.ox/mail/toolbar.js
+#: apps/io.ox/notes/toolbar.js module:io.ox/notes apps/io.ox/portal/main.js
+#: module:io.ox/portal apps/io.ox/portal/settings/widgetview.js
+#: apps/io.ox/settings/apps/settings/pane.js apps/io.ox/tasks/actions.js
+#: module:io.ox/tasks apps/io.ox/tasks/actions/delete.js
+#: apps/io.ox/tasks/mobile-toolbar-actions.js apps/io.ox/tasks/toolbar.js
+#: apps/plugins/administration/groups/settings/toolbar.js
+#: apps/plugins/administration/resources/settings/toolbar.js
+#: apps/plugins/portal/twitter/util.js module:plugins/portal
+#: apps/plugins/portal/xing/actions.js
+msgid "Delete"
+msgstr "Törlés"
+
+#. Used as a button label to enter the "edit mode"
+#: apps/io.ox/backbone/mini-views/listutils.js module:io.ox/core
+#: apps/io.ox/calendar/actions.js module:io.ox/calendar
+#: apps/io.ox/calendar/main.js apps/io.ox/calendar/toolbar.js
+#: apps/io.ox/contacts/actions.js module:io.ox/contacts
+#: apps/io.ox/contacts/main.js apps/io.ox/contacts/mobile-toolbar-actions.js
+#: module:io.ox/mail apps/io.ox/contacts/toolbar.js
+#: apps/io.ox/core/viewer/views/toolbarview.js apps/io.ox/files/actions.js
+#: module:io.ox/files apps/io.ox/files/favorite/toolbar.js
+#: apps/io.ox/files/main.js apps/io.ox/files/share/permissions.js
+#: apps/io.ox/files/toolbar.js apps/io.ox/mail/actions.js
+#: apps/io.ox/mail/main.js apps/io.ox/portal/settings/pane.js
+#: module:io.ox/portal apps/io.ox/settings/accounts/views.js
+#: module:io.ox/settings/accounts apps/io.ox/tasks/actions.js
+#: module:io.ox/tasks apps/io.ox/tasks/main.js
+#: apps/io.ox/tasks/mobile-toolbar-actions.js apps/io.ox/tasks/toolbar.js
+#: apps/plugins/administration/groups/settings/toolbar.js
+#: apps/plugins/administration/resources/settings/toolbar.js
+msgid "Edit"
+msgstr "Szerkesztés"
+
+#: apps/io.ox/backbone/mini-views/listutils.js module:io.ox/core
+#: apps/io.ox/mail/mailfilter/autoforward/view.js module:io.ox/mail
+#: apps/io.ox/mail/mailfilter/settings/filter/view-form.js
+#: module:io.ox/settings
+msgid "Process subsequent rules"
+msgstr "Soron következő szabályok feldolgozása"
+
+#: apps/io.ox/backbone/mini-views/quota.js module:io.ox/core
+msgid "unlimited"
+msgstr "korlátlan"
+
+#: apps/io.ox/backbone/mini-views/quota.js module:io.ox/core
+#: apps/io.ox/core/viewer/views/sidebar/fileversionsview.js
+#: module:io.ox/core/viewer apps/io.ox/mail/util.js
+msgid "unknown"
+msgstr "ismeretlen"
 
 #. %1$s is the storagespace in use
 #. %2$s is the max storagespace
@@ -648,285 +591,169 @@
 msgid "%1$s of %2$s"
 msgstr "%1$s / %2$s"
 
-#. %1$s is usually "Drive Mail" (product name; might be customized)
-#: apps/io.ox/mail/compose/sharing.js module:io.ox/mail
-msgid "%1$s options"
-msgstr "%1$s beállításai"
-
-#: apps/plugins/portal/xing/activities.js module:plugins/portal
-msgid "%1$s posted a link:"
-msgstr "%1$s beküldött egy hivatkozást:"
-
-#: apps/plugins/portal/xing/activities.js module:plugins/portal
-msgid "%1$s posted a new activity:"
-msgstr "%1$s beküldött egy új tevékenységet:"
-
-#: apps/plugins/portal/xing/activities.js module:plugins/portal
-msgid "%1$s recommends this link:"
-msgstr "%1$s ajánlotta ezt a hivatkozást:"
-
-#. date intervals for screenreaders
-#. please keep the 'to' do not use dashes here because this text will be spoken by the screenreaders
-#. %1$s is the start date
-#. %2$s is the end date
-#: apps/io.ox/calendar/util.js module:io.ox/calendar apps/io.ox/tasks/util.js
-#: module:io.ox/tasks
-#, c-format
-msgid "%1$s to %2$s"
-msgstr "%1$s itt: %2$s"
-
-#. We do not know the gender of the user and therefore, it is impossible to write e.g. '%1$s changed her profile:'.
-#. But you could use '%1$s changes his/her profile:' depending on the language.
-#. %1$s the name of the user which changed his/her profile
-#: apps/plugins/portal/xing/activities.js module:plugins/portal
-msgid "%1$s updated the profile:"
-msgstr "%1$s frissítette profilját:"
-
-#: apps/io.ox/core/tk/tokenfield.js module:io.ox/core
-msgid "%1$s. Press backspace to delete."
-msgstr "%1$s. Törléshez nyomja meg a backspace-t."
-
-#. %1$s is the folder owner
-#. %2$s is the folder title
-#: apps/io.ox/core/folder/api.js module:io.ox/core
-msgid "%1$s: %2$s"
-msgstr "%1$s: %2$s"
-
-#. Name without title
-#. %1$s is the first name
-#. %2$s is the last name
-#: apps/io.ox/contacts/util.js module:io.ox/contacts
-msgid "%2$s, %1$s"
-msgstr "%2$s %1$s"
-
-#. Name with title
-#. %1$s is the first name
-#. %2$s is the last name
-#. %3$s is the title
-#: apps/io.ox/contacts/util.js module:io.ox/contacts
-msgid "%3$s %2$s, %1$s"
-msgstr "%3$s %2$s %1$s"
-
-#. General duration (nominative case): X days
-#. %d is the number of days
-#: apps/io.ox/calendar/util.js module:io.ox/calendar apps/io.ox/tasks/util.js
-#: module:io.ox/tasks
-#, c-format
-msgid "%d day"
-msgid_plural "%d days"
-msgstr[0] "%d nap"
-msgstr[1] "%d nap"
-
-#: apps/io.ox/calendar/week/view.js module:io.ox/calendar
-#, fuzzy
-#| msgid "Create all-day appointment"
-msgid "%s %s, create all-day appointment"
-msgstr "Egész napos találkozó létrehozása"
-
-#: apps/io.ox/core/settings/downloads/pane.js module:io.ox/core
-msgid "%s client for Android"
-msgstr "%s kliens Androidhoz"
-
-#: apps/io.ox/core/settings/downloads/pane.js module:io.ox/core
-msgid "%s client for Mac OS"
-msgstr "%s kliens Mac OS-hez"
-
-#: apps/io.ox/core/settings/downloads/pane.js module:io.ox/core
-msgid "%s client for Windows"
-msgstr "%s kliens Windows-hoz"
-
-#: apps/io.ox/core/settings/downloads/pane.js module:io.ox/core
-msgid "%s client for iOS"
-msgstr "%s kliens iOS-hez"
-
-#: apps/plugins/portal/oxdriveclients/register.js module:plugins/portal
-msgid "%s is also available for other platforms:"
-msgstr "a(z) %s elérhető ás platformon is:"
-
-#: apps/io.ox/files/share/permissions.js module:io.ox/core
-msgid "(Read and write)"
-msgstr "(Olvasás s írás)"
-
-#: apps/io.ox/files/share/permissions.js module:io.ox/core
-msgid "(Read only)"
-msgstr "(Csak olvasás)"
-
-#: apps/io.ox/files/share/permissions.js module:io.ox/core
-msgid "(Read, write, and delete)"
-msgstr "(Olvasás, írás és törlés)"
-
-#. This delimiter is used to concatenate a list of string
-#. Example: Monday, Tuesday, Wednesday
-#. make sure, that the trailing space is also in the translation
-#: apps/io.ox/calendar/util.js module:io.ox/calendar
-msgid ", "
-msgstr ",  "
-
-#: apps/plugins/portal/recentfiles/register.js module:plugins/portal
-msgid "1 file has been changed recently"
-msgstr "1 fájl változott mostanság"
-
-#: apps/io.ox/core/tk/list-dnd.js module:io.ox/core
-#: apps/io.ox/core/tk/selection.js apps/io.ox/core/viewer/util.js
-#: module:io.ox/core/viewer
-msgid "1 item"
-msgid_plural "%1$d items"
-msgstr[0] "1 elem"
-msgstr[1] "%1$d elem"
-
-#: apps/io.ox/mail/settings/compose/settings/pane.js module:io.ox/mail
-msgid "1 minute"
-msgstr "1 perc"
-
-#: apps/io.ox/core/settings/pane.js module:io.ox/core
-#: apps/io.ox/mail/settings/compose/settings/pane.js module:io.ox/mail
-#: apps/io.ox/settings/security/settings/pane.js
-msgid "10 minutes"
-msgstr "10 perc"
-
 #. Quota maxed out; 100%
 #: apps/io.ox/backbone/mini-views/quota.js module:io.ox/core
 msgid "100%"
 msgstr "100%"
 
-#: apps/io.ox/core/settings/editLocale.js module:io.ox/core
-msgid "12 hours"
-msgstr "12 óra"
-
-#: apps/io.ox/core/settings/pane.js module:io.ox/core
-#: apps/io.ox/settings/security/settings/pane.js module:io.ox/mail
-msgid "15 minutes"
-msgstr "15 perc"
-
-#: apps/io.ox/core/settings/editLocale.js module:io.ox/core
-msgid "24 hours"
-msgstr "24 óra"
-
-#: apps/io.ox/mail/settings/compose/settings/pane.js module:io.ox/mail
-msgid "3 minutes"
-msgstr "3 perc"
-
-#: apps/io.ox/core/settings/pane.js module:io.ox/core
-#: apps/io.ox/settings/security/settings/pane.js module:io.ox/mail
-msgid "30 minutes"
-msgstr "30 perc"
-
-#: apps/io.ox/core/settings/pane.js module:io.ox/core
-#: apps/io.ox/mail/settings/compose/settings/pane.js module:io.ox/mail
-#: apps/io.ox/settings/security/settings/pane.js
-msgid "5 minutes"
-msgstr "5 perc"
-
-#: apps/io.ox/core/folder/actions/move.js module:io.ox/core
-msgid "A folder cannot be moved into itself"
-msgstr "A mappát nem lehet áthelyezni önmagába"
-
-#: apps/io.ox/core/folder/actions/move.js module:io.ox/core
-msgid "A folder cannot be moved to one of its subfolders"
-msgstr "A mappa nem mozgatható az egyik almappájába."
-
-#: apps/io.ox/files/upload/main.js module:io.ox/files
-msgid "A new version for \"%1$s\" has been added."
-msgstr "Új verzió lett hozzáadva ehhez: \"%1$s\""
-
-#: apps/io.ox/core/folder/actions/add.js module:io.ox/core
-msgid ""
-"A public folder is used for content that is of common interest for all "
-"users. To allow other users to read or edit the contents, you have to set "
-"the respective permissions for the public folder."
-msgstr ""
-"A nyilvános mappát olyan tartalom tárolására érdemes használni, amely számot "
-"tart az összes felhasználó érdeklődésére. Ahhoz, hogy más felhasználók is "
-"tudják olvasni vagy szerkeszteni a tartalmat, ahhoz a megfelelő "
-"jogosultságot be kell állítani a nyilvános mappán."
-
-#. read receipt; German "Lesebestätigung"
-#: apps/io.ox/mail/common-extensions.js module:io.ox/mail
-msgid "A read receipt has been sent"
-msgstr "A tértivevény elküldve"
-
-#: apps/io.ox/core/sub/settings/pane.js module:io.ox/core/sub
-msgid ""
-"A refresh takes some time, so please be patient, while the refresh runs in "
-"the background. Only one refresh per subscription and per session is allowed."
-msgstr ""
-"A frissítés eltart egy kis ideig, legyen türelmes amíg az lefut a háttérben. "
-"Feliratkozásonként és munkamenetenként csak egy frissítés engedélyezett."
-
-#: apps/io.ox/tasks/actions/doneUndone.js module:io.ox/tasks
-msgid "A severe error occurred!"
-msgstr "Súlyos hiba történt!"
-
-#: apps/io.ox/core/main/topbar_right.js module:io.ox/core
-msgid "About"
-msgstr "Névjegy"
-
-#: apps/io.ox/calendar/actions.js module:io.ox/calendar
-#: apps/io.ox/calendar/actions/acceptdeny.js
-#: apps/io.ox/calendar/invitations/register.js module:io.ox/calendar/main
-#: apps/plugins/portal/xing/register.js module:plugins/portal
-msgid "Accept"
-msgstr "Elfogadás"
-
-#: apps/plugins/notifications/calendar/register.js
-#: module:plugins/notifications
-msgid "Accept / Decline"
-msgstr "Elfogadás/visszautasítás"
-
-#: apps/io.ox/calendar/invitations/register.js module:io.ox/calendar/main
-msgid "Accept changes"
-msgstr "Változások elfogadása"
-
-#: apps/plugins/notifications/calendar/register.js
-#: module:plugins/notifications apps/plugins/notifications/tasks/register.js
-msgid "Accept invitation"
-msgstr "Meghívó elfogadása"
-
-#: apps/plugins/notifications/calendar/register.js
-#: module:plugins/notifications apps/plugins/notifications/tasks/register.js
-msgid "Accept/Decline"
-msgstr "Elfogadás/visszautasítás"
-
-#: apps/io.ox/calendar/print.js module:io.ox/calendar
-#: apps/io.ox/tasks/print.js module:io.ox/tasks
-msgid "Accepted"
-msgstr "Elfogadva"
-
-#: apps/io.ox/core/media-devices.js module:io.ox/core
-msgid ""
-"Access to your media devices has been denied. Please refer to your browser "
-"help pages for how to reset authorization."
-msgstr ""
-"A médiaeszközökhöz való hozzáférés megtagadva. Kérjük, olvassa el a böngésző "
-"súgóoldalain az engedély visszaállításának módját."
-
-#: apps/io.ox/files/guidance/main.js module:io.ox/files
-msgctxt "help"
-msgid "Accessing Files with WebDAV"
-msgstr "Fájlok elérése WebDAV-val"
-
-#: apps/io.ox/core/folder/api.js module:io.ox/core
-msgid "Accessing global address book is not permitted"
-msgstr "A globális címjegyzék elérése nem engedélyezett"
-
-#: apps/io.ox/core/folder/actions/properties.js module:io.ox/core
-#: apps/io.ox/core/sub/subscriptions.js module:io.ox/core/sub
-#: apps/plugins/portal/mail/register.js module:plugins/portal
-msgid "Account"
-msgstr "Felhasználói fiók"
-
-#: apps/io.ox/oauth/settings.js module:io.ox/settings
-msgid "Account Name"
-msgstr "Postafiók neve"
-
-<<<<<<< HEAD
-#: apps/io.ox/calendar/actions/subscribe-google.js module:io.ox/calendar
-#: apps/io.ox/files/actions/add-storage-account.js module:io.ox/files
-#: apps/io.ox/mail/accounts/settings.js module:io.ox/mail/accounts/settings
-#: apps/io.ox/oauth/keychain.js module:io.ox/core
-msgid "Account added successfully"
-msgstr "A fiók sikeresen hozzáadva"
-=======
+#: apps/io.ox/backbone/mini-views/settings-list-view.js module:io.ox/core
+msgid "Drag to reorder items"
+msgstr "Húzza az elemeket az átrendezéséhez"
+
+#: apps/io.ox/backbone/mini-views/settings-list-view.js module:io.ox/core
+msgid "Use cursor keys to reorder items"
+msgstr "Sorbarendezéshez használja a kurzorbillentyűket."
+
+#: apps/io.ox/backbone/mini-views/settings-list-view.js module:io.ox/core
+msgid "%1$s moved to position %2$s of %3$s"
+msgstr "%1$s a(z) %2$s / %3$s pozícióba került"
+
+#: apps/io.ox/backbone/mini-views/timezonepicker.js module:io.ox/core
+#: apps/io.ox/calendar/week/view.js module:io.ox/calendar
+msgid "Standard timezone"
+msgstr "Szabványos időzónák"
+
+#: apps/io.ox/backbone/mini-views/timezonepicker.js module:io.ox/core
+#: apps/io.ox/calendar/week/view.js module:io.ox/calendar
+#: apps/io.ox/core/folder/favorites.js apps/io.ox/files/favorites.js
+#: apps/io.ox/files/filepicker.js module:io.ox/files apps/io.ox/files/main.js
+msgid "Favorites"
+msgstr "Kedvencek"
+
+#: apps/io.ox/backbone/mini-views/timezonepicker.js module:io.ox/core
+msgid "All timezones"
+msgstr "Összes időzóna"
+
+#. screenreader label for main toolbar
+#: apps/io.ox/backbone/mini-views/toolbar.js module:io.ox/core
+msgid "%1$s Toolbar"
+msgstr "%1$s Eszköztár"
+
+#. screenreader label for main toolbar
+#: apps/io.ox/backbone/mini-views/toolbar.js module:io.ox/core
+msgid "Actions. Use cursor keys to navigate."
+msgstr "Műveletek. Navigáláshoz használja a kurzorbillentyűket."
+
+#: apps/io.ox/backbone/validation.js module:io.ox/core
+msgid "Please enter a valid number"
+msgstr "Adjon meg érvényes számot"
+
+#: apps/io.ox/backbone/validation.js module:io.ox/core
+msgid "Please enter a date in the past"
+msgstr "Adjon meg egy múltbeli dátumot"
+
+#: apps/io.ox/backbone/validation.js module:io.ox/core
+msgid "Please enter a valid email address"
+msgstr "Érvényes e-mail címet adjon meg"
+
+#: apps/io.ox/backbone/validation.js module:io.ox/core
+msgid "Please enter a valid phone number. Allowed characters are: %1$s"
+msgstr "Érvényes telefonszámot adjon meg. Az engedélyezett karakterek: %1$s"
+
+#: apps/io.ox/backbone/validation.js module:io.ox/core
+msgid "Please enter a valid email address or phone number"
+msgstr "Érvényes e-mail címet vagy telefonszámot adjon meg"
+
+#: apps/io.ox/backbone/validation.js module:io.ox/core
+msgid "Please enter a valid object"
+msgstr "Érvényes objektumot adjon meg"
+
+#: apps/io.ox/backbone/validation.js module:io.ox/core
+msgid "Please enter a value"
+msgstr "Adjon meg egy értéket"
+
+#: apps/io.ox/backbone/views/capture-media.js module:io.ox/core
+msgid "Please grant access to your webcam first."
+msgstr "Először adjon hozzáférést a webkamerához."
+
+#: apps/io.ox/backbone/views/capture-media.js module:io.ox/core
+msgid "Requesting device information. Please wait..."
+msgstr "Készülékinformációk lekérése. Kis türelmet..."
+
+#: apps/io.ox/backbone/views/capture-media.js module:io.ox/core
+msgid "Currently there are no compatible webcams available on your device."
+msgstr "Jelenleg nem érhető el kompatibilis webkamera az eszközén."
+
+#: apps/io.ox/backbone/views/capture-media.js module:io.ox/core
+msgid "Take a photo"
+msgstr "Fénykép készítése"
+
+#. label for a list of webcam devices currently available
+#: apps/io.ox/backbone/views/capture-media.js module:io.ox/core
+msgid "Webcam"
+msgstr "Webkamera"
+
+#: apps/io.ox/backbone/views/capture-media.js module:io.ox/core
+msgid "Switch camera"
+msgstr "Kameraváltás"
+
+#: apps/io.ox/backbone/views/datepicker.js module:io.ox/core
+msgid "Use cursor keys to navigate, press enter to select a date"
+msgstr "Használja a kurzorbillentyűket a navigáláshoz, nyomja meg az Enter billentyűt a dátum kiválasztásához."
+
+#: apps/io.ox/backbone/views/datepicker.js module:io.ox/core
+msgid "Today: %1$s"
+msgstr "Ma: %1$d"
+
+#: apps/io.ox/backbone/views/datepicker.js module:io.ox/core
+msgid "Go to previous month"
+msgstr "Előző hónapra"
+
+#: apps/io.ox/backbone/views/datepicker.js module:io.ox/core
+msgid "Go to next month"
+msgstr "Következő hónapra"
+
+#: apps/io.ox/backbone/views/datepicker.js module:io.ox/core
+#: apps/io.ox/calendar/year/view.js module:io.ox/calendar
+msgid "CW"
+msgstr "NH"
+
+#. CW is calender week and %1$d is the week number
+#. %1$d = Calendar week
+#: apps/io.ox/backbone/views/datepicker.js module:io.ox/core
+#: apps/io.ox/calendar/freetime/timeView.js module:io.ox/calendar
+#: apps/io.ox/calendar/month/view.js apps/io.ox/calendar/week/view.js
+msgid "CW %1$d"
+msgstr "%1$d. hét"
+
+#: apps/io.ox/backbone/views/datepicker.js module:io.ox/core
+msgid "Go to previous year"
+msgstr "Ugrás az előző évre"
+
+#: apps/io.ox/backbone/views/datepicker.js module:io.ox/core
+msgid "Go to next year"
+msgstr "Ugrás a következő évre"
+
+#: apps/io.ox/backbone/views/datepicker.js module:io.ox/core
+msgid "Go to previous decade"
+msgstr "Ugrás az előző dekádra"
+
+#: apps/io.ox/backbone/views/datepicker.js module:io.ox/core
+msgid "Go to next decade"
+msgstr "Ugrás a következő dekádra"
+
+#: apps/io.ox/backbone/views/edit-picture.js module:io.ox/contacts
+msgid "Edit image"
+msgstr "Kép szerkesztése"
+
+#. noun. label for the zoomslider in case the zoom is undefined or 0
+#: apps/io.ox/backbone/views/edit-picture.js module:io.ox/contacts
+msgid "Zoom"
+msgstr "Nagyítás"
+
+#: apps/io.ox/backbone/views/edit-picture.js module:io.ox/contacts
+#: apps/io.ox/contacts/widgets/pictureUpload.js
+msgid "Upload image"
+msgstr "Kép feltöltése"
+
+#: apps/io.ox/backbone/views/edit-picture.js module:io.ox/contacts
+msgid "Take photo"
+msgstr "Fénykép készítése"
+
+#: apps/io.ox/backbone/views/edit-picture.js module:io.ox/contacts
+msgid "Rotate image"
+msgstr "Kép forogatása"
+
 #: apps/io.ox/backbone/views/edit-picture.js module:io.ox/contacts
 #: apps/io.ox/calendar/actions/change-alarms.js module:io.ox/calendar
 #: apps/io.ox/core/folder/picker.js module:io.ox/core
@@ -934,19 +761,30 @@
 #: apps/io.ox/settings/security/sessions/settings/pane.js
 msgid "Ok"
 msgstr "OK"
->>>>>>> c69277e7
-
-#. error message shown to the user after trying to create a duplicate account
+
+#: apps/io.ox/backbone/views/modal.js module:io.ox/core
+#: apps/io.ox/backbone/views/window.js apps/io.ox/calendar/freetime/main.js
+#: module:io.ox/calendar apps/io.ox/core/about/about.js
+#: apps/io.ox/core/folder/actions/properties.js apps/io.ox/core/folder/tree.js
+#: apps/io.ox/core/main.js apps/io.ox/core/permissions/permissions.js
+#: apps/io.ox/core/tk/dialogs.js apps/io.ox/core/tk/wizard.js
+#: apps/io.ox/core/viewer/views/toolbarview.js
+#: apps/io.ox/core/wizard/registry.js module:io.ox/core/wizard
+#: apps/io.ox/editor/main.js module:io.ox/editor
 #: apps/io.ox/files/actions/add-storage-account.js module:io.ox/files
-msgid "Account already exists"
-msgstr "Ez a felhasználói fiók már létezik."
-
-<<<<<<< HEAD
-#: apps/io.ox/files/actions/add-storage-account.js module:io.ox/files
-#: apps/io.ox/oauth/keychain.js module:io.ox/core
-msgid "Account could not be added"
-msgstr "Felhasználói fiók nem adható hozzá"
-=======
+#: apps/io.ox/files/actions/share.js apps/io.ox/files/share/permissions.js
+#: apps/io.ox/files/upload/view.js apps/io.ox/mail/accounts/settings.js
+#: module:io.ox/mail/accounts/settings apps/io.ox/mail/actions/source.js
+#: module:io.ox/mail apps/io.ox/mail/common-extensions.js
+#: apps/io.ox/mail/mailfilter/autoforward/indicator.js
+#: apps/io.ox/mail/mailfilter/vacationnotice/indicator.js
+#: apps/io.ox/mail/main.js apps/io.ox/mail/statistics.js
+#: apps/io.ox/onboarding/clients/view-mobile.js module:io.ox/core/onboarding
+#: apps/plugins/upsell/simple-wizard/register.js
+#: module:plugins/upsell/simple-wizard
+msgid "Close"
+msgstr "Bezárás"
+
 #: apps/io.ox/backbone/views/modal.js module:io.ox/core
 #: apps/io.ox/calendar/actions.js module:io.ox/calendar
 #: apps/io.ox/calendar/actions/acceptdeny.js
@@ -1003,225 +841,202 @@
 #: apps/plugins/portal/xing/register.js
 msgid "Cancel"
 msgstr "Mégse"
->>>>>>> c69277e7
-
-#: apps/io.ox/mail/accounts/view-form.js module:io.ox/settings
-msgid "Account name"
-msgstr "Postafiók neve"
-
-#: apps/io.ox/mail/accounts/view-form.js module:io.ox/settings
-msgid "Account settings"
-msgstr "Fiók beállításai"
-
-#: apps/io.ox/mail/accounts/settings.js module:io.ox/mail/accounts/settings
+
+#: apps/io.ox/backbone/views/recurrence-view.js module:io.ox/calendar/edit/main
+msgid "Daily"
+msgstr "Naponta"
+
+#: apps/io.ox/backbone/views/recurrence-view.js module:io.ox/calendar/edit/main
+msgid "Daily on workdays"
+msgstr "Munkanapokon"
+
+#: apps/io.ox/backbone/views/recurrence-view.js module:io.ox/calendar/edit/main
+msgid "Weekly"
+msgstr "Hetente"
+
+#: apps/io.ox/backbone/views/recurrence-view.js module:io.ox/calendar/edit/main
+msgid "Monthly"
+msgstr "Havonta"
+
+#: apps/io.ox/backbone/views/recurrence-view.js module:io.ox/calendar/edit/main
+msgid "Yearly"
+msgstr "Évente"
+
+#: apps/io.ox/backbone/views/recurrence-view.js module:io.ox/calendar/edit/main
+msgid "Repeat"
+msgstr "Ismétlés"
+
+#: apps/io.ox/backbone/views/recurrence-view.js module:io.ox/calendar/edit/main
+msgid "Weekday"
+msgstr "Hétköznap"
+
+#. Used as label for the following selection: 'date' or 'weekday'
+#. Thus an appointment/task will be repeated by date (e.g. every 4th of a month) or by weekday (e.g. every second tuesday)
+#: apps/io.ox/backbone/views/recurrence-view.js module:io.ox/calendar/edit/main
+msgid "Repeat by"
+msgstr "Ismétlés: "
+
+#: apps/io.ox/backbone/views/recurrence-view.js module:io.ox/calendar/edit/main
+msgid "day(s)"
+msgstr "nap"
+
+#: apps/io.ox/backbone/views/recurrence-view.js module:io.ox/calendar/edit/main
+msgid "week(s)"
+msgstr "hét"
+
+#: apps/io.ox/backbone/views/recurrence-view.js module:io.ox/calendar/edit/main
+msgid "month(s)"
+msgstr "hónap"
+
+#: apps/io.ox/backbone/views/recurrence-view.js module:io.ox/calendar/edit/main
+msgid "year(s)"
+msgstr "év"
+
+#: apps/io.ox/backbone/views/recurrence-view.js module:io.ox/calendar/edit/main
+msgid "Interval"
+msgstr "Időtartam"
+
+#. declines the use of desktop notifications
+#: apps/io.ox/backbone/views/recurrence-view.js module:io.ox/calendar/edit/main
+#: apps/io.ox/core/notifications.js module:io.ox/core
+#: apps/io.ox/mail/compose/sharing.js module:io.ox/mail
+#: apps/io.ox/mail/settings/compose/settings/pane.js
+#: apps/io.ox/settings/security/settings/pane.js
+msgid "Never"
+msgstr "Soha"
+
+#: apps/io.ox/backbone/views/recurrence-view.js module:io.ox/calendar/edit/main
+msgid "After a number of occurrences"
+msgstr "Bizony számú előfordulás után"
+
+#: apps/io.ox/backbone/views/recurrence-view.js module:io.ox/calendar/edit/main
+msgid "On specific date"
+msgstr "Megadott napon"
+
+#: apps/io.ox/backbone/views/recurrence-view.js module:io.ox/calendar/edit/main
+msgid "Ends"
+msgstr "Befejezés"
+
+#: apps/io.ox/backbone/views/recurrence-view.js module:io.ox/calendar/edit/main
+msgid "Occurrences"
+msgstr "Ismétlődés"
+
+#: apps/io.ox/backbone/views/recurrence-view.js module:io.ox/calendar/edit/main
+#: apps/io.ox/calendar/edit/extensions.js
+msgid "Ends on"
+msgstr "Befejeződik:"
+
+#: apps/io.ox/backbone/views/recurrence-view.js module:io.ox/calendar/edit/main
+msgid "Please enter a positive number"
+msgstr "Adjon meg egy pozitív számot"
+
+#: apps/io.ox/backbone/views/recurrence-view.js module:io.ox/calendar/edit/main
+msgid "Please insert a date after the start date"
+msgstr "Adjon egy kezdődátum utáni napot"
+
+#: apps/io.ox/backbone/views/recurrence-view.js module:io.ox/calendar/edit/main
+msgid "Please select at least one day"
+msgstr "Válasszon ki legalább egy napot"
+
+#: apps/io.ox/backbone/views/recurrence-view.js module:io.ox/calendar/edit/main
+msgid "Edit recurrence"
+msgstr "Ismétlődés szerkesztése"
+
+#: apps/io.ox/backbone/views/search.js module:io.ox/core
+msgid "New search ... (prototype)"
+msgstr "Új keresés ... (prototípus)"
+
+#. Context: Search. Label for date control.
+#: apps/io.ox/backbone/views/search.js module:io.ox/core
+msgid "After"
+msgstr "Utána"
+
+#. Context: Search. Label for date control.
+#: apps/io.ox/backbone/views/search.js module:io.ox/core
+msgid "Before"
+msgstr "Elötte"
+
+#: apps/io.ox/backbone/views/search.js module:io.ox/core
+#: apps/io.ox/contacts/addressbook/popup.js module:io.ox/contacts
+#: apps/io.ox/core/desktop.js apps/io.ox/core/main/topbar_right.js
+#: apps/io.ox/find/extensions-facets.js apps/io.ox/find/main.js
+#: apps/io.ox/find/view-tokenfield.js
+#: apps/io.ox/search/autocomplete/extensions.js apps/io.ox/search/main.js
+#: module:io.ox/search apps/plugins/portal/flickr/register.js
+#: module:plugins/portal
+msgid "Search"
+msgstr "Keresés"
+
+#: apps/io.ox/backbone/views/window.js module:io.ox/core
+msgid "Minimized windows"
+msgstr "Minimalizált ablakok"
+
+#. window resize
+#: apps/io.ox/backbone/views/window.js module:io.ox/core
+msgid "Minimize"
+msgstr "Minimalizálás"
+
+#. window resize
+#: apps/io.ox/backbone/views/window.js module:io.ox/core
+msgid "Shrink"
+msgstr "Összehúzás"
+
+#. window resize
+#: apps/io.ox/backbone/views/window.js module:io.ox/core
+msgid "Maximize"
+msgstr "Maximalizálás"
+
+#: apps/io.ox/calendar/actions.js module:io.ox/calendar
+msgid "Do you want the appointments printed in detail or as a compact list?"
+msgstr "A találkozók részleteit is ki szeretné nyomtatni vagy csak egy kompakt listában?"
+
+#. answer Button to 'Do you want the appointments printed in detail or as a compact list?'
+#: apps/io.ox/calendar/actions.js module:io.ox/calendar
+msgid "Detailed"
+msgstr "Részletes"
+
+#. answer Button to 'Do you want the appointments printed in detail or as a compact list?'
+#: apps/io.ox/calendar/actions.js module:io.ox/calendar
+#: apps/io.ox/calendar/freetime/timeView.js apps/io.ox/mail/toolbar.js
+#: module:io.ox/mail
+msgid "Compact"
+msgstr "Kompakt"
+
+#: apps/io.ox/calendar/actions.js module:io.ox/calendar
+#: apps/io.ox/calendar/mobile-toolbar-actions.js apps/io.ox/calendar/toolbar.js
+#: apps/io.ox/contacts/actions.js module:io.ox/contacts
+#: apps/io.ox/contacts/mobile-toolbar-actions.js module:io.ox/mail
+#: apps/io.ox/contacts/toolbar.js apps/io.ox/core/folder/contextmenu.js
+#: module:io.ox/core apps/io.ox/files/actions.js module:io.ox/files
+#: apps/io.ox/files/contextmenu.js apps/io.ox/files/favorite/toolbar.js
+#: apps/io.ox/files/toolbar.js apps/io.ox/mail/actions.js
+#: apps/io.ox/mail/contextmenu.js apps/io.ox/mail/mobile-toolbar-actions.js
+#: apps/io.ox/mail/toolbar.js apps/io.ox/tasks/actions.js module:io.ox/tasks
+#: apps/io.ox/tasks/actions/move.js apps/io.ox/tasks/mobile-toolbar-actions.js
+#: apps/io.ox/tasks/toolbar.js
+msgid "Move"
+msgstr "Mozgatás"
+
+#: apps/io.ox/calendar/actions.js module:io.ox/calendar
+#: apps/io.ox/calendar/actions/acceptdeny.js
 msgid ""
-"Account settings could not be saved. Please take a look at the annotations "
-"in the form. "
-msgstr ""
-"A felhasználói adatok nem kerültek mentésre. Nézze meg az űrlap ezzel "
-"kapcsolatos megjegyzéseit."
-
-#: apps/io.ox/mail/accounts/view-form.js module:io.ox/settings
-msgid "Account updated"
-msgstr "Fiók frissítve"
-
-#: apps/io.ox/find/extensions-api.js module:io.ox/core
-#: apps/io.ox/settings/accounts/settings/pane.js
-#: module:io.ox/settings/accounts apps/io.ox/settings/main.js
-msgid "Accounts"
-msgstr "Felhasználói fiókok"
-
-#: apps/io.ox/calendar/mobile-toolbar-actions.js module:io.ox/calendar
-#: apps/io.ox/contacts/mobile-toolbar-actions.js module:io.ox/mail
-#: apps/io.ox/core/extPatterns/links.js module:io.ox/core
-#: apps/io.ox/files/mobile-toolbar-actions.js
-#: apps/io.ox/files/share/permissions.js apps/io.ox/mail/detail/view.js
-#: apps/io.ox/mail/mailfilter/settings/filter/view-form.js
-#: module:io.ox/settings apps/io.ox/mail/mobile-toolbar-actions.js
-#: apps/io.ox/tasks/mobile-toolbar-actions.js module:io.ox/tasks
-msgid "Actions"
-msgstr "Műveletek"
-
-#. %1$s is the name of the folder
-#: apps/io.ox/core/folder/node.js module:io.ox/core
-msgid "Actions for %1$s"
-msgstr "%1$s mappaműveletek"
-
-#. screenreader label for main toolbar
-#: apps/io.ox/backbone/mini-views/toolbar.js module:io.ox/core
-msgid "Actions. Use cursor keys to navigate."
-msgstr "Műveletek. Navigáláshoz használja a kurzorbillentyűket."
-
-#: apps/io.ox/settings/main.js module:io.ox/core
-msgid "Active clients"
-msgstr "Aktív kliensek"
-
-#: apps/io.ox/tasks/edit/view-template.js module:io.ox/tasks/edit
-#: apps/io.ox/tasks/print.js module:io.ox/tasks
-#: apps/io.ox/tasks/view-detail.js
-msgid "Actual costs"
-msgstr "Tényleges költségek"
-
-#: apps/io.ox/tasks/edit/view-template.js module:io.ox/tasks/edit
-#: apps/io.ox/tasks/print.js module:io.ox/tasks
-#: apps/io.ox/tasks/view-detail.js
-msgid "Actual duration in minutes"
-msgstr "Tényleges időtartam percben"
-
-#: apps/io.ox/calendar/settings/timezones/favorite-view.js
-#: module:io.ox/calendar apps/io.ox/core/folder/actions/add.js
-#: module:io.ox/core apps/io.ox/core/sub/subscriptions.js
-#: module:io.ox/core/sub apps/io.ox/mail/accounts/settings.js
-#: module:io.ox/mail/accounts/settings apps/io.ox/mail/compose/extensions.js
-#: module:io.ox/mail
-msgid "Add"
-msgstr "Hozzáadás"
-
-#: apps/io.ox/mail/mailfilter/settings/filter/actions/register.js
-#: module:io.ox/mailfilter
-msgid "Add IMAP keyword"
-msgstr "IMAP kulcsszó hozzáadása"
-
-#: apps/io.ox/core/viewer/views/sidebar/filedescriptionview.js
-#: module:io.ox/core/viewer
-msgid "Add a description"
-msgstr "Leírás hozzáadása"
-
-#: apps/io.ox/calendar/actions/delete.js module:io.ox/calendar
-msgid "Add a message to the notification email for the other participants."
-msgstr "Üzenet hozzáadása az értesítő e-mailhez a többi résztvevő számára."
-
-#: apps/io.ox/mail/mailfilter/settings/filter/view-form.js
-#: module:io.ox/settings
-msgid "Add action"
-msgstr "Művelet hozzáadása"
-
-#: apps/io.ox/core/folder/actions/add.js module:io.ox/core
-msgid "Add as public calendar"
-msgstr "Hozzáad nyilvános naptárként"
-
-#: apps/io.ox/core/folder/actions/add.js module:io.ox/core
-msgid "Add as public folder"
-msgstr "Hozzáad nyilvános mappaként"
-
-#: apps/io.ox/core/tk/attachments.js module:io.ox/core
-#: apps/io.ox/mail/compose/extensions.js module:io.ox/mail
-msgid "Add attachments"
-msgstr "Mellékletek csatolása"
-
-#: apps/io.ox/calendar/settings/schedjoules/schedjoules.js
-#: module:io.ox/calendar/settings/schedjoules
-msgid "Add calendar"
-msgstr "Naptár hozzáadása"
-
-#: apps/io.ox/mail/mailfilter/settings/filter/tests/register.js
-#: module:io.ox/mailfilter
-#: apps/io.ox/mail/mailfilter/settings/filter/view-form.js
-#: module:io.ox/settings
-msgid "Add condition"
-msgstr "Feltétel hozzáadása"
-
-#: apps/io.ox/contacts/actions.js module:io.ox/contacts
-#: apps/io.ox/contacts/distrib/create-dist-view.js
-#: apps/io.ox/tasks/edit/view-template.js module:io.ox/tasks/edit
-msgid "Add contact"
-msgstr "Névjegy hozzáadása"
-
-#: apps/io.ox/participants/add.js module:io.ox/core
-msgid "Add contact/resource"
-msgstr "Névjegy/erőforrás hozzáadása"
-
-#: apps/io.ox/contacts/actions.js module:io.ox/contacts
-msgid "Add distribution list"
-msgstr "Disztribúciós lista hozzáadása"
-
-#: apps/io.ox/files/filepicker.js module:io.ox/files
-msgid "Add files"
-msgstr "Fájlok hozzáadása"
-
-#: apps/io.ox/files/contextmenu.js module:io.ox/core
-msgid "Add folder"
-msgstr "Mappa hozzáadása"
-
-#: apps/io.ox/core/tk/attachments.js module:io.ox/core
-#: apps/io.ox/mail/compose/extensions.js module:io.ox/mail
-msgid "Add from Drive"
-msgstr "Hozzáadás a Drive-ról"
-
-#: apps/io.ox/files/actions.js module:io.ox/files
-#: apps/io.ox/mail/compose/extensions.js module:io.ox/mail
-msgid "Add local file"
-msgstr "Helyi fájl hozzáadása"
-
-#: apps/io.ox/core/folder/extensions.js module:io.ox/core
-#: apps/io.ox/mail/accounts/settings.js module:io.ox/mail/accounts/settings
-#: apps/io.ox/mail/folderview-extensions.js module:io.ox/mail
-msgid "Add mail account"
-msgstr "E-mail fiók hozzáadása"
-
-#: apps/io.ox/core/folder/actions/add.js module:io.ox/core
-#: apps/io.ox/core/folder/extensions.js
-msgid "Add new address book"
-msgstr "Új címjegyzék hozzáadása"
-
-#: apps/io.ox/core/folder/actions/add.js module:io.ox/core
-#: apps/io.ox/core/folder/extensions.js
-msgid "Add new calendar"
-msgstr "Új naptár hozzáadása"
-
-#: apps/io.ox/core/folder/actions/add.js module:io.ox/core
-#: apps/io.ox/core/folder/contextmenu.js apps/io.ox/core/folder/extensions.js
-#: apps/io.ox/files/actions.js module:io.ox/files
-msgid "Add new folder"
-msgstr "Új mappa hozzáadása"
-
-#: apps/io.ox/calendar/invitations/register.js module:io.ox/calendar/main
-msgid "Add new participant"
-msgstr "Új résztvevő hozzáadása"
-
-#: apps/io.ox/mail/mailfilter/settings/filter.js module:io.ox/mail
-msgid "Add new rule"
-msgstr "Új szabály hozzáadása"
-
-#: apps/io.ox/mail/settings/signatures/settings/pane.js module:io.ox/mail
-msgid "Add new signature"
-msgstr "Új aláírás hozzáadása"
-
-#: apps/io.ox/files/settings/pane.js module:io.ox/files
-msgid "Add new version"
-msgstr "Új verzió hozzáadása"
-
-#: apps/io.ox/files/settings/pane.js module:io.ox/files
-msgid "Add new version and show notification"
-msgstr "Új verzió hozzáadása és az értesítés megjelenítése"
-
-#. Please translate like "take a note", "Notiz" in German, for example.
-#. more like "to notice" than "to notify".
-#: apps/io.ox/files/actions.js module:io.ox/files
-msgid "Add note"
-msgstr "Jegyzet hozzáadása"
-
-#: apps/plugins/xing/main.js module:plugins/portal
-msgid "Add on %s"
-msgstr "Hozzáadás itt: %s"
-
-#: apps/io.ox/mail/compose/view.js module:io.ox/mail
-msgid "Add original message as attachment"
-msgstr "Eredeti üzenet hozzáadása mellékletként"
-
-#: apps/io.ox/calendar/freetime/participantsView.js module:io.ox/calendar
-msgid "Add participant"
-msgstr "Résztvevő hozzáadása"
-
-#: apps/io.ox/files/share/permissions.js module:io.ox/core
-msgid "Add people"
-msgstr "Emberek hozzáadása"
-
-<<<<<<< HEAD
-#: apps/io.ox/files/share/wizard.js module:io.ox/files
-msgid "Add recipients ..."
-msgstr "Címzettek hozzáadása ..."
-=======
+"Do you want to confirm the whole series or just one appointment within the "
+"series?"
+msgstr "A teljes ismétlődést, vagy csak az ismétlődésen belüli egyik találkozót kívánja jóváhagyni?"
+
+#: apps/io.ox/calendar/actions.js module:io.ox/calendar
+msgid ""
+"Do you want to decline the whole series or just one appointment within the "
+"series?"
+msgstr "A teljes ismétlődést, vagy csak az ismétlődésen belüli egyik találkozót kívánja visszautasítani?"
+
+#. Use singular in this context
+#: apps/io.ox/calendar/actions.js module:io.ox/calendar
+#: apps/io.ox/calendar/actions/acceptdeny.js
+#: apps/io.ox/calendar/actions/delete.js apps/io.ox/calendar/util.js
+msgid "Series"
+msgstr "Ismétlődések"
+
 #: apps/io.ox/calendar/actions.js module:io.ox/calendar
 #: apps/io.ox/calendar/actions/acceptdeny.js apps/io.ox/calendar/edit/main.js
 #: module:io.ox/calendar/edit/main apps/io.ox/calendar/list/view.js
@@ -1229,150 +1044,149 @@
 #: apps/io.ox/mail/detail/links.js module:io.ox/mail
 msgid "Appointment"
 msgstr "Találkozó"
->>>>>>> c69277e7
-
-#: apps/io.ox/backbone/mini-views/alarms.js module:io.ox/calendar
-msgid "Add reminder"
-msgstr "Emlékeztető hozzáadása"
-
-#: apps/io.ox/files/settings/pane.js module:io.ox/files
-msgid "Add separate file"
-msgstr "Különálló fájl hozzáadása"
-
-#: apps/io.ox/mail/settings/signatures/settings/pane.js module:io.ox/mail
-msgid "Add signature"
-msgstr "Aláírás hozzáadása"
-
-#: apps/io.ox/mail/settings/signatures/settings/pane.js module:io.ox/mail
-msgid "Add signature above quoted text"
-msgstr "Aláírás hozzáadása az idézett szöveg fölé"
-
-#: apps/io.ox/mail/settings/signatures/settings/pane.js module:io.ox/mail
-msgid "Add signature below quoted text"
-msgstr "Aláírás hozzáadása az idézett szöveg alá"
-
-#: apps/io.ox/core/folder/extensions.js module:io.ox/core
-#: apps/io.ox/files/actions/add-storage-account.js module:io.ox/files
-msgid "Add storage account"
-msgstr "Tároló felhasználói fiók hozzáadása"
-
-#: apps/io.ox/mail/compose/actions/send.js module:io.ox/mail
-msgid "Add subject"
-msgstr "Tárgy hozzáadása"
-
-#: apps/io.ox/calendar/settings/timezones/favorite-view.js
-#: module:io.ox/calendar
-msgid "Add timezone"
-msgstr "Időzóna hozzáadása"
-
-#: apps/io.ox/files/toolbar.js module:io.ox/files
-msgid "Add to Favorites"
-msgstr "Hozzáadás a kedvencekhez"
-
+
+#: apps/io.ox/calendar/actions.js module:io.ox/calendar
+#: apps/io.ox/calendar/actions/acceptdeny.js
+#: apps/io.ox/calendar/invitations/register.js module:io.ox/calendar/main
+#: apps/plugins/portal/xing/register.js module:plugins/portal
+msgid "Accept"
+msgstr "Elfogadás"
+
+#: apps/io.ox/calendar/actions.js module:io.ox/calendar
+#: apps/io.ox/calendar/actions/acceptdeny.js
+#: apps/io.ox/calendar/invitations/register.js module:io.ox/calendar/main
+msgid "Decline"
+msgstr "Visszautasítás"
+
+#: apps/io.ox/calendar/actions.js module:io.ox/calendar
+#: apps/io.ox/calendar/toolbar.js
+msgid "Change status"
+msgstr "Állapotváltoztatás"
+
+#: apps/io.ox/calendar/actions.js module:io.ox/calendar
+msgid "Change reminder"
+msgstr "Emlékeztető módosítása"
+
+#. Calendar: Create follow-up appointment. Maybe "Folgetermin" in German.
+#: apps/io.ox/calendar/actions.js module:io.ox/calendar
+msgid "Follow-up"
+msgstr "Követés"
+
+#: apps/io.ox/calendar/actions.js module:io.ox/calendar
+#: apps/io.ox/calendar/mobile-toolbar-actions.js apps/io.ox/calendar/toolbar.js
 #: apps/io.ox/contacts/actions.js module:io.ox/contacts
-#: apps/io.ox/mail/actions.js module:io.ox/mail
-msgid "Add to address book"
-msgstr "Hozzáadás a címjegyzékhez"
-
-#: apps/io.ox/mail/actions.js module:io.ox/mail
-msgid "Add to calendar"
-msgstr "Hozzáadás a naptárhoz"
-
-#: apps/io.ox/core/folder/favorites.js module:io.ox/core
-#: apps/io.ox/core/viewer/views/toolbarview.js apps/io.ox/files/actions.js
-#: module:io.ox/files apps/io.ox/files/contextmenu.js
-#: apps/io.ox/files/favorites.js
-msgid "Add to favorites"
-msgstr "Hozzáadás a kedvencekhez"
-
-#: apps/io.ox/contacts/actions.js module:io.ox/contacts
-#: apps/io.ox/contacts/toolbar.js apps/io.ox/core/viewer/views/toolbarview.js
-#: module:io.ox/core apps/io.ox/files/actions.js module:io.ox/files
-#: apps/io.ox/files/favorite/toolbar.js apps/io.ox/files/toolbar.js
+#: apps/io.ox/contacts/mobile-toolbar-actions.js module:io.ox/mail
+#: apps/io.ox/contacts/toolbar.js apps/io.ox/core/export.js module:io.ox/core
+#: apps/io.ox/core/folder/contextmenu.js apps/io.ox/tasks/actions.js
+#: module:io.ox/tasks apps/io.ox/tasks/toolbar.js
+msgid "Export"
+msgstr "Exportálás"
+
+#: apps/io.ox/calendar/actions.js module:io.ox/calendar
+#: apps/io.ox/calendar/toolbar.js apps/io.ox/contacts/actions.js
+#: module:io.ox/contacts apps/io.ox/contacts/actions/print.js
+#: apps/io.ox/contacts/toolbar.js apps/io.ox/core/print.js module:io.ox/core
+#: apps/io.ox/mail/actions.js module:io.ox/mail apps/io.ox/mail/contextmenu.js
+#: apps/io.ox/mail/toolbar.js apps/io.ox/tasks/actions.js module:io.ox/tasks
+#: apps/io.ox/tasks/toolbar.js
+msgid "Print"
+msgstr "Nyomtatás"
+
+#: apps/io.ox/calendar/actions.js module:io.ox/calendar
+msgid "Participant related actions"
+msgstr "Résztvevőhöz kapcsolódó művelet"
+
+#: apps/io.ox/calendar/actions.js module:io.ox/calendar
+msgid "Send mail to all participants"
+msgstr "Levél küldése minden résztvevőnek"
+
+#: apps/io.ox/calendar/actions.js module:io.ox/calendar
+msgid "Invite to new appointment"
+msgstr "Meghívás új találkozóra"
+
+#: apps/io.ox/calendar/actions.js module:io.ox/calendar
+#: apps/io.ox/calendar/freetime/main.js apps/io.ox/mail/actions.js
+#: module:io.ox/mail
+msgid "Save as distribution list"
+msgstr "Mentés disztribúciós listaként"
+
+#: apps/io.ox/calendar/actions.js module:io.ox/calendar
+msgid "Synchronize calendar"
+msgstr "Naptárak szinkronizálása"
+
+#: apps/io.ox/calendar/actions/acceptdeny.js module:io.ox/calendar
+#: apps/io.ox/calendar/actions/change-alarms.js
+#: apps/io.ox/calendar/edit/extensions.js module:io.ox/calendar/edit/main
+#: apps/io.ox/calendar/invitations/register.js module:io.ox/calendar/main
 #: apps/io.ox/mail/actions.js module:io.ox/mail apps/io.ox/mail/toolbar.js
-msgid "Add to portal"
-msgstr "Hozzáadás a portálhoz"
-
-#: apps/io.ox/core/permissions/permissions.js module:io.ox/core
-msgid "Add user/group"
-msgstr "Felhasználó/csoport hozzáadása"
-
-#: apps/io.ox/portal/settings/pane.js module:io.ox/portal
-msgid "Add widget"
-msgstr "Widget hozzáadása"
-
-#. %1$s is social media name, e.g. Facebook
-#: apps/io.ox/portal/main.js module:io.ox/portal
-msgid "Add your %1$s account"
-msgstr "%1$s fiók hozzáadása"
-
-#: apps/plugins/portal/twitter/register.js module:plugins/portal
-msgid "Add your account"
-msgstr "Fiók hozzáadása"
-
-#. %1$s is the display name of an added user or mail recipient
-#. %2$s is the email address of the user or mail recipient
-#. %1$s is the added search query
-#. %2$s is the context of the added search query
-#: apps/io.ox/core/tk/tokenfield.js module:io.ox/core
-msgid "Added %1$s, %2$s."
-msgstr "%1$s, %2$s hozzáadva."
-
-#. %1$s is the display name of an added user or mail recipient
-#. %1$s is the added search query
-#: apps/io.ox/core/tk/tokenfield.js module:io.ox/core
-msgid "Added %1$s."
-msgstr "%1$s hozzáadva."
-
-#. %s is a list of filenames separeted by commas
-#. it is used by screenreaders to indicate which files are currently added to the list of attachments
-#: apps/io.ox/mail/compose/extensions.js module:io.ox/mail
-msgid "Added %s to attachments."
-msgstr " %s melléklet hozzáadva."
-
-#: apps/io.ox/core/tk/tokenfield.js module:io.ox/core
+#: apps/io.ox/tasks/edit/view-template.js module:io.ox/tasks/edit
+msgid "Reminder"
+msgstr "Emlékeztető"
+
+#: apps/io.ox/calendar/actions/acceptdeny.js module:io.ox/calendar
+#: apps/io.ox/tasks/actions.js module:io.ox/tasks
+#: apps/io.ox/tasks/mobile-toolbar-actions.js apps/io.ox/tasks/toolbar.js
+msgid "Change confirmation status"
+msgstr "Megerősítési állapot módosítása"
+
+#: apps/io.ox/calendar/actions/acceptdeny.js module:io.ox/calendar
+msgid "You are currently acting on behalf of the calendar owner."
+msgstr "Jelenleg a naptár tulajdonosának nevében jár el."
+
+#: apps/io.ox/calendar/actions/acceptdeny.js module:io.ox/calendar
 msgid ""
-"Added distribution list %s with %s member. The only member of the "
-"distribution list is %s."
-msgstr ""
-"%s disztribúciós lista %s taggal hozzáadva. %s az egyetlen tagja a "
-"disztribúciós listának."
-
-#: apps/io.ox/core/tk/tokenfield.js module:io.ox/core
+"You are about to change your confirmation status. Please leave a comment for "
+"other participants."
+msgstr "A megerősítési állapotának megváltoztatására készül. Hagyjon egy megjegyzést a többi résztvevőnek."
+
+#. is in the same window as "You are about to change your confirmation status. Please leave a comment for other participants". So "comment" should be translated the same in both cases to not confuse users
+#: apps/io.ox/calendar/actions/acceptdeny.js module:io.ox/calendar
+#: apps/io.ox/calendar/invitations/register.js module:io.ox/calendar/main
+#: apps/io.ox/contacts/edit/view-form.js module:io.ox/contacts
+#: apps/io.ox/contacts/model.js apps/io.ox/contacts/view-detail.js
+#: apps/plugins/portal/xing/actions.js module:plugins/portal
+msgid "Comment"
+msgstr "Megjegyzés"
+
+#: apps/io.ox/calendar/actions/acceptdeny.js module:io.ox/calendar
+msgid "Please comment your confirmation status."
+msgstr "Adjon megjegyzést a megerősítési állapothoz."
+
+#: apps/io.ox/calendar/actions/acceptdeny.js module:io.ox/calendar
+#: apps/io.ox/calendar/invitations/register.js module:io.ox/calendar/main
+#: apps/io.ox/calendar/util.js
+msgid "Tentative"
+msgstr "Feltételes"
+
+#: apps/io.ox/calendar/actions/change-alarms.js module:io.ox/calendar
+msgid "Change reminders"
+msgstr "Emlékeztetők módosítása"
+
+#: apps/io.ox/calendar/actions/create.js module:io.ox/calendar
+msgid "Appointments in shared calendars"
+msgstr "Találkozók a megosztott naptárakban"
+
+#: apps/io.ox/calendar/actions/create.js module:io.ox/calendar
 msgid ""
-"Added distribution list %s with %s members. Members of the distribution list "
-"are %s."
-msgstr ""
-"%s disztribúciós lista %s taggal hozzáadva. A disztribúciós lista tagjai: %s."
-
-#: apps/io.ox/calendar/invitations/register.js module:io.ox/calendar/main
-msgid "Added the new participant"
-msgstr "Az új résztvevő hozzáadva"
-
-#: apps/io.ox/files/settings/pane.js module:io.ox/files
-msgid "Adding files with identical names"
-msgstr "Azonos nevű fájlok hozzáadása"
-
-#: apps/io.ox/mail/mailfilter/settings/filter/tests/register.js
-#: module:io.ox/mailfilter
-msgid "Address"
-msgstr "Cím"
-
-#: apps/io.ox/contacts/settings/pane.js module:io.ox/contacts
-#: apps/io.ox/mail/detail/links.js module:io.ox/mail
-msgid "Address Book"
-msgstr "Címjegyzék"
-
-#: apps/io.ox/core/main/apps.js module:io.ox/core
-msgctxt "app"
-msgid "Address Book"
-msgstr "Címjegyzék"
-
-<<<<<<< HEAD
-#: apps/io.ox/contacts/model.js module:io.ox/contacts
-msgid "Address Business"
-msgstr "Cím (üzleti)"
-=======
+"The selected calendar is shared by %1$s. Appointments in shared calendars "
+"will generally be created on behalf of the owner."
+msgstr "A kijelölt naptárat %1$s osztotta meg. A megosztott naptárakban lévő találkozók a naptár tulajdonosa nevében jönnek létre."
+
+#: apps/io.ox/calendar/actions/create.js module:io.ox/calendar
+msgid ""
+"Do you really want to create an appointment <b>on behalf of the folder "
+"owner</b> or do you want to create an appointment <b>with the folder owner</"
+"b> in your own calendar?"
+msgstr "Valóban létre szeretne hozni egy találkozót <b>a mappa tulajdonosának nevében</b> vagy szeretne egy találkozót létrehozni <b>a mappa tulajdonosával</b> a saját naptárában?"
+
+#: apps/io.ox/calendar/actions/create.js module:io.ox/calendar
+msgid "On behalf of the owner"
+msgstr "A tulajdonos nevében"
+
+#: apps/io.ox/calendar/actions/create.js module:io.ox/calendar
+msgid "Invite owner"
+msgstr "Tulajdonos meghívása"
+
 #: apps/io.ox/calendar/actions/create.js module:io.ox/calendar
 msgid "Appointments in public calendars"
 msgstr "Találkozók a nyilvános naptárakban"
@@ -1390,91 +1204,85 @@
 #: apps/io.ox/calendar/actions/delete.js module:io.ox/calendar
 msgid "Add a message to the notification email for the other participants."
 msgstr "Üzenet hozzáadása az értesítő e-mailhez a többi résztvevő számára."
->>>>>>> c69277e7
-
-#: apps/io.ox/contacts/model.js module:io.ox/contacts
-msgid "Address Home"
-msgstr "Cím (otthoni)"
-
-#: apps/io.ox/contacts/model.js module:io.ox/contacts
-msgid "Address Other"
-msgstr "Cím (egyéb)"
-
-#: apps/io.ox/core/folder/actions/add.js module:io.ox/core
-msgid "Address book name"
-msgstr "Címjegyzék neve"
-
-#. Context: Session Management. Refers to the macos addressbook
-#: apps/io.ox/settings/security/sessions/settings/pane.js module:io.ox/core
-msgid "Addressbook"
-msgstr "Címjegyzék"
-
-#: apps/io.ox/files/util.js module:io.ox/files
-msgid "Adjust"
-msgstr "Módosítás"
-
-#: apps/io.ox/tasks/common-extensions.js module:io.ox/tasks
-msgid "Adjust start date"
-msgstr "Kezdés dátumának módosítása"
-
-#: apps/io.ox/files/share/permissions.js module:io.ox/core
-msgid "Administrative role"
-msgstr "Adminisztrátori szerep"
-
-#. Role: all permissions
-#. object permissions - admin role
-#: apps/io.ox/core/permissions/permissions.js module:io.ox/core
-#: apps/io.ox/files/share/permissions.js
-msgid "Administrator"
-msgstr "Adminisztrátor"
-
-#: apps/io.ox/files/settings/pane.js module:io.ox/files
-#: apps/io.ox/mail/settings/compose/settings/pane.js module:io.ox/mail
-msgid "Advanced settings"
-msgstr "Speciális beállítások"
-
-#. Context: Search. Label for date control.
-#: apps/io.ox/backbone/views/search.js module:io.ox/core
-msgid "After"
-msgstr "Utána"
-
-#: apps/io.ox/backbone/views/recurrence-view.js
-#: module:io.ox/calendar/edit/main
-msgid "After a number of occurrences"
-msgstr "Bizony számú előfordulás után"
-
-#: apps/io.ox/files/view-options.js module:io.ox/files
-#: apps/io.ox/find/extensions-api.js module:io.ox/core
-#: apps/io.ox/find/manager/value-model.js
-#: apps/io.ox/mail/mailfilter/settings/filter/tests/register.js
-#: module:io.ox/mailfilter
-msgid "All"
-msgstr "Összes"
-
-#. 'All' options drop-down (lead to 'Delete ALL messages', 'Mark ALL messages as read', etc.)
-#: apps/io.ox/mail/view-options.js module:io.ox/mail
-msgctxt "dropdown"
-msgid "All"
-msgstr "Összes"
-
-#. Emojis of SoftBank set.
-#. Japanese: 全絵文字
-#: apps/io.ox/emoji/categories.js module:io.ox/mail
-msgid "All Emoji"
-msgstr "Minden Emoji"
-
-#: apps/io.ox/find/extensions-api.js module:io.ox/core
-msgid "All Folders"
-msgstr "Összes mappa"
-
-<<<<<<< HEAD
-#: apps/io.ox/contacts/view-detail.js module:io.ox/contacts
-#: apps/io.ox/core/tk/attachments.js module:io.ox/core
-#: apps/io.ox/mail/toolbar.js module:io.ox/mail
-#: apps/io.ox/tasks/view-detail.js module:io.ox/tasks
-msgid "All attachments"
-msgstr "Minden melléklet"
-=======
+
+#: apps/io.ox/calendar/actions/delete.js module:io.ox/calendar
+#: apps/io.ox/calendar/actions/subscribe-ical.js apps/io.ox/core/boot/i18n.js
+#: module:io.ox/core/boot apps/io.ox/core/relogin.js module:io.ox/core
+#: apps/io.ox/files/share/wizard.js module:io.ox/files
+#: apps/io.ox/mail/accounts/view-form.js module:io.ox/settings
+#: apps/io.ox/mail/compose/sharing.js module:io.ox/mail
+msgid "Password"
+msgstr "Jelszó"
+
+#: apps/io.ox/calendar/actions/delete.js module:io.ox/calendar
+msgid ""
+"Do you want to delete the whole series or just this appointment within the "
+"series?"
+msgstr "A teljes ismétlődést, vagy csak az ismétlődésen belüli ezt a találkozót kívánja törölni?"
+
+#: apps/io.ox/calendar/actions/delete.js module:io.ox/calendar
+#: apps/io.ox/calendar/util.js
+msgid "This appointment"
+msgstr "Ez a találkozó"
+
+#: apps/io.ox/calendar/actions/delete.js module:io.ox/calendar
+msgid ""
+"Do you want to delete this and all future appointments or just this "
+"appointment within the series?"
+msgstr "Szeretné törölni ezt és az összes jövőbeni találkozót, vagy csak ezt a találkozót a sorozaton belül?"
+
+#: apps/io.ox/calendar/actions/delete.js module:io.ox/calendar
+#: apps/io.ox/calendar/util.js
+msgid "All future appointments"
+msgstr "Összes jövőbeni találkozó"
+
+#: apps/io.ox/calendar/actions/delete.js module:io.ox/calendar
+#: apps/io.ox/calendar/toolbar.js
+msgid "Delete appointment"
+msgstr "Találkozó törlése"
+
+#: apps/io.ox/calendar/actions/delete.js module:io.ox/calendar
+msgid "Do you want to delete this appointment?"
+msgstr "Valóban törölni akarja ezt a találkozót?"
+
+#: apps/io.ox/calendar/actions/subscribe-google.js module:io.ox/calendar
+msgid "My Google Calendar"
+msgstr "Saját Google Naptár"
+
+#: apps/io.ox/calendar/actions/subscribe-google.js module:io.ox/calendar
+#: apps/io.ox/files/actions/add-storage-account.js module:io.ox/files
+#: apps/io.ox/mail/accounts/settings.js module:io.ox/mail/accounts/settings
+#: apps/io.ox/oauth/keychain.js module:io.ox/core
+msgid "Account added successfully"
+msgstr "A fiók sikeresen hozzáadva"
+
+#: apps/io.ox/calendar/actions/subscribe-ical.js module:io.ox/calendar
+#: apps/io.ox/core/folder/actions/properties.js module:io.ox/core
+msgid "iCal URL"
+msgstr "iCal URL"
+
+#: apps/io.ox/calendar/actions/subscribe-ical.js module:io.ox/calendar
+#: apps/io.ox/onboarding/clients/config.js module:io.ox/core/onboarding
+msgid "Login"
+msgstr "Bejelentkezés"
+
+#: apps/io.ox/calendar/actions/subscribe-ical.js module:io.ox/calendar
+msgid "Subscribe to iCal feed"
+msgstr "Feliratkozás az iCal hírcsatornára"
+
+#: apps/io.ox/calendar/actions/subscribe-ical.js module:io.ox/calendar
+#: apps/io.ox/core/sub/subscriptions.js module:io.ox/core/sub
+msgid "Subscribe"
+msgstr "Feliratkozás"
+
+#: apps/io.ox/calendar/actions/subscribe-ical.js module:io.ox/calendar
+msgid "iCal feed has been imported successfully"
+msgstr "Az iCal-feed sikeresen importálva"
+
+#: apps/io.ox/calendar/color-picker.js module:io.ox/calendar
+msgid "no color"
+msgstr "nincs szín"
+
 #. appointment flag: 'secret' does not show up for other users in any cases; 'private' may be shown to other users under certain conditions
 #: apps/io.ox/calendar/common-extensions.js module:io.ox/calendar
 #: apps/io.ox/calendar/edit/extensions.js module:io.ox/calendar/edit/main
@@ -1484,38 +1292,36 @@
 #: module:io.ox/tasks/edit apps/io.ox/tasks/view-detail.js module:io.ox/tasks
 msgid "Private"
 msgstr "Személyes"
->>>>>>> c69277e7
-
+
+#. appointment flag: 'secret' does not show up for other users in any cases; 'private' may be shown to other users under certain conditions
+#: apps/io.ox/calendar/common-extensions.js module:io.ox/calendar
 #: apps/io.ox/calendar/edit/extensions.js module:io.ox/calendar/edit/main
-#: apps/io.ox/tasks/edit/view-template.js module:io.ox/tasks/edit
-#: apps/plugins/portal/calendar/register.js module:plugins/portal
-msgid "All day"
-msgstr "Egész nap"
-
-#: apps/io.ox/contacts/addressbook/popup.js module:io.ox/contacts
-msgid "All distribution lists"
-msgstr "Összes disztribúciós lista"
-
-#. Status for mail authenticity features. Show information for any mail
-#: apps/io.ox/settings/security/settings/pane.js module:io.ox/mail
-msgid "All emails"
-msgstr "Összes e-mail"
-
-#: apps/io.ox/files/view-options.js module:io.ox/files
-msgid "All files"
-msgstr "Minden fájl"
-
-#: apps/io.ox/core/folder/actions/common.js module:io.ox/core
-msgid "All files have been deleted"
-msgstr "Minden fájl törölve"
-
-<<<<<<< HEAD
-#: apps/io.ox/contacts/addressbook/popup.js module:io.ox/contacts
-#: apps/io.ox/mail/view-options.js module:io.ox/mail
-#: apps/io.ox/search/facets/extensions.js module:io.ox/core
-msgid "All folders"
-msgstr "Összes mappa"
-=======
+msgid "Secret"
+msgstr "Titkos"
+
+#. File and folder details
+#: apps/io.ox/calendar/common-extensions.js module:io.ox/calendar
+#: apps/io.ox/core/viewer/views/sidebar/fileinfoview.js
+#: module:io.ox/core/viewer apps/io.ox/core/viewer/views/sidebarview.js
+#: apps/io.ox/files/share/permissions.js module:io.ox/core
+#: apps/io.ox/files/upload/main.js module:io.ox/files
+msgid "Details"
+msgstr "Részletek"
+
+#: apps/io.ox/calendar/common-extensions.js module:io.ox/calendar
+#: apps/io.ox/participants/chronos-detail.js module:io.ox/core
+#: apps/io.ox/participants/chronos-views.js apps/io.ox/participants/views.js
+msgid "Organizer"
+msgstr "Szervező"
+
+#: apps/io.ox/calendar/common-extensions.js module:io.ox/calendar
+msgid "Sent by"
+msgstr "Elküldte:"
+
+#: apps/io.ox/calendar/common-extensions.js module:io.ox/calendar
+msgid "Shown as"
+msgstr "Megjelenik mint"
+
 #. Context: Session Management. Refers to the macos calendar
 #: apps/io.ox/calendar/common-extensions.js module:io.ox/calendar
 #: apps/io.ox/calendar/edit/extensions.js module:io.ox/calendar/edit/main
@@ -1524,60 +1330,48 @@
 #: module:io.ox/mail apps/io.ox/settings/security/sessions/settings/pane.js
 msgid "Calendar"
 msgstr "Naptár"
->>>>>>> c69277e7
-
-#: apps/io.ox/calendar/actions/delete.js module:io.ox/calendar
-#: apps/io.ox/calendar/util.js
-msgid "All future appointments"
-msgstr "Összes jövőbeni találkozó"
-
-#. informs user about the consequences when creating a rule for selected mails
-#: apps/io.ox/mail/actions/copyMove.js module:io.ox/mail
-msgid ""
-"All future messages from the sender will be moved to the selected folder."
-msgid_plural ""
-"All future messages from the senders of the selected mails will be moved to "
-"the selected folder."
-msgstr[0] "A küldő összes jövőbeni üzenete átkerül a kiválasztott mappába."
-msgstr[1] ""
-"A kiválasztott levelek feladóitól érkező üzenetek mostantól a kiválasztott "
-"mappába kerülnek."
-
-#: apps/io.ox/contacts/addressbook/popup.js module:io.ox/contacts
-msgid "All groups"
-msgstr "Összes csoport"
-
-#: apps/io.ox/core/folder/actions/common.js module:io.ox/core
-msgid "All messages have been deleted"
-msgstr "Minden üzenet törölve"
-
-#: apps/io.ox/mail/view-options.js module:io.ox/mail
-msgid "All messages in this folder"
-msgstr "Összes üzenet ebben a mappában"
-
-#: apps/io.ox/core/folder/actions/archive.js module:io.ox/core
-msgid "All messages older than %1$d days will be moved to the archive folder"
-msgstr ""
-"Minden %1$d napnál régebbi üzenet áthelyezésre kerül az archívum mappába"
-
-#: apps/io.ox/core/folder/api.js module:io.ox/core
-msgid "All my public appointments"
-msgstr "Minden nyilvános találkozóm"
-
-#: apps/io.ox/backbone/mini-views/timezonepicker.js module:io.ox/core
-msgid "All timezones"
-msgstr "Összes időzóna"
-
-<<<<<<< HEAD
-#: apps/io.ox/settings/accounts/settings/pane.js
-#: module:io.ox/settings/accounts
-msgid "Allow connections with untrusted certificates"
-msgstr "Nem megbízható tanúsítvánnyal rendelkező kapcsolatok elfogadása"
-
-#: apps/io.ox/mail/settings/pane.js module:io.ox/mail
-msgid "Allow html formatted emails"
-msgstr "HTML formátumú e-mailek engedélyezése"
-=======
+
+#: apps/io.ox/calendar/common-extensions.js module:io.ox/calendar
+msgid "Created"
+msgstr "Létrehozva"
+
+#: apps/io.ox/calendar/common-extensions.js module:io.ox/calendar
+#: apps/io.ox/core/viewer/views/sidebar/fileinfoview.js
+#: module:io.ox/core/viewer apps/io.ox/notes/detail-view.js module:io.ox/notes
+msgid "Modified"
+msgstr "Módosítva"
+
+#: apps/io.ox/calendar/conflicts/conflictList.js
+#: module:io.ox/calendar/conflicts/conflicts
+msgid "Conflicts:"
+msgstr "Ütközik:"
+
+#: apps/io.ox/calendar/conflicts/conflictList.js
+#: module:io.ox/calendar/conflicts/conflicts
+#: apps/io.ox/calendar/invitations/register.js module:io.ox/calendar/main
+msgid "Show appointment details"
+msgstr "Találkozó részleteinek megjelenítése"
+
+#: apps/io.ox/calendar/conflicts/conflictList.js
+#: module:io.ox/calendar/conflicts/conflicts
+msgid "Conflicts detected"
+msgstr "Ütközés történt"
+
+#: apps/io.ox/calendar/conflicts/conflictList.js
+#: module:io.ox/calendar/conflicts/conflicts
+msgid "The new appointment conflicts with existing appointments."
+msgstr "Az új találkozó ütközik a meglévő találkozókkal."
+
+#: apps/io.ox/calendar/conflicts/conflictList.js
+#: module:io.ox/calendar/conflicts/conflicts
+msgid "Conflicts with resources cannot be ignored"
+msgstr "Az erőforrásokkal történő ütközés nem hagyható figyelmen kívül"
+
+#: apps/io.ox/calendar/conflicts/conflictList.js
+#: module:io.ox/calendar/conflicts/conflicts
+msgid "Ignore conflicts"
+msgstr "Ütközések figyelmen kívül hagyása"
+
 #: apps/io.ox/calendar/detail/main.js module:io.ox/calendar
 #: apps/io.ox/calendar/perspective.js
 msgid "Appointment Details"
@@ -1587,7803 +1381,18 @@
 #: apps/io.ox/calendar/perspective.js
 msgid "An error occurred. Please try again."
 msgstr "Hiba történt. Próbálja újra."
->>>>>>> c69277e7
-
-#: apps/io.ox/settings/security/settings/pane.js module:io.ox/mail
-msgid "Allow pre-loading of externally linked images"
-msgstr "A külső hivatkozásokon található képek előtöltésének engedélyezése"
-
-#: apps/io.ox/mail/settings/compose/settings/pane.js module:io.ox/mail
-msgid "Always add the following recipient to blind carbon copy (BCC)"
-msgstr "A következő címzett hozzáadása mindig titkosított másolatként (BCC)"
-
-#: apps/io.ox/settings/security/settings/pane.js module:io.ox/mail
-msgid "Always trust mails from the following senders"
-msgstr "Mindig megbízik a következő feladóktól érkező levelekben"
-
-#: apps/io.ox/backbone/mini-views/colorpicker.js module:io.ox/core
-msgid "Amber"
-msgstr "Borostyán"
-
-#: apps/io.ox/core/viewer/views/types/documentview.js module:io.ox/core
-#: apps/io.ox/files/actions/save-as-pdf.js module:io.ox/files
-msgid "An error occurred converting the document so it cannot be displayed."
-msgstr ""
-"Hiba történt a dokumentum konvertálása közben, ezért az nem jeleníthető meg."
-
-<<<<<<< HEAD
-#: apps/io.ox/core/viewer/views/types/spreadsheetview.js module:io.ox/core
-#: apps/io.ox/files/actions/save-as-pdf.js module:io.ox/files
-msgid "An error occurred loading the document so it cannot be displayed."
-msgstr ""
-"Hiba történt a dokumentum betöltése közben, ezért az nem jeleníthető meg."
-
-#: apps/io.ox/portal/main.js module:io.ox/portal
-msgid "An error occurred."
-msgstr "Hiba történt."
-
-#: apps/io.ox/calendar/detail/main.js module:io.ox/calendar
-#: apps/io.ox/calendar/perspective.js
-msgid "An error occurred. Please try again."
-msgstr "Hiba történt. Próbálja újra."
-
-#: apps/io.ox/core/tk/iframe.js module:io.ox/core/tk/iframe
-msgid "An error occurred. There is no valid token available."
-msgstr "Hiba történt. Nem érhető el érvényes token."
-
-#: apps/plugins/portal/twitter/register.js module:plugins/portal
-#: apps/plugins/portal/twitter/util.js
-msgid "An internal error occurred"
-msgstr "Belső hiba történt"
-
-#. generic error message
-#: apps/io.ox/core/http_errors.js module:io.ox/core
-msgid "An unknown error occurred"
-msgstr "Ismeretlen hiba történt"
-
-#. Context: Session Management. Active session on platform/os.
-#: apps/io.ox/settings/security/sessions/settings/pane.js module:io.ox/core
-msgid "Android"
-msgstr "Android"
-=======
+
 #: apps/io.ox/calendar/edit/extensions.js module:io.ox/calendar/edit/main
-#: apps/io.ox/calendar/util.js module:io.ox/calendar
-#: apps/io.ox/core/viewer/views/sidebar/fileinfoview.js
-#: module:io.ox/core/viewer apps/io.ox/mail/actions/reminder.js
-#: module:io.ox/mail apps/io.ox/mail/compose/extensions.js
-#: apps/io.ox/mail/detail/view.js
-#: apps/io.ox/mail/mailfilter/settings/filter/tests/register.js
-#: module:io.ox/mailfilter apps/io.ox/mail/mailfilter/vacationnotice/view.js
-#: apps/io.ox/mail/view-options.js apps/io.ox/tasks/edit/view-template.js
-#: module:io.ox/tasks/edit apps/io.ox/tasks/main.js module:io.ox/tasks
-msgid "Subject"
-msgstr "Tárgy"
->>>>>>> c69277e7
-
-#: apps/io.ox/contacts/model.js module:io.ox/contacts
-msgid "Anniversary"
-msgstr "Évforduló"
-
-#: apps/io.ox/mail/mailfilter/settings/filter/tests/register.js
-#: module:io.ox/mailfilter
-msgid "Any recipient"
-msgstr "Bármely címzett"
-
-#: apps/io.ox/tours/whats-new.js module:io.ox/core
-msgid "App Launcher"
-msgstr "Alkalmazásindító"
-
-#. %1$s: app store name
-#: apps/io.ox/onboarding/clients/config.js module:io.ox/core/onboarding
-msgid "App Store"
-msgstr "App Store"
-
-#: apps/io.ox/mail/settings/compose/settings/pane.js module:io.ox/mail
-msgid "Append vCard"
-msgstr "vCard hozzáadása"
-
-#: apps/io.ox/contacts/settings/pane.js module:io.ox/contacts
-#: apps/io.ox/contacts/view-detail.js
-msgid "Apple Maps"
-msgstr "Apple Maps"
-
-#: apps/io.ox/calendar/main.js module:io.ox/calendar apps/io.ox/mail/main.js
-#: module:io.ox/mail apps/io.ox/settings/main.js module:io.ox/core
-msgid "Application may not work as expected until this problem is solved."
-msgstr ""
-"Az alkalmazás nem feltétlenül fog az elvárható módon működni a probléma "
-"megoldásáig."
-
-<<<<<<< HEAD
-#: apps/io.ox/backbone/mini-views/alarms.js module:io.ox/calendar
-#: apps/io.ox/backbone/views/recurrence-view.js
-#: module:io.ox/calendar/edit/main apps/io.ox/mail/compose/sharing.js
-#: module:io.ox/mail
-msgid "Apply"
-msgstr "Alkalmazás"
-=======
-#: apps/io.ox/calendar/edit/extensions.js module:io.ox/calendar/edit/main
-msgid "Your recurrence rule does not fit to your start date."
-msgstr "A visszatérési szabály nem illeszkedik a kezdő dátumához."
-
-#: apps/io.ox/calendar/edit/extensions.js module:io.ox/calendar/edit/main
-msgid "Your recurrence rule was changed automatically."
-msgstr "Az ismétlődő szabály automatikusan megváltozott."
-
-#: apps/io.ox/calendar/edit/extensions.js module:io.ox/calendar/edit/main
-#: apps/io.ox/calendar/util.js module:io.ox/calendar
-#: apps/io.ox/core/folder/actions/properties.js module:io.ox/core
-#: apps/io.ox/core/viewer/views/sidebar/filedescriptionview.js
-#: module:io.ox/core/viewer apps/io.ox/files/actions/edit-description.js
-#: module:io.ox/files apps/io.ox/tasks/edit/view-template.js
-#: module:io.ox/tasks/edit
-#: apps/plugins/administration/resources/settings/edit.js
-#: apps/plugins/portal/flickr/register.js module:plugins/portal
-#: apps/plugins/portal/mail/register.js apps/plugins/portal/rss/register.js
-#: module:io.ox/portal apps/plugins/portal/tumblr/register.js
-msgid "Description"
-msgstr "Leírás"
->>>>>>> c69277e7
-
-#. Applies changes to an existing appointment, used in scheduling view
-#: apps/io.ox/calendar/edit/extensions.js module:io.ox/calendar/edit/main
-<<<<<<< HEAD
-#: apps/io.ox/core/settings/editLocale.js module:io.ox/core
-#: apps/io.ox/mail/mailfilter/autoforward/view.js module:io.ox/mail
-#: apps/io.ox/mail/mailfilter/vacationnotice/view.js
-msgid "Apply changes"
-msgstr "Változások elfogadása"
-=======
-msgid "User defined color"
-msgstr "Felhasználó által meghatározott szín"
-
-#: apps/io.ox/calendar/edit/extensions.js module:io.ox/calendar/edit/main
-msgid ""
-"You are using a shared calendar. The calendar owner was added as organizer."
-msgstr "Megosztott naptárat használ. A naptár tulajdonosát szervezőként adták hozzá."
-
-#: apps/io.ox/calendar/edit/extensions.js module:io.ox/calendar/edit/main
-msgid "You are no longer using a shared calendar. You were added as organizer."
-msgstr "Már nem használ megosztott naptárat. Ön szervezőként lett hozzáadva."
-
-#: apps/io.ox/calendar/edit/extensions.js module:io.ox/calendar/edit/main
-#: apps/io.ox/core/folder/extensions.js module:io.ox/core
-msgid "My calendars"
-msgstr "Saját naptárak"
-
-#: apps/io.ox/calendar/edit/extensions.js module:io.ox/calendar/edit/main
-#: apps/io.ox/core/folder/extensions.js module:io.ox/core
-msgid "Public calendars"
-msgstr "Nyilvános naptárak"
-
-#: apps/io.ox/calendar/edit/extensions.js module:io.ox/calendar/edit/main
-#: apps/io.ox/core/folder/extensions.js module:io.ox/core
-msgid "Shared calendars"
-msgstr "Megosztott naptárak"
-
-#: apps/io.ox/calendar/edit/extensions.js module:io.ox/calendar/edit/main
-#: apps/io.ox/core/folder/extensions.js module:io.ox/core
-msgid "Hidden calendars"
-msgstr "Rejtett naptárak"
-
-#: apps/io.ox/calendar/edit/extensions.js module:io.ox/calendar/edit/main
-#: apps/io.ox/mail/settings/compose/settings/pane.js module:io.ox/mail
-#: apps/io.ox/mail/view-options.js apps/io.ox/portal/settings/pane.js
-#: module:io.ox/portal
-msgid "Color"
-msgstr "Szín"
-
-#: apps/io.ox/calendar/edit/extensions.js module:io.ox/calendar/edit/main
-#: apps/io.ox/tasks/edit/view-template.js module:io.ox/tasks/edit
-msgid "Expand form"
-msgstr "Űrlap kibontása"
->>>>>>> c69277e7
-
-#: apps/io.ox/contacts/addressbook/popup.js module:io.ox/contacts
-msgid "Apply filter"
-msgstr "Szűrő alkalmazása"
-
-#: apps/io.ox/core/permissions/permissions.js module:io.ox/core
-msgid "Apply role"
-msgstr "Szerep alkalmazása"
-
-#: apps/io.ox/mail/mailfilter/settings/filter/view-form.js
-#: module:io.ox/settings
-msgid "Apply rule if all conditions are met"
-msgstr "Szabály alkalmazása, ha minden feltétel teljesül"
-
-#: apps/io.ox/mail/mailfilter/settings/filter/view-form.js
-#: module:io.ox/settings
-msgid "Apply rule if any condition is met"
-msgstr "Szabály alkalmazása, ha bármely feltétel teljesül"
-
-#: apps/io.ox/core/permissions/permissions.js module:io.ox/core
-#: apps/io.ox/files/share/permissions.js
-msgid "Apply to all subfolders"
-msgstr "Alkalmazás az összes mappára"
-
-#: apps/io.ox/calendar/actions.js module:io.ox/calendar
-#: apps/io.ox/calendar/actions/acceptdeny.js apps/io.ox/calendar/edit/main.js
-#: module:io.ox/calendar/edit/main apps/io.ox/calendar/list/view.js
-#: apps/io.ox/calendar/util.js apps/io.ox/calendar/view-detail.js
-#: apps/io.ox/mail/detail/links.js module:io.ox/mail
-msgid "Appointment"
-msgstr "Találkozó"
-
-#: apps/io.ox/calendar/detail/main.js module:io.ox/calendar
-#: apps/io.ox/calendar/perspective.js
-msgid "Appointment Details"
-msgstr "Találkozó részletei"
-
-#: apps/io.ox/calendar/edit/extensions.js module:io.ox/calendar/edit/main
-msgid "Appointment color"
-msgstr "Találkozó színe"
-
-#. Invitations (notifications) about appointments
-#: apps/plugins/notifications/calendar/register.js
-#: module:plugins/notifications
-msgid "Appointment invitations"
-msgstr "Találkozómeghívók"
-
-<<<<<<< HEAD
-#. toolbar with 'select all' and 'sort by'
-#: apps/io.ox/calendar/main.js module:io.ox/calendar
-msgid "Appointment options"
-msgstr "Találkozó beállításai"
-=======
-#: apps/io.ox/calendar/edit/extensions.js module:io.ox/calendar/edit/main
-msgid "none"
-msgstr "nincs"
-
-#: apps/io.ox/calendar/edit/extensions.js module:io.ox/calendar/edit/main
-msgid "Show as free"
-msgstr "Megjelenítés szabadként"
->>>>>>> c69277e7
-
-#: apps/plugins/notifications/calendar/register.js
-#: module:plugins/notifications
-msgid "Appointment reminder"
-msgstr "Találkozóemlékeztető"
-
-#. Reminders (notifications) about appointments
-#: apps/plugins/notifications/calendar/register.js
-#: module:plugins/notifications
-msgid "Appointment reminders"
-msgstr "Találkozóemlékeztetők"
-
-#: apps/io.ox/calendar/freetime/timeView.js module:io.ox/calendar
-msgid "Appointment types"
-msgstr "Találkozótípusok"
-
-#: apps/io.ox/calendar/main.js module:io.ox/calendar
-#: apps/io.ox/calendar/month/view.js apps/io.ox/calendar/week/view.js
-#: apps/plugins/portal/calendar/register.js module:plugins/portal
-msgid "Appointments"
-msgstr "Találkozók"
-
-#: apps/io.ox/calendar/actions/create.js module:io.ox/calendar
-#, fuzzy
-#| msgid "Appointments in shared calendars"
-msgid "Appointments in public calendars"
-msgstr "Találkozók a megosztott naptárakban"
-
-#: apps/io.ox/calendar/actions/create.js module:io.ox/calendar
-msgid "Appointments in shared calendars"
-msgstr "Találkozók a megosztott naptárakban"
-
-#: apps/io.ox/settings/apps/settings/pane.js module:io.ox/core
-msgid "Approved:"
-msgstr "Jóváhagyva:"
-
-#: apps/io.ox/settings/security/sessions/settings/pane.js module:io.ox/core
-msgid "Appsuite eM Client"
-msgstr "Appsuite eM kliens"
-
-#. Archive folder
-#: apps/io.ox/mail/accounts/view-form.js module:io.ox/settings
-msgctxt "folder"
-msgid "Archive"
-msgstr "Archívum"
-
-#. Verb: (to) archive messages
-#: apps/io.ox/core/folder/actions/archive.js module:io.ox/core
-#: apps/io.ox/mail/actions.js module:io.ox/mail apps/io.ox/mail/contextmenu.js
-#: apps/io.ox/mail/mobile-toolbar-actions.js apps/io.ox/mail/toolbar.js
-msgctxt "verb"
-msgid "Archive"
-msgstr "Archiválás"
-
-#: apps/io.ox/core/folder/actions/archive.js module:io.ox/core
-msgid "Archive messages"
-msgstr "Üzenetek archiválása"
-
-#: apps/io.ox/core/folder/contextmenu.js module:io.ox/core
-msgid "Archive old messages"
-msgstr "Régi üzenetek archiválása"
-
-#. notification while archiving messages
-#: apps/io.ox/core/folder/actions/archive.js module:io.ox/core
-msgid "Archiving messages ..."
-msgstr "Üzenetek archiválása ..."
-
-#: apps/plugins/portal/twitter/util.js module:plugins/portal
-msgid "Are you sure you want to delete this Tweet?"
-msgstr "Biztos, hogy törölni szeretné ezt a tweetet?"
-
-#: apps/io.ox/core/main/autologout.js module:io.ox/core
-msgid "Are you sure?"
-msgstr "Biztos benne?"
-
-#. Auth type. Short for "Use same credentials as incoming mail server"
-#: apps/io.ox/mail/accounts/view-form.js module:io.ox/settings
-msgid "As incoming mail server"
-msgstr "Mint a beérkező levelek kiszolgálójánál"
-
-#: apps/io.ox/files/favorite/view-options.js module:io.ox/core
-#: apps/io.ox/files/share/view-options.js module:io.ox/files
-#: apps/io.ox/files/view-options.js apps/io.ox/mail/view-options.js
-#: module:io.ox/mail apps/io.ox/tasks/main.js module:io.ox/tasks
-msgid "Ascending"
-msgstr "Növekvő"
-
-#: apps/io.ox/mail/settings/pane.js module:io.ox/mail
-msgid "Ask for mailto link registration"
-msgstr "Rákérdezés a mailto hivatkozás regisztrációjára"
-
-#: apps/io.ox/contacts/model.js module:io.ox/contacts
-msgid "Assistant"
-msgstr "Asszisztens"
-
-#: apps/io.ox/mail/compose/view.js module:io.ox/mail
-msgid "Attach Vcard"
-msgstr "vCard csatolása"
-
-#: apps/io.ox/mail/settings/compose/settings/pane.js module:io.ox/mail
-msgid "Attachment"
-msgstr "Melléklet"
-
-#. %1$s is usually "Drive Mail" (product name; might be customized)
-#: apps/io.ox/mail/compose/sharing.js module:io.ox/mail
-msgid ""
-"Attachment file size too large. You have to use %1$s or reduce the "
-"attachment file size."
-msgstr ""
-"A melléklet mérete túl nagy. Vagy a(z) %1$s szolgáltatást használja vagy "
-"csökkentenie kell a melléklet méretét."
-
-#: apps/io.ox/mail/actions/attachmentSave.js module:io.ox/mail
-msgid "Attachment has been saved"
-msgid_plural "Attachments have been saved"
-msgstr[0] "A melléklet mentve"
-msgstr[1] "A mellékletek mentve"
-
-#. Sort by messages that have attachments
-#: apps/io.ox/calendar/edit/extensions.js module:io.ox/calendar/edit/main
-#: apps/io.ox/calendar/util.js module:io.ox/calendar
-#: apps/io.ox/calendar/view-detail.js apps/io.ox/contacts/edit/view-form.js
-#: module:io.ox/contacts apps/io.ox/mail/compose/extensions.js
-#: module:io.ox/mail apps/io.ox/mail/view-options.js
-#: apps/io.ox/tasks/edit/view-template.js module:io.ox/tasks/edit
-#: apps/io.ox/tasks/view-detail.js module:io.ox/tasks
-msgid "Attachments"
-msgstr "Mellékletek"
-
-#: apps/io.ox/core/pim/actions.js module:io.ox/core
-msgid "Attachments have been saved!"
-msgstr "Mellékletei mentésre kerültek!"
-
-#: apps/io.ox/backbone/mini-views/alarms.js module:io.ox/calendar
-msgid "Audio"
-msgstr "Audio"
-
-#: apps/io.ox/mail/accounts/view-form.js module:io.ox/settings
-msgid "Authentication"
-msgstr "Hitelesítés"
-
-#: apps/io.ox/mail/actions/source.js module:io.ox/mail
-msgid "Authentication details"
-msgstr "Hitelesítés részletei"
-
-#. Role: create folder + read/write/delete all
-#: apps/io.ox/core/permissions/permissions.js module:io.ox/core
-#: apps/io.ox/files/share/permissions.js
-msgid "Author"
-msgstr "Szerző"
-
-#: apps/plugins/portal/twitter/register.js module:plugins/portal
-msgid "Authorize your account again"
-msgstr "Engedélyezze újra a felhasználói fiókját"
-
-#: apps/io.ox/mail/mailfilter/autoforward/view.js module:io.ox/mail
-#: apps/io.ox/mail/settings/pane.js
-msgid "Auto forward"
-msgstr "Automatikus továbbítás"
-
-#: apps/io.ox/mail/mailfilter/autoforward/indicator.js module:io.ox/mail
-msgid "Auto forwarding is active"
-msgstr "Az automatikus továbbítás aktív"
-
-#: apps/io.ox/mail/accounts/settings.js module:io.ox/mail/accounts/settings
-msgid ""
-"Auto-configuration failed. Do you want to configure your account manually?"
-msgstr ""
-"Az automatikus beállítás sikertelen. Szeretné kézzel beállítani a "
-"felhasználói fiókot?"
-
-#: apps/io.ox/mail/settings/compose/settings/pane.js module:io.ox/mail
-msgid "Auto-save email drafts"
-msgstr "E-mail vázlatok automatikus mentése"
-
-#: apps/io.ox/core/settings/pane.js module:io.ox/core
-msgid "Automatic"
-msgstr "Automatikus"
-
-#: apps/io.ox/onboarding/clients/extensions.js module:io.ox/core/onboarding
-#: apps/io.ox/onboarding/clients/view-mobile.js
-msgid "Automatic Configuration"
-msgstr "Automatikus beállítás"
-
-#: apps/io.ox/onboarding/clients/extensions.js module:io.ox/core/onboarding
-msgid "Automatic Configuration (via SMS)"
-msgstr "Automatikus beállítás (SMS-en keresztül)"
-
-#: apps/io.ox/core/settings/pane.js module:io.ox/core
-msgid "Automatic opening of notification area"
-msgstr "Értesítési terület automatikus megnyitása"
-
-#: apps/io.ox/core/main/autologout.js module:io.ox/core
-#: apps/io.ox/settings/security/settings/pane.js module:io.ox/mail
-msgid "Automatic sign out"
-msgstr "Automatikus kijelentkezés"
-
-#: apps/io.ox/mail/settings/pane.js module:io.ox/mail
-msgid ""
-"Automatically collect contacts in the folder \"Collected addresses\" while "
-"reading"
-msgstr ""
-"Automatikusan gyűjti a névjegyeket olvasáskor az „Összegyűjtött címek” "
-"mappában"
-
-#: apps/io.ox/mail/settings/pane.js module:io.ox/mail
-msgid ""
-"Automatically collect contacts in the folder \"Collected addresses\" while "
-"sending"
-msgstr ""
-"Automatikusan gyűjti a névjegyeket küldéskor az „Összegyűjtött címek” "
-"mappában"
-
-#: apps/io.ox/calendar/settings/pane.js module:io.ox/calendar
-msgid ""
-"Automatically delete the invitation email after the appointment has been "
-"accepted or declined"
-msgstr ""
-"Automatikusan törli a meghívó levelet a találkozó elfogadása vagy "
-"elutasítása után"
-
-#: apps/io.ox/core/settings/errorlog/settings/pane.js module:io.ox/core
-msgid "Average time: %1$s ms"
-msgstr "Átlagos idő: %1$s ms"
-
-#. Bytes
-#: apps/io.ox/core/strings.js module:io.ox/core
-msgid "B"
-msgstr "B"
-
-#. %1$s is the name of the inputfield (To, CC, BCC)
-#: apps/io.ox/mail/compose/extensions.js module:io.ox/mail
-msgid "BCC"
-msgstr "Titkos másolat"
-
-#. Used as button label for a navigation action, like the browser back button
-#: apps/io.ox/calendar/main.js module:io.ox/calendar
-#: apps/io.ox/contacts/main.js module:io.ox/contacts
-#: apps/io.ox/core/commons.js module:io.ox/core apps/io.ox/core/tk/wizard.js
-#: apps/io.ox/mail/main.js module:io.ox/mail apps/io.ox/mail/threadview.js
-#: apps/io.ox/tasks/main.js module:io.ox/tasks
-msgid "Back"
-msgstr "Vissza"
-
-#: apps/io.ox/mail/threadview.js module:io.ox/mail
-msgid "Back to list"
-msgstr "Vissza a listához"
-
-#: apps/plugins/wizards/mandatory/main.js module:io.ox/wizards/firstStart
-msgid "Back to sign in"
-msgstr "Vissza a bejelentkezéshez"
-
-#: apps/io.ox/core/settings/pane.js module:io.ox/core
-#: apps/io.ox/settings/main.js
-msgid "Basic settings"
-msgstr "Alapbeállítások"
-
-#: apps/io.ox/mail/mailfilter/settings/filter/tests/register.js
-#: module:io.ox/mailfilter
-msgid "Bcc"
-msgstr "Titkos másolat"
-
-#. Context: Search. Label for date control.
-#: apps/io.ox/backbone/views/search.js module:io.ox/core
-msgid "Before"
-msgstr "Elötte"
-
-#: apps/plugins/wizards/mandatory/main.js module:io.ox/wizards/firstStart
-msgid ""
-"Before you can continue using the product, you have to enter some basic "
-"information. It will take less than a minute."
-msgstr ""
-"A termék használatának folytatása előtt meg kell adni néhány információt. Ez "
-"nem tart tovább pár percnél."
-
-#: apps/io.ox/mail/settings/pane.js module:io.ox/mail
-msgid "Behavior"
-msgstr "Viselkedés"
-
-#: apps/io.ox/core/tk/sounds-util.js module:plugins/notifications
-#: apps/io.ox/mail/settings/pane.js module:io.ox/mail
-msgid "Bell"
-msgstr "Harang"
-
-#: apps/io.ox/tasks/edit/view-template.js module:io.ox/tasks/edit
-#: apps/io.ox/tasks/print.js module:io.ox/tasks
-#: apps/io.ox/tasks/view-detail.js
-msgid "Billing information"
-msgstr "Számlázási adatok"
-
-#. settings: context of a birthday calendar
-#: apps/io.ox/calendar/settings/pane.js module:io.ox/calendar
-msgid "Birthday calendar"
-msgstr "Születésnapok naptára"
-
-#: apps/plugins/portal/birthdays/register.js module:plugins/portal
-msgid "Birthdays"
-msgstr "Születésnapok"
-
-#. color names for screenreaders
-#: apps/io.ox/backbone/mini-views/colorpicker.js module:io.ox/core
-#: apps/io.ox/portal/settings/pane.js module:io.ox/portal
-msgid "Black"
-msgstr "Fekete"
-
-#: apps/io.ox/mail/common-extensions.js module:io.ox/mail
-msgid "Blind copy"
-msgstr "Rejtett másolat"
-
-#: apps/io.ox/mail/print.js module:io.ox/mail
-msgctxt "BCC"
-msgid "Blind copy"
-msgstr "Rejtett másolat"
-
-#. used to describe a time frame that is blocked in the scheduling view, when no further information is available (appointment title etc.)
-#: apps/io.ox/calendar/freetime/timeView.js module:io.ox/calendar
-msgid "Blocked time frame"
-msgstr "Blokkolt időkeret"
-
-#: apps/io.ox/backbone/mini-views/colorpicker.js module:io.ox/core
-#: apps/io.ox/core/settings/pane.js apps/io.ox/core/tk/flag-picker.js
-#: module:io.ox/mail
-#: apps/io.ox/mail/mailfilter/settings/filter/actions/register.js
-#: module:io.ox/mailfilter apps/io.ox/portal/settings/pane.js
-#: module:io.ox/portal
-msgid "Blue"
-msgstr "Kék"
-
-#: apps/io.ox/mail/mailfilter/settings/filter/tests/register.js
-#: module:io.ox/mailfilter
-msgid "Body"
-msgstr "Törzs"
-
-#: apps/io.ox/contacts/model.js module:io.ox/contacts
-msgid "Branches"
-msgstr "Fiókirodák"
-
-#: apps/io.ox/core/folder/extensions.js module:io.ox/core
-msgid "Browse calendars of interest"
-msgstr "Tallózás az érdekes naptárak között"
-
-#: apps/io.ox/core/settings/errorlog/settings/pane.js module:io.ox/core
-msgid "Browser"
-msgstr "Böngésző"
-
-#. color names for screenreaders
-#: apps/io.ox/backbone/mini-views/colorpicker.js module:io.ox/core
-msgid "Burnt orange"
-msgstr "Égetett narancs"
-
-#. vcard (electronic business card) field
-#: apps/io.ox/contacts/print-details.js module:io.ox/contacts
-msgid "Business"
-msgstr "Cég"
-
-<<<<<<< HEAD
-#. vcard (electronic business card) field
-#: apps/io.ox/contacts/print-details.js module:io.ox/contacts
-#: apps/io.ox/contacts/view-detail.js
-msgid "Business Address"
-msgstr "Munkahelyi cím"
-
-#: apps/io.ox/contacts/edit/view-form.js module:io.ox/contacts
-#: apps/plugins/halo/xing/register.js module:plugins/portal
-msgid "Business address"
-msgstr "Munkahelyi cím"
-
-#: apps/io.ox/contacts/model.js module:io.ox/contacts
-msgid "Business category"
-msgstr "Cégkategória"
-
-#: apps/plugins/portal/birthdays/register.js module:plugins/portal
-msgid "Buy a gift"
-msgstr "Ajándék vásárlása"
-
-#: apps/io.ox/wizards/upsell.js module:io.ox/wizards
-msgid "Buy now!"
-msgstr "Vegye meg most!"
-=======
-#: apps/io.ox/calendar/list/view-options.js module:io.ox/calendar
-#: apps/io.ox/calendar/toolbar.js apps/io.ox/core/commons.js module:io.ox/core
-#: apps/io.ox/files/favorite/view-options.js
-#: apps/io.ox/files/share/view-options.js module:io.ox/files
-#: apps/io.ox/files/view-options.js apps/io.ox/mail/view-options.js
-#: module:io.ox/mail
-msgid "Open folder view"
-msgstr "Mappanézet megnyitása"
-
-#: apps/io.ox/calendar/list/view.js module:io.ox/calendar
-msgid "No appointment selected"
-msgstr "Nincs kiválasztott találkozó"
-
-#: apps/io.ox/calendar/list/view.js module:io.ox/calendar
-msgid "%1$s appointments selected"
-msgstr "%1$s találkozó kijelölve"
-
-#: apps/io.ox/calendar/list/view.js module:io.ox/calendar
-msgid "Could't load appointment data."
-msgstr "A találkozó adatai nem tölthetők be."
-
-#: apps/io.ox/calendar/main.js module:io.ox/calendar
-#: apps/io.ox/contacts/main.js module:io.ox/contacts
-#: apps/io.ox/core/folder/tree.js module:io.ox/core
-#: apps/io.ox/core/folder/view.js apps/io.ox/files/favorite/toolbar.js
-#: apps/io.ox/files/filepicker.js module:io.ox/files apps/io.ox/files/main.js
-#: apps/io.ox/files/share/toolbar.js apps/io.ox/mail/main.js module:io.ox/mail
-#: apps/io.ox/tasks/main.js module:io.ox/tasks
-msgid "Folders"
-msgstr "Mappák"
->>>>>>> c69277e7
-
-#. %1$s is the name of the inputfield (To, CC, BCC)
-#: apps/io.ox/mail/compose/extensions.js module:io.ox/mail
-msgid "CC"
-msgstr "Másolat"
-
-#: apps/io.ox/core/export.js module:io.ox/core
-#: apps/io.ox/core/import/import.js
-msgid "CSV"
-msgstr "CSV"
-
-#: apps/io.ox/backbone/views/datepicker.js module:io.ox/core
-#: apps/io.ox/calendar/year/view.js module:io.ox/calendar
-msgid "CW"
-msgstr "NH"
-
-#. CW is calender week and %1$d is the week number
-#. %1$d = Calendar week
-#: apps/io.ox/backbone/views/datepicker.js module:io.ox/core
-#: apps/io.ox/calendar/freetime/timeView.js module:io.ox/calendar
-#: apps/io.ox/calendar/month/view.js apps/io.ox/calendar/week/view.js
-msgid "CW %1$d"
-msgstr "%1$d. hét"
-
-#: apps/io.ox/onboarding/clients/config.js module:io.ox/core/onboarding
-msgid "CalDAV"
-msgstr "CalDAV"
-
-#: apps/io.ox/core/folder/actions/properties.js module:io.ox/core
-msgid "CalDAV URL"
-msgstr "CalDAV URL"
-
-#: apps/io.ox/settings/security/sessions/settings/pane.js module:io.ox/core
-msgid "CalDav"
-msgstr "CalDav"
-
-<<<<<<< HEAD
-#: apps/io.ox/settings/security/sessions/settings/pane.js module:io.ox/core
-msgid "CalDav/CardDav"
-msgstr "CalDav/CardDav"
-=======
-#: apps/io.ox/calendar/main.js module:io.ox/calendar
-#: apps/io.ox/calendar/month/view.js apps/io.ox/calendar/week/view.js
-#: apps/plugins/portal/calendar/register.js module:plugins/portal
-msgid "Appointments"
-msgstr "Találkozók"
->>>>>>> c69277e7
-
-#. Context: Session Management. Refers to the macos calendar
-#: apps/io.ox/calendar/common-extensions.js module:io.ox/calendar
-#: apps/io.ox/calendar/edit/extensions.js module:io.ox/calendar/edit/main
-#: apps/io.ox/core/folder/api.js module:io.ox/core
-#: apps/io.ox/core/import/import.js apps/io.ox/mail/detail/links.js
-#: module:io.ox/mail apps/io.ox/settings/security/sessions/settings/pane.js
-msgid "Calendar"
-msgstr "Naptár"
-
-#: apps/io.ox/calendar/settings/pane.js module:io.ox/calendar
-#: apps/io.ox/core/main/apps.js module:io.ox/core
-msgctxt "app"
-msgid "Calendar"
-msgstr "Naptár"
-
-#: apps/io.ox/calendar/main.js module:io.ox/calendar
-msgid "Calendar account error"
-msgstr "Naptár-fiók hiba"
-
-#: apps/io.ox/core/folder/actions/add.js module:io.ox/core
-msgid "Calendar name"
-msgstr "Naptár neve"
-
-#: apps/io.ox/calendar/mobile-toolbar-actions.js module:io.ox/calendar
-msgid "Calendar view"
-msgstr "Naptár nézet"
-
-#. Context: Session Management. Refers to ios calendar and/or addressbook
-#: apps/io.ox/settings/security/sessions/settings/pane.js module:io.ox/core
-msgid "Calendar/Addressbook"
-msgstr "Naptár/Címjeyzék"
-
-#: apps/io.ox/calendar/main.js module:io.ox/calendar
-msgid "Calendars"
-msgstr "Naptárak"
-
-<<<<<<< HEAD
-#: apps/io.ox/core/folder/actions/properties.js module:io.ox/core
-msgid "Calendars of interest"
-msgstr "Érdekes naptárak"
-
-#. %1$s a natural number
-#: apps/io.ox/core/media-devices.js module:io.ox/core
-msgid "Camera %1$s"
-msgstr "%1$s kamera"
-
-#: apps/io.ox/backbone/views/modal.js module:io.ox/core
-#: apps/io.ox/calendar/actions.js module:io.ox/calendar
-#: apps/io.ox/calendar/actions/acceptdeny.js
-#: apps/io.ox/calendar/actions/change-alarms.js
-#: apps/io.ox/calendar/actions/create.js apps/io.ox/calendar/actions/delete.js
-#: apps/io.ox/calendar/edit/main.js module:io.ox/calendar/edit/main
-#: apps/io.ox/calendar/edit/timezone-dialog.js apps/io.ox/calendar/main.js
-#: apps/io.ox/calendar/settings/timezones/favorite-view.js
-#: apps/io.ox/calendar/util.js apps/io.ox/contacts/actions/delete.js
-#: module:io.ox/contacts apps/io.ox/contacts/distrib/main.js
-#: apps/io.ox/contacts/edit/main.js apps/io.ox/contacts/main.js
-#: apps/io.ox/core/desktop.js apps/io.ox/core/folder/actions/archive.js
-#: apps/io.ox/core/folder/actions/common.js
-#: apps/io.ox/core/folder/actions/remove.js
-#: apps/io.ox/core/folder/actions/rename.js
-#: apps/io.ox/core/permissions/permissions.js apps/io.ox/core/print.js
-#: apps/io.ox/core/relogin.js apps/io.ox/core/sub/subscriptions.js
-#: module:io.ox/core/sub apps/io.ox/core/tk/filestorageUtil.js
-#: apps/io.ox/core/upsell.js
-#: apps/io.ox/core/viewer/views/sidebar/uploadnewversionview.js
-#: module:io.ox/core/viewer apps/io.ox/editor/main.js module:io.ox/editor
-#: apps/io.ox/files/actions/delete.js module:io.ox/files
-#: apps/io.ox/files/actions/edit-description.js
-#: apps/io.ox/files/actions/rename.js apps/io.ox/files/actions/save-as-pdf.js
-#: apps/io.ox/files/actions/upload-new-version.js
-#: apps/io.ox/files/actions/versions-delete.js apps/io.ox/files/main.js
-#: apps/io.ox/files/upload/main.js apps/io.ox/files/upload/view.js
-#: apps/io.ox/keychain/secretRecoveryDialog.js module:io.ox/keychain
-#: apps/io.ox/mail/accounts/settings.js module:io.ox/mail/accounts/settings
-#: apps/io.ox/mail/accounts/view-form.js module:io.ox/settings
-#: apps/io.ox/mail/actions/attachmentEmpty.js module:io.ox/mail
-#: apps/io.ox/mail/actions/delete.js apps/io.ox/mail/actions/reminder.js
-#: apps/io.ox/mail/categories/edit.js
-#: apps/io.ox/mail/compose/actions/extensions.js
-#: apps/io.ox/mail/compose/checks.js apps/io.ox/mail/compose/extensions.js
-#: apps/io.ox/mail/compose/inline-images.js apps/io.ox/mail/compose/names.js
-#: apps/io.ox/mail/compose/view.js apps/io.ox/mail/inplace-reply.js
-#: apps/io.ox/mail/mailfilter/settings/filter.js apps/io.ox/mail/main.js
-#: apps/io.ox/portal/main.js module:io.ox/portal
-#: apps/io.ox/portal/settings/widgetview.js
-#: apps/io.ox/settings/apps/settings/pane.js
-#: apps/io.ox/settings/security/certificates/settings/certificate-view.js
-#: module:io.ox/settings/certificates apps/io.ox/tasks/actions/delete.js
-#: module:io.ox/tasks apps/io.ox/tasks/common-extensions.js
-#: apps/io.ox/tasks/edit/main.js apps/io.ox/tasks/main.js
-#: apps/plugins/administration/groups/settings/edit.js
-#: apps/plugins/administration/groups/settings/toolbar.js
-#: apps/plugins/administration/resources/settings/edit.js
-#: apps/plugins/administration/resources/settings/toolbar.js
-#: apps/plugins/portal/flickr/register.js module:plugins/portal
-#: apps/plugins/portal/mail/register.js apps/plugins/portal/rss/register.js
-#: apps/plugins/portal/tumblr/register.js apps/plugins/portal/twitter/util.js
-#: apps/plugins/portal/userSettings/register.js
-#: apps/plugins/portal/xing/register.js
-msgid "Cancel"
-msgstr "Mégse"
-=======
-#: apps/io.ox/calendar/mobile-toolbar-actions.js module:io.ox/calendar
-#: apps/io.ox/calendar/toolbar.js apps/io.ox/calendar/util.js
-#: apps/io.ox/calendar/week/view.js apps/io.ox/core/tk/datepicker.js
-#: module:io.ox/core apps/io.ox/find/date/patterns.js apps/io.ox/tasks/util.js
-#: module:io.ox/tasks apps/plugins/portal/birthdays/register.js
-#: module:plugins/portal apps/plugins/portal/calendar/register.js
-msgid "Today"
-msgstr "Ma"
->>>>>>> c69277e7
-
-#: apps/io.ox/core/desktop.js module:io.ox/core
-msgid "Cancel search"
-msgstr "Keresés megszakítása"
-
-#: apps/io.ox/core/tk/filestorageUtil.js module:io.ox/core
-#: apps/io.ox/tasks/common-extensions.js module:io.ox/tasks
-msgid "Canceled"
-msgstr "Megszakítva"
-
-#. %1$s is an email address
-#: apps/io.ox/participants/add.js module:io.ox/core
-msgid "Cannot add contact with an invalid mail address: %1$s"
-msgstr "Nem lehet névjegyet hozzáadni érvénytelen e-mail címmel: %1$s"
-
-#. error message when offline
-#: apps/io.ox/core/http_errors.js module:io.ox/core
-msgid "Cannot connect to server. Please check your connection."
-msgstr ""
-"Nem lehet a kiszolgálóhoz kapcsolódni. Ellenőrizze a hálózati kapcsolatot."
-
-<<<<<<< HEAD
-#: apps/io.ox/mail/accounts/settings.js module:io.ox/mail/accounts/settings
-msgid "Cannot establish secure connection. Do you want to proceed anyway?"
-msgstr "Nem lehet biztonságos kapcsolatot felépíteni. Kívánja folytatni?"
-
-#: apps/plugins/halo/mail/register.js module:plugins/halo
-msgid "Cannot find any messages this contact sent to you."
-msgstr "Nem találhatók a partner által küldött üzenetek."
-
-#: apps/plugins/halo/mail/register.js module:plugins/halo
-msgid "Cannot find any messages you sent to this contact."
-msgstr "Nem találhatók a partnernek küldött üzenetek."
-=======
-#: apps/io.ox/calendar/month/view.js module:io.ox/calendar
-msgid "Previous Month"
-msgstr "Előző hónap"
-
-#: apps/io.ox/calendar/month/view.js module:io.ox/calendar
-msgid "Next Month"
-msgstr "Következő hónap"
->>>>>>> c69277e7
-
-#: apps/plugins/portal/flickr/register.js module:plugins/portal
-msgid "Cannot find user with given name."
-msgstr "Nem található a megadott nevű felhasználó."
-
-<<<<<<< HEAD
-#: apps/io.ox/core/print.js module:io.ox/core
-msgid "Cannot print this item"
-msgid_plural "Cannot print these items"
-msgstr[0] "Ez az elem nem nyomtatható"
-msgstr[1] "Ezek az elemek nem nyomtathatók"
-
-#: apps/io.ox/core/viewer/views/displayerview.js module:io.ox/core
-msgid "Cannot require a view type for %1$s"
-msgstr "Nincs szükség nézettípusra ehhez: %1$s"
-
-#: apps/io.ox/files/guidance/statistics.js module:io.ox/files
-msgid "Capacity"
-msgstr "Kapacitás"
-=======
-#: apps/io.ox/calendar/print-compact.js module:io.ox/calendar
-#: apps/io.ox/calendar/util.js apps/io.ox/participants/chronos-detail.js
-#: module:io.ox/core apps/io.ox/participants/detail.js
-msgid "Participants"
-msgstr "Résztvevők"
->>>>>>> c69277e7
-
-#: apps/io.ox/onboarding/clients/config.js module:io.ox/core/onboarding
-msgid "CardDAV"
-msgstr "CardDAV"
-
-#: apps/io.ox/settings/security/sessions/settings/pane.js module:io.ox/core
-msgid "CardDav"
-msgstr "CardDav"
-
-#: apps/io.ox/wizards/upsell.js module:io.ox/wizards
-msgid "Cart is empty."
-msgstr "A kosár üres."
-
-#: apps/io.ox/mail/categories/edit.js module:io.ox/mail
-msgid "Category name"
-msgstr "Kategórianév"
-
-#: apps/io.ox/mail/mailfilter/settings/filter/tests/register.js
-#: module:io.ox/mailfilter
-msgid "Cc"
-msgstr "Másolat"
-
-#. vcard (electronic business card) field
-#: apps/io.ox/contacts/model.js module:io.ox/contacts
-#: apps/io.ox/contacts/print-details.js apps/io.ox/contacts/print.js
-#: apps/io.ox/onboarding/clients/extensions.js module:io.ox/core/onboarding
-msgid "Cell phone"
-msgstr "Mobiltelefon"
-
-#: apps/io.ox/contacts/model.js module:io.ox/contacts
-msgid "Cell phone (alt)"
-msgstr "Mobiltelefon (másik)"
-
-#: apps/io.ox/settings/security/certificates/settings/utils.js
-#: module:io.ox/settings/certificates
-msgid "Certificate details"
-msgstr "Tanúsítvány részletei"
-
-#: apps/io.ox/settings/main.js module:io.ox/core
-#: apps/io.ox/settings/security/certificates/settings/pane.js
-#: module:io.ox/settings/certificates
-msgid "Certificates"
-msgstr "Tanúsítványok"
-
-#: apps/io.ox/calendar/edit/timezone-dialog.js module:io.ox/calendar/edit/main
-msgid "Change"
-msgstr "Módosítás"
-
-#: apps/io.ox/mail/settings/pane.js module:io.ox/mail
-msgid "Change IMAP subscriptions"
-msgstr "IMAP feliratkozás módosítása"
-
-#: apps/io.ox/calendar/actions/acceptdeny.js module:io.ox/calendar
-#: apps/io.ox/tasks/actions.js module:io.ox/tasks
-#: apps/io.ox/tasks/mobile-toolbar-actions.js apps/io.ox/tasks/toolbar.js
-msgid "Change confirmation status"
-msgstr "Megerősítési állapot módosítása"
-
-#: apps/io.ox/tasks/actions.js module:io.ox/tasks apps/io.ox/tasks/toolbar.js
-msgid "Change due date"
-msgstr "Esedékesség dátumának módosítása"
-
-#: apps/io.ox/core/main/topbar_right.js module:io.ox/core
-#: apps/io.ox/core/settings/pane.js
-#: apps/plugins/portal/userSettings/register.js
-msgid "Change password"
-msgstr "Jelszó megváltoztatása"
-
-#: apps/plugins/portal/userSettings/register.js module:io.ox/core
-msgid "Change password and sign out"
-msgstr "Jelszó megváltoztatása és kilépés"
-
-#: apps/io.ox/calendar/actions.js module:io.ox/calendar
-msgid "Change reminder"
-msgstr "Emlékeztető módosítása"
-
-#: apps/io.ox/calendar/actions/change-alarms.js module:io.ox/calendar
-msgid "Change reminders"
-msgstr "Emlékeztetők módosítása"
-
-#: apps/io.ox/calendar/actions.js module:io.ox/calendar
-#: apps/io.ox/calendar/toolbar.js
-msgid "Change status"
-msgstr "Állapotváltoztatás"
-
-#: apps/io.ox/calendar/edit/timezone-dialog.js module:io.ox/calendar/edit/main
-msgid "Change timezone"
-msgstr "Időzóna megváltoztatása"
-
-#: apps/io.ox/tasks/common-extensions.js module:io.ox/tasks
-msgid "Changed due date"
-msgstr "Esedékesség dátuma módosítva"
-
-#: apps/io.ox/calendar/invitations/register.js module:io.ox/calendar/main
-msgid "Changes have been saved"
-msgstr "A változtatások mentésre kerültek"
-
-#. Emoji category
-#. Japanese: キャラクター
-#. Contains: Cartoon characters, animals
-#: apps/io.ox/emoji/categories.js module:io.ox/mail
-msgid "Character"
-msgstr "Karakter"
-
-#: apps/io.ox/calendar/toolbar.js module:io.ox/calendar
-#: apps/io.ox/contacts/toolbar.js module:io.ox/contacts
-#: apps/io.ox/files/toolbar.js module:io.ox/files apps/io.ox/mail/toolbar.js
-#: module:io.ox/mail apps/io.ox/tasks/toolbar.js module:io.ox/tasks
-msgid "Checkboxes"
-msgstr "Jelölőnégyzetek"
-
-#: apps/io.ox/contacts/model.js module:io.ox/contacts
-msgid "Children"
-msgstr "Gyermekek"
-
-#: apps/io.ox/core/tk/sounds-util.js module:plugins/notifications
-msgid "Chimes"
-msgstr "Harangok"
-
-#: apps/io.ox/settings/security/sessions/settings/pane.js module:io.ox/core
-msgid "Chrome"
-msgstr "Chrome"
-
-#: apps/io.ox/settings/security/sessions/settings/pane.js module:io.ox/core
-msgid "Chromium"
-msgstr "Chromium"
-
-#: apps/io.ox/contacts/model.js module:io.ox/contacts
-#: apps/io.ox/contacts/print.js
-msgid "City"
-msgstr "Város"
-
-#: apps/io.ox/core/folder/contextmenu.js module:io.ox/core
-msgid "Clean up"
-msgstr "Tisztítás"
-
-#: apps/io.ox/core/folder/actions/common.js module:io.ox/core
-msgid "Cleaning up ..."
-msgstr "Tisztítás ..."
-
-#: apps/io.ox/core/tk/datepicker.js module:io.ox/core
-msgid "Clear"
-msgstr "Törlés"
-
-#: apps/io.ox/search/view-template.js module:io.ox/core
-msgid "Clear field"
-msgstr "Mező törlése"
-
-#: apps/io.ox/contacts/addressbook/popup.js module:io.ox/contacts
-msgid "Clear selection"
-msgstr "Kijelölés megszüntetése"
-
-#: apps/io.ox/help/center.js module:io.ox/help
-msgid "Click here to quit the help center"
-msgstr "Kattintson ide a súgóközpontból kilépéshez"
-
-#: apps/plugins/portal/xing/register.js module:plugins/portal
-msgid "Click here to reconnect to your xing account to see activities."
-msgstr ""
-"Kattintson ide, hogy újrakapcsolódjon a xing felhasználói fiókjához, hogy "
-"megtekinthesse tevékenységeit."
-
-#: apps/io.ox/tours/whats-new.js module:io.ox/core
-msgid "Click on the application that you would like to use."
-msgstr "Kattintson a használni kívánt alkalmazásra."
-
-#: apps/io.ox/calendar/week/view.js module:io.ox/calendar
-msgid "Click to merge all folders into one column"
-msgstr "Kattintson az összes mappa egy oszlopba történő egyesítéséhez"
-
-#: apps/io.ox/core/viewer/views/types/audioview.js module:io.ox/core
-msgid "Click to play audio file"
-msgstr "Kattintson az audiófájlra a lejátszáshoz"
-
-#: apps/io.ox/calendar/week/view.js module:io.ox/calendar
-msgid "Click to split all folders into separate columns"
-msgstr ""
-"Kattintson az összes mappának különálló oszlopokra történő szétvágásához"
-
-#: apps/io.ox/onboarding/clients/wizard.js module:io.ox/core/onboarding
-msgid "Client onboarding"
-msgstr "Bemutatás"
-
-#: apps/io.ox/backbone/views/modal.js module:io.ox/core
-#: apps/io.ox/backbone/views/window.js apps/io.ox/calendar/freetime/main.js
-#: module:io.ox/calendar apps/io.ox/core/about/about.js
-#: apps/io.ox/core/folder/actions/properties.js apps/io.ox/core/folder/tree.js
-#: apps/io.ox/core/main.js apps/io.ox/core/permissions/permissions.js
-#: apps/io.ox/core/tk/dialogs.js apps/io.ox/core/tk/wizard.js
-#: apps/io.ox/core/viewer/views/toolbarview.js
-#: apps/io.ox/core/wizard/registry.js module:io.ox/core/wizard
-#: apps/io.ox/editor/main.js module:io.ox/editor
-#: apps/io.ox/files/actions/add-storage-account.js module:io.ox/files
-#: apps/io.ox/files/actions/share.js apps/io.ox/files/share/permissions.js
-#: apps/io.ox/files/upload/view.js apps/io.ox/mail/accounts/settings.js
-#: module:io.ox/mail/accounts/settings apps/io.ox/mail/actions/source.js
-#: module:io.ox/mail apps/io.ox/mail/common-extensions.js
-#: apps/io.ox/mail/mailfilter/autoforward/indicator.js
-#: apps/io.ox/mail/mailfilter/vacationnotice/indicator.js
-#: apps/io.ox/mail/main.js apps/io.ox/mail/statistics.js
-#: apps/io.ox/onboarding/clients/view-mobile.js module:io.ox/core/onboarding
-#: apps/plugins/upsell/simple-wizard/register.js
-#: module:plugins/upsell/simple-wizard
-msgid "Close"
-msgstr "Bezárás"
-
-#: apps/io.ox/mail/threadview.js module:io.ox/mail
-msgid "Close all messages"
-msgstr "Összes üzenet bezárása"
-
-#: apps/io.ox/core/viewer/views/sidebar/panelbaseview.js
-#: module:io.ox/core/viewer
-msgid "Close description panel"
-msgstr "Leírópanel bezárása"
-
-#: apps/io.ox/calendar/main.js module:io.ox/calendar
-#: apps/io.ox/core/commons.js module:io.ox/core apps/io.ox/files/main.js
-#: module:io.ox/files apps/io.ox/files/view-options.js
-#: apps/io.ox/mail/view-options.js module:io.ox/mail
-msgid "Close folder view"
-msgstr "Mappanézet bezárása"
-
-#: apps/io.ox/core/notifications.js module:io.ox/core
-msgid "Close notification area"
-msgstr "Értesítési terület bezárása"
-
-#: apps/io.ox/core/commons.js module:io.ox/core
-msgid "Close premium features"
-msgstr "Prémium szolgáltatások bezárása"
-
-#: apps/io.ox/core/yell.js module:io.ox/core
-msgid "Close this notification"
-msgstr "Értesítés bezárása"
-
-#: apps/io.ox/core/viewer/views/toolbarview.js module:io.ox/core
-msgid "Close viewer"
-msgstr "Megjelenítő bezárása"
-
-#: apps/io.ox/calendar/edit/extensions.js module:io.ox/calendar/edit/main
-#: apps/io.ox/tasks/edit/view-template.js module:io.ox/tasks/edit
-msgid "Collapse form"
-msgstr "Űrlap összecsukása"
-
-#: apps/io.ox/calendar/edit/extensions.js module:io.ox/calendar/edit/main
-#: apps/io.ox/mail/settings/compose/settings/pane.js module:io.ox/mail
-#: apps/io.ox/mail/view-options.js apps/io.ox/portal/settings/pane.js
-#: module:io.ox/portal
-msgid "Color"
-msgstr "Szín"
-
-#. %1$s is the title of the item, which should be colored
-#: apps/io.ox/portal/settings/pane.js module:io.ox/portal
-msgid "Color %1$s"
-msgstr "%1$s szinezése"
-
-#: apps/io.ox/mail/settings/pane.js module:io.ox/mail
-msgid "Color quoted lines"
-msgstr "Idézett sorok színezése"
-
-#: apps/io.ox/settings/security/settings/pane.js module:io.ox/mail
-msgid "Comma-separated list e.g. \"example.org, alice@example.com\""
-msgstr "Vesszővel elválasztott lista, pl. \"example.org, alice@example.com\""
-
-#. is in the same window as "You are about to change your confirmation status. Please leave a comment for other participants". So "comment" should be translated the same in both cases to not confuse users
-#: apps/io.ox/calendar/actions/acceptdeny.js module:io.ox/calendar
-#: apps/io.ox/calendar/invitations/register.js module:io.ox/calendar/main
-#: apps/io.ox/contacts/edit/view-form.js module:io.ox/contacts
-#: apps/io.ox/contacts/model.js apps/io.ox/contacts/view-detail.js
-#: apps/plugins/portal/xing/actions.js module:plugins/portal
-msgid "Comment"
-msgstr "Megjegyzés"
-
-#: apps/plugins/portal/xing/actions.js module:plugins/portal
-msgid "Comment has been successfully posted on XING"
-msgstr "A hozzászólás sikeresen beküldve a XING-re"
-
-#: apps/plugins/portal/reddit/register.js module:io.ox/portal
-msgid "Comments"
-msgstr "Megjegyzések"
-
-#: apps/plugins/core/feedback/register.js module:io.ox/core
-msgid "Comments and suggestions"
-msgstr "Megjegyzések és javaslatok"
-
-#: apps/io.ox/contacts/model.js module:io.ox/contacts
-msgid "Commercial Register"
-msgstr "Cégjegyzékszám"
-
-#. Emojis that work across all Japanese carriers.
-#. Japanese: 他社共通絵文字
-#: apps/io.ox/emoji/categories.js module:io.ox/mail
-msgid "Common Emoji"
-msgstr "Általános Emoji"
-
-#: apps/io.ox/settings/security/certificates/settings/utils.js
-#: module:io.ox/settings/certificates
-msgid "Common name"
-msgstr "Közös név"
-
-#. answer Button to 'Do you want the appointments printed in detail or as a compact list?'
-#: apps/io.ox/calendar/actions.js module:io.ox/calendar
-#: apps/io.ox/calendar/freetime/timeView.js apps/io.ox/mail/toolbar.js
-#: module:io.ox/mail
-msgid "Compact"
-msgstr "Kompakt"
-
-#: apps/io.ox/tasks/edit/view-template.js module:io.ox/tasks/edit
-#: apps/io.ox/tasks/print.js module:io.ox/tasks
-#: apps/io.ox/tasks/view-detail.js
-msgid "Companies"
-msgstr "Cégek"
-
-#: apps/io.ox/contacts/model.js module:io.ox/contacts
-msgid "Company"
-msgstr "Cég"
-
-#: apps/io.ox/mail/compose/main.js module:io.ox/mail
-#: apps/io.ox/mail/compose/view.js apps/io.ox/mail/mobile-toolbar-actions.js
-#: apps/io.ox/mail/settings/compose/register.js apps/io.ox/mail/toolbar.js
-msgid "Compose"
-msgstr "Levélírás"
-
-#: apps/io.ox/mail/toolbar.js module:io.ox/mail
-msgid "Compose new email"
-msgstr "Új levél írása"
-
-#: apps/io.ox/mail/compose/extensions.js module:io.ox/mail
-msgid "Compose new mail"
-msgstr "Új levél írása"
-
-#: apps/io.ox/mail/mailfilter/settings/filter/view-form.js
-#: module:io.ox/settings
-msgid "Conditions"
-msgstr "Feltételek"
-
-#: apps/io.ox/calendar/util.js module:io.ox/calendar
-msgid "Confidential"
-msgstr "Bizalmas"
-
-#: apps/io.ox/onboarding/clients/extensions.js module:io.ox/core/onboarding
-msgid "Configuration Email"
-msgstr "Beállító e-mail"
-
-#. term is followed by a space and three dots (' …')
-#. the dots refer to the term 'Categories' right above this dropdown entry
-#. so user reads it as 'Configure Categories'
-#: apps/io.ox/mail/toolbar.js module:io.ox/mail
-msgid "Configure"
-msgstr "Beállítás"
-
-#: apps/io.ox/core/sub/subscriptions.js module:io.ox/core/sub
-msgid "Configure %s"
-msgstr "%s beállítása"
-
-#: apps/io.ox/mail/categories/edit.js module:io.ox/mail
-msgid "Configure categories"
-msgstr "Kategóriák beállítása"
-
-#: apps/io.ox/onboarding/clients/extensions.js module:io.ox/core/onboarding
-msgid "Configure now"
-msgstr "Beállítás"
-
-#: apps/io.ox/mail/settings/compose/settings/pane.js module:io.ox/mail
-msgid "Confirm recipients when replying to a mailing list"
-msgstr "Címzettek jóváhagyása levelezőlistára küldött válasznál"
-
-#: apps/io.ox/files/util.js module:io.ox/files
-msgid "Confirmation"
-msgstr "Megerősítés"
-
-#: apps/io.ox/core/tk/filestorageUtil.js module:io.ox/core
-msgid "Conflicts"
-msgstr "Ütközések"
-
-#: apps/io.ox/calendar/conflicts/conflictList.js
-#: module:io.ox/calendar/conflicts/conflicts
-msgid "Conflicts detected"
-msgstr "Ütközés történt"
-
-#: apps/io.ox/calendar/conflicts/conflictList.js
-#: module:io.ox/calendar/conflicts/conflicts
-msgid "Conflicts with resources cannot be ignored"
-msgstr "Az erőforrásokkal történő ütközés nem hagyható figyelmen kívül"
-
-#: apps/io.ox/calendar/conflicts/conflictList.js
-#: module:io.ox/calendar/conflicts/conflicts
-msgid "Conflicts:"
-msgstr "Ütközik:"
-
-#. button label within the client-onboarding widget
-#. button opens the wizard to configure your device
-#: apps/plugins/portal/client-onboarding/register.js module:plugins/portal
-msgid "Connect"
-msgstr "Csatlakozás"
-
-#. starts the client onboarding wizard that helps users
-#. to configure their devices to access/sync appsuites
-#. data (f.e. install ox mail app)
-#: apps/io.ox/core/main/topbar_right.js module:io.ox/core
-msgid "Connect this Device"
-msgstr "Eszköz csatlakoztatása"
-
-#: apps/io.ox/onboarding/clients/view-mobile.js module:io.ox/core/onboarding
-msgid "Connect this device"
-msgstr "Eszköz csatlakoztatása"
-
-#. starts the client onboarding wizard that helps users
-#. to configure their devices to access/sync appsuites
-#. data (f.e. install ox mail app)
-#: apps/io.ox/core/main/topbar_right.js module:io.ox/core
-#: apps/plugins/portal/client-onboarding/register.js module:plugins/portal
-msgid "Connect your Device"
-msgstr "Eszköz csatlakoztatása"
-
-#: apps/io.ox/onboarding/clients/config.js module:io.ox/core/onboarding
-msgid "Connection"
-msgstr "Csatlakozás"
-
-#: apps/io.ox/mail/accounts/view-form.js module:io.ox/settings
-msgid "Connection security"
-msgstr "Kapcsolat biztonsága:"
-
-#: apps/io.ox/core/boot/i18n.js module:io.ox/core/boot
-msgid "Connection timed out. Please try reloading the page."
-msgstr "Időtúllépés. Kérjük, próbálja meg újratölteni az oldalt."
-
-#: apps/io.ox/contacts/edit/main.js module:io.ox/contacts
-#: apps/io.ox/mail/detail/links.js module:io.ox/mail
-msgid "Contact"
-msgstr "Névjegy"
-
-#: apps/io.ox/contacts/detail/main.js module:io.ox/contacts
-#: apps/io.ox/contacts/main.js apps/io.ox/contacts/view-detail.js
-msgid "Contact Details"
-msgstr "Névjegy részletei"
-
-#: apps/io.ox/contacts/actions.js module:io.ox/contacts
-msgid "Contact has been copied"
-msgstr "A névjegy átmásolásra került"
-
-#: apps/io.ox/contacts/actions.js module:io.ox/contacts
-msgid "Contact has been moved"
-msgstr "A névjegy áthelyezésre került"
-
-#: apps/io.ox/contacts/main.js module:io.ox/contacts
-msgid "Contact list. Select a contact to view details."
-msgstr "Névjegyzék. A részletek megtekintéséhez válasszon ki egy névjegyet."
-
-#: apps/io.ox/mail/toolbar.js module:io.ox/mail
-msgid "Contact pictures"
-msgstr "Névjegy képei"
-
-#: apps/plugins/xing/main.js module:plugins/portal
-msgid "Contact request sent"
-msgstr "Kapcsolatkérés elküldve"
-
-#: apps/io.ox/contacts/main.js module:io.ox/contacts
-msgid "Contacts"
-msgstr "Névjegyek"
-
-#: apps/io.ox/contacts/actions.js module:io.ox/contacts
-msgid "Contacts have been copied"
-msgstr "A névjegyek átmásolásra kerültek"
-
-#: apps/io.ox/contacts/actions.js module:io.ox/contacts
-msgid "Contacts have been moved"
-msgstr "A névjegyek áthelyezésre kerültek"
-
-#: apps/io.ox/contacts/main.js module:io.ox/contacts
-msgid "Contacts toolbar"
-msgstr "Névjegy eszköztár"
-
-#: apps/io.ox/mail/mailfilter/settings/filter/tests/util.js
-#: module:io.ox/mailfilter
-msgid "Contains"
-msgstr "Tartalmazza"
-
-#: apps/io.ox/mail/mailfilter/settings/filter/tests/util.js
-#: module:io.ox/mailfilter
-msgid "Contains not"
-msgstr "Nem tartalmazza"
-
-#. Context: mail search. Label for <input>.
-#: apps/io.ox/mail/view-options.js module:io.ox/mail
-msgid "Contains words"
-msgstr "Szavakat tartalmaz"
-
-#: apps/io.ox/mail/compose/view.js module:io.ox/mail
-msgid "Continue"
-msgstr "Folytatás"
-
-#: apps/io.ox/mail/threadview.js module:io.ox/mail
-msgid "Conversation"
-msgstr "Társalgások"
-
-#: apps/io.ox/mail/view-options.js module:io.ox/mail
-msgid "Conversations"
-msgstr "Társalgások"
-
-#: apps/io.ox/backbone/mini-views/copy-to-clipboard.js module:io.ox/core
-msgid "Copied"
-msgstr "Másolva"
-
-#: apps/io.ox/contacts/actions.js module:io.ox/contacts
-#: apps/io.ox/contacts/mobile-toolbar-actions.js module:io.ox/mail
-#: apps/io.ox/contacts/toolbar.js apps/io.ox/files/actions.js
-#: module:io.ox/files apps/io.ox/files/contextmenu.js module:io.ox/core
-#: apps/io.ox/files/favorite/toolbar.js apps/io.ox/files/toolbar.js
-#: apps/io.ox/mail/actions.js apps/io.ox/mail/contextmenu.js
-#: apps/io.ox/mail/mobile-toolbar-actions.js apps/io.ox/mail/toolbar.js
-msgid "Copy"
-msgstr "Másolás"
-
-#: apps/io.ox/mail/common-extensions.js module:io.ox/mail
-#: apps/io.ox/mail/print.js
-msgctxt "CC"
-msgid "Copy"
-msgstr "Másolás"
-
-#. Copy a message into a folder
-#: apps/io.ox/mail/mailfilter/settings/filter/actions/register.js
-#: module:io.ox/mailfilter
-msgid "Copy into"
-msgstr "Másolás ide:"
-
-#: apps/io.ox/backbone/mini-views/copy-to-clipboard.js module:io.ox/core
-msgid "Copy to clipboard"
-msgstr "Másolás vágólapra"
-
-#: apps/io.ox/contacts/view-detail.js module:io.ox/contacts
-msgid "Copy to description"
-msgstr "Másolás a leírásba"
-
-#: apps/io.ox/tasks/model.js module:io.ox/tasks
-msgid "Costs must be between -%1$d and %1$d."
-msgstr "A költségnek -%1$d és %1$d között kell lennie."
-
-#: apps/io.ox/tasks/model.js module:io.ox/tasks
-msgid "Costs must only have two decimal places."
-msgstr "Költségekhez csak két tizedesjegy adható meg."
-
-#: apps/io.ox/core/folder/actions/remove.js module:io.ox/core
-msgid ""
-"Could not delete folder. This can be due to insufficient permissions in your "
-"trash folder or this might be a special folder that cannot be deleted."
-msgstr ""
-"Nem tudja a mappát törölni. Lehet, hogy nincs megfelelő jogosultsága a saját "
-"Törölt elemek mappájához vagy ez egy különleges mappa, amely nem törölhető."
-
-#: apps/io.ox/core/desktop.js module:io.ox/core
-msgid "Could not get a default folder for this application."
-msgstr "Az alapértelmezett mappa nem kérhető le az alkalmazáshoz."
-
-#: apps/io.ox/calendar/freetime/timeView.js module:io.ox/calendar
-msgid "Could not get appointment information"
-msgstr "Nem sikerült megszerezni a találkozó adatait"
-
-#: apps/io.ox/contacts/view-detail.js module:io.ox/contacts
-msgid "Could not load attachments for this contact."
-msgstr "A névjegy mellékletei nem tölthetők be."
-
-#: apps/io.ox/tasks/view-detail.js module:io.ox/tasks
-msgid "Could not load attachments for this task."
-msgstr "A feladat mellékletei nem tölthetők be."
-
-#: apps/plugins/portal/flickr/register.js module:plugins/portal
-msgid "Could not load data"
-msgstr "Az adatok nem tölthetők be"
-
-#: apps/plugins/portal/twitter/register.js module:plugins/portal
-msgid "Could not load new Tweets."
-msgstr "Nem tölthetők be az új tweetek."
-
-#: apps/io.ox/core/tk/vgrid.js module:io.ox/core
-msgid "Could not load this list"
-msgstr "A lista nem tölthető be"
-
-#: apps/io.ox/mail/settings/pane.js module:io.ox/mail
-msgid "Could not save settings"
-msgstr "A beállítások nem menthetők"
-
-#: apps/io.ox/portal/widgets.js module:io.ox/portal
-msgid "Could not save settings."
-msgstr "A beállítások nem menthetők."
-
-#: apps/io.ox/core/folder/api.js module:io.ox/core
-msgid ""
-"Could not save settings. There have to be at least one user with "
-"administration rights."
-msgstr ""
-"A beállítások nem menthetők. Legalább egy adminisztrációs jogokkal "
-"rendelkező felhasználónak kell lennie."
-
-#: apps/io.ox/calendar/list/view.js module:io.ox/calendar
-msgid "Could't load appointment data."
-msgstr "A találkozó adatai nem tölthetők be."
-
-#: apps/io.ox/contacts/main.js module:io.ox/contacts
-msgid "Couldn't load contact data."
-msgstr "A névjegy adatai nem tölthetők be."
-
-#: apps/io.ox/mail/compose/view.js module:io.ox/mail
-msgid "Couldn't load editor"
-msgstr "A szerkesztő nem tölthető be."
-
-#: apps/io.ox/tasks/main.js module:io.ox/tasks
-msgid "Couldn't load that task."
-msgstr "Az a feladat nem tölthető be."
-
-#: apps/io.ox/mail/mailfilter/settings/register.js module:io.ox/mail
-msgid "Couldn't load your mail filter rules."
-msgstr "A levélszűrő szabályai nem tölthetők be."
-
-#: apps/io.ox/calendar/settings/schedjoules/schedjoules.js
-#: module:io.ox/calendar/settings/schedjoules apps/io.ox/contacts/model.js
-#: module:io.ox/contacts
-msgid "Country"
-msgstr "Ország"
-
-#: apps/io.ox/calendar/edit/extensions.js module:io.ox/calendar/edit/main
-#: apps/io.ox/calendar/mobile-toolbar-actions.js module:io.ox/calendar
-#: apps/io.ox/tasks/edit/view-template.js module:io.ox/tasks/edit
-#: apps/plugins/administration/groups/settings/edit.js module:io.ox/core
-#: apps/plugins/administration/resources/settings/edit.js
-msgid "Create"
-msgstr "Létrehozás"
-
-<<<<<<< HEAD
-#: apps/io.ox/calendar/week/view.js module:io.ox/calendar
-msgid "Create all-day appointment"
-msgstr "Egész napos találkozó létrehozása"
+#: apps/io.ox/calendar/edit/main.js apps/io.ox/calendar/toolbar.js
+#: module:io.ox/calendar
+msgid "Edit appointment"
+msgstr "Találkozó szerkesztése"
 
 #: apps/io.ox/calendar/edit/extensions.js module:io.ox/calendar/edit/main
 #: apps/io.ox/calendar/edit/main.js apps/io.ox/calendar/freetime/main.js
 #: module:io.ox/calendar
 msgid "Create appointment"
 msgstr "Találkozó létrehozása"
-=======
-#: apps/io.ox/calendar/util.js module:io.ox/calendar
-msgid "Confidential"
-msgstr "Bizalmas"
-
-#: apps/io.ox/calendar/util.js module:io.ox/calendar
-msgid "Recurrence"
-msgstr "Ismétlődés"
-
-#: apps/io.ox/calendar/view-detail.js module:io.ox/calendar
-msgid ""
-"This appointment is an exception. Changing the exception does not affect the "
-"series."
-msgstr "Ez a találkozó kivétel. A kivétel módosítása nincs hatással a ismétlődésre."
->>>>>>> c69277e7
-
-#: apps/io.ox/contacts/edit/main.js module:io.ox/contacts
-msgid "Create contact"
-msgstr "Névjegy létrehozása"
-
-#: apps/io.ox/calendar/freetime/distributionListPopup.js module:io.ox/calendar
-msgid "Create distibution list"
-msgstr "Disztribúciós lista létrehozása"
-
-<<<<<<< HEAD
-#: apps/io.ox/calendar/freetime/distributionListPopup.js module:io.ox/calendar
-#: apps/io.ox/contacts/distrib/create-dist-view.js module:io.ox/contacts
-#: apps/io.ox/contacts/distrib/main.js
-msgid "Create distribution list"
-msgstr "Disztribúciós lista létrehozása"
-
-#: apps/io.ox/mail/actions.js module:io.ox/mail
-#: apps/io.ox/mail/actions/copyMove.js
-msgid "Create filter rule"
-msgstr "Szűrőszabály létrehozása"
-
-#: apps/io.ox/core/folder/picker.js module:io.ox/core
-msgid "Create folder"
-msgstr "Mappa létrehozása"
-
-#: apps/io.ox/calendar/actions/create.js module:io.ox/calendar
-#, fuzzy
-#| msgid "Create new calendar"
-msgid "Create in public calendar"
-msgstr "Új naptár létrehozása"
-
-#: apps/io.ox/contacts/distrib/create-dist-view.js module:io.ox/contacts
-msgid "Create list"
-msgstr "Lista létrehozása"
-
-#. %1$s is social media name, e.g. Facebook
-#: apps/plugins/portal/xing/register.js module:plugins/portal
-msgid "Create new %1$s account"
-msgstr "Új %1$s fiók létrehozása"
-
-#: apps/plugins/administration/groups/settings/edit.js module:io.ox/core
-#: apps/plugins/administration/groups/settings/toolbar.js
-msgid "Create new group"
-msgstr "Új csoport létrehozása"
-=======
-#: apps/io.ox/calendar/week/view.js module:io.ox/calendar
-msgid "Next Day"
-msgstr "Következő nap"
->>>>>>> c69277e7
-
-#: apps/plugins/administration/resources/settings/edit.js module:io.ox/core
-#: apps/plugins/administration/resources/settings/toolbar.js
-msgid "Create new resource"
-msgstr "Új erőforrás létrehozása"
-
-#: apps/io.ox/mail/mailfilter/settings/filter.js module:io.ox/mail
-msgid "Create new rule"
-msgstr "Új szabály létrehozása"
-
-#. folder permissions
-#: apps/io.ox/files/share/permissions.js module:io.ox/core
-msgid "Create objects"
-msgstr "Elemek létrehozása"
-
-#. folder permissions
-#: apps/io.ox/files/share/permissions.js module:io.ox/core
-msgid "Create objects and subfolders"
-msgstr "Elemek és almappák létrehozása"
-
-#: apps/io.ox/mail/actions/reminder.js module:io.ox/mail
-msgid "Create reminder"
-msgstr "Emlékeztető létrehozása"
-
-#: apps/io.ox/core/folder/contextmenu.js module:io.ox/core
-#: apps/io.ox/core/viewer/views/toolbarview.js apps/io.ox/files/actions.js
-#: module:io.ox/files apps/io.ox/files/contextmenu.js
-msgid "Create sharing link"
-msgstr "Megosztási hivatkozás létrehozása"
-
-#: apps/io.ox/tasks/edit/main.js module:io.ox/tasks
-#: apps/io.ox/tasks/edit/view-template.js module:io.ox/tasks/edit
-#: apps/io.ox/tasks/edit/view.js
-msgid "Create task"
-msgstr "Feladat létrehozása"
-
-<<<<<<< HEAD
-#: apps/io.ox/calendar/common-extensions.js module:io.ox/calendar
-msgid "Created"
-msgstr "Létrehozva"
-
-#: apps/io.ox/files/guidance/main.js module:io.ox/files
-msgctxt "help"
-msgid "Creating Files"
-msgstr "Fájlok létrehozása"
-
-#: apps/io.ox/tasks/edit/view-template.js module:io.ox/tasks/edit
-msgid "Currency"
-msgstr "Pénznem"
-=======
-#: apps/io.ox/calendar/week/view.js module:io.ox/calendar
-msgid "%s %s, create all-day appointment"
-msgstr "%s %s, egész napos találkozó létrehozása"
-
-#: apps/io.ox/calendar/week/view.js module:io.ox/calendar
-msgid "Create all-day appointment"
-msgstr "Egész napos találkozó létrehozása"
-
-#: apps/io.ox/calendar/week/view.js module:io.ox/calendar
-msgid "Manage favorites"
-msgstr "Kedvencek kezelése"
-
-#: apps/io.ox/calendar/year/view.js module:io.ox/calendar
-#: apps/io.ox/find/date/patterns.js module:io.ox/core
-msgid "Previous year"
-msgstr "Előző év"
-
-#: apps/io.ox/calendar/year/view.js module:io.ox/calendar
-msgid "Next year"
-msgstr "Következő év"
->>>>>>> c69277e7
-
-#: apps/io.ox/mail/mailfilter/settings/filter/tests/register.js
-#: module:io.ox/mailfilter
-msgid "Current date"
-msgstr "Jelenlegi dátum"
-
-#: apps/io.ox/mail/view-options.js module:io.ox/mail
-msgid "Current folder"
-msgstr "Jelenlegi mappa"
-
-#: apps/io.ox/files/share/permissions.js module:io.ox/core
-msgid "Current role"
-msgstr "Jelenlegi szerepkör"
-
-#: apps/io.ox/mail/actions/delete.js module:io.ox/mail
-msgid ""
-"Currently edited drafts with attachments can not be deleted until you close "
-"the correspondig mail compose window."
-msgstr ""
-"A jelenleg szerkesztett melléklettel rendelkező piszkozatokat nem lehet "
-"törölni mindaddig, amíg be nem zárja a kapcsolódó levélszerkesztési ablakot."
-
-#: apps/io.ox/core/main/appcontrol.js module:io.ox/core
-msgid "Currently refreshing"
-msgstr "Frissítés alatt"
-
-#: apps/io.ox/backbone/views/capture-media.js module:io.ox/core
-msgid "Currently there are no compatible webcams available on your device."
-msgstr "Jelenleg nem érhető el kompatibilis webkamera az eszközén."
-
-#: apps/io.ox/mail/compose/names.js module:io.ox/mail
-msgid "Custom name"
-msgstr "Egyéni név használata"
-
-#: apps/io.ox/portal/main.js module:io.ox/portal
-msgid "Customize this page"
-msgstr "Oldal testre szabása"
-
-#: apps/io.ox/settings/security/sessions/settings/pane.js module:io.ox/core
-msgid "DAVdroid"
-msgstr "DAVdroid"
-
-#: apps/io.ox/backbone/views/recurrence-view.js
-#: module:io.ox/calendar/edit/main
-msgid "Daily"
-msgstr "Naponta"
-
-#: apps/io.ox/backbone/views/recurrence-view.js
-#: module:io.ox/calendar/edit/main
-msgid "Daily on workdays"
-msgstr "Munkanapokon"
-
-#. color names for screenreaders
-#: apps/io.ox/backbone/mini-views/colorpicker.js module:io.ox/core
-msgid "Dark azure"
-msgstr "Sötét azúrkék"
-
-#. color names for screenreaders
-#: apps/io.ox/backbone/mini-views/colorpicker.js module:io.ox/core
-msgid "Dark green"
-msgstr "Sötétzöld"
-
-#. color names for screenreaders
-#: apps/io.ox/backbone/mini-views/colorpicker.js module:io.ox/core
-msgid "Dark olive"
-msgstr "Sötét olíva"
-
-#: apps/io.ox/core/import/import.js module:io.ox/core
-msgid "Data imported successfully"
-msgstr "Az adatok sikeresen importálva"
-
-#: apps/io.ox/core/import/import.js module:io.ox/core
-msgid "Data only partially imported (%1$s of %2$s records)"
-msgstr "Csak részben importált adatok (%1$s / %2$s rekord)"
-
-#: apps/io.ox/backbone/mini-views/datepicker.js module:io.ox/core
-#: apps/io.ox/backbone/views/recurrence-view.js
-#: module:io.ox/calendar/edit/main apps/io.ox/core/settings/editLocale.js
-#: apps/io.ox/core/settings/errorlog/settings/pane.js
-#: apps/io.ox/files/favorite/view-options.js
-#: apps/io.ox/files/share/view-options.js module:io.ox/files
-#: apps/io.ox/files/view-options.js apps/io.ox/mail/view-options.js
-#: module:io.ox/mail
-msgid "Date"
-msgstr "Dátum"
-
-#: apps/io.ox/tasks/print.js module:io.ox/tasks
-#: apps/io.ox/tasks/view-detail.js
-msgid "Date completed"
-msgstr "Befejezés dátuma"
-
-#. vcard (electronic business card) field
-#: apps/io.ox/contacts/model.js module:io.ox/contacts
-#: apps/io.ox/contacts/print-details.js apps/plugins/halo/xing/register.js
-#: module:plugins/portal
-msgid "Date of birth"
-msgstr "Születési idő"
-
-#: apps/io.ox/calendar/freetime/timeView.js module:io.ox/calendar
-msgid "Date range"
-msgstr "Dátumtartomány"
-
-#: apps/io.ox/backbone/mini-views/date.js module:io.ox/core
-#: apps/io.ox/calendar/toolbar.js module:io.ox/calendar
-msgid "Day"
-msgstr "Nap"
-
-#. Context: Vacation notices
-#: apps/io.ox/mail/mailfilter/vacationnotice/view.js module:io.ox/mail
-msgid "Days between notices to the same sender"
-msgstr "Az értesítés között eltelt napok ugyanannak a feladónak"
-
-#. Opens popup to decide if desktop notifications should be shown
-#: apps/io.ox/core/notifications.js module:io.ox/core
-msgid "Decide now"
-msgstr "Beállítás most"
-
-#: apps/io.ox/calendar/actions.js module:io.ox/calendar
-#: apps/io.ox/calendar/actions/acceptdeny.js
-#: apps/io.ox/calendar/invitations/register.js module:io.ox/calendar/main
-msgid "Decline"
-msgstr "Visszautasítás"
-
-#: apps/io.ox/calendar/print.js module:io.ox/calendar
-#: apps/io.ox/tasks/print.js module:io.ox/tasks
-msgid "Declined"
-msgstr "Elutasítva"
-
-#. default in terms of standard value
-#: apps/io.ox/core/settings/editLocale.js module:io.ox/core
-#: apps/io.ox/core/settings/pane.js apps/io.ox/portal/settings/pane.js
-#: module:io.ox/portal
-msgid "Default"
-msgstr "Alapértelmezett"
-
-#: apps/io.ox/core/settings/pane.js module:io.ox/core
-msgid "Default Theme"
-msgstr "Alapértelmezett téma"
-
-#: apps/io.ox/contacts/model.js module:io.ox/contacts
-msgid "Default address"
-msgstr "Alapértelmezett cím"
-
-#: apps/io.ox/core/settings/pane.js module:io.ox/core
-msgid "Default app after sign in"
-msgstr "Alapértelmezett app belépés után"
-
-#: apps/io.ox/core/folder/api.js module:io.ox/core
-msgid "Default calendar"
-msgstr "Alapértelmezett naptár"
-
-#: apps/io.ox/mail/settings/compose/settings/pane.js module:io.ox/mail
-msgid "Default font style"
-msgstr "Alapértelmezett betűtípus"
-
-#: apps/io.ox/calendar/settings/pane.js module:io.ox/calendar
-msgid "Default reminder"
-msgstr "Alapértelmezett figyelmeztetés"
-
-#: apps/io.ox/calendar/settings/pane.js module:io.ox/calendar
-msgid "Default reminder for all-day appointments"
-msgstr "Egész napos találkozók alapértelmezett emlékeztetője"
-
-#: apps/io.ox/calendar/settings/pane.js module:io.ox/calendar
-msgid "Default reminder for appointments in birthday calendar"
-msgstr ""
-"Alapértelmezett emlékeztető a születésnapi naptárban szereplő találkozókhoz"
-
-#: apps/io.ox/mail/mailfilter/vacationnotice/view.js module:io.ox/mail
-msgid "Default sender"
-msgstr "Alapértelmezett feladó"
-
-#: apps/io.ox/mail/settings/compose/settings/pane.js module:io.ox/mail
-msgid "Default sender address"
-msgstr "Alapértelmezett küldő e-mail címe"
-
-#: apps/io.ox/mail/settings/signatures/settings/pane.js module:io.ox/mail
-msgid "Default signature"
-msgstr "Alapértelmezett aláírás"
-
-#: apps/io.ox/mail/settings/signatures/settings/pane.js module:io.ox/mail
-msgid "Default signature for new messages"
-msgstr "Alapértelmezett aláírás új üzenetekhez"
-
-#: apps/io.ox/mail/settings/signatures/settings/pane.js module:io.ox/mail
-msgid "Default signature for replies or forwardings"
-msgstr "Alapértelmezett aláírás válaszokhoz vagy továbbításokhoz"
-
-#: apps/io.ox/mail/settings/signatures/settings/pane.js module:io.ox/mail
-msgid "Default signature for replies or forwards"
-msgstr "Alapértelmezett aláírás a válaszokhoz vagy a továbbításokhoz."
-
-#: apps/io.ox/tasks/edit/view-template.js module:io.ox/tasks/edit
-#: apps/io.ox/tasks/print.js module:io.ox/tasks apps/io.ox/tasks/util.js
-msgid "Deferred"
-msgstr "Elhalasztott"
-
-#. Really delete portal widget - in contrast to "just disable"
-#: apps/io.ox/backbone/mini-views/listutils.js module:io.ox/core
-#: apps/io.ox/calendar/actions.js module:io.ox/calendar
-#: apps/io.ox/calendar/actions/delete.js
-#: apps/io.ox/calendar/invitations/register.js module:io.ox/calendar/main
-#: apps/io.ox/calendar/mobile-toolbar-actions.js
-#: apps/io.ox/calendar/toolbar.js apps/io.ox/contacts/actions.js
-#: module:io.ox/contacts apps/io.ox/contacts/actions/delete.js
-#: apps/io.ox/contacts/mobile-toolbar-actions.js module:io.ox/mail
-#: apps/io.ox/contacts/toolbar.js apps/io.ox/core/folder/actions/remove.js
-#: apps/io.ox/core/folder/contextmenu.js apps/io.ox/core/sub/settings/pane.js
-#: module:io.ox/core/sub apps/io.ox/core/viewer/views/toolbarview.js
-#: apps/io.ox/files/actions.js module:io.ox/files
-#: apps/io.ox/files/actions/delete.js apps/io.ox/files/contextmenu.js
-#: apps/io.ox/files/favorite/toolbar.js apps/io.ox/files/toolbar.js
-#: apps/io.ox/mail/actions.js apps/io.ox/mail/actions/delete.js
-#: apps/io.ox/mail/compose/extensions.js apps/io.ox/mail/contextmenu.js
-#: apps/io.ox/mail/mailfilter/settings/filter.js
-#: apps/io.ox/mail/mobile-toolbar-actions.js apps/io.ox/mail/toolbar.js
-#: apps/io.ox/notes/toolbar.js module:io.ox/notes apps/io.ox/portal/main.js
-#: module:io.ox/portal apps/io.ox/portal/settings/widgetview.js
-#: apps/io.ox/settings/apps/settings/pane.js apps/io.ox/tasks/actions.js
-#: module:io.ox/tasks apps/io.ox/tasks/actions/delete.js
-#: apps/io.ox/tasks/mobile-toolbar-actions.js apps/io.ox/tasks/toolbar.js
-#: apps/plugins/administration/groups/settings/toolbar.js
-#: apps/plugins/administration/resources/settings/toolbar.js
-#: apps/plugins/portal/twitter/util.js module:plugins/portal
-#: apps/plugins/portal/xing/actions.js
-msgid "Delete"
-msgstr "Törlés"
-
-#: apps/io.ox/settings/accounts/views.js module:io.ox/settings/accounts
-msgid "Delete %1$s"
-msgstr "%1$s törlése"
-
-#: apps/io.ox/settings/accounts/views.js module:io.ox/settings/accounts
-msgid "Delete account"
-msgstr "Fiók törlése"
-
-#: apps/io.ox/core/folder/contextmenu.js module:io.ox/core
-msgid "Delete all messages"
-msgstr "Összes üzenet törlése"
-
-#. object permissions - delete
-#: apps/io.ox/files/share/permissions.js module:io.ox/core
-msgid "Delete all objects"
-msgstr "Minden elem törlése"
-
-#: apps/io.ox/calendar/actions/delete.js module:io.ox/calendar
-#: apps/io.ox/calendar/toolbar.js
-msgid "Delete appointment"
-msgstr "Találkozó törlése"
-
-#: apps/io.ox/contacts/toolbar.js module:io.ox/contacts
-msgid "Delete contact"
-msgstr "Névjegy törlése"
-
-#: apps/io.ox/mail/compose/view.js module:io.ox/mail
-msgctxt "dialog"
-msgid "Delete draft"
-msgstr "Vázlat törlése"
-
-#. label of a selectbox: automatically delete files after a share/sharing-link expired?
-#: apps/io.ox/mail/compose/sharing.js module:io.ox/mail
-msgid "Delete files after expiration"
-msgstr "A fájlok törlése a lejárat után"
-
-#: apps/io.ox/core/folder/contextmenu.js module:io.ox/core
-#: apps/io.ox/files/contextmenu.js apps/io.ox/files/toolbar.js
-#: module:io.ox/files
-msgid "Delete forever"
-msgstr "Törölés örökre"
-
-#: apps/plugins/administration/groups/settings/toolbar.js module:io.ox/core
-msgid "Delete group"
-msgstr "Csoport törlése"
-
-#: apps/io.ox/mail/settings/signatures/settings/pane.js module:io.ox/mail
-msgid "Delete old signatures after import"
-msgstr "Régi aláírás törlése importálás után"
-
-#. object permissions - delete
-#: apps/io.ox/files/share/permissions.js module:io.ox/core
-msgid "Delete own objects"
-msgstr "Saját elemek törlése"
-
-#: apps/io.ox/files/share/permissions.js module:io.ox/core
-msgid "Delete permissions"
-msgstr "Törlés jogosultság"
-
-#: apps/plugins/administration/resources/settings/toolbar.js module:io.ox/core
-msgid "Delete resource"
-msgstr "Erőforrás törlése"
-
-#: apps/io.ox/tasks/toolbar.js module:io.ox/tasks
-msgid "Delete task"
-msgstr "Feladat törlése"
-
-#: apps/io.ox/files/actions.js module:io.ox/files
-#: apps/io.ox/files/actions/versions-delete.js
-msgid "Delete version"
-msgstr "Verzió törlése"
-
-#: apps/io.ox/portal/main.js module:io.ox/portal
-#: apps/io.ox/portal/settings/widgetview.js
-msgid "Delete widget"
-msgstr "Widget törlése"
-
-#. Trash folder
-#: apps/io.ox/mail/accounts/view-form.js module:io.ox/settings
-msgctxt "folder"
-msgid "Deleted messages"
-msgstr "Törölt üzenetek"
-
-#: apps/io.ox/mail/accounts/view-form.js module:io.ox/settings
-msgid "Deleting messages on local storage also deletes them on server"
-msgstr ""
-"A helyi tárolón lévő üzenet törlésekor az törlésre kerül a kiszolgálón is"
-
-#: apps/io.ox/contacts/model.js module:io.ox/contacts
-#: apps/io.ox/contacts/print.js
-msgid "Department"
-msgstr "Osztály"
-
-#: apps/io.ox/contacts/addressbook/popup.js module:io.ox/contacts
-msgid "Departments"
-msgstr "Ostályok"
-
-#: apps/io.ox/files/favorite/view-options.js module:io.ox/core
-#: apps/io.ox/files/share/view-options.js module:io.ox/files
-#: apps/io.ox/files/view-options.js apps/io.ox/mail/view-options.js
-#: module:io.ox/mail apps/io.ox/tasks/main.js module:io.ox/tasks
-msgid "Descending"
-msgstr "Csökkenő"
-
-#: apps/io.ox/calendar/edit/extensions.js module:io.ox/calendar/edit/main
-#: apps/io.ox/calendar/util.js module:io.ox/calendar
-#: apps/io.ox/core/folder/actions/properties.js module:io.ox/core
-#: apps/io.ox/core/viewer/views/sidebar/filedescriptionview.js
-#: module:io.ox/core/viewer apps/io.ox/files/actions/edit-description.js
-#: module:io.ox/files apps/io.ox/tasks/edit/view-template.js
-#: module:io.ox/tasks/edit
-#: apps/plugins/administration/resources/settings/edit.js
-#: apps/plugins/portal/flickr/register.js module:plugins/portal
-#: apps/plugins/portal/mail/register.js apps/plugins/portal/rss/register.js
-#: module:io.ox/portal apps/plugins/portal/tumblr/register.js
-msgid "Description"
-msgstr "Leírás"
-
-#: apps/io.ox/calendar/edit/main.js module:io.ox/calendar/edit/main
-msgid "Description has been copied"
-msgstr "A leírás átmásolva"
-
-#: apps/io.ox/core/viewer/views/sidebar/filedescriptionview.js
-#: module:io.ox/core/viewer
-msgid "Description text"
-msgstr "Leírás"
-
-#: apps/io.ox/core/settings/pane.js module:io.ox/core
-msgid "Design"
-msgstr "Design"
-
-#: apps/io.ox/mail/mailfilter/settings/filter/tests/register.js
-#: module:io.ox/mailfilter
-msgid "Detail"
-msgstr "Részlet"
-
-#. answer Button to 'Do you want the appointments printed in detail or as a compact list?'
-#: apps/io.ox/calendar/actions.js module:io.ox/calendar
-msgid "Detailed"
-msgstr "Részletes"
-
-#: apps/io.ox/files/share/permissions.js module:io.ox/core
-msgid "Detailed access rights"
-msgstr "Részletes hozzáférési jogok"
-
-#. File and folder details
-#: apps/io.ox/calendar/common-extensions.js module:io.ox/calendar
-#: apps/io.ox/core/viewer/views/sidebar/fileinfoview.js
-#: module:io.ox/core/viewer apps/io.ox/core/viewer/views/sidebarview.js
-#: apps/io.ox/files/share/permissions.js module:io.ox/core
-#: apps/io.ox/files/upload/main.js module:io.ox/files
-msgid "Details"
-msgstr "Részletek"
-
-#. the user selects, whether to print a simple phonelist or a detailed contact list.
-#: apps/io.ox/contacts/actions/print.js module:io.ox/contacts
-msgctxt "contact-print-dialog"
-msgid "Details"
-msgstr "Részletek"
-
-#. %1$s is the product name
-#: apps/io.ox/core/main/topbar_right.js module:io.ox/core
-#, c-format
-msgid ""
-"Did you know that you can take %1$s with you? Just click this icon and "
-"choose 'Connect your device' from the menu."
-msgstr ""
-"Tudta, hogy magával viheti a(z) %1$s alkalmazást? Kattintson az ikonra és "
-"válassza ki az 'Eszköz csatlakoztatása' menüpontot."
-
-#: apps/io.ox/calendar/view-detail.js module:io.ox/calendar
-msgid "Direct link"
-msgstr "Közvetlen hivatkozás"
-
-#: apps/io.ox/core/sub/settings/pane.js module:io.ox/core/sub
-#: apps/io.ox/mail/mailfilter/settings/filter.js module:io.ox/mail
-#: apps/io.ox/portal/settings/pane.js module:io.ox/portal
-msgid "Disable"
-msgstr "Letiltás"
-
-#: apps/io.ox/portal/settings/pane.js module:io.ox/portal
-msgid "Disable %1$s"
-msgstr "%1$s letiltása"
-
-#: apps/io.ox/mail/categories/edit.js module:io.ox/mail
-msgid "Disable categories"
-msgstr "Kategóriák letiltása"
-
-#: apps/io.ox/portal/main.js module:io.ox/portal
-msgid "Disable widget"
-msgstr "Widget letiltása"
-
-#. Status for mail authenticity features. Do not show any information at all
-#: apps/io.ox/settings/security/settings/pane.js module:io.ox/mail
-msgid "Disabled"
-msgstr "Tiltva"
-
-#: apps/io.ox/calendar/edit/extensions.js module:io.ox/calendar/edit/main
-#: apps/io.ox/contacts/distrib/create-dist-view.js module:io.ox/contacts
-#: apps/io.ox/contacts/edit/view-form.js apps/io.ox/mail/compose/extensions.js
-#: module:io.ox/mail
-#: apps/io.ox/mail/mailfilter/settings/filter/actions/register.js
-#: module:io.ox/mailfilter apps/io.ox/tasks/edit/view-template.js
-#: module:io.ox/tasks/edit
-msgid "Discard"
-msgstr "Eldobás"
-
-#. "Discard changes" appears in combination with "Cancel" (this action)
-#. Translation should be distinguishable for the user
-#: apps/io.ox/calendar/edit/main.js module:io.ox/calendar/edit/main
-#: apps/io.ox/contacts/distrib/main.js module:io.ox/contacts
-#: apps/io.ox/contacts/edit/main.js apps/io.ox/editor/main.js
-#: module:io.ox/editor apps/io.ox/tasks/edit/main.js module:io.ox/tasks
-msgctxt "dialog"
-msgid "Discard changes"
-msgstr "Módosítások elvetése"
-
-#. This is a summary for a mail filter rule
-#. Example: Discard mails from test@invalid
-#: apps/io.ox/mail/mailfilter/settings/util.js module:io.ox/mail
-msgid "Discard mails from %1$s"
-msgstr "%1$s feladótól érkezett levelek eldobása"
-
-#. This is a summary for a mail filter rule
-#. Example: Discard mails to test@invalid
-#: apps/io.ox/mail/mailfilter/settings/util.js module:io.ox/mail
-msgid "Discard mails to %1$s"
-msgstr "%1$s címzettnek küldött levelek eldobása"
-
-#. This is a summary for a mail filter rule
-#. Example: Discard mails with subject Some subject
-#: apps/io.ox/mail/mailfilter/settings/util.js module:io.ox/mail
-msgid "Discard mails with subject %1$s"
-msgstr "%1$s tárgyú levelek eldobása"
-
-#: apps/io.ox/mail/compose/view.js module:io.ox/mail
-msgctxt "dialog"
-msgid "Discard message"
-msgstr "Üzenet elvetése"
-
-#: apps/io.ox/contacts/model.js module:io.ox/contacts
-msgid "Display name"
-msgstr "Megjelenő név"
-
-#: apps/io.ox/contacts/settings/pane.js module:io.ox/contacts
-msgid "Display of names"
-msgstr "Nevek megjelenítése"
-
-#: apps/io.ox/tasks/edit/view-template.js module:io.ox/tasks/edit
-#: apps/io.ox/tasks/print.js module:io.ox/tasks
-#: apps/io.ox/tasks/view-detail.js
-msgid "Distance"
-msgstr "Távolság"
-
-#: apps/io.ox/contacts/distrib/main.js module:io.ox/contacts
-msgid "Distribution List"
-msgstr "Disztribúciós lista"
-
-#: apps/io.ox/contacts/detail/main.js module:io.ox/contacts
-msgid "Distribution List Details"
-msgstr "Disztribúciós lista részletei"
-
-#: apps/io.ox/contacts/addressbook/popup.js module:io.ox/contacts
-#: apps/io.ox/contacts/common-extensions.js apps/io.ox/contacts/main.js
-#: apps/io.ox/contacts/model.js apps/io.ox/contacts/view-detail.js
-#: apps/io.ox/participants/views.js module:io.ox/core
-msgid "Distribution list"
-msgstr "Disztribúciós lista"
-
-#: apps/io.ox/calendar/freetime/distributionListPopup.js module:io.ox/calendar
-#: apps/io.ox/contacts/distrib/main.js module:io.ox/contacts
-msgid "Distribution list has been saved"
-msgstr "A disztribúciós lista mentve"
-
-#: apps/io.ox/contacts/view-detail.js module:io.ox/contacts
-msgid "Distribution list with 1 entry"
-msgid_plural "Distribution list with %1$d entries"
-msgstr[0] "Disztribúciós lista 1 bejegyzéssel"
-msgstr[1] "Disztribúciós lista %1$d bejegyzéssel"
-
-#: apps/io.ox/files/util.js module:io.ox/files
-msgid ""
-"Do you really want to change the file extension from  \".%1$s\" to \".%2$s"
-"\" ?"
-msgstr ""
-"Valóban meg kívánja változtatni a(z) „.%1$s” kiterjesztést erre: „.%2$s”?"
-
-#: apps/io.ox/calendar/actions/create.js module:io.ox/calendar
-msgid ""
-"Do you really want to create an appointment <b>on behalf of the folder "
-"owner</b> or do you want to create an appointment <b>with the folder owner</"
-"b> in your own calendar?"
-msgstr ""
-"Valóban létre szeretne hozni egy találkozót <b>a mappa tulajdonosának "
-"nevében</b> vagy szeretne egy találkozót létrehozni <b>a mappa "
-"tulajdonosával</b> a saját naptárában?"
-
-#: apps/io.ox/core/folder/actions/remove.js module:io.ox/core
-msgid "Do you really want to delete calendar \"%s\"?"
-msgstr "Tényleg törölni szeretné a(z) \"%s\" naptárt?"
-
-#: apps/io.ox/core/folder/actions/remove.js module:io.ox/core
-msgid "Do you really want to delete folder \"%s\"?"
-msgstr "Biztos, hogy törölni szeretné a mappát: „%s”?"
-
-#. %1$s is the group name
-#: apps/plugins/administration/groups/settings/toolbar.js module:io.ox/core
-msgid ""
-"Do you really want to delete the group \"%1$s\"? This action cannot be "
-"undone!"
-msgstr ""
-"Biztos, hogy törölni szeretné a(z) \"%1$s\" csoportot? Ez a művelet nem "
-"vonható vissza."
-
-#. %1$s is the resource name
-#: apps/plugins/administration/resources/settings/toolbar.js module:io.ox/core
-msgid ""
-"Do you really want to delete the resource \"%1$s\"? This action cannot be "
-"undone!"
-msgstr ""
-"Biztos, hogy törölni szeretné a(z) \"%1$s\" erőforrás? Ez a művelet nem "
-"vonható vissza."
-
-#: apps/io.ox/contacts/actions/delete.js module:io.ox/contacts
-msgid "Do you really want to delete these items?"
-msgstr "Biztos, hogy törölni szeretné ezeket az elemeket?"
-
-#: apps/io.ox/settings/accounts/views.js module:io.ox/settings/accounts
-msgid "Do you really want to delete this account?"
-msgstr "Biztos, hogy törölni szeretné ezt a fiókot?"
-
-#: apps/io.ox/contacts/actions/delete.js module:io.ox/contacts
-msgid "Do you really want to delete this contact?"
-msgstr "Biztos, hogy törölni szeretné ezt a névjegyet?"
-
-#: apps/io.ox/contacts/actions/delete.js module:io.ox/contacts
-msgid "Do you really want to delete this distribution list?"
-msgstr "Biztos, hogy törölni szeretné ezt a disztribúciós listát?"
-
-#: apps/io.ox/mail/compose/view.js module:io.ox/mail
-msgid "Do you really want to delete this draft?"
-msgstr "Biztos, hogy törölni szeretné a vázlatot?"
-
-#: apps/io.ox/mail/mailfilter/settings/filter.js module:io.ox/mail
-msgid "Do you really want to delete this filter rule?"
-msgstr "Biztos, hogy törölni szeretné ezt a szűrőszabályt?"
-
-#: apps/io.ox/files/actions/delete.js module:io.ox/files
-msgid "Do you really want to delete this item?"
-msgid_plural "Do you really want to delete these items?"
-msgstr[0] "Biztos, hogy törölni szeretné ezt az elemet?"
-msgstr[1] "Biztos, hogy törölni szeretné ezeket az elemeket?"
-
-#: apps/io.ox/tasks/actions/delete.js module:io.ox/tasks
-msgid "Do you really want to delete this task?"
-msgid_plural "Do you really want to delete these tasks?"
-msgstr[0] "Biztos, hogy törölni szeretné a feladatot?"
-msgstr[1] "Biztos, hogy törölni szeretné ezeket az feladatokat?"
-
-#: apps/io.ox/files/actions/versions-delete.js module:io.ox/files
-msgctxt "One file only"
-msgid "Do you really want to delete this version?"
-msgstr "Biztos, hogy törölni szeretné a verziót?"
-
-#: apps/io.ox/portal/main.js module:io.ox/portal
-#: apps/io.ox/portal/settings/widgetview.js
-msgid "Do you really want to delete this widget?"
-msgstr "Biztos, hogy törölni szeretné ezt a widgetet?"
-
-#: apps/io.ox/calendar/edit/main.js module:io.ox/calendar/edit/main
-#: apps/io.ox/contacts/distrib/main.js module:io.ox/contacts
-#: apps/io.ox/contacts/edit/main.js apps/io.ox/editor/main.js
-#: module:io.ox/editor apps/io.ox/tasks/edit/main.js module:io.ox/tasks
-msgid "Do you really want to discard your changes?"
-msgstr "Eldobja ezeket a módosításokat?"
-
-#: apps/io.ox/mail/compose/view.js module:io.ox/mail
-msgid "Do you really want to discard your message?"
-msgstr "Valóban eldobja az üzenetet?"
-
-#: apps/io.ox/core/folder/actions/common.js module:io.ox/core
-msgid "Do you really want to empty folder \"%s\"?"
-msgstr "Biztos, hogy ki szeretné üríteni ezt a mappát: „%s”?"
-
-#: apps/io.ox/files/util.js module:io.ox/files
-msgid ""
-"Do you really want to remove the extension \".%1$s\" from your filename?"
-msgstr "Valóban el kívánja távolítani a(z) „.%1$s” kiterjesztést a fájlnévből?"
-
-#: apps/io.ox/settings/security/certificates/settings/certificate-view.js
-#: module:io.ox/settings/certificates
-msgid "Do you really want to remove this certificate?"
-msgstr "Tényleg szeretné eltávolítani ezt a tanúsítványt?"
-
-#. %1$d is an email addresses
-#: apps/io.ox/mail/compose/checks.js module:io.ox/mail
-msgid "Do you really want to reply all or just %1$s?"
-msgstr "Biztos mindenkinek elküldi a választ vagy csak ennek: %1$s?"
-
-#: apps/io.ox/settings/security/sessions/settings/pane.js module:io.ox/core
-msgid "Do you really want to sign out from all clients except the current one?"
-msgstr "Valóban ki akar jelentkezni az összes ügyféllel, kivéve az aktuálisat?"
-
-#: apps/io.ox/settings/security/sessions/settings/pane.js module:io.ox/core
-msgid "Do you really want to sign out from that device?"
-msgstr "Tényleg szeretne bejelentkezni az eszközről?"
-
-#: apps/io.ox/calendar/actions.js module:io.ox/calendar
-msgid "Do you want the appointments printed in detail or as a compact list?"
-msgstr ""
-"A találkozók részleteit is ki szeretné nyomtatni vagy csak egy kompakt "
-"listában?"
-
-#: apps/io.ox/calendar/actions.js module:io.ox/calendar
-#: apps/io.ox/calendar/actions/acceptdeny.js
-msgid ""
-"Do you want to confirm the whole series or just one appointment within the "
-"series?"
-msgstr ""
-"A teljes ismétlődést, vagy csak az ismétlődésen belüli egyik találkozót "
-"kívánja jóváhagyni?"
-
-#: apps/io.ox/calendar/actions.js module:io.ox/calendar
-msgid ""
-"Do you want to decline the whole series or just one appointment within the "
-"series?"
-msgstr ""
-"A teljes ismétlődést, vagy csak az ismétlődésen belüli egyik találkozót "
-"kívánja visszautasítani?"
-
-#: apps/io.ox/calendar/actions/delete.js module:io.ox/calendar
-msgid ""
-"Do you want to delete the whole series or just this appointment within the "
-"series?"
-msgstr ""
-"A teljes ismétlődést, vagy csak az ismétlődésen belüli ezt a találkozót "
-"kívánja törölni?"
-
-#: apps/io.ox/calendar/actions/delete.js module:io.ox/calendar
-msgid ""
-"Do you want to delete this and all future appointments or just this "
-"appointment within the series?"
-msgstr ""
-"Szeretné törölni ezt és az összes jövőbeni találkozót, vagy csak ezt a "
-"találkozót a sorozaton belül?"
-
-#: apps/io.ox/calendar/actions/delete.js module:io.ox/calendar
-msgid "Do you want to delete this appointment?"
-msgstr "Valóban törölni akarja ezt a találkozót?"
-
-#: apps/io.ox/calendar/util.js module:io.ox/calendar
-msgid ""
-"Do you want to edit the whole series or just this appointment within the "
-"series?"
-msgstr ""
-"Szeretné szerkeszteni az egész sorozatot, vagy csak ezt a találkozót a "
-"sorozaton belül?"
-
-#: apps/io.ox/calendar/util.js module:io.ox/calendar
-msgid ""
-"Do you want to edit this and all future appointments or just this "
-"appointment within the series?"
-msgstr ""
-"Szeretné szerkeszteni ezt és az összes jövőbeni találkozót, vagy csak ezt a "
-"találkozót a sorozaton belül?"
-
-#. ask user to move all messages from the same sender to the mail category (tab)
-#. %1$s represents a single email address (non-essential information: can be left out)
-#: apps/io.ox/mail/categories/train.js module:io.ox/mail
-msgid "Do you want to move all messages from %1$s to that category?"
-msgid_plural ""
-"Do you want to move all messages from selected senders to that category?"
-msgstr[0] ""
-"Szeretné az összes, %1$s által küldött üzenetet ebbe a kategóriába tenni?"
-msgstr[1] ""
-"Szeretné az összes, kiválasztott feladók által küldött üzenetet ebbe a "
-"kategóriába tenni?"
-
-#: apps/io.ox/mail/actions/delete.js module:io.ox/mail
-msgid "Do you want to permanently delete this mail?"
-msgid_plural "Do you want to permanently delete these mails?"
-msgstr[0] "Véglegesen törölni szeretné ezt az e-mailt?"
-msgstr[1] "Véglegesen törölni szeretné ezeket az e-maileket?"
-
-#: apps/io.ox/settings/apps/settings/pane.js module:io.ox/core
-msgid "Do you want to revoke the access of this application?"
-msgstr "Szeretné visszavonni ennek az alkalmazásnak a hozzáférését?"
-
-#: apps/io.ox/mail/detail/links.js module:io.ox/mail
-msgid "Document"
-msgstr "Dokumentum"
-
-#: apps/io.ox/mail/mailfilter/settings/filter/tests/util.js
-#: module:io.ox/mailfilter
-msgid "Does not exist"
-msgstr "Nem létezik"
-
-#: apps/io.ox/mail/mailfilter/settings/filter/tests/register.js
-#: module:io.ox/mailfilter
-msgid "Domain"
-msgstr "Tartomány"
-
-#: apps/io.ox/core/tk/reminder-util.js module:io.ox/core
-msgid "Don't remind me again"
-msgstr "Ne emlékeztessen újra"
-
-#. Task: Done like in "Mark as done"
-#: apps/io.ox/core/wizard/registry.js module:io.ox/core/wizard
-#: apps/io.ox/core/yell.js module:io.ox/core
-#: apps/io.ox/tasks/edit/view-template.js module:io.ox/tasks/edit
-#: apps/io.ox/tasks/print.js module:io.ox/tasks apps/io.ox/tasks/toolbar.js
-#: apps/io.ox/tasks/util.js apps/plugins/notifications/tasks/register.js
-#: module:plugins/notifications
-msgid "Done"
-msgstr "Kész"
-
-#. %1$s is the file size "Download 2mb" for example
-#: apps/io.ox/core/viewer/views/types/baseview.js module:io.ox/core
-msgid "Downlad"
-msgstr "Letöltés"
-
-#: apps/io.ox/core/pim/actions.js module:io.ox/core
-#: apps/io.ox/core/viewer/views/toolbarview.js apps/io.ox/files/actions.js
-#: module:io.ox/files apps/io.ox/files/contextmenu.js
-#: apps/io.ox/files/favorite/toolbar.js apps/io.ox/files/toolbar.js
-#: apps/io.ox/mail/actions.js module:io.ox/mail apps/io.ox/notes/toolbar.js
-#: module:io.ox/notes apps/io.ox/onboarding/clients/extensions.js
-#: module:io.ox/core/onboarding
-msgid "Download"
-msgstr "Letöltés"
-
-#. %1$s is the file size "Download 2mb" for example
-#: apps/io.ox/core/viewer/views/types/baseview.js module:io.ox/core
-msgid "Download %1$s"
-msgstr "%1$s letöltése"
-
-#: apps/plugins/portal/oxdriveclients/register.js module:plugins/portal
-msgid "Download %s"
-msgstr "%s letöltése"
-
-#: apps/plugins/portal/oxdriveclients/register.js module:plugins/portal
-msgid "Download %s for %s now"
-msgstr "%s letöltése ehhez: %s"
-
-#: apps/io.ox/core/folder/contextmenu.js module:io.ox/core
-#: apps/io.ox/files/contextmenu.js
-msgid "Download entire folder"
-msgstr "Teljes mappa letöltése"
-
-#: apps/io.ox/core/settings/downloads/pane.js module:io.ox/core
-msgid "Download installation file"
-msgstr "Telepítőfájl letöltése"
-
-#: apps/io.ox/core/settings/downloads/pane.js module:io.ox/core
-#: apps/plugins/portal/oxdriveclients/register.js module:plugins/portal
-msgid "Download the %s client for %s"
-msgstr "%s kliens letöltése ehhez: %s"
-
-#: apps/io.ox/onboarding/clients/config.js module:io.ox/core/onboarding
-msgid "Download the application."
-msgstr "Alkalmazás letöltése."
-
-#: apps/io.ox/core/settings/downloads/pane.js module:io.ox/core
-msgid "Downloads"
-msgstr "Letöltések"
-
-#. %1$s is the time, the draft was saved
-#: apps/io.ox/mail/compose/actions/save.js module:io.ox/mail
-#: apps/io.ox/mail/compose/view.js
-#, c-format
-msgid "Draft saved at %1$s"
-msgstr "Vázlat mentési ideje: %1$s"
-
-#. Drafts folder
-#: apps/io.ox/mail/accounts/view-form.js module:io.ox/settings
-msgctxt "folder"
-msgid "Drafts"
-msgstr "Piszkozatok"
-
-#: apps/io.ox/mail/mailfilter/settings/filter.js module:io.ox/mail
-msgid "Drag to reorder filter rules"
-msgstr "Húzza a szűrőszabályok átrendezéséhez"
-
-#: apps/io.ox/backbone/mini-views/settings-list-view.js module:io.ox/core
-msgid "Drag to reorder items"
-msgstr "Húzza az elemeket az átrendezéséhez"
-
-#: apps/io.ox/portal/settings/pane.js module:io.ox/portal
-msgid "Drag to reorder widget"
-msgstr "Húzza a widget átrendezéséhez"
-
-#. %1$s is usually "Drive" (product name; might be customized)
-#: apps/io.ox/core/main/apps.js module:io.ox/core
-#: apps/io.ox/core/pim/actions.js apps/io.ox/core/viewer/views/toolbarview.js
-#: apps/io.ox/files/settings/pane.js module:io.ox/files
-#: apps/io.ox/mail/actions.js module:io.ox/mail apps/io.ox/oauth/settings.js
-#: module:io.ox/settings
-msgctxt "app"
-msgid "Drive"
-msgstr "Drive"
-
-#: apps/io.ox/files/guidance/main.js module:io.ox/files
-msgctxt "help"
-msgid "Drive Settings"
-msgstr "Drive beállítások"
-
-#: apps/io.ox/mail/import.js module:io.ox/mail
-msgid "Drop EML file here for import"
-msgstr "Ejtse ide az EML-fájlt az importálásához"
-
-#: apps/io.ox/mail/compose/extensions.js module:io.ox/mail
-msgid "Drop attachments here"
-msgstr "Ejtse ide a mellékleteket"
-
-#: apps/io.ox/files/upload/dropzone.js module:io.ox/files
-msgid "Drop files here to upload"
-msgstr "A feltöltéshez húzza ide a fájlokat"
-
-#: apps/io.ox/mail/actions.js module:io.ox/mail
-msgid "Drop here to import this mail"
-msgstr "Ejtse ide a levél importálásához"
-
-#: apps/io.ox/calendar/edit/extensions.js module:io.ox/calendar/edit/main
-#: apps/io.ox/contacts/edit/view-form.js module:io.ox/contacts
-#: apps/io.ox/tasks/edit/view-template.js module:io.ox/tasks/edit
-msgid "Drop here to upload a <b class=\"dndignore\">new attachment</b>"
-msgstr "Húzza ide a feltöltendő <b class=\"dndignore\">új mellékletet</b>"
-
-#: apps/io.ox/files/actions.js module:io.ox/files
-msgid "Drop here to upload a <b class=\"dndignore\">new file</b>"
-msgstr "Húzza ide a feltöltendő <b class='dndignore'>új fájlt</b>"
-
-#: apps/io.ox/files/actions.js module:io.ox/files
-msgid "Drop here to upload a <b class=\"dndignore\">new version</b>"
-msgstr "Húzza ide a feltöltendő <b class='dndignore'>új verziót</b>"
-
-#: apps/io.ox/files/actions.js module:io.ox/files
-msgid ""
-"Drop here to upload a <b class=\"dndignore\">new version</b> of \"%1$s\""
-msgstr ""
-"Húzza ide a(z) „%1$s” feltöltendő <b class='dndignore'>új verzióját</b>"
-
-#: apps/io.ox/mail/categories/tabs.js module:io.ox/mail
-msgid "Drop here!"
-msgstr "Húzza ide!"
-
-#: apps/io.ox/core/tk/contenteditable-editor.js module:io.ox/core
-msgid "Drop inline images here"
-msgstr "Húzza ide a beágyazott képet"
-
-#. %1$s is the filename of the current file
-#: apps/io.ox/core/viewer/views/sidebarview.js module:io.ox/core/viewer
-msgid "Drop new version of \"%1$s\" here"
-msgstr "Húzza ide a(z) \"%1$s\" fájl új verzióját"
-
-#: apps/io.ox/core/viewer/views/sidebarview.js module:io.ox/core/viewer
-msgid "Drop only a single file as new version."
-msgstr "Csak egyetlen fájlt húzzon ide új verzióként"
-
-#. Task: "Due" like in "Change due date"
-#: apps/io.ox/tasks/print.js module:io.ox/tasks apps/io.ox/tasks/toolbar.js
-msgid "Due"
-msgstr "Esedékes"
-
-#. %1$s due date of a task
-#: apps/io.ox/tasks/view-detail.js module:io.ox/tasks
-#, c-format
-msgid "Due %1$s"
-msgstr "Határidő: %1$s"
-
-#: apps/io.ox/tasks/edit/view-template.js module:io.ox/tasks/edit
-#: apps/io.ox/tasks/main.js module:io.ox/tasks
-msgid "Due date"
-msgstr "Lejárat"
-
-#. Due on date
-#: apps/plugins/portal/tasks/register.js module:plugins/portal
-msgid "Due on %1$s"
-msgstr "Határidő: %1$s"
-
-#: apps/io.ox/files/settings/pane.js module:io.ox/files
-msgid "Duration per image"
-msgstr "Időtartam képenként"
-
-#: apps/io.ox/onboarding/clients/config.js module:io.ox/core/onboarding
-msgid "EAS"
-msgstr "EAS"
-
-#. Exabytes
-#: apps/io.ox/core/strings.js module:io.ox/core
-msgid "EB"
-msgstr "EB"
-
-#: apps/io.ox/settings/security/sessions/settings/pane.js module:io.ox/core
-msgid "Edge"
-msgstr "Edge"
-
-#. Used as a button label to enter the "edit mode"
-#: apps/io.ox/backbone/mini-views/listutils.js module:io.ox/core
-#: apps/io.ox/calendar/actions.js module:io.ox/calendar
-#: apps/io.ox/calendar/main.js apps/io.ox/calendar/toolbar.js
-#: apps/io.ox/contacts/actions.js module:io.ox/contacts
-#: apps/io.ox/contacts/main.js apps/io.ox/contacts/mobile-toolbar-actions.js
-#: module:io.ox/mail apps/io.ox/contacts/toolbar.js
-#: apps/io.ox/core/viewer/views/toolbarview.js apps/io.ox/files/actions.js
-#: module:io.ox/files apps/io.ox/files/favorite/toolbar.js
-#: apps/io.ox/files/main.js apps/io.ox/files/share/permissions.js
-#: apps/io.ox/files/toolbar.js apps/io.ox/mail/actions.js
-#: apps/io.ox/mail/main.js apps/io.ox/portal/settings/pane.js
-#: module:io.ox/portal apps/io.ox/settings/accounts/views.js
-#: module:io.ox/settings/accounts apps/io.ox/tasks/actions.js
-#: module:io.ox/tasks apps/io.ox/tasks/main.js
-#: apps/io.ox/tasks/mobile-toolbar-actions.js apps/io.ox/tasks/toolbar.js
-#: apps/plugins/administration/groups/settings/toolbar.js
-#: apps/plugins/administration/resources/settings/toolbar.js
-msgid "Edit"
-msgstr "Szerkesztés"
-
-#: apps/io.ox/mail/mailfilter/settings/filter.js module:io.ox/mail
-#: apps/io.ox/portal/settings/pane.js module:io.ox/portal
-#: apps/io.ox/settings/accounts/views.js module:io.ox/settings/accounts
-msgid "Edit %1$s"
-msgstr "%1$s szerkesztése"
-
-#: apps/io.ox/calendar/edit/main.js module:io.ox/calendar/edit/main
-msgid "Edit Appointment"
-msgstr "Találkozó szerkesztése"
-
-#: apps/io.ox/contacts/edit/main.js module:io.ox/contacts
-msgid "Edit Contact"
-msgstr "Névjegy szerkesztése"
-
-#: apps/plugins/portal/flickr/register.js module:plugins/portal
-msgid "Edit Flickr photo stream"
-msgstr "Flickr fotófolyam szerkesztése"
-
-#: apps/io.ox/files/contextmenu.js module:io.ox/core
-msgid "Edit Share"
-msgstr "Megosztás szerkesztése"
-
-#: apps/plugins/portal/tumblr/register.js module:io.ox/portal
-msgid "Edit Tumblr feed"
-msgstr "Tumblr hírforrás szerkesztése"
-
-#. object permissions - edit/modify
-#: apps/io.ox/files/share/permissions.js module:io.ox/core
-msgid "Edit all objects"
-msgstr "Minden elem szerkesztése"
-
-#: apps/io.ox/calendar/edit/extensions.js module:io.ox/calendar/edit/main
-#: apps/io.ox/calendar/edit/main.js apps/io.ox/calendar/toolbar.js
-#: module:io.ox/calendar
-msgid "Edit appointment"
-msgstr "Találkozó szerkesztése"
-
-#: apps/io.ox/contacts/edit/main.js module:io.ox/contacts
-#: apps/io.ox/contacts/toolbar.js
-msgid "Edit contact"
-msgstr "Névjegy szerkesztése"
-
-#: apps/io.ox/mail/toolbar.js module:io.ox/mail
-msgid "Edit copy"
-msgstr "Másolat szerkesztése"
-
-#: apps/io.ox/core/viewer/views/sidebar/filedescriptionview.js
-#: module:io.ox/core/viewer apps/io.ox/core/viewer/views/toolbarview.js
-#: module:io.ox/core apps/io.ox/files/actions.js module:io.ox/files
-#: apps/io.ox/files/favorite/toolbar.js apps/io.ox/files/toolbar.js
-msgid "Edit description"
-msgstr "Leírás szerkesztése"
-
-#: apps/io.ox/contacts/distrib/create-dist-view.js module:io.ox/contacts
-#: apps/io.ox/contacts/distrib/main.js
-msgid "Edit distribution list"
-msgstr "Disztribúciós lista szerkesztése"
-
-#: apps/io.ox/mail/mobile-toolbar-actions.js module:io.ox/mail
-#: apps/io.ox/mail/toolbar.js
-msgid "Edit draft"
-msgstr "Piszkozat szerkesztése"
-
-#: apps/plugins/administration/groups/settings/edit.js module:io.ox/core
-msgid "Edit group"
-msgstr "Csoport szerkesztése"
-
-#: apps/io.ox/backbone/views/edit-picture.js module:io.ox/contacts
-msgid "Edit image"
-msgstr "Kép szerkesztése"
-
-#: apps/io.ox/mail/accounts/settings.js module:io.ox/mail/accounts/settings
-msgid "Edit mail account"
-msgstr "E-mail fiók szerkesztése"
-
-#: apps/io.ox/mail/compose/extensions.js module:io.ox/mail
-msgid "Edit names"
-msgstr "Nevek szerkesztése"
-
-#. object permissions - edit/modify
-#: apps/io.ox/files/share/permissions.js module:io.ox/core
-msgid "Edit own objects"
-msgstr "Saját elemek szerkesztése"
-
-#: apps/io.ox/mail/compose/names.js module:io.ox/mail
-msgid "Edit real names"
-msgstr "Valódi nevek szerkesztése"
-
-#: apps/io.ox/backbone/views/recurrence-view.js
-#: module:io.ox/calendar/edit/main
-msgid "Edit recurrence"
-msgstr "Ismétlődés szerkesztése"
-
-#: apps/io.ox/backbone/mini-views/alarms.js module:io.ox/calendar
-msgid "Edit reminders"
-msgstr "Emlékeztetők szerkesztése"
-
-#: apps/plugins/administration/resources/settings/edit.js module:io.ox/core
-msgid "Edit resource"
-msgstr "Erőforrás szerkesztése"
-
-#: apps/io.ox/mail/mailfilter/settings/filter.js module:io.ox/mail
-msgid "Edit rule"
-msgstr "Szabály szerkesztése"
-
-#: apps/io.ox/files/share/toolbar.js module:io.ox/files
-msgid "Edit share"
-msgstr "Megosztás szerkesztése"
-
-#: apps/io.ox/mail/settings/signatures/settings/pane.js module:io.ox/mail
-msgid "Edit signature"
-msgstr "Aláírás szerkesztése"
-
-#: apps/io.ox/tasks/edit/main.js module:io.ox/tasks
-#: apps/io.ox/tasks/edit/view-template.js module:io.ox/tasks/edit
-#: apps/io.ox/tasks/edit/view.js apps/io.ox/tasks/toolbar.js
-msgid "Edit task"
-msgstr "Feladat szerkesztése"
-
-#: apps/io.ox/contacts/main.js module:io.ox/contacts
-msgid "Edit to set a name."
-msgstr "Szerkessze név beállításához."
-
-#: apps/io.ox/editor/main.js module:io.ox/editor
-#: apps/io.ox/mail/compose/view.js module:io.ox/mail
-msgid "Editor"
-msgstr "Szerkesztő"
-
-#. vcard (electronic business card) field
-#: apps/io.ox/contacts/print-details.js module:io.ox/contacts
-#: apps/io.ox/contacts/print.js
-msgid "Email"
-msgstr "E-mail"
-
-#: apps/io.ox/contacts/model.js module:io.ox/contacts
-msgid "Email 1"
-msgstr "1. e-mail"
-
-#: apps/io.ox/contacts/model.js module:io.ox/contacts
-msgid "Email 1 / Phone number"
-msgstr "1. e-mail / telefonszám"
-
-#: apps/io.ox/contacts/model.js module:io.ox/contacts
-msgid "Email 2"
-msgstr "2. e-mail"
-
-#: apps/io.ox/contacts/model.js module:io.ox/contacts
-msgid "Email 3"
-msgstr "3. e-mail"
-
-#: apps/io.ox/mail/accounts/view-form.js module:io.ox/settings
-msgid "Email address"
-msgstr "E-mail cím"
-
-#: apps/io.ox/mail/detail/view.js module:io.ox/mail
-msgid "Email content"
-msgstr "E-mail tartalom"
-
-#. %1$s: Mail sender
-#. %2$s: Mail subject
-#: apps/io.ox/mail/detail/mobileView.js module:io.ox/mail
-#: apps/io.ox/mail/detail/view.js
-msgid "Email from %1$s: %2$s"
-msgstr "E-mail innen: %1$s: %2$s"
-
-#: apps/io.ox/calendar/settings/pane.js module:io.ox/calendar
-#: apps/io.ox/mail/compose/sharing.js module:io.ox/mail
-#: apps/io.ox/tasks/settings/pane.js module:io.ox/tasks
-msgid "Email notifications"
-msgstr "E-mail értesítés"
-
-#: apps/io.ox/mail/actions/delete.js module:io.ox/mail
-msgid ""
-"Emails cannot be put into trash folder while your mail quota is exceeded."
-msgstr ""
-"Nem helyezhet e-maileket a Törölt elemek mappába, ha túllépte a "
-"levélkvótáját."
-
-#: apps/io.ox/tours/whats-new.js module:io.ox/core
-msgid ""
-"Emails will appear in a new window. These windows can be maximized, "
-"minimized and closed."
-msgstr ""
-"Az e-mailek egy új ablakban fognak megjelenni. Ezek az ablakok "
-"maximalizálhatók, minimalizálhatók és bezárhatók."
-
-#: apps/plugins/halo/xing/register.js module:plugins/portal
-msgid "Employee"
-msgstr "Alkalmazott"
-
-#: apps/io.ox/contacts/model.js module:io.ox/contacts
-msgid "Employee ID"
-msgstr "Alkalmazotti azonosító"
-
-#: apps/io.ox/contacts/model.js module:io.ox/contacts
-msgid "Employee type"
-msgstr "Alkalmazott típusa"
-
-#: apps/plugins/halo/xing/register.js module:plugins/portal
-msgid "Employment"
-msgstr "Munkaviszony"
-
-#. empty message for list view
-#: apps/io.ox/contacts/addressbook/popup.js module:io.ox/contacts
-#: apps/io.ox/mail/common-extensions.js module:io.ox/mail
-msgid "Empty"
-msgstr "Üres"
-
-#. list is empty / no items
-#: apps/io.ox/core/tk/vgrid.js module:io.ox/core
-msgctxt "vgrid"
-msgid "Empty"
-msgstr "Üres"
-
-#: apps/io.ox/core/folder/actions/common.js module:io.ox/core
-#: apps/io.ox/core/folder/contextmenu.js
-msgid "Empty folder"
-msgstr "Mappa ürítése"
-
-#: apps/io.ox/contacts/main.js module:io.ox/contacts
-msgid "Empty name and description found."
-msgstr "A név és a leírás üres."
-
-#: apps/io.ox/core/folder/contextmenu.js module:io.ox/core
-msgid "Empty trash"
-msgstr "Szemetes ürítése"
-
-#: apps/io.ox/core/sub/settings/pane.js module:io.ox/core/sub
-#: apps/io.ox/mail/mailfilter/settings/filter.js module:io.ox/mail
-#: apps/io.ox/portal/settings/pane.js module:io.ox/portal
-msgid "Enable"
-msgstr "Engedélyezés"
-
-#: apps/io.ox/portal/settings/pane.js module:io.ox/portal
-msgid "Enable %1$s"
-msgstr "%1$s engedélyezése"
-
-#: apps/io.ox/mail/common-extensions.js module:io.ox/mail
-msgid "Enable Links"
-msgstr "Linkek engedélyezése"
-
-#: apps/io.ox/mail/mailfilter/autoforward/view.js module:io.ox/mail
-msgid "Enable or disable auto forward"
-msgstr "Az automatikus továbbítás engedélyezése vagy letiltása"
-
-#: apps/io.ox/mail/mailfilter/vacationnotice/view.js module:io.ox/mail
-msgid "Enable or disable vacation notice"
-msgstr "Szabadságértesítő engedélyezése és letiltása"
-
-#: apps/io.ox/mail/mailfilter/vacationnotice/view.js module:io.ox/mail
-msgid "End"
-msgstr "Vége"
-
-#: apps/io.ox/calendar/edit/timezone-dialog.js module:io.ox/calendar/edit/main
-msgid "End date timezone"
-msgstr "Befejezés dátumának időzónája"
-
-#: apps/io.ox/calendar/settings/pane.js module:io.ox/calendar
-msgid "End of working time"
-msgstr "Munkaidő vége"
-
-#: apps/io.ox/calendar/edit/extensions.js module:io.ox/calendar/edit/main
-msgid "End time"
-msgstr "Befejezés ideje"
-
-#: apps/io.ox/backbone/views/recurrence-view.js
-#: module:io.ox/calendar/edit/main
-msgid "Ends"
-msgstr "Befejezés"
-
-#. a given string does not end with a specified pattern
-#: apps/io.ox/mail/mailfilter/settings/filter/tests/util.js
-#: module:io.ox/mailfilter
-msgid "Ends not with"
-msgstr "Nem ezzel végződik:"
-
-#: apps/io.ox/backbone/views/recurrence-view.js
-#: module:io.ox/calendar/edit/main apps/io.ox/calendar/edit/extensions.js
-msgid "Ends on"
-msgstr "Befejeződik:"
-
-#. a given string does end with a specified pattern
-#: apps/io.ox/mail/mailfilter/settings/filter/tests/util.js
-#: module:io.ox/mailfilter
-msgid "Ends with"
-msgstr "Ezzel végződik:"
-
-#: apps/io.ox/files/share/wizard.js module:io.ox/files
-#: apps/io.ox/mail/compose/sharing.js module:io.ox/mail
-msgid "Enter Password"
-msgstr "Adja meg a jelszót"
-
-#: apps/io.ox/files/share/permissions.js module:io.ox/core
-msgid "Enter a Message to inform users"
-msgstr "Adjon meg egy üzenetet a felhasználók értesítéséhez"
-
-#: apps/io.ox/editor/main.js module:io.ox/editor
-msgid "Enter document title here"
-msgstr "Írja be ide a dokumentum címét"
-
-#. what follows is a set of job/status descriptions used by XING
-#: apps/plugins/halo/xing/register.js module:plugins/portal
-msgid "Entrepreneur"
-msgstr "Vállalkozó"
-
-#: apps/io.ox/mail/mailfilter/settings/filter/tests/register.js
-#: module:io.ox/mailfilter
-msgid "Envelope"
-msgstr "Boríték"
-
-#: apps/io.ox/core/print.js module:io.ox/core
-#: apps/io.ox/core/sub/subscriptions.js module:io.ox/core/sub
-#: apps/io.ox/core/yell.js apps/io.ox/keychain/secretRecoveryDialog.js
-#: module:io.ox/keychain apps/io.ox/mail/accounts/settings.js
-#: module:io.ox/mail/accounts/settings apps/io.ox/oauth/reauth_handler.js
-msgid "Error"
-msgstr "Hiba"
-
-#: apps/io.ox/core/settings/errorlog/settings/pane.js module:io.ox/core
-msgid "Error log"
-msgstr "Hibanapló"
-
-#: apps/io.ox/core/viewer/views/types/videoview.js module:io.ox/core
-msgid ""
-"Error while playing the video. Either your browser does not support the "
-"format or you have connection problems."
-msgstr ""
-"Hiba történt a videó lejátszása közben. Vagy a böngészője nem támogatja a "
-"formátumot vagy kapcsolati problémák vannak."
-
-#: apps/io.ox/mail/actions/create.js module:io.ox/core
-msgid "Error while resolving mail addresses. Please try again."
-msgstr "Hiba történt az e-mail cím feloldása közben. Próbálja meg újra."
-
-#. generic erromessage if inserting an image into a mail failed.
-#: apps/io.ox/mail/compose/inline-images.js module:io.ox/mail
-msgid "Error while uploading your image"
-msgstr "Hiba történt a kép feltöltése közben"
-
-#: apps/io.ox/core/sub/subscriptions.js module:io.ox/core/sub
-msgid "Error:"
-msgstr "Hiba:"
-
-#: apps/io.ox/calendar/list/listview.js module:io.ox/calendar
-msgid "Error: Failed to load appointments"
-msgstr "Hiba: Az találkozó betöltése sikertelen"
-
-#: apps/io.ox/mail/detail/view.js module:io.ox/mail
-msgid "Error: Failed to load message content"
-msgstr "Hiba: Az üzenet tartalmának betöltése sikertelen"
-
-#: apps/io.ox/mail/listview.js module:io.ox/mail
-msgid "Error: Failed to load messages"
-msgstr "Hiba: Az üzenet betöltése sikertelen"
-
-#: apps/io.ox/core/settings/errorlog/settings/pane.js module:io.ox/core
-msgid "Errors"
-msgstr "Hibák"
-
-#: apps/io.ox/tasks/edit/view-template.js module:io.ox/tasks/edit
-#: apps/io.ox/tasks/print.js module:io.ox/tasks
-#: apps/io.ox/tasks/view-detail.js
-msgid "Estimated costs"
-msgstr "Becsült költségek"
-
-#: apps/io.ox/tasks/edit/view-template.js module:io.ox/tasks/edit
-#: apps/io.ox/tasks/print.js module:io.ox/tasks
-#: apps/io.ox/tasks/view-detail.js
-msgid "Estimated duration in minutes"
-msgstr "Becsült időtartam percben"
-
-#. recurrence string
-#. %1$d: numeric
-#. %2$s: day string, e.g. "Friday" or "Monday, Tuesday, Wednesday"
-#. day string will be in "superessive" form if %1$d >= 2; nominative if %1$d == 1
-#: apps/io.ox/calendar/util.js module:io.ox/calendar
-msgctxt "weekly"
-msgid "Every %2$s."
-msgid_plural "Every %1$d weeks on %2$s."
-msgstr[0] "Minden %2$s."
-msgstr[1] "Minden %1$d. hét %2$s napján."
-
-#. recurrence string
-#. %1$d: numeric
-#: apps/io.ox/calendar/util.js module:io.ox/calendar
-msgctxt "daily"
-msgid "Every day."
-msgid_plural "Every %1$d days."
-msgstr[0] "Minden nap."
-msgstr[1] "Minden %1$d. nap."
-
-#. recurrence string
-#. %1$d: numeric
-#: apps/io.ox/calendar/util.js module:io.ox/calendar
-msgctxt "weekly"
-msgid "Every day."
-msgid_plural "Every %1$d weeks on all days."
-msgstr[0] "Minden nap."
-msgstr[1] "Minden %1$d. hét minden napján."
-
-#. recurrence string
-#. %1$d: numeric, interval
-#. %2$d: numeric, day in month
-#. Example: Every 5 months on day 18
-#: apps/io.ox/calendar/util.js module:io.ox/calendar
-msgctxt "monthly"
-msgid "Every month on day %2$d."
-msgid_plural "Every %1$d months on day %2$d."
-msgstr[0] "Minden hónap %2$d napján."
-msgstr[1] "Minden %1$d. hónap %2$d. napján."
-
-#. recurrence string
-#. %1$d: numeric, interval
-#. %2$s: count string, e.g. first, second, or last
-#. %3$s: day string, e.g. Monday
-#. Example Every 3 months on the second Tuesday
-#: apps/io.ox/calendar/util.js module:io.ox/calendar
-msgctxt "monthly"
-msgid "Every month on the %2$s %3$s."
-msgid_plural "Every %1$d months on the %2$s %3$s."
-msgstr[0] "Minden hónap %2$s. %3$s."
-msgstr[1] "Minden %1$d. hónap %2$s. %3$s."
-
-#. sharing: a guest user will be created for the owner of that email address
-#: apps/io.ox/files/actions.js module:io.ox/files
-msgid ""
-"Every recipient gets an individual link. Guests can also create and change "
-"files."
-msgstr "Minden címzett egyedi hivatkozást kap."
-
-#. recurrence string
-#. %1$d: numeric
-#: apps/io.ox/calendar/util.js module:io.ox/calendar
-msgctxt "weekly"
-msgid "Every weekend."
-msgid_plural "Every %1$d weeks on weekends."
-msgstr[0] "Minden hétvégén."
-msgstr[1] "Minden %1$d. hét hétvégéin."
-
-#. recurrence string
-#. %1$s: Month nane, e.g. January
-#. %2$d: Date, numeric, e.g. 29
-#. Example: Every year in December on day 3
-#: apps/io.ox/calendar/util.js module:io.ox/calendar
-msgid "Every year in %1$s on day %2$d."
-msgstr "Minden %1$d. hónap %2$d. napján."
-
-#. recurrence string
-#. %1$s: count string, e.g. first, second, or last
-#. %2$s: day string, e.g. Monday
-#. %3$s: month nane, e.g. January
-#. Example: Every year on the first Tuesday in December
-#: apps/io.ox/calendar/util.js module:io.ox/calendar
-msgid "Every year on the %1$s %2$s in %3$d."
-msgstr "Minden év %1$s %2$s, %3$s hónapban."
-
-#. sharing: a link will be created
-#: apps/io.ox/files/actions.js module:io.ox/files
-msgid ""
-"Everybody gets the same link. The link just allows to view the file or "
-"folder."
-msgstr ""
-"Mindenki ugyanazt a hivatkozást kapja. Ezzel a hivatkozással megtekintheti a "
-"fájlt vagy a mappát."
-
-#: apps/io.ox/mail/toolbar.js module:io.ox/mail
-msgid "Exact dates"
-msgstr "Pontos dátumok"
-
-#: apps/io.ox/settings/security/sessions/settings/pane.js module:io.ox/core
-msgid "Exchange Active Sync"
-msgstr "Exchange Active Sync"
-
-#: apps/plugins/halo/xing/register.js module:plugins/portal
-msgid "Executive"
-msgstr "Igazgató"
-
-#: apps/io.ox/mail/mailfilter/settings/filter/tests/util.js
-#: module:io.ox/mailfilter
-msgid "Exists"
-msgstr "Létezik"
-
-#: apps/io.ox/calendar/edit/extensions.js module:io.ox/calendar/edit/main
-#: apps/io.ox/tasks/edit/view-template.js module:io.ox/tasks/edit
-msgid "Expand form"
-msgstr "Űrlap kibontása"
-
-#: apps/io.ox/onboarding/clients/extensions.js module:io.ox/core/onboarding
-msgid "Expert user?"
-msgstr "Szakértő felhasználó?"
-
-#. label of a selectbox to select a time (1 day 1 month etc.) or "never"
-#: apps/io.ox/mail/compose/sharing.js module:io.ox/mail
-msgid "Expiration"
-msgstr "Lejárat"
-
-#: apps/io.ox/settings/security/certificates/settings/utils.js
-#: module:io.ox/settings/certificates
-msgid "Expired"
-msgstr "Lejárt"
-
-#: apps/io.ox/files/share/wizard.js module:io.ox/files
-msgid "Expires in"
-msgstr "Lejárat:"
-
-#: apps/io.ox/files/share/wizard.js module:io.ox/files
-#: apps/io.ox/settings/security/certificates/settings/utils.js
-#: module:io.ox/settings/certificates
-msgid "Expires on"
-msgstr "Lejárat:"
-
-#: apps/io.ox/calendar/actions.js module:io.ox/calendar
-#: apps/io.ox/calendar/mobile-toolbar-actions.js
-#: apps/io.ox/calendar/toolbar.js apps/io.ox/contacts/actions.js
-#: module:io.ox/contacts apps/io.ox/contacts/mobile-toolbar-actions.js
-#: module:io.ox/mail apps/io.ox/contacts/toolbar.js apps/io.ox/core/export.js
-#: module:io.ox/core apps/io.ox/core/folder/contextmenu.js
-#: apps/io.ox/tasks/actions.js module:io.ox/tasks apps/io.ox/tasks/toolbar.js
-msgid "Export"
-msgstr "Exportálás"
-
-#: apps/io.ox/core/export.js module:io.ox/core
-msgid "Export folder"
-msgstr "Mappa exportálása"
-
-#. export selected items (folders), title of a dialog
-#: apps/io.ox/core/export.js module:io.ox/core
-msgid "Export selected"
-msgstr "Kiválasztott exportálása"
-
-#: apps/io.ox/settings/apps/settings/pane.js module:io.ox/core
-msgid "External Apps"
-msgstr "Külső alkalmazások"
-
-#: apps/io.ox/participants/chronos-views.js module:io.ox/core
-#: apps/io.ox/participants/views.js
-msgid "External contact"
-msgstr "Külső névjegy"
-
-#: apps/io.ox/mail/common-extensions.js module:io.ox/mail
-msgid ""
-"External images have been blocked to protect you against potential spam!"
-msgstr "A lehetséges levélszemét miatt a külső képek betöltése le lett tiltva!"
-
-#: apps/plugins/portal/birthdays/register.js module:plugins/portal
-msgid "External link"
-msgstr "Külső hivatkozás"
-
-#: apps/io.ox/participants/chronos-detail.js module:io.ox/core
-#: apps/io.ox/participants/detail.js
-msgid "External participants"
-msgstr "GKülső résztvevők"
-
-#: apps/io.ox/files/share/listview.js module:io.ox/files
-msgid "External users"
-msgstr "Külső felhasználók"
-
-#: apps/plugins/core/feedback/register.js module:io.ox/core
-msgid "Extremely likely"
-msgstr "Nagyon valószínű"
-
-#. Emoji category
-#. Japanese: 顔
-#. Contains: All kinds of smilies
-#: apps/io.ox/emoji/categories.js module:io.ox/mail
-msgid "Face"
-msgstr "Arc"
-
-#: apps/io.ox/mail/actions/vcard.js module:io.ox/mail
-msgid "Failed to add. Maybe the vCard attachment is invalid."
-msgstr "Nem sikerült hozzáadni. Lehet, hogy a vCard melléklet hibás."
-
-#: apps/io.ox/core/desktop.js module:io.ox/core
-msgid ""
-"Failed to automatically save current stage of work. Please save your work to "
-"avoid data loss in case the browser closes unexpectedly."
-msgstr ""
-"A munka jelenlegi állapotának automatikus mentése sikertelen. Mentse "
-"munkáját az adatvesztés elkerülése érdekében, ha a böngésző váratlanul "
-"bezáródna."
-
-#: apps/io.ox/mail/accounts/settings.js module:io.ox/mail/accounts/settings
-msgid "Failed to connect."
-msgstr "A kapcsolódás meghiúsult."
-
-#. Failure message if no data (e.g. appointments) could be imported
-#: apps/io.ox/core/import/import.js module:io.ox/core
-msgid "Failed to import any data"
-msgstr "Az importálás meghiúsult"
-
-#: apps/io.ox/keychain/secretRecoveryDialog.js module:io.ox/keychain
-msgid "Failed to recover accounts"
-msgstr "A fiókok visszaállítása meghiúsult"
-
-#: apps/io.ox/contacts/distrib/main.js module:io.ox/contacts
-msgid "Failed to save distribution list."
-msgstr "A disztribúciós lista mentése sikertelen."
-
-#: apps/io.ox/core/relogin.js module:io.ox/core
-msgid "Failed to sign in"
-msgstr "A bejelentkezés meghiúsult"
-
-#: apps/io.ox/core/desktop.js module:io.ox/core
-msgid ""
-"Failed to start application. Maybe you have connection problems. Please try "
-"again."
-msgstr ""
-"Az alkalmazás indítása sikertelen. Ezt kapcsolatproblémák okozhatják. "
-"Próbálja újra."
-
-#: apps/io.ox/calendar/invitations/register.js module:io.ox/calendar/main
-msgid ""
-"Failed to update confirmation status; most probably the appointment has been "
-"deleted."
-msgstr ""
-"Nem frissíthető a megerősítési állapot: valószínűleg a találkozót törölték."
-
-#: apps/io.ox/calendar/invitations/register.js module:io.ox/calendar/main
-msgid ""
-"Failed to update confirmation status; most probably the task has been "
-"deleted."
-msgstr ""
-"Nem frissíthető a megerősítési állapot: valószínűleg a feladatot törölték."
-
-#: apps/io.ox/settings/security/certificates/settings/utils.js
-#: module:io.ox/settings/certificates
-msgid "Failure reason"
-msgstr "Hiba oka"
-
-#: apps/plugins/portal/twitter/util.js module:plugins/portal
-msgid "Favorite"
-msgstr "Kedvenc"
-
-#: apps/io.ox/calendar/settings/timezones/pane.js module:io.ox/calendar
-msgid "Favorite timezones"
-msgstr "Kedvenc időzónák"
-
-#: apps/io.ox/calendar/settings/timezones/pane.js module:io.ox/calendar
-msgctxt "app"
-msgid "Favorite timezones"
-msgstr "Kedvenc időzónák"
-
-#: apps/plugins/portal/twitter/util.js module:plugins/portal
-msgid "Favorited"
-msgstr "Kedvenc"
-
-#: apps/io.ox/backbone/mini-views/timezonepicker.js module:io.ox/core
-#: apps/io.ox/calendar/week/view.js module:io.ox/calendar
-#: apps/io.ox/core/folder/favorites.js apps/io.ox/files/favorites.js
-#: apps/io.ox/files/filepicker.js module:io.ox/files apps/io.ox/files/main.js
-msgid "Favorites"
-msgstr "Kedvencek"
-
-#: apps/io.ox/contacts/model.js module:io.ox/contacts
-msgid "Fax"
-msgstr "Fax"
-
-#: apps/io.ox/contacts/model.js module:io.ox/contacts
-msgid "Fax (Home)"
-msgstr "Fax (otthoni)"
-
-#: apps/io.ox/contacts/model.js module:io.ox/contacts
-msgid "Fax (alt)"
-msgstr "Fax (másik)"
-
-#: apps/plugins/portal/tumblr/register.js module:io.ox/portal
-msgid "Feed URL"
-msgstr "Forrás URL"
-
-#: apps/plugins/core/feedback/register.js module:io.ox/core
-msgid "Feedback"
-msgstr "Visszajelzés"
-
-#. popup error message
-#: apps/plugins/core/feedback/register.js module:io.ox/core
-msgid "Feedback could not be sent"
-msgstr "A visszajelzés nem küldhető el"
-
-#. Emoji category
-#. Japanese should include "Katakana Middle Dot". Unicode: 30FB
-#. Japanese: 気持ち・装飾
-#. Other languages can use simple bullet. Unicode: 2022
-#. Contains: Hearts, Gestures like thumbs up
-#: apps/io.ox/emoji/categories.js module:io.ox/mail
-msgid "Feeling • Decoration"
-msgstr "Közérzet • Díszítés"
-
-#: apps/io.ox/core/viewer/views/sidebar/fileversionsview.js
-#: module:io.ox/core/viewer apps/io.ox/editor/main.js module:io.ox/editor
-#: apps/io.ox/mail/detail/links.js module:io.ox/mail
-msgid "File"
-msgstr "Fájl"
-
-#: apps/io.ox/files/detail/main.js module:io.ox/files
-msgid "File Details"
-msgstr "Fájl részletei"
-
-#: apps/io.ox/files/toolbar.js module:io.ox/files
-msgid "File details"
-msgstr "Fájl részletei"
-
-#: apps/io.ox/files/actions.js module:io.ox/files
-msgid "File has been copied"
-msgstr "A fájl átmásolása megtörtént"
-
-#: apps/io.ox/files/actions.js module:io.ox/files
-msgid "File has been moved"
-msgstr "A fájl áthelyezésre megtörtént"
-
-#. File a message into a folder
-#: apps/io.ox/mail/mailfilter/settings/filter/actions/register.js
-#: module:io.ox/mailfilter
-msgid "File into"
-msgstr "Iktatás ide:"
-
-#: apps/io.ox/core/viewer/views/toolbarview.js module:io.ox/core
-msgid "File name"
-msgstr "Fájlnév"
-
-#. Quota means a general quota for mail and files
-#: apps/io.ox/files/main.js module:io.ox/files
-#: apps/plugins/portal/quota/register.js module:plugins/portal
-msgid "File quota"
-msgstr "Fájlkvóta"
-
-#: apps/io.ox/core/viewer/views/sidebar/fileversionsview.js
-#: module:io.ox/core/viewer
-msgid "File version table, the first row represents the current version."
-msgstr "Fájlverzió táblázata, az első sor mutatja a jelenlegi verziót."
-
-#: apps/io.ox/files/filepicker.js module:io.ox/files apps/io.ox/files/main.js
-msgid "Files"
-msgstr "Fájlok"
-
-#. %1$s is an upload limit like for example 10mb
-#: apps/io.ox/calendar/model.js module:io.ox/calendar
-#: apps/io.ox/contacts/model.js module:io.ox/contacts
-#: apps/io.ox/tasks/model.js module:io.ox/tasks
-msgid "Files can not be uploaded, because upload limit of %1$s is exceeded."
-msgstr "A fájl nem tölthető fel, mert meghaladja a(z) %1$s kvótakorlátot."
-
-#: apps/io.ox/files/actions.js module:io.ox/files
-msgid "Files have been copied"
-msgstr "A fájlok átmásolásra kerültek"
-
-#: apps/io.ox/files/actions.js module:io.ox/files
-msgid "Files have been moved"
-msgstr "A fájlok áthelyezésre kerültek"
-
-#. toolbar with 'select all' and 'sort by'
-#: apps/io.ox/files/main.js module:io.ox/files
-msgid "Files options"
-msgstr "Fájlok beállításai"
-
-#. Verb: (to) filter documents by file type
-#: apps/io.ox/files/view-options.js module:io.ox/files
-msgctxt "verb"
-msgid "Filter"
-msgstr "Szűrő"
-
-#: apps/io.ox/mail/mailfilter/settings/register.js module:io.ox/mail
-msgid "Filter Rules"
-msgstr "Szűrőszabályok"
-
-#: apps/io.ox/calendar/edit/extensions.js module:io.ox/calendar/edit/main
-#: apps/io.ox/calendar/toolbar.js module:io.ox/calendar
-msgid "Find a free time"
-msgstr "Szabad idő keresése"
-
-#: apps/io.ox/settings/security/certificates/settings/pane.js
-#: module:io.ox/settings/certificates
-#: apps/io.ox/settings/security/certificates/settings/utils.js
-msgid "Fingerprint"
-msgstr "Ujjlenyomat"
-
-#. finish the tour
-#: apps/io.ox/core/tk/wizard.js module:io.ox/core
-msgctxt "tour"
-msgid "Finish"
-msgstr "Befejezés"
-
-#. %1$s: moving folders/files
-#: apps/io.ox/files/main.js module:io.ox/files
-msgid "Finished moving"
-msgstr "A mozgatás befejeződött"
-
-#: apps/io.ox/settings/security/sessions/settings/pane.js module:io.ox/core
-msgid "Firefox"
-msgstr "Firefox"
-
-#: apps/io.ox/core/settings/editLocale.js module:io.ox/core
-msgid "First day of week"
-msgstr "A hét első napja"
-
-#: apps/io.ox/contacts/model.js module:io.ox/contacts
-#: apps/plugins/portal/xing/register.js module:plugins/portal
-#: apps/plugins/wizards/mandatory/main.js module:io.ox/wizards/firstStart
-msgid "First name"
-msgstr "Utónév"
-
-#: apps/io.ox/contacts/settings/pane.js module:io.ox/contacts
-msgid "First name Last name"
-msgstr "Utónév vezetéknév"
-
-#: apps/io.ox/contacts/model.js module:io.ox/contacts
-msgid "First name must not be empty for internal users"
-msgstr "Az első név nem lehet üres a belső felhasználóknak"
-
-#: apps/io.ox/core/settings/editLocale.js module:io.ox/core
-msgid "First week of year"
-msgstr "Az év első hete"
-
-#: apps/io.ox/core/viewer/views/toolbarview.js module:io.ox/core
-msgid "Fit to screen size"
-msgstr "Képernyőhöz igazítás"
-
-#: apps/io.ox/core/viewer/views/toolbarview.js module:io.ox/core
-msgid "Fit to screen width"
-msgstr "Szélességhez igazítás"
-
-#. Sort by messages which are flagged, "Flag" is used in dropdown
-#: apps/io.ox/mail/view-options.js module:io.ox/mail
-msgid "Flag"
-msgstr "Megjelöl"
-
-#. Verb: (to) flag messages
-#: apps/io.ox/mail/contextmenu.js module:io.ox/mail apps/io.ox/mail/toolbar.js
-msgctxt "verb"
-msgid "Flag"
-msgstr "Megjelöl"
-
-#. This is a summary for a mail filter rule
-#. Example: Flag mails from test@invalid with a color
-#: apps/io.ox/mail/mailfilter/settings/util.js module:io.ox/mail
-msgid "Flag mails from %1$s with a color"
-msgstr "A(z) %1$s feladótól érkezett levelek megjelölése színnel"
-
-#. This is a summary for a mail filter rule
-#. Example: Flag mails to test@invalid with a color
-#: apps/io.ox/mail/mailfilter/settings/util.js module:io.ox/mail
-msgid "Flag mails to %1$s with a color"
-msgstr "%1$s címzettnek küldött levelek megjelölése színnel"
-
-#. This is a summary for a mail filter rule
-#. Example: Flag mails with subject Some subject with a color
-#: apps/io.ox/mail/mailfilter/settings/util.js module:io.ox/mail
-msgid "Flag mails with subject %1$s with a color"
-msgstr "A(z) %1$s tárgyú levelek megjelölése színnel"
-
-#: apps/io.ox/mail/common-extensions.js module:io.ox/mail
-msgid "Flagged"
-msgstr "Megjelölt"
-
-#: apps/plugins/portal/flickr/register.js module:plugins/portal
-msgid "Flickr"
-msgstr "Flickr"
-
-#: apps/io.ox/core/viewer/views/sidebar/fileinfoview.js
-#: module:io.ox/core/viewer apps/io.ox/files/common-extensions.js
-#: module:io.ox/files apps/io.ox/files/share/permissions.js module:io.ox/core
-#: apps/io.ox/find/extensions-api.js apps/io.ox/mail/detail/links.js
-#: module:io.ox/mail apps/io.ox/search/main.js module:io.ox/search
-msgid "Folder"
-msgstr "Mappa"
-
-#: apps/io.ox/core/folder/actions/add.js module:io.ox/core
-#: apps/io.ox/core/folder/actions/rename.js apps/io.ox/oauth/settings.js
-#: module:io.ox/settings
-msgid "Folder name"
-msgstr "Mappa neve"
-
-#: apps/io.ox/core/folder/tree.js module:io.ox/core
-#: apps/io.ox/core/tk/list-contextmenu.js
-msgid "Folder options"
-msgstr "Mappa beállításai"
-
-#: apps/io.ox/core/permissions/permissions.js module:io.ox/core
-msgid "Folder permissions"
-msgstr "Mappa jogosultságai"
-
-#: apps/io.ox/calendar/toolbar.js module:io.ox/calendar
-#: apps/io.ox/contacts/toolbar.js module:io.ox/contacts
-#: apps/io.ox/files/toolbar.js module:io.ox/files apps/io.ox/mail/toolbar.js
-#: module:io.ox/mail apps/io.ox/tasks/toolbar.js module:io.ox/tasks
-msgid "Folder view"
-msgstr "Mappa nézet"
-
-#. %1$s is the filename
-#: apps/io.ox/core/main/warning.js module:io.ox/core
-msgid ""
-"Folder with name \"%1$s\" will be hidden. Enable setting \"Show hidden files "
-"and folders\" to access this folder again."
-msgstr ""
-"A(z) „%1$s” nevű mappa elrejtésre kerül. Engedélyezze a „Rejtett fájlok és "
-"mappák megjelenítése” beállítást ezen mappa ismételt eléréséhez."
-
-#: apps/io.ox/core/folder/node.js module:io.ox/core
-msgid "Folder-specific actions"
-msgstr "Mappaspecifikus műveletek"
-
-#: apps/io.ox/calendar/main.js module:io.ox/calendar
-#: apps/io.ox/contacts/main.js module:io.ox/contacts
-#: apps/io.ox/core/folder/tree.js module:io.ox/core
-#: apps/io.ox/core/folder/view.js apps/io.ox/files/favorite/toolbar.js
-#: apps/io.ox/files/filepicker.js module:io.ox/files apps/io.ox/files/main.js
-#: apps/io.ox/files/share/toolbar.js apps/io.ox/mail/main.js module:io.ox/mail
-#: apps/io.ox/tasks/main.js module:io.ox/tasks
-msgid "Folders"
-msgstr "Mappák"
-
-#. twitter: Follow this person
-#: apps/plugins/portal/twitter/util.js module:plugins/portal
-msgid "Follow"
-msgstr "Követés"
-
-#. Calendar: Create follow-up appointment. Maybe "Folgetermin" in German.
-#: apps/io.ox/calendar/actions.js module:io.ox/calendar
-msgid "Follow-up"
-msgstr "Követés"
-
-#. twitter: already following this person
-#: apps/plugins/portal/twitter/util.js module:plugins/portal
-msgid "Following"
-msgstr "Követés"
-
-#: apps/io.ox/mail/settings/compose/settings/pane.js module:io.ox/mail
-msgid "Font"
-msgstr "Betűkészlet"
-
-#. Emoji category
-#. Japanese: 食べ物
-#. Contains: Cup of coffee, cake, fruits
-#: apps/io.ox/emoji/categories.js module:io.ox/mail
-msgid "Food"
-msgstr "Étel"
-
-#. 'Google Chrome' is a brand and should not be translated
-#: apps/io.ox/core/boot/i18n.js module:io.ox/core/boot
-msgid "For best results we recommend using Google Chrome for Android."
-msgstr ""
-"A legjobb eredmény érdekében javasoljuk a Google Chrome for Android "
-"használatát."
-
-#. browser recommendation: sentence ends with 'Google Chrome' (wrappend in a clickable link)
-#: apps/io.ox/core/boot/i18n.js module:io.ox/core/boot
-msgid "For best results, please use "
-msgstr "A legjobb eredmények érdekében használja a következőt:"
-
-#: apps/io.ox/settings/accounts/settings/pane.js
-#: module:io.ox/settings/accounts
-msgid ""
-"For security reasons, all credentials are encrypted with your primary "
-"account password. If you change your primary password, your external "
-"accounts might stop working. In this case, you can use your old password to "
-"recover all account passwords."
-msgstr ""
-"Biztonsági okokból az összes hitelesítési adat titkosítva van az elsődleges "
-"felhasználói fiók jelszavával. Amennyiben megváltoztatja az elsődleges "
-"jelszót, akkor előfordulhat, hogy a külső felhasználói fiókok nem fognak "
-"működni. Ebben az esetben a régi jelszót használhatja a felhasználói fiókok "
-"jelszavainak visszaállítására."
-
-#: apps/io.ox/core/main/autologout.js module:io.ox/core
-msgid "Force sign out"
-msgstr "Kényszerített kijelentkezés"
-
-#: apps/io.ox/core/main/autologout.js module:io.ox/core
-msgid "Forcing logout may cause data loss."
-msgstr "A kijelentkezés kényszerítése adatvesztést okozhat."
-
-#: apps/io.ox/mail/compose/actions/extensions.js module:io.ox/mail
-msgid "Forgot attachment?"
-msgstr "Elfelejtette a mellékletet?"
-
-#: apps/io.ox/core/boot/i18n.js module:io.ox/core/boot
-msgid "Forgot your password?"
-msgstr "Elfelejtette a jelszót?"
-
-#. file format for data export
-#: apps/io.ox/core/export.js module:io.ox/core
-#: apps/io.ox/core/import/import.js
-msgid "Format"
-msgstr "Formátum"
-
-#: apps/io.ox/mail/settings/compose/settings/pane.js module:io.ox/mail
-msgid "Format emails as"
-msgstr "E-mailek formázásának módja"
-
-#. Warning dialog
-#. %1$s is file format for data export
-#: apps/io.ox/core/export.js module:io.ox/core
-msgid "Format: %1$s"
-msgstr "Formátum: %1$s"
-
-#: apps/io.ox/mail/actions.js module:io.ox/mail apps/io.ox/mail/contextmenu.js
-#: apps/io.ox/mail/mobile-toolbar-actions.js apps/io.ox/mail/toolbar.js
-msgid "Forward"
-msgstr "Továbbítás"
-
-#: apps/io.ox/mail/mailfilter/autoforward/view.js module:io.ox/mail
-msgid "Forward all incoming emails to this address"
-msgstr "Minden bejövő levél továbbítása ezen címre"
-
-#: apps/io.ox/mail/settings/compose/settings/pane.js module:io.ox/mail
-msgid "Forward emails as"
-msgstr "E-mailek továbbításának módja"
-
-#. State of an appointment (reserved or free)
-#: apps/io.ox/calendar/freetime/timeView.js module:io.ox/calendar
-#: apps/io.ox/calendar/util.js
-msgid "Free"
-msgstr "Szabad"
-
-#: apps/plugins/halo/xing/register.js module:plugins/portal
-msgid "Freelancer"
-msgstr "Szabadúszó"
-
-#. superessive of the weekday
-#. will only be used in a form like “Happens every week on $weekday”
-#: apps/io.ox/calendar/util.js module:io.ox/calendar
-msgctxt "superessive"
-msgid "Friday"
-msgstr "Péntek"
-
-#: apps/io.ox/core/viewer/views/sidebar/fileinfoview.js
-#: module:io.ox/core/viewer apps/io.ox/mail/actions/reminder.js
-#: module:io.ox/mail apps/io.ox/mail/compose/extensions.js
-#: apps/io.ox/mail/mailfilter/settings/filter/tests/register.js
-#: module:io.ox/mailfilter apps/io.ox/mail/view-options.js
-msgid "From"
-msgstr "Feladó"
-
-#. Placeholder in furigana field
-#: apps/l10n/ja_JP/io.ox/register.js module:l10n/ja_JP
-msgid "Furigana for company"
-msgstr "Furigana a céghez"
-
-<<<<<<< HEAD
-#. Placeholder in furigana field
-#: apps/l10n/ja_JP/io.ox/register.js module:l10n/ja_JP
-msgid "Furigana for first name"
-msgstr "Furigana a vezetéknévhez"
-
-#. Placeholder in furigana field
-#: apps/l10n/ja_JP/io.ox/register.js module:l10n/ja_JP
-msgid "Furigana for last name"
-msgstr "Furigana az utónévhez"
-
-#. Gigabytes
-#: apps/io.ox/core/strings.js module:io.ox/core
-msgid "GB"
-msgstr "GB"
-
-#. headline for general settings
-#. used in feedback dialog for general feedback. Would be "Allgemein" in German for example
-#: apps/io.ox/settings/security/settings/pane.js module:io.ox/mail
-#: apps/plugins/core/feedback/register.js module:io.ox/core
-msgid "General"
-msgstr "Általános"
-
-#: apps/plugins/portal/oxdriveclients/register.js module:plugins/portal
-msgid "Get %s"
-msgstr "%s beszerzése"
-
-#: apps/io.ox/core/upsell.js module:io.ox/core
-msgid "Get free upgrade"
-msgstr "Ingyenes bővítés"
-=======
-#: apps/io.ox/core/folder/extensions.js module:io.ox/core
-#: apps/plugins/portal/tasks/register.js module:plugins/portal
-msgid "My tasks"
-msgstr "Saját feladatok"
->>>>>>> c69277e7
-
-#: apps/plugins/portal/xing/register.js module:plugins/portal
-msgid ""
-"Get news from your XING network delivered to you. Stay in touch and find out "
-"about new business opportunities."
-msgstr ""
-"Önnek küldött hírek a XING-ről. Használja kapcsolattartáshoz és az új üzleti "
-"lehetőségek megismeréséhez."
-
-#: apps/io.ox/portal/main.js module:io.ox/portal
-msgid "Get started here"
-msgstr "Első lépések"
-
-#. %1$s: app store name
-#: apps/io.ox/onboarding/clients/config.js module:io.ox/core/onboarding
-msgid "Get the App from %1$s"
-msgstr "Alkalmazás telepítése innen: %1$s"
-
-#. %1$s: app store name
-#: apps/io.ox/onboarding/clients/config.js module:io.ox/core/onboarding
-msgid "Get the App from %1$s."
-msgstr "Alkalmazás telepítése innen: %1$s"
-
-#. The missing word at the end of the sentence ('Play Store') will be injected later by script
-#: apps/io.ox/core/boot/i18n.js module:io.ox/core/boot
-msgid "Get the latest version from the "
-msgstr "Szerezze be a legújabb verziót innen: "
-
-#: apps/io.ox/onboarding/clients/config.js module:io.ox/core/onboarding
-msgid "Get your device configured by email."
-msgstr "Végezze el az eszköz beállítását e-mailen keresztül."
-
-#: apps/plugins/core/feedback/register.js module:io.ox/core
-msgid "Give feedback"
-msgstr "Adjon visszajelzést"
-
-#: apps/io.ox/backbone/views/datepicker.js module:io.ox/core
-msgid "Go to next decade"
-msgstr "Ugrás a következő dekádra"
-
-#: apps/io.ox/backbone/views/datepicker.js module:io.ox/core
-msgid "Go to next month"
-msgstr "Következő hónapra"
-
-#: apps/io.ox/backbone/views/datepicker.js module:io.ox/core
-msgid "Go to next year"
-msgstr "Ugrás a következő évre"
-
-#: apps/io.ox/backbone/views/datepicker.js module:io.ox/core
-msgid "Go to previous decade"
-msgstr "Ugrás az előző dekádra"
-
-#: apps/io.ox/backbone/views/datepicker.js module:io.ox/core
-msgid "Go to previous month"
-msgstr "Előző hónapra"
-
-#: apps/io.ox/backbone/views/datepicker.js module:io.ox/core
-msgid "Go to previous year"
-msgstr "Ugrás az előző évre"
-
-#: apps/io.ox/backbone/mini-views/colorpicker.js module:io.ox/core
-msgid "Gold"
-msgstr "Arany"
-
-#: apps/io.ox/portal/main.js module:io.ox/portal
-msgid "Good evening, %s"
-msgstr "Jó estét, %s"
-
-#: apps/io.ox/portal/main.js module:io.ox/portal
-msgid "Good morning, %s"
-msgstr "Jó reggelt, %s"
-
-#: apps/io.ox/contacts/settings/pane.js module:io.ox/contacts
-#: apps/io.ox/contacts/view-detail.js
-msgid "Google Maps"
-msgstr "Google Maps"
-
-#. %1$s: app store name
-#: apps/io.ox/onboarding/clients/config.js module:io.ox/core/onboarding
-msgid "Google Play"
-msgstr "Google Play"
-
-#: apps/io.ox/core/folder/extensions.js module:io.ox/core
-msgid "Google calendar"
-msgstr "Google Naptár"
-
-<<<<<<< HEAD
-#: apps/io.ox/core/folder/actions/properties.js module:io.ox/core
-msgid "Google subscription"
-msgstr "Google-előfizetés"
-=======
-#. %1$d number of unread mails
-#: apps/io.ox/core/folder/node.js module:io.ox/core
-#: apps/plugins/notifications/mail/register.js module:plugins/notifications
-msgid "%1$d unread"
-msgstr "%1$d olvasatlan"
->>>>>>> c69277e7
-
-#: apps/io.ox/backbone/mini-views/colorpicker.js module:io.ox/core
-#: apps/io.ox/core/tk/flag-picker.js module:io.ox/mail
-#: apps/io.ox/mail/mailfilter/settings/filter/actions/register.js
-#: module:io.ox/mailfilter apps/io.ox/portal/settings/pane.js
-#: module:io.ox/portal
-msgid "Gray"
-msgstr "Szürke"
-
-#: apps/io.ox/backbone/mini-views/colorpicker.js module:io.ox/core
-msgid "Grayish blue"
-msgstr "Szürkéskék"
-
-#. greater than the given value
-#: apps/io.ox/mail/mailfilter/settings/filter/tests/register.js
-#: module:io.ox/mailfilter
-msgid "Greater"
-msgstr "Nagyobb"
-
-#. greater than or equal to
-#: apps/io.ox/mail/mailfilter/settings/filter/tests/register.js
-#: module:io.ox/mailfilter
-msgid "Greater equals"
-msgstr "Nagyobb vagy egyenlő"
-
-#: apps/io.ox/backbone/mini-views/colorpicker.js module:io.ox/core
-#: apps/io.ox/core/settings/pane.js apps/io.ox/core/tk/flag-picker.js
-#: module:io.ox/mail
-#: apps/io.ox/mail/mailfilter/settings/filter/actions/register.js
-#: module:io.ox/mailfilter apps/io.ox/portal/settings/pane.js
-#: module:io.ox/portal
-msgid "Green"
-msgstr "Zöld"
-
-#: apps/io.ox/files/share/permissions.js module:io.ox/core
-#: apps/io.ox/participants/chronos-views.js apps/io.ox/participants/views.js
-msgid "Group"
-msgstr "Csoport"
-
-#: apps/plugins/administration/groups/settings/edit.js module:io.ox/core
-msgid "Group name"
-msgstr "Csoportnév"
-
-#: apps/plugins/administration/groups/register.js module:io.ox/core
-#: apps/plugins/administration/groups/settings/pane.js
-msgid "Groups"
-msgstr "Csoportok"
-
-#: apps/io.ox/core/permissions/permissions.js module:io.ox/core
-#: apps/io.ox/files/share/permissions.js
-msgid "Guest"
-msgstr "Vendég"
-
-#: apps/io.ox/tours/get-started.js module:io.ox/core
-msgid "Guided tour for this app"
-msgstr "Az alkalmazás bemutatója"
-
-#: apps/io.ox/mail/compose/view.js module:io.ox/mail
-#: apps/io.ox/mail/settings/compose/settings/pane.js
-msgid "HTML"
-msgstr "HTML"
-
-#: apps/io.ox/mail/settings/compose/settings/pane.js module:io.ox/mail
-msgid "HTML and plain text"
-msgstr "HTML és sima szöveg"
-
-#. Context: mail search. Label for checbbox.
-#: apps/io.ox/mail/view-options.js module:io.ox/mail
-msgid "Has attachments"
-msgstr "Vannak mellékletei"
-
-#: apps/io.ox/mail/mailfilter/settings/filter/tests/register.js
-#: module:io.ox/mailfilter
-#: apps/io.ox/mail/mailfilter/settings/filter/tests/util.js
-msgid "Header"
-msgstr "Fejléc"
-
-#: apps/io.ox/portal/main.js module:io.ox/portal
-msgid "Hello %s"
-msgstr "Hello %s"
-
-#: apps/plugins/portal/helloworld/register.js module:plugins/portal
-msgid "Hello World"
-msgstr "Szia világ!"
-
-#: apps/io.ox/core/main/topbar_right.js module:io.ox/core
-#: apps/io.ox/help/center.js module:io.ox/help
-msgid "Help"
-msgstr "Súgó"
-
-#: apps/io.ox/core/folder/extensions.js module:io.ox/core
-msgid "Hidden address books"
-msgstr "Rejtett címjegyzékek"
-
-#: apps/io.ox/calendar/edit/extensions.js module:io.ox/calendar/edit/main
-#: apps/io.ox/core/folder/extensions.js module:io.ox/core
-msgid "Hidden calendars"
-msgstr "Rejtett naptárak"
-
-#: apps/io.ox/core/folder/extensions.js module:io.ox/core
-msgid "Hidden tasks"
-msgstr "Rejtett feladatok"
-
-#: apps/io.ox/core/folder/contextmenu.js module:io.ox/core
-msgid "Hide"
-msgstr "Elrejtés"
-
-#. Invitations (notifications) about appointments
-#: apps/plugins/notifications/calendar/register.js
-#: module:plugins/notifications
-msgid "Hide all appointment invitations."
-msgstr "Összes találkozókra küldött meghívó elrejtése."
-
-#. Reminders (notifications) about appointments
-#: apps/plugins/notifications/calendar/register.js
-#: module:plugins/notifications
-msgid "Hide all appointment reminders."
-msgstr "Összes találkozóemlékeztető elrejtése."
-
-#: apps/plugins/notifications/tasks/register.js module:plugins/notifications
-msgid "Hide all notifications for overdue tasks."
-msgstr "Összes lejárt feladatról szóló értesítés elrejtése."
-
-#. Inviations (notifications) to tasks
-#: apps/plugins/notifications/tasks/register.js module:plugins/notifications
-msgid "Hide all task invitations."
-msgstr "Összes feladatmeghívó elrejtése."
-
-#. Reminders (notifications) about tasks
-#: apps/plugins/notifications/tasks/register.js module:plugins/notifications
-msgid "Hide all task reminders."
-msgstr "Összes feladatemlékeztető elrejtéséhez."
-
-#. button: show collapsed content
-#: apps/io.ox/core/viewer/views/sidebar/fileinfoview.js
-#: module:io.ox/core/viewer apps/io.ox/onboarding/clients/view-mobile.js
-#: module:io.ox/core/onboarding apps/io.ox/tasks/edit/view-template.js
-#: module:io.ox/tasks/edit
-msgid "Hide details"
-msgstr "Részletek elrejtése"
-
-#: apps/io.ox/calendar/freetime/timeView.js module:io.ox/calendar
-msgid "Hide non-working time"
-msgstr "Munkaidőn kívüli időszak elrejtése"
-
-#: apps/io.ox/onboarding/clients/extensions.js module:io.ox/core/onboarding
-msgid "Hide options for expert users."
-msgstr "Beállítások elrejtése a szakértő felhasználóknál."
-
-#: apps/io.ox/core/settings/errorlog/settings/pane.js module:io.ox/core
-msgid "Hide request body"
-msgstr "Kéréstörzs elrejtése"
-
-#: apps/io.ox/core/settings/errorlog/settings/pane.js module:io.ox/core
-msgid "Hide stack trace"
-msgstr "Veremkiíratás elrejtése"
-
-#: apps/io.ox/core/notifications/subview.js module:io.ox/core
-msgid "Hide this notification"
-msgstr "Értesítés elrejtése"
-
-#: apps/io.ox/tasks/print.js module:io.ox/tasks
-msgid "High"
-msgstr "Magas"
-
-#. E-Mail priority
-#: apps/io.ox/mail/compose/view.js module:io.ox/mail
-msgctxt "E-Mail priority"
-msgid "High"
-msgstr "Magas"
-
-#: apps/io.ox/tasks/edit/view-template.js module:io.ox/tasks/edit
-msgctxt "Tasks priority"
-msgid "High"
-msgstr "Magas"
-
-#: apps/io.ox/tasks/util.js module:io.ox/tasks
-msgid "High priority"
-msgstr "Magas prioritás"
-
-#: apps/io.ox/mail/util.js module:io.ox/core
-msgctxt "E-Mail"
-msgid "High priority"
-msgstr "Magas prioritás"
-
-#. Emoji category
-#. Japanese: 趣味
-#. Contains: Tennis, golf, football, pool
-#: apps/io.ox/emoji/categories.js module:io.ox/mail
-msgid "Hobby"
-msgstr "Hobbi"
-
-#. vcard (electronic business card) field
-#: apps/io.ox/contacts/print-details.js module:io.ox/contacts
-msgid "Home"
-msgstr "Otthon"
-
-#. vcard (electronic business card) field
-#: apps/io.ox/contacts/print-details.js module:io.ox/contacts
-#: apps/io.ox/contacts/view-detail.js
-msgid "Home Address"
-msgstr "Otthoni cím"
-
-#: apps/io.ox/contacts/edit/view-form.js module:io.ox/contacts
-msgid "Home address"
-msgstr "Otthoni cím"
-
-#: apps/io.ox/mail/toolbar.js module:io.ox/mail
-msgid "Horizontal"
-msgstr "Vízszintes"
-
-#: apps/io.ox/core/settings/errorlog/settings/pane.js module:io.ox/core
-msgid "Host"
-msgstr "Gép"
-
-#: apps/io.ox/settings/security/certificates/settings/utils.js
-#: module:io.ox/settings/certificates
-msgid "Hostname"
-msgstr "Gépnév"
-
-#. %1$s is the product name, for example 'OX App Suite'
-#: apps/plugins/core/feedback/register.js module:io.ox/core
-msgid "How likely is it that you would recommend %1$s to a friend?"
-msgstr "Ajánlaná-e a(z) %1$s alkalmazást egy barátjának?"
-
-#. 2 of 5 star rating
-#: apps/plugins/core/feedback/register.js module:io.ox/core
-msgctxt "rating"
-msgid "I don't like it"
-msgstr "Nem tetszik"
-
-#. 4 of 5 star rating
-#: apps/plugins/core/feedback/register.js module:io.ox/core
-msgctxt "rating"
-msgid "I like it"
-msgstr "Tetszik"
-
-#: apps/io.ox/onboarding/clients/config.js module:io.ox/core/onboarding
-msgid "IMAP"
-msgstr "IMAP"
-
-#: apps/io.ox/contacts/model.js module:io.ox/contacts
-msgid "IP phone"
-msgstr "IP-telefon"
-
-#: apps/io.ox/files/toolbar.js module:io.ox/files
-msgid "Icons"
-msgstr "Ikonok"
-
-#: apps/plugins/portal/userSettings/register.js module:io.ox/core
-msgid ""
-"If you change the password, you will be signed out. Please ensure that "
-"everything is closed and saved."
-msgstr ""
-"Ha megváltoztatja a jelszót, ki lesz jelentkeztetve. Győződjön meg róla, "
-"hogy mindent bezárt és elmentett."
-
-#: apps/io.ox/core/main/stages.js module:io.ox/core
-msgid "If you do not wish to keep the item, please click on the trash icon."
-msgid_plural ""
-"If you do not wish to keep an item, please click on the trash icon."
-msgstr[0] ""
-"Ha nem szeretné megtartani az elemet, kattintson a Törölt elemek ikonra."
-msgstr[1] ""
-"Ha nem szeretné megtartani egy elemet, kattintson a Törölt elemek ikonra."
-
-#: apps/io.ox/calendar/invitations/register.js module:io.ox/calendar/main
-#: apps/io.ox/keychain/secretRecoveryDialog.js module:io.ox/keychain
-msgid "Ignore"
-msgstr "Mellőzés"
-
-#: apps/io.ox/mail/accounts/settings.js module:io.ox/mail/accounts/settings
-#: apps/io.ox/mail/accounts/view-form.js module:io.ox/settings
-msgid "Ignore Warnings"
-msgstr "Figyelmeztetések mellőzése"
-
-#: apps/io.ox/calendar/conflicts/conflictList.js
-#: module:io.ox/calendar/conflicts/conflicts
-msgid "Ignore conflicts"
-msgstr "Ütközések figyelmen kívül hagyása"
-
-#: apps/io.ox/core/import/import.js module:io.ox/core
-msgid "Ignore existing appointments"
-msgstr "Meglévő találkozó figyelmen kívül hagyása"
-
-#: apps/io.ox/core/import/import.js module:io.ox/core
-msgid "Ignore existing events"
-msgstr "Meglévő események figyelmen kívül hagyása"
-
-#: apps/io.ox/core/tk/filestorageUtil.js module:io.ox/core
-msgid "Ignore warnings"
-msgstr "Figyelmeztetések mellőzése"
-
-#: apps/io.ox/core/import/import.js module:io.ox/core
-msgid ""
-"Ignoring existing appointments is helpful to import public holiday "
-"calendars, for example."
-msgstr ""
-"A meglévő találkozó figyelmen kívül hagyása hasznos lehet például az "
-"ünnepnapokat tartalmazó naptárak importálásakor."
-
-#: apps/io.ox/contacts/model.js module:io.ox/contacts
-msgid "Image 1"
-msgstr "1. kép"
-
-#: apps/io.ox/mail/compose/resizeUtils.js module:io.ox/mail
-#, fuzzy
-#| msgid "Images"
-msgid "Image size"
-msgstr "Képek"
-
-#: apps/io.ox/mail/compose/extensions.js module:io.ox/mail
-#, fuzzy
-#| msgid "Images"
-msgid "Image size:"
-msgstr "Képek"
-
-#: apps/io.ox/files/view-options.js module:io.ox/files
-msgid "Images"
-msgstr "Képek"
-
-#: apps/io.ox/core/folder/contextmenu.js module:io.ox/core
-#: apps/io.ox/core/import/import.js
-#: apps/io.ox/mail/settings/signatures/settings/pane.js module:io.ox/mail
-msgid "Import"
-msgstr "Importálás"
-
-#: apps/io.ox/core/folder/extensions.js module:io.ox/core
-msgid "Import calendar"
-msgstr "Naptár importálása"
-
-#: apps/io.ox/core/import/import.js module:io.ox/core
-msgid "Import from file"
-msgstr "Importálás fájlból"
-
-#: apps/io.ox/mail/settings/signatures/settings/pane.js module:io.ox/mail
-msgid "Import signatures"
-msgstr "Aláírások importálása"
-
-#: apps/io.ox/core/import/import.js module:io.ox/core
-msgid "Imported calendar"
-msgstr "Importált naptár"
-
-#: apps/plugins/portal/birthdays/register.js module:plugins/portal
-msgid "In %1$d days"
-msgstr "%1$d nap múlva"
-
-#: apps/io.ox/tasks/edit/view-template.js module:io.ox/tasks/edit
-#: apps/io.ox/tasks/print.js module:io.ox/tasks apps/io.ox/tasks/util.js
-msgid "In progress"
-msgstr "Folyamatban"
-
-#: apps/io.ox/calendar/edit/extensions.js module:io.ox/calendar/edit/main
-msgid ""
-"In shared calendars, the appointment is displayed as a simple time slot for "
-"non-attending users."
-msgstr ""
-"A megosztott naptárakban a találkozó egyszerű időrésként jelenik meg a nem "
-"látogató felhasználók számára."
-
-#. %1$s timezone abbreviation of the user
-#. %2$s time interval of event
-#. %2$s duration of event
-#: apps/io.ox/calendar/edit/extensions.js module:io.ox/calendar/edit/main
-msgid "In your timezone (%1$s): %2$s (Duration: %3$s)"
-msgstr "Saját időzónában (%1$s): %2$s (Időtartam: %3$s)"
-
-#: apps/io.ox/mail/toolbar.js module:io.ox/mail apps/io.ox/portal/widgets.js
-#: module:io.ox/portal apps/plugins/portal/mail/register.js
-#: module:plugins/portal
-msgid "Inbox"
-msgstr "Beérkezett üzenetek"
-
-#: apps/io.ox/mail/categories/tabs.js module:io.ox/mail
-msgid "Inbox categories"
-msgstr "Beérkezett üzenetek kategóriái"
-
-#: apps/io.ox/core/export.js module:io.ox/core
-msgid "Include distribution lists"
-msgstr "Disztribúciós lista hozzáadása"
-
-#: apps/io.ox/mail/accounts/view-form.js module:io.ox/settings
-msgid "Incoming server"
-msgstr "Beérkező levelek kiszolgálója"
-
-#. error message when server returns incomplete
-#. configuration for client onboarding
-#: apps/io.ox/onboarding/clients/wizard.js module:io.ox/core/onboarding
-msgid "Incomplete configuration."
-msgstr "Befejezetlen beállítás."
-
-#: apps/io.ox/tasks/common-extensions.js module:io.ox/tasks
-msgid "Inconsistent dates"
-msgstr "Inkonzisztens dátumok"
-
-#. color names for screenreaders
-#: apps/io.ox/backbone/mini-views/colorpicker.js module:io.ox/core
-#: apps/io.ox/core/settings/pane.js
-msgid "Indigo"
-msgstr "Indigókék"
-
-#: apps/io.ox/contacts/model.js module:io.ox/contacts apps/io.ox/core/yell.js
-#: module:io.ox/core
-msgid "Info"
-msgstr "Információ"
-
-#: apps/io.ox/contacts/settings/pane.js module:io.ox/contacts
-msgid "Initial folder"
-msgstr "Kezdőmappa"
-
-#: apps/io.ox/mail/settings/compose/settings/pane.js module:io.ox/mail
-msgid "Inline"
-msgstr "Beágyazott"
-
-#. %1$s inline menu title for better accessibility
-#: apps/io.ox/core/extPatterns/links.js module:io.ox/core
-msgid "Inline menu %1$s"
-msgstr "%1$s beágyazott menü"
-
-#: apps/io.ox/mail/compose/inline-images.js module:io.ox/mail
-#: apps/io.ox/notes/detail-view.js module:io.ox/notes
-msgid "Insert"
-msgstr "Beszúrás"
-
-#: apps/io.ox/mail/compose/inline-images.js module:io.ox/mail
-msgid "Insert inline image"
-msgstr "Beágyazott kép beszúrása"
-
-#: apps/io.ox/mail/settings/compose/settings/pane.js module:io.ox/mail
-msgid "Insert the original email text to a reply"
-msgstr "Az eredeti e-mail beillesztése a válaszba"
-
-#: apps/io.ox/mail/accounts/view-form.js module:io.ox/settings
-#: apps/io.ox/portal/main.js module:io.ox/portal
-msgid "Inspect certificate"
-msgstr "Tanúsítvány vizsgálata"
-
-#: apps/io.ox/onboarding/clients/view-mobile.js module:io.ox/core/onboarding
-msgid "Install"
-msgstr "Telepítés"
-
-#: apps/io.ox/onboarding/clients/extensions.js module:io.ox/core/onboarding
-msgid "Installation"
-msgstr "Telepítés"
-
-#: apps/io.ox/contacts/model.js module:io.ox/contacts
-msgid "Instant Messenger 1"
-msgstr "1. azonnali üzenetküldő"
-
-#: apps/io.ox/contacts/model.js module:io.ox/contacts
-msgid "Instant Messenger 2"
-msgstr "2. azonnali üzenetküldő"
-
-#: apps/io.ox/files/share/listview.js module:io.ox/files
-msgid "Internal and external users"
-msgstr "Külső és belső felhasználók"
-
-#: apps/io.ox/files/share/permissions.js module:io.ox/core
-msgid "Internal user"
-msgstr "Belső felhasználó"
-
-#: apps/io.ox/files/share/listview.js module:io.ox/files
-msgid "Internal users"
-msgstr "Belső felhasználók"
-
-#: apps/io.ox/settings/security/sessions/settings/pane.js module:io.ox/core
-msgid "Internet Explorer"
-msgstr "Internet Explorer"
-
-#: apps/io.ox/backbone/views/recurrence-view.js
-#: module:io.ox/calendar/edit/main
-msgid "Interval"
-msgstr "Időtartam"
-
-#. %1$s Appointment title
-#. %1$s task title
-#: apps/plugins/notifications/calendar/register.js
-#: module:plugins/notifications apps/plugins/notifications/tasks/register.js
-#, c-format
-msgid "Invitation for %1$s."
-msgstr "Meghívás erre: %1$s."
-
-#: apps/plugins/xing/main.js module:plugins/portal
-msgid "Invitation sent"
-msgstr "Meghívó elküldve"
-
-#: apps/io.ox/contacts/toolbar.js module:io.ox/contacts
-msgid "Invite"
-msgstr "Meghívás"
-
-#: apps/io.ox/calendar/actions/create.js module:io.ox/calendar
-msgid "Invite owner"
-msgstr "Tulajdonos meghívása"
-
-#: apps/io.ox/core/viewer/views/toolbarview.js module:io.ox/core
-#: apps/io.ox/files/actions.js module:io.ox/files
-msgid "Invite people"
-msgstr "Emberek meghívása"
-
-#: apps/plugins/xing/main.js module:plugins/portal
-msgid "Invite to %s"
-msgstr "Meghívás ide: %s"
-
-#: apps/io.ox/contacts/actions.js module:io.ox/contacts
-#: apps/io.ox/contacts/mobile-toolbar-actions.js module:io.ox/mail
-#: apps/io.ox/contacts/toolbar.js apps/io.ox/mail/actions.js
-msgid "Invite to appointment"
-msgstr "Meghívás találkozóra"
-
-#: apps/io.ox/calendar/actions.js module:io.ox/calendar
-msgid "Invite to new appointment"
-msgstr "Meghívás új találkozóra"
-
-#: apps/io.ox/mail/mailfilter/settings/filter/tests/register.js
-#: module:io.ox/mailfilter
-msgid "Is bigger than (Size: B/KB/MB/GB)"
-msgstr ""
-
-#: apps/io.ox/mail/mailfilter/settings/filter/tests/register.js
-#: module:io.ox/mailfilter
-#: apps/io.ox/mail/mailfilter/settings/filter/tests/util.js
-msgid "Is exactly"
-msgstr "Pontosan"
-
-#: apps/io.ox/mail/mailfilter/settings/filter/tests/register.js
-#: module:io.ox/mailfilter
-#: apps/io.ox/mail/mailfilter/settings/filter/tests/util.js
-msgid "Is not exactly"
-msgstr "Nem pontosan"
-
-#: apps/io.ox/mail/mailfilter/settings/filter/tests/register.js
-#: module:io.ox/mailfilter
-#, fuzzy
-#| msgid "Is smaller than"
-msgid "Is smaller than (Size: B/KB/MB/GB)"
-msgstr "Kisebb, mint"
-
-#: apps/io.ox/settings/security/certificates/settings/utils.js
-#: module:io.ox/settings/certificates
-msgid "Issued by"
-msgstr "Kiadta:"
-
-#: apps/io.ox/settings/security/certificates/settings/utils.js
-#: module:io.ox/settings/certificates
-msgid "Issued on"
-msgstr "Kiadás ideje:"
-
-#: apps/io.ox/mail/compose/actions/extensions.js module:io.ox/mail
-msgid "It appears as if you forgot to attach a file."
-msgstr "Úgy tűnik, megfeledkezett egy fájl csatolásáról."
-
-#. mail categories feature: the update job is running that assigns
-#. some common mails (e.g. from twitter.com) to predefined categories
-#: apps/io.ox/mail/categories/mediator.js module:io.ox/mail
-msgid ""
-"It may take some time until mails are assigned to the default categories."
-msgstr ""
-"Eltarthat egy ideig, amíg a közös levelek az alapértelmezett kategóriákhoz "
-"rendelődnek."
-
-#. 5 of 5 star rating
-#: apps/plugins/core/feedback/register.js module:io.ox/core
-msgctxt "rating"
-msgid "It's awesome"
-msgstr "Nagyszerű"
-
-#. 3 of 5 star rating
-#: apps/plugins/core/feedback/register.js module:io.ox/core
-msgctxt "rating"
-msgid "It's ok"
-msgstr "Rendben van"
-
-#. 1 of 5 star rating
-#: apps/plugins/core/feedback/register.js module:io.ox/core
-msgctxt "rating"
-msgid "It's really bad"
-msgstr "Nagyon rossz"
-
-#: apps/io.ox/core/commons.js module:io.ox/core
-msgid "Item list"
-msgstr "Elemlista"
-
-#. toolbar with 'select all' and 'sort by'
-#: apps/io.ox/core/tk/vgrid.js module:io.ox/core
-msgid "Item list options"
-msgstr "Elemlista beállításai"
-
-#: apps/io.ox/files/actions/download.js module:io.ox/files
-msgid "Items without a file can not be downloaded."
-msgstr "Fájl nélküli elemek nem tölthetők le."
-
-#. Emoji collection. Emoji icons that work across Japanese (telecom) carriers.
-#: apps/io.ox/emoji/categories.js module:io.ox/mail
-msgid "Japanese Carrier"
-msgstr "Japán szolgáltató"
-
-#: apps/io.ox/contacts/view-detail.js module:io.ox/contacts
-msgid "Job"
-msgstr "Munka"
-
-#: apps/io.ox/contacts/edit/view-form.js module:io.ox/contacts
-msgid "Job description"
-msgstr "Munkaköri leírás"
-
-#. Just disable portal widget - in contrast to delete
-#: apps/io.ox/portal/main.js module:io.ox/portal
-#: apps/io.ox/portal/settings/widgetview.js
-msgid "Just disable widget"
-msgstr "Widget letiltása"
-
-#. Kilobytes
-#: apps/io.ox/core/strings.js module:io.ox/core
-msgid "KB"
-msgstr "KB"
-
-#: apps/io.ox/mail/mailfilter/settings/filter/actions/register.js
-#: module:io.ox/mailfilter
-msgid "Keep"
-msgstr "Megtartás"
-
-#: apps/io.ox/mail/mailfilter/autoforward/view.js module:io.ox/mail
-msgid "Keep a copy of the message"
-msgstr "Másolat megtartása"
-
-#: apps/io.ox/mail/compose/view.js module:io.ox/mail
-msgid "Keep draft"
-msgstr "Piszkozat megtartása"
-
-#. This is a summary for a mail filter rule
-#. Example: Keep mails from test@invalid
-#: apps/io.ox/mail/mailfilter/settings/util.js module:io.ox/mail
-msgid "Keep mails from %1$s"
-msgstr "%1$s feladótól érkezett levelek megtartása"
-
-#. This is a summary for a mail filter rule
-#. Example: Keep mails to test@invalid
-#: apps/io.ox/mail/mailfilter/settings/util.js module:io.ox/mail
-msgid "Keep mails to %1$s"
-msgstr "%1$s címzettnek küldött levelek megtartása"
-
-#. This is a summary for a mail filter rule
-#. Example: Keep mails with subject Some subject
-#: apps/io.ox/mail/mailfilter/settings/util.js module:io.ox/mail
-msgid "Keep mails with subject %1$s"
-msgstr "%1$s tárgyú levelek megtartása"
-
-#: apps/io.ox/calendar/settings/schedjoules/schedjoules.js
-#: module:io.ox/calendar/settings/schedjoules apps/io.ox/core/boot/i18n.js
-#: module:io.ox/core/boot apps/io.ox/core/settings/pane.js module:io.ox/core
-#: apps/plugins/portal/xing/register.js module:plugins/portal
-msgid "Language"
-msgstr "Nyelv"
-
-#: apps/io.ox/contacts/settings/pane.js module:io.ox/contacts
-msgid "Language-specific default"
-msgstr "Nyelvspecifikus alapértelmezés"
-
-#: apps/io.ox/core/boot/i18n.js module:io.ox/core/boot
-#, fuzzy
-#| msgid "Language"
-msgid "Language:"
-msgstr "Nyelv"
-
-#: apps/io.ox/core/boot/i18n.js module:io.ox/core/boot
-msgid "Languages"
-msgstr "Nyelvek"
-
-#: apps/io.ox/mail/compose/resizeUtils.js module:io.ox/mail
-msgid "Large"
-msgstr ""
-
-#: apps/io.ox/mail/compose/resizeUtils.js module:io.ox/mail
-#, fuzzy
-#| msgid "Progress %1$s %"
-msgid "Large (%1$s px)"
-msgstr "Előrehaladás: %1$s %"
-
-#: apps/io.ox/find/date/patterns.js module:io.ox/core
-msgid "Last 30 days"
-msgstr "Elmúlt 30 nap"
-
-#: apps/io.ox/find/date/patterns.js module:io.ox/core
-msgid "Last 365 days"
-msgstr "Elmúlt 365 nap"
-
-#: apps/io.ox/find/date/patterns.js module:io.ox/core
-msgid "Last 7 days"
-msgstr "Elmúlt 7 nap"
-
-#: apps/io.ox/find/date/patterns.js module:io.ox/core
-msgid "Last day"
-msgstr "Utolsó nap"
-
-#: apps/io.ox/find/date/patterns.js module:io.ox/core
-msgid "Last month"
-msgstr "Múlt hónap"
-
-#: apps/io.ox/contacts/model.js module:io.ox/contacts
-#: apps/plugins/portal/xing/register.js module:plugins/portal
-#: apps/plugins/wizards/mandatory/main.js module:io.ox/wizards/firstStart
-msgid "Last name"
-msgstr "Vezetéknév"
-
-#: apps/io.ox/contacts/model.js module:io.ox/contacts
-msgid "Last name must not be empty for internal users"
-msgstr "A családnév nem lehet üres a belső felhasználóknak"
-
-#: apps/io.ox/contacts/settings/pane.js module:io.ox/contacts
-msgid "Last name, First name"
-msgstr "Vezetéknév, utónév"
-
-#: apps/io.ox/core/folder/actions/properties.js module:io.ox/core
-msgid "Last updated"
-msgstr "Legutóbb frissítve"
-
-#: apps/io.ox/find/date/patterns.js module:io.ox/core
-msgid "Last week"
-msgstr "Múlt hét"
-
-#: apps/io.ox/find/date/patterns.js module:io.ox/core
-msgid "Last year"
-msgstr "Tavaly"
-
-#: apps/io.ox/core/notifications.js module:io.ox/core
-msgid "Later"
-msgstr "Később"
-
-#: apps/io.ox/calendar/toolbar.js module:io.ox/calendar
-#: apps/io.ox/files/toolbar.js module:io.ox/files apps/io.ox/mail/toolbar.js
-#: module:io.ox/mail
-msgid "Layout"
-msgstr "Elrendezés"
-
-#: apps/io.ox/core/import/import.js module:io.ox/core
-msgid "Learn more"
-msgstr "További információ"
-
-#. Emoji category
-#. Japanese should include "Katakana Middle Dot". Unicode: 30FB
-#. Japanese: 文字・記号
-#. Other languages can use simple bullet. Unicode: 2022
-#. Contains: Arrows, numbers, symbols like play and fast-forward, copyright symbol
-#: apps/io.ox/emoji/categories.js module:io.ox/mail
-msgid "Letters • Symbols"
-msgstr "Betűk • Szimbólumok"
-
-#: apps/io.ox/onboarding/clients/config.js module:io.ox/core/onboarding
-msgid ""
-"Let´s automatically configure your device, by clicking the button below."
-msgstr "Az alábbi gomb megnyomásával beállíthatja automatikusan az eszközét."
-
-#. Emoji category
-#. Japanese: 日常
-#. Rather "everyday life". Contains: Cars, trucks, plane, buildings, flags
-#: apps/io.ox/emoji/categories.js module:io.ox/mail
-msgid "Life"
-msgstr "Élet"
-
-#: apps/io.ox/core/tk/flag-picker.js module:io.ox/mail
-#: apps/io.ox/mail/mailfilter/settings/filter/actions/register.js
-#: module:io.ox/mailfilter apps/io.ox/portal/settings/pane.js
-#: module:io.ox/portal
-msgid "Light blue"
-msgstr "Világoskék"
-
-#: apps/io.ox/core/tk/flag-picker.js module:io.ox/mail
-#: apps/io.ox/mail/mailfilter/settings/filter/actions/register.js
-#: module:io.ox/mailfilter apps/io.ox/portal/settings/pane.js
-#: module:io.ox/portal
-msgid "Light green"
-msgstr "Világoszöld"
-
-#: apps/io.ox/backbone/mini-views/colorpicker.js module:io.ox/core
-msgid "Light sky blue"
-msgstr "Világos égkék"
-
-#: apps/plugins/portal/xing/actions.js module:plugins/portal
-msgid "Like"
-msgstr "Kedvelem"
-
-#. As on Facebook, XING allows a user to point out that they like a comment
-#: apps/plugins/portal/xing/actions.js module:plugins/portal
-msgid "Liked comment"
-msgstr "Kedvelt megjegyzés"
-
-#: apps/io.ox/mail/detail/links.js module:io.ox/mail
-msgid "Link"
-msgstr "Hivatkozás"
-
-#: apps/io.ox/contacts/settings/pane.js module:io.ox/contacts
-msgid "Link postal addresses with map service"
-msgstr "Postai címek összekötése a térképszolgáltatással"
-
-#: apps/io.ox/contacts/model.js module:io.ox/contacts
-msgid "Links"
-msgstr "Hivatkozások"
-
-#: apps/io.ox/mail/common-extensions.js module:io.ox/mail
-msgid "Links have been disabled to protect you against potential spam!"
-msgstr "A linkek le vannak tiltva, hogy megvédjék a lehetséges levélszeméttől!"
-
-#. Context: Session Management. Active session on platform/os.
-#: apps/io.ox/settings/security/sessions/settings/pane.js module:io.ox/core
-msgid "Linux"
-msgstr "Linux"
-
-#: apps/io.ox/calendar/toolbar.js module:io.ox/calendar
-#: apps/io.ox/files/toolbar.js module:io.ox/files apps/io.ox/mail/toolbar.js
-#: module:io.ox/mail
-msgid "List"
-msgstr "Lista"
-
-#: apps/io.ox/calendar/mobile-toolbar-actions.js module:io.ox/calendar
-msgid "Listview"
-msgstr "Listanézet"
-
-#: apps/io.ox/calendar/list/listview.js module:io.ox/calendar
-msgid "Load appointments until %1$s"
-msgstr "Találkozók betöltése eddig: %1$s"
-
-#: apps/io.ox/mail/compose/view.js module:io.ox/mail
-msgid "Load full mail"
-msgstr "Teljes levél beolvasása"
-
-#: apps/io.ox/mail/compose/view.js module:io.ox/mail
-msgid "Loading the full mail might lead to performance problems."
-msgstr "A teljes levél beolvasása teljesítményproblémákat okozhat."
-
-#: apps/io.ox/mail/mailfilter/settings/filter/tests/register.js
-#: module:io.ox/mailfilter
-msgid "Localpart"
-msgstr "Helyi rész"
-
-#: apps/io.ox/calendar/edit/extensions.js module:io.ox/calendar/edit/main
-#: apps/io.ox/calendar/print-compact.js module:io.ox/calendar
-#: apps/io.ox/calendar/util.js
-msgid "Location"
-msgstr "Hely"
-
-#: apps/io.ox/files/actions.js module:io.ox/files
-#: apps/io.ox/files/favorite/toolbar.js module:io.ox/core
-#: apps/io.ox/files/toolbar.js
-msgid "Lock"
-msgstr "Zárolás"
-
-#: apps/io.ox/files/common-extensions.js module:io.ox/files
-msgid "Locked"
-msgstr "Zárolt"
-
-#: apps/io.ox/calendar/actions/subscribe-ical.js module:io.ox/calendar
-#: apps/io.ox/onboarding/clients/config.js module:io.ox/core/onboarding
-msgid "Login"
-msgstr "Bejelentkezés"
-
-#: apps/io.ox/core/main/autologout.js module:io.ox/core
-msgid "Logout failed."
-msgstr "Sikertelen kijelentkezés."
-
-#: apps/io.ox/core/settings/errorlog/settings/pane.js module:io.ox/core
-msgid "Loss"
-msgstr "Veszteség"
-
-#: apps/io.ox/core/settings/errorlog/settings/pane.js module:io.ox/core
-msgid "Loss: %1$s %"
-msgstr "Veszteség: %1$s %"
-
-#: apps/io.ox/tasks/print.js module:io.ox/tasks
-msgid "Low"
-msgstr "Alacsony"
-
-#. E-Mail priority
-#: apps/io.ox/mail/compose/view.js module:io.ox/mail
-msgctxt "E-Mail priority"
-msgid "Low"
-msgstr "Alacsony"
-
-#: apps/io.ox/tasks/edit/view-template.js module:io.ox/tasks/edit
-msgctxt "Tasks priority"
-msgid "Low"
-msgstr "Alacsony"
-
-#: apps/io.ox/tasks/util.js module:io.ox/tasks
-msgid "Low priority"
-msgstr "Alacsony prioritás"
-
-#: apps/io.ox/mail/util.js module:io.ox/core
-msgctxt "E-Mail"
-msgid "Low priority"
-msgstr "Alacsony prioritás"
-
-#. lower than the given value
-#: apps/io.ox/mail/mailfilter/settings/filter/tests/register.js
-#: module:io.ox/mailfilter
-msgid "Lower"
-msgstr "Kisebb "
-
-#. lower than or equal to
-#: apps/io.ox/mail/mailfilter/settings/filter/tests/register.js
-#: module:io.ox/mailfilter
-msgid "Lower equals"
-msgstr "Kisebb vagy egyenlő"
-
-#. Megabytes
-#: apps/io.ox/core/strings.js module:io.ox/core
-msgid "MB"
-msgstr "MB"
-
-#. Context: Session Management. Active session on platform/os.
-#: apps/io.ox/settings/security/sessions/settings/pane.js module:io.ox/core
-msgid "Mac"
-msgstr "Mac"
-
-#. %1$s: app store name
-#: apps/io.ox/onboarding/clients/config.js module:io.ox/core/onboarding
-msgid "Mac App Store"
-msgstr "Mac App Store"
-
-#: apps/io.ox/backbone/mini-views/colorpicker.js module:io.ox/core
-msgid "Magenta"
-msgstr "Bíborvörös"
-
-#: apps/io.ox/backbone/mini-views/alarms.js module:io.ox/calendar
-#: apps/io.ox/mail/compose/model.js module:io.ox/mail
-#: apps/io.ox/mail/compose/view.js
-msgid "Mail"
-msgstr "Levelek"
-
-#: apps/io.ox/core/main/apps.js module:io.ox/core
-#: apps/io.ox/mail/settings/pane.js module:io.ox/mail
-#: apps/io.ox/oauth/settings.js module:io.ox/settings
-#: apps/io.ox/settings/security/settings/pane.js
-msgctxt "app"
-msgid "Mail"
-msgstr "Levelek"
-
-#: apps/io.ox/mail/settings/compose/settings/pane.js module:io.ox/mail
-msgctxt "settings"
-msgid "Mail Compose"
-msgstr "Levél írása"
-
-#: apps/io.ox/mail/mailfilter/settings/filter.js module:io.ox/mail
-msgid "Mail Filter Rules"
-msgstr "Levélszűrő szabályok"
-
-#: apps/io.ox/mail/accounts/keychain.js module:io.ox/keychain
-msgid "Mail account"
-msgstr "Levelezési fiók"
-
-#: apps/plugins/portal/xing/register.js module:plugins/portal
-msgid "Mail address"
-msgstr "Levelezési cím"
-
-#: apps/plugins/administration/resources/settings/edit.js module:io.ox/core
-msgid "Mail address (mandatory)"
-msgstr "Levelezési cím (kötelező)"
-
-#: apps/io.ox/contacts/view-detail.js module:io.ox/contacts
-msgid "Mail and Messaging"
-msgstr "Levél és üzenetküldés"
-
-#: apps/plugins/portal/quota/register.js module:plugins/portal
-msgid "Mail count quota"
-msgstr "Levélszámkvóta"
-
-#. %1$s mail sender
-#. %2$s mail subject
-#: apps/plugins/notifications/mail/register.js module:plugins/notifications
-#, c-format
-msgid "Mail from %1$s, %2$s"
-msgstr "Levél innen: %1$s %2$s"
-
-#: apps/io.ox/mail/actions.js module:io.ox/mail
-msgid "Mail has been copied"
-msgstr "A levél átmásolásra került"
-
-#: apps/io.ox/mail/import.js module:io.ox/mail
-msgid "Mail has been imported"
-msgstr "A levelek importálva"
-
-#: apps/io.ox/mail/actions.js module:io.ox/mail
-msgid "Mail has been moved"
-msgstr "A levelek áthelyezésre kerültek"
-
-#: apps/io.ox/mail/compose/actions/send.js module:io.ox/mail
-msgid "Mail has empty subject. Send it anyway?"
-msgstr "A levél tárgya üres. Mindenképp elküldi?"
-
-#: apps/io.ox/mail/compose/actions/send.js module:io.ox/mail
-msgid "Mail has no recipient."
-msgstr "A levélnek nincs címzettje."
-
-#. Quota means a general quota for mail and files
-#: apps/io.ox/mail/main.js module:io.ox/mail
-#: apps/plugins/portal/quota/register.js module:plugins/portal
-msgid "Mail quota"
-msgstr "Levélkvóta"
-
-#: apps/io.ox/mail/actions/delete.js module:io.ox/mail
-msgid "Mail quota exceeded"
-msgstr "Levélkvóta túllépve"
-
-#: apps/io.ox/mail/actions/reminder.js module:io.ox/mail
-msgid "Mail reminder"
-msgstr "Emlékeztető küldése"
-
-#: apps/io.ox/mail/actions/reminder.js module:io.ox/mail
-msgid "Mail reminder for"
-msgstr "Emlékeztető küldése:"
-
-#: apps/io.ox/mail/compose/resizeUtils.js module:io.ox/mail
-#, fuzzy
-#| msgid "Mail source"
-msgid "Mail size:"
-msgstr "Levélforrás"
-
-#: apps/io.ox/mail/actions/source.js module:io.ox/mail
-msgid "Mail source"
-msgstr "Levélforrás"
-
-#: apps/io.ox/core/tk/upload.js module:io.ox/core apps/io.ox/mail/import.js
-#: module:io.ox/mail
-msgid "Mail was not imported. Only .eml files are supported."
-msgstr "A levél nem lett importálva, csak a .eml fájlok támogatottak."
-
-#: apps/io.ox/mail/mailfilter/settings/filter/tests/register.js
-#: module:io.ox/mailfilter
-msgid "Mailing list"
-msgstr "Levelezőlista"
-
-#: apps/io.ox/mail/actions.js module:io.ox/mail
-msgid "Mails have been copied"
-msgstr "A levelek átmásolásra kerültek"
-
-#: apps/io.ox/mail/actions.js module:io.ox/mail
-msgid "Mails have been moved"
-msgstr "A levelek áthelyezésre kerültek"
-
-#: apps/io.ox/mail/statistics.js module:io.ox/mail
-msgid "Mails per hour (%)"
-msgstr "Levelek óránként (%)"
-
-#: apps/io.ox/mail/statistics.js module:io.ox/mail
-msgid "Mails per week-day (%)"
-msgstr "Levelek naponként (%)"
-
-#: apps/io.ox/files/actions.js module:io.ox/files
-msgid "Make this the current version"
-msgstr "Legyen ez az aktuális verzió"
-
-#. Opens a native browser popup to decide if this applications/website is allowed to show notifications
-#: apps/io.ox/core/settings/pane.js module:io.ox/core
-msgid "Manage browser permissions now"
-msgstr "A böngésző engedélyeinek kezelése"
-
-#: apps/io.ox/calendar/week/view.js module:io.ox/calendar
-msgid "Manage favorites"
-msgstr "Kedvencek kezelése"
-
-#: apps/io.ox/mail/compose/extensions.js module:io.ox/mail
-msgid "Manage signatures"
-msgstr "Aláírások kezelése"
-
-#: apps/io.ox/contacts/model.js module:io.ox/contacts
-msgid "Manager"
-msgstr "Főnök"
-
-#: apps/io.ox/files/guidance/main.js module:io.ox/files
-msgctxt "help"
-msgid "Managing Files"
-msgstr "Fájlkezelés"
-
-<<<<<<< HEAD
-#: apps/io.ox/mail/accounts/settings.js module:io.ox/mail/accounts/settings
-msgid "Manual"
-msgstr "Kézi"
-=======
-#: apps/io.ox/core/tk/datepicker.js module:io.ox/core
-msgid "Clear"
-msgstr "Törlés"
->>>>>>> c69277e7
-
-#: apps/io.ox/onboarding/clients/extensions.js module:io.ox/core/onboarding
-msgid "Manual Configuration"
-msgstr "Kézi beállítás"
-
-#. Text that is displayed in a select box for task reminders, when the user does not use a predefined time, like in 15minutes
-#: apps/io.ox/tasks/edit/view-template.js module:io.ox/tasks/edit
-msgid "Manual input"
-msgstr "Kézi bevitel"
-
-#: apps/io.ox/core/tk/sounds-util.js module:plugins/notifications
-msgid "Marimba"
-msgstr "Marimba"
-
-#: apps/io.ox/contacts/model.js module:io.ox/contacts
-msgid "Marital status"
-msgstr "Családi állapot"
-
-#: apps/io.ox/calendar/settings/pane.js module:io.ox/calendar
-msgid "Mark all day appointments as free"
-msgstr "Egész napos találkozók szabadnak jelölése"
-
-#: apps/io.ox/core/folder/contextmenu.js module:io.ox/core
-msgid "Mark all messages as read"
-msgstr "Összes üzenet megjelölése olvasottnak"
-
-#: apps/io.ox/contacts/model.js module:io.ox/contacts
-msgid "Mark as distributionlist"
-msgstr "Megjelölés disztribúciós listaként"
-
-#: apps/io.ox/tasks/actions.js module:io.ox/tasks
-#: apps/io.ox/tasks/mobile-toolbar-actions.js apps/io.ox/tasks/toolbar.js
-#: apps/plugins/notifications/tasks/register.js module:plugins/notifications
-msgid "Mark as done"
-msgstr "Megjelölés elvégzettként"
-
-#: apps/io.ox/mail/common-extensions.js module:io.ox/mail
-#: apps/io.ox/mail/contextmenu.js apps/io.ox/mail/mobile-toolbar-actions.js
-#: apps/io.ox/mail/toolbar.js
-msgid "Mark as read"
-msgstr "Megjelölés olvasottként"
-
-#: apps/io.ox/mail/actions.js module:io.ox/mail apps/io.ox/mail/contextmenu.js
-#: apps/io.ox/mail/mobile-toolbar-actions.js apps/io.ox/mail/toolbar.js
-msgid "Mark as spam"
-msgstr "Megjelölés levélszemétként"
-
-<<<<<<< HEAD
-#: apps/io.ox/tasks/actions.js module:io.ox/tasks
-#: apps/io.ox/tasks/mobile-toolbar-actions.js apps/io.ox/tasks/toolbar.js
-msgid "Mark as undone"
-msgstr "Megjelölés elvégzetlenként"
-
-#: apps/io.ox/mail/common-extensions.js module:io.ox/mail
-#: apps/io.ox/mail/contextmenu.js apps/io.ox/mail/mobile-toolbar-actions.js
-#: apps/io.ox/mail/toolbar.js
-msgid "Mark as unread"
-msgstr "Megjelölés olvasatlanként"
-
-#: apps/io.ox/mail/mailfilter/settings/filter/actions/register.js
-#: module:io.ox/mailfilter
-msgid "Mark mail as"
-msgstr "Levél megjelölése"
-
-#. This is a summary for a mail filter rule
-#. Example: Mark mails from test@invalid as deleted
-#: apps/io.ox/mail/mailfilter/settings/util.js module:io.ox/mail
-msgid "Mark mails from %1$s as deleted"
-msgstr "%1$s feladótól érkezett levelek töröltnek jelölése"
-
-#. This is a summary for a mail filter rule
-#. Example: Mark mails from test@invalid as seen
-#: apps/io.ox/mail/mailfilter/settings/util.js module:io.ox/mail
-msgid "Mark mails from %1$s as seen"
-msgstr "%1$s feladótól érkezett levelek olvasottnak jelölése"
-
-#. This is a summary for a mail filter rule
-#. Example: Mark mails to test@invalid as deleted
-#: apps/io.ox/mail/mailfilter/settings/util.js module:io.ox/mail
-msgid "Mark mails to %1$s as deleted"
-msgstr "%1$s címzettnek érkezett levelek törlése"
-=======
-#: apps/io.ox/core/tk/reminder-util.js module:io.ox/core
-msgid "Remind me again"
-msgstr "Emlékeztessen újra"
->>>>>>> c69277e7
-
-#. This is a summary for a mail filter rule
-#. Example: Mark mails to test@invalid as seen
-#: apps/io.ox/mail/mailfilter/settings/util.js module:io.ox/mail
-msgid "Mark mails to %1$s as seen"
-msgstr "%1$s címzettnek érkezett levelek olvasottnak jelölése"
-
-#. This is a summary for a mail filter rule
-#. Example: Mark mails with subject Some subject as deleted
-#: apps/io.ox/mail/mailfilter/settings/util.js module:io.ox/mail
-msgid "Mark mails with subject %1$s as deleted"
-msgstr "%1$s tárgyú levelek törlése"
-
-#. This is a summary for a mail filter rule
-#. Example: Mark mails with subject Some subject as seen
-#: apps/io.ox/mail/mailfilter/settings/util.js module:io.ox/mail
-msgid "Mark mails with subject %1$s as seen"
-msgstr "%1$s tárgyú levelek olvasottnak jelölése"
-
-#: apps/io.ox/backbone/mini-views/colorpicker.js module:io.ox/core
-msgid "Maroon"
-msgstr "Gesztenyebarna"
-
-#: apps/io.ox/mail/mailfilter/settings/filter/tests/util.js
-#: module:io.ox/mailfilter
-msgid "Matches"
-msgstr "Megegyezik"
-
-#: apps/io.ox/mail/mailfilter/settings/filter/tests/util.js
-#: module:io.ox/mailfilter
-msgid "Matches not"
-msgstr "Nem egyezik meg"
-
-#. window resize
-#: apps/io.ox/backbone/views/window.js module:io.ox/core
-msgid "Maximize"
-msgstr "Maximalizálás"
-
-#: apps/io.ox/mail/compose/resizeUtils.js module:io.ox/mail
-#: apps/io.ox/tasks/print.js module:io.ox/tasks
-msgid "Medium"
-msgstr "Közepes"
-
-#: apps/io.ox/tasks/edit/view-template.js module:io.ox/tasks/edit
-msgctxt "Tasks priority"
-msgid "Medium"
-msgstr "Közepes"
-
-#: apps/io.ox/mail/compose/resizeUtils.js module:io.ox/mail
-#, fuzzy
-#| msgid "Members (%1$d)"
-msgid "Medium (%1$s px)"
-msgstr "Tagok (%1$d)"
-
-#: apps/io.ox/backbone/mini-views/colorpicker.js module:io.ox/core
-msgid "Medium gray"
-msgstr "Közepes szürke"
-
-#: apps/io.ox/tasks/util.js module:io.ox/tasks
-msgid "Medium priority"
-msgstr "Közepes prioritás"
-
-#: apps/plugins/administration/groups/settings/edit.js module:io.ox/core
-msgid "Members"
-msgstr "Tagok"
-
-#: apps/io.ox/participants/chronos-views.js module:io.ox/core
-#: apps/io.ox/participants/views.js
-msgid "Members (%1$d)"
-msgstr "Tagok (%1$d)"
-
-#. Should appointments of different folders/calendars be shown in the same column (merge) or in seperate ones (split)
-#: apps/io.ox/calendar/week/view.js module:io.ox/calendar
-msgid "Merge"
-msgstr "Összevonás"
-
-#: apps/io.ox/mail/mailfilter/vacationnotice/view.js module:io.ox/mail
-msgid "Message"
-msgstr "Üzenet"
-
-#. placeholder text in share dialog
-#: apps/io.ox/files/share/wizard.js module:io.ox/files
-msgid "Message (optional)"
-msgstr "Üzenet (opcionális)"
-
-#. successfully moved a message via drag&drop to another mail category (tab)
-#. %1$s represents the name if the target category (non-essential information: can be left out)
-#: apps/io.ox/mail/categories/train.js module:io.ox/mail
-msgid "Message moved to category \"%1$s\"."
-msgid_plural "Messages moved to category \"%1$s\"."
-msgstr[0] "Az üzenet a(z) \"%1$s\" kategóriába került."
-msgstr[1] "Az üzenetek a(z) \"%1$s\" kategóriába kerültek."
-
-#: apps/io.ox/mail/toolbar.js module:io.ox/mail
-msgid "Message size"
-msgstr "Üzenet mérete"
-
-#: apps/io.ox/mail/main.js module:io.ox/mail
-msgid "Messages"
-msgstr "Üzenetek"
-
-#. toolbar with 'select all' and 'sort by'
-#: apps/io.ox/mail/main.js module:io.ox/mail
-msgid "Messages options"
-msgstr "Üzenetek beállításai"
-
-#: apps/io.ox/contacts/edit/view-form.js module:io.ox/contacts
-msgid "Messaging"
-msgstr "Üzenetküldés"
-
-#. vcard (electronic business card) field
-#: apps/io.ox/contacts/print-details.js module:io.ox/contacts
-#: apps/io.ox/contacts/view-detail.js
-msgid "Messenger"
-msgstr "Üzenetküldés"
-
-#. %1$s a natural number
-#: apps/io.ox/core/media-devices.js module:io.ox/core
-msgid "Microphone %1$s"
-msgstr "%1$s mikrofon"
-
-#: apps/io.ox/contacts/model.js module:io.ox/contacts
-msgid "Middle name"
-msgstr "Középső név"
-
-#: apps/io.ox/calendar/toolbar.js module:io.ox/calendar
-msgid "Mini calendar"
-msgstr "Mini naptár"
-
-#. window resize
-#: apps/io.ox/backbone/views/window.js module:io.ox/core
-msgid "Minimize"
-msgstr "Minimalizálás"
-
-#: apps/io.ox/backbone/views/window.js module:io.ox/core
-msgid "Minimized windows"
-msgstr "Minimalizált ablakok"
-
-#. %1$s is the minimum password length
-#: apps/plugins/portal/userSettings/register.js module:io.ox/core
-#, c-format
-msgid "Minimum password length is %1$d."
-msgstr "A jelszó minimális hossza: %1$d."
-
-<<<<<<< HEAD
-#: apps/io.ox/tasks/edit/util.js module:io.ox/tasks
-msgid "Minus"
-msgstr "Mínusz"
-=======
-#: apps/io.ox/core/tk/wizard.js module:io.ox/core
-#: apps/io.ox/core/viewer/views/displayerview.js
-#: apps/io.ox/core/wizard/registry.js module:io.ox/core/wizard
-#: apps/io.ox/tours/whats-new.js apps/io.ox/wizards/upsell.js
-#: module:io.ox/wizards
-msgid "Next"
-msgstr "Következő"
-
-#: apps/io.ox/core/tk/wizard.js module:io.ox/core
-msgid "Welcome"
-msgstr "Üdvözöljük"
->>>>>>> c69277e7
-
-#. section name for contact fields in detail view
-#: apps/io.ox/contacts/view-detail.js module:io.ox/contacts
-msgid "Miscellaneous"
-msgstr "Egyebek"
-
-#: apps/io.ox/core/sub/model.js module:io.ox/core/sub
-msgid "Model is incomplete."
-msgstr "A modell befejezetlen."
-
-#: apps/io.ox/calendar/common-extensions.js module:io.ox/calendar
-#: apps/io.ox/core/viewer/views/sidebar/fileinfoview.js
-#: module:io.ox/core/viewer apps/io.ox/notes/detail-view.js module:io.ox/notes
-msgid "Modified"
-msgstr "Módosítva"
-
-#: apps/io.ox/core/settings/editLocale.js module:io.ox/core
-msgid "Monday"
-msgstr "Hétfő"
-
-#. superessive of the weekday
-#. will only be used in a form like “Happens every week on $weekday”
-#: apps/io.ox/calendar/util.js module:io.ox/calendar
-msgctxt "superessive"
-msgid "Monday"
-msgstr "Hétfő"
-
-#: apps/io.ox/backbone/mini-views/date.js module:io.ox/core
-#: apps/io.ox/calendar/freetime/timeView.js module:io.ox/calendar
-#: apps/io.ox/calendar/toolbar.js
-msgid "Month"
-msgstr "Hónap"
-
-<<<<<<< HEAD
-#: apps/io.ox/backbone/views/recurrence-view.js
-#: module:io.ox/calendar/edit/main
-msgid "Monthly"
-msgstr "Havonta"
-
-#: apps/io.ox/core/extPatterns/links.js module:io.ox/core
-#: apps/io.ox/find/extensions-api.js apps/io.ox/search/facets/extensions.js
-msgid "More"
-msgstr "Tovább"
-=======
-#: apps/io.ox/core/viewer/views/displayerview.js module:io.ox/core
-#: apps/io.ox/core/wizard/registry.js module:io.ox/core/wizard
-msgid "Previous"
-msgstr "Előző"
->>>>>>> c69277e7
-
-#: apps/io.ox/core/extPatterns/links.js module:io.ox/core
-msgid "More actions"
-msgstr "További műveletek"
-
-<<<<<<< HEAD
-#: apps/io.ox/search/view-template.js module:io.ox/core
-msgid "More than the currently displayed %1$s items were found"
-msgstr "A megjelenített %1$s elemnél több is található"
-
-#: apps/io.ox/calendar/actions.js module:io.ox/calendar
-#: apps/io.ox/calendar/mobile-toolbar-actions.js
-#: apps/io.ox/calendar/toolbar.js apps/io.ox/contacts/actions.js
-#: module:io.ox/contacts apps/io.ox/contacts/mobile-toolbar-actions.js
-#: module:io.ox/mail apps/io.ox/contacts/toolbar.js
-#: apps/io.ox/core/folder/contextmenu.js module:io.ox/core
-#: apps/io.ox/files/actions.js module:io.ox/files
-#: apps/io.ox/files/contextmenu.js apps/io.ox/files/favorite/toolbar.js
-#: apps/io.ox/files/toolbar.js apps/io.ox/mail/actions.js
-#: apps/io.ox/mail/contextmenu.js apps/io.ox/mail/mobile-toolbar-actions.js
-#: apps/io.ox/mail/toolbar.js apps/io.ox/tasks/actions.js module:io.ox/tasks
-#: apps/io.ox/tasks/actions/move.js apps/io.ox/tasks/mobile-toolbar-actions.js
-#: apps/io.ox/tasks/toolbar.js
-msgid "Move"
-msgstr "Mozgatás"
-=======
-#: apps/io.ox/core/viewer/views/displayerview.js module:io.ox/core
-msgid "Cannot require a view type for %1$s"
-msgstr "Nincs szükség nézettípusra ehhez: %1$s"
->>>>>>> c69277e7
-
-#: apps/io.ox/core/folder/actions/common.js module:io.ox/core
-msgid "Move all"
-msgstr "Összes mozgatása"
-
-<<<<<<< HEAD
-#: apps/io.ox/core/folder/actions/move.js module:io.ox/core
-#: apps/io.ox/core/folder/contextmenu.js apps/io.ox/mail/categories/train.js
-#: module:io.ox/mail
-msgid "Move all messages"
-msgstr "Összes üzenet mozgatása"
-=======
-#. information about position of the current item in viewer
-#. this will only be shown for more than one item
-#. %1$d - position of current item
-#. %2$d - total amount of items
-#: apps/io.ox/core/viewer/views/displayerview.js module:io.ox/core
-msgid "%1$d of %2$d item"
-msgid_plural "%1$d of %2$d items"
-msgstr[0] "%1$d / %2$d elem"
-msgstr[1] "%1$d / %2$d elem"
-
-#: apps/io.ox/core/viewer/views/sidebar/filedescriptionview.js
-#: module:io.ox/core/viewer
-msgid "Description text"
-msgstr "Leírás"
->>>>>>> c69277e7
-
-#: apps/io.ox/core/folder/actions/move.js module:io.ox/core
-msgid "Move folder"
-msgstr "Mappa mozgatása"
-
-#. This is a summary for a mail filter rule
-#. %1$s A user input (usually a mail address)
-#. %2$s A folder selected by the user
-#. Example: Move mails from test@invalid into folder INBOX
-#: apps/io.ox/mail/mailfilter/settings/util.js module:io.ox/mail
-msgid "Move mails from %1$s into folder %2$s"
-msgstr "%1$s feladótól érkezett levelek áthelyezése a(z) %2$s mappába"
-
-#. This is a summary for a mail filter rule
-#. %1$s A user input (usually a mail address)
-#. %2$s A folder selected by the user
-#. Example: Move mails to test@invalid into folder INBOX
-#: apps/io.ox/mail/mailfilter/settings/util.js module:io.ox/mail
-msgid "Move mails to %1$s into folder %2$s"
-msgstr "%1$s címzettnek küldött levelek áthelyezése a(z) %2$s mappába"
-
-#. This is a summary for a mail filter rule
-#. %1$s User input for mail subjects to filter for
-#. %2$s A folder selected by the user
-#. Example: Move mails with subject Some subject into folder INBOX
-#: apps/io.ox/mail/mailfilter/settings/util.js module:io.ox/mail
-msgid "Move mails with subject %1$s into folder %2$s"
-msgstr "%1$s tárgyú levelek áthelyezése a(z) %2$s mappába"
-
-#. moving folders/files
-#: apps/io.ox/files/main.js module:io.ox/files
-msgid "Move operation takes longer to finish"
-msgstr "A művelet végrehajtása hosszabb ideig tart"
-
-#: apps/io.ox/mail/categories/picker.js module:io.ox/mail
-msgid "Move to category"
-msgstr "Mozgatás egy kategóriába"
-
-#: apps/io.ox/mail/categories/picker.js module:io.ox/mail
-msgid "Move to folder"
-msgstr "Mozgatás mappába"
-
-#: apps/io.ox/core/settings/pane.js module:io.ox/core
-msgid "Multicolor"
-msgstr "Többszínű"
-
-#: apps/io.ox/core/tk/vgrid.js module:io.ox/core
-msgid "Multiselect"
-msgstr "Többválasztásos"
-
-#: apps/io.ox/files/view-options.js module:io.ox/files
-msgid "Music"
-msgstr "Zene"
-
-#. %1$s is the display name of the account
-#. e.g. My Xing account
-#: apps/io.ox/oauth/keychain.js module:io.ox/core
-msgid "My %1$s account"
-msgstr "%1$s felhasználói fiókom"
-
-#. %1$s is the display name of the account
-#. %2$d number, if more than one account of the same service
-#. e.g. My Xing account
-#: apps/io.ox/oauth/keychain.js module:io.ox/core
-msgid "My %1$s account (%2$d)"
-msgstr "%1$s felhasználói fiókom (%2$d)"
-
-#: apps/io.ox/core/sub/subscriptions.js module:io.ox/core/sub
-msgid "My %1$s calendar"
-msgstr "%1$s naptáram"
-
-#: apps/io.ox/core/sub/subscriptions.js module:io.ox/core/sub
-msgid "My %1$s contacts"
-msgstr "%1$s névjegyzékem"
-
-#: apps/io.ox/calendar/actions/subscribe-google.js module:io.ox/calendar
-msgid "My Google Calendar"
-msgstr "Saját Google Naptár"
-
-#: apps/io.ox/contacts/addressbook/popup.js module:io.ox/contacts
-#: apps/io.ox/core/folder/extensions.js module:io.ox/core
-msgid "My address books"
-msgstr "Saját címjegyzékek"
-
-#: apps/io.ox/calendar/edit/extensions.js module:io.ox/calendar/edit/main
-#: apps/io.ox/core/folder/extensions.js module:io.ox/core
-msgid "My calendars"
-msgstr "Saját naptárak"
-
-#: apps/io.ox/contacts/edit/main.js module:io.ox/contacts
-#: apps/io.ox/contacts/settings/pane.js apps/io.ox/core/folder/extensions.js
-#: module:io.ox/core apps/io.ox/core/main/topbar_right.js
-#: apps/io.ox/core/settings/pane.js
-#: apps/plugins/portal/userSettings/register.js
-msgid "My contact data"
-msgstr "A névjegyadataim"
-
-#: apps/io.ox/core/folder/extensions.js module:io.ox/core
-msgid "My folders"
-msgstr "Saját mappák"
-
-#: apps/plugins/portal/recentfiles/register.js module:plugins/portal
-msgid "My latest files"
-msgstr "Legutóbbi fájlok"
-
-#: apps/plugins/portal/userSettings/register.js module:io.ox/core
-msgid "My password"
-msgstr "A jelszavam"
-
-#: apps/io.ox/core/folder/extensions.js module:io.ox/core
-#: apps/io.ox/files/main.js module:io.ox/files
-msgid "My shares"
-msgstr "Saját megosztások"
-
-#: apps/io.ox/core/folder/extensions.js module:io.ox/core
-#: apps/plugins/portal/tasks/register.js module:plugins/portal
-msgid "My tasks"
-msgstr "Saját feladatok"
-
-#. Name of distribution list
-#: apps/io.ox/calendar/freetime/distributionListPopup.js module:io.ox/calendar
-#: apps/io.ox/contacts/distrib/create-dist-view.js module:io.ox/contacts
-#: apps/io.ox/contacts/print.js apps/io.ox/contacts/view-detail.js
-#: apps/io.ox/core/viewer/views/sidebar/fileinfoview.js
-#: module:io.ox/core/viewer apps/io.ox/files/favorite/view-options.js
-#: module:io.ox/core apps/io.ox/files/share/view-options.js module:io.ox/files
-#: apps/io.ox/files/view-options.js apps/io.ox/mail/categories/edit.js
-#: module:io.ox/mail apps/io.ox/mail/mailfilter/settings/filter/tests/util.js
-#: module:io.ox/mailfilter
-msgid "Name"
-msgstr "Név"
-
-#. Emoji category
-#: apps/io.ox/core/emoji/view.js module:io.ox/mail
-#: apps/io.ox/emoji/categories.js
-msgid "Nature"
-msgstr "Természet"
-
-#: apps/io.ox/core/main/appcontrol.js module:io.ox/core
-msgid "Navigate to:"
-msgstr "Ugrás ide:"
-
-#. color names for screenreaders
-#: apps/io.ox/backbone/mini-views/colorpicker.js module:io.ox/core
-msgid "Navy Blue"
-msgstr "Sötétkék"
-
-#: apps/io.ox/files/main.js module:io.ox/files apps/io.ox/mail/main.js
-#: module:io.ox/mail
-msgid "Need more space?"
-msgstr "Több helyre van szüksége?"
-
-#: apps/io.ox/mail/mailfilter/settings/filter/tests/register.js
-#: module:io.ox/mailfilter
-msgid "Nested condition"
-msgstr "Beágyazott feltétel"
-
-#. declines the use of desktop notifications
-#: apps/io.ox/backbone/views/recurrence-view.js
-#: module:io.ox/calendar/edit/main apps/io.ox/core/notifications.js
-#: module:io.ox/core apps/io.ox/mail/compose/sharing.js module:io.ox/mail
-#: apps/io.ox/mail/settings/compose/settings/pane.js
-#: apps/io.ox/settings/security/settings/pane.js
-msgid "Never"
-msgstr "Soha"
-
-#: apps/io.ox/tours/whats-new.js module:io.ox/core
-msgid "Never show again"
-msgstr "Ne jelenjen meg többet"
-
-#: apps/io.ox/calendar/toolbar.js module:io.ox/calendar
-#: apps/io.ox/contacts/mobile-toolbar-actions.js module:io.ox/mail
-#: apps/io.ox/contacts/toolbar.js module:io.ox/contacts
-#: apps/io.ox/files/toolbar.js module:io.ox/files
-#: apps/io.ox/tasks/mobile-toolbar-actions.js module:io.ox/tasks
-#: apps/io.ox/tasks/toolbar.js
-msgid "New"
-msgstr "Új"
-
-<<<<<<< HEAD
-#: apps/io.ox/core/folder/api.js module:io.ox/core
-#: apps/io.ox/core/sub/subscriptions.js module:io.ox/core/sub
-msgid "New Folder"
-msgstr "Új mappa"
-=======
-#: apps/io.ox/core/viewer/views/toolbarview.js module:io.ox/core
-msgid "Slideshow"
-msgstr "Diavetítés"
-
-#: apps/io.ox/core/viewer/views/toolbarview.js module:io.ox/core
-msgid "Run slideshow"
-msgstr "Diavetítés indítása"
-
-#: apps/io.ox/core/viewer/views/toolbarview.js module:io.ox/core
-msgid "Stop slideshow"
-msgstr "Diavetítés leállítása"
->>>>>>> c69277e7
-
-#: apps/io.ox/mail/api.js module:io.ox/mail
-msgid "New Mail"
-msgstr "Új levél"
-
-#: apps/io.ox/tours/whats-new.js module:io.ox/core
-msgid "New Windows"
-msgstr "Új ablakok"
-
-#: apps/io.ox/core/folder/actions/add.js module:io.ox/core
-msgid "New address book"
-msgstr "Új címjegyzékek"
-
-#: apps/io.ox/calendar/settings/pane.js module:io.ox/calendar
-#: apps/io.ox/calendar/toolbar.js
-msgid "New appointment"
-msgstr "Új találkozó"
-
-#. Title of generic desktop notification about new invitations to appointments
-#. Title of the desktop notification about new invitation to a specific appointment
-#: apps/plugins/notifications/calendar/register.js
-#: module:plugins/notifications
-msgid "New appointment invitation"
-msgstr "Új találkozómeghívó"
-
-#. Title of the desktop notification about new reminder for a specific appointment
-#: apps/plugins/notifications/calendar/register.js
-#: module:plugins/notifications
-msgid "New appointment reminder"
-msgstr "Új találkozóemlékeztető"
-
-#. Title of generic desktop notification about new reminders for appointments
-#: apps/plugins/notifications/calendar/register.js
-#: module:plugins/notifications
-msgid "New appointment reminders"
-msgstr "Új találkozóemlékeztetők"
-
-#: apps/io.ox/core/folder/actions/add.js module:io.ox/core
-msgid "New calendar"
-msgstr "Új naptár"
-
-#: apps/io.ox/core/import/import.js module:io.ox/core
-msgid "New calendar name"
-msgstr "Új naptár neve"
-
-#: apps/io.ox/contacts/edit/main.js module:io.ox/contacts
-msgid "New contact"
-msgstr "Új névjegy"
-
-#: apps/io.ox/files/toolbar.js module:io.ox/files
-msgid "New file"
-msgstr "Új fájl"
-
-#: apps/io.ox/core/folder/actions/add.js module:io.ox/core
-msgid "New folder"
-msgstr "Új mappa"
-
-#: apps/plugins/notifications/mail/register.js module:plugins/notifications
-msgid "New mail"
-msgstr "Új levél"
-
-#: apps/plugins/notifications/mail/register.js module:plugins/notifications
-msgid "New mails"
-msgstr "Új levelek"
-
-#: apps/io.ox/notes/toolbar.js module:io.ox/notes
-msgid "New note"
-msgstr "Új megjegyzés"
-
-#: apps/io.ox/core/notifications/subview.js module:io.ox/core
-msgid "New notifications"
-msgstr "Új értesítések"
-
-#: apps/plugins/notifications/tasks/register.js module:plugins/notifications
-msgid "New overdue task"
-msgstr "Új lejárt határidejű feladat"
-
-#: apps/plugins/notifications/tasks/register.js module:plugins/notifications
-msgid "New overdue tasks"
-msgstr "Új lejárt határidejű feladatok"
-
-#: apps/plugins/portal/userSettings/register.js module:io.ox/core
-msgid "New password"
-msgstr "Új jelszó"
-
-#: apps/io.ox/mail/mailfilter/settings/model.js module:io.ox/mail
-#: apps/io.ox/mail/mailfilter/settings/util.js
-msgid "New rule"
-msgstr "Új szabály"
-
-#: apps/io.ox/backbone/views/search.js module:io.ox/core
-msgid "New search ... (prototype)"
-msgstr "Új keresés ... (prototípus)"
-
-#: apps/io.ox/tasks/toolbar.js module:io.ox/tasks
-msgid "New task"
-msgstr "Új feladat"
-
-#. Title for a desktop notification about a new invitation to a specific task
-#: apps/plugins/notifications/tasks/register.js module:plugins/notifications
-msgid "New task invitation"
-msgstr "Új feladatmeghívó"
-
-#. Title for a generic desktop notification about new invitations to tasks
-#: apps/plugins/notifications/tasks/register.js module:plugins/notifications
-msgid "New task invitations"
-msgstr "Új feladatmeghívók"
-
-#. Title for a desktop notification about a new reminder for a specific task
-#: apps/plugins/notifications/tasks/register.js module:plugins/notifications
-msgid "New task reminder"
-msgstr "Új feladatemlékeztető"
-
-#. Title for a generic desktop notification about new reminders for tasks
-#: apps/plugins/notifications/tasks/register.js module:plugins/notifications
-msgid "New task reminders"
-msgstr "Új feladatemlékeztetők"
-
-#: apps/io.ox/core/tk/wizard.js module:io.ox/core
-#: apps/io.ox/core/viewer/views/displayerview.js
-#: apps/io.ox/core/wizard/registry.js module:io.ox/core/wizard
-#: apps/io.ox/tours/whats-new.js apps/io.ox/wizards/upsell.js
-#: module:io.ox/wizards
-msgid "Next"
-msgstr "Következő"
-
-#: apps/io.ox/calendar/week/view.js module:io.ox/calendar
-msgid "Next Day"
-msgstr "Következő nap"
-
-#: apps/io.ox/calendar/month/view.js module:io.ox/calendar
-#, fuzzy
-#| msgid "Next month"
-msgid "Next Month"
-msgstr "Következő hónap"
-
-#: apps/io.ox/calendar/week/view.js module:io.ox/calendar
-msgid "Next Week"
-msgstr "Következő hét"
-
-#: apps/io.ox/mail/threadview.js module:io.ox/mail
-msgid "Next message"
-msgstr "Következő üzenet"
-
-#: apps/io.ox/calendar/freetime/timeView.js module:io.ox/calendar
-msgid "Next month"
-msgstr "Következő hónap"
-
-#: apps/io.ox/core/viewer/views/toolbarview.js module:io.ox/core
-msgid "Next page"
-msgstr "Következő oldal"
-
-#: apps/io.ox/calendar/freetime/timeView.js module:io.ox/calendar
-msgid "Next week"
-msgstr "Következő hét"
-
-#: apps/io.ox/calendar/year/view.js module:io.ox/calendar
-msgid "Next year"
-msgstr "Következő év"
-
-#: apps/io.ox/contacts/model.js module:io.ox/contacts
-msgid "Nickname"
-msgstr "Becenév"
-
-#. folder permissions - Is Admin? NO
-#: apps/io.ox/core/main/logout.js module:io.ox/core
-#: apps/io.ox/core/permissions/permissions.js
-msgid "No"
-msgstr "Nem"
-
-#: apps/plugins/portal/rss/register.js module:io.ox/portal
-msgid "No RSS feeds found."
-msgstr "Nem találhatók RSS hírforrások."
-
-#: apps/plugins/portal/twitter/register.js module:plugins/portal
-msgid "No Tweets yet."
-msgstr "Még nincsenek tweetek."
-
-#: apps/io.ox/core/folder/tree.js module:io.ox/core
-msgid "No action available"
-msgstr "Nincs elérhető művelet"
-
-#: apps/io.ox/calendar/list/view.js module:io.ox/calendar
-msgid "No appointment selected"
-msgstr "Nincs kiválasztott találkozó"
-
-#: apps/io.ox/calendar/list/listview.js module:io.ox/calendar
-msgid "No appointments found until %s"
-msgstr "Nincsenek találkozó eddig: %s"
-
-#: apps/io.ox/core/tk/tokenfield.js module:io.ox/core
-msgid "No autocomplete entries found"
-msgstr "Nincs automatikus kiegészítés"
-
-#: apps/plugins/portal/birthdays/register.js module:plugins/portal
-msgid "No birthdays within the next %1$d weeks"
-msgstr "Nincsenek születésnapok a következő %1$d héten"
-
-#: apps/io.ox/backbone/mini-views/colorpicker.js module:io.ox/core
-msgid "No color"
-msgstr "Nincs szín"
-
-#: apps/io.ox/core/boot/i18n.js module:io.ox/core/boot
-msgid ""
-"No connection to server. Please check your internet connection and retry."
-msgstr ""
-"Nincs kapcsolat a kiszolgálóhoz. Ellenőrizze internetkapcsolatát, és "
-"próbálja újra."
-
-#: apps/io.ox/core/commons.js module:io.ox/core apps/io.ox/files/main.js
-#: module:io.ox/files
-msgid "No elements selected"
-msgstr "Nincs elem kijelölve"
-
-#: apps/io.ox/core/settings/errorlog/settings/pane.js module:io.ox/core
-msgid "No errors"
-msgstr "Nincs hiba"
-
-#: apps/io.ox/core/export.js module:io.ox/core
-msgid "No export format available"
-msgstr "Nem áll rendelkezésre exportformátum"
-
-#: apps/plugins/portal/recentfiles/register.js module:plugins/portal
-msgid "No files have been changed recently"
-msgstr "Mostanság nem változott egyik fájl sem"
-
-#: apps/io.ox/search/items/view-template.js module:io.ox/core
-msgid "No items found"
-msgstr "Nem találhatók elemek"
-
-#: apps/io.ox/contacts/settings/pane.js module:io.ox/contacts
-msgid "No link"
-msgstr "Nincs kapcsolat"
-
-#: apps/io.ox/core/settings/errorlog/settings/pane.js module:io.ox/core
-msgid "No lost requests"
-msgstr "Nincs elveszett kérés"
-
-#: apps/plugins/portal/mail/register.js module:plugins/portal
-msgid "No mails in your inbox"
-msgstr "Nincsenek levelek Beérkezett üzenetek mappában"
-
-#. search feature returns an empty result
-#: apps/io.ox/calendar/main.js module:io.ox/calendar
-#: apps/io.ox/contacts/addressbook/popup.js module:io.ox/contacts
-#: apps/io.ox/find/main.js module:io.ox/core
-msgid "No matching items found."
-msgstr "Nem találhatók ilyen elemek."
-
-#: apps/io.ox/mail/main.js module:io.ox/mail
-msgid "No message selected"
-msgstr "Nincs kiválasztott üzenet"
-
-#: apps/io.ox/core/notifications.js module:io.ox/core
-msgid "No notifications"
-msgstr "Nincsenek értesítések"
-
-#: apps/io.ox/mail/settings/signatures/settings/pane.js module:io.ox/mail
-msgid "No preview available"
-msgstr "Nem érhető el előnézet"
-
-#: apps/io.ox/tasks/util.js module:io.ox/tasks
-msgid "No priority"
-msgstr "Nincs prioritás"
-
-#: apps/io.ox/mail/util.js module:io.ox/core
-msgid "No recipients"
-msgstr "Nincsenek címzettek"
-
-#: apps/io.ox/backbone/mini-views/alarms.js module:io.ox/calendar
-#: apps/io.ox/tasks/edit/view-template.js module:io.ox/tasks/edit
-#: apps/io.ox/tasks/util.js module:io.ox/tasks
-msgid "No reminder"
-msgstr "Nincs emlékeztető"
-
-#: apps/io.ox/mail/compose/extensions.js module:io.ox/mail
-#: apps/io.ox/mail/settings/signatures/settings/pane.js
-msgid "No signature"
-msgstr "Nincs aláírás"
-
-#: apps/io.ox/core/settings/errorlog/settings/pane.js module:io.ox/core
-msgid "No slow requests"
-msgstr "Nincs lassú kérés"
-
-#. %1$s mail sender
-#. %2$s mail subject
-#: apps/io.ox/mail/actions/addToPortal.js module:io.ox/mail
-#: apps/io.ox/mail/compose/model.js apps/io.ox/mail/compose/view.js
-#: apps/io.ox/mail/util.js module:io.ox/core
-#: apps/plugins/notifications/mail/register.js module:plugins/notifications
-#: apps/plugins/portal/mail/register.js module:plugins/portal
-#, c-format
-msgid "No subject"
-msgstr "Nincs tárgy"
-
-#: apps/io.ox/core/sub/subscriptions.js module:io.ox/core/sub
-msgid "No subscription services available for this module"
-msgstr "Ehhez a modulhoz nincs feliratkozás kötve."
-
-#: apps/plugins/portal/reddit/register.js module:io.ox/portal
-msgid "No title."
-msgstr "Nincs cím."
-
-#. object permissions - read
-#. object permissions - edit/modify
-#. object permissions - delete
-#. Auth type. None. No authentication
-#. Connection security. None.
-#: apps/io.ox/core/settings/pane.js module:io.ox/core
-#: apps/io.ox/core/tk/attachments.js apps/io.ox/core/tk/flag-picker.js
-#: module:io.ox/mail apps/io.ox/files/share/permissions.js
-#: apps/io.ox/files/view-options.js module:io.ox/files
-#: apps/io.ox/mail/accounts/view-form.js module:io.ox/settings
-#: apps/io.ox/mail/mailfilter/settings/filter/actions/register.js
-#: module:io.ox/mailfilter
-msgid "None"
-msgstr "Nincs"
-
-#: apps/io.ox/tasks/edit/view-template.js module:io.ox/tasks/edit
-msgctxt "Tasks priority"
-msgid "None"
-msgstr "Nincs"
-
-#. E-Mail priority
-#: apps/io.ox/mail/compose/view.js module:io.ox/mail
-msgctxt "E-Mail priority"
-msgid "Normal"
-msgstr "Normál"
-
-#: apps/io.ox/mail/mailfilter/settings/filter/tests/util.js
-#: module:io.ox/mailfilter
-msgid "Not Regex"
-msgstr "Regexre nem illeszkedő:"
-
-#: apps/io.ox/mail/common-extensions.js module:io.ox/mail
-msgid "Not flagged"
-msgstr "Jelöletlen"
-
-#: apps/plugins/core/feedback/register.js module:io.ox/core
-msgid "Not likely at all"
-msgstr "Nem valószínű"
-
-#: apps/io.ox/mail/actions.js module:io.ox/mail apps/io.ox/mail/contextmenu.js
-#: apps/io.ox/mail/mobile-toolbar-actions.js apps/io.ox/mail/toolbar.js
-msgid "Not spam"
-msgstr "Nem levélszemét"
-
-#: apps/io.ox/tasks/edit/view-template.js module:io.ox/tasks/edit
-#: apps/io.ox/tasks/print.js module:io.ox/tasks apps/io.ox/tasks/util.js
-msgid "Not started"
-msgstr "Nem indult el"
-
-#: apps/io.ox/editor/main.js module:io.ox/editor
-#: apps/io.ox/mail/actions/delete.js module:io.ox/mail
-#: apps/io.ox/mail/actions/reminder.js
-msgid "Note"
-msgstr "Megjegyzés"
-
-#: apps/io.ox/core/import/import.js module:io.ox/core
-msgid "Note on CSV files:"
-msgstr "Megjegyzés a CSV fájlokon:"
-
-#: apps/io.ox/mail/common-extensions.js module:io.ox/mail
-msgid "Note:"
-msgstr "Megjegyzés:"
-
-#: apps/io.ox/contacts/print.js module:io.ox/contacts
-msgid "Note: One contact is not shown due to missing phone numbers"
-msgid_plural "Note: %1$d contacts are not shown due to missing phone numbers"
-msgstr[0] ""
-"Megjegyzés: az egyik névjegy nem jelenik meg, mert nincs hozzá telefonszám"
-msgstr[1] ""
-"Megjegyzés: %1$d névjegy nem jelenik meg, mert nincs hozzá telefonszám"
-
-#: apps/io.ox/core/sub/settings/pane.js module:io.ox/core/sub
-msgid ""
-"Note: Refreshing this subscription will replace the calendar content with "
-"the external content. Changes you have made inside appsuite will be "
-"overwritten"
-msgstr ""
-"Megjegyzés: Ezen feliratkozás frissítése lecseréli a naptártartalmat a külső "
-"tartalommal. Az appsuite-on belül végzett módosítások felül lesznek írva."
-
-#: apps/io.ox/core/main/apps.js module:io.ox/core
-msgctxt "app"
-msgid "Notes"
-msgstr "Jegyzetek"
-
-#: apps/io.ox/backbone/mini-views/alarms.js module:io.ox/calendar
-msgid "Notification"
-msgstr "Értesítés"
-
-#. Should be "töne" in german, used for notification sounds. Not "geräusch"
-#: apps/io.ox/mail/settings/pane.js module:io.ox/mail
-msgid "Notification sounds"
-msgstr "Értesítés hangok"
-
-#: apps/io.ox/core/notifications.js module:io.ox/core
-msgid "Notifications"
-msgstr "Értesítések"
-
-#. Used to display reminders for appointments
-#. %1$s: the time the reminder should pop up. relative date: 15 minutes, 3 days etc
-#: apps/io.ox/backbone/mini-views/alarms.js module:io.ox/calendar
-msgid "Notify %1$s after end."
-msgstr "%1$s értesítése befejezés után."
-
-#. Used to display reminders for appointments
-#. %1$s: the time the reminder should pop up. relative date: 15 minutes, 3 days etc
-#: apps/io.ox/backbone/mini-views/alarms.js module:io.ox/calendar
-msgid "Notify %1$s after start."
-msgstr "%1$s értesítése kezdés után."
-
-#. Used to display reminders for appointments
-#. %1$s: the time the reminder should pop up. relative date: 15 minutes, 3 days etc
-#: apps/io.ox/backbone/mini-views/alarms.js module:io.ox/calendar
-msgid "Notify %1$s before end."
-msgstr "%1$s értesítése befejezés előtt."
-
-#. Used to display reminders for appointments
-#. %1$s: the time the reminder should pop up. relative date: 15 minutes, 3 days etc
-#: apps/io.ox/backbone/mini-views/alarms.js module:io.ox/calendar
-msgid "Notify %1$s before start."
-msgstr "%1$s értesítése kezdés előtt."
-
-#. Used to display reminders for appointments
-#. %1$s: the time the reminder should pop up. absolute date with time: something like September 4, 1986 8:30 PM
-#: apps/io.ox/backbone/mini-views/alarms.js module:io.ox/calendar
-msgid "Notify at %1$s."
-msgstr "Értesítés ekkor: %1$s."
-
-#. Used to display reminders for appointments
-#: apps/io.ox/backbone/mini-views/alarms.js module:io.ox/calendar
-msgid "Notify at end."
-msgstr "Értesítés befejezéskor."
-
-#. Used to display reminders for appointments
-#: apps/io.ox/backbone/mini-views/alarms.js module:io.ox/calendar
-msgid "Notify at start."
-msgstr "Értesítés kezdéskor."
-
-#. Hides all current notifications (invitations, reminder etc.) for half an hour.
-#: apps/io.ox/core/notifications.js module:io.ox/core
-msgid "Notify me again later"
-msgstr "Értesítsen később"
-
-#. text in the settings pane to indicate session that is currently active
-#: apps/io.ox/settings/security/sessions/settings/pane.js module:io.ox/core
-msgid "Now active"
-msgstr "Most aktív"
-
-#: apps/io.ox/core/settings/editLocale.js module:io.ox/core
-msgid "Numbers"
-msgstr "Számok"
-
-#: apps/io.ox/core/tk/reminder-util.js module:io.ox/core
-msgid "OK"
-msgstr "OK"
-
-#: apps/io.ox/core/permissions/permissions.js module:io.ox/core
-msgid "Object permissions"
-msgstr "Elemek jogosultságai"
-
-#. Emoji category
-#: apps/io.ox/core/emoji/view.js module:io.ox/mail
-#: apps/io.ox/emoji/categories.js
-msgid "Objects"
-msgstr "Tárgyak"
-
-#: apps/io.ox/backbone/views/recurrence-view.js
-#: module:io.ox/calendar/edit/main
-msgid "Occurrences"
-msgstr "Ismétlődés"
-
-#: apps/io.ox/core/main/offline.js module:io.ox/core
-msgid "Offline"
-msgstr "Nem érhető el"
-
-#: apps/io.ox/core/boot/i18n.js module:io.ox/core/boot
-msgid "Offline mode"
-msgstr "Kapcsolat nélküli mód"
-
-#: apps/io.ox/backbone/views/edit-picture.js module:io.ox/contacts
-#: apps/io.ox/calendar/actions/change-alarms.js module:io.ox/calendar
-#: apps/io.ox/core/folder/picker.js module:io.ox/core
-#: apps/io.ox/core/relogin.js apps/io.ox/core/tk/filestorageUtil.js
-#: apps/io.ox/settings/security/sessions/settings/pane.js
-msgid "Ok"
-msgstr "OK"
-
-#: apps/io.ox/backbone/mini-views/colorpicker.js module:io.ox/core
-msgid "Olive"
-msgstr "Olíva"
-
-#: apps/io.ox/calendar/actions/create.js module:io.ox/calendar
-msgid "On behalf of the owner"
-msgstr "A tulajdonos nevében"
-
-#: apps/io.ox/backbone/views/recurrence-view.js
-#: module:io.ox/calendar/edit/main
-msgid "On specific date"
-msgstr "Megadott napon"
-
-#. recurrence string
-#. %1$d: numeric
-#: apps/io.ox/calendar/util.js module:io.ox/calendar
-msgctxt "weekly"
-msgid "On workdays."
-msgid_plural "Every %1$d weeks on workdays."
-msgstr[0] "Munkanapokon."
-msgstr[1] "Minden %1$d. hét munkanapjain."
-
-#. %1$d is the number of search results in the autocomplete field
-#: apps/io.ox/core/tk/tokenfield.js module:io.ox/core
-#, c-format
-msgid "One autocomplete entry found"
-msgid_plural "%1$d autocomplete entries found"
-msgstr[0] "Egy automatikus kiegészítés bejegyzés található"
-msgstr[1] "%1$d automatikus kiegészítés bejegyzés található"
-
-#. broken image inside a mail
-#: apps/io.ox/mail/compose/inline-images.js module:io.ox/mail
-msgid "One of the embedded images could not be used."
-msgstr "Az egyik beágyazott kép nem használható."
-
-#: apps/io.ox/mail/actions/attachmentQuota.js module:io.ox/mail
-msgid ""
-"One or more attached files exceed the size limit per email. Therefore, the "
-"files are not sent as attachments but kept on the server. The email you have "
-"sent just contains links to download these files."
-msgstr ""
-"Legalább egy csatolt fájl túllépi az e-mailenkénti méretkorlátot. Emiatt a "
-"fájlok nem kerülnek elküldésre mellékletként, hanem a kiszolgálón maradnak. "
-"Az elküldött levél hivatkozásokat tartalmaz ezekre a fájlokra."
-
-#: apps/io.ox/backbone/mini-views/help.js module:io.ox/core
-msgid "Online help"
-msgstr "Online súgó"
-
-#: apps/io.ox/core/sub/settings/pane.js module:io.ox/core/sub
-msgid "Only showing items related to folder \"%1$s\""
-msgstr "Csak a(z) „%1$s” mappával kapcsolatos elemek megjelenítése"
-
-#: apps/io.ox/files/actions.js module:io.ox/files
-msgid "Open"
-msgstr "Megnyitás"
-
-#: apps/io.ox/contacts/settings/pane.js module:io.ox/contacts
-#: apps/io.ox/contacts/view-detail.js
-msgid "Open Street Map"
-msgstr "Open Street Map"
-
-#: apps/io.ox/mail/threadview.js module:io.ox/mail
-msgid "Open all messages"
-msgstr "Összes üzenet megnyitása"
-
-#: apps/io.ox/core/viewer/views/toolbarview.js module:io.ox/core
-msgid "Open attachment"
-msgstr "Melléklet megnyitása"
-
-#: apps/io.ox/core/viewer/views/sidebar/panelbaseview.js
-#: module:io.ox/core/viewer
-msgid "Open description panel"
-msgstr "Leírópanel megnyitása"
-
-#: apps/plugins/portal/tumblr/register.js module:io.ox/portal
-msgid "Open external link"
-msgstr "Külső hivatkozás megnyitása"
-
-#: apps/io.ox/preview/main.js module:io.ox/core
-msgid "Open file"
-msgstr "Fájl megnyitása"
-
-#: apps/io.ox/preview/main.js module:io.ox/core
-msgid "Open file. Drag to your desktop to download."
-msgstr "Fájl megnyitása. Húzza az asztalára a letöltéshez."
-
-#: apps/io.ox/calendar/list/view-options.js module:io.ox/calendar
-#: apps/io.ox/calendar/toolbar.js apps/io.ox/core/commons.js module:io.ox/core
-#: apps/io.ox/files/favorite/view-options.js
-#: apps/io.ox/files/share/view-options.js module:io.ox/files
-#: apps/io.ox/files/view-options.js apps/io.ox/mail/view-options.js
-#: module:io.ox/mail
-msgid "Open folder view"
-msgstr "Mappanézet megnyitása"
-
-#. %1$s is a map service, like "Google Maps"
-#: apps/io.ox/contacts/view-detail.js module:io.ox/contacts
-msgid "Open in %1$s"
-msgstr "Megnyitás ebben: %1$s"
-
-#: apps/plugins/notifications/calendar/register.js
-#: module:plugins/notifications
-msgid "Open in calendar"
-msgstr "Megnyitás a naptárban"
-
-#. button label within the client-onboarding widget
-#. button opens the wizard to configure your device
-#: apps/plugins/portal/powerdns-parental-control/register.js
-#: module:plugins/portal
-msgid "Open parental control settings"
-msgstr "Szülői felügyelet beállításaok megnyitása"
-
-#: apps/io.ox/mail/threadview.js module:io.ox/mail
-msgid "Open/close all messages"
-msgstr "Összes üzenet megnyitása/bezárása"
-
-#: apps/io.ox/settings/security/sessions/settings/pane.js module:io.ox/core
-msgid "Opera"
-msgstr "Opera"
-
-#: apps/io.ox/contacts/model.js module:io.ox/contacts
-msgid "Optional 01"
-msgstr "Opcionális 01"
-
-#: apps/io.ox/contacts/model.js module:io.ox/contacts
-msgid "Optional 02"
-msgstr "Opcionális 02"
-
-#: apps/io.ox/contacts/model.js module:io.ox/contacts
-msgid "Optional 03"
-msgstr "Opcionális 03"
-
-#: apps/io.ox/contacts/model.js module:io.ox/contacts
-msgid "Optional 04"
-msgstr "Opcionális 04"
-
-#: apps/io.ox/contacts/model.js module:io.ox/contacts
-msgid "Optional 05"
-msgstr "Opcionális 05"
-
-#: apps/io.ox/contacts/model.js module:io.ox/contacts
-msgid "Optional 06"
-msgstr "Opcionális 06"
-
-#: apps/io.ox/contacts/model.js module:io.ox/contacts
-msgid "Optional 07"
-msgstr "Opcionális 07"
-
-#: apps/io.ox/contacts/model.js module:io.ox/contacts
-msgid "Optional 08"
-msgstr "Opcionális 08"
-
-#: apps/io.ox/contacts/model.js module:io.ox/contacts
-msgid "Optional 09"
-msgstr "Opcionális 09"
-
-#: apps/io.ox/contacts/model.js module:io.ox/contacts
-msgid "Optional 10"
-msgstr "Opcionális 10"
-
-#: apps/io.ox/contacts/model.js module:io.ox/contacts
-msgid "Optional 11"
-msgstr "Opcionális 11"
-
-#: apps/io.ox/contacts/model.js module:io.ox/contacts
-msgid "Optional 12"
-msgstr "Opcionális 12"
-
-#: apps/io.ox/contacts/model.js module:io.ox/contacts
-msgid "Optional 13"
-msgstr "Opcionális 13"
-
-#: apps/io.ox/contacts/model.js module:io.ox/contacts
-msgid "Optional 14"
-msgstr "Opcionális 14"
-
-#: apps/io.ox/contacts/model.js module:io.ox/contacts
-msgid "Optional 15"
-msgstr "Opcionális 15"
-
-#: apps/io.ox/contacts/model.js module:io.ox/contacts
-msgid "Optional 16"
-msgstr "Opcionális 16"
-
-#: apps/io.ox/contacts/model.js module:io.ox/contacts
-msgid "Optional 17"
-msgstr "Opcionális 17"
-
-#: apps/io.ox/contacts/model.js module:io.ox/contacts
-msgid "Optional 18"
-msgstr "Opcionális 18"
-
-#: apps/io.ox/contacts/model.js module:io.ox/contacts
-msgid "Optional 19"
-msgstr "Opcionális 19"
-
-#: apps/io.ox/contacts/model.js module:io.ox/contacts
-msgid "Optional 20"
-msgstr "Opcionális 20"
-
-#: apps/io.ox/calendar/freetime/timeView.js module:io.ox/calendar
-#: apps/io.ox/calendar/toolbar.js apps/io.ox/contacts/toolbar.js
-#: module:io.ox/contacts apps/io.ox/files/toolbar.js module:io.ox/files
-#: apps/io.ox/find/extensions-facets.js module:io.ox/core
-#: apps/io.ox/mail/compose/extensions.js module:io.ox/mail
-#: apps/io.ox/mail/compose/sharing.js apps/io.ox/mail/compose/view.js
-#: apps/io.ox/mail/toolbar.js apps/io.ox/tasks/toolbar.js module:io.ox/tasks
-msgid "Options"
-msgstr "Beállítások"
-
-#: apps/io.ox/backbone/mini-views/colorpicker.js module:io.ox/core
-#: apps/io.ox/core/tk/flag-picker.js module:io.ox/mail
-#: apps/io.ox/mail/mailfilter/settings/filter/actions/register.js
-#: module:io.ox/mailfilter apps/io.ox/portal/settings/pane.js
-#: module:io.ox/portal
-msgid "Orange"
-msgstr "Narancs"
-
-#: apps/io.ox/tasks/main.js module:io.ox/tasks
-msgid "Order"
-msgstr "Sorrend"
-
-#: apps/io.ox/calendar/common-extensions.js module:io.ox/calendar
-#: apps/io.ox/participants/chronos-detail.js module:io.ox/core
-#: apps/io.ox/participants/chronos-views.js apps/io.ox/participants/views.js
-msgid "Organizer"
-msgstr "Szervező"
-
-#: apps/io.ox/mail/compose/resizeUtils.js module:io.ox/mail
-#, fuzzy
-#| msgid "Original mail"
-msgid "Original"
-msgstr "Eredeti levél"
-
-#: apps/io.ox/tasks/util.js module:io.ox/tasks
-msgid "Original mail"
-msgstr "Eredeti levél"
-
-#. vcard (electronic business card) field
-#: apps/io.ox/contacts/print-details.js module:io.ox/contacts
-#: apps/io.ox/mail/accounts/settings.js module:io.ox/mail/accounts/settings
-msgid "Other"
-msgstr "Egyéb"
-
-#. vcard (electronic business card) field
-#: apps/io.ox/contacts/print-details.js module:io.ox/contacts
-#: apps/io.ox/contacts/view-detail.js
-msgid "Other Address"
-msgstr "Egyéb cím"
-
-#: apps/io.ox/contacts/edit/view-form.js module:io.ox/contacts
-msgid "Other address"
-msgstr "Egyéb cím"
-
-#: apps/io.ox/mail/accounts/view-form.js module:io.ox/settings
-msgid "Outgoing server (SMTP)"
-msgstr "Kimenő kiszolgáló (SMTP)"
-
-#: apps/io.ox/tasks/util.js module:io.ox/tasks
-msgid "Overdue"
-msgstr "Lejárt"
-
-#. %1$s task title
-#: apps/plugins/notifications/tasks/register.js module:plugins/notifications
-#, c-format
-msgid "Overdue Task %1$s."
-msgstr "Lejárt határidejű feladat: %1$s."
-
-#: apps/plugins/notifications/tasks/register.js module:plugins/notifications
-msgid "Overdue Tasks"
-msgstr "Lejárt határidejű feladatok"
-
-#. Role: Owner (same as admin)
-#: apps/io.ox/core/permissions/permissions.js module:io.ox/core
-#: apps/io.ox/files/share/permissions.js
-msgid "Owner"
-msgstr "Tulajdonos"
-
-#. Petabytes
-#: apps/io.ox/core/strings.js module:io.ox/core
-msgid "PB"
-msgstr "PB"
-
-#: apps/io.ox/files/view-options.js module:io.ox/files
-msgid "PDFs"
-msgstr "PDF-ek"
-
-#. text of a viewer document page caption
-#. Example result: "Page 5 of 10"
-#. %1$d is the current page index
-#. %2$d is the total number of pages
-#: apps/io.ox/core/viewer/views/types/documentview.js module:io.ox/core
-msgid "Page %1$d of %2$d"
-msgstr "%1$d/%2$d oldal"
-
-#: apps/io.ox/contacts/model.js module:io.ox/contacts
-msgid "Pager"
-msgstr "Személyhívó"
-
-#: apps/io.ox/mail/mailfilter/settings/filter/tests/util.js
-#: module:io.ox/mailfilter
-msgid "Part"
-msgstr "Része"
-
-#: apps/plugins/notifications/calendar/register.js
-#: module:plugins/notifications
-#, fuzzy
-#| msgid "Participant related actions"
-msgid "Participant not found"
-msgstr "Résztvevőhöz kapcsolódó művelet"
-
-#: apps/io.ox/calendar/actions.js module:io.ox/calendar
-msgid "Participant related actions"
-msgstr "Résztvevőhöz kapcsolódó művelet"
-
-#: apps/io.ox/calendar/print-compact.js module:io.ox/calendar
-#: apps/io.ox/calendar/util.js apps/io.ox/participants/chronos-detail.js
-#: module:io.ox/core apps/io.ox/participants/detail.js
-msgid "Participants"
-msgstr "Résztvevők"
-
-#: apps/io.ox/participants/chronos-views.js module:io.ox/core
-#: apps/io.ox/participants/views.js
-msgid "Participants (%1$d)"
-msgstr "Résztvevők (%1$d)"
-
-#: apps/io.ox/calendar/actions/delete.js module:io.ox/calendar
-#: apps/io.ox/calendar/actions/subscribe-ical.js apps/io.ox/core/boot/i18n.js
-#: module:io.ox/core/boot apps/io.ox/core/relogin.js module:io.ox/core
-#: apps/io.ox/files/share/wizard.js module:io.ox/files
-#: apps/io.ox/mail/accounts/view-form.js module:io.ox/settings
-#: apps/io.ox/mail/compose/sharing.js module:io.ox/mail
-msgid "Password"
-msgstr "Jelszó"
-
-#. %1$s is the minimum password length
-#. %2$s is the maximum password length
-#: apps/plugins/portal/userSettings/register.js module:io.ox/core
-#, c-format
-msgid "Password length must be between %1$d and %2$d characters."
-msgstr "A jelszó hosszának %1$d és %2$d karakter között kell lennie."
-
-#: apps/io.ox/settings/accounts/settings/pane.js
-#: module:io.ox/settings/accounts
-msgid "Password recovery"
-msgstr "Jelszó visszaállítása"
-
-#: apps/io.ox/files/share/wizard.js module:io.ox/files
-msgid "Password required"
-msgstr "Jelszó szükséges"
-
-#: apps/plugins/portal/userSettings/register.js module:io.ox/core
-msgid "Password strength: Good"
-msgstr "Jelszó erőssége: jó"
-
-#: apps/plugins/portal/userSettings/register.js module:io.ox/core
-msgid "Password strength: Legendary!"
-msgstr "Jelszó erőssége: legendás"
-
-#: apps/plugins/portal/userSettings/register.js module:io.ox/core
-msgid "Password strength: Strong"
-msgstr "Jelszó erőssége: erős"
-
-#: apps/plugins/portal/userSettings/register.js module:io.ox/core
-msgid "Password strength: Too short"
-msgstr "Jelszó erőssége: túl rövid"
-
-#: apps/plugins/portal/userSettings/register.js module:io.ox/core
-msgid "Password strength: Very strong"
-msgstr "Jelszó erőssége: nagyon erős"
-
-#: apps/plugins/portal/userSettings/register.js module:io.ox/core
-msgid "Password strength: Very weak"
-msgstr "Jelszó erőssége: nagyon gyenge"
-
-#: apps/plugins/portal/userSettings/register.js module:io.ox/core
-msgid "Password strength: Weak"
-msgstr "Jelszó erőssége: gyenge"
-
-#: apps/plugins/portal/userSettings/register.js module:io.ox/core
-msgid "Password strength: Wrong length"
-msgstr "Jelszó erőssége: nem megfelelő hosszúságú"
-
-#. Emoji category
-#: apps/io.ox/core/emoji/view.js module:io.ox/mail
-#: apps/io.ox/emoji/categories.js
-msgid "People"
-msgstr "Emberek"
-
-#: apps/io.ox/mail/settings/pane.js module:io.ox/mail
-msgid "Permanently remove deleted emails"
-msgstr "Törölt levelek végleges eltávolítása"
-
-#: apps/io.ox/core/folder/contextmenu.js module:io.ox/core
-msgid "Permissions"
-msgstr "Jogosultságok"
-
-#: apps/io.ox/core/folder/contextmenu.js module:io.ox/core
-#: apps/io.ox/files/contextmenu.js
-msgid "Permissions / Invite people"
-msgstr "Engedélyek / Emberek meghívása"
-
-#: apps/io.ox/files/share/permissions.js module:io.ox/core
-msgid "Permissions for %1$s \"%2$s\""
-msgstr "Jogosultságok ehhez: %1$s \"%2$s\""
-
-#: apps/io.ox/settings/apps/settings/pane.js module:io.ox/core
-msgid "Permissions:"
-msgstr "Jogosultságok:"
-
-#: apps/io.ox/contacts/view-detail.js module:io.ox/contacts
-msgid "Personal"
-msgstr "Személyes"
-
-#: apps/io.ox/core/folder/extensions.js module:io.ox/core
-msgid "Personal calendar"
-msgstr "Személyes naptár"
-
-#. vcard (electronic business card) field
-#: apps/io.ox/contacts/edit/view-form.js module:io.ox/contacts
-#: apps/io.ox/contacts/print-details.js
-msgid "Personal information"
-msgstr "Személyes adatok"
-
-#. placeholder text in share dialog
-#: apps/io.ox/files/share/permissions.js module:io.ox/core
-msgid ""
-"Personal message (optional). This message is sent to all newly invited "
-"people."
-msgstr ""
-"Személyes üzenet (opcionális). Minden új meghívott megkapja ezt az üzenetet."
-
-#. vcard (electronic business card) field
-#: apps/io.ox/contacts/print-details.js module:io.ox/contacts
-#: apps/io.ox/contacts/print.js
-msgid "Phone"
-msgstr "Telefon"
-
-#: apps/io.ox/contacts/edit/view-form.js module:io.ox/contacts
-msgid "Phone & fax numbers"
-msgstr "Telefon- és faxszámok"
-
-#: apps/io.ox/contacts/model.js module:io.ox/contacts
-msgid "Phone (assistant)"
-msgstr "Telefon (asszisztens)"
-
-#: apps/io.ox/contacts/model.js module:io.ox/contacts
-msgid "Phone (business alt)"
-msgstr "Telefon (másik üzleti)"
-
-#: apps/io.ox/contacts/model.js module:io.ox/contacts
-msgid "Phone (business)"
-msgstr "Telefon (üzleti)"
-
-#: apps/io.ox/contacts/model.js module:io.ox/contacts
-msgid "Phone (car)"
-msgstr "Telefon (autó)"
-
-#: apps/io.ox/contacts/model.js module:io.ox/contacts
-msgid "Phone (company)"
-msgstr "Telefon (cég)"
-
-#: apps/io.ox/contacts/model.js module:io.ox/contacts
-msgid "Phone (home alt)"
-msgstr "Telefon (másik otthoni)"
-
-#: apps/io.ox/contacts/model.js module:io.ox/contacts
-msgid "Phone (home)"
-msgstr "Telefon (otthoni)"
-
-#: apps/io.ox/contacts/model.js module:io.ox/contacts
-msgid "Phone (other)"
-msgstr "Telefon (egyéb)"
-
-#: apps/io.ox/contacts/actions/print.js module:io.ox/contacts
-#: apps/io.ox/contacts/print.js
-msgid "Phone list"
-msgstr "Telefonlista"
-
-#: apps/io.ox/contacts/view-detail.js module:io.ox/contacts
-msgid "Phone numbers"
-msgstr "Telefonszámok"
-
-#: apps/io.ox/backbone/mini-views/colorpicker.js module:io.ox/core
-#: apps/io.ox/core/tk/flag-picker.js module:io.ox/mail
-#: apps/io.ox/mail/mailfilter/settings/filter/actions/register.js
-#: module:io.ox/mailfilter apps/io.ox/portal/settings/pane.js
-#: module:io.ox/portal
-msgid "Pink"
-msgstr "Rózsaszín"
-
-#. Emoji category
-#: apps/io.ox/core/emoji/view.js module:io.ox/mail
-#: apps/io.ox/emoji/categories.js
-msgid "Places"
-msgstr "Helyek"
-
-#: apps/io.ox/mail/compose/view.js module:io.ox/mail
-msgid "Plain Text"
-msgstr "Sima szöveg"
-
-#: apps/io.ox/mail/settings/compose/settings/pane.js module:io.ox/mail
-msgid "Plain text"
-msgstr "Sima szöveg"
-
-#. Used to display reminders for appointments
-#. %1$s: the time the reminder should pop up. relative date: 15 minutes, 3 days etc
-#: apps/io.ox/backbone/mini-views/alarms.js module:io.ox/calendar
-msgid "Play sound %1$s after end."
-msgstr "%1$s lejátszás hang befejezés után."
-
-#. Used to display reminders for appointments
-#. %1$s: the time the reminder should pop up. relative date: 15 minutes, 3 days etc
-#: apps/io.ox/backbone/mini-views/alarms.js module:io.ox/calendar
-msgid "Play sound %1$s after start."
-msgstr "%1$s hang lejátszása kezdés után."
-
-#. Used to display reminders for appointments
-#. %1$s: the time the reminder should pop up. relative date: 15 minutes, 3 days etc
-#: apps/io.ox/backbone/mini-views/alarms.js module:io.ox/calendar
-msgid "Play sound %1$s before end."
-msgstr "%1$s hang lejátszása befejezés előtt."
-
-#. Used to display reminders for appointments
-#. %1$s: the time the reminder should pop up. relative date: 15 minutes, 3 days etc
-#: apps/io.ox/backbone/mini-views/alarms.js module:io.ox/calendar
-msgid "Play sound %1$s before start."
-msgstr "%1$s hang lejátszása kezdés előtt."
-
-#. Used to display reminders for appointments
-#. %1$s: the time the reminder should pop up. absolute date with time: something like September 4, 1986 8:30 PM
-#: apps/io.ox/backbone/mini-views/alarms.js module:io.ox/calendar
-msgid "Play sound at %1$s."
-msgstr "Hang lejátszása ekkor: %1$s."
-
-#. Used to display reminders for appointments
-#: apps/io.ox/backbone/mini-views/alarms.js module:io.ox/calendar
-msgid "Play sound at end."
-msgstr "Jang lejátszása befejezéskor."
-
-#. Used to display reminders for appointments
-#: apps/io.ox/backbone/mini-views/alarms.js module:io.ox/calendar
-msgid "Play sound at start."
-msgstr "Hang lejátszása kezdéskor."
-
-#: apps/io.ox/mail/settings/pane.js module:io.ox/mail
-msgid "Play sound on incoming mail"
-msgstr "Hang lejátszása levél érkezésekor"
-
-#: apps/io.ox/core/settings/pane.js module:io.ox/core
-msgid ""
-"Please check your browser settings and enable desktop notifications for this "
-"domain"
-msgstr ""
-"Ellenőrizze a böngészőbeállításokat és engedélyezze az asztali értesítéseket "
-"ehhez a tartományhoz"
-
-#: apps/plugins/portal/xing/register.js module:plugins/portal
-msgid ""
-"Please check your inbox for a confirmation email.\n"
-"\n"
-"Follow the instructions in the email and then return to the widget to "
-"complete account setup."
-msgstr ""
-"Keresse meg postafiókjában az ellenőrző levelet.\n"
-"\n"
-"Kövesse az levélben található utmutatást és beállítás befejezéséhez térjen "
-"vissza a widgethez."
-
-#: apps/io.ox/core/main/stages.js module:io.ox/core
-msgid "Please click \"Continue\" if you'd like to continue editing."
-msgstr ""
-"Ha folytatni szeretné a szerkesztést, kattintson a \"Folytatás\" gombra."
-
-#: apps/io.ox/calendar/actions/acceptdeny.js module:io.ox/calendar
-msgid "Please comment your confirmation status."
-msgstr "Adjon megjegyzést a megerősítési állapothoz."
-
-#: apps/io.ox/mail/mailfilter/settings/filter/view-form.js
-#: module:io.ox/settings
-msgid "Please define at least one action."
-msgstr "Adjon meg legalább egy műveletet."
-
-<<<<<<< HEAD
-#: apps/io.ox/backbone/validation.js module:io.ox/core
-msgid "Please enter a date in the past"
-msgstr "Adjon meg egy múltbeli dátumot"
-=======
-#: apps/io.ox/files/view-options.js module:io.ox/files
-#: apps/io.ox/mail/accounts/view-form.js module:io.ox/settings
-msgid "Select"
-msgstr "Kiválasztás"
-
-#: apps/io.ox/files/view-options.js module:io.ox/files
-#: apps/io.ox/find/extensions-api.js module:io.ox/core
-#: apps/io.ox/find/manager/value-model.js
-#: apps/io.ox/mail/mailfilter/settings/filter/tests/register.js
-#: module:io.ox/mailfilter
-msgid "All"
-msgstr "Összes"
->>>>>>> c69277e7
-
-#: apps/plugins/portal/flickr/register.js module:plugins/portal
-msgid "Please enter a description"
-msgstr "Adjon meg egy leírást"
-
-#: apps/plugins/portal/tumblr/register.js module:io.ox/portal
-msgid "Please enter a description."
-msgstr "Adjon meg egy leírást."
-
-#: apps/plugins/portal/rss/register.js module:io.ox/portal
-msgid "Please enter a feed URL."
-msgstr "Adjon meg egy hírforrás URL-t."
-
-#: apps/io.ox/calendar/freetime/distributionListPopup.js module:io.ox/calendar
-msgid "Please enter a name for the distribution list"
-msgstr "Adja meg a disztribúciós lista nevét"
-
-#: apps/io.ox/backbone/views/recurrence-view.js
-#: module:io.ox/calendar/edit/main
-msgid "Please enter a positive number"
-msgstr "Adjon meg egy pozitív számot"
-
-#: apps/plugins/portal/flickr/register.js module:plugins/portal
-msgid "Please enter a search query"
-msgstr "Adjon meg egy keresőkifejezést"
-
-#: apps/io.ox/backbone/mini-views/datepicker.js module:io.ox/core
-#: apps/io.ox/backbone/validation.js
-#: apps/io.ox/mail/mailfilter/settings/filter/tests/register.js
-#: module:io.ox/mailfilter
-msgid "Please enter a valid date"
-msgstr "Érvényes dátumot adjon meg"
-
-#: apps/io.ox/backbone/validation.js module:io.ox/core
-msgid "Please enter a valid email address"
-msgstr "Érvényes e-mail címet adjon meg"
-
-#: apps/io.ox/backbone/validation.js module:io.ox/core
-msgid "Please enter a valid email address or phone number"
-msgstr "Érvényes e-mail címet vagy telefonszámot adjon meg"
-
-#: apps/io.ox/mail/settings/signatures/settings/pane.js module:io.ox/mail
-msgid "Please enter a valid name"
-msgstr "Érvényes nevet adjon meg"
-
-#: apps/io.ox/backbone/validation.js module:io.ox/core
-msgid "Please enter a valid number"
-msgstr "Adjon meg érvényes számot"
-
-#: apps/io.ox/backbone/validation.js module:io.ox/core
-msgid "Please enter a valid object"
-msgstr "Érvényes objektumot adjon meg"
-
-#: apps/io.ox/backbone/validation.js module:io.ox/core
-msgid "Please enter a valid phone number. Allowed characters are: %1$s"
-msgstr "Érvényes telefonszámot adjon meg. Az engedélyezett karakterek: %1$s"
-
-#: apps/io.ox/backbone/validation.js module:io.ox/core
-msgid "Please enter a value"
-msgstr "Adjon meg egy értéket"
-
-#: apps/plugins/portal/tumblr/register.js module:io.ox/portal
-msgid "Please enter an blog url."
-msgstr "Adjon meg egy blog URL-t."
-
-#: apps/io.ox/core/relogin.js module:io.ox/core
-msgid "Please enter correct password"
-msgstr "Adja meg a helyes jelszót"
-
-#. %1$s the missing request parameter
-#: apps/io.ox/mail/accounts/view-form.js module:io.ox/settings
-#, c-format
-msgid "Please enter the following data: %1$s"
-msgstr "Adja meg a következő adatokat: %1$s"
-
-#: apps/io.ox/tasks/edit/view-template.js module:io.ox/tasks/edit
-msgid "Please enter value between 0 and 100."
-msgstr "Adjon meg egy 0 és 100 közti értéket."
-
-#: apps/io.ox/core/boot/i18n.js module:io.ox/core/boot
-msgid "Please enter your credentials."
-msgstr "Adja meg a hitelesítési adatait."
-
-#: apps/io.ox/onboarding/clients/extensions.js module:io.ox/core/onboarding
-msgid ""
-"Please enter your mobile phone number, and we´ll send you a link to "
-"automatically configure your iOS device! It´s that simple!"
-msgstr ""
-"Adja meg a mobiltelefon számát és elküldünk egy hivatkozást, amely "
-"automatikusan beállítja az iOS eszközt. Ez ilyen egyszerű!"
-
-#: apps/io.ox/core/boot/i18n.js module:io.ox/core/boot
-msgid "Please enter your password."
-msgstr "Adja meg jelszavát."
-
-#: apps/io.ox/backbone/views/capture-media.js module:io.ox/core
-msgid "Please grant access to your webcam first."
-msgstr "Először adjon hozzáférést a webkamerához."
-
-#: apps/io.ox/backbone/views/recurrence-view.js
-#: module:io.ox/calendar/edit/main
-msgid "Please insert a date after the start date"
-msgstr "Adjon egy kezdődátum utáni napot"
-
-#: apps/io.ox/calendar/freetime/distributionListPopup.js module:io.ox/calendar
-msgid "Please note that distribution lists cannot contain resources."
-msgstr ""
-"Kérjük, vegye figyelembe, hogy a disztribúciós listák nem tartalmazhatnak "
-"erőforrásokat."
-
-#: apps/io.ox/core/import/import.js module:io.ox/core
-msgid "Please note that other participants are removed on calendar import."
-msgstr ""
-"Vegye figyelembe, hogy a többi résztvevő eltávolításra kerül a naptár "
-"importálásakor."
-
-#: apps/io.ox/mail/categories/edit.js module:io.ox/mail
-msgid ""
-"Please note that some categories are predefined and you might not be able to "
-"rename or disable them."
-msgstr ""
-"Néhány kategória előre definiált és nem lehet átnevezni vagy letiltani őket"
-
-#: apps/plugins/core/feedback/register.js module:io.ox/core
-msgid ""
-"Please note that support requests cannot be handled via the feedback form. "
-"If you have questions or problems please contact our support directly."
-msgstr ""
-"A támogatási kérdéseket nem visszajelzés űrlapon keresztül kezeljük. "
-"Amennyiben kérdése vagy problémája van, akkor lépjen kapcsolatba közvetlenül "
-"a technikai támogatással."
-
-#: apps/io.ox/files/util.js module:io.ox/files
-msgid ""
-"Please note, changing or removing the file extension will cause problems "
-"when viewing or editing."
-msgstr ""
-"Ne feledje, a fájlkiterjesztések módosítása vagy eltávolítása problémákat "
-"fog okozni a megjelenítéskor és szerkesztéskor."
-
-#: apps/io.ox/core/tk/contenteditable-editor.js module:io.ox/core
-msgid ""
-"Please only drop images here. If you want to send other files, you can send "
-"them as attachments."
-msgstr ""
-"Csak a képeket húzza ide. Egyéb fájlokat mellékletként tudja elküldeni."
-
-#: apps/io.ox/keychain/secretRecoveryDialog.js module:io.ox/keychain
-msgid ""
-"Please provide the old password so the account passwords can be recovered."
-msgstr ""
-"Adja meg a régi jelszót, hogy a fiók jelszavai visszaállíthatók legyenek."
-
-#: apps/plugins/core/feedback/register.js module:io.ox/core
-msgid "Please rate the following application:"
-msgstr "Értékelje a következő alkalmazást:"
-
-#: apps/plugins/core/feedback/register.js module:io.ox/core
-msgid "Please rate this product"
-msgstr "Értékelje ezt a terméket"
-
-#: apps/io.ox/core/import/import.js module:io.ox/core
-msgid "Please select a file to import"
-msgstr "Válassza ki a fájlt az importáláshoz"
-
-#: apps/plugins/core/feedback/register.js module:io.ox/core
-msgid "Please select a rating."
-msgstr "Válassza ki az értékelést."
-
-#: apps/io.ox/calendar/edit/extensions.js module:io.ox/calendar/edit/main
-#: apps/io.ox/calendar/freetime/main.js module:io.ox/calendar
-msgid "Please select a time for the appointment"
-msgstr "Válassza ki a találkozó időpontját"
-
-#: apps/io.ox/core/import/import.js module:io.ox/core
-msgid "Please select a valid iCal File to import"
-msgstr "Válasszon egy érvényes iCal fájlt az importáláshoz"
-
-#: apps/io.ox/mail/compose/inline-images.js module:io.ox/mail
-msgid "Please select a valid image File to insert"
-msgstr "Válassza ki a beszúrandó érvényes képfájlt"
-
-#: apps/io.ox/backbone/views/recurrence-view.js
-#: module:io.ox/calendar/edit/main
-msgid "Please select at least one day"
-msgstr "Válasszon ki legalább egy napot"
-
-#: apps/io.ox/calendar/freetime/distributionListPopup.js module:io.ox/calendar
-msgid "Please select at least one participant"
-msgstr "Adjon meg legalább egy résztvevőt."
-
-#. user can choose between windows, android, apple (usually)
-#: apps/io.ox/onboarding/clients/wizard.js module:io.ox/core/onboarding
-msgid "Please select the platform of your device."
-msgstr "Válassza ki az eszköz platformját."
-
-#: apps/plugins/portal/xing/register.js module:plugins/portal
-msgid ""
-"Please select which of the following data we may use to create your %s "
-"account:"
-msgstr ""
-"Válassza ki, a következők közül mely adatait használhatjuk %s fiókjának "
-"létrehozásához:"
-
-#: apps/io.ox/mail/accounts/settings.js module:io.ox/mail/accounts/settings
-msgid "Please select your mail account provider"
-msgstr "Válassza ki a levelezés szolgáltatóját"
-
-#: apps/io.ox/contacts/model.js module:io.ox/contacts
-msgid "Please set day and month properly"
-msgstr "Adja meg helyesen a napot és a hónapot"
-
-#: apps/io.ox/files/share/model.js module:io.ox/core
-msgid "Please set password"
-msgstr "Adjon meg jelszót"
-
-#: apps/io.ox/core/relogin.js module:io.ox/core
-msgid "Please sign in again to continue"
-msgstr "Jelentkezzen be újra a folytatáshoz"
-
-#: apps/io.ox/core/boot/i18n.js module:io.ox/core/boot
-msgid "Please update your browser."
-msgstr "Frissítse böngészőjét."
-
-#: apps/plugins/portal/oxdriveclients/register.js module:plugins/portal
-msgid "Please use the \"Connect your device\" wizard to download %s"
-msgstr "A(z) %s letöltéséhez használja az \"Eszköz csatlakoztatása\" varázslót"
-
-#: apps/io.ox/core/folder/actions/move.js module:io.ox/core
-msgid "Please wait for the previous operation to finish"
-msgstr "Várja meg, amíg az előző művelet befejeződik"
-
-#: apps/io.ox/backbone/mini-views/colorpicker.js module:io.ox/core
-msgid "Plum"
-msgstr "Szilvakék"
-
-#: apps/io.ox/tasks/edit/util.js module:io.ox/tasks
-msgid "Plus"
-msgstr "Plusz"
-
-#: apps/io.ox/core/viewer/views/toolbarview.js module:io.ox/core
-msgid "Pop out"
-msgstr "Megnyitás új ablakban"
-
-#: apps/io.ox/core/viewer/views/toolbarview.js module:io.ox/core
-msgid "Pop out standalone viewer"
-msgstr "Megnyitás külső megjelenítőben"
-
-#: apps/io.ox/onboarding/clients/config.js module:io.ox/core/onboarding
-msgid "Port"
-msgstr "Port"
-
-#: apps/io.ox/portal/main.js module:io.ox/portal
-msgid "Portal"
-msgstr "Portál"
-
-#: apps/io.ox/core/main/apps.js module:io.ox/core
-msgctxt "app"
-msgid "Portal"
-msgstr "Portál"
-
-#: apps/io.ox/portal/settings/pane.js module:io.ox/portal
-msgid "Portal settings"
-msgstr "Portálbeállítások"
-
-#: apps/io.ox/portal/main.js module:io.ox/portal
-msgid "Portal widgets"
-msgstr "Portál widgetek"
-
-#: apps/io.ox/contacts/model.js module:io.ox/contacts
-msgid "Position"
-msgstr "Beosztás"
-
-#: apps/plugins/portal/xing/register.js module:plugins/portal
-msgid "Post a status update"
-msgstr "Állapotfrissítés küldése"
-
-#: apps/io.ox/contacts/model.js module:io.ox/contacts
-msgid "Postcode"
-msgstr "Irányítószám"
-
-#: apps/plugins/portal/powerdns-parental-control/register.js
-#: module:plugins/portal
-msgid "PowerDNS parental control"
-msgstr "PowerDNS szülői felügyelet"
-
-#: apps/io.ox/onboarding/clients/view-mobile.js module:io.ox/core/onboarding
-#: apps/io.ox/onboarding/clients/wizard.js
-msgid "Premium"
-msgstr "Prémium"
-
-#: apps/io.ox/core/commons.js module:io.ox/core
-msgid "Premium features"
-msgstr "Prémium szolgáltatások"
-
-#: apps/io.ox/files/view-options.js module:io.ox/files
-msgid "Presentations"
-msgstr "Bemutatók"
-
-#: apps/plugins/portal/birthdays/register.js module:plugins/portal
-msgid "Press [enter] to jump to complete list of Birthdays."
-msgstr "Nyomja meg az [enter]-t a születésnapok teljes listájára ugráshoz."
-
-#: apps/plugins/portal/flickr/register.js module:plugins/portal
-msgid "Press [enter] to jump to the flicker stream."
-msgstr "Nyomja meg az [enter]-t a Flickr folyamra ugráshoz."
-
-#: apps/plugins/portal/rss/register.js module:io.ox/portal
-msgid "Press [enter] to jump to the rss stream."
-msgstr "Nyomja meg az [enter]-t az RSS folyamra ugráshoz."
-
-#: apps/plugins/portal/tumblr/register.js module:io.ox/portal
-msgid "Press [enter] to jump to the tumblr feed."
-msgstr "Nyomja meg az [enter]-t a Tumblr folyamra ugráshoz."
-
-#: apps/plugins/portal/twitter/register.js module:plugins/portal
-msgid "Press [enter] to jump to the twitter feed."
-msgstr "Nyomja meg az [enter]-t a Twitter folyamra ugráshoz."
-
-#: apps/io.ox/core/tk/reminder-util.js module:io.ox/core
-#: apps/plugins/notifications/calendar/register.js
-#: module:plugins/notifications apps/plugins/notifications/tasks/register.js
-msgid "Press to open Details"
-msgstr "Nyomja meg a részletek megnyitásához"
-
-#: apps/io.ox/core/tk/attachmentsUtil.js module:io.ox/core
-#: apps/io.ox/preview/main.js
-msgid "Preview"
-msgstr "Előnézet"
-
-#: apps/io.ox/notes/mediator.js module:io.ox/notes
-msgid "Preview not available"
-msgstr "Az előkép nem érhető el"
-
-#: apps/io.ox/core/viewer/views/displayerview.js module:io.ox/core
-#: apps/io.ox/core/wizard/registry.js module:io.ox/core/wizard
-msgid "Previous"
-msgstr "Előző"
-
-#: apps/io.ox/calendar/week/view.js module:io.ox/calendar
-msgid "Previous Day"
-msgstr "Előző nap"
-
-#: apps/io.ox/calendar/month/view.js module:io.ox/calendar
-#, fuzzy
-#| msgid "Previous month"
-msgid "Previous Month"
-msgstr "Előző hónap"
-
-#: apps/io.ox/calendar/week/view.js module:io.ox/calendar
-msgid "Previous Week"
-msgstr "Előző hét"
-
-#: apps/io.ox/mail/threadview.js module:io.ox/mail
-msgid "Previous message"
-msgstr "Előző üzenet"
-
-#: apps/io.ox/calendar/freetime/timeView.js module:io.ox/calendar
-#: apps/io.ox/find/date/patterns.js module:io.ox/core
-msgid "Previous month"
-msgstr "Előző hónap"
-
-#: apps/io.ox/core/viewer/views/toolbarview.js module:io.ox/core
-msgid "Previous page"
-msgstr "Előző oldal"
-
-#: apps/io.ox/calendar/freetime/timeView.js module:io.ox/calendar
-#: apps/io.ox/find/date/patterns.js module:io.ox/core
-msgid "Previous week"
-msgstr "Előző hét"
-
-#: apps/io.ox/calendar/year/view.js module:io.ox/calendar
-#: apps/io.ox/find/date/patterns.js module:io.ox/core
-msgid "Previous year"
-msgstr "Előző év"
-
-#: apps/io.ox/mail/util.js module:io.ox/core
-msgid "Primary account"
-msgstr "Elsődleges fiók"
-
-#: apps/io.ox/calendar/actions.js module:io.ox/calendar
-#: apps/io.ox/calendar/toolbar.js apps/io.ox/contacts/actions.js
-#: module:io.ox/contacts apps/io.ox/contacts/actions/print.js
-#: apps/io.ox/contacts/toolbar.js apps/io.ox/core/print.js module:io.ox/core
-#: apps/io.ox/mail/actions.js module:io.ox/mail apps/io.ox/mail/contextmenu.js
-#: apps/io.ox/mail/toolbar.js apps/io.ox/tasks/actions.js module:io.ox/tasks
-#: apps/io.ox/tasks/toolbar.js
-msgid "Print"
-msgstr "Nyomtatás"
-
-#: apps/io.ox/core/viewer/views/toolbarview.js module:io.ox/core
-msgid "Print as PDF"
-msgstr "Nyomtatás PDF-ként"
-
-#: apps/io.ox/contacts/actions/print.js module:io.ox/contacts
-msgid "Print preview"
-msgstr "Nyomtatási előkép"
-
-#: apps/io.ox/tasks/actions/printDisabled.js module:io.ox/tasks
-msgid "Print tasks"
-msgstr "Feladatok nyomtatása"
-
-#: apps/io.ox/core/print.js module:io.ox/core
-msgid "Printout"
-msgstr "Nyomtatás"
-
-#: apps/io.ox/tasks/main.js module:io.ox/tasks apps/io.ox/tasks/print.js
-msgid "Priority"
-msgstr "Prioritás"
-
-#. E-Mail priority
-#: apps/io.ox/mail/compose/view.js module:io.ox/mail
-msgctxt "E-Mail"
-msgid "Priority"
-msgstr "Prioritás"
-
-#: apps/io.ox/tasks/edit/view-template.js module:io.ox/tasks/edit
-msgctxt "Tasks"
-msgid "Priority"
-msgstr "Prioritás"
-
-#. appointment flag: 'secret' does not show up for other users in any cases; 'private' may be shown to other users under certain conditions
-#: apps/io.ox/calendar/common-extensions.js module:io.ox/calendar
-#: apps/io.ox/calendar/edit/extensions.js module:io.ox/calendar/edit/main
-#: apps/io.ox/calendar/list/listview.js apps/io.ox/calendar/util.js
-#: apps/io.ox/calendar/view-grid-template.js
-#: apps/io.ox/contacts/view-detail.js module:io.ox/contacts
-#: apps/io.ox/tasks/edit/view-template.js module:io.ox/tasks/edit
-#: apps/io.ox/tasks/view-detail.js module:io.ox/tasks
-msgid "Private"
-msgstr "Személyes"
-
-#: apps/plugins/halo/xing/register.js module:plugins/portal
-msgid "Private address"
-msgstr "Magáncím"
-
-#: apps/io.ox/backbone/mini-views/listutils.js module:io.ox/core
-#: apps/io.ox/mail/mailfilter/autoforward/view.js module:io.ox/mail
-#: apps/io.ox/mail/mailfilter/settings/filter/view-form.js
-#: module:io.ox/settings
-msgid "Process subsequent rules"
-msgstr "Soron következő szabályok feldolgozása"
-
-#: apps/io.ox/mail/mailfilter/settings/filter.js module:io.ox/mail
-msgid "Process subsequent rules of %1$s"
-msgstr "%1$s soron következő szabályok feldolgozása"
-
-#: apps/io.ox/contacts/model.js module:io.ox/contacts
-msgid "Profession"
-msgstr "Foglalkozás"
-
-#: apps/io.ox/tasks/common-extensions.js module:io.ox/tasks
-#: apps/io.ox/tasks/print.js
-msgid "Progress"
-msgstr "Folyamat"
-
-#. %1$s how much of a task is completed in percent, values from 0-100
-#: apps/io.ox/tasks/view-detail.js module:io.ox/tasks
-#: apps/io.ox/tasks/view-grid-template.js
-#, c-format
-msgid "Progress %1$s %"
-msgstr "Előrehaladás: %1$s %"
-
-#: apps/io.ox/tasks/edit/view-template.js module:io.ox/tasks/edit
-msgid "Progress in %"
-msgstr "Előrehaladás %-ban"
-
-#: apps/io.ox/tasks/model.js module:io.ox/tasks
-msgid "Progress must be a valid number between 0 and 100"
-msgstr "Az előrehaladásnak 0 és 100 közötti érvényes számnak kell lennie"
-
-#: apps/io.ox/core/folder/actions/properties.js module:io.ox/core
-#: apps/io.ox/core/folder/contextmenu.js
-msgid "Properties"
-msgstr "Tulajdonságok"
-
-#: apps/io.ox/contacts/addressbook/popup.js module:io.ox/contacts
-#: apps/io.ox/core/folder/extensions.js module:io.ox/core
-msgid "Public address books"
-msgstr "Nyilvános címjegyzékek"
-
-#: apps/io.ox/calendar/edit/extensions.js module:io.ox/calendar/edit/main
-#: apps/io.ox/core/folder/extensions.js module:io.ox/core
-msgid "Public calendars"
-msgstr "Nyilvános naptárak"
-
-#: apps/io.ox/files/share/listview.js module:io.ox/files
-#: apps/io.ox/files/share/permissions.js module:io.ox/core
-msgid "Public link"
-msgstr "Nyilvános hivatkozás"
-
-#: apps/plugins/halo/xing/register.js module:plugins/portal
-msgid "Public servant"
-msgstr "Közszolga"
-
-#: apps/io.ox/core/folder/extensions.js module:io.ox/core
-msgid "Public tasks"
-msgstr "Nyilvános feladatok"
-
-#: apps/io.ox/core/sub/model.js module:io.ox/core/sub
-msgid "Publication must have a site."
-msgstr "A publikációnak rendelkeznie kell oldallal."
-
-#: apps/io.ox/core/sub/model.js module:io.ox/core/sub
-msgid "Publication must have a target."
-msgstr "A publikációnak rendelkeznie kell céllal."
-
-#: apps/io.ox/core/sub/settings/pane.js module:io.ox/core/sub
-#: apps/io.ox/core/sub/settings/register.js
-msgid "Publications"
-msgstr "Publikációk"
-
-#: apps/io.ox/core/sub/settings/register.js module:io.ox/core/sub
-msgid "Publications and Subscriptions"
-msgstr "Publikációk és feliratkozások"
-
-#: apps/io.ox/wizards/upsell.js module:io.ox/wizards
-msgid "Purchase confirmation"
-msgstr "Vásárlás jóváhagyása"
-
-#: apps/io.ox/backbone/mini-views/colorpicker.js module:io.ox/core
-#: apps/io.ox/core/tk/flag-picker.js module:io.ox/mail
-#: apps/io.ox/mail/mailfilter/settings/filter/actions/register.js
-#: module:io.ox/mailfilter apps/io.ox/portal/settings/pane.js
-#: module:io.ox/portal
-msgid "Purple"
-msgstr "Bíbor"
-
-#: apps/io.ox/core/settings/pane.js module:io.ox/core
-msgid "Purple/Magenta"
-msgstr "Lila/Magenta"
-
-#. %s is the number of the quicklauncher (1-3)
-#: apps/io.ox/core/settings/pane.js module:io.ox/core
-msgid "Quick launch %s"
-msgstr "%s gyorsindítás"
-
-#: apps/io.ox/mail/inplace-reply.js module:io.ox/mail
-msgid "Quick reply: %1$s"
-msgstr "Gyors válasz: %1$s"
-
-#. Quota means a general quota for mail and files
-#: apps/io.ox/files/main.js module:io.ox/files apps/io.ox/mail/main.js
-#: module:io.ox/mail apps/plugins/portal/quota/register.js
-#: module:plugins/portal
-msgid "Quota"
-msgstr "Kvóta"
-
-#: apps/plugins/portal/rss/register.js module:io.ox/portal
-msgid "RSS Feed"
-msgstr "RSS hírforrás"
-
-#: apps/plugins/portal/rss/register.js module:io.ox/portal
-msgid "RSS Feeds"
-msgstr "RSS hírforrások"
-
-#. object permissions - read
-#: apps/io.ox/files/share/permissions.js module:io.ox/core
-msgid "Read all objects"
-msgstr "Minden elem olvasása"
-
-#: apps/plugins/portal/tumblr/register.js module:io.ox/portal
-msgid "Read article on tumblr.com"
-msgstr "Cikk olvasása a tumblr.com-on"
-
-#. object permissions - read
-#: apps/io.ox/files/share/permissions.js module:io.ox/core
-msgid "Read own objects"
-msgstr "Saját elemek olvasása"
-
-#: apps/io.ox/files/share/permissions.js module:io.ox/core
-msgid "Read permissions"
-msgstr "Olvasási jogosultság"
-
-#: apps/io.ox/oauth/reauth_handler.js module:io.ox/core
-#: apps/io.ox/oauth/settings.js module:io.ox/settings
-msgid "Reauthorize"
-msgstr "Újraengedélyezés"
-
-#: apps/io.ox/calendar/settings/pane.js module:io.ox/calendar
-msgid ""
-"Receive notification as appointment creator when participants accept or "
-"decline"
-msgstr ""
-"Értesítés a találkozó létrehozójának, amikor a résztvevők elfogadják vagy "
-"elutasítják azt"
-
-#: apps/io.ox/calendar/settings/pane.js module:io.ox/calendar
-msgid ""
-"Receive notification as appointment participant when other participants "
-"accept or decline"
-msgstr ""
-"Értesítés a találkozó résztvevőinek, amikor más résztvevők elfogadják vagy "
-"elutasítják azt"
-
-#: apps/io.ox/calendar/settings/pane.js module:io.ox/calendar
-msgid "Receive notification for appointment changes"
-msgstr "Értesítés a találkozó módosításakor"
-
-#. There is a label "Nofification" before this text
-#: apps/io.ox/mail/compose/sharing.js module:io.ox/mail
-msgid "Receive notification when someone accesses the file(s)"
-msgstr "Értesítést kap, ha valaki hozzáfért a fájl(ok)hoz"
-
-#. There is a label "Nofification" before this text
-#: apps/io.ox/mail/compose/sharing.js module:io.ox/mail
-msgid "Receive notification when someone finished downloading file(s)"
-msgstr "Értesítést kap, ha valaki befejezte a fájl(ok) letöltését"
-
-#. There is a label "Nofification" before this text
-#: apps/io.ox/mail/compose/sharing.js module:io.ox/mail
-msgid "Receive notification when the link expires"
-msgstr "Értesítést kap, ha a linkek lejártak"
-
-#: apps/io.ox/tasks/settings/pane.js module:io.ox/tasks
-msgid ""
-"Receive notifications when a participant accepted or declined a task created "
-"by you"
-msgstr ""
-"Értesítés létrehozott feladat elfogadásáról vagy elutasításáról, amelyeket "
-"létrehozott"
-
-#: apps/io.ox/tasks/settings/pane.js module:io.ox/tasks
-msgid ""
-"Receive notifications when a participant accepted or declined a task in "
-"which you participate"
-msgstr ""
-"Értesítés a feladat elfogadásáról vagy elutasításáról, amelyekben résztvevő"
-
-#: apps/io.ox/tasks/settings/pane.js module:io.ox/tasks
-msgid ""
-"Receive notifications when a task in which you participate is created, "
-"modified or deleted"
-msgstr ""
-"Értesítés olyan feladatok létrehozásakor, módosításakor és törlésekor, "
-"amelyekben résztvevő"
-
-#: apps/io.ox/core/viewer/views/sidebar/fileinfoview.js
-#: module:io.ox/core/viewer
-msgid "Received"
-msgstr "Fogadott"
-
-#: apps/plugins/halo/mail/register.js module:plugins/halo
-msgid "Received mails"
-msgstr "Kapott levelek"
-
-#: apps/plugins/halo/mail/register.js module:plugins/halo
-msgid "Recent conversations"
-msgstr "Legutóbbi társalgások"
-
-#: apps/plugins/portal/recentfiles/register.js module:plugins/portal
-msgid "Recently changed files"
-msgstr "Nemrégen módosított fájlok"
-
-#. Emoji category
-#: apps/io.ox/core/emoji/view.js module:io.ox/mail
-#: apps/io.ox/emoji/categories.js
-msgid "Recently used"
-msgstr "Legutóbb használt"
-
-#: apps/io.ox/keychain/secretRecoveryDialog.js module:io.ox/keychain
-msgid "Recover"
-msgstr "Visszaállítás"
-
-#: apps/io.ox/keychain/secretRecoveryDialog.js module:io.ox/keychain
-#: apps/io.ox/settings/accounts/settings/pane.js
-#: module:io.ox/settings/accounts
-msgid "Recover passwords"
-msgstr "Jelszavak visszaállítása"
-
-#: apps/plugins/halo/xing/register.js module:plugins/portal
-msgid "Recruiter"
-msgstr "Személyzetis"
-
-#: apps/io.ox/calendar/util.js module:io.ox/calendar
-msgid "Recurrence"
-msgstr "Ismétlődés"
-
-#: apps/io.ox/tasks/model.js module:io.ox/tasks
-msgid "Recurring tasks need a valid due date."
-msgstr "Az ismétlődő feladatokhoz érvényes befejező dátum szükséges."
-
-#: apps/io.ox/tasks/model.js module:io.ox/tasks
-msgid "Recurring tasks need a valid start date."
-msgstr "Az ismétlődő feladatokhoz érvényes kezdő dátum szükséges."
-
-#: apps/io.ox/backbone/mini-views/colorpicker.js module:io.ox/core
-#: apps/io.ox/core/tk/flag-picker.js module:io.ox/mail
-#: apps/io.ox/mail/mailfilter/settings/filter/actions/register.js
-#: module:io.ox/mailfilter apps/io.ox/portal/settings/pane.js
-#: module:io.ox/portal
-msgid "Red"
-msgstr "Vörös"
-
-#: apps/io.ox/backbone/mini-views/colorpicker.js module:io.ox/core
-msgid "Red violet"
-msgstr "Vörös ibolya"
-
-#. This is a summary for a mail filter rule
-#. %1$s A user input (usually a mail address)
-#. %2$s user input (expected a mail address) where the messages are redirected to
-#. Example: Redirect mails from test@invalid to another@invalid
-#: apps/io.ox/mail/mailfilter/settings/util.js module:io.ox/mail
-msgid "Redirect mails from %1$s to %2$s"
-msgstr "%1$s feladótól érkezett levelek átirányítása ide: %2$s"
-
-#. This is a summary for a mail filter rule
-#. %1$s A user input (usually a mail address)
-#. %2$s user input (expected a mail address) where the messages are redirected to
-#. Example: Redirect mails to test@invalid to another@invalid
-#: apps/io.ox/mail/mailfilter/settings/util.js module:io.ox/mail
-msgid "Redirect mails to %1$s to %2$s"
-msgstr "%1$s címzettnek érkezett levelek átirányítása ide: %2$s"
-
-#. This is a summary for a mail filter rule
-#. %1$s User input for mail subjects to filter for
-#. %2$s user input (expected a mail address) where the messages are redirected to
-#. Example: Redirect mails with subject Some subject to another@invalid
-#: apps/io.ox/mail/mailfilter/settings/util.js module:io.ox/mail
-msgid "Redirect mails with subject %1$s to %2$s"
-msgstr "%1$s tárgyú levelek átirányítása ide: %2$s"
-
-#: apps/io.ox/mail/mailfilter/settings/filter/actions/register.js
-#: module:io.ox/mailfilter
-msgid "Redirect to"
-msgstr "Átirányítás ide: "
-
-#: apps/io.ox/portal/settings/pane.js module:io.ox/portal
-msgid "Reduce to widget summary"
-msgstr "Csökkentse a felületi elem összefoglalóját"
-
-#: apps/io.ox/core/main/appcontrol.js module:io.ox/core
-#: apps/io.ox/core/main/topbar_right.js apps/io.ox/core/sub/settings/pane.js
-#: module:io.ox/core/sub
-msgid "Refresh"
-msgstr "Frissítés"
-
-<<<<<<< HEAD
-#: apps/io.ox/core/settings/pane.js module:io.ox/core
-msgid "Refresh interval"
-msgstr "Frissítési időköz"
-=======
-#: apps/io.ox/mail/common-extensions.js module:io.ox/mail
-#: apps/io.ox/mail/contextmenu.js apps/io.ox/mail/mobile-toolbar-actions.js
-#: apps/io.ox/mail/toolbar.js
-msgid "Mark as read"
-msgstr "Megjelölés olvasottként"
-
-#: apps/io.ox/mail/common-extensions.js module:io.ox/mail
-#: apps/io.ox/mail/contextmenu.js apps/io.ox/mail/mobile-toolbar-actions.js
-#: apps/io.ox/mail/toolbar.js
-msgid "Mark as unread"
-msgstr "Megjelölés olvasatlanként"
->>>>>>> c69277e7
-
-#: apps/io.ox/mail/accounts/view-form.js module:io.ox/settings
-msgid "Refresh rate in minutes"
-msgstr "Frissítés gyakorisága percben"
-
-#: apps/io.ox/core/folder/contextmenu.js module:io.ox/core
-msgid "Refresh this calendar"
-msgstr "Naptár frissítése"
-
-#: apps/io.ox/calendar/main.js module:io.ox/calendar
-#: apps/io.ox/core/folder/actions/common.js module:io.ox/core
-msgid "Refreshing calendar might take some time..."
-msgstr "A naptár frissítése eltarthat egy ideig..."
-
-#: apps/io.ox/mail/mailfilter/settings/filter/tests/util.js
-#: module:io.ox/mailfilter
-msgid "Regex"
-msgstr "Regexre illeszkedő:"
-
-#: apps/io.ox/core/settings/editLocale.js module:io.ox/core
-msgid "Regional settings"
-msgstr "Területi beállítások"
-
-#: apps/io.ox/mail/settings/pane.js module:io.ox/mail
-msgid "Register now"
-msgstr "Regisztráció"
-
-#: apps/io.ox/calendar/invitations/register.js module:io.ox/calendar/main
-msgid "Reject changes"
-msgstr "Változások elvetése"
-
-#. This is a summary for a mail filter rule
-#. %1$s A user input (usually a mail address)
-#. %2$s A reason which is entered by the user
-#. Example: Reject mails from test@invalid with reason Invalid
-#: apps/io.ox/mail/mailfilter/settings/util.js module:io.ox/mail
-msgid "Reject mails from %1$s with reason %2$s"
-msgstr "%1$s feladótól érkezett levelek eldobása ezzel az indokkal: %2$s"
-
-#. This is a summary for a mail filter rule
-#. %1$s A user input (usually a mail address)
-#. %2$s A reason which is entered by the user
-#. Example: Reject mails to test@invalid with reason Invalid
-#: apps/io.ox/mail/mailfilter/settings/util.js module:io.ox/mail
-msgid "Reject mails to %1$s with reason %2$s"
-msgstr "%1$s címzettnek érkezett levelek eldobása ezzel az indokkal: %2$s"
-
-#. This is a summary for a mail filter rule
-#. %1$s User input for mail subjects to filter for
-#. %2$s A reason which is entered by the user
-#. Example: Reject mails with subject Some subject with reason Invalid
-#: apps/io.ox/mail/mailfilter/settings/util.js module:io.ox/mail
-msgid "Reject mails with subject %1$s with reason %2$s"
-msgstr "%1$s tárgyú levelek eldobása ezzel az indokkal: %2$s"
-
-#: apps/io.ox/mail/mailfilter/settings/filter/actions/register.js
-#: module:io.ox/mailfilter
-msgid "Reject with reason"
-msgstr "Elutasítás oka"
-
-#: apps/io.ox/files/guidance/main.js module:io.ox/files
-msgid "Related articles"
-msgstr "Kapcsolódó leírások"
-
-#: apps/io.ox/core/settings/pane.js module:io.ox/core
-msgid "Reload page"
-msgstr "Oldal újratöltése"
-
-#: apps/io.ox/core/settings/errorlog/settings/pane.js module:io.ox/core
-#: apps/io.ox/files/guidance/main.js module:io.ox/files
-msgid "Reload statistics"
-msgstr "Statisztika újratöltése"
-
-#. %1$s remaining upload time
-#: apps/io.ox/files/upload/main.js module:io.ox/files
-msgid "Remaining time: %1$s"
-msgstr "Maradék idő: %1$s ms"
-
-#: apps/io.ox/mail/actions/reminder.js module:io.ox/mail
-msgid "Remind me"
-msgstr "Emlékeztessen"
-
-#: apps/io.ox/core/tk/reminder-util.js module:io.ox/core
-msgid "Remind me again"
-msgstr "Emlékeztessen újra"
-
-#: apps/io.ox/calendar/actions/acceptdeny.js module:io.ox/calendar
-#: apps/io.ox/calendar/actions/change-alarms.js
-#: apps/io.ox/calendar/edit/extensions.js module:io.ox/calendar/edit/main
-#: apps/io.ox/calendar/invitations/register.js module:io.ox/calendar/main
-#: apps/io.ox/mail/actions.js module:io.ox/mail apps/io.ox/mail/toolbar.js
-#: apps/io.ox/tasks/edit/view-template.js module:io.ox/tasks/edit
-msgid "Reminder"
-msgstr "Emlékeztető"
-
-#. %1$d: is the number of the reminder
-#: apps/io.ox/backbone/mini-views/alarms.js module:io.ox/calendar
-msgid "Reminder %1$d"
-msgstr "%1$d emlékeztető"
-
-#: apps/io.ox/tasks/edit/view-template.js module:io.ox/tasks/edit
-#: apps/io.ox/tasks/print.js module:io.ox/tasks
-msgid "Reminder date"
-msgstr "Emlékeztető dátuma"
-
-#. %1$s reminder date of a task
-#: apps/io.ox/tasks/view-detail.js module:io.ox/tasks
-#, c-format
-msgid "Reminder date %1$s"
-msgstr "Emlékeztető dátuma: %1$s"
-
-#. %1$s appointment title
-#: apps/io.ox/core/tk/reminder-util.js module:io.ox/core
-#, c-format
-msgid "Reminder for appointment %1$s."
-msgstr "Emlékeztető a(z) %1$s találkozóhoz."
-
-#. %1$s task title
-#: apps/io.ox/core/tk/reminder-util.js module:io.ox/core
-#, c-format
-msgid "Reminder for task %1$s."
-msgstr "Emlékeztető a(z) %1$s feladathoz."
-
-#: apps/io.ox/mail/actions/reminder.js module:io.ox/mail
-msgid "Reminder has been created"
-msgstr "Az emlékeztető létrejött"
-
-#: apps/io.ox/contacts/addressbook/popup.js module:io.ox/contacts
-#: apps/io.ox/contacts/widgets/pictureUpload.js
-#: apps/io.ox/files/share/permissions.js module:io.ox/core
-#: apps/io.ox/settings/security/certificates/settings/certificate-view.js
-#: module:io.ox/settings/certificates
-msgid "Remove"
-msgstr "Eltávolítás"
-
-#. %1$s is the user name of the group member
-#: apps/io.ox/mail/mailfilter/settings/filter.js module:io.ox/mail
-#: apps/io.ox/portal/settings/pane.js module:io.ox/portal
-#: apps/plugins/administration/groups/settings/members.js module:io.ox/core
-msgid "Remove %1$s"
-msgstr "%1$s eltávolítás"
-
-#: apps/io.ox/mail/mailfilter/settings/filter/actions/register.js
-#: module:io.ox/mailfilter
-msgid "Remove IMAP keyword"
-msgstr "IMAP kulcsszó eltávolítása"
-
-#. notification pane: action  to remove/acknowledge all reminders (they don't show up anymore)
-#: apps/plugins/notifications/calendar/register.js
-#: module:plugins/notifications
-msgid "Remove all reminders"
-msgstr "Összes emlékeztető eltávolítása"
-
-#: apps/io.ox/backbone/mini-views/attachments.js module:io.ox/core
-#: apps/io.ox/core/attachments/view.js apps/io.ox/core/tk/attachments.js
-#: apps/io.ox/core/tk/attachmentsUtil.js
-msgid "Remove attachment"
-msgstr "Melléklet eltávolítása"
-
-#: apps/io.ox/settings/security/certificates/settings/certificate-view.js
-#: module:io.ox/settings/certificates
-msgid "Remove certificate"
-msgstr "Tanúsítvány eltávolítása"
-
-#: apps/io.ox/settings/security/certificates/settings/pane.js
-#: module:io.ox/settings/certificates
-msgid "Remove certificate %1$s"
-msgstr "%1$s tanúsítvány eltávolítása"
-
-#: apps/io.ox/participants/chronos-views.js module:io.ox/core
-#: apps/io.ox/participants/views.js
-msgid "Remove contact"
-msgstr "Névjegy eltávolítása"
-
-#: apps/io.ox/mail/accounts/view-form.js module:io.ox/settings
-msgid "Remove copy from server after retrieving a message"
-msgstr "Másolat eltávolítása a kiszolgálóról az üzenet lekérése után"
-
-#: apps/io.ox/core/folder/favorites.js module:io.ox/core
-#: apps/io.ox/core/viewer/views/toolbarview.js apps/io.ox/files/actions.js
-#: module:io.ox/files apps/io.ox/files/contextmenu.js
-#: apps/io.ox/files/favorite/toolbar.js apps/io.ox/files/favorites.js
-#: apps/io.ox/files/toolbar.js
-msgid "Remove from favorites"
-msgstr "Eltávolítás a kedvencek közül"
-
-#: apps/io.ox/files/actions/share.js module:io.ox/files
-msgid "Remove link"
-msgstr "Hivatkozás eltávolítása"
-
-#: apps/plugins/administration/groups/settings/members.js module:io.ox/core
-msgid "Remove member"
-msgstr "Tag eltávolítása"
-
-#: apps/io.ox/backbone/mini-views/alarms.js module:io.ox/calendar
-msgid "Remove reminder"
-msgstr "Emlékeztető eltávolítása"
-
-#. %1$s is the display name of a removed user or mail recipient
-#. %2$s is the email address of the user or mail recipient
-#. %1$s is the removed search query
-#. %2$s is the context of the removed search query
-#: apps/io.ox/core/tk/tokenfield.js module:io.ox/core
-msgid "Removed %1$s, %2$s."
-msgstr "%1$s, %2$s eltávolítva."
-
-#. %1$s is the display name of a removed user or mail recipient
-#. %1$s is the removed search query
-#: apps/io.ox/core/tk/tokenfield.js module:io.ox/core
-msgid "Removed %1$s."
-msgstr "%1$s eltávolítva."
-
-#: apps/io.ox/core/folder/actions/rename.js module:io.ox/core
-#: apps/io.ox/core/folder/contextmenu.js
-#: apps/io.ox/core/viewer/views/toolbarview.js apps/io.ox/files/actions.js
-#: module:io.ox/files apps/io.ox/files/actions/rename.js
-#: apps/io.ox/files/contextmenu.js apps/io.ox/files/favorite/toolbar.js
-#: apps/io.ox/files/toolbar.js
-msgid "Rename"
-msgstr "Átnevezés"
-
-<<<<<<< HEAD
-#: apps/io.ox/core/viewer/views/toolbarview.js module:io.ox/core
-msgid "Rename File"
-msgstr "Fájl átnevezése"
-=======
-#: apps/io.ox/mail/compose/extensions.js module:io.ox/mail
-msgid "Image size:"
-msgstr "Képméret:"
-
-#. %s is a list of filenames separeted by commas
-#. it is used by screenreaders to indicate which files are currently added to the list of attachments
-#: apps/io.ox/mail/compose/extensions.js module:io.ox/mail
-msgid "Added %s to attachments."
-msgstr " %s melléklet hozzáadva."
->>>>>>> c69277e7
-
-#: apps/io.ox/core/folder/actions/rename.js module:io.ox/core
-msgid "Rename folder"
-msgstr "Mappa átnevezése"
-
-#: apps/io.ox/backbone/views/recurrence-view.js
-#: module:io.ox/calendar/edit/main
-msgid "Repeat"
-msgstr "Ismétlés"
-
-#. Used as label for the following selection: 'date' or 'weekday'
-#. Thus an appointment/task will be repeated by date (e.g. every 4th of a month) or by weekday (e.g. every second tuesday)
-#: apps/io.ox/backbone/views/recurrence-view.js
-#: module:io.ox/calendar/edit/main
-msgid "Repeat by"
-msgstr "Ismétlés: "
-
-#: apps/plugins/portal/userSettings/register.js module:io.ox/core
-msgid "Repeat new password"
-msgstr "Új jelszó ismét"
-
-#: apps/io.ox/files/settings/pane.js module:io.ox/files
-msgid "Repeat slideshow"
-msgstr "Diavetítés ismétlése"
-
-#: apps/io.ox/mail/actions.js module:io.ox/mail apps/io.ox/mail/contextmenu.js
-#: apps/io.ox/mail/inplace-reply.js apps/plugins/portal/twitter/util.js
-#: module:plugins/portal
-msgid "Reply"
-msgstr "Válasz"
-
-#: apps/io.ox/mail/actions.js module:io.ox/mail
-#: apps/io.ox/mail/compose/checks.js apps/io.ox/mail/contextmenu.js
-msgid "Reply all"
-msgstr "Válasz mindenkinek"
-
-#. Must not exceed 8 characters. e.g. German would be: "Antworten an", needs to be abbreviated like "Antw. an" as space is very limited
-#: apps/io.ox/mail/compose/extensions.js module:io.ox/mail
-msgctxt "compose"
-msgid "Reply to"
-msgstr "Válaszcím"
-
-#: apps/io.ox/mail/inplace-reply.js module:io.ox/mail
-msgid "Reply to all"
-msgstr "Válasz mindenkinek"
-
-#: apps/io.ox/mail/mobile-toolbar-actions.js module:io.ox/mail
-#: apps/io.ox/mail/toolbar.js
-msgid "Reply to all recipients"
-msgstr "Válasz az összes címzettnek"
-
-#: apps/io.ox/mail/compose/checks.js module:io.ox/mail
-msgid "Reply to mailing list"
-msgstr "Válasz a levelezőlistára"
-
-<<<<<<< HEAD
-#: apps/io.ox/mail/compose/checks.js module:io.ox/mail
-#: apps/io.ox/mail/mobile-toolbar-actions.js apps/io.ox/mail/toolbar.js
-msgid "Reply to sender"
-msgstr "Válasz a feladónak"
-=======
-#: apps/io.ox/mail/compose/resizeUtils.js module:io.ox/mail
-msgid "Original"
-msgstr "Eredeti"
-
-#: apps/io.ox/mail/compose/resizeUtils.js module:io.ox/mail
-msgid "Small"
-msgstr "Kicsi"
-
-#: apps/io.ox/mail/compose/resizeUtils.js module:io.ox/mail
-#: apps/io.ox/tasks/print.js module:io.ox/tasks
-msgid "Medium"
-msgstr "Közepes"
-
-#: apps/io.ox/mail/compose/resizeUtils.js module:io.ox/mail
-msgid "Large"
-msgstr "Nagy"
-
-#: apps/io.ox/mail/compose/resizeUtils.js module:io.ox/mail
-msgid "Image size"
-msgstr "Képméret"
-
-#: apps/io.ox/mail/compose/resizeUtils.js module:io.ox/mail
-msgid "Small (%1$s px)"
-msgstr "Kicsi (%1$s px)"
-
-#: apps/io.ox/mail/compose/resizeUtils.js module:io.ox/mail
-msgid "Medium (%1$s px)"
-msgstr "Közepes (%1$s px)"
-
-#: apps/io.ox/mail/compose/resizeUtils.js module:io.ox/mail
-msgid "Large (%1$s px)"
-msgstr "Nagy (%1$s px)"
-
-#: apps/io.ox/mail/compose/resizeUtils.js module:io.ox/mail
-msgid "Mail size:"
-msgstr "Levélméret:"
-
-#: apps/io.ox/mail/compose/sharing.js module:io.ox/mail
-msgid "%1$d month"
-msgid_plural "%1$d months"
-msgstr[0] "%1$d hónap"
-msgstr[1] "%1$d hónap"
->>>>>>> c69277e7
-
-#: apps/io.ox/mail/compose/view.js module:io.ox/mail
-msgid "Request read receipt"
-msgstr "Tértivevény kérése"
-
-#: apps/io.ox/backbone/views/capture-media.js module:io.ox/core
-msgid "Requesting device information. Please wait..."
-msgstr "Készülékinformációk lekérése. Kis türelmet..."
-
-#: apps/io.ox/files/share/permissions.js module:io.ox/core
-msgid "Resend invitation"
-msgstr "Meghívó újraküldése"
-
-#. header entry - needs no different translation
-#: apps/io.ox/mail/mailfilter/settings/filter/tests/register.js
-#: module:io.ox/mailfilter
-msgid "Resent-From"
-msgstr "Újraküldött-feladó"
-
-#. header entry - needs no different translation
-#: apps/io.ox/mail/mailfilter/settings/filter/tests/register.js
-#: module:io.ox/mailfilter
-msgid "Resent-To"
-msgstr "Újraküldött-címzett"
-
-#: apps/io.ox/calendar/util.js module:io.ox/calendar
-msgid "Reserved"
-msgstr "Foglalt"
-
-#: apps/io.ox/core/emoji/view.js module:io.ox/mail
-msgid "Reset this list"
-msgstr "Lista visszaállítása"
-
-#: apps/io.ox/contacts/view-detail.js module:io.ox/contacts
-#: apps/io.ox/participants/chronos-views.js module:io.ox/core
-#: apps/io.ox/participants/views.js
-msgid "Resource"
-msgstr "Erőforrás"
-
-#: apps/io.ox/participants/views.js module:io.ox/core
-msgid "Resource group"
-msgstr "Erőforráscsoport"
-
-#: apps/plugins/administration/resources/settings/edit.js module:io.ox/core
-msgid "Resource name (mandatory)"
-msgstr "Erőforrásnév (kötelező)"
-
-#: apps/io.ox/participants/chronos-detail.js module:io.ox/core
-#: apps/io.ox/participants/detail.js
-#: apps/plugins/administration/resources/register.js
-#: apps/plugins/administration/resources/settings/pane.js
-msgid "Resources"
-msgstr "Erőforrások"
-
-#: apps/io.ox/core/folder/contextmenu.js module:io.ox/core
-#: apps/io.ox/files/contextmenu.js apps/io.ox/files/toolbar.js
-#: module:io.ox/files
-msgid "Restore"
-msgstr "Visszaállítás"
-
-#: apps/io.ox/files/actions/restore.js module:io.ox/files
-msgid ""
-"Restored into folder:\n"
-"\n"
-"%s"
-msgstr ""
-"Visszaállítás ebbe a mappába:\n"
-"\n"
-"%s"
-
-#: apps/io.ox/files/actions/restore.js module:io.ox/files
-msgid ""
-"Restored into multiple folders:\n"
-"\n"
-"%s"
-msgstr ""
-"Visszaállítás több mappába:\n"
-"\n"
-"%s"
-
-#: apps/io.ox/core/commons.js module:io.ox/core
-msgid "Results"
-msgstr "Találatok"
-
-#: apps/plugins/halo/xing/register.js module:plugins/portal
-msgid "Retired"
-msgstr "Nyugdíjas"
-
-#: apps/io.ox/calendar/list/listview.js module:io.ox/calendar
-#: apps/io.ox/core/commons.js module:io.ox/core
-#: apps/io.ox/core/main/autologout.js apps/io.ox/mail/detail/view.js
-#: module:io.ox/mail apps/io.ox/mail/listview.js
-#: apps/plugins/portal/twitter/register.js module:plugins/portal
-msgid "Retry"
-msgstr "Újra"
-
-#: apps/plugins/portal/twitter/register.js module:plugins/portal
-msgid "Retry later."
-msgstr "Próbálja később."
-
-#: apps/plugins/portal/twitter/util.js module:plugins/portal
-msgid "Retweet"
-msgstr "Újracsiripelés"
-
-#: apps/plugins/portal/twitter/util.js module:plugins/portal
-msgid "Retweet this to your followers?"
-msgstr "Újracsiripeli ezt a követőinek?"
-
-#: apps/plugins/portal/twitter/util.js module:plugins/portal
-msgid "Retweeted"
-msgstr "Újracsiripelte"
-
-#: apps/plugins/portal/twitter/util.js module:plugins/portal
-msgid "Retweeted by %s"
-msgstr "%s újracsiripelte"
-
-#: apps/io.ox/wizards/upsell.js module:io.ox/wizards
-msgid "Review your purchases"
-msgstr "Vásárlás áttekintése"
-
-#. Role: view folder + read/write all
-#: apps/io.ox/files/share/permissions.js module:io.ox/core
-msgid "Reviewer"
-msgstr "Felülvizsgáló"
-
-#: apps/io.ox/settings/apps/settings/pane.js module:io.ox/core
-msgid "Revoke"
-msgstr "Visszavonás"
-
-#: apps/io.ox/files/contextmenu.js module:io.ox/core
-#: apps/io.ox/files/share/permissions.js apps/io.ox/files/share/toolbar.js
-#: module:io.ox/files
-msgid "Revoke access"
-msgstr "Hozzáférés visszavonása"
-
-#: apps/io.ox/files/actions.js module:io.ox/files
-msgid "Revoked access."
-msgstr "Visszavont hozzáférés."
-
-#: apps/io.ox/core/tk/contenteditable-editor.js module:io.ox/core
-msgid "Rich Text Area. Press ALT-F10 for toolbar"
-msgstr ""
-"Formázott szöveg. Az eszköztár megjelenítéséhez nyomja meg az ALT-F10 "
-"billentyűkombinációt"
-
-#: apps/io.ox/contacts/model.js module:io.ox/contacts
-msgid "Room number"
-msgstr "Szobaszám"
-
-#: apps/io.ox/backbone/views/edit-picture.js module:io.ox/contacts
-msgid "Rotate image"
-msgstr "Kép forogatása"
-
-#: apps/io.ox/calendar/freetime/timeView.js module:io.ox/calendar
-msgid "Rows"
-msgstr "Sorok"
-
-#: apps/io.ox/backbone/mini-views/colorpicker.js module:io.ox/core
-msgid "Royal blue"
-msgstr "Királykék"
-
-<<<<<<< HEAD
-#: apps/io.ox/mail/mailfilter/settings/filter/view-form.js
-#: module:io.ox/settings
-msgid "Rule name"
-msgstr "Szabály neve"
-
-#: apps/io.ox/core/viewer/views/toolbarview.js module:io.ox/core
-#, fuzzy
-#| msgid "Repeat slideshow"
-msgid "Run slideshow"
-msgstr "Diavetítés ismétlése"
-
-#: apps/io.ox/onboarding/clients/config.js module:io.ox/core/onboarding
-msgid "SMTP"
-msgstr "SMTP"
-=======
-#. Verb: (to) flag messages
-#: apps/io.ox/mail/contextmenu.js module:io.ox/mail apps/io.ox/mail/toolbar.js
-msgctxt "verb"
-msgid "Flag"
-msgstr "Megjelöl"
->>>>>>> c69277e7
-
-#. Connection security. SSL/TLS.
-#: apps/io.ox/mail/accounts/view-form.js module:io.ox/settings
-msgid "SSL/TLS"
-msgstr "SSL/TLS"
-
-#: apps/io.ox/settings/security/sessions/settings/pane.js module:io.ox/core
-msgid "Safari"
-msgstr "Safari"
-
-#: apps/io.ox/contacts/model.js module:io.ox/contacts
-msgid "Sales Volume"
-msgstr "Értékesítési mennyiség"
-
-#. superessive of the weekday
-#. will only be used in a form like “Happens every week on $weekday”
-#: apps/io.ox/calendar/util.js module:io.ox/calendar
-msgctxt "superessive"
-msgid "Saturday"
-msgstr "Szombat"
 
 #: apps/io.ox/calendar/edit/extensions.js module:io.ox/calendar/edit/main
 #: apps/io.ox/calendar/settings/schedjoules/schedjoules.js
@@ -9411,1002 +1420,23 @@
 msgid "Save"
 msgstr "Mentés"
 
-#: apps/io.ox/files/actions/save-as-pdf.js module:io.ox/files
-#: apps/io.ox/files/contextmenu.js module:io.ox/core
-#: apps/io.ox/files/favorite/toolbar.js apps/io.ox/files/toolbar.js
-msgid "Save as PDF"
-msgstr "Mentés PDF-ként"
-
-#: apps/io.ox/calendar/actions.js module:io.ox/calendar
-#: apps/io.ox/calendar/freetime/main.js apps/io.ox/mail/actions.js
+#: apps/io.ox/calendar/edit/extensions.js module:io.ox/calendar/edit/main
+#: apps/io.ox/calendar/mobile-toolbar-actions.js module:io.ox/calendar
+#: apps/io.ox/tasks/edit/view-template.js module:io.ox/tasks/edit
+#: apps/plugins/administration/groups/settings/edit.js module:io.ox/core
+#: apps/plugins/administration/resources/settings/edit.js
+msgid "Create"
+msgstr "Létrehozás"
+
+#: apps/io.ox/calendar/edit/extensions.js module:io.ox/calendar/edit/main
+#: apps/io.ox/contacts/distrib/create-dist-view.js module:io.ox/contacts
+#: apps/io.ox/contacts/edit/view-form.js apps/io.ox/mail/compose/extensions.js
 #: module:io.ox/mail
-msgid "Save as distribution list"
-msgstr "Mentés disztribúciós listaként"
-
-#: apps/io.ox/mail/compose/view.js module:io.ox/mail
-msgid "Save as draft"
-msgstr "Mentés piszkozatként"
-
-#: apps/io.ox/mail/actions.js module:io.ox/mail apps/io.ox/mail/contextmenu.js
-#: apps/io.ox/mail/toolbar.js
-msgid "Save as file"
-msgstr "Mentés fájlként"
-
-#: apps/io.ox/mail/actions/attachmentSave.js module:io.ox/mail
-msgid "Save attachment"
-msgstr "Melléklet mentése"
-
-#. %1$s is usually "Drive" (product name; might be customized)
-#: apps/io.ox/core/pim/actions.js module:io.ox/core
-#: apps/io.ox/core/viewer/views/toolbarview.js apps/io.ox/mail/actions.js
-#: module:io.ox/mail
-msgid "Save to %1$s"
-msgstr "Mentés ide: %1$s"
-
-#: apps/io.ox/core/api/attachment.js module:io.ox/core
-msgid "Saved appointment attachment"
-msgstr "Találkozómelléklet mentve"
-
-#: apps/io.ox/core/api/attachment.js module:io.ox/core
-msgid "Saved attachment"
-msgstr "Melléklet mentve"
-
-#: apps/io.ox/core/api/attachment.js module:io.ox/core
-msgid "Saved contact attachment"
-msgstr "Névjegy melléklete elmentve"
-
-#: apps/io.ox/contacts/view-detail.js module:io.ox/contacts
-msgid "Saved in:"
-msgstr "Mentés itt:"
-
-#: apps/io.ox/mail/api.js module:io.ox/mail
-msgid "Saved mail attachment"
-msgstr "Mentett levélmelléklet"
-
-#: apps/io.ox/core/api/attachment.js module:io.ox/core
-msgid "Saved task attachment"
-msgstr "Mentett feladatmelléklet"
-
-#: apps/io.ox/mail/actions/attachmentSave.js module:io.ox/mail
-msgid "Saving attachment ..."
-msgid_plural "Saving attachments ..."
-msgstr[0] "Melléklet mentése ..."
-msgstr[1] "Mellékletek mentése ..."
-
-#: apps/io.ox/calendar/freetime/main.js module:io.ox/calendar
-#: apps/io.ox/calendar/toolbar.js
-msgctxt "app"
-msgid "Scheduling"
-msgstr "Ütemezés"
-
-#: apps/io.ox/backbone/mini-views/colorpicker.js module:io.ox/core
-msgid "Sea green"
-msgstr "Tengerzöld"
-
-#: apps/io.ox/backbone/views/search.js module:io.ox/core
-#: apps/io.ox/contacts/addressbook/popup.js module:io.ox/contacts
-#: apps/io.ox/core/desktop.js apps/io.ox/core/main/topbar_right.js
-#: apps/io.ox/find/extensions-facets.js apps/io.ox/find/main.js
-#: apps/io.ox/find/view-tokenfield.js
-#: apps/io.ox/search/autocomplete/extensions.js apps/io.ox/search/main.js
-#: module:io.ox/search apps/plugins/portal/flickr/register.js
-#: module:plugins/portal
-msgid "Search"
-msgstr "Keresés"
-
-#: apps/io.ox/find/view-facets.js module:io.ox/core
-msgid "Search facets"
-msgstr "Lapok keresése"
-
-#: apps/io.ox/mail/view-options.js module:io.ox/mail
-msgid "Search in"
-msgstr "Keresés itt:"
-
-#: apps/io.ox/find/main.js module:io.ox/core
-msgid "Search in all folders"
-msgstr "Keresés az összes mappában"
-
-#: apps/io.ox/files/view-options.js module:io.ox/files
-msgid "Search results"
-msgstr "Találatok"
-
-#. search feature help text for screenreaders
-#: apps/io.ox/core/desktop.js module:io.ox/core
-msgid ""
-"Search results page lists all active facets to allow them to be easly "
-"adjustable/removable. Below theses common facets additonal advanced facets "
-"are listed. To narrow down search result please adjust active facets or add "
-"new ones"
-msgstr ""
-"A keresési eredmény megjeleníti az összes aktív lapot, hogy azokat könnyedén "
-"lehessen beállítani/eltávolítani. Ezek alatt az általános lapok alatt "
-"további speciális lapok találhatók. A keresés szűkítéséhez állítsa be a "
-"lapokat vagy adjon hozzá újakat."
-
-#. appointment flag: 'secret' does not show up for other users in any cases; 'private' may be shown to other users under certain conditions
-#: apps/io.ox/calendar/common-extensions.js module:io.ox/calendar
-#: apps/io.ox/calendar/edit/extensions.js module:io.ox/calendar/edit/main
-msgid "Secret"
-msgstr "Titkos"
-
-#: apps/io.ox/settings/main.js module:io.ox/core
-#: apps/io.ox/settings/security/settings/pane.js module:io.ox/mail
-msgid "Security"
-msgstr "Biztonság"
-
-#: apps/io.ox/files/view-options.js module:io.ox/files
-#: apps/io.ox/mail/accounts/view-form.js module:io.ox/settings
-msgid "Select"
-msgstr "Kiválasztás"
-
-#. Sort options drop-down
-#: apps/io.ox/files/view-options.js module:io.ox/files
-msgctxt "dropdown"
-msgid "Select"
-msgstr "Kiválasztás"
-
-#. Context: Add selected contacts; German "Auswählen", for example
-#: apps/io.ox/contacts/addressbook/popup.js module:io.ox/contacts
-msgctxt "select-contacts"
-msgid "Select"
-msgstr "Kiválasztás"
-
-#: apps/io.ox/mail/compose/names.js module:io.ox/mail
-msgid ""
-"Select a checkbox to define a custom name for that address; otherwise the "
-"mail account's default name will be used. If you want to use an address "
-"anonymously, select the checkbox and leave the field empty."
-msgstr ""
-"Engedélyezze ezt a beállítást az egyedi név meghatározásához, ellenkező "
-"esetben a levelező alapértelmezett felhasználóneve kerül felhasználásra. "
-"Amennyiben egy címet szeretne névtelenül használ, akkor engedélyezze a "
-"beállítást és hagyja üresen a mezőt."
-
-#: apps/io.ox/calendar/list/listview.js module:io.ox/calendar
-#: apps/io.ox/core/tk/vgrid.js module:io.ox/core
-msgid "Select all"
-msgstr "Összes kiválasztása"
-
-#: apps/io.ox/core/folder/contextmenu.js module:io.ox/core
-msgid "Select all messages"
-msgstr "Összes üzenet kiválasztása"
-
-#: apps/io.ox/backbone/mini-views/addresspicker.js module:io.ox/core
-#: apps/io.ox/contacts/addressbook/popup.js module:io.ox/contacts
-#: apps/io.ox/mail/compose/extensions.js module:io.ox/mail
-msgid "Select contacts"
-msgstr "Névjegyek kiválasztása"
-
-#: apps/io.ox/calendar/settings/timezones/favorite-view.js
-#: module:io.ox/calendar
-msgid "Select favorite timezone"
-msgstr "Válassza ki kedvenc időzónáját"
-
-#: apps/io.ox/files/actions/upload-new-version.js module:io.ox/files
-msgid "Select file"
-msgstr "Válasszon fájlt"
-
-#: apps/io.ox/core/folder/picker.js module:io.ox/core
-#: apps/io.ox/mail/mailfilter/settings/filter/actions/util.js
-#: module:io.ox/mailfilter
-msgid "Select folder"
-msgstr "Válasszon mappát"
-
-#: apps/io.ox/contacts/actions/print.js module:io.ox/contacts
-msgid "Select print layout"
-msgstr "Nyomtatási elrendezés kiválasztása"
-
-#. %1$s is a date: october 12th 2017 for example
-#: apps/io.ox/calendar/month/view.js module:io.ox/calendar
-msgid "Selected - %1$s"
-msgstr "Kiválasztott - %1$s"
-
-#: apps/io.ox/core/commons.js module:io.ox/core
-msgid "Selection Details"
-msgstr "Kijelölés részletei"
-
-#: apps/io.ox/mail/compose/extensions.js module:io.ox/mail
-#: apps/io.ox/onboarding/clients/extensions.js module:io.ox/core/onboarding
-#: apps/plugins/core/feedback/register.js module:io.ox/core
-msgid "Send"
-msgstr "Küldés"
-
-#. Respond to a read receipt request; German "Lesebestätigung senden"
-#: apps/io.ox/mail/common-extensions.js module:io.ox/mail
-msgid "Send a read receipt"
-msgstr "Tértivevény küldése"
-
-#: apps/io.ox/contacts/actions.js module:io.ox/contacts
-#: apps/io.ox/contacts/mobile-toolbar-actions.js module:io.ox/mail
-#: apps/io.ox/contacts/toolbar.js
-msgid "Send as vCard"
-msgstr "Küldés vCard-ként"
-
-#: apps/io.ox/core/viewer/views/toolbarview.js module:io.ox/core
-#: apps/io.ox/files/actions.js module:io.ox/files
-#: apps/io.ox/files/contextmenu.js apps/io.ox/files/favorite/toolbar.js
-#: apps/io.ox/files/toolbar.js apps/io.ox/notes/toolbar.js module:io.ox/notes
-msgid "Send by mail"
-msgstr "Küldés e-mailben"
-
-#: apps/io.ox/mail/mailfilter/vacationnotice/view.js module:io.ox/mail
-msgid "Send from"
-msgstr "Feladó:"
-
-#: apps/io.ox/files/actions/share.js module:io.ox/files
-msgid "Send link"
-msgstr "Hivatkozás küldése"
-
-#: apps/io.ox/contacts/actions.js module:io.ox/contacts
-#: apps/io.ox/contacts/mobile-toolbar-actions.js module:io.ox/mail
-#: apps/io.ox/contacts/toolbar.js
-msgid "Send mail"
-msgstr "Levél küldése"
-
-#. Used to display reminders for appointments
-#. %1$s: the time the reminder should pop up. relative date: 15 minutes, 3 days etc
-#: apps/io.ox/backbone/mini-views/alarms.js module:io.ox/calendar
-msgid "Send mail %1$s after end."
-msgstr "%1$s levél küldése befejezés után."
-
-#. Used to display reminders for appointments
-#. %1$s: the time the reminder should pop up. relative date: 15 minutes, 3 days etc
-#: apps/io.ox/backbone/mini-views/alarms.js module:io.ox/calendar
-msgid "Send mail %1$s after start."
-msgstr "%1$s levél küldése kezdés után."
-
-#. Used to display reminders for appointments
-#. %1$s: the time the reminder should pop up. relative date: 15 minutes, 3 days etc
-#: apps/io.ox/backbone/mini-views/alarms.js module:io.ox/calendar
-msgid "Send mail %1$s before end."
-msgstr "%1$s levél küldése befejezés előtt."
-
-#. Used to display reminders for appointments
-#. %1$s: the time the reminder should pop up. relative date: 15 minutes, 3 days etc
-#: apps/io.ox/backbone/mini-views/alarms.js module:io.ox/calendar
-msgid "Send mail %1$s before start."
-msgstr "%1$s levél küldése kezdés előtt."
-
-#. Used to display reminders for appointments
-#. %1$s: the time the reminder should pop up. absolute date with time: something like September 4, 1986 8:30 PM
-#: apps/io.ox/backbone/mini-views/alarms.js module:io.ox/calendar
-msgid "Send mail at %1$s."
-msgstr "Levél küldése ekkor: %1$s."
-
-#. Used to display reminders for appointments
-#: apps/io.ox/backbone/mini-views/alarms.js module:io.ox/calendar
-msgid "Send mail at end."
-msgstr "Levél küldése befejezéskor."
-
-#. Used to display reminders for appointments
-#: apps/io.ox/backbone/mini-views/alarms.js module:io.ox/calendar
-msgid "Send mail at start."
-msgstr "Levél küldése kezdéskor."
-
-#: apps/io.ox/calendar/actions.js module:io.ox/calendar
-msgid "Send mail to all participants"
-msgstr "Levél küldése minden résztvevőnek"
-
-#: apps/io.ox/mail/actions.js module:io.ox/mail
-msgid "Send new mail"
-msgstr "Új levél küldése"
-
-#: apps/io.ox/files/share/permissions.js module:io.ox/core
-msgid "Send notification by email"
-msgstr "Értesítés küldése e-mailen"
-
-#: apps/io.ox/mail/mailfilter/vacationnotice/view.js module:io.ox/mail
-msgid "Send vacation notice during this time only"
-msgstr "Szabadságértesítő küldése csak ezen idő alatt"
-
-#: apps/io.ox/mail/compose/actions/extensions.js module:io.ox/mail
-msgid "Send without attachment"
-msgstr "Küldés melléklet nélkül"
-
-#: apps/io.ox/mail/mailfilter/settings/filter/tests/register.js
-#: module:io.ox/mailfilter
-msgid "Sender"
-msgstr "Feladó"
-
-#. %1$d is number of messages; %2$d is progress in percent
-#: apps/io.ox/mail/main.js module:io.ox/mail
-msgid "Sending 1 message ... %2$d%"
-msgid_plural "Sending %1$d messages ... %2$d%"
-msgstr[0] "1 üzenet küldése ... %2$d%"
-msgstr[1] "%1$d üzenet küldése ... %2$d%"
-
-#: apps/io.ox/core/viewer/views/sidebar/fileinfoview.js
-#: module:io.ox/core/viewer
-msgid "Sent"
-msgstr "Elküldve"
-
-#: apps/io.ox/calendar/common-extensions.js module:io.ox/calendar
-msgid "Sent by"
-msgstr "Elküldte:"
-
-#: apps/io.ox/mail/mailfilter/settings/filter/tests/register.js
-#: module:io.ox/mailfilter
-msgid "Sent date"
-msgstr "Küldés dátuma"
-
-#. %s is the product name
-#: apps/io.ox/mail/compose/signatures.js module:io.ox/mail
-msgid "Sent from %s via mobile"
-msgstr "Küldve erről: %s mobilon"
-
-#: apps/plugins/halo/mail/register.js module:plugins/halo
-msgid "Sent mails"
-msgstr "Elküldött levelek"
-
-#. Sent folder
-#: apps/io.ox/mail/accounts/view-form.js module:io.ox/settings
-msgctxt "folder"
-msgid "Sent messages"
-msgstr "Elküldött üzenetek"
-
-#: apps/io.ox/settings/security/certificates/settings/utils.js
-#: module:io.ox/settings/certificates
-msgid "Serial number"
-msgstr "Sorozatszám"
-
-#. Use singular in this context
-#: apps/io.ox/calendar/actions.js module:io.ox/calendar
-#: apps/io.ox/calendar/actions/acceptdeny.js
-#: apps/io.ox/calendar/actions/delete.js apps/io.ox/calendar/util.js
-msgid "Series"
-msgstr "Ismétlődések"
-
-#: apps/io.ox/onboarding/clients/config.js module:io.ox/core/onboarding
-msgid "Server Name"
-msgstr "Kiszolgáló neve"
-
-#: apps/io.ox/mail/accounts/view-form.js module:io.ox/settings
-msgid "Server name"
-msgstr "Kiszolgáló neve"
-
-#: apps/io.ox/mail/accounts/view-form.js module:io.ox/settings
-msgid "Server port"
-msgstr "Kiszolgáló port"
-
-<<<<<<< HEAD
-#: apps/io.ox/mail/accounts/view-form.js module:io.ox/settings
-msgid "Server type"
-msgstr "Kiszolgáló típusa"
-
-#: apps/io.ox/backbone/basicModel.js module:io.ox/core
-#: apps/io.ox/backbone/extendedModel.js apps/io.ox/core/main/offline.js
-msgid "Server unreachable"
-msgstr "A kiszolgáló nem érhető el"
-=======
-#: apps/io.ox/mail/mailfilter/settings/filter/tests/register.js
-#: module:io.ox/mailfilter
-msgid "Is bigger than (Size: B/KB/MB/GB)"
-msgstr "Nagyobb, mint (méret: B/KB/MB/GB)"
-
-#: apps/io.ox/mail/mailfilter/settings/filter/tests/register.js
-#: module:io.ox/mailfilter
-msgid "Is smaller than (Size: B/KB/MB/GB)"
-msgstr "Kisebb, mint (méret: B/KB/MB/GB)"
->>>>>>> c69277e7
-
-#: apps/io.ox/core/about/about.js module:io.ox/core
-#: apps/io.ox/core/settings/errorlog/settings/pane.js
-msgid "Server version"
-msgstr "Kiszolgáló verziója"
-
-#: apps/io.ox/mail/toolbar.js module:io.ox/mail
-msgid "Set category"
-msgstr "Kategória beállítása"
-
-#: apps/io.ox/core/tk/flag-picker.js module:io.ox/mail
-#: apps/io.ox/mail/toolbar.js
-msgid "Set color"
-msgstr "Szín beállítása"
-
 #: apps/io.ox/mail/mailfilter/settings/filter/actions/register.js
-#: module:io.ox/mailfilter
-msgid "Set color flag"
-msgstr "Jelölőszín beállítása"
-
-#: apps/io.ox/core/main/topbar_right.js module:io.ox/core
-#: apps/io.ox/settings/main.js
-msgid "Settings"
-msgstr "Beállítások"
-
-#: apps/io.ox/core/viewer/views/toolbarview.js module:io.ox/core
-#: apps/io.ox/files/favorite/toolbar.js apps/io.ox/files/share/permissions.js
-#: apps/io.ox/files/toolbar.js module:io.ox/files
-#: apps/plugins/portal/xing/actions.js module:plugins/portal
-msgid "Share"
-msgstr "Megosztás"
-
-#. %1$s determines whether setting permissions for a file or folder
-#. %2$s is the file or folder name
-#: apps/io.ox/files/share/permissions.js module:io.ox/core
-msgid "Share %1$s \"%2$s\""
-msgstr "%1$s \"%2$s\" megosztása"
-
-#: apps/io.ox/files/favorite/toolbar.js module:io.ox/core
-#: apps/io.ox/files/toolbar.js module:io.ox/files
-msgid "Share current folder"
-msgstr "Aktuális mappa megosztása"
-
-#: apps/io.ox/files/favorite/toolbar.js module:io.ox/core
-#: apps/io.ox/files/toolbar.js module:io.ox/files
-msgid "Share selected file"
-msgid_plural "Share selected files"
-msgstr[0] "Kiválasztott fájl megosztása"
-msgstr[1] "Kiválasztott fájlok megosztása"
-
-#: apps/io.ox/files/favorite/toolbar.js module:io.ox/core
-#: apps/io.ox/files/toolbar.js module:io.ox/files
-msgid "Share selected folder"
-msgid_plural "Share selected folders"
-msgstr[0] "Kiválasztott mappa megosztása"
-msgstr[1] "Kiválasztott mappák megosztása"
-
-#: apps/io.ox/files/favorite/toolbar.js module:io.ox/core
-#: apps/io.ox/files/toolbar.js module:io.ox/files
-msgid "Share selected objects"
-msgstr "Kiválasztott objektumok megosztása"
-
-#: apps/io.ox/core/viewer/views/toolbarview.js module:io.ox/core
-msgid "Share this file"
-msgstr "Fájl megosztása"
-
-#: apps/io.ox/files/share/wizard.js module:io.ox/files
-msgid "Share with subfolders"
-msgstr "Megosztás almappákkal"
-
-#: apps/io.ox/contacts/actions.js module:io.ox/contacts
-msgid "Share your contacts"
-msgstr "Névjegyek megosztása"
-
-#: apps/io.ox/files/actions.js module:io.ox/files
-msgid "Share your folders"
-msgstr "Mappák megjelenítése"
-
-#: apps/plugins/halo/appointments/register.js module:plugins/halo
-msgid "Shared Appointments"
-msgstr "Megosztott találkozók"
-
-#: apps/plugins/portal/xing/actions.js module:plugins/portal
-msgid "Shared activity"
-msgstr "Megosztott tevékenység"
-
-#: apps/io.ox/contacts/addressbook/popup.js module:io.ox/contacts
-#: apps/io.ox/core/folder/extensions.js module:io.ox/core
-msgid "Shared address books"
-msgstr "Megosztott címjegyzékek"
-
-#: apps/io.ox/core/folder/extensions.js module:io.ox/core
-msgid "Shared by other users"
-msgstr "Más felhasználó által megosztott"
-
-#: apps/io.ox/calendar/edit/extensions.js module:io.ox/calendar/edit/main
-#: apps/io.ox/core/folder/extensions.js module:io.ox/core
-msgid "Shared calendars"
-msgstr "Megosztott naptárak"
-
-#: apps/io.ox/core/folder/extensions.js module:io.ox/core
-msgid "Shared tasks"
-msgstr "Megosztott feladatok"
-
-#. "Shares" in terms of "shared with others" ("Freigaben")
-#: apps/io.ox/core/viewer/views/sidebar/fileinfoview.js
-#: module:io.ox/core/viewer
-msgid "Shares"
-msgstr "Megosztások"
-
-#: apps/io.ox/core/folder/contextmenu.js module:io.ox/core
-msgid "Sharing"
-msgstr "Megosztás"
-
-#. informs user about the consequences when creating a rule for selected mails ()
-#. %1$s single file name or empty string (non-essential information: can be left out)
-#. %2$d number of items (files or folders)
-#: apps/io.ox/files/actions/share.js module:io.ox/files
-#, c-format
-msgid "Sharing link created for file \"%1$s\""
-msgid_plural "Sharing link created for %2$d items"
-msgstr[0] "A(z) \"%1$s\" fájlhoz létrehozott megosztási link"
-msgstr[1] "%2$d elemhez létrehozott megosztási link"
-
-#. informs user about the consequences when creating a rule for selected mails ()
-#. %1$s single folder name or empty string (non-essential information: can be left out)
-#. %2$d number of items (files or folders)
-#: apps/io.ox/files/actions/share.js module:io.ox/files
-#, c-format
-msgid "Sharing link created for folder \"%1$s\""
-msgid_plural "Sharing link created for %2$d items"
-msgstr[0] "A(z) \"%1$s\" mappa létrehozott megosztási link"
-msgstr[1] "%2$d elemhez létrehozott megosztási link"
-
-#: apps/io.ox/wizards/upsell.js module:io.ox/wizards
-msgid "Shopping cart"
-msgstr "Bevásárlókosár"
-
-#: apps/io.ox/core/folder/contextmenu.js module:io.ox/core
-msgid "Show"
-msgstr "Megjelenítés"
-
-#: apps/io.ox/mail/mailfilter/vacationnotice/view.js module:io.ox/mail
-msgid "Show advanced options"
-msgstr "Speciális beállítások megjelenítése"
-
-#: apps/io.ox/core/folder/contextmenu.js module:io.ox/core
-msgid "Show all calendars"
-msgstr "Összes naptár megjelenítése"
-
-#: apps/io.ox/contacts/edit/view-form.js module:io.ox/contacts
-msgid "Show all fields"
-msgstr "Összes mező megjelenítése"
-
-#: apps/io.ox/files/settings/pane.js module:io.ox/files
-msgid "Show all images just once"
-msgstr "Összes kép megjelenítése csak egyszer"
-
-#: apps/io.ox/core/sub/settings/pane.js module:io.ox/core/sub
-msgid "Show all items"
-msgstr "Az összes elem megjelenítése"
-
-#: apps/io.ox/calendar/conflicts/conflictList.js
-#: module:io.ox/calendar/conflicts/conflicts
-#: apps/io.ox/calendar/invitations/register.js module:io.ox/calendar/main
-msgid "Show appointment details"
-msgstr "Találkozó részleteinek megjelenítése"
-
-#: apps/io.ox/calendar/edit/extensions.js module:io.ox/calendar/edit/main
-msgid "Show as free"
-msgstr "Megjelenítés szabadként"
-
-#: apps/io.ox/calendar/settings/pane.js module:io.ox/calendar
-msgid "Show birthday calendar"
-msgstr "Születésnapok megjelenítése"
-
-#: apps/io.ox/mail/compose/extensions.js module:io.ox/mail
-msgid "Show blind carbon copy input field"
-msgstr "A Titkos másolat beviteli mező megjelenítése"
-
-#: apps/io.ox/mail/compose/extensions.js module:io.ox/mail
-msgid "Show carbon copy input field"
-msgstr "A Másolat beviteli mező megjelenítése"
-
-#: apps/io.ox/calendar/settings/pane.js module:io.ox/calendar
-msgid "Show declined appointments"
-msgstr "Elutasított találkozók megjelenítése"
-
-#: apps/io.ox/core/settings/pane.js module:io.ox/core
-msgid "Show desktop notifications"
-msgstr "Asztali értesítések megjelenítése"
-
-#. button: hide collapsable content
-#: apps/io.ox/onboarding/clients/view-mobile.js module:io.ox/core/onboarding
-#: apps/io.ox/tasks/edit/view-template.js module:io.ox/tasks/edit
-msgid "Show details"
-msgstr "Részletek megjelenítése"
-
-#: apps/io.ox/tasks/main.js module:io.ox/tasks
-msgid "Show done tasks"
-msgstr "Kész feladatok megjelenítése"
-
-#: apps/io.ox/settings/security/settings/pane.js module:io.ox/mail
-msgid "Show email authenticity"
-msgstr "Az e-mail cím hitelességének megjelenítése"
-
-#: apps/io.ox/mail/detail/mobileView.js module:io.ox/mail
-#: apps/io.ox/mail/detail/view.js
-msgid "Show entire message"
-msgstr "Teljes üzenet megjelenítése"
-
-#: apps/io.ox/mail/detail/view.js module:io.ox/mail
-msgid "Show entire message including all external images"
-msgstr "A teljes üzenet megjelenítése, beleértve az összes külső képet"
-
-#: apps/io.ox/calendar/freetime/timeView.js module:io.ox/calendar
-msgid "Show fine grid"
-msgstr "Rács megjelenítése"
-
-#: apps/io.ox/mail/settings/pane.js module:io.ox/mail
-msgid "Show folder with all unseen messages"
-msgstr "Nem látott üzenettel rendelkező mappák megjelenítése"
-
-#: apps/io.ox/files/settings/pane.js module:io.ox/files
-msgid "Show hidden files and folders"
-msgstr "Rejtett fájlok és mappák megjelenítése"
-
-#: apps/io.ox/files/mobile-toolbar-actions.js module:io.ox/mail
-msgid "Show icons"
-msgstr "Ikonok megjelenítése"
-
-#: apps/io.ox/mail/common-extensions.js module:io.ox/mail
-msgid "Show images"
-msgstr "Képek megjelenítése"
-
-#: apps/io.ox/core/folder/contextmenu.js module:io.ox/core
-#: apps/io.ox/files/contextmenu.js apps/io.ox/files/favorite/toolbar.js
-msgid "Show in Drive"
-msgstr "Megjelenítés a Drive-on"
-
-#. Shown in settings page for accounts. Should use the indefinite form, it's a general information
-#. about account recovery, where account can be plural. In German "Informationen zur Accounwiederherstellung"
-#: apps/io.ox/settings/accounts/settings/pane.js
-#: module:io.ox/settings/accounts
-msgid "Show information about account recovery"
-msgstr "Információ megjelenítése a felhasználói fiók visszaállításáról"
-
-#: apps/io.ox/files/mobile-toolbar-actions.js module:io.ox/mail
-msgid "Show list"
-msgstr "Lista megjelenítése"
-
-#: apps/io.ox/mail/compose/extensions.js module:io.ox/mail
-msgid "Show names"
-msgstr "Nevek megjelenítése"
-
-#: apps/io.ox/calendar/mobile-toolbar-actions.js module:io.ox/calendar
-msgid "Show next month"
-msgstr "Következő hónap megjelenítése"
-
-#: apps/io.ox/onboarding/clients/extensions.js module:io.ox/core/onboarding
-msgid "Show or hide actions for advanced users."
-msgstr "Szakértő felhasználói műveletek megjelenítése vagy elrejtése."
-
-#: apps/io.ox/calendar/mobile-toolbar-actions.js module:io.ox/calendar
-msgid "Show previous month"
-msgstr "Előző hónap megjelenítése"
-
-#: apps/io.ox/mail/detail/content.js module:io.ox/mail
-msgid "Show quoted text"
-msgstr "Idézett szöveg megjelenítése"
-
-#: apps/io.ox/core/settings/errorlog/settings/pane.js module:io.ox/core
-msgid "Show request body"
-msgstr "Kéréstörzs megjelenítése"
-
-#: apps/io.ox/mail/settings/pane.js module:io.ox/mail
-msgid "Show requests for read receipts"
-msgstr "Tértivevény-kérések megjelenítése"
-
-#: apps/io.ox/core/settings/errorlog/settings/pane.js module:io.ox/core
-msgid "Show stack trace"
-msgstr "Veremkiíratás megjelenítése"
-
-#: apps/io.ox/calendar/invitations/register.js module:io.ox/calendar/main
-msgid "Show task details"
-msgstr "Feladat részletek megjelenítése"
-
-#: apps/io.ox/core/folder/contextmenu.js module:io.ox/core
-msgid "Show this calendar only"
-msgstr "Csak ezt a naptárat jelenítse meg"
-
-#: apps/io.ox/files/mobile-toolbar-actions.js module:io.ox/mail
-msgid "Show tiles"
-msgstr "Csempék megjelenítése"
-
-#: apps/io.ox/calendar/common-extensions.js module:io.ox/calendar
-msgid "Shown as"
-msgstr "Megjelenik mint"
-
-#. window resize
-#: apps/io.ox/backbone/views/window.js module:io.ox/core
-msgid "Shrink"
-msgstr "Összehúzás"
-
-#: apps/io.ox/core/boot/i18n.js module:io.ox/core/boot
-#: apps/io.ox/core/relogin.js module:io.ox/core
-msgid "Sign in"
-msgstr "Bejelentkezés"
-
-#. the noun not the verb
-#: apps/io.ox/core/boot/i18n.js module:io.ox/core/boot
-msgctxt "word"
-msgid "Sign in"
-msgstr "Bejelentkezés"
-
-#: apps/io.ox/core/main/topbar_right.js module:io.ox/core
-#: apps/io.ox/settings/security/sessions/settings/pane.js
-msgid "Sign out"
-msgstr "Kijelentkezés"
-
-#: apps/io.ox/settings/security/sessions/settings/pane.js module:io.ox/core
-msgid "Sign out from all clients"
-msgstr "Kijelentkezés minden eszközből"
-
-#: apps/io.ox/core/main/autologout.js module:io.ox/core
-msgid "Sign out now"
-msgstr "Kijelentkezés most"
-
-#: apps/io.ox/settings/security/certificates/settings/utils.js
-#: module:io.ox/settings/certificates
-msgid "Signature"
-msgstr "Aláírás"
-
-#: apps/io.ox/mail/settings/signatures/settings/pane.js module:io.ox/mail
-msgid "Signature name"
-msgstr "Aláírásnév"
-
-#: apps/io.ox/mail/compose/extensions.js module:io.ox/mail
-#: apps/io.ox/mail/settings/signatures/register.js
-#: apps/io.ox/mail/settings/signatures/settings/pane.js
-msgid "Signatures"
-msgstr "Aláírások"
-
-#. Portal. Logged in as user
-#: apps/io.ox/portal/main.js module:io.ox/portal
-msgid "Signed in as"
-msgstr "Bejelentkezve, mint:"
-
-#: apps/io.ox/core/viewer/views/sidebar/fileinfoview.js
-#: module:io.ox/core/viewer apps/io.ox/files/view-options.js
-#: module:io.ox/files
-#: apps/io.ox/mail/mailfilter/settings/filter/tests/register.js
-#: module:io.ox/mailfilter apps/io.ox/mail/settings/compose/settings/pane.js
-#: module:io.ox/mail apps/io.ox/mail/view-options.js
-msgid "Size"
-msgstr "Méret"
-
-#: apps/io.ox/backbone/mini-views/colorpicker.js module:io.ox/core
-msgid "Sky blue"
-msgstr "Égkék"
-
-#: apps/io.ox/core/viewer/views/toolbarview.js module:io.ox/core
-#, fuzzy
-#| msgid "Repeat slideshow"
-msgid "Slideshow"
-msgstr "Diavetítés ismétlése"
-
-#: apps/io.ox/files/settings/pane.js module:io.ox/files
-msgid "Slideshow / Autoplay mode for images"
-msgstr "Diavetítés / Automatikus lejátszás képekhez"
-
-#: apps/io.ox/core/settings/errorlog/settings/pane.js module:io.ox/core
-msgid "Slow requests"
-msgstr "Lassú kérések"
-
-#: apps/io.ox/mail/compose/resizeUtils.js module:io.ox/mail
-msgid "Small"
-msgstr ""
-
-#: apps/io.ox/mail/compose/resizeUtils.js module:io.ox/mail
-msgid "Small (%1$s px)"
-msgstr ""
-
-#: apps/io.ox/portal/settings/pane.js module:io.ox/portal
-msgid "Smartphone settings:"
-msgstr "Okostelefon beállításai:"
-
-#. Emoji collection. SoftBank-specific icons. "SoftBank" in other languages, too.
-#: apps/io.ox/emoji/categories.js module:io.ox/mail
-msgid "SoftBank"
-msgstr "SoftBank"
-
-#: apps/io.ox/contacts/util.js module:io.ox/contacts
-msgid "Some contacts could not be added as they have no valid email field."
-msgstr ""
-"Egyes névjegyeket nem lehetett hozzáadni, mivel nem rendelkeznek érvényes e-"
-"mail mezővel."
-
-#: apps/io.ox/contacts/edit/main.js module:io.ox/contacts
-msgid "Some fields contain invalid data"
-msgstr "Néhány mező hibás adatokat tartalmaz"
-
-#: apps/io.ox/core/settings/pane.js module:io.ox/core
-msgid ""
-"Some settings (language, timezone, theme) require a page reload or relogin "
-"to take effect."
-msgstr ""
-"Néhány beállítás (language, timezone, theme) érvényrejutásához újra kell "
-"tölteni az oldalt vagy újra be kell lépni."
-
-#: apps/plugins/portal/twitter/register.js module:plugins/portal
-msgid "Something went wrong reauthorizing the %s account."
-msgstr "Hiba történt a %s fiók újra felhatalmazásakor."
-
-#: apps/io.ox/core/boot/i18n.js module:io.ox/core/boot
-msgid "Something went wrong. Please close this browser tab and try again."
-msgstr ""
-"Valami elromlott. Kérjük, zárja be a böngészőlapot, és próbálja meg újra."
-
-#: apps/plugins/halo/xing/register.js module:plugins/portal
-msgid "Sorry, could not connect to %s right now."
-msgstr "Elnézést, most nem lehet kapcsolódni ehhez: %s."
-
-#: apps/plugins/halo/xing/register.js module:plugins/portal
-msgid "Sorry, there is no data available for you on %s."
-msgstr "Elnézést, jelenleg nincs elérhető adat ezen: %s."
-
-#: apps/io.ox/core/viewer/views/types/textview.js module:io.ox/core
-msgid "Sorry, there is no preview available for this file."
-msgstr "Sajnáljuk, de ehhez a fájltípushoz nincs előnézet."
-
-#: apps/io.ox/core/viewer/views/types/imageview.js module:io.ox/core
-msgid "Sorry, there is no preview available for this image."
-msgstr "Sajnáljuk, de ehhez a képhez nincs előnézet."
-
-#: apps/io.ox/core/viewer/main.js module:io.ox/core
-msgid "Sorry, there is no preview available."
-msgstr "Sajnáljuk, de ehhez nincs előnézet."
-
-#: apps/io.ox/core/viewer/views/types/documentview.js module:io.ox/core
-msgid "Sorry, this page is not available at the moment."
-msgstr "Elnézést, az oldal pillanatnyilag nem érhető el."
-
-#. Sort options drop-down
-#: apps/io.ox/mail/view-options.js module:io.ox/mail
-msgctxt "dropdown"
-msgid "Sort"
-msgstr "Rendezés"
-
-#. Sort options drop-down
-#: apps/io.ox/files/favorite/view-options.js module:io.ox/core
-#: apps/io.ox/files/share/view-options.js module:io.ox/files
-#: apps/io.ox/files/view-options.js
-msgctxt "dropdown"
-msgid "Sort by"
-msgstr "Rendezés módja:"
-
-#: apps/io.ox/tasks/main.js module:io.ox/tasks
-msgid "Sort options"
-msgstr "Rendezési beállítások"
-
-#: apps/io.ox/mail/settings/pane.js module:io.ox/mail
-msgid "Sound"
-msgstr "Hang"
-
-#: apps/io.ox/mail/mailfilter/settings/filter/tests/register.js
-#: module:io.ox/mailfilter
-msgid "Source"
-msgstr "Forrás"
-
-#. Spam folder
-#: apps/io.ox/mail/accounts/view-form.js module:io.ox/settings
-msgctxt "folder"
-msgid "Spam"
-msgstr "Levélszemét"
-
-#. Should appointments of different folders/calendars be shown in the same column (merge) or in seperate ones (split)
-#: apps/io.ox/calendar/week/view.js module:io.ox/calendar
-msgid "Split"
-msgstr "Szétvágás"
-
-<<<<<<< HEAD
-#: apps/io.ox/contacts/model.js module:io.ox/contacts
-msgid "Spouse's name"
-msgstr "Házastárs neve"
-
-#: apps/io.ox/mail/detail/links.js module:io.ox/mail
-msgid "Spreadsheet"
-msgstr "Táblázat"
-=======
-#: apps/io.ox/mail/settings/compose/settings/pane.js module:io.ox/mail
-msgid "This is how your message text will look like."
-msgstr "Így fog megjelenni a szöveges üzenete."
->>>>>>> c69277e7
-
-#: apps/io.ox/files/view-options.js module:io.ox/files
-msgid "Spreadsheets"
-msgstr "Munkafüzetek"
-
-#: apps/io.ox/calendar/edit/extensions.js module:io.ox/calendar/edit/main
-msgid "Standard"
-msgstr "Általános"
-
-#: apps/io.ox/mail/accounts/view-form.js module:io.ox/settings
-msgid "Standard folders"
-msgstr "Általános mappák"
-
-#: apps/io.ox/backbone/mini-views/timezonepicker.js module:io.ox/core
-#: apps/io.ox/calendar/week/view.js module:io.ox/calendar
-msgid "Standard timezone"
-msgstr "Szabványos időzónák"
-
-#: apps/io.ox/calendar/settings/schedjoules/schedjoules.js
-#: module:io.ox/calendar/settings/schedjoules
-#: apps/io.ox/mail/mailfilter/vacationnotice/view.js module:io.ox/mail
-#: apps/io.ox/tasks/print.js module:io.ox/tasks
-msgid "Start"
-msgstr "Kezdés"
-
-#: apps/io.ox/tasks/edit/view-template.js module:io.ox/tasks/edit
-#: apps/io.ox/tasks/view-detail.js module:io.ox/tasks
-msgid "Start date"
-msgstr "Kezdés dátuma"
-
-#: apps/io.ox/calendar/edit/timezone-dialog.js module:io.ox/calendar/edit/main
-msgid "Start date timezone"
-msgstr "Kezdés dátumának időzónája"
-
-#: apps/io.ox/contacts/settings/pane.js module:io.ox/contacts
-msgid "Start in global address book"
-msgstr "Kezdés a globális címjegyzékben"
-
-#: apps/io.ox/calendar/settings/pane.js module:io.ox/calendar
-msgid "Start of working time"
-msgstr "Munkaidő kezdete"
-
-#: apps/io.ox/core/desktop.js module:io.ox/core
-msgid "Start search"
-msgstr "Keresés indítása"
-
-#: apps/io.ox/calendar/edit/extensions.js module:io.ox/calendar/edit/main
-msgid "Start time"
-msgstr "Kezdési idő"
-
-#: apps/io.ox/core/tk/wizard.js module:io.ox/core
-#: apps/io.ox/tours/whats-new.js
-msgid "Start tour"
-msgstr "Termékbemutató"
-
-#: apps/io.ox/core/permissions/permissions.js module:io.ox/core
-#: apps/io.ox/files/share/permissions.js
-#: apps/plugins/administration/groups/settings/edit.js
-msgid "Start typing to search for user names"
-msgstr "Kezdje el beírni a keresett felhasználónevet"
-
-#: apps/io.ox/core/viewer/views/types/videoview.js module:io.ox/core
-msgid "Start video"
-msgstr "Videó indítása"
-
-#. Connection security. StartTLS.
-#: apps/io.ox/mail/accounts/view-form.js module:io.ox/settings
-msgid "StartTLS"
-msgstr "StartTLS"
-
-#. index used in contacts list to jump to names with a specific starting letter
-#: apps/io.ox/contacts/main.js module:io.ox/contacts
-msgid "Starting letter index"
-msgstr "Regiszter készítése"
-
-#: apps/io.ox/mail/mailfilter/settings/filter/tests/util.js
-#: module:io.ox/mailfilter
-msgid "Starts not with"
-msgstr "Ezzel kezdődik:"
-
-#: apps/io.ox/calendar/edit/extensions.js module:io.ox/calendar/edit/main
-msgid "Starts on"
-msgstr "Kezdődik"
-
-#: apps/io.ox/mail/mailfilter/settings/filter/tests/util.js
-#: module:io.ox/mailfilter
-msgid "Starts with"
-msgstr "Ezzel kezdődik:"
-
-#: apps/io.ox/contacts/model.js module:io.ox/contacts
-msgid "State"
-msgstr "Állam"
-
-#: apps/io.ox/mail/toolbar.js module:io.ox/mail
-msgid "Statistics"
-msgstr "Statisztika"
-
-#: apps/io.ox/calendar/toolbar.js module:io.ox/calendar
-#: apps/io.ox/tasks/edit/view-template.js module:io.ox/tasks/edit
-#: apps/io.ox/tasks/main.js module:io.ox/tasks
-msgid "Status"
-msgstr "Állapot"
-
-#: apps/io.ox/core/boot/i18n.js module:io.ox/core/boot
-msgid "Stay signed in"
-msgstr "Maradjon bejelentkezve"
-
-#: apps/io.ox/core/viewer/views/toolbarview.js module:io.ox/core
-#, fuzzy
-#| msgid "Repeat slideshow"
-msgid "Stop slideshow"
-msgstr "Diavetítés ismétlése"
-
-#: apps/io.ox/contacts/model.js module:io.ox/contacts
-msgid "Street"
-msgstr "Utca"
-
-#: apps/io.ox/mail/mailfilter/settings/filter/tests/register.js
-#: module:io.ox/mailfilter
-msgid "String"
-msgstr "Karakter"
-
-#: apps/plugins/halo/xing/register.js module:plugins/portal
-msgid "Student"
-msgstr "Diák"
+#: module:io.ox/mailfilter apps/io.ox/tasks/edit/view-template.js
+#: module:io.ox/tasks/edit
+msgid "Discard"
+msgstr "Eldobás"
 
 #: apps/io.ox/calendar/edit/extensions.js module:io.ox/calendar/edit/main
 #: apps/io.ox/calendar/util.js module:io.ox/calendar
@@ -10421,332 +1451,131 @@
 msgid "Subject"
 msgstr "Tárgy"
 
-#: apps/plugins/portal/xing/actions.js module:plugins/portal
-msgid "Submit comment"
-msgstr "Megjegyzés beküldése"
-
-#: apps/io.ox/calendar/actions/subscribe-ical.js module:io.ox/calendar
-#: apps/io.ox/core/sub/subscriptions.js module:io.ox/core/sub
-msgid "Subscribe"
-msgstr "Feliratkozás"
-
-#: apps/io.ox/core/folder/actions/imap-subscription.js module:io.ox/core
-msgid "Subscribe to IMAP folders"
-msgstr "Feliratkozás az IMAP mappákra"
-
+#: apps/io.ox/calendar/edit/extensions.js module:io.ox/calendar/edit/main
+#: apps/io.ox/calendar/print-compact.js module:io.ox/calendar
+#: apps/io.ox/calendar/util.js
+msgid "Location"
+msgstr "Hely"
+
+#: apps/io.ox/calendar/edit/extensions.js module:io.ox/calendar/edit/main
+msgid "Starts on"
+msgstr "Kezdődik"
+
+#: apps/io.ox/calendar/edit/extensions.js module:io.ox/calendar/edit/main
+msgid "Start time"
+msgstr "Kezdési idő"
+
+#: apps/io.ox/calendar/edit/extensions.js module:io.ox/calendar/edit/main
+msgid "End time"
+msgstr "Befejezés ideje"
+
+#. %1$s timezone abbreviation of the user
+#. %2$s time interval of event
+#. %2$s duration of event
+#: apps/io.ox/calendar/edit/extensions.js module:io.ox/calendar/edit/main
+msgid "In your timezone (%1$s): %2$s (Duration: %3$s)"
+msgstr "Saját időzónában (%1$s): %2$s (Időtartam: %3$s)"
+
+#: apps/io.ox/calendar/edit/extensions.js module:io.ox/calendar/edit/main
+#: apps/io.ox/tasks/edit/view-template.js module:io.ox/tasks/edit
+#: apps/plugins/portal/calendar/register.js module:plugins/portal
+msgid "All day"
+msgstr "Egész nap"
+
+#: apps/io.ox/calendar/edit/extensions.js module:io.ox/calendar/edit/main
+#: apps/io.ox/calendar/toolbar.js module:io.ox/calendar
+msgid "Find a free time"
+msgstr "Szabad idő keresése"
+
+#: apps/io.ox/calendar/edit/extensions.js module:io.ox/calendar/edit/main
+msgid "Your recurrence rule does not fit to your start date."
+msgstr "A visszatérési szabály nem illeszkedik a kezdő dátumához."
+
+#: apps/io.ox/calendar/edit/extensions.js module:io.ox/calendar/edit/main
+msgid "Your recurrence rule was changed automatically."
+msgstr "Az ismétlődő szabály automatikusan megváltozott."
+
+#: apps/io.ox/calendar/edit/extensions.js module:io.ox/calendar/edit/main
+#: apps/io.ox/calendar/util.js module:io.ox/calendar
+#: apps/io.ox/core/folder/actions/properties.js module:io.ox/core
+#: apps/io.ox/core/viewer/views/sidebar/filedescriptionview.js
+#: module:io.ox/core/viewer apps/io.ox/files/actions/edit-description.js
+#: module:io.ox/files apps/io.ox/tasks/edit/view-template.js
+#: module:io.ox/tasks/edit
+#: apps/plugins/administration/resources/settings/edit.js
+#: apps/plugins/portal/flickr/register.js module:plugins/portal
+#: apps/plugins/portal/mail/register.js apps/plugins/portal/rss/register.js
+#: module:io.ox/portal apps/plugins/portal/tumblr/register.js
+msgid "Description"
+msgstr "Leírás"
+
+#: apps/io.ox/calendar/edit/extensions.js module:io.ox/calendar/edit/main
+msgid "User defined color"
+msgstr "Felhasználó által meghatározott szín"
+
+#: apps/io.ox/calendar/edit/extensions.js module:io.ox/calendar/edit/main
+msgid ""
+"You are using a shared calendar. The calendar owner was added as organizer."
+msgstr "Megosztott naptárat használ. A naptár tulajdonosát szervezőként adták hozzá."
+
+#: apps/io.ox/calendar/edit/extensions.js module:io.ox/calendar/edit/main
+msgid "You are no longer using a shared calendar. You were added as organizer."
+msgstr "Már nem használ megosztott naptárat. Ön szervezőként lett hozzáadva."
+
+#: apps/io.ox/calendar/edit/extensions.js module:io.ox/calendar/edit/main
 #: apps/io.ox/core/folder/extensions.js module:io.ox/core
-#: apps/io.ox/core/sub/subscriptions.js module:io.ox/core/sub
-msgid "Subscribe to address book"
-msgstr "Feliratkozás a címjegyzékhez"
-
+msgid "My calendars"
+msgstr "Saját naptárak"
+
+#: apps/io.ox/calendar/edit/extensions.js module:io.ox/calendar/edit/main
 #: apps/io.ox/core/folder/extensions.js module:io.ox/core
-#: apps/io.ox/core/sub/subscriptions.js module:io.ox/core/sub
-msgid "Subscribe to calendar"
-msgstr "Feliratkozás a naptárra"
-
-#: apps/io.ox/calendar/actions/subscribe-ical.js module:io.ox/calendar
-msgid "Subscribe to iCal feed"
-msgstr "Feliratkozás az iCal hírcsatornára"
-
+msgid "Public calendars"
+msgstr "Nyilvános naptárak"
+
+#: apps/io.ox/calendar/edit/extensions.js module:io.ox/calendar/edit/main
 #: apps/io.ox/core/folder/extensions.js module:io.ox/core
-msgid "Subscribe via URL (iCal)"
-msgstr "Feliratkozás az URL-en keresztül (iCal)"
-
-#: apps/io.ox/core/sub/settings/pane.js module:io.ox/core/sub
-msgid "Subscription refresh"
-msgstr "Feliratkozás frissítése"
-
-#: apps/io.ox/core/sub/subscriptions.js module:io.ox/core/sub
-msgid "Subscription successfully created."
-msgstr "A feliratkozás sikeresen létrehozva."
-
-#: apps/io.ox/core/sub/settings/pane.js module:io.ox/core/sub
-#: apps/io.ox/core/sub/settings/register.js
-msgid "Subscriptions"
-msgstr "Feliratkozások"
-
-#: apps/io.ox/core/yell.js module:io.ox/core
-msgid "Success"
-msgstr "Sikerült"
-
-#: apps/plugins/portal/xing/register.js module:plugins/portal
-msgid "Successfully reauthorized your %s account"
-msgstr "Sikeresen hitelesítette %s fiókját"
-
-#: apps/io.ox/calendar/main.js module:io.ox/calendar
-#: apps/io.ox/core/folder/actions/common.js module:io.ox/core
-msgid "Successfully refreshed calendar"
-msgstr "Sikeresen frissített naptár"
-
-#: apps/io.ox/contacts/model.js module:io.ox/contacts
-msgid "Suffix"
-msgstr "Utótag"
-
-#: apps/io.ox/participants/chronos-detail.js module:io.ox/core
-#: apps/io.ox/participants/detail.js
-msgid "Summary"
-msgstr "Összegzés"
-
-#: apps/io.ox/core/settings/editLocale.js module:io.ox/core
-msgid "Sunday"
-msgstr "Vasárnap"
-
-#. superessive of the weekday
-#. will only be used in a form like “Happens every week on $weekday”
-#: apps/io.ox/calendar/util.js module:io.ox/calendar
-msgctxt "superessive"
-msgid "Sunday"
-msgstr "Vasárnap"
-
-#. all variables are version strings of the browsers, like 52 in Chrome 52
-#: apps/io.ox/core/boot/i18n.js module:io.ox/core/boot
+msgid "Shared calendars"
+msgstr "Megosztott naptárak"
+
+#: apps/io.ox/calendar/edit/extensions.js module:io.ox/calendar/edit/main
+#: apps/io.ox/core/folder/extensions.js module:io.ox/core
+msgid "Hidden calendars"
+msgstr "Rejtett naptárak"
+
+#: apps/io.ox/calendar/edit/extensions.js module:io.ox/calendar/edit/main
+#: apps/io.ox/mail/settings/compose/settings/pane.js module:io.ox/mail
+#: apps/io.ox/mail/view-options.js apps/io.ox/portal/settings/pane.js
+#: module:io.ox/portal
+msgid "Color"
+msgstr "Szín"
+
+#: apps/io.ox/calendar/edit/extensions.js module:io.ox/calendar/edit/main
+#: apps/io.ox/tasks/edit/view-template.js module:io.ox/tasks/edit
+msgid "Expand form"
+msgstr "Űrlap kibontása"
+
+#: apps/io.ox/calendar/edit/extensions.js module:io.ox/calendar/edit/main
+#: apps/io.ox/tasks/edit/view-template.js module:io.ox/tasks/edit
+msgid "Collapse form"
+msgstr "Űrlap összecsukása"
+
+#: apps/io.ox/calendar/edit/extensions.js module:io.ox/calendar/edit/main
+msgid "Visibility Help"
+msgstr "Láthatósági súgó"
+
+#: apps/io.ox/calendar/edit/extensions.js module:io.ox/calendar/edit/main
+msgid "Standard"
+msgstr "Általános"
+
+#: apps/io.ox/calendar/edit/extensions.js module:io.ox/calendar/edit/main
+msgid "The appointment is visible for all users in shared calendars."
+msgstr "A találkozó látható a megosztott naptárak összes felhasználójánál."
+
+#: apps/io.ox/calendar/edit/extensions.js module:io.ox/calendar/edit/main
 msgid ""
-"Support starts with Chrome %1$d, Firefox %2$d, IE %3$d, and Safari %4$d."
-msgstr ""
-"A támogatás a Chrome %1$d, a Firefox %2$d, az IE %3$d és a Safari %4$d "
-"verzióknál kezdődik."
-
-#. Status for mail authenticity features. Show information for dangerous and unambiguous/inconclusive
-#: apps/io.ox/settings/security/settings/pane.js module:io.ox/mail
-msgid "Suspicious and unclassified emails only"
-msgstr "Csak gyanús és nem minősített e-mailek"
-
-#: apps/io.ox/backbone/views/capture-media.js module:io.ox/core
-msgid "Switch camera"
-msgstr "Kameraváltás"
-
-#: apps/io.ox/files/view-options.js module:io.ox/files
-msgid "Switch to parent folder"
-msgstr "Váltás a szülő mappára"
-
-#. Emoji category
-#: apps/io.ox/core/emoji/view.js module:io.ox/mail
-#: apps/io.ox/emoji/categories.js
-msgid "Symbols"
-msgstr "Szimbólumok"
-
-#: apps/io.ox/calendar/actions.js module:io.ox/calendar
-msgid "Synchronize calendar"
-msgstr "Naptárak szinkronizálása"
-
-#: apps/io.ox/core/folder/extensions.js module:io.ox/core
-msgid "Synchronize with your tablet or smartphone"
-msgstr "Szinkronizáció a táblagéppel vagy telefonnal"
-
-#: apps/io.ox/contacts/model.js module:io.ox/contacts
-msgid "TAX ID"
-msgstr "Adószám"
-
-#. Terabytes
-#: apps/io.ox/core/strings.js module:io.ox/core
-msgid "TB"
-msgstr "TB"
-
-#: apps/io.ox/contacts/model.js module:io.ox/contacts
-msgid "TTY/TDD"
-msgstr "TTY/TDD"
-
-#. This is a summary for a mail filter rule
-#. %1$s User input (usually a mail address)
-#. %2$s A tag, which is entered by the user via a text input
-#. Example: Tag mails from test@invalid with SoccerTeam
-#: apps/io.ox/mail/mailfilter/settings/util.js module:io.ox/mail
-msgid "Tag mails from %1$s with %2$s"
-msgstr "%1$s feladótól érkezett levelek megjelölése %2$s címkével"
-
-#. This is a summary for a mail filter rule
-#. %1$s User input
-#. %2$s A tag, which is entered by the user via a text input
-#. Example: Tag mails to test@invalid with SoccerTeam
-#: apps/io.ox/mail/mailfilter/settings/util.js module:io.ox/mail
-msgid "Tag mails to %1$s with %2$s"
-msgstr "%1$s címzettnek érkezett levelek megjelölése %2$s címkével"
-
-#. This is a summary for a mail filter rule
-#. %1$s User input for mail subjects to filter for
-#. %2$s A tag, which is entered by the user via a text input
-#. Example: Tag mails with subject Some subject with SoccerTeam
-#: apps/io.ox/mail/mailfilter/settings/util.js module:io.ox/mail
-msgid "Tag mails with subject %1$s with %2$s"
-msgstr "%1$s tárgyú levelek megjelölése %2$s címkével"
-
-#. title for 1st and snd step of the client onboarding wizard
-#. users can configure their devices to access/sync appsuites data (f.e. install ox mail app)
-#. %1$s the product name
-#: apps/io.ox/onboarding/clients/wizard.js module:io.ox/core/onboarding
-#: apps/plugins/portal/client-onboarding/register.js module:plugins/portal
-#, c-format
-msgid "Take %1$s with you! Stay up-to-date on your favorite devices."
-msgstr ""
-"Legyen mindig kéznél a(z) %1$s! Legyen naprakész a kedvenc eszközének "
-"használatával."
-
-#: apps/io.ox/backbone/views/capture-media.js module:io.ox/core
-msgid "Take a photo"
-msgstr "Fénykép készítése"
-
-#: apps/io.ox/backbone/views/edit-picture.js module:io.ox/contacts
-msgid "Take photo"
-msgstr "Fénykép készítése"
-
-#: apps/io.ox/mail/detail/links.js module:io.ox/mail
-#: apps/io.ox/tasks/edit/main.js module:io.ox/tasks
-msgid "Task"
-msgstr "Feladat"
-
-#: apps/io.ox/tasks/detail/main.js module:io.ox/tasks apps/io.ox/tasks/main.js
-msgid "Task Details"
-msgstr "Feladat részletei"
-
-#: apps/io.ox/tasks/actions/delete.js module:io.ox/tasks
-msgid "Task has been deleted!"
-msgid_plural "Tasks have been deleted!"
-msgstr[0] "A feladat törölve"
-msgstr[1] "A feladatok törölve"
-
-#. Inviations (notifications) to tasks
-#: apps/plugins/notifications/tasks/register.js module:plugins/notifications
-msgid "Task invitations"
-msgstr "Feladatmeghívók"
-
-#: apps/io.ox/tasks/actions/doneUndone.js module:io.ox/tasks
-msgid "Task marked as done"
-msgid_plural "Tasks marked as done"
-msgstr[0] "Feladat megjelölése elvégzettként"
-msgstr[1] "Feladatok megjelölése elvégzettként"
-
-#: apps/io.ox/tasks/actions/doneUndone.js module:io.ox/tasks
-msgid "Task marked as undone"
-msgid_plural "Tasks marked as undone"
-msgstr[0] "Feladat megjelölése elvégzetlenként"
-msgstr[1] "Feladatok megjelölése elvégzetlenként"
-
-#. Reminders (notifications) about tasks
-#: apps/plugins/notifications/tasks/register.js module:plugins/notifications
-msgid "Task reminders"
-msgstr "Feladatemlékeztetők"
-
-#: apps/io.ox/tasks/actions/delete.js module:io.ox/tasks
-msgid "Task was already deleted!"
-msgstr "A feladat már törölve volt"
-
-#: apps/io.ox/tasks/actions/doneUndone.js module:io.ox/tasks
-msgid "Task was modified before, please reload"
-msgstr "A feladat előtte módosítva lett, töltse újra"
-
-#: apps/io.ox/mail/detail/links.js module:io.ox/mail
-msgid "Tasks"
-msgstr "Feladatok"
-
-#: apps/io.ox/core/main/apps.js module:io.ox/core
-#: apps/io.ox/tasks/settings/pane.js module:io.ox/tasks
-msgctxt "app"
-msgid "Tasks"
-msgstr "Feladatok"
-
-#: apps/io.ox/tasks/actions/move.js module:io.ox/tasks
-msgid "Tasks can not be moved to or out of shared folders"
-msgstr "A feladatok nem mozgathatók megosztott mappákba vagy azokból ki"
-
-#: apps/io.ox/tasks/main.js module:io.ox/tasks
-msgid "Tasks toolbar"
-msgstr "Feladatok eszköztár"
-
-#: apps/io.ox/backbone/mini-views/colorpicker.js module:io.ox/core
-msgid "Teal"
-msgstr "Zöldeskék"
-
-#: apps/io.ox/contacts/model.js module:io.ox/contacts
-msgid "Telephone (ISDN)"
-msgstr "Telefon (ISDN)"
-
-#: apps/io.ox/contacts/model.js module:io.ox/contacts
-msgid "Telephone callback"
-msgstr "Visszahívási telefon"
-
-#: apps/io.ox/contacts/model.js module:io.ox/contacts
-msgid "Telephone primary"
-msgstr "Telefon (elsődleges)"
-
-#: apps/io.ox/contacts/model.js module:io.ox/contacts
-msgid "Telephone radio"
-msgstr "Telefon (rádiós)"
-
-#: apps/io.ox/contacts/model.js module:io.ox/contacts
-msgid "Telex"
-msgstr "Telex"
-
-#: apps/io.ox/calendar/actions/acceptdeny.js module:io.ox/calendar
-#: apps/io.ox/calendar/invitations/register.js module:io.ox/calendar/main
-#: apps/io.ox/calendar/util.js
-msgid "Tentative"
-msgstr "Feltételes"
-
-#: apps/io.ox/calendar/print.js module:io.ox/calendar
-#: apps/io.ox/tasks/print.js module:io.ox/tasks
-msgid "Tentatively accepted"
-msgstr "Feltételesen elfogadva"
-
-#: apps/io.ox/files/view-options.js module:io.ox/files
-msgid "Text documents"
-msgstr "Dokumentumok"
-
-#: apps/io.ox/mail/toolbar.js module:io.ox/mail
-msgid "Text preview"
-msgstr "Szöveg előnézete"
-
-#. popup info message
-#: apps/plugins/core/feedback/register.js module:io.ox/core
-msgid "Thank you for your feedback"
-msgstr "Köszönjük a visszajelzést"
-
-#: apps/plugins/portal/oxdriveclients/register.js module:plugins/portal
-msgid ""
-"The %s client lets you store and share your photos, files, documents and "
-"videos, anytime, anywhere. Access any file you save to %s from all your "
-"computers, iPhone, iPad or from within %s itself."
-msgstr ""
-"A(z) %s kliens lehetővé teszi fényképei, fájljai, dokumentumai és videói "
-"tárolását és megosztását bármikor, bárhol. Érje el a(z) %s területre mentett "
-"bármelyik fájlt, bármelyik számítógépéről, iPhone, iPad készülékéről vagy "
-"közvetlenül a(z) %s használatával."
-
-#: apps/io.ox/files/guidance/main.js module:io.ox/files
-msgctxt "help"
-msgid "The Drive App"
-msgstr "A Drive app"
-
-#: apps/io.ox/mail/mailfilter/vacationnotice/view.js module:io.ox/mail
-msgid ""
-"The Notice is sent out for messages received by %1$s. You may choose to send "
-"it out for other recipient addresses too:"
-msgstr ""
-"Az értesítés a(z) %1$s által kapott üzenethez került kiküldésre. Más "
-"címzettek is megadhatók az értesítéshez:"
-
-#: apps/io.ox/mail/accounts/model.js module:io.ox/keychain
-msgid "The account must be named"
-msgstr "A felhasználó fiókot el kell nevezni"
-
-#: apps/plugins/portal/xing/actions.js module:plugins/portal
-msgid "The activity has been deleted successfully"
-msgstr "A tevékenység sikeresen törölve"
-
-#: apps/io.ox/files/api.js module:io.ox/files
-msgid "The allowed quota is reached."
-msgstr "Az engedélyezett kvóta elérve."
-
-#: apps/io.ox/mail/actions/ical.js module:io.ox/mail
-msgid "The appointment has been added to your calendar"
-msgstr "A találkozó hozzáadva a naptárához"
-
-#: apps/io.ox/calendar/invitations/register.js module:io.ox/calendar/main
-msgid "The appointment has been deleted"
-msgstr "A találkozó törölve"
-
-#: apps/io.ox/calendar/invitations/register.js module:io.ox/calendar/main
-msgid "The appointment has been updated"
-msgstr "A találkozó frissítve"
+"In shared calendars, the appointment is displayed as a simple time slot for "
+"non-attending users."
+msgstr "A megosztott naptárakban a találkozó egyszerű időrésként jelenik meg a nem látogató felhasználók számára."
 
 #: apps/io.ox/calendar/edit/extensions.js module:io.ox/calendar/edit/main
 msgid ""
@@ -10754,726 +1583,458 @@
 "all. The appointment is not considered for conflicts and does not appear in "
 "the scheduling view. This option cannot be used, if the appointment blocks "
 "resources."
-msgstr ""
-"A találkozó egyáltalán nem látható a nem résztvevő felhasználók számára a "
-"megosztott naptárakban. A találkozót nem fog ütközést jelezni, és nem "
-"jelenik meg az ütemezési nézetben. Ez a lehetőség nem használható, ha a "
-"találkozó blokkolja az erőforrásokat."
+msgstr "A találkozó egyáltalán nem látható a nem résztvevő felhasználók számára a megosztott naptárakban. A találkozót nem fog ütközést jelezni, és nem jelenik meg az ütemezési nézetben. Ez a lehetőség nem használható, ha a találkozó blokkolja az erőforrásokat."
 
 #: apps/io.ox/calendar/edit/extensions.js module:io.ox/calendar/edit/main
-msgid "The appointment is visible for all users in shared calendars."
-msgstr "A találkozó látható a megosztott naptárak összes felhasználójánál."
-
-#. %1$s is placeholder for the product name like "App Suite"
-#: apps/io.ox/core/main/stages.js module:io.ox/core
-msgid "The below item was open last time you exited %1$s."
-msgid_plural "The below items were open last time you exited %1$s."
-msgstr[0] ""
-"Az alábbi elem nyitva volt, amikor legutóbb kilépett a(z) %1$s programból."
-msgstr[1] ""
-"Az alábbi elemek nyitva voltak, amikor legutóbb kilépett a(z) %1$s "
-"programból."
-
-#: apps/io.ox/core/settings/errorlog/settings/pane.js module:io.ox/core
-msgid ""
-"The blue graph shows the distribution of request durations in percent. The "
-"gray graph shows a trivial network ping to recognize slow connections."
-msgstr ""
-"A kék grafikon mutatja kérések időtartamának eloszlását százalékban. A "
-"szürke grafikon a hálózat pinget mutatja, hogy felismerhetők legyenek a "
-"lassú kapcsolatok."
-
-#: apps/io.ox/settings/security/certificates/settings/pane.js
-#: module:io.ox/settings/certificates
-msgid "The certificate list is empty"
-msgstr "A tanúsítványlista üres"
+msgid "Visibility"
+msgstr "Láthatóság"
+
+#: apps/io.ox/calendar/edit/extensions.js module:io.ox/calendar/edit/main
+msgid "Appointment color"
+msgstr "Találkozó színe"
+
+#. showed inside a color picker. Used if an appointment should not have a custom color
+#: apps/io.ox/calendar/edit/extensions.js module:io.ox/calendar/edit/main
+msgid "Use calendar color"
+msgstr "Naptár színeinek használata"
+
+#: apps/io.ox/calendar/edit/extensions.js module:io.ox/calendar/edit/main
+msgid "none"
+msgstr "nincs"
+
+#: apps/io.ox/calendar/edit/extensions.js module:io.ox/calendar/edit/main
+msgid "Show as free"
+msgstr "Megjelenítés szabadként"
+
+#. Sort by messages that have attachments
+#: apps/io.ox/calendar/edit/extensions.js module:io.ox/calendar/edit/main
+#: apps/io.ox/calendar/util.js module:io.ox/calendar
+#: apps/io.ox/calendar/view-detail.js apps/io.ox/contacts/edit/view-form.js
+#: module:io.ox/contacts apps/io.ox/mail/compose/extensions.js
+#: module:io.ox/mail apps/io.ox/mail/view-options.js
+#: apps/io.ox/tasks/edit/view-template.js module:io.ox/tasks/edit
+#: apps/io.ox/tasks/view-detail.js module:io.ox/tasks
+msgid "Attachments"
+msgstr "Mellékletek"
+
+#: apps/io.ox/calendar/edit/extensions.js module:io.ox/calendar/edit/main
+#: apps/io.ox/contacts/edit/view-form.js module:io.ox/contacts
+#: apps/io.ox/tasks/edit/view-template.js module:io.ox/tasks/edit
+msgid "Drop here to upload a <b class=\"dndignore\">new attachment</b>"
+msgstr "Húzza ide a feltöltendő <b class=\"dndignore\">új mellékletet</b>"
+
+#. Applies changes to an existing appointment, used in scheduling view
+#: apps/io.ox/calendar/edit/extensions.js module:io.ox/calendar/edit/main
+#: apps/io.ox/core/settings/editLocale.js module:io.ox/core
+#: apps/io.ox/mail/mailfilter/autoforward/view.js module:io.ox/mail
+#: apps/io.ox/mail/mailfilter/vacationnotice/view.js
+msgid "Apply changes"
+msgstr "Változások elfogadása"
+
+#: apps/io.ox/calendar/edit/extensions.js module:io.ox/calendar/edit/main
+#: apps/io.ox/calendar/freetime/main.js module:io.ox/calendar
+msgid "Please select a time for the appointment"
+msgstr "Válassza ki a találkozó időpontját"
+
+#: apps/io.ox/calendar/edit/main.js module:io.ox/calendar/edit/main
+msgid "Edit Appointment"
+msgstr "Találkozó szerkesztése"
+
+#: apps/io.ox/calendar/edit/main.js module:io.ox/calendar/edit/main
+msgid "Description has been copied"
+msgstr "A leírás átmásolva"
+
+#: apps/io.ox/calendar/edit/main.js module:io.ox/calendar/edit/main
+#: apps/io.ox/contacts/distrib/main.js module:io.ox/contacts
+#: apps/io.ox/contacts/edit/main.js apps/io.ox/editor/main.js
+#: module:io.ox/editor apps/io.ox/tasks/edit/main.js module:io.ox/tasks
+msgid "Do you really want to discard your changes?"
+msgstr "Eldobja ezeket a módosításokat?"
+
+#. "Discard changes" appears in combination with "Cancel" (this action)
+#. Translation should be distinguishable for the user
+#: apps/io.ox/calendar/edit/main.js module:io.ox/calendar/edit/main
+#: apps/io.ox/contacts/distrib/main.js module:io.ox/contacts
+#: apps/io.ox/contacts/edit/main.js apps/io.ox/editor/main.js
+#: module:io.ox/editor apps/io.ox/tasks/edit/main.js module:io.ox/tasks
+msgctxt "dialog"
+msgid "Discard changes"
+msgstr "Módosítások elvetése"
+
+#: apps/io.ox/calendar/edit/timezone-dialog.js module:io.ox/calendar/edit/main
+msgid "Start date timezone"
+msgstr "Kezdés dátumának időzónája"
+
+#: apps/io.ox/calendar/edit/timezone-dialog.js module:io.ox/calendar/edit/main
+msgid "End date timezone"
+msgstr "Befejezés dátumának időzónája"
+
+#: apps/io.ox/calendar/edit/timezone-dialog.js module:io.ox/calendar/edit/main
+msgid "Change timezone"
+msgstr "Időzóna megváltoztatása"
+
+#: apps/io.ox/calendar/edit/timezone-dialog.js module:io.ox/calendar/edit/main
+msgid "Change"
+msgstr "Módosítás"
+
+#: apps/io.ox/calendar/freetime/distributionListPopup.js module:io.ox/calendar
+msgid "Please select at least one participant"
+msgstr "Adjon meg legalább egy résztvevőt."
+
+#: apps/io.ox/calendar/freetime/distributionListPopup.js module:io.ox/calendar
+#: apps/io.ox/contacts/distrib/create-dist-view.js module:io.ox/contacts
+#: apps/io.ox/contacts/distrib/main.js
+msgid "Create distribution list"
+msgstr "Disztribúciós lista létrehozása"
+
+#. Name of distribution list
+#: apps/io.ox/calendar/freetime/distributionListPopup.js module:io.ox/calendar
+#: apps/io.ox/contacts/distrib/create-dist-view.js module:io.ox/contacts
+#: apps/io.ox/contacts/print.js apps/io.ox/contacts/view-detail.js
+#: apps/io.ox/core/viewer/views/sidebar/fileinfoview.js
+#: module:io.ox/core/viewer apps/io.ox/files/favorite/view-options.js
+#: module:io.ox/core apps/io.ox/files/share/view-options.js module:io.ox/files
+#: apps/io.ox/files/view-options.js apps/io.ox/mail/categories/edit.js
+#: module:io.ox/mail apps/io.ox/mail/mailfilter/settings/filter/tests/util.js
+#: module:io.ox/mailfilter
+msgid "Name"
+msgstr "Név"
+
+#: apps/io.ox/calendar/freetime/distributionListPopup.js module:io.ox/calendar
+msgid "Please note that distribution lists cannot contain resources."
+msgstr "Kérjük, vegye figyelembe, hogy a disztribúciós listák nem tartalmazhatnak erőforrásokat."
+
+#: apps/io.ox/calendar/freetime/distributionListPopup.js module:io.ox/calendar
+msgid "Create distibution list"
+msgstr "Disztribúciós lista létrehozása"
+
+#: apps/io.ox/calendar/freetime/distributionListPopup.js module:io.ox/calendar
+#: apps/io.ox/contacts/distrib/main.js module:io.ox/contacts
+msgid "Distribution list has been saved"
+msgstr "A disztribúciós lista mentve"
+
+#: apps/io.ox/calendar/freetime/distributionListPopup.js module:io.ox/calendar
+msgid "Please enter a name for the distribution list"
+msgstr "Adja meg a disztribúciós lista nevét"
+
+#: apps/io.ox/calendar/freetime/main.js module:io.ox/calendar
+#: apps/io.ox/calendar/toolbar.js
+msgctxt "app"
+msgid "Scheduling"
+msgstr "Ütemezés"
+
+#: apps/io.ox/calendar/freetime/participantsView.js module:io.ox/calendar
+msgid "Add participant"
+msgstr "Résztvevő hozzáadása"
+
+#: apps/io.ox/calendar/freetime/timeView.js module:io.ox/calendar
+#: apps/io.ox/find/date/patterns.js module:io.ox/core
+msgid "Previous week"
+msgstr "Előző hét"
+
+#: apps/io.ox/calendar/freetime/timeView.js module:io.ox/calendar
+#: apps/io.ox/find/date/patterns.js module:io.ox/core
+msgid "Previous month"
+msgstr "Előző hónap"
+
+#: apps/io.ox/calendar/freetime/timeView.js module:io.ox/calendar
+msgid "Next week"
+msgstr "Következő hét"
+
+#: apps/io.ox/calendar/freetime/timeView.js module:io.ox/calendar
+msgid "Next month"
+msgstr "Következő hónap"
+
+#: apps/io.ox/calendar/freetime/timeView.js module:io.ox/calendar
+#: apps/io.ox/calendar/toolbar.js apps/io.ox/contacts/toolbar.js
+#: module:io.ox/contacts apps/io.ox/files/toolbar.js module:io.ox/files
+#: apps/io.ox/find/extensions-facets.js module:io.ox/core
+#: apps/io.ox/mail/compose/extensions.js module:io.ox/mail
+#: apps/io.ox/mail/compose/sharing.js apps/io.ox/mail/compose/view.js
+#: apps/io.ox/mail/toolbar.js apps/io.ox/tasks/toolbar.js module:io.ox/tasks
+msgid "Options"
+msgstr "Beállítások"
+
+#: apps/io.ox/calendar/freetime/timeView.js module:io.ox/calendar
+msgid "Rows"
+msgstr "Sorok"
+
+#: apps/io.ox/calendar/freetime/timeView.js module:io.ox/calendar
+msgid "Show fine grid"
+msgstr "Rács megjelenítése"
+
+#: apps/io.ox/calendar/freetime/timeView.js module:io.ox/calendar
+msgid "Appointment types"
+msgstr "Találkozótípusok"
+
+#. State of an appointment (reserved or free)
+#: apps/io.ox/calendar/freetime/timeView.js module:io.ox/calendar
+#: apps/io.ox/calendar/util.js
+msgid "Free"
+msgstr "Szabad"
+
+#: apps/io.ox/calendar/freetime/timeView.js module:io.ox/calendar
+msgid "Date range"
+msgstr "Dátumtartomány"
+
+#: apps/io.ox/calendar/freetime/timeView.js module:io.ox/calendar
+#: apps/io.ox/calendar/toolbar.js
+msgid "Week"
+msgstr "Hét"
+
+#: apps/io.ox/calendar/freetime/timeView.js module:io.ox/calendar
+msgid "Hide non-working time"
+msgstr "Munkaidőn kívüli időszak elrejtése"
+
+#. used to describe a time frame that is blocked in the scheduling view, when no further information is available (appointment title etc.)
+#: apps/io.ox/calendar/freetime/timeView.js module:io.ox/calendar
+msgid "Blocked time frame"
+msgstr "Blokkolt időkeret"
+
+#: apps/io.ox/calendar/freetime/timeView.js module:io.ox/calendar
+msgid "Could not get appointment information"
+msgstr "Nem sikerült megszerezni a találkozó adatait"
+
+#: apps/io.ox/calendar/invitations/register.js module:io.ox/calendar/main
+msgid "Accept changes"
+msgstr "Változások elfogadása"
+
+#: apps/io.ox/calendar/invitations/register.js module:io.ox/calendar/main
+msgid "Add new participant"
+msgstr "Új résztvevő hozzáadása"
+
+#: apps/io.ox/calendar/invitations/register.js module:io.ox/calendar/main
+msgid "Reject changes"
+msgstr "Változások elvetése"
+
+#: apps/io.ox/calendar/invitations/register.js module:io.ox/calendar/main
+#: apps/io.ox/keychain/secretRecoveryDialog.js module:io.ox/keychain
+msgid "Ignore"
+msgstr "Mellőzés"
+
+#: apps/io.ox/calendar/invitations/register.js module:io.ox/calendar/main
+msgid "You have accepted the appointment"
+msgstr "Elfogadta a találkozót"
+
+#: apps/io.ox/calendar/invitations/register.js module:io.ox/calendar/main
+msgid "Changes have been saved"
+msgstr "A változtatások mentésre kerültek"
+
+#: apps/io.ox/calendar/invitations/register.js module:io.ox/calendar/main
+msgid "Added the new participant"
+msgstr "Az új résztvevő hozzáadva"
+
+#: apps/io.ox/calendar/invitations/register.js module:io.ox/calendar/main
+msgid "The appointment has been updated"
+msgstr "A találkozó frissítve"
+
+#: apps/io.ox/calendar/invitations/register.js module:io.ox/calendar/main
+msgid "The appointment has been deleted"
+msgstr "A találkozó törölve"
 
 #: apps/io.ox/calendar/invitations/register.js module:io.ox/calendar/main
 msgid "The changes have been rejected"
 msgstr "A változtatások elutasítva"
 
-#: apps/plugins/portal/xing/actions.js module:plugins/portal
-msgid "The comment has been deleted successfully"
-msgstr "A megjegyzés sikeresen törölve"
-
-#: apps/io.ox/backbone/basicModel.js module:io.ox/core
-#: apps/io.ox/backbone/extendedModel.js
-msgid "The dialog contains invalid data"
-msgstr "A párbeszédablak érvénytelen adatot tartalmaz."
-
-#. If the user changes the duedate of a task, it may be before the start date, which is not allowed
-#. If this happens the user gets the option to change the start date so it matches the due date
-#: apps/io.ox/tasks/common-extensions.js module:io.ox/tasks
-msgid "The due date cannot be before start date. Adjust start date?"
-msgstr ""
-"Az esedékesség dátuma nem lehet a kezdés dátuma előtt. Módosítja a kezdés "
-"dátumát?"
-
-#: apps/io.ox/tasks/model.js module:io.ox/tasks
-msgid "The due date must not be before the start date."
-msgstr "A végdátum nem lehet a kezdő dátum előtt."
-
-#: apps/io.ox/mail/compose/actions/send.js module:io.ox/mail
-msgid "The email has been sent"
-msgstr "Az e-mail elküldve"
-
-#: apps/io.ox/calendar/model.js module:io.ox/calendar
-#: apps/io.ox/mail/mailfilter/vacationnotice/model.js module:io.ox/mail
-msgid "The end date must be after the start date."
-msgstr "A kezdődátumnak a végdátum előtt kell lennie."
-
-#: apps/io.ox/mail/actions/attachmentQuota.js module:io.ox/mail
+#: apps/io.ox/calendar/invitations/register.js module:io.ox/calendar/main
+msgid "You have tentatively accepted the appointment"
+msgstr "Feltételesen elfogadta a találkozót"
+
+#: apps/io.ox/calendar/invitations/register.js module:io.ox/calendar/main
+msgid "You have declined the appointment"
+msgstr "Elutasította a találkozót"
+
+#: apps/io.ox/calendar/invitations/register.js module:io.ox/calendar/main
+msgid "This email contains an appointment"
+msgstr "A levél találkozót tartalmaz"
+
+#: apps/io.ox/calendar/invitations/register.js module:io.ox/calendar/main
+msgid "You are the organizer"
+msgstr "Ön a szervező"
+
+#: apps/io.ox/calendar/invitations/register.js module:io.ox/calendar/main
+msgid "You have accepted this appointment"
+msgstr "Elfogadta ezt a találkozót"
+
+#: apps/io.ox/calendar/invitations/register.js module:io.ox/calendar/main
+msgid "You declined this appointment"
+msgstr "Elutasította ezt a találkozót"
+
+#: apps/io.ox/calendar/invitations/register.js module:io.ox/calendar/main
+msgid "You tentatively accepted this invitation"
+msgstr "Ezt a meghívást feltételesen elfogadta"
+
+#: apps/io.ox/calendar/invitations/register.js module:io.ox/calendar/main
 msgid ""
-"The file \"%1$s\" cannot be uploaded because it exceeds the attachment "
-"publication maximum file size of %2$s"
-msgstr ""
-"A fájl („%1$s”) nem tölthető fel, mert meghaladja a melléklet-közzétételi "
-"maximális %2$s fájlméretet"
-
-#: apps/io.ox/mail/actions/attachmentQuota.js module:io.ox/mail
-msgid ""
-"The file \"%1$s\" cannot be uploaded because it exceeds the infostore quota "
-"limit of %2$s"
-msgstr ""
-"A fájl („%1$s”) nem tölthető fel, mert meghaladja az infostore kvótakorlátot "
-"(%2$s)"
-
-#: apps/io.ox/mail/actions/attachmentQuota.js module:io.ox/mail
-msgid ""
-"The file \"%1$s\" cannot be uploaded because it exceeds the maximum file "
-"size of %2$s"
-msgstr ""
-"A fájl („%1$s”) nem tölthető fel, mert meghaladja a maximális %2$s "
-"fájlméretet"
-
-#: apps/io.ox/mail/actions/attachmentQuota.js module:io.ox/mail
-msgid ""
-"The file \"%1$s\" cannot be uploaded because it exceeds the total attachment "
-"size limit of %2$s"
-msgstr ""
-"A fájl („%1$s”) nem tölthető fel, mert a melléklet meghaladja a "
-"kvótakorlátot (%2$s)"
-
-#: apps/io.ox/core/upsell.js module:io.ox/core
-msgid "The first 90 days are free."
-msgstr "Az első 90 nap ingyenes."
-
-#: apps/io.ox/core/import/import.js module:io.ox/core
-msgid ""
-"The first record of a valid CSV file must define proper column names. "
-"Supported separators are comma and semi-colon."
-msgstr ""
-"A CVS fájl első sora az oszlopneveket határozza meg. Az elválasztáshoz "
-"vessző vagy pontosvessző használható."
-
-#: apps/io.ox/core/folder/actions/common.js module:io.ox/core
-msgid "The folder has been cleaned up."
-msgstr "A mappa tisztítása megtörtént."
-
-#: apps/io.ox/core/folder/actions/common.js module:io.ox/core
-msgid "The folder has been emptied"
-msgstr "A mappa kiürítése megtörtént"
-
-#: apps/io.ox/settings/apps/settings/pane.js module:io.ox/core
-msgid "The following external applications/services can access your data:"
-msgstr "A következő alkalmazások/szolgálttások férnek hozzá az adataihoz:"
-
-#: apps/io.ox/wizards/upsell.js module:io.ox/wizards
-msgid "The following products will be activated now:"
-msgstr "A következő termékek kerülnek aktiválásra:"
-
-#: apps/io.ox/calendar/settings/schedjoules/schedjoules.js
-#: module:io.ox/calendar/settings/schedjoules
-msgid "The integration of the subscribed calendars might take a while."
-msgstr "Néhány időbe telhet az előfizetett naptárak integrálása."
-
-#: apps/io.ox/files/actions/share.js module:io.ox/files
-msgid "The link has been removed"
-msgstr "A hivatkozás eltávolítva"
-
-#: apps/io.ox/calendar/conflicts/conflictList.js
-#: module:io.ox/calendar/conflicts/conflicts
-msgid "The new appointment conflicts with existing appointments."
-msgstr "Az új találkozó ütközik a meglévő találkozókkal."
-
-#: apps/io.ox/files/share/permissions.js module:io.ox/core
-msgid "The notification has been resent"
-msgstr "Az értesítés újraküldve"
-
-#: apps/io.ox/files/api.js module:io.ox/files
-msgid "The provided filename exceeds the allowed length."
-msgstr "A megadott fájlnév hossza meghaladja az engedélyezett méretet."
-
-#: apps/io.ox/core/main/stages.js module:io.ox/core
-msgid "The requested application is not available at this moment."
-msgstr "A kért alkalmazás jelenleg nem elérhető."
-
-#: apps/io.ox/contacts/addressbook/popup.js module:io.ox/contacts
-msgid "The selected addresses. Press Backspace or Delete to remove."
-msgstr ""
-"A kiválasztott címek. A törléshez nyomja meg a Backspace vagy a Delete "
-"gombot."
-
-#: apps/io.ox/calendar/actions/create.js module:io.ox/calendar
-msgid ""
-"The selected calendar \"%1$s\" is public. Do you really want to create an "
-"appointment in this calendar?"
-msgstr ""
-
-#: apps/io.ox/calendar/actions/create.js module:io.ox/calendar
-msgid ""
-"The selected calendar is shared by %1$s. Appointments in shared calendars "
-"will generally be created on behalf of the owner."
-msgstr ""
-"A kijelölt naptárat %1$s osztotta meg. A megosztott naptárakban lévő "
-"találkozók a naptár tulajdonosa nevében jönnek létre."
-
-#: apps/io.ox/search/model.js module:io.ox/search
-msgid ""
-"The selected folder is virtual and can not be searched. Please select "
-"another folder."
-msgstr ""
-"A kijelölt mappa virtuális és nem kereshető. Válasszon ki egy másik mappát."
-
-#: apps/io.ox/contacts/addressbook/popup.js module:io.ox/contacts
-msgid "The selected items. Press Backspace or Delete to remove."
-msgstr ""
-"A kiválasztott elemek. A törléshez nyomja meg a Backspace vagy a Delete "
-"gombot."
-
-#: apps/io.ox/calendar/settings/timezones/favorite-view.js
-#: module:io.ox/calendar
-msgid "The selected timezone is already a favorite."
-msgstr "A kiválasztott időzóna már a kedvenc."
-
-#: apps/io.ox/mail/common-extensions.js module:io.ox/mail
-msgid "The sender wants to get notified when you have read this email"
-msgstr "A feladó értesítést szeretne kapni arról, hogy elolvasta ezt a levelet"
-
-#: apps/io.ox/mail/compose/actions/send.js module:io.ox/mail
-msgid "The sending of the message has been canceled."
-msgstr "Az üzenet küldése megszakítva."
-
-#: apps/io.ox/calendar/util.js module:io.ox/calendar
-msgid "The series ends after one occurrence."
-msgid_plural "The series ends after %1$d occurences."
-msgstr[0] "Az ismétlődés befejezése a találkozó után."
-msgstr[1] "Az ismétlődés befejezése %1$d találkozó után."
-
-#: apps/io.ox/calendar/util.js module:io.ox/calendar
-msgid "The series ends on %1$s."
-msgstr "Az ismétlődés befejezése: %1$s."
-
-#: apps/io.ox/calendar/util.js module:io.ox/calendar
-msgid "The series never ends."
-msgstr "Az ismétlődés nem fejeződik be."
-
-#: apps/io.ox/core/settings/pane.js module:io.ox/core
-#: apps/io.ox/settings/accounts/settings/pane.js
-#: module:io.ox/settings/accounts
-msgid "The setting requires a reload or relogin to take effect."
-msgstr ""
-"A beállítás életbe lépéséhez újratöltés vagy újra bejelentkezés szükséges."
-
-#: apps/io.ox/tasks/model.js module:io.ox/tasks
-msgid "The start date must be before the due date."
-msgstr "A kezdő dátumnak a befejező dátum előtt kell lennie."
-
-#: apps/io.ox/core/sub/subscriptions.js module:io.ox/core/sub
-msgid "The subscription could not be created."
-msgstr "A feliratkozás nem hozható létre."
-
-#: apps/io.ox/tasks/actions/delete.js module:io.ox/tasks
-msgid "The task could not be deleted."
-msgid_plural "The tasks could not be deleted."
-msgstr[0] "A feladat nem törölhető."
-msgstr[1] "A feladatok nem törölhetők."
-
-#: apps/io.ox/mail/mailfilter/vacationnotice/model.js module:io.ox/mail
-msgid "The time frame is in the past."
-msgstr "Az időkeret a múltban van."
-
-#: apps/plugins/portal/userSettings/register.js module:io.ox/core
-msgid "The two newly entered passwords do not match."
-msgstr "A megadott két jelszó nem egyezik."
-
-#: apps/io.ox/keychain/api.js module:io.ox/keychain
-msgid ""
-"The unrecoverable items have been cleaned up successfully. Please refresh "
-"this page to see the changes."
-msgstr ""
-"A nem visszaállítható elemek sikeresen törölve lettek. Frissítse az oldalt a "
-"változások megtekintéséhez."
-
-#: apps/io.ox/files/filepicker.js module:io.ox/files
-msgid "The uploaded file does not match the requested file type."
-msgid_plural "None of the uploaded files matches the requested file type."
-msgstr[0] "A feltöltött fájl nem illeszkedik a kért fájltípusra."
-msgstr[1] "Egyik feltöltött fájl sem illeszkedik a kért fájltípusra."
-
-#: apps/io.ox/core/permissions/permissions.js module:io.ox/core
-msgid "The user has administrative rights"
-msgstr "A felhasználó rendelkezik adminisztrációs jogosultságokkal"
-
-#: apps/io.ox/portal/main.js module:io.ox/portal
-msgid ""
-"The widget \"%s\" was disabled as the account might have been removed or is "
-"no longer available."
-msgstr ""
-"A(z) \"%s\" modul letiltásra került, mivel a fiókot eltávolították vagy már "
-"nem érhető el."
-
-#: apps/io.ox/core/settings/pane.js module:io.ox/core
-msgid "Theme"
-msgstr "Téma"
-
-#: apps/io.ox/mail/main.js module:io.ox/mail
-msgid ""
-"There are %1$d messages in this folder; not all messages are displayed in "
-"the list currently."
-msgstr ""
-"%1$d üzenet van ebben a mappában; jelenleg nem jelenik meg az összes üzenet "
-"a listában."
-
-#: apps/io.ox/core/media-devices.js module:io.ox/core
-msgid ""
-"There are currently no compatible media devices available on your device."
-msgstr "Jelenleg nincsenek az eszközön kompatibilis médiaeszközök."
-
-#: apps/io.ox/settings/apps/settings/pane.js module:io.ox/core
-msgid ""
-"There are no external applications/services which can access your account."
-msgstr ""
-"Nincs olyan alaklamzás/szolgáltatás, amely hozzáfér a felhasználói fiókjához."
-
-#: apps/io.ox/core/desktop.js module:io.ox/core
-msgid "There are unsaved changes."
-msgstr "Mentetlen beállítások vannak."
-
-#: apps/io.ox/core/viewer/views/types/defaultview.js module:io.ox/core
-msgid "There is no preview for this file type."
-msgstr "Ehhez a fájltípushoz nincs előnézet."
-
-#: apps/plugins/portal/xing/register.js module:plugins/portal
-msgid "There is no recent activity in your Xing network."
-msgstr "Nem volt legutóbbi tevékenység a Xing hálózatában."
-
-#: apps/io.ox/mail/mailfilter/settings/filter.js module:io.ox/mail
-msgid "There is no rule defined"
-msgstr "Nincs megadva szabály"
-
-#: apps/plugins/portal/xing/register.js module:plugins/portal
-#: apps/plugins/xing/main.js
-msgid "There was a problem with %s. The error message was: \"%s\""
-msgstr "Probléma ezzel: %s. A hibaüzenet: „%s”"
-
-#: apps/plugins/portal/xing/actions.js module:plugins/portal
-msgid "There was a problem with XING, the error message was: \"%s\""
-msgstr "Probléma a XING-gel. A hibaüzenet: „%s”"
-
-#: apps/plugins/portal/xing/actions.js module:plugins/portal
-msgid "There was a problem with XING. The error message was: \"%s\""
-msgstr "Probléma a XING-gel. A hibaüzenet: „%s”"
-
-#. Error message if calendar import failed
-#: apps/io.ox/core/import/import.js module:io.ox/core
-msgid "There was no appointment data to import"
-msgstr "Nem volt importálható találkozó"
-
-#. Error message if contact import failed
-#: apps/io.ox/core/import/import.js module:io.ox/core
-msgid "There was no contact data to import"
-msgstr "Nem volt importálható névjegyzék"
-
-#: apps/io.ox/mail/accounts/settings.js module:io.ox/mail/accounts/settings
-msgid "There was no suitable server found for this mail/password combination"
-msgstr "Nem található megfelelő kiszolgáló ehhez a cím/jelszó kombinációhoz"
-
-#. Error message if task import failed
-#: apps/io.ox/core/import/import.js module:io.ox/core
-msgid "There was no task data to import"
-msgstr "Nem volt importálható feladat"
-
-#. %1$s name of the current folder
-#: apps/io.ox/files/guidance/statistics.js module:io.ox/files
-msgid ""
-"These statistics only include folders, which have a depth less than four in "
-"the folder structure from the folder \"%1$s\"."
-msgstr ""
-"Ez a statisztika csak a mappastruktúrában a(z) „%1$s” mappától számítva négy "
-"szintnél kisebb mélységű mappákat tartalmazza."
-
-#: apps/io.ox/calendar/actions/delete.js module:io.ox/calendar
-#: apps/io.ox/calendar/util.js
-msgid "This appointment"
-msgstr "Ez a találkozó"
-
-#: apps/io.ox/calendar/view-detail.js module:io.ox/calendar
-#, fuzzy
-#| msgid ""
-#| "This appointment is an exception. Changing the series does not affect "
-#| "exceptions."
-msgid ""
-"This appointment is an exception. Changing the exception does not affect the "
-"series."
-msgstr ""
-"Ez a találkozó kivétel. Az ismétlődés módosítása nincs hatással a "
-"kivételekre."
-
-#: apps/io.ox/core/boot/i18n.js module:io.ox/core/boot
-msgid "This browser is not supported on your current platform."
-msgstr "A böngészője nem támogatott ezen a platformon."
-
-#: apps/io.ox/core/folder/actions/remove.js module:io.ox/core
-msgid ""
-"This calendar is shared with others. It won't be available for them any more."
-msgstr ""
-"Ez a naptár meg van osztva másokkal. A továbbiakban nem lesz elérhető "
-"számukra."
-
-#: apps/io.ox/contacts/model.js module:io.ox/contacts
-msgid "This contact is private and cannot be shared"
-msgstr "Ez a névjegy személyes és nem osztható meg"
-
-#: apps/io.ox/contacts/actions/addToPortal.js module:io.ox/mail
-msgid "This distribution list has been added to the portal"
-msgstr "Ez a disztribúciós lista hozzáadva a portálhoz"
-
-#: apps/io.ox/core/viewer/views/types/documentview.js module:io.ox/core
-#: apps/io.ox/files/actions/save-as-pdf.js module:io.ox/files
-msgid "This document is password protected and cannot be displayed."
-msgstr "Ez a dokumentum jelszóval védett és nem jeleníthető meg."
-
-#. %1$d a list of email addresses
-#: apps/io.ox/participants/add.js module:io.ox/core
-#, c-format
-msgid "This email address cannot be used"
-msgid_plural "The following email addresses cannot be used: %1$d"
-msgstr[0] "Ez az e-mail cím nem használható"
-msgstr[1] "Ez az e-mail cím nem használható: %1$d"
+"Failed to update confirmation status; most probably the appointment has been "
+"deleted."
+msgstr "Nem frissíthető a megerősítési állapot: valószínűleg a találkozót törölték."
 
 #: apps/io.ox/calendar/invitations/register.js module:io.ox/calendar/main
 msgid "This email contains a task"
 msgstr "A levél feladatot tartalmaz"
 
 #: apps/io.ox/calendar/invitations/register.js module:io.ox/calendar/main
-msgid "This email contains an appointment"
-msgstr "A levél találkozót tartalmaz"
-
-#: apps/io.ox/mail/compose/extensions.js module:io.ox/mail
+msgid "Show task details"
+msgstr "Feladat részletek megjelenítése"
+
+#: apps/io.ox/calendar/invitations/register.js module:io.ox/calendar/main
+msgid "You have accepted this task"
+msgstr "Elfogadta ezt a feladatot"
+
+#: apps/io.ox/calendar/invitations/register.js module:io.ox/calendar/main
+msgid "You declined this task"
+msgstr "Elutasította ezt a feladatot"
+
+#: apps/io.ox/calendar/invitations/register.js module:io.ox/calendar/main
+msgid "You tentatively accepted this task"
+msgstr "Ezt a feladatot feltételesen elfogadta"
+
+#: apps/io.ox/calendar/invitations/register.js module:io.ox/calendar/main
 msgid ""
-"This email just contains your email address as sender. Your real name is not "
-"used."
-msgstr ""
-"Ez az e-mail mindössze az e-mail címét tartalmazza. A valódi nevét nem "
-"tartalmazza."
-
-#: apps/io.ox/core/upsell.js module:io.ox/core
-msgid ""
-"This feature is not available. In order to use it, you need to upgrade your "
-"account now."
-msgstr ""
-"Ez a szolgáltatás nem érhető el. A használatához bővítenie kell fiókját."
-
-#: apps/io.ox/core/media-devices.js module:io.ox/core
-msgid "This feature isn't available for non-secure connections."
-msgstr "Ez a funkció nem elérhető a nem biztonságos kapcsolatokhoz."
-
-#: apps/io.ox/mail/accounts/model.js module:io.ox/keychain
-msgid "This field is mandatory"
-msgstr "Ez a mező kötelező"
-
-#: apps/io.ox/files/actions/delete.js module:io.ox/files
-msgid ""
-"This file (or folder) is shared with others. It won't be available for them "
-"any more."
-msgid_plural ""
-"Some files/folder are shared with others. They won't be available for them "
-"any more."
-msgstr[0] ""
-"Ez a fájl (vagy mappa) meg van osztva másokkal. A továbbiakban nem lesz "
-"elérhető számukra."
-msgstr[1] ""
-"Néhány fájl vagy mappa meg van osztva másokkal. A továbbiakban nem lesznek "
-"elérhetők a számukra."
-
-#: apps/io.ox/files/api.js module:io.ox/files
-msgid "This file could not be uploaded."
-msgstr "A fájlt nem sikerült feltölteni."
-
-#: apps/io.ox/files/actions/add-to-portal.js module:io.ox/files
-msgid "This file has been added to the portal"
-msgstr "A fájl hozzáadva a portálhoz"
-
-#: apps/io.ox/files/actions/delete.js module:io.ox/files
-msgid "This file has not been deleted"
-msgid_plural "These files have not been deleted"
-msgstr[0] "A fájl nincs törölve"
-msgstr[1] "A fájlok nincsenek törölve"
-
-#: apps/io.ox/files/actions/delete.js module:io.ox/files
-msgid "This file has not been deleted, as it is locked by its owner."
-msgid_plural ""
-"These files have not been deleted, as they are locked by their owner."
-msgstr[0] "A fájl nem lett törölve, mert a tulajdonosa zárolta."
-msgstr[1] "A fájlok nem lettek törölve, mert a tulajdonosuk zárolta."
-
-#: apps/io.ox/core/viewer/views/sidebar/fileinfoview.js
-#: module:io.ox/core/viewer
-msgid "This file is shared with others"
-msgstr "Ez a fájl meg van osztva másokkal"
-
-#: apps/io.ox/editor/main.js module:io.ox/editor
-msgid "This file will be written in your default folder to allow editing"
-msgstr "Ez a fájl az alapértelmezett mappába kerül kiírásra a szerkesztéshez"
-
-#: apps/io.ox/contacts/widgets/pictureUpload.js module:io.ox/contacts
-msgid ""
-"This filetype is not supported as contact picture. Only image types (JPG, "
-"GIF, BMP or PNG) are supported."
-msgstr ""
-"Ez a fájltípus nem támogatott. Csak képtípusokat (JPG, GIF, BMP vagy PNG) "
-"lehet használni."
-
-#: apps/io.ox/core/sub/settings/pane.js module:io.ox/core/sub
-msgid "This folder has no publications"
-msgstr "A mappa nem tartalmaz publikációkat"
-
-#: apps/io.ox/core/sub/settings/pane.js module:io.ox/core/sub
-msgid "This folder has no subscriptions"
-msgstr "A mappa nem tartalmaz feliratkozásokat"
-
-#: apps/io.ox/core/folder/extensions.js module:io.ox/core
-msgid "This folder has publications and/or subscriptions"
-msgstr "A mappa tartalmaz publikációkat és/vagy feliratkozásokat"
-
-#: apps/io.ox/core/sub/settings/pane.js module:io.ox/core/sub
-msgid ""
-"This folder has publications but you are not allowed to view or edit them"
-msgstr ""
-"Ez a mappa publikációkat tartalmaz, de nem nézheti meg vagy szerkesztheti "
-"azokat"
-
-#: apps/io.ox/core/folder/extensions.js module:io.ox/core
-msgid "This folder has subscriptions"
-msgstr "A mappa feliratkozásokat tartalmaz"
-
-#: apps/io.ox/core/sub/settings/pane.js module:io.ox/core/sub
-msgid ""
-"This folder has subscriptions but you are not allowed to view or edit them"
-msgstr ""
-"Ez a mappa feliratkozásokat tartalmaz, de nem nézheti meg vagy szerkesztheti "
-"azokat"
-
-#: apps/io.ox/core/viewer/views/sidebar/fileinfoview.js
-#: module:io.ox/core/viewer
-msgid "This folder is shared with others"
-msgstr "Ez a mappa meg van osztva másokkal"
-
-#: apps/io.ox/core/folder/actions/remove.js module:io.ox/core
-msgid ""
-"This folder is shared with others. It won't be available for them any more."
-msgstr ""
-"Ez a mappa meg van osztva másokkal. A továbbiakban nem lesz elérhető "
-"számukra."
-
-#: apps/io.ox/core/boot/warning.js module:io.ox/core/boot
-msgid ""
-"This is a browser feature for developers. If you were asked to copy and "
-"paste anything here, somebody might want to take over your account. Do not "
-"enter any script code without knowing what it does."
-msgstr ""
-"Ez a böngésző funkció fejlesztők számára. Ha valaki azt kéri, hogy másoljon "
-"ide egy kódrészletet, lehet, hogy át akarja venni a fiókját. Ne írjon ide "
-"semmilyen kódot ha nincs tisztában azzal, hogy mire szolgál."
-
-#: apps/io.ox/core/folder/actions/rename.js module:io.ox/core
-msgid "This is a standard folder, which can't be renamed."
-msgstr "Ez egy szabványos mappa, amely nem nevezhető át."
-
-#: apps/io.ox/mail/util.js module:io.ox/core
-msgid ""
-"This is a suspicious email because we could not verify that it is really "
-"from %1$s."
-msgstr ""
-"Ez egy gyanús levél, mert nem tudtuk ellenőrizni, hogy ez az e-mail valóban "
-"a(z) %1$s feladótól származik-e."
-
-#: apps/io.ox/mail/settings/compose/settings/pane.js module:io.ox/mail
-msgid "This is how your message text will look like."
-msgstr "Így fog megjelenni a szöveges üzenete."
-
-#: apps/io.ox/mail/accounts/model.js module:io.ox/keychain
-msgid "This is not a valid email address"
-msgstr "Ez nem érvényes e-mail cím"
-
-#: apps/io.ox/mail/accounts/settings.js module:io.ox/mail/accounts/settings
-msgid "This is not a valid mail address"
-msgstr "Ez nem egy érvényes e-mail cím"
-
-#. permissions dialog
-#. error message when selected user or group can not be used
-#: apps/io.ox/core/permissions/permissions.js module:io.ox/core
-msgid "This is not a valid user or group."
-msgstr "Ez nem érvényes felhasználó vagy csoport."
-
-#: apps/io.ox/contacts/distrib/create-dist-view.js module:io.ox/contacts
-#: apps/io.ox/contacts/view-detail.js
-msgid "This list has no members yet"
-msgstr "A listának még nincsenek tagjai"
-
-#: apps/io.ox/participants/chronos-views.js module:io.ox/core
-#: apps/io.ox/participants/views.js
-msgid "This list has no participants yet"
-msgstr "A listán még nincsenek résztvevők"
-
-#: apps/io.ox/mail/actions/addToPortal.js module:io.ox/mail
-msgid "This mail has been added to the portal"
-msgstr "A levél hozzáadva a portálhoz"
-
-#: apps/io.ox/mail/detail/content.js module:io.ox/mail
-msgid "This mail has no content"
-msgstr "A levélnek nincs tartalma"
-
-#: apps/io.ox/mail/compose/view.js module:io.ox/mail
-#: apps/io.ox/mail/detail/mobileView.js apps/io.ox/mail/detail/view.js
-msgid "This message has been truncated due to size limitations."
-msgstr "A levél a méretkorlát miatt le lett vágva."
-
-#. %1$d is an email addresses
-#: apps/io.ox/mail/compose/checks.js module:io.ox/mail
-msgid "This message was sent via a mailing list."
-msgstr "Ezt az üzenetet levelezőlistán keresztül küldték."
-
-#. %1$d is an email addresses
-#: apps/io.ox/mail/compose/checks.js module:io.ox/mail
-msgid "This message was sent via the mailing list %1$s."
-msgstr "Ez az üzenet a(z) %1$s levelezőlistáról érkezett."
-
-#: apps/io.ox/contacts/print.js module:io.ox/contacts
-msgid "This note will not be printed"
-msgstr "Ez a megjegyzés nem kerül nyomtatásra"
-
-#: apps/io.ox/core/boot/i18n.js module:io.ox/core/boot
-msgid "This platform is currently not supported."
-msgstr "A platform jelenleg nem támogatott."
-
-#: apps/io.ox/mail/mailfilter/settings/filter/view-form.js
-#: module:io.ox/settings
-msgid ""
-"This rule applies to all messages. Please add a condition to restrict this "
-"rule to specific messages."
-msgstr ""
-"Ez a szabály minden üzenetre alkalmazva lesz. Vegyen fel egy feltételt a "
-"szabály bizonyos üzenetekre korlátozásához."
-
-#: apps/io.ox/mail/mailfilter/settings/filter.js module:io.ox/mail
-msgid "This rule contains unsupported properties. "
-msgstr "A szabály nem támogatott tulajdonságokat tartalmaz. "
-
-#: apps/io.ox/tasks/edit/view-template.js module:io.ox/tasks/edit
-msgid "This task has no participants yet"
-msgstr "A feladaton még nincsenek résztvevők"
-
-#: apps/io.ox/tasks/print.js module:io.ox/tasks
-#: apps/io.ox/tasks/view-detail.js
-msgid "This task recurs"
-msgstr "Ez a feladat ismétlődik"
-
+"Failed to update confirmation status; most probably the task has been "
+"deleted."
+msgstr "Nem frissíthető a megerősítési állapot: valószínűleg a feladatot törölték."
+
+#. %1$s is an appointment location (e.g. a room, a telco line, a company, a city)
+#. This fragment appears within a long string for screen readers
+#: apps/io.ox/calendar/list/listview.js module:io.ox/calendar
+msgctxt "a11y"
+msgid "location %1$s"
+msgstr "hely: %1$s"
+
+#: apps/io.ox/calendar/list/listview.js module:io.ox/calendar
+msgid "No appointments found until %s"
+msgstr "Nincsenek találkozó eddig: %s"
+
+#: apps/io.ox/calendar/list/listview.js module:io.ox/calendar
+msgid "Error: Failed to load appointments"
+msgstr "Hiba: Az találkozó betöltése sikertelen"
+
+#: apps/io.ox/calendar/list/listview.js module:io.ox/calendar
+#: apps/io.ox/core/commons.js module:io.ox/core
+#: apps/io.ox/core/main/autologout.js apps/io.ox/mail/detail/view.js
+#: module:io.ox/mail apps/io.ox/mail/listview.js
 #: apps/plugins/portal/twitter/register.js module:plugins/portal
-msgid ""
-"This widget is currently offline because the twitter rate limit exceeded."
-msgstr ""
-"Ez a widget ki van kapcsolva, mert a Twitter gyorsasági korlátja túl lett "
-"lépve."
-
-#: apps/io.ox/mail/main.js module:io.ox/mail
-msgid "Thread"
-msgstr "Szál"
-
-#: apps/io.ox/core/viewer/views/sidebarview.js module:io.ox/core/viewer
-msgid "Thumbnails"
-msgstr "Miniatűrök"
-
-#: apps/io.ox/settings/security/sessions/settings/pane.js module:io.ox/core
-msgid "Thunderbird Lightning"
-msgstr "Thunderbird Lightning"
-
-#. superessive of the weekday
-#. will only be used in a form like “Happens every week on $weekday”
-#: apps/io.ox/calendar/util.js module:io.ox/calendar
-msgctxt "superessive"
-msgid "Thursday"
-msgstr "Csütörtök"
-
-#: apps/io.ox/files/toolbar.js module:io.ox/files
-msgid "Tiles"
-msgstr "Mozaik"
-
-#: apps/io.ox/backbone/mini-views/datepicker.js module:io.ox/core
-#: apps/io.ox/core/settings/editLocale.js
-msgid "Time"
-msgstr "Idő"
-
-#. Context: Calendar settings. Default time scale in minutes for new appointments.
-#: apps/io.ox/calendar/settings/pane.js module:io.ox/calendar
-msgid "Time scale"
-msgstr "Időskála"
-
-#: apps/io.ox/calendar/settings/timezones/favorite-view.js
-#: module:io.ox/calendar apps/io.ox/core/settings/pane.js module:io.ox/core
-msgid "Time zone"
-msgstr "Időzóna"
-
-#: apps/io.ox/core/settings/pane.js module:io.ox/core
-msgid "Time-dependent"
-msgstr "Időfüggő"
-
-#: apps/io.ox/editor/main.js module:io.ox/editor
-msgid "Title"
-msgstr "Cím"
-
-#: apps/io.ox/contacts/model.js module:io.ox/contacts
-msgctxt "salutation"
-msgid "Title"
-msgstr "Megszólítás"
-
-#. %1$s is the name of the inputfield (To, CC, BCC)
-#: apps/io.ox/core/viewer/views/sidebar/fileinfoview.js
-#: module:io.ox/core/viewer apps/io.ox/mail/common-extensions.js
-#: module:io.ox/mail apps/io.ox/mail/compose/extensions.js
-#: apps/io.ox/mail/mailfilter/settings/filter/tests/register.js
-#: module:io.ox/mailfilter apps/io.ox/mail/print.js
-#: apps/io.ox/mail/view-options.js
-msgid "To"
-msgstr "Címzett"
-
-#: apps/io.ox/contacts/distrib/create-dist-view.js module:io.ox/contacts
-msgid ""
-"To add contacts manually, just provide a valid email address (e.g john."
-"doe@example.com or \"John Doe\" <jd@example.com>)"
-msgstr ""
-"Névjegyek kézi hozzáadásához adjon meg egy érvényes e-mail címet (például "
-"janos.kovacs@pelda.hu vagy \"Kovács János\" <kj@pelda.hu>)"
-
-#: apps/io.ox/tours/whats-new.js module:io.ox/core
-msgid "To learn more about the new and improved features you can visit "
-msgstr "További információ az új és továbbfejlesztett funkciókról:  "
-
-#. %1$s is the product name, e.g. OX App Suite
-#: apps/io.ox/tours/whats-new.js module:io.ox/core
-msgid ""
-"To navigate between the %1$s applications, just click on the new App "
-"Launcher icon."
-msgstr ""
-"A(z) %1$s alkalmazások közötti navigáláshoz kattintson az új "
-"Alkalmazásindító ikonra."
-
-#: apps/io.ox/core/viewer/main.js module:io.ox/core
-msgid "To print this file, please use \"Print as PDF\" in the viewer."
-msgstr ""
-"A fájl nyomtatásához használja a \"Nyomtatás PDF-ként\" lehetőséget a "
-"megtekintőben."
+msgid "Retry"
+msgstr "Újra"
+
+#: apps/io.ox/calendar/list/listview.js module:io.ox/calendar
+#: apps/io.ox/core/tk/vgrid.js module:io.ox/core
+msgid "Select all"
+msgstr "Összes kiválasztása"
+
+#: apps/io.ox/calendar/list/listview.js module:io.ox/calendar
+msgid "Load appointments until %1$s"
+msgstr "Találkozók betöltése eddig: %1$s"
+
+#: apps/io.ox/calendar/list/view-options.js module:io.ox/calendar
+#: apps/io.ox/calendar/toolbar.js apps/io.ox/core/commons.js module:io.ox/core
+#: apps/io.ox/files/favorite/view-options.js
+#: apps/io.ox/files/share/view-options.js module:io.ox/files
+#: apps/io.ox/files/view-options.js apps/io.ox/mail/view-options.js
+#: module:io.ox/mail
+msgid "Open folder view"
+msgstr "Mappanézet megnyitása"
+
+#: apps/io.ox/calendar/list/view.js module:io.ox/calendar
+msgid "No appointment selected"
+msgstr "Nincs kiválasztott találkozó"
+
+#: apps/io.ox/calendar/list/view.js module:io.ox/calendar
+msgid "%1$s appointments selected"
+msgstr "%1$s találkozó kijelölve"
+
+#: apps/io.ox/calendar/list/view.js module:io.ox/calendar
+msgid "Could't load appointment data."
+msgstr "A találkozó adatai nem tölthetők be."
+
+#: apps/io.ox/calendar/main.js module:io.ox/calendar
+#: apps/io.ox/contacts/main.js module:io.ox/contacts
+#: apps/io.ox/core/folder/tree.js module:io.ox/core
+#: apps/io.ox/core/folder/view.js apps/io.ox/files/favorite/toolbar.js
+#: apps/io.ox/files/filepicker.js module:io.ox/files apps/io.ox/files/main.js
+#: apps/io.ox/files/share/toolbar.js apps/io.ox/mail/main.js module:io.ox/mail
+#: apps/io.ox/tasks/main.js module:io.ox/tasks
+msgid "Folders"
+msgstr "Mappák"
+
+#. Used as button label for a navigation action, like the browser back button
+#: apps/io.ox/calendar/main.js module:io.ox/calendar
+#: apps/io.ox/contacts/main.js module:io.ox/contacts apps/io.ox/core/commons.js
+#: module:io.ox/core apps/io.ox/core/tk/wizard.js apps/io.ox/mail/main.js
+#: module:io.ox/mail apps/io.ox/mail/threadview.js apps/io.ox/tasks/main.js
+#: module:io.ox/tasks
+msgid "Back"
+msgstr "Vissza"
+
+#: apps/io.ox/calendar/main.js module:io.ox/calendar
+msgid "Calendars"
+msgstr "Naptárak"
+
+#: apps/io.ox/calendar/main.js module:io.ox/calendar apps/io.ox/core/commons.js
+#: module:io.ox/core apps/io.ox/files/main.js module:io.ox/files
+#: apps/io.ox/files/view-options.js apps/io.ox/mail/view-options.js
+#: module:io.ox/mail
+msgid "Close folder view"
+msgstr "Mappanézet bezárása"
+
+#: apps/io.ox/calendar/main.js module:io.ox/calendar
+msgid "Calendar account error"
+msgstr "Naptár-fiók hiba"
+
+#: apps/io.ox/calendar/main.js module:io.ox/calendar
+msgid "Try again"
+msgstr "Próbálja meg újra"
+
+#: apps/io.ox/calendar/main.js module:io.ox/calendar
+#: apps/io.ox/core/folder/actions/common.js module:io.ox/core
+msgid "Refreshing calendar might take some time..."
+msgstr "A naptár frissítése eltarthat egy ideig..."
+
+#: apps/io.ox/calendar/main.js module:io.ox/calendar
+#: apps/io.ox/core/folder/actions/common.js module:io.ox/core
+msgid "Successfully refreshed calendar"
+msgstr "Sikeresen frissített naptár"
+
+#: apps/io.ox/calendar/main.js module:io.ox/calendar
+#: apps/io.ox/calendar/month/view.js apps/io.ox/calendar/week/view.js
+#: apps/plugins/portal/calendar/register.js module:plugins/portal
+msgid "Appointments"
+msgstr "Találkozók"
+
+#. toolbar with 'select all' and 'sort by'
+#: apps/io.ox/calendar/main.js module:io.ox/calendar
+msgid "Appointment options"
+msgstr "Találkozó beállításai"
+
+#. search feature returns an empty result
+#: apps/io.ox/calendar/main.js module:io.ox/calendar
+#: apps/io.ox/contacts/addressbook/popup.js module:io.ox/contacts
+#: apps/io.ox/find/main.js module:io.ox/core
+msgid "No matching items found."
+msgstr "Nem találhatók ilyen elemek."
+
+#: apps/io.ox/calendar/main.js module:io.ox/calendar apps/io.ox/mail/main.js
+#: module:io.ox/mail apps/io.ox/settings/main.js module:io.ox/core
+msgid "Application may not work as expected until this problem is solved."
+msgstr "Az alkalmazás nem feltétlenül fog az elvárható módon működni a probléma megoldásáig."
+
+#: apps/io.ox/calendar/mobile-toolbar-actions.js module:io.ox/calendar
+msgid "Listview"
+msgstr "Listanézet"
+
+#: apps/io.ox/calendar/mobile-toolbar-actions.js module:io.ox/calendar
+msgid "Calendar view"
+msgstr "Naptár nézet"
+
+#: apps/io.ox/calendar/mobile-toolbar-actions.js module:io.ox/calendar
+msgid "Show next month"
+msgstr "Következő hónap megjelenítése"
+
+#: apps/io.ox/calendar/mobile-toolbar-actions.js module:io.ox/calendar
+msgid "Show previous month"
+msgstr "Előző hónap megjelenítése"
 
 #: apps/io.ox/calendar/mobile-toolbar-actions.js module:io.ox/calendar
 #: apps/io.ox/calendar/toolbar.js apps/io.ox/calendar/util.js
@@ -11484,528 +2045,271 @@
 msgid "Today"
 msgstr "Ma"
 
-#: apps/io.ox/backbone/views/datepicker.js module:io.ox/core
-msgid "Today: %1$s"
-msgstr "Ma: %1$d"
-
-#: apps/io.ox/core/viewer/views/sidebar/panelbaseview.js
-#: module:io.ox/core/viewer
-msgid "Toggle panel"
-msgstr "Panel átváltása"
-
-#: apps/io.ox/core/attachments/view.js module:io.ox/core
-msgid "Toggle preview"
-msgstr "Előkép átváltása"
-
-#: apps/io.ox/calendar/util.js module:io.ox/calendar apps/io.ox/tasks/util.js
-#: module:io.ox/tasks apps/plugins/portal/birthdays/register.js
-#: module:plugins/portal apps/plugins/portal/calendar/register.js
-msgid "Tomorrow"
-msgstr "Holnap"
-
-#. Emoji category
-#. Japanese: ツール
-#. Contains: Phones, tv, clocks
-#: apps/io.ox/emoji/categories.js module:io.ox/mail
-msgid "Tool"
-msgstr "Eszköz"
-
-#: apps/io.ox/files/guidance/statistics.js module:io.ox/files
-msgid "Top 10 file types"
-msgstr "Top 10 fájltípus"
-
-#: apps/io.ox/files/guidance/statistics.js module:io.ox/files
-msgid "Top 10 folder size"
-msgstr "Top 10 mappa mérete"
-
-#: apps/io.ox/mail/statistics.js module:io.ox/mail
-msgid "Top 10 you got mail from"
-msgstr "Top 10 feladó"
-
-#: apps/io.ox/mail/statistics.js module:io.ox/mail
-msgid "Top 10 you sent mail to"
-msgstr "Top 10 címzett"
-
-#: apps/io.ox/notes/mediator.js module:io.ox/notes
-msgid "Topics"
-msgstr "Témakörök"
-
-#: apps/io.ox/wizards/upsell.js module:io.ox/wizards
-msgid "Total cost"
-msgstr "Fizetendő"
-
-#: apps/io.ox/core/folder/node.js module:io.ox/core
-msgid "Total: %1$d"
-msgstr "Összesen: %1$d"
-
-#: apps/io.ox/core/settings/errorlog/settings/pane.js module:io.ox/core
-msgid "Total: %1$s requests"
-msgstr "Összesen: %1$s kérés"
-
-#: apps/io.ox/settings/security/certificates/settings/pane.js
-#: module:io.ox/settings/certificates
-msgid "Trust"
-msgstr "Megbízható"
-
-#: apps/io.ox/settings/security/certificates/settings/utils.js
-#: module:io.ox/settings/certificates
-msgid "Trust certificate"
-msgstr "Megbízható tanúsítvány"
-
-#: apps/io.ox/settings/security/certificates/settings/pane.js
-#: module:io.ox/settings/certificates
-msgid "Trust certificate %1$s"
-msgstr "Megbízható tanúsítvány: %1$s"
-
-<<<<<<< HEAD
-#: apps/io.ox/settings/security/certificates/settings/utils.js
-#: module:io.ox/settings/certificates
-msgid "Trusted"
-msgstr "Megbízható"
-=======
-#: apps/io.ox/settings/security/sessions/settings/pane.js module:io.ox/core
-msgid "WebDAV"
-msgstr "WebDAV"
-
-#: apps/io.ox/settings/security/sessions/settings/pane.js module:io.ox/core
-msgid "Exchange Active Sync"
-msgstr "Exchange Active Sync"
->>>>>>> c69277e7
-
-#: apps/io.ox/calendar/main.js module:io.ox/calendar
-msgid "Try again"
-msgstr "Próbálja meg újra"
-
-#: apps/io.ox/portal/main.js module:io.ox/portal
-msgid "Try again."
-msgstr "Próbálja újra."
-
-#: apps/io.ox/core/commons.js module:io.ox/core
-msgid "Try now!"
-msgstr "Próbálja ki!"
-
-#: apps/io.ox/mail/accounts/settings.js module:io.ox/mail/accounts/settings
-msgid "Trying to auto-configure your mail account"
-msgstr "Kísérlet a postafiók automatikus beállítására"
-
-#. superessive of the weekday
-#. will only be used in a form like “Happens every week on $weekday”
-#: apps/io.ox/calendar/util.js module:io.ox/calendar
-msgctxt "superessive"
-msgid "Tuesday"
-msgstr "Kedd"
-
-#: apps/plugins/portal/tumblr/register.js module:io.ox/portal
-msgid "Tumblr"
-msgstr "Tumblr"
-
-#: apps/io.ox/backbone/mini-views/colorpicker.js module:io.ox/core
-#: apps/io.ox/core/settings/pane.js
-msgid "Turquoise"
-msgstr "Türkiz"
-
-#: apps/plugins/portal/twitter/register.js module:plugins/portal
-msgid "Twitter"
-msgstr "Twitter"
-
-#: apps/plugins/portal/twitter/register.js module:plugins/portal
-msgid "Twitter reported the following errors:"
-msgstr "A Twitter a következő hibákat jelezte:"
-
-#: apps/io.ox/core/folder/actions/properties.js module:io.ox/core
-#: apps/io.ox/tasks/edit/view-template.js module:io.ox/tasks/edit
-#: apps/plugins/portal/flickr/register.js module:plugins/portal
-msgid "Type"
-msgstr "Típus"
-
-#: apps/io.ox/core/about/about.js module:io.ox/core
-#: apps/io.ox/core/settings/errorlog/settings/pane.js
-msgid "UI version"
-msgstr "Grafikus felület verziója"
-
-#: apps/io.ox/contacts/model.js module:io.ox/contacts
-#: apps/io.ox/onboarding/clients/config.js module:io.ox/core/onboarding
-#: apps/plugins/portal/rss/register.js module:io.ox/portal
-msgid "URL"
-msgstr "URL"
-
-#: apps/plugins/portal/xing/actions.js module:plugins/portal
-msgid "Un-like"
-msgstr "Mégsem kedvelem"
-
-#. As on Facebook, XING allows a stop pointing out they liked a comment. An 'undo' for the like action, if you will.
-#: apps/plugins/portal/xing/actions.js module:plugins/portal
-msgid "Un-liked comment"
-msgstr "A megjegyzés kedvelése törölve"
-
-#: apps/io.ox/mail/api.js module:io.ox/mail
-msgid ""
-"Unable to connect to mail server. Possible reasons: The mail server is "
-"(temporarily) down or there are network connection problems. Please try "
-"again in a few minutes."
-msgstr ""
-"Nem lehet kapcsolódni a levélkezelő szerverhez. Ennek oka lehet, hogy a "
-"szerver átmenetileg leállt vagy hálózati problémák vannak. Próbálja újra "
-"néhány perc múlva."
-
-#: apps/io.ox/mail/mailfilter/settings/register.js module:io.ox/mail
-msgid "Unable to load mail filter rules settings."
-msgstr "Nem tölthetők be a levélszűrő szabályok beállításai."
-
-#: apps/io.ox/mail/mailfilter/autoforward/view.js module:io.ox/mail
-#: apps/io.ox/mail/mailfilter/vacationnotice/view.js
-#: apps/io.ox/settings/util.js module:io.ox/core
-msgid "Unable to load mail filter settings."
-msgstr "Nem tölthetők be a levélszűrő beállításai."
-
-#: apps/io.ox/mail/mailfilter/autoforward/view.js module:io.ox/mail
-msgid "Unable to load your auto forward settings. Please retry later."
-msgstr ""
-"Nem sikerült betölteni az automatikus továbbítási beállításokat. Kérjük, "
-"próbálkozzon újra később."
-
-#: apps/io.ox/mail/mailfilter/vacationnotice/view.js module:io.ox/mail
-msgid "Unable to load your vacation notice. Please retry later."
-msgstr ""
-"Nem sikerült betölteni a szabadságértesítőt. Kérjük, próbálkozzon újra "
-"később."
-
-#: apps/io.ox/core/tk/upload-problems.js module:io.ox/core
-msgid "Unable to upload file"
-msgid_plural "Unable to upload files"
-msgstr[0] "A fájl feltöltése nem sikerült"
-msgstr[1] "A fájlok feltöltése nem sikerült"
-
-#: apps/io.ox/calendar/print.js module:io.ox/calendar
-#: apps/io.ox/tasks/print.js module:io.ox/tasks
+#: apps/io.ox/calendar/mobile-toolbar-actions.js module:io.ox/calendar
+#: apps/io.ox/contacts/mobile-toolbar-actions.js module:io.ox/mail
+#: apps/io.ox/core/extPatterns/links.js module:io.ox/core
+#: apps/io.ox/files/mobile-toolbar-actions.js
+#: apps/io.ox/files/share/permissions.js apps/io.ox/mail/detail/view.js
+#: apps/io.ox/mail/mailfilter/settings/filter/view-form.js
+#: module:io.ox/settings apps/io.ox/mail/mobile-toolbar-actions.js
+#: apps/io.ox/tasks/mobile-toolbar-actions.js module:io.ox/tasks
+msgid "Actions"
+msgstr "Műveletek"
+
+#: apps/io.ox/calendar/model.js module:io.ox/calendar
+#: apps/io.ox/mail/mailfilter/vacationnotice/model.js module:io.ox/mail
+msgid "The end date must be after the start date."
+msgstr "A kezdődátumnak a végdátum előtt kell lennie."
+
+#. %1$s is an upload limit like for example 10mb
+#: apps/io.ox/calendar/model.js module:io.ox/calendar
+#: apps/io.ox/contacts/model.js module:io.ox/contacts apps/io.ox/tasks/model.js
+#: module:io.ox/tasks
+msgid "Files can not be uploaded, because upload limit of %1$s is exceeded."
+msgstr "A fájl nem tölthető fel, mert meghaladja a(z) %1$s kvótakorlátot."
+
+#. error text is displayed when an appointment is marked as secret but blocking a ressource (e.g. a conference room)
+#: apps/io.ox/calendar/model.js module:io.ox/calendar
+msgid "You cannot mark the appointment as secret, when blocking a ressource."
+msgstr "Nem jelölheti meg a találkozót titokosnak, amikor blokkol egy erőforrást."
+
+#: apps/io.ox/calendar/month/view.js module:io.ox/calendar
+msgid "Previous Month"
+msgstr "Előző hónap"
+
+#: apps/io.ox/calendar/month/view.js module:io.ox/calendar
+msgid "Next Month"
+msgstr "Következő hónap"
+
+#. %1$s is a date: october 12th 2017 for example
+#: apps/io.ox/calendar/month/view.js module:io.ox/calendar
+msgid "Selected - %1$s"
+msgstr "Kiválasztott - %1$s"
+
+#: apps/io.ox/calendar/print-compact.js module:io.ox/calendar
+#: apps/io.ox/calendar/util.js apps/io.ox/participants/chronos-detail.js
+#: module:io.ox/core apps/io.ox/participants/detail.js
+msgid "Participants"
+msgstr "Résztvevők"
+
+#: apps/io.ox/calendar/print.js module:io.ox/calendar apps/io.ox/tasks/print.js
+#: module:io.ox/tasks
+msgid "Accepted"
+msgstr "Elfogadva"
+
+#: apps/io.ox/calendar/print.js module:io.ox/calendar apps/io.ox/tasks/print.js
+#: module:io.ox/tasks
+msgid "Declined"
+msgstr "Elutasítva"
+
+#: apps/io.ox/calendar/print.js module:io.ox/calendar apps/io.ox/tasks/print.js
+#: module:io.ox/tasks
+msgid "Tentatively accepted"
+msgstr "Feltételesen elfogadva"
+
+#: apps/io.ox/calendar/print.js module:io.ox/calendar apps/io.ox/tasks/print.js
+#: module:io.ox/tasks
 msgid "Unconfirmed"
 msgstr "Megerősítetlen"
 
-#. Task: Undone like in "Mark as undone"
-#: apps/io.ox/tasks/toolbar.js module:io.ox/tasks
-msgid "Undone"
-msgstr "Visszavonva"
-
-#: apps/plugins/halo/xing/register.js module:plugins/portal
-msgid "Unemployed"
-msgstr "Munkanélküli"
-
-#. Verb: (to) unflag messages
-#: apps/io.ox/mail/contextmenu.js module:io.ox/mail apps/io.ox/mail/toolbar.js
-msgctxt "verb"
-msgid "Unflag"
-msgstr "Jelölés eltávolítása"
-
-#. twitter: Stop following this person
-#: apps/plugins/portal/twitter/util.js module:plugins/portal
-msgid "Unfollow"
-msgstr "Követés befejezése"
-
-#: apps/io.ox/core/media-devices.js module:io.ox/core
+#: apps/io.ox/calendar/settings/pane.js module:io.ox/calendar
+msgid "%1$d minutes"
+msgstr "%1$d perc"
+
+#. estimated upload duration
+#: apps/io.ox/calendar/settings/pane.js module:io.ox/calendar
+#: apps/io.ox/calendar/util.js apps/io.ox/files/upload/main.js
+#: module:io.ox/files apps/io.ox/mail/compose/sharing.js module:io.ox/mail
+msgid "%1$d day"
+msgid_plural "%1$d days"
+msgstr[0] "%1$d nap"
+msgstr[1] "%1$d nap"
+
+#: apps/io.ox/calendar/settings/pane.js module:io.ox/calendar
+#: apps/io.ox/core/main/apps.js module:io.ox/core
+msgctxt "app"
+msgid "Calendar"
+msgstr "Naptár"
+
+#. the noun, not the verb (e.g. German "Anzeige")
+#: apps/io.ox/calendar/settings/pane.js module:io.ox/calendar
+#: apps/io.ox/mail/settings/pane.js module:io.ox/mail
+msgctxt "noun"
+msgid "View"
+msgstr "Nézet"
+
+#: apps/io.ox/calendar/settings/pane.js module:io.ox/calendar
+msgid "Start of working time"
+msgstr "Munkaidő kezdete"
+
+#: apps/io.ox/calendar/settings/pane.js module:io.ox/calendar
+msgid "End of working time"
+msgstr "Munkaidő vége"
+
+#. Context: Calendar settings. Default time scale in minutes for new appointments.
+#: apps/io.ox/calendar/settings/pane.js module:io.ox/calendar
+msgid "Time scale"
+msgstr "Időskála"
+
+#: apps/io.ox/calendar/settings/pane.js module:io.ox/calendar
+msgid "Show declined appointments"
+msgstr "Elutasított találkozók megjelenítése"
+
+#: apps/io.ox/calendar/settings/pane.js module:io.ox/calendar
+msgid "Show birthday calendar"
+msgstr "Születésnapok megjelenítése"
+
+#. settings: context of a birthday calendar
+#: apps/io.ox/calendar/settings/pane.js module:io.ox/calendar
+msgid "Birthday calendar"
+msgstr "Születésnapok naptára"
+
+#: apps/io.ox/calendar/settings/pane.js module:io.ox/calendar
+msgid "Workweek view"
+msgstr "Munkahét nézet"
+
+#: apps/io.ox/calendar/settings/pane.js module:io.ox/calendar
+msgid "Week start"
+msgstr "Hét kezdete"
+
+#: apps/io.ox/calendar/settings/pane.js module:io.ox/calendar
+msgid "Workweek length"
+msgstr "Munkahét hossza"
+
+#: apps/io.ox/calendar/settings/pane.js module:io.ox/calendar
+#: apps/io.ox/calendar/toolbar.js
+msgid "New appointment"
+msgstr "Új találkozó"
+
+#: apps/io.ox/calendar/settings/pane.js module:io.ox/calendar
+msgid "Default reminder"
+msgstr "Alapértelmezett figyelmeztetés"
+
+#: apps/io.ox/calendar/settings/pane.js module:io.ox/calendar
+msgid "Default reminder for all-day appointments"
+msgstr "Egész napos találkozók alapértelmezett emlékeztetője"
+
+#: apps/io.ox/calendar/settings/pane.js module:io.ox/calendar
+msgid "Default reminder for appointments in birthday calendar"
+msgstr "Alapértelmezett emlékeztető a születésnapi naptárban szereplő találkozókhoz"
+
+#: apps/io.ox/calendar/settings/pane.js module:io.ox/calendar
+msgid "Mark all day appointments as free"
+msgstr "Egész napos találkozók szabadnak jelölése"
+
+#: apps/io.ox/calendar/settings/pane.js module:io.ox/calendar
+#: apps/io.ox/mail/compose/sharing.js module:io.ox/mail
+#: apps/io.ox/tasks/settings/pane.js module:io.ox/tasks
+msgid "Email notifications"
+msgstr "E-mail értesítés"
+
+#: apps/io.ox/calendar/settings/pane.js module:io.ox/calendar
+msgid "Receive notification for appointment changes"
+msgstr "Értesítés a találkozó módosításakor"
+
+#: apps/io.ox/calendar/settings/pane.js module:io.ox/calendar
 msgid ""
-"Unfortunately your browser doesn't support listing available media devices."
-msgstr ""
-"Sajnos a böngészője nem támogatja az elérhető médiaeszközök listázását."
-
-#: apps/io.ox/core/settings/pane.js module:io.ox/core
-msgid "Unicolor"
-msgstr "Egyszínű"
-
-#. Emoji collection. Unified/standard icons. "Standard" might work for other languages.
-#: apps/io.ox/emoji/categories.js module:io.ox/mail
-msgid "Unified"
-msgstr "Egységes"
-
-#: apps/io.ox/participants/views.js module:io.ox/core
-msgid "Unknown"
-msgstr "Ismeretlen"
-
-#. %1$s a natural number
-#. This text is used to describe an unknown device (camera / microphone etc)
-#: apps/io.ox/core/media-devices.js module:io.ox/core
-msgid "Unknown %1$s"
-msgstr "%1$s ismeretlen"
-
-#: apps/io.ox/settings/security/sessions/settings/pane.js module:io.ox/core
-msgid "Unknown application"
-msgstr "Ismeretlen alkalmazás"
-
-#: apps/io.ox/settings/security/sessions/settings/pane.js module:io.ox/core
-msgid "Unknown device"
-msgstr "Ismeretlen eszköz"
-
-#: apps/plugins/portal/tumblr/register.js module:io.ox/portal
-msgid "Unknown error while checking tumblr-blog."
-msgstr "Ismeretlen hiba a tumblr blog ellenőrzésekor."
-
-#: apps/io.ox/mail/util.js module:io.ox/core
-msgid "Unknown sender"
-msgstr "Ismeretlen feladó"
-
-#: apps/io.ox/files/actions.js module:io.ox/files
-#: apps/io.ox/files/favorite/toolbar.js module:io.ox/core
-#: apps/io.ox/files/toolbar.js
-msgid "Unlock"
-msgstr "Feloldás"
-
-#: apps/io.ox/core/sub/settings/pane.js module:io.ox/core/sub
-msgid "Unnamed subscription"
-msgstr "Névtelen feliratkozások"
-
-#: apps/io.ox/mail/common-extensions.js module:io.ox/mail
-#: apps/io.ox/mail/view-options.js
-msgid "Unread"
-msgstr "Olvasatlan"
-
-#: apps/io.ox/core/folder/api.js module:io.ox/core
-#: apps/io.ox/mail/categories/tabs.js module:io.ox/mail
-msgid "Unread messages"
-msgstr "Olvasatlan üzenetek"
-
-#: apps/io.ox/core/folder/node.js module:io.ox/core
-msgid "Unread: %1$d"
-msgstr "Olvasatlan: %1$d"
-
-#: apps/io.ox/core/main/logout.js module:io.ox/core
-msgid "Unsaved documents will be lost. Do you want to sign out now?"
-msgstr "Az el nem mentett dokumentumok elvesznek. Szeretne most kilépni?"
-
-#: apps/io.ox/core/boot/i18n.js module:io.ox/core/boot
+"Receive notification as appointment creator when participants accept or "
+"decline"
+msgstr "Értesítés a találkozó létrehozójának, amikor a résztvevők elfogadják vagy elutasítják azt"
+
+#: apps/io.ox/calendar/settings/pane.js module:io.ox/calendar
 msgid ""
-"Unsupported Preview - Certain functions disabled and stability not assured "
-"until general release later this year"
-msgstr ""
-"Nem támogatott előzetes kiadás - Egyes funkciók le vannak tiltva, és a "
-"stabilitás nem garantált az idei megjelenésig"
-
-#: apps/io.ox/settings/security/certificates/settings/pane.js
-#: module:io.ox/settings/certificates
-msgid "Untrust"
-msgstr "Nem megbízható"
-
-#: apps/io.ox/settings/security/certificates/settings/pane.js
-#: module:io.ox/settings/certificates
-msgid "Untrust certificate %1$s"
-msgstr "Nem megbízható tanúsítvány: %1$s"
-
-#: apps/io.ox/core/upsell.js module:io.ox/core
-msgid "Upgrade required"
-msgstr "Frissítés szükséges"
-
-#: apps/io.ox/wizards/upsell.js module:io.ox/wizards
-msgid "Upgrade to premium edition"
-msgstr "Frissítsen prémiumra"
-
-#: apps/io.ox/core/main/topbar_right.js module:io.ox/core
-#: apps/plugins/portal/upsell/register.js module:plugins/portal
-msgid "Upgrade your account"
-msgstr "Felhasználó fiók frissítése"
-
-#: apps/io.ox/core/viewer/views/sidebar/uploadnewversionview.js
-#: module:io.ox/core/viewer apps/io.ox/files/actions/upload-new-version.js
-#: module:io.ox/files
-msgid "Upload"
-msgstr "Feltöltés"
-
-#: apps/io.ox/core/folder/extensions.js module:io.ox/core
-#: apps/io.ox/core/import/import.js
-msgid "Upload file"
-msgstr "Fájl feltöltése"
-
-#: apps/io.ox/backbone/views/edit-picture.js module:io.ox/contacts
-#: apps/io.ox/contacts/widgets/pictureUpload.js
-msgid "Upload image"
-msgstr "Kép feltöltése"
-
-#: apps/io.ox/files/filepicker.js module:io.ox/files
-msgid "Upload local file"
-msgstr "Helyi fájl feltöltése"
-
-#: apps/io.ox/core/viewer/views/sidebar/uploadnewversionview.js
-#: module:io.ox/core/viewer apps/io.ox/core/viewer/views/toolbarview.js
-#: module:io.ox/core apps/io.ox/files/actions/upload-new-version.js
-#: module:io.ox/files
-msgid "Upload new version"
-msgstr "Új verzió feltöltése"
-
-#: apps/io.ox/files/upload/view.js module:io.ox/files
-msgid "Upload progress"
-msgstr "Feltöltés folyamatban"
-
-#. the name of the file, which is currently uploaded (might be shortended by '...' on missing screen space )
-#: apps/io.ox/files/upload/main.js module:io.ox/files
-msgid "Uploading \"%1$s\""
-msgstr "\"%1$s\" feltöltése"
-
-#. headline for a progress bar
-#: apps/io.ox/core/tk/attachments.js module:io.ox/core
-msgid "Uploading attachments"
-msgstr "Mellékletek feltöltése"
-
-#: apps/io.ox/core/tk/upload.js module:io.ox/core
-msgid "Uploading folders is not supported."
-msgstr "Mappák feltöltése nem támogatott."
-
-#: apps/io.ox/core/settings/errorlog/settings/pane.js module:io.ox/core
-msgid "Uptime: %1$s minutes"
-msgstr "Futási idő: %1$s perc"
-
+"Receive notification as appointment participant when other participants "
+"accept or decline"
+msgstr "Értesítés a találkozó résztvevőinek, amikor más résztvevők elfogadják vagy elutasítják azt"
+
+#: apps/io.ox/calendar/settings/pane.js module:io.ox/calendar
+msgid ""
+"Automatically delete the invitation email after the appointment has been "
+"accepted or declined"
+msgstr "Automatikusan törli a meghívó levelet a találkozó elfogadása vagy elutasítása után"
+
+#: apps/io.ox/calendar/settings/schedjoules/schedjoules.js
+#: module:io.ox/calendar/settings/schedjoules
+msgid "Add calendar"
+msgstr "Naptár hozzáadása"
+
+#: apps/io.ox/calendar/settings/schedjoules/schedjoules.js
+#: module:io.ox/calendar/settings/schedjoules
+#: apps/io.ox/mail/mailfilter/vacationnotice/view.js module:io.ox/mail
+#: apps/io.ox/tasks/print.js module:io.ox/tasks
+msgid "Start"
+msgstr "Kezdés"
+
+#: apps/io.ox/calendar/settings/schedjoules/schedjoules.js
+#: module:io.ox/calendar/settings/schedjoules
+msgid "The integration of the subscribed calendars might take a while."
+msgstr "Néhány időbe telhet az előfizetett naptárak integrálása."
+
+#: apps/io.ox/calendar/settings/schedjoules/schedjoules.js
+#: module:io.ox/calendar/settings/schedjoules
+msgid "subscribe to calendar"
+msgstr "feliratkozás a naptárra"
+
+#: apps/io.ox/calendar/settings/schedjoules/schedjoules.js
+#: module:io.ox/calendar/settings/schedjoules apps/io.ox/core/settings/pane.js
+#: module:io.ox/core apps/plugins/portal/xing/register.js module:plugins/portal
+msgid "Language"
+msgstr "Nyelv"
+
+#: apps/io.ox/calendar/settings/schedjoules/schedjoules.js
+#: module:io.ox/calendar/settings/schedjoules apps/io.ox/contacts/model.js
+#: module:io.ox/contacts
+msgid "Country"
+msgstr "Ország"
+
+#: apps/io.ox/calendar/settings/timezones/favorite-view.js
+#: module:io.ox/calendar
+msgid "Add timezone"
+msgstr "Időzóna hozzáadása"
+
+#: apps/io.ox/calendar/settings/timezones/favorite-view.js
+#: module:io.ox/calendar
+msgid "Select favorite timezone"
+msgstr "Válassza ki kedvenc időzónáját"
+
+#: apps/io.ox/calendar/settings/timezones/favorite-view.js
+#: module:io.ox/calendar apps/io.ox/core/folder/actions/add.js
+#: module:io.ox/core apps/io.ox/core/sub/subscriptions.js module:io.ox/core/sub
+#: apps/io.ox/mail/accounts/settings.js module:io.ox/mail/accounts/settings
+#: apps/io.ox/mail/compose/extensions.js module:io.ox/mail
+msgid "Add"
+msgstr "Hozzáadás"
+
+#: apps/io.ox/calendar/settings/timezones/favorite-view.js
+#: module:io.ox/calendar apps/io.ox/core/settings/pane.js module:io.ox/core
+msgid "Time zone"
+msgstr "Időzóna"
+
+#: apps/io.ox/calendar/settings/timezones/favorite-view.js
+#: module:io.ox/calendar
+msgid "The selected timezone is already a favorite."
+msgstr "A kiválasztott időzóna már a kedvenc."
+
+#: apps/io.ox/calendar/settings/timezones/pane.js module:io.ox/calendar
+msgid "Favorite timezones"
+msgstr "Kedvenc időzónák"
+
+#: apps/io.ox/calendar/settings/timezones/pane.js module:io.ox/calendar
+msgctxt "app"
+msgid "Favorite timezones"
+msgstr "Kedvenc időzónák"
+
+#: apps/io.ox/calendar/toolbar.js module:io.ox/calendar
+#: apps/io.ox/contacts/mobile-toolbar-actions.js module:io.ox/mail
+#: apps/io.ox/contacts/toolbar.js module:io.ox/contacts
+#: apps/io.ox/files/toolbar.js module:io.ox/files
+#: apps/io.ox/tasks/mobile-toolbar-actions.js module:io.ox/tasks
+#: apps/io.ox/tasks/toolbar.js
+msgid "New"
+msgstr "Új"
+
+#: apps/io.ox/calendar/toolbar.js module:io.ox/calendar
+#: apps/io.ox/tasks/edit/view-template.js module:io.ox/tasks/edit
 #: apps/io.ox/tasks/main.js module:io.ox/tasks
-msgid "Urgency"
-msgstr "Sürgősség"
-
-#. %1$s is usually "Drive Mail" (product name; might be customized)
-#: apps/io.ox/mail/compose/sharing.js module:io.ox/mail
-msgid "Use %1$s"
-msgstr "%1$s használata"
-
-#: apps/io.ox/mail/settings/compose/settings/pane.js module:io.ox/mail
-msgid "Use browser default"
-msgstr "Böngésző alapértelmezés használata"
-
-#. showed inside a color picker. Used if an appointment should not have a custom color
-#: apps/io.ox/calendar/edit/extensions.js module:io.ox/calendar/edit/main
-msgid "Use calendar color"
-msgstr "Naptár színeinek használata"
-
-#: apps/io.ox/mail/toolbar.js module:io.ox/mail
-msgid "Use categories"
-msgstr "Kategóriák használata"
-
-#: apps/io.ox/backbone/mini-views/datepicker.js module:io.ox/core
-#: apps/io.ox/calendar/freetime/timeView.js module:io.ox/calendar
-#: apps/io.ox/calendar/month/view.js apps/io.ox/calendar/week/view.js
-msgid ""
-"Use cursor keys to change the date. Press ctrl-key at the same time to "
-"change year or shift-key to change month. Close date-picker by pressing ESC "
-"key."
-msgstr ""
-"A kurzorbillentyűkkel módosíthatja a dátumot. A Ctrl nyomva tartásával az "
-"év, a Shift nyomva tartásával a hónap módosítható. Az Esc megnyomásával "
-"kiléphet a dátumválasztóból"
-
-#: apps/io.ox/backbone/views/datepicker.js module:io.ox/core
-msgid "Use cursor keys to navigate, press enter to select a date"
-msgstr ""
-"Használja a kurzorbillentyűket a navigáláshoz, nyomja meg az Enter "
-"billentyűt a dátum kiválasztásához."
-
-#: apps/io.ox/backbone/mini-views/settings-list-view.js module:io.ox/core
-msgid "Use cursor keys to reorder items"
-msgstr "Sorbarendezéshez használja a kurzorbillentyűket."
-
-#: apps/io.ox/mail/compose/names.js module:io.ox/mail
-msgid "Use custom name"
-msgstr "Egyéni név használata"
-
-#: apps/io.ox/mail/settings/pane.js module:io.ox/mail
-msgid "Use fixed-width font for text mails"
-msgstr "Rögzített szélességű betűkészlet szöveges levelekhez"
-
-#: apps/io.ox/core/viewer/views/displayerview.js module:io.ox/core
-msgid ""
-"Use left/right arrow keys to navigate and escape key to exit the viewer."
-msgstr ""
-"Használja a jobb/bal billentyűket a navigáláshoz. Az Escape megnyomásával "
-"pedig kiléphet a megjelenítőből."
-
-#. checkbox label to determine if a password should be used
-#: apps/io.ox/mail/compose/sharing.js module:io.ox/mail
-msgid "Use password"
-msgstr "Jelszó használata"
-
-#. Auth type. Use separate username and password
-#: apps/io.ox/mail/accounts/view-form.js module:io.ox/settings
-msgid "Use separate username and password"
-msgstr "Külön felhasználónév és jelszó használata"
-
-#: apps/io.ox/mail/accounts/settings.js module:io.ox/mail/accounts/settings
-#: apps/io.ox/mail/accounts/view-form.js module:io.ox/settings
-msgid "Use unified mail for this account"
-msgstr "Egységes levelezés használata ehhez a fiókhoz"
-
-#. object permissions - user role
-#: apps/io.ox/files/share/permissions.js module:io.ox/core
-#: apps/io.ox/mail/mailfilter/settings/filter/tests/register.js
-#: module:io.ox/mailfilter
-msgid "User"
-msgstr "Felhasználó"
-
-#: apps/io.ox/onboarding/clients/config.js module:io.ox/core/onboarding
-msgid "User Name"
-msgstr "Felhasználónév"
-
-#: apps/plugins/portal/userSettings/register.js module:io.ox/core
-msgid "User data"
-msgstr "Felhasználói adatok"
-
-#: apps/io.ox/calendar/edit/extensions.js module:io.ox/calendar/edit/main
-#, fuzzy
-#| msgid "Use calendar color"
-msgid "User defined color"
-msgstr "Naptár színeinek használata"
-
-#: apps/io.ox/contacts/edit/view-form.js module:io.ox/contacts
-msgid "User fields"
-msgstr "Felhasználói mezők"
-
-#: apps/io.ox/core/boot/i18n.js module:io.ox/core/boot
-#: apps/plugins/administration/groups/settings/edit.js module:io.ox/core
-msgid "User name"
-msgstr "Felhasználónév"
-
-#: apps/io.ox/mail/accounts/view-form.js module:io.ox/settings
-msgid "Username"
-msgstr "Felhasználónév"
-
-#: apps/io.ox/mail/accounts/view-form.js module:io.ox/settings
-msgid "Username must not be empty."
-msgstr "A felhasználónév nem lehet üres."
-
-<<<<<<< HEAD
-#: apps/io.ox/mail/mailfilter/vacationnotice/view.js module:io.ox/mail
-#: apps/io.ox/mail/settings/pane.js apps/io.ox/mail/toolbar.js
-msgid "Vacation notice"
-msgstr "Szabadságértesítő"
-
-#: apps/io.ox/core/viewer/views/sidebar/uploadnewversionview.js
-#: module:io.ox/core/viewer
-msgid "Version Comment"
-msgstr "Megjegyzés a verzióhoz"
-=======
-#: apps/io.ox/tasks/print.js module:io.ox/tasks
-msgid "High"
-msgstr "Magas"
->>>>>>> c69277e7
-
-#. information about the currently displayed file version in viewer
-#. %1$d - version date
-#: apps/io.ox/core/viewer/views/displayerview.js module:io.ox/core
-msgid "Version of %1$s"
-msgstr "%1$s verzió"
-
-#: apps/io.ox/core/viewer/views/sidebar/fileversionsview.js
-#: module:io.ox/core/viewer
-msgid "Versions (%1$d)"
-msgstr "Verziók (%1$d)"
-
-#: apps/io.ox/mail/toolbar.js module:io.ox/mail
-msgid "Vertical"
-msgstr "Függőleges"
-
-#. color names for screenreaders
-#: apps/io.ox/backbone/mini-views/colorpicker.js module:io.ox/core
-msgid "Very dark gray"
-msgstr "Sötétszürke"
-
-#. Works as a label for a sender address. Like "Sent via". If you have no good translation, use "Sender".
-#: apps/io.ox/mail/detail/view.js module:io.ox/mail
-msgid "Via"
-msgstr "Ezen keresztül:"
-
-#: apps/io.ox/files/view-options.js module:io.ox/files
-msgid "Videos"
-msgstr "Videók"
+msgid "Status"
+msgstr "Állapot"
 
 #. View is used as a noun in the toolbar. Clicking the button opens a popup with options related to the View
 #: apps/io.ox/calendar/toolbar.js module:io.ox/calendar
@@ -12019,58 +2323,4045 @@
 msgid "View"
 msgstr "Nézet"
 
-#. the noun, not the verb (e.g. German "Anzeige")
-#: apps/io.ox/calendar/settings/pane.js module:io.ox/calendar
-#: apps/io.ox/mail/settings/pane.js module:io.ox/mail
-msgctxt "noun"
-msgid "View"
-msgstr "Nézet"
+#: apps/io.ox/calendar/toolbar.js module:io.ox/calendar
+#: apps/io.ox/files/toolbar.js module:io.ox/files apps/io.ox/mail/toolbar.js
+#: module:io.ox/mail
+msgid "Layout"
+msgstr "Elrendezés"
+
+#: apps/io.ox/calendar/toolbar.js module:io.ox/calendar
+msgid "Workweek"
+msgstr "Munkahét"
+
+#: apps/io.ox/calendar/toolbar.js module:io.ox/calendar
+#: apps/io.ox/files/toolbar.js module:io.ox/files apps/io.ox/mail/toolbar.js
+#: module:io.ox/mail
+msgid "List"
+msgstr "Lista"
+
+#: apps/io.ox/calendar/toolbar.js module:io.ox/calendar
+#: apps/io.ox/contacts/toolbar.js module:io.ox/contacts
+#: apps/io.ox/files/toolbar.js module:io.ox/files apps/io.ox/mail/toolbar.js
+#: module:io.ox/mail apps/io.ox/tasks/toolbar.js module:io.ox/tasks
+msgid "Folder view"
+msgstr "Mappa nézet"
+
+#: apps/io.ox/calendar/toolbar.js module:io.ox/calendar
+msgid "Mini calendar"
+msgstr "Mini naptár"
+
+#: apps/io.ox/calendar/toolbar.js module:io.ox/calendar
+msgid "Weekends"
+msgstr "Hétvégék"
+
+#: apps/io.ox/calendar/toolbar.js module:io.ox/calendar
+#: apps/io.ox/contacts/toolbar.js module:io.ox/contacts
+#: apps/io.ox/files/toolbar.js module:io.ox/files apps/io.ox/mail/toolbar.js
+#: module:io.ox/mail apps/io.ox/tasks/toolbar.js module:io.ox/tasks
+msgid "Checkboxes"
+msgstr "Jelölőnégyzetek"
+
+#: apps/io.ox/calendar/util.js module:io.ox/calendar
+msgid "fifth / last"
+msgstr "ötödik / utolsó"
+
+#: apps/io.ox/calendar/util.js module:io.ox/calendar
+msgid "first"
+msgstr "első"
+
+#: apps/io.ox/calendar/util.js module:io.ox/calendar
+msgid "second"
+msgstr "második"
+
+#: apps/io.ox/calendar/util.js module:io.ox/calendar
+msgid "third"
+msgstr "harmadik"
+
+#: apps/io.ox/calendar/util.js module:io.ox/calendar
+msgid "fourth"
+msgstr "negyedik"
+
+#: apps/io.ox/calendar/util.js module:io.ox/calendar
+msgid "unconfirmed"
+msgstr "megerősítetlen"
+
+#: apps/io.ox/calendar/util.js module:io.ox/calendar
+msgid "accepted"
+msgstr "elfogadva"
+
+#: apps/io.ox/calendar/util.js module:io.ox/calendar
+msgid "declined"
+msgstr "elutasítva"
+
+#: apps/io.ox/calendar/util.js module:io.ox/calendar
+msgid "tentative"
+msgstr "feltételes"
+
+#. superessive of the weekday
+#. will only be used in a form like “Happens every week on $weekday”
+#: apps/io.ox/calendar/util.js module:io.ox/calendar
+msgctxt "superessive"
+msgid "Sunday"
+msgstr "Vasárnap"
+
+#. superessive of the weekday
+#. will only be used in a form like “Happens every week on $weekday”
+#: apps/io.ox/calendar/util.js module:io.ox/calendar
+msgctxt "superessive"
+msgid "Monday"
+msgstr "Hétfő"
+
+#. superessive of the weekday
+#. will only be used in a form like “Happens every week on $weekday”
+#: apps/io.ox/calendar/util.js module:io.ox/calendar
+msgctxt "superessive"
+msgid "Tuesday"
+msgstr "Kedd"
+
+#. superessive of the weekday
+#. will only be used in a form like “Happens every week on $weekday”
+#: apps/io.ox/calendar/util.js module:io.ox/calendar
+msgctxt "superessive"
+msgid "Wednesday"
+msgstr "Szerda"
+
+#. superessive of the weekday
+#. will only be used in a form like “Happens every week on $weekday”
+#: apps/io.ox/calendar/util.js module:io.ox/calendar
+msgctxt "superessive"
+msgid "Thursday"
+msgstr "Csütörtök"
+
+#. superessive of the weekday
+#. will only be used in a form like “Happens every week on $weekday”
+#: apps/io.ox/calendar/util.js module:io.ox/calendar
+msgctxt "superessive"
+msgid "Friday"
+msgstr "Péntek"
+
+#. superessive of the weekday
+#. will only be used in a form like “Happens every week on $weekday”
+#: apps/io.ox/calendar/util.js module:io.ox/calendar
+msgctxt "superessive"
+msgid "Saturday"
+msgstr "Szombat"
+
+#: apps/io.ox/calendar/util.js module:io.ox/calendar
+msgid "light red"
+msgstr "halványpiros"
+
+#: apps/io.ox/calendar/util.js module:io.ox/calendar
+msgid "light orange"
+msgstr "világos narancssárga"
+
+#: apps/io.ox/calendar/util.js module:io.ox/calendar
+msgid "light yellow"
+msgstr "halványsárga"
+
+#: apps/io.ox/calendar/util.js module:io.ox/calendar
+msgid "light olive"
+msgstr "világos olíva"
+
+#: apps/io.ox/calendar/util.js module:io.ox/calendar
+msgid "light green"
+msgstr "világoszöld"
+
+#: apps/io.ox/calendar/util.js module:io.ox/calendar
+msgid "light cyan"
+msgstr "világos ciánkék"
+
+#: apps/io.ox/calendar/util.js module:io.ox/calendar
+msgid "light azure"
+msgstr "világos azúrkék"
+
+#: apps/io.ox/calendar/util.js module:io.ox/calendar
+msgid "light blue"
+msgstr "világoskék"
+
+#: apps/io.ox/calendar/util.js module:io.ox/calendar
+msgid "light indigo"
+msgstr "világos indigó"
+
+#: apps/io.ox/calendar/util.js module:io.ox/calendar
+msgid "light purple"
+msgstr "világos lila"
+
+#: apps/io.ox/calendar/util.js module:io.ox/calendar
+msgid "light magenta"
+msgstr "világos bíbor"
+
+#: apps/io.ox/calendar/util.js module:io.ox/calendar
+msgid "light pink"
+msgstr "világos rózsaszín"
+
+#: apps/io.ox/calendar/util.js module:io.ox/calendar
+msgid "light gray"
+msgstr "világos szürke"
+
+#: apps/io.ox/calendar/util.js module:io.ox/calendar
+msgid "red"
+msgstr "vörös"
+
+#: apps/io.ox/calendar/util.js module:io.ox/calendar
+msgid "orange"
+msgstr "narancs"
+
+#: apps/io.ox/calendar/util.js module:io.ox/calendar
+msgid "yellow"
+msgstr "sárga"
+
+#: apps/io.ox/calendar/util.js module:io.ox/calendar
+msgid "olive"
+msgstr "olíva"
+
+#: apps/io.ox/calendar/util.js module:io.ox/calendar
+msgid "green"
+msgstr "zöld"
+
+#: apps/io.ox/calendar/util.js module:io.ox/calendar
+msgid "cyan"
+msgstr "ciánkék"
+
+#: apps/io.ox/calendar/util.js module:io.ox/calendar
+msgid "azure"
+msgstr "azúrkék"
+
+#: apps/io.ox/calendar/util.js module:io.ox/calendar
+msgid "blue"
+msgstr "kék"
+
+#: apps/io.ox/calendar/util.js module:io.ox/calendar
+msgid "indigo"
+msgstr "indigókék"
+
+#: apps/io.ox/calendar/util.js module:io.ox/calendar
+msgid "purple"
+msgstr "bíbor"
+
+#: apps/io.ox/calendar/util.js module:io.ox/calendar
+msgid "magenta"
+msgstr "bíborvörös"
+
+#: apps/io.ox/calendar/util.js module:io.ox/calendar
+msgid "pink"
+msgstr "rózsaszín"
+
+#: apps/io.ox/calendar/util.js module:io.ox/calendar
+msgid "gray"
+msgstr "szürke"
+
+#: apps/io.ox/calendar/util.js module:io.ox/calendar
+msgid "dark red"
+msgstr "sötét vörös"
+
+#: apps/io.ox/calendar/util.js module:io.ox/calendar
+msgid "dark orange"
+msgstr "sötét narancs"
+
+#: apps/io.ox/calendar/util.js module:io.ox/calendar
+msgid "dark yellow"
+msgstr "sötét sárga"
+
+#: apps/io.ox/calendar/util.js module:io.ox/calendar
+msgid "dark olive"
+msgstr "sötét olíva"
+
+#: apps/io.ox/calendar/util.js module:io.ox/calendar
+msgid "dark green"
+msgstr "sötétzöld"
+
+#: apps/io.ox/calendar/util.js module:io.ox/calendar
+msgid "dark cyan"
+msgstr "sötét ciánkék"
+
+#: apps/io.ox/calendar/util.js module:io.ox/calendar
+msgid "dark azure"
+msgstr "sötét azúrkék"
+
+#: apps/io.ox/calendar/util.js module:io.ox/calendar
+msgid "dark blue"
+msgstr "sötétkék"
+
+#: apps/io.ox/calendar/util.js module:io.ox/calendar
+msgid "dark indigo"
+msgstr "sötét indigókék"
+
+#: apps/io.ox/calendar/util.js module:io.ox/calendar
+msgid "dark purple"
+msgstr "sötét lila"
+
+#: apps/io.ox/calendar/util.js module:io.ox/calendar
+msgid "dark magenta"
+msgstr "sötét bíbor"
+
+#: apps/io.ox/calendar/util.js module:io.ox/calendar
+msgid "dark pink"
+msgstr "sötét rózsaszín"
+
+#: apps/io.ox/calendar/util.js module:io.ox/calendar
+msgid "dark gray"
+msgstr "sötét szürke"
+
+#: apps/io.ox/calendar/util.js module:io.ox/calendar
+#: apps/io.ox/find/date/patterns.js module:io.ox/core apps/io.ox/mail/util.js
+#: apps/io.ox/tasks/util.js module:io.ox/tasks
+#: apps/plugins/portal/birthdays/register.js module:plugins/portal
+msgid "Yesterday"
+msgstr "Tegnap"
+
+#: apps/io.ox/calendar/util.js module:io.ox/calendar apps/io.ox/tasks/util.js
+#: module:io.ox/tasks apps/plugins/portal/birthdays/register.js
+#: module:plugins/portal apps/plugins/portal/calendar/register.js
+msgid "Tomorrow"
+msgstr "Holnap"
+
+#. date intervals for screenreaders
+#. please keep the 'to' do not use dashes here because this text will be spoken by the screenreaders
+#. %1$s is the start date
+#. %2$s is the end date
+#: apps/io.ox/calendar/util.js module:io.ox/calendar apps/io.ox/tasks/util.js
+#: module:io.ox/tasks
+#, c-format
+msgid "%1$s to %2$s"
+msgstr "%1$s itt: %2$s"
+
+#: apps/io.ox/calendar/util.js module:io.ox/calendar apps/io.ox/tasks/util.js
+#: module:io.ox/tasks
+msgid "Whole day"
+msgstr "Egész nap"
+
+#. General duration (nominative case): X days
+#. %d is the number of days
+#: apps/io.ox/calendar/util.js module:io.ox/calendar apps/io.ox/tasks/util.js
+#: module:io.ox/tasks
+#, c-format
+msgid "%d day"
+msgid_plural "%d days"
+msgstr[0] "%d nap"
+msgstr[1] "%d nap"
+
+#. estimated upload duration
+#: apps/io.ox/calendar/util.js module:io.ox/calendar
+#: apps/io.ox/files/upload/main.js module:io.ox/files
+#: apps/io.ox/mail/compose/sharing.js module:io.ox/mail
+msgid "%1$d minute"
+msgid_plural "%1$d minutes"
+msgstr[0] "%1$d perc"
+msgstr[1] "%1$d perc"
+
+#. estimated upload duration
+#: apps/io.ox/calendar/util.js module:io.ox/calendar
+#: apps/io.ox/files/upload/main.js module:io.ox/files
+#: apps/io.ox/mail/compose/sharing.js module:io.ox/mail
+msgid "%1$d hour"
+msgid_plural "%1$d hours"
+msgstr[0] "%1$d óra"
+msgstr[1] "%1$d óra"
+
+#. estimated upload duration
+#: apps/io.ox/calendar/util.js module:io.ox/calendar
+#: apps/io.ox/files/upload/main.js module:io.ox/files
+#: apps/io.ox/mail/compose/sharing.js module:io.ox/mail
+msgid "%1$d week"
+msgid_plural "%1$d weeks"
+msgstr[0] "%1$d hét"
+msgstr[1] "%1$d hét"
+
+#: apps/io.ox/calendar/util.js module:io.ox/calendar
+msgid "Reserved"
+msgstr "Foglalt"
+
+#. recurrence string
+#. used to concatenate two weekdays, like Monday and Tuesday
+#. make sure that the leading and trailing spaces are also in the translation
+#: apps/io.ox/calendar/util.js module:io.ox/calendar
+msgid " and "
+msgstr " és "
+
+#. This delimiter is used to concatenate a list of string
+#. Example: Monday, Tuesday, Wednesday
+#. make sure, that the trailing space is also in the translation
+#: apps/io.ox/calendar/util.js module:io.ox/calendar
+msgid ", "
+msgstr ",  "
+
+#. recurrence string
+#. %1$d: numeric
+#: apps/io.ox/calendar/util.js module:io.ox/calendar
+msgctxt "daily"
+msgid "Every day."
+msgid_plural "Every %1$d days."
+msgstr[0] "Minden nap."
+msgstr[1] "Minden %1$d. nap."
+
+#. recurrence string
+#. %1$d: numeric
+#: apps/io.ox/calendar/util.js module:io.ox/calendar
+msgctxt "weekly"
+msgid "Every day."
+msgid_plural "Every %1$d weeks on all days."
+msgstr[0] "Minden nap."
+msgstr[1] "Minden %1$d. hét minden napján."
+
+#. recurrence string
+#. %1$d: numeric
+#: apps/io.ox/calendar/util.js module:io.ox/calendar
+msgctxt "weekly"
+msgid "On workdays."
+msgid_plural "Every %1$d weeks on workdays."
+msgstr[0] "Munkanapokon."
+msgstr[1] "Minden %1$d. hét munkanapjain."
+
+#. recurrence string
+#. %1$d: numeric
+#: apps/io.ox/calendar/util.js module:io.ox/calendar
+msgctxt "weekly"
+msgid "Every weekend."
+msgid_plural "Every %1$d weeks on weekends."
+msgstr[0] "Minden hétvégén."
+msgstr[1] "Minden %1$d. hét hétvégéin."
+
+#. recurrence string
+#. %1$d: numeric
+#. %2$s: day string, e.g. "Friday" or "Monday, Tuesday, Wednesday"
+#. day string will be in "superessive" form if %1$d >= 2; nominative if %1$d == 1
+#: apps/io.ox/calendar/util.js module:io.ox/calendar
+msgctxt "weekly"
+msgid "Every %2$s."
+msgid_plural "Every %1$d weeks on %2$s."
+msgstr[0] "Minden %2$s."
+msgstr[1] "Minden %1$d. hét %2$s napján."
+
+#. recurrence string
+#. %1$d: numeric, interval
+#. %2$d: numeric, day in month
+#. Example: Every 5 months on day 18
+#: apps/io.ox/calendar/util.js module:io.ox/calendar
+msgctxt "monthly"
+msgid "Every month on day %2$d."
+msgid_plural "Every %1$d months on day %2$d."
+msgstr[0] "Minden hónap %2$d napján."
+msgstr[1] "Minden %1$d. hónap %2$d. napján."
+
+#. recurrence string
+#. %1$d: numeric, interval
+#. %2$s: count string, e.g. first, second, or last
+#. %3$s: day string, e.g. Monday
+#. Example Every 3 months on the second Tuesday
+#: apps/io.ox/calendar/util.js module:io.ox/calendar
+msgctxt "monthly"
+msgid "Every month on the %2$s %3$s."
+msgid_plural "Every %1$d months on the %2$s %3$s."
+msgstr[0] "Minden hónap %2$s. %3$s."
+msgstr[1] "Minden %1$d. hónap %2$s. %3$s."
+
+#. recurrence string
+#. %1$s: Month nane, e.g. January
+#. %2$d: Date, numeric, e.g. 29
+#. Example: Every year in December on day 3
+#: apps/io.ox/calendar/util.js module:io.ox/calendar
+msgid "Every year in %1$s on day %2$d."
+msgstr "Minden %1$d. hónap %2$d. napján."
+
+#. recurrence string
+#. %1$s: count string, e.g. first, second, or last
+#. %2$s: day string, e.g. Monday
+#. %3$s: month nane, e.g. January
+#. Example: Every year on the first Tuesday in December
+#: apps/io.ox/calendar/util.js module:io.ox/calendar
+msgid "Every year on the %1$s %2$s in %3$d."
+msgstr "Minden év %1$s %2$s, %3$s hónapban."
+
+#: apps/io.ox/calendar/util.js module:io.ox/calendar
+msgid "The series ends on %1$s."
+msgstr "Az ismétlődés befejezése: %1$s."
+
+#: apps/io.ox/calendar/util.js module:io.ox/calendar
+msgid "The series ends after one occurrence."
+msgid_plural "The series ends after %1$d occurences."
+msgstr[0] "Az ismétlődés befejezése a találkozó után."
+msgstr[1] "Az ismétlődés befejezése %1$d találkozó után."
+
+#: apps/io.ox/calendar/util.js module:io.ox/calendar
+msgid "The series never ends."
+msgstr "Az ismétlődés nem fejeződik be."
+
+#: apps/io.ox/calendar/util.js module:io.ox/calendar
+msgid ""
+"Do you want to edit the whole series or just this appointment within the "
+"series?"
+msgstr "Szeretné szerkeszteni az egész sorozatot, vagy csak ezt a találkozót a sorozaton belül?"
+
+#: apps/io.ox/calendar/util.js module:io.ox/calendar
+msgid ""
+"Do you want to edit this and all future appointments or just this "
+"appointment within the series?"
+msgstr "Szeretné szerkeszteni ezt és az összes jövőbeni találkozót, vagy csak ezt a találkozót a sorozaton belül?"
+
+#: apps/io.ox/calendar/util.js module:io.ox/calendar
+msgid "Confidential"
+msgstr "Bizalmas"
+
+#: apps/io.ox/calendar/util.js module:io.ox/calendar
+msgid "Recurrence"
+msgstr "Ismétlődés"
+
+#: apps/io.ox/calendar/view-detail.js module:io.ox/calendar
+msgid ""
+"This appointment is an exception. Changing the exception does not affect the "
+"series."
+msgstr "Ez a találkozó kivétel. A kivétel módosítása nincs hatással a ismétlődésre."
+
+#: apps/io.ox/calendar/view-detail.js module:io.ox/calendar
+msgid "Direct link"
+msgstr "Közvetlen hivatkozás"
+
+#. %1$s is an appointment location (e.g. a room, a telco line, a company, a city)
+#. This fragment appears within a long string for screen readers.
+#. Some languages (e.g. German) might need to translate "location:".
+#: apps/io.ox/calendar/view-grid-template.js module:io.ox/calendar
+msgctxt "a11y"
+msgid "at %1$s"
+msgstr "helyszín: %1$s"
+
+#: apps/io.ox/calendar/week/view.js module:io.ox/calendar
+msgid "Next Day"
+msgstr "Következő nap"
+
+#: apps/io.ox/calendar/week/view.js module:io.ox/calendar
+msgid "Next Week"
+msgstr "Következő hét"
+
+#: apps/io.ox/calendar/week/view.js module:io.ox/calendar
+msgid "Previous Day"
+msgstr "Előző nap"
+
+#: apps/io.ox/calendar/week/view.js module:io.ox/calendar
+msgid "Previous Week"
+msgstr "Előző hét"
+
+#. Should appointments of different folders/calendars be shown in the same column (merge) or in seperate ones (split)
+#: apps/io.ox/calendar/week/view.js module:io.ox/calendar
+msgid "Merge"
+msgstr "Összevonás"
+
+#. Should appointments of different folders/calendars be shown in the same column (merge) or in seperate ones (split)
+#: apps/io.ox/calendar/week/view.js module:io.ox/calendar
+msgid "Split"
+msgstr "Szétvágás"
+
+#: apps/io.ox/calendar/week/view.js module:io.ox/calendar
+msgid "Click to merge all folders into one column"
+msgstr "Kattintson az összes mappa egy oszlopba történő egyesítéséhez"
+
+#: apps/io.ox/calendar/week/view.js module:io.ox/calendar
+msgid "Click to split all folders into separate columns"
+msgstr "Kattintson az összes mappának különálló oszlopokra történő szétvágásához"
+
+#: apps/io.ox/calendar/week/view.js module:io.ox/calendar
+msgid "%s %s, create all-day appointment"
+msgstr "%s %s, egész napos találkozó létrehozása"
+
+#: apps/io.ox/calendar/week/view.js module:io.ox/calendar
+msgid "Create all-day appointment"
+msgstr "Egész napos találkozó létrehozása"
+
+#: apps/io.ox/calendar/week/view.js module:io.ox/calendar
+msgid "Manage favorites"
+msgstr "Kedvencek kezelése"
+
+#: apps/io.ox/calendar/year/view.js module:io.ox/calendar
+#: apps/io.ox/find/date/patterns.js module:io.ox/core
+msgid "Previous year"
+msgstr "Előző év"
+
+#: apps/io.ox/calendar/year/view.js module:io.ox/calendar
+msgid "Next year"
+msgstr "Következő év"
+
+#: apps/io.ox/contacts/actions.js module:io.ox/contacts
+msgid "Contacts have been moved"
+msgstr "A névjegyek áthelyezésre kerültek"
+
+#: apps/io.ox/contacts/actions.js module:io.ox/contacts
+msgid "Contact has been moved"
+msgstr "A névjegy áthelyezésre került"
+
+#: apps/io.ox/contacts/actions.js module:io.ox/contacts
+#: apps/io.ox/contacts/mobile-toolbar-actions.js module:io.ox/mail
+#: apps/io.ox/contacts/toolbar.js apps/io.ox/files/actions.js
+#: module:io.ox/files apps/io.ox/files/contextmenu.js module:io.ox/core
+#: apps/io.ox/files/favorite/toolbar.js apps/io.ox/files/toolbar.js
+#: apps/io.ox/mail/actions.js apps/io.ox/mail/contextmenu.js
+#: apps/io.ox/mail/mobile-toolbar-actions.js apps/io.ox/mail/toolbar.js
+msgid "Copy"
+msgstr "Másolás"
+
+#: apps/io.ox/contacts/actions.js module:io.ox/contacts
+msgid "Contacts have been copied"
+msgstr "A névjegyek átmásolásra kerültek"
+
+#: apps/io.ox/contacts/actions.js module:io.ox/contacts
+msgid "Contact has been copied"
+msgstr "A névjegy átmásolásra került"
+
+#: apps/io.ox/contacts/actions.js module:io.ox/contacts
+#: apps/io.ox/contacts/distrib/create-dist-view.js
+#: apps/io.ox/tasks/edit/view-template.js module:io.ox/tasks/edit
+msgid "Add contact"
+msgstr "Névjegy hozzáadása"
+
+#: apps/io.ox/contacts/actions.js module:io.ox/contacts
+msgid "Add distribution list"
+msgstr "Disztribúciós lista hozzáadása"
+
+#: apps/io.ox/contacts/actions.js module:io.ox/contacts
+#: apps/io.ox/mail/actions.js module:io.ox/mail
+msgid "Add to address book"
+msgstr "Hozzáadás a címjegyzékhez"
+
+#: apps/io.ox/contacts/actions.js module:io.ox/contacts
+#: apps/io.ox/contacts/mobile-toolbar-actions.js module:io.ox/mail
+#: apps/io.ox/contacts/toolbar.js
+msgid "Send mail"
+msgstr "Levél küldése"
+
+#: apps/io.ox/contacts/actions.js module:io.ox/contacts
+#: apps/io.ox/contacts/mobile-toolbar-actions.js module:io.ox/mail
+#: apps/io.ox/contacts/toolbar.js
+msgid "Send as vCard"
+msgstr "Küldés vCard-ként"
+
+#: apps/io.ox/contacts/actions.js module:io.ox/contacts
+#: apps/io.ox/contacts/mobile-toolbar-actions.js module:io.ox/mail
+#: apps/io.ox/contacts/toolbar.js apps/io.ox/mail/actions.js
+msgid "Invite to appointment"
+msgstr "Meghívás találkozóra"
+
+#: apps/io.ox/contacts/actions.js module:io.ox/contacts
+#: apps/io.ox/contacts/toolbar.js apps/io.ox/core/viewer/views/toolbarview.js
+#: module:io.ox/core apps/io.ox/files/actions.js module:io.ox/files
+#: apps/io.ox/files/favorite/toolbar.js apps/io.ox/files/toolbar.js
+#: apps/io.ox/mail/actions.js module:io.ox/mail apps/io.ox/mail/toolbar.js
+msgid "Add to portal"
+msgstr "Hozzáadás a portálhoz"
+
+#: apps/io.ox/contacts/actions.js module:io.ox/contacts
+msgid "Share your contacts"
+msgstr "Névjegyek megosztása"
+
+#: apps/io.ox/contacts/actions/addToPortal.js module:io.ox/mail
+msgid "This distribution list has been added to the portal"
+msgstr "Ez a disztribúciós lista hozzáadva a portálhoz"
+
+#: apps/io.ox/contacts/actions/delete.js module:io.ox/contacts
+msgid "Do you really want to delete these items?"
+msgstr "Biztos, hogy törölni szeretné ezeket az elemeket?"
+
+#: apps/io.ox/contacts/actions/delete.js module:io.ox/contacts
+msgid "Do you really want to delete this distribution list?"
+msgstr "Biztos, hogy törölni szeretné ezt a disztribúciós listát?"
+
+#: apps/io.ox/contacts/actions/delete.js module:io.ox/contacts
+msgid "Do you really want to delete this contact?"
+msgstr "Biztos, hogy törölni szeretné ezt a névjegyet?"
+
+#: apps/io.ox/contacts/actions/print.js module:io.ox/contacts
+msgid "Print preview"
+msgstr "Nyomtatási előkép"
+
+#: apps/io.ox/contacts/actions/print.js module:io.ox/contacts
+#: apps/io.ox/contacts/print.js
+msgid "Phone list"
+msgstr "Telefonlista"
+
+#. the user selects, whether to print a simple phonelist or a detailed contact list.
+#: apps/io.ox/contacts/actions/print.js module:io.ox/contacts
+msgctxt "contact-print-dialog"
+msgid "Details"
+msgstr "Részletek"
+
+#: apps/io.ox/contacts/actions/print.js module:io.ox/contacts
+msgid "Select print layout"
+msgstr "Nyomtatási elrendezés kiválasztása"
+
+#: apps/io.ox/contacts/addressbook/popup.js module:io.ox/contacts
+#: apps/io.ox/contacts/common-extensions.js apps/io.ox/contacts/main.js
+#: apps/io.ox/contacts/model.js apps/io.ox/contacts/view-detail.js
+#: apps/io.ox/participants/views.js module:io.ox/core
+msgid "Distribution list"
+msgstr "Disztribúciós lista"
+
+#: apps/io.ox/contacts/addressbook/popup.js module:io.ox/contacts
+#: apps/io.ox/core/folder/extensions.js module:io.ox/core
+msgid "My address books"
+msgstr "Saját címjegyzékek"
+
+#: apps/io.ox/contacts/addressbook/popup.js module:io.ox/contacts
+#: apps/io.ox/core/folder/extensions.js module:io.ox/core
+msgid "Public address books"
+msgstr "Nyilvános címjegyzékek"
+
+#: apps/io.ox/contacts/addressbook/popup.js module:io.ox/contacts
+#: apps/io.ox/core/folder/extensions.js module:io.ox/core
+msgid "Shared address books"
+msgstr "Megosztott címjegyzékek"
+
+#. Context: Add selected contacts; German "Auswählen", for example
+#: apps/io.ox/contacts/addressbook/popup.js module:io.ox/contacts
+msgctxt "select-contacts"
+msgid "Select"
+msgstr "Kiválasztás"
+
+#: apps/io.ox/contacts/addressbook/popup.js module:io.ox/contacts
+msgid "Departments"
+msgstr "Ostályok"
+
+#: apps/io.ox/contacts/addressbook/popup.js module:io.ox/contacts
+#: apps/io.ox/mail/view-options.js module:io.ox/mail
+#: apps/io.ox/search/facets/extensions.js module:io.ox/core
+msgid "All folders"
+msgstr "Összes mappa"
+
+#: apps/io.ox/contacts/addressbook/popup.js module:io.ox/contacts
+msgid "All distribution lists"
+msgstr "Összes disztribúciós lista"
+
+#: apps/io.ox/contacts/addressbook/popup.js module:io.ox/contacts
+msgid "All groups"
+msgstr "Összes csoport"
+
+#: apps/io.ox/contacts/addressbook/popup.js module:io.ox/contacts
+msgid "Apply filter"
+msgstr "Szűrő alkalmazása"
+
+#. empty message for list view
+#: apps/io.ox/contacts/addressbook/popup.js module:io.ox/contacts
+#: apps/io.ox/mail/common-extensions.js module:io.ox/mail
+msgid "Empty"
+msgstr "Üres"
+
+#: apps/io.ox/contacts/addressbook/popup.js module:io.ox/contacts
+#: apps/io.ox/contacts/widgets/pictureUpload.js
+#: apps/io.ox/files/share/permissions.js module:io.ox/core
+#: apps/io.ox/settings/security/certificates/settings/certificate-view.js
+#: module:io.ox/settings/certificates
+msgid "Remove"
+msgstr "Eltávolítás"
+
+#. %1$d is number of selected items (addresses/groups) in the list
+#: apps/io.ox/contacts/addressbook/popup.js module:io.ox/contacts
+msgid "%1$d item selected"
+msgid_plural "%1$d items selected"
+msgstr[0] "%1$d elem kijelölve"
+msgstr[1] "%1$d elem kijelölve"
+
+#: apps/io.ox/contacts/addressbook/popup.js module:io.ox/contacts
+msgid "The selected items. Press Backspace or Delete to remove."
+msgstr "A kiválasztott elemek. A törléshez nyomja meg a Backspace vagy a Delete gombot."
+
+#. %1$d is number of selected addresses
+#: apps/io.ox/contacts/addressbook/popup.js module:io.ox/contacts
+msgid "%1$d address selected"
+msgid_plural "%1$d addresses selected"
+msgstr[0] "%1$d cím kijelölve"
+msgstr[1] "%1$d cím kijelölve"
+
+#: apps/io.ox/contacts/addressbook/popup.js module:io.ox/contacts
+msgid "The selected addresses. Press Backspace or Delete to remove."
+msgstr "A kiválasztott címek. A törléshez nyomja meg a Backspace vagy a Delete gombot."
+
+#: apps/io.ox/contacts/addressbook/popup.js module:io.ox/contacts
+msgid "Clear selection"
+msgstr "Kijelölés megszüntetése"
+
+#: apps/io.ox/contacts/detail/main.js module:io.ox/contacts
+msgid "Distribution List Details"
+msgstr "Disztribúciós lista részletei"
+
+#: apps/io.ox/contacts/detail/main.js module:io.ox/contacts
+#: apps/io.ox/contacts/main.js apps/io.ox/contacts/view-detail.js
+msgid "Contact Details"
+msgstr "Névjegy részletei"
+
+#: apps/io.ox/contacts/distrib/create-dist-view.js module:io.ox/contacts
+msgid "Create list"
+msgstr "Lista létrehozása"
+
+#: apps/io.ox/contacts/distrib/create-dist-view.js module:io.ox/contacts
+#: apps/io.ox/contacts/distrib/main.js
+msgid "Edit distribution list"
+msgstr "Disztribúciós lista szerkesztése"
+
+#: apps/io.ox/contacts/distrib/create-dist-view.js module:io.ox/contacts
+#: apps/io.ox/contacts/view-detail.js
+msgid "This list has no members yet"
+msgstr "A listának még nincsenek tagjai"
+
+#: apps/io.ox/contacts/distrib/create-dist-view.js module:io.ox/contacts
+msgid ""
+"To add contacts manually, just provide a valid email address (e.g john."
+"doe@example.com or \"John Doe\" <jd@example.com>)"
+msgstr "Névjegyek kézi hozzáadásához adjon meg egy érvényes e-mail címet (például janos.kovacs@pelda.hu vagy \"Kovács János\" <kj@pelda.hu>)"
+
+#: apps/io.ox/contacts/distrib/main.js module:io.ox/contacts
+msgid "Distribution List"
+msgstr "Disztribúciós lista"
+
+#: apps/io.ox/contacts/distrib/main.js module:io.ox/contacts
+msgid "Failed to save distribution list."
+msgstr "A disztribúciós lista mentése sikertelen."
+
+#: apps/io.ox/contacts/edit/main.js module:io.ox/contacts
+msgid "Edit Contact"
+msgstr "Névjegy szerkesztése"
+
+#: apps/io.ox/contacts/edit/main.js module:io.ox/contacts
+msgid "Create contact"
+msgstr "Névjegy létrehozása"
+
+#: apps/io.ox/contacts/edit/main.js module:io.ox/contacts
+#: apps/io.ox/contacts/settings/pane.js apps/io.ox/core/folder/extensions.js
+#: module:io.ox/core apps/io.ox/core/main/topbar_right.js
+#: apps/io.ox/core/settings/pane.js
+#: apps/plugins/portal/userSettings/register.js
+msgid "My contact data"
+msgstr "A névjegyadataim"
+
+#: apps/io.ox/contacts/edit/main.js module:io.ox/contacts
+#: apps/io.ox/contacts/toolbar.js
+msgid "Edit contact"
+msgstr "Névjegy szerkesztése"
+
+#: apps/io.ox/contacts/edit/main.js module:io.ox/contacts
+msgid "Some fields contain invalid data"
+msgstr "Néhány mező hibás adatokat tartalmaz"
+
+#: apps/io.ox/contacts/edit/main.js module:io.ox/contacts
+msgid "New contact"
+msgstr "Új névjegy"
+
+#: apps/io.ox/contacts/edit/main.js module:io.ox/contacts
+#: apps/io.ox/mail/detail/links.js module:io.ox/mail
+msgid "Contact"
+msgstr "Névjegy"
+
+#. vcard (electronic business card) field
+#: apps/io.ox/contacts/edit/view-form.js module:io.ox/contacts
+#: apps/io.ox/contacts/print-details.js
+msgid "Personal information"
+msgstr "Személyes adatok"
+
+#: apps/io.ox/contacts/edit/view-form.js module:io.ox/contacts
+msgid "Messaging"
+msgstr "Üzenetküldés"
+
+#: apps/io.ox/contacts/edit/view-form.js module:io.ox/contacts
+msgid "Phone & fax numbers"
+msgstr "Telefon- és faxszámok"
+
+#: apps/io.ox/contacts/edit/view-form.js module:io.ox/contacts
+msgid "Home address"
+msgstr "Otthoni cím"
+
+#: apps/io.ox/contacts/edit/view-form.js module:io.ox/contacts
+#: apps/plugins/halo/xing/register.js module:plugins/portal
+msgid "Business address"
+msgstr "Munkahelyi cím"
+
+#: apps/io.ox/contacts/edit/view-form.js module:io.ox/contacts
+msgid "Other address"
+msgstr "Egyéb cím"
+
+#: apps/io.ox/contacts/edit/view-form.js module:io.ox/contacts
+msgid "Job description"
+msgstr "Munkaköri leírás"
+
+#: apps/io.ox/contacts/edit/view-form.js module:io.ox/contacts
+msgid "User fields"
+msgstr "Felhasználói mezők"
+
+#. Format of addresses
+#. %1$s is the street
+#. %2$s is the postal code
+#. %3$s is the city
+#. %4$s is the state
+#. %5$s is the country
+#: apps/io.ox/contacts/edit/view-form.js module:io.ox/contacts
+#: apps/io.ox/contacts/view-detail.js apps/plugins/halo/xing/register.js
+#: module:plugins/portal
+msgid ""
+"%1$s\n"
+"%2$s %3$s\n"
+"%4$s\n"
+"%5$s"
+msgstr "%1$s\n%2$s %3$s\n%4$s\n%5$s"
+
+#: apps/io.ox/contacts/edit/view-form.js module:io.ox/contacts
+msgid "Show all fields"
+msgstr "Összes mező megjelenítése"
+
+#: apps/io.ox/contacts/main.js module:io.ox/contacts
+msgid "Empty name and description found."
+msgstr "A név és a leírás üres."
+
+#: apps/io.ox/contacts/main.js module:io.ox/contacts
+msgid "Edit to set a name."
+msgstr "Szerkessze név beállításához."
+
+#. index used in contacts list to jump to names with a specific starting letter
+#: apps/io.ox/contacts/main.js module:io.ox/contacts
+msgid "Starting letter index"
+msgstr "Regiszter készítése"
+
+#: apps/io.ox/contacts/main.js module:io.ox/contacts
+msgid "Couldn't load contact data."
+msgstr "A névjegy adatai nem tölthetők be."
+
+#: apps/io.ox/contacts/main.js module:io.ox/contacts
+msgid "Contacts"
+msgstr "Névjegyek"
+
+#: apps/io.ox/contacts/main.js module:io.ox/contacts
+msgid "Contact list. Select a contact to view details."
+msgstr "Névjegyzék. A részletek megtekintéséhez válasszon ki egy névjegyet."
+
+#: apps/io.ox/contacts/main.js module:io.ox/contacts
+msgid "Contacts toolbar"
+msgstr "Névjegy eszköztár"
+
+#: apps/io.ox/contacts/model.js module:io.ox/contacts
+msgid "Please set day and month properly"
+msgstr "Adja meg helyesen a napot és a hónapot"
+
+#: apps/io.ox/contacts/model.js module:io.ox/contacts
+msgid "First name must not be empty for internal users"
+msgstr "Az első név nem lehet üres a belső felhasználóknak"
+
+#: apps/io.ox/contacts/model.js module:io.ox/contacts
+msgid "Last name must not be empty for internal users"
+msgstr "A családnév nem lehet üres a belső felhasználóknak"
+
+#: apps/io.ox/contacts/model.js module:io.ox/contacts
+msgid "Display name"
+msgstr "Megjelenő név"
+
+#: apps/io.ox/contacts/model.js module:io.ox/contacts
+#: apps/plugins/portal/xing/register.js module:plugins/portal
+#: apps/plugins/wizards/mandatory/main.js module:io.ox/wizards/firstStart
+msgid "First name"
+msgstr "Utónév"
+
+#: apps/io.ox/contacts/model.js module:io.ox/contacts
+#: apps/plugins/portal/xing/register.js module:plugins/portal
+#: apps/plugins/wizards/mandatory/main.js module:io.ox/wizards/firstStart
+msgid "Last name"
+msgstr "Vezetéknév"
+
+#: apps/io.ox/contacts/model.js module:io.ox/contacts
+msgid "Middle name"
+msgstr "Középső név"
+
+#: apps/io.ox/contacts/model.js module:io.ox/contacts
+msgid "Suffix"
+msgstr "Utótag"
+
+#: apps/io.ox/contacts/model.js module:io.ox/contacts
+msgctxt "salutation"
+msgid "Title"
+msgstr "Megszólítás"
+
+#: apps/io.ox/contacts/model.js module:io.ox/contacts
+msgid "Street"
+msgstr "Utca"
+
+#: apps/io.ox/contacts/model.js module:io.ox/contacts
+msgid "Postcode"
+msgstr "Irányítószám"
+
+#: apps/io.ox/contacts/model.js module:io.ox/contacts
+#: apps/io.ox/contacts/print.js
+msgid "City"
+msgstr "Város"
+
+#: apps/io.ox/contacts/model.js module:io.ox/contacts
+msgid "State"
+msgstr "Állam"
+
+#. vcard (electronic business card) field
+#: apps/io.ox/contacts/model.js module:io.ox/contacts
+#: apps/io.ox/contacts/print-details.js apps/plugins/halo/xing/register.js
+#: module:plugins/portal
+msgid "Date of birth"
+msgstr "Születési idő"
+
+#: apps/io.ox/contacts/model.js module:io.ox/contacts
+msgid "Marital status"
+msgstr "Családi állapot"
+
+#: apps/io.ox/contacts/model.js module:io.ox/contacts
+msgid "Children"
+msgstr "Gyermekek"
+
+#: apps/io.ox/contacts/model.js module:io.ox/contacts
+msgid "Profession"
+msgstr "Foglalkozás"
+
+#: apps/io.ox/contacts/model.js module:io.ox/contacts
+msgid "Nickname"
+msgstr "Becenév"
+
+#: apps/io.ox/contacts/model.js module:io.ox/contacts
+msgid "Spouse's name"
+msgstr "Házastárs neve"
+
+#: apps/io.ox/contacts/model.js module:io.ox/contacts
+msgid "Anniversary"
+msgstr "Évforduló"
+
+#: apps/io.ox/contacts/model.js module:io.ox/contacts
+#: apps/io.ox/contacts/print.js
+msgid "Department"
+msgstr "Osztály"
+
+#: apps/io.ox/contacts/model.js module:io.ox/contacts
+msgid "Position"
+msgstr "Beosztás"
+
+#: apps/io.ox/contacts/model.js module:io.ox/contacts
+msgid "Employee type"
+msgstr "Alkalmazott típusa"
+
+#: apps/io.ox/contacts/model.js module:io.ox/contacts
+msgid "Room number"
+msgstr "Szobaszám"
+
+#: apps/io.ox/contacts/model.js module:io.ox/contacts
+msgid "Employee ID"
+msgstr "Alkalmazotti azonosító"
+
+#: apps/io.ox/contacts/model.js module:io.ox/contacts
+msgid "Sales Volume"
+msgstr "Értékesítési mennyiség"
+
+#: apps/io.ox/contacts/model.js module:io.ox/contacts
+msgid "TAX ID"
+msgstr "Adószám"
+
+#: apps/io.ox/contacts/model.js module:io.ox/contacts
+msgid "Commercial Register"
+msgstr "Cégjegyzékszám"
+
+#: apps/io.ox/contacts/model.js module:io.ox/contacts
+msgid "Branches"
+msgstr "Fiókirodák"
+
+#: apps/io.ox/contacts/model.js module:io.ox/contacts
+msgid "Business category"
+msgstr "Cégkategória"
+
+#: apps/io.ox/contacts/model.js module:io.ox/contacts apps/io.ox/core/yell.js
+#: module:io.ox/core
+msgid "Info"
+msgstr "Információ"
+
+#: apps/io.ox/contacts/model.js module:io.ox/contacts
+msgid "Manager"
+msgstr "Főnök"
+
+#: apps/io.ox/contacts/model.js module:io.ox/contacts
+msgid "Assistant"
+msgstr "Asszisztens"
+
+#: apps/io.ox/contacts/model.js module:io.ox/contacts
+msgid "Phone (business)"
+msgstr "Telefon (üzleti)"
+
+#: apps/io.ox/contacts/model.js module:io.ox/contacts
+msgid "Phone (business alt)"
+msgstr "Telefon (másik üzleti)"
+
+#: apps/io.ox/contacts/model.js module:io.ox/contacts
+msgid "Fax"
+msgstr "Fax"
+
+#: apps/io.ox/contacts/model.js module:io.ox/contacts
+msgid "Telephone callback"
+msgstr "Visszahívási telefon"
+
+#: apps/io.ox/contacts/model.js module:io.ox/contacts
+msgid "Phone (car)"
+msgstr "Telefon (autó)"
+
+#: apps/io.ox/contacts/model.js module:io.ox/contacts
+msgid "Phone (company)"
+msgstr "Telefon (cég)"
+
+#: apps/io.ox/contacts/model.js module:io.ox/contacts
+msgid "Phone (home)"
+msgstr "Telefon (otthoni)"
+
+#: apps/io.ox/contacts/model.js module:io.ox/contacts
+msgid "Phone (home alt)"
+msgstr "Telefon (másik otthoni)"
+
+#: apps/io.ox/contacts/model.js module:io.ox/contacts
+msgid "Fax (Home)"
+msgstr "Fax (otthoni)"
+
+#. vcard (electronic business card) field
+#: apps/io.ox/contacts/model.js module:io.ox/contacts
+#: apps/io.ox/contacts/print-details.js apps/io.ox/contacts/print.js
+#: apps/io.ox/onboarding/clients/extensions.js module:io.ox/core/onboarding
+msgid "Cell phone"
+msgstr "Mobiltelefon"
+
+#: apps/io.ox/contacts/model.js module:io.ox/contacts
+msgid "Cell phone (alt)"
+msgstr "Mobiltelefon (másik)"
+
+#: apps/io.ox/contacts/model.js module:io.ox/contacts
+msgid "Phone (other)"
+msgstr "Telefon (egyéb)"
+
+#: apps/io.ox/contacts/model.js module:io.ox/contacts
+msgid "Fax (alt)"
+msgstr "Fax (másik)"
+
+#: apps/io.ox/contacts/model.js module:io.ox/contacts
+msgid "Email 1 / Phone number"
+msgstr "1. e-mail / telefonszám"
+
+#: apps/io.ox/contacts/model.js module:io.ox/contacts
+msgid "Email 1"
+msgstr "1. e-mail"
+
+#: apps/io.ox/contacts/model.js module:io.ox/contacts
+msgid "Email 2"
+msgstr "2. e-mail"
+
+#: apps/io.ox/contacts/model.js module:io.ox/contacts
+msgid "Email 3"
+msgstr "3. e-mail"
+
+#: apps/io.ox/contacts/model.js module:io.ox/contacts
+#: apps/io.ox/onboarding/clients/config.js module:io.ox/core/onboarding
+#: apps/plugins/portal/rss/register.js module:io.ox/portal
+msgid "URL"
+msgstr "URL"
+
+#: apps/io.ox/contacts/model.js module:io.ox/contacts
+msgid "Telephone (ISDN)"
+msgstr "Telefon (ISDN)"
+
+#: apps/io.ox/contacts/model.js module:io.ox/contacts
+msgid "Pager"
+msgstr "Személyhívó"
+
+#: apps/io.ox/contacts/model.js module:io.ox/contacts
+msgid "Telephone primary"
+msgstr "Telefon (elsődleges)"
+
+#: apps/io.ox/contacts/model.js module:io.ox/contacts
+msgid "Telephone radio"
+msgstr "Telefon (rádiós)"
+
+#: apps/io.ox/contacts/model.js module:io.ox/contacts
+msgid "Telex"
+msgstr "Telex"
+
+#: apps/io.ox/contacts/model.js module:io.ox/contacts
+msgid "TTY/TDD"
+msgstr "TTY/TDD"
+
+#: apps/io.ox/contacts/model.js module:io.ox/contacts
+msgid "Instant Messenger 1"
+msgstr "1. azonnali üzenetküldő"
+
+#: apps/io.ox/contacts/model.js module:io.ox/contacts
+msgid "Instant Messenger 2"
+msgstr "2. azonnali üzenetküldő"
+
+#: apps/io.ox/contacts/model.js module:io.ox/contacts
+msgid "IP phone"
+msgstr "IP-telefon"
+
+#: apps/io.ox/contacts/model.js module:io.ox/contacts
+msgid "Phone (assistant)"
+msgstr "Telefon (asszisztens)"
+
+#: apps/io.ox/contacts/model.js module:io.ox/contacts
+msgid "Company"
+msgstr "Cég"
+
+#: apps/io.ox/contacts/model.js module:io.ox/contacts
+msgid "Image 1"
+msgstr "1. kép"
+
+#: apps/io.ox/contacts/model.js module:io.ox/contacts
+msgid "Optional 01"
+msgstr "Opcionális 01"
+
+#: apps/io.ox/contacts/model.js module:io.ox/contacts
+msgid "Optional 02"
+msgstr "Opcionális 02"
+
+#: apps/io.ox/contacts/model.js module:io.ox/contacts
+msgid "Optional 03"
+msgstr "Opcionális 03"
+
+#: apps/io.ox/contacts/model.js module:io.ox/contacts
+msgid "Optional 04"
+msgstr "Opcionális 04"
+
+#: apps/io.ox/contacts/model.js module:io.ox/contacts
+msgid "Optional 05"
+msgstr "Opcionális 05"
+
+#: apps/io.ox/contacts/model.js module:io.ox/contacts
+msgid "Optional 06"
+msgstr "Opcionális 06"
+
+#: apps/io.ox/contacts/model.js module:io.ox/contacts
+msgid "Optional 07"
+msgstr "Opcionális 07"
+
+#: apps/io.ox/contacts/model.js module:io.ox/contacts
+msgid "Optional 08"
+msgstr "Opcionális 08"
+
+#: apps/io.ox/contacts/model.js module:io.ox/contacts
+msgid "Optional 09"
+msgstr "Opcionális 09"
+
+#: apps/io.ox/contacts/model.js module:io.ox/contacts
+msgid "Optional 10"
+msgstr "Opcionális 10"
+
+#: apps/io.ox/contacts/model.js module:io.ox/contacts
+msgid "Optional 11"
+msgstr "Opcionális 11"
+
+#: apps/io.ox/contacts/model.js module:io.ox/contacts
+msgid "Optional 12"
+msgstr "Opcionális 12"
+
+#: apps/io.ox/contacts/model.js module:io.ox/contacts
+msgid "Optional 13"
+msgstr "Opcionális 13"
+
+#: apps/io.ox/contacts/model.js module:io.ox/contacts
+msgid "Optional 14"
+msgstr "Opcionális 14"
+
+#: apps/io.ox/contacts/model.js module:io.ox/contacts
+msgid "Optional 15"
+msgstr "Opcionális 15"
+
+#: apps/io.ox/contacts/model.js module:io.ox/contacts
+msgid "Optional 16"
+msgstr "Opcionális 16"
+
+#: apps/io.ox/contacts/model.js module:io.ox/contacts
+msgid "Optional 17"
+msgstr "Opcionális 17"
+
+#: apps/io.ox/contacts/model.js module:io.ox/contacts
+msgid "Optional 18"
+msgstr "Opcionális 18"
+
+#: apps/io.ox/contacts/model.js module:io.ox/contacts
+msgid "Optional 19"
+msgstr "Opcionális 19"
+
+#: apps/io.ox/contacts/model.js module:io.ox/contacts
+msgid "Optional 20"
+msgstr "Opcionális 20"
+
+#: apps/io.ox/contacts/model.js module:io.ox/contacts
+msgid "Links"
+msgstr "Hivatkozások"
+
+#: apps/io.ox/contacts/model.js module:io.ox/contacts
+msgid "Mark as distributionlist"
+msgstr "Megjelölés disztribúciós listaként"
+
+#: apps/io.ox/contacts/model.js module:io.ox/contacts
+msgid "Default address"
+msgstr "Alapértelmezett cím"
+
+#: apps/io.ox/contacts/model.js module:io.ox/contacts
+msgid "Address Home"
+msgstr "Cím (otthoni)"
+
+#: apps/io.ox/contacts/model.js module:io.ox/contacts
+msgid "Address Business"
+msgstr "Cím (üzleti)"
+
+#: apps/io.ox/contacts/model.js module:io.ox/contacts
+msgid "Address Other"
+msgstr "Cím (egyéb)"
+
+#: apps/io.ox/contacts/model.js module:io.ox/contacts
+msgid "This contact is private and cannot be shared"
+msgstr "Ez a névjegy személyes és nem osztható meg"
+
+#. vcard (electronic business card) field
+#: apps/io.ox/contacts/print-details.js module:io.ox/contacts
+#: apps/io.ox/contacts/print.js
+msgid "Phone"
+msgstr "Telefon"
+
+#. vcard (electronic business card) field
+#: apps/io.ox/contacts/print-details.js module:io.ox/contacts
+#: apps/io.ox/contacts/print.js
+msgid "Email"
+msgstr "E-mail"
+
+#. vcard (electronic business card) field
+#: apps/io.ox/contacts/print-details.js module:io.ox/contacts
+#: apps/io.ox/contacts/view-detail.js
+msgid "Business Address"
+msgstr "Munkahelyi cím"
+
+#. vcard (electronic business card) field
+#: apps/io.ox/contacts/print-details.js module:io.ox/contacts
+#: apps/io.ox/contacts/view-detail.js
+msgid "Home Address"
+msgstr "Otthoni cím"
+
+#. vcard (electronic business card) field
+#: apps/io.ox/contacts/print-details.js module:io.ox/contacts
+#: apps/io.ox/contacts/view-detail.js
+msgid "Other Address"
+msgstr "Egyéb cím"
+
+#. vcard (electronic business card) field
+#: apps/io.ox/contacts/print-details.js module:io.ox/contacts
+msgid "Business"
+msgstr "Cég"
+
+#. vcard (electronic business card) field
+#: apps/io.ox/contacts/print-details.js module:io.ox/contacts
+msgid "Home"
+msgstr "Otthon"
+
+#. vcard (electronic business card) field
+#: apps/io.ox/contacts/print-details.js module:io.ox/contacts
+#: apps/io.ox/mail/accounts/settings.js module:io.ox/mail/accounts/settings
+msgid "Other"
+msgstr "Egyéb"
+
+#. vcard (electronic business card) field
+#: apps/io.ox/contacts/print-details.js module:io.ox/contacts
+#: apps/io.ox/contacts/view-detail.js
+msgid "Messenger"
+msgstr "Üzenetküldés"
+
+#: apps/io.ox/contacts/print.js module:io.ox/contacts
+msgid "Note: One contact is not shown due to missing phone numbers"
+msgid_plural "Note: %1$d contacts are not shown due to missing phone numbers"
+msgstr[0] "Megjegyzés: az egyik névjegy nem jelenik meg, mert nincs hozzá telefonszám"
+msgstr[1] "Megjegyzés: %1$d névjegy nem jelenik meg, mert nincs hozzá telefonszám"
+
+#: apps/io.ox/contacts/print.js module:io.ox/contacts
+msgid "This note will not be printed"
+msgstr "Ez a megjegyzés nem kerül nyomtatásra"
+
+#: apps/io.ox/contacts/settings/pane.js module:io.ox/contacts
+msgid "Language-specific default"
+msgstr "Nyelvspecifikus alapértelmezés"
+
+#: apps/io.ox/contacts/settings/pane.js module:io.ox/contacts
+msgid "First name Last name"
+msgstr "Utónév vezetéknév"
+
+#: apps/io.ox/contacts/settings/pane.js module:io.ox/contacts
+msgid "Last name, First name"
+msgstr "Vezetéknév, utónév"
+
+#: apps/io.ox/contacts/settings/pane.js module:io.ox/contacts
+#: apps/io.ox/contacts/view-detail.js
+msgid "Google Maps"
+msgstr "Google Maps"
+
+#: apps/io.ox/contacts/settings/pane.js module:io.ox/contacts
+#: apps/io.ox/contacts/view-detail.js
+msgid "Open Street Map"
+msgstr "Open Street Map"
+
+#: apps/io.ox/contacts/settings/pane.js module:io.ox/contacts
+msgid "No link"
+msgstr "Nincs kapcsolat"
+
+#: apps/io.ox/contacts/settings/pane.js module:io.ox/contacts
+#: apps/io.ox/contacts/view-detail.js
+msgid "Apple Maps"
+msgstr "Apple Maps"
+
+#: apps/io.ox/contacts/settings/pane.js module:io.ox/contacts
+#: apps/io.ox/mail/detail/links.js module:io.ox/mail
+msgid "Address Book"
+msgstr "Címjegyzék"
+
+#: apps/io.ox/contacts/settings/pane.js module:io.ox/contacts
+msgid "Display of names"
+msgstr "Nevek megjelenítése"
+
+#: apps/io.ox/contacts/settings/pane.js module:io.ox/contacts
+msgid "Initial folder"
+msgstr "Kezdőmappa"
+
+#: apps/io.ox/contacts/settings/pane.js module:io.ox/contacts
+msgid "Start in global address book"
+msgstr "Kezdés a globális címjegyzékben"
+
+#: apps/io.ox/contacts/settings/pane.js module:io.ox/contacts
+msgid "Link postal addresses with map service"
+msgstr "Postai címek összekötése a térképszolgáltatással"
+
+#: apps/io.ox/contacts/toolbar.js module:io.ox/contacts
+msgid "Invite"
+msgstr "Meghívás"
+
+#: apps/io.ox/contacts/toolbar.js module:io.ox/contacts
+msgid "Delete contact"
+msgstr "Névjegy törlése"
+
+#. Name with title
+#. %1$s is the first name
+#. %2$s is the last name
+#. %3$s is the title
+#: apps/io.ox/contacts/util.js module:io.ox/contacts
+msgid "%3$s %2$s, %1$s"
+msgstr "%3$s %2$s %1$s"
+
+#. Name without title
+#. %1$s is the first name
+#. %2$s is the last name
+#: apps/io.ox/contacts/util.js module:io.ox/contacts
+msgid "%2$s, %1$s"
+msgstr "%2$s %1$s"
+
+#. Name in mail addresses
+#. %1$s is the first name
+#. %2$s is the last name
+#: apps/io.ox/contacts/util.js module:io.ox/contacts
+msgctxt "mail address"
+msgid "%1$s %2$s"
+msgstr "%1$s %2$s"
+
+#. '%1$s contact's display name
+#: apps/io.ox/contacts/util.js module:io.ox/contacts
+msgid "%1$s could not be added as the contact has no valid email field."
+msgstr "A(z) %1$s nem adható hozzá, mivel a partnernek nincs érvényes e-mail mezője."
+
+#: apps/io.ox/contacts/util.js module:io.ox/contacts
+msgid "Some contacts could not be added as they have no valid email field."
+msgstr "Egyes névjegyeket nem lehetett hozzáadni, mivel nem rendelkeznek érvényes e-mail mezővel."
+
+#: apps/io.ox/contacts/view-detail.js module:io.ox/contacts
+msgid "Distribution list with 1 entry"
+msgid_plural "Distribution list with %1$d entries"
+msgstr[0] "Disztribúciós lista 1 bejegyzéssel"
+msgstr[1] "Disztribúciós lista %1$d bejegyzéssel"
+
+#: apps/io.ox/contacts/view-detail.js module:io.ox/contacts
+#: apps/io.ox/participants/chronos-views.js module:io.ox/core
+#: apps/io.ox/participants/views.js
+msgid "Resource"
+msgstr "Erőforrás"
+
+#: apps/io.ox/contacts/view-detail.js module:io.ox/contacts
+#: apps/io.ox/core/tk/attachments.js module:io.ox/core
+#: apps/io.ox/mail/toolbar.js module:io.ox/mail apps/io.ox/tasks/view-detail.js
+#: module:io.ox/tasks
+msgid "All attachments"
+msgstr "Minden melléklet"
+
+#: apps/io.ox/contacts/view-detail.js module:io.ox/contacts
+msgid "Could not load attachments for this contact."
+msgstr "A névjegy mellékletei nem tölthetők be."
+
+#. %1$s is a map service, like "Google Maps"
+#: apps/io.ox/contacts/view-detail.js module:io.ox/contacts
+msgid "Open in %1$s"
+msgstr "Megnyitás ebben: %1$s"
+
+#: apps/io.ox/contacts/view-detail.js module:io.ox/contacts
+msgid "Personal"
+msgstr "Személyes"
+
+#: apps/io.ox/contacts/view-detail.js module:io.ox/contacts
+msgid "Job"
+msgstr "Munka"
+
+#: apps/io.ox/contacts/view-detail.js module:io.ox/contacts
+msgid "Mail and Messaging"
+msgstr "Levél és üzenetküldés"
+
+#: apps/io.ox/contacts/view-detail.js module:io.ox/contacts
+msgid "Phone numbers"
+msgstr "Telefonszámok"
+
+#. section name for contact fields in detail view
+#: apps/io.ox/contacts/view-detail.js module:io.ox/contacts
+msgid "Miscellaneous"
+msgstr "Egyebek"
+
+#: apps/io.ox/contacts/view-detail.js module:io.ox/contacts
+msgid "Copy to description"
+msgstr "Másolás a leírásba"
+
+#: apps/io.ox/contacts/view-detail.js module:io.ox/contacts
+msgid "Saved in:"
+msgstr "Mentés itt:"
+
+#: apps/io.ox/contacts/widgets/pictureUpload.js module:io.ox/contacts
+msgid ""
+"This filetype is not supported as contact picture. Only image types (JPG, "
+"GIF, BMP or PNG) are supported."
+msgstr "Ez a fájltípus nem támogatott. Csak képtípusokat (JPG, GIF, BMP vagy PNG) lehet használni."
+
+#. %1$s maximum file size
+#: apps/io.ox/contacts/widgets/pictureUpload.js module:io.ox/contacts
+msgid "Your selected picture exceeds the maximum allowed file size of %1$s"
+msgstr "A kiválasztott kép mérete meghaladja a engedélyezett maximumot: %1$s"
+
+#: apps/io.ox/core/about/about.js module:io.ox/core
+#: apps/io.ox/core/settings/errorlog/settings/pane.js
+msgid "UI version"
+msgstr "Grafikus felület verziója"
+
+#: apps/io.ox/core/about/about.js module:io.ox/core
+#: apps/io.ox/core/settings/errorlog/settings/pane.js
+msgid "Server version"
+msgstr "Kiszolgáló verziója"
+
+#: apps/io.ox/core/api/attachment.js module:io.ox/core
+msgid "Saved appointment attachment"
+msgstr "Találkozómelléklet mentve"
+
+#: apps/io.ox/core/api/attachment.js module:io.ox/core
+msgid "Saved task attachment"
+msgstr "Mentett feladatmelléklet"
+
+#: apps/io.ox/core/api/attachment.js module:io.ox/core
+msgid "Saved contact attachment"
+msgstr "Névjegy melléklete elmentve"
+
+#: apps/io.ox/core/api/attachment.js module:io.ox/core
+msgid "Saved attachment"
+msgstr "Melléklet mentve"
+
+#: apps/io.ox/core/attachments/view.js module:io.ox/core
+msgid "Toggle preview"
+msgstr "Előkép átváltása"
+
+#: apps/io.ox/core/attachments/view.js module:io.ox/core
+msgid "%1$d attachment"
+msgid_plural "%1$d attachments"
+msgstr[0] "%1$d melléklet"
+msgstr[1] "%1$d melléklet"
+
+#: apps/io.ox/core/boot/i18n.js module:io.ox/core/boot
+#: apps/plugins/administration/groups/settings/edit.js module:io.ox/core
+msgid "User name"
+msgstr "Felhasználónév"
+
+#: apps/io.ox/core/boot/i18n.js module:io.ox/core/boot
+#: apps/io.ox/core/relogin.js module:io.ox/core
+msgid "Sign in"
+msgstr "Bejelentkezés"
+
+#. the noun not the verb
+#: apps/io.ox/core/boot/i18n.js module:io.ox/core/boot
+msgctxt "word"
+msgid "Sign in"
+msgstr "Bejelentkezés"
+
+#: apps/io.ox/core/boot/i18n.js module:io.ox/core/boot
+msgid "Stay signed in"
+msgstr "Maradjon bejelentkezve"
+
+#: apps/io.ox/core/boot/i18n.js module:io.ox/core/boot
+msgid "Forgot your password?"
+msgstr "Elfelejtette a jelszót?"
+
+#: apps/io.ox/core/boot/i18n.js module:io.ox/core/boot
+msgid "Languages"
+msgstr "Nyelvek"
+
+#: apps/io.ox/core/boot/i18n.js module:io.ox/core/boot
+msgid ""
+"No connection to server. Please check your internet connection and retry."
+msgstr "Nincs kapcsolat a kiszolgálóhoz. Ellenőrizze internetkapcsolatát, és próbálja újra."
+
+#: apps/io.ox/core/boot/i18n.js module:io.ox/core/boot
+msgid "Please enter your credentials."
+msgstr "Adja meg a hitelesítési adatait."
+
+#: apps/io.ox/core/boot/i18n.js module:io.ox/core/boot
+msgid "Please enter your password."
+msgstr "Adja meg jelszavát."
+
+#: apps/io.ox/core/boot/i18n.js module:io.ox/core/boot
+msgid "Your browser version is not supported!"
+msgstr "A böngésző verziója nem támogatott"
+
+#: apps/io.ox/core/boot/i18n.js module:io.ox/core/boot
+msgid "Your browser is not supported!"
+msgstr "A böngészője nem támogatott"
+
+#: apps/io.ox/core/boot/i18n.js module:io.ox/core/boot
+msgid "This browser is not supported on your current platform."
+msgstr "A böngészője nem támogatott ezen a platformon."
+
+#. %n in the lowest version of Android
+#: apps/io.ox/core/boot/i18n.js module:io.ox/core/boot
+msgid "You need to use Android %n or higher."
+msgstr "Az Android %n vagy újabb verziója szükséges."
+
+#. %n is the lowest version of iOS
+#: apps/io.ox/core/boot/i18n.js module:io.ox/core/boot
+msgid "You need to use iOS %n or higher."
+msgstr "Az iOS %n vagy újabb verziója szükséges."
+
+#: apps/io.ox/core/boot/i18n.js module:io.ox/core/boot
+msgid "Your platform is not supported!"
+msgstr "A platform nem támogatott!"
+
+#: apps/io.ox/core/boot/i18n.js module:io.ox/core/boot
+msgid "This platform is currently not supported."
+msgstr "A platform jelenleg nem támogatott."
+
+#. all variables are version strings of the browsers, like 52 in Chrome 52
+#: apps/io.ox/core/boot/i18n.js module:io.ox/core/boot
+msgid ""
+"Support starts with Chrome %1$d, Firefox %2$d, IE %3$d, and Safari %4$d."
+msgstr "A támogatás a Chrome %1$d, a Firefox %2$d, az IE %3$d és a Safari %4$d verzióknál kezdődik."
+
+#. 'Google Chrome' is a brand and should not be translated
+#: apps/io.ox/core/boot/i18n.js module:io.ox/core/boot
+msgid "For best results we recommend using Google Chrome for Android."
+msgstr "A legjobb eredmény érdekében javasoljuk a Google Chrome for Android használatát."
+
+#. The missing word at the end of the sentence ('Play Store') will be injected later by script
+#: apps/io.ox/core/boot/i18n.js module:io.ox/core/boot
+msgid "Get the latest version from the "
+msgstr "Szerezze be a legújabb verziót innen: "
+
+#: apps/io.ox/core/boot/i18n.js module:io.ox/core/boot
+msgid "Your operating system is not supported."
+msgstr "Az operációs rendszere nem támogatott."
+
+#: apps/io.ox/core/boot/i18n.js module:io.ox/core/boot
+msgid "Your password is expired. Please change your password to continue."
+msgstr "A jelszava lejárt. Módosítsa a jelszavát a munka folytatásához."
+
+#: apps/io.ox/core/boot/i18n.js module:io.ox/core/boot
+msgid "Please update your browser."
+msgstr "Frissítse böngészőjét."
+
+#. browser recommendation: sentence ends with 'Google Chrome' (wrappend in a clickable link)
+#: apps/io.ox/core/boot/i18n.js module:io.ox/core/boot
+msgid "For best results, please use "
+msgstr "A legjobb eredmények érdekében használja a következőt:"
+
+#: apps/io.ox/core/boot/i18n.js module:io.ox/core/boot
+msgid "You have been automatically signed out"
+msgstr "Automatikusan ki lett jelentkeztetve"
+
+#: apps/io.ox/core/boot/i18n.js module:io.ox/core/boot
+msgid ""
+"Unsupported Preview - Certain functions disabled and stability not assured "
+"until general release later this year"
+msgstr "Nem támogatott előzetes kiadás - Egyes funkciók le vannak tiltva, és a stabilitás nem garantált az idei megjelenésig"
+
+#: apps/io.ox/core/boot/i18n.js module:io.ox/core/boot
+msgid "Offline mode"
+msgstr "Kapcsolat nélküli mód"
+
+#: apps/io.ox/core/boot/i18n.js module:io.ox/core/boot
+msgid "Your browser's cookie functionality is disabled. Please turn it on."
+msgstr "A böngésző süti funkciója ki van kapcsolva. Kapcsolja azt vissza."
+
+#: apps/io.ox/core/boot/i18n.js module:io.ox/core/boot
+msgid "Connection timed out. Please try reloading the page."
+msgstr "Időtúllépés. Kérjük, próbálja meg újratölteni az oldalt."
+
+#: apps/io.ox/core/boot/i18n.js module:io.ox/core/boot
+msgid "Something went wrong. Please close this browser tab and try again."
+msgstr "Valami elromlott. Kérjük, zárja be a böngészőlapot, és próbálja meg újra."
+
+#: apps/io.ox/core/boot/warning.js module:io.ox/core/boot
+msgid "Warning!"
+msgstr "Figyelmeztetés!"
+
+#: apps/io.ox/core/boot/warning.js module:io.ox/core/boot
+msgid ""
+"This is a browser feature for developers. If you were asked to copy and "
+"paste anything here, somebody might want to take over your account. Do not "
+"enter any script code without knowing what it does."
+msgstr "Ez a böngésző funkció fejlesztők számára. Ha valaki azt kéri, hogy másoljon ide egy kódrészletet, lehet, hogy át akarja venni a fiókját. Ne írjon ide semmilyen kódot ha nincs tisztában azzal, hogy mire szolgál."
+
+#. number of selected item
+#. %1$s is the number surrounded by a tag
+#: apps/io.ox/core/commons.js module:io.ox/core
+msgid "%1$s item selected"
+msgid_plural "%1$s items selected"
+msgstr[0] "%1$s elem kijelölve"
+msgstr[1] "%1$s elem kijelölve"
+
+#: apps/io.ox/core/commons.js module:io.ox/core
+msgid "Selection Details"
+msgstr "Kijelölés részletei"
+
+#: apps/io.ox/core/commons.js module:io.ox/core apps/io.ox/files/main.js
+#: module:io.ox/files
+msgid "No elements selected"
+msgstr "Nincs elem kijelölve"
+
+#: apps/io.ox/core/commons.js module:io.ox/core
+msgid "Results"
+msgstr "Találatok"
+
+#: apps/io.ox/core/commons.js module:io.ox/core
+msgid "Item list"
+msgstr "Elemlista"
+
+#: apps/io.ox/core/commons.js module:io.ox/core
+msgid "Premium features"
+msgstr "Prémium szolgáltatások"
+
+#: apps/io.ox/core/commons.js module:io.ox/core
+msgid "Close premium features"
+msgstr "Prémium szolgáltatások bezárása"
+
+#: apps/io.ox/core/commons.js module:io.ox/core
+msgid "Try now!"
+msgstr "Próbálja ki!"
+
+#: apps/io.ox/core/desktop.js module:io.ox/core
+msgid ""
+"Failed to automatically save current stage of work. Please save your work to "
+"avoid data loss in case the browser closes unexpectedly."
+msgstr "A munka jelenlegi állapotának automatikus mentése sikertelen. Mentse munkáját az adatvesztés elkerülése érdekében, ha a böngésző váratlanul bezáródna."
+
+#: apps/io.ox/core/desktop.js module:io.ox/core
+msgid "Could not get a default folder for this application."
+msgstr "Az alapértelmezett mappa nem kérhető le az alkalmazáshoz."
+
+#: apps/io.ox/core/desktop.js module:io.ox/core
+msgid "There are unsaved changes."
+msgstr "Mentetlen beállítások vannak."
+
+#: apps/io.ox/core/desktop.js module:io.ox/core
+msgid "Start search"
+msgstr "Keresés indítása"
+
+#: apps/io.ox/core/desktop.js module:io.ox/core
+msgid "Cancel search"
+msgstr "Keresés megszakítása"
+
+#. search feature help text for screenreaders
+#: apps/io.ox/core/desktop.js module:io.ox/core
+msgid ""
+"Search results page lists all active facets to allow them to be easly "
+"adjustable/removable. Below theses common facets additonal advanced facets "
+"are listed. To narrow down search result please adjust active facets or add "
+"new ones"
+msgstr "A keresési eredmény megjeleníti az összes aktív lapot, hogy azokat könnyedén lehessen beállítani/eltávolítani. Ezek alatt az általános lapok alatt további speciális lapok találhatók. A keresés szűkítéséhez állítsa be a lapokat vagy adjon hozzá újakat."
+
+#: apps/io.ox/core/desktop.js module:io.ox/core
+msgid ""
+"Failed to start application. Maybe you have connection problems. Please try "
+"again."
+msgstr "Az alkalmazás indítása sikertelen. Ezt kapcsolatproblémák okozhatják. Próbálja újra."
+
+#: apps/io.ox/core/emoji/view.js module:io.ox/mail
+msgid "Reset this list"
+msgstr "Lista visszaállítása"
+
+#. Emoji category
+#: apps/io.ox/core/emoji/view.js module:io.ox/mail
+#: apps/io.ox/emoji/categories.js
+msgid "Recently used"
+msgstr "Legutóbb használt"
+
+#. Emoji category
+#: apps/io.ox/core/emoji/view.js module:io.ox/mail
+#: apps/io.ox/emoji/categories.js
+msgid "People"
+msgstr "Emberek"
+
+#. Emoji category
+#: apps/io.ox/core/emoji/view.js module:io.ox/mail
+#: apps/io.ox/emoji/categories.js
+msgid "Symbols"
+msgstr "Szimbólumok"
+
+#. Emoji category
+#: apps/io.ox/core/emoji/view.js module:io.ox/mail
+#: apps/io.ox/emoji/categories.js
+msgid "Nature"
+msgstr "Természet"
+
+#. Emoji category
+#: apps/io.ox/core/emoji/view.js module:io.ox/mail
+#: apps/io.ox/emoji/categories.js
+msgid "Objects"
+msgstr "Tárgyak"
+
+#. Emoji category
+#: apps/io.ox/core/emoji/view.js module:io.ox/mail
+#: apps/io.ox/emoji/categories.js
+msgid "Places"
+msgstr "Helyek"
+
+#: apps/io.ox/core/export.js module:io.ox/core
+msgid "iCalendar"
+msgstr "iCalendar"
+
+#: apps/io.ox/core/export.js module:io.ox/core apps/io.ox/core/import/import.js
+msgid "vCard"
+msgstr "vCard"
+
+#: apps/io.ox/core/export.js module:io.ox/core apps/io.ox/core/import/import.js
+msgid "CSV"
+msgstr "CSV"
+
+#: apps/io.ox/core/export.js module:io.ox/core
+msgid "Export folder"
+msgstr "Mappa exportálása"
+
+#. export selected items (folders), title of a dialog
+#: apps/io.ox/core/export.js module:io.ox/core
+msgid "Export selected"
+msgstr "Kiválasztott exportálása"
+
+#. Warning dialog
+#. %1$s is file format for data export
+#: apps/io.ox/core/export.js module:io.ox/core
+msgid "Format: %1$s"
+msgstr "Formátum: %1$s"
+
+#. file format for data export
+#: apps/io.ox/core/export.js module:io.ox/core apps/io.ox/core/import/import.js
+msgid "Format"
+msgstr "Formátum"
+
+#: apps/io.ox/core/export.js module:io.ox/core
+msgid "No export format available"
+msgstr "Nem áll rendelkezésre exportformátum"
+
+#: apps/io.ox/core/export.js module:io.ox/core
+msgid "Include distribution lists"
+msgstr "Disztribúciós lista hozzáadása"
+
+#. %1$s inline menu title for better accessibility
+#: apps/io.ox/core/extPatterns/links.js module:io.ox/core
+msgid "Inline menu %1$s"
+msgstr "%1$s beágyazott menü"
+
+#: apps/io.ox/core/extPatterns/links.js module:io.ox/core
+msgid "More actions"
+msgstr "További műveletek"
+
+#: apps/io.ox/core/extPatterns/links.js module:io.ox/core
+#: apps/io.ox/find/extensions-api.js apps/io.ox/search/facets/extensions.js
+msgid "More"
+msgstr "Tovább"
+
+#: apps/io.ox/core/folder/actions/add.js module:io.ox/core
+#: apps/io.ox/core/folder/extensions.js
+msgid "Add new calendar"
+msgstr "Új naptár hozzáadása"
+
+#: apps/io.ox/core/folder/actions/add.js module:io.ox/core
+#: apps/io.ox/core/folder/extensions.js
+msgid "Add new address book"
+msgstr "Új címjegyzék hozzáadása"
+
+#: apps/io.ox/core/folder/actions/add.js module:io.ox/core
+#: apps/io.ox/core/folder/contextmenu.js apps/io.ox/core/folder/extensions.js
+#: apps/io.ox/files/actions.js module:io.ox/files
+msgid "Add new folder"
+msgstr "Új mappa hozzáadása"
+
+#: apps/io.ox/core/folder/actions/add.js module:io.ox/core
+msgid "New calendar"
+msgstr "Új naptár"
+
+#: apps/io.ox/core/folder/actions/add.js module:io.ox/core
+msgid "New address book"
+msgstr "Új címjegyzékek"
+
+#: apps/io.ox/core/folder/actions/add.js module:io.ox/core
+msgid "New folder"
+msgstr "Új mappa"
+
+#: apps/io.ox/core/folder/actions/add.js module:io.ox/core
+msgid "Calendar name"
+msgstr "Naptár neve"
+
+#: apps/io.ox/core/folder/actions/add.js module:io.ox/core
+msgid "Address book name"
+msgstr "Címjegyzék neve"
+
+#: apps/io.ox/core/folder/actions/add.js module:io.ox/core
+#: apps/io.ox/core/folder/actions/rename.js apps/io.ox/oauth/settings.js
+#: module:io.ox/settings
+msgid "Folder name"
+msgstr "Mappa neve"
+
+#: apps/io.ox/core/folder/actions/add.js module:io.ox/core
+msgid "Add as public calendar"
+msgstr "Hozzáad nyilvános naptárként"
+
+#: apps/io.ox/core/folder/actions/add.js module:io.ox/core
+msgid "Add as public folder"
+msgstr "Hozzáad nyilvános mappaként"
+
+#: apps/io.ox/core/folder/actions/add.js module:io.ox/core
+msgid ""
+"A public folder is used for content that is of common interest for all "
+"users. To allow other users to read or edit the contents, you have to set "
+"the respective permissions for the public folder."
+msgstr "A nyilvános mappát olyan tartalom tárolására érdemes használni, amely számot tart az összes felhasználó érdeklődésére. Ahhoz, hogy más felhasználók is tudják olvasni vagy szerkeszteni a tartalmat, ahhoz a megfelelő jogosultságot be kell állítani a nyilvános mappán."
+
+#: apps/io.ox/core/folder/actions/archive.js module:io.ox/core
+msgid "Archive messages"
+msgstr "Üzenetek archiválása"
+
+#: apps/io.ox/core/folder/actions/archive.js module:io.ox/core
+msgid "All messages older than %1$d days will be moved to the archive folder"
+msgstr "Minden %1$d napnál régebbi üzenet áthelyezésre kerül az archívum mappába"
+
+#. Verb: (to) archive messages
+#: apps/io.ox/core/folder/actions/archive.js module:io.ox/core
+#: apps/io.ox/mail/actions.js module:io.ox/mail apps/io.ox/mail/contextmenu.js
+#: apps/io.ox/mail/mobile-toolbar-actions.js apps/io.ox/mail/toolbar.js
+msgctxt "verb"
+msgid "Archive"
+msgstr "Archiválás"
+
+#. notification while archiving messages
+#: apps/io.ox/core/folder/actions/archive.js module:io.ox/core
+msgid "Archiving messages ..."
+msgstr "Üzenetek archiválása ..."
+
+#: apps/io.ox/core/folder/actions/common.js module:io.ox/core
+msgid "Move all"
+msgstr "Összes mozgatása"
+
+#: apps/io.ox/core/folder/actions/common.js module:io.ox/core
+msgid "Cleaning up ..."
+msgstr "Tisztítás ..."
+
+#: apps/io.ox/core/folder/actions/common.js module:io.ox/core
+msgid "The folder has been cleaned up."
+msgstr "A mappa tisztítása megtörtént."
+
+#: apps/io.ox/core/folder/actions/common.js module:io.ox/core
+msgid "All messages have been deleted"
+msgstr "Minden üzenet törölve"
+
+#: apps/io.ox/core/folder/actions/common.js module:io.ox/core
+msgid "All files have been deleted"
+msgstr "Minden fájl törölve"
+
+#: apps/io.ox/core/folder/actions/common.js module:io.ox/core
+msgid "The folder has been emptied"
+msgstr "A mappa kiürítése megtörtént"
+
+#: apps/io.ox/core/folder/actions/common.js module:io.ox/core
+msgid "Do you really want to empty folder \"%s\"?"
+msgstr "Biztos, hogy ki szeretné üríteni ezt a mappát: „%s”?"
+
+#: apps/io.ox/core/folder/actions/common.js module:io.ox/core
+#: apps/io.ox/core/folder/contextmenu.js
+msgid "Empty folder"
+msgstr "Mappa ürítése"
+
+#: apps/io.ox/core/folder/actions/imap-subscription.js module:io.ox/core
+msgid "Subscribe to IMAP folders"
+msgstr "Feliratkozás az IMAP mappákra"
+
+#: apps/io.ox/core/folder/actions/move.js module:io.ox/core
+msgid "You cannot move items to virtual folders"
+msgstr "Nem mozgathat elemeket virtuális mappákba."
+
+#: apps/io.ox/core/folder/actions/move.js module:io.ox/core
+msgid "You cannot move items to this folder"
+msgstr "Nem mozgathat elemeket ebbe a mappába"
+
+#: apps/io.ox/core/folder/actions/move.js module:io.ox/core
+msgid "A folder cannot be moved into itself"
+msgstr "A mappát nem lehet áthelyezni önmagába"
+
+#: apps/io.ox/core/folder/actions/move.js module:io.ox/core
+msgid "A folder cannot be moved to one of its subfolders"
+msgstr "A mappa nem mozgatható az egyik almappájába."
+
+#: apps/io.ox/core/folder/actions/move.js module:io.ox/core
+msgid "Please wait for the previous operation to finish"
+msgstr "Várja meg, amíg az előző művelet befejeződik"
+
+#: apps/io.ox/core/folder/actions/move.js module:io.ox/core
+#: apps/io.ox/core/folder/contextmenu.js apps/io.ox/mail/categories/train.js
+#: module:io.ox/mail
+msgid "Move all messages"
+msgstr "Összes üzenet mozgatása"
+
+#: apps/io.ox/core/folder/actions/move.js module:io.ox/core
+msgid "Move folder"
+msgstr "Mappa mozgatása"
+
+#: apps/io.ox/core/folder/actions/properties.js module:io.ox/core
+msgid "CalDAV URL"
+msgstr "CalDAV URL"
+
+#: apps/io.ox/core/folder/actions/properties.js module:io.ox/core
+msgid "Last updated"
+msgstr "Legutóbb frissítve"
+
+#: apps/io.ox/core/folder/actions/properties.js module:io.ox/core
+#: apps/io.ox/core/sub/subscriptions.js module:io.ox/core/sub
+#: apps/plugins/portal/mail/register.js module:plugins/portal
+msgid "Account"
+msgstr "Felhasználói fiók"
+
+#: apps/io.ox/core/folder/actions/properties.js module:io.ox/core
+msgid "iCal feed"
+msgstr "iCal-feed"
+
+#: apps/io.ox/core/folder/actions/properties.js module:io.ox/core
+msgid "Google subscription"
+msgstr "Google-előfizetés"
+
+#: apps/io.ox/core/folder/actions/properties.js module:io.ox/core
+msgid "Calendars of interest"
+msgstr "Érdekes naptárak"
+
+#: apps/io.ox/core/folder/actions/properties.js module:io.ox/core
+#: apps/io.ox/tasks/edit/view-template.js module:io.ox/tasks/edit
+#: apps/plugins/portal/flickr/register.js module:plugins/portal
+msgid "Type"
+msgstr "Típus"
+
+#: apps/io.ox/core/folder/actions/properties.js module:io.ox/core
+#: apps/io.ox/core/folder/contextmenu.js
+msgid "Properties"
+msgstr "Tulajdonságok"
+
+#: apps/io.ox/core/folder/actions/remove.js module:io.ox/core
+msgid ""
+"Could not delete folder. This can be due to insufficient permissions in your "
+"trash folder or this might be a special folder that cannot be deleted."
+msgstr "Nem tudja a mappát törölni. Lehet, hogy nincs megfelelő jogosultsága a saját Törölt elemek mappájához vagy ez egy különleges mappa, amely nem törölhető."
+
+#: apps/io.ox/core/folder/actions/remove.js module:io.ox/core
+msgid "Do you really want to delete calendar \"%s\"?"
+msgstr "Tényleg törölni szeretné a(z) \"%s\" naptárt?"
+
+#: apps/io.ox/core/folder/actions/remove.js module:io.ox/core
+msgid "Do you really want to delete folder \"%s\"?"
+msgstr "Biztos, hogy törölni szeretné a mappát: „%s”?"
+
+#: apps/io.ox/core/folder/actions/remove.js module:io.ox/core
+msgid ""
+"This calendar is shared with others. It won't be available for them any more."
+msgstr "Ez a naptár meg van osztva másokkal. A továbbiakban nem lesz elérhető számukra."
+
+#: apps/io.ox/core/folder/actions/remove.js module:io.ox/core
+msgid ""
+"This folder is shared with others. It won't be available for them any more."
+msgstr "Ez a mappa meg van osztva másokkal. A továbbiakban nem lesz elérhető számukra."
+
+#: apps/io.ox/core/folder/actions/rename.js module:io.ox/core
+msgid "This is a standard folder, which can't be renamed."
+msgstr "Ez egy szabványos mappa, amely nem nevezhető át."
+
+#: apps/io.ox/core/folder/actions/rename.js module:io.ox/core
+msgid "Rename folder"
+msgstr "Mappa átnevezése"
+
+#: apps/io.ox/core/folder/actions/rename.js module:io.ox/core
+#: apps/io.ox/core/folder/contextmenu.js
+#: apps/io.ox/core/viewer/views/toolbarview.js apps/io.ox/files/actions.js
+#: module:io.ox/files apps/io.ox/files/actions/rename.js
+#: apps/io.ox/files/contextmenu.js apps/io.ox/files/favorite/toolbar.js
+#: apps/io.ox/files/toolbar.js
+msgid "Rename"
+msgstr "Átnevezés"
+
+#: apps/io.ox/core/folder/api.js module:io.ox/core
+msgid "Default calendar"
+msgstr "Alapértelmezett naptár"
+
+#. %1$s is the folder owner
+#. %2$s is the folder title
+#: apps/io.ox/core/folder/api.js module:io.ox/core
+msgid "%1$s: %2$s"
+msgstr "%1$s: %2$s"
+
+#: apps/io.ox/core/folder/api.js module:io.ox/core
+#: apps/io.ox/mail/categories/tabs.js module:io.ox/mail
+msgid "Unread messages"
+msgstr "Olvasatlan üzenetek"
+
+#: apps/io.ox/core/folder/api.js module:io.ox/core
+msgid "All my public appointments"
+msgstr "Minden nyilvános találkozóm"
+
+#: apps/io.ox/core/folder/api.js module:io.ox/core
+msgid "Accessing global address book is not permitted"
+msgstr "A globális címjegyzék elérése nem engedélyezett"
+
+#: apps/io.ox/core/folder/api.js module:io.ox/core
+msgid ""
+"Could not save settings. There have to be at least one user with "
+"administration rights."
+msgstr "A beállítások nem menthetők. Legalább egy adminisztrációs jogokkal rendelkező felhasználónak kell lennie."
+
+#: apps/io.ox/core/folder/api.js module:io.ox/core
+#: apps/io.ox/core/sub/subscriptions.js module:io.ox/core/sub
+msgid "New Folder"
+msgstr "Új mappa"
+
+#: apps/io.ox/core/folder/contextmenu.js module:io.ox/core
+msgid "Mark all messages as read"
+msgstr "Összes üzenet megjelölése olvasottnak"
+
+#: apps/io.ox/core/folder/contextmenu.js module:io.ox/core
+msgid "Clean up"
+msgstr "Tisztítás"
+
+#: apps/io.ox/core/folder/contextmenu.js module:io.ox/core
+msgid "Archive old messages"
+msgstr "Régi üzenetek archiválása"
+
+#: apps/io.ox/core/folder/contextmenu.js module:io.ox/core
+msgid "Empty trash"
+msgstr "Szemetes ürítése"
+
+#: apps/io.ox/core/folder/contextmenu.js module:io.ox/core
+msgid "Delete all messages"
+msgstr "Összes üzenet törlése"
+
+#: apps/io.ox/core/folder/contextmenu.js module:io.ox/core
+#: apps/io.ox/files/contextmenu.js apps/io.ox/files/toolbar.js
+#: module:io.ox/files
+msgid "Delete forever"
+msgstr "Törölés örökre"
+
+#: apps/io.ox/core/folder/contextmenu.js module:io.ox/core
+#: apps/io.ox/files/contextmenu.js apps/io.ox/files/toolbar.js
+#: module:io.ox/files
+msgid "Restore"
+msgstr "Visszaállítás"
+
+#: apps/io.ox/core/folder/contextmenu.js module:io.ox/core
+#: apps/io.ox/files/contextmenu.js
+msgid "Download entire folder"
+msgstr "Teljes mappa letöltése"
+
+#: apps/io.ox/core/folder/contextmenu.js module:io.ox/core
+#: apps/io.ox/core/import/import.js
+#: apps/io.ox/mail/settings/signatures/settings/pane.js module:io.ox/mail
+msgid "Import"
+msgstr "Importálás"
+
+#: apps/io.ox/core/folder/contextmenu.js module:io.ox/core
+msgid "Sharing"
+msgstr "Megosztás"
+
+#: apps/io.ox/core/folder/contextmenu.js module:io.ox/core
+#: apps/io.ox/files/contextmenu.js
+msgid "Permissions / Invite people"
+msgstr "Engedélyek / Emberek meghívása"
+
+#: apps/io.ox/core/folder/contextmenu.js module:io.ox/core
+msgid "Permissions"
+msgstr "Jogosultságok"
+
+#: apps/io.ox/core/folder/contextmenu.js module:io.ox/core
+#: apps/io.ox/core/viewer/views/toolbarview.js apps/io.ox/files/actions.js
+#: module:io.ox/files apps/io.ox/files/contextmenu.js
+msgid "Create sharing link"
+msgstr "Megosztási hivatkozás létrehozása"
+
+#: apps/io.ox/core/folder/contextmenu.js module:io.ox/core
+#: apps/io.ox/files/contextmenu.js apps/io.ox/files/favorite/toolbar.js
+msgid "Show in Drive"
+msgstr "Megjelenítés a Drive-on"
+
+#: apps/io.ox/core/folder/contextmenu.js module:io.ox/core
+msgid "Show"
+msgstr "Megjelenítés"
+
+#: apps/io.ox/core/folder/contextmenu.js module:io.ox/core
+msgid "Hide"
+msgstr "Elrejtés"
+
+#: apps/io.ox/core/folder/contextmenu.js module:io.ox/core
+msgid "Refresh this calendar"
+msgstr "Naptár frissítése"
+
+#: apps/io.ox/core/folder/contextmenu.js module:io.ox/core
+msgid "Show all calendars"
+msgstr "Összes naptár megjelenítése"
+
+#: apps/io.ox/core/folder/contextmenu.js module:io.ox/core
+msgid "Show this calendar only"
+msgstr "Csak ezt a naptárat jelenítse meg"
+
+#: apps/io.ox/core/folder/contextmenu.js module:io.ox/core
+msgid "Select all messages"
+msgstr "Összes üzenet kiválasztása"
+
+#: apps/io.ox/core/folder/extensions.js module:io.ox/core
+#: apps/io.ox/files/main.js module:io.ox/files
+msgid "My shares"
+msgstr "Saját megosztások"
+
+#: apps/io.ox/core/folder/extensions.js module:io.ox/core
+msgid "My folders"
+msgstr "Saját mappák"
+
+#: apps/io.ox/core/folder/extensions.js module:io.ox/core
+#: apps/io.ox/files/actions/add-storage-account.js module:io.ox/files
+msgid "Add storage account"
+msgstr "Tároló felhasználói fiók hozzáadása"
+
+#: apps/io.ox/core/folder/extensions.js module:io.ox/core
+#: apps/io.ox/core/sub/subscriptions.js module:io.ox/core/sub
+msgid "Subscribe to address book"
+msgstr "Feliratkozás a címjegyzékhez"
 
 #: apps/io.ox/core/folder/extensions.js module:io.ox/core
 msgid "View all attachments"
 msgstr "Összes melléklet megjelenítése."
 
-#: apps/io.ox/core/viewer/views/toolbarview.js module:io.ox/core
-msgid "View details"
-msgstr "Részletek megjelenítése"
+#: apps/io.ox/core/folder/extensions.js module:io.ox/core
+#: apps/io.ox/mail/accounts/settings.js module:io.ox/mail/accounts/settings
+#: apps/io.ox/mail/folderview-extensions.js module:io.ox/mail
+msgid "Add mail account"
+msgstr "E-mail fiók hozzáadása"
+
+#: apps/io.ox/core/folder/extensions.js module:io.ox/core
+msgid "Synchronize with your tablet or smartphone"
+msgstr "Szinkronizáció a táblagéppel vagy telefonnal"
+
+#: apps/io.ox/core/folder/extensions.js module:io.ox/core
+msgid "Hidden address books"
+msgstr "Rejtett címjegyzékek"
+
+#: apps/io.ox/core/folder/extensions.js module:io.ox/core
+#: apps/plugins/portal/tasks/register.js module:plugins/portal
+msgid "My tasks"
+msgstr "Saját feladatok"
+
+#: apps/io.ox/core/folder/extensions.js module:io.ox/core
+msgid "Public tasks"
+msgstr "Nyilvános feladatok"
+
+#: apps/io.ox/core/folder/extensions.js module:io.ox/core
+msgid "Shared tasks"
+msgstr "Megosztott feladatok"
+
+#: apps/io.ox/core/folder/extensions.js module:io.ox/core
+msgid "Hidden tasks"
+msgstr "Rejtett feladatok"
+
+#: apps/io.ox/core/folder/extensions.js module:io.ox/core
+msgid "Personal calendar"
+msgstr "Személyes naptár"
+
+#: apps/io.ox/core/folder/extensions.js module:io.ox/core
+#: apps/io.ox/core/sub/subscriptions.js module:io.ox/core/sub
+msgid "Subscribe to calendar"
+msgstr "Feliratkozás a naptárra"
+
+#: apps/io.ox/core/folder/extensions.js module:io.ox/core
+msgid "Browse calendars of interest"
+msgstr "Tallózás az érdekes naptárak között"
+
+#: apps/io.ox/core/folder/extensions.js module:io.ox/core
+msgid "Google calendar"
+msgstr "Google Naptár"
+
+#: apps/io.ox/core/folder/extensions.js module:io.ox/core
+msgid "Subscribe via URL (iCal)"
+msgstr "Feliratkozás az URL-en keresztül (iCal)"
+
+#: apps/io.ox/core/folder/extensions.js module:io.ox/core
+msgid "Import calendar"
+msgstr "Naptár importálása"
+
+#: apps/io.ox/core/folder/extensions.js module:io.ox/core
+#: apps/io.ox/core/import/import.js
+msgid "Upload file"
+msgstr "Fájl feltöltése"
+
+#: apps/io.ox/core/folder/extensions.js module:io.ox/core
+msgid "Shared by other users"
+msgstr "Más felhasználó által megosztott"
+
+#: apps/io.ox/core/folder/extensions.js module:io.ox/core
+msgid "You share this folder with other users"
+msgstr "Ezt a mappát megosztja más felhasználókkal"
+
+#: apps/io.ox/core/folder/extensions.js module:io.ox/core
+msgid "This folder has subscriptions"
+msgstr "A mappa feliratkozásokat tartalmaz"
+
+#: apps/io.ox/core/folder/extensions.js module:io.ox/core
+msgid "This folder has publications and/or subscriptions"
+msgstr "A mappa tartalmaz publikációkat és/vagy feliratkozásokat"
+
+#: apps/io.ox/core/folder/favorites.js module:io.ox/core
+#: apps/io.ox/core/viewer/views/toolbarview.js apps/io.ox/files/actions.js
+#: module:io.ox/files apps/io.ox/files/contextmenu.js
+#: apps/io.ox/files/favorite/toolbar.js apps/io.ox/files/favorites.js
+#: apps/io.ox/files/toolbar.js
+msgid "Remove from favorites"
+msgstr "Eltávolítás a kedvencek közül"
+
+#: apps/io.ox/core/folder/favorites.js module:io.ox/core
+#: apps/io.ox/core/viewer/views/toolbarview.js apps/io.ox/files/actions.js
+#: module:io.ox/files apps/io.ox/files/contextmenu.js
+#: apps/io.ox/files/favorites.js
+msgid "Add to favorites"
+msgstr "Hozzáadás a kedvencekhez"
+
+#: apps/io.ox/core/folder/node.js module:io.ox/core
+msgid "Total: %1$d"
+msgstr "Összesen: %1$d"
+
+#: apps/io.ox/core/folder/node.js module:io.ox/core
+msgid "%1$d total"
+msgstr "%1$d összesen"
+
+#: apps/io.ox/core/folder/node.js module:io.ox/core
+msgid "Unread: %1$d"
+msgstr "Olvasatlan: %1$d"
+
+#. %1$d number of unread mails
+#: apps/io.ox/core/folder/node.js module:io.ox/core
+#: apps/plugins/notifications/mail/register.js module:plugins/notifications
+msgid "%1$d unread"
+msgstr "%1$d olvasatlan"
+
+#: apps/io.ox/core/folder/node.js module:io.ox/core
+msgid "Folder-specific actions"
+msgstr "Mappaspecifikus műveletek"
+
+#. %1$s is the name of the folder
+#: apps/io.ox/core/folder/node.js module:io.ox/core
+msgid "Actions for %1$s"
+msgstr "%1$s mappaműveletek"
+
+#: apps/io.ox/core/folder/picker.js module:io.ox/core
+#: apps/io.ox/mail/mailfilter/settings/filter/actions/util.js
+#: module:io.ox/mailfilter
+msgid "Select folder"
+msgstr "Válasszon mappát"
+
+#: apps/io.ox/core/folder/picker.js module:io.ox/core
+msgid "Create folder"
+msgstr "Mappa létrehozása"
+
+#: apps/io.ox/core/folder/tree.js module:io.ox/core
+msgid "No action available"
+msgstr "Nincs elérhető művelet"
+
+#: apps/io.ox/core/folder/tree.js module:io.ox/core
+#: apps/io.ox/core/tk/list-contextmenu.js
+msgid "Folder options"
+msgstr "Mappa beállításai"
+
+#. generic error message
+#: apps/io.ox/core/http_errors.js module:io.ox/core
+msgid "An unknown error occurred"
+msgstr "Ismeretlen hiba történt"
+
+#. error message when offline
+#: apps/io.ox/core/http_errors.js module:io.ox/core
+msgid "Cannot connect to server. Please check your connection."
+msgstr "Nem lehet a kiszolgálóhoz kapcsolódni. Ellenőrizze a hálózati kapcsolatot."
+
+#: apps/io.ox/core/import/import.js module:io.ox/core
+msgid "select format"
+msgstr "formátum kiválasztása"
+
+#: apps/io.ox/core/import/import.js module:io.ox/core
+msgid "Imported calendar"
+msgstr "Importált naptár"
+
+#: apps/io.ox/core/import/import.js module:io.ox/core
+msgid "New calendar name"
+msgstr "Új naptár neve"
+
+#: apps/io.ox/core/import/import.js module:io.ox/core
+msgid "Ignore existing appointments"
+msgstr "Meglévő találkozó figyelmen kívül hagyása"
+
+#: apps/io.ox/core/import/import.js module:io.ox/core
+msgid "Ignore existing events"
+msgstr "Meglévő események figyelmen kívül hagyása"
+
+#: apps/io.ox/core/import/import.js module:io.ox/core
+msgid "Note on CSV files:"
+msgstr "Megjegyzés a CSV fájlokon:"
+
+#: apps/io.ox/core/import/import.js module:io.ox/core
+msgid ""
+"The first record of a valid CSV file must define proper column names. "
+"Supported separators are comma and semi-colon."
+msgstr "A CVS fájl első sora az oszlopneveket határozza meg. Az elválasztáshoz vessző vagy pontosvessző használható."
+
+#: apps/io.ox/core/import/import.js module:io.ox/core
+msgid "Learn more"
+msgstr "További információ"
+
+#: apps/io.ox/core/import/import.js module:io.ox/core
+msgid ""
+"Ignoring existing appointments is helpful to import public holiday "
+"calendars, for example."
+msgstr "A meglévő találkozó figyelmen kívül hagyása hasznos lehet például az ünnepnapokat tartalmazó naptárak importálásakor."
+
+#: apps/io.ox/core/import/import.js module:io.ox/core
+msgid "Please note that other participants are removed on calendar import."
+msgstr "Vegye figyelembe, hogy a többi résztvevő eltávolításra kerül a naptár importálásakor."
+
+#: apps/io.ox/core/import/import.js module:io.ox/core
+msgid "Import from file"
+msgstr "Importálás fájlból"
+
+#. Error message if contact import failed
+#: apps/io.ox/core/import/import.js module:io.ox/core
+msgid "There was no contact data to import"
+msgstr "Nem volt importálható névjegyzék"
+
+#. Error message if task import failed
+#: apps/io.ox/core/import/import.js module:io.ox/core
+msgid "There was no task data to import"
+msgstr "Nem volt importálható feladat"
+
+#. Error message if calendar import failed
+#: apps/io.ox/core/import/import.js module:io.ox/core
+msgid "There was no appointment data to import"
+msgstr "Nem volt importálható találkozó"
+
+#: apps/io.ox/core/import/import.js module:io.ox/core
+msgid "Please select a file to import"
+msgstr "Válassza ki a fájlt az importáláshoz"
+
+#: apps/io.ox/core/import/import.js module:io.ox/core
+msgid "Please select a valid iCal File to import"
+msgstr "Válasszon egy érvényes iCal fájlt az importáláshoz"
+
+#: apps/io.ox/core/import/import.js module:io.ox/core
+msgid "You must enter a folder name"
+msgstr "Meg kell adnia egy mappanevet."
+
+#: apps/io.ox/core/import/import.js module:io.ox/core
+msgid "Data imported successfully"
+msgstr "Az adatok sikeresen importálva"
+
+#. Failure message if no data (e.g. appointments) could be imported
+#: apps/io.ox/core/import/import.js module:io.ox/core
+msgid "Failed to import any data"
+msgstr "Az importálás meghiúsult"
+
+#: apps/io.ox/core/import/import.js module:io.ox/core
+msgid "Data only partially imported (%1$s of %2$s records)"
+msgstr "Csak részben importált adatok (%1$s / %2$s rekord)"
+
+#: apps/io.ox/core/main/appcontrol.js module:io.ox/core
+msgid "Navigate to:"
+msgstr "Ugrás ide:"
+
+#: apps/io.ox/core/main/appcontrol.js module:io.ox/core
+#: apps/io.ox/core/main/topbar_right.js apps/io.ox/core/sub/settings/pane.js
+#: module:io.ox/core/sub
+msgid "Refresh"
+msgstr "Frissítés"
+
+#: apps/io.ox/core/main/appcontrol.js module:io.ox/core
+msgid "Currently refreshing"
+msgstr "Frissítés alatt"
+
+#: apps/io.ox/core/main/apps.js module:io.ox/core
+#: apps/io.ox/mail/settings/pane.js module:io.ox/mail
+#: apps/io.ox/oauth/settings.js module:io.ox/settings
+#: apps/io.ox/settings/security/settings/pane.js
+msgctxt "app"
+msgid "Mail"
+msgstr "Levelek"
+
+#: apps/io.ox/core/main/apps.js module:io.ox/core
+msgctxt "app"
+msgid "Address Book"
+msgstr "Címjegyzék"
+
+#: apps/io.ox/core/main/apps.js module:io.ox/core
+msgctxt "app"
+msgid "Portal"
+msgstr "Portál"
+
+#. %1$s is usually "Drive" (product name; might be customized)
+#: apps/io.ox/core/main/apps.js module:io.ox/core
+#: apps/io.ox/core/pim/actions.js apps/io.ox/core/viewer/views/toolbarview.js
+#: apps/io.ox/files/settings/pane.js module:io.ox/files
+#: apps/io.ox/mail/actions.js module:io.ox/mail apps/io.ox/oauth/settings.js
+#: module:io.ox/settings
+msgctxt "app"
+msgid "Drive"
+msgstr "Drive"
+
+#: apps/io.ox/core/main/apps.js module:io.ox/core
+#: apps/io.ox/tasks/settings/pane.js module:io.ox/tasks
+msgctxt "app"
+msgid "Tasks"
+msgstr "Feladatok"
+
+#: apps/io.ox/core/main/apps.js module:io.ox/core
+msgctxt "app"
+msgid "Notes"
+msgstr "Jegyzetek"
+
+#: apps/io.ox/core/main/autologout.js module:io.ox/core
+msgid "You will be automatically signed out in %1$d second"
+msgid_plural "You will be automatically signed out in %1$d seconds"
+msgstr[0] "Automatikusan ki fog jelentkezni %1$d másodperc múlva"
+msgstr[1] "Automatikusan ki fog jelentkezni %1$d másodperc múlva"
+
+#: apps/io.ox/core/main/autologout.js module:io.ox/core
+#: apps/io.ox/settings/security/settings/pane.js module:io.ox/mail
+msgid "Automatic sign out"
+msgstr "Automatikus kijelentkezés"
+
+#: apps/io.ox/core/main/autologout.js module:io.ox/core
+msgid "Sign out now"
+msgstr "Kijelentkezés most"
+
+#: apps/io.ox/core/main/autologout.js module:io.ox/core
+msgid "Are you sure?"
+msgstr "Biztos benne?"
+
+#: apps/io.ox/core/main/autologout.js module:io.ox/core
+msgid "Forcing logout may cause data loss."
+msgstr "A kijelentkezés kényszerítése adatvesztést okozhat."
+
+#: apps/io.ox/core/main/autologout.js module:io.ox/core
+msgid "Force sign out"
+msgstr "Kényszerített kijelentkezés"
+
+#: apps/io.ox/core/main/autologout.js module:io.ox/core
+msgid "Logout failed."
+msgstr "Sikertelen kijelentkezés."
+
+#: apps/io.ox/core/main/logout.js module:io.ox/core
+msgid "Unsaved documents will be lost. Do you want to sign out now?"
+msgstr "Az el nem mentett dokumentumok elvesznek. Szeretne most kilépni?"
+
+#. folder permissions - Is Admin? YES
+#: apps/io.ox/core/main/logout.js module:io.ox/core
+#: apps/io.ox/core/permissions/permissions.js apps/io.ox/files/util.js
+#: module:io.ox/files
+msgid "Yes"
+msgstr "Igen"
+
+#. folder permissions - Is Admin? NO
+#: apps/io.ox/core/main/logout.js module:io.ox/core
+#: apps/io.ox/core/permissions/permissions.js
+msgid "No"
+msgstr "Nem"
+
+#: apps/io.ox/core/main/offline.js module:io.ox/core
+msgid "Offline"
+msgstr "Nem érhető el"
+
+#: apps/io.ox/core/main/stages.js module:io.ox/core
+msgid "The requested application is not available at this moment."
+msgstr "A kért alkalmazás jelenleg nem elérhető."
+
+#. %1$s is placeholder for the product name like "App Suite"
+#: apps/io.ox/core/main/stages.js module:io.ox/core
+msgid "The below item was open last time you exited %1$s."
+msgid_plural "The below items were open last time you exited %1$s."
+msgstr[0] "Az alábbi elem nyitva volt, amikor legutóbb kilépett a(z) %1$s programból."
+msgstr[1] "Az alábbi elemek nyitva voltak, amikor legutóbb kilépett a(z) %1$s programból."
+
+#: apps/io.ox/core/main/stages.js module:io.ox/core
+msgid "Please click \"Continue\" if you'd like to continue editing."
+msgstr "Ha folytatni szeretné a szerkesztést, kattintson a \"Folytatás\" gombra."
+
+#: apps/io.ox/core/main/stages.js module:io.ox/core
+msgid "If you do not wish to keep the item, please click on the trash icon."
+msgid_plural ""
+"If you do not wish to keep an item, please click on the trash icon."
+msgstr[0] "Ha nem szeretné megtartani az elemet, kattintson a Törölt elemek ikonra."
+msgstr[1] "Ha nem szeretné megtartani egy elemet, kattintson a Törölt elemek ikonra."
+
+#: apps/io.ox/core/main/topbar_right.js module:io.ox/core
+#: apps/plugins/portal/upsell/register.js module:plugins/portal
+msgid "Upgrade your account"
+msgstr "Felhasználó fiók frissítése"
+
+#: apps/io.ox/core/main/topbar_right.js module:io.ox/core
+#: apps/io.ox/settings/main.js
+msgid "Settings"
+msgstr "Beállítások"
+
+#. starts the client onboarding wizard that helps users
+#. to configure their devices to access/sync appsuites
+#. data (f.e. install ox mail app)
+#: apps/io.ox/core/main/topbar_right.js module:io.ox/core
+#: apps/plugins/portal/client-onboarding/register.js module:plugins/portal
+msgid "Connect your Device"
+msgstr "Eszköz csatlakoztatása"
+
+#. starts the client onboarding wizard that helps users
+#. to configure their devices to access/sync appsuites
+#. data (f.e. install ox mail app)
+#: apps/io.ox/core/main/topbar_right.js module:io.ox/core
+msgid "Connect this Device"
+msgstr "Eszköz csatlakoztatása"
+
+#: apps/io.ox/core/main/topbar_right.js module:io.ox/core
+#: apps/io.ox/core/settings/pane.js
+#: apps/plugins/portal/userSettings/register.js
+msgid "Change password"
+msgstr "Jelszó megváltoztatása"
+
+#: apps/io.ox/core/main/topbar_right.js module:io.ox/core
+#: apps/io.ox/help/center.js module:io.ox/help
+msgid "Help"
+msgstr "Súgó"
+
+#: apps/io.ox/core/main/topbar_right.js module:io.ox/core
+msgid "About"
+msgstr "Névjegy"
+
+#: apps/io.ox/core/main/topbar_right.js module:io.ox/core
+#: apps/io.ox/settings/security/sessions/settings/pane.js
+msgid "Sign out"
+msgstr "Kijelentkezés"
+
+#: apps/io.ox/core/main/topbar_right.js module:io.ox/core
+msgid ""
+"You forgot to sign out last time. Always use the sign-out button when you "
+"finished your work."
+msgstr "Legutóbb elfelejtett kijelentkezni. A munka befejeztével mindig használja a kilépés gombot."
+
+#. %1$s is the product name
+#: apps/io.ox/core/main/topbar_right.js module:io.ox/core
+#, c-format
+msgid ""
+"Did you know that you can take %1$s with you? Just click this icon and "
+"choose 'Connect your device' from the menu."
+msgstr "Tudta, hogy magával viheti a(z) %1$s alkalmazást? Kattintson az ikonra és válassza ki az 'Eszköz csatlakoztatása' menüpontot."
+
+#. %1$s is the filename
+#: apps/io.ox/core/main/warning.js module:io.ox/core
+msgid ""
+"Folder with name \"%1$s\" will be hidden. Enable setting \"Show hidden files "
+"and folders\" to access this folder again."
+msgstr "A(z) „%1$s” nevű mappa elrejtésre kerül. Engedélyezze a „Rejtett fájlok és mappák megjelenítése” beállítást ezen mappa ismételt eléréséhez."
+
+#: apps/io.ox/core/media-devices.js module:io.ox/core
+msgid ""
+"There are currently no compatible media devices available on your device."
+msgstr "Jelenleg nincsenek az eszközön kompatibilis médiaeszközök."
+
+#: apps/io.ox/core/media-devices.js module:io.ox/core
+msgid ""
+"Access to your media devices has been denied. Please refer to your browser "
+"help pages for how to reset authorization."
+msgstr "A médiaeszközökhöz való hozzáférés megtagadva. Kérjük, olvassa el a böngésző súgóoldalain az engedély visszaállításának módját."
+
+#: apps/io.ox/core/media-devices.js module:io.ox/core
+msgid "This feature isn't available for non-secure connections."
+msgstr "Ez a funkció nem elérhető a nem biztonságos kapcsolatokhoz."
+
+#. %1$s a natural number
+#: apps/io.ox/core/media-devices.js module:io.ox/core
+msgid "Microphone %1$s"
+msgstr "%1$s mikrofon"
+
+#. %1$s a natural number
+#: apps/io.ox/core/media-devices.js module:io.ox/core
+msgid "Camera %1$s"
+msgstr "%1$s kamera"
+
+#. %1$s a natural number
+#. This text is used to describe an unknown device (camera / microphone etc)
+#: apps/io.ox/core/media-devices.js module:io.ox/core
+msgid "Unknown %1$s"
+msgstr "%1$s ismeretlen"
+
+#: apps/io.ox/core/media-devices.js module:io.ox/core
+msgid ""
+"Unfortunately your browser doesn't support listing available media devices."
+msgstr "Sajnos a böngészője nem támogatja az elérhető médiaeszközök listázását."
+
+#. %1$d number of notifications in notification area
+#: apps/io.ox/core/notifications.js module:io.ox/core
+#, c-format
+msgid "%1$d notification."
+msgid_plural "%1$d notifications."
+msgstr[0] "%1$d értesítése van."
+msgstr[1] "%1$d értesítése van."
+
+#: apps/io.ox/core/notifications.js module:io.ox/core
+msgid "No notifications"
+msgstr "Nincsenek értesítések"
+
+#: apps/io.ox/core/notifications.js module:io.ox/core
+msgid "Close notification area"
+msgstr "Értesítési terület bezárása"
+
+#: apps/io.ox/core/notifications.js module:io.ox/core
+msgid "Notifications"
+msgstr "Értesítések"
+
+#. Hides all current notifications (invitations, reminder etc.) for half an hour.
+#: apps/io.ox/core/notifications.js module:io.ox/core
+msgid "Notify me again later"
+msgstr "Értesítsen később"
+
+#: apps/io.ox/core/notifications.js module:io.ox/core
+msgid "Would you like to enable desktop notifications?"
+msgstr "Szeretné engedélyezni az asztali értesítéseket?"
+
+#: apps/io.ox/core/notifications.js module:io.ox/core
+msgid "Later"
+msgstr "Később"
+
+#. Opens popup to decide if desktop notifications should be shown
+#: apps/io.ox/core/notifications.js module:io.ox/core
+msgid "Decide now"
+msgstr "Beállítás most"
+
+#: apps/io.ox/core/notifications.js module:io.ox/core
+msgid ""
+"You can manage desktop notifications at any time, by visiting your settings"
+msgstr "Az asztali értesítéseket a beállításoknál bármikor módosíthatja"
+
+#: apps/io.ox/core/notifications/subview.js module:io.ox/core
+msgid "Hide this notification"
+msgstr "Értesítés elrejtése"
+
+#: apps/io.ox/core/notifications/subview.js module:io.ox/core
+msgid "New notifications"
+msgstr "Új értesítések"
+
+#: apps/io.ox/core/notifications/subview.js module:io.ox/core
+msgid "You have new notifications"
+msgstr "Új értesítése érkezett"
+
+#: apps/io.ox/core/permissions/permissions.js module:io.ox/core
+#: apps/io.ox/files/share/permissions.js
+msgid "Guest"
+msgstr "Vendég"
+
+#. Role: create folder + read/write/delete all
+#: apps/io.ox/core/permissions/permissions.js module:io.ox/core
+#: apps/io.ox/files/share/permissions.js
+msgid "Author"
+msgstr "Szerző"
+
+#. Role: all permissions
+#. object permissions - admin role
+#: apps/io.ox/core/permissions/permissions.js module:io.ox/core
+#: apps/io.ox/files/share/permissions.js
+msgid "Administrator"
+msgstr "Adminisztrátor"
+
+#: apps/io.ox/core/permissions/permissions.js module:io.ox/core
+msgid "Apply role"
+msgstr "Szerep alkalmazása"
+
+#. folder permissions
+#: apps/io.ox/core/permissions/permissions.js module:io.ox/core
+msgid "view the folder"
+msgstr "mappa megtekintése"
+
+#. folder permissions
+#: apps/io.ox/core/permissions/permissions.js module:io.ox/core
+msgid "create objects"
+msgstr "elemek létrehozása"
+
+#. folder permissions
+#: apps/io.ox/core/permissions/permissions.js module:io.ox/core
+msgid "create objects and subfolders"
+msgstr "elemek és almappák létrehozása"
+
+#. object permissions - read
+#: apps/io.ox/core/permissions/permissions.js module:io.ox/core
+msgid "no read permissions"
+msgstr "nincs olvasási jogosultság"
+
+#. object permissions - read
+#: apps/io.ox/core/permissions/permissions.js module:io.ox/core
+msgid "read own objects"
+msgstr "saját elemek olvasása"
+
+#. object permissions - read
+#: apps/io.ox/core/permissions/permissions.js module:io.ox/core
+msgid "read all objects"
+msgstr "minden elem olvasása"
+
+#. object permissions - edit/modify
+#: apps/io.ox/core/permissions/permissions.js module:io.ox/core
+msgid "no edit permissions"
+msgstr "nincs szerkesztési jogosultság"
+
+#. object permissions - edit/modify
+#: apps/io.ox/core/permissions/permissions.js module:io.ox/core
+msgid "edit own objects"
+msgstr "saját elemek szerkesztése"
+
+#. object permissions - edit/modify
+#: apps/io.ox/core/permissions/permissions.js module:io.ox/core
+msgid "edit all objects"
+msgstr "minden elem szerkesztése"
+
+#. object permissions - delete
+#: apps/io.ox/core/permissions/permissions.js module:io.ox/core
+msgid "no delete permissions"
+msgstr "nincs törlési jogosultságai"
+
+#. object permissions - delete
+#: apps/io.ox/core/permissions/permissions.js module:io.ox/core
+msgid "delete only own objects"
+msgstr "csak saját elemek törlése"
+
+#. object permissions - delete
+#: apps/io.ox/core/permissions/permissions.js module:io.ox/core
+msgid "delete all objects"
+msgstr "minden elem törlése"
+
+#. Role: Owner (same as admin)
+#: apps/io.ox/core/permissions/permissions.js module:io.ox/core
+#: apps/io.ox/files/share/permissions.js
+msgid "Owner"
+msgstr "Tulajdonos"
+
+#: apps/io.ox/core/permissions/permissions.js module:io.ox/core
+msgid "Folder permissions"
+msgstr "Mappa jogosultságai"
+
+#: apps/io.ox/core/permissions/permissions.js module:io.ox/core
+msgid "Object permissions"
+msgstr "Elemek jogosultságai"
+
+#: apps/io.ox/core/permissions/permissions.js module:io.ox/core
+msgid "The user has administrative rights"
+msgstr "A felhasználó rendelkezik adminisztrációs jogosultságokkal"
+
+#: apps/io.ox/core/permissions/permissions.js module:io.ox/core
+#: apps/io.ox/files/share/permissions.js
+msgid "Apply to all subfolders"
+msgstr "Alkalmazás az összes mappára"
+
+#: apps/io.ox/core/permissions/permissions.js module:io.ox/core
+msgid "Add user/group"
+msgstr "Felhasználó/csoport hozzáadása"
+
+#. permissions dialog
+#. error message when selected user or group can not be used
+#: apps/io.ox/core/permissions/permissions.js module:io.ox/core
+msgid "This is not a valid user or group."
+msgstr "Ez nem érvényes felhasználó vagy csoport."
+
+#: apps/io.ox/core/permissions/permissions.js module:io.ox/core
+#: apps/io.ox/files/share/permissions.js
+#: apps/plugins/administration/groups/settings/edit.js
+msgid "Start typing to search for user names"
+msgstr "Kezdje el beírni a keresett felhasználónevet"
+
+#: apps/io.ox/core/pim/actions.js module:io.ox/core
+msgid "Attachments have been saved!"
+msgstr "Mellékletei mentésre kerültek!"
+
+#: apps/io.ox/core/pim/actions.js module:io.ox/core
+#: apps/io.ox/core/viewer/views/toolbarview.js apps/io.ox/files/actions.js
+#: module:io.ox/files apps/io.ox/files/contextmenu.js
+#: apps/io.ox/files/favorite/toolbar.js apps/io.ox/files/toolbar.js
+#: apps/io.ox/mail/actions.js module:io.ox/mail apps/io.ox/notes/toolbar.js
+#: module:io.ox/notes apps/io.ox/onboarding/clients/extensions.js
+#: module:io.ox/core/onboarding
+msgid "Download"
+msgstr "Letöltés"
+
+#. %1$s is usually "Drive" (product name; might be customized)
+#: apps/io.ox/core/pim/actions.js module:io.ox/core
+#: apps/io.ox/core/viewer/views/toolbarview.js apps/io.ox/mail/actions.js
+#: module:io.ox/mail
+msgid "Save to %1$s"
+msgstr "Mentés ide: %1$s"
+
+#: apps/io.ox/core/print.js module:io.ox/core
+msgid "Printout"
+msgstr "Nyomtatás"
+
+#: apps/io.ox/core/print.js module:io.ox/core
+#: apps/io.ox/core/sub/subscriptions.js module:io.ox/core/sub
+#: apps/io.ox/core/yell.js apps/io.ox/keychain/secretRecoveryDialog.js
+#: module:io.ox/keychain apps/io.ox/mail/accounts/settings.js
+#: module:io.ox/mail/accounts/settings apps/io.ox/oauth/reauth_handler.js
+msgid "Error"
+msgstr "Hiba"
+
+#: apps/io.ox/core/print.js module:io.ox/core
+msgid "Cannot print this item"
+msgid_plural "Cannot print these items"
+msgstr[0] "Ez az elem nem nyomtatható"
+msgstr[1] "Ezek az elemek nem nyomtathatók"
+
+#: apps/io.ox/core/relogin.js module:io.ox/core
+msgid "Your session is expired"
+msgstr "A munkafolyamat lejárt"
+
+#: apps/io.ox/core/relogin.js module:io.ox/core
+msgid "Please sign in again to continue"
+msgstr "Jelentkezzen be újra a folytatáshoz"
+
+#: apps/io.ox/core/relogin.js module:io.ox/core
+msgid "Your IP address has changed"
+msgstr "Az IP-cím megváltozott"
+
+#: apps/io.ox/core/relogin.js module:io.ox/core
+msgid "You have to sign in again"
+msgstr "Újra be kell jelentkeznie"
+
+#: apps/io.ox/core/relogin.js module:io.ox/core
+msgid "Please enter correct password"
+msgstr "Adja meg a helyes jelszót"
+
+#: apps/io.ox/core/relogin.js module:io.ox/core
+msgid "Failed to sign in"
+msgstr "A bejelentkezés meghiúsult"
+
+#: apps/io.ox/core/settings/downloads/pane.js module:io.ox/core
+#: apps/plugins/portal/oxdriveclients/register.js module:plugins/portal
+msgid "Download the %s client for %s"
+msgstr "%s kliens letöltése ehhez: %s"
+
+#: apps/io.ox/core/settings/downloads/pane.js module:io.ox/core
+msgid "%s client for Windows"
+msgstr "%s kliens Windows-hoz"
+
+#: apps/io.ox/core/settings/downloads/pane.js module:io.ox/core
+msgid "Download installation file"
+msgstr "Telepítőfájl letöltése"
+
+#: apps/io.ox/core/settings/downloads/pane.js module:io.ox/core
+msgid "%s client for Mac OS"
+msgstr "%s kliens Mac OS-hez"
+
+#: apps/io.ox/core/settings/downloads/pane.js module:io.ox/core
+msgid "%s client for iOS"
+msgstr "%s kliens iOS-hez"
+
+#: apps/io.ox/core/settings/downloads/pane.js module:io.ox/core
+msgid "%s client for Android"
+msgstr "%s kliens Androidhoz"
+
+#: apps/io.ox/core/settings/downloads/pane.js module:io.ox/core
+msgid "Downloads"
+msgstr "Letöltések"
+
+#: apps/io.ox/core/settings/editLocale.js module:io.ox/core
+msgid "Regional settings"
+msgstr "Területi beállítások"
+
+#. default in terms of standard value
+#: apps/io.ox/core/settings/editLocale.js module:io.ox/core
+#: apps/io.ox/core/settings/pane.js apps/io.ox/portal/settings/pane.js
+#: module:io.ox/portal
+msgid "Default"
+msgstr "Alapértelmezett"
+
+#: apps/io.ox/core/settings/editLocale.js module:io.ox/core
+msgid "12 hours"
+msgstr "12 óra"
+
+#: apps/io.ox/core/settings/editLocale.js module:io.ox/core
+msgid "24 hours"
+msgstr "24 óra"
+
+#: apps/io.ox/core/settings/editLocale.js module:io.ox/core
+msgid "Sunday"
+msgstr "Vasárnap"
+
+#: apps/io.ox/core/settings/editLocale.js module:io.ox/core
+msgid "Monday"
+msgstr "Hétfő"
+
+#: apps/io.ox/core/settings/editLocale.js module:io.ox/core
+msgid "Week that contains January 1st"
+msgstr "Január 1-jét tartalmazó hét"
+
+#: apps/io.ox/core/settings/editLocale.js module:io.ox/core
+msgid "Week that contains the first Thursday"
+msgstr "Az első csütörtöki hét"
+
+#: apps/io.ox/core/settings/editLocale.js module:io.ox/core
+msgid "Numbers"
+msgstr "Számok"
+
+#: apps/io.ox/core/settings/editLocale.js module:io.ox/core
+msgid "First day of week"
+msgstr "A hét első napja"
+
+#: apps/io.ox/core/settings/editLocale.js module:io.ox/core
+msgid "First week of year"
+msgstr "Az év első hete"
+
+#: apps/io.ox/core/settings/errorlog/settings/pane.js module:io.ox/core
+msgid "Error log"
+msgstr "Hibanapló"
+
+#: apps/io.ox/core/settings/errorlog/settings/pane.js module:io.ox/core
+msgid "Show request body"
+msgstr "Kéréstörzs megjelenítése"
+
+#: apps/io.ox/core/settings/errorlog/settings/pane.js module:io.ox/core
+msgid "Hide request body"
+msgstr "Kéréstörzs elrejtése"
+
+#: apps/io.ox/core/settings/errorlog/settings/pane.js module:io.ox/core
+msgid "Show stack trace"
+msgstr "Veremkiíratás megjelenítése"
+
+#: apps/io.ox/core/settings/errorlog/settings/pane.js module:io.ox/core
+msgid "Hide stack trace"
+msgstr "Veremkiíratás elrejtése"
+
+#: apps/io.ox/core/settings/errorlog/settings/pane.js module:io.ox/core
+msgid "Host"
+msgstr "Gép"
+
+#: apps/io.ox/core/settings/errorlog/settings/pane.js module:io.ox/core
+msgid "Browser"
+msgstr "Böngésző"
+
+#: apps/io.ox/core/settings/errorlog/settings/pane.js module:io.ox/core
+msgid "Total: %1$s requests"
+msgstr "Összesen: %1$s kérés"
+
+#: apps/io.ox/core/settings/errorlog/settings/pane.js module:io.ox/core
+msgid "Average time: %1$s ms"
+msgstr "Átlagos idő: %1$s ms"
+
+#: apps/io.ox/core/settings/errorlog/settings/pane.js module:io.ox/core
+msgid "Loss: %1$s %"
+msgstr "Veszteség: %1$s %"
+
+#: apps/io.ox/core/settings/errorlog/settings/pane.js module:io.ox/core
+msgid "Uptime: %1$s minutes"
+msgstr "Futási idő: %1$s perc"
+
+#: apps/io.ox/core/settings/errorlog/settings/pane.js module:io.ox/core
+#: apps/io.ox/files/guidance/main.js module:io.ox/files
+msgid "Reload statistics"
+msgstr "Statisztika újratöltése"
+
+#: apps/io.ox/core/settings/errorlog/settings/pane.js module:io.ox/core
+msgid ""
+"The blue graph shows the distribution of request durations in percent. The "
+"gray graph shows a trivial network ping to recognize slow connections."
+msgstr "A kék grafikon mutatja kérések időtartamának eloszlását százalékban. A szürke grafikon a hálózat pinget mutatja, hogy felismerhetők legyenek a lassú kapcsolatok."
+
+#: apps/io.ox/core/settings/errorlog/settings/pane.js module:io.ox/core
+msgid "Errors"
+msgstr "Hibák"
+
+#: apps/io.ox/core/settings/errorlog/settings/pane.js module:io.ox/core
+msgid "Slow requests"
+msgstr "Lassú kérések"
+
+#: apps/io.ox/core/settings/errorlog/settings/pane.js module:io.ox/core
+msgid "Loss"
+msgstr "Veszteség"
+
+#: apps/io.ox/core/settings/errorlog/settings/pane.js module:io.ox/core
+msgid "No errors"
+msgstr "Nincs hiba"
+
+#: apps/io.ox/core/settings/errorlog/settings/pane.js module:io.ox/core
+msgid "No slow requests"
+msgstr "Nincs lassú kérés"
+
+#: apps/io.ox/core/settings/errorlog/settings/pane.js module:io.ox/core
+msgid "No lost requests"
+msgstr "Nincs elveszett kérés"
+
+#. object permissions - read
+#. object permissions - edit/modify
+#. object permissions - delete
+#. Auth type. None. No authentication
+#. Connection security. None.
+#: apps/io.ox/core/settings/pane.js module:io.ox/core
+#: apps/io.ox/core/tk/attachments.js apps/io.ox/core/tk/flag-picker.js
+#: module:io.ox/mail apps/io.ox/files/share/permissions.js
+#: apps/io.ox/files/view-options.js module:io.ox/files
+#: apps/io.ox/mail/accounts/view-form.js module:io.ox/settings
+#: apps/io.ox/mail/mailfilter/settings/filter/actions/register.js
+#: module:io.ox/mailfilter
+msgid "None"
+msgstr "Nincs"
+
+#: apps/io.ox/core/settings/pane.js module:io.ox/core
+msgid ""
+"Some settings (language, timezone, theme) require a page reload or relogin "
+"to take effect."
+msgstr "Néhány beállítás (language, timezone, theme) érvényrejutásához újra kell tölteni az oldalt vagy újra be kell lépni."
+
+#: apps/io.ox/core/settings/pane.js module:io.ox/core
+msgid "Default Theme"
+msgstr "Alapértelmezett téma"
+
+#: apps/io.ox/core/settings/pane.js module:io.ox/core
+msgid "Unicolor"
+msgstr "Egyszínű"
+
+#: apps/io.ox/core/settings/pane.js module:io.ox/core
+msgid "Multicolor"
+msgstr "Többszínű"
+
+#: apps/io.ox/core/settings/pane.js module:io.ox/core
+msgid "Purple/Magenta"
+msgstr "Lila/Magenta"
+
+#: apps/io.ox/core/settings/pane.js module:io.ox/core
+msgid "Automatic"
+msgstr "Automatikus"
+
+#: apps/io.ox/core/settings/pane.js module:io.ox/core
+msgid "Time-dependent"
+msgstr "Időfüggő"
+
+#: apps/io.ox/core/settings/pane.js module:io.ox/core
+#: apps/io.ox/mail/settings/compose/settings/pane.js module:io.ox/mail
+#: apps/io.ox/settings/security/settings/pane.js
+msgid "5 minutes"
+msgstr "5 perc"
+
+#: apps/io.ox/core/settings/pane.js module:io.ox/core
+#: apps/io.ox/mail/settings/compose/settings/pane.js module:io.ox/mail
+#: apps/io.ox/settings/security/settings/pane.js
+msgid "10 minutes"
+msgstr "10 perc"
+
+#: apps/io.ox/core/settings/pane.js module:io.ox/core
+#: apps/io.ox/settings/security/settings/pane.js module:io.ox/mail
+msgid "15 minutes"
+msgstr "15 perc"
+
+#: apps/io.ox/core/settings/pane.js module:io.ox/core
+#: apps/io.ox/settings/security/settings/pane.js module:io.ox/mail
+msgid "30 minutes"
+msgstr "30 perc"
+
+#: apps/io.ox/core/settings/pane.js module:io.ox/core
+#: apps/io.ox/settings/main.js
+msgid "Basic settings"
+msgstr "Alapbeállítások"
+
+#: apps/io.ox/core/settings/pane.js module:io.ox/core
+#: apps/io.ox/settings/accounts/settings/pane.js module:io.ox/settings/accounts
+msgid "The setting requires a reload or relogin to take effect."
+msgstr "A beállítás életbe lépéséhez újratöltés vagy újra bejelentkezés szükséges."
+
+#: apps/io.ox/core/settings/pane.js module:io.ox/core
+msgid "Reload page"
+msgstr "Oldal újratöltése"
+
+#: apps/io.ox/core/settings/pane.js module:io.ox/core
+msgid "Theme"
+msgstr "Téma"
+
+#: apps/io.ox/core/settings/pane.js module:io.ox/core
+msgid "Design"
+msgstr "Design"
+
+#: apps/io.ox/core/settings/pane.js module:io.ox/core
+msgid "Refresh interval"
+msgstr "Frissítési időköz"
+
+#: apps/io.ox/core/settings/pane.js module:io.ox/core
+msgid "Default app after sign in"
+msgstr "Alapértelmezett app belépés után"
+
+#. %s is the number of the quicklauncher (1-3)
+#: apps/io.ox/core/settings/pane.js module:io.ox/core
+msgid "Quick launch %s"
+msgstr "%s gyorsindítás"
+
+#. Opens a native browser popup to decide if this applications/website is allowed to show notifications
+#: apps/io.ox/core/settings/pane.js module:io.ox/core
+msgid "Manage browser permissions now"
+msgstr "A böngésző engedélyeinek kezelése"
+
+#: apps/io.ox/core/settings/pane.js module:io.ox/core
+msgid ""
+"Please check your browser settings and enable desktop notifications for this "
+"domain"
+msgstr "Ellenőrizze a böngészőbeállításokat és engedélyezze az asztali értesítéseket ehhez a tartományhoz"
+
+#: apps/io.ox/core/settings/pane.js module:io.ox/core
+msgid "Automatic opening of notification area"
+msgstr "Értesítési terület automatikus megnyitása"
+
+#: apps/io.ox/core/settings/pane.js module:io.ox/core
+msgid "Show desktop notifications"
+msgstr "Asztali értesítések megjelenítése"
+
+#. Bytes
+#: apps/io.ox/core/strings.js module:io.ox/core
+msgid "B"
+msgstr "B"
+
+#. Kilobytes
+#: apps/io.ox/core/strings.js module:io.ox/core
+msgid "KB"
+msgstr "KB"
+
+#. Megabytes
+#: apps/io.ox/core/strings.js module:io.ox/core
+msgid "MB"
+msgstr "MB"
+
+#. Gigabytes
+#: apps/io.ox/core/strings.js module:io.ox/core
+msgid "GB"
+msgstr "GB"
+
+#. Terabytes
+#: apps/io.ox/core/strings.js module:io.ox/core
+msgid "TB"
+msgstr "TB"
+
+#. Petabytes
+#: apps/io.ox/core/strings.js module:io.ox/core
+msgid "PB"
+msgstr "PB"
+
+#. Exabytes
+#: apps/io.ox/core/strings.js module:io.ox/core
+msgid "EB"
+msgstr "EB"
+
+#. Zettabytes
+#: apps/io.ox/core/strings.js module:io.ox/core
+msgid "ZB"
+msgstr "ZB"
+
+#. Yottabytes
+#: apps/io.ox/core/strings.js module:io.ox/core
+msgid "YB"
+msgstr "YB"
+
+#. File size
+#. %1$d is the number
+#. %2$s is the unit (B, KB, MB etc.)
+#: apps/io.ox/core/strings.js module:io.ox/core
+msgid "%1$d %2$s"
+msgstr "%1$d %2$s"
+
+#: apps/io.ox/core/sub/model.js module:io.ox/core/sub
+msgid "Publication must have a target."
+msgstr "A publikációnak rendelkeznie kell céllal."
+
+#: apps/io.ox/core/sub/model.js module:io.ox/core/sub
+msgid "Publication must have a site."
+msgstr "A publikációnak rendelkeznie kell oldallal."
+
+#: apps/io.ox/core/sub/model.js module:io.ox/core/sub
+msgid "Model is incomplete."
+msgstr "A modell befejezetlen."
+
+#. %1$s is a name/label of an input field (for example: URL or Login)
+#: apps/io.ox/core/sub/model.js module:io.ox/core/sub
+#, c-format
+msgid "%1$s must not be empty."
+msgstr "A(z) %1$s nem lehet üres."
+
+#: apps/io.ox/core/sub/settings/pane.js module:io.ox/core/sub
+msgid "Only showing items related to folder \"%1$s\""
+msgstr "Csak a(z) „%1$s” mappával kapcsolatos elemek megjelenítése"
+
+#: apps/io.ox/core/sub/settings/pane.js module:io.ox/core/sub
+msgid "Show all items"
+msgstr "Az összes elem megjelenítése"
+
+#: apps/io.ox/core/sub/settings/pane.js module:io.ox/core/sub
+msgid "Unnamed subscription"
+msgstr "Névtelen feliratkozások"
+
+#: apps/io.ox/core/sub/settings/pane.js module:io.ox/core/sub
+msgid ""
+"Note: Refreshing this subscription will replace the calendar content with "
+"the external content. Changes you have made inside appsuite will be "
+"overwritten"
+msgstr "Megjegyzés: Ezen feliratkozás frissítése lecseréli a naptártartalmat a külső tartalommal. Az appsuite-on belül végzett módosítások felül lesznek írva."
+
+#: apps/io.ox/core/sub/settings/pane.js module:io.ox/core/sub
+#: apps/io.ox/mail/mailfilter/settings/filter.js module:io.ox/mail
+#: apps/io.ox/portal/settings/pane.js module:io.ox/portal
+msgid "Disable"
+msgstr "Letiltás"
+
+#: apps/io.ox/core/sub/settings/pane.js module:io.ox/core/sub
+#: apps/io.ox/mail/mailfilter/settings/filter.js module:io.ox/mail
+#: apps/io.ox/portal/settings/pane.js module:io.ox/portal
+msgid "Enable"
+msgstr "Engedélyezés"
+
+#: apps/io.ox/core/sub/settings/pane.js module:io.ox/core/sub
+msgid "Subscription refresh"
+msgstr "Feliratkozás frissítése"
+
+#: apps/io.ox/core/sub/settings/pane.js module:io.ox/core/sub
+msgid ""
+"A refresh takes some time, so please be patient, while the refresh runs in "
+"the background. Only one refresh per subscription and per session is allowed."
+msgstr "A frissítés eltart egy kis ideig, legyen türelmes amíg az lefut a háttérben. Feliratkozásonként és munkamenetenként csak egy frissítés engedélyezett."
+
+#: apps/io.ox/core/sub/settings/pane.js module:io.ox/core/sub
+msgid ""
+"This folder has publications but you are not allowed to view or edit them"
+msgstr "Ez a mappa publikációkat tartalmaz, de nem nézheti meg vagy szerkesztheti azokat"
+
+#: apps/io.ox/core/sub/settings/pane.js module:io.ox/core/sub
+msgid ""
+"This folder has subscriptions but you are not allowed to view or edit them"
+msgstr "Ez a mappa feliratkozásokat tartalmaz, de nem nézheti meg vagy szerkesztheti azokat"
+
+#: apps/io.ox/core/sub/settings/pane.js module:io.ox/core/sub
+msgid "This folder has no publications"
+msgstr "A mappa nem tartalmaz publikációkat"
+
+#: apps/io.ox/core/sub/settings/pane.js module:io.ox/core/sub
+msgid "This folder has no subscriptions"
+msgstr "A mappa nem tartalmaz feliratkozásokat"
+
+#: apps/io.ox/core/sub/settings/pane.js module:io.ox/core/sub
+msgid "You don't have any publications yet"
+msgstr "Még nincsenek publikációi"
+
+#: apps/io.ox/core/sub/settings/pane.js module:io.ox/core/sub
+msgid "You don't have any subscriptions yet"
+msgstr "Még nincsenek feliratkozásai"
+
+#: apps/io.ox/core/sub/settings/pane.js module:io.ox/core/sub
+#: apps/io.ox/core/sub/settings/register.js
+msgid "Publications"
+msgstr "Publikációk"
+
+#: apps/io.ox/core/sub/settings/pane.js module:io.ox/core/sub
+#: apps/io.ox/core/sub/settings/register.js
+msgid "Subscriptions"
+msgstr "Feliratkozások"
+
+#: apps/io.ox/core/sub/settings/register.js module:io.ox/core/sub
+msgid "Publications and Subscriptions"
+msgstr "Publikációk és feliratkozások"
+
+#: apps/io.ox/core/sub/subscriptions.js module:io.ox/core/sub
+msgid "No subscription services available for this module"
+msgstr "Ehhez a modulhoz nincs feliratkozás kötve."
+
+#: apps/io.ox/core/sub/subscriptions.js module:io.ox/core/sub
+msgid "Error:"
+msgstr "Hiba:"
+
+#: apps/io.ox/core/sub/subscriptions.js module:io.ox/core/sub
+msgid "Subscription successfully created."
+msgstr "A feliratkozás sikeresen létrehozva."
+
+#: apps/io.ox/core/sub/subscriptions.js module:io.ox/core/sub
+msgid "The subscription could not be created."
+msgstr "A feliratkozás nem hozható létre."
+
+#: apps/io.ox/core/sub/subscriptions.js module:io.ox/core/sub
+msgid "My %1$s calendar"
+msgstr "%1$s naptáram"
+
+#: apps/io.ox/core/sub/subscriptions.js module:io.ox/core/sub
+msgid "My %1$s contacts"
+msgstr "%1$s névjegyzékem"
+
+#: apps/io.ox/core/sub/subscriptions.js module:io.ox/core/sub
+msgid "Configure %s"
+msgstr "%s beállítása"
+
+#: apps/io.ox/core/tk/attachments.js module:io.ox/core
+#: apps/io.ox/mail/compose/extensions.js module:io.ox/mail
+msgid "Add attachments"
+msgstr "Mellékletek csatolása"
+
+#: apps/io.ox/core/tk/attachments.js module:io.ox/core
+#: apps/io.ox/mail/compose/extensions.js module:io.ox/mail
+msgid "Add from Drive"
+msgstr "Hozzáadás a Drive-ról"
+
+#. headline for a progress bar
+#: apps/io.ox/core/tk/attachments.js module:io.ox/core
+msgid "Uploading attachments"
+msgstr "Mellékletek feltöltése"
+
+#: apps/io.ox/core/tk/attachmentsUtil.js module:io.ox/core
+#: apps/io.ox/preview/main.js
+msgid "Preview"
+msgstr "Előnézet"
+
+#: apps/io.ox/core/tk/contenteditable-editor.js module:io.ox/core
+msgid "Drop inline images here"
+msgstr "Húzza ide a beágyazott képet"
+
+#: apps/io.ox/core/tk/contenteditable-editor.js module:io.ox/core
+msgid ""
+"Please only drop images here. If you want to send other files, you can send "
+"them as attachments."
+msgstr "Csak a képeket húzza ide. Egyéb fájlokat mellékletként tudja elküldeni."
+
+#: apps/io.ox/core/tk/contenteditable-editor.js module:io.ox/core
+msgid "Rich Text Area. Press ALT-F10 for toolbar"
+msgstr "Formázott szöveg. Az eszköztár megjelenítéséhez nyomja meg az ALT-F10 billentyűkombinációt"
+
+#: apps/io.ox/core/tk/datepicker.js module:io.ox/core
+msgid "Clear"
+msgstr "Törlés"
+
+#: apps/io.ox/core/tk/filestorageUtil.js module:io.ox/core
+msgid "Ignore warnings"
+msgstr "Figyelmeztetések mellőzése"
+
+#: apps/io.ox/core/tk/filestorageUtil.js module:io.ox/core
+msgid "Conflicts"
+msgstr "Ütközések"
+
+#: apps/io.ox/core/tk/filestorageUtil.js module:io.ox/core
+msgid "Warnings:"
+msgstr "Figyelmeztetés:"
+
+#: apps/io.ox/core/tk/filestorageUtil.js module:io.ox/core
+#: apps/io.ox/tasks/common-extensions.js module:io.ox/tasks
+msgid "Canceled"
+msgstr "Megszakítva"
+
+#: apps/io.ox/core/tk/flag-picker.js module:io.ox/mail
+#: apps/io.ox/mail/mailfilter/settings/filter/actions/register.js
+#: module:io.ox/mailfilter apps/io.ox/portal/settings/pane.js
+#: module:io.ox/portal
+msgid "Light green"
+msgstr "Világoszöld"
+
+#: apps/io.ox/core/tk/flag-picker.js module:io.ox/mail
+#: apps/io.ox/mail/mailfilter/settings/filter/actions/register.js
+#: module:io.ox/mailfilter apps/io.ox/portal/settings/pane.js
+#: module:io.ox/portal
+msgid "Light blue"
+msgstr "Világoskék"
+
+#: apps/io.ox/core/tk/flag-picker.js module:io.ox/mail
+#: apps/io.ox/mail/mailfilter/settings/filter/actions/register.js
+#: module:io.ox/mailfilter
+msgid "Yellow"
+msgstr "Sárga"
+
+#: apps/io.ox/core/tk/flag-picker.js module:io.ox/mail
+#: apps/io.ox/mail/toolbar.js
+msgid "Set color"
+msgstr "Szín beállítása"
+
+#: apps/io.ox/core/tk/iframe.js module:io.ox/core/tk/iframe
+msgid "An error occurred. There is no valid token available."
+msgstr "Hiba történt. Nem érhető el érvényes token."
+
+#: apps/io.ox/core/tk/list-dnd.js module:io.ox/core
+#: apps/io.ox/core/tk/selection.js apps/io.ox/core/viewer/util.js
+#: module:io.ox/core/viewer
+msgid "1 item"
+msgid_plural "%1$d items"
+msgstr[0] "1 elem"
+msgstr[1] "%1$d elem"
+
+#: apps/io.ox/core/tk/reminder-util.js module:io.ox/core
+msgid "Remind me again"
+msgstr "Emlékeztessen újra"
+
+#: apps/io.ox/core/tk/reminder-util.js module:io.ox/core
+msgid "Don't remind me again"
+msgstr "Ne emlékeztessen újra"
+
+#: apps/io.ox/core/tk/reminder-util.js module:io.ox/core
+msgid "OK"
+msgstr "OK"
+
+#. %1$s appointment or task title
+#: apps/io.ox/core/tk/reminder-util.js module:io.ox/core
+msgid "Close reminder for %1$s"
+msgstr "Zárja le az emlékeztetőt: %1$s"
+
+#: apps/io.ox/core/tk/reminder-util.js module:io.ox/core
+#: apps/plugins/notifications/calendar/register.js module:plugins/notifications
+#: apps/plugins/notifications/tasks/register.js
+msgid "Press to open Details"
+msgstr "Nyomja meg a részletek megnyitásához"
+
+#. %1$s task title
+#: apps/io.ox/core/tk/reminder-util.js module:io.ox/core
+#, c-format
+msgid "Reminder for task %1$s."
+msgstr "Emlékeztető a(z) %1$s feladathoz."
+
+#. %1$s appointment title
+#: apps/io.ox/core/tk/reminder-util.js module:io.ox/core
+#, c-format
+msgid "Reminder for appointment %1$s."
+msgstr "Emlékeztető a(z) %1$s találkozóhoz."
+
+#: apps/io.ox/core/tk/sounds-util.js module:plugins/notifications
+#: apps/io.ox/mail/settings/pane.js module:io.ox/mail
+msgid "Bell"
+msgstr "Harang"
+
+#: apps/io.ox/core/tk/sounds-util.js module:plugins/notifications
+msgid "Marimba"
+msgstr "Marimba"
+
+#: apps/io.ox/core/tk/sounds-util.js module:plugins/notifications
+msgid "Wood"
+msgstr "Fa"
+
+#: apps/io.ox/core/tk/sounds-util.js module:plugins/notifications
+msgid "Chimes"
+msgstr "Harangok"
+
+#: apps/io.ox/core/tk/tokenfield.js module:io.ox/core
+msgid "No autocomplete entries found"
+msgstr "Nincs automatikus kiegészítés"
+
+#. %1$d is the number of search results in the autocomplete field
+#: apps/io.ox/core/tk/tokenfield.js module:io.ox/core
+#, c-format
+msgid "One autocomplete entry found"
+msgid_plural "%1$d autocomplete entries found"
+msgstr[0] "Egy automatikus kiegészítés bejegyzés található"
+msgstr[1] "%1$d automatikus kiegészítés bejegyzés található"
+
+#: apps/io.ox/core/tk/tokenfield.js module:io.ox/core
+msgid ""
+"Added distribution list %s with %s member. The only member of the "
+"distribution list is %s."
+msgstr "%s disztribúciós lista %s taggal hozzáadva. %s az egyetlen tagja a disztribúciós listának."
+
+#: apps/io.ox/core/tk/tokenfield.js module:io.ox/core
+msgid ""
+"Added distribution list %s with %s members. Members of the distribution list "
+"are %s."
+msgstr "%s disztribúciós lista %s taggal hozzáadva. A disztribúciós lista tagjai: %s."
+
+#. %1$s is the display name of an added user or mail recipient
+#. %2$s is the email address of the user or mail recipient
+#. %1$s is the added search query
+#. %2$s is the context of the added search query
+#: apps/io.ox/core/tk/tokenfield.js module:io.ox/core
+msgid "Added %1$s, %2$s."
+msgstr "%1$s, %2$s hozzáadva."
+
+#. %1$s is the display name of an added user or mail recipient
+#. %1$s is the added search query
+#: apps/io.ox/core/tk/tokenfield.js module:io.ox/core
+msgid "Added %1$s."
+msgstr "%1$s hozzáadva."
+
+#: apps/io.ox/core/tk/tokenfield.js module:io.ox/core
+msgid "%1$s. Press backspace to delete."
+msgstr "%1$s. Törléshez nyomja meg a backspace-t."
+
+#. %1$s is the display name of a removed user or mail recipient
+#. %2$s is the email address of the user or mail recipient
+#. %1$s is the removed search query
+#. %2$s is the context of the removed search query
+#: apps/io.ox/core/tk/tokenfield.js module:io.ox/core
+msgid "Removed %1$s, %2$s."
+msgstr "%1$s, %2$s eltávolítva."
+
+#. %1$s is the display name of a removed user or mail recipient
+#. %1$s is the removed search query
+#: apps/io.ox/core/tk/tokenfield.js module:io.ox/core
+msgid "Removed %1$s."
+msgstr "%1$s eltávolítva."
+
+#: apps/io.ox/core/tk/upload-problems.js module:io.ox/core
+msgid "Unable to upload file"
+msgid_plural "Unable to upload files"
+msgstr[0] "A fájl feltöltése nem sikerült"
+msgstr[1] "A fájlok feltöltése nem sikerült"
+
+#: apps/io.ox/core/tk/upload-problems.js module:io.ox/core
+msgid "We encountered an issue for your upload"
+msgid_plural "We encountered some issues for your upload"
+msgstr[0] "Felmerült egy probléma a feltöltéssel"
+msgstr[1] "Felmerült néhány probléma a feltöltéssel"
+
+#: apps/io.ox/core/tk/upload.js module:io.ox/core
+msgid "Uploading folders is not supported."
+msgstr "Mappák feltöltése nem támogatott."
+
+#: apps/io.ox/core/tk/upload.js module:io.ox/core apps/io.ox/mail/import.js
+#: module:io.ox/mail
+msgid "Mail was not imported. Only .eml files are supported."
+msgstr "A levél nem lett importálva, csak a .eml fájlok támogatottak."
+
+#: apps/io.ox/core/tk/vgrid.js module:io.ox/core
+msgid "Multiselect"
+msgstr "Többválasztásos"
+
+#. toolbar with 'select all' and 'sort by'
+#: apps/io.ox/core/tk/vgrid.js module:io.ox/core
+msgid "Item list options"
+msgstr "Elemlista beállításai"
+
+#. list is empty / no items
+#: apps/io.ox/core/tk/vgrid.js module:io.ox/core
+msgctxt "vgrid"
+msgid "Empty"
+msgstr "Üres"
+
+#: apps/io.ox/core/tk/vgrid.js module:io.ox/core
+msgid "Could not load this list"
+msgstr "A lista nem tölthető be"
+
+#. finish the tour
+#: apps/io.ox/core/tk/wizard.js module:io.ox/core
+msgctxt "tour"
+msgid "Finish"
+msgstr "Befejezés"
+
+#: apps/io.ox/core/tk/wizard.js module:io.ox/core apps/io.ox/tours/whats-new.js
+msgid "Start tour"
+msgstr "Termékbemutató"
+
+#: apps/io.ox/core/tk/wizard.js module:io.ox/core
+#: apps/io.ox/core/viewer/views/displayerview.js
+#: apps/io.ox/core/wizard/registry.js module:io.ox/core/wizard
+#: apps/io.ox/tours/whats-new.js apps/io.ox/wizards/upsell.js
+#: module:io.ox/wizards
+msgid "Next"
+msgstr "Következő"
+
+#: apps/io.ox/core/tk/wizard.js module:io.ox/core
+msgid "Welcome"
+msgstr "Üdvözöljük"
+
+#: apps/io.ox/core/upsell.js module:io.ox/core
+msgid "Upgrade required"
+msgstr "Frissítés szükséges"
+
+#: apps/io.ox/core/upsell.js module:io.ox/core
+msgid ""
+"This feature is not available. In order to use it, you need to upgrade your "
+"account now."
+msgstr "Ez a szolgáltatás nem érhető el. A használatához bővítenie kell fiókját."
+
+#: apps/io.ox/core/upsell.js module:io.ox/core
+msgid "The first 90 days are free."
+msgstr "Az első 90 nap ingyenes."
+
+#: apps/io.ox/core/upsell.js module:io.ox/core
+msgid "Get free upgrade"
+msgstr "Ingyenes bővítés"
+
+#: apps/io.ox/core/viewer/main.js module:io.ox/core
+msgid "Sorry, there is no preview available."
+msgstr "Sajnáljuk, de ehhez nincs előnézet."
+
+#: apps/io.ox/core/viewer/main.js module:io.ox/core
+msgid "To print this file, please use \"Print as PDF\" in the viewer."
+msgstr "A fájl nyomtatásához használja a \"Nyomtatás PDF-ként\" lehetőséget a megtekintőben."
+
+#: apps/io.ox/core/viewer/views/displayerview.js module:io.ox/core
+#: apps/io.ox/core/wizard/registry.js module:io.ox/core/wizard
+msgid "Previous"
+msgstr "Előző"
+
+#: apps/io.ox/core/viewer/views/displayerview.js module:io.ox/core
+msgid ""
+"Use left/right arrow keys to navigate and escape key to exit the viewer."
+msgstr "Használja a jobb/bal billentyűket a navigáláshoz. Az Escape megnyomásával pedig kiléphet a megjelenítőből."
+
+#: apps/io.ox/core/viewer/views/displayerview.js module:io.ox/core
+msgid "Cannot require a view type for %1$s"
+msgstr "Nincs szükség nézettípusra ehhez: %1$s"
+
+#. information about the currently displayed file version in viewer
+#. %1$d - version date
+#: apps/io.ox/core/viewer/views/displayerview.js module:io.ox/core
+msgid "Version of %1$s"
+msgstr "%1$s verzió"
+
+#. information about position of the current item in viewer
+#. this will only be shown for more than one item
+#. %1$d - position of current item
+#. %2$d - total amount of items
+#: apps/io.ox/core/viewer/views/displayerview.js module:io.ox/core
+msgid "%1$d of %2$d item"
+msgid_plural "%1$d of %2$d items"
+msgstr[0] "%1$d / %2$d elem"
+msgstr[1] "%1$d / %2$d elem"
+
+#: apps/io.ox/core/viewer/views/sidebar/filedescriptionview.js
+#: module:io.ox/core/viewer
+msgid "Description text"
+msgstr "Leírás"
+
+#: apps/io.ox/core/viewer/views/sidebar/filedescriptionview.js
+#: module:io.ox/core/viewer apps/io.ox/core/viewer/views/toolbarview.js
+#: module:io.ox/core apps/io.ox/files/actions.js module:io.ox/files
+#: apps/io.ox/files/favorite/toolbar.js apps/io.ox/files/toolbar.js
+msgid "Edit description"
+msgstr "Leírás szerkesztése"
+
+#: apps/io.ox/core/viewer/views/sidebar/filedescriptionview.js
+#: module:io.ox/core/viewer
+msgid "Add a description"
+msgstr "Leírás hozzáadása"
+
+#: apps/io.ox/core/viewer/views/sidebar/fileinfoview.js
+#: module:io.ox/core/viewer apps/io.ox/files/view-options.js module:io.ox/files
+#: apps/io.ox/mail/mailfilter/settings/filter/tests/register.js
+#: module:io.ox/mailfilter apps/io.ox/mail/settings/compose/settings/pane.js
+#: module:io.ox/mail apps/io.ox/mail/view-options.js
+msgid "Size"
+msgstr "Méret"
+
+#: apps/io.ox/core/viewer/views/sidebar/fileinfoview.js
+#: module:io.ox/core/viewer apps/io.ox/files/common-extensions.js
+#: module:io.ox/files apps/io.ox/files/share/permissions.js module:io.ox/core
+#: apps/io.ox/find/extensions-api.js apps/io.ox/mail/detail/links.js
+#: module:io.ox/mail apps/io.ox/search/main.js module:io.ox/search
+msgid "Folder"
+msgstr "Mappa"
+
+#. "Shares" in terms of "shared with others" ("Freigaben")
+#: apps/io.ox/core/viewer/views/sidebar/fileinfoview.js
+#: module:io.ox/core/viewer
+msgid "Shares"
+msgstr "Megosztások"
+
+#: apps/io.ox/core/viewer/views/sidebar/fileinfoview.js
+#: module:io.ox/core/viewer
+msgid "This file is shared with others"
+msgstr "Ez a fájl meg van osztva másokkal"
+
+#: apps/io.ox/core/viewer/views/sidebar/fileinfoview.js
+#: module:io.ox/core/viewer
+msgid "This folder is shared with others"
+msgstr "Ez a mappa meg van osztva másokkal"
+
+#. %1$s is the name of the inputfield (To, CC, BCC)
+#: apps/io.ox/core/viewer/views/sidebar/fileinfoview.js
+#: module:io.ox/core/viewer apps/io.ox/mail/common-extensions.js
+#: module:io.ox/mail apps/io.ox/mail/compose/extensions.js
+#: apps/io.ox/mail/mailfilter/settings/filter/tests/register.js
+#: module:io.ox/mailfilter apps/io.ox/mail/print.js
+#: apps/io.ox/mail/view-options.js
+msgid "To"
+msgstr "Címzett"
+
+#: apps/io.ox/core/viewer/views/sidebar/fileinfoview.js
+#: module:io.ox/core/viewer apps/io.ox/mail/actions/reminder.js
+#: module:io.ox/mail apps/io.ox/mail/compose/extensions.js
+#: apps/io.ox/mail/mailfilter/settings/filter/tests/register.js
+#: module:io.ox/mailfilter apps/io.ox/mail/view-options.js
+msgid "From"
+msgstr "Feladó"
+
+#: apps/io.ox/core/viewer/views/sidebar/fileinfoview.js
+#: module:io.ox/core/viewer
+msgid "Sent"
+msgstr "Elküldve"
+
+#: apps/io.ox/core/viewer/views/sidebar/fileinfoview.js
+#: module:io.ox/core/viewer
+msgid "Received"
+msgstr "Fogadott"
 
 #: apps/io.ox/core/viewer/views/sidebar/fileinfoview.js
 #: module:io.ox/core/viewer
 msgid "View message"
 msgstr "Üzenet megjelenítése"
 
-#. source in terms of source code
-#: apps/io.ox/mail/actions.js module:io.ox/mail apps/io.ox/mail/contextmenu.js
-#: apps/io.ox/mail/toolbar.js
-msgid "View source"
-msgstr "Forrás megtekintése"
-
-#. folder permissions
-#: apps/io.ox/files/share/permissions.js module:io.ox/core
-msgid "View the folder"
-msgstr "Mappa megtekintése"
-
-#. Role: view folder + read all
-#: apps/io.ox/files/share/permissions.js module:io.ox/core
-msgid "Viewer"
-msgstr "Megjelenítő"
+#. button: show collapsed content
+#: apps/io.ox/core/viewer/views/sidebar/fileinfoview.js
+#: module:io.ox/core/viewer apps/io.ox/onboarding/clients/view-mobile.js
+#: module:io.ox/core/onboarding apps/io.ox/tasks/edit/view-template.js
+#: module:io.ox/tasks/edit
+msgid "Hide details"
+msgstr "Részletek elrejtése"
+
+#: apps/io.ox/core/viewer/views/sidebar/fileversionsview.js
+#: module:io.ox/core/viewer
+msgid "File version table, the first row represents the current version."
+msgstr "Fájlverzió táblázata, az első sor mutatja a jelenlegi verziót."
+
+#: apps/io.ox/core/viewer/views/sidebar/fileversionsview.js
+#: module:io.ox/core/viewer apps/io.ox/editor/main.js module:io.ox/editor
+#: apps/io.ox/mail/detail/links.js module:io.ox/mail
+msgid "File"
+msgstr "Fájl"
+
+#: apps/io.ox/core/viewer/views/sidebar/fileversionsview.js
+#: module:io.ox/core/viewer
+msgid "Versions (%1$d)"
+msgstr "Verziók (%1$d)"
+
+#: apps/io.ox/core/viewer/views/sidebar/panelbaseview.js
+#: module:io.ox/core/viewer
+msgid "Toggle panel"
+msgstr "Panel átváltása"
+
+#: apps/io.ox/core/viewer/views/sidebar/panelbaseview.js
+#: module:io.ox/core/viewer
+msgid "Open description panel"
+msgstr "Leírópanel megnyitása"
+
+#: apps/io.ox/core/viewer/views/sidebar/panelbaseview.js
+#: module:io.ox/core/viewer
+msgid "Close description panel"
+msgstr "Leírópanel bezárása"
+
+#: apps/io.ox/core/viewer/views/sidebar/uploadnewversionview.js
+#: module:io.ox/core/viewer
+msgid "Version Comment"
+msgstr "Megjegyzés a verzióhoz"
+
+#: apps/io.ox/core/viewer/views/sidebar/uploadnewversionview.js
+#: module:io.ox/core/viewer apps/io.ox/files/actions/upload-new-version.js
+#: module:io.ox/files
+msgid "Upload"
+msgstr "Feltöltés"
+
+#: apps/io.ox/core/viewer/views/sidebar/uploadnewversionview.js
+#: module:io.ox/core/viewer apps/io.ox/core/viewer/views/toolbarview.js
+#: module:io.ox/core apps/io.ox/files/actions/upload-new-version.js
+#: module:io.ox/files
+msgid "Upload new version"
+msgstr "Új verzió feltöltése"
+
+#: apps/io.ox/core/viewer/views/sidebarview.js module:io.ox/core/viewer
+msgid "Thumbnails"
+msgstr "Miniatűrök"
+
+#. %1$s is the filename of the current file
+#: apps/io.ox/core/viewer/views/sidebarview.js module:io.ox/core/viewer
+msgid "Drop new version of \"%1$s\" here"
+msgstr "Húzza ide a(z) \"%1$s\" fájl új verzióját"
+
+#: apps/io.ox/core/viewer/views/sidebarview.js module:io.ox/core/viewer
+msgid "Drop only a single file as new version."
+msgstr "Csak egyetlen fájlt húzzon ide új verzióként"
+
+#: apps/io.ox/core/viewer/views/toolbarview.js module:io.ox/core
+msgid "File name"
+msgstr "Fájlnév"
+
+#: apps/io.ox/core/viewer/views/toolbarview.js module:io.ox/core
+msgid "Rename File"
+msgstr "Fájl átnevezése"
+
+#: apps/io.ox/core/viewer/views/toolbarview.js module:io.ox/core
+msgid "Zoom out"
+msgstr "Kicsinyítés"
+
+#: apps/io.ox/core/viewer/views/toolbarview.js module:io.ox/core
+msgid "Zoom in"
+msgstr "Nagyítás"
+
+#: apps/io.ox/core/viewer/views/toolbarview.js module:io.ox/core
+msgid "Fit to screen width"
+msgstr "Szélességhez igazítás"
+
+#: apps/io.ox/core/viewer/views/toolbarview.js module:io.ox/core
+msgid "Fit to screen size"
+msgstr "Képernyőhöz igazítás"
+
+#: apps/io.ox/core/viewer/views/toolbarview.js module:io.ox/core
+msgid "Slideshow"
+msgstr "Diavetítés"
+
+#: apps/io.ox/core/viewer/views/toolbarview.js module:io.ox/core
+msgid "Run slideshow"
+msgstr "Diavetítés indítása"
+
+#: apps/io.ox/core/viewer/views/toolbarview.js module:io.ox/core
+msgid "Stop slideshow"
+msgstr "Diavetítés leállítása"
+
+#: apps/io.ox/core/viewer/views/toolbarview.js module:io.ox/core
+msgid "View details"
+msgstr "Részletek megjelenítése"
+
+#: apps/io.ox/core/viewer/views/toolbarview.js module:io.ox/core
+msgid "Pop out"
+msgstr "Megnyitás új ablakban"
+
+#: apps/io.ox/core/viewer/views/toolbarview.js module:io.ox/core
+msgid "Pop out standalone viewer"
+msgstr "Megnyitás külső megjelenítőben"
+
+#: apps/io.ox/core/viewer/views/toolbarview.js module:io.ox/core
+msgid "Close viewer"
+msgstr "Megjelenítő bezárása"
+
+#: apps/io.ox/core/viewer/views/toolbarview.js module:io.ox/core
+msgid "Open attachment"
+msgstr "Melléklet megnyitása"
+
+#: apps/io.ox/core/viewer/views/toolbarview.js module:io.ox/core
+msgid "Print as PDF"
+msgstr "Nyomtatás PDF-ként"
+
+#: apps/io.ox/core/viewer/views/toolbarview.js module:io.ox/core
+#: apps/io.ox/files/favorite/toolbar.js apps/io.ox/files/share/permissions.js
+#: apps/io.ox/files/toolbar.js module:io.ox/files
+#: apps/plugins/portal/xing/actions.js module:plugins/portal
+msgid "Share"
+msgstr "Megosztás"
+
+#: apps/io.ox/core/viewer/views/toolbarview.js module:io.ox/core
+msgid "Share this file"
+msgstr "Fájl megosztása"
+
+#: apps/io.ox/core/viewer/views/toolbarview.js module:io.ox/core
+#: apps/io.ox/files/actions.js module:io.ox/files
+msgid "Invite people"
+msgstr "Emberek meghívása"
+
+#: apps/io.ox/core/viewer/views/toolbarview.js module:io.ox/core
+#: apps/io.ox/files/actions.js module:io.ox/files
+#: apps/io.ox/files/contextmenu.js apps/io.ox/files/favorite/toolbar.js
+#: apps/io.ox/files/toolbar.js apps/io.ox/notes/toolbar.js module:io.ox/notes
+msgid "Send by mail"
+msgstr "Küldés e-mailben"
+
+#: apps/io.ox/core/viewer/views/toolbarview.js module:io.ox/core
+msgid "of %1$d"
+msgstr "/ %1$d"
 
 #: apps/io.ox/core/viewer/views/toolbarview.js module:io.ox/core
 msgid "Viewer Toolbar"
 msgstr "Megjelenítő eszköztár"
 
-#: apps/io.ox/calendar/edit/extensions.js module:io.ox/calendar/edit/main
-msgid "Visibility"
-msgstr "Láthatóság"
-
-#: apps/io.ox/calendar/edit/extensions.js module:io.ox/calendar/edit/main
-msgid "Visibility Help"
-msgstr "Láthatósági súgó"
-
+#: apps/io.ox/core/viewer/views/toolbarview.js module:io.ox/core
+msgid "Previous page"
+msgstr "Előző oldal"
+
+#: apps/io.ox/core/viewer/views/toolbarview.js module:io.ox/core
+msgid "Next page"
+msgstr "Következő oldal"
+
+#: apps/io.ox/core/viewer/views/types/audioview.js module:io.ox/core
+msgid "Click to play audio file"
+msgstr "Kattintson az audiófájlra a lejátszáshoz"
+
+#: apps/io.ox/core/viewer/views/types/audioview.js module:io.ox/core
+msgid "Your browser does not support the audio format of this file."
+msgstr "A böngésző nem támogatja ennek a fájlnak az audióformátumát."
+
+#: apps/io.ox/core/viewer/views/types/baseview.js module:io.ox/core
+msgid ""
+"\n"
+" Please download the file using the button below."
+msgstr "\n Kérjük, töltse le a fájlt az alábbi gombot használva."
+
+#. %1$s is the file size "Download 2mb" for example
+#: apps/io.ox/core/viewer/views/types/baseview.js module:io.ox/core
+msgid "Download %1$s"
+msgstr "%1$s letöltése"
+
+#. %1$s is the file size "Download 2mb" for example
+#: apps/io.ox/core/viewer/views/types/baseview.js module:io.ox/core
+msgid "Downlad"
+msgstr "Letöltés"
+
+#: apps/io.ox/core/viewer/views/types/defaultview.js module:io.ox/core
+msgid "There is no preview for this file type."
+msgstr "Ehhez a fájltípushoz nincs előnézet."
+
+#: apps/io.ox/core/viewer/views/types/documentview.js module:io.ox/core
+#: apps/io.ox/files/actions/save-as-pdf.js module:io.ox/files
+msgid "An error occurred converting the document so it cannot be displayed."
+msgstr "Hiba történt a dokumentum konvertálása közben, ezért az nem jeleníthető meg."
+
+#: apps/io.ox/core/viewer/views/types/documentview.js module:io.ox/core
+#: apps/io.ox/files/actions/save-as-pdf.js module:io.ox/files
+msgid "This document is password protected and cannot be displayed."
+msgstr "Ez a dokumentum jelszóval védett és nem jeleníthető meg."
+
+#. text of a viewer document page caption
+#. Example result: "Page 5 of 10"
+#. %1$d is the current page index
+#. %2$d is the total number of pages
+#: apps/io.ox/core/viewer/views/types/documentview.js module:io.ox/core
+msgid "Page %1$d of %2$d"
+msgstr "%1$d/%2$d oldal"
+
+#: apps/io.ox/core/viewer/views/types/documentview.js module:io.ox/core
+msgid "Sorry, this page is not available at the moment."
+msgstr "Elnézést, az oldal pillanatnyilag nem érhető el."
+
+#: apps/io.ox/core/viewer/views/types/imageview.js module:io.ox/core
+msgid "Sorry, there is no preview available for this image."
+msgstr "Sajnáljuk, de ehhez a képhez nincs előnézet."
+
+#: apps/io.ox/core/viewer/views/types/spreadsheetview.js module:io.ox/core
+#: apps/io.ox/files/actions/save-as-pdf.js module:io.ox/files
+msgid "An error occurred loading the document so it cannot be displayed."
+msgstr "Hiba történt a dokumentum betöltése közben, ezért az nem jeleníthető meg."
+
+#: apps/io.ox/core/viewer/views/types/textview.js module:io.ox/core
+msgid "Sorry, there is no preview available for this file."
+msgstr "Sajnáljuk, de ehhez a fájltípushoz nincs előnézet."
+
+#: apps/io.ox/core/viewer/views/types/videoview.js module:io.ox/core
+msgid "Your browser does not support the video format of this file."
+msgstr "A böngésző nem támogatja ennek a fájlnak az videóformátumát."
+
+#: apps/io.ox/core/viewer/views/types/videoview.js module:io.ox/core
+msgid ""
+"Error while playing the video. Either your browser does not support the "
+"format or you have connection problems."
+msgstr "Hiba történt a videó lejátszása közben. Vagy a böngészője nem támogatja a formátumot vagy kapcsolati problémák vannak."
+
+#: apps/io.ox/core/viewer/views/types/videoview.js module:io.ox/core
+msgid "Start video"
+msgstr "Videó indítása"
+
+#. Task: Done like in "Mark as done"
+#: apps/io.ox/core/wizard/registry.js module:io.ox/core/wizard
+#: apps/io.ox/core/yell.js module:io.ox/core
 #: apps/io.ox/tasks/edit/view-template.js module:io.ox/tasks/edit
-#: apps/io.ox/tasks/print.js module:io.ox/tasks apps/io.ox/tasks/util.js
-msgid "Waiting"
-msgstr "Várakozás"
+#: apps/io.ox/tasks/print.js module:io.ox/tasks apps/io.ox/tasks/toolbar.js
+#: apps/io.ox/tasks/util.js apps/plugins/notifications/tasks/register.js
+#: module:plugins/notifications
+msgid "Done"
+msgstr "Kész"
+
+#: apps/io.ox/core/yell.js module:io.ox/core
+msgid "Success"
+msgstr "Sikerült"
 
 #: apps/io.ox/core/yell.js module:io.ox/core
 #: apps/io.ox/mail/accounts/settings.js module:io.ox/mail/accounts/settings
@@ -12079,39 +6370,67 @@
 msgid "Warning"
 msgstr "Figyelmeztetés"
 
-#: apps/io.ox/core/boot/warning.js module:io.ox/core/boot
-msgid "Warning!"
-msgstr "Figyelmeztetés!"
-
-#: apps/io.ox/mail/common-extensions.js module:io.ox/mail
-msgid "Warning:"
-msgstr "Figyelmeztetés:"
-
-#: apps/io.ox/mail/common-extensions.js module:io.ox/mail
-msgid "Warning: This message might be a phishing or scam mail"
-msgstr "Figyelem: Ez az üzenet egy adathalász vagy becsapós e-mail lehet"
-
-#: apps/io.ox/mail/accounts/view-form.js module:io.ox/settings
-msgid "Warnings"
-msgstr "Figyelmeztetések"
-
-#: apps/io.ox/core/tk/filestorageUtil.js module:io.ox/core
-msgid "Warnings:"
-msgstr "Figyelmeztetés:"
-
-#: apps/io.ox/mail/util.js module:io.ox/core
-msgid "We could not verify that this email is from %1$s."
-msgstr "Nem tudtuk ellenőrizni, hogy ezt az e-mailt valóban %1$s küldte."
-
-#: apps/io.ox/mail/util.js module:io.ox/core
-msgid "We could verify that this email is from %1$s."
-msgstr "Ezt az e-mailt valóban %1$s küldte."
-
-#: apps/io.ox/core/tk/upload-problems.js module:io.ox/core
-msgid "We encountered an issue for your upload"
-msgid_plural "We encountered some issues for your upload"
-msgstr[0] "Felmerült egy probléma a feltöltéssel"
-msgstr[1] "Felmerült néhány probléma a feltöltéssel"
+#: apps/io.ox/core/yell.js module:io.ox/core
+msgid "Close this notification"
+msgstr "Értesítés bezárása"
+
+#: apps/io.ox/editor/main.js module:io.ox/editor
+msgid "Title"
+msgstr "Cím"
+
+#: apps/io.ox/editor/main.js module:io.ox/editor
+msgid "Enter document title here"
+msgstr "Írja be ide a dokumentum címét"
+
+#: apps/io.ox/editor/main.js module:io.ox/editor
+#: apps/io.ox/mail/actions/delete.js module:io.ox/mail
+#: apps/io.ox/mail/actions/reminder.js
+msgid "Note"
+msgstr "Megjegyzés"
+
+#: apps/io.ox/editor/main.js module:io.ox/editor
+msgid "You can quick-save your changes via Ctrl+Enter."
+msgstr "Változtatásait gyorsan elmentheti a Ctrl+Enter megnyomásával."
+
+#: apps/io.ox/editor/main.js module:io.ox/editor
+#: apps/io.ox/mail/compose/view.js module:io.ox/mail
+msgid "Editor"
+msgstr "Szerkesztő"
+
+#: apps/io.ox/editor/main.js module:io.ox/editor
+msgid "This file will be written in your default folder to allow editing"
+msgstr "Ez a fájl az alapértelmezett mappába kerül kiírásra a szerkesztéshez"
+
+#. Emoji collection. Unified/standard icons. "Standard" might work for other languages.
+#: apps/io.ox/emoji/categories.js module:io.ox/mail
+msgid "Unified"
+msgstr "Egységes"
+
+#. Emoji collection. SoftBank-specific icons. "SoftBank" in other languages, too.
+#: apps/io.ox/emoji/categories.js module:io.ox/mail
+msgid "SoftBank"
+msgstr "SoftBank"
+
+#. Emoji collection. Emoji icons that work across Japanese (telecom) carriers.
+#: apps/io.ox/emoji/categories.js module:io.ox/mail
+msgid "Japanese Carrier"
+msgstr "Japán szolgáltató"
+
+#. Emoji category
+#. Japanese: 顔
+#. Contains: All kinds of smilies
+#: apps/io.ox/emoji/categories.js module:io.ox/mail
+msgid "Face"
+msgstr "Arc"
+
+#. Emoji category
+#. Japanese should include "Katakana Middle Dot". Unicode: 30FB
+#. Japanese: 気持ち・装飾
+#. Other languages can use simple bullet. Unicode: 2022
+#. Contains: Hearts, Gestures like thumbs up
+#: apps/io.ox/emoji/categories.js module:io.ox/mail
+msgid "Feeling • Decoration"
+msgstr "Közérzet • Díszítés"
 
 #. Emoji category
 #. Japanese should include "Katakana Middle Dot". Unicode: 30FB
@@ -12122,491 +6441,399 @@
 msgid "Weather • Season"
 msgstr "Időjárás • Évszak"
 
-#: apps/io.ox/settings/security/sessions/settings/pane.js module:io.ox/core
-msgid "WebDAV"
-msgstr ""
-
-#. label for a list of webcam devices currently available
-#: apps/io.ox/backbone/views/capture-media.js module:io.ox/core
-msgid "Webcam"
-msgstr "Webkamera"
-
-#. superessive of the weekday
-#. will only be used in a form like “Happens every week on $weekday”
-#: apps/io.ox/calendar/util.js module:io.ox/calendar
-msgctxt "superessive"
-msgid "Wednesday"
-msgstr "Szerda"
-
-#: apps/io.ox/calendar/freetime/timeView.js module:io.ox/calendar
-#: apps/io.ox/calendar/toolbar.js
-msgid "Week"
-msgstr "Hét"
-
-#: apps/io.ox/calendar/settings/pane.js module:io.ox/calendar
-msgid "Week start"
-msgstr "Hét kezdete"
-
-#: apps/io.ox/core/settings/editLocale.js module:io.ox/core
-msgid "Week that contains January 1st"
-msgstr "Január 1-jét tartalmazó hét"
-
-#: apps/io.ox/core/settings/editLocale.js module:io.ox/core
-msgid "Week that contains the first Thursday"
-msgstr "Az első csütörtöki hét"
-
-#: apps/io.ox/backbone/views/recurrence-view.js
-#: module:io.ox/calendar/edit/main
-msgid "Weekday"
-msgstr "Hétköznap"
-
-#: apps/io.ox/calendar/toolbar.js module:io.ox/calendar
-msgid "Weekends"
-msgstr "Hétvégék"
-
-#: apps/io.ox/backbone/views/recurrence-view.js
-#: module:io.ox/calendar/edit/main
-msgid "Weekly"
-msgstr "Hetente"
-
-#: apps/io.ox/core/tk/wizard.js module:io.ox/core
-msgid "Welcome"
-msgstr "Üdvözöljük"
-
-#. %1$s is social media name, e.g. Facebook
-#: apps/io.ox/portal/main.js module:io.ox/portal
-msgid "Welcome to %1$s"
-msgstr "Üdvözöli a(z) %1$s"
-
-#. %1$s is the product name, e.g. OX App Suite
-#: apps/io.ox/tours/whats-new.js module:io.ox/core
+#. Emoji category
+#. Japanese: キャラクター
+#. Contains: Cartoon characters, animals
+#: apps/io.ox/emoji/categories.js module:io.ox/mail
+msgid "Character"
+msgstr "Karakter"
+
+#. Emoji category
+#. Japanese: 食べ物
+#. Contains: Cup of coffee, cake, fruits
+#: apps/io.ox/emoji/categories.js module:io.ox/mail
+msgid "Food"
+msgstr "Étel"
+
+#. Emoji category
+#. Japanese: 日常
+#. Rather "everyday life". Contains: Cars, trucks, plane, buildings, flags
+#: apps/io.ox/emoji/categories.js module:io.ox/mail
+msgid "Life"
+msgstr "Élet"
+
+#. Emoji category
+#. Japanese: ツール
+#. Contains: Phones, tv, clocks
+#: apps/io.ox/emoji/categories.js module:io.ox/mail
+msgid "Tool"
+msgstr "Eszköz"
+
+#. Emoji category
+#. Japanese: 趣味
+#. Contains: Tennis, golf, football, pool
+#: apps/io.ox/emoji/categories.js module:io.ox/mail
+msgid "Hobby"
+msgstr "Hobbi"
+
+#. Emoji category
+#. Japanese should include "Katakana Middle Dot". Unicode: 30FB
+#. Japanese: 文字・記号
+#. Other languages can use simple bullet. Unicode: 2022
+#. Contains: Arrows, numbers, symbols like play and fast-forward, copyright symbol
+#: apps/io.ox/emoji/categories.js module:io.ox/mail
+msgid "Letters • Symbols"
+msgstr "Betűk • Szimbólumok"
+
+#. Emojis that work across all Japanese carriers.
+#. Japanese: 他社共通絵文字
+#: apps/io.ox/emoji/categories.js module:io.ox/mail
+msgid "Common Emoji"
+msgstr "Általános Emoji"
+
+#. Emojis of SoftBank set.
+#. Japanese: 全絵文字
+#: apps/io.ox/emoji/categories.js module:io.ox/mail
+msgid "All Emoji"
+msgstr "Minden Emoji"
+
+#: apps/io.ox/files/actions.js module:io.ox/files
+msgid "File has been moved"
+msgstr "A fájl áthelyezésre megtörtént"
+
+#: apps/io.ox/files/actions.js module:io.ox/files
+msgid "Files have been moved"
+msgstr "A fájlok áthelyezésre kerültek"
+
+#: apps/io.ox/files/actions.js module:io.ox/files
+msgid "File has been copied"
+msgstr "A fájl átmásolása megtörtént"
+
+#: apps/io.ox/files/actions.js module:io.ox/files
+msgid "Files have been copied"
+msgstr "A fájlok átmásolásra kerültek"
+
+#: apps/io.ox/files/actions.js module:io.ox/files
+msgid "Revoked access."
+msgstr "Visszavont hozzáférés."
+
+#: apps/io.ox/files/actions.js module:io.ox/files
+#: apps/io.ox/mail/compose/extensions.js module:io.ox/mail
+msgid "Add local file"
+msgstr "Helyi fájl hozzáadása"
+
+#. Please translate like "take a note", "Notiz" in German, for example.
+#. more like "to notice" than "to notify".
+#: apps/io.ox/files/actions.js module:io.ox/files
+msgid "Add note"
+msgstr "Jegyzet hozzáadása"
+
+#. sharing: a guest user will be created for the owner of that email address
+#: apps/io.ox/files/actions.js module:io.ox/files
 msgid ""
-"Welcome to %1$s.\n"
-"We've made some exciting changes to %1$s. This quick tour will guide you "
-"through some of the new and improved features."
-msgstr ""
-"Üdvözöli a(z) %1$s.\n"
-" Számos izgalmas változtatást hajtottunk végre a(z) %1$s alkalmazásban. Ez a "
-"gyors bemutató segítséget nyújt az új és továbbfejlesztett szolgáltatások "
-"megismerésében."
-
-#: apps/plugins/wizards/mandatory/main.js module:io.ox/wizards/firstStart
-msgid "Welcome to %s"
-msgstr "Üdvözli a(z) %s"
-
-#. Default greeting for portal widget
-#: apps/io.ox/portal/main.js module:io.ox/portal
-msgid "Welcome to your calendar"
-msgstr "Üdvözöljük a naptárjában"
-
-#. Default greeting for portal widget
-#: apps/io.ox/portal/main.js module:io.ox/portal
-msgid "Welcome to your files"
-msgstr "Üdvözöljük a fájljai között"
-
-#. Default greeting for portal widget
-#: apps/io.ox/portal/main.js module:io.ox/portal
-msgid "Welcome to your inbox"
-msgstr "Üdvözöljük a Beérkezett üzeneteinél"
-
-#. Default greeting for portal widget
-#: apps/io.ox/portal/main.js module:io.ox/portal
-msgid "Welcome to your tasks"
-msgstr "Üdvözöljük a feladatai között"
-
-#. title for 3rd step of the client onboarding wizard
-#. user can choose between different scenarios (usually identical with our apps)
-#: apps/io.ox/onboarding/clients/wizard.js module:io.ox/core/onboarding
-msgid "What do you want to use?"
-msgstr "Mit szeretne használni?"
-
-#. user can choose between smartphone, tablet and laptop/desktop (usually)
-#: apps/io.ox/onboarding/clients/wizard.js module:io.ox/core/onboarding
-msgid "What type of device do you want to configure?"
-msgstr "Melyik típusú eszközt szeretne beállítani?"
-
-#: apps/io.ox/tours/whats-new.js module:io.ox/core
-msgid "What's new"
-msgstr "Újdonságok"
-
-#. %1$s is the product name, e.g. OX App Suite
-#: apps/io.ox/tours/whats-new.js module:io.ox/core
-msgid "What‘s New in %1$s 7.10.0"
-msgstr "Újdonságok a(z) %1$s 7.10.0 verzióban"
-
-#: apps/io.ox/calendar/util.js module:io.ox/calendar apps/io.ox/tasks/util.js
-#: module:io.ox/tasks
-msgid "Whole day"
-msgstr "Egész nap"
-
-#. Context: Session Management. Active session on platform/os.
-#: apps/io.ox/settings/security/sessions/settings/pane.js module:io.ox/core
-msgid "Windows"
-msgstr "Windows"
-
-#: apps/io.ox/tours/whats-new.js module:io.ox/core
+"Every recipient gets an individual link. Guests can also create and change "
+"files."
+msgstr "Minden címzett egyedi hivatkozást kap."
+
+#. sharing: a link will be created
+#: apps/io.ox/files/actions.js module:io.ox/files
 msgid ""
-"Windows you have minimized will appear in all applications for easy access. "
-"You can maximize a window again by clicking on it."
-msgstr ""
-"A minimalizált ablakok az egyszerű hozzáférés érdekében minden alkalmazásban "
-"megjelennek. A gombra kattintva maximalizálhatja az ablakot."
-
-#: apps/io.ox/core/tk/sounds-util.js module:plugins/notifications
-msgid "Wood"
-msgstr "Fa"
-
-#: apps/io.ox/calendar/toolbar.js module:io.ox/calendar
-msgid "Workweek"
-msgstr "Munkahét"
-
-#: apps/io.ox/calendar/settings/pane.js module:io.ox/calendar
-msgid "Workweek length"
-msgstr "Munkahét hossza"
-
-#: apps/io.ox/calendar/settings/pane.js module:io.ox/calendar
-msgid "Workweek view"
-msgstr "Munkahét nézet"
-
-#: apps/io.ox/core/notifications.js module:io.ox/core
-msgid "Would you like to enable desktop notifications?"
-msgstr "Szeretné engedélyezni az asztali értesítéseket?"
-
-#: apps/io.ox/files/share/permissions.js module:io.ox/core
-msgid "Write permissions"
-msgstr "Írás jogosultság"
-
-#: apps/plugins/halo/xing/register.js module:plugins/portal
-#: apps/plugins/portal/xing/register.js apps/plugins/xing/main.js
-msgid "XING"
-msgstr "XING"
-
-#. Yottabytes
-#: apps/io.ox/core/strings.js module:io.ox/core
-msgid "YB"
-msgstr "YB"
-
-#: apps/io.ox/backbone/mini-views/date.js module:io.ox/core
-#: apps/io.ox/calendar/toolbar.js module:io.ox/calendar
-msgid "Year"
-msgstr "Év"
-
-#: apps/io.ox/backbone/views/recurrence-view.js
-#: module:io.ox/calendar/edit/main
-msgid "Yearly"
-msgstr "Évente"
-
-#: apps/io.ox/core/tk/flag-picker.js module:io.ox/mail
-#: apps/io.ox/mail/mailfilter/settings/filter/actions/register.js
-#: module:io.ox/mailfilter
-msgid "Yellow"
-msgstr "Sárga"
-
-#: apps/io.ox/backbone/mini-views/colorpicker.js module:io.ox/core
-msgid "Yellow green"
-msgstr "Sárgászöld"
-
-#. folder permissions - Is Admin? YES
-#: apps/io.ox/core/main/logout.js module:io.ox/core
-#: apps/io.ox/core/permissions/permissions.js apps/io.ox/files/util.js
-#: module:io.ox/files
-msgid "Yes"
-msgstr "Igen"
-
-#: apps/io.ox/mail/compose/actions/send.js module:io.ox/mail
-msgid "Yes, send without subject"
-msgstr "Igen, küldés tárgy nélkül"
-
-#: apps/io.ox/mail/actions/attachmentEmpty.js module:io.ox/mail
-msgid "Yes, with empty attachment"
-msgstr "Igen, üres melléklettel"
-
-#: apps/io.ox/calendar/util.js module:io.ox/calendar
-#: apps/io.ox/find/date/patterns.js module:io.ox/core apps/io.ox/mail/util.js
-#: apps/io.ox/tasks/util.js module:io.ox/tasks
-#: apps/plugins/portal/birthdays/register.js module:plugins/portal
-msgid "Yesterday"
-msgstr "Tegnap"
-
-#: apps/io.ox/calendar/actions/acceptdeny.js module:io.ox/calendar
+"Everybody gets the same link. The link just allows to view the file or "
+"folder."
+msgstr "Mindenki ugyanazt a hivatkozást kapja. Ezzel a hivatkozással megtekintheti a fájlt vagy a mappát."
+
+#: apps/io.ox/files/actions.js module:io.ox/files
+#: apps/io.ox/files/favorite/toolbar.js module:io.ox/core
+#: apps/io.ox/files/toolbar.js
+msgid "Lock"
+msgstr "Zárolás"
+
+#: apps/io.ox/files/actions.js module:io.ox/files
+#: apps/io.ox/files/favorite/toolbar.js module:io.ox/core
+#: apps/io.ox/files/toolbar.js
+msgid "Unlock"
+msgstr "Feloldás"
+
+#: apps/io.ox/files/actions.js module:io.ox/files
+msgid "Open"
+msgstr "Megnyitás"
+
+#: apps/io.ox/files/actions.js module:io.ox/files
+msgid "Make this the current version"
+msgstr "Legyen ez az aktuális verzió"
+
+#: apps/io.ox/files/actions.js module:io.ox/files
+#: apps/io.ox/files/actions/versions-delete.js
+msgid "Delete version"
+msgstr "Verzió törlése"
+
+#: apps/io.ox/files/actions.js module:io.ox/files
+msgid "Drop here to upload a <b class=\"dndignore\">new file</b>"
+msgstr "Húzza ide a feltöltendő <b class='dndignore'>új fájlt</b>"
+
+#: apps/io.ox/files/actions.js module:io.ox/files
 msgid ""
-"You are about to change your confirmation status. Please leave a comment for "
-"other participants."
-msgstr ""
-"A megerősítési állapotának megváltoztatására készül. Hagyjon egy megjegyzést "
-"a többi résztvevőnek."
-
-#: apps/io.ox/calendar/actions/acceptdeny.js module:io.ox/calendar
-msgid "You are currently acting on behalf of the calendar owner."
-msgstr "Jelenleg a naptár tulajdonosának nevében jár el."
-
-#: apps/io.ox/settings/security/sessions/settings/pane.js module:io.ox/core
-msgid "You are currently signed in with the following devices"
-msgstr "Jelenleg az alábbi eszközökkel jelentkezik be"
-
-#. %1$s used disk space
-#. %2$s total disk space
-#. %3$s free disk space
-#: apps/io.ox/files/guidance/statistics.js module:io.ox/files
+"Drop here to upload a <b class=\"dndignore\">new version</b> of \"%1$s\""
+msgstr "Húzza ide a(z) „%1$s” feltöltendő <b class='dndignore'>új verzióját</b>"
+
+#: apps/io.ox/files/actions.js module:io.ox/files
+msgid "Drop here to upload a <b class=\"dndignore\">new version</b>"
+msgstr "Húzza ide a feltöltendő <b class='dndignore'>új verziót</b>"
+
+#: apps/io.ox/files/actions.js module:io.ox/files
+msgid "Share your folders"
+msgstr "Mappák megjelenítése"
+
+#. error message shown to the user after trying to create a duplicate account
+#: apps/io.ox/files/actions/add-storage-account.js module:io.ox/files
+msgid "Account already exists"
+msgstr "Ez a felhasználói fiók már létezik."
+
+#: apps/io.ox/files/actions/add-storage-account.js module:io.ox/files
+#: apps/io.ox/oauth/keychain.js module:io.ox/core
+msgid "Account could not be added"
+msgstr "Felhasználói fiók nem adható hozzá"
+
+#: apps/io.ox/files/actions/add-to-portal.js module:io.ox/files
+msgid "This file has been added to the portal"
+msgstr "A fájl hozzáadva a portálhoz"
+
+#: apps/io.ox/files/actions/delete.js module:io.ox/files
+msgid "This file has not been deleted, as it is locked by its owner."
+msgid_plural ""
+"These files have not been deleted, as they are locked by their owner."
+msgstr[0] "A fájl nem lett törölve, mert a tulajdonosa zárolta."
+msgstr[1] "A fájlok nem lettek törölve, mert a tulajdonosuk zárolta."
+
+#: apps/io.ox/files/actions/delete.js module:io.ox/files
+msgid "This file has not been deleted"
+msgid_plural "These files have not been deleted"
+msgstr[0] "A fájl nincs törölve"
+msgstr[1] "A fájlok nincsenek törölve"
+
+#: apps/io.ox/files/actions/delete.js module:io.ox/files
+msgid "Do you really want to delete this item?"
+msgid_plural "Do you really want to delete these items?"
+msgstr[0] "Biztos, hogy törölni szeretné ezt az elemet?"
+msgstr[1] "Biztos, hogy törölni szeretné ezeket az elemeket?"
+
+#: apps/io.ox/files/actions/delete.js module:io.ox/files
 msgid ""
-"You are currently using %1$s of your %2$s available disk space. You have "
-"%3$s left. "
-msgstr ""
-"Jelenleg az elérhető %2$s lemezterületből ennyit használ: %1$s. Szabad hely: "
-"%3$s."
-
-#: apps/io.ox/calendar/edit/extensions.js module:io.ox/calendar/edit/main
-msgid "You are no longer using a shared calendar. You were added as organizer."
-msgstr "Már nem használ megosztott naptárat. Ön szervezőként lett hozzáadva."
-
-#: apps/plugins/halo/xing/register.js module:plugins/portal
+"This file (or folder) is shared with others. It won't be available for them "
+"any more."
+msgid_plural ""
+"Some files/folder are shared with others. They won't be available for them "
+"any more."
+msgstr[0] "Ez a fájl (vagy mappa) meg van osztva másokkal. A továbbiakban nem lesz elérhető számukra."
+msgstr[1] "Néhány fájl vagy mappa meg van osztva másokkal. A továbbiakban nem lesznek elérhetők a számukra."
+
+#: apps/io.ox/files/actions/download.js module:io.ox/files
+msgid "Items without a file can not be downloaded."
+msgstr "Fájl nélküli elemek nem tölthetők le."
+
+#: apps/io.ox/files/actions/restore.js module:io.ox/files
 msgid ""
-"You are not directly linked to %s. Here are people who are linked to %s:"
-msgstr ""
-"Nincs közvetlenül ehhez kapcsolva: %s. A következő emberek vannak ehhez "
-"kapcsolva: %s:"
-
-#: apps/io.ox/calendar/invitations/register.js module:io.ox/calendar/main
-msgid "You are the organizer"
-msgstr "Ön a szervező"
-
-#: apps/io.ox/calendar/edit/extensions.js module:io.ox/calendar/edit/main
+"Restored into multiple folders:\n"
+"\n"
+"%s"
+msgstr "Visszaállítás több mappába:\n\n%s"
+
+#: apps/io.ox/files/actions/restore.js module:io.ox/files
 msgid ""
-"You are using a shared calendar. The calendar owner was added as organizer."
-msgstr ""
-"Megosztott naptárat használ. A naptár tulajdonosát szervezőként adták hozzá."
-
-#: apps/io.ox/mail/actions/attachmentEmpty.js module:io.ox/mail
-msgid ""
-"You attached an empty file. It could be, that this file has been deleted on "
-"your hard drive. Send it anyway?"
-msgstr ""
-"Egy üres fájlt csatolt. Ez előfordulhat, ha ez a fájl törlésre került a "
-"merevlemezről. Mindenképpen elküldi?"
-
-#: apps/io.ox/files/share/wizard.js module:io.ox/files
-msgid ""
-"You can copy and paste this link in an email, instant messenger or social "
-"network. Please note that anyone with this link can access the share."
-msgstr ""
-"Lemásolhatja és beillesztheti a hivatkozást egy e-mailbe, azonnali "
-"üzenetküldőbe vagy közösségi hálózatra. Vegye figyelembe, hogy ezzel a "
-"hivatkozással bárki eléri a megosztott tartalmat."
-
-#: apps/io.ox/mail/categories/edit.js module:io.ox/mail
-msgid "You can enable categories again via the view dropdown on the right"
-msgstr ""
-"A kategóriákat újra engedélyezheti jobb oldalon található nézet legördülő "
-"menüben"
-
-#: apps/io.ox/mail/settings/signatures/settings/pane.js module:io.ox/mail
-msgid ""
-"You can import all existing signatures from the previous product generation "
-"at once."
-msgstr ""
-"Az összes meglévő aláírást egyszerre importálhatja az előző "
-"termékgenerálásból."
-
-#: apps/io.ox/core/notifications.js module:io.ox/core
-msgid ""
-"You can manage desktop notifications at any time, by visiting your settings"
-msgstr "Az asztali értesítéseket a beállításoknál bármikor módosíthatja"
-
-#: apps/io.ox/editor/main.js module:io.ox/editor
-msgid "You can quick-save your changes via Ctrl+Enter."
-msgstr "Változtatásait gyorsan elmentheti a Ctrl+Enter megnyomásával."
-
-#. error text is displayed when an appointment is marked as secret but blocking a ressource (e.g. a conference room)
-#: apps/io.ox/calendar/model.js module:io.ox/calendar
-msgid "You cannot mark the appointment as secret, when blocking a ressource."
-msgstr ""
-"Nem jelölheti meg a találkozót titokosnak, amikor blokkol egy erőforrást."
-
-#: apps/io.ox/core/folder/actions/move.js module:io.ox/core
-msgid "You cannot move items to this folder"
-msgstr "Nem mozgathat elemeket ebbe a mappába"
-
-#: apps/io.ox/core/folder/actions/move.js module:io.ox/core
-msgid "You cannot move items to virtual folders"
-msgstr "Nem mozgathat elemeket virtuális mappákba."
-
-#: apps/io.ox/calendar/invitations/register.js module:io.ox/calendar/main
-msgid "You declined this appointment"
-msgstr "Elutasította ezt a találkozót"
-
-#: apps/io.ox/calendar/invitations/register.js module:io.ox/calendar/main
-msgid "You declined this task"
-msgstr "Elutasította ezt a feladatot"
-
-#: apps/plugins/portal/calendar/register.js module:plugins/portal
-msgid "You don't have any appointments in the near future."
-msgstr "A közeljövőben nincsenek találkozói."
-
-#: apps/io.ox/core/sub/settings/pane.js module:io.ox/core/sub
-msgid "You don't have any publications yet"
-msgstr "Még nincsenek publikációi"
-
-#: apps/io.ox/core/sub/settings/pane.js module:io.ox/core/sub
-msgid "You don't have any subscriptions yet"
-msgstr "Még nincsenek feliratkozásai"
-
-#: apps/plugins/portal/tasks/register.js module:plugins/portal
-msgid "You don't have any tasks that are either due soon or overdue."
-msgstr "Nincsenek hamarosan esedékes vagy lejárt feladatai."
-
-#: apps/io.ox/core/main/topbar_right.js module:io.ox/core
-msgid ""
-"You forgot to sign out last time. Always use the sign-out button when you "
-"finished your work."
-msgstr ""
-"Legutóbb elfelejtett kijelentkezni. A munka befejeztével mindig használja a "
-"kilépés gombot."
-
-#. %1$d is the number of mails
-#: apps/plugins/portal/mail/register.js module:plugins/portal
+"Restored into folder:\n"
+"\n"
+"%s"
+msgstr "Visszaállítás ebbe a mappába:\n\n%s"
+
+#: apps/io.ox/files/actions/save-as-pdf.js module:io.ox/files
+#: apps/io.ox/files/contextmenu.js module:io.ox/core
+#: apps/io.ox/files/favorite/toolbar.js apps/io.ox/files/toolbar.js
+msgid "Save as PDF"
+msgstr "Mentés PDF-ként"
+
+#: apps/io.ox/files/actions/share.js module:io.ox/files
+msgid "Send link"
+msgstr "Hivatkozás küldése"
+
+#. informs user about the consequences when creating a rule for selected mails ()
+#. %1$s single file name or empty string (non-essential information: can be left out)
+#. %2$d number of items (files or folders)
+#: apps/io.ox/files/actions/share.js module:io.ox/files
 #, c-format
-msgid "You have %1$d unread message"
-msgid_plural "You have %1$d unread messages"
-msgstr[0] "%1$d olvasatlan üzenete van"
-msgstr[1] "%1$d olvasatlan üzenete van"
-
-#: apps/io.ox/calendar/invitations/register.js module:io.ox/calendar/main
-msgid "You have accepted the appointment"
-msgstr "Elfogadta a találkozót"
-
-#: apps/io.ox/calendar/invitations/register.js module:io.ox/calendar/main
-msgid "You have accepted this appointment"
-msgstr "Elfogadta ezt a találkozót"
-
-#: apps/io.ox/calendar/invitations/register.js module:io.ox/calendar/main
-msgid "You have accepted this task"
-msgstr "Elfogadta ezt a feladatot"
-
-#: apps/io.ox/core/boot/i18n.js module:io.ox/core/boot
-msgid "You have been automatically signed out"
-msgstr "Automatikusan ki lett jelentkeztetve"
-
-#: apps/io.ox/calendar/invitations/register.js module:io.ox/calendar/main
-msgid "You have declined the appointment"
-msgstr "Elutasította a találkozót"
-
-#. Body text of generic desktop notification about new invitations to appointments
-#: apps/plugins/notifications/calendar/register.js
-#: module:plugins/notifications
-msgid "You have new appointment invitations"
-msgstr "Új találkozómeghívásai érkeztek"
-
-#. Body text of generic desktop notification about new reminders for appointments
-#: apps/plugins/notifications/calendar/register.js
-#: module:plugins/notifications
-msgid "You have new appointment reminders"
-msgstr "Új találkozóemlékeztetők érkeztek"
-
-#: apps/plugins/notifications/mail/register.js module:plugins/notifications
-msgid "You have new mail"
-msgstr "Új üzenete érkezett"
-
-#: apps/io.ox/core/notifications/subview.js module:io.ox/core
-msgid "You have new notifications"
-msgstr "Új értesítése érkezett"
-
-#. Content for a generic desktop notification about new invitations to tasks
-#: apps/plugins/notifications/tasks/register.js module:plugins/notifications
-msgid "You have new task invitations"
-msgstr "Új feladatmeghívói vannak"
-
-#. Content for a generic desktop notification about new reminders for tasks
-#: apps/plugins/notifications/tasks/register.js module:plugins/notifications
-msgid "You have new task reminders"
-msgstr "Feladatemlékeztetői vannak"
-
-#: apps/plugins/portal/mail/register.js module:plugins/portal
-msgid "You have no unread messages"
-msgstr "Nincsenek olvasatlan üzenetei"
-
-#: apps/plugins/notifications/tasks/register.js module:plugins/notifications
-msgid "You have overdue tasks"
-msgstr "Lejárt határidejű feladatai vannak"
-
-#: apps/plugins/portal/twitter/register.js module:plugins/portal
-msgid "You have reauthorized this %s account."
-msgstr "Újra felhatalmazta ezt a %s fiókot."
-
-#: apps/io.ox/calendar/invitations/register.js module:io.ox/calendar/main
-msgid "You have tentatively accepted the appointment"
-msgstr "Feltételesen elfogadta a találkozót"
+msgid "Sharing link created for file \"%1$s\""
+msgid_plural "Sharing link created for %2$d items"
+msgstr[0] "A(z) \"%1$s\" fájlhoz létrehozott megosztási link"
+msgstr[1] "%2$d elemhez létrehozott megosztási link"
+
+#. informs user about the consequences when creating a rule for selected mails ()
+#. %1$s single folder name or empty string (non-essential information: can be left out)
+#. %2$d number of items (files or folders)
+#: apps/io.ox/files/actions/share.js module:io.ox/files
+#, c-format
+msgid "Sharing link created for folder \"%1$s\""
+msgid_plural "Sharing link created for %2$d items"
+msgstr[0] "A(z) \"%1$s\" mappa létrehozott megosztási link"
+msgstr[1] "%2$d elemhez létrehozott megosztási link"
+
+#: apps/io.ox/files/actions/share.js module:io.ox/files
+msgid "Remove link"
+msgstr "Hivatkozás eltávolítása"
+
+#: apps/io.ox/files/actions/share.js module:io.ox/files
+msgid "The link has been removed"
+msgstr "A hivatkozás eltávolítva"
+
+#: apps/io.ox/files/actions/upload-new-version.js module:io.ox/files
+msgid "Select file"
+msgstr "Válasszon fájlt"
 
 #: apps/io.ox/files/actions/upload-new-version.js module:io.ox/files
 msgid "You have to select a file to upload."
 msgstr "Válassza ki a fájlt a feltöltéshez."
 
-#: apps/io.ox/core/relogin.js module:io.ox/core
-msgid "You have to sign in again"
-msgstr "Újra be kell jelentkeznie"
-
-#: apps/io.ox/mail/compose/actions/extensions.js module:io.ox/mail
-msgid "You mentioned \"%s\" in your email, but there are no files attached."
-msgstr "\"%s\" megemlítette az e-mailben, de fájl nincs csatolva."
-
-#: apps/io.ox/core/import/import.js module:io.ox/core
-msgid "You must enter a folder name"
-msgstr "Meg kell adnia egy mappanevet."
-
-#. %n in the lowest version of Android
-#: apps/io.ox/core/boot/i18n.js module:io.ox/core/boot
-msgid "You need to use Android %n or higher."
-msgstr "Az Android %n vagy újabb verziója szükséges."
-
-#. %n is the lowest version of iOS
-#: apps/io.ox/core/boot/i18n.js module:io.ox/core/boot
-msgid "You need to use iOS %n or higher."
-msgstr "Az iOS %n vagy újabb verziója szükséges."
-
-#: apps/io.ox/core/folder/extensions.js module:io.ox/core
-msgid "You share this folder with other users"
-msgstr "Ezt a mappát megosztja más felhasználókkal"
-
-#: apps/io.ox/calendar/invitations/register.js module:io.ox/calendar/main
-msgid "You tentatively accepted this invitation"
-msgstr "Ezt a meghívást feltételesen elfogadta"
-
-#: apps/io.ox/calendar/invitations/register.js module:io.ox/calendar/main
-msgid "You tentatively accepted this task"
-msgstr "Ezt a feladatot feltételesen elfogadta"
-
-#: apps/io.ox/core/main/autologout.js module:io.ox/core
-msgid "You will be automatically signed out in %1$d second"
-msgid_plural "You will be automatically signed out in %1$d seconds"
-msgstr[0] "Automatikusan ki fog jelentkezni %1$d másodperc múlva"
-msgstr[1] "Automatikusan ki fog jelentkezni %1$d másodperc múlva"
-
-#: apps/plugins/portal/xing/register.js module:plugins/portal
-msgid "Your %s newsfeed"
-msgstr "Kedvenc %s hírforrása"
-
-#: apps/io.ox/core/relogin.js module:io.ox/core
-msgid "Your IP address has changed"
-msgstr "Az IP-cím megváltozott"
-
-#: apps/io.ox/core/viewer/views/types/audioview.js module:io.ox/core
-msgid "Your browser does not support the audio format of this file."
-msgstr "A böngésző nem támogatja ennek a fájlnak az audióformátumát."
-
-#: apps/io.ox/core/viewer/views/types/videoview.js module:io.ox/core
-msgid "Your browser does not support the video format of this file."
-msgstr "A böngésző nem támogatja ennek a fájlnak az videóformátumát."
-
-#: apps/io.ox/core/boot/i18n.js module:io.ox/core/boot
-msgid "Your browser is not supported!"
-msgstr "A böngészője nem támogatott"
-
-#: apps/io.ox/core/boot/i18n.js module:io.ox/core/boot
-msgid "Your browser version is not supported!"
-msgstr "A böngésző verziója nem támogatott"
-
-#: apps/io.ox/core/boot/i18n.js module:io.ox/core/boot
-msgid "Your browser's cookie functionality is disabled. Please turn it on."
-msgstr "A böngésző süti funkciója ki van kapcsolva. Kapcsolja azt vissza."
+#: apps/io.ox/files/actions/versions-delete.js module:io.ox/files
+msgctxt "One file only"
+msgid "Do you really want to delete this version?"
+msgstr "Biztos, hogy törölni szeretné a verziót?"
+
+#: apps/io.ox/files/api.js module:io.ox/files
+msgid "The provided filename exceeds the allowed length."
+msgstr "A megadott fájlnév hossza meghaladja az engedélyezett méretet."
+
+#: apps/io.ox/files/api.js module:io.ox/files
+msgid "The allowed quota is reached."
+msgstr "Az engedélyezett kvóta elérve."
+
+#: apps/io.ox/files/api.js module:io.ox/files
+msgid "This file could not be uploaded."
+msgstr "A fájlt nem sikerült feltölteni."
+
+#: apps/io.ox/files/common-extensions.js module:io.ox/files
+msgid "modified"
+msgstr "módosítva"
+
+#: apps/io.ox/files/common-extensions.js module:io.ox/files
+msgid "size"
+msgstr "méret"
+
+#: apps/io.ox/files/common-extensions.js module:io.ox/files
+msgid "Locked"
+msgstr "Zárolt"
+
+#: apps/io.ox/files/contextmenu.js module:io.ox/core
+msgid "Add folder"
+msgstr "Mappa hozzáadása"
+
+#: apps/io.ox/files/contextmenu.js module:io.ox/core
+msgid "Edit Share"
+msgstr "Megosztás szerkesztése"
+
+#: apps/io.ox/files/contextmenu.js module:io.ox/core
+#: apps/io.ox/files/share/permissions.js apps/io.ox/files/share/toolbar.js
+#: module:io.ox/files
+msgid "Revoke access"
+msgstr "Hozzáférés visszavonása"
+
+#: apps/io.ox/files/detail/main.js module:io.ox/files
+msgid "File Details"
+msgstr "Fájl részletei"
+
+#: apps/io.ox/files/favorite/toolbar.js module:io.ox/core
+#: apps/io.ox/files/toolbar.js module:io.ox/files
+msgid "Share selected objects"
+msgstr "Kiválasztott objektumok megosztása"
+
+#: apps/io.ox/files/favorite/toolbar.js module:io.ox/core
+#: apps/io.ox/files/toolbar.js module:io.ox/files
+msgid "Share selected folder"
+msgid_plural "Share selected folders"
+msgstr[0] "Kiválasztott mappa megosztása"
+msgstr[1] "Kiválasztott mappák megosztása"
+
+#: apps/io.ox/files/favorite/toolbar.js module:io.ox/core
+#: apps/io.ox/files/toolbar.js module:io.ox/files
+msgid "Share selected file"
+msgid_plural "Share selected files"
+msgstr[0] "Kiválasztott fájl megosztása"
+msgstr[1] "Kiválasztott fájlok megosztása"
+
+#: apps/io.ox/files/favorite/toolbar.js module:io.ox/core
+#: apps/io.ox/files/toolbar.js module:io.ox/files
+msgid "Share current folder"
+msgstr "Aktuális mappa megosztása"
+
+#. Sort options drop-down
+#: apps/io.ox/files/favorite/view-options.js module:io.ox/core
+#: apps/io.ox/files/share/view-options.js module:io.ox/files
+#: apps/io.ox/files/view-options.js
+msgctxt "dropdown"
+msgid "Sort by"
+msgstr "Rendezés módja:"
+
+#: apps/io.ox/files/favorite/view-options.js module:io.ox/core
+#: apps/io.ox/files/share/view-options.js module:io.ox/files
+#: apps/io.ox/files/view-options.js apps/io.ox/mail/view-options.js
+#: module:io.ox/mail apps/io.ox/tasks/main.js module:io.ox/tasks
+msgid "Ascending"
+msgstr "Növekvő"
+
+#: apps/io.ox/files/favorite/view-options.js module:io.ox/core
+#: apps/io.ox/files/share/view-options.js module:io.ox/files
+#: apps/io.ox/files/view-options.js apps/io.ox/mail/view-options.js
+#: module:io.ox/mail apps/io.ox/tasks/main.js module:io.ox/tasks
+msgid "Descending"
+msgstr "Csökkenő"
+
+#: apps/io.ox/files/filepicker.js module:io.ox/files
+msgid "Add files"
+msgstr "Fájlok hozzáadása"
+
+#: apps/io.ox/files/filepicker.js module:io.ox/files apps/io.ox/files/main.js
+msgid "Files"
+msgstr "Fájlok"
+
+#: apps/io.ox/files/filepicker.js module:io.ox/files
+msgid "The uploaded file does not match the requested file type."
+msgid_plural "None of the uploaded files matches the requested file type."
+msgstr[0] "A feltöltött fájl nem illeszkedik a kért fájltípusra."
+msgstr[1] "Egyik feltöltött fájl sem illeszkedik a kért fájltípusra."
+
+#: apps/io.ox/files/filepicker.js module:io.ox/files
+msgid "Upload local file"
+msgstr "Helyi fájl feltöltése"
+
+#: apps/io.ox/files/guidance/main.js module:io.ox/files
+msgctxt "help"
+msgid "The Drive App"
+msgstr "A Drive app"
+
+#: apps/io.ox/files/guidance/main.js module:io.ox/files
+msgctxt "help"
+msgid "Creating Files"
+msgstr "Fájlok létrehozása"
+
+#: apps/io.ox/files/guidance/main.js module:io.ox/files
+msgctxt "help"
+msgid "Managing Files"
+msgstr "Fájlkezelés"
+
+#: apps/io.ox/files/guidance/main.js module:io.ox/files
+msgctxt "help"
+msgid "Accessing Files with WebDAV"
+msgstr "Fájlok elérése WebDAV-val"
+
+#: apps/io.ox/files/guidance/main.js module:io.ox/files
+msgctxt "help"
+msgid "Drive Settings"
+msgstr "Drive beállítások"
+
+#: apps/io.ox/files/guidance/main.js module:io.ox/files
+msgid "Related articles"
+msgstr "Kapcsolódó leírások"
+
+#: apps/io.ox/files/guidance/statistics.js module:io.ox/files
+msgid "Capacity"
+msgstr "Kapacitás"
 
 #. %1$s used disk space
 #. %2$s total disk space
@@ -12616,134 +6843,818 @@
 "Your capacity is shared with all members of your group. Your group is "
 "currently using %1$s of its %2$s available disk space. The amount of free "
 "space is %3$s. "
-msgstr ""
-"Az elérhető tárhelye meg van osztva csoportja minden tagjával. A csoportja "
-"jelenleg az elérhető %2$s lemezhelyből ennyit használ: %1$s. Szabad hely: "
-"%3$s."
+msgstr "Az elérhető tárhelye meg van osztva csoportja minden tagjával. A csoportja jelenleg az elérhető %2$s lemezhelyből ennyit használ: %1$s. Szabad hely: %3$s."
+
+#. %1$s used disk space
+#. %2$s total disk space
+#. %3$s free disk space
+#: apps/io.ox/files/guidance/statistics.js module:io.ox/files
+msgid ""
+"You are currently using %1$s of your %2$s available disk space. You have "
+"%3$s left. "
+msgstr "Jelenleg az elérhető %2$s lemezterületből ennyit használ: %1$s. Szabad hely: %3$s."
+
+#: apps/io.ox/files/guidance/statistics.js module:io.ox/files
+msgid "Top 10 folder size"
+msgstr "Top 10 mappa mérete"
+
+#. %1$s name of the current folder
+#: apps/io.ox/files/guidance/statistics.js module:io.ox/files
+msgid ""
+"These statistics only include folders, which have a depth less than four in "
+"the folder structure from the folder \"%1$s\"."
+msgstr "Ez a statisztika csak a mappastruktúrában a(z) „%1$s” mappától számítva négy szintnél kisebb mélységű mappákat tartalmazza."
+
+#: apps/io.ox/files/guidance/statistics.js module:io.ox/files
+msgid "Top 10 file types"
+msgstr "Top 10 fájltípus"
+
+#. Quota means a general quota for mail and files
+#: apps/io.ox/files/main.js module:io.ox/files apps/io.ox/mail/main.js
+#: module:io.ox/mail apps/plugins/portal/quota/register.js
+#: module:plugins/portal
+msgid "Quota"
+msgstr "Kvóta"
+
+#. Quota means a general quota for mail and files
+#: apps/io.ox/files/main.js module:io.ox/files
+#: apps/plugins/portal/quota/register.js module:plugins/portal
+msgid "File quota"
+msgstr "Fájlkvóta"
+
+#: apps/io.ox/files/main.js module:io.ox/files apps/io.ox/mail/main.js
+#: module:io.ox/mail
+msgid "Need more space?"
+msgstr "Több helyre van szüksége?"
+
+#. moving folders/files
+#: apps/io.ox/files/main.js module:io.ox/files
+msgid "Move operation takes longer to finish"
+msgstr "A művelet végrehajtása hosszabb ideig tart"
+
+#. %1$s: moving folders/files
+#: apps/io.ox/files/main.js module:io.ox/files
+msgid "Finished moving"
+msgstr "A mozgatás befejeződött"
+
+#. toolbar with 'select all' and 'sort by'
+#: apps/io.ox/files/main.js module:io.ox/files
+msgid "Files options"
+msgstr "Fájlok beállításai"
+
+#: apps/io.ox/files/main.js module:io.ox/files
+msgid "thumbnail"
+msgstr "miniatűr"
+
+#: apps/io.ox/files/mobile-toolbar-actions.js module:io.ox/mail
+msgid "Show icons"
+msgstr "Ikonok megjelenítése"
+
+#: apps/io.ox/files/mobile-toolbar-actions.js module:io.ox/mail
+msgid "Show tiles"
+msgstr "Csempék megjelenítése"
+
+#: apps/io.ox/files/mobile-toolbar-actions.js module:io.ox/mail
+msgid "Show list"
+msgstr "Lista megjelenítése"
+
+#: apps/io.ox/files/settings/pane.js module:io.ox/files
+msgid "Add new version"
+msgstr "Új verzió hozzáadása"
+
+#: apps/io.ox/files/settings/pane.js module:io.ox/files
+msgid "Add new version and show notification"
+msgstr "Új verzió hozzáadása és az értesítés megjelenítése"
+
+#: apps/io.ox/files/settings/pane.js module:io.ox/files
+msgid "Add separate file"
+msgstr "Különálló fájl hozzáadása"
+
+#: apps/io.ox/files/settings/pane.js module:io.ox/files
+msgid "Show all images just once"
+msgstr "Összes kép megjelenítése csak egyszer"
+
+#: apps/io.ox/files/settings/pane.js module:io.ox/files
+msgid "Repeat slideshow"
+msgstr "Diavetítés ismétlése"
+
+#: apps/io.ox/files/settings/pane.js module:io.ox/files
+msgid "%1$d seconds"
+msgstr "%1$d másodperc"
+
+#: apps/io.ox/files/settings/pane.js module:io.ox/files
+msgid "Adding files with identical names"
+msgstr "Azonos nevű fájlok hozzáadása"
+
+#: apps/io.ox/files/settings/pane.js module:io.ox/files
+msgid "Slideshow / Autoplay mode for images"
+msgstr "Diavetítés / Automatikus lejátszás képekhez"
+
+#: apps/io.ox/files/settings/pane.js module:io.ox/files
+msgid "Duration per image"
+msgstr "Időtartam képenként"
+
+#: apps/io.ox/files/settings/pane.js module:io.ox/files
+#: apps/io.ox/mail/settings/compose/settings/pane.js module:io.ox/mail
+msgid "Advanced settings"
+msgstr "Speciális beállítások"
+
+#: apps/io.ox/files/settings/pane.js module:io.ox/files
+msgid "Show hidden files and folders"
+msgstr "Rejtett fájlok és mappák megjelenítése"
+
+#: apps/io.ox/files/share/listview.js module:io.ox/files
+#: apps/io.ox/files/share/permissions.js module:io.ox/core
+msgid "Public link"
+msgstr "Nyilvános hivatkozás"
+
+#: apps/io.ox/files/share/listview.js module:io.ox/files
+msgid "Internal and external users"
+msgstr "Külső és belső felhasználók"
+
+#: apps/io.ox/files/share/listview.js module:io.ox/files
+msgid "External users"
+msgstr "Külső felhasználók"
+
+#: apps/io.ox/files/share/listview.js module:io.ox/files
+msgid "Internal users"
+msgstr "Belső felhasználók"
+
+#: apps/io.ox/files/share/model.js module:io.ox/core
+msgid "Please set password"
+msgstr "Adjon meg jelszót"
+
+#. Role: view folder + read all
+#: apps/io.ox/files/share/permissions.js module:io.ox/core
+msgid "Viewer"
+msgstr "Megjelenítő"
+
+#. Role: view folder + read/write all
+#: apps/io.ox/files/share/permissions.js module:io.ox/core
+msgid "Reviewer"
+msgstr "Felülvizsgáló"
+
+#: apps/io.ox/files/share/permissions.js module:io.ox/core
+msgid "The notification has been resent"
+msgstr "Az értesítés újraküldve"
+
+#: apps/io.ox/files/share/permissions.js module:io.ox/core
+msgid "Internal user"
+msgstr "Belső felhasználó"
+
+#: apps/io.ox/files/share/permissions.js module:io.ox/core
+#: apps/io.ox/participants/chronos-views.js apps/io.ox/participants/views.js
+msgid "Group"
+msgstr "Csoport"
+
+#: apps/io.ox/files/share/permissions.js module:io.ox/core
+msgid "Current role"
+msgstr "Jelenlegi szerepkör"
+
+#: apps/io.ox/files/share/permissions.js module:io.ox/core
+msgid "(Read only)"
+msgstr "(Csak olvasás)"
+
+#: apps/io.ox/files/share/permissions.js module:io.ox/core
+msgid "(Read and write)"
+msgstr "(Olvasás s írás)"
+
+#: apps/io.ox/files/share/permissions.js module:io.ox/core
+msgid "(Read, write, and delete)"
+msgstr "(Olvasás, írás és törlés)"
+
+#: apps/io.ox/files/share/permissions.js module:io.ox/core
+msgid "Detailed access rights"
+msgstr "Részletes hozzáférési jogok"
+
+#. folder permissions
+#: apps/io.ox/files/share/permissions.js module:io.ox/core
+msgid "View the folder"
+msgstr "Mappa megtekintése"
+
+#. folder permissions
+#: apps/io.ox/files/share/permissions.js module:io.ox/core
+msgid "Create objects"
+msgstr "Elemek létrehozása"
+
+#. folder permissions
+#: apps/io.ox/files/share/permissions.js module:io.ox/core
+msgid "Create objects and subfolders"
+msgstr "Elemek és almappák létrehozása"
+
+#: apps/io.ox/files/share/permissions.js module:io.ox/core
+msgid "Read permissions"
+msgstr "Olvasási jogosultság"
+
+#. object permissions - read
+#: apps/io.ox/files/share/permissions.js module:io.ox/core
+msgid "Read own objects"
+msgstr "Saját elemek olvasása"
+
+#. object permissions - read
+#: apps/io.ox/files/share/permissions.js module:io.ox/core
+msgid "Read all objects"
+msgstr "Minden elem olvasása"
+
+#: apps/io.ox/files/share/permissions.js module:io.ox/core
+msgid "Write permissions"
+msgstr "Írás jogosultság"
+
+#. object permissions - edit/modify
+#: apps/io.ox/files/share/permissions.js module:io.ox/core
+msgid "Edit own objects"
+msgstr "Saját elemek szerkesztése"
+
+#. object permissions - edit/modify
+#: apps/io.ox/files/share/permissions.js module:io.ox/core
+msgid "Edit all objects"
+msgstr "Minden elem szerkesztése"
+
+#: apps/io.ox/files/share/permissions.js module:io.ox/core
+msgid "Delete permissions"
+msgstr "Törlés jogosultság"
+
+#. object permissions - delete
+#: apps/io.ox/files/share/permissions.js module:io.ox/core
+msgid "Delete own objects"
+msgstr "Saját elemek törlése"
+
+#. object permissions - delete
+#: apps/io.ox/files/share/permissions.js module:io.ox/core
+msgid "Delete all objects"
+msgstr "Minden elem törlése"
+
+#: apps/io.ox/files/share/permissions.js module:io.ox/core
+msgid "Administrative role"
+msgstr "Adminisztrátori szerep"
+
+#. object permissions - user role
+#: apps/io.ox/files/share/permissions.js module:io.ox/core
+#: apps/io.ox/mail/mailfilter/settings/filter/tests/register.js
+#: module:io.ox/mailfilter
+msgid "User"
+msgstr "Felhasználó"
+
+#: apps/io.ox/files/share/permissions.js module:io.ox/core
+msgid "Resend invitation"
+msgstr "Meghívó újraküldése"
+
+#. %1$s determines whether setting permissions for a file or folder
+#. %2$s is the file or folder name
+#: apps/io.ox/files/share/permissions.js module:io.ox/core
+msgid "Share %1$s \"%2$s\""
+msgstr "%1$s \"%2$s\" megosztása"
+
+#. %1$s determines whether setting permissions for a file or folder
+#. %2$s is the file or folder name
+#: apps/io.ox/files/share/permissions.js module:io.ox/core
+msgid "file"
+msgstr "fájl"
+
+#. %1$s determines whether setting permissions for a file or folder
+#. %2$s is the file or folder name
+#: apps/io.ox/files/share/permissions.js module:io.ox/core
+msgid "folder"
+msgstr "mappa"
+
+#: apps/io.ox/files/share/permissions.js module:io.ox/core
+msgid "Permissions for %1$s \"%2$s\""
+msgstr "Jogosultságok ehhez: %1$s \"%2$s\""
+
+#: apps/io.ox/files/share/permissions.js module:io.ox/core
+msgid "Send notification by email"
+msgstr "Értesítés küldése e-mailen"
+
+#: apps/io.ox/files/share/permissions.js module:io.ox/core
+msgid "Add people"
+msgstr "Emberek hozzáadása"
+
+#: apps/io.ox/files/share/permissions.js module:io.ox/core
+msgid "Enter a Message to inform users"
+msgstr "Adjon meg egy üzenetet a felhasználók értesítéséhez"
+
+#. placeholder text in share dialog
+#: apps/io.ox/files/share/permissions.js module:io.ox/core
+msgid ""
+"Personal message (optional). This message is sent to all newly invited "
+"people."
+msgstr "Személyes üzenet (opcionális). Minden új meghívott megkapja ezt az üzenetet."
+
+#: apps/io.ox/files/share/toolbar.js module:io.ox/files
+msgid "Edit share"
+msgstr "Megosztás szerkesztése"
+
+#: apps/io.ox/files/share/wizard.js module:io.ox/files
+msgid ""
+"You can copy and paste this link in an email, instant messenger or social "
+"network. Please note that anyone with this link can access the share."
+msgstr "Lemásolhatja és beillesztheti a hivatkozást egy e-mailbe, azonnali üzenetküldőbe vagy közösségi hálózatra. Vegye figyelembe, hogy ezzel a hivatkozással bárki eléri a megosztott tartalmat."
+
+#: apps/io.ox/files/share/wizard.js module:io.ox/files
+msgid "Add recipients ..."
+msgstr "Címzettek hozzáadása ..."
+
+#. placeholder text in share dialog
+#: apps/io.ox/files/share/wizard.js module:io.ox/files
+msgid "Message (optional)"
+msgstr "Üzenet (opcionális)"
+
+#: apps/io.ox/files/share/wizard.js module:io.ox/files
+msgid "Share with subfolders"
+msgstr "Megosztás almappákkal"
+
+#: apps/io.ox/files/share/wizard.js module:io.ox/files
+msgid "one day"
+msgstr "egy nap"
+
+#: apps/io.ox/files/share/wizard.js module:io.ox/files
+msgid "one week"
+msgstr "egy hét"
+
+#: apps/io.ox/files/share/wizard.js module:io.ox/files
+msgid "one month"
+msgstr "egy hónap"
+
+#: apps/io.ox/files/share/wizard.js module:io.ox/files
+msgid "three months"
+msgstr "három hónap"
+
+#: apps/io.ox/files/share/wizard.js module:io.ox/files
+msgid "six months"
+msgstr "hat hónap"
+
+#: apps/io.ox/files/share/wizard.js module:io.ox/files
+msgid "one year"
+msgstr "egy év"
+
+#: apps/io.ox/files/share/wizard.js module:io.ox/files
+msgid "Expires in"
+msgstr "Lejárat:"
+
+#: apps/io.ox/files/share/wizard.js module:io.ox/files
+#: apps/io.ox/settings/security/certificates/settings/utils.js
+#: module:io.ox/settings/certificates
+msgid "Expires on"
+msgstr "Lejárat:"
+
+#: apps/io.ox/files/share/wizard.js module:io.ox/files
+msgid "Password required"
+msgstr "Jelszó szükséges"
+
+#: apps/io.ox/files/share/wizard.js module:io.ox/files
+#: apps/io.ox/mail/compose/sharing.js module:io.ox/mail
+msgid "Enter Password"
+msgstr "Adja meg a jelszót"
+
+#: apps/io.ox/files/toolbar.js module:io.ox/files
+msgid "New file"
+msgstr "Új fájl"
+
+#: apps/io.ox/files/toolbar.js module:io.ox/files
+msgid "Add to Favorites"
+msgstr "Hozzáadás a kedvencekhez"
+
+#: apps/io.ox/files/toolbar.js module:io.ox/files
+msgid "Icons"
+msgstr "Ikonok"
+
+#: apps/io.ox/files/toolbar.js module:io.ox/files
+msgid "Tiles"
+msgstr "Mozaik"
+
+#: apps/io.ox/files/toolbar.js module:io.ox/files
+msgid "File details"
+msgstr "Fájl részletei"
+
+#: apps/io.ox/files/upload/dropzone.js module:io.ox/files
+msgid "Drop files here to upload"
+msgstr "A feltöltéshez húzza ide a fájlokat"
+
+#. estimated upload duration
+#: apps/io.ox/files/upload/main.js module:io.ox/files
+msgid "%1$d second"
+msgid_plural "%1$d seconds"
+msgstr[0] "%1$d másodperc"
+msgstr[1] "%1$d másodperc"
+
+#: apps/io.ox/files/upload/main.js module:io.ox/files
+msgid "A new version for \"%1$s\" has been added."
+msgstr "Új verzió lett hozzáadva ehhez: \"%1$s\""
+
+#. %1$s progress of currently uploaded files in percent
+#: apps/io.ox/files/upload/main.js module:io.ox/files
+#: apps/io.ox/files/upload/view.js
+msgid "%1$s completed"
+msgstr "%1$s kész"
+
+#. %1$s remaining upload time
+#: apps/io.ox/files/upload/main.js module:io.ox/files
+msgid "Remaining time: %1$s"
+msgstr "Maradék idő: %1$s ms"
+
+#. the name of the file, which is currently uploaded (might be shortended by '...' on missing screen space )
+#: apps/io.ox/files/upload/main.js module:io.ox/files
+msgid "Uploading \"%1$s\""
+msgstr "\"%1$s\" feltöltése"
+
+#: apps/io.ox/files/upload/view.js module:io.ox/files
+msgid "Upload progress"
+msgstr "Feltöltés folyamatban"
+
+#: apps/io.ox/files/util.js module:io.ox/files
+msgid ""
+"Please note, changing or removing the file extension will cause problems "
+"when viewing or editing."
+msgstr "Ne feledje, a fájlkiterjesztések módosítása vagy eltávolítása problémákat fog okozni a megjelenítéskor és szerkesztéskor."
+
+#: apps/io.ox/files/util.js module:io.ox/files
+msgid ""
+"Do you really want to remove the extension \".%1$s\" from your filename?"
+msgstr "Valóban el kívánja távolítani a(z) „.%1$s” kiterjesztést a fájlnévből?"
+
+#: apps/io.ox/files/util.js module:io.ox/files
+msgid ""
+"Do you really want to change the file extension from  \".%1$s\" to \".%2$s"
+"\" ?"
+msgstr "Valóban meg kívánja változtatni a(z) „.%1$s” kiterjesztést erre: „.%2$s”?"
+
+#: apps/io.ox/files/util.js module:io.ox/files
+msgid "Confirmation"
+msgstr "Megerősítés"
+
+#: apps/io.ox/files/util.js module:io.ox/files
+msgid "Adjust"
+msgstr "Módosítás"
+
+#: apps/io.ox/files/view-options.js module:io.ox/files
+#: apps/io.ox/mail/accounts/view-form.js module:io.ox/settings
+msgid "Select"
+msgstr "Kiválasztás"
+
+#: apps/io.ox/files/view-options.js module:io.ox/files
+#: apps/io.ox/find/extensions-api.js module:io.ox/core
+#: apps/io.ox/find/manager/value-model.js
+#: apps/io.ox/mail/mailfilter/settings/filter/tests/register.js
+#: module:io.ox/mailfilter
+msgid "All"
+msgstr "Összes"
+
+#: apps/io.ox/files/view-options.js module:io.ox/files
+msgid "All files"
+msgstr "Minden fájl"
+
+#. Verb: (to) filter documents by file type
+#: apps/io.ox/files/view-options.js module:io.ox/files
+msgctxt "verb"
+msgid "Filter"
+msgstr "Szűrő"
+
+#: apps/io.ox/files/view-options.js module:io.ox/files
+msgid "PDFs"
+msgstr "PDF-ek"
+
+#: apps/io.ox/files/view-options.js module:io.ox/files
+msgid "Text documents"
+msgstr "Dokumentumok"
+
+#: apps/io.ox/files/view-options.js module:io.ox/files
+msgid "Spreadsheets"
+msgstr "Munkafüzetek"
+
+#: apps/io.ox/files/view-options.js module:io.ox/files
+msgid "Presentations"
+msgstr "Bemutatók"
+
+#: apps/io.ox/files/view-options.js module:io.ox/files
+msgid "Images"
+msgstr "Képek"
+
+#: apps/io.ox/files/view-options.js module:io.ox/files
+msgid "Music"
+msgstr "Zene"
+
+#: apps/io.ox/files/view-options.js module:io.ox/files
+msgid "Videos"
+msgstr "Videók"
+
+#. Sort options drop-down
+#: apps/io.ox/files/view-options.js module:io.ox/files
+msgctxt "dropdown"
+msgid "Select"
+msgstr "Kiválasztás"
+
+#: apps/io.ox/files/view-options.js module:io.ox/files
+msgid "Switch to parent folder"
+msgstr "Váltás a szülő mappára"
+
+#: apps/io.ox/files/view-options.js module:io.ox/files
+msgid "Search results"
+msgstr "Találatok"
+
+#: apps/io.ox/find/date/patterns.js module:io.ox/core
+msgid "as daterange"
+msgstr "dátumtartomány"
+
+#: apps/io.ox/find/date/patterns.js module:io.ox/core
+msgid "Last day"
+msgstr "Utolsó nap"
+
+#: apps/io.ox/find/date/patterns.js module:io.ox/core
+msgid "Last week"
+msgstr "Múlt hét"
+
+#: apps/io.ox/find/date/patterns.js module:io.ox/core
+msgid "Last month"
+msgstr "Múlt hónap"
+
+#: apps/io.ox/find/date/patterns.js module:io.ox/core
+msgid "Last year"
+msgstr "Tavaly"
+
+#: apps/io.ox/find/date/patterns.js module:io.ox/core
+msgid "Last 7 days"
+msgstr "Elmúlt 7 nap"
+
+#: apps/io.ox/find/date/patterns.js module:io.ox/core
+msgid "Last 30 days"
+msgstr "Elmúlt 30 nap"
+
+#: apps/io.ox/find/date/patterns.js module:io.ox/core
+msgid "Last 365 days"
+msgstr "Elmúlt 365 nap"
+
+#: apps/io.ox/find/extensions-api.js module:io.ox/core
+msgid "as date"
+msgstr "dátum szerint"
+
+#: apps/io.ox/find/extensions-api.js module:io.ox/core
+msgid "All Folders"
+msgstr "Összes mappa"
+
+#: apps/io.ox/find/extensions-api.js module:io.ox/core
+#: apps/io.ox/settings/accounts/settings/pane.js module:io.ox/settings/accounts
+#: apps/io.ox/settings/main.js
+msgid "Accounts"
+msgstr "Felhasználói fiókok"
+
+#: apps/io.ox/find/main.js module:io.ox/core
+msgid "Search in all folders"
+msgstr "Keresés az összes mappában"
+
+#: apps/io.ox/find/view-facets.js module:io.ox/core
+msgid "Search facets"
+msgstr "Lapok keresése"
+
+#: apps/io.ox/help/center.js module:io.ox/help
+msgid "Click here to quit the help center"
+msgstr "Kattintson ide a súgóközpontból kilépéshez"
+
+#: apps/io.ox/keychain/api.js module:io.ox/keychain
+msgid ""
+"The unrecoverable items have been cleaned up successfully. Please refresh "
+"this page to see the changes."
+msgstr "A nem visszaállítható elemek sikeresen törölve lettek. Frissítse az oldalt a változások megtekintéséhez."
+
+#: apps/io.ox/keychain/secretRecoveryDialog.js module:io.ox/keychain
+#: apps/io.ox/settings/accounts/settings/pane.js module:io.ox/settings/accounts
+msgid "Recover passwords"
+msgstr "Jelszavak visszaállítása"
+
+#: apps/io.ox/keychain/secretRecoveryDialog.js module:io.ox/keychain
+msgid ""
+"Please provide the old password so the account passwords can be recovered."
+msgstr "Adja meg a régi jelszót, hogy a fiók jelszavai visszaállíthatók legyenek."
+
+#: apps/io.ox/keychain/secretRecoveryDialog.js module:io.ox/keychain
+msgid "Your old password"
+msgstr "Régi jelszava"
+
+#: apps/io.ox/keychain/secretRecoveryDialog.js module:io.ox/keychain
+msgid "Recover"
+msgstr "Visszaállítás"
+
+#: apps/io.ox/keychain/secretRecoveryDialog.js module:io.ox/keychain
+msgid "Failed to recover accounts"
+msgstr "A fiókok visszaállítása meghiúsult"
+
+#: apps/io.ox/mail/accounts/keychain.js module:io.ox/keychain
+msgid "Mail account"
+msgstr "Levelezési fiók"
+
+#: apps/io.ox/mail/accounts/model.js module:io.ox/keychain
+msgid "The account must be named"
+msgstr "A felhasználó fiókot el kell nevezni"
+
+#: apps/io.ox/mail/accounts/model.js module:io.ox/keychain
+msgid "This field is mandatory"
+msgstr "Ez a mező kötelező"
+
+#: apps/io.ox/mail/accounts/model.js module:io.ox/keychain
+msgid "This is not a valid email address"
+msgstr "Ez nem érvényes e-mail cím"
+
+#: apps/io.ox/mail/accounts/settings.js module:io.ox/mail/accounts/settings
+msgid "Edit mail account"
+msgstr "E-mail fiók szerkesztése"
+
+#: apps/io.ox/mail/accounts/settings.js module:io.ox/mail/accounts/settings
+msgid ""
+"Account settings could not be saved. Please take a look at the annotations "
+"in the form. "
+msgstr "A felhasználói adatok nem kerültek mentésre. Nézze meg az űrlap ezzel kapcsolatos megjegyzéseit."
+
+#: apps/io.ox/mail/accounts/settings.js module:io.ox/mail/accounts/settings
+#: apps/io.ox/mail/accounts/view-form.js module:io.ox/settings
+msgid "Use unified mail for this account"
+msgstr "Egységes levelezés használata ehhez a fiókhoz"
+
+#: apps/io.ox/mail/accounts/settings.js module:io.ox/mail/accounts/settings
+msgid "Please select your mail account provider"
+msgstr "Válassza ki a levelezés szolgáltatóját"
+
+#: apps/io.ox/mail/accounts/settings.js module:io.ox/mail/accounts/settings
+msgid "Your mail address"
+msgstr "Az Ön e-mail címe"
+
+#: apps/io.ox/mail/accounts/settings.js module:io.ox/mail/accounts/settings
+msgid "Your password"
+msgstr "Az Ön jelszava"
 
 #: apps/io.ox/mail/accounts/settings.js module:io.ox/mail/accounts/settings
 msgid "Your credentials will be sent over a secure connection only"
 msgstr "A hitelesítő adatokat csak biztonságos kapcsolaton keresztül küldjük"
 
-#: apps/plugins/portal/userSettings/register.js module:io.ox/core
-msgid "Your current password"
-msgstr "A jelenlegi jelszava"
-
-#: apps/plugins/core/feedback/register.js module:io.ox/core
-msgid "Your feedback"
-msgstr "Visszajelzés"
-
 #: apps/io.ox/mail/accounts/settings.js module:io.ox/mail/accounts/settings
-msgid "Your mail address"
-msgstr "Az Ön e-mail címe"
+msgid "Trying to auto-configure your mail account"
+msgstr "Kísérlet a postafiók automatikus beállítására"
+
+#: apps/io.ox/mail/accounts/settings.js module:io.ox/mail/accounts/settings
+msgid "There was no suitable server found for this mail/password combination"
+msgstr "Nem található megfelelő kiszolgáló ehhez a cím/jelszó kombinációhoz"
+
+#: apps/io.ox/mail/accounts/settings.js module:io.ox/mail/accounts/settings
+msgid "Failed to connect."
+msgstr "A kapcsolódás meghiúsult."
+
+#: apps/io.ox/mail/accounts/settings.js module:io.ox/mail/accounts/settings
+msgid "Manual"
+msgstr "Kézi"
+
+#: apps/io.ox/mail/accounts/settings.js module:io.ox/mail/accounts/settings
+msgid ""
+"Auto-configuration failed. Do you want to configure your account manually?"
+msgstr "Az automatikus beállítás sikertelen. Szeretné kézzel beállítani a felhasználói fiókot?"
+
+#: apps/io.ox/mail/accounts/settings.js module:io.ox/mail/accounts/settings
+#: apps/io.ox/mail/accounts/view-form.js module:io.ox/settings
+msgid "Ignore Warnings"
+msgstr "Figyelmeztetések mellőzése"
+
+#: apps/io.ox/mail/accounts/settings.js module:io.ox/mail/accounts/settings
+msgid "Cannot establish secure connection. Do you want to proceed anyway?"
+msgstr "Nem lehet biztonságos kapcsolatot felépíteni. Kívánja folytatni?"
+
+#: apps/io.ox/mail/accounts/settings.js module:io.ox/mail/accounts/settings
+msgid "This is not a valid mail address"
+msgstr "Ez nem egy érvényes e-mail cím"
+
+#. Auth type. Short for "Use same credentials as incoming mail server"
+#: apps/io.ox/mail/accounts/view-form.js module:io.ox/settings
+msgid "As incoming mail server"
+msgstr "Mint a beérkező levelek kiszolgálójánál"
+
+#. Auth type. Use separate username and password
+#: apps/io.ox/mail/accounts/view-form.js module:io.ox/settings
+msgid "Use separate username and password"
+msgstr "Külön felhasználónév és jelszó használata"
+
+#. Connection security. StartTLS.
+#: apps/io.ox/mail/accounts/view-form.js module:io.ox/settings
+msgid "StartTLS"
+msgstr "StartTLS"
+
+#. Connection security. SSL/TLS.
+#: apps/io.ox/mail/accounts/view-form.js module:io.ox/settings
+msgid "SSL/TLS"
+msgstr "SSL/TLS"
+
+#: apps/io.ox/mail/accounts/view-form.js module:io.ox/settings
+msgid "Account updated"
+msgstr "Fiók frissítve"
+
+#: apps/io.ox/mail/accounts/view-form.js module:io.ox/settings
+msgid "Username must not be empty."
+msgstr "A felhasználónév nem lehet üres."
+
+#. %1$s the missing request parameter
+#: apps/io.ox/mail/accounts/view-form.js module:io.ox/settings
+#, c-format
+msgid "Please enter the following data: %1$s"
+msgstr "Adja meg a következő adatokat: %1$s"
+
+#: apps/io.ox/mail/accounts/view-form.js module:io.ox/settings
+msgid "Warnings"
+msgstr "Figyelmeztetések"
+
+#: apps/io.ox/mail/accounts/view-form.js module:io.ox/settings
+#: apps/io.ox/portal/main.js module:io.ox/portal
+msgid "Inspect certificate"
+msgstr "Tanúsítvány vizsgálata"
+
+#: apps/io.ox/mail/accounts/view-form.js module:io.ox/settings
+msgid "Incoming server"
+msgstr "Beérkező levelek kiszolgálója"
+
+#: apps/io.ox/mail/accounts/view-form.js module:io.ox/settings
+msgid "Server type"
+msgstr "Kiszolgáló típusa"
+
+#: apps/io.ox/mail/accounts/view-form.js module:io.ox/settings
+msgid "Server name"
+msgstr "Kiszolgáló neve"
+
+#: apps/io.ox/mail/accounts/view-form.js module:io.ox/settings
+msgid "Connection security"
+msgstr "Kapcsolat biztonsága:"
+
+#: apps/io.ox/mail/accounts/view-form.js module:io.ox/settings
+msgid "Server port"
+msgstr "Kiszolgáló port"
+
+#: apps/io.ox/mail/accounts/view-form.js module:io.ox/settings
+msgid "Username"
+msgstr "Felhasználónév"
+
+#: apps/io.ox/mail/accounts/view-form.js module:io.ox/settings
+msgid "Refresh rate in minutes"
+msgstr "Frissítés gyakorisága percben"
+
+#: apps/io.ox/mail/accounts/view-form.js module:io.ox/settings
+msgid "Remove copy from server after retrieving a message"
+msgstr "Másolat eltávolítása a kiszolgálóról az üzenet lekérése után"
+
+#: apps/io.ox/mail/accounts/view-form.js module:io.ox/settings
+msgid "Deleting messages on local storage also deletes them on server"
+msgstr "A helyi tárolón lévő üzenet törlésekor az törlésre kerül a kiszolgálón is"
+
+#: apps/io.ox/mail/accounts/view-form.js module:io.ox/settings
+msgid "Outgoing server (SMTP)"
+msgstr "Kimenő kiszolgáló (SMTP)"
+
+#: apps/io.ox/mail/accounts/view-form.js module:io.ox/settings
+msgid "Authentication"
+msgstr "Hitelesítés"
+
+#. Sent folder
+#: apps/io.ox/mail/accounts/view-form.js module:io.ox/settings
+msgctxt "folder"
+msgid "Sent messages"
+msgstr "Elküldött üzenetek"
+
+#. Trash folder
+#: apps/io.ox/mail/accounts/view-form.js module:io.ox/settings
+msgctxt "folder"
+msgid "Deleted messages"
+msgstr "Törölt üzenetek"
+
+#. Drafts folder
+#: apps/io.ox/mail/accounts/view-form.js module:io.ox/settings
+msgctxt "folder"
+msgid "Drafts"
+msgstr "Piszkozatok"
+
+#. Spam folder
+#: apps/io.ox/mail/accounts/view-form.js module:io.ox/settings
+msgctxt "folder"
+msgid "Spam"
+msgstr "Levélszemét"
+
+#. Archive folder
+#: apps/io.ox/mail/accounts/view-form.js module:io.ox/settings
+msgctxt "folder"
+msgid "Archive"
+msgstr "Archívum"
+
+#: apps/io.ox/mail/accounts/view-form.js module:io.ox/settings
+msgid "Standard folders"
+msgstr "Általános mappák"
+
+#: apps/io.ox/mail/accounts/view-form.js module:io.ox/settings
+msgid "Account settings"
+msgstr "Fiók beállításai"
+
+#: apps/io.ox/mail/accounts/view-form.js module:io.ox/settings
+msgid "Account name"
+msgstr "Postafiók neve"
 
 #: apps/io.ox/mail/accounts/view-form.js module:io.ox/settings
 #: apps/plugins/wizards/mandatory/main.js module:io.ox/wizards/firstStart
 msgid "Your name"
 msgstr "Név"
 
-#: apps/plugins/portal/userSettings/register.js module:io.ox/core
-msgid "Your new password may not be empty."
-msgstr "Az új jelszó nem lehet üres"
-
-#: apps/io.ox/keychain/secretRecoveryDialog.js module:io.ox/keychain
-msgid "Your old password"
-msgstr "Régi jelszava"
-
-#: apps/io.ox/core/boot/i18n.js module:io.ox/core/boot
-msgid "Your operating system is not supported."
-msgstr "Az operációs rendszere nem támogatott."
-
-#: apps/io.ox/mail/accounts/settings.js module:io.ox/mail/accounts/settings
-msgid "Your password"
-msgstr "Az Ön jelszava"
-
-#: apps/io.ox/core/boot/i18n.js module:io.ox/core/boot
-msgid "Your password is expired. Please change your password to continue."
-msgstr "A jelszava lejárt. Módosítsa a jelszavát a munka folytatásához."
-
-#. %1$s are some example characters
-#: apps/plugins/portal/userSettings/register.js module:io.ox/core
-#, c-format
-msgid ""
-"Your password is more secure if it also contains capital letters, numbers, "
-"and special characters like %1$s"
-msgstr ""
-"Jelszava biztonságosabb, ha nagybetűket, számokat, és speciális karaktereket "
-"is tartalmaz, mint például: %1$s"
-
-#: apps/io.ox/core/boot/i18n.js module:io.ox/core/boot
-msgid "Your platform is not supported!"
-msgstr "A platform nem támogatott!"
-
-#: apps/io.ox/core/viewer/views/types/documentview.js module:io.ox/core
-#, fuzzy
-#| msgid "Account is being created"
-msgid "Your preview is being generated."
-msgstr "Fiók létrehozása megtörtént"
-
-#: apps/io.ox/calendar/edit/extensions.js module:io.ox/calendar/edit/main
-msgid "Your recurrence rule does not fit to your start date."
-msgstr ""
-
-#: apps/io.ox/calendar/edit/extensions.js module:io.ox/calendar/edit/main
-msgid "Your recurrence rule was changed automatically."
-msgstr ""
-
-#. %1$s maximum file size
-#: apps/io.ox/contacts/widgets/pictureUpload.js module:io.ox/contacts
-msgid "Your selected picture exceeds the maximum allowed file size of %1$s"
-msgstr "A kiválasztott kép mérete meghaladja a engedélyezett maximumot: %1$s"
-
-#: apps/io.ox/core/relogin.js module:io.ox/core
-msgid "Your session is expired"
-msgstr "A munkafolyamat lejárt"
-
-#: apps/plugins/halo/xing/register.js module:plugins/portal
-msgid "Your shared contacts:"
-msgstr "Megosztott névjegyei:"
-
-#: apps/plugins/portal/xing/register.js module:plugins/portal
-msgid ""
-"Your status update could not be posted on %s. The error message was: \"%s\""
-msgstr "Állapotfrissítése nem küldhető be ide: %s. A hibaüzenet: „%s”"
-
-#: apps/plugins/portal/xing/register.js module:plugins/portal
-msgid "Your status update has been successfully posted on %s"
-msgstr "Állapotfrissítése sikeresen beküldve ide: %s"
-
-#: apps/plugins/wizards/mandatory/main.js module:io.ox/wizards/firstStart
-msgid "Your timezone"
-msgstr "Saját időzóna"
-
-#: apps/io.ox/mail/mailfilter/vacationnotice/indicator.js module:io.ox/mail
-msgid "Your vacation notice is active"
-msgstr "A szabadságértesítő aktív."
-
-#. Zettabytes
-#: apps/io.ox/core/strings.js module:io.ox/core
-msgid "ZB"
-msgstr "ZB"
-
-#. noun. label for the zoomslider in case the zoom is undefined or 0
-#: apps/io.ox/backbone/views/edit-picture.js module:io.ox/contacts
-msgid "Zoom"
-msgstr "Nagyítás"
-
-#: apps/io.ox/core/viewer/views/toolbarview.js module:io.ox/core
-msgid "Zoom in"
-msgstr "Nagyítás"
-
-#: apps/io.ox/core/viewer/views/toolbarview.js module:io.ox/core
-msgid "Zoom out"
-msgstr "Kicsinyítés"
-
-#. This is a prefix of a copied draft and will be removed
-#. This string must equal the prefix, which is prepended before the subject on copy
-#. It is important, that the space is also translated, as the space will also be removed
-#: apps/io.ox/mail/compose/view.js module:io.ox/mail
-msgid "[Copy] "
-msgstr "[Másolat]"
+#: apps/io.ox/mail/accounts/view-form.js module:io.ox/settings
+msgid "Email address"
+msgstr "E-mail cím"
 
 #. If the user selects 'copy of' in the drafts folder, the subject of the email is prefixed with [Copy].
 #. Please make sure that this is a prefix in every translation since it will be removed when the mail is sent.
@@ -12752,519 +7663,386 @@
 msgid "[Copy] %1$s"
 msgstr "[Másolat] %1$s"
 
-#: apps/io.ox/mail/mailfilter/settings/filter/tests/util.js
-#: module:io.ox/mailfilter
-msgid "a full match (allows DOS-style wildcards)"
-msgstr "a teljes egyezés (engedélyez DOS-stílus helyettesítő karaktereket)"
-
-#: apps/io.ox/calendar/util.js module:io.ox/calendar
-msgid "accepted"
-msgstr "elfogadva"
-
-#. Used in a selectbox when the reminder for an appointment is after the end time
-#: apps/io.ox/backbone/mini-views/alarms.js module:io.ox/calendar
-msgid "after end"
-msgstr "befejezés után"
-
-#. Used in a selectbox when the reminder for an appointment is after the start time
-#: apps/io.ox/backbone/mini-views/alarms.js module:io.ox/calendar
-msgid "after start"
-msgstr "kezdés után"
-
-#: apps/io.ox/mail/mailfilter/settings/filter/tests/util.js
-#: module:io.ox/mailfilter
-msgid "an exact, full match"
-msgstr "pontos, teljes egyezés"
+#: apps/io.ox/mail/actions.js module:io.ox/mail
+msgid "Mails have been moved"
+msgstr "A levelek áthelyezésre kerültek"
+
+#: apps/io.ox/mail/actions.js module:io.ox/mail
+msgid "Mail has been moved"
+msgstr "A levelek áthelyezésre kerültek"
+
+#: apps/io.ox/mail/actions.js module:io.ox/mail
+msgid "Mails have been copied"
+msgstr "A levelek átmásolásra kerültek"
+
+#: apps/io.ox/mail/actions.js module:io.ox/mail
+msgid "Mail has been copied"
+msgstr "A levél átmásolásra került"
+
+#: apps/io.ox/mail/actions.js module:io.ox/mail apps/io.ox/mail/contextmenu.js
+#: apps/io.ox/mail/inplace-reply.js apps/plugins/portal/twitter/util.js
+#: module:plugins/portal
+msgid "Reply"
+msgstr "Válasz"
+
+#: apps/io.ox/mail/actions.js module:io.ox/mail
+#: apps/io.ox/mail/compose/checks.js apps/io.ox/mail/contextmenu.js
+msgid "Reply all"
+msgstr "Válasz mindenkinek"
+
+#: apps/io.ox/mail/actions.js module:io.ox/mail apps/io.ox/mail/contextmenu.js
+#: apps/io.ox/mail/mobile-toolbar-actions.js apps/io.ox/mail/toolbar.js
+msgid "Forward"
+msgstr "Továbbítás"
+
+#: apps/io.ox/mail/actions.js module:io.ox/mail apps/io.ox/mail/contextmenu.js
+#: apps/io.ox/mail/mobile-toolbar-actions.js apps/io.ox/mail/toolbar.js
+msgid "Mark as spam"
+msgstr "Megjelölés levélszemétként"
+
+#: apps/io.ox/mail/actions.js module:io.ox/mail apps/io.ox/mail/contextmenu.js
+#: apps/io.ox/mail/mobile-toolbar-actions.js apps/io.ox/mail/toolbar.js
+msgid "Not spam"
+msgstr "Nem levélszemét"
+
+#: apps/io.ox/mail/actions.js module:io.ox/mail
+msgid "Send new mail"
+msgstr "Új levél küldése"
+
+#: apps/io.ox/mail/actions.js module:io.ox/mail apps/io.ox/mail/contextmenu.js
+#: apps/io.ox/mail/toolbar.js
+msgid "Save as file"
+msgstr "Mentés fájlként"
+
+#. source in terms of source code
+#: apps/io.ox/mail/actions.js module:io.ox/mail apps/io.ox/mail/contextmenu.js
+#: apps/io.ox/mail/toolbar.js
+msgid "View source"
+msgstr "Forrás megtekintése"
+
+#: apps/io.ox/mail/actions.js module:io.ox/mail
+#: apps/io.ox/mail/actions/copyMove.js
+msgid "Create filter rule"
+msgstr "Szűrőszabály létrehozása"
+
+#: apps/io.ox/mail/actions.js module:io.ox/mail
+msgid "Add to calendar"
+msgstr "Hozzáadás a naptárhoz"
+
+#: apps/io.ox/mail/actions.js module:io.ox/mail
+msgid "Drop here to import this mail"
+msgstr "Ejtse ide a levél importálásához"
+
+#. %1$s mail sender
+#. %2$s mail subject
+#: apps/io.ox/mail/actions/addToPortal.js module:io.ox/mail
+#: apps/io.ox/mail/compose/model.js apps/io.ox/mail/compose/view.js
+#: apps/io.ox/mail/util.js module:io.ox/core
+#: apps/plugins/notifications/mail/register.js module:plugins/notifications
+#: apps/plugins/portal/mail/register.js module:plugins/portal
+#, c-format
+msgid "No subject"
+msgstr "Nincs tárgy"
+
+#: apps/io.ox/mail/actions/addToPortal.js module:io.ox/mail
+msgid "This mail has been added to the portal"
+msgstr "A levél hozzáadva a portálhoz"
+
+#: apps/io.ox/mail/actions/attachmentEmpty.js module:io.ox/mail
+msgid ""
+"You attached an empty file. It could be, that this file has been deleted on "
+"your hard drive. Send it anyway?"
+msgstr "Egy üres fájlt csatolt. Ez előfordulhat, ha ez a fájl törlésre került a merevlemezről. Mindenképpen elküldi?"
+
+#: apps/io.ox/mail/actions/attachmentEmpty.js module:io.ox/mail
+msgid "Yes, with empty attachment"
+msgstr "Igen, üres melléklettel"
+
+#: apps/io.ox/mail/actions/attachmentQuota.js module:io.ox/mail
+msgid ""
+"The file \"%1$s\" cannot be uploaded because it exceeds the total attachment "
+"size limit of %2$s"
+msgstr "A fájl („%1$s”) nem tölthető fel, mert a melléklet meghaladja a kvótakorlátot (%2$s)"
+
+#: apps/io.ox/mail/actions/attachmentQuota.js module:io.ox/mail
+msgid ""
+"The file \"%1$s\" cannot be uploaded because it exceeds the maximum file "
+"size of %2$s"
+msgstr "A fájl („%1$s”) nem tölthető fel, mert meghaladja a maximális %2$s fájlméretet"
+
+#: apps/io.ox/mail/actions/attachmentQuota.js module:io.ox/mail
+msgid ""
+"The file \"%1$s\" cannot be uploaded because it exceeds the attachment "
+"publication maximum file size of %2$s"
+msgstr "A fájl („%1$s”) nem tölthető fel, mert meghaladja a melléklet-közzétételi maximális %2$s fájlméretet"
+
+#: apps/io.ox/mail/actions/attachmentQuota.js module:io.ox/mail
+msgid ""
+"The file \"%1$s\" cannot be uploaded because it exceeds the infostore quota "
+"limit of %2$s"
+msgstr "A fájl („%1$s”) nem tölthető fel, mert meghaladja az infostore kvótakorlátot (%2$s)"
+
+#: apps/io.ox/mail/actions/attachmentQuota.js module:io.ox/mail
+msgid ""
+"One or more attached files exceed the size limit per email. Therefore, the "
+"files are not sent as attachments but kept on the server. The email you have "
+"sent just contains links to download these files."
+msgstr "Legalább egy csatolt fájl túllépi az e-mailenkénti méretkorlátot. Emiatt a fájlok nem kerülnek elküldésre mellékletként, hanem a kiszolgálón maradnak. Az elküldött levél hivatkozásokat tartalmaz ezekre a fájlokra."
+
+#: apps/io.ox/mail/actions/attachmentSave.js module:io.ox/mail
+msgid "Saving attachment ..."
+msgid_plural "Saving attachments ..."
+msgstr[0] "Melléklet mentése ..."
+msgstr[1] "Mellékletek mentése ..."
+
+#: apps/io.ox/mail/actions/attachmentSave.js module:io.ox/mail
+msgid "Attachment has been saved"
+msgid_plural "Attachments have been saved"
+msgstr[0] "A melléklet mentve"
+msgstr[1] "A mellékletek mentve"
+
+#: apps/io.ox/mail/actions/attachmentSave.js module:io.ox/mail
+msgid "Save attachment"
+msgstr "Melléklet mentése"
+
+#: apps/io.ox/mail/actions/copyMove.js module:io.ox/mail
+msgid "unknown sender"
+msgstr "ismeretlen feladó"
+
+#. informs user about the consequences when creating a rule for selected mails
+#: apps/io.ox/mail/actions/copyMove.js module:io.ox/mail
+msgid ""
+"All future messages from the sender will be moved to the selected folder."
+msgid_plural ""
+"All future messages from the senders of the selected mails will be moved to "
+"the selected folder."
+msgstr[0] "A küldő összes jövőbeni üzenete átkerül a kiválasztott mappába."
+msgstr[1] "A kiválasztott levelek feladóitól érkező üzenetek mostantól a kiválasztott mappába kerülnek."
+
+#: apps/io.ox/mail/actions/create.js module:io.ox/core
+msgid "Error while resolving mail addresses. Please try again."
+msgstr "Hiba történt az e-mail cím feloldása közben. Próbálja meg újra."
+
+#: apps/io.ox/mail/actions/delete.js module:io.ox/mail
+msgid "Do you want to permanently delete this mail?"
+msgid_plural "Do you want to permanently delete these mails?"
+msgstr[0] "Véglegesen törölni szeretné ezt az e-mailt?"
+msgstr[1] "Véglegesen törölni szeretné ezeket az e-maileket?"
+
+#: apps/io.ox/mail/actions/delete.js module:io.ox/mail
+msgid "Mail quota exceeded"
+msgstr "Levélkvóta túllépve"
+
+#: apps/io.ox/mail/actions/delete.js module:io.ox/mail
+msgid ""
+"Emails cannot be put into trash folder while your mail quota is exceeded."
+msgstr "Nem helyezhet e-maileket a Törölt elemek mappába, ha túllépte a levélkvótáját."
+
+#: apps/io.ox/mail/actions/delete.js module:io.ox/mail
+msgid ""
+"Currently edited drafts with attachments can not be deleted until you close "
+"the correspondig mail compose window."
+msgstr "A jelenleg szerkesztett melléklettel rendelkező piszkozatokat nem lehet törölni mindaddig, amíg be nem zárja a kapcsolódó levélszerkesztési ablakot."
+
+#: apps/io.ox/mail/actions/ical.js module:io.ox/mail
+msgid "The appointment has been added to your calendar"
+msgstr "A találkozó hozzáadva a naptárához"
+
+#: apps/io.ox/mail/actions/reminder.js module:io.ox/mail
+msgid "Create reminder"
+msgstr "Emlékeztető létrehozása"
+
+#: apps/io.ox/mail/actions/reminder.js module:io.ox/mail
+msgid "Remind me"
+msgstr "Emlékeztessen"
+
+#: apps/io.ox/mail/actions/reminder.js module:io.ox/mail
+msgid "Mail reminder"
+msgstr "Emlékeztető küldése"
+
+#: apps/io.ox/mail/actions/reminder.js module:io.ox/mail
+msgid "Mail reminder for"
+msgstr "Emlékeztető küldése:"
+
+#: apps/io.ox/mail/actions/reminder.js module:io.ox/mail
+msgid "Reminder has been created"
+msgstr "Az emlékeztető létrejött"
+
+#: apps/io.ox/mail/actions/source.js module:io.ox/mail
+msgid "Mail source"
+msgstr "Levélforrás"
+
+#: apps/io.ox/mail/actions/source.js module:io.ox/mail
+msgid "Authentication details"
+msgstr "Hitelesítés részletei"
+
+#: apps/io.ox/mail/actions/vcard.js module:io.ox/mail
+msgid "Failed to add. Maybe the vCard attachment is invalid."
+msgstr "Nem sikerült hozzáadni. Lehet, hogy a vCard melléklet hibás."
+
+#: apps/io.ox/mail/api.js module:io.ox/mail
+msgid "Saved mail attachment"
+msgstr "Mentett levélmelléklet"
+
+#: apps/io.ox/mail/api.js module:io.ox/mail
+msgid "New Mail"
+msgstr "Új levél"
+
+#: apps/io.ox/mail/api.js module:io.ox/mail
+msgid ""
+"Unable to connect to mail server. Possible reasons: The mail server is "
+"(temporarily) down or there are network connection problems. Please try "
+"again in a few minutes."
+msgstr "Nem lehet kapcsolódni a levélkezelő szerverhez. Ennek oka lehet, hogy a szerver átmenetileg leállt vagy hálózati problémák vannak. Próbálja újra néhány perc múlva."
+
+#: apps/io.ox/mail/categories/edit.js module:io.ox/mail
+msgid "Category name"
+msgstr "Kategórianév"
+
+#: apps/io.ox/mail/categories/edit.js module:io.ox/mail
+msgid "Configure categories"
+msgstr "Kategóriák beállítása"
+
+#: apps/io.ox/mail/categories/edit.js module:io.ox/mail
+msgid "You can enable categories again via the view dropdown on the right"
+msgstr "A kategóriákat újra engedélyezheti jobb oldalon található nézet legördülő menüben"
+
+#: apps/io.ox/mail/categories/edit.js module:io.ox/mail
+msgid ""
+"Please note that some categories are predefined and you might not be able to "
+"rename or disable them."
+msgstr "Néhány kategória előre definiált és nem lehet átnevezni vagy letiltani őket"
+
+#: apps/io.ox/mail/categories/edit.js module:io.ox/mail
+msgid "Disable categories"
+msgstr "Kategóriák letiltása"
+
+#. mail categories feature: the update job is running that assigns
+#. some common mails (e.g. from twitter.com) to predefined categories
+#: apps/io.ox/mail/categories/mediator.js module:io.ox/mail
+msgid ""
+"It may take some time until mails are assigned to the default categories."
+msgstr "Eltarthat egy ideig, amíg a közös levelek az alapértelmezett kategóriákhoz rendelődnek."
+
+#: apps/io.ox/mail/categories/picker.js module:io.ox/mail
+msgid "Move to category"
+msgstr "Mozgatás egy kategóriába"
+
+#: apps/io.ox/mail/categories/picker.js module:io.ox/mail
+msgid "Move to folder"
+msgstr "Mozgatás mappába"
+
+#: apps/io.ox/mail/categories/tabs.js module:io.ox/mail
+msgid "Inbox categories"
+msgstr "Beérkezett üzenetek kategóriái"
+
+#: apps/io.ox/mail/categories/tabs.js module:io.ox/mail
+msgid "Drop here!"
+msgstr "Húzza ide!"
+
+#. successfully moved a message via drag&drop to another mail category (tab)
+#. %1$s represents the name if the target category (non-essential information: can be left out)
+#: apps/io.ox/mail/categories/train.js module:io.ox/mail
+msgid "Message moved to category \"%1$s\"."
+msgid_plural "Messages moved to category \"%1$s\"."
+msgstr[0] "Az üzenet a(z) \"%1$s\" kategóriába került."
+msgstr[1] "Az üzenetek a(z) \"%1$s\" kategóriába kerültek."
+
+#. ask user to move all messages from the same sender to the mail category (tab)
+#. %1$s represents a single email address (non-essential information: can be left out)
+#: apps/io.ox/mail/categories/train.js module:io.ox/mail
+msgid "Do you want to move all messages from %1$s to that category?"
+msgid_plural ""
+"Do you want to move all messages from selected senders to that category?"
+msgstr[0] "Szeretné az összes, %1$s által küldött üzenetet ebbe a kategóriába tenni?"
+msgstr[1] "Szeretné az összes, kiválasztott feladók által küldött üzenetet ebbe a kategóriába tenni?"
+
+#: apps/io.ox/mail/common-extensions.js module:io.ox/mail
+#: apps/io.ox/mail/view-options.js
+msgid "Unread"
+msgstr "Olvasatlan"
+
+#: apps/io.ox/mail/common-extensions.js module:io.ox/mail
+msgid "Flagged"
+msgstr "Megjelölt"
+
+#: apps/io.ox/mail/common-extensions.js module:io.ox/mail
+msgid "has attachments"
+msgstr "vannak mellékletei"
+
+#: apps/io.ox/mail/common-extensions.js module:io.ox/mail
+msgid "Warning:"
+msgstr "Figyelmeztetés:"
+
+#: apps/io.ox/mail/common-extensions.js module:io.ox/mail
+msgid "Note:"
+msgstr "Megjegyzés:"
+
+#: apps/io.ox/mail/common-extensions.js module:io.ox/mail
+msgid "Not flagged"
+msgstr "Jelöletlen"
+
+#: apps/io.ox/mail/common-extensions.js module:io.ox/mail
+#: apps/io.ox/mail/print.js
+msgctxt "CC"
+msgid "Copy"
+msgstr "Másolás"
+
+#: apps/io.ox/mail/common-extensions.js module:io.ox/mail
+msgid "Blind copy"
+msgstr "Rejtett másolat"
 
 #. %1$d - number of other recipients (names will be shown if string is clicked)
 #: apps/io.ox/mail/common-extensions.js module:io.ox/mail
 msgid "and %1$d others"
 msgstr "és %1$d további"
 
-#: apps/io.ox/find/extensions-api.js module:io.ox/core
-msgid "as date"
-msgstr "dátum szerint"
-
-#: apps/io.ox/find/date/patterns.js module:io.ox/core
-msgid "as daterange"
-msgstr "dátumtartomány"
-
-#. %1$s is an appointment location (e.g. a room, a telco line, a company, a city)
-#. This fragment appears within a long string for screen readers.
-#. Some languages (e.g. German) might need to translate "location:".
-#: apps/io.ox/calendar/view-grid-template.js module:io.ox/calendar
-msgctxt "a11y"
-msgid "at %1$s"
-msgstr "helyszín: %1$s"
-
-#: apps/io.ox/calendar/util.js module:io.ox/calendar
-msgid "azure"
-msgstr "azúrkék"
-
-#: apps/io.ox/onboarding/clients/wizard.js module:io.ox/core/onboarding
-msgid "back"
-msgstr "vissza"
-
-#. Used in a selectbox when the reminder for an appointment is before the end time
-#: apps/io.ox/backbone/mini-views/alarms.js module:io.ox/calendar
-msgid "before end"
-msgstr "befejezés előtt"
-
-#. Used in a selectbox when the reminder for an appointment is before the start time
-#: apps/io.ox/backbone/mini-views/alarms.js module:io.ox/calendar
-msgid "before start"
-msgstr "kezdés előtt"
-
-#: apps/io.ox/calendar/util.js module:io.ox/calendar
-msgid "blue"
-msgstr "kék"
-
-#: apps/io.ox/tasks/util.js module:io.ox/tasks
-msgid "by noon"
-msgstr "este"
-
-#: apps/io.ox/onboarding/clients/wizard.js module:io.ox/core/onboarding
-msgid "choose a different platform"
-msgstr "válasszon más platformot"
-
-#: apps/io.ox/onboarding/clients/wizard.js module:io.ox/core/onboarding
-msgid "choose a different scenario"
-msgstr "válasszon más szituációt"
-
-#: apps/io.ox/mail/mailfilter/settings/filter/tests/register.js
-#: module:io.ox/mailfilter
-msgid "continue if all conditions are met"
-msgstr "folytassa, ha minden feltétel teljesül"
-
-#: apps/io.ox/mail/mailfilter/settings/filter/tests/register.js
-#: module:io.ox/mailfilter
-msgid "continue if all of these conditions are met"
-msgstr "folytassa, ha ezen feltételek mindegyike teljesül"
-
-#: apps/io.ox/mail/mailfilter/settings/filter/tests/register.js
-#: module:io.ox/mailfilter
-msgid "continue if any of these conditions are met"
-msgstr "folytassa, ha ezen feltételek bármelyike teljesül"
-
-#. folder permissions
-#: apps/io.ox/core/permissions/permissions.js module:io.ox/core
-msgid "create objects"
-msgstr "elemek létrehozása"
-
-#. folder permissions
-#: apps/io.ox/core/permissions/permissions.js module:io.ox/core
-msgid "create objects and subfolders"
-msgstr "elemek és almappák létrehozása"
-
-#: apps/io.ox/calendar/util.js module:io.ox/calendar
-msgid "cyan"
-msgstr "ciánkék"
-
-#: apps/io.ox/calendar/util.js module:io.ox/calendar
-msgid "dark azure"
-msgstr "sötét azúrkék"
-
-#: apps/io.ox/calendar/util.js module:io.ox/calendar
-msgid "dark blue"
-msgstr "sötétkék"
-
-#: apps/io.ox/calendar/util.js module:io.ox/calendar
-msgid "dark cyan"
-msgstr "sötét ciánkék"
-
-#: apps/io.ox/calendar/util.js module:io.ox/calendar
-msgid "dark gray"
-msgstr "sötét szürke"
-
-#: apps/io.ox/calendar/util.js module:io.ox/calendar
-msgid "dark green"
-msgstr "sötétzöld"
-
-#: apps/io.ox/calendar/util.js module:io.ox/calendar
-msgid "dark indigo"
-msgstr "sötét indigókék"
-
-#: apps/io.ox/calendar/util.js module:io.ox/calendar
-msgid "dark magenta"
-msgstr "sötét bíbor"
-
-#: apps/io.ox/calendar/util.js module:io.ox/calendar
-msgid "dark olive"
-msgstr "sötét olíva"
-
-#: apps/io.ox/calendar/util.js module:io.ox/calendar
-msgid "dark orange"
-msgstr "sötét narancs"
-
-#: apps/io.ox/calendar/util.js module:io.ox/calendar
-msgid "dark pink"
-msgstr "sötét rózsaszín"
-
-#: apps/io.ox/calendar/util.js module:io.ox/calendar
-msgid "dark purple"
-msgstr "sötét lila"
-
-#: apps/io.ox/calendar/util.js module:io.ox/calendar
-msgid "dark red"
-msgstr "sötét vörös"
-
-#: apps/io.ox/calendar/util.js module:io.ox/calendar
-msgid "dark yellow"
-msgstr "sötét sárga"
-
-#: apps/io.ox/mail/mailfilter/settings/filter/tests/register.js
-#: module:io.ox/mailfilter
-msgid "datepicker"
-msgstr "dátumválasztó"
-
-#: apps/io.ox/backbone/views/recurrence-view.js
-#: module:io.ox/calendar/edit/main
-msgid "day(s)"
-msgstr "nap"
-
-#: apps/io.ox/calendar/util.js module:io.ox/calendar
-msgid "declined"
-msgstr "elutasítva"
-
-#. object permissions - delete
-#: apps/io.ox/core/permissions/permissions.js module:io.ox/core
-msgid "delete all objects"
-msgstr "minden elem törlése"
-
-#. object permissions - delete
-#: apps/io.ox/core/permissions/permissions.js module:io.ox/core
-msgid "delete only own objects"
-msgstr "csak saját elemek törlése"
-
-#: apps/io.ox/mail/mailfilter/settings/filter/actions/register.js
-#: module:io.ox/mailfilter
-msgid "deleted"
-msgstr "törölt"
-
-#: apps/io.ox/mail/mailfilter/settings/filter/tests/util.js
-#: module:io.ox/mailfilter
-msgid "does not match a substring"
-msgstr "nem egyezik rész-karaktersorozatra"
-
-#: apps/io.ox/settings/security/sessions/settings/pane.js module:io.ox/core
-msgid "eM Client"
-msgstr "eM kliens"
-
-#. object permissions - edit/modify
-#: apps/io.ox/core/permissions/permissions.js module:io.ox/core
-msgid "edit all objects"
-msgstr "minden elem szerkesztése"
-
-#. object permissions - edit/modify
-#: apps/io.ox/core/permissions/permissions.js module:io.ox/core
-msgid "edit own objects"
-msgstr "saját elemek szerkesztése"
-
-#. followed by date or time to mark the enddate of a task
-#: apps/io.ox/tasks/view-grid-template.js module:io.ox/tasks
-msgid "ends:"
-msgstr "befejeződik:"
-
-#: apps/io.ox/calendar/util.js module:io.ox/calendar
-msgid "fifth / last"
-msgstr "ötödik / utolsó"
-
-#. %1$s determines whether setting permissions for a file or folder
-#. %2$s is the file or folder name
-#: apps/io.ox/files/share/permissions.js module:io.ox/core
-msgid "file"
-msgstr "fájl"
-
-#: apps/io.ox/calendar/util.js module:io.ox/calendar
-msgid "first"
-msgstr "első"
-
-#: apps/io.ox/mail/mailfilter/settings/filter/actions/register.js
-#: module:io.ox/mailfilter
-msgid "flagged"
-msgstr "megjelölt"
-
-#: apps/plugins/portal/flickr/register.js module:plugins/portal
-msgid "flickr.people.getPublicPhotos"
-msgstr "flickr.people.getPublicPhotos"
-
-#: apps/plugins/portal/flickr/register.js module:plugins/portal
-msgid "flickr.photos.search"
-msgstr "flickr.photos.search"
-
-#. %1$s determines whether setting permissions for a file or folder
-#. %2$s is the file or folder name
-#: apps/io.ox/files/share/permissions.js module:io.ox/core
-msgid "folder"
-msgstr "mappa"
-
-#: apps/io.ox/calendar/util.js module:io.ox/calendar
-msgid "fourth"
-msgstr "negyedik"
-
-#: apps/io.ox/calendar/util.js module:io.ox/calendar
-msgid "gray"
-msgstr "szürke"
-
-#: apps/io.ox/calendar/util.js module:io.ox/calendar
-msgid "green"
-msgstr "zöld"
-
 #: apps/io.ox/mail/common-extensions.js module:io.ox/mail
-msgid "has attachments"
-msgstr "vannak mellékletei"
-
-#. message for screenreaders in case selected task has participants
-#: apps/io.ox/tasks/view-grid-template.js module:io.ox/tasks
-msgid "has participants"
-msgstr "vannak résztvevői"
-
-#: apps/io.ox/calendar/actions/subscribe-ical.js module:io.ox/calendar
-#: apps/io.ox/core/folder/actions/properties.js module:io.ox/core
-msgid "iCal URL"
-msgstr "iCal URL"
-
-#: apps/io.ox/core/folder/actions/properties.js module:io.ox/core
-msgid "iCal feed"
-msgstr "iCal-feed"
-
-#: apps/io.ox/calendar/actions/subscribe-ical.js module:io.ox/calendar
-msgid "iCal feed has been imported successfully"
-msgstr "Az iCal-feed sikeresen importálva"
-
-#: apps/io.ox/core/export.js module:io.ox/core
-msgid "iCalendar"
-msgstr "iCalendar"
-
-#. Context: Session Management. Active session on platform/os.
-#: apps/io.ox/settings/security/sessions/settings/pane.js module:io.ox/core
-msgid "iOS"
-msgstr "iOS"
-
-#: apps/plugins/notifications/calendar/register.js
-#: module:plugins/notifications
-msgctxt "in"
-msgid "in %d minute"
-msgid_plural "in %d minutes"
-msgstr[0] "%d perc múlva"
-msgstr[1] "%d perc múlva"
-
-#: apps/io.ox/tasks/util.js module:io.ox/tasks
-msgid "in 15 minutes"
-msgstr "15 percen belül"
-
-#: apps/io.ox/tasks/util.js module:io.ox/tasks
-msgid "in 30 minutes"
-msgstr "30 percen belül"
-
-#: apps/io.ox/tasks/util.js module:io.ox/tasks
-msgid "in 5 minutes"
-msgstr "5 percen belül"
-
-#: apps/io.ox/tasks/util.js module:io.ox/tasks
-msgid "in one hour"
-msgstr "egy órán belül"
-
-#: apps/io.ox/tasks/util.js module:io.ox/tasks
-msgid "in one week"
-msgstr "egy hét múlva"
-
-#: apps/io.ox/calendar/util.js module:io.ox/calendar
-msgid "indigo"
-msgstr "indigókék"
-
-#: apps/io.ox/tasks/util.js module:io.ox/tasks
-msgid "late in the evening"
-msgstr "késő este"
-
-#: apps/io.ox/calendar/util.js module:io.ox/calendar
-msgid "light azure"
-msgstr "világos azúrkék"
-
-#: apps/io.ox/calendar/util.js module:io.ox/calendar
-msgid "light blue"
-msgstr "világoskék"
-
-#: apps/io.ox/calendar/util.js module:io.ox/calendar
-msgid "light cyan"
-msgstr "világos ciánkék"
-
-#: apps/io.ox/calendar/util.js module:io.ox/calendar
-msgid "light gray"
-msgstr "világos szürke"
-
-#: apps/io.ox/calendar/util.js module:io.ox/calendar
-msgid "light green"
-msgstr "világoszöld"
-
-#: apps/io.ox/calendar/util.js module:io.ox/calendar
-msgid "light indigo"
-msgstr "világos indigó"
-
-#: apps/io.ox/calendar/util.js module:io.ox/calendar
-msgid "light magenta"
-msgstr "világos bíbor"
-
-#: apps/io.ox/calendar/util.js module:io.ox/calendar
-msgid "light olive"
-msgstr "világos olíva"
-
-#: apps/io.ox/calendar/util.js module:io.ox/calendar
-msgid "light orange"
-msgstr "világos narancssárga"
-
-#: apps/io.ox/calendar/util.js module:io.ox/calendar
-msgid "light pink"
-msgstr "világos rózsaszín"
-
-#: apps/io.ox/calendar/util.js module:io.ox/calendar
-msgid "light purple"
-msgstr "világos lila"
-
-#: apps/io.ox/calendar/util.js module:io.ox/calendar
-msgid "light red"
-msgstr "halványpiros"
-
-#: apps/io.ox/calendar/util.js module:io.ox/calendar
-msgid "light yellow"
-msgstr "halványsárga"
-
-#: apps/io.ox/onboarding/clients/wizard.js module:io.ox/core/onboarding
-msgid "list of available actions"
-msgstr "elérhető műveletek listája"
-
-#: apps/io.ox/onboarding/clients/wizard.js module:io.ox/core/onboarding
-msgid "list of available devices"
-msgstr "elérhető eszközök listája"
-
-#: apps/io.ox/onboarding/clients/wizard.js module:io.ox/core/onboarding
-msgid "list of available platforms"
-msgstr "elérhető platformok listája"
-
-#. %1$s is an appointment location (e.g. a room, a telco line, a company, a city)
-#. This fragment appears within a long string for screen readers
-#: apps/io.ox/calendar/list/listview.js module:io.ox/calendar
-msgctxt "a11y"
-msgid "location %1$s"
-msgstr "hely: %1$s"
-
-#: apps/io.ox/calendar/util.js module:io.ox/calendar
-msgid "magenta"
-msgstr "bíborvörös"
-
-#: apps/io.ox/mail/mailfilter/settings/filter/tests/util.js
-#: module:io.ox/mailfilter
-msgid "matches a substring"
-msgstr "egyezik rész-karaktersorozatra"
-
-#: apps/io.ox/mail/util.js module:io.ox/core
-msgid "message"
-msgstr "üzenet"
-
-#: apps/io.ox/files/common-extensions.js module:io.ox/files
-msgid "modified"
-msgstr "módosítva"
-
-#: apps/io.ox/backbone/views/recurrence-view.js
-#: module:io.ox/calendar/edit/main
-msgid "month(s)"
-msgstr "hónap"
-
-#: apps/io.ox/calendar/color-picker.js module:io.ox/calendar
-msgid "no color"
-msgstr "nincs szín"
-
-#. object permissions - delete
-#: apps/io.ox/core/permissions/permissions.js module:io.ox/core
-msgid "no delete permissions"
-msgstr "nincs törlési jogosultságai"
-
-#. object permissions - edit/modify
-#: apps/io.ox/core/permissions/permissions.js module:io.ox/core
-msgid "no edit permissions"
-msgstr "nincs szerkesztési jogosultság"
-
-#. object permissions - read
-#: apps/io.ox/core/permissions/permissions.js module:io.ox/core
-msgid "no read permissions"
-msgstr "nincs olvasási jogosultság"
-
-#: apps/io.ox/calendar/edit/extensions.js module:io.ox/calendar/edit/main
-msgid "none"
-msgstr "nincs"
-
-#: apps/io.ox/mail/mailfilter/settings/filter/tests/util.js
-#: module:io.ox/mailfilter
-msgid "not a full match (allows DOS-style wildcards)"
-msgstr "nem teljes egyezés (engedélyez DOS-stílus helyettesítő karaktereket)"
-
-#: apps/io.ox/mail/mailfilter/settings/filter/tests/util.js
-#: module:io.ox/mailfilter
-msgid "not an exact, full match "
-msgstr "nem pontos, teljes egyezés "
-
-#: apps/io.ox/core/viewer/views/toolbarview.js module:io.ox/core
-msgid "of %1$d"
-msgstr "/ %1$d"
-
-#: apps/io.ox/calendar/util.js module:io.ox/calendar
-msgid "olive"
-msgstr "olíva"
-
-#: apps/io.ox/files/share/wizard.js module:io.ox/files
-msgid "one day"
-msgstr "egy nap"
-
-#: apps/io.ox/files/share/wizard.js module:io.ox/files
-msgid "one month"
-msgstr "egy hónap"
-
-#: apps/io.ox/files/share/wizard.js module:io.ox/files
-msgid "one week"
-msgstr "egy hét"
-
-#: apps/io.ox/files/share/wizard.js module:io.ox/files
-msgid "one year"
-msgstr "egy év"
-
-#: apps/io.ox/calendar/util.js module:io.ox/calendar
-msgid "orange"
-msgstr "narancs"
-
-#: apps/io.ox/mail/mailfilter/settings/filter/tests/register.js
-#: module:io.ox/mailfilter
-msgid "original time zone"
-msgstr "eredeti időzóna"
-
-#: apps/io.ox/calendar/util.js module:io.ox/calendar
-msgid "pink"
-msgstr "rózsaszín"
-
-#: apps/io.ox/tasks/view-grid-template.js module:io.ox/tasks
-msgid "private"
-msgstr "személyes"
-
-#: apps/io.ox/calendar/util.js module:io.ox/calendar
-msgid "purple"
-msgstr "bíbor"
-
-#. object permissions - read
-#: apps/io.ox/core/permissions/permissions.js module:io.ox/core
-msgid "read all objects"
-msgstr "minden elem olvasása"
-
-#. object permissions - read
-#: apps/io.ox/core/permissions/permissions.js module:io.ox/core
-msgid "read own objects"
-msgstr "saját elemek olvasása"
-
-#: apps/io.ox/calendar/util.js module:io.ox/calendar
-msgid "red"
-msgstr "vörös"
-
-#: apps/io.ox/calendar/util.js module:io.ox/calendar
-msgid "second"
-msgstr "második"
+#: apps/io.ox/mail/contextmenu.js apps/io.ox/mail/mobile-toolbar-actions.js
+#: apps/io.ox/mail/toolbar.js
+msgid "Mark as read"
+msgstr "Megjelölés olvasottként"
+
+#: apps/io.ox/mail/common-extensions.js module:io.ox/mail
+#: apps/io.ox/mail/contextmenu.js apps/io.ox/mail/mobile-toolbar-actions.js
+#: apps/io.ox/mail/toolbar.js
+msgid "Mark as unread"
+msgstr "Megjelölés olvasatlanként"
+
+#: apps/io.ox/mail/common-extensions.js module:io.ox/mail
+msgid "Enable Links"
+msgstr "Linkek engedélyezése"
+
+#: apps/io.ox/mail/common-extensions.js module:io.ox/mail
+msgid "Links have been disabled to protect you against potential spam!"
+msgstr "A linkek le vannak tiltva, hogy megvédjék a lehetséges levélszeméttől!"
+
+#: apps/io.ox/mail/common-extensions.js module:io.ox/mail
+msgid "Show images"
+msgstr "Képek megjelenítése"
+
+#: apps/io.ox/mail/common-extensions.js module:io.ox/mail
+msgid ""
+"External images have been blocked to protect you against potential spam!"
+msgstr "A lehetséges levélszemét miatt a külső képek betöltése le lett tiltva!"
+
+#: apps/io.ox/mail/common-extensions.js module:io.ox/mail
+msgid "Warning: This message might be a phishing or scam mail"
+msgstr "Figyelem: Ez az üzenet egy adathalász vagy becsapós e-mail lehet"
+
+#. read receipt; German "Lesebestätigung"
+#: apps/io.ox/mail/common-extensions.js module:io.ox/mail
+msgid "A read receipt has been sent"
+msgstr "A tértivevény elküldve"
+
+#. Respond to a read receipt request; German "Lesebestätigung senden"
+#: apps/io.ox/mail/common-extensions.js module:io.ox/mail
+msgid "Send a read receipt"
+msgstr "Tértivevény küldése"
+
+#: apps/io.ox/mail/common-extensions.js module:io.ox/mail
+msgid "The sender wants to get notified when you have read this email"
+msgstr "A feladó értesítést szeretne kapni arról, hogy elolvasta ezt a levelet"
 
 #. Detection phrases: These are phrases with a "|" as delimiter to detect if someone had the intent to attach a file to a mail, but forgot to do so.
 #. Please use this as a template for english. There could be more or less phrases in other languages, there is no maximum or minimum length, as
@@ -13276,133 +8054,4085 @@
 "attaching|I am attaching|I've attached|I have attached|I attach|I attached|"
 "find attached|find the attached|find included|find the included|attached "
 "file|see the attached|see attachments|attached files|see the attachment"
-msgstr ""
-"lásd a mellékletet|mellékelten|csatolva|csatolmányként|csatoltam|mellékeltem|"
-"hozzáadva|hozzáadtam"
+msgstr "lásd a mellékletet|mellékelten|csatolva|csatolmányként|csatoltam|mellékeltem|hozzáadva|hozzáadtam"
+
+#: apps/io.ox/mail/compose/actions/extensions.js module:io.ox/mail
+msgid "Forgot attachment?"
+msgstr "Elfelejtette a mellékletet?"
+
+#: apps/io.ox/mail/compose/actions/extensions.js module:io.ox/mail
+msgid "Send without attachment"
+msgstr "Küldés melléklet nélkül"
+
+#: apps/io.ox/mail/compose/actions/extensions.js module:io.ox/mail
+msgid "It appears as if you forgot to attach a file."
+msgstr "Úgy tűnik, megfeledkezett egy fájl csatolásáról."
+
+#: apps/io.ox/mail/compose/actions/extensions.js module:io.ox/mail
+msgid "You mentioned \"%s\" in your email, but there are no files attached."
+msgstr "\"%s\" megemlítette az e-mailben, de fájl nincs csatolva."
+
+#. %1$s is the time, the draft was saved
+#: apps/io.ox/mail/compose/actions/save.js module:io.ox/mail
+#: apps/io.ox/mail/compose/view.js
+#, c-format
+msgid "Draft saved at %1$s"
+msgstr "Vázlat mentési ideje: %1$s"
+
+#: apps/io.ox/mail/compose/actions/send.js module:io.ox/mail
+msgid "Mail has no recipient."
+msgstr "A levélnek nincs címzettje."
+
+#: apps/io.ox/mail/compose/actions/send.js module:io.ox/mail
+msgid "Mail has empty subject. Send it anyway?"
+msgstr "A levél tárgya üres. Mindenképp elküldi?"
+
+#: apps/io.ox/mail/compose/actions/send.js module:io.ox/mail
+msgid "Yes, send without subject"
+msgstr "Igen, küldés tárgy nélkül"
+
+#: apps/io.ox/mail/compose/actions/send.js module:io.ox/mail
+msgid "Add subject"
+msgstr "Tárgy hozzáadása"
+
+#: apps/io.ox/mail/compose/actions/send.js module:io.ox/mail
+msgid "The sending of the message has been canceled."
+msgstr "Az üzenet küldése megszakítva."
+
+#: apps/io.ox/mail/compose/actions/send.js module:io.ox/mail
+msgid "The email has been sent"
+msgstr "Az e-mail elküldve"
+
+#: apps/io.ox/mail/compose/checks.js module:io.ox/mail
+msgid "Reply to mailing list"
+msgstr "Válasz a levelezőlistára"
+
+#. %1$d is an email addresses
+#: apps/io.ox/mail/compose/checks.js module:io.ox/mail
+msgid "This message was sent via the mailing list %1$s."
+msgstr "Ez az üzenet a(z) %1$s levelezőlistáról érkezett."
+
+#. %1$d is an email addresses
+#: apps/io.ox/mail/compose/checks.js module:io.ox/mail
+msgid "This message was sent via a mailing list."
+msgstr "Ezt az üzenetet levelezőlistán keresztül küldték."
+
+#. %1$d is an email addresses
+#: apps/io.ox/mail/compose/checks.js module:io.ox/mail
+msgid "Do you really want to reply all or just %1$s?"
+msgstr "Biztos mindenkinek elküldi a választ vagy csak ennek: %1$s?"
+
+#: apps/io.ox/mail/compose/checks.js module:io.ox/mail
+#: apps/io.ox/mail/mobile-toolbar-actions.js apps/io.ox/mail/toolbar.js
+msgid "Reply to sender"
+msgstr "Válasz a feladónak"
+
+#. %1$s is the name of the inputfield (To, CC, BCC)
+#: apps/io.ox/mail/compose/extensions.js module:io.ox/mail
+msgid ""
+"%1$s autocomplete token field. Use left and right Arrowkeys to navigate "
+"between the tokens"
+msgstr "A %1$s egy automatikusan kiegészítéssel rendelkező mező. Használja a balra és jobbra nyilakat a kiegészítések váltása között."
+
+#. %1$s is the name of the inputfield (To, CC, BCC)
+#: apps/io.ox/mail/compose/extensions.js module:io.ox/mail
+msgid "CC"
+msgstr "Másolat"
+
+#. %1$s is the name of the inputfield (To, CC, BCC)
+#: apps/io.ox/mail/compose/extensions.js module:io.ox/mail
+msgid "BCC"
+msgstr "Titkos másolat"
+
+#. Must not exceed 8 characters. e.g. German would be: "Antworten an", needs to be abbreviated like "Antw. an" as space is very limited
+#: apps/io.ox/mail/compose/extensions.js module:io.ox/mail
+msgctxt "compose"
+msgid "Reply to"
+msgstr "Válaszcím"
+
+#: apps/io.ox/mail/compose/extensions.js module:io.ox/mail
+msgid "Show names"
+msgstr "Nevek megjelenítése"
+
+#: apps/io.ox/mail/compose/extensions.js module:io.ox/mail
+msgid "Edit names"
+msgstr "Nevek szerkesztése"
+
+#: apps/io.ox/mail/compose/extensions.js module:io.ox/mail
+msgid "Compose new mail"
+msgstr "Új levél írása"
+
+#: apps/io.ox/mail/compose/extensions.js module:io.ox/mail
+#: apps/io.ox/onboarding/clients/extensions.js module:io.ox/core/onboarding
+#: apps/plugins/core/feedback/register.js module:io.ox/core
+msgid "Send"
+msgstr "Küldés"
+
+#: apps/io.ox/mail/compose/extensions.js module:io.ox/mail
+msgid ""
+"This email just contains your email address as sender. Your real name is not "
+"used."
+msgstr "Ez az e-mail mindössze az e-mail címét tartalmazza. A valódi nevét nem tartalmazza."
+
+#: apps/io.ox/mail/compose/extensions.js module:io.ox/mail
+msgid "Show carbon copy input field"
+msgstr "A Másolat beviteli mező megjelenítése"
+
+#: apps/io.ox/mail/compose/extensions.js module:io.ox/mail
+msgid "Show blind carbon copy input field"
+msgstr "A Titkos másolat beviteli mező megjelenítése"
+
+#: apps/io.ox/mail/compose/extensions.js module:io.ox/mail
+#: apps/io.ox/mail/settings/signatures/register.js
+#: apps/io.ox/mail/settings/signatures/settings/pane.js
+msgid "Signatures"
+msgstr "Aláírások"
+
+#: apps/io.ox/mail/compose/extensions.js module:io.ox/mail
+#: apps/io.ox/mail/settings/signatures/settings/pane.js
+msgid "No signature"
+msgstr "Nincs aláírás"
+
+#: apps/io.ox/mail/compose/extensions.js module:io.ox/mail
+msgid "Manage signatures"
+msgstr "Aláírások kezelése"
+
+#: apps/io.ox/mail/compose/extensions.js module:io.ox/mail
+msgid "Drop attachments here"
+msgstr "Ejtse ide a mellékleteket"
+
+#: apps/io.ox/mail/compose/extensions.js module:io.ox/mail
+msgid "Image size:"
+msgstr "Képméret:"
+
+#. %s is a list of filenames separeted by commas
+#. it is used by screenreaders to indicate which files are currently added to the list of attachments
+#: apps/io.ox/mail/compose/extensions.js module:io.ox/mail
+msgid "Added %s to attachments."
+msgstr " %s melléklet hozzáadva."
+
+#. broken image inside a mail
+#: apps/io.ox/mail/compose/inline-images.js module:io.ox/mail
+msgid "One of the embedded images could not be used."
+msgstr "Az egyik beágyazott kép nem használható."
+
+#. generic erromessage if inserting an image into a mail failed.
+#: apps/io.ox/mail/compose/inline-images.js module:io.ox/mail
+msgid "Error while uploading your image"
+msgstr "Hiba történt a kép feltöltése közben"
+
+#: apps/io.ox/mail/compose/inline-images.js module:io.ox/mail
+msgid "Insert inline image"
+msgstr "Beágyazott kép beszúrása"
+
+#: apps/io.ox/mail/compose/inline-images.js module:io.ox/mail
+#: apps/io.ox/notes/detail-view.js module:io.ox/notes
+msgid "Insert"
+msgstr "Beszúrás"
+
+#: apps/io.ox/mail/compose/inline-images.js module:io.ox/mail
+msgid "Please select a valid image File to insert"
+msgstr "Válassza ki a beszúrandó érvényes képfájlt"
+
+#: apps/io.ox/mail/compose/main.js module:io.ox/mail
+#: apps/io.ox/mail/compose/view.js apps/io.ox/mail/mobile-toolbar-actions.js
+#: apps/io.ox/mail/settings/compose/register.js apps/io.ox/mail/toolbar.js
+msgid "Compose"
+msgstr "Levélírás"
+
+#: apps/io.ox/mail/compose/names.js module:io.ox/mail
+msgid "Use custom name"
+msgstr "Egyéni név használata"
+
+#: apps/io.ox/mail/compose/names.js module:io.ox/mail
+msgid "Custom name"
+msgstr "Egyéni név használata"
+
+#: apps/io.ox/mail/compose/names.js module:io.ox/mail
+msgid ""
+"Select a checkbox to define a custom name for that address; otherwise the "
+"mail account's default name will be used. If you want to use an address "
+"anonymously, select the checkbox and leave the field empty."
+msgstr "Engedélyezze ezt a beállítást az egyedi név meghatározásához, ellenkező esetben a levelező alapértelmezett felhasználóneve kerül felhasználásra. Amennyiben egy címet szeretne névtelenül használ, akkor engedélyezze a beállítást és hagyja üresen a mezőt."
+
+#: apps/io.ox/mail/compose/names.js module:io.ox/mail
+msgid "Edit real names"
+msgstr "Valódi nevek szerkesztése"
+
+#: apps/io.ox/mail/compose/resizeUtils.js module:io.ox/mail
+msgid "Original"
+msgstr "Eredeti"
+
+#: apps/io.ox/mail/compose/resizeUtils.js module:io.ox/mail
+msgid "Small"
+msgstr "Kicsi"
+
+#: apps/io.ox/mail/compose/resizeUtils.js module:io.ox/mail
+#: apps/io.ox/tasks/print.js module:io.ox/tasks
+msgid "Medium"
+msgstr "Közepes"
+
+#: apps/io.ox/mail/compose/resizeUtils.js module:io.ox/mail
+msgid "Large"
+msgstr "Nagy"
+
+#: apps/io.ox/mail/compose/resizeUtils.js module:io.ox/mail
+msgid "Image size"
+msgstr "Képméret"
+
+#: apps/io.ox/mail/compose/resizeUtils.js module:io.ox/mail
+msgid "Small (%1$s px)"
+msgstr "Kicsi (%1$s px)"
+
+#: apps/io.ox/mail/compose/resizeUtils.js module:io.ox/mail
+msgid "Medium (%1$s px)"
+msgstr "Közepes (%1$s px)"
+
+#: apps/io.ox/mail/compose/resizeUtils.js module:io.ox/mail
+msgid "Large (%1$s px)"
+msgstr "Nagy (%1$s px)"
+
+#: apps/io.ox/mail/compose/resizeUtils.js module:io.ox/mail
+msgid "Mail size:"
+msgstr "Levélméret:"
+
+#: apps/io.ox/mail/compose/sharing.js module:io.ox/mail
+msgid "%1$d month"
+msgid_plural "%1$d months"
+msgstr[0] "%1$d hónap"
+msgstr[1] "%1$d hónap"
+
+#: apps/io.ox/mail/compose/sharing.js module:io.ox/mail
+msgid "%1$d year"
+msgid_plural "%1$d years"
+msgstr[0] "%1$d év"
+msgstr[1] "%1$d év"
+
+#. label of a selectbox to select a time (1 day 1 month etc.) or "never"
+#: apps/io.ox/mail/compose/sharing.js module:io.ox/mail
+msgid "Expiration"
+msgstr "Lejárat"
+
+#. label of a selectbox: automatically delete files after a share/sharing-link expired?
+#: apps/io.ox/mail/compose/sharing.js module:io.ox/mail
+msgid "Delete files after expiration"
+msgstr "A fájlok törlése a lejárat után"
+
+#. checkbox label to determine if a password should be used
+#: apps/io.ox/mail/compose/sharing.js module:io.ox/mail
+msgid "Use password"
+msgstr "Jelszó használata"
+
+#. There is a label "Nofification" before this text
+#: apps/io.ox/mail/compose/sharing.js module:io.ox/mail
+msgid "Receive notification when someone finished downloading file(s)"
+msgstr "Értesítést kap, ha valaki befejezte a fájl(ok) letöltését"
+
+#. There is a label "Nofification" before this text
+#: apps/io.ox/mail/compose/sharing.js module:io.ox/mail
+msgid "Receive notification when the link expires"
+msgstr "Értesítést kap, ha a linkek lejártak"
+
+#. There is a label "Nofification" before this text
+#: apps/io.ox/mail/compose/sharing.js module:io.ox/mail
+msgid "Receive notification when someone accesses the file(s)"
+msgstr "Értesítést kap, ha valaki hozzáfért a fájl(ok)hoz"
+
+#. %1$s is usually "Drive Mail" (product name; might be customized)
+#: apps/io.ox/mail/compose/sharing.js module:io.ox/mail
+msgid ""
+"Attachment file size too large. You have to use %1$s or reduce the "
+"attachment file size."
+msgstr "A melléklet mérete túl nagy. Vagy a(z) %1$s szolgáltatást használja vagy csökkentenie kell a melléklet méretét."
+
+#. %1$s is usually "Drive Mail" (product name; might be customized)
+#: apps/io.ox/mail/compose/sharing.js module:io.ox/mail
+msgid "Use %1$s"
+msgstr "%1$s használata"
+
+#. %1$s is usually "Drive Mail" (product name; might be customized)
+#: apps/io.ox/mail/compose/sharing.js module:io.ox/mail
+msgid "%1$s options"
+msgstr "%1$s beállításai"
+
+#. %s is the product name
+#: apps/io.ox/mail/compose/signatures.js module:io.ox/mail
+msgid "Sent from %s via mobile"
+msgstr "Küldve erről: %s mobilon"
+
+#: apps/io.ox/mail/compose/view.js module:io.ox/mail
+msgid "Plain Text"
+msgstr "Sima szöveg"
+
+#: apps/io.ox/mail/compose/view.js module:io.ox/mail
+#: apps/io.ox/mail/settings/compose/settings/pane.js
+msgid "HTML"
+msgstr "HTML"
+
+#. E-Mail priority
+#: apps/io.ox/mail/compose/view.js module:io.ox/mail
+msgctxt "E-Mail"
+msgid "Priority"
+msgstr "Prioritás"
+
+#. E-Mail priority
+#: apps/io.ox/mail/compose/view.js module:io.ox/mail
+msgctxt "E-Mail priority"
+msgid "High"
+msgstr "Magas"
+
+#. E-Mail priority
+#: apps/io.ox/mail/compose/view.js module:io.ox/mail
+msgctxt "E-Mail priority"
+msgid "Normal"
+msgstr "Normál"
+
+#. E-Mail priority
+#: apps/io.ox/mail/compose/view.js module:io.ox/mail
+msgctxt "E-Mail priority"
+msgid "Low"
+msgstr "Alacsony"
+
+#: apps/io.ox/mail/compose/view.js module:io.ox/mail
+msgid "Attach Vcard"
+msgstr "vCard csatolása"
+
+#: apps/io.ox/mail/compose/view.js module:io.ox/mail
+msgid "Request read receipt"
+msgstr "Tértivevény kérése"
+
+#: apps/io.ox/mail/compose/view.js module:io.ox/mail
+#: apps/io.ox/mail/detail/mobileView.js apps/io.ox/mail/detail/view.js
+msgid "This message has been truncated due to size limitations."
+msgstr "A levél a méretkorlát miatt le lett vágva."
+
+#: apps/io.ox/mail/compose/view.js module:io.ox/mail
+msgid "Loading the full mail might lead to performance problems."
+msgstr "A teljes levél beolvasása teljesítményproblémákat okozhat."
+
+#: apps/io.ox/mail/compose/view.js module:io.ox/mail
+msgid "Continue"
+msgstr "Folytatás"
+
+#: apps/io.ox/mail/compose/view.js module:io.ox/mail
+msgid "Load full mail"
+msgstr "Teljes levél beolvasása"
+
+#: apps/io.ox/mail/compose/view.js module:io.ox/mail
+msgid "Add original message as attachment"
+msgstr "Eredeti üzenet hozzáadása mellékletként"
+
+#: apps/io.ox/mail/compose/view.js module:io.ox/mail
+msgctxt "dialog"
+msgid "Delete draft"
+msgstr "Vázlat törlése"
+
+#: apps/io.ox/mail/compose/view.js module:io.ox/mail
+msgctxt "dialog"
+msgid "Discard message"
+msgstr "Üzenet elvetése"
+
+#: apps/io.ox/mail/compose/view.js module:io.ox/mail
+msgid "Keep draft"
+msgstr "Piszkozat megtartása"
+
+#: apps/io.ox/mail/compose/view.js module:io.ox/mail
+msgid "Save as draft"
+msgstr "Mentés piszkozatként"
+
+#: apps/io.ox/mail/compose/view.js module:io.ox/mail
+msgid "Do you really want to delete this draft?"
+msgstr "Biztos, hogy törölni szeretné a vázlatot?"
+
+#: apps/io.ox/mail/compose/view.js module:io.ox/mail
+msgid "Do you really want to discard your message?"
+msgstr "Valóban eldobja az üzenetet?"
+
+#. This is a prefix of a copied draft and will be removed
+#. This string must equal the prefix, which is prepended before the subject on copy
+#. It is important, that the space is also translated, as the space will also be removed
+#: apps/io.ox/mail/compose/view.js module:io.ox/mail
+msgid "[Copy] "
+msgstr "[Másolat]"
+
+#: apps/io.ox/mail/compose/view.js module:io.ox/mail
+msgid "Couldn't load editor"
+msgstr "A szerkesztő nem tölthető be."
+
+#. Verb: (to) flag messages
+#: apps/io.ox/mail/contextmenu.js module:io.ox/mail apps/io.ox/mail/toolbar.js
+msgctxt "verb"
+msgid "Flag"
+msgstr "Megjelöl"
+
+#. Verb: (to) unflag messages
+#: apps/io.ox/mail/contextmenu.js module:io.ox/mail apps/io.ox/mail/toolbar.js
+msgctxt "verb"
+msgid "Unflag"
+msgstr "Jelölés eltávolítása"
+
+#: apps/io.ox/mail/detail/content.js module:io.ox/mail
+msgid "This mail has no content"
+msgstr "A levélnek nincs tartalma"
+
+#: apps/io.ox/mail/detail/content.js module:io.ox/mail
+msgid "Show quoted text"
+msgstr "Idézett szöveg megjelenítése"
+
+#: apps/io.ox/mail/detail/links.js module:io.ox/mail
+#: apps/io.ox/tasks/edit/main.js module:io.ox/tasks
+msgid "Task"
+msgstr "Feladat"
+
+#: apps/io.ox/mail/detail/links.js module:io.ox/mail
+msgid "Document"
+msgstr "Dokumentum"
+
+#: apps/io.ox/mail/detail/links.js module:io.ox/mail
+msgid "Spreadsheet"
+msgstr "Táblázat"
+
+#: apps/io.ox/mail/detail/links.js module:io.ox/mail
+msgid "Tasks"
+msgstr "Feladatok"
+
+#: apps/io.ox/mail/detail/links.js module:io.ox/mail
+msgid "Link"
+msgstr "Hivatkozás"
+
+#: apps/io.ox/mail/detail/mobileView.js module:io.ox/mail
+#: apps/io.ox/mail/detail/view.js
+msgid "Show entire message"
+msgstr "Teljes üzenet megjelenítése"
+
+#. %1$s: Mail sender
+#. %2$s: Mail subject
+#: apps/io.ox/mail/detail/mobileView.js module:io.ox/mail
+#: apps/io.ox/mail/detail/view.js
+msgid "Email from %1$s: %2$s"
+msgstr "E-mail innen: %1$s: %2$s"
+
+#. Works as a label for a sender address. Like "Sent via". If you have no good translation, use "Sender".
+#: apps/io.ox/mail/detail/view.js module:io.ox/mail
+msgid "Via"
+msgstr "Ezen keresztül:"
+
+#: apps/io.ox/mail/detail/view.js module:io.ox/mail
+msgid "Email content"
+msgstr "E-mail tartalom"
+
+#: apps/io.ox/mail/detail/view.js module:io.ox/mail
+msgid "Show entire message including all external images"
+msgstr "A teljes üzenet megjelenítése, beleértve az összes külső képet"
+
+#: apps/io.ox/mail/detail/view.js module:io.ox/mail
+msgid "Error: Failed to load message content"
+msgstr "Hiba: Az üzenet tartalmának betöltése sikertelen"
+
+#: apps/io.ox/mail/import.js module:io.ox/mail
+msgid "Mail has been imported"
+msgstr "A levelek importálva"
+
+#: apps/io.ox/mail/import.js module:io.ox/mail
+msgid "Drop EML file here for import"
+msgstr "Ejtse ide az EML-fájlt az importálásához"
+
+#: apps/io.ox/mail/inplace-reply.js module:io.ox/mail
+msgid "Reply to all"
+msgstr "Válasz mindenkinek"
+
+#: apps/io.ox/mail/inplace-reply.js module:io.ox/mail
+msgid "Quick reply: %1$s"
+msgstr "Gyors válasz: %1$s"
+
+#: apps/io.ox/mail/listview.js module:io.ox/mail
+msgid "Error: Failed to load messages"
+msgstr "Hiba: Az üzenet betöltése sikertelen"
+
+#: apps/io.ox/mail/mailfilter/autoforward/indicator.js module:io.ox/mail
+msgid "Auto forwarding is active"
+msgstr "Az automatikus továbbítás aktív"
+
+#: apps/io.ox/mail/mailfilter/autoforward/view.js module:io.ox/mail
+#: apps/io.ox/mail/mailfilter/vacationnotice/view.js
+#: apps/io.ox/settings/util.js module:io.ox/core
+msgid "Unable to load mail filter settings."
+msgstr "Nem tölthetők be a levélszűrő beállításai."
+
+#: apps/io.ox/mail/mailfilter/autoforward/view.js module:io.ox/mail
+msgid "Unable to load your auto forward settings. Please retry later."
+msgstr "Nem sikerült betölteni az automatikus továbbítási beállításokat. Kérjük, próbálkozzon újra később."
+
+#: apps/io.ox/mail/mailfilter/autoforward/view.js module:io.ox/mail
+#: apps/io.ox/mail/settings/pane.js
+msgid "Auto forward"
+msgstr "Automatikus továbbítás"
+
+#: apps/io.ox/mail/mailfilter/autoforward/view.js module:io.ox/mail
+msgid "Enable or disable auto forward"
+msgstr "Az automatikus továbbítás engedélyezése vagy letiltása"
+
+#: apps/io.ox/mail/mailfilter/autoforward/view.js module:io.ox/mail
+msgid "Forward all incoming emails to this address"
+msgstr "Minden bejövő levél továbbítása ezen címre"
+
+#: apps/io.ox/mail/mailfilter/autoforward/view.js module:io.ox/mail
+msgid "Keep a copy of the message"
+msgstr "Másolat megtartása"
+
+#: apps/io.ox/mail/mailfilter/settings/filter.js module:io.ox/mail
+msgid "Create new rule"
+msgstr "Új szabály létrehozása"
+
+#: apps/io.ox/mail/mailfilter/settings/filter.js module:io.ox/mail
+msgid "Edit rule"
+msgstr "Szabály szerkesztése"
+
+#: apps/io.ox/mail/mailfilter/settings/filter.js module:io.ox/mail
+#: apps/io.ox/portal/settings/pane.js module:io.ox/portal
+#: apps/io.ox/settings/accounts/views.js module:io.ox/settings/accounts
+msgid "Edit %1$s"
+msgstr "%1$s szerkesztése"
+
+#: apps/io.ox/mail/mailfilter/settings/filter.js module:io.ox/mail
+msgid "Process subsequent rules of %1$s"
+msgstr "%1$s soron következő szabályok feldolgozása"
+
+#. %1$s is the user name of the group member
+#: apps/io.ox/mail/mailfilter/settings/filter.js module:io.ox/mail
+#: apps/io.ox/portal/settings/pane.js module:io.ox/portal
+#: apps/plugins/administration/groups/settings/members.js module:io.ox/core
+msgid "Remove %1$s"
+msgstr "%1$s eltávolítás"
+
+#: apps/io.ox/mail/mailfilter/settings/filter.js module:io.ox/mail
+msgid "This rule contains unsupported properties. "
+msgstr "A szabály nem támogatott tulajdonságokat tartalmaz. "
+
+#: apps/io.ox/mail/mailfilter/settings/filter.js module:io.ox/mail
+msgid "Drag to reorder filter rules"
+msgstr "Húzza a szűrőszabályok átrendezéséhez"
+
+#: apps/io.ox/mail/mailfilter/settings/filter.js module:io.ox/mail
+msgid "Do you really want to delete this filter rule?"
+msgstr "Biztos, hogy törölni szeretné ezt a szűrőszabályt?"
+
+#: apps/io.ox/mail/mailfilter/settings/filter.js module:io.ox/mail
+msgid "Mail Filter Rules"
+msgstr "Levélszűrő szabályok"
+
+#: apps/io.ox/mail/mailfilter/settings/filter.js module:io.ox/mail
+msgid "Add new rule"
+msgstr "Új szabály hozzáadása"
+
+#: apps/io.ox/mail/mailfilter/settings/filter.js module:io.ox/mail
+msgid "There is no rule defined"
+msgstr "Nincs megadva szabály"
+
+#: apps/io.ox/mail/mailfilter/settings/filter/actions/register.js
+#: module:io.ox/mailfilter
+msgid "Mark mail as"
+msgstr "Levél megjelölése"
+
+#: apps/io.ox/mail/mailfilter/settings/filter/actions/register.js
+#: module:io.ox/mailfilter
+msgid "Add IMAP keyword"
+msgstr "IMAP kulcsszó hozzáadása"
+
+#: apps/io.ox/mail/mailfilter/settings/filter/actions/register.js
+#: module:io.ox/mailfilter
+msgid "Set color flag"
+msgstr "Jelölőszín beállítása"
+
+#: apps/io.ox/mail/mailfilter/settings/filter/actions/register.js
+#: module:io.ox/mailfilter
+msgid "deleted"
+msgstr "törölt"
 
 #: apps/io.ox/mail/mailfilter/settings/filter/actions/register.js
 #: module:io.ox/mailfilter
 msgid "seen"
 msgstr "olvasott"
 
-#: apps/io.ox/core/import/import.js module:io.ox/core
-msgid "select format"
-msgstr "formátum kiválasztása"
-
-#: apps/io.ox/files/share/wizard.js module:io.ox/files
-msgid "six months"
-msgstr "hat hónap"
-
-#: apps/io.ox/files/common-extensions.js module:io.ox/files
-msgid "size"
-msgstr "méret"
-
-#: apps/io.ox/calendar/settings/schedjoules/schedjoules.js
-#: module:io.ox/calendar/settings/schedjoules
-msgid "subscribe to calendar"
-msgstr "feliratkozás a naptárra"
-
-#: apps/io.ox/calendar/util.js module:io.ox/calendar
-msgid "tentative"
-msgstr "feltételes"
-
-#: apps/io.ox/calendar/util.js module:io.ox/calendar
-msgid "third"
-msgstr "harmadik"
+#: apps/io.ox/mail/mailfilter/settings/filter/actions/register.js
+#: module:io.ox/mailfilter
+msgid "flagged"
+msgstr "megjelölt"
+
+#: apps/io.ox/mail/mailfilter/settings/filter/actions/register.js
+#: module:io.ox/mailfilter
+msgid "Remove IMAP keyword"
+msgstr "IMAP kulcsszó eltávolítása"
+
+#: apps/io.ox/mail/mailfilter/settings/filter/actions/register.js
+#: module:io.ox/mailfilter
+msgid "Keep"
+msgstr "Megtartás"
+
+#. File a message into a folder
+#: apps/io.ox/mail/mailfilter/settings/filter/actions/register.js
+#: module:io.ox/mailfilter
+msgid "File into"
+msgstr "Iktatás ide:"
+
+#. Copy a message into a folder
+#: apps/io.ox/mail/mailfilter/settings/filter/actions/register.js
+#: module:io.ox/mailfilter
+msgid "Copy into"
+msgstr "Másolás ide:"
+
+#: apps/io.ox/mail/mailfilter/settings/filter/actions/register.js
+#: module:io.ox/mailfilter
+msgid "Redirect to"
+msgstr "Átirányítás ide: "
+
+#: apps/io.ox/mail/mailfilter/settings/filter/actions/register.js
+#: module:io.ox/mailfilter
+msgid "Reject with reason"
+msgstr "Elutasítás oka"
+
+#: apps/io.ox/mail/mailfilter/settings/filter/tests/register.js
+#: module:io.ox/mailfilter
+msgid "Nested condition"
+msgstr "Beágyazott feltétel"
+
+#: apps/io.ox/mail/mailfilter/settings/filter/tests/register.js
+#: module:io.ox/mailfilter
+msgid "continue if all of these conditions are met"
+msgstr "folytassa, ha ezen feltételek mindegyike teljesül"
+
+#: apps/io.ox/mail/mailfilter/settings/filter/tests/register.js
+#: module:io.ox/mailfilter
+msgid "continue if any of these conditions are met"
+msgstr "folytassa, ha ezen feltételek bármelyike teljesül"
+
+#: apps/io.ox/mail/mailfilter/settings/filter/tests/register.js
+#: module:io.ox/mailfilter
+msgid "continue if all conditions are met"
+msgstr "folytassa, ha minden feltétel teljesül"
+
+#: apps/io.ox/mail/mailfilter/settings/filter/tests/register.js
+#: module:io.ox/mailfilter
+#: apps/io.ox/mail/mailfilter/settings/filter/view-form.js
+#: module:io.ox/settings
+msgid "Add condition"
+msgstr "Feltétel hozzáadása"
+
+#: apps/io.ox/mail/mailfilter/settings/filter/tests/register.js
+#: module:io.ox/mailfilter
+msgid "Body"
+msgstr "Törzs"
+
+#: apps/io.ox/mail/mailfilter/settings/filter/tests/register.js
+#: module:io.ox/mailfilter
+msgid "Current date"
+msgstr "Jelenlegi dátum"
+
+#: apps/io.ox/mail/mailfilter/settings/filter/tests/register.js
+#: module:io.ox/mailfilter
+msgid "original time zone"
+msgstr "eredeti időzóna"
+
+#. greater than or equal to
+#: apps/io.ox/mail/mailfilter/settings/filter/tests/register.js
+#: module:io.ox/mailfilter
+msgid "Greater equals"
+msgstr "Nagyobb vagy egyenlő"
+
+#. lower than or equal to
+#: apps/io.ox/mail/mailfilter/settings/filter/tests/register.js
+#: module:io.ox/mailfilter
+msgid "Lower equals"
+msgstr "Kisebb vagy egyenlő"
+
+#: apps/io.ox/mail/mailfilter/settings/filter/tests/register.js
+#: module:io.ox/mailfilter
+#: apps/io.ox/mail/mailfilter/settings/filter/tests/util.js
+msgid "Is exactly"
+msgstr "Pontosan"
+
+#: apps/io.ox/mail/mailfilter/settings/filter/tests/register.js
+#: module:io.ox/mailfilter
+#: apps/io.ox/mail/mailfilter/settings/filter/tests/util.js
+msgid "Is not exactly"
+msgstr "Nem pontosan"
+
+#. lower than the given value
+#: apps/io.ox/mail/mailfilter/settings/filter/tests/register.js
+#: module:io.ox/mailfilter
+msgid "Lower"
+msgstr "Kisebb "
+
+#. greater than the given value
+#: apps/io.ox/mail/mailfilter/settings/filter/tests/register.js
+#: module:io.ox/mailfilter
+msgid "Greater"
+msgstr "Nagyobb"
+
+#: apps/io.ox/mail/mailfilter/settings/filter/tests/register.js
+#: module:io.ox/mailfilter
+msgid "datepicker"
+msgstr "dátumválasztó"
+
+#: apps/io.ox/mail/mailfilter/settings/filter/tests/register.js
+#: module:io.ox/mailfilter
+msgid "Sent date"
+msgstr "Küldés dátuma"
+
+#: apps/io.ox/mail/mailfilter/settings/filter/tests/register.js
+#: module:io.ox/mailfilter
+msgid "Envelope"
+msgstr "Boríték"
+
+#: apps/io.ox/mail/mailfilter/settings/filter/tests/register.js
+#: module:io.ox/mailfilter
+msgid "Localpart"
+msgstr "Helyi rész"
+
+#: apps/io.ox/mail/mailfilter/settings/filter/tests/register.js
+#: module:io.ox/mailfilter
+msgid "Domain"
+msgstr "Tartomány"
+
+#: apps/io.ox/mail/mailfilter/settings/filter/tests/register.js
+#: module:io.ox/mailfilter
+msgid "Detail"
+msgstr "Részlet"
+
+#: apps/io.ox/mail/mailfilter/settings/filter/tests/register.js
+#: module:io.ox/mailfilter
+#: apps/io.ox/mail/mailfilter/settings/filter/tests/util.js
+msgid "Header"
+msgstr "Fejléc"
+
+#: apps/io.ox/mail/mailfilter/settings/filter/tests/register.js
+#: module:io.ox/mailfilter
+msgid "Cc"
+msgstr "Másolat"
+
+#: apps/io.ox/mail/mailfilter/settings/filter/tests/register.js
+#: module:io.ox/mailfilter
+msgid "Any recipient"
+msgstr "Bármely címzett"
+
+#: apps/io.ox/mail/mailfilter/settings/filter/tests/register.js
+#: module:io.ox/mailfilter
+msgid "Mailing list"
+msgstr "Levelezőlista"
+
+#: apps/io.ox/mail/mailfilter/settings/filter/tests/register.js
+#: module:io.ox/mailfilter
+msgid "Is bigger than (Size: B/KB/MB/GB)"
+msgstr "Nagyobb, mint (méret: B/KB/MB/GB)"
+
+#: apps/io.ox/mail/mailfilter/settings/filter/tests/register.js
+#: module:io.ox/mailfilter
+msgid "Is smaller than (Size: B/KB/MB/GB)"
+msgstr "Kisebb, mint (méret: B/KB/MB/GB)"
+
+#: apps/io.ox/mail/mailfilter/settings/filter/tests/register.js
+#: module:io.ox/mailfilter
+msgid "Address"
+msgstr "Cím"
+
+#: apps/io.ox/mail/mailfilter/settings/filter/tests/register.js
+#: module:io.ox/mailfilter
+msgid "Bcc"
+msgstr "Titkos másolat"
+
+#: apps/io.ox/mail/mailfilter/settings/filter/tests/register.js
+#: module:io.ox/mailfilter
+msgid "Sender"
+msgstr "Feladó"
+
+#. header entry - needs no different translation
+#: apps/io.ox/mail/mailfilter/settings/filter/tests/register.js
+#: module:io.ox/mailfilter
+msgid "Resent-From"
+msgstr "Újraküldött-feladó"
+
+#. header entry - needs no different translation
+#: apps/io.ox/mail/mailfilter/settings/filter/tests/register.js
+#: module:io.ox/mailfilter
+msgid "Resent-To"
+msgstr "Újraküldött-címzett"
+
+#: apps/io.ox/mail/mailfilter/settings/filter/tests/register.js
+#: module:io.ox/mailfilter
+msgid "String"
+msgstr "Karakter"
+
+#: apps/io.ox/mail/mailfilter/settings/filter/tests/register.js
+#: module:io.ox/mailfilter
+msgid "Source"
+msgstr "Forrás"
+
+#: apps/io.ox/mail/mailfilter/settings/filter/tests/util.js
+#: module:io.ox/mailfilter
+msgid "Part"
+msgstr "Része"
+
+#: apps/io.ox/mail/mailfilter/settings/filter/tests/util.js
+#: module:io.ox/mailfilter
+msgid "Contains"
+msgstr "Tartalmazza"
+
+#: apps/io.ox/mail/mailfilter/settings/filter/tests/util.js
+#: module:io.ox/mailfilter
+msgid "Contains not"
+msgstr "Nem tartalmazza"
+
+#: apps/io.ox/mail/mailfilter/settings/filter/tests/util.js
+#: module:io.ox/mailfilter
+msgid "Matches"
+msgstr "Megegyezik"
+
+#: apps/io.ox/mail/mailfilter/settings/filter/tests/util.js
+#: module:io.ox/mailfilter
+msgid "Matches not"
+msgstr "Nem egyezik meg"
+
+#: apps/io.ox/mail/mailfilter/settings/filter/tests/util.js
+#: module:io.ox/mailfilter
+msgid "Starts with"
+msgstr "Ezzel kezdődik:"
+
+#: apps/io.ox/mail/mailfilter/settings/filter/tests/util.js
+#: module:io.ox/mailfilter
+msgid "Starts not with"
+msgstr "Ezzel kezdődik:"
+
+#. a given string does end with a specified pattern
+#: apps/io.ox/mail/mailfilter/settings/filter/tests/util.js
+#: module:io.ox/mailfilter
+msgid "Ends with"
+msgstr "Ezzel végződik:"
+
+#. a given string does not end with a specified pattern
+#: apps/io.ox/mail/mailfilter/settings/filter/tests/util.js
+#: module:io.ox/mailfilter
+msgid "Ends not with"
+msgstr "Nem ezzel végződik:"
+
+#: apps/io.ox/mail/mailfilter/settings/filter/tests/util.js
+#: module:io.ox/mailfilter
+msgid "Regex"
+msgstr "Regexre illeszkedő:"
+
+#: apps/io.ox/mail/mailfilter/settings/filter/tests/util.js
+#: module:io.ox/mailfilter
+msgid "Not Regex"
+msgstr "Regexre nem illeszkedő:"
+
+#: apps/io.ox/mail/mailfilter/settings/filter/tests/util.js
+#: module:io.ox/mailfilter
+msgid "Exists"
+msgstr "Létezik"
+
+#: apps/io.ox/mail/mailfilter/settings/filter/tests/util.js
+#: module:io.ox/mailfilter
+msgid "Does not exist"
+msgstr "Nem létezik"
+
+#: apps/io.ox/mail/mailfilter/settings/filter/tests/util.js
+#: module:io.ox/mailfilter
+msgid "matches a substring"
+msgstr "egyezik rész-karaktersorozatra"
+
+#: apps/io.ox/mail/mailfilter/settings/filter/tests/util.js
+#: module:io.ox/mailfilter
+msgid "does not match a substring"
+msgstr "nem egyezik rész-karaktersorozatra"
+
+#: apps/io.ox/mail/mailfilter/settings/filter/tests/util.js
+#: module:io.ox/mailfilter
+msgid "an exact, full match"
+msgstr "pontos, teljes egyezés"
+
+#: apps/io.ox/mail/mailfilter/settings/filter/tests/util.js
+#: module:io.ox/mailfilter
+msgid "not an exact, full match "
+msgstr "nem pontos, teljes egyezés "
+
+#: apps/io.ox/mail/mailfilter/settings/filter/tests/util.js
+#: module:io.ox/mailfilter
+msgid "a full match (allows DOS-style wildcards)"
+msgstr "a teljes egyezés (engedélyez DOS-stílus helyettesítő karaktereket)"
+
+#: apps/io.ox/mail/mailfilter/settings/filter/tests/util.js
+#: module:io.ox/mailfilter
+msgid "not a full match (allows DOS-style wildcards)"
+msgstr "nem teljes egyezés (engedélyez DOS-stílus helyettesítő karaktereket)"
+
+#: apps/io.ox/mail/mailfilter/settings/filter/view-form.js
+#: module:io.ox/settings
+msgid ""
+"This rule applies to all messages. Please add a condition to restrict this "
+"rule to specific messages."
+msgstr "Ez a szabály minden üzenetre alkalmazva lesz. Vegyen fel egy feltételt a szabály bizonyos üzenetekre korlátozásához."
+
+#: apps/io.ox/mail/mailfilter/settings/filter/view-form.js
+#: module:io.ox/settings
+msgid "Please define at least one action."
+msgstr "Adjon meg legalább egy műveletet."
+
+#: apps/io.ox/mail/mailfilter/settings/filter/view-form.js
+#: module:io.ox/settings
+msgid "Conditions"
+msgstr "Feltételek"
+
+#: apps/io.ox/mail/mailfilter/settings/filter/view-form.js
+#: module:io.ox/settings
+msgid "Add action"
+msgstr "Művelet hozzáadása"
+
+#: apps/io.ox/mail/mailfilter/settings/filter/view-form.js
+#: module:io.ox/settings
+msgid "Rule name"
+msgstr "Szabály neve"
+
+#: apps/io.ox/mail/mailfilter/settings/filter/view-form.js
+#: module:io.ox/settings
+msgid "Apply rule if all conditions are met"
+msgstr "Szabály alkalmazása, ha minden feltétel teljesül"
+
+#: apps/io.ox/mail/mailfilter/settings/filter/view-form.js
+#: module:io.ox/settings
+msgid "Apply rule if any condition is met"
+msgstr "Szabály alkalmazása, ha bármely feltétel teljesül"
+
+#: apps/io.ox/mail/mailfilter/settings/model.js module:io.ox/mail
+#: apps/io.ox/mail/mailfilter/settings/util.js
+msgid "New rule"
+msgstr "Új szabály"
+
+#: apps/io.ox/mail/mailfilter/settings/register.js module:io.ox/mail
+msgid "Filter Rules"
+msgstr "Szűrőszabályok"
+
+#: apps/io.ox/mail/mailfilter/settings/register.js module:io.ox/mail
+msgid "Unable to load mail filter rules settings."
+msgstr "Nem tölthetők be a levélszűrő szabályok beállításai."
+
+#: apps/io.ox/mail/mailfilter/settings/register.js module:io.ox/mail
+msgid "Couldn't load your mail filter rules."
+msgstr "A levélszűrő szabályai nem tölthetők be."
+
+#. This is a summary for a mail filter rule
+#. Example: Keep mails from test@invalid
+#: apps/io.ox/mail/mailfilter/settings/util.js module:io.ox/mail
+msgid "Keep mails from %1$s"
+msgstr "%1$s feladótól érkezett levelek megtartása"
+
+#. This is a summary for a mail filter rule
+#. Example: Discard mails from test@invalid
+#: apps/io.ox/mail/mailfilter/settings/util.js module:io.ox/mail
+msgid "Discard mails from %1$s"
+msgstr "%1$s feladótól érkezett levelek eldobása"
+
+#. This is a summary for a mail filter rule
+#. %1$s A user input (usually a mail address)
+#. %2$s A folder selected by the user
+#. Example: Move mails from test@invalid into folder INBOX
+#: apps/io.ox/mail/mailfilter/settings/util.js module:io.ox/mail
+msgid "Move mails from %1$s into folder %2$s"
+msgstr "%1$s feladótól érkezett levelek áthelyezése a(z) %2$s mappába"
+
+#. This is a summary for a mail filter rule
+#. %1$s A user input (usually a mail address)
+#. %2$s user input (expected a mail address) where the messages are redirected to
+#. Example: Redirect mails from test@invalid to another@invalid
+#: apps/io.ox/mail/mailfilter/settings/util.js module:io.ox/mail
+msgid "Redirect mails from %1$s to %2$s"
+msgstr "%1$s feladótól érkezett levelek átirányítása ide: %2$s"
+
+#. This is a summary for a mail filter rule
+#. %1$s A user input (usually a mail address)
+#. %2$s A reason which is entered by the user
+#. Example: Reject mails from test@invalid with reason Invalid
+#: apps/io.ox/mail/mailfilter/settings/util.js module:io.ox/mail
+msgid "Reject mails from %1$s with reason %2$s"
+msgstr "%1$s feladótól érkezett levelek eldobása ezzel az indokkal: %2$s"
+
+#. This is a summary for a mail filter rule
+#. Example: Mark mails from test@invalid as seen
+#: apps/io.ox/mail/mailfilter/settings/util.js module:io.ox/mail
+msgid "Mark mails from %1$s as seen"
+msgstr "%1$s feladótól érkezett levelek olvasottnak jelölése"
+
+#. This is a summary for a mail filter rule
+#. Example: Mark mails from test@invalid as deleted
+#: apps/io.ox/mail/mailfilter/settings/util.js module:io.ox/mail
+msgid "Mark mails from %1$s as deleted"
+msgstr "%1$s feladótól érkezett levelek töröltnek jelölése"
+
+#. This is a summary for a mail filter rule
+#. Example: Flag mails from test@invalid with a color
+#: apps/io.ox/mail/mailfilter/settings/util.js module:io.ox/mail
+msgid "Flag mails from %1$s with a color"
+msgstr "A(z) %1$s feladótól érkezett levelek megjelölése színnel"
+
+#. This is a summary for a mail filter rule
+#. %1$s User input (usually a mail address)
+#. %2$s A tag, which is entered by the user via a text input
+#. Example: Tag mails from test@invalid with SoccerTeam
+#: apps/io.ox/mail/mailfilter/settings/util.js module:io.ox/mail
+msgid "Tag mails from %1$s with %2$s"
+msgstr "%1$s feladótól érkezett levelek megjelölése %2$s címkével"
+
+#. This is a summary for a mail filter rule
+#. Example: Keep mails to test@invalid
+#: apps/io.ox/mail/mailfilter/settings/util.js module:io.ox/mail
+msgid "Keep mails to %1$s"
+msgstr "%1$s címzettnek küldött levelek megtartása"
+
+#. This is a summary for a mail filter rule
+#. Example: Discard mails to test@invalid
+#: apps/io.ox/mail/mailfilter/settings/util.js module:io.ox/mail
+msgid "Discard mails to %1$s"
+msgstr "%1$s címzettnek küldött levelek eldobása"
+
+#. This is a summary for a mail filter rule
+#. %1$s A user input (usually a mail address)
+#. %2$s A folder selected by the user
+#. Example: Move mails to test@invalid into folder INBOX
+#: apps/io.ox/mail/mailfilter/settings/util.js module:io.ox/mail
+msgid "Move mails to %1$s into folder %2$s"
+msgstr "%1$s címzettnek küldött levelek áthelyezése a(z) %2$s mappába"
+
+#. This is a summary for a mail filter rule
+#. %1$s A user input (usually a mail address)
+#. %2$s user input (expected a mail address) where the messages are redirected to
+#. Example: Redirect mails to test@invalid to another@invalid
+#: apps/io.ox/mail/mailfilter/settings/util.js module:io.ox/mail
+msgid "Redirect mails to %1$s to %2$s"
+msgstr "%1$s címzettnek érkezett levelek átirányítása ide: %2$s"
+
+#. This is a summary for a mail filter rule
+#. %1$s A user input (usually a mail address)
+#. %2$s A reason which is entered by the user
+#. Example: Reject mails to test@invalid with reason Invalid
+#: apps/io.ox/mail/mailfilter/settings/util.js module:io.ox/mail
+msgid "Reject mails to %1$s with reason %2$s"
+msgstr "%1$s címzettnek érkezett levelek eldobása ezzel az indokkal: %2$s"
+
+#. This is a summary for a mail filter rule
+#. Example: Mark mails to test@invalid as seen
+#: apps/io.ox/mail/mailfilter/settings/util.js module:io.ox/mail
+msgid "Mark mails to %1$s as seen"
+msgstr "%1$s címzettnek érkezett levelek olvasottnak jelölése"
+
+#. This is a summary for a mail filter rule
+#. Example: Mark mails to test@invalid as deleted
+#: apps/io.ox/mail/mailfilter/settings/util.js module:io.ox/mail
+msgid "Mark mails to %1$s as deleted"
+msgstr "%1$s címzettnek érkezett levelek törlése"
+
+#. This is a summary for a mail filter rule
+#. Example: Flag mails to test@invalid with a color
+#: apps/io.ox/mail/mailfilter/settings/util.js module:io.ox/mail
+msgid "Flag mails to %1$s with a color"
+msgstr "%1$s címzettnek küldött levelek megjelölése színnel"
+
+#. This is a summary for a mail filter rule
+#. %1$s User input
+#. %2$s A tag, which is entered by the user via a text input
+#. Example: Tag mails to test@invalid with SoccerTeam
+#: apps/io.ox/mail/mailfilter/settings/util.js module:io.ox/mail
+msgid "Tag mails to %1$s with %2$s"
+msgstr "%1$s címzettnek érkezett levelek megjelölése %2$s címkével"
+
+#. This is a summary for a mail filter rule
+#. Example: Keep mails with subject Some subject
+#: apps/io.ox/mail/mailfilter/settings/util.js module:io.ox/mail
+msgid "Keep mails with subject %1$s"
+msgstr "%1$s tárgyú levelek megtartása"
+
+#. This is a summary for a mail filter rule
+#. Example: Discard mails with subject Some subject
+#: apps/io.ox/mail/mailfilter/settings/util.js module:io.ox/mail
+msgid "Discard mails with subject %1$s"
+msgstr "%1$s tárgyú levelek eldobása"
+
+#. This is a summary for a mail filter rule
+#. %1$s User input for mail subjects to filter for
+#. %2$s A folder selected by the user
+#. Example: Move mails with subject Some subject into folder INBOX
+#: apps/io.ox/mail/mailfilter/settings/util.js module:io.ox/mail
+msgid "Move mails with subject %1$s into folder %2$s"
+msgstr "%1$s tárgyú levelek áthelyezése a(z) %2$s mappába"
+
+#. This is a summary for a mail filter rule
+#. %1$s User input for mail subjects to filter for
+#. %2$s user input (expected a mail address) where the messages are redirected to
+#. Example: Redirect mails with subject Some subject to another@invalid
+#: apps/io.ox/mail/mailfilter/settings/util.js module:io.ox/mail
+msgid "Redirect mails with subject %1$s to %2$s"
+msgstr "%1$s tárgyú levelek átirányítása ide: %2$s"
+
+#. This is a summary for a mail filter rule
+#. %1$s User input for mail subjects to filter for
+#. %2$s A reason which is entered by the user
+#. Example: Reject mails with subject Some subject with reason Invalid
+#: apps/io.ox/mail/mailfilter/settings/util.js module:io.ox/mail
+msgid "Reject mails with subject %1$s with reason %2$s"
+msgstr "%1$s tárgyú levelek eldobása ezzel az indokkal: %2$s"
+
+#. This is a summary for a mail filter rule
+#. Example: Mark mails with subject Some subject as seen
+#: apps/io.ox/mail/mailfilter/settings/util.js module:io.ox/mail
+msgid "Mark mails with subject %1$s as seen"
+msgstr "%1$s tárgyú levelek olvasottnak jelölése"
+
+#. This is a summary for a mail filter rule
+#. Example: Mark mails with subject Some subject as deleted
+#: apps/io.ox/mail/mailfilter/settings/util.js module:io.ox/mail
+msgid "Mark mails with subject %1$s as deleted"
+msgstr "%1$s tárgyú levelek törlése"
+
+#. This is a summary for a mail filter rule
+#. Example: Flag mails with subject Some subject with a color
+#: apps/io.ox/mail/mailfilter/settings/util.js module:io.ox/mail
+msgid "Flag mails with subject %1$s with a color"
+msgstr "A(z) %1$s tárgyú levelek megjelölése színnel"
+
+#. This is a summary for a mail filter rule
+#. %1$s User input for mail subjects to filter for
+#. %2$s A tag, which is entered by the user via a text input
+#. Example: Tag mails with subject Some subject with SoccerTeam
+#: apps/io.ox/mail/mailfilter/settings/util.js module:io.ox/mail
+msgid "Tag mails with subject %1$s with %2$s"
+msgstr "%1$s tárgyú levelek megjelölése %2$s címkével"
+
+#: apps/io.ox/mail/mailfilter/vacationnotice/indicator.js module:io.ox/mail
+msgid "Your vacation notice is active"
+msgstr "A szabadságértesítő aktív."
+
+#: apps/io.ox/mail/mailfilter/vacationnotice/model.js module:io.ox/mail
+msgid "vacation notice"
+msgstr "szabadságértesítő"
+
+#: apps/io.ox/mail/mailfilter/vacationnotice/model.js module:io.ox/mail
+msgid "The time frame is in the past."
+msgstr "Az időkeret a múltban van."
+
+#: apps/io.ox/mail/mailfilter/vacationnotice/view.js module:io.ox/mail
+msgid "Unable to load your vacation notice. Please retry later."
+msgstr "Nem sikerült betölteni a szabadságértesítőt. Kérjük, próbálkozzon újra később."
+
+#: apps/io.ox/mail/mailfilter/vacationnotice/view.js module:io.ox/mail
+#: apps/io.ox/mail/settings/pane.js apps/io.ox/mail/toolbar.js
+msgid "Vacation notice"
+msgstr "Szabadságértesítő"
+
+#: apps/io.ox/mail/mailfilter/vacationnotice/view.js module:io.ox/mail
+msgid "Default sender"
+msgstr "Alapértelmezett feladó"
+
+#: apps/io.ox/mail/mailfilter/vacationnotice/view.js module:io.ox/mail
+msgid "Enable or disable vacation notice"
+msgstr "Szabadságértesítő engedélyezése és letiltása"
+
+#: apps/io.ox/mail/mailfilter/vacationnotice/view.js module:io.ox/mail
+msgid "Send vacation notice during this time only"
+msgstr "Szabadságértesítő küldése csak ezen idő alatt"
+
+#: apps/io.ox/mail/mailfilter/vacationnotice/view.js module:io.ox/mail
+msgid "End"
+msgstr "Vége"
+
+#: apps/io.ox/mail/mailfilter/vacationnotice/view.js module:io.ox/mail
+msgid "Message"
+msgstr "Üzenet"
+
+#: apps/io.ox/mail/mailfilter/vacationnotice/view.js module:io.ox/mail
+msgid "Show advanced options"
+msgstr "Speciális beállítások megjelenítése"
+
+#. Context: Vacation notices
+#: apps/io.ox/mail/mailfilter/vacationnotice/view.js module:io.ox/mail
+msgid "Days between notices to the same sender"
+msgstr "Az értesítés között eltelt napok ugyanannak a feladónak"
+
+#: apps/io.ox/mail/mailfilter/vacationnotice/view.js module:io.ox/mail
+msgid "Send from"
+msgstr "Feladó:"
+
+#: apps/io.ox/mail/mailfilter/vacationnotice/view.js module:io.ox/mail
+msgid ""
+"The Notice is sent out for messages received by %1$s. You may choose to send "
+"it out for other recipient addresses too:"
+msgstr "Az értesítés a(z) %1$s által kapott üzenethez került kiküldésre. Más címzettek is megadhatók az értesítéshez:"
+
+#: apps/io.ox/mail/main.js module:io.ox/mail
+msgid "Thread"
+msgstr "Szál"
+
+#. Quota means a general quota for mail and files
+#: apps/io.ox/mail/main.js module:io.ox/mail
+#: apps/plugins/portal/quota/register.js module:plugins/portal
+msgid "Mail quota"
+msgstr "Levélkvóta"
+
+#: apps/io.ox/mail/main.js module:io.ox/mail
+msgid "Messages"
+msgstr "Üzenetek"
+
+#. toolbar with 'select all' and 'sort by'
+#: apps/io.ox/mail/main.js module:io.ox/mail
+msgid "Messages options"
+msgstr "Üzenetek beállításai"
+
+#: apps/io.ox/mail/main.js module:io.ox/mail
+msgid "No message selected"
+msgstr "Nincs kiválasztott üzenet"
+
+#. %1$d is the number of selected messages
+#: apps/io.ox/mail/main.js module:io.ox/mail
+msgid "%1$d message selected"
+msgid_plural "%1$d messages selected"
+msgstr[0] "%1$d üzenet kijelölve"
+msgstr[1] "%1$d üzenet kijelölve"
+
+#: apps/io.ox/mail/main.js module:io.ox/mail
+msgid ""
+"There are %1$d messages in this folder; not all messages are displayed in "
+"the list currently."
+msgstr "%1$d üzenet van ebben a mappában; jelenleg nem jelenik meg az összes üzenet a listában."
+
+#. This is a short version of "x messages selected", will be used in mobile mail list view
+#: apps/io.ox/mail/main.js module:io.ox/mail
+msgid "%1$d selected"
+msgstr "%1$d kiválasztva"
+
+#. %1$d is number of messages; %2$d is progress in percent
+#: apps/io.ox/mail/main.js module:io.ox/mail
+msgid "Sending 1 message ... %2$d%"
+msgid_plural "Sending %1$d messages ... %2$d%"
+msgstr[0] "1 üzenet küldése ... %2$d%"
+msgstr[1] "%1$d üzenet küldése ... %2$d%"
+
+#: apps/io.ox/mail/mobile-toolbar-actions.js module:io.ox/mail
+#: apps/io.ox/mail/toolbar.js
+msgid "Reply to all recipients"
+msgstr "Válasz az összes címzettnek"
+
+#: apps/io.ox/mail/mobile-toolbar-actions.js module:io.ox/mail
+#: apps/io.ox/mail/toolbar.js
+msgid "Edit draft"
+msgstr "Piszkozat szerkesztése"
+
+#: apps/io.ox/mail/print.js module:io.ox/mail
+msgctxt "BCC"
+msgid "Blind copy"
+msgstr "Rejtett másolat"
+
+#: apps/io.ox/mail/settings/compose/settings/pane.js module:io.ox/mail
+msgid "Inline"
+msgstr "Beágyazott"
+
+#: apps/io.ox/mail/settings/compose/settings/pane.js module:io.ox/mail
+msgid "Attachment"
+msgstr "Melléklet"
+
+#: apps/io.ox/mail/settings/compose/settings/pane.js module:io.ox/mail
+msgid "Plain text"
+msgstr "Sima szöveg"
+
+#: apps/io.ox/mail/settings/compose/settings/pane.js module:io.ox/mail
+msgid "HTML and plain text"
+msgstr "HTML és sima szöveg"
+
+#: apps/io.ox/mail/settings/compose/settings/pane.js module:io.ox/mail
+msgid "1 minute"
+msgstr "1 perc"
+
+#: apps/io.ox/mail/settings/compose/settings/pane.js module:io.ox/mail
+msgid "3 minutes"
+msgstr "3 perc"
+
+#: apps/io.ox/mail/settings/compose/settings/pane.js module:io.ox/mail
+msgid "Use browser default"
+msgstr "Böngésző alapértelmezés használata"
+
+#: apps/io.ox/mail/settings/compose/settings/pane.js module:io.ox/mail
+msgctxt "settings"
+msgid "Mail Compose"
+msgstr "Levél írása"
+
+#: apps/io.ox/mail/settings/compose/settings/pane.js module:io.ox/mail
+msgid "Format emails as"
+msgstr "E-mailek formázásának módja"
+
+#: apps/io.ox/mail/settings/compose/settings/pane.js module:io.ox/mail
+msgid "Font"
+msgstr "Betűkészlet"
+
+#: apps/io.ox/mail/settings/compose/settings/pane.js module:io.ox/mail
+msgid "Default font style"
+msgstr "Alapértelmezett betűtípus"
+
+#: apps/io.ox/mail/settings/compose/settings/pane.js module:io.ox/mail
+msgid "This is how your message text will look like."
+msgstr "Így fog megjelenni a szöveges üzenete."
+
+#: apps/io.ox/mail/settings/compose/settings/pane.js module:io.ox/mail
+msgid "Forward emails as"
+msgstr "E-mailek továbbításának módja"
+
+#: apps/io.ox/mail/settings/compose/settings/pane.js module:io.ox/mail
+msgid "Append vCard"
+msgstr "vCard hozzáadása"
+
+#: apps/io.ox/mail/settings/compose/settings/pane.js module:io.ox/mail
+msgid "Insert the original email text to a reply"
+msgstr "Az eredeti e-mail beillesztése a válaszba"
+
+#: apps/io.ox/mail/settings/compose/settings/pane.js module:io.ox/mail
+msgid "Confirm recipients when replying to a mailing list"
+msgstr "Címzettek jóváhagyása levelezőlistára küldött válasznál"
+
+#: apps/io.ox/mail/settings/compose/settings/pane.js module:io.ox/mail
+msgid "Auto-save email drafts"
+msgstr "E-mail vázlatok automatikus mentése"
+
+#: apps/io.ox/mail/settings/compose/settings/pane.js module:io.ox/mail
+msgid "Default sender address"
+msgstr "Alapértelmezett küldő e-mail címe"
+
+#: apps/io.ox/mail/settings/compose/settings/pane.js module:io.ox/mail
+msgid "Always add the following recipient to blind carbon copy (BCC)"
+msgstr "A következő címzett hozzáadása mindig titkosított másolatként (BCC)"
+
+#: apps/io.ox/mail/settings/pane.js module:io.ox/mail
+msgid "Could not save settings"
+msgstr "A beállítások nem menthetők"
+
+#: apps/io.ox/mail/settings/pane.js module:io.ox/mail
+msgid "Allow html formatted emails"
+msgstr "HTML formátumú e-mailek engedélyezése"
+
+#: apps/io.ox/mail/settings/pane.js module:io.ox/mail
+msgid "Color quoted lines"
+msgstr "Idézett sorok színezése"
+
+#: apps/io.ox/mail/settings/pane.js module:io.ox/mail
+msgid "Use fixed-width font for text mails"
+msgstr "Rögzített szélességű betűkészlet szöveges levelekhez"
+
+#: apps/io.ox/mail/settings/pane.js module:io.ox/mail
+msgid "Show requests for read receipts"
+msgstr "Tértivevény-kérések megjelenítése"
+
+#: apps/io.ox/mail/settings/pane.js module:io.ox/mail
+msgid "Show folder with all unseen messages"
+msgstr "Nem látott üzenettel rendelkező mappák megjelenítése"
+
+#. Should be "töne" in german, used for notification sounds. Not "geräusch"
+#: apps/io.ox/mail/settings/pane.js module:io.ox/mail
+msgid "Notification sounds"
+msgstr "Értesítés hangok"
+
+#: apps/io.ox/mail/settings/pane.js module:io.ox/mail
+msgid "Play sound on incoming mail"
+msgstr "Hang lejátszása levél érkezésekor"
+
+#: apps/io.ox/mail/settings/pane.js module:io.ox/mail
+msgid "Sound"
+msgstr "Hang"
+
+#: apps/io.ox/mail/settings/pane.js module:io.ox/mail
+msgid "Behavior"
+msgstr "Viselkedés"
+
+#: apps/io.ox/mail/settings/pane.js module:io.ox/mail
+msgid "Permanently remove deleted emails"
+msgstr "Törölt levelek végleges eltávolítása"
+
+#: apps/io.ox/mail/settings/pane.js module:io.ox/mail
+msgid ""
+"Automatically collect contacts in the folder \"Collected addresses\" while "
+"sending"
+msgstr "Automatikusan gyűjti a névjegyeket küldéskor az „Összegyűjtött címek” mappában"
+
+#: apps/io.ox/mail/settings/pane.js module:io.ox/mail
+msgid ""
+"Automatically collect contacts in the folder \"Collected addresses\" while "
+"reading"
+msgstr "Automatikusan gyűjti a névjegyeket olvasáskor az „Összegyűjtött címek” mappában"
+
+#: apps/io.ox/mail/settings/pane.js module:io.ox/mail
+msgid "Ask for mailto link registration"
+msgstr "Rákérdezés a mailto hivatkozás regisztrációjára"
+
+#: apps/io.ox/mail/settings/pane.js module:io.ox/mail
+msgid "Register now"
+msgstr "Regisztráció"
+
+#: apps/io.ox/mail/settings/pane.js module:io.ox/mail
+msgid "Change IMAP subscriptions"
+msgstr "IMAP feliratkozás módosítása"
+
+#: apps/io.ox/mail/settings/signatures/settings/pane.js module:io.ox/mail
+msgid "Signature name"
+msgstr "Aláírásnév"
+
+#: apps/io.ox/mail/settings/signatures/settings/pane.js module:io.ox/mail
+msgid "Add signature above quoted text"
+msgstr "Aláírás hozzáadása az idézett szöveg fölé"
+
+#: apps/io.ox/mail/settings/signatures/settings/pane.js module:io.ox/mail
+msgid "Add signature below quoted text"
+msgstr "Aláírás hozzáadása az idézett szöveg alá"
+
+#: apps/io.ox/mail/settings/signatures/settings/pane.js module:io.ox/mail
+msgid "Add signature"
+msgstr "Aláírás hozzáadása"
+
+#: apps/io.ox/mail/settings/signatures/settings/pane.js module:io.ox/mail
+msgid "Edit signature"
+msgstr "Aláírás szerkesztése"
+
+#: apps/io.ox/mail/settings/signatures/settings/pane.js module:io.ox/mail
+msgid "Please enter a valid name"
+msgstr "Érvényes nevet adjon meg"
+
+#: apps/io.ox/mail/settings/signatures/settings/pane.js module:io.ox/mail
+msgid "Import signatures"
+msgstr "Aláírások importálása"
+
+#: apps/io.ox/mail/settings/signatures/settings/pane.js module:io.ox/mail
+msgid ""
+"You can import all existing signatures from the previous product generation "
+"at once."
+msgstr "Az összes meglévő aláírást egyszerre importálhatja az előző termékgenerálásból."
+
+#: apps/io.ox/mail/settings/signatures/settings/pane.js module:io.ox/mail
+msgid "Delete old signatures after import"
+msgstr "Régi aláírás törlése importálás után"
+
+#: apps/io.ox/mail/settings/signatures/settings/pane.js module:io.ox/mail
+msgid "No preview available"
+msgstr "Nem érhető el előnézet"
+
+#: apps/io.ox/mail/settings/signatures/settings/pane.js module:io.ox/mail
+msgid "Add new signature"
+msgstr "Új aláírás hozzáadása"
+
+#: apps/io.ox/mail/settings/signatures/settings/pane.js module:io.ox/mail
+msgid "Default signature"
+msgstr "Alapértelmezett aláírás"
+
+#: apps/io.ox/mail/settings/signatures/settings/pane.js module:io.ox/mail
+msgid "Default signature for replies or forwardings"
+msgstr "Alapértelmezett aláírás válaszokhoz vagy továbbításokhoz"
+
+#: apps/io.ox/mail/settings/signatures/settings/pane.js module:io.ox/mail
+msgid "Default signature for new messages"
+msgstr "Alapértelmezett aláírás új üzenetekhez"
+
+#: apps/io.ox/mail/settings/signatures/settings/pane.js module:io.ox/mail
+msgid "Default signature for replies or forwards"
+msgstr "Alapértelmezett aláírás a válaszokhoz vagy a továbbításokhoz."
+
+#: apps/io.ox/mail/statistics.js module:io.ox/mail
+msgid "Top 10 you sent mail to"
+msgstr "Top 10 címzett"
+
+#: apps/io.ox/mail/statistics.js module:io.ox/mail
+msgid "Top 10 you got mail from"
+msgstr "Top 10 feladó"
+
+#: apps/io.ox/mail/statistics.js module:io.ox/mail
+msgid "Mails per week-day (%)"
+msgstr "Levelek naponként (%)"
+
+#: apps/io.ox/mail/statistics.js module:io.ox/mail
+msgid "Mails per hour (%)"
+msgstr "Levelek óránként (%)"
+
+#: apps/io.ox/mail/threadview.js module:io.ox/mail
+msgid "Back to list"
+msgstr "Vissza a listához"
+
+#: apps/io.ox/mail/threadview.js module:io.ox/mail
+msgid "Previous message"
+msgstr "Előző üzenet"
+
+#: apps/io.ox/mail/threadview.js module:io.ox/mail
+msgid "Next message"
+msgstr "Következő üzenet"
+
+#: apps/io.ox/mail/threadview.js module:io.ox/mail
+msgid "Conversation"
+msgstr "Társalgások"
+
+#: apps/io.ox/mail/threadview.js module:io.ox/mail
+msgid "Open all messages"
+msgstr "Összes üzenet megnyitása"
+
+#: apps/io.ox/mail/threadview.js module:io.ox/mail
+msgid "Open/close all messages"
+msgstr "Összes üzenet megnyitása/bezárása"
+
+#: apps/io.ox/mail/threadview.js module:io.ox/mail
+msgid "Close all messages"
+msgstr "Összes üzenet bezárása"
+
+#: apps/io.ox/mail/toolbar.js module:io.ox/mail
+msgid "Compose new email"
+msgstr "Új levél írása"
+
+#: apps/io.ox/mail/toolbar.js module:io.ox/mail
+msgid "Edit copy"
+msgstr "Másolat szerkesztése"
+
+#: apps/io.ox/mail/toolbar.js module:io.ox/mail
+msgid "Set category"
+msgstr "Kategória beállítása"
+
+#: apps/io.ox/mail/toolbar.js module:io.ox/mail
+msgid "Vertical"
+msgstr "Függőleges"
+
+#: apps/io.ox/mail/toolbar.js module:io.ox/mail
+msgid "Horizontal"
+msgstr "Vízszintes"
+
+#: apps/io.ox/mail/toolbar.js module:io.ox/mail apps/io.ox/portal/widgets.js
+#: module:io.ox/portal apps/plugins/portal/mail/register.js
+#: module:plugins/portal
+msgid "Inbox"
+msgstr "Beérkezett üzenetek"
+
+#: apps/io.ox/mail/toolbar.js module:io.ox/mail
+msgid "Use categories"
+msgstr "Kategóriák használata"
+
+#. term is followed by a space and three dots (' …')
+#. the dots refer to the term 'Categories' right above this dropdown entry
+#. so user reads it as 'Configure Categories'
+#: apps/io.ox/mail/toolbar.js module:io.ox/mail
+msgid "Configure"
+msgstr "Beállítás"
+
+#: apps/io.ox/mail/toolbar.js module:io.ox/mail
+msgid "Text preview"
+msgstr "Szöveg előnézete"
+
+#: apps/io.ox/mail/toolbar.js module:io.ox/mail
+msgid "Contact pictures"
+msgstr "Névjegy képei"
+
+#: apps/io.ox/mail/toolbar.js module:io.ox/mail
+msgid "Exact dates"
+msgstr "Pontos dátumok"
+
+#: apps/io.ox/mail/toolbar.js module:io.ox/mail
+msgid "Message size"
+msgstr "Üzenet mérete"
+
+#: apps/io.ox/mail/toolbar.js module:io.ox/mail
+msgid "Statistics"
+msgstr "Statisztika"
+
+#: apps/io.ox/mail/util.js module:io.ox/core
+msgid "Unknown sender"
+msgstr "Ismeretlen feladó"
+
+#: apps/io.ox/mail/util.js module:io.ox/core
+msgid "No recipients"
+msgstr "Nincsenek címzettek"
+
+#: apps/io.ox/mail/util.js module:io.ox/core
+msgctxt "E-Mail"
+msgid "High priority"
+msgstr "Magas prioritás"
+
+#: apps/io.ox/mail/util.js module:io.ox/core
+msgctxt "E-Mail"
+msgid "Low priority"
+msgstr "Alacsony prioritás"
+
+#: apps/io.ox/mail/util.js module:io.ox/core
+msgid "Primary account"
+msgstr "Elsődleges fiók"
+
+#: apps/io.ox/mail/util.js module:io.ox/core
+msgid ""
+"This is a suspicious email because we could not verify that it is really "
+"from %1$s."
+msgstr "Ez egy gyanús levél, mert nem tudtuk ellenőrizni, hogy ez az e-mail valóban a(z) %1$s feladótól származik-e."
+
+#: apps/io.ox/mail/util.js module:io.ox/core
+msgid "We could not verify that this email is from %1$s."
+msgstr "Nem tudtuk ellenőrizni, hogy ezt az e-mailt valóban %1$s küldte."
+
+#: apps/io.ox/mail/util.js module:io.ox/core
+msgid "We could verify that this email is from %1$s."
+msgstr "Ezt az e-mailt valóban %1$s küldte."
+
+#: apps/io.ox/mail/util.js module:io.ox/core
+msgid "message"
+msgstr "üzenet"
+
+#: apps/io.ox/mail/view-options.js module:io.ox/mail
+msgid "Search in"
+msgstr "Keresés itt:"
+
+#: apps/io.ox/mail/view-options.js module:io.ox/mail
+msgid "Current folder"
+msgstr "Jelenlegi mappa"
+
+#. Context: mail search. Label for <input>.
+#: apps/io.ox/mail/view-options.js module:io.ox/mail
+msgid "Contains words"
+msgstr "Szavakat tartalmaz"
+
+#. Context: mail search. Label for checbbox.
+#: apps/io.ox/mail/view-options.js module:io.ox/mail
+msgid "Has attachments"
+msgstr "Vannak mellékletei"
+
+#. Sort by messages which are flagged, "Flag" is used in dropdown
+#: apps/io.ox/mail/view-options.js module:io.ox/mail
+msgid "Flag"
+msgstr "Megjelöl"
+
+#: apps/io.ox/mail/view-options.js module:io.ox/mail
+msgid "Conversations"
+msgstr "Társalgások"
+
+#. Sort options drop-down
+#: apps/io.ox/mail/view-options.js module:io.ox/mail
+msgctxt "dropdown"
+msgid "Sort"
+msgstr "Rendezés"
+
+#: apps/io.ox/mail/view-options.js module:io.ox/mail
+msgid "All messages in this folder"
+msgstr "Összes üzenet ebben a mappában"
+
+#. 'All' options drop-down (lead to 'Delete ALL messages', 'Mark ALL messages as read', etc.)
+#: apps/io.ox/mail/view-options.js module:io.ox/mail
+msgctxt "dropdown"
+msgid "All"
+msgstr "Összes"
+
+#: apps/io.ox/notes/mediator.js module:io.ox/notes
+msgid "Topics"
+msgstr "Témakörök"
+
+#: apps/io.ox/notes/mediator.js module:io.ox/notes
+msgid "Preview not available"
+msgstr "Az előkép nem érhető el"
+
+#: apps/io.ox/notes/toolbar.js module:io.ox/notes
+msgid "New note"
+msgstr "Új megjegyzés"
+
+#. %1$s is the display name of the account
+#. e.g. My Xing account
+#: apps/io.ox/oauth/keychain.js module:io.ox/core
+msgid "My %1$s account"
+msgstr "%1$s felhasználói fiókom"
+
+#. %1$s is the display name of the account
+#. %2$d number, if more than one account of the same service
+#. e.g. My Xing account
+#: apps/io.ox/oauth/keychain.js module:io.ox/core
+msgid "My %1$s account (%2$d)"
+msgstr "%1$s felhasználói fiókom (%2$d)"
+
+#: apps/io.ox/oauth/reauth_handler.js module:io.ox/core
+#: apps/io.ox/oauth/settings.js module:io.ox/settings
+msgid "Reauthorize"
+msgstr "Újraengedélyezés"
+
+#: apps/io.ox/oauth/settings.js module:io.ox/settings
+msgid "Account Name"
+msgstr "Postafiók neve"
+
+#. %1$s: app store name
+#: apps/io.ox/onboarding/clients/config.js module:io.ox/core/onboarding
+msgid "Mac App Store"
+msgstr "Mac App Store"
+
+#. %1$s: app store name
+#: apps/io.ox/onboarding/clients/config.js module:io.ox/core/onboarding
+msgid "Get the App from %1$s."
+msgstr "Alkalmazás telepítése innen: %1$s"
+
+#. %1$s: app store name
+#: apps/io.ox/onboarding/clients/config.js module:io.ox/core/onboarding
+msgid "App Store"
+msgstr "App Store"
+
+#. %1$s: app store name
+#: apps/io.ox/onboarding/clients/config.js module:io.ox/core/onboarding
+msgid "Google Play"
+msgstr "Google Play"
+
+#. %1$s: app store name
+#: apps/io.ox/onboarding/clients/config.js module:io.ox/core/onboarding
+msgid "Get the App from %1$s"
+msgstr "Alkalmazás telepítése innen: %1$s"
+
+#: apps/io.ox/onboarding/clients/config.js module:io.ox/core/onboarding
+msgid "Download the application."
+msgstr "Alkalmazás letöltése."
+
+#: apps/io.ox/onboarding/clients/config.js module:io.ox/core/onboarding
+msgid "Get your device configured by email."
+msgstr "Végezze el az eszköz beállítását e-mailen keresztül."
+
+#: apps/io.ox/onboarding/clients/config.js module:io.ox/core/onboarding
+msgid ""
+"Let´s automatically configure your device, by clicking the button below."
+msgstr "Az alábbi gomb megnyomásával beállíthatja automatikusan az eszközét."
+
+#: apps/io.ox/onboarding/clients/config.js module:io.ox/core/onboarding
+msgid "CalDAV"
+msgstr "CalDAV"
+
+#: apps/io.ox/onboarding/clients/config.js module:io.ox/core/onboarding
+msgid "CardDAV"
+msgstr "CardDAV"
+
+#: apps/io.ox/onboarding/clients/config.js module:io.ox/core/onboarding
+msgid "IMAP"
+msgstr "IMAP"
+
+#: apps/io.ox/onboarding/clients/config.js module:io.ox/core/onboarding
+msgid "Server Name"
+msgstr "Kiszolgáló neve"
+
+#: apps/io.ox/onboarding/clients/config.js module:io.ox/core/onboarding
+msgid "Port"
+msgstr "Port"
+
+#: apps/io.ox/onboarding/clients/config.js module:io.ox/core/onboarding
+msgid "User Name"
+msgstr "Felhasználónév"
+
+#: apps/io.ox/onboarding/clients/config.js module:io.ox/core/onboarding
+msgid "Connection"
+msgstr "Csatlakozás"
+
+#: apps/io.ox/onboarding/clients/config.js module:io.ox/core/onboarding
+msgid "SMTP"
+msgstr "SMTP"
+
+#: apps/io.ox/onboarding/clients/config.js module:io.ox/core/onboarding
+msgid "EAS"
+msgstr "EAS"
+
+#: apps/io.ox/onboarding/clients/extensions.js module:io.ox/core/onboarding
+msgid "Show or hide actions for advanced users."
+msgstr "Szakértő felhasználói műveletek megjelenítése vagy elrejtése."
+
+#: apps/io.ox/onboarding/clients/extensions.js module:io.ox/core/onboarding
+msgid "Expert user?"
+msgstr "Szakértő felhasználó?"
+
+#: apps/io.ox/onboarding/clients/extensions.js module:io.ox/core/onboarding
+msgid "Hide options for expert users."
+msgstr "Beállítások elrejtése a szakértő felhasználóknál."
+
+#: apps/io.ox/onboarding/clients/extensions.js module:io.ox/core/onboarding
+msgid "Manual Configuration"
+msgstr "Kézi beállítás"
+
+#: apps/io.ox/onboarding/clients/extensions.js module:io.ox/core/onboarding
+msgid "Automatic Configuration (via SMS)"
+msgstr "Automatikus beállítás (SMS-en keresztül)"
+
+#: apps/io.ox/onboarding/clients/extensions.js module:io.ox/core/onboarding
+msgid ""
+"Please enter your mobile phone number, and we´ll send you a link to "
+"automatically configure your iOS device! It´s that simple!"
+msgstr "Adja meg a mobiltelefon számát és elküldünk egy hivatkozást, amely automatikusan beállítja az iOS eszközt. Ez ilyen egyszerű!"
+
+#: apps/io.ox/onboarding/clients/extensions.js module:io.ox/core/onboarding
+msgid "Configuration Email"
+msgstr "Beállító e-mail"
+
+#: apps/io.ox/onboarding/clients/extensions.js module:io.ox/core/onboarding
+#: apps/io.ox/onboarding/clients/view-mobile.js
+msgid "Automatic Configuration"
+msgstr "Automatikus beállítás"
+
+#: apps/io.ox/onboarding/clients/extensions.js module:io.ox/core/onboarding
+msgid "Configure now"
+msgstr "Beállítás"
+
+#: apps/io.ox/onboarding/clients/extensions.js module:io.ox/core/onboarding
+msgid "Installation"
+msgstr "Telepítés"
+
+#. button: hide collapsable content
+#: apps/io.ox/onboarding/clients/view-mobile.js module:io.ox/core/onboarding
+#: apps/io.ox/tasks/edit/view-template.js module:io.ox/tasks/edit
+msgid "Show details"
+msgstr "Részletek megjelenítése"
+
+#: apps/io.ox/onboarding/clients/view-mobile.js module:io.ox/core/onboarding
+msgid "Install"
+msgstr "Telepítés"
+
+#: apps/io.ox/onboarding/clients/view-mobile.js module:io.ox/core/onboarding
+#: apps/io.ox/onboarding/clients/wizard.js
+msgid "Premium"
+msgstr "Prémium"
+
+#: apps/io.ox/onboarding/clients/view-mobile.js module:io.ox/core/onboarding
+msgid "Connect this device"
+msgstr "Eszköz csatlakoztatása"
+
+#. title for 1st and snd step of the client onboarding wizard
+#. users can configure their devices to access/sync appsuites data (f.e. install ox mail app)
+#. %1$s the product name
+#: apps/io.ox/onboarding/clients/wizard.js module:io.ox/core/onboarding
+#: apps/plugins/portal/client-onboarding/register.js module:plugins/portal
+#, c-format
+msgid "Take %1$s with you! Stay up-to-date on your favorite devices."
+msgstr "Legyen mindig kéznél a(z) %1$s! Legyen naprakész a kedvenc eszközének használatával."
+
+#: apps/io.ox/onboarding/clients/wizard.js module:io.ox/core/onboarding
+msgid "back"
+msgstr "vissza"
+
+#. user can choose between windows, android, apple (usually)
+#: apps/io.ox/onboarding/clients/wizard.js module:io.ox/core/onboarding
+msgid "Please select the platform of your device."
+msgstr "Válassza ki az eszköz platformját."
+
+#: apps/io.ox/onboarding/clients/wizard.js module:io.ox/core/onboarding
+msgid "list of available platforms"
+msgstr "elérhető platformok listája"
+
+#. user can choose between smartphone, tablet and laptop/desktop (usually)
+#: apps/io.ox/onboarding/clients/wizard.js module:io.ox/core/onboarding
+msgid "What type of device do you want to configure?"
+msgstr "Melyik típusú eszközt szeretne beállítani?"
+
+#: apps/io.ox/onboarding/clients/wizard.js module:io.ox/core/onboarding
+msgid "list of available devices"
+msgstr "elérhető eszközök listája"
+
+#: apps/io.ox/onboarding/clients/wizard.js module:io.ox/core/onboarding
+msgid "choose a different platform"
+msgstr "válasszon más platformot"
+
+#. title for 3rd step of the client onboarding wizard
+#. user can choose between different scenarios (usually identical with our apps)
+#: apps/io.ox/onboarding/clients/wizard.js module:io.ox/core/onboarding
+msgid "What do you want to use?"
+msgstr "Mit szeretne használni?"
+
+#: apps/io.ox/onboarding/clients/wizard.js module:io.ox/core/onboarding
+msgid "list of available actions"
+msgstr "elérhető műveletek listája"
+
+#: apps/io.ox/onboarding/clients/wizard.js module:io.ox/core/onboarding
+msgid "choose a different scenario"
+msgstr "válasszon más szituációt"
+
+#: apps/io.ox/onboarding/clients/wizard.js module:io.ox/core/onboarding
+msgid "Client onboarding"
+msgstr "Bemutatás"
+
+#. error message when server returns incomplete
+#. configuration for client onboarding
+#: apps/io.ox/onboarding/clients/wizard.js module:io.ox/core/onboarding
+msgid "Incomplete configuration."
+msgstr "Befejezetlen beállítás."
+
+#. %1$d a list of email addresses
+#: apps/io.ox/participants/add.js module:io.ox/core
+#, c-format
+msgid "This email address cannot be used"
+msgid_plural "The following email addresses cannot be used: %1$d"
+msgstr[0] "Ez az e-mail cím nem használható"
+msgstr[1] "Ez az e-mail cím nem használható: %1$d"
+
+#: apps/io.ox/participants/add.js module:io.ox/core
+msgid "Add contact/resource"
+msgstr "Névjegy/erőforrás hozzáadása"
+
+#. %1$s is an email address
+#: apps/io.ox/participants/add.js module:io.ox/core
+msgid "Cannot add contact with an invalid mail address: %1$s"
+msgstr "Nem lehet névjegyet hozzáadni érvénytelen e-mail címmel: %1$s"
+
+#: apps/io.ox/participants/chronos-detail.js module:io.ox/core
+#: apps/io.ox/participants/detail.js
+msgid "External participants"
+msgstr "GKülső résztvevők"
+
+#: apps/io.ox/participants/chronos-detail.js module:io.ox/core
+#: apps/io.ox/participants/detail.js
+#: apps/plugins/administration/resources/register.js
+#: apps/plugins/administration/resources/settings/pane.js
+msgid "Resources"
+msgstr "Erőforrások"
+
+#: apps/io.ox/participants/chronos-detail.js module:io.ox/core
+#: apps/io.ox/participants/detail.js
+msgid "Summary"
+msgstr "Összegzés"
+
+#: apps/io.ox/participants/chronos-views.js module:io.ox/core
+#: apps/io.ox/participants/views.js
+msgid "Remove contact"
+msgstr "Névjegy eltávolítása"
+
+#: apps/io.ox/participants/chronos-views.js module:io.ox/core
+#: apps/io.ox/participants/views.js
+msgid "External contact"
+msgstr "Külső névjegy"
+
+#: apps/io.ox/participants/chronos-views.js module:io.ox/core
+#: apps/io.ox/participants/views.js
+msgid "This list has no participants yet"
+msgstr "A listán még nincsenek résztvevők"
+
+#: apps/io.ox/participants/chronos-views.js module:io.ox/core
+#: apps/io.ox/participants/views.js
+msgid "Members (%1$d)"
+msgstr "Tagok (%1$d)"
+
+#: apps/io.ox/participants/chronos-views.js module:io.ox/core
+#: apps/io.ox/participants/views.js
+msgid "Participants (%1$d)"
+msgstr "Résztvevők (%1$d)"
+
+#: apps/io.ox/participants/views.js module:io.ox/core
+msgid "Unknown"
+msgstr "Ismeretlen"
+
+#: apps/io.ox/participants/views.js module:io.ox/core
+msgid "Resource group"
+msgstr "Erőforráscsoport"
+
+#. Default greeting for portal widget
+#: apps/io.ox/portal/main.js module:io.ox/portal
+msgid "Welcome to your inbox"
+msgstr "Üdvözöljük a Beérkezett üzeneteinél"
+
+#. Default greeting for portal widget
+#: apps/io.ox/portal/main.js module:io.ox/portal
+msgid "Welcome to your calendar"
+msgstr "Üdvözöljük a naptárjában"
+
+#. Default greeting for portal widget
+#: apps/io.ox/portal/main.js module:io.ox/portal
+msgid "Welcome to your tasks"
+msgstr "Üdvözöljük a feladatai között"
+
+#. Default greeting for portal widget
+#: apps/io.ox/portal/main.js module:io.ox/portal
+msgid "Welcome to your files"
+msgstr "Üdvözöljük a fájljai között"
+
+#: apps/io.ox/portal/main.js module:io.ox/portal
+msgid "Good morning, %s"
+msgstr "Jó reggelt, %s"
+
+#: apps/io.ox/portal/main.js module:io.ox/portal
+msgid "Good evening, %s"
+msgstr "Jó estét, %s"
+
+#: apps/io.ox/portal/main.js module:io.ox/portal
+msgid "Hello %s"
+msgstr "Hello %s"
+
+#. Portal. Logged in as user
+#: apps/io.ox/portal/main.js module:io.ox/portal
+msgid "Signed in as"
+msgstr "Bejelentkezve, mint:"
+
+#: apps/io.ox/portal/main.js module:io.ox/portal
+msgid "Customize this page"
+msgstr "Oldal testre szabása"
+
+#: apps/io.ox/portal/main.js module:io.ox/portal
+msgid "Disable widget"
+msgstr "Widget letiltása"
+
+#: apps/io.ox/portal/main.js module:io.ox/portal
+msgid "Get started here"
+msgstr "Első lépések"
+
+#. %1$s is social media name, e.g. Facebook
+#: apps/io.ox/portal/main.js module:io.ox/portal
+msgid "Welcome to %1$s"
+msgstr "Üdvözöli a(z) %1$s"
+
+#. %1$s is social media name, e.g. Facebook
+#: apps/io.ox/portal/main.js module:io.ox/portal
+msgid "Add your %1$s account"
+msgstr "%1$s fiók hozzáadása"
+
+#: apps/io.ox/portal/main.js module:io.ox/portal
+msgid "Try again."
+msgstr "Próbálja újra."
+
+#: apps/io.ox/portal/main.js module:io.ox/portal
+msgid ""
+"The widget \"%s\" was disabled as the account might have been removed or is "
+"no longer available."
+msgstr "A(z) \"%s\" modul letiltásra került, mivel a fiókot eltávolították vagy már nem érhető el."
+
+#: apps/io.ox/portal/main.js module:io.ox/portal
+msgid "An error occurred."
+msgstr "Hiba történt."
+
+#: apps/io.ox/portal/main.js module:io.ox/portal
+msgid "Portal widgets"
+msgstr "Portál widgetek"
+
+#: apps/io.ox/portal/main.js module:io.ox/portal
+msgid "Portal"
+msgstr "Portál"
+
+#: apps/io.ox/portal/main.js module:io.ox/portal
+#: apps/io.ox/portal/settings/widgetview.js
+msgid "Delete widget"
+msgstr "Widget törlése"
+
+#: apps/io.ox/portal/main.js module:io.ox/portal
+#: apps/io.ox/portal/settings/widgetview.js
+msgid "Do you really want to delete this widget?"
+msgstr "Biztos, hogy törölni szeretné ezt a widgetet?"
+
+#. Just disable portal widget - in contrast to delete
+#: apps/io.ox/portal/main.js module:io.ox/portal
+#: apps/io.ox/portal/settings/widgetview.js
+msgid "Just disable widget"
+msgstr "Widget letiltása"
+
+#: apps/io.ox/portal/settings/pane.js module:io.ox/portal
+msgid "Portal settings"
+msgstr "Portálbeállítások"
+
+#: apps/io.ox/portal/settings/pane.js module:io.ox/portal
+msgid "Add widget"
+msgstr "Widget hozzáadása"
+
+#. %1$s is the title of the item, which should be colored
+#: apps/io.ox/portal/settings/pane.js module:io.ox/portal
+msgid "Color %1$s"
+msgstr "%1$s szinezése"
+
+#: apps/io.ox/portal/settings/pane.js module:io.ox/portal
+msgid "Drag to reorder widget"
+msgstr "Húzza a widget átrendezéséhez"
+
+#: apps/io.ox/portal/settings/pane.js module:io.ox/portal
+msgid "Disable %1$s"
+msgstr "%1$s letiltása"
+
+#: apps/io.ox/portal/settings/pane.js module:io.ox/portal
+msgid "Enable %1$s"
+msgstr "%1$s engedélyezése"
+
+#: apps/io.ox/portal/settings/pane.js module:io.ox/portal
+msgid "Smartphone settings:"
+msgstr "Okostelefon beállításai:"
+
+#: apps/io.ox/portal/settings/pane.js module:io.ox/portal
+msgid "Reduce to widget summary"
+msgstr "Csökkentse a felületi elem összefoglalóját"
+
+#: apps/io.ox/portal/widgets.js module:io.ox/portal
+msgid "Could not save settings."
+msgstr "A beállítások nem menthetők."
+
+#: apps/io.ox/preview/main.js module:io.ox/core
+msgid "Open file. Drag to your desktop to download."
+msgstr "Fájl megnyitása. Húzza az asztalára a letöltéshez."
+
+#: apps/io.ox/preview/main.js module:io.ox/core
+msgid "Open file"
+msgstr "Fájl megnyitása"
+
+#: apps/io.ox/search/items/view-template.js module:io.ox/core
+msgid "No items found"
+msgstr "Nem találhatók elemek"
+
+#: apps/io.ox/search/model.js module:io.ox/search
+msgid ""
+"The selected folder is virtual and can not be searched. Please select "
+"another folder."
+msgstr "A kijelölt mappa virtuális és nem kereshető. Válasszon ki egy másik mappát."
+
+#: apps/io.ox/search/view-template.js module:io.ox/core
+msgid "Clear field"
+msgstr "Mező törlése"
+
+#: apps/io.ox/search/view-template.js module:io.ox/core
+msgid "More than the currently displayed %1$s items were found"
+msgstr "A megjelenített %1$s elemnél több is található"
+
+#: apps/io.ox/settings/accounts/settings/pane.js module:io.ox/settings/accounts
+msgid "Allow connections with untrusted certificates"
+msgstr "Nem megbízható tanúsítvánnyal rendelkező kapcsolatok elfogadása"
+
+#: apps/io.ox/settings/accounts/settings/pane.js module:io.ox/settings/accounts
+msgid "Password recovery"
+msgstr "Jelszó visszaállítása"
+
+#. Shown in settings page for accounts. Should use the indefinite form, it's a general information
+#. about account recovery, where account can be plural. In German "Informationen zur Accounwiederherstellung"
+#: apps/io.ox/settings/accounts/settings/pane.js module:io.ox/settings/accounts
+msgid "Show information about account recovery"
+msgstr "Információ megjelenítése a felhasználói fiók visszaállításáról"
+
+#: apps/io.ox/settings/accounts/settings/pane.js module:io.ox/settings/accounts
+msgid ""
+"For security reasons, all credentials are encrypted with your primary "
+"account password. If you change your primary password, your external "
+"accounts might stop working. In this case, you can use your old password to "
+"recover all account passwords."
+msgstr "Biztonsági okokból az összes hitelesítési adat titkosítva van az elsődleges felhasználói fiók jelszavával. Amennyiben megváltoztatja az elsődleges jelszót, akkor előfordulhat, hogy a külső felhasználói fiókok nem fognak működni. Ebben az esetben a régi jelszót használhatja a felhasználói fiókok jelszavainak visszaállítására."
+
+#: apps/io.ox/settings/accounts/views.js module:io.ox/settings/accounts
+msgid "Delete %1$s"
+msgstr "%1$s törlése"
+
+#: apps/io.ox/settings/accounts/views.js module:io.ox/settings/accounts
+msgid "Delete account"
+msgstr "Fiók törlése"
+
+#: apps/io.ox/settings/accounts/views.js module:io.ox/settings/accounts
+msgid "Do you really want to delete this account?"
+msgstr "Biztos, hogy törölni szeretné ezt a fiókot?"
+
+#: apps/io.ox/settings/apps/settings/pane.js module:io.ox/core
+msgid "External Apps"
+msgstr "Külső alkalmazások"
+
+#: apps/io.ox/settings/apps/settings/pane.js module:io.ox/core
+msgid "Do you want to revoke the access of this application?"
+msgstr "Szeretné visszavonni ennek az alkalmazásnak a hozzáférését?"
+
+#: apps/io.ox/settings/apps/settings/pane.js module:io.ox/core
+msgid "Revoke"
+msgstr "Visszavonás"
+
+#: apps/io.ox/settings/apps/settings/pane.js module:io.ox/core
+msgid "Permissions:"
+msgstr "Jogosultságok:"
+
+#: apps/io.ox/settings/apps/settings/pane.js module:io.ox/core
+msgid "Approved:"
+msgstr "Jóváhagyva:"
+
+#: apps/io.ox/settings/apps/settings/pane.js module:io.ox/core
+msgid "The following external applications/services can access your data:"
+msgstr "A következő alkalmazások/szolgálttások férnek hozzá az adataihoz:"
+
+#: apps/io.ox/settings/apps/settings/pane.js module:io.ox/core
+msgid ""
+"There are no external applications/services which can access your account."
+msgstr "Nincs olyan alaklamzás/szolgáltatás, amely hozzáfér a felhasználói fiókjához."
+
+#: apps/io.ox/settings/main.js module:io.ox/core
+#: apps/io.ox/settings/security/settings/pane.js module:io.ox/mail
+msgid "Security"
+msgstr "Biztonság"
+
+#: apps/io.ox/settings/main.js module:io.ox/core
+msgid "Active clients"
+msgstr "Aktív kliensek"
+
+#: apps/io.ox/settings/main.js module:io.ox/core
+#: apps/io.ox/settings/security/certificates/settings/pane.js
+#: module:io.ox/settings/certificates
+msgid "Certificates"
+msgstr "Tanúsítványok"
+
+#: apps/io.ox/settings/main.js module:io.ox/core
+msgid "%1$s %2$s"
+msgstr "%1$s %2$s"
+
+#: apps/io.ox/settings/security/certificates/settings/certificate-view.js
+#: module:io.ox/settings/certificates
+msgid "Remove certificate"
+msgstr "Tanúsítvány eltávolítása"
+
+#: apps/io.ox/settings/security/certificates/settings/certificate-view.js
+#: module:io.ox/settings/certificates
+msgid "Do you really want to remove this certificate?"
+msgstr "Tényleg szeretné eltávolítani ezt a tanúsítványt?"
+
+#: apps/io.ox/settings/security/certificates/settings/pane.js
+#: module:io.ox/settings/certificates
+msgid "The certificate list is empty"
+msgstr "A tanúsítványlista üres"
+
+#: apps/io.ox/settings/security/certificates/settings/pane.js
+#: module:io.ox/settings/certificates
+#: apps/io.ox/settings/security/certificates/settings/utils.js
+msgid "Fingerprint"
+msgstr "Ujjlenyomat"
+
+#: apps/io.ox/settings/security/certificates/settings/pane.js
+#: module:io.ox/settings/certificates
+msgid "Untrust certificate %1$s"
+msgstr "Nem megbízható tanúsítvány: %1$s"
+
+#: apps/io.ox/settings/security/certificates/settings/pane.js
+#: module:io.ox/settings/certificates
+msgid "Untrust"
+msgstr "Nem megbízható"
+
+#: apps/io.ox/settings/security/certificates/settings/pane.js
+#: module:io.ox/settings/certificates
+msgid "Trust certificate %1$s"
+msgstr "Megbízható tanúsítvány: %1$s"
+
+#: apps/io.ox/settings/security/certificates/settings/pane.js
+#: module:io.ox/settings/certificates
+msgid "Trust"
+msgstr "Megbízható"
+
+#: apps/io.ox/settings/security/certificates/settings/pane.js
+#: module:io.ox/settings/certificates
+msgid "Remove certificate %1$s"
+msgstr "%1$s tanúsítvány eltávolítása"
+
+#: apps/io.ox/settings/security/certificates/settings/utils.js
+#: module:io.ox/settings/certificates
+msgid "Common name"
+msgstr "Közös név"
+
+#: apps/io.ox/settings/security/certificates/settings/utils.js
+#: module:io.ox/settings/certificates
+msgid "Expired"
+msgstr "Lejárt"
+
+#: apps/io.ox/settings/security/certificates/settings/utils.js
+#: module:io.ox/settings/certificates
+msgid "Failure reason"
+msgstr "Hiba oka"
+
+#: apps/io.ox/settings/security/certificates/settings/utils.js
+#: module:io.ox/settings/certificates
+msgid "Hostname"
+msgstr "Gépnév"
+
+#: apps/io.ox/settings/security/certificates/settings/utils.js
+#: module:io.ox/settings/certificates
+msgid "Issued by"
+msgstr "Kiadta:"
+
+#: apps/io.ox/settings/security/certificates/settings/utils.js
+#: module:io.ox/settings/certificates
+msgid "Issued on"
+msgstr "Kiadás ideje:"
+
+#: apps/io.ox/settings/security/certificates/settings/utils.js
+#: module:io.ox/settings/certificates
+msgid "Serial number"
+msgstr "Sorozatszám"
+
+#: apps/io.ox/settings/security/certificates/settings/utils.js
+#: module:io.ox/settings/certificates
+msgid "Signature"
+msgstr "Aláírás"
+
+#: apps/io.ox/settings/security/certificates/settings/utils.js
+#: module:io.ox/settings/certificates
+msgid "Trusted"
+msgstr "Megbízható"
+
+#: apps/io.ox/settings/security/certificates/settings/utils.js
+#: module:io.ox/settings/certificates
+msgid "Certificate details"
+msgstr "Tanúsítvány részletei"
+
+#: apps/io.ox/settings/security/certificates/settings/utils.js
+#: module:io.ox/settings/certificates
+msgid "Trust certificate"
+msgstr "Megbízható tanúsítvány"
+
+#. Context: Session Management. Active session on platform/os.
+#: apps/io.ox/settings/security/sessions/settings/pane.js module:io.ox/core
+msgid "Windows"
+msgstr "Windows"
+
+#. Context: Session Management. Active session on platform/os.
+#: apps/io.ox/settings/security/sessions/settings/pane.js module:io.ox/core
+msgid "Linux"
+msgstr "Linux"
+
+#. Context: Session Management. Active session on platform/os.
+#: apps/io.ox/settings/security/sessions/settings/pane.js module:io.ox/core
+msgid "Mac"
+msgstr "Mac"
+
+#. Context: Session Management. Active session on platform/os.
+#: apps/io.ox/settings/security/sessions/settings/pane.js module:io.ox/core
+msgid "iOS"
+msgstr "iOS"
+
+#. Context: Session Management. Active session on platform/os.
+#: apps/io.ox/settings/security/sessions/settings/pane.js module:io.ox/core
+msgid "Android"
+msgstr "Android"
+
+#: apps/io.ox/settings/security/sessions/settings/pane.js module:io.ox/core
+msgid "Chrome"
+msgstr "Chrome"
+
+#: apps/io.ox/settings/security/sessions/settings/pane.js module:io.ox/core
+msgid "Safari"
+msgstr "Safari"
+
+#: apps/io.ox/settings/security/sessions/settings/pane.js module:io.ox/core
+msgid "Firefox"
+msgstr "Firefox"
+
+#: apps/io.ox/settings/security/sessions/settings/pane.js module:io.ox/core
+msgid "Edge"
+msgstr "Edge"
+
+#: apps/io.ox/settings/security/sessions/settings/pane.js module:io.ox/core
+msgid "Internet Explorer"
+msgstr "Internet Explorer"
+
+#: apps/io.ox/settings/security/sessions/settings/pane.js module:io.ox/core
+msgid "Opera"
+msgstr "Opera"
+
+#: apps/io.ox/settings/security/sessions/settings/pane.js module:io.ox/core
+msgid "Chromium"
+msgstr "Chromium"
+
+#. Context: Session Management. Refers to the macos addressbook
+#: apps/io.ox/settings/security/sessions/settings/pane.js module:io.ox/core
+msgid "Addressbook"
+msgstr "Címjegyzék"
+
+#. Context: Session Management. Refers to ios calendar and/or addressbook
+#: apps/io.ox/settings/security/sessions/settings/pane.js module:io.ox/core
+msgid "Calendar/Addressbook"
+msgstr "Naptár/Címjeyzék"
+
+#: apps/io.ox/settings/security/sessions/settings/pane.js module:io.ox/core
+msgid "Thunderbird Lightning"
+msgstr "Thunderbird Lightning"
+
+#: apps/io.ox/settings/security/sessions/settings/pane.js module:io.ox/core
+msgid "eM Client"
+msgstr "eM kliens"
+
+#: apps/io.ox/settings/security/sessions/settings/pane.js module:io.ox/core
+msgid "Appsuite eM Client"
+msgstr "Appsuite eM kliens"
+
+#: apps/io.ox/settings/security/sessions/settings/pane.js module:io.ox/core
+msgid "CalDav"
+msgstr "CalDav"
+
+#: apps/io.ox/settings/security/sessions/settings/pane.js module:io.ox/core
+msgid "CardDav"
+msgstr "CardDav"
+
+#: apps/io.ox/settings/security/sessions/settings/pane.js module:io.ox/core
+msgid "DAVdroid"
+msgstr "DAVdroid"
+
+#: apps/io.ox/settings/security/sessions/settings/pane.js module:io.ox/core
+msgid "CalDav/CardDav"
+msgstr "CalDav/CardDav"
+
+#: apps/io.ox/settings/security/sessions/settings/pane.js module:io.ox/core
+msgid "WebDAV"
+msgstr "WebDAV"
+
+#: apps/io.ox/settings/security/sessions/settings/pane.js module:io.ox/core
+msgid "Exchange Active Sync"
+msgstr "Exchange Active Sync"
+
+#: apps/io.ox/settings/security/sessions/settings/pane.js module:io.ox/core
+msgid "Unknown application"
+msgstr "Ismeretlen alkalmazás"
+
+#: apps/io.ox/settings/security/sessions/settings/pane.js module:io.ox/core
+msgid "Unknown device"
+msgstr "Ismeretlen eszköz"
+
+#. text in the settings pane to indicate session that is currently active
+#: apps/io.ox/settings/security/sessions/settings/pane.js module:io.ox/core
+msgid "Now active"
+msgstr "Most aktív"
+
+#: apps/io.ox/settings/security/sessions/settings/pane.js module:io.ox/core
+msgid "Do you really want to sign out from that device?"
+msgstr "Tényleg szeretne bejelentkezni az eszközről?"
+
+#: apps/io.ox/settings/security/sessions/settings/pane.js module:io.ox/core
+msgid "You are currently signed in with the following devices"
+msgstr "Jelenleg az alábbi eszközökkel jelentkezik be"
+
+#: apps/io.ox/settings/security/sessions/settings/pane.js module:io.ox/core
+msgid "Sign out from all clients"
+msgstr "Kijelentkezés minden eszközből"
+
+#: apps/io.ox/settings/security/sessions/settings/pane.js module:io.ox/core
+msgid "Do you really want to sign out from all clients except the current one?"
+msgstr "Valóban ki akar jelentkezni az összes ügyféllel, kivéve az aktuálisat?"
+
+#. headline for general settings
+#. used in feedback dialog for general feedback. Would be "Allgemein" in German for example
+#: apps/io.ox/settings/security/settings/pane.js module:io.ox/mail
+#: apps/plugins/core/feedback/register.js module:io.ox/core
+msgid "General"
+msgstr "Általános"
+
+#: apps/io.ox/settings/security/settings/pane.js module:io.ox/mail
+msgid "Allow pre-loading of externally linked images"
+msgstr "A külső hivatkozásokon található képek előtöltésének engedélyezése"
+
+#: apps/io.ox/settings/security/settings/pane.js module:io.ox/mail
+msgid "Show email authenticity"
+msgstr "Az e-mail cím hitelességének megjelenítése"
+
+#. Status for mail authenticity features. Do not show any information at all
+#: apps/io.ox/settings/security/settings/pane.js module:io.ox/mail
+msgid "Disabled"
+msgstr "Tiltva"
+
+#. Status for mail authenticity features. Show information for dangerous and unambiguous/inconclusive
+#: apps/io.ox/settings/security/settings/pane.js module:io.ox/mail
+msgid "Suspicious and unclassified emails only"
+msgstr "Csak gyanús és nem minősített e-mailek"
+
+#. Status for mail authenticity features. Show information for any mail
+#: apps/io.ox/settings/security/settings/pane.js module:io.ox/mail
+msgid "All emails"
+msgstr "Összes e-mail"
+
+#: apps/io.ox/settings/security/settings/pane.js module:io.ox/mail
+msgid "Always trust mails from the following senders"
+msgstr "Mindig megbízik a következő feladóktól érkező levelekben"
+
+#: apps/io.ox/settings/security/settings/pane.js module:io.ox/mail
+msgid "Comma-separated list e.g. \"example.org, alice@example.com\""
+msgstr "Vesszővel elválasztott lista, pl. \"example.org, alice@example.com\""
+
+#: apps/io.ox/tasks/actions.js module:io.ox/tasks apps/io.ox/tasks/toolbar.js
+msgid "Change due date"
+msgstr "Esedékesség dátumának módosítása"
+
+#: apps/io.ox/tasks/actions.js module:io.ox/tasks
+#: apps/io.ox/tasks/mobile-toolbar-actions.js apps/io.ox/tasks/toolbar.js
+#: apps/plugins/notifications/tasks/register.js module:plugins/notifications
+msgid "Mark as done"
+msgstr "Megjelölés elvégzettként"
+
+#: apps/io.ox/tasks/actions.js module:io.ox/tasks
+#: apps/io.ox/tasks/mobile-toolbar-actions.js apps/io.ox/tasks/toolbar.js
+msgid "Mark as undone"
+msgstr "Megjelölés elvégzetlenként"
+
+#: apps/io.ox/tasks/actions/delete.js module:io.ox/tasks
+msgid "Do you really want to delete this task?"
+msgid_plural "Do you really want to delete these tasks?"
+msgstr[0] "Biztos, hogy törölni szeretné a feladatot?"
+msgstr[1] "Biztos, hogy törölni szeretné ezeket az feladatokat?"
+
+#: apps/io.ox/tasks/actions/delete.js module:io.ox/tasks
+msgid "Task has been deleted!"
+msgid_plural "Tasks have been deleted!"
+msgstr[0] "A feladat törölve"
+msgstr[1] "A feladatok törölve"
+
+#: apps/io.ox/tasks/actions/delete.js module:io.ox/tasks
+msgid "Task was already deleted!"
+msgstr "A feladat már törölve volt"
+
+#: apps/io.ox/tasks/actions/delete.js module:io.ox/tasks
+msgid "The task could not be deleted."
+msgid_plural "The tasks could not be deleted."
+msgstr[0] "A feladat nem törölhető."
+msgstr[1] "A feladatok nem törölhetők."
+
+#: apps/io.ox/tasks/actions/doneUndone.js module:io.ox/tasks
+msgid "Task marked as undone"
+msgid_plural "Tasks marked as undone"
+msgstr[0] "Feladat megjelölése elvégzetlenként"
+msgstr[1] "Feladatok megjelölése elvégzetlenként"
+
+#: apps/io.ox/tasks/actions/doneUndone.js module:io.ox/tasks
+msgid "Task marked as done"
+msgid_plural "Tasks marked as done"
+msgstr[0] "Feladat megjelölése elvégzettként"
+msgstr[1] "Feladatok megjelölése elvégzettként"
+
+#: apps/io.ox/tasks/actions/doneUndone.js module:io.ox/tasks
+msgid "A severe error occurred!"
+msgstr "Súlyos hiba történt!"
+
+#: apps/io.ox/tasks/actions/doneUndone.js module:io.ox/tasks
+msgid "Task was modified before, please reload"
+msgstr "A feladat előtte módosítva lett, töltse újra"
+
+#: apps/io.ox/tasks/actions/move.js module:io.ox/tasks
+msgid "Tasks can not be moved to or out of shared folders"
+msgstr "A feladatok nem mozgathatók megosztott mappákba vagy azokból ki"
+
+#: apps/io.ox/tasks/actions/printDisabled.js module:io.ox/tasks
+msgid "Print tasks"
+msgstr "Feladatok nyomtatása"
+
+#: apps/io.ox/tasks/common-extensions.js module:io.ox/tasks
+#: apps/io.ox/tasks/print.js
+msgid "Progress"
+msgstr "Folyamat"
+
+#: apps/io.ox/tasks/common-extensions.js module:io.ox/tasks
+msgid "Adjust start date"
+msgstr "Kezdés dátumának módosítása"
+
+#: apps/io.ox/tasks/common-extensions.js module:io.ox/tasks
+msgid "Inconsistent dates"
+msgstr "Inkonzisztens dátumok"
+
+#. If the user changes the duedate of a task, it may be before the start date, which is not allowed
+#. If this happens the user gets the option to change the start date so it matches the due date
+#: apps/io.ox/tasks/common-extensions.js module:io.ox/tasks
+msgid "The due date cannot be before start date. Adjust start date?"
+msgstr "Az esedékesség dátuma nem lehet a kezdés dátuma előtt. Módosítja a kezdés dátumát?"
+
+#: apps/io.ox/tasks/common-extensions.js module:io.ox/tasks
+msgid "Changed due date"
+msgstr "Esedékesség dátuma módosítva"
+
+#: apps/io.ox/tasks/detail/main.js module:io.ox/tasks apps/io.ox/tasks/main.js
+msgid "Task Details"
+msgstr "Feladat részletei"
+
+#: apps/io.ox/tasks/edit/main.js module:io.ox/tasks
+#: apps/io.ox/tasks/edit/view-template.js module:io.ox/tasks/edit
+#: apps/io.ox/tasks/edit/view.js
+msgid "Create task"
+msgstr "Feladat létrehozása"
+
+#: apps/io.ox/tasks/edit/main.js module:io.ox/tasks
+#: apps/io.ox/tasks/edit/view-template.js module:io.ox/tasks/edit
+#: apps/io.ox/tasks/edit/view.js apps/io.ox/tasks/toolbar.js
+msgid "Edit task"
+msgstr "Feladat szerkesztése"
+
+#: apps/io.ox/tasks/edit/util.js module:io.ox/tasks
+msgid "Minus"
+msgstr "Mínusz"
+
+#: apps/io.ox/tasks/edit/util.js module:io.ox/tasks
+msgid "Plus"
+msgstr "Plusz"
+
+#: apps/io.ox/tasks/edit/view-template.js module:io.ox/tasks/edit
+#: apps/io.ox/tasks/view-detail.js module:io.ox/tasks
+msgid "Start date"
+msgstr "Kezdés dátuma"
+
+#: apps/io.ox/tasks/edit/view-template.js module:io.ox/tasks/edit
+#: apps/io.ox/tasks/main.js module:io.ox/tasks
+msgid "Due date"
+msgstr "Lejárat"
+
+#. Text that is displayed in a select box for task reminders, when the user does not use a predefined time, like in 15minutes
+#: apps/io.ox/tasks/edit/view-template.js module:io.ox/tasks/edit
+msgid "Manual input"
+msgstr "Kézi bevitel"
+
+#: apps/io.ox/tasks/edit/view-template.js module:io.ox/tasks/edit
+#: apps/io.ox/tasks/print.js module:io.ox/tasks
+msgid "Reminder date"
+msgstr "Emlékeztető dátuma"
+
+#: apps/io.ox/tasks/edit/view-template.js module:io.ox/tasks/edit
+#: apps/io.ox/tasks/print.js module:io.ox/tasks apps/io.ox/tasks/util.js
+msgid "Not started"
+msgstr "Nem indult el"
+
+#: apps/io.ox/tasks/edit/view-template.js module:io.ox/tasks/edit
+#: apps/io.ox/tasks/print.js module:io.ox/tasks apps/io.ox/tasks/util.js
+msgid "In progress"
+msgstr "Folyamatban"
+
+#: apps/io.ox/tasks/edit/view-template.js module:io.ox/tasks/edit
+#: apps/io.ox/tasks/print.js module:io.ox/tasks apps/io.ox/tasks/util.js
+msgid "Waiting"
+msgstr "Várakozás"
+
+#: apps/io.ox/tasks/edit/view-template.js module:io.ox/tasks/edit
+#: apps/io.ox/tasks/print.js module:io.ox/tasks apps/io.ox/tasks/util.js
+msgid "Deferred"
+msgstr "Elhalasztott"
+
+#: apps/io.ox/tasks/edit/view-template.js module:io.ox/tasks/edit
+msgid "Progress in %"
+msgstr "Előrehaladás %-ban"
+
+#: apps/io.ox/tasks/edit/view-template.js module:io.ox/tasks/edit
+msgid "Please enter value between 0 and 100."
+msgstr "Adjon meg egy 0 és 100 közti értéket."
+
+#: apps/io.ox/tasks/edit/view-template.js module:io.ox/tasks/edit
+msgctxt "Tasks priority"
+msgid "None"
+msgstr "Nincs"
+
+#: apps/io.ox/tasks/edit/view-template.js module:io.ox/tasks/edit
+msgctxt "Tasks priority"
+msgid "Low"
+msgstr "Alacsony"
+
+#: apps/io.ox/tasks/edit/view-template.js module:io.ox/tasks/edit
+msgctxt "Tasks priority"
+msgid "Medium"
+msgstr "Közepes"
+
+#: apps/io.ox/tasks/edit/view-template.js module:io.ox/tasks/edit
+msgctxt "Tasks priority"
+msgid "High"
+msgstr "Magas"
+
+#: apps/io.ox/tasks/edit/view-template.js module:io.ox/tasks/edit
+msgctxt "Tasks"
+msgid "Priority"
+msgstr "Prioritás"
+
+#: apps/io.ox/tasks/edit/view-template.js module:io.ox/tasks/edit
+msgid "This task has no participants yet"
+msgstr "A feladaton még nincsenek résztvevők"
+
+#: apps/io.ox/tasks/edit/view-template.js module:io.ox/tasks/edit
+#: apps/io.ox/tasks/print.js module:io.ox/tasks apps/io.ox/tasks/view-detail.js
+msgid "Estimated duration in minutes"
+msgstr "Becsült időtartam percben"
+
+#: apps/io.ox/tasks/edit/view-template.js module:io.ox/tasks/edit
+#: apps/io.ox/tasks/print.js module:io.ox/tasks apps/io.ox/tasks/view-detail.js
+msgid "Actual duration in minutes"
+msgstr "Tényleges időtartam percben"
+
+#: apps/io.ox/tasks/edit/view-template.js module:io.ox/tasks/edit
+#: apps/io.ox/tasks/print.js module:io.ox/tasks apps/io.ox/tasks/view-detail.js
+msgid "Estimated costs"
+msgstr "Becsült költségek"
+
+#: apps/io.ox/tasks/edit/view-template.js module:io.ox/tasks/edit
+#: apps/io.ox/tasks/print.js module:io.ox/tasks apps/io.ox/tasks/view-detail.js
+msgid "Actual costs"
+msgstr "Tényleges költségek"
+
+#: apps/io.ox/tasks/edit/view-template.js module:io.ox/tasks/edit
+msgid "Currency"
+msgstr "Pénznem"
+
+#: apps/io.ox/tasks/edit/view-template.js module:io.ox/tasks/edit
+#: apps/io.ox/tasks/print.js module:io.ox/tasks apps/io.ox/tasks/view-detail.js
+msgid "Distance"
+msgstr "Távolság"
+
+#: apps/io.ox/tasks/edit/view-template.js module:io.ox/tasks/edit
+#: apps/io.ox/tasks/print.js module:io.ox/tasks apps/io.ox/tasks/view-detail.js
+msgid "Billing information"
+msgstr "Számlázási adatok"
+
+#: apps/io.ox/tasks/edit/view-template.js module:io.ox/tasks/edit
+#: apps/io.ox/tasks/print.js module:io.ox/tasks apps/io.ox/tasks/view-detail.js
+msgid "Companies"
+msgstr "Cégek"
+
+#: apps/io.ox/tasks/main.js module:io.ox/tasks
+msgid "Couldn't load that task."
+msgstr "Az a feladat nem tölthető be."
+
+#: apps/io.ox/tasks/main.js module:io.ox/tasks
+msgid "Tasks toolbar"
+msgstr "Feladatok eszköztár"
+
+#: apps/io.ox/tasks/main.js module:io.ox/tasks
+msgid "Sort options"
+msgstr "Rendezési beállítások"
+
+#: apps/io.ox/tasks/main.js module:io.ox/tasks
+msgid "Urgency"
+msgstr "Sürgősség"
+
+#: apps/io.ox/tasks/main.js module:io.ox/tasks apps/io.ox/tasks/print.js
+msgid "Priority"
+msgstr "Prioritás"
+
+#: apps/io.ox/tasks/main.js module:io.ox/tasks
+msgid "Order"
+msgstr "Sorrend"
+
+#: apps/io.ox/tasks/main.js module:io.ox/tasks
+msgid "Show done tasks"
+msgstr "Kész feladatok megjelenítése"
+
+#: apps/io.ox/tasks/model.js module:io.ox/tasks
+msgid "The start date must be before the due date."
+msgstr "A kezdő dátumnak a befejező dátum előtt kell lennie."
+
+#: apps/io.ox/tasks/model.js module:io.ox/tasks
+msgid "The due date must not be before the start date."
+msgstr "A végdátum nem lehet a kezdő dátum előtt."
+
+#: apps/io.ox/tasks/model.js module:io.ox/tasks
+msgid "Costs must be between -%1$d and %1$d."
+msgstr "A költségnek -%1$d és %1$d között kell lennie."
+
+#: apps/io.ox/tasks/model.js module:io.ox/tasks
+msgid "Costs must only have two decimal places."
+msgstr "Költségekhez csak két tizedesjegy adható meg."
+
+#: apps/io.ox/tasks/model.js module:io.ox/tasks
+msgid "Progress must be a valid number between 0 and 100"
+msgstr "Az előrehaladásnak 0 és 100 közötti érvényes számnak kell lennie"
+
+#: apps/io.ox/tasks/model.js module:io.ox/tasks
+msgid "Recurring tasks need a valid start date."
+msgstr "Az ismétlődő feladatokhoz érvényes kezdő dátum szükséges."
+
+#: apps/io.ox/tasks/model.js module:io.ox/tasks
+msgid "Recurring tasks need a valid due date."
+msgstr "Az ismétlődő feladatokhoz érvényes befejező dátum szükséges."
+
+#: apps/io.ox/tasks/print.js module:io.ox/tasks
+msgid "Low"
+msgstr "Alacsony"
+
+#: apps/io.ox/tasks/print.js module:io.ox/tasks
+msgid "High"
+msgstr "Magas"
+
+#. Task: "Due" like in "Change due date"
+#: apps/io.ox/tasks/print.js module:io.ox/tasks apps/io.ox/tasks/toolbar.js
+msgid "Due"
+msgstr "Esedékes"
+
+#: apps/io.ox/tasks/print.js module:io.ox/tasks apps/io.ox/tasks/view-detail.js
+msgid "Date completed"
+msgstr "Befejezés dátuma"
+
+#: apps/io.ox/tasks/print.js module:io.ox/tasks apps/io.ox/tasks/view-detail.js
+msgid "This task recurs"
+msgstr "Ez a feladat ismétlődik"
+
+#: apps/io.ox/tasks/settings/pane.js module:io.ox/tasks
+msgid ""
+"Receive notifications when a task in which you participate is created, "
+"modified or deleted"
+msgstr "Értesítés olyan feladatok létrehozásakor, módosításakor és törlésekor, amelyekben résztvevő"
+
+#: apps/io.ox/tasks/settings/pane.js module:io.ox/tasks
+msgid ""
+"Receive notifications when a participant accepted or declined a task created "
+"by you"
+msgstr "Értesítés létrehozott feladat elfogadásáról vagy elutasításáról, amelyeket létrehozott"
+
+#: apps/io.ox/tasks/settings/pane.js module:io.ox/tasks
+msgid ""
+"Receive notifications when a participant accepted or declined a task in "
+"which you participate"
+msgstr "Értesítés a feladat elfogadásáról vagy elutasításáról, amelyekben résztvevő"
+
+#: apps/io.ox/tasks/toolbar.js module:io.ox/tasks
+msgid "New task"
+msgstr "Új feladat"
+
+#. Task: Undone like in "Mark as undone"
+#: apps/io.ox/tasks/toolbar.js module:io.ox/tasks
+msgid "Undone"
+msgstr "Visszavonva"
+
+#: apps/io.ox/tasks/toolbar.js module:io.ox/tasks
+msgid "Delete task"
+msgstr "Feladat törlése"
+
+#: apps/io.ox/tasks/util.js module:io.ox/tasks
+msgid "this morning"
+msgstr "ma reggel"
+
+#: apps/io.ox/tasks/util.js module:io.ox/tasks
+msgid "by noon"
+msgstr "este"
 
 #: apps/io.ox/tasks/util.js module:io.ox/tasks
 msgid "this afternoon"
 msgstr "ma délután"
 
 #: apps/io.ox/tasks/util.js module:io.ox/tasks
-msgid "this morning"
-msgstr "ma reggel"
-
-#: apps/io.ox/files/share/wizard.js module:io.ox/files
-msgid "three months"
-msgstr "három hónap"
-
-#: apps/io.ox/files/main.js module:io.ox/files
-msgid "thumbnail"
-msgstr "miniatűr"
-
-#. screenreader label for the reminder timeframe (15 minutes, etc)
-#: apps/io.ox/backbone/mini-views/alarms.js module:io.ox/calendar
-msgid "timeframe"
-msgstr "időkeret"
-
-#. screenreader label for the reminder timeframe relation (before start, after end, etc)
-#: apps/io.ox/backbone/mini-views/alarms.js module:io.ox/calendar
-msgid "timeframe relation"
-msgstr "időkeret-kapcsolat"
-
-#. title of toggle button within password field
-#: apps/io.ox/backbone/mini-views/common.js module:io.ox/core
-msgid "toggle password visibility"
-msgstr "jelszó láthatóság átkapcsolása"
+msgid "tonight"
+msgstr "este"
+
+#: apps/io.ox/tasks/util.js module:io.ox/tasks
+msgid "late in the evening"
+msgstr "késő este"
+
+#: apps/io.ox/tasks/util.js module:io.ox/tasks
+msgid "in 5 minutes"
+msgstr "5 percen belül"
+
+#: apps/io.ox/tasks/util.js module:io.ox/tasks
+msgid "in 15 minutes"
+msgstr "15 percen belül"
+
+#: apps/io.ox/tasks/util.js module:io.ox/tasks
+msgid "in 30 minutes"
+msgstr "30 percen belül"
+
+#: apps/io.ox/tasks/util.js module:io.ox/tasks
+msgid "in one hour"
+msgstr "egy órán belül"
 
 #: apps/io.ox/tasks/util.js module:io.ox/tasks
 msgid "tomorrow"
 msgstr "holnap"
 
 #: apps/io.ox/tasks/util.js module:io.ox/tasks
-msgid "tonight"
-msgstr "este"
-
-#. screenreader label for the reminder type (audio, notification, etc)
-#: apps/io.ox/backbone/mini-views/alarms.js module:io.ox/calendar
-msgid "type"
-msgstr "típus"
-
-#: apps/io.ox/calendar/util.js module:io.ox/calendar
-msgid "unconfirmed"
-msgstr "megerősítetlen"
-
-#: apps/io.ox/backbone/mini-views/quota.js module:io.ox/core
-#: apps/io.ox/core/viewer/views/sidebar/fileversionsview.js
-#: module:io.ox/core/viewer apps/io.ox/mail/util.js
-msgid "unknown"
-msgstr "ismeretlen"
-
-#: apps/io.ox/mail/actions/copyMove.js module:io.ox/mail
-msgid "unknown sender"
-msgstr "ismeretlen feladó"
-
-#: apps/io.ox/backbone/mini-views/quota.js module:io.ox/core
-msgid "unlimited"
-msgstr "korlátlan"
-
-#: apps/io.ox/core/export.js module:io.ox/core
-#: apps/io.ox/core/import/import.js
-msgid "vCard"
-msgstr "vCard"
-
-#: apps/io.ox/mail/mailfilter/vacationnotice/model.js module:io.ox/mail
-msgid "vacation notice"
-msgstr "szabadságértesítő"
-
-#. folder permissions
-#: apps/io.ox/core/permissions/permissions.js module:io.ox/core
-msgid "view the folder"
-msgstr "mappa megtekintése"
-
-#: apps/io.ox/backbone/views/recurrence-view.js
-#: module:io.ox/calendar/edit/main
-msgid "week(s)"
-msgstr "hét"
-
-#: apps/io.ox/backbone/views/recurrence-view.js
-#: module:io.ox/calendar/edit/main
-msgid "year(s)"
-msgstr "év"
-
-#: apps/io.ox/calendar/util.js module:io.ox/calendar
-msgid "yellow"
-msgstr "sárga"
+msgid "in one week"
+msgstr "egy hét múlva"
+
+#: apps/io.ox/tasks/util.js module:io.ox/tasks
+msgid "Original mail"
+msgstr "Eredeti levél"
+
+#: apps/io.ox/tasks/util.js module:io.ox/tasks
+msgid "Overdue"
+msgstr "Lejárt"
+
+#: apps/io.ox/tasks/util.js module:io.ox/tasks
+msgid "No priority"
+msgstr "Nincs prioritás"
+
+#: apps/io.ox/tasks/util.js module:io.ox/tasks
+msgid "Low priority"
+msgstr "Alacsony prioritás"
+
+#: apps/io.ox/tasks/util.js module:io.ox/tasks
+msgid "Medium priority"
+msgstr "Közepes prioritás"
+
+#: apps/io.ox/tasks/util.js module:io.ox/tasks
+msgid "High priority"
+msgstr "Magas prioritás"
+
+#: apps/io.ox/tasks/util.js module:io.ox/tasks
+msgid "%1$d Minute"
+msgid_plural "%1$d Minutes"
+msgstr[0] "%1$d perc"
+msgstr[1] "%1$d perc"
+
+#: apps/io.ox/tasks/util.js module:io.ox/tasks
+msgid "%1$d Hour"
+msgid_plural "%1$d Hours"
+msgstr[0] "%1$d óra"
+msgstr[1] "%1$d óra"
+
+#: apps/io.ox/tasks/util.js module:io.ox/tasks
+msgid "%1$d Day"
+msgid_plural "%1$d Days"
+msgstr[0] "%1$d nap"
+msgstr[1] "%1$d nap"
+
+#: apps/io.ox/tasks/util.js module:io.ox/tasks
+msgid "%1$d Week"
+msgid_plural "%1$d Weeks"
+msgstr[0] "%1$d hét"
+msgstr[1] "%1$d hét"
+
+#. %1$s due date of a task
+#: apps/io.ox/tasks/view-detail.js module:io.ox/tasks
+#, c-format
+msgid "Due %1$s"
+msgstr "Határidő: %1$s"
+
+#. %1$s reminder date of a task
+#: apps/io.ox/tasks/view-detail.js module:io.ox/tasks
+#, c-format
+msgid "Reminder date %1$s"
+msgstr "Emlékeztető dátuma: %1$s"
+
+#. %1$s how much of a task is completed in percent, values from 0-100
+#: apps/io.ox/tasks/view-detail.js module:io.ox/tasks
+#: apps/io.ox/tasks/view-grid-template.js
+#, c-format
+msgid "Progress %1$s %"
+msgstr "Előrehaladás: %1$s %"
+
+#: apps/io.ox/tasks/view-detail.js module:io.ox/tasks
+msgid "Could not load attachments for this task."
+msgstr "A feladat mellékletei nem tölthetők be."
+
+#. followed by date or time to mark the enddate of a task
+#: apps/io.ox/tasks/view-grid-template.js module:io.ox/tasks
+msgid "ends:"
+msgstr "befejeződik:"
+
+#. message for screenreaders in case selected task has participants
+#: apps/io.ox/tasks/view-grid-template.js module:io.ox/tasks
+msgid "has participants"
+msgstr "vannak résztvevői"
+
+#: apps/io.ox/tasks/view-grid-template.js module:io.ox/tasks
+msgid "private"
+msgstr "személyes"
+
+#: apps/io.ox/tours/get-started.js module:io.ox/core
+msgid "Guided tour for this app"
+msgstr "Az alkalmazás bemutatója"
+
+#: apps/io.ox/tours/whats-new.js module:io.ox/core
+msgid "App Launcher"
+msgstr "Alkalmazásindító"
+
+#. %1$s is the product name, e.g. OX App Suite
+#: apps/io.ox/tours/whats-new.js module:io.ox/core
+msgid ""
+"To navigate between the %1$s applications, just click on the new App "
+"Launcher icon."
+msgstr "A(z) %1$s alkalmazások közötti navigáláshoz kattintson az új Alkalmazásindító ikonra."
+
+#: apps/io.ox/tours/whats-new.js module:io.ox/core
+msgid "Click on the application that you would like to use."
+msgstr "Kattintson a használni kívánt alkalmazásra."
+
+#: apps/io.ox/tours/whats-new.js module:io.ox/core
+msgid "New Windows"
+msgstr "Új ablakok"
+
+#: apps/io.ox/tours/whats-new.js module:io.ox/core
+msgid ""
+"Emails will appear in a new window. These windows can be maximized, "
+"minimized and closed."
+msgstr "Az e-mailek egy új ablakban fognak megjelenni. Ezek az ablakok maximalizálhatók, minimalizálhatók és bezárhatók."
+
+#: apps/io.ox/tours/whats-new.js module:io.ox/core
+msgid ""
+"Windows you have minimized will appear in all applications for easy access. "
+"You can maximize a window again by clicking on it."
+msgstr "A minimalizált ablakok az egyszerű hozzáférés érdekében minden alkalmazásban megjelennek. A gombra kattintva maximalizálhatja az ablakot."
+
+#: apps/io.ox/tours/whats-new.js module:io.ox/core
+msgid "What's new"
+msgstr "Újdonságok"
+
+#: apps/io.ox/tours/whats-new.js module:io.ox/core
+msgid "To learn more about the new and improved features you can visit "
+msgstr "További információ az új és továbbfejlesztett funkciókról:  "
+
+#. %1$s is the product name, e.g. OX App Suite
+#: apps/io.ox/tours/whats-new.js module:io.ox/core
+msgid "What‘s New in %1$s 7.10.0"
+msgstr "Újdonságok a(z) %1$s 7.10.0 verzióban"
+
+#. %1$s is the product name, e.g. OX App Suite
+#: apps/io.ox/tours/whats-new.js module:io.ox/core
+msgid ""
+"Welcome to %1$s.\n"
+"We've made some exciting changes to %1$s. This quick tour will guide you "
+"through some of the new and improved features."
+msgstr "Üdvözöli a(z) %1$s.\n Számos izgalmas változtatást hajtottunk végre a(z) %1$s alkalmazásban. Ez a gyors bemutató segítséget nyújt az új és továbbfejlesztett szolgáltatások megismerésében."
+
+#: apps/io.ox/tours/whats-new.js module:io.ox/core
+msgid "Never show again"
+msgstr "Ne jelenjen meg többet"
+
+#: apps/io.ox/wizards/upsell.js module:io.ox/wizards
+msgid "Upgrade to premium edition"
+msgstr "Frissítsen prémiumra"
+
+#: apps/io.ox/wizards/upsell.js module:io.ox/wizards
+msgid "Shopping cart"
+msgstr "Bevásárlókosár"
+
+#: apps/io.ox/wizards/upsell.js module:io.ox/wizards
+msgid "Cart is empty."
+msgstr "A kosár üres."
+
+#: apps/io.ox/wizards/upsell.js module:io.ox/wizards
+msgid "Review your purchases"
+msgstr "Vásárlás áttekintése"
+
+#: apps/io.ox/wizards/upsell.js module:io.ox/wizards
+msgid "Total cost"
+msgstr "Fizetendő"
+
+#: apps/io.ox/wizards/upsell.js module:io.ox/wizards
+msgid "Buy now!"
+msgstr "Vegye meg most!"
+
+#: apps/io.ox/wizards/upsell.js module:io.ox/wizards
+msgid "Purchase confirmation"
+msgstr "Vásárlás jóváhagyása"
+
+#: apps/io.ox/wizards/upsell.js module:io.ox/wizards
+msgid "The following products will be activated now:"
+msgstr "A következő termékek kerülnek aktiválásra:"
+
+#. Placeholder in furigana field
+#: apps/l10n/ja_JP/io.ox/register.js module:l10n/ja_JP
+msgid "Furigana for last name"
+msgstr "Furigana az utónévhez"
+
+#. Placeholder in furigana field
+#: apps/l10n/ja_JP/io.ox/register.js module:l10n/ja_JP
+msgid "Furigana for first name"
+msgstr "Furigana a vezetéknévhez"
+
+#. Placeholder in furigana field
+#: apps/l10n/ja_JP/io.ox/register.js module:l10n/ja_JP
+msgid "Furigana for company"
+msgstr "Furigana a céghez"
+
+#: apps/plugins/administration/groups/register.js module:io.ox/core
+#: apps/plugins/administration/groups/settings/pane.js
+msgid "Groups"
+msgstr "Csoportok"
+
+#: apps/plugins/administration/groups/settings/edit.js module:io.ox/core
+msgid "Group name"
+msgstr "Csoportnév"
+
+#: apps/plugins/administration/groups/settings/edit.js module:io.ox/core
+msgid "Members"
+msgstr "Tagok"
+
+#: apps/plugins/administration/groups/settings/edit.js module:io.ox/core
+msgid "Edit group"
+msgstr "Csoport szerkesztése"
+
+#: apps/plugins/administration/groups/settings/edit.js module:io.ox/core
+#: apps/plugins/administration/groups/settings/toolbar.js
+msgid "Create new group"
+msgstr "Új csoport létrehozása"
+
+#: apps/plugins/administration/groups/settings/members.js module:io.ox/core
+msgid "Remove member"
+msgstr "Tag eltávolítása"
+
+#. %1$d is the number of members
+#: apps/plugins/administration/groups/settings/pane.js module:io.ox/core
+msgid "%1$d member"
+msgid_plural "%1$d members"
+msgstr[0] "%1$d tag"
+msgstr[1] "%1$d tag"
+
+#. %1$s is the group name
+#: apps/plugins/administration/groups/settings/toolbar.js module:io.ox/core
+msgid ""
+"Do you really want to delete the group \"%1$s\"? This action cannot be "
+"undone!"
+msgstr "Biztos, hogy törölni szeretné a(z) \"%1$s\" csoportot? Ez a művelet nem vonható vissza."
+
+#: apps/plugins/administration/groups/settings/toolbar.js module:io.ox/core
+msgid "Delete group"
+msgstr "Csoport törlése"
+
+#: apps/plugins/administration/resources/settings/edit.js module:io.ox/core
+msgid "Resource name (mandatory)"
+msgstr "Erőforrásnév (kötelező)"
+
+#: apps/plugins/administration/resources/settings/edit.js module:io.ox/core
+msgid "Mail address (mandatory)"
+msgstr "Levelezési cím (kötelező)"
+
+#: apps/plugins/administration/resources/settings/edit.js module:io.ox/core
+msgid "Edit resource"
+msgstr "Erőforrás szerkesztése"
+
+#: apps/plugins/administration/resources/settings/edit.js module:io.ox/core
+#: apps/plugins/administration/resources/settings/toolbar.js
+msgid "Create new resource"
+msgstr "Új erőforrás létrehozása"
+
+#. %1$s is the resource name
+#: apps/plugins/administration/resources/settings/toolbar.js module:io.ox/core
+msgid ""
+"Do you really want to delete the resource \"%1$s\"? This action cannot be "
+"undone!"
+msgstr "Biztos, hogy törölni szeretné a(z) \"%1$s\" erőforrás? Ez a művelet nem vonható vissza."
+
+#: apps/plugins/administration/resources/settings/toolbar.js module:io.ox/core
+msgid "Delete resource"
+msgstr "Erőforrás törlése"
+
+#. 1 of 5 star rating
+#: apps/plugins/core/feedback/register.js module:io.ox/core
+msgctxt "rating"
+msgid "It's really bad"
+msgstr "Nagyon rossz"
+
+#. 2 of 5 star rating
+#: apps/plugins/core/feedback/register.js module:io.ox/core
+msgctxt "rating"
+msgid "I don't like it"
+msgstr "Nem tetszik"
+
+#. 3 of 5 star rating
+#: apps/plugins/core/feedback/register.js module:io.ox/core
+msgctxt "rating"
+msgid "It's ok"
+msgstr "Rendben van"
+
+#. 4 of 5 star rating
+#: apps/plugins/core/feedback/register.js module:io.ox/core
+msgctxt "rating"
+msgid "I like it"
+msgstr "Tetszik"
+
+#. 5 of 5 star rating
+#: apps/plugins/core/feedback/register.js module:io.ox/core
+msgctxt "rating"
+msgid "It's awesome"
+msgstr "Nagyszerű"
+
+#: apps/plugins/core/feedback/register.js module:io.ox/core
+msgid "%1$d of 5 stars"
+msgstr "%1$d / 5 csillag"
+
+#: apps/plugins/core/feedback/register.js module:io.ox/core
+msgid "Not likely at all"
+msgstr "Nem valószínű"
+
+#: apps/plugins/core/feedback/register.js module:io.ox/core
+msgid "%1$d of 10 points."
+msgstr "%1$d / 10 pont."
+
+#: apps/plugins/core/feedback/register.js module:io.ox/core
+msgid "Extremely likely"
+msgstr "Nagyon valószínű"
+
+#. %1$s is the product name, for example 'OX App Suite'
+#: apps/plugins/core/feedback/register.js module:io.ox/core
+msgid "How likely is it that you would recommend %1$s to a friend?"
+msgstr "Ajánlaná-e a(z) %1$s alkalmazást egy barátjának?"
+
+#: apps/plugins/core/feedback/register.js module:io.ox/core
+msgid "Please rate this product"
+msgstr "Értékelje ezt a terméket"
+
+#: apps/plugins/core/feedback/register.js module:io.ox/core
+msgid "Please rate the following application:"
+msgstr "Értékelje a következő alkalmazást:"
+
+#: apps/plugins/core/feedback/register.js module:io.ox/core
+msgid "Your feedback"
+msgstr "Visszajelzés"
+
+#: apps/plugins/core/feedback/register.js module:io.ox/core
+msgid "Comments and suggestions"
+msgstr "Megjegyzések és javaslatok"
+
+#: apps/plugins/core/feedback/register.js module:io.ox/core
+msgid ""
+"Please note that support requests cannot be handled via the feedback form. "
+"If you have questions or problems please contact our support directly."
+msgstr "A támogatási kérdéseket nem visszajelzés űrlapon keresztül kezeljük. Amennyiben kérdése vagy problémája van, akkor lépjen kapcsolatba közvetlenül a technikai támogatással."
+
+#: apps/plugins/core/feedback/register.js module:io.ox/core
+msgid "Please select a rating."
+msgstr "Válassza ki az értékelést."
+
+#. popup info message
+#: apps/plugins/core/feedback/register.js module:io.ox/core
+msgid "Thank you for your feedback"
+msgstr "Köszönjük a visszajelzést"
+
+#. popup error message
+#: apps/plugins/core/feedback/register.js module:io.ox/core
+msgid "Feedback could not be sent"
+msgstr "A visszajelzés nem küldhető el"
+
+#: apps/plugins/core/feedback/register.js module:io.ox/core
+msgid "Feedback"
+msgstr "Visszajelzés"
+
+#: apps/plugins/core/feedback/register.js module:io.ox/core
+msgid "Give feedback"
+msgstr "Adjon visszajelzést"
+
+#: apps/plugins/halo/appointments/register.js module:plugins/halo
+msgid "Shared Appointments"
+msgstr "Megosztott találkozók"
+
+#: apps/plugins/halo/mail/register.js module:plugins/halo
+msgid "Recent conversations"
+msgstr "Legutóbbi társalgások"
+
+#: apps/plugins/halo/mail/register.js module:plugins/halo
+msgid "Received mails"
+msgstr "Kapott levelek"
+
+#: apps/plugins/halo/mail/register.js module:plugins/halo
+msgid "Cannot find any messages this contact sent to you."
+msgstr "Nem találhatók a partner által küldött üzenetek."
+
+#: apps/plugins/halo/mail/register.js module:plugins/halo
+msgid "Sent mails"
+msgstr "Elküldött levelek"
+
+#: apps/plugins/halo/mail/register.js module:plugins/halo
+msgid "Cannot find any messages you sent to this contact."
+msgstr "Nem találhatók a partnernek küldött üzenetek."
+
+#: apps/plugins/halo/xing/register.js module:plugins/portal
+#: apps/plugins/portal/xing/register.js apps/plugins/xing/main.js
+msgid "XING"
+msgstr "XING"
+
+#. what follows is a set of job/status descriptions used by XING
+#: apps/plugins/halo/xing/register.js module:plugins/portal
+msgid "Entrepreneur"
+msgstr "Vállalkozó"
+
+#: apps/plugins/halo/xing/register.js module:plugins/portal
+msgid "Freelancer"
+msgstr "Szabadúszó"
+
+#: apps/plugins/halo/xing/register.js module:plugins/portal
+msgid "Employee"
+msgstr "Alkalmazott"
+
+#: apps/plugins/halo/xing/register.js module:plugins/portal
+msgid "Executive"
+msgstr "Igazgató"
+
+#: apps/plugins/halo/xing/register.js module:plugins/portal
+msgid "Recruiter"
+msgstr "Személyzetis"
+
+#: apps/plugins/halo/xing/register.js module:plugins/portal
+msgid "Public servant"
+msgstr "Közszolga"
+
+#: apps/plugins/halo/xing/register.js module:plugins/portal
+msgid "Student"
+msgstr "Diák"
+
+#: apps/plugins/halo/xing/register.js module:plugins/portal
+msgid "Unemployed"
+msgstr "Munkanélküli"
+
+#: apps/plugins/halo/xing/register.js module:plugins/portal
+msgid "Retired"
+msgstr "Nyugdíjas"
+
+#: apps/plugins/halo/xing/register.js module:plugins/portal
+msgid ""
+"You are not directly linked to %s. Here are people who are linked to %s:"
+msgstr "Nincs közvetlenül ehhez kapcsolva: %s. A következő emberek vannak ehhez kapcsolva: %s:"
+
+#: apps/plugins/halo/xing/register.js module:plugins/portal
+msgid "Your shared contacts:"
+msgstr "Megosztott névjegyei:"
+
+#: apps/plugins/halo/xing/register.js module:plugins/portal
+msgid "Private address"
+msgstr "Magáncím"
+
+#. %1$s is the employee position or status, e.g. student
+#. %2$s is the employer name, e.g. University of Meinerzhagen-Valbert
+#: apps/plugins/halo/xing/register.js module:plugins/portal
+msgid "%1$s at %2$s"
+msgstr "%1$s itt: %2$s"
+
+#: apps/plugins/halo/xing/register.js module:plugins/portal
+msgid "Employment"
+msgstr "Munkaviszony"
+
+#: apps/plugins/halo/xing/register.js module:plugins/portal
+msgid "Sorry, could not connect to %s right now."
+msgstr "Elnézést, most nem lehet kapcsolódni ehhez: %s."
+
+#: apps/plugins/halo/xing/register.js module:plugins/portal
+msgid "Sorry, there is no data available for you on %s."
+msgstr "Elnézést, jelenleg nincs elérhető adat ezen: %s."
+
+#. %1$s Appointment title
+#. %1$s task title
+#: apps/plugins/notifications/calendar/register.js module:plugins/notifications
+#: apps/plugins/notifications/tasks/register.js
+#, c-format
+msgid "Invitation for %1$s."
+msgstr "Meghívás erre: %1$s."
+
+#: apps/plugins/notifications/calendar/register.js module:plugins/notifications
+msgid "Open in calendar"
+msgstr "Megnyitás a naptárban"
+
+#: apps/plugins/notifications/calendar/register.js module:plugins/notifications
+#: apps/plugins/notifications/tasks/register.js
+msgid "Accept/Decline"
+msgstr "Elfogadás/visszautasítás"
+
+#: apps/plugins/notifications/calendar/register.js module:plugins/notifications
+msgid "Accept / Decline"
+msgstr "Elfogadás/visszautasítás"
+
+#: apps/plugins/notifications/calendar/register.js module:plugins/notifications
+#: apps/plugins/notifications/tasks/register.js
+msgid "Accept invitation"
+msgstr "Meghívó elfogadása"
+
+#: apps/plugins/notifications/calendar/register.js module:plugins/notifications
+msgctxt "in"
+msgid "in %d minute"
+msgid_plural "in %d minutes"
+msgstr[0] "%d perc múlva"
+msgstr[1] "%d perc múlva"
+
+#. notification pane: action  to remove/acknowledge all reminders (they don't show up anymore)
+#: apps/plugins/notifications/calendar/register.js module:plugins/notifications
+msgid "Remove all reminders"
+msgstr "Összes emlékeztető eltávolítása"
+
+#. Reminders (notifications) about appointments
+#: apps/plugins/notifications/calendar/register.js module:plugins/notifications
+msgid "Appointment reminders"
+msgstr "Találkozóemlékeztetők"
+
+#. Title of generic desktop notification about new reminders for appointments
+#: apps/plugins/notifications/calendar/register.js module:plugins/notifications
+msgid "New appointment reminders"
+msgstr "Új találkozóemlékeztetők"
+
+#. Body text of generic desktop notification about new reminders for appointments
+#: apps/plugins/notifications/calendar/register.js module:plugins/notifications
+msgid "You have new appointment reminders"
+msgstr "Új találkozóemlékeztetők érkeztek"
+
+#. Title of the desktop notification about new reminder for a specific appointment
+#: apps/plugins/notifications/calendar/register.js module:plugins/notifications
+msgid "New appointment reminder"
+msgstr "Új találkozóemlékeztető"
+
+#. Reminders (notifications) about appointments
+#: apps/plugins/notifications/calendar/register.js module:plugins/notifications
+msgid "Hide all appointment reminders."
+msgstr "Összes találkozóemlékeztető elrejtése."
+
+#: apps/plugins/notifications/calendar/register.js module:plugins/notifications
+msgid "Appointment reminder"
+msgstr "Találkozóemlékeztető"
+
+#. Invitations (notifications) about appointments
+#: apps/plugins/notifications/calendar/register.js module:plugins/notifications
+msgid "Appointment invitations"
+msgstr "Találkozómeghívók"
+
+#. Title of generic desktop notification about new invitations to appointments
+#. Title of the desktop notification about new invitation to a specific appointment
+#: apps/plugins/notifications/calendar/register.js module:plugins/notifications
+msgid "New appointment invitation"
+msgstr "Új találkozómeghívó"
+
+#. Body text of generic desktop notification about new invitations to appointments
+#: apps/plugins/notifications/calendar/register.js module:plugins/notifications
+msgid "You have new appointment invitations"
+msgstr "Új találkozómeghívásai érkeztek"
+
+#. Invitations (notifications) about appointments
+#: apps/plugins/notifications/calendar/register.js module:plugins/notifications
+msgid "Hide all appointment invitations."
+msgstr "Összes találkozókra küldött meghívó elrejtése."
+
+#: apps/plugins/notifications/mail/register.js module:plugins/notifications
+msgid "New mail"
+msgstr "Új levél"
+
+#: apps/plugins/notifications/mail/register.js module:plugins/notifications
+msgid "New mails"
+msgstr "Új levelek"
+
+#: apps/plugins/notifications/mail/register.js module:plugins/notifications
+msgid "You have new mail"
+msgstr "Új üzenete érkezett"
+
+#. %1$s mail sender
+#. %2$s mail subject
+#: apps/plugins/notifications/mail/register.js module:plugins/notifications
+#, c-format
+msgid "Mail from %1$s, %2$s"
+msgstr "Levél innen: %1$s %2$s"
+
+#. %1$s task title
+#: apps/plugins/notifications/tasks/register.js module:plugins/notifications
+#, c-format
+msgid "Overdue Task %1$s."
+msgstr "Lejárt határidejű feladat: %1$s."
+
+#: apps/plugins/notifications/tasks/register.js module:plugins/notifications
+msgid "Overdue Tasks"
+msgstr "Lejárt határidejű feladatok"
+
+#: apps/plugins/notifications/tasks/register.js module:plugins/notifications
+msgid "New overdue tasks"
+msgstr "Új lejárt határidejű feladatok"
+
+#: apps/plugins/notifications/tasks/register.js module:plugins/notifications
+msgid "You have overdue tasks"
+msgstr "Lejárt határidejű feladatai vannak"
+
+#: apps/plugins/notifications/tasks/register.js module:plugins/notifications
+msgid "New overdue task"
+msgstr "Új lejárt határidejű feladat"
+
+#: apps/plugins/notifications/tasks/register.js module:plugins/notifications
+msgid "Hide all notifications for overdue tasks."
+msgstr "Összes lejárt feladatról szóló értesítés elrejtése."
+
+#. Reminders (notifications) about tasks
+#: apps/plugins/notifications/tasks/register.js module:plugins/notifications
+msgid "Task reminders"
+msgstr "Feladatemlékeztetők"
+
+#. Title for a generic desktop notification about new reminders for tasks
+#: apps/plugins/notifications/tasks/register.js module:plugins/notifications
+msgid "New task reminders"
+msgstr "Új feladatemlékeztetők"
+
+#. Content for a generic desktop notification about new reminders for tasks
+#: apps/plugins/notifications/tasks/register.js module:plugins/notifications
+msgid "You have new task reminders"
+msgstr "Feladatemlékeztetői vannak"
+
+#. Title for a desktop notification about a new reminder for a specific task
+#: apps/plugins/notifications/tasks/register.js module:plugins/notifications
+msgid "New task reminder"
+msgstr "Új feladatemlékeztető"
+
+#. Reminders (notifications) about tasks
+#: apps/plugins/notifications/tasks/register.js module:plugins/notifications
+msgid "Hide all task reminders."
+msgstr "Összes feladatemlékeztető elrejtéséhez."
+
+#. Inviations (notifications) to tasks
+#: apps/plugins/notifications/tasks/register.js module:plugins/notifications
+msgid "Task invitations"
+msgstr "Feladatmeghívók"
+
+#. Title for a generic desktop notification about new invitations to tasks
+#: apps/plugins/notifications/tasks/register.js module:plugins/notifications
+msgid "New task invitations"
+msgstr "Új feladatmeghívók"
+
+#. Content for a generic desktop notification about new invitations to tasks
+#: apps/plugins/notifications/tasks/register.js module:plugins/notifications
+msgid "You have new task invitations"
+msgstr "Új feladatmeghívói vannak"
+
+#. Title for a desktop notification about a new invitation to a specific task
+#: apps/plugins/notifications/tasks/register.js module:plugins/notifications
+msgid "New task invitation"
+msgstr "Új feladatmeghívó"
+
+#. Inviations (notifications) to tasks
+#: apps/plugins/notifications/tasks/register.js module:plugins/notifications
+msgid "Hide all task invitations."
+msgstr "Összes feladatmeghívó elrejtése."
+
+#: apps/plugins/portal/birthdays/register.js module:plugins/portal
+msgid "Birthdays"
+msgstr "Születésnapok"
+
+#: apps/plugins/portal/birthdays/register.js module:plugins/portal
+msgid "No birthdays within the next %1$d weeks"
+msgstr "Nincsenek születésnapok a következő %1$d héten"
+
+#: apps/plugins/portal/birthdays/register.js module:plugins/portal
+msgid "Press [enter] to jump to complete list of Birthdays."
+msgstr "Nyomja meg az [enter]-t a születésnapok teljes listájára ugráshoz."
+
+#: apps/plugins/portal/birthdays/register.js module:plugins/portal
+msgid "External link"
+msgstr "Külső hivatkozás"
+
+#: apps/plugins/portal/birthdays/register.js module:plugins/portal
+msgid "Buy a gift"
+msgstr "Ajándék vásárlása"
+
+#: apps/plugins/portal/birthdays/register.js module:plugins/portal
+msgid "In %1$d days"
+msgstr "%1$d nap múlva"
+
+#: apps/plugins/portal/calendar/register.js module:plugins/portal
+msgid "You don't have any appointments in the near future."
+msgstr "A közeljövőben nincsenek találkozói."
+
+#. button label within the client-onboarding widget
+#. button opens the wizard to configure your device
+#: apps/plugins/portal/client-onboarding/register.js module:plugins/portal
+msgid "Connect"
+msgstr "Csatlakozás"
+
+#: apps/plugins/portal/flickr/register.js module:plugins/portal
+msgid "Could not load data"
+msgstr "Az adatok nem tölthetők be"
+
+#: apps/plugins/portal/flickr/register.js module:plugins/portal
+msgid "Press [enter] to jump to the flicker stream."
+msgstr "Nyomja meg az [enter]-t a Flickr folyamra ugráshoz."
+
+#: apps/plugins/portal/flickr/register.js module:plugins/portal
+msgid "Cannot find user with given name."
+msgstr "Nem található a megadott nevű felhasználó."
+
+#: apps/plugins/portal/flickr/register.js module:plugins/portal
+msgid "flickr.photos.search"
+msgstr "flickr.photos.search"
+
+#: apps/plugins/portal/flickr/register.js module:plugins/portal
+msgid "flickr.people.getPublicPhotos"
+msgstr "flickr.people.getPublicPhotos"
+
+#: apps/plugins/portal/flickr/register.js module:plugins/portal
+msgid "Edit Flickr photo stream"
+msgstr "Flickr fotófolyam szerkesztése"
+
+#: apps/plugins/portal/flickr/register.js module:plugins/portal
+msgid "Please enter a search query"
+msgstr "Adjon meg egy keresőkifejezést"
+
+#: apps/plugins/portal/flickr/register.js module:plugins/portal
+msgid "Please enter a description"
+msgstr "Adjon meg egy leírást"
+
+#: apps/plugins/portal/flickr/register.js module:plugins/portal
+msgid "Flickr"
+msgstr "Flickr"
+
+#: apps/plugins/portal/helloworld/register.js module:plugins/portal
+msgid "Hello World"
+msgstr "Szia világ!"
+
+#: apps/plugins/portal/mail/register.js module:plugins/portal
+msgid "No mails in your inbox"
+msgstr "Nincsenek levelek Beérkezett üzenetek mappában"
+
+#: apps/plugins/portal/mail/register.js module:plugins/portal
+msgid "You have no unread messages"
+msgstr "Nincsenek olvasatlan üzenetei"
+
+#. %1$d is the number of mails
+#: apps/plugins/portal/mail/register.js module:plugins/portal
+#, c-format
+msgid "You have %1$d unread message"
+msgid_plural "You have %1$d unread messages"
+msgstr[0] "%1$d olvasatlan üzenete van"
+msgstr[1] "%1$d olvasatlan üzenete van"
 
 #: apps/plugins/portal/oxdriveclients/register.js module:plugins/portal
 msgid "your platform"
 msgstr "az Ön rendszere"
+
+#: apps/plugins/portal/oxdriveclients/register.js module:plugins/portal
+msgid "Download %s"
+msgstr "%s letöltése"
+
+#: apps/plugins/portal/oxdriveclients/register.js module:plugins/portal
+msgid "Please use the \"Connect your device\" wizard to download %s"
+msgstr "A(z) %s letöltéséhez használja az \"Eszköz csatlakoztatása\" varázslót"
+
+#: apps/plugins/portal/oxdriveclients/register.js module:plugins/portal
+msgid "Get %s"
+msgstr "%s beszerzése"
+
+#: apps/plugins/portal/oxdriveclients/register.js module:plugins/portal
+msgid "Download %s for %s now"
+msgstr "%s letöltése ehhez: %s"
+
+#: apps/plugins/portal/oxdriveclients/register.js module:plugins/portal
+msgid ""
+"The %s client lets you store and share your photos, files, documents and "
+"videos, anytime, anywhere. Access any file you save to %s from all your "
+"computers, iPhone, iPad or from within %s itself."
+msgstr "A(z) %s kliens lehetővé teszi fényképei, fájljai, dokumentumai és videói tárolását és megosztását bármikor, bárhol. Érje el a(z) %s területre mentett bármelyik fájlt, bármelyik számítógépéről, iPhone, iPad készülékéről vagy közvetlenül a(z) %s használatával."
+
+#: apps/plugins/portal/oxdriveclients/register.js module:plugins/portal
+msgid "%s is also available for other platforms:"
+msgstr "a(z) %s elérhető ás platformon is:"
+
+#: apps/plugins/portal/powerdns-parental-control/register.js
+#: module:plugins/portal
+msgid "PowerDNS parental control"
+msgstr "PowerDNS szülői felügyelet"
+
+#. button label within the client-onboarding widget
+#. button opens the wizard to configure your device
+#: apps/plugins/portal/powerdns-parental-control/register.js
+#: module:plugins/portal
+msgid "Open parental control settings"
+msgstr "Szülői felügyelet beállításaok megnyitása"
+
+#: apps/plugins/portal/quota/register.js module:plugins/portal
+msgid "Mail count quota"
+msgstr "Levélszámkvóta"
+
+#: apps/plugins/portal/recentfiles/register.js module:plugins/portal
+msgid "Recently changed files"
+msgstr "Nemrégen módosított fájlok"
+
+#: apps/plugins/portal/recentfiles/register.js module:plugins/portal
+msgid "My latest files"
+msgstr "Legutóbbi fájlok"
+
+#: apps/plugins/portal/recentfiles/register.js module:plugins/portal
+msgid "No files have been changed recently"
+msgstr "Mostanság nem változott egyik fájl sem"
+
+#: apps/plugins/portal/recentfiles/register.js module:plugins/portal
+msgid "1 file has been changed recently"
+msgstr "1 fájl változott mostanság"
+
+#: apps/plugins/portal/recentfiles/register.js module:plugins/portal
+msgid "%1$d files has been changed recently"
+msgstr "%1$d fájl változott mostanság"
+
+#: apps/plugins/portal/reddit/register.js module:io.ox/portal
+msgid "No title."
+msgstr "Nincs cím."
+
+#: apps/plugins/portal/reddit/register.js module:io.ox/portal
+msgid "Comments"
+msgstr "Megjegyzések"
+
+#: apps/plugins/portal/rss/register.js module:io.ox/portal
+msgid "RSS Feed"
+msgstr "RSS hírforrás"
+
+#: apps/plugins/portal/rss/register.js module:io.ox/portal
+msgid "Press [enter] to jump to the rss stream."
+msgstr "Nyomja meg az [enter]-t az RSS folyamra ugráshoz."
+
+#: apps/plugins/portal/rss/register.js module:io.ox/portal
+msgid "No RSS feeds found."
+msgstr "Nem találhatók RSS hírforrások."
+
+#: apps/plugins/portal/rss/register.js module:io.ox/portal
+msgid "RSS Feeds"
+msgstr "RSS hírforrások"
+
+#: apps/plugins/portal/rss/register.js module:io.ox/portal
+msgid "Please enter a feed URL."
+msgstr "Adjon meg egy hírforrás URL-t."
+
+#: apps/plugins/portal/tasks/register.js module:plugins/portal
+msgid "You don't have any tasks that are either due soon or overdue."
+msgstr "Nincsenek hamarosan esedékes vagy lejárt feladatai."
+
+#. Due on date
+#: apps/plugins/portal/tasks/register.js module:plugins/portal
+msgid "Due on %1$s"
+msgstr "Határidő: %1$s"
+
+#: apps/plugins/portal/tumblr/register.js module:io.ox/portal
+msgid "Press [enter] to jump to the tumblr feed."
+msgstr "Nyomja meg az [enter]-t a Tumblr folyamra ugráshoz."
+
+#: apps/plugins/portal/tumblr/register.js module:io.ox/portal
+msgid "Read article on tumblr.com"
+msgstr "Cikk olvasása a tumblr.com-on"
+
+#: apps/plugins/portal/tumblr/register.js module:io.ox/portal
+msgid "Open external link"
+msgstr "Külső hivatkozás megnyitása"
+
+#: apps/plugins/portal/tumblr/register.js module:io.ox/portal
+msgid "Edit Tumblr feed"
+msgstr "Tumblr hírforrás szerkesztése"
+
+#: apps/plugins/portal/tumblr/register.js module:io.ox/portal
+msgid "Feed URL"
+msgstr "Forrás URL"
+
+#: apps/plugins/portal/tumblr/register.js module:io.ox/portal
+msgid "Please enter an blog url."
+msgstr "Adjon meg egy blog URL-t."
+
+#: apps/plugins/portal/tumblr/register.js module:io.ox/portal
+msgid "Please enter a description."
+msgstr "Adjon meg egy leírást."
+
+#: apps/plugins/portal/tumblr/register.js module:io.ox/portal
+msgid "Unknown error while checking tumblr-blog."
+msgstr "Ismeretlen hiba a tumblr blog ellenőrzésekor."
+
+#: apps/plugins/portal/tumblr/register.js module:io.ox/portal
+msgid "Tumblr"
+msgstr "Tumblr"
+
+#: apps/plugins/portal/twitter/register.js module:plugins/portal
+msgid ""
+"This widget is currently offline because the twitter rate limit exceeded."
+msgstr "Ez a widget ki van kapcsolva, mert a Twitter gyorsasági korlátja túl lett lépve."
+
+#: apps/plugins/portal/twitter/register.js module:plugins/portal
+#: apps/plugins/portal/twitter/util.js
+msgid "An internal error occurred"
+msgstr "Belső hiba történt"
+
+#: apps/plugins/portal/twitter/register.js module:plugins/portal
+msgid "Could not load new Tweets."
+msgstr "Nem tölthetők be az új tweetek."
+
+#: apps/plugins/portal/twitter/register.js module:plugins/portal
+msgid "No Tweets yet."
+msgstr "Még nincsenek tweetek."
+
+#: apps/plugins/portal/twitter/register.js module:plugins/portal
+msgid "Twitter reported the following errors:"
+msgstr "A Twitter a következő hibákat jelezte:"
+
+#: apps/plugins/portal/twitter/register.js module:plugins/portal
+msgid "Authorize your account again"
+msgstr "Engedélyezze újra a felhasználói fiókját"
+
+#: apps/plugins/portal/twitter/register.js module:plugins/portal
+msgid "You have reauthorized this %s account."
+msgstr "Újra felhatalmazta ezt a %s fiókot."
+
+#: apps/plugins/portal/twitter/register.js module:plugins/portal
+msgid "Something went wrong reauthorizing the %s account."
+msgstr "Hiba történt a %s fiók újra felhatalmazásakor."
+
+#: apps/plugins/portal/twitter/register.js module:plugins/portal
+msgid "Retry later."
+msgstr "Próbálja később."
+
+#: apps/plugins/portal/twitter/register.js module:plugins/portal
+msgid "Twitter"
+msgstr "Twitter"
+
+#: apps/plugins/portal/twitter/register.js module:plugins/portal
+msgid "Press [enter] to jump to the twitter feed."
+msgstr "Nyomja meg az [enter]-t a Twitter folyamra ugráshoz."
+
+#: apps/plugins/portal/twitter/register.js module:plugins/portal
+msgid "Add your account"
+msgstr "Fiók hozzáadása"
+
+#: apps/plugins/portal/twitter/util.js module:plugins/portal
+msgid "Favorited"
+msgstr "Kedvenc"
+
+#: apps/plugins/portal/twitter/util.js module:plugins/portal
+msgid "Favorite"
+msgstr "Kedvenc"
+
+#: apps/plugins/portal/twitter/util.js module:plugins/portal
+msgid "Retweet this to your followers?"
+msgstr "Újracsiripeli ezt a követőinek?"
+
+#: apps/plugins/portal/twitter/util.js module:plugins/portal
+msgid "Retweet"
+msgstr "Újracsiripelés"
+
+#: apps/plugins/portal/twitter/util.js module:plugins/portal
+msgid "Retweeted"
+msgstr "Újracsiripelte"
+
+#: apps/plugins/portal/twitter/util.js module:plugins/portal
+msgid "Retweeted by %s"
+msgstr "%s újracsiripelte"
+
+#. twitter: Follow this person
+#: apps/plugins/portal/twitter/util.js module:plugins/portal
+msgid "Follow"
+msgstr "Követés"
+
+#. twitter: Stop following this person
+#: apps/plugins/portal/twitter/util.js module:plugins/portal
+msgid "Unfollow"
+msgstr "Követés befejezése"
+
+#. twitter: already following this person
+#: apps/plugins/portal/twitter/util.js module:plugins/portal
+msgid "Following"
+msgstr "Követés"
+
+#: apps/plugins/portal/twitter/util.js module:plugins/portal
+msgid "Are you sure you want to delete this Tweet?"
+msgstr "Biztos, hogy törölni szeretné ezt a tweetet?"
+
+#: apps/plugins/portal/userSettings/register.js module:io.ox/core
+msgid "Password strength: Too short"
+msgstr "Jelszó erőssége: túl rövid"
+
+#: apps/plugins/portal/userSettings/register.js module:io.ox/core
+msgid "Password strength: Wrong length"
+msgstr "Jelszó erőssége: nem megfelelő hosszúságú"
+
+#: apps/plugins/portal/userSettings/register.js module:io.ox/core
+msgid "Password strength: Very weak"
+msgstr "Jelszó erőssége: nagyon gyenge"
+
+#: apps/plugins/portal/userSettings/register.js module:io.ox/core
+msgid "Password strength: Weak"
+msgstr "Jelszó erőssége: gyenge"
+
+#: apps/plugins/portal/userSettings/register.js module:io.ox/core
+msgid "Password strength: Good"
+msgstr "Jelszó erőssége: jó"
+
+#: apps/plugins/portal/userSettings/register.js module:io.ox/core
+msgid "Password strength: Strong"
+msgstr "Jelszó erőssége: erős"
+
+#: apps/plugins/portal/userSettings/register.js module:io.ox/core
+msgid "Password strength: Very strong"
+msgstr "Jelszó erőssége: nagyon erős"
+
+#: apps/plugins/portal/userSettings/register.js module:io.ox/core
+msgid "Password strength: Legendary!"
+msgstr "Jelszó erőssége: legendás"
+
+#. %1$s are some example characters
+#: apps/plugins/portal/userSettings/register.js module:io.ox/core
+#, c-format
+msgid ""
+"Your password is more secure if it also contains capital letters, numbers, "
+"and special characters like %1$s"
+msgstr "Jelszava biztonságosabb, ha nagybetűket, számokat, és speciális karaktereket is tartalmaz, mint például: %1$s"
+
+#. %1$s is the minimum password length
+#. %2$s is the maximum password length
+#: apps/plugins/portal/userSettings/register.js module:io.ox/core
+#, c-format
+msgid "Password length must be between %1$d and %2$d characters."
+msgstr "A jelszó hosszának %1$d és %2$d karakter között kell lennie."
+
+#. %1$s is the minimum password length
+#: apps/plugins/portal/userSettings/register.js module:io.ox/core
+#, c-format
+msgid "Minimum password length is %1$d."
+msgstr "A jelszó minimális hossza: %1$d."
+
+#: apps/plugins/portal/userSettings/register.js module:io.ox/core
+msgid "Your current password"
+msgstr "A jelenlegi jelszava"
+
+#: apps/plugins/portal/userSettings/register.js module:io.ox/core
+msgid "New password"
+msgstr "Új jelszó"
+
+#: apps/plugins/portal/userSettings/register.js module:io.ox/core
+msgid "Repeat new password"
+msgstr "Új jelszó ismét"
+
+#: apps/plugins/portal/userSettings/register.js module:io.ox/core
+msgid ""
+"If you change the password, you will be signed out. Please ensure that "
+"everything is closed and saved."
+msgstr "Ha megváltoztatja a jelszót, ki lesz jelentkeztetve. Győződjön meg róla, hogy mindent bezárt és elmentett."
+
+#: apps/plugins/portal/userSettings/register.js module:io.ox/core
+msgid "Change password and sign out"
+msgstr "Jelszó megváltoztatása és kilépés"
+
+#: apps/plugins/portal/userSettings/register.js module:io.ox/core
+msgid "Your new password may not be empty."
+msgstr "Az új jelszó nem lehet üres"
+
+#: apps/plugins/portal/userSettings/register.js module:io.ox/core
+msgid "The two newly entered passwords do not match."
+msgstr "A megadott két jelszó nem egyezik."
+
+#: apps/plugins/portal/userSettings/register.js module:io.ox/core
+msgid "User data"
+msgstr "Felhasználói adatok"
+
+#: apps/plugins/portal/userSettings/register.js module:io.ox/core
+msgid "My password"
+msgstr "A jelszavam"
+
+#: apps/plugins/portal/xing/actions.js module:plugins/portal
+msgid "There was a problem with XING, the error message was: \"%s\""
+msgstr "Probléma a XING-gel. A hibaüzenet: „%s”"
+
+#: apps/plugins/portal/xing/actions.js module:plugins/portal
+msgid "Comment has been successfully posted on XING"
+msgstr "A hozzászólás sikeresen beküldve a XING-re"
+
+#: apps/plugins/portal/xing/actions.js module:plugins/portal
+msgid "Submit comment"
+msgstr "Megjegyzés beküldése"
+
+#: apps/plugins/portal/xing/actions.js module:plugins/portal
+msgid "The activity has been deleted successfully"
+msgstr "A tevékenység sikeresen törölve"
+
+#: apps/plugins/portal/xing/actions.js module:plugins/portal
+msgid "The comment has been deleted successfully"
+msgstr "A megjegyzés sikeresen törölve"
+
+#: apps/plugins/portal/xing/actions.js module:plugins/portal
+msgid "There was a problem with XING. The error message was: \"%s\""
+msgstr "Probléma a XING-gel. A hibaüzenet: „%s”"
+
+#. As on Facebook, XING allows a stop pointing out they liked a comment. An 'undo' for the like action, if you will.
+#: apps/plugins/portal/xing/actions.js module:plugins/portal
+msgid "Un-liked comment"
+msgstr "A megjegyzés kedvelése törölve"
+
+#. As on Facebook, XING allows a user to point out that they like a comment
+#: apps/plugins/portal/xing/actions.js module:plugins/portal
+msgid "Liked comment"
+msgstr "Kedvelt megjegyzés"
+
+#: apps/plugins/portal/xing/actions.js module:plugins/portal
+msgid "Un-like"
+msgstr "Mégsem kedvelem"
+
+#: apps/plugins/portal/xing/actions.js module:plugins/portal
+msgid "Like"
+msgstr "Kedvelem"
+
+#: apps/plugins/portal/xing/actions.js module:plugins/portal
+msgid "Shared activity"
+msgstr "Megosztott tevékenység"
+
+#: apps/plugins/portal/xing/activities.js module:plugins/portal
+msgid "%1$s recommends this link:"
+msgstr "%1$s ajánlotta ezt a hivatkozást:"
+
+#: apps/plugins/portal/xing/activities.js module:plugins/portal
+msgid "%1$s posted a link:"
+msgstr "%1$s beküldött egy hivatkozást:"
+
+#. We do not know the gender of the user and therefore, it is impossible to write e.g. '%1$s changed her status'.
+#. But you could use '%1$s changes his/her status' depending on the language.
+#. %1$s the name of the user which changed his/her status
+#: apps/plugins/portal/xing/activities.js module:plugins/portal
+msgid "%1$s changed the status:"
+msgstr "%1$s megváltoztatta az állapotát:"
+
+#: apps/plugins/portal/xing/activities.js module:plugins/portal
+msgid "%1$s has a new contact:"
+msgstr "%1$s új kapcsolattal rendelkezik:"
+
+#: apps/plugins/portal/xing/activities.js module:plugins/portal
+msgid "%1$s has new contacts:"
+msgstr "%1$s új kapcsolatokkal rendelkezik:"
+
+#: apps/plugins/portal/xing/activities.js module:plugins/portal
+msgid "%1$s posted a new activity:"
+msgstr "%1$s beküldött egy új tevékenységet:"
+
+#. We do not know the gender of the user and therefore, it is impossible to write e.g. '%1$s changed her profile:'.
+#. But you could use '%1$s changes his/her profile:' depending on the language.
+#. %1$s the name of the user which changed his/her profile
+#: apps/plugins/portal/xing/activities.js module:plugins/portal
+msgid "%1$s updated the profile:"
+msgstr "%1$s frissítette profilját:"
+
+#: apps/plugins/portal/xing/register.js module:plugins/portal
+msgid "Successfully reauthorized your %s account"
+msgstr "Sikeresen hitelesítette %s fiókját"
+
+#: apps/plugins/portal/xing/register.js module:plugins/portal
+#: apps/plugins/xing/main.js
+msgid "There was a problem with %s. The error message was: \"%s\""
+msgstr "Probléma ezzel: %s. A hibaüzenet: „%s”"
+
+#: apps/plugins/portal/xing/register.js module:plugins/portal
+msgid ""
+"Please select which of the following data we may use to create your %s "
+"account:"
+msgstr "Válassza ki, a következők közül mely adatait használhatjuk %s fiókjának létrehozásához:"
+
+#: apps/plugins/portal/xing/register.js module:plugins/portal
+msgid "Mail address"
+msgstr "Levelezési cím"
+
+#: apps/plugins/portal/xing/register.js module:plugins/portal
+msgid ""
+"Please check your inbox for a confirmation email.\n"
+"\n"
+"Follow the instructions in the email and then return to the widget to "
+"complete account setup."
+msgstr "Keresse meg postafiókjában az ellenőrző levelet.\n\nKövesse az levélben található utmutatást és beállítás befejezéséhez térjen vissza a widgethez."
+
+#: apps/plugins/portal/xing/register.js module:plugins/portal
+msgid "Post a status update"
+msgstr "Állapotfrissítés küldése"
+
+#: apps/plugins/portal/xing/register.js module:plugins/portal
+msgid ""
+"Your status update could not be posted on %s. The error message was: \"%s\""
+msgstr "Állapotfrissítése nem küldhető be ide: %s. A hibaüzenet: „%s”"
+
+#: apps/plugins/portal/xing/register.js module:plugins/portal
+msgid "Your status update has been successfully posted on %s"
+msgstr "Állapotfrissítése sikeresen beküldve ide: %s"
+
+#: apps/plugins/portal/xing/register.js module:plugins/portal
+msgid "There is no recent activity in your Xing network."
+msgstr "Nem volt legutóbbi tevékenység a Xing hálózatában."
+
+#: apps/plugins/portal/xing/register.js module:plugins/portal
+msgid ""
+"Get news from your XING network delivered to you. Stay in touch and find out "
+"about new business opportunities."
+msgstr "Önnek küldött hírek a XING-ről. Használja kapcsolattartáshoz és az új üzleti lehetőségek megismeréséhez."
+
+#. %1$s is social media name, e.g. Facebook
+#: apps/plugins/portal/xing/register.js module:plugins/portal
+msgid "Create new %1$s account"
+msgstr "Új %1$s fiók létrehozása"
+
+#: apps/plugins/portal/xing/register.js module:plugins/portal
+msgid "Click here to reconnect to your xing account to see activities."
+msgstr "Kattintson ide, hogy újrakapcsolódjon a xing felhasználói fiókjához, hogy megtekinthesse tevékenységeit."
+
+#: apps/plugins/portal/xing/register.js module:plugins/portal
+msgid "Your %s newsfeed"
+msgstr "Kedvenc %s hírforrása"
+
+#: apps/plugins/wizards/mandatory/main.js module:io.ox/wizards/firstStart
+msgid "Welcome to %s"
+msgstr "Üdvözli a(z) %s"
+
+#: apps/plugins/wizards/mandatory/main.js module:io.ox/wizards/firstStart
+msgid ""
+"Before you can continue using the product, you have to enter some basic "
+"information. It will take less than a minute."
+msgstr "A termék használatának folytatása előtt meg kell adni néhány információt. Ez nem tart tovább pár percnél."
+
+#: apps/plugins/wizards/mandatory/main.js module:io.ox/wizards/firstStart
+msgid "Back to sign in"
+msgstr "Vissza a bejelentkezéshez"
+
+#: apps/plugins/wizards/mandatory/main.js module:io.ox/wizards/firstStart
+msgid "Your timezone"
+msgstr "Saját időzóna"
+
+#: apps/plugins/xing/main.js module:plugins/portal
+msgid "Invitation sent"
+msgstr "Meghívó elküldve"
+
+#: apps/plugins/xing/main.js module:plugins/portal
+msgid "Contact request sent"
+msgstr "Kapcsolatkérés elküldve"
+
+#: apps/plugins/xing/main.js module:plugins/portal
+msgid "Invite to %s"
+msgstr "Meghívás ide: %s"
+
+#: apps/plugins/xing/main.js module:plugins/portal
+msgid "Add on %s"
+msgstr "Hozzáadás itt: %s"
 
 #~ msgid "Select calendar"
 #~ msgstr "Naptár kiválasztása"
@@ -13536,9 +12266,6 @@
 
 #~ msgid "%1$s %2$s."
 #~ msgstr "%1$s %2$s."
-
-#~ msgid "%1$s (Tentative)"
-#~ msgstr "%1$s (Feltételes)"
 
 #~ msgid "%1$s Options"
 #~ msgstr "%1$s beállításai"
@@ -13674,6 +12401,9 @@
 
 #~ msgid "Account Settings"
 #~ msgstr "Fiók beállításai"
+
+#~ msgid "Account is being created"
+#~ msgstr "Fiók létrehozása megtörtént"
 
 #~ msgid "Acknowledge all reminders"
 #~ msgstr "Nyugtázza az összes emlékeztetőt"
@@ -13745,9 +12475,6 @@
 #~ msgid "Apply to all messages?"
 #~ msgstr "Alkalmazza az összes üzenetre?"
 
-#~ msgid "Appointment list"
-#~ msgstr "Találkozólista"
-
 #~ msgid "Appointment scheduling"
 #~ msgstr "Találkozó ütemezése"
 
@@ -13818,23 +12545,8 @@
 #~ msgid "CalDAV Login"
 #~ msgstr "CalDAV bejelentkezés"
 
-#~ msgid "Calendar Day View"
-#~ msgstr "Naptár napi nézet"
-
-#~ msgid "Calendar Month View"
-#~ msgstr "Naptár havi nézet"
-
-#~ msgid "Calendar Week View"
-#~ msgstr "Naptár heti nézet"
-
-#~ msgid "Calendar Workweek View"
-#~ msgstr "Naptár munkahét nézet"
-
 #~ msgid "Calendar workweek view"
 #~ msgstr "Naptár munkahét nézet"
-
-#~ msgid "Calendar:"
-#~ msgstr "Naptár:"
 
 #~ msgid "CardDAV Login"
 #~ msgstr "CardDAV bejelentkezés"
@@ -13909,9 +12621,6 @@
 #~| msgid "Click to close the recurrence view"
 #~ msgid "Close recurrence view"
 #~ msgstr "Kattintson az ismétlődési nézet bezárásához"
-
-#~ msgid "Close reminder for %1$s"
-#~ msgstr "Zárja le az emlékeztetőt: %1$s"
 
 #~ msgid "Close this reminder"
 #~ msgstr "Emlékeztető bezárása"
@@ -14011,9 +12720,6 @@
 
 #~ msgid "Day View"
 #~ msgstr "Napnézet"
-
-#~ msgid "Days"
-#~ msgstr "Nap"
 
 #~ msgid "December"
 #~ msgstr "December"
@@ -14302,9 +13008,6 @@
 
 #~ msgid "High contrast theme"
 #~ msgstr "Magas kontrasztú témák"
-
-#~ msgid "Hours"
-#~ msgstr "Óra"
 
 #~ msgid "How does this work?"
 #~ msgstr "Hogyan működik?"
@@ -14421,9 +13124,6 @@
 #~ "Emberek meghívása e-mailen keresztül. Minden címzett egyedi hivatkozást "
 #~ "kap a megosztott fájlok eléréséhez."
 
-#~ msgid "Is bigger than"
-#~ msgstr "Nagyobb, mint"
-
 #~ msgid "Item List"
 #~ msgstr "Elemlista"
 
@@ -14525,17 +13225,11 @@
 #~ msgid "May"
 #~ msgstr "Május"
 
-#~ msgid "Minutes"
-#~ msgstr "Perc"
-
 #~ msgid "Monthly on day %1$d"
 #~ msgstr "Havonta a(z) %1$d. napon"
 
 #~ msgid "Monthly on the %1$s %2$s"
 #~ msgstr "Minden hónap %1$s %2$s"
-
-#~ msgid "Months"
-#~ msgstr "Hónap"
 
 #, fuzzy
 #~| msgid "Months"
@@ -14638,9 +13332,6 @@
 #~ msgid "Pause"
 #~ msgstr "Megállítás"
 
-#~ msgid "Pause auto-play mode"
-#~ msgstr "Automatikus lejátszás leállítása"
-
 #~ msgid "Pause presentation"
 #~ msgstr "Bemutató megállítása"
 
@@ -14763,9 +13454,6 @@
 #~ msgid "Rating %1$d of 5"
 #~ msgstr "%1$d/%2$d oldal"
 
-#~ msgid "Read"
-#~ msgstr "Olvasás"
-
 #~ msgid "Recent activities"
 #~ msgstr "Legutóbbi tevékenységek"
 
@@ -14807,12 +13495,6 @@
 #~ msgid "Rule applies until"
 #~ msgstr "Szabály alkalmazása eddig:"
 
-#~ msgid "Run auto-play "
-#~ msgstr "Automatikus lejátszás indítása"
-
-#~ msgid "Run auto-play mode"
-#~ msgstr "Automatikus lejátszás indítása"
-
 #~ msgid "Running applications"
 #~ msgstr "Alkalmazások futtatása"
 
@@ -14847,9 +13529,6 @@
 
 #~ msgid "Scheduling"
 #~ msgstr "Ütemezés"
-
-#~ msgid "Select calendar"
-#~ msgstr "Naptár kiválasztása"
 
 #~ msgid "Selected message was moved successfully."
 #~ msgid_plural "Selected messages has been moved successfully."
@@ -14937,12 +13616,6 @@
 
 #~ msgid "Show more comments"
 #~ msgstr "Több megjegyzés megjelenítése"
-
-#~ msgid "Show next day"
-#~ msgstr "Következő nap megjelenítése"
-
-#~ msgid "Show previous day"
-#~ msgstr "Előző nap megjelenítése"
 
 #~ msgid "Signed in as %1$s"
 #~ msgstr "Bejelentkezve mint %1$s"
@@ -15230,13 +13903,6 @@
 #~ msgid "There are currently no participants."
 #~ msgstr "Jelenleg nincsenek résztvevők."
 
-#~ msgid ""
-#~ "There are more than %n appointments in the current calendar. Some "
-#~ "features are disabled due to performance reasons."
-#~ msgstr ""
-#~ "A jelenlegi naptárban több mint %n találkozó van. Teljesítmény okokból "
-#~ "néhány funkció letiltásra került."
-
 #~ msgid "There is already %1$d appointment in this timeframe."
 #~ msgid_plural "There are already %1$d appointments in this timeframe."
 #~ msgstr[0] "Ebben az időszakban már van %1$d találkozója."
@@ -15468,9 +14134,6 @@
 #~ msgid "Yearly on the %1$s %2$s of %3$d"
 #~ msgstr "Minden év %3$d %1$s %2$s napján"
 
-#~ msgid "Years"
-#~ msgstr "Év"
-
 #~ msgid "Yes, always move them all"
 #~ msgstr "Igen, mindig mozgassa az összest"
 
