--- conflicted
+++ resolved
@@ -10,20 +10,12 @@
  *
  */
 
-<<<<<<< HEAD
 define('io.ox/participants/views', [
     'io.ox/contacts/api',
+    'io.ox/core/util',
     'gettext!io.ox/calendar/edit/main',
     'less!io.ox/participants/participants'
-], function (api, gt) {
-=======
-define('io.ox/participants/views',
-    ['io.ox/contacts/api',
-     'io.ox/core/util',
-     'gettext!io.ox/calendar/edit/main',
-     'less!io.ox/participants/participants'
-    ], function (api, util, gt) {
->>>>>>> 0be47987
+], function (api, util, gt) {
 
     'use strict';
 
