--- conflicted
+++ resolved
@@ -14,17 +14,9 @@
 "Plural-Forms: nplurals=2; plural=(n != 1);\n"
 "X-Generator: Lokalize 1.5\n"
 
-<<<<<<< HEAD
-#: apps/io.ox/tours/files.js:221 module:io.ox/tours
-#, fuzzy
-#| msgid "Add new account"
-msgid "Add another account"
-msgstr "Añadir una nueva cuenta"
-=======
 #: apps/io.ox/tours/calendar.js:34 module:io.ox/tours
 msgid "Creating a new appointment"
 msgstr "Creación de una nueva cita"
->>>>>>> 3f16b9e5
 
 #: apps/io.ox/tours/calendar.js:35 module:io.ox/tours
 msgid "To create a new appointment, click on New in the toolbar."
@@ -34,11 +26,7 @@
 msgid "Entering the appointment's data"
 msgstr "Introducción de los datos de la cita"
 
-<<<<<<< HEAD
-#: apps/io.ox/tours/files.js:104 module:io.ox/tours
-=======
 #: apps/io.ox/tours/calendar.js:52 module:io.ox/tours
->>>>>>> 3f16b9e5
 msgid ""
 "Enter the subject, the start and the end date of the appointment. Other "
 "details "
@@ -47,19 +35,9 @@
 "Introduzca el asunto, y las fechas de inicio y y fin de la cita. Los otros "
 "detalles son opcionales."
 
-<<<<<<< HEAD
-#: apps/io.ox/tours/files.js:169 module:io.ox/tours
-msgid ""
-"Choose from two alternatives to share your files and folders. Use Invite "
-"people if you want to manage access rights and allow recipients to create "
-"and edit files. Or just get a link to let others view and download your "
-"files. You can use an expiration date and password protection if you like."
-msgstr ""
-=======
 #: apps/io.ox/tours/calendar.js:57 module:io.ox/tours
 msgid "Creating recurring appointments"
 msgstr "Creación de citas periódicas"
->>>>>>> 3f16b9e5
 
 #: apps/io.ox/tours/calendar.js:58 module:io.ox/tours
 msgid ""
@@ -69,17 +47,6 @@
 "Para crear citas periódicas, marque Repetir. Se muestran funciones para el "
 "establecimiento de los parámetros de repetición."
 
-<<<<<<< HEAD
-#: apps/io.ox/tours/files.js:81 module:io.ox/tours
-msgid ""
-"Clicking on a folder displays all the subfolders, documents, media and other "
-"files that it contains."
-msgstr ""
-
-#: apps/io.ox/tours/files.js:132 module:io.ox/tours
-msgid "Clicking on the view icon leads you to a preview of the selected file."
-msgstr ""
-=======
 #: apps/io.ox/tours/calendar.js:62 module:io.ox/tours
 #: apps/io.ox/tours/tasks.js:67
 msgid "Using the reminder function"
@@ -88,24 +55,18 @@
 #: apps/io.ox/tours/calendar.js:63 module:io.ox/tours
 msgid "To not miss the appointment, use the reminder function."
 msgstr "Para no olvidar la cita, utilice la función de recordatorio."
->>>>>>> 3f16b9e5
 
 #: apps/io.ox/tours/calendar.js:67 module:io.ox/tours
 #: apps/io.ox/tours/tasks.js:77
 msgid "Inviting other participants"
 msgstr "Invitar a otros participantes"
 
-<<<<<<< HEAD
-#: apps/io.ox/tours/files.js:182 module:io.ox/tours
-msgid "Collaborating"
-=======
 #: apps/io.ox/tours/calendar.js:68 module:io.ox/tours
 msgid ""
 "To invite other participants, enter their names in the field below "
 "Participants. To avoid appointment conflicts, click on Find a free time at "
 "the "
 "upper right side."
->>>>>>> 3f16b9e5
 msgstr ""
 "Para invitar a otros participantes, introduzca su nombre en el campo que hay "
 "debajo de Participantes. Para evitar conflictos entre citas, pulse en Buscar "
@@ -156,15 +117,11 @@
 "en una cita, los datos de dicha cita y algunas funciones se muestran en la "
 "Vista de detalle."
 
-<<<<<<< HEAD
-#: apps/io.ox/tours/files.js:198 module:io.ox/tours
-=======
 #: apps/io.ox/tours/calendar.js:105 module:io.ox/tours
 msgid "The calendar views"
 msgstr "Las vistas Calendario"
 
 #: apps/io.ox/tours/calendar.js:106 module:io.ox/tours
->>>>>>> 3f16b9e5
 msgid ""
 "The calendar views display a calendar sheet with the appointments for the "
 "selected time range."
@@ -173,15 +130,9 @@
 "el "
 "intervalo de tiempo seleccionado."
 
-<<<<<<< HEAD
-#: apps/io.ox/tours/files.js:89 module:io.ox/tours
-msgid "Different views are available. Just select the one you like best."
-msgstr ""
-=======
 #: apps/io.ox/tours/contacts.js:30 module:io.ox/tours
 msgid "Creating a new contact"
 msgstr "Creación de un nuevo contacto"
->>>>>>> 3f16b9e5
 
 #: apps/io.ox/tours/contacts.js:31 module:io.ox/tours
 msgid "To create a new contact, click on New > Add contact in the toolbar."
@@ -193,11 +144,7 @@
 msgid "Navigation bar"
 msgstr "Barra de navegación"
 
-<<<<<<< HEAD
-#: apps/io.ox/tours/files.js:222 module:io.ox/tours
-=======
 #: apps/io.ox/tours/contacts.js:36 module:io.ox/tours
->>>>>>> 3f16b9e5
 msgid ""
 "Click on a letter on the left side of the navigation bar in order to display "
 "the corresponding contacts from the selected address book."
@@ -214,24 +161,9 @@
 "To send an E-Mail to the contact, click on an E-Mail address or on Send email "
 "in the toolbar."
 msgstr ""
-<<<<<<< HEAD
-"Edite un ajuste en el lado derecho. En la mayoría de los casos, los cambios "
-"se activan inmediatamente."
-
-#: apps/io.ox/tours/files.js:197 module:io.ox/tours
-#, fuzzy
-#| msgid "Edit document"
-msgid "Edit documents"
-msgstr "Editar documento"
-
-#: apps/io.ox/tours/mail.js:106 module:io.ox/tours
-msgid "Editing multiple E-Mails"
-msgstr "Edición de múltiples correos electrónicos"
-=======
 "Para enviar un correo electrónico al contacto, pulse en una dirección de "
 "correo "
 "electrónico o en Enviar correo en la barra de herramientas."
->>>>>>> 3f16b9e5
 
 #: apps/io.ox/tours/contacts.js:46 module:io.ox/tours
 msgid "Editing multiple contacts"
@@ -266,66 +198,17 @@
 "them "
 "and synchronize them with different devices.  "
 msgstr ""
-<<<<<<< HEAD
-"Introduzca el asunto, y las fechas de inicio y y fin de la cita. Los otros "
-"detalles son opcionales."
-
-#: apps/io.ox/tours/tasks.js:49 module:io.ox/tours
-msgid "Enter the subject, the start date, and a description."
-msgstr "Introduzca el asunto, la fecha de inicio y una descripción."
-
-#: apps/io.ox/tours/tasks.js:82 module:io.ox/tours
-msgid "Entering billing information"
-msgstr "Introducción de información de facturación"
-
-#: apps/io.ox/tours/mail.js:68 module:io.ox/tours
-msgid "Entering the E-Mail text"
-msgstr "Introducción del texto del correo electrónico"
-
-#: apps/io.ox/tours/calendar.js:51 module:io.ox/tours
-msgid "Entering the appointment's data"
-msgstr "Introducción de los datos de la cita"
-
-#: apps/io.ox/tours/mail.js:47 module:io.ox/tours
-msgid "Entering the recipient's name"
-msgstr "Introducción del nombre del destinatario"
-
-#: apps/io.ox/tours/mail.js:58 module:io.ox/tours
-msgid "Entering the subject"
-msgstr "Introducción del asunto"
-
-#: apps/io.ox/tours/tasks.js:48 module:io.ox/tours
-msgid "Entering the task's data"
-msgstr "Introducción de los datos de la tarea"
-
-#: apps/io.ox/tours/files.js:205 module:io.ox/tours
-#, fuzzy
-#| msgid "File Details"
-msgid "File details"
-msgstr "Detalles del fichero"
-
-#: apps/io.ox/tours/files.js:80 module:io.ox/tours
-#, fuzzy
-#| msgid "Folder tree"
-msgid "Folder content"
-msgstr "Árbol de carpetas"
-=======
 "Bienvenido a su aplicación de almacenamiento en la nube. Esta visita guiada "
 "le dará a conocer su nueva solución de almacenamiento en línea - su único "
 "punto de acceso a los ficheros almacenados en línea de todas sus cuentas. Es "
 "aquí donde puede subir y guardar sus ficheros, compartirlos y sincronizarlos "
 "con diferentes dispositivos."
->>>>>>> 3f16b9e5
 
 #: apps/io.ox/tours/files.js:66 module:io.ox/tours
 msgid "Folder tree"
 msgstr "Árbol de carpetas"
 
-<<<<<<< HEAD
-#: apps/io.ox/tours/files.js:143 module:io.ox/tours
-=======
 #: apps/io.ox/tours/files.js:67 module:io.ox/tours
->>>>>>> 3f16b9e5
 msgid ""
 "On the left you can see the folder tree. It displays your folder structure "
 "and "
@@ -363,11 +246,7 @@
 msgid "Toolbar"
 msgstr "Barra de herramientas"
 
-<<<<<<< HEAD
-#: apps/io.ox/tours/files.js:157 module:io.ox/tours
-=======
 #: apps/io.ox/tours/files.js:104 module:io.ox/tours
->>>>>>> 3f16b9e5
 msgid ""
 "At the top you can find the toolbar with many functions and additional "
 "options. "
@@ -377,15 +256,11 @@
 "funciones y opciones adicionales. Puede crear fácilmente carpetas nuevas, "
 "ficheros nuevos y mucho más."
 
-<<<<<<< HEAD
-#: apps/io.ox/tours/files.js:232 module:io.ox/tours
-=======
 #: apps/io.ox/tours/files.js:116 module:io.ox/tours
 msgid "Upload a new file"
 msgstr "Subir un nuevo fichero"
 
 #: apps/io.ox/tours/files.js:117 module:io.ox/tours
->>>>>>> 3f16b9e5
 msgid ""
 "To upload a new file from your local device, simply click on Add local file "
 "and "
@@ -438,13 +313,6 @@
 msgid "Sharing options"
 msgstr "Opciones de compartición"
 
-<<<<<<< HEAD
-#: apps/io.ox/tours/contacts.js:35 module:io.ox/tours
-msgid "Navigation bar"
-msgstr "Barra de navegación"
-
-#: apps/io.ox/tours/files.js:67 module:io.ox/tours
-=======
 #: apps/io.ox/tours/files.js:169 module:io.ox/tours
 msgid ""
 "Choose from two alternatives to share your files and folders. Use Invite "
@@ -464,7 +332,6 @@
 msgstr "Colaboración"
 
 #: apps/io.ox/tours/files.js:183 module:io.ox/tours
->>>>>>> 3f16b9e5
 msgid ""
 "Sharing files by inviting people does not only offer your recipients the "
 "option "
@@ -476,48 +343,6 @@
 "también pueden colaborar con usted en documentos de texto y hojas de cálculo "
 "al mismo tiempo."
 
-<<<<<<< HEAD
-#: apps/io.ox/tours/mail.js:91 module:io.ox/tours
-msgid "Opening an E-Mail in a separate window"
-msgstr "Apertura de un correo electrónico en una ventana independiente"
-
-#: apps/io.ox/tours/intro.js:81 module:io.ox/tours
-msgid "Opening or closing the folder tree"
-msgstr "Abrir o cerrar el árbol de carpetas"
-
-#: apps/io.ox/tours/mail.js:112 module:io.ox/tours
-msgid "Opening the E-Mail settings"
-msgstr "Apertura de los ajustes de correo electrónico"
-
-#: apps/io.ox/tours/settings.js:48 module:io.ox/tours
-msgid "Opening the help"
-msgstr "Abrir la ayuda"
-
-#: apps/io.ox/tours/settings.js:30 module:io.ox/tours
-msgid "Opening the settings"
-msgstr "Abrir los ajustes"
-
-#: apps/io.ox/tours/files.js:131 module:io.ox/tours
-#, fuzzy
-msgid "Preview files"
-msgstr "Vista previa"
-
-#: apps/io.ox/tours/files.js:142 module:io.ox/tours
-#, fuzzy
-msgid "Preview mode"
-msgstr "Vista previa"
-
-#: apps/io.ox/tours/mail.js:96 module:io.ox/tours
-msgid "Reading E-Mail conversations"
-msgstr "Lectura de conversaciones recientes"
-
-#: apps/io.ox/tours/portal.js:35 module:io.ox/tours
-msgid "Reading the details"
-msgstr "Lectura de los detalles"
-
-#: apps/io.ox/tours/files.js:231 module:io.ox/tours
-msgid "Restart Guided Tour"
-=======
 #: apps/io.ox/tours/files.js:197 module:io.ox/tours
 msgid "Edit documents"
 msgstr "Editar documentos"
@@ -527,50 +352,16 @@
 "Did you know that you can edit text documents and spreadsheets online? Drive "
 "will automatically update your edited file, but thanks to versioning the "
 "original file stays available."
->>>>>>> 3f16b9e5
 msgstr ""
 "¿Sabía que puede editar documentos de texto y hojas de cálculo en línea? "
 "Drive actualizará automáticamente el fichero editado, pero gracias al control "
 "de versiones el fichero original permanece disponible."
 
-<<<<<<< HEAD
-#: apps/io.ox/tours/intro.js:94 module:io.ox/tours
-msgid "Searching for objects"
-msgstr "Búsqueda de objetos"
-
-#: apps/io.ox/tours/files.js:88 module:io.ox/tours
-#, fuzzy
-#| msgid "Selecting a view"
-msgid "Select a view"
-msgstr "Selección de una vista"
-
-#: apps/io.ox/tours/calendar.js:83 module:io.ox/tours
-#: apps/io.ox/tours/mail.js:86
-msgid "Selecting a view"
-msgstr "Selección de una vista"
-
-#: apps/io.ox/tours/contacts.js:40 module:io.ox/tours
-msgid "Sending an E-Mail to a contact"
-msgstr "Envío de un correo electrónico a un contacto"
-
-#: apps/io.ox/tours/mail.js:74 module:io.ox/tours
-msgid "Sending the E-Mail"
-msgstr "Envío del correo electrónico"
-
-#: apps/io.ox/tours/files.js:156 module:io.ox/tours
-#, fuzzy
-#| msgid "Share this file"
-msgid "Share files"
-msgstr "Compartir este fichero"
-
-#: apps/io.ox/tours/files.js:183 module:io.ox/tours
-=======
 #: apps/io.ox/tours/files.js:205 module:io.ox/tours
 msgid "File details"
 msgstr "Detalles del fichero"
 
 #: apps/io.ox/tours/files.js:206 module:io.ox/tours
->>>>>>> 3f16b9e5
 msgid ""
 "The file details side bar offers additional information about your files. "
 "Just "
@@ -581,17 +372,9 @@
 "sus ficheros. Tan sólo marque la opción Detalles de fichero en la lista "
 "desplegable Vista y seleccione un fichero para ver los detalles."
 
-<<<<<<< HEAD
-#: apps/io.ox/tours/files.js:168 module:io.ox/tours
-#, fuzzy
-#| msgid "Sort options"
-msgid "Sharing options"
-msgstr "Opciones de ordenación"
-=======
 #: apps/io.ox/tours/files.js:221 module:io.ox/tours
 msgid "Add another account"
 msgstr "Añadir otra cuenta"
->>>>>>> 3f16b9e5
 
 #: apps/io.ox/tours/files.js:222 module:io.ox/tours
 msgid ""
@@ -630,21 +413,6 @@
 "información más detallada en las visitas guiadas de las aplicaciones "
 "individuales o en la ayuda en línea."
 
-<<<<<<< HEAD
-#: apps/io.ox/tours/files.js:59 module:io.ox/tours
-#, fuzzy
-#| msgctxt "help"
-#| msgid "The Drive App"
-msgid "The Drive app"
-msgstr "La aplicación Drive"
-
-#: apps/io.ox/tours/files.js:53 module:io.ox/tours
-#, fuzzy
-#| msgctxt "help"
-#| msgid "The Drive App"
-msgid "The Drive app tour.txt"
-msgstr "La aplicación Drive"
-=======
 #: apps/io.ox/tours/intro.js:38 module:io.ox/tours
 msgid "Launching an app"
 msgstr "Lanzar una aplicación"
@@ -654,7 +422,6 @@
 msgstr ""
 "Para iniciar una aplicación, pulse en un elemento de la izquierda de la barra "
 "de menús."
->>>>>>> 3f16b9e5
 
 #: apps/io.ox/tours/intro.js:44 module:io.ox/tours
 msgid "Displaying the help or the settings"
@@ -729,11 +496,7 @@
 msgid "The toolbar"
 msgstr "La barra de herramientas"
 
-<<<<<<< HEAD
-#: apps/io.ox/tours/files.js:206 module:io.ox/tours
-=======
 #: apps/io.ox/tours/intro.js:100 module:io.ox/tours
->>>>>>> 3f16b9e5
 msgid ""
 "Depending on the app, the toolbar contains various functions for creating, "
 "editing and organizing objects."
@@ -1127,11 +890,7 @@
 "Para realizar el seguimiento del estado de edición, introduzca el progreso "
 "actual."
 
-<<<<<<< HEAD
-#: apps/io.ox/tours/files.js:117 module:io.ox/tours
-=======
 #: apps/io.ox/tours/tasks.js:78 module:io.ox/tours
->>>>>>> 3f16b9e5
 msgid ""
 "To invite other participants, enter their names in the field below "
 "Participants. You can add documents as attachment to the task."
@@ -1140,33 +899,17 @@
 "hay "
 "debajo de Participantes. Puede agregar documentos adjuntos a la tarea."
 
-<<<<<<< HEAD
-#: apps/io.ox/tours/files.js:103 module:io.ox/tours
-#, fuzzy
-#| msgid "The toolbar"
-msgid "Toolbar"
-msgstr "La barra de herramientas"
-=======
 #: apps/io.ox/tours/tasks.js:82 module:io.ox/tours
 msgid "Entering billing information"
 msgstr "Introducción de información de facturación"
->>>>>>> 3f16b9e5
 
 #: apps/io.ox/tours/tasks.js:83 module:io.ox/tours
 msgid "To enter billing information, click on Show details."
 msgstr "Para introducir información de facturación, pulse en Mostrar detalles."
 
-<<<<<<< HEAD
-#: apps/io.ox/tours/files.js:116 module:io.ox/tours
-#, fuzzy
-#| msgid "Upload new file"
-msgid "Upload a new file"
-msgstr "Subir nuevo fichero"
-=======
 #: apps/io.ox/tours/tasks.js:87 module:io.ox/tours
 msgid "Creating the task"
 msgstr "Creación de la tarea"
->>>>>>> 3f16b9e5
 
 #: apps/io.ox/tours/tasks.js:88 module:io.ox/tours
 msgid "To create the task, click on Create."
@@ -1186,11 +929,7 @@
 msgid "Editing multiple tasks"
 msgstr "Edición de múltiples tareas"
 
-<<<<<<< HEAD
-#: apps/io.ox/tours/files.js:60 module:io.ox/tours
-=======
 #: apps/io.ox/tours/tasks.js:100 module:io.ox/tours
->>>>>>> 3f16b9e5
 msgid ""
 "To edit multiple tasks at once, enable the checkboxes at the left side of the "
 "tasks. If the checkboxes are not displayed, click on View > Checkboxes on the "
