# Antje Faber, 2011, 2013.
# Daniele Ricciulli <daniele@bureau-cornavin.com>, 2009.
# Monica Raggioli <monica@bureau-cornavin.com>, 2011, 2012.
# Vincenzo Reale <vincenzo@bureau-cornavin.com>, 2009, 2010, 2011, 2012, 2013, 2014, 2015, 2016.
msgid ""
msgstr ""
"Project-Id-Version: tours\n"
"Report-Msgid-Bugs-To: \n"
"POT-Creation-Date: \n"
"PO-Revision-Date: 2016-07-01 11:11+0100\n"
"Last-Translator: Vincenzo Reale <vincenzo@bureau-cornavin.com>\n"
"Language-Team: Italian <it@bureau-cornavin.com>\n"
"Language: it_IT\n"
"MIME-Version: 1.0\n"
"Content-Type: text/plain; charset=UTF-8\n"
"Content-Transfer-Encoding: 8bit\n"
"Plural-Forms: nplurals=2; plural=(n!=1);\n"
"X-Generator: Lokalize 2.0\n"

<<<<<<< HEAD
#: apps/io.ox/tours/files.js:221 module:io.ox/tours
msgid "Add another account"
msgstr "Aggiungere un altro account"

#: apps/io.ox/tours/calendar.js:72 module:io.ox/tours
msgid "Adding attachments"
msgstr "Aggiungere allegati"

#: apps/io.ox/tours/tasks.js:54 module:io.ox/tours
msgid "Adding further details"
msgstr "Aggiungere ulteriori dettagli"

#: apps/io.ox/tours/files.js:104 module:io.ox/tours
msgid ""
"At the top you can find the toolbar with many functions and additional "
"options. You can easily create new folders, new files and much more."
msgstr ""
"Nella parte superiore, è possibile trovare la barra degli strumenti con "
"molte funzioni e opzioni aggiuntive. Si possono creare facilmente nuove "
"cartelle, nuovi file e molto altro."

#: apps/io.ox/tours/files.js:169 module:io.ox/tours
msgid ""
"Choose from two alternatives to share your files and folders. Use Invite "
"people if you want to manage access rights and allow recipients to create "
"and edit files. Or just get a link to let others view and download your "
"files. You can use an expiration date and password protection if you like."
msgstr ""
"Scegliere tra due alternative per condividere i propri file e cartelle. "
"Utilizzare Invita persone se si desidera gestire i permessi di accesso e "
"consentire ai destinatari di creare e modificare i file. Oppure ottenere "
"solo un collegamento per consentire agli altri di visualizzare e scaricare i "
"propri file. È inoltre possibile utilizzare una data di scadenza e una "
"password di protezione, se lo si desidera."

#: apps/io.ox/tours/contacts.js:36 module:io.ox/tours
msgid ""
"Click on a letter on the left side of the navigation bar in order to display "
"the corresponding contacts from the selected address book."
msgstr ""
"Fare clic su una lettera a sinistra della barra di navigazione per "
"visualizzare i contatti corrispondenti della rubrica selezionata."

#: apps/io.ox/tours/files.js:81 module:io.ox/tours
msgid ""
"Clicking on a folder displays all the subfolders, documents, media and other "
"files that it contains."
msgstr ""
"Il clic su una cartella visualizza tutte le sottocartelle, i documenti, i "
"file multimediali e altri file in essa contenuti."

#: apps/io.ox/tours/files.js:132 module:io.ox/tours
msgid "Clicking on the view icon leads you to a preview of the selected file."
=======
#: apps/io.ox/tours/calendar.js:34 module:io.ox/tours
msgid "Creating a new appointment"
msgstr "Creare un nuovo appuntamento"

#: apps/io.ox/tours/calendar.js:35 module:io.ox/tours
msgid "To create a new appointment, click on New in the toolbar."
msgstr ""
"Per creare un nuovo appuntamento, fare clic sull'icona Nuovo nella barra"
" degli "
"strumenti."

#: apps/io.ox/tours/calendar.js:51 module:io.ox/tours
msgid "Entering the appointment's data"
msgstr "Digitare la data dell'appuntamento"

#: apps/io.ox/tours/calendar.js:52 module:io.ox/tours
msgid ""
"Enter the subject, the start and the end date of the appointment. Other"
" details are "
"optional."
msgstr ""
"Digitare l'oggetto, la data iniziale e finale dell'appuntamento. Gli altri"
" dettagli "
"sono facoltativi."

#: apps/io.ox/tours/calendar.js:57 module:io.ox/tours
msgid "Creating recurring appointments"
msgstr "Creare appuntamenti ricorrenti"

#: apps/io.ox/tours/calendar.js:58 module:io.ox/tours
msgid ""
"To create recurring appointments, enable Repeat. Functions for setting the"
" recurrence "
"parameters are shown."
msgstr ""
"Per creare appuntamenti ricorrenti, abilitare Ripeti. Le funzioni per"
" impostare i "
"parametri di ricorrenza saranno mostrate."

#: apps/io.ox/tours/calendar.js:62 module:io.ox/tours apps/io.ox/tours/tasks.js:67
msgid "Using the reminder function"
msgstr "Utilizzare le funzioni di promemoria"

#: apps/io.ox/tours/calendar.js:63 module:io.ox/tours
msgid "To not miss the appointment, use the reminder function."
>>>>>>> 9c370bce
msgstr ""
"Fare clic sull'icona della vista conduce a un'anteprima del file selezionato."

<<<<<<< HEAD
#: apps/io.ox/tours/portal.js:45 module:io.ox/tours
msgid "Closing a square"
msgstr "Chiudere un riquadro"

#: apps/io.ox/tours/files.js:182 module:io.ox/tours
msgid "Collaborating"
msgstr "Collaborare"

#: apps/io.ox/tours/mail.js:33 module:io.ox/tours
msgid "Composing a new E-Mail"
msgstr "Comporre un nuovo messaggio di posta"

#: apps/io.ox/tours/calendar.js:34 module:io.ox/tours
msgid "Creating a new appointment"
msgstr "Creare un nuovo appuntamento"

#: apps/io.ox/tours/contacts.js:30 module:io.ox/tours
msgid "Creating a new contact"
msgstr "Creare un nuovo contatto"

#: apps/io.ox/tours/tasks.js:32 module:io.ox/tours
msgid "Creating a new task"
msgstr "Creare una nuova attività"

#: apps/io.ox/tours/intro.js:72 module:io.ox/tours
msgid "Creating new items"
msgstr "Creare nuovi elementi"

#: apps/io.ox/tours/calendar.js:57 module:io.ox/tours
msgid "Creating recurring appointments"
msgstr "Creare appuntamenti ricorrenti"

#: apps/io.ox/tours/tasks.js:62 module:io.ox/tours
msgid "Creating recurring tasks"
msgstr "Creare attività ricorrenti"

=======
#: apps/io.ox/tours/calendar.js:67 module:io.ox/tours apps/io.ox/tours/tasks.js:77
msgid "Inviting other participants"
msgstr "Invitare altri partecipanti"

#: apps/io.ox/tours/calendar.js:68 module:io.ox/tours
msgid ""
"To invite other participants, enter their names in the field below"
" Participants. To "
"avoid appointment conflicts, click on Find a free time at the upper right"
" side."
msgstr ""
"Per invitare altri partecipanti, digitare i loro nomi nel campo sotto"
" Partecipanti. Per "
"evitare conflitti tra appuntamenti, fare clic su Trova tempo libero in alto a"
" sinistra."

#: apps/io.ox/tours/calendar.js:72 module:io.ox/tours
msgid "Adding attachments"
msgstr "Aggiungere allegati"

#: apps/io.ox/tours/calendar.js:73 module:io.ox/tours
msgid "Further down you can add documents as attachments to the appointment."
msgstr ""
"Più in basso, sarà possibile aggiungere documenti come allegati"
" all'appuntamento."

>>>>>>> 9c370bce
#: apps/io.ox/tours/calendar.js:77 module:io.ox/tours
msgid "Creating the appointment"
msgstr "Creare l'appuntamento"

<<<<<<< HEAD
#: apps/io.ox/tours/tasks.js:87 module:io.ox/tours
msgid "Creating the task"
msgstr "Creare l'attività"

#: apps/io.ox/tours/portal.js:51 module:io.ox/tours
msgid "Customizing the Portal"
msgstr "Personalizzare il portale"

#: apps/io.ox/tours/intro.js:100 module:io.ox/tours
msgid ""
"Depending on the app, the toolbar contains various functions for creating, "
"editing and organizing objects."
msgstr ""
"In base all'applicazione, la barra degli strumenti contiene varie funzioni "
"per creare, modificare e organizzare oggetti."

#: apps/io.ox/tours/intro.js:120 module:io.ox/tours
msgid ""
"Detailed instructions for the single apps are located in System menu > Help."
msgstr ""
"Istruzioni dettagliate per le singole applicazioni sono disponibili in Menu "
"di sistema > Aiuto."

#: apps/io.ox/tours/files.js:198 module:io.ox/tours
msgid ""
"Did you know that you can edit text documents and spreadsheets online? Drive "
"will automatically update your edited file, but thanks to versioning the "
"original file stays available."
msgstr ""
"Sapevate che è possibile modificare documenti di testo e fogli elettronici "
"in linea? Drive aggiornerà automaticamente il file modificato, ma grazie al "
"controllo di versione il file originale rimane disponibile."

#: apps/io.ox/tours/files.js:89 module:io.ox/tours
msgid "Different views are available. Just select the one you like best."
msgstr "Sono disponibili diverse viste. Selezionare quella che si preferisce."

#: apps/io.ox/tours/intro.js:44 module:io.ox/tours
msgid "Displaying the help or the settings"
msgstr "Visualizzare la guida o le impostazioni"

#: apps/io.ox/tours/portal.js:40 module:io.ox/tours
msgid "Drag and drop"
msgstr "Trascinamento e rilascio"

#: apps/io.ox/tours/files.js:222 module:io.ox/tours
msgid ""
"Drive allows you to connect to other storage solutions if you already have a "
"cloud storage account you use to save and sync your files. Simply click on "
"the appropriate logo to access your existing data."
msgstr ""
"Drive consente di collegarsi ad altri sistemi di archiviazione, se si "
"dispone già di un account di archiviazione sul cloud per salvare e "
"sincronizzare i propri file.  Basta fare clic sul logo corretto e accedere "
"ai propri dati esistenti."

#: apps/io.ox/tours/settings.js:44 module:io.ox/tours
msgid ""
"Edit a setting on the right side. In most of the cases, the changes are "
"activated immediately."
msgstr ""
"Modificare un'impostazione a destra. Nella maggior parte dei casi, le "
"modifiche sono attivate immediatamente."

#: apps/io.ox/tours/files.js:197 module:io.ox/tours
msgid "Edit documents"
msgstr "Modificare i documenti"

#: apps/io.ox/tours/mail.js:106 module:io.ox/tours
msgid "Editing multiple E-Mails"
msgstr "Modificare più messaggi"
=======
#: apps/io.ox/tours/calendar.js:78 module:io.ox/tours
msgid "To create the appointment, click on Create at the upper right side."
msgstr "Per creare l'appuntamento, fare clic su Crea in alto a destra."

#: apps/io.ox/tours/calendar.js:83 module:io.ox/tours apps/io.ox/tours/mail.js:86
msgid "Selecting a view"
msgstr "Selezionare una vista"

#: apps/io.ox/tours/calendar.js:84 module:io.ox/tours
msgid ""
"To select one of the views like Day, Month or List, click on View in the"
" toolbar. "
"Select a menu entry from the Layout section."
msgstr ""
"Per selezionare una delle viste Giorno, Mese o Elenco, fare clic su Vista"
" nella barra "
"degli strumenti. Selezionare una voce del menu dalla sezione Disposizione."

#: apps/io.ox/tours/calendar.js:95 module:io.ox/tours
msgid "The List view"
msgstr "La vista Elenco"

#: apps/io.ox/tours/calendar.js:96 module:io.ox/tours
msgid ""
"The List view shows a list of the appointments in the current folder. If"
" clicking on an "
"appointment, the appointment's data and some functions are displayed in the"
" Detail view."
msgstr ""
"La vista Elenco mostra un elenco degli appuntamenti nella cartella corrente."
" Facendo "
"clic su un appuntamento, la data dell'appuntamento e alcune funzioni sono"
" visualizzate "
"nella vista dettagliata."

#: apps/io.ox/tours/calendar.js:105 module:io.ox/tours
msgid "The calendar views"
msgstr "Le viste del calendario"

#: apps/io.ox/tours/calendar.js:106 module:io.ox/tours
msgid ""
"The calendar views display a calendar sheet with the appointments for the"
" selected time "
"range."
msgstr ""
"Le viste del calendario visualizzano un foglio del calendario con gli"
" appuntamenti per "
"l'intervallo di tempo selezionato."

#: apps/io.ox/tours/contacts.js:30 module:io.ox/tours
msgid "Creating a new contact"
msgstr "Creare un nuovo contatto"

#: apps/io.ox/tours/contacts.js:31 module:io.ox/tours
msgid "To create a new contact, click on New > Add contact in the toolbar."
msgstr ""
"Per creare un nuovo contatto, fare clic su Nuovo > Aggiungi contatto nella"
" barra degli "
"strumenti."

#: apps/io.ox/tours/contacts.js:35 module:io.ox/tours
msgid "Navigation bar"
msgstr "Barra di navigazione"

#: apps/io.ox/tours/contacts.js:36 module:io.ox/tours
msgid ""
"Click on a letter on the left side of the navigation bar in order to display"
" the "
"corresponding contacts from the selected address book."
msgstr ""
"Fare clic su una lettera a sinistra della barra di navigazione per"
" visualizzare i "
"contatti corrispondenti della rubrica selezionata."

#: apps/io.ox/tours/contacts.js:40 module:io.ox/tours
msgid "Sending an E-Mail to a contact"
msgstr "Inviare un messaggio a un contatto"

#: apps/io.ox/tours/contacts.js:41 module:io.ox/tours
msgid ""
"To send an E-Mail to the contact, click on an E-Mail address or on Send email"
" in the "
"toolbar."
msgstr ""
"Per inviare un messaggio al contatto, fare clic su un indirizzo di posta"
" elettronica o "
"su Invia messaggio nella barra degli strumenti."
>>>>>>> 9c370bce

#: apps/io.ox/tours/contacts.js:46 module:io.ox/tours
msgid "Editing multiple contacts"
msgstr "Modificare più contatti"

<<<<<<< HEAD
#: apps/io.ox/tours/tasks.js:99 module:io.ox/tours
msgid "Editing multiple tasks"
msgstr "Modificare più attività"

#: apps/io.ox/tours/settings.js:43 module:io.ox/tours
msgid "Editing settings"
msgstr "Modificare le impostazioni"

#: apps/io.ox/tours/mail.js:69 module:io.ox/tours
#, fuzzy
msgid ""
"Enter the E-Mail text into the main area. If the text format was set to HTML "
"in the options, you can format the E-Mail text. To do so select a text part "
"and then click an icon in the formatting bar."
msgstr ""
"Digitare il testo del messaggio di posta nell'area principale. Se il formato "
"del testo è stato impostato a HTML nelle opzioni, è possibile formattare il "
"testo del messaggio. Per fare ciò, selezionare una parte del testo e fare "
"clic su un'icona nella barra di formattazione."

#: apps/io.ox/tours/mail.js:48 module:io.ox/tours
msgid ""
"Enter the recipient's name into the recipients field. As soon as you typed "
"the first letters, suggestions from the address books are displayed. To "
"accept a recipient suggestion, click on it."
msgstr ""
"Digitare il nome del destinatario nel campo dei destinatari. Non appena si "
"digitano le prime lettere, saranno visualizzati dei suggerimenti dalla "
"rubrica. Per accettare un suggerimento, fare clic su di esso."

#: apps/io.ox/tours/mail.js:59 module:io.ox/tours
msgid "Enter the subject into the subject field."
msgstr "Digita l'oggetto nel campo oggetto."

#: apps/io.ox/tours/calendar.js:52 module:io.ox/tours
msgid ""
"Enter the subject, the start and the end date of the appointment. Other "
"details are optional."
msgstr ""
"Digitare l'oggetto, la data iniziale e finale dell'appuntamento. Gli altri "
"dettagli sono facoltativi."

#: apps/io.ox/tours/tasks.js:49 module:io.ox/tours
msgid "Enter the subject, the start date, and a description."
msgstr "Digitare l'oggetto, la data iniziale e una descrizione."

#: apps/io.ox/tours/tasks.js:82 module:io.ox/tours
msgid "Entering billing information"
msgstr "Digitare le informazioni di fatturazione"

#: apps/io.ox/tours/mail.js:68 module:io.ox/tours
msgid "Entering the E-Mail text"
msgstr "Digitare il testo del messaggio"

#: apps/io.ox/tours/calendar.js:51 module:io.ox/tours
msgid "Entering the appointment's data"
msgstr "Digitare la data dell'appuntamento"

#: apps/io.ox/tours/mail.js:47 module:io.ox/tours
msgid "Entering the recipient's name"
msgstr "Digitare il nome del destinatario"

#: apps/io.ox/tours/mail.js:58 module:io.ox/tours
msgid "Entering the subject"
msgstr "Digitare l'oggetto"

#: apps/io.ox/tours/tasks.js:48 module:io.ox/tours
msgid "Entering the task's data"
msgstr "Digitare i dati dell'attività"

#: apps/io.ox/tours/files.js:205 module:io.ox/tours
msgid "File details"
msgstr "Dettagli dei file"

#: apps/io.ox/tours/files.js:80 module:io.ox/tours
msgid "Folder content"
msgstr "Contenuto delle cartelle"

#: apps/io.ox/tours/files.js:66 module:io.ox/tours
msgid "Folder tree"
msgstr "Albero delle cartelle"

#: apps/io.ox/tours/files.js:143 module:io.ox/tours
msgid ""
"From preview you can also select other options to help you manage and work "
"on your files."
=======
#: apps/io.ox/tours/contacts.js:47 module:io.ox/tours
msgid ""
"To edit multiple contacts at once, enable the checkboxes on the left side of"
" the "
"contacts. If the checkboxes are not displayed, click on View > Checkboxes on"
" the right "
"side of the toolbar."
msgstr ""
"Per modificare più contatti contemporaneamente, marcare le caselle di"
" selezione a "
"sinistra dei contatti. Se le caselle non sono visualizzate, fare clic su"
" Vista > "
"Caselle di selezione a destra della barra degli strumenti."

#: apps/io.ox/tours/files.js:53 module:io.ox/tours
msgid "The Drive app tour.txt"
msgstr "Visita applicazione Drive.txt"

#: apps/io.ox/tours/files.js:59 module:io.ox/tours
msgid "The Drive app"
msgstr "L'applicazione Drive"

#: apps/io.ox/tours/files.js:60 module:io.ox/tours
msgid ""
"Welcome to your cloud storage app. This Guided Tour will introduce you to"
" your new "
"online storage solution - your one point to access online stored files from"
" all your "
"accounts. This is where you can upload and save your files, share them and"
" synchronize "
"them with different devices.  "
msgstr ""
"Benvenuti nella vostra applicazione di archiviazione sul cloud. Questa visita"
" guidata "
"vi introdurrà alla vostra nuova soluzione di archiviazione in linea - il"
" punto di "
"accesso ai file archiviati in linea da tutti i vostri account. Qui potrete"
" caricare e "
"salvare i vostri file, condividerli e sincronizzarli con altri dispositivi."

#: apps/io.ox/tours/files.js:66 module:io.ox/tours
msgid "Folder tree"
msgstr "Albero delle cartelle"

#: apps/io.ox/tours/files.js:67 module:io.ox/tours
msgid ""
"On the left you can see the folder tree. It displays your folder structure"
" and allows "
"you to navigate to specific folders and subfolders. To make your life easier,"
" we have "
"already included folders for your Documents, Music, Pictures and Videos."
msgstr ""
"Sulla sinistra si trova l'albero delle cartelle. Esso visualizza la propria"
" struttura "
"di cartelle e consente di navigare specifiche cartelle e sottocartelle. Per "
"semplificarne l'utilizzo, abbiamo già incluso cartelle dai vostri Documenti,"
" Musica, "
"Immagini e Video."

#: apps/io.ox/tours/files.js:80 module:io.ox/tours
msgid "Folder content"
msgstr "Contenuto delle cartelle"

#: apps/io.ox/tours/files.js:81 module:io.ox/tours
msgid ""
"Clicking on a folder displays all the subfolders, documents, media and other"
" files that "
"it contains."
msgstr ""
"Il clic su una cartella visualizza tutte le sottocartelle, i documenti, i"
" file "
"multimediali e altri file in essa contenuti."

#: apps/io.ox/tours/files.js:88 module:io.ox/tours
msgid "Select a view"
msgstr "Selezionare una vista"

#: apps/io.ox/tours/files.js:89 module:io.ox/tours
msgid "Different views are available. Just select the one you like best."
msgstr "Sono disponibili diverse viste. Selezionare quella che si preferisce."

#: apps/io.ox/tours/files.js:103 module:io.ox/tours
msgid "Toolbar"
msgstr "La barra degli strumenti"

#: apps/io.ox/tours/files.js:104 module:io.ox/tours
msgid ""
"At the top you can find the toolbar with many functions and additional"
" options. You can "
"easily create new folders, new files and much more."
msgstr ""
"Nella parte superiore, è possibile trovare la barra degli strumenti con molte"
" funzioni "
"e opzioni aggiuntive. Si possono creare facilmente nuove cartelle, nuovi file"
" e molto "
"altro."

#: apps/io.ox/tours/files.js:116 module:io.ox/tours
msgid "Upload a new file"
msgstr "Caricare un nuovo file"

#: apps/io.ox/tours/files.js:117 module:io.ox/tours
msgid ""
"To upload a new file from your local device, simply click on Add local file"
" and select "
"the file you would like to upload. It is even easier if you just drag and"
" drop files "
"from your local device into Drive. The uploaded file is now available in"
" Drive on all "
"your devices."
msgstr ""
"Per caricare un nuovo file dal proprio dispositivo locale, basta fare clic su"
" Aggiungi "
"file locale e selezionare il file che si desidera caricare. È anche più"
" semplice se si "
"trascinano e rilasciano i file dal proprio dispositivo locale a Drive. Il"
" file caricato "
"è subito disponibile in Drive su tutti i propri dispositivi."

#: apps/io.ox/tours/files.js:131 module:io.ox/tours
msgid "Preview files"
msgstr "Anteprima dei file"

#: apps/io.ox/tours/files.js:132 module:io.ox/tours
msgid "Clicking on the view icon leads you to a preview of the selected file."
msgstr ""
"Fare clic sull'icona della vista conduce a un'anteprima del file selezionato."

#: apps/io.ox/tours/files.js:142 module:io.ox/tours
msgid "Preview mode"
msgstr "Anteprima"

#: apps/io.ox/tours/files.js:143 module:io.ox/tours
msgid ""
"From preview you can also select other options to help you manage and work on"
" your "
"files."
>>>>>>> 9c370bce
msgstr ""
"Dall'anteprima è possibile inoltre selezionare altre opzioni che aiutano a"
" gestire e a "
"lavorare con i propri file."

<<<<<<< HEAD
#: apps/io.ox/tours/calendar.js:73 module:io.ox/tours
msgid "Further down you can add documents as attachments to the appointment."
msgstr ""
"Più in basso, sarà possibile aggiungere documenti come allegati "
"all'appuntamento."

#: apps/io.ox/tours/mail.js:63 module:io.ox/tours
msgid "Further functions"
msgstr "Funzioni ulteriori"

#: apps/io.ox/tours/intro.js:119 module:io.ox/tours
msgid "Further information"
msgstr "Ulteriori informazioni"

#. Tour name; general introduction
#: apps/io.ox/tours/main.js:71 module:io.ox/tours
msgid "Getting started"
msgstr "Primi passi"

#: apps/io.ox/tours/mail.js:101 module:io.ox/tours
msgid "Halo view"
msgstr "Vista Aura"

#: apps/io.ox/tours/files.js:157 module:io.ox/tours
msgid ""
"Here you can share files with your colleagues and external contacts. You can "
"also collaborate on a document and set different access rights."
msgstr ""
"Qui è possibile condividere file con i propri colleghi e contatti esterni. È "
"inoltre possibile collaborare su un documento e impostare diversi permessi "
"di accesso."

#: apps/io.ox/tours/files.js:232 module:io.ox/tours
msgid ""
"Hint: you can always restart guided tours, any time you need them, from the "
"system menu."
msgstr ""
"Suggerimento: è sempre possibile riavviare le visite guidate, in ogni "
"momento sia necessario, dal menu di sistema."

#: apps/io.ox/tours/settings.js:36 module:io.ox/tours
msgid "How the settings are organized"
msgstr "Come sono organizzate le impostazioni"

#: apps/io.ox/tours/mail.js:92 module:io.ox/tours
msgid ""
"If double-clicking on an E-Mail in the list, the E-Mail is opened in a "
"separate window."
msgstr ""
"Facendo doppio clic su un messaggio di posta nell'elenco, il messaggio viene "
"aperto in una finestra separata."

#: apps/io.ox/tours/portal.js:46 module:io.ox/tours
#, fuzzy
msgid "If you no longer want to display a square, click the delete icon."
msgstr ""
"Se non si desidera visualizzare più un riquadro, fare clic sulla croce."

#: apps/io.ox/tours/intro.js:66 module:io.ox/tours
msgid ""
"In case of new notifications, e.g. appointment invitations, the info area is "
"opened."
msgstr ""
"In caso di nuove notifiche, ad es. inviti di appuntamenti, l'area "
"informazioni è aperta."

#: apps/io.ox/tours/mail.js:107 module:io.ox/tours
msgid ""
"In order to edit multiple E-Mails at once, enable the checkboxes on the left "
"side of the E-Mails. If the checkboxes are not displayed, click on View > "
"Checkboxes on the right side of the toolbar."
msgstr ""
"Per modificare più messaggi contemporaneamente, marcare le caselle di "
"selezione a sinistra dei messaggi. Se le caselle non sono visualizzate, fare "
"clic su Vista > Caselle di selezione a destra della barra degli strumenti."

#: apps/io.ox/tours/mail.js:64 module:io.ox/tours
msgid ""
"In this area you can find further functions, e.g. for adding attachments."
msgstr ""
"In questa area, è possibile trovare ulteriori funzioni, ad es. per "
"aggiungere allegati."

#: apps/io.ox/tours/calendar.js:67 module:io.ox/tours
#: apps/io.ox/tours/tasks.js:77
msgid "Inviting other participants"
msgstr "Invitare altri partecipanti"
=======
#: apps/io.ox/tours/files.js:156 module:io.ox/tours
msgid "Share files"
msgstr "Condividere file"

#: apps/io.ox/tours/files.js:157 module:io.ox/tours
msgid ""
"Here you can share files with your colleagues and external contacts. You can"
" also "
"collaborate on a document and set different access rights."
msgstr ""
"Qui è possibile condividere file con i propri colleghi e contatti esterni. È"
" inoltre "
"possibile collaborare su un documento e impostare diversi permessi di accesso."

#: apps/io.ox/tours/files.js:168 module:io.ox/tours
msgid "Sharing options"
msgstr "Opzioni di condivisione"

#: apps/io.ox/tours/files.js:169 module:io.ox/tours
msgid ""
"Choose from two alternatives to share your files and folders. Use Invite"
" people if you "
"want to manage access rights and allow recipients to create and edit files."
" Or just get "
"a link to let others view and download your files. You can use an expiration"
" date and "
"password protection if you like."
msgstr ""
"Scegliere tra due alternative per condividere i propri file e cartelle."
" Utilizzare "
"Invita persone se si desidera gestire i permessi di accesso e consentire ai"
" destinatari "
"di creare e modificare i file. Oppure ottenere solo un collegamento per"
" consentire agli "
"altri di visualizzare e scaricare i propri file. È inoltre possibile"
" utilizzare una "
"data di scadenza e una password di protezione, se lo si desidera."

#: apps/io.ox/tours/files.js:182 module:io.ox/tours
msgid "Collaborating"
msgstr "Collaborare"

#: apps/io.ox/tours/files.js:183 module:io.ox/tours
msgid ""
"Sharing files by inviting people does not only offer your recipients the"
" option to "
"create and edit files. Internal and external participants are also able to"
" collaborate "
"with you on text documents and spreadsheets at the same time."
msgstr ""
"Condividere i file invitando persone non offre solo ai propri destinatari la"
" facoltà di "
"creare e modificare i file. I partecipanti interni ed esterni possono"
" collaborare con "
"voi su documenti di testo e fogli elettronici in contemporanea."

#: apps/io.ox/tours/files.js:197 module:io.ox/tours
msgid "Edit documents"
msgstr "Modificare i documenti"

#: apps/io.ox/tours/files.js:198 module:io.ox/tours
msgid ""
"Did you know that you can edit text documents and spreadsheets online? Drive"
" will "
"automatically update your edited file, but thanks to versioning the original"
" file stays "
"available."
msgstr ""
"Sapevate che è possibile modificare documenti di testo e fogli elettronici in"
" linea? "
"Drive aggiornerà automaticamente il file modificato, ma grazie al controllo"
" di versione "
"il file originale rimane disponibile."

#: apps/io.ox/tours/files.js:205 module:io.ox/tours
msgid "File details"
msgstr "Dettagli dei file"

#: apps/io.ox/tours/files.js:206 module:io.ox/tours
msgid ""
"The file details side bar offers additional information about your files."
" Just enable "
"the File details option from the View drop down menu and select a file to see"
" the "
"details."
msgstr ""
"La barra laterale dei dettagli dei file offre informazioni aggiuntive sui"
" propri file. "
"Basta abilitare l'opzione Dettagli dei file dal menu a tendina Vista e"
" selezionare un "
"file per vedere i dettagli."

#: apps/io.ox/tours/files.js:221 module:io.ox/tours
msgid "Add another account"
msgstr "Aggiungere un altro account"

#: apps/io.ox/tours/files.js:222 module:io.ox/tours
msgid ""
"Drive allows you to connect to other storage solutions if you already have a"
" cloud "
"storage account you use to save and sync your files. Simply click on the"
" appropriate "
"logo to access your existing data."
msgstr ""
"Drive consente di collegarsi ad altri sistemi di archiviazione, se si dispone"
" già di un "
"account di archiviazione sul cloud per salvare e sincronizzare i propri file."
"  Basta "
"fare clic sul logo corretto e accedere ai propri dati esistenti."

#: apps/io.ox/tours/files.js:231 module:io.ox/tours
msgid "Restart Guided Tour"
msgstr "Riavviare la visita guidata"

#: apps/io.ox/tours/files.js:232 module:io.ox/tours
msgid ""
"Hint: you can always restart guided tours, any time you need them, from the"
" system menu."
msgstr ""
"Suggerimento: è sempre possibile riavviare le visite guidate, in ogni momento"
" sia "
"necessario, dal menu di sistema."

#: apps/io.ox/tours/intro.js:34 module:io.ox/tours
msgid "Welcome to %s"
msgstr "Benvenuti in %s"

#: apps/io.ox/tours/intro.js:35 module:io.ox/tours
msgid ""
"This guided tour will briefly introduce you to the product. Get more detailed "
"information in the tours for the single apps or in the online help."
msgstr ""
"Questa presentazione guidata costituisce una breve introduzione al prodotto."
" È "
"possibile ottenere informazioni dettagliate per le singole applicazioni in"
" questa "
"presentazione o nella guida in linea."
>>>>>>> 9c370bce

#: apps/io.ox/tours/intro.js:38 module:io.ox/tours
msgid "Launching an app"
msgstr "Avviare un'applicazione"

<<<<<<< HEAD
#: apps/io.ox/tours/contacts.js:35 module:io.ox/tours
msgid "Navigation bar"
msgstr "Barra di navigazione"

#: apps/io.ox/tours/files.js:67 module:io.ox/tours
msgid ""
"On the left you can see the folder tree. It displays your folder structure "
"and allows you to navigate to specific folders and subfolders. To make your "
"life easier, we have already included folders for your Documents, Music, "
"Pictures and Videos."
msgstr ""
"Sulla sinistra si trova l'albero delle cartelle. Esso visualizza la propria "
"struttura di cartelle e consente di navigare specifiche cartelle e "
"sottocartelle. Per semplificarne l'utilizzo, abbiamo già incluso cartelle "
"dai vostri Documenti, Musica, Immagini e Video."

#: apps/io.ox/tours/mail.js:91 module:io.ox/tours
msgid "Opening an E-Mail in a separate window"
msgstr "Aprire un messaggio di posta in una finestra separata"

#: apps/io.ox/tours/intro.js:81 module:io.ox/tours
msgid "Opening or closing the folder tree"
msgstr "Aprire e chiudere l'albero delle cartelle"

#: apps/io.ox/tours/mail.js:112 module:io.ox/tours
msgid "Opening the E-Mail settings"
msgstr "Aprire le impostazioni di posta elettronica"

#: apps/io.ox/tours/settings.js:48 module:io.ox/tours
msgid "Opening the help"
msgstr "Aprire la guida"

#: apps/io.ox/tours/settings.js:30 module:io.ox/tours
msgid "Opening the settings"
msgstr "Aprire le impostazioni"

#: apps/io.ox/tours/files.js:131 module:io.ox/tours
msgid "Preview files"
msgstr "Anteprima dei file"

#: apps/io.ox/tours/files.js:142 module:io.ox/tours
msgid "Preview mode"
msgstr "Anteprima"

#: apps/io.ox/tours/mail.js:96 module:io.ox/tours
msgid "Reading E-Mail conversations"
msgstr "Lettura delle conversazioni di posta"

#: apps/io.ox/tours/portal.js:35 module:io.ox/tours
msgid "Reading the details"
msgstr "Leggere i dettagli"

#: apps/io.ox/tours/files.js:231 module:io.ox/tours
msgid "Restart Guided Tour"
msgstr "Riavviare la visita guidata"
=======
#: apps/io.ox/tours/intro.js:39 module:io.ox/tours
msgid "To launch an app, click on an entry on the left side of the menu bar."
msgstr ""
"Per avviare un'applicazione, fare clic su una voce a sinistra della barra dei"
" menu."

#: apps/io.ox/tours/intro.js:44 module:io.ox/tours
msgid "Displaying the help or the settings"
msgstr "Visualizzare la guida o le impostazioni"

#: apps/io.ox/tours/intro.js:45 module:io.ox/tours
msgid ""
"To display the help or the settings, click the System menu icon in the menu"
" bar."
msgstr ""
"Per visualizzare la guida o le impostazioni, fare clic sull'icona Menu di"
" sistema nella "
"barra dei menu."

#: apps/io.ox/tours/intro.js:58 module:io.ox/tours
msgid "The New objects icon"
msgstr "L'icona Nuovi oggetti"

#: apps/io.ox/tours/intro.js:59 module:io.ox/tours
msgid ""
"The New objects icon shows the number of unread E-Mails or other"
" notifications. If "
"clicking the icon, the info area opens."
msgstr ""
"L'icona Nuovi oggetti mostra il numero di messaggi non letti o altre"
" notifiche. Facendo "
"clic sull'icona, si aprirà l'area informazioni."

#: apps/io.ox/tours/intro.js:65 module:io.ox/tours
msgid "The info area"
msgstr "L'area informazioni"

#: apps/io.ox/tours/intro.js:66 module:io.ox/tours
msgid ""
"In case of new notifications, e.g. appointment invitations, the info area is"
" opened."
msgstr ""
"In caso di nuove notifiche, ad es. inviti di appuntamenti, l'area"
" informazioni è aperta."

#: apps/io.ox/tours/intro.js:72 module:io.ox/tours
msgid "Creating new items"
msgstr "Creare nuovi elementi"

#: apps/io.ox/tours/intro.js:73 module:io.ox/tours
msgid "To create a new E-Mail, click the Compose new E-Mail in the toolbar."
msgstr ""
"Per creare un nuovo messaggio di posta, fare clic sull'icona Componi un nuovo"
" messaggio "
"nella barra degli strumenti."

#: apps/io.ox/tours/intro.js:81 module:io.ox/tours
msgid "Opening or closing the folder tree"
msgstr "Aprire e chiudere l'albero delle cartelle"

#: apps/io.ox/tours/intro.js:82 module:io.ox/tours
msgid ""
"To open or close the folder tree, click on View >  Folder view on the right"
" side of the "
"toolbar."
msgstr ""
"Per aprire o chiudere l'albero delle cartelle, fare clic su Vista > Vista"
" delle "
"cartelle a destra della barra degli strumenti."
>>>>>>> 9c370bce

#: apps/io.ox/tours/intro.js:94 module:io.ox/tours
msgid "Searching for objects"
msgstr "Cercare oggetti"

<<<<<<< HEAD
#: apps/io.ox/tours/files.js:88 module:io.ox/tours
msgid "Select a view"
msgstr "Selezionare una vista"

#: apps/io.ox/tours/calendar.js:83 module:io.ox/tours
#: apps/io.ox/tours/mail.js:86
msgid "Selecting a view"
msgstr "Selezionare una vista"

#: apps/io.ox/tours/contacts.js:40 module:io.ox/tours
msgid "Sending an E-Mail to a contact"
msgstr "Inviare un messaggio a un contatto"

#: apps/io.ox/tours/mail.js:74 module:io.ox/tours
msgid "Sending the E-Mail"
msgstr "Inviare il messaggio"

#: apps/io.ox/tours/files.js:156 module:io.ox/tours
msgid "Share files"
msgstr "Condividere file"

#: apps/io.ox/tours/files.js:183 module:io.ox/tours
msgid ""
"Sharing files by inviting people does not only offer your recipients the "
"option to create and edit files. Internal and external participants are also "
"able to collaborate with you on text documents and spreadsheets at the same "
"time."
msgstr ""
"Condividere i file invitando persone non offre solo ai propri destinatari la "
"facoltà di creare e modificare i file. I partecipanti interni ed esterni "
"possono collaborare con voi su documenti di testo e fogli elettronici in "
"contemporanea."

#: apps/io.ox/tours/files.js:168 module:io.ox/tours
msgid "Sharing options"
msgstr "Opzioni di condivisione"

#: apps/io.ox/tours/settings.js:54 module:io.ox/tours
msgid "Signing out"
msgstr "Disconnettersi"

#: apps/io.ox/tours/tasks.js:92 module:io.ox/tours
msgid "Sorting tasks"
msgstr "Ordinare le attività"

#: apps/io.ox/tours/mail.js:79 module:io.ox/tours
msgid "Sorting your E-Mails"
msgstr "Ordinare i messaggi"

=======
#: apps/io.ox/tours/intro.js:95 module:io.ox/tours
msgid "To search for objects, click the Search icon in the menu bar."
msgstr ""
"Per cercare oggetti, fare clic sull'icona Ricerca nella barra dei menu."

#: apps/io.ox/tours/intro.js:99 module:io.ox/tours
msgid "The toolbar"
msgstr "La barra degli strumenti"

#: apps/io.ox/tours/intro.js:100 module:io.ox/tours
msgid ""
"Depending on the app, the toolbar contains various functions for creating,"
" editing and "
"organizing objects."
msgstr ""
"In base all'applicazione, la barra degli strumenti contiene varie funzioni"
" per creare, "
"modificare e organizzare oggetti."

#: apps/io.ox/tours/intro.js:104 module:io.ox/tours
msgid "The folder tree"
msgstr "L'albero delle cartelle"

#: apps/io.ox/tours/intro.js:105 module:io.ox/tours
msgid ""
"Use the folder tree to open the folder containing the objects that you want"
" to view in "
"the list."
msgstr ""
"Utilizzare l'albero delle cartelle per aprire la cartella che contiene gli"
" oggetti che "
"si desidera visualizzare nell'elenco."

#: apps/io.ox/tours/intro.js:109 module:io.ox/tours
msgid "The list"
msgstr "L'elenco"

#: apps/io.ox/tours/intro.js:110 module:io.ox/tours
msgid ""
"Use the list to select an object, show its contents or activate functions."
msgstr ""
"Utilizzare l'elenco per selezionare un oggetto, mostrare il suo contenuto o"
" attivare "
"funzioni."

>>>>>>> 9c370bce
#: apps/io.ox/tours/intro.js:114 module:io.ox/tours
msgid "The Detail view"
msgstr "La vista dettagliata"

#: apps/io.ox/tours/intro.js:115 module:io.ox/tours
msgid ""
<<<<<<< HEAD
"The Detail view displays an object's content. Depending on the app, further "
"functions for organizing objects can be found in the Detail view."
=======
"The Detail view displays an object's content. Depending on the app, further"
" functions "
"for organizing objects can be found in the Detail view."
>>>>>>> 9c370bce
msgstr ""
"La vista dettagliata visualizza il contenuto di un oggetto. In base"
" all'applicazione, "
"ulteriori funzioni per organizzare oggetti possono essere trovate nella vista "
"dettagliata."

<<<<<<< HEAD
#: apps/io.ox/tours/files.js:59 module:io.ox/tours
msgid "The Drive app"
msgstr "L'applicazione Drive"

#: apps/io.ox/tours/files.js:53 module:io.ox/tours
msgid "The Drive app tour.txt"
msgstr "Visita applicazione Drive.txt"

#: apps/io.ox/tours/calendar.js:95 module:io.ox/tours
msgid "The List view"
msgstr "La vista Elenco"

#: apps/io.ox/tours/calendar.js:96 module:io.ox/tours
msgid ""
"The List view shows a list of the appointments in the current folder. If "
"clicking on an appointment, the appointment's data and some functions are "
"displayed in the Detail view."
msgstr ""
"La vista Elenco mostra un elenco degli appuntamenti nella cartella corrente. "
"Facendo clic su un appuntamento, la data dell'appuntamento e alcune funzioni "
"sono visualizzate nella vista dettagliata."

#: apps/io.ox/tours/intro.js:58 module:io.ox/tours
msgid "The New objects icon"
msgstr "L'icona Nuovi oggetti"

#: apps/io.ox/tours/intro.js:59 module:io.ox/tours
msgid ""
"The New objects icon shows the number of unread E-Mails or other "
"notifications. If clicking the icon, the info area opens."
msgstr ""
"L'icona Nuovi oggetti mostra il numero di messaggi non letti o altre "
"notifiche. Facendo clic sull'icona, si aprirà l'area informazioni."

#: apps/io.ox/tours/portal.js:30 module:io.ox/tours
msgid "The Portal"
msgstr "Il portale"

#: apps/io.ox/tours/portal.js:31 module:io.ox/tours
msgid ""
"The Portal informs you about current E-Mails, appointments or social network "
"news."
msgstr ""
"Il portale fornisce informazioni sui messaggi di posta attuali, appuntamenti "
"o notizie dalle reti sociali."

#: apps/io.ox/tours/calendar.js:105 module:io.ox/tours
msgid "The calendar views"
msgstr "Le viste del calendario"

#: apps/io.ox/tours/calendar.js:106 module:io.ox/tours
msgid ""
"The calendar views display a calendar sheet with the appointments for the "
"selected time range."
msgstr ""
"Le viste del calendario visualizzano un foglio del calendario con gli "
"appuntamenti per l'intervallo di tempo selezionato."

#: apps/io.ox/tours/files.js:206 module:io.ox/tours
msgid ""
"The file details side bar offers additional information about your files. "
"Just enable the File details option from the View drop down menu and select "
"a file to see the details."
msgstr ""
"La barra laterale dei dettagli dei file offre informazioni aggiuntive sui "
"propri file. Basta abilitare l'opzione Dettagli dei file dal menu a tendina "
"Vista e selezionare un file per vedere i dettagli."

#: apps/io.ox/tours/intro.js:104 module:io.ox/tours
msgid "The folder tree"
msgstr "L'albero delle cartelle"

#: apps/io.ox/tours/intro.js:65 module:io.ox/tours
msgid "The info area"
msgstr "L'area informazioni"

#: apps/io.ox/tours/intro.js:109 module:io.ox/tours
msgid "The list"
msgstr "L'elenco"

#: apps/io.ox/tours/settings.js:37 module:io.ox/tours
msgid ""
"The settings are organized in topics. Select the topic on the left side, e.g "
"Basic settings or E-Mail."
msgstr ""
"Le impostazioni sono organizzate in argomenti. Selezionare l'argomento a "
"sinistra, ad es. Impostazioni di base o Posta elettronica."

#: apps/io.ox/tours/intro.js:99 module:io.ox/tours
msgid "The toolbar"
msgstr "La barra degli strumenti"

#: apps/io.ox/tours/intro.js:35 module:io.ox/tours
msgid ""
"This guided tour will briefly introduce you to the product. Get more "
"detailed information in the tours for the single apps or in the online help."
msgstr ""
"Questa presentazione guidata costituisce una breve introduzione al prodotto. "
"È possibile ottenere informazioni dettagliate per le singole applicazioni in "
"questa presentazione o nella guida in linea."

#: apps/io.ox/tours/tasks.js:55 module:io.ox/tours
msgid "To add further details, click on Expand form."
msgstr "Per aggiungere ulteriori dettagli, fare clic sul modulo Espandi."

#: apps/io.ox/tours/portal.js:41 module:io.ox/tours
msgid ""
"To change the layout, drag a square's title to another position and drop it "
"there."
=======
#: apps/io.ox/tours/intro.js:119 module:io.ox/tours
msgid "Further information"
msgstr "Ulteriori informazioni"

#: apps/io.ox/tours/intro.js:120 module:io.ox/tours
msgid ""
"Detailed instructions for the single apps are located in System menu > Help."
msgstr ""
"Istruzioni dettagliate per le singole applicazioni sono disponibili in Menu"
" di sistema "
"> Aiuto."

#: apps/io.ox/tours/mail.js:33 module:io.ox/tours
msgid "Composing a new E-Mail"
msgstr "Comporre un nuovo messaggio di posta"

#: apps/io.ox/tours/mail.js:34 module:io.ox/tours
msgid "To compose a new E-Mail, click on Compose in the toolbar."
msgstr ""
"Per comporre una nuovo messaggio di posta, fare clic su Componi nella barra"
" degli "
"strumenti."

#: apps/io.ox/tours/mail.js:47 module:io.ox/tours
msgid "Entering the recipient's name"
msgstr "Digitare il nome del destinatario"

#: apps/io.ox/tours/mail.js:48 module:io.ox/tours
msgid ""
"Enter the recipient's name into the recipients field. As soon as you typed"
" the first "
"letters, suggestions from the address books are displayed. To accept a"
" recipient "
"suggestion, click on it."
msgstr ""
"Digitare il nome del destinatario nel campo dei destinatari. Non appena si"
" digitano le "
"prime lettere, saranno visualizzati dei suggerimenti dalla rubrica. Per"
" accettare un "
"suggerimento, fare clic su di esso."

#: apps/io.ox/tours/mail.js:58 module:io.ox/tours
msgid "Entering the subject"
msgstr "Digitare l'oggetto"

#: apps/io.ox/tours/mail.js:59 module:io.ox/tours
msgid "Enter the subject into the subject field."
msgstr "Digitare l'oggetto nel campo oggetto."

#: apps/io.ox/tours/mail.js:63 module:io.ox/tours
msgid "Further functions"
msgstr "Funzioni ulteriori"

#: apps/io.ox/tours/mail.js:64 module:io.ox/tours
msgid ""
"In this area you can find further functions, e.g. for adding attachments."
msgstr ""
"In questa area, è possibile trovare ulteriori funzioni, ad es. per aggiungere"
" allegati."

#: apps/io.ox/tours/mail.js:68 module:io.ox/tours
msgid "Entering the E-Mail text"
msgstr "Digitare il testo del messaggio"

#: apps/io.ox/tours/mail.js:69 module:io.ox/tours
msgid ""
"Enter the E-Mail text into the main area. If the text format was set to HTML"
" in the "
"options, you can format the E-Mail text. To do so select a text part and then"
" click an "
"icon in the formatting bar."
msgstr ""
"Digitare il testo del messaggio di posta nell'area principale. Se il formato"
" del testo "
"è stato impostato a HTML nelle opzioni, è possibile formattare il testo del"
" messaggio. "
"Per fare ciò, selezionare una parte del testo e fare clic su un'icona nella"
" barra di "
"formattazione."

#: apps/io.ox/tours/mail.js:74 module:io.ox/tours
msgid "Sending the E-Mail"
msgstr "Inviare il messaggio"

#: apps/io.ox/tours/mail.js:75 module:io.ox/tours
msgid "To send the E-Mail, click on Send"
msgstr "Per inviare il messaggio di posta, fare clic su Invia"

#: apps/io.ox/tours/mail.js:79 module:io.ox/tours
msgid "Sorting your E-Mails"
msgstr "Ordinare i messaggi"

#: apps/io.ox/tours/mail.js:80 module:io.ox/tours
msgid "To sort the E-Mails, click on Sort by. Select a sort criteria."
>>>>>>> 9c370bce
msgstr ""
"Per cambiare la disposizione, trascinare un riquadro in una posizione "
"diversa e rilasciarlo."

#: apps/io.ox/tours/mail.js:87 module:io.ox/tours
msgid ""
<<<<<<< HEAD
"To choose between the different views. click on View in the toolbar. Select "
"a menu entry in the layout."
=======
"To choose between the different views. click on View in the toolbar. Select a"
" menu "
"entry in the layout."
>>>>>>> 9c370bce
msgstr ""
"Per scegliere tra le differenti viste, fare clic su Vista nella barra degli"
" strumenti. "
"Selezionare una voce del menu nella disposizione."

<<<<<<< HEAD
#: apps/io.ox/tours/mail.js:34 module:io.ox/tours
msgid "To compose a new E-Mail, click on Compose in the toolbar."
msgstr ""
"Per comporre una nuovo messaggio di posta, fare clic su Componi nella barra "
"degli strumenti."

#: apps/io.ox/tours/intro.js:73 module:io.ox/tours
msgid "To create a new E-Mail, click the Compose new E-Mail in the toolbar."
msgstr ""
"Per creare un nuovo messaggio di posta, fare clic sull'icona Componi un "
"nuovo messaggio nella barra degli strumenti."

#: apps/io.ox/tours/calendar.js:35 module:io.ox/tours
msgid "To create a new appointment, click on New in the toolbar."
msgstr ""
"Per creare un nuovo appuntamento, fare clic sull'icona Nuovo nella barra "
"degli strumenti."

#: apps/io.ox/tours/contacts.js:31 module:io.ox/tours
msgid "To create a new contact, click on New > Add contact in the toolbar."
msgstr ""
"Per creare un nuovo contatto, fare clic su Nuovo > Aggiungi contatto nella "
"barra degli strumenti."

#: apps/io.ox/tours/tasks.js:33 module:io.ox/tours
msgid "To create a new task, click on New in the toolbar."
msgstr ""
"Per creare una nuova attività, fare clic su Nuovo nella barra degli "
"strumenti."

#: apps/io.ox/tours/calendar.js:58 module:io.ox/tours
msgid ""
"To create recurring appointments, enable Repeat. Functions for setting the "
"recurrence parameters are shown."
msgstr ""
"Per creare appuntamenti ricorrenti, abilitare Ripeti. Le funzioni per "
"impostare i parametri di ricorrenza saranno mostrate."

#: apps/io.ox/tours/tasks.js:63 module:io.ox/tours
msgid ""
"To create recurring tasks, enable Repeat. Functions for setting the "
"recurrence parameters are shown."
msgstr ""
"Per creare attività ricorrenti, abilitare Ripeti. Le funzioni per impostare "
"i parametri di ricorrenza saranno mostrate."

#: apps/io.ox/tours/calendar.js:78 module:io.ox/tours
msgid "To create the appointment, click on Create at the upper right side."
msgstr "Per creare l'appuntamento, fare clic su Crea in alto a destra."

#: apps/io.ox/tours/tasks.js:88 module:io.ox/tours
msgid "To create the task, click on Create."
msgstr "Per creare un'attività, fare clic su Crea."

#: apps/io.ox/tours/portal.js:52 module:io.ox/tours
msgid ""
"To display a square again or to display further information sources, click "
"on Customize this page."
msgstr ""
"Per visualizzare nuovamente un riquadro o per mostrare ulteriori fonti di "
"informazione, fare clic su Personalizza questa pagina."

#: apps/io.ox/tours/intro.js:45 module:io.ox/tours
msgid ""
"To display the help or the settings, click the System menu icon in the menu "
"bar."
msgstr ""
"Per visualizzare la guida o le impostazioni, fare clic sull'icona Menu di "
"sistema nella barra dei menu."

#: apps/io.ox/tours/contacts.js:47 module:io.ox/tours
msgid ""
"To edit multiple contacts at once, enable the checkboxes on the left side of "
"the contacts. If the checkboxes are not displayed, click on View > "
"Checkboxes on the right side of the toolbar."
msgstr ""
"Per modificare più contatti contemporaneamente, marcare le caselle di "
"selezione a sinistra dei contatti. Se le caselle non sono visualizzate, fare "
"clic su Vista > Caselle di selezione a destra della barra degli strumenti."

#: apps/io.ox/tours/tasks.js:100 module:io.ox/tours
msgid ""
"To edit multiple tasks at once, enable the checkboxes at the left side of "
"the tasks. If the checkboxes are not displayed, click on View > Checkboxes "
"on the right side of the toolbar."
msgstr ""
"Per modificare più attività contemporaneamente, marcare le caselle di "
"selezione a sinistra delle attività. Se le caselle non sono visualizzate, "
"fare clic su Vista > Caselle di selezione a destra della barra degli "
"strumenti."

#: apps/io.ox/tours/tasks.js:83 module:io.ox/tours
msgid "To enter billing information, click on Show details."
msgstr ""
"Per digitare le informazioni di fatturazione, fare clic su Mostra dettagli."

#: apps/io.ox/tours/calendar.js:68 module:io.ox/tours
msgid ""
"To invite other participants, enter their names in the field below "
"Participants. To avoid appointment conflicts, click on Find a free time at "
"the upper right side."
msgstr ""
"Per invitare altri partecipanti, digitare i loro nomi nel campo sotto "
"Partecipanti. Per evitare conflitti tra appuntamenti, fare clic su Trova "
"tempo libero in alto a sinistra."

#: apps/io.ox/tours/tasks.js:78 module:io.ox/tours
msgid ""
"To invite other participants, enter their names in the field below "
"Participants. You can add documents as attachment to the task."
msgstr ""
"Per invitare altri partecipanti, digitare i loro nomi nel campo sotto "
"Partecipanti. È possibile aggiungere all'attività documenti come allegati."

#: apps/io.ox/tours/intro.js:39 module:io.ox/tours
msgid "To launch an app, click on an entry on the left side of the menu bar."
msgstr ""
"Per avviare un'applicazione, fare clic su una voce a sinistra della barra "
"dei menu."

#: apps/io.ox/tours/calendar.js:63 module:io.ox/tours
msgid "To not miss the appointment, use the reminder function."
msgstr ""
"Per non dimenticare l'appuntamento, utilizzare la funzione di promemoria."

#: apps/io.ox/tours/tasks.js:68 module:io.ox/tours
msgid "To not miss the task, use the reminder function."
msgstr "Per non dimenticare l'attività, utilizzare la funzione di promemoria."

#: apps/io.ox/tours/mail.js:97 module:io.ox/tours
msgid ""
"To open or close an E-Mail in a conversation, click on a free area in the "
"header."
msgstr ""
"Per aprire o chiudere un messaggio in una conversazione, fare clic su "
"un'area libera nell'intestazione."

#: apps/io.ox/tours/intro.js:82 module:io.ox/tours
msgid ""
"To open or close the folder tree, click on View >  Folder view on the right "
"side of the toolbar."
msgstr ""
"Per aprire o chiudere l'albero delle cartelle, fare clic su Vista > Vista "
"delle cartelle a destra della barra degli strumenti."

#: apps/io.ox/tours/mail.js:113 module:io.ox/tours
msgid ""
"To open the E-Mail settings, click the System menu icon on the upper right "
"side of the menu bar. Select Settings. Click on E-Mail on the left side."
msgstr ""
"Per aprire le impostazioni di posta elettronica, fare clic sull'icona Menu "
"di sistema a destra della barra dei menu. Selezionare Impostazioni. Fare "
"clic sul messaggio a sinistra."

#: apps/io.ox/tours/settings.js:49 module:io.ox/tours
msgid ""
"To open the help, click the System menu icon on the upper right side of the "
"menu bar. Select Help. The help for the currently selected app is displayed. "
"To browse the complete help, click on Start Page or Table Of Contents at the "
"upper part of the window."
msgstr ""
"Per aprire la guida, fare clic sull'icona Menu di sistema in alto a destra "
"della barra dei menu. Selezionare Aiuto. La guida per l'applicazione "
"selezionata viene visualizzata.Per sfogliare la guida completa, fare clic su "
"Pagina iniziale o Indice nella parte superiore della finestra."

#: apps/io.ox/tours/settings.js:31 module:io.ox/tours
msgid ""
"To open the settings, click the System menu icon on the upper right side of "
"the menu bar. Select Settings."
msgstr ""
"Per aprire le impostazioni, fare clic sull'icona Menu di sistema in alto a "
"destra della barra dei menu. Selezionare Impostazioni."

#: apps/io.ox/tours/portal.js:36 module:io.ox/tours
msgid "To read the details, click on an entry in a square."
msgstr "Per leggere i dettagli, fare clic su una voce in un riquadro."

#: apps/io.ox/tours/mail.js:102 module:io.ox/tours
msgid ""
"To receive information about the sender or other recipients, open the Halo "
"view by clicking on a name."
msgstr ""
"Per ricevere informazioni sul mittente o sugli altri destinatari, aprire la "
"vista Aura facendo clic su un nome."

#: apps/io.ox/tours/intro.js:95 module:io.ox/tours
msgid "To search for objects, click the Search icon in the menu bar."
msgstr ""
"Per cercare oggetti, fare clic sull'icona Ricerca nella barra dei menu."

#: apps/io.ox/tours/calendar.js:84 module:io.ox/tours
msgid ""
"To select one of the views like Day, Month or List, click on View in the "
"toolbar. Select a menu entry from the Layout section."
msgstr ""
"Per selezionare una delle viste Giorno, Mese o Elenco, fare clic su Vista "
"nella barra degli strumenti. Selezionare una voce del menu dalla sezione "
"Disposizione."

#: apps/io.ox/tours/contacts.js:41 module:io.ox/tours
msgid ""
"To send an E-Mail to the contact, click on an E-Mail address or on Send "
"email in the toolbar."
msgstr ""
"Per inviare un messaggio al contatto, fare clic su un indirizzo di posta "
"elettronica o su Invia messaggio nella barra degli strumenti."

#: apps/io.ox/tours/mail.js:75 module:io.ox/tours
msgid "To send the E-Mail, click on Send"
msgstr "Per inviare il messaggio di posta, fare clic su Invia"

#: apps/io.ox/tours/settings.js:55 module:io.ox/tours
msgid ""
"To sign out, click the System menu icon on the upper right side of the menu "
"bar. Select Sign out."
msgstr ""
"Per disconnettersi, fare clic sull'icona Menu di sistema in alto a destra "
"della barra dei menu. Selezionare Esci."

#: apps/io.ox/tours/mail.js:80 module:io.ox/tours
msgid "To sort the E-Mails, click on Sort by. Select a sort criteria."
msgstr ""
"Per ordinare i messaggi, fare clic su Ordina per. Selezionare un criterio di "
"ordinamento."

#: apps/io.ox/tours/tasks.js:93 module:io.ox/tours
msgid "To sort the tasks, click on Sort by. Select a sort criteria."
msgstr ""
"Per ordinare le attività, fare clic su Ordina per. Selezionare un criterio "
"di ordinamento."
=======
#: apps/io.ox/tours/mail.js:91 module:io.ox/tours
msgid "Opening an E-Mail in a separate window"
msgstr "Aprire un messaggio di posta in una finestra separata"

#: apps/io.ox/tours/mail.js:92 module:io.ox/tours
msgid ""
"If double-clicking on an E-Mail in the list, the E-Mail is opened in a"
" separate window."
msgstr ""
"Facendo doppio clic su un messaggio di posta nell'elenco, il messaggio viene"
" aperto in "
"una finestra separata."

#: apps/io.ox/tours/mail.js:96 module:io.ox/tours
msgid "Reading E-Mail conversations"
msgstr "Lettura delle conversazioni di posta"

#: apps/io.ox/tours/mail.js:97 module:io.ox/tours
msgid ""
"To open or close an E-Mail in a conversation, click on a free area in the"
" header."
msgstr ""
"Per aprire o chiudere un messaggio in una conversazione, fare clic su un'area"
" libera "
"nell'intestazione."

#: apps/io.ox/tours/mail.js:101 module:io.ox/tours
msgid "Halo view"
msgstr "Vista Aura"

#: apps/io.ox/tours/mail.js:102 module:io.ox/tours
msgid ""
"To receive information about the sender or other recipients, open the Halo"
" view by "
"clicking on a name."
msgstr ""
"Per ricevere informazioni sul mittente o sugli altri destinatari, aprire la"
" vista Aura "
"facendo clic su un nome."

#: apps/io.ox/tours/mail.js:106 module:io.ox/tours
msgid "Editing multiple E-Mails"
msgstr "Modificare più messaggi"

#: apps/io.ox/tours/mail.js:107 module:io.ox/tours
msgid ""
"In order to edit multiple E-Mails at once, enable the checkboxes on the left"
" side of "
"the E-Mails. If the checkboxes are not displayed, click on View > Checkboxes"
" on the "
"right side of the toolbar."
msgstr ""
"Per modificare più messaggi contemporaneamente, marcare le caselle di"
" selezione a "
"sinistra dei messaggi. Se le caselle non sono visualizzate, fare clic su"
" Vista > "
"Caselle di selezione a destra della barra degli strumenti."

#: apps/io.ox/tours/mail.js:112 module:io.ox/tours
msgid "Opening the E-Mail settings"
msgstr "Aprire le impostazioni di posta elettronica"

#: apps/io.ox/tours/mail.js:113 module:io.ox/tours
msgid ""
"To open the E-Mail settings, click the System menu icon on the upper right"
" side of the "
"menu bar. Select Settings. Click on E-Mail on the left side."
msgstr ""
"Per aprire le impostazioni di posta elettronica, fare clic sull'icona Menu di"
" sistema a "
"destra della barra dei menu. Selezionare Impostazioni. Fare clic sul"
" messaggio a "
"sinistra."

#. Tour name; general introduction
#: apps/io.ox/tours/main.js:71 module:io.ox/tours
msgid "Getting started"
msgstr "Primi passi"

#: apps/io.ox/tours/portal.js:30 module:io.ox/tours
msgid "The Portal"
msgstr "Il portale"

#: apps/io.ox/tours/portal.js:31 module:io.ox/tours
msgid ""
"The Portal informs you about current E-Mails, appointments or social network"
" news."
msgstr ""
"Il portale fornisce informazioni sui messaggi di posta attuali, appuntamenti"
" o notizie "
"dalle reti sociali."

#: apps/io.ox/tours/portal.js:35 module:io.ox/tours
msgid "Reading the details"
msgstr "Leggere i dettagli"

#: apps/io.ox/tours/portal.js:36 module:io.ox/tours
msgid "To read the details, click on an entry in a square."
msgstr "Per leggere i dettagli, fare clic su una voce in un riquadro."

#: apps/io.ox/tours/portal.js:40 module:io.ox/tours
msgid "Drag and drop"
msgstr "Trascinamento e rilascio"

#: apps/io.ox/tours/portal.js:41 module:io.ox/tours
msgid ""
"To change the layout, drag a square's title to another position and drop it"
" there."
msgstr ""
"Per cambiare la disposizione, trascinare un riquadro in una posizione diversa"
" e "
"rilasciarlo."

#: apps/io.ox/tours/portal.js:45 module:io.ox/tours
msgid "Closing a square"
msgstr "Chiudere un riquadro"

#: apps/io.ox/tours/portal.js:46 module:io.ox/tours
msgid "If you no longer want to display a square, click the delete icon."
msgstr ""
"Se non si desidera visualizzare più un riquadro, fare clic sull'icona Elimina."

#: apps/io.ox/tours/portal.js:51 module:io.ox/tours
msgid "Customizing the Portal"
msgstr "Personalizzare il portale"

#: apps/io.ox/tours/portal.js:52 module:io.ox/tours
msgid ""
"To display a square again or to display further information sources, click on"
" Customize "
"this page."
msgstr ""
"Per visualizzare nuovamente un riquadro o per mostrare ulteriori fonti di"
" informazione, "
"fare clic su Personalizza questa pagina."

#: apps/io.ox/tours/settings.js:30 module:io.ox/tours
msgid "Opening the settings"
msgstr "Aprire le impostazioni"

#: apps/io.ox/tours/settings.js:31 module:io.ox/tours
msgid ""
"To open the settings, click the System menu icon on the upper right side of"
" the menu "
"bar. Select Settings."
msgstr ""
"Per aprire le impostazioni, fare clic sull'icona Menu di sistema in alto a"
" destra della "
"barra dei menu. Selezionare Impostazioni."

#: apps/io.ox/tours/settings.js:36 module:io.ox/tours
msgid "How the settings are organized"
msgstr "Come sono organizzate le impostazioni"

#: apps/io.ox/tours/settings.js:37 module:io.ox/tours
msgid ""
"The settings are organized in topics. Select the topic on the left side, e.g"
" Basic "
"settings or E-Mail."
msgstr ""
"Le impostazioni sono organizzate in argomenti. Selezionare l'argomento a"
" sinistra, ad "
"es. Impostazioni di base o Posta elettronica."

#: apps/io.ox/tours/settings.js:43 module:io.ox/tours
msgid "Editing settings"
msgstr "Modificare le impostazioni"

#: apps/io.ox/tours/settings.js:44 module:io.ox/tours
msgid ""
"Edit a setting on the right side. In most of the cases, the changes are"
" activated "
"immediately."
msgstr ""
"Modificare un'impostazione a destra. Nella maggior parte dei casi, le"
" modifiche sono "
"attivate immediatamente."

#: apps/io.ox/tours/settings.js:48 module:io.ox/tours
msgid "Opening the help"
msgstr "Aprire la guida"

#: apps/io.ox/tours/settings.js:49 module:io.ox/tours
msgid ""
"To open the help, click the System menu icon on the upper right side of the"
" menu bar. "
"Select Help. The help for the currently selected app is displayed. To browse"
" the "
"complete help, click on Start Page or Table Of Contents at the upper part of"
" the window."
msgstr ""
"Per aprire la guida, fare clic sull'icona Menu di sistema in alto a destra"
" della barra "
"dei menu. Selezionare Aiuto. La guida per l'applicazione selezionata viene"
" visualizzata."
"Per sfogliare la guida completa, fare clic su Pagina iniziale o Indice nella"
" parte "
"superiore della finestra."

#: apps/io.ox/tours/settings.js:54 module:io.ox/tours
msgid "Signing out"
msgstr "Disconnettersi"

#: apps/io.ox/tours/settings.js:55 module:io.ox/tours
msgid ""
"To sign out, click the System menu icon on the upper right side of the menu"
" bar. Select "
"Sign out."
msgstr ""
"Per disconnettersi, fare clic sull'icona Menu di sistema in alto a destra"
" della barra "
"dei menu. Selezionare Esci."

#: apps/io.ox/tours/tasks.js:32 module:io.ox/tours
msgid "Creating a new task"
msgstr "Creare una nuova attività"

#: apps/io.ox/tours/tasks.js:33 module:io.ox/tours
msgid "To create a new task, click on New in the toolbar."
msgstr ""
"Per creare una nuova attività, fare clic su Nuovo nella barra degli strumenti."

#: apps/io.ox/tours/tasks.js:48 module:io.ox/tours
msgid "Entering the task's data"
msgstr "Digitare i dati dell'attività"

#: apps/io.ox/tours/tasks.js:49 module:io.ox/tours
msgid "Enter the subject, the start date, and a description."
msgstr "Digitare l'oggetto, la data iniziale e una descrizione."

#: apps/io.ox/tours/tasks.js:54 module:io.ox/tours
msgid "Adding further details"
msgstr "Aggiungere ulteriori dettagli"

#: apps/io.ox/tours/tasks.js:55 module:io.ox/tours
msgid "To add further details, click on Expand form."
msgstr "Per aggiungere ulteriori dettagli, fare clic sul modulo Espandi."

#: apps/io.ox/tours/tasks.js:62 module:io.ox/tours
msgid "Creating recurring tasks"
msgstr "Creare attività ricorrenti"

#: apps/io.ox/tours/tasks.js:63 module:io.ox/tours
msgid ""
"To create recurring tasks, enable Repeat. Functions for setting the"
" recurrence "
"parameters are shown."
msgstr ""
"Per creare attività ricorrenti, abilitare Ripeti. Le funzioni per impostare i"
" parametri "
"di ricorrenza saranno mostrate."

#: apps/io.ox/tours/tasks.js:68 module:io.ox/tours
msgid "To not miss the task, use the reminder function."
msgstr "Per non dimenticare l'attività, utilizzare la funzione di promemoria."

#: apps/io.ox/tours/tasks.js:72 module:io.ox/tours
msgid "Tracking the editing status"
msgstr "Tracciare lo stato di modifica"
>>>>>>> 9c370bce

#: apps/io.ox/tours/tasks.js:73 module:io.ox/tours
msgid "To track the editing status, enter the current progress."
msgstr "Per tracciare lo stato di modifica, inserire l'avanzamento attuale."

<<<<<<< HEAD
#: apps/io.ox/tours/files.js:117 module:io.ox/tours
msgid ""
"To upload a new file from your local device, simply click on Add local file "
"and select the file you would like to upload. It is even easier if you just "
"drag and drop files from your local device into Drive. The uploaded file is "
"now available in Drive on all your devices."
msgstr ""
"Per caricare un nuovo file dal proprio dispositivo locale, basta fare clic "
"su Aggiungi file locale e selezionare il file che si desidera caricare. È "
"anche più semplice se si trascinano e rilasciano i file dal proprio "
"dispositivo locale a Drive. Il file caricato è subito disponibile in Drive "
"su tutti i propri dispositivi."

#: apps/io.ox/tours/files.js:103 module:io.ox/tours
msgid "Toolbar"
msgstr "La barra degli strumenti"

#: apps/io.ox/tours/tasks.js:72 module:io.ox/tours
msgid "Tracking the editing status"
msgstr "Tracciare lo stato di modifica"

#: apps/io.ox/tours/files.js:116 module:io.ox/tours
msgid "Upload a new file"
msgstr "Caricare un nuovo file"

#: apps/io.ox/tours/intro.js:105 module:io.ox/tours
msgid ""
"Use the folder tree to open the folder containing the objects that you want "
"to view in the list."
msgstr ""
"Utilizzare l'albero delle cartelle per aprire la cartella che contiene gli "
"oggetti che si desidera visualizzare nell'elenco."

#: apps/io.ox/tours/intro.js:110 module:io.ox/tours
msgid ""
"Use the list to select an object, show its contents or activate functions."
msgstr ""
"Utilizzare l'elenco per selezionare un oggetto, mostrare il suo contenuto o "
"attivare funzioni."

#: apps/io.ox/tours/calendar.js:62 module:io.ox/tours
#: apps/io.ox/tours/tasks.js:67
msgid "Using the reminder function"
msgstr "Utilizzare le funzioni di promemoria"

#: apps/io.ox/tours/intro.js:34 module:io.ox/tours
msgid "Welcome to %s"
msgstr "Benvenuti in %s"

#: apps/io.ox/tours/files.js:60 module:io.ox/tours
msgid ""
"Welcome to your cloud storage app. This Guided Tour will introduce you to "
"your new online storage solution - your one point to access online stored "
"files from all your accounts. This is where you can upload and save your "
"files, share them and synchronize them with different devices.  "
msgstr ""
"Benvenuti nella vostra applicazione di archiviazione sul cloud. Questa "
"visita guidata vi introdurrà alla vostra nuova soluzione di archiviazione in "
"linea - il punto di accesso ai file archiviati in linea da tutti i vostri "
"account. Qui potrete caricare e salvare i vostri file, condividerli e "
"sincronizzarli con altri dispositivi."
=======
#: apps/io.ox/tours/tasks.js:78 module:io.ox/tours
msgid ""
"To invite other participants, enter their names in the field below"
" Participants. You "
"can add documents as attachment to the task."
msgstr ""
"Per invitare altri partecipanti, digitare i loro nomi nel campo sotto"
" Partecipanti. È "
"possibile aggiungere all'attività documenti come allegati."

#: apps/io.ox/tours/tasks.js:82 module:io.ox/tours
msgid "Entering billing information"
msgstr "Digitare le informazioni di fatturazione"

#: apps/io.ox/tours/tasks.js:83 module:io.ox/tours
msgid "To enter billing information, click on Show details."
msgstr ""
"Per digitare le informazioni di fatturazione, fare clic su Mostra dettagli."

#: apps/io.ox/tours/tasks.js:87 module:io.ox/tours
msgid "Creating the task"
msgstr "Creare l'attività"

#: apps/io.ox/tours/tasks.js:88 module:io.ox/tours
msgid "To create the task, click on Create."
msgstr "Per creare un'attività, fare clic su Crea."

#: apps/io.ox/tours/tasks.js:92 module:io.ox/tours
msgid "Sorting tasks"
msgstr "Ordinare le attività"

#: apps/io.ox/tours/tasks.js:93 module:io.ox/tours
msgid "To sort the tasks, click on Sort by. Select a sort criteria."
msgstr ""
"Per ordinare le attività, fare clic su Ordina per. Selezionare un criterio di "
"ordinamento."

#: apps/io.ox/tours/tasks.js:99 module:io.ox/tours
msgid "Editing multiple tasks"
msgstr "Modificare più attività"

#: apps/io.ox/tours/tasks.js:100 module:io.ox/tours
msgid ""
"To edit multiple tasks at once, enable the checkboxes at the left side of the"
" tasks. If "
"the checkboxes are not displayed, click on View > Checkboxes on the right"
" side of the "
"toolbar."
msgstr ""
"Per modificare più attività contemporaneamente, marcare le caselle di"
" selezione a "
"sinistra delle attività. Se le caselle non sono visualizzate, fare clic su"
" Vista > "
"Caselle di selezione a destra della barra degli strumenti."
>>>>>>> 9c370bce

#~ msgid " %1$s (%2$s) "
#~ msgstr " %1$s (%2$s) "

#~ msgid " %1$s (%2$s); "
#~ msgstr " %1$s (%2$s); "

#~ msgid " is currently editing this document."
#~ msgstr " sta modificando questo documento attualmente."

#~ msgid "!!!This file has not been added"
#~ msgstr "Questo file non è stato aggiunto!"

#~ msgid "% done:"
#~ msgstr "% completata:"

#~ msgid "% finished"
#~ msgstr "% completata"

#~ msgid "%1$d %2$s"
#~ msgstr "%1$d %2$s"

#~ msgid "%1$d Day"
#~ msgid_plural "%1$d Days"
#~ msgstr[0] "%1$d giorno"
#~ msgstr[1] "%1$d giorni"

#~ msgid "%1$d Hour"
#~ msgid_plural "%1$d Hours"
#~ msgstr[0] "%1$d ora"
#~ msgstr[1] "%1$d ore"

#~ msgid "%1$d Minute"
#~ msgid_plural "%1$d Minutes"
#~ msgstr[0] "%1$d minuto"
#~ msgstr[1] "%1$d minuti"

#~ msgid "%1$d Week"
#~ msgid_plural "%1$d Weeks"
#~ msgstr[0] "%1$d settimana"
#~ msgstr[1] "%1$d settimane"

#~ msgid "%1$d column"
#~ msgid_plural "%1$d columns"
#~ msgstr[0] "%1$d colonna"
#~ msgstr[1] "%1$d colonne"

#~ msgid "%1$d day, %2$s"
#~ msgid_plural "%1$d days, %2$s"
#~ msgstr[0] "%1$d giorno, %2$s"
#~ msgstr[1] "%1$d giorni, %2$s"

#~ msgctxt "in"
#~ msgid "%1$d day, %2$s"
#~ msgid_plural "%1$d days, %2$s"
#~ msgstr[0] "%1$d giorno, %2$s"
#~ msgstr[1] "%1$d giorni, %2$s"

#~ msgid "%1$d files has been changed recently"
#~ msgstr "%1$d file sono stati modificati di recente"

#~ msgid "%1$d hour and %2$s"
#~ msgid_plural "%1$d hours and %2$s"
#~ msgstr[0] "%1$d ora e %2$s"
#~ msgstr[1] "%1$d ore e %2$s"

#~ msgctxt "in"
#~ msgid "%1$d hour and %2$s"
#~ msgid_plural "%1$d hours and %2$s"
#~ msgstr[0] "%1$d ora e %2$s"
#~ msgstr[1] "%1$d ore e %2$s"

#~ msgid "%1$d mail"
#~ msgid_plural "%1$d mails"
#~ msgstr[0] "%1$d messaggio di posta"
#~ msgstr[1] "%1$d messaggi di posta"

#, fuzzy
#~ msgid "%1$d messages in this conversation"
#~ msgstr "Conversazioni recenti"

#, fuzzy
#~ msgid "%1$d messages selected"
#~ msgstr "<b>%1$d</b> elementi selezionati"

#~ msgid "%1$d row"
#~ msgid_plural "%1$d rows"
#~ msgstr[0] "%1$d riga"
#~ msgstr[1] "%1$d righe"

#~ msgctxt "datetime"
#~ msgid "%1$s %2$s"
#~ msgstr "%1$s %2$s"

#~ msgctxt "mail address"
#~ msgid "%1$s %2$s"
#~ msgstr "%1$s %2$s"

#~ msgctxt "window title"
#~ msgid "%1$s %2$s"
#~ msgstr "%1$s %2$s"

#, fuzzy
#~ msgid "%1$s (Tentative)"
#~ msgstr "%1$s (Provvisorio)"

#~ msgid "%1$s - %2$s"
#~ msgstr "%1$s - %2$s"

#~ msgid "%1$s is a new contact"
#~ msgstr "%1$s è un nuovo contatto"

#~ msgid "%1$s is now connected with %2$s"
#~ msgstr "%1$s è ora connesso con %2$s"

#~ msgid "%1$s mail"
#~ msgid_plural "%1$s mails"
#~ msgstr[0] "%1$s messaggio"
#~ msgstr[1] "%1$s messaggi"

#~ msgid "%1$s mail, %2$s unread"
#~ msgid_plural "%1$s mails, %2$s unread"
#~ msgstr[0] "%1$s messaggio, %2$s non letti"
#~ msgstr[1] "%1$s messaggi, %2$s non letti"

#~ msgid "%1$s of %2$s"
#~ msgstr "%1$s di %2$s"

#, fuzzy
#~ msgid "%1$s%2$s %3$s%4$s%5$s"
#~ msgstr ""
#~ "%1$s\n"
#~ "%2$s %3$s\n"
#~ "%4$s\n"
#~ "%5$s"

#~ msgid "%1$s: %2$s"
#~ msgstr "%1$s: %2$s"

#~ msgid "%2$s (%1$s, %3$s)"
#~ msgstr "%2$s (%1$s, %3$s)"

#~ msgid "%2$s, %1$s"
#~ msgstr "%2$s, %1$s"

#~ msgid "%3$s %2$s, %1$s"
#~ msgstr "%3$s %2$s, %1$s"

#~ msgid "%d appointment"
#~ msgid_plural "%d appointments"
#~ msgstr[0] "%d appuntamento"
#~ msgstr[1] "%d appuntamenti"

#~ msgid "%d day"
#~ msgid_plural "%d days"
#~ msgstr[0] "%d giorno"
#~ msgstr[1] "%d giorni"

#~ msgctxt "in"
#~ msgid "%d day"
#~ msgid_plural "%d days"
#~ msgstr[0] "%d giorno"
#~ msgstr[1] "%d giorni"

#~ msgid "%d hour"
#~ msgid_plural "%d hours"
#~ msgstr[0] "%d ora"
#~ msgstr[1] "%d ore"

#~ msgctxt "in"
#~ msgid "%d hour"
#~ msgid_plural "%d hours"
#~ msgstr[0] "%d ora"
#~ msgstr[1] "%d ore"

#~ msgid "%d info item"
#~ msgid_plural "%d info items"
#~ msgstr[0] "%d elemento informativo"
#~ msgstr[1] "%d elementi informativi"

#~ msgid "%d minute"
#~ msgid_plural "%d minutes"
#~ msgstr[0] "%d minuto"
#~ msgstr[1] "%d minuti"

#~ msgctxt "in"
#~ msgid "%d minute"
#~ msgid_plural "%d minutes"
#~ msgstr[0] "%d minuto"
#~ msgstr[1] "%d minuti"

#~ msgid "%d task"
#~ msgid_plural "%d tasks"
#~ msgstr[0] "%d attività"
#~ msgstr[1] "%d attività"

#~ msgid "%d week"
#~ msgid_plural "%d weeks"
#~ msgstr[0] "%d settimana"
#~ msgstr[1] "%d settimane"

#~ msgctxt "in"
#~ msgid "%d week"
#~ msgid_plural "%d weeks"
#~ msgstr[0] "%d settimana"
#~ msgstr[1] "%d settimane"

#~ msgid "%s, EEE"
#~ msgstr "%s, EEE"

#~ msgid "&Attachment"
#~ msgstr "&Allegato"

#~ msgid "&Distribution List"
#~ msgstr "Lista di &distribuzione"

#~ msgid "&E-Mail"
#~ msgstr "&Posta elettronica"

#~ msgid "&Edit"
#~ msgstr "&Modifica"

#~ msgid "&Flags"
#~ msgstr "&Contrassegni"

#~ msgid "&Folder permissions"
#~ msgstr "Pe&rmessi della cartella"

#~ msgid "&Messaging"
#~ msgstr "&Messaggistica"

#~ msgid "&New"
#~ msgstr "&Nuovo"

#~ msgid "&New Task"
#~ msgstr "&Nuova attività"

#~ msgid "&Save"
#~ msgstr "&Salva"

#~ msgid "&Search"
#~ msgstr "&Cerca"

#~ msgid "&Social"
#~ msgstr "&Sociale"

#~ msgid "(%1$s) Attachments"
#~ msgstr "(%1$s) Allegati"

#~ msgid "(Default)"
#~ msgstr "(Predefinita)"

#~ msgid "(may be slow on old machines)"
#~ msgstr "(può essere lento su computer meno recenti)"

#~ msgid ", "
#~ msgstr ", "

#~ msgid "--"
#~ msgstr "--"

#~ msgid "--:--"
#~ msgstr "--:--"

#~ msgid "0 minutes"
#~ msgstr "0 minuti"

#~ msgid "1 day"
#~ msgstr "1 giorno"

#~ msgid "1 file has been changed recently"
#~ msgstr "Un file è stato modificato di recente"

#~ msgid "1 hour"
#~ msgstr "1 ora"

#~ msgid "1 item"
#~ msgid_plural "%1$d items"
#~ msgstr[0] "1 elemento"
#~ msgstr[1] "%1$d elementi"

#~ msgid "1 minute"
#~ msgstr "1 minuto"

#~ msgid "1 week"
#~ msgstr "1 settimana"

#~ msgid "10"
#~ msgstr "10"

#~ msgid "10 minutes"
#~ msgstr "10 minuti"

#~ msgid "100%"
#~ msgstr "100%"

#~ msgid "12 hour"
#~ msgstr "12 ore"

#~ msgid "15"
#~ msgstr "15"

#~ msgid "15 minutes"
#~ msgstr "15 minuti"

#~ msgid "150%"
#~ msgstr "150%"

#~ msgid "2 days"
#~ msgstr "2 giorni"

#~ msgid "2 hour"
#~ msgstr "2 ore"

#~ msgid "2 weeks"
#~ msgstr "2 settimane"

#~ msgid "20"
#~ msgstr "20"

#~ msgid "200%"
#~ msgstr "200%"

#~ msgid "3 days"
#~ msgstr "3 giorni"

#~ msgid "3 minutes"
#~ msgstr "3 minuti"

#~ msgid "3 weeks"
#~ msgstr "3 settimane"

#~ msgid "30"
#~ msgstr "30"

#~ msgid "30 minutes"
#~ msgstr "30 minuti"

#~ msgid "4 days"
#~ msgstr "4 giorni"

#~ msgid "4 hour"
#~ msgstr "4 ore"

#~ msgid "4 weeks"
#~ msgstr "4 settimane"

#~ msgid "45 minutes"
#~ msgstr "45 minuti"

#~ msgid "5"
#~ msgstr "5"

#~ msgid "5 days"
#~ msgstr "5 giorni"

#~ msgid "5 minutes"
#~ msgstr "5 minuti"

#~ msgid "50%"
#~ msgstr "50%"

#~ msgid "6 days"
#~ msgstr "6 giorni"

#~ msgid "6 hour"
#~ msgstr "6 ore"

#~ msgid "60"
#~ msgstr "60"

#~ msgid "75%"
#~ msgstr "75%"

#~ msgid "8 hour"
#~ msgstr "8 ore"

#~ msgid "<b>%1$d</b> elements selected"
#~ msgstr "<b>%1$d</b> elementi selezionati"

#~ msgid "A B C D E F G H I J K L M N O P Q R S T U V W X Y Z"
#~ msgstr "A B C D E F G H I J K L M N O P Q R S T U V W X Y Z"

#~ msgid ""
#~ "A refresh takes some time, so please be patient, while the refresh runs in the "
#~ "background. Only one refresh per subscription and per session is allowed."
#~ msgstr ""
#~ "Un aggiornamento potrebbe richiedere del tempo, per cui ti preghiamo di pazientare, "
#~ "mentre l'aggiornamento viene eseguito sullo sfondo. Sono consentiti solo un "
#~ "aggiornamento per sottoscrizione e per sessione."

#, fuzzy
#~ msgid "A return receipt has been sent"
#~ msgstr "Una notifica di consegna di consegna è stata inviata"

#~ msgid "A severe error occurred!"
#~ msgstr "Si è verificato un errore grave!"

#~ msgid "AD"
#~ msgstr "DC"

#~ msgid "AJAX Error"
#~ msgstr "Errore AJAX"

#~ msgid "AM"
#~ msgstr "AM"

#~ msgid "About"
#~ msgstr "Informazioni"

#~ msgid "Above quoted text"
#~ msgstr "Sopra il testo citato"

#~ msgid "Absent"
#~ msgstr "Assente"

#~ msgid "Absent on business"
#~ msgstr "Fuori per lavoro"

#~ msgid "Accent 1"
#~ msgstr "Enfasi 1"

#~ msgid "Accent 2"
#~ msgstr "Enfasi 2"

#~ msgid "Accent 3"
#~ msgstr "Enfasi 3"

#~ msgid "Accent 4"
#~ msgstr "Enfasi 4"

#~ msgid "Accent 5"
#~ msgstr "Enfasi 5"

#~ msgid "Accent 6"
#~ msgstr "Enfasi 6"

#~ msgid "Accept"
#~ msgstr "Accetta"

#~ msgid "Accept / Decline"
#~ msgstr "Accetta / Rifiuta"

#~ msgid "Accept and replace exception"
#~ msgstr "Accetta e sostituisci l'eccezione"

#~ msgid "Accept changes"
#~ msgstr "Accetta le modifiche"

#~ msgid "Accept extra participant"
#~ msgstr "Accetta partecipante supplementare"

#~ msgid "Accept invitation"
#~ msgstr "Accetta l'invito"

#~ msgid "Accept/Decline"
#~ msgstr "Accetta/Rifiuta"

#~ msgid "Accepted"
#~ msgstr "Accettato"

#~ msgctxt "help"
#~ msgid "Accessing Files with WebDAV"
#~ msgstr "Accesso ai file con WebDAV"

#~ msgid "Accessing global address book is not permitted"
#~ msgstr "L'accesso alla rubrica globale non è consentito"

#~ msgid "Account"
#~ msgstr "Account"

#~ msgid "Account Settings"
#~ msgstr "Impostazioni dell'account"

#~ msgid "Account added successfully"
#~ msgstr "Account aggiunto correttamente"

#~ msgid "Account name"
#~ msgstr "Nome dell'account"

#~ msgid "Account settings"
#~ msgstr "Impostazioni account"

#~ msgid "Account settings could not be saved."
#~ msgstr "Le impostazioni dell'account non possono essere salvate."

#~ msgid "Account updated"
#~ msgstr "Account aggiornato"

#~ msgid "Account:"
#~ msgstr "Account:"

#~ msgid "Accounts"
#~ msgstr "Account"

#~ msgid "Acquire Edit Rights"
#~ msgstr "Acquisizione permessi di modifica"

#~ msgid "Actions"
#~ msgstr "Azioni"

#~ msgid "Activate or deactivate the start page hovers."
#~ msgstr "Attiva o disattiva gli elementi a comparsa della pagina iniziale."

#~ msgid "Active"
#~ msgstr "Attivo"

#~ msgid "Actual costs"
#~ msgstr "Costi attuali"

#~ msgid "Actual duration in minutes"
#~ msgstr "Durata attuale in minuti"

#~ msgid "Add"
#~ msgstr "Aggiungi"

#~ msgid "Add ->"
#~ msgstr "Aggiungi ->"

#~ msgid "Add Attachment"
#~ msgstr "Aggiungi allegato"

#~ msgid "Add Bcc →"
#~ msgstr "Aggiungi Ccn →"

#~ msgid "Add Cc →"
#~ msgstr "Aggiungi Cc →"

#~ msgid "Add E-Mail account ..."
#~ msgstr "Aggiungi un account di posta elettronica..."

#~ msgid "Add To →"
#~ msgstr "Aggiungi A →"

#~ msgid "Add a Subreddit"
#~ msgstr "Aggiungi un subreddit"

#~ msgid "Add a blog"
#~ msgstr "Aggiungi un blog"

#~ msgid "Add a feed"
#~ msgstr "Aggiungi una fonte"

#~ msgid "Add a stream"
#~ msgstr "Aggiungi un flusso"

#~ msgid "Add account"
#~ msgstr "Aggiungi un account"

#~ msgid "Add action"
#~ msgstr "Aggiungi un'azione"

#~ msgid "Add cipher code"
#~ msgstr "Aggiungi cifratura"

#~ msgid "Add condition"
#~ msgstr "Aggiungi una condizione"

#~ msgid "Add contact"
#~ msgstr "Aggiungi un contatto"

#~ msgid "Add distribution list"
#~ msgstr "Aggiungi una lista di distribuzione"

#~ msgid "Add feed"
#~ msgstr "Aggiungi fonte"

#~ msgid "Add files"
#~ msgstr "Aggiungi file"

#~ msgid "Add folder"
#~ msgstr "Aggiungi una cartella"

#~ msgid "Add folder menu"
#~ msgstr "Aggiungi il menu delle cartelle"

#~ msgid "Add from addressbook"
#~ msgstr "Aggiungi dalla rubrica"

#~ msgid "Add group"
#~ msgstr "Aggiungi gruppo"

#~ msgid "Add mail account"
#~ msgstr "Aggiungi un account di posta"

#~ msgid "Add member"
#~ msgstr "Aggiungi un membro"

#~ msgid "Add new contact"
#~ msgstr "Aggiungi nuovo contatto"

#~ msgid "Add new folder"
#~ msgstr "Aggiungi una nuova cartella"

#~ msgid "Add new folder for this subscription"
#~ msgstr "Aggiungi una nuova cartella per questa sottoscrizione"

#~ msgid "Add new participant"
#~ msgstr "Aggiungi un nuovo partecipante"

#~ msgid "Add new rule"
#~ msgstr "Aggiungi una nuova regola"

#~ msgid "Add new signature"
#~ msgstr "Aggiungi una nuova firma"

#~ msgid "Add new subfolder"
#~ msgstr "Aggiungi una nuova sottocartella"

#~ msgid "Add note"
#~ msgstr "Aggiungi una nota"

#~ msgid "Add participant"
#~ msgstr "Aggiungi un partecipante"

#~ msgid "Add participant/resource"
#~ msgstr "Aggiungi partecipante/risorsa"

#~ msgid "Add picture"
#~ msgstr "Aggiungi immagine"

#~ msgid "Add sender and recipients to \"To\", Cc to \"Cc\""
#~ msgstr "Aggiungi mittente e destinatari a \"A\", Cc a \"Cc\""

#~ msgid "Add sender to \"To\", recipients to \"Cc\""
#~ msgstr "Aggiungi mittente a \"A\", destinatari a \"Cc\""

#~ msgid "Add signature"
#~ msgstr "Aggiungi una firma"

#~ msgid "Add subfolder"
#~ msgstr "Aggiungi una sottocartella"

#~ msgid "Add subject"
#~ msgstr "Aggiungi un oggetto"

#~ msgid "Add to address book"
#~ msgstr "Aggiungi alla rubrica"

#~ msgid "Add to calendar"
#~ msgstr "Aggiungi al calendario"

#~ msgid "Add to portal"
#~ msgstr "Aggiungi al portale"

#~ msgid "Add user"
#~ msgstr "Aggiungi utente"

#~ msgid "Add widget"
#~ msgstr "Aggiungi un widget"

#~ msgid "Add your account"
#~ msgstr "Aggiungi il tuo account"

#~ msgid "Added the new participant"
#~ msgstr "Il nuovo partecipante è stato aggiunto"

#~ msgid "Adding subscription. This may take some seconds..."
#~ msgstr "Aggiunta sottoscrizione in corso... Potrebbe richiedere qualche secondo..."

#~ msgid "Additional"
#~ msgstr "Aggiuntivo"

#~ msgid "Additional:"
#~ msgstr "Aggiuntivo:"

#~ msgid "Address (private)"
#~ msgstr "Indirizzo (privato)"

#~ msgid "Address Book"
#~ msgstr "Rubrica"

#~ msgctxt "app"
#~ msgid "Address Book"
#~ msgstr "Rubrica"

#~ msgid "Address Business"
#~ msgstr "Indirizzo di lavoro"

#~ msgid "Address Home"
#~ msgstr "Indirizzo di casa"

#~ msgid "Address Other"
#~ msgstr "Altro indirizzo"

#~ msgid "Addresses"
#~ msgstr "Indirizzi"

#~ msgid "Adjust"
#~ msgstr "Regola"

#~ msgid "Adjust start date"
#~ msgstr "Modifica la data iniziale"

#~ msgid "Admin"
#~ msgstr "Amministratore"

#~ msgid "Administration"
#~ msgstr "Amministrazione"

#~ msgid "Administrator"
#~ msgstr "Amministratore"

#, fuzzy
#~ msgid "Advanced Settings"
#~ msgstr "Impostazioni Drive"

#~ msgid "Afghanistan"
#~ msgstr "Afghanistan"

#~ msgid ""
#~ "After pressing OK, a new window will open where you can authorize %s to access your "
#~ "account data."
#~ msgstr ""
#~ "Dopo aver premuto OK, si aprirà una nuova finestra per autorizzare %s ad accedere ai "
#~ "dati del tuo account."

#~ msgid "Albania"
#~ msgstr "Albania"

#~ msgid "Algeria"
#~ msgstr "Algeria"

#~ msgid "All"
#~ msgstr "Tutto"

#~ msgid "All Categories..."
#~ msgstr "Tutte le categorie..."

#~ msgid "All Emoji"
#~ msgstr "Tutte le Emoji"

#~ msgid "All appointments"
#~ msgstr "Tutti gli appuntamenti"

#~ msgid "All attachments"
#~ msgstr "Tutti gli allegati"

#~ msgid "All changes saved"
#~ msgstr "Tutte le modifiche sono state salvate"

#~ msgid "All day"
#~ msgstr "Tutto il giorno"

#, fuzzy
#~| msgid "Add folder"
#~ msgid "All folders"
#~ msgstr "Aggiungi una cartella"

#~ msgid "All users"
#~ msgstr "Tutti gli utenti"

#~ msgid "Allow html formatted emails"
#~ msgstr "Consenti i messaggi di posta formattati in html"

#~ msgid "Allow pre-loading of externally linked images"
#~ msgstr "Consenti il pre-caricamento delle immagini esterne collegate"

#~ msgid "Alternative Email"
#~ msgstr "Indirizzo di posta alternativo"

#~ msgid "American Samoa"
#~ msgstr "American Samoa"

#~ msgid "An error occurred"
#~ msgstr "Si è verificato un errore"

#~ msgid "An error occurred while importing the document."
#~ msgstr "Si è verificato un errore durante l'importazione del documento."

#~ msgid "An error occurred while loading page %1$d."
#~ msgstr "Si è verificato un errore durante il caricamento della pagina %1$d."

#~ msgid "An error occurred while loading the document."
#~ msgstr "Si è verificato un errore durante il caricamento del documento."

#~ msgid "An error occurred."
#~ msgstr "Si è verificato un errore."

#~ msgid "An error occurred. (%1$s, %3$s)"
#~ msgstr "Si è verificato un errore. (%1$s, %3$s)"

#~ msgid "An error occurred. Click to try again"
#~ msgstr "Si è verificato un errore. Fai clic per riprovare"

#~ msgid "An error occurred. Please try again later"
#~ msgstr "Si è verificato un errore. Riprova più tardi"

#~ msgid "An error occurred. Please try again."
#~ msgstr "Si è verificato un errore. Prova ancora."

#~ msgid "An error occurred. The message was:"
#~ msgstr "Si è verificato un errore. Il messaggio era:"

#~ msgid "An internal error occurred"
#~ msgstr "Si è verificato un errore interno"

#~ msgid "An unknown error occurred"
#~ msgstr "Si è verificato un errore sconosciuto"

#~ msgid "Andorra"
#~ msgstr "Andorra"

#~ msgid "Angola"
#~ msgstr "Angola"

#~ msgid "Anguilla"
#~ msgstr "Anguilla"

#~ msgid "Anniversary"
#~ msgstr "Anniversario"

#~ msgid "Anniversary:"
#~ msgstr "Anniversario:"

#~ msgid "Another user"
#~ msgstr "Un altro utente"

#~ msgid "Answered"
#~ msgstr "Con risposta"

#~ msgid "Antarctica"
#~ msgstr "Antarctica"

#~ msgid "Antigua and Barbuda"
#~ msgstr "Antigua e Barbuda"

#~ msgid "Any recipient"
#~ msgstr "Qualsiasi destinatario"

#~ msgid "Append vCard"
#~ msgstr "Aggiungi vCard"

#~ msgid "Application Toolbar"
#~ msgstr "Barra degli strumenti delle applicazioni"

#~ msgid "Application may not work as expected until this problem is solved."
#~ msgstr ""
#~ "L'applicazione potrebbe non funzionare come previsto finché il problema non sarà "
#~ "risolto."

#~ msgid "Applications"
#~ msgstr "Applicazioni"

#~ msgid "Apply role"
#~ msgstr "Applica ruolo"

#~ msgid "Apply rule if all conditions are met"
#~ msgstr "Applica la regola se tutte le condizioni sono verificate"

#~ msgid "Apply rule if any condition is met."
#~ msgstr "Applica la regola se qualsiasi condizione viene verificata."

#~ msgid "Appointment"
#~ msgstr "Appuntamento"

#~ msgid "Appointment Details"
#~ msgstr "Dettagli appuntamento"

#~ msgid "Appointment has been copied"
#~ msgid_plural "Appointments have been copied"
#~ msgstr[0] "L'appuntamento è stato copiato"
#~ msgstr[1] "Gli appuntamenti sono stati copiati"

#~ msgid "Appointment has been moved"
#~ msgid_plural "Appointments have been moved"
#~ msgstr[0] "L'appuntamento è stato spostato"
#~ msgstr[1] "Gli appuntamenti sono stati spostati"

#~ msgid "Appointment invitation. %1$s %2$s %3$s %4$s %5$s. Press [enter] to open"
#~ msgstr "Invito dell'appuntamento. %1$s %2$s %3$s %4$s %5$s. Premi [invio] per aprire"

#~ msgid "Appointment invitations"
#~ msgstr "Inviti agli appuntamenti"

#~ msgid "Appointment reminder. %1$s %2$s %3$s %4$s. Press [enter] to open"
#~ msgstr "Promemoria dell'appuntamento. %1$s %2$s %3$s %4$s. Premi [invio] per aprire"

#~ msgid "Appointment reminders"
#~ msgstr "Promemoria degli appuntamenti"

#~ msgid "Appointments"
#~ msgstr "Appuntamenti"

#~ msgid "Appointments in personal calendars: set status to"
#~ msgstr "Appuntamenti in calendari personali: imposta stato a"

#~ msgid "Appointments in public calendars: set status to"
#~ msgstr "Appuntamenti in calendari pubblici: imposta stato a"

#~ msgid "Appointments:"
#~ msgstr "Appuntamenti:"

#~ msgid "Approximate Duration for Subscriptions"
#~ msgstr "Durata approssimativa delle sottoscrizioni"

#~ msgid "Apr"
#~ msgstr "Apr"

#~ msgid "April"
#~ msgstr "Aprile"

#~ msgid ""
#~ "Are you sure you want to delete all E-Mails from this folder? The deleted E-Mails "
#~ "will be moved to the Trash folder."
#~ msgstr ""
#~ "Sei sicuro di voler eliminati tutti i messaggi di posta da questa cartella? I "
#~ "messaggi eliminati saranno spostati nel cestino."

#~ msgid "Are you sure you want to delete selected item?"
#~ msgstr "Sei sicuro di voler eliminare l'elemento selezionato?"

#~ msgid "Are you sure you want to delete selected items?"
#~ msgstr "Sei sicuro di voler eliminare gli elementi selezionati?"

#~ msgid "Are you sure you want to delete the contact?"
#~ msgstr "Sei sicuro di voler eliminare il contatto?"

#~ msgid "Are you sure you want to delete the selected E-Mails?"
#~ msgstr "Sei sicuro di voler eliminare i messaggi di posta selezionati?"

#~ msgid "Are you sure you want to delete the selected account?"
#~ msgid_plural "Are you sure you want to delete the selected accounts?"
#~ msgstr[0] "Sei sicuro di voler eliminare l'account selezionato?"
#~ msgstr[1] "Sei sicuro di voler eliminare gli account selezionati?"

#~ msgid "Are you sure you want to delete the selected attachment?"
#~ msgstr "Sei sicuro di voler eliminare l'allegato selezionato?"

#~ msgid "Are you sure you want to delete the selected contact?"
#~ msgid_plural "Are you sure you want to delete the selected contacts?"
#~ msgstr[0] "Sei sicuro di voler eliminare il contatto selezionato?"
#~ msgstr[1] "Sei sicuro di voler eliminare i contatti selezionati?"

#~ msgid "Are you sure you want to delete the selected folder?"
#~ msgstr "Sei sicuro di voler eliminare la cartella selezionata?"

#~ msgid "Are you sure you want to delete the selected group?"
#~ msgid_plural "Are you sure you want to delete the selected groups?"
#~ msgstr[0] "Sei sicuro di voler eliminare il gruppo selezionato?"
#~ msgstr[1] "Sei sicuro di voler eliminare i gruppi selezionati?"

#~ msgid "Are you sure you want to delete the selected item?"
#~ msgstr "Sei sicuro di voler eliminare l'elemento selezionato?"

#~ msgid "Are you sure you want to delete the selected items?"
#~ msgstr "Sei sicuro di voler eliminare gli elementi selezionati?"

#~ msgid "Are you sure you want to delete the selected publication?"
#~ msgid_plural "Are you sure you want to delete the selected publications?"
#~ msgstr[0] "Sei sicuro di voler eliminare la pubblicazione selezionata?"
#~ msgstr[1] "Sei sicuro di voler eliminare le pubblicazioni selezionate?"

#~ msgid "Are you sure you want to delete the selected resource?"
#~ msgid_plural "Are you sure you want to delete the selected resources?"
#~ msgstr[0] "Sei sicuro di voler eliminare la risorsa selezionata?"
#~ msgstr[1] "Sei sicuro di voler eliminare le risorse selezionate?"

#~ msgid "Are you sure you want to delete the selected rule?"
#~ msgid_plural "Are you sure you want to delete the selected rules?"
#~ msgstr[0] "Sei sicuro di voler eliminare la regola selezionata?"
#~ msgstr[1] "Sei sicuro di voler eliminare le regole selezionate?"

#~ msgid "Are you sure you want to delete the selected subscription?"
#~ msgid_plural "Are you sure you want to delete the selected subscriptions?"
#~ msgstr[0] "Sei sicuro di voler eliminare la sottoscrizione selezionata?"
#~ msgstr[1] "Sei sicuro di voler eliminare le sottoscrizioni selezionate?"

#~ msgid "Are you sure you want to delete the selected version?"
#~ msgstr "Sei sicuro di voler eliminare la versione selezionata?"

#~ msgid "Are you sure you want to delete the task?"
#~ msgstr "Sei sicuro di voler eliminare l'attività?"

#~ msgid "Are you sure you want to delete this E-Mail?"
#~ msgstr "Sei sicuro di voler eliminare questo messaggio?"

#~ msgid "Are you sure you want to delete this Tweet?"
#~ msgstr "Sei sicuro di voler eliminare questo tweet?"

#~ msgid ""
#~ "Are you sure you want to detach the file from current Info Item?\n"
#~ " (all versions of the file will be removed)"
#~ msgstr ""
#~ "Sei sicuro di voler sganciare il file dall'elemento informativo corrente?\n"
#~ "(tutte le versioni del file saranno rimosse)"

#~ msgid ""
#~ "Are you sure you want to permanently delete all E-Mails from this folder? The "
#~ "deleted E-Mails will be irrevocably lost."
#~ msgstr ""
#~ "Sei sicuro di voler eliminare permanentemente tutti i messaggi di posta da questa "
#~ "cartella? I messaggi eliminati non potranno essere recuperati."

#~ msgid "Are you sure?"
#~ msgstr "Sei sicuro?"

#~ msgid "Argentina"
#~ msgstr "Argentina"

#~ msgid "Armenia"
#~ msgstr "Armenia"

#~ msgid "Aruba"
#~ msgstr "Aruba"

#~ msgid "Ascending"
#~ msgstr "Crescente"

#~ msgid "Ask for new invitation"
#~ msgstr "Chiedere un nuovo invito"

#, fuzzy
#~ msgid "Ask for return receipt"
#~ msgstr "Richiedi una notifica di consegna"

#~ msgid "Assistant"
#~ msgstr "Assistente"

#~ msgid "Assistant:"
#~ msgstr "Assistente:"

#~ msgid ""
#~ "At the top of the display area the path to the selected folder is shown. Click on "
#~ "the path to switch to another folder."
#~ msgstr ""
#~ "Nella parte superiore dell'area di visualizzazione viene mostrato il percorso della "
#~ "cartella selezionata. Fare clic sul percorso per passare a un'altra cartella."

#~ msgid "Attach InfoItem"
#~ msgstr "Allega elemento informativo"

#~ msgid "Attach local file"
#~ msgstr "Allega file locale"

#~ msgid "Attach my vCard"
#~ msgstr "Allega la mia vCard"

#~ msgid "Attachment"
#~ msgstr "Allegato"

#~ msgctxt "plural"
#~ msgid "Attachment"
#~ msgid_plural "Attachments"
#~ msgstr[0] "Allegato"
#~ msgstr[1] "Allegati"

#~ msgid "Attachment has been saved"
#~ msgid_plural "Attachments have been saved"
#~ msgstr[0] "L'allegato è stato salvato"
#~ msgstr[1] "Gli allegati sono stati salvati"

#~ msgid ""
#~ "Attachment uploads are not supported in Internet Explorer 9. Please upgrade to "
#~ "Internet Explorer 10."
#~ msgstr ""
#~ "I caricamenti degli allegati non sono supportati da Internet Explore 9. Aggiorna a "
#~ "Internet Explorer 10."

#~ msgid "Attachments"
#~ msgstr "Allegati"

#~ msgid "Attachments (%1$s)"
#~ msgstr "Allegati (%1$s)"

#~ msgid "Attachments have been saved!"
#~ msgstr "Gli allegati sono stati salvati!"

#~ msgid "Attachments will be saved"
#~ msgstr "Gli allegati saranno salvati"

#~ msgid "Attachments   "
#~ msgstr "Allegati"

#~ msgid "Attention"
#~ msgstr "Attenzione"

#~ msgid "Audio enabled"
#~ msgstr "Audio abilitato"

#~ msgid "Aug"
#~ msgstr "Ago"

#~ msgid "August"
#~ msgstr "Agosto"

#~ msgid "Australia"
#~ msgstr "Australia"

#~ msgid "Austria"
#~ msgstr "Austria"

#~ msgid "Author"
#~ msgstr "Autore"

#~ msgid "Auto"
#~ msgstr "Automatico"

#~ msgid "Auto Forward"
#~ msgstr "Inoltro automatico"

#~ msgid "Auto Logout"
#~ msgstr "Disconnessione automatica"

#~ msgid "Auto-save email drafts"
#~ msgstr "Salva automaticamente le bozze dei messaggi"

#~ msgid "Auto-save email drafts?"
#~ msgstr "Salvare automaticamente le bozze dei messaggi?"

#~ msgid "Automatic opening of notification area"
#~ msgstr "Apertura automatica dell'area di notifica"

#~ msgid "Automatic sign out"
#~ msgstr "Disconnessione automatica"

#~ msgid "Automatically collect contacts"
#~ msgstr "Colleziona automaticamente i contatti"

#~ msgid ""
#~ "Automatically collect contacts in the folder \"Collected addresses\" while reading"
#~ msgstr ""
#~ "Colleziona automaticamente i contatti nella cartella \"Indirizzi collezionati\" alla "
#~ "lettura"

#~ msgid ""
#~ "Automatically collect contacts in the folder \"Collected addresses\" while reading?"
#~ msgstr ""
#~ "Vuoi collezionare automaticamente i contatti nella cartella \"Indirizzi collezionati"
#~ "\" alla lettura?"

#~ msgid ""
#~ "Automatically collect contacts in the folder \"Collected addresses\" while sending"
#~ msgstr ""
#~ "Colleziona automaticamente i contatti nella cartella \"Indirizzi collezionati\" "
#~ "all'invio"

#~ msgid ""
#~ "Automatically collect contacts in the folder \"Collected addresses\" while sending?"
#~ msgstr ""
#~ "Vuoi collezionare automaticamente i contatti nella cartella \"Indirizzi collezionati"
#~ "\" all'invio?"

#~ msgid ""
#~ "Automatically delete a notification mail after it has been accepted or declined?"
#~ msgstr ""
#~ "Vuoi eliminare automaticamente un messaggio di notifica dopo averlo accettato o "
#~ "rifiutato?"

#~ msgid "Automatically select first E-Mail"
#~ msgstr "Seleziona automaticamente il primo messaggio"

#~ msgid "Autorefresh:"
#~ msgstr "Aggiornamento automatico:"

#~ msgid "Availability"
#~ msgstr "Disponibilità"

#~ msgid "Available Categories:"
#~ msgstr "Categorie disponibili:"

#~ msgid "Available Teams:"
#~ msgstr "Squadre disponibili:"

#~ msgid "Available UWA modules:"
#~ msgstr "Moduli UWA disponibili:"

#~ msgid "Average time: %1$s ms"
#~ msgstr "Tempo medio: %1$s ms"

#~ msgid "Azerbaijan"
#~ msgstr "Azerbaijan"

#~ msgid "B"
#~ msgstr "B"

#~ msgid "BCC"
#~ msgstr "CCN"

#~ msgid "Back"
#~ msgstr "Indietro"

#~ msgid "Back to appointment"
#~ msgstr "Torna all'appuntamento"

#~ msgid "Background 1"
#~ msgstr "Sfondo 1"

#~ msgid "Background 2"
#~ msgstr "Sfondo 2"

#~ msgid "Bahamas"
#~ msgstr "Bahamas"

#~ msgid "Bahrain"
#~ msgstr "Bahrain"

#~ msgid "Bangladesh"
#~ msgstr "Bangladesh"

#~ msgid "Barbados"
#~ msgstr "Barbados"

#~ msgid "Bars"
#~ msgstr "Barre"

#~ msgid "Based on mailing list"
#~ msgstr "Basato su lista di distribuzione"

#~ msgid "Based on sender"
#~ msgstr "Basato sul mittente"

#~ msgid "Basic settings"
#~ msgstr "Impostazioni di base"

#~ msgid "Bcc"
#~ msgstr "Ccn"

#~ msgid "Bcc..."
#~ msgstr "Ccn..."

#~ msgid "Bcc:"
#~ msgstr "Ccn:"

#~ msgid "Be a participant when creating appointments?"
#~ msgstr "Diventare un partecipante quando si crea un appuntamento?"

#~ msgid "Begins at"
#~ msgstr "Comincia alle"

#~ msgid "Belarus"
#~ msgstr "Bielorussia"

#~ msgid "Below quoted text"
#~ msgstr "Sotto il testo citato"

#~ msgid ""
#~ "Below the recipient you will find further functions, e.g. for sending copies to "
#~ "other recipients or for adding attachments."
#~ msgstr ""
#~ "Sotto i destinatari saranno disponibili altre funzioni, ad es. per inviare copie ad "
#~ "altri destinatari o per aggiungere allegati."

#~ msgid "Benin"
#~ msgstr "Benin"

#~ msgid "Bermuda"
#~ msgstr "Bermuda"

#~ msgid "Bhutan"
#~ msgstr "Bhutan"

#~ msgid "Billing information"
#~ msgstr "Informazioni di fatturazione"

#~ msgid "Birthday Appointment"
#~ msgstr "Appuntamento per compleanno"

#~ msgid "Birthday of %s."
#~ msgstr "Compleanno di %s."

#~ msgid "Birthdays"
#~ msgstr "Compleanni"

#~ msgid "Black"
#~ msgstr "Nero"

#~ msgid "Blind copy (BCC) to"
#~ msgstr "Copia nascosta (CCN) a"

#~ msgid "Block pre-loading of externally linked images"
#~ msgstr "Blocca il pre-caricamento delle immagini esterne collegate"

#~ msgid "Blue"
#~ msgstr "Blu"

#~ msgid "Bold"
#~ msgstr "Grassetto"

#~ msgid "Bolivia"
#~ msgstr "Bolivia"

#~ msgid "Booked"
#~ msgstr "Riservato"

#~ msgid "Border inside"
#~ msgstr "Bordo interno"

#~ msgid "Border left"
#~ msgstr "Bordo sinistro"

#~ msgid "Border left and right"
#~ msgstr "Bordo sinistro e destro"

#~ msgid "Border outside"
#~ msgstr "Bordo esterno"

#~ msgid "Border outside and inside"
#~ msgstr "Bordo esterno e interno"

#~ msgid "Border right"
#~ msgstr "Bordo destro"

#~ msgid "Border top"
#~ msgstr "Bordo superiore"

#~ msgid "Border top and bottom"
#~ msgstr "Bordo superiore e inferiore"

#~ msgid "Bosnia and Herzegovina"
#~ msgstr "Bosnia e Herzegovina"

#~ msgid "Botswana"
#~ msgstr "Botswana"

#, fuzzy
#~ msgid "Bottom"
#~ msgstr "Bordo inferiore"

#~ msgid "Bouvet Island"
#~ msgstr "Isola Bouvet"

#~ msgid "Branches"
#~ msgstr "Filiali"

#~ msgid "Branches:"
#~ msgstr "Filiali:"

#~ msgid "Brazil"
#~ msgstr "Brasile"

#~ msgid "British Indian Ocean Territory"
#~ msgstr "Territorio Britannico dell'Oceano Indiano"

#~ msgid "Browser"
#~ msgstr "Browser"

#~ msgid "Brunei Darussalam"
#~ msgstr "Brunei Darussalam"

#~ msgid "Bulgaria"
#~ msgstr "Bulgaria"

#~ msgid "Bullets On/Off"
#~ msgstr "Elenco puntato attivo/disattivo"

#~ msgid "Burkina Faso"
#~ msgstr "Burkina Faso"

#~ msgid "Burundi"
#~ msgstr "Burundi"

#~ msgid "Business Address"
#~ msgstr "Indirizzo di lavoro"

#~ msgid "Business address"
#~ msgstr "Indirizzo di lavoro"

#~ msgid "Business category"
#~ msgstr "Categoria di lavoro"

#~ msgid "Buy a gift"
#~ msgstr "Compra un regalo"

#~ msgid "Buy now!"
#~ msgstr "Compra subito!"

#~ msgid ""
#~ "By changing the date of this appointment you are creating an appointment exception "
#~ "to the series. Do you want to continue?"
#~ msgstr ""
#~ "Modificando la data di questo appuntamento, stai creando un'eccezione alla serie. "
#~ "Vuoi continuare?"

#~ msgid "CAD"
#~ msgstr "CAD"

#~ msgid "CC"
#~ msgstr "CC"

#~ msgid "CHF"
#~ msgstr "CHF"

#~ msgid "CSV"
#~ msgstr "CSV"

#~ msgid "CSV (Contacts)"
#~ msgstr "CSV (Contatti)"

#~ msgid "CW"
#~ msgstr "Sett."

#~ msgid "CW %1$d"
#~ msgstr "Sett %1$d"

#~ msgid "CalDAV URL"
#~ msgstr "URL CalDAV"

#~ msgid "Calendar"
#~ msgstr "Calendario"

#~ msgctxt "app"
#~ msgid "Calendar"
#~ msgstr "Calendario"

#~ msgid "Calendar custom view"
#~ msgstr "Vista calendario personalizzata"

#~ msgid "Calendar day view"
#~ msgstr "Vista calendario per giorni"

#~ msgid "Calendar workweek view"
#~ msgstr "Vista calendario per settimane lavorative"

#~ msgid "Cambodia"
#~ msgstr "Cambogia"

#~ msgid "Cameroon"
#~ msgstr "Camerun"

#~ msgid "Can not create appointment in a folder other than appointment folder"
#~ msgstr ""
#~ "Non puoi creare appuntamenti in una cartella diversa dalla cartella appuntamenti"

#~ msgid "Canada"
#~ msgstr "Canada"

#~ msgid "Canadian dollar"
#~ msgstr "Dollaro canadese"

#~ msgid "Cancel"
#~ msgstr "Annulla"

#~ msgid "Cancel search"
#~ msgstr "Annulla la ricerca"

#~ msgid "Canceled"
#~ msgstr "Annullata"

#~ msgid "Cannot find any messages this contact sent to you."
#~ msgstr "Impossibile trovare i messaggi che questo contatto ti ha inviato."

#~ msgid "Cannot find any messages you sent to this contact."
#~ msgstr "Impossibile trovare i messaggi che hai inviato a questo contatto."

#~ msgid "Cannot find user with given name."
#~ msgstr "Impossibile trovare l'utente con il nome specificato."

#~ msgid "Cannot move default folders."
#~ msgstr "Impossibile spostare le cartelle predefinite."

#~ msgid "Cannot move folder into itself."
#~ msgstr "Impossibile spostare una cartella dentro se stessa."

#~ msgid "Cannot move shared folder."
#~ msgstr "Impossibile spostare una cartella condivisa."

#~ msgid "Cannot move system folder."
#~ msgstr "Impossibile spostare una cartella di sistema."

#~ msgid "Cannot print this item"
#~ msgid_plural "Cannot print these items"
#~ msgstr[0] "Impossibile stampare questo elemento"
#~ msgstr[1] "Impossibile stampare questi elementi"

#~ msgid "Capacity"
#~ msgstr "Capacità"

#~ msgid "Cape Verde"
#~ msgstr "Capo Verde"

#~ msgid "Cards"
#~ msgstr "Biglietti da visita"

#~ msgid "Cart is empty."
#~ msgstr "Il carrello è vuoto."

#~ msgid "Categories"
#~ msgstr "Categorie"

#~ msgid "Categories..."
#~ msgstr "Categorie..."

#~ msgid "Categories:"
#~ msgstr "Categorie:"

#~ msgid "Category"
#~ msgstr "Categoria"

#~ msgid "Category names must be unique"
#~ msgstr "I nomi delle categorie devono essere univoci"

#~ msgid "Cayman Islands"
#~ msgstr "Isole Cayman"

#~ msgid "Cc"
#~ msgstr "Cc"

#~ msgid "Cc..."
#~ msgstr "Cc..."

#~ msgid "Cc:"
#~ msgstr "Cc:"

#~ msgid "Cell phone"
#~ msgstr "Telefono cellulare"

#~ msgid "Cell phone (alt)"
#~ msgstr "Cellulare (alt)"

#~ msgid "Cell phone (private)"
#~ msgstr "Telefono cellulare (privato)"

#~ msgid "Cell phone (private):"
#~ msgstr "Telefono cellulare (privato):"

#~ msgid "Cell phone:"
#~ msgstr "Telefono cellulare:"

#~ msgid "Center"
#~ msgstr "Centrato"

#~ msgid "Centered, no text wrapping"
#~ msgstr "Centrato, nessuna interruzione di testo"

#~ msgid "Central African Republic"
#~ msgstr "Repubblica Centrale Africana"

#~ msgid "Chad"
#~ msgstr "Chad"

#~ msgid "Change"
#~ msgstr "Modifica"

#~ msgid "Change View"
#~ msgstr "Cambia vista"

#~ msgid "Change confirmation status"
#~ msgstr "Cambia lo stato di conferma"

#~ msgid "Change due date"
#~ msgstr "Modifica la data di scadenza"

#~ msgid "Change folder"
#~ msgstr "Cambia cartella"

#~ msgid "Change password"
#~ msgstr "Cambia la password"

#~ msgid "Change password and sign out"
#~ msgstr "Cambia la password e disconnettiti"

#~ msgid "Change state"
#~ msgstr "Cambia lo stato"

#~ msgid "Change status"
#~ msgstr "Cambia stato"

#~ msgid "Change subscription"
#~ msgstr "Modifica sottoscrizione"

#~ msgid "Change view"
#~ msgstr "Cambia la vista"

#~ msgid "Changed by"
#~ msgstr "Modificato da"

#~ msgid "Changed due date"
#~ msgstr "Data di scadenza modificata"

#~ msgid "Changed on"
#~ msgstr "Modificato su"

#~ msgid "Changes have been saved"
#~ msgstr "Le modifiche sono state salvate"

#~ msgid "Changes have been saved."
#~ msgstr "Le modifiche sono state salvate."

#~ msgid "Character"
#~ msgstr "Carattere"

#~ msgid "Check"
#~ msgstr "Controlla"

#~ msgid "Check connection"
#~ msgstr "Verifica la connessione"

#~ msgid "Check for new messages every 'n' minutes"
#~ msgstr "Controlla la presenza di nuovi messaggi ogni 'n' minuti"

#~ msgid "Check for:"
#~ msgstr "Controlla per:"

#, fuzzy
#~ msgid "Checkboxes"
#~ msgstr "Commuta le caselle di selezione"

#~ msgid "Checking credentials... This may take a few seconds."
#~ msgstr "Controllo delle credenziali... Potrebbe richiedere qualche secondo."

#~ msgid "Children"
#~ msgstr "Figli"

#~ msgid "Children:"
#~ msgstr "Figli:"

#~ msgid "Chile"
#~ msgstr "Cile"

#~ msgid "China"
#~ msgstr "Cina"

#~ msgid "Choose Team"
#~ msgstr "Scegli squadra"

#~ msgid "Choose a new password for your account."
#~ msgstr "Scegli una nuova password per il tuo account"

#~ msgid "Christmas Island"
#~ msgstr "Isola Christmas"

#~ msgid "City"
#~ msgstr "Città"

#~ msgid "City (business)"
#~ msgstr "Città (lavoro)"

#~ msgid "City (private)"
#~ msgstr "Città (privato)"

#~ msgid "City:"
#~ msgstr "Città:"

#~ msgid "Classic"
#~ msgstr "Classica"

#~ msgid "Clean up"
#~ msgstr "Pulisci"

#~ msgid "Cleaning up... This may take a few seconds."
#~ msgstr "Pulizia in corso... Potrebbe richiedere qualche secondo."

#~ msgid "Clear cache"
#~ msgstr "Svuota la cache"

#~ msgid "Click for whole day appointment"
#~ msgstr "Clic per un appuntamento di una giornata intera"

#~ msgid "Click here for free trial."
#~ msgstr "Fai clic qui per la prova gratuita."

#~ msgid "Click here to add your account"
#~ msgstr "Fai clic qui per aggiungere il tuo account"

#~ msgid "Click here to quit the help center"
#~ msgstr "Fai clic qui per uscire dalla guida"

#~ msgid "Click on a sentence to choose when to repeat the appointment."
#~ msgstr "Fai clic su una frase per scegliere quando ripetere l'appuntamento."

#~ msgid "Click on the links to change the values."
#~ msgstr "Fai clic sui collegamenti per cambiare i valori."

#~ msgid "Click to authorize your account again"
#~ msgstr "Fai clic qui per autorizzare nuovamente il tuo account"

#~ msgid "Click to open."
#~ msgstr "Fai clic per aprire."

#~ msgid "Click to open. Drag to your desktop to download."
#~ msgstr "Fai clic per aprire. Trascina sul tuo desktop per scaricare."

#~ msgid "Click to retry"
#~ msgstr "Fai clic per riprovare"

#~ msgid "Click to retry later."
#~ msgstr "Fai clic per provare più tardi."

#~ msgid "Click to try again."
#~ msgstr "Fai clic per riprovare."

#~ msgid "Click to upload image"
#~ msgstr "Fai clic per caricare l'immagine"

#~ msgid ""
#~ "Client PC operating system: Latest Versions of Windows XP, Windows 7 (each with 32 + "
#~ "64 bit) (no support of Mac OS X clients with emulators), Windows 8"
#~ msgstr ""
#~ "Sistema operativo del PC client: ultime versioni di Windows XP, Windows 7 (per "
#~ "entrambi sia 32 che 64 bit) (nessun supporto per i client Mac OS X con emulatori), "
#~ "Windows 8"

#~ msgid ""
#~ "Client PC operation system: Latest Versions of Windows XP, Windows 7 (each with 32 + "
#~ "64 bit) (no support of Mac OS X clients with emulators)"
#~ msgstr ""
#~ "Sistema operativo del PC client: ultime versioni di Windows XP, Windows 7 (per "
#~ "entrambi sia 32 che 64 bit) (nessun supporto per i client Mac OS X con emulatori)"

#~ msgid "Close"
#~ msgstr "Chiudi"

#~ msgid "Close Window"
#~ msgstr "Chiudi finestra"

#~ msgid "Close all"
#~ msgstr "Chiudi tutto"

#~ msgid "Close configuration"
#~ msgstr "Chiudi configurazione"

#~ msgid "Close document"
#~ msgstr "Chiudi il documento"

#, fuzzy
#~| msgid "Folder view"
#~ msgid "Close folder view"
#~ msgstr "Vista della cartella"

#~ msgid "Close quick config"
#~ msgstr "Chiudi la configurazione rapida"

#~ msgid "Close this reminder"
#~ msgstr "Chiudi questo promemoria"

#~ msgid "Cocos (Keeling) Islands"
#~ msgstr "Isole Cocos (Keeling)"

#~ msgid "Collapse form"
#~ msgstr "Contrai modulo"

#~ msgid "Collect while reading E-Mails?"
#~ msgstr "Collezionare durante la lettura dei messaggi di posta?"

#~ msgid "Collect while sending E-Mails?"
#~ msgstr "Collezionare all'invio dei messaggi di posta?"

#~ msgid "Colombia"
#~ msgstr "Colombia"

#~ msgid "Color"
#~ msgstr "Colore"

#~ msgid "Color quoted lines"
#~ msgstr "Colora le righe citate"

#~ msgid "Comma Separated"
#~ msgstr "Separati da virgola"

#~ msgid "Comment"
#~ msgstr "Commento"

#~ msgid "Comment:"
#~ msgstr "Commento:"

#~ msgid "Comments"
#~ msgstr "Commenti"

#~ msgid "Comments:"
#~ msgstr "Commenti:"

#~ msgid "Commercial Register"
#~ msgstr "Registro commerciale"

#~ msgid "Commercial Register:"
#~ msgstr "Registro commerciale:"

#~ msgid "Common"
#~ msgstr "Generale"

#~ msgid "Common Emoji"
#~ msgstr "Emoji generiche"

#, fuzzy
#~| msgid "Compact view"
#~ msgid "Compact"
#~ msgstr "Vista compatta"

#~ msgid "Compact view"
#~ msgstr "Vista compatta"

#~ msgid "Companies"
#~ msgstr "Aziende"

#~ msgid "Company"
#~ msgstr "Azienda"

#~ msgid "Company:"
#~ msgstr "Azienda:"

#~ msgid "Compose"
#~ msgstr "Componi"

#, fuzzy
#~ msgid "Compose new email"
#~ msgstr "Componi un nuovo messaggio"

#~ msgid "Compose new mail"
#~ msgstr "Componi un nuovo messaggio"

#~ msgid "Conditions"
#~ msgstr "Condizioni"

#~ msgid "Configuration changed"
#~ msgstr "Configurazione modificata"

#~ msgid "Configuration damaged, please inform the administrator."
#~ msgstr "Configurazione danneggiata, informare l'amministratore."

#~ msgid "Confirm"
#~ msgstr "Conferma"

#~ msgid "Confirm new password"
#~ msgstr "Conferma la nuova password"

#~ msgid "Confirmation"
#~ msgstr "Conferma"

#~ msgid "Confirmation message"
#~ msgstr "Messaggio di conferma"

#~ msgid "Confirmation status"
#~ msgstr "Stato di conferma"

#~ msgid "Confirmed"
#~ msgstr "Confermata"

#~ msgid "Conflicts detected"
#~ msgstr "Conflitti rilevati"

#~ msgid "Conflicts with resources cannot be ignored"
#~ msgstr "Conflitti con risorse non possono essere ignorati"

#~ msgid "Conflicts:"
#~ msgstr "Conflitti:"

#~ msgid "Congo"
#~ msgstr "Congo"

#~ msgid "Connection failed! Please check your settings: "
#~ msgstr "Connessione non riuscita! Controlla le impostazioni: "

#~ msgid "Connector for Microsoft Outlook"
#~ msgstr "Connettore per Microsoft Outlook"

#~ msgid "Contact"
#~ msgstr "Contatto"

#~ msgid "Contact Details"
#~ msgstr "Dettagli contatto"

#~ msgid "Contact folder..."
#~ msgstr "Cartella di contatti..."

#~ msgid "Contact overview"
#~ msgstr "Riepilogo contatto"

#, fuzzy
#~ msgid "Contact pictures"
#~ msgstr "Contatti"

#~ msgid "Contact: %1$s"
#~ msgstr "Contatto: %1$s"

#~ msgid "Contacts"
#~ msgstr "Contatti"

#~ msgid "Contacts have been copied"
#~ msgstr "I contatti sono stati copiati"

#~ msgid "Contacts have been moved"
#~ msgstr "I contatti sono stati spostati"

#~ msgid "Contains"
#~ msgstr "Contiene"

#~ msgid "Content"
#~ msgstr "Contenuto"

#~ msgid "Content-Type:"
#~ msgstr "Tipo di contenuto:"

#~ msgid "Continue"
#~ msgstr "Continua"

#~ msgid "Conversations"
#~ msgstr "Conversazioni"

#~ msgctxt "app"
#~ msgid "Conversations"
#~ msgstr "Conversazioni"

#~ msgid "Cook Islands"
#~ msgstr "Isole Cook"

#~ msgid "Copy"
#~ msgstr "Copia"

#~ msgctxt "CC"
#~ msgid "Copy"
#~ msgid_plural "Copy"
#~ msgstr[0] "Copia"
#~ msgstr[1] "Copia"

#~ msgid "Copy (CC) to"
#~ msgstr "Copia (CC) a"

#~ msgid "Copy to"
#~ msgstr "Copia a"

#~ msgid "Copy to description"
#~ msgstr "Copia nella descrizione"

#~ msgid "Costa Rica"
#~ msgstr "Costa Rica"

#~ msgid "Costs must be between -%1$d and %1$d."
#~ msgstr "I costi devono essere compresi tra -%1$d e %1$d."

#~ msgid "Cote d'Ivoire"
#~ msgstr "Costa d'Avorio"

#~ msgid "Could not get a default folder for this application."
#~ msgstr "Impossibile ottenere una cartella predefinita per questa applicazione."

#~ msgid "Could not load all participants for this task."
#~ msgstr "Impossibile caricare tutti i partecipanti di questa attività."

#~ msgid "Could not load attachments for this contact."
#~ msgstr "Impossibile caricare gli allegati di questo contatto."

#~ msgid "Could not load attachments for this task."
#~ msgstr "Impossibile caricare gli allegati di questa attività."

#~ msgid "Could not load data"
#~ msgstr "Impossibile caricare i dati"

#~ msgid "Could not load new Tweets."
#~ msgstr "Impossibile caricare i nuovi tweet."

#~ msgid "Could not load this list"
#~ msgstr "Impossibile caricare questo elenco"

#~ msgid "Could not save auto forward"
#~ msgstr "Impossibile salvare l'inoltro automatico"

#~ msgid "Could not save settings"
#~ msgstr "Impossibile salvare le impostazioni"

#~ msgid "Could not save settings."
#~ msgstr "Impossibile salvare le impostazioni."

#~ msgid ""
#~ "Could not save settings. There have to be at least one user with administration "
#~ "rights."
#~ msgstr ""
#~ "Impossibile salvare le impostazioni. Ci deve essere almeno un utente con privilegi "
#~ "di amministrazione."

#~ msgid "Could not save vacation notice"
#~ msgstr "Impossibile salvare l'avviso di assenza"

#~ msgid "Couldn't load all contact images."
#~ msgstr "Impossibile caricare le immagini dei contatti."

#~ msgid "Couldn't load appointment data."
#~ msgstr "Impossibile caricare i dati dell'appuntamento."

#~ msgid "Couldn't load contact data."
#~ msgstr "Impossibile caricare i dati del contatto."

#~ msgid "Couldn't load file data."
#~ msgstr "Impossibile caricare i dati del file."

#~ msgid "Couldn't load folders."
#~ msgstr "Impossibile caricare le cartelle."

#~ msgid "Couldn't load subfolders."
#~ msgstr "Impossibile caricare le sottocartelle."

#~ msgid "Couldn't load that email."
#~ msgstr "Impossibile caricare il messaggio."

#~ msgid "Couldn't load that task."
#~ msgstr "Impossibile caricare l'attività."

#~ msgid "Couldn't load your auto forward."
#~ msgstr "Impossibile caricare il tuo inoltro automatico."

#~ msgid "Couldn't load your contact data."
#~ msgstr "Impossibile caricare i tuoi dati di contatto."

#~ msgid "Couldn't load your mail filters."
#~ msgstr "Impossibile caricare i filtri di posta."

#~ msgid "Couldn't load your vacation notice."
#~ msgstr "Impossibile caricare il tuo avviso di assenza."

#~ msgid "Country"
#~ msgstr "Nazione"

#~ msgid "Country (other)"
#~ msgstr "Nazione (altro)"

#~ msgid "Country (other):"
#~ msgstr "Nazione (altra):"

#~ msgid "Country:"
#~ msgstr "Nazione:"

#~ msgid "Create"
#~ msgstr "Crea"

#~ msgid "Create Appointment"
#~ msgstr "Crea appuntamento"

#~ msgid "Create a filter"
#~ msgstr "Crea un filtro"

#~ msgid "Create appointment"
#~ msgstr "Crea appuntamento"

#~ msgid "Create contact"
#~ msgstr "Crea contatto"

#~ msgid "Create distribution list"
#~ msgstr "Crea una lista di distribuzione"

#~ msgid "Create list"
#~ msgstr "Crea lista"

#~ msgid "Create new rule"
#~ msgstr "Crea nuova regola"

#~ msgid "Create new task"
#~ msgstr "Crea nuova attività"

#~ msgid "Create public appointments"
#~ msgstr "Crea appuntamenti pubblici"

#~ msgid "Create reminder"
#~ msgstr "Crea promemoria"

#~ msgid "Create task"
#~ msgstr "Crea attività"

#~ msgid "Created"
#~ msgstr "Creato"

#~ msgid "Created By:"
#~ msgstr "Creato da:"

#~ msgid "Created by"
#~ msgstr "Creato da"

#~ msgid "Created by:"
#~ msgstr "Creato da:"

#~ msgid "Created on"
#~ msgstr "Creato il"

#~ msgid "Created on %1$s by %2$s, last changed on %3$s by %4$s"
#~ msgstr "Creato il %1$s da %2$s, ultima modifica il %3$s di %4$s"

#~ msgid "Created on:"
#~ msgstr "Creato il:"

#~ msgid ""
#~ "Created private folder '%1$s' in %2$s and subscribed successfully to shared folder"
#~ msgstr ""
#~ "La cartella privata '%1$s' è stata creata in %2$s e sottoscritta correttamente nella "
#~ "cartella condivisa"

#~ msgctxt "help"
#~ msgid "Creating Files"
#~ msgstr "Creazione file"

#~ msgid "Creating a note"
#~ msgstr "Creare una nota"

#~ msgid "Creation date:"
#~ msgstr "Data di creazione:"

#~ msgid "Croatia"
#~ msgstr "Croazia"

#~ msgid "Cuba"
#~ msgstr "Cuba"

#~ msgid "Currency"
#~ msgstr "Valuta"

#~ msgid "Current Costs:"
#~ msgstr "Costi correnti:"

#~ msgid "Current costs:"
#~ msgstr "Costi correnti:"

#~ msgid "Current duration:"
#~ msgstr "Durata corrente:"

#~ msgid "Current page and total page count"
#~ msgstr "Pagina corrente e numero totale delle pagine"

#~ msgid "Current version"
#~ msgstr "Versione attuale"

#~ msgid "Current week"
#~ msgstr "Settimana attuale"

#~ msgid "Current week, next week"
#~ msgstr "Settimana attuale, prossima settimana"

#~ msgid "Current week, next week, 10 later"
#~ msgstr "Settimana attuale, prossima settimana, 10 successivi"

#~ msgid "Current week, next week, 15 later"
#~ msgstr "Settimana attuale, prossima settimana, 15 successivi"

#~ msgid "Current week, next week, 20 later"
#~ msgstr "Settimana attuale, prossima settimana, 20 successivi"

#~ msgid "Current week, next week, 5 later"
#~ msgstr "Settimana attuale, prossima settimana, 5 successivi"

#~ msgid "Current zoom factor"
#~ msgstr "Fattore d'ingrandimento corrente"

#~ msgid "Custom"
#~ msgstr "Personalizzata"

#~ msgid "Custom form"
#~ msgstr "Modulo personalizzato"

#~ msgid "Customize this page"
#~ msgstr "Personalizza questa pagina"

#~ msgid "Cut"
#~ msgstr "Taglia"

#~ msgid "Cyprus"
#~ msgstr "Cipro"

#~ msgid "Czech"
#~ msgstr "Ceco"

#~ msgid "Czech Republic"
#~ msgstr "Repubblica Ceca"

#~ msgid "DKK"
#~ msgstr "DKK"

#~ msgid "Danish"
#~ msgstr "Danese"

#~ msgid "Dark blue"
#~ msgstr "Blu scuro"

#~ msgid "Dark red"
#~ msgstr "Rosso scuro"

#~ msgid "Darker"
#~ msgstr "Più scuro"

#~ msgid "Data imported successfully"
#~ msgstr "Dati importati correttamente"

#~ msgid "Data only partially imported ( %1$s of %2$s records)"
#~ msgstr "Dati importati solo parzialmente (%1$s di %2$s record)"

#~ msgid "Date"
#~ msgstr "Data"

#~ msgid "Date completed"
#~ msgstr "Data di completamento"

#~ msgid "Date format:"
#~ msgstr "Formato data:"

#~ msgid "Date of birth"
#~ msgstr "Data di nascita"

#~ msgid "Date of birth:"
#~ msgstr "Data di nascita:"

#~ msgid "Date:"
#~ msgstr "Data:"

#~ msgid "Day"
#~ msgstr "Giorno"

#~ msgid "Day View"
#~ msgstr "Vista Giorno"

#~ msgid "Days"
#~ msgstr "Giorni"

#~ msgid "Debug"
#~ msgstr "Debug"

#~ msgid "December"
#~ msgstr "Dicembre"

#~ msgid "Decline"
#~ msgstr "Rifiuta"

#~ msgid "Decline counter proposal"
#~ msgstr "Rifiuta controproposta"

#~ msgid "Declined"
#~ msgstr "Rifiutata"

#~ msgid "Default E-Mail font size?"
#~ msgstr "Dimensione predefinita del carattere dei messaggi di posta?"

#~ msgid "Default E-Mail font?"
#~ msgstr "Carattere predefinito dei messaggi di posta"

#~ msgid "Default Theme"
#~ msgstr "Tema predefinito"

#~ msgid "Default address"
#~ msgstr "Indirizzo predefinito"

#~ msgid "Default app after sign in"
#~ msgstr "Applicazione predefinita dopo l'accesso"

#~ msgid "Default calendar view"
#~ msgstr "Vista predefinita di calendario"

#~ msgid "Default reminder"
#~ msgstr "Promemoria predefinito"

#~ msgid "Default sender address"
#~ msgstr "Indirizzo mittente predefinito"

#~ msgid "Default sender address:"
#~ msgstr "Indirizzo mittente predefinito:"

#~ msgid "Default view"
#~ msgstr "Vista predefinita"

#~ msgid "Default view for Spam folder:"
#~ msgstr "Vista predefinita per la cartella posta indesiderata:"

#~ msgid "Deferred"
#~ msgstr "Rinviata"

#~ msgid "Delay before a hover is displayed"
#~ msgstr "Ritardo prima di visualizzare l'elemento a comparsa"

#~ msgid "Delete"
#~ msgstr "Elimina"

#~ msgid "Delete Attachment"
#~ msgstr "Elimina allegato"

#~ msgid "Delete Columns"
#~ msgstr "Elimina colonne"

#~ msgid "Delete Contact"
#~ msgstr "Elimina contatto"

#~ msgid "Delete Drawing"
#~ msgstr "Elimina disegno"

#~ msgid "Delete E-Mail"
#~ msgstr "Elimina messaggio"

#~ msgid "Delete E-Mails"
#~ msgstr "Elimina messaggi di posta"

#~ msgid "Delete Folder"
#~ msgstr "Elimina cartella"

#~ msgid "Delete Publication"
#~ msgid_plural "Delete Publications"
#~ msgstr[0] "Elimina pubblicazione"
#~ msgstr[1] "Elimina pubblicazioni"

#~ msgid "Delete Resource"
#~ msgid_plural "Delete Resources"
#~ msgstr[0] "Elimina risorsa"
#~ msgstr[1] "Elimina risorse"

#~ msgid "Delete Rows"
#~ msgstr "Elimina righe"

#~ msgid "Delete Rule"
#~ msgid_plural "Delete Rules"
#~ msgstr[0] "Elimina regola"
#~ msgstr[1] "Elimina regole"

#~ msgid "Delete Task"
#~ msgstr "Elimina attività"

#~ msgid "Delete a Subreddit"
#~ msgstr "Elimina un subreddit"

#~ msgid "Delete a blog"
#~ msgstr "Elimina un blog"

#~ msgid "Delete a feed"
#~ msgstr "Elimina una fonte"

#~ msgid "Delete a group of feeds"
#~ msgstr "Elimina un gruppo di fonti"

#~ msgid "Delete a stream"
#~ msgstr "Elimina un flusso"

#~ msgid "Delete account"
#~ msgstr "Elimina account"

#~ msgid "Delete all accounts"
#~ msgstr "Elimina tutti gli account"

#~ msgid "Delete appointment"
#~ msgstr "Elimina l'appuntamento"

#~ msgid "Delete contact"
#~ msgid_plural "Delete contacts"
#~ msgstr[0] "Elimina contatto"
#~ msgstr[1] "Elimina contatti"

#~ msgid "Delete drawing object"
#~ msgstr "Elimina oggetto di disegno"

#~ msgid "Delete feed"
#~ msgstr "Elimina fonte"

#~ msgid "Delete group"
#~ msgstr "Elimina gruppo"

#~ msgid "Delete selected columns"
#~ msgstr "Elimina le colonne selezionate"

#~ msgid "Delete selected rows"
#~ msgstr "Elimina le righe selezionate"

#~ msgid "Delete the draft after sending."
#~ msgstr "Elimina la bozza dopo l'invio."

#~ msgid "Delete version"
#~ msgstr "Elimina versione"

#~ msgid "Delete whole series"
#~ msgstr "Elimina l'intera serie"

#~ msgid "Delete widget"
#~ msgstr "Elimina widget"

#~ msgid "Deleting messages on local storage also deletes them on server"
#~ msgstr "L'eliminazione dei messaggi dal disco locale li elimina anche dal server"

#~ msgid "Demote One Level"
#~ msgstr "Scendi di un livello"

#~ msgid "Department"
#~ msgstr "Reparto"

#~ msgid "Department:"
#~ msgstr "Reparto:"

#~ msgid "Descending"
#~ msgstr "Decrescente"

#~ msgid "Description"
#~ msgstr "Descrizione"

#~ msgid "Description has been copied"
#~ msgstr "La descrizione è stata copiata"

#~ msgid "Description:"
#~ msgstr "Descrizione:"

#~ msgid "Destination"
#~ msgstr "Destinazione"

#~ msgid "Destination folder:"
#~ msgstr "Cartella di destinazione:"

#~ msgid "Detach file"
#~ msgstr "Sgancia file"

#~ msgid "Detail"
#~ msgstr "Dettagli"

#~ msgid "Detail Information for Publication"
#~ msgstr "Informazioni dettagliate per la pubblicazione"

#~ msgid "Detail information for publication"
#~ msgstr "Informazioni dettagliate per la pubblicazione"

#~ msgid ""
#~ "Detailed guides for all modules are located in the help section of the settings."
#~ msgstr ""
#~ "Guide dettagliate per tutti i moduli sono disponibili nella sezione di aiuto delle "
#~ "impostazioni."

#~ msgid ""
#~ "Detailed information can be found in the Import section of the online help or the "
#~ "user manual."
#~ msgstr ""
#~ "Informazioni dettagliate sono disponibili nella sezione Importazione della guida in "
#~ "linea o del manuale utente."

#~ msgid "Details"
#~ msgstr "Dettagli"

#~ msgid "Details:"
#~ msgstr "Dettagli:"

#~ msgid "Direct link"
#~ msgstr "Collegamento diretto"

#~ msgid "Direct link: %1$s"
#~ msgstr "Collegamento diretto: %1$s"

#~ msgid "Direct message"
#~ msgstr "Messaggio diretto"

#~ msgid "Disable"
#~ msgstr "Disabilita"

#~ msgid "Disable all"
#~ msgstr "Disabilita tutto"

#~ msgid "Disable widget"
#~ msgstr "Disabilita widget"

#~ msgid "Disabled"
#~ msgstr "Disabilitata"

#~ msgid "Discard"
#~ msgstr "Scarta"

#~ msgid "Discard changes"
#~ msgstr "Scarta le modifiche"

#~ msgid "Display"
#~ msgstr "Visualizza"

#~ msgid "Display Name"
#~ msgstr "Nome visualizzato"

#~ msgid "Display area"
#~ msgstr "Area di visualizzazione"

#~ msgid "Display as"
#~ msgstr "Visualizza come"

#~ msgid "Display as:"
#~ msgstr "Visualizza come:"

#~ msgid "Display emoticons as graphics in text emails"
#~ msgstr "Visualizza le emoticon come elementi grafici nei messaggi testuali"

#~ msgid "Display name"
#~ msgstr "Nome visualizzato"

#~ msgid "Display of names"
#~ msgstr "Visualizzazione dei nomi"

#~ msgid "Displayed name"
#~ msgstr "Nome visualizzato"

#~ msgid "Displaying information"
#~ msgstr "Visualizzare le informazioni"

#~ msgid "Distance"
#~ msgstr "Distanza"

#~ msgid "Distribution List"
#~ msgstr "Lista di distribuzione"

#~ msgid "Distribution list"
#~ msgstr "Lista di distribuzione"

#~ msgid "Distribution list has been saved"
#~ msgstr "La lista di distribuzione è stata salvata"

#~ msgid "Djibouti"
#~ msgstr "Gibuti"

#~ msgid "Do the following:"
#~ msgstr "Effettua ciò che segue:"

#~ msgid "Do you really want to change the file extension from  \".%1$s\" to \".%2$s\" ?"
#~ msgstr "Vuoi davvero cambiare l'estensione del file da \".%1$s\" a \".%2$s\"?"

#~ msgid "Do you really want to delete folder \"%s\"?"
#~ msgstr "Vuoi davvero eliminare la cartella \"%s\"?"

#~ msgid "Do you really want to delete the following blog?"
#~ msgstr "Vuoi davvero eliminare il blog seguente?"

#~ msgid "Do you really want to delete the following feed?"
#~ msgstr "Vuoi davvero eliminare la fonte seguente?"

#~ msgid "Do you really want to delete the following group of feeds?"
#~ msgstr "Vuoi davvero eliminare il seguente gruppo di fonti?"

#~ msgid "Do you really want to delete the following stream?"
#~ msgstr "Vuoi davvero eliminare il flusso seguente?"

#~ msgid "Do you really want to delete the following subreddit?"
#~ msgstr "Vuoi davvero eliminare il subreddit seguente?"

#~ msgid "Do you really want to delete these items?"
#~ msgstr "Vuoi davvero eliminare questi elementi?"

#~ msgid "Do you really want to delete this account?"
#~ msgstr "Vuoi davvero eliminare questo account?"

#~ msgid "Do you really want to delete this contact?"
#~ msgstr "Vuoi davvero eliminare questo contatto?"

#~ msgid "Do you really want to delete this distribution list?"
#~ msgstr "Sei sicuro di voler eliminare questa lista di distribuzione?"

#~ msgid "Do you really want to delete this file?"
#~ msgid_plural "Do you really want to delete these files?"
#~ msgstr[0] "Vuoi davvero eliminare questo file?"
#~ msgstr[1] "Vuoi davvero eliminare questi file?"

#~ msgid "Do you really want to delete this task?"
#~ msgid_plural "Do you really want to delete this tasks?"
#~ msgstr[0] "Vuoi davvero eliminare questa attività?"
#~ msgstr[1] "Vuoi davvero eliminare queste attività?"

#~ msgid "Do you really want to delete this widget?"
#~ msgstr "Vuoi davvero eliminare questo widget?"

#~ msgid "Do you really want to discard this mail?"
#~ msgstr "Vuoi davvero scartare questo messaggio?"

#~ msgid "Do you really want to discard your changes?"
#~ msgstr "Vuoi davvero scartare le tue modifiche?"

#~ msgid "Do you really want to empty folder \"%s\"?"
#~ msgstr "Vuoi davvero svuotare la cartella \"%s\"?"

#~ msgid "Do you really want to remove the extension \".%1$s\" from your filename?"
#~ msgstr "Vuoi davvero rimuovere l'estensione \".%1$s\" dal nome del file?"

#, fuzzy
#~| msgid ""
#~| "Do you want to edit the whole series or just one appointment within the series?"
#~ msgid ""
#~ "Do you want to confirm the whole series or just one appointment within the series?"
#~ msgstr "Vuoi modificare l'intera serie o solo un appuntamento della serie?"

#~ msgid ""
#~ "Do you want to delete the whole recurrence or a single instance of the recurrence?"
#~ msgstr "Vuoi eliminare l'intera ricorrenza o una singola istanza della ricorrenza?"

#~ msgid ""
#~ "Do you want to delete the whole recurrence or single instances of the recurrence?"
#~ msgstr "Vuoi eliminare l'intera ricorrenza o singole istanze della ricorrenza?"

#~ msgid ""
#~ "Do you want to delete the whole series or just one appointment within the series?"
#~ msgstr "Vuoi eliminare l'intera serie o solo un appuntamento della serie?"

#~ msgid "Do you want to delete this appointment?"
#~ msgstr "Vuoi davvero eliminare questo appuntamento?"

#~ msgid ""
#~ "Do you want to edit the whole recurrence or a single recurrence appointment? Please "
#~ "note when changing a serial appointment, exceptions to the recurrence are reset."
#~ msgstr ""
#~ "Vuoi modificare l'intera ricorrenza o il singolo appuntamento della ricorrenza? Nota "
#~ "che la modifica di appuntamenti in serie azzererà le eccezioni alla ricorrenza."

#~ msgid ""
#~ "Do you want to edit the whole recurrence or single instances of the recurrence? "
#~ "Please note when changing a serial appointment, exceptions to the recurrence are "
#~ "reset."
#~ msgstr ""
#~ "Vuoi modificare l'intera ricorrenza o singole istanze della ricorrenza? Nota che la "
#~ "modifica di appuntamenti in serie azzererà le eccezioni alla ricorrenza."

#~ msgid ""
#~ "Do you want to edit the whole series or a single series appointment? Please note "
#~ "when changing a serial appointment, exceptions to the series are reset."
#~ msgstr ""
#~ "Vuoi modificare l'intera serie o il singolo appuntamento della serie? Nota che la "
#~ "modifica di appuntamenti in serie azzererà le eccezioni alla serie."

#~ msgid "Do you want to edit the whole series or just one appointment within the series?"
#~ msgstr "Vuoi modificare l'intera serie o solo un appuntamento della serie?"

#~ msgid "Do you want to keep the draft after sending this mail?"
#~ msgstr "Vuoi conservare la bozza dopo l'invio di questo messaggio?"

#~ msgid "Do you want to permanently delete this mail?"
#~ msgid_plural "Do you want to permanently delete these mails?"
#~ msgstr[0] "Vuoi eliminare definitivamente questo messaggio?"
#~ msgstr[1] "Vuoi eliminare definitivamente questi messaggi?"

#~ msgid "Do you want to save your configuration?"
#~ msgstr "Vuoi salvare la configurazione?"

#~ msgid "Do you want to send a delivery receipt?"
#~ msgstr "Vuoi inviare una notifica di consegna?"

#~ msgid "Document"
#~ msgstr "Documento"

#~ msgid "Document name"
#~ msgstr "Nome del documento"

#~ msgid "Document saved in folder \"%1$s\"."
#~ msgstr "Documento salvato nella cartella \"%1$s\"."

#~ msgctxt "app"
#~ msgid "Documents"
#~ msgstr "Documenti"

#~ msgid "Does not match"
#~ msgstr "Non corrisponde"

#~ msgid "Does not match regex"
#~ msgstr "Non corrisponde all'espressione regolare"

#~ msgid "Dominica"
#~ msgstr "Dominica"

#~ msgid "Dominican Republic"
#~ msgstr "Repubblica Dominicana"

#~ msgid "Don't show again"
#~ msgstr "Non mostrare ancora"

#~ msgid "Done"
#~ msgstr "Completata"

#~ msgid "Double"
#~ msgstr "Doppia"

#, fuzzy
#~ msgid "Doubleclick in this row for whole day appointment"
#~ msgstr "Clic per un appuntamento di una giornata intera"

#~ msgid "Down"
#~ msgstr "Giù"

#~ msgid "Download"
#~ msgstr "Scarica"

#~ msgid "Download Updater"
#~ msgstr "Scarica programma di aggiornamento"

#~ msgid "Download install file (for Windows)"
#~ msgstr "Scarica il file di installazione (per Windows)"

#~ msgid "Downloads"
#~ msgstr "Scaricamenti"

#~ msgid "Drafts folder"
#~ msgstr "Cartella delle bozze"

#~ msgid "Drag to reorder widget"
#~ msgstr "Trascina per riposizionare il widget"

#~ msgid "Drawing"
#~ msgstr "Disegno"

#~ msgid "Drawing Position"
#~ msgstr "Posizione disegno"

#~ msgid "Drawing position"
#~ msgstr "Posizione del disegno"

#~ msgctxt "app"
#~ msgid "Drive"
#~ msgstr "Drive"

#~ msgctxt "help"
#~ msgid "Drive Settings"
#~ msgstr "Impostazioni Drive"

#, fuzzy
#~ msgid "Drop EML file here for import"
#~ msgstr "Rilascia qui per importare il messaggio"

#~ msgid "Drop here to import this mail"
#~ msgstr "Rilascia qui per importare il messaggio"

#~ msgid "Drop here to upload a <b class=\"dndignore\">new attachment</b>"
#~ msgstr "Rilascia qui per caricare un <b class=\"dndignore\">nuovo allegato</b>"

#~ msgid "Drop here to upload a <b class=\"dndignore\">new file</b>"
#~ msgstr "Rilascia qui per caricare un <b class=\"dndignore\">nuovo file</b>"

#~ msgid "Drop here to upload a <b class=\"dndignore\">new version</b>"
#~ msgstr "Rilascia qui per caricare una <b class=\"dndignore\">nuova versione</b>"

#~ msgid "Drop here to upload a <b class=\"dndignore\">new version</b> of \"%1$s\""
#~ msgstr ""
#~ "Rilascia qui per caricare una <b class=\"dndignore\">nuova versione</b> di \"%1$s\""

#~ msgid "Drop here to upload a <b class='dndignore'>new attachment</b>"
#~ msgstr "Rilascia qui per caricare un <b class='dndignore'>nuovo allegato</b>"

#~ msgid "Drop the file anywhere to add attachment"
#~ msgstr "Rilascia il file in un punto qualsiasi per aggiungere l'allegato"

#~ msgid "Dropdown"
#~ msgstr "Elenco a discesa"

#~ msgid "Due"
#~ msgstr "Scadenza"

#~ msgid "Due %1$s"
#~ msgstr "Scade il %1$s"

#~ msgid "Due date"
#~ msgstr "Data di scadenza"

#~ msgid "Due date:"
#~ msgstr "Data scadenza:"

#~ msgid "Due in %d day."
#~ msgid_plural "Due in %d days."
#~ msgstr[0] "Scade in %d giorni."
#~ msgstr[1] "Scade in %d giorni."

#~ msgid "Due on %1$s"
#~ msgstr "Scade il %1$s"

#~ msgid "Due today!"
#~ msgstr "Scade oggi!"

#~ msgid "Dutch (Netherlands)"
#~ msgstr "Olandese (Paesi Bassi)"

#~ msgid "Dynamic resizing..."
#~ msgstr "Ridimensionamento dinamico..."

#~ msgid "E-Mail"
#~ msgstr "Posta elettronica"

#~ msgid "E-Mail (business):"
#~ msgstr "Posta elettronica (lavoro):"

#~ msgid "E-Mail (other)"
#~ msgstr "Email (altro)"

#~ msgid "E-Mail (other):"
#~ msgstr "Posta elettronica (altro):"

#~ msgid "E-Mail (private)"
#~ msgstr "Posta elettronica (privato)"

#~ msgid "E-Mail (private):"
#~ msgstr "Posta elettronica (privato):"

#~ msgctxt "help"
#~ msgid "E-Mail Settings"
#~ msgstr "Impostazioni di posta elettronica"

#~ msgid "E-Mail:"
#~ msgstr "Indirizzo:"

#~ msgid "EB"
#~ msgstr "EB"

#~ msgid "EEE, %s"
#~ msgstr "EEE, %s"

#~ msgid "EEEE, %s"
#~ msgstr "EEEE, %s"

#~ msgid "EUR"
#~ msgstr "EUR"

#~ msgid "Each"
#~ msgstr "Ogni"

#~ msgid "Each %s Day"
#~ msgstr "Ogni %s giorno"

#~ msgid "Each %s weeks on %s"
#~ msgstr "Ogni %s settimane il %s"

#~ msgid "Each %s. %s"
#~ msgstr "Ogni %s° %s"

#~ msgid "Ecuador"
#~ msgstr "Ecuador"

#~ msgid "Edit"
#~ msgstr "Modifica"

#~ msgid "Edit Appointment"
#~ msgstr "Modifica appuntamento"

#~ msgid "Edit Contact"
#~ msgstr "Modifica contatto"

#~ msgid "Edit Distribution List"
#~ msgstr "Modifica lista di distribuzione"

#~ msgid "Edit Flickr photo stream"
#~ msgstr "Modifica un flusso di foto di Flickr"

#~ msgid "Edit Furigana"
#~ msgstr "Modifica Furigana"

#~ msgid "Edit InfoItem"
#~ msgstr "Modifica elemento informativo"

#~ msgid "Edit Mode"
#~ msgstr "Modalità modifica"

#~ msgid "Edit Tumblr feed"
#~ msgstr "Modifica fonte Tumblr"

#~ msgid "Edit a Subreddit"
#~ msgstr "Modifica un subreddit"

#~ msgid "Edit a blog"
#~ msgstr "Modifica un blog"

#~ msgid "Edit a group of feeds"
#~ msgstr "Modifica un gruppo di fonti"

#~ msgid "Edit appointment"
#~ msgstr "Modifica appuntamento"

#~ msgid "Edit as new"
#~ msgstr "Modifica come nuovo"

#~ msgid "Edit description"
#~ msgstr "Modifica descrizione"

#~ msgid "Edit draft"
#~ msgstr "Modifica bozza"

#~ msgid "Edit feed"
#~ msgstr "Modifica fonte"

#~ msgid "Edit rule"
#~ msgstr "Modifica regola"

#~ msgid "Edit signature"
#~ msgstr "Modifica firma"

#~ msgid "Edit task"
#~ msgstr "Modifica attività"

#~ msgid "Edit to set a name."
#~ msgstr "Modifica per impostare un nome."

#~ msgid "Editor"
#~ msgstr "Editor"

#~ msgid "Editor feature set:"
#~ msgstr "Funzionalità dell'editor:"

#~ msgid "El Salvador"
#~ msgstr "El Salvador"

#~ msgid "Email"
#~ msgstr "Indirizzo di posta"

#~ msgid "Email 1"
#~ msgstr "Indirizzo di posta 1"

#~ msgid "Email 1 / Phone number"
#~ msgstr "Email 1 / Numero di telefono"

#~ msgid "Email 2"
#~ msgstr "Indirizzo di posta 2"

#~ msgid "Email 3"
#~ msgstr "Indirizzo di posta 3"

#~ msgid "Email Address:"
#~ msgstr "Indirizzo di posta elettronica:"

#~ msgid "Email address"
#~ msgstr "Indirizzo di posta elettronica"

#~ msgid "Email addresses"
#~ msgstr "Indirizzi di posta elettronica"

#, fuzzy
#~ msgid "Email from %1$s: %2$s"
#~ msgstr "Annualmente il %2$d %1$s"

#~ msgid "Email notification for Accept/Declined"
#~ msgstr "Messaggio di notifica per Accettato/Rifiutato"

#~ msgid "Email notification for New, Changed, Deleted?"
#~ msgstr "Messaggio di notifica per Nuovo, Modificato, Eliminato?"

#~ msgid "Email notification for appointment"
#~ msgstr "Messaggio di notifica per l'appuntamento"

#~ msgid "Email notification for appointment creator?"
#~ msgstr "Messaggio di notifica per chi ha creato l'appuntamento?"

#~ msgid "Email notification for appointment participant?"
#~ msgstr "Messaggio di notifica per il partecipante all'appuntamento?"

#~ msgid "Email notification for task"
#~ msgstr "Messaggio di notifica per le attività"

#~ msgid "Email notification for task creator?"
#~ msgstr "Messaggio di notifica per chi ha creato l'attività?"

#~ msgid "Email notification for task participant?"
#~ msgstr "Messaggio di notifica per il partecipante all'attività?"

#~ msgid "Emails cannot be put into trash folder while your mail quota is exceeded."
#~ msgstr ""
#~ "I messaggi di posta non possono essere cestinati quando si è superata la quota."

#~ msgid "Embedded windows"
#~ msgstr "Finestre integrate"

#~ msgid "Employee ID"
#~ msgstr "Matricola dell'impiegato"

#~ msgid "Employee ID:"
#~ msgstr "Matricola dell'impiegato:"

#~ msgid "Employee type"
#~ msgstr "Tipo di impiegato"

#~ msgctxt "vgrid"
#~ msgid "Empty"
#~ msgstr "Vuoto"

#~ msgid "Empty folder"
#~ msgstr "Svuota cartella"

#~ msgid "Empty name and description found."
#~ msgstr "Sono stati trovati un nome utente e una descrizione vuoti."

#~ msgid "Emptying folder... This may take a few seconds."
#~ msgstr "Svuotamento della cartella... Potrebbe richiedere qualche secondo."

#~ msgid "Enable"
#~ msgstr "Abilita"

#~ msgid "Enable Calendar Hover"
#~ msgstr "Abilita l'elemento a comparsa del calendario"

#~ msgid "Enable Contacts Hover"
#~ msgstr "Abilita l'elemento a comparsa dei contatti"

#~ msgid "Enable E-Mail Hover"
#~ msgstr "Abilita l'elemento a comparsa della posta elettronica"

#~ msgid "Enable E-Mail Hover?"
#~ msgstr "Abilitare l'elemento a comparsa della posta elettronica?"

#~ msgid "Enable Infostore Hover"
#~ msgstr "Abilita l'elemento a comparsa del deposito informazioni"

#~ msgid "Enable Plugin"
#~ msgstr "Abilita plugin"

#~ msgid "Enable Tasks Hover"
#~ msgstr "Abilita l'elemento a comparsa delle attività"

#~ msgid "Enable auto completion of E-Mail addresses?"
#~ msgstr "Abilitare il completamento automatico degli indirizzi di posta?"

#~ msgid "Enable calendar hovers"
#~ msgstr "Abilita gli elementi a comparsa del calendario"

#~ msgid "Enable start page hovers"
#~ msgstr "Abilita gli elementi a comparsa della pagina iniziale"

#~ msgid "Enable visual effects"
#~ msgstr "Abilita effetti visivi"

#~ msgid "Enabled"
#~ msgstr "Abilitato"

#~ msgid "Enabled for all mail folders"
#~ msgstr "Abilitata per tutte le cartelle di posta"

#~ msgid "Enabled for inbox only"
#~ msgstr "Abilitata solo per la posta in arrivo"

#~ msgid "Enabled for the following addresses"
#~ msgstr "Abilitato per i seguenti indirizzi"

#~ msgid ""
#~ "Enables offline access to e-mail, calendar, tasks, and contacts folders. Any changes "
#~ "that are made using Microsoft Outlook offline will be automatically synchronized the "
#~ "next time you go online:"
#~ msgstr ""
#~ "Abilita l'accesso non in linea a posta elettronica, calendario, attività e cartelle "
#~ "di contatti. Qualsiasi modifica apportata utilizzando Microsoft Outlook in modalità "
#~ "non in linea, sarà sincronizzata automaticamente la prossima volta che tornerai in "
#~ "linea:"

#~ msgid "End"
#~ msgstr "Finisce"

#~ msgid "End date is before start date"
#~ msgstr "La data finale precede la data iniziale"

#~ msgid "End date:"
#~ msgstr "Data finale:"

#~ msgid "End of working time"
#~ msgstr "Ora di fine della giornata lavorativa"

#~ msgid "End time is before start time"
#~ msgstr "L'orario finale precede l'orario iniziale"

#~ msgid "End:"
#~ msgstr "Fine:"

#~ msgid "Ends at"
#~ msgstr "Finisce alle"

#~ msgid "Ends at:"
#~ msgstr "Termina alle:"

#~ msgid "Ends on"
#~ msgstr "Finisce il"

#~ msgid "English (US)"
#~ msgstr "Inglese (US)"

#~ msgid "Enhanced"
#~ msgstr "Migliorato"

#~ msgid "Enter Image URL"
#~ msgstr "Digita URL dell'immagine"

#~ msgid "Enter URL"
#~ msgstr "Digita l'URL"

#~ msgid "Enter a comment"
#~ msgstr "Inserisci un commento"

#~ msgid "Enter additional data"
#~ msgstr "Inserisci dati aggiuntivi"

#~ msgid "Enter document title here"
#~ msgstr "Digita qui il titolo del documento"

#~ msgid "Enter general data"
#~ msgstr "Inserisci dati generali"

#~ msgid "Enter personal data"
#~ msgstr "Inserisci dati personali"

#~ msgid "Enter the E-Mail text below the subject."
#~ msgstr "Digitare il testo del messaggio sotto l'oggetto."

#~ msgid ""
#~ "Enter the E-Mail text below the subject. If the text format was set to HTMl in the "
#~ "options, you can format the E-Mail text. To do so select a text part and then click "
#~ "an icon in the formatting bar."
#~ msgstr ""
#~ "Digitare il testo del messaggio sotto l'oggetto. Se il formato del testo è stato "
#~ "impostato a HTML nelle opzioni, è possibile formattare il testo del messaggio. Per "
#~ "farlo, selezionare una parte del testo e fare clic su un'icona della barra di "
#~ "formattazione."

#~ msgid ""
#~ "Enter the recipient's name on the top left side. As soon as you typed the first "
#~ "letters, suggestions from the address books are displayed. To accept a recipient "
#~ "suggestion, click on it."
#~ msgstr ""
#~ "Digitare il nome del destinatario in alto a sinistra. Non appena si digitano le "
#~ "prime lettere, saranno mostrati suggerimenti dalle rubriche. Per accettare un "
#~ "destinatario suggerito, fare clic su di esso."

#~ msgid "Enter the subject on the right side of the recipient."
#~ msgstr "Digitare l'oggetto a destra del destinatario."

#~ msgid "Enter visible text"
#~ msgstr "Digita il testo visibile"

#~ msgid "Enter your version comment:"
#~ msgstr "Inserisci un commento della versione:"

#~ msgid "Entire thread"
#~ msgstr "Intera conversazione"

#~ msgid "Envelope"
#~ msgstr "Busta"

#~ msgid "Equatorial Guinea"
#~ msgstr "Guinea Equatoriale"

#~ msgid "Eritrea"
#~ msgstr "Eritrea"

#~ msgid "Error"
#~ msgstr "Errore"

#~ msgid "Error log"
#~ msgstr "Log di errore"

#~ msgid "Error-ID: %1$s"
#~ msgstr "ID Errore: %1$s"

#~ msgid "Error:"
#~ msgstr "Errore:"

#~ msgid "Error: %1$s doesn't support routing from %2$s"
#~ msgstr "Errore: %1$s non supporta il percorso da %2$s"

#~ msgid "Error: %1$s doesn't support routing to %2$s"
#~ msgstr "Errore: %1$s non supporta il percorso per %2$s"

#~ msgid "Error: %2$s"
#~ msgstr "Errore: %2$s"

#~ msgid "Errors"
#~ msgstr "Errori"

#~ msgid "Estimated Costs:"
#~ msgstr "Costi stimati:"

#~ msgid "Estimated Duration:"
#~ msgstr "Durata stimata:"

#~ msgid "Estimated costs"
#~ msgstr "Costi stimati"

#~ msgid "Estimated duration in minutes"
#~ msgstr "Durata stimata in minuti"

#~ msgid "Estonia"
#~ msgstr "Estonia"

#~ msgid "Ethiopia"
#~ msgstr "Etiopia"

#~ msgid "Euro"
#~ msgstr "Euro"

#~ msgid "Every"
#~ msgstr "Ogni"

#~ msgid "Every %1$d days"
#~ msgstr "Ogni %1$d giorni"

#~ msgid "Every %1$d months on day %2$d"
#~ msgstr "Ogni %1$d mesi il %2$d giorno"

#~ msgid "Every %1$d months on the %2$s %3$s"
#~ msgstr "Ogni %1$d mesi il %2$s %3$s"

#~ msgid "Every %1$d weeks on %2$s"
#~ msgstr "Ogni %1$d settimane il %2$s"

#~ msgid "Every %1$d weeks on all days"
#~ msgstr "Ogni %1$d settimane tutti i giorni"

#~ msgid "Every %1$d weeks on work days"
#~ msgstr "Ogni %1$d settimane nei giorni feriali"

#~ msgid "Every %1$d years on %2$s %3$d"
#~ msgstr "Ogni %1$d anni il %3$d %2$s"

#~ msgid "Every %1$d years on the %2$s %3$s of %4$d"
#~ msgstr "Ogni %1$d anni il %2$s %3$s di %4$d"

#~ msgid "Every day"
#~ msgstr "Ogni giorno"

#~ msgid "Exception caught: "
#~ msgstr "Rilevata eccezione: "

#~ msgid "Exit Fullscreen"
#~ msgstr "Esci dalla modalità a schermo intero"

#~ msgid "Expand form"
#~ msgstr "Espandi modulo"

#~ msgid "Expand timeframe by one month"
#~ msgstr "Espandi l'arco temporale di un mese"

#~ msgid "Expert mode"
#~ msgstr "Modalità esperta"

#~ msgid "Export"
#~ msgstr "Esporta"

#~ msgid "Export folder"
#~ msgstr "Esporta cartella"

#~ msgid "Extended view"
#~ msgstr "Vista estesa"

#~ msgctxt "help"
#~ msgid "External E-Mail Accounts"
#~ msgstr "Account esterni di posta elettronica"

#~ msgid "External contact"
#~ msgstr "Contatto esterno"

#~ msgid "External images have been blocked to protect you against potential spam!"
#~ msgstr ""
#~ "Le immagini esterne sono state bloccate per proteggerti da posta potenzialmente "
#~ "indesiderata!"

#~ msgid "External link"
#~ msgstr "Collegamento esterno"

#~ msgid "External participants"
#~ msgstr "Partecipanti esterni"

#~ msgid "External user"
#~ msgstr "Utente esterno"

#~ msgid "Face"
#~ msgstr "Volto"

#~ msgid "Facebook"
#~ msgstr "Facebook"

#~ msgid "Facebook reported an error:"
#~ msgstr "Facebook ha restituito un errore:"

#~ msgid "Failed to add. Maybe the vCard attachment is invalid."
#~ msgstr "Aggiunta non riuscita. Forse l'allegato vCard non è valido."

#~ msgid "Failed to connect."
#~ msgstr "Connessione non riuscita."

#~ msgid "Failed to recover accounts"
#~ msgstr "Ripristino account non riuscito"

#~ msgid "Failed to save distribution list."
#~ msgstr "Salvataggio della lista di distribuzione non riuscito."

#~ msgid "Failed to sign in"
#~ msgstr "Accesso non riuscito"

#~ msgid ""
#~ "Failed to start application. Maybe you have connection problems. Please try again."
#~ msgstr ""
#~ "Avvio dell'applicazione non riuscito. Forse hai dei problemi di connessione. Prova "
#~ "ancora."

#~ msgid ""
#~ "Failed to update confirmation status; most probably the appointment has been deleted."
#~ msgstr ""
#~ "Aggiornamento dello stato di conferma non riuscito; è probabile che l'appuntamento "
#~ "sia stato eliminato."

#~ msgid "Failed to update confirmation status; most probably the task has been deleted."
#~ msgstr ""
#~ "Aggiornamento dello stato di conferma non riuscito; è probabile che l'attività sia "
#~ "stata eliminata."

#~ msgid "Failure! Please refresh."
#~ msgstr "Problema! Prova ad aggiornare."

#~ msgid "Favorite"
#~ msgstr "Preferito"

#~ msgid "Favorited"
#~ msgstr "Aggiunto ai preferiti"

#~ msgid "Fax"
#~ msgstr "Fax"

#~ msgid "Fax (Home)"
#~ msgstr "Fax (Casa)"

#~ msgid "Fax (alt)"
#~ msgstr "Fax (alt)"

#~ msgid "Fax (business)"
#~ msgstr "Fax (lavoro)"

#~ msgid "Fax (other)"
#~ msgstr "Fax (altro)"

#~ msgid "Fax (private)"
#~ msgstr "Fax (privato)"

#~ msgid "February"
#~ msgstr "Febbraio"

#~ msgid "Feed URL"
#~ msgstr "URL della fonte"

#~ msgid "Feeling • Decoration"
#~ msgstr "Sentimento • Decorazione"

#~ msgid "File"
#~ msgstr "File"

#~ msgid "File name"
#~ msgstr "Nome file"

#~ msgid "File name:"
#~ msgstr "Nome file:"

#~ msgid "File names must not be empty"
#~ msgstr "Il nomi dei file non possono essere vuoti"

#~ msgid "File names must not contain slashes"
#~ msgstr "I nomi dei file non devono contenere barre (/)"

#~ msgid "File quota"
#~ msgstr "Quota dei file"

#~ msgid "File versions"
#~ msgstr "Versioni del file"

#~ msgid "File: %1$s"
#~ msgstr "File: %1$s"

#~ msgid "Files"
#~ msgstr "File"

#~ msgctxt "app"
#~ msgid "Files"
#~ msgstr "File"

#~ msgid "Files View"
#~ msgstr "Vista File"

#~ msgid "Files have been copied"
#~ msgstr "I file sono stati copiati"

#~ msgid "Files have been moved"
#~ msgstr "I file sono stati spostati"

#~ msgid "Find a free time"
#~ msgstr "Trova tempo libero"

#~ msgid "Finish tour"
#~ msgstr "Termina la presentazione"

#~ msgid "First name"
#~ msgstr "Nome"

#~ msgid "First name Last name"
#~ msgstr "Nome Cognome"

#~ msgid "Fit to screen size"
#~ msgstr "Adatta alle dimensioni dello schermo"

#~ msgid "Fit to screen width"
#~ msgstr "Adatta alla larghezza dello schermo"

#~ msgid "Flag mail with"
#~ msgstr "Contrassegna messaggio come"

#~ msgid "Flickr"
#~ msgstr "Flickr"

#~ msgid "Float Left"
#~ msgstr "Fluttuante a sinistra"

#~ msgid "Float Right"
#~ msgstr "Fluttuante a destra"

#~ msgid "Folder"
#~ msgstr "Cartella"

#~ msgid "Folder actions"
#~ msgstr "Azioni delle cartelle"

#~ msgid "Folder name"
#~ msgstr "Nome della cartella"

#~ msgid "Folder names must not be empty"
#~ msgstr "Il nomi delle cartelle non possono essere vuoti"

#~ msgid "Folder names must not contain slashes"
#~ msgstr "I nomi delle cartelle non devono contenere barre (/)"

#~ msgid "Folder permissions"
#~ msgstr "Permessi della cartella"

#~ msgid "Folder type"
#~ msgstr "Tipo di cartella"

#~ msgid "Folder view"
#~ msgstr "Vista della cartella"

#~ msgid ""
#~ "Folder with name \"%1$s\" will be hidden. Enable setting \"Show hidden files and "
#~ "folders\" to access this folder again."
#~ msgstr ""
#~ "La cartella con il nome \"%1$s\" sarà nascosta. Abilita l'impostazione \"Mostra i "
#~ "file e le cartelle nascoste\" per accedere nuovamente a questa cartella."

#~ msgid "Folder-specific actions"
#~ msgstr "Azioni specifiche delle cartelle"

#~ msgid "Folders"
#~ msgstr "Cartelle"

#~ msgid "Follow"
#~ msgstr "Segui"

#~ msgid "Following"
#~ msgstr "Following"

#~ msgid "Font name"
#~ msgstr "Nome del carattere"

#~ msgid "Font size"
#~ msgstr "Dimensione del carattere"

#~ msgid "Food"
#~ msgstr "Cibo"

#, fuzzy
#~ msgid "For best results, please use"
#~ msgstr "Per avere risultati migliori, utilizza "

#~ msgid ""
#~ "For security reasons, all account passwords are encrypted with your primary account "
#~ "password. If you change your primary password, your external accounts might stop "
#~ "working. In this case, you can use your old password to recover all account "
#~ "passwords:"
#~ msgstr ""
#~ "Per ragioni di sicurezza, tutte le password degli account sono cifrate con la "
#~ "password principale del tuo account. Se cambi la password principale, gli account "
#~ "esterni potrebbero smettere di funzionare. In questo caso, puoi utilizzare la "
#~ "vecchia password per ripristinare tutte le password degli account:"

#~ msgid "Forgot your password?"
#~ msgstr "Hai dimenticato la password?"

#~ msgid "Format"
#~ msgstr "Formato"

#~ msgid "Format emails as"
#~ msgstr "Formatta i messaggi di posta come"

#~ msgid "Format emails as:"
#~ msgstr "Formatta i messaggi di posta come:"

#~ msgid "Forward"
#~ msgstr "Inoltra"

#~ msgid "Forward all incoming emails to this address"
#~ msgstr "Inoltra tutti i messaggi in arrivo a questo indirizzo"

#~ msgid "Forward emails as"
#~ msgstr "Inoltra messaggi di posta come"

#~ msgid "Forward emails as:"
#~ msgstr "Inoltra i messaggi di posta come:"

#~ msgid "Free"
#~ msgstr "Libero"

#~ msgid "French"
#~ msgstr "Francese"

#~ msgid "Friday"
#~ msgstr "Venerdì"

#~ msgid "From"
#~ msgstr "Da"

#~ msgid "Fullscreen"
#~ msgstr "Schermo intero"

#~ msgid "Furigana for company"
#~ msgstr "Furigana per l'azienda"

#~ msgid "Furigana for first name"
#~ msgstr "Furigana per il nome"

#~ msgid "Furigana for last name"
#~ msgstr "Furigana per il cognome"

#~ msgid "GB"
#~ msgstr "GB"

#~ msgid "German"
#~ msgstr "Tedesco"

#~ msgid "Get free upgrade"
#~ msgstr "Ottieni l'aggiornamento gratuito"

#~ msgid "Go to page"
#~ msgstr "Vai alla pagina"

#~ msgid "Good evening"
#~ msgstr "Buona sera"

#~ msgid "Good evening, %s"
#~ msgstr "Buona sera, %s"

#~ msgid "Good morning"
#~ msgstr "Buongiorno"

#~ msgid "Good morning, %s"
#~ msgstr "Buongiorno, %s"

#~ msgid "Gray"
#~ msgstr "Grigio"

#~ msgid "Greek"
#~ msgstr "Greco"

#~ msgid "Green"
#~ msgstr "Verde"

#~ msgid "Grey"
#~ msgstr "Grigio"

#~ msgid "Group"
#~ msgstr "Gruppo"

#~ msgid "Guest"
#~ msgstr "Ospite"

#~ msgid "Guidance"
#~ msgstr "Guida"

#~ msgid "Guided tour for this app"
#~ msgstr "Presentazione guidata per questa applicazione"

#~ msgid "H-split view"
#~ msgstr "Vista con divisione orizzontale"

#~ msgid "HTML"
#~ msgstr "HTML"

#~ msgid "HTML and plain text"
#~ msgstr "HTML e testo semplice"

#~ msgid "Header"
#~ msgstr "Intestazione"

#~ msgid "Heading"
#~ msgstr "Intestazione"

#~ msgid "Hello"
#~ msgstr "Ciao"

#~ msgid "Hello %s"
#~ msgstr "Ciao %s"

#~ msgid "Hello World"
#~ msgstr "Ciao mondo"

#~ msgid "Help"
#~ msgstr "Aiuto"

#~ msgid "Hi!<br><br>%1$s shares a publication with you:<br>%2$s"
#~ msgstr "Ciao!<br><br>%1$s condivide una pubblicazione con te:<br>%2$s"

#, fuzzy
#~ msgid "Hidden folders"
#~ msgstr "Aggiungi una cartella"

#~ msgid "Hide"
#~ msgstr "Nascondi"

#~ msgid "Hide QR code"
#~ msgstr "Nascondi codice QR"

#~ msgctxt "plural"
#~ msgid "Hide attachment"
#~ msgid_plural "Hide attachments"
#~ msgstr[0] "Nascondi allegato"
#~ msgstr[1] "Nascondi allegati"

#~ msgid "Hide comments"
#~ msgstr "Nascondi i commenti"

#~ msgid "Hide conflicts"
#~ msgstr "Nascondi i conflitti"

#~ msgid "Hide details"
#~ msgstr "Nascondi i dettagli"

#~ msgid "Hide request body"
#~ msgstr "Nascondi il corpo della richiesta"

#~ msgid "Hide side panel"
#~ msgstr "Nascondi il pannello laterale"

#~ msgid "Hide stack trace"
#~ msgstr "Nascondi tracciamento degli errori"

#~ msgid "High"
#~ msgstr "Alta"

#~ msgid "High priority"
#~ msgstr "Priorità alta"

#~ msgid "Hobby"
#~ msgstr "Hobby"

#~ msgctxt "address"
#~ msgid "Home"
#~ msgstr "Casa"

#~ msgid "Home Address"
#~ msgstr "Indirizzo di casa"

#~ msgid "Home address"
#~ msgstr "Indirizzo di casa"

#~ msgid "Host"
#~ msgstr "Host"

#~ msgid "Hours"
#~ msgstr "Ore"

#~ msgid "How does this work?"
#~ msgstr "Come funziona?"

#~ msgid "Hungarian"
#~ msgstr "Ungherese"

#~ msgid "IMAP folder subscription"
#~ msgstr "Sottoscrizione cartelle IMAP"

#~ msgid "IP phone"
#~ msgstr "Telefono IP"

#~ msgid "Icon view"
#~ msgstr "Vista a icone"

#~ msgid "Icons"
#~ msgstr "Icone"

#~ msgid ""
#~ "If a folder contains images, you can display a slideshow. To do so click the View "
#~ "slideshow icon in the toolbar."
#~ msgstr ""
#~ "Se una cartella contiene immagini, è possibile visualizzare una presentazione. Per "
#~ "attivarla, fare clic sull'icona Visualizza presentazione nella barra degli strumenti."

#~ msgid ""
#~ "If you change the password, you will be signed out. Please ensure that everything is "
#~ "closed and saved."
#~ msgstr ""
#~ "Se cambi la password, sarai disconnesso. Assicurati che tutto sia stato chiuso e "
#~ "salvato."

#~ msgid ""
#~ "If you no longer want to display a square, click the cross on the upper right side."
#~ msgstr ""
#~ "Se non si desidera visualizzare più un riquadro, fare clic sulla croce in alto a "
#~ "destra."

#~ msgid ""
#~ "If you spot a free time, just select this area. To do this, move the cursor to the "
#~ "start time, hold the mouse button, and <b>drag the mouse</b> to the end time."
#~ msgstr ""
#~ "Se individui del tempo libero, seleziona questa area. Per farlo, sposta il cursore "
#~ "all'ora di inizio, tieni premuto il pulsante del mouse e <b>trascina il mouse</b> "
#~ "fino all'ora di fine."

#~ msgid "Ignore"
#~ msgstr "Ignora"

#~ msgid "Ignore conflicts"
#~ msgstr "Ignora i conflitti"

#~ msgid ""
#~ "Ignore existing events. Helpful to import public holiday calendars, for example."
#~ msgstr ""
#~ "Ignora gli eventi esistenti. Utile per importare calendari di festività pubbliche, "
#~ "ad esempio."

#~ msgid "Image"
#~ msgstr "Immagine"

#~ msgid "Image 1"
#~ msgstr "Immagine 1"

#~ msgid "Import"
#~ msgstr "Importa"

#~ msgid "Import into"
#~ msgstr "Importa in"

#~ msgid "Import signatures"
#~ msgstr "Importa firme"

#~ msgid "In %1$d days"
#~ msgstr "In %1$d giorni"

#~ msgid "In %s hours:"
#~ msgstr "In %s ore:"

#~ msgid "In %s milliseconds:"
#~ msgstr "In %s millisecondi:"

#~ msgid "In %s minutes:"
#~ msgstr "In %s minuti:"

#~ msgid "In %s seconds:"
#~ msgstr "In %s secondi:"

#~ msgid "In %s weeks:"
#~ msgstr "In %s settimane:"

#~ msgid ""
#~ "In case of new notifications, e.g. appointment invitations, the info area is opened "
#~ "on the right side."
#~ msgstr ""
#~ "In caso di nuove notifiche, ad es. inviti ad appuntamenti, l'area informazioni sarà "
#~ "aperta sul lato destro."

#~ msgid "In progress"
#~ msgstr "In corso"

#~ msgid ""
#~ "In the Details section at the bottom right side you can enter billing information."
#~ msgstr ""
#~ "Nella sezione Dettagli in basso a sinistra, è possibile inserire le informazioni di "
#~ "fatturazione."

#~ msgid ""
#~ "In the Icons view you can see the files of the selected folder in the display area."
#~ msgstr ""
#~ "Nella vista Icone, è possibile vedere i file o le cartelle selezionate nell'area di "
#~ "visualizzazione."

#~ msgid "Inbox"
#~ msgstr "Posta in arrivo"

#~ msgid "Include distribution lists"
#~ msgstr "Includi le liste di distribuzione"

#~ msgid "Incoming Notification Mails"
#~ msgstr "Messaggi di notifica in arrivo"

#~ msgid "Inconsistent dates"
#~ msgstr "Date incoerenti"

#~ msgid "Info"
#~ msgstr "Informazioni"

#~ msgid "Inline"
#~ msgstr "Incorporato"

#~ msgid "Inline With Text"
#~ msgstr "In linea con il testo"

#, fuzzy
#~ msgid "Inline menu %1$s"
#~ msgstr "Accesso effettuato come %1$s"

#~ msgid "Inline with text"
#~ msgstr "In linea con il testo"

#~ msgid "Insert"
#~ msgstr "Inserisci"

#~ msgid "Insert Column"
#~ msgstr "Inserisci colonna"

#~ msgid "Insert Image File"
#~ msgstr "Inserisci file immagine"

#~ msgid "Insert Image URL"
#~ msgstr "Inserisci URL immagine"

#~ msgid "Insert Row"
#~ msgstr "Inserisci riga"

#~ msgid "Insert column"
#~ msgstr "Inserisci colonna"

#~ msgid "Insert image file"
#~ msgstr "Inserisci file immagine"

#~ msgid "Insert inline image"
#~ msgstr "Inserisci immagine in linea"

#~ msgid "Insert row"
#~ msgstr "Inserisci riga"

#~ msgid "Insert table"
#~ msgstr "Inserisci tabella"

#~ msgid "Insert the original email text to a reply"
#~ msgstr "Inserisci il testo del messaggio originale nella risposta"

#~ msgid "Insert/Edit Hyperlink"
#~ msgstr "Inserisci/Modifica collegamento ipertestuale"

#~ msgid ""
#~ "Install this web app on your %1$s: Tap %2$s and then %3$s'Add to Home Screen'%4$s"
#~ msgstr ""
#~ "Installa questa applicazione web sul tuo %1$s: tocca %2$s e poi %3$s'Aggiungi a "
#~ "Home'%4$s"

#~ msgid "Instant Messenger 1"
#~ msgstr "Messaggistica istantanea 1"

#~ msgid "Instant Messenger 2"
#~ msgstr "Messaggistica istantanea 2"

#~ msgid "Internal Error"
#~ msgstr "Errore interno"

#~ msgid ""
#~ "Internet Explorer 9 does not support attachment uploads. Please upgrade to Internet "
#~ "Explorer 10."
#~ msgstr ""
#~ "Internet Explorer 9 non supporta il caricamento degli allegati. Aggiorna a Internet "
#~ "Explorer 10."

#~ msgid ""
#~ "Internet Explorer 9 does not support file uploads. Please upgrade to Internet "
#~ "Explorer 10."
#~ msgstr ""
#~ "Internet Explorer 9 non supporta il caricamento dei file. Aggiorna a Internet "
#~ "Explorer 10."

#~ msgid "Interval of the reminder in minutes"
#~ msgstr "Intervallo del promemoria in minuti"

#~ msgid "Invalid data"
#~ msgstr "Dati non validi"

#~ msgid "Invitations"
#~ msgstr "Inviti"

#~ msgid "Invite to appointment"
#~ msgstr "Invita a un appuntamento"

#~ msgid "Invite to new appointment"
#~ msgstr "Invito a un nuovo appuntamento"

#~ msgid "Is bigger than"
#~ msgstr "È maggiore di"

#~ msgid "Is exactly"
#~ msgstr "È uguale"

#~ msgid "Is smaller than"
#~ msgstr "È minore di"

#~ msgid "Italian (Italy)"
#~ msgstr "Italiano (Italia)"

#~ msgid "Italic"
#~ msgstr "Corsivo"

#~ msgid "Items"
#~ msgstr "Elementi"

#~ msgid "Items without a file can not be downloaded."
#~ msgstr "Gli elementi senza un file non possono essere scaricati."

#~ msgid "Items without a file can not be opened."
#~ msgstr "Gli elementi senza un file non possono essere aperti."

#~ msgid "January"
#~ msgstr "Gennaio"

#~ msgid "Japanese Carrier"
#~ msgstr "Operatore giapponese"

#~ msgid "Job"
#~ msgstr "Lavoro"

#~ msgid "Job description"
#~ msgstr "Descrizione dell'attività"

#~ msgid "July"
#~ msgstr "Luglio"

#~ msgid "June"
#~ msgstr "Giugno"

#~ msgid "Just disable widget"
#~ msgstr "Disabilita il widget"

#~ msgid "Justify"
#~ msgstr "Giustificato"

#~ msgid "KB"
#~ msgstr "KB"

#~ msgid "Keep"
#~ msgstr "Mantieni"

#~ msgid "Keep the draft."
#~ msgstr "Conserva la bozza."

#~ msgid "Label"
#~ msgstr "Etichetta"

#~ msgid "Language"
#~ msgstr "Lingua"

#~ msgid "Language-specific default"
#~ msgstr "Valori predefiniti specifici della lingua"

#~ msgid "Languages"
#~ msgstr "Lingue"

#~ msgid "Last Modified:"
#~ msgstr "Ultima modifica:"

#~ msgid "Last Week"
#~ msgstr "Settimana scorsa"

#~ msgid "Last modified"
#~ msgstr "Ultima modifica"

#~ msgid "Last name"
#~ msgstr "Cognome"

#~ msgid "Last name, First name"
#~ msgstr "Cognome, Nome"

#~ msgid "Launcher dropdown. Press [enter] to jump to the dropdown."
#~ msgstr "Avviatore a scomparsa. Premi [invio] per passare alla tendina."

#~ msgid "Leave messages on server"
#~ msgstr "Lascia i messaggi sul server"

#~ msgid "Left"
#~ msgstr "Sinistra"

#~ msgid "Left aligned, text wraps at right side"
#~ msgstr "Allineato a sinistra, testo interrotto sul lato destro"

#~ msgid "Letters • Symbols"
#~ msgstr "Lettere • Simboli"

#~ msgid "Life"
#~ msgstr "Vita"

#~ msgid "Light blue"
#~ msgstr "Blu chiaro"

#~ msgid "Light green"
#~ msgstr "Verde chiaro"

#~ msgid "Lighter"
#~ msgstr "Più chiaro"

#~ msgid "Liked a link: %s"
#~ msgstr "\"Mi piace\" per un collegamento: %s"

#~ msgid "Line Spacing"
#~ msgstr "Interlinea"

#, fuzzy
#~ msgid "Line wrap when sending text mails after"
#~ msgstr "Interruzione di riga all'invio di messaggi di testo dopo "

#, fuzzy
#~ msgid "Line wrap when sending text mails after how much characters"
#~ msgstr "Interruzione di riga all'invio di messaggi di testo dopo "

#~ msgid "Line wrap when sending text mails after: "
#~ msgstr "Interruzione di riga all'invio di messaggi di testo dopo: "

#~ msgid "Link"
#~ msgstr "Collegamento"

#~ msgid "LinkedIn"
#~ msgstr "LinkedIn"

#~ msgid "LinkedIn Network Updates"
#~ msgstr "Aggiornamenti della rete di LinkedIn"

#~ msgid "LinkedIn reported an error:"
#~ msgstr "LinkedIn ha restituito un errore:"

#~ msgid "Links"
#~ msgstr "Collegamenti"

#~ msgid "List"
#~ msgstr "Elenco"

#~ msgid "List name"
#~ msgstr "Nome della lista"

#~ msgid "List view"
#~ msgstr "Vista a elenco"

#~ msgid "Load Error"
#~ msgstr "Errore di caricamento"

#~ msgid "Load all mails. This might take some time."
#~ msgstr "Carica tutti i messaggi. Potrebbe richiedere del tempo."

#~ msgid "Location"
#~ msgstr "Luogo"

#~ msgid "Lock"
#~ msgstr "Blocca"

#~ msgid "Login"
#~ msgstr "Nome utente"

#~ msgid "Login must not be empty."
#~ msgstr "Il nome utente non può essere vuoto."

#~ msgid "Logout now"
#~ msgstr "Esci subito"

#~ msgid "Loss"
#~ msgstr "Perdita"

#~ msgid "Loss: %1$s %"
#~ msgstr "Perdita: %1$s %"

#~ msgid "Low"
#~ msgstr "Bassa"

#~ msgid "Low priority"
#~ msgstr "Priorità bassa"

#~ msgid "MB"
#~ msgstr "MB"

#~ msgid "Mail"
#~ msgstr "Posta"

#~ msgctxt "app"
#~ msgid "Mail"
#~ msgstr "Posta"

#~ msgid "Mail Details"
#~ msgstr "Dettagli posta"

#~ msgid "Mail Filter"
#~ msgstr "Filtro messaggi"

#~ msgid "Mail Thread Details"
#~ msgstr "Dettagli della conversazione di posta"

#~ msgid "Mail account"
#~ msgstr "Account di posta"

#~ msgid "Mail and Messaging"
#~ msgstr "Posta e messaggistica"

#~ msgid "Mail and Social Accounts"
#~ msgstr "Posta e account sociali"

#~ msgid "Mail count quota"
#~ msgstr "Quota del numero di messaggi"

#~ msgid "Mail has been copied"
#~ msgstr "Il messaggio è stato copiato"

#~ msgid "Mail has been imported"
#~ msgstr "La posta è stata importata"

#~ msgid "Mail has been moved"
#~ msgstr "Il messaggio è stato spostato"

#~ msgid "Mail has empty subject. Send it anyway?"
#~ msgstr "Il messaggio non ha oggetto. Vuoi inviarlo comunque?"

#~ msgid "Mail has no recipient."
#~ msgstr "Il messaggio non ha destinatari."

#~ msgid "Mail quota"
#~ msgstr "Quota di posta"

#~ msgid "Mail quota exceeded"
#~ msgstr "Quota di posta superata"

#~ msgid "Mail reminder"
#~ msgstr "Promemoria di posta"

#~ msgid "Mail reminder for"
#~ msgstr "Promemoria di posta per"

#~ msgid "Mail saved as draft"
#~ msgstr "Messaggio salvato come bozza"

#~ msgid "Mail source"
#~ msgstr "Sorgente del messaggio"

#~ msgid "Mail text"
#~ msgstr "Testo del messaggio"

#~ msgid "Mail was not imported, only .eml files are supported."
#~ msgstr "Il messaggio non è stato importato, sono supportati solo i file .eml."

#, fuzzy
#~ msgid "Mail was not imported. Only .eml files are supported."
#~ msgstr "Il messaggio non è stato importato, sono supportati solo i file .eml."

#~ msgid "Mailfilter created"
#~ msgstr "Filtro messaggi creato"

#~ msgid "Mailfilter updated"
#~ msgstr "Filtro messaggi aggiornato"

#~ msgid "Mailing list"
#~ msgstr "Lista di distribuzione"

#~ msgid "Mails have been copied"
#~ msgstr "I messaggi sono stati copiati"

#~ msgid "Mails have been moved"
#~ msgstr "I messaggi di posta sono stati spostati"

#~ msgid "Mails per hour (%)"
#~ msgstr "Messaggi per ora (%)"

#~ msgid "Mails per week-day (%)"
#~ msgstr "Messaggi per giorno della settimana (%)"

#~ msgid "Make this the current version"
#~ msgstr "Scegli questa come versione corrente"

#~ msgid "Manage applications"
#~ msgstr "Gestisci le applicazioni"

#~ msgid "Manager"
#~ msgstr "Dirigente"

#~ msgctxt "help"
#~ msgid "Managing E-Mail messages"
#~ msgstr "Gestione dei messaggi di posta"

#~ msgctxt "help"
#~ msgid "Managing Files"
#~ msgstr "Gestione file"

#~ msgid "Manual"
#~ msgstr "Manuale"

#~ msgid "March"
#~ msgstr "Marzo"

#~ msgid "Marital status"
#~ msgstr "Stato civile"

#~ msgid "Mark all day appointments as free"
#~ msgstr "Marca gli appuntamenti di un intero giorno come liberi"

#~ msgid "Mark all mails as read"
#~ msgstr "Marca tutti i messaggi come letti"

#~ msgid "Mark as distributionlist"
#~ msgstr "Marca come lista di distribuzione"

#, fuzzy
#~ msgid "Mark as done"
#~ msgstr "Marca come spam"

#, fuzzy
#~ msgid "Mark as read"
#~ msgstr "Marca come letto"

#~ msgid "Mark as spam"
#~ msgstr "Marca come spam"

#, fuzzy
#~ msgid "Mark as unread"
#~ msgstr "Marca come non letto"

#~ msgid "Mark mail as"
#~ msgstr "Marca messaggio come"

#~ msgid "Mark read"
#~ msgstr "Marca come letto"

#~ msgid "Mark unread"
#~ msgstr "Marca come non letto"

#~ msgid "Matches"
#~ msgstr "Corrisponde"

#~ msgid "May"
#~ msgstr "Maggio"

#~ msgid "Mediaplayer"
#~ msgstr "Lettore multimediale"

#~ msgid "Medium"
#~ msgstr "Media"

#, fuzzy
#~ msgid "Medium priority"
#~ msgstr "Priorità alta"

#~ msgid "Members"
#~ msgstr "Membri"

#~ msgid "Messaging"
#~ msgstr "Messaggistica"

#~ msgid "Messenger"
#~ msgstr "Messaggistica"

#~ msgid "Middle name"
#~ msgstr "Secondo nome"

#~ msgid "Minimize"
#~ msgstr "Minimizza"

#~ msgid "Minutes"
#~ msgstr "Minuti"

#~ msgid "Miscellaneous"
#~ msgstr "Varie"

#~ msgid "Mobile"
#~ msgstr "Cellulare"

#, fuzzy
#~ msgid "Mobile device settings:"
#~ msgstr "Impostazioni cartella"

#~ msgid "Model is incomplete."
#~ msgstr "Il modello non è completo."

#~ msgid "Modified"
#~ msgstr "Modificato"

#~ msgid "Monday"
#~ msgstr "Lunedì"

#~ msgid "Month"
#~ msgstr "Mese"

#~ msgid "Month View"
#~ msgstr "Vista Mese"

#~ msgid "Monthly on day %1$d"
#~ msgstr "Mensilmente il giorno %1$d"

#~ msgid "Monthly on the %1$s %2$s"
#~ msgstr "Mensilmente il %1$s %2$s"

#~ msgid "Months"
#~ msgstr "Mesi"

#~ msgid "More"
#~ msgstr "Altro"

#~ msgid "More zoom settings"
#~ msgstr "Altre impostazioni di ingrandimento"

#~ msgid "Move"
#~ msgstr "Sposta"

#~ msgid "Move folder"
#~ msgstr "Sposta la cartella"

#~ msgid "Move to folder"
#~ msgstr "Sposta nella cartella"

#~ msgid "Moving mails ... This may take a few seconds."
#~ msgstr "Spostamento dei messaggi... Potrebbe richiedere qualche secondo."

#~ msgid "My contact data"
#~ msgstr "I miei dati di contatto"

#~ msgid "My latest files"
#~ msgstr "I miei file più recenti"

#~ msgid "My password"
#~ msgstr "La mia password"

#~ msgid "N/A"
#~ msgstr "N/D"

#~ msgid "Name"
#~ msgstr "Nome"

#~ msgid "Name already taken"
#~ msgstr "Nome già utilizzato"

#~ msgid "Name for group of feeds"
#~ msgstr "Nome del gruppo di fonti"

#~ msgid "Name of feed"
#~ msgstr "Nome della fonte"

#~ msgid "Names and email addresses"
#~ msgstr "Nomi e indirizzi di posta elettronica"

#~ msgid "Nature"
#~ msgstr "Natura"

#~ msgid "Network Problems"
#~ msgstr "Problemi di rete"

#~ msgid "Never"
#~ msgstr "Mai"

#~ msgid "New Folder"
#~ msgstr "Nuova cartella"

#~ msgid "New Mail"
#~ msgstr "Nuovo messaggio"

#~ msgid "New Mail from %1$s %2$s. Press [enter] to open"
#~ msgstr "Nuovo messaggio da %1$s %2$s. Premi [invio] per aprire"

#~ msgid "New Mails"
#~ msgstr "Nuovi messaggi di posta"

#~ msgid "New appointment"
#~ msgstr "Nuovo appuntamento"

#~ msgid "New contact"
#~ msgstr "Nuovo contatto"

#~ msgid "New folder"
#~ msgstr "Nuova cartella"

#~ msgid "New office document"
#~ msgstr "Nuovo documento di ufficio"

#~ msgid "New password"
#~ msgstr "Nuova password"

#~ msgid "New private folder"
#~ msgstr "Nuova cartella privata"

#~ msgid "New public folder"
#~ msgstr "Nuova cartella pubblica"

#~ msgid "New publication"
#~ msgstr "Nuova pubblicazione"

#~ msgid "New rule"
#~ msgstr "Nuova regola"

#~ msgid "New subfolder"
#~ msgstr "Nuova sottocartella"

#~ msgid "New subscription"
#~ msgstr "Nuova sottoscrizione"

#~ msgid "Next"
#~ msgstr "Avanti"

#~ msgid "Next Day"
#~ msgstr "Giorno successivo"

#~ msgid "Next Week"
#~ msgstr "Settimana successiva"

#~ msgid "Next birthdays"
#~ msgstr "Prossimi compleanni"

#~ msgid "Next step"
#~ msgstr "Passo successivo"

#~ msgid "Nickname"
#~ msgstr "Soprannome"

#~ msgid "No"
#~ msgstr "No"

#~ msgid "No RSS feeds found."
#~ msgstr "Nessuna fonte RSS trovata."

#~ msgid "No Tweets yet."
#~ msgstr "Ancora nessun tweet."

#, fuzzy
#~ msgid "No appointments found for \"%s\""
#~ msgstr "Nessun messaggio trovato per \"%s\""

#, fuzzy
#~ msgid "No appointments found until %s"
#~ msgstr "Dettagli appuntamento"

#~ msgid "No birthdays within the next %1$d weeks"
#~ msgstr "Nessun compleanno nelle prossime %1$d settimane"

#~ msgid "No border"
#~ msgstr "Nessun bordo"

#~ msgid "No color"
#~ msgstr "Nessun colore"

#~ msgid "No connection to server. Please check your internet connection and retry."
#~ msgstr "Nessuna connessione al server. Controlla la connessione a Internet e riprova."

#~ msgid "No downloads available"
#~ msgstr "Nessuno scaricamento disponibile"

#~ msgid "No elements selected"
#~ msgstr "Nessun elemento selezionato"

#~ msgid "No errors"
#~ msgstr "Nessun errore"

#~ msgid "No file selected for upload."
#~ msgstr "Nessun file selezionato per il caricamento."

#~ msgid "No files have been changed recently"
#~ msgstr "Nessun file è stato modificato di recente"

#, fuzzy
#~| msgid "No RSS feeds found."
#~ msgid "No items found"
#~ msgstr "Nessuna fonte RSS trovata."

#~ msgid "No lost requests"
#~ msgstr "Nessuna richiesta persa"

#~ msgid "No mails"
#~ msgstr "Nessun messaggio"

#~ msgid "No mails at all!"
#~ msgstr "Nessun messaggio di posta!"

#~ msgid "No mails found for \"%s\""
#~ msgstr "Nessun messaggio trovato per \"%s\""

#~ msgid "No mails in this folder"
#~ msgstr "Nessun messaggio in questa cartella"

#~ msgid "No mails in your inbox"
#~ msgstr "Nessun messaggio in posta in arrivo"

#~ msgid "No matching templates on this Server"
#~ msgstr "Nessun modello corrispondente su questo server"

#, fuzzy
#~ msgid "No message selected"
#~ msgstr "Nessun elemento selezionato"

#~ msgid "No notifications"
#~ msgstr "Nessuna notifica"

#~ msgid "No preview available"
#~ msgstr "Nessuna anteprima disponibile"

#, fuzzy
#~ msgid "No priority"
#~ msgstr "Priorità bassa"

#~ msgid "No recipients"
#~ msgstr "Nessun destinatario"

#~ msgid "No reminder"
#~ msgstr "Nessun promemoria"

#~ msgid "No signature"
#~ msgstr "Nessuna firma"

#~ msgid "No slow requests"
#~ msgstr "Nessuna richiesta lenta"

#~ msgid "No subject"
#~ msgstr "Nessun oggetto"

#~ msgid "No title."
#~ msgstr "Nessun titolo."

#~ msgid "No wall posts yet."
#~ msgstr "Ancora nessun commento in bacheca."

#~ msgid "None"
#~ msgstr "Nessuno"

#~ msgid "Normal"
#~ msgstr "Normale"

#~ msgid "Not spam"
#~ msgstr "Non indesiderata"

#~ msgid "Not started"
#~ msgstr "Non iniziata"

#~ msgid "Not yet confirmed"
#~ msgstr "Non ancora confermata"

#~ msgid "Note"
#~ msgstr "Nota"

#~ msgid "Note: One contact is not shown due to missing phone numbers"
#~ msgid_plural "Note: %1$d contacts are not shown due to missing phone numbers"
#~ msgstr[0] ""
#~ "Nota: un contatto non è mostrato a causa della mancanza di numeri di telefono"
#~ msgstr[1] ""
#~ "Nota: %1$d contatti non sono mostrati a causa della mancanza di numeri di telefono"

#~ msgid ""
#~ "Note: Refreshing this subscription will replace the calendar content with the "
#~ "external content. Changes you have made inside appsuite will be overwritten"
#~ msgstr ""
#~ "Nota: l'aggiornamento di questa sottoscrizione sostituirà il contenuto del "
#~ "calendario con contenuto esterno. Le modifiche apportate con appsuite saranno "
#~ "sovrascritte"

#~ msgid "Note: The vCard format cannot contain distribution lists"
#~ msgstr "Nota: il formato vCard non può contenere liste di distribuzione"

#~ msgid ""
#~ "Note: This subscription will replace the calendar content with the external content. "
#~ "Therefore you must create a new folder for this subscription."
#~ msgstr ""
#~ "Nota: questa sottoscrizione sostituirà il contenuto del calendario con contenuto "
#~ "esterno. Dovrai perciò creare una nuova cartella per questa sottoscrizione."

#~ msgid "Notify all participants by email."
#~ msgstr "Notifica a tutti i partecipanti tramite messaggio di posta."

#~ msgid "November"
#~ msgstr "Novembre"

#~ msgid "Number of days between vacation notices to the same sender"
#~ msgstr "Numero di giorni tra gli avvisi di assenza allo stesso mittente"

#~ msgid "Numbering On/Off"
#~ msgstr "Numerazione attiva/disattiva"

#~ msgid "OK"
#~ msgstr "OK"

#~ msgid "Object permissions"
#~ msgstr "Permessi dell'oggetto"

#~ msgid "Objects"
#~ msgstr "Oggetti"

#~ msgid "October"
#~ msgstr "Ottobre"

#~ msgid "Off"
#~ msgstr "Spento"

#~ msgid "Offline"
#~ msgstr "Non in linea"

#~ msgid "Offline mode"
#~ msgstr "Modalità non in linea"

#~ msgid "Ok"
#~ msgstr "Ok"

#~ msgid "On %s %s each %s. months"
#~ msgstr "Il %s %s ogni %s mesi"

#~ msgid "On %s %s every month"
#~ msgstr "Il %s %s di ogni mese"

#~ msgid "On %s %s in %s"
#~ msgstr "Il %s %s di %s"

#~ msgid "On %s. day every %s. month"
#~ msgstr "Il %s° giorno di ogni %s° mese"

#~ msgid "On %s. day every month"
#~ msgstr "Il %s° giorno di ogni mese"

#~ msgid "On every new notification"
#~ msgstr "Per ogni nuova notifica"

#~ msgid "On new notifications except mails"
#~ msgstr "Per le nuove notifiche eccetto i messaggi di posta"

#~ msgid "On work days"
#~ msgstr "Nei giorni feriali"

#~ msgid "One and a Half"
#~ msgstr "Una e mezza"

#~ msgid ""
#~ "One or more attached files exceed the size limit per email. Therefore, the files are "
#~ "not sent as attachments but kept on the server. The email you have sent just "
#~ "contains links to download these files."
#~ msgstr ""
#~ "Uno o più file allegati superano il limite di dimensione per messaggio. I file non "
#~ "sono perciò inviati come allegati, ma tenuti sul server. Il messaggio che hai "
#~ "inviato contiene i collegamenti per scaricare questi file."

#~ msgid "Only showing items related to folder \"%1$s\""
#~ msgstr "Mostra solo gli elementi relativi alla cartella \"%1$s\""

#~ msgid "Open"
#~ msgstr "Apri"

#~ msgid "Open external link"
#~ msgstr "Apri collegamento esterno"

#, fuzzy
#~| msgid "Folder view"
#~ msgid "Open folder view"
#~ msgstr "Vista della cartella"

#~ msgid "Open in browser"
#~ msgstr "Apri nel browser"

#~ msgid "Open in new tab"
#~ msgstr "Apri in una nuova scheda"

#, fuzzy
#~ msgid "Open on LinkedIn"
#~ msgstr "LinkedIn"

#, fuzzy
#~| msgid "All messages"
#~ msgid "Open/close all messages"
#~ msgstr "Tutti i messaggi"

#~ msgid "Opening E-Mail threads"
#~ msgstr "Aprire le conversazioni di posta"

#~ msgid "Optional 01"
#~ msgstr "Opzionale 01"

#~ msgid "Optional 02"
#~ msgstr "Opzionale 02"

#~ msgid "Optional 03"
#~ msgstr "Opzionale 03"

#~ msgid "Optional 04"
#~ msgstr "Opzionale 04"

#~ msgid "Optional 05"
#~ msgstr "Opzionale 05"

#~ msgid "Optional 06"
#~ msgstr "Opzionale 06"

#~ msgid "Optional 07"
#~ msgstr "Opzionale 07"

#~ msgid "Optional 08"
#~ msgstr "Opzionale 08"

#~ msgid "Optional 09"
#~ msgstr "Opzionale 09"

#~ msgid "Optional 10"
#~ msgstr "Opzionale 10"

#~ msgid "Optional 11"
#~ msgstr "Opzionale 11"

#~ msgid "Optional 12"
#~ msgstr "Opzionale 12"

#~ msgid "Optional 13"
#~ msgstr "Opzionale 13"

#~ msgid "Optional 14"
#~ msgstr "Opzionale 14"

#~ msgid "Optional 15"
#~ msgstr "Opzionale 15"

#~ msgid "Optional 16"
#~ msgstr "Opzionale 16"

#~ msgid "Optional 17"
#~ msgstr "Opzionale 17"

#~ msgid "Optional 18"
#~ msgstr "Opzionale 18"

#~ msgid "Optional 19"
#~ msgstr "Opzionale 19"

#~ msgid "Optional 20"
#~ msgstr "Opzionale 20"

#~ msgid "Options"
#~ msgstr "Opzioni"

#~ msgid "Orange"
#~ msgstr "Arancione"

#~ msgid "Organizer"
#~ msgstr "Organizzatore"

#~ msgid "Other Address"
#~ msgstr "Altro indirizzo"

#~ msgid "Other address"
#~ msgstr "Altro indirizzo"

#~ msgid "Outgoing server settings (SMTP)"
#~ msgstr "Impostazioni del server della posta in uscita (SMTP)"

#~ msgid "Overdue"
#~ msgstr "Oltre la scadenza"

#~ msgid "Overdue Task. %1$s %2$s. Press [enter] to open"
#~ msgstr "Attività scadute. %1$s %2$s. Premi [invio] per aprire"

#~ msgid "Overdue Tasks"
#~ msgstr "Attività scadute"

#~ msgid "Owner"
#~ msgstr "Proprietario"

#~ msgid "PB"
#~ msgstr "PB"

#~ msgid "POP3:"
#~ msgstr "POP3:"

#~ msgid "Page %1$d of %2$d"
#~ msgstr "Pagina %1$d di %2$d"

#~ msgid "Page number"
#~ msgstr "Numero di pagina"

#~ msgid "Pager"
#~ msgstr "Cercapersone"

#~ msgid "Paragraph Alignment"
#~ msgstr "Allineamento paragrafo"

#~ msgid "Paragraph Fill Color"
#~ msgstr "Colore di riempimento del paragrafo"

#~ msgid "Paragraph borders"
#~ msgstr "Bordi del paragrafo"

#~ msgid "Paragraph style"
#~ msgstr "Stile del paragrafo"

#~ msgid "Participants"
#~ msgstr "Partecipanti"

#~ msgid "Password"
#~ msgstr "Password"

#, fuzzy
#~ msgid "Password length must be between %1$d and %2$d characters."
#~ msgstr "I costi devono essere compresi tra -%1$d e %1$d."

#~ msgid "People"
#~ msgstr "Persone"

#~ msgid "Permanently remove deleted emails"
#~ msgstr "Rimuovi definitivamente i messaggi di posta eliminati"

#~ msgid "Permanently remove deleted emails?"
#~ msgstr "Vuoi rimuovere definitivamente i messaggi di posta eliminati?"

#~ msgid "Permissions"
#~ msgstr "Permessi"

#~ msgid "Personal"
#~ msgstr "Personale"

#~ msgid "Personal information"
#~ msgstr "Informazioni personali"

#~ msgid "Phone"
#~ msgstr "Telefono"

#~ msgid "Phone & fax numbers"
#~ msgstr "Numeri di telefono e fax"

#~ msgid "Phone (assistant)"
#~ msgstr "Telefono (assistente)"

#~ msgid "Phone (business alt)"
#~ msgstr "Telefono (lavoro alt)"

#~ msgid "Phone (business)"
#~ msgstr "Telefono (lavoro)"

#~ msgid "Phone (car)"
#~ msgstr "Telefono (macchina)"

#~ msgid "Phone (company)"
#~ msgstr "Telefono (azienda)"

#~ msgid "Phone (home alt)"
#~ msgstr "Telefono (casa alt)"

#~ msgid "Phone (home)"
#~ msgstr "Telefono (casa)"

#~ msgid "Phone (other)"
#~ msgstr "Telefono (altro)"

#~ msgid "Phone (private)"
#~ msgstr "Telefono (privato)"

#~ msgid "Phone alt"
#~ msgstr "Telefono alt"

#~ msgid "Phone numbers"
#~ msgstr "Numeri di telefono"

#~ msgid "Pick a time here"
#~ msgstr "Scegli un'ora qui"

#~ msgid "Pink"
#~ msgstr "Rosa"

#~ msgid "Places"
#~ msgstr "Luoghi"

#~ msgid "Plain text"
#~ msgstr "Testo semplice"

#~ msgid "Play audio files"
#~ msgstr "Riproduci file audio"

#~ msgid "Play video files"
#~ msgstr "Riproduci file video"

#~ msgid "Please choose a sentence below."
#~ msgstr "Scegli una frase qui sotto."

#~ msgid "Please enter a correct number."
#~ msgstr "Digita un numero corretto."

#~ msgid "Please enter a date in the past"
#~ msgstr "Digita una data nel passato"

#~ msgid "Please enter a description"
#~ msgstr "Digita una descrizione"

#~ msgid "Please enter a description."
#~ msgstr "Digita una descrizione."

#~ msgid "Please enter a feed URL."
#~ msgstr "Digita l'URL di una fonte."

#~ msgid "Please enter a name for the group of feeds."
#~ msgstr "Digita un nome per il gruppo di fonti."

#~ msgid "Please enter a search query"
#~ msgstr "Digita un termine di ricerca"

#~ msgid "Please enter a valid date"
#~ msgstr "Digita una data valida"

#~ msgid "Please enter a valid date."
#~ msgstr "Digita una data valida."

#~ msgid "Please enter a valid email address"
#~ msgstr "Digita un indirizzo di posta valido"

#~ msgid "Please enter a valid email address or phone number"
#~ msgstr "Digita un indirizzo di posta valido o un numero di telefono"

#~ msgid "Please enter a valid name"
#~ msgstr "Digita un nome valido"

#, fuzzy
#~ msgid "Please enter a valid number"
#~ msgstr "Digita un nome valido"

#~ msgid "Please enter a valid object"
#~ msgstr "Inserisci un oggetto valido"

#~ msgid "Please enter a valid phone number. Allowed characters are: %1$s"
#~ msgstr "Digita un numero di telefono valido. I caratteri consentiti sono: %1$s"

#~ msgid "Please enter a value"
#~ msgstr "Digita un valore"

#~ msgid "Please enter an blog url."
#~ msgstr "Digita l'URL di un blog."

#~ msgid "Please enter an feed-url."
#~ msgstr "Digita l'URL di una fonte."

#~ msgid "Please enter correct password"
#~ msgstr "Digita la password corretta"

#~ msgid "Please enter the following data: %1$s"
#~ msgstr "Digita i seguenti dati: %1$s"

#~ msgid "Please enter value between 0 and 100."
#~ msgstr "Digita un valore tra 0 e 100."

#~ msgid "Please enter your credentials."
#~ msgstr "Digita le tue credenziali."

#~ msgid "Please enter your password."
#~ msgstr "Digita la tua password."

#~ msgid ""
#~ "Please note, changing or removing the file extension will cause problems when "
#~ "viewing or editing."
#~ msgstr ""
#~ "Nota: la modifica o rimozione dell'estensione del file comporterà problemi di "
#~ "visualizzazione e modifica."

#~ msgid "Please provide the old password so the account passwords can be recovered."
#~ msgstr "Digita la vecchia password per ripristinare la password dell'account."

#~ msgid "Please select a file to import"
#~ msgstr "Selezionare un file da importare"

#~ msgid "Please select a file to insert"
#~ msgstr "Selezionare un file da inserire"

#~ msgid "Please select a valid iCal File to import"
#~ msgstr "Seleziona un file iCal valido da importare"

#~ msgid "Please select a valid image File to insert"
#~ msgstr "Seleziona un file di immagine valido da inserire"

#~ msgid "Please sign in again to continue"
#~ msgstr "Accedi nuovamente per continuare"

#, fuzzy
#~ msgid "Please specify these missing variables:"
#~ msgstr "Specifica questi variabili mancanti:"

#~ msgid "Please update your browser."
#~ msgstr "Aggiorna il tuo browser:"

#~ msgid "Polish"
#~ msgstr "Polacco"

#~ msgctxt "app"
#~ msgid "Portal"
#~ msgstr "Portale"

#~ msgid "Portal Squares"
#~ msgstr "Riquadri del portale"

#~ msgid "Portal Widgets"
#~ msgstr "Widget del portale"

#~ msgid "Portal settings"
#~ msgstr "Impostazioni del portale"

#~ msgid "Portuguese (Portugal)"
#~ msgstr "Portoghese (Portogallo)"

#~ msgid "Position"
#~ msgstr "Posizione"

#~ msgid "Postcode"
#~ msgstr "CAP"

#~ msgid "Press [enter] to close this alertbox."
#~ msgstr "Premi [invio] per chiudere questo avviso."

#, fuzzy
#~ msgid "Press [enter] to jump to"
#~ msgstr "Premi [invio] per passare a"

#~ msgid "Press [enter] to jump to complete list of Birthdays."
#~ msgstr "Premi [invio] per passare all'elenco completo dei compleanni."

#~ msgid "Press [enter] to jump to the facebook stream."
#~ msgstr "Premi [invio] per passare al flusso di Facebook."

#~ msgid "Press [enter] to jump to the flicker stream."
#~ msgstr "Premi [invio] per passare al flusso Flicker."

#~ msgid "Press [enter] to jump to the linkedin stream."
#~ msgstr "Premi [invio] per passare al flusso di LinkedIn."

#~ msgid "Press [enter] to jump to the rss stream."
#~ msgstr "Premi [invio] per passare alla fonte RSS."

#~ msgid "Press [enter] to jump to the tumblr feed."
#~ msgstr "Premi [invio] per passare alla fonte di Tumblr."

#~ msgid "Press [enter] to jump to the twitter feed."
#~ msgstr "Premi [invio] per passare alla fonte di Twitter."

#~ msgid "Press [enter] to select a time when you want to be reminded again"
#~ msgstr "Premi [invio] per selezionare l'ora del promemoria successivo"

#~ msgid "Press to hide all appointment invitations."
#~ msgstr "Premi per nascondere gli inviti agli appuntamenti"

#~ msgid "Press to hide all appointment reminders."
#~ msgstr "Premi per nascondere i promemoria degli appuntamenti."

#~ msgid "Press to hide all notifications for new mails."
#~ msgstr "Premi per nascondere le notifiche dei nuovi messaggi di posta."

#~ msgid "Press to hide all notifications for overdue tasks."
#~ msgstr "Premi per nascondere le notifiche delle attività scadute."

#~ msgid "Press to hide all task invitations."
#~ msgstr "Premi per nascondere gli inviti delle attività."

#~ msgid "Press to hide all task reminders."
#~ msgstr "Premi per nascondere i promemoria delle attività."

#~ msgid "Preview"
#~ msgstr "Anteprima"

#~ msgid "Preview could not be loaded"
#~ msgstr "L'anteprima non può essere caricata"

#~ msgid "Previous"
#~ msgstr "Indietro"

#~ msgid "Previous Day"
#~ msgstr "Giorno precedente"

#~ msgid "Previous Week"
#~ msgstr "Settimana precedente"

#~ msgid "Primary Email"
#~ msgstr "Indirizzo di posta principale"

#~ msgid "Primary account"
#~ msgstr "Account principale"

#~ msgid "Print"
#~ msgstr "Stampa"

#~ msgid "Print tasks"
#~ msgstr "Stampa attività"

#~ msgid "Printout"
#~ msgstr "Stampa"

#~ msgid "Priority"
#~ msgstr "Priorità"

#~ msgid "Privacy Notice"
#~ msgstr "Avviso di riservatezza"

#~ msgid "Private"
#~ msgstr "Privato"

#~ msgid "Process subsequent rules"
#~ msgstr "Elabora le regole successive"

#~ msgid "Profession"
#~ msgstr "Professione"

#~ msgid "Progress"
#~ msgstr "Avanzamento"

#~ msgid "Progress %1$s %"
#~ msgstr "Avanzamento %1$s %"

#~ msgid "Progress in %"
#~ msgstr "Avanzamento in %"

#~ msgid "Progress must be a valid number between 0 and 100"
#~ msgstr "L'avanzamento deve essere un numero valido compreso tra 0 e 100"

#~ msgid "Promote One Level"
#~ msgstr "Sali di un livello"

#~ msgid "Properties"
#~ msgstr "Proprietà"

#~ msgid "Public"
#~ msgstr "Pubblico"

#~ msgid "Publication"
#~ msgstr "Pubblicazione"

#~ msgid "Publication created"
#~ msgstr "Pubblicazione creata"

#~ msgid "Publication has been added"
#~ msgstr "La pubblicazione è stata aggiunta"

#~ msgid "Publication must have a site."
#~ msgstr "La pubblicazione deve avere un sito."

#~ msgid "Publication must have a target."
#~ msgstr "La pubblicazione deve avere una destinazione."

#~ msgid "Publications"
#~ msgstr "Pubblicazioni"

#~ msgid "Publications and Subscriptions"
#~ msgstr "Pubblicazioni e sottoscrizioni"

#~ msgid "Publications must have a name"
#~ msgstr "Le pubblicazioni devono avere un nome"

#~ msgid "Publish"
#~ msgstr "Pubblica"

#~ msgid "Publish folder"
#~ msgstr "Pubblica cartella"

#~ msgid "Publish item"
#~ msgstr "Pubblica elemento"

#~ msgid "Pull To Refresh"
#~ msgstr "Estendi per aggiornare"

#~ msgid "Purchase confirmation"
#~ msgstr "Conferma dell'acquisto"

#~ msgid "Purple"
#~ msgstr "Viola"

#~ msgid "Quick Search"
#~ msgstr "Ricerca rapida"

#~ msgid "Quit"
#~ msgstr "Esci"

#~ msgid "Quota"
#~ msgstr "Quota"

#~ msgid "RSS"
#~ msgstr "RSS"

#~ msgid "RSS Feed"
#~ msgstr "Fonte RSS"

#~ msgid "RSS Feeds"
#~ msgstr "Fonti RSS"

#~ msgid "Read Only Mode"
#~ msgstr "Modalità di sola lettura"

#~ msgid "Read article on tumblr.com"
#~ msgstr "Leggi l'articolo su tumblr.com"

#~ msgid "Read-only mode"
#~ msgstr "Modalità di sola lettura"

#~ msgid "Reauthorize"
#~ msgstr "Nuova autorizzazione"

#~ msgid "Received mails"
#~ msgstr "Messaggi ricevuti"

#~ msgid "Recent activities"
#~ msgstr "Attività recenti"

#~ msgid "Recently changed files"
#~ msgstr "File modificati di recente"

#~ msgid "Recently used"
#~ msgstr "Utilizzati di recente"

#~ msgid "Recipient"
#~ msgstr "Destinatario"

#~ msgid "Recover"
#~ msgstr "Ripristina"

#~ msgid "Recover passwords"
#~ msgstr "Ripristina le password"

#, fuzzy
#~ msgid "Recurring tasks need a valid due date."
#~ msgstr "Le attività ricorrenti devono avere una data finale valida."

#~ msgid "Recurring tasks need a valid end date."
#~ msgstr "Le attività ricorrenti devono avere una data finale valida."

#~ msgid "Recurring tasks need a valid start date."
#~ msgstr "Le attività ricorrenti devono avere una data iniziale valida."

#~ msgid "Red"
#~ msgstr "Rosso"

#~ msgid "Redirect to"
#~ msgstr "Reindirizza a"

#~ msgid "Refresh"
#~ msgstr "Aggiorna"

#~ msgid "Refresh interval"
#~ msgstr "Intervallo di aggiornamento"

#~ msgid "Refresh rate in minutes:"
#~ msgstr "Intervallo di aggiornamento in minuti:"

#~ msgid "Regex"
#~ msgstr "Espressione regolare"

#~ msgid "Reject changes"
#~ msgstr "Rifiuta le modifiche"

#~ msgid "Reject with reason"
#~ msgstr "Rifiuta con motivo"

#~ msgid "Related articles"
#~ msgstr "Articoli correlati"

#~ msgid "Reload statistics"
#~ msgstr "Ricarica statistiche"

#~ msgid "Relogin"
#~ msgstr "Nuovo accesso"

#~ msgid "Remind me"
#~ msgstr "Ricordami"

#~ msgid "Remind me again"
#~ msgstr "Ricordami in seguito"

#~ msgid "Remind me again "
#~ msgstr "Ricordami in seguito "

#~ msgid "Reminder"
#~ msgstr "Promemoria"

#~ msgid "Reminder date"
#~ msgstr "Promemoria"

#~ msgid "Reminder date %1$s"
#~ msgstr "Promemoria %1$s"

#~ msgid "Reminder has been created"
#~ msgstr "Il promemoria è stato creato"

#~ msgid "Remove attachment"
#~ msgstr "Rimuovi allegato "

#~ msgid "Remove copy from server after retrieving a message"
#~ msgstr "Rimuovi la copia dal server dopo il recupero del messaggio"

#~ msgid "Remove from recipient list"
#~ msgstr "Rimuovi dall'elenco dei destinatari"

#~ msgid "Rename"
#~ msgstr "Rinomina"

#~ msgid "Rename Document"
#~ msgstr "Rinomina documento"

#~ msgid "Rename folder"
#~ msgstr "Rinomina cartella"

#~ msgid "Repeat"
#~ msgstr "Ripeti"

#~ msgid "Repeat new password"
#~ msgstr "Ripeti la nuova password"

#~ msgid "Reply"
#~ msgstr "Rispondi"

#~ msgid "Reply All"
#~ msgstr "Rispondi a tutti"

#~ msgid "Reply all"
#~ msgstr "Rispondi a tutti"

#~ msgid "Reply to"
#~ msgstr "Rispondi a"

#, fuzzy
#~ msgid "Reply to all recipients"
#~ msgstr "Tutti i destinatari"

#, fuzzy
#~ msgid "Reply to sender"
#~ msgstr "Rispondi a"

#~ msgid "Reserved"
#~ msgstr "Riservato"

#~ msgid "Reset image"
#~ msgstr "Ripristina immagine"

#~ msgid "Reset this list"
#~ msgstr "Ripristina questa lista"

#~ msgid "Resource"
#~ msgstr "Risorsa"

#~ msgid "Resource group"
#~ msgstr "Gruppo di risorse"

#~ msgid "Resources"
#~ msgstr "Risorse"

#~ msgid "Restore Last Operation"
#~ msgstr "Ripristina l'ultima operazione"

#~ msgid "Restore applications"
#~ msgstr "Ripristina le applicazioni"

#~ msgid "Retry"
#~ msgstr "Ritenta"

#, fuzzy
#~ msgid "Return Receipt"
#~ msgstr "Notifica di consegna"

#~ msgid "Retweet"
#~ msgstr "Retweet"

#~ msgid "Retweet this to your followers?"
#~ msgstr "Vuoi eseguire un retweet ai tuoi follower?"

#~ msgid "Retweeted"
#~ msgstr "Retweet eseguito"

#~ msgid "Retweeted by %s"
#~ msgstr "Retweet di %s"

#~ msgid "Revert Last Operation"
#~ msgstr "Torna all'operazione precedente"

#~ msgid "Review your purchases"
#~ msgstr "Verifica i tuoi acquisti"

#~ msgid "Right"
#~ msgstr "Destra"

#~ msgid "Right aligned, text wraps at left side"
#~ msgstr "Allineato a destra, testo interrotto sul lato sinistro"

#~ msgid "Romanian"
#~ msgstr "Rumeno"

#~ msgid "Room number"
#~ msgstr "Ufficio"

#~ msgid "Rule name"
#~ msgstr "Nome regola"

#~ msgid "Running applications"
#~ msgstr "Applicazioni in esecuzione"

#~ msgid "Russian"
#~ msgstr "Russo"

#~ msgid "Sales Volume"
#~ msgstr "Volume vendite"

#~ msgid "Saturday"
#~ msgstr "Sabato"

#~ msgid "Save"
#~ msgstr "Salva"

#~ msgid "Save as distribution list"
#~ msgstr "Salva come lista di distribuzione"

#~ msgid "Save as draft"
#~ msgstr "Salva come bozza"

#~ msgid "Save as file"
#~ msgstr "Salva come file"

#, fuzzy
#~ msgid "Save attachment"
#~ msgstr "Rimuovi allegato "

#~ msgid "Save changes"
#~ msgstr "Salva le modifiche"

#~ msgid "Save in file store"
#~ msgstr "Salva nel deposito informazioni"

#, fuzzy
#~ msgid "Save to Drive"
#~ msgstr "Salva su Drive"

#~ msgid "Saved in"
#~ msgstr "Salvato in"

#, fuzzy
#~ msgid "Saved mail attachment"
#~ msgstr "Rimuovi allegato "

#, fuzzy
#~ msgid "Saving attachment to Drive"
#~ msgid_plural "Saving attachments to Drive"
#~ msgstr[0] "Salvataggio allegato in Drive"
#~ msgstr[1] "Salvataggio allegati in Drive"

#~ msgid "Saving latest changes ..."
#~ msgstr "Salvataggio delle ultime modifiche in corso..."

#~ msgid "Scheduling"
#~ msgstr "Pianificazione"

#~ msgctxt "app"
#~ msgid "Scheduling"
#~ msgstr "Pianificazione"

#~ msgid "Search"
#~ msgstr "Cerca"

#~ msgid "Search for items"
#~ msgstr "Ricerca elementi"

#~ msgid "Search here"
#~ msgstr "Cerca qui"

#, fuzzy
#~ msgid "Search in"
#~ msgstr "Cercato in"

#~ msgid "Searched for: %1$s"
#~ msgstr "Ricerca effettuata: %1$s"

#~ msgid "Searched in"
#~ msgstr "Cercato in"

#~ msgid "Searched in all folders"
#~ msgstr "Cercato in tutte le cartelle"

#~ msgid "Select"
#~ msgstr "Seleziona"

#~ msgid "Select Image File"
#~ msgstr "Seleziona file immagine"

#~ msgid "Select all"
#~ msgstr "Seleziona tutto"

#~ msgid "Select file"
#~ msgstr "Seleziona file"

#~ msgid "Select folder"
#~ msgstr "Seleziona cartella"

#~ msgid "Select none"
#~ msgstr "Nessuna selezione"

#~ msgid "Select page"
#~ msgstr "Seleziona pagina"

#~ msgid "Selection Details"
#~ msgstr "Dettagli selezione"

#~ msgid "Send"
#~ msgstr "Invia"

#, fuzzy
#~ msgid "Send a return receipt"
#~ msgstr "Invia una notifica di consegna"

#~ msgid "Send as internal link"
#~ msgstr "Invia come collegamento interno"

#~ msgid "Send as mail"
#~ msgstr "Invia come messaggio di posta"

#~ msgid "Send as vCard"
#~ msgstr "Invia come vCard"

#~ msgid "Send by mail"
#~ msgstr "Invia tramite posta"

#, fuzzy
#~ msgid "Send feedback"
#~ msgstr "Invia messaggio"

#~ msgid "Send mail"
#~ msgstr "Invia messaggio di posta"

#~ msgid "Send mail to all participants"
#~ msgstr "Invia messaggio a tutti i partecipanti"

#~ msgid "Send new mail"
#~ msgstr "Invia nuovo messaggio"

#~ msgid "Send vacation notice during this time only"
#~ msgstr "Invia l'avviso di assenza solo durante questo orario"

#~ msgid "Sender"
#~ msgstr "Mittente"

#~ msgid "Sender/From"
#~ msgstr "Mittente/Da"

#~ msgid "Sent folder"
#~ msgstr "Cartella Posta inviata"

#~ msgid "Sent from %s via mobile"
#~ msgstr "Inviato da %s tramite mobile"

#~ msgid "Sent mails"
#~ msgstr "Messaggi inviati"

#~ msgid "September"
#~ msgstr "Settembre"

#~ msgid "Series"
#~ msgstr "Serie"

#~ msgid "Server Error"
#~ msgstr "Errore del server"

#~ msgid "Server name"
#~ msgstr "Nome del server"

#~ msgid "Server port"
#~ msgstr "Porta del server"

#~ msgid "Server settings"
#~ msgstr "Impostazioni del server"

#~ msgid "Server type"
#~ msgstr "Tipo di server"

#~ msgid "Server unreachable"
#~ msgstr "Server non raggiungibile"

#~ msgid "Server version"
#~ msgstr "Versione del server"

#~ msgid "Set as default"
#~ msgstr "Imposta come predefinita"

#, fuzzy
#~ msgid "Set color"
#~ msgstr "Colore del testo"

#~ msgid "Settings"
#~ msgstr "Impostazioni"

#~ msgctxt "app"
#~ msgid "Settings"
#~ msgstr "Impostazioni"

#~ msgid "Share"
#~ msgstr "Condividi"

#~ msgid "Share link by email"
#~ msgstr "Condividi il collegamento tramite posta"

#~ msgid "Share this folder"
#~ msgstr "Condividi questa cartella"

#~ msgid "Shared"
#~ msgstr "Condivisa"

#~ msgid "Shared Appointments"
#~ msgstr "Appuntamenti condivisi"

#~ msgid "Shopping cart"
#~ msgstr "Carrello della spesa"

#, fuzzy
#~ msgid "Show"
#~ msgstr "Mostra"

#~ msgid "Show QR code"
#~ msgstr "Mostra codice QR"

#~ msgid "Show all %1$d messages in inbox"
#~ msgstr "Mostra tutti i %1$d messaggio in posta in arrivo"

#~ msgid "Show all items"
#~ msgstr "Mostra tutti gli elementi"

#~ msgid "Show all mails. Note: Mails are no longer grouped by conversation."
#~ msgstr ""
#~ "Mostra tutti i messaggi: i messaggi non sono più raggruppati per conversazione."

#~ msgid "Show all my appointments from all calendars"
#~ msgstr "Mostra i miei appuntamenti da tutti i calendari"

#, fuzzy
#~ msgid "Show appointment details"
#~ msgstr "Mostra appuntamento"

#~ msgid "Show as"
#~ msgstr "Mostra come"

#~ msgctxt "plural"
#~ msgid "Show attachment"
#~ msgid_plural "Show attachments"
#~ msgstr[0] "Mostra allegato"
#~ msgstr[1] "Mostra allegati"

#~ msgid "Show comments"
#~ msgstr "Mostra i commenti"

#~ msgid "Show conflicts"
#~ msgstr "Mostra conflitti"

#~ msgid "Show contacts from administrator group"
#~ msgstr "Mostra i contatti dal gruppo di amministrazione"

#~ msgid "Show declined appointments"
#~ msgstr "Mostra appuntamenti rifiutati"

#~ msgid "Show details"
#~ msgstr "Mostra i dettagli"

#~ msgid "Show done tasks"
#~ msgstr "Mostra le attività completate"

#~ msgid "Show file"
#~ msgstr "Mostra file"

#~ msgid "Show first page"
#~ msgstr "Mostra la prima pagina"

#~ msgid "Show hidden files and folders"
#~ msgstr "Mostra i file e le cartelle nascoste"

#~ msgid "Show images"
#~ msgstr "Mostra le immagini"

#~ msgid "Show inbox"
#~ msgstr "Mostra Posta in arrivo"

#~ msgid "Show internal link"
#~ msgstr "Mostra collegamento interno"

#~ msgid "Show last page"
#~ msgstr "Mostra l'ultima pagina"

#~ msgid "Show legal information"
#~ msgstr "Mostra le informazioni legali"

#~ msgid "Show less"
#~ msgstr "Mostra meno"

#~ msgid "Show more"
#~ msgstr "Mostra altro"

#~ msgid "Show more..."
#~ msgstr "Mostra altro..."

#~ msgid "Show next page"
#~ msgstr "Mostra la pagina successiva"

#~ msgid "Show original message"
#~ msgstr "Mostra il messaggio originale"

#~ msgid "Show original publication"
#~ msgstr "Mostra la pubblicazione originale"

#~ msgid "Show previous page"
#~ msgstr "Mostra la pagina precedente"

#, fuzzy
#~ msgid "Show quoted text"
#~ msgstr "Sotto il testo citato"

#~ msgid "Show request body"
#~ msgstr "Mostra il corpo della richiesta"

#~ msgid "Show side panel"
#~ msgstr "Mostra il pannello laterale"

#~ msgid "Show stack trace"
#~ msgstr "Mostra tracciamento degli errori"

#~ msgid "Show strack trace"
#~ msgstr "Mostra tracciamento degli errori"

#~ msgid "Show task"
#~ msgstr "Mostra attività"

#, fuzzy
#~ msgid "Show task details"
#~ msgstr "Mostra i dettagli"

#~ msgid "Show version history"
#~ msgstr "Mostra lo storico delle versioni"

#, fuzzy
#~ msgid "Show/hide folder"
#~ msgstr "Sposta la cartella"

#~ msgid "Shown as"
#~ msgstr "Mostrato come"

#~ msgid "Sidebar"
#~ msgstr "Barra laterale"

#~ msgid "Sign in"
#~ msgstr "Accedi"

#~ msgid "Sign out"
#~ msgstr "Esci"

#~ msgid "Sign out now"
#~ msgstr "Esci subito"

#~ msgid "Signature"
#~ msgstr "Firma"

#~ msgid "Signature name"
#~ msgstr "Nome della firma"

#~ msgid "Signature position"
#~ msgstr "Posizione della firma"

#~ msgid "Signature text"
#~ msgstr "Testo della firma"

#~ msgid "Signatures"
#~ msgstr "Firme"

#~ msgid "Signed in as %1$s"
#~ msgstr "Accesso effettuato come %1$s"

#~ msgid "Simple Pad"
#~ msgstr "Semplice blocco note"

#~ msgid "Single"
#~ msgstr "Singola"

#~ msgid "Size"
#~ msgstr "Dimensione"

#~ msgid "Size (bytes)"
#~ msgstr "Dimensione (byte)"

#~ msgid "Skip this step"
#~ msgstr "Salta questo passo"

#~ msgid "Slideshow"
#~ msgstr "Presentazione"

#~ msgid "Slow requests"
#~ msgstr "Richieste lente"

#~ msgid "Social accounts are only used to download contact and/or calendar data"
#~ msgstr ""
#~ "Gli account sociali sono utilizzati solo per scaricare contatti e/o dati di "
#~ "calendario"

#~ msgid "SoftBank"
#~ msgstr "SoftBank"

#~ msgid "Some fields contain invalid data"
#~ msgstr "Alcuni campi contengono dati non validi"

#~ msgid "Someone shared a file with you"
#~ msgstr "Qualcuno ha condiviso un file con te"

#~ msgid "Someone shared a folder with you. Would you like to subscribe those %1$s?"
#~ msgstr "Qualcuno ha condiviso una cartella con te. Vuoi sottoscrivere tali %1$s?"

#~ msgid "Something went wrong reauthorizing the %s account."
#~ msgstr "Qualcosa non ha funzionato durante la nuova autorizzazione dell'account %s,"

#~ msgid "Something went wrong reauthorizing the account."
#~ msgstr "Qualcosa non ha funzionato durante la nuova autorizzazione dell'account."

#~ msgid "Something went wrong saving your changes."
#~ msgstr "Qualcosa non ha funzionato durante il salvataggio delle modifiche."

#~ msgid "Sorry, failed to load the document successfully."
#~ msgstr "Spiacenti, il caricamento del documento non è riuscito."

#~ msgid "Sorry, this page is not available at the moment."
#~ msgstr "Spiacenti, questa pagina non è al momento disponibile."

#~ msgid ""
#~ "Sorry, we cannot help you here. Your provider needs to obtain a key from LinkedIn "
#~ "with the permission to do read messages."
#~ msgstr ""
#~ "Spiacenti, non possiamo aiutarti in questo caso. Il tuo fornitore deve ottenere una "
#~ "chiave da LinkedIn con i permessi per leggere i messaggi."

#~ msgid "Source"
#~ msgstr "Origine"

#~ msgid "Spam folder"
#~ msgstr "Cartella posta indesiderata"

#~ msgid "Spanish"
#~ msgstr "Spagnolo"

#~ msgid "Spouse's name"
#~ msgstr "Nome del coniuge"

#~ msgid "Standard colors"
#~ msgstr "Colori standard"

#~ msgid "Start"
#~ msgstr "Inizia"

#~ msgid "Start date"
#~ msgstr "Data iniziale"

#~ msgid "Start of working time"
#~ msgstr "Ora d'inizio della giornata lavorativa"

#~ msgid "Started %s days ago:"
#~ msgstr "Iniziata %s giorni fa:"

#~ msgid "Started %s hours ago:"
#~ msgstr "Iniziata %s ore fa:"

#~ msgid "Started %s milliseconds ago:"
#~ msgstr "Iniziata %s millisecondi fa:"

#~ msgid "Started %s minutes ago:"
#~ msgstr "Iniziata %s minuti fa:"

#~ msgid "Started %s seconds ago:"
#~ msgstr "Iniziata %s secondi fa:"

#~ msgid "Started %s weeks ago:"
#~ msgstr "Iniziata %s settimane fa:"

#~ msgid "Starts on"
#~ msgstr "Inizia il"

#~ msgid "State"
#~ msgstr "Stato"

#~ msgid "Status"
#~ msgstr "Stato"

#~ msgid "Stay signed in"
#~ msgstr "Rimani connesso"

#~ msgid "Streams"
#~ msgstr "Flussi"

#~ msgid "Street"
#~ msgstr "Via"

#~ msgid "Strike through"
#~ msgstr "Barrato"

#~ msgid "Subject"
#~ msgstr "Oggetto"

#~ msgid "Subreddits"
#~ msgstr "Subreddit"

#~ msgid "Subscribe"
#~ msgstr "Sottoscrivi"

#~ msgid "Subscribe IMAP folders"
#~ msgstr "Sottoscrivi le cartelle IMAP"

#~ msgid ""
#~ "Subscribing to items that are not delivered by another Open-Xchange Server (i.e. "
#~ "OXMF) may take some time. Example: Importing 100 contacts from Xing takes about 5 "
#~ "minutes. We are continually improving this functionality. Future releases will work "
#~ "significantly faster."
#~ msgstr ""
#~ "La sottoscrizione di elementi che non sono consegnati da un altro server Open-"
#~ "Xchange (ad es. OXMF) potrebbe richiedere del tempo. Ad esempio, l'importazione di "
#~ "100 contatti da Xing richiede circa 5 minuti. Stiamo migliorando costantemente "
#~ "questa funzionalità. Le prossime versioni saranno decisamente più veloci."

#~ msgid "Subscription refresh"
#~ msgstr "Aggiornamento della sottoscrizione"

#~ msgid "Subscription successfully created."
#~ msgstr "La sottoscrizione è stata creata correttamente."

#~ msgid "Subscriptions"
#~ msgstr "Sottoscrizioni"

#~ msgid "Such data will never be uploaded"
#~ msgstr "Dati di questo tipo non saranno mai caricati"

#~ msgid "Suffix"
#~ msgstr "Suffisso"

#~ msgid "Sunday"
#~ msgstr "Domenica"

#~ msgid "Superscript"
#~ msgstr "Apice"

#~ msgid "Swedish (Sweden)"
#~ msgstr "Svedese (Svezia)"

#~ msgid "Switched to read only mode."
#~ msgstr "Passato in modalità di sola lettura."

#~ msgid "Symbols"
#~ msgstr "Simboli"

#~ msgid "Synchronization to the server has been lost."
#~ msgstr "La sincronizzazione al server è stata interrotta."

#~ msgid "TAX ID"
#~ msgstr "Codice fiscale"

#~ msgid "TB"
#~ msgstr "TB"

#~ msgid "TTY/TDD"
#~ msgstr "TTY/TDD"

#~ msgid "Table"
#~ msgstr "Tabella"

#~ msgid "Tag mail with"
#~ msgstr "Etichetta il messaggio con"

#~ msgid "Task"
#~ msgstr "Attività"

#~ msgid "Task Details"
#~ msgstr "Dettagli attività"

#~ msgid "Task has been deleted!"
#~ msgid_plural "Tasks have been deleted!"
#~ msgstr[0] "L'attività è stata eliminata!"
#~ msgstr[1] "Le attività sono state eliminate!"

#~ msgid "Task invitation. %1$s %2$s %3$s. Press [enter] to open"
#~ msgstr "Invito dell'attività. %1$s %2$s %3$s. Premi [invio] per aprire"

#~ msgid "Task invitations"
#~ msgstr "Inviti alle attività"

#~ msgid "Task moved."
#~ msgid_plural "Tasks moved."
#~ msgstr[0] "Attività spostata."
#~ msgstr[1] "Attività spostate."

#~ msgid "Task reminder. %1$s %2$s %3$s. Press [enter] to open"
#~ msgstr "Promemoria dell'attività: %1$s %2$s %3$s. Premi [invio] per aprire"

#~ msgid "Task reminders"
#~ msgstr "Promemoria delle attività"

#~ msgid "Task was already deleted!"
#~ msgstr "L'attività è stata già eliminata!"

#~ msgid "Task was modified before, please reload"
#~ msgstr "L'attività è stata modificata in precedenza, ricarica"

#~ msgid "Tasks"
#~ msgstr "Attività"

#~ msgctxt "app"
#~ msgid "Tasks"
#~ msgstr "Attività"

#~ msgid "Tasks have been moved"
#~ msgstr "Le attività sono state spostate"

#~ msgid "Telephone (ISDN)"
#~ msgstr "Telefono (ISDN)"

#~ msgid "Telephone callback"
#~ msgstr "Telefono richiamata"

#~ msgid "Telephone primary"
#~ msgstr "Telefono principale"

#~ msgid "Telephone radio"
#~ msgstr "Radiotelefono"

#~ msgid "Telex"
#~ msgstr "Telex"

#~ msgid "Template"
#~ msgstr "Modello"

#~ msgid "Temporary"
#~ msgstr "Temporaneo"

#~ msgid "Tentative"
#~ msgstr "Provvisorio"

#~ msgid "Tentatively accepted"
#~ msgstr "Accettato provvisoriamente"

#~ msgid "Text"
#~ msgstr "Testo"

#~ msgid "Text 1"
#~ msgstr "Testo 1"

#~ msgid "Text 2"
#~ msgstr "Testo 2"

#~ msgid "Text Fill Color"
#~ msgstr "Colore di riempimento del testo"

#~ msgid "Text format"
#~ msgstr "Formato del testo"

#~ msgid "Text:"
#~ msgstr "Testo:"

#, fuzzy
#~ msgid "Thank you for your feedback"
#~ msgstr "Aggiungi una nuovo gruppo per le tue fonti"

#~ msgctxt "help"
#~ msgid "The E-Mail Components"
#~ msgstr "Il componente Posta elettronica"

#~ msgctxt "help"
#~ msgid "The Files Components"
#~ msgstr "I componenti di File"

#~ msgid "The Icons view"
#~ msgstr "La vista Icone"

#~ msgid ""
#~ "The Icons view displays an icon and the file name for each file. Click on an icon to "
#~ "view further details and functions in the pop-up."
#~ msgstr ""
#~ "La vista Icone visualizza un'icona e il nome del file per ogni file. Fare clic su "
#~ "un'icona per visualizzare ulteriori dettagli e funzioni nella finestra a comparsa."

#~ msgid "The Icons view displays an icon for each file."
#~ msgstr "La vista Icone visualizza un'icona per ogni file."

#~ msgid ""
#~ "The List view shows a sidebar with appointments and a display area with the data of "
#~ "the selected appointment. This view corresponds to the view in E-Mail and Contacts."
#~ msgstr ""
#~ "La vista Elenco mostra una barra laterale con gli appuntamenti e un'area di "
#~ "visualizzazione con i dati dell'appuntamento selezionato. Questa vista corrisponde "
#~ "alle viste in Posta elettronica e Contatti."

#~ msgid ""
#~ "The List view shows a sidebar with files and a display area with the data of the "
#~ "selected file. This view corresponds to the views in E-Mail and Contacts."
#~ msgstr ""
#~ "La vista Elenco mostra una barra laterale con i file e un'area di visualizzazione "
#~ "con i dati del file selezionato. Questa vista corrisponde alle viste in Posta "
#~ "elettronica e Contatti."

#~ msgid ""
#~ "The List view shows details like the size and date of change. Use the checkboxes to "
#~ "select files. Click on a file to view further details and functions in the pop-up."
#~ msgstr ""
#~ "La vista Elenco mostra dettagli come le dimensioni e la data di modifica. Utilizzare "
#~ "le caselle di selezione per selezionare i file. Fare clic su un file per "
#~ "visualizzare ulteriori dettagli e funzioni nella finestra a comparsa."

#~ msgid "The Tiles view"
#~ msgstr "La vista Riquadri"

#~ msgid ""
#~ "The Tiles view shows a big icon for each file. Click on an icon to view further "
#~ "details and functions in the pop-up."
#~ msgstr ""
#~ "La vista Riquadri mostra un'icona grande per ogni file. Fare clic su un'icona per "
#~ "visualizzare ulteriori dettagli e funzioni nella finestra a comparsa."

#~ msgid "The account must be named"
#~ msgstr "L'account deve avere un nome"

#~ msgid "The allowed quota is reached."
#~ msgstr "La quota consentita è stata raggiunta."

#~ msgid "The appointment has been added to your calendar"
#~ msgstr "L'appuntamento è stato aggiunto al tuo calendario"

#~ msgid "The appointment has been deleted"
#~ msgstr "L'appuntamento è stato eliminato"

#~ msgid "The appointment has been updated"
#~ msgstr "L'appuntamento è stato aggiornato"

#, fuzzy
#~ msgid ""
#~ "The appointment is repeated <a href=\"#\"  data-widget=\"number\" data-attribute="
#~ "\"interval\">every <span class=\"number-control\">2</span> days</a>."
#~ msgstr ""
#~ "L'appuntamento è ripetuto <a href=\"#\"  data-widget=\"number\" data-attribute="
#~ "\"interval\">ogni <span class=\"number-control\">2</span> giorni</a>. "

#, fuzzy
#~ msgid ""
#~ "The appointment is repeated <a href=\"#\"  data-widget=\"number\" data-attribute="
#~ "\"interval\">every <span class=\"number-control\">2</span> weeks</a> on <a href=\"#"
#~ "\"  data-widget=\"custom\" data-attribute=\"days\">monday</a>."
#~ msgstr ""
#~ "L'appuntamento è ripetuto <a href=\"#\"  data-widget=\"number\" data-attribute="
#~ "\"interval\">ogni <span class=\"number-control\">2</span> settimane</a> il <a href="
#~ "\"#\"  data-widget=\"custom\" data-attribute=\"days\">lunedì</a>. "

#~ msgid ""
#~ "The appointment is repeated <a href=\"#\" data-attribute=\"recurrenceType\" data-"
#~ "widget=\"options\">weekly</a>."
#~ msgstr ""
#~ "L'appuntamento è ripetuto <a href=\"#\" data-attribute=\"recurrenceType\" data-"
#~ "widget=\"options\">settimanalmente</a>."

#, fuzzy
#~ msgid ""
#~ "The appointment is repeated every <a href=\"#\" data-widget=\"options\" data-"
#~ "attribute=\"ordinal\">first</a> <a href=\"#\" data-widget=\"options\" data-attribute="
#~ "\"day\">Wednesday</a> in <a href=\"#\" data-widget=\"options\" data-attribute=\"month"
#~ "\">October</a>."
#~ msgstr ""
#~ "L'appuntamento è ripetuto ogni <a href=\"#\" data-widget=\"options\" data-attribute="
#~ "\"ordinal\">primo</a> <a href=\"#\" data-widget=\"options\" data-attribute=\"day"
#~ "\">mercoledì</a> di <a href=\"#\" data-widget=\"options\" data-attribute=\"month"
#~ "\">ottobre</a>. "

#, fuzzy
#~ msgid ""
#~ "The appointment is repeated every year on day <a href=\"#\" data-widget=\"number\" "
#~ "data-attribute=\"dayInMonth\"><span class=\"number-control\">10</span></a> of <a "
#~ "href=\"#\" data-widget=\"options\" data-attribute=\"month\">October</a>."
#~ msgstr ""
#~ "L'appuntamento è ripetuto ogni anno il giorno <a href=\"#\" data-widget=\"number\" "
#~ "data-attribute=\"dayInMonth\"><span class=\"number-control\">10</span></a> di <a "
#~ "href=\"#\" data-widget=\"options\" data-attribute=\"month\">ottobre</a>. "

#, fuzzy
#~ msgid ""
#~ "The appointment is repeated on day <a href=\"#\" data-widget=\"number\" data-"
#~ "attribute=\"dayInMonth\"><span class=\"number-control\">10</span></a> <a href=\"#\" "
#~ "data-widget=\"number\" data-attribute=\"interval\">every <span class=\"number-control"
#~ "\">2</span> months</a>."
#~ msgstr ""
#~ "L'appuntamento è ripetuto il giorno <a href=\"#\" data-widget=\"number\" data-"
#~ "attribute=\"dayInMonth\"><span class=\"number-control\">10</span></a> <a href=\"#\" "
#~ "data-widget=\"number\" data-attribute=\"interval\">ogni <span class=\"number-control"
#~ "\">2</span> mesi</a>. "

#, fuzzy
#~ msgid ""
#~ "The appointment is repeated the <a href=\"#\" data-widget=\"options\" data-attribute="
#~ "\"ordinal\">second</a> <a href=\"#\" data-widget=\"options\" data-attribute=\"day"
#~ "\">Wednesday</a> <a href=\"#\" data-widget=\"number\" data-attribute=\"interval"
#~ "\">every <span class=\"number-control\">2</span> months</a>."
#~ msgstr ""
#~ "L'appuntamento è ripetuto il <a href=\"#\" data-widget=\"options\" data-attribute="
#~ "\"ordinal\">secondo</a> <a href=\"#\" data-widget=\"options\" data-attribute=\"day"
#~ "\">mercoledì</a> <a href=\"#\" data-widget=\"number\" data-attribute=\"interval"
#~ "\">ogni <span class=\"number-control\">2</span> mesi</a>. "

#~ msgid ""
#~ "The blue graph shows the distribution of request durations in percent. The gray "
#~ "graph shows a trivial network ping to recognize slow connections."
#~ msgstr ""
#~ "Il grafico blu mostra la distribuzione della durata delle richieste in percentuale. "
#~ "Il grafico grigio mostra un banale ping di rete per individuare le connessioni lente."

#~ msgid "The changes have been rejected"
#~ msgstr "Le modifiche sono state rifiutate"

#~ msgid "The character \" \" is not allowed."
#~ msgstr "Il carattere \" \" non è consentito."

#~ msgid ""
#~ "The display area shows an object's content. At the top of the display area you will "
#~ "find functions for e.g. moving or deleting objects."
#~ msgstr ""
#~ "L'area di visualizzazione mostra il contenuto di un oggetto. Nella parte superiore "
#~ "dell'area di visualizzazione saranno disponibili funzione per ad es. spostare o "
#~ "eliminare oggetti."

#~ msgid "The document is protected by a password."
#~ msgstr "Il documento è protetto da una password."

#~ msgid "The due date cannot be before start date. Adjust start date?"
#~ msgstr ""
#~ "La data di scadenza non può precedere la data iniziale. Vuoi modificare la data "
#~ "iniziale?"

#~ msgid "The email has been sent"
#~ msgstr "Il messaggio è stato inviato"

#~ msgid ""
#~ "The file \"%1$s\" cannot be uploaded because it exceeds the maximum file size of %2$s"
#~ msgstr ""
#~ "Il file \"%1$s\" non può essere caricato poiché supera la dimensione massima dei "
#~ "file di %2$s"

#~ msgid "The file \"%1$s\" cannot be uploaded because it exceeds the quota limit of %2$s"
#~ msgstr ""
#~ "Il file \"%1$s\" non può essere caricato poiché supera il limite di quota di %2$s"

#~ msgid "The file is available at %1$s"
#~ msgstr "Il file è disponibile in %1$s"

#~ msgid "The first 90 days are free."
#~ msgstr "I primi 90 giorni sono gratuiti."

#~ msgid "The folder has been cleaned up."
#~ msgstr "La cartella è stata ripulita."

#~ msgid "The folder has been emptied."
#~ msgstr "La cartella è stata svuotata."

#~ msgid "The folder is available at %1$s"
#~ msgstr "La cartella è disponibile in %1$s"

#~ msgid ""
#~ "The following applications can be restored. Just remove the restore point if you "
#~ "don't want it to be restored."
#~ msgstr ""
#~ "Le seguenti applicazioni possono essere ripristinate. Basta rimuovere il punto di "
#~ "ripristino se non vuoi che siano ripristinate."

#~ msgid "The following products will be activated now:"
#~ msgstr "I seguenti prodotti saranno attivati subito:"

#~ msgid ""
#~ "The graph shows performance frequencies in percent. Grey line shows ideal "
#~ "performance, blue line is measured performance."
#~ msgstr ""
#~ "Il grafico mostra le frequenze delle prestazioni in percentuale. La linea grigia "
#~ "mostra la prestazione ideale, la linea blu è la prestazione misurata."

#~ msgid ""
#~ "The icon at the bottom right side helps you sort your tasks. Click the icon to get a "
#~ "list of sort criteria."
#~ msgstr ""
#~ "L'icona in basso a sinistra aiuta a ordinare le proprie attività. Fare clic "
#~ "sull'icona per ottenere un elenco dei criteri di ordinamento."

#~ msgid ""
#~ "The icon on the bottom right side helps you sort your E-Mails. Click the icon to get "
#~ "a list of sort criteria."
#~ msgstr ""
#~ "L'icona in basso a destra aiuta a ordinare i propri messaggi di posta. Fare clic "
#~ "sull'icona per ottenere un elenco dei criteri di ordinamento."

#~ msgid "The number of recipients is limited to %1$s recipients per field"
#~ msgstr "Il numero di destinatari è limitato a %1$s per campo"

#~ msgid ""
#~ "The number on the right side of the E-Mail subject corresponds to the number of E-"
#~ "Mails in a thread. To open the thread, click on the number."
#~ msgstr ""
#~ "Il numero a destra dell'oggetto del messaggio corrisponde al numero di messaggi "
#~ "nella conversazione. Per aprire una conversazione, fare clic sul numero."

#~ msgid "The provided filename exceeds the allowed length."
#~ msgstr "Il nome file fornito supera la lunghezza consentita."

#~ msgid "The publication has been made available as %s"
#~ msgstr "La pubblicazione è stata resa disponibile come %s"

#~ msgid "The requested email no longer exists"
#~ msgstr "Il messaggio richiesto non esiste più"

#, fuzzy
#~ msgid "The sender wants to get notified when you have read this email"
#~ msgstr "Il mittente vuole ricevere una notifica quando hai letto questo messaggio"

#~ msgid ""
#~ "The series <a href=\"#\" data-attribute=\"ending\" data-widget=\"options\">ends</a> "
#~ "<a href=\"#\" data-attribute=\"occurrences\" data-widget=\"number\">after <span "
#~ "class=\"number-control\">2</span> appointments</a>."
#~ msgstr ""
#~ "La serie <a href=\"#\" data-attribute=\"ending\" data-widget=\"options\">termina</a> "
#~ "<a href=\"#\" data-attribute=\"occurrences\" data-widget=\"number\">dopo <span class="
#~ "\"number-control\">2</span> appuntamenti</a>."

#~ msgid ""
#~ "The series <a href=\"#\" data-attribute=\"ending\" data-widget=\"options\">ends</a> "
#~ "on <a href=\"#\" data-attribute=\"until\" data-widget=\"custom\">11/03/2013</a>."
#~ msgstr ""
#~ "La serie <a href=\"#\" data-attribute=\"ending\" data-widget=\"options\">termina</a> "
#~ "il <a href=\"#\" data-attribute=\"until\" data-widget=\"custom\">11/03/2013</a>."

#~ msgid ""
#~ "The series <a href=\"#\" data-attribute=\"ending\" data-widget=\"options\">never "
#~ "ends</a>."
#~ msgstr ""
#~ "La serie <a href=\"#\" data-attribute=\"ending\" data-widget=\"options\">non termina "
#~ "mai</a>."

#~ msgid ""
#~ "The setting has been saved and will become active when you enter the application the "
#~ "next time."
#~ msgstr ""
#~ "L'impostazione è stata salvata e diventerà attiva al prossimo avvio "
#~ "dell'applicazione."

#~ msgid "The setting has been saved."
#~ msgstr "Questa impostazione è stata salvata."

#~ msgid ""
#~ "The settings are organized in topics. Select the topic on the left side, e.g Basic "
#~ "settings or E-Mail. To view all settings, enable Advanced settings at the bottom."
#~ msgstr ""
#~ "Le impostazioni sono organizzate in argomenti. Selezionare l'argomento a sinistra, "
#~ "ad es. Impostazioni di base o Posta elettronica. Per visualizzare tutte le "
#~ "impostazioni, abilitare Impostazioni avanzate in basso."

#~ msgid ""
#~ "The settings for collecting contacts in this folder will become disabled when you "
#~ "enter the application the next time."
#~ msgstr ""
#~ "Le impostazioni per collezionare i contatti in questa cartella saranno disabilitate "
#~ "la prossima volta che accederai all'applicazione."

#~ msgid ""
#~ "The shared data will be accessible to everyone on the Internet. Please consider, "
#~ "which data you want to share."
#~ msgstr ""
#~ "I dati condivisi saranno accessibili a chiunque su Internet. Considera attentamente "
#~ "quali dati condividere. "

#, fuzzy
#~ msgid "The start date must be before the due date."
#~ msgstr "La data iniziale deve precedere la data finale."

#~ msgid "The start date must be before the end date."
#~ msgstr "La data iniziale deve precedere la data finale."

#~ msgid "The subscription could not be created."
#~ msgstr "La sottoscrizione non può essere creata."

#~ msgid "The task could not be deleted."
#~ msgid_plural "The tasks could not be deleted."
#~ msgstr[0] "L'attività non può essere eliminata."
#~ msgstr[1] "Le attività non possono essere eliminate."

#~ msgid "The two newly entered passwords do not match."
#~ msgstr "Le due password appena digitate non corrispondono."

#~ msgid ""
#~ "The unrecoverable items have been cleaned up successfully. Please refresh this page "
#~ "to see the changes."
#~ msgstr ""
#~ "Gli elementi non ripristinabili sono stati cancellati correttamente. Aggiorna questa "
#~ "pagina per vedere le modifiche."

#~ msgid ""
#~ "The updater provides a simple installation wizard. Follow the instructions to "
#~ "install the application. The updater will inform you of any updates for the "
#~ "Connector for Microsoft Outlook, Notifier and Drive. You can download the updates "
#~ "from within the updater."
#~ msgstr ""
#~ "Lo strumento di aggiornamento fornisce una semplice procedura guidata di "
#~ "installazione. Segui le istruzioni per installare l'applicazione. Ti informerà circa "
#~ "la disponibilità di aggiornamenti di Connector per Microsoft Outlook e di Notifier e "
#~ "Drive. Puoi scaricare gli aggiornamenti dall'interno dello strumento di "
#~ "aggiornamento."

#~ msgid "The user has administrative rights"
#~ msgstr "L'utente ha diritti amministrativi"

#~ msgid "Theme"
#~ msgstr "Tema"

#~ msgid "Theme colors"
#~ msgstr "Colori del tema"

#~ msgid "There are unsaved changes."
#~ msgstr "Ci sono modifiche non salvate."

#~ msgid "There is already %1$d appointment in this timeframe."
#~ msgid_plural "There are already %1$d appointments in this timeframe."
#~ msgstr[0] "Hai già %1$d appuntamento in questo arco temporale."
#~ msgstr[1] "Hai già %1$d appuntamenti in questo arco temporale."

#~ msgid "There is no rule defined"
#~ msgstr "Non è stata definita alcuna regola"

#~ msgid "There was no suitable server found for this mail/password combination"
#~ msgstr ""
#~ "Non è stato trovato alcun server appropriato per questa combinazione indirizzo/"
#~ "password"

#~ msgid "There were not activities in your network"
#~ msgstr "Non ci sono attività nella tua rete"

#~ msgid ""
#~ "These statistics only include folders, which have a depth less than four in the "
#~ "folder structure from the folder \"%1$s\"."
#~ msgstr ""
#~ "Queste statistiche includono solo le cartelle, con una profondità inferiore a "
#~ "quattro livelli nella struttura, a partire dalla cartella \"%1$s\"."

#~ msgid "This account cannot be validated"
#~ msgstr "Questo account non può essere verificato"

#~ msgid "This contact is private and cannot be shared"
#~ msgstr "Questo contatto è privato e non può essere condiviso"

#~ msgid "This distribution list has been added to the portal"
#~ msgstr "Questa lista di distribuzione è stata aggiunta al portale"

#~ msgid "This document contains unsaved changes. Do you really want to close?"
#~ msgstr "Questo documento contiene modifiche non salvate. Vuoi davvero chiuderlo?"

#~ msgid "This email address cannot be used for appointments"
#~ msgstr ""
#~ "Questo indirizzo di posta elettronica non può essere utilizzato per gli appuntamenti"

#~ msgid "This email contains a task"
#~ msgstr "Questo messaggio contiene un'attività"

#~ msgid "This email contains an appointment"
#~ msgstr "Questo messaggio contiene un appuntamento"

#~ msgid "This feature is deactivated"
#~ msgstr "Questa funzionalità è disattivata"

#~ msgid ""
#~ "This feature is not available. In order to use it, you need to upgrade your account "
#~ "now."
#~ msgstr ""
#~ "Questa funzionalità non è disponibile. Per utilizzarla, devi aggiornare subito il "
#~ "tuo account."

#~ msgid "This field has to be filled"
#~ msgstr "Questo campo deve essere compilato"

#~ msgid "This file has been added"
#~ msgstr "Questo file è stato aggiunto"

#~ msgid "This file has been added to the portal"
#~ msgstr "Questo file è stato aggiunto al portale"

#~ msgid "This file has been deleted"
#~ msgid_plural "These files have been deleted"
#~ msgstr[0] "Questo file è stato eliminato"
#~ msgstr[1] "Questi file sono stati eliminati"

#~ msgid "This file has been locked"
#~ msgid_plural "These files have been locked"
#~ msgstr[0] "Questo file è stato bloccato"
#~ msgstr[1] "Questi file sono stati bloccati"

#~ msgid "This file has been unlocked"
#~ msgid_plural "These files have been unlocked"
#~ msgstr[0] "Questo file è stato sbloccato"
#~ msgstr[1] "Questi file sono stati sbloccati"

#~ msgid "This file has not been added"
#~ msgstr "Questo file non è stato aggiunto"

#~ msgid "This file has not been deleted"
#~ msgid_plural "These files have not been deleted"
#~ msgstr[0] "Questo file non è stato eliminato"
#~ msgstr[1] "Questi file non sono stati eliminati"

#~ msgid "This file has not been deleted, as it is locked by its owner."
#~ msgid_plural "These files have not been deleted, as they are locked by their owner."
#~ msgstr[0] "Questo file non è stato eliminato, poiché è bloccato dal proprietario."
#~ msgstr[1] ""
#~ "Questi file non sono stati eliminati, poiché sono bloccati dal proprietario."

#~ msgid "This file has not been locked"
#~ msgid_plural "These files have not been locked"
#~ msgstr[0] "Questo file non è stato bloccato"
#~ msgstr[1] "Questi file non sono stati bloccati"

#~ msgid "This file has not been unlocked"
#~ msgid_plural "These files have not been unlocked"
#~ msgstr[0] "Questo file non è stato sbloccato"
#~ msgstr[1] "Questi file non sono stati sbloccati"

#~ msgid "This file is locked by %1$s"
#~ msgstr "Questo file è bloccato da %1$s"

#~ msgid "This file is locked by you"
#~ msgstr "Questo file è bloccato da te"

#~ msgid "This file will be written in your default folder to allow editing"
#~ msgstr "Questo file sarà scritto nella cartella predefinita per consentire la modifica"

#~ msgid "This folder has no publications"
#~ msgstr "Questa cartella non ha pubblicazioni"

#~ msgid "This folder has no subscriptions"
#~ msgstr "Questa cartella non ha sottoscrizioni"

#~ msgid "This folder has publications and/or subscriptions"
#~ msgstr "Questa cartella ha pubblicazioni e/o sottoscrizioni"

#~ msgid "This folder has publications but you are not allowed to view or edit them"
#~ msgstr ""
#~ "Questa cartella ha pubblicazioni, ma non ti è consentito visualizzarle o modificarle"

#~ msgid "This folder has subscriptions but you are not allowed to view or edit them"
#~ msgstr ""
#~ "Questa cartella ha sottoscrizioni, ma non ti è consentito visualizzarle o modificarle"

#~ msgid "This is a standard folder, which can't be renamed."
#~ msgstr "Questa è una cartella standard, che non può essere rinominata."

#~ msgid "This is not a valid email address"
#~ msgstr "Non è un indirizzo di posta valido"

#~ msgid "This is not a valid mail address"
#~ msgstr "Non è un indirizzo di posta valido"

#~ msgid "This is not a valid user or group."
#~ msgstr "Questo non è un utente o un gruppo valido."

#~ msgid "This list has no contacts yet"
#~ msgstr "Questa lista non contiene alcun contatto"

#~ msgid "This mail has been added to the portal"
#~ msgstr "Questo messaggio è stato aggiunto al portale"

#~ msgid "This mail has no content"
#~ msgstr "Questo messaggio non ha contenuto"

#~ msgid "This note will not be printed"
#~ msgstr "Questa nota non sarà stampata"

#~ msgid ""
#~ "This rule applies to all messages. Please add a condition to restrict this rule to "
#~ "specific messages."
#~ msgstr ""
#~ "Questa regola si applica a tutti i messaggi. Aggiungi una condizione per restringere "
#~ "questa regola a messaggi specifici."

#~ msgid "This task recurs"
#~ msgstr "Questa attività ricorre"

#~ msgid "This widget is currently offline because the twitter rate limit exceeded."
#~ msgstr ""
#~ "Questo widget non è attualmente in linea poiché è stato superato il limite di "
#~ "frequenza imposto da twitter."

#, fuzzy
#~| msgid "Thread view"
#~ msgid "Thread"
#~ msgstr "Vista Conversazione"

#~ msgid "Thursday"
#~ msgstr "Giovedì"

#~ msgid "Tile"
#~ msgstr "Riquadro"

#~ msgid "Tiles"
#~ msgstr "Riquadri"

#~ msgid "Time"
#~ msgstr "Ora"

#~ msgid "Time range for the calender view"
#~ msgstr "Intervallo temporale per la vista di calendario"

#~ msgid "Time range for the list view"
#~ msgstr "Intervallo temporale per la vista Elenco"

#~ msgid "Time range for the team view"
#~ msgstr "Intervallo temporale per la vista di squadra"

#~ msgid "Time scale in minutes"
#~ msgstr "Scala temporale in minuti"

#~ msgid "Time zone"
#~ msgstr "Fuso orario"

#~ msgid "Timezone"
#~ msgstr "Fuso orario"

#~ msgid "Title"
#~ msgstr "Titolo"

#~ msgctxt "salutation"
#~ msgid "Title"
#~ msgstr "Titolo"

#~ msgctxt "title"
#~ msgid "Title"
#~ msgstr "Titolo"

#~ msgid "To"
#~ msgstr "A"

#~ msgid ""
#~ "To add contacts manually, just provide a valid email address (e.g john.doe@example."
#~ "com or \"John Doe\" <jd@example.com>)"
#~ msgstr ""
#~ "Per aggiungere contatti manualmente, basta fornire un indirizzo di posta valido (ad "
#~ "es. mario.rossi@esempio.com o \"Mario Rossi\" <mr@esempio.com>)"

#~ msgid "To create a note, click on New > Add note in the toolbar."
#~ msgstr ""
#~ "Per creare una nota, fare clic su Nuovo > Aggiungi nota nella barra degli strumenti."

#~ msgid "To create a note, click the icon at the top. Select Add note."
#~ msgstr ""
#~ "Per creare una nota, fare clic sull'icona in alto. Selezionare Aggiungi una nota."

#~ msgid "To create the task, click on Create on the upper right side."
#~ msgstr "Per creare l'attività, fare clic su Crea in alto a destra."

#~ msgid "To launch an app, click on a tile's headline."
#~ msgstr "Per avviare un'applicazione, fare clic sul titolo di un riquadro."

#~ msgid ""
#~ "To open the E-Mail settings, click the System menu icon on the upper right side of "
#~ "the menu bar. Select Settings. Click on E-Mail on the left side. To display all "
#~ "settings, enable Advanced settings in the bottom left side"
#~ msgstr ""
#~ "Per aprire le impostazioni di posta elettronica, fare clic sull'icona Menu di "
#~ "sistema in alto a destra della barra dei menu. Selezionare Impostazioni. Fare clic "
#~ "su Posta elettronica a sinistra. Per visualizzare tutte le impostazioni, abilitare "
#~ "Impostazioni avanzate in basso a sinistra."

#, fuzzy
#~ msgid ""
#~ "To open the help, click the System menu icon on the upper right side of the menu "
#~ "bar. Select Help."
#~ msgstr ""
#~ "Per aprire la guida, fare clic sull'icona Menu di sistema in alto a destra della "
#~ "barra dei menu. Selezionare Aiuto."

#~ msgid ""
#~ "To select one of the views List, Icons or Squares, click on View on the right side "
#~ "of the toolbar."
#~ msgstr ""
#~ "Per selezionare una delle viste Elenco, Icone o Riquadri, fare clic sull'icona Vista "
#~ "a destra della barra degli strumenti."

#~ msgid "To send the E-Mail, click on Send on the upper right side."
#~ msgstr "Per inviare il messaggio, fare clic su Invia in alto a destra."

#~ msgid "To upload a file, click on New > Upload new file in the toolbar."
#~ msgstr ""
#~ "Per caricare un file, fare clic su Nuovo > Carica un nuovo file nella barra degli "
#~ "strumenti."

#~ msgid ""
#~ "To view further information, click on a file. A pop-up window displays further "
#~ "details and functions."
#~ msgstr ""
#~ "Per visualizzare ulteriori informazioni, fare clic su un file. Una finestra a "
#~ "comparsa visualizza ulteriori dettagli e funzioni."

#~ msgid "Today"
#~ msgstr "Oggi"

#~ msgid "Toggle checkboxes"
#~ msgstr "Commuta le caselle di selezione"

#~ msgid "Toggle folder"
#~ msgstr "Cartella"

#~ msgid "Toggle search"
#~ msgstr "Ricerca"

#~ msgid "Tomorrow"
#~ msgstr "Domani"

#~ msgid "Tool"
#~ msgstr "Attrezzi"

#~ msgid "Top 10 file types"
#~ msgstr "Principali 10 tipi di file"

#~ msgid "Top 10 folder size"
#~ msgstr "Principali 10 dimensioni delle cartelle"

#~ msgid "Top 10 you got mail from"
#~ msgstr "I primi 10 dai quali hai ricevuto messaggi"

#~ msgid "Top 10 you sent mail to"
#~ msgstr "I primi 10 ai quali hai inviato messaggi"

#~ msgid "Total cost"
#~ msgstr "Costo totale"

#~ msgid "Total: %1$s requests"
#~ msgstr "Totale: %1$s richieste"

#~ msgid "Touchselect on/off"
#~ msgstr "Selezione al tocco attiva/disattiva"

#~ msgid "Tour: Coming from OX6"
#~ msgstr "Presentazione: provenienza da OX6"

#~ msgid "Town"
#~ msgstr "Città"

#~ msgid "Trash folder"
#~ msgstr "Cartella del cestino"

#~ msgid "Trying to auto-configure your mail account"
#~ msgstr "Tentativo di configurazione automatica dell'account di posta"

#~ msgid "Tuesday"
#~ msgstr "Martedì"

#~ msgid "Tumblr"
#~ msgstr "Tumblr"

#~ msgid "Tweet"
#~ msgstr "Tweet"

#~ msgid "Twitter"
#~ msgstr "Twitter"

#~ msgid "Twitter reported the following errors:"
#~ msgstr "Twitter ha restituito i seguenti errori:"

#~ msgid "Type"
#~ msgstr "Tipo"

#~ msgid "UI version"
#~ msgstr "Versione UI"

#~ msgid "URL"
#~ msgstr "URL"

#~ msgid "URL:"
#~ msgstr "URL:"

#~ msgid "Unable to load mail filter settings."
#~ msgstr "Impossibile caricare le impostazioni del filtro di posta."

#~ msgid "Unconfirmed"
#~ msgstr "Non confermata"

#~ msgid "Under construction"
#~ msgstr "In fase di costruzione"

#~ msgid "Underline"
#~ msgstr "Sottolineato"

#~ msgid "Undone"
#~ msgstr "Annullata"

#~ msgid "Unfollow"
#~ msgstr "Smetti di seguire"

#~ msgid "Unified"
#~ msgstr "Unificata"

#~ msgid "Unknown error while checking subreddit."
#~ msgstr "Errore durante il controllo del subreddit."

#~ msgid "Unknown error while checking tumblr-blog."
#~ msgstr "Errore sconosciuto durante il controllo del blog di Tumblr."

#, fuzzy
#~ msgid "Unknown sender"
#~ msgstr "Nessun mittente"

#~ msgid "Unlock"
#~ msgstr "Sblocca"

#~ msgid "Unread"
#~ msgstr "Non letto"

#~ msgid "Unread only"
#~ msgstr "Solo i non letti"

#~ msgid "Unselect all"
#~ msgstr "Rimuovi selezione"

#, fuzzy
#~ msgid "Unset default signature"
#~ msgstr "Firma predefinita:"

#~ msgid ""
#~ "Unsupported Preview - Certain functions disabled and stability not assured until "
#~ "general release later this year"
#~ msgstr ""
#~ "Anteprima non supportata - Alcune funzioni sono disabilitate e la stabilità non è "
#~ "garantita fino al rilascio che avverrà nel corso dell'anno."

#~ msgid "Updater"
#~ msgstr "Programma di aggiornamento"

#~ msgid "Updating account data. This might take a few seconds."
#~ msgstr "Aggiornamento dei dati dell'account. Potrebbe richiedere qualche secondo."

#~ msgid ""
#~ "Updating subscribed data takes time. Importing 100 contacts for example, may take up "
#~ "to 5 minutes. Please have some patience."
#~ msgstr ""
#~ "L'aggiornamento dei dati sottoscritti richiede tempo. L'importazione di 100 "
#~ "contatti, ad esempio, richiede fino a 5 minuti. Ti chiediamo di pazientare."

#~ msgid "Upgrade required"
#~ msgstr "Aggiornamento richiesto"

#~ msgid "Upgrade to premium"
#~ msgstr "Passa a Premium"

#~ msgid "Upgrade to premium edition"
#~ msgstr "Aggiornamento all'edizione premium"

#~ msgid "Upload"
#~ msgstr "Carica"

#~ msgid "Upload a new version"
#~ msgstr "Carica una nuova versione"

#~ msgid "Upload file"
#~ msgstr "Carica un file"

#~ msgid "Upload new files"
#~ msgstr "Carica nuovi file"

#~ msgid "Upload new version"
#~ msgstr "Carica una nuova versione"

#~ msgid "Uploading a file"
#~ msgstr "Caricare un file"

#~ msgid "Uploading folders is not supported."
#~ msgstr "Il caricamento delle cartelle non è supportato."

#~ msgid "Uploading..."
#~ msgstr "Caricamento in corso..."

#~ msgid "Uptime: %1$s minutes"
#~ msgstr "Uptime: %1$s minuti"

#~ msgid "Use SSL connection"
#~ msgstr "Usa connessione SSL"

#~ msgid ""
#~ "Use cursor keys to change the date. Press ctrl-key at the same time to change year "
#~ "or shift-key to change month. Close date-picker by pressing ESC key."
#~ msgstr ""
#~ "Utilizza le frecce direzionali per cambiare la data. Premi CTRL allo stesso tempo "
#~ "per cambiare l'anno o MAIUSC per cambiare il mese. Chiudi il selettore della data "
#~ "premendo il tasto ESC."

#~ msgid "Use cursor keys to change the item position"
#~ msgstr "Utilizza le frecce direzionali per modificare la posizione dell'elemento"

#~ msgid "Use fixed-width font for text mails"
#~ msgstr "Usa un carattere a larghezza fissa per il testo dei messaggi"

#~ msgid ""
#~ "Use the folder tree to access own, public or shared files. If the folder tree is "
#~ "hidden, click on View > Folder view on the right side of the toolbar."
#~ msgstr ""
#~ "Utilizzare l'albero delle cartelle per accedere ai propri file, pubblici o "
#~ "condivisi. Se l'albero delle cartelle è nascosto, fare clic su Vista > Vista delle "
#~ "cartelle a destra della barra della barra degli strumenti."

#~ msgid "Use unified mail for this account"
#~ msgstr "Usa la posta unificata per questo account"

#~ msgid "Use username and password"
#~ msgstr "Usa nome utente e password"

#~ msgid "User data"
#~ msgstr "Dati dell'utente"

#~ msgid "User fields"
#~ msgstr "Campi dell'utente"

#~ msgid "User name"
#~ msgstr "Nome utente"

#~ msgid "Username"
#~ msgstr "Nome utente"

#~ msgid "Username must not be empty."
#~ msgstr "Il nome utente non può essere vuoto."

#~ msgid "Using the reminder functions"
#~ msgstr "Utilizzare le funzioni di promemoria"

#~ msgid "Vacation Notice"
#~ msgstr "Avviso di assenza"

#~ msgid "Version Comment"
#~ msgstr "Commento della versione"

#~ msgid "Version history"
#~ msgstr "Storico delle versioni"

#~ msgid "Video enabled"
#~ msgstr "Video abilitato"

#, fuzzy
#~ msgid "View"
#~ msgstr "&Vista"

#~ msgid "View Slideshow"
#~ msgstr "Visualizza presentazione"

#~ msgid "View source"
#~ msgstr "Visualizza il sorgente"

#~ msgid "Waiting"
#~ msgstr "In attesa"

#~ msgid "Warning: This message might be a phishing or scam mail"
#~ msgstr "Avviso: questo messaggio di posta potrebbe essere un tentativo di frode"

#~ msgid "Weather • Season"
#~ msgstr "Meteo • Stagione"

#~ msgid "Wednesday"
#~ msgstr "Mercoledì"

#~ msgid "Week"
#~ msgstr "Settimana"

#~ msgid "Week View"
#~ msgstr "Vista Settimana"

#~ msgid "Weekend Day"
#~ msgstr "Giorno festivo"

#~ msgid "Weekly on %1$s"
#~ msgstr "Settimanalmente il %1$s"

#~ msgid ""
#~ "When using this feature, you as the current owner of the data are responsible for "
#~ "being careful with privacy rules and for complying with legal obligations "
#~ "(Copyright, Privacy Laws). Especially when sharing personal data you are the "
#~ "responsible party according to the Federal Data Protection Act (BDSG, Germany) or "
#~ "other Privacy Acts of your country. According to European and other national "
#~ "regulations you as the responsible party are in charge of data economy, and must not "
#~ "publish or forward personal data without the person's consent. Beyond legal "
#~ "obligations, we would like to encourage extreme care when dealing with personal "
#~ "data. Please consider carefully where you store and to whom you forward personal "
#~ "data. Please ensure appropriate access protection, e.g. by proper password "
#~ "protection."
#~ msgstr ""
#~ "Quando utilizzi questa funzionalità, in qualità di titolare dei dati, sei "
#~ "responsabile del rispetto delle regole di riservatezza e della conformità agli "
#~ "obblighi di legge. (Diritto d'autore, leggi sulla privacy). In modo particolare, "
#~ "quando condividi dati personali, sei la parte responsabile in base al Codice in "
#~ "materia di protezione dei dati personali (Legge sulla privacy, Italia) o alle leggi "
#~ "in materia di riservatezza dei dati vigenti nella tua nazione. In base alla "
#~ "regolamentazione europea e a quelle nazionali, in qualità di parte responsabile, sei "
#~ "incaricato della gestione dei dati, e non dovresti pubblicare o distribuire dati "
#~ "personali senza il consenso dell'interessato. Al di fuori degli obblighi legali, "
#~ "raccomandiamo l'utilizzo della massima attenzione quando si ha a che fare con i dati "
#~ "personali. Valuta attentamente dove conservarli e a chi invii i tuoi dati personali. "
#~ "Assicurati di utilizzare una protezione adeguata per gli accessi, ad es. password "
#~ "robuste."

#~ msgid "Whole day"
#~ msgstr "Giornata intera"

#~ msgctxt "address"
#~ msgid "Work"
#~ msgstr "Lavoro"

#~ msgid "Workweek"
#~ msgstr "Settimana lavorativa"

#~ msgid "Workweek View"
#~ msgstr "Vista Settimana lavorativa"

#~ msgid "YB"
#~ msgstr "YB"

#~ msgid "Year"
#~ msgstr "Anno"

#~ msgid "Yearly on %1$s %2$d"
#~ msgstr "Annualmente il %2$d %1$s"

#~ msgid "Yearly on the %1$s %2$s of %3$d"
#~ msgstr "Annualmente il %1$s %2$s di %3$d"

#~ msgid "Years"
#~ msgstr "Anni"

#~ msgid "Yellow"
#~ msgstr "Giallo"

#~ msgid "Yes"
#~ msgstr "Sì"

#~ msgid "Yes, send without subject"
#~ msgstr "Sì, invia senza oggetto"

#~ msgid "Yesterday"
#~ msgstr "Ieri"

#~ msgid "You already accepted this invitation"
#~ msgstr "Hai già accettato questo invito"

#~ msgid ""
#~ "You are about to change your confirmation status. Please leave a comment for other "
#~ "participants."
#~ msgstr ""
#~ "Stai per modificare lo stato della tua conferma. Lascia un commento per gli altri "
#~ "partecipanti."

#, fuzzy
#~ msgid ""
#~ "You are currently using %1$s of your %2$s available disk space. You have %3$s left."
#~ msgstr ""
#~ "Stai utilizzando %1$s dei %2$s di spazio disco disponibile. Lo spazio rimanente è "
#~ "%3$s."

#~ msgid ""
#~ "You are not allowed to create appointments in \"%1$s\" owned by %2$s. Appointments "
#~ "will therefore be created in your private calendar."
#~ msgstr ""
#~ "Non hai il permesso di creare appuntamenti in \"%1$s\" di proprietà di %2$s. Gli "
#~ "appuntamenti saranno quindi creati nel tuo calendario privato."

#~ msgid ""
#~ "You are not allowed to create appointments in \"%1$s\". Appointments will therefore "
#~ "be created in your private calendar."
#~ msgstr ""
#~ "Non hai il permesso di creare appuntamenti in \"%1$s\". Gli appuntamenti saranno "
#~ "quindi creati nel tuo calendario privato."

#~ msgid "You are the organizer"
#~ msgstr "Sei l'organizzatore"

#~ msgid "You can drag and drop files from your computer here to add as attachment."
#~ msgstr ""
#~ "Puoi trascinare e rilasciare i file dal tuo computer qui per aggiungere allegati."

#~ msgid ""
#~ "You can drag and drop files from your computer to upload either a new file or "
#~ "another version of a file."
#~ msgstr ""
#~ "Puoi trascinare e rilasciare i file dal tuo computer per caricare un nuovo file o "
#~ "un'altra versione di un file."

#~ msgid "You can quick-save your changes via Ctrl+Enter."
#~ msgstr "Puoi salvare rapidamente le tue modifiche con Ctrl+Invio."

#~ msgid "You declined this appointment"
#~ msgstr "Hai rifiutato questo appuntamento"

#~ msgid "You declined this task"
#~ msgstr "Hai rifiutato questa attività"

#~ msgid "You don't have any appointments in the near future."
#~ msgstr "Non hai appuntamenti nel prossimo futuro."

#~ msgid "You don't have any publications yet"
#~ msgstr "Non hai ancora alcuna pubblicazione"

#~ msgid "You don't have any subscriptions yet"
#~ msgstr "Non hai ancora alcuna sottoscrizione"

#~ msgid "You don't have any tasks that are either due soon or overdue."
#~ msgstr "Non hai attività in scadenza o scadute."

#~ msgid "You don't have permissions to change this document"
#~ msgstr "Non disponi dei permessi di modificare questo documento."

#, fuzzy
#~| msgid "You have %1$d notification"
#~| msgid_plural "You have %1$d notifications"
#~ msgid "You have %1$d notification."
#~ msgid_plural "You have %1$d notifications."
#~ msgstr[0] "Hai %1$d notifica"
#~ msgstr[1] "Hai %1$d notifiche"

#~ msgid ""
#~ "You have %1$d notifications. Press [enter] to jump to the notification area and "
#~ "[escape] to close it again."
#~ msgid_plural ""
#~ "You have %1$d notifications. Press [enter] to jump to the notification area and "
#~ "[escape] to close it again."
#~ msgstr[0] ""
#~ "Hai %1$d notifiche. Premi [invio] per passare all'area di notifica ed [esc] per "
#~ "chiuderla ancora."
#~ msgstr[1] ""
#~ "Hai %1$d notifiche. Premi [invio] per passare all'area di notifica ed [esc] per "
#~ "chiuderla ancora."

#~ msgid "You have %1$d unread messages"
#~ msgstr "Hai %1$d messaggi non letti"

#~ msgid "You have 1 unread message"
#~ msgstr "Hai un messaggio non letto"

#~ msgid "You have accepted the appointment"
#~ msgstr "Hai accettato l'appuntamento"

#~ msgid "You have accepted this appointment"
#~ msgstr "Hai accettato questo appuntamento"

#~ msgid "You have accepted this task"
#~ msgstr "Hai accettato questa attività"

#~ msgid "You have been automatically signed out"
#~ msgstr "Sei stato disconnesso automaticamente"

#~ msgid "You have declined the appointment"
#~ msgstr "Hai rifiutato l'appuntamento"

#~ msgid "You have edit rights."
#~ msgstr "Hai i diritti di modifica."

#~ msgid "You have no new messages"
#~ msgstr "Non hai nuovi messaggi"

#~ msgid "You have no unread messages"
#~ msgstr "Non hai messaggi non letti"

#~ msgid "You have reauthorized this %s account."
#~ msgstr "Hai nuovamente autorizzato questo account %s."

#~ msgid "You have reauthorized this account."
#~ msgstr "Hai autorizzato nuovamente questo account."

#~ msgid "You have tentatively accepted the appointment"
#~ msgstr "Hai accettato provvisoriamente questo appuntamento"

#~ msgid "You have to enter a username and password to subscribe."
#~ msgstr "Devi digitare un nome utente e una password per sottoscrivere."

#~ msgid "You need to use Android %n or higher."
#~ msgstr "Devi utilizzare Android %n o successivo."

#~ msgid "You need to use iOS %n or higher."
#~ msgstr "Devi utilizzare iOS %n o successivo."

#~ msgid "You share this folder with other users"
#~ msgstr "Condividi questa cartella con altri utenti"

#~ msgid "You tentatively accepted this invitation"
#~ msgstr "Hai accettato provvisoriamente questo invito"

#~ msgid "You tentatively accepted this task"
#~ msgstr "Hai accettato provvisoriamente questa attività"

#~ msgid ""
#~ "You will automatically return to the appointment dialog. The selected start and end "
#~ "time as well as the current participant list will be applied."
#~ msgstr ""
#~ "Tornerai automaticamente alla finestra dell'appuntamento. Saranno applicati gli "
#~ "orari di inizio e di fine e l'elenco attuale dei partecipanti."

#~ msgid "You will be automatically signed out in %1$d second"
#~ msgid_plural "You will be automatically signed out in %1$d seconds"
#~ msgstr[0] "Sarai disconnesso automaticamente in %1$d secondo"
#~ msgstr[1] "Sarai disconnesso automaticamente in %1$d secondi"

#~ msgid "Your Applications"
#~ msgstr "Le tue applicazioni"

#~ msgid "Your IP address has changed"
#~ msgstr "Il tuo indirizzo IP è cambiato"

#~ msgid "Your answer"
#~ msgstr "La tua risposta"

#~ msgid "Your applications"
#~ msgstr "Le tue applicazioni"

#~ msgid "Your auto forward has been saved"
#~ msgstr "Il tuo inoltro automatico è stato salvato"

#~ msgid "Your browser is not supported!"
#~ msgstr "Il tuo browser non è supportato."

#~ msgid "Your browser is slow and outdated!"
#~ msgstr "Il tuo browser è lento e non aggiornato."

#~ msgid "Your browser version is not supported!"
#~ msgstr "La versione del tuo browser non è supportata."

#~ msgid "Your browser's cookie functionality is disabled. Please turn it on."
#~ msgstr "La funzionalità dei cookie del tuo browser è disabilitata. Attivala."

#, fuzzy
#~ msgid ""
#~ "Your capacity is shared with all members of your group. Your group is currently "
#~ "using %1$s of its %2$s available disk space. The amount of free space is %3$s."
#~ msgstr ""
#~ "La capacità è condivisa con tutti i membri del tuo gruppo. Il gruppo sta utilizzando "
#~ "attualmente %1$s dei %2$s di spazio disponibile. La quantità di spazio disponibile è "
#~ "%3$s."

#~ msgid "Your current password"
#~ msgstr "La password attuale"

#~ msgid "Your data has been saved"
#~ msgstr "I tuoi dati sono stati salvati"

#~ msgid "Your mail address"
#~ msgstr "Il tuo indirizzo di posta"

#~ msgid "Your messages"
#~ msgstr "I tuoi messaggi"

#~ msgid "Your name"
#~ msgstr "Il tuo nome"

#~ msgid "Your old password"
#~ msgstr "La tua vecchia password"

#~ msgid "Your operating system is not supported."
#~ msgstr "Il tuo sistema operativo non è supportato."

#~ msgid "Your password"
#~ msgstr "La tua password"

#~ msgid "Your password has been changed"
#~ msgstr "La tua password è stata cambiata"

#~ msgid "Your primary mail account can not be deleted."
#~ msgstr "Il tuo account di posta principale non può essere eliminato."

#~ msgid "Your selected picture will be displayed after saving"
#~ msgstr "L'immagine selezionata sarà visualizzata dopo averla salvata"

#~ msgid "Your session is expired"
#~ msgstr "La sessione è scaduta"

#~ msgid "Your timezone"
#~ msgstr "Il tuo fuso orario"

#~ msgid "Your vacation notice has been saved"
#~ msgstr "Il tuo avviso di assenza è stato salvato"

#~ msgid "ZB"
#~ msgstr "ZB"

#~ msgid "Zoom in"
#~ msgstr "Aumenta l'ingrandimento"

#~ msgid "Zoom out"
#~ msgstr "Riduci l'ingrandimento"

#~ msgid "Zoom: %1$d%"
#~ msgstr "Ingrandimento: %1$d%"

#~ msgid "after %1$d appointment"
#~ msgid_plural "after %1$d appointments"
#~ msgstr[0] "dopo %1$d appuntamento"
#~ msgstr[1] "dopo %1$d appuntamenti"

#~ msgid "all"
#~ msgstr "tutto"

#~ msgid "and"
#~ msgstr "e"

#~ msgid "april"
#~ msgstr "aprile"

#~ msgid "august"
#~ msgstr "agosto"

#~ msgid "by noon"
#~ msgstr "a mezzogiorno"

#, fuzzy
#~ msgid "characters"
#~ msgstr " caratteri"

#~ msgid "clear"
#~ msgstr "cancella"

#~ msgid "close"
#~ msgstr "chiudi"

#~ msgid "close for %1$s"
#~ msgstr "chiudi per %1$s"

#~ msgid "copy to clipboard"
#~ msgstr "copia negli appunti"

#~ msgid "create objects"
#~ msgstr "creare oggetti"

#~ msgid "create objects and subfolders"
#~ msgstr "creare oggetti e sottocartelle"

#~ msgid "daily"
#~ msgstr "giornaliera"

#~ msgid "day of the week"
#~ msgstr "giorno della settimana"

#~ msgid "day of the weekend"
#~ msgstr "giorno del fine settimana"

#~ msgid "december"
#~ msgstr "dicembre"

#~ msgid "delete all objects"
#~ msgstr "eliminare tutti gli oggetti"

#~ msgid "delete only own objects"
#~ msgstr "eliminare solo i propri oggetti"

#~ msgid "deleted"
#~ msgstr "eliminato"

#~ msgid "disabled"
#~ msgstr "disabilitato"

#~ msgid "edit all objects"
#~ msgstr "modificare tutti gli oggetti"

#~ msgid "edit own objects"
#~ msgstr "modificare i propri oggetti"

#, fuzzy
#~ msgid "end date"
#~ msgstr "data finale "

#~ msgid "ends"
#~ msgstr "termina"

#~ msgid "ends after a certain number of appointments"
#~ msgstr "termina dopo un certo numero di appuntamenti"

#~ msgid "ends on a specific date"
#~ msgstr "termina a una data specifica"

#~ msgid "every %1$d day"
#~ msgid_plural "every %1$d days"
#~ msgstr[0] "ogni %1$d giorno"
#~ msgstr[1] "ogni %1$d giorni"

#~ msgid "every %1$d month"
#~ msgid_plural "every %1$d months"
#~ msgstr[0] "ogni %1$d mese"
#~ msgstr[1] "ogni %1$d mesi"

#~ msgid "every %1$d week"
#~ msgid_plural "every %1$d weeks"
#~ msgstr[0] "ogni %1$d settimana"
#~ msgstr[1] "ogni %1$d settimane"

#~ msgid "every day"
#~ msgstr "ogni giorno"

#~ msgid "every month"
#~ msgstr "ogni mese"

#~ msgid "every week"
#~ msgstr "ogni settimana"

#~ msgid "february"
#~ msgstr "febbraio"

#~ msgid "files"
#~ msgstr "file"

#~ msgid "first"
#~ msgstr "primo"

#~ msgid "flickr.people.getPublicPhotos"
#~ msgstr "flickr.people.getPublicPhotos"

#~ msgid "flickr.photos.search"
#~ msgstr "flickr.photos.search"

#~ msgid "fourth"
#~ msgstr "quarto"

#~ msgid "hCard Export"
#~ msgstr "Esportazione hCard"

#~ msgid "hot"
#~ msgstr "caldo"

#~ msgid "http://"
#~ msgstr "http://"

#~ msgid "i18n test string - do not translate this"
#~ msgstr "i18n test string - do not translate this"

#~ msgid "iCal"
#~ msgstr "iCal"

#~ msgctxt "in"
#~ msgid "in %d minute"
#~ msgid_plural "in %d minutes"
#~ msgstr[0] "in %d minuto"
#~ msgstr[1] "in %d minuti"

#~ msgid "in 15 minutes"
#~ msgstr "in 15 minuti"

#~ msgid "in 30 minutes"
#~ msgstr "in 30 minuti"

#~ msgid "in 5 minutes"
#~ msgstr "in 5 minuti"

#~ msgid "in blind copy"
#~ msgstr "in copia nascosta"

#~ msgid "in copy"
#~ msgstr "in copia"

#~ msgid "in one hour"
#~ msgstr "in un'ora"

#~ msgid "in one week"
#~ msgstr "in una settimana"

#, fuzzy
#~ msgid "is not a valid user or group."
#~ msgstr " non è un utente o gruppo valido."

#~ msgid "isMailAddress"
#~ msgstr "isMailAddress"

#~ msgid "january"
#~ msgstr "gennaio"

#~ msgid "july"
#~ msgstr "luglio"

#~ msgid "june"
#~ msgstr "giugno"

#~ msgid "last"
#~ msgstr "ultimo"

#~ msgid "late in the evening"
#~ msgstr "in tarda serata"

#~ msgid "march"
#~ msgstr "marzo"

#~ msgid "may"
#~ msgstr "maggio"

#~ msgid "monthly"
#~ msgstr "mensile"

#~ msgid "more"
#~ msgstr "altro"

#~ msgid "never ends"
#~ msgstr "non termina mai"

#~ msgid "new"
#~ msgstr "nuovo"

#~ msgid "next Friday"
#~ msgstr "venerdì prossimo"

#~ msgid "next Monday"
#~ msgstr "lunedì prossimo"

#~ msgid "next Saturday"
#~ msgstr "sabato prossimo"

#~ msgid "next Sunday"
#~ msgstr "domenica prossima"

#~ msgid "next Thursday"
#~ msgstr "giovedì prossimo"

#~ msgid "next Tuesday"
#~ msgstr "martedì prossimo"

#~ msgid "next Wednesday"
#~ msgstr "mercoledì prossimo"

#~ msgid "next week"
#~ msgstr "settimana successiva"

#~ msgid "no delete permissions"
#~ msgstr "nessun permesso di eliminazione"

#~ msgid "no edit permissions"
#~ msgstr "nessun permesso di modifica"

#~ msgid "no read permissions"
#~ msgstr "nessun permesso di lettura"

#~ msgid "november"
#~ msgstr "novembre"

#~ msgid "october"
#~ msgstr "ottobre"

#~ msgid "on behalf of"
#~ msgstr "per conto di"

#~ msgid "previous week"
#~ msgstr "settimana precedente"

#~ msgid "read all objects"
#~ msgstr "leggere tutti gli oggetti"

#~ msgid "read own objects"
#~ msgstr "leggere i propri oggetti"

#~ msgid "remove"
#~ msgstr "rimuovi"

#~ msgid "second"
#~ msgstr "secondo"

#~ msgid "seen"
#~ msgstr "visto"

#~ msgid "select format"
#~ msgstr "seleziona formato"

#~ msgid "september"
#~ msgstr "settembre"

#~ msgid "show all"
#~ msgstr "mostra tutto"

#~ msgid "show image"
#~ msgstr "mostra immagine"

#, fuzzy
#~ msgid "status"
#~ msgstr "stato "

#, fuzzy
#~ msgid "subfolders of %s"
#~ msgstr "Nuova sottocartella"

#~ msgid "third"
#~ msgstr "terzo"

#~ msgid "this afternoon"
#~ msgstr "questo pomeriggio"

#~ msgid "this morning"
#~ msgstr "questa mattina"

#~ msgid "tomorrow"
#~ msgstr "domani"

#~ msgid "tonight"
#~ msgstr "questa notte"

#~ msgid "unknown"
#~ msgstr "sconosciuto"

#~ msgid "unlimited"
#~ msgstr "illimitata"

#~ msgid "unnamed"
#~ msgstr "senzanome"

#~ msgid "vCard"
#~ msgstr "vCard"

#~ msgid "vacation"
#~ msgstr "assenza"

#~ msgid "vacation notice"
#~ msgstr "avviso di assenza"

#~ msgid "via"
#~ msgstr "tramite"

#~ msgid "view the folder"
#~ msgstr "visualizzare la cartella"

#~ msgid "weekly"
#~ msgstr "settimanale"

#~ msgid "work days"
#~ msgstr "giorni feriali"

#~ msgid "yearly"
#~ msgstr "annuale"<|MERGE_RESOLUTION|>--- conflicted
+++ resolved
@@ -17,61 +17,6 @@
 "Plural-Forms: nplurals=2; plural=(n!=1);\n"
 "X-Generator: Lokalize 2.0\n"
 
-<<<<<<< HEAD
-#: apps/io.ox/tours/files.js:221 module:io.ox/tours
-msgid "Add another account"
-msgstr "Aggiungere un altro account"
-
-#: apps/io.ox/tours/calendar.js:72 module:io.ox/tours
-msgid "Adding attachments"
-msgstr "Aggiungere allegati"
-
-#: apps/io.ox/tours/tasks.js:54 module:io.ox/tours
-msgid "Adding further details"
-msgstr "Aggiungere ulteriori dettagli"
-
-#: apps/io.ox/tours/files.js:104 module:io.ox/tours
-msgid ""
-"At the top you can find the toolbar with many functions and additional "
-"options. You can easily create new folders, new files and much more."
-msgstr ""
-"Nella parte superiore, è possibile trovare la barra degli strumenti con "
-"molte funzioni e opzioni aggiuntive. Si possono creare facilmente nuove "
-"cartelle, nuovi file e molto altro."
-
-#: apps/io.ox/tours/files.js:169 module:io.ox/tours
-msgid ""
-"Choose from two alternatives to share your files and folders. Use Invite "
-"people if you want to manage access rights and allow recipients to create "
-"and edit files. Or just get a link to let others view and download your "
-"files. You can use an expiration date and password protection if you like."
-msgstr ""
-"Scegliere tra due alternative per condividere i propri file e cartelle. "
-"Utilizzare Invita persone se si desidera gestire i permessi di accesso e "
-"consentire ai destinatari di creare e modificare i file. Oppure ottenere "
-"solo un collegamento per consentire agli altri di visualizzare e scaricare i "
-"propri file. È inoltre possibile utilizzare una data di scadenza e una "
-"password di protezione, se lo si desidera."
-
-#: apps/io.ox/tours/contacts.js:36 module:io.ox/tours
-msgid ""
-"Click on a letter on the left side of the navigation bar in order to display "
-"the corresponding contacts from the selected address book."
-msgstr ""
-"Fare clic su una lettera a sinistra della barra di navigazione per "
-"visualizzare i contatti corrispondenti della rubrica selezionata."
-
-#: apps/io.ox/tours/files.js:81 module:io.ox/tours
-msgid ""
-"Clicking on a folder displays all the subfolders, documents, media and other "
-"files that it contains."
-msgstr ""
-"Il clic su una cartella visualizza tutte le sottocartelle, i documenti, i "
-"file multimediali e altri file in essa contenuti."
-
-#: apps/io.ox/tours/files.js:132 module:io.ox/tours
-msgid "Clicking on the view icon leads you to a preview of the selected file."
-=======
 #: apps/io.ox/tours/calendar.js:34 module:io.ox/tours
 msgid "Creating a new appointment"
 msgstr "Creare un nuovo appuntamento"
@@ -117,48 +62,9 @@
 
 #: apps/io.ox/tours/calendar.js:63 module:io.ox/tours
 msgid "To not miss the appointment, use the reminder function."
->>>>>>> 9c370bce
 msgstr ""
-"Fare clic sull'icona della vista conduce a un'anteprima del file selezionato."
-
-<<<<<<< HEAD
-#: apps/io.ox/tours/portal.js:45 module:io.ox/tours
-msgid "Closing a square"
-msgstr "Chiudere un riquadro"
-
-#: apps/io.ox/tours/files.js:182 module:io.ox/tours
-msgid "Collaborating"
-msgstr "Collaborare"
-
-#: apps/io.ox/tours/mail.js:33 module:io.ox/tours
-msgid "Composing a new E-Mail"
-msgstr "Comporre un nuovo messaggio di posta"
-
-#: apps/io.ox/tours/calendar.js:34 module:io.ox/tours
-msgid "Creating a new appointment"
-msgstr "Creare un nuovo appuntamento"
-
-#: apps/io.ox/tours/contacts.js:30 module:io.ox/tours
-msgid "Creating a new contact"
-msgstr "Creare un nuovo contatto"
-
-#: apps/io.ox/tours/tasks.js:32 module:io.ox/tours
-msgid "Creating a new task"
-msgstr "Creare una nuova attività"
-
-#: apps/io.ox/tours/intro.js:72 module:io.ox/tours
-msgid "Creating new items"
-msgstr "Creare nuovi elementi"
-
-#: apps/io.ox/tours/calendar.js:57 module:io.ox/tours
-msgid "Creating recurring appointments"
-msgstr "Creare appuntamenti ricorrenti"
-
-#: apps/io.ox/tours/tasks.js:62 module:io.ox/tours
-msgid "Creating recurring tasks"
-msgstr "Creare attività ricorrenti"
-
-=======
+"Per non dimenticare l'appuntamento, utilizzare la funzione di promemoria."
+
 #: apps/io.ox/tours/calendar.js:67 module:io.ox/tours apps/io.ox/tours/tasks.js:77
 msgid "Inviting other participants"
 msgstr "Invitare altri partecipanti"
@@ -185,84 +91,10 @@
 "Più in basso, sarà possibile aggiungere documenti come allegati"
 " all'appuntamento."
 
->>>>>>> 9c370bce
 #: apps/io.ox/tours/calendar.js:77 module:io.ox/tours
 msgid "Creating the appointment"
 msgstr "Creare l'appuntamento"
 
-<<<<<<< HEAD
-#: apps/io.ox/tours/tasks.js:87 module:io.ox/tours
-msgid "Creating the task"
-msgstr "Creare l'attività"
-
-#: apps/io.ox/tours/portal.js:51 module:io.ox/tours
-msgid "Customizing the Portal"
-msgstr "Personalizzare il portale"
-
-#: apps/io.ox/tours/intro.js:100 module:io.ox/tours
-msgid ""
-"Depending on the app, the toolbar contains various functions for creating, "
-"editing and organizing objects."
-msgstr ""
-"In base all'applicazione, la barra degli strumenti contiene varie funzioni "
-"per creare, modificare e organizzare oggetti."
-
-#: apps/io.ox/tours/intro.js:120 module:io.ox/tours
-msgid ""
-"Detailed instructions for the single apps are located in System menu > Help."
-msgstr ""
-"Istruzioni dettagliate per le singole applicazioni sono disponibili in Menu "
-"di sistema > Aiuto."
-
-#: apps/io.ox/tours/files.js:198 module:io.ox/tours
-msgid ""
-"Did you know that you can edit text documents and spreadsheets online? Drive "
-"will automatically update your edited file, but thanks to versioning the "
-"original file stays available."
-msgstr ""
-"Sapevate che è possibile modificare documenti di testo e fogli elettronici "
-"in linea? Drive aggiornerà automaticamente il file modificato, ma grazie al "
-"controllo di versione il file originale rimane disponibile."
-
-#: apps/io.ox/tours/files.js:89 module:io.ox/tours
-msgid "Different views are available. Just select the one you like best."
-msgstr "Sono disponibili diverse viste. Selezionare quella che si preferisce."
-
-#: apps/io.ox/tours/intro.js:44 module:io.ox/tours
-msgid "Displaying the help or the settings"
-msgstr "Visualizzare la guida o le impostazioni"
-
-#: apps/io.ox/tours/portal.js:40 module:io.ox/tours
-msgid "Drag and drop"
-msgstr "Trascinamento e rilascio"
-
-#: apps/io.ox/tours/files.js:222 module:io.ox/tours
-msgid ""
-"Drive allows you to connect to other storage solutions if you already have a "
-"cloud storage account you use to save and sync your files. Simply click on "
-"the appropriate logo to access your existing data."
-msgstr ""
-"Drive consente di collegarsi ad altri sistemi di archiviazione, se si "
-"dispone già di un account di archiviazione sul cloud per salvare e "
-"sincronizzare i propri file.  Basta fare clic sul logo corretto e accedere "
-"ai propri dati esistenti."
-
-#: apps/io.ox/tours/settings.js:44 module:io.ox/tours
-msgid ""
-"Edit a setting on the right side. In most of the cases, the changes are "
-"activated immediately."
-msgstr ""
-"Modificare un'impostazione a destra. Nella maggior parte dei casi, le "
-"modifiche sono attivate immediatamente."
-
-#: apps/io.ox/tours/files.js:197 module:io.ox/tours
-msgid "Edit documents"
-msgstr "Modificare i documenti"
-
-#: apps/io.ox/tours/mail.js:106 module:io.ox/tours
-msgid "Editing multiple E-Mails"
-msgstr "Modificare più messaggi"
-=======
 #: apps/io.ox/tours/calendar.js:78 module:io.ox/tours
 msgid "To create the appointment, click on Create at the upper right side."
 msgstr "Per creare l'appuntamento, fare clic su Crea in alto a destra."
@@ -350,100 +182,11 @@
 "Per inviare un messaggio al contatto, fare clic su un indirizzo di posta"
 " elettronica o "
 "su Invia messaggio nella barra degli strumenti."
->>>>>>> 9c370bce
 
 #: apps/io.ox/tours/contacts.js:46 module:io.ox/tours
 msgid "Editing multiple contacts"
 msgstr "Modificare più contatti"
 
-<<<<<<< HEAD
-#: apps/io.ox/tours/tasks.js:99 module:io.ox/tours
-msgid "Editing multiple tasks"
-msgstr "Modificare più attività"
-
-#: apps/io.ox/tours/settings.js:43 module:io.ox/tours
-msgid "Editing settings"
-msgstr "Modificare le impostazioni"
-
-#: apps/io.ox/tours/mail.js:69 module:io.ox/tours
-#, fuzzy
-msgid ""
-"Enter the E-Mail text into the main area. If the text format was set to HTML "
-"in the options, you can format the E-Mail text. To do so select a text part "
-"and then click an icon in the formatting bar."
-msgstr ""
-"Digitare il testo del messaggio di posta nell'area principale. Se il formato "
-"del testo è stato impostato a HTML nelle opzioni, è possibile formattare il "
-"testo del messaggio. Per fare ciò, selezionare una parte del testo e fare "
-"clic su un'icona nella barra di formattazione."
-
-#: apps/io.ox/tours/mail.js:48 module:io.ox/tours
-msgid ""
-"Enter the recipient's name into the recipients field. As soon as you typed "
-"the first letters, suggestions from the address books are displayed. To "
-"accept a recipient suggestion, click on it."
-msgstr ""
-"Digitare il nome del destinatario nel campo dei destinatari. Non appena si "
-"digitano le prime lettere, saranno visualizzati dei suggerimenti dalla "
-"rubrica. Per accettare un suggerimento, fare clic su di esso."
-
-#: apps/io.ox/tours/mail.js:59 module:io.ox/tours
-msgid "Enter the subject into the subject field."
-msgstr "Digita l'oggetto nel campo oggetto."
-
-#: apps/io.ox/tours/calendar.js:52 module:io.ox/tours
-msgid ""
-"Enter the subject, the start and the end date of the appointment. Other "
-"details are optional."
-msgstr ""
-"Digitare l'oggetto, la data iniziale e finale dell'appuntamento. Gli altri "
-"dettagli sono facoltativi."
-
-#: apps/io.ox/tours/tasks.js:49 module:io.ox/tours
-msgid "Enter the subject, the start date, and a description."
-msgstr "Digitare l'oggetto, la data iniziale e una descrizione."
-
-#: apps/io.ox/tours/tasks.js:82 module:io.ox/tours
-msgid "Entering billing information"
-msgstr "Digitare le informazioni di fatturazione"
-
-#: apps/io.ox/tours/mail.js:68 module:io.ox/tours
-msgid "Entering the E-Mail text"
-msgstr "Digitare il testo del messaggio"
-
-#: apps/io.ox/tours/calendar.js:51 module:io.ox/tours
-msgid "Entering the appointment's data"
-msgstr "Digitare la data dell'appuntamento"
-
-#: apps/io.ox/tours/mail.js:47 module:io.ox/tours
-msgid "Entering the recipient's name"
-msgstr "Digitare il nome del destinatario"
-
-#: apps/io.ox/tours/mail.js:58 module:io.ox/tours
-msgid "Entering the subject"
-msgstr "Digitare l'oggetto"
-
-#: apps/io.ox/tours/tasks.js:48 module:io.ox/tours
-msgid "Entering the task's data"
-msgstr "Digitare i dati dell'attività"
-
-#: apps/io.ox/tours/files.js:205 module:io.ox/tours
-msgid "File details"
-msgstr "Dettagli dei file"
-
-#: apps/io.ox/tours/files.js:80 module:io.ox/tours
-msgid "Folder content"
-msgstr "Contenuto delle cartelle"
-
-#: apps/io.ox/tours/files.js:66 module:io.ox/tours
-msgid "Folder tree"
-msgstr "Albero delle cartelle"
-
-#: apps/io.ox/tours/files.js:143 module:io.ox/tours
-msgid ""
-"From preview you can also select other options to help you manage and work "
-"on your files."
-=======
 #: apps/io.ox/tours/contacts.js:47 module:io.ox/tours
 msgid ""
 "To edit multiple contacts at once, enable the checkboxes on the left side of"
@@ -581,101 +324,11 @@
 "From preview you can also select other options to help you manage and work on"
 " your "
 "files."
->>>>>>> 9c370bce
 msgstr ""
 "Dall'anteprima è possibile inoltre selezionare altre opzioni che aiutano a"
 " gestire e a "
 "lavorare con i propri file."
 
-<<<<<<< HEAD
-#: apps/io.ox/tours/calendar.js:73 module:io.ox/tours
-msgid "Further down you can add documents as attachments to the appointment."
-msgstr ""
-"Più in basso, sarà possibile aggiungere documenti come allegati "
-"all'appuntamento."
-
-#: apps/io.ox/tours/mail.js:63 module:io.ox/tours
-msgid "Further functions"
-msgstr "Funzioni ulteriori"
-
-#: apps/io.ox/tours/intro.js:119 module:io.ox/tours
-msgid "Further information"
-msgstr "Ulteriori informazioni"
-
-#. Tour name; general introduction
-#: apps/io.ox/tours/main.js:71 module:io.ox/tours
-msgid "Getting started"
-msgstr "Primi passi"
-
-#: apps/io.ox/tours/mail.js:101 module:io.ox/tours
-msgid "Halo view"
-msgstr "Vista Aura"
-
-#: apps/io.ox/tours/files.js:157 module:io.ox/tours
-msgid ""
-"Here you can share files with your colleagues and external contacts. You can "
-"also collaborate on a document and set different access rights."
-msgstr ""
-"Qui è possibile condividere file con i propri colleghi e contatti esterni. È "
-"inoltre possibile collaborare su un documento e impostare diversi permessi "
-"di accesso."
-
-#: apps/io.ox/tours/files.js:232 module:io.ox/tours
-msgid ""
-"Hint: you can always restart guided tours, any time you need them, from the "
-"system menu."
-msgstr ""
-"Suggerimento: è sempre possibile riavviare le visite guidate, in ogni "
-"momento sia necessario, dal menu di sistema."
-
-#: apps/io.ox/tours/settings.js:36 module:io.ox/tours
-msgid "How the settings are organized"
-msgstr "Come sono organizzate le impostazioni"
-
-#: apps/io.ox/tours/mail.js:92 module:io.ox/tours
-msgid ""
-"If double-clicking on an E-Mail in the list, the E-Mail is opened in a "
-"separate window."
-msgstr ""
-"Facendo doppio clic su un messaggio di posta nell'elenco, il messaggio viene "
-"aperto in una finestra separata."
-
-#: apps/io.ox/tours/portal.js:46 module:io.ox/tours
-#, fuzzy
-msgid "If you no longer want to display a square, click the delete icon."
-msgstr ""
-"Se non si desidera visualizzare più un riquadro, fare clic sulla croce."
-
-#: apps/io.ox/tours/intro.js:66 module:io.ox/tours
-msgid ""
-"In case of new notifications, e.g. appointment invitations, the info area is "
-"opened."
-msgstr ""
-"In caso di nuove notifiche, ad es. inviti di appuntamenti, l'area "
-"informazioni è aperta."
-
-#: apps/io.ox/tours/mail.js:107 module:io.ox/tours
-msgid ""
-"In order to edit multiple E-Mails at once, enable the checkboxes on the left "
-"side of the E-Mails. If the checkboxes are not displayed, click on View > "
-"Checkboxes on the right side of the toolbar."
-msgstr ""
-"Per modificare più messaggi contemporaneamente, marcare le caselle di "
-"selezione a sinistra dei messaggi. Se le caselle non sono visualizzate, fare "
-"clic su Vista > Caselle di selezione a destra della barra degli strumenti."
-
-#: apps/io.ox/tours/mail.js:64 module:io.ox/tours
-msgid ""
-"In this area you can find further functions, e.g. for adding attachments."
-msgstr ""
-"In questa area, è possibile trovare ulteriori funzioni, ad es. per "
-"aggiungere allegati."
-
-#: apps/io.ox/tours/calendar.js:67 module:io.ox/tours
-#: apps/io.ox/tours/tasks.js:77
-msgid "Inviting other participants"
-msgstr "Invitare altri partecipanti"
-=======
 #: apps/io.ox/tours/files.js:156 module:io.ox/tours
 msgid "Share files"
 msgstr "Condividere file"
@@ -813,69 +466,11 @@
 "possibile ottenere informazioni dettagliate per le singole applicazioni in"
 " questa "
 "presentazione o nella guida in linea."
->>>>>>> 9c370bce
 
 #: apps/io.ox/tours/intro.js:38 module:io.ox/tours
 msgid "Launching an app"
 msgstr "Avviare un'applicazione"
 
-<<<<<<< HEAD
-#: apps/io.ox/tours/contacts.js:35 module:io.ox/tours
-msgid "Navigation bar"
-msgstr "Barra di navigazione"
-
-#: apps/io.ox/tours/files.js:67 module:io.ox/tours
-msgid ""
-"On the left you can see the folder tree. It displays your folder structure "
-"and allows you to navigate to specific folders and subfolders. To make your "
-"life easier, we have already included folders for your Documents, Music, "
-"Pictures and Videos."
-msgstr ""
-"Sulla sinistra si trova l'albero delle cartelle. Esso visualizza la propria "
-"struttura di cartelle e consente di navigare specifiche cartelle e "
-"sottocartelle. Per semplificarne l'utilizzo, abbiamo già incluso cartelle "
-"dai vostri Documenti, Musica, Immagini e Video."
-
-#: apps/io.ox/tours/mail.js:91 module:io.ox/tours
-msgid "Opening an E-Mail in a separate window"
-msgstr "Aprire un messaggio di posta in una finestra separata"
-
-#: apps/io.ox/tours/intro.js:81 module:io.ox/tours
-msgid "Opening or closing the folder tree"
-msgstr "Aprire e chiudere l'albero delle cartelle"
-
-#: apps/io.ox/tours/mail.js:112 module:io.ox/tours
-msgid "Opening the E-Mail settings"
-msgstr "Aprire le impostazioni di posta elettronica"
-
-#: apps/io.ox/tours/settings.js:48 module:io.ox/tours
-msgid "Opening the help"
-msgstr "Aprire la guida"
-
-#: apps/io.ox/tours/settings.js:30 module:io.ox/tours
-msgid "Opening the settings"
-msgstr "Aprire le impostazioni"
-
-#: apps/io.ox/tours/files.js:131 module:io.ox/tours
-msgid "Preview files"
-msgstr "Anteprima dei file"
-
-#: apps/io.ox/tours/files.js:142 module:io.ox/tours
-msgid "Preview mode"
-msgstr "Anteprima"
-
-#: apps/io.ox/tours/mail.js:96 module:io.ox/tours
-msgid "Reading E-Mail conversations"
-msgstr "Lettura delle conversazioni di posta"
-
-#: apps/io.ox/tours/portal.js:35 module:io.ox/tours
-msgid "Reading the details"
-msgstr "Leggere i dettagli"
-
-#: apps/io.ox/tours/files.js:231 module:io.ox/tours
-msgid "Restart Guided Tour"
-msgstr "Riavviare la visita guidata"
-=======
 #: apps/io.ox/tours/intro.js:39 module:io.ox/tours
 msgid "To launch an app, click on an entry on the left side of the menu bar."
 msgstr ""
@@ -945,63 +540,11 @@
 "Per aprire o chiudere l'albero delle cartelle, fare clic su Vista > Vista"
 " delle "
 "cartelle a destra della barra degli strumenti."
->>>>>>> 9c370bce
 
 #: apps/io.ox/tours/intro.js:94 module:io.ox/tours
 msgid "Searching for objects"
 msgstr "Cercare oggetti"
 
-<<<<<<< HEAD
-#: apps/io.ox/tours/files.js:88 module:io.ox/tours
-msgid "Select a view"
-msgstr "Selezionare una vista"
-
-#: apps/io.ox/tours/calendar.js:83 module:io.ox/tours
-#: apps/io.ox/tours/mail.js:86
-msgid "Selecting a view"
-msgstr "Selezionare una vista"
-
-#: apps/io.ox/tours/contacts.js:40 module:io.ox/tours
-msgid "Sending an E-Mail to a contact"
-msgstr "Inviare un messaggio a un contatto"
-
-#: apps/io.ox/tours/mail.js:74 module:io.ox/tours
-msgid "Sending the E-Mail"
-msgstr "Inviare il messaggio"
-
-#: apps/io.ox/tours/files.js:156 module:io.ox/tours
-msgid "Share files"
-msgstr "Condividere file"
-
-#: apps/io.ox/tours/files.js:183 module:io.ox/tours
-msgid ""
-"Sharing files by inviting people does not only offer your recipients the "
-"option to create and edit files. Internal and external participants are also "
-"able to collaborate with you on text documents and spreadsheets at the same "
-"time."
-msgstr ""
-"Condividere i file invitando persone non offre solo ai propri destinatari la "
-"facoltà di creare e modificare i file. I partecipanti interni ed esterni "
-"possono collaborare con voi su documenti di testo e fogli elettronici in "
-"contemporanea."
-
-#: apps/io.ox/tours/files.js:168 module:io.ox/tours
-msgid "Sharing options"
-msgstr "Opzioni di condivisione"
-
-#: apps/io.ox/tours/settings.js:54 module:io.ox/tours
-msgid "Signing out"
-msgstr "Disconnettersi"
-
-#: apps/io.ox/tours/tasks.js:92 module:io.ox/tours
-msgid "Sorting tasks"
-msgstr "Ordinare le attività"
-
-#: apps/io.ox/tours/mail.js:79 module:io.ox/tours
-msgid "Sorting your E-Mails"
-msgstr "Ordinare i messaggi"
-
-=======
 #: apps/io.ox/tours/intro.js:95 module:io.ox/tours
 msgid "To search for objects, click the Search icon in the menu bar."
 msgstr ""
@@ -1047,138 +590,21 @@
 " attivare "
 "funzioni."
 
->>>>>>> 9c370bce
 #: apps/io.ox/tours/intro.js:114 module:io.ox/tours
 msgid "The Detail view"
 msgstr "La vista dettagliata"
 
 #: apps/io.ox/tours/intro.js:115 module:io.ox/tours
 msgid ""
-<<<<<<< HEAD
-"The Detail view displays an object's content. Depending on the app, further "
-"functions for organizing objects can be found in the Detail view."
-=======
 "The Detail view displays an object's content. Depending on the app, further"
 " functions "
 "for organizing objects can be found in the Detail view."
->>>>>>> 9c370bce
 msgstr ""
 "La vista dettagliata visualizza il contenuto di un oggetto. In base"
 " all'applicazione, "
 "ulteriori funzioni per organizzare oggetti possono essere trovate nella vista "
 "dettagliata."
 
-<<<<<<< HEAD
-#: apps/io.ox/tours/files.js:59 module:io.ox/tours
-msgid "The Drive app"
-msgstr "L'applicazione Drive"
-
-#: apps/io.ox/tours/files.js:53 module:io.ox/tours
-msgid "The Drive app tour.txt"
-msgstr "Visita applicazione Drive.txt"
-
-#: apps/io.ox/tours/calendar.js:95 module:io.ox/tours
-msgid "The List view"
-msgstr "La vista Elenco"
-
-#: apps/io.ox/tours/calendar.js:96 module:io.ox/tours
-msgid ""
-"The List view shows a list of the appointments in the current folder. If "
-"clicking on an appointment, the appointment's data and some functions are "
-"displayed in the Detail view."
-msgstr ""
-"La vista Elenco mostra un elenco degli appuntamenti nella cartella corrente. "
-"Facendo clic su un appuntamento, la data dell'appuntamento e alcune funzioni "
-"sono visualizzate nella vista dettagliata."
-
-#: apps/io.ox/tours/intro.js:58 module:io.ox/tours
-msgid "The New objects icon"
-msgstr "L'icona Nuovi oggetti"
-
-#: apps/io.ox/tours/intro.js:59 module:io.ox/tours
-msgid ""
-"The New objects icon shows the number of unread E-Mails or other "
-"notifications. If clicking the icon, the info area opens."
-msgstr ""
-"L'icona Nuovi oggetti mostra il numero di messaggi non letti o altre "
-"notifiche. Facendo clic sull'icona, si aprirà l'area informazioni."
-
-#: apps/io.ox/tours/portal.js:30 module:io.ox/tours
-msgid "The Portal"
-msgstr "Il portale"
-
-#: apps/io.ox/tours/portal.js:31 module:io.ox/tours
-msgid ""
-"The Portal informs you about current E-Mails, appointments or social network "
-"news."
-msgstr ""
-"Il portale fornisce informazioni sui messaggi di posta attuali, appuntamenti "
-"o notizie dalle reti sociali."
-
-#: apps/io.ox/tours/calendar.js:105 module:io.ox/tours
-msgid "The calendar views"
-msgstr "Le viste del calendario"
-
-#: apps/io.ox/tours/calendar.js:106 module:io.ox/tours
-msgid ""
-"The calendar views display a calendar sheet with the appointments for the "
-"selected time range."
-msgstr ""
-"Le viste del calendario visualizzano un foglio del calendario con gli "
-"appuntamenti per l'intervallo di tempo selezionato."
-
-#: apps/io.ox/tours/files.js:206 module:io.ox/tours
-msgid ""
-"The file details side bar offers additional information about your files. "
-"Just enable the File details option from the View drop down menu and select "
-"a file to see the details."
-msgstr ""
-"La barra laterale dei dettagli dei file offre informazioni aggiuntive sui "
-"propri file. Basta abilitare l'opzione Dettagli dei file dal menu a tendina "
-"Vista e selezionare un file per vedere i dettagli."
-
-#: apps/io.ox/tours/intro.js:104 module:io.ox/tours
-msgid "The folder tree"
-msgstr "L'albero delle cartelle"
-
-#: apps/io.ox/tours/intro.js:65 module:io.ox/tours
-msgid "The info area"
-msgstr "L'area informazioni"
-
-#: apps/io.ox/tours/intro.js:109 module:io.ox/tours
-msgid "The list"
-msgstr "L'elenco"
-
-#: apps/io.ox/tours/settings.js:37 module:io.ox/tours
-msgid ""
-"The settings are organized in topics. Select the topic on the left side, e.g "
-"Basic settings or E-Mail."
-msgstr ""
-"Le impostazioni sono organizzate in argomenti. Selezionare l'argomento a "
-"sinistra, ad es. Impostazioni di base o Posta elettronica."
-
-#: apps/io.ox/tours/intro.js:99 module:io.ox/tours
-msgid "The toolbar"
-msgstr "La barra degli strumenti"
-
-#: apps/io.ox/tours/intro.js:35 module:io.ox/tours
-msgid ""
-"This guided tour will briefly introduce you to the product. Get more "
-"detailed information in the tours for the single apps or in the online help."
-msgstr ""
-"Questa presentazione guidata costituisce una breve introduzione al prodotto. "
-"È possibile ottenere informazioni dettagliate per le singole applicazioni in "
-"questa presentazione o nella guida in linea."
-
-#: apps/io.ox/tours/tasks.js:55 module:io.ox/tours
-msgid "To add further details, click on Expand form."
-msgstr "Per aggiungere ulteriori dettagli, fare clic sul modulo Espandi."
-
-#: apps/io.ox/tours/portal.js:41 module:io.ox/tours
-msgid ""
-"To change the layout, drag a square's title to another position and drop it "
-"there."
-=======
 #: apps/io.ox/tours/intro.js:119 module:io.ox/tours
 msgid "Further information"
 msgstr "Ulteriori informazioni"
@@ -1273,259 +699,20 @@
 
 #: apps/io.ox/tours/mail.js:80 module:io.ox/tours
 msgid "To sort the E-Mails, click on Sort by. Select a sort criteria."
->>>>>>> 9c370bce
 msgstr ""
-"Per cambiare la disposizione, trascinare un riquadro in una posizione "
-"diversa e rilasciarlo."
+"Per ordinare i messaggi, fare clic su Ordina per. Selezionare un criterio di "
+"ordinamento."
 
 #: apps/io.ox/tours/mail.js:87 module:io.ox/tours
 msgid ""
-<<<<<<< HEAD
-"To choose between the different views. click on View in the toolbar. Select "
-"a menu entry in the layout."
-=======
 "To choose between the different views. click on View in the toolbar. Select a"
 " menu "
 "entry in the layout."
->>>>>>> 9c370bce
 msgstr ""
 "Per scegliere tra le differenti viste, fare clic su Vista nella barra degli"
 " strumenti. "
 "Selezionare una voce del menu nella disposizione."
 
-<<<<<<< HEAD
-#: apps/io.ox/tours/mail.js:34 module:io.ox/tours
-msgid "To compose a new E-Mail, click on Compose in the toolbar."
-msgstr ""
-"Per comporre una nuovo messaggio di posta, fare clic su Componi nella barra "
-"degli strumenti."
-
-#: apps/io.ox/tours/intro.js:73 module:io.ox/tours
-msgid "To create a new E-Mail, click the Compose new E-Mail in the toolbar."
-msgstr ""
-"Per creare un nuovo messaggio di posta, fare clic sull'icona Componi un "
-"nuovo messaggio nella barra degli strumenti."
-
-#: apps/io.ox/tours/calendar.js:35 module:io.ox/tours
-msgid "To create a new appointment, click on New in the toolbar."
-msgstr ""
-"Per creare un nuovo appuntamento, fare clic sull'icona Nuovo nella barra "
-"degli strumenti."
-
-#: apps/io.ox/tours/contacts.js:31 module:io.ox/tours
-msgid "To create a new contact, click on New > Add contact in the toolbar."
-msgstr ""
-"Per creare un nuovo contatto, fare clic su Nuovo > Aggiungi contatto nella "
-"barra degli strumenti."
-
-#: apps/io.ox/tours/tasks.js:33 module:io.ox/tours
-msgid "To create a new task, click on New in the toolbar."
-msgstr ""
-"Per creare una nuova attività, fare clic su Nuovo nella barra degli "
-"strumenti."
-
-#: apps/io.ox/tours/calendar.js:58 module:io.ox/tours
-msgid ""
-"To create recurring appointments, enable Repeat. Functions for setting the "
-"recurrence parameters are shown."
-msgstr ""
-"Per creare appuntamenti ricorrenti, abilitare Ripeti. Le funzioni per "
-"impostare i parametri di ricorrenza saranno mostrate."
-
-#: apps/io.ox/tours/tasks.js:63 module:io.ox/tours
-msgid ""
-"To create recurring tasks, enable Repeat. Functions for setting the "
-"recurrence parameters are shown."
-msgstr ""
-"Per creare attività ricorrenti, abilitare Ripeti. Le funzioni per impostare "
-"i parametri di ricorrenza saranno mostrate."
-
-#: apps/io.ox/tours/calendar.js:78 module:io.ox/tours
-msgid "To create the appointment, click on Create at the upper right side."
-msgstr "Per creare l'appuntamento, fare clic su Crea in alto a destra."
-
-#: apps/io.ox/tours/tasks.js:88 module:io.ox/tours
-msgid "To create the task, click on Create."
-msgstr "Per creare un'attività, fare clic su Crea."
-
-#: apps/io.ox/tours/portal.js:52 module:io.ox/tours
-msgid ""
-"To display a square again or to display further information sources, click "
-"on Customize this page."
-msgstr ""
-"Per visualizzare nuovamente un riquadro o per mostrare ulteriori fonti di "
-"informazione, fare clic su Personalizza questa pagina."
-
-#: apps/io.ox/tours/intro.js:45 module:io.ox/tours
-msgid ""
-"To display the help or the settings, click the System menu icon in the menu "
-"bar."
-msgstr ""
-"Per visualizzare la guida o le impostazioni, fare clic sull'icona Menu di "
-"sistema nella barra dei menu."
-
-#: apps/io.ox/tours/contacts.js:47 module:io.ox/tours
-msgid ""
-"To edit multiple contacts at once, enable the checkboxes on the left side of "
-"the contacts. If the checkboxes are not displayed, click on View > "
-"Checkboxes on the right side of the toolbar."
-msgstr ""
-"Per modificare più contatti contemporaneamente, marcare le caselle di "
-"selezione a sinistra dei contatti. Se le caselle non sono visualizzate, fare "
-"clic su Vista > Caselle di selezione a destra della barra degli strumenti."
-
-#: apps/io.ox/tours/tasks.js:100 module:io.ox/tours
-msgid ""
-"To edit multiple tasks at once, enable the checkboxes at the left side of "
-"the tasks. If the checkboxes are not displayed, click on View > Checkboxes "
-"on the right side of the toolbar."
-msgstr ""
-"Per modificare più attività contemporaneamente, marcare le caselle di "
-"selezione a sinistra delle attività. Se le caselle non sono visualizzate, "
-"fare clic su Vista > Caselle di selezione a destra della barra degli "
-"strumenti."
-
-#: apps/io.ox/tours/tasks.js:83 module:io.ox/tours
-msgid "To enter billing information, click on Show details."
-msgstr ""
-"Per digitare le informazioni di fatturazione, fare clic su Mostra dettagli."
-
-#: apps/io.ox/tours/calendar.js:68 module:io.ox/tours
-msgid ""
-"To invite other participants, enter their names in the field below "
-"Participants. To avoid appointment conflicts, click on Find a free time at "
-"the upper right side."
-msgstr ""
-"Per invitare altri partecipanti, digitare i loro nomi nel campo sotto "
-"Partecipanti. Per evitare conflitti tra appuntamenti, fare clic su Trova "
-"tempo libero in alto a sinistra."
-
-#: apps/io.ox/tours/tasks.js:78 module:io.ox/tours
-msgid ""
-"To invite other participants, enter their names in the field below "
-"Participants. You can add documents as attachment to the task."
-msgstr ""
-"Per invitare altri partecipanti, digitare i loro nomi nel campo sotto "
-"Partecipanti. È possibile aggiungere all'attività documenti come allegati."
-
-#: apps/io.ox/tours/intro.js:39 module:io.ox/tours
-msgid "To launch an app, click on an entry on the left side of the menu bar."
-msgstr ""
-"Per avviare un'applicazione, fare clic su una voce a sinistra della barra "
-"dei menu."
-
-#: apps/io.ox/tours/calendar.js:63 module:io.ox/tours
-msgid "To not miss the appointment, use the reminder function."
-msgstr ""
-"Per non dimenticare l'appuntamento, utilizzare la funzione di promemoria."
-
-#: apps/io.ox/tours/tasks.js:68 module:io.ox/tours
-msgid "To not miss the task, use the reminder function."
-msgstr "Per non dimenticare l'attività, utilizzare la funzione di promemoria."
-
-#: apps/io.ox/tours/mail.js:97 module:io.ox/tours
-msgid ""
-"To open or close an E-Mail in a conversation, click on a free area in the "
-"header."
-msgstr ""
-"Per aprire o chiudere un messaggio in una conversazione, fare clic su "
-"un'area libera nell'intestazione."
-
-#: apps/io.ox/tours/intro.js:82 module:io.ox/tours
-msgid ""
-"To open or close the folder tree, click on View >  Folder view on the right "
-"side of the toolbar."
-msgstr ""
-"Per aprire o chiudere l'albero delle cartelle, fare clic su Vista > Vista "
-"delle cartelle a destra della barra degli strumenti."
-
-#: apps/io.ox/tours/mail.js:113 module:io.ox/tours
-msgid ""
-"To open the E-Mail settings, click the System menu icon on the upper right "
-"side of the menu bar. Select Settings. Click on E-Mail on the left side."
-msgstr ""
-"Per aprire le impostazioni di posta elettronica, fare clic sull'icona Menu "
-"di sistema a destra della barra dei menu. Selezionare Impostazioni. Fare "
-"clic sul messaggio a sinistra."
-
-#: apps/io.ox/tours/settings.js:49 module:io.ox/tours
-msgid ""
-"To open the help, click the System menu icon on the upper right side of the "
-"menu bar. Select Help. The help for the currently selected app is displayed. "
-"To browse the complete help, click on Start Page or Table Of Contents at the "
-"upper part of the window."
-msgstr ""
-"Per aprire la guida, fare clic sull'icona Menu di sistema in alto a destra "
-"della barra dei menu. Selezionare Aiuto. La guida per l'applicazione "
-"selezionata viene visualizzata.Per sfogliare la guida completa, fare clic su "
-"Pagina iniziale o Indice nella parte superiore della finestra."
-
-#: apps/io.ox/tours/settings.js:31 module:io.ox/tours
-msgid ""
-"To open the settings, click the System menu icon on the upper right side of "
-"the menu bar. Select Settings."
-msgstr ""
-"Per aprire le impostazioni, fare clic sull'icona Menu di sistema in alto a "
-"destra della barra dei menu. Selezionare Impostazioni."
-
-#: apps/io.ox/tours/portal.js:36 module:io.ox/tours
-msgid "To read the details, click on an entry in a square."
-msgstr "Per leggere i dettagli, fare clic su una voce in un riquadro."
-
-#: apps/io.ox/tours/mail.js:102 module:io.ox/tours
-msgid ""
-"To receive information about the sender or other recipients, open the Halo "
-"view by clicking on a name."
-msgstr ""
-"Per ricevere informazioni sul mittente o sugli altri destinatari, aprire la "
-"vista Aura facendo clic su un nome."
-
-#: apps/io.ox/tours/intro.js:95 module:io.ox/tours
-msgid "To search for objects, click the Search icon in the menu bar."
-msgstr ""
-"Per cercare oggetti, fare clic sull'icona Ricerca nella barra dei menu."
-
-#: apps/io.ox/tours/calendar.js:84 module:io.ox/tours
-msgid ""
-"To select one of the views like Day, Month or List, click on View in the "
-"toolbar. Select a menu entry from the Layout section."
-msgstr ""
-"Per selezionare una delle viste Giorno, Mese o Elenco, fare clic su Vista "
-"nella barra degli strumenti. Selezionare una voce del menu dalla sezione "
-"Disposizione."
-
-#: apps/io.ox/tours/contacts.js:41 module:io.ox/tours
-msgid ""
-"To send an E-Mail to the contact, click on an E-Mail address or on Send "
-"email in the toolbar."
-msgstr ""
-"Per inviare un messaggio al contatto, fare clic su un indirizzo di posta "
-"elettronica o su Invia messaggio nella barra degli strumenti."
-
-#: apps/io.ox/tours/mail.js:75 module:io.ox/tours
-msgid "To send the E-Mail, click on Send"
-msgstr "Per inviare il messaggio di posta, fare clic su Invia"
-
-#: apps/io.ox/tours/settings.js:55 module:io.ox/tours
-msgid ""
-"To sign out, click the System menu icon on the upper right side of the menu "
-"bar. Select Sign out."
-msgstr ""
-"Per disconnettersi, fare clic sull'icona Menu di sistema in alto a destra "
-"della barra dei menu. Selezionare Esci."
-
-#: apps/io.ox/tours/mail.js:80 module:io.ox/tours
-msgid "To sort the E-Mails, click on Sort by. Select a sort criteria."
-msgstr ""
-"Per ordinare i messaggi, fare clic su Ordina per. Selezionare un criterio di "
-"ordinamento."
-
-#: apps/io.ox/tours/tasks.js:93 module:io.ox/tours
-msgid "To sort the tasks, click on Sort by. Select a sort criteria."
-msgstr ""
-"Per ordinare le attività, fare clic su Ordina per. Selezionare un criterio "
-"di ordinamento."
-=======
 #: apps/io.ox/tours/mail.js:91 module:io.ox/tours
 msgid "Opening an E-Mail in a separate window"
 msgstr "Aprire un messaggio di posta in una finestra separata"
@@ -1785,75 +972,11 @@
 #: apps/io.ox/tours/tasks.js:72 module:io.ox/tours
 msgid "Tracking the editing status"
 msgstr "Tracciare lo stato di modifica"
->>>>>>> 9c370bce
 
 #: apps/io.ox/tours/tasks.js:73 module:io.ox/tours
 msgid "To track the editing status, enter the current progress."
 msgstr "Per tracciare lo stato di modifica, inserire l'avanzamento attuale."
 
-<<<<<<< HEAD
-#: apps/io.ox/tours/files.js:117 module:io.ox/tours
-msgid ""
-"To upload a new file from your local device, simply click on Add local file "
-"and select the file you would like to upload. It is even easier if you just "
-"drag and drop files from your local device into Drive. The uploaded file is "
-"now available in Drive on all your devices."
-msgstr ""
-"Per caricare un nuovo file dal proprio dispositivo locale, basta fare clic "
-"su Aggiungi file locale e selezionare il file che si desidera caricare. È "
-"anche più semplice se si trascinano e rilasciano i file dal proprio "
-"dispositivo locale a Drive. Il file caricato è subito disponibile in Drive "
-"su tutti i propri dispositivi."
-
-#: apps/io.ox/tours/files.js:103 module:io.ox/tours
-msgid "Toolbar"
-msgstr "La barra degli strumenti"
-
-#: apps/io.ox/tours/tasks.js:72 module:io.ox/tours
-msgid "Tracking the editing status"
-msgstr "Tracciare lo stato di modifica"
-
-#: apps/io.ox/tours/files.js:116 module:io.ox/tours
-msgid "Upload a new file"
-msgstr "Caricare un nuovo file"
-
-#: apps/io.ox/tours/intro.js:105 module:io.ox/tours
-msgid ""
-"Use the folder tree to open the folder containing the objects that you want "
-"to view in the list."
-msgstr ""
-"Utilizzare l'albero delle cartelle per aprire la cartella che contiene gli "
-"oggetti che si desidera visualizzare nell'elenco."
-
-#: apps/io.ox/tours/intro.js:110 module:io.ox/tours
-msgid ""
-"Use the list to select an object, show its contents or activate functions."
-msgstr ""
-"Utilizzare l'elenco per selezionare un oggetto, mostrare il suo contenuto o "
-"attivare funzioni."
-
-#: apps/io.ox/tours/calendar.js:62 module:io.ox/tours
-#: apps/io.ox/tours/tasks.js:67
-msgid "Using the reminder function"
-msgstr "Utilizzare le funzioni di promemoria"
-
-#: apps/io.ox/tours/intro.js:34 module:io.ox/tours
-msgid "Welcome to %s"
-msgstr "Benvenuti in %s"
-
-#: apps/io.ox/tours/files.js:60 module:io.ox/tours
-msgid ""
-"Welcome to your cloud storage app. This Guided Tour will introduce you to "
-"your new online storage solution - your one point to access online stored "
-"files from all your accounts. This is where you can upload and save your "
-"files, share them and synchronize them with different devices.  "
-msgstr ""
-"Benvenuti nella vostra applicazione di archiviazione sul cloud. Questa "
-"visita guidata vi introdurrà alla vostra nuova soluzione di archiviazione in "
-"linea - il punto di accesso ai file archiviati in linea da tutti i vostri "
-"account. Qui potrete caricare e salvare i vostri file, condividerli e "
-"sincronizzarli con altri dispositivi."
-=======
 #: apps/io.ox/tours/tasks.js:78 module:io.ox/tours
 msgid ""
 "To invite other participants, enter their names in the field below"
@@ -1908,7 +1031,6 @@
 "sinistra delle attività. Se le caselle non sono visualizzate, fare clic su"
 " Vista > "
 "Caselle di selezione a destra della barra degli strumenti."
->>>>>>> 9c370bce
 
 #~ msgid " %1$s (%2$s) "
 #~ msgstr " %1$s (%2$s) "
