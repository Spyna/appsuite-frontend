/**
 * This work is provided under the terms of the CREATIVE COMMONS PUBLIC
 * LICENSE. This work is protected by copyright and/or other applicable
 * law. Any use of the work other than as authorized under this license
 * or copyright law is prohibited.
 *
 * http://creativecommons.org/licenses/by-nc-sa/2.5/
 *
 * © 2011 Open-Xchange Inc., Tarrytown, NY, USA. info@open-xchange.com
 *
 * @author Francisco Laguna <francisco.laguna@open-xchange.com>
 * @author Matthias Biggeleben <matthias.biggeleben@open-xchange.com>
 */

define('io.ox/portal/main', [
    'io.ox/core/extensions',
    'io.ox/core/api/user',
    'io.ox/contacts/api',
    'io.ox/core/date',
    'io.ox/core/tk/dialogs',
    'io.ox/portal/widgets',
    'io.ox/portal/util',
    'io.ox/portal/settings/pane',
    'gettext!io.ox/portal',
    'settings!io.ox/portal',
    'less!io.ox/portal/style'
], function (ext, userAPI, contactAPI, date, dialogs, widgets, util, settingsPane, gt, settings) {

    'use strict';

    var widgetsWithFirstVisit = ['mail', 'calendar', 'tasks', 'myfiles'],
        firstVisitGreeting = {
            //#. Default greeting for portal widget
            mail:     gt('Welcome to your inbox'),
            //#. Default greeting for portal widget
            calendar: gt('Welcome to your calendar'),
            //#. Default greeting for portal widget
            tasks:    gt('Welcome to your tasks'),
            //#. Default greeting for portal widget
            myfiles:  gt('Welcome to your files')
        },
        hadData = settings.get('settings/hadData') || [];

    function isFirstVisitWidget(type, baton) {

        function hasDataShown(type) {
            return _.contains(hadData, type) ? true : false;
        }

        function containsData(type) {
            var tasks;
            if (type === 'tasks') {
                tasks = _(baton.data).filter(function (task) {
                    return task.end_date !== null && task.status !== 3;
                });
                if (_.isEmpty(tasks)) return false;
            }
            if (!_.isEmpty(baton.data)) return true;
        }

        if (_.contains(widgetsWithFirstVisit, type)) {
            if (containsData(type)) {
                if (!hasDataShown(type)) hadData.push(type);
                settings.set('settings/hadData', hadData).save();
                return false;
            } else if (!containsData(type)) {
                if (hasDataShown(type)) {
                    // reset for debugging
                    // settings.set('settings/hadData', []).save();
                    return false;
                } else {
                    return true;
                }
            }
        } else {
            return false;
        }
    }

    // time-based greeting phrase
    function getGreetingPhrase(name) {
        var hour = new date.Local().getHours();
        // find proper phrase
        if (hour >= 4 && hour <= 11) {
            return gt('Good morning, %s', name);
        } else if (hour >= 18 && hour <= 23) {
            return gt('Good evening, %s', name);
        } else {
            return gt('Hello %s', name);
        }
    }

    function openSettings() {
        require(['io.ox/settings/main'], function (m) {
            m.getApp().launch().done(function () {
                this.getGrid().selection.set({ id: 'io.ox/portal' });
            });
        });
    }

    // portal header
    ext.point('io.ox/portal/sections').extend({
        id: 'header',
        index: 100,
        draw: function (baton) {
            var $btn,
                $greeting;

            this.append($btn = $('<div class="header">'));
            // greeting
            $greeting = $('<h1 class="greeting">').append(
                baton.$.greeting = $('<span class="greeting-phrase">'),
                $('<span class="signin">').text(
                    //#. Portal. Logged in as user
                    gt('Signed in as %1$s', ox.user)
                )
            );

            if (_.device('!smartphone')) {
                widgets.loadAllPlugins().done(function () {
                    // add widgets
                    ext.point('io.ox/portal/settings/detail/pane').map(function (point) {
                        if (point && point.id === 'add') {
                            point.invoke('draw', $btn);
                        }
                    });
                    // please no button
                    $btn.find('.btn-group-portal').after($greeting);
                    $btn.find('.btn-group-portal')
                        .prepend($('<button type="button" class="btn btn-primary">')
                        .attr({
                            'data-action': 'customize',
                            tabindex: 1
                        })
                        .text(gt('Customize this page'))
                        .on('click', openSettings));
                });
            } else {
                $btn.append($greeting);
            }
        }
    });

    // widget container
    ext.point('io.ox/portal/sections').extend({
        id: 'widgets',
        index: 200,
        draw: function (baton) {
            this.append(
                baton.$.widgets = $('<ol class="widgets">')
            );
        }
    });

    // widget scaffold

    ext.point('io.ox/portal/widget-scaffold').extend({
        id: 'attributes',
        index: 100,
        draw: function (baton) {
            this.attr({
                'data-widget-cid': baton.model.cid,
                'data-widget-id': baton.model.get('id'),
                'data-widget-type': baton.model.get('type')
            });
        }
    });

    ext.point('io.ox/portal/widget-scaffold').extend({
        id: 'classes',
        index: 200,
        draw: function (baton) {
            this.addClass('widget' + (baton.model.get('inverse') ? ' inverse' : ''))
                .addClass(baton.model.get('protectedWidget') || false ? ' protected' : ' draggable');
        }
    });

    ext.point('io.ox/portal/widget-scaffold').extend({
        id: 'default',
        index: 300,
        draw: function (baton) {
            this.append(
                // border decoration
                $('<div class="decoration pending">').append(
                    $('<h2>').append(
                        // add remove icon
                        baton.model.get('protectedWidget') ? [] :
                            $('<a class="disable-widget"><i class="fa fa-times icon-remove"/></a>')
                            .attr({
                                href: '#',
                                role: 'button',
                                'title': gt('Disable widget'),
                                'aria-label': gt('Disable widget'),
                                tabindex: 1
                            }),
                        // title span
                        $('<span class="title">').text('\u00A0')
                    )
                )
            );
        }
    });

    ext.point('io.ox/portal/widget-scaffold').extend({
        id: 'color',
        index: 400,
        draw: function (baton) {
            util.setColor(this, baton.model.get('color'));
        }
    });

    // application object
    var app = ox.ui.createApp({ name: 'io.ox/portal', title: 'Portal' }),
        win,
        scrollPos = window.innerHeight,
        appBaton = ext.Baton({ app: app }),
        sidepopup = new dialogs.SidePopup({ tabTrap: true }),
        collection = widgets.getCollection();

    app.settings = settings;

    collection
        .on('remove', function (model) {
            // remove DOM node
            appBaton.$.widgets.find('[data-widget-cid="' + model.cid + '"]').remove();
            // clean up
            if (model.has('baton')) {
                delete model.get('baton').model;
                model.set('baton', null, { validate: true });
                model.isDeleted = true;
            }
            widgets.save(appBaton.$.widgets);
        })
        .on('add', function (model) {
            app.drawScaffold(model, true);
            widgets.loadUsedPlugins().done(function () {
                if (model.has('candidate') !== true) {
                    app.drawWidget(model);
                    widgets.save(appBaton.$.widgets);
                }
            });
        })
        .on('change', function (model, e) {
            if ('enabled' in model.changed) {
                if (model.get('enabled')) {
                    app.getWidgetNode(model).show();
                    app.drawWidget(model);
                } else {
                    app.getWidgetNode(model).hide();
                }
            } else if ('color' in model.changed) {
                util.setColor(app.getWidgetNode(model), model.get('color'));
            } else if ('title' in model.changed) {
                //change name
                app.getWidgetNode(model).find('.title').text(model.get('title'));
            } else if (this.wasElementDeleted(model)) {
                // element was removed, no need to refresh it.
                return;
            } else if ('unset' in e && 'candidate' in model.changed && model.drawn) {
                // redraw fresh widget
                app.refreshWidget(model);
            } else if ('props' in model.changed && model.drawn) {
                // redraw existing widget due to config change
                app.refreshWidget(model);
            } else {
                app.drawWidget(model);
            }
        })
        .on('sort', function () {
            this.sort({ silent: true });
            // loop over collection for resorting DOM tree
            this.each(function (model) {
                // just re-append all in proper order
                appBaton.$.widgets.append(app.getWidgetNode(model));
            });
        });

    collection.wasElementDeleted = function (model) {
        var needle = model.cid,
            haystack = this.models;
        return !_(haystack).some(function (suspiciousHay) {return suspiciousHay.cid === needle; });
    };

    app.getWidgetCollection = function () {
        return collection;
    };

    app.updateTitle = function () {
        userAPI.getGreeting(ox.user_id).done(function (name) {
            appBaton.$.greeting.text(getGreetingPhrase(name));
        });
    };

    function openSidePopup(popup, e, target) {
        // get widget node
        var node = target.closest('.widget'),
            // get widget cid
            cid = node.attr('data-widget-cid'),
            // get model
            model = collection.get(cid), baton;
        if (model) {
            baton = model.get('baton');
            baton.item = target.data('item');
            // defer to get visual feedback first (e.g. script errors)
            _.defer(function () {
                ext.point('io.ox/portal/widget/' + model.get('type')).invoke('draw', popup.empty(), model.get('baton'));
            });
        }
    }

    app.drawScaffold = function (model, add) {
        add = add || false;
        var baton = ext.Baton({ model: model, app: app, add: add }),
            node = $('<li>').attr({
                tabindex: 1
            });

        model.node = node;
        ext.point('io.ox/portal/widget-scaffold').invoke('draw', node, baton);

        if (model.get('enabled') === false) {
            node.hide();
        } else {
            if (!widgets.visible(model.get('type'))) {
                // hide due to missing capabilites
                node.hide();
                return;
            }
        }
        if (add) {
            var lastProtected = appBaton.$.widgets.find('li.protected').last();
            if (lastProtected.length) {
                lastProtected.after(node);
            } else {
                appBaton.$.widgets.prepend(node);
            }
        } else {
            appBaton.$.widgets.append(node);
        }
    };

    app.getWidgetNode = function (model) {
        return appBaton.$.widgets.find('[data-widget-cid="' + model.cid + '"]');
    };

    function setup(e) {
        e.preventDefault();
        var baton = e.data.baton;
        ext.point(baton.point).invoke('performSetUp', null, baton);
    }

    app.drawFirstVisitPane = function (type, baton) {

        var greeting = firstVisitGreeting[type] || '',
            link = settings.get('settings/getStartedLink') || '#';

        baton.model.node.append(
            $('<div class="content">').append(
                // text
                $('<div>').append(
                    $('<span class="bold">').text(ox.serverConfig.productName + '. '),
                    $.txt(greeting + '.')
                ),
                // link
                $('<a href="#" tabindex="1" target="_blank" style="white-space: nowrap;" role="button">')
                .attr('href', link)
                .text(gt('Get started here') + '!')
            )
        );
    };

    app.drawDefaultSetup = function (baton) {

        var data = baton.model.toJSON(),
            point = ext.point(baton.point),
            title = widgets.getTitle(data, point.prop('title')),
            node = baton.model.node;

        node.append(
            $('<div class="content">').append(
                // text
                $('<div class="paragraph" style="min-height: 40px">').append(
                    $.txt(
                        //#. %1$s is social media name, e.g. Facebook
                        gt('Welcome to %1$s', title) + '!'
                    ),
                    $('<br>'),
                    $.txt(
                        gt('Get started here') + ':'
                    )
                ),
                // button
                $('<a href="#" class="action" tabindex="1" role="button">').text(
                    //#. %1$s is social media name, e.g. Facebook
                    gt('Add your %1$s account', title)
                )
                .on('click', { baton: baton }, setup)
            )
        );

        point.invoke('drawDefaultSetup', node, baton);
    };

    function ensureDeferreds(ret) {
        return ret && ret.promise ? ret : $.when();
    }

    function reduceBool(memo, bool) {
        return memo && bool;
    }

    function runAction(e) {
        ext.point(e.data.baton.point).invoke('action', $(this).closest('.widget'), e.data.baton);
    }

    function loadAndPreview(point, node, baton) {
        var defs = point.invoke('load', node, baton).map(ensureDeferreds).value(),
            decoration = node.find('.decoration');
        return $.when.apply($, defs).then(
            function success() {
                var widgetType = _.last(baton.point.split('/'));
                node.find('.content').remove();
                // draw summary only on small devices, i.e. smartphones
                if (_.device('smartphone') && settings.get('mobile/summaryView')) {
                    if (point.all()[0].summary) {
                        //invoke special summary if there is one
                        point.invoke('summary', node, baton);
<<<<<<< HEAD
                    } else if (!node.hasClass('generic-summary')) { //add generic open close if it's not added yet
=======
                    }
                    else if(!node.hasClass('generic-summary')) {
                        //add generic open close if it's not added yet
>>>>>>> e7758a2e
                        node.addClass('with-summary show-summary generic-summary');
                        node.on('tap', 'h2', function (e) {
                            $(e.delegateTarget).toggleClass('show-summary generic-summary');
                        });
                    }
                }

                if (isFirstVisitWidget(widgetType, baton)) {
                    app.drawFirstVisitPane(widgetType, baton);
                } else {
                    point.invoke('preview', node, baton);
                }
                node.removeClass('error-occurred');
                decoration.removeClass('pending error-occurred');
            },
            function fail(e) {
                // special return value?
                if (e === 'remove') {
                    widgets.remove(baton.model);
                    node.remove();
                    return;
                }
                // clean up
                node.find('.content').remove();
                decoration.removeClass('pending');
                // show error message unless it's just missing oauth account
                if (e.code !== 'OAUTH-0006') {
                    node.append(
                        $('<div class="content error">').append(
                            $('<div>').text(gt('An error occurred.')),
                            $('<div class="italic">').text(_.isString(e.error) ? e.error : ''),
                            $('<br>'),
                            $('<a class="solution">').text(gt('Click to try again.')).on('click', function () {
                                node.find('.decoration').addClass('pending');
                                loadAndPreview(point, node, baton);
                            })
                        )
                    );
                    point.invoke('error', node, e, baton);
                } else {
                    // missing oAuth account
                    app.drawDefaultSetup(baton);
                }
            }
        );
    }

    app.drawWidget = function (model, index) {

        var node = model.node,
            load = _.device('smartphone') ? (node.offset().top < scrollPos) : true;

        if (!model.drawn && load) {

            model.drawn = true;
            index = index || 0;

            if (model.get('enabled') === true && !widgets.visible(model.get('type'))) {
                // hide due to missing capabilites
                node.hide();
                return;
            }

            // set/update title
            var baton = ext.Baton({ model: model, point: 'io.ox/portal/widget/' + model.get('type') }),
                point = ext.point(baton.point),
                title = widgets.getTitle(model.toJSON(), point.prop('title')),
                $title = node.find('h2 .title').text(_.noI18n(title)),
                requiresSetUp = point.invoke('requiresSetUp').reduce(reduceBool, true).value();
            // remember
            model.set('baton', baton, { validate: true, silent: true });
            node.attr('aria-label', title);
            node.find('a.disable-widget').attr({
                'aria-label': title + ', ' + gt('Disable widget')
            });
            // setup?
            if (requiresSetUp) {
                node.find('.decoration').removeClass('pending');
                app.drawDefaultSetup(baton);
            } else {
                // add link?
                if (point.prop('action') !== undefined) {
                    $title.addClass('action-link').css('cursor', 'pointer').on('click', { baton: baton }, runAction);
                }
                // simple delay approach
                _.delay(function () {
                    // initialize first
                    point.invoke('initialize', node, baton);
                    // load & preview
                    node.busy();
                    loadAndPreview(point, node, baton).done(function () {
                        node.removeAttr('style');
                    }).always(function () {
                        node.idle();
                    });
                }, (index / 2 >> 0) * 100);
            }
        }
    };

    app.refreshWidget = function (model, index) {

        if (!model.drawn) return;

        index = index || 0;

        var node = model.node,
            delay = (index / 2 >> 0) * 1000,
            baton = model.get('baton'),
            point = ext.point(baton.point);

        _.defer(function () {
            _.delay(function () {
                node.find('.decoration').addClass('pending');
                // CSS Transition delay 0.3s
                _.delay(function () {
                    loadAndPreview(point, node, baton);
                    node = baton = point = null;
                }, 300);
            }, delay);
        });
    };

    // can be called every 30 seconds
    app.refresh = _.throttle(function () {
        widgets.getEnabled().each(app.refreshWidget);
    }, 30000);

    ox.on('refresh^', function () {
        app.refresh();
    });

    // launcher
    app.setLauncher(function () {

        // get window
        app.setWindow(win = ox.ui.createWindow({
            name: 'io.ox/portal',
            chromeless: true,
            simple: _.device('smartphone')
        }));

        win.nodes.main.addClass('io-ox-portal f6-target').attr({
            'tabindex': '1',
            'role': 'main',
            'aria-label': gt('Portal Widgets')
        });

        ext.point('io.ox/portal/sections').invoke('draw', win.nodes.main, appBaton);

        app.updateTitle();
        _.tick(1, 'hour', app.updateTitle);
        //change name if username changes
        userAPI.get(ox.user_id).done(function (userData) {
            contactAPI.on('update:' + _.ecid({ folder_id: userData.folder_id, id: userData.contact_id }), app.updateTitle);
        });

        win.show(function () {
            // draw scaffolds now for responsiveness
            collection.each(function (model) {
                app.drawScaffold(model, false);
            });

            widgets.loadUsedPlugins().done(function (cleanCollection) {
                cleanCollection.each(app.drawWidget);
            });

            // add side popup
            sidepopup.delegate(appBaton.$.widgets, '.item, .content.pointer, .action.pointer', openSidePopup);

            // react on 'remove'
            win.nodes.main.on('click', '.disable-widget', function (e) {
                e.preventDefault();
                var id = $(this).closest('.widget').attr('data-widget-id'),
                    model = widgets.getModel(id);
                if (model) {
                    // do we have custom data that might be lost?
                    if (!_.isEmpty(model.get('props'))) {
                        var dialog = new dialogs.ModalDialog()
                        .header($('<h4>').text(gt('Delete widget')))
                        .append($('<span>').text(gt('Do you really want to delete this widget?')))
                        .addPrimaryButton('delete',
                            //#. Really delete portal widget - in contrast to "just disable"
                            gt('Delete'), 'delete', { tabIndex: 1 }
                        )
                        .addButton('cancel', gt('Cancel'), 'cancel', { tabIndex: 1 });
                        if (model.get('enabled')) {
                            dialog.addAlternativeButton('disable',
                                //#. Just disable portal widget - in contrast to delete
                                gt('Just disable widget'), 'disable', { tabIndex: 1 }
                            );
                        }
                        dialog.show().done(function (action) {
                            if (action === 'delete') {
                                model.collection.remove(model);
                            } else if (action === 'disable') {
                                model.set('enabled', false, { validate: true });
                            }
                        });
                    } else {
                        model.collection.remove(model);
                    }
                }
            });

            // add -webkit-overflow-scroll only for iOS to enable momentum scroll
            // (will cause errors on android chrome)
            // TODO: avoid device specific inline css fixes
            if (_.browser.iOS) {
                win.nodes.main.css('-webkit-overflow-scrolling', 'touch');
            }

            // enable position fixed toolbar on mobile. This will keep the lazy loading for
            // portal apps with a fixed position toolbar
            if (_.device('smartphone')) {
                app.getWindow().on('hide', function () {
                    $('#io-ox-topbar').removeClass('toolbar-fixed-position');
                    app.getWindow().nodes.outer.removeClass('content-v-shift');
                }).on('show', function () {
                    $('#io-ox-topbar').addClass('toolbar-fixed-position');
                    app.getWindow().nodes.outer.addClass('content-v-shift');
                });
            }

            // make sortable, but not for Touch devices
            if (!Modernizr.touch) {
                require(['static/3rd.party/jquery-ui.min.js']).done(function () {
                    appBaton.$.widgets.sortable({
                        cancel: 'li.protected',
                        containment: win.nodes.main,
                        delay: 150,
                        items: '> li.draggable:visible',
                        scroll: true,
                        // default 'intersect' by 50%
                        tolerance: 'pointer',
                        update: function () {
                            widgets.save(appBaton.$.widgets);
                        }
                    });
                });
            }
        });

        var lazyLayout = _.debounce(function () {
            scrollPos = $(this).scrollTop() + this.innerHeight;
            widgets.loadUsedPlugins().done(function (cleanCollection) {
                cleanCollection.each(app.drawWidget);
            });
        }, 300);

        $(window).on('scrollstop resize', lazyLayout);
    });

    return {
        getApp: app.getInstance
    };
});<|MERGE_RESOLUTION|>--- conflicted
+++ resolved
@@ -425,13 +425,8 @@
                     if (point.all()[0].summary) {
                         //invoke special summary if there is one
                         point.invoke('summary', node, baton);
-<<<<<<< HEAD
-                    } else if (!node.hasClass('generic-summary')) { //add generic open close if it's not added yet
-=======
-                    }
-                    else if(!node.hasClass('generic-summary')) {
+                    } else if (!node.hasClass('generic-summary')) {
                         //add generic open close if it's not added yet
->>>>>>> e7758a2e
                         node.addClass('with-summary show-summary generic-summary');
                         node.on('tap', 'h2', function (e) {
                             $(e.delegateTarget).toggleClass('show-summary generic-summary');
