/**
 * This work is provided under the terms of the CREATIVE COMMONS PUBLIC
 * LICENSE. This work is protected by copyright and/or other applicable
 * law. Any use of the work other than as authorized under this license
 * or copyright law is prohibited.
 *
 * http://creativecommons.org/licenses/by-nc-sa/2.5/
 *
 * © 2014 Open-Xchange Inc., Tarrytown, NY, USA. info@open-xchange.com
 *
 * @author Matthias Biggeleben <matthias.biggeleben@open-xchange.com>
 */

define('io.ox/files/toolbar', [
    'io.ox/core/extensions',
    'io.ox/core/extPatterns/links',
    'io.ox/core/extPatterns/actions',
    'io.ox/backbone/mini-views/dropdown',
    'io.ox/core/notifications',
    'gettext!io.ox/files',
    'io.ox/files/api',
    'io.ox/files/actions',
    'less!io.ox/files/style'
], function (ext, links, actions, Dropdown, notifications, gt, api) {

    'use strict';

    // define links for classic toolbar
    var point = ext.point('io.ox/files/classic-toolbar/links'),

        meta = {
            //
            // --- HI ----
            //
            'create': {
                prio: 'hi',
                mobile: 'hi',
                label: gt('New'),
                title: gt('New file'),
                drawDisabled: true,
                ref: 'io.ox/files/dropdown/new',
                customize: function (baton) {
                    var self = this;

                    this.append('<i class="fa fa-caret-down">');

<<<<<<< HEAD
                    this.after(
                        links.DropdownLinks({
                            ref: 'io.ox/files/links/toolbar/default',
                            wrap: false,
                            emptyCallback: function () {//function to call when dropdown is empty
                                self.addClass('disabled')
                                    .attr({ 'aria-disabled': true })
                                    .removeAttr('href');
                            }
                        }, baton)
                    );
=======
                this.after(
                    links.DropdownLinks({ ref: 'io.ox/files/links/toolbar/default',
                        wrap: false,
                        //function to call when dropdown is empty
                        emptyCallback: function () {
                            self.addClass('disabled')
                                .attr({ 'aria-disabled': true })
                                .removeAttr('href');
                        }}, baton)
                );
>>>>>>> e7758a2e

                    this.addClass('dropdown-toggle').attr({
                        'aria-haspopup': 'true',
                        'data-toggle': 'dropdown',
                        'role': 'button'
                    }).dropdown();

                    this.parent().addClass('dropdown');
                }
            },
            'share': {
                prio: 'hi',
                mobile: 'lo',
                label: gt('Share'),
                title: gt('Share selected files'),
                ref: 'io.ox/files/icons/share'
            },
            'slideshow': {
                prio: 'hi',
                mobile: 'lo',
                icon: 'fa fa-picture-o',
                label: gt('Slideshow'),
                title: gt('View Slideshow'),
                ref: 'io.ox/files/icons/slideshow'
            },
            'mediaplayer-audio': {
                prio: 'hi',
                mobile: 'lo',
                icon: 'fa fa-music',
                label: gt('Play audio files'),
                ref: 'io.ox/files/icons/audioplayer'
            },
            'mediaplayer-video': {
                prio: 'hi',
                mobile: 'lo',
                icon: 'fa fa-film',
                label: gt('Play video files'),
                ref: 'io.ox/files/icons/videoplayer'
            },
            'download': {
                prio: 'hi',
                mobile: 'lo',
                icon: 'fa fa-download',
                label: gt('Download'),
                ref: 'io.ox/files/actions/download'
            },
            'delete': {
                prio: 'hi',
                mobile: 'lo',
                icon: 'fa fa-trash-o',
                label: gt('Delete'),
                ref: 'io.ox/files/actions/delete'
            },
            //
            // --- LO ----
            //
            'send': {
                prio: 'lo',
                mobile: 'lo',
                label: gt('Send by mail'),
                ref: 'io.ox/files/actions/send',
                section: 'share'
            },
            'sendlink': {
                prio: 'lo',
                mobile: 'lo',
                label: gt('Send as internal link'),
                ref: 'io.ox/files/actions/sendlink',
                section: 'share'
            },
            'showlink': {
                prio: 'lo',
                mobile: 'lo',
                label: gt('Show internal link'),
                ref: 'io.ox/files/actions/showlink',
                section: 'share'
            },
            'add-to-portal': {
                prio: 'lo',
                mobile: 'lo',
                label: gt('Add to portal'),
                ref: 'io.ox/files/actions/add-to-portal',
                section: 'share'
            },
            'move': {
                label: gt('Move'),
                prio: 'lo',
                mobile: 'lo',
                ref: 'io.ox/files/actions/move',
                section: 'file-op'
            },
            'copy': {
                prio: 'lo',
                mobile: 'lo',
                label: gt('Copy'),
                ref: 'io.ox/files/actions/copy',
                section: 'file-op'
            },
            'lock': {
                prio: 'lo',
                mobile: 'lo',
                label: gt('Lock'),
                ref: 'io.ox/files/actions/lock',
                section: 'file-op'
            },
            'unlock': {
                prio: 'lo',
                mobile: 'lo',
                label: gt('Unlock'),
                ref: 'io.ox/files/actions/unlock',
                section: 'file-op'
            }
        };

    // local dummy action

    new actions.Action('io.ox/files/dropdown/new', {
        requires: function () { return true; },
        action: $.noop
    });

    // transform into extensions

    var index = 0;

    _(meta).each(function (extension, id) {
        extension.id = id;
        extension.index = (index += 100);
        point.extend(new links.Link(extension));
    });

    ext.point('io.ox/files/classic-toolbar').extend(new links.InlineLinks({
        attributes: {},
        classes: '',
        // always use drop-down
        dropdown: true,
        index: 200,
        id: 'toolbar-links',
        ref: 'io.ox/files/classic-toolbar/links'
    }));

    // view dropdown
    ext.point('io.ox/files/classic-toolbar').extend({
        id: 'view-dropdown',
        index: 10000,
        draw: function (baton) {

            if (_.device('smartphone')) return;

            //#. View is used as a noun in the toolbar. Clicking the button opens a popup with options related to the View
            var dropdown = new Dropdown({ model: baton.app.props, label: gt('View'), tagName: 'li' })
                .header(gt('Layout'))
                .option('layout', 'fluid:list', gt('List'))
                .option('layout', 'fluid:icon', gt('Icons'))
                .option('layout', 'fluid:tile', gt('Tiles'))
                .divider()
                .header(gt('Options'))
                .option('folderview', true, gt('Folder view'));

            this.append(
                dropdown.render().$el.addClass('pull-right').attr('data-dropdown', 'view')
            );
        }
    });

    // classic toolbar
    var toolbar = $('<ul class="classic-toolbar" role="menu">');

    var updateToolbar = _.debounce(function (list) {
        if (!list) return;
        var self = this,
            ids = this.getIds ? this.getIds() : [];

        //get full data, needed for require checks for example
        api.getList(list).done(function (data) {
            // extract single object if length === 1
            data = data.length === 1 ? data[0] : data;
            // draw toolbar
            var baton = ext.Baton({ $el: toolbar, data: data, app: self, allIds: ids });
            ext.point('io.ox/files/classic-toolbar').invoke('draw', toolbar.empty(), baton);
        });
    }, 10);

    ext.point('io.ox/files/mediator').extend({
        id: 'toolbar',
        index: 10000,
        setup: function (app) {
            app.getWindow().nodes.body.addClass('classic-toolbar-visible').prepend(
               toolbar = $('<ul class="classic-toolbar" role="menu">')
            );
            app.updateToolbar = updateToolbar;
        }
    });

    ext.point('io.ox/files/mediator').extend({
        id: 'update-toolbar',
        index: 10200,
        setup: function (app) {
            app.updateToolbar([]);
            // update toolbar on selection change
            app.on('selection:change', function () {
                app.updateToolbar(app.selection.get());
            });
            // folder change
            app.on('folder:change', function () {
                app.updateToolbar(app.selection.get());
            });
            // file change
            api.on('update', function () {
                app.updateToolbar(app.selection.get());
            });
        }
    });
});<|MERGE_RESOLUTION|>--- conflicted
+++ resolved
@@ -44,30 +44,18 @@
 
                     this.append('<i class="fa fa-caret-down">');
 
-<<<<<<< HEAD
                     this.after(
                         links.DropdownLinks({
                             ref: 'io.ox/files/links/toolbar/default',
                             wrap: false,
-                            emptyCallback: function () {//function to call when dropdown is empty
+                            //function to call when dropdown is empty
+                            emptyCallback: function () {
                                 self.addClass('disabled')
                                     .attr({ 'aria-disabled': true })
                                     .removeAttr('href');
                             }
                         }, baton)
                     );
-=======
-                this.after(
-                    links.DropdownLinks({ ref: 'io.ox/files/links/toolbar/default',
-                        wrap: false,
-                        //function to call when dropdown is empty
-                        emptyCallback: function () {
-                            self.addClass('disabled')
-                                .attr({ 'aria-disabled': true })
-                                .removeAttr('href');
-                        }}, baton)
-                );
->>>>>>> e7758a2e
 
                     this.addClass('dropdown-toggle').attr({
                         'aria-haspopup': 'true',
