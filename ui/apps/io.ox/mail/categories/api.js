--- conflicted
+++ resolved
@@ -69,11 +69,7 @@
 
         // we don't do this in initialize() since the feature might be unavailable
         initializeRefresh: function () {
-<<<<<<< HEAD
-            mailAPI.on('after:refresh.unseen after:refresh.seen after:all-seen delete refresh.all', _.debounce(this.refresh.bind(this), 200));
-=======
             mailAPI.on('after:refresh.unseen after:refresh.seen after:all-seen refresh.all delete move', _.debounce(this.refresh.bind(this), 200));
->>>>>>> 8efd135e
             this.refresh();
             this.initializeRefresh = _.noop;
         },
