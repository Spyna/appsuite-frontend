<html lang="de">
<head>
<meta http-equiv="Content-Type" content="text/html; charset=utf-8">
<title>7.9.2. E-Mail an Teilnehmer senden</title>
<link rel="stylesheet" type="text/css" href="../../help.css">
<meta name="generator" content="DocBook XSL Stylesheets V1.78.1">
<link rel="home" href="index.html" title="Benutzeranleitung">
<link rel="up" href="ox.appsuite.user.sect.calendar.teamwork.html" title="7.9. Termine im Team">
<link rel="prev" href="ox.appsuite.user.sect.calendar.teamwork.appointments.html" title="7.9.1. Termine teilen">
<link rel="next" href="ox.appsuite.user.sect.calendar.teamwork.invite.html" title="7.9.3. Teilnehmer zu neuem Termin einladen">
<link rel="copyright" href="ox.appsuite.user.legalnotice.html" title="Rechtlicher Hinweis">
<link rel="stylesheet" type="text/css" href="../../bootstrap.min.css"​/> 
<link id="favicon" rel="shortcut icon" href="../../../apps/themes/default/favicon.ico" type="image/x-icon"> 
<meta name="viewport" content="width=device-width, initial-scale=1.0">
   <script src="../../jquery.min.js"></script> 

   <script src="../../bootstrap.min.js"></script> 
</head>
<body bgcolor="white" text="black" link="#0000FF" vlink="#840084" alink="#0000FF">
<div class="oxhelp-navigation-top"><nav class="navbar navbar-inverse" role="navigation"><div class="container-fluid">
<div class="navbar-header">
<button type="button" class="navbar-toggle" data-toggle="collapse" data-target="#ox-main-nav"><span class="sr-only">Navigation umschalten</span><span class="icon-bar"></span><span class="icon-bar"></span><span class="icon-bar"></span></button><a class="navbar-brand"></a>
</div>
<div class="collapse navbar-collapse" id="ox-main-nav"><ul class="nav navbar-nav">
<li><a accesskey="p" class="oxhelp-prev-link" href="ox.appsuite.user.sect.calendar.teamwork.appointments.html">Zurück</a></li>
<li><a accesskey="h" href="index.html" class="oxhelp-home-link">Startseite</a></li>
<li><a accesskey="t" href="bk01-toc.html" class="oxhelp-toc-link">Inhaltsverzeichnis</a></li>
<li><a accesskey="n" class="oxhelp-next-link" href="ox.appsuite.user.sect.calendar.teamwork.invite.html">Weiter</a></li>
</ul></div>
</div></nav></div>
<div class="oxhelp-content">
  <h1 class="sr-only">
    <span class="phrase">Kalender</span>
    
    
    
  </h1>
<h2 class="sr-only">Termine im Team</h2>
<div class="sect2" id="ox.appsuite.user.sect.calendar.teamwork.mail">
<<<<<<< HEAD
<div class="titlepage"><div><div><h3 class="title">7.8.2. E-Mail an Teilnehmer senden</h3></div></div></div>
<a class="indexterm" name="id-1.8.15.5.2"></a><a class="indexterm" name="id-1.8.15.5.3"></a><div class="concept">
=======
<div class="titlepage"><div><div><h3 class="title">7.9.2. E-Mail an Teilnehmer senden</h3></div></div></div>
<a class="indexterm" name="id-1.8.16.6.2"></a><a class="indexterm" name="id-1.8.16.6.3"></a><div class="concept">
>>>>>>> 1c74fb5d
<a name="ox.appsuite.user.concept.calendar.mailparticipants"></a><p id="ox.appsuite.user.concept.calendar.mailparticipants">Sie können eine E-Mail an alle Teilnehmer
        eines Termins senden.</p>
</div>
<div class="task" id="ox.appsuite.user.task.calendar.mailparticipants">
<p class="title">So senden Sie eine E-Mail an alle Teilnehmer eines Termins:</p>
<div class="procedure"><ol class="procedure" type="1">
<<<<<<< HEAD
<li class="step"><p role="presentation">Je nach eingestellter Ansicht verwenden Sie eine der folgenden Methoden:
              <ul class="itemizedlist" style="list-style-type: none; ">
<li class="listitem" style="list-style-type: none"><p role="presentation">In einer Kalenderansicht klicken Sie auf einen Termin. Klicken Sie im Popup auf
                    <span class="guibutton"><strong>E-Mail an alle Teilnehmer senden</strong></span>.</p></li>
<li class="listitem" style="list-style-type: none"><p role="presentation">In der Listenansicht wählen Sie einen Termin. Klicken Sie im Anzeigebereich auf
                    <span class="guibutton"><strong>E-Mail an alle Teilnehmer senden</strong></span>.</p></li>
</ul>
            </p></li>
<li class="step"><p role="presentation">Vervollständigen Sie die Angaben zum
=======
<li class="step"><p role="presentation">Je nach eingestellter Ansicht verwenden Sie eine der folgenden Methoden: 
              <ul class="itemizedlist" style="list-style-type: disc; ">
<li class="listitem"><p role="presentation">In einer Kalenderansicht klicken Sie auf einen Termin, der mehrere Teilnehmer hat. 
                    Klicken Sie im Popup auf das Symbol 
                    <span class="guibutton"><strong>Weitere Aktionen</strong></span>
                    <span aria-hidden="true" class="inlinemediaobject" id="ox.appsuite.user.fig.calendar.mailparticipants.popup.actions"><img src="../../images/appsuite_user_icon_actions.png"></span>. 
                    Klicken Sie im Menü auf <span class="guibutton"><strong>E-Mail an alle Teilnehmer senden</strong></span>.</p></li>
<li class="listitem"><p role="presentation">In der Listenansicht doppelklicken Sie auf einen Termin, der mehrere Teilnehmer hat. Der Termin wird 
                    in einem Fenster angezeigt. Klicken Sie auf das Symbol 
                    <span class="guibutton"><strong>Weitere Aktionen</strong></span>
                    <span aria-hidden="true" class="inlinemediaobject" id="ox.appsuite.user.fig.calendar.mailparticipants.editwindow.actions"><img src="../../images/appsuite_user_icon_actions.png"></span>. 
                    Klicken Sie im Menü auf <span class="guibutton"><strong>E-Mail an alle Teilnehmer senden</strong></span>.</p></li>
</ul>
            </p></li>
<li class="step"><p role="presentation">Vervollständigen Sie die Angaben zum 
>>>>>>> 1c74fb5d
              <a class="link" href="ox.appsuite.user.sect.email.send.new.html">Senden der E-Mail</a>.</p></li>
</ol></div>
</div>
<p class="title">Siehe auch</p>
<ul class="itemizedlist" id="ox.appsuite.user.concept.calendar.teamwork.mail.related" style="list-style-type: none; "><li class="listitem" style="list-style-type: none">
<p role="presentation"><a class="xref" href="ox.appsuite.user.sect.calendar.teamwork.appointments.html">Termine teilen</a></p>
<p role="presentation"><a class="xref" href="ox.appsuite.user.sect.calendar.teamwork.invite.html">Teilnehmer zu neuem Termin einladen</a></p>
<p role="presentation"><a class="xref" href="ox.appsuite.user.sect.calendar.teamwork.distributionlist.html">Verteilerliste aus Teilnehmern anlegen</a></p>
</li></ul>
<p id="ox.appsuite.user.concept.calendar.teamwork.mail.parent">Übergeordnetes Thema:
        <a class="xref" href="ox.appsuite.user.sect.calendar.teamwork.html">Termine im Team</a>
      </p>
</div>
          </div>
        </body>
</html><|MERGE_RESOLUTION|>--- conflicted
+++ resolved
@@ -37,30 +37,14 @@
   </h1>
 <h2 class="sr-only">Termine im Team</h2>
 <div class="sect2" id="ox.appsuite.user.sect.calendar.teamwork.mail">
-<<<<<<< HEAD
-<div class="titlepage"><div><div><h3 class="title">7.8.2. E-Mail an Teilnehmer senden</h3></div></div></div>
-<a class="indexterm" name="id-1.8.15.5.2"></a><a class="indexterm" name="id-1.8.15.5.3"></a><div class="concept">
-=======
 <div class="titlepage"><div><div><h3 class="title">7.9.2. E-Mail an Teilnehmer senden</h3></div></div></div>
 <a class="indexterm" name="id-1.8.16.6.2"></a><a class="indexterm" name="id-1.8.16.6.3"></a><div class="concept">
->>>>>>> 1c74fb5d
 <a name="ox.appsuite.user.concept.calendar.mailparticipants"></a><p id="ox.appsuite.user.concept.calendar.mailparticipants">Sie können eine E-Mail an alle Teilnehmer
         eines Termins senden.</p>
 </div>
 <div class="task" id="ox.appsuite.user.task.calendar.mailparticipants">
 <p class="title">So senden Sie eine E-Mail an alle Teilnehmer eines Termins:</p>
 <div class="procedure"><ol class="procedure" type="1">
-<<<<<<< HEAD
-<li class="step"><p role="presentation">Je nach eingestellter Ansicht verwenden Sie eine der folgenden Methoden:
-              <ul class="itemizedlist" style="list-style-type: none; ">
-<li class="listitem" style="list-style-type: none"><p role="presentation">In einer Kalenderansicht klicken Sie auf einen Termin. Klicken Sie im Popup auf
-                    <span class="guibutton"><strong>E-Mail an alle Teilnehmer senden</strong></span>.</p></li>
-<li class="listitem" style="list-style-type: none"><p role="presentation">In der Listenansicht wählen Sie einen Termin. Klicken Sie im Anzeigebereich auf
-                    <span class="guibutton"><strong>E-Mail an alle Teilnehmer senden</strong></span>.</p></li>
-</ul>
-            </p></li>
-<li class="step"><p role="presentation">Vervollständigen Sie die Angaben zum
-=======
 <li class="step"><p role="presentation">Je nach eingestellter Ansicht verwenden Sie eine der folgenden Methoden: 
               <ul class="itemizedlist" style="list-style-type: disc; ">
 <li class="listitem"><p role="presentation">In einer Kalenderansicht klicken Sie auf einen Termin, der mehrere Teilnehmer hat. 
@@ -76,7 +60,6 @@
 </ul>
             </p></li>
 <li class="step"><p role="presentation">Vervollständigen Sie die Angaben zum 
->>>>>>> 1c74fb5d
               <a class="link" href="ox.appsuite.user.sect.email.send.new.html">Senden der E-Mail</a>.</p></li>
 </ol></div>
 </div>
