--- conflicted
+++ resolved
@@ -172,11 +172,7 @@
                                                         <div class="row username">
                                                             <div class="form-group col-xs-12">
                                                                 <label for="io-ox-login-username" data-i18n="User name">User name</label>
-<<<<<<< HEAD
-                                                                <input type="text" id="io-ox-login-username" name="username" class="form-control" maxlength="1000" autocorrect="off" autocapitalize="off" spellcheck="false" aria-required="true" data-i18n="User name">
-=======
                                                                 <input type="text" id="io-ox-login-username" name="username" class="form-control" maxlength="1000" autocorrect="off" autocapitalize="off" spellcheck="false" aria-required="true" data-i18n="User name" autocomplete="username">
->>>>>>> ca3be1a3
                                                             </div>
                                                         </div>
                                                         <div class="row password">
