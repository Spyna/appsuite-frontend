image: docker:latest

workflow:
  rules:
    - if: $CI_MERGE_REQUEST_IID
      when: never
    - when: always

include:
  - local: "/gitlab-ci/docker.yml"
  - local: "/gitlab-ci/preview_apps.yml"
  - local: "/gitlab-ci/documentation.yml"
  - local: "/gitlab-ci/packaging.yml"
  - local: "/gitlab-ci/e2e.yml"

stages:
  - build
  - test
  - deploy
  - e2e
  - report
  - cleanup

.default_cache:
  cache:
    # use one cache
    key: "yarn"
    paths:
      - ".yarn-cache"

.build ui plugin:
  extends: .default_cache
  image: gitlab.open-xchange.com:4567/frontend/dev_env:latest
  variables:
    build_tasks: dist:build
    build_script: grunt ${build_tasks}
  script:
    - cd ${PROJECT_PATH}
    - yarn --non-interactive --no-progress -s --cache-folder ../.yarn-cache
    - echo ${build_script}
    - eval "${build_script}"
    - "[ -z \"$PACKAGE_NAME\" ] && export PACKAGE_NAME=${PROJECT_PATH}"
    - "[ -z \"$HTDOCS_PACKAGE_NAME\" ] && export HTDOCS_PACKAGE_NAME=${PACKAGE_NAME}"
    - "[ -z \"$L10N_PACKAGE_NAME\" ] && export L10N_PACKAGE_NAME=${PACKAGE_NAME}"
    - npx grunt install:dist --prefix=../${PACKAGE_NAME}/build/pkg --htdoc=../${HTDOCS_PACKAGE_NAME}/build/pkg
    - npx grunt install:languages --prefix=../${L10N_PACKAGE_NAME}/build/pkg
  stage: build
  artifacts:
    expire_in: 2hours
    paths:
      - "*/build"
      - "*/dist"
      - "*/node_modules"

# split build_ui into 2 build jobs (running on 2 different runners in parallel)
# this distributes workload onto 2 runners instead of one and basically halves build time
build ui:
  extends: .build ui plugin
  parallel: 2
  variables:
    PROJECT_PATH: ui
    PACKAGE_NAME: open-xchange-appsuite-manifest
    HTDOCS_PACKAGE_NAME: open-xchange-appsuite
    L10N_PACKAGE_NAME: open-xchange-appsuite-l10n
    build_script: eval "grunt \$${build_tasks_$$CI_NODE_INDEX}"
    build_tasks_1: lint copy_build compile_po concat uglify:dist_largeFiles less copy_dist
<<<<<<< HEAD
    build_tasks_2: copy_build compile_po concat uglify:dist uglify:dist_i18n create_i18n_properties copy_dist
  before_script:
    - "[ -z \"$VERSION\" ] && export VERSION=$(git describe --match '[0-9]*.[0-9]*.[0-9]*')"
    - echo "Building version $VERSION"
  only:
    changes:
      - ui/**/*
      - update-themes/**/*
      - open-xchange-appsuite/**/*
      - open-xchange-appsuite-l10n/**/*
      - open-xchange-appsuite-manifest/**/*
      - gitlab-ci/*
      - .gitlab-ci.yml
=======
    build_tasks_2: copy_build compile_po concat uglify:dist uglify:dist_i18n version_txt create_i18n_properties copy_dist
  before_script:
    - "[ -z \"$VERSION\" ] && export VERSION=$(git describe --match '[0-9]*.[0-9]*.[0-9]*')"
    - echo "Building version $VERSION"
  tags:
    - openstack
  rules:
    - if: '$CI_PIPELINE_SOURCE == "merge_request_event"'
    - if: '$CI_COMMIT_REF_NAME =~ /^master/'
      when: always
    - if: '$CI_COMMIT_REF_NAME !~ /^e2e\//'
      changes:
        - ui/**/*
        - update-themes/**/*
        - open-xchange-appsuite/**/*
        - open-xchange-appsuite-l10n/**/*
        - open-xchange-appsuite-manifest/**/*
        - gitlab-ci/*
        - .gitlab-ci.yml
      when: always
>>>>>>> 938790d3

build update-themes:
  extends: .build ui plugin
  variables:
    PROJECT_PATH: update-themes
    PACKAGE_NAME: open-xchange-appsuite-manifest
  before_script:
    - cd ${PROJECT_PATH}
    # add production dependencies to different modules folder, so those can be picked up by grunt copy tasks
    - yarn --non-interactive --no-progress -s --cache-folder ../.yarn-cache --production --modules-folder=deps
    - cd ..
  rules:
    - if: '$CI_COMMIT_REF_NAME =~ /^master/'
      when: always
    - if: '$CI_COMMIT_REF_NAME !~ /^e2e\//'
      changes:
        - ui/**/*
        - update-themes/**/*
        - open-xchange-appsuite/**/*
        - open-xchange-appsuite-l10n/**/*
        - open-xchange-appsuite-manifest/**/*
        - gitlab-ci/*
        - .gitlab-ci.yml
      when: always

test ui:
  image: gitlab.open-xchange.com:4567/frontend/dev_env/browser:latest
  variables:
    BROWSERS: DockerHeadless
  script:
    - cd ui
    - yarn test
  stage: test
  dependencies:
    - build ui
  needs:
    - build ui
  artifacts:
    reports:
      junit: ui/build/reports/unit/*/result.xml
  rules:
    - if: '$CI_COMMIT_REF_NAME =~ /^master/'
      when: always
    - if: '$CI_COMMIT_REF_NAME !~ /^e2e\//'
      changes:
        - ui/**/*
      when: always


run e2e tests:
  extends: .default_cache
  # don't change the cache, just pull should be up-to-date due to previous build jobs
  cache:
    policy: pull

build help:
  extends: .build ui plugin
  variables:
    PROJECT_PATH: help
    PACKAGE_NAME: open-xchange-appsuite-help
  rules:
    - if: '$CI_COMMIT_REF_NAME =~ /^master/'
      when: always
    - if: '$CI_COMMIT_REF_NAME !~ /^e2e\//'
      changes:
        - help/**/*
        - open-xchange-appsuite-help/**/*
        - gitlab-ci/*
        - .gitlab-ci.yml
      when: always

build guidedtours:
  extends: .build ui plugin
  variables:
    PROJECT_PATH: guidedtours
    PACKAGE_NAME: open-xchange-guidedtours
  rules:
    - if: '$CI_COMMIT_REF_NAME =~ /^master/'
      when: always
    - if: '$CI_COMMIT_REF_NAME !~ /^e2e\//'
      changes:
        - guidedtours/**/*
        - open-xchange-guidedtours/**/*
        - gitlab-ci/*
        - .gitlab-ci.yml
      when: always

build spamexperts:
  extends: .build ui plugin
  variables:
    PROJECT_PATH: open-xchange-appsuite-spamexperts
  rules:
    - if: '$CI_COMMIT_REF_NAME =~ /^master/'
      when: always
    - if: '$CI_COMMIT_REF_NAME !~ /^e2e\//'
      changes:
        - open-xchange-appsuite-spamexperts/**/*
        - gitlab-ci/*
        - .gitlab-ci.yml
      when: always

build dynamic-theme:
  extends: .build ui plugin
  variables:
    PROJECT_PATH: open-xchange-dynamic-theme
  rules:
    - if: '$CI_COMMIT_REF_NAME =~ /^master/'
      when: always
    - if: '$CI_COMMIT_REF_NAME !~ /^e2e\//'
      changes:
        - open-xchange-dynamic-theme/**/*
        - gitlab-ci/*
        - .gitlab-ci.yml
      when: always<|MERGE_RESOLUTION|>--- conflicted
+++ resolved
@@ -64,21 +64,6 @@
     L10N_PACKAGE_NAME: open-xchange-appsuite-l10n
     build_script: eval "grunt \$${build_tasks_$$CI_NODE_INDEX}"
     build_tasks_1: lint copy_build compile_po concat uglify:dist_largeFiles less copy_dist
-<<<<<<< HEAD
-    build_tasks_2: copy_build compile_po concat uglify:dist uglify:dist_i18n create_i18n_properties copy_dist
-  before_script:
-    - "[ -z \"$VERSION\" ] && export VERSION=$(git describe --match '[0-9]*.[0-9]*.[0-9]*')"
-    - echo "Building version $VERSION"
-  only:
-    changes:
-      - ui/**/*
-      - update-themes/**/*
-      - open-xchange-appsuite/**/*
-      - open-xchange-appsuite-l10n/**/*
-      - open-xchange-appsuite-manifest/**/*
-      - gitlab-ci/*
-      - .gitlab-ci.yml
-=======
     build_tasks_2: copy_build compile_po concat uglify:dist uglify:dist_i18n version_txt create_i18n_properties copy_dist
   before_script:
     - "[ -z \"$VERSION\" ] && export VERSION=$(git describe --match '[0-9]*.[0-9]*.[0-9]*')"
@@ -99,7 +84,6 @@
         - gitlab-ci/*
         - .gitlab-ci.yml
       when: always
->>>>>>> 938790d3
 
 build update-themes:
   extends: .build ui plugin
