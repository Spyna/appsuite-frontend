/**
 * This work is provided under the terms of the CREATIVE COMMONS PUBLIC
 * LICENSE. This work is protected by copyright and/or other applicable
 * law. Any use of the work other than as authorized under this license
 * or copyright law is prohibited.
 *
 * http://creativecommons.org/licenses/by-nc-sa/2.5/
 *
 * © 2012 Open-Xchange Inc., Tarrytown, NY, USA. info@open-xchange.com
 *
 * @author Christoph Kopp <christoph.kopp@open-xchange.com>
 */

define('io.ox/files/settings/pane', [
    'settings!io.ox/files',
    'io.ox/files/settings/model',
    'io.ox/core/extensions',
<<<<<<< HEAD
    'gettext!io.ox/files',
    'io.ox/backbone/mini-views'
], function (settings, filesSettingsModel, ext, gt, mini) {
=======
    'io.ox/core/capabilities',
    'gettext!io.ox/files',
    'io.ox/backbone/mini-views'
], function (settings, filesSettingsModel, ext, capabilities, gt, mini) {
>>>>>>> 74174fc6

    'use strict';

    // not really relevant for guests (as of today)
    if (capabilities.has('guest')) return;

    var model = settings.createModel(filesSettingsModel),
        POINT = 'io.ox/files/settings/detail';

    model.on('change', function (model) {
        model.saveAndYell();
    });

    model.on('change:showHidden', function () {
        require(['io.ox/core/folder/api'], function (folderAPI) {
            folderAPI.refresh();
        });
    });

    ext.point(POINT).extend({
        index: 100,
        id: 'filessettings',
        draw: function () {
            var holder = $('<div>').css('max-width', '800px');
            this.append(holder);
            ext.point(POINT + '/pane').invoke('draw', holder);
        }
    });

    ext.point(POINT + '/pane').extend({
        index: 100,
        id: 'header',
        draw: function () {
            this.append(
                $('<h1>').text(gt.pgettext('app', 'Drive'))
            );
        }
    });

    ext.point(POINT + '/pane').extend({
        index: 200,
        id: 'common',
        draw: function () {
            this.append(
                $('<div>').addClass('form-group').append(
                    $('<div>').addClass('row').append(
                        $('<div>').addClass('col-sm-8').append(
                            $('<div>').addClass('checkbox').append(
                                $('<label>').addClass('control-label').text(gt('Show hidden files and folders')).prepend(
                                    new mini.CheckboxView({ name: 'showHidden', model: model }).render().$el
                                )
                            )
                        )
                    )
                )
            );
        }
    });
});<|MERGE_RESOLUTION|>--- conflicted
+++ resolved
@@ -15,16 +15,10 @@
     'settings!io.ox/files',
     'io.ox/files/settings/model',
     'io.ox/core/extensions',
-<<<<<<< HEAD
-    'gettext!io.ox/files',
-    'io.ox/backbone/mini-views'
-], function (settings, filesSettingsModel, ext, gt, mini) {
-=======
     'io.ox/core/capabilities',
     'gettext!io.ox/files',
     'io.ox/backbone/mini-views'
 ], function (settings, filesSettingsModel, ext, capabilities, gt, mini) {
->>>>>>> 74174fc6
 
     'use strict';
 
