--- conflicted
+++ resolved
@@ -51,54 +51,8 @@
     new Action('io.ox/tasks/actions/delete', {
         requires: 'some delete',
         action: function (baton) {
-<<<<<<< HEAD
             ox.load(['io.ox/tasks/actions/delete']).done(function (action) {
                 action(baton);
-=======
-            var data = baton.data,
-                numberOfTasks = data.length || 1;
-            ox.load(['io.ox/core/tk/dialogs']).done(function (dialogs) {
-                //build popup
-                var popup = new dialogs.ModalDialog({async: true})
-                    .addPrimaryButton('deleteTask', gt('Delete'), 'deleteTask', {tabIndex: '1'})
-                    .addButton('cancel', gt('Cancel'), 'cancel', {tabIndex: '1'});
-                //Header
-                popup.getBody()
-                    .append($('<h4>')
-                            .text(gt.ngettext('Do you really want to delete this task?',
-                                              'Do you really want to delete this tasks?', numberOfTasks)));
-                //go
-                popup.show();
-                popup.on('deleteTask', function () {
-                    require(['io.ox/tasks/api'], function (api) {
-                        api.remove(data)
-                            .done(function () {
-                                notifications.yell('success', gt.ngettext('Task has been deleted!',
-                                                                          'Tasks have been deleted!', numberOfTasks));
-                                popup.close();
-                            }).fail(function (result) {
-                                if (result.code === 'TSK-0019') {
-                                    //task was already deleted somewhere else. everythings fine, just show info
-                                    notifications.yell('info', gt('Task was already deleted!'));
-                                    popup.close();
-                                } else if (result.error) {
-                                    //there is an error message from the backend
-                                    popup.idle();
-                                    popup.getBody().empty().append($.fail(result.error, function () {
-                                        popup.trigger('deleteTask', data);
-                                    })).find('h4').remove();
-                                } else {
-                                    //show generic error message, show retrymessage and enable buttons again
-                                    popup.idle();
-                                    popup.getBody().empty().append($.fail(gt.ngettext('The task could not be deleted.',
-                                                                              'The tasks could not be deleted.', numberOfTasks), function () {
-                                        popup.trigger('deleteTask', data);
-                                    })).find('h4').remove();
-                                }
-                            });
-                    });
-                });
->>>>>>> e7758a2e
             });
         }
     });
@@ -131,59 +85,6 @@
         }
     });
 
-<<<<<<< HEAD
-=======
-    function changeState(baton, state) {
-        var mods,
-            data = baton.data;
-        if (state === 3) {
-            mods = {label: gt('Undone'),
-                    data: {status: 1,
-                           percent_completed: 0,
-                           date_completed: null
-                          }
-                   };
-        } else {
-            mods = {label: gt('Done'),
-                    data: {status: 3,
-                           percent_completed: 100,
-                           date_completed: _.now()
-                          }
-                   };
-        }
-        require(['io.ox/tasks/api'], function (api) {
-            if (data.length > 1) {
-                api.updateMultiple(data, mods.data)
-                    .done(function () {
-                        _(data).each(function (item) {
-                            //update detailview
-                            api.trigger('update:' + _.ecid(item));
-                        });
-
-                        notifications.yell('success', mods.label);
-                    })
-                    .fail(function (result) {
-                        notifications.yell('error', gt.noI18n(result));
-                    });
-            } else {
-                mods.data.id = data.id;
-                mods.data.folder_id = data.folder_id || data.folder;
-                api.update(mods.data)
-                    .done(function () {
-                        notifications.yell('success', mods.label);
-                    })
-                    .fail(function (result) {
-                        var errorMsg = gt('A severe error occurred!');
-                        if (result.code === 'TSK-0007') {
-                            errorMsg = gt('Task was modified before, please reload');
-                        }
-                        notifications.yell('error', errorMsg);
-                    });
-            }
-        });
-    }
-
->>>>>>> e7758a2e
     // helper
     function isShared(id) {
         var data = folderAPI.pool.getModel(id).toJSON();
@@ -246,7 +147,6 @@
         }
     });
 
-<<<<<<< HEAD
     new Action('io.ox/tasks/actions/print-disabled', {
         id: 'print',
         requires: function () {
@@ -259,8 +159,6 @@
         }
     });
 
-=======
->>>>>>> e7758a2e
     //attachment actions
     new links.Action('io.ox/tasks/actions/slideshow-attachment', {
         id: 'slideshow',
