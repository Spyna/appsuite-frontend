--- conflicted
+++ resolved
@@ -44,11 +44,6 @@
             extensions.date.call(this, baton, { fulldate: false, smart: false });
         },
 
-<<<<<<< HEAD
-        filename: function (baton) {
-            var name = baton.data.filename || baton.data.title;
-            if (baton.model.isLocked()) name += ' (' + gt('Locked') + ')';
-=======
         filename: function (baton, ellipsis) {
             var name = baton.data.filename || baton.data.title;
             // add suffix for locked files
@@ -57,7 +52,6 @@
             if (ellipsis) name = _.ellipsis(name, ellipsis);
             // make underscore wrap as well
             name = name.replace(/_/g, '_\u200B');
->>>>>>> 74174fc6
             this.append(
                 $('<div class="filename">').text(name)
             );
