<<<<<<< HEAD
open-xchange-appsuite-spamexperts (7.8.0-0) unstable; urgency=medium

  * prepare for 7.8.0 release

 -- Viktor Pracht <viktor.pracht@open-xchange.com>  Wed, 05 Nov 2014 16:22:31 +0100
=======
open-xchange-appsuite-spamexperts (7.6.2-2) stable; urgency=low

  * Second candidate for 7.6.2 release

 -- Viktor Pracht <viktor.pracht@open-xchange.com>  Fri, 21 Nov 2014 11:51:54 +0100
>>>>>>> 333cbd18

open-xchange-appsuite-spamexperts (7.6.2-1) stable; urgency=medium

  * First candidate for 7.6.2 release

 -- Viktor Pracht <viktor.pracht@open-xchange.com>  Fri, 31 Oct 2014 12:59:41 +0000

open-xchange-appsuite-spamexperts (7.6.2-0) unstable; urgency=medium

  * prepare for 7.6.2 release

 -- Viktor Pracht <viktor.pracht@open-xchange.com>  Wed, 17 Sep 2014 12:44:56 +0200

open-xchange-appsuite-spamexperts (7.6.1-7) stable; urgency=medium

  * Build for patch 2014-11-17

 -- Viktor Pracht <viktor.pracht@open-xchange.com>  Thu, 13 Nov 2014 14:50:26 +0000

open-xchange-appsuite-spamexperts (7.6.1-6) stable; urgency=low

  * Build for patch 2014-10-30

 -- Viktor Pracht <viktor.pracht@open-xchange.com>  Mon, 27 Oct 2014 10:06:25 +0100

open-xchange-appsuite-spamexperts (7.6.1-5) stable; urgency=low

  * Fifth candidate for 7.6.1 release

 -- Viktor Pracht <viktor.pracht@open-xchange.com>  Tue, 14 Oct 2014 13:41:07 +0200

open-xchange-appsuite-spamexperts (7.6.1-4) stable; urgency=low

  * Fourth candidate for 7.6.1 release

 -- Viktor Pracht <viktor.pracht@open-xchange.com>  Fri, 10 Oct 2014 15:25:01 +0200

open-xchange-appsuite-spamexperts (7.6.1-3) stable; urgency=low

  * Third candidate for 7.6.1 release

 -- Viktor Pracht <viktor.pracht@open-xchange.com>  Thu, 02 Oct 2014 16:18:01 +0200

open-xchange-appsuite-spamexperts (7.6.1-2) stable; urgency=low

  * Second candidate for 7.6.1 release

 -- Viktor Pracht <viktor.pracht@open-xchange.com>  Tue, 16 Sep 2014 16:35:18 +0200

open-xchange-appsuite-spamexperts (7.6.1-1) stable; urgency=low

  * First release candidate for 7.6.1

 -- Viktor Pracht <viktor.pracht@open-xchange.com>  Fri, 05 Sep 2014 14:59:31 +0200

open-xchange-appsuite-spamexperts (7.6.1-0) unstable; urgency=medium

  * prepare for 7.6.1

 -- Viktor Pracht <viktor.pracht@open-xchange.com>  Fri, 05 Sep 2014 11:50:06 +0200

open-xchange-appsuite-spamexperts (0.0.1-14) stable; urgency=low

  * Build for patch 2014-11-03

 -- Viktor Pracht <viktor.pracht@open-xchange.com>  Tue, 28 Oct 2014 15:12:02 +0100

open-xchange-appsuite-spamexperts (0.0.1-13) stable; urgency=medium

  * Build for patch 2014-10-22

 -- Viktor Pracht <viktor.pracht@open-xchange.com>  Wed, 22 Oct 2014 11:34:11 +0000

open-xchange-appsuite-spamexperts (0.0.1-12) stable; urgency=low

  * Build for patch 2014-10-20

 -- Viktor Pracht <viktor.pracht@open-xchange.com>  Mon, 13 Oct 2014 15:58:52 +0200

open-xchange-appsuite-spamexperts (0.0.1-11) stable; urgency=medium

  * Build for patch 2014-10-06

 -- Viktor Pracht <viktor.pracht@open-xchange.com>  Tue, 30 Sep 2014 11:28:08 +0000

open-xchange-appsuite-spamexperts (0.0.1-10) stable; urgency=medium

  * Build for patch 2014-10-02

 -- Viktor Pracht <viktor.pracht@open-xchange.com>  Tue, 23 Sep 2014 09:02:24 +0000

open-xchange-appsuite-spamexperts (0.0.1-9) stable; urgency=low

  * Build for patch 2014-09-15

 -- Viktor Pracht <viktor.pracht@open-xchange.com>  Thu, 11 Sep 2014 12:22:02 +0200

open-xchange-appsuite-spamexperts (0.0.1-8) stable; urgency=low

  * Build for patch 2014-08-25

 -- Viktor Pracht <viktor.pracht@open-xchange.com>  Wed, 20 Aug 2014 08:59:16 +0200

open-xchange-appsuite-spamexperts (0.0.1-7) stable; urgency=low

  * Build for patch 2014-08-11

 -- Viktor Pracht <viktor.pracht@open-xchange.com>  Mon, 11 Aug 2014 17:59:52 +0200

open-xchange-appsuite-spamexperts (0.0.1-6) stable; urgency=low

  * Build for patch 2014-07-30

 -- Viktor Pracht <viktor.pracht@open-xchange.com>  Wed, 23 Jul 2014 16:21:25 +0200

open-xchange-appsuite-spamexperts (0.0.1-5) stable; urgency=low

  * Build for patch 2014-07-21

 -- Viktor Pracht <viktor.pracht@open-xchange.com>  Mon, 21 Jul 2014 08:35:49 +0200

open-xchange-appsuite-spamexperts (0.0.1-4) stable; urgency=low

  * Seventh candidate for 7.6.0 release

 -- Viktor Pracht <viktor.pracht@open-xchange.com>  Wed, 25 Jun 2014 09:58:56 +0200

open-xchange-appsuite-spamexperts (0.0.1-3) stable; urgency=low

  * Sixth candidate for 7.6.0 release

 -- Viktor Pracht <viktor.pracht@open-xchange.com>  Fri, 20 Jun 2014 12:58:25 +0200

open-xchange-appsuite-spamexperts (0.0.1-2) stable; urgency=low

  * Fifth candidate for 7.6.0 release

 -- Viktor Pracht <viktor.pracht@open-xchange.com>  Fri, 13 Jun 2014 14:07:48 +0200

open-xchange-appsuite-spamexperts (0.0.1-1) unstable; urgency=low

  * Initial Release.

 -- Viktor Pracht <viktor.pracht@open-xchange.com>  Thu, 23 Jan 2014 15:00:47 +0000<|MERGE_RESOLUTION|>--- conflicted
+++ resolved
@@ -1,16 +1,14 @@
-<<<<<<< HEAD
 open-xchange-appsuite-spamexperts (7.8.0-0) unstable; urgency=medium
 
   * prepare for 7.8.0 release
 
  -- Viktor Pracht <viktor.pracht@open-xchange.com>  Wed, 05 Nov 2014 16:22:31 +0100
-=======
+
 open-xchange-appsuite-spamexperts (7.6.2-2) stable; urgency=low
 
   * Second candidate for 7.6.2 release
 
  -- Viktor Pracht <viktor.pracht@open-xchange.com>  Fri, 21 Nov 2014 11:51:54 +0100
->>>>>>> 333cbd18
 
 open-xchange-appsuite-spamexperts (7.6.2-1) stable; urgency=medium
 
