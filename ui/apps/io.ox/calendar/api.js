--- conflicted
+++ resolved
@@ -16,13 +16,8 @@
 define("io.ox/calendar/api",
     ["io.ox/core/http",
      "io.ox/core/event",
-<<<<<<< HEAD
-     "io.ox/core/api/factory",
-     "io.ox/core/api/user"], function (http, Events, factory, userAPI) {
-=======
      "io.ox/core/config",
      "io.ox/core/api/user"], function (http, Events, config, userAPI) {
->>>>>>> 6ed785ff
 
     "use strict";
 
@@ -308,9 +303,10 @@
         var start = _.now();
 
         return userAPI.get().pipe(function (user) {
-            api.getAll({
+            api.getUpdates({
                 start: start,
-                end: start + 28 * 12 * DAY // TODO: fetch a full year
+                end: start + 28 * 5 * DAY, //next four month?!?
+                timestamp: 0
             })
             .pipe(function (list) {
                 var invites = _(list).filter(function (item) {
@@ -321,40 +317,9 @@
                 if (invites.length > 0) {
                     api.trigger('new-invites', invites);
                 }
-<<<<<<< HEAD
                 return invites;
-=======
-                // clear caches
-                all_cache = {};
-                // trigger local refresh
-                if (list.length > 0) {
-                    api.trigger("refresh.all");
-                }
             });
         });
-    };
-
-    api.getInvites = function () {
-        userAPI.get().done(function (user) {
-            api.getUpdates({
-                start: _.now(),
-                end: _.now() + 28 * 5 * DAY, //next four month?!?
-                timestamp: 0
-            }).done(function (list) {
-
-                var invites = _(list).filter(function (item) {
-                    return _(item.users).any(function (item_user) {
-                        return (item_user.id === user.id && (item_user.confirmation === 0));
-                    });
-                });
-
-                if (invites.length > 0) {
-                    api.trigger('invites', invites);
-                }
->>>>>>> 6ed785ff
-            });
-        });
-
     };
 
     // global refresh
