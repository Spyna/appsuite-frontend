# Anneli Axelsson <anneli@workshop-chapina.com>, 2008, 2009.
# Samantha Whitsitt <samantha@workshop-chapina.com>, 2008.
# Arve Eriksson <arve@workshop-chapina.com>, 2013, 2014, 2015, 2016.
msgid ""
msgstr ""
"Project-Id-Version: tours\n"
"Report-Msgid-Bugs-To: Antje Faber <antje.faber@open-xchange.com>\n"
"POT-Creation-Date: \n"
"PO-Revision-Date: 2018-02-23 04:34+0100\n"
"Last-Translator: Arve Eriksson <sv@workshop-chapina.com>\n"
"Language-Team: Swedish <ox@workshop-chapina.com>\n"
"Language: sv_SE\n"
"MIME-Version: 1.0\n"
"Content-Type: text/plain; charset=UTF-8\n"
"Content-Transfer-Encoding: 8bit\n"
"Plural-Forms: nplurals=2; plural=(n != 1);\n"
"X-Generator: Poedit 1.8.7.1\n"

#: apps/io.ox/tours/calendar.js module:io.ox/tours
msgid "Creating a new appointment"
msgstr "Skapa ett nytt möte"

#: apps/io.ox/tours/calendar.js module:io.ox/tours
msgid "To create a new appointment, click on New in the toolbar."
msgstr "För att skapa ett nytt möte, klicka på Nytt i verktygsraden."

#: apps/io.ox/tours/calendar.js module:io.ox/tours
msgid "Entering the appointment's data"
msgstr "Ange information om mötet"

#: apps/io.ox/tours/calendar.js module:io.ox/tours
msgid ""
"Enter the subject, the start and the end date of the appointment. Other "
"details are optional."
msgstr ""
"Skriv in rubriken och start- och slutdatum för mötet. Övriga detaljer är "
"valfria."

#: apps/io.ox/tours/calendar.js module:io.ox/tours
msgid "Creating recurring appointments"
msgstr "Skapa upprepade möte"

#: apps/io.ox/tours/calendar.js module:io.ox/tours
msgid ""
"To create recurring appointments, enable Repeat. Functions for setting the "
"recurrence parameters are shown."
msgstr ""
"För att skapa upprepade möten, aktivera Upprepa. Funktioner för att ställa "
"in upprepningsparametrarna visas."

#: apps/io.ox/tours/calendar.js module:io.ox/tours apps/io.ox/tours/tasks.js
msgid "Using the reminder function"
msgstr "Använda påminnelsefunktionen"

#: apps/io.ox/tours/calendar.js module:io.ox/tours
msgid "To not miss the appointment, use the reminder function."
msgstr "För att inte missa mötet, använd påminnelsefunktionen."

#: apps/io.ox/tours/calendar.js module:io.ox/tours apps/io.ox/tours/tasks.js
msgid "Inviting other participants"
msgstr "Bjud in andra deltagare"

#: apps/io.ox/tours/calendar.js module:io.ox/tours
msgid ""
"To invite other participants, enter their names in the field below "
"Participants. To avoid appointment conflicts, click on Find a free time at "
"the upper right side."
msgstr ""
"För att bjuda in andra deltagare, ange deras namn i fältet under Deltagare. "
"För att undvika krockande möten, klicka på Hitta ledig tid överst till höger."

#: apps/io.ox/tours/calendar.js module:io.ox/tours
msgid "Adding attachments"
msgstr "Lägga till bilagor"

#: apps/io.ox/tours/calendar.js module:io.ox/tours
msgid "Further down you can add documents as attachments to the appointment."
msgstr "Längre ner kan du lägga till dokument som bilagor för mötet."

#: apps/io.ox/tours/calendar.js module:io.ox/tours
msgid "Creating the appointment"
msgstr "Skapa möte"

#: apps/io.ox/tours/calendar.js module:io.ox/tours
msgid "To create the appointment, click on Create at the lower left side."
msgstr "För att skapa mötet, klicka på Skapa längst ner till vänster."

#: apps/io.ox/tours/calendar.js module:io.ox/tours apps/io.ox/tours/mail.js
msgid "Selecting a view"
msgstr "Välj visningsläge"

#: apps/io.ox/tours/calendar.js module:io.ox/tours
msgid ""
"To select one of the views like Day, Month or List, click on View in the "
"toolbar. Select a menu entry from the Layout section."
msgstr ""
"För att välja en av vyerna, som Dag, Månad, eller Lista, klicka på Visa i "
"verktygsraden. Välj en menypost från Layoutsektionen."

#: apps/io.ox/tours/calendar.js module:io.ox/tours
msgid "The calendar views"
msgstr "Kalendervyerna"

#: apps/io.ox/tours/calendar.js module:io.ox/tours
msgid ""
"The calendar views display a calendar sheet with the appointments for the "
"selected time range."
msgstr ""
"Kalendervyerna visar ett kalenderark med mötena inom det valda "
"tidsintervallet."

#: apps/io.ox/tours/calendar.js module:io.ox/tours
msgid "The List view"
msgstr "Listvyn"

#: apps/io.ox/tours/calendar.js module:io.ox/tours
msgid ""
"The List view shows a list of the appointments in the current folder. If "
"clicking on an appointment, the appointment's data and some functions are "
"displayed in the Detail view."
msgstr ""
"Listvyn visar en lista över möten i den aktuella mappen. Om du klickar på "
"ett möte kommer information om mötet och ett par funktioner visas i "
"Detaljvyn."

<<<<<<< HEAD
#: apps/io.ox/tours/settings.js module:io.ox/tours
msgid "How the settings are organized"
msgstr "Hur inställningarna är organiserade"
=======
#: apps/io.ox/tours/contacts.js module:io.ox/tours
msgid "Creating a new contact"
msgstr "Skapa ny kontakt"

#: apps/io.ox/tours/contacts.js module:io.ox/tours
msgid "To create a new contact, click on New > Add contact in the toolbar."
msgstr ""
"För att skapa en ny kontakt, klicka på Nytt > Lägg till kontakt i "
"verktygsraden."

#: apps/io.ox/tours/contacts.js module:io.ox/tours
msgid "Navigation bar"
msgstr "Navigeringsraden"
>>>>>>> ca385a2c

#: apps/io.ox/tours/contacts.js module:io.ox/tours
msgid ""
"Click on a letter on the left side of the navigation bar in order to display "
"the corresponding contacts from the selected address book."
msgstr ""
"Klicka på en bokstav till vänster om navigationsraden för att visa "
"motsvarande kontakter från den valda adressboken."

#: apps/io.ox/tours/contacts.js module:io.ox/tours
msgid "Sending an E-Mail to a contact"
msgstr "Skicka e-post till en kontakt"

<<<<<<< HEAD
#: apps/io.ox/tours/mail.js module:io.ox/tours
=======
#: apps/io.ox/tours/contacts.js module:io.ox/tours
msgid ""
"To send an E-Mail to the contact, click on an E-Mail address or on Send "
"email in the toolbar."
msgstr ""
"För att skicka e-post till kontakten, klicka på en e-postadress eller på "
"Skicka e-post i verktygsraden."

#: apps/io.ox/tours/contacts.js module:io.ox/tours
msgid "Editing multiple contacts"
msgstr "Redigera flera kontakter"

#: apps/io.ox/tours/contacts.js module:io.ox/tours
>>>>>>> ca385a2c
msgid ""
"To edit multiple contacts at once, enable the checkboxes on the left side of "
"the contacts. If the checkboxes are not displayed, click on View > "
"Checkboxes on the right side of the toolbar."
msgstr ""
"För att redigera flera kontakter samtidigt, aktivera kryssrutorna till "
"vänster om kontakterna. Om kryssrutorna inte visas, klicka på Visa > "
"Kryssrutor till höger i verktygsraden."

#: apps/io.ox/tours/files.js module:io.ox/tours
msgid "The Drive app"
msgstr "Drive-programmet"

#: apps/io.ox/tours/files.js module:io.ox/tours
msgid ""
"Welcome to your cloud storage app. This Guided Tour will introduce you to "
"your new online storage solution - your one point to access online stored "
"files from all your accounts. This is where you can upload and save your "
"files, share them and synchronize them with different devices.  "
msgstr ""
"Välkommen till ditt molnlagringsprogram. Denna guidade rundtur kommer "
"presentera din nya online-lagringslösning - din central för att komma åt "
"filer som lagrats online från alla dina konton. Här kan du ladda upp och "
"spara dina filer, dela ut dem, och synkronisera dem mellan olika enheter.  "

#: apps/io.ox/tours/files.js module:io.ox/tours
msgid "Folder tree"
msgstr "Mappträd"

#: apps/io.ox/tours/files.js module:io.ox/tours
msgid ""
"On the left you can see the folder tree. It displays your folder structure "
"and allows you to navigate to specific folders and subfolders. To make your "
"life easier, we have already included folders for your Documents, Music, "
"Pictures and Videos."
msgstr ""
"Till vänster ser du mappträdet. Det visar din mappstruktur och låter dig "
"navigera till specifika mappar och undermappar. För att underlätta för dig "
"har vi redan skapat mappar för dina Dokument, din Musik, dina Bilder och "
"dina Videor."

#: apps/io.ox/tours/files.js module:io.ox/tours
msgid "Folder content"
msgstr "Mappinnehåll"

#: apps/io.ox/tours/files.js module:io.ox/tours
msgid ""
"Clicking on a folder displays all the subfolders, documents, media and other "
"files that it contains."
msgstr ""
"Klicka på en mapp för att visa alla dess undermappar, dokument, media, och "
"övriga filer."

#: apps/io.ox/tours/files.js module:io.ox/tours
msgid "Select a view"
msgstr "Välj visning"

#: apps/io.ox/tours/files.js module:io.ox/tours
msgid "Different views are available. Just select the one you like best."
msgstr "Det finns olika visningstyper. Välj den du gillar bäst."

#: apps/io.ox/tours/files.js module:io.ox/tours
msgid "Toolbar"
msgstr "Verktygsrad"

#: apps/io.ox/tours/files.js module:io.ox/tours
msgid ""
"At the top you can find the toolbar with many functions and additional "
"options. You can easily create new folders, new files and much more."
msgstr ""
"Längst upp hittar du verktygsraden med många funktioner och ytterligare "
"alternativ. Du kan enkelt skapa nya mappar, nya filer, och så mycket mer."

#: apps/io.ox/tours/files.js module:io.ox/tours
msgid "Upload a new file"
msgstr "Ladda upp en ny fil"

#: apps/io.ox/tours/files.js module:io.ox/tours
msgid ""
"To upload a new file from your local device, simply click on Add local file "
"and select the file you would like to upload. It is even easier if you just "
"drag and drop files from your local device into Drive. The uploaded file is "
"now available in Drive on all your devices."
msgstr ""
"För att ladda upp en ny fil från din lokala enhet, klicka på Lägg till lokal "
"fil och markera filen du vill ladda upp. Det är ännu enklare om du bara drar "
"och släpper filerna från din lokala enhet till Drive. Den uppladdade filen "
"är nu tillgänglig från Drive på alla dina enheter."

#: apps/io.ox/tours/files.js module:io.ox/tours
msgid "Preview files"
msgstr "Granska filer"

#: apps/io.ox/tours/files.js module:io.ox/tours
msgid "Clicking on the view icon leads you to a preview of the selected file."
msgstr ""
"Klicka på visningsikonen för att komma till en granskning av den markerade "
"filen."

#: apps/io.ox/tours/files.js module:io.ox/tours
msgid "Preview mode"
msgstr "Granskningsläge"

<<<<<<< HEAD
#: apps/io.ox/tours/mail.js module:io.ox/tours
msgid "Reading E-Mail conversations"
msgstr "Läsa e-postkonversationer"

#: apps/io.ox/tours/portal.js module:io.ox/tours
msgid "Reading the details"
msgstr "Läsa detaljerna"

#: apps/io.ox/tours/intro.js module:io.ox/tours
msgid "Searching for objects"
msgstr "Hitta objekt"
=======
#: apps/io.ox/tours/files.js module:io.ox/tours
msgid ""
"From preview you can also select other options to help you manage and work "
"on your files."
msgstr ""
"Från granskningen kan du också välja andra alternativ för att hjälpa dig "
"hantera och arbeta med dina filer."
>>>>>>> ca385a2c

#: apps/io.ox/tours/files.js module:io.ox/tours
msgid "Share files"
msgstr "Dela ut filer"

#: apps/io.ox/tours/files.js module:io.ox/tours
msgid ""
"Here you can share files with your colleagues and external contacts. You can "
"also collaborate on a document and set different access rights."
msgstr ""
"Här kan du dela filer med dina kollegor och externa kontakter. Du kan också "
"samarbeta på ett dokument och ange olika åtkomsträttigheter."

#: apps/io.ox/tours/files.js module:io.ox/tours
msgid "Sharing options"
msgstr "Delningsalternativ"

#: apps/io.ox/tours/files.js module:io.ox/tours
msgid ""
"Choose from two alternatives to share your files and folders. Use Invite "
"people if you want to manage access rights and allow recipients to create "
"and edit files. Or just get a link to let others view and download your "
"files. You can use an expiration date and password protection if you like."
msgstr ""
"Välj från två alternativ för att dela ut dina filer och mappar. Använd Bjud "
"in folk om du vill hantera åtkomsträttigheter och tillåta mottagare att "
"skapa och redigera filer. Eller bara få en länk för att låta andra visa och "
"ladda ner dina filer. Du kan använda ett utgångsdatum och lösenordsskydd om "
"du så önskar."

#: apps/io.ox/tours/files.js module:io.ox/tours
msgid "Collaborating"
msgstr "Samarbeta"

#: apps/io.ox/tours/files.js module:io.ox/tours
msgid ""
"Sharing files by inviting people does not only offer your recipients the "
"option to create and edit files. Internal and external participants are also "
"able to collaborate with you on text documents and spreadsheets at the same "
"time."
msgstr ""
"Dela ut filer genom att bjuda in folk erbjuder inte bara dina mottagare "
"möjligheten att skapa och redigera filer. Interna och externa deltagare kan "
"också samarbeta med dig med textdokument och kalkylark samtidigt."

#: apps/io.ox/tours/files.js module:io.ox/tours
msgid "Edit documents"
msgstr "Redigera dokument"

#: apps/io.ox/tours/files.js module:io.ox/tours
msgid ""
"Did you know that you can edit text documents and spreadsheets online? Drive "
"will automatically update your edited file, but thanks to versioning the "
"original file stays available."
msgstr ""
"Visste du att du kan redigera textdokument och kalkylark online? Drive "
"kommer automatiskt uppdatera din redigerade fil, men tack vare "
"versionskontroll finns den ursprungliga filen kvar."

#: apps/io.ox/tours/files.js module:io.ox/tours
msgid "File details"
msgstr "Fildetaljer"

#: apps/io.ox/tours/files.js module:io.ox/tours
msgid ""
"The file details side bar offers additional information about your files. "
"Just enable the File details option from the View drop down menu and select "
"a file to see the details."
msgstr ""
"Sidofliken om fildetaljer visar ytterligare information om dina filer. "
"Aktivera fildetaljsalternativet från den utfällbara Visa-menyn och markera "
"en fil för att se detaljerna."

#: apps/io.ox/tours/files.js module:io.ox/tours
msgid "Add another account"
msgstr "Lägg till ytterligare konto"

#: apps/io.ox/tours/files.js module:io.ox/tours
msgid ""
"Drive allows you to connect to other storage solutions if you already have a "
"cloud storage account you use to save and sync your files. Simply click on "
"the appropriate logo to access your existing data."
msgstr ""
"Drive låter dig ansluta till andra lagringslösningar om du redan har ett "
"molnlagringskonto som du vill använda för att spara och synka dina filer. "
"Klicka på den relevanta logotypen för att komma åt din befintliga data."

#: apps/io.ox/tours/files.js module:io.ox/tours
msgid "The Drive app tour.txt"
msgstr "The Drive app tour.txt"

#: apps/io.ox/tours/intro.js module:io.ox/tours
msgid "Welcome to %s"
msgstr "Välkommen till %s"

#: apps/io.ox/tours/intro.js module:io.ox/tours
msgid ""
"This guided tour will briefly introduce you to the product. Get more "
"detailed information in the tours for the single apps or in the online help."
msgstr ""
"Den här rundturen kommer ge en kort presentation av produkten. Få mer "
"detaljerad information i rundturerna för de enstaka programmen eller i "
"online-hjälpen."

<<<<<<< HEAD
#: apps/io.ox/tours/portal.js module:io.ox/tours
msgid "The Portal"
msgstr "Portalen"
=======
#: apps/io.ox/tours/intro.js module:io.ox/tours
msgid "Launching an app"
msgstr "Starta ett program"

#: apps/io.ox/tours/intro.js module:io.ox/tours
msgid ""
"To launch an app, use the quick launch icons on the left side of the menu "
"bar or click on an entry inside the app launcher menu."
msgstr ""
"För att starta ett program, använd snabbstartikonerna på vänster sida av "
"menyraden eller klicka på en post inuti programstartarmenyn."

#: apps/io.ox/tours/intro.js module:io.ox/tours
msgid "Displaying the help or the settings"
msgstr "Visa hjälp eller inställningar"
>>>>>>> ca385a2c

#: apps/io.ox/tours/intro.js module:io.ox/tours
msgid ""
"To display the help or the settings, click the System menu icon in the menu "
"bar."
msgstr ""
"För att visa hjälpen eller inställningarna, klicka på systemmenyikonen "
"imenyraden."

#: apps/io.ox/tours/intro.js module:io.ox/tours
msgid "Creating new items"
msgstr "Skapa nya objekt"

#: apps/io.ox/tours/intro.js module:io.ox/tours
msgid "To create a new E-Mail, click the Compose new E-Mail in the toolbar."
msgstr ""
"För att skapa ett nytt meddelande, klicka på ikonen Skriv nytt meddelande i "
"verktygsraden."

#: apps/io.ox/tours/intro.js module:io.ox/tours
msgid "Opening or closing the folder tree"
msgstr "Öppna eller stäng mappträdet"

#: apps/io.ox/tours/intro.js module:io.ox/tours
msgid ""
"To open or close the folder tree, click on View >  Folder view on the right "
"side of the toolbar."
msgstr ""
"För att öppna eller stänga mappträdet, klicka på Visa > Mappvy till höger i "
"verktygsraden."

#: apps/io.ox/tours/intro.js module:io.ox/tours
msgid "Searching for objects"
msgstr "Hitta objekt"

#: apps/io.ox/tours/intro.js module:io.ox/tours
msgid "To search for objects, click the Search icon in the menu bar."
msgstr "För att söka efter objekt, klicka på Sök-ikonen i menyraden."

#: apps/io.ox/tours/intro.js module:io.ox/tours
msgid "The toolbar"
msgstr "Verktygsraden"

#: apps/io.ox/tours/intro.js module:io.ox/tours
msgid ""
"Depending on the app, the toolbar contains various functions for creating, "
"editing and organizing objects."
msgstr ""
"Beroende på vilket program du använder kan verktygsraden innehålla olika "
"funktioner för att skapa, redigera eller organisera objekt."

#: apps/io.ox/tours/intro.js module:io.ox/tours
msgid "The folder tree"
msgstr "Mappträdet"

#: apps/io.ox/tours/intro.js module:io.ox/tours
<<<<<<< HEAD
=======
msgid ""
"Use the folder tree to open the folder containing the objects that you want "
"to view in the list."
msgstr ""
"Använd mappträdet för att öppna mappen som innehåller objekten du vill se i "
"listan."

#: apps/io.ox/tours/intro.js module:io.ox/tours
>>>>>>> ca385a2c
msgid "The list"
msgstr "Listan"

#: apps/io.ox/tours/intro.js module:io.ox/tours
msgid ""
"Use the list to select an object, show its contents or activate functions."
msgstr ""
"Använd listan för att välja ett objekt, visa dess innehåll eller aktivera "
"funktioner."

#: apps/io.ox/tours/intro.js module:io.ox/tours
msgid "The Detail view"
msgstr "Detaljvyn"

#: apps/io.ox/tours/intro.js module:io.ox/tours
msgid ""
"The Detail view displays an object's content. Depending on the app, further "
"functions for organizing objects can be found in the Detail view."
msgstr ""
"Detaljvyn visar ett objekts innehåll. Beroende på programmet kan ytterligare "
"funktioner för organisering av objekt hittas i Detaljvyn."

#: apps/io.ox/tours/intro.js module:io.ox/tours
msgid "Further information"
msgstr "Vidare information"

#: apps/io.ox/tours/intro.js module:io.ox/tours
msgid ""
"Detailed instructions for the single apps are located in System menu > Help."
msgstr ""
"Detaljerade instruktioner för de enstaka programmen finns i Systemmeny > "
"Hjälp."

#: apps/io.ox/tours/mail.js module:io.ox/tours
msgid "Composing a new E-Mail"
msgstr "Skriv nytt meddelande"

#: apps/io.ox/tours/mail.js module:io.ox/tours
msgid "To compose a new E-Mail, click on Compose in the toolbar."
msgstr ""
"För att skriva ett nytt meddelande, klicka på Skriv nytt meddelande i "
"verktygsraden."

#: apps/io.ox/tours/mail.js module:io.ox/tours
msgid "Entering the recipient's name"
msgstr "Skriv mottagarens namn"

#: apps/io.ox/tours/mail.js module:io.ox/tours
msgid ""
"Enter the recipient's name into the recipients field. As soon as you typed "
"the first letters, suggestions from the address books are displayed. To "
"accept a recipient suggestion, click on it."
msgstr ""
"Skriv in mottagarens namn i mottagarfältet. När du har börjat skriva kommer "
"förslag från adressböckerna visas. För att acceptera ett förslag på "
"mottagare, klicka på det."

#: apps/io.ox/tours/mail.js module:io.ox/tours
msgid "Entering the subject"
msgstr "Skriva rubrik"

#: apps/io.ox/tours/mail.js module:io.ox/tours
msgid "Enter the subject into the subject field."
msgstr "Skriv in rubriken i rubrikfältet."

#: apps/io.ox/tours/mail.js module:io.ox/tours
msgid "Further functions"
msgstr "Ytterligare funktioner"

#: apps/io.ox/tours/mail.js module:io.ox/tours
msgid ""
"In this area you can find further functions, e.g. for adding attachments."
msgstr ""
"I det här området hittar du fler funktioner, t.ex. för att lägga till "
"bilagor."

#: apps/io.ox/tours/mail.js module:io.ox/tours
msgid "Entering the E-Mail text"
msgstr "Skriv in meddelandets text"

#: apps/io.ox/tours/mail.js module:io.ox/tours
msgid ""
"Enter the E-Mail text into the main area. If the text format was set to HTML "
"in the options, you can format the E-Mail text. To do so select a text part "
"and then click an icon in the formatting bar."
msgstr ""
"Skriv meddelandetexten i huvudområdet. Om textformatet har ställts in till "
"HTML i inställningarna kan du formatera texten. För att göra det, markera en "
"del av texten och klicka sedan på en ikon i formateringsfältet."

#: apps/io.ox/tours/mail.js module:io.ox/tours
msgid "Sending the E-Mail"
msgstr "Skicka e-post"

#: apps/io.ox/tours/mail.js module:io.ox/tours
msgid "To send the E-Mail, click on Send"
msgstr "För att skicka meddelandet, klicka på Skicka"

#: apps/io.ox/tours/mail.js module:io.ox/tours
msgid "Sorting your E-Mails"
msgstr "Sortera din e-post"

#: apps/io.ox/tours/mail.js module:io.ox/tours
msgid "To sort the E-Mails, click on Sort by. Select a sort criteria."
msgstr ""
"För att sortera din e-post, klicka på Sortera efter. Välj ett kriterium."

#: apps/io.ox/tours/mail.js module:io.ox/tours
msgid ""
"To choose between the different views. click on View in the toolbar. Select "
"a menu entry in the layout."
msgstr ""
"För att välja mellan de olika vyerna, klicka på Visa i verktygsraden. Välj "
"en menypost i layouten."

#: apps/io.ox/tours/mail.js module:io.ox/tours
msgid "Opening an E-Mail in a separate window"
msgstr "Öppna meddelanden i ett separat fönster"

#: apps/io.ox/tours/mail.js module:io.ox/tours
msgid ""
"If double-clicking on an E-Mail in the list, the E-Mail is opened in a "
"separate window."
msgstr ""
"Om du dubbelklickar på ett meddelande i listan öppnas det i ett separat "
"fönster."

#: apps/io.ox/tours/mail.js module:io.ox/tours
msgid "Reading E-Mail conversations"
msgstr "Läsa e-postkonversationer"

#: apps/io.ox/tours/mail.js module:io.ox/tours
msgid ""
"To open or close an E-Mail in a conversation, click on a free area in the "
"header."
msgstr ""
"För att öppna eller stänga meddelanden i en konversation, klicka på en ledig "
"yta i sidhuvudet."

#: apps/io.ox/tours/mail.js module:io.ox/tours
msgid "Halo view"
msgstr "Halovy"

#: apps/io.ox/tours/mail.js module:io.ox/tours
msgid ""
"To receive information about the sender or other recipients, open the Halo "
"view by clicking on a name."
msgstr ""
"För att få information om avsändaren eller andra mottagare, öppna halovyn "
"genom att klicka på ett namn."

#: apps/io.ox/tours/mail.js module:io.ox/tours
msgid "Editing multiple E-Mails"
msgstr "Redigera flera meddelanden"

#: apps/io.ox/tours/mail.js module:io.ox/tours
msgid ""
"In order to edit multiple E-Mails at once, enable the checkboxes on the left "
"side of the E-Mails. If the checkboxes are not displayed, click on View > "
"Checkboxes on the right side of the toolbar."
msgstr ""
"För att redigera flera meddelanden samtidigt, aktivera kryssrutorna till "
"vänster om dem. Om kryssrutorna inte visas, klicka på Visa > Kryssrutor till "
"höger i verktygsraden."

#: apps/io.ox/tours/mail.js module:io.ox/tours
msgid "Opening the E-Mail settings"
msgstr "Öppna e-postinställningarna"

#: apps/io.ox/tours/mail.js module:io.ox/tours
msgid ""
"To open the E-Mail settings, click the System menu icon on the upper right "
"side of the menu bar. Select Settings. Click on E-Mail on the left side."
msgstr ""
"För att öppna e-postinställningarna, klicka på Systemmenyikonen längst upp "
"till höger i menyfältet. Välj Inställningar. Klicka på E-post till vänster."

<<<<<<< HEAD
#: apps/io.ox/tours/intro.js module:io.ox/tours
#, fuzzy
#| msgid ""
#| "To launch an app, click on an entry on the left side of the menu bar."
msgid ""
"To launch an app, use the quick launch icons on the left side of the menu "
"bar or click on an entry inside the app launcher menu."
=======
#. Tour name; general introduction
#: apps/io.ox/tours/main.js module:io.ox/tours
msgid "Getting started"
msgstr "Kom igång"

#: apps/io.ox/tours/portal.js module:io.ox/tours
msgid "The Portal"
msgstr "Portalen"

#: apps/io.ox/tours/portal.js module:io.ox/tours
msgid ""
"The Portal informs you about current E-Mails, appointments or social network "
"news."
>>>>>>> ca385a2c
msgstr ""
"Portalen informerar dig om aktuella meddelanden, möten, eller nyheter från "
"sociala nätverk."

#: apps/io.ox/tours/portal.js module:io.ox/tours
msgid "Reading the details"
msgstr "Läsa detaljerna"

#: apps/io.ox/tours/portal.js module:io.ox/tours
msgid "To read the details, click on an entry in a square."
msgstr "För att läsa detaljerna, klicka på en post i en ruta."

#: apps/io.ox/tours/portal.js module:io.ox/tours
msgid "Drag and drop"
msgstr "Dra och släpp"

#: apps/io.ox/tours/portal.js module:io.ox/tours
msgid ""
"To change the layout, drag a square's title to another position and drop it "
"there."
msgstr ""
"För att ändra layouten, dra en rutas titel till en annan position och släpp "
"den där."

#: apps/io.ox/tours/portal.js module:io.ox/tours
msgid "Closing a square"
msgstr "Stäng en ruta"

#: apps/io.ox/tours/portal.js module:io.ox/tours
msgid "If you no longer want to display a square, click the delete icon."
msgstr "Om du inte längre vill visa en ruta, klicka på borttagningsikonen."

#: apps/io.ox/tours/portal.js module:io.ox/tours
msgid "Customizing the Portal"
msgstr "Anpassa portalen"

#: apps/io.ox/tours/portal.js module:io.ox/tours
msgid ""
"To display a square again or to display further information sources, click "
"on Customize this page."
msgstr ""
"För att visa en ruta igen, eller för att visa ytterligare "
"informationskällor, klicka på Anpassa sidan."

#: apps/io.ox/tours/settings.js module:io.ox/tours
<<<<<<< HEAD
#, fuzzy
#| msgid ""
#| "To open the help, click the System menu icon on the upper right side of "
#| "the menu bar. Select Help. The help for the currently selected app is "
#| "displayed. To browse the complete help, click on Start Page or Table Of "
#| "Contents at the upper part of the window."
msgid ""
"To open the help, click the user image on the upper right side of the menu "
"bar. Select Help. The help for the currently selected app is displayed. To "
"browse the complete help, click on Start Page or Table Of Contents at the "
"upper part of the window."
msgstr ""
"För att öppna hjälpen, klicka på Systemmenyikonen längst upp till höger i "
"menyraden. Välj Hjälp. Hjälpen för det aktuella programmet visas. För att "
"bläddra i den fullständiga hjälpen, klicka på Startsidan eller Innehåll i "
"fönstrets övre del."
=======
msgid "Opening the settings"
msgstr "Öppna inställningarna"
>>>>>>> ca385a2c

#: apps/io.ox/tours/settings.js module:io.ox/tours
#, fuzzy
#| msgid ""
#| "To open the settings, click the System menu icon on the upper right side "
#| "of the menu bar. Select Settings."
msgid ""
"To open the settings, click the user image on the upper right side of the "
"menu bar. Select Settings."
msgstr ""
"För att öppna inställningarna, klicka på Systemmenyikonen längst upp till "
"höger i menyfältet. Välj Inställningar."

#: apps/io.ox/tours/settings.js module:io.ox/tours
msgid "How the settings are organized"
msgstr "Hur inställningarna är organiserade"

#: apps/io.ox/tours/settings.js module:io.ox/tours
msgid ""
"The settings are organized in topics. Select the topic on the left side, e.g "
"Basic settings or E-Mail."
msgstr ""
"Inställningarna är organiserade i ämnen. Välj ämne till vänster, t.ex. "
"Grundläggande inställningar eller E-post."

#: apps/io.ox/tours/settings.js module:io.ox/tours
msgid "Editing settings"
msgstr "Ändra inställningar"

#: apps/io.ox/tours/settings.js module:io.ox/tours
msgid ""
"Edit a setting on the right side. In most of the cases, the changes are "
"activated immediately."
msgstr ""
"Ändra en inställning till höger. I de flesta fallen tillämpas ändringarna "
"omedelbart."

#: apps/io.ox/tours/settings.js module:io.ox/tours
msgid "Opening the help"
msgstr "Öppna hjälpen"

#: apps/io.ox/tours/settings.js module:io.ox/tours
msgid ""
"To open the help, click the System menu icon on the upper right side of the "
"menu bar. Select Help. The help for the currently selected app is displayed. "
"To browse the complete help, click on Start Page or Table Of Contents at the "
"upper part of the window."
msgstr ""
"För att öppna hjälpen, klicka på Systemmenyikonen längst upp till höger i "
"menyraden. Välj Hjälp. Hjälpen för det aktuella programmet visas. För att "
"bläddra i den fullständiga hjälpen, klicka på Startsidan eller Innehåll i "
"fönstrets övre del."

#: apps/io.ox/tours/settings.js module:io.ox/tours
msgid "Signing out"
msgstr "Logga ut"

#: apps/io.ox/tours/settings.js module:io.ox/tours
msgid ""
"To sign out, click the System menu icon on the upper right side of the menu "
"bar. Select Sign out."
msgstr ""
"För att logga ut, klicka på Systemmenyikonen längst upp till höger i "
"menyraden. Välj Logga ut."

<<<<<<< HEAD
#: apps/io.ox/tours/settings.js module:io.ox/tours
#, fuzzy
#| msgid ""
#| "To sign out, click the System menu icon on the upper right side of the "
#| "menu bar. Select Sign out."
msgid ""
"To sign out, click the logout icon on the upper right side of the menu bar."
msgstr ""
"För att logga ut, klicka på Systemmenyikonen längst upp till höger i "
"menyraden. Välj Logga ut."

#: apps/io.ox/tours/mail.js module:io.ox/tours
msgid "To sort the E-Mails, click on Sort by. Select a sort criteria."
msgstr ""
"För att sortera din e-post, klicka på Sortera efter. Välj ett kriterium."
=======
#: apps/io.ox/tours/tasks.js module:io.ox/tours
msgid "Creating a new task"
msgstr "Skapa en ny uppgift"
>>>>>>> ca385a2c

#: apps/io.ox/tours/tasks.js module:io.ox/tours
msgid "To create a new task, click on New in the toolbar."
msgstr "För att skapa en ny uppgift, klicka på Nytt i verktygsraden."

#: apps/io.ox/tours/tasks.js module:io.ox/tours
msgid "Entering the task's data"
msgstr "Skriva in information om uppgift"

#: apps/io.ox/tours/tasks.js module:io.ox/tours
msgid "Enter the subject, the start date, and a description."
msgstr "Ange rubrik, startdatum, och en beskrivning."

#: apps/io.ox/tours/tasks.js module:io.ox/tours
msgid "Adding further details"
msgstr "Lägga till ytterligare detaljer"

#: apps/io.ox/tours/tasks.js module:io.ox/tours
msgid "To add further details, click on Expand form."
msgstr "För att lägga till ytterligare detaljer, klicka på Expandera formulär."

#: apps/io.ox/tours/tasks.js module:io.ox/tours
msgid "Creating recurring tasks"
msgstr "Skapa upprepade uppgifter"

#: apps/io.ox/tours/tasks.js module:io.ox/tours
msgid ""
"To create recurring tasks, enable Repeat. Functions for setting the "
"recurrence parameters are shown."
msgstr ""
"För att skapa upprepade uppgifter, aktivera Upprepa. Funktioner för att "
"ställa in upprepningsparametrarna visas."

#: apps/io.ox/tours/tasks.js module:io.ox/tours
msgid "To not miss the task, use the reminder function."
msgstr "För att inte missa uppgiften, använd påminnelsefunktionen."

#: apps/io.ox/tours/tasks.js module:io.ox/tours
msgid "Tracking the editing status"
msgstr "Följa redigeringsstatus"

#: apps/io.ox/tours/tasks.js module:io.ox/tours
msgid "To track the editing status, enter the current progress."
msgstr "För att följa redigeringsstatusen, ange aktuella framsteg."

#: apps/io.ox/tours/tasks.js module:io.ox/tours
msgid ""
"To invite other participants, enter their names in the field below "
"Participants. You can add documents as attachment to the task."
msgstr ""
"För att bjuda in andra deltagare, skriv in deras namn i fältet nedanför "
"Deltagare. Du kan lägga till dokument som bilagor i uppgiften."

#: apps/io.ox/tours/tasks.js module:io.ox/tours
msgid "Entering billing information"
msgstr "Ange faktureringsinformation"

#: apps/io.ox/tours/tasks.js module:io.ox/tours
msgid "To enter billing information, click on Show details."
msgstr "För att skriva in faktureringsinformation, klicka på Visa detaljer."

#: apps/io.ox/tours/tasks.js module:io.ox/tours
msgid "Creating the task"
msgstr "Skapa uppgift"

#: apps/io.ox/tours/tasks.js module:io.ox/tours
msgid "To create the task, click on Create."
msgstr "För att skapa uppgiften, klicka på Skapa."

#: apps/io.ox/tours/tasks.js module:io.ox/tours
msgid "Sorting tasks"
msgstr "Sortera uppgifter"

#: apps/io.ox/tours/tasks.js module:io.ox/tours
msgid "To sort the tasks, click on Sort by. Select a sort criteria."
msgstr ""
"För att sortera uppgifterna, klicka på Sortera efter. Välj ett "
"sorteringskriterium."

#: apps/io.ox/tours/tasks.js module:io.ox/tours
msgid "Editing multiple tasks"
msgstr "Redigera flera uppgifter"

#: apps/io.ox/tours/tasks.js module:io.ox/tours
msgid ""
"To edit multiple tasks at once, enable the checkboxes at the left side of "
"the tasks. If the checkboxes are not displayed, click on View > Checkboxes "
"on the right side of the toolbar."
msgstr ""
"För att redigera flera uppgifter samtidigt, aktivera kryssrutorna till "
"vänster om uppgifterna. Om kryssrutorna inte visas, klicka på Visa > "
"Kryssrutor till höger i verktgysraden."

#~ msgid ""
#~ "Hint: you can always restart guided tours, any time you need them, from "
#~ "the system menu."
#~ msgstr ""
#~ "Tips: du kan alltid starta om guidade rundturer, när som helst, från "
#~ "systemmenyn."

#~ msgid ""
#~ "In case of new notifications, e.g. appointment invitations, the info area "
#~ "is opened."
#~ msgstr ""
#~ "För nya aviseringar, t.ex. inbjudningar till möten, kommer "
#~ "informationsområdet öppnas."

#~ msgid "Restart Guided Tour"
#~ msgstr "Starta om guidad rundtur"

#~ msgid "The New objects icon"
#~ msgstr "Nya objekt-ikonen"

#~ msgid ""
#~ "The New objects icon shows the number of appointment reminders or other "
#~ "notifications. If clicking the icon, the info area opens."
#~ msgstr ""
#~ "Ikonen för Nya objekt visar antalet påminnelser om möten eller andra "
#~ "aviseringar. Om du klickar på ikonen öppnas informationsområdet."

#~ msgid "The info area"
#~ msgstr "Informationsområdet"

#~ msgid ""
#~ "To launch an app, click on an entry on the left side of the menu bar."
#~ msgstr ""
#~ "För att starta ett program, klicka på en post på den vänstra sidan av "
#~ "menyraden."

#~ msgid "%1$d %2$s"
#~ msgstr "%1$d %2$s"

#~ msgid "%1$d Day"
#~ msgid_plural "%1$d Days"
#~ msgstr[0] "%1$d dag"
#~ msgstr[1] "%1$d dagar"

#~ msgid "%1$d Hour"
#~ msgid_plural "%1$d Hours"
#~ msgstr[0] "%1$d timme"
#~ msgstr[1] "%1$d timmar"

#~ msgid "%1$d Minute"
#~ msgid_plural "%1$d Minutes"
#~ msgstr[0] "%1$d minut"
#~ msgstr[1] "%1$d minuter"

#~ msgid "%1$d Week"
#~ msgid_plural "%1$d Weeks"
#~ msgstr[0] "%1$d vecka"
#~ msgstr[1] "%1$d veckor"

#~ msgid "%1$d day, %2$s"
#~ msgid_plural "%1$d days, %2$s"
#~ msgstr[0] "%1$d dag, %2$s"
#~ msgstr[1] "%1$d dagar, %2$s"

#~ msgctxt "in"
#~ msgid "%1$d day, %2$s"
#~ msgid_plural "%1$d days, %2$s"
#~ msgstr[0] "%1$d dag, %2$s"
#~ msgstr[1] "%1$d dagar, %2$s"

#~ msgid "%1$d files has been changed recently"
#~ msgstr "%1$d filer har ändrats nyligen"

#~ msgid "%1$d hour and %2$s"
#~ msgid_plural "%1$d hours and %2$s"
#~ msgstr[0] "%1$d timme och %2$s"
#~ msgstr[1] "%1$d timmar och %2$s"

#~ msgctxt "in"
#~ msgid "%1$d hour and %2$s"
#~ msgid_plural "%1$d hours and %2$s"
#~ msgstr[0] "%1$d timme och %2$s"
#~ msgstr[1] "%1$d timmar och %2$s"

#~ msgid "%1$d mail"
#~ msgid_plural "%1$d mails"
#~ msgstr[0] "%1$d e-brev"
#~ msgstr[1] "%1$d e-brev"

#, fuzzy
#~ msgid "%1$d messages in this conversation"
#~ msgstr "Senaste konversationer"

#, fuzzy
#~ msgid "%1$d messages selected"
#~ msgstr "<b>%1$d</b> element valda"

#~ msgid "%1$d statements aren't closed."
#~ msgstr "%1$d påståendena är inte stängda."

#~ msgctxt "mail address"
#~ msgid "%1$s %2$s"
#~ msgstr "%1$s %2$s"

#~ msgctxt "window title"
#~ msgid "%1$s %2$s"
#~ msgstr "%1$s %2$s"

#, fuzzy
#~ msgid "%1$s (Tentative)"
#~ msgstr "%1$s (Preliminär)"

#~ msgid "%1$s is a new contact"
#~ msgstr "%1$s är en ny kontakt"

#~ msgid "%1$s is now connected with %2$s"
#~ msgstr "%1$s är nu ansluten till %2$s"

#~ msgid "%1$s mail"
#~ msgid_plural "%1$s mails"
#~ msgstr[0] "%1$s e-brev"
#~ msgstr[1] "%1$s e-brev"

#~ msgid "%1$s mail, %2$s unread"
#~ msgid_plural "%1$s mails, %2$s unread"
#~ msgstr[0] "%1$s e-brev, %2$s oläst"
#~ msgstr[1] "%1$s e-brev, %2$s oläst"

#~ msgid "%1$s of %2$s"
#~ msgstr "%1$s av %2$s"

#, fuzzy
#~ msgid "%1$s%2$s %3$s%4$s%5$s"
#~ msgstr ""
#~ "%1$s\n"
#~ "%2$s %3$s\n"
#~ "%4$s\n"
#~ "%5$s"

#~ msgid "%2$s, %1$s"
#~ msgstr "%2$s, %1$s"

#~ msgid "%3$s %2$s, %1$s"
#~ msgstr "%3$s %2$s, %1$s"

#~ msgid "%d day"
#~ msgid_plural "%d days"
#~ msgstr[0] "%d dag"
#~ msgstr[1] "%d dagar"

#~ msgctxt "in"
#~ msgid "%d day"
#~ msgid_plural "%d days"
#~ msgstr[0] "%d dag"
#~ msgstr[1] "%d dagar"

#~ msgid "%d hour"
#~ msgid_plural "%d hours"
#~ msgstr[0] "%d timme"
#~ msgstr[1] "%d timmar"

#~ msgctxt "in"
#~ msgid "%d hour"
#~ msgid_plural "%d hours"
#~ msgstr[0] "%d timme"
#~ msgstr[1] "%d timmar"

#~ msgid "%d minute"
#~ msgid_plural "%d minutes"
#~ msgstr[0] "%d minut"
#~ msgstr[1] "%d minuter"

#~ msgctxt "in"
#~ msgid "%d minute"
#~ msgid_plural "%d minutes"
#~ msgstr[0] "%d minut"
#~ msgstr[1] "%d minuter"

#~ msgid "%d week"
#~ msgid_plural "%d weeks"
#~ msgstr[0] "%d vecka"
#~ msgstr[1] "%d veckor"

#~ msgctxt "in"
#~ msgid "%d week"
#~ msgid_plural "%d weeks"
#~ msgstr[0] "%d vecka"
#~ msgstr[1] "%d veckor"

#~ msgid "%s is not initialized."
#~ msgstr "%s är inte initialiserat."

#~ msgid "'Depth' mismatch while computing next entry."
#~ msgstr "'Depth' matchar inte när nästa post beräknas."

#~ msgid "'Depth' must be >= 1 but is %1$d."
#~ msgstr "'Depth' måste vara >= 1 men är %1$d"

#~ msgid "'Entries' must be >= 1 but is %1$d."
#~ msgstr "'Entries' måste vara >= 1 men är %1$d."

#~ msgid "(%1$s) Attachments"
#~ msgstr "(%1$s) Bilagor"

#~ msgid "(Default)"
#~ msgstr "(Standard)"

#~ msgid ", ends after %1$s occurrence(s)"
#~ msgstr ", slutar efter %1$s händelse(r)"

#~ msgid ""
#~ "---------- Original Message ----------\n"
#~ "From: #FROM#\n"
#~ "To: #TO#\n"
#~ "Date: #DATE# at #TIME#\n"
#~ "Subject: #SUBJECT#"
#~ msgstr ""
#~ "---------- Originalmeddelande ----------\n"
#~ "Från: #FROM#\n"
#~ "Till: #TO#\n"
#~ "Datum: #DATE# at #TIME#\n"
#~ "Ämne: #SUBJECT#"

#~ msgid "0 minutes"
#~ msgstr "0 minuter"

#~ msgid "1 day"
#~ msgstr "1 dag"

#~ msgid "1 file has been changed recently"
#~ msgstr "1 fil har ändrats nyligen"

#~ msgid "1 hour"
#~ msgstr "1 timme"

#~ msgid "1 item"
#~ msgid_plural "%1$d items"
#~ msgstr[0] "1 objekt"
#~ msgstr[1] "%1$d objekt"

#~ msgid "1 minute"
#~ msgstr "1 minut"

#~ msgid "1 week"
#~ msgstr "1 vecka"

#~ msgid "10 minutes"
#~ msgstr "10 minuter"

#~ msgid "100%"
#~ msgstr "100%"

#~ msgid "12 hour"
#~ msgstr "12 timmar"

#~ msgid "15 minutes"
#~ msgstr "15 minuter"

#~ msgid "150%"
#~ msgstr "150%"

#~ msgid "2 days"
#~ msgstr "2 dagar"

#~ msgid "2 hour"
#~ msgstr "2 timmar"

#~ msgid "2 weeks"
#~ msgstr "2 veckor"

#~ msgid "200%"
#~ msgstr "200%"

#~ msgid "3 days"
#~ msgstr "3 dagar"

#~ msgid "3 minutes"
#~ msgstr "3 minuter"

#~ msgid "3 weeks"
#~ msgstr "3 veckor"

#~ msgid "30 minutes"
#~ msgstr "30 minuter"

#~ msgid "4 days"
#~ msgstr "4 dagar"

#~ msgid "4 hour"
#~ msgstr "4 timmar"

#~ msgid "4 weeks"
#~ msgstr "4 veckor"

#~ msgid "45 minutes"
#~ msgstr "45 minuter"

#~ msgid "5 days"
#~ msgstr "5 dagar"

#~ msgid "5 minutes"
#~ msgstr "5 minuter"

#~ msgid "50%"
#~ msgstr "50%"

#~ msgid "6 days"
#~ msgstr "6 dagar"

#~ msgid "6 hour"
#~ msgstr "6 timmar"

#~ msgid "75%"
#~ msgstr "75%"

#~ msgid "8 hour"
#~ msgstr "8 timmar"

#~ msgid ";"
#~ msgstr ";"

#~ msgid "<b>%1$d</b> elements selected"
#~ msgstr "<b>%1$d</b> element valda"

#~ msgid "<para>Tab</para>"
#~ msgstr "<para>Tab</para>"

#~ msgid ""
#~ "<phrase vendor=\"oxhe;ox\">Open-Xchange</phrase><phrase vendor="
#~ "\"1and1\">MailXchange</phrase> Server"
#~ msgstr ""
#~ "<phrase vendor=\"oxhe;ox\">Open-Xchange</phrase><phrase vendor="
#~ "\"1and1\">MailXchange</phrase> server"

#~ msgid "A DBPool error occurred: 1$%s"
#~ msgstr "Ett DBPool-fel inträffade: %1$s"

#~ msgid "A DBPooling error occurred"
#~ msgstr "Ett DBPooling-fel inträffade"

#~ msgid "A JSON error occurred: %1$s"
#~ msgstr "Ett JSON-fel inträffade: %1$s"

#~ msgid "A LDAP error occurred in context %1$s"
#~ msgstr "Ett LDAP-fel inträffade i kontext %1$s"

#~ msgid "A SQL Error occurred while resolving folder name conflicts: %s"
#~ msgstr "Ett SQL-fel inträffade vid försök att lösa namnkonflikter: %s"

#~ msgid "A SQL error occurred while creating table 'version': %1$s."
#~ msgstr "Ett SQL-fel inträffade vid skapandet av tabellen 'version': %1$s."

#~ msgid ""
#~ "A SQL error occurred while performing task "
#~ "NewInfostoreFolderTreeUpdateTask: %1$s."
#~ msgstr ""
#~ "Ett SQL-fel inträffade under tiden som uppgiften "
#~ "NewInfostoreFolderTreeUpdateTask utfördes: %1$s."

#~ msgid ""
#~ "A SQL error occurred while performing task SpellCheckUserDictTableTask: "
#~ "%1$s."
#~ msgstr ""
#~ "Ett SQL-fel inträffade vid utförande av SpellCheckUserDictTableTask: %1$s."

#~ msgid "A SQL error occurred while reading schema version information: %1$s."
#~ msgstr ""
#~ "Ett SQL-fel inträffade vid läsning av schemaversions informationen: %1$s"

#~ msgid "A SQL error occurred: %1$s"
#~ msgstr "Ett SQL-fel inträffade: %1$s"

#~ msgid ""
#~ "A SQL exception occurred while checking for schema version table: %1$s."
#~ msgstr ""
#~ "Ett SQL-undantag inträffade vid kontrollen av schemaversionstabellen: %1$s"

#~ msgid "A cache error occurred: %1$s"
#~ msgstr "Ett cache-fel inträffade: %1$s"

#~ msgid ""
#~ "A contact with private flag cannot be stored in a public folder. Folder: "
#~ "%1$d context %2$d user %3$d"
#~ msgstr ""
#~ "En kontakt med privat flagga kan inte sparas i en allmän mapp. Mapp: %1$d "
#~ "kontext %2$d användare %3$d"

#~ msgid "A database error occurred while creating table 'version': %1$s."
#~ msgstr "Ett databas-fel inträffade vid skapandet av tabell 'version': %1$s."

#~ msgid ""
#~ "A database error occurred while reading schema version information: %1$s."
#~ msgstr ""
#~ "Ett databas-fel inträffade vid läsning av schemaversionsinformationen: "
#~ "%1$s."

#~ msgid "A duplicate folder exists in parent folder %1$s in context %2$s"
#~ msgstr ""
#~ "En dubblett av mappen finns redan i föräldramappen %1$s i kontext %2$s"

#~ msgid ""
#~ "A file storage error occurred on the server. Please try again later. "
#~ "Additional information: file storage id: %1$s, context id: %2$s, message "
#~ "from the low-level file storage class: %3$s"
#~ msgstr ""
#~ "Ett fillagrings fel uppstod på servern. Försök igen senare. Ytterligare "
#~ "information: fillagrings id: %1$s, kontext id: %2$s, meddelande från en "
#~ "låg-nivå fillagringsklass: %3$s"

#~ msgid "A folder named %1$s already exists"
#~ msgstr "En mapp med detta namn %1$s finns redan"

#~ msgid "A group must not hold admin permission on a private folder"
#~ msgstr "En grupp ska inte ha administrativa rättigheter till en privat mapp"

#~ msgid "A messaging error occurred: %1$s"
#~ msgstr "Ett meddelande-fel inträffade: %1$s"

#~ msgid ""
#~ "A new appointment was created by [created_by].\n"
#~ "\n"
#~ "Appointment\n"
#~ "===========\n"
#~ "Created by: [created_by]\n"
#~ "Created at: [creation_datetime]\n"
#~ "[title]\n"
#~ "[location]\n"
#~ "[start]\n"
#~ "[end]\n"
#~ "[series][delete_exceptions][change_exceptions]\n"
#~ "[description]\n"
#~ "Participants\n"
#~ "============\n"
#~ "[participants]\n"
#~ "\n"
#~ "Resources\n"
#~ "=========\n"
#~ "[resources]\n"
#~ "\n"
#~ "========================================== "
#~ msgstr ""
#~ "Ett nytt möte har skapats av [created_by].\n"
#~ "\n"
#~ "Möte\n"
#~ "===========\n"
#~ "Skapad av:  [created_by]\n"
#~ "Skapad vid: [creation_datetime]\n"
#~ "[title]\n"
#~ "[location]\n"
#~ "[start]\n"
#~ "[end]\n"
#~ "[series][delete_exceptions][change_exceptions]\n"
#~ "[description]\n"
#~ "Deltagare\n"
#~ "============\n"
#~ "[participants]\n"
#~ "\n"
#~ "Resurser\n"
#~ "=========\n"
#~ "[resources]\n"
#~ "\n"
#~ "========================================== "

#~ msgid ""
#~ "A new appointment was created by [created_by].\n"
#~ "You can check this appointment in your calendar:\n"
#~ "[link]\n"
#~ "\n"
#~ "Appointment\n"
#~ "===========\n"
#~ "Created by: [created_by]\n"
#~ "Created at: [creation_datetime]\n"
#~ "[title]\n"
#~ "[location][folder_name]\n"
#~ "\n"
#~ "[start]\n"
#~ "[end]\n"
#~ "[series][delete_exceptions][change_exceptions]\n"
#~ "[description]\n"
#~ "Participants\n"
#~ "============\n"
#~ "[participants]\n"
#~ "\n"
#~ "Resources\n"
#~ "=========\n"
#~ "[resources]\n"
#~ "\n"
#~ "========================================== "
#~ msgstr ""
#~ "Ett nytt möte har skapats av [created_by].\n"
#~ "Du kan kolla detta möte i din kalender:\n"
#~ "[link]\n"
#~ "\n"
#~ "Möte\n"
#~ "===========\n"
#~ "Skapad av:  [created_by]\n"
#~ "Skapad vid: [creation_datetime]\n"
#~ "[title]\n"
#~ "[location][folder_name]\n"
#~ "\n"
#~ "[start]\n"
#~ "[end]\n"
#~ "[series][delete_exceptions][change_exceptions]\n"
#~ "[description]\n"
#~ "Deltagare\n"
#~ "============\n"
#~ "[participants]\n"
#~ "\n"
#~ "Resurser\n"
#~ "=========\n"
#~ "[resources]\n"
#~ "\n"
#~ "========================================== "

#~ msgid ""
#~ "A new task was created by [created_by].\n"
#~ "\n"
#~ "Task\n"
#~ "====\n"
#~ "Created by: [created_by]\n"
#~ "Created at: [creation_datetime]\n"
#~ "[title]\n"
#~ "[folder_name]\n"
#~ "[priority]\n"
#~ "[task_status]\n"
#~ "\n"
#~ "[start]\n"
#~ "[end]\n"
#~ "[series]\n"
#~ "[description]\n"
#~ "Participants\n"
#~ "============\n"
#~ "[participants]\n"
#~ "\n"
#~ "Resources\n"
#~ "=========\n"
#~ "[resources]\n"
#~ "\n"
#~ "========================================== "
#~ msgstr ""
#~ "En ny uppgift har skapats av [created_by].\n"
#~ "\n"
#~ "Uppgift\n"
#~ "====\n"
#~ "Skapad av:  [created_by]\n"
#~ "Skapad vid: [creation_datetime]\n"
#~ "[title]\n"
#~ "[folder_name]\n"
#~ "[priority]\n"
#~ "[task_status]\n"
#~ "\n"
#~ "[start]\n"
#~ "[end]\n"
#~ "[series]\n"
#~ "[description]\n"
#~ "Deltagare\n"
#~ "============\n"
#~ "[participants]\n"
#~ "\n"
#~ "Resurser\n"
#~ "=========\n"
#~ "[resources]\n"
#~ "\n"
#~ "========================================== "

#~ msgid ""
#~ "A new task was created by [created_by].\n"
#~ "You can check this task in your tasks:\n"
#~ "[link]\n"
#~ "\n"
#~ "Task\n"
#~ "====\n"
#~ "Created by: [created_by]\n"
#~ "Created at: [creation_datetime]\n"
#~ "[title]\n"
#~ "[folder_name]\n"
#~ "[priority]\n"
#~ "[task_status]\n"
#~ "\n"
#~ "[start]\n"
#~ "[end]\n"
#~ "[series]\n"
#~ "[description]\n"
#~ "Participants\n"
#~ "============\n"
#~ "[participants]\n"
#~ "\n"
#~ "Resources\n"
#~ "=========\n"
#~ "[resources]\n"
#~ "\n"
#~ "========================================== "
#~ msgstr ""
#~ "En ny uppgift har skapats av [created_by].\n"
#~ "Du kan kolla denna uppgift i dina uppgifter:\n"
#~ "[link]\n"
#~ "\n"
#~ "Uppgift\n"
#~ "====\n"
#~ "Skapad av:  [created_by]\n"
#~ "Skapad vid: [creation_datetime]\n"
#~ "[title]\n"
#~ "[folder_name]\n"
#~ "[priority]\n"
#~ "[task_status]\n"
#~ "\n"
#~ "[start]\n"
#~ "[end]\n"
#~ "[series]\n"
#~ "[description]\n"
#~ "Deltagare\n"
#~ "============\n"
#~ "[participants]\n"
#~ "\n"
#~ "Resurser\n"
#~ "=========\n"
#~ "[resources]\n"
#~ "\n"
#~ "========================================== "

#~ msgid ""
#~ "A part's content could not be read from message %1$s in mail folder %2$s"
#~ msgstr ""
#~ "En del av innehållet kunde inte läsas från meddelandet %1$s i e-post-"
#~ "mappen %2$s"

#~ msgid ""
#~ "A private folder with the same name %1$s has already been shared to "
#~ "identical user(s) (Either direct or affected user(s) are members of a "
#~ "group to whom the folder is shared)."
#~ msgstr ""
#~ "En privat mapp med samma namn %1$s har redan blivit delad till samma "
#~ "användare (antingen direkt eller så är drabbade användare medlemmar i en "
#~ "grupp till vilken mappen är delad)."

#~ msgid ""
#~ "A protocol exception occurred during execution of an IMAP request: %1$s"
#~ msgstr ""
#~ "Ett protokoll-undantag inträffade vid verkställande av en IMAP-förfrågan: "
#~ "%1$s"

#~ msgid ""
#~ "A refresh takes some time, so please be patient, while the refresh runs "
#~ "in the background. Only one refresh per subscription and per session is "
#~ "allowed."
#~ msgstr ""
#~ "En uppdatering tar en stund, så håll tålamodet medan uppdateringen utförs "
#~ "i bekgrunden. Bara en uppdatering per prenumeration och session tillåts."

#, fuzzy
#~ msgid "A return receipt has been sent"
#~ msgstr "Ett leveranskvitto har skickats"

#~ msgid "A runtime error occurred in context %1$s"
#~ msgstr "Ett körningsfel inträffade i kontext %1$s"

#~ msgid "A severe error occurred!"
#~ msgstr "Ett allvarligt fel inträffade!"

#~ msgid "A socket error occurred: %1$s"
#~ msgstr "Ett socket-fel inträffade: %1$s"

#~ msgid ""
#~ "A source folder of module %1$s must not be moved to a target folder of "
#~ "module %2$s"
#~ msgstr ""
#~ "En källmapp från modulen %1$s får inte flyttas till en målmapp på modulen "
#~ "%2$s"

#~ msgid "AJP connection is not set to status \"ASSIGNED\""
#~ msgstr "AJP-anslutning är inte ställd i läge \"ASSIGNED\""

#~ msgid ""
#~ "AJP server socket could not be bound to port %1$d. Probably another "
#~ "process is already listening on this port."
#~ msgstr ""
#~ "AJP-servern kunde inte binda till porten %1$d. Troligen lyssnar redan en "
#~ "annan process på denna port."

#~ msgid "About"
#~ msgstr "Om"

#~ msgid "Above quoted text"
#~ msgstr "Ovanför citerad text"

#~ msgid "Absent"
#~ msgstr "Frånvarande"

#~ msgid "Accept"
#~ msgstr "Acceptera"

#~ msgid "Accept / Decline"
#~ msgstr "Acceptera / Neka"

#~ msgid "Accept changes"
#~ msgstr "Acceptera ändringar"

#~ msgid "Accept invitation"
#~ msgstr "Acceptera inbjudan"

#~ msgid "Accept/Decline"
#~ msgstr "Acceptera/Neka"

#~ msgid "Accepted"
#~ msgstr "Accepterad"

#~ msgctxt "help"
#~ msgid "Accessing Files with WebDAV"
#~ msgstr "Kom åt filer med WebDAV"

#~ msgid "Accessing global address book is not permitted"
#~ msgstr "Åtkomst till global adressbok tillåts inte"

#~ msgid "Account"
#~ msgstr "Konto"

#~ msgid "Account \"%s\" is locked."
#~ msgstr "Kontot \"%s\" är låst"

#~ msgid "Account \"%s\" is not ready yet."
#~ msgstr "Kontot \"%s\" är inte klart än."

#~ msgid "Account Settings"
#~ msgstr "Kontoinställningar"

#~ msgid "Account added successfully"
#~ msgstr "Kontot lades till"

#~ msgid "Account name"
#~ msgstr "Kontots namn"

#~ msgid "Account settings"
#~ msgstr "Kontoinställningar"

#~ msgid "Account settings could not be saved."
#~ msgstr "Kontoinställningarna kan inte sparas."

#~ msgid "Account updated"
#~ msgstr "Kontot uppdaterades"

#~ msgid "Action %1$s is not supported by %2$s"
#~ msgstr "Funktionen %1$s stöds inte av %2$s"

#~ msgid "Action type not supported : %d"
#~ msgstr "Denna typ av funktion stöds inte : %d"

#~ msgid "Actions"
#~ msgstr "Åtgärder"

#~ msgid "Actual costs"
#~ msgstr "Faktisk kostnad"

#~ msgid "Actual duration in minutes"
#~ msgstr "Faktisk tidsåtgång i minuter"

#~ msgid "Add"
#~ msgstr "Lägg till"

#~ msgid "Add Attachment"
#~ msgstr "Lägg till bilaga"

#~ msgid "Add account"
#~ msgstr "Lägg till konto"

#~ msgid "Add action"
#~ msgstr "Lägg till åtgärd"

#~ msgid "Add cipher code"
#~ msgstr "Lägg till skifferkod"

#~ msgid "Add condition"
#~ msgstr "Lägg till villkor"

#~ msgid "Add contact"
#~ msgstr "Lägg till medlem"

#~ msgid "Add distribution list"
#~ msgstr "Lägg till distributionslista"

#~ msgid "Add files"
#~ msgstr "Lägg till filer"

#~ msgid "Add folder"
#~ msgstr "Lägg till mapp"

#~ msgid "Add folder menu"
#~ msgstr "Lägg till mappmeny"

#~ msgid "Add mail account"
#~ msgstr "Lägg till e-postkonto"

#~ msgid "Add new folder"
#~ msgstr "lägg till ny mapp"

#~ msgid "Add new folder for this subscription"
#~ msgstr "Lägg till ny mapp för den här prenumerationen"

#~ msgid "Add new participant"
#~ msgstr "Lägg till ny deltagare"

#~ msgid "Add new rule"
#~ msgstr "Lägg till ny regel"

#~ msgid "Add new signature"
#~ msgstr "Lägg till ny signatur"

#~ msgid "Add new subfolder"
#~ msgstr "Lägg till ny underliggande mapp"

#~ msgid "Add note"
#~ msgstr "Lägg till anteckning"

#~ msgid "Add participant"
#~ msgstr "Lägg till deltagare"

#~ msgid "Add participant/resource"
#~ msgstr "Lägg till deltagare/resurs"

#~ msgid "Add signature"
#~ msgstr "Lägg till signatur"

#~ msgid "Add subfolder"
#~ msgstr "Lägg till underliggande mapp"

#~ msgid "Add subject"
#~ msgstr "Lägg till rubrik"

#~ msgid "Add to address book"
#~ msgstr "Lägg till i adressboken"

#~ msgid "Add to calendar"
#~ msgstr "Lägg till i kalendern"

#~ msgid "Add to portal"
#~ msgstr "Lägg till portal"

#~ msgid "Add widget"
#~ msgstr "Lägg till komponent"

#~ msgid "Add your account"
#~ msgstr "Lägg till ditt konto"

#~ msgid "Added the new participant"
#~ msgstr "Lade till den nya deltagaren"

#~ msgid "Adding subscription. This may take some seconds..."
#~ msgstr "Lägger till prenumeration. Det kan ta en liten stund..."

#~ msgid "Address Book"
#~ msgstr "Adressbok"

#~ msgctxt "app"
#~ msgid "Address Book"
#~ msgstr "Adressbok"

#~ msgid "Address Business"
#~ msgstr "Adress arbete"

#~ msgid "Address Home"
#~ msgstr "Adress hem"

#~ msgid "Address Other"
#~ msgstr "Adress övrig"

#~ msgid "Addresses"
#~ msgstr "Adresser"

#~ msgid "Adjust"
#~ msgstr "Justera"

#~ msgid "Adjust start date"
#~ msgstr "Justera startdatum"

#~ msgid "Administrator"
#~ msgstr "Administratör"

#, fuzzy
#~ msgid "Advanced Settings"
#~ msgstr "Drive-inställningar"

#~ msgid "Alarm date for the reminder is missing."
#~ msgstr "Datum för alarmets påminnelse saknas."

#~ msgid "All Emoji"
#~ msgstr "Alla Emoji"

#~ msgid "All attachments"
#~ msgstr "Alla bilagor"

#~ msgid "All day"
#~ msgstr "Hela dagen"

#, fuzzy
#~| msgid "Add folder"
#~ msgid "All folders"
#~ msgstr "Lägg till mapp"

#~ msgid "All internal users"
#~ msgstr "Alla interna användare"

#~ msgid "Allow html formatted emails"
#~ msgstr "Tillåt HTML-formaterad e-post"

#~ msgid "Allow pre-loading of externally linked images"
#~ msgstr "Tillåt laddning i förväg av externt länkade bilder"

#~ msgid "An I/O error occurred %1$s"
#~ msgstr "Ett I/O-fel inträffade %1$s"

#~ msgid ""
#~ "An I/O error occurred while creating the socket connection to IMAP server "
#~ "(%1$s): %2$s"
#~ msgstr ""
#~ "Ett I/O-fel inträffade vid anslutning till IMAP-servern (%1$s): %2$s"

#~ msgid "An I/O error occurred: %1$s"
#~ msgstr "Ett I/O fel inträffade: %1$s"

#~ msgid "An IO error occurred: %s"
#~ msgstr "Ett IO-fel inträffade: %s"

#~ msgid "An IOException ocurred reading .po file %s."
#~ msgstr "En IOundantag hände när po   %s lästes."

#~ msgid "An SQL error occurred in context %1$s"
#~ msgstr "Ett SQL-fel inträffade i kontext %1$s"

#~ msgid ""
#~ "An SQL error occurred while performing task "
#~ "ClearLeftoverAttachmentsUpdateTask: %1$s."
#~ msgstr ""
#~ "Ett SQL-fel inträffade under tiden som uppgiften "
#~ "ClearLeftoverAttachmentsUpdateTask utfördes: %1$s."

#~ msgid ""
#~ "An SQL error occurred while performing task "
#~ "ContactsChangedFromUpdateTask: %1$s."
#~ msgstr ""
#~ "Ett SQL-fel inträffade under tiden som uppgiften "
#~ "ContactsChangedFromUpdateTask utfördes: %1$s."

#~ msgid ""
#~ "An SQL error occurred while performing task ContactsFieldSizeUpdateTask: "
#~ "%1$s."
#~ msgstr ""
#~ "Ett SQL-fel inträffade under tiden som uppgiften "
#~ "ContactsFieldSizeUpdateTask utfördes: %1$s."

#~ msgid ""
#~ "An SQL error occurred while performing task CreateTableVersion: %1$s."
#~ msgstr ""
#~ "Ett SQL-fel inträffade under tiden som uppgiften CreateTableVersion "
#~ "utfördes: %1$s."

#~ msgid ""
#~ "An SQL error occurred while performing task DelFolderTreeTableUpdateTask: "
#~ "%1$s."
#~ msgstr ""
#~ "Ett SQL-fel inträffade under tiden som uppgiften "
#~ "DelFolderTreeTableUpdateTask utfördes: %1$s."

#~ msgid ""
#~ "An SQL error occurred while performing task MailUploadQuotaUpdateTask: "
#~ "%1$s."
#~ msgstr ""
#~ "Ett SQL-fel inträffade under tiden som uppgiften "
#~ "MailUploadQuotaUpdateTask utfördes: %1$s."

#~ msgid ""
#~ "An SQL error occurred while performing task PasswordMechUpdateTask: %1$s."
#~ msgstr ""
#~ "Ett SQL-fel inträffade under tiden som uppgiften PasswordMechUpdateTask "
#~ "utfördes: %1$s"

#~ msgid "An SQL error occurred while performing task SpamUpdateTask: %1$s."
#~ msgstr ""
#~ "Ett SQL-fel inträffade under tiden som uppgiften SpamUpdateTask utfördes: "
#~ "%1$s."

#~ msgid "An SQL error occurred: %1$s"
#~ msgstr "Ett SQL-fel inträffade: %1$s"

#~ msgid "An SQL error occurred: %1$s."
#~ msgstr "Ett SQL-fel inträffade: %1$s"

#~ msgid "An attempt was made to open a read-only folder with read-write: %1$s"
#~ msgstr ""
#~ "Ett försök att öppna en skrivskyddad mapp i läs/skriv-läge gjordes: %1$s"

#~ msgid "An error occurred"
#~ msgstr "Ett fel inträffade"

#~ msgid ""
#~ "An error occurred during the load of deleted objects from a folder. "
#~ "Context %1$d Folder %2$d User %3$d"
#~ msgstr ""
#~ "Ett fel inträffade vid laddning av borttagna objekt från en mapp. Kontext "
#~ "%1$d Mapp %2$d Användare %3$d"

#~ msgid ""
#~ "An error occurred during the load of folder objects by a simple search. "
#~ "Context %1$d Folder %2$d User %3$d"
#~ msgstr ""
#~ "Ett fel inträffade vid laddning av mappobjekt genom en enkel sökning. "
#~ "Kontext %1$d Mapp %2$d Användare %3$d"

#~ msgid ""
#~ "An error occurred during the load of folder objects by an extended "
#~ "search. Context %1$d Folder %2$d User %3$d"
#~ msgstr ""
#~ "Ett fel inträffade vid laddning av mappobjekt vid en utökad sökning. "
#~ "Kontext %1$d Mapp %2$d Användare %3$d"

#~ msgid ""
#~ "An error occurred during the load of folder objects. Context %1$d Folder "
#~ "%2$d User %3$d"
#~ msgstr ""
#~ "Ett fel inträffade vid laddning av mappobjekt. Kontext %1$d Mapp %2$d "
#~ "Användare %3$d"

#~ msgid ""
#~ "An error occurred during the load of modified objects from a folder. "
#~ "Context %1$d Folder %2$d User %3$d"
#~ msgstr ""
#~ "Ett fel inträffade vid laddning av modifierade objekt från en mapp. "
#~ "Kontext %1$d Mapp %2$d Användare %3$d"

#~ msgid "An error occurred while loading the document."
#~ msgstr "Ett fel inträffade när dokumentet skulle laddas."

#~ msgid "An error occurred."
#~ msgstr "Ett fel inträffade."

#~ msgid "An error occurred. Please try again later"
#~ msgstr "Ett fel inträffade. Försök igen senare"

#~ msgid "An error occurred. Please try again."
#~ msgstr "Ett fel inträffade. Försök igen."

#~ msgid ""
#~ "An error occurred. Unable to delete some links from this objects. Object "
#~ "%1$d Folder %2$d Context %3$d"
#~ msgstr ""
#~ "Ett fel inträffade. Det går inte att ta bort vissa länkar från detta "
#~ "objekt. Objekt %1$d Mapp %2$d Kontext %3$d"

#~ msgid ""
#~ "An error occurred. Unable to load some links for this objects. 1. Object "
#~ "%1$d 2. Object %2$d Context %3$d"
#~ msgstr ""
#~ "Ett fel inträffade. Det går inte att ladda vissa länkar för detta objekt. "
#~ "1:a Objekt %1$d 2:a Objekt %2$d Kontext %3$d"

#~ msgid ""
#~ "An error occurred. Unable to save this linking between those two objects. "
#~ "1. Object %1$d Folder %2$d 2. Object %3$d Folder %4$d Context %5$d"
#~ msgstr ""
#~ "Ett fel inträffade. Det går inte att spara denna länk mellan dessa två "
#~ "objekt. 1:a Objekt %1$d Mapp %2$d 2:a Objekt %3$d Mapp %4$d Kontext %5$d"

#~ msgid "An error occurred: %1$s"
#~ msgstr "Ett fel inträffade: %1$s"

#~ msgid ""
#~ "An infostore folder named %1$s already exists below folder %2$s (%3$s) in "
#~ "context %4$s. Please choose another display name."
#~ msgstr ""
#~ "En infolagrings-mapp med namnet %1$s finns redan under mappen %2$s (%3$s) "
#~ "i kontext %4$s. Välj ett annat display namn."

#~ msgid "An internal error occurred"
#~ msgstr "Ett internt fel inträffade"

#~ msgid "An invalid SQL query was sent to the server."
#~ msgstr "En ogiltig SQL-förfrågan skickades till servern."

#~ msgid "An unknown error occurred"
#~ msgstr "Ett okänt fel inträffade"

#~ msgid "An uploaded file referenced by %1$s could not be found"
#~ msgstr "En uppladdad fil refererad av %1$s kan inte bli funnen"

#~ msgid "Anniversary"
#~ msgstr "Årsdag"

#~ msgid "Another group with same identifier name exists: %1$d."
#~ msgstr "En annan grupp med samma namn finns redan: %1$d."

#~ msgid "Any recipient"
#~ msgstr "Alla mottagare"

#~ msgid "Append vCard"
#~ msgstr "Lägg till vCard"

#~ msgid "Application Toolbar"
#~ msgstr "Programmets verktygsrad"

#~ msgid "Application may not work as expected until this problem is solved."
#~ msgstr "Programmet kanske inte fungerar som väntat tills problemet är löst."

#~ msgid "Applications"
#~ msgstr "Program"

#~ msgid "Apply role"
#~ msgstr "Tillämpa roll"

#~ msgid "Apply rule if all conditions are met"
#~ msgstr "Tillämpa regeln om alla villkor möts"

#~ msgid "Apply rule if any condition is met."
#~ msgstr "Tillämpa regeln om något villkor möts."

#~ msgid "Appointment"
#~ msgstr "Möte"

#~ msgid "Appointment Details"
#~ msgstr "Detaljer om möten"

#~ msgid "Appointment has been copied"
#~ msgid_plural "Appointments have been copied"
#~ msgstr[0] "Mötet kopierades"
#~ msgstr[1] "Möten kopierades"

#~ msgid "Appointment has been moved"
#~ msgid_plural "Appointments have been moved"
#~ msgstr[0] "Möte flyttades"
#~ msgstr[1] "Möten flyttades"

#~ msgid ""
#~ "Appointment invitation. %1$s %2$s %3$s %4$s %5$s. Press [enter] to open"
#~ msgstr ""
#~ "Inbjudan till möte. %1$s %2$s %3$s %4$s %5$s. Tryck [enter] för att öppna"

#~ msgid "Appointment invitations"
#~ msgstr "Inbjudningar till möten"

#~ msgid "Appointment reminder. %1$s %2$s %3$s %4$s. Press [enter] to open"
#~ msgstr "Mötespåminnelse. %1$s %2$s %3$s %4$s. Tryck [enter] för att öppna"

#~ msgid "Appointment reminders"
#~ msgstr "Mötespåminnelser"

#~ msgid "Appointment's owner must not be removed from participants"
#~ msgstr "Mötets ägare får inte avlägsnas från deltagare"

#~ msgid "Appointments"
#~ msgstr "Möten"

#~ msgid "Approximate Duration for Subscriptions"
#~ msgstr "Ungefärlig tidsgräns för prenumerationer"

#~ msgid "April"
#~ msgstr "April"

#~ msgid "Are you sure you want to delete this Tweet?"
#~ msgstr "Vill du verkligen ta bort Tweeten?"

#~ msgid "Are you sure?"
#~ msgstr "Är du säker?"

#~ msgid "Ascending"
#~ msgstr "Stigande"

#, fuzzy
#~ msgid "Ask for return receipt"
#~ msgstr "Be om leveranskvitto"

#~ msgid "Assistant"
#~ msgstr "Assistent"

#~ msgid ""
#~ "At the top of the display area the path to the selected folder is shown. "
#~ "Click on the path to switch to another folder."
#~ msgstr ""
#~ "Längst upp i visningsområdet visas sökvägen till den markerade mappen. "
#~ "Klicka på sökvägen för att byta till en annan mapp."

#~ msgid "Attach my vCard"
#~ msgstr "Bifoga mitt vCard"

#~ msgid "Attachment"
#~ msgstr "Bilaga"

#~ msgctxt "plural"
#~ msgid "Attachment"
#~ msgid_plural "Attachments"
#~ msgstr[0] "Bilaga"
#~ msgstr[1] "Bilagor"

#~ msgid "Attachment %1$s not found inside mail %2$s of mail folder %3$s"
#~ msgstr "Bilaga %1$s finns inte i e-posten %2$s i e-post-mappen %3$s"

#~ msgid "Attachment B: Synchronized data fields"
#~ msgstr "Bilaga B: Synkroniserade informationsfält"

#~ msgid "Attachment has been saved"
#~ msgid_plural "Attachments have been saved"
#~ msgstr[0] "Bilagan har sparats"
#~ msgstr[1] "Bilagorna har sparats"

#~ msgid "Attachments"
#~ msgstr "Bilagor"

#~ msgid "Attachments (%1$s)"
#~ msgstr "Bilagor (%1$s)"

#~ msgid "Attachments have been saved!"
#~ msgstr "Bilagor har sparats."

#~ msgid "Attachments must contain a file."
#~ msgstr "Bilagor måste innehålla en fil."

#~ msgid "Attachments will be saved"
#~ msgstr "Bilagor kommer sparas"

#~ msgid "Attention"
#~ msgstr "Varning"

#~ msgid ""
#~ "Attribute \"%1$s\" is not set in FolderObject instance %2$s in context "
#~ "%3$s"
#~ msgstr ""
#~ "Attribut \"%1$s\" är inte satt i FolderObject-instans %2$s i kontext %3$s"

#~ msgid "August"
#~ msgstr "Augusti"

#~ msgid "Author"
#~ msgstr "Författare"

#~ msgid "Auto Forward"
#~ msgstr "Vidarebefordra automatiskt"

#~ msgid "Auto Logout"
#~ msgstr "Auto-utloggning"

#~ msgid "Auto-save email drafts"
#~ msgstr "Autospara e-postutkast"

#~ msgid "Auto-save email drafts?"
#~ msgstr "Autospara e-postutkast?"

#~ msgid "Automatic opening of notification area"
#~ msgstr "Öppna notifieringsområdet automatiskt"

#~ msgid "Automatic sign out"
#~ msgstr "Automatisk utloggning"

#~ msgid ""
#~ "Automatically collect contacts in the folder \"Collected addresses\" "
#~ "while reading"
#~ msgstr ""
#~ "Samla automatiskt in kontakter i mappen \"Insamlade adresser\" vid läsning"

#~ msgid ""
#~ "Automatically collect contacts in the folder \"Collected addresses\" "
#~ "while reading?"
#~ msgstr ""
#~ "Samla automatiskt in kontakter i mappen \"Insamlade adresser\" vid "
#~ "läsning?"

#~ msgid ""
#~ "Automatically collect contacts in the folder \"Collected addresses\" "
#~ "while sending"
#~ msgstr ""
#~ "Samla automatiskt in kontakter i mappen \"Insamlade adresser\" vid "
#~ "överföring"

#~ msgid ""
#~ "Automatically collect contacts in the folder \"Collected addresses\" "
#~ "while sending?"
#~ msgstr ""
#~ "Samla automatiskt in kontakter i mappen \"Insamlade adresser\" vid "
#~ "överföringen?"

#~ msgid ""
#~ "Automatically delete a notification mail after it has been accepted or "
#~ "declined?"
#~ msgstr ""
#~ "Ta automatiskt bort notifierings-e-post efter att det har accepterats "
#~ "eller nekats?"

#~ msgid "Average time: %1$s ms"
#~ msgstr "Genomsnittlig tid: %1$s ms"

#~ msgid "B"
#~ msgstr "b"

#~ msgid "Back"
#~ msgstr "Tillbaka"

#~ msgid "Back to appointment"
#~ msgstr "Tillbaka till möte"

#~ msgid "Bad character in field %1$s. Error: %2$s"
#~ msgstr "Felaktigt tecken i fält %1$s. Fel: %2$s"

#~ msgid "Bad character in field %2$s. Error: %1$s"
#~ msgstr "Felaktigt tecken i fält %2$s. Fel: %1$"

#~ msgid "Bad value %1$s in parameter %2$s"
#~ msgstr "Felaktigt värde %1$s i parametern %2$s"

#~ msgid "Basic settings"
#~ msgstr "Grundinställningar"

#~ msgid "Bcc"
#~ msgstr "Bcc"

#~ msgid "Below quoted text"
#~ msgstr "Nedanför citerad text"

#~ msgid ""
#~ "Below the recipient you will find further functions, e.g. for sending "
#~ "copies to other recipients or for adding attachments."
#~ msgstr ""
#~ "Nedanför mottagaren hittar du ytterligare funktioner, t.ex. skicka kopior "
#~ "till andra mottagare eller för att lägga till bilagor."

#~ msgid "Billing information"
#~ msgstr "Faktureringsinformation"

#~ msgid "Birthdays"
#~ msgstr "Födelsedagar"

#~ msgid "Black"
#~ msgstr "Svart"

#~ msgid "Blind copy (BCC) to"
#~ msgstr "Blind kopia (BCC) till"

#~ msgid "Block pre-loading of externally linked images"
#~ msgstr "Blockera laddning i förväg av externt länkade bilder"

#~ msgid "Blue"
#~ msgstr "Blått"

#~ msgid "Branches"
#~ msgstr "Branscher"

#~ msgid ""
#~ "Broken CSV file: Lines have different number of cells, line #1 has %d, "
#~ "line #%d has %d. Is this really a CSV file?"
#~ msgstr ""
#~ "Trasig CSV-fil: Raderna har olika antal celler, rad #1 har %d, rad #%d "
#~ "har %d. Är detta verkligen en CSV-fil?"

#~ msgid "Broken file uploaded: %s"
#~ msgstr "Trasig fil uppladdad: %s"

#~ msgid "Browser"
#~ msgstr "Webbläsare"

#~ msgid "Business Address"
#~ msgstr "Arbetsadress"

#~ msgid "Business address"
#~ msgstr "Arbetsadress"

#~ msgid "Business category"
#~ msgstr "Affärskategori"

#~ msgid "Buy a gift"
#~ msgstr "Köp en present"

#~ msgid "Buy now!"
#~ msgstr "Köp nu!"

#~ msgid ""
#~ "By changing the date of this appointment you are creating an appointment "
#~ "exception to the series. Do you want to continue?"
#~ msgstr ""
#~ "Genom att ändra datum för det här mötet skapar du ett mötesundantag i "
#~ "serien. Vill du fortsätta?"

#~ msgid "CC"
#~ msgstr "CC"

#~ msgid "CSV"
#~ msgstr "CSV"

#~ msgid "CW"
#~ msgstr "CW"

#~ msgid "CW %1$d"
#~ msgstr "KV %1$d"

#~ msgid "Cache %s could not be initialized due to following error: %s"
#~ msgstr ""
#~ "Cacheminnet %s kunde inte initialiseras på grund av följande fel: %s"

#~ msgid "Cache initialization failed. Region: %1$s"
#~ msgstr "Cacheminnets initialisation misslyckades. Region: %1$s"

#~ msgid "CalDAV URL"
#~ msgstr "CalDAV-URL"

#~ msgid "Calendar"
#~ msgstr "Kalender"

#~ msgctxt "app"
#~ msgid "Calendar"
#~ msgstr "Kalender"

#~ msgid "Calendar calculation requires a proper defined time zone."
#~ msgstr "Kalenderns uträkning behöver en korrekt definierad tidszon."

#~ msgid "Calendar operation: Context not set."
#~ msgstr "Kalender-operation: Kontext är inte satt."

#~ msgid "Can not create recurrence rule: %s"
#~ msgstr "Kan inte skapa upprepningsregel: %s "

#~ msgid "Can not generate uid."
#~ msgstr "Kan inte skapa uid."

#~ msgid "Can not resolve resource: %1$s"
#~ msgstr "Kan inte lösa resurs: %1$s"

#~ msgid "Can not resolve user: %d"
#~ msgstr "Kan inte lösa resurs: %d"

#~ msgid "Can only handle one file, not %s"
#~ msgstr "Kan endast hantera en fil, inte %s"

#~ msgid "Can only import into one folder at a time."
#~ msgstr "Det går bara att importera till en mapp åtgången"

#~ msgid "Can't access DBPool"
#~ msgstr "Kan inte nå DBPool"

#~ msgid "Cancel"
#~ msgstr "Avbryt"

#~ msgid "Canceled"
#~ msgstr "Avbruten"

#~ msgid "Cannot build distinguished name from %s."
#~ msgstr "Kan inte bygga ett utmärkande namn från.%$"

#~ msgid "Cannot clone object %1$s."
#~ msgstr "Kan inte klona objekt %1$s."

#~ msgid "Cannot close database connection"
#~ msgstr "Kan inte stänga databasanslutning"

#~ msgid "Cannot commit transaction to write DB"
#~ msgstr "Kan inte utföra transaktionen för att skriva databasen"

#~ msgid "Cannot create URI from \"%1$s\"."
#~ msgstr "Kan inte skapa URI från \"%1$s\"."

#~ msgid "Cannot create directory \"%1$s\" for FileStorage."
#~ msgstr "Kan inte skapa katalog \"%1$s\" för fillagring."

#~ msgid "Cannot create file %1$s."
#~ msgstr "Kan inte skapa fil %1$s."

#~ msgid "Cannot create lock file."
#~ msgstr "Kan inte skapa låsfil"

#~ msgid "Cannot create private task in public/shared folder %1$d."
#~ msgstr "Kan inte skapa privata uppgifter i publik/delad mapp %1$d."

#~ msgid "Cannot decrease number of attachments below zero."
#~ msgstr "Kan inte minska antalet bilagor till under noll"

#~ msgid "Cannot find an exporter for folder %s to format %s"
#~ msgstr "Kan inte hitta en exportör av mapp %s för format %s"

#~ msgid "Cannot find an importer for format %s into folders %s"
#~ msgstr "Kan inte hitta en importör för format %s till mappar %s"

#~ msgid "Cannot find any messages this contact sent to you."
#~ msgstr "Kan inte hitta meddelanden som den här kontakten skickade till dig."

#~ msgid "Cannot find any messages you sent to this contact."
#~ msgstr "Kan inte hitta meddelanden som du skickade till den här kontakten."

#~ msgid "Cannot find context \"%s\"."
#~ msgstr "Kan inte hitta kontext \"%s\"."

#~ msgid "Cannot find context %d."
#~ msgstr "Kan inte hitta kontext %d."

#~ msgid "Cannot find file store location."
#~ msgstr "Kan inte hitta fillagringens placering"

#~ msgid "Cannot find filestore with id %1$d."
#~ msgstr "Kan inte hitta fillagringen med id %1$d."

#~ msgid "Cannot find group with identifier %1$s in context %2$d."
#~ msgstr "Kan inte hitta grupp med identifierare %1$s i kontext %2$d."

#~ msgid "Cannot find property %s."
#~ msgstr "Kan inte hitta egenskap %s."

#~ msgid "Cannot find reminder (identifier %d). Context %d."
#~ msgstr "Kan inte hitta påminnelse (identifierare %d). Kontext %d."

#~ msgid "Cannot find resource group with identifier %1$d."
#~ msgstr "Kan inte hitta resursgrupp med identifierare %1$d"

#~ msgid "Cannot find resource group with identifier %d."
#~ msgstr "Kan inte hitta resursgrupp med identifierare %1$d"

#~ msgid "Cannot find resource with identifier %1$d."
#~ msgstr "Kan inte hitta resurs med identifierare %1$d"

#~ msgid "Cannot find resource with identifier %d."
#~ msgstr "Kan inte hitta resurs med identifierare %d."

#~ msgid "Cannot find task %d in context %d."
#~ msgstr "Kan inte hitta uppgift %d i kontext %d."

#~ msgid "Cannot find user with given name."
#~ msgstr "Kan inte hitta användare med det givna namnet."

#~ msgid "Cannot find user with identifier %1$s in context %2$d."
#~ msgstr "Kan inte hitta användare identifierad som %1$s i kontext %2$d"

#~ msgid "Cannot finish transaction"
#~ msgstr "Kan inte avsluta transaktionen"

#~ msgid "Cannot generate ID for new attachment: %s"
#~ msgstr "Kan inte generera ID för den nya bilagan: %"

#~ msgid "Cannot get connection to config DB."
#~ msgstr "Får inte kontakt med konfigurations-databasen."

#~ msgid "Cannot get connection to database %d."
#~ msgstr "Får inte kontakt med databasen %d."

#~ msgid "Cannot get database connection."
#~ msgstr "Får inte kontakt med databasen."

#~ msgid "Cannot get information for pool %d."
#~ msgstr "Kan inte få information för poolen %d."

#~ msgid "Cannot import this kind of data. Use method canImport() first."
#~ msgstr ""
#~ "Kan inte importera sådan information. Använd metoden canImport() först."

#~ msgid "Cannot initialize mail module"
#~ msgstr "Kan inte initialisera e-post-modul"

#~ msgid "Cannot instantiate class %1$s."
#~ msgstr "Kan inte exemplifiera klass .%1$s."

#~ msgid "Cannot instantiate class %s."
#~ msgstr "Kan inte exemplifiera klass %s."

#~ msgid "Cannot instantiate updater implementation %1$s."
#~ msgstr "Kan inte exemplifiera uppdaterings-implementationen %1$s."

#~ msgid "Cannot load class \"%1$s\"."
#~ msgstr "Kan inte ladda klass \"%1$s\"."

#~ msgid "Cannot pre-fetch results."
#~ msgstr "Kan inte för-hämta resultat."

#~ msgid "Cannot print this item"
#~ msgid_plural "Cannot print these items"
#~ msgstr[0] "Kan inte skriva ut objektet"
#~ msgstr[1] "Kan inte skriva ut objekten"

#~ msgid "Cannot put object %s into cache."
#~ msgstr "Kan inte lägga objekt %s i cacheminnet."

#~ msgid "Cannot reach the file store so I cannot remove the documents."
#~ msgstr ""
#~ "Dokumenten kan inte tas bort på grund av att det inte går att komma åt "
#~ "fillagringen."

#~ msgid "Cannot read file \"%1$s\"."
#~ msgstr "Kan inte läsa filen \"%1$s\"."

#~ msgid "Cannot read given InputStream."
#~ msgstr "Kan inte läsa inmatningsflödet."

#~ msgid ""
#~ "Cannot remove file. Database and file store are probably inconsistent. "
#~ "Please contact an administrator to run the recovery tool."
#~ msgstr ""
#~ "Kan inte ta bort fil. Databasen och fillagringen är antagligen "
#~ "inkonsekventa. Ta kontakt med en administratör för att köra "
#~ "återställningsverktyget."

#~ msgid "Cannot remove lock file."
#~ msgstr "Kan inte ta bort låsfilen."

#~ msgid "Cannot remove object %s from cache."
#~ msgstr "Kan inte ta bort objekt %s från cache."

#~ msgid "Cannot resolve mailadmin for context %d."
#~ msgstr "Kan inte hitta e-post-administratör för kontext %d."

#~ msgid "Cannot return connection to pool %d."
#~ msgstr "Kan inte returnera förbindelse till pool %d."

#~ msgid "Cannot rollback transaction in write DB"
#~ msgstr "Kan inte återställa transaktion vid skrivoperation till databasen."

#~ msgid "Cannot send event to event system."
#~ msgstr "Kan inte skicka event till eventsystem."

#~ msgid "Cannot set schema in database connection."
#~ msgstr "Går inte att sätta schema i databasens förbindelse."

#~ msgid "Cannot translate id=%d to a constant from FolderObject."
#~ msgstr "Kan inte översätta id=%d till konstant från FolderObject."

#~ msgid "Cannot translate id=%d to a constant from Types."
#~ msgstr "Kan inte översätta id=%d till konstant från Typer."

#~ msgid "Capacity"
#~ msgstr "Kapacitet"

#~ msgid "Cart is empty."
#~ msgstr "Vagnen är tom."

#~ msgid "Cell phone"
#~ msgstr "Mobiltelefon"

#~ msgid "Cell phone (alt)"
#~ msgstr "Mobiltelefon (alt)"

#~ msgid "Change"
#~ msgstr "Ändra"

#~ msgid "Change View"
#~ msgstr "Ändra vy"

#~ msgid "Change confirmation status"
#~ msgstr "Ändra bekräftelsestatus"

#~ msgid "Change due date"
#~ msgstr "Ändra deadline"

#~ msgid "Change exception of %1$s on %2$s"
#~ msgstr "Ändra undantag för %1$s på %2$s"

#~ msgid "Change exceptions: %1$s"
#~ msgstr "Ändra undantag: %1$s"

#~ msgid "Change password"
#~ msgstr "Byt lösenord"

#~ msgid "Change password and sign out"
#~ msgstr "Byt lösenord och logga ut"

#~ msgid "Change state"
#~ msgstr "Ändra tillstånd"

#~ msgid "Change status"
#~ msgstr "Ändra status"

#~ msgid "Change subscription"
#~ msgstr "Ändra prenumeration"

#~ msgid "Change view"
#~ msgstr "Ändra vy"

#~ msgid "Changed due date"
#~ msgstr "Ändrad deadline"

#~ msgid ""
#~ "Changes done to the object this attachment was added to could not be "
#~ "undone. Your database is probably inconsistent, run the consistency tool."
#~ msgstr ""
#~ "Ändringar gjorda i det objekt som bilagan hörde till kan inte ångras. Din "
#~ "databas är antagligen inkonsekvent, kör konsekvensverktyget."

#~ msgid "Changes have been saved"
#~ msgstr "Ändringarna har sparats"

#~ msgid "Changes have been saved."
#~ msgstr "Ändringarna har sparats."

#~ msgid ""
#~ "Changes were made to the object of this attachment and cannot be undone. "
#~ "Your database is probably inconsistent, run the consistency tool."
#~ msgstr ""
#~ "Ändringar har gjorts på objektet i denna bilaga och kan inte ångras. Din "
#~ "databas är antagligen inkonsekvent, kör konsekvensverktyget."

#~ msgid "Changing recurrence position of a change exception denied."
#~ msgstr "Ändra upprepade positioner i en ändring undantaget nekat."

#~ msgid "Changing recurrence type of a change exception denied"
#~ msgstr "Ändra upprepade typer av en ändring undantaget nekat"

#~ msgid "Character"
#~ msgstr "Tecken"

#, fuzzy
#~ msgid "Checkboxes"
#~ msgstr "Växla kryssrutor"

#~ msgid "Checking credentials... This may take a few seconds."
#~ msgstr "Kontrollerar behörighet... Det kan ta ett par sekunder."

#~ msgid "Checking default folders on connect failed: %1$s"
#~ msgstr "Kontroll av standardmappar i sammankoppling misslyckades"

#~ msgid "Children"
#~ msgstr "Barn"

#~ msgid "City"
#~ msgstr "Stad"

#~ msgid "Class %1$s can not be found."
#~ msgstr "Klass %1$s kan inte hittas."

#~ msgid "Class %1$s can not be loaded."
#~ msgstr "Klass %1$s kan inte laddas."

#~ msgid "Clean up"
#~ msgstr "Städa"

#~ msgid "Cleaning up... This may take a few seconds."
#~ msgstr "Städar... Det kan ta ett par sekunder."

#~ msgid "Click for whole day appointment"
#~ msgstr "Klicka för heldagsmöte"

#~ msgid "Click here for free trial."
#~ msgstr "Klicka här för ett gratisprov."

#~ msgid "Click here to add your account"
#~ msgstr "Klicka här för att lägga till ditt konto"

#~ msgid "Click here to quit the help center"
#~ msgstr "Klicka här för att avsluta hjälpcentralen"

#~ msgid "Click on a sentence to choose when to repeat the appointment."
#~ msgstr "Klicka på en mening för att välja när mötet ska upprepas."

#~ msgid "Click on the links to change the values."
#~ msgstr "Klicka på länkarna för att ändra värdena."

#~ msgid "Click to authorize your account again"
#~ msgstr "Klicka för att kontrollera din behörighet igen"

#~ msgid "Click to open."
#~ msgstr "Klicka för att öppna."

#~ msgid "Click to open. Drag to your desktop to download."
#~ msgstr "Klicka för att öppna. Dra till ditt skrivbord för att ladda ner."

#~ msgid "Click to retry"
#~ msgstr "Klicka för att försöka igen"

#~ msgid "Click to retry later."
#~ msgstr "Klicka för att försöka senare."

#~ msgid "Click to try again."
#~ msgstr "Klicka för att försöka igen."

#~ msgid "Click to upload image"
#~ msgstr "Klicka för att ladda upp bild"

#~ msgid "Close"
#~ msgstr "Stäng"

#~ msgid "Close all"
#~ msgstr "Stäng alla"

#~ msgid "Close document"
#~ msgstr "Stäng dokument"

#, fuzzy
#~| msgid "Folder view"
#~ msgid "Close folder view"
#~ msgstr "Mappvy"

#~ msgid "Close this reminder"
#~ msgstr "Stäng påminnelse"

#~ msgid "Collapse form"
#~ msgstr "Fäll ihop formulär"

#~ msgid "Color"
#~ msgstr "Färg"

#~ msgid "Color quoted lines"
#~ msgstr "Färglägg citerade rader"

#~ msgid "Comment"
#~ msgstr "Kommentar"

#~ msgid "Comments"
#~ msgstr "Kommentarer"

#~ msgid "Commercial Register"
#~ msgstr "Handelsregister"

#~ msgid "Common"
#~ msgstr "Gemensam"

#~ msgid "Common Emoji"
#~ msgstr "Gemensam Emoji"

#, fuzzy
#~| msgid "Compact view"
#~ msgid "Compact"
#~ msgstr "Kompakt vy"

#~ msgid "Compact view"
#~ msgstr "Kompakt vy"

#~ msgid "Companies"
#~ msgstr "Företag"

#~ msgid "Company"
#~ msgstr "Företag"

#~ msgid "Compose"
#~ msgstr "Skriv"

#, fuzzy
#~ msgid "Compose new email"
#~ msgstr "Skriv ny e-post"

#~ msgid "Compose new mail"
#~ msgstr "Skriv ny e-post"

#~ msgid "Conditions"
#~ msgstr "Villkor"

#~ msgid "Configuration for user %1$s could not be found in context %2$d"
#~ msgstr "Konfiguration för användare %1$s kunde inte hittas i kontext %2$d "

#~ msgid "Confirm"
#~ msgstr "Bekräfta"

#~ msgid "Confirmation"
#~ msgstr "Bekräftelse"

#~ msgid "Confirmation message"
#~ msgstr "Bekräftelsemeddelande"

#~ msgid "Confirmation status"
#~ msgstr "Bekräftelsestatus"

#~ msgid "Confirmed"
#~ msgstr "Bekräftat"

#~ msgid "Conflicts detected"
#~ msgstr "Konflikter upptäcktes"

#~ msgid "Conflicts with resources cannot be ignored"
#~ msgstr "Konflikter med resurser kan inte ignoreras"

#~ msgid "Conflicts:"
#~ msgstr "Konflikter:"

#~ msgid ""
#~ "Connection is broken due to a socket exception on remote server: %1$s"
#~ msgstr ""
#~ "Förbindelsen är bruten på grund av en socket-exception på servern %1$s"

#~ msgid "Connection not reset to auto commit."
#~ msgstr "Kopplingen är inte återställd till automatik."

#~ msgid "Connection used for %1$d milliseconds."
#~ msgstr "Anslutningen användes i %1$d millisekunder."

#~ msgid ""
#~ "Connection was refused or timed out while attempting to connect to remote "
#~ "server %1$s for user %2$s"
#~ msgstr ""
#~ "Anslutningen var nekad eller tog för lång tid när försök gjordes att "
#~ "ansluta till server %1$s för användare %2$s"

#~ msgid "Contact"
#~ msgstr "Kontakt"

#~ msgid "Contact Details"
#~ msgstr "Detaljer om kontakt"

#~ msgid "Contact not found! Context %1$d"
#~ msgstr "Kontakt hittas ej! Kontext %1$d"

#, fuzzy
#~ msgid "Contact pictures"
#~ msgstr "Medlemmar"

#~ msgid "Contacts"
#~ msgstr "Medlemmar"

#~ msgid "Contacts have been copied"
#~ msgstr "Kontakter har kopierats"

#~ msgid "Contacts have been moved"
#~ msgstr "Kontakter har flyttats"

#~ msgid "Contains"
#~ msgstr "Innehåller"

#~ msgid "Context is locked."
#~ msgstr "Kontext är låst."

#~ msgid "Continue"
#~ msgstr "Fortsätt"

#~ msgid "Conversations"
#~ msgstr "Konversationer"

#~ msgctxt "app"
#~ msgid "Conversations"
#~ msgstr "Konversationer"

#~ msgid ""
#~ "Cookie JSESSIONID contains non-matching JVM route: %1$s not equal to %2$s"
#~ msgstr ""
#~ "Cookien JSESSIONID innehåller ingen matchande JVM-rutt: %1$s inte samma "
#~ "som %2$s"

#~ msgid "Copy"
#~ msgstr "Kopiera"

#~ msgctxt "CC"
#~ msgid "Copy"
#~ msgid_plural "Copy"
#~ msgstr[0] "Kopia"
#~ msgstr[1] "Kopior"

#~ msgid "Copy (CC) to"
#~ msgstr "Kopia (CC) till"

#~ msgid "Copy to description"
#~ msgstr "Kopiera till beskrivning"

#~ msgid ""
#~ "Corrupt AJP package #%1$d: First two bytes do not indicate a package from "
#~ "server to container: %2$s %3$s"
#~ msgstr ""
#~ "Korrumperat AJP-paket #%1$d: Första två bytes indikerar inte ett paket "
#~ "från servern till container: %2$s %3$s "

#~ msgid "Costs must be between -%1$d and %1$d."
#~ msgstr "Kostnaden måste vara mellan -%1$d och %1$d."

#~ msgid "Could not access file store."
#~ msgstr "Har inte tillgång till fillagringen."

#~ msgid "Could not bind connection to local port %1$s"
#~ msgstr "Kunde inte binda anslutning till lokal port %1$s"

#~ msgid "Could not convert given object %s to a date when setting %s."
#~ msgstr ""
#~ "Kunde inte konvertera angivet objekt %s till ett datum när %s sätts."

#~ msgid "Could not convert given string %s to a date."
#~ msgstr "Kunde inte konvertera angiven sträng %s till ett datum."

#~ msgid "Could not create a PartModifier instance from name %1$s"
#~ msgstr "Kunde inte skapa en PartModifier-instans från namn %1$s"

#~ msgid "Could not create folder id from string %s"
#~ msgstr "Kunde inte skapa mapp-id från sträng %s"

#~ msgid "Could not delete DocumentMetadata %d. Please try again."
#~ msgstr "Kunde inte ta bort DocumentMetadata %d. Försök igen."

#~ msgid "Could not delete file from file store. Filestore: %s Context: %s"
#~ msgstr ""
#~ "Kunde inte ta bort filer från fillagringen. Fillagring: %s Kontext: %s"

#~ msgid "Could not delete files from filestore. Context: %d."
#~ msgstr "Kunde inte ta bort filer från fillagringen. Kontext: %d."

#~ msgid ""
#~ "Could not determine number of versions for infoitem %s in context %s. "
#~ "Invalid Query: %s"
#~ msgstr ""
#~ "Kunde inte fastställa antal versioner för infopost %s in kontext %s. "
#~ "Ogiltig fråga: %s"

#~ msgid "Could not encode as UTF-8"
#~ msgstr "Kunde inte koda som UTF-8"

#~ msgid "Could not export the folder %s in the format %s."
#~ msgstr "Kunde inte exportera mappen %s i formatet %s."

#~ msgid ""
#~ "Could not fetch result from result set. Probably the database may be busy "
#~ "or not running. Please try again."
#~ msgstr ""
#~ "Kunde inte hitta resultat. Antagligen är databasen upptagen eller så är "
#~ "den ej i drift. Försök igen."

#~ msgid "Could not find ICalEmitter service. Has the service been exported?"
#~ msgstr ""
#~ "Kunde inte hitta ICalEmitter service. Har tjänsten blivit exporterad?"

#~ msgid ""
#~ "Could not find an attachment with the file_id %s. Either the file is "
#~ "orphaned or belongs to another module."
#~ msgstr ""
#~ "Kunde inte hitta något bifogat med denna fil_id %s. Antingen är filen "
#~ "övergiven eller så tillhör den en annan modul."

#~ msgid ""
#~ "Could not find suitable ICalParser. Is an ICalParser exported as a "
#~ "service?"
#~ msgstr ""
#~ "Kunde inte hitta lämplig ICalParser. Är en ICalParser exporterad som en "
#~ "tjänst?"

#~ msgid "Could not generate new ID."
#~ msgstr "Kunde inte framställa nytt ID."

#~ msgid "Could not get a default folder for this application."
#~ msgstr "Kunde inte få standardmapp för det här programmet."

#~ msgid "Could not import into folder %s"
#~ msgstr "Kunde inte importera till mapp %s"

#~ msgid "Could not import into the folder %s."
#~ msgstr "Kunde inte importera till mappen %s."

#~ msgid "Could not iterate result"
#~ msgstr "Kunde inte upprepa resultat"

#~ msgid "Could not load all participants for this task."
#~ msgstr "Kunde inte ladda alla deltagare för den här uppgiften."

#~ msgid "Could not load attachments for this contact."
#~ msgstr "Kunde inte ladda bilagor för den här kontakten."

#~ msgid "Could not load attachments for this task."
#~ msgstr "Kunde inte ladda bilagor för den här uppgiften."

#~ msgid "Could not load data"
#~ msgstr "Kunde inte ladda data"

#~ msgid "Could not load documents to check the permissions"
#~ msgstr "Kunde inte ladda dokumentet för att kontrollera rättigheterna."

#~ msgid "Could not load new Tweets."
#~ msgstr "Kunde inte ladda nya Tweets."

#~ msgid "Could not load this list"
#~ msgstr "Kunde inte ladda den här listan"

#~ msgid "Could not read InputStream as string"
#~ msgstr "Kunde inte läsa inmatnings-ström som sträng"

#~ msgid "Could not register Consistency MBean. Internal Error: %s"
#~ msgstr "Kunde inte registrera Consistency MBean. Internal Error: %s"

#~ msgid "Could not remove file from file store."
#~ msgstr "Kunde inte ta bort filen från fillagringen."

#~ msgid "Could not remove file. %s"
#~ msgstr "Kunde inte ta bort filen. %s"

#~ msgid "Could not retrieve file: %s"
#~ msgstr "Kunde inte hämta filen: %s"

#~| msgid "Could not save file to the file store."
#~ msgid "Could not save auto forward"
#~ msgstr "Kunde inte spara automatisk vidarebefordran"

#~ msgid "Could not save settings"
#~ msgstr "Kunde inte spara inställningar"

#~ msgid "Could not save settings."
#~ msgstr "Kunde inte spara inställningarna."

#~ msgid ""
#~ "Could not save settings. There have to be at least one user with "
#~ "administration rights."
#~ msgstr ""
#~ "Kunde inte spara inställningarna. Det måste finnas minst en användare med "
#~ "administrationsrättigheter."

#~| msgid "Could not load contacts"
#~ msgid "Could not save vacation notice"
#~ msgstr "Kunde inte spara semesternotis"

#~ msgid "Could not translate a single column title. Is this a valid CSV file?"
#~ msgstr "Kunde inte översätta en enda kolumn. Är detta en giltig CSV-fil?"

#~ msgid ""
#~ "Could not translate a single field of information, did not insert entry "
#~ "%s."
#~ msgstr ""
#~ "Kunde inte översätta ett ensamt fält av information, la inte in post %s."

#~ msgid "Could not unregister Consistency MBean. Internal Error: %s"
#~ msgstr "Det gick inte att avregistrera Consistency MBean. Internt Fel: %s"

#~ msgid "Couldn't find servlet class \"%s\""
#~ msgstr "Kunde inte hitta servlet-klass \"%s\""

#~ msgid "Couldn't load appointment data."
#~ msgstr "Kunde inte ladda mötesdata."

#~ msgid "Couldn't load contact data."
#~ msgstr "Kunde inte ladda kontaktdata."

#~ msgid "Couldn't load file data."
#~ msgstr "Kunde inte ladda fildata."

#~ msgid "Couldn't load folders."
#~ msgstr "Kunde inte ladda mappar."

#~ msgid "Couldn't load subfolders."
#~ msgstr "Kunde inte ladda underliggande mappar."

#~ msgid "Couldn't load that email."
#~ msgstr "Kunde inte ladda e-brevet."

#~ msgid "Couldn't load that task."
#~ msgstr "Kunde inte ladda uppgiften."

#~ msgid "Couldn't load your auto forward."
#~ msgstr "Kunde inte ladda din automatiska vidarebefordran."

#~ msgid "Couldn't load your contact data."
#~ msgstr "Kunde inte ladda din kontaktdata."

#~ msgid "Couldn't load your mail filters."
#~ msgstr "Kunde inte ladda dina e-postfilter."

#~ msgid "Couldn't load your vacation notice."
#~ msgstr "Kunde inte ladda din semesternotis."

#~ msgid "Couldn't reach the filestore: %s"
#~ msgstr "Kunde inte nå fillagringen: %s"

#~ msgid "Counting tasks did not return a result."
#~ msgstr "Det blev inget resultat i räknandet av uppgifter."

#~ msgid "Country"
#~ msgstr "Land"

#~ msgid "Cowardly refusing to convert confidential classified objects."
#~ msgstr ""
#~ "Vägrar av feghet att konvertera konfidentiellt klassificerade objekt"

#~ msgid "Cowardly refusing to import an entry flagged as confidential."
#~ msgstr "Vägrar att importera post som är flaggad konfidentiell"

#~ msgid "Create"
#~ msgstr "Skapa"

#~ msgid "Create appointment"
#~ msgstr "Skapa möte"

#~ msgid "Create contact"
#~ msgstr "Skapa kontakt"

#~ msgid "Create distribution list"
#~ msgstr "Skapa distributionslista"

#~ msgid "Create list"
#~ msgstr "Skapa lista"

#~ msgid "Create new rule"
#~ msgstr "Skapa ny regel"

#~ msgid "Create new task"
#~ msgstr "Skapa ny uppgift"

#~ msgid "Create reminder"
#~ msgstr "Skapa påminnelse"

#~ msgid "Create task"
#~ msgstr "Skapa uppgift"

#~ msgid "Created"
#~ msgstr "Skapades"

#~ msgid ""
#~ "Created private folder '%1$s' in %2$s and subscribed successfully to "
#~ "shared folder"
#~ msgstr ""
#~ "Skapade privata mappen '%1$s' i %2$s och prenumererade på delad mapp"

#~ msgctxt "help"
#~ msgid "Creating Files"
#~ msgstr "Skapa filer"

#~ msgid "Creating a note"
#~ msgstr "Skapa en anteckning"

#~ msgid ""
#~ "Critical Error occurred. This folder contains a contact with no id. "
#~ "Context %1$d Folder %2$d"
#~ msgstr ""
#~ "Kritiskt fel inträffade. Denna mappen innehåller en kontakt utan id. "
#~ "Kontext %1$d Mapp %2$d"

#~ msgid "Currency"
#~ msgstr "Valuta"

#~ msgid "Custom"
#~ msgstr "Anpassad"

#~ msgid "Customize this page"
#~ msgstr "Anpassa sidan"

#~ msgid "Data field"
#~ msgstr "Informationsfält"

#~ msgid "Data imported successfully"
#~ msgstr "Data importerades"

#~ msgid "Data only partially imported ( %1$s of %2$s records)"
#~ msgstr "Data importerades bara delvis ( %1$s av %2$s poster)"

#~ msgid "Database cannot be reached."
#~ msgstr "Databasen kan ej nås."

#~ msgid "Database down."
#~ msgstr "Databas nere."

#~ msgid "Date"
#~ msgstr "Datum"

#~ msgid "Date completed"
#~ msgstr "Slutfört den"

#~ msgid "Date of birth"
#~ msgstr "Födelsedag"

#~ msgid "Date range in search must contain 2 and not %d values."
#~ msgstr "Datumsökning i ordning måste innehålla 2 och inte %d värden"

#~ msgid "Day"
#~ msgstr "Dag"

#~ msgid "Day View"
#~ msgstr "Dagvy"

#~ msgid "Days"
#~ msgstr "Dagar"

#~ msgid "December"
#~ msgstr "December"

#~ msgid "Decline"
#~ msgstr "Neka"

#~ msgid "Declined"
#~ msgstr "Nekad"

#~ msgid "Default Theme"
#~ msgstr "Förvalt tema"

#~ msgid "Default address"
#~ msgstr "Standardadress"

#~ msgid "Default app after sign in"
#~ msgstr "Förvalt program efter inloggning"

#~ msgid "Default calendar view"
#~ msgstr "Förvald kalendervy"

#~ msgid "Default folder %1$s cannot be deleted"
#~ msgstr "Standardmapp %1$s kan ej tas bort"

#~ msgid "Default folder %1$s cannot be renamed in context %2$s"
#~ msgstr "Standardmapp %1$s går inte att ändra namn på i kontext %2$s"

#~ msgid "Default folder %1$s cannot be updated"
#~ msgstr "Standardmapp  %1$s går ej att uppdatera"

#~ msgid "Default reminder"
#~ msgstr "Standardpåminnelse"

#~ msgid "Default sender address"
#~ msgstr "Förvald avsändaradress"

#~ msgid "Default sender address:"
#~ msgstr "Förvald avsändaradress:"

#~ msgid "Default view"
#~ msgstr "Standardvy"

#~ msgid "Deferred"
#~ msgstr "Uppskjutet"

#~ msgid ""
#~ "Defined permissions for folder %1$s in context %2$s are not applicable to "
#~ "user %3$s due to user configuration"
#~ msgstr ""
#~ "Definierade rättigheter till mapp %1$s i kontext %2$s är inte passande "
#~ "för användare %3$s på grund av användarkonfigurationen"

#~ msgid "Delete"
#~ msgstr "Ta bort"

#~ msgid "Delete account"
#~ msgstr "Ta bort konto"

#~ msgid "Delete all accounts"
#~ msgstr "Ta bort alla konton"

#~ msgid "Delete appointment"
#~ msgstr "Ta bort möte"

#~ msgid "Delete exceptions: %1$s"
#~ msgstr "Ta bort undantag: %1$s"

#~ msgid "Delete version"
#~ msgstr "Ta bort version"

#~ msgid "Delete whole series"
#~ msgstr "Ta bort hela serien"

#~ msgid "Delete widget"
#~ msgstr "Ta bort komponent"

#~ msgid "Deleting messages on local storage also deletes them on server"
#~ msgstr "Att ta bort meddelanden lokalt tar även bort dem från servern"

#~ msgid "Deletion of folder %1$s failed"
#~ msgstr "Borttagande av mapp %1$s misslyckades"

#~ msgid ""
#~ "Delivered sequence id %1$s from database is less than allowed min. folder "
#~ "id of %2$s in context %3$s"
#~ msgstr ""
#~ "Levererat sekvens-id %1$s från databasen är mindre än minimum tillåtet "
#~ "mapp-id %2$s i kontext %3$s"

#~ msgid "Department"
#~ msgstr "Avdelning"

#~ msgid "Descending"
#~ msgstr "Fallande"

#~ msgid "Description"
#~ msgstr "Beskrivning"

#~ msgid "Description has been copied"
#~ msgstr "Beskrivningen har kopierats"

#~ msgid ""
#~ "Detailed guides for all modules are located in the help section of the "
#~ "settings."
#~ msgstr ""
#~ "Detaljerade guider för alla moduler finns i hjälpavsnittet bland "
#~ "inställningarna."

#~ msgid "Details"
#~ msgstr "Detaljer"

#~ msgid "Direct link: %1$s"
#~ msgstr "Direktlänk: %1$s"

#~ msgid "Disable"
#~ msgstr "Avaktivera"

#~ msgid "Disable widget"
#~ msgstr "Avaktivera komponent"

#~ msgid "Disabled"
#~ msgstr "Avaktiverad"

#~ msgid "Discard"
#~ msgstr "Kasta"

#~ msgid "Discard changes"
#~ msgstr "Kasta ändringar"

#~ msgid "Display"
#~ msgstr "Visa"

#~ msgid "Display Name"
#~ msgstr "Alias"

#~ msgid "Display area"
#~ msgstr "Visningsområdet"

#~ msgid "Display emoticons as graphics in text emails"
#~ msgstr "Visa smileys som grafik i text-e-post"

#~ msgid "Display name"
#~ msgstr "Alias"

#~ msgid "Display of names"
#~ msgstr "Visning av namn"

#~ msgid "Displaying information"
#~ msgstr "Visa information"

#~ msgid "Distance"
#~ msgstr "Avstånd"

#~ msgid "Distribution List"
#~ msgstr "Distributionslista"

#~ msgid "Distribution list"
#~ msgstr "Distributionslista"

#~ msgid "Distribution list has been saved"
#~ msgstr "Distributionslistan sparades"

#~ msgid ""
#~ "Do you really want to change the file extension from  \".%1$s\" to \".%2$s"
#~ "\" ?"
#~ msgstr "Vill du verkligen ändra filändelsen från \".%1$s\" till \".%$s\"?"

#~ msgid "Do you really want to delete folder \"%s\"?"
#~ msgstr "Vill du verkligen ta bort mappen \"%s\"?"

#~ msgid "Do you really want to delete these items?"
#~ msgstr "Vill du verkligen ta bort dessa objekt?"

#~ msgid "Do you really want to delete this account?"
#~ msgstr "Vill du verkligen ta bort kontot?"

#~ msgid "Do you really want to delete this contact?"
#~ msgstr "Vill du verkligen ta bort den här kontakten?"

#~ msgid "Do you really want to delete this distribution list?"
#~ msgstr "Vill du verkligen ta bort den här distributionslistan?"

#~ msgid "Do you really want to delete this file?"
#~ msgid_plural "Do you really want to delete these files?"
#~ msgstr[0] "Vill du verkligen ta bort den här filen?"
#~ msgstr[1] "Du har inte behörighet att uppdatera denna post."

#~ msgid "Do you really want to delete this task?"
#~ msgid_plural "Do you really want to delete this tasks?"
#~ msgstr[0] "Vill du verkligen ta bort uppgiften?"
#~ msgstr[1] "Vill du verkligen ta bort uppgifterna?"

#~ msgid "Do you really want to delete this widget?"
#~ msgstr "Vill du verkligen ta bort komponenten?"

#~ msgid "Do you really want to discard this mail?"
#~ msgstr "Vill du verkligen kasta brevet?"

#~ msgid "Do you really want to discard your changes?"
#~ msgstr "Vill du verkligen kasta dina ändringar?"

#~ msgid "Do you really want to empty folder \"%s\"?"
#~ msgstr "Vill du verkligen tömma mappen \"%s\"?"

#~ msgid ""
#~ "Do you really want to remove the extension \".%1$s\" from your filename?"
#~ msgstr "Vill du verkligen ta bort ändelsen \".%$s\" från filnamnet?"

#, fuzzy
#~| msgid ""
#~| "Do you want to edit the whole series or just one appointment within the "
#~| "series?"
#~ msgid ""
#~ "Do you want to confirm the whole series or just one appointment within "
#~ "the series?"
#~ msgstr "Vill du redigera hela serien, eller bara ett enstaka möte i serien?"

#~ msgid ""
#~ "Do you want to delete the whole series or just one appointment within the "
#~ "series?"
#~ msgstr "Vill du ta bort hela serien, eller bara ett enstaka möte i serien?"

#~ msgid "Do you want to delete this appointment?"
#~ msgstr "Vill du ta bort mötet?"

#~ msgid ""
#~ "Do you want to edit the whole series or just one appointment within the "
#~ "series?"
#~ msgstr "Vill du redigera hela serien, eller bara ett enstaka möte i serien?"

#~ msgid "Do you want to permanently delete this mail?"
#~ msgid_plural "Do you want to permanently delete these mails?"
#~ msgstr[0] "Vill du verkligen ta bort e-brevet permanent?"
#~ msgstr[1] "Vill du verkligen ta bort e-breven permanent?"

#~ msgid "Document"
#~ msgstr "Dokument"

#~ msgctxt "app"
#~ msgid "Documents"
#~ msgstr "Dokument"

#~ msgid "Done"
#~ msgstr "Klart"

#, fuzzy
#~ msgid "Doubleclick in this row for whole day appointment"
#~ msgstr "Klicka för heldagsmöte"

#~ msgid "Download"
#~ msgstr "Ladda ner"

#~ msgid "Download install file (for Windows)"
#~ msgstr "Ladda ner installationsfil (för Windows)"

#~ msgid "Downloads"
#~ msgstr "Nedladdningar"

#~ msgid "Drafts folder"
#~ msgstr "Utkastmapp"

#~ msgid "Drag to reorder widget"
#~ msgstr "Dra för att omplacera komponent"

#~ msgctxt "app"
#~ msgid "Drive"
#~ msgstr "Drive"

#~ msgctxt "help"
#~ msgid "Drive Settings"
#~ msgstr "Drive-inställningar"

#~ msgid "Driver class missing."
#~ msgstr "Driver-klassen saknas."

#, fuzzy
#~ msgid "Drop EML file here for import"
#~ msgstr "Släpp här för att importera e-brevet"

#~ msgid "Drop here to import this mail"
#~ msgstr "Släpp här för att importera e-brevet"

#~ msgid "Drop here to upload a <b class=\"dndignore\">new attachment</b>"
#~ msgstr "Släpp här för att ladda upp en <b class=\"dndignore\">ny bilaga</b>"

#~ msgid "Drop here to upload a <b class=\"dndignore\">new file</b>"
#~ msgstr "Släpp här för att ladda upp en <b class=\"dndignore\">ny fil</b>"

#~ msgid "Drop here to upload a <b class=\"dndignore\">new version</b>"
#~ msgstr ""
#~ "Släpp här för att ladda upp en <b class=\"dndignore\">ny version</b>"

#~ msgid ""
#~ "Drop here to upload a <b class=\"dndignore\">new version</b> of \"%1$s\""
#~ msgstr ""
#~ "Släpp här för att ladda upp en <b class=\"dndignore\">ny version</b> av "
#~ "\"%1$s\""

#~ msgid "Drop here to upload a <b class='dndignore'>new attachment</b>"
#~ msgstr "Släpp här för att ladda upp en <b class='dndignore'>ny bilaga</b>"

#~ msgid "Drop the file anywhere to add attachment"
#~ msgstr "Släpp filen någonstans för att lägga till bilaga"

#~ msgid "Due"
#~ msgstr "Deadline"

#~ msgid "Due %1$s"
#~ msgstr "Deadline %1$s"

#~ msgid "Due date"
#~ msgstr "Datum för deadline"

#~ msgid "Due on %1$s"
#~ msgstr "Deadline är %1$s"

#~ msgid ""
#~ "Duplicate permission defined for group %1$s. Only one permission per "
#~ "group is allowed."
#~ msgstr ""
#~ "Dubbla rättigheter är hittade för grupp %1$s. Endast en rättighet per "
#~ "grupp är tillåten."

#~ msgid ""
#~ "Duplicate permission defined for user %1$s. Only one permission per user "
#~ "is allowed."
#~ msgstr ""
#~ "Dubbla rättigheter är definierade för användare %1$s. Endast en rättighet "
#~ "per användare är tillåten."

#~ msgctxt "help"
#~ msgid "E-Mail Settings"
#~ msgstr "E-postinställningar"

#~ msgid "EB"
#~ msgstr "Eb"

#~ msgid "ERROR: Private flag and participants are not supported."
#~ msgstr "FEL: Privata flaggor och deltagare stöds inte."

#~ msgid "ERROR: Private flag is only allowed inside of a private folder."
#~ msgstr "FEL: Privata flaggor är endast tillåtna i en privat mapp."

#~ msgid "ERROR: Unsupported label value %d"
#~ msgstr "FEL: Värdet stöds ej %d"

#~ msgid "ERROR: Unsupported private flag value %d"
#~ msgstr "FEL: Värde på privat flagga stöds ej %d"

#~ msgid "ERROR:: Unsupported \"shown as\"  value %d"
#~ msgstr "FEL: \"visas som\"-värde stöds ej %d"

#~| msgid "Each %1$s days"
#~ msgid "Each %s Day"
#~ msgstr "Var %1$s dag"

#~| msgid "Each %1$s weeks on %2$s"
#~ msgid "Each %s weeks on %s"
#~ msgstr "Var %s vecka på %s"

#~| msgid "Each %1$s. %2$s"
#~ msgid "Each %s. %s"
#~ msgstr "Var %s %s"

#~ msgid "Edit"
#~ msgstr "Redigera"

#~ msgid ""
#~ "Edit Conflict. Your change cannot be completed because somebody else has "
#~ "made a conflicting change to the same item. Please refresh or synchronize "
#~ "and try again."
#~ msgstr ""
#~ "Ändringskonflikt. Din ändring kan inte göras på grund av att någon annan "
#~ "har gjort en ändring på samma post. Uppdatera eller synkronisera och "
#~ "försök igen."

#~ msgid ""
#~ "Edit Conflict. Your change cannot be completed because somebody else has "
#~ "made a conflicting change to the same item. Please refresh or synchronize "
#~ "and try again. Context %1$d Folder %2$d User %3$d Object %4$d"
#~ msgstr ""
#~ "Ändringskonflikt. Din ändring kan inte göras på grund av att någon annan "
#~ "har gjort en ändring på samma post. Uppdatera eller synkronisera och "
#~ "försök igen. Kontext %1$d Mapp %2$d Användare %3$d Objekt %4$d"

#~ msgid "Edit Contact"
#~ msgstr "Redigera kontakt"

#~ msgid "Edit Flickr photo stream"
#~ msgstr "Redigera Flickr-fotoström"

#~ msgid "Edit Tumblr feed"
#~ msgstr "Redigera Tumblr-flöde"

#~ msgid "Edit appointment"
#~ msgstr "Redigera möte"

#~ msgid "Edit description"
#~ msgstr "Ändra beskrivning"

#, fuzzy
#~ msgid "Edit draft"
#~ msgstr "Redigera kontakt"

#~ msgid "Edit rule"
#~ msgstr "Redigera regel"

#~ msgid "Edit signature"
#~ msgstr "Redigera signatur"

#~ msgid "Edit task"
#~ msgstr "Redigera uppgift"

#~ msgid "Edit to set a name."
#~ msgstr "Redigera för att ange ett namn."

#~ msgid "Editor"
#~ msgstr "Editor"

#~ msgid ""
#~ "Effective permission of folder %1$s could not be determined for user %2$s "
#~ "in context %3$s"
#~ msgstr ""
#~ "Använda rättigheter för mapp %1$s kunde inte bestämmas för användare %2$s "
#~ "i kontext %3$s"

#~ msgid "Eliminating the FileStorage failed."
#~ msgstr "Misslyckades att ta bort fillagringen."

#~ msgid "Email"
#~ msgstr "E-post"

#~ msgid "Email 1"
#~ msgstr "E-post 1"

#~ msgid "Email 1 / Phone number"
#~ msgstr "E-post 1 / Telefonnummer"

#~ msgid "Email 2"
#~ msgstr "E-post 2"

#~ msgid "Email 3"
#~ msgstr "E-post 3"

#~ msgid "Email Address:"
#~ msgstr "E-postadress:"

#~ msgid "Email address"
#~ msgstr "E-postadress"

#~ msgid "Email addresses"
#~ msgstr "E-postadresser"

#, fuzzy
#~ msgid "Email from %1$s: %2$s"
#~ msgstr "Varje år den %2$d %1$s"

#~ msgid "Email notification for Accept/Declined"
#~ msgstr "E-postnotifiering för Acceptera/Nekad"

#~ msgid "Email notification for New, Changed, Deleted?"
#~ msgstr "E-postnotifiering för Ny, Ändrad, Borttagen?"

#~ msgid "Email notification for appointment"
#~ msgstr "E-postnotifiering för möte"

#~ msgid "Email notification for appointment creator?"
#~ msgstr "E-postnotifiering för mötets skapare?"

#~ msgid "Email notification for appointment participant?"
#~ msgstr "E-postnotifiering för mötesdeltagare?"

#~ msgid "Email notification for task"
#~ msgstr "E-postnotifiering för uppgiften"

#~ msgid "Email notification for task creator?"
#~ msgstr "E-postnotifiering för uppgiftens skapare?"

#~ msgid "Email notification for task participant?"
#~ msgstr "E-postnotifiering för uppgiftsdeltagare?"

#~ msgid ""
#~ "Emails cannot be put into trash folder while your mail quota is exceeded."
#~ msgstr ""
#~ "E-post kan inte flyttas till papperskorgen när e-postkvoten överskrids."

#~ msgid "Employee ID"
#~ msgstr "Anställds ID"

#~ msgid "Employee type"
#~ msgstr "Typ av anställning"

#~ msgctxt "vgrid"
#~ msgid "Empty"
#~ msgstr "Tom"

#~ msgid "Empty SEND_BODY_CHUNK package MUST NOT be sent"
#~ msgstr "Tomt SEND_BODY_CHUNK-paket FÅR INTE skickas"

#~ msgid "Empty file uploaded."
#~ msgstr "Tom fil uppladdad."

#~ msgid "Empty folder"
#~ msgstr "Töm mappen"

#~ msgid "Empty name and description found."
#~ msgstr "Hittade tomt namn och beskrivning."

#~ msgid "Emptying folder... This may take a few seconds."
#~ msgstr "Tömmer mappen... Det kan ta en liten stund."

#~ msgid "Enable"
#~ msgstr "Aktivera"

#~ msgid "Enabled"
#~ msgstr "Aktiverad"

#~ msgid "Enabled for all mail folders"
#~ msgstr "Aktiverad för alla e-postmappar"

#~ msgid "Enabled for inbox only"
#~ msgstr "Aktiverad endast för inkorgen"

#~ msgid "Enabled for the following addresses"
#~ msgstr "Aktiverad för följande adresser"

#~ msgid "Encoding %s cannot be used."
#~ msgstr "Kodningen %s kan inte användas."

#~ msgid "End"
#~ msgstr "Slut"

#~ msgid "End date is before start date"
#~ msgstr "Slutdatum är före startdatum"

#~ msgid "End of working time"
#~ msgstr "Arbetstid slutar"

#~ msgid "Ends on"
#~ msgstr "Slutar den"

#~ msgid "Enter document title here"
#~ msgstr "Skriv in dokumentets titel här"

#~ msgid "Enter the E-Mail text below the subject."
#~ msgstr "Skriv in meddelandets text nedanför rubriken."

#~ msgid ""
#~ "Enter the E-Mail text below the subject. If the text format was set to "
#~ "HTMl in the options, you can format the E-Mail text. To do so select a "
#~ "text part and then click an icon in the formatting bar."
#~ msgstr ""
#~ "Skriv in texten du vill skicka nedanför rubriken. Om textformatet angavs "
#~ "som HTML i inställningarna kan du formatera texten. För att göra det, "
#~ "välj en del av texten och klicka sedan på en ikon i formateringsraden."

#~ msgid ""
#~ "Enter the recipient's name on the top left side. As soon as you typed the "
#~ "first letters, suggestions from the address books are displayed. To "
#~ "accept a recipient suggestion, click on it."
#~ msgstr ""
#~ "Skriv mottagarens namn överst till vänster. När du har skrivit de första "
#~ "bokstäverna kommer förslag från adressböckerna visas. För att använda ett "
#~ "förslag, klicka på det."

#~ msgid "Enter the subject on the right side of the recipient."
#~ msgstr "Skriv rubriken till höger om mottagaren."

#~ msgid "Entire thread"
#~ msgstr "Hela tråden"

#~ msgid "Envelope"
#~ msgstr "Kuvert"

#~ msgid "Error"
#~ msgstr "Fel"

#~ msgid "Error communicating with mbean in server: %s"
#~ msgstr "Ett fel uppstod i kommunikationen med mbean i server: %s"

#~ msgid "Error in SQL Statement"
#~ msgstr "Fel i SQL-sats"

#~ msgid "Error in SQL Update"
#~ msgstr "Fel vid SQL-uppdateringen"

#~ msgid "Error log"
#~ msgstr "Fel-logg"

#~ msgid "Error while inserting task: %s."
#~ msgstr "Fel vid tillägg av uppgift: %s."

#~ msgid "Error:"
#~ msgstr "Fel:"

#~ msgid ""
#~ "Error: Got an UserParticipant object with a private folder id < 1 : "
#~ "Identifier = %d"
#~ msgstr ""
#~ "FEL: Fick ett UserParticipant-objekt med ett privatmapp-id < 1 : "
#~ "Identifierad = %d"

#~ msgid ""
#~ "Error: Got an UserParticipant object with a private folder id in a public "
#~ "folder : Identifier = %d"
#~ msgstr ""
#~ "Fel: Fick ett UserParticipant-objekt med ett privatmapp-id i en allmän "
#~ "mapp : Identifierad = %d"

#~ msgid ""
#~ "Error: Got an UserParticipant object with an identifier < 1 Identifier:"
#~ "Folder_Type = %d:%d"
#~ msgstr ""
#~ "Fel: Fick ett UserParticipant-objekt med en identifierare < 1 "
#~ "Identifierare:mapp_Typ = %d:%d"

#~ msgid "Errors"
#~ msgstr "Fel"

#~ msgid "Estimated costs"
#~ msgstr "Uppskattad kostnad"

#~ msgid "Estimated duration in minutes"
#~ msgstr "Uppskattad tidsåtgång i minuter"

#~ msgid "Every %1$d days"
#~ msgstr "Var %1$d dag"

#~ msgid "Every %1$d months on day %2$d"
#~ msgstr "Var %1$d månad den %2$d"

#~ msgid "Every %1$d months on the %2$s %3$s"
#~ msgstr "Var %1$d månad den %2$s %3$s"

#~ msgid "Every %1$d weeks on %2$s"
#~ msgstr "Var %1$d vecka på %2$s"

#~ msgid "Every %1$d weeks on all days"
#~ msgstr "Var %1$d vecka, alla dagar"

#~ msgid "Every %1$d weeks on work days"
#~ msgstr "Var %1$d vecka på arbetsdagar"

#~ msgid "Every %1$d years on %2$s %3$d"
#~ msgstr "Var %1$d år den %3$d %2$s"

#~ msgid "Every %1$d years on the %2$s %3$s of %4$d"
#~ msgstr "Var %1$d år den %2$s %3$s i %4$d"

#~ msgid "Every day"
#~ msgstr "Varje dag"

#~ msgid "Exception while building JSON."
#~ msgstr "Undantag när JSON byggs."

#~ msgid "Exception while parsing JSON."
#~ msgstr "Undantag vid tolkning av JSON."

#~ msgid "Exception while parsing JSON: \"%s\"."
#~ msgstr "Undantag vid tolkning av JSON: \"%s\"."

#~ msgid "Exception while writing JSON object."
#~ msgstr "Undantag när JSON-objekt skrivs."

#~ msgid "Exception while writing JSON."
#~ msgstr "Undantag när JSON skrivs."

#~ msgid "Exit Fullscreen"
#~ msgstr "Lämna helskärmsläge"

#~ msgid "Expand form"
#~ msgstr "Fäll ut formulär"

#~ msgid "Expand timeframe by one month"
#~ msgstr "Utöka tidsintervall med en månad"

#~ msgid "Expert mode"
#~ msgstr "Expertläge"

#~ msgid "Export"
#~ msgstr "Exportera"

#~ msgid "Export folder"
#~ msgstr "Exportera mapp"

#~ msgid "Extended view"
#~ msgstr "Utökad vy"

#~ msgctxt "help"
#~ msgid "External E-Mail Accounts"
#~ msgstr "Externa e-postkonton"

#~ msgid "External contact"
#~ msgstr "Extern kontakt"

#~ msgid ""
#~ "External images have been blocked to protect you against potential spam!"
#~ msgstr ""
#~ "Externa bilder har blockerats för att skydda dig mot eventuell skräppost."

#~ msgid "External link"
#~ msgstr "Extern länk"

#~ msgid "External participants"
#~ msgstr "Externa deltagare"

#~ msgid "Extras link is not implemented."
#~ msgstr "Extra-länkar är inte implementerat."

#~ msgid "FATAL: CalendarFolderObject not initialized!"
#~ msgstr "FATAL: CalendarFolderObject är inte initialiserat!"

#~ msgid "FATAL: Would create an object without participants"
#~ msgstr "FATAL: Kommer att skapa ett objekt utan deltagare"

#~ msgid ""
#~ "FATAL:: Can not resolve recurrence position because we got neither the "
#~ "recurring position nor a recurring date position"
#~ msgstr ""
#~ "FATALT: Kan inte lösa ett återkommande problem på grund av att varken en "
#~ "återkommande position eller ett återkommande datum finns"

#~ msgid "Face"
#~ msgstr "Ansikte"

#~ msgid "Facebook"
#~ msgstr "Facebook"

#~ msgid "Facebook reported an error:"
#~ msgstr "Facebook rapporterade ett fel:"

#~ msgid "Failed importing appointment due to hard conflicting resource."
#~ msgstr ""
#~ "Misslyckades att importera möten på grund av svåra resurskonflikter."

#~ msgid "Failed to add. Maybe the vCard attachment is invalid."
#~ msgstr "Kunde inte lägga till. Kanske är vCard-bilagan ogiltig."

#~ msgid "Failed to connect."
#~ msgstr "Kunde inte ansluta."

#~ msgid "Failed to recover accounts"
#~ msgstr "Kunde inte rädda konton"

#~ msgid "Failed to save distribution list."
#~ msgstr "Kunde inte spara distributionslista."

#~ msgid "Failed to sign in"
#~ msgstr "Kunde inte logga in"

#~ msgid ""
#~ "Failed to start application. Maybe you have connection problems. Please "
#~ "try again."
#~ msgstr ""
#~ "Kunde inte starta program. Du kanske har problem med anslutningen. Försök "
#~ "igen."

#~ msgid ""
#~ "Failed to update confirmation status; most probably the appointment has "
#~ "been deleted."
#~ msgstr ""
#~ "Kunde inte uppdatera bekräftelsestatus; mest troligt är att mötet har "
#~ "raderats."

#~ msgid ""
#~ "Failed to update confirmation status; most probably the task has been "
#~ "deleted."
#~ msgstr ""
#~ "Kunde inte uppdatera bekräftelsestatus; mest troligt är att uppgiften har "
#~ "raderats."

#~ msgid "Fatal error. (DAILY) Missing or wrong Interval value: %d"
#~ msgstr "Fatalt misstag. (DAILY) Intervall saknas eller är fel: %d"

#~ msgid "Fatal error. (MONTHLY) Missing or wrong value DayInMonth : %d"
#~ msgstr "Fatalt misstag. (MONTHLY) Dag i månad är fel eller saknas : %d"

#~ msgid "Fatal error. (MONTHLY) Missing or wrong value Month : %d"
#~ msgstr "Fatalt misstag. (MONTHLY) Månad saknas eller är fel : %d"

#~ msgid "Fatal error. (MONTHLY2) Missing or wrong Day value: %d"
#~ msgstr "Fatalt misstag. (MONTHLY2) Dag saknas eller fattas: %d"

#~ msgid "Fatal error. (MONTHLY2) Missing or wrong DayInMonth value: %d"
#~ msgstr ""
#~ "Fatalt misstag. (MONTHLY2) Fel dag i månad eller dag i månad saknas : %d"

#~ msgid "Fatal error. (WEEKLY) Missing or wrong Interval value: %d"
#~ msgstr "Fatalt misstag. (WEEKLY) Intervall saknas eller är fel: %d"

#~ msgid "Fatal error. (YEARLY) Missing or wrong Month value: %d"
#~ msgstr "Fatalt misstag (YEARLY) Fel månad eller månad saknas: %d"

#~ msgid "Fatal error. (YEARLY) Missing or wrong value DayInMonth : %d"
#~ msgstr ""
#~ "Fatalt misstag. (YEARLY) Fel dag i månad eller dag i månad saknas : %d"

#~ msgid "Fatal error. (YEARLY2) Missing or wrong Interval value: %d"
#~ msgstr "Fatalt misstag. (YEARLY2) Intervall saknas eller är fel: %d"

#~ msgid "Fatal error. (YEARLY2) Missing or wrong day_or_type : %d"
#~ msgstr "Fatalt misstag. (YEARLY2) Dag_eller_typ saknas eller är fel : %d"

#~ msgid "Fatal error. (YEARLY2) Missing or wrong value day : %d"
#~ msgstr "Fatalt misstag. (YEARLY2) Dag är fel eller saknas : %d"

#~ msgid "Fatal error. An database update exception occurred."
#~ msgstr "Fatalt misstag. Det skedde ett uppdateringsundantag i databasen"

#~ msgid ""
#~ "Fatal error. You are trying to create a new recurring from an exception!"
#~ msgstr ""
#~ "Fatalt misstag. Du försöker skapa en ny återkomst från ett undantag!"

#~ msgid "Favorite"
#~ msgstr "Favorit"

#~ msgid "Favorited"
#~ msgstr "Favoritmärkt"

#~ msgid "Fax"
#~ msgstr "Fax"

#~ msgid "Fax (Home)"
#~ msgstr "Fax (hem)"

#~ msgid "Fax (alt)"
#~ msgstr "Fax (alt)"

#~ msgid "Fax (business)"
#~ msgstr "Fax (arbete)"

#~ msgid "Fax (other)"
#~ msgstr "Fax (övrig)"

#~ msgid "Fax (private)"
#~ msgstr "Fax (privat)"

#~ msgid "February"
#~ msgstr "Februari"

#~ msgid "Feed URL"
#~ msgstr "Flödes-URL"

#~ msgid "Feeling • Decoration"
#~ msgstr "Känsla • Dekoration"

#~ msgid "File"
#~ msgstr "Fil"

#~ msgid "File \"%1$s\" could not be found."
#~ msgstr "Filen \"%1$s\" kunde inte hittas."

#~ msgid "File \"%1$s\" does not exist."
#~ msgstr "Filen \"%1$s\" existerar inte."

#~ msgid "File \"%1$s\" is not readable."
#~ msgstr "Filen \"%1$s\" är inte läsbar."

#~ msgid "File is not a directory: %s"
#~ msgstr "Filen är ingen katalog: %s"

#~ msgid "File name"
#~ msgstr "Filnamn"

#~ msgid "File names must not be empty"
#~ msgstr "Filnamn får inte vara tomma"

#~ msgid "File names must not contain slashes"
#~ msgstr "Filnamn får inte innehålla snedstreck"

#~ msgid "File quota"
#~ msgstr "Filkvot"

#~ msgid "File storage is full."
#~ msgstr "Fillagringen är full"

#~ msgid "File upload failed: %1$s"
#~ msgstr "Filöverföring misslyckades: %1$s"

#~ msgid "File: %1$s"
#~ msgstr "Fil: %1$s"

#~ msgid "Filename for property file is not defined."
#~ msgstr "Filnamn för filattributet är inte definierat"

#~ msgid "Files"
#~ msgstr "Filer"

#~ msgctxt "app"
#~ msgid "Files"
#~ msgstr "Filer"

#~ msgid "Files View"
#~ msgstr "Filvy"

#~ msgid ""
#~ "Files attached to InfoStore items must have unique names. Filename: %s. "
#~ "The other document with this file name is %s."
#~ msgstr ""
#~ "Filer bifogade till InfoLagring måste ha unika namn. Filnamn: %s. Det "
#~ "andra dokumentet med detta filnamn är %s."

#~ msgid "Files have been copied"
#~ msgstr "Filer har kopierats"

#~ msgid "Files have been moved"
#~ msgstr "Filerna har flyttats"

#~ msgid "Find a free time"
#~ msgstr "Hitta en ledig tid"

#~ msgid "Finish tour"
#~ msgstr "Avsluta rundtur"

#~ msgid "First name"
#~ msgstr "Förnamn"

#~ msgid "First name Last name"
#~ msgstr "Förnamn Efternamn"

#~ msgid "Fit to screen size"
#~ msgstr "Anpassa till skärmens storlek"

#~ msgid "Fit to screen width"
#~ msgstr "Anpassa till skärmens bredd"

#~ msgid "Flag %1$s could not be changed due to following reason: %2$s"
#~ msgstr "Flagga %1$s kunde inte ändras på grund av följande orsak: %2$s"

#~ msgid "Flag mail with"
#~ msgstr "Flagga e-post med"

#~ msgid "Flickr"
#~ msgstr "Flickr"

#~ msgid "Folder"
#~ msgstr "Mapp"

#~ msgid "Folder %1$s (%2$d) is not a task folder."
#~ msgstr "Mappen %1$s (%2$d) är ingen uppgiftsmapp."

#~ msgid "Folder %1$s cannot be deleted"
#~ msgstr "Mappen %1$s kan inte tas bort"

#~ msgid "Folder %1$s could not be loaded in context %2$s"
#~ msgstr "Mappen %1$s kunde inte laddas i kontext %2$s"

#~ msgid "Folder %1$s could not be put into cache in context %2$s"
#~ msgstr "Mappen %1$s kunde inte läggas i cachen i kontext %2$s"

#~ msgid "Folder %1$s could not be removed from folder cache"
#~ msgstr "Mappen %1$s kunde inte tas bort från mappcachen"

#~ msgid "Folder %1$s could not be updated in context %2$s"
#~ msgstr "Mappen %1$s kunde inte uppdateras i kontext %2$s"

#~ msgid "Folder %1$s does not allow subfolders."
#~ msgstr "Mappen %1$s tillåter inte undermappar."

#~ msgid "Folder %1$s does not exist in context %2$s"
#~ msgstr "Mappen %1$s finns inte i kontext %2$s"

#~ msgid "Folder %1$s does not hold messages and is therefore not selectable"
#~ msgstr ""
#~ "Mappen %1$s innehåller inte meddelanden och går därför inte att välja."

#~ msgid ""
#~ "Folder %1$s has been modified after last sync timestamp in context %2$s"
#~ msgstr ""
#~ "Mappen %1$s har blivit ändrad efter senaste synkroniseringen i kontext "
#~ "%2$s"

#~ msgid ""
#~ "Folder %1$s in context %2$s contains a hidden subfolder. User %3$s has no "
#~ "delete rights for this subfolder and consequently cannot delete its "
#~ "parent folder."
#~ msgstr ""
#~ "Mappen %1$s i kontext %2$s innehåller en gömd undermapp. Användare %3$s "
#~ "har inga rättigheter att ta bort något från denna undermapp och kan ej "
#~ "heller ta bort föräldramappen."

#~ msgid ""
#~ "Folder %1$s must not be moved to one of its subfolders in context %2$s"
#~ msgstr ""
#~ "Mappen %1$s får ej flyttas till en av sina undermappar i kontext %2$s"

#~ msgid "Folder %1$s not visible to user %2$s in context %3$s"
#~ msgstr "Mappen %1$s är inte synlig för användare %2$s i kontext %3$s"

#~ msgid ""
#~ "Folder %d has two subfolders named %s. Your database is not consistent."
#~ msgstr ""
#~ "Mappen %d har två undermappar vars namn är %s. Din databas är inte "
#~ "konsekvent."

#~ msgid "Folder actions"
#~ msgstr "Mappåtgärder"

#~ msgid ""
#~ "Folder cache (region name = %1$s) could not be initialized due to "
#~ "following reason: %2$s"
#~ msgstr ""
#~ "Mappcache (domännamn =  %1$s) kunde inte initialiseras på grund av "
#~ "följande anledning: %2$s"

#~ msgid "Folder cache has not been enabled in config file %1$s"
#~ msgstr "Mappens cache har inte aktiverats i konfigurationsfil %1$s"

#~ msgid ""
#~ "Folder existence cannot be checked due to insufficient folder information)"
#~ msgstr ""
#~ "Mappens existens kan inte kontrolleras på grund av otillräcklig "
#~ "mappinformation)"

#~ msgid "Folder is closed: %1$s"
#~ msgstr "Mappen är stängd: %1$s"

#~ msgid "Folder module cannot be updated since folder is not empty"
#~ msgstr "Mappmodul kan inte uppdateras eftersom mappen inte är tom"

#~ msgid "Folder name"
#~ msgstr "Mappnamn"

#~ msgid "Folder names must not be empty"
#~ msgstr "Mappnamn får inte vara tomma"

#~ msgid "Folder names must not contain slashes"
#~ msgstr "Mappnamn får inte innehålla snedstreck"

#~ msgid "Folder of the object is missing."
#~ msgstr "Objektets mapp saknas."

#~ msgid "Folder permissions"
#~ msgstr "Mapprättigheter"

#~ msgid "Folder type"
#~ msgstr "Mapptyp"

#~ msgid "Folder type \"SHARED\" is not allowed in this situation."
#~ msgstr "Mapptyp \"SHARED\"är inte tillåten i denna situation."

#~ msgid "Folder type unresolvable !"
#~ msgstr "Mapptyp går ej att lösa!"

#~ msgid "Folder view"
#~ msgstr "Mappvy"

#~ msgid ""
#~ "Folder with name \"%1$s\" will be hidden. Enable setting \"Show hidden "
#~ "files and folders\" to access this folder again."
#~ msgstr ""
#~ "Mapp med namnet \"%1$s\" kommer döljas. Aktivera inställningen \"Visa "
#~ "dolda filer och mappar\" för att komma åt mappen igen."

#~ msgid "Folder-specific actions"
#~ msgstr "Mappspecifika åtgärder"

#~ msgid "Folders"
#~ msgstr "Mappar"

#~ msgid "Follow"
#~ msgstr "Följ"

#~ msgid "Following"
#~ msgstr "Följer"

#~ msgid "Food"
#~ msgstr "Mat"

#, fuzzy
#~ msgid "For best results, please use"
#~ msgstr "För att få den bästa upplevelsen, använd "

#~ msgid "For finished tasks the percentage must be 100 and not %d."
#~ msgstr "För avslutade uppgifter måste procenten vara 100 och inte %d."

#~ msgid ""
#~ "For security reasons, all account passwords are encrypted with your "
#~ "primary account password. If you change your primary password, your "
#~ "external accounts might stop working. In this case, you can use your old "
#~ "password to recover all account passwords:"
#~ msgstr ""
#~ "Av säkerhetsskäl krypteras kontots alla lösenord med lösenordet från ditt "
#~ "primärkonto. Om du ändrar ditt primära lösenord kan dina externa konton "
#~ "sluta fungera. I så fall kan du använda ditt gamla lösenord för att få "
#~ "tillbaka alla andra lösenord:"

#~ msgid ""
#~ "For tasks which are not started the percentage done must be 0 and not %d."
#~ msgstr ""
#~ "För uppgifter som inte har startat måste procenten vara 0 och inte %d"

#~ msgid "Forgot your password?"
#~ msgstr "Glömt lösenordet?"

#~ msgid "Format"
#~ msgstr "Format"

#~ msgid "Format emails as"
#~ msgstr "Formatera e-post som"

#~ msgid "Format emails as:"
#~ msgstr "Formatera e-post som:"

#~ msgid "Forward"
#~ msgstr "Vidarebefordra"

#~ msgid "Forward all incoming emails to this address"
#~ msgstr "Vidarebefordra all inkommande e-post till denna adress"

#~ msgid "Forward emails as"
#~ msgstr "Vidarebefordra e-post som"

#~ msgid "Forward emails as:"
#~ msgstr "Vidarebefordra e-post som:"

#~ msgid "Found duplicate database identifier %d. Not adding preferences item."
#~ msgstr "Hittade dubblett av databasidentifierare %d. Lägger inte till post."

#~ msgid "Found resource groups with same identifier %1$d."
#~ msgstr "Hittade resursgrupp med samma identifierare %1$d."

#~ msgid "Found resource groups with same identifier %d."
#~ msgstr "Hittade resursgrupp med samma identifierare %d."

#~ msgid "Found resource(s) with same email address %1$s."
#~ msgstr "Hittade resurs(er) med samma e-post-adress %1$s."

#~ msgid "Found resource(s) with same identifier %1$s."
#~ msgstr "Hittade resurs(er) med samma identifierare %1$s."

#~ msgid "Found resources with same identifier %d."
#~ msgstr "Hittade resurser med samma identifierare %d."

#~ msgid "Found two user with same identifier %1$s in context %2$d."
#~ msgstr "Hittade två användare med samma identifierare %1$s i kontext %2$d."

#~ msgid "Free"
#~ msgstr "Ledig"

#~ msgid "FreeBusyResults calculation problem with oid: %1$d"
#~ msgstr "FreeBusyResults Beräkningsproblem uppstod med oid: %1$d"

#~ msgid "Friday"
#~ msgstr "Fredag"

#~ msgid "From"
#~ msgstr "Från"

#~ msgid "Fullscreen"
#~ msgstr "Helskärm"

#~ msgid "Furigana for company"
#~ msgstr "Furigana för företag"

#~ msgid "Furigana for first name"
#~ msgstr "Furigana för förnamn"

#~ msgid "Furigana for last name"
#~ msgstr "Furigana för efternamn"

#~ msgid "Fwd: "
#~ msgstr "VB: "

#~ msgid "GB"
#~ msgstr "Gb"

#~ msgid "Get free upgrade"
#~ msgstr "Få gratis uppgradering"

#~ msgid "Go to page"
#~ msgstr "Gå till sida"

#~ msgid "Good evening"
#~ msgstr "God kväll"

#~ msgid "Good evening, %s"
#~ msgstr "God kväll, %s"

#~ msgid "Good morning"
#~ msgstr "God morgon"

#~ msgid "Good morning, %s"
#~ msgstr "God morgon, %s"

#~ msgid "Got %s, but expected a number in .po file %s:%s."
#~ msgstr "Har %s, men förväntar ett antal i .po file %s:%s."

#~ msgid "Got SQL Exception"
#~ msgstr "Fick en SQL-exception"

#~ msgid "Got a -1 ID from IDGenerator"
#~ msgstr "Fick ett -1-ID från IDGenerator"

#~ msgid ""
#~ "Got the wrong folder identification. You do not have the appropriate "
#~ "permissions to modify this object."
#~ msgstr ""
#~ "Fick fel mappidentifikation. Du har inte tillåtelse att modifiera detta "
#~ "objekt"

#~ msgid ""
#~ "Got the wrong shared folder identification. You do not have the "
#~ "appropriate permissions to modify this object."
#~ msgstr ""
#~ "Fick fel information om delad mapp. Du har inte tillåtelse att modifiera "
#~ "detta objekt"

#~ msgid "Gray"
#~ msgstr "Grått"

#~ msgid "Green"
#~ msgstr "Grönt"

#~ msgid "Group"
#~ msgstr "Grupp"

#~ msgid "Group \"%1$s\" can not be changed."
#~ msgstr "Grupp \"%1$s\" kan inte ändras."

#~ msgid "Group \"%1$s\" can not be deleted."
#~ msgstr "Grupp \"%1$s\" kan inte tas bort."

#~ msgid "Group contains a not existing member %1$d."
#~ msgstr "Grupp innehåller en icke-existerande medlem %1$d."

#~ msgid "Group contains invalid data: \"%1$s\"."
#~ msgstr "Grupp innehåller ogiltig information: \"%1$s\"."

#~ msgid "Guest"
#~ msgstr "Gäst"

#~ msgid "Guidance"
#~ msgstr "Vägledning"

#~ msgid "Guided tour for this app"
#~ msgstr "Guidad visning för det här programmet"

#~ msgid "HTML"
#~ msgstr "HTML"

#~ msgid "HTML and plain text"
#~ msgstr "HTML och vanlig text"

#~ msgid "Hash algorithm %s isn't found."
#~ msgstr "Hash-algoritmen %s ej hittad."

#~ msgid "Header"
#~ msgstr "Rubrik"

#~ msgid "Header \"content-type\" does not indicate multipart content"
#~ msgstr "Rubriken \"content-type\" indikerar inte flera olika innehåll"

#~ msgid "Header %1$s could not be properly parsed"
#~ msgstr "Rubriken %1$s kunde inte tolkas rätt"

#~ msgid "Hello"
#~ msgstr "Hej"

#~ msgid "Hello %s"
#~ msgstr "Hej, %s"

#~ msgid "Hello World"
#~ msgstr "Hej, värld"

#~ msgid "Help"
#~ msgstr "Hjälp"

#~ msgid "Hi!<br><br>%1$s shares a publication with you:<br>%2$s"
#~ msgstr "Hej!<br><br>%1$s delar en publikation med dig:<br>%2$s"

#, fuzzy
#~ msgid "Hidden folders"
#~ msgstr "Lägg till mapp"

#~ msgid "Hide"
#~ msgstr "Dölj"

#~ msgid "Hide QR code"
#~ msgstr "Dölj QR-kod"

#~ msgctxt "plural"
#~ msgid "Hide attachment"
#~ msgid_plural "Hide attachments"
#~ msgstr[0] "Dölj bilaga"
#~ msgstr[1] "Dölj bilagor"

#~ msgid "Hide comments"
#~ msgstr "Dölj kommentarer"

#~ msgid "Hide details"
#~ msgstr "Dölj detaljer"

#~ msgid "Hide request body"
#~ msgstr "Dölj sökningens kropp"

#~ msgid "Hide side panel"
#~ msgstr "Dölj sidopanelen"

#~ msgid "Hide stack trace"
#~ msgstr "Dölj strack-spårning"

#~ msgid "High"
#~ msgstr "Hög"

#~ msgid "High priority"
#~ msgstr "Hög prioritet"

#~ msgid ""
#~ "Hint: you can always restart guided tours, any time you need them, from "
#~ "the system menu."
#~ msgstr ""
#~ "Tips: du kan alltid starta om guidade rundturer, när som helst, från "
#~ "systemmenyn."

#~ msgid "Hobby"
#~ msgstr "Hobby"

#~ msgid "Home Address"
#~ msgstr "Hemadress"

#~ msgid "Home address"
#~ msgstr "Hemadress"

#~ msgid "Host"
#~ msgstr "Värd"

#~ msgid "Hours"
#~ msgstr "Timmar"

#~ msgid "How does this work?"
#~ msgstr "Hur funkar det här?"

#~ msgid "I/O error while writing to Writer object: %s"
#~ msgstr "I/O-fel vid skrivning till Writer-objektet: %s"

#~ msgid "IMAP default folder %1$s could not be created"
#~ msgstr "Standard IMAP-mapp %1$s kunde inte skapas"

#~ msgid "IMAP folder read-only check failed"
#~ msgstr "Kontroll av skrivskyddad IMAP-mapp misslyckades"

#~ msgid "IMAP folder subscription"
#~ msgstr "Prenumeration på IMAP-mapp"

#~ msgid "IMAP login %1$s could not be resolved to a user"
#~ msgstr "IMAP login %1$s kan inte omvandlas till en användare"

#~ msgid ""
#~ "IMAP search failed due to following reason: %1$s. Switching to "
#~ "application-based search"
#~ msgstr ""
#~ "IMAP-sökning misslyckades på grund av följande orsak: %1$s. Byter till "
#~ "applikationsbaserad sökning"

#~ msgid "IMAP server does not support capability \"THREAD=REFERENCES\""
#~ msgstr "IMAP-servern stöder inte \"THREAD=REFERENCES\""

#~ msgid ""
#~ "IMAP sort failed due to following reason: %1$s Switching to application-"
#~ "based sorting"
#~ msgstr ""
#~ "IMAP-sortering misslyckades på grund av följande orsak: %1$s Byter till "
#~ "applikations-baserad sortering"

#~ msgid "IP phone"
#~ msgstr "IP-telefon"

#~ msgid "Icons"
#~ msgstr "Ikoner"

#~ msgid "Identifier of the object is missing."
#~ msgstr "Identifierare för objektet saknas"

#~ msgid ""
#~ "If a folder contains images, you can display a slideshow. To do so click "
#~ "the View slideshow icon in the toolbar."
#~ msgstr ""
#~ "Om en mapp innehåller bilder kan du visa ett bildspel. För att göra det, "
#~ "klicka på ikonen Visa bildspel i verktygsraden."

#~ msgid ""
#~ "If you change the password, you will be signed out. Please ensure that "
#~ "everything is closed and saved."
#~ msgstr ""
#~ "Om du ändrar lösenordet kommer du loggas ut. Kontrollera att allt är "
#~ "stängt och sparat."

#~ msgid ""
#~ "If you no longer want to display a square, click the cross on the upper "
#~ "right side."
#~ msgstr ""
#~ "Om du inte vill visa en ruta längre, klicka på krysset överst till höger."

#~ msgid ""
#~ "If you spot a free time, just select this area. To do this, move the "
#~ "cursor to the start time, hold the mouse button, and <b>drag the mouse</"
#~ "b> to the end time."
#~ msgstr ""
#~ "Om du hittar en ledig tid, välj det här området. För att göra det, flytta "
#~ "pekaren till starttiden, håll ner musknappen, och <b>dra musen</b> till "
#~ "sluttiden."

#~ msgid "Ignore"
#~ msgstr "Ignorera"

#~ msgid "Ignore conflicts"
#~ msgstr "Ignorera konflikter"

#~ msgid ""
#~ "Ignore existing events. Helpful to import public holiday calendars, for "
#~ "example."
#~ msgstr ""
#~ "Ignorera befintliga händelser. Underlättar vid import av exempelvis "
#~ "högtidskalendrar."

#~ msgid "Illegal argument: Document %d contains no file"
#~ msgstr "Ogiltigt argument: Dokumentet %d innehåller ingen fil"

#~ msgid "Illegal state: Found data after presumed last line."
#~ msgstr "Ogiltigt tillstånd. Information hittad efter sista raden"

#~ msgid "Illegal system flag argument %1$s. Flag must be to the power of 2"
#~ msgstr "Ogiltig systemflagga %1$s. Flaggan måste vara upphöjd med 2"

#~ msgid "Illegal write attempt: %1$s"
#~ msgstr "Ogiltigt skrivförsök: %1$s"

#~ msgid "Image 1"
#~ msgstr "Bild 1"

#~ msgid ""
#~ "Image attachment with Content-Id \"%1$s\" not found inside mail %2$s of "
#~ "mail folder %3$s"
#~ msgstr ""
#~ "Bifogad bild med innehålls-id \"%1$s\" inte hittat i brev %2$s i e-post-"
#~ "mappen %3$s"

#~ msgid "Image size too large. Image size: %1$d. Max. size: %2$d."
#~ msgstr "För stor bild. Bildstorlek: %1$d. Max. storlek: %2$d."

#~ msgid "Implementing class could not be found"
#~ msgstr "Implementeringsklass kunde inte hittas."

#~ msgid "Import"
#~ msgstr "Importera"

#~ msgid ""
#~ "Import failed. Some data entered exceed the database field limit. Please "
#~ "shorten following entries: %1$s Character Limit: %2$s Sent %3$s"
#~ msgstr ""
#~ "Importeringen misslyckades. Viss inlagd information översteg databasens "
#~ "fältgräns. Korta av följande information: %1$s Tecken Gräns: %2$s Skickat "
#~ "%3$s"

#~ msgid "Import into"
#~ msgstr "Importera till"

#~ msgid "Import signatures"
#~ msgstr "Importera signaturer"

#~ msgid "In %1$d days"
#~ msgstr "Om %1$d dagar"

#~ msgid ""
#~ "In case of new notifications, e.g. appointment invitations, the info area "
#~ "is opened on the right side."
#~ msgstr ""
#~ "Vid nya upplysningar, t.ex. inbjudningar till möten, öppnas "
#~ "informationsområdet till höger."

#~ msgid ""
#~ "In case of new notifications, e.g. appointment invitations, the info area "
#~ "is opened."
#~ msgstr ""
#~ "För nya aviseringar, t.ex. inbjudningar till möten, kommer "
#~ "informationsområdet öppnas."

#~ msgid "In progress"
#~ msgstr "Arbetar"

#~ msgid ""
#~ "In the Details section at the bottom right side you can enter billing "
#~ "information."
#~ msgstr ""
#~ "I Detaljavsnittet längst ner till höger kan du ange "
#~ "faktureringsinformation."

#~ msgid ""
#~ "In the Icons view you can see the files of the selected folder in the "
#~ "display area."
#~ msgstr ""
#~ "I ikonvyn kan du se filerna i den markerade mappen i visningsområdet."

#~ msgid "Inbox"
#~ msgstr "Inkorg"

#~ msgid "Include distribution lists"
#~ msgstr "Inkludera distributionslistor"

#~ msgid "Incoming Notification Mails"
#~ msgstr "Inkommande e-postnotifieringar"

#~ msgid "Incomplete recurring information: Missing day in month."
#~ msgstr "Ofullständig återkommande information: Dag i månad saknas."

#~ msgid "Incomplete recurring information: Missing interval."
#~ msgstr "Ofullständig återkommande information: Intervall saknas."

#~ msgid "Incomplete recurring information: Missing month."
#~ msgstr "Ofullständig återkommande information: Månad saknas."

#~ msgid "Incomplete recurring information: Missing recurrence type."
#~ msgstr "Ofullständig återkommande information: Upprepning saknas"

#~ msgid ""
#~ "Incomplete recurring information: Missing series end date or number of "
#~ "occurrences."
#~ msgstr ""
#~ "Ofullständig återkommande information: Saknar seriers slutdatum eller "
#~ "antal händelser."

#~ msgid "Incomplete recurring information: Missing weekday."
#~ msgstr "Ofullständig återkommande information: Veckodag saknas."

#~ msgid "Inconsistent dates"
#~ msgstr "Inkonsekventa datum"

#~ msgid "Incorrect SQL Query."
#~ msgstr "Oriktig SQL-förfrågan"

#~ msgid "Incorrect SQL Query: %s"
#~ msgstr "Oriktig SQL-förfrågan: %s"

#~ msgid "Info"
#~ msgstr "Info"

#~ msgid "Inline"
#~ msgstr "I meddelandet"

#, fuzzy
#~ msgid "Inline menu %1$s"
#~ msgstr "Ogiltigt heltalsvärde %1$s"

#~ msgid "Insert"
#~ msgstr "Infoga"

#~ msgid ""
#~ "Insert expected but the object id is already given. Aborting action..."
#~ msgstr "Tillägg förväntat men objekt-id finns redan. Avbryter åtgärd..."

#~ msgid "Insert inline image"
#~ msgstr "Infoga bild inuti meddelandet"

#~ msgid "Insert the original email text to a reply"
#~ msgstr "Infoga det ursprungliga e-brevets text i svaret"

#~ msgid ""
#~ "Install this web app on your %1$s: Tap %2$s and then %3$s'Add to Home "
#~ "Screen'%4$s"
#~ msgstr ""
#~ "Installera det här webbprogrammet på din %1$s: Peka på %2$s och sedan "
#~ "%3$s'Lägg till på hemskärmen'%4$s"

#~ msgid "Instant Messenger 1"
#~ msgstr "Snabbmeddelanden 1"

#~ msgid "Instant Messenger 2"
#~ msgstr "Snabbmeddelanden 2"

#~ msgid "Instantiating the class failed."
#~ msgstr "Exemplifiera klassen misslyckades."

#~ msgid ""
#~ "Insufficient folder attributes: Either existence status or fullname have "
#~ "to be present to determine if a mail folder create or update shall be "
#~ "performed"
#~ msgstr ""
#~ "Otillräckliga mappattribut: Existens-status eller fullt namn måste finnas "
#~ "för att avgöra om en uppdatering eller skapande av e-post-mappen ska "
#~ "utföras"

#~ msgid "Insufficient read rights for this folder!"
#~ msgstr "Otillräckliga läsrättigheter till denna mapp."

#~ msgid "Insufficient rights to attach/detach an attachment to this folder!"
#~ msgstr ""
#~ "Otillräckliga rättigheter att bifoga/avskilja en bilaga till denna mapp!"

#~ msgid ""
#~ "Insufficient write rights for this folder. Unable to attach document. "
#~ "Context %4$d Folder %1$d Object %2$d User %3$d"
#~ msgstr ""
#~ "Otillräckliga skrivrättigheter för denna mapp. Går ej att bifoga "
#~ "dokument. Kontext %4$d Mapp %1$d Objekt %2$d Användare %3$d"

#~ msgid "Integer value exceeds max allowed value (65535): %1$d"
#~ msgstr "Heltalsvärdet överstiger det högst tillåtna värdet (65535): %1$d"

#~ msgid "Invalid Content-Disposition value: %1$s"
#~ msgstr "Ogiltigt Innehåll-Dispositionsvärde: %1$s"

#~ msgid "Invalid Content-Type value: %1$s"
#~ msgstr "Ogiltigt värde på typinnehållet %1$s"

#~ msgid "Invalid SQL Query : %s"
#~ msgstr "Ogiltig SQL-förfrågan : %s"

#~ msgid "Invalid SQL Query: %s"
#~ msgstr "Ogiltig SQL-förfrågan: %s"

#~ msgid "Invalid SQL query: %s"
#~ msgstr "Ogiltig SQL-förfrågan: %s"

#~ msgid "Invalid SQL: '%s'"
#~ msgstr "Ogiltig SQL: '%s'"

#~ msgid "Invalid action value: %1$s"
#~ msgstr "Ogiltigt funktionsvärde: %1$s"

#~ msgid "Invalid configuration: %1$s"
#~ msgstr "Ogiltig konfiguration: %1$s"

#~ msgid "Invalid constructor argument. Instance of %1$s not supported"
#~ msgstr "Ogiltigt konstuktör-argument. Instans av %1$s stöds inte"

#~ msgid "Invalid constructor parameter at %1$d with type %2$s."
#~ msgstr "Ogiltig konstruktör-parameter vid %1$d för typ %2$s. "

#~ msgid "Invalid content-type header value: %1$s"
#~ msgstr "Värdet på typinnehålls-rubriken är ogiltigt: %1$s"

#~ msgid "Invalid cookie header value: %1$s"
#~ msgstr "Värdet på cookien-rubriken är ogiltigt: %1$s"

#~ msgid "Invalid cookie."
#~ msgstr "Ogiltig cookie."

#~ msgid "Invalid data"
#~ msgstr "Ogiltig data"

#~ msgid ""
#~ "Invalid entity id %1$s detected in permissions of folder %2$s in context "
#~ "%3$s"
#~ msgstr ""
#~ "Ogiltig enhets-id %1$s upptäckt i rättigheter för mapp %2$s i kontext %3$s"

#~ msgid "Invalid message path: %1$s"
#~ msgstr "Ogiltig meddelandesökväg: %1$s"

#~ msgid "Invalid method on an expunged message: %1$s"
#~ msgstr "Ogiltig metod på ett raderat meddelande: %1$s"

#~ msgid "Invalid multipart content. Number of enclosed contents is 0"
#~ msgstr "Ogiltigt multipart-innehåll. Antal bifogat innehåll är 0"

#~ msgid "Invalid object ID %1$s"
#~ msgstr "Ogiltigt objekt-ID %1$s"

#~ msgid "Invalid parameter name: %1$s"
#~ msgstr "Ogiltigt parameter namn: %1$s"

#~ msgid ""
#~ "Invalid parameter sent in request. Parameter '%s' was '%s' which does not "
#~ "look like a number"
#~ msgstr ""
#~ "Ogiltig parameter skickad som önskemål. Parameter '%s' var '%s' vilket "
#~ "inte ser ut som ett nummer"

#~ msgid "Invalid parameter: %s"
#~ msgstr "Ogiltig parameter: %s"

#~ msgid "Invalid permission values: fp=%1$s orp=%2$s owp=%3$s odp=%4$s"
#~ msgstr "Ogiltiga rättighetsvärden: fp=%1$s orp=%2$s owp=%3$s odp=%4$s"

#~ msgid "Invalid request. Folder is shared!"
#~ msgstr "Ogiltig begäran. Mappen är delad!"

#~ msgid "Invalid resource email address: %1$s"
#~ msgstr "Ogiltig e-post-adress för resurs: %1$s"

#~ msgid "Invalid resource identifier: %1$s"
#~ msgstr "Ogiltig resurs-identifierare: %1$s"

#~ msgid "Invalid search expression: %1$s"
#~ msgstr "Ogiltigt sökuttryck: %1$s"

#~ msgid "Invalid session given to implementation \"%1$s\"."
#~ msgstr "Ogiltig session för implementering \"%1$s\"."

#~ msgid "Invalid task state %d."
#~ msgstr "Ogiltigt uppgiftstillstånd %d."

#~ msgid "Invalid value \"%2$s\" in JSON attribute \"%1$s\"."
#~ msgstr "Ogiltigt värde \"%2$s\" i JSON attribut \"%1$s\"."

#~ msgid "Invalid value %s written to setting %s."
#~ msgstr "Ogiltigt värde %s skriven till inställning %s."

#~ msgid "Invalid value for argument %1$s: %2$s"
#~ msgstr "Ogiltigt värde för argument %1$s: %2$s"

#~ msgid "Invitations"
#~ msgstr "Inbjudningar"

#~ msgid "Invite to appointment"
#~ msgstr "Bjud in till möte"

#~ msgid "Invite to new appointment"
#~ msgstr "Bjud in till nytt möte"

#~ msgid "Is bigger than"
#~ msgstr "Är större än"

#~ msgid "Is exactly"
#~ msgstr "Är exakt"

#~ msgid "Is smaller than"
#~ msgstr "Är mindre än"

#~ msgid "Items"
#~ msgstr "Objekt"

#~ msgid "Items without a file can not be downloaded."
#~ msgstr "Objekt utan fil kan inte laddas ned."

#~ msgid "Items without a file can not be opened."
#~ msgstr "Objekt utan fil kan inte öppnas."

#~ msgid "January"
#~ msgstr "Januari"

#~ msgid "Japanese Carrier"
#~ msgstr "Japansk telekom"

#~ msgid "Job"
#~ msgstr "Jobb"

#~ msgid "Job description"
#~ msgstr "Jobbeskrivning"

#~ msgid "July"
#~ msgstr "Juli"

#~ msgid "June"
#~ msgstr "Juni"

#~ msgid "Just disable widget"
#~ msgstr "Bara avaktivera komponenten"

#~ msgid "KB"
#~ msgstr "Kb"

#~ msgid "Keep"
#~ msgstr "Behåll"

#~ msgid "Label"
#~ msgstr "Etikett"

#~ msgid "Language"
#~ msgstr "Språk"

#~ msgid "Language-specific default"
#~ msgstr "Språkspecifikt förval"

#~ msgid "Languages"
#~ msgstr "Språk"

#~ msgid "Last Week"
#~ msgstr "Förra veckan"

#~ msgid "Last modified"
#~ msgstr "Senast ändrad"

#~ msgid "Last name"
#~ msgstr "Efternamn"

#~ msgid "Last name, First name"
#~ msgstr "Efternamn, Förnamn"

#~ msgid "Launcher dropdown. Press [enter] to jump to the dropdown."
#~ msgstr "Utfällbar startare. Tryck [enter] för att gå till det utfällda."

#~ msgid "Letters • Symbols"
#~ msgstr "Bokstäver • Symboler"

#~ msgid "Life"
#~ msgstr "Liv"

#~ msgid "Light blue"
#~ msgstr "Ljusblått"

#~ msgid "Light green"
#~ msgstr "Ljusgrönt"

#~ msgid "Liked a link: %s"
#~ msgstr "Gillade en länk: %s"

#, fuzzy
#~ msgid "Line wrap when sending text mails after"
#~ msgstr "Radbryt när text-e-post skickas efter "

#, fuzzy
#~ msgid "Line wrap when sending text mails after how much characters"
#~ msgstr "Radbryt när text-e-post skickas efter "

#~ msgid "Line wrap when sending text mails after: "
#~ msgstr "Radbrytning när textbrev skickas efter: "

#~ msgid "Link"
#~ msgstr "Länk"

#~ msgid "LinkedIn"
#~ msgstr "LinkedIn"

#~ msgid "LinkedIn Network Updates"
#~ msgstr "LinkedIn-nätverksuppdateringar"

#~ msgid "LinkedIn reported an error:"
#~ msgstr "LinkedIn gav ett fel:"

#~ msgid "Links"
#~ msgstr "Länkar"

#~ msgid "List"
#~ msgstr "Lista"

#~ msgid "List name"
#~ msgstr "Listnamn"

#~ msgid "Load Error"
#~ msgstr "Laddningsfel"

#~ msgid "Location"
#~ msgstr "Plats"

#~ msgid "Lock"
#~ msgstr "Lås"

#~ msgid "Login"
#~ msgstr "Inloggning"

#~ msgid "Login must not be empty."
#~ msgstr "Inloggning måste vara tom."

#~ msgid "Login not possible at the moment. Please try again later."
#~ msgstr "Det går inte att logga in för tillfället. Försök igen senare."

#~ msgid "Logout now"
#~ msgstr "Logga ut nu"

#~ msgid "Loss"
#~ msgstr "Förlust"

#~ msgid "Loss: %1$s %"
#~ msgstr "Förlust: %1$s %"

#~ msgid "Low"
#~ msgstr "Låg"

#~ msgid "Low priority"
#~ msgstr "Låg prioritet"

#~ msgid "MB"
#~ msgstr "Mb"

#~ msgid "Mail"
#~ msgstr "E-post"

#~ msgctxt "app"
#~ msgid "Mail"
#~ msgstr "E-post"

#~ msgid "Mail Details"
#~ msgstr "Brevdetaljer"

#~ msgid "Mail Filter"
#~ msgstr "E-postfilter"

#~ msgid "Mail Thread Details"
#~ msgstr "Detaljer om tråd"

#~ msgid "Mail account"
#~ msgstr "E-postkonto"

#~ msgid "Mail and Messaging"
#~ msgstr "E-post och snabbmeddelanden"

#~ msgid "Mail and Social Accounts"
#~ msgstr "E-post och sociala nätverk"

#~ msgid "Mail cannot be parsed. Invalid or incomplete mail data."
#~ msgstr "Brev kan inte tolkas. Ogiltig eller ofullständig brevinformation."

#~ msgid "Mail count quota"
#~ msgstr "Kvot för e-postmängd"

#~ msgid ""
#~ "Mail folder \"%1$s\" could not be created (maybe due to insufficient "
#~ "permission on parent folder %2$s or due to an invalid folder name)"
#~ msgstr ""
#~ "E-post-mappen \"%1$s\" kunde inte skapas (kanske på grund av "
#~ "otillräckliga rättigheter på föräldramappen %2$s eller på grund av ett "
#~ "ogiltigt mappnamn)"

#~ msgid "Mail folder %1$s must not be moved to subsequent folder %2$s"
#~ msgstr "E-post-mappen %1$s får inte flyttas till följande mapp %2$s"

#~ msgid "Mail folder cannot be created/renamed. Empty folder name."
#~ msgstr "Brevmapp kan inte skapas/döpas om. Tom namnmapp."

#~ msgid ""
#~ "Mail folder cannot be created/renamed. Name must not contain character "
#~ "'%1$s'"
#~ msgstr ""
#~ "E-post-mappen kunde inte skapas/namnändras. Namnet får inte innehålla "
#~ "bokstäver '%1$s'"

#~ msgid "Mail folder could not be found: %1$s"
#~ msgstr "E-post-mappen kunde inte hittas: %1$s"

#~ msgid "Mail has been copied"
#~ msgstr "E-post har kopierats"

#~ msgid "Mail has been imported"
#~ msgstr "E-posten har importerats"

#~ msgid "Mail has been moved"
#~ msgstr "E-post har flyttats"

#~ msgid "Mail has empty subject. Send it anyway?"
#~ msgstr "E-brevet har ingen rubrik. Skicka ändå?"

#~ msgid "Mail has no recipient."
#~ msgstr "E-brevet har ingen mottagare."

#~ msgid "Mail quota"
#~ msgstr "E-postkvot"

#~ msgid "Mail quota exceeded"
#~ msgstr "E-postserverns kvot överskriden"

#~ msgid "Mail reminder"
#~ msgstr "E-postpåminnelse"

#~ msgid "Mail reminder for"
#~ msgstr "E-postpåminnelse för"

#~ msgid "Mail saved as draft"
#~ msgstr "E-brev sparat som utkast"

#~ msgid "Mail settings for user %1$s could not be found in context %2$d"
#~ msgstr ""
#~ "E-post-inställningar för användare %1$s hittades inte i kontexten %2$d"

#~ msgid "Mail source"
#~ msgstr "E-postkälla"

#~ msgid "Mail text"
#~ msgstr "E-brevets text"

#~ msgid "Mail was not imported, only .eml files are supported."
#~ msgstr "E-post importerades inte; endast .eml-filer stöds."

#, fuzzy
#~ msgid "Mail was not imported. Only .eml files are supported."
#~ msgstr "E-post importerades inte; endast .eml-filer stöds."

#~ msgid "Mail(s) %1$s could not be found in folder %2$s"
#~ msgstr "Brev(en) %1$s kunde inte hittas i mappen %2$s"

#~ msgid ""
#~ "Mailbox' root folder must not be source or the destination fullname of a "
#~ "move operation."
#~ msgstr ""
#~ "Rot-mappen i postboxen kan inte vara källa eller mål för en "
#~ "flyttoperation."

#~ msgid "Mailfilter created"
#~ msgstr "E-postfilter skapat"

#~ msgid "Mailfilter updated"
#~ msgstr "E-postfilter uppdaterat"

#~ msgid "Mailing list"
#~ msgstr "E-postlista"

#~ msgid "Mails have been copied"
#~ msgstr "E-post har kopierats"

#~ msgid "Mails have been moved"
#~ msgstr "E-post har flyttats"

#~ msgid "Mails per hour (%)"
#~ msgstr "E-brev per timme (%)"

#~ msgid "Mails per week-day (%)"
#~ msgstr "E-brev per veckodag (%)"

#~ msgid "Make this the current version"
#~ msgstr "Använd det här som aktuell version"

#~ msgid ""
#~ "Malformed token or a unsupported token. Got %s but expected %s in .po "
#~ "file %s:%s."
#~ msgstr ""
#~ "Missbildad token eller token stöds ej. Har %s men förväntas %s i .po file "
#~ "%s:%s."

#~ msgid "Manage applications"
#~ msgstr "Hantera program"

#~ msgid "Manager"
#~ msgstr "Manager"

#~ msgctxt "help"
#~ msgid "Managing E-Mail messages"
#~ msgstr "Hantera e-postmeddelanden"

#~ msgctxt "help"
#~ msgid "Managing Files"
#~ msgstr "Hantera filer"

#~ msgid "Mandatory field last name is not set."
#~ msgstr "Obligatoriskt fält, efternamn ej inskrivet."

#~ msgid "Mandatory field mail address for external participants"
#~ msgstr "Obligatoriskt fält, e-post-adress för externa deltagare"

#~ msgid "Manual"
#~ msgstr "Handbok"

#~ msgid "Mapping for %1$d not implemented"
#~ msgstr "Mappning för %1$d är inte implementerad"

#~ msgid "March"
#~ msgstr "Mars"

#~ msgid "Marital status"
#~ msgstr "Civilstatus"

#~ msgid "Mark all day appointments as free"
#~ msgstr "Märk heldagsmöten som ledig"

#~ msgid "Mark all mails as read"
#~ msgstr "Märk all e-post som läst"

#~ msgid "Mark as distributionlist"
#~ msgstr "Märk som distributionslista"

#, fuzzy
#~ msgid "Mark as done"
#~ msgstr "Märk som skräp"

#, fuzzy
#~ msgid "Mark as read"
#~ msgstr "Märk som läst"

#~ msgid "Mark as spam"
#~ msgstr "Märk som skräp"

#, fuzzy
#~ msgid "Mark as unread"
#~ msgstr "Märk som oläst"

#~ msgid "Mark mail as"
#~ msgstr "Märk e-post som"

#~ msgid "Mark read"
#~ msgstr "Märk som läst"

#~ msgid "Mark unread"
#~ msgstr "Märk som oläst"

#~ msgid "Matches"
#~ msgstr "Matchar"

#~ msgid "Max Session size reached"
#~ msgstr "Maximala sessionstorleken nådd"

#~ msgid "Max. session size for user %1$s in context %2$s exceeded"
#~ msgstr ""
#~ "Maximala sessionsstorleken för användare %1$s i kontext %2$s är "
#~ "överskriden"

#~ msgid "May"
#~ msgstr "Maj"

#~ msgid "Medium"
#~ msgstr "Medium"

#, fuzzy
#~ msgid "Medium priority"
#~ msgstr "Hög prioritet"

#~ msgid "Message could not be moved to trash folder"
#~ msgstr "Meddelandet kunde inte flyttas till skräpmappen"

#~ msgid "Message could not be sent"
#~ msgstr "Meddelandet kunde inte skickas"

#~ msgid "Message could not be sent because it is too large"
#~ msgstr "Meddelandet kunde inte skickas på grund av att det är för stort"

#~ msgid "Message could not be sent to the following recipients: %1$s"
#~ msgstr "Meddelandet kunde inte skickas till följande mottagare: %1$s"

#~ msgid "Message field %1$s cannot be handled"
#~ msgstr "Meddelandefält %1$s kan inte behandlas"

#~ msgid ""
#~ "Message has been successfully sent, but a copy could not be placed in "
#~ "your sent folder due to exceeded quota."
#~ msgstr ""
#~ "Meddelandet har skickats, men en kopia kunde inte läggas till i din "
#~ "Skickat-mapp på grund av överskriden kvot."

#~ msgid ""
#~ "Message has been successfully sent, but a copy could not be placed in "
#~ "your sent folder."
#~ msgstr ""
#~ "Meddelandet har skickats, men en kopia kunde inte läggas till i din "
#~ "Skickat-mapp"

#~ msgid ""
#~ "Message move aborted for user %1$s. Source and destination folder are "
#~ "equal: %2$s"
#~ msgstr ""
#~ "Flytten avbröts för användare %1$s. Käll- och målmappen är samma: %2$s"

#~ msgid ""
#~ "Message(s) %1$s in folder %2$s could not be deleted due to following "
#~ "error: %3$s"
#~ msgstr ""
#~ "Meddelande(n) %1$s i mapp %2$s kunde inte tas bort på grund av följande "
#~ "fel: %3$s"

#~ msgid "Messaging"
#~ msgstr "Snabbmeddelanden"

#~ msgid "Messenger"
#~ msgstr "Snabbmeddelanden"

#~ msgid "Method not supported: %1$s"
#~ msgstr "Stödjer ej metod: %1$s"

#~ msgid "Microsoft Outlook"
#~ msgstr "Microsoft Outlook"

#~ msgid "Middle name"
#~ msgstr "Mellannamn"

#~ msgid "Mime type is null"
#~ msgstr "Mimetypen är null"

#~ msgid "Minimize"
#~ msgstr "Minimera"

#~ msgid "Minutes"
#~ msgstr "Minuter"

#~ msgid "Miscellaneous"
#~ msgstr "Övrigt"

#~ msgid "Missing %1$s folder in mail move operation"
#~ msgstr "Saknar mappen %1$s i flyttoperationen"

#~ msgid "Missing AJAX request handler for module %s"
#~ msgstr "Hanterare för AJAX-begäran saknas för modul %s"

#~ msgid "Missing DTSTART"
#~ msgstr "Saknar DTSTART"

#~ msgid "Missing IMAP server arguments to resolve IMAP login to a user"
#~ msgstr "Saknar IMAP server argument att lösa IMAP login för en användare"

#~ msgid ""
#~ "Missing ability to encode or decode UTF-8 on server, cannot read file."
#~ msgstr ""
#~ "Saknar förmåga att koda eller avkoda UTF-8 på servern, kan inte läsa "
#~ "filen."

#~ msgid "Missing affiliation id"
#~ msgstr "Saknar anslutnings-id"

#~ msgid "Missing argument %1$s"
#~ msgstr "Saknar argument %1$s"

#~ msgid "Missing cache config file at location: %1$s"
#~ msgstr "Saknar cache-konfigureringsfil i %1$s"

#~ msgid "Missing configuration property: %1$s"
#~ msgstr "Konfigurationegenskap saknas: %1$s"

#~ msgid "Missing default %1$s folder in user mail settings"
#~ msgstr "Saknar standard-%1$s-mappen i användars e-post-inställningar"

#~ msgid "Missing field %1$s"
#~ msgstr "Fält saknas %1$s"

#~ msgid "Missing field %1$s in folder %2$s in context %3$s"
#~ msgstr "Fält saknas %1$s i mappen %2$s i kontext %3$s"

#~ msgid "Missing folder id for creating task."
#~ msgstr "Saknar mapp-id för att skapa en uppgift."

#~ msgid "Missing folder mapping for task %1$d."
#~ msgstr "Saknar mappning för uppgift %1$d."

#~ msgid "Missing mail folder fullname"
#~ msgstr "Saknar e-post-mappens fullständiga namn"

#~ msgid "Missing mandatory field(s) in given resource."
#~ msgstr "Saknar obligatoriskt fält i angiven resurs."

#~ msgid "Missing or unknown password mechanism %1$s"
#~ msgstr "Saknad eller obekant lösenordsmekanism %1$s"

#~ msgid "Missing parameter %1$s"
#~ msgstr "Parameter saknas %1$s"

#~ msgid "Missing parameter in user's mail config: %1$s"
#~ msgstr "Saknar parameter i användarens e-post-inställningar: %1$s"

#~ msgid "Missing payload data in client's body chunk package"
#~ msgstr "Saknar lastdata i klientens body chunk paket."

#~ msgid "Missing personal namespace"
#~ msgstr "Saknar personlig namnplats"

#~ msgid "Missing property %1$s in imap.properties."
#~ msgstr "Saknar egenskap %1$s i imap.properties."

#~ msgid "Missing property %1$s in system.properties."
#~ msgstr "Saknar egenskap %1$s i system.properties."

#~ msgid "Missing property %1$s."
#~ msgstr "Saknar egenskap %1$s."

#~ msgid "Missing property %s in 'system.properties'"
#~ msgstr "Saknar egenskap %s i 'system.properties'"

#~ msgid "Missing property '%s'"
#~ msgstr "Saknar egenskap '%s'"

#~ msgid "Missing property AJP_JVM_ROUTE in file \"ajp.properties\""
#~ msgstr "Saknar egenskap AJP_JVM_ROUTE i fil \"ajp.properties\""

#~ msgid "Missing start date, unable to calculate recurring!"
#~ msgstr "Startdatum saknas, går ej att fastställa återkommande möten!"

#~ msgid "Missing the following request parameter: %s"
#~ msgstr "Följande fråge-parametrar saknas: %s"

#~ msgid "Mobile"
#~ msgstr "Mobiltelefon"

#, fuzzy
#~ msgid "Mobile device settings:"
#~ msgstr "Mappinställningar"

#~ msgid "Model is incomplete."
#~ msgstr "Modellen är ofullständig."

#~ msgid "Modified"
#~ msgstr "Ändrades"

#~ msgid "Module Calendar not enabled for user, cannot import appointments."
#~ msgstr ""
#~ "Kalendermodulen är ej aktiv för användare, går ej att importera möten."

#~ msgid ""
#~ "Module Contacts is not enabled for this user, cannot store contacts "
#~ "contained in VCard."
#~ msgstr ""
#~ "Kontakt-modulen är inte aktiv för denna användare, går ej att lagra "
#~ "kontakter i VCard"

#~ msgid "Module Contacts not enabled for user, cannot import contacts"
#~ msgstr ""
#~ "Kontakt-modulen är inte aktiv för användare, går ej att importera "
#~ "kontakter."

#~ msgid "Module Tasks not enabled for user, cannot import tasks."
#~ msgstr ""
#~ "Uppgifts-modulen är inte aktiv för användare, går ej att importera "
#~ "uppgifter."

#~ msgid "Module type of the object is missing."
#~ msgstr "Modultypen för objektet saknas."

#~ msgid "Monday"
#~ msgstr "Måndag "

#~ msgid "Month"
#~ msgstr "Månad"

#~ msgid "Month View"
#~ msgstr "Månadsvy"

#~ msgid "Monthly on day %1$d"
#~ msgstr "Varje månad den %1$d"

#~ msgid "Monthly on the %1$s %2$s"
#~ msgstr "Varje månad den %1$s %2$s"

#~ msgid "Months"
#~ msgstr "Månader"

#~ msgid "More"
#~ msgstr "Mer"

#~ msgid "More zoom settings"
#~ msgstr "Fler zoom-inställningar"

#~ msgid "Move"
#~ msgstr "Flytta"

#~ msgid "Move folder"
#~ msgstr "Flytta mapp"

#~ msgid "Move not allowed from shared folders"
#~ msgstr "Flytt inte tillåten från delade mappar"

#~ msgid "Move not allowed to a shared folder if the private flag is set"
#~ msgstr "Flytt inte tillåten till delad mapp om den privata flaggan är satt"

#~ msgid ""
#~ "Move not supported: Cannot move an appointment from folder %d to folder %d"
#~ msgstr ""
#~ "Flytten stöds inte: Du kan inte flytta ett möte från mapp %d till mapp %d"

#~ msgid "Move to folder"
#~ msgstr "Flytta till mapp"

#~ msgid ""
#~ "Moving appointment to a public folder flaged as private is not allowed!"
#~ msgstr ""
#~ "Flytta ett möte till en publik mapp flaggad som privat är inte tillåtet!"

#~ msgid "Moving items from or into shared folder %1$s (%2$d) is not allowed."
#~ msgstr ""
#~ "Flytta poster till eller från delade mappar %1$s (%2$d) är inte tillåtet."

#~ msgid "Moving mails ... This may take a few seconds."
#~ msgstr "Flyttar e-post... Det kan ta en liten stund."

#~ msgid "Multiple rows found."
#~ msgstr "Flera rader hittades."

#~ msgid "My contact data"
#~ msgstr "Min kontaktdata"

#~ msgid "My latest files"
#~ msgstr "Mina senaste filer"

#~ msgid "My password"
#~ msgstr "Mitt lösenord"

#~ msgid "Name"
#~ msgstr "Namn"

#~ msgid "Name \"%s\" already mapped to \"%s\". Ignoring servlet class \"%s\""
#~ msgstr ""
#~ "Namnet \"%s\" är redan mappad till \"%s\". Ignorerar servlet-klass \"%s\""

#~ msgid "Name already taken"
#~ msgstr "Namnet redan upptaget"

#~ msgid "Names and email addresses"
#~ msgstr "Namn och e-postadresser"

#~ msgid "Nature"
#~ msgstr "Natur"

#~ msgid "Need at least a ContactObject and a value to set %s"
#~ msgstr ""
#~ "Behöver åtminstone en ContactObject och ett värde för att fastställa %s"

#~ msgid "Need at least a ContactObject to get the value of %s"
#~ msgstr "Behöver åtminstone ett ContactObject för att få värdet på %s"

#~ msgid "Never"
#~ msgstr "Aldrig"

#~ msgid "New Folder"
#~ msgstr "Ny mapp"

#~ msgid "New Mail"
#~ msgstr "Ny e-post"

#~ msgid "New Mail from %1$s %2$s. Press [enter] to open"
#~ msgstr "Ny e-post från %1$s %2$s. Tryck [enter] för att öppna"

#~ msgid "New Mails"
#~ msgstr "Ny e-post"

#~ msgid "New appointment"
#~ msgstr "Nytt möte"

#~ msgid "New contact"
#~ msgstr "Ny kontakt"

#~ msgid "New folder"
#~ msgstr "Ny mapp"

#~ msgid "New password"
#~ msgstr "Nytt lösenord"

#~ msgid "New password contains invalid characters"
#~ msgstr "Nya lösenordet innehåller ogiltiga tecken"

#~ msgid "New private folder"
#~ msgstr "Ny privat mapp"

#~ msgid "New public folder"
#~ msgstr "Ny offentlig mapp"

#~ msgid "New rule"
#~ msgstr "Ny regel"

#~ msgid "New subfolder"
#~ msgstr "Ny delmapp"

#~ msgid "New subscription"
#~ msgstr "Ny prenumeration"

#~ msgid "Next"
#~ msgstr "Nästa"

#~ msgid "Next Day"
#~ msgstr "Nästa dag"

#~ msgid "Next Week"
#~ msgstr "Nästa vecka"

#~ msgid "Next birthdays"
#~ msgstr "Nästa födelsedagar"

#~ msgid "Next step"
#~ msgstr "Nästa steg"

#~ msgid "Nickname"
#~ msgstr "Smeknamn"

#~ msgid "No"
#~ msgstr "Nej"

#~ msgid "No ICal to import found."
#~ msgstr "Kunde inte hitta ICal för import."

#~ msgid "No RSS feeds found."
#~ msgstr "Inga RSS-flöden hittades."

#~ msgid "No Tweets yet."
#~ msgstr "Inga Tweets än."

#~ msgid "No VCard to import found."
#~ msgstr "Kunde inte hitta VCard för import"

#~ msgid "No access to mail folder %1$s"
#~ msgstr "Ingen tillgång till e-post-mappen %1$s"

#~ msgid "No admin user found in context %1$s"
#~ msgstr "Ingen administratör hittad i kontext %1$s"

#~ msgid "No administer access to mail folder %1$s"
#~ msgstr "Ingen administrativ tillgång till e-post-mappen %1$s"

#~ msgid "No administer permission specified for folder %1$s"
#~ msgstr "Ingen administrativ tillgång specificerad för mappen %1$s"

#, fuzzy
#~ msgid "No appointments found for \"%s\""
#~ msgstr "Ingen e-post hittades för \"%s\""

#, fuzzy
#~ msgid "No appointments found until %s"
#~ msgstr "Detaljer om möten"

#~ msgid "No attachment was found with id %1$s in message"
#~ msgstr "Ingen bilaga hittades med id %1$s i meddelandet"

#~ msgid "No attribute name could be found for code: %1$d"
#~ msgstr "Inget namnattribut kunde hittas för kod: %1$d"

#~ msgid "No birthdays within the next %1$d weeks"
#~ msgstr "Inga födelsedagar inom de närmaste %1$d veckorna"

#~ msgid "No change exceptions"
#~ msgstr "Inga ändrade undantag"

#~ msgid "No changes found. No update requiered. Context %1$d Object %2$d"
#~ msgstr ""
#~ "Inga ändringar hittades. Ingen uppdatering behövs. Kontext %1$d Objekt "
#~ "%2$d"

#~ msgid "No connection available to access mailbox"
#~ msgstr "Ingen anslutning ledig för att nå postboxen"

#~ msgid ""
#~ "No connection to server. Please check your internet connection and retry."
#~ msgstr ""
#~ "Ingen anslutning till servern. Kontrollera din internetanslutning och "
#~ "försök igen."

#~ msgid "No content available in mail part"
#~ msgstr "Inget innehåll tillgängligt i e-post-delen"

#~ msgid "No create access to mail folder %1$s"
#~ msgstr "Ingen åtkomst att skapa objekt i e-post-mapp %1$s"

#~ msgid ""
#~ "No data provided from web server: input stream returned \"-1\" while "
#~ "reading AJP magic bytes in package #%1$d. Wait for input data took "
#~ "%2$dmsec."
#~ msgstr ""
#~ "Ingen information från webserver: inmatningsström returnerade \"-1\" "
#~ "under läsning AJP magic bytes i paket #%1$d. Väntan på "
#~ "inmatningsinformation tog %2$dms."

#~ msgid "No default constructor specified in servlet class \"%s\""
#~ msgstr "Ingen standardkonstruktor specificerad i servlet-klass \"%s\""

#~ msgid ""
#~ "No default folder could be found in module %1$s for user %2$s in context "
#~ "%3$s"
#~ msgstr ""
#~ "Ingen standardmapp kunde hittas i modulen %1$s för användare %2$s i "
#~ "kontext %3$s"

#~ msgid "No delete access to mail folder %1$s"
#~ msgstr "Du har ingen åtkomst att ta bort e-post-mappen %1$s"

#~ msgid "No delete exceptions"
#~ msgstr "Inga borttagna undantag"

#~ msgid "No downloads available"
#~ msgstr "Inga nedladdningar tillgängliga"

#~ msgid "No elements selected"
#~ msgstr "Inga element valda"

#~ msgid "No errors"
#~ msgstr "Inga fel"

#~ msgid "No file selected for upload."
#~ msgstr "Ingen fil valdes för uppladdning."

#~ msgid "No files have been changed recently"
#~ msgstr "Inga filer har ändrats nyligen"

#~ msgid "No group given."
#~ msgstr "Ingen grupp angiven."

#~ msgid "No insert access to mail folder %1$s"
#~ msgstr "Du har inga tilläggsrättigheter till e-post-mappen %1$s"

#, fuzzy
#~| msgid "No RSS feeds found."
#~ msgid "No items found"
#~ msgstr "Inga RSS-flöden hittades."

#~ msgid "No keep-seen access to mail folder %1$s"
#~ msgstr "Du har inte åtkomst att spara läs-status i e-post-mappen %1$s"

#~ msgid "No lookup access to mail folder %1$s"
#~ msgstr "Du har inte åtkomst att se brev i mappen %1$s"

#~ msgid "No lost requests"
#~ msgstr "Inga förlorade sökningar"

#~ msgid "No mail account exists for admin user in context %1$s"
#~ msgstr ""
#~ "Inget e-post-konto finns för administrationsanvändare i kontext %1$s"

#~ msgid "No mail module access permitted"
#~ msgstr "Du har ingen åtkomst till e-post-modulen"

#~ msgid "No mails"
#~ msgstr "Ingen e-post"

#~ msgid "No mails found for \"%s\""
#~ msgstr "Ingen e-post hittades för \"%s\""

#~ msgid "No mails in this folder"
#~ msgstr "Ingen e-post i den här mappen"

#~ msgid "No mails in your inbox"
#~ msgstr "Ingen e-post i din inkorg"

#~ msgid "No matching templates on this Server"
#~ msgstr "Inga matchande mallar på den här servern"

#~ msgid ""
#~ "No matching type could be found for data source %1$s and data handler %2$s"
#~ msgstr ""
#~ "Ingen passande typ kunde hittas för informationsursprunget %1$s och "
#~ "informations rådgivare %2$s"

#, fuzzy
#~ msgid "No message selected"
#~ msgstr "Inga element valda"

#~ msgid "No notifications"
#~ msgstr "Inga notifieringar"

#~ msgid "No permission for modul: %s."
#~ msgstr "Ingen tillåtelse till modul: %s."

#~ msgid "No permission to modify resources in context %1$s"
#~ msgstr "Du har inte tillåtelse att ändra resurser i kontext %1$s"

#~ msgid "No preview available"
#~ msgstr "Ingen förhandsgranskning tillgänglig"

#, fuzzy
#~ msgid "No priority"
#~ msgstr "Låg prioritet"

#~ msgid "No provider could be found for protocol/URL \"%1$s\""
#~ msgstr "Ingen leverantör kunde hittas för protokoll/URL \"%1$s\""

#~ msgid "No read access to mail folder %1$s"
#~ msgstr "Du har ingen läsåtkomst till post-mappen %1$s"

#~ msgid "No recipients"
#~ msgstr "Inga mottagare"

#~ msgid "No reminder"
#~ msgstr "Ingen påminnelse"

#~ msgid "No reply on multiple message possible"
#~ msgstr "Inte möjligt att få svar på multipla meddelanden"

#~ msgid "No resource given."
#~ msgstr "Ingen resurs angiven."

#~ msgid "No route to host: server (%1$s) cannot be reached"
#~ msgstr "Ingen väg till värddator: server (%1$s) kan inte nås"

#~ msgid "No row found in table update."
#~ msgstr "Ingen rad hittad i tabelluppdateringen."

#~ msgid "No series"
#~ msgstr "Inge serier"

#~ msgid ""
#~ "No servlet class name found for key \"%s\". Please check servlet mappings."
#~ msgstr ""
#~ "Inget servlet-klassnamn hittat för nyckeln \"%s\". Kontrollera servlet-"
#~ "mappningar."

#~ msgid "No signature"
#~ msgstr "Ingen signatur"

#~ msgid "No slow requests"
#~ msgstr "Inga långsamma sökningar"

#~ msgid "No subfolder creation underneath shared folder %1$s in context %2$s"
#~ msgstr "Inget skapande av undermapp i delade mappar %1$s i kontext %2$s"

#~ msgid "No subject"
#~ msgstr "Ingen rubrik"

#~ msgid "No such element."
#~ msgstr "Finns inget sådant element."

#~ msgid "No title."
#~ msgstr "Ingen titel."

#~ msgid "No transport provider could be found for protocol/URL \"%1$s\""
#~ msgstr "Ingen leverantör kunde hittas för protokoll/URL \"%1$s\""

#~ msgid "No wall posts yet."
#~ msgstr "Inga inlägg än."

#~ msgid "No write access to IMAP folder %1$s"
#~ msgstr "Inga skrivrättigheter i IMAP-mapp %1$s"

#~ msgid "None"
#~ msgstr "Inga"

#~ msgid "Normal"
#~ msgstr "Normal"

#~ msgid ""
#~ "Not allowed to change parent id of folder %1$s through an update call. "
#~ "Use move method instead"
#~ msgstr ""
#~ "Du har inte tillåtelse att ändra id i en modermapp %1$s genom ett update-"
#~ "anrop. Använd flyttmetoden istället."

#~ msgid "Not allowed to move default folder %1$s in context %2$s"
#~ msgstr "Tillåts inte flytta standardmappen %1$s i kontext %2$s"

#~ msgid "Not allowed to open folder %1$s due to missing read access"
#~ msgstr ""
#~ "Du har inte behörighet att öppna mappen %1$s på grund av att du saknar "
#~ "läsrättigheter."

#~ msgid "Not set"
#~ msgstr "Inte klar"

#~ msgid "Not spam"
#~ msgstr "Inte skräppost"

#~ msgid "Not started"
#~ msgstr "Inte startat"

#~ msgid "Not supported recurrence pattern: BYMONTH"
#~ msgstr "Stöder inte upprepningsmönster: Av månad"

#~ msgid "Not yet confirmed"
#~ msgstr "Ännu inte bekräftat"

#~ msgid "Note"
#~ msgstr "Anteckning"

#~ msgid "Note: One contact is not shown due to missing phone numbers"
#~ msgid_plural ""
#~ "Note: %1$d contacts are not shown due to missing phone numbers"
#~ msgstr[0] "Obs: En kontakt visas inte på grund av saknade telefonnummer"
#~ msgstr[1] "Obs: %1$d kontakter visas inte på grund av saknade telefonnummer"

#~ msgid ""
#~ "Note: Refreshing this subscription will replace the calendar content with "
#~ "the external content. Changes you have made inside appsuite will be "
#~ "overwritten"
#~ msgstr ""
#~ "OBS: Om prenumerationen uppdateras kommer kalenderinnehållet ersättas med "
#~ "det externa innehållet. Ändringar från appsuite kommer skrivas över"

#~ msgid "Note: The vCard format cannot contain distribution lists"
#~ msgstr "OBS: vCard-formatet får inte innehålla distributionslistor"

#~ msgid ""
#~ "Note: This subscription will replace the calendar content with the "
#~ "external content. Therefore you must create a new folder for this "
#~ "subscription."
#~ msgstr ""
#~ "OBS: Prenumerationen kommer ersätta kalenderinnehållet med detexterna "
#~ "innehållet. Därför måste du skapa en ny mapp för den här prenumerationen."

#~ msgid "Notify all participants by email."
#~ msgstr "Notifiera alla deltagare via e-post."

#~ msgid "November"
#~ msgstr "November"

#~ msgid "Null is returned to connection pool."
#~ msgstr "Null är returnerat till anslutningspoolen."

#~ msgid "Number of days between vacation notices to the same sender"
#~ msgstr "Antal dagar mellan semesternotiser till samma avsändare"

#~ msgid ""
#~ "Number of documents attached to this contact is below zero. You can not "
#~ "remove any more attachments."
#~ msgstr ""
#~ "Antal dokument bifogade till denna kontakt är under noll. Du kan inte ta "
#~ "bort fler bifogade dokument."

#~ msgid ""
#~ "Number of search fields (%d) do not match number of search patterns (%d)"
#~ msgstr "Antal sökfält (%d) matchar inte antal sökmönster (%d)"

#~ msgid "Number parsing problem."
#~ msgstr "Nummertolkningsproblem"

#~ msgid "OK"
#~ msgstr "Ok"

#~ msgid "Object not found. %s"
#~ msgstr "Objekt hittas inte. %s"

#~ msgid "Object permissions"
#~ msgstr "Objekträttigheter"

#~ msgid "Objects"
#~ msgstr "Objekt"

#~ msgid "October"
#~ msgstr "Oktober"

#~ msgid "Off"
#~ msgstr "Av"

#~ msgid "Offline"
#~ msgstr "Nedkopplat läge"

#~ msgid "Offline mode"
#~ msgstr "Nedkopplat läge"

#~ msgid "Ok"
#~ msgstr "Ok"

#~ msgid "On #DATE# at #TIME# #SENDER# wrote:"
#~ msgstr "Den #DATE# klockan #TIME# skrev #SENDER#:"

#~ msgid "On %1$s %2$s each month"
#~ msgstr "På %1$s %2$s varje månad"

#~| msgid "On %1$s %2$s each %3$s. month"
#~ msgid "On %s %s each %s. months"
#~ msgstr "På %s %s var %s månad"

#~| msgid "On %1$s. day every month"
#~ msgid "On %s %s every month"
#~ msgstr "På %s %s varje månad"

#~| msgid "On %1$s %2$s in %3$s"
#~ msgid "On %s %s in %s"
#~ msgstr "På %s %s i %s"

#~| msgid "On %1$s. day every %2$s. month"
#~ msgid "On %s. day every %s. month"
#~ msgstr "På %s dagen var %s månad"

#~| msgid "On %1$s. day every month"
#~ msgid "On %s. day every month"
#~ msgstr "På %s dag varje månad"

#~ msgid "On every new notification"
#~ msgstr "Vid varje ny notifiering"

#~ msgid "On new notifications except mails"
#~ msgstr "Vid nya notifieringar förutom e-post"

#~ msgid "On work days"
#~ msgstr "På arbetsdagar"

#~ msgid ""
#~ "One or more attached files exceed the size limit per email. Therefore, "
#~ "the files are not sent as attachments but kept on the server. The email "
#~ "you have sent just contains links to download these files."
#~ msgstr ""
#~ "En eller flera bilagor överskrider storleksgränser per e-brev. Därför "
#~ "skickas inte filerna som bilagor, men finns kvar på servern. E-brevet du "
#~ "skickade innehåller bara länkar till filerna för manuell nedladdning."

#~ msgid ""
#~ "One or more exception dates are not contained in recurring appointment"
#~ msgstr "Ett eller flera undantagsdatum är inte lagrade i återkommande möte."

#~ msgid ""
#~ "One or more fields contain too much information. Field: %1$d Character "
#~ "Limit: %2$d Sent %3$d"
#~ msgstr ""
#~ "Ett eller flera fält innehåller för mycket information. Fält: %1$d "
#~ "Teckengräns: %2$d Skickat %3$d"

#~ msgid "Only folder owner may hold admin permission on a private folder"
#~ msgstr ""
#~ "Endast den som äger mappen har administrationsrättigheter i den privata "
#~ "mappen"

#~ msgid "Only one admin permission is allowed on a private folder"
#~ msgstr "Endast en användare kan vara administratör för en privat mapp"

#~ msgid "Only showing items related to folder \"%1$s\""
#~ msgstr "Visar bara objekt som är relevanta för mappen \"%1$s\""

#~ msgid "Only the task creator is allowed to set private flag."
#~ msgstr "Endast skaparen av uppgiften är tillåten att använda privat flagga."

#~ msgid "Open"
#~ msgstr "Öppna"

#~ msgid "Open external link"
#~ msgstr "Öppna extern länk"

#, fuzzy
#~| msgid "Folder view"
#~ msgid "Open folder view"
#~ msgstr "Mappvy"

#~ msgid "Open in browser"
#~ msgstr "Öppna i webbläsare"

#~ msgid "Open in new tab"
#~ msgstr "Öppna i ny flik"

#, fuzzy
#~ msgid "Open on LinkedIn"
#~ msgstr "LinkedIn"

#, fuzzy
#~| msgid "All messages"
#~ msgid "Open/close all messages"
#~ msgstr "Alla meddelanden"

#~ msgid "Opening E-Mail threads"
#~ msgstr "Öppna e-posttrådar"

#~ msgid "Operation not allowed on a closed SearchIterator"
#~ msgstr "Funktionen är inte tillåten i en stängd sökiterator"

#~ msgid "Operation not executable on folder %1$s in context %2$s"
#~ msgstr "Funktionen är inte genomförbar i mappen %1$s i kontext %2$s"

#~ msgid "Optional 01"
#~ msgstr "Valfritt 01"

#~ msgid "Optional 02"
#~ msgstr "Valfritt 02"

#~ msgid "Optional 03"
#~ msgstr "Valfritt 03"

#~ msgid "Optional 04"
#~ msgstr "Valfritt 04"

#~ msgid "Optional 05"
#~ msgstr "Valfritt 05"

#~ msgid "Optional 06"
#~ msgstr "Valfritt 06"

#~ msgid "Optional 07"
#~ msgstr "Valfritt 07"

#~ msgid "Optional 08"
#~ msgstr "Valfritt 08"

#~ msgid "Optional 09"
#~ msgstr "Valfritt 09"

#~ msgid "Optional 10"
#~ msgstr "Valfritt 10"

#~ msgid "Optional 11"
#~ msgstr "Valfritt 11"

#~ msgid "Optional 12"
#~ msgstr "Valfritt 12"

#~ msgid "Optional 13"
#~ msgstr "Valfritt 13"

#~ msgid "Optional 14"
#~ msgstr "Valfritt 14"

#~ msgid "Optional 15"
#~ msgstr "Valfritt 15"

#~ msgid "Optional 16"
#~ msgstr "Valfritt 16"

#~ msgid "Optional 17"
#~ msgstr "Valfritt 17"

#~ msgid "Optional 18"
#~ msgstr "Valfritt 18"

#~ msgid "Optional 19"
#~ msgstr "Valfritt 19"

#~ msgid "Optional 20"
#~ msgstr "Valfritt 20"

#~ msgid "Options"
#~ msgstr "Alternativ"

#~ msgid "Orange"
#~ msgstr "Orange"

#~ msgid "Organizer"
#~ msgstr "Organisatör"

#~ msgid "Other Address"
#~ msgstr "Övrig adress"

#~ msgid "Other address"
#~ msgstr "Övrig adress"

#~ msgid "Other calendar folders"
#~ msgstr "Andra kalendermappar"

#~ msgid "Other contact folders"
#~ msgstr "Andra kontaktmappar"

#~ msgid "Other infostore folders"
#~ msgstr "Andra infolagringsmappar"

#~ msgid "Outgoing server settings (SMTP)"
#~ msgstr "Utgående serverinställningar (SMTP)"

#~ msgid "Overdue"
#~ msgstr "Försenad"

#~ msgid "Overdue Task. %1$s %2$s. Press [enter] to open"
#~ msgstr "Försenad uppgift. %1$s %2$s. Tryck [enter] för att öppna"

#~ msgid "Overdue Tasks"
#~ msgstr "Försenade uppgifter"

#~ msgid "Owner"
#~ msgstr "Ägare"

#~ msgid ""
#~ "Owner %1$s of default folder %2$s must keep the folder admin permission"
#~ msgstr ""
#~ "Ägare %1$s till standardmappen %2$s måste behålla "
#~ "administrationsrättigheter till mappen"

#~ msgid "PB"
#~ msgstr "Pb"

#~ msgid "Page %1$d of %2$d"
#~ msgstr "Sida %1$d av %2$d"

#~ msgid "Page number"
#~ msgstr "Sidnummer"

#~ msgid "Pager"
#~ msgstr "Sökare"

#~ msgid "Parameter %1$s does not match JSON key %2$s"
#~ msgstr "Parameter %1$s matchar inte JSON-nyckel %2$s"

#~ msgid ""
#~ "Parent folder %1$s does not allow folder's module setting (%2$s) in "
#~ "context %3$s"
#~ msgstr ""
#~ "Föräldramappen %1$s tillåter inte modulinställning (%2$s) för mapp i "
#~ "kontext %3$s"

#~ msgid ""
#~ "Parent folder %1$s does not allow folder's type setting %2$s in context "
#~ "%3$s"
#~ msgstr ""
#~ "Föräldramappen %1$s tillåter inte typinställningen %2$s för en mapp i "
#~ "kontext %3$s"

#~ msgid "Parsing error parsing ical: %s"
#~ msgstr "Tolknings fel tolknings ical: %s"

#~ msgid "Parsing problem in URL parameter \"%1$s\"."
#~ msgstr "Tolkningsproblem i URL parametern \"%1$s\"."

#~ msgid "Participant %d for task %d is not found."
#~ msgstr "Deltagare %d för uppgift %d hittas inte."

#~ msgid "Participants"
#~ msgstr "Deltagare"

#~ msgid "Password"
#~ msgstr "Lösenord"

#, fuzzy
#~ msgid "Password length must be between %1$d and %2$d characters."
#~ msgstr "Kostnaden måste vara mellan -%1$d och %1$d."

#~ msgid "People"
#~ msgstr "Personer"

#~ msgid "Permanently remove deleted emails"
#~ msgstr "Ta bort borttagen e-post permanent"

#~ msgid "Permanently remove deleted emails?"
#~ msgstr "Ta bort borttagen e-post permanent?"

#~ msgid "Permissions"
#~ msgstr "Tillstånd"

#~ msgid "Personal"
#~ msgstr "Personligt"

#~ msgid "Personal information"
#~ msgstr "Personlig information"

#~ msgid "Phone"
#~ msgstr "Telefon"

#~ msgid "Phone & fax numbers"
#~ msgstr "Telefon- & faxnummer"

#~ msgid "Phone (assistant)"
#~ msgstr "Telefon (assistent)"

#~ msgid "Phone (business alt)"
#~ msgstr "Telefon (arbete alt)"

#~ msgid "Phone (business)"
#~ msgstr "Telefon (arbete)"

#~ msgid "Phone (car)"
#~ msgstr "Telefon (bil)"

#~ msgid "Phone (company)"
#~ msgstr "Telefon (företag)"

#~ msgid "Phone (home alt)"
#~ msgstr "Telefon (hem alt)"

#~ msgid "Phone (home)"
#~ msgstr "Telefon (hem)"

#~ msgid "Phone (other)"
#~ msgstr "Telefon (övrig)"

#~ msgid "Phone (private)"
#~ msgstr "Telefon (privat)"

#~ msgid "Phone alt"
#~ msgstr "Alt telefon"

#~ msgid "Phone numbers"
#~ msgstr "Telefonnummer"

#~ msgid "Pick a time here"
#~ msgstr "Välj tid här"

#~ msgid "Pink"
#~ msgstr "Rosa"

#~ msgid "Places"
#~ msgstr "Platser"

#~ msgid "Plain text"
#~ msgstr "Vanlig text"

#~ msgid "Play audio files"
#~ msgstr "Spela upp ljudfiler"

#~ msgid "Play video files"
#~ msgstr "Spela upp videofiler"

#~ msgid "Please check that the file is correctly formatted."
#~ msgstr "Kontrollera att filen är korrekt formatterad."

#~ msgid "Please choose a sentence below."
#~ msgstr "Välj en mening nedanför."

#~ msgid "Please enter a correct number."
#~ msgstr "Ange ett korrekt nummer."

#~ msgid "Please enter a date in the past"
#~ msgstr "Ange ett datum i det förflutna"

#~ msgid "Please enter a description"
#~ msgstr "Skriv en beskrivning"

#~ msgid "Please enter a description."
#~ msgstr "Skriv in en beskrivning."

#~ msgid "Please enter a feed URL."
#~ msgstr "Ange flödes-URL."

#~ msgid "Please enter a search query"
#~ msgstr "Skriv söktermer"

#~ msgid "Please enter a valid date"
#~ msgstr "Ange ett giltigt datum"

#~ msgid "Please enter a valid date."
#~ msgstr "Ange ett giltigt datum."

#~ msgid "Please enter a valid email address"
#~ msgstr "Ange en giltig e-postadress"

#~ msgid "Please enter a valid email address or phone number"
#~ msgstr "Ange en giltig e-postadress eller telefonnummer"

#~ msgid "Please enter a valid name"
#~ msgstr "Ange ett giltigt namn"

#, fuzzy
#~ msgid "Please enter a valid number"
#~ msgstr "Ange ett giltigt namn"

#~ msgid "Please enter a valid object"
#~ msgstr "Ange ett giltigt objekt"

#~ msgid "Please enter a valid phone number. Allowed characters are: %1$s"
#~ msgstr "Ange ett giltigt telefonnummer. Möjliga tecken är: %1$s"

#~ msgid "Please enter a value"
#~ msgstr "Ange ett värde"

#~ msgid "Please enter an blog url."
#~ msgstr "Skriv en bloggs URL."

#~ msgid "Please enter correct password"
#~ msgstr "Ange korrekt lösenord"

#~ msgid "Please enter the following data: %1$s"
#~ msgstr "Skriv in följande data: %1$s"

#~ msgid "Please enter value between 0 and 100."
#~ msgstr "Ange ett värde mellan 0 och 100."

#~ msgid "Please enter your credentials."
#~ msgstr "Skriv in dina uppgifter."

#~ msgid "Please enter your password."
#~ msgstr "Skriv ditt lösenord."

#~ msgid "Please make sure the file is readable by the groupware."
#~ msgstr "Se till att filen är läsbar av "

#~ msgid ""
#~ "Please note, changing or removing the file extension will cause problems "
#~ "when viewing or editing."
#~ msgstr ""
#~ "Observera att det kommer uppstå problem om du ändrar eller tar bort "
#~ "filändelsen vid visning eller redigering."

#~ msgid ""
#~ "Please provide the old password so the account passwords can be recovered."
#~ msgstr "Ange det gamla lösenordet för att få tillbaka de andra lösenorden."

#~ msgid "Please select a file to import"
#~ msgstr "Välj fil att importera"

#~ msgid "Please select a file to insert"
#~ msgstr "Välj fil att infoga"

#~ msgid "Please select a valid iCal File to import"
#~ msgstr "Välj en giltig iCal-fil att importera"

#~ msgid "Please select a valid image File to insert"
#~ msgstr "Välj en giltig bildfil att infoga"

#~ msgid "Please sign in again to continue"
#~ msgstr "Skriv in igen för att fortsätta"

#, fuzzy
#~ msgid "Please specify these missing variables:"
#~ msgstr "Ange dessa saknade variabler:"

#~ msgid "Please update your browser."
#~ msgstr "Uppdatera din webbläsare."

#~ msgid "Port %1$s was unreachable on remote server"
#~ msgstr "Port %1$s var inte tillgänglig på fjärrservern"

#~ msgctxt "app"
#~ msgid "Portal"
#~ msgstr "Portal"

#~ msgid "Portal Widgets"
#~ msgstr "Portalkomponenter"

#~ msgid "Portal settings"
#~ msgstr "Portalinställningar"

#~ msgid "Position"
#~ msgstr "Position"

#~ msgid "Postcode"
#~ msgstr "Postnummer"

#~ msgid "Press [enter] to close this alertbox."
#~ msgstr "Tryck [enter] för att stänga upplysningsrutan."

#, fuzzy
#~ msgid "Press [enter] to jump to"
#~ msgstr "Tryck [enter] för att hoppa till "

#~ msgid "Press [enter] to jump to complete list of Birthdays."
#~ msgstr ""
#~ "Tryck [enter] för att hoppa till den fullständiga listan med födelsedagar."

#~ msgid "Press [enter] to jump to the facebook stream."
#~ msgstr "Tryck [enter] för att hoppa till Facebook-strömmen."

#~ msgid "Press [enter] to jump to the flicker stream."
#~ msgstr "Tryck [enter] för att hoppa till flicker-flödet."

#~ msgid "Press [enter] to jump to the linkedin stream."
#~ msgstr "Tryck [enter] för att hoppa till LinkedIn-strömmen."

#~ msgid "Press [enter] to jump to the rss stream."
#~ msgstr "Tryck [enter] för att hoppa till RSS-flödet."

#~ msgid "Press [enter] to jump to the tumblr feed."
#~ msgstr "Tryck [enter] för att hoppa till tumblr-flödet."

#~ msgid "Press [enter] to jump to the twitter feed."
#~ msgstr "Tryck [enter] för att hoppa till Twitter-flödet."

#~ msgid "Press [enter] to select a time when you want to be reminded again"
#~ msgstr "Tryck [enter] för att välja när du vill få nästa påminnelse"

#~ msgid "Press to hide all appointment invitations."
#~ msgstr "Tryck för att dölja alla inbjudningar till möten."

#~ msgid "Press to hide all appointment reminders."
#~ msgstr "Tryck för att dölja alla mötespåminnelser."

#~ msgid "Press to hide all notifications for new mails."
#~ msgstr "Tryck för att dölja alla notifieringar om ny e-post."

#~ msgid "Press to hide all notifications for overdue tasks."
#~ msgstr "Tryck för att dölja alla notifieringar för försenade uppgifter."

#~ msgid "Press to hide all task invitations."
#~ msgstr "Tryck för att dölja alla uppgiftsinbjudningar."

#~ msgid "Press to hide all task reminders."
#~ msgstr "Tryck för att dölja alla uppgiftspåminnelser."

#~ msgid "Preview"
#~ msgstr "Förhandsgranska"

#~ msgid "Previous"
#~ msgstr "Föregående"

#~ msgid "Previous Day"
#~ msgstr "Föregående dag"

#~ msgid "Previous Week"
#~ msgstr "Föregående vecka"

#~ msgid "Primary account"
#~ msgstr "Primärkonto"

#~ msgid ""
#~ "Primary email address in system contact must not be edited: Context %1$d "
#~ "Object %2$d User %3$d"
#~ msgstr ""
#~ "Ursprunglig e-post-adress i systemet får inte redigeras: Kontext %1$d "
#~ "Objekt %2$d Användare %3$d"

#~ msgid "Print"
#~ msgstr "Skriv ut"

#~ msgid "Print tasks"
#~ msgstr "Skriv ut uppgifter"

#~ msgid "Printout"
#~ msgstr "Utskrift"

#~ msgid "Priority"
#~ msgstr "Prioritet"

#~ msgid "Privacy Notice"
#~ msgstr "Integritetsnotis"

#~ msgid "Private"
#~ msgstr "Privat"

#~ msgid ""
#~ "Private Appointments can not have attendees. Removing attendees and "
#~ "accepting appointment anyway."
#~ msgstr ""
#~ "Privata möten kan inte ha deltagare. Ta bort deltagare och acceptera "
#~ "mötet ändå."

#~ msgid "Private flagged tasks cannot be delegated."
#~ msgstr "Privat flaggade uppgifter kan ej delegeras."

#~ msgid ""
#~ "Private folder %1$s can only be moved to a private folder in context %2$s"
#~ msgstr ""
#~ "Privat mapp %1$s kan endast flyttas till en privat mapp i kontext %2$s"

#~ msgid "Problem initializing the cache."
#~ msgstr "Problem att initialisera cacheminnet"

#~ msgid "Problem putting/removing an object into/from the cache."
#~ msgstr "Problem med att lägga till/ta bort ett objekt från cacheminnet"

#~ msgid "Problem setting auto commit to true."
#~ msgstr "Problem att sätta auto commit till sant."

#~ msgid "Problem while communicating with external authorization."
#~ msgstr "Problem med kommunikationen vid extern behörighet."

#~ msgid "Problem while initialising configuration tree."
#~ msgstr "Problem med initialiseringen av konfigurationsträdet"

#~ msgid "Problem while reading ICal file: %s."
#~ msgstr "Problem med läsning av ICal filer: %s."

#~ msgid "Problem with URI when creating context specific filestore location."
#~ msgstr "Problem med URI vid skapandet av kontext-specifik fillagringsplats."

#~ msgid "Problem with a thread."
#~ msgstr "Problem med en tråd."

#~ msgid "Problem with executing SQL: %s"
#~ msgstr "Problem med att utföra SQL: %s"

#~ msgid "Problem writing to stream."
#~ msgstr "Problem med att skriva till ström."

#~ msgid "Process subsequent rules"
#~ msgstr "Behandla efterföljande regler"

#~ msgid ""
#~ "Process was interrupted while waiting for a free mail connection. Please "
#~ "try again."
#~ msgstr ""
#~ "Processen blev avbruten när du väntade på en ledig e-post-förbindelse. "
#~ "Försök igen "

#~ msgid "Profession"
#~ msgstr "Yrke"

#~ msgid "Programming error - folder %s"
#~ msgstr "Programmeringsfels - mapp %s"

#~ msgid "Progress"
#~ msgstr "Förlopp"

#~ msgid "Progress %1$s %"
#~ msgstr "Förlopp %1$s %"

#~ msgid "Progress in %"
#~ msgstr "Förlopp i %"

#~ msgid "Progress must be a valid number between 0 and 100"
#~ msgstr "Förloppet måste vara ett giltig nummer mellan 0 och 100"

#~ msgid "Properties"
#~ msgstr "Egenskaper"

#~ msgid "Property \"%1$s\" is not defined."
#~ msgstr "Attributet \"%1$s\" är inte definierat."

#~ msgid "Property %1$s is not an integer"
#~ msgstr "Attributet %1$s är inte ett heltal"

#~ msgid "Protocol cannot be parsed: %1$s"
#~ msgstr "Protokollet kan ej tolkas: %1$s"

#~ msgid "Public"
#~ msgstr "Offentlig"

#~ msgid ""
#~ "Public folder %1$s can only be moved to a public folder in context %2$s"
#~ msgstr ""
#~ "Publik mapp %1$s kan endast bli flyttad till en publik mapp i kontext %2$s"

#~ msgid "Publication"
#~ msgstr "Publikation"

#~ msgid "Publication has been added"
#~ msgstr "Publikationen lades till"

#~ msgid "Publication must have a site."
#~ msgstr "Publikationen måste ha en sida."

#~ msgid "Publication must have a target."
#~ msgstr "Publikationen måste ha ett mål."

#~ msgid "Publications"
#~ msgstr "Publikationer"

#~ msgid "Publications and Subscriptions"
#~ msgstr "Publikationer och prenumerationer"

#~ msgid "Publications must have a name"
#~ msgstr "Publikationer måste ha ett namn"

#~ msgid "Publish"
#~ msgstr "Publicera"

#~| msgid "Public folders"
#~ msgid "Publish folder"
#~ msgstr "Publikationsmapp"

#~| msgid "Public infostore"
#~ msgid "Publish item"
#~ msgstr "Publicera objekt"

#~ msgid "Purchase confirmation"
#~ msgstr "Bekräfta köp"

#~ msgid "Purple"
#~ msgstr "Lila"

#~ msgid "Push UDP Exception"
#~ msgstr "Köra UDP undantag"

#~ msgid "Put into cache failed."
#~ msgstr "Lägga till i cacheminnet misslyckades."

#~ msgid "Quit"
#~ msgstr "Avsluta"

#~ msgid "Quota"
#~ msgstr "Kvot"

#~ msgid "RSS Feed"
#~ msgstr "RSS-flöde"

#~ msgid "RSS Feeds"
#~ msgstr "RSS-flöden"

#~ msgid "Read Acknowledgement"
#~ msgstr "Läs bekräftelse"

#~ msgid "Read article on tumblr.com"
#~ msgstr "Läs artikel på tumblr.com"

#~ msgid "Reauthorize"
#~ msgstr "Kontrollera igen"

#~ msgid "Received mails"
#~ msgstr "Mottagen e-post"

#~ msgid "Recent activities"
#~ msgstr "Senaste aktiviteter"

#~ msgid "Recently changed files"
#~ msgstr "Senast ändrade filer"

#~ msgid "Recently used"
#~ msgstr "Senast använda"

#~ msgid "Recipient"
#~ msgstr "Mottagare"

#~ msgid "Recover"
#~ msgstr "Rädda"

#~ msgid "Recover passwords"
#~ msgstr "Rädda lösenord"

#~ msgid "Recurrence position %1$s does not exist"
#~ msgstr "Återkommande position %1$s finns inte"

#, fuzzy
#~ msgid "Recurring tasks need a valid due date."
#~ msgstr "Upprepade uppgifter behöver giltiga slutdatum."

#~ msgid "Recurring tasks need a valid end date."
#~ msgstr "Upprepade uppgifter behöver giltiga slutdatum."

#~ msgid "Recurring tasks need a valid start date."
#~ msgstr "Upprepade uppgifter behöver giltiga startdatum."

#~ msgid "Red"
#~ msgstr "Rött"

#~ msgid "Redirect to"
#~ msgstr "Omdirigera till"

#~ msgid "Refresh"
#~ msgstr "Uppdatera"

#~ msgid "Refresh interval"
#~ msgstr "Uppdateringsintervall"

#~ msgid "Refresh rate in minutes:"
#~ msgstr "Uppdateringsintervall i minuter:"

#~ msgid "Regex"
#~ msgstr "Reguttr"

#~ msgid "Reject changes"
#~ msgstr "Kasta ändringar"

#~ msgid "Reject with reason"
#~ msgstr "Neka med anledning"

#~ msgid "Related articles"
#~ msgstr "Relevanta artiklar"

#~ msgid "Reload statistics"
#~ msgstr "Uppdatera statistik"

#~ msgid "Relogin"
#~ msgstr "Logga in igen"

#~ msgid "Remind me"
#~ msgstr "Påminn mig"

#~ msgid "Remind me again"
#~ msgstr "Påminn mig igen"

#~ msgid "Remind me again "
#~ msgstr "Påminn mig igen"

#~ msgid "Reminder"
#~ msgstr "Påminnelse"

#~ msgid "Reminder date"
#~ msgstr "Påminnelsedatum"

#~ msgid "Reminder date %1$s"
#~ msgstr "Påminnelsedatum %1$s"

#~ msgid "Reminder has been created"
#~ msgstr "Påminnelsen har skapats"

#~ msgid "Remove attachment"
#~ msgstr "Ta bort bilaga"

#~ msgid "Remove copy from server after retrieving a message"
#~ msgstr "Ta bort kopia från servern efter att meddelandet har tagits emot"

#~ msgid "Remove from recipient list"
#~ msgstr "Ta bort från mottagarlista"

#~ msgid "Remove on cache failed"
#~ msgstr "Borttagandet på cacheminnet misslyckades."

#~ msgid "Rename"
#~ msgstr "Döp om"

#~ msgid "Rename folder"
#~ msgstr "Döp om mapp"

#~ msgid "Repeat"
#~ msgstr "Upprepa"

#~ msgid "Repeat new password"
#~ msgstr "Upprepa nytt lösenord"

#~ msgid "Reply"
#~ msgstr "Svara"

#~ msgid "Reply All"
#~ msgstr "Svara alla"

#~ msgid "Reply all"
#~ msgstr "Svara alla"

#~ msgid "Reply to"
#~ msgstr "Svar till"

#, fuzzy
#~ msgid "Reply to all recipients"
#~ msgstr "Alla mottagare"

#, fuzzy
#~ msgid "Reply to sender"
#~ msgstr "Svar till"

#~ msgid "Required  value \"Start Date\" was not supplied."
#~ msgstr "Önskat värde  \"Startdatum\" var inte tillgodosett."

#~ msgid "Required value \"End Date\" was not supplied."
#~ msgstr "Önskat värde \"Slutdatum\" var inte tillgodosett."

#~ msgid "Required value \"Title\" was not supplied."
#~ msgstr "Önskat värde \"Titel\" var inte tillgodosett."

#~ msgid "Reserved"
#~ msgstr "Reserverad"

#~ msgid "Reset this list"
#~ msgstr "Återställ denna lista"

#~ msgid "Resolving database for context %1$d and server %2$d not possible!"
#~ msgstr "Bestämma databas för kontext %1$d och server %2$d inte möjligt!"

#~ msgid "Resolving schema for context %1$d failed."
#~ msgstr "Bestämma diagram för kontext %1$d misslyckades."

#~ msgid "Resource"
#~ msgstr "Resurs"

#~ msgid "Resource group"
#~ msgstr "Resursgrupp"

#~ msgid "Resources"
#~ msgstr "Resurser"

#~ msgid "Response package exceeds max package size value of 8192k: %1$s"
#~ msgstr "Svarspaketet överskrider maximala paketstorleken som är 8192k: %1$s"

#~ msgid "Restart Guided Tour"
#~ msgstr "Starta om guidad rundtur"

#~ msgid "Restore applications"
#~ msgstr "Återställ program"

#~ msgid "Retry"
#~ msgstr "Försök igen"

#, fuzzy
#~ msgid "Return Receipt"
#~ msgstr "Leveranskvitto"

#~ msgid "Retweet"
#~ msgstr "Retweet"

#~ msgid "Retweet this to your followers?"
#~ msgstr "Retweeta det här till dina följare?"

#~ msgid "Retweeted"
#~ msgstr "Retweetad"

#~ msgid "Retweeted by %s"
#~ msgstr "Retweetad av %s"

#~ msgid "Review your purchases"
#~ msgstr "Gå igenom dina inköp"

#, fuzzy
#~ msgid "Right"
#~ msgstr "ikväll"

#~ msgid "Room number"
#~ msgstr "Rumnummer"

#~ msgid "Root folder must not be modified or deleted"
#~ msgstr "Rotmappen får inte ändras eller tas bort"

#~ msgid "Rule name"
#~ msgstr "Regelns namn"

#~ msgid "Running applications"
#~ msgstr "Program som körs"

#~ msgid "SQL Problem: \"%1$s\""
#~ msgstr "SQL-problem: \"%1$s\""

#~ msgid "SQL Problem: \"%s\""
#~ msgstr "SQL-problem: \"%s\""

#~ msgid "SQL Problem: \"%s\"."
#~ msgstr "SQL-problem: \"%s\"."

#~ msgid ""
#~ "SQL error occurred while performing task ContactsFieldSizeUpdateTask: "
#~ "%1$s."
#~ msgstr ""
#~ "Ett SQL-fel inträffade under tiden som uppgiften "
#~ "ContactsFieldSizeUpdateTask utfördes: %1$s."

#~ msgid ""
#~ "SQL error occurred while performing task FolderAddPermColumnUpdateTask: "
#~ "%1$s."
#~ msgstr ""
#~ "Ett SQL-fel inträffade under tiden som uppgiften "
#~ "FolderAddPermColumnUpdateTask utfördes: %1$s."

#~ msgid "SQL problem while deleting task: %s."
#~ msgstr "SQL-problem när uppgift tas bort: %s."

#~ msgid "SQL problem while listing tasks: %s."
#~ msgstr "SQL-problem vid listning av uppgifter: %s."

#~ msgid "SQL problem while updating task: %s."
#~ msgstr "SQL-problem när uppgiften uppdaterades: %s."

#~ msgid "SQL problem: %1$s."
#~ msgstr "SQL-problem: %1$s."

#~ msgid ""
#~ "Safe put into cache failed. An object bound to given key already exists."
#~ msgstr ""
#~ "Spara i cacheminnet misslyckades. Ett objekt som är bundet till nyckel "
#~ "finns redan."

#~ msgid "Sales Volume"
#~ msgstr "Försäljningsvolym"

#~ msgid "Saturday"
#~ msgstr "Lördag"

#~ msgid "Save"
#~ msgstr "Spara"

#~ msgid "Save as distribution list"
#~ msgstr "Spara som distributionslista"

#~ msgid "Save as draft"
#~ msgstr "Spara som utkast"

#~ msgid "Save as file"
#~ msgstr "Spara som fil"

#, fuzzy
#~ msgid "Save attachment"
#~ msgstr "Ta bort bilaga"

#~| msgid "Task changed"
#~ msgid "Save changes"
#~ msgstr "Spara ändringar"

#~ msgid "Save in file store"
#~ msgstr "Spara i fillagringen"

#, fuzzy
#~ msgid "Save to Drive"
#~ msgstr "Spara till Drive"

#~ msgid "Saved in"
#~ msgstr "Sparades i"

#, fuzzy
#~ msgid "Saved mail attachment"
#~ msgstr "Ta bort bilaga"

#, fuzzy
#~ msgid "Saving attachment to Drive"
#~ msgid_plural "Saving attachments to Drive"
#~ msgstr[0] "Spara bilaga till Drive"
#~ msgstr[1] "Spara bilagor till Drive"

#~ msgid "Scheduling"
#~ msgstr "Schemaläggning"

#~ msgctxt "app"
#~ msgid "Scheduling"
#~ msgstr "Schemaläggning"

#~ msgid "Search"
#~ msgstr "Sök"

#~ msgid "Search for items"
#~ msgstr "Sök efter objekt"

#~ msgid "Search here"
#~ msgstr "Sök här"

#, fuzzy
#~ msgid "Search in"
#~ msgstr "Sökte i"

#~ msgid "SearchIterator NULL"
#~ msgstr "SearchIterator NULL"

#~ msgid "Searched for: %1$s"
#~ msgstr "Sökte: %1$s"

#~ msgid "Searched in"
#~ msgstr "Sökte i"

#~ msgid "Searched in all folders"
#~ msgstr "Sökte i alla mappar"

#~ msgid "SecurityException while loading servlet class \"%s\""
#~ msgstr "Säkerhetsundantag vid laddning av servlet-klass \"%s\""

#~ msgid "Select"
#~ msgstr "Välj"

#~ msgid "Select all"
#~ msgstr "Välj alla"

#~ msgid "Select file"
#~ msgstr "Välj fil"

#~ msgid "Select folder"
#~ msgstr "Välj mapp"

#~ msgid "Select none"
#~ msgstr "Välj inga"

#~ msgid "Select page"
#~ msgstr "Välj sida"

#~ msgid "Selection Details"
#~ msgstr "Detaljer om markering"

#~ msgid "Send"
#~ msgstr "Skicka"

#, fuzzy
#~ msgid "Send a return receipt"
#~ msgstr "Skicka ett leveranskvitto"

#~ msgid "Send as internal link"
#~ msgstr "Skicka som intern länk"

#~ msgid "Send as mail"
#~ msgstr "Skicka som e-post"

#~ msgid "Send as vCard"
#~ msgstr "Skicka som vCard"

#~ msgid "Send by mail"
#~ msgstr "Skicka via e-post"

#~ msgid "Send mail"
#~ msgstr "Skicka e-post"

#~ msgid "Send mail to all participants"
#~ msgstr "Skicka e-post till alla deltagare"

#~ msgid "Send new mail"
#~ msgstr "Skicka ny e-post"

#~ msgid "Send vacation notice during this time only"
#~ msgstr "Skicka semesternotis endast vid denna tid"

#~ msgid "Sender"
#~ msgstr "Avsändare"

#~ msgid "Sender/From"
#~ msgstr "Avsändare/Från"

#~ msgid "Sent folder"
#~ msgstr "Skickatmapp"

#~ msgid "Sent from %s via mobile"
#~ msgstr "Skickades från %s med mobiltelefon"

#~ msgid "Sent mails"
#~ msgstr "Skickad e-post"

#~ msgid "September"
#~ msgstr "September"

#~ msgid "Series"
#~ msgstr "Serie"

#~ msgid "Series end is before start date."
#~ msgstr "Serieslut är före startdatum"

#~ msgid "Server name"
#~ msgstr "Servernamn"

#~ msgid "Server port"
#~ msgstr "Serverport"

#~ msgid "Server settings"
#~ msgstr "Serverinställningar"

#~ msgid "Server type"
#~ msgstr "Servertyp"

#~ msgid "Server unreachable"
#~ msgstr "Servern kan inte nås"

#~ msgid "Server version"
#~ msgstr "Serverversion"

#~ msgid "Service initialization failed"
#~ msgstr "Service-initialisering misslyckades"

#~ msgid "Servlet mapping directory does not exist: %s"
#~ msgstr "Katalog för servlet-mappning existerar inte: %s"

#~ msgid "Servlet mappings could not be loaded due to following error: %s"
#~ msgstr "Servlet-mappning kunde inte laddas på grund av följande fel: %s"

#~ msgid "Session attempts to instantiate a provider that doesn't exist: %1$s"
#~ msgstr "Sessionen försöker exemplifiera en leverantör som inte finns: %1$s"

#~ msgid "SessionObject not initialized"
#~ msgstr "SessionObject är inte initialiserad"

#~ msgid "Sessiond Config Exception"
#~ msgstr "Sessiond inställningsundantag"

#~ msgid "Sessiond Exception"
#~ msgstr "Sessiond undantag"

#~ msgid "Set as default"
#~ msgstr "Ange som standard"

#~ msgid "Setting \"%1$s\" is not a leaf one."
#~ msgstr "Inställning \"%1$s\" är inte ett barn"

#~ msgid "Settings"
#~ msgstr "Inställningar"

#~ msgctxt "app"
#~ msgid "Settings"
#~ msgstr "Inställningar"

#~ msgid "Share"
#~ msgstr "Dela ut"

#~ msgid "Share link by email"
#~ msgstr "Dela länk via e-post"

#~ msgid "Share this folder"
#~ msgstr "Dela ut mappen"

#~ msgid "Shared"
#~ msgstr "Delad"

#~ msgid "Shared Appointments"
#~ msgstr "Delade möten"

#~ msgid "Shared folder %1$s MUST NOT be updated in context %2$s"
#~ msgstr "Delade mappen %1$s FÅR INTE bli uppdaterad i kontext %2$s"

#~ msgid "Shared folder %1$s cannot be moved in context %2$s"
#~ msgstr "Delade mappen %1$s kan inte flyttas i kontext %2$s"

#~ msgid ""
#~ "Shared folder %1$s cannot be target of move operation in context %2$s"
#~ msgstr "Delade mappen %1$s kan inte vara mål för flyttning i kontext %2$s"

#~ msgid "Shared folder owner not given !"
#~ msgstr "Ägare för den delade mappen har ej angivits !"

#~ msgid "Shopping cart"
#~ msgstr "Shoppingvagn"

#, fuzzy
#~ msgid "Show"
#~ msgstr "Visa som"

#~ msgid "Show QR code"
#~ msgstr "Visa QR-kod"

#~ msgid "Show all %1$d messages in inbox"
#~ msgstr "Visa alla %1$d meddelanden i inkorgen"

#~ msgid "Show all items"
#~ msgstr "Visa alla objekt"

#~ msgid "Show all mails. Note: Mails are no longer grouped by conversation."
#~ msgstr "Visa all e-post. OBS: E-post grupperas inte i konversationer."

#~ msgid "Show all my appointments from all calendars"
#~ msgstr "Visa alla mina möten från alla kalendrar"

#, fuzzy
#~ msgid "Show appointment details"
#~ msgstr "Visa möte"

#~ msgctxt "plural"
#~ msgid "Show attachment"
#~ msgid_plural "Show attachments"
#~ msgstr[0] "Visa bilaga"
#~ msgstr[1] "Visa bilagor"

#~ msgid "Show comments"
#~ msgstr "Visa kommentarer"

#~ msgid "Show conflicts"
#~ msgstr "Visa konflikter"

#~ msgid "Show declined appointments"
#~ msgstr "Visa nekade möten"

#~ msgid "Show details"
#~ msgstr "Visa detaljer"

#~ msgid "Show done tasks"
#~ msgstr "Visa färdiga uppgifter"

#~ msgid "Show file"
#~ msgstr "Visa fil"

#~ msgid "Show first page"
#~ msgstr "Visa första sidan"

#~ msgid "Show hidden files and folders"
#~ msgstr "Visa dolda filer och mappar"

#~ msgid "Show images"
#~ msgstr "Visa bilder"

#~ msgid "Show inbox"
#~ msgstr "Visa inkorg"

#~ msgid "Show internal link"
#~ msgstr "Visa intern länk"

#~ msgid "Show last page"
#~ msgstr "Visa sista sidan"

#~ msgid "Show legal information"
#~ msgstr "Visa juridisk information"

#~ msgid "Show less"
#~ msgstr "Visa mindre"

#~ msgid "Show more"
#~ msgstr "Visa fler"

#~ msgid "Show next page"
#~ msgstr "Visa nästa sida"

#~ msgid "Show original message"
#~ msgstr "Visa ursprungligt meddelande"

#~ msgid "Show original publication"
#~ msgstr "Visa ursprunglig publikation"

#, fuzzy
#~ msgid "Show quoted text"
#~ msgstr "Nedanför citerad text"

#~ msgid "Show request body"
#~ msgstr "Visa sökningens kropp"

#~ msgid "Show side panel"
#~ msgstr "Visa sidopanelen"

#~ msgid "Show stack trace"
#~ msgstr "Visa strack-spårning"

#~ msgid "Show task"
#~ msgstr "Visa uppgift"

#, fuzzy
#~ msgid "Show task details"
#~ msgstr "Visa detaljer"

#~ msgid "Show version history"
#~ msgstr "Visa versionshistorik"

#, fuzzy
#~ msgid "Show/hide folder"
#~ msgstr "Flytta mapp"

#~ msgid "Shown as"
#~ msgstr "Visa som"

#~ msgid "Sidebar"
#~ msgstr "Sidoraden"

#~ msgid "Sign in"
#~ msgstr "Skriv in"

#~ msgid "Sign out"
#~ msgstr "Lämna"

#~ msgid "Sign out now"
#~ msgstr "Logga ut nu"

#~ msgid "Signature"
#~ msgstr "Signatur"

#~ msgid "Signature name"
#~ msgstr "Signaturnamn"

#~ msgid "Signature position"
#~ msgstr "Signaturposition"

#~ msgid "Signature text"
#~ msgstr "Signaturtext"

#~ msgid "Signatures"
#~ msgstr "Signaturer"

#~ msgid "Signed in as %1$s"
#~ msgstr "Inskriven som %1$s"

#~ msgid "Size"
#~ msgstr "Storlek"

#~ msgid "Size (bytes)"
#~ msgstr "Storlek (byte)"

#~ msgid "Skip this step"
#~ msgstr "Hoppa över det här steget"

#~ msgid "Slideshow"
#~ msgstr "Bildspel"

#~ msgid "Slow requests"
#~ msgstr "Långsamma sökningar"

#~ msgid ""
#~ "Social accounts are only used to download contact and/or calendar data"
#~ msgstr ""
#~ "Sociala konton används bara för att ladda ner kontakt- och/eller "
#~ "kalenderdata"

#~ msgid ""
#~ "Socket closed by web server. Wait for input data of package #%1$d took "
#~ "%2$dmsec."
#~ msgstr ""
#~ "Anslutning stängd av webserver. Vänta på information från paket #%1$d tog "
#~ "%2$dms."

#~ msgid "SoftBank"
#~ msgstr "SoftBank"

#~ msgid "Some callbacks threw exceptions: %s"
#~ msgstr "Några återkopplingsmetoder kastade undantag: %s"

#~ msgid ""
#~ "Some data exceeds a field limit. Please shorten the input(s) for affected "
#~ "field(s)."
#~ msgstr ""
#~ "Viss data överstiger längdgränsen för informationsfälten. Korta ner "
#~ "informationen för de berörda fälten."

#~ msgid "Some fields contain invalid data"
#~ msgstr "Några fält innehåller ogiltig information"

#~ msgid "Some fields have values, that are too long"
#~ msgstr "Några fält har värden som är för långa."

#~ msgid "Someone shared a file with you"
#~ msgstr "Någon delade en fil med dig"

#~ msgid ""
#~ "Someone shared a folder with you. Would you like to subscribe those %1$s?"
#~ msgstr "Någon delade en mapp med dig. Vill du prenumerera på dessa %1$s?"

#~ msgid "Something went wrong reauthorizing the %s account."
#~ msgstr "Något gick snett när %s-kontots behörighet kontrollerades på nytt."

#~ msgid "Something went wrong reauthorizing the account."
#~ msgstr "Något gick fel när kontot kontrollerades."

#~ msgid "Something went wrong saving your changes."
#~ msgstr "Något gick fel när ändringarna skulle sparas."

#~ msgid "Sorry, this page is not available at the moment."
#~ msgstr "Den här sidan är tyvärr otillgänglig just nu."

#~ msgid ""
#~ "Sorry, we cannot help you here. Your provider needs to obtain a key from "
#~ "LinkedIn with the permission to do read messages."
#~ msgstr ""
#~ "Vi kan tyvärr inte hjälpa dig med det här. Den leverantör måste få en "
#~ "nyckel från LinkedIn med tillstånd att läsa meddelanden."

#~ msgid "Sort field %1$s is not supported via IMAP SORT command"
#~ msgstr "Sorteringsfält %1$s stöds inte via IMAP SORT-kommando "

#~ msgid "Source"
#~ msgstr "Källa"

#~ msgid "Spam folder"
#~ msgstr "Skräppost-mapp"

#~ msgid "Spam handler initialization failed: %1$s"
#~ msgstr "Initialisering av skräpposthanteringsfunktionen misslyckades: %1 $s"

#~ msgid "Spouse's name"
#~ msgstr "Partnerns namn"

#~ msgid "Start"
#~ msgstr "Start"

#~ msgid "Start date"
#~ msgstr "Startdatum"

#~ msgid "Start date: %1$s"
#~ msgstr "Start datum: %1$s"

#~ msgid "Start of working time"
#~ msgstr "Arbetstid startar"

#~ msgid "Starts on"
#~ msgstr "Startar den"

#~ msgid "State"
#~ msgstr "Stat"

#~ msgid "Status"
#~ msgstr "Status"

#~ msgid "Stay signed in"
#~ msgstr "Förbli inskriven"

#~ msgid "Store already closed: %1$s"
#~ msgstr "Fillagringen är redan stängd: %1$s"

#~ msgid "Street"
#~ msgstr "Gata"

#~ msgid "String parse exception: No ending 0x00 found"
#~ msgstr "Tolkning av sträng undantaget: Ingen avslutning 0x00 påträffad"

#~ msgid "Subject"
#~ msgstr "Rubrik"

#~ msgid "Subscribe"
#~ msgstr "Prenumerera"

#~ msgid "Subscribe IMAP folders"
#~ msgstr "Prenumerera på IMAP mappar"

#~ msgid ""
#~ "Subscribing to items that are not delivered by another Open-Xchange "
#~ "Server (i.e. OXMF) may take some time. Example: Importing 100 contacts "
#~ "from Xing takes about 5 minutes. We are continually improving this "
#~ "functionality. Future releases will work significantly faster."
#~ msgstr ""
#~ "Prenumerationer på objekt som inte levereras av en annan Open-Xchange-"
#~ "server (t.ex. OXMF) kan ta god tid på sig. Exempel: Att importera 100 "
#~ "kontakter från Xing tar c:a 5 minuter. Vi jobbar kontinuerligt för att "
#~ "det ska förbättras. Framtida utgåvor kommer fungera betydligt snabbare."

#~ msgid "Subscription refresh"
#~ msgstr "Uppdatera prenumeration"

#~ msgid "Subscription successfully created."
#~ msgstr "Prenumerationen skapades."

#~ msgid "Subscriptions"
#~ msgstr "Prenumerationer"

#~ msgid "Subsystem down"
#~ msgstr "Undersystem nere."

#~ msgid "Such data will never be uploaded"
#~ msgstr "Sådan data kommer aldrig laddas upp."

#~ msgid "Suffix"
#~ msgstr "Suffix"

#~ msgid "Sunday"
#~ msgstr "Söndag"

#~ msgid "Symbols"
#~ msgstr "Symboler"

#~ msgid "Synchronized contact fields"
#~ msgstr "Synkroniserade kontaktfält"

#~ msgid "Synchronized task fields"
#~ msgstr "Synkroniserade uppgiftsfält"

#~ msgid "System"
#~ msgstr "System"

#~ msgid "System folder %1$s cannot be moved in context %2$s"
#~ msgstr "Systemmappen %1$s kan inte flyttas i kontext %2$s"

#~ msgid "TAX ID"
#~ msgstr "Org. nr."

#~ msgid "TB"
#~ msgstr "Tb"

#~ msgid "TTY/TDD"
#~ msgstr "TTY/TDD"

#~ msgid "Table update failed. Schema %1$s could not be locked."
#~ msgstr "Uppdatering av tabell misslyckades. Diagram %1$s kunde inte låsas."

#~ msgid "Table update failed. Schema %1$s could not be unlocked."
#~ msgstr ""
#~ "Uppdatering av tabell misslyckades. Diagram %1$s kunde inte låsas upp."

#~ msgid "Tag mail with"
#~ msgstr "Etikettera e-post med"

#~ msgid "Target and source folder cannot be equal in context %1$s"
#~ msgstr "Mål- och ursprungsmappen kan inte vara lika i kontext %1$s"

#~ msgid "Target folder %1$s contains a duplicate folder in context %2$s"
#~ msgstr "Målmappen %1$s innehåller en dubblettmapp i kontext %2$s"

#~ msgid "Task"
#~ msgstr "Uppgift"

#~ msgid "Task (accepted)"
#~ msgstr "Uppgift (accepterad)"

#~ msgid "Task (declined)"
#~ msgstr "Uppgift (nekad)"

#~ msgid "Task Details"
#~ msgstr "Detaljer om uppgift"

#~ msgid "Task contains invalid data: \"%1$s\""
#~ msgstr "Uppgift innehåller ogiltig information: \"%1$s\""

#~ msgid "Task has been deleted!"
#~ msgid_plural "Tasks have been deleted!"
#~ msgstr[0] "Uppgiften har tagits bort."
#~ msgstr[1] "Uppgifterna har tagits bort."

#~ msgid "Task invitation. %1$s %2$s %3$s. Press [enter] to open"
#~ msgstr "Inbjudan till uppgift. %1$s %2$s %3$s. Tryck [enter] för att öppna"

#~ msgid "Task invitations"
#~ msgstr "Inbjudningar till uppgifter"

#~ msgid "Task moved."
#~ msgid_plural "Tasks moved."
#~ msgstr[0] "Uppgiften flyttad."
#~ msgstr[1] "Uppgifterna flyttade."

#~ msgid "Task reminder. %1$s %2$s %3$s. Press [enter] to open"
#~ msgstr "Uppgiftspåminnelse. %1$s %2$s %3$s. Tryck [enter] för att öppna"

#~ msgid "Task reminders"
#~ msgstr "Uppgiftspåminnelser"

#~ msgid "Task was already deleted!"
#~ msgstr "Uppgiften är redan borttagen."

#~ msgid "Task was modified before, please reload"
#~ msgstr "Uppgiften ändrades först, ladda om"

#~ msgid ""
#~ "Task with private flags cannot be moved to public folder %1$s (%2$d)."
#~ msgstr ""
#~ "Uppgifter med privata flaggor kan inte flytta till allmän mapp %1$s "
#~ "(%2$d)."

#~ msgid "Tasks"
#~ msgstr "Uppgifter"

#~ msgctxt "app"
#~ msgid "Tasks"
#~ msgstr "Uppgifter"

#~ msgid "Tasks are disable for you (%d)."
#~ msgstr "Uppgifter är avstängda för dig (%d)."

#~ msgid "Tasks have been moved"
#~ msgstr "Uppgifterna har flyttats"

#~ msgid "Telephone (ISDN)"
#~ msgstr "Telefon (ISDN)"

#~ msgid "Telephone callback"
#~ msgstr "Telefon uppringning"

#~ msgid "Telephone primary"
#~ msgstr "Telefon primär"

#~ msgid "Telephone radio"
#~ msgstr "Telefon radio"

#~ msgid "Telex"
#~ msgstr "Telex"

#~ msgid "Template"
#~ msgstr "Mall"

#~ msgid "Temporary"
#~ msgstr "Tillfällig"

#~ msgid "Tentative"
#~ msgstr "Preliminär"

#~ msgid "Tentatively accepted"
#~ msgstr "Preliminärt accepterad"

#~ msgid "Text"
#~ msgstr "Text"

#~ msgid "Text format"
#~ msgstr "Textformat"

#~ msgctxt "help"
#~ msgid "The E-Mail Components"
#~ msgstr "E-postkomponenterna"

#~ msgctxt "help"
#~ msgid "The Files Components"
#~ msgstr "Filkomponenterna"

#~ msgid "The IP address of host \"%1$s\" could not be determined"
#~ msgstr "IP-adressen för värden \"%1$s\" kunde inte fastslås"

#~ msgid "The Icons view"
#~ msgstr "Ikonvyn"

#~ msgid ""
#~ "The Icons view displays an icon and the file name for each file. Click on "
#~ "an icon to view further details and functions in the pop-up."
#~ msgstr ""
#~ "Ikonvyn visar en ikon och filnamnet för alla filer. Klicka på en ikon för "
#~ "att se ytterligare detaljer och funktioner i popuprutan."

#~ msgid "The Icons view displays an icon for each file."
#~ msgstr "Ikonvyn visar en ikon för varje fil."

#~ msgid ""
#~ "The List view shows a sidebar with appointments and a display area with "
#~ "the data of the selected appointment. This view corresponds to the view "
#~ "in E-Mail and Contacts."
#~ msgstr ""
#~ "Vistvyn visar en sidorad med möten och ett visningsområde med datan från "
#~ "det markerade mötet. Denna vy motsvarar vyn i E-post och Kontakter."

#~ msgid ""
#~ "The List view shows a sidebar with files and a display area with the data "
#~ "of the selected file. This view corresponds to the views in E-Mail and "
#~ "Contacts."
#~ msgstr ""
#~ "Vistvyn visar en sidorad med filer och ett visningsområde med datan från "
#~ "den markerade filen. Denna vy motsvarar vyerna i E-post och Kontakter."

#~ msgid ""
#~ "The List view shows details like the size and date of change. Use the "
#~ "checkboxes to select files. Click on a file to view further details and "
#~ "functions in the pop-up."
#~ msgstr ""
#~ "Listvyn visar detaljer som storlek, och ändringsdatum. Använd "
#~ "kryssrutorna för att välja filer. Klicka på en fil för att se ytterligare "
#~ "detaljer och funktioner i popuprutan."

#~ msgid "The New objects icon"
#~ msgstr "Nya objekt-ikonen"

#~ msgid ""
#~ "The New objects icon shows the number of appointment reminders or other "
#~ "notifications. If clicking the icon, the info area opens."
#~ msgstr ""
#~ "Ikonen för Nya objekt visar antalet påminnelser om möten eller andra "
#~ "aviseringar. Om du klickar på ikonen öppnas informationsområdet."

#~ msgid ""
#~ "The New objects icon shows the number of unread E-Mails or other "
#~ "notifications. If clicking the icon, the info area opens."
#~ msgstr ""
#~ "Nya objekt-ikonen visar antalet olästa meddelanden, eller andra "
#~ "upplysningar. Om du klickar på ikonen öppnas informationsområdet."

#~ msgid ""
#~ "The Object could not be detached because the update to an underlying "
#~ "object failed."
#~ msgstr ""
#~ "Objektet kunde inte avskiljas på grund av att uppdateringen av ett "
#~ "underliggande objekt misslyckades. "

#~ msgid "The Tiles view"
#~ msgstr "Rutvyn"

#~ msgid ""
#~ "The Tiles view shows a big icon for each file. Click on an icon to view "
#~ "further details and functions in the pop-up."
#~ msgstr ""
#~ "Rutvyn visar en stor ikon för varje fil. Klicka på en ikon för att se "
#~ "ytterligare detaljer och funktioner i popuprutan."

#~ msgid "The account must be named"
#~ msgstr "Kontot måste ha ett namn"

#~ msgid "The allowed quota is reached."
#~ msgstr "Kvoten är nådd."

#~ msgid ""
#~ "The application was unable to validate a given email address from this "
#~ "contact: %s"
#~ msgstr ""
#~ "Applikationen kunde inte bekräfta e-post-adressen från denna kontakt: %s"

#~ msgid "The appointment has been added to your calendar"
#~ msgstr "Mötet har lagts till i din kalender"

#~ msgid "The appointment has been deleted"
#~ msgstr "Mötet har tagits bort"

#~ msgid "The appointment has been updated"
#~ msgstr "Mötet har uppdaterats"

#, fuzzy
#~ msgid ""
#~ "The appointment is repeated <a href=\"#\"  data-widget=\"number\" data-"
#~ "attribute=\"interval\">every <span class=\"number-control\">2</span> "
#~ "days</a>."
#~ msgstr ""
#~ "Mötet upprepas <a href=\"#\" data-widget=\"number\" data-attribute="
#~ "\"interval\">varannan dag</a>. "

#, fuzzy
#~ msgid ""
#~ "The appointment is repeated <a href=\"#\"  data-widget=\"number\" data-"
#~ "attribute=\"interval\">every <span class=\"number-control\">2</span> "
#~ "weeks</a> on <a href=\"#\"  data-widget=\"custom\" data-attribute=\"days"
#~ "\">monday</a>."
#~ msgstr ""
#~ "Mötet upprepas <a href=\"#\" data-widget=\"number\" data-attribute="
#~ "\"interval\">varannan vecka</a> på <a href=\"#\" data-widget=\"custom\" "
#~ "data-attribute=\"days\">måndagar</a>."

#~ msgid ""
#~ "The appointment is repeated <a href=\"#\" data-attribute=\"recurrenceType"
#~ "\" data-widget=\"options\">weekly</a>."
#~ msgstr ""
#~ "Mötet upprepas <a href=\"#\" data-attribute=\"recurrenceType\" data-"
#~ "widget=\"options\">varje vecka</a>."

#, fuzzy
#~ msgid ""
#~ "The appointment is repeated every <a href=\"#\" data-widget=\"options\" "
#~ "data-attribute=\"ordinal\">first</a> <a href=\"#\" data-widget=\"options"
#~ "\" data-attribute=\"day\">Wednesday</a> in <a href=\"#\" data-widget="
#~ "\"options\" data-attribute=\"month\">October</a>."
#~ msgstr ""
#~ "Mötet upprepas på <a href=\"#\" data-widget=\"options\" data-attribute="
#~ "\"ordinal\">första</a> <a href=\"#\" data-widget=\"options\" data-"
#~ "attribute=\"day\">onsdagen</a> i <a href=\"#\" data-widget=\"options\" "
#~ "data-attribute=\"month\">oktober</a>. "

#, fuzzy
#~ msgid ""
#~ "The appointment is repeated every year on day <a href=\"#\" data-widget="
#~ "\"number\" data-attribute=\"dayInMonth\"><span class=\"number-control"
#~ "\">10</span></a> of <a href=\"#\" data-widget=\"options\" data-attribute="
#~ "\"month\">October</a>."
#~ msgstr ""
#~ "Mötet upprepas varje år <a href=\"#\" data-widget=\"number\" data-"
#~ "attribute=\"dayInMonth\">den <span class=\"number-control\">10</span>:e</"
#~ "a> <a href=\"#\" data-widget=\"options\" data-attribute=\"month"
#~ "\">oktober</a>."

#, fuzzy
#~ msgid ""
#~ "The appointment is repeated on day <a href=\"#\" data-widget=\"number\" "
#~ "data-attribute=\"dayInMonth\"><span class=\"number-control\">10</span></"
#~ "a> <a href=\"#\" data-widget=\"number\" data-attribute=\"interval\">every "
#~ "<span class=\"number-control\">2</span> months</a>."
#~ msgstr ""
#~ "Mötet upprepas <a href=\"#\" data-widget=\"number\" data-attribute="
#~ "\"dayInMonth\">den <span class=\"number-control\">10</span>:e dagen</a> "
#~ "<a href=\"#\" data-widget=\"number\" data-attribute=\"interval\">varannan "
#~ "månad</a>. "

#, fuzzy
#~ msgid ""
#~ "The appointment is repeated the <a href=\"#\" data-widget=\"options\" "
#~ "data-attribute=\"ordinal\">second</a> <a href=\"#\" data-widget=\"options"
#~ "\" data-attribute=\"day\">Wednesday</a> <a href=\"#\" data-widget=\"number"
#~ "\" data-attribute=\"interval\">every <span class=\"number-control\">2</"
#~ "span> months</a>."
#~ msgstr ""
#~ "Mötet upprepas den <a href=\"#\" data-widget=\"options\" data-attribute="
#~ "\"ordinal\">andra</a> <a href=\"#\" data-widget=\"options\" data-"
#~ "attribute=\"day\">onsdagen</a> <a href=\"#\" data-widget=\"number\" data-"
#~ "attribute=\"interval\">varannan månad</a>. "

#~ msgid ""
#~ "The attachment you requested no longer exists. Please refresh the view."
#~ msgstr "Bilagan som du bad om finns inte längre. Uppdatera."

#~ msgid ""
#~ "The attribute %1$s contains too much characters. Current length %3$d is "
#~ "more than allowed length of %2$d characters."
#~ msgstr ""
#~ "Attributet %1$s innehåller för många tecken. Nuvarande längd är %3$d det "
#~ "är mer än tillåten längd på %2$d tecken."

#~ msgid ""
#~ "The blue graph shows the distribution of request durations in percent. "
#~ "The gray graph shows a trivial network ping to recognize slow connections."
#~ msgstr ""
#~ "Den blåa kurvan visar spridningen över hur lång tid sökningar tar att "
#~ "utföra. Den gråa kurvan visar enkla nätverksping för att synliggöra "
#~ "långsamma anslutningar."

#~ msgid "The changes have been rejected"
#~ msgstr "Ändringarna har nekats"

#~ msgid "The character \" \" is not allowed."
#~ msgstr "Tecknet \" \" är inte tillåtet."

#~ msgid ""
#~ "The composed rights could not be applied to new folder %1$s due to "
#~ "missing administer right in its initial rights specified by IMAP server. "
#~ "However, the folder has been created."
#~ msgstr ""
#~ "De sammansatta rättigheterna kunde inte användas till ny mapp %1$s på "
#~ "grund av saknandet av administrativa rättigheter i de ursprungliga "
#~ "rättigheterna specificerade av IMAP-servers. Dock har mappen skapats."

#~ msgid "The contact %1$d is not located in folder %2$s (%3$d)"
#~ msgstr "Kontakten %1$d är inte lokaliserad i mapp %2$s (%3$d)."

#~ msgid "The cookie with the session identifier is missing."
#~ msgstr "Cookien med identifieringssessionen fattas."

#~ msgid "The default element attributes could not be assigned"
#~ msgstr "Standardelementattributerna kunde inte tilldelas"

#~ msgid "The default element attributes could not be retrieved"
#~ msgstr " Standardelementattributerna kunde inte hämtas."

#~ msgid ""
#~ "The display area shows an object's content. At the top of the display "
#~ "area you will find functions for e.g. moving or deleting objects."
#~ msgstr ""
#~ "Visningsområdet visar ett objekts innehåll. Överst i visningsområdet "
#~ "hittar du funktioner för att t.ex. flytta eller radera objekt."

#~ msgid ""
#~ "The document could not be updated because it was modified. Reload the "
#~ "view."
#~ msgstr ""
#~ "Dokumentet kunde inte uppdateras på grund av att det har blivit ändrat. "
#~ "Ladda om vyn."

#~ msgid "The document is protected by a password."
#~ msgstr "Dokumentet är lösenordsskyddat."

#~ msgid ""
#~ "The document was updated in between do and undo. The Database is now "
#~ "probably inconsistent."
#~ msgstr ""
#~ "Dokumentet uppdaterades mellan åtgärd och ångrande. Databasen är nu "
#~ "antagligen inkonsekvent."

#~ msgid ""
#~ "The document was updated in between do and undo. The Database is now "
#~ "probalby inconsistent."
#~ msgstr ""
#~ "Dokumentet uppdaterades mellan åtgärd och ångrande. Databasen är nu "
#~ "antagligen inkonsekvent."

#~ msgid "The document you requested doesn't exist."
#~ msgstr "Dokumentet du sökte finns inte."

#~ msgid "The due date cannot be before start date. Adjust start date?"
#~ msgstr "Deadline kan inte vara innan startdatumet. Justera startdatum?"

#~ msgid "The email has been sent"
#~ msgstr "E-brevet har skickats"

#~ msgid ""
#~ "The entered value for costs is not within the allowed range. Please use a "
#~ "value from -130000.00 to 130000.00."
#~ msgstr ""
#~ "Det inlagda värdet för kostnaden är inte inom beviljad gräns. Använd ett "
#~ "värde från -130000.00 till 130000.00."

#~ msgid ""
#~ "The file \"%1$s\" cannot be uploaded because it exceeds the maximum file "
#~ "size of %2$s"
#~ msgstr ""
#~ "Filen \"%1$s\" kan inte laddas upp eftersom dess storlek överskrider den "
#~ "maximala filstorleken %2$s"

#~ msgid ""
#~ "The file \"%1$s\" cannot be uploaded because it exceeds the quota limit "
#~ "of %2$s"
#~ msgstr ""
#~ "Filen \"%1$s\" kan inte laddas upp eftersom den överskrider kvoten på %2$s"

#~ msgid ""
#~ "The file cannot be added to filestore. File size: %s Quota: %s Used: %s"
#~ msgstr ""
#~ "Filen kan inte läggas till fillagringen. Filstorlek: %s Kvot: %s Använd: "
#~ "%s"

#~ msgid "The file is available at %1$s"
#~ msgstr "Filen är tillgänglig på %1$s"

#~ msgid "The file you selected does not exist."
#~ msgstr "Dokumentet du sökte finns inte."

#~ msgid "The first 90 days are free."
#~ msgstr "De första 90 dagarna är gratis."

#~ msgid "The folder %d is not an Infostore folder"
#~ msgstr "Mappen %d är inte en Infolagrings-mapp"

#~ msgid "The folder has been cleaned up."
#~ msgstr "Mappen har städats."

#~ msgid "The folder has been emptied."
#~ msgstr "Mappen har tömts."

#~ msgid "The folder is available at %1$s"
#~ msgstr "Mappen är tillgänglig på %1$s"

#~ msgid ""
#~ "The following applications can be restored. Just remove the restore point "
#~ "if you don't want it to be restored."
#~ msgstr ""
#~ "Följande program kan återställas. Ta bort återställningspunkten om du "
#~ "inte vill återställa från den."

#~ msgid "The following field(s) are too long to be imported: %s"
#~ msgstr "Följande fält är för långt för att införa: %s"

#~ msgid "The following field(s) are too long: %1$s"
#~ msgstr "Följande fält(en) är för långa: %1$s"

#~ msgid "The following products will be activated now:"
#~ msgstr "Följande produkter kommer nu aktiveras:"

#~ msgid "The given type of %1$s is not supported"
#~ msgstr "Given typ %1$s stöds inte"

#~ msgid ""
#~ "The icon at the bottom right side helps you sort your tasks. Click the "
#~ "icon to get a list of sort criteria."
#~ msgstr ""
#~ "Ikonen längst ner till höger hjälper dig sortera dina uppgifter. Klicka "
#~ "på ikonen för att få en lista med sorteringskriterier."

#~ msgid ""
#~ "The icon on the bottom right side helps you sort your E-Mails. Click the "
#~ "icon to get a list of sort criteria."
#~ msgstr ""
#~ "Ikonen nederst till höger hjälper dig sortera din e-post. Klicka på "
#~ "ikonen för att få en lista med sorteringskriterier."

#~ msgid ""
#~ "The image you tried to attach is not a valid picture. It may be broken or "
#~ "is not a valid file."
#~ msgstr ""
#~ "Bilden du försökte bifoga är inte en giltig bild. Den kan vara trasig "
#~ "eller också är den inte en giltig fil."

#~ msgid "The info area"
#~ msgstr "Informationsområdet"

#~ msgid "The mandatory field %1$s is not defined."
#~ msgstr "Det obligatoriska fältet %1$s är inte definierat."

#~ msgid ""
#~ "The message part with sequence ID %1$s could not be found in message %2$s "
#~ "in folder %3$s"
#~ msgstr ""
#~ "Meddelandedelen med sekvens-ID %1$s kunde inte hittas i meddelandet %2$s "
#~ "i mapp %3$s"

#~ msgid ""
#~ "The name you entered is not available. Choose another display name. "
#~ "Context %1$d Object %2$d"
#~ msgstr ""
#~ "Namnet som du har angett är inte tillgängligt. Välj ett annat display "
#~ "namn. Kontext %1$d Objekt %2$d"

#~ msgid "The number of recipients is limited to %1$s recipients per field"
#~ msgstr "Antal mottagare är begränsat till %1$s mottagare per fält"

#~ msgid ""
#~ "The number on the right side of the E-Mail subject corresponds to the "
#~ "number of E-Mails in a thread. To open the thread, click on the number."
#~ msgstr ""
#~ "Numret till höger om e-postens rubrik motsvarar mängden e-post i en tråd. "
#~ "För att öppna tråden, klicka på numret."

#~ msgid ""
#~ "The object could not be detached because the update to an underlying "
#~ "object failed."
#~ msgstr ""
#~ "Objektet kunde inte avlägsnas på grund av att uppdateringen av ett "
#~ "underliggande objekts misslyckades."

#~ msgid ""
#~ "The object you requested can not be found. Try again. Context %1$d Folder "
#~ "%2$d User %3$d Object %4$d"
#~ msgstr ""
#~ "Objektet du frågade efter kan inte hittas. Försök igen.Kontext %1$d Mapp "
#~ "%2$d Användare %3$d Objekt %4$d"

#~ msgid "The provided filename exceeds the allowed length."
#~ msgstr "Angivet filnamn överskrider tillåten längd."

#~ msgid "The publication has been made available as %s"
#~ msgstr "Publikationen har gjorts tillgänglig som %s"

#~ msgid ""
#~ "The raw content's input stream of message %1$s in folder %2$s cannot be "
#~ "read"
#~ msgstr ""
#~ "Det råa innehållet i inmatningsströmmen av meddelande %1$s i mapp %2$d "
#~ "kan ej läsas"

#~ msgid "The recurrence pattern is too complex. Giving up."
#~ msgstr "Det upprepade mönstret är för komplicerat. Ger upp."

#~ msgid "The requested email no longer exists"
#~ msgstr "Det önskade brevet finns inte längre"

#~ msgid "The required  value \"days\" is missing or wrong"
#~ msgstr "Det nödvändiga  värdet \"days\" saknas eller är felaktigt"

#~ msgid ""
#~ "The required service %1$s is temporary not available. Please try again "
#~ "later."
#~ msgstr ""
#~ "Den nödvändiga tjänsten %1$s är för tillfället inte tillgänglig. Försök "
#~ "igen senare."

#~ msgid "The required value \"interval\" is missing or wrong"
#~ msgstr "Det nödvändiga värdet \"interval\" saknas eller är felaktigt"

#~ msgid "The resource has been changed in the meantime"
#~ msgstr "Resursen har blivit ändrad under tiden."

#, fuzzy
#~ msgid "The sender wants to get notified when you have read this email"
#~ msgstr "Avsändaren vill veta att du har läst e-brevet"

#~ msgid ""
#~ "The series <a href=\"#\" data-attribute=\"ending\" data-widget=\"options"
#~ "\">ends</a> <a href=\"#\" data-attribute=\"occurrences\" data-widget="
#~ "\"number\">after <span class=\"number-control\">2</span> appointments</a>."
#~ msgstr ""
#~ "Serien <a href=\"#\" data-attribute=\"ending\" data-widget=\"options"
#~ "\">upphör</a> <a href=\"#\" data-attribute=\"occurrences\" data-widget="
#~ "\"number\">efter <span class=\"number-control\">2</span> möten</a>."

#~ msgid ""
#~ "The series <a href=\"#\" data-attribute=\"ending\" data-widget=\"options"
#~ "\">ends</a> on <a href=\"#\" data-attribute=\"until\" data-widget=\"custom"
#~ "\">11/03/2013</a>."
#~ msgstr ""
#~ "Serien <a href=\"#\" data-attribute=\"ending\" data-widget=\"options"
#~ "\">upphör</a> <a href=\"#\" data-attribute=\"until\" data-widget=\"custom"
#~ "\">11/03/2013</a>."

#~ msgid ""
#~ "The series <a href=\"#\" data-attribute=\"ending\" data-widget=\"options"
#~ "\">never ends</a>."
#~ msgstr ""
#~ "Serien <a href=\"#\" data-attribute=\"ending\" data-widget=\"options"
#~ "\">upphör aldrig</a>."

#~ msgid "The session parameter is missing."
#~ msgstr "Sessionsparameter saknas."

#~ msgid ""
#~ "The setting has been saved and will become active when you enter the "
#~ "application the next time."
#~ msgstr ""
#~ "Inställningen har sparats och kommer aktiveras nästa gång du startar "
#~ "programmet."

#~ msgid "The setting has been saved."
#~ msgstr "Inställningen har sparats"

#~ msgid ""
#~ "The settings are organized in topics. Select the topic on the left side, "
#~ "e.g Basic settings or E-Mail. To view all settings, enable Advanced "
#~ "settings at the bottom."
#~ msgstr ""
#~ "Inställningarna är organiserade efter ämne. Välj ämnet till vänster, t."
#~ "ex. Grundinställningar eller E-post. För att visa alla inställningarna, "
#~ "aktivera Avancerade inställningar längst ner."

#~ msgid ""
#~ "The settings for collecting contacts in this folder will become disabled "
#~ "when you enter the application the next time."
#~ msgstr ""
#~ "Inställningarna för att samla in kontakter i den här mappen kommer "
#~ "avaktiveras när du öppnar programmet nästa gång."

#~ msgid ""
#~ "The shared data will be accessible to everyone on the Internet. Please "
#~ "consider, which data you want to share."
#~ msgstr ""
#~ "Den utdelade datan kommer vara tillgänglig för alla på Internet. Tänk "
#~ "noga på exakt vilken data du vill dela ut."

#~ msgid "The simple name contains this not allowed characters: \"%1$s\"."
#~ msgstr "Detta enkla namn innehåller icke tillåtna tecken: \"%1$s\"."

#~ msgid ""
#~ "The specified email address %1$s is not covered by allowed email address "
#~ "aliases"
#~ msgstr ""
#~ "Den specificerade e-post adressen %1$s omfattas inte av tillåten e-"
#~ "postadressalias"

#, fuzzy
#~ msgid "The start date must be before the due date."
#~ msgstr "Startdatumet måste vara innan slutdatumet."

#~ msgid "The start date must be before the end date."
#~ msgstr "Startdatumet måste vara innan slutdatumet."

#~ msgid "The subscription could not be created."
#~ msgstr "Prenumerationen kunde inte skapas."

#~ msgid "The table is sorted after the Microsoft Outlook appointment fields."
#~ msgstr "Tabellen är sorterad efter Microsoft Outlooks mötesfält."

#~ msgid "The table is sorted after the Microsoft Outlook contact fields."
#~ msgstr "Tabellen är sorterad efter Microsoft Outlooks kontaktfält."

#~ msgid "The table is sorted after the Microsoft Outlook task fields."
#~ msgstr "Tabellen är sorterade efter Microsoft Outlook uppgiftsfält."

#~ msgid "The table shows the following information:"
#~ msgstr "Tabellerna visar följande information:"

#~ msgid "The task %1$d is not stored in folder %2$s (%3$d)."
#~ msgstr "Uppgiften %1$d är inte lagrad i mapp %2$s (%3$d)."

#~ msgid "The task could not be deleted."
#~ msgid_plural "The tasks could not be deleted."
#~ msgstr[0] "Uppgiften kunde inte tas bort."
#~ msgstr[1] "Uppgifterna kunde inte tas bort."

#~ msgid ""
#~ "The task could not be saved. Please shorten the %1$s and try again. "
#~ "Current length %3$d is more than allowed length of %2$d characters."
#~ msgstr ""
#~ "Uppgiften kunde inte sparas. Korta av %1$s och försök igen. Nuvarande "
#~ "längd %3$d har mer än tillåten längd på %2$d tecken."

#~ msgid ""
#~ "The two columns on the left side contain the data of the appointment "
#~ "dialog window in Microsoft Outlook. This dialog window is displayed when "
#~ "creating a new appointment or opening an existing one on in Microsoft "
#~ "Outlook."
#~ msgstr ""
#~ "De två kolumnerna på vänstra sidan innehåller informationen om mötets-"
#~ "dialogfönstret i Microsoft Outlook. Detta dialogfönster visas när man "
#~ "skapar ett nytt möte eller om man öppnar ett existerande möte i Microsoft "
#~ "Outlook."

#~ msgid ""
#~ "The two columns on the left side contain the data of the contact dialog "
#~ "window in Microsoft Outlook. This dialog window is displayed when "
#~ "creating a new contact or opening an existing one in Microsoft Outlook."
#~ msgstr ""
#~ "De två kolumnera på vänstra sidan innehåller informationen om kontakt-"
#~ "dialogfönstret i Microsoft Outlook. Detta dialog fönster visas när man "
#~ "skapar en ny kontakt eller om man öppnar en existerande kontakt i "
#~ "Microsoft Outlook."

#~ msgid ""
#~ "The two columns on the left side contain the data of the task dialog "
#~ "window in Microsoft Outlook. This dialog window is displayed when "
#~ "creating a new task or opening an existing one in Microsoft Outlook."
#~ msgstr ""
#~ "De två kolumnerna på vänstra sidan innehåller informationen om uppgifts-"
#~ "dialogfönstret i Microsoft Outlook. Detta dialogfönster visas när man "
#~ "skapar en ny uppgift eller när man öppnar en existerade uppgift i "
#~ "Microsoft Outlook."

#~ msgid ""
#~ "The two columns on the right side contain the data of the appojntment "
#~ "dialog window of the <phrase vendor=\"oxhe;ox\">Open-Xchange</"
#~ "phrase><phrase vendor=\"1and1\">MailXchange</phrase> Server. This dialog "
#~ "window is displayed when creating a new appointment or editing an "
#~ "existing one in the browser based interface of the <phrase vendor=\"oxhe;"
#~ "ox\">Open-Xchange</phrase><phrase vendor=\"1and1\">MailXchange</phrase> "
#~ "Server."
#~ msgstr ""
#~ "De två kolumnerna på högra sidan innehåller informationen om mötets-"
#~ "dialogfönster hos <phrase vendor=\"oxhe;ox\">Open-Xchange</phrase><phrase "
#~ "vendor=\"1and1\">MailXchange</phrase> server. Detta dialogfönster visas "
#~ "när man skapar ett nytt möte eller när man redigerar ett existerande "
#~ "möte, i det webb-baserade gränssnittet hos <phrase vendor=\"oxhe;ox"
#~ "\">Open-Xchange</phrase><phrase vendor=\"1and1\">MailXchange</phrase> "
#~ "server."

#~ msgid ""
#~ "The two columns on the right side contain the data of the contact dialog "
#~ "window of the <phrase vendor=\"oxhe;ox\">Open-Xchange</phrase><phrase "
#~ "vendor=\"1and1\">MailXchange</phrase> Server. This dialog window is "
#~ "displayed when creating a new contact or editing an existing one in the "
#~ "browser based interface of the <phrase vendor=\"oxhe;ox\">Open-Xchange</"
#~ "phrase><phrase vendor=\"1and1\">MailXchange</phrase> Server."
#~ msgstr ""
#~ "De två kolumnerna på högra sidan innehåller informationen om kontakt-"
#~ "dialogfönstret hos <phrase vendor=\"oxhe;ox\">Open-Xchange</"
#~ "phrase><phrase vendor=\"1and1\">MailXchange</phrase> server. Detta "
#~ "dialogfönster visas när man skapar en ny kontakt eller när man redigerar "
#~ "en existerande kontakt i det webb-baserade gränssnittet hos <phrase "
#~ "vendor=\"oxhe;ox\">Open-Xchange</phrase><phrase vendor="
#~ "\"1and1\">MailXchange</phrase> server."

#~ msgid ""
#~ "The two columns on the right side contain the data of the task dialog "
#~ "window of the <phrase vendor=\"oxhe;ox\">Open-Xchange</phrase><phrase "
#~ "vendor=\"1and1\">MailXchange</phrase> Server. This dialog window is "
#~ "displayed when creating a new task or editing an existing one in the "
#~ "browser based interface of the <phrase vendor=\"oxhe;ox\">Open-Xchange</"
#~ "phrase><phrase vendor=\"1and1\">MailXchange</phrase> Server."
#~ msgstr ""
#~ "De två kolumnerna på högra sidan innehåller informationen om uppgifts-"
#~ "dialogfönstret hos <phrase vendor=\"oxhe;ox\">Open-Xchange</"
#~ "phrase><phrase vendor=\"1and1\">MailXchange</phrase> server. Detta "
#~ "dialogfönster visas när man skapar en ny uppgift eller när man redigerar "
#~ "en existerande uppgift i det webb-baserade gränssnittet hos<phrase vendor="
#~ "\"oxhe;ox\">Open-Xchange</phrase><phrase vendor=\"1and1\">MailXchange</"
#~ "phrase> server."

#~ msgid "The two newly entered passwords do not match."
#~ msgstr "De två nya lösenorden stämmer inte överens."

#~ msgid "The types of specified data source are not supported"
#~ msgstr "Typerna för specificerad informationsursprung stöds inte"

#~ msgid ""
#~ "The unrecoverable items have been cleaned up successfully. Please refresh "
#~ "this page to see the changes."
#~ msgstr ""
#~ "Objekten som inte kan räddas har rensats bort. Uppdatera sidan för att se "
#~ "ändringarna."

#~ msgid ""
#~ "The updater provides a simple installation wizard. Follow the "
#~ "instructions to install the application. The updater will inform you of "
#~ "any updates for the Connector for Microsoft Outlook, Notifier and Drive. "
#~ "You can download the updates from within the updater."
#~ msgstr ""
#~ "Uppdateraren är en enkel installationsguide. Följ instruktionerna för att "
#~ "installera programmet. Uppdateraren kommer informera dig när det finns "
#~ "uppdateringar för Microsoft Outlook-anslutningen, notifieraren och Drive. "
#~ "Du kan ladda ner uppdateringarna via uppdateraren."

#~ msgid "The user has administrative rights"
#~ msgstr "Användaren har administratörsrättigheter"

#~ msgid "Theme"
#~ msgstr "Tema"

#~ msgid "There are unsaved changes."
#~ msgstr "Det finns osparade ändringar."

#~ msgid "There is already %1$d appointment in this timeframe."
#~ msgid_plural "There are already %1$d appointments in this timeframe."
#~ msgstr[0] "Det finns redan %1$d möte i den här tidsramen."
#~ msgstr[1] "Det finns redan %1$d möten i den här tidsrymden."

#~ msgid "There is no rule defined"
#~ msgstr "Ingen regel har definierats."

#~ msgid ""
#~ "There was an issue in authenticating your E-Mail password. This may be "
#~ "because of a recent password change. To continue please logout now and "
#~ "then log back in with your most current password. (server=%1$s | user="
#~ "%2$s)"
#~ msgstr ""
#~ "Det uppstod ett problem vid bekräftande av ditt e-post-lösenord. Detta "
#~ "kanske beror på att du nyligen har ändrat lösenord. För att fortsätta, "
#~ "logga ut och logga in med ditt nuvarande lösenord. (server=%1$s | "
#~ "användare=%2$s)"

#~ msgid ""
#~ "There was no suitable server found for this mail/password combination"
#~ msgstr ""
#~ "Ingen lämplig server hittades för den här e-post/lösenordskombinationen"

#~ msgid "There were not activities in your network"
#~ msgstr "Det fanns inga aktiviteter i ditt nätverk"

#~ msgid ""
#~ "These statistics only include folders, which have a depth less than four "
#~ "in the folder structure from the folder \"%1$s\"."
#~ msgstr ""
#~ "Denna statistik inkluderar bara mappar med en struktur som inte går "
#~ "djupare än fyra nivåer från mappen \"%1$s\"."

#~ msgid "This Contact has no FolderID: Entry %1$d Context %2$d"
#~ msgstr "Denna kontakt har inget MappID: Entry %1$d Kontext %2$d"

#~ msgid "This account cannot be validated"
#~ msgstr "Det här kontot kan inte bekräftas"

#~ msgid ""
#~ "This action is not supported in this LDAP addressbook: Folder %1$d "
#~ "Context %2$d"
#~ msgstr ""
#~ "Denna handling stöds inte av denna LDAP-adressboken: Mapp %1$d Kontext "
#~ "%2$d"

#~ msgid ""
#~ "This appointment does not take place.\n"
#~ "It was either deleted by [changed_by] or\n"
#~ "you have been removed from the list of participants.\n"
#~ "\n"
#~ "Appointment\n"
#~ "===========\n"
#~ "Created by:  [created_by]\n"
#~ "Created at:  [creation_datetime]\n"
#~ "[title]\n"
#~ "[location][folder_name]\n"
#~ "\n"
#~ "[start]\n"
#~ "[end]\n"
#~ "[series][delete_exceptions][change_exceptions]\n"
#~ "[description]\n"
#~ "Participants\n"
#~ "============\n"
#~ "[participants]\n"
#~ "\n"
#~ "Resources\n"
#~ "=========\n"
#~ "[resources]\n"
#~ "\n"
#~ "=========================================="
#~ msgstr ""
#~ "Detta möte kommer inte att äga rum.\n"
#~ "Det var antingen borttaget av [changed_by] eller\n"
#~ "så har du blivit borttagen från deltagarlistan.\n"
#~ "\n"
#~ "Möte\n"
#~ "===========\n"
#~ "Skapad av:  [created_by]\n"
#~ "Skapad vid: [creation_datetime]\n"
#~ "[title]\n"
#~ "[location][folder_name]\n"
#~ "\n"
#~ "[start]\n"
#~ "[end]\n"
#~ "[series][delete_exceptions][change_exceptions]\n"
#~ "[description]\n"
#~ "Deltagare\n"
#~ "============\n"
#~ "[participants]\n"
#~ "\n"
#~ "Resurser\n"
#~ "=========\n"
#~ "[resources]\n"
#~ "\n"
#~ "=========================================="

#~ msgid ""
#~ "This appointment was changed by [changed_by].\n"
#~ "\n"
#~ "Appointment\n"
#~ "===========\n"
#~ "Created by: [created_by]\n"
#~ "Created at: [creation_datetime]\n"
#~ "[title]\n"
#~ "[location][folder_name]\n"
#~ "\n"
#~ "[start]\n"
#~ "[end]\n"
#~ "[series][delete_exceptions][change_exceptions]\n"
#~ "[description]\n"
#~ "Participants\n"
#~ "============\n"
#~ "[participants]\n"
#~ "\n"
#~ "Resources\n"
#~ "=========\n"
#~ "[resources]\n"
#~ "\n"
#~ "=========================================="
#~ msgstr ""
#~ "Detta möte har ändrats av [changed_by].\n"
#~ "\n"
#~ "Möte\n"
#~ "===========\n"
#~ "Skapad av:  [created_by]\n"
#~ "Skapad vid: [creation_datetime]\n"
#~ "[title]\n"
#~ "[location][folder_name]\n"
#~ "\n"
#~ "[start]\n"
#~ "[end]\n"
#~ "[series][delete_exceptions][change_exceptions]\n"
#~ "[description]\n"
#~ "Deltagare\n"
#~ "============\n"
#~ "[participants]\n"
#~ "\n"
#~ "Resurser\n"
#~ "=========\n"
#~ "[resources]\n"
#~ "\n"
#~ "=========================================="

#~ msgid ""
#~ "This appointment was changed by [changed_by].\n"
#~ "You can check this appointment in your calendar:\n"
#~ "[link]\n"
#~ "\n"
#~ "Appointment\n"
#~ "===========\n"
#~ "Created by: [created_by]\n"
#~ "Created at: [creation_datetime]\n"
#~ "[title]\n"
#~ "[location][folder_name]\n"
#~ "\n"
#~ "[start]\n"
#~ "[end]\n"
#~ "[series][delete_exceptions][change_exceptions]\n"
#~ "[description]\n"
#~ "Participants\n"
#~ "============\n"
#~ "[participants]\n"
#~ "\n"
#~ "Resources\n"
#~ "=========\n"
#~ "[resources]\n"
#~ "\n"
#~ "=========================================="
#~ msgstr ""
#~ "Detta möte har ändrats av [changed_by].\n"
#~ "Du kan kontrollera detta möte i din kalender:\n"
#~ "[link]\n"
#~ "\n"
#~ "Möte\n"
#~ "===========\n"
#~ "Skapad av:  [created_by]\n"
#~ "Skapad vid: [creation_datetime]\n"
#~ "[title]\n"
#~ "[location][folder_name]\n"
#~ "\n"
#~ "[start]\n"
#~ "[end]\n"
#~ "[series][delete_exceptions][change_exceptions]\n"
#~ "[description]\n"
#~ "Deltagare\n"
#~ "============\n"
#~ "[participants]\n"
#~ "\n"
#~ "Resurser\n"
#~ "=========\n"
#~ "[resources]\n"
#~ "\n"
#~ "=========================================="

#~ msgid ""
#~ "This attachment describes the Microsoft Outlook data fields that are "
#~ "synchronized with the <phrase vendor=\"oxhe;ox\">Open-Xchange</"
#~ "phrase><phrase vendor=\"1and1\">MailXchange</phrase> Server by the "
#~ "OXtender for Microsoft Outlook."
#~ msgstr ""
#~ "Denna bilaga beskriver Microsoft Outlooks informationsfält som är "
#~ "synkroniserade med <phrase vendor=\"oxhe;ox\">Open-Xchange</"
#~ "phrase><phrase vendor=\"1and1\">MailXchange</phrase> server hos OXtendern "
#~ "för Microsoft Outlook."

#~ msgid "This contact has no folder id: Entry %1$d Context %2$d"
#~ msgstr "Denna kontakt har inget mapp-id: Entry %1$d Kontext %2$d"

#~ msgid "This contact is private and cannot be shared"
#~ msgstr "Kontakten är privat och kan inte delas"

#~ msgid "This distribution list has been added to the portal"
#~ msgstr "Den här distributionslistan har lagts till i portalen"

#~ msgid "This does not look like an iCal file. Please check the file."
#~ msgstr "Detta ser inte ut som en iCal fil. Kontrollera filen."

#~ msgid "This email address cannot be used for appointments"
#~ msgstr "Den här e-postadressen kan inte användas för möten"

#~ msgid "This email contains a task"
#~ msgstr "E-brevet innehåller en uppgift"

#~ msgid "This email contains an appointment"
#~ msgstr "E-brevet innehåller ett möte"

#~ msgid ""
#~ "This feature is not available. In order to use it, you need to upgrade "
#~ "your account now."
#~ msgstr ""
#~ "Funktionen är inte tillgänglig. För att använda den behöver du uppgradera "
#~ "ditt konto."

#~ msgid "This field has to be filled"
#~ msgstr "Detta fält måste fyllas i"

#~ msgid "This file has been added"
#~ msgstr "Filen har lagts till"

#~ msgid "This file has been added to the portal"
#~ msgstr "Filen har lagts till i portalen"

#~ msgid "This file has been deleted"
#~ msgid_plural "These files have been deleted"
#~ msgstr[0] "Filen har tagits bort"
#~ msgstr[1] "Filerna har tagits bort"

#~ msgid "This file has been locked"
#~ msgid_plural "These files have been locked"
#~ msgstr[0] "Filen är låst"
#~ msgstr[1] "Filerna är låsta"

#~ msgid "This file has been unlocked"
#~ msgid_plural "These files have been unlocked"
#~ msgstr[0] "Filen har låsts upp"
#~ msgstr[1] "Filerna har låsts upp"

#~ msgid "This file has not been added"
#~ msgstr "Filen har inte lagts till"

#~ msgid "This file has not been deleted"
#~ msgid_plural "These files have not been deleted"
#~ msgstr[0] "Filen har inte tagits bort"
#~ msgstr[1] "Filerna har inte tagits bort"

#~ msgid "This file has not been deleted, as it is locked by its owner."
#~ msgid_plural ""
#~ "These files have not been deleted, as they are locked by their owner."
#~ msgstr[0] "Filen har inte tagits bort, eftersom den är låst av dess ägare."
#~ msgstr[1] ""
#~ "Filerna har inte tagits bort, eftersom de har låsts av dess ägare."

#~ msgid "This file has not been locked"
#~ msgid_plural "These files have not been locked"
#~ msgstr[0] "Filen är inte låst"
#~ msgstr[1] "Filerna är inte låsta"

#~ msgid "This file has not been unlocked"
#~ msgid_plural "These files have not been unlocked"
#~ msgstr[0] "Filen har inte låsts upp"
#~ msgstr[1] "Filerna har inte låsts upp"

#~ msgid "This file is locked by %1$s"
#~ msgstr "Filen låstes av %1$s"

#~ msgid "This file is locked by you"
#~ msgstr "Filen låstes av dig"

#~ msgid "This file will be written in your default folder to allow editing"
#~ msgstr ""
#~ "Den här filen kommer skrivas till din standardmapp för att kunna redigeras"

#~ msgid "This folder has no publications"
#~ msgstr "Den här mappen har inga publikationer"

#~ msgid "This folder has no subscriptions"
#~ msgstr "Den här mappen har inga prenumerationer"

#~ msgid "This folder has publications and/or subscriptions"
#~ msgstr "Den här mappen innehåller publikationer och/eller prenumerationer"

#~ msgid ""
#~ "This folder has publications but you are not allowed to view or edit them"
#~ msgstr ""
#~ "Den här mappen har publikationer, men du har inte tillstånd att visa "
#~ "eller redigera dem"

#~ msgid ""
#~ "This folder has subscriptions but you are not allowed to view or edit them"
#~ msgstr ""
#~ "Den här mappen har prenumerationer, men du har inte tillstånd att visa "
#~ "eller redigera dem"

#~ msgid "This folder is a virtual folder. It cannot contain documents."
#~ msgstr "Denna mapp är virtuell. Mappen kan inte innehålla dokument."

#~ msgid ""
#~ "This gif image is too large. It can not be scaled and will not be accepted"
#~ msgstr ""
#~ "Denna gif-bild är för stor. Bilden kan inte förminskas och kommer inte "
#~ "att accepteras"

#~ msgid ""
#~ "This is a Return Receipt for the mail that you sent on #DATE# to "
#~ "#RECIPIENT# with subject \"#SUBJECT#\".\n"
#~ "\n"
#~ "Note: This return receipt only acknowledges that the message was "
#~ "displayed on the recipients computer. There is no guarantee that the "
#~ "recipient has read or understood the message contents."
#~ msgstr ""
#~ "Det här är ett returkvitto på brevet du skickade den #DATE# till "
#~ "#RECIPIENT# med ämnet \"#SUBJECT#\".\n"
#~ "\n"
#~ "Notera: Detta returkvitto bekräftar bara att meddelandet visats på "
#~ "mottagarens dator. Det finns ingen garanti att mottagaren har läst eller "
#~ "förstått meddelandets innehåll."

#~ msgid "This is a standard folder, which can't be renamed."
#~ msgstr "Det här är en standardmapp och kan inte döpas om."

#~ msgid "This is not a valid email address"
#~ msgstr "Det här inte en giltig e-postadress"

#~ msgid "This is not a valid mail address"
#~ msgstr "Det här är inte en giltig e-postadress"

#~ msgid "This is not a valid user or group."
#~ msgstr "Det här är inte en giltig användare eller grupp."

#~ msgid "This list has no contacts yet"
#~ msgstr "Den här listan har inga medlemmar än"

#~ msgid "This mail has been added to the portal"
#~ msgstr "E-brevet har lagts till i portalen"

#~ msgid "This mail has no content"
#~ msgstr "E-brevet har inget innehåll"

#~ msgid "This method is not applicable to an IMAP permission"
#~ msgstr "Denna metod är inte passande till en IMAP-rättighet"

#~ msgid "This method is not implemented."
#~ msgstr "Denna metod är inte implementerad."

#~ msgid "This note will not be printed"
#~ msgstr "Anteckningen kunde inte skrivas ut"

#~ msgid ""
#~ "This rule applies to all messages. Please add a condition to restrict "
#~ "this rule to specific messages."
#~ msgstr ""
#~ "Den här regeln gäller för alla meddelanden. Lägg till ett villkor för att "
#~ "begränsa regeln till specifika meddelanden."

#~ msgid "This task recurs"
#~ msgstr "Uppgiften upprepas"

#~ msgid ""
#~ "This task was changed by [changed_by].\n"
#~ "\n"
#~ "Task\n"
#~ "====\n"
#~ "Created by: [created_by]\n"
#~ "Created at: [creation_datetime]\n"
#~ "[title]\n"
#~ "[folder_name]\n"
#~ "[priority]\n"
#~ "[task_status]\n"
#~ "\n"
#~ "[start]\n"
#~ "[end]\n"
#~ "[series]\n"
#~ "[description]\n"
#~ "Participants\n"
#~ "============\n"
#~ "[participants]\n"
#~ "\n"
#~ "Resources\n"
#~ "=========\n"
#~ "[resources]\n"
#~ "\n"
#~ "=========================================="
#~ msgstr ""
#~ "Denna uppgift har ändrats av [changed_by].\n"
#~ "\n"
#~ "Uppgift\n"
#~ "====\n"
#~ "Skapad av:  [created_by]\n"
#~ "Skapad vid: [creation_datetime]\n"
#~ "[title]\n"
#~ "[folder_name]\n"
#~ "[priority]\n"
#~ "[task_status]\n"
#~ "\n"
#~ "[start]\n"
#~ "[end]\n"
#~ "[series]\n"
#~ "[description]\n"
#~ "Deltagare\n"
#~ "============\n"
#~ "[participants]\n"
#~ "\n"
#~ "Resurser\n"
#~ "=========\n"
#~ "[resources]\n"
#~ "\n"
#~ "=========================================="

#~ msgid ""
#~ "This task was changed by [changed_by].\n"
#~ "You can check this task in your tasks:\n"
#~ "[link]\n"
#~ "\n"
#~ "Task\n"
#~ "====\n"
#~ "Created by: [created_by]\n"
#~ "Created at: [creation_datetime]\n"
#~ "[title]\n"
#~ "[folder_name]\n"
#~ "[priority]\n"
#~ "[task_status]\n"
#~ "\n"
#~ "[start]\n"
#~ "[end]\n"
#~ "[series]\n"
#~ "[description]\n"
#~ "Participants\n"
#~ "============\n"
#~ "[participants]\n"
#~ "\n"
#~ "Resources\n"
#~ "=========\n"
#~ "[resources]\n"
#~ "\n"
#~ "=========================================="
#~ msgstr ""
#~ "Denna uppgift har ändrats av [changed_by].\n"
#~ "Du kan kolla denna uppgift i dina uppgifter:\n"
#~ "[link]\n"
#~ "\n"
#~ "Uppgift\n"
#~ "====\n"
#~ "Skapade av: [created_by]\n"
#~ "Skapad vid: [creation_datetime]\n"
#~ "[title]\n"
#~ "[folder_name]\n"
#~ "[priority]\n"
#~ "[task_status]\n"
#~ "\n"
#~ "[start]\n"
#~ "[end]\n"
#~ "[series]\n"
#~ "[description]\n"
#~ "Deltagare\n"
#~ "============\n"
#~ "[participants]\n"
#~ "\n"
#~ "Resurser\n"
#~ "=========\n"
#~ "[resources]\n"
#~ "\n"
#~ "=========================================="

#~ msgid ""
#~ "This task was either deleted by [changed_by] or\n"
#~ "you have been removed from the list of participants.\n"
#~ "\n"
#~ "Task\n"
#~ "====\n"
#~ "Created by:  [created_by]\n"
#~ "Created at:  [creation_datetime]\n"
#~ "[title]\n"
#~ "[folder_name]\n"
#~ "[priority]\n"
#~ "[task_status]\n"
#~ "\n"
#~ "[start]\n"
#~ "[end]\n"
#~ "[series]\n"
#~ "[description]\n"
#~ "Participants\n"
#~ "============\n"
#~ "[participants]\n"
#~ "\n"
#~ "Resources\n"
#~ "=========\n"
#~ "[resources]\n"
#~ "\n"
#~ "========================================== "
#~ msgstr ""
#~ "Denna uppgift var antingen borttagen av [changed_by] eller\n"
#~ "så har du blivit borttagen från deltagarlistan.\n"
#~ "\n"
#~ "Uppgift\n"
#~ "====\n"
#~ "Skapad av:  [created_by]\n"
#~ "Skapad vid: [creation_datetime]\n"
#~ "[title]\n"
#~ "[folder_name]\n"
#~ "[priority]\n"
#~ "[task_status]\n"
#~ "\n"
#~ "[start]\n"
#~ "[end]\n"
#~ "[series]\n"
#~ "[description]\n"
#~ "Deltagare\n"
#~ "============\n"
#~ "[participants]\n"
#~ "\n"
#~ "Resurser\n"
#~ "=========\n"
#~ "[resources]\n"
#~ "\n"
#~ "========================================== "

#~ msgid ""
#~ "This transaction could not be fully undone. Some components are probably "
#~ "not consistent anymore. Run the recovery tool!"
#~ msgstr ""
#~ "Denna transaktion kunde inte ångras fullständigt. Vissa komponenter är "
#~ "troligen inte konsekventa längre. Kör återställningsverktyget."

#~ msgid ""
#~ "This widget is currently offline because the twitter rate limit exceeded."
#~ msgstr ""
#~ "Den här komponenten är för närvarande nedkopplad eftersom twitter-"
#~ "frekvensen överskreds."

#~ msgid "Though expected, SQL query returned no result."
#~ msgstr "Även om det var väntat returnerade SQL-frågan inga svar."

#, fuzzy
#~| msgid "Thread view"
#~ msgid "Thread"
#~ msgstr "Trådvy"

#~ msgid "Thursday"
#~ msgstr "Torsdag"

#~ msgid "Tile"
#~ msgstr "Ruta"

#~ msgid "Tiles"
#~ msgstr "Rutor"

#~ msgid "Time"
#~ msgstr "Tid"

#~ msgid "Time range for the calender view"
#~ msgstr "Tidsintervall för kalendervyn"

#~ msgid "Time range for the list view"
#~ msgstr "Tidsintervall för listvyn"

#~ msgid "Time range for the team view"
#~ msgstr "Tidsintervall för gruppvyn"

#~ msgid "Time scale in minutes"
#~ msgstr "Tidsskala i minuter"

#~ msgid "Time zone"
#~ msgstr "Tidszon"

#~ msgid "Timezone"
#~ msgstr "Tidszon"

#~ msgid "Title"
#~ msgstr "Titel"

#~ msgctxt "salutation"
#~ msgid "Title"
#~ msgstr "Titel"

#~ msgid "To"
#~ msgstr "Till"

#~ msgid ""
#~ "To add contacts manually, just provide a valid email address (e.g john."
#~ "doe@example.com or \"John Doe\" <jd@example.com>)"
#~ msgstr ""
#~ "För att lägga till deltagare manuellt, ange en giltig e-postadress (t.ex. "
#~ "sven.andersson@exempel.se eller \"Sven Andersson\" <sa@exempel.se>)"

#~ msgid "To create a note, click on New > Add note in the toolbar."
#~ msgstr ""
#~ "För att skapa en anteckning, klicka på Nytt > Lägg till anteckning i "
#~ "verktygsraden."

#~ msgid "To create a note, click the icon at the top. Select Add note."
#~ msgstr ""
#~ "För att skapa en anteckning, klicka på ikonen längst upp. Välj Lägg till "
#~ "anteckning."

#~ msgid "To create the appointment, click on Create at the upper right side."
#~ msgstr "För att skapa mötet, klicka på Skapa överst till höger."

#~ msgid "To create the task, click on Create on the upper right side."
#~ msgstr "För att skapa uppgiften, klicka på Skapa längst upp till höger."

#~ msgid "To launch an app, click on a tile's headline."
#~ msgstr "För att starta ett program, klicka på en rutas rubrik."

#~ msgid ""
#~ "To open the E-Mail settings, click the System menu icon on the upper "
#~ "right side of the menu bar. Select Settings. Click on E-Mail on the left "
#~ "side. To display all settings, enable Advanced settings in the bottom "
#~ "left side"
#~ msgstr ""
#~ "För att öppna e-postinställningarna, klicka på Systemmenyikonen på den "
#~ "övre högra sidan av menyraden. Välj Inställningar. Klicka på E-post på "
#~ "den vänstra sidan. För att visa alla inställningarna, aktivera Avancerade "
#~ "inställningar längst ner till vänster"

#, fuzzy
#~ msgid ""
#~ "To open the help, click the System menu icon on the upper right side of "
#~ "the menu bar. Select Help."
#~ msgstr ""
#~ "För att öppna hjälpen, klicka på Systemmenyikonen längst upp till höger i "
#~ "menyraden. Välj Hjälp."

#~ msgid ""
#~ "To select one of the views List, Icons or Squares, click on View on the "
#~ "right side of the toolbar."
#~ msgstr ""
#~ "För att välja en av vyerna - Lista, Ikoner eller Rutor - klicka på Visa "
#~ "till högeri verktygsraden."

#~ msgid "To send the E-Mail, click on Send on the upper right side."
#~ msgstr "För att skicka e-brevet, klicka på Skicka på den övre högra sidan."

#~ msgid "To upload a file, click on New > Upload new file in the toolbar."
#~ msgstr ""
#~ "För att ladda upp en fil, klicka på Nytt > Ladda upp ny fil i "
#~ "verktygsraden."

#~ msgid ""
#~ "To view further information, click on a file. A pop-up window displays "
#~ "further details and functions."
#~ msgstr ""
#~ "För att visa ytterligare information, klicka på en fil. Ett popupfönster "
#~ "kommer visa ytterligare detaljer och funktioner."

#~ msgid "Today"
#~ msgstr "Idag"

#~ msgid "Toggle checkboxes"
#~ msgstr "Växla kryssrutor"

#~ msgid "Toggle folder"
#~ msgstr "Växla mapp"

#~ msgid "Toggle search"
#~ msgstr "Växla sökning"

#~ msgid "Tomorrow"
#~ msgstr "Imorgon"

#~ msgid "Too few (%d) login attributes."
#~ msgstr "För få (%d) inloggningsattribut."

#~ msgid "Too many digits within field %1$s."
#~ msgstr "För många siffror i fältet %1$s."

#~ msgid "Tool"
#~ msgstr "Verktyg"

#~ msgid "Top 10 file types"
#~ msgstr "Topp 10 filtyper"

#~ msgid "Top 10 folder size"
#~ msgstr "Topp 10 mappstorlek"

#~ msgid "Top 10 you got mail from"
#~ msgstr "De 10 du oftast får e-post från"

#~ msgid "Top 10 you sent mail to"
#~ msgstr "De 10 du oftast skickar e-post till"

#~ msgid "Total cost"
#~ msgstr "Total kostnad"

#~ msgid "Total: %1$s requests"
#~ msgstr "Totalt: %1$s sökningar"

#~ msgid "Touchselect on/off"
#~ msgstr "Pekval på/av"

#~ msgid "Tour: Coming from OX6"
#~ msgstr "Rundvisning: Jag kommer från OX6"

#~ msgid "Town"
#~ msgstr "Ort"

#~ msgid "Trash folder"
#~ msgstr "Papperskorgmapp"

#~ msgid "Tried to delete %1$d folders but only %2$d were deleted."
#~ msgstr "Försökte ta bort %1$d mappar men endast %2$d togs bort."

#~ msgid "Tried to delete %1$d participants but only %2$d were deleted."
#~ msgstr "Försökte ta bort %1$d deltagare men endast %2$d togs bort."

#~ msgid "Trying to auto-configure your mail account"
#~ msgstr "Försöker konfigurera ditt e-postkonto automatiskt"

#~ msgid "Tuesday"
#~ msgstr "Tisdag"

#~ msgid "Tumblr"
#~ msgstr "Tumblr"

#~ msgid "Tweet"
#~ msgstr "Tweet"

#~ msgid "Twitter"
#~ msgstr "Twitter"

#~ msgid "Twitter reported the following errors:"
#~ msgstr "Twitter rapporterade följande fel:"

#~ msgid "Type"
#~ msgstr "Typ"

#~ msgid "UI version"
#~ msgstr "UI-version"

#~ msgid "UNKNOWN EXCEPTION"
#~ msgstr "OKÄNT UNDANTAG"

#~ msgid "URL"
#~ msgstr "URL"

#~ msgid "URL \"%s\" is malformed."
#~ msgstr "URL \"%s\" är deformerad."

#~ msgid ""
#~ "Unable fetch the number of elements in this Folder. Context %1$d Folder "
#~ "%2$d User %3$d"
#~ msgstr ""
#~ "Oförmögen att hämta antalet element i mappen. Kontext %1$d Mapp %2$d "
#~ "Användare %3$d"

#~ msgid ""
#~ "Unable to compare contacts for update. Make sure you have entered a valid "
#~ "display name. Context %1$d Object %2$d"
#~ msgstr ""
#~ "Oförmögen att jämföra kontakter för uppdatering. Kontrollera att du har "
#~ "angivit ett giltigt namn. Kontext %1$d Objekt %2$d"

#~ msgid "Unable to convert task priority %d."
#~ msgstr "Oförmögen att översätta uppgiftsprioritet %d."

#~ msgid "Unable to convert task status \"%1$s\"."
#~ msgstr "Oförmögen att omvandla uppgiftsstatus \"%1$s\"."

#~ msgid ""
#~ "Unable to create a link between these two objects. Insufficient rights. "
#~ "1. Object %1$d 2. Object %2$d Context %3$d"
#~ msgstr ""
#~ "Oförmögen att skapa en länk mellan dessa två objekt. Otillräckliga "
#~ "rättigheter. 1:a Objekt %1$d 2:a Objekt %2$d Kontext %3$d"

#~ msgid ""
#~ "Unable to create a link between these two objects. Insufficient rights. "
#~ "1. Object %1$d Folder %2$d 2. Object %3$d Folder %4$d Context %5$d"
#~ msgstr ""
#~ "Oförmögen att skapa länkar mellan dessa två objekt. Otillräckliga "
#~ "rättigheter. 1:a Objekt %1$d Mapp %2$d 2:a Objekt %3$d Mapp %4$d Kontext "
#~ "%5$d"

#~ msgid ""
#~ "Unable to create a link between these two objects. Insufficient rights. "
#~ "Object %1$d Folder %2$d Context %3$d"
#~ msgstr ""
#~ "Oförmögen att skapa länkar mellan dessa två objekt. Otillräckliga "
#~ "rättigheter. Objekt %1$d Mapp %2$d Kontext %3$d"

#~ msgid ""
#~ "Unable to create a link between these two objects. This link already "
#~ "exists. 1. Object %1$d Folder %2$d 2. Object %3$d Folder %4$d Context %5$d"
#~ msgstr ""
#~ "Oförmögen att skapa länkar mellan dessa två objekt. Denna länk finns "
#~ "redan. 1:a Objekt %1$d Mapp %2$d 2:a Objekt %3$d Mapp %4$d Kontext %5$d"

#~ msgid ""
#~ "Unable to create exception, recurring position can not be calculated !"
#~ msgstr ""
#~ "Oförmåga att skapa undantag, återkommande position kan inte beräknas !"

#~ msgid "Unable to delete Contact: Context %1$d Contact %2$d"
#~ msgstr "Oförmögen att ta bort kontakt: Kontext %1$d Kontakt %2$d"

#~ msgid "Unable to delete Contacts from this user. Context %1$d User %2$d"
#~ msgstr ""
#~ "Oförmögen att ta bort kontakter från användaren. Kontext %1$d Användare "
#~ "%2$d"

#~ msgid "Unable to delete all links from folder. Folder %1$d Context %2$d"
#~ msgstr ""
#~ "Oförmögen att ta bort alla länkar från denna mapp. Mapp %1$d Kontext %2$d"

#~ msgid ""
#~ "Unable to delete all links from this objects. Object %1$d Context %2$d"
#~ msgstr ""
#~ "Oförmögen att ta bort alla länkar från detta objekt. Objekt %1$d Kontext "
#~ "%2$d"

#~ msgid ""
#~ "Unable to delete contact object. Context %1$d Folder %2$d User %3$d "
#~ "Object %4$d"
#~ msgstr ""
#~ "Oförmögen att ta bort kontaktobjekt. Kontext %1$d Mapp %2$d Användare "
#~ "%3$d Objekt %4$d"

#~ msgid "Unable to delete contacts from this folder. Context %1$d Folder %2$d"
#~ msgstr ""
#~ "Oförmögen att ta bort kontakter från denna mapp. Kontext %1$d Mapp %2$d"

#~ msgid ""
#~ "Unable to delete contacts from user because this is a non-contact folder. "
#~ "Context %1$d Folder %2$d User %3$d"
#~ msgstr ""
#~ "Oförmögen att ta bort kontakter från användaren på grund av att detta "
#~ "inte är en kontaktmapp. Kontext %1$d Mapp %2$d Användare %3$d"

#~ msgid "Unable to delete dristributionlist by id : Context %1$d Contact %2$d"
#~ msgstr ""
#~ "Oförmögen att ta bort distributionslista genom id : Kontext %1$d Kontakt "
#~ "%2$d"

#~ msgid ""
#~ "Unable to delete linking between contacts : Context %1$d Contact %2$d"
#~ msgstr ""
#~ "Oförmögen att ta bort länkning mellan kontakterna : Kontext %1$d Kontakt "
#~ "%2$d"

#~ msgid ""
#~ "Unable to delete this contact. Object not found. Context %1$d Folder %2$d "
#~ "User %3$d Object %4$d"
#~ msgstr ""
#~ "Oförmögen att ta bort denna kontakt. Objektet finns inte. Kontext %1$d "
#~ "Mapp %2$d Användare %3$d Objekt %4$d"

#~ msgid "Unable to initialize Event queue"
#~ msgstr "Oförmögen att initialisera händelsekön"

#~ msgid "Unable to insert Contact. Context: %d"
#~ msgstr "Oförmögen att lägga till kontakt. Kontext: %d"

#~ msgid "Unable to insert contacts! Context: %d"
#~ msgstr "Oförmögen att lägga till kontakter! Kontext: %d"

#~ msgid ""
#~ "Unable to load all links for the object. Object %1$d Folder %2$d User "
#~ "%3$d Context %4$d"
#~ msgstr ""
#~ "Oförmögen att ladda alla länkar från detta objekt. Objekt %1$d Mapp %2$d "
#~ "Användare %3$d Kontext %4$d"

#~ msgid ""
#~ "Unable to load all links for the object. Object %1$d User %2$d Context "
#~ "%3$d"
#~ msgstr ""
#~ "Oförmögen att ladda alla länkar från detta objekt. Objekt %1$d Användare "
#~ "%2$d Kontext %3$d "

#~ msgid "Unable to load contact image: Context %1$d Contact %2$d"
#~ msgstr "Oförmögen att ladda kontaktbild: Kontext %1$d Kontakt %2$d"

#~ msgid "Unable to load contact: Context %1$d"
#~ msgstr "Oförmögen att ladda kontakt: Kontext %1$d"

#~ msgid "Unable to load dristributionlist: Context %1$d Contact %2$d"
#~ msgstr "Oförmögen att ladda distributionslista: Kontext %1$d Kontakt %2$d"

#~ msgid "Unable to load linked contacts : Context %1$d Contact %2$d"
#~ msgstr "Oförmögen att ladda länkade kontakter : Kontext %1$d Kontakt %2$d"

#~ msgid "Unable to load mail filter settings."
#~ msgstr "Kan inte få kontakt med mailfilter-bakgrundsprogrammet."

#~ msgid "Unable to load objects. Context %1$d User %2$d"
#~ msgstr "Oförmögen att ladda objekt. Kontext %1$d Användare %2$d"

#~ msgid "Unable to load reminder"
#~ msgstr "Oförmögen att ladda påminnelse"

#~ msgid "Unable to load this LDAP addressbook: %1$s"
#~ msgstr "Oförmögen att ladda denna LDAP-adressbok: %1$s"

#~ msgid "Unable to map OCL permission value %1$s to a JSON permission value"
#~ msgstr ""
#~ "Oförmögen att matcha OCL-rättighetsvärde %1$s med JSON-rättighetssvärde"

#~ msgid ""
#~ "Unable to move this contact because it is marked as private: Context %1$d "
#~ "Object %2$d"
#~ msgstr ""
#~ "Oförmögen att flytta denna kontakt på grund av att den är markerad som "
#~ "privat: Kontext %1$d Objekt %2$d"

#~ msgid "Unable to parse value \"%1$s\" within field %2$s as a number."
#~ msgstr ""
#~ "Oförmögen att tolka värdet \"%1$s\" inom området %2$s som ett nummer."

#~ msgid ""
#~ "Unable to perform contact folder check for readable content: Context %1$d "
#~ "Folder %2$d"
#~ msgstr ""
#~ "Oförmögen att leta efter läsbart innehåll i kontaktmapp: Kontext %1$d "
#~ "Mapp %2$d"

#~ msgid "Unable to pick up a connection from the DBPool"
#~ msgstr "Oförmögen att hämta en förbindelse från DBPool"

#~ msgid ""
#~ "Unable to remove participant because this participant is the last one"
#~ msgstr ""
#~ "Oförmögen att ta bort deltagare på grund av att denna deltagare är den "
#~ "sista."

#~ msgid "Unable to save Linking between Contacts : Context %1$d Contact %2$d"
#~ msgstr ""
#~ "Oförmögen att spara länkning mellan kontakter : Kontext %1$d Kontakt %2$d"

#~ msgid "Unable to save contact Image: Context %1$d Contact %2$d"
#~ msgstr "Oförmögen att spara kontaktbilden: Kontext %1$d Kontakt %2$d"

#~ msgid "Unable to save contact image. The image appears to be broken."
#~ msgstr "Oförmögen att spara kontaktbilden. Bilden verkar skadad."

#~ msgid "Unable to save dristributionlist: Context %1$d Contact %2$d"
#~ msgstr "Oförmögen att spara distributionslista: Kontext %1$d Kontakt %2$d"

#~ msgid "Unable to scale image down."
#~ msgstr "Oförmögen att skala ner bilden."

#~ msgid ""
#~ "Unable to scale this contact image.  Either the file type is not "
#~ "supported or the image is too large. Your mime type is %1$s and your "
#~ "image size is %2$d. The max. allowed image size is %3$d."
#~ msgstr ""
#~ "Oförmögen att ändra storlek på den här kontaktbilden. Antingen stöds inte "
#~ "filtypen eller så är bilden för stor. Mime-typ är %1$s och bildstorleken "
#~ "är %2$d. Maximala bildstorleken är %3$d."

#~ msgid ""
#~ "Unable to synchronize the old contact with the new changes: Context %1$d "
#~ "Object %2$d"
#~ msgstr ""
#~ "Oförmögen att synkronisera den gamla kontakt med den nya ändringen: "
#~ "Kontext %1$d Objekt %2$d"

#~ msgid "Unable to trigger object Events: Context %1$d Folder %2$d"
#~ msgstr "Oförmögen att starta objektet Events: Kontext %1$d Mapp %2$d"

#~ msgid "Unable to trigger object Events: Context %1$d User %2$d"
#~ msgstr "Oförmögen att starta objektet Events: Kontext %1$d Användare %2$d"

#~ msgid "Unable to update contact image. The image appears to be broken."
#~ msgstr "Oförmögen att uppdatera kontaktbilden. Bilden verkar vara skadad."

#~ msgid "Unable to update contact image: Context %1$d Contact %2$d"
#~ msgstr "Oförmögen att uppdatera kontaktbilden: Kontext %1$d Kontakt %2$d"

#~ msgid "Unable to update contact. Context %1$d Object %2$d"
#~ msgstr "Oförmögen att uppdatera kontakt.Kontext %1$d Objekt %2$d"

#~ msgid "Unable to update dristributionlist : Context %1$d Contact %2$d"
#~ msgstr ""
#~ "Oförmögen att uppdatera distributionslista : Kontext %1$d Kontakt %2$d"

#~ msgid ""
#~ "Unablel to load this LDAP addressbook. Check the configuration for this "
#~ "LDAP server: Folder %1$d Context %2$d"
#~ msgstr ""
#~ "Oförmögen att ladda LDAP-adressboken. KontrolleraKonfigurationenför denna "
#~ "LDAP-server: Mapp %1$d Kontext %2$d"

#~ msgid ""
#~ "Unablel to read this Object from this LDAP addressbook. Check the "
#~ "configuration for this LDAP server: Object %1$d Folder %2$d Context %3$d"
#~ msgstr ""
#~ "Oförmögen att läsa detta objekt från LDAP-adressboken. Kontrollera "
#~ "konfigurationen för denna LDAP-server: Objekt %1$d Mapp %2$d Kontext %3$d"

#~ msgid "Unconfirmed"
#~ msgstr "Obekräftad"

#~ msgid "Under construction"
#~ msgstr "Under uppbyggnad"

#~ msgid "Undone"
#~ msgstr "Ångrad"

#~ msgid "Unexpected SQL Error!"
#~ msgstr "Oväntat SQL-fel!"

#~ msgid ""
#~ "Unexpected empty body package received from web server. Total-Received: "
#~ "%1$d | Content-Length: %2$d."
#~ msgstr ""
#~ "Oväntat tomt paket mottaget från webbservern. Totalt mottaget: %1$d | "
#~ "Content-Length: %2$d."

#~ msgid "Unexpected error: %1$s"
#~ msgstr "Oväntat fel: %1$s"

#~ msgid "Unexpected exception %d!"
#~ msgstr "Oväntat undantag %d!"

#~ msgid ""
#~ "Unexpected state for deleting a virtual appointment (exception). uid:oid:"
#~ "position %d:%d:%d"
#~ msgstr ""
#~ "Oväntat tillstånd vid borttagning av virtuellt möte (undantag). uid:oid:"
#~ "position %d:%d:%d"

#~ msgid "Unexpected token %s in .po file %s:%s. Expected one of %s"
#~ msgstr "Oväntad token %s i .po file %s:%s. Förväntad en av %s"

#~ msgid "Unfollow"
#~ msgstr "Sluta följa"

#~ msgid "Unified"
#~ msgstr "Enhetlig"

#~ msgid "Unknown AJAX action: %s."
#~ msgstr "Okänd AJAX-åtgärd: %s."

#~ msgid "Unknown Class: %1$s"
#~ msgstr "Okänd klass: %1$s"

#~ msgid "Unknown IMAP server: %1$s"
#~ msgstr "Okänd IMAP-server: %1$s"

#~ msgid "Unknown Request Prefix Code: %1$s"
#~ msgstr "Okänd prefixkod för begäran: %1$s"

#~ msgid "Unknown action value: %1$s"
#~ msgstr "Okänt åtgärdsvärde: %1$s"

#~ msgid "Unknown action: %1$s"
#~ msgstr "Okänd åtgärd: %1$s"

#~ msgid "Unknown color label: %1$s"
#~ msgstr "Okänd färgetikett: %1$s"

#~ msgid "Unknown data handler identifier: %1$s"
#~ msgstr "Okänd informationshanteringsidentifierare: %1$s"

#~ msgid "Unknown data source identifier: %1$s"
#~ msgstr "Okänd informationsursprungsidentifierare: %1$s"

#~ msgid "Unknown delete event type: %1$d"
#~ msgstr "Okänd typ för borttagnings-åtgärd: %1$d"

#~ msgid "Unknown error while checking tumblr-blog."
#~ msgstr "Okänt fel när tumblr-blogg kollades."

#~ msgid "Unknown event topic %s"
#~ msgstr "Okänt ämne %s"

#~ msgid "Unknown field: %1$s"
#~ msgstr "Okänt fält: %1$s"

#~ msgid "Unknown folder open mode %d"
#~ msgstr "Okänt öppet-läge för mapp %d"

#~ msgid "Unknown format: %s"
#~ msgstr "Okänt format: %s"

#~ msgid "Unknown module: %1$d"
#~ msgstr "Okänd modul: %1$d"

#~ msgid "Unknown module: %s."
#~ msgstr "Okänd modul: %s."

#~ msgid "Unknown name-value-pair in recurrence string: %1$s=%2$s"
#~ msgstr "Okänt namn-värde-par i upprepande sträng: %1$s=%2$s"

#~ msgid "Unknown or unsupported action: %1$s"
#~ msgstr "Okänd eller ej stödd åtgärd: %1$s"

#~ msgid "Unknown parameter container type: %1$s"
#~ msgstr "Okänd parametertyp: %1$s"

#~ msgid "Unknown participant type %1$d."
#~ msgstr "Okänd delatagaretyp %1$d."

#~ msgid "Unknown problem: \"%s\"."
#~ msgstr "Okänt problem: \"%s\"."

#~ msgid "Unknown recurrence type %d."
#~ msgstr "Okänd typupprepning %d."

#~ msgid "Unknown search field: %1$s"
#~ msgstr "Okänt sökfält: %1$s"

#, fuzzy
#~ msgid "Unknown sender"
#~ msgstr "Ingen avsändare"

#~ msgid "Unknown setting path %1$s."
#~ msgstr "Okänd sökväg %1$s."

#~ msgid "Unknown task attribute %d."
#~ msgstr "Okänt uppgiftsattribut %d."

#~ msgid "Unlock"
#~ msgstr "Lås upp"

#~ msgid "Unparseable header field %1$s in forward request package"
#~ msgstr "Ej analyserbart sidhuvud-fält %1$s i vidarebefordringsbegäran"

#~ msgid "Unread"
#~ msgstr "Oläst"

#~ msgid "Unread only"
#~ msgstr "Bara oläst"

#~ msgid "Unselect all"
#~ msgstr "Avmarkera alla"

#, fuzzy
#~ msgid "Unset default signature"
#~ msgstr "Redigera signatur"

#~ msgid "Unsupported MIME type %1$s"
#~ msgstr "MiME-typen stöds inte %1$s"

#~ msgid ""
#~ "Unsupported Preview - Certain functions disabled and stability not "
#~ "assured until general release later this year"
#~ msgstr ""
#~ "Förhandsgranskning stöds inte - Vissa funktioner är avaktiverade och "
#~ "stabilitet kan inte garanteras fram tills vi släpper nästa utgåva senare "
#~ "i år"

#~ msgid "Unsupported charset-encoding: %1$s"
#~ msgstr "Teckenuppsättningen stöds inte: %1$s"

#~ msgid "Unsupported encoding."
#~ msgstr "Kodningen stöds inte."

#~ msgid "Unsupported encoding: %1$s"
#~ msgstr "Kodningen stöds inte: %1$s"

#~ msgid "Unsupported type detected : %d"
#~ msgstr "Typ som inte stöds upptäckt : %d"

#~ msgid ""
#~ "Update conflict detected. Another process is currently updating schema "
#~ "%1$s."
#~ msgstr ""
#~ "Uppdateringskonflikt upptäckt. En annan process håller för närvarande på "
#~ "att uppdatera diagrammet %1$s."

#~ msgid "Update conflict detected. Schema %1$s is not marked as LOCKED."
#~ msgstr ""
#~ "Uppdateringskonflikt borttagen. Diagram %1$s är inte markerad som LÅST."

#~ msgid "Update expected but no object id is given. Aborting action..."
#~ msgstr ""
#~ "Uppdatering förväntades men inget objekt id har angivits. Åtgärden "
#~ "avbryts..."

#~ msgid "Update of folder %1$s failed"
#~ msgstr "Uppdatering av mapp %1$s misslyckades"

#~ msgid "Update process initialization failed: %1$s."
#~ msgstr "Uppdateringsprocessens initialisering misslyckades: %1$s."

#~ msgid "Updated too much reminder."
#~ msgstr "Uppdaterade överskridelse-påminnelsen."

#~ msgid "Updater"
#~ msgstr "Uppdateringar"

#~ msgid "Updating account data. This might take a few seconds."
#~ msgstr "Uppdaterar kontodata. Det kan ta en liten stund."

#~ msgid "Updating database ... Try again later."
#~ msgstr "Databasen uppdateras ... Försök igen senare."

#~ msgid ""
#~ "Updating subscribed data takes time. Importing 100 contacts for example, "
#~ "may take up to 5 minutes. Please have some patience."
#~ msgstr ""
#~ "Att uppdatera prenumerationsdata tar en stund. Att till exempel importera "
#~ "100 kontakter kan ta upp till 5 minuter. Ha tålamod."

#~ msgid "Upgrade required"
#~ msgstr "Uppgradering krävs"

#~ msgid "Upgrade to premium"
#~ msgstr "Uppgradera till premium"

#~ msgid "Upgrade to premium edition"
#~ msgstr "Uppgradera till premiumutgåvan"

#~ msgid "Upload a new version"
#~ msgstr "Ladda upp en ny version"

#~ msgid "Upload file"
#~ msgstr "Ladda upp fil"

#~ msgid "Upload file with id %1$s could not be found"
#~ msgstr "Uppladdad fil med id %1$s hittades inte"

#~ msgid ""
#~ "Upload file's content type \"%1$s\" does not fit to given file filter "
#~ "\"%2$s\""
#~ msgstr ""
#~ "Den uppladdade filens innehålls-typ \"%1$s\" matchar inte filfiltret "
#~ "\"%2$s\""

#~ msgid "Upload new files"
#~ msgstr "Ladda upp nya filer"

#~ msgid "Upload new version"
#~ msgstr "Ladda upp ny version"

#~ msgid "Upload quota (%1$s) exceeded"
#~ msgstr "Uppladdningskvot (%1$s) överskriden"

#~ msgid "Upload quota (%1$s) exceeded for file %2$s (size=%3$s)"
#~ msgstr "Uppladdningskvot (%1$s) överskreds av fil %2$s (size=%3$s)"

#~ msgid "Uploaded file is of type %s, cannot handle that"
#~ msgstr "Överförd fil är av typen %s, kan inte hantera det"

#~ msgid "Uploading a file"
#~ msgstr "Ladda upp en fil"

#~ msgid "Uploading folders is not supported."
#~ msgstr "Inget stöd för att ladda upp mappar."

#~ msgid "Uploading..."
#~ msgstr "Laddar upp..."

#~ msgid "Uptime: %1$s minutes"
#~ msgstr "Ansluten: %1$s minuter"

#~ msgid "Use SSL connection"
#~ msgstr "Använd SSL-anslutning"

#~ msgid ""
#~ "Use cursor keys to change the date. Press ctrl-key at the same time to "
#~ "change year or shift-key to change month. Close date-picker by pressing "
#~ "ESC key."
#~ msgstr ""
#~ "Använd piltangenter för att ändra datum. Tryck ner Ctrl-tangenten "
#~ "samtidigt för att ändra år, eller skifttangenten för att ändra månad. "
#~ "Stäng datumväljaren genom att trycka på Esc-tangenten."

#~ msgid "Use cursor keys to change the item position"
#~ msgstr "Använd piltangenterna för att ändra objektets position"

#~ msgid "Use fixed-width font for text mails"
#~ msgstr "Använd teckensnitt med fast bredd för text-e-post"

#~ msgid ""
#~ "Use the folder tree to access own, public or shared files. If the folder "
#~ "tree is hidden, click on View > Folder view on the right side of the "
#~ "toolbar."
#~ msgstr ""
#~ "Använd mappträdet för att komma åt egna, offentliga, eller delade filer. "
#~ "Om mappträdet är dolt, klicka på Visa > Mappvy till höger i verktygsraden."

#~ msgid "Use unified mail for this account"
#~ msgstr "Använd enhetlig e-post för det här kontot"

#~ msgid "Use username and password"
#~ msgstr "Använd användarnamn och lösenord"

#~ msgid ""
#~ "User %1$s grants invalid permissions on shared folder %2$s in context "
#~ "%3$s. Only owner of parental shared folder %4$s may be folder admin"
#~ msgstr ""
#~ "Användaren %1$s försöker tilldela ogiltig behörighet för delad mapp %2$s "
#~ "i kontext %3$s. Endast ägaren till föräldramappen %4$s kan vara "
#~ "mappadministratör"

#~ msgid ""
#~ "User %1$s has no access on shared folder %2$s in context %3$s due to user "
#~ "configuration"
#~ msgstr ""
#~ "Användaren %1$s har ingen tillgång till den delade mappen %2$s i kontext "
#~ "%3$s på grund av användarinställningar."

#~ msgid ""
#~ "User %1$s has no access to module %2$s in context %3$s due to user "
#~ "configuration"
#~ msgstr ""
#~ "Användaren %1$s har ingen tillgång till modul %2$s i kontext %3$s på "
#~ "grund av användarinställningar."

#~ msgid "User %1$s has no admin access to folder %2$s in context %3$s"
#~ msgstr ""
#~ "Användaren %1$s har inga admininstrationsrättigheter i mapp %2$s i "
#~ "kontext %3$s"

#~ msgid ""
#~ "User %1$s has no create-subfolder permission on folder %2$s in context "
#~ "%3$s"
#~ msgstr ""
#~ "Användaren %1$s har inte tillåtelse att skapa undermapp i mapp %2$s i "
#~ "kontext %3$s"

#~ msgid "User %1$s has no mail module access due to user configuration"
#~ msgstr ""
#~ "Användaren %1$s har ingen access till e-post-modulen på grund av "
#~ "användarinställningar"

#~ msgid ""
#~ "User %1$s has no write access on public folder %2$s in context %3$s due "
#~ "to user configuration"
#~ msgstr ""
#~ "Användaren %1$s har inte skrivrättigheter i den publika mappen %2$s i "
#~ "kontext %3$s på grund av användarinställningar"

#~ msgid "User %1$s has no write permission on folder %2$s in context %3$s"
#~ msgstr ""
#~ "Användaren %1$s har inte skrivrättigheter i mappen %2$s i kontext %3$s"

#~ msgid ""
#~ "User %1$s is not allowed to delete all contained objects in folder %2$s "
#~ "in context %3$s"
#~ msgstr ""
#~ "Användaren %1$s har inte behörighet att ta bort alla objekt i mappen %2$s "
#~ "i kontext %3$s"

#~ msgid ""
#~ "User %1$s is not allowed to delete default folder %2$s in context %3$s"
#~ msgstr ""
#~ "Användaren %1$s har inte behörighet att ta bort standardmappen %2$s i "
#~ "kontext %3$s"

#~ msgid ""
#~ "User %1$s is not allowed to delete shared folder %2$s in context %3$s"
#~ msgstr ""
#~ "Användaren %1$s har inte behörighet att ta bort delade mappen %2$s i "
#~ "kontext %3$s"

#~ msgid ""
#~ "User %1$s is not allowed to move all subfolders of folder %2$s in context "
#~ "%3$s"
#~ msgstr ""
#~ "Användaren %1$s har inte behörighet att flytta alla undermappar i mappen "
#~ "%2$s i kontext %3$s"

#~ msgid ""
#~ "User %1$s is not allowed to share folder %2$s in context %3$s due to user "
#~ "configuration"
#~ msgstr ""
#~ "Användare %1$s är inte tillåten att dela mappen %2$s i kontext %3$s på "
#~ "grund av användarinställningar."

#~ msgid "User changing the appointment is missing."
#~ msgstr "Användar ändring mötet saknas."

#~ msgid "User configuration cache could not be cleared: %1$s"
#~ msgstr "Användarinställningen kunde inte rensas: %1$s"

#~ msgid "User configuration could not be put into cache: %1$s"
#~ msgstr "Användarinställningen kunde inte läggas in i cacheminnet: %1$s"

#~ msgid "User configuration could not be removed from cache: %1$s"
#~ msgstr "Användarinställningen kunde inte tas bort från cacheminnet: %1$s"

#~ msgid "User data"
#~ msgstr "Användardata"

#~ msgid "User fields"
#~ msgstr "Användarfält"

#~ msgid "User input error %s"
#~ msgstr "Inmatningsfel %s"

#~ msgid "User name"
#~ msgstr "Användarnamn"

#~ msgid "Username"
#~ msgstr "Användarnamn"

#~ msgid "Username must not be empty."
#~ msgstr "Användarnamn får inte vara tomt."

#~ msgid "Userstore"
#~ msgstr "Användarlagring"

#~ msgid "Using the reminder functions"
#~ msgstr "Använda påminnelsefunktionerna"

#~ msgid "Vacation Notice"
#~ msgstr "Semesternotis"

#~ msgid "Validation failed: %s"
#~ msgstr "Bekräftelsen misslyckades: %s"

#~ msgid "Validation of calendar failed."
#~ msgstr "Bekräftelse av kalendern misslyckades."

#~ msgid "Value \"%1$s\" of attribute %2$s contains non digit characters."
#~ msgstr ""
#~ "Värdet \"%1$s\" på attributet %2$s innehåller tecken som inte är siffror."

#~ msgid "Value %1$d exceeds max. supported value of %2$d."
#~ msgstr "Värdet %1$d överstiger max. värdet stöds av %2$d."

#~ msgid "Value for the recurrence is missing: %d."
#~ msgstr "Värdet för upprepningen saknas: %d."

#~ msgid "Version Comment"
#~ msgstr "Versionskommentar"

#~ msgid "Version history"
#~ msgstr "Versionshistorik"

#~ msgid ""
#~ "Versit attachment could not be saved due to an unsupported MIME type: %1$s"
#~ msgstr ""
#~ "Versit-bilagan kan inte sparas på grund av att MIME-typen ej stöds: %1$s"

#~ msgid "Versit error: %1$s"
#~ msgstr "Versit-fel: %1$s"

#, fuzzy
#~ msgid "View"
#~ msgstr "Dagvy"

#~ msgid "View Slideshow"
#~ msgstr "Visa bildspel"

#~ msgid "View source"
#~ msgstr "Visa källa"

#~ msgid "Waiting"
#~ msgstr "Väntar"

#~ msgid "Warning: This message might be a phishing or scam mail"
#~ msgstr "Varning: Meddelandet kan vara phishing eller bluffpost"

#~ msgid "Warnings when importing file: %i warnings"
#~ msgstr "Varningar när fil importeras: %i varningar"

#~ msgid "Weather • Season"
#~ msgstr "Väder • Årstid"

#~ msgid "Wednesday"
#~ msgstr "Onsdag"

#~ msgid "Week"
#~ msgstr "Vecka"

#~ msgid "Week View"
#~ msgstr "Veckovy"

#~| msgid "Weekend day"
#~ msgid "Weekend Day"
#~ msgstr "Helgdag"

#~ msgid "Weekly on %1$s"
#~ msgstr "Varje vecka på %1$s"

#~ msgid ""
#~ "When using this feature, you as the current owner of the data are "
#~ "responsible for being careful with privacy rules and for complying with "
#~ "legal obligations (Copyright, Privacy Laws). Especially when sharing "
#~ "personal data you are the responsible party according to the Federal Data "
#~ "Protection Act (BDSG, Germany) or other Privacy Acts of your country. "
#~ "According to European and other national regulations you as the "
#~ "responsible party are in charge of data economy, and must not publish or "
#~ "forward personal data without the person's consent. Beyond legal "
#~ "obligations, we would like to encourage extreme care when dealing with "
#~ "personal data. Please consider carefully where you store and to whom you "
#~ "forward personal data. Please ensure appropriate access protection, e.g. "
#~ "by proper password protection."
#~ msgstr ""
#~ "När du använder publiceringsfunktionen är du som aktuell användare av "
#~ "datan ansvarig för att följa integritetsregler, och för att följa "
#~ "gällande lagar (upphovsrätt, dataintegritet). Särskilt när du delar ut "
#~ "personlig data räknas du som ansvarig part enligt Tysklands federala "
#~ "dataskyddslag (BDSG), eller annan dataintegritetslagstiftning i ditt "
#~ "land. Enligt Europeiska och andra nationella regler svarar du, som "
#~ "ansvarande part, för dataekonomin, och får inte publicera eller "
#~ "vidarebefordra personlig data utan personens godkännande. Utöver juridisk "
#~ "hänsyn vill vi uppmuntra till extrem varsamhet när du hanterar personlig "
#~ "data. Tänk ytterst noga på var du lagrar, och till vem du skickar, "
#~ "personlig data. Förvissa dig om lämpligt åtkomstskydd, t.ex. ett "
#~ "ordentligt lösenordsskydd."

#~ msgid "Whole day"
#~ msgstr "Hel dag"

#~ msgid "Workweek"
#~ msgstr "Arbetsvecka"

#~ msgid "Workweek View"
#~ msgstr "Arbetsveckovy"

#~ msgid "Writing the setting %1$s is not permitted."
#~ msgstr "Skriva inställningen %1$s är inte tillåten."

#~ msgid "Wrong client IP address."
#~ msgstr "Fel klient-IP-adress."

#~ msgid "Wrong filestore %1$d for context %2$d needing filestore %3$d."
#~ msgstr "Fel fillagring %1$d för kontext %2$d behöver fillagring %3$d."

#~ msgid "Wrong message header: %1$s"
#~ msgstr "Fel meddelandehuvud: %1$s"

#~ msgid "Wrong or missing login data to access server %1$s."
#~ msgstr ""
#~ "Fel eller saknad inloggningsdata för att få tillgång till servern %1$s."

#~ msgid "YB"
#~ msgstr "Yb"

#~ msgid "Year"
#~ msgstr "År"

#~ msgid "Yearly on %1$s %2$d"
#~ msgstr "Varje år den %2$d %1$s"

#~ msgid "Yearly on the %1$s %2$s of %3$d"
#~ msgstr "Varje år den %1$s %2$s i %3$d"

#~ msgid "Years"
#~ msgstr "År"

#~ msgid "Yellow"
#~ msgstr "Gult"

#~ msgid "Yes"
#~ msgstr "Ja"

#~ msgid "Yes, send without subject"
#~ msgstr "Ja, skicka utan rubrik"

#~ msgid "Yesterday"
#~ msgstr "Igår"

#~ msgid ""
#~ "You are about to change your confirmation status. Please leave a comment "
#~ "for other participants."
#~ msgstr ""
#~ "Du är på väg att ändra din bekräftelsestatus. Lämna gärna ett meddelande "
#~ "till de andra deltagarna."

#, fuzzy
#~ msgid ""
#~ "You are currently using %1$s of your %2$s available disk space. You have "
#~ "%3$s left."
#~ msgstr ""
#~ "Du använder för närvarande %1$s av ditt tillgängliga diskutrymme (%2$s). "
#~ "%3$s återstår."

#~ msgid "You are not allowed to change groups."
#~ msgstr "Du har inte behörighet att ändra grupper."

#~ msgid ""
#~ "You are not allowed to create appointments in \"%1$s\" owned by %2$s. "
#~ "Appointments will therefore be created in your private calendar."
#~ msgstr ""
#~ "Du har inte tillstånd att skapa möten i \"%1$s\" som ägs av %2$s. Möten "
#~ "kommer därför skapas i din privata kalender."

#~ msgid ""
#~ "You are not allowed to create appointments in \"%1$s\". Appointments will "
#~ "therefore be created in your private calendar."
#~ msgstr ""
#~ "Du har inte tillstånd att skapa möten i \"%1$s\". Möten kommer därför "
#~ "skapas i din privata kalender."

#~ msgid "You are not allowed to create groups."
#~ msgstr "Du har inte behörighet att skapa grupper."

#~ msgid "You are not allowed to create objects in the target folder."
#~ msgstr "Du har inte behörighet att skapa objekt i målmappen."

#~ msgid "You are not allowed to create tasks in folder %1$s (%2$d)."
#~ msgstr "Du har inte behörighet att skapa uppgifter i mappen  %1$s (%2$d)."

#~ msgid "You are not allowed to delegate tasks."
#~ msgstr "Du har inte behörighet att delegera uppgifter."

#~ msgid "You are not allowed to delete groups."
#~ msgstr "Du har inte behörighet att ta bort grupper."

#~ msgid ""
#~ "You are not allowed to delete objects in the source folder, so this "
#~ "document cannot be moved."
#~ msgstr ""
#~ "Du har inte behörighet att ta bort objekt i ursprungsmappen, därför kan "
#~ "detta dokument ej flyttas."

#~ msgid "You are not allowed to edit tasks in folder %1$s (%2$d)."
#~ msgstr "Du har inte behörighet att redigera uppgifter i mappen %1$s (%2$d)."

#~ msgid ""
#~ "You are not allowed to mark this contact as private contact: Context %1$d "
#~ "Object %2$d"
#~ msgstr ""
#~ "Du har inte behörighet att markera denna kontakt som privat kontakt: "
#~ "Kontext %1$d Objekt %2$d"

#~ msgid "You are not allowed to read the contents of folder %1$s (%2$d)."
#~ msgstr "Du har inte behörighet att läsa innehållet i mappen %1$s (%2$d)."

#~ msgid "You are not allowed to see the task %1$d in folder %2$s (%3$d)."
#~ msgstr "Du har inte behörighet att se uppgiften %1$d i mappen %2$s (%3$d)."

#~ msgid ""
#~ "You are not allowed to see this addressbook! Folder %1$d Context %1$d"
#~ msgstr ""
#~ "Du har inte behörighet att se denna adressbok! Mapp %1$d Kontext %2$d"

#~ msgid ""
#~ "You are not allowed to store this contact in a non-contact folder: folder "
#~ "id %1$d in context %2$d with user %3$d"
#~ msgstr ""
#~ "Du har inte behörighet att lagra denna kontakten i en icke-kontakt-mapp: "
#~ "mapp-id %1$d i kontext %2$d med användare %3$d"

#~ msgid "You are the organizer"
#~ msgstr "Du är organisatören"

#~ msgid ""
#~ "You can drag and drop files from your computer here to add as attachment."
#~ msgstr ""
#~ "Du kan dra och släppa filer från din dator hit för att lägga till dem som "
#~ "bilagor."

#~ msgid ""
#~ "You can drag and drop files from your computer to upload either a new "
#~ "file or another version of a file."
#~ msgstr ""
#~ "Du kan dra och släppa filer från din dator för att ladda upp dem som "
#~ "nyafiler eller en annan version av en fil."

#~ msgid ""
#~ "You can not move one element of a recurring appointment into another "
#~ "folder."
#~ msgstr "Du kan inte flytta ett återkommande moment till en annan mapp."

#~ msgid ""
#~ "You can not use different private flags for one element of a recurring "
#~ "appointment"
#~ msgstr ""
#~ "Du kan inte använda olika privata flaggor för ett moment som återkommer."

#~ msgid "You can not use the private flags in a non private folder"
#~ msgstr "Du kan inte använda privata flaggor i en icke-privat mapp."

#~ msgid "You can quick-save your changes via Ctrl+Enter."
#~ msgstr "Du kan snabbspara dina ändringar med Ctrl+Enter."

#~ msgid "You cannot unlock this document."
#~ msgstr "Du kan inte låsa upp detta dokument."

#~ msgid "You declined this appointment"
#~ msgstr "Du avstod från mötet"

#~ msgid "You declined this task"
#~ msgstr "Du avstod från uppgiften"

#~ msgid ""
#~ "You do not have permission to create objects in this folder %1$d in "
#~ "context %2$d with user %3$d"
#~ msgstr ""
#~ "Du har inte rättighet att skapa objekt i denna mapp %1$d i kontext %2$d "
#~ "med användare %3$d"

#~ msgid ""
#~ "You do not have permission to delete objects from folder %1$d in context "
#~ "%2$d with user %3$d"
#~ msgstr ""
#~ "Du har inte rättighet att ta bort objekt från mapp %1$d i kontext %2$d "
#~ "med användare %3$d"

#~ msgid ""
#~ "You do not have permission to read objects in folder %1$d in context %2$d "
#~ "with user %3$d"
#~ msgstr ""
#~ "Du har inte rättighet att läsa objekt i mapp %1$d i kontext %2$d med "
#~ "användare %3$d"

#~ msgid "You do not have sufficient permission to delete this version."
#~ msgstr "Du har inte tillräckliga rättigheter för att ta bort denna version."

#~ msgid ""
#~ "You do not have sufficient permissions to create objects in this folder."
#~ msgstr ""
#~ "Du har inte tillräckliga rättigheter för att skapa objekt i denna mapp."

#~ msgid ""
#~ "You do not have sufficient permissions to read objects in this folder."
#~ msgstr ""
#~ "Du har inte tillräckliga rättigheter för att läsa objekt i denna mapp."

#~ msgid "You do not have sufficient read permissions."
#~ msgstr "Du har inte tillräckliga läsrättigheter."

#~ msgid "You do not have the appropriate permissions to create an object"
#~ msgstr "Du har inte tillräckliga rättigheter för att skapa ett objekt."

#~ msgid "You do not have the appropriate permissions to modify this object."
#~ msgstr "Du har inte tillräckliga rättigheter för att förändra detta objekt."

#~ msgid "You do not have the appropriate permissions to move this object."
#~ msgstr "Du har inte tillräckliga rättigheter för att flytta detta objekt."

#~ msgid "You do not have the appropriate permissions to read this object"
#~ msgstr "Du har inte tillräckliga rättigheter för att läsa detta objekt."

#~ msgid ""
#~ "You do not have the permissions to delete at least one of the info items."
#~ msgstr ""
#~ "Du har inte tillräckliga rättigheter för att ta bort åtminstone en av "
#~ "info-objekten"

#~ msgid "You don't have any appointments in the near future."
#~ msgstr "Du har inga möten den närmaste tiden."

#~ msgid "You don't have any publications yet"
#~ msgstr "Du har inte publicerat något än"

#~ msgid "You don't have any subscriptions yet"
#~ msgstr "Du har inga prenumerationer än"

#~ msgid "You don't have any tasks that are either due soon or overdue."
#~ msgstr ""
#~ "Du har inga uppgifter som antingen närmar sig deadline eller är försenade."

#, fuzzy
#~| msgid "You have %1$d notification"
#~| msgid_plural "You have %1$d notifications"
#~ msgid "You have %1$d notification."
#~ msgid_plural "You have %1$d notifications."
#~ msgstr[0] "Du har %1$d notifiering"
#~ msgstr[1] "Du har %1$d notifieringar"

#~ msgid ""
#~ "You have %1$d notifications. Press [enter] to jump to the notification "
#~ "area and [escape] to close it again."
#~ msgid_plural ""
#~ "You have %1$d notifications. Press [enter] to jump to the notification "
#~ "area and [escape] to close it again."
#~ msgstr[0] ""
#~ "Du har %1$d upplysningar. Tryck [enter] för att gå till "
#~ "notifieringsområdet, och [escape] för att stänga det igen."
#~ msgstr[1] ""
#~ "Du har %1$d upplysningar. Tryck [enter] för att gå till "
#~ "notifieringsområdet, och [escape] för att stänga det igen."

#~ msgid "You have %1$d unread messages"
#~ msgstr "Du har %1$d olästa meddelanden"

#~ msgid "You have 1 unread message"
#~ msgstr "Du har 1 oläst meddelande"

#~ msgid "You have accepted the appointment"
#~ msgstr "Du har accepterat mötet"

#~ msgid "You have accepted this appointment"
#~ msgstr "Du har accepterat mötet"

#~ msgid "You have accepted this task"
#~ msgstr "Du har accepterat uppgiften"

#~ msgid "You have been automatically signed out"
#~ msgstr "Du har loggats ut automatiskt"

#~ msgid "You have declined the appointment"
#~ msgstr "Du har avstått mötet"

#~ msgid "You have no new messages"
#~ msgstr "Du har inga nya meddelanden"

#~ msgid "You have no unread messages"
#~ msgstr "Du har inga olästa meddelanden"

#~ msgid "You have reauthorized this %s account."
#~ msgstr "%s-kontot är behörigt igen."

#~ msgid "You have reauthorized this account."
#~ msgstr "Du behöver kontrollera kontots behörighet på nytt."

#~ msgid "You have tentatively accepted the appointment"
#~ msgstr "Du har preliminärt accepterat mötet"

#~ msgid "You have to enter a username and password to subscribe."
#~ msgstr ""
#~ "Du måste ange ett användarnamn och ett lösenord för att prenumerera."

#~ msgid "You need to use Android %n or higher."
#~ msgstr "Du måste använda Android %n eller nyare."

#~ msgid "You need to use iOS %n or higher."
#~ msgstr "Du måste använda iOS %n eller nyare."

#~ msgid "You need write permissions to lock a document."
#~ msgstr "Du behöver skrivrättigheter för att låsa ett dokument."

#~ msgid "You need write permissions to unlock a document."
#~ msgstr "Du behöver skrivrättigheter för att låsa upp ett dokument."

#~ msgid "You share this folder with other users"
#~ msgstr "Du delar den här mappen med andra användare"

#~ msgid "You tentatively accepted this invitation"
#~ msgstr "Du har preliminärt accepterat den här inbjudan"

#~ msgid "You tentatively accepted this task"
#~ msgstr "Du har preliminärt accepterat den här uppgiften"

#~ msgid ""
#~ "You will automatically return to the appointment dialog. The selected "
#~ "start and end time as well as the current participant list will be "
#~ "applied."
#~ msgstr ""
#~ "Du kommer automatiskt återvända till mötesdialogrutan. De valda start- "
#~ "och sluttiderna, såväl som den aktuella deltagarlistan, kommer tillämpas."

#~ msgid "You will be automatically signed out in %1$d second"
#~ msgid_plural "You will be automatically signed out in %1$d seconds"
#~ msgstr[0] "Du kommer loggas ut automatiskt om %1$d sekund"
#~ msgstr[1] "Du kommer loggas ut automatiskt om %1$d sekunder"

#~ msgid "Your Applications"
#~ msgstr "Dina program"

#~ msgid "Your IP address has changed"
#~ msgstr "Din IP-adress har ändrats"

#~ msgid "Your answer"
#~ msgstr "Ditt svar"

#~ msgid "Your applications"
#~ msgstr "Dina program"

#~ msgid "Your auto forward has been saved"
#~ msgstr "Din automatiska vidarebefordran har sparats"

#~ msgid "Your browser is not supported!"
#~ msgstr "Din webbläsare stöds inte."

#~ msgid "Your browser version is not supported!"
#~ msgstr "Din webbläsarversion stöds inte."

#~ msgid "Your browser's cookie functionality is disabled. Please turn it on."
#~ msgstr ""
#~ "Din webbläsares kakfunktioner är avaktiverade. Vänligen aktivera dem."

#, fuzzy
#~ msgid ""
#~ "Your capacity is shared with all members of your group. Your group is "
#~ "currently using %1$s of its %2$s available disk space. The amount of free "
#~ "space is %3$s."
#~ msgstr ""
#~ "Din kapacitet delas med alla medlemmar av din grupp. Din grupp använder "
#~ "för närvarande %1$s av dess tillgängliga diskutrymme (%2$s). Mängden "
#~ "ledigt utrymmer är %3$s."

#~ msgid "Your current password"
#~ msgstr "Ditt nuvarande lösenord"

#~ msgid "Your data has been saved"
#~ msgstr "Din data har sparats"

#~ msgid "Your mail address"
#~ msgstr "Din e-postadress"

#~ msgid "Your messages"
#~ msgstr "Dina meddelanden"

#~ msgid "Your name"
#~ msgstr "Ditt namn"

#~ msgid "Your old password"
#~ msgstr "Ditt gamla lösenord"

#~ msgid "Your operating system is not supported."
#~ msgstr "Ditt operativsystem stöds inte."

#~ msgid "Your password"
#~ msgstr "Ditt lösenord"

#~ msgid ""
#~ "Your password has expired. In order to change it, please log in to %1$s."
#~ msgstr ""
#~ "Ditt lösenord har förfallit. För att kunna ändra det, log in på %1$s."

#~ msgid "Your selected picture will be displayed after saving"
#~ msgstr "Bilden du valde kommer visas när du sparat"

#~ msgid "Your session %s expired. Please start a new browser session."
#~ msgstr "Din session %s har upphört. Starta en ny browser-session."

#~ msgid "Your session is expired"
#~ msgstr "Din session är för gammal"

#~ msgid "Your timezone"
#~ msgstr "Din tidszon"

#~ msgid "Your vacation notice has been saved"
#~ msgstr "Din semesternotis sparades"

#~ msgid "ZB"
#~ msgstr "Zb"

#~ msgid "Zoom in"
#~ msgstr "Förstora"

#~ msgid "Zoom out"
#~ msgstr "Förminska"

#~ msgid "Zoom: %1$d%"
#~ msgstr "Zoom: %1$d%"

#~ msgid ""
#~ "[changed_by] has [confirmation_action] this appointment.\n"
#~ "You can check this appointment in your calendar:\n"
#~ "[link]\n"
#~ "\n"
#~ "Appointment\n"
#~ "===========\n"
#~ "Created by: [created_by]\n"
#~ "Created at: [creation_datetime]\n"
#~ "[title]\n"
#~ "[location][folder_name]\n"
#~ "\n"
#~ "[start]\n"
#~ "[end]\n"
#~ "[series][delete_exceptions][change_exceptions]\n"
#~ "[description]\n"
#~ "Participants\n"
#~ "============\n"
#~ "[participants]\n"
#~ "\n"
#~ "Resources\n"
#~ "=========\n"
#~ "[resources]\n"
#~ "\n"
#~ "=========================================="
#~ msgstr ""
#~ "[changed_by] har [confirmation_action] detta möte.\n"
#~ "Du kan kolla detta möte i din kalender:\n"
#~ "[link]\n"
#~ "\n"
#~ "Möte\n"
#~ "===========\n"
#~ "Skapad av:  [created_by]\n"
#~ "Skapad vid: [creation_datetime]\n"
#~ "[title]\n"
#~ "[location][folder_name]\n"
#~ "\n"
#~ "[start]\n"
#~ "[end]\n"
#~ "[series][delete_exceptions][change_exceptions]\n"
#~ "[description]\n"
#~ "Deltagare\n"
#~ "============\n"
#~ "[participants]\n"
#~ "\n"
#~ "Resurser\n"
#~ "=========\n"
#~ "[resources]\n"
#~ "\n"
#~ "=========================================="

#~ msgid ""
#~ "[changed_by] has [confirmation_action] this task.\n"
#~ "You can check this task in your tasks:\n"
#~ "[link]\n"
#~ "\n"
#~ "Task\n"
#~ "====\n"
#~ "Created by: [created_by]\n"
#~ "Created at: [creation_datetime]\n"
#~ "[title]\n"
#~ "[folder_name]\n"
#~ "[priority]\n"
#~ "[task_status]\n"
#~ "\n"
#~ "[start]\n"
#~ "[end]\n"
#~ "[series]\n"
#~ "[description]\n"
#~ "Participants\n"
#~ "============\n"
#~ "[participants]\n"
#~ "\n"
#~ "Resources\n"
#~ "=========\n"
#~ "[resources]\n"
#~ "\n"
#~ "=========================================="
#~ msgstr ""
#~ "[changed_by] har [confirmation_action] denna uppgift.\n"
#~ "Du kan kontrollera denna uppgift i dina uppgifter:\n"
#~ "[link]\n"
#~ "\n"
#~ "Uppgift\n"
#~ "====\n"
#~ "Skapad av:  [created_by]\n"
#~ "Skapad vid: [creation_datetime]\n"
#~ "[title]\n"
#~ "[folder_name]\n"
#~ "[priority]\n"
#~ "[task_status]\n"
#~ "\n"
#~ "[start]\n"
#~ "[end]\n"
#~ "[series]\n"
#~ "[description]\n"
#~ "Deltagare\n"
#~ "============\n"
#~ "[participants]\n"
#~ "\n"
#~ "Resurser\n"
#~ "=========\n"
#~ "[resources]\n"
#~ "\n"
#~ "=========================================="

#~ msgid "after %1$d appointment"
#~ msgid_plural "after %1$d appointments"
#~ msgstr[0] "efter %1$d möte"
#~ msgstr[1] "efter %1$d möten"

#~ msgid "all"
#~ msgstr "alla"

#~ msgid "and"
#~ msgstr "och"

#~ msgid "by noon"
#~ msgstr "till lunch"

#, fuzzy
#~ msgid "characters"
#~ msgstr " tecken"

#~ msgid "clear"
#~ msgstr "rensa"

#~ msgid "clientLastModified IS NULL. Abort action!"
#~ msgstr "clientLastModified är NULL. Avbryt åtgärden!"

#~ msgid "close"
#~ msgstr "stäng"

#~ msgid "close for %1$s"
#~ msgstr "stäng för %1$s"

#~ msgid "create objects"
#~ msgstr "skapa objekt"

#~ msgid "create objects and subfolders"
#~ msgstr "skapa objekt och underliggande mappar"

#~ msgid "daily"
#~ msgstr "varje dag"

#~ msgid "day of the week"
#~ msgstr "veckodag"

#~ msgid "day of the weekend"
#~ msgstr "helgdag"

#~ msgid "delete all objects"
#~ msgstr "ta bort alla objekt"

#~ msgid "delete only own objects"
#~ msgstr "ta bara bort egna objekt"

#~ msgid "deleted"
#~ msgstr "borttagen"

#~ msgid "disabled"
#~ msgstr "avaktiverad"

#~ msgid "edit all objects"
#~ msgstr "redigera alla objekt"

#~ msgid "edit own objects"
#~ msgstr "redigera egna objekt"

#, fuzzy
#~ msgid "end date"
#~ msgstr "slutdatum"

#~ msgid "ends"
#~ msgstr "upphör"

#~ msgid "ends after a certain number of appointments"
#~ msgstr "upphör efter ett visst antal möten"

#~ msgid "ends on a specific date"
#~ msgstr "upphör på ett visst datum"

#~ msgid "every %1$d day"
#~ msgid_plural "every %1$d days"
#~ msgstr[0] "var %1$d dag"
#~ msgstr[1] "var %1$d dag"

#~ msgid "every %1$d month"
#~ msgid_plural "every %1$d months"
#~ msgstr[0] "var %1$d månad"
#~ msgstr[1] "var %1$d månad"

#~ msgid "every %1$d week"
#~ msgid_plural "every %1$d weeks"
#~ msgstr[0] "var %1$d vecka"
#~ msgstr[1] "var %1$d vecka"

#~ msgid "every day"
#~ msgstr "varje dag"

#~ msgid "every month"
#~ msgstr "varje månad"

#~ msgid "every week"
#~ msgstr "varje vecka"

#~ msgid "files"
#~ msgstr "filer"

#~ msgid "first"
#~ msgstr "första"

#~ msgid "flickr.people.getPublicPhotos"
#~ msgstr "flickr.people.getPublicPhotos"

#~ msgid "flickr.photos.search"
#~ msgstr "flickr.photos.search"

#~ msgid "fourth"
#~ msgstr "fjärde"

#~ msgid "hCard Export"
#~ msgstr "Exportera till hCard"

#~ msgid "iCal"
#~ msgstr "iCal"

#~ msgctxt "in"
#~ msgid "in %d minute"
#~ msgid_plural "in %d minutes"
#~ msgstr[0] "om %d minut"
#~ msgstr[1] "om %d minuter"

#~ msgid "in 15 minutes"
#~ msgstr "om 15 minuter"

#~ msgid "in 30 minutes"
#~ msgstr "om 30 minuter"

#~ msgid "in 5 minutes"
#~ msgstr "om 5 minuter"

#~ msgid "in blind copy"
#~ msgstr "i blind kopia"

#~ msgid "in copy"
#~ msgstr "i kopia"

#~ msgid "in one hour"
#~ msgstr "om en timme"

#~ msgid "in one week"
#~ msgstr "om en vecka"

#, fuzzy
#~ msgid "is not a valid user or group."
#~ msgstr " är inte en giltig användare eller grupp."

#~ msgid "last"
#~ msgstr "sista"

#~ msgid "late in the evening"
#~ msgstr "sent på kvällen"

#~ msgid "monthly"
#~ msgstr "varje månad"

#~ msgid "more"
#~ msgstr "mer"

#~ msgid "never ends"
#~ msgstr "upphör aldrig"

#~ msgid "next Friday"
#~ msgstr "nästa fredag"

#~ msgid "next Monday"
#~ msgstr "nästa måndag "

#~ msgid "next Saturday"
#~ msgstr "nästa lördag"

#~ msgid "next Sunday"
#~ msgstr "nästa söndag"

#~ msgid "next Thursday"
#~ msgstr "nästa torsdag"

#~ msgid "next Tuesday"
#~ msgstr "nästa tisdag"

#~ msgid "next Wednesday"
#~ msgstr "nästa onsdag"

#~ msgid "next week"
#~ msgstr "nästa vecka"

#~ msgid "no delete permissions"
#~ msgstr "inga borttagningsrättigheter"

#~ msgid "no edit permissions"
#~ msgstr "inga ändringsrättigheter"

#~ msgid "no read permissions"
#~ msgstr "inga läsrättigheter"

#~ msgid "previous week"
#~ msgstr "föregående vecka"

#~ msgid "read all objects"
#~ msgstr "läs alla objekt"

#~ msgid "read own objects"
#~ msgstr "läs egna objekt"

#~ msgid "remove"
#~ msgstr "ta bort"

#~ msgid "second"
#~ msgstr "andra"

#~ msgid "seen"
#~ msgstr "läst"

#~ msgid "select format"
#~ msgstr "välj format"

#~ msgid "show all"
#~ msgstr "visa alla"

#~ msgid "show image"
#~ msgstr "visa bild"

#, fuzzy
#~ msgid "status"
#~ msgstr "status"

#, fuzzy
#~ msgid "subfolders of %s"
#~ msgstr "Ny delmapp"

#~ msgid "third"
#~ msgstr "tredje"

#~ msgid "this afternoon"
#~ msgstr "i eftermiddag"

#~ msgid "this morning"
#~ msgstr "imorse"

#~ msgid "tomorrow"
#~ msgstr "imorgon"

#~ msgid "tonight"
#~ msgstr "ikväll"

#~ msgid "unknown"
#~ msgstr "okänd"

#~ msgid "unlimited"
#~ msgstr "obegränsad"

#~ msgid "unnamed"
#~ msgstr "namnlös"

#~ msgid "vCard"
#~ msgstr "vCard"

#~ msgid "vacation notice"
#~ msgstr "semesternotis"

#~ msgid "via"
#~ msgstr "via"

#~ msgid "view the folder"
#~ msgstr "visa mappen"

#~ msgid "waiting"
#~ msgstr "väntar"

#~ msgid "weekly"
#~ msgstr "varje vecka"

#~ msgid "work days"
#~ msgstr "arbetsdagar"

#~ msgid "yearly"
#~ msgstr "varje år"<|MERGE_RESOLUTION|>--- conflicted
+++ resolved
@@ -123,11 +123,6 @@
 "ett möte kommer information om mötet och ett par funktioner visas i "
 "Detaljvyn."
 
-<<<<<<< HEAD
-#: apps/io.ox/tours/settings.js module:io.ox/tours
-msgid "How the settings are organized"
-msgstr "Hur inställningarna är organiserade"
-=======
 #: apps/io.ox/tours/contacts.js module:io.ox/tours
 msgid "Creating a new contact"
 msgstr "Skapa ny kontakt"
@@ -141,7 +136,6 @@
 #: apps/io.ox/tours/contacts.js module:io.ox/tours
 msgid "Navigation bar"
 msgstr "Navigeringsraden"
->>>>>>> ca385a2c
 
 #: apps/io.ox/tours/contacts.js module:io.ox/tours
 msgid ""
@@ -155,9 +149,6 @@
 msgid "Sending an E-Mail to a contact"
 msgstr "Skicka e-post till en kontakt"
 
-<<<<<<< HEAD
-#: apps/io.ox/tours/mail.js module:io.ox/tours
-=======
 #: apps/io.ox/tours/contacts.js module:io.ox/tours
 msgid ""
 "To send an E-Mail to the contact, click on an E-Mail address or on Send "
@@ -171,7 +162,6 @@
 msgstr "Redigera flera kontakter"
 
 #: apps/io.ox/tours/contacts.js module:io.ox/tours
->>>>>>> ca385a2c
 msgid ""
 "To edit multiple contacts at once, enable the checkboxes on the left side of "
 "the contacts. If the checkboxes are not displayed, click on View > "
@@ -275,19 +265,6 @@
 msgid "Preview mode"
 msgstr "Granskningsläge"
 
-<<<<<<< HEAD
-#: apps/io.ox/tours/mail.js module:io.ox/tours
-msgid "Reading E-Mail conversations"
-msgstr "Läsa e-postkonversationer"
-
-#: apps/io.ox/tours/portal.js module:io.ox/tours
-msgid "Reading the details"
-msgstr "Läsa detaljerna"
-
-#: apps/io.ox/tours/intro.js module:io.ox/tours
-msgid "Searching for objects"
-msgstr "Hitta objekt"
-=======
 #: apps/io.ox/tours/files.js module:io.ox/tours
 msgid ""
 "From preview you can also select other options to help you manage and work "
@@ -295,7 +272,6 @@
 msgstr ""
 "Från granskningen kan du också välja andra alternativ för att hjälpa dig "
 "hantera och arbeta med dina filer."
->>>>>>> ca385a2c
 
 #: apps/io.ox/tours/files.js module:io.ox/tours
 msgid "Share files"
@@ -400,11 +376,6 @@
 "detaljerad information i rundturerna för de enstaka programmen eller i "
 "online-hjälpen."
 
-<<<<<<< HEAD
-#: apps/io.ox/tours/portal.js module:io.ox/tours
-msgid "The Portal"
-msgstr "Portalen"
-=======
 #: apps/io.ox/tours/intro.js module:io.ox/tours
 msgid "Launching an app"
 msgstr "Starta ett program"
@@ -420,7 +391,6 @@
 #: apps/io.ox/tours/intro.js module:io.ox/tours
 msgid "Displaying the help or the settings"
 msgstr "Visa hjälp eller inställningar"
->>>>>>> ca385a2c
 
 #: apps/io.ox/tours/intro.js module:io.ox/tours
 msgid ""
@@ -477,8 +447,6 @@
 msgstr "Mappträdet"
 
 #: apps/io.ox/tours/intro.js module:io.ox/tours
-<<<<<<< HEAD
-=======
 msgid ""
 "Use the folder tree to open the folder containing the objects that you want "
 "to view in the list."
@@ -487,7 +455,6 @@
 "listan."
 
 #: apps/io.ox/tours/intro.js module:io.ox/tours
->>>>>>> ca385a2c
 msgid "The list"
 msgstr "Listan"
 
@@ -665,15 +632,6 @@
 "För att öppna e-postinställningarna, klicka på Systemmenyikonen längst upp "
 "till höger i menyfältet. Välj Inställningar. Klicka på E-post till vänster."
 
-<<<<<<< HEAD
-#: apps/io.ox/tours/intro.js module:io.ox/tours
-#, fuzzy
-#| msgid ""
-#| "To launch an app, click on an entry on the left side of the menu bar."
-msgid ""
-"To launch an app, use the quick launch icons on the left side of the menu "
-"bar or click on an entry inside the app launcher menu."
-=======
 #. Tour name; general introduction
 #: apps/io.ox/tours/main.js module:io.ox/tours
 msgid "Getting started"
@@ -687,7 +645,6 @@
 msgid ""
 "The Portal informs you about current E-Mails, appointments or social network "
 "news."
->>>>>>> ca385a2c
 msgstr ""
 "Portalen informerar dig om aktuella meddelanden, möten, eller nyheter från "
 "sociala nätverk."
@@ -733,36 +690,13 @@
 "informationskällor, klicka på Anpassa sidan."
 
 #: apps/io.ox/tours/settings.js module:io.ox/tours
-<<<<<<< HEAD
-#, fuzzy
-#| msgid ""
-#| "To open the help, click the System menu icon on the upper right side of "
-#| "the menu bar. Select Help. The help for the currently selected app is "
-#| "displayed. To browse the complete help, click on Start Page or Table Of "
-#| "Contents at the upper part of the window."
-msgid ""
-"To open the help, click the user image on the upper right side of the menu "
-"bar. Select Help. The help for the currently selected app is displayed. To "
-"browse the complete help, click on Start Page or Table Of Contents at the "
-"upper part of the window."
-msgstr ""
-"För att öppna hjälpen, klicka på Systemmenyikonen längst upp till höger i "
-"menyraden. Välj Hjälp. Hjälpen för det aktuella programmet visas. För att "
-"bläddra i den fullständiga hjälpen, klicka på Startsidan eller Innehåll i "
-"fönstrets övre del."
-=======
 msgid "Opening the settings"
 msgstr "Öppna inställningarna"
->>>>>>> ca385a2c
 
 #: apps/io.ox/tours/settings.js module:io.ox/tours
-#, fuzzy
-#| msgid ""
-#| "To open the settings, click the System menu icon on the upper right side "
-#| "of the menu bar. Select Settings."
 msgid ""
-"To open the settings, click the user image on the upper right side of the "
-"menu bar. Select Settings."
+"To open the settings, click the System menu icon on the upper right side of "
+"the menu bar. Select Settings."
 msgstr ""
 "För att öppna inställningarna, klicka på Systemmenyikonen längst upp till "
 "höger i menyfältet. Välj Inställningar."
@@ -819,27 +753,9 @@
 "För att logga ut, klicka på Systemmenyikonen längst upp till höger i "
 "menyraden. Välj Logga ut."
 
-<<<<<<< HEAD
-#: apps/io.ox/tours/settings.js module:io.ox/tours
-#, fuzzy
-#| msgid ""
-#| "To sign out, click the System menu icon on the upper right side of the "
-#| "menu bar. Select Sign out."
-msgid ""
-"To sign out, click the logout icon on the upper right side of the menu bar."
-msgstr ""
-"För att logga ut, klicka på Systemmenyikonen längst upp till höger i "
-"menyraden. Välj Logga ut."
-
-#: apps/io.ox/tours/mail.js module:io.ox/tours
-msgid "To sort the E-Mails, click on Sort by. Select a sort criteria."
-msgstr ""
-"För att sortera din e-post, klicka på Sortera efter. Välj ett kriterium."
-=======
 #: apps/io.ox/tours/tasks.js module:io.ox/tours
 msgid "Creating a new task"
 msgstr "Skapa en ny uppgift"
->>>>>>> ca385a2c
 
 #: apps/io.ox/tours/tasks.js module:io.ox/tours
 msgid "To create a new task, click on New in the toolbar."
@@ -4484,13 +4400,6 @@
 #~ msgid "High priority"
 #~ msgstr "Hög prioritet"
 
-#~ msgid ""
-#~ "Hint: you can always restart guided tours, any time you need them, from "
-#~ "the system menu."
-#~ msgstr ""
-#~ "Tips: du kan alltid starta om guidade rundturer, när som helst, från "
-#~ "systemmenyn."
-
 #~ msgid "Hobby"
 #~ msgstr "Hobby"
 
@@ -4646,13 +4555,6 @@
 #~ msgstr ""
 #~ "Vid nya upplysningar, t.ex. inbjudningar till möten, öppnas "
 #~ "informationsområdet till höger."
-
-#~ msgid ""
-#~ "In case of new notifications, e.g. appointment invitations, the info area "
-#~ "is opened."
-#~ msgstr ""
-#~ "För nya aviseringar, t.ex. inbjudningar till möten, kommer "
-#~ "informationsområdet öppnas."
 
 #~ msgid "In progress"
 #~ msgstr "Arbetar"
@@ -6843,9 +6745,6 @@
 #~ msgid "Response package exceeds max package size value of 8192k: %1$s"
 #~ msgstr "Svarspaketet överskrider maximala paketstorleken som är 8192k: %1$s"
 
-#~ msgid "Restart Guided Tour"
-#~ msgstr "Starta om guidad rundtur"
-
 #~ msgid "Restore applications"
 #~ msgstr "Återställ program"
 
@@ -7657,16 +7556,6 @@
 #~ "kryssrutorna för att välja filer. Klicka på en fil för att se ytterligare "
 #~ "detaljer och funktioner i popuprutan."
 
-#~ msgid "The New objects icon"
-#~ msgstr "Nya objekt-ikonen"
-
-#~ msgid ""
-#~ "The New objects icon shows the number of appointment reminders or other "
-#~ "notifications. If clicking the icon, the info area opens."
-#~ msgstr ""
-#~ "Ikonen för Nya objekt visar antalet påminnelser om möten eller andra "
-#~ "aviseringar. Om du klickar på ikonen öppnas informationsområdet."
-
 #~ msgid ""
 #~ "The New objects icon shows the number of unread E-Mails or other "
 #~ "notifications. If clicking the icon, the info area opens."
@@ -7960,9 +7849,6 @@
 #~ msgstr ""
 #~ "Bilden du försökte bifoga är inte en giltig bild. Den kan vara trasig "
 #~ "eller också är den inte en giltig fil."
-
-#~ msgid "The info area"
-#~ msgstr "Informationsområdet"
 
 #~ msgid "The mandatory field %1$s is not defined."
 #~ msgstr "Det obligatoriska fältet %1$s är inte definierat."
