# Timothy Friesen <tim@bureau-cornavin.com>, 2013, 2014, 2015, 2016.
# Eric Bischoff <eric@bureau-cornavin.com>, 2013, 2015.
# Sandrine <sandrine@bureau-cornavin.com>, 2015.
# timothy <timothy.friesen@gmail.com>, 2016.
msgid ""
msgstr ""
"Project-Id-Version: Open-Xchange 7\n"
"POT-Creation-Date: \n"
"PO-Revision-Date: 2016-11-02 15:23+0100\n"
"Last-Translator: timothy <timothy.friesen@gmail.com>\n"
"Language-Team: English <kde-i18n-doc@kde.org>\n"
"Language: en_GB\n"
"MIME-Version: 1.0\n"
"Content-Type: text/plain; charset=UTF-8\n"
"Content-Transfer-Encoding: 8bit\n"
"Plural-Forms: nplurals=2; plural=(n != 1);\n"
"X-Generator: Poedit 1.8.9\n"

#: apps/io.ox/backbone/basicModel.js module:io.ox/core
#: apps/io.ox/backbone/extendedModel.js
msgid "The dialog contains invalid data"
msgstr "The dialogue contains invalid data"

#: apps/io.ox/backbone/basicModel.js module:io.ox/core
#: apps/io.ox/backbone/extendedModel.js apps/io.ox/core/main.js
msgid "Server unreachable"
msgstr "Server unreachable"

#: apps/io.ox/backbone/mini-views/attachments.js module:io.ox/core
#: apps/io.ox/core/attachments/view.js apps/io.ox/core/tk/attachments.js
#: apps/io.ox/core/tk/attachmentsUtil.js
msgid "Remove attachment"
msgstr "Remove attachment"

#: apps/io.ox/backbone/mini-views/date.js module:io.ox/core
msgid "Year"
msgstr "Year"

#: apps/io.ox/backbone/mini-views/date.js module:io.ox/core
#: apps/io.ox/calendar/toolbar.js module:io.ox/calendar
msgid "Month"
msgstr "Month"

#: apps/io.ox/backbone/mini-views/date.js module:io.ox/core
#: apps/io.ox/calendar/freebusy/templates.js module:io.ox/calendar/freebusy
#: apps/io.ox/calendar/toolbar.js module:io.ox/calendar
msgid "Day"
msgstr "Day"

#: apps/io.ox/backbone/mini-views/datepicker.js module:io.ox/core
#: apps/io.ox/core/settings/errorlog/settings/pane.js
#: apps/io.ox/files/share/view-options.js module:io.ox/files
#: apps/io.ox/files/view-options.js apps/io.ox/mail/view-options.js
#: module:io.ox/mail
msgid "Date"
msgstr "Date"

#: apps/io.ox/backbone/mini-views/datepicker.js module:io.ox/core
#: apps/io.ox/calendar/freetime/timeView.js module:io.ox/calendar
#: apps/io.ox/calendar/week/view.js
msgid ""
"Use cursor keys to change the date. Press ctrl-key at the same time to change "
"year or shift-key to change month. Close date-picker by pressing ESC key."
msgstr ""
"Use cursor keys to change the date. Press [Ctrl] at the same time to change "
"year or [Shift] to change month. Close date-picker by pressing [Esc]."

#: apps/io.ox/backbone/mini-views/datepicker.js module:io.ox/core
msgid ""
"Use up and down keys to change the time. Close selection by pressing ESC key."
msgstr ""
"Use the up and down keys to change the time. Close selection by pressing ESC "
"key."

#: apps/io.ox/backbone/mini-views/datepicker.js module:io.ox/core
msgid "Time"
msgstr "Time"

#: apps/io.ox/backbone/mini-views/datepicker.js module:io.ox/core
#: apps/io.ox/backbone/validation.js
#: apps/io.ox/mail/mailfilter/settings/filter/view-form.js module:io.ox/settings
msgid "Please enter a valid date"
msgstr "Please enter a valid date"

#: apps/io.ox/backbone/mini-views/help.js module:io.ox/core
msgid "Online help"
msgstr "Online help"

#. Really delete portal widget - in contrast to "just disable"
#: apps/io.ox/backbone/mini-views/listutils.js module:io.ox/core
#: apps/io.ox/calendar/actions.js module:io.ox/calendar
#: apps/io.ox/calendar/actions/delete.js
#: apps/io.ox/calendar/invitations/register.js module:io.ox/calendar/main
#: apps/io.ox/calendar/mobile-toolbar-actions.js apps/io.ox/calendar/toolbar.js
#: apps/io.ox/contacts/actions.js module:io.ox/contacts
#: apps/io.ox/contacts/actions/delete.js
#: apps/io.ox/contacts/mobile-toolbar-actions.js module:io.ox/mail
#: apps/io.ox/contacts/toolbar.js apps/io.ox/core/folder/actions/remove.js
#: apps/io.ox/core/folder/contextmenu.js apps/io.ox/core/sub/settings/pane.js
#: module:io.ox/core/sub apps/io.ox/core/viewer/views/toolbarview.js
#: apps/io.ox/files/actions.js module:io.ox/files
#: apps/io.ox/files/actions/delete.js apps/io.ox/files/toolbar.js
#: apps/io.ox/mail/actions.js apps/io.ox/mail/actions/delete.js
#: apps/io.ox/mail/mailfilter/settings/filter.js
#: apps/io.ox/mail/mobile-toolbar-actions.js apps/io.ox/mail/toolbar.js
#: apps/io.ox/notes/toolbar.js module:io.ox/notes apps/io.ox/portal/main.js
#: module:io.ox/portal apps/io.ox/portal/settings/widgetview.js
#: apps/io.ox/settings/apps/settings/pane.js apps/io.ox/tasks/actions.js
#: module:io.ox/tasks apps/io.ox/tasks/actions/delete.js
#: apps/io.ox/tasks/mobile-toolbar-actions.js apps/io.ox/tasks/toolbar.js
#: apps/plugins/administration/groups/settings/toolbar.js
#: apps/plugins/administration/resources/settings/toolbar.js
#: apps/plugins/portal/twitter/util.js module:plugins/portal
#: apps/plugins/portal/xing/actions.js
msgid "Delete"
msgstr "Delete"

#. Used as a button label to enter the "edit mode"
#: apps/io.ox/backbone/mini-views/listutils.js module:io.ox/core
#: apps/io.ox/calendar/actions.js module:io.ox/calendar
#: apps/io.ox/calendar/main.js apps/io.ox/calendar/toolbar.js
#: apps/io.ox/contacts/actions.js module:io.ox/contacts
#: apps/io.ox/contacts/main.js apps/io.ox/contacts/mobile-toolbar-actions.js
#: module:io.ox/mail apps/io.ox/contacts/toolbar.js
#: apps/io.ox/core/viewer/views/toolbarview.js apps/io.ox/files/actions.js
#: module:io.ox/files apps/io.ox/files/main.js
#: apps/io.ox/files/share/permissions.js apps/io.ox/files/toolbar.js
#: apps/io.ox/mail/actions.js apps/io.ox/mail/main.js
#: apps/io.ox/portal/settings/pane.js module:io.ox/portal
#: apps/io.ox/settings/accounts/settings/pane.js module:io.ox/settings/accounts
#: apps/io.ox/tasks/actions.js module:io.ox/tasks apps/io.ox/tasks/main.js
#: apps/io.ox/tasks/mobile-toolbar-actions.js apps/io.ox/tasks/toolbar.js
#: apps/plugins/administration/groups/settings/toolbar.js
#: apps/plugins/administration/resources/settings/toolbar.js
msgid "Edit"
msgstr "Edit"

#: apps/io.ox/backbone/mini-views/listutils.js module:io.ox/core
#: apps/io.ox/mail/mailfilter/settings/filter/view-form.js module:io.ox/settings
msgid "Process subsequent rules"
msgstr "Process subsequent rules"

#: apps/io.ox/backbone/mini-views/quota.js module:io.ox/core
msgid "unlimited"
msgstr "unlimited"

#: apps/io.ox/backbone/mini-views/quota.js module:io.ox/core
#: apps/io.ox/core/viewer/views/sidebar/fileversionsview.js
#: module:io.ox/core/viewer apps/io.ox/mail/util.js
msgid "unknown"
msgstr "unknown"

#. %1$s is the storagespace in use
#. %2$s is the max storagespace
#: apps/io.ox/backbone/mini-views/quota.js module:io.ox/core
#, c-format
msgid "%1$s of %2$s"
msgstr "%1$s of %2$s"

#. Quota maxed out; 100%
#: apps/io.ox/backbone/mini-views/quota.js module:io.ox/core
msgid "100%"
msgstr "100%"

#: apps/io.ox/backbone/mini-views/settings-list-view.js module:io.ox/core
msgid "Use cursor keys to reorder items"
msgstr "Use cursor keys to reorder items"

#: apps/io.ox/backbone/mini-views/settings-list-view.js module:io.ox/core
msgid "%1$s moved to position %2$s of %3$s"
msgstr "%1$s moved to position %2$s of %3$s"

#: apps/io.ox/backbone/mini-views/timezonepicker.js module:io.ox/core
#: apps/io.ox/calendar/week/view.js module:io.ox/calendar
msgid "Standard timezone"
msgstr "Standard timezone"

#: apps/io.ox/backbone/mini-views/timezonepicker.js module:io.ox/core
#: apps/io.ox/calendar/week/view.js module:io.ox/calendar
#: apps/io.ox/core/folder/favorites.js
msgid "Favorites"
msgstr "Favourites"

#: apps/io.ox/backbone/mini-views/timezonepicker.js module:io.ox/core
msgid "All timezones"
msgstr "All timezones"

#. screenreader label for main toolbar
#: apps/io.ox/backbone/mini-views/toolbar.js module:io.ox/core
msgid "%1$s Toolbar"
msgstr "%1$s Tool bar"

#. screenreader label for main toolbar
#: apps/io.ox/backbone/mini-views/toolbar.js module:io.ox/core
msgid "Actions. Use cursor keys to navigate."
msgstr "Actions. Use cursor keys to navigate."

#. Tooltip for main toolbar
#: apps/io.ox/backbone/mini-views/toolbar.js module:io.ox/core
msgid "Use cursor keys to navigate"
msgstr "Use cursor keys to navigate"

#: apps/io.ox/backbone/validation.js module:io.ox/core
msgid "Please enter a valid number"
msgstr "Please enter a valid number"

#: apps/io.ox/backbone/validation.js module:io.ox/core
msgid "Please enter a date in the past"
msgstr "Please enter a date in the past"

#: apps/io.ox/backbone/validation.js module:io.ox/core
msgid "Please enter a valid email address"
msgstr "Please enter a valid email address"

#: apps/io.ox/backbone/validation.js module:io.ox/core
msgid "Please enter a valid phone number. Allowed characters are: %1$s"
msgstr "Please enter a valid phone number. Allowed characters are: %1$s"

#: apps/io.ox/backbone/validation.js module:io.ox/core
msgid "Please enter a valid email address or phone number"
msgstr "Please enter a valid email address or phone number"

#: apps/io.ox/backbone/validation.js module:io.ox/core
msgid "Please enter a valid object"
msgstr "Please enter a valid object"

#: apps/io.ox/backbone/validation.js module:io.ox/core
msgid "Please enter a value"
msgstr "Please enter a value"

#: apps/io.ox/backbone/views/datepicker.js module:io.ox/core
msgid "Use cursor keys to navigate, press enter to select a date"
msgstr "Use cursor keys to navigate, press enter to select a date"

#: apps/io.ox/backbone/views/datepicker.js module:io.ox/core
msgid "Today: %1$s"
msgstr "Today: %1$s"

#: apps/io.ox/backbone/views/datepicker.js module:io.ox/core
msgid "Go to previous month"
msgstr "Go to previous month"

#: apps/io.ox/backbone/views/datepicker.js module:io.ox/core
msgid "Go to next month"
msgstr "Go to next month"

#: apps/io.ox/backbone/views/datepicker.js module:io.ox/core
msgid "CW"
msgstr "CW"

#. CW is calender week and %1$d is the week number
#. %1$d = Calendar week
#: apps/io.ox/backbone/views/datepicker.js module:io.ox/core
#: apps/io.ox/calendar/freetime/timeView.js module:io.ox/calendar
#: apps/io.ox/calendar/month/view.js apps/io.ox/calendar/week/view.js
msgid "CW %1$d"
msgstr "CW %1$d"

#: apps/io.ox/backbone/views/datepicker.js module:io.ox/core
msgid "Go to previous year"
msgstr "Go to previous year"

#: apps/io.ox/backbone/views/datepicker.js module:io.ox/core
msgid "Go to next year"
msgstr "Go to next year"

#: apps/io.ox/backbone/views/datepicker.js module:io.ox/core
msgid "Go to previous decade"
msgstr "Go to previous decade"

#: apps/io.ox/backbone/views/datepicker.js module:io.ox/core
msgid "Go to next decade"
msgstr "Go to next decade"

#. button label for closing the Presenter app.
#. button tooltip for closing the Presenter app.
#: apps/io.ox/backbone/views/modal.js module:io.ox/core
#: apps/io.ox/core/about/about.js apps/io.ox/core/folder/actions/properties.js
#: apps/io.ox/core/folder/tree.js apps/io.ox/core/main.js
#: apps/io.ox/core/permissions/permissions.js apps/io.ox/core/tk/wizard.js
#: apps/io.ox/core/viewer/views/toolbarview.js
#: apps/io.ox/core/wizard/registry.js module:io.ox/core/wizard
#: apps/io.ox/editor/main.js module:io.ox/editor
#: apps/io.ox/files/actions/add-storage-account.js module:io.ox/files
#: apps/io.ox/files/actions/share.js apps/io.ox/files/actions/showlink.js
#: apps/io.ox/files/mediaplayer.js apps/io.ox/files/share/permissions.js
#: apps/io.ox/files/upload/view.js apps/io.ox/mail/accounts/settings.js
#: module:io.ox/mail/accounts/settings apps/io.ox/mail/actions/source.js
#: module:io.ox/mail apps/io.ox/mail/statistics.js
#: apps/io.ox/presenter/views/toolbarview.js module:io.ox/presenter
#: apps/plugins/upsell/simple-wizard/register.js
#: module:plugins/upsell/simple-wizard
msgid "Close"
msgstr "Close"

#: apps/io.ox/backbone/views/modal.js module:io.ox/core
#: apps/io.ox/calendar/actions.js module:io.ox/calendar
#: apps/io.ox/calendar/actions/acceptdeny.js
#: apps/io.ox/calendar/actions/create.js apps/io.ox/calendar/actions/delete.js
#: apps/io.ox/calendar/actions/edit.js apps/io.ox/calendar/edit/main.js
#: module:io.ox/calendar/edit/main apps/io.ox/calendar/edit/timezone-dialog.js
#: apps/io.ox/calendar/main.js apps/io.ox/calendar/month/perspective.js
#: apps/io.ox/calendar/settings/timezones/favorite-view.js
#: apps/io.ox/calendar/week/perspective.js apps/io.ox/contacts/actions/delete.js
#: module:io.ox/contacts apps/io.ox/contacts/distrib/main.js
#: apps/io.ox/contacts/edit/main.js apps/io.ox/contacts/main.js
#: apps/io.ox/core/desktop.js apps/io.ox/core/export/export.js
#: apps/io.ox/core/folder/actions/archive.js
#: apps/io.ox/core/folder/actions/common.js
#: apps/io.ox/core/folder/actions/remove.js
#: apps/io.ox/core/folder/actions/rename.js apps/io.ox/core/folder/picker.js
#: apps/io.ox/core/import/import.js apps/io.ox/core/main.js
#: apps/io.ox/core/permissions/permissions.js apps/io.ox/core/print.js
#: apps/io.ox/core/relogin.js apps/io.ox/core/sub/subscriptions.js
#: module:io.ox/core/sub apps/io.ox/core/tk/filestorageUtil.js
#: apps/io.ox/core/tk/mobiscroll.js apps/io.ox/core/upsell.js
#: apps/io.ox/core/viewer/views/sidebar/uploadnewversionview.js
#: module:io.ox/core/viewer apps/io.ox/editor/main.js module:io.ox/editor
#: apps/io.ox/files/actions/delete.js module:io.ox/files
#: apps/io.ox/files/actions/edit-description.js
#: apps/io.ox/files/actions/rename.js apps/io.ox/files/actions/save-as-pdf.js
#: apps/io.ox/files/actions/share.js
#: apps/io.ox/files/actions/upload-new-version.js
#: apps/io.ox/files/actions/versions-delete.js apps/io.ox/files/main.js
#: apps/io.ox/files/share/permissions.js apps/io.ox/files/upload/main.js
#: apps/io.ox/keychain/secretRecoveryDialog.js module:io.ox/keychain
#: apps/io.ox/mail/accounts/settings.js module:io.ox/mail/accounts/settings
#: apps/io.ox/mail/accounts/view-form.js module:io.ox/settings
#: apps/io.ox/mail/actions/attachmentEmpty.js module:io.ox/mail
#: apps/io.ox/mail/actions/delete.js apps/io.ox/mail/actions/reminder.js
#: apps/io.ox/mail/categories/edit.js apps/io.ox/mail/compose/extensions.js
#: apps/io.ox/mail/compose/inline-images.js apps/io.ox/mail/compose/names.js
#: apps/io.ox/mail/compose/view.js apps/io.ox/mail/inplace-reply.js
#: apps/io.ox/mail/mailfilter/settings/filter.js apps/io.ox/mail/main.js
#: apps/io.ox/mail/settings/signatures/settings/pane.js
#: apps/io.ox/oauth/settings.js apps/io.ox/portal/main.js module:io.ox/portal
#: apps/io.ox/portal/settings/widgetview.js
#: apps/io.ox/settings/accounts/settings/pane.js module:io.ox/settings/accounts
#: apps/io.ox/settings/apps/settings/pane.js apps/io.ox/tasks/actions/delete.js
#: module:io.ox/tasks apps/io.ox/tasks/common-extensions.js
#: apps/io.ox/tasks/edit/main.js apps/io.ox/tasks/main.js
#: apps/plugins/administration/groups/settings/edit.js
#: apps/plugins/administration/groups/settings/toolbar.js
#: apps/plugins/administration/resources/settings/edit.js
#: apps/plugins/administration/resources/settings/toolbar.js
#: apps/plugins/notifications/calendar/register.js module:plugins/notifications
#: apps/plugins/portal/flickr/register.js module:plugins/portal
#: apps/plugins/portal/mail/register.js apps/plugins/portal/rss/register.js
#: apps/plugins/portal/tumblr/register.js apps/plugins/portal/twitter/util.js
#: apps/plugins/portal/userSettings/register.js
#: apps/plugins/portal/xing/register.js
msgid "Cancel"
msgstr "Cancel"

#: apps/io.ox/calendar/actions.js module:io.ox/calendar
msgid "Do you want the appointments printed in detail or as a compact list?"
msgstr "Do you want the appointments printed in detail or as a compact list?"

#. answer Button to 'Do you want the appointments printed in detail or as a compact list?'
#: apps/io.ox/calendar/actions.js module:io.ox/calendar
msgid "Detailed"
msgstr "Detailed"

#. answer Button to 'Do you want the appointments printed in detail or as a compact list?'
#: apps/io.ox/calendar/actions.js module:io.ox/calendar
#: apps/io.ox/calendar/freetime/timeView.js apps/io.ox/mail/toolbar.js
#: module:io.ox/mail
msgid "Compact"
msgstr "Compact"

#: apps/io.ox/calendar/actions.js module:io.ox/calendar
#: apps/io.ox/calendar/mobile-toolbar-actions.js apps/io.ox/calendar/toolbar.js
#: apps/io.ox/contacts/actions.js module:io.ox/contacts
#: apps/io.ox/contacts/mobile-toolbar-actions.js module:io.ox/mail
#: apps/io.ox/contacts/toolbar.js apps/io.ox/core/folder/contextmenu.js
#: module:io.ox/core apps/io.ox/files/actions.js module:io.ox/files
#: apps/io.ox/files/toolbar.js apps/io.ox/mail/actions.js
#: apps/io.ox/mail/mobile-toolbar-actions.js apps/io.ox/mail/toolbar.js
#: apps/io.ox/tasks/actions.js module:io.ox/tasks
#: apps/io.ox/tasks/actions/move.js apps/io.ox/tasks/mobile-toolbar-actions.js
#: apps/io.ox/tasks/toolbar.js
msgid "Move"
msgstr "Move"

#: apps/io.ox/calendar/actions.js module:io.ox/calendar
#: apps/io.ox/calendar/toolbar.js
msgid "Change status"
msgstr "Change status"

#. Calendar: Create follow-up appointment. Maybe "Folgetermin" in German.
#: apps/io.ox/calendar/actions.js module:io.ox/calendar
msgid "Follow-up"
msgstr "Follow-up"

#: apps/io.ox/calendar/actions.js module:io.ox/calendar
#: apps/io.ox/calendar/toolbar.js apps/io.ox/contacts/actions.js
#: module:io.ox/contacts apps/io.ox/contacts/toolbar.js apps/io.ox/core/print.js
#: module:io.ox/core apps/io.ox/mail/actions.js module:io.ox/mail
#: apps/io.ox/mail/toolbar.js apps/io.ox/tasks/actions.js module:io.ox/tasks
#: apps/io.ox/tasks/toolbar.js
msgid "Print"
msgstr "Print"

#: apps/io.ox/calendar/actions.js module:io.ox/calendar
msgid "Send mail to all participants"
msgstr "Send email to all participants"

#: apps/io.ox/calendar/actions.js module:io.ox/calendar
msgid "Invite to new appointment"
msgstr "Invite to new appointment"

#: apps/io.ox/calendar/actions.js module:io.ox/calendar
#: apps/io.ox/calendar/freetime/main.js apps/io.ox/mail/actions.js
#: module:io.ox/mail
msgid "Save as distribution list"
msgstr "Save as distribution list"

#: apps/io.ox/calendar/actions.js module:io.ox/calendar
msgid "Synchronize calendar"
msgstr "Synchronise calendar"

#: apps/io.ox/calendar/actions/acceptdeny.js module:io.ox/calendar
#: apps/io.ox/calendar/edit/extensions.js module:io.ox/calendar/edit/main
#: apps/io.ox/calendar/invitations/register.js module:io.ox/calendar/main
#: apps/io.ox/mail/actions.js module:io.ox/mail apps/io.ox/mail/toolbar.js
#: apps/io.ox/tasks/edit/view-template.js module:io.ox/tasks/edit
msgid "Reminder"
msgstr "Reminder"

#: apps/io.ox/calendar/actions/acceptdeny.js module:io.ox/calendar
#: apps/io.ox/tasks/actions.js module:io.ox/tasks
#: apps/io.ox/tasks/mobile-toolbar-actions.js apps/io.ox/tasks/toolbar.js
#: module:io.ox/mail
msgid "Change confirmation status"
msgstr "Change confirmation status"

#: apps/io.ox/calendar/actions/acceptdeny.js module:io.ox/calendar
msgid ""
"You are about to change your confirmation status. Please leave a comment for "
"other participants."
msgstr ""
"You are about to change your confirmation status. Please leave a comment for "
"other participants."

#: apps/io.ox/calendar/actions/acceptdeny.js module:io.ox/calendar
#: apps/io.ox/calendar/invitations/register.js module:io.ox/calendar/main
#: apps/io.ox/contacts/edit/view-form.js module:io.ox/contacts
#: apps/io.ox/contacts/model.js apps/io.ox/contacts/view-detail.js
#: apps/plugins/portal/xing/actions.js module:plugins/portal
msgid "Comment"
msgstr "Comment"

#: apps/io.ox/calendar/actions/acceptdeny.js module:io.ox/calendar
msgid "Please comment your confirmation status."
msgstr "Please comment on your confirmation status."

#: apps/io.ox/calendar/actions/acceptdeny.js module:io.ox/calendar
#: apps/io.ox/calendar/invitations/register.js module:io.ox/calendar/main
#: apps/plugins/portal/xing/register.js module:plugins/portal
msgid "Accept"
msgstr "Accept"

#: apps/io.ox/calendar/actions/acceptdeny.js module:io.ox/calendar
#: apps/io.ox/calendar/invitations/register.js module:io.ox/calendar/main
msgid "Tentative"
msgstr "Tentative"

#: apps/io.ox/calendar/actions/acceptdeny.js module:io.ox/calendar
#: apps/io.ox/calendar/invitations/register.js module:io.ox/calendar/main
msgid "Decline"
msgstr "Decline"

#: apps/io.ox/calendar/actions/acceptdeny.js module:io.ox/calendar
#: apps/io.ox/calendar/edit/main.js module:io.ox/calendar/edit/main
#: apps/io.ox/calendar/month/perspective.js
#: apps/io.ox/calendar/week/perspective.js
#: apps/plugins/notifications/calendar/register.js module:plugins/notifications
msgid "Ignore conflicts"
msgstr "Ignore conflicts"

#: apps/io.ox/calendar/actions/acceptdeny.js module:io.ox/calendar
msgid ""
"Do you want to confirm the whole series or just one appointment within the "
"series?"
msgstr ""
"Do you want to confirm the whole series or just one appointment within the "
"series?"

#. Use singular in this context
#: apps/io.ox/calendar/actions/acceptdeny.js module:io.ox/calendar
#: apps/io.ox/calendar/actions/edit.js apps/io.ox/calendar/week/perspective.js
msgid "Series"
msgstr "Series"

#: apps/io.ox/calendar/actions/acceptdeny.js module:io.ox/calendar
#: apps/io.ox/calendar/actions/edit.js apps/io.ox/calendar/edit/main.js
#: module:io.ox/calendar/edit/main apps/io.ox/calendar/list/perspective.js
#: apps/io.ox/calendar/view-detail.js apps/io.ox/calendar/week/perspective.js
#: apps/io.ox/mail/detail/links.js module:io.ox/mail
msgid "Appointment"
msgstr "Appointment"

#: apps/io.ox/calendar/actions/create.js module:io.ox/calendar
msgid "Appointments in shared calendars"
msgstr "Appointments in shared calendars"

#: apps/io.ox/calendar/actions/create.js module:io.ox/calendar
msgid ""
"The selected calendar is shared by %1$s. Appointments in shared calendars "
"will generally be created on behalf of the owner."
msgstr ""
"The selected calendar is shared by %1$s. Appointments in shared calendars "
"will generally be created on behalf of the owner."

#: apps/io.ox/calendar/actions/create.js module:io.ox/calendar
msgid ""
"Do you really want to create an appointment <b>on behalf of the folder owner</"
"b> or do you want to create an appointment <b>with the folder owner</b> in "
"your own calendar?"
msgstr ""
"Do you really want to create an appointment <b>on behalf of the folder owner</"
"b> or do you want to create an appointment <b>with the folder owner</b> in "
"your own calendar?"

#: apps/io.ox/calendar/actions/create.js module:io.ox/calendar
msgid "On behalf of the owner"
msgstr "On behalf of the owner"

#: apps/io.ox/calendar/actions/create.js module:io.ox/calendar
msgid "Invite owner"
msgstr "Invite owner"

<<<<<<< HEAD
#: apps/io.ox/files/actions/add-storage-account.js module:io.ox/files
#: apps/io.ox/mail/accounts/settings.js module:io.ox/mail/accounts/settings
#: apps/io.ox/oauth/keychain.js module:io.ox/core
msgid "Account added successfully"
msgstr "Account added successfully"
=======
#: apps/io.ox/calendar/actions/delete.js module:io.ox/calendar
msgid ""
"Do you want to delete the whole series or just one appointment within the "
"series?"
msgstr ""
"Do you want to delete the whole series or just one appointment within the "
"series?"
>>>>>>> 2c75a4b9

#: apps/io.ox/calendar/actions/delete.js module:io.ox/calendar
#: apps/io.ox/calendar/toolbar.js
msgid "Delete appointment"
msgstr "Delete appointment"

#: apps/io.ox/calendar/actions/delete.js module:io.ox/calendar
msgid "Delete whole series"
msgstr "Delete whole series"

#: apps/io.ox/calendar/actions/delete.js module:io.ox/calendar
msgid "Do you want to delete this appointment?"
msgstr "Do you want to delete this appointment?"

#: apps/io.ox/calendar/actions/edit.js module:io.ox/calendar
#: apps/io.ox/calendar/week/perspective.js
msgid ""
"Do you want to edit the whole series or just one appointment within the "
"series?"
msgstr ""
"Do you want to edit the whole series or just one appointment within the "
"series?"

#: apps/io.ox/calendar/conflicts/conflictList.js
#: module:io.ox/calendar/conflicts/conflicts
msgid "Conflicts detected"
msgstr "Conflicts detected"

#: apps/io.ox/calendar/conflicts/conflictList.js
#: module:io.ox/calendar/conflicts/conflicts
msgid "The new appointment conflicts with existing appointments."
msgstr "The new appointment conflicts with existing appointments."

#: apps/io.ox/calendar/detail/main.js module:io.ox/calendar
#: apps/io.ox/calendar/month/perspective.js
#: apps/io.ox/calendar/week/perspective.js
msgid "Appointment Details"
msgstr "Appointment Details"

#: apps/io.ox/calendar/detail/main.js module:io.ox/calendar
#: apps/io.ox/calendar/week/perspective.js
msgid "An error occurred. Please try again."
msgstr "An error occurred. Please try again."

#: apps/io.ox/calendar/edit/extensions.js module:io.ox/calendar/edit/main
#: apps/io.ox/calendar/edit/main.js apps/io.ox/calendar/toolbar.js
#: module:io.ox/calendar
msgid "Edit appointment"
msgstr "Edit appointment"

#: apps/io.ox/calendar/edit/extensions.js module:io.ox/calendar/edit/main
#: apps/io.ox/calendar/edit/main.js apps/io.ox/calendar/freetime/main.js
#: module:io.ox/calendar
msgid "Create appointment"
msgstr "Create appointment"

#: apps/io.ox/calendar/edit/extensions.js module:io.ox/calendar/edit/main
#: apps/io.ox/contacts/distrib/create-dist-view.js module:io.ox/contacts
#: apps/io.ox/contacts/edit/view-form.js
#: apps/io.ox/core/folder/actions/imap-subscription.js module:io.ox/core
#: apps/io.ox/core/permissions/permissions.js apps/io.ox/core/settings/user.js
#: apps/io.ox/editor/main.js module:io.ox/editor
#: apps/io.ox/files/actions/edit-description.js module:io.ox/files
#: apps/io.ox/files/actions/save-as-pdf.js apps/io.ox/files/filepicker.js
#: apps/io.ox/files/share/permissions.js apps/io.ox/mail/accounts/settings.js
#: module:io.ox/mail/accounts/settings apps/io.ox/mail/actions/attachmentSave.js
#: module:io.ox/mail apps/io.ox/mail/categories/edit.js
#: apps/io.ox/mail/compose/extensions.js apps/io.ox/mail/compose/names.js
#: apps/io.ox/mail/mailfilter/settings/filter.js
#: apps/io.ox/mail/settings/signatures/settings/pane.js
#: apps/io.ox/oauth/settings.js module:io.ox/settings
#: apps/io.ox/tasks/edit/view-template.js module:io.ox/tasks/edit
#: apps/plugins/administration/groups/settings/edit.js
#: apps/plugins/administration/resources/settings/edit.js
#: apps/plugins/portal/flickr/register.js module:plugins/portal
#: apps/plugins/portal/mail/register.js apps/plugins/portal/rss/register.js
#: module:io.ox/portal apps/plugins/portal/tumblr/register.js
msgid "Save"
msgstr "Save"

#: apps/io.ox/calendar/edit/extensions.js module:io.ox/calendar/edit/main
#: apps/io.ox/calendar/mobile-toolbar-actions.js module:io.ox/calendar
#: apps/io.ox/tasks/edit/view-template.js module:io.ox/tasks/edit
#: apps/plugins/administration/groups/settings/edit.js module:io.ox/core
#: apps/plugins/administration/resources/settings/edit.js
msgid "Create"
msgstr "Create"

#: apps/io.ox/calendar/edit/extensions.js module:io.ox/calendar/edit/main
#: apps/io.ox/contacts/distrib/create-dist-view.js module:io.ox/contacts
#: apps/io.ox/contacts/edit/view-form.js apps/io.ox/core/settings/user.js
#: apps/io.ox/mail/compose/extensions.js module:io.ox/mail
#: apps/io.ox/mail/mailfilter/settings/filter/view-form.js module:io.ox/settings
#: apps/io.ox/tasks/edit/view-template.js module:io.ox/tasks/edit
msgid "Discard"
msgstr "Discard"

#: apps/io.ox/calendar/edit/extensions.js module:io.ox/calendar/edit/main
#: apps/io.ox/files/view-options.js module:io.ox/files
#: apps/io.ox/mail/accounts/view-form.js module:io.ox/settings
msgid "Select"
msgstr "Select"

#: apps/io.ox/calendar/edit/extensions.js module:io.ox/calendar/edit/main
#: apps/io.ox/core/folder/picker.js module:io.ox/core
#: apps/io.ox/mail/mailfilter/settings/filter/view-form.js module:io.ox/settings
msgid "Select folder"
msgstr "Select folder"

#: apps/io.ox/calendar/edit/extensions.js module:io.ox/calendar/edit/main
msgid "Calendar:"
msgstr "Calendar:"

#: apps/io.ox/calendar/edit/extensions.js module:io.ox/calendar/edit/main
#: apps/io.ox/calendar/util.js module:io.ox/calendar
#: apps/io.ox/core/viewer/views/sidebar/fileinfoview.js module:io.ox/core/viewer
#: apps/io.ox/mail/actions/reminder.js module:io.ox/mail
#: apps/io.ox/mail/compose/extensions.js apps/io.ox/mail/detail/view.js
#: apps/io.ox/mail/mailfilter/settings/filter/view-form.js module:io.ox/settings
#: apps/io.ox/mail/vacationnotice/settings/model.js
#: apps/io.ox/mail/view-options.js apps/io.ox/tasks/edit/view-template.js
#: module:io.ox/tasks/edit apps/io.ox/tasks/main.js module:io.ox/tasks
msgid "Subject"
msgstr "Subject"

#: apps/io.ox/calendar/edit/extensions.js module:io.ox/calendar/edit/main
#: apps/io.ox/calendar/print-compact.js module:io.ox/calendar
#: apps/io.ox/calendar/util.js
msgid "Location"
msgstr "Location"

#: apps/io.ox/calendar/edit/extensions.js module:io.ox/calendar/edit/main
msgid "Starts on"
msgstr "Starts on"

#: apps/io.ox/calendar/edit/extensions.js module:io.ox/calendar/edit/main
msgid "Ends on"
msgstr "Ends on"

#. %1$s timezone abbreviation of the appointment
#. %2$s default user timezone
#: apps/io.ox/calendar/edit/extensions.js module:io.ox/calendar/edit/main
msgid ""
"The timezone of this appointment (%1$s) differs from your default timezone "
"(%2$s)."
msgstr ""
"The timezone of this appointment (%1$s) differs from your default timezone "
"(%2$s)."

#: apps/io.ox/calendar/edit/extensions.js module:io.ox/calendar/edit/main
#: apps/io.ox/tasks/edit/view-template.js module:io.ox/tasks/edit
msgid "All day"
msgstr "All day"

#: apps/io.ox/calendar/edit/extensions.js module:io.ox/calendar/edit/main
#: apps/io.ox/calendar/util.js module:io.ox/calendar
#: apps/io.ox/core/viewer/views/sidebar/filedescriptionview.js
#: module:io.ox/core/viewer apps/io.ox/files/actions/edit-description.js
#: module:io.ox/files apps/io.ox/tasks/edit/view-template.js
#: module:io.ox/tasks/edit
#: apps/plugins/administration/resources/settings/edit.js module:io.ox/core
#: apps/plugins/portal/flickr/register.js module:plugins/portal
#: apps/plugins/portal/mail/register.js apps/plugins/portal/rss/register.js
#: module:io.ox/portal apps/plugins/portal/tumblr/register.js
msgid "Description"
msgstr "Description"

#: apps/io.ox/calendar/edit/extensions.js module:io.ox/calendar/edit/main
#: apps/io.ox/tasks/edit/view-template.js module:io.ox/tasks/edit
msgid "Expand form"
msgstr "Expand form"

#: apps/io.ox/calendar/edit/extensions.js module:io.ox/calendar/edit/main
#: apps/io.ox/tasks/edit/view-template.js module:io.ox/tasks/edit
msgid "Collapse form"
msgstr "Collapse form"

#: apps/io.ox/calendar/edit/extensions.js module:io.ox/calendar/edit/main
#: apps/io.ox/calendar/freetime/timeView.js module:io.ox/calendar
#: apps/io.ox/calendar/util.js
msgid "Reserved"
msgstr "Reserved"

#: apps/io.ox/calendar/edit/extensions.js module:io.ox/calendar/edit/main
#: apps/io.ox/calendar/freetime/timeView.js module:io.ox/calendar
#: apps/io.ox/calendar/util.js
msgid "Temporary"
msgstr "Temporary"

#: apps/io.ox/calendar/edit/extensions.js module:io.ox/calendar/edit/main
#: apps/io.ox/calendar/freetime/timeView.js module:io.ox/calendar
#: apps/io.ox/calendar/util.js
msgid "Absent"
msgstr "Absent"

#: apps/io.ox/calendar/edit/extensions.js module:io.ox/calendar/edit/main
#: apps/io.ox/calendar/freetime/timeView.js module:io.ox/calendar
#: apps/io.ox/calendar/util.js
msgid "Free"
msgstr "Free"

#: apps/io.ox/calendar/edit/extensions.js module:io.ox/calendar/edit/main
#: apps/io.ox/calendar/view-detail.js module:io.ox/calendar
msgid "Shown as"
msgstr "Shown as"

#: apps/io.ox/calendar/edit/extensions.js module:io.ox/calendar/edit/main
#: apps/io.ox/mail/view-options.js module:io.ox/mail
#: apps/io.ox/portal/settings/pane.js module:io.ox/portal
msgid "Color"
msgstr "Colour"

#: apps/io.ox/calendar/edit/extensions.js module:io.ox/calendar/edit/main
#: apps/io.ox/tasks/edit/view-template.js module:io.ox/tasks/edit
#: apps/plugins/portal/flickr/register.js module:plugins/portal
msgid "Type"
msgstr "Type"

#: apps/io.ox/calendar/edit/extensions.js module:io.ox/calendar/edit/main
#: apps/io.ox/calendar/list/view-grid-template.js module:io.ox/calendar
#: apps/io.ox/calendar/month/view.js apps/io.ox/calendar/view-detail.js
#: apps/io.ox/calendar/view-grid-template.js apps/io.ox/calendar/week/view.js
#: apps/io.ox/contacts/view-detail.js module:io.ox/contacts
#: apps/io.ox/tasks/edit/view-template.js module:io.ox/tasks/edit
#: apps/io.ox/tasks/view-detail.js module:io.ox/tasks
msgid "Private"
msgstr "Private"

#: apps/io.ox/calendar/edit/extensions.js module:io.ox/calendar/edit/main
msgid "Notify all participants by email."
msgstr "Notify all participants by email."

#: apps/io.ox/calendar/edit/extensions.js module:io.ox/calendar/edit/main
#: apps/io.ox/calendar/view-detail.js module:io.ox/calendar
#: apps/io.ox/contacts/edit/view-form.js module:io.ox/contacts
#: apps/io.ox/mail/compose/extensions.js module:io.ox/mail
#: apps/io.ox/tasks/edit/view-template.js module:io.ox/tasks/edit
#: apps/io.ox/tasks/view-detail.js module:io.ox/tasks
msgid "Attachments"
msgstr "Attachments"

#: apps/io.ox/calendar/edit/extensions.js module:io.ox/calendar/edit/main
#: apps/io.ox/contacts/edit/view-form.js module:io.ox/contacts
#: apps/io.ox/tasks/edit/view-template.js module:io.ox/tasks/edit
msgid "Drop here to upload a <b class=\"dndignore\">new attachment</b>"
msgstr "Drop here to upload a <b class=\"dndignore\">new attachment</b>"

#. Applies changes to an existing appointment, used in scheduling view
#: apps/io.ox/calendar/edit/extensions.js module:io.ox/calendar/edit/main
msgid "Apply changes"
msgstr "Apply changes"

#: apps/io.ox/calendar/edit/extensions.js module:io.ox/calendar/edit/main
#: apps/io.ox/calendar/freetime/main.js module:io.ox/calendar
msgid "Please select a time for the appointment"
msgstr "Please select a time for the appointment"

#: apps/io.ox/calendar/edit/extensions.js module:io.ox/calendar/edit/main
#: apps/io.ox/calendar/freebusy/templates.js module:io.ox/calendar/freebusy
#: apps/io.ox/calendar/toolbar.js module:io.ox/calendar
msgid "Find a free time"
msgstr "Find a free time period"

#: apps/io.ox/calendar/edit/main.js module:io.ox/calendar/edit/main
msgid "Description has been copied"
msgstr "Description has been copied"

#: apps/io.ox/calendar/edit/main.js module:io.ox/calendar/edit/main
msgid "The field \"%1$s\" exceeds its maximum size of %2$d characters."
msgstr "The field \"%1$s\" exceeds its maximum size of %2$d characters."

#: apps/io.ox/calendar/edit/main.js module:io.ox/calendar/edit/main
msgid "Conflicts with resources cannot be ignored"
msgstr "Conflicts with resources cannot be ignored"

#: apps/io.ox/calendar/edit/main.js module:io.ox/calendar/edit/main
#: apps/io.ox/contacts/distrib/main.js module:io.ox/contacts
#: apps/io.ox/contacts/edit/main.js apps/io.ox/editor/main.js
#: module:io.ox/editor apps/io.ox/tasks/edit/main.js module:io.ox/tasks
msgid "Do you really want to discard your changes?"
msgstr "Do you really want to discard your changes?"

#. "Discard changes" appears in combination with "Cancel" (this action)
#. Translation should be distinguishable for the user
#: apps/io.ox/calendar/edit/main.js module:io.ox/calendar/edit/main
#: apps/io.ox/contacts/distrib/main.js module:io.ox/contacts
#: apps/io.ox/contacts/edit/main.js apps/io.ox/editor/main.js
#: module:io.ox/editor apps/io.ox/tasks/edit/main.js module:io.ox/tasks
msgctxt "dialog"
msgid "Discard changes"
msgstr "Discard changes"

#. as in: The appointment is repeated every day, or The appointment is repeated every %1$d days.
#. This is inserted into an HTML construct.
#: apps/io.ox/calendar/edit/recurrence-view.js module:io.ox/calendar/edit/main
msgid "every %1$d day"
msgid_plural "every %1$d days"
msgstr[0] "every %1$d day"
msgstr[1] "every %1$d days"

#. as in: The appointment is repeated every week, or The appointment is repeated every %1$d weeks.
#. This is inserted into an HTML construct.
#: apps/io.ox/calendar/edit/recurrence-view.js module:io.ox/calendar/edit/main
msgid "every %1$d week"
msgid_plural "every %1$d weeks"
msgstr[0] "every %1$d week"
msgstr[1] "every %1$d weeks"

#. as in: The appointment is repeated on day 12 every month, or The appointment is repeated on day 12 every %1$d months.
#. This is inserted into an HTML construct.
#: apps/io.ox/calendar/edit/recurrence-view.js module:io.ox/calendar/edit/main
msgid "every %1$d month"
msgid_plural "every %1$d months"
msgstr[0] "every %1$d month"
msgstr[1] "every %1$d months"

#: apps/io.ox/calendar/edit/recurrence-view.js module:io.ox/calendar/edit/main
msgid "after %1$d appointment"
msgid_plural "after %1$d appointments"
msgstr[0] "after %1$d appointment"
msgstr[1] "after %1$d appointments"

#: apps/io.ox/calendar/edit/recurrence-view.js module:io.ox/calendar/edit/main
msgid "Click to close the recurrence view"
msgstr "Click to close the recurrence view"

#: apps/io.ox/calendar/edit/recurrence-view.js module:io.ox/calendar/edit/main
msgid "Click on the links to change the values."
msgstr "Click on the links to change the values."

#: apps/io.ox/calendar/edit/recurrence-view.js module:io.ox/calendar/edit/main
msgid "Click on a sentence to choose when to repeat the appointment."
msgstr "Click on a sentence to choose when to repeat the appointment."

#: apps/io.ox/calendar/edit/recurrence-view.js module:io.ox/calendar/edit/main
msgid ""
"The appointment is repeated <a href=\"#\" data-attribute=\"recurrenceType\" "
"data-widget=\"options\">weekly</a>."
msgstr ""
"The appointment is repeated <a href=\"#\" data-attribute=\"recurrenceType\" "
"data-widget=\"options\">weekly</a>."

#. recurring appointment: the appointment is repeated daily
#: apps/io.ox/calendar/edit/recurrence-view.js module:io.ox/calendar/edit/main
msgid "daily"
msgstr "daily"

#. recurring appointment: the appointment is repeated weekly
#: apps/io.ox/calendar/edit/recurrence-view.js module:io.ox/calendar/edit/main
msgid "weekly"
msgstr "weekly"

#. recurring appointment: the appointment is repeated monthly
#: apps/io.ox/calendar/edit/recurrence-view.js module:io.ox/calendar/edit/main
msgid "monthly"
msgstr "monthly"

#. recurring appointment: the appointment is repeated yearly
#: apps/io.ox/calendar/edit/recurrence-view.js module:io.ox/calendar/edit/main
msgid "yearly"
msgstr "yearly"

#: apps/io.ox/calendar/edit/recurrence-view.js module:io.ox/calendar/edit/main
msgid ""
"The appointment is repeated <a href=\"#\"  data-widget=\"number\" data-"
"attribute=\"interval\">every <span class=\"number-control\">2</span> days</a>."
msgstr ""
"The appointment is repeated <a href=\"#\"  data-widget=\"number\" data-"
"attribute=\"interval\">every <span class=\"number-control\">2</span> days</a>."

#. as in: The appointment is repeated every day
#. This is inserted into an HTML construct and is the form without the number
#: apps/io.ox/calendar/edit/recurrence-view.js module:io.ox/calendar/edit/main
msgid "every day"
msgstr "every day"

#: apps/io.ox/calendar/edit/recurrence-view.js module:io.ox/calendar/edit/main
msgid ""
"The appointment is repeated <a href=\"#\"  data-widget=\"number\" data-"
"attribute=\"interval\">every <span class=\"number-control\">2</span> weeks</"
"a> on <a href=\"#\"  data-widget=\"days\" data-attribute=\"days\">monday</a>."
msgstr ""
"The appointment is repeated <a href=\"#\"  data-widget=\"number\" data-"
"attribute=\"interval\">every <span class=\"number-control\">2</span> weeks</"
"a> on <a href=\"#\"  data-widget=\"days\" data-attribute=\"days\">Monday</a>."

#. as in: The appointment is repeated every week
#. This is inserted into an HTML construct and is the form without the number
#: apps/io.ox/calendar/edit/recurrence-view.js module:io.ox/calendar/edit/main
msgid "every week"
msgstr "every week"

#: apps/io.ox/calendar/edit/recurrence-view.js module:io.ox/calendar/edit/main
msgid ""
"The appointment is repeated on day <a href=\"#\" data-widget=\"number\" data-"
"attribute=\"dayInMonth\"><span class=\"number-control\">10</span></a> <a href="
"\"#\" data-widget=\"number\" data-attribute=\"interval\">every <span class="
"\"number-control\">2</span> months</a>."
msgstr ""
"The appointment is repeated on day <a href=\"#\" data-widget=\"number\" data-"
"attribute=\"dayInMonth\"><span class=\"number-control\">10</span></a> <a href="
"\"#\" data-widget=\"number\" data-attribute=\"interval\">every <span class="
"\"number-control\">2</span> months</a>."

#. as in: The appointment is repeated every month
#. This is inserted into an HTML construct and is the form without the number
#: apps/io.ox/calendar/edit/recurrence-view.js module:io.ox/calendar/edit/main
msgid "every month"
msgstr "every month"

#: apps/io.ox/calendar/edit/recurrence-view.js module:io.ox/calendar/edit/main
msgid ""
"The appointment is repeated the <a href=\"#\" data-widget=\"options\" data-"
"attribute=\"ordinal\">second</a> <a href=\"#\" data-widget=\"options\" data-"
"attribute=\"day\">Wednesday</a> <a href=\"#\" data-widget=\"number\" data-"
"attribute=\"interval\">every <span class=\"number-control\">2</span> months</"
"a>."
msgstr ""
"The appointment is repeated the <a href=\"#\" data-widget=\"options\" data-"
"attribute=\"ordinal\">second</a> <a href=\"#\" data-widget=\"options\" data-"
"attribute=\"day\">Wednesday</a> <a href=\"#\" data-widget=\"number\" data-"
"attribute=\"interval\">every <span class=\"number-control\">2</span> months</"
"a>."

#. As in last monday, tuesday, wednesday ... , day of the week, day of the weekend
#. as in: last week or last Monday
#: apps/io.ox/calendar/edit/recurrence-view.js module:io.ox/calendar/edit/main
#: apps/io.ox/calendar/util.js module:io.ox/calendar
msgid "last"
msgstr "last"

#. As in first monday, tuesday, wednesday ... , day of the week, day of the weekend
#. as in: first week or first Monday
#: apps/io.ox/calendar/edit/recurrence-view.js module:io.ox/calendar/edit/main
#: apps/io.ox/calendar/util.js module:io.ox/calendar
msgid "first"
msgstr "first"

#. As in second monday, tuesday, wednesday ... , day of the week, day of the weekend
#. as in: second week or second Monday
#: apps/io.ox/calendar/edit/recurrence-view.js module:io.ox/calendar/edit/main
#: apps/io.ox/calendar/util.js module:io.ox/calendar
msgid "second"
msgstr "second"

#. As in third monday, tuesday, wednesday ... , day of the week, day of the weekend
#. as in: third week or third Monday
#: apps/io.ox/calendar/edit/recurrence-view.js module:io.ox/calendar/edit/main
#: apps/io.ox/calendar/util.js module:io.ox/calendar
msgid "third"
msgstr "third"

#. As in fourth monday, tuesday, wednesday ... , day of the week, day of the weekend
#. as in: fourth week or fourth Monday
#: apps/io.ox/calendar/edit/recurrence-view.js module:io.ox/calendar/edit/main
#: apps/io.ox/calendar/util.js module:io.ox/calendar
msgid "fourth"
msgstr "fourth"

#: apps/io.ox/calendar/edit/recurrence-view.js module:io.ox/calendar/edit/main
msgid "day of the week"
msgstr "day of the week"

#: apps/io.ox/calendar/edit/recurrence-view.js module:io.ox/calendar/edit/main
msgid "day of the weekend"
msgstr "day of the weekend"

#: apps/io.ox/calendar/edit/recurrence-view.js module:io.ox/calendar/edit/main
msgid ""
"The appointment is repeated every year on day <a href=\"#\" data-widget="
"\"number\" data-attribute=\"dayInMonth\"><span class=\"number-control\">10</"
"span></a> of <a href=\"#\" data-widget=\"options\" data-attribute=\"month"
"\">October</a>."
msgstr ""
"The appointment is repeated every year on day <a href=\"#\" data-widget="
"\"number\" data-attribute=\"dayInMonth\"><span class=\"number-control\">10</"
"span></a> of <a href=\"#\" data-widget=\"options\" data-attribute=\"month"
"\">October</a>."

#: apps/io.ox/calendar/edit/recurrence-view.js module:io.ox/calendar/edit/main
msgid "January"
msgstr "January"

#: apps/io.ox/calendar/edit/recurrence-view.js module:io.ox/calendar/edit/main
msgid "February"
msgstr "February"

#: apps/io.ox/calendar/edit/recurrence-view.js module:io.ox/calendar/edit/main
msgid "March"
msgstr "March"

#: apps/io.ox/calendar/edit/recurrence-view.js module:io.ox/calendar/edit/main
msgid "April"
msgstr "April"

#: apps/io.ox/calendar/edit/recurrence-view.js module:io.ox/calendar/edit/main
msgid "May"
msgstr "May"

#: apps/io.ox/calendar/edit/recurrence-view.js module:io.ox/calendar/edit/main
msgid "June"
msgstr "June"

#: apps/io.ox/calendar/edit/recurrence-view.js module:io.ox/calendar/edit/main
msgid "July"
msgstr "July"

#: apps/io.ox/calendar/edit/recurrence-view.js module:io.ox/calendar/edit/main
msgid "August"
msgstr "August"

#: apps/io.ox/calendar/edit/recurrence-view.js module:io.ox/calendar/edit/main
msgid "September"
msgstr "September"

#: apps/io.ox/calendar/edit/recurrence-view.js module:io.ox/calendar/edit/main
msgid "October"
msgstr "October"

#: apps/io.ox/calendar/edit/recurrence-view.js module:io.ox/calendar/edit/main
msgid "November"
msgstr "November"

#: apps/io.ox/calendar/edit/recurrence-view.js module:io.ox/calendar/edit/main
msgid "December"
msgstr "December"

#: apps/io.ox/calendar/edit/recurrence-view.js module:io.ox/calendar/edit/main
msgid ""
"The appointment is repeated every <a href=\"#\" data-widget=\"options\" data-"
"attribute=\"ordinal\">first</a> <a href=\"#\" data-widget=\"options\" data-"
"attribute=\"day\">Wednesday</a> in <a href=\"#\" data-widget=\"options\" data-"
"attribute=\"month\">October</a>."
msgstr ""
"The appointment is repeated every <a href=\"#\" data-widget=\"options\" data-"
"attribute=\"ordinal\">first</a> <a href=\"#\" data-widget=\"options\" data-"
"attribute=\"day\">Wednesday</a> in <a href=\"#\" data-widget=\"options\" data-"
"attribute=\"month\">October</a>."

#: apps/io.ox/calendar/edit/recurrence-view.js module:io.ox/calendar/edit/main
msgid "never ends"
msgstr "never ends"

#: apps/io.ox/calendar/edit/recurrence-view.js module:io.ox/calendar/edit/main
msgid "ends on a specific date"
msgstr "ends on a specific date"

#: apps/io.ox/calendar/edit/recurrence-view.js module:io.ox/calendar/edit/main
msgid "ends after a certain number of appointments"
msgstr "ends after a certain number of appointments"

#: apps/io.ox/calendar/edit/recurrence-view.js module:io.ox/calendar/edit/main
msgid "ends"
msgstr "ends"

#: apps/io.ox/calendar/edit/recurrence-view.js module:io.ox/calendar/edit/main
msgid ""
"The series <a href=\"#\" data-attribute=\"ending\" data-widget=\"options"
"\">never ends</a>."
msgstr ""
"The series <a href=\"#\" data-attribute=\"ending\" data-widget=\"options"
"\">never ends</a>."

#: apps/io.ox/calendar/edit/recurrence-view.js module:io.ox/calendar/edit/main
msgid ""
"The series <a href=\"#\" data-attribute=\"ending\" data-widget=\"options"
"\">ends</a> on <a href=\"#\" data-attribute=\"until\" data-widget=\"datePicker"
"\">11/03/2013</a>."
msgstr ""
"The series <a href=\"#\" data-attribute=\"ending\" data-widget=\"options"
"\">ends</a> on <a href=\"#\" data-attribute=\"until\" data-widget=\"datePicker"
"\">11/03/2013</a>."

#: apps/io.ox/calendar/edit/recurrence-view.js module:io.ox/calendar/edit/main
msgid ""
"The series <a href=\"#\" data-attribute=\"ending\" data-widget=\"options"
"\">ends</a> <a href=\"#\" data-attribute=\"occurrences\" data-widget=\"number"
"\">after <span class=\"number-control\">2</span> appointments</a>."
msgstr ""
"The series <a href=\"#\" data-attribute=\"ending\" data-widget=\"options"
"\">ends</a> <a href=\"#\" data-attribute=\"occurrences\" data-widget=\"number"
"\">after <span class=\"number-control\">2</span> appointments</a>."

#: apps/io.ox/calendar/edit/recurrence-view.js module:io.ox/calendar/edit/main
msgid "Please choose a sentence below."
msgstr "Please choose a sentence below."

#: apps/io.ox/calendar/edit/recurrence-view.js module:io.ox/calendar/edit/main
msgid "Repeat"
msgstr "Repeat"

#: apps/io.ox/calendar/edit/timezone-dialog.js module:io.ox/calendar/edit/main
msgid "Start date timezone"
msgstr "Start date timezone"

#: apps/io.ox/calendar/edit/timezone-dialog.js module:io.ox/calendar/edit/main
msgid "End date timezone"
msgstr "End date timezone"

#: apps/io.ox/calendar/edit/timezone-dialog.js module:io.ox/calendar/edit/main
msgid ""
"If you select different timezones, the appointment's start and end dates are "
"saved in the timezone of the appointment's start date. A different end date "
"timezone only allows a convenient conversion."
msgstr ""
"If you select different timezones, the appointment's start and end dates are "
"saved in the timezone of the appointment's start date. A different end date "
"timezone only allows a convenient conversion."

#: apps/io.ox/calendar/edit/timezone-dialog.js module:io.ox/calendar/edit/main
msgid "Convert the entered start and end dates to match the modified timezones"
msgstr "Convert the entered start and end dates to match the modified timezones"

#: apps/io.ox/calendar/edit/timezone-dialog.js module:io.ox/calendar/edit/main
msgid "Change timezone"
msgstr "Change timezone"

#: apps/io.ox/calendar/edit/timezone-dialog.js module:io.ox/calendar/edit/main
msgid "Change"
msgstr "Change"

#: apps/io.ox/calendar/freebusy/templates.js module:io.ox/calendar/freebusy
#: apps/io.ox/calendar/freetime/main.js module:io.ox/calendar
#: apps/io.ox/calendar/toolbar.js
msgid "Scheduling"
msgstr "Scheduling"

#: apps/io.ox/calendar/freebusy/templates.js module:io.ox/calendar/freebusy
msgid "Change view"
msgstr "Change view"

#: apps/io.ox/calendar/freebusy/templates.js module:io.ox/calendar/freebusy
#: apps/io.ox/calendar/toolbar.js module:io.ox/calendar
msgid "Workweek"
msgstr "Work week"

#: apps/io.ox/calendar/freebusy/templates.js module:io.ox/calendar/freebusy
#: apps/io.ox/calendar/toolbar.js module:io.ox/calendar
msgid "Week"
msgstr "Week"

#: apps/io.ox/calendar/freebusy/templates.js module:io.ox/calendar/freebusy
msgid ""
"If you spot a free time, just select this area. To do this, move the cursor "
"to the start time, hold the mouse button, and <b>drag the mouse</b> to the "
"end time."
msgstr ""
"If you spot a free time period, select this area. To do this, move the cursor "
"to the start time, hold the mouse button, and <b>drag the mouse</b> to the "
"end time."

#: apps/io.ox/calendar/freebusy/templates.js module:io.ox/calendar/freebusy
msgid ""
"You will automatically return to the appointment dialog. The selected start "
"and end time as well as the current participant list will be applied."
msgstr ""
"You will automatically return to the appointment dialogue. The selected start "
"and end time as well as the current participant list will be applied."

#: apps/io.ox/calendar/freebusy/templates.js module:io.ox/calendar/freebusy
msgid "How does this work?"
msgstr "How does this work?"

#: apps/io.ox/calendar/freebusy/templates.js module:io.ox/calendar/freebusy
#: apps/io.ox/core/main.js module:io.ox/core apps/io.ox/help/center.js
#: module:io.ox/help
msgid "Help"
msgstr "Help"

#: apps/io.ox/calendar/freebusy/templates.js module:io.ox/calendar/freebusy
msgid "Back to appointment"
msgstr "Back to appointment"

#: apps/io.ox/calendar/freebusy/templates.js module:io.ox/calendar/freebusy
msgid "Quit"
msgstr "Quit"

#: apps/io.ox/calendar/freebusy/templates.js module:io.ox/calendar/freebusy
#: apps/io.ox/mail/actions/reminder.js module:io.ox/mail
msgid "Note"
msgstr "Note"

#. Warning dialog
#. %1$s is a folder/calendar name
#. %2$s is the folder owner
#: apps/io.ox/calendar/freebusy/templates.js module:io.ox/calendar/freebusy
msgid ""
"You are not allowed to create appointments in \"%1$s\" owned by %2$s. "
"Appointments will therefore be created in your private calendar."
msgstr ""
"You are not allowed to create appointments in \"%1$s\" owned by %2$s. "
"Appointments will therefore be created in your private calendar."

#. Warning dialog
#. %1$s is a folder/calendar name
#: apps/io.ox/calendar/freebusy/templates.js module:io.ox/calendar/freebusy
msgid ""
"You are not allowed to create appointments in \"%1$s\". Appointments will "
"therefore be created in your private calendar."
msgstr ""
"You are not allowed to create appointments in \"%1$s\". Appointments will "
"therefore be created in your private calendar."

#: apps/io.ox/calendar/freetime/distributionListPopup.js module:io.ox/calendar
msgid "Please select at least one participant"
msgstr "Please select at least one participant"

#: apps/io.ox/calendar/freetime/distributionListPopup.js module:io.ox/calendar
#: apps/io.ox/contacts/distrib/create-dist-view.js module:io.ox/contacts
#: apps/io.ox/contacts/distrib/main.js
msgid "Create distribution list"
msgstr "Create distribution list"

#. Name of distribution list
#: apps/io.ox/calendar/freetime/distributionListPopup.js module:io.ox/calendar
#: apps/io.ox/contacts/distrib/create-dist-view.js module:io.ox/contacts
#: apps/io.ox/contacts/print.js apps/io.ox/contacts/view-detail.js
#: apps/io.ox/core/viewer/views/sidebar/fileinfoview.js module:io.ox/core/viewer
#: apps/io.ox/files/share/view-options.js module:io.ox/files
#: apps/io.ox/files/view-options.js apps/io.ox/mail/categories/edit.js
#: module:io.ox/mail apps/io.ox/mail/mailfilter/settings/filter/view-form.js
#: module:io.ox/settings
msgid "Name"
msgstr "Name"

#: apps/io.ox/calendar/freetime/distributionListPopup.js module:io.ox/calendar
msgid "Please note that distribution lists cannot contain ressources."
msgstr "Please note that distribution lists cannot contain resources."

#: apps/io.ox/calendar/freetime/distributionListPopup.js module:io.ox/calendar
msgid "Create distibution list"
msgstr "Create distribution list"

#: apps/io.ox/calendar/freetime/distributionListPopup.js module:io.ox/calendar
#: apps/io.ox/contacts/distrib/main.js module:io.ox/contacts
msgid "Distribution list has been saved"
msgstr "Distribution list has been saved"

#: apps/io.ox/calendar/freetime/distributionListPopup.js module:io.ox/calendar
msgid "Please enter a name for the distribution list"
msgstr "Please enter a name for the distribution list"

#: apps/io.ox/calendar/freetime/participantsView.js module:io.ox/calendar
msgid "Add participant"
msgstr "Add participant"

#: apps/io.ox/calendar/freetime/timeView.js module:io.ox/calendar
#: apps/io.ox/calendar/week/view.js
msgid "Previous Day"
msgstr "Previous Day"

#: apps/io.ox/calendar/freetime/timeView.js module:io.ox/calendar
#: apps/io.ox/calendar/week/view.js
msgid "Next Day"
msgstr "Next Day"

#: apps/io.ox/calendar/freetime/timeView.js module:io.ox/calendar
#: apps/io.ox/calendar/toolbar.js apps/io.ox/contacts/toolbar.js
#: module:io.ox/contacts apps/io.ox/core/emoji/view.js module:io.ox/mail/emoji
#: apps/io.ox/files/toolbar.js module:io.ox/files
#: apps/io.ox/find/extensions-facets.js module:io.ox/core
#: apps/io.ox/mail/compose/extensions.js module:io.ox/mail
#: apps/io.ox/mail/compose/view.js apps/io.ox/mail/toolbar.js
#: apps/io.ox/tasks/toolbar.js
msgid "Options"
msgstr "Options"

#: apps/io.ox/calendar/freetime/timeView.js module:io.ox/calendar
#: apps/io.ox/core/viewer/views/toolbarview.js module:io.ox/core
msgid "Zoom"
msgstr "Zoom"

#: apps/io.ox/calendar/freetime/timeView.js module:io.ox/calendar
msgid "Rows"
msgstr "Rows"

#: apps/io.ox/calendar/freetime/timeView.js module:io.ox/calendar
msgid "Appointment types"
msgstr "Appointment types"

#: apps/io.ox/calendar/freetime/timeView.js module:io.ox/calendar
msgid "Hide non-working time"
msgstr "Hide non-working time"

#: apps/io.ox/calendar/invitations/register.js module:io.ox/calendar/main
msgid "Accept changes"
msgstr "Accept changes"

#: apps/io.ox/calendar/invitations/register.js module:io.ox/calendar/main
msgid "Add new participant"
msgstr "Add new participant"

#: apps/io.ox/calendar/invitations/register.js module:io.ox/calendar/main
msgid "Reject changes"
msgstr "Reject changes"

#: apps/io.ox/calendar/invitations/register.js module:io.ox/calendar/main
msgid "Ignore"
msgstr "Ignore"

#: apps/io.ox/calendar/invitations/register.js module:io.ox/calendar/main
msgid "You have accepted the appointment"
msgstr "You have accepted the appointment"

#: apps/io.ox/calendar/invitations/register.js module:io.ox/calendar/main
msgid "Changes have been saved"
msgstr "Changes have been saved"

#: apps/io.ox/calendar/invitations/register.js module:io.ox/calendar/main
msgid "Added the new participant"
msgstr "Added the new participant"

#: apps/io.ox/calendar/invitations/register.js module:io.ox/calendar/main
msgid "The appointment has been updated"
msgstr "The appointment has been updated"

#: apps/io.ox/calendar/invitations/register.js module:io.ox/calendar/main
msgid "The appointment has been deleted"
msgstr "The appointment has been deleted"

#: apps/io.ox/calendar/invitations/register.js module:io.ox/calendar/main
msgid "The changes have been rejected"
msgstr "The changes have been rejected"

#: apps/io.ox/calendar/invitations/register.js module:io.ox/calendar/main
msgid "You have tentatively accepted the appointment"
msgstr "You have tentatively accepted the appointment"

#: apps/io.ox/calendar/invitations/register.js module:io.ox/calendar/main
msgid "You have declined the appointment"
msgstr "You have declined the appointment"

#: apps/io.ox/calendar/invitations/register.js module:io.ox/calendar/main
msgid "This email contains an appointment"
msgstr "This email contains an appointment"

#: apps/io.ox/calendar/invitations/register.js module:io.ox/calendar/main
msgid "This email contains a task"
msgstr "This email contains a task"

#: apps/io.ox/calendar/invitations/register.js module:io.ox/calendar/main
msgid "Show appointment details"
msgstr "Show appointment details"

#: apps/io.ox/calendar/invitations/register.js module:io.ox/calendar/main
msgid "Show task details"
msgstr "Show task details"

#: apps/io.ox/calendar/invitations/register.js module:io.ox/calendar/main
msgid "You are the organizer"
msgstr "You are the organiser"

#: apps/io.ox/calendar/invitations/register.js module:io.ox/calendar/main
msgid "You have accepted this appointment"
msgstr "You have accepted this appointment"

#: apps/io.ox/calendar/invitations/register.js module:io.ox/calendar/main
msgid "You have accepted this task"
msgstr "You have accepted this task"

#: apps/io.ox/calendar/invitations/register.js module:io.ox/calendar/main
msgid "You declined this appointment"
msgstr "You declined this appointment"

#: apps/io.ox/calendar/invitations/register.js module:io.ox/calendar/main
msgid "You declined this task"
msgstr "You declined this task"

#: apps/io.ox/calendar/invitations/register.js module:io.ox/calendar/main
msgid "You tentatively accepted this invitation"
msgstr "You tentatively accepted this invitation"

#: apps/io.ox/calendar/invitations/register.js module:io.ox/calendar/main
msgid "You tentatively accepted this task"
msgstr "You tentatively accepted this task"

#: apps/io.ox/calendar/invitations/register.js module:io.ox/calendar/main
msgid "There is already %1$d appointment in this timeframe."
msgid_plural "There are already %1$d appointments in this timeframe."
msgstr[0] "There is already %1$d appointment in this timeframe."
msgstr[1] "There are already %1$d appointments in this timeframe."

#: apps/io.ox/calendar/invitations/register.js module:io.ox/calendar/main
msgid "Show conflicts"
msgstr "Show conflicts"

#: apps/io.ox/calendar/invitations/register.js module:io.ox/calendar/main
msgid ""
"Failed to update confirmation status; most probably the appointment has been "
"deleted."
msgstr ""
"Failed to update confirmation status; most likely the appointment has been "
"deleted."

#: apps/io.ox/calendar/invitations/register.js module:io.ox/calendar/main
msgid ""
"Failed to update confirmation status; most probably the task has been deleted."
msgstr ""
"Failed to update confirmation status; most likely the task has been deleted."

#: apps/io.ox/calendar/list/perspective.js module:io.ox/calendar
msgid "Couldn't load appointment data."
msgstr "Could not load appointment data."

#: apps/io.ox/calendar/list/perspective.js module:io.ox/calendar
msgid "No appointments found until %s"
msgstr "No appointments found until %s"

#. %1$s is an appointment location (e.g. a room, a telco line, a company, a city)
#. This fragment appears within a long string for screen readers
#: apps/io.ox/calendar/list/view-grid-template.js module:io.ox/calendar
msgctxt "a11y"
msgid "location %1$s"
msgstr "location %1$s"

#: apps/io.ox/calendar/main.js module:io.ox/calendar apps/io.ox/contacts/main.js
#: module:io.ox/contacts apps/io.ox/core/folder/tree.js module:io.ox/core
#: apps/io.ox/core/folder/view.js apps/io.ox/files/filepicker.js
#: module:io.ox/files apps/io.ox/files/main.js apps/io.ox/mail/main.js
#: module:io.ox/mail apps/io.ox/tasks/main.js module:io.ox/tasks
msgid "Folders"
msgstr "Folders"

#. Used as button label for a navigation action, like the browser back button
#: apps/io.ox/calendar/main.js module:io.ox/calendar apps/io.ox/contacts/main.js
#: module:io.ox/contacts apps/io.ox/core/commons.js module:io.ox/core
#: apps/io.ox/core/tk/wizard.js apps/io.ox/mail/main.js module:io.ox/mail
#: apps/io.ox/mail/threadview.js apps/io.ox/tasks/main.js module:io.ox/tasks
msgid "Back"
msgstr "Back"

#. Label for a button which shows more upcoming
#. appointments in a listview by extending the search
#. by one month in the future
#: apps/io.ox/calendar/main.js module:io.ox/calendar
msgid "Expand timeframe by one month"
msgstr "Expand timeframe by one month"

#: apps/io.ox/calendar/main.js module:io.ox/calendar
msgid "Calendars"
msgstr "Calendars"

#: apps/io.ox/calendar/mobile-toolbar-actions.js module:io.ox/calendar
msgid "Listview"
msgstr "List view"

#: apps/io.ox/calendar/mobile-toolbar-actions.js module:io.ox/calendar
msgid "Calendar view"
msgstr "Calendar view"

#: apps/io.ox/calendar/mobile-toolbar-actions.js module:io.ox/calendar
msgid "Show next day"
msgstr "Show next day"

#: apps/io.ox/calendar/mobile-toolbar-actions.js module:io.ox/calendar
msgid "Show previous day"
msgstr "Show previous day"

#: apps/io.ox/calendar/mobile-toolbar-actions.js module:io.ox/calendar
#: apps/io.ox/calendar/toolbar.js apps/io.ox/calendar/util.js
#: apps/io.ox/calendar/week/view.js apps/io.ox/core/tk/datepicker.js
#: module:io.ox/core apps/io.ox/find/date/patterns.js apps/io.ox/tasks/util.js
#: module:io.ox/tasks apps/plugins/portal/birthdays/register.js
#: module:plugins/portal
msgid "Today"
msgstr "Today"

#: apps/io.ox/calendar/mobile-toolbar-actions.js module:io.ox/calendar
#: apps/io.ox/contacts/mobile-toolbar-actions.js module:io.ox/mail
#: apps/io.ox/core/extPatterns/links.js module:io.ox/core
#: apps/io.ox/core/main.js apps/io.ox/files/mobile-toolbar-actions.js
#: apps/io.ox/files/share/permissions.js apps/io.ox/mail/detail/view.js
#: apps/io.ox/mail/mailfilter/settings/filter/view-form.js module:io.ox/settings
#: apps/io.ox/mail/mobile-toolbar-actions.js
#: apps/io.ox/tasks/mobile-toolbar-actions.js module:io.ox/tasks
msgid "Actions"
msgstr "Actions"

#: apps/io.ox/calendar/model.js module:io.ox/calendar
msgid "The end date must be after the start date."
msgstr "The end date must be after the start date."

#. %1$s is an upload limit like for example 10mb
#: apps/io.ox/calendar/model.js module:io.ox/calendar apps/io.ox/tasks/model.js
#: module:io.ox/tasks
msgid "Files can not be uploaded, because upload limit of %1$s is exceeded."
msgstr ""
"Files cannot be uploaded, because upload limit of %1$s has been exceeded."

#: apps/io.ox/calendar/month/perspective.js module:io.ox/calendar
#: apps/io.ox/calendar/week/perspective.js
msgid ""
"By changing the date of this appointment you are creating an appointment "
"exception to the series. Do you want to continue?"
msgstr ""
"By changing the date of this appointment you are creating an appointment "
"exception for the series. Do you want to continue?"

#. folder permissions - Is Admin? YES
#: apps/io.ox/calendar/month/perspective.js module:io.ox/calendar
#: apps/io.ox/calendar/week/perspective.js apps/io.ox/core/main.js
#: module:io.ox/core apps/io.ox/core/permissions/permissions.js
#: apps/io.ox/files/util.js module:io.ox/files
#: apps/io.ox/mail/accounts/settings.js module:io.ox/mail/accounts/settings
msgid "Yes"
msgstr "Yes"

#. folder permissions - Is Admin? NO
#: apps/io.ox/calendar/month/perspective.js module:io.ox/calendar
#: apps/io.ox/calendar/week/perspective.js apps/io.ox/core/main.js
#: module:io.ox/core apps/io.ox/core/permissions/permissions.js
#: apps/io.ox/mail/accounts/settings.js module:io.ox/mail/accounts/settings
msgid "No"
msgstr "No"

#: apps/io.ox/calendar/month/perspective.js module:io.ox/calendar
msgid "Calendar Month View"
msgstr "Calendar Month View"

#: apps/io.ox/calendar/month/perspective.js module:io.ox/calendar
#: apps/io.ox/core/viewer/views/displayerview.js module:io.ox/core
#: apps/io.ox/core/wizard/registry.js module:io.ox/core/wizard
msgid "Previous"
msgstr "Previous"

#: apps/io.ox/calendar/month/perspective.js module:io.ox/calendar
#: apps/io.ox/core/tk/wizard.js module:io.ox/core
#: apps/io.ox/core/viewer/views/displayerview.js
#: apps/io.ox/core/wizard/registry.js module:io.ox/core/wizard
#: apps/io.ox/wizards/upsell.js module:io.ox/wizards
msgid "Next"
msgstr "Next"

#. add confirmation status behind appointment title
#. %1$s = apppintment title
#: apps/io.ox/calendar/month/view.js module:io.ox/calendar
#: apps/io.ox/calendar/week/view.js
#, c-format
msgid "%1$s (Tentative)"
msgstr "%1$s (Tentative)"

#. text of a user list that shows the names of presenting user and participants.
#. the dropdown button label for the participants dropdown.
#. the participants section label.
#: apps/io.ox/calendar/print-compact.js module:io.ox/calendar
#: apps/io.ox/participants/detail.js module:io.ox/core
#: apps/io.ox/presenter/views/navigationview.js module:io.ox/presenter
msgid "Participants"
msgstr "Participants"

#: apps/io.ox/calendar/print.js module:io.ox/calendar apps/io.ox/tasks/print.js
#: module:io.ox/tasks
msgid "Accepted"
msgstr "Accepted"

#: apps/io.ox/calendar/print.js module:io.ox/calendar apps/io.ox/tasks/print.js
#: module:io.ox/tasks
msgid "Declined"
msgstr "Declined"

#: apps/io.ox/calendar/print.js module:io.ox/calendar apps/io.ox/tasks/print.js
#: module:io.ox/tasks
msgid "Tentatively accepted"
msgstr "Tentatively accepted"

#: apps/io.ox/calendar/print.js module:io.ox/calendar apps/io.ox/tasks/print.js
#: module:io.ox/tasks
msgid "Unconfirmed"
msgstr "Unconfirmed"

#: apps/io.ox/calendar/settings/model.js module:io.ox/calendar
#: apps/io.ox/calendar/settings/pane.js apps/io.ox/contacts/settings/pane.js
#: module:io.ox/contacts
msgid ""
"The setting has been saved and will become active when you enter the "
"application the next time."
msgstr ""
"The setting has been saved and will become active when you enter the "
"application the next time."

#: apps/io.ox/calendar/settings/pane.js module:io.ox/calendar
#: apps/io.ox/calendar/util.js apps/io.ox/tasks/edit/view-template.js
#: module:io.ox/tasks/edit
msgid "No reminder"
msgstr "No reminder"

#. General duration (nominative case): X minutes
#. %d is the number of minutes
#: apps/io.ox/calendar/settings/pane.js module:io.ox/calendar
#: apps/io.ox/core/date.js module:io.ox/core
#, c-format
msgid "%d minute"
msgid_plural "%d minutes"
msgstr[0] "%d minute"
msgstr[1] "%d minutes"

#: apps/io.ox/calendar/settings/pane.js module:io.ox/calendar
#: apps/io.ox/core/main.js module:io.ox/core apps/io.ox/search/view-template.js
msgctxt "app"
msgid "Calendar"
msgstr "Calendar"

#: apps/io.ox/calendar/settings/pane.js module:io.ox/calendar
msgid "Time scale in minutes"
msgstr "Time scale in minutes"

#: apps/io.ox/calendar/settings/pane.js module:io.ox/calendar
msgid "Start of working time"
msgstr "Start of working time"

#: apps/io.ox/calendar/settings/pane.js module:io.ox/calendar
msgid "End of working time"
msgstr "End of working time"

#: apps/io.ox/calendar/settings/pane.js module:io.ox/calendar
msgid "Show declined appointments"
msgstr "Show declined appointments"

#: apps/io.ox/calendar/settings/pane.js module:io.ox/calendar
#: apps/io.ox/calendar/toolbar.js
msgid "New appointment"
msgstr "New appointment"

#: apps/io.ox/calendar/settings/pane.js module:io.ox/calendar
msgid "Default reminder"
msgstr "Default reminder"

#: apps/io.ox/calendar/settings/pane.js module:io.ox/calendar
msgid "Mark all day appointments as free"
msgstr "Mark all day appointments as free"

#: apps/io.ox/calendar/settings/pane.js module:io.ox/calendar
#: apps/io.ox/tasks/settings/pane.js module:io.ox/tasks
msgid "Email notifications"
msgstr "E-mail notifications"

#: apps/io.ox/calendar/settings/pane.js module:io.ox/calendar
msgid "Receive notification for appointment changes"
msgstr "Receive notification for appointment changes"

#: apps/io.ox/calendar/settings/pane.js module:io.ox/calendar
msgid ""
"Receive notification as appointment creator when participants accept or "
"decline"
msgstr ""
"Receive notification as appointment creator when participants accept or "
"decline"

#: apps/io.ox/calendar/settings/pane.js module:io.ox/calendar
msgid ""
"Receive notification as appointment participant when other participants "
"accept or decline"
msgstr ""
"Receive notification as appointment participant when other participants "
"accept or decline"

#: apps/io.ox/calendar/settings/pane.js module:io.ox/calendar
msgid ""
"Automatically delete the invitation email after the appointment has been "
"accepted or declined"
msgstr ""
"Automatically delete the invitation e-mail after the appointment has been "
"accepted or declined"

#: apps/io.ox/calendar/settings/timezones/favorite-view.js module:io.ox/calendar
msgid "Add timezone"
msgstr "Add timezone"

#: apps/io.ox/calendar/settings/timezones/favorite-view.js module:io.ox/calendar
msgid "Select favorite timezone"
msgstr "Select favourite timezone"

#: apps/io.ox/calendar/settings/timezones/favorite-view.js module:io.ox/calendar
#: apps/io.ox/core/folder/actions/add.js module:io.ox/core
#: apps/io.ox/mail/accounts/settings.js module:io.ox/mail/accounts/settings
#: apps/io.ox/mail/compose/extensions.js module:io.ox/mail
msgid "Add"
msgstr "Add"

#: apps/io.ox/calendar/settings/timezones/favorite-view.js module:io.ox/calendar
msgid "The selected timezone is already a favorite."
msgstr "The selected timezone is already a favourite."

#: apps/io.ox/calendar/settings/timezones/pane.js module:io.ox/calendar
msgid "Favorite timezones"
msgstr "Favourite timezones"

#: apps/io.ox/calendar/settings/timezones/pane.js module:io.ox/calendar
msgctxt "app"
msgid "Favorite timezones"
msgstr "Favourite timezones"

#: apps/io.ox/calendar/toolbar.js module:io.ox/calendar
#: apps/io.ox/contacts/mobile-toolbar-actions.js module:io.ox/mail
#: apps/io.ox/contacts/toolbar.js module:io.ox/contacts
#: apps/io.ox/files/toolbar.js module:io.ox/files
#: apps/io.ox/tasks/mobile-toolbar-actions.js module:io.ox/tasks
#: apps/io.ox/tasks/toolbar.js
msgid "New"
msgstr "New"

#: apps/io.ox/calendar/toolbar.js module:io.ox/calendar
#: apps/io.ox/tasks/edit/view-template.js module:io.ox/tasks/edit
#: apps/io.ox/tasks/main.js module:io.ox/tasks
msgid "Status"
msgstr "Status"

#. View is used as a noun in the toolbar. Clicking the button opens a popup with options related to the View
#: apps/io.ox/calendar/toolbar.js module:io.ox/calendar
#: apps/io.ox/contacts/toolbar.js module:io.ox/contacts
#: apps/io.ox/core/pim/actions.js module:io.ox/core
#: apps/io.ox/core/viewer/views/sidebar/fileversionsview.js
#: module:io.ox/core/viewer apps/io.ox/files/actions.js module:io.ox/files
#: apps/io.ox/files/toolbar.js apps/io.ox/mail/actions.js module:io.ox/mail
#: apps/io.ox/mail/toolbar.js apps/io.ox/tasks/toolbar.js
msgid "View"
msgstr "View"

#: apps/io.ox/calendar/toolbar.js module:io.ox/calendar
#: apps/io.ox/files/toolbar.js module:io.ox/files apps/io.ox/mail/toolbar.js
#: module:io.ox/mail
msgid "Layout"
msgstr "Layout"

#: apps/io.ox/calendar/toolbar.js module:io.ox/calendar
#: apps/io.ox/files/toolbar.js module:io.ox/files apps/io.ox/mail/toolbar.js
#: module:io.ox/mail
msgid "List"
msgstr "List"

#: apps/io.ox/calendar/toolbar.js module:io.ox/calendar
#: apps/io.ox/contacts/toolbar.js module:io.ox/contacts
#: apps/io.ox/files/toolbar.js module:io.ox/files apps/io.ox/mail/toolbar.js
#: module:io.ox/mail apps/io.ox/tasks/toolbar.js
msgid "Folder view"
msgstr "Folder view"

#: apps/io.ox/calendar/toolbar.js module:io.ox/calendar
#: apps/io.ox/contacts/toolbar.js module:io.ox/contacts
#: apps/io.ox/files/toolbar.js module:io.ox/files apps/io.ox/mail/toolbar.js
#: module:io.ox/mail apps/io.ox/tasks/toolbar.js
msgid "Checkboxes"
msgstr "Checkboxes"

#: apps/io.ox/calendar/toolbar.js module:io.ox/calendar
msgid "Color scheme"
msgstr "Colour scheme"

#: apps/io.ox/calendar/toolbar.js module:io.ox/calendar
msgid "Classic colors"
msgstr "Classic colours"

#: apps/io.ox/calendar/toolbar.js module:io.ox/calendar
msgid "Dark colors"
msgstr "Dark colours"

#: apps/io.ox/calendar/toolbar.js module:io.ox/calendar
msgid "Custom colors"
msgstr "Custom colours"

#: apps/io.ox/calendar/util.js module:io.ox/calendar
msgid "unconfirmed"
msgstr "unconfirmed"

#: apps/io.ox/calendar/util.js module:io.ox/calendar
msgid "accepted"
msgstr "accepted"

#: apps/io.ox/calendar/util.js module:io.ox/calendar
msgid "declined"
msgstr "declined"

#: apps/io.ox/calendar/util.js module:io.ox/calendar
msgid "tentative"
msgstr "tentative"

#: apps/io.ox/calendar/util.js module:io.ox/calendar
msgid "no color"
msgstr "no colour"

#: apps/io.ox/calendar/util.js module:io.ox/calendar
msgid "light blue"
msgstr "light blue"

#: apps/io.ox/calendar/util.js module:io.ox/calendar
msgid "dark blue"
msgstr "dark blue"

#: apps/io.ox/calendar/util.js module:io.ox/calendar
msgid "purple"
msgstr "purple"

#: apps/io.ox/calendar/util.js module:io.ox/calendar
msgid "pink"
msgstr "pink"

#: apps/io.ox/calendar/util.js module:io.ox/calendar
msgid "red"
msgstr "red"

#: apps/io.ox/calendar/util.js module:io.ox/calendar
msgid "orange"
msgstr "orange"

#: apps/io.ox/calendar/util.js module:io.ox/calendar
msgid "yellow"
msgstr "yellow"

#: apps/io.ox/calendar/util.js module:io.ox/calendar
msgid "light green"
msgstr "light green"

#: apps/io.ox/calendar/util.js module:io.ox/calendar
msgid "dark green"
msgstr "dark green"

#: apps/io.ox/calendar/util.js module:io.ox/calendar
msgid "gray"
msgstr "gray"

#: apps/io.ox/calendar/util.js module:io.ox/calendar
#: apps/io.ox/find/date/patterns.js module:io.ox/core apps/io.ox/mail/util.js
#: apps/io.ox/tasks/util.js module:io.ox/tasks
#: apps/plugins/portal/birthdays/register.js module:plugins/portal
msgid "Yesterday"
msgstr "Yesterday"

#: apps/io.ox/calendar/util.js module:io.ox/calendar apps/io.ox/tasks/util.js
#: module:io.ox/tasks apps/plugins/portal/birthdays/register.js
#: module:plugins/portal
msgid "Tomorrow"
msgstr "Tomorrow"

#. date intervals for screenreaders
#. please keep the 'to' do not use dashes here because this text will be spoken by the screenreaders
#. %1$s is the start date
#. %2$s is the end date
#: apps/io.ox/calendar/util.js module:io.ox/calendar
#, c-format
msgid "%1$s to %2$s"
msgstr "%1$s to %2$s"

#: apps/io.ox/calendar/util.js module:io.ox/calendar
msgid "Whole day"
msgstr "Whole day"

#. General duration (nominative case): X days
#. %d is the number of days
#: apps/io.ox/calendar/util.js module:io.ox/calendar apps/io.ox/core/date.js
#: module:io.ox/core
#, c-format
msgid "%d day"
msgid_plural "%d days"
msgstr[0] "%d day"
msgstr[1] "%d days"

#: apps/io.ox/calendar/util.js module:io.ox/calendar
msgid "%1$d Minute"
msgid_plural "%1$d Minutes"
msgstr[0] "%1$d Minute"
msgstr[1] "%1$d Minutes"

#: apps/io.ox/calendar/util.js module:io.ox/calendar
msgid "%1$d Hour"
msgid_plural "%1$d Hours"
msgstr[0] "%1$d Hour"
msgstr[1] "%1$d Hours"

#: apps/io.ox/calendar/util.js module:io.ox/calendar
msgid "%1$d Day"
msgid_plural "%1$d Days"
msgstr[0] "%1$d Day"
msgstr[1] "%1$d Days"

#: apps/io.ox/calendar/util.js module:io.ox/calendar
msgid "%1$d Week"
msgid_plural "%1$d Weeks"
msgstr[0] "%1$d Week"
msgstr[1] "%1$d Weeks"

#. recurrence string
#: apps/io.ox/calendar/util.js module:io.ox/calendar
msgid "work days"
msgstr "work days"

#. recurrence string
#. used to concatenate two weekdays, like Monday and Tuesday
#: apps/io.ox/calendar/util.js module:io.ox/calendar
msgid "and"
msgstr "and"

#: apps/io.ox/calendar/util.js module:io.ox/calendar
msgid "Every day"
msgstr "Every day"

#. recurrence string
#. %1$d: numeric
#: apps/io.ox/calendar/util.js module:io.ox/calendar
msgid "Every %1$d days"
msgstr "Every %1$d days"

#. recurrence string
#. %1$d: numeric
#: apps/io.ox/calendar/util.js module:io.ox/calendar
msgid "Every %1$d weeks on all days"
msgstr "Every %1$d weeks on all days"

#. recurrence string
#: apps/io.ox/calendar/util.js module:io.ox/calendar
msgid "On work days"
msgstr "On work days"

#. recurrence string
#. %1$d: numeric
#: apps/io.ox/calendar/util.js module:io.ox/calendar
msgid "Every %1$d weeks on work days"
msgstr "Every %1$d weeks on work days"

#. recurrence string
#. %1$s day string, e.g. "work days" or "Friday" or "Monday, Tuesday, Wednesday"
#: apps/io.ox/calendar/util.js module:io.ox/calendar
msgid "Weekly on %1$s"
msgstr "Weekly on %1$s"

#. recurrence string
#. %1$d: numeric
#. %2$s: day string, e.g. "Friday" or "Monday, Tuesday, Wednesday"
#: apps/io.ox/calendar/util.js module:io.ox/calendar
msgid "Every %1$d weeks on %2$s"
msgstr "Every %1$d weeks on %2$s"

#. recurrence string
#. %1$d: numeric, day in month
#: apps/io.ox/calendar/util.js module:io.ox/calendar
msgid "Monthly on day %1$d"
msgstr "Monthly on day %1$d"

#. recurrence string
#. %1$d: numeric, interval
#. %1$d: numeric, day in month
#: apps/io.ox/calendar/util.js module:io.ox/calendar
msgid "Every %1$d months on day %2$d"
msgstr "Every %1$d months on day %2$d"

#. recurrence string
#. %1$s: count string, e.g. first, second, or last
#. %2$s: day string, e.g. Monday
#: apps/io.ox/calendar/util.js module:io.ox/calendar
msgid "Monthly on the %1$s %2$s"
msgstr "Monthly on the %1$s %2$s"

#. recurrence string
#. %1$d: numeric, interval
#. %2$s: count string, e.g. first, second, or last
#. %3$s: day string, e.g. Monday
#: apps/io.ox/calendar/util.js module:io.ox/calendar
msgid "Every %1$d months on the %2$s %3$s"
msgstr "Every %1$d months on the %2$s %3$s"

#. recurrence string
#. %1$s: Month nane, e.g. January
#. %2$d: Date, numeric, e.g. 29
#: apps/io.ox/calendar/util.js module:io.ox/calendar
msgid "Yearly on %1$s %2$d"
msgstr "Yearly on %1$s %2$d"

#. recurrence string
#. %1$d: interval, numeric
#. %2$s: Month nane, e.g. January
#. %3$d: Date, numeric, e.g. 29
#: apps/io.ox/calendar/util.js module:io.ox/calendar
msgid "Every %1$d years on %2$s %3$d"
msgstr "Every %1$d years on %2$s %3$d"

#. recurrence string
#. %1$s: count string, e.g. first, second, or last
#. %2$s: day string, e.g. Monday
#. %3$s: month nane, e.g. January
#: apps/io.ox/calendar/util.js module:io.ox/calendar
msgid "Yearly on the %1$s %2$s of %3$d"
msgstr "Yearly on the %1$s %2$s of %3$d"

#. recurrence string
#. %1$d: interval, numeric
#. %2$s: count string, e.g. first, second, or last
#. %3$s: day string, e.g. Monday
#. %4$s: month nane, e.g. January
#: apps/io.ox/calendar/util.js module:io.ox/calendar
msgid "Every %1$d years on the %2$s %3$s of %4$d"
msgstr "Every %1$d years on the %2$s %3$s of %4$d"

#: apps/io.ox/calendar/util.js module:io.ox/calendar
msgid "The series ends on %1$s"
msgstr "The series ends on %1$s"

#: apps/io.ox/calendar/util.js module:io.ox/calendar
msgid "The series ends after %1$d appointment"
msgid_plural "The series ends after %1$d appointments"
msgstr[0] "The series ends after %1$d appointment"
msgstr[1] "The series ends after %1$d appointments"

#. File and folder details
#: apps/io.ox/calendar/view-detail.js module:io.ox/calendar
#: apps/io.ox/core/viewer/views/sidebar/fileinfoview.js module:io.ox/core/viewer
#: apps/io.ox/core/viewer/views/sidebarview.js
#: apps/io.ox/files/share/permissions.js module:io.ox/core
#: apps/io.ox/files/upload/main.js module:io.ox/files
msgid "Details"
msgstr "Details"

#: apps/io.ox/calendar/view-detail.js module:io.ox/calendar
#: apps/io.ox/participants/views.js module:io.ox/core
msgid "Organizer"
msgstr "Organiser"

#: apps/io.ox/calendar/view-detail.js module:io.ox/calendar
#: apps/io.ox/core/viewer/views/sidebar/fileinfoview.js module:io.ox/core/viewer
#: apps/io.ox/files/common-extensions.js module:io.ox/files
#: apps/io.ox/files/share/permissions.js module:io.ox/core
#: apps/io.ox/files/share/toolbar.js apps/io.ox/find/extensions-api.js
#: apps/io.ox/mail/detail/links.js module:io.ox/mail apps/io.ox/search/main.js
#: module:io.ox/search
msgid "Folder"
msgstr "Folder"

#: apps/io.ox/calendar/view-detail.js module:io.ox/calendar
#: apps/io.ox/files/actions/showlink.js module:io.ox/files
msgid "Direct link"
msgstr "Direct link"

#: apps/io.ox/calendar/view-detail.js module:io.ox/calendar
msgid "Created"
msgstr "Created"

#: apps/io.ox/calendar/view-detail.js module:io.ox/calendar
#: apps/io.ox/core/viewer/views/sidebar/fileinfoview.js module:io.ox/core/viewer
#: apps/io.ox/notes/detail-view.js module:io.ox/notes
msgid "Modified"
msgstr "Modified"

#. %1$s is an appointment location (e.g. a room, a telco line, a company, a city)
#. This fragment appears within a long string for screen readers.
#. Some languages (e.g. German) might need to translate "location:".
#: apps/io.ox/calendar/view-grid-template.js module:io.ox/calendar
msgctxt "a11y"
msgid "at %1$s"
msgstr "at %1$s"

#: apps/io.ox/calendar/view-grid-template.js module:io.ox/calendar
msgid "Conflicts:"
msgstr "Conflicts:"

#: apps/io.ox/calendar/week/perspective.js module:io.ox/calendar
msgid "Calendar Day View"
msgstr "Calendar Day View"

#: apps/io.ox/calendar/week/perspective.js module:io.ox/calendar
msgid "Calendar Workweek View"
msgstr "Calendar Workweek View"

#: apps/io.ox/calendar/week/perspective.js module:io.ox/calendar
msgid "Calendar Week View"
msgstr "Calendar Week View"

#: apps/io.ox/calendar/week/perspective.js module:io.ox/calendar
msgid "Appointment list"
msgstr "Appointment list"

#: apps/io.ox/calendar/week/view.js module:io.ox/calendar
msgid "Manage favorites"
msgstr "Manage favourites"

#: apps/io.ox/calendar/week/view.js module:io.ox/calendar
msgid "Doubleclick in this row for whole day appointment"
msgstr "Double click in this row for a whole day appointment"

#: apps/io.ox/calendar/week/view.js module:io.ox/calendar
msgid "Next Week"
msgstr "Next Week"

#: apps/io.ox/calendar/week/view.js module:io.ox/calendar
msgid "Previous Week"
msgstr "Previous Week"

#: apps/io.ox/calendar/week/view.js module:io.ox/calendar
msgid "Create all-day appointment"
msgstr "Create all-day appointment"

#: apps/io.ox/contacts/actions.js module:io.ox/contacts
msgid "Contacts have been moved"
msgstr "Contacts have been moved"

#: apps/io.ox/contacts/actions.js module:io.ox/contacts
msgid "Contact has been moved"
msgstr "Contact has been moved"

#: apps/io.ox/contacts/actions.js module:io.ox/contacts
#: apps/io.ox/contacts/mobile-toolbar-actions.js module:io.ox/mail
#: apps/io.ox/contacts/toolbar.js apps/io.ox/files/actions.js module:io.ox/files
#: apps/io.ox/files/toolbar.js apps/io.ox/mail/actions.js
#: apps/io.ox/mail/mobile-toolbar-actions.js apps/io.ox/mail/toolbar.js
msgid "Copy"
msgstr "Copy"

#: apps/io.ox/contacts/actions.js module:io.ox/contacts
msgid "Contacts have been copied"
msgstr "Contacts have been copied"

#: apps/io.ox/contacts/actions.js module:io.ox/contacts
msgid "Contact has been copied"
msgstr "Contact has been copied"

#: apps/io.ox/contacts/actions.js module:io.ox/contacts
#: apps/io.ox/contacts/distrib/create-dist-view.js
msgid "Add contact"
msgstr "Add contact"

#: apps/io.ox/contacts/actions.js module:io.ox/contacts
msgid "Add distribution list"
msgstr "Add distribution list"

#: apps/io.ox/contacts/actions.js module:io.ox/contacts
#: apps/io.ox/mail/actions.js module:io.ox/mail
msgid "Add to address book"
msgstr "Add to address book"

#: apps/io.ox/contacts/actions.js module:io.ox/contacts
#: apps/io.ox/contacts/mobile-toolbar-actions.js module:io.ox/mail
#: apps/io.ox/contacts/toolbar.js
msgid "Send mail"
msgstr "Send email"

#: apps/io.ox/contacts/actions.js module:io.ox/contacts
#: apps/io.ox/contacts/mobile-toolbar-actions.js module:io.ox/mail
#: apps/io.ox/contacts/toolbar.js
msgid "Send as vCard"
msgstr "Send as vCard"

#: apps/io.ox/contacts/actions.js module:io.ox/contacts
#: apps/io.ox/contacts/mobile-toolbar-actions.js module:io.ox/mail
#: apps/io.ox/contacts/toolbar.js apps/io.ox/mail/actions.js
msgid "Invite to appointment"
msgstr "Invite to appointment"

#: apps/io.ox/contacts/actions.js module:io.ox/contacts
#: apps/io.ox/contacts/toolbar.js apps/io.ox/core/viewer/views/toolbarview.js
#: module:io.ox/core apps/io.ox/files/actions.js module:io.ox/files
#: apps/io.ox/files/toolbar.js apps/io.ox/mail/actions.js module:io.ox/mail
#: apps/io.ox/mail/toolbar.js
msgid "Add to portal"
msgstr "Add to portal"

#: apps/io.ox/contacts/actions.js module:io.ox/contacts
msgid "Share your contacts"
msgstr "Share your contacts"

#: apps/io.ox/contacts/actions/addToPortal.js module:io.ox/mail
msgid "This distribution list has been added to the portal"
msgstr "This distribution list has been added to the portal"

#: apps/io.ox/contacts/actions/delete.js module:io.ox/contacts
msgid "Do you really want to delete these items?"
msgstr "Do you really want to delete these items?"

#: apps/io.ox/contacts/actions/delete.js module:io.ox/contacts
msgid "Do you really want to delete this distribution list?"
msgstr "Do you really want to delete this distribution list?"

#: apps/io.ox/contacts/actions/delete.js module:io.ox/contacts
msgid "Do you really want to delete this contact?"
msgstr "Do you really want to delete this contact?"

#: apps/io.ox/contacts/addressbook/popup.js module:io.ox/contacts
#: apps/io.ox/contacts/common-extensions.js apps/io.ox/contacts/main.js
#: apps/io.ox/contacts/model.js apps/io.ox/contacts/view-detail.js
#: apps/io.ox/participants/model.js module:io.ox/core
msgid "Distribution list"
msgstr "Distribution list"

#: apps/io.ox/contacts/addressbook/popup.js module:io.ox/contacts
#: apps/io.ox/core/folder/extensions.js module:io.ox/core
msgid "My address books"
msgstr "My address books"

#: apps/io.ox/contacts/addressbook/popup.js module:io.ox/contacts
#: apps/io.ox/core/folder/extensions.js module:io.ox/core
msgid "Public address books"
msgstr "Public address books"

#: apps/io.ox/contacts/addressbook/popup.js module:io.ox/contacts
#: apps/io.ox/core/folder/extensions.js module:io.ox/core
msgid "Shared address books"
msgstr "Shared address books"

#: apps/io.ox/contacts/addressbook/popup.js module:io.ox/contacts
msgid "Select contacts"
msgstr "Select contacts"

#: apps/io.ox/contacts/addressbook/popup.js module:io.ox/contacts
#: apps/io.ox/core/desktop.js module:io.ox/core apps/io.ox/core/main.js
#: apps/io.ox/find/extensions-facets.js apps/io.ox/find/main.js
#: apps/io.ox/find/view-tokenfield.js
#: apps/io.ox/search/autocomplete/extensions.js apps/io.ox/search/main.js
#: module:io.ox/search apps/plugins/portal/flickr/register.js
#: module:plugins/portal
msgid "Search"
msgstr "Search"

#: apps/io.ox/contacts/addressbook/popup.js module:io.ox/contacts
#: apps/io.ox/search/facets/extensions.js module:io.ox/core
msgid "All folders"
msgstr "All folders"

#: apps/io.ox/contacts/addressbook/popup.js module:io.ox/contacts
msgid "All distribution lists"
msgstr "All distribution lists"

#: apps/io.ox/contacts/addressbook/popup.js module:io.ox/contacts
msgid "All groups"
msgstr "All groups"

#. %1$d is number of selected items (addresses/groups) in the list
#: apps/io.ox/contacts/addressbook/popup.js module:io.ox/contacts
msgid "%1$d item selected"
msgid_plural "%1$d items selected"
msgstr[0] "%1$d item selected"
msgstr[1] "%1$d items selected"

#. %1$d is number of selected addresses
#: apps/io.ox/contacts/addressbook/popup.js module:io.ox/contacts
msgid "%1$d address selected"
msgid_plural "%1$d addresses selected"
msgstr[0] "%1$d address selected"
msgstr[1] "%1$d addresses selected"

#: apps/io.ox/contacts/addressbook/popup.js module:io.ox/contacts
msgid "Clear selection"
msgstr "Clear selection"

#. search feature returns an empty result
#: apps/io.ox/contacts/addressbook/popup.js module:io.ox/contacts
#: apps/io.ox/find/main.js module:io.ox/core
msgid "No matching items found."
msgstr "No matching items found."

#. empty message for list view
#: apps/io.ox/contacts/addressbook/popup.js module:io.ox/contacts
#: apps/io.ox/mail/common-extensions.js module:io.ox/mail
msgid "Empty"
msgstr "Empty"

#. Context: Add selected contacts; German "Auswählen", for example
#: apps/io.ox/contacts/addressbook/popup.js module:io.ox/contacts
msgctxt "select-contacts"
msgid "Select"
msgstr "Select"

#: apps/io.ox/contacts/detail/main.js module:io.ox/contacts
msgid "Distribution List Details"
msgstr "Distribution List Details"

#: apps/io.ox/contacts/detail/main.js module:io.ox/contacts
#: apps/io.ox/contacts/main.js apps/io.ox/contacts/view-detail.js
msgid "Contact Details"
msgstr "Contact Details"

#: apps/io.ox/contacts/distrib/create-dist-view.js module:io.ox/contacts
msgid "Create list"
msgstr "Create list"

#: apps/io.ox/contacts/distrib/create-dist-view.js module:io.ox/contacts
#: apps/io.ox/contacts/distrib/main.js
msgid "Edit distribution list"
msgstr "Edit distribution list"

#: apps/io.ox/contacts/distrib/create-dist-view.js module:io.ox/contacts
msgid ""
"To add contacts manually, just provide a valid email address (e.g john."
"doe@example.com or \"John Doe\" <jd@example.com>)"
msgstr ""
"To add contacts manually, provide a valid email address (e.g john.doe@example."
"com or \"John Doe\" <jd@example.com>)"

#: apps/io.ox/contacts/distrib/main.js module:io.ox/contacts
msgid "Distribution List"
msgstr "Distribution List"

#: apps/io.ox/contacts/distrib/main.js module:io.ox/contacts
msgid "Failed to save distribution list."
msgstr "Failed to save distribution list."

#: apps/io.ox/contacts/edit/main.js module:io.ox/contacts
msgid "Create contact"
msgstr "Create contact"

#: apps/io.ox/contacts/edit/main.js module:io.ox/contacts
#: apps/io.ox/contacts/toolbar.js
msgid "Edit contact"
msgstr "Edit contact"

#: apps/io.ox/contacts/edit/main.js module:io.ox/contacts
msgid "Some fields contain invalid data"
msgstr "Some fields contain invalid data"

#: apps/io.ox/contacts/edit/main.js module:io.ox/contacts
msgid "Edit Contact"
msgstr "Edit Contact"

#: apps/io.ox/contacts/edit/main.js module:io.ox/contacts
msgid "New contact"
msgstr "New contact"

#: apps/io.ox/contacts/edit/main.js module:io.ox/contacts
#: apps/io.ox/mail/detail/links.js module:io.ox/mail
msgid "Contact"
msgstr "Contact"

#: apps/io.ox/contacts/edit/view-form.js module:io.ox/contacts
msgid "Personal information"
msgstr "Personal information"

#: apps/io.ox/contacts/edit/view-form.js module:io.ox/contacts
msgid "Messaging"
msgstr "Messaging"

#: apps/io.ox/contacts/edit/view-form.js module:io.ox/contacts
msgid "Phone & fax numbers"
msgstr "Phone & fax numbers"

#: apps/io.ox/contacts/edit/view-form.js module:io.ox/contacts
msgid "Home address"
msgstr "Home address"

#: apps/io.ox/contacts/edit/view-form.js module:io.ox/contacts
#: apps/plugins/halo/xing/register.js module:plugins/portal
msgid "Business address"
msgstr "Business address"

#: apps/io.ox/contacts/edit/view-form.js module:io.ox/contacts
msgid "Other address"
msgstr "Other address"

#: apps/io.ox/contacts/edit/view-form.js module:io.ox/contacts
msgid "Job description"
msgstr "Job description"

#: apps/io.ox/contacts/edit/view-form.js module:io.ox/contacts
msgid "User fields"
msgstr "User fields"

#. Format of addresses
#. %1$s is the street
#. %2$s is the postal code
#. %3$s is the city
#. %4$s is the state
#. %5$s is the country
#: apps/io.ox/contacts/edit/view-form.js module:io.ox/contacts
#: apps/io.ox/contacts/view-detail.js apps/plugins/halo/xing/register.js
#: module:plugins/portal
msgid ""
"%1$s\n"
"%2$s %3$s\n"
"%4$s\n"
"%5$s"
msgstr ""
"%1$s\n"
"%2$s %3$s\n"
"%4$s\n"
"%5$s"

#: apps/io.ox/contacts/edit/view-form.js module:io.ox/contacts
#: apps/io.ox/core/settings/user.js
msgid "Show all fields"
msgstr "Show all fields"

#: apps/io.ox/contacts/main.js module:io.ox/contacts
msgid "Empty name and description found."
msgstr "Empty name and description found."

#: apps/io.ox/contacts/main.js module:io.ox/contacts
msgid "Edit to set a name."
msgstr "Edit to set a name."

#: apps/io.ox/contacts/main.js module:io.ox/contacts
msgid "Couldn't load contact data."
msgstr "Could not load contact data."

#: apps/io.ox/contacts/main.js module:io.ox/contacts
msgid "Contacts"
msgstr "Contacts"

#: apps/io.ox/contacts/main.js module:io.ox/contacts
msgid "Contacts toolbar"
msgstr "Contacts tool bar"

#: apps/io.ox/contacts/model.js module:io.ox/contacts
msgid "Files can not be uploaded, because quota exceeded."
msgstr "Files cannot be uploaded, because quota has been exceeded."

#: apps/io.ox/contacts/model.js module:io.ox/contacts
msgid "Please set day and month properly"
msgstr "Please set day and month properly"

#: apps/io.ox/contacts/model.js module:io.ox/contacts
msgid "Display name"
msgstr "Display name"

#: apps/io.ox/contacts/model.js module:io.ox/contacts
#: apps/plugins/portal/xing/register.js module:plugins/portal
#: apps/plugins/wizards/mandatory/main.js module:io.ox/wizards/firstStart
msgid "First name"
msgstr "First name"

#: apps/io.ox/contacts/model.js module:io.ox/contacts
#: apps/plugins/portal/xing/register.js module:plugins/portal
#: apps/plugins/wizards/mandatory/main.js module:io.ox/wizards/firstStart
msgid "Last name"
msgstr "Last name"

#: apps/io.ox/contacts/model.js module:io.ox/contacts
msgid "Middle name"
msgstr "Middle name"

#: apps/io.ox/contacts/model.js module:io.ox/contacts
msgid "Suffix"
msgstr "Suffix"

#: apps/io.ox/contacts/model.js module:io.ox/contacts
msgctxt "salutation"
msgid "Title"
msgstr "Title"

#: apps/io.ox/contacts/model.js module:io.ox/contacts
msgid "Street"
msgstr "Street"

#: apps/io.ox/contacts/model.js module:io.ox/contacts
msgid "Postcode"
msgstr "Postcode"

#: apps/io.ox/contacts/model.js module:io.ox/contacts
msgid "Town"
msgstr "Town"

#: apps/io.ox/contacts/model.js module:io.ox/contacts
msgid "State"
msgstr "State"

#: apps/io.ox/contacts/model.js module:io.ox/contacts
msgid "Country"
msgstr "Country"

#: apps/io.ox/contacts/model.js module:io.ox/contacts
#: apps/plugins/halo/xing/register.js module:plugins/portal
msgid "Date of birth"
msgstr "Date of birth"

#: apps/io.ox/contacts/model.js module:io.ox/contacts
msgid "Marital status"
msgstr "Marital status"

#: apps/io.ox/contacts/model.js module:io.ox/contacts
msgid "Children"
msgstr "Children"

#: apps/io.ox/contacts/model.js module:io.ox/contacts
msgid "Profession"
msgstr "Profession"

#: apps/io.ox/contacts/model.js module:io.ox/contacts
msgid "Nickname"
msgstr "Nickname"

#: apps/io.ox/contacts/model.js module:io.ox/contacts
msgid "Spouse's name"
msgstr "Spouse's name"

#: apps/io.ox/contacts/model.js module:io.ox/contacts
msgid "Anniversary"
msgstr "Anniversary"

#: apps/io.ox/contacts/model.js module:io.ox/contacts
#: apps/io.ox/contacts/print.js
msgid "Department"
msgstr "Department"

#: apps/io.ox/contacts/model.js module:io.ox/contacts
msgid "Position"
msgstr "Position"

#: apps/io.ox/contacts/model.js module:io.ox/contacts
msgid "Employee type"
msgstr "Employee type"

#: apps/io.ox/contacts/model.js module:io.ox/contacts
msgid "Room number"
msgstr "Room number"

#: apps/io.ox/contacts/model.js module:io.ox/contacts
msgid "Employee ID"
msgstr "Employee ID"

#: apps/io.ox/contacts/model.js module:io.ox/contacts
msgid "Sales Volume"
msgstr "Sales volume"

#: apps/io.ox/contacts/model.js module:io.ox/contacts
msgid "TAX ID"
msgstr "TAX ID"

#: apps/io.ox/contacts/model.js module:io.ox/contacts
msgid "Commercial Register"
msgstr "Commercial register"

#: apps/io.ox/contacts/model.js module:io.ox/contacts
msgid "Branches"
msgstr "Branches"

#: apps/io.ox/contacts/model.js module:io.ox/contacts
msgid "Business category"
msgstr "Business category"

#: apps/io.ox/contacts/model.js module:io.ox/contacts apps/io.ox/core/yell.js
#: module:io.ox/core
msgid "Info"
msgstr "Info"

#: apps/io.ox/contacts/model.js module:io.ox/contacts
msgid "Manager"
msgstr "Manager"

#: apps/io.ox/contacts/model.js module:io.ox/contacts
msgid "Assistant"
msgstr "Assistant"

#: apps/io.ox/contacts/model.js module:io.ox/contacts
msgid "Phone (business)"
msgstr "Phone (business)"

#: apps/io.ox/contacts/model.js module:io.ox/contacts
msgid "Phone (business alt)"
msgstr "Phone (business alt)"

#: apps/io.ox/contacts/model.js module:io.ox/contacts
msgid "Fax"
msgstr "Fax"

#: apps/io.ox/contacts/model.js module:io.ox/contacts
msgid "Telephone callback"
msgstr "Telephone callback"

#: apps/io.ox/contacts/model.js module:io.ox/contacts
msgid "Phone (car)"
msgstr "Phone (car)"

#: apps/io.ox/contacts/model.js module:io.ox/contacts
msgid "Phone (company)"
msgstr "Phone (company)"

#: apps/io.ox/contacts/model.js module:io.ox/contacts
msgid "Phone (home)"
msgstr "Phone (home)"

#: apps/io.ox/contacts/model.js module:io.ox/contacts
msgid "Phone (home alt)"
msgstr "Phone (home alt)"

#: apps/io.ox/contacts/model.js module:io.ox/contacts
msgid "Fax (Home)"
msgstr "Fax (Home)"

#: apps/io.ox/contacts/model.js module:io.ox/contacts
#: apps/io.ox/contacts/print.js apps/io.ox/onboarding/clients/extensions.js
#: module:io.ox/core/onboarding
msgid "Cell phone"
msgstr "Cell phone"

#: apps/io.ox/contacts/model.js module:io.ox/contacts
msgid "Cell phone (alt)"
msgstr "Cell phone (alt)"

#: apps/io.ox/contacts/model.js module:io.ox/contacts
msgid "Phone (other)"
msgstr "Phone (other)"

#: apps/io.ox/contacts/model.js module:io.ox/contacts
msgid "Fax (alt)"
msgstr "Fax (alt)"

#: apps/io.ox/contacts/model.js module:io.ox/contacts
msgid "Email 1 / Phone number"
msgstr "Email 1 / Phone number"

#: apps/io.ox/contacts/model.js module:io.ox/contacts
msgid "Email 1"
msgstr "Email 1"

#: apps/io.ox/contacts/model.js module:io.ox/contacts
msgid "Email 2"
msgstr "Email 2"

#: apps/io.ox/contacts/model.js module:io.ox/contacts
msgid "Email 3"
msgstr "Email 3"

#: apps/io.ox/contacts/model.js module:io.ox/contacts
#: apps/plugins/portal/rss/register.js module:io.ox/portal
msgid "URL"
msgstr "URL"

#: apps/io.ox/contacts/model.js module:io.ox/contacts
msgid "Telephone (ISDN)"
msgstr "Telephone (ISDN)"

#: apps/io.ox/contacts/model.js module:io.ox/contacts
msgid "Pager"
msgstr "Pager"

#: apps/io.ox/contacts/model.js module:io.ox/contacts
msgid "Telephone primary"
msgstr "Telephone primary"

#: apps/io.ox/contacts/model.js module:io.ox/contacts
msgid "Telephone radio"
msgstr "Telephone radio"

#: apps/io.ox/contacts/model.js module:io.ox/contacts
msgid "Telex"
msgstr "Telex"

#: apps/io.ox/contacts/model.js module:io.ox/contacts
msgid "TTY/TDD"
msgstr "TTY/TDD"

#: apps/io.ox/contacts/model.js module:io.ox/contacts
msgid "Instant Messenger 1"
msgstr "Instant Messenger 1"

#: apps/io.ox/contacts/model.js module:io.ox/contacts
msgid "Instant Messenger 2"
msgstr "Instant Messenger 2"

#: apps/io.ox/contacts/model.js module:io.ox/contacts
msgid "IP phone"
msgstr "IP phone"

#: apps/io.ox/contacts/model.js module:io.ox/contacts
msgid "Phone (assistant)"
msgstr "Phone (assistant)"

#: apps/io.ox/contacts/model.js module:io.ox/contacts
msgid "Company"
msgstr "Company"

#: apps/io.ox/contacts/model.js module:io.ox/contacts
msgid "Image 1"
msgstr "Image 1"

#: apps/io.ox/contacts/model.js module:io.ox/contacts
msgid "Optional 01"
msgstr "Optional 01"

#: apps/io.ox/contacts/model.js module:io.ox/contacts
msgid "Optional 02"
msgstr "Optional 02"

#: apps/io.ox/contacts/model.js module:io.ox/contacts
msgid "Optional 03"
msgstr "Optional 03"

#: apps/io.ox/contacts/model.js module:io.ox/contacts
msgid "Optional 04"
msgstr "Optional 04"

#: apps/io.ox/contacts/model.js module:io.ox/contacts
msgid "Optional 05"
msgstr "Optional 05"

#: apps/io.ox/contacts/model.js module:io.ox/contacts
msgid "Optional 06"
msgstr "Optional 06"

#: apps/io.ox/contacts/model.js module:io.ox/contacts
msgid "Optional 07"
msgstr "Optional 07"

#: apps/io.ox/contacts/model.js module:io.ox/contacts
msgid "Optional 08"
msgstr "Optional 08"

#: apps/io.ox/contacts/model.js module:io.ox/contacts
msgid "Optional 09"
msgstr "Optional 09"

#: apps/io.ox/contacts/model.js module:io.ox/contacts
msgid "Optional 10"
msgstr "Optional 10"

#: apps/io.ox/contacts/model.js module:io.ox/contacts
msgid "Optional 11"
msgstr "Optional 11"

#: apps/io.ox/contacts/model.js module:io.ox/contacts
msgid "Optional 12"
msgstr "Optional 12"

#: apps/io.ox/contacts/model.js module:io.ox/contacts
msgid "Optional 13"
msgstr "Optional 13"

#: apps/io.ox/contacts/model.js module:io.ox/contacts
msgid "Optional 14"
msgstr "Optional 14"

#: apps/io.ox/contacts/model.js module:io.ox/contacts
msgid "Optional 15"
msgstr "Optional 15"

#: apps/io.ox/contacts/model.js module:io.ox/contacts
msgid "Optional 16"
msgstr "Optional 16"

#: apps/io.ox/contacts/model.js module:io.ox/contacts
msgid "Optional 17"
msgstr "Optional 17"

#: apps/io.ox/contacts/model.js module:io.ox/contacts
msgid "Optional 18"
msgstr "Optional 18"

#: apps/io.ox/contacts/model.js module:io.ox/contacts
msgid "Optional 19"
msgstr "Optional 19"

#: apps/io.ox/contacts/model.js module:io.ox/contacts
msgid "Optional 20"
msgstr "Optional 20"

#: apps/io.ox/contacts/model.js module:io.ox/contacts
msgid "Links"
msgstr "Links"

#: apps/io.ox/contacts/model.js module:io.ox/contacts
msgid "Mark as distributionlist"
msgstr "Mark as distribution list"

#: apps/io.ox/contacts/model.js module:io.ox/contacts
msgid "Default address"
msgstr "Default address"

#: apps/io.ox/contacts/model.js module:io.ox/contacts
msgid "Address Home"
msgstr "Address Home"

<<<<<<< HEAD
#: apps/io.ox/contacts/addressbook/popup.js module:io.ox/contacts
#, fuzzy
#| msgid "Department"
msgid "Departments"
msgstr "Department"

#: apps/io.ox/files/share/view-options.js module:io.ox/files
#: apps/io.ox/files/view-options.js apps/io.ox/mail/view-options.js
#: module:io.ox/mail apps/io.ox/tasks/main.js module:io.ox/tasks
msgid "Descending"
msgstr "Descending"
=======
#: apps/io.ox/contacts/model.js module:io.ox/contacts
msgid "Address Business"
msgstr "Address Business"
>>>>>>> 2c75a4b9

#: apps/io.ox/contacts/model.js module:io.ox/contacts
msgid "Address Other"
msgstr "Address Other"

#: apps/io.ox/contacts/model.js module:io.ox/contacts
msgid "This contact is private and cannot be shared"
msgstr "This contact is private and cannot be shared"

#: apps/io.ox/contacts/print.js module:io.ox/contacts
msgid "Phone list"
msgstr "Phone list"

#: apps/io.ox/contacts/print.js module:io.ox/contacts
msgid "City"
msgstr "City"

#: apps/io.ox/contacts/print.js module:io.ox/contacts
msgid "Phone"
msgstr "Phone"

#: apps/io.ox/contacts/print.js module:io.ox/contacts
msgid "Email"
msgstr "Email"

#: apps/io.ox/contacts/print.js module:io.ox/contacts
msgid "Note: One contact is not shown due to missing phone numbers"
msgid_plural "Note: %1$d contacts are not shown due to missing phone numbers"
msgstr[0] "Note: One contact is not shown due to missing phone numbers"
msgstr[1] "Note: %1$d contacts are not shown due to missing phone numbers"

#: apps/io.ox/contacts/print.js module:io.ox/contacts
msgid "This note will not be printed"
msgstr "This note will not be printed"

#: apps/io.ox/contacts/settings/pane.js module:io.ox/contacts
#: apps/io.ox/mail/detail/links.js module:io.ox/mail
msgid "Address Book"
msgstr "Address Book"

#: apps/io.ox/contacts/settings/pane.js module:io.ox/contacts
msgid "Initial folder"
msgstr "Initial folder"

#: apps/io.ox/contacts/settings/pane.js module:io.ox/contacts
msgid "Start in global address book"
msgstr "Start in global address book"

#: apps/io.ox/contacts/settings/pane.js module:io.ox/contacts
msgid "Language-specific default"
msgstr "Language-specific default"

#: apps/io.ox/contacts/settings/pane.js module:io.ox/contacts
msgid "First name Last name"
msgstr "First name Last name"

#: apps/io.ox/contacts/settings/pane.js module:io.ox/contacts
msgid "Last name, First name"
msgstr "Last name, First name"

#: apps/io.ox/contacts/settings/pane.js module:io.ox/contacts
msgid "Display of names"
msgstr "Display of names"

#: apps/io.ox/contacts/settings/pane.js module:io.ox/contacts
#: apps/io.ox/contacts/view-detail.js
msgid "Google Maps"
msgstr "Google Maps"

#: apps/io.ox/contacts/settings/pane.js module:io.ox/contacts
#: apps/io.ox/contacts/view-detail.js
msgid "Open Street Map"
msgstr "Open Street Map"

#: apps/io.ox/contacts/settings/pane.js module:io.ox/contacts
msgid "No link"
msgstr "No link"

#: apps/io.ox/contacts/settings/pane.js module:io.ox/contacts
#: apps/io.ox/contacts/view-detail.js
msgid "Apple Maps"
msgstr "Apple Maps"

#: apps/io.ox/contacts/settings/pane.js module:io.ox/contacts
msgid "Link postal addresses with map service"
msgstr "Link postal addresses with map service"

#: apps/io.ox/contacts/toolbar.js module:io.ox/contacts
#: apps/io.ox/files/actions/share.js module:io.ox/files
msgid "Invite"
msgstr "Invite"

#: apps/io.ox/contacts/toolbar.js module:io.ox/contacts
msgid "Delete contact"
msgstr "Delete contact"

#. Name with title
#. %1$s is the first name
#. %2$s is the last name
#. %3$s is the title
#: apps/io.ox/contacts/util.js module:io.ox/contacts
msgid "%3$s %2$s, %1$s"
msgstr "%3$s %2$s, %1$s"

#. Name without title
#. %1$s is the first name
#. %2$s is the last name
#: apps/io.ox/contacts/util.js module:io.ox/contacts
msgid "%2$s, %1$s"
msgstr "%2$s, %1$s"

#. Name in mail addresses
#. %1$s is the first name
#. %2$s is the last name
#: apps/io.ox/contacts/util.js module:io.ox/contacts
msgctxt "mail address"
msgid "%1$s %2$s"
msgstr "%1$s %2$s"

#: apps/io.ox/contacts/view-detail.js module:io.ox/contacts
msgid "Distribution list with 1 entry"
msgid_plural "Distribution list with %1$d entries"
msgstr[0] "Distribution list with 1 entry"
msgstr[1] "Distribution list with %1$d entries"

#: apps/io.ox/contacts/view-detail.js module:io.ox/contacts
#: apps/io.ox/participants/model.js module:io.ox/core
msgid "Resource"
msgstr "Resource"

#: apps/io.ox/contacts/view-detail.js module:io.ox/contacts
#: apps/io.ox/core/tk/attachments.js module:io.ox/core
#: apps/io.ox/mail/toolbar.js module:io.ox/mail apps/io.ox/tasks/view-detail.js
#: module:io.ox/tasks
msgid "All attachments"
msgstr "All attachments"

#: apps/io.ox/contacts/view-detail.js module:io.ox/contacts
msgid "Could not load attachments for this contact."
msgstr "Could not load attachments for this contact."

#: apps/io.ox/contacts/view-detail.js module:io.ox/contacts
#: apps/io.ox/participants/views.js module:io.ox/core
msgid "This list has no contacts yet"
msgstr "This list has no contacts yet"

#: apps/io.ox/contacts/view-detail.js module:io.ox/contacts
msgid "Messenger"
msgstr "Messenger"

#. %1$s is a map service, like "Google Maps"
#: apps/io.ox/contacts/view-detail.js module:io.ox/contacts
msgid "Open in %1$s"
msgstr "Open in %1$s"

#: apps/io.ox/contacts/view-detail.js module:io.ox/contacts
msgid "Personal"
msgstr "Personal"

#: apps/io.ox/contacts/view-detail.js module:io.ox/contacts
msgid "Job"
msgstr "Job"

#: apps/io.ox/contacts/view-detail.js module:io.ox/contacts
msgid "Mail and Messaging"
msgstr "Email and Messaging"

#: apps/io.ox/contacts/view-detail.js module:io.ox/contacts
msgid "Phone numbers"
msgstr "Phone numbers"

#: apps/io.ox/contacts/view-detail.js module:io.ox/contacts
msgid "Business Address"
msgstr "Business Address"

#: apps/io.ox/contacts/view-detail.js module:io.ox/contacts
msgid "Home Address"
msgstr "Home Address"

#: apps/io.ox/contacts/view-detail.js module:io.ox/contacts
msgid "Other Address"
msgstr "Other Address"

#. section name for contact fields in detail view
#: apps/io.ox/contacts/view-detail.js module:io.ox/contacts
msgid "Miscellaneous"
msgstr "Miscellaneous"

#: apps/io.ox/contacts/view-detail.js module:io.ox/contacts
msgid "Copy to description"
msgstr "Copy to description"

#: apps/io.ox/contacts/view-detail.js module:io.ox/contacts
msgid "Saved in:"
msgstr "Saved in:"

#: apps/io.ox/contacts/widgets/pictureUpload.js module:io.ox/contacts
msgid "Your selected picture will be displayed after saving"
msgstr "Your selected picture will be displayed after saving"

#. %1$s maximum file size
#: apps/io.ox/contacts/widgets/pictureUpload.js module:io.ox/contacts
msgid "Your selected picture exceeds the maximum allowed file size of %1$s"
msgstr "Your selected picture exceeds the maximum allowed file size of %1$s"

#: apps/io.ox/contacts/widgets/pictureUpload.js module:io.ox/contacts
msgid "Click to upload image"
msgstr "Click to upload image"

#: apps/io.ox/core/about/about.js module:io.ox/core
#: apps/io.ox/core/settings/errorlog/settings/pane.js
msgid "UI version"
msgstr "UI version"

#: apps/io.ox/core/about/about.js module:io.ox/core
#: apps/io.ox/core/settings/errorlog/settings/pane.js
msgid "Server version"
msgstr "Server version"

#: apps/io.ox/core/api/attachment.js module:io.ox/core
msgid "Saved appointment attachment"
msgstr "Saved appointment attachment"

#: apps/io.ox/core/api/attachment.js module:io.ox/core
msgid "Saved task attachment"
msgstr "Saved task attachment"

#: apps/io.ox/core/api/attachment.js module:io.ox/core
msgid "Saved contact attachment"
msgstr "Saved contact attachment"

#: apps/io.ox/core/api/attachment.js module:io.ox/core
msgid "Saved attachment"
msgstr "Saved attachment"

#: apps/io.ox/core/attachments/view.js module:io.ox/core
msgid "%1$d attachment"
msgid_plural "%1$d attachments"
msgstr[0] "%1$d attachment"
msgstr[1] "%1$d attachments"

#: apps/io.ox/core/boot/i18n.js module:io.ox/core/boot
#: apps/plugins/administration/groups/settings/edit.js module:io.ox/core
msgid "User name"
msgstr "Username"

#: apps/io.ox/core/boot/i18n.js module:io.ox/core/boot
#: apps/io.ox/core/relogin.js module:io.ox/core apps/io.ox/files/share/wizard.js
#: module:io.ox/files apps/io.ox/mail/accounts/view-form.js
#: module:io.ox/settings apps/io.ox/mail/compose/extensions.js module:io.ox/mail
msgid "Password"
msgstr "Password"

#: apps/io.ox/core/boot/i18n.js module:io.ox/core/boot
#: apps/io.ox/core/relogin.js module:io.ox/core
msgid "Sign in"
msgstr "Sign in"

#. the noun not the verb
#: apps/io.ox/core/boot/i18n.js module:io.ox/core/boot
msgctxt "word"
msgid "Sign in"
msgstr "Sign in"

#: apps/io.ox/core/boot/i18n.js module:io.ox/core/boot
msgid "Stay signed in"
msgstr "Stay signed in"

#: apps/io.ox/core/boot/i18n.js module:io.ox/core/boot
msgid "Forgot your password?"
msgstr "Forgot your password?"

#: apps/io.ox/core/boot/i18n.js module:io.ox/core/boot
msgid "Languages"
msgstr "Languages"

#: apps/io.ox/core/boot/i18n.js module:io.ox/core/boot
msgid ""
"No connection to server. Please check your internet connection and retry."
msgstr ""
"No connection to server. Please check your internet connection and retry."

#: apps/io.ox/core/boot/i18n.js module:io.ox/core/boot
msgid "Please enter your credentials."
msgstr "Please enter your credentials."

#: apps/io.ox/core/boot/i18n.js module:io.ox/core/boot
msgid "Please enter your password."
msgstr "Please enter your password."

#: apps/io.ox/core/boot/i18n.js module:io.ox/core/boot
msgid "Your browser version is not supported!"
msgstr "Your browser version is not supported."

#: apps/io.ox/core/boot/i18n.js module:io.ox/core/boot
msgid "Your browser is not supported!"
msgstr "Your browser is not supported."

#: apps/io.ox/core/boot/i18n.js module:io.ox/core/boot
msgid "This browser is not supported on your current platform."
msgstr "This browser is not supported on your current platform."

#. %n in the lowest version of Android
#: apps/io.ox/core/boot/i18n.js module:io.ox/core/boot
msgid "You need to use Android %n or higher."
msgstr "You need to use Android %n or higher."

#. %n is the lowest version of iOS
#: apps/io.ox/core/boot/i18n.js module:io.ox/core/boot
msgid "You need to use iOS %n or higher."
msgstr "You need to use iOS %n or higher."

#: apps/io.ox/core/boot/i18n.js module:io.ox/core/boot
msgid "Your operating system is not supported."
msgstr "Your operating system is not supported."

#: apps/io.ox/core/boot/i18n.js module:io.ox/core/boot
msgid "Your password is expired. Please change your password to continue."
msgstr "Your password is expired. Please change your password to continue."

#: apps/io.ox/core/boot/i18n.js module:io.ox/core/boot
msgid "Please update your browser."
msgstr "Please update your browser."

#. browser recommendation: sentence ends with 'Google Chrome' (wrappend in a clickable link)
#: apps/io.ox/core/boot/i18n.js module:io.ox/core/boot
msgid "For best results, please use "
msgstr "For best results, please use "

#: apps/io.ox/core/boot/i18n.js module:io.ox/core/boot
msgid "You have been automatically signed out"
msgstr "You have been automatically signed out"

#: apps/io.ox/core/boot/i18n.js module:io.ox/core/boot
msgid ""
"Unsupported Preview - Certain functions disabled and stability not assured "
"until general release later this year"
msgstr ""
"Unsupported Preview - Certain functions disabled and stability not assured "
"until general release later this year"

#: apps/io.ox/core/boot/i18n.js module:io.ox/core/boot
msgid "Offline mode"
msgstr "Offline mode"

#: apps/io.ox/core/boot/i18n.js module:io.ox/core/boot
msgid "Your browser's cookie functionality is disabled. Please turn it on."
msgstr "Your browser's cookie functionality is disabled. Please turn it on."

#. number of selected item
#. %1$s is the number surrounded by a tag
#: apps/io.ox/core/commons.js module:io.ox/core
msgid "%1$s item selected"
msgid_plural "%1$s items selected"
msgstr[0] "%1$s item selected"
msgstr[1] "%1$s items selected"

#: apps/io.ox/core/commons.js module:io.ox/core
msgid "Selection Details"
msgstr "Selection Details"

#: apps/io.ox/core/commons.js module:io.ox/core apps/io.ox/files/main.js
#: module:io.ox/files
msgid "No elements selected"
msgstr "No elements selected"

#: apps/io.ox/core/commons.js module:io.ox/core
msgid "Results"
msgstr "Results"

#: apps/io.ox/core/commons.js module:io.ox/core
msgid "Item list"
msgstr "Item list"

#: apps/io.ox/core/commons.js module:io.ox/core
#: apps/io.ox/files/share/view-options.js module:io.ox/files
#: apps/io.ox/files/view-options.js apps/io.ox/mail/view-options.js
#: module:io.ox/mail
msgid "Open folder view"
msgstr "Open folder view"

#: apps/io.ox/core/commons.js module:io.ox/core apps/io.ox/files/main.js
#: module:io.ox/files apps/io.ox/files/view-options.js
#: apps/io.ox/mail/view-options.js module:io.ox/mail
msgid "Close folder view"
msgstr "Close folder view"

#: apps/io.ox/core/commons.js module:io.ox/core
msgid "Premium features"
msgstr "Premium features"

#: apps/io.ox/core/commons.js module:io.ox/core
msgid "Close premium features"
msgstr "Close premium features"

#: apps/io.ox/core/commons.js module:io.ox/core
msgid "Try now!"
msgstr "Try now!"

#: apps/io.ox/core/commons.js module:io.ox/core
msgid "Retry"
msgstr "Retry"

#. Strings to build input formats to be more accessible
#. yyyy: 4-digit year | MM: 2-digit month | dd: 2-digit day
#. Sample for de_DE: TT.MM.JJJJ
#: apps/io.ox/core/date.js module:io.ox/core
msgid "yyyy"
msgstr "yyyy"

#: apps/io.ox/core/date.js module:io.ox/core
msgid "MM"
msgstr "MM"

#: apps/io.ox/core/date.js module:io.ox/core
msgid "dd"
msgstr "dd"

#. Reminder (objective case): in X weeks
#. %d is the number of weeks
#: apps/io.ox/core/date.js module:io.ox/core
#, c-format
msgctxt "in"
msgid "%d week"
msgid_plural "%d weeks"
msgstr[0] "%d week"
msgstr[1] "%d weeks"

#. General duration (nominative case): X weeks
#. %d is the number of weeks
#: apps/io.ox/core/date.js module:io.ox/core
#, c-format
msgid "%d week"
msgid_plural "%d weeks"
msgstr[0] "%d week"
msgstr[1] "%d weeks"

#. Reminder (objective case): in X days
#. %d is the number of days
#: apps/io.ox/core/date.js module:io.ox/core
#, c-format
msgctxt "in"
msgid "%d day"
msgid_plural "%d days"
msgstr[0] "%d day"
msgstr[1] "%d days"

<<<<<<< HEAD
#. Used as a button label to enter the "edit mode"
#: apps/io.ox/backbone/mini-views/listutils.js module:io.ox/core
#: apps/io.ox/calendar/actions.js module:io.ox/calendar
#: apps/io.ox/calendar/main.js apps/io.ox/calendar/toolbar.js
#: apps/io.ox/contacts/actions.js module:io.ox/contacts
#: apps/io.ox/contacts/main.js apps/io.ox/contacts/mobile-toolbar-actions.js
#: module:io.ox/mail apps/io.ox/contacts/toolbar.js
#: apps/io.ox/core/viewer/views/toolbarview.js apps/io.ox/files/actions.js
#: module:io.ox/files apps/io.ox/files/main.js
#: apps/io.ox/files/share/permissions.js apps/io.ox/files/toolbar.js
#: apps/io.ox/mail/actions.js apps/io.ox/mail/main.js
#: apps/io.ox/portal/settings/pane.js module:io.ox/portal
#: apps/io.ox/settings/accounts/settings/pane.js
#: module:io.ox/settings/accounts apps/io.ox/tasks/actions.js
#: module:io.ox/tasks apps/io.ox/tasks/main.js
#: apps/io.ox/tasks/mobile-toolbar-actions.js apps/io.ox/tasks/toolbar.js
#: apps/plugins/administration/groups/settings/toolbar.js
#: apps/plugins/administration/resources/settings/toolbar.js
msgid "Edit"
msgstr "Edit"
=======
#. Reminder (objective case): in X days, Y hours and Z minutes
#. %1$d is the number of days
#. %2$s is the text for the remainder of the last day
#: apps/io.ox/core/date.js module:io.ox/core
#, c-format
msgctxt "in"
msgid "%1$d day, %2$s"
msgid_plural "%1$d days, %2$s"
msgstr[0] "%1$d day, %2$s"
msgstr[1] "%1$d days, %2$s"
>>>>>>> 2c75a4b9

#. General duration (nominative case): X days, Y hours and Z minutes
#. %1$d is the number of days
#. %2$s is the text for the remainder of the last day
#: apps/io.ox/core/date.js module:io.ox/core
#, c-format
msgid "%1$d day, %2$s"
msgid_plural "%1$d days, %2$s"
msgstr[0] "%1$d day, %2$s"
msgstr[1] "%1$d days, %2$s"

#. Reminder (objective case): in X hours
#. %d is the number of hours
#: apps/io.ox/core/date.js module:io.ox/core
#, c-format
msgctxt "in"
msgid "%d hour"
msgid_plural "%d hours"
msgstr[0] "%d hour"
msgstr[1] "%d hours"

#. General duration (nominative case): X hours
#. %d is the number of hours
#: apps/io.ox/core/date.js module:io.ox/core
#, c-format
msgid "%d hour"
msgid_plural "%d hours"
msgstr[0] "%d hour"
msgstr[1] "%d hours"

#. Reminder (objective case): in X hours and Y minutes
#. %1$d is the number of hours
#. %2$s is the text for the remainder of the last hour
#: apps/io.ox/core/date.js module:io.ox/core
#, c-format
msgctxt "in"
msgid "%1$d hour and %2$s"
msgid_plural "%1$d hours and %2$s"
msgstr[0] "%1$d hour and %2$s"
msgstr[1] "%1$d hours and %2$s"

#. General duration (nominative case): X hours and Y minutes
#. %1$d is the number of hours
#. %2$s is the text for the remainder of the last hour
#: apps/io.ox/core/date.js module:io.ox/core
#, c-format
msgid "%1$d hour and %2$s"
msgid_plural "%1$d hours and %2$s"
msgstr[0] "%1$d hour and %2$s"
msgstr[1] "%1$d hours and %2$s"

#. Reminder (objective case): in X minutes
#. %d is the number of minutes
#: apps/io.ox/core/date.js module:io.ox/core
#, c-format
msgctxt "in"
msgid "%d minute"
msgid_plural "%d minutes"
msgstr[0] "%d minute"
msgstr[1] "%d minutes"

#: apps/io.ox/core/desktop.js module:io.ox/core
msgid ""
"Failed to automatically save current stage of work. Please save your work to "
"avoid data loss in case the browser closes unexpectedly."
msgstr ""
"Failed to automatically save current stage of work. Please save your work to "
"avoid data loss in case the browser closes unexpectedly."

#: apps/io.ox/core/desktop.js module:io.ox/core
msgid "Could not get a default folder for this application."
msgstr "Could not get a default folder for this application."

#: apps/io.ox/core/desktop.js module:io.ox/core
msgid "There are unsaved changes."
msgstr "There are unsaved changes."

#: apps/io.ox/core/desktop.js module:io.ox/core
msgid "Application Toolbar"
msgstr "Application Tool bar"

#. Title of the browser window
#. %1$s is the name of the page, e.g. OX App Suite
#. %2$s is the title of the active app, e.g. Calendar
#: apps/io.ox/core/desktop.js module:io.ox/core
msgctxt "window title"
msgid "%1$s %2$s"
msgstr "%1$s %2$s"

#: apps/io.ox/core/desktop.js module:io.ox/core
msgid "Start search"
msgstr "Start search"

#: apps/io.ox/core/desktop.js module:io.ox/core
msgid "Cancel search"
msgstr "Cancel search"

#. search feature help text for screenreaders
#: apps/io.ox/core/desktop.js module:io.ox/core
msgid ""
"Search results page lists all active facets to allow them to be easly "
"adjustable/removable. Below theses common facets additonal advanced facets "
"are listed. To narrow down search result please adjust active facets or add "
"new ones"
msgstr ""
"Search results page lists all active filters to allow them to be easly "
"adjustable/removable. Below theses common filters additonal advanced filters "
"are listed. To narrow down search result please adjust active filters or add "
"new ones"

#: apps/io.ox/core/desktop.js module:io.ox/core
msgid ""
"Failed to start application. Maybe you have connection problems. Please try "
"again."
msgstr ""
"Failed to start application. Maybe you have connection problems. Please try "
"again."

#: apps/io.ox/core/emoji/view.js module:io.ox/mail/emoji
msgid "Reset this list"
msgstr "Reset this list"

#: apps/io.ox/core/export/export.js module:io.ox/core
msgid "Export folder"
msgstr "Export folder"

#: apps/io.ox/core/export/export.js module:io.ox/core
#: apps/io.ox/core/import/import.js
msgid "Format"
msgstr "Format"

#: apps/io.ox/core/export/export.js module:io.ox/core
#: apps/io.ox/core/import/import.js
msgid "select format"
msgstr "select format"

#: apps/io.ox/core/export/export.js module:io.ox/core
msgid "Include distribution lists"
msgstr "Include distribution lists"

#: apps/io.ox/core/export/export.js module:io.ox/core
#: apps/io.ox/core/folder/contextmenu.js
msgid "Export"
msgstr "Export"

#. %1$s inline menu title for better accessibility
#: apps/io.ox/core/extPatterns/links.js module:io.ox/core
msgid "Inline menu %1$s"
msgstr "Inline menu %1$s"

#: apps/io.ox/core/extPatterns/links.js module:io.ox/core
msgid "More actions"
msgstr "More actions"

#: apps/io.ox/core/extPatterns/links.js module:io.ox/core
#: apps/io.ox/find/extensions-api.js apps/io.ox/search/facets/extensions.js
msgid "More"
msgstr "More"

#: apps/io.ox/core/folder/actions/add.js module:io.ox/core
#: apps/io.ox/core/folder/extensions.js
msgid "Add new calendar"
msgstr "Add new calendar"

#: apps/io.ox/core/folder/actions/add.js module:io.ox/core
#: apps/io.ox/core/folder/contextmenu.js apps/io.ox/core/folder/extensions.js
#: apps/io.ox/files/actions.js module:io.ox/files
msgid "Add new folder"
msgstr "Add new folder"

#: apps/io.ox/core/folder/actions/add.js module:io.ox/core
msgid "New calendar"
msgstr "New calendar"

#: apps/io.ox/core/folder/actions/add.js module:io.ox/core
msgid "New folder"
msgstr "New folder"

#: apps/io.ox/core/folder/actions/add.js module:io.ox/core
#: apps/io.ox/core/folder/actions/rename.js
msgid "Folder name"
msgstr "Folder name"

#: apps/io.ox/core/folder/actions/add.js module:io.ox/core
msgid "Add as public calendar"
msgstr "Add as public calendar"

#: apps/io.ox/core/folder/actions/add.js module:io.ox/core
msgid "Add as public folder"
msgstr "Add as public folder"

#: apps/io.ox/core/folder/actions/add.js module:io.ox/core
msgid ""
"A public folder is used for content that is of common interest for all users. "
"To allow other users to read or edit the contents, you have to set the "
"respective permissions for the public folder."
msgstr ""
"A public folder is used for content that is of common interest for all users. "
"To allow other users to read or edit the contents, you have to set the "
"respective permissions for the public folder."

#. notification while archiving messages
#: apps/io.ox/core/folder/actions/archive.js module:io.ox/core
msgid "Archiving messages ..."
msgstr "Archiving messages ..."

#: apps/io.ox/core/folder/actions/archive.js module:io.ox/core
msgid "Archive messages"
msgstr "Archive messages"

#: apps/io.ox/core/folder/actions/archive.js module:io.ox/core
msgid "All messages older than %1$d days will be moved to the archive folder"
msgstr "All messages older than %1$d days will be moved to the archive folder"

#. Verb: (to) archive messages
#: apps/io.ox/core/folder/actions/archive.js module:io.ox/core
#: apps/io.ox/core/folder/contextmenu.js apps/io.ox/mail/actions.js
#: module:io.ox/mail apps/io.ox/mail/mobile-toolbar-actions.js
#: apps/io.ox/mail/toolbar.js
msgctxt "verb"
msgid "Archive"
msgstr "Archive"

#: apps/io.ox/core/folder/actions/common.js module:io.ox/core
msgid "Move all"
msgstr "Move all"

#: apps/io.ox/core/folder/actions/common.js module:io.ox/core
msgid "Cleaning up ..."
msgstr "Cleaning up ..."

#: apps/io.ox/core/folder/actions/common.js module:io.ox/core
msgid "The folder has been cleaned up."
msgstr "The folder has been cleaned up."

#: apps/io.ox/core/folder/actions/common.js module:io.ox/core
msgid "All messages have been deleted"
msgstr "All messages have been deleted"

#: apps/io.ox/core/folder/actions/common.js module:io.ox/core
msgid "All files have been deleted"
msgstr "All files have been deleted"

#: apps/io.ox/core/folder/actions/common.js module:io.ox/core
msgid "The folder has been emptied"
msgstr "The folder has been emptied"

#: apps/io.ox/core/folder/actions/common.js module:io.ox/core
msgid "Do you really want to empty folder \"%s\"?"
msgstr "Do you really want to empty folder \"%s\"?"

#: apps/io.ox/core/folder/actions/common.js module:io.ox/core
#: apps/io.ox/core/folder/contextmenu.js
msgid "Empty folder"
msgstr "Empty folder"

#: apps/io.ox/core/folder/actions/imap-subscription.js module:io.ox/core
msgid "Subscribe IMAP folders"
msgstr "Subscribe IMAP folders"

#: apps/io.ox/core/folder/actions/move.js module:io.ox/core
msgid "You cannot move items to virtual folders"
msgstr "You cannot move items to virtual folders"

#: apps/io.ox/core/folder/actions/move.js module:io.ox/core
msgid "You cannot move items to this folder"
msgstr "You cannot move items to this folder"

#: apps/io.ox/core/folder/actions/move.js module:io.ox/core
msgid "Please wait for the previous operation to finish"
msgstr "Please wait for the previous operation to finish"

#: apps/io.ox/core/folder/actions/move.js module:io.ox/core
#: apps/io.ox/core/folder/contextmenu.js apps/io.ox/mail/categories/train.js
#: module:io.ox/mail
msgid "Move all messages"
msgstr "Move all messages"

#: apps/io.ox/core/folder/actions/move.js module:io.ox/core
msgid "Move folder"
msgstr "Move folder"

#: apps/io.ox/core/folder/actions/properties.js module:io.ox/core
#: apps/io.ox/core/folder/contextmenu.js
msgid "Properties"
msgstr "Properties"

#: apps/io.ox/core/folder/actions/properties.js module:io.ox/core
msgid "Folder type"
msgstr "Folder type"

#. number of messages in a folder (mail only)
#: apps/io.ox/core/folder/actions/properties.js module:io.ox/core
msgid "Number of messages"
msgstr "Number of messages"

#. number of items in a folder
#: apps/io.ox/core/folder/actions/properties.js module:io.ox/core
msgid "Number of items"
msgstr "Number of items"

#: apps/io.ox/core/folder/actions/properties.js module:io.ox/core
#: apps/io.ox/onboarding/clients/extensions.js module:io.ox/core/onboarding
msgid "CalDAV URL"
msgstr "CalDAV URL"

#: apps/io.ox/core/folder/actions/remove.js module:io.ox/core
msgid "Do you really want to delete folder \"%s\"?"
msgstr "Do you really want to delete folder \"%s\"?"

#: apps/io.ox/core/folder/actions/remove.js module:io.ox/core
msgid ""
"This folder is shared with others. It won't be available for them any more."
msgstr ""
"This folder is shared with others. It will not be available to them any more."

#: apps/io.ox/core/folder/actions/rename.js module:io.ox/core
msgid "This is a standard folder, which can't be renamed."
msgstr "This is a standard folder, which cannot be renamed."

#: apps/io.ox/core/folder/actions/rename.js module:io.ox/core
msgid "Rename folder"
msgstr "Rename folder"

#: apps/io.ox/core/folder/actions/rename.js module:io.ox/core
#: apps/io.ox/core/folder/contextmenu.js
#: apps/io.ox/core/viewer/views/toolbarview.js apps/io.ox/files/actions.js
#: module:io.ox/files apps/io.ox/files/actions/rename.js
#: apps/io.ox/files/toolbar.js
msgid "Rename"
msgstr "Rename"

#: apps/io.ox/core/folder/api.js module:io.ox/core
#: apps/io.ox/mail/detail/links.js module:io.ox/mail
msgid "Calendar"
msgstr "Calendar"

#: apps/io.ox/core/folder/api.js module:io.ox/core
msgid "Default calendar"
msgstr "Default calendar"

#. %1$s is the folder owner
#. %2$s is the folder title
#: apps/io.ox/core/folder/api.js module:io.ox/core
msgid "%1$s: %2$s"
msgstr "%1$s: %2$s"

#: apps/io.ox/core/folder/api.js module:io.ox/core
msgid "All my appointments"
msgstr "All my appointments"

#: apps/io.ox/core/folder/api.js module:io.ox/core
msgid "Unread messages"
msgstr "Unread messages"

#: apps/io.ox/core/folder/api.js module:io.ox/core
msgid "Accessing global address book is not permitted"
msgstr "Accessing global address book is not permitted"

#: apps/io.ox/core/folder/api.js module:io.ox/core
msgid ""
"Could not save settings. There have to be at least one user with "
"administration rights."
msgstr ""
"Could not save settings. There has to be at least one user with "
"administration rights."

#: apps/io.ox/core/folder/api.js module:io.ox/core
#: apps/io.ox/core/sub/subscriptions.js module:io.ox/core/sub
msgid "New Folder"
msgstr "New Folder"

#: apps/io.ox/core/folder/contextmenu.js module:io.ox/core
msgid "Mark all messages as read"
msgstr "Mark all messages as read"

#: apps/io.ox/core/folder/contextmenu.js module:io.ox/core
msgid "Clean up"
msgstr "Clean up"

#: apps/io.ox/core/folder/contextmenu.js module:io.ox/core
msgid "Empty trash"
msgstr "Empty trash"

#: apps/io.ox/core/folder/contextmenu.js module:io.ox/core
msgid "Delete all messages"
msgstr "Delete all messages"

#: apps/io.ox/core/folder/contextmenu.js module:io.ox/core
msgid "Download entire folder"
msgstr "Download entire folder"

#: apps/io.ox/core/folder/contextmenu.js module:io.ox/core
#: apps/io.ox/core/import/import.js
#: apps/io.ox/mail/settings/signatures/settings/pane.js module:io.ox/mail
msgid "Import"
msgstr "Import"

#: apps/io.ox/core/folder/contextmenu.js module:io.ox/core
msgid "Sharing"
msgstr "Sharing"

#: apps/io.ox/core/folder/contextmenu.js module:io.ox/core
msgid "Permissions"
msgstr "Permissions"

#: apps/io.ox/core/folder/contextmenu.js module:io.ox/core
#: apps/io.ox/files/actions.js module:io.ox/files
msgid "Invite people"
msgstr "Invite people"

#: apps/io.ox/core/folder/contextmenu.js module:io.ox/core
#: apps/io.ox/files/actions.js module:io.ox/files
msgid "Get link"
msgstr "Get link"

#: apps/io.ox/core/folder/contextmenu.js module:io.ox/core
msgid "New subscription"
msgstr "New subscription"

#: apps/io.ox/core/folder/contextmenu.js module:io.ox/core
msgid "Show"
msgstr "Show"

#: apps/io.ox/core/folder/contextmenu.js module:io.ox/core
msgid "Hide"
msgstr "Hide"

#: apps/io.ox/core/folder/extensions.js module:io.ox/core
#: apps/io.ox/files/main.js module:io.ox/files
#: apps/io.ox/files/share/view-options.js
msgid "My shares"
msgstr "My shares"

#: apps/io.ox/core/folder/extensions.js module:io.ox/core
msgid "My folders"
msgstr "My folders"

#: apps/io.ox/core/folder/extensions.js module:io.ox/core
#: apps/io.ox/files/actions/add-storage-account.js module:io.ox/files
msgid "Add storage account"
msgstr "Add storage account"

#: apps/io.ox/core/folder/extensions.js module:io.ox/core
#: apps/io.ox/mail/accounts/settings.js module:io.ox/mail/accounts/settings
#: apps/io.ox/mail/folderview-extensions.js module:io.ox/mail
msgid "Add mail account"
msgstr "Add email account"

#: apps/io.ox/core/folder/extensions.js module:io.ox/core
msgid "View all attachments"
msgstr "View all attachments"

#: apps/io.ox/core/folder/extensions.js module:io.ox/core
msgid "Synchronize with your tablet or smartphone"
msgstr "Synchronise with your tablet or smartphone"

#: apps/io.ox/core/folder/extensions.js module:io.ox/core
msgid "Hidden address books"
msgstr "Hidden address books"

#: apps/io.ox/core/folder/extensions.js module:io.ox/core
msgid "My calendars"
msgstr "My calendars"

#: apps/io.ox/core/folder/extensions.js module:io.ox/core
msgid "Public calendars"
msgstr "Public calendars"

#: apps/io.ox/core/folder/extensions.js module:io.ox/core
msgid "Shared calendars"
msgstr "Shared calendars"

#: apps/io.ox/core/folder/extensions.js module:io.ox/core
msgid "Hidden calendars"
msgstr "Hidden calendars"

#: apps/io.ox/core/folder/extensions.js module:io.ox/core
#: apps/plugins/portal/tasks/register.js module:plugins/portal
msgid "My tasks"
msgstr "My tasks"

#: apps/io.ox/core/folder/extensions.js module:io.ox/core
msgid "Public tasks"
msgstr "Public tasks"

#: apps/io.ox/core/folder/extensions.js module:io.ox/core
msgid "Shared tasks"
msgstr "Shared tasks"

#: apps/io.ox/core/folder/extensions.js module:io.ox/core
msgid "Hidden tasks"
msgstr "Hidden tasks"

#: apps/io.ox/core/folder/extensions.js module:io.ox/core
msgid "Shared by other users"
msgstr "Shared by other users"

#: apps/io.ox/core/folder/extensions.js module:io.ox/core
msgid "You share this folder with other users"
msgstr "You share this folder with other users"

#: apps/io.ox/core/folder/extensions.js module:io.ox/core
msgid "This folder has subscriptions"
msgstr "This folder has subscriptions"

#: apps/io.ox/core/folder/extensions.js module:io.ox/core
msgid "This folder has publications and/or subscriptions"
msgstr "This folder has publications and/or subscriptions"

#: apps/io.ox/core/folder/favorites.js module:io.ox/core
msgid "Remove from favorites"
msgstr "Remove from favourites"

#: apps/io.ox/core/folder/favorites.js module:io.ox/core
msgid "Add to favorites"
msgstr "Add to favourites"

#: apps/io.ox/core/folder/node.js module:io.ox/core
msgid "Total: %1$d"
msgstr "Total: %1$d"

#: apps/io.ox/core/folder/node.js module:io.ox/core
msgid "Unread: %1$d"
msgstr "Unread: %1$d"

#: apps/io.ox/core/folder/node.js module:io.ox/core
msgid "Folder-specific actions"
msgstr "Folder-specific actions"

#. %1$s is the name of the folder
#: apps/io.ox/core/folder/node.js module:io.ox/core
msgid "Folder-specific actions for %1$s"
msgstr "Folder-specific actions for %1$s"

#: apps/io.ox/core/folder/picker.js module:io.ox/core apps/io.ox/core/relogin.js
#: apps/io.ox/core/tk/filestorageUtil.js apps/io.ox/core/tk/mobiscroll.js
msgid "Ok"
msgstr "OK"

#. generic error message
#: apps/io.ox/core/http_errors.js module:io.ox/core
msgid "An unknown error occurred"
msgstr "An unknown error occurred"

#. error message when offline
#: apps/io.ox/core/http_errors.js module:io.ox/core
msgid "Cannot connect to server. Please check your connection."
msgstr "Cannot connect to server. Please check your connection."

#: apps/io.ox/core/import/import.js module:io.ox/core
msgid "iCal"
msgstr "iCal"

#: apps/io.ox/core/import/import.js module:io.ox/core
msgid "CSV"
msgstr "CSV"

#: apps/io.ox/core/import/import.js module:io.ox/core
msgid "vCard"
msgstr "vCard"

#: apps/io.ox/core/import/import.js module:io.ox/core
msgid "Upload file"
msgstr "Upload file"

#: apps/io.ox/core/import/import.js module:io.ox/core
msgid ""
"Ignore existing events. Helpful to import public holiday calendars, for "
"example."
msgstr ""
"Ignore existing events. Helpful to import public holiday calendars, for "
"example."

#: apps/io.ox/core/import/import.js module:io.ox/core
msgid "Ignore existing events"
msgstr "Ignore existing events"

#: apps/io.ox/core/import/import.js module:io.ox/core
msgid "Note on CSV files:"
msgstr "Note on CSV files:"

#: apps/io.ox/core/import/import.js module:io.ox/core
msgid ""
"The first record of a valid CSV file must define proper column names. "
"Supported separators are comma and semi-colon."
msgstr ""
"The first record of a valid CSV file must define proper column names. "
"Supported separators are comma and semi-colon."

#: apps/io.ox/core/import/import.js module:io.ox/core
msgid "Learn more"
msgstr "Learn more"

#: apps/io.ox/core/import/import.js module:io.ox/core
msgid "Import from file"
msgstr "Import from file"

#. Error message if contact import failed
#: apps/io.ox/core/import/import.js module:io.ox/core
msgid "There was no contact data to import"
msgstr "There was no contact data to import"

#. Error message if task import failed
#: apps/io.ox/core/import/import.js module:io.ox/core
msgid "There was no task data to import"
msgstr "There was no task data to import"

#. Error message if calendar import failed
#: apps/io.ox/core/import/import.js module:io.ox/core
msgid "There was no appointment data to import"
msgstr "There was no appointment data to import"

#. %1$d is line number, %2$s is an error message
#: apps/io.ox/core/import/import.js module:io.ox/core
msgid "Line %1$d: %2$s"
msgstr "Line %1$d: %2$s"

#: apps/io.ox/core/import/import.js module:io.ox/core
msgid "Please select a file to import"
msgstr "Please select a file to import"

#: apps/io.ox/core/import/import.js module:io.ox/core
msgid "Please select a valid iCal File to import"
msgstr "Please select a valid iCal file to import"

#: apps/io.ox/core/import/import.js module:io.ox/core
msgid "Data imported successfully"
msgstr "Data imported successfully"

#. Failure message if no data (e.g. appointments) could be imported
#: apps/io.ox/core/import/import.js module:io.ox/core
msgid "Failed to import any data"
msgstr "Failed to import any data"

#: apps/io.ox/core/import/import.js module:io.ox/core
msgid "Data only partially imported (%1$s of %2$s records)"
msgstr "Data only partially imported (%1$s of %2$s records)"

#: apps/io.ox/core/main.js module:io.ox/core
msgid "Unsaved documents will be lost. Do you want to sign out now?"
msgstr "Unsaved documents will be lost. Do you want to sign out now?"

#: apps/io.ox/core/main.js module:io.ox/core
msgid "Offline"
msgstr "Offline"

#: apps/io.ox/core/main.js module:io.ox/core
msgid "Launcher dropdown. Press [enter] to jump to the dropdown."
msgstr "Launcher dropdown. Press [enter] to jump to the dropdown."

#: apps/io.ox/core/main.js module:io.ox/core
msgid "Apps"
msgstr "Apps"

#: apps/io.ox/core/main.js module:io.ox/core apps/io.ox/search/view-template.js
msgctxt "app"
msgid "Portal"
msgstr "Portal"

#: apps/io.ox/core/main.js module:io.ox/core apps/io.ox/mail/settings/pane.js
#: module:io.ox/mail apps/io.ox/search/view-template.js
msgctxt "app"
msgid "Mail"
msgstr "Email"

#: apps/io.ox/core/main.js module:io.ox/core apps/io.ox/search/view-template.js
msgctxt "app"
msgid "Address Book"
msgstr "Address Book"

#: apps/io.ox/core/main.js module:io.ox/core apps/io.ox/search/view-template.js
msgctxt "app"
msgid "Scheduling"
msgstr "Scheduling"

#: apps/io.ox/core/main.js module:io.ox/core apps/io.ox/search/view-template.js
#: apps/io.ox/tasks/settings/pane.js module:io.ox/tasks
msgctxt "app"
msgid "Tasks"
msgstr "Tasks"

#. %1$s is usually "Drive" (product name; might be customized)
#: apps/io.ox/core/main.js module:io.ox/core apps/io.ox/core/pim/actions.js
#: apps/io.ox/core/viewer/views/toolbarview.js apps/io.ox/files/settings/pane.js
#: module:io.ox/files apps/io.ox/mail/actions.js module:io.ox/mail
#: apps/io.ox/search/view-template.js
msgctxt "app"
msgid "Drive"
msgstr "Drive"

#: apps/io.ox/core/main.js module:io.ox/core apps/io.ox/search/view-template.js
msgctxt "app"
msgid "Conversations"
msgstr "Conversations"

#: apps/io.ox/core/main.js module:io.ox/core
#: apps/io.ox/core/sub/settings/pane.js module:io.ox/core/sub
msgid "Refresh"
msgstr "Refresh"

#: apps/io.ox/core/main.js module:io.ox/core
msgid "Currently refreshing"
msgstr "Currently refreshing"

#: apps/io.ox/core/main.js module:io.ox/core
msgid "You will be automatically signed out in %1$d second"
msgid_plural "You will be automatically signed out in %1$d seconds"
msgstr[0] "You will be automatically signed out in %1$d second"
msgstr[1] "You will be automatically signed out in %1$d seconds"

#: apps/io.ox/core/main.js module:io.ox/core apps/io.ox/core/settings/pane.js
msgid "Automatic sign out"
msgstr "Automatic sign out"

#: apps/io.ox/core/main.js module:io.ox/core
msgid "Sign out now"
msgstr "Sign out now"

#. %1$s is app title/name
#: apps/io.ox/core/main.js module:io.ox/core
msgid "close for %1$s"
msgstr "close for %1$s"

#: apps/io.ox/core/main.js module:io.ox/core
msgid "(current app)"
msgstr "(current app)"

#: apps/io.ox/core/main.js module:io.ox/core apps/io.ox/settings/main.js
msgid "Settings"
msgstr "Settings"

#. starts the client onboarding wizard that helps users
#. to configure their devices to access/sync appsuites
#. data (f.e. install ox mail app)
#: apps/io.ox/core/main.js module:io.ox/core
#: apps/plugins/portal/client-onboarding/register.js module:plugins/portal
msgid "Connect your Device"
msgstr "Connect your Device"

#: apps/io.ox/core/main.js module:io.ox/core apps/io.ox/core/settings/pane.js
#: apps/plugins/portal/userSettings/register.js
msgid "My contact data"
msgstr "My contact data"

#: apps/io.ox/core/main.js module:io.ox/core apps/io.ox/core/settings/pane.js
#: apps/plugins/portal/userSettings/register.js
msgid "Change password"
msgstr "Change password"

#: apps/io.ox/core/main.js module:io.ox/core
msgid "About"
msgstr "About"

#: apps/io.ox/core/main.js module:io.ox/core
msgid "Sign out"
msgstr "Sign out"

#: apps/io.ox/core/main.js module:io.ox/core
msgid "Signed in as:"
msgstr "Signed in as:"

#: apps/io.ox/core/main.js module:io.ox/core apps/io.ox/core/relogin.js
msgid "Your session is expired"
msgstr "Your session has expired"

#: apps/io.ox/core/main.js module:io.ox/core apps/io.ox/core/relogin.js
msgid "Please sign in again to continue"
msgstr "Please sign in again to continue"

#: apps/io.ox/core/main.js module:io.ox/core
msgid "Restore applications"
msgstr "Restore applications"

#: apps/io.ox/core/main.js module:io.ox/core
msgid ""
"The following applications can be restored. Just remove the restore point if "
"you don't want it to be restored."
msgstr ""
"The following applications can be restored. Remove the restore point if you "
"do not want it to be restored."

#. button label for continuing the presentation
#: apps/io.ox/core/main.js module:io.ox/core apps/io.ox/mail/compose/view.js
#: module:io.ox/mail apps/io.ox/presenter/views/navigationview.js
#: module:io.ox/presenter apps/io.ox/presenter/views/toolbarview.js
msgid "Continue"
msgstr "Continue"

#. %1$s is the filename
#: apps/io.ox/core/main.js module:io.ox/core
msgid ""
"Folder with name \"%1$s\" will be hidden. Enable setting \"Show hidden files "
"and folders\" to access this folder again."
msgstr ""
"Folder with name \"%1$s\" will be hidden. Enable setting \"Show hidden files "
"and folders\" to access this folder again."

#: apps/io.ox/core/notifications.js module:io.ox/core
msgid "No notifications"
msgstr "No notifications"

#: apps/io.ox/core/notifications.js module:io.ox/core
msgid "Notifications"
msgstr "Notifications"

#: apps/io.ox/core/notifications.js module:io.ox/core
msgid "Close notification area"
msgstr "Close notification area"

#: apps/io.ox/core/notifications.js module:io.ox/core
msgid "Notify me again later"
msgstr "Notify me again later"

#: apps/io.ox/core/notifications.js module:io.ox/core
msgid "Would you like to enable desktop notifications?"
msgstr "Would you like to enable desktop notifications?"

#: apps/io.ox/core/notifications.js module:io.ox/core
msgid "Later"
msgstr "Later"

#. declines the use of desktop notifications
#: apps/io.ox/core/notifications.js module:io.ox/core
msgid "Never"
msgstr "Never"

#. Opens popup to decide if desktop notifications should be shown
#: apps/io.ox/core/notifications.js module:io.ox/core
msgid "Decide now"
msgstr "Decide now"

#: apps/io.ox/core/notifications.js module:io.ox/core
msgid ""
"You can manage desktop notifications at any time, by visiting your settings"
msgstr ""
"You can manage desktop notifications at any time, by visiting your settings"

#. %1$d number of notifications in notification area
#: apps/io.ox/core/notifications/badgeview.js module:io.ox/core
#, c-format
msgid "%1$d notification."
msgid_plural "%1$d notifications."
msgstr[0] "%1$d notification."
msgstr[1] "%1$d notifications."

#. open closed state of the notification area, used in aria label
#: apps/io.ox/core/notifications/badgeview.js module:io.ox/core
msgid "expanded"
msgstr "expanded"

#. open closed state of the notification area, used in aria label
#: apps/io.ox/core/notifications/badgeview.js module:io.ox/core
msgid "collapsed"
msgstr "collapsed"

#: apps/io.ox/core/notifications/subview.js module:io.ox/core
msgid "Hide this notification"
msgstr "Hide this notification"

#: apps/io.ox/core/notifications/subview.js module:io.ox/core
msgid "New notifications"
msgstr "New notifications"

#: apps/io.ox/core/notifications/subview.js module:io.ox/core
msgid "You have new notifications"
msgstr "You have new notifications"

#: apps/io.ox/core/permissions/permissions.js module:io.ox/core
#: apps/io.ox/files/share/permissions.js
msgid "Guest"
msgstr "Guest"

#. Role: create folder + read/write/delete all
#: apps/io.ox/core/permissions/permissions.js module:io.ox/core
#: apps/io.ox/files/share/permissions.js
msgid "Author"
msgstr "Author"

#. Role: all permissions
#. object permissions - admin role
#: apps/io.ox/core/permissions/permissions.js module:io.ox/core
#: apps/io.ox/files/share/permissions.js
msgid "Administrator"
msgstr "Administrator"

#: apps/io.ox/core/permissions/permissions.js module:io.ox/core
msgid "Apply role"
msgstr "Apply role"

#. folder permissions
#: apps/io.ox/core/permissions/permissions.js module:io.ox/core
msgid "view the folder"
msgstr "view the folder"

#. folder permissions
#: apps/io.ox/core/permissions/permissions.js module:io.ox/core
msgid "create objects"
msgstr "create objects"

#. folder permissions
#: apps/io.ox/core/permissions/permissions.js module:io.ox/core
msgid "create objects and subfolders"
msgstr "create objects and subfolders"

#. object permissions - read
#: apps/io.ox/core/permissions/permissions.js module:io.ox/core
msgid "no read permissions"
msgstr "no read permissions"

#. object permissions - read
#: apps/io.ox/core/permissions/permissions.js module:io.ox/core
msgid "read own objects"
msgstr "read own objects"

#. object permissions - read
#: apps/io.ox/core/permissions/permissions.js module:io.ox/core
msgid "read all objects"
msgstr "read all objects"

#. object permissions - edit/modify
#: apps/io.ox/core/permissions/permissions.js module:io.ox/core
msgid "no edit permissions"
msgstr "no edit permissions"

#. object permissions - edit/modify
#: apps/io.ox/core/permissions/permissions.js module:io.ox/core
msgid "edit own objects"
msgstr "edit own objects"

#. object permissions - edit/modify
#: apps/io.ox/core/permissions/permissions.js module:io.ox/core
msgid "edit all objects"
msgstr "edit all objects"

#. object permissions - delete
#: apps/io.ox/core/permissions/permissions.js module:io.ox/core
msgid "no delete permissions"
msgstr "no delete permissions"

#. object permissions - delete
#: apps/io.ox/core/permissions/permissions.js module:io.ox/core
msgid "delete only own objects"
msgstr "delete only own objects"

#. object permissions - delete
#: apps/io.ox/core/permissions/permissions.js module:io.ox/core
msgid "delete all objects"
msgstr "delete all objects"

#. Role: Owner (same as admin)
#: apps/io.ox/core/permissions/permissions.js module:io.ox/core
#: apps/io.ox/files/share/permissions.js
msgid "Owner"
msgstr "Owner"

#: apps/io.ox/core/permissions/permissions.js module:io.ox/core
msgid "Folder permissions"
msgstr "Folder permissions"

#: apps/io.ox/core/permissions/permissions.js module:io.ox/core
msgid "Object permissions"
msgstr "Object permissions"

#: apps/io.ox/core/permissions/permissions.js module:io.ox/core
msgid "The user has administrative rights"
msgstr "The user has administrative rights"

#: apps/io.ox/core/permissions/permissions.js module:io.ox/core
#: apps/io.ox/files/share/permissions.js
msgid "Apply to all subfolders"
msgstr "Apply to all subfolders"

#: apps/io.ox/core/permissions/permissions.js module:io.ox/core
msgid "Add user/group"
msgstr "Add user/group"

#. permissions dialog
#. error message when selected user or group can not be used
#: apps/io.ox/core/permissions/permissions.js module:io.ox/core
msgid "This is not a valid user or group."
msgstr "This is not a valid user or group."

#: apps/io.ox/core/permissions/permissions.js module:io.ox/core
#: apps/io.ox/files/share/permissions.js
#: apps/plugins/administration/groups/settings/edit.js
msgid "Start typing to search for user names"
msgstr "Start typing to search for user names"

#: apps/io.ox/core/pim/actions.js module:io.ox/core
msgid "Attachments have been saved!"
msgstr "Attachments have been saved."

#: apps/io.ox/core/pim/actions.js module:io.ox/core apps/io.ox/files/actions.js
#: module:io.ox/files apps/io.ox/mail/actions.js module:io.ox/mail
msgid "Open in browser"
msgstr "Open in browser"

#: apps/io.ox/core/pim/actions.js module:io.ox/core
#: apps/io.ox/core/viewer/views/toolbarview.js apps/io.ox/files/actions.js
#: module:io.ox/files apps/io.ox/files/toolbar.js apps/io.ox/mail/actions.js
#: module:io.ox/mail apps/io.ox/notes/toolbar.js module:io.ox/notes
#: apps/io.ox/onboarding/clients/extensions.js module:io.ox/core/onboarding
#: apps/plugins/portal/updater/register.js module:plugins/portal
msgid "Download"
msgstr "Download"

#. %1$s is usually "Drive" (product name; might be customized)
#: apps/io.ox/core/pim/actions.js module:io.ox/core
#: apps/io.ox/core/viewer/views/toolbarview.js apps/io.ox/mail/actions.js
#: module:io.ox/mail
msgid "Save to %1$s"
msgstr "Save to %1$s"

#: apps/io.ox/core/print.js module:io.ox/core
msgid "Printout"
msgstr "Printout"

#: apps/io.ox/core/print.js module:io.ox/core
#: apps/io.ox/core/sub/subscriptions.js module:io.ox/core/sub
#: apps/io.ox/core/yell.js apps/io.ox/oauth/keychain.js
msgid "Error"
msgstr "Error"

#: apps/io.ox/core/print.js module:io.ox/core
msgid "Cannot print this item"
msgid_plural "Cannot print these items"
msgstr[0] "Cannot print this item"
msgstr[1] "Cannot print these items"

#: apps/io.ox/core/relogin.js module:io.ox/core
msgid "Your IP address has changed"
msgstr "Your IP address has changed"

#: apps/io.ox/core/relogin.js module:io.ox/core
msgid "You have to sign in again"
msgstr "You have to sign in again"

#: apps/io.ox/core/relogin.js module:io.ox/core
msgid "Please enter correct password"
msgstr "Please enter the correct password"

#: apps/io.ox/core/relogin.js module:io.ox/core
msgid "Failed to sign in"
msgstr "Failed to sign in"

#: apps/io.ox/core/settings/downloads/pane.js module:io.ox/core
#: apps/plugins/portal/updater/register.js module:plugins/portal
msgid "Updater"
msgstr "Updater"

#: apps/io.ox/core/settings/downloads/pane.js module:io.ox/core
msgid "Download installation file (for Windows)"
msgstr "Download installation file (for Windows)"

#: apps/io.ox/core/settings/downloads/pane.js module:io.ox/core
#: apps/plugins/portal/updater/register.js module:plugins/portal
msgid ""
"When executing the downloaded file, an installation wizard will be launched. "
"Follow the instructions and install the updater. Installs latest versions of "
"Windows® client software. The Updater automatically informs about new "
"updates. You can download the updates from within the Updater."
msgstr ""
"When executing the downloaded file, an installation wizard will be launched. "
"Follow the instructions and install the updater. Installs latest versions of "
"Windows® client software. The Updater automatically informs you of new "
"updates. You can download the updates from within the Updater."

#: apps/io.ox/core/settings/downloads/pane.js module:io.ox/core
msgid "Connector for Microsoft Outlook®"
msgstr "Connector for Microsoft Outlook®"

#: apps/io.ox/core/settings/downloads/pane.js module:io.ox/core
msgid ""
"Synchronization of Emails, Calendar, Contacts and Tasks, along with Public, "
"Shared and System Folders to Microsoft Outlook® clients."
msgstr ""
"Synchronisation of E-mail messages, Calendar, Contacts and Tasks, along with "
"Public, Shared and System Folders to Microsoft Outlook® clients."

#: apps/io.ox/core/settings/downloads/pane.js module:io.ox/core
msgid "Notifier"
msgstr "Notifier"

#: apps/io.ox/core/settings/downloads/pane.js module:io.ox/core
msgid ""
"Informs about the current status of Emails and appointments without having to "
"display the user interface or another Windows® client."
msgstr ""
"Informs about the current status of E-mail messages and appointments without "
"having to display the user interface or another Windows® client."

#: apps/io.ox/core/settings/downloads/pane.js module:io.ox/core
#: apps/plugins/portal/oxdriveclients/register.js module:plugins/portal
msgid "Download the %s client for %s"
msgstr "Download the %s client for %s"

#: apps/io.ox/core/settings/downloads/pane.js module:io.ox/core
msgid "%s client for Windows"
msgstr "%s client for Windows"

#: apps/io.ox/core/settings/downloads/pane.js module:io.ox/core
msgid "%s client for Windows (Installation via the OX Updater)"
msgstr "%s client for Windows (Installation via the OX Updater)"

#: apps/io.ox/core/settings/downloads/pane.js module:io.ox/core
msgid "Download installation file"
msgstr "Download installation file"

#: apps/io.ox/core/settings/downloads/pane.js module:io.ox/core
msgid "%s client for Mac OS"
msgstr "%s client for Mac OS"

#: apps/io.ox/core/settings/downloads/pane.js module:io.ox/core
msgid "%s client for iOS"
msgstr "%s client for iOS"

#: apps/io.ox/core/settings/downloads/pane.js module:io.ox/core
msgid "%s client for Android"
msgstr "%s client for Android"

#: apps/io.ox/core/settings/downloads/pane.js module:io.ox/core
msgid "Downloads"
msgstr "Downloads"

#: apps/io.ox/core/settings/errorlog/settings/pane.js module:io.ox/core
msgid "Error log"
msgstr "Error log"

#: apps/io.ox/core/settings/errorlog/settings/pane.js module:io.ox/core
msgid "Show request body"
msgstr "Show request body"

#: apps/io.ox/core/settings/errorlog/settings/pane.js module:io.ox/core
msgid "Hide request body"
msgstr "Hide request body"

#: apps/io.ox/core/settings/errorlog/settings/pane.js module:io.ox/core
msgid "Show stack trace"
msgstr "Show stack trace"

#: apps/io.ox/core/settings/errorlog/settings/pane.js module:io.ox/core
msgid "Hide stack trace"
msgstr "Hide stack trace"

#: apps/io.ox/core/settings/errorlog/settings/pane.js module:io.ox/core
msgid "Host"
msgstr "Host"

#: apps/io.ox/core/settings/errorlog/settings/pane.js module:io.ox/core
msgid "Browser"
msgstr "Browser"

#: apps/io.ox/core/settings/errorlog/settings/pane.js module:io.ox/core
msgid "Total: %1$s requests"
msgstr "Total: %1$s requests"

#: apps/io.ox/core/settings/errorlog/settings/pane.js module:io.ox/core
msgid "Average time: %1$s ms"
msgstr "Average time: %1$s MS"

#: apps/io.ox/core/settings/errorlog/settings/pane.js module:io.ox/core
msgid "Loss: %1$s %"
msgstr "Loss: %1$s %"

#: apps/io.ox/core/settings/errorlog/settings/pane.js module:io.ox/core
msgid "Uptime: %1$s minutes"
msgstr "Uptime: %1$s minutes"

#: apps/io.ox/core/settings/errorlog/settings/pane.js module:io.ox/core
#: apps/io.ox/files/guidance/main.js module:io.ox/files
msgid "Reload statistics"
msgstr "Reload statistics"

#: apps/io.ox/core/settings/errorlog/settings/pane.js module:io.ox/core
msgid ""
"The blue graph shows the distribution of request durations in percent. The "
"gray graph shows a trivial network ping to recognize slow connections."
msgstr ""
"The blue graph shows the distribution of request durations in percent. The "
"grey graph shows a trivial network ping to recognize slow connections."

#: apps/io.ox/core/settings/errorlog/settings/pane.js module:io.ox/core
msgid "Errors"
msgstr "Errors"

#: apps/io.ox/core/settings/errorlog/settings/pane.js module:io.ox/core
msgid "Slow requests"
msgstr "Slow requests"

#: apps/io.ox/core/settings/errorlog/settings/pane.js module:io.ox/core
msgid "Loss"
msgstr "Loss"

#: apps/io.ox/core/settings/errorlog/settings/pane.js module:io.ox/core
msgid "No errors"
msgstr "No errors"

#: apps/io.ox/core/settings/errorlog/settings/pane.js module:io.ox/core
msgid "No slow requests"
msgstr "No slow requests"

#: apps/io.ox/core/settings/errorlog/settings/pane.js module:io.ox/core
msgid "No lost requests"
msgstr "No lost requests"

#: apps/io.ox/core/settings/pane.js module:io.ox/core
msgid "The setting requires a reload or relogin to take effect."
msgstr "The setting requires a reload or relogin to take effect."

#: apps/io.ox/core/settings/pane.js module:io.ox/core
#: apps/io.ox/settings/main.js
msgid "Basic settings"
msgstr "Basic settings"

#: apps/io.ox/core/settings/pane.js module:io.ox/core
msgid ""
"Some settings (language, timezone, theme) require a page reload or relogin to "
"take effect."
msgstr ""
"Some settings (language, timezone, theme) require a page reload or relogin to "
"take effect."

#: apps/io.ox/core/settings/pane.js module:io.ox/core
msgid "Reload page"
msgstr "Reload page"

#: apps/io.ox/core/settings/pane.js module:io.ox/core
#: apps/plugins/portal/xing/register.js module:plugins/portal
msgid "Language"
msgstr "Language"

#: apps/io.ox/core/settings/pane.js module:io.ox/core
msgid "Time zone"
msgstr "Time zone"

#: apps/io.ox/core/settings/pane.js module:io.ox/core
msgid "Default Theme"
msgstr "Default Theme"

#: apps/io.ox/core/settings/pane.js module:io.ox/core
msgid "Theme"
msgstr "Theme"

#: apps/io.ox/core/settings/pane.js module:io.ox/core
msgid "High contrast theme"
msgstr "High contrast theme"

#: apps/io.ox/core/settings/pane.js module:io.ox/core
#: apps/io.ox/mail/settings/pane.js module:io.ox/mail
msgid "5 minutes"
msgstr "5 minutes"

#: apps/io.ox/core/settings/pane.js module:io.ox/core
#: apps/io.ox/mail/settings/pane.js module:io.ox/mail
msgid "10 minutes"
msgstr "10 minutes"

#: apps/io.ox/core/settings/pane.js module:io.ox/core
msgid "15 minutes"
msgstr "15 minutes"

#: apps/io.ox/core/settings/pane.js module:io.ox/core
msgid "30 minutes"
msgstr "30 minutes"

#: apps/io.ox/core/settings/pane.js module:io.ox/core
msgid "Refresh interval"
msgstr "Refresh interval"

#. object permissions - read
#. object permissions - edit/modify
#. object permissions - delete
#. Auth type. None. No authentication
#. Connection security. None.
#: apps/io.ox/core/settings/pane.js module:io.ox/core
#: apps/io.ox/core/tk/attachments.js apps/io.ox/core/tk/flag-picker.js
#: module:io.ox/mail apps/io.ox/files/share/permissions.js
#: apps/io.ox/files/view-options.js module:io.ox/files
#: apps/io.ox/mail/accounts/view-form.js module:io.ox/settings
#: apps/io.ox/mail/mailfilter/settings/filter/view-form.js
msgid "None"
msgstr "None"

#: apps/io.ox/core/settings/pane.js module:io.ox/core
msgid "Default app after sign in"
msgstr "Default app after sign in"

#: apps/io.ox/core/settings/pane.js module:io.ox/core
msgid "disable"
msgstr "disable"

#: apps/io.ox/core/settings/pane.js module:io.ox/core
msgid "Automatic opening of notification area"
msgstr "Automatic opening of notification area"

#: apps/io.ox/core/settings/pane.js module:io.ox/core
msgid "Show desktop notifications"
msgstr "Show desktop notifications"

#. Opens popup to decide if desktop notifications should be shown
#: apps/io.ox/core/settings/pane.js module:io.ox/core
msgid "Manage permission now"
msgstr "Manage permission now"

#: apps/io.ox/core/settings/user.js module:io.ox/contacts
msgid "Couldn't load your contact data."
msgstr "Could not load your contact data."

#. Bytes
#: apps/io.ox/core/strings.js module:io.ox/core
msgid "B"
msgstr "B"

#. Kilobytes
#: apps/io.ox/core/strings.js module:io.ox/core
msgid "KB"
msgstr "KB"

#. Megabytes
#: apps/io.ox/core/strings.js module:io.ox/core
msgid "MB"
msgstr "MB"

#. Gigabytes
#: apps/io.ox/core/strings.js module:io.ox/core
msgid "GB"
msgstr "GB"

#. Terabytes
#: apps/io.ox/core/strings.js module:io.ox/core
msgid "TB"
msgstr "TB"

#. Petabytes
#: apps/io.ox/core/strings.js module:io.ox/core
msgid "PB"
msgstr "PB"

#. Exabytes
#: apps/io.ox/core/strings.js module:io.ox/core
msgid "EB"
msgstr "EB"

#. Zettabytes
#: apps/io.ox/core/strings.js module:io.ox/core
msgid "ZB"
msgstr "ZB"

#. Yottabytes
#: apps/io.ox/core/strings.js module:io.ox/core
msgid "YB"
msgstr "YB"

#. File size
#. %1$d is the number
#. %2$s is the unit (B, KB, MB etc.)
#: apps/io.ox/core/strings.js module:io.ox/core
msgid "%1$d %2$s"
msgstr "%1$d %2$s"

#: apps/io.ox/core/sub/model.js module:io.ox/core/sub
msgid "Publication must have a target."
msgstr "Publication must have a target."

#: apps/io.ox/core/sub/model.js module:io.ox/core/sub
msgid "Publication must have a site."
msgstr "Publication must have a site."

#: apps/io.ox/core/sub/model.js module:io.ox/core/sub
msgid "Model is incomplete."
msgstr "Model is incomplete."

#: apps/io.ox/core/sub/model.js module:io.ox/core/sub
msgid "You have to enter a username and password to subscribe."
msgstr "You have to enter a username and password to subscribe."

#: apps/io.ox/core/sub/settings/pane.js module:io.ox/core/sub
msgid "Only showing items related to folder \"%1$s\""
msgstr "Only showing items related to folder \"%1$s\""

#: apps/io.ox/core/sub/settings/pane.js module:io.ox/core/sub
msgid "Show all items"
msgstr "Show all items"

#: apps/io.ox/core/sub/settings/pane.js module:io.ox/core/sub
msgid "Unnamed subscription"
msgstr "Unnamed subscription"

#: apps/io.ox/core/sub/settings/pane.js module:io.ox/core/sub
msgid ""
"Note: Refreshing this subscription will replace the calendar content with the "
"external content. Changes you have made inside appsuite will be overwritten"
msgstr ""
"Note: Refreshing this subscription will replace the calendar content with the "
"external content. Changes you have made inside appsuite will be overwritten"

#: apps/io.ox/core/sub/settings/pane.js module:io.ox/core/sub
#: apps/io.ox/mail/mailfilter/settings/filter.js module:io.ox/mail
#: apps/io.ox/portal/settings/pane.js module:io.ox/portal
msgid "Disable"
msgstr "Disable"

#: apps/io.ox/core/sub/settings/pane.js module:io.ox/core/sub
#: apps/io.ox/mail/autoforward/settings/model.js module:io.ox/mail
#: apps/io.ox/mail/mailfilter/settings/filter.js
#: apps/io.ox/portal/settings/pane.js module:io.ox/portal
msgid "Enable"
msgstr "Enable"

#: apps/io.ox/core/sub/settings/pane.js module:io.ox/core/sub
msgid "Subscription refresh"
msgstr "Subscription refresh"

#: apps/io.ox/core/sub/settings/pane.js module:io.ox/core/sub
msgid ""
"A refresh takes some time, so please be patient, while the refresh runs in "
"the background. Only one refresh per subscription and per session is allowed."
msgstr ""
"A refresh takes some time. Please be patient while the refresh runs in the "
"background. Only one refresh per subscription and per session is allowed."

#: apps/io.ox/core/sub/settings/pane.js module:io.ox/core/sub
msgid ""
"This folder has publications but you are not allowed to view or edit them"
msgstr ""
"This folder has publications but you are not allowed to view or edit them"

#: apps/io.ox/core/sub/settings/pane.js module:io.ox/core/sub
msgid ""
"This folder has subscriptions but you are not allowed to view or edit them"
msgstr ""
"This folder has subscriptions but you are not allowed to view or edit them"

#: apps/io.ox/core/sub/settings/pane.js module:io.ox/core/sub
msgid "This folder has no publications"
msgstr "This folder has no publications"

#: apps/io.ox/core/sub/settings/pane.js module:io.ox/core/sub
msgid "This folder has no subscriptions"
msgstr "This folder has no subscriptions"

#: apps/io.ox/core/sub/settings/pane.js module:io.ox/core/sub
msgid "You don't have any publications yet"
msgstr "You do not have any publications yet"

#: apps/io.ox/core/sub/settings/pane.js module:io.ox/core/sub
msgid "You don't have any subscriptions yet"
msgstr "You do not have any subscriptions yet"

#: apps/io.ox/core/sub/settings/pane.js module:io.ox/core/sub
#: apps/io.ox/core/sub/settings/register.js
msgid "Publications"
msgstr "Publications"

#: apps/io.ox/core/sub/settings/pane.js module:io.ox/core/sub
#: apps/io.ox/core/sub/settings/register.js
msgid "Subscriptions"
msgstr "Subscriptions"

#: apps/io.ox/core/sub/settings/register.js module:io.ox/core/sub
msgid "Publications and Subscriptions"
msgstr "Publications and Subscriptions"

<<<<<<< HEAD
#: apps/io.ox/contacts/toolbar.js module:io.ox/contacts
msgid "Invite"
msgstr "Invite"
=======
#: apps/io.ox/core/sub/subscriptions.js module:io.ox/core/sub
msgid "Subscribe"
msgstr "Subscribe"
>>>>>>> 2c75a4b9

#: apps/io.ox/core/sub/subscriptions.js module:io.ox/core/sub
msgid "Checking credentials ..."
msgstr "Checking credentials ..."

#: apps/io.ox/core/sub/subscriptions.js module:io.ox/core/sub
msgid "Subscription successfully created."
msgstr "Subscription successfully created."

<<<<<<< HEAD
#: apps/plugins/xing/main.js module:plugins/portal
msgid "Invite to %s"
msgstr "Invite to %s"
=======
#: apps/io.ox/core/sub/subscriptions.js module:io.ox/core/sub
msgid "Error:"
msgstr "Error:"

#: apps/io.ox/core/sub/subscriptions.js module:io.ox/core/sub
msgid "The subscription could not be created."
msgstr "The subscription could not be created."
>>>>>>> 2c75a4b9

#: apps/io.ox/core/sub/subscriptions.js module:io.ox/core/sub
msgid "No subscription services available for this module"
msgstr "No subscription services available for this module"

#: apps/io.ox/core/sub/subscriptions.js module:io.ox/core/sub
msgid "Add new account"
msgstr "Add new account"

#: apps/io.ox/core/sub/subscriptions.js module:io.ox/core/sub
#: apps/plugins/portal/mail/register.js module:plugins/portal
msgid "Account"
msgstr "Account"

#: apps/io.ox/core/sub/subscriptions.js module:io.ox/core/sub
msgid "Source"
msgstr "Source"

#: apps/io.ox/core/sub/subscriptions.js module:io.ox/core/sub
msgid "Add new folder for this subscription"
msgstr "Add new folder for this subscription"

#: apps/io.ox/core/sub/subscriptions.js module:io.ox/core/sub
msgid ""
"Note: This subscription will replace the calendar content with the external "
"content. Therefore you must create a new folder for this subscription."
msgstr ""
"Note: This subscription will replace the calendar content with the external "
"content. Therefore you must create a new folder for this subscription."

#: apps/io.ox/core/sub/subscriptions.js module:io.ox/core/sub
msgid "Approximate Duration for Subscriptions"
msgstr "Approximate duration for subscriptions"

#: apps/io.ox/core/sub/subscriptions.js module:io.ox/core/sub
msgid ""
"Updating subscribed data takes time. Importing 100 contacts for example, may "
"take up to 5 minutes. Please have some patience."
msgstr ""
"Updating subscribed data takes time. Importing 100 contacts, for example, may "
"take up to 5 minutes. Please be patient."

#: apps/io.ox/core/tk/attachments.js module:io.ox/core
#: apps/io.ox/mail/compose/extensions.js module:io.ox/mail
msgid "Add attachments"
msgstr "Add attachments"

#: apps/io.ox/core/tk/attachments.js module:io.ox/core
#: apps/io.ox/mail/compose/extensions.js module:io.ox/mail
msgid "Add from Drive"
msgstr "Add from Drive"

#. headline for a progress bar
#: apps/io.ox/core/tk/attachments.js module:io.ox/core
msgid "Uploading attachments"
msgstr "Uploading attachments"

#: apps/io.ox/core/tk/attachmentsUtil.js module:io.ox/core
#: apps/io.ox/preview/main.js
msgid "Preview"
msgstr "Preview"

#: apps/io.ox/core/tk/contenteditable-editor.js module:io.ox/core
msgid "Rich Text Area. Press ALT-F10 for toolbar"
msgstr "Rich Text Area. Press ALT-F10 for tool bar"

#: apps/io.ox/core/tk/datepicker.js module:io.ox/core
#: apps/io.ox/core/tk/mobiscroll.js
msgid "Clear"
msgstr "Clear"

#: apps/io.ox/core/tk/dropdown-options.js module:io.ox/core
msgid "close"
msgstr "close"

#: apps/io.ox/core/tk/filestorageUtil.js module:io.ox/core
msgid "Ignore warnings"
msgstr "Ignore warnings"

#: apps/io.ox/core/tk/filestorageUtil.js module:io.ox/core
msgid "Conflicts"
msgstr "Conflicts"

#: apps/io.ox/core/tk/filestorageUtil.js module:io.ox/core
msgid "Warnings:"
msgstr "Warnings:"

#: apps/io.ox/core/tk/filestorageUtil.js module:io.ox/core
#: apps/io.ox/tasks/common-extensions.js module:io.ox/tasks
msgid "Canceled"
msgstr "Cancelled"

#: apps/io.ox/core/tk/flag-picker.js module:io.ox/mail
#: apps/io.ox/mail/mailfilter/settings/filter/view-form.js module:io.ox/settings
#: apps/io.ox/portal/settings/pane.js module:io.ox/portal
msgid "Red"
msgstr "Red"

#: apps/io.ox/core/tk/flag-picker.js module:io.ox/mail
#: apps/io.ox/mail/mailfilter/settings/filter/view-form.js module:io.ox/settings
#: apps/io.ox/portal/settings/pane.js module:io.ox/portal
msgid "Blue"
msgstr "Blue"

#: apps/io.ox/core/tk/flag-picker.js module:io.ox/mail
#: apps/io.ox/mail/mailfilter/settings/filter/view-form.js module:io.ox/settings
#: apps/io.ox/portal/settings/pane.js module:io.ox/portal
msgid "Green"
msgstr "Green"

#: apps/io.ox/core/tk/flag-picker.js module:io.ox/mail
#: apps/io.ox/mail/mailfilter/settings/filter/view-form.js module:io.ox/settings
#: apps/io.ox/portal/settings/pane.js module:io.ox/portal
msgid "Gray"
msgstr "Gray"

#: apps/io.ox/core/tk/flag-picker.js module:io.ox/mail
#: apps/io.ox/mail/mailfilter/settings/filter/view-form.js module:io.ox/settings
#: apps/io.ox/portal/settings/pane.js module:io.ox/portal
msgid "Purple"
msgstr "Purple"

#: apps/io.ox/core/tk/flag-picker.js module:io.ox/mail
#: apps/io.ox/mail/mailfilter/settings/filter/view-form.js module:io.ox/settings
#: apps/io.ox/portal/settings/pane.js module:io.ox/portal
msgid "Light green"
msgstr "Light green"

#: apps/io.ox/core/tk/flag-picker.js module:io.ox/mail
#: apps/io.ox/mail/mailfilter/settings/filter/view-form.js module:io.ox/settings
#: apps/io.ox/portal/settings/pane.js module:io.ox/portal
msgid "Orange"
msgstr "Orange"

#: apps/io.ox/core/tk/flag-picker.js module:io.ox/mail
#: apps/io.ox/mail/mailfilter/settings/filter/view-form.js module:io.ox/settings
#: apps/io.ox/portal/settings/pane.js module:io.ox/portal
msgid "Pink"
msgstr "Pink"

#: apps/io.ox/core/tk/flag-picker.js module:io.ox/mail
#: apps/io.ox/mail/mailfilter/settings/filter/view-form.js module:io.ox/settings
#: apps/io.ox/portal/settings/pane.js module:io.ox/portal
msgid "Light blue"
msgstr "Light blue"

#: apps/io.ox/core/tk/flag-picker.js module:io.ox/mail
#: apps/io.ox/mail/mailfilter/settings/filter/view-form.js module:io.ox/settings
msgid "Yellow"
msgstr "Yellow"

#: apps/io.ox/core/tk/flag-picker.js module:io.ox/mail
#: apps/io.ox/mail/toolbar.js
msgid "Set color"
msgstr "Set colour"

#: apps/io.ox/core/tk/iframe.js module:io.ox/core/tk/iframe
msgid "An error occurred. There is no valid token available."
msgstr "An error occurred. There is no valid token available."

#: apps/io.ox/core/tk/list-dnd.js module:io.ox/core
#: apps/io.ox/core/tk/selection.js
msgid "1 item"
msgid_plural "%1$d items"
msgstr[0] "1 item"
msgstr[1] "%1$d items"

#: apps/io.ox/core/tk/mobiscroll.js module:io.ox/core
msgid "Days"
msgstr "Days"

#: apps/io.ox/core/tk/mobiscroll.js module:io.ox/core
msgid "Hours"
msgstr "Hours"

#: apps/io.ox/core/tk/mobiscroll.js module:io.ox/core
msgid "Minutes"
msgstr "Minutes"

#: apps/io.ox/core/tk/mobiscroll.js module:io.ox/core
msgid "Months"
msgstr "Months"

#: apps/io.ox/core/tk/mobiscroll.js module:io.ox/core
msgid "Years"
msgstr "Years"

#: apps/io.ox/core/tk/reminder-util.js module:io.ox/core
msgid "Remind me again"
msgstr "Remind me again"

#: apps/io.ox/core/tk/reminder-util.js module:io.ox/core
msgid "Pick a time here"
msgstr "Pick a time here"

#: apps/io.ox/core/tk/reminder-util.js module:io.ox/core
msgid "OK"
msgstr "OK"

#. %1$s appointment or task title
#: apps/io.ox/core/tk/reminder-util.js module:io.ox/core
msgid "Close reminder for %1$s"
msgstr "Close reminder for %1$s"

#. %1$s is something like "in 5 minutes"
#. don't know if that works for all languages but it has been
#. a string concatenation before; at least now it's documented
#: apps/io.ox/core/tk/reminder-util.js module:io.ox/core
msgid "Remind me again %1$s"
msgstr "Remind me again %1$s"

#: apps/io.ox/core/tk/reminder-util.js module:io.ox/core
#: apps/plugins/notifications/calendar/register.js module:plugins/notifications
#: apps/plugins/notifications/tasks/register.js
msgid "Press to open Details"
msgstr "Press to open Details"

#. %1$s task title
#: apps/io.ox/core/tk/reminder-util.js module:io.ox/core
#, c-format
msgid "Reminder for task %1$s."
msgstr "Reminder for task %1$s."

#. %1$s appointment title
#: apps/io.ox/core/tk/reminder-util.js module:io.ox/core
#, c-format
msgid "Reminder for appointment %1$s."
msgstr "Reminder for appointment %1$s."

#: apps/io.ox/core/tk/tokenfield.js module:io.ox/core
msgid "No autocomplete entries found"
msgstr "No auto-complete entries found"

#. %1$d is the number of search results in the autocomplete field
#: apps/io.ox/core/tk/tokenfield.js module:io.ox/core
#, c-format
msgid "One autocomplete entry found"
msgid_plural "%1$d autocomplete entries found"
msgstr[0] "One auto-complete entry found"
msgstr[1] "%1$d auto-complete entries found"

#: apps/io.ox/core/tk/tokenfield.js module:io.ox/core
msgid ""
"Added distribution list %s with %s member. The only member of the "
"distribution list is %s."
msgstr ""
"Added distribution list %s with %s member. The only member of the "
"distribution list is %s."

#: apps/io.ox/core/tk/tokenfield.js module:io.ox/core
msgid ""
"Added distribution list %s with %s members. Members of the distribution list "
"are %s."
msgstr ""
"Added distribution list %s with %s members. Members of the distribution list "
"are %s."

#. %1$s is the display name of an added user or mail recipient
#. %2$s is the email address of the user or mail recipient
#: apps/io.ox/core/tk/tokenfield.js module:io.ox/core
msgid "Added %1$s, %2$s."
msgstr "Added %1$s, %2$s."

#. %1$s is the display name of a removed user or mail recipient
#. %2$s is the email address of the user or mail recipient
#: apps/io.ox/core/tk/tokenfield.js module:io.ox/core
msgid "Removed %1$s, %2$s."
msgstr "Removed %1$s, %2$s."

#: apps/io.ox/core/tk/upload.js module:io.ox/core
msgid "Uploading folders is not supported."
msgstr "Uploading folders is not supported."

#: apps/io.ox/core/tk/upload.js module:io.ox/core apps/io.ox/mail/import.js
#: module:io.ox/mail
msgid "Mail was not imported. Only .eml files are supported."
msgstr "E-mail was not imported. Only .eml files are supported."

#. %1$s quota limit
#: apps/io.ox/core/tk/upload.js module:io.ox/core
msgid "The file cannot be uploaded because it exceeds the quota limit of %1$s"
msgid_plural ""
"The files cannot be uploaded because they exceed the quota limit of %1$s"
msgstr[0] ""
"The file cannot be uploaded because it exceeds the quota limit of %1$s"
msgstr[1] ""
"The files cannot be uploaded because they exceed the quota limit of %1$s"

#. %1$s the filename
#. %2$s the maximum file size
#: apps/io.ox/core/tk/upload.js module:io.ox/core
#: apps/io.ox/mail/actions/attachmentQuota.js module:io.ox/mail
msgid ""
"The file \"%1$s\" cannot be uploaded because it exceeds the maximum file size "
"of %2$s"
msgstr ""
"The file \"%1$s\" cannot be uploaded because it exceeds the maximum file size "
"of %2$s"

#. %1$s the maximum file size
#: apps/io.ox/core/tk/upload.js module:io.ox/core
msgid ""
"The files cannot be uploaded because each file exceeds the maximum file size "
"of %1$s"
msgstr ""
"The files cannot be uploaded because each file exceeds the maximum file size "
"of %1$s"

#. %1$s the maximum file size
#: apps/io.ox/core/tk/upload.js module:io.ox/core
msgid ""
"Some files cannot be uploaded because they exceed the maximum file size of "
"%1$s"
msgstr ""
"Some files cannot be uploaded because they exceed the maximum file size of "
"%1$s"

#: apps/io.ox/core/tk/vgrid.js module:io.ox/core
msgid "Multiselect"
msgstr "Multiselect"

#. toolbar with 'select all' and 'sort by'
#: apps/io.ox/core/tk/vgrid.js module:io.ox/core
msgid "Item list options"
msgstr "Item list options"

#: apps/io.ox/core/tk/vgrid.js module:io.ox/core apps/io.ox/mail/view-options.js
#: module:io.ox/mail
msgid "Select all"
msgstr "Select all"

#. list is empty / no items
#: apps/io.ox/core/tk/vgrid.js module:io.ox/core
msgctxt "vgrid"
msgid "Empty"
msgstr "Empty"

#: apps/io.ox/core/tk/vgrid.js module:io.ox/core
msgid "Could not load this list"
msgstr "Could not load this list"

#. finish the tour
#: apps/io.ox/core/tk/wizard.js module:io.ox/core
msgctxt "tour"
msgid "Finish"
msgstr "Finish"

#: apps/io.ox/core/tk/wizard.js module:io.ox/core
msgid "Start tour"
msgstr "Start tour"

#: apps/io.ox/core/tk/wizard.js module:io.ox/core
msgid "Welcome"
msgstr "Welcome"

#: apps/io.ox/core/upsell.js module:io.ox/core
msgid "Upgrade required"
msgstr "Upgrade required"

#: apps/io.ox/core/upsell.js module:io.ox/core
msgid ""
"This feature is not available. In order to use it, you need to upgrade your "
"account now."
msgstr ""
"This feature is not available. In order to use it, you need to upgrade your "
"account now."

#: apps/io.ox/core/upsell.js module:io.ox/core
msgid "The first 90 days are free."
msgstr "The first 90 days are free."

#: apps/io.ox/core/upsell.js module:io.ox/core
msgid "Get free upgrade"
msgstr "Get free upgrade"

#: apps/io.ox/core/viewer/views/displayerview.js module:io.ox/core
msgid "Use left/right arrow keys to navigate and escape key to exit the viewer."
msgstr ""
"Use left/right arrow keys to navigate and escape key to exit the viewer."

#. information about position of the current item in viewer
#. this will only be shown for more than one item
#. %1$d - position of current item
#. %2$d - total amount of items
#. %2$d - total amount of item
#: apps/io.ox/core/viewer/views/displayerview.js module:io.ox/core
msgid "%1$d of %2$d item"
msgid_plural "%1$d of %2$d items"
msgstr[0] "%1$d of %2$d item"
msgstr[1] "%1$d of %2$d items"

#: apps/io.ox/core/viewer/views/displayerview.js module:io.ox/core
msgid "Cannot require a view type for %1$s"
msgstr "Cannot require a view type for %1$s"

#. information about the currently displayed file version in viewer
#. %1$d - version date
#: apps/io.ox/core/viewer/views/displayerview.js module:io.ox/core
msgid "Version of %1$s"
msgstr "Version of %1$s"

#: apps/io.ox/core/viewer/views/sidebar/filedescriptionview.js
#: module:io.ox/core/viewer
msgid "Description text"
msgstr "Description text"

#: apps/io.ox/core/viewer/views/sidebar/filedescriptionview.js
#: module:io.ox/core/viewer apps/io.ox/core/viewer/views/toolbarview.js
#: module:io.ox/core apps/io.ox/files/actions.js module:io.ox/files
#: apps/io.ox/files/toolbar.js
msgid "Edit description"
msgstr "Edit description"

#: apps/io.ox/core/viewer/views/sidebar/filedescriptionview.js
#: module:io.ox/core/viewer
msgid "Add a description"
msgstr "Add a description"

#: apps/io.ox/core/viewer/views/sidebar/fileinfoview.js module:io.ox/core/viewer
#: apps/io.ox/files/view-options.js module:io.ox/files
#: apps/io.ox/mail/view-options.js module:io.ox/mail
msgid "Size"
msgstr "Size"

#: apps/io.ox/core/viewer/views/sidebar/fileinfoview.js module:io.ox/core/viewer
#: apps/io.ox/mail/detail/links.js module:io.ox/mail
msgid "Link"
msgstr "Link"

#. "Shares" in terms of "shared with others" ("Freigaben")
#: apps/io.ox/core/viewer/views/sidebar/fileinfoview.js module:io.ox/core/viewer
msgid "Shares"
msgstr "Shares"

#: apps/io.ox/core/viewer/views/sidebar/fileinfoview.js module:io.ox/core/viewer
msgid "This file is shared with others"
msgstr "This file is shared with others"

#: apps/io.ox/core/viewer/views/sidebar/fileinfoview.js module:io.ox/core/viewer
msgid "This folder is shared with others"
msgstr "This folder is shared with others"

#. %1$s is the name of the inputfield (To, CC, BCC)
#: apps/io.ox/core/viewer/views/sidebar/fileinfoview.js module:io.ox/core/viewer
#: apps/io.ox/mail/common-extensions.js module:io.ox/mail
#: apps/io.ox/mail/compose/extensions.js
#: apps/io.ox/mail/mailfilter/settings/filter/view-form.js module:io.ox/settings
#: apps/io.ox/mail/main.js apps/io.ox/mail/print.js
#: apps/io.ox/mail/view-options.js
msgid "To"
msgstr "To"

#: apps/io.ox/core/viewer/views/sidebar/fileinfoview.js module:io.ox/core/viewer
#: apps/io.ox/mail/actions/reminder.js module:io.ox/mail
#: apps/io.ox/mail/compose/extensions.js apps/io.ox/mail/main.js
#: apps/io.ox/mail/view-options.js
msgid "From"
msgstr "From"

#: apps/io.ox/core/viewer/views/sidebar/fileinfoview.js module:io.ox/core/viewer
msgid "Sent"
msgstr "Sent"

#: apps/io.ox/core/viewer/views/sidebar/fileinfoview.js module:io.ox/core/viewer
msgid "Received"
msgstr "Received"

#: apps/io.ox/core/viewer/views/sidebar/fileinfoview.js module:io.ox/core/viewer
msgid "View message"
msgstr "View message"

#: apps/io.ox/core/viewer/views/sidebar/fileinfoview.js module:io.ox/core/viewer
#: apps/io.ox/tasks/edit/view-template.js module:io.ox/tasks/edit
msgid "Hide details"
msgstr "Hide details"

#: apps/io.ox/core/viewer/views/sidebar/fileversionsview.js
#: module:io.ox/core/viewer
msgid "File version table, the first row represents the current version."
msgstr "File version table, the first row represents the current version."

#: apps/io.ox/core/viewer/views/sidebar/fileversionsview.js
#: module:io.ox/core/viewer apps/io.ox/editor/main.js module:io.ox/editor
#: apps/io.ox/mail/detail/links.js module:io.ox/mail
msgid "File"
msgstr "File"

#: apps/io.ox/core/viewer/views/sidebar/fileversionsview.js
#: module:io.ox/core/viewer
msgid "Versions (%1$d)"
msgstr "Versions (%1$d)"

#: apps/io.ox/core/viewer/views/sidebar/panelbaseview.js
#: module:io.ox/core/viewer
msgid "Toggle panel"
msgstr "Toggle panel"

#: apps/io.ox/core/viewer/views/sidebar/panelbaseview.js
#: module:io.ox/core/viewer
msgid "Open description panel"
msgstr "Open description panel"

#: apps/io.ox/core/viewer/views/sidebar/panelbaseview.js
#: module:io.ox/core/viewer
msgid "Close description panel"
msgstr "Close description panel"

#: apps/io.ox/core/viewer/views/sidebar/uploadnewversionview.js
#: module:io.ox/core/viewer
msgid "Version Comment"
msgstr "Version Comment"

#: apps/io.ox/core/viewer/views/sidebar/uploadnewversionview.js
#: module:io.ox/core/viewer apps/io.ox/files/actions/upload-new-version.js
#: module:io.ox/files
msgid "Upload"
msgstr "Upload"

#: apps/io.ox/core/viewer/views/sidebar/uploadnewversionview.js
#: module:io.ox/core/viewer apps/io.ox/core/viewer/views/toolbarview.js
#: module:io.ox/core apps/io.ox/files/actions/upload-new-version.js
#: module:io.ox/files
msgid "Upload new version"
msgstr "Upload new version"

#: apps/io.ox/core/viewer/views/sidebarview.js module:io.ox/core/viewer
msgid "Thumbnails"
msgstr "Thumbnails"

#. %1$s is the filename of the current file
#: apps/io.ox/core/viewer/views/sidebarview.js module:io.ox/core/viewer
msgid "Drop new version of \"%1$s\" here"
msgstr "Drop new version of \"%1$s\" here"

#: apps/io.ox/core/viewer/views/sidebarview.js module:io.ox/core/viewer
msgid "Drop only a single file as new version."
msgstr "Drop only a single file as new version."

#: apps/io.ox/core/viewer/views/toolbarview.js module:io.ox/core
msgid "File name"
msgstr "Filename"

#: apps/io.ox/core/viewer/views/toolbarview.js module:io.ox/core
msgid "File name, click to rename"
msgstr "File name, click to rename"

#. button label for zooming out the presentation
#. button tooltip for zooming out the presentation
#: apps/io.ox/core/viewer/views/toolbarview.js module:io.ox/core
#: apps/io.ox/presenter/views/toolbarview.js module:io.ox/presenter
msgid "Zoom out"
msgstr "Zoom out"

#. button label for zooming in the presentation
#. button tooltip for zooming in the presentation
#: apps/io.ox/core/viewer/views/toolbarview.js module:io.ox/core
#: apps/io.ox/presenter/views/toolbarview.js module:io.ox/presenter
msgid "Zoom in"
msgstr "Zoom in"

#: apps/io.ox/core/viewer/views/toolbarview.js module:io.ox/core
msgid "Fit to screen width"
msgstr "Fit to screen width"

#: apps/io.ox/core/viewer/views/toolbarview.js module:io.ox/core
msgid "Fit to screen size"
msgstr "Fit to screen size"

#. launch the presenter app
#: apps/io.ox/core/viewer/views/toolbarview.js module:io.ox/core
msgctxt "presenter"
msgid "Present"
msgstr "Present"

#: apps/io.ox/core/viewer/views/toolbarview.js module:io.ox/core
msgid "View details"
msgstr "View details"

#: apps/io.ox/core/viewer/views/toolbarview.js module:io.ox/core
msgid "Pop out"
msgstr "Pop out"

#: apps/io.ox/core/viewer/views/toolbarview.js module:io.ox/core
msgid "Pop out standalone viewer"
msgstr "Pop out standalone viewer"

#: apps/io.ox/core/viewer/views/toolbarview.js module:io.ox/core
msgid "Close viewer"
msgstr "Close viewer"

#: apps/io.ox/core/viewer/views/toolbarview.js module:io.ox/core
msgid "Open attachment"
msgstr "Open attachment"

#: apps/io.ox/core/viewer/views/toolbarview.js module:io.ox/core
msgid "Print as PDF"
msgstr "Print as PDF"

#: apps/io.ox/core/viewer/views/toolbarview.js module:io.ox/core
#: apps/io.ox/files/share/permissions.js apps/io.ox/files/toolbar.js
#: module:io.ox/files apps/plugins/portal/xing/actions.js module:plugins/portal
msgid "Share"
msgstr "Share"

#: apps/io.ox/core/viewer/views/toolbarview.js module:io.ox/core
msgid "Share this file"
msgstr "Share this file"

#: apps/io.ox/core/viewer/views/toolbarview.js module:io.ox/core
#: apps/io.ox/files/actions.js module:io.ox/files apps/io.ox/files/toolbar.js
#: apps/io.ox/notes/toolbar.js module:io.ox/notes
msgid "Send by mail"
msgstr "Send by mail"

#: apps/io.ox/core/viewer/views/toolbarview.js module:io.ox/core
msgid "Open in browser tab"
msgstr "Open in browser tab"

#. text of a presentation slide count display
#. Example result: "of 10"
#. %1$d is the total slide count
#: apps/io.ox/core/viewer/views/toolbarview.js module:io.ox/core
#: apps/io.ox/presenter/views/navigationview.js module:io.ox/presenter
msgid "of %1$d"
msgstr "of %1$d"

#: apps/io.ox/core/viewer/views/toolbarview.js module:io.ox/core
msgid "Viewer Toolbar"
msgstr "Viewer Tool bar"

#: apps/io.ox/core/viewer/views/toolbarview.js module:io.ox/core
msgid "Previous page"
msgstr "Previous page"

#: apps/io.ox/core/viewer/views/toolbarview.js module:io.ox/core
msgid "Next page"
msgstr "Next page"

#: apps/io.ox/core/viewer/views/types/audioview.js module:io.ox/core
msgid "Click to play audio file"
msgstr "Click to play audio file"

#: apps/io.ox/core/viewer/views/types/audioview.js module:io.ox/core
msgid "Your browser does not support the audio format of this file."
msgstr "Your browser does not support the audio format of this file."

#: apps/io.ox/core/viewer/views/types/defaultview.js module:io.ox/core
msgid "There is no preview for this file type"
msgstr "There is no preview for this file type"

#: apps/io.ox/core/viewer/views/types/documentview.js module:io.ox/core
#: apps/io.ox/presenter/errormessages.js module:io.ox/presenter
msgid "An error occurred converting the document so it cannot be displayed."
msgstr "An error occurred converting the document so it cannot be displayed."

#: apps/io.ox/core/viewer/views/types/documentview.js module:io.ox/core
#: apps/io.ox/presenter/errormessages.js module:io.ox/presenter
msgid "This document is password protected and cannot be displayed."
msgstr "This document is password protected and cannot be displayed."

#. text of a viewer document page caption
#. Example result: "Page 5 of 10"
#. %1$d is the current page index
#. %2$d is the total number of pages
#: apps/io.ox/core/viewer/views/types/documentview.js module:io.ox/core
msgid "Page %1$d of %2$d"
msgstr "Page %1$d of %2$d"

#: apps/io.ox/core/viewer/views/types/documentview.js module:io.ox/core
#: apps/io.ox/presenter/views/presentationview.js module:io.ox/presenter
msgid "Sorry, this page is not available at the moment."
msgstr "Sorry, this page is not available at the moment."

#: apps/io.ox/core/viewer/views/types/imageview.js module:io.ox/core
msgid "Sorry, there is no preview available for this image."
msgstr "Sorry, there is no preview available for this image."

#: apps/io.ox/core/viewer/views/types/videoview.js module:io.ox/core
msgid "Your browser does not support the video format of this file."
msgstr "Your browser does not support the video format of this file."

#: apps/io.ox/core/viewer/views/types/videoview.js module:io.ox/core
msgid ""
"Error while playing the video. Either your browser does not support the "
"format or you have connection problems."
msgstr ""
"Error while playing the video. Either your browser does not support the "
"format or you have connection problems."

#: apps/io.ox/core/viewer/views/types/videoview.js module:io.ox/core
msgid "Click to start video"
msgstr "Click to start video"

#. Task: Done like in "Mark as done"
#: apps/io.ox/core/wizard/registry.js module:io.ox/core/wizard
#: apps/io.ox/core/yell.js module:io.ox/core
#: apps/io.ox/tasks/edit/view-template.js module:io.ox/tasks/edit
#: apps/io.ox/tasks/print.js module:io.ox/tasks apps/io.ox/tasks/toolbar.js
#: module:io.ox/mail apps/io.ox/tasks/util.js
#: apps/plugins/notifications/tasks/register.js module:plugins/notifications
msgid "Done"
msgstr "Done"

#: apps/io.ox/core/yell.js module:io.ox/core
msgid "Success"
msgstr "Success"

#: apps/io.ox/core/yell.js module:io.ox/core
msgid "Warning"
msgstr "Warning"

#: apps/io.ox/core/yell.js module:io.ox/core
msgid "Click to close this notification"
msgstr "Click to close this notification"

#: apps/io.ox/editor/main.js module:io.ox/editor
msgid "Enter document title here"
msgstr "Enter document title here"

#: apps/io.ox/editor/main.js module:io.ox/editor
msgid "You can quick-save your changes via Ctrl+Enter."
msgstr "You can quick-save your changes via Ctrl+Enter."

#: apps/io.ox/editor/main.js module:io.ox/editor apps/io.ox/mail/compose/view.js
#: module:io.ox/mail
msgid "Editor"
msgstr "Editor"

#: apps/io.ox/editor/main.js module:io.ox/editor
msgid "This file will be written in your default folder to allow editing"
msgstr "This file will be written in your default folder to allow editing"

#. Emoji collection. Unified/standard icons. "Standard" might work for other languages.
#: apps/io.ox/emoji/categories.js module:io.ox/mail/emoji
msgid "Unified"
msgstr "Unified"

#. Emoji collection. SoftBank-specific icons. "SoftBank" in other languages, too.
#: apps/io.ox/emoji/categories.js module:io.ox/mail/emoji
msgid "SoftBank"
msgstr "SoftBank"

#. Emoji collection. Emoji icons that work across Japanese (telecom) carriers.
#: apps/io.ox/emoji/categories.js module:io.ox/mail/emoji
msgid "Japanese Carrier"
msgstr "Japanese Carrier"

#: apps/io.ox/emoji/categories.js module:io.ox/mail/emoji
msgid "Recently used"
msgstr "Recently used"

#. Emoji category
#. Japanese: 顔
#. Contains: All kinds of smilies
#: apps/io.ox/emoji/categories.js module:io.ox/mail/emoji
msgid "Face"
msgstr "Face"

#. Emoji category
#. Japanese should include "Katakana Middle Dot". Unicode: 30FB
#. Japanese: 気持ち・装飾
#. Other languages can use simple bullet. Unicode: 2022
#. Contains: Hearts, Gestures like thumbs up
#: apps/io.ox/emoji/categories.js module:io.ox/mail/emoji
msgid "Feeling • Decoration"
msgstr "Feeling • Decoration"

#. Emoji category
#. Japanese should include "Katakana Middle Dot". Unicode: 30FB
#. Japanese: 天気・季節
#. Other languages can use simple bullet. Unicode: 2022
#. Contains: Sun, rain, flowers
#: apps/io.ox/emoji/categories.js module:io.ox/mail/emoji
msgid "Weather • Season"
msgstr "Weather • Season"

#. Emoji category
#. Japanese: キャラクター
#. Contains: Cartoon characters, animals
#: apps/io.ox/emoji/categories.js module:io.ox/mail/emoji
msgid "Character"
msgstr "Character"

#. Emoji category
#. Japanese: 食べ物
#. Contains: Cup of coffee, cake, fruits
#: apps/io.ox/emoji/categories.js module:io.ox/mail/emoji
msgid "Food"
msgstr "Food"

#. Emoji category
#. Japanese: 日常
#. Rather "everyday life". Contains: Cars, trucks, plane, buildings, flags
#: apps/io.ox/emoji/categories.js module:io.ox/mail/emoji
msgid "Life"
msgstr "Life"

#. Emoji category
#. Japanese: ツール
#. Contains: Phones, tv, clocks
#: apps/io.ox/emoji/categories.js module:io.ox/mail/emoji
msgid "Tool"
msgstr "Tool"

#. Emoji category
#. Japanese: 趣味
#. Contains: Tennis, golf, football, pool
#: apps/io.ox/emoji/categories.js module:io.ox/mail/emoji
msgid "Hobby"
msgstr "Hobby"

#. Emoji category
#. Japanese should include "Katakana Middle Dot". Unicode: 30FB
#. Japanese: 文字・記号
#. Other languages can use simple bullet. Unicode: 2022
#. Contains: Arrows, numbers, symbols like play and fast-forward, copyright symbol
#: apps/io.ox/emoji/categories.js module:io.ox/mail/emoji
msgid "Letters • Symbols"
msgstr "Letters • Symbols"

#. Emoji category
#: apps/io.ox/emoji/categories.js module:io.ox/mail/emoji
msgid "People"
msgstr "People"

#. Emoji category
#: apps/io.ox/emoji/categories.js module:io.ox/mail/emoji
msgid "Symbols"
msgstr "Symbols"

#. Emoji category
#: apps/io.ox/emoji/categories.js module:io.ox/mail/emoji
msgid "Nature"
msgstr "Nature"

#. Emoji category
#: apps/io.ox/emoji/categories.js module:io.ox/mail/emoji
msgid "Objects"
msgstr "Objects"

#. Emoji category
#: apps/io.ox/emoji/categories.js module:io.ox/mail/emoji
msgid "Places"
msgstr "Places"

#. Emojis that work across all Japanese carriers.
#. Japanese: 他社共通絵文字
#: apps/io.ox/emoji/categories.js module:io.ox/mail/emoji
msgid "Common Emoji"
msgstr "Common Emoji"

#. Emojis of SoftBank set.
#. Japanese: 全絵文字
#: apps/io.ox/emoji/categories.js module:io.ox/mail/emoji
msgid "All Emoji"
msgstr "All Emoji"

#: apps/io.ox/files/actions.js module:io.ox/files
msgid "File has been moved"
msgstr "File has been moved"

#: apps/io.ox/files/actions.js module:io.ox/files
msgid "Files have been moved"
msgstr "Files have been moved"

#: apps/io.ox/files/actions.js module:io.ox/files
msgid "File has been copied"
msgstr "File has been copied"

#: apps/io.ox/files/actions.js module:io.ox/files
msgid "Files have been copied"
msgstr "Files have been copied"

#: apps/io.ox/files/actions.js module:io.ox/files
#: apps/io.ox/mail/compose/extensions.js module:io.ox/mail
msgid "Add local file"
msgstr "Add local file"

#. Please translate like "take a note", "Notiz" in German, for example.
#. more like "to notice" than "to notify".
#: apps/io.ox/files/actions.js module:io.ox/files
msgid "Add note"
msgstr "Add note"

#. sharing: a guest user will be created for the owner of that email address
#: apps/io.ox/files/actions.js module:io.ox/files
msgid ""
"Every recipient gets an individual link. Guests can also create and change "
"files."
msgstr ""
"Every recipient gets an individual link. Guests can also create and change "
"files."

#. sharing: a link will be created
#: apps/io.ox/files/actions.js module:io.ox/files
msgid ""
"Everybody gets the same link. The link just allows to view the file or folder."
msgstr ""
"Everybody gets the same link. The link only allows viewing the file or folder."

#: apps/io.ox/files/actions.js module:io.ox/files apps/io.ox/files/toolbar.js
msgid "Send as internal link"
msgstr "Send as internal link"

#: apps/io.ox/files/actions.js module:io.ox/files apps/io.ox/files/toolbar.js
msgid "Show internal link"
msgstr "Show internal link"

#: apps/io.ox/files/actions.js module:io.ox/files apps/io.ox/files/toolbar.js
msgid "Lock"
msgstr "Lock"

#: apps/io.ox/files/actions.js module:io.ox/files apps/io.ox/files/toolbar.js
msgid "Unlock"
msgstr "Unlock"

#: apps/io.ox/files/actions.js module:io.ox/files
msgid "Open"
msgstr "Open"

#: apps/io.ox/files/actions.js module:io.ox/files
msgid "Make this the current version"
msgstr "Make this the current version"

#: apps/io.ox/files/actions.js module:io.ox/files
#: apps/io.ox/files/actions/versions-delete.js
msgid "Delete version"
msgstr "Delete version"

#: apps/io.ox/files/actions.js module:io.ox/files
msgid "Drop here to upload a <b class=\"dndignore\">new file</b>"
msgstr "Drop here to upload a <b class=\"dndignore\">new file</b>"

#: apps/io.ox/files/actions.js module:io.ox/files
msgid "Drop here to upload a <b class=\"dndignore\">new version</b> of \"%1$s\""
msgstr ""
"Drop here to upload a <b class=\"dndignore\">new version</b> of \"%1$s\""

#: apps/io.ox/files/actions.js module:io.ox/files
msgid "Drop here to upload a <b class=\"dndignore\">new version</b>"
msgstr "Drop here to upload a <b class=\"dndignore\">new version</b>"

#: apps/io.ox/files/actions.js module:io.ox/files
msgid "Share your folders"
msgstr "Share your folders"

#: apps/io.ox/files/actions/add-storage-account.js module:io.ox/files
msgid "Google Drive"
msgstr "Google Drive"

#: apps/io.ox/files/actions/add-storage-account.js module:io.ox/files
msgid "Dropbox"
msgstr "Dropbox"

#: apps/io.ox/files/actions/add-storage-account.js module:io.ox/files
msgid "Box"
msgstr "Box"

#: apps/io.ox/files/actions/add-storage-account.js module:io.ox/files
msgid "OneDrive"
msgstr "OneDrive"

#. %1$s is the account name like Dropbox, Google Drive, or OneDrive
#: apps/io.ox/files/actions/add-storage-account.js module:io.ox/files
msgid "Add %1$s account"
msgstr "Add %1$s account"

#: apps/io.ox/files/actions/add-to-portal.js module:io.ox/files
msgid "This file has been added to the portal"
msgstr "This file has been added to the portal"

#: apps/io.ox/files/actions/delete.js module:io.ox/files
msgid "This file has not been deleted, as it is locked by its owner."
msgid_plural ""
"These files have not been deleted, as they are locked by their owner."
msgstr[0] "This file has not been deleted, as it is locked by its owner."
msgstr[1] ""
"These files have not been deleted, as they are locked by their owner."

#: apps/io.ox/files/actions/delete.js module:io.ox/files
msgid "This file has not been deleted"
msgid_plural "These files have not been deleted"
msgstr[0] "This file has not been deleted"
msgstr[1] "These files have not been deleted"

#: apps/io.ox/files/actions/delete.js module:io.ox/files
msgid "Do you really want to delete this item?"
msgid_plural "Do you really want to delete these items?"
msgstr[0] "Do you really want to delete this item?"
msgstr[1] "Do you really want to delete these items?"

#: apps/io.ox/files/actions/delete.js module:io.ox/files
msgid ""
"This file (or folder) is shared with others. It won't be available for them "
"any more."
msgid_plural ""
"Some files/folder are shared with others. They won't be available for them "
"any more."
msgstr[0] ""
"This file (or folder) is shared with others. It will not be available for "
"them any more."
msgstr[1] ""
"Some files/folder are shared with others. They won't be available for them "
"any more."

#: apps/io.ox/files/actions/download.js module:io.ox/files
msgid "Items without a file can not be downloaded."
msgstr "Items without a file can not be downloaded."

#: apps/io.ox/files/actions/save-as-pdf.js module:io.ox/files
#: apps/io.ox/files/toolbar.js
msgid "Save as PDF"
msgstr "Save as PDF"

#: apps/io.ox/files/actions/sendlink.js module:io.ox/files
msgid "Direct link: %1$s"
msgstr "Direct link: %1$s"

#: apps/io.ox/files/actions/sendlink.js module:io.ox/files
msgid "File: %1$s"
msgstr "File: %1$s"

#. if only one item -> insert filename / on more than one item -> item count
#: apps/io.ox/files/actions/share.js module:io.ox/files
msgid "Share the file \"%1$d\""
msgid_plural "Share %1$d items"
msgstr[0] "Share the file \"%1$d\""
msgstr[1] "Share %1$d items"

#: apps/io.ox/files/actions/share.js module:io.ox/files
msgid "Share the folder \"%1$d\""
msgid_plural "Share %1$d items"
msgstr[0] "Share the folder \"%1$d\""
msgstr[1] "Share %1$d items"

#: apps/io.ox/files/actions/share.js module:io.ox/files
msgid "Remove link"
msgstr "Remove link"

#: apps/io.ox/files/actions/share.js module:io.ox/files
msgid "Send link"
msgstr "Send link"

#: apps/io.ox/files/actions/share.js module:io.ox/files
msgid "The link has been removed"
msgstr "The link has been removed"

#: apps/io.ox/files/actions/upload-new-version.js module:io.ox/files
msgid "Select file"
msgstr "Select file"

#: apps/io.ox/files/actions/upload-new-version.js module:io.ox/files
msgid "You have to select a file to upload."
msgstr "You have to select a file to upload."

#: apps/io.ox/files/actions/versions-delete.js module:io.ox/files
msgctxt "One file only"
msgid "Do you really want to delete this version?"
msgstr "Do you really want to delete this version?"

#: apps/io.ox/files/api.js module:io.ox/files apps/io.ox/files/legacy_api.js
msgid "The provided filename exceeds the allowed length."
msgstr "The provided filename exceeds the allowed length."

#: apps/io.ox/files/api.js module:io.ox/files apps/io.ox/files/legacy_api.js
msgid "The allowed quota is reached."
msgstr "The allowed quota is reached."

<<<<<<< HEAD
#: apps/io.ox/calendar/month/perspective.js module:io.ox/calendar
#: apps/io.ox/core/tk/wizard.js module:io.ox/core
#: apps/io.ox/core/viewer/views/displayerview.js
#: apps/io.ox/core/wizard/registry.js module:io.ox/core/wizard
#: apps/io.ox/wizards/upsell.js module:io.ox/wizards
msgid "Next"
msgstr "Next"
=======
#: apps/io.ox/files/api.js module:io.ox/files apps/io.ox/files/legacy_api.js
msgid "This file could not be uploaded."
msgstr "This file could not be uploaded."
>>>>>>> 2c75a4b9

#: apps/io.ox/files/common-extensions.js module:io.ox/files
msgid "modified"
msgstr "modified"

#: apps/io.ox/files/common-extensions.js module:io.ox/files
msgid "size"
msgstr "size"

#: apps/io.ox/files/common-extensions.js module:io.ox/files
msgid "Locked"
msgstr "Locked"

#: apps/io.ox/files/detail/main.js module:io.ox/files
msgid "File Details"
msgstr "File Details"

#: apps/io.ox/files/filepicker.js module:io.ox/files
msgid "Add files"
msgstr "Add files"

#: apps/io.ox/files/filepicker.js module:io.ox/files apps/io.ox/files/main.js
msgid "Files"
msgstr "Files"

#: apps/io.ox/files/filepicker.js module:io.ox/files
msgid "The uploaded file does not match the requested file type."
msgid_plural "None of the uploaded files matches the requested file type."
msgstr[0] "The uploaded file does not match the requested file type."
msgstr[1] "None of the uploaded files matches the requested file type."

#: apps/io.ox/files/filepicker.js module:io.ox/files
msgid "Upload local file"
msgstr "Upload local file"

#: apps/io.ox/files/guidance/main.js module:io.ox/files
msgctxt "help"
msgid "The Drive App"
msgstr "The Drive App"

#: apps/io.ox/files/guidance/main.js module:io.ox/files
msgctxt "help"
msgid "Creating Files"
msgstr "Creating Files"

#: apps/io.ox/files/guidance/main.js module:io.ox/files
msgctxt "help"
msgid "Managing Files"
msgstr "Managing Files"

#: apps/io.ox/files/guidance/main.js module:io.ox/files
msgctxt "help"
msgid "Accessing Files with WebDAV"
msgstr "Accessing Files with WebDAV"

#: apps/io.ox/files/guidance/main.js module:io.ox/files
msgctxt "help"
msgid "Drive Settings"
msgstr "Drive Settings"

#: apps/io.ox/files/guidance/main.js module:io.ox/files
msgid "Related articles"
msgstr "Related articles"

#: apps/io.ox/files/guidance/statistics.js module:io.ox/files
msgid "Capacity"
msgstr "Capacity"

#. %1$s used disk space
#. %2$s total disk space
#. %3$s free disk space
#: apps/io.ox/files/guidance/statistics.js module:io.ox/files
msgid ""
"Your capacity is shared with all members of your group. Your group is "
"currently using %1$s of its %2$s available disk space. The amount of free "
"space is %3$s. "
msgstr ""
"Your capacity is shared with all members of your group. Your group is "
"currently using %1$s of its %2$s available disk space. The amount of free "
"space is %3$s. "

#. %1$s used disk space
#. %2$s total disk space
#. %3$s free disk space
#: apps/io.ox/files/guidance/statistics.js module:io.ox/files
msgid ""
"You are currently using %1$s of your %2$s available disk space. You have %3$s "
"left. "
msgstr ""
"You are currently using %1$s of your %2$s available disk space. You have %3$s "
"left. "

#: apps/io.ox/files/guidance/statistics.js module:io.ox/files
msgid "Top 10 folder size"
msgstr "Top 10 folder size"

#. %1$s name of the current folder
#: apps/io.ox/files/guidance/statistics.js module:io.ox/files
msgid ""
"These statistics only include folders, which have a depth less than four in "
"the folder structure from the folder \"%1$s\"."
msgstr ""
"These statistics only include folders which have a depth less than four in "
"the folder structure from the folder \"%1$s\"."

#: apps/io.ox/files/guidance/statistics.js module:io.ox/files
msgid "Top 10 file types"
msgstr "Top 10 file types"

#: apps/io.ox/files/legacy_api.js module:io.ox/files
msgid "Please specify these missing variables: "
msgstr "Please specify these missing variables: "

#: apps/io.ox/files/main.js module:io.ox/files
#: apps/plugins/portal/quota/register.js module:plugins/portal
msgid "File quota"
msgstr "File quota"

#: apps/io.ox/files/main.js module:io.ox/files apps/io.ox/mail/main.js
#: module:io.ox/mail
msgid "Need more space?"
msgstr "Need more space?"

#. toolbar with 'select all' and 'sort by'
#: apps/io.ox/files/main.js module:io.ox/files
msgid "Files options"
msgstr "Files options"

#: apps/io.ox/files/main.js module:io.ox/files
msgid "thumbnail"
msgstr "thumbnail"

#: apps/io.ox/files/mediaplayer.js module:io.ox/files
msgid "Minimize"
msgstr "Minimise"

#: apps/io.ox/files/mobile-toolbar-actions.js module:io.ox/mail
msgid "Show icons"
msgstr "Show icons"

#: apps/io.ox/files/mobile-toolbar-actions.js module:io.ox/mail
msgid "Show tiles"
msgstr "Show tiles"

#: apps/io.ox/files/mobile-toolbar-actions.js module:io.ox/mail
msgid "Show list"
msgstr "Show list"

#: apps/io.ox/files/settings/pane.js module:io.ox/files
msgid "Show hidden files and folders"
msgstr "Show hidden files and folders"

#: apps/io.ox/files/settings/pane.js module:io.ox/files
msgid "Add new version"
msgstr "Add new version"

#: apps/io.ox/files/settings/pane.js module:io.ox/files
msgid "Add new version and show notification"
msgstr "Add new version and show notification"

#: apps/io.ox/files/settings/pane.js module:io.ox/files
msgid "Add separate file"
msgstr "Add separate file"

#: apps/io.ox/files/settings/pane.js module:io.ox/files
msgid "Adding files with identical names"
msgstr "Adding files with identical names"

#: apps/io.ox/files/share/listview.js module:io.ox/files
msgid "Internal users"
msgstr "Internal users"

#: apps/io.ox/files/share/listview.js module:io.ox/files
msgid "External guests"
msgstr "External guests"

<<<<<<< HEAD
#: apps/io.ox/calendar/freebusy/templates.js module:io.ox/calendar/freebusy
#: apps/io.ox/editor/main.js module:io.ox/editor
#: apps/io.ox/mail/actions/reminder.js module:io.ox/mail
msgid "Note"
msgstr "Note"
=======
#: apps/io.ox/files/share/listview.js module:io.ox/files
#: apps/io.ox/files/share/permissions.js module:io.ox/core
msgid "Public link"
msgstr "Public link"
>>>>>>> 2c75a4b9

#. Role: view folder + read all
#: apps/io.ox/files/share/permissions.js module:io.ox/core
msgid "Viewer"
msgstr "Viewer"

#. Role: view folder + read/write all
#: apps/io.ox/files/share/permissions.js module:io.ox/core
msgid "Reviewer"
msgstr "Reviewer"

#: apps/io.ox/files/share/permissions.js module:io.ox/core
msgid "The notification has been resent"
msgstr "The notification has been resent"

#: apps/io.ox/files/share/permissions.js module:io.ox/core
msgid "Internal user"
msgstr "Internal user"

#: apps/io.ox/files/share/permissions.js module:io.ox/core
#: apps/io.ox/participants/model.js
msgid "Group"
msgstr "Group"

#: apps/io.ox/files/share/permissions.js module:io.ox/core
msgid "Current role"
msgstr "Current role"

#: apps/io.ox/files/share/permissions.js module:io.ox/core
msgid "(Read only)"
msgstr "(Read only)"

#: apps/io.ox/files/share/permissions.js module:io.ox/core
msgid "(Read and write)"
msgstr "(Read and write)"

#: apps/io.ox/files/share/permissions.js module:io.ox/core
msgid "(Read, write, and delete)"
msgstr "(Read, write, and delete)"

#: apps/io.ox/files/share/permissions.js module:io.ox/core
msgid "Detailed access rights"
msgstr "Detailed access rights"

#. folder permissions
#: apps/io.ox/files/share/permissions.js module:io.ox/core
msgid "View the folder"
msgstr "View the folder"

#. folder permissions
#: apps/io.ox/files/share/permissions.js module:io.ox/core
msgid "Create objects"
msgstr "Create objects"

#. folder permissions
#: apps/io.ox/files/share/permissions.js module:io.ox/core
msgid "Create objects and subfolders"
msgstr "Create objects and subfolders"

#: apps/io.ox/files/share/permissions.js module:io.ox/core
msgid "Read permissions"
msgstr "Read permissions"

#. object permissions - read
#: apps/io.ox/files/share/permissions.js module:io.ox/core
msgid "Read own objects"
msgstr "Read own objects"

#. object permissions - read
#: apps/io.ox/files/share/permissions.js module:io.ox/core
msgid "Read all objects"
msgstr "Read all objects"

#: apps/io.ox/files/share/permissions.js module:io.ox/core
msgid "Write permissions"
msgstr "Write permissions"

#. object permissions - edit/modify
#: apps/io.ox/files/share/permissions.js module:io.ox/core
msgid "Edit own objects"
msgstr "Edit own objects"

#. object permissions - edit/modify
#: apps/io.ox/files/share/permissions.js module:io.ox/core
msgid "Edit all objects"
msgstr "Edit all objects"

#: apps/io.ox/files/share/permissions.js module:io.ox/core
msgid "Delete permissions"
msgstr "Delete permissions"

#. object permissions - delete
#: apps/io.ox/files/share/permissions.js module:io.ox/core
msgid "Delete own objects"
msgstr "Delete own objects"

#. object permissions - delete
#: apps/io.ox/files/share/permissions.js module:io.ox/core
msgid "Delete all objects"
msgstr "Delete all objects"

#: apps/io.ox/files/share/permissions.js module:io.ox/core
msgid "Administrative role"
msgstr "Administrative role"

#. object permissions - user role
#: apps/io.ox/files/share/permissions.js module:io.ox/core
msgid "User"
msgstr "User"

#: apps/io.ox/files/share/permissions.js module:io.ox/core
msgid "Remove"
msgstr "Remove"

#: apps/io.ox/files/share/permissions.js module:io.ox/core
#: apps/io.ox/files/share/toolbar.js module:io.ox/files
msgid "Revoke access"
msgstr "Revoke access"

#: apps/io.ox/files/share/permissions.js module:io.ox/core
msgid "Resend invitation"
msgstr "Resend invitation"

#: apps/io.ox/files/share/permissions.js module:io.ox/core
msgid "Send notification"
msgstr "Send notification"

#: apps/io.ox/files/share/permissions.js module:io.ox/core
msgid "Share \"%1$s\""
msgstr "Share \"%1$s\""

#: apps/io.ox/files/share/permissions.js module:io.ox/core
msgid "Permissions for \"%1$s\""
msgstr "Permissions for \"%1$s\""

#: apps/io.ox/files/share/permissions.js module:io.ox/core
msgid "Add people"
msgstr "Add people"

#: apps/io.ox/files/share/permissions.js module:io.ox/core
msgid "Enter a Message to inform users"
msgstr "Enter a Message to inform users"

#. placeholder text in share dialog
#: apps/io.ox/files/share/permissions.js module:io.ox/core
msgid ""
"Personal message (optional). This message is sent to all newly invited people."
msgstr ""
"Personal message (optional). This message is sent to all newly invited people."

#: apps/io.ox/files/share/toolbar.js module:io.ox/files
msgid "Edit share"
msgstr "Edit share"

#: apps/io.ox/files/share/toolbar.js module:io.ox/files
msgid "Revoked access."
msgstr "Revoked access."

#. Sort options drop-down
#: apps/io.ox/files/share/view-options.js module:io.ox/files
#: apps/io.ox/files/view-options.js apps/io.ox/mail/view-options.js
#: module:io.ox/mail
msgctxt "dropdown"
msgid "Sort by"
msgstr "Sort by"

#: apps/io.ox/files/share/view-options.js module:io.ox/files
#: apps/io.ox/files/view-options.js apps/io.ox/mail/view-options.js
#: module:io.ox/mail apps/io.ox/tasks/main.js module:io.ox/tasks
msgid "Ascending"
msgstr "Ascending"

#: apps/io.ox/files/share/view-options.js module:io.ox/files
#: apps/io.ox/files/view-options.js apps/io.ox/mail/view-options.js
#: module:io.ox/mail apps/io.ox/tasks/main.js module:io.ox/tasks
msgid "Descending"
msgstr "Descending"

#: apps/io.ox/files/share/wizard.js module:io.ox/files
msgid ""
"Invite people via email. Every recipient will get an individual link to "
"access the shared files."
msgstr ""
"Invite people via e-mail. Every recipient will get an individual link to "
"access the shared files."

#: apps/io.ox/files/share/wizard.js module:io.ox/files
msgid ""
"You can copy and paste this link in an email, instant messenger or social "
"network. Please note that anyone with this link can access the share."
msgstr ""
"You can copy and paste this link in an e-mail, instant messenger or social "
"network. Please note that anyone with this link can access the share."

#: apps/io.ox/files/share/wizard.js module:io.ox/files
msgid "Copy to clipboard"
msgstr "Copy to clipboard"

#: apps/io.ox/files/share/wizard.js module:io.ox/files
msgid "Copied"
msgstr "Copied"

#: apps/io.ox/files/share/wizard.js module:io.ox/files
msgid "Add recipients ..."
msgstr "Add recipients ..."

#. placeholder text in share dialog
#: apps/io.ox/files/share/wizard.js module:io.ox/files
msgid "Message (optional)"
msgstr "Message (optional)"

#: apps/io.ox/files/share/wizard.js module:io.ox/files
msgid "one day"
msgstr "one day"

#: apps/io.ox/files/share/wizard.js module:io.ox/files
msgid "one week"
msgstr "one week"

#: apps/io.ox/files/share/wizard.js module:io.ox/files
msgid "one month"
msgstr "one month"

#: apps/io.ox/files/share/wizard.js module:io.ox/files
msgid "three months"
msgstr "three months"

#: apps/io.ox/files/share/wizard.js module:io.ox/files
msgid "six months"
msgstr "six months"

#: apps/io.ox/files/share/wizard.js module:io.ox/files
msgid "one year"
msgstr "one year"

#: apps/io.ox/files/share/wizard.js module:io.ox/files
msgid "Expires in"
msgstr "Expires in"

#: apps/io.ox/files/share/wizard.js module:io.ox/files
msgid "Expires on"
msgstr "Expires on"

#: apps/io.ox/files/share/wizard.js module:io.ox/files
msgid "Recipients can edit"
msgstr "Recipients can edit"

#: apps/io.ox/files/share/wizard.js module:io.ox/files
msgid "Password required"
msgstr "Password required"

#: apps/io.ox/files/share/wizard.js module:io.ox/files
msgid "Enter Password"
msgstr "Enter Password"

#: apps/io.ox/files/toolbar.js module:io.ox/files
msgid "New file"
msgstr "New file"

#: apps/io.ox/files/toolbar.js module:io.ox/files
msgid "Share selected objects"
msgstr "Share selected objects"

#: apps/io.ox/files/toolbar.js module:io.ox/files
msgid "Share selected folder"
msgid_plural "Share selected folders"
msgstr[0] "Share selected folder"
msgstr[1] "Share selected folders"

#: apps/io.ox/files/toolbar.js module:io.ox/files
msgid "Share selected file"
msgid_plural "Share selected files"
msgstr[0] "Share selected file"
msgstr[1] "Share selected files"

#: apps/io.ox/files/toolbar.js module:io.ox/files
msgid "Share current folder"
msgstr "Share current folder"

#: apps/io.ox/files/toolbar.js module:io.ox/files
msgid "Play audio files"
msgstr "Play audio files"

#: apps/io.ox/files/toolbar.js module:io.ox/files
msgid "Play video files"
msgstr "Play video files"

#: apps/io.ox/files/toolbar.js module:io.ox/files
msgid "Present"
msgstr "Present"

#: apps/io.ox/files/toolbar.js module:io.ox/files
msgid "Icons"
msgstr "Icons"

#: apps/io.ox/files/toolbar.js module:io.ox/files
msgid "Tiles"
msgstr "Tiles"

#: apps/io.ox/files/toolbar.js module:io.ox/files
msgid "File details"
msgstr "File details"

<<<<<<< HEAD
#: apps/io.ox/mail/accounts/settings.js module:io.ox/mail/accounts/settings
msgid "Other"
msgstr ""

#: apps/io.ox/contacts/view-detail.js module:io.ox/contacts
msgid "Other Address"
msgstr "Other Address"
=======
#: apps/io.ox/files/upload/dropzone.js module:io.ox/files
msgid "Drop files here to upload"
msgstr "Drop files here to upload"
>>>>>>> 2c75a4b9

#. estimated upload duration
#: apps/io.ox/files/upload/main.js module:io.ox/files
msgid "%1$d second"
msgid_plural "%1$d seconds"
msgstr[0] "%1$d second"
msgstr[1] "%1$d seconds"

#. estimated upload duration
#: apps/io.ox/files/upload/main.js module:io.ox/files
msgid "%1$d minute"
msgid_plural "%1$d minutes"
msgstr[0] "%1$d minute"
msgstr[1] "%1$d minutes"

#. estimated upload duration
#: apps/io.ox/files/upload/main.js module:io.ox/files
msgid "%1$d hour"
msgid_plural "%1$d hours"
msgstr[0] "%1$d hour"
msgstr[1] "%1$d hours"

#. estimated upload duration
#: apps/io.ox/files/upload/main.js module:io.ox/files
msgid "%1$d day"
msgid_plural "%1$d days"
msgstr[0] "%1$d day"
msgstr[1] "%1$d days"

#. estimated upload duration
#: apps/io.ox/files/upload/main.js module:io.ox/files
msgid "%1$d week"
msgid_plural "%1$d weeks"
msgstr[0] "%1$d week"
msgstr[1] "%1$d weeks"

#: apps/io.ox/files/upload/main.js module:io.ox/files
msgid "A new version for \"%1$s\" has been added."
msgstr "A new version for \"%1$s\" has been added."

#. %1$s progress of currently uploaded files in percent
#: apps/io.ox/files/upload/main.js module:io.ox/files
#: apps/io.ox/files/upload/view.js
msgid "%1$s completed"
msgstr "%1$s completed"

#. %1$s remaining upload time
#: apps/io.ox/files/upload/main.js module:io.ox/files
msgid "Remaining time: %1$s"
msgstr "Remaining time: %1$s"

#. the name of the file, which is currently uploaded (might be shortended by '...' on missing screen space )
#: apps/io.ox/files/upload/main.js module:io.ox/files
msgid "Uploading \"%1$s\""
msgstr "Uploading \"%1$s\""

#: apps/io.ox/files/upload/view.js module:io.ox/files
msgid "Upload progress"
msgstr "Upload progress"

#: apps/io.ox/files/util.js module:io.ox/files
msgid ""
"Please note, changing or removing the file extension will cause problems when "
"viewing or editing."
msgstr ""
"Please note, changing or removing the file extension will cause problems when "
"viewing or editing."

#: apps/io.ox/files/util.js module:io.ox/files
msgid "Do you really want to remove the extension \".%1$s\" from your filename?"
msgstr ""
"Do you really want to remove the extension \".%1$s\" from your filename?"

#: apps/io.ox/files/util.js module:io.ox/files
msgid ""
"Do you really want to change the file extension from  \".%1$s\" to \".%2$s\" ?"
msgstr ""
"Do you really want to change the file extension from  \".%1$s\" to \".%2$s\"?"

#: apps/io.ox/files/util.js module:io.ox/files
msgid "Confirmation"
msgstr "Confirmation"

#: apps/io.ox/files/util.js module:io.ox/files
msgid "Adjust"
msgstr "Adjust"

#: apps/io.ox/files/view-options.js module:io.ox/files
#: apps/io.ox/find/extensions-api.js module:io.ox/core
#: apps/io.ox/find/manager/value-model.js
msgid "All"
msgstr "All"

#: apps/io.ox/files/view-options.js module:io.ox/files
msgid "All files"
msgstr "All files"

#. Verb: (to) filter documents by file type
#: apps/io.ox/files/view-options.js module:io.ox/files
msgctxt "verb"
msgid "Filter"
msgstr "Filter"

#: apps/io.ox/files/view-options.js module:io.ox/files
msgid "PDFs"
msgstr "PDFs"

#: apps/io.ox/files/view-options.js module:io.ox/files
msgid "Documents"
msgstr "Documents"

#: apps/io.ox/files/view-options.js module:io.ox/files
msgid "Spreadsheets"
msgstr "Spreadsheets"

#: apps/io.ox/files/view-options.js module:io.ox/files
msgid "Presentations"
msgstr "Presentations"

#: apps/io.ox/files/view-options.js module:io.ox/files
msgid "Images"
msgstr "Images"

#: apps/io.ox/files/view-options.js module:io.ox/files
msgid "Music"
msgstr "Music"

#: apps/io.ox/files/view-options.js module:io.ox/files
msgid "Videos"
msgstr "Videos"

#. Sort options drop-down
#: apps/io.ox/files/view-options.js module:io.ox/files
msgctxt "dropdown"
msgid "Select"
msgstr "Select"

#: apps/io.ox/files/view-options.js module:io.ox/files
msgid "Switch to parent folder"
msgstr "Switch to parent folder"

#: apps/io.ox/files/view-options.js module:io.ox/files
msgid "Search results"
msgstr "Search results"

#: apps/io.ox/find/date/patterns.js module:io.ox/core
msgid "as daterange"
msgstr "as date range"

#: apps/io.ox/find/date/patterns.js module:io.ox/core
msgid "Last day"
msgstr "Last day"

#: apps/io.ox/find/date/patterns.js module:io.ox/core
msgid "Last week"
msgstr "Last week"

#: apps/io.ox/find/date/patterns.js module:io.ox/core
msgid "Previous week"
msgstr "Previous week"

#: apps/io.ox/find/date/patterns.js module:io.ox/core
msgid "Last month"
msgstr "Last month"

#: apps/io.ox/find/date/patterns.js module:io.ox/core
msgid "Previous month"
msgstr "Previous month"

#: apps/io.ox/find/date/patterns.js module:io.ox/core
msgid "Last year"
msgstr "Last year"

#: apps/io.ox/find/date/patterns.js module:io.ox/core
msgid "Previous year"
msgstr "Previous year"

#: apps/io.ox/find/date/patterns.js module:io.ox/core
msgid "Last 7 days"
msgstr "Last 7 days"

#: apps/io.ox/find/date/patterns.js module:io.ox/core
msgid "Last 30 days"
msgstr "Last 30 days"

#: apps/io.ox/find/date/patterns.js module:io.ox/core
msgid "Last 365 days"
msgstr "Last 365 days"

#: apps/io.ox/find/extensions-api.js module:io.ox/core
msgid "as date"
msgstr "as date"

#: apps/io.ox/find/extensions-api.js module:io.ox/core
msgid "All Folders"
msgstr "All Folders"

#: apps/io.ox/find/extensions-api.js module:io.ox/core
#: apps/io.ox/settings/accounts/settings/pane.js module:io.ox/settings/accounts
#: apps/io.ox/settings/main.js
msgid "Accounts"
msgstr "Accounts"

#: apps/io.ox/find/view-facets.js module:io.ox/core
msgid "Search facets"
msgstr "Search facets"

#: apps/io.ox/help/center.js module:io.ox/help
msgid "Click here to quit the help center"
msgstr "Click here to quit the help centre"

#: apps/io.ox/keychain/api.js module:io.ox/keychain
msgid ""
"The unrecoverable items have been cleaned up successfully. Please refresh "
"this page to see the changes."
msgstr ""
"The unrecoverable items have been cleaned up successfully. Please refresh "
"this page to see the changes."

#: apps/io.ox/keychain/secretRecoveryDialog.js module:io.ox/keychain
#: apps/io.ox/settings/accounts/settings/pane.js module:io.ox/settings/accounts
msgid "Recover passwords"
msgstr "Recover passwords"

#: apps/io.ox/keychain/secretRecoveryDialog.js module:io.ox/keychain
msgid ""
"Please provide the old password so the account passwords can be recovered."
msgstr ""
"Please provide the old password so the account passwords can be recovered."

#: apps/io.ox/keychain/secretRecoveryDialog.js module:io.ox/keychain
msgid "Your old password"
msgstr "Your old password"

#: apps/io.ox/keychain/secretRecoveryDialog.js module:io.ox/keychain
msgid "Recover"
msgstr "Recover"

#: apps/io.ox/keychain/secretRecoveryDialog.js module:io.ox/keychain
msgid "Failed to recover accounts"
msgstr "Failed to recover accounts"

#: apps/io.ox/linkedIn/view-detail.js module:io.ox/portal
msgid "Open on LinkedIn"
msgstr "Open on LinkedIn"

#: apps/io.ox/mail/accounts/keychain.js module:io.ox/keychain
msgid "Mail account"
msgstr "Email account"

#: apps/io.ox/mail/accounts/model.js module:io.ox/keychain
msgid "The account must be named"
msgstr "The account must be named"

#: apps/io.ox/mail/accounts/model.js module:io.ox/keychain
msgid "This field has to be filled"
msgstr "This field has to be filled"

#: apps/io.ox/mail/accounts/model.js module:io.ox/keychain
msgid "This is not a valid email address"
msgstr "This is not a valid email address"

#: apps/io.ox/mail/accounts/settings.js module:io.ox/mail/accounts/settings
msgid "Edit mail account"
msgstr "Edit e-mail account"

#: apps/io.ox/mail/accounts/settings.js module:io.ox/mail/accounts/settings
msgid ""
"Account settings could not be saved. Please take a look at the annotations in "
"the form. "
msgstr ""
"Account settings could not be saved. Please take a look at the annotations in "
"the form. "

#: apps/io.ox/mail/accounts/settings.js module:io.ox/mail/accounts/settings
msgid "Other"
msgstr "Other"

#: apps/io.ox/mail/accounts/settings.js module:io.ox/mail/accounts/settings
msgid "Please select your mail account provider"
msgstr "Please select your e-mail account provider"

#: apps/io.ox/mail/accounts/settings.js module:io.ox/mail/accounts/settings
msgid "Your mail address"
msgstr "Your email address"

#: apps/io.ox/mail/accounts/settings.js module:io.ox/mail/accounts/settings
msgid "Your password"
msgstr "Your password"

#: apps/io.ox/mail/accounts/settings.js module:io.ox/mail/accounts/settings
msgid "Your credentials will be sent over a secure connection only"
msgstr "Your credentials will only be sent over a secure connection"

#: apps/io.ox/mail/accounts/settings.js module:io.ox/mail/accounts/settings
msgid "Trying to auto-configure your mail account"
msgstr "Trying to auto-configure your email account"

#: apps/io.ox/mail/accounts/settings.js module:io.ox/mail/accounts/settings
msgid "There was no suitable server found for this mail/password combination"
msgstr "There was no suitable server found for this email/password combination"

#: apps/io.ox/mail/accounts/settings.js module:io.ox/mail/accounts/settings
msgid "Failed to connect."
msgstr "Failed to connect."

#: apps/io.ox/mail/accounts/settings.js module:io.ox/mail/accounts/settings
msgid ""
"Auto-configuration failed. Do you want to configure your account manually?"
msgstr ""
"Auto-configuration failed. Do you want to configure your account manually?"

#: apps/io.ox/mail/accounts/settings.js module:io.ox/mail/accounts/settings
msgid "Cannot establish secure connection. Do you want to proceed anyway?"
msgstr "Cannot establish secure connection. Do you want to proceed anyway?"

#: apps/io.ox/mail/accounts/settings.js module:io.ox/mail/accounts/settings
msgid "Manual"
msgstr "Manual"

#: apps/io.ox/mail/accounts/settings.js module:io.ox/mail/accounts/settings
msgid "This is not a valid mail address"
msgstr "This is not a valid email address"

#: apps/io.ox/mail/accounts/settings.js module:io.ox/mail/accounts/settings
#: apps/io.ox/oauth/keychain.js module:io.ox/core
msgid "Account added successfully"
msgstr "Account added successfully"

#. Auth type. Short for "Use same credentials as incoming mail server"
#: apps/io.ox/mail/accounts/view-form.js module:io.ox/settings
msgid "As incoming mail server"
msgstr "As incoming e-mail server"

#. Auth type. Use separate username and password
#: apps/io.ox/mail/accounts/view-form.js module:io.ox/settings
msgid "Use separate username and password"
msgstr "Use separate username and password"

#. Connection security. StartTLS.
#: apps/io.ox/mail/accounts/view-form.js module:io.ox/settings
msgid "StartTLS"
msgstr "StartTLS"

#. Connection security. SSL/TLS.
#: apps/io.ox/mail/accounts/view-form.js module:io.ox/settings
msgid "SSL/TLS"
msgstr "SSL/TLS"

#: apps/io.ox/mail/accounts/view-form.js module:io.ox/settings
msgid "Account updated"
msgstr "Account updated"

#: apps/io.ox/mail/accounts/view-form.js module:io.ox/settings
msgid "Username must not be empty."
msgstr "Username must not be empty."

#. %1$s the missing request parameter
#: apps/io.ox/mail/accounts/view-form.js module:io.ox/settings
#, c-format
msgid "Please enter the following data: %1$s"
msgstr "Please enter the following data: %1$s"

#: apps/io.ox/mail/accounts/view-form.js module:io.ox/settings
msgid "Warnings"
msgstr "Warnings"

#: apps/io.ox/mail/accounts/view-form.js module:io.ox/settings
msgid "Ignore Warnings"
msgstr "Ignore Warnings"

#: apps/io.ox/mail/accounts/view-form.js module:io.ox/settings
msgid "Incoming server"
msgstr "Incoming server"

#: apps/io.ox/mail/accounts/view-form.js module:io.ox/settings
msgid "Server type"
msgstr "Server type"

#: apps/io.ox/mail/accounts/view-form.js module:io.ox/settings
msgid "Server name"
msgstr "Server name"

#: apps/io.ox/mail/accounts/view-form.js module:io.ox/settings
msgid "Connection security"
msgstr "Connection security"

#: apps/io.ox/mail/accounts/view-form.js module:io.ox/settings
msgid "Server port"
msgstr "Server port"

#: apps/io.ox/mail/accounts/view-form.js module:io.ox/settings
msgid "Username"
msgstr "Username"

#: apps/io.ox/mail/accounts/view-form.js module:io.ox/settings
msgid "Refresh rate in minutes"
msgstr "Refresh rate in minutes"

#: apps/io.ox/mail/accounts/view-form.js module:io.ox/settings
msgid "Remove copy from server after retrieving a message"
msgstr "Remove copy from server after retrieving a message"

#: apps/io.ox/mail/accounts/view-form.js module:io.ox/settings
msgid "Deleting messages on local storage also deletes them on server"
msgstr "Deleting messages on local storage also deletes them on the server"

#: apps/io.ox/mail/accounts/view-form.js module:io.ox/settings
msgid "Outgoing server (SMTP)"
msgstr "Outgoing server (SMTP)"

#: apps/io.ox/mail/accounts/view-form.js module:io.ox/settings
msgid "Authentication"
msgstr "Authentication"

#. Sent folder
#: apps/io.ox/mail/accounts/view-form.js module:io.ox/settings
msgctxt "folder"
msgid "Sent messages"
msgstr "Sent messages"

#. Trash folder
#: apps/io.ox/mail/accounts/view-form.js module:io.ox/settings
msgctxt "folder"
msgid "Deleted messages"
msgstr "Deleted messages"

#. Drafts folder
#: apps/io.ox/mail/accounts/view-form.js module:io.ox/settings
msgctxt "folder"
msgid "Drafts"
msgstr "Drafts"

#. Spam folder
#: apps/io.ox/mail/accounts/view-form.js module:io.ox/settings
msgctxt "folder"
msgid "Spam"
msgstr "Spam"

#. Archive folder
#: apps/io.ox/mail/accounts/view-form.js module:io.ox/settings
msgctxt "folder"
msgid "Archive"
msgstr "Archive"

#: apps/io.ox/mail/accounts/view-form.js module:io.ox/settings
msgid "Standard folders"
msgstr "Standard folders"

#: apps/io.ox/mail/accounts/view-form.js module:io.ox/settings
msgid "Account settings"
msgstr "Account settings"

#: apps/io.ox/mail/accounts/view-form.js module:io.ox/settings
msgid "Account name"
msgstr "Account name"

#: apps/io.ox/mail/accounts/view-form.js module:io.ox/settings
#: apps/plugins/wizards/mandatory/main.js module:io.ox/wizards/firstStart
msgid "Your name"
msgstr "Your name"

#: apps/io.ox/mail/accounts/view-form.js module:io.ox/settings
msgid "Email address"
msgstr "E-mail address"

#: apps/io.ox/mail/accounts/view-form.js module:io.ox/settings
msgid "Use unified mail for this account"
msgstr "Use unified mail for this account"

#: apps/io.ox/mail/actions.js module:io.ox/mail
msgid "Mails have been moved"
msgstr "Email messages have been moved"

#: apps/io.ox/mail/actions.js module:io.ox/mail
msgid "Mail has been moved"
msgstr "Email has been moved"

#: apps/io.ox/mail/actions.js module:io.ox/mail
msgid "Mails have been copied"
msgstr "Email messages have been copied"

#: apps/io.ox/mail/actions.js module:io.ox/mail
msgid "Mail has been copied"
msgstr "Email has been copied"

<<<<<<< HEAD
#: apps/io.ox/mail/accounts/settings.js module:io.ox/mail/accounts/settings
#, fuzzy
#| msgid "Please set day and month properly"
msgid "Please select your mail account provider"
msgstr "Please set day and month properly"

#: apps/io.ox/contacts/model.js module:io.ox/contacts
msgid "Please set day and month properly"
msgstr "Please set day and month properly"
=======
#. Quick reply to a message; maybe "Direkt antworten" or "Schnell antworten" in German
#: apps/io.ox/mail/actions.js module:io.ox/mail
msgid "Quick reply"
msgstr "Quick reply"
>>>>>>> 2c75a4b9

#. Used as a verb to reply to one recipient
#: apps/io.ox/mail/actions.js module:io.ox/mail apps/io.ox/mail/inplace-reply.js
#: apps/plugins/portal/twitter/util.js module:plugins/portal
msgid "Reply"
msgstr "Reply"

#: apps/io.ox/mail/actions.js module:io.ox/mail
msgid "Reply All"
msgstr "Reply All"

#: apps/io.ox/mail/actions.js module:io.ox/mail
#: apps/io.ox/mail/mobile-toolbar-actions.js apps/io.ox/mail/toolbar.js
msgid "Forward"
msgstr "Forward"

#: apps/io.ox/mail/actions.js module:io.ox/mail apps/io.ox/mail/toolbar.js
msgid "Mark as spam"
msgstr "Mark as spam"

#: apps/io.ox/mail/actions.js module:io.ox/mail apps/io.ox/mail/toolbar.js
msgid "Not spam"
msgstr "Not spam"

#: apps/io.ox/mail/actions.js module:io.ox/mail
msgid "Send new mail"
msgstr "Send new email"

#: apps/io.ox/mail/actions.js module:io.ox/mail apps/io.ox/mail/toolbar.js
msgid "Save as file"
msgstr "Save as file"

#. source in terms of source code
#: apps/io.ox/mail/actions.js module:io.ox/mail apps/io.ox/mail/toolbar.js
msgid "View source"
msgstr "View source"

#: apps/io.ox/mail/actions.js module:io.ox/mail
#: apps/io.ox/mail/actions/copyMove.js
msgid "Create filter rule"
msgstr "Create filter rule"

#: apps/io.ox/mail/actions.js module:io.ox/mail
msgid "Add to calendar"
msgstr "Add to calendar"

#: apps/io.ox/mail/actions.js module:io.ox/mail
msgid "View attachment"
msgstr "View attachment"

#. %1$s is usually "Drive Mail" (product name; might be customized)
#: apps/io.ox/mail/actions.js module:io.ox/mail
msgid "Use %1$s"
msgstr "Use %1$s"

#: apps/io.ox/mail/actions.js module:io.ox/mail
msgid "Drop here to import this mail"
msgstr "Drop here to import this email"

#: apps/io.ox/mail/actions.js module:io.ox/mail
msgid "Synchronize with Outlook"
msgstr "Synchronise with Outlook"

#: apps/io.ox/mail/actions/addToPortal.js module:io.ox/mail
msgid "This mail has been added to the portal"
msgstr "This email has been added to the portal"

#: apps/io.ox/mail/actions/attachmentEmpty.js module:io.ox/mail
msgid ""
"You attached an empty file. It could be, that this file has been deleted on "
"your hard drive. Send it anyway?"
msgstr ""
"You attached an empty file. It could be that this file has been deleted on "
"your hard drive. Send it anyway?"

#: apps/io.ox/mail/actions/attachmentEmpty.js module:io.ox/mail
msgid "Yes, with empty attachment"
msgstr "Yes, with empty attachment"

#: apps/io.ox/mail/actions/attachmentQuota.js module:io.ox/mail
msgid ""
"The file \"%1$s\" cannot be uploaded because it exceeds the attachment "
"publication maximum file size of %2$s"
msgstr ""
"The file \"%1$s\" cannot be uploaded because it exceeds the attachment "
"publication maximum file size of %2$s"

#: apps/io.ox/mail/actions/attachmentQuota.js module:io.ox/mail
msgid ""
"The file \"%1$s\" cannot be uploaded because it exceeds the infostore quota "
"limit of %2$s"
msgstr ""
"The file \"%1$s\" cannot be uploaded because it exceeds the infostore quota "
"limit of %2$s"

#: apps/io.ox/mail/actions/attachmentQuota.js module:io.ox/mail
msgid ""
"One or more attached files exceed the size limit per email. Therefore, the "
"files are not sent as attachments but kept on the server. The email you have "
"sent just contains links to download these files."
msgstr ""
"One or more attached files exceed the size limit per email. Therefore, the "
"files were not sent as attachments but kept on the server. The email you have "
"sent contains links to download these files."

#: apps/io.ox/mail/actions/attachmentSave.js module:io.ox/mail
msgid "Saving attachment ..."
msgid_plural "Saving attachments ..."
msgstr[0] "Saving attachment ..."
msgstr[1] "Saving attachments ..."

#: apps/io.ox/mail/actions/attachmentSave.js module:io.ox/mail
msgid "Attachment has been saved"
msgid_plural "Attachments have been saved"
msgstr[0] "Attachment has been saved"
msgstr[1] "Attachments have been saved"

#: apps/io.ox/mail/actions/attachmentSave.js module:io.ox/mail
msgid "Save attachment"
msgstr "Save attachment"

#: apps/io.ox/mail/actions/copyMove.js module:io.ox/mail
msgid "unknown sender"
msgstr "unknown sender"

#: apps/io.ox/mail/actions/copyMove.js module:io.ox/mail
msgid "All future messages from %1$s will be moved to the selected folder."
msgstr "All future messages from %1$s will be moved to the selected folder."

#: apps/io.ox/mail/actions/copyMove.js module:io.ox/mail
msgid ""
"All future messages from the senders of the selected mails will be moved to "
"the selected folder."
msgstr ""
"All future messages from the senders of the selected mails will be moved to "
"the selected folder."

#: apps/io.ox/mail/actions/delete.js module:io.ox/mail
msgid "Do you want to permanently delete this mail?"
msgid_plural "Do you want to permanently delete these mails?"
msgstr[0] "Do you want to permanently delete this email?"
msgstr[1] "Do you want to permanently delete these email messages?"

#: apps/io.ox/mail/actions/delete.js module:io.ox/mail
msgid "Mail quota exceeded"
msgstr "Mail quota exceeded"

#: apps/io.ox/mail/actions/delete.js module:io.ox/mail
msgid ""
"Emails cannot be put into trash folder while your mail quota is exceeded."
msgstr ""
"Email messages cannot be put into the trash folder while you have exceeded "
"your mail quota."

#: apps/io.ox/mail/actions/ical.js module:io.ox/mail
msgid "The appointment has been added to your calendar"
msgstr "The appointment has been added to your calendar"

#: apps/io.ox/mail/actions/invite.js module:io.ox/core
msgid "Error while resolving mail addresses. Please try again."
msgstr "Error while resolving e-mail addresses. Please try again."

#: apps/io.ox/mail/actions/reminder.js module:io.ox/mail
msgid "Create reminder"
msgstr "Create reminder"

#: apps/io.ox/mail/actions/reminder.js module:io.ox/mail
msgid "Remind me"
msgstr "Remind me"

#: apps/io.ox/mail/actions/reminder.js module:io.ox/mail
msgid "Mail reminder"
msgstr "Email reminder"

#: apps/io.ox/mail/actions/reminder.js module:io.ox/mail
msgid "Mail reminder for"
msgstr "Email reminder for"

#: apps/io.ox/mail/actions/reminder.js module:io.ox/mail
msgid "Reminder has been created"
msgstr "Reminder has been created"

<<<<<<< HEAD
#: apps/io.ox/calendar/month/perspective.js module:io.ox/calendar
#: apps/io.ox/core/viewer/views/displayerview.js module:io.ox/core
#: apps/io.ox/core/wizard/registry.js module:io.ox/core/wizard
msgid "Previous"
msgstr "Previous"
=======
#: apps/io.ox/mail/actions/source.js module:io.ox/mail
msgid "Mail source"
msgstr "Email source"
>>>>>>> 2c75a4b9

#: apps/io.ox/mail/actions/vcard.js module:io.ox/mail
msgid "Failed to add. Maybe the vCard attachment is invalid."
msgstr "Failed to add. The vCard attachment may be invalid."

#: apps/io.ox/mail/api.js module:io.ox/mail
msgid "Saved mail attachment"
msgstr "Saved e-mail attachment"

#: apps/io.ox/mail/api.js module:io.ox/mail
msgid "New Mail"
msgstr "New Email"

#: apps/io.ox/mail/api.js module:io.ox/mail
msgid ""
"Unable to connect to mail server. Possible reasons: The mail server is "
"(temporarily) down or there are network connection problems. Please try again "
"in a few minutes."
msgstr ""
"Unable to connect to e-mail server. Possible reasons: The e-mail server is "
"(temporarily) down or there are network connection problems. Please try again "
"in a few minutes."

#: apps/io.ox/mail/autoforward/settings/model.js module:io.ox/mail
#: apps/io.ox/mail/autoforward/settings/register.js
msgid "Auto Forward"
msgstr "Auto Forward"

#: apps/io.ox/mail/autoforward/settings/model.js module:io.ox/mail
msgid "Forward all incoming emails to this address"
msgstr "Forward all incoming email messages to this address"

#: apps/io.ox/mail/autoforward/settings/model.js module:io.ox/mail
msgid "Keep a copy of the message"
msgstr "Keep a copy of the message"

#: apps/io.ox/mail/autoforward/settings/register.js module:io.ox/mail
#: apps/io.ox/mail/vacationnotice/settings/register.js
#: apps/io.ox/settings/util.js module:io.ox/core
msgid "Unable to load mail filter settings."
msgstr "Unable to load mail filter settings."

#: apps/io.ox/mail/autoforward/settings/register.js module:io.ox/mail
msgid "Couldn't load your auto forward."
msgstr "Could not load your auto forward."

#: apps/io.ox/mail/categories/edit.js module:io.ox/mail
msgid "Configure categories"
msgstr "Configure categories"

#: apps/io.ox/mail/categories/edit.js module:io.ox/mail
msgid "You can enable categories again via the view dropdown on the right"
msgstr "You can enable categories again via the view drop-down on the right"

#: apps/io.ox/mail/categories/edit.js module:io.ox/mail
msgid ""
"Please note that some categories are predefined and you might not be able to "
"rename or disable them."
msgstr ""
"Please note that some categories are predefined and you might not be able to "
"rename or disable them."

#: apps/io.ox/mail/categories/edit.js module:io.ox/mail
msgid "Disable categories"
msgstr "Disable categories"

#. mail categories feature: the update job is running that assigns
#. some common mails (e.g. from twitter.com) to predefined categories
#: apps/io.ox/mail/categories/mediator.js module:io.ox/mail
msgid ""
"It may take some time until mails are assigned to the default categories."
msgstr ""
"It may take some time until e-mail messages are assigned to the default "
"categories."

#: apps/io.ox/mail/categories/picker.js module:io.ox/mail
msgid "Move to category"
msgstr "Move to category"

#: apps/io.ox/mail/categories/picker.js module:io.ox/mail
#: apps/io.ox/mail/mailfilter/settings/filter/view-form.js module:io.ox/settings
msgid "Move to folder"
msgstr "Move to folder"

#: apps/io.ox/mail/categories/tabs.js module:io.ox/mail
msgid "Inbox categories"
msgstr "Inbox categories"

#: apps/io.ox/mail/categories/tabs.js module:io.ox/mail
msgid "Drop here!"
msgstr "Drop here!"

#. successfully moved a message via drag&drop to another mail category (tab)
#. %1$s represents the name if the target category
#: apps/io.ox/mail/categories/train.js module:io.ox/mail
msgid "Message moved to category \"%1$s\"."
msgid_plural "Messages moved to category \"%1$s\"."
msgstr[0] "Message moved to category \"%1$s\"."
msgstr[1] "Messages moved to category \"%1$s\"."

#. ask user to move all messages from the same sender to the mail category (tab)
#. %1$s represents a email address
#: apps/io.ox/mail/categories/train.js module:io.ox/mail
msgid "Do you want to move all messages from %1$s to that category?"
msgid_plural ""
"Do you want to move all messages from selected senders to that category?"
msgstr[0] "Do you want to move all messages from %1$s to that category?"
msgstr[1] ""
"Do you want to move all messages from selected senders to that category?"

#: apps/io.ox/mail/common-extensions.js module:io.ox/mail
#: apps/io.ox/mail/view-options.js
msgid "Unread"
msgstr "Unread"

#: apps/io.ox/mail/common-extensions.js module:io.ox/mail
msgid "has attachments"
msgstr "has attachments"

#: apps/io.ox/mail/common-extensions.js module:io.ox/mail
#: apps/io.ox/mail/print.js
msgctxt "CC"
msgid "Copy"
msgstr "Copy"

#: apps/io.ox/mail/common-extensions.js module:io.ox/mail
msgid "Blind copy"
msgstr "Blind copy"

#. %1$d - number of other recipients (names will be shown if string is clicked)
#: apps/io.ox/mail/common-extensions.js module:io.ox/mail
msgid "and %1$d others"
msgstr "and %1$d others"

#: apps/io.ox/mail/common-extensions.js module:io.ox/mail
msgid "Read"
msgstr "Read"

#: apps/io.ox/mail/common-extensions.js module:io.ox/mail
msgid "Show images"
msgstr "Show images"

#: apps/io.ox/mail/common-extensions.js module:io.ox/mail
msgid "External images have been blocked to protect you against potential spam!"
msgstr ""
"External images have been blocked to protect you against potential spam."

#: apps/io.ox/mail/common-extensions.js module:io.ox/mail
msgid "Warning: This message might be a phishing or scam mail"
msgstr "Warning: This message might be a phishing or scam email"

#. read receipt; German "Lesebestätigung"
#: apps/io.ox/mail/common-extensions.js module:io.ox/mail
msgid "A read receipt has been sent"
msgstr "A read receipt has been sent"

#. Respond to a read receipt request; German "Lesebestätigung senden"
#: apps/io.ox/mail/common-extensions.js module:io.ox/mail
msgid "Send a read receipt"
msgstr "Send a read receipt"

#: apps/io.ox/mail/common-extensions.js module:io.ox/mail
msgid "The sender wants to get notified when you have read this email"
msgstr "The sender would like to be notified when you have read this e-mail"

#: apps/io.ox/mail/compose/actions/send.js module:io.ox/mail
msgid "Mail has no recipient."
msgstr "Email has no recipient."

#: apps/io.ox/mail/compose/actions/send.js module:io.ox/mail
msgid "Mail has empty subject. Send it anyway?"
msgstr "Email has an empty subject. Send it anyway?"

#: apps/io.ox/mail/compose/actions/send.js module:io.ox/mail
msgid "Yes, send without subject"
msgstr "Yes, send without subject"

#: apps/io.ox/mail/compose/actions/send.js module:io.ox/mail
msgid "Add subject"
msgstr "Add subject"

#: apps/io.ox/mail/compose/actions/send.js module:io.ox/mail
msgid "The sending of the message has been canceled."
msgstr "The sending of the message has been canceled."

#: apps/io.ox/mail/compose/actions/send.js module:io.ox/mail
msgid "The email has been sent"
msgstr "The e-mail has been sent"

#. %1$s is the name of the inputfield (To, CC, BCC)
#: apps/io.ox/mail/compose/extensions.js module:io.ox/mail
msgid ""
"%1$s autocomplete token field. Use left and right Arrowkeys to navigate "
"between the tokens"
msgstr ""
"%1$s auto-complete token field. Use the left and right arrow keys to navigate "
"between the tokens"

#. %1$s is the name of the inputfield (To, CC, BCC)
#: apps/io.ox/mail/compose/extensions.js module:io.ox/mail
#: apps/io.ox/mail/mailfilter/settings/filter/view-form.js module:io.ox/settings
msgid "CC"
msgstr "CC"

#. %1$s is the name of the inputfield (To, CC, BCC)
#: apps/io.ox/mail/compose/extensions.js module:io.ox/mail
msgid "BCC"
msgstr "BCC"

#. Must not exceed 8 characters. e.g. German would be: "Antworten an", needs to be abbreviated like "Antw. an" as space is very limited
#: apps/io.ox/mail/compose/extensions.js module:io.ox/mail
msgctxt "compose"
msgid "Reply to"
msgstr "Reply to"

#: apps/io.ox/mail/compose/extensions.js module:io.ox/mail
msgid "Compose new mail"
msgstr "Compose new email"

#: apps/io.ox/mail/compose/extensions.js module:io.ox/mail
#: apps/io.ox/onboarding/clients/extensions.js module:io.ox/core/onboarding
#: apps/plugins/core/feedback/register.js module:io.ox/core
msgid "Send"
msgstr "Send"

#: apps/io.ox/mail/compose/extensions.js module:io.ox/mail
msgid "Hide names"
msgstr "Hide names"

#: apps/io.ox/mail/compose/extensions.js module:io.ox/mail
msgid "Show names"
msgstr "Show names"

#: apps/io.ox/mail/compose/extensions.js module:io.ox/mail
msgid "Edit names"
msgstr "Edit names"

#: apps/io.ox/mail/compose/extensions.js module:io.ox/mail
msgid "Show carbon copy input field"
msgstr "Show carbon copy input field"

#: apps/io.ox/mail/compose/extensions.js module:io.ox/mail
msgid "Show blind carbon copy input field"
msgstr "Show blind carbon copy input field"

#: apps/io.ox/mail/compose/extensions.js module:io.ox/mail
msgid "Click to select contacts"
msgstr "Click to select contacts"

#: apps/io.ox/mail/compose/extensions.js module:io.ox/mail
#: apps/io.ox/mail/settings/signatures/register.js
#: apps/io.ox/mail/settings/signatures/settings/pane.js
msgid "Signatures"
msgstr "Signatures"

#: apps/io.ox/mail/compose/extensions.js module:io.ox/mail
#: apps/io.ox/mail/settings/signatures/settings/pane.js
msgid "No signature"
msgstr "No signature"

#: apps/io.ox/mail/compose/extensions.js module:io.ox/mail
msgid "Manage signatures"
msgstr "Manage signatures"

#: apps/io.ox/mail/compose/extensions.js module:io.ox/mail
msgid "Expiration"
msgstr "Expiration"

#: apps/io.ox/mail/compose/extensions.js module:io.ox/mail
msgid "1 day"
msgstr "1 day"

#: apps/io.ox/mail/compose/extensions.js module:io.ox/mail
msgid "1 week"
msgstr "1 week"

#: apps/io.ox/mail/compose/extensions.js module:io.ox/mail
msgid "1 month"
msgstr "1 month"

#: apps/io.ox/mail/compose/extensions.js module:io.ox/mail
msgid "3 months"
msgstr "3 months"

#: apps/io.ox/mail/compose/extensions.js module:io.ox/mail
msgid "6 months"
msgstr "6 months"

#: apps/io.ox/mail/compose/extensions.js module:io.ox/mail
msgid "1 year"
msgstr "1 year"

#. text of a user list that shows the names of presenting user and participants.
#. the text to display as presenter name if no user is presenting yet.
#. the text to display as participants names if no users are listening yet.
#: apps/io.ox/mail/compose/extensions.js module:io.ox/mail
#: apps/io.ox/presenter/views/navigationview.js module:io.ox/presenter
msgid "none"
msgstr "none"

#: apps/io.ox/mail/compose/extensions.js module:io.ox/mail
msgid "delete if expired"
msgstr "delete if expired"

#: apps/io.ox/mail/compose/extensions.js module:io.ox/mail
msgid "Notification"
msgstr "Notification"

#: apps/io.ox/mail/compose/extensions.js module:io.ox/mail
msgid "when the receivers have finished downloading the files"
msgstr "when the receivers have finished downloading the files"

#: apps/io.ox/mail/compose/extensions.js module:io.ox/mail
msgid "when the link is expired"
msgstr "when the link is expired"

#: apps/io.ox/mail/compose/extensions.js module:io.ox/mail
msgid "when the receivers have accessed the files"
msgstr "when the receivers have accessed the files"

#: apps/io.ox/mail/compose/extensions.js module:io.ox/mail
msgid "Drop attachments here"
msgstr "Drop attachments here"

#. %s is a list of filenames separeted by commas
#. it is used by screenreaders to indicate which files are currently added to the list of attachments
#: apps/io.ox/mail/compose/extensions.js module:io.ox/mail
msgid "Added %s to attachments."
msgstr "Added %s to attachments."

#: apps/io.ox/mail/compose/inline-images.js module:io.ox/mail
msgid "Insert inline image"
msgstr "Insert inline image"

#: apps/io.ox/mail/compose/inline-images.js module:io.ox/mail
#: apps/io.ox/notes/detail-view.js module:io.ox/notes
msgid "Insert"
msgstr "Insert"

#: apps/io.ox/mail/compose/inline-images.js module:io.ox/mail
msgid "Please select a valid image File to insert"
msgstr "Please select a valid image file to insert"

#: apps/io.ox/mail/compose/main.js module:io.ox/mail
#: apps/io.ox/mail/compose/view.js apps/io.ox/mail/mobile-toolbar-actions.js
#: apps/io.ox/mail/settings/pane.js apps/io.ox/mail/toolbar.js
msgid "Compose"
msgstr "Compose"

#: apps/io.ox/mail/compose/model.js module:io.ox/mail
msgid "Mail"
msgstr "Email"

#. %1$s mail sender
#. %2$s mail subject
#: apps/io.ox/mail/compose/model.js module:io.ox/mail apps/io.ox/mail/util.js
#: module:io.ox/core apps/plugins/notifications/mail/register.js
#: module:plugins/notifications
#, c-format
msgid "No subject"
msgstr "No subject"

#: apps/io.ox/mail/compose/names.js module:io.ox/mail
msgid "Use custom name"
msgstr "Use custom name"

#: apps/io.ox/mail/compose/names.js module:io.ox/mail
msgid "Custom name"
msgstr "Custom name"

#: apps/io.ox/mail/compose/names.js module:io.ox/mail
msgid ""
"Select a checkbox to define a custom name for that address; otherwise the "
"mail account's default name will be used. If you want to use an address "
"anonymously, select the checkbox and leave the field empty."
msgstr ""
"Select a checkbox to define a custom name for that address; otherwise the e-"
"mail account's default name will be used. If you want to use an address "
"anonymously, select the checkbox and leave the field empty."

#: apps/io.ox/mail/compose/names.js module:io.ox/mail
msgid "Edit real names"
msgstr "Edit real names"

#. %s is the product name
#: apps/io.ox/mail/compose/signatures.js module:io.ox/mail
msgid "Sent from %s via mobile"
msgstr "Sent from %s via mobile"

#: apps/io.ox/mail/compose/view.js module:io.ox/mail
msgid "Plain Text"
msgstr "Plain Text"

#: apps/io.ox/mail/compose/view.js module:io.ox/mail
#: apps/io.ox/mail/settings/pane.js
msgid "HTML"
msgstr "HTML"

#. E-Mail priority
#: apps/io.ox/mail/compose/view.js module:io.ox/mail
msgctxt "E-Mail"
msgid "Priority"
msgstr "Priority"

#. E-Mail priority
#: apps/io.ox/mail/compose/view.js module:io.ox/mail
msgctxt "E-Mail priority"
msgid "High"
msgstr "High"

#. E-Mail priority
#: apps/io.ox/mail/compose/view.js module:io.ox/mail
msgctxt "E-Mail priority"
msgid "Normal"
msgstr "Normal"

#. E-Mail priority
#: apps/io.ox/mail/compose/view.js module:io.ox/mail
msgctxt "E-Mail priority"
msgid "Low"
msgstr "Low"

#: apps/io.ox/mail/compose/view.js module:io.ox/mail
msgid "Attach Vcard"
msgstr "Attach vCard"

#: apps/io.ox/mail/compose/view.js module:io.ox/mail
msgid "Request read receipt"
msgstr "Request read receipt"

#: apps/io.ox/mail/compose/view.js module:io.ox/mail
#: apps/io.ox/mail/detail/mobileView.js apps/io.ox/mail/detail/view.js
msgid "This message has been truncated due to size limitations."
msgstr "This message has been truncated due to size limitations."

#: apps/io.ox/mail/compose/view.js module:io.ox/mail
msgid "Loading the full mail might lead to performance problems."
msgstr "Loading the full e-mail might lead to performance problems."

#: apps/io.ox/mail/compose/view.js module:io.ox/mail
msgid "Load full mail"
msgstr "Load full e-mail"

#: apps/io.ox/mail/compose/view.js module:io.ox/mail
msgid "Add original message as attachment"
msgstr "Add original message as attachment"

#: apps/io.ox/mail/compose/view.js module:io.ox/mail
msgid "Mail saved as draft"
msgstr "Email saved as draft"

#: apps/io.ox/mail/compose/view.js module:io.ox/mail
msgid "Do you really want to discard your message?"
msgstr "Do you really want to discard your message?"

#. "Discard message" appears in combination with "Cancel" (this action)
#. Translation should be distinguishable for the user
#: apps/io.ox/mail/compose/view.js module:io.ox/mail
msgctxt "dialog"
msgid "Discard message"
msgstr "Discard message"

#: apps/io.ox/mail/compose/view.js module:io.ox/mail
msgid "Save as draft"
msgstr "Save as draft"

#: apps/io.ox/mail/detail/content.js module:io.ox/mail
msgid "This mail has no content"
msgstr "This email has no content"

#: apps/io.ox/mail/detail/content.js module:io.ox/mail
msgid "Show quoted text"
msgstr "Show quoted text"

#: apps/io.ox/mail/detail/links.js module:io.ox/mail
#: apps/io.ox/tasks/edit/main.js module:io.ox/tasks
msgid "Task"
msgstr "Task"

#: apps/io.ox/mail/detail/links.js module:io.ox/mail
msgid "Document"
msgstr "Document"

#: apps/io.ox/mail/detail/links.js module:io.ox/mail
msgid "Spreadsheet"
msgstr "Spreadsheet"

#: apps/io.ox/mail/detail/links.js module:io.ox/mail
msgid "Tasks"
msgstr "Tasks"

#: apps/io.ox/mail/detail/mobileView.js module:io.ox/mail
#: apps/io.ox/mail/detail/view.js
msgid "Show entire message"
msgstr "Show entire message"

#. %1$s: Mail sender
#. %2$s: Mail subject
#: apps/io.ox/mail/detail/mobileView.js module:io.ox/mail
#: apps/io.ox/mail/detail/view.js
msgid "Email from %1$s: %2$s"
msgstr "E-mail from %1$s: %2$s"

#: apps/io.ox/mail/detail/view.js module:io.ox/mail
msgid "Error while loading message content"
msgstr "Error while loading message content"

#: apps/io.ox/mail/import.js module:io.ox/mail
msgid "Mail has been imported"
msgstr "Email has been imported"

#: apps/io.ox/mail/import.js module:io.ox/mail
msgid "Drop EML file here for import"
msgstr "Drop EML file here for import"

#. Used as a verb to reply to all recipients
#: apps/io.ox/mail/inplace-reply.js module:io.ox/mail
msgid "Reply to all"
msgstr "Reply to all"

#: apps/io.ox/mail/inplace-reply.js module:io.ox/mail
msgid "Your reply has been sent"
msgstr "Your reply has been sent"

#: apps/io.ox/mail/mailfilter/settings/filter.js module:io.ox/mail
msgid "Create new rule"
msgstr "Create new rule"

#: apps/io.ox/mail/mailfilter/settings/filter.js module:io.ox/mail
msgid "Edit rule"
msgstr "Edit rule"

#: apps/io.ox/mail/mailfilter/settings/filter.js module:io.ox/mail
#: apps/io.ox/portal/settings/pane.js module:io.ox/portal
#: apps/io.ox/settings/accounts/settings/pane.js module:io.ox/settings/accounts
msgid "Edit %1$s"
msgstr "Edit %1$s"

#: apps/io.ox/mail/mailfilter/settings/filter.js module:io.ox/mail
msgid "Process subsequent rules of %1$s"
msgstr "Process subsequent rules of %1$s"

#. %1$s is the user name of the group member
#: apps/io.ox/mail/mailfilter/settings/filter.js module:io.ox/mail
#: apps/io.ox/portal/settings/pane.js module:io.ox/portal
#: apps/plugins/administration/groups/settings/members.js module:io.ox/core
msgid "Remove %1$s"
msgstr "Remove %1$s"

#: apps/io.ox/mail/mailfilter/settings/filter.js module:io.ox/mail
msgid "Drag to reorder filter rules"
msgstr "Drag to reorder filter rules"

#: apps/io.ox/mail/mailfilter/settings/filter.js module:io.ox/mail
msgid "Do you really want to delete this filter rule?"
msgstr "Do you really want to delete this filter rule?"

#: apps/io.ox/mail/mailfilter/settings/filter.js module:io.ox/mail
msgid "Mail Filter Rules"
msgstr "E-mail Filter Rules"

#: apps/io.ox/mail/mailfilter/settings/filter.js module:io.ox/mail
msgid "Add new rule"
msgstr "Add new rule"

#: apps/io.ox/mail/mailfilter/settings/filter.js module:io.ox/mail
msgid "There is no rule defined"
msgstr "There is no rule defined"

#: apps/io.ox/mail/mailfilter/settings/filter/view-form.js module:io.ox/settings
msgid "Is bigger than"
msgstr "Is bigger than"

#: apps/io.ox/mail/mailfilter/settings/filter/view-form.js module:io.ox/settings
msgid "Is smaller than"
msgstr "Is smaller than"

#: apps/io.ox/mail/mailfilter/settings/filter/view-form.js module:io.ox/settings
msgid "deleted"
msgstr "deleted"

#: apps/io.ox/mail/mailfilter/settings/filter/view-form.js module:io.ox/settings
msgid "seen"
msgstr "seen"

#: apps/io.ox/mail/mailfilter/settings/filter/view-form.js module:io.ox/settings
msgid "Contains"
msgstr "Contains"

#: apps/io.ox/mail/mailfilter/settings/filter/view-form.js module:io.ox/settings
msgid "Is exactly"
msgstr "Is exactly"

#: apps/io.ox/mail/mailfilter/settings/filter/view-form.js module:io.ox/settings
msgid "Matches"
msgstr "Matches"

#: apps/io.ox/mail/mailfilter/settings/filter/view-form.js module:io.ox/settings
msgid "Regex"
msgstr "Regex"

#: apps/io.ox/mail/mailfilter/settings/filter/view-form.js module:io.ox/settings
msgid "starts on"
msgstr "starts on"

#: apps/io.ox/mail/mailfilter/settings/filter/view-form.js module:io.ox/settings
msgid "ends on"
msgstr "ends on"

#: apps/io.ox/mail/mailfilter/settings/filter/view-form.js module:io.ox/settings
msgid "is on"
msgstr "is on"

#: apps/io.ox/mail/mailfilter/settings/filter/view-form.js module:io.ox/settings
msgid "Sender/From"
msgstr "Sender/From"

#: apps/io.ox/mail/mailfilter/settings/filter/view-form.js module:io.ox/settings
msgid "Any recipient"
msgstr "Any recipient"

#: apps/io.ox/mail/mailfilter/settings/filter/view-form.js module:io.ox/settings
msgid "Mailing list"
msgstr "Mailing list"

#: apps/io.ox/mail/mailfilter/settings/filter/view-form.js module:io.ox/settings
msgid "Header"
msgstr "Header"

#: apps/io.ox/mail/mailfilter/settings/filter/view-form.js module:io.ox/settings
msgid "Envelope - To"
msgstr "Envelope - To"

#: apps/io.ox/mail/mailfilter/settings/filter/view-form.js module:io.ox/settings
msgid "Size (bytes)"
msgstr "Size (bytes)"

#: apps/io.ox/mail/mailfilter/settings/filter/view-form.js module:io.ox/settings
msgid "Content"
msgstr "Content"

#: apps/io.ox/mail/mailfilter/settings/filter/view-form.js module:io.ox/settings
msgid "Current Date"
msgstr "Current Date"

#: apps/io.ox/mail/mailfilter/settings/filter/view-form.js module:io.ox/settings
msgid "Keep"
msgstr "Keep"

#: apps/io.ox/mail/mailfilter/settings/filter/view-form.js module:io.ox/settings
msgid "Redirect to"
msgstr "Redirect to"

#: apps/io.ox/mail/mailfilter/settings/filter/view-form.js module:io.ox/settings
msgid "Reject with reason"
msgstr "Reject with reason"

#: apps/io.ox/mail/mailfilter/settings/filter/view-form.js module:io.ox/settings
msgid "Mark mail as"
msgstr "Mark email as"

#: apps/io.ox/mail/mailfilter/settings/filter/view-form.js module:io.ox/settings
msgid "Tag mail with"
msgstr "Tag mail with"

#: apps/io.ox/mail/mailfilter/settings/filter/view-form.js module:io.ox/settings
msgid "Flag mail with"
msgstr "Flag mail with"

#: apps/io.ox/mail/mailfilter/settings/filter/view-form.js module:io.ox/settings
msgid ""
"This rule applies to all messages. Please add a condition to restrict this "
"rule to specific messages."
msgstr ""
"This rule applies to all messages. Please add a condition to restrict this "
"rule to specific messages."

#: apps/io.ox/mail/mailfilter/settings/filter/view-form.js module:io.ox/settings
msgid "Please define at least one action."
msgstr "Please define at least one action."

#: apps/io.ox/mail/mailfilter/settings/filter/view-form.js module:io.ox/settings
msgid "datepicker"
msgstr "date picker"

#: apps/io.ox/mail/mailfilter/settings/filter/view-form.js module:io.ox/settings
msgid "Conditions"
msgstr "Conditions"

#: apps/io.ox/mail/mailfilter/settings/filter/view-form.js module:io.ox/settings
msgid "Add condition"
msgstr "Add condition"

#: apps/io.ox/mail/mailfilter/settings/filter/view-form.js module:io.ox/settings
msgid "Add action"
msgstr "Add action"

#: apps/io.ox/mail/mailfilter/settings/filter/view-form.js module:io.ox/settings
msgid "Rule name"
msgstr "Rule name"

#: apps/io.ox/mail/mailfilter/settings/filter/view-form.js module:io.ox/settings
msgid "Apply rule if all conditions are met"
msgstr "Apply rule if all conditions are met"

#: apps/io.ox/mail/mailfilter/settings/filter/view-form.js module:io.ox/settings
msgid "Apply rule if any condition is met."
msgstr "Apply rule if any condition is met."

#: apps/io.ox/mail/mailfilter/settings/model.js module:io.ox/mail
msgid "New rule"
msgstr "New rule"

#: apps/io.ox/mail/mailfilter/settings/register.js module:io.ox/mail
msgid "Filter Rules"
msgstr "Filter Rules"

#: apps/io.ox/mail/mailfilter/settings/register.js module:io.ox/mail
msgid "Unable to load mail filter rules settings."
msgstr "Unable to load e-mail filter rules settings."

#: apps/io.ox/mail/mailfilter/settings/register.js module:io.ox/mail
msgid "Couldn't load your mail filter rules."
msgstr "Couldn't load your e-mail filter rules."

#: apps/io.ox/mail/main.js module:io.ox/mail
msgid "Thread"
msgstr "Thread"

#: apps/io.ox/mail/main.js module:io.ox/mail
#: apps/plugins/portal/quota/register.js module:plugins/portal
msgid "Mail quota"
msgstr "Mail quota"

#: apps/io.ox/mail/main.js module:io.ox/mail
msgid "Messages"
msgstr "Messages"

#. toolbar with 'select all' and 'sort by'
#: apps/io.ox/mail/main.js module:io.ox/mail
msgid "Messages options"
msgstr "Messages options"

#: apps/io.ox/mail/main.js module:io.ox/mail
msgid "No message selected"
msgstr "No message selected"

#. %1$d is the number of selected messages
#: apps/io.ox/mail/main.js module:io.ox/mail
msgid "%1$d message selected"
msgid_plural "%1$d messages selected"
msgstr[0] "%1$d message selected"
msgstr[1] "%1$d messages selected"

#: apps/io.ox/mail/main.js module:io.ox/mail
msgid ""
"There are %1$d messages in this folder; not all messages are displayed in the "
"list. If you want to move or delete all messages, you find corresponding "
"actions in the folder context menu."
msgstr ""
"There are %1$d messages in this folder; not all messages are displayed in the "
"list. If you want to move or delete all messages, you can find corresponding "
"actions in the folder context menu."

#. This is a short version of "x messages selected", will be used in mobile mail list view
#: apps/io.ox/mail/main.js module:io.ox/mail
msgid "%1$d selected"
msgstr "%1$d selected"

#. %1$d is number of messages; %2$d is progress in percent
#: apps/io.ox/mail/main.js module:io.ox/mail
msgid "Sending 1 message ... %2$d%"
msgid_plural "Sending %1$d messages ... %2$d%"
msgstr[0] "Sending 1 message ... %2$d%"
msgstr[1] "Sending %1$d messages ... %2$d%"

#: apps/io.ox/mail/main.js module:io.ox/mail apps/io.ox/settings/main.js
#: module:io.ox/core
msgid "Application may not work as expected until this problem is solved."
msgstr "Application may not work as expected until this problem is solved."

#: apps/io.ox/mail/mobile-toolbar-actions.js module:io.ox/mail
#: apps/io.ox/mail/toolbar.js
msgid "Reply to sender"
msgstr "Reply to sender"

#: apps/io.ox/mail/mobile-toolbar-actions.js module:io.ox/mail
#: apps/io.ox/mail/toolbar.js
msgid "Reply to all recipients"
msgstr "Reply to all recipients"

#: apps/io.ox/mail/mobile-toolbar-actions.js module:io.ox/mail
#: apps/io.ox/mail/toolbar.js
msgid "Mark as read"
msgstr "Mark as read"

#: apps/io.ox/mail/mobile-toolbar-actions.js module:io.ox/mail
#: apps/io.ox/mail/toolbar.js
msgid "Mark as unread"
msgstr "Mark as unread"

#: apps/io.ox/mail/mobile-toolbar-actions.js module:io.ox/mail
#: apps/io.ox/mail/toolbar.js
msgid "Edit draft"
msgstr "Edit draft"

#: apps/io.ox/mail/print.js module:io.ox/mail
msgctxt "BCC"
msgid "Blind copy"
msgstr "Blind copy"

#: apps/io.ox/mail/settings/pane.js module:io.ox/mail
msgid "Inline"
msgstr "Inline"

#: apps/io.ox/mail/settings/pane.js module:io.ox/mail
msgid "Attachment"
msgstr "Attachment"

#: apps/io.ox/mail/settings/pane.js module:io.ox/mail
msgid "Plain text"
msgstr "Plain text"

#: apps/io.ox/mail/settings/pane.js module:io.ox/mail
msgid "HTML and plain text"
msgstr "HTML and plain text"

#: apps/io.ox/mail/settings/pane.js module:io.ox/mail
msgid "disabled"
msgstr "disabled"

#: apps/io.ox/mail/settings/pane.js module:io.ox/mail
msgid "1 minute"
msgstr "1 minute"

#: apps/io.ox/mail/settings/pane.js module:io.ox/mail
msgid "3 minutes"
msgstr "3 minutes"

#: apps/io.ox/mail/settings/pane.js module:io.ox/mail
#: apps/io.ox/mail/settings/signatures/settings/pane.js
msgid "Could not save settings"
msgstr "Could not save settings"

#: apps/io.ox/mail/settings/pane.js module:io.ox/mail
msgid "Common"
msgstr "Common"

#: apps/io.ox/mail/settings/pane.js module:io.ox/mail
msgid "Permanently remove deleted emails"
msgstr "Permanently remove deleted email messages"

#: apps/io.ox/mail/settings/pane.js module:io.ox/mail
msgid ""
"Automatically collect contacts in the folder \"Collected addresses\" while "
"sending"
msgstr ""
"Automatically collect contacts in the folder \"Collected addresses\" while "
"sending"

#: apps/io.ox/mail/settings/pane.js module:io.ox/mail
msgid ""
"Automatically collect contacts in the folder \"Collected addresses\" while "
"reading"
msgstr ""
"Automatically collect contacts in the folder \"Collected addresses\" while "
"reading"

#: apps/io.ox/mail/settings/pane.js module:io.ox/mail
msgid "Use fixed-width font for text mails"
msgstr "Use fixed-width font for text email messages"

#: apps/io.ox/mail/settings/pane.js module:io.ox/mail
msgid "Ask for mailto link registration"
msgstr "Ask for mailto link registration"

#: apps/io.ox/mail/settings/pane.js module:io.ox/mail
msgid "Register now"
msgstr "Register now"

#: apps/io.ox/mail/settings/pane.js module:io.ox/mail
msgid "Append vCard"
msgstr "Append vCard"

#: apps/io.ox/mail/settings/pane.js module:io.ox/mail
msgid "Insert the original email text to a reply"
msgstr "Insert the original email text into a reply"

#: apps/io.ox/mail/settings/pane.js module:io.ox/mail
msgid "Forward emails as"
msgstr "Forward email messages as"

#: apps/io.ox/mail/settings/pane.js module:io.ox/mail
msgid "Format emails as"
msgstr "Format email messages as"

#: apps/io.ox/mail/settings/pane.js module:io.ox/mail
msgid "Additional settings"
msgstr "Additional settings"

#: apps/io.ox/mail/settings/pane.js module:io.ox/mail
msgid "Default sender address"
msgstr "Default sender address"

#: apps/io.ox/mail/settings/pane.js module:io.ox/mail
msgid "Auto-save email drafts"
msgstr "Auto-save email drafts"

#: apps/io.ox/mail/settings/pane.js module:io.ox/mail
msgid "Always add the following recipient to blind carbon copy (BCC)"
msgstr "Always add the following recipient to blind carbon copy (BCC)"

#: apps/io.ox/mail/settings/pane.js module:io.ox/mail
msgid "Display"
msgstr "Display"

#: apps/io.ox/mail/settings/pane.js module:io.ox/mail
msgid "Allow html formatted emails"
msgstr "Allow HTML formatted email messages"

#: apps/io.ox/mail/settings/pane.js module:io.ox/mail
msgid "Allow pre-loading of externally linked images"
msgstr "Allow pre-loading of externally linked images"

#: apps/io.ox/mail/settings/pane.js module:io.ox/mail
msgid "Display emoticons as graphics in text emails"
msgstr "Display emoticons as graphics in text email messages"

#: apps/io.ox/mail/settings/pane.js module:io.ox/mail
msgid "Color quoted lines"
msgstr "Colour quoted lines"

#: apps/io.ox/mail/settings/pane.js module:io.ox/mail
msgid "Show requests for read receipts"
msgstr "Show requests for read receipts"

#: apps/io.ox/mail/settings/pane.js module:io.ox/mail
msgid "Change IMAP subscriptions"
msgstr "Change IMAP subscriptions"

#: apps/io.ox/mail/settings/signatures/settings/pane.js module:io.ox/mail
msgid "Signature name"
msgstr "Signature name"

#: apps/io.ox/mail/settings/signatures/settings/pane.js module:io.ox/mail
msgid "Add signature above quoted text"
msgstr "Add signature above quoted text"

#: apps/io.ox/mail/settings/signatures/settings/pane.js module:io.ox/mail
msgid "Add signature below quoted text"
msgstr "Add signature below quoted text"

#: apps/io.ox/mail/settings/signatures/settings/pane.js module:io.ox/mail
msgid "Please enter a valid name"
msgstr "Please enter a valid name"

#: apps/io.ox/mail/settings/signatures/settings/pane.js module:io.ox/mail
msgid "Add signature"
msgstr "Add signature"

#: apps/io.ox/mail/settings/signatures/settings/pane.js module:io.ox/mail
msgid "Edit signature"
msgstr "Edit signature"

#: apps/io.ox/mail/settings/signatures/settings/pane.js module:io.ox/mail
msgid "Import signatures"
msgstr "Import signatures"

#: apps/io.ox/mail/settings/signatures/settings/pane.js module:io.ox/mail
msgid "You can import existing signatures from the previous product generation."
msgstr ""
"You can import existing signatures from the previous product generation."

#: apps/io.ox/mail/settings/signatures/settings/pane.js module:io.ox/mail
msgid "Delete old signatures after import"
msgstr "Delete old signatures after import"

#: apps/io.ox/mail/settings/signatures/settings/pane.js module:io.ox/mail
msgid "Add new signature"
msgstr "Add new signature"

#: apps/io.ox/mail/settings/signatures/settings/pane.js module:io.ox/mail
msgid "Default signature for new messages"
msgstr "Default signature for new messages"

#: apps/io.ox/mail/settings/signatures/settings/pane.js module:io.ox/mail
msgid "Default signature for replies or forwardings"
msgstr "Default signature for replies or forwards"

#: apps/io.ox/mail/statistics.js module:io.ox/mail
msgid "Top 10 you sent mail to"
msgstr "Top 10 you sent email to"

#: apps/io.ox/mail/statistics.js module:io.ox/mail
msgid "Top 10 you got mail from"
msgstr "Top 10 you received email from"

#: apps/io.ox/mail/statistics.js module:io.ox/mail
msgid "Mails per week-day (%)"
msgstr "Email messages per weekday (%)"

#: apps/io.ox/mail/statistics.js module:io.ox/mail
msgid "Mails per hour (%)"
msgstr "Email messages per hour (%)"

#: apps/io.ox/mail/threadview.js module:io.ox/mail
msgid "Back to list"
msgstr "Back to list"

#: apps/io.ox/mail/threadview.js module:io.ox/mail
msgid "Previous message"
msgstr "Previous message"

#: apps/io.ox/mail/threadview.js module:io.ox/mail
msgid "Next message"
msgstr "Next message"

#: apps/io.ox/mail/threadview.js module:io.ox/mail
msgid "Conversation"
msgstr "Conversation"

#: apps/io.ox/mail/threadview.js module:io.ox/mail
msgid "%1$d messages in this conversation"
msgstr "%1$d messages in this conversation"

#: apps/io.ox/mail/threadview.js module:io.ox/mail
msgid "Open all messages"
msgstr "Open all messages"

#: apps/io.ox/mail/threadview.js module:io.ox/mail
msgid "Open/close all messages"
msgstr "Open/close all messages"

#: apps/io.ox/mail/threadview.js module:io.ox/mail
msgid "Close all messages"
msgstr "Close all messages"

#: apps/io.ox/mail/toolbar.js module:io.ox/mail
msgid "Compose new email"
msgstr "Compose new e-mail"

#: apps/io.ox/mail/toolbar.js module:io.ox/mail
msgid "Set category"
msgstr "Set category"

#: apps/io.ox/mail/toolbar.js module:io.ox/mail
msgid "Vertical"
msgstr "Vertical"

#: apps/io.ox/mail/toolbar.js module:io.ox/mail
msgid "Horizontal"
msgstr "Horizontal"

#: apps/io.ox/mail/toolbar.js module:io.ox/mail apps/io.ox/portal/widgets.js
#: module:io.ox/portal apps/plugins/portal/mail/register.js
#: module:plugins/portal
msgid "Inbox"
msgstr "Inbox"

#: apps/io.ox/mail/toolbar.js module:io.ox/mail
msgid "Use categories"
msgstr "Use categories"

#. term is followed by a space and three dots (' …')
#. the dots refer to the term 'Categories' right above this dropdown entry
#. so user reads it as 'Configure Categories'
#: apps/io.ox/mail/toolbar.js module:io.ox/mail
msgid "Configure"
msgstr "Configure"

#: apps/io.ox/mail/toolbar.js module:io.ox/mail
msgid "Contact pictures"
msgstr "Contact pictures"

#: apps/io.ox/mail/toolbar.js module:io.ox/mail
msgid "Exact dates"
msgstr "Exact dates"

#: apps/io.ox/mail/toolbar.js module:io.ox/mail
msgid "Message size"
msgstr "Message size"

#: apps/io.ox/mail/toolbar.js module:io.ox/mail
msgid "Statistics"
msgstr "Statistics"

#. (From) email1 via email2. Appears in email detail view.
#: apps/io.ox/mail/util.js module:io.ox/core
msgid "via"
msgstr "via"

#: apps/io.ox/mail/util.js module:io.ox/core
msgid "Unknown sender"
msgstr "Unknown sender"

#: apps/io.ox/mail/util.js module:io.ox/core
msgid "No recipients"
msgstr "No recipients"

#: apps/io.ox/mail/util.js module:io.ox/core
msgctxt "E-Mail"
msgid "High priority"
msgstr "High priority"

#: apps/io.ox/mail/util.js module:io.ox/core
msgctxt "E-Mail"
msgid "Low priority"
msgstr "Low priority"

#: apps/io.ox/mail/util.js module:io.ox/core
msgid "Primary account"
msgstr "Primary account"

#: apps/io.ox/mail/vacationnotice/settings/filter.js module:io.ox/mail
msgid "The start date must be before the end date."
msgstr "The start date must be before the end date."

#: apps/io.ox/mail/vacationnotice/settings/model.js module:io.ox/mail
msgid "vacation notice"
msgstr "vacation notice"

#: apps/io.ox/mail/vacationnotice/settings/model.js module:io.ox/mail
#: apps/io.ox/mail/vacationnotice/settings/register.js
msgid "Vacation Notice"
msgstr "Vacation Notice"

#: apps/io.ox/mail/vacationnotice/settings/model.js module:io.ox/mail
msgid "Text"
msgstr "Text"

#: apps/io.ox/mail/vacationnotice/settings/model.js module:io.ox/mail
msgid "Number of days between vacation notices to the same sender"
msgstr "Number of days between vacation notices to the same sender"

#: apps/io.ox/mail/vacationnotice/settings/model.js module:io.ox/mail
msgid "Enable for the following addresses"
msgstr "Enable for the following addresses"

#: apps/io.ox/mail/vacationnotice/settings/model.js module:io.ox/mail
msgid "Default sender for vacation notice"
msgstr "Default sender for vacation notice"

#: apps/io.ox/mail/vacationnotice/settings/model.js module:io.ox/mail
msgid "Email addresses"
msgstr "Email addresses"

#. button label for the 'start presentation' dropdown
#: apps/io.ox/mail/vacationnotice/settings/model.js module:io.ox/mail
#: apps/io.ox/presenter/views/toolbarview.js module:io.ox/presenter
#: apps/io.ox/tasks/print.js module:io.ox/tasks
msgid "Start"
msgstr "Start"

#. button label for ending the presentation
#: apps/io.ox/mail/vacationnotice/settings/model.js module:io.ox/mail
#: apps/io.ox/presenter/views/toolbarview.js module:io.ox/presenter
msgid "End"
msgstr "End"

#: apps/io.ox/mail/vacationnotice/settings/model.js module:io.ox/mail
msgid "Send vacation notice during this time only"
msgstr "Send vacation notice during this time only"

#: apps/io.ox/mail/vacationnotice/settings/register.js module:io.ox/mail
msgid "Couldn't load your vacation notice."
msgstr "Couldn't load your vacation notice."

#: apps/io.ox/mail/view-options.js module:io.ox/mail
msgid "Conversations"
msgstr "Conversations"

#: apps/io.ox/notes/mediator.js module:io.ox/notes
msgid "Topics"
msgstr "Topics"

#: apps/io.ox/notes/mediator.js module:io.ox/notes
msgid "Preview not available"
msgstr "Preview not available"

#: apps/io.ox/notes/toolbar.js module:io.ox/notes
msgid "New note"
msgstr "New note"

#: apps/io.ox/oauth/keychain.js module:io.ox/core
msgid "Account could not be added"
msgstr "Account could not be added"

#: apps/io.ox/oauth/keychain.js module:io.ox/core apps/io.ox/oauth/settings.js
#: module:io.ox/settings
msgid "Reauthorize"
msgstr "Reauthorise"

#: apps/io.ox/oauth/settings.js module:io.ox/settings
msgid "Changes have been saved."
msgstr "Changes have been saved."

#: apps/io.ox/oauth/settings.js module:io.ox/settings
msgid "Something went wrong saving your changes."
msgstr "Something went wrong saving your changes."

#: apps/io.ox/oauth/settings.js module:io.ox/settings
msgid "You have reauthorized this account."
msgstr "You have reauthorised this account."

#: apps/io.ox/oauth/settings.js module:io.ox/settings
msgid "Something went wrong reauthorizing the account."
msgstr "Something went wrong reauthorising the account."

#: apps/io.ox/oauth/settings.js module:io.ox/settings
msgid "Account Settings"
msgstr "Account Settings"

#: apps/io.ox/oauth/settings.js module:io.ox/settings
msgid "Display Name"
msgstr "Display name"

#: apps/io.ox/onboarding/clients/extensions.js module:io.ox/core/onboarding
msgid "Click to show or hide actions for advanced users."
msgstr "Click to show or hide actions for advanced users."

#: apps/io.ox/onboarding/clients/extensions.js module:io.ox/core/onboarding
msgid "Expert user?"
msgstr "Expert user?"

#: apps/io.ox/onboarding/clients/extensions.js module:io.ox/core/onboarding
msgid "Hide options for expert users."
msgstr "Hide options for expert users."

#: apps/io.ox/onboarding/clients/extensions.js module:io.ox/core/onboarding
msgid "CalDAV Login"
msgstr "CalDAV Login"

#: apps/io.ox/onboarding/clients/extensions.js module:io.ox/core/onboarding
msgid "CardDAV URL"
msgstr "CardDAV URL"

#: apps/io.ox/onboarding/clients/extensions.js module:io.ox/core/onboarding
msgid "CardDAV Login"
msgstr "CardDAV Login"

#: apps/io.ox/onboarding/clients/extensions.js module:io.ox/core/onboarding
msgid "SMTP Server"
msgstr "SMTP Server"

#: apps/io.ox/onboarding/clients/extensions.js module:io.ox/core/onboarding
msgid "SMTP Port"
msgstr "SMTP Port"

#: apps/io.ox/onboarding/clients/extensions.js module:io.ox/core/onboarding
msgid "SMTP Login"
msgstr "SMTP Login"

#: apps/io.ox/onboarding/clients/extensions.js module:io.ox/core/onboarding
msgid "SMTP Secure"
msgstr "SMTP Secure"

#: apps/io.ox/onboarding/clients/extensions.js module:io.ox/core/onboarding
msgid "IMAP Server"
msgstr "IMAP Server"

#: apps/io.ox/onboarding/clients/extensions.js module:io.ox/core/onboarding
msgid "IMAP Port"
msgstr "IMAP Port"

#: apps/io.ox/onboarding/clients/extensions.js module:io.ox/core/onboarding
msgid "IMAP Login"
msgstr "IMAP Login"

#: apps/io.ox/onboarding/clients/extensions.js module:io.ox/core/onboarding
msgid "IMAP Secure"
msgstr "IMAP Secure"

#: apps/io.ox/onboarding/clients/extensions.js module:io.ox/core/onboarding
msgid "EAS URL"
msgstr "EAS URL"

#: apps/io.ox/onboarding/clients/extensions.js module:io.ox/core/onboarding
msgid "EAS Login"
msgstr "EAS Login"

#: apps/io.ox/onboarding/clients/extensions.js module:io.ox/core/onboarding
msgid "Settings for advanced users"
msgstr "Settings for advanced users"

#: apps/io.ox/onboarding/clients/extensions.js module:io.ox/core/onboarding
msgid "If you know what you are doing...just setup your account manually!"
msgstr "If you know what you are doing...just setup your account manually!"

#: apps/io.ox/onboarding/clients/extensions.js module:io.ox/core/onboarding
msgid "Automatic Configuration (via SMS)"
msgstr "Automatic Configuration (via SMS)"

#: apps/io.ox/onboarding/clients/extensions.js module:io.ox/core/onboarding
msgid ""
"Please enter your mobile phone number, and we´ll send you a link to "
"automatically configure your iOS device! It´s that simple!"
msgstr ""
"Please enter your mobile phone number, and we will send you a link to "
"automatically configure your iOS device! It´s that simple!"

#: apps/io.ox/onboarding/clients/extensions.js module:io.ox/core/onboarding
msgid "Configuration Email"
msgstr "Configuration E-mail"

#: apps/io.ox/onboarding/clients/extensions.js module:io.ox/core/onboarding
msgid "Get your device configured by email."
msgstr "Get your device configured by e-mail."

#: apps/io.ox/onboarding/clients/extensions.js module:io.ox/core/onboarding
msgid "Automatic Configuration"
msgstr "Automatic Configuration"

#: apps/io.ox/onboarding/clients/extensions.js module:io.ox/core/onboarding
msgid ""
"Let´s automatically configure your device, by clicking the button below. It´s "
"that simple!"
msgstr ""
"Let´s automatically configure your device, by clicking the button below. It's "
"that simple!"

#: apps/io.ox/onboarding/clients/extensions.js module:io.ox/core/onboarding
msgid "Configure now"
msgstr "Configure now"

#: apps/io.ox/onboarding/clients/extensions.js module:io.ox/core/onboarding
msgid "Mac App Store"
msgstr "Mac App Store"

#: apps/io.ox/onboarding/clients/extensions.js module:io.ox/core/onboarding
msgid "App Store"
msgstr "App Store"

#: apps/io.ox/onboarding/clients/extensions.js module:io.ox/core/onboarding
msgid "Google Play"
msgstr "Google Play"

#. %1$s: app store name
#: apps/io.ox/onboarding/clients/extensions.js module:io.ox/core/onboarding
msgid "Get the App from %1$s"
msgstr "Get the App from %1$s"

#. %1$s: app store name
#: apps/io.ox/onboarding/clients/extensions.js module:io.ox/core/onboarding
msgid "Download the application."
msgstr "Download the application."

#: apps/io.ox/onboarding/clients/extensions.js module:io.ox/core/onboarding
msgid "Installation"
msgstr "Installation"

#. title for 1st and snd step of the client onboarding wizard
#. users can configure their devices to access/sync appsuites data (f.e. install ox mail app)
#. %1$s the product name
#: apps/io.ox/onboarding/clients/wizard.js module:io.ox/core/onboarding
#: apps/plugins/portal/client-onboarding/register.js module:plugins/portal
#, c-format
msgid "Take %1$s with you! Stay up-to-date on your favorite devices."
msgstr "Take %1$s with you! Stay up-to-date on your favorite devices."

#: apps/io.ox/onboarding/clients/wizard.js module:io.ox/core/onboarding
msgid "back"
msgstr "back"

#: apps/io.ox/onboarding/clients/wizard.js module:io.ox/core/onboarding
msgid "Premium"
msgstr "Premium"

#. user can choose between windows, android, apple (usually)
#: apps/io.ox/onboarding/clients/wizard.js module:io.ox/core/onboarding
msgid "Please select the platform of your device."
msgstr "Please select the platform of your device."

#: apps/io.ox/onboarding/clients/wizard.js module:io.ox/core/onboarding
msgid "list of available platforms"
msgstr "list of available platforms"

#. user can choose between smartphone, tablet and laptop/desktop (usually)
#: apps/io.ox/onboarding/clients/wizard.js module:io.ox/core/onboarding
msgid "What type of device do you want to configure?"
msgstr "What type of device do you want to configure?"

#: apps/io.ox/onboarding/clients/wizard.js module:io.ox/core/onboarding
msgid "list of available devices"
msgstr "list of available devices"

#: apps/io.ox/onboarding/clients/wizard.js module:io.ox/core/onboarding
msgid "choose a different platform"
msgstr "choose a different platform"

#. title for 3rd step of the client onboarding wizard
#. user can choose between different scenarios (usually identical with our apps)
#: apps/io.ox/onboarding/clients/wizard.js module:io.ox/core/onboarding
msgid "What do you want to use?"
msgstr "What do you want to use?"

#: apps/io.ox/onboarding/clients/wizard.js module:io.ox/core/onboarding
msgid "list of available actions"
msgstr "list of available actions"

#: apps/io.ox/onboarding/clients/wizard.js module:io.ox/core/onboarding
msgid "choose a different scenario"
msgstr "choose a different scenario"

#: apps/io.ox/onboarding/clients/wizard.js module:io.ox/core/onboarding
msgid "Client onboarding"
msgstr "Client onboarding"

#. error message when server returns incomplete
#. configuration for client onboarding
#: apps/io.ox/onboarding/clients/wizard.js module:io.ox/core/onboarding
msgid "Incomplete configuration."
msgstr "Incomplete configuration."

#. %1$d a list of email addresses
#: apps/io.ox/participants/add.js module:io.ox/core
#, c-format
msgid "This email address cannot be used"
msgid_plural "The following email addresses cannot be used: %1$d"
msgstr[0] "This e-mail address cannot be used"
msgstr[1] "The following e-mail addresses cannot be used: %1$d"

#: apps/io.ox/participants/add.js module:io.ox/core
msgid "Add participant/resource"
msgstr "Add participant/resource"

#. %1$s is an email address
#: apps/io.ox/participants/add.js module:io.ox/core
msgid "Cannot add participant/member with an invalid mail address: %1$s"
msgstr "Cannot add participant/member with an invalid e-mail address: %1$s"

#: apps/io.ox/participants/detail.js module:io.ox/core
msgid "External participants"
msgstr "External participants"

#: apps/io.ox/participants/detail.js module:io.ox/core
#: apps/plugins/administration/resources/register.js
#: apps/plugins/administration/resources/settings/pane.js
msgid "Resources"
msgstr "Resources"

#: apps/io.ox/participants/detail.js module:io.ox/core
msgid "Summary"
msgstr "Summary"

#: apps/io.ox/participants/model.js module:io.ox/core
msgid "Unknown"
msgstr "Unknown"

#: apps/io.ox/participants/model.js module:io.ox/core
msgid "Resource group"
msgstr "Resource group"

#: apps/io.ox/participants/model.js module:io.ox/core
msgid "External contact"
msgstr "External contact"

#: apps/io.ox/participants/views.js module:io.ox/core
msgid "Remove contact"
msgstr "Remove contact"

#: apps/io.ox/participants/views.js module:io.ox/core
msgid "Participants (%1$d)"
msgstr "Participants (%1$d)"

#. Default greeting for portal widget
#: apps/io.ox/portal/main.js module:io.ox/portal
msgid "Welcome to your inbox"
msgstr "Welcome to your inbox"

#. Default greeting for portal widget
#: apps/io.ox/portal/main.js module:io.ox/portal
msgid "Welcome to your calendar"
msgstr "Welcome to your calendar"

#. Default greeting for portal widget
#: apps/io.ox/portal/main.js module:io.ox/portal
msgid "Welcome to your tasks"
msgstr "Welcome to your tasks"

#. Default greeting for portal widget
#: apps/io.ox/portal/main.js module:io.ox/portal
msgid "Welcome to your files"
msgstr "Welcome to your files"

#: apps/io.ox/portal/main.js module:io.ox/portal
msgid "Good morning, %s"
msgstr "Good morning, %s"

#: apps/io.ox/portal/main.js module:io.ox/portal
msgid "Good evening, %s"
msgstr "Good evening, %s"

#: apps/io.ox/portal/main.js module:io.ox/portal
msgid "Hello %s"
msgstr "Hello %s"

#. Portal. Logged in as user
#: apps/io.ox/portal/main.js module:io.ox/portal
msgid "Signed in as %1$s"
msgstr "Signed in as %1$s"

#: apps/io.ox/portal/main.js module:io.ox/portal
msgid "Customize this page"
msgstr "Customise this page"

#: apps/io.ox/portal/main.js module:io.ox/portal
msgid "Disable widget"
msgstr "Disable widget"

#: apps/io.ox/portal/main.js module:io.ox/portal
msgid "Get started here"
msgstr "Get started here"

#. %1$s is social media name, e.g. Facebook
#: apps/io.ox/portal/main.js module:io.ox/portal
msgid "Welcome to %1$s"
msgstr "Welcome to %1$s"

#. %1$s is social media name, e.g. Facebook
#: apps/io.ox/portal/main.js module:io.ox/portal
msgid "Add your %1$s account"
msgstr "Add your %1$s account"

#: apps/io.ox/portal/main.js module:io.ox/portal
msgid "An error occurred."
msgstr "An error occurred."

#: apps/io.ox/portal/main.js module:io.ox/portal
msgid "Click to try again."
msgstr "Click to try again."

#: apps/io.ox/portal/main.js module:io.ox/portal
msgid "Portal widgets"
msgstr "Portal widgets"

#: apps/io.ox/portal/main.js module:io.ox/portal
msgid "Portal"
msgstr "Portal"

#: apps/io.ox/portal/main.js module:io.ox/portal
#: apps/io.ox/portal/settings/widgetview.js
msgid "Delete widget"
msgstr "Delete widget"

#: apps/io.ox/portal/main.js module:io.ox/portal
#: apps/io.ox/portal/settings/widgetview.js
msgid "Do you really want to delete this widget?"
msgstr "Do you really want to delete this widget?"

#. Just disable portal widget - in contrast to delete
#: apps/io.ox/portal/main.js module:io.ox/portal
#: apps/io.ox/portal/settings/widgetview.js
msgid "Just disable widget"
msgstr "Disable widget"

#: apps/io.ox/portal/settings/pane.js module:io.ox/portal
msgid "Portal settings"
msgstr "Portal settings"

#: apps/io.ox/portal/settings/pane.js module:io.ox/portal
msgid "Add widget"
msgstr "Add widget"

#: apps/io.ox/portal/settings/pane.js module:io.ox/portal
msgid "Black"
msgstr "Black"

#. %1$s is the title of the item, which should be colored
#: apps/io.ox/portal/settings/pane.js module:io.ox/portal
msgid "Color %1$s"
msgstr "Colour %1$s"

#: apps/io.ox/portal/settings/pane.js module:io.ox/portal
msgid "Drag to reorder widget"
msgstr "Drag to reorder widget"

#: apps/io.ox/portal/settings/pane.js module:io.ox/portal
msgid "Disable %1$s"
msgstr "Disable %1$s"

#: apps/io.ox/portal/settings/pane.js module:io.ox/portal
msgid "Enable %1$s"
msgstr "Enable %1$s"

#: apps/io.ox/portal/settings/pane.js module:io.ox/portal
msgid "Smartphone settings:"
msgstr "Smartphone settings:"

#: apps/io.ox/portal/settings/pane.js module:io.ox/portal
msgid "Reduce to widget summary"
msgstr "Reduce to widget summary"

#: apps/io.ox/portal/widgets.js module:io.ox/portal
msgid "Could not save settings."
msgstr "Could not save settings."

#. 'start presentation' dropdown menu entry to start a local only presentation where no remote participants would be able to join.
#: apps/io.ox/presenter/actions.js module:io.ox/presenter
msgid "Start local presentation"
msgstr "Start local presentation"

#: apps/io.ox/presenter/actions.js module:io.ox/presenter
msgid "View the presentation in fullscreen on your device."
msgstr "View the presentation in fullscreen on your device."

#. 'start presentation' dropdown menu entry to start a remote presentation where remote participants would be able to join.
#: apps/io.ox/presenter/actions.js module:io.ox/presenter
msgid "Start remote presentation"
msgstr "Start remote presentation"

#: apps/io.ox/presenter/actions.js module:io.ox/presenter
msgid "Broadcast your presentation over the Web."
msgstr "Broadcast your presentation over the Web."

#: apps/io.ox/presenter/errormessages.js module:io.ox/presenter
msgid ""
"A general error occurred. Please try to reload the document. In case this "
"does not help, please contact your system administrator."
msgstr ""
"A general error occurred. Please try to reload the document. In case this "
"does not help, please contact your system administrator."

#: apps/io.ox/presenter/errormessages.js module:io.ox/presenter
msgid ""
"A general network error occurred. Please try to reload the document. In case "
"this does not help, please contact your system administrator."
msgstr ""
"A general network error occurred. Please try to reload the document. In case "
"this does not help, please contact your system administrator."

#: apps/io.ox/presenter/errormessages.js module:io.ox/presenter
msgid ""
"A general file storage error occurred. Please try to reload the document. In "
"case this does not help, please contact your system administrator."
msgstr ""
"A general file storage error occurred. Please try to reload the document. In "
"case this does not help, please contact your system administrator."

#: apps/io.ox/presenter/errormessages.js module:io.ox/presenter
msgid "The requested document does not exist."
msgstr "The requested document does not exist."

#: apps/io.ox/presenter/errormessages.js module:io.ox/presenter
msgid ""
"The presentation cannot be started. Please check the URL or contact the "
"presenter."
msgstr ""
"The presentation cannot be started. Please check the URL or contact the "
"presenter."

#: apps/io.ox/presenter/errormessages.js module:io.ox/presenter
msgid "This document does not have any content."
msgstr "This document does not have any content."

#: apps/io.ox/presenter/errormessages.js module:io.ox/presenter
msgid "You do not have the appropriate permissions to read the document."
msgstr "You do not have the appropriate permissions to read the document."

#: apps/io.ox/presenter/errormessages.js module:io.ox/presenter
msgid ""
"A general network error occurred. Please contact your system administrator."
msgstr ""
"A general network error occurred. Please contact your system administrator."

#: apps/io.ox/presenter/errormessages.js module:io.ox/presenter
msgid "You can't present the same document more than once."
msgstr "You cannot present the same document more than once."

#: apps/io.ox/presenter/errormessages.js module:io.ox/presenter
msgid "An error occurred loading the document so it cannot be displayed."
msgstr "An error occurred loading the document so it cannot be displayed."

#. button tooltip for 'go to next presentation slide' action
#: apps/io.ox/presenter/views/navigationview.js module:io.ox/presenter
#: apps/io.ox/presenter/views/presentationview.js
msgid "Next slide"
msgstr "Next slide"

#. button tooltip for 'go to previous presentation slide' action
#: apps/io.ox/presenter/views/navigationview.js module:io.ox/presenter
#: apps/io.ox/presenter/views/presentationview.js
msgid "Previous slide"
msgstr "Previous slide"

#. button label for pausing the presentation
#: apps/io.ox/presenter/views/navigationview.js module:io.ox/presenter
#: apps/io.ox/presenter/views/toolbarview.js
msgid "Pause"
msgstr "Pause"

#. button label for pausing the presentation
#: apps/io.ox/presenter/views/navigationview.js module:io.ox/presenter
#: apps/io.ox/presenter/views/toolbarview.js
msgid "Pause presentation"
msgstr "Pause presentation"

#. button tooltip for pausing the presentation
#: apps/io.ox/presenter/views/navigationview.js module:io.ox/presenter
#: apps/io.ox/presenter/views/toolbarview.js
msgid "Pause the presentation"
msgstr "Pause the presentation"

#. button label for continuing the presentation
#. tooltip for the continue presentation button
#: apps/io.ox/presenter/views/navigationview.js module:io.ox/presenter
#: apps/io.ox/presenter/views/presentationview.js
#: apps/io.ox/presenter/views/toolbarview.js
msgid "Continue presentation"
msgstr "Continue presentation"

#. button tooltip for continuing the presentation
#: apps/io.ox/presenter/views/navigationview.js module:io.ox/presenter
#: apps/io.ox/presenter/views/toolbarview.js
msgid "Continue the presentation"
msgstr "Continue the presentation"

#. button label for toggling fullscreen mode
#. button tooltip for toggling fullscreen mode
#: apps/io.ox/presenter/views/navigationview.js module:io.ox/presenter
#: apps/io.ox/presenter/views/toolbarview.js
msgid "Toggle fullscreen"
msgstr "Toggle full screen"

#. text of a user list that shows the names of presenting user and participants.
#. the presenter section label.
#. tooltip for the icon that identifies the presenting user
#: apps/io.ox/presenter/views/navigationview.js module:io.ox/presenter
#: apps/io.ox/presenter/views/sidebar/userbadgeview.js
msgid "Presenter"
msgstr "Presenter"

#. the dropdown button tooltip for the participants dropdown.
#. button label for toggling participants view
#. button tooltip for toggling participants view
#: apps/io.ox/presenter/views/navigationview.js module:io.ox/presenter
#: apps/io.ox/presenter/views/toolbarview.js
msgid "View participants"
msgstr "View participants"

#. aria label for the presenter navigation bar, for screen reader only.
#: apps/io.ox/presenter/views/navigationview.js module:io.ox/presenter
msgid "Presenter navigation bar"
msgstr "Presenter navigation bar"

#. button tooltip for 'jump to presentation slide' action
#: apps/io.ox/presenter/views/navigationview.js module:io.ox/presenter
msgid "Jump to slide"
msgstr "Jump to slide"

#. headline of a presentation start alert
#: apps/io.ox/presenter/views/notification.js module:io.ox/presenter
msgid "Presentation start"
msgstr "Presentation start"

#. message text of of a presentation start alert
#. %1$d is the presenter name
#: apps/io.ox/presenter/views/notification.js module:io.ox/presenter
msgid "%1$s has started the presentation."
msgstr "%1$s has started the presentation."

#. link button to join the currently running presentation
#: apps/io.ox/presenter/views/notification.js module:io.ox/presenter
msgid "Join Presentation"
msgstr "Join Presentation"

#. headline of a presentation end alert
#: apps/io.ox/presenter/views/notification.js module:io.ox/presenter
msgid "Presentation end"
msgstr "Presentation end"

#. message text of a presentation end alert
#. %1$d is the presenter name
#: apps/io.ox/presenter/views/notification.js module:io.ox/presenter
msgid "%1$s has ended the presentation."
msgstr "%1$s has ended the presentation."

#. headline of a presentation join alert
#: apps/io.ox/presenter/views/notification.js module:io.ox/presenter
msgid "Presentation join"
msgstr "Join presentation"

#. message text of a presentation join alert
#. %1$d is the presenter name
#: apps/io.ox/presenter/views/notification.js module:io.ox/presenter
msgid "Joining the presentation of %1$s."
msgstr "Joining the presentation of %1$s."

#. message text of an alert box if joining a presentation fails
#. %1$d is the name of the user who started the presentation
#: apps/io.ox/presenter/views/notification.js module:io.ox/presenter
#, c-format
msgid ""
"The limit of participants has been reached. Please contact the presenter %1$s."
msgstr ""
"The limit of participants has been reached. Please contact the presenter %1$s."

#. message text of an alert indicating that the presentation file was deleted while presenting it
#. %1$d is the file name
#: apps/io.ox/presenter/views/notification.js module:io.ox/presenter
msgid "The presentation document %1$s was deleted."
msgstr "The presentation document %1$s was deleted."

#. message text of a Realtime connection online info
#: apps/io.ox/presenter/views/notification.js module:io.ox/presenter
msgid "The realtime connection is established."
msgstr "The realtime connection has been established."

#. message text of a Realtime connection offline alert.
#: apps/io.ox/presenter/views/notification.js module:io.ox/presenter
msgid "The realtime connection is lost."
msgstr "The realtime connection has been lost."

#. Info text that says the presentation is paused.
#: apps/io.ox/presenter/views/presentationview.js module:io.ox/presenter
msgid "Presentation is paused."
msgstr "Presentation is paused."

#. tooltip for the leave presentation button
#. button label for leaving the presentation
#: apps/io.ox/presenter/views/presentationview.js module:io.ox/presenter
#: apps/io.ox/presenter/views/toolbarview.js
msgid "Leave presentation"
msgstr "Leave presentation"

#. label for the leave presentation button
#. button label for leaving the presentation
#: apps/io.ox/presenter/views/presentationview.js module:io.ox/presenter
#: apps/io.ox/presenter/views/toolbarview.js
msgid "Leave"
msgstr "Leave"

#. text of a presentation slide caption
#. Example result: "1 of 10"
#. %1$d is the slide index of the current
#. %2$d is the total slide count
#: apps/io.ox/presenter/views/presentationview.js module:io.ox/presenter
msgid "%1$d of %2$d"
msgstr "%1$d of %2$d"

#. text of a presentation zoom level caption
#. Example result: "100 %"
#. %1$d is the zoom level
#: apps/io.ox/presenter/views/presentationview.js module:io.ox/presenter
msgid "%1$d %"
msgstr "%1$d %"

#. info text in the participants list.
#: apps/io.ox/presenter/views/sidebar/participantsview.js module:io.ox/presenter
msgid "There are currently no participants."
msgstr "There are currently no participants."

#. info text on the next slide preview, which means the presenting user reached the last slide.
#: apps/io.ox/presenter/views/sidebar/slidepeekview.js module:io.ox/presenter
msgid "End of Slides"
msgstr "End of Slides"

#. button label for the 'start presentation' dropdown
#: apps/io.ox/presenter/views/toolbarview.js module:io.ox/presenter
msgid "Start presentation"
msgstr "Start presentation"

#. button tooltip for 'start presentation' dropdown
#: apps/io.ox/presenter/views/toolbarview.js module:io.ox/presenter
msgid "Start the presentation"
msgstr "Start the presentation"

#. button label for ending the presentation
#: apps/io.ox/presenter/views/toolbarview.js module:io.ox/presenter
msgid "End presentation"
msgstr "End presentation"

#. button tooltip for ending the presentation
#: apps/io.ox/presenter/views/toolbarview.js module:io.ox/presenter
msgid "End the presentation"
msgstr "End the presentation"

#. button label for joining the presentation
#: apps/io.ox/presenter/views/toolbarview.js module:io.ox/presenter
msgid "Join"
msgstr "Join"

#. button label for joining the presentation
#: apps/io.ox/presenter/views/toolbarview.js module:io.ox/presenter
msgid "Join presentation"
msgstr "Join presentation"

#. button tooltip for joining the presentation
#: apps/io.ox/presenter/views/toolbarview.js module:io.ox/presenter
msgid "Join the presentation"
msgstr "Join the presentation"

#. button tooltip for leaving the presentation
#: apps/io.ox/presenter/views/toolbarview.js module:io.ox/presenter
msgid "Leave the presentation"
msgstr "Leave the presentation"

#. aria label for the toolbar, for screen reader only.
#: apps/io.ox/presenter/views/toolbarview.js module:io.ox/presenter
msgid "Presenter toolbar"
msgstr "Presenter tool bar"

#: apps/io.ox/preview/main.js module:io.ox/core
msgid "Click to open. Drag to your desktop to download."
msgstr "Click to open. Drag to your desktop to download."

#: apps/io.ox/preview/main.js module:io.ox/core
msgid "Click to open."
msgstr "Click to open."

#: apps/io.ox/search/items/view-template.js module:io.ox/core
msgid "No items found"
msgstr "No items found"

#: apps/io.ox/search/model.js module:io.ox/search
msgid ""
"The selected folder is virtual and can not be searched. Please select another "
"folder."
msgstr ""
"The selected folder is virtual and can not be searched. Please select another "
"folder."

#: apps/io.ox/search/view-template.js module:io.ox/core
msgctxt "app"
msgid "Settings"
msgstr "Settings"

#: apps/io.ox/search/view-template.js module:io.ox/core
msgctxt "app"
msgid "Documents"
msgstr "Documents"

#: apps/io.ox/search/view-template.js module:io.ox/core
msgid "Clear field"
msgstr "Clear field"

#: apps/io.ox/search/view-template.js module:io.ox/core
msgid "in"
msgstr "in"

#: apps/io.ox/search/view-template.js module:io.ox/core
msgid "More than the currently displayed %1$s items were found"
msgstr "More than the currently displayed %1$s items were found"

#: apps/io.ox/settings/accounts/settings/pane.js module:io.ox/settings/accounts
msgid "Add account"
msgstr "Add account"

#: apps/io.ox/settings/accounts/settings/pane.js module:io.ox/settings/accounts
msgid "Allow connections with untrusted certificates"
msgstr "Allow connections with untrusted certificates"

#: apps/io.ox/settings/accounts/settings/pane.js module:io.ox/settings/accounts
msgid "Password recovery"
msgstr "Password recovery"

#: apps/io.ox/settings/accounts/settings/pane.js module:io.ox/settings/accounts
msgid ""
"For security reasons, all credentials are encrypted with your primary account "
"password. If you change your primary password, your external accounts might "
"stop working. In this case, you can use your old password to recover all "
"account passwords:"
msgstr ""
"For security reasons, all credentials are encrypted with your primary account "
"password. If you change your primary password, your external accounts might "
"stop working. In this case, you can use your old password to recover all "
"account passwords:"

#: apps/io.ox/settings/accounts/settings/pane.js module:io.ox/settings/accounts
msgid "Delete %1$s"
msgstr "Delete %1$s"

#: apps/io.ox/settings/accounts/settings/pane.js module:io.ox/settings/accounts
msgid "Do you really want to delete this account?"
msgstr "Do you really want to delete this account?"

#: apps/io.ox/settings/accounts/settings/pane.js module:io.ox/settings/accounts
msgid "Delete account"
msgstr "Delete account"

#: apps/io.ox/settings/apps/settings/pane.js module:io.ox/core
msgid "External Apps"
msgstr "External Apps"

#: apps/io.ox/settings/apps/settings/pane.js module:io.ox/core
msgid "Do you want to revoke the access of this application?"
msgstr "Do you want to revoke the access of this application?"

#: apps/io.ox/settings/apps/settings/pane.js module:io.ox/core
msgid "Revoke"
msgstr "Revoke"

#: apps/io.ox/settings/apps/settings/pane.js module:io.ox/core
msgid "Permissions:"
msgstr "Permissions:"

#: apps/io.ox/settings/apps/settings/pane.js module:io.ox/core
msgid "Approved:"
msgstr "Approved:"

#: apps/io.ox/settings/apps/settings/pane.js module:io.ox/core
msgid "The following external applications/services can access your data:"
msgstr "The following external applications/services can access your data:"

#: apps/io.ox/settings/apps/settings/pane.js module:io.ox/core
msgid ""
"There are no external applications/services which can access your account."
msgstr ""
"There are no external applications/services which can access your account."

#: apps/io.ox/settings/main.js module:io.ox/core
msgid "%1$s %2$s"
msgstr "%1$s %2$s"

#: apps/io.ox/tasks/actions.js module:io.ox/tasks apps/io.ox/tasks/toolbar.js
#: module:io.ox/mail
msgid "Change due date"
msgstr "Change due date"

#: apps/io.ox/tasks/actions.js module:io.ox/tasks
#: apps/io.ox/tasks/mobile-toolbar-actions.js apps/io.ox/tasks/toolbar.js
#: module:io.ox/mail apps/plugins/notifications/tasks/register.js
#: module:plugins/notifications
msgid "Mark as done"
msgstr "Mark as done"

#: apps/io.ox/tasks/actions.js module:io.ox/tasks
#: apps/io.ox/tasks/mobile-toolbar-actions.js apps/io.ox/tasks/toolbar.js
#: module:io.ox/mail
msgid "Mark as undone"
msgstr "Mark as undone"

#: apps/io.ox/tasks/actions/delete.js module:io.ox/tasks
msgid "Do you really want to delete this task?"
msgid_plural "Do you really want to delete these tasks?"
msgstr[0] "Do you really want to delete this task?"
msgstr[1] "Do you really want to delete these tasks?"

#: apps/io.ox/tasks/actions/delete.js module:io.ox/tasks
msgid "Task has been deleted!"
msgid_plural "Tasks have been deleted!"
msgstr[0] "Task has been deleted."
msgstr[1] "Tasks have been deleted."

#: apps/io.ox/tasks/actions/delete.js module:io.ox/tasks
msgid "Task was already deleted!"
msgstr "Task was already deleted."

#: apps/io.ox/tasks/actions/delete.js module:io.ox/tasks
msgid "The task could not be deleted."
msgid_plural "The tasks could not be deleted."
msgstr[0] "The task could not be deleted."
msgstr[1] "The tasks could not be deleted."

#: apps/io.ox/tasks/actions/doneUndone.js module:io.ox/tasks
msgid "Task marked as undone"
msgid_plural "Tasks marked as undone"
msgstr[0] "Task marked as undone"
msgstr[1] "Tasks marked as undone"

#: apps/io.ox/tasks/actions/doneUndone.js module:io.ox/tasks
msgid "Task marked as done"
msgid_plural "Tasks marked as done"
msgstr[0] "Task marked as done"
msgstr[1] "Tasks marked as done"

#: apps/io.ox/tasks/actions/doneUndone.js module:io.ox/tasks
msgid "A severe error occurred!"
msgstr "A severe error occurred!"

#: apps/io.ox/tasks/actions/doneUndone.js module:io.ox/tasks
msgid "Task was modified before, please reload"
msgstr "Task was modified before, please reload"

#: apps/io.ox/tasks/actions/move.js module:io.ox/tasks
msgid "Tasks can not be moved to or out of shared folders"
msgstr "Tasks cannot be moved to or out of shared folders"

#: apps/io.ox/tasks/actions/printDisabled.js module:io.ox/tasks
msgid "Print tasks"
msgstr "Print tasks"

#: apps/io.ox/tasks/common-extensions.js module:io.ox/tasks
#: apps/io.ox/tasks/print.js
msgid "Progress"
msgstr "Progress"

#: apps/io.ox/tasks/common-extensions.js module:io.ox/tasks
msgid "Adjust start date"
msgstr "Adjust start date"

#: apps/io.ox/tasks/common-extensions.js module:io.ox/tasks
msgid "Inconsistent dates"
msgstr "Inconsistent dates"

#. If the user changes the duedate of a task, it may be before the start date, which is not allowed
#. If this happens the user gets the option to change the start date so it matches the due date
#: apps/io.ox/tasks/common-extensions.js module:io.ox/tasks
msgid "The due date cannot be before start date. Adjust start date?"
msgstr "The due date cannot be before the start date. Adjust the start date?"

#: apps/io.ox/tasks/common-extensions.js module:io.ox/tasks
msgid "Changed due date"
msgstr "Changed due date"

#: apps/io.ox/tasks/detail/main.js module:io.ox/tasks apps/io.ox/tasks/main.js
msgid "Task Details"
msgstr "Task Details"

#: apps/io.ox/tasks/edit/main.js module:io.ox/tasks
#: apps/io.ox/tasks/edit/view-template.js module:io.ox/tasks/edit
#: apps/io.ox/tasks/edit/view.js apps/io.ox/tasks/toolbar.js module:io.ox/mail
msgid "Edit task"
msgstr "Edit task"

#: apps/io.ox/tasks/edit/main.js module:io.ox/tasks
#: apps/io.ox/tasks/edit/view-template.js module:io.ox/tasks/edit
#: apps/io.ox/tasks/edit/view.js
msgid "Create task"
msgstr "Create task"

<<<<<<< HEAD
#: apps/io.ox/editor/main.js module:io.ox/editor
msgid "Title"
msgstr "Title"

#: apps/io.ox/contacts/model.js module:io.ox/contacts
msgctxt "salutation"
msgid "Title"
msgstr "Title"
=======
#: apps/io.ox/tasks/edit/util.js module:io.ox/tasks
msgid "Minus"
msgstr "Minus"
>>>>>>> 2c75a4b9

#: apps/io.ox/tasks/edit/util.js module:io.ox/tasks
msgid "Plus"
msgstr "Plus"

#: apps/io.ox/tasks/edit/view-template.js module:io.ox/tasks/edit
#: apps/io.ox/tasks/view-detail.js module:io.ox/tasks
msgid "Start date"
msgstr "Start date"

#: apps/io.ox/tasks/edit/view-template.js module:io.ox/tasks/edit
#: apps/io.ox/tasks/main.js module:io.ox/tasks
msgid "Due date"
msgstr "Due date"

#. Text that is displayed in a select box for task reminders, when the user does not use a predefined time, like in 15minutes
#: apps/io.ox/tasks/edit/view-template.js module:io.ox/tasks/edit
msgid "Manual input"
msgstr "Manual input"

#: apps/io.ox/tasks/edit/view-template.js module:io.ox/tasks/edit
#: apps/io.ox/tasks/print.js module:io.ox/tasks
msgid "Reminder date"
msgstr "Reminder date"

#: apps/io.ox/tasks/edit/view-template.js module:io.ox/tasks/edit
#: apps/io.ox/tasks/print.js module:io.ox/tasks apps/io.ox/tasks/util.js
msgid "Not started"
msgstr "Not started"

#: apps/io.ox/tasks/edit/view-template.js module:io.ox/tasks/edit
#: apps/io.ox/tasks/print.js module:io.ox/tasks apps/io.ox/tasks/util.js
msgid "In progress"
msgstr "In progress"

#: apps/io.ox/tasks/edit/view-template.js module:io.ox/tasks/edit
#: apps/io.ox/tasks/print.js module:io.ox/tasks apps/io.ox/tasks/util.js
msgid "Waiting"
msgstr "Waiting"

#: apps/io.ox/tasks/edit/view-template.js module:io.ox/tasks/edit
#: apps/io.ox/tasks/print.js module:io.ox/tasks apps/io.ox/tasks/util.js
msgid "Deferred"
msgstr "Deferred"

#: apps/io.ox/tasks/edit/view-template.js module:io.ox/tasks/edit
msgid "Progress in %"
msgstr "Progress in %"

#: apps/io.ox/tasks/edit/view-template.js module:io.ox/tasks/edit
msgid "Please enter value between 0 and 100."
msgstr "Please enter value between 0 and 100."

#: apps/io.ox/tasks/edit/view-template.js module:io.ox/tasks/edit
msgctxt "Tasks priority"
msgid "None"
msgstr "None"

#: apps/io.ox/tasks/edit/view-template.js module:io.ox/tasks/edit
msgctxt "Tasks priority"
msgid "Low"
msgstr "Low"

#: apps/io.ox/tasks/edit/view-template.js module:io.ox/tasks/edit
msgctxt "Tasks priority"
msgid "Medium"
msgstr "Medium"

#: apps/io.ox/tasks/edit/view-template.js module:io.ox/tasks/edit
msgctxt "Tasks priority"
msgid "High"
msgstr "High"

#: apps/io.ox/tasks/edit/view-template.js module:io.ox/tasks/edit
msgctxt "Tasks"
msgid "Priority"
msgstr "Priority"

#: apps/io.ox/tasks/edit/view-template.js module:io.ox/tasks/edit
msgid "Show details"
msgstr "Show details"

#: apps/io.ox/tasks/edit/view-template.js module:io.ox/tasks/edit
#: apps/io.ox/tasks/print.js module:io.ox/tasks apps/io.ox/tasks/view-detail.js
msgid "Estimated duration in minutes"
msgstr "Estimated duration in minutes"

#: apps/io.ox/tasks/edit/view-template.js module:io.ox/tasks/edit
#: apps/io.ox/tasks/print.js module:io.ox/tasks apps/io.ox/tasks/view-detail.js
msgid "Actual duration in minutes"
msgstr "Actual duration in minutes"

#: apps/io.ox/tasks/edit/view-template.js module:io.ox/tasks/edit
#: apps/io.ox/tasks/print.js module:io.ox/tasks apps/io.ox/tasks/view-detail.js
msgid "Estimated costs"
msgstr "Estimated costs"

#: apps/io.ox/tasks/edit/view-template.js module:io.ox/tasks/edit
#: apps/io.ox/tasks/print.js module:io.ox/tasks apps/io.ox/tasks/view-detail.js
msgid "Actual costs"
msgstr "Actual costs"

#: apps/io.ox/tasks/edit/view-template.js module:io.ox/tasks/edit
msgid "Currency"
msgstr "Currency"

#: apps/io.ox/tasks/edit/view-template.js module:io.ox/tasks/edit
#: apps/io.ox/tasks/print.js module:io.ox/tasks apps/io.ox/tasks/view-detail.js
msgid "Distance"
msgstr "Distance"

#: apps/io.ox/tasks/edit/view-template.js module:io.ox/tasks/edit
#: apps/io.ox/tasks/print.js module:io.ox/tasks apps/io.ox/tasks/view-detail.js
msgid "Billing information"
msgstr "Billing information"

#: apps/io.ox/tasks/edit/view-template.js module:io.ox/tasks/edit
#: apps/io.ox/tasks/print.js module:io.ox/tasks apps/io.ox/tasks/view-detail.js
msgid "Companies"
msgstr "Companies"

#: apps/io.ox/tasks/main.js module:io.ox/tasks
msgid "Couldn't load that task."
msgstr "Could not load that task."

#: apps/io.ox/tasks/main.js module:io.ox/tasks
msgid "Tasks toolbar"
msgstr "Tasks tool bar"

#: apps/io.ox/tasks/main.js module:io.ox/tasks
msgid "Sort options"
msgstr "Sort options"

#: apps/io.ox/tasks/main.js module:io.ox/tasks
msgid "Urgency"
msgstr "Urgency"

#: apps/io.ox/tasks/main.js module:io.ox/tasks apps/io.ox/tasks/print.js
msgid "Priority"
msgstr "Priority"

#: apps/io.ox/tasks/main.js module:io.ox/tasks
msgid "Order"
msgstr "Order"

#: apps/io.ox/tasks/main.js module:io.ox/tasks
msgid "Show done tasks"
msgstr "Show completed tasks"

#: apps/io.ox/tasks/model.js module:io.ox/tasks
msgid "The start date must be before the due date."
msgstr "The start date must be before the due date."

#: apps/io.ox/tasks/model.js module:io.ox/tasks
msgid "The due date must not be before the start date."
msgstr "The due date must not be before the start date."

#: apps/io.ox/tasks/model.js module:io.ox/tasks
msgid "Costs must be between -%1$d and %1$d."
msgstr "Costs must be between -%1$d and %1$d."

#: apps/io.ox/tasks/model.js module:io.ox/tasks
msgid "Costs must only have two decimal places."
msgstr "Costs must only have two decimal places."

#: apps/io.ox/tasks/model.js module:io.ox/tasks
msgid "Progress must be a valid number between 0 and 100"
msgstr "Progress must be a valid number between 0 and 100"

#: apps/io.ox/tasks/model.js module:io.ox/tasks
msgid "Recurring tasks need a valid start date."
msgstr "Recurring tasks need a valid start date."

#: apps/io.ox/tasks/model.js module:io.ox/tasks
msgid "Recurring tasks need a valid due date."
msgstr "Recurring tasks need a valid due date."

#: apps/io.ox/tasks/print.js module:io.ox/tasks
msgid "Low"
msgstr "Low"

#: apps/io.ox/tasks/print.js module:io.ox/tasks
msgid "Medium"
msgstr "Medium"

#: apps/io.ox/tasks/print.js module:io.ox/tasks
msgid "High"
msgstr "High"

#. Task: "Due" like in "Change due date"
#: apps/io.ox/tasks/print.js module:io.ox/tasks apps/io.ox/tasks/toolbar.js
#: module:io.ox/mail
msgid "Due"
msgstr "Due"

#: apps/io.ox/tasks/print.js module:io.ox/tasks apps/io.ox/tasks/view-detail.js
msgid "Date completed"
msgstr "Date completed"

#: apps/io.ox/tasks/print.js module:io.ox/tasks apps/io.ox/tasks/view-detail.js
msgid "This task recurs"
msgstr "This task recurs"

#: apps/io.ox/tasks/settings/pane.js module:io.ox/tasks
msgid ""
"Receive notifications when a task in which you participate is created, "
"modified or deleted"
msgstr ""
"Receive notifications when a task in which you participate is created, "
"modified or deleted"

#: apps/io.ox/tasks/settings/pane.js module:io.ox/tasks
msgid ""
"Receive notifications when a participant accepted or declined a task created "
"by you"
msgstr ""
"Receive notifications when a participant accepted or declined a task created "
"by you"

#: apps/io.ox/tasks/settings/pane.js module:io.ox/tasks
msgid ""
"Receive notifications when a participant accepted or declined a task in which "
"you participate"
msgstr ""
"Receive notifications when a participant accepted or declined a task in which "
"you participate"

#: apps/io.ox/tasks/toolbar.js module:io.ox/mail
msgid "New task"
msgstr "New task"

#. Task: Undone like in "Mark as undone"
#: apps/io.ox/tasks/toolbar.js module:io.ox/mail
msgid "Undone"
msgstr "Undone"

#: apps/io.ox/tasks/toolbar.js module:io.ox/mail
msgid "Delete task"
msgstr "Delete task"

#: apps/io.ox/tasks/util.js module:io.ox/tasks
msgid "this morning"
msgstr "this morning"

#: apps/io.ox/tasks/util.js module:io.ox/tasks
msgid "by noon"
msgstr "by noon"

#: apps/io.ox/tasks/util.js module:io.ox/tasks
msgid "this afternoon"
msgstr "this afternoon"

#: apps/io.ox/tasks/util.js module:io.ox/tasks
msgid "tonight"
msgstr "tonight"

#: apps/io.ox/tasks/util.js module:io.ox/tasks
msgid "late in the evening"
msgstr "late in the evening"

#: apps/io.ox/tasks/util.js module:io.ox/tasks
msgid "in 5 minutes"
msgstr "in 5 minutes"

#: apps/io.ox/tasks/util.js module:io.ox/tasks
msgid "in 15 minutes"
msgstr "in 15 minutes"

#: apps/io.ox/tasks/util.js module:io.ox/tasks
msgid "in 30 minutes"
msgstr "in 30 minutes"

#: apps/io.ox/tasks/util.js module:io.ox/tasks
msgid "in one hour"
msgstr "in one hour"

#: apps/io.ox/tasks/util.js module:io.ox/tasks
msgid "tomorrow"
msgstr "tomorrow"

#: apps/io.ox/tasks/util.js module:io.ox/tasks
msgid "in one week"
msgstr "in one week"

#: apps/io.ox/tasks/util.js module:io.ox/tasks
msgid "Original mail"
msgstr "Original e-mail"

#: apps/io.ox/tasks/util.js module:io.ox/tasks
msgid "Overdue"
msgstr "Overdue"

#: apps/io.ox/tasks/util.js module:io.ox/tasks
msgid "No priority"
msgstr "No priority"

#: apps/io.ox/tasks/util.js module:io.ox/tasks
msgid "Low priority"
msgstr "Low priority"

#: apps/io.ox/tasks/util.js module:io.ox/tasks
msgid "Medium priority"
msgstr "Medium priority"

#: apps/io.ox/tasks/util.js module:io.ox/tasks
msgid "High priority"
msgstr "High priority"

#. %1$s due date of a task
#: apps/io.ox/tasks/view-detail.js module:io.ox/tasks
#, c-format
msgid "Due %1$s"
msgstr "Due %1$s"

#. %1$s reminder date of a task
#: apps/io.ox/tasks/view-detail.js module:io.ox/tasks
#, c-format
msgid "Reminder date %1$s"
msgstr "Reminder date %1$s"

#. %1$s how much of a task is completed in percent, values from 0-100
#: apps/io.ox/tasks/view-detail.js module:io.ox/tasks
#: apps/io.ox/tasks/view-grid-template.js
#, c-format
msgid "Progress %1$s %"
msgstr "Progress %1$s %"

#: apps/io.ox/tasks/view-detail.js module:io.ox/tasks
msgid "Could not load attachments for this task."
msgstr "Could not load attachments for this task."

#. followed by date or time to mark the enddate of a task
#: apps/io.ox/tasks/view-grid-template.js module:io.ox/tasks
msgid "ends:"
msgstr "ends:"

#. message for screenreaders in case selected task has participants
#: apps/io.ox/tasks/view-grid-template.js module:io.ox/tasks
msgid "has participants"
msgstr "has participants"

#: apps/io.ox/tasks/view-grid-template.js module:io.ox/tasks
msgid "private"
msgstr "private"

#: apps/io.ox/tours/get-started.js module:io.ox/core
msgid "Guided tour for this app"
msgstr "Guided tour for this app"

#: apps/io.ox/wizards/upsell.js module:io.ox/wizards
msgid "Upgrade to premium edition"
msgstr "Upgrade to premium edition"

#: apps/io.ox/wizards/upsell.js module:io.ox/wizards
msgid "Shopping cart"
msgstr "Shopping cart"

#: apps/io.ox/wizards/upsell.js module:io.ox/wizards
msgid "Cart is empty."
msgstr "Cart is empty."

#: apps/io.ox/wizards/upsell.js module:io.ox/wizards
msgid "Review your purchases"
msgstr "Review your purchases"

#: apps/io.ox/wizards/upsell.js module:io.ox/wizards
msgid "Total cost"
msgstr "Total cost"

#: apps/io.ox/wizards/upsell.js module:io.ox/wizards
msgid "Buy now!"
msgstr "Buy now!"

#: apps/io.ox/wizards/upsell.js module:io.ox/wizards
msgid "Purchase confirmation"
msgstr "Purchase confirmation"

#: apps/io.ox/wizards/upsell.js module:io.ox/wizards
msgid "The following products will be activated now:"
msgstr "The following products will be activated now:"

#. Placeholder in furigana field
#: apps/l10n/ja_JP/io.ox/register.js module:l10n/ja_JP
msgid "Furigana for last name"
msgstr "Furigana for last name"

#. Placeholder in furigana field
#: apps/l10n/ja_JP/io.ox/register.js module:l10n/ja_JP
msgid "Furigana for first name"
msgstr "Furigana for first name"

#. Placeholder in furigana field
#: apps/l10n/ja_JP/io.ox/register.js module:l10n/ja_JP
msgid "Furigana for company"
msgstr "Furigana for company"

#: apps/plugins/administration/groups/register.js module:io.ox/core
#: apps/plugins/administration/groups/settings/pane.js
msgid "Groups"
msgstr "Groups"

#: apps/plugins/administration/groups/settings/edit.js module:io.ox/core
msgid "Group name"
msgstr "Group name"

#: apps/plugins/administration/groups/settings/edit.js module:io.ox/core
msgid "Members"
msgstr "Members"

#: apps/plugins/administration/groups/settings/edit.js module:io.ox/core
msgid "Edit group"
msgstr "Edit group"

#: apps/plugins/administration/groups/settings/edit.js module:io.ox/core
#: apps/plugins/administration/groups/settings/toolbar.js
msgid "Create new group"
msgstr "Create new group"

#: apps/plugins/administration/groups/settings/members.js module:io.ox/core
msgid "Remove member"
msgstr "Remove member"

#. %1$d is the number of members
#: apps/plugins/administration/groups/settings/pane.js module:io.ox/core
msgid "%1$d member"
msgid_plural "%1$d members"
msgstr[0] "%1$d member"
msgstr[1] "%1$d members"

#. %1$s is the group name
#: apps/plugins/administration/groups/settings/toolbar.js module:io.ox/core
msgid ""
"Do you really want to delete the group \"%1$s\"? This action cannot be undone!"
msgstr ""
"Do you really want to delete the group \"%1$s\"? This action cannot be undone!"

#: apps/plugins/administration/groups/settings/toolbar.js module:io.ox/core
msgid "Delete group"
msgstr "Delete group"

#: apps/plugins/administration/resources/settings/edit.js module:io.ox/core
msgid "Resource name (mandatory)"
msgstr "Resource name (mandatory)"

#: apps/plugins/administration/resources/settings/edit.js module:io.ox/core
msgid "Mail address (mandatory)"
msgstr "E-mail address (mandatory)"

#: apps/plugins/administration/resources/settings/edit.js module:io.ox/core
msgid "Edit resource"
msgstr "Edit resource"

#: apps/plugins/administration/resources/settings/edit.js module:io.ox/core
#: apps/plugins/administration/resources/settings/toolbar.js
msgid "Create new resource"
msgstr "Create new resource"

#. %1$s is the resource name
#: apps/plugins/administration/resources/settings/toolbar.js module:io.ox/core
msgid ""
"Do you really want to delete the resource \"%1$s\"? This action cannot be "
"undone!"
msgstr ""
"Do you really want to delete the resource \"%1$s\"? This action cannot be "
"undone!"

#: apps/plugins/administration/resources/settings/toolbar.js module:io.ox/core
msgid "Delete resource"
msgstr "Delete resource"

#. 1 of 5 star rating
#: apps/plugins/core/feedback/register.js module:io.ox/core
msgctxt "rating"
msgid "It's really bad"
msgstr "It's really bad"

#. 2 of 5 star rating
#: apps/plugins/core/feedback/register.js module:io.ox/core
msgctxt "rating"
msgid "I don't like it"
msgstr "I don't like it"

#. 3 of 5 star rating
#: apps/plugins/core/feedback/register.js module:io.ox/core
msgctxt "rating"
msgid "It's ok"
msgstr "It's ok"

#. 4 of 5 star rating
#: apps/plugins/core/feedback/register.js module:io.ox/core
msgctxt "rating"
msgid "I like it"
msgstr "I like it"

#. 5 of 5 star rating
#: apps/plugins/core/feedback/register.js module:io.ox/core
msgctxt "rating"
msgid "It's awesome"
msgstr "It's awesome"

#: apps/plugins/core/feedback/register.js module:io.ox/core
msgid "%1$d of 5 stars"
msgstr "%1$d of 5 stars"

#: apps/plugins/core/feedback/register.js module:io.ox/core
msgid "Your feedback"
msgstr "Your feedback"

#: apps/plugins/core/feedback/register.js module:io.ox/core
msgid "Please rate this product"
msgstr "Please rate this product"

#: apps/plugins/core/feedback/register.js module:io.ox/core
msgid "Comments and suggestions"
msgstr "Comments and suggestions"

#: apps/plugins/core/feedback/register.js module:io.ox/core
msgid ""
"Please note that support requests cannot be handled via the feedback form. If "
"you have questions or problems please contact our support directly."
msgstr ""
"Please note that support requests cannot be handled via the feedback form. If "
"you have questions or problems please contact our support directly."

#: apps/plugins/core/feedback/register.js module:io.ox/core
msgid "Thank you for your feedback"
msgstr "Thank you for your feedback"

#: apps/plugins/core/feedback/register.js module:io.ox/core
msgid "Feedback"
msgstr "Feedback"

#: apps/plugins/core/feedback/register.js module:io.ox/core
msgid "Give feedback"
msgstr "Give feedback"

#: apps/plugins/halo/appointments/register.js module:plugins/halo
msgid "Shared Appointments"
msgstr "Shared Appointments"

#: apps/plugins/halo/mail/register.js module:plugins/halo
msgid "Recent conversations"
msgstr "Recent conversations"

#: apps/plugins/halo/mail/register.js module:plugins/halo
msgid "Received mails"
msgstr "Received mails"

#: apps/plugins/halo/mail/register.js module:plugins/halo
msgid "Cannot find any messages this contact sent to you."
msgstr "Cannot find any messages this contact sent to you."

#: apps/plugins/halo/mail/register.js module:plugins/halo
msgid "Sent mails"
msgstr "Sent emails"

#: apps/plugins/halo/mail/register.js module:plugins/halo
msgid "Cannot find any messages you sent to this contact."
msgstr "Cannot find any messages you sent to this contact."

#: apps/plugins/halo/xing/register.js module:plugins/portal
#: apps/plugins/portal/xing/register.js apps/plugins/xing/main.js
msgid "XING"
msgstr "XING"

#. what follows is a set of job/status descriptions used by XING
#: apps/plugins/halo/xing/register.js module:plugins/portal
msgid "Entrepreneur"
msgstr "Entrepreneur"

#: apps/plugins/halo/xing/register.js module:plugins/portal
msgid "Freelancer"
msgstr "Freelancer"

#: apps/plugins/halo/xing/register.js module:plugins/portal
msgid "Employee"
msgstr "Employee"

#: apps/plugins/halo/xing/register.js module:plugins/portal
msgid "Executive"
msgstr "Executive"

#: apps/plugins/halo/xing/register.js module:plugins/portal
msgid "Recruiter"
msgstr "Recruiter"

#: apps/plugins/halo/xing/register.js module:plugins/portal
msgid "Public servant"
msgstr "Public servant"

#: apps/plugins/halo/xing/register.js module:plugins/portal
msgid "Student"
msgstr "Student"

#: apps/plugins/halo/xing/register.js module:plugins/portal
msgid "Unemployed"
msgstr "Unemployed"

#: apps/plugins/halo/xing/register.js module:plugins/portal
msgid "Retired"
msgstr "Retired"

#: apps/plugins/halo/xing/register.js module:plugins/portal
msgid "You are not directly linked to %s. Here are people who are linked to %s:"
msgstr ""
"You are not directly linked to %s. Here are people who are linked to %s:"

#: apps/plugins/halo/xing/register.js module:plugins/portal
msgid "Your shared contacts:"
msgstr "Your shared contacts:"

#: apps/plugins/halo/xing/register.js module:plugins/portal
msgid "Private address"
msgstr "Private address"

#. %1$s is the employee position or status, e.g. student
#. %2$s is the employer name, e.g. University of Meinerzhagen-Valbert
#: apps/plugins/halo/xing/register.js module:plugins/portal
msgid "%1$s at %2$s"
msgstr "%1$s at %2$s"

#: apps/plugins/halo/xing/register.js module:plugins/portal
msgid "Employment"
msgstr "Employment"

#: apps/plugins/halo/xing/register.js module:plugins/portal
msgid "Sorry, could not connect to %s right now."
msgstr "Sorry, could not connect to %s right now."

#: apps/plugins/halo/xing/register.js module:plugins/portal
msgid "Sorry, there is no data available for you on %s."
msgstr "Sorry, there is no data available for you on %s."

#. %1$s is the name of the platform
#. %2$s is an the "add to home" icon
#. %3$s and %4$s are markers for bold text.
#. The words "Home Screen" may not be translated or should match the
#. string used on an iPhone using the "add to homescreen" function for weblinks
#: apps/plugins/mobile/addToHomescreen/register.js
#: module:plugins/mobile/addToHomescreen/i18n
msgid ""
"Install this web app on your %1$s: Tap %2$s and then %3$s'Add to Home "
"Screen'%4$s"
msgstr ""
"Install this web app on your %1$s: Tap %2$s and then %3$s'Add to Home "
"Screen'%4$s"

#. %1$s Appointment title
#. %1$s task title
#: apps/plugins/notifications/calendar/register.js module:plugins/notifications
#: apps/plugins/notifications/tasks/register.js
#, c-format
msgid "Invitation for %1$s."
msgstr "Invitation for %1$s."

#: apps/plugins/notifications/calendar/register.js module:plugins/notifications
#: apps/plugins/notifications/tasks/register.js
msgid "Accept/Decline"
msgstr "Accept/Decline"

<<<<<<< HEAD
#: apps/io.ox/core/notifications.js module:io.ox/core
#, fuzzy
#| msgid ""
#| "You can manage desktop notifications at any time, by vitising your "
#| "settings"
msgid ""
"You can manage desktop notifications at any time, by visiting your settings"
msgstr ""
"You can manage desktop notifications at any time, by vitising your settings"
=======
#: apps/plugins/notifications/calendar/register.js module:plugins/notifications
msgid "Accept / Decline"
msgstr "Accept / Decline"
>>>>>>> 2c75a4b9

#: apps/plugins/notifications/calendar/register.js module:plugins/notifications
#: apps/plugins/notifications/tasks/register.js
msgid "Accept invitation"
msgstr "Accept invitation"

<<<<<<< HEAD
#: apps/io.ox/presenter/errormessages.js module:io.ox/presenter
msgid "You can't present the same document more than once."
msgstr ""

#: apps/io.ox/core/folder/actions/move.js module:io.ox/core
msgid "You cannot move items to this folder"
msgstr "You cannot move items to this folder"
=======
#: apps/plugins/notifications/calendar/register.js module:plugins/notifications
msgctxt "in"
msgid "in %d minute"
msgid_plural "in %d minutes"
msgstr[0] "in %d minute"
msgstr[1] "in %d minutes"
>>>>>>> 2c75a4b9

#. Reminders (notifications) about appointments
#: apps/plugins/notifications/calendar/register.js module:plugins/notifications
msgid "Appointment reminders"
msgstr "Appointment reminders"

#. Title of generic desktop notification about new reminders for appointments
#: apps/plugins/notifications/calendar/register.js module:plugins/notifications
msgid "New appointment reminders"
msgstr "New appointment reminders"

#. Body text of generic desktop notification about new reminders for appointments
#: apps/plugins/notifications/calendar/register.js module:plugins/notifications
msgid "You have new appointment reminders"
msgstr "You have new appointment reminders"

#. Title of the desktop notification about new reminder for a specific appointment
#: apps/plugins/notifications/calendar/register.js module:plugins/notifications
msgid "New appointment reminder"
msgstr "New appointment reminder"

#. Reminders (notifications) about appointments
#: apps/plugins/notifications/calendar/register.js module:plugins/notifications
msgid "Hide all appointment reminders."
msgstr "Hide all appointment reminders."

#. Invitations (notifications) about appointments
#: apps/plugins/notifications/calendar/register.js module:plugins/notifications
msgid "Appointment invitations"
msgstr "Appointment invitations"

#. Title of generic desktop notification about new invitations to appointments
#. Title of the desktop notification about new invitation to a specific appointment
#: apps/plugins/notifications/calendar/register.js module:plugins/notifications
msgid "New appointment invitation"
msgstr "New appointment invitation"

#. Body text of generic desktop notification about new invitations to appointments
#: apps/plugins/notifications/calendar/register.js module:plugins/notifications
msgid "You have new appointment invitations"
msgstr "You have new appointment invitations"

#. Invitations (notifications) about appointments
#: apps/plugins/notifications/calendar/register.js module:plugins/notifications
msgid "Hide all appointment invitations."
msgstr "Hide all appointment invitations."

#: apps/plugins/notifications/mail/register.js module:plugins/notifications
msgid "New mail"
msgstr "New e-mail"

#: apps/plugins/notifications/mail/register.js module:plugins/notifications
msgid "Bell"
msgstr "Bell"

#: apps/plugins/notifications/mail/register.js module:plugins/notifications
msgid "Marimba"
msgstr "Marimba"

#: apps/plugins/notifications/mail/register.js module:plugins/notifications
msgid "Wood"
msgstr "Wood"

#: apps/plugins/notifications/mail/register.js module:plugins/notifications
msgid "Chimes"
msgstr "Chimes"

#. Should be "töne" in german, used for notification sounds. Not "geräusch"
#: apps/plugins/notifications/mail/register.js module:plugins/notifications
msgid "Notification sounds"
msgstr "Notification sounds"

#: apps/plugins/notifications/mail/register.js module:plugins/notifications
msgid "Play sound on incoming mail"
msgstr "Play sound on incoming e-mail"

#: apps/plugins/notifications/mail/register.js module:plugins/notifications
msgid "Sound"
msgstr "Sound"

#. %1$d number of notifications
#: apps/plugins/notifications/mail/register.js module:plugins/notifications
msgid "%1$d unread mails"
msgstr "%1$d unread e-mail messages"

#: apps/plugins/notifications/mail/register.js module:plugins/notifications
msgid "New mails"
msgstr "New e-mail messages"

#: apps/plugins/notifications/mail/register.js module:plugins/notifications
msgid "You have new mail"
msgstr "You have new e-mail"

#. %1$s mail sender
#. %2$s mail subject
#: apps/plugins/notifications/mail/register.js module:plugins/notifications
#, c-format
msgid "Mail from %1$s, %2$s"
msgstr "E-Mail from %1$s, %2$s"

#: apps/plugins/notifications/tasks/register.js module:plugins/notifications
msgid "Overdue Tasks"
msgstr "Overdue Tasks"

#: apps/plugins/notifications/tasks/register.js module:plugins/notifications
msgid "New overdue tasks"
msgstr "New overdue tasks"

#: apps/plugins/notifications/tasks/register.js module:plugins/notifications
msgid "You have overdue tasks"
msgstr "You have overdue tasks"

#: apps/plugins/notifications/tasks/register.js module:plugins/notifications
msgid "New overdue task"
msgstr "New overdue task"

#: apps/plugins/notifications/tasks/register.js module:plugins/notifications
msgid "Hide all notifications for overdue tasks."
msgstr "Hide all notifications for overdue tasks."

#. Reminders (notifications) about tasks
#: apps/plugins/notifications/tasks/register.js module:plugins/notifications
msgid "Task reminders"
msgstr "Task reminders"

#. Title for a generic desktop notification about new reminders for tasks
#: apps/plugins/notifications/tasks/register.js module:plugins/notifications
msgid "New task reminders"
msgstr "New task reminders"

#. Content for a generic desktop notification about new reminders for tasks
#: apps/plugins/notifications/tasks/register.js module:plugins/notifications
msgid "You have new task reminders"
msgstr "You have new task reminders"

#. Title for a desktop notification about a new reminder for a specific task
#: apps/plugins/notifications/tasks/register.js module:plugins/notifications
msgid "New task reminder"
msgstr "New task reminder"

#. Reminders (notifications) about tasks
#: apps/plugins/notifications/tasks/register.js module:plugins/notifications
msgid "Hide all task reminders."
msgstr "Hide all task reminders."

#. Inviations (notifications) to tasks
#: apps/plugins/notifications/tasks/register.js module:plugins/notifications
msgid "Task invitations"
msgstr "Task invitations"

#. Title for a generic desktop notification about new invitations to tasks
#: apps/plugins/notifications/tasks/register.js module:plugins/notifications
msgid "New task invitations"
msgstr "New task invitations"

#. Content for a generic desktop notification about new invitations to tasks
#: apps/plugins/notifications/tasks/register.js module:plugins/notifications
msgid "You have new task invitations"
msgstr "You have new task invitations"

#. Title for a desktop notification about a new invitation to a specific task
#: apps/plugins/notifications/tasks/register.js module:plugins/notifications
msgid "New task invitation"
msgstr "New task invitation"

#. Inviations (notifications) to tasks
#: apps/plugins/notifications/tasks/register.js module:plugins/notifications
msgid "Hide all task invitations."
msgstr "Hide all task invitations."

#: apps/plugins/portal/birthdays/register.js module:plugins/portal
msgid "Birthdays"
msgstr "Birthdays"

#: apps/plugins/portal/birthdays/register.js module:plugins/portal
msgid "Press [enter] to jump to complete list of Birthdays."
msgstr "Press [Enter] to jump to complete list of Birthdays."

#: apps/plugins/portal/birthdays/register.js module:plugins/portal
msgid "No birthdays within the next %1$d weeks"
msgstr "No birthdays within the next %1$d weeks"

#: apps/plugins/portal/birthdays/register.js module:plugins/portal
msgid "External link"
msgstr "External link"

#: apps/plugins/portal/birthdays/register.js module:plugins/portal
msgid "Buy a gift"
msgstr "Buy a gift"

#: apps/plugins/portal/birthdays/register.js module:plugins/portal
msgid "In %1$d days"
msgstr "In %1$d days"

#: apps/plugins/portal/calendar/register.js module:plugins/portal
msgid "Appointments"
msgstr "Appointments"

#: apps/plugins/portal/calendar/register.js module:plugins/portal
msgid "You don't have any appointments in the near future."
msgstr "You do not have any appointments in the near future."

#. button label within the client-onboarding widget
#. button opens the wizard to configure your device
#: apps/plugins/portal/client-onboarding/register.js module:plugins/portal
msgid "Connect"
msgstr "Connect"

#: apps/plugins/portal/flickr/register.js module:plugins/portal
msgid "Could not load data"
msgstr "Could not load data"

#: apps/plugins/portal/flickr/register.js module:plugins/portal
msgid "Press [enter] to jump to the flicker stream."
msgstr "Press [Enter] to jump to the Flickr stream."

#: apps/plugins/portal/flickr/register.js module:plugins/portal
msgid "Cannot find user with given name."
msgstr "Cannot find user with given name."

#: apps/plugins/portal/flickr/register.js module:plugins/portal
msgid "flickr.photos.search"
msgstr "flickr.photos.search"

#: apps/plugins/portal/flickr/register.js module:plugins/portal
msgid "flickr.people.getPublicPhotos"
msgstr "flickr.people.getPublicPhotos"

#: apps/plugins/portal/flickr/register.js module:plugins/portal
msgid "Edit Flickr photo stream"
msgstr "Edit Flickr photo stream"

#: apps/plugins/portal/flickr/register.js module:plugins/portal
msgid "Please enter a search query"
msgstr "Please enter a search query"

#: apps/plugins/portal/flickr/register.js module:plugins/portal
msgid "Please enter a description"
msgstr "Please enter a description"

#: apps/plugins/portal/flickr/register.js module:plugins/portal
msgid "Flickr"
msgstr "Flickr"

#: apps/plugins/portal/helloworld/register.js module:plugins/portal
msgid "Hello World"
msgstr "Hello World"

#: apps/plugins/portal/linkedIn/register.js module:plugins/portal
msgid "Recent activities"
msgstr "Recent activities"

#: apps/plugins/portal/linkedIn/register.js module:plugins/portal
msgid "%1$s is now connected with %2$s"
msgstr "%1$s is now connected with %2$s"

#: apps/plugins/portal/linkedIn/register.js module:plugins/portal
msgid "%1$s is a new contact"
msgstr "%1$s is a new contact"

#: apps/plugins/portal/linkedIn/register.js module:plugins/portal
msgid "LinkedIn reported an error:"
msgstr "LinkedIn reported an error:"

#: apps/plugins/portal/linkedIn/register.js module:plugins/portal
#: apps/plugins/portal/twitter/register.js
msgid "Click to authorize your account again"
msgstr "Click to reauthorise your account"

#: apps/plugins/portal/linkedIn/register.js module:plugins/portal
#: apps/plugins/portal/twitter/register.js
msgid "You have reauthorized this %s account."
msgstr "You have reauthorised this %s account."

#: apps/plugins/portal/linkedIn/register.js module:plugins/portal
#: apps/plugins/portal/twitter/register.js
msgid "Something went wrong reauthorizing the %s account."
msgstr "Something went wrong reauthorising the %s account."

#: apps/plugins/portal/linkedIn/register.js module:plugins/portal
msgid ""
"Sorry, we cannot help you here. Your provider needs to obtain a key from "
"LinkedIn with the permission to do read messages."
msgstr ""
"Sorry, we cannot help you here. Your provider needs to obtain a key from "
"LinkedIn with the permission to read messages."

#: apps/plugins/portal/linkedIn/register.js module:plugins/portal
msgid "LinkedIn"
msgstr "LinkedIn"

#: apps/plugins/portal/linkedIn/register.js module:plugins/portal
msgid "Press [enter] to jump to the linkedin stream."
msgstr "Press [Enter] to jump to the LinkedIn stream."

#: apps/plugins/portal/linkedIn/register.js module:plugins/portal
msgid "You have no new messages"
msgstr "You have no new messages"

#: apps/plugins/portal/linkedIn/register.js module:plugins/portal
msgid "There were not activities in your network"
msgstr "There was no activity in your network"

#: apps/plugins/portal/linkedIn/register.js module:plugins/portal
msgid "LinkedIn Network Updates"
msgstr "LinkedIn Network Updates"

#: apps/plugins/portal/linkedIn/register.js module:plugins/portal
msgid "Your messages"
msgstr "Your messages"

#: apps/plugins/portal/linkedIn/register.js module:plugins/portal
#: apps/plugins/portal/twitter/register.js
msgid "Add your account"
msgstr "Add your account"

#: apps/plugins/portal/mail/register.js module:plugins/portal
msgid "No mails in your inbox"
msgstr "No email messages in your inbox"

#: apps/plugins/portal/mail/register.js module:plugins/portal
msgid "You have no unread messages"
msgstr "You have no unread messages"

#: apps/plugins/portal/mail/register.js module:plugins/portal
msgid "You have 1 unread message"
msgstr "You have 1 unread message"

#: apps/plugins/portal/mail/register.js module:plugins/portal
msgid "You have %1$d unread messages"
msgstr "You have %1$d unread messages"

#: apps/plugins/portal/oxdriveclients/register.js module:plugins/portal
msgid "your platform"
msgstr "your platform"

#: apps/plugins/portal/oxdriveclients/register.js module:plugins/portal
msgid "Download %s"
msgstr "Downloads %s"

#: apps/plugins/portal/oxdriveclients/register.js module:plugins/portal
msgid "Download %s via the OX Updater"
msgstr "Download %s via the OX Updater"

#: apps/plugins/portal/oxdriveclients/register.js module:plugins/portal
msgid "Get %s"
msgstr "Get %s"

#: apps/plugins/portal/oxdriveclients/register.js module:plugins/portal
msgid "Download %s for %s now"
msgstr "Download %s for %s now"

#: apps/plugins/portal/oxdriveclients/register.js module:plugins/portal
msgid ""
"The %s client lets you store and share your photos, files, documents and "
"videos, anytime, anywhere. Access any file you save to %s from all your "
"computers, iPhone, iPad or from within %s itself."
msgstr ""
"The %s client lets you store and share your photos, files, documents and "
"videos, anytime, anywhere. Access any file you save to %s from all your "
"computers, iPhone, iPad or from within %s itself."

#: apps/plugins/portal/oxdriveclients/register.js module:plugins/portal
msgid "%s is also available for other platforms:"
msgstr "%s is also available for other platforms:"

#: apps/plugins/portal/quota/register.js module:plugins/portal
msgid "Mail count quota"
msgstr "Mail count quota"

#: apps/plugins/portal/quota/register.js module:plugins/portal
msgid "Quota"
msgstr "Quota"

#: apps/plugins/portal/recentfiles/register.js module:plugins/portal
msgid "Recently changed files"
msgstr "Recently changed files"

#: apps/plugins/portal/recentfiles/register.js module:plugins/portal
msgid "My latest files"
msgstr "My latest files"

#: apps/plugins/portal/recentfiles/register.js module:plugins/portal
msgid "No files have been changed recently"
msgstr "No files have been changed recently"

#: apps/plugins/portal/recentfiles/register.js module:plugins/portal
msgid "1 file has been changed recently"
msgstr "1 file has been changed recently"

#: apps/plugins/portal/recentfiles/register.js module:plugins/portal
msgid "%1$d files has been changed recently"
msgstr "%1$d files have been changed recently"

#: apps/plugins/portal/reddit/register.js module:io.ox/portal
msgid "No title."
msgstr "No title."

#: apps/plugins/portal/reddit/register.js module:io.ox/portal
msgid "Comments"
msgstr "Comments"

#: apps/plugins/portal/rss/register.js module:io.ox/portal
msgid "RSS Feed"
msgstr "RSS Feed"

#: apps/plugins/portal/rss/register.js module:io.ox/portal
msgid "Press [enter] to jump to the rss stream."
msgstr "Press [Enter] to jump to the RSS stream."

#: apps/plugins/portal/rss/register.js module:io.ox/portal
msgid "No RSS feeds found."
msgstr "No RSS feeds found."

#: apps/plugins/portal/rss/register.js module:io.ox/portal
msgid "RSS Feeds"
msgstr "RSS Feeds"

#: apps/plugins/portal/rss/register.js module:io.ox/portal
msgid "Please enter a feed URL."
msgstr "Please enter a feed URL."

#: apps/plugins/portal/tasks/register.js module:plugins/portal
msgid "You don't have any tasks that are either due soon or overdue."
msgstr "You do not have any tasks that are either due soon or overdue."

#. Due on date
#: apps/plugins/portal/tasks/register.js module:plugins/portal
msgid "Due on %1$s"
msgstr "Due on %1$s"

#: apps/plugins/portal/tumblr/register.js module:io.ox/portal
msgid "Press [enter] to jump to the tumblr feed."
msgstr "Press [Enter] to jump to the Tumblr feed."

#: apps/plugins/portal/tumblr/register.js module:io.ox/portal
msgid "Read article on tumblr.com"
msgstr "Read article on tumblr.com"

#: apps/plugins/portal/tumblr/register.js module:io.ox/portal
msgid "Open external link"
msgstr "Open external link"

#: apps/plugins/portal/tumblr/register.js module:io.ox/portal
msgid "Edit Tumblr feed"
msgstr "Edit Tumblr feed"

#: apps/plugins/portal/tumblr/register.js module:io.ox/portal
msgid "Feed URL"
msgstr "Feed URL"

#: apps/plugins/portal/tumblr/register.js module:io.ox/portal
msgid "Please enter an blog url."
msgstr "Please enter a blog URL."

#: apps/plugins/portal/tumblr/register.js module:io.ox/portal
msgid "Please enter a description."
msgstr "Please enter a description."

#: apps/plugins/portal/tumblr/register.js module:io.ox/portal
msgid "Unknown error while checking tumblr-blog."
msgstr "Unknown error while checking tumblr-blog."

#: apps/plugins/portal/tumblr/register.js module:io.ox/portal
msgid "Tumblr"
msgstr "Tumblr"

#: apps/plugins/portal/twitter/register.js module:plugins/portal
msgid ""
"This widget is currently offline because the twitter rate limit exceeded."
msgstr ""
"This widget is currently offline because the Twitter rate limit was exceeded."

#: apps/plugins/portal/twitter/register.js module:plugins/portal
#: apps/plugins/portal/twitter/util.js
msgid "An internal error occurred"
msgstr "An internal error occurred"

#: apps/plugins/portal/twitter/register.js module:plugins/portal
msgid "Could not load new Tweets."
msgstr "Could not load new Tweets."

#: apps/plugins/portal/twitter/register.js module:plugins/portal
msgid "No Tweets yet."
msgstr "No Tweets yet."

#: apps/plugins/portal/twitter/register.js module:plugins/portal
msgid "Twitter reported the following errors:"
msgstr "Twitter reported the following errors:"

#: apps/plugins/portal/twitter/register.js module:plugins/portal
msgid "Click to retry later."
msgstr "Click to retry later."

#: apps/plugins/portal/twitter/register.js module:plugins/portal
msgid "Click to retry"
msgstr "Click to retry"

#: apps/plugins/portal/twitter/register.js module:plugins/portal
msgid "Twitter"
msgstr "Twitter"

#: apps/plugins/portal/twitter/register.js module:plugins/portal
msgid "Press [enter] to jump to the twitter feed."
msgstr "Press [Enter] to jump to the Twitter feed."

#: apps/plugins/portal/twitter/util.js module:plugins/portal
msgid "Favorited"
msgstr "Favourited"

#: apps/plugins/portal/twitter/util.js module:plugins/portal
msgid "Favorite"
msgstr "Favourite"

#: apps/plugins/portal/twitter/util.js module:plugins/portal
msgid "Retweet this to your followers?"
msgstr "Retweet this to your followers?"

#: apps/plugins/portal/twitter/util.js module:plugins/portal
msgid "Retweet"
msgstr "Retweet"

#: apps/plugins/portal/twitter/util.js module:plugins/portal
msgid "Retweeted"
msgstr "Retweeted"

#: apps/plugins/portal/twitter/util.js module:plugins/portal
msgid "Retweeted by %s"
msgstr "Retweeted by %s"

#. twitter: Follow this person
#: apps/plugins/portal/twitter/util.js module:plugins/portal
msgid "Follow"
msgstr "Follow"

#. twitter: Stop following this person
#: apps/plugins/portal/twitter/util.js module:plugins/portal
msgid "Unfollow"
msgstr "Unfollow"

#. twitter: already following this person
#: apps/plugins/portal/twitter/util.js module:plugins/portal
msgid "Following"
msgstr "Following"

#: apps/plugins/portal/twitter/util.js module:plugins/portal
msgid "Are you sure you want to delete this Tweet?"
msgstr "Are you sure you want to delete this Tweet?"

#: apps/plugins/portal/upsell/register.js module:plugins/portal
msgid "Upgrade your account"
msgstr "Upgrade your account"

#: apps/plugins/portal/userSettings/register.js module:io.ox/core
msgid "Password strength: Too short"
msgstr "Password strength: Too short"

#: apps/plugins/portal/userSettings/register.js module:io.ox/core
msgid "Password strength: Wrong length"
msgstr "Password strength: Wrong length"

#: apps/plugins/portal/userSettings/register.js module:io.ox/core
msgid "Password strength: Very weak"
msgstr "Password strength: Very weak"

#: apps/plugins/portal/userSettings/register.js module:io.ox/core
msgid "Password strength: Weak"
msgstr "Password strength: Weak"

#: apps/plugins/portal/userSettings/register.js module:io.ox/core
msgid "Password strength: Good"
msgstr "Password strength: Good"

#: apps/plugins/portal/userSettings/register.js module:io.ox/core
msgid "Password strength: Strong"
msgstr "Password strength: Strong"

#: apps/plugins/portal/userSettings/register.js module:io.ox/core
msgid "Password strength: Very strong"
msgstr "Password strength: Very strong"

#: apps/plugins/portal/userSettings/register.js module:io.ox/core
msgid "Password strength: Legendary!"
msgstr "Password strength: Legendary!"

#. %1$s are some example characters
#: apps/plugins/portal/userSettings/register.js module:io.ox/core
#, c-format
msgid ""
"Your password is more secure if it also contains capital letters, numbers, "
"and special characters like %1$s"
msgstr ""
"Your password is more secure if it also contains capital letters, numbers, "
"and special characters like %1$s"

#. %1$s is the minimum password length
#. %2$s is the maximum password length
#: apps/plugins/portal/userSettings/register.js module:io.ox/core
#, c-format
msgid "Password length must be between %1$d and %2$d characters."
msgstr "Password length must be between %1$d and %2$d characters."

#. %1$s is the minimum password length
#: apps/plugins/portal/userSettings/register.js module:io.ox/core
#, c-format
msgid "Minimum password length is %1$d."
msgstr "Minimum password length is %1$d."

#: apps/plugins/portal/userSettings/register.js module:io.ox/core
msgid "Your current password"
msgstr "Your current password"

#: apps/plugins/portal/userSettings/register.js module:io.ox/core
msgid "New password"
msgstr "New password"

#: apps/plugins/portal/userSettings/register.js module:io.ox/core
msgid "Repeat new password"
msgstr "Repeat new password"

#: apps/plugins/portal/userSettings/register.js module:io.ox/core
msgid ""
"If you change the password, you will be signed out. Please ensure that "
"everything is closed and saved."
msgstr ""
"If you change the password, you will be signed out. Please ensure that "
"everything is closed and saved."

#: apps/plugins/portal/userSettings/register.js module:io.ox/core
msgid "Change password and sign out"
msgstr "Change password and sign out"

#: apps/plugins/portal/userSettings/register.js module:io.ox/core
msgid "Your new password may not be empty."
msgstr "Your new password may not be empty."

#: apps/plugins/portal/userSettings/register.js module:io.ox/core
msgid "The two newly entered passwords do not match."
msgstr "The two newly entered passwords do not match."

#: apps/plugins/portal/userSettings/register.js module:io.ox/core
msgid "User data"
msgstr "User data"

#: apps/plugins/portal/userSettings/register.js module:io.ox/core
msgid "My password"
msgstr "My password"

#: apps/plugins/portal/xing/actions.js module:plugins/portal
msgid "There was a problem with XING, the error message was: \"%s\""
msgstr "There was a problem with XING, the error message was: \"%s\""

#: apps/plugins/portal/xing/actions.js module:plugins/portal
msgid "Comment has been successfully posted on XING"
msgstr "Comment has been successfully posted on XING"

#: apps/plugins/portal/xing/actions.js module:plugins/portal
msgid "Submit comment"
msgstr "Submit comment"

#: apps/plugins/portal/xing/actions.js module:plugins/portal
msgid "The activity has been deleted successfully"
msgstr "The activity has been deleted successfully"

#: apps/plugins/portal/xing/actions.js module:plugins/portal
msgid "The comment has been deleted successfully"
msgstr "The comment has been deleted successfully"

#: apps/plugins/portal/xing/actions.js module:plugins/portal
msgid "There was a problem with XING. The error message was: \"%s\""
msgstr "There was a problem with XING. The error message was: \"%s\""

#. As on Facebook, XING allows a stop pointing out they liked a comment. An 'undo' for the like action, if you will.
#: apps/plugins/portal/xing/actions.js module:plugins/portal
msgid "Un-liked comment"
msgstr "Un-liked comment"

#. As on Facebook, XING allows a user to point out that they like a comment
#: apps/plugins/portal/xing/actions.js module:plugins/portal
msgid "Liked comment"
msgstr "Liked comment"

#: apps/plugins/portal/xing/actions.js module:plugins/portal
msgid "Un-like"
msgstr "Un-like"

#: apps/plugins/portal/xing/actions.js module:plugins/portal
msgid "Like"
msgstr "Like"

#: apps/plugins/portal/xing/actions.js module:plugins/portal
msgid "Shared activity"
msgstr "Shared activity"

#: apps/plugins/portal/xing/activities.js module:plugins/portal
msgid "%1$s recommends this link:"
msgstr "%1$s recommends this link:"

#: apps/plugins/portal/xing/activities.js module:plugins/portal
msgid "%1$s posted a link:"
msgstr "%1$s posted a link:"

#. We do not know the gender of the user and therefore, it is impossible to write e.g. '%1$s changed her status'.
#. But you could use '%1$s changes his/her status' depending on the language.
#. %1$s the name of the user which changed his/her status
#: apps/plugins/portal/xing/activities.js module:plugins/portal
msgid "%1$s changed the status:"
msgstr "%1$s changed the status:"

#: apps/plugins/portal/xing/activities.js module:plugins/portal
msgid "%1$s has a new contact:"
msgstr "%1$s has a new contact:"

#: apps/plugins/portal/xing/activities.js module:plugins/portal
msgid "%1$s has new contacts:"
msgstr "%1$s has new contacts:"

#: apps/plugins/portal/xing/activities.js module:plugins/portal
msgid "%1$s posted a new activity:"
msgstr "%1$s posted a new activity:"

#. We do not know the gender of the user and therefore, it is impossible to write e.g. '%1$s changed her profile:'.
#. But you could use '%1$s changes his/her profile:' depending on the language.
#. %1$s the name of the user which changed his/her profile
#: apps/plugins/portal/xing/activities.js module:plugins/portal
msgid "%1$s updated the profile:"
msgstr "%1$s updated the profile:"

#: apps/plugins/portal/xing/activities.js module:plugins/portal
msgid "%1$s updated their profile:"
msgstr "%1$s updated their profile:"

#: apps/plugins/portal/xing/register.js module:plugins/portal
msgid "Successfully reauthorized your %s account"
msgstr "Successfully re-authorised your %s account"

#: apps/plugins/portal/xing/register.js module:plugins/portal
#: apps/plugins/xing/main.js
msgid "There was a problem with %s. The error message was: \"%s\""
msgstr "There was a problem with %s. The error message was: \"%s\""

#: apps/plugins/portal/xing/register.js module:plugins/portal
msgid ""
"Please select which of the following data we may use to create your %s "
"account:"
msgstr ""
"Please select which of the following data we may use to create your %s "
"account:"

#: apps/plugins/portal/xing/register.js module:plugins/portal
msgid "Mail address"
msgstr "E-Mail address"

#: apps/plugins/portal/xing/register.js module:plugins/portal
msgid ""
"Please check your inbox for a confirmation email.\n"
"\n"
"Follow the instructions in the email and then return to the widget to "
"complete account setup."
msgstr ""
"Please check your inbox for a confirmation e-mail.\n"
"\n"
"Follow the instructions in the e-mail and then return to the widget to "
"complete account setup."

#: apps/plugins/portal/xing/register.js module:plugins/portal
msgid "Post a status update"
msgstr "Post a status update"

#: apps/plugins/portal/xing/register.js module:plugins/portal
msgid ""
"Your status update could not be posted on %s. The error message was: \"%s\""
msgstr ""
"Your status update could not be posted on %s. The error message was: \"%s\""

#: apps/plugins/portal/xing/register.js module:plugins/portal
msgid "Your status update has been successfully posted on %s"
msgstr "Your status update has been successfully posted on %s"

#: apps/plugins/portal/xing/register.js module:plugins/portal
msgid "There is no recent activity in your Xing network."
msgstr "There is no recent activity in your XING network."

#: apps/plugins/portal/xing/register.js module:plugins/portal
msgid ""
"Get news from your XING network delivered to you. Stay in touch and find out "
"about new business opportunities."
msgstr ""
"Get news from your XING network delivered to you. Stay in touch and find out "
"about new business opportunities."

#. %1$s is social media name, e.g. Facebook
#: apps/plugins/portal/xing/register.js module:plugins/portal
msgid "Create new %1$s account"
msgstr "Create new %1$s account"

#: apps/plugins/portal/xing/register.js module:plugins/portal
msgid "Click here to reconnect to your xing account to see activities."
msgstr "Click here to reconnect to your XING account to see activities."

#: apps/plugins/portal/xing/register.js module:plugins/portal
msgid "Your %s newsfeed"
msgstr "Your %s newsfeed"

#: apps/plugins/wizards/mandatory/main.js module:io.ox/wizards/firstStart
msgid "Welcome to %s"
msgstr "Welcome to %s"

#: apps/plugins/wizards/mandatory/main.js module:io.ox/wizards/firstStart
msgid ""
"Before you can continue using the product, you have to enter some basic "
"information. It will take less than a minute."
msgstr ""
"Before you can continue using the product, you have to enter some basic "
"information. It will take less than a minute."

#: apps/plugins/wizards/mandatory/main.js module:io.ox/wizards/firstStart
msgid "Back to sign in"
msgstr "Back to sign in"

#: apps/plugins/wizards/mandatory/main.js module:io.ox/wizards/firstStart
msgid "Your timezone"
msgstr "Your time zone"

#: apps/plugins/xing/main.js module:plugins/portal
msgid "Invitation sent"
msgstr "Invitation sent"

#: apps/plugins/xing/main.js module:plugins/portal
msgid "Contact request sent"
msgstr "Contact request sent"

#: apps/plugins/xing/main.js module:plugins/portal
msgid "Invite to %s"
msgstr "Invite to %s"

#: apps/plugins/xing/main.js module:plugins/portal
msgid "Add on %s"
msgstr "Add on %s"

#~ msgid ""
#~ "You can manage desktop notifications at any time, by vitising your settings"
#~ msgstr ""
#~ "You can manage desktop notifications at any time, by vitising your settings"

#, fuzzy
#~| msgid "is not a valid user or group."
#~ msgid " is not a valid user or group."
#~ msgstr "is not a valid user or group."

#~ msgid "%1$d contacts found. This list is limited to %2$d items."
#~ msgstr "%1$d contacts found. This list is limited to %2$d items."

#~ msgid "%1$s %2$s %3$s %4$s %5$s."
#~ msgstr "%1$s %2$s %3$s %4$s %5$s."

#~ msgid "%1$s %2$s %3$s %4$s."
#~ msgstr "%1$s %2$s %3$s %4$s."

#~ msgid "%1$s %2$s %3$s."
#~ msgstr "%1$s %2$s %3$s."

#~ msgid "%1$s %2$s."
#~ msgstr "%1$s %2$s."

#~ msgid "%1$s mail"
#~ msgid_plural "%1$s mails"
#~ msgstr[0] "%1$s email"
#~ msgstr[1] "%1$d email messages"

#~ msgid "%1$s mail, %2$s unread"
#~ msgid_plural "%1$s mails, %2$s unread"
#~ msgstr[0] "%1$s email, %2$s unread"
#~ msgstr[1] "%1$s email messages, %2$s unread"

#~ msgid "%1$s, %2$s"
#~ msgstr "%1$s, %2$s"

#~ msgid "(Default)"
#~ msgstr "(Default)"

#~ msgid "0 minutes"
#~ msgstr "0 minutes"

#~ msgid "1 hour"
#~ msgstr "1 hour"

#~ msgid "12 hour"
#~ msgstr "12 hours"

#~ msgid "150%"
#~ msgstr "150%"

#~ msgid "2 days"
#~ msgstr "2 days"

#~ msgid "2 hour"
#~ msgstr "2 hour"

#~ msgid "2 weeks"
#~ msgstr "2 weeks"

#~ msgid "200%"
#~ msgstr "200%"

#~ msgid "3 weeks"
#~ msgstr "3 weeks"

#~ msgid "4 days"
#~ msgstr "4 days"

#~ msgid "4 hour"
#~ msgstr "4 hours"

#~ msgid "4 weeks"
#~ msgstr "4 weeks"

#~ msgid "45 minutes"
#~ msgstr "45 minutes"

#~ msgid "50%"
#~ msgstr "50%"

#~ msgid "6 days"
#~ msgstr "6 days"

#~ msgid "6 hour"
#~ msgstr "6 hours"

#~ msgid "75%"
#~ msgstr "75%"

#~ msgid "8 hour"
#~ msgstr "8 hours"

#~ msgid "<b>%1$d</b> elements selected"
#~ msgstr "<b>%1$d</b> elements selected"

#~ msgid "Add Attachment"
#~ msgstr "Add Attachment"

#~ msgid "Add Box account"
#~ msgstr "Add Box account"

#~ msgid "Add Dropbox account"
#~ msgstr "Add Dropbox account"

#~ msgid "Add OneDrive account"
#~ msgstr "Add OneDrive account"

#~ msgid "Add cipher code"
#~ msgstr "Add cipher code"

#~ msgid "Add folder menu"
#~ msgstr "Add folder menu"

#~ msgid "Add member"
#~ msgstr "Add member"

#~ msgid "Add new guest"
#~ msgstr "Add new guest"

#~ msgid "Adding subscription. This may take some seconds …"
#~ msgstr "Adding subscription. This may take a few seconds …"

#~ msgid "Addresses"
#~ msgstr "Addresses"

#~ msgid "Advanced facets block was closed."
#~ msgstr "Advanced filters block was closed."

#~ msgid "Advanced facets block was opened."
#~ msgstr "Advanced filters block was opened."

#, fuzzy
#~ msgid "Advanced options"
#~ msgstr "Advanced Settings"

#, fuzzy
#~| msgid "Advanced Facets"
#~ msgid "Advanced user?"
#~ msgstr "Advanced Filters"

#, fuzzy
#~| msgid "Assistant"
#~ msgid "Afghanistan"
#~ msgstr "Assistant"

#, fuzzy
#~| msgid "Add contact"
#~ msgid "All contacts"
#~ msgstr "Add contact"

#~ msgid "Allow us to use your %s account here"
#~ msgstr "Allow us to use your %s account here"

#~ msgid "Alternative Email"
#~ msgstr "Alternative Email"

#~ msgid "An error occurred"
#~ msgstr "An error occurred"

#~ msgid "An error occurred while loading page %1$d."
#~ msgstr "An error occurred while loading page %1$d."

#~ msgid "Applications"
#~ msgstr "Applications"

#, fuzzy
#~| msgid "Apply role"
#~ msgid "Apply"
#~ msgstr "Apply role"

#, fuzzy
#~| msgid "Email from %1$s: %2$s"
#~ msgid "Apply for mails from %1$s"
#~ msgstr "E-mail from %1$s: %2$s"

#~ msgid "Apply to all messages?"
#~ msgstr "Apply to all messages?"

#~ msgid "Appointment has been copied"
#~ msgid_plural "Appointments have been copied"
#~ msgstr[0] "Appointment has been copied"
#~ msgstr[1] "Appointments have been copied"

#~ msgid "Appointment has been moved"
#~ msgid_plural "Appointments have been moved"
#~ msgstr[0] "Appointment has been moved"
#~ msgstr[1] "Appointments have been moved"

#~ msgid ""
#~ "Appointment invitation. %1$s %2$s %3$s %4$s %5$s. Press [enter] to open"
#~ msgstr ""
#~ "Appointment invitation. %1$s %2$s %3$s %4$s %5$s. Press [enter] to open"

#~ msgid "Appointment reminder. %1$s %2$s %3$s %4$s. Press [enter] to open"
#~ msgstr "Appointment reminder. %1$s %2$s %3$s %4$s. Press [enter] to open"

#~ msgid "Appointment scheduling"
#~ msgstr "Appointment scheduling"

#, fuzzy
#~| msgid "Attention"
#~ msgid "Argentina"
#~ msgstr "Attention"

#~ msgid "Ask for return receipt"
#~ msgstr "Ask for return receipt"

#~ msgid ""
#~ "At the top of the display area the path to the selected folder is shown. "
#~ "Click on the path to switch to another folder."
#~ msgstr ""
#~ "At the top of the display area the path to the selected folder is shown. "
#~ "Click on the path to switch to another folder."

#~ msgid "Attach my vCard"
#~ msgstr "Attach my vCard"

#~ msgctxt "plural"
#~ msgid "Attachment"
#~ msgid_plural "Attachments"
#~ msgstr[0] "Attachment"
#~ msgstr[1] "Attachments"

#~ msgid "Attachments (%1$s)"
#~ msgstr "Attachments (%1$s)"

#~ msgid "Attachments will be saved"
#~ msgstr "Attachments will be saved"

#~ msgid "Attachments   "
#~ msgstr "Attachments   "

#~ msgid "Auto Logout"
#~ msgstr "Auto Logout"

#~ msgid "Auto-save email drafts?"
#~ msgstr "Auto-save email drafts?"

#~ msgid ""
#~ "Automatically collect contacts in the folder \"Collected addresses\" while "
#~ "reading?"
#~ msgstr ""
#~ "Automatically collect contacts in the folder \"Collected addresses\" while "
#~ "reading?"

#~ msgid ""
#~ "Automatically collect contacts in the folder \"Collected addresses\" while "
#~ "sending?"
#~ msgstr ""
#~ "Automatically collect contacts in the folder \"Collected addresses\" while "
#~ "sending?"

#~ msgid "Automatically wrap plain text after character:"
#~ msgstr "Automatically wrap plain text after character:"

#, fuzzy
#~| msgid "Back to sign in"
#~ msgid "Back to devices"
#~ msgstr "Back to sign in"

#, fuzzy
#~| msgid "Back to sign in"
#~ msgid "Back to modules"
#~ msgstr "Back to sign in"

#, fuzzy
#~| msgid "your platform"
#~ msgid "Back to platforms"
#~ msgstr "your platform"

#~ msgid "Bcc"
#~ msgstr "Bcc"

#~ msgid ""
#~ "Below the recipient you will find further functions, e.g. for sending "
#~ "copies to other recipients or for adding attachments."
#~ msgstr ""
#~ "Below the recipient you will find additional functions, e.g.: for sending "
#~ "copies to other recipients or for adding attachments."

#~ msgid "Blind copy (BCC) to"
#~ msgstr "Blind copy (BCC) to"

#~ msgid "Block pre-loading of externally linked images"
#~ msgstr "Block pre-loading of externally linked images"

#, fuzzy
#~| msgid "Mail address"
#~ msgid "Categories"
#~ msgstr "E-Mail address"

#~ msgid "Change View"
#~ msgstr "Change View"

#~ msgid "Change folder"
#~ msgstr "Change folder"

#~ msgid "Change state"
#~ msgstr "Change state"

#~ msgid "Change subscription"
#~ msgstr "Change subscription"

#, fuzzy
#~| msgid "Children"
#~ msgid "Chile"
#~ msgstr "Children"

#~ msgid "Cleaning up... This may take a few seconds."
#~ msgstr "Cleaning up... This may take a few seconds."

#~ msgid "Click for whole day appointment"
#~ msgstr "Click for whole day appointment"

#~ msgid "Click here for free trial."
#~ msgstr "Click here for free trial."

#~ msgid "Click here to add your account"
#~ msgstr "Click here to add your account"

#~ msgid ""
#~ "Click on a letter on the left side of the navigation bar in order to "
#~ "display the corresponding contacts from the selected address book."
#~ msgstr ""
#~ "Click on a letter on the left side of the navigation bar in order to "
#~ "display the corresponding contacts from the selected address book."

#~ msgid "Close document"
#~ msgstr "Close document"

#~ msgid "Close this reminder"
#~ msgstr "Close this reminder"

#~ msgid "Closing a tile"
#~ msgstr "Closing a tile"

#, fuzzy
#~| msgid "Color"
#~ msgid "Colombia"
#~ msgstr "Colour"

#~ msgid "Common Facets"
#~ msgstr "Common Filters"

#, fuzzy
#~| msgid "Tomorrow"
#~ msgid "Comoros"
#~ msgstr "Tomorrow"

#, fuzzy
#~| msgid "Compact view"
#~ msgid "Compact rows"
#~ msgstr "Compact view"

#~ msgid "Composing a new E-Mail"
#~ msgstr "Composing a new email"

#~ msgid "Configure your inbox tabs"
#~ msgstr "Configure your inbox tabs"

#~ msgid "Confirm"
#~ msgstr "Confirm"

#~ msgid "Confirmation status"
#~ msgstr "Confirmation status"

#, fuzzy
#~ msgid "Continue Presentation"
#~ msgstr "Task invitations"

#~ msgid "Copy (CC) to"
#~ msgstr "Copy (CC) to"

#~ msgid "Copy to"
#~ msgstr "Copy to"

#~ msgid "Could not load all participants for this task."
#~ msgstr "Could not load all participants for this task."

#~ msgid "Could not save auto forward"
#~ msgstr "Could not save auto forward"

#~ msgid "Could not save vacation notice"
#~ msgstr "Could not save vacation notice"

#~ msgid "Couldn't load all contact images."
#~ msgstr "Could not load all contact images."

#~ msgid "Couldn't load file data."
#~ msgstr "Could not load file data."

#~ msgid "Couldn't load folders."
#~ msgstr "Could not load folders."

#~ msgid "Couldn't load subfolders."
#~ msgstr "Could not load subfolders."

#~ msgid "Couldn't load that email."
#~ msgstr "Could not load that email."

#~ msgid "Create a %s account using the data stored here"
#~ msgstr "Create a %s account using the data stored here"

#~ msgid "Create new task"
#~ msgstr "Create new task"

#~ msgid ""
#~ "Created private folder '%1$s' in %2$s and subscribed successfully to "
#~ "shared folder"
#~ msgstr ""
#~ "Created private folder '%1$s' in %2$s and subscribed successfully to "
#~ "shared folder"

#~ msgid "Creating a new appointment"
#~ msgstr "Creating a new appointment"

#~ msgid "Creating a new contact"
#~ msgstr "Creating a new contact"

#~ msgid "Creating a new task"
#~ msgstr "Creating a new task"

#~ msgid "Creating a note"
#~ msgstr "Creating a note"

#~ msgid "Creating new items"
#~ msgstr "Creating new items"

#~ msgid "Creating recurring appointments"
#~ msgstr "Creating recurring appointments"

#~ msgid "Creating recurring tasks"
#~ msgstr "Creating recurring tasks"

#~ msgid "Creating the appointment"
#~ msgstr "Creating the appointment"

#~ msgid "Creating the task"
#~ msgstr "Creating the task"

#~ msgid "Customizing"
#~ msgstr "Customising"

#~ msgid ""
#~ "Data synchronization with your local (Windows) machine. Drive Client lets "
#~ "you configure the folders to be synchronized."
#~ msgstr ""
#~ "Data synchronisation with your local (Windows) machine. Drive Client lets "
#~ "you configure the folders to be synchronised."

#~ msgid "Day View"
#~ msgstr "Day View"

#~ msgid "Default sender address:"
#~ msgstr "Default sender address:"

#~ msgid "Default view"
#~ msgstr "Default view"

#~ msgid "Delete accounts"
#~ msgstr "Delete accounts"

#, fuzzy
#~| msgctxt "folder"
#~| msgid "Deleted messages"
#~ msgid "Delete all %1$d messages"
#~ msgstr "Deleted messages"

#~ msgid "Delete all messages in this folder"
#~ msgstr "Delete all messages in this folder"

#~ msgid "Delete the draft after sending."
#~ msgstr "Delete the draft after sending."

#, fuzzy
#~| msgid "Return Receipt"
#~ msgid "Delivery Receipt"
#~ msgstr "Return Receipt"

#~ msgid ""
#~ "Detailed guides for all modules are located in the help section of the "
#~ "settings."
#~ msgstr ""
#~ "Detailed guides for all modules are located in the help section of the "
#~ "settings."

#~ msgid "Disabled"
#~ msgstr "Disabled"

#~ msgid "Display area"
#~ msgstr "Display area"

#~ msgid "Displaying information"
#~ msgstr "Displaying information"

#~ msgid "Displaying the help or the settings"
#~ msgstr "Displaying the help or the settings"

#, fuzzy
#~| msgid "About"
#~ msgid "Djibouti"
#~ msgstr "About"

#~ msgid "Do you already have a %s account?"
#~ msgstr "Do you already have a %s account?"

#~ msgctxt "One file only"
#~ msgid "Do you really want to delete this file?"
#~ msgstr "Do you really want to delete this file?"

#~ msgid "Do you really want to discard this mail?"
#~ msgstr "Do you really want to discard this email?"

#~ msgid "Do you want to create a %s account?"
#~ msgstr "Do you want to create a %s account?"

#~ msgid "Do you want to keep the draft after sending this mail?"
#~ msgstr "Do you want to keep the draft after sending this email?"

#~ msgid "Document saved in folder \"%1$s\"."
#~ msgstr "Document saved in folder \"%1$s\"."

#~ msgid "Double click to rename"
#~ msgstr "Double click to rename"

#~ msgid "Drag and drop"
#~ msgstr "Drag and drop"

#~ msgid "Drive Client"
#~ msgstr "Drive Client"

#~ msgid "Drop here to upload a <b class='dndignore'>new attachment</b>"
#~ msgstr "Drop here to upload a <b class='dndignore'>new attachment</b>"

#~ msgid "Drop the file anywhere to add attachment"
#~ msgstr "Drop the file anywhere to add attachment"

#~ msgctxt "help"
#~ msgid "E-Mail Settings"
#~ msgstr "Email Settings"

#, fuzzy
#~| msgid "E-Mail"
#~ msgid "EMail"
#~ msgstr "Email"

#~ msgid "Each %s Day"
#~ msgstr "Every %s Day"

#~ msgid "Each %s weeks on %s"
#~ msgstr "Every %s weeks on %s"

#~ msgid "Each %s. %s"
#~ msgstr "Each %s. %s"

#, fuzzy
#~| msgid "Last month"
#~ msgid "East Timor"
#~ msgstr "Last month"

#~ msgid "Edit Tabs"
#~ msgstr "Edit Tabs"

#~ msgid ""
#~ "Edit a setting on the right side. In most of the cases, the changes are "
#~ "activated immediately."
#~ msgstr ""
#~ "Edit a setting on the right side. In most of the cases, the changes are "
#~ "activated immediately."

#, fuzzy
#~| msgid "Mail address"
#~ msgid "Edit categories"
#~ msgstr "E-Mail address"

#~ msgid "Edit document"
#~ msgstr "Edit document"

#~ msgid "Editing multiple E-Mails"
#~ msgstr "Editing multiple email messages"

#~ msgid "Editing multiple contacts"
#~ msgstr "Editing multiple contacts"

#~ msgid "Editing multiple tasks"
#~ msgstr "Editing multiple tasks"

#~ msgid "Email Address:"
#~ msgstr "Email Address:"

#~ msgid "Email notification for Accept/Declined"
#~ msgstr "Email notification for Accept/Declined"

#~ msgid "Email notification for New, Changed, Deleted?"
#~ msgstr "Email notification for New, Changed, Deleted?"

#~ msgid "Email notification for appointment creator?"
#~ msgstr "Email notification for appointment creator?"

#~ msgid "Email notification for task"
#~ msgstr "Email notification for task"

#~ msgid "Email notification for task creator?"
#~ msgstr "Email notification for task creator?"

#~ msgid "Email notification for task participant?"
#~ msgstr "Email notification for task participant?"

#~ msgid "Emptying folder... This may take a few seconds."
#~ msgstr "Emptying folder... This may take a few seconds."

#, fuzzy
#~| msgid "Disable"
#~ msgid "Enable / Disable"
#~ msgstr "Disable"

#, fuzzy
#~| msgid "Mail address"
#~ msgid "Enable categories"
#~ msgstr "E-Mail address"

#~ msgid "Enabled"
#~ msgstr "Enabled"

#~ msgid "Enabled for all mail folders"
#~ msgstr "Enabled for all email folders"

#~ msgid "Enabled for inbox only"
#~ msgstr "Enabled for inbox only"

#, fuzzy
#~ msgid "End Presentation"
#~ msgstr "Task invitations"

#~ msgid "Enter the E-Mail text below the subject."
#~ msgstr "Enter the E-Mail text below the subject."

#~ msgid ""
#~ "Enter the E-Mail text below the subject. If the text format was set to "
#~ "HTMl in the options, you can format the E-Mail text. To do so select a "
#~ "text part and then click an icon in the formatting bar."
#~ msgstr ""
#~ "Enter the email text below the subject. If the text format was set to HTML "
#~ "in the options, you can format the email text. To do so select part of the "
#~ "text and then click on an icon in the formatting bar."

#~ msgid ""
#~ "Enter the recipient's name on the top left side. As soon as you typed the "
#~ "first letters, suggestions from the address books are displayed. To accept "
#~ "a recipient suggestion, click on it."
#~ msgstr ""
#~ "Enter the recipient's name on the top left side. As soon as you type the "
#~ "first letters, suggestions from the address books are displayed. To accept "
#~ "a recipient suggestion, click on it."

#~ msgid "Enter the subject on the right side of the recipient."
#~ msgstr "Enter the subject on the right side of the recipient."

#~ msgid ""
#~ "Enter the subject, the start and the end date of the appointment. Other "
#~ "details are optional."
#~ msgstr ""
#~ "Enter the subject, the start and the end date of the appointment. Other "
#~ "details are optional."

#~ msgid "Enter the subject, the start date, and a description."
#~ msgstr "Enter the subject, the start date, and a description."

#~ msgid "Entering billing information"
#~ msgstr "Entering billing information"

#~ msgid "Entering the E-Mail text"
#~ msgstr "Entering the email text"

#~ msgid "Entering the data"
#~ msgstr "Entering the data"

#~ msgid "Entering the recipient's name"
#~ msgstr "Entering the recipient's name"

#~ msgid "Entering the subject"
#~ msgstr "Entering the subject"

#~ msgid "Entire thread"
#~ msgstr "Entire thread"

#~ msgid "Envelope"
#~ msgstr "Envelope"

#~ msgid "Existing shares"
#~ msgstr "Existing shares"

#~ msgid "Exit Fullscreen"
#~ msgstr "Exit full screen"

#~ msgid "Extended view"
#~ msgstr "Extended view"

#~ msgctxt "help"
#~ msgid "External E-Mail Accounts"
#~ msgstr "External Email Accounts"

#~ msgid "Facebook"
#~ msgstr "Facebook"

#~ msgid "Facebook reported an error:"
#~ msgstr "Facebook reported an error:"

#~ msgctxt "app"
#~ msgid "Favorite timezone"
#~ msgstr "Favourite timezone"

#~ msgid "Fax (business)"
#~ msgstr "Fax (business)"

#~ msgid "Fax (other)"
#~ msgstr "Fax (other)"

#~ msgid "Fax (private)"
#~ msgstr "Fax (private)"

#~ msgid "File names must not be empty"
#~ msgstr "File names must not be empty"

#~ msgid "File names must not contain slashes"
#~ msgstr "File names must not contain slashes"

#~ msgid "Filename"
#~ msgstr "Filename"

#~ msgid "Filename, double click to rename"
#~ msgstr "Filename, double click to rename"

#~ msgctxt "app"
#~ msgid "Files"
#~ msgstr "Files"

#~ msgid "Files View"
#~ msgstr "Files View"

#~ msgid "Finish tour"
#~ msgstr "Finish tour"

#, fuzzy
#~| msgid "Fit to screen width"
#~ msgid "Fit to screen height"
#~ msgstr "Fit to screen width"

#~ msgid "Folder names must not contain slashes"
#~ msgstr "Folder names must not contain slashes"

#~ msgid "Folder settings"
#~ msgstr "Folder settings"

#~ msgid "Folder tree"
#~ msgstr "Folder tree"

#~ msgid ""
#~ "For security reasons, all account passwords are encrypted with your "
#~ "primary account password. If you change your primary password, your "
#~ "external accounts might stop working. In this case, you can use your old "
#~ "password to recover all account passwords:"
#~ msgstr ""
#~ "For security reasons, all account passwords are encrypted with your "
#~ "primary account password. If you change your primary password, your "
#~ "external accounts might stop working. In this case, you can use your old "
#~ "password to recover all account passwords:"

#~ msgid "Format emails as:"
#~ msgstr "Format email messages as:"

#~ msgid "Forward emails as:"
#~ msgstr "Forward email messages as:"

#, fuzzy
#~| msgid "Freelancer"
#~ msgid "France"
#~ msgstr "Freelancer"

#~ msgid "Friday"
#~ msgstr "Friday"

#~ msgid "Fullscreen"
#~ msgstr "Full screen"

#~ msgid "Further down you can add attachments to the appointment."
#~ msgstr "Further down you can add attachments to the appointment."

#~ msgid "Further functions"
#~ msgstr "Additional functions"

#~ msgid "Further information"
#~ msgstr "Additional information"

#~ msgid "Get started here!"
#~ msgstr "Get started here!"

#~ msgid "Go to page"
#~ msgstr "Go to page"

#~ msgid "Good evening"
#~ msgstr "Good evening"

#~ msgid "Good morning"
#~ msgstr "Good morning"

#, fuzzy
#~| msgid "Green"
#~ msgid "Greece"
#~ msgstr "Green"

#, fuzzy
#~| msgid "Green"
#~ msgid "Greenland"
#~ msgstr "Green"

#~ msgid "Guidance"
#~ msgstr "Guidance"

#, fuzzy
#~| msgid "Waiting"
#~ msgid "Haiti"
#~ msgstr "Waiting"

#~ msgid "Halo view"
#~ msgstr "Halo view"

#~ msgid "Hello"
#~ msgstr "Hello"

#~ msgid "Here is what %s knows about %s:"
#~ msgstr "Here is what %s knows about %s:"

#~ msgid "Hi!<br><br>%1$s shares a publication with you:<br>%2$s"
#~ msgstr "Hi!<br><br>%1$s has shared a publication with you:<br>%2$s"

#~ msgid "Hide QR code"
#~ msgstr "Hide QR code"

#~ msgid "Hide advanced filters"
#~ msgstr "Hide advanced filters"

#~ msgid "Hide all notifications"
#~ msgstr "Hide all notifications"

#~ msgid "Hide all notifications for new mails."
#~ msgstr "Hide all notifications for new e-mail messages."

#~ msgid "Hide comments"
#~ msgstr "Hide comments"

#~ msgid "Hide conflicts"
#~ msgstr "Hide conflicts"

#~ msgid "Hide side panel"
#~ msgstr "Hide side panel"

#~ msgctxt "address"
#~ msgid "Home"
#~ msgstr "Home"

#~ msgid "How the settings are organized"
#~ msgstr "How the settings are organised"

#~ msgid "IMAP folder subscription"
#~ msgstr "IMAP folder subscription"

#~ msgid "IMAP login"
#~ msgstr "IMAP login"

#~ msgid "IMAP port"
#~ msgstr "IMAP port"

#~ msgid "IMAP secure"
#~ msgstr "IMAP secure"

#~ msgid "IMAP server"
#~ msgstr "IMAP server"

#~ msgid "Icon view"
#~ msgstr "Icon view"

#~ msgid ""
#~ "If a folder contains images, you can display a slideshow. To do so click "
#~ "on Slideshow on the upper right side."
#~ msgstr ""
#~ "If a folder contains images, you can display a slideshow. To do so click "
#~ "on Slideshow on the upper right side."

#~ msgid ""
#~ "If you no longer want to display a tile, click the cross on the upper "
#~ "right side."
#~ msgstr ""
#~ "If you no longer want to display a tile, click the cross on the upper "
#~ "right side."

#~ msgid "Import into"
#~ msgstr "Import into"

#~ msgid ""
#~ "In case of new notifications, e.g. appointment invitations, the info area "
#~ "is opened on the right side."
#~ msgstr ""
#~ "In case of new notifications, e.g.: appointment invitations, the info area "
#~ "is opened on the right side."

#~ msgid ""
#~ "In order to edit multiple E-Mails at once, enable the checkboxes on the "
#~ "left side of the E-Mails. If the checkboxes are not displayed, click the "
#~ "icon on the bottom left side."
#~ msgstr ""
#~ "In order to edit multiple email messages at once, enable the checkboxes on "
#~ "the left side of the email messages. If the checkboxes are not displayed, "
#~ "click the icon on the bottom left side."

#~ msgid ""
#~ "In the Details section at the bottom right side you can enter billing "
#~ "information."
#~ msgstr ""
#~ "In the Details section at the bottom right side you can enter billing "
#~ "information."

#~ msgid ""
#~ "In the Icons view you can see the files of the selected folder in the "
#~ "display area."
#~ msgstr ""
#~ "In the Icons view you can see the files of the selected folder in the "
#~ "display area."

#~ msgid "Inbox Tabs"
#~ msgstr "Inbox Tabs"

#~ msgid "Inbox tabs"
#~ msgstr "Inbox tabs"

#~ msgid "Incoming Notification Mails"
#~ msgstr "Incoming Notification Email Messages"

#, fuzzy
#~| msgid "Undone"
#~ msgid "Indonesia"
#~ msgstr "Undone"

#~ msgid "Info area"
#~ msgstr "Info area"

#~ msgid "Invalid data"
#~ msgstr "Invalid data"

#~ msgid ""
#~ "Invite people via email. Every recipient will get an individual link to "
#~ "access the shared files."
#~ msgstr ""
#~ "Invite people via e-mail. Every recipient will get an individual link to "
#~ "access the shared files."

#~ msgid "Inviting other participants"
#~ msgstr "Inviting other participants"

#~ msgid "Item List"
#~ msgstr "Item List"

#~ msgid "Items without a file can not be opened."
#~ msgstr "Items without a file can not be opened."

#, fuzzy
#~| msgid "Due on %1$s"
#~ msgid "Just open %1$s"
#~ msgstr "Due on %1$s"

#~ msgid "Keep the draft."
#~ msgstr "Keep the draft."

#~ msgid "Label"
#~ msgstr "Label"

#~ msgid "Last modified"
#~ msgstr "Last modified"

#~ msgid "Launching an app"
#~ msgstr "Launching an app"

#, fuzzy
#~ msgid "Leave Presentation"
#~ msgstr "Task invitations"

#~ msgid "Leave messages on server"
#~ msgstr "Leave messages on server"

#~ msgid "Liked a link: %s"
#~ msgstr "Liked a link: %s"

#, fuzzy
#~ msgid "Line wrap when sending text mails after"
#~ msgstr "Line wrap when sending text email messages after "

#, fuzzy
#~ msgid "Line wrap when sending text mails after how much characters"
#~ msgstr "Line wrap when sending text email messages after "

#~ msgid "Line wrap when sending text mails after: "
#~ msgstr "Line wrap when sending text email messages after: "

#~ msgid "Load Error"
#~ msgstr "Load error"

#~ msgid "Login"
#~ msgstr "Login"

#~ msgid "Login must not be empty."
#~ msgstr "Login must not be empty."

#~ msgid "Logout now"
#~ msgstr "Logout now"

#, fuzzy
#~| msgid "March"
#~ msgid "Mac"
#~ msgstr "March"

#~ msgid "Mail Details"
#~ msgstr "E-mail Details"

#~ msgid "Mail Thread Details"
#~ msgstr "E-mail Thread Details"

#~ msgid "Mail and Social Accounts"
#~ msgstr "Email and Social Accounts"

#~ msgid "Mail text"
#~ msgstr "Email text"

#~ msgid "Mail was not imported, only .eml files are supported."
#~ msgstr "Email was not imported, only .eml files are supported."

#~ msgid "Mailfilter created"
#~ msgstr "Mailfilter created"

#~ msgid "Mailfilter updated"
#~ msgstr "Mailfilter updated"

#~ msgid "Main window"
#~ msgstr "Main window"

#~ msgid "Manage applications"
#~ msgstr "Manage applications"

#~ msgctxt "help"
#~ msgid "Managing E-Mail messages"
#~ msgstr "Managing Email messages"

#~ msgid "Mark as"
#~ msgstr "Mark as"

#~ msgid "Mark read"
#~ msgstr "Mark read"

#~ msgid "Mark unread"
#~ msgstr "Mark unread"

#~| msgid "Mark as read"
#~ msgid "Message is read"
#~ msgstr "Message is read"

#~ msgid "Mobile"
#~ msgstr "Mobile"

#~ msgid "Mobile device settings:"
#~ msgstr "Mobile device settings:"

#~ msgid "Modified by"
#~ msgstr "Modified by"

#~ msgid "Monday"
#~ msgstr "Monday"

#~ msgid "Month View"
#~ msgstr "Month View"

#, fuzzy
#~| msgid "Months"
#~ msgid "Montserrat"
#~ msgstr "Months"

#~ msgid "More zoom settings"
#~ msgstr "More zoom settings"

#, fuzzy
#~| msgid "Apply to all subfolders"
#~ msgid "Move all mails from a sender"
#~ msgstr "Apply to all subfolders"

#~ msgid "Moving mails ... This may take a few seconds."
#~ msgstr "Moving email messages ... This may take a few seconds."

#~ msgid "Name already taken"
#~ msgstr "Name already taken"

#~ msgid "Names and email addresses"
#~ msgstr "Names and email addresses"

#~ msgid "Navigation bar"
#~ msgstr "Navigation bar"

#, fuzzy
#~| msgid "New calendar"
#~ msgid "New Caledonia"
#~ msgstr "New calendar"

#~ msgid "New Mail from %1$s %2$s. Press [enter] to open"
#~ msgstr "New email from %1$s %2$s. Press [enter] to open"

#, fuzzy
#~| msgid "New calendar"
#~ msgid "New Zealand"
#~ msgstr "New calendar"

#~ msgid "New objects icon"
#~ msgstr "New objects icon"

#~ msgid "New private calendar"
#~ msgstr "New private calendar"

#~ msgid "New private folder"
#~ msgstr "New private folder"

#~ msgid "New public folder"
#~ msgstr "New public folder"

#~ msgid "New subfolder"
#~ msgstr "New subfolder"

#~ msgid "Next birthdays"
#~ msgstr "Next birthdays"

#~ msgid "No appointments found for \"%s\""
#~ msgstr "No appointments found for \"%s\""

#~ msgid "No downloads available"
#~ msgstr "No downloads available"

#~ msgid "No file selected for upload."
#~ msgstr "No file selected for upload."

#~ msgid "No items were found. Please adjust currently used facets."
#~ msgstr "No items were found. Please adjust currently used filters."

#~ msgid "No mails"
#~ msgstr "No email messages"

#~ msgid "No mails found for \"%s\""
#~ msgstr "No email messages found for \"%s\""

#~ msgid "No mails in this folder"
#~ msgstr "No email messages in this folder"

#~ msgid "No matching templates on this Server"
#~ msgstr "No matching templates on this server"

#~ msgid "No wall posts yet."
#~ msgstr "No wall posts yet."

#~ msgid "No, only move selected message(s)"
#~ msgstr "No, only move selected message(s)"

#~ msgid "Normal"
#~ msgstr "Normal"

#, fuzzy
#~| msgid "Forward"
#~ msgid "Norway"
#~ msgstr "Forward"

#~ msgid "Not yet confirmed"
#~ msgstr "Not yet confirmed"

#~ msgid "Note that some of the tabs can not be disabled."
#~ msgstr "Note that some of the tabs cannot be disabled."

#~ msgid "Note: The vCard format cannot contain distribution lists"
#~ msgstr "Note: The vCard format cannot contain distribution lists"

#~ msgid "Nothing in your newsfeed."
#~ msgstr "Nothing in your newsfeed."

#~ msgid "Off"
#~ msgstr "Off"

#~ msgid "On %s %s each %s. months"
#~ msgstr "On %s %s every %s. months"

#~ msgid "On %s %s every month"
#~ msgstr "On %s %s every month"

#~ msgid "On %s %s in %s"
#~ msgstr "On %s %s in %s"

#~ msgid "On %s. day every %s. month"
#~ msgstr "On the %s day of every %s month"

#~ msgid "On %s. day every month"
#~ msgstr "On the %s day of every month"

#~ msgid "On new notifications except mails"
#~ msgstr "On new notifications except email messages"

#~ msgid "One item was found."
#~ msgid_plural "%1$s items were found."
#~ msgstr[0] "One item was found."
#~ msgstr[1] "%1$s items were found."

#~ msgid "Only show widget summary on mobile devices"
#~ msgstr "Only show widget summary on mobile devices"

#, fuzzy
#~| msgid "Open"
#~ msgid "Open "
#~ msgstr "Open"

#~ msgid "Open in new tab"
#~ msgstr "Open in new tab"

#~ msgid "Opening E-Mail threads"
#~ msgstr "Opening email threads"

#~ msgid "Opening or closing the folder tree"
#~ msgstr "Opening or closing the folder tree"

#~ msgid "Opening the E-Mail settings"
#~ msgstr "Opening the email settings"

#~ msgid "Opening the settings"
#~ msgstr "Opening the settings"

#~ msgid "Overdue Task. %1$s %2$s. Press [enter] to open"
#~ msgstr "Overdue Task. %1$s %2$s. Press [enter] to open"

#~ msgid "Page number"
#~ msgstr "Page number"

#, fuzzy
#~| msgid "Distance"
#~ msgid "Pakistan"
#~ msgstr "Distance"

#, fuzzy
#~ msgid "Pause Presentation"
#~ msgstr "Task invitations"

#~ msgid "Permanently remove deleted emails?"
#~ msgstr "Permanently remove deleted email messages?"

#, fuzzy
#~| msgid "Permissions"
#~ msgid "Permissions for"
#~ msgstr "Permissions"

#, fuzzy
#~| msgid "Permissions"
#~ msgid "Permissions: %1$s"
#~ msgstr "Permissions"

#~ msgid "Phone (private)"
#~ msgstr "Phone (private)"

#~ msgid "Phone alt"
#~ msgstr "Phone alt"

#~ msgid "Please ask me every time"
#~ msgstr "Please ask me every time"

#~ msgid "Please enter a correct number."
#~ msgstr "Please enter a valid number."

#~ msgid "Please enter a valid date."
#~ msgstr "Please enter a valid date."

#~ msgid ""
#~ "Please feel free to rename tabs to better match your needs. Use checkboxes "
#~ "to enable or disable specific tabs."
#~ msgstr ""
#~ "Please feel free to rename tabs to better match your needs. Use checkboxes "
#~ "to enable or disable specific tabs."

#, fuzzy
#~| msgid "Portal"
#~ msgid "Portugal"
#~ msgstr "Portal"

#, fuzzy
#~ msgid "Presenter Navigation"
#~ msgstr "Task invitations"

#~ msgid "Press [enter] to close this alertbox."
#~ msgstr "Press [enter] to close this alert box."

#~ msgid "Press [enter] to jump to the facebook stream."
#~ msgstr "Press [Enter] to jump to the Facebook stream."

#~ msgid "Press [enter] to open"
#~ msgstr "Press [enter] to open"

#~ msgid "Press [enter] to select a time when you want to be reminded again"
#~ msgstr "Press [enter] to select a time when you want to be reminded again"

#~ msgid "Prev"
#~ msgstr "Prev"

#, fuzzy
#~ msgid "Preview pane"
#~ msgstr "Preview"

#~ msgid "Privacy Notice"
#~ msgstr "Privacy Notice"

#~ msgid "Publication"
#~ msgstr "Publication"

#~ msgid "Publication has been added"
#~ msgstr "Publication has been added"

#~ msgid "Publications must have a name"
#~ msgstr "Publications must have a name"

#~ msgid "Publish"
#~ msgstr "Publish"

#~ msgid "Publish folder"
#~ msgstr "Publish folder"

#~ msgid "Publish item"
#~ msgstr "Publish item"

#~ msgid ""
#~ "Rating %1$d of %2$d. Press Enter to confirm or use the left and right "
#~ "arrowkeys to adjust your rating."
#~ msgstr ""
#~ "Rating %1$d of %2$d. Press Enter to confirm or use the left and right "
#~ "arrowkeys to adjust your rating."

#, fuzzy
#~| msgid "Page %1$d of %2$d"
#~ msgid "Rating %1$d of 5"
#~ msgstr "Page %1$d of %2$d"

#~ msgid "Reading the details"
#~ msgstr "Reading the details"

#~ msgid "Recurring tasks need a valid end date."
#~ msgstr "Recurring tasks need a valid end date."

#~ msgid "Remove facet"
#~ msgstr "Remove filter"

#~ msgid "Remove from recipient list"
#~ msgstr "Remove from recipient list"

#~ msgid "Reply to"
#~ msgstr "Reply to"

#~ msgid "Reset"
#~ msgstr "Reset"

#~ msgid "Resource name"
#~ msgstr "Resource name"

#, fuzzy
#~| msgid "Never"
#~ msgid "Revert"
#~ msgstr "Never"

#, fuzzy
#~| msgid "Text"
#~ msgid "Rich Text"
#~ msgstr "Text"

#, fuzzy
#~ msgid "Right"
#~ msgstr "tonight"

#~ msgid "Running applications"
#~ msgstr "Running applications"

#~ msgid "SMTP login"
#~ msgstr "SMTP login"

#~ msgid "SMTP port"
#~ msgstr "SMTP port"

#~ msgid "SMTP secure"
#~ msgstr "SMTP secure"

#~ msgid "SMTP server"
#~ msgstr "SMTP server"

#~ msgid "Saturday"
#~ msgstr "Saturday"

#~ msgid "Save in file store"
#~ msgstr "Save in file store"

#~ msgid "Save to Drive"
#~ msgstr "Save to Drive"

#~ msgid "Saved in"
#~ msgstr "Saved in"

#~ msgid "Saving attachment to Drive"
#~ msgid_plural "Saving attachments to Drive"
#~ msgstr[0] "Saving attachment to Drive"
#~ msgstr[1] "Saving attachments to Drive"

#~ msgid "Saving latest changes ..."
#~ msgstr "Saving latest changes ..."

#~ msgid "Search Options"
#~ msgstr "Search Options"

#~ msgid "Search here"
#~ msgstr "Search here"

#~ msgid "Search within application"
#~ msgstr "Search within application"

#~ msgid "Searched in"
#~ msgstr "Searched in"

#~ msgid "Searched in all folders"
#~ msgstr "Searched in all folders"

#~ msgid "Searching for objects"
#~ msgstr "Searching for objects"

#~ msgid "Select Folder"
#~ msgstr "Select Folder"

#~ msgid "Select none"
#~ msgstr "Select none"

#~ msgid "Select page"
#~ msgstr "Select page"

#~ msgid "Selected message was moved successfully."
#~ msgid_plural "Selected messages has been moved successfully."
#~ msgstr[0] "Selected message was moved successfully."
#~ msgstr[1] "Selected messages have been moved successfully."

#~ msgid "Send as mail"
#~ msgstr "Send as email"

#~ msgid "Send feedback"
#~ msgstr "Send feedback"

#~ msgid "Sender"
#~ msgstr "Sender"

#~ msgid "Sending an E-Mail to a contact"
#~ msgstr "Sending an email to a contact"

#~ msgid "Sending the E-Mail"
#~ msgstr "Sending the email"

#~ msgid "Set as default"
#~ msgstr "Set as default"

#~ msgid "Share link by email"
#~ msgstr "Share link by email"

#, fuzzy
#~ msgctxt "owner"
#~ msgid "Shared by: %1$s"
#~ msgstr "Searched for: %1$s"

#~ msgid ""
#~ "Should all other past and future messages from %1$s also be moved to %2$s?"
#~ msgstr ""
#~ "Should all other past and future messages from %1$s also be moved to %2$s?"

#~ msgid ""
#~ "Should only the current message or all messages of the sender be moved"
#~ msgstr ""
#~ "Should only the current message or all messages of the sender be moved"

#~ msgid "Show QR code"
#~ msgstr "Show QR code"

#~ msgid "Show Tabs for inbox"
#~ msgstr "Show Tabs for inbox"

#~ msgid "Show all mails. Note: Mails are no longer grouped by conversation."
#~ msgstr ""
#~ "Show all email messages. Note: Email messages are no longer grouped by "
#~ "conversation."

#~ msgid "Show all my appointments from all calendars"
#~ msgstr "Show all my appointments from all calendars"

#~ msgctxt "plural"
#~ msgid "Show attachment"
#~ msgid_plural "Show attachments"
#~ msgstr[0] "Show attachment"
#~ msgstr[1] "Show attachments"

#, fuzzy
#~| msgid "Show comments"
#~ msgid "Show chevron day"
#~ msgstr "Show comments"

#~ msgid "Show comments"
#~ msgstr "Show comments"

#~ msgid "Show file"
#~ msgstr "Show file"

#~ msgid "Show first page"
#~ msgstr "Show first page"

#~ msgid "Show last page"
#~ msgstr "Show last page"

#~ msgid "Show legal information"
#~ msgstr "Show legal information"

#~ msgid "Show message size"
#~ msgstr "Show message size"

#~ msgid "Show more"
#~ msgstr "Show more"

#~ msgid "Show more comments"
#~ msgstr "Show more comments"

#~ msgid "Show original publication"
#~ msgstr "Show original publication"

#~ msgid "Show side panel"
#~ msgstr "Show side panel"

#~ msgid "Show strack trace"
#~ msgstr "Show strack trace"

#~ msgid "Show version history"
#~ msgstr "Show version history"

#, fuzzy
#~ msgid "Show/hide folder"
#~ msgstr "Move folder"

#~ msgid "Sidebar"
#~ msgstr "Side bar"

#~ msgid "Signature"
#~ msgstr "Signature"

#~ msgid "Signature position"
#~ msgstr "Signature position"

#~ msgid "Signature text"
#~ msgstr "Signature text"

#~ msgid "Signing out"
#~ msgstr "Signing out"

#~ msgid "Skip this step"
#~ msgstr "Skip this step"

#~ msgid "Slideshow"
#~ msgstr "Slideshow"

#, fuzzy
#~| msgid "Smartphone settings:"
#~ msgid "Smartphone"
#~ msgstr "Smartphone settings:"

#~ msgid ""
#~ "Social accounts are only used to download contact and/or calendar data"
#~ msgstr ""
#~ "Social accounts are only used to download contact and/or calendar data"

#~ msgid "Someone shared a file with you"
#~ msgstr "Someone shared a file with you"

#~ msgid ""
#~ "Someone shared a folder with you. Would you like to subscribe those %1$s?"
#~ msgstr ""
#~ "Someone shared a folder with you. Would you like to subscribe to %1$s?"

#~ msgid "Sorry, common mails couldn't be assigned automatically."
#~ msgstr "Sorry, common e-mail messages could not be assigned automatically."

#, fuzzy
#~ msgid "Sorry, the audio file could not be played."
#~ msgstr "This file could not be uploaded."

#, fuzzy
#~ msgid "Sorry, the video could not be played."
#~ msgstr "This file could not be uploaded."

#~ msgid "Sorry, there is no preview available for this file."
#~ msgstr "Sorry, there is no preview available for this file."

#~ msgid "Sorting your E-Mails"
#~ msgstr "Sorting your email messages"

#~ msgid "Sorting your tasks"
#~ msgstr "Sorting your tasks"

#~ msgid "Spam folder"
#~ msgstr "Spam folder"

#, fuzzy
#~ msgid "Start Presentation"
#~ msgstr "Task invitations"

#~ msgid ""
#~ "Subscribing to items that are not delivered by another Open-Xchange Server "
#~ "(i.e. OXMF) may take some time. Example: Importing 100 contacts from Xing "
#~ "takes about 5 minutes. We are continually improving this functionality. "
#~ "Future releases will work significantly faster."
#~ msgstr ""
#~ "Subscribing to items that are not delivered by another Open-Xchange Server "
#~ "(i.e.: OXMF) may take some time. Example: Importing 100 contacts from Xing "
#~ "takes about 5 minutes. We are continually improving this functionality. "
#~ "Future releases will work significantly faster."

#~ msgid "Such data will never be uploaded"
#~ msgstr "Such data will never be uploaded"

#~ msgid "Sunday"
#~ msgstr "Sunday"

#, fuzzy
#~| msgid "Your name"
#~ msgid "Suriname"
#~ msgstr "Your name"

#, fuzzy
#~| msgid "Enable"
#~ msgid "Tablet"
#~ msgstr "Enable"

#~ msgid "Task invitation. %1$s %2$s %3$s. Press [enter] to open"
#~ msgstr "Task invitation. %1$s %2$s %3$s. Press [enter] to open"

#~ msgid "Task moved."
#~ msgid_plural "Tasks moved."
#~ msgstr[0] "Task moved."
#~ msgstr[1] "Tasks moved."

#~ msgid "Task reminder. %1$s %2$s %3$s. Press [enter] to open"
#~ msgstr "Task reminder. %1$s %2$s %3$s. Press [enter] to open"

#~ msgid "Tasks have been moved"
#~ msgstr "Tasks have been moved"

#~ msgid "Template"
#~ msgstr "Template"

#~ msgid "Text format"
#~ msgstr "Text format"

#~ msgctxt "help"
#~ msgid "The E-Mail Components"
#~ msgstr "The Email Components"

#~ msgctxt "help"
#~ msgid "The Files Components"
#~ msgstr "The Files Components"

#~ msgid "The Icons view"
#~ msgstr "The Icons view"

#~ msgid "The Icons view displays an icon for each file."
#~ msgstr "The Icons view displays an icon for each file."

#~ msgid "The List view"
#~ msgstr "The List view"

#~ msgid ""
#~ "The List view shows a sidebar with appointments and a display area with "
#~ "the data of the selected appointment. This view corresponds to the view in "
#~ "E-Mail and Contacts."
#~ msgstr ""
#~ "The List view shows a side bar with appointments and a display area with "
#~ "the data of the selected appointment. This view corresponds to the view in "
#~ "Email and Contacts."

#~ msgid ""
#~ "The List view shows a sidebar with files and a display area with the data "
#~ "of the selected file. This view corresponds to the views in E-Mail and "
#~ "Contacts."
#~ msgstr ""
#~ "The List view shows a side bar with files and a display area with the data "
#~ "of the selected file. This view corresponds to the views in Email and "
#~ "Contacts."

#~ msgid ""
#~ "The New objects icon shows the number of unread E-Mails or other "
#~ "notifications. If clicking the icon, the info area opens."
#~ msgstr ""
#~ "The New objects icon shows the number of unread email messages or other "
#~ "notifications. If clicking the icon, the info area opens."

#~ msgid "The Portal"
#~ msgstr "The Portal"

#~ msgid ""
#~ "The Portal informs you about current E-Mails, appointments or social "
#~ "network news."
#~ msgstr ""
#~ "The Portal informs you about current email messages, appointments or "
#~ "social network news."

#~ msgid "The calendar views display a calendar sheet with the appointments."
#~ msgstr "The calendar views display a calendar sheet with the appointments."

#~ msgid "The character \" \" is not allowed."
#~ msgstr "The character \" \" is not allowed."

#~ msgid ""
#~ "The display area shows an object's content. At the top of the display area "
#~ "you will find functions for e.g. moving or deleting objects."
#~ msgstr ""
#~ "The display area shows an object's content. At the top of the display area "
#~ "you will find functions for e.g.: moving or deleting objects."

#~ msgid "The document is protected by a password."
#~ msgstr "The document is protected by a password."

#~ msgid "The email address %1$s is already in the list"
#~ msgstr "The e-mail address %1$s is already in the list"

#~ msgid ""
#~ "The file \"%1$s\" cannot be uploaded because it exceeds the quota limit of "
#~ "%2$s"
#~ msgstr ""
#~ "The file \"%1$s\" cannot be uploaded because it exceeds the quota limit of "
#~ "%2$s"

#~ msgid "The file is available at %1$s"
#~ msgstr "The file is available at %1$s"

#~ msgid "The folder is available at %1$s"
#~ msgstr "The folder is available at %1$s"

#~ msgid "The folder path"
#~ msgstr "The folder path"

#~ msgid "The following actions apply to all messages (%1$d) in this folder:"
#~ msgstr "The following actions apply to all messages (%1$d) in this folder:"

#~ msgid ""
#~ "The graph shows performance frequencies in percent. Grey line shows ideal "
#~ "performance, blue line is measured performance."
#~ msgstr ""
#~ "The graph shows performance frequencies in percent. The grey line shows "
#~ "ideal performance, and the blue line is measured performance."

#~ msgid ""
#~ "The icon at the bottom right side helps you sort your tasks. Click the "
#~ "icon to get a list of sort criteria."
#~ msgstr ""
#~ "The icon at the bottom right side helps you sort your tasks. Click the "
#~ "icon to get a list of sort criteria."

#~ msgid ""
#~ "The icon on the bottom right side helps you sort your E-Mails. Click the "
#~ "icon to get a list of sort criteria."
#~ msgstr ""
#~ "The icon on the bottom right side helps you sort your email messages. "
#~ "Click the icon to get a list of sort criteria."

#~ msgid ""
#~ "The next step is allowing this system to access your %s account for you."
#~ msgstr ""
#~ "The next step is allowing this system to access your %s account for you."

#~ msgid "The notification area is closed"
#~ msgstr "The notification area is closed"

#~ msgid "The number of recipients is limited to %1$s recipients per field"
#~ msgstr "The number of recipients is limited to %1$s recipients per field"

#~ msgid ""
#~ "The number on the right side of the E-Mail subject corresponds to the "
#~ "number of E-Mails in a thread. To open the thread, click on the number."
#~ msgstr ""
#~ "The number on the right side of the email subject corresponds to the "
#~ "number of email messages in a thread. To open the thread, click on the "
#~ "number."

#~ msgid "The person %1$s is already in the list"
#~ msgstr "The person %1$s is already in the list"

#~ msgid "The positions of vacation notice and auto forward cannot be changed"
#~ msgstr "The positions of vacation notice and auto forward cannot be changed"

#~ msgid "The publication has been made available as %s"
#~ msgstr "The publication has been made available as %s"

#~ msgid "The requested email no longer exists"
#~ msgstr "The requested email no longer exists"

#~ msgid ""
#~ "The settings are organized in topics. Select the topic on the left side, e."
#~ "g Basic settings, E-Mail or My contact data."
#~ msgstr ""
#~ "The settings are organised in topics. Select the topic on the left side, e."
#~ "g Basic settings, Email or My contact data."

#~ msgid ""
#~ "The settings for collecting contacts in this folder will become disabled "
#~ "when you enter the application the next time."
#~ msgstr ""
#~ "The settings for collecting contacts in this folder will become disabled "
#~ "when you enter the application the next time."

#~ msgid ""
#~ "The shared data will be accessible to everyone on the Internet. Please "
#~ "consider, which data you want to share."
#~ msgstr ""
#~ "The shared data will be accessible to everyone on the Internet. Please "
#~ "consider which data you want to share."

#~ msgid "The tabbed inbox can be completely disabled in the mail settings."
#~ msgstr "The tabbed inbox can be completely disabled in the e-mail settings."

#~ msgid "This account cannot be validated"
#~ msgstr "This account cannot be validated"

#~ msgid ""
#~ "This document is password protected and cannot be displayed. Please open "
#~ "it with your local PDF viewer."
#~ msgstr ""
#~ "This document is password protected and cannot be displayed. Please open "
#~ "it with your local PDF viewer."

#~ msgid "This feature is deactivated"
#~ msgstr "This feature is deactivated"

#~ msgid ""
#~ "This file (or folder) is shared with others. It won't be available for the "
#~ "invited guests any more."
#~ msgid_plural ""
#~ "Some files/folder are shared with others. They won't be available for the "
#~ "invited guests any more."
#~ msgstr[0] ""
#~ "This file (or folder) is shared with others. It will not be available for "
#~ "the invited guests any more."
#~ msgstr[1] ""
#~ "Some files/folder are shared with others. They will not be available for "
#~ "the invited guests any more."

#~ msgid "This file has been added"
#~ msgstr "This file has been added"

#~ msgid "This file has been locked"
#~ msgid_plural "These files have been locked"
#~ msgstr[0] "This file has been locked"
#~ msgstr[1] "These files have been locked"

#~ msgid "This file has been unlocked"
#~ msgid_plural "These files have been unlocked"
#~ msgstr[0] "This file has been unlocked"
#~ msgstr[1] "These files have been unlocked"

#~ msgid "This file has not been locked"
#~ msgid_plural "These files have not been locked"
#~ msgstr[0] "This file has not been locked"
#~ msgstr[1] "These files have not been locked"

#~ msgid "This file has not been unlocked"
#~ msgid_plural "These files have not been unlocked"
#~ msgstr[0] "This file has not been unlocked"
#~ msgstr[1] "These files have not been unlocked"

#~ msgid "This file is locked by you"
#~ msgstr "This file is locked by you"

#~ msgid ""
#~ "This folder is shared with others. It won't be available for the invited "
#~ "guests any more."
#~ msgstr ""
#~ "This folder is shared with others. It will not be available for the "
#~ "invited guests any more."

#, fuzzy
#~| msgid "This mail has no content"
#~ msgid "This mail was moved to %1$s."
#~ msgstr "This email has no content"

#~ msgid "This may take some seconds"
#~ msgstr "This may take a few seconds"

#~ msgid "This message is read, press this button to mark it as unread."
#~ msgstr "This message is read, press this button to mark it as unread."

#~ msgid "This message is unread, press this button to mark it as read."
#~ msgstr "This message is unread, press this button to mark it as read."

#~ msgid "Thursday"
#~ msgstr "Thursday"

#~ msgid "Tile"
#~ msgstr "Tile"

#~ msgid "Time range for the calender view"
#~ msgstr "Time range for the calender view"

#~ msgid "Time range for the list view"
#~ msgstr "Time range for the list view"

#~ msgid "Time range for the team view"
#~ msgstr "Time range for the team view"

#~ msgid "Timezone"
#~ msgstr "Time zone"

#~ msgctxt "title"
#~ msgid "Title"
#~ msgstr "Title"

#~ msgid "To add further details, click on Expand form."
#~ msgstr "To add additional details, click on Expand form."

#~ msgid ""
#~ "To change the layout, drag a tile's background to another position and "
#~ "drop it there."
#~ msgstr ""
#~ "To change the layout, drag a tile's background to another position and "
#~ "drop it there."

#~ msgid ""
#~ "To compose a new E-Mail, click on the Compose new E-Mail icon at the top."
#~ msgstr ""
#~ "To compose a new email, click on the Compose new Email icon at the top."

#~ msgid "To create a new E-Mail, click the Compose new E-Mail icon at the top."
#~ msgstr "To create a new email, click the Compose new Email icon at the top."

#~ msgid ""
#~ "To create a new appointment, click the New appointment icon at the top."
#~ msgstr ""
#~ "To create a new appointment, click the New appointment icon at the top."

#~ msgid "To create a new contact, click the Add contact icon on top."
#~ msgstr "To create a new contact, click the Add contact icon on top."

#~ msgid "To create a new task, click the Create new task icon at the top."
#~ msgstr "To create a new task, click the Create new task icon at the top."

#~ msgid "To create a note, click the icon at the top. Select Add note."
#~ msgstr "To create a note, click the icon at the top. Select Add note."

#~ msgid ""
#~ "To create recurring appointments, enable Repeat. Functions for setting the "
#~ "recurrence parameters are shown."
#~ msgstr ""
#~ "To create recurring appointments, enable Repeat. Functions for setting the "
#~ "recurrence parameters are shown."

#~ msgid ""
#~ "To create recurring tasks, enable Repeat. Functions for setting the "
#~ "recurrence parameters are shown."
#~ msgstr ""
#~ "To create recurring tasks, enable Repeat. Functions for setting the "
#~ "recurrence parameters are shown."

#~ msgid "To create the appointment, click on Create at the upper right side."
#~ msgstr "To create the appointment, click on Create at the upper right side."

#~ msgid "To create the task, click on Create on the upper right side."
#~ msgstr "To create the task, click on Create on the upper right side."

#~ msgid ""
#~ "To display a tile again or to display further information sources, click "
#~ "on Customize this page."
#~ msgstr ""
#~ "To display a tile again or to display additional information sources, "
#~ "click on Customise this page."

#~ msgid ""
#~ "To display the help or the settings, use the icons on the right side of "
#~ "the menu bar."
#~ msgstr ""
#~ "To display the help or the settings, use the icons on the right side of "
#~ "the menu bar."

#~ msgid ""
#~ "To edit multiple contacts at once, enable the checkboxes on the left side "
#~ "of the contacts. If the checkboxes are not displayed, click the icon on "
#~ "the bottom left side."
#~ msgstr ""
#~ "To edit multiple contacts at once, enable the checkboxes on the left side "
#~ "of the contacts. If the checkboxes are not displayed, click the icon on "
#~ "the bottom left side."

#~ msgid ""
#~ "To edit multiple tasks at once, enable the checkboxes at the left side of "
#~ "the tasks. If the checkboxes are not displayed, click the icon at the "
#~ "bottom left side."
#~ msgstr ""
#~ "To edit multiple tasks at once, enable the checkboxes at the left side of "
#~ "the tasks. If the checkboxes are not displayed, click the icon at the "
#~ "bottom left side."

#~ msgid ""
#~ "To fill this area please drag and drop mails to the title of this tab."
#~ msgstr ""
#~ "To fill this area please drag and drop e-mail messages to the title of "
#~ "this tab."

#~ msgid ""
#~ "To invite other participants, enter their names in the field below "
#~ "Participants. To avoid appointment conflicts, click on Find a free time at "
#~ "the upper right side."
#~ msgstr ""
#~ "To invite other participants, enter their names in the field below "
#~ "Participants. To avoid appointment conflicts, click on Find a free time at "
#~ "the upper right side."

#~ msgid ""
#~ "To invite other participants, enter their names in the field below "
#~ "Participants. You can add documents as attachment to the task."
#~ msgstr ""
#~ "To invite other participants, enter their names in the field below "
#~ "Participants. You can add documents as attachments to the task."

#~ msgid "To launch an app, click on a tile's headline."
#~ msgstr "To launch an app, click on a tile's headline."

#~ msgid ""
#~ "To launch an app, click on an entry on the top-left side of the menu bar."
#~ msgstr ""
#~ "To launch an app, click on an entry on the top-left side of the menu bar."

#~ msgid "To not miss the appointment, use the reminder functions."
#~ msgstr "To not miss the appointment, use the reminder functions."

#~ msgid "To not miss the task, use the reminder function."
#~ msgstr "To not miss the task, use the reminder function."

#~ msgid "To open or close the folder tree, click the Toggle folder icon."
#~ msgstr "To open or close the folder tree, click the Toggle folder icon."

#~ msgid ""
#~ "To open the E-Mail settings, click the Gearwheel icon on the upper right "
#~ "side of the menu bar. Select Settings. Click on E-Mail on the left side."
#~ msgstr ""
#~ "To open the email settings, click the Gearwheel icon on the upper right "
#~ "side of the menu bar. Select Settings. Click on email on the left side."

#~ msgid ""
#~ "To open the help, click the System menu icon on the upper right side of "
#~ "the menu bar. Select Help."
#~ msgstr ""
#~ "To open the help, click the System menu icon on the upper right side of "
#~ "the menu bar. Select Help."

#~ msgid ""
#~ "To open the settings, click the System menu icon on the upper right side "
#~ "of the menu bar. Select Settings."
#~ msgstr ""
#~ "To open the settings, click the System menu icon on the upper right side "
#~ "of the menu bar. Select Settings."

#~ msgid "To read the details, click on an entry in a tile."
#~ msgstr "To read the details, click on an entry in a tile."

#~ msgid ""
#~ "To receive information about the sender or other recipients, open the Halo "
#~ "view by clicking on a name."
#~ msgstr ""
#~ "To receive information about the sender or other recipients, open the Halo "
#~ "view by clicking on a name."

#~ msgid "To search for objects, click the Toggle search icon."
#~ msgstr "To search for objects, click the Toggle search icon."

#~ msgid ""
#~ "To select one of the views Icon or List, click the icon at the bottom of "
#~ "the toolbar."
#~ msgstr ""
#~ "To select one of the views Icon or List, click the icon at the bottom of "
#~ "the tool bar."

#~ msgid ""
#~ "To select one of the views like Day, Month or List, click the Eye icon in "
#~ "the toolbar."
#~ msgstr ""
#~ "To select one of the views like Day, Month or List, click the Eye icon in "
#~ "the tool bar."

#~ msgid ""
#~ "To send an E-Mail to the contact, click on an E-Mail address or on Send E-"
#~ "Mail at the top of the display area."
#~ msgstr ""
#~ "To send an email to the contact, click on an email address or on Send "
#~ "Email at the top of the display area."

#~ msgid "To send the E-Mail, click on Send on the upper right side."
#~ msgstr "To send the email, click on Send on the upper right side."

#~ msgid ""
#~ "To sign out, click the System menu icon on the upper right side of the "
#~ "menu bar. Select Sign out."
#~ msgstr ""
#~ "To sign out, click the System menu icon on the upper right side of the "
#~ "menu bar. Select Sign out."

#~ msgid "To track the editing status, enter the current progress."
#~ msgstr "To track the editing status, enter the current progress."

#~ msgid "To upload a file, click the icon at the top. Select Upload new file."
#~ msgstr "To upload a file, click the icon at the top. Select Upload new file."

#~ msgid ""
#~ "To view further information, click on a file. The information are "
#~ "displayed in a pop-up window."
#~ msgstr ""
#~ "To view additional information, click on a file. The information is "
#~ "displayed in a pop-up window."

#~ msgid "Toggle checkboxes"
#~ msgstr "Toggle checkboxes"

#~ msgid "Toggle folder"
#~ msgstr "Toggle folder"

#~ msgid "Toggle options"
#~ msgstr "Toggle options"

#~ msgid "Toggle search"
#~ msgstr "Toggle search"

#~ msgid "Too many contacts in your address book."
#~ msgstr "Too many contacts in your address book."

#~ msgid "Touchselect on/off"
#~ msgstr "Touchselect on/off"

#~ msgid "Tour: Coming from OX6"
#~ msgstr "Tour: Coming from OX6"

#~ msgid "Tracking the editing status"
#~ msgstr "Tracking the editing status"

#~ msgid "Trash folder"
#~ msgstr "Trash folder"

#~ msgid "Tuesday"
#~ msgstr "Tuesday"

#~ msgid "Tweet"
#~ msgstr "Tweet"

#~ msgid "Under construction"
#~ msgstr "Under construction"

#~ msgid "Unnamed"
#~ msgstr "Unnamed"

#~ msgid "Unread only"
#~ msgstr "Unread only"

#~ msgid "Unselect all"
#~ msgstr "Unselect all"

#~ msgid "Unset default signature"
#~ msgstr "Unset default signature"

#~ msgid "Updating account data. This might take a few seconds."
#~ msgstr "Updating account data. This might take a few seconds."

#~ msgid "Upgrade to premium"
#~ msgstr "Upgrade to premium"

#, fuzzy
#~| msgid "Upload local file"
#~ msgid "Upload handling"
#~ msgstr "Upload local file"

#~ msgid "Upload new files"
#~ msgstr "Upload new files"

#~ msgid "Use"
#~ msgstr "Use"

#~ msgid "Use SSL connection"
#~ msgstr "Use SSL connection"

#~ msgid ""
#~ "Use cursor keys to change the item position. Virtual cursor mode has to be "
#~ "disabled."
#~ msgstr ""
#~ "Use cursor keys to change the item position. Virtual cursor mode has to be "
#~ "disabled."

#, fuzzy
#~| msgid ""
#~| "Rating %1$d of %2$d confirmed. Use the left and right arrowkeys to adjust "
#~| "your rating."
#~ msgid "Use left and right cursor keys to adjust your rating."
#~ msgstr ""
#~ "Rating %1$d of %2$d confirmed. Use the left and right arrow keys to adjust "
#~ "your rating."

#~ msgid ""
#~ "Use the folder tree to open the folder containing the objects that you "
#~ "want to view in the sidebar."
#~ msgstr ""
#~ "Use the folder tree to open the folder containing the objects that you "
#~ "want to view in the side bar."

#~ msgid ""
#~ "Use the sidebar to select an object in order to view its contents or to "
#~ "apply functions."
#~ msgstr ""
#~ "Use the side bar to select an object in order to view its contents or to "
#~ "apply functions."

#~ msgid "Using the reminder function"
#~ msgstr "Using the reminder function"

#~ msgid "Using the reminder functions"
#~ msgstr "Using the reminder functions"

#, fuzzy
#~| msgid "Manual"
#~ msgid "Vanuatu"
#~ msgstr "Manual"

#, fuzzy
#~| msgid "Vertical"
#~ msgid "Vatican"
#~ msgstr "Vertical"

#~ msgid "Version history"
#~ msgstr "Version history"

#~ msgid "View Slideshow"
#~ msgstr "View Slideshow"

#~ msgid "Wednesday"
#~ msgstr "Wednesday"

#~ msgid "Week View"
#~ msgstr "Week View"

#~ msgid "Weekend Day"
#~ msgstr "Weekend Day"

#~ msgid "Welcome. Please provide your feedback about this product"
#~ msgstr "Welcome. Please provide your feedback about this product"

#, fuzzy
#~| msgid "Do you really want to discard your changes?"
#~ msgid "What do you want to use on your iPhone?"
#~ msgstr "Do you really want to discard your changes?"

#~ msgid ""
#~ "When using this feature, you as the current owner of the data are "
#~ "responsible for being careful with privacy rules and for complying with "
#~ "legal obligations (Copyright, Privacy Laws). Especially when sharing "
#~ "personal data you are the responsible party according to the Federal Data "
#~ "Protection Act (BDSG, Germany) or other Privacy Acts of your country. "
#~ "According to European and other national regulations you as the "
#~ "responsible party are in charge of data economy, and must not publish or "
#~ "forward personal data without the person's consent. Beyond legal "
#~ "obligations, we would like to encourage extreme care when dealing with "
#~ "personal data. Please consider carefully where you store and to whom you "
#~ "forward personal data. Please ensure appropriate access protection, e.g. "
#~ "by proper password protection."
#~ msgstr ""
#~ "When using this feature you, as the current owner of the data, are "
#~ "responsible for being careful with privacy rules and for complying with "
#~ "legal obligations (Copyright, Privacy Laws). Especially when sharing "
#~ "personal data, you are the responsible party according to the Federal Data "
#~ "Protection Act (BDSG, Germany) or other Privacy Acts of your country. "
#~ "According to European and other national regulations you, as the "
#~ "responsible party, are in charge of data economy, and must not publish or "
#~ "forward personal data without the person's consent. Beyond legal "
#~ "obligations, we would like to encourage extreme care when dealing with "
#~ "personal data. Please consider carefully where you store and to whom you "
#~ "forward personal data. Please ensure appropriate access protection, e.g.: "
#~ "by proper password protection."

#, fuzzy
#~| msgid "Do you really want to discard your changes?"
#~ msgid "Which app do you want to use on your device?"
#~ msgstr "Do you really want to discard your changes?"

#~ msgid "Which device do you want to configure?"
#~ msgstr "Which device do you want to configure?"

#~ msgctxt "address"
#~ msgid "Work"
#~ msgstr "Work"

#~ msgid "Yes, always move them all"
#~ msgstr "Yes, always move them all"

#~ msgid ""
#~ "You can drag and drop files from your computer here to add as attachment."
#~ msgstr ""
#~ "You can drag and drop files from your computer here to add as attachments."

#~ msgid ""
#~ "You can drag and drop files from your computer to upload either a new file "
#~ "or another version of a file."
#~ msgstr ""
#~ "You can drag and drop files from your computer to upload either a new file "
#~ "or another version of a file."

#~ msgid ""
#~ "You have %1$d notifications. Press [enter] to jump to the notification "
#~ "area and [escape] to close it again."
#~ msgid_plural ""
#~ "You have %1$d notifications. Press [enter] to jump to the notification "
#~ "area and [escape] to close it again."
#~ msgstr[0] ""
#~ "You have %1$d notification. Press [enter] to jump to the notification area "
#~ "and [escape] to close it again."
#~ msgstr[1] ""
#~ "You have %1$d notifications. Press [enter] to jump to the notification "
#~ "area and [escape] to close it again."

#~ msgid ""
#~ "Your %s account has been created. Expect a confirmation mail from %s soon."
#~ msgstr ""
#~ "Your %s account has been created. Expect a confirmation mail from %s soon."

#~ msgid "Your Applications"
#~ msgstr "Your Applications"

#~ msgid "Your answer"
#~ msgstr "Your answer"

#~ msgid "Your applications"
#~ msgstr "Your applications"

#~ msgid "Your auto forward has been saved"
#~ msgstr "Your auto forward has been saved"

#~ msgid "Your browser is slow and outdated!"
#~ msgstr "Your browser is slow and outdated."

#~ msgid "Your data has been saved"
#~ msgstr "Your data has been saved"

#~ msgid "Your email address will be included when sending this feedback"
#~ msgstr "Your e-mail address will be included when sending this feedback"

#~ msgid "Your password has been changed"
#~ msgstr "Your password has been changed"

#~ msgid "Your primary mail account can not be deleted."
#~ msgstr "Your primary email account can not be deleted."

#, fuzzy
#~ msgid "Your selected picture exceeds the maximum allowed filesize of %1$s"
#~ msgstr ""
#~ "The file \"%1$s\" cannot be uploaded because it exceeds the maximum file "
#~ "size of %2$s"

#~ msgid "Your vacation notice has been saved"
#~ msgstr "Your vacation notice has been saved"

#~ msgid "Zoom: %1$d%"
#~ msgstr "Zoom: %1$d%"

#~ msgid "and %1$d others ..."
#~ msgstr "and %1$d others ..."

#~ msgid "april"
#~ msgstr "April"

#~ msgid "august"
#~ msgstr "August"

#, fuzzy
#~ msgid "characters"
#~ msgstr "characters"

#~ msgid "date range"
#~ msgstr "date range"

#, fuzzy
#~| msgid "Edit signature"
#~ msgid "edit share"
#~ msgstr "Edit signature"

#~ msgid "end date "
#~ msgstr "end date "

#~ msgid "february"
#~ msgstr "February"

#~ msgid "files"
#~ msgstr "files"

#~ msgid "hCard Export"
#~ msgstr "hCard Export"

#~ msgid "hostname"
#~ msgstr "hostname"

#, fuzzy
#~| msgid "Phone"
#~ msgid "iPhone"
#~ msgstr "Phone"

#~ msgid "in blind copy"
#~ msgstr "in blind copy"

#~ msgid "january"
#~ msgstr "January"

#~ msgid "july"
#~ msgstr "July"

#~ msgid "june"
#~ msgstr "June"

#~ msgid "later"
#~ msgstr "later"

#~ msgid "login"
#~ msgstr "login"

#~ msgid "march"
#~ msgstr "March"

#~ msgid "may"
#~ msgstr "May"

#~ msgid "more"
#~ msgstr "more"

#~ msgid "next %1$s"
#~ msgstr "next %1$s"

#~ msgid "next Friday"
#~ msgstr "next Friday"

#~ msgid "next Monday"
#~ msgstr "next Monday"

#~ msgid "next Saturday"
#~ msgstr "next Saturday"

#~ msgid "next Sunday"
#~ msgstr "next Sunday"

#~ msgid "next Thursday"
#~ msgstr "next Thursday"

#~ msgid "next Tuesday"
#~ msgstr "next Tuesday"

#~ msgid "next Wednesday"
#~ msgstr "next Wednesday"

#~ msgid "next week"
#~ msgstr "next week"

#~ msgid "november"
#~ msgstr "November"

#~ msgid "october"
#~ msgstr "October"

#~ msgid "open"
#~ msgstr "open"

#~ msgid "optional password"
#~ msgstr "optional password"

#~ msgid "process subsequent rules"
#~ msgstr "process subsequent rules"

#~ msgid "remove"
#~ msgstr "remove"

#, fuzzy
#~| msgid "Folder permissions"
#~ msgid "remove permission"
#~ msgstr "Folder permissions"

#, fuzzy
#~| msgid "remove"
#~ msgid "remove share"
#~ msgstr "remove"

#~ msgid "september"
#~ msgstr "September"

#, fuzzy
#~| msgid "show image"
#~ msgid "show mail"
#~ msgstr "show image"

#~ msgid "status "
#~ msgstr "status "

#~ msgid "subfolders of %s"
#~ msgstr "subfolders of %s"

#~ msgid "the item has been moved"
#~ msgstr "the item has been moved"

#~ msgid "the line length must be a number"
#~ msgstr "the line length must be a number"

#~ msgid "total"
#~ msgstr "total"

#~ msgid "unread"
#~ msgstr "unread"<|MERGE_RESOLUTION|>--- conflicted
+++ resolved
@@ -530,13 +530,6 @@
 msgid "Invite owner"
 msgstr "Invite owner"
 
-<<<<<<< HEAD
-#: apps/io.ox/files/actions/add-storage-account.js module:io.ox/files
-#: apps/io.ox/mail/accounts/settings.js module:io.ox/mail/accounts/settings
-#: apps/io.ox/oauth/keychain.js module:io.ox/core
-msgid "Account added successfully"
-msgstr "Account added successfully"
-=======
 #: apps/io.ox/calendar/actions/delete.js module:io.ox/calendar
 msgid ""
 "Do you want to delete the whole series or just one appointment within the "
@@ -544,7 +537,6 @@
 msgstr ""
 "Do you want to delete the whole series or just one appointment within the "
 "series?"
->>>>>>> 2c75a4b9
 
 #: apps/io.ox/calendar/actions/delete.js module:io.ox/calendar
 #: apps/io.ox/calendar/toolbar.js
@@ -2799,23 +2791,9 @@
 msgid "Address Home"
 msgstr "Address Home"
 
-<<<<<<< HEAD
-#: apps/io.ox/contacts/addressbook/popup.js module:io.ox/contacts
-#, fuzzy
-#| msgid "Department"
-msgid "Departments"
-msgstr "Department"
-
-#: apps/io.ox/files/share/view-options.js module:io.ox/files
-#: apps/io.ox/files/view-options.js apps/io.ox/mail/view-options.js
-#: module:io.ox/mail apps/io.ox/tasks/main.js module:io.ox/tasks
-msgid "Descending"
-msgstr "Descending"
-=======
 #: apps/io.ox/contacts/model.js module:io.ox/contacts
 msgid "Address Business"
 msgstr "Address Business"
->>>>>>> 2c75a4b9
 
 #: apps/io.ox/contacts/model.js module:io.ox/contacts
 msgid "Address Other"
@@ -3263,28 +3241,6 @@
 msgstr[0] "%d day"
 msgstr[1] "%d days"
 
-<<<<<<< HEAD
-#. Used as a button label to enter the "edit mode"
-#: apps/io.ox/backbone/mini-views/listutils.js module:io.ox/core
-#: apps/io.ox/calendar/actions.js module:io.ox/calendar
-#: apps/io.ox/calendar/main.js apps/io.ox/calendar/toolbar.js
-#: apps/io.ox/contacts/actions.js module:io.ox/contacts
-#: apps/io.ox/contacts/main.js apps/io.ox/contacts/mobile-toolbar-actions.js
-#: module:io.ox/mail apps/io.ox/contacts/toolbar.js
-#: apps/io.ox/core/viewer/views/toolbarview.js apps/io.ox/files/actions.js
-#: module:io.ox/files apps/io.ox/files/main.js
-#: apps/io.ox/files/share/permissions.js apps/io.ox/files/toolbar.js
-#: apps/io.ox/mail/actions.js apps/io.ox/mail/main.js
-#: apps/io.ox/portal/settings/pane.js module:io.ox/portal
-#: apps/io.ox/settings/accounts/settings/pane.js
-#: module:io.ox/settings/accounts apps/io.ox/tasks/actions.js
-#: module:io.ox/tasks apps/io.ox/tasks/main.js
-#: apps/io.ox/tasks/mobile-toolbar-actions.js apps/io.ox/tasks/toolbar.js
-#: apps/plugins/administration/groups/settings/toolbar.js
-#: apps/plugins/administration/resources/settings/toolbar.js
-msgid "Edit"
-msgstr "Edit"
-=======
 #. Reminder (objective case): in X days, Y hours and Z minutes
 #. %1$d is the number of days
 #. %2$s is the text for the remainder of the last day
@@ -3295,7 +3251,6 @@
 msgid_plural "%1$d days, %2$s"
 msgstr[0] "%1$d day, %2$s"
 msgstr[1] "%1$d days, %2$s"
->>>>>>> 2c75a4b9
 
 #. General duration (nominative case): X days, Y hours and Z minutes
 #. %1$d is the number of days
@@ -4760,15 +4715,9 @@
 msgid "Publications and Subscriptions"
 msgstr "Publications and Subscriptions"
 
-<<<<<<< HEAD
-#: apps/io.ox/contacts/toolbar.js module:io.ox/contacts
-msgid "Invite"
-msgstr "Invite"
-=======
 #: apps/io.ox/core/sub/subscriptions.js module:io.ox/core/sub
 msgid "Subscribe"
 msgstr "Subscribe"
->>>>>>> 2c75a4b9
 
 #: apps/io.ox/core/sub/subscriptions.js module:io.ox/core/sub
 msgid "Checking credentials ..."
@@ -4778,11 +4727,6 @@
 msgid "Subscription successfully created."
 msgstr "Subscription successfully created."
 
-<<<<<<< HEAD
-#: apps/plugins/xing/main.js module:plugins/portal
-msgid "Invite to %s"
-msgstr "Invite to %s"
-=======
 #: apps/io.ox/core/sub/subscriptions.js module:io.ox/core/sub
 msgid "Error:"
 msgstr "Error:"
@@ -4790,7 +4734,6 @@
 #: apps/io.ox/core/sub/subscriptions.js module:io.ox/core/sub
 msgid "The subscription could not be created."
 msgstr "The subscription could not be created."
->>>>>>> 2c75a4b9
 
 #: apps/io.ox/core/sub/subscriptions.js module:io.ox/core/sub
 msgid "No subscription services available for this module"
@@ -5859,19 +5802,9 @@
 msgid "The allowed quota is reached."
 msgstr "The allowed quota is reached."
 
-<<<<<<< HEAD
-#: apps/io.ox/calendar/month/perspective.js module:io.ox/calendar
-#: apps/io.ox/core/tk/wizard.js module:io.ox/core
-#: apps/io.ox/core/viewer/views/displayerview.js
-#: apps/io.ox/core/wizard/registry.js module:io.ox/core/wizard
-#: apps/io.ox/wizards/upsell.js module:io.ox/wizards
-msgid "Next"
-msgstr "Next"
-=======
 #: apps/io.ox/files/api.js module:io.ox/files apps/io.ox/files/legacy_api.js
 msgid "This file could not be uploaded."
 msgstr "This file could not be uploaded."
->>>>>>> 2c75a4b9
 
 #: apps/io.ox/files/common-extensions.js module:io.ox/files
 msgid "modified"
@@ -6048,18 +5981,10 @@
 msgid "External guests"
 msgstr "External guests"
 
-<<<<<<< HEAD
-#: apps/io.ox/calendar/freebusy/templates.js module:io.ox/calendar/freebusy
-#: apps/io.ox/editor/main.js module:io.ox/editor
-#: apps/io.ox/mail/actions/reminder.js module:io.ox/mail
-msgid "Note"
-msgstr "Note"
-=======
 #: apps/io.ox/files/share/listview.js module:io.ox/files
 #: apps/io.ox/files/share/permissions.js module:io.ox/core
 msgid "Public link"
 msgstr "Public link"
->>>>>>> 2c75a4b9
 
 #. Role: view folder + read all
 #: apps/io.ox/files/share/permissions.js module:io.ox/core
@@ -6363,19 +6288,9 @@
 msgid "File details"
 msgstr "File details"
 
-<<<<<<< HEAD
-#: apps/io.ox/mail/accounts/settings.js module:io.ox/mail/accounts/settings
-msgid "Other"
-msgstr ""
-
-#: apps/io.ox/contacts/view-detail.js module:io.ox/contacts
-msgid "Other Address"
-msgstr "Other Address"
-=======
 #: apps/io.ox/files/upload/dropzone.js module:io.ox/files
 msgid "Drop files here to upload"
 msgstr "Drop files here to upload"
->>>>>>> 2c75a4b9
 
 #. estimated upload duration
 #: apps/io.ox/files/upload/main.js module:io.ox/files
@@ -6862,22 +6777,10 @@
 msgid "Mail has been copied"
 msgstr "Email has been copied"
 
-<<<<<<< HEAD
-#: apps/io.ox/mail/accounts/settings.js module:io.ox/mail/accounts/settings
-#, fuzzy
-#| msgid "Please set day and month properly"
-msgid "Please select your mail account provider"
-msgstr "Please set day and month properly"
-
-#: apps/io.ox/contacts/model.js module:io.ox/contacts
-msgid "Please set day and month properly"
-msgstr "Please set day and month properly"
-=======
 #. Quick reply to a message; maybe "Direkt antworten" or "Schnell antworten" in German
 #: apps/io.ox/mail/actions.js module:io.ox/mail
 msgid "Quick reply"
 msgstr "Quick reply"
->>>>>>> 2c75a4b9
 
 #. Used as a verb to reply to one recipient
 #: apps/io.ox/mail/actions.js module:io.ox/mail apps/io.ox/mail/inplace-reply.js
@@ -7060,17 +6963,9 @@
 msgid "Reminder has been created"
 msgstr "Reminder has been created"
 
-<<<<<<< HEAD
-#: apps/io.ox/calendar/month/perspective.js module:io.ox/calendar
-#: apps/io.ox/core/viewer/views/displayerview.js module:io.ox/core
-#: apps/io.ox/core/wizard/registry.js module:io.ox/core/wizard
-msgid "Previous"
-msgstr "Previous"
-=======
 #: apps/io.ox/mail/actions/source.js module:io.ox/mail
 msgid "Mail source"
 msgstr "Email source"
->>>>>>> 2c75a4b9
 
 #: apps/io.ox/mail/actions/vcard.js module:io.ox/mail
 msgid "Failed to add. Maybe the vCard attachment is invalid."
@@ -9191,20 +9086,9 @@
 msgid "Create task"
 msgstr "Create task"
 
-<<<<<<< HEAD
-#: apps/io.ox/editor/main.js module:io.ox/editor
-msgid "Title"
-msgstr "Title"
-
-#: apps/io.ox/contacts/model.js module:io.ox/contacts
-msgctxt "salutation"
-msgid "Title"
-msgstr "Title"
-=======
 #: apps/io.ox/tasks/edit/util.js module:io.ox/tasks
 msgid "Minus"
 msgstr "Minus"
->>>>>>> 2c75a4b9
 
 #: apps/io.ox/tasks/edit/util.js module:io.ox/tasks
 msgid "Plus"
@@ -9865,43 +9749,21 @@
 msgid "Accept/Decline"
 msgstr "Accept/Decline"
 
-<<<<<<< HEAD
-#: apps/io.ox/core/notifications.js module:io.ox/core
-#, fuzzy
-#| msgid ""
-#| "You can manage desktop notifications at any time, by vitising your "
-#| "settings"
-msgid ""
-"You can manage desktop notifications at any time, by visiting your settings"
-msgstr ""
-"You can manage desktop notifications at any time, by vitising your settings"
-=======
 #: apps/plugins/notifications/calendar/register.js module:plugins/notifications
 msgid "Accept / Decline"
 msgstr "Accept / Decline"
->>>>>>> 2c75a4b9
 
 #: apps/plugins/notifications/calendar/register.js module:plugins/notifications
 #: apps/plugins/notifications/tasks/register.js
 msgid "Accept invitation"
 msgstr "Accept invitation"
 
-<<<<<<< HEAD
-#: apps/io.ox/presenter/errormessages.js module:io.ox/presenter
-msgid "You can't present the same document more than once."
-msgstr ""
-
-#: apps/io.ox/core/folder/actions/move.js module:io.ox/core
-msgid "You cannot move items to this folder"
-msgstr "You cannot move items to this folder"
-=======
 #: apps/plugins/notifications/calendar/register.js module:plugins/notifications
 msgctxt "in"
 msgid "in %d minute"
 msgid_plural "in %d minutes"
 msgstr[0] "in %d minute"
 msgstr[1] "in %d minutes"
->>>>>>> 2c75a4b9
 
 #. Reminders (notifications) about appointments
 #: apps/plugins/notifications/calendar/register.js module:plugins/notifications
@@ -11693,13 +11555,6 @@
 
 #~ msgid "Invalid data"
 #~ msgstr "Invalid data"
-
-#~ msgid ""
-#~ "Invite people via email. Every recipient will get an individual link to "
-#~ "access the shared files."
-#~ msgstr ""
-#~ "Invite people via e-mail. Every recipient will get an individual link to "
-#~ "access the shared files."
 
 #~ msgid "Inviting other participants"
 #~ msgstr "Inviting other participants"
@@ -12662,6 +12517,9 @@
 
 #~ msgid "Timezone"
 #~ msgstr "Time zone"
+
+#~ msgid "Title"
+#~ msgstr "Title"
 
 #~ msgctxt "title"
 #~ msgid "Title"
