--- conflicted
+++ resolved
@@ -1,4 +1,3 @@
-<<<<<<< HEAD
 open-xchange-appsuite (7.6.3-0) unstable; urgency=medium
 
   * prepare for 7.6.3 release
@@ -118,13 +117,12 @@
   * prepare for 7.6.2 release
 
  -- Markus Wagner <markus.wagner@open-xchange.com>  Wed, 17 Sep 2014 12:42:40 +0200
-=======
+
 open-xchange-appsuite (7.6.1-23) stable; urgency=low
 
   * Build for patch 2015-06-08 (2539)
 
  -- Markus Wagner <markus.wagner@open-xchange.com>  Tue, 09 Jun 2015 13:44:06 +0200
->>>>>>> ca2753d7
 
 open-xchange-appsuite (7.6.1-22) stable; urgency=low
 
