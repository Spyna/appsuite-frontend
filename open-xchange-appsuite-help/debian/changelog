<<<<<<< HEAD
open-xchange-appsuite-help (7.6.3-0) unstable; urgency=medium

  * prepare for 7.6.3 release

 -- Marcus Klein <marcus.klein@open-xchange.com>  Wed, 25 Mar 2015 12:07:01 +0000

open-xchange-appsuite-help (7.6.2-12) stable; urgency=low

  * Twelfth candidate for 7.6.2 release

 -- Marcus Klein <marcus.klein@open-xchange.com>  Fri, 13 Mar 2015 15:27:56 +0000

open-xchange-appsuite-help (7.6.2-11) stable; urgency=low

  * Eleventh candidate for 7.6.2 release

 -- Marcus Klein <marcus.klein@open-xchange.com>  Fri, 06 Mar 2015 15:28:14 +0000

open-xchange-appsuite-help (7.6.2-10) stable; urgency=low

  * Tenth candidate for 7.6.2 release

 -- Marcus Klein <marcus.klein@open-xchange.com>  Wed, 04 Mar 2015 13:33:35 +0000

open-xchange-appsuite-help (7.6.2-9) stable; urgency=low

  * Nineth candidate for 7.6.2 release

 -- Marcus Klein <marcus.klein@open-xchange.com>  Tue, 03 Mar 2015 12:33:53 +0000

open-xchange-appsuite-help (7.6.2-8) stable; urgency=low

  * Eighth candidate for 7.6.2 release

 -- Marcus Klein <marcus.klein@open-xchange.com>  Tue, 24 Feb 2015 15:38:16 +0000

open-xchange-appsuite-help (7.6.2-7) stable; urgency=low

  * Seventh candidate for 7.6.2 release

 -- Marcus Klein <marcus.klein@open-xchange.com>  Wed, 11 Feb 2015 15:05:41 +0000

open-xchange-appsuite-help (7.6.2-6) stable; urgency=low

  * Sixth candidate for 7.6.2 release

 -- Marcus Klein <marcus.klein@open-xchange.com>  Fri, 30 Jan 2015 15:31:47 +0000

open-xchange-appsuite-help (7.6.2-5) stable; urgency=low

  * Fifth candidate for 7.6.2 release

 -- Marcus Klein <marcus.klein@open-xchange.com>  Tue, 27 Jan 2015 10:44:35 +0000

open-xchange-appsuite-help (7.6.2-4) stable; urgency=low

  * Fourth candidate for 7.6.2 release

 -- Marcus Klein <marcus.klein@open-xchange.com>  Fri, 12 Dec 2014 14:24:59 +0000

open-xchange-appsuite-help (7.6.2-3) stable; urgency=medium

  * Third candidate for 7.6.2 release

 -- Marcus Klein <marcus.klein@open-xchange.com>  Fri, 05 Dec 2014 14:26:50 +0000

open-xchange-appsuite-help (7.6.2-2) stable; urgency=low

  * Second candidate for 7.6.2 release

 -- Marcus Klein <marcus.klein@open-xchange.com>  Fri, 21 Nov 2014 10:50:29 +0000

open-xchange-appsuite-help (7.6.2-1) stable; urgency=medium

  * First candidate for 7.6.2 release

 -- Marcus Klein <marcus.klein@open-xchange.com>  Fri, 31 Oct 2014 12:57:07 +0000

open-xchange-appsuite-help (7.6.2-0) unstable; urgency=medium

  * prepare for 7.6.2 release

 -- Marcus Klein <marcus.klein@open-xchange.com>  Wed, 17 Sep 2014 10:44:17 +0000
=======
open-xchange-appsuite-help (7.6.1-21) stable; urgency=low

  * Build for patch 2015-04-13 (2473)

 -- Marcus Klein <marcus.klein@open-xchange.com>  Tue, 14 Apr 2015 19:29:39 +0200
>>>>>>> 01afc533

open-xchange-appsuite-help (7.6.1-20) stable; urgency=low

  * Build for patch 2015-03-29 (2475)

 -- Marcus Klein <marcus.klein@open-xchange.com>  Fri, 27 Mar 2015 15:24:22 +0000

open-xchange-appsuite-help (7.6.1-19) stable; urgency=low

  * Build for patch 2015-03-30 (2459)

 -- Marcus Klein <marcus.klein@open-xchange.com>  Wed, 25 Mar 2015 07:33:40 +0000

open-xchange-appsuite-help (7.6.1-18) stable; urgency=low

  * Build for patch 2015-03-30 (2446)

 -- Marcus Klein <marcus.klein@open-xchange.com>  Mon, 23 Mar 2015 15:32:29 +0000

open-xchange-appsuite-help (7.6.1-17) stable; urgency=low

  * Build for patch 2015-03-16

 -- Marcus Klein <marcus.klein@open-xchange.com>  Fri, 13 Mar 2015 12:33:57 +0100

open-xchange-appsuite-help (7.6.1-16) stable; urgency=low

  * Build for patch 2015-02-23

 -- Marcus Klein <marcus.klein@open-xchange.com>  Thu, 12 Feb 2015 14:32:20 +0100

open-xchange-appsuite-help (7.6.1-15) stable; urgency=low

  * Build for patch 2015-02-11

 -- Marcus Klein <marcus.klein@open-xchange.com>  Tue, 10 Feb 2015 10:23:36 +0100

open-xchange-appsuite-help (7.6.1-14) stable; urgency=low

  * Build for patch 2015-02-09

 -- Marcus Klein <marcus.klein@open-xchange.com>  Tue, 03 Feb 2015 17:03:49 +0100

open-xchange-appsuite-help (7.6.1-13) stable; urgency=low

  * Build for patch 2014-10-27

 -- Marcus Klein <marcus.klein@open-xchange.com>  Wed, 21 Jan 2015 14:41:04 +0100

open-xchange-appsuite-help (7.6.1-12) stable; urgency=low

  * Build for patch 2015-01-26

 -- Marcus Klein <marcus.klein@open-xchange.com>  Wed, 21 Jan 2015 11:05:45 +0100

open-xchange-appsuite-help (7.6.1-11) stable; urgency=low

  * Build for patch 2015-01-12

 -- Marcus Klein <marcus.klein@open-xchange.com>  Wed, 07 Jan 2015 16:24:46 +0100

open-xchange-appsuite-help (7.6.1-10) stable; urgency=low

  * Build for patch 2014-12-22

 -- Marcus Klein <marcus.klein@open-xchange.com>  Tue, 16 Dec 2014 16:54:26 +0100

open-xchange-appsuite-help (7.6.1-9) stable; urgency=low

  * Build for patch 2014-12-15

 -- Marcus Klein <marcus.klein@open-xchange.com>  Wed, 10 Dec 2014 13:00:09 +0100

open-xchange-appsuite-help (7.6.1-8) stable; urgency=low

  * Build for patch 2014-12-01

 -- Marcus Klein <marcus.klein@open-xchange.com>  Tue, 25 Nov 2014 13:28:42 +0100

open-xchange-appsuite-help (7.6.1-7) stable; urgency=medium

  * Build for patch 2014-11-17

 -- Marcus Klein <marcus.klein@open-xchange.com>  Thu, 13 Nov 2014 14:45:22 +0000

open-xchange-appsuite-help (7.6.1-6) stable; urgency=low

  * Build for patch 2014-10-30

 -- Marcus Klein <marcus.klein@open-xchange.com>  Mon, 27 Oct 2014 10:03:56 +0100

open-xchange-appsuite-help (7.6.1-5) stable; urgency=low

  * Fifth candidate for 7.6.1 release

 -- Marcus Klein <marcus.klein@open-xchange.com>  Tue, 14 Oct 2014 13:39:01 +0200

open-xchange-appsuite-help (7.6.1-4) stable; urgency=low

  * Fourth candidate for 7.6.1 release

 -- Marcus Klein <marcus.klein@open-xchange.com>  Fri, 10 Oct 2014 15:22:45 +0200

open-xchange-appsuite-help (7.6.1-3) stable; urgency=low

  * Third candidate for 7.6.1 release

 -- Marcus Klein <marcus.klein@open-xchange.com>  Thu, 02 Oct 2014 16:16:52 +0200

open-xchange-appsuite-help (7.6.1-2) stable; urgency=low

  * Second candidate for 7.6.1 release

 -- Marcus Klein <marcus.klein@open-xchange.com>  Tue, 16 Sep 2014 16:34:12 +0200

open-xchange-appsuite-help (7.6.1-1) stable; urgency=low

  * First release candidate for 7.6.1

 -- Marcus Klein <marcus.klein@open-xchange.com>  Fri, 05 Sep 2014 14:57:51 +0200

open-xchange-appsuite-help (7.6.1-0) unstable; urgency=medium

  * prepare for 7.6.1

 -- Marcus Klein <marcus.klein@open-xchange.com>  Fri, 05 Sep 2014 11:49:28 +0200

open-xchange-appsuite-help (7.6.0-17) stable; urgency=low

  * Build for patch 2014-11-03

 -- Marcus Klein <marcus.klein@open-xchange.com>  Tue, 28 Oct 2014 15:10:50 +0100

open-xchange-appsuite-help (7.6.0-16) stable; urgency=medium

  * Build for patch 2014-10-22

 -- Marcus Klein <marcus.klein@open-xchange.com>  Wed, 22 Oct 2014 11:32:12 +0000

open-xchange-appsuite-help (7.6.0-15) stable; urgency=low

  * Build for patch 2014-10-20

 -- Marcus Klein <marcus.klein@open-xchange.com>  Mon, 13 Oct 2014 15:57:44 +0200

open-xchange-appsuite-help (7.6.0-14) stable; urgency=medium

  * Build for patch 2014-10-06

 -- Marcus Klein <marcus.klein@open-xchange.com>  Tue, 30 Sep 2014 11:26:38 +0000

open-xchange-appsuite-help (7.6.0-13) stable; urgency=medium

  * Build for patch 2014-10-02

 -- Marcus Klein <marcus.klein@open-xchange.com>  Tue, 23 Sep 2014 09:00:21 +0000

open-xchange-appsuite-help (7.6.0-12) stable; urgency=low

  * Build for patch 2014-09-15

 -- Marcus Klein <marcus.klein@open-xchange.com>  Thu, 11 Sep 2014 12:20:54 +0200

open-xchange-appsuite-help (7.6.0-11) stable; urgency=low

  * Build for patch 2014-08-25

 -- Marcus Klein <marcus.klein@open-xchange.com>  Wed, 20 Aug 2014 08:58:08 +0200

open-xchange-appsuite-help (7.6.0-10) stable; urgency=low

  * Build for patch 2014-08-11

 -- Marcus Klein <marcus.klein@open-xchange.com>  Mon, 11 Aug 2014 17:58:43 +0200

open-xchange-appsuite-help (7.6.0-9) stable; urgency=low

  * Build for patch 2014-07-30

 -- Marcus Klein <marcus.klein@open-xchange.com>  Wed, 23 Jul 2014 16:20:20 +0200

open-xchange-appsuite-help (7.6.0-8) stable; urgency=low

  * Build for patch 2014-07-21

 -- Marcus Klein <marcus.klein@open-xchange.com>  Mon, 21 Jul 2014 08:34:41 +0200

open-xchange-appsuite-help (7.6.0-7) stable; urgency=low

  * Seventh candidate for 7.6.0 release

 -- Marcus Klein <marcus.klein@open-xchange.com>  Wed, 25 Jun 2014 09:57:51 +0200

open-xchange-appsuite-help (7.6.0-6) stable; urgency=low

  * Sixth candidate for 7.6.0 release

 -- Marcus Klein <marcus.klein@open-xchange.com>  Fri, 20 Jun 2014 12:57:20 +0200

open-xchange-appsuite-help (7.6.0-5) stable; urgency=low

  * Fifth candidate for 7.6.0 release

 -- Marcus Klein <marcus.klein@open-xchange.com>  Fri, 13 Jun 2014 14:06:37 +0200

open-xchange-appsuite-help (7.6.0-4) stable; urgency=low

  * Fourth candidate for 7.6.0 release

 -- Marcus Klein <marcus.klein@open-xchange.com>  Fri, 30 May 2014 14:18:14 +0200

open-xchange-appsuite-help (7.6.0-3) stable; urgency=low

  * Third candidate for 7.6.0 release

 -- Marcus Klein <marcus.klein@open-xchange.com>  Fri, 16 May 2014 13:52:47 +0200

open-xchange-appsuite-help (7.6.0-2) stable; urgency=low

  * Second release candidate for 7.6.0

 -- Marcus Klein <marcus.klein@open-xchange.com>  Mon, 05 May 2014 12:35:43 +0200

open-xchange-appsuite-help (7.6.0-1) stable; urgency=low

  * First release candidate for 7.6.0

 -- Marcus Klein <marcus.klein@open-xchange.com>  Tue, 22 Apr 2014 18:07:03 +0200

open-xchange-appsuite-help (7.6.0-0) unstable; urgency=low

  * prepare for 7.6.0

 -- Marcus Klein <marcus.klein@open-xchange.com>  Thu, 03 Apr 2014 11:55:24 +0200

open-xchange-appsuite-help (7.4.2-13) stable; urgency=low

  * Build for patch 2014-03-24

 -- Markus Wagner <markus.wagner@open-xchange.com>  Wed, 19 Mar 2014 10:32:23 +0100

open-xchange-appsuite-help (7.4.2-12) stable; urgency=low

  * Build for patch 2014-03-14

 -- Markus Wagner <markus.wagner@open-xchange.com>  Fri, 14 Mar 2014 14:38:53 +0100

open-xchange-appsuite-help (7.4.2-11) stable; urgency=low

  * Build for patch 2013-03-04

 -- Markus Wagner <markus.wagner@open-xchange.com>  Tue, 04 Mar 2014 17:09:35 +0100

open-xchange-appsuite-help (7.4.2-10) stable; urgency=low

  * Build for patch 2013-03-05

 -- Markus Wagner <markus.wagner@open-xchange.com>  Thu, 27 Feb 2014 15:50:06 +0100

open-xchange-appsuite-help (7.4.2-9) stable; urgency=low

  * Build for patch 2014-02-24

 -- Markus Wagner <markus.wagner@open-xchange.com>  Tue, 25 Feb 2014 16:46:21 +0100

open-xchange-appsuite-help (7.4.2-8) stable; urgency=low

  * Build for patch 2014-02-26

 -- Markus Wagner <markus.wagner@open-xchange.com>  Tue, 25 Feb 2014 14:44:07 +0100

open-xchange-appsuite-help (7.4.2-7) stable; urgency=low

  * Build for patch 2014-02-20

 -- Markus Wagner <markus.wagner@open-xchange.com>  Thu, 20 Feb 2014 11:37:14 +0100

open-xchange-appsuite-help (7.4.2-6) stable; urgency=low

  * Sixth candidate for 7.4.2 release

 -- Markus Wagner <markus.wagner@open-xchange.com>  Tue, 11 Feb 2014 12:58:17 +0100

open-xchange-appsuite-help (7.4.2-5) stable; urgency=low

  * Fifth candidate for 7.4.2 release

 -- Markus Wagner <markus.wagner@open-xchange.com>  Thu, 06 Feb 2014 14:58:25 +0100

open-xchange-appsuite-help (7.4.2-4) stable; urgency=low

  * Fourth candidate for 7.4.2 release

 -- Markus Wagner <markus.wagner@open-xchange.com>  Tue, 04 Feb 2014 17:09:46 +0100

open-xchange-appsuite-help (7.4.2-3) stable; urgency=low

  * Third candidate for 7.4.2 release

 -- Markus Wagner <markus.wagner@open-xchange.com>  Thu, 23 Jan 2014 16:31:28 +0100

open-xchange-appsuite-help (7.4.2-2) stable; urgency=low

  * Second candidate for 7.4.2 release

 -- Markus Wagner <markus.wagner@open-xchange.com>  Fri, 10 Jan 2014 16:31:43 +0100

open-xchange-appsuite-help (7.4.2-1) stable; urgency=low

  * First candidate for 7.4.2 release

 -- Markus Wagner <markus.wagner@open-xchange.com>  Mon, 23 Dec 2013 13:15:53 +0100

open-xchange-appsuite-help (7.4.2-0) unstable; urgency=low

  * prepare for 7.4.2

 -- Markus Wagner <markus.wagner@open-xchange.com>  Thu, 19 Dec 2013 09:08:03 +0100

open-xchange-appsuite-help (7.4.1-11) stable; urgency=low

  * Build for patch 2014-03-24

 -- Markus Wagner <markus.wagner@open-xchange.com>  Fri, 21 Mar 2014 14:32:42 +0100

open-xchange-appsuite-help (7.4.1-10) stable; urgency=low

  * Build for patch 2014-02-26

 -- Markus Wagner <markus.wagner@open-xchange.com>  Tue, 25 Feb 2014 12:49:22 +0100

open-xchange-appsuite-help (7.4.1-9) stable; urgency=low

  * Build for patch 2014-01-30

 -- Markus Wagner <markus.wagner@open-xchange.com>  Tue, 28 Jan 2014 17:37:16 +0100

open-xchange-appsuite-help (7.4.1-8) stable; urgency=low

  * Build for patch 2013-12-09

 -- Markus Wagner <markus.wagner@open-xchange.com>  Thu, 02 Jan 2014 16:16:10 +0100

open-xchange-appsuite-help (7.4.1-7) stable; urgency=low

  * Build for patch 2013-12-23

 -- Markus Wagner <markus.wagner@open-xchange.com>  Thu, 19 Dec 2013 10:08:14 +0100

open-xchange-appsuite-help (7.4.1-6) stable; urgency=low

  * Build for patch 2013-12-09

 -- Markus Wagner <markus.wagner@open-xchange.com>  Thu, 05 Dec 2013 13:44:27 +0100

open-xchange-appsuite-help (7.4.1-5) stable; urgency=low

  * Fifth candidate for 7.4.1 release

 -- Markus Wagner <markus.wagner@open-xchange.com>  Wed, 20 Nov 2013 12:12:44 +0100

open-xchange-appsuite-help (7.4.1-4) stable; urgency=low

  * Fourth candidate for 7.4.1 release

 -- Markus Wagner <markus.wagner@open-xchange.com>  Mon, 18 Nov 2013 10:20:29 +0100

open-xchange-appsuite-help (7.4.1-3) stable; urgency=low

  * Third candidate for 7.4.1 release

 -- Markus Wagner <markus.wagner@open-xchange.com>  Thu, 07 Nov 2013 10:17:58 +0100

open-xchange-appsuite-help (7.4.1-2) stable; urgency=low

  * Second candidate for 7.4.1 release

 -- Markus Wagner <markus.wagner@open-xchange.com>  Wed, 23 Oct 2013 10:11:10 +0200

open-xchange-appsuite-help (7.4.1-1) stable; urgency=low

  * First sprint increment for 7.4.1 release

 -- Markus Wagner <markus.wagner@open-xchange.com>  Thu, 10 Oct 2013 17:57:24 +0200

open-xchange-appsuite-help (7.4.1-0) unstable; urgency=low

  * prepare for 7.4.1 release

 -- Markus Wagner <markus.wagner@open-xchange.com>  Fri, 20 Sep 2013 16:29:32 +0200

open-xchange-appsuite-help (7.4.0-19) stable; urgency=low

  * Build for patch 2013-03-05

 -- Markus Wagner <markus.wagner@open-xchange.com>  Tue, 04 Mar 2014 14:56:12 +0100

open-xchange-appsuite-help (7.4.0-18) stable; urgency=low

  * Build for patch 2013-03-05

 -- Markus Wagner <markus.wagner@open-xchange.com>  Thu, 27 Feb 2014 15:50:06 +0100

open-xchange-appsuite-help (7.4.0-17) stable; urgency=low

  * Build for patch 2014-02-07

 -- Markus Wagner <markus.wagner@open-xchange.com>  Fri, 07 Feb 2014 09:17:10 +0100

open-xchange-appsuite-help (7.4.0-16) stable; urgency=low

  * Build for patch 2013-11-13

 -- Markus Wagner <markus.wagner@open-xchange.com>  Tue, 12 Nov 2013 13:42:30 +0100

open-xchange-appsuite-help (7.4.0-15) stable; urgency=low

  * Build for patch 2013-11-08

 -- Markus Wagner <markus.wagner@open-xchange.com>  Mon, 11 Nov 2013 11:56:08 +0100

open-xchange-appsuite-help (7.4.0-14) stable; urgency=low

  * Build for patch 2013-10-28

 -- Markus Wagner <markus.wagner@open-xchange.com>  Wed, 30 Oct 2013 16:56:18 +0100

open-xchange-appsuite-help (7.4.0-13) stable; urgency=low

  * Build for patch 2013-10-28

 -- Markus Wagner <markus.wagner@open-xchange.com>  Wed, 23 Oct 2013 15:04:38 +0200

open-xchange-appsuite-help (7.4.0-12) stable; urgency=low

  * Build for patch 2013-10-09

 -- Markus Wagner <markus.wagner@open-xchange.com>  Wed, 09 Oct 2013 16:39:09 +0200

open-xchange-appsuite-help (7.4.0-11) stable; urgency=low

  * Eleventh candidate for 7.4.0 release

 -- Markus Wagner <markus.wagner@open-xchange.com>  Wed, 25 Sep 2013 11:14:23 +0200

open-xchange-appsuite-help (7.4.0-10) stable; urgency=low

  * Tenth candidate for 7.4.0 release

 -- Markus Wagner <markus.wagner@open-xchange.com>  Fri, 20 Sep 2013 10:36:26 +0200

open-xchange-appsuite-help (7.4.0-9) stable; urgency=low

  * Ninth candidate for 7.4.0 release

 -- Markus Wagner <markus.wagner@open-xchange.com>  Fri, 13 Sep 2013 15:48:07 +0200

open-xchange-appsuite-help (7.4.0-8) stable; urgency=low

  * Eighth candidate for 7.4.0 release

 -- Markus Wagner <markus.wagner@open-xchange.com>  Mon, 02 Sep 2013 10:44:51 +0200

open-xchange-appsuite-help (7.4.0-7) stable; urgency=low

  * Seventh candidate for 7.4.0 release

 -- Markus Wagner <markus.wagner@open-xchange.com>  Tue, 27 Aug 2013 14:06:30 +0200

open-xchange-appsuite-help (7.4.0-6) stable; urgency=low

  * Sixth candidate for 7.4.0 release

 -- Markus Wagner <markus.wagner@open-xchange.com>  Fri, 23 Aug 2013 13:10:30 +0200

open-xchange-appsuite-help (7.4.0-5) stable; urgency=low

  * Fifth candidate for 7.4.0 release

 -- Markus Wagner <markus.wagner@open-xchange.com>  Mon, 19 Aug 2013 12:38:26 +0200

open-xchange-appsuite-help (7.4.0-4) stable; urgency=low

  * Fourth candidate for 7.4.0 release

 -- Markus Wagner <markus.wagner@open-xchange.com>  Tue, 13 Aug 2013 10:12:55 +0200

open-xchange-appsuite-help (7.4.0-3) stable; urgency=low

  * Third release candidate for 7.4.0

 -- Markus Wagner <markus.wagner@open-xchange.com>  Tue, 06 Aug 2013 12:25:50 +0200

open-xchange-appsuite-help (7.4.0-2) stable; urgency=low

  * Second release candidate for 7.4.0

 -- Markus Wagner <markus.wagner@open-xchange.com>  Fri, 02 Aug 2013 14:17:30 +0200

open-xchange-appsuite-help (7.4.0-1) stable; urgency=low

  * First release candidate for 7.4.0

 -- Markus Wagner <markus.wagner@open-xchange.com>  Wed, 17 Jul 2013 10:44:17 +0200

open-xchange-appsuite-help (7.4.0-0) unstable; urgency=low

  * prepare for 7.4.0

 -- Markus Wagner <markus.wagner@open-xchange.com>  Tue, 16 Jul 2013 14:54:25 +0200

open-xchange-appsuite-help (7.2.2-20) stable; urgency=low

  * Build for patch 2014-03-24

 -- Markus Wagner <markus.wagner@open-xchange.com>  Fri, 21 Mar 2014 14:39:41 +0100

open-xchange-appsuite-help (7.2.2-19) stable; urgency=low

  * Build for patch 2014-01-22

 -- Markus Wagner <markus.wagner@open-xchange.com>  Fri, 24 Jan 2014 14:33:16 +0100

open-xchange-appsuite-help (7.2.2-18) stable; urgency=low

  * Build for patch 2013-11-29

 -- Markus Wagner <markus.wagner@open-xchange.com>  Tue, 10 Dec 2013 08:32:40 +0100

open-xchange-appsuite-help (7.2.2-17) stable; urgency=low

  * Build for patch 2013-10-03

 -- Markus Wagner <markus.wagner@open-xchange.com>  Wed, 02 Oct 2013 17:06:23 +0200

open-xchange-appsuite-help (7.2.2-16) stable; urgency=low

  * Build for patch 2013-09-26

 -- Markus Wagner <markus.wagner@open-xchange.com>  Tue, 17 Sep 2013 12:00:15 +0200

open-xchange-appsuite-help (7.2.2-15) stable; urgency=low

  * Build for patch 2013-09-12

 -- Markus Wagner <markus.wagner@open-xchange.com>  Wed, 11 Sep 2013 15:21:56 +0200

open-xchange-appsuite-help (7.2.2-14) stable; urgency=low

  * Build for patch 2013-09-26

 -- Markus Wagner <markus.wagner@open-xchange.com>  Mon, 02 Sep 2013 13:51:05 +0200

open-xchange-appsuite-help (7.2.2-13) stable; urgency=low

  * Build for patch 2013-08-26

 -- Markus Wagner <markus.wagner@open-xchange.com>  Mon, 26 Aug 2013 16:28:15 +0200

open-xchange-appsuite-help (7.2.2-12) stable; urgency=low

  * Build for patch 2013-08-19

 -- Markus Wagner <markus.wagner@open-xchange.com>  Tue, 20 Aug 2013 11:24:10 +0200

open-xchange-appsuite-help (7.2.2-11) stable; urgency=low

  * Build for patch 2013-08-09

 -- Markus Wagner <markus.wagner@open-xchange.com>  Mon, 05 Aug 2013 11:02:03 +0200

open-xchange-appsuite-help (7.2.2-10) stable; urgency=low

  * Build for patch 2013-07-22

 -- Markus Wagner <markus.wagner@open-xchange.com>  Mon, 22 Jul 2013 09:50:53 +0200

open-xchange-appsuite-help (7.2.2-9) stable; urgency=low

  * Build for patch 2013-07-25

 -- Markus Wagner <markus.wagner@open-xchange.com>  Mon, 15 Jul 2013 15:44:24 +0200

open-xchange-appsuite-help (7.2.2-8) stable; urgency=low

  * Build for patch 2013-07-09

 -- Markus Wagner <markus.wagner@open-xchange.com>  Thu, 11 Jul 2013 11:26:44 +0200

open-xchange-appsuite-help (7.2.2-7) stable; urgency=low

  * Third candidate for 7.2.2 release

 -- Markus Wagner <markus.wagner@open-xchange.com>  Tue, 02 Jul 2013 13:51:37 +0200

open-xchange-appsuite-help (7.2.2-6) stable; urgency=low

  * Second candidate for 7.2.2 release

 -- Markus Wagner <markus.wagner@open-xchange.com>  Fri, 28 Jun 2013 16:17:19 +0200

open-xchange-appsuite-help (7.2.2-5) stable; urgency=low

  * Release candidate for 7.2.2 release

 -- Markus Wagner <markus.wagner@open-xchange.com>  Wed, 26 Jun 2013 19:18:51 +0200

open-xchange-appsuite-help (7.2.2-4) stable; urgency=low

  * Second feature freeze for 7.2.2 release

 -- Markus Wagner <markus.wagner@open-xchange.com>  Fri, 21 Jun 2013 16:36:47 +0200

open-xchange-appsuite-help (7.2.2-3) stable; urgency=low

  * Sprint increment for 7.2.2 release

 -- Markus Wagner <markus.wagner@open-xchange.com>  Mon, 03 Jun 2013 13:30:35 +0200

open-xchange-appsuite-help (7.2.2-2) unstable; urgency=low

  * First sprint increment for 7.2.2 release

 -- Markus Wagner <markus.wagner@open-xchange.com>  Mon, 03 Jun 2013 13:30:35 +0200

open-xchange-appsuite-help (7.2.2-1) unstable; urgency=low

  * First candidate for 7.2.2 release

 -- Markus Wagner <markus.wagner@open-xchange.com>  Wed, 29 May 2013 17:38:49 +0200

open-xchange-appsuite-help (7.2.2-0) unstable; urgency=low

  * prepare for 7.2.0

 -- Markus Wagner <markus.wagner@open-xchange.com>  Fri, 15 Mar 2013 13:52:15 +0100

open-xchange-appsuite-help (7.2.1-6) stable; urgency=low

  * Build for patch 2013-06-20

 -- Markus Wagner <markus.wagner@open-xchange.com>  Thu, 20 Jun 2013 15:51:09 +0200

open-xchange-appsuite-help (7.2.1-5) stable; urgency=low

  * Build for patch 2013-06-17

 -- Markus Wagner <markus.wagner@open-xchange.com>  Tue, 18 Jun 2013 09:35:46 +0200

open-xchange-appsuite-help (7.2.1-4) stable; urgency=low

  * Build for patch 2013-06-14

 -- Markus Wagner <markus.wagner@open-xchange.com>  Wed, 12 Jun 2013 18:15:45 +0200

open-xchange-appsuite-help (7.2.1-3) unstable; urgency=low

  * Third candidate for 7.2.1 release

 -- Markus Wagner <markus.wagner@open-xchange.com>  Wed, 22 May 2013 16:07:43 +0200

open-xchange-appsuite-help (7.2.1-2) unstable; urgency=low

  * Second candidate for 7.2.1 release

 -- Markus Wagner <markus.wagner@open-xchange.com>  Wed, 15 May 2013 17:49:12 +0200

open-xchange-appsuite-help (7.2.1-1) unstable; urgency=low

  * First candidate for 7.2.1 release

 -- Markus Wagner <markus.wagner@open-xchange.com>  Mon, 22 Apr 2013 15:18:20 +0200

open-xchange-appsuite-help (7.2.1-0) unstable; urgency=low

  * prepare for 7.2.1

 -- Markus Wagner <markus.wagner@open-xchange.com>  Mon, 15 Apr 2013 11:18:33 +0200

open-xchange-appsuite-help (7.2.0-6) unstable; urgency=low

  * Build for patch 2013-05-10

 -- Markus Wagner <markus.wagner@open-xchange.com>  Wed, 15 May 2013 09:33:11 +0200

open-xchange-appsuite-help (7.2.0-5) unstable; urgency=low

  * Build for patch 2013-04-23

 -- Markus Wagner <markus.wagner@open-xchange.com>  Thu, 02 May 2013 09:09:28 +0200

open-xchange-appsuite-help (7.2.0-4) unstable; urgency=low

  * Fourth candidate for 7.2.0 release

 -- Markus Wagner <markus.wagner@open-xchange.com>  Wed, 10 Apr 2013 17:49:28 +0200

open-xchange-appsuite-help (7.2.0-3) unstable; urgency=low

  * Third candidate for 7.2.0 release

 -- Markus Wagner <markus.wagner@open-xchange.com>  Mon, 08 Apr 2013 17:21:25 +0200

open-xchange-appsuite-help (7.2.0-2) unstable; urgency=low

  * Second candidate for 7.2.0 release

 -- Markus Wagner <markus.wagner@open-xchange.com>  Tue, 02 Apr 2013 16:21:13 +0200

open-xchange-appsuite-help (7.2.0-1) unstable; urgency=low

  * First release candidate for 7.2.0

 -- Markus Wagner <markus.wagner@open-xchange.com>  Tue, 26 Mar 2013 13:01:19 +0100

open-xchange-appsuite-help (7.2.0-0) unstable; urgency=low

  * prepare for 7.2.0

 -- Markus Wagner <markus.wagner@open-xchange.com>  Thu, 15 Mar 2013 13:52:15 +0100

open-xchange-appsuite-help (7.0.1-6) stable; urgency=low

  * Build for patch 2013-09-12

 -- Viktor Pracht <viktor.pracht@open-xchange.com>  Wed, 11 Sep 2013 15:35:30 +0200

open-xchange-appsuite-help (7.0.1-5) unstable; urgency=low

  * Build for patch 2013-03-01

 -- Viktor Pracht <viktor.pracht@open-xchange.com>  Thu, 28 Feb 2013 17:42:15 +0100

open-xchange-appsuite-help (7.0.1-4) unstable; urgency=low

  * Fourth release candidate for 7.0.1

 -- Viktor Pracht <viktor.pracht@open-xchange.com>  Tue, 19 Feb 2013 16:41:58 +0100

open-xchange-appsuite-help (7.0.1-3) unstable; urgency=low

  * Third release candidate for 7.0.1

 -- Viktor Pracht <viktor.pracht@open-xchange.com>  Tue, 19 Feb 2013 09:22:25 +0100

open-xchange-appsuite-help (7.0.1-2) unstable; urgency=low

  * Second release candiate for 7.0.1

 -- Viktor Pracht <viktor.pracht@open-xchange.com>  Thu, 14 Feb 2013 14:28:34 +0100

open-xchange-appsuite-help (7.0.1-1) unstable; urgency=low

  * First release candidate for 7.0.1

 -- Viktor Pracht <viktor.pracht@open-xchange.com>  Fri, 01 Feb 2013 15:28:23 +0100

open-xchange-appsuite-help (7.0.1-0) unstable; urgency=low

  * prepare for 7.0.1

 -- Viktor Pracht <viktor.pracht@open-xchange.com>  Fri, 01 Feb 2013 15:01:46 +0100

open-xchange-appsuite-help (7.0.0-12) unstable; urgency=low

  * Third release candidate for 7.0.0

 -- Viktor Pracht <viktor.pracht@open-xchange.com>  Tue, 18 Dec 2012 14:53:51 +0100

open-xchange-appsuite-help (7.0.0-11) unstable; urgency=low

  * Second release candidate for 7.0.0

 -- Viktor Pracht <viktor.pracht@open-xchange.com>  Mon, 17 Dec 2012 18:55:33 +0100

open-xchange-appsuite-help (7.0.0-10) unstable; urgency=low

  * Pre release candidate for 7.0.0

 -- Viktor Pracht <viktor.pracht@open-xchange.com>  Thu, 13 Dec 2012 18:47:20 +0100

open-xchange-appsuite-help (7.0.0-9) unstable; urgency=low

  * First release candidate for 7.0.0

 -- Viktor Pracht <viktor.pracht@open-xchange.com>  Tue, 11 Dec 2012 11:44:25 +0100

open-xchange-appsuite-help (7.0.0-8) unstable; urgency=low

  * First release candidate for EDP drop #6

 -- Viktor Pracht <viktor.pracht@open-xchange.com>  Tue, 13 Nov 2012 15:02:51 +0100

open-xchange-appsuite-help (7.0.0-7) unstable; urgency=low

  * Third release candidate for EDP drop #5

 -- Viktor Pracht <viktor.pracht@open-xchange.com>  Mon, 22 Oct 2012 15:48:11 +0200

open-xchange-appsuite-help (7.0.0-6) unstable; urgency=low

  * Second release candidate for EDP drop #5

 -- Viktor Pracht <viktor.pracht@open-xchange.com>  Mon, 22 Oct 2012 14:23:03 +0200

open-xchange-appsuite-help (7.0.0-5) unstable; urgency=low

  * First release candidate for EDP drop #5

 -- Viktor Pracht <viktor.pracht@open-xchange.com>  Tue, 12 Oct 2012 13:07:35 +0200

open-xchange-appsuite-help (7.0.0-4) unstable; urgency=low

  * First release candidate for EDP drop #4

 -- Viktor Pracht <viktor.pracht@open-xchange.com>  Tue, 04 Sep 2012 15:14:35 +0200

open-xchange-appsuite-help (7.0.0-3) unstable; urgency=low

  * Release build for 7.0.0

 -- Viktor Pracht <viktor.pracht@open-xchange.com>  Tue, 07 Aug 2012 14:58:23 +0200

open-xchange-appsuite-help (7.0.0-2) unstable; urgency=low

  * Release build for EDP drop #3

 -- Viktor Pracht <viktor.pracht@open-xchange.com>  Tue, 07 Aug 2012 11:48:03 +0200

open-xchange-appsuite-help (7.0.0-1) unstable; urgency=low

  * Initial Release.

 -- Viktor Pracht <viktor.pracht@open-xchange.com>  Wed, 09 Nov 2011 12:20:23 +0100<|MERGE_RESOLUTION|>--- conflicted
+++ resolved
@@ -1,94 +1,92 @@
-<<<<<<< HEAD
 open-xchange-appsuite-help (7.6.3-0) unstable; urgency=medium
 
   * prepare for 7.6.3 release
 
- -- Marcus Klein <marcus.klein@open-xchange.com>  Wed, 25 Mar 2015 12:07:01 +0000
+ -- Marcus Klein <marcus.klein@open-xchange.com>  Wed, 25 Mar 2015 13:07:01 +0100
 
 open-xchange-appsuite-help (7.6.2-12) stable; urgency=low
 
   * Twelfth candidate for 7.6.2 release
 
- -- Marcus Klein <marcus.klein@open-xchange.com>  Fri, 13 Mar 2015 15:27:56 +0000
+ -- Marcus Klein <marcus.klein@open-xchange.com>  Fri, 13 Mar 2015 16:27:56 +0100
 
 open-xchange-appsuite-help (7.6.2-11) stable; urgency=low
 
   * Eleventh candidate for 7.6.2 release
 
- -- Marcus Klein <marcus.klein@open-xchange.com>  Fri, 06 Mar 2015 15:28:14 +0000
+ -- Marcus Klein <marcus.klein@open-xchange.com>  Fri, 06 Mar 2015 16:28:14 +0100
 
 open-xchange-appsuite-help (7.6.2-10) stable; urgency=low
 
   * Tenth candidate for 7.6.2 release
 
- -- Marcus Klein <marcus.klein@open-xchange.com>  Wed, 04 Mar 2015 13:33:35 +0000
+ -- Marcus Klein <marcus.klein@open-xchange.com>  Wed, 04 Mar 2015 14:33:35 +0100
 
 open-xchange-appsuite-help (7.6.2-9) stable; urgency=low
 
   * Nineth candidate for 7.6.2 release
 
- -- Marcus Klein <marcus.klein@open-xchange.com>  Tue, 03 Mar 2015 12:33:53 +0000
+ -- Marcus Klein <marcus.klein@open-xchange.com>  Tue, 03 Mar 2015 13:33:53 +0100
 
 open-xchange-appsuite-help (7.6.2-8) stable; urgency=low
 
   * Eighth candidate for 7.6.2 release
 
- -- Marcus Klein <marcus.klein@open-xchange.com>  Tue, 24 Feb 2015 15:38:16 +0000
+ -- Marcus Klein <marcus.klein@open-xchange.com>  Tue, 24 Feb 2015 16:38:16 +0100
 
 open-xchange-appsuite-help (7.6.2-7) stable; urgency=low
 
   * Seventh candidate for 7.6.2 release
 
- -- Marcus Klein <marcus.klein@open-xchange.com>  Wed, 11 Feb 2015 15:05:41 +0000
+ -- Marcus Klein <marcus.klein@open-xchange.com>  Wed, 11 Feb 2015 16:05:41 +0100
 
 open-xchange-appsuite-help (7.6.2-6) stable; urgency=low
 
   * Sixth candidate for 7.6.2 release
 
- -- Marcus Klein <marcus.klein@open-xchange.com>  Fri, 30 Jan 2015 15:31:47 +0000
+ -- Marcus Klein <marcus.klein@open-xchange.com>  Fri, 30 Jan 2015 16:31:47 +0100
 
 open-xchange-appsuite-help (7.6.2-5) stable; urgency=low
 
   * Fifth candidate for 7.6.2 release
 
- -- Marcus Klein <marcus.klein@open-xchange.com>  Tue, 27 Jan 2015 10:44:35 +0000
+ -- Marcus Klein <marcus.klein@open-xchange.com>  Tue, 27 Jan 2015 11:44:35 +0100
 
 open-xchange-appsuite-help (7.6.2-4) stable; urgency=low
 
   * Fourth candidate for 7.6.2 release
 
- -- Marcus Klein <marcus.klein@open-xchange.com>  Fri, 12 Dec 2014 14:24:59 +0000
+ -- Marcus Klein <marcus.klein@open-xchange.com>  Fri, 12 Dec 2014 15:24:59 +0100
 
 open-xchange-appsuite-help (7.6.2-3) stable; urgency=medium
 
   * Third candidate for 7.6.2 release
 
- -- Marcus Klein <marcus.klein@open-xchange.com>  Fri, 05 Dec 2014 14:26:50 +0000
+ -- Marcus Klein <marcus.klein@open-xchange.com>  Fri, 05 Dec 2014 15:26:50 +0100
 
 open-xchange-appsuite-help (7.6.2-2) stable; urgency=low
 
   * Second candidate for 7.6.2 release
 
- -- Marcus Klein <marcus.klein@open-xchange.com>  Fri, 21 Nov 2014 10:50:29 +0000
+ -- Marcus Klein <marcus.klein@open-xchange.com>  Fri, 21 Nov 2014 11:50:29 +0100
 
 open-xchange-appsuite-help (7.6.2-1) stable; urgency=medium
 
   * First candidate for 7.6.2 release
 
- -- Marcus Klein <marcus.klein@open-xchange.com>  Fri, 31 Oct 2014 12:57:07 +0000
+ -- Marcus Klein <marcus.klein@open-xchange.com>  Fri, 31 Oct 2014 13:57:07 +0100
 
 open-xchange-appsuite-help (7.6.2-0) unstable; urgency=medium
 
   * prepare for 7.6.2 release
 
- -- Marcus Klein <marcus.klein@open-xchange.com>  Wed, 17 Sep 2014 10:44:17 +0000
-=======
+ -- Marcus Klein <marcus.klein@open-xchange.com>  Wed, 17 Sep 2014 12:44:17 +0200
+
 open-xchange-appsuite-help (7.6.1-21) stable; urgency=low
 
   * Build for patch 2015-04-13 (2473)
 
  -- Marcus Klein <marcus.klein@open-xchange.com>  Tue, 14 Apr 2015 19:29:39 +0200
->>>>>>> 01afc533
 
 open-xchange-appsuite-help (7.6.1-20) stable; urgency=low
 
