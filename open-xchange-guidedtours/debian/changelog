--- conflicted
+++ resolved
@@ -1,16 +1,14 @@
-<<<<<<< HEAD
 open-xchange-guidedtours (7.8.0-0) unstable; urgency=medium
 
   * prepare for 7.8.0 release
 
  -- Marcus Klein <marcus.klein@open-xchange.com>  Wed, 05 Nov 2014 16:22:50 +0100
-=======
+
 open-xchange-guidedtours (7.6.2-3) stable; urgency=medium
 
   * Third candidate for 7.6.2 release
 
  -- Marcus Klein <marcus.klein@open-xchange.com>  Fri, 05 Dec 2014 14:35:17 +0000
->>>>>>> 5eff25d4
 
 open-xchange-guidedtours (7.6.2-2) stable; urgency=low
 
