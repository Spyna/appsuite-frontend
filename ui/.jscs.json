{
    "requireCurlyBraces": ["do", "try", "catch"],
    "requireSpaceAfterKeywords": ["if", "else", "for", "while", "do", "switch", "return", "try", "catch"],
    "requireSpaceBeforeBinaryOperators": ["?", "+", "/", "*", "=", "==", "===", "!=", "!==", ">", ">=", "<", "<="],
    "requireSpaceAfterBinaryOperators": ["?", "/", "*", ":", "=", "==", "===", "!=", "!==", ">", ">=", "<", "<="],
    "disallowSpaceAfterBinaryOperators": ["!"],
    "disallowSpaceBeforeBinaryOperators": [","],
    "disallowImplicitTypeConversion": ["string"],
    "disallowKeywords": ["with"],
    "disallowMultipleLineBreaks": true,
    "disallowTrailingWhitespace": true,
    "disallowMixedSpacesAndTabs": true,
    "requireDotNotation": { "allExcept": [ "keywords" ] },
    "requireLineFeedAtFileEnd": true,
    "requireCommaBeforeLineBreak": true,
    "disallowSpaceBeforePostfixUnaryOperators": ["++", "--"],
    "requireSpacesInAnonymousFunctionExpression": {
        "beforeOpeningRoundBrace": true,
        "beforeOpeningCurlyBrace": true
    },
    "disallowSpacesInNamedFunctionExpression": {
        "beforeOpeningRoundBrace": true
<<<<<<< HEAD
    },
    "validateLineBreaks": "LF",
    "validateQuoteMarks": { "mark": "'", "escape": false },
    "validateJSDoc": {
        "checkParamNames": false,
        "requireParamTypes": false
=======
>>>>>>> 74174fc6
    },
    "validateLineBreaks": "LF",
    "validateQuoteMarks": { "mark": "'", "escape": false },
    "validateIndentation": 4,
    "disallowTrailingComma": true,
    "disallowKeywordsOnNewLine": ["else"],
    "disallowYodaConditions": true,
    "requireSpacesInConditionalExpression": {
        "afterTest": true,
        "beforeConsequent": true,
        "afterConsequent": true,
        "beforeAlternate": true
    },
    "requireSpaceBeforeBlockStatements": true,
    "disallowSpaceAfterObjectKeys": true,
    "requireSpacesInsideObjectBrackets": "allButNested"
}<|MERGE_RESOLUTION|>--- conflicted
+++ resolved
@@ -20,15 +20,6 @@
     },
     "disallowSpacesInNamedFunctionExpression": {
         "beforeOpeningRoundBrace": true
-<<<<<<< HEAD
-    },
-    "validateLineBreaks": "LF",
-    "validateQuoteMarks": { "mark": "'", "escape": false },
-    "validateJSDoc": {
-        "checkParamNames": false,
-        "requireParamTypes": false
-=======
->>>>>>> 74174fc6
     },
     "validateLineBreaks": "LF",
     "validateQuoteMarks": { "mark": "'", "escape": false },
