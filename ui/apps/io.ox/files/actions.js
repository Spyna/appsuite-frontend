--- conflicted
+++ resolved
@@ -534,13 +534,8 @@
                         success: success,
                         successCallback: function (response, apiInput) {
                             if (!_.isString(response)) {
-<<<<<<< HEAD
-                                var filesLeft = [],
-                                    conflicts = { warnings: [] };
-=======
                                 var conflicts = { warnings: [] },
                                     filesLeft = [];
->>>>>>> 8efd135e
 
                                 if (!_.isArray(response)) {
                                     response = [response];
