<html lang="de">
<head>
<meta http-equiv="Content-Type" content="text/html; charset=utf-8">
<title>6.1.2. Die Adressbuch-Werkzeugleiste</title>
<link rel="stylesheet" type="text/css" href="../../help.css">
<meta name="generator" content="DocBook XSL Stylesheets V1.78.1">
<link rel="home" href="index.html" title="Benutzeranleitung">
<link rel="up" href="ox.appsuite.user.sect.contacts.gui.html" title="6.1. Die Adressbuch-Bestandteile">
<link rel="prev" href="ox.appsuite.user.sect.contacts.gui.search.html" title="6.1.1. Die Adressbuch-Suchleiste">
<link rel="next" href="ox.appsuite.user.sect.contacts.gui.foldertree.html" title="6.1.3. Der Adressbuch-Ordnerbaum">
<link rel="copyright" href="ox.appsuite.user.legalnotice.html" title="Rechtlicher Hinweis">
<link rel="stylesheet" type="text/css" href="../../bootstrap.min.css"​/> 
<link id="favicon" rel="shortcut icon" href="../../../apps/themes/default/favicon.ico" type="image/x-icon"> 
<meta name="viewport" content="width=device-width, initial-scale=1.0">
   <script src="../../jquery.min.js"></script> 

   <script src="../../bootstrap.min.js"></script> 
</head>
<body bgcolor="white" text="black" link="#0000FF" vlink="#840084" alink="#0000FF">
<div class="oxhelp-navigation-top"><nav class="navbar navbar-inverse" role="navigation"><div class="container-fluid">
<div class="navbar-header">
<button type="button" class="navbar-toggle" data-toggle="collapse" data-target="#ox-main-nav"><span class="sr-only">Navigation umschalten</span><span class="icon-bar"></span><span class="icon-bar"></span><span class="icon-bar"></span></button><a class="navbar-brand"></a>
</div>
<div class="collapse navbar-collapse" id="ox-main-nav"><ul class="nav navbar-nav">
<li><a accesskey="p" class="oxhelp-prev-link" href="ox.appsuite.user.sect.contacts.gui.search.html">Zurück</a></li>
<li><a accesskey="h" href="index.html" class="oxhelp-home-link">Startseite</a></li>
<li><a accesskey="t" href="bk01-toc.html" class="oxhelp-toc-link">Inhaltsverzeichnis</a></li>
<li><a accesskey="n" class="oxhelp-next-link" href="ox.appsuite.user.sect.contacts.gui.foldertree.html">Weiter</a></li>
</ul></div>
</div></nav></div>
<div class="oxhelp-content">
  <h1 class="sr-only">
    <span class="phrase">Adressbuch</span>
    
    
    
  </h1>
<h2 class="sr-only">Die
      <span class="phrase"><span class="guilabel"><strong>Adressbuch</strong></span></span>-Bestandteile
    </h2>
<div class="sect2" id="ox.appsuite.user.sect.contacts.gui.toolbar">
<<<<<<< HEAD
<div class="titlepage"><div><div><h3 class="title">6.1.3. Die
        <span class="phrase">Adressbuch</span>
        
        
        
        Werkzeugleiste</h3></div></div></div>
<div class="reference">
<a name="ox.appsuite.user.reference.contacts.gui.toolbar"></a><p id="ox.appsuite.user.reference.contacts.gui.toolbar">
      Enthält die folgenden Elemente:
       </p>
<ul class="itemizedlist" style="list-style-type: disc; ">
<li class="listitem">
<p role="presentation"><span class="guibutton"><strong>Neu</strong></span>. Erstellt einen neuen Kontakt oder eine
             neue Verteilerliste.</p>
<p role="presentation"><span class="phrase"><strong>Hinweis:</strong></span> Diese Funktion ist nur aktiv, wenn Sie ein Adressbuch geöffnet
             haben, in dem Sie die Berechtigung zum Anlegen von Objekten haben.</p>
</li>
<li class="listitem"><p role="presentation"><span class="guibutton"><strong>E-Mail versenden</strong></span>. Sendet eine E-Mail an den Kontakt.</p></li>
<li class="listitem"><p role="presentation"><span class="guibutton"><strong>Einladen</strong></span>. Lädt den Kontakt zu einem Termin ein.</p></li>
<li class="listitem"><p role="presentation"><span class="guibutton"><strong>Bearbeiten</strong></span>. Bearbeitet die Daten des Kontakts.</p></li>
<li class="listitem"><p role="presentation"><span class="guibutton"><strong>Löschen</strong></span>. Löscht die Kontakte, die Sie ausgewählt haben.</p></li>
<li class="listitem" id="ox.appsuite.user.reference.contacts.gui.toolbar.messenger"><p role="presentation">Je nach Konfiguration der Groupware die Schaltfläche
             <span class="phrase"><span class="guibutton"><strong>Messenger</strong></span></span></p></li>
<li class="listitem">
<p role="presentation">Symbol <span class="guibutton"><strong>Aktionen</strong></span>
             <span aria-hidden="true" class="inlinemediaobject" id="ox.appsuite.user.fig.contacts.toolbar.actions"><img src="../../images/appsuite_user_icon_actions.png"></span> . Öffnet ein Menü mit weiteren Funktionen.
=======
<div class="titlepage"><div><div><h3 class="title">6.1.2. Die
        <span class="phrase">Adressbuch</span>-Werkzeugleiste
      </h3></div></div></div>
<div class="reference">
<a name="ox.appsuite.user.reference.contacts.gui.toolbar"></a><p id="ox.appsuite.user.reference.contacts.gui.toolbar">
       <span class="phrase"><strong>Hinweise:</strong></span> Einige Funktionen sind nur verfügbar, wenn Sie ein Adressbuch geöffnet
       haben, in dem Sie die Berechtigung zum Anlegen oder Bearbeiten von Objekten haben. Einige Schaltflächen werden nur angezeigt, wenn 
       die gewählten Kontakte eine E-Mail-Adresse haben.
       </p>
<ul class="itemizedlist" style="list-style-type: disc; ">
<li class="listitem"><p role="presentation"><span class="guibutton"><strong>Neu</strong></span>. Erstellt einen neuen Kontakt oder eine 
             neue Verteilerliste.</p></li>
<li class="listitem"><p role="presentation"><span class="guibutton"><strong>E-Mail versenden</strong></span>. Sendet eine E-Mail an den Kontakt.</p></li>
<li class="listitem"><p role="presentation"><span class="guibutton"><strong>Einladen</strong></span>. Lädt den Kontakt zu einem Termin ein.</p></li>
<li class="listitem"><p role="presentation"><span class="guibutton"><strong>Bearbeiten</strong></span>. Bearbeitet die Daten des Kontakts.</p></li>
<li class="listitem"><p role="presentation"><span class="guibutton"><strong>Löschen</strong></span>. Löscht die Kontakte, die Sie ausgewählt haben.</p></li>
<li class="listitem">
<p role="presentation">Symbol <span class="guibutton"><strong>Weitere Aktionen</strong></span>
             <span aria-hidden="true" class="inlinemediaobject" id="ox.appsuite.user.fig.contacts.toolbar.actions"><img src="../../images/appsuite_user_icon_actions.png"></span>. Öffnet ein Menü mit weiteren 
             <a class="link" href="ox.appsuite.user.sect.contacts.gui.toolbar.html#ox.appsuite.user.reference.contacts.gui.toolbar.related.actions">Funktionen</a>.
>>>>>>> 1c74fb5d
           </p>
<p role="presentation"><span class="phrase"><strong>Hinweise:</strong></span>
             </p>
<ul class="itemizedlist" style="list-style-type: circle; ">
<li class="listitem"><p role="presentation">Einige Schaltflächen werden nicht angezeigt, wenn Sie die
                   entsprechenden Berechtigungen nicht besitzen. </p></li>
<<<<<<< HEAD
<li class="listitem"><p role="presentation">Je nach Adressbuch und Daten des Kontakts sind einige
=======
<li class="listitem"><p role="presentation">Je nach Adressbuch und Daten des Kontakts sind einige 
>>>>>>> 1c74fb5d
                   Schaltflächen anders angeordnet oder sind nicht vorhanden.</p></li>
</ul>
<p role="presentation">
           </p>
</li>
<li class="listitem">
<<<<<<< HEAD
<p role="presentation"><span class="guibutton"><strong>Ansicht</strong></span>.
             Öffnet ein Menü mit Funktionen zur Steuerung der Ansicht.
             </p>
<ul class="itemizedlist" id="ox.appsuite.user.reference.contacts.gui.toolbar.view" style="list-style-type: circle; ">
<li class="listitem"><p role="presentation"><span class="guibutton"><strong>Ordneransicht</strong></span>. Öffnet oder schließt den
                   <a class="link" href="ox.appsuite.user.sect.contacts.gui.foldertree.html#ox.appsuite.user.reference.contacts.gui.foldertree">Ordnerbaum</a>.</p></li>
<li class="listitem"><p role="presentation"><span class="guibutton"><strong>Kontrollfelder</strong></span>. Zeigt in der Liste vor jedem
=======
<p role="presentation"><span class="guibutton"><strong>Ansicht</strong></span>. 
             Öffnet ein Menü mit Funktionen zur Steuerung der Ansicht.
             </p>
<ul class="itemizedlist" id="ox.appsuite.user.reference.contacts.gui.toolbar.view" style="list-style-type: circle; ">
<li class="listitem"><p role="presentation"><span class="guibutton"><strong>Ordneransicht</strong></span>. Öffnet oder schließt den Ordnerbaum.</p></li>
<li class="listitem"><p role="presentation"><span class="guibutton"><strong>Kontrollfelder</strong></span>. Zeigt in der Liste vor jedem 
>>>>>>> 1c74fb5d
                   Kontakt ein Kontrollfeld. Damit können Sie mehrere Kontakte wählen, um sie 
                  gemeinsam zu bearbeiten.
                 </p></li>
</ul>
<p role="presentation">
           </p>
</li>
</ul>
<p>
     </p>
</div>
<p class="title">Siehe auch</p>
<ul class="itemizedlist" id="ox.appsuite.user.reference.contacts.gui.toolbar.related" style="list-style-type: none; ">
<li class="listitem" style="list-style-type: none"><p role="presentation"><a class="xref" href="ox.appsuite.user.sect.firststeps.gui.toolbar.html">Die Werkzeugleiste</a></p></li>
<li class="listitem" style="list-style-type: none">
<p role="presentation">Anleitungen zu den Schaltflächen und Symbolen</p>
<p role="presentation"><a class="xref" href="ox.appsuite.user.sect.contacts.add.create.html">Neuen Kontakt anlegen</a></p>
<p role="presentation"><a class="xref" href="ox.appsuite.user.sect.contacts.manage.sendmail.html">E-Mail aus Adressbuch senden</a></p>
<p role="presentation"><a class="xref" href="ox.appsuite.user.sect.contacts.manage.inviteappointment.html">Kontakte zu einem Termin einladen</a></p>
<p role="presentation"><a class="xref" href="ox.appsuite.user.sect.contacts.manage.edit.html">Kontakte bearbeiten</a></p>
<p role="presentation"><a class="xref" href="ox.appsuite.user.sect.contacts.manage.delete.html">Kontakte löschen</a></p>
</li>
<<<<<<< HEAD
<li class="listitem" style="list-style-type: none">
<p role="presentation">Anleitungen zu den Funktionen im Menü <span class="guibutton"><strong>Aktionen</strong></span>
            <span aria-hidden="true" class="inlinemediaobject" id="ox.appsuite.user.fig.contacts.gui.toolbar.related.actions"><img src="../../images/appsuite_user_icon_actions.png"></span></p>
=======
<li class="listitem" id="ox.appsuite.user.reference.contacts.gui.toolbar.related.actions" style="list-style-type: none">
<p role="presentation">Anleitungen zu den Funktionen im Menü <span class="guibutton"><strong>Weitere Aktionen</strong></span>
            <span aria-hidden="true" class="inlinemediaobject" id="ox.appsuite.user.fig.contacts.gui.toolbar.related.actions"><img src="../../images/appsuite_user_icon_actions.png"></span></p>
<p role="presentation"><a class="xref" href="ox.appsuite.user.sect.contacts.manage.export.html">Kontakte exportieren</a></p>
>>>>>>> 1c74fb5d
<p role="presentation"><a class="xref" href="ox.appsuite.user.sect.contacts.manage.sendvcard.html">Kontakte als vCard senden</a></p>
<p role="presentation"><a class="xref" href="ox.appsuite.user.sect.contacts.manage.print.html">Kontakte drucken</a></p>
<p role="presentation"><a class="xref" href="ox.appsuite.user.sect.contacts.manage.move.html">Kontakte verschieben</a></p>
<p role="presentation"><a class="xref" href="ox.appsuite.user.sect.contacts.manage.copy.html">Kontakte kopieren</a></p>
<p role="presentation"><a class="xref" href="ox.appsuite.user.sect.contacts.manage.addxing.html">Kontakte als Xing-Kontakt hinzufügen</a></p>
</li>
</ul>
<p id="ox.appsuite.user.reference.contacts.gui.toolbar.parent">Übergeordnetes Thema:
        <a class="xref" href="ox.appsuite.user.sect.contacts.gui.html">Die
<<<<<<< HEAD
      <span class="phrase"><span class="guilabel"><strong>Adressbuch</strong></span></span>
      
      
      
      Bestandteile
=======
      <span class="phrase"><span class="guilabel"><strong>Adressbuch</strong></span></span>-Bestandteile
>>>>>>> 1c74fb5d
    </a>
      </p>
</div>
          </div>
        </body>
</html><|MERGE_RESOLUTION|>--- conflicted
+++ resolved
@@ -39,34 +39,6 @@
       <span class="phrase"><span class="guilabel"><strong>Adressbuch</strong></span></span>-Bestandteile
     </h2>
 <div class="sect2" id="ox.appsuite.user.sect.contacts.gui.toolbar">
-<<<<<<< HEAD
-<div class="titlepage"><div><div><h3 class="title">6.1.3. Die
-        <span class="phrase">Adressbuch</span>
-        
-        
-        
-        Werkzeugleiste</h3></div></div></div>
-<div class="reference">
-<a name="ox.appsuite.user.reference.contacts.gui.toolbar"></a><p id="ox.appsuite.user.reference.contacts.gui.toolbar">
-      Enthält die folgenden Elemente:
-       </p>
-<ul class="itemizedlist" style="list-style-type: disc; ">
-<li class="listitem">
-<p role="presentation"><span class="guibutton"><strong>Neu</strong></span>. Erstellt einen neuen Kontakt oder eine
-             neue Verteilerliste.</p>
-<p role="presentation"><span class="phrase"><strong>Hinweis:</strong></span> Diese Funktion ist nur aktiv, wenn Sie ein Adressbuch geöffnet
-             haben, in dem Sie die Berechtigung zum Anlegen von Objekten haben.</p>
-</li>
-<li class="listitem"><p role="presentation"><span class="guibutton"><strong>E-Mail versenden</strong></span>. Sendet eine E-Mail an den Kontakt.</p></li>
-<li class="listitem"><p role="presentation"><span class="guibutton"><strong>Einladen</strong></span>. Lädt den Kontakt zu einem Termin ein.</p></li>
-<li class="listitem"><p role="presentation"><span class="guibutton"><strong>Bearbeiten</strong></span>. Bearbeitet die Daten des Kontakts.</p></li>
-<li class="listitem"><p role="presentation"><span class="guibutton"><strong>Löschen</strong></span>. Löscht die Kontakte, die Sie ausgewählt haben.</p></li>
-<li class="listitem" id="ox.appsuite.user.reference.contacts.gui.toolbar.messenger"><p role="presentation">Je nach Konfiguration der Groupware die Schaltfläche
-             <span class="phrase"><span class="guibutton"><strong>Messenger</strong></span></span></p></li>
-<li class="listitem">
-<p role="presentation">Symbol <span class="guibutton"><strong>Aktionen</strong></span>
-             <span aria-hidden="true" class="inlinemediaobject" id="ox.appsuite.user.fig.contacts.toolbar.actions"><img src="../../images/appsuite_user_icon_actions.png"></span> . Öffnet ein Menü mit weiteren Funktionen.
-=======
 <div class="titlepage"><div><div><h3 class="title">6.1.2. Die
         <span class="phrase">Adressbuch</span>-Werkzeugleiste
       </h3></div></div></div>
@@ -87,40 +59,25 @@
 <p role="presentation">Symbol <span class="guibutton"><strong>Weitere Aktionen</strong></span>
              <span aria-hidden="true" class="inlinemediaobject" id="ox.appsuite.user.fig.contacts.toolbar.actions"><img src="../../images/appsuite_user_icon_actions.png"></span>. Öffnet ein Menü mit weiteren 
              <a class="link" href="ox.appsuite.user.sect.contacts.gui.toolbar.html#ox.appsuite.user.reference.contacts.gui.toolbar.related.actions">Funktionen</a>.
->>>>>>> 1c74fb5d
            </p>
 <p role="presentation"><span class="phrase"><strong>Hinweise:</strong></span>
              </p>
 <ul class="itemizedlist" style="list-style-type: circle; ">
 <li class="listitem"><p role="presentation">Einige Schaltflächen werden nicht angezeigt, wenn Sie die
                    entsprechenden Berechtigungen nicht besitzen. </p></li>
-<<<<<<< HEAD
-<li class="listitem"><p role="presentation">Je nach Adressbuch und Daten des Kontakts sind einige
-=======
 <li class="listitem"><p role="presentation">Je nach Adressbuch und Daten des Kontakts sind einige 
->>>>>>> 1c74fb5d
                    Schaltflächen anders angeordnet oder sind nicht vorhanden.</p></li>
 </ul>
 <p role="presentation">
            </p>
 </li>
 <li class="listitem">
-<<<<<<< HEAD
-<p role="presentation"><span class="guibutton"><strong>Ansicht</strong></span>.
-             Öffnet ein Menü mit Funktionen zur Steuerung der Ansicht.
-             </p>
-<ul class="itemizedlist" id="ox.appsuite.user.reference.contacts.gui.toolbar.view" style="list-style-type: circle; ">
-<li class="listitem"><p role="presentation"><span class="guibutton"><strong>Ordneransicht</strong></span>. Öffnet oder schließt den
-                   <a class="link" href="ox.appsuite.user.sect.contacts.gui.foldertree.html#ox.appsuite.user.reference.contacts.gui.foldertree">Ordnerbaum</a>.</p></li>
-<li class="listitem"><p role="presentation"><span class="guibutton"><strong>Kontrollfelder</strong></span>. Zeigt in der Liste vor jedem
-=======
 <p role="presentation"><span class="guibutton"><strong>Ansicht</strong></span>. 
              Öffnet ein Menü mit Funktionen zur Steuerung der Ansicht.
              </p>
 <ul class="itemizedlist" id="ox.appsuite.user.reference.contacts.gui.toolbar.view" style="list-style-type: circle; ">
 <li class="listitem"><p role="presentation"><span class="guibutton"><strong>Ordneransicht</strong></span>. Öffnet oder schließt den Ordnerbaum.</p></li>
 <li class="listitem"><p role="presentation"><span class="guibutton"><strong>Kontrollfelder</strong></span>. Zeigt in der Liste vor jedem 
->>>>>>> 1c74fb5d
                    Kontakt ein Kontrollfeld. Damit können Sie mehrere Kontakte wählen, um sie 
                   gemeinsam zu bearbeiten.
                  </p></li>
@@ -143,16 +100,10 @@
 <p role="presentation"><a class="xref" href="ox.appsuite.user.sect.contacts.manage.edit.html">Kontakte bearbeiten</a></p>
 <p role="presentation"><a class="xref" href="ox.appsuite.user.sect.contacts.manage.delete.html">Kontakte löschen</a></p>
 </li>
-<<<<<<< HEAD
-<li class="listitem" style="list-style-type: none">
-<p role="presentation">Anleitungen zu den Funktionen im Menü <span class="guibutton"><strong>Aktionen</strong></span>
-            <span aria-hidden="true" class="inlinemediaobject" id="ox.appsuite.user.fig.contacts.gui.toolbar.related.actions"><img src="../../images/appsuite_user_icon_actions.png"></span></p>
-=======
 <li class="listitem" id="ox.appsuite.user.reference.contacts.gui.toolbar.related.actions" style="list-style-type: none">
 <p role="presentation">Anleitungen zu den Funktionen im Menü <span class="guibutton"><strong>Weitere Aktionen</strong></span>
             <span aria-hidden="true" class="inlinemediaobject" id="ox.appsuite.user.fig.contacts.gui.toolbar.related.actions"><img src="../../images/appsuite_user_icon_actions.png"></span></p>
 <p role="presentation"><a class="xref" href="ox.appsuite.user.sect.contacts.manage.export.html">Kontakte exportieren</a></p>
->>>>>>> 1c74fb5d
 <p role="presentation"><a class="xref" href="ox.appsuite.user.sect.contacts.manage.sendvcard.html">Kontakte als vCard senden</a></p>
 <p role="presentation"><a class="xref" href="ox.appsuite.user.sect.contacts.manage.print.html">Kontakte drucken</a></p>
 <p role="presentation"><a class="xref" href="ox.appsuite.user.sect.contacts.manage.move.html">Kontakte verschieben</a></p>
@@ -162,15 +113,7 @@
 </ul>
 <p id="ox.appsuite.user.reference.contacts.gui.toolbar.parent">Übergeordnetes Thema:
         <a class="xref" href="ox.appsuite.user.sect.contacts.gui.html">Die
-<<<<<<< HEAD
-      <span class="phrase"><span class="guilabel"><strong>Adressbuch</strong></span></span>
-      
-      
-      
-      Bestandteile
-=======
       <span class="phrase"><span class="guilabel"><strong>Adressbuch</strong></span></span>-Bestandteile
->>>>>>> 1c74fb5d
     </a>
       </p>
 </div>
