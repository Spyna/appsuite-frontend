/**
 * All content on this website (including text, images, source
 * code and any other original works), unless otherwise noted,
 * is licensed under a Creative Commons License.
 *
 * http://creativecommons.org/licenses/by-nc-sa/2.5/
 *
 * Copyright (C) Open-Xchange Inc., 2006-2012
 * Mail: info@open-xchange.com
 *
 * @author Daniel Rentz <daniel.rentz@open-xchange.com>
 */

define('io.ox/office/preview/view',
    ['io.ox/office/tk/utils',
     'io.ox/office/tk/control/button',
     'io.ox/office/tk/control/label',
     'io.ox/office/framework/view/baseview',
     'io.ox/office/framework/view/basecontrols',
     'io.ox/office/framework/view/pane',
     'io.ox/office/framework/view/sidepane',
     'io.ox/office/framework/view/component',
     'io.ox/office/framework/view/toolbox',
     'io.ox/office/preview/viewutils',
     'io.ox/office/preview/pagegroup',
     'gettext!io.ox/office/main',
     'less!io.ox/office/preview/style.less'
    ], function (Utils, Button, Label, BaseView, BaseControls, Pane, SidePane, Component, ToolBox, ViewUtils, PageGroup, gt) {

    'use strict';

    var // shortcut for the KeyCodes object
        KeyCodes = Utils.KeyCodes,

        // predefined zoom-out factors
        ZOOMOUT_FACTORS = [25, 35, 50, 75],

        // predefined zoom-in factors
        ZOOMIN_FACTORS = [150, 200, 300, 400, 600, 800, 1200, 1600],

        // options for the button and label elements
        GroupOptions = {
            QUIT:    { icon: 'icon-remove',        tooltip: gt('Close document') },
            FIRST:   { icon: 'docs-first-page',    tooltip: gt('Show first page') },
            PREV:    { icon: 'docs-previous-page', tooltip: gt('Show previous page') },
            NEXT:    { icon: 'docs-next-page',     tooltip: gt('Show next page') },
            LAST:    { icon: 'docs-last-page',     tooltip: gt('Show last page') },
            ZOOMOUT: { icon: 'docs-zoom-out',      tooltip: gt('Zoom out') },
            ZOOMIN:  { icon: 'docs-zoom-in',       tooltip: gt('Zoom in') }
        };

    // class PreviewView ======================================================

    /**
     * The view of the OX Preview application. Shows pages of the previewed
     * document with a specific zoom factor.
     *
     * @constructor
     *
     * @extends BaseView
     *
     * @param {PreviewApplication} app
     *  The OX Preview application that has created this view instance.
     */
    function PreviewView(app) {

        var // self reference
            self = this,

            // the preview model
            model = null,

            // the main side pane containing the thumbnails
            sidePane = null,

            // tool pane floating over the top of the application pane
            topOverlayPane = null,

            // tool pane floating over the bottom of the application pane
            bottomOverlayPane = null,

            // the application status label
            statusLabel = new BaseControls.StatusLabel(app),

            // the page preview control
            pageGroup = null,

            // the root node containing the current page contents
<<<<<<< HEAD
            pageNode = $(),

            // unique page-change counter to synchronize deferred page loading
            uniqueId = 0,
=======
            pageNode = $('<div>').addClass('page unselectable'),
>>>>>>> a4d68c08

            // current page index (one-based!)
            page = 0,

            // current zoom level (index into the predefined arrays)
            zoom = 0;

        // base constructor ---------------------------------------------------

        BaseView.call(this, app, {
            initHandler: initHandler,
            grabFocusHandler: grabFocusHandler,
            scrollable: true,
            margin: '52px 30px ' + (52 + Utils.SCROLLBAR_HEIGHT) + 'px'
        });

        // private methods ----------------------------------------------------

        /**
         * Initialization after construction.
         */
        function initHandler() {

            model = app.getModel();
<<<<<<< HEAD

            // create the side pane (first create, then initialize; existing instance is needed for PageGroup)
            self.addPane(sidePane = new SidePane(app, { position: 'right', resizeable: true }));
            pageGroup = new PageGroup(app, sidePane);

            sidePane
                .addViewComponent(new ToolBox(app, { fixed: 'top' })
                    .addGroup('app/view/sidepane', new Button({ icon: 'docs-hide-sidepane', tooltip: gt('Hide side panel'), value: false }))
                    .addRightTab()
                    .addGroup('app/quit', new Button(GroupOptions.QUIT))
                )
                .addViewComponent(new Component(app)
                    .addGroup('pages/current', pageGroup)
                )
                .addViewComponent(new ToolBox(app, { fixed: 'bottom' })
                    .addGroup('pages/first',    new Button(GroupOptions.FIRST))
                    .addGroup('pages/previous', new Button(GroupOptions.PREV))
                    .addGroup('pages/next',     new Button(GroupOptions.NEXT))
                    .addGroup('pages/last',     new Button(GroupOptions.LAST))
                    .addRightTab()
                    .addGroup('zoom/dec', new Button(GroupOptions.ZOOMOUT))
                    .addGroup('zoom/inc', new Button(GroupOptions.ZOOMIN))
                );

            // create the top overlay pane
            self.addPane(topOverlayPane = new Pane(app, { position: 'top', classes: 'inline right', overlay: true, transparent: true, hoverEffect: true })
=======
            self.insertContentNode(pageNode);

            //self.addPane(new Pane(app, { position: 'right' }));

            self.addPane(new Pane(app, { position: 'top', classes: 'inline right', overlay: true, transparent: true, hoverEffect: true })
>>>>>>> a4d68c08
                .addViewComponent(new ToolBox(app)
                    .addGroup('app/view/sidepane', new Button({ icon: 'docs-show-sidepane', tooltip: gt('Show side panel'), value: true }))
                    .addGap()
                    .addGroup('app/quit', new Button(GroupOptions.QUIT))
                )
            );

            // create the second overlay pane containing the status label
            self.addPane(new Pane(app, { position: 'top', classes: 'inline right', overlay: true, transparent: true })
                .addViewComponent(new ToolBox(app).addPrivateGroup(statusLabel))
            );

            // create the bottom overlay pane
            self.addPane(bottomOverlayPane = new Pane(app, { position: 'bottom', classes: 'inline right', overlay: true, transparent: true, hoverEffect: true })
                .addViewComponent(new ToolBox(app)
                    .addGroup('pages/first',    new Button(GroupOptions.FIRST))
                    .addGroup('pages/previous', new Button(GroupOptions.PREV))
                    .addGroup('pages/next',     new Button(GroupOptions.NEXT))
                    .addGroup('pages/last',     new Button(GroupOptions.LAST))
                    .addGap()
                    .addGroup('zoom/dec', new Button(GroupOptions.ZOOMOUT))
                    .addGroup('zoom/inc', new Button(GroupOptions.ZOOMIN))
                )
            );

            // initially, hide the side pane, and show the overlay tool bars
            self.toggleSidePane(false);

            // listen to specific scroll keys to switch to previous/next page
            self.getAppPaneNode().on('keydown', keyHandler);

            // set focus to application pane after import
            app.on('docs:import:after', function () { self.grabFocus(); });
        }

        /**
         * Moves the browser focus to the application pane.
         */
        function grabFocusHandler() {
            self.getAppPaneNode().focus();
            // Bug 25924: sometimes, Firefox selects the entire page
            window.getSelection().removeAllRanges();
        }

        /**
         * Handles 'keydown' events and show the previous/next page, if the
         * respective page boundary has been reached.
         */
        function keyHandler(event) {

            var // the scrollable application pane node
                scrollNode = self.getAppPaneNode()[0],
                // the original scroll position
                scrollPos = scrollNode.scrollTop;

            // ignore all key events with additional control keys
            if (event.shiftKey || event.ctrlKey || event.altKey || event.metaKey) {
                return;
            }

            // handle supported keys
            switch (event.keyCode) {

            case KeyCodes.UP_ARROW:
            case KeyCodes.PAGE_UP:
                app.executeDelayed(function () {
                    if ((scrollPos === 0) && (scrollNode.scrollTop === 0)) {
                        showPage(page - 1, 'bottom');
                        app.getController().update();
                    }
                });
                break;

            case KeyCodes.DOWN_ARROW:
            case KeyCodes.PAGE_DOWN:
                app.executeDelayed(function () {
                    var bottomPos = Math.max(0, scrollNode.scrollHeight - scrollNode.clientHeight);
                    if ((scrollPos === bottomPos) && (scrollNode.scrollTop === bottomPos)) {
                        showPage(page + 1, 'top');
                        app.getController().update();
                    }
                });
                break;
            }
        }

        /**
         * Shows the status label with the passed caption text.
         */
        function showStatusLabel(caption) {
            statusLabel.update({ caption: caption, type: 'success', fadeOut: true });
        }

        /**
         * Fetches the specified page from the preview model and shows it with
         * the current zoom level in the page node.
         *
         * @param {Number} newPage
         *  The one-based index of the page to be shown.
         *
         * @param {String} [scrollTo]
         *  If set to the string 'top', the new page will be scrolled to the
         *  top border. If set to the string 'bottom', the new page will be
         *  scrolled to the bottom border. Otherwise, the scroll position will
         *  not be changed.
         */
        function showPage(newPage, scrollTo) {

<<<<<<< HEAD
            var // the new page node
                newPageNode = $('<div>').addClass('page'),
                // unique index for current call of this method
                currentId = 0;
=======
            var // the Deferred object waiting for the page contents
                def = null;
>>>>>>> a4d68c08

            // check that the page changes inside the allowed page range
            if ((page === newPage) || (newPage < 1) || (newPage > model.getPageCount())) {
                return;
            }
<<<<<<< HEAD
=======
            page = newPage;

            // switch application pane to busy state (this keeps the Close button active)
            self.appPaneBusy();
            pageNode.empty();

            // load the requested page
            if (_.browser.Chrome) {
                // as SVG mark-up (Chrome does not show images in linked SVG)
                def = model.loadPageAsSvg(page).done(function (svgMarkup) {
                    pageNode[0].innerHTML = svgMarkup;
                });
            } else {
                // preferred: as an image element linking to the SVG file
                def = model.loadPageAsImage(page).done(function (imgNode) {
                    pageNode.append(imgNode.css({ maxWidth: '', width: '', height: '' }));
                    imgNode.data({ width: imgNode.width(), height: imgNode.height() });
                });
            }
>>>>>>> a4d68c08

            // store new page index, update preview, and show overlay status label
            currentId = (uniqueId += 1);
            page = newPage;
            pageGroup.selectAndShowPage(page);
            showStatusLabel(
                //#. %1$s is the current page index in office document preview
                //#. %2$s is the number of pages in office document preview
                //#, c-format
                gt('Page %1$s of %2$s', page, model.getPageCount()));

            // switch application pane to busy state (this keeps the Close button active)
            self.appPaneBusy();
            pageNode.addClass('busy');

            // new page node must be part of the DOM for page size calculations
            self.insertTemporaryNode(newPageNode);

            // load the requested page, post-processing only if the current
            // page has not been changed again in the meantime
            ViewUtils.loadPageIntoNode(newPageNode, model, page, { fetchSiblings: true })
            .always(function () {
                if (currentId === uniqueId) {
                    self.appPaneIdle();
                    pageNode = newPageNode;
                    self.removeAllContentNodes().insertContentNode(pageNode);
                }
            })
            .done(function (size) {
                if (currentId === uniqueId) {
                    // store original image size in page node (will be used in method updateZoom())
                    pageNode.data('size', size);
                    updateZoom(scrollTo);
                }
            })
<<<<<<< HEAD
            .fail(function () {
                if (currentId === uniqueId) {
                    self.showError(
                        gt('Load Error'),
                        //#. %1$d is the current page number that caused the error
                        //#, c-format
                        gt('An error occurred while loading page %1$d.', newPage),
                        { closeable: true }
                    );
=======
            .always(function () {
                app.getController().update();
                // do not hide the busy animation if page has not been loaded correctly
                if ((pageNode.width() > 0) && (pageNode.height() > 0)) {
                    self.appPaneIdle();
>>>>>>> a4d68c08
                }
            });
        }

        /**
         * Changes the zoom level and refreshes the page view.
         *
         * @param {Number} newZoom
         *  The new zoom level.
         */
        function changeZoom(newZoom) {
            if ((self.getMinZoomLevel() <= newZoom) && (newZoom <= self.getMaxZoomLevel()) && (zoom !== newZoom)) {
                zoom = newZoom;
                updateZoom();
                showStatusLabel(
                    //#. %1$d is the current zoom factor, in percent
                    //#, c-format
                    gt('Zoom: %1$d%', self.getZoomFactor()));
            }
        }

        /**
         * Recalculates the CSS zoom and margins, according to the current page
         * size and zoom level.
         *
         * @param {String} [scrollTo]
         *  If set to the string 'top', the new page will be scrolled to the
         *  top border. If set to the string 'bottom', the new page will be
         *  scrolled to the bottom border. Otherwise, the scroll position will
         *  not be changed.
         */
        function updateZoom(scrollTo) {

            var // the current zoom factor
                zoomFactor = self.getZoomFactor() / 100,
                // the original size of the page
                pageSize = pageNode.data('size'),
                // the application pane node
                appPaneNode = self.getAppPaneNode();

<<<<<<< HEAD
            // set the current zoom factor to the page (prevent zooming on invalid pages)
            if (_.isObject(pageSize)) {
                ViewUtils.setZoomFactor(pageNode, pageSize, zoomFactor);
=======
            if (childNode.is('img')) {
                childNode.css({
                    width: childNode.data('width') * factor,
                    height: childNode.data('height') * factor
                });
            } else if (childNode.length > 0) {

                // the vertical margin to adjust scroll size
                vMargin = childNode.height() * (factor - 1) / 2;
                // the horizontal margin to adjust scroll size
                hMargin = childNode.width() * (factor - 1) / 2;

                // CSS 'zoom' not supported in all browsers, need to transform with
                // scale(). But: transformations do not modify the element size, so
                // we need to modify page margin to get the correct scroll size.
                Utils.setCssAttributeWithPrefixes(childNode, 'transform', 'scale(' + factor + ')');
                childNode.css('margin', vMargin + 'px ' + hMargin + 'px');

                // Chrome bug/problem: sometimes, the page node has width 0 (e.g.,
                // if browser zoom is not 100%) regardless of existing SVG, must
                // set its size explicitly to see anything...
                pageNode.width(childNode.width() * factor).height(childNode.height() * factor);
>>>>>>> a4d68c08
            }

            // refresh view (scroll bars may have appeared or vanished)
            self.refreshPaneLayout();

            // update scroll position
            switch (scrollTo) {
            case 'top':
                appPaneNode.scrollTop(0);
                break;
            case 'bottom':
                appPaneNode.scrollTop(appPaneNode[0].scrollHeight);
                break;
            }
        }

        // methods ------------------------------------------------------------

        /**
         * Returns whether the main side pane is currently visible.
         *
         * @returns {Boolean}
         *  Whether the main side pane is currently visible.
         */
        this.isSidePaneVisible = function () {
            return sidePane.isVisible();
        };

        /**
         * Changes the visibility of the main side pane and the overlay tool
         * box. If the side pane is visible, the overlay tool box is hidden,
         * and vice versa.
         *
         * @param {Boolean} state
         *  Whether to show or hide the main side pane.
         *
         * @returns {PreviewView}
         *  A reference to this instance.
         */
        this.toggleSidePane = function (state) {
            sidePane.toggle(state);
            topOverlayPane.toggle(!state);
            bottomOverlayPane.toggle(!state);
            return this;
        };

        /**
         * Returns the one-based index of the page currently shown.
         *
         * @returns {Number}
         *  The one-based index of the current page.
         */
        this.getPage = function () {
            return page;
        };

        /**
         * Shows the specified page of the current document.
         *
         * @param {Number} newPage
         *  The one-based index of the page to be shown.
         *
         * @returns {PreviewView}
         *  A reference to this instance.
         */
        this.showPage = function (newPage) {
            showPage(newPage, 'top');
            return this;
        };

        /**
         * Shows the first page of the current document.
         *
         * @returns {PreviewView}
         *  A reference to this instance.
         */
        this.showFirstPage = function () {
            showPage(1, 'top');
            return this;
        };

        /**
         * Shows the previous page of the current document.
         *
         * @param {jQuery.Event} [event]
         *  The 'keydown' event object, if called from a keyboard shortcut.
         *
         * @returns {PreviewView}
         *  A reference to this instance.
         */
        this.showPreviousPage = function (event) {
            showPage(page - 1, 'top');
            return this;
        };

        /**
         * Shows the next page of the current document.
         *
         * @param {jQuery.Event} [event]
         *  The 'keydown' event object, if called from a keyboard shortcut.
         *
         * @returns {PreviewView}
         *  A reference to this instance.
         */
        this.showNextPage = function (event) {
            showPage(page + 1, 'top');
            return this;
        };

        /**
         * Shows the last page of the current document.
         *
         * @returns {PreviewView}
         *  A reference to this instance.
         */
        this.showLastPage = function () {
            showPage(model.getPageCount(), 'bottom');
            return this;
        };

        /**
         * Returns the current zoom level. The zoom level is a zero-based array
         * index into the table of predefined zoom factors.
         *
         * @returns {Number}
         *  The current zoom level.
         */
        this.getZoomLevel = function () {
            return zoom;
        };

        /**
         * Returns the minimum zoom level.
         *
         * @returns {Number}
         *  The minimum zoom level.
         */
        this.getMinZoomLevel = function () {
            return -ZOOMOUT_FACTORS.length;
        };

        /**
         * Returns the maximum zoom level.
         *
         * @returns {Number}
         *  The maximum zoom level.
         */
        this.getMaxZoomLevel = function () {
            return ZOOMIN_FACTORS.length;
        };

        /**
         * Decreases the current zoom level by one, and updates the view.
         *
         * @returns {PreviewView}
         *  A reference to this instance.
         */
        this.decreaseZoomLevel = function () {
            changeZoom(zoom - 1);
            return this;
        };

        /**
         * Increases the current zoom level by one, and updates the view.
         *
         * @returns {PreviewView}
         *  A reference to this instance.
         */
        this.increaseZoomLevel = function () {
            changeZoom(zoom + 1);
            return this;
        };

        /**
         * Returns the current zoom factor in percent.
         *
         * @returns {Number}
         *  The current zoom factor in percent.
         */
        this.getZoomFactor = function () {
            return (zoom === 0) ? 100 : (zoom < 0) ? ZOOMOUT_FACTORS[ZOOMOUT_FACTORS.length + zoom] : ZOOMIN_FACTORS[zoom - 1];
        };

        /**
         * Returns a save point containing all settings needed to restore the
         * current view settings.
         *
         * @returns {Object}
         *  A save point with all view settings.
         */
        this.getSavePoint = function () {
            return { page: page, zoom: zoom };
        };

        /**
         * Restores the view from the passed save point.
         *
         * @param {Object} point
         *  A save point that has been created before by the method
         *  PreviewView.getSavePoint().
         */
        this.restoreFromSavePoint = function (point) {
            zoom = Utils.getIntegerOption(point, 'zoom', 0, this.getMinZoomLevel(), this.getMaxZoomLevel());
<<<<<<< HEAD
            showPage(Utils.getIntegerOption(point, 'page', 1, 1, model.getPageCount()), 'top');
            app.getController().update();
=======
            showPage(Utils.getIntegerOption(point, 'page', 1, 1, app.getModel().getPageCount()), 'top');
>>>>>>> a4d68c08
        };

    } // class PreviewView

    // exports ================================================================

    // derive this class from class BaseView
    return BaseView.extend({ constructor: PreviewView });

});
<|MERGE_RESOLUTION|>--- conflicted
+++ resolved
@@ -1,637 +1,561 @@
-/**
- * All content on this website (including text, images, source
- * code and any other original works), unless otherwise noted,
- * is licensed under a Creative Commons License.
- *
- * http://creativecommons.org/licenses/by-nc-sa/2.5/
- *
- * Copyright (C) Open-Xchange Inc., 2006-2012
- * Mail: info@open-xchange.com
- *
- * @author Daniel Rentz <daniel.rentz@open-xchange.com>
- */
-
-define('io.ox/office/preview/view',
-    ['io.ox/office/tk/utils',
-     'io.ox/office/tk/control/button',
-     'io.ox/office/tk/control/label',
-     'io.ox/office/framework/view/baseview',
-     'io.ox/office/framework/view/basecontrols',
-     'io.ox/office/framework/view/pane',
-     'io.ox/office/framework/view/sidepane',
-     'io.ox/office/framework/view/component',
-     'io.ox/office/framework/view/toolbox',
-     'io.ox/office/preview/viewutils',
-     'io.ox/office/preview/pagegroup',
-     'gettext!io.ox/office/main',
-     'less!io.ox/office/preview/style.less'
-    ], function (Utils, Button, Label, BaseView, BaseControls, Pane, SidePane, Component, ToolBox, ViewUtils, PageGroup, gt) {
-
-    'use strict';
-
-    var // shortcut for the KeyCodes object
-        KeyCodes = Utils.KeyCodes,
-
-        // predefined zoom-out factors
-        ZOOMOUT_FACTORS = [25, 35, 50, 75],
-
-        // predefined zoom-in factors
-        ZOOMIN_FACTORS = [150, 200, 300, 400, 600, 800, 1200, 1600],
-
-        // options for the button and label elements
-        GroupOptions = {
-            QUIT:    { icon: 'icon-remove',        tooltip: gt('Close document') },
-            FIRST:   { icon: 'docs-first-page',    tooltip: gt('Show first page') },
-            PREV:    { icon: 'docs-previous-page', tooltip: gt('Show previous page') },
-            NEXT:    { icon: 'docs-next-page',     tooltip: gt('Show next page') },
-            LAST:    { icon: 'docs-last-page',     tooltip: gt('Show last page') },
-            ZOOMOUT: { icon: 'docs-zoom-out',      tooltip: gt('Zoom out') },
-            ZOOMIN:  { icon: 'docs-zoom-in',       tooltip: gt('Zoom in') }
-        };
-
-    // class PreviewView ======================================================
-
-    /**
-     * The view of the OX Preview application. Shows pages of the previewed
-     * document with a specific zoom factor.
-     *
-     * @constructor
-     *
-     * @extends BaseView
-     *
-     * @param {PreviewApplication} app
-     *  The OX Preview application that has created this view instance.
-     */
-    function PreviewView(app) {
-
-        var // self reference
-            self = this,
-
-            // the preview model
-            model = null,
-
-            // the main side pane containing the thumbnails
-            sidePane = null,
-
-            // tool pane floating over the top of the application pane
-            topOverlayPane = null,
-
-            // tool pane floating over the bottom of the application pane
-            bottomOverlayPane = null,
-
-            // the application status label
-            statusLabel = new BaseControls.StatusLabel(app),
-
-            // the page preview control
-            pageGroup = null,
-
-            // the root node containing the current page contents
-<<<<<<< HEAD
-            pageNode = $(),
-
-            // unique page-change counter to synchronize deferred page loading
-            uniqueId = 0,
-=======
-            pageNode = $('<div>').addClass('page unselectable'),
->>>>>>> a4d68c08
-
-            // current page index (one-based!)
-            page = 0,
-
-            // current zoom level (index into the predefined arrays)
-            zoom = 0;
-
-        // base constructor ---------------------------------------------------
-
-        BaseView.call(this, app, {
-            initHandler: initHandler,
-            grabFocusHandler: grabFocusHandler,
-            scrollable: true,
-            margin: '52px 30px ' + (52 + Utils.SCROLLBAR_HEIGHT) + 'px'
-        });
-
-        // private methods ----------------------------------------------------
-
-        /**
-         * Initialization after construction.
-         */
-        function initHandler() {
-
-            model = app.getModel();
-<<<<<<< HEAD
-
-            // create the side pane (first create, then initialize; existing instance is needed for PageGroup)
-            self.addPane(sidePane = new SidePane(app, { position: 'right', resizeable: true }));
-            pageGroup = new PageGroup(app, sidePane);
-
-            sidePane
-                .addViewComponent(new ToolBox(app, { fixed: 'top' })
-                    .addGroup('app/view/sidepane', new Button({ icon: 'docs-hide-sidepane', tooltip: gt('Hide side panel'), value: false }))
-                    .addRightTab()
-                    .addGroup('app/quit', new Button(GroupOptions.QUIT))
-                )
-                .addViewComponent(new Component(app)
-                    .addGroup('pages/current', pageGroup)
-                )
-                .addViewComponent(new ToolBox(app, { fixed: 'bottom' })
-                    .addGroup('pages/first',    new Button(GroupOptions.FIRST))
-                    .addGroup('pages/previous', new Button(GroupOptions.PREV))
-                    .addGroup('pages/next',     new Button(GroupOptions.NEXT))
-                    .addGroup('pages/last',     new Button(GroupOptions.LAST))
-                    .addRightTab()
-                    .addGroup('zoom/dec', new Button(GroupOptions.ZOOMOUT))
-                    .addGroup('zoom/inc', new Button(GroupOptions.ZOOMIN))
-                );
-
-            // create the top overlay pane
-            self.addPane(topOverlayPane = new Pane(app, { position: 'top', classes: 'inline right', overlay: true, transparent: true, hoverEffect: true })
-=======
-            self.insertContentNode(pageNode);
-
-            //self.addPane(new Pane(app, { position: 'right' }));
-
-            self.addPane(new Pane(app, { position: 'top', classes: 'inline right', overlay: true, transparent: true, hoverEffect: true })
->>>>>>> a4d68c08
-                .addViewComponent(new ToolBox(app)
-                    .addGroup('app/view/sidepane', new Button({ icon: 'docs-show-sidepane', tooltip: gt('Show side panel'), value: true }))
-                    .addGap()
-                    .addGroup('app/quit', new Button(GroupOptions.QUIT))
-                )
-            );
-
-            // create the second overlay pane containing the status label
-            self.addPane(new Pane(app, { position: 'top', classes: 'inline right', overlay: true, transparent: true })
-                .addViewComponent(new ToolBox(app).addPrivateGroup(statusLabel))
-            );
-
-            // create the bottom overlay pane
-            self.addPane(bottomOverlayPane = new Pane(app, { position: 'bottom', classes: 'inline right', overlay: true, transparent: true, hoverEffect: true })
-                .addViewComponent(new ToolBox(app)
-                    .addGroup('pages/first',    new Button(GroupOptions.FIRST))
-                    .addGroup('pages/previous', new Button(GroupOptions.PREV))
-                    .addGroup('pages/next',     new Button(GroupOptions.NEXT))
-                    .addGroup('pages/last',     new Button(GroupOptions.LAST))
-                    .addGap()
-                    .addGroup('zoom/dec', new Button(GroupOptions.ZOOMOUT))
-                    .addGroup('zoom/inc', new Button(GroupOptions.ZOOMIN))
-                )
-            );
-
-            // initially, hide the side pane, and show the overlay tool bars
-            self.toggleSidePane(false);
-
-            // listen to specific scroll keys to switch to previous/next page
-            self.getAppPaneNode().on('keydown', keyHandler);
-
-            // set focus to application pane after import
-            app.on('docs:import:after', function () { self.grabFocus(); });
-        }
-
-        /**
-         * Moves the browser focus to the application pane.
-         */
-        function grabFocusHandler() {
-            self.getAppPaneNode().focus();
-            // Bug 25924: sometimes, Firefox selects the entire page
-            window.getSelection().removeAllRanges();
-        }
-
-        /**
-         * Handles 'keydown' events and show the previous/next page, if the
-         * respective page boundary has been reached.
-         */
-        function keyHandler(event) {
-
-            var // the scrollable application pane node
-                scrollNode = self.getAppPaneNode()[0],
-                // the original scroll position
-                scrollPos = scrollNode.scrollTop;
-
-            // ignore all key events with additional control keys
-            if (event.shiftKey || event.ctrlKey || event.altKey || event.metaKey) {
-                return;
-            }
-
-            // handle supported keys
-            switch (event.keyCode) {
-
-            case KeyCodes.UP_ARROW:
-            case KeyCodes.PAGE_UP:
-                app.executeDelayed(function () {
-                    if ((scrollPos === 0) && (scrollNode.scrollTop === 0)) {
-                        showPage(page - 1, 'bottom');
-                        app.getController().update();
-                    }
-                });
-                break;
-
-            case KeyCodes.DOWN_ARROW:
-            case KeyCodes.PAGE_DOWN:
-                app.executeDelayed(function () {
-                    var bottomPos = Math.max(0, scrollNode.scrollHeight - scrollNode.clientHeight);
-                    if ((scrollPos === bottomPos) && (scrollNode.scrollTop === bottomPos)) {
-                        showPage(page + 1, 'top');
-                        app.getController().update();
-                    }
-                });
-                break;
-            }
-        }
-
-        /**
-         * Shows the status label with the passed caption text.
-         */
-        function showStatusLabel(caption) {
-            statusLabel.update({ caption: caption, type: 'success', fadeOut: true });
-        }
-
-        /**
-         * Fetches the specified page from the preview model and shows it with
-         * the current zoom level in the page node.
-         *
-         * @param {Number} newPage
-         *  The one-based index of the page to be shown.
-         *
-         * @param {String} [scrollTo]
-         *  If set to the string 'top', the new page will be scrolled to the
-         *  top border. If set to the string 'bottom', the new page will be
-         *  scrolled to the bottom border. Otherwise, the scroll position will
-         *  not be changed.
-         */
-        function showPage(newPage, scrollTo) {
-
-<<<<<<< HEAD
-            var // the new page node
-                newPageNode = $('<div>').addClass('page'),
-                // unique index for current call of this method
-                currentId = 0;
-=======
-            var // the Deferred object waiting for the page contents
-                def = null;
->>>>>>> a4d68c08
-
-            // check that the page changes inside the allowed page range
-            if ((page === newPage) || (newPage < 1) || (newPage > model.getPageCount())) {
-                return;
-            }
-<<<<<<< HEAD
-=======
-            page = newPage;
-
-            // switch application pane to busy state (this keeps the Close button active)
-            self.appPaneBusy();
-            pageNode.empty();
-
-            // load the requested page
-            if (_.browser.Chrome) {
-                // as SVG mark-up (Chrome does not show images in linked SVG)
-                def = model.loadPageAsSvg(page).done(function (svgMarkup) {
-                    pageNode[0].innerHTML = svgMarkup;
-                });
-            } else {
-                // preferred: as an image element linking to the SVG file
-                def = model.loadPageAsImage(page).done(function (imgNode) {
-                    pageNode.append(imgNode.css({ maxWidth: '', width: '', height: '' }));
-                    imgNode.data({ width: imgNode.width(), height: imgNode.height() });
-                });
-            }
->>>>>>> a4d68c08
-
-            // store new page index, update preview, and show overlay status label
-            currentId = (uniqueId += 1);
-            page = newPage;
-            pageGroup.selectAndShowPage(page);
-            showStatusLabel(
-                //#. %1$s is the current page index in office document preview
-                //#. %2$s is the number of pages in office document preview
-                //#, c-format
-                gt('Page %1$s of %2$s', page, model.getPageCount()));
-
-            // switch application pane to busy state (this keeps the Close button active)
-            self.appPaneBusy();
-            pageNode.addClass('busy');
-
-            // new page node must be part of the DOM for page size calculations
-            self.insertTemporaryNode(newPageNode);
-
-            // load the requested page, post-processing only if the current
-            // page has not been changed again in the meantime
-            ViewUtils.loadPageIntoNode(newPageNode, model, page, { fetchSiblings: true })
-            .always(function () {
-                if (currentId === uniqueId) {
-                    self.appPaneIdle();
-                    pageNode = newPageNode;
-                    self.removeAllContentNodes().insertContentNode(pageNode);
-                }
-            })
-            .done(function (size) {
-                if (currentId === uniqueId) {
-                    // store original image size in page node (will be used in method updateZoom())
-                    pageNode.data('size', size);
-                    updateZoom(scrollTo);
-                }
-            })
-<<<<<<< HEAD
-            .fail(function () {
-                if (currentId === uniqueId) {
-                    self.showError(
-                        gt('Load Error'),
-                        //#. %1$d is the current page number that caused the error
-                        //#, c-format
-                        gt('An error occurred while loading page %1$d.', newPage),
-                        { closeable: true }
-                    );
-=======
-            .always(function () {
-                app.getController().update();
-                // do not hide the busy animation if page has not been loaded correctly
-                if ((pageNode.width() > 0) && (pageNode.height() > 0)) {
-                    self.appPaneIdle();
->>>>>>> a4d68c08
-                }
-            });
-        }
-
-        /**
-         * Changes the zoom level and refreshes the page view.
-         *
-         * @param {Number} newZoom
-         *  The new zoom level.
-         */
-        function changeZoom(newZoom) {
-            if ((self.getMinZoomLevel() <= newZoom) && (newZoom <= self.getMaxZoomLevel()) && (zoom !== newZoom)) {
-                zoom = newZoom;
-                updateZoom();
-                showStatusLabel(
-                    //#. %1$d is the current zoom factor, in percent
-                    //#, c-format
-                    gt('Zoom: %1$d%', self.getZoomFactor()));
-            }
-        }
-
-        /**
-         * Recalculates the CSS zoom and margins, according to the current page
-         * size and zoom level.
-         *
-         * @param {String} [scrollTo]
-         *  If set to the string 'top', the new page will be scrolled to the
-         *  top border. If set to the string 'bottom', the new page will be
-         *  scrolled to the bottom border. Otherwise, the scroll position will
-         *  not be changed.
-         */
-        function updateZoom(scrollTo) {
-
-            var // the current zoom factor
-                zoomFactor = self.getZoomFactor() / 100,
-                // the original size of the page
-                pageSize = pageNode.data('size'),
-                // the application pane node
-                appPaneNode = self.getAppPaneNode();
-
-<<<<<<< HEAD
-            // set the current zoom factor to the page (prevent zooming on invalid pages)
-            if (_.isObject(pageSize)) {
-                ViewUtils.setZoomFactor(pageNode, pageSize, zoomFactor);
-=======
-            if (childNode.is('img')) {
-                childNode.css({
-                    width: childNode.data('width') * factor,
-                    height: childNode.data('height') * factor
-                });
-            } else if (childNode.length > 0) {
-
-                // the vertical margin to adjust scroll size
-                vMargin = childNode.height() * (factor - 1) / 2;
-                // the horizontal margin to adjust scroll size
-                hMargin = childNode.width() * (factor - 1) / 2;
-
-                // CSS 'zoom' not supported in all browsers, need to transform with
-                // scale(). But: transformations do not modify the element size, so
-                // we need to modify page margin to get the correct scroll size.
-                Utils.setCssAttributeWithPrefixes(childNode, 'transform', 'scale(' + factor + ')');
-                childNode.css('margin', vMargin + 'px ' + hMargin + 'px');
-
-                // Chrome bug/problem: sometimes, the page node has width 0 (e.g.,
-                // if browser zoom is not 100%) regardless of existing SVG, must
-                // set its size explicitly to see anything...
-                pageNode.width(childNode.width() * factor).height(childNode.height() * factor);
->>>>>>> a4d68c08
-            }
-
-            // refresh view (scroll bars may have appeared or vanished)
-            self.refreshPaneLayout();
-
-            // update scroll position
-            switch (scrollTo) {
-            case 'top':
-                appPaneNode.scrollTop(0);
-                break;
-            case 'bottom':
-                appPaneNode.scrollTop(appPaneNode[0].scrollHeight);
-                break;
-            }
-        }
-
-        // methods ------------------------------------------------------------
-
-        /**
-         * Returns whether the main side pane is currently visible.
-         *
-         * @returns {Boolean}
-         *  Whether the main side pane is currently visible.
-         */
-        this.isSidePaneVisible = function () {
-            return sidePane.isVisible();
-        };
-
-        /**
-         * Changes the visibility of the main side pane and the overlay tool
-         * box. If the side pane is visible, the overlay tool box is hidden,
-         * and vice versa.
-         *
-         * @param {Boolean} state
-         *  Whether to show or hide the main side pane.
-         *
-         * @returns {PreviewView}
-         *  A reference to this instance.
-         */
-        this.toggleSidePane = function (state) {
-            sidePane.toggle(state);
-            topOverlayPane.toggle(!state);
-            bottomOverlayPane.toggle(!state);
-            return this;
-        };
-
-        /**
-         * Returns the one-based index of the page currently shown.
-         *
-         * @returns {Number}
-         *  The one-based index of the current page.
-         */
-        this.getPage = function () {
-            return page;
-        };
-
-        /**
-         * Shows the specified page of the current document.
-         *
-         * @param {Number} newPage
-         *  The one-based index of the page to be shown.
-         *
-         * @returns {PreviewView}
-         *  A reference to this instance.
-         */
-        this.showPage = function (newPage) {
-            showPage(newPage, 'top');
-            return this;
-        };
-
-        /**
-         * Shows the first page of the current document.
-         *
-         * @returns {PreviewView}
-         *  A reference to this instance.
-         */
-        this.showFirstPage = function () {
-            showPage(1, 'top');
-            return this;
-        };
-
-        /**
-         * Shows the previous page of the current document.
-         *
-         * @param {jQuery.Event} [event]
-         *  The 'keydown' event object, if called from a keyboard shortcut.
-         *
-         * @returns {PreviewView}
-         *  A reference to this instance.
-         */
-        this.showPreviousPage = function (event) {
-            showPage(page - 1, 'top');
-            return this;
-        };
-
-        /**
-         * Shows the next page of the current document.
-         *
-         * @param {jQuery.Event} [event]
-         *  The 'keydown' event object, if called from a keyboard shortcut.
-         *
-         * @returns {PreviewView}
-         *  A reference to this instance.
-         */
-        this.showNextPage = function (event) {
-            showPage(page + 1, 'top');
-            return this;
-        };
-
-        /**
-         * Shows the last page of the current document.
-         *
-         * @returns {PreviewView}
-         *  A reference to this instance.
-         */
-        this.showLastPage = function () {
-            showPage(model.getPageCount(), 'bottom');
-            return this;
-        };
-
-        /**
-         * Returns the current zoom level. The zoom level is a zero-based array
-         * index into the table of predefined zoom factors.
-         *
-         * @returns {Number}
-         *  The current zoom level.
-         */
-        this.getZoomLevel = function () {
-            return zoom;
-        };
-
-        /**
-         * Returns the minimum zoom level.
-         *
-         * @returns {Number}
-         *  The minimum zoom level.
-         */
-        this.getMinZoomLevel = function () {
-            return -ZOOMOUT_FACTORS.length;
-        };
-
-        /**
-         * Returns the maximum zoom level.
-         *
-         * @returns {Number}
-         *  The maximum zoom level.
-         */
-        this.getMaxZoomLevel = function () {
-            return ZOOMIN_FACTORS.length;
-        };
-
-        /**
-         * Decreases the current zoom level by one, and updates the view.
-         *
-         * @returns {PreviewView}
-         *  A reference to this instance.
-         */
-        this.decreaseZoomLevel = function () {
-            changeZoom(zoom - 1);
-            return this;
-        };
-
-        /**
-         * Increases the current zoom level by one, and updates the view.
-         *
-         * @returns {PreviewView}
-         *  A reference to this instance.
-         */
-        this.increaseZoomLevel = function () {
-            changeZoom(zoom + 1);
-            return this;
-        };
-
-        /**
-         * Returns the current zoom factor in percent.
-         *
-         * @returns {Number}
-         *  The current zoom factor in percent.
-         */
-        this.getZoomFactor = function () {
-            return (zoom === 0) ? 100 : (zoom < 0) ? ZOOMOUT_FACTORS[ZOOMOUT_FACTORS.length + zoom] : ZOOMIN_FACTORS[zoom - 1];
-        };
-
-        /**
-         * Returns a save point containing all settings needed to restore the
-         * current view settings.
-         *
-         * @returns {Object}
-         *  A save point with all view settings.
-         */
-        this.getSavePoint = function () {
-            return { page: page, zoom: zoom };
-        };
-
-        /**
-         * Restores the view from the passed save point.
-         *
-         * @param {Object} point
-         *  A save point that has been created before by the method
-         *  PreviewView.getSavePoint().
-         */
-        this.restoreFromSavePoint = function (point) {
-            zoom = Utils.getIntegerOption(point, 'zoom', 0, this.getMinZoomLevel(), this.getMaxZoomLevel());
-<<<<<<< HEAD
-            showPage(Utils.getIntegerOption(point, 'page', 1, 1, model.getPageCount()), 'top');
-            app.getController().update();
-=======
-            showPage(Utils.getIntegerOption(point, 'page', 1, 1, app.getModel().getPageCount()), 'top');
->>>>>>> a4d68c08
-        };
-
-    } // class PreviewView
-
-    // exports ================================================================
-
-    // derive this class from class BaseView
-    return BaseView.extend({ constructor: PreviewView });
-
-});
+/**
+ * All content on this website (including text, images, source
+ * code and any other original works), unless otherwise noted,
+ * is licensed under a Creative Commons License.
+ *
+ * http://creativecommons.org/licenses/by-nc-sa/2.5/
+ *
+ * Copyright (C) Open-Xchange Inc., 2006-2012
+ * Mail: info@open-xchange.com
+ *
+ * @author Daniel Rentz <daniel.rentz@open-xchange.com>
+ */
+
+define('io.ox/office/preview/view',
+    ['io.ox/office/tk/utils',
+     'io.ox/office/tk/control/button',
+     'io.ox/office/tk/control/label',
+     'io.ox/office/framework/view/baseview',
+     'io.ox/office/framework/view/basecontrols',
+     'io.ox/office/framework/view/pane',
+     'io.ox/office/framework/view/sidepane',
+     'io.ox/office/framework/view/component',
+     'io.ox/office/framework/view/toolbox',
+     'io.ox/office/preview/viewutils',
+     'io.ox/office/preview/pagegroup',
+     'gettext!io.ox/office/main',
+     'less!io.ox/office/preview/style.less'
+    ], function (Utils, Button, Label, BaseView, BaseControls, Pane, SidePane, Component, ToolBox, ViewUtils, PageGroup, gt) {
+
+    'use strict';
+
+    var // shortcut for the KeyCodes object
+        KeyCodes = Utils.KeyCodes,
+
+        // predefined zoom-out factors
+        ZOOMOUT_FACTORS = [25, 35, 50, 75],
+
+        // predefined zoom-in factors
+        ZOOMIN_FACTORS = [150, 200, 300, 400, 600, 800, 1200, 1600],
+
+        // options for the button and label elements
+        GroupOptions = {
+            QUIT:    { icon: 'icon-remove',        tooltip: gt('Close document') },
+            FIRST:   { icon: 'docs-first-page',    tooltip: gt('Show first page') },
+            PREV:    { icon: 'docs-previous-page', tooltip: gt('Show previous page') },
+            NEXT:    { icon: 'docs-next-page',     tooltip: gt('Show next page') },
+            LAST:    { icon: 'docs-last-page',     tooltip: gt('Show last page') },
+            ZOOMOUT: { icon: 'docs-zoom-out',      tooltip: gt('Zoom out') },
+            ZOOMIN:  { icon: 'docs-zoom-in',       tooltip: gt('Zoom in') }
+        };
+
+    // class PreviewView ======================================================
+
+    /**
+     * The view of the OX Preview application. Shows pages of the previewed
+     * document with a specific zoom factor.
+     *
+     * @constructor
+     *
+     * @extends BaseView
+     *
+     * @param {PreviewApplication} app
+     *  The OX Preview application that has created this view instance.
+     */
+    function PreviewView(app) {
+
+        var // self reference
+            self = this,
+
+            // the preview model
+            model = null,
+
+            // the main side pane containing the thumbnails
+            sidePane = null,
+
+            // tool pane floating over the top of the application pane
+            topOverlayPane = null,
+
+            // tool pane floating over the bottom of the application pane
+            bottomOverlayPane = null,
+
+            // the application status label
+            statusLabel = new BaseControls.StatusLabel(app),
+
+            // the page preview control
+            pageGroup = null,
+
+            // the root node containing the current page contents
+            pageNode = $(),
+
+            // unique page-change counter to synchronize deferred page loading
+            uniqueId = 0,
+
+            // current page index (one-based!)
+            page = 0,
+
+            // current zoom level (index into the predefined arrays)
+            zoom = 0;
+
+        // base constructor ---------------------------------------------------
+
+        BaseView.call(this, app, {
+            initHandler: initHandler,
+            grabFocusHandler: grabFocusHandler,
+            scrollable: true,
+            margin: '52px 30px ' + (52 + Utils.SCROLLBAR_HEIGHT) + 'px'
+        });
+
+        // private methods ----------------------------------------------------
+
+        /**
+         * Initialization after construction.
+         */
+        function initHandler() {
+
+            model = app.getModel();
+
+            // create the side pane (first create, then initialize; existing instance is needed for PageGroup)
+            self.addPane(sidePane = new SidePane(app, { position: 'right', resizeable: true }));
+            pageGroup = new PageGroup(app, sidePane);
+
+            sidePane
+                .addViewComponent(new ToolBox(app, { fixed: 'top' })
+                    .addGroup('app/view/sidepane', new Button({ icon: 'docs-hide-sidepane', tooltip: gt('Hide side panel'), value: false }))
+                    .addRightTab()
+                    .addGroup('app/quit', new Button(GroupOptions.QUIT))
+                )
+                .addViewComponent(new Component(app)
+                    .addGroup('pages/current', pageGroup)
+                )
+                .addViewComponent(new ToolBox(app, { fixed: 'bottom' })
+                    .addGroup('pages/first',    new Button(GroupOptions.FIRST))
+                    .addGroup('pages/previous', new Button(GroupOptions.PREV))
+                    .addGroup('pages/next',     new Button(GroupOptions.NEXT))
+                    .addGroup('pages/last',     new Button(GroupOptions.LAST))
+                    .addRightTab()
+                    .addGroup('zoom/dec', new Button(GroupOptions.ZOOMOUT))
+                    .addGroup('zoom/inc', new Button(GroupOptions.ZOOMIN))
+                );
+
+            // create the top overlay pane
+            self.addPane(topOverlayPane = new Pane(app, { position: 'top', classes: 'inline right', overlay: true, transparent: true, hoverEffect: true })
+                .addViewComponent(new ToolBox(app)
+                    .addGroup('app/view/sidepane', new Button({ icon: 'docs-show-sidepane', tooltip: gt('Show side panel'), value: true }))
+                    .addGap()
+                    .addGroup('app/quit', new Button(GroupOptions.QUIT))
+                )
+            );
+
+            // create the second overlay pane containing the status label
+            self.addPane(new Pane(app, { position: 'top', classes: 'inline right', overlay: true, transparent: true })
+                .addViewComponent(new ToolBox(app).addPrivateGroup(statusLabel))
+            );
+
+            // create the bottom overlay pane
+            self.addPane(bottomOverlayPane = new Pane(app, { position: 'bottom', classes: 'inline right', overlay: true, transparent: true, hoverEffect: true })
+                .addViewComponent(new ToolBox(app)
+                    .addGroup('pages/first',    new Button(GroupOptions.FIRST))
+                    .addGroup('pages/previous', new Button(GroupOptions.PREV))
+                    .addGroup('pages/next',     new Button(GroupOptions.NEXT))
+                    .addGroup('pages/last',     new Button(GroupOptions.LAST))
+                    .addGap()
+                    .addGroup('zoom/dec', new Button(GroupOptions.ZOOMOUT))
+                    .addGroup('zoom/inc', new Button(GroupOptions.ZOOMIN))
+                )
+            );
+
+            // initially, hide the side pane, and show the overlay tool bars
+            self.toggleSidePane(false);
+
+            // listen to specific scroll keys to switch to previous/next page
+            self.getAppPaneNode().on('keydown', keyHandler);
+
+            // set focus to application pane after import
+            app.on('docs:import:after', function () { self.grabFocus(); });
+        }
+
+        /**
+         * Moves the browser focus to the application pane.
+         */
+        function grabFocusHandler() {
+            self.getAppPaneNode().focus();
+            // Bug 25924: sometimes, Firefox selects the entire page
+            window.getSelection().removeAllRanges();
+        }
+
+        /**
+         * Handles 'keydown' events and show the previous/next page, if the
+         * respective page boundary has been reached.
+         */
+        function keyHandler(event) {
+
+            var // the scrollable application pane node
+                scrollNode = self.getAppPaneNode()[0],
+                // the original scroll position
+                scrollPos = scrollNode.scrollTop;
+
+            // ignore all key events with additional control keys
+            if (event.shiftKey || event.ctrlKey || event.altKey || event.metaKey) {
+                return;
+            }
+
+            // handle supported keys
+            switch (event.keyCode) {
+
+            case KeyCodes.UP_ARROW:
+            case KeyCodes.PAGE_UP:
+                app.executeDelayed(function () {
+                    if ((scrollPos === 0) && (scrollNode.scrollTop === 0)) {
+                        showPage(page - 1, 'bottom');
+                        app.getController().update();
+                    }
+                });
+                break;
+
+            case KeyCodes.DOWN_ARROW:
+            case KeyCodes.PAGE_DOWN:
+                app.executeDelayed(function () {
+                    var bottomPos = Math.max(0, scrollNode.scrollHeight - scrollNode.clientHeight);
+                    if ((scrollPos === bottomPos) && (scrollNode.scrollTop === bottomPos)) {
+                        showPage(page + 1, 'top');
+                        app.getController().update();
+                    }
+                });
+                break;
+            }
+        }
+
+        /**
+         * Shows the status label with the passed caption text.
+         */
+        function showStatusLabel(caption) {
+            statusLabel.update({ caption: caption, type: 'success', fadeOut: true });
+        }
+
+        /**
+         * Fetches the specified page from the preview model and shows it with
+         * the current zoom level in the page node.
+         *
+         * @param {Number} newPage
+         *  The one-based index of the page to be shown.
+         *
+         * @param {String} [scrollTo]
+         *  If set to the string 'top', the new page will be scrolled to the
+         *  top border. If set to the string 'bottom', the new page will be
+         *  scrolled to the bottom border. Otherwise, the scroll position will
+         *  not be changed.
+         */
+        function showPage(newPage, scrollTo) {
+
+            var // the new page node
+                newPageNode = $('<div>').addClass('page'),
+                // unique index for current call of this method
+                currentId = 0;
+
+            // check that the page changes inside the allowed page range
+            if ((page === newPage) || (newPage < 1) || (newPage > model.getPageCount())) {
+                return;
+            }
+
+            // store new page index, update preview, and show overlay status label
+            currentId = (uniqueId += 1);
+            page = newPage;
+            pageGroup.selectAndShowPage(page);
+            showStatusLabel(
+                //#. %1$s is the current page index in office document preview
+                //#. %2$s is the number of pages in office document preview
+                //#, c-format
+                gt('Page %1$s of %2$s', page, model.getPageCount()));
+
+            // switch application pane to busy state (this keeps the Close button active)
+            self.appPaneBusy();
+            pageNode.addClass('busy');
+
+            // new page node must be part of the DOM for page size calculations
+            self.insertTemporaryNode(newPageNode);
+
+            // load the requested page, post-processing only if the current
+            // page has not been changed again in the meantime
+            ViewUtils.loadPageIntoNode(newPageNode, model, page, { fetchSiblings: true })
+            .always(function () {
+                if (currentId === uniqueId) {
+                    self.appPaneIdle();
+                    pageNode = newPageNode;
+                    self.removeAllContentNodes().insertContentNode(pageNode);
+                }
+            })
+            .done(function (size) {
+                if (currentId === uniqueId) {
+                    // store original image size in page node (will be used in method updateZoom())
+                    pageNode.data('size', size);
+                    updateZoom(scrollTo);
+                }
+            })
+            .fail(function () {
+                if (currentId === uniqueId) {
+                    self.showError(
+                        gt('Load Error'),
+                        //#. %1$d is the current page number that caused the error
+                        //#, c-format
+                        gt('An error occurred while loading page %1$d.', newPage),
+                        { closeable: true }
+                    );
+                }
+            });
+        }
+
+        /**
+         * Changes the zoom level and refreshes the page view.
+         *
+         * @param {Number} newZoom
+         *  The new zoom level.
+         */
+        function changeZoom(newZoom) {
+            if ((self.getMinZoomLevel() <= newZoom) && (newZoom <= self.getMaxZoomLevel()) && (zoom !== newZoom)) {
+                zoom = newZoom;
+                updateZoom();
+                showStatusLabel(
+                    //#. %1$d is the current zoom factor, in percent
+                    //#, c-format
+                    gt('Zoom: %1$d%', self.getZoomFactor()));
+            }
+        }
+
+        /**
+         * Recalculates the CSS zoom and margins, according to the current page
+         * size and zoom level.
+         *
+         * @param {String} [scrollTo]
+         *  If set to the string 'top', the new page will be scrolled to the
+         *  top border. If set to the string 'bottom', the new page will be
+         *  scrolled to the bottom border. Otherwise, the scroll position will
+         *  not be changed.
+         */
+        function updateZoom(scrollTo) {
+
+            var // the current zoom factor
+                zoomFactor = self.getZoomFactor() / 100,
+                // the original size of the page
+                pageSize = pageNode.data('size'),
+                // the application pane node
+                appPaneNode = self.getAppPaneNode();
+
+            // set the current zoom factor to the page (prevent zooming on invalid pages)
+            if (_.isObject(pageSize)) {
+                ViewUtils.setZoomFactor(pageNode, pageSize, zoomFactor);
+            }
+
+            // refresh view (scroll bars may have appeared or vanished)
+            self.refreshPaneLayout();
+
+            // update scroll position
+            switch (scrollTo) {
+            case 'top':
+                appPaneNode.scrollTop(0);
+                break;
+            case 'bottom':
+                appPaneNode.scrollTop(appPaneNode[0].scrollHeight);
+                break;
+            }
+        }
+
+        // methods ------------------------------------------------------------
+
+        /**
+         * Returns whether the main side pane is currently visible.
+         *
+         * @returns {Boolean}
+         *  Whether the main side pane is currently visible.
+         */
+        this.isSidePaneVisible = function () {
+            return sidePane.isVisible();
+        };
+
+        /**
+         * Changes the visibility of the main side pane and the overlay tool
+         * box. If the side pane is visible, the overlay tool box is hidden,
+         * and vice versa.
+         *
+         * @param {Boolean} state
+         *  Whether to show or hide the main side pane.
+         *
+         * @returns {PreviewView}
+         *  A reference to this instance.
+         */
+        this.toggleSidePane = function (state) {
+            sidePane.toggle(state);
+            topOverlayPane.toggle(!state);
+            bottomOverlayPane.toggle(!state);
+            return this;
+        };
+
+        /**
+         * Returns the one-based index of the page currently shown.
+         *
+         * @returns {Number}
+         *  The one-based index of the current page.
+         */
+        this.getPage = function () {
+            return page;
+        };
+
+        /**
+         * Shows the specified page of the current document.
+         *
+         * @param {Number} newPage
+         *  The one-based index of the page to be shown.
+         *
+         * @returns {PreviewView}
+         *  A reference to this instance.
+         */
+        this.showPage = function (newPage) {
+            showPage(newPage, 'top');
+            return this;
+        };
+
+        /**
+         * Shows the first page of the current document.
+         *
+         * @returns {PreviewView}
+         *  A reference to this instance.
+         */
+        this.showFirstPage = function () {
+            showPage(1, 'top');
+            return this;
+        };
+
+        /**
+         * Shows the previous page of the current document.
+         *
+         * @param {jQuery.Event} [event]
+         *  The 'keydown' event object, if called from a keyboard shortcut.
+         *
+         * @returns {PreviewView}
+         *  A reference to this instance.
+         */
+        this.showPreviousPage = function (event) {
+            showPage(page - 1, 'top');
+            return this;
+        };
+
+        /**
+         * Shows the next page of the current document.
+         *
+         * @param {jQuery.Event} [event]
+         *  The 'keydown' event object, if called from a keyboard shortcut.
+         *
+         * @returns {PreviewView}
+         *  A reference to this instance.
+         */
+        this.showNextPage = function (event) {
+            showPage(page + 1, 'top');
+            return this;
+        };
+
+        /**
+         * Shows the last page of the current document.
+         *
+         * @returns {PreviewView}
+         *  A reference to this instance.
+         */
+        this.showLastPage = function () {
+            showPage(model.getPageCount(), 'bottom');
+            return this;
+        };
+
+        /**
+         * Returns the current zoom level. The zoom level is a zero-based array
+         * index into the table of predefined zoom factors.
+         *
+         * @returns {Number}
+         *  The current zoom level.
+         */
+        this.getZoomLevel = function () {
+            return zoom;
+        };
+
+        /**
+         * Returns the minimum zoom level.
+         *
+         * @returns {Number}
+         *  The minimum zoom level.
+         */
+        this.getMinZoomLevel = function () {
+            return -ZOOMOUT_FACTORS.length;
+        };
+
+        /**
+         * Returns the maximum zoom level.
+         *
+         * @returns {Number}
+         *  The maximum zoom level.
+         */
+        this.getMaxZoomLevel = function () {
+            return ZOOMIN_FACTORS.length;
+        };
+
+        /**
+         * Decreases the current zoom level by one, and updates the view.
+         *
+         * @returns {PreviewView}
+         *  A reference to this instance.
+         */
+        this.decreaseZoomLevel = function () {
+            changeZoom(zoom - 1);
+            return this;
+        };
+
+        /**
+         * Increases the current zoom level by one, and updates the view.
+         *
+         * @returns {PreviewView}
+         *  A reference to this instance.
+         */
+        this.increaseZoomLevel = function () {
+            changeZoom(zoom + 1);
+            return this;
+        };
+
+        /**
+         * Returns the current zoom factor in percent.
+         *
+         * @returns {Number}
+         *  The current zoom factor in percent.
+         */
+        this.getZoomFactor = function () {
+            return (zoom === 0) ? 100 : (zoom < 0) ? ZOOMOUT_FACTORS[ZOOMOUT_FACTORS.length + zoom] : ZOOMIN_FACTORS[zoom - 1];
+        };
+
+        /**
+         * Returns a save point containing all settings needed to restore the
+         * current view settings.
+         *
+         * @returns {Object}
+         *  A save point with all view settings.
+         */
+        this.getSavePoint = function () {
+            return { page: page, zoom: zoom };
+        };
+
+        /**
+         * Restores the view from the passed save point.
+         *
+         * @param {Object} point
+         *  A save point that has been created before by the method
+         *  PreviewView.getSavePoint().
+         */
+        this.restoreFromSavePoint = function (point) {
+            zoom = Utils.getIntegerOption(point, 'zoom', 0, this.getMinZoomLevel(), this.getMaxZoomLevel());
+            showPage(Utils.getIntegerOption(point, 'page', 1, 1, model.getPageCount()), 'top');
+            app.getController().update();
+        };
+
+    } // class PreviewView
+
+    // exports ================================================================
+
+    // derive this class from class BaseView
+    return BaseView.extend({ constructor: PreviewView });
+
+});