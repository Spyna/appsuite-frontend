/**
 * This work is provided under the terms of the CREATIVE COMMONS PUBLIC
 * LICENSE. This work is protected by copyright and/or other applicable
 * law. Any use of the work other than as authorized under this license
 * or copyright law is prohibited.
 *
 * http://creativecommons.org/licenses/by-nc-sa/2.5/
 *
 * © 2016 OX Software GmbH, Germany. info@open-xchange.com
 *
 * @author Matthias Biggeleben <matthias.biggeleben@open-xchange.com>
 */

define('io.ox/mail/inplace-reply', [
    'io.ox/backbone/disposable',
    'io.ox/mail/api',
    'io.ox/core/api/account',
    'io.ox/core/yell',
    'gettext!io.ox/mail',
    'settings!io.ox/mail'
], function (DisposableView, api, accountAPI, yell, gt, settings) {

    'use strict';

    // store messages during session. avoid data loss. no dialogs required.
    var drafts = {};

    // helper

    function getFormat() {
        return settings.get('messageFormat', 'html');
    }

    function getProperDisplayName(from) {
        return accountAPI.getSenderAddresses().then(function (addresses) {
            var name, address = from[1];
            // drop display name?
            if (!settings.get('sendDisplayName', true)) {
                // no display name at all
                name = null;
            } else if (settings.get(['customDisplayNames', address, 'overwrite'])) {
                // custom display name
                name = settings.get(['customDisplayNames', address, 'name'], '');
            } else {
                // look for matching sender address
                name = (_(addresses).find(function (item) { return item[1] === address; }) || from)[0];
            }
            return [name, address];
        });
    }

    function transformID(sent) {
        var matches = /^(.+)\D(\d+)$/.exec(sent);
        return _.cid({ folder_id: matches[1], id: matches[2] });
    }

    var InplaceReplyView = DisposableView.extend({

        className: 'inplace-reply',

        events: {
            'input .inplace-editor': 'onChange',
            'keydown': 'onKeyUpDown',
            'keyup': 'onKeyUpDown'
        },

        onSend: function (e) {
            // get reply
            this.busy(true).setProgress(30);
            var cid = this.cid;
            // alternativ also asks for HTML
            var view = getFormat() === 'text' ? 'text' : 'html';
            if ($(e.currentTarget).attr('data-action') === 'sendall') {
                api.replyall(_.cid(this.cid), view)
                    .done(this.onReplyReady.bind(this, $.trim(this.getContent()), cid))
                    .fail(this.onSendFail.bind(this));
            } else {
                api.reply(_.cid(this.cid), view)
                    .done(this.onReplyReady.bind(this, $.trim(this.getContent()), cid))
                    .fail(this.onSendFail.bind(this));
            }
        },

        onReplyReady: function (content, cid, data) {
            var attachment = data.attachments[0];
            // progress
            this.setProgress(70);
            // escape plain text content since we always send HTML
            content = _.escape(content).replace(/\n/g, '<br>');
            // append quoted content of original message
            content += '<br><br>' + (attachment.content_type === 'text/plain' ? attachment.content.replace(/\n/g, '<br>') : attachment.content);
            // pick other stuff we need
            data = _(data).pick('from', 'to', 'cc', 'bcc', 'headers', 'priority', 'vcard', 'subject', 'sendtype', 'csid', 'msgref');
            data.attachments = [{ id: 1, content_type: attachment.content_type, content: content }];
            getProperDisplayName(data.from[0]).done(function (from) {
                data.from[0] = from;
                // go!
                api.send(data)
                    .done(this.onSendComplete.bind(this, cid))
                    .fail(this.onSendFail.bind(this));
            }.bind(this));
        },

        //cid is given as an argument, because this way it survives the dispose event
        onSendComplete: function (cid, response) {
            this.setProgress(100);
            this.trigger('send', transformID(response.data));
            delete drafts[cid];
<<<<<<< HEAD
            var view = this, $el = this.$el;
            setTimeout(function () {
                view.renderSuccess();
                if (!view.disposed) {
                    setTimeout(function () {
                        $el.fadeOut(function () {
                            $el.remove();
                            $el = view = null;
                        });
                    }, 4000);
                }
            }, 1000);
=======
            setTimeout(function () { this.trigger('close'); }.bind(this), 1000);
>>>>>>> 1c74fb5d
        },

        onSendFail: function (e) {
            yell(e);
            this.busy(false);
        },

        onCancel: function () {
            delete drafts[this.cid];
            this.trigger('close');
        },

        onChange: function () {
            var content = $.trim(this.getContent());
            drafts[this.cid] = content;
            this.updateSendButton(content);
        },

        onKeyUpDown: function (e) {
            // keep keyboard stuff local to avoid side-effects
            e.stopPropagation();
            // respond to <esc> if empty
            if (e.which === 27 && $.trim(this.getContent()) === '') this.onCancel();
        },

        busy: function (state) {
            if (this.disposed) return this;
            this.$('textarea').toggle(!state);
            this.$footer.toggle(!state);
            return this;
        },

        setProgress: function (pct) {
            if (this.disposed) return this;
            this.$('.progress').toggle(pct > 0);
            this.$('.progress-bar').width(pct + '%').attr('aria-valuenow', pct);
            return this;
        },

        updateSendButton: function (content) {
            content = content || $.trim(this.getContent());
            var isEmpty = !content.length;
            this.$send.toggleClass('disabled', isEmpty).prop('disabled', isEmpty);
            if (this.$sendall) this.$sendall.toggleClass('disabled', isEmpty).prop('disabled', isEmpty);
        },

        getContent: function () {
            return this.$textarea.val();
        },

        setContent: function (content) {
            return this.$textarea.val(content);
        },

        initialize: function (options) {

            // remember cid
            this.cid = options.cid;

            // store numberOfRecipients to label the button correctly
            this.numberOfRecipients = options.numberOfRecipients;

            this.$send = $();
            this.$textarea = $('<textarea class="inplace-editor form-control">');
            this.$footer = options.$footer;

            // prefill?
            var content = drafts[this.cid] || '';
            if (content !== '') this.setContent(content);
        },

        render: function () {

            var buttons = [
                this.$sendall = $('<button type="button" class="btn btn-primary disabled" data-action="sendall">')
                    .on('click', this.onSend.bind(this))
                    .prop('disabled', true)
                    .text(gt('Reply to all'))
            ];

            if (this.numberOfRecipients > 1) {
                buttons.push(
                    $.txt(' '),
                    this.$send = $('<button type="button" class="btn btn-primary disabled" data-action="send">')
                        .on('click', this.onSend.bind(this))
                        .prop('disabled', true)
                        .text(gt('Reply'))
                );
            }

            this.$el.append(
                // editor
                this.$textarea,
                // progress bar (while sending)
                $('<div class="progress" role="progressbar" aria-valuenow="0" aria-valuemin="0" aria-valuemax="100">')
                    .append($('<div class="progress-bar progress-bar-striped active" style="width: 0%">'))
                    .hide()
            );

            this.$footer.append(
                // buttons
                $('<div class="container">').append(
                    buttons,
                    $.txt(' '),
                    $('<button type="button" class="btn btn-default" data-action="cancel">')
                        .on('click', this.onCancel.bind(this))
                        .text(gt('Cancel'))
                )
            );

            this.updateSendButton();

            // defer initial focus ($el is not yet in DOM)
            setTimeout(function (node) { node.focus(); }, 0, this.$textarea);

            return this;
        }
    });

    InplaceReplyView.hasDraft = function (cid) {
        return !!drafts[cid];
    };

    // accessible for debugging
    InplaceReplyView.drafts = drafts;

    // multi instance pattern
    function createInstance() {

        // application object
        var app = ox.ui.createApp({
            closable: true,
            floating: true,
            name: 'io.ox/mail/quickreply',
            title: ''
        });

        // launcher
        return app.setLauncher(function (options) {

            var win = ox.ui.createWindow({
                chromeless: true,
                name: 'io.ox/mail/quickreply',
                toolbar: false,
                closable: true,
                floating: true
            });

            app.cid = 'io.ox/mail/quickreply.' + options.cid;
            app.setWindow(win);
            app.mediate();
            win.show();

            if (ox.debug) console.log('QuickReply', options);
            app.setTitle(gt('Quick reply: %1$s', options.subject));

            win.nodes.outer.addClass('header-bottom')
                .closest('.floating-window').addClass('floating-quick-reply');

            win.nodes.main.append(
                new InplaceReplyView({
                    cid: options.cid,
                    numberOfRecipients: options.numberOfRecipients,
                    $footer: win.nodes.footer
                })
                .on('close', function () {
                    app.quit();
                })
                .render().$el
            );
        });
    }

    return {
        getApp: createInstance,
        reuse: function (cid) {
            return ox.ui.App.reuse('io.ox/mail/quickreply.' + cid);
        },
        InplaceReplyView: InplaceReplyView
    };
});<|MERGE_RESOLUTION|>--- conflicted
+++ resolved
@@ -106,22 +106,7 @@
             this.setProgress(100);
             this.trigger('send', transformID(response.data));
             delete drafts[cid];
-<<<<<<< HEAD
-            var view = this, $el = this.$el;
-            setTimeout(function () {
-                view.renderSuccess();
-                if (!view.disposed) {
-                    setTimeout(function () {
-                        $el.fadeOut(function () {
-                            $el.remove();
-                            $el = view = null;
-                        });
-                    }, 4000);
-                }
-            }, 1000);
-=======
             setTimeout(function () { this.trigger('close'); }.bind(this), 1000);
->>>>>>> 1c74fb5d
         },
 
         onSendFail: function (e) {
