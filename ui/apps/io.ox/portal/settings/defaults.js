/**
 * All content on this website (including text, images, source
 * code and any other original works), unless otherwise noted,
 * is licensed under a Creative Commons License.
 *
 * http://creativecommons.org/licenses/by-nc-sa/2.5/
 *
 * Copyright (C) Open-Xchange Inc., 2006-2012
 * Mail: info@open-xchange.com
 *
 * @author Markus Bode <markus.bode@open-xchange.com>
 */

define('io.ox/portal/settings/defaults', [], function () {

    'use strict';

    var settingsDefaults = {
<<<<<<< HEAD
        'activePlugins': ['appointments', 'mail', 'twitter', 'linkedIn', 'facebook', 'tumblr', 'flickr', 'tasks']
=======
        'activePlugins': ['mail', 'twitter', 'linkedIn', 'facebook', 'tasks', 'rss']
>>>>>>> 7d24afe3
    };

    return settingsDefaults;
});<|MERGE_RESOLUTION|>--- conflicted
+++ resolved
@@ -16,11 +16,7 @@
     'use strict';
 
     var settingsDefaults = {
-<<<<<<< HEAD
-        'activePlugins': ['appointments', 'mail', 'twitter', 'linkedIn', 'facebook', 'tumblr', 'flickr', 'tasks']
-=======
-        'activePlugins': ['mail', 'twitter', 'linkedIn', 'facebook', 'tasks', 'rss']
->>>>>>> 7d24afe3
+        'activePlugins': ['appointments', 'mail', 'twitter', 'linkedIn', 'facebook', 'tumblr', 'flickr', 'tasks', 'rss']
     };
 
     return settingsDefaults;
