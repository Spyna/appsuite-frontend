--- conflicted
+++ resolved
@@ -262,11 +262,7 @@
             } else {
                 options.addClass('readonly');
                 //disable dropdown
-<<<<<<< HEAD
                 options.find('span.dropdown a').attr({ 'aria-haspopup': false, 'data-toggle': null, 'disabled': 'disabled' });
-=======
-                options.find('span.dropdown a').attr({'aria-haspopup': false, 'data-toggle': null, 'disabled': 'disabled'});
->>>>>>> 6c7d6d7a
             }
             node.append(
                 addRemoveButton(baton.model.get('entity')),
@@ -359,15 +355,9 @@
                         isFolderAdmin = false;
                     }
 
-<<<<<<< HEAD
-                    var options = { top: 60, width: 800, center: false, maximize: true };
+                    var options = { top: 60, width: 800, center: false, maximize: true, async: true };
                     if (_.device('!desktop')) {
-                        options = { top: '40px', center: false };
-=======
-                    var options = {top: 60, width: 800, center: false, maximize: true, async: true };
-                    if (_.device('!desktop')) {
-                        options = {top: '40px', center: false, async: true };
->>>>>>> 6c7d6d7a
+                        options = { top: '40px', center: false, async: true };
                     }
                     var dialog = new dialogs.ModalDialog(options);
                     dialog.getHeader().append(
@@ -478,11 +468,11 @@
                     dialog.on('save', function () {
                         if (!isFolderAdmin) return dialog.idle();
                         api.update(folder_id, { permissions: collection.toJSON() }).then(
-                            function success () {
+                            function success() {
                                 collection.off();
                                 dialog.close();
                             },
-                            function fail (error) {
+                            function fail(error) {
                                 dialog.idle();
                                 notifications.yell(error);
                             }
