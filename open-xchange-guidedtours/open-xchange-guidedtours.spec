--- conflicted
+++ resolved
@@ -1,11 +1,7 @@
 Name:           open-xchange-guidedtours
 BuildArch:      noarch
 Version:        @OXVERSION@
-<<<<<<< HEAD
-%define         ox_release 16
-=======
 %define         ox_release @OXREVISION@
->>>>>>> 4d2c175d
 Release:        %{ox_release}_<CI_CNT>.<B_CNT>
 Group:          Applications/Productivity
 Vendor:         Open-Xchange
@@ -46,490 +42,4 @@
 %dir /opt/open-xchange/etc/settings
 %config(noreplace) /opt/open-xchange/etc/settings/guidedtours.properties
 
-<<<<<<< HEAD
-%changelog
-* Tue Nov 19 2019 Marcus Klein <marcus.klein@open-xchange.com>
-Build for patch 2019-11-25 (5484)
-* Mon Nov 04 2019 Marcus Klein <marcus.klein@open-xchange.com>
-Build for patch 2019-11-11 (5473)
-* Thu Oct 24 2019 Marcus Klein <marcus.klein@open-xchange.com>
-Build for patch 2019-10-28 (5461)
-* Tue Oct 08 2019 Marcus Klein <marcus.klein@open-xchange.com>
-Build for patch 2019-10-14 (5439)
-* Mon Sep 23 2019 Marcus Klein <marcus.klein@open-xchange.com>
-Build for patch 2019-09-30 (5420)
-* Tue Sep 10 2019 Marcus Klein <marcus.klein@open-xchange.com>
-Build for patch 2019-09-09 (5397)
-* Mon Sep 09 2019 Marcus Klein <marcus.klein@open-xchange.com>
-Build for patch 2019-09-10 (5409)
-* Thu Aug 22 2019 Marcus Klein <marcus.klein@open-xchange.com>
-Build for patch 2019-08-26 (5374)
-* Fri Aug 09 2019 Marcus Klein <marcus.klein@open-xchange.com>
-Build for patch 2019-08-12 (5359)
-* Mon Jul 22 2019 Marcus Klein <marcus.klein@open-xchange.com>
-Build for patch 2019-07-29 (5341)
-* Tue Jul 09 2019 Marcus Klein <marcus.klein@open-xchange.com>
-Build for patch 2019-07-15 (5310)
-* Mon Jun 24 2019 Marcus Klein <marcus.klein@open-xchange.com>
-Build for patch 2019-07-01 (5291)
-* Mon Jun 03 2019 Marcus Klein <marcus.klein@open-xchange.com>
-Build for patch 2019-06-11 (5261)
-* Fri May 10 2019 Marcus Klein <marcus.klein@open-xchange.com>
-First candidate of 7.10.2 release
-* Wed May 01 2019 Marcus Klein <marcus.klein@open-xchange.com>
-Second preview of 7.10.2 release
-* Thu Mar 28 2019 Marcus Klein <marcus.klein@open-xchange.com>
-First preview of 7.10.2 release
-* Mon Mar 11 2019 Marcus Klein <marcus.klein@open-xchange.com>
-prepare for 7.10.2
-* Wed Nov 28 2018 Marcus Klein <marcus.klein@open-xchange.com>
-Second candidate for 7.10.1 release
-* Fri Nov 23 2018 Marcus Klein <marcus.klein@open-xchange.com>
-RC 1 for 7.10.1 release
-* Fri Nov 02 2018 Marcus Klein <marcus.klein@open-xchange.com>
-Second preview for 7.10.1 release
-* Thu Oct 11 2018 Marcus Klein <marcus.klein@open-xchange.com>
-First release candidate for 7.10.1
-* Mon Sep 10 2018 Marcus Klein <marcus.klein@open-xchange.com>
-prepare for 7.10.1
-* Fri Jun 29 2018 Marcus Klein <marcus.klein@open-xchange.com>
-Fourth candidate for 7.10.0 release
-* Wed Jun 27 2018 Marcus Klein <marcus.klein@open-xchange.com>
-Third candidate for 7.10.0 release
-* Mon Jun 25 2018 Marcus Klein <marcus.klein@open-xchange.com>
-Second candidate for 7.10.0 release
-* Mon Jun 11 2018 Marcus Klein <marcus.klein@open-xchange.com>
-First candidate for 7.10.0 release
-* Fri May 18 2018 Marcus Klein <marcus.klein@open-xchange.com>
-Sixth preview of 7.10.0 release
-* Fri Apr 20 2018 Marcus Klein <marcus.klein@open-xchange.com>
-Fifth preview of 7.10.0 release
-* Tue Apr 03 2018 Marcus Klein <marcus.klein@open-xchange.com>
-Fourth preview of 7.10.0 release
-* Tue Feb 20 2018 Marcus Klein <marcus.klein@open-xchange.com>
-Third preview of 7.10.0 release
-* Fri Feb 02 2018 Marcus Klein <marcus.klein@open-xchange.com>
-Second preview of 7.10.0 release
-* Fri Dec 01 2017 Marcus Klein <marcus.klein@open-xchange.com>
-First preview for 7.10.0 release
-* Mon Oct 16 2017 Marcus Klein <marcus.klein@open-xchange.com>
-prepare for 7.10.0 release
-* Fri May 19 2017 Marcus Klein <marcus.klein@open-xchange.com>
-First candidate for 7.8.4 release
-* Thu May 04 2017 Marcus Klein <marcus.klein@open-xchange.com>
-Second preview of 7.8.4 release
-* Mon Apr 03 2017 Marcus Klein <marcus.klein@open-xchange.com>
-First preview of 7.8.4 release
-* Fri Dec 02 2016 Marcus Klein <marcus.klein@open-xchange.com>
-prepare for 7.8.4 release
-* Tue Nov 29 2016 Marcus Klein <marcus.klein@open-xchange.com>
-Second release candidate for 7.8.3 release
-* Thu Nov 24 2016 Marcus Klein <marcus.klein@open-xchange.com>
-First release candidate for 7.8.3 release
-* Tue Nov 15 2016 Marcus Klein <marcus.klein@open-xchange.com>
-Third preview for 7.8.3 release
-* Sat Oct 29 2016 Marcus Klein <marcus.klein@open-xchange.com>
-Second preview for 7.8.3 release
-* Fri Oct 14 2016 Marcus Klein <marcus.klein@open-xchange.com>
-First preview of 7.8.3 release
-* Tue Sep 06 2016 Marcus Klein <marcus.klein@open-xchange.com>
-prepare for 7.8.3 release
-* Tue Jul 12 2016 Marcus Klein <marcus.klein@open-xchange.com>
-Second candidate for 7.8.2 release
-* Wed Jul 06 2016 Marcus Klein <marcus.klein@open-xchange.com>
-First candidate for 7.8.2 release
-* Wed Jun 29 2016 Marcus Klein <marcus.klein@open-xchange.com>
-Second preview for 7.8.2 release
-* Tue Jun 14 2016 Marcus Klein <marcus.klein@open-xchange.com>
-First release candidate for 7.8.2
-* Fri Apr 08 2016 Marcus Klein <marcus.klein@open-xchange.com>
-prepare for 7.8.2 release
-* Wed Mar 30 2016 Marcus Klein <marcus.klein@open-xchange.com>
-Second candidate for 7.8.1 release
-* Fri Mar 25 2016 Marcus Klein <marcus.klein@open-xchange.com>
-First candidate for 7.8.1 release
-* Tue Mar 15 2016 Marcus Klein <marcus.klein@open-xchange.com>
-Fifth preview of 7.8.1 release
-* Fri Mar 04 2016 Marcus Klein <marcus.klein@open-xchange.com>
-Fourth preview of 7.8.1 release
-* Sat Feb 20 2016 Marcus Klein <marcus.klein@open-xchange.com>
-Third candidate for 7.8.1 release
-* Tue Feb 02 2016 Marcus Klein <marcus.klein@open-xchange.com>
-Second candidate for 7.8.1 release
-* Tue Jan 26 2016 Marcus Klein <marcus.klein@open-xchange.com>
-First candidate for 7.8.1 release
-* Wed Nov 11 2015 Marcus Klein <marcus.klein@open-xchange.com>
-Build for patch 2015-11-16 (2862)
-* Fri Nov 06 2015 Marcus Klein <marcus.klein@open-xchange.com>
-Build for patch 2015-11-09 (2840)
-* Tue Nov 03 2015 Marcus Klein <marcus.klein@open-xchange.com>
-Build for patch 2015-11-09 (2841)
-* Thu Oct 29 2015 Marcus Klein <marcus.klein@open-xchange.com>
-Build for patch 2015-11-11 (2844)
-* Tue Oct 20 2015 Marcus Klein <marcus.klein@open-xchange.com>
-Build for patch 2015-10-26 (2816)
-* Mon Oct 19 2015 Marcus Klein <marcus.klein@open-xchange.com>
-Build for patch 2015-10-26 (2812)
-* Thu Oct 08 2015 Marcus Klein <marcus.klein@open-xchange.com>
-prepare for 7.8.1 release
-* Tue Oct 06 2015 Marcus Klein <marcus.klein@open-xchange.com>
-Sixth candidate for 7.8.0 release
-* Wed Sep 30 2015 Marcus Klein <marcus.klein@open-xchange.com>
-Build for patch 2015-10-12 (2784)
-* Fri Sep 25 2015 Marcus Klein <marcus.klein@open-xchange.com>
-Fith candidate for 7.8.0 release
-* Thu Sep 24 2015 Marcus Klein <marcus.klein@open-xchange.com>
-Build for patch 2015-09-28 (2767)
-* Fri Sep 18 2015 Marcus Klein <marcus.klein@open-xchange.com>
-Fourth candidate for 7.8.0 release
-* Tue Sep 08 2015 Marcus Klein <marcus.klein@open-xchange.com>
-Build for patch 2015-09-14 (2732)
-* Mon Sep 07 2015 Marcus Klein <marcus.klein@open-xchange.com>
-Third candidate for 7.8.0 release
-* Fri Aug 21 2015 Marcus Klein <marcus.klein@open-xchange.com>
-Second candidate for 7.8.0 release
-* Tue Aug 18 2015 Marcus Klein <marcus.klein@open-xchange.com>
-Build for patch 2015-08-24 (2674)
-* Thu Aug 06 2015 Marcus Klein <marcus.klein@open-xchange.com>
-Build for patch 2015-08-17 (2666)
-* Wed Aug 05 2015 Marcus Klein <marcus.klein@open-xchange.com>
-First candidate for 7.8.0 release
-* Wed Aug 05 2015 Marcus Klein <marcus.klein@open-xchange.com>
-Build for patch 2015-08-10
-* Tue Aug 04 2015 Marcus Klein <marcus.klein@open-xchange.com>
-Build for patch 2015-08-03 (2650)
-* Fri Jul 17 2015 Marcus Klein <marcus.klein@open-xchange.com>
-Build for patch 2015-07-20 (2637)
-* Fri Jul 17 2015 Marcus Klein <marcus.klein@open-xchange.com>
-Build for patch 2015-07-20 (2614)
-* Tue Jun 30 2015 Marcus Klein <marcus.klein@open-xchange.com>
-Build for patch 2015-06-29 (2569)
-* Wed Jun 24 2015 Marcus Klein <marcus.klein@open-xchange.com>
-Build for patch 2015-06-26 (2573)
-* Wed Jun 10 2015 Marcus Klein <marcus.klein@open-xchange.com>
-Build for patch 2015-06-08 (2540)
-* Tue Jun 09 2015 Marcus Klein <marcus.klein@open-xchange.com>
-Build for patch 2015-06-08 (2539)
-* Tue May 19 2015 Marcus Klein <marcus.klein@open-xchange.com>
-Build for patch 2015-05-26 (2521)
-* Fri May 15 2015 Marcus Klein <marcus.klein@open-xchange.com>
-Build for patch 2015-05-26 (2520)
-* Tue May 05 2015 Marcus Klein <marcus.klein@open-xchange.com>
-Build for patch 2015-05-04 (2496)
-* Fri Apr 24 2015 Marcus Klein <marcus.klein@open-xchange.com>
-Build for patch 2015-09-09 (2495)
-* Thu Apr 23 2015 Marcus Klein <marcus.klein@open-xchange.com>
-Build for patch 2015-04-17 (2491)
-* Tue Apr 14 2015 Marcus Klein <marcus.klein@open-xchange.com>
-Build for patch 2015-04-13 (2473)
-* Tue Apr 14 2015 Marcus Klein <marcus.klein@open-xchange.com>
-Build for patch 2015-04-13 (2474)
-* Fri Mar 27 2015 Marcus Klein <marcus.klein@open-xchange.com>
-Build for patch 2015-03-29 (2475)
-* Wed Mar 25 2015 Marcus Klein <marcus.klein@open-xchange.com>
-Build for patch 2015-03-30 (2459)
-* Mon Mar 23 2015 Marcus Klein <marcus.klein@open-xchange.com>
-Build for patch 2015-03-30 (2446)
-* Fri Mar 13 2015 Marcus Klein <marcus.klein@open-xchange.com>
-Twelfth candidate for 7.6.2 release
-* Fri Mar 13 2015 Marcus Klein <marcus.klein@open-xchange.com>
-Build for patch 2015-03-16
-* Fri Mar 06 2015 Marcus Klein <marcus.klein@open-xchange.com>
-Eleventh candidate for 7.6.2 release
-* Wed Mar 04 2015 Marcus Klein <marcus.klein@open-xchange.com>
-Tenth candidate for 7.6.2 release
-* Tue Mar 03 2015 Marcus Klein <marcus.klein@open-xchange.com>
-Nineth candidate for 7.6.2 release
-* Tue Feb 24 2015 Marcus Klein <marcus.klein@open-xchange.com>
-Eighth candidate for 7.6.2 release
-* Thu Feb 12 2015 Marcus Klein <marcus.klein@open-xchange.com>
-Build for patch 2015-02-23
-* Wed Feb 11 2015 Marcus Klein <marcus.klein@open-xchange.com>
-Seventh candidate for 7.6.2 release
-* Tue Feb 10 2015 Marcus Klein <marcus.klein@open-xchange.com>
-Build for patch 2015-02-11
-* Tue Feb 03 2015 Marcus Klein <marcus.klein@open-xchange.com>
-Build for patch 2015-02-09
-* Fri Jan 30 2015 Marcus Klein <marcus.klein@open-xchange.com>
-Sixth candidate for 7.6.2 release
-* Tue Jan 27 2015 Marcus Klein <marcus.klein@open-xchange.com>
-Fifth candidate for 7.6.2 release
-* Wed Jan 21 2015 Marcus Klein <marcus.klein@open-xchange.com>
-Build for patch 2014-10-27
-* Wed Jan 21 2015 Marcus Klein <marcus.klein@open-xchange.com>
-Build for patch 2015-01-26
-* Wed Jan 07 2015 Marcus Klein <marcus.klein@open-xchange.com>
-Build for patch 2015-01-12
-* Tue Dec 16 2014 Marcus Klein <marcus.klein@open-xchange.com>
-Build for patch 2014-12-22
-* Fri Dec 12 2014 Marcus Klein <marcus.klein@open-xchange.com>
-Fourth candidate for 7.6.2 release
-* Wed Dec 10 2014 Marcus Klein <marcus.klein@open-xchange.com>
-Build for patch 2014-12-15
-* Fri Dec 05 2014 Marcus Klein <marcus.klein@open-xchange.com>
-Third candidate for 7.6.2 release
-* Tue Nov 25 2014 Marcus Klein <marcus.klein@open-xchange.com>
-Build for patch 2014-12-01
-* Fri Nov 21 2014 Marcus Klein <marcus.klein@open-xchange.com>
-Second candidate for 7.6.2 release
-* Thu Nov 13 2014 Marcus Klein <marcus.klein@open-xchange.com>
-Build for patch 2014-11-17
-* Wed Nov 05 2014 Marcus Klein <marcus.klein@open-xchange.com>
-prepare for 7.8.0 release
-* Fri Oct 31 2014 Marcus Klein <marcus.klein@open-xchange.com>
-First candidate for 7.6.2 release
-* Tue Oct 28 2014 Marcus Klein <marcus.klein@open-xchange.com>
-Build for patch 2014-11-03
-* Mon Oct 27 2014 Marcus Klein <marcus.klein@open-xchange.com>
-Build for patch 2014-10-30
-* Wed Oct 22 2014 Marcus Klein <marcus.klein@open-xchange.com>
-Build for patch 2014-10-22
-* Tue Oct 14 2014 Marcus Klein <marcus.klein@open-xchange.com>
-Fifth candidate for 7.6.1 release
-* Mon Oct 13 2014 Marcus Klein <marcus.klein@open-xchange.com>
-Build for patch 2014-10-20
-* Fri Oct 10 2014 Marcus Klein <marcus.klein@open-xchange.com>
-Fourth candidate for 7.6.1 release
-* Thu Oct 02 2014 Marcus Klein <marcus.klein@open-xchange.com>
-Third candidate for 7.6.1 release
-* Tue Sep 30 2014 Marcus Klein <marcus.klein@open-xchange.com>
-Build for patch 2014-10-06
-* Tue Sep 23 2014 Marcus Klein <marcus.klein@open-xchange.com>
-Build for patch 2014-10-02
-* Wed Sep 17 2014 Marcus Klein <marcus.klein@open-xchange.com>
-prepare for 7.6.2 release
-* Tue Sep 16 2014 Marcus Klein <marcus.klein@open-xchange.com>
-Second candidate for 7.6.1 release
-* Thu Sep 11 2014 Marcus Klein <marcus.klein@open-xchange.com>
-Build for patch 2014-09-15
-* Fri Sep 05 2014 Marcus Klein <marcus.klein@open-xchange.com>
-First release candidate for 7.6.1
-* Fri Sep 05 2014 Marcus Klein <marcus.klein@open-xchange.com>
-prepare for 7.6.1
-* Wed Aug 20 2014 Marcus Klein <marcus.klein@open-xchange.com>
-Build for patch 2014-08-25
-* Mon Aug 11 2014 Marcus Klein <marcus.klein@open-xchange.com>
-Build for patch 2014-08-11
-* Wed Jul 23 2014 Marcus Klein <marcus.klein@open-xchange.com>
-Build for patch 2014-07-30
-* Mon Jul 21 2014 Marcus Klein <marcus.klein@open-xchange.com>
-Build for patch 2014-07-21
-* Wed Jun 25 2014 Marcus Klein <marcus.klein@open-xchange.com>
-Seventh candidate for 7.6.0 release
-* Fri Jun 20 2014 Marcus Klein <marcus.klein@open-xchange.com>
-Sixth candidate for 7.6.0 release
-* Fri Jun 13 2014 Marcus Klein <marcus.klein@open-xchange.com>
-Fifth candidate for 7.6.0 release
-* Fri May 30 2014 Marcus Klein <marcus.klein@open-xchange.com>
-Fourth candidate for 7.6.0 release
-* Fri May 16 2014 Marcus Klein <marcus.klein@open-xchange.com>
-Third candidate for 7.6.0 release
-* Mon May 05 2014 Marcus Klein <marcus.klein@open-xchange.com>
-Second release candidate for 7.6.0
-* Tue Apr 22 2014 Marcus Klein <marcus.klein@open-xchange.com>
-First release candidate for 7.6.0
-* Fri Apr 04 2014 Marcus Klein <marcus.klein@open-xchange.com>
-prepare for 7.6.0
-* Fri Mar 21 2014 Markus Wagner <markus.wagner@open-xchange.com>
-Build for patch 2014-03-24
-* Fri Mar 21 2014 Markus Wagner <markus.wagner@open-xchange.com>
-Build for patch 2014-03-24
-* Wed Mar 19 2014 Markus Wagner <markus.wagner@open-xchange.com>
-Build for patch 2014-03-24
-* Fri Mar 14 2014 Markus Wagner <markus.wagner@open-xchange.com>
-Build for patch 2014-03-14
-* Tue Mar 04 2014 Markus Wagner <markus.wagner@open-xchange.com>
-Build for patch 2013-03-04
-* Tue Mar 04 2014 Markus Wagner <markus.wagner@open-xchange.com>
-Build for patch 2013-03-05
-* Thu Feb 27 2014 Markus Wagner <markus.wagner@open-xchange.com>
-Build for patch 2013-03-05
-* Thu Feb 27 2014 Markus Wagner <markus.wagner@open-xchange.com>
-Build for patch 2013-03-05
-* Tue Feb 25 2014 Markus Wagner <markus.wagner@open-xchange.com>
-Build for patch 2014-02-24
-* Tue Feb 25 2014 Markus Wagner <markus.wagner@open-xchange.com>
-Build for patch 2014-02-26
-* Tue Feb 25 2014 Markus Wagner <markus.wagner@open-xchange.com>
-Build for patch 2014-02-26
-* Thu Feb 20 2014 Markus Wagner <markus.wagner@open-xchange.com>
-Build for patch 2014-02-20
-* Tue Feb 11 2014 Markus Wagner <markus.wagner@open-xchange.com>
-Sixth candidate for 7.4.2 release
-* Fri Feb 07 2014 Markus Wagner <markus.wagner@open-xchange.com>
-Build for patch 2014-02-07
-* Thu Feb 06 2014 Markus Wagner <markus.wagner@open-xchange.com>
-Fifth candidate for 7.4.2 release
-* Tue Feb 04 2014 Markus Wagner <markus.wagner@open-xchange.com>
-Fourth candidate for 7.4.2 release
-* Tue Jan 28 2014 Markus Wagner <markus.wagner@open-xchange.com>
-Build for patch 2014-01-30
-* Fri Jan 24 2014 Markus Wagner <markus.wagner@open-xchange.com>
-Build for patch 2014-01-22
-* Thu Jan 23 2014 Markus Wagner <markus.wagner@open-xchange.com>
-Third candidate for 7.4.2 release
-* Fri Jan 10 2014 Markus Wagner <markus.wagner@open-xchange.com>
-Second candidate for 7.4.2 release
-* Thu Jan 02 2014 Markus Wagner <markus.wagner@open-xchange.com>
-Build for patch 2013-12-09
-* Mon Dec 23 2013 Markus Wagner <markus.wagner@open-xchange.com>
-First candidate for 7.4.2 release
-* Thu Dec 19 2013 Markus Wagner <markus.wagner@open-xchange.com>
-Build for patch 2013-12-23
-* Thu Dec 19 2013 Markus Wagner <markus.wagner@open-xchange.com>
-prepare for 7.4.2
-* Tue Dec 10 2013 Markus Wagner <markus.wagner@open-xchange.com>
-Build for patch 2013-11-29
-* Thu Dec 05 2013 Markus Wagner <markus.wagner@open-xchange.com>
-Build for patch 2013-12-09
-* Wed Nov 20 2013 Markus Wagner <markus.wagner@open-xchange.com>
-Fifth candidate for 7.4.1 release
-* Mon Nov 18 2013 Markus Wagner <markus.wagner@open-xchange.com>
-Fourth candidate for 7.4.1 release
-* Tue Nov 12 2013 Markus Wagner <markus.wagner@open-xchange.com>
-Build for patch 2013-11-13
-* Mon Nov 11 2013 Markus Wagner <markus.wagner@open-xchange.com>
-Build for patch 2013-11-08
-* Thu Nov 07 2013 Markus Wagner <markus.wagner@open-xchange.com>
-Third candidate for 7.4.1 release
-* Wed Oct 30 2013 Markus Wagner <markus.wagner@open-xchange.com>
-Build for patch 2013-10-28
-* Wed Oct 23 2013 Markus Wagner <markus.wagner@open-xchange.com>
-Build for patch 2013-10-28
-* Wed Oct 23 2013 Markus Wagner <markus.wagner@open-xchange.com>
-Second candidate for 7.4.1 release
-* Thu Oct 10 2013 Markus Wagner <markus.wagner@open-xchange.com>
-First sprint increment for 7.4.1 release
-* Wed Oct 09 2013 Markus Wagner <markus.wagner@open-xchange.com>
-Build for patch 2013-10-09
-* Wed Oct 02 2013 Markus Wagner <markus.wagner@open-xchange.com>
-Build for patch 2013-10-03
-* Wed Sep 25 2013 Markus Wagner <markus.wagner@open-xchange.com>
-Eleventh candidate for 7.4.0 release
-* Fri Sep 20 2013 Markus Wagner <markus.wagner@open-xchange.com>
-prepare for 7.4.1 release
-* Fri Sep 20 2013 Markus Wagner <markus.wagner@open-xchange.com>
-Tenth candidate for 7.4.0 release
-* Tue Sep 17 2013 Markus Wagner <markus.wagner@open-xchange.com>
-Build for patch 2013-09-26
-* Fri Sep 13 2013 Markus Wagner <markus.wagner@open-xchange.com>
-Ninth candidate for 7.4.0 release
-* Wed Sep 11 2013 Viktor Pracht <viktor.pracht@open-xchange.com>
-Build for patch 2013-09-12
-* Wed Sep 11 2013 Markus Wagner <markus.wagner@open-xchange.com>
-Build for patch 2013-09-12
-* Mon Sep 02 2013 Markus Wagner <markus.wagner@open-xchange.com>
-Build for patch 2013-09-26
-* Mon Sep 02 2013 Markus Wagner <markus.wagner@open-xchange.com>
-Eighth candidate for 7.4.0 release
-* Tue Aug 27 2013 Markus Wagner <markus.wagner@open-xchange.com>
-Seventh candidate for 7.4.0 release
-* Mon Aug 26 2013 Markus Wagner <markus.wagner@open-xchange.com>
-Build for patch 2013-08-26
-* Fri Aug 23 2013 Markus Wagner <markus.wagner@open-xchange.com>
-Sixth candidate for 7.4.0 release
-* Tue Aug 20 2013 Markus Wagner <markus.wagner@open-xchange.com>
-Build for patch 2013-08-19
-* Mon Aug 19 2013 Markus Wagner <markus.wagner@open-xchange.com>
-Fifth candidate for 7.4.0 release
-* Tue Aug 13 2013 Markus Wagner <markus.wagner@open-xchange.com>
-Fourth candidate for 7.4.0 release
-* Tue Aug 06 2013 Markus Wagner <markus.wagner@open-xchange.com>
-Third release candidate for 7.4.0
-* Mon Aug 05 2013 Markus Wagner <markus.wagner@open-xchange.com>
-Build for patch 2013-08-09
-* Fri Aug 02 2013 Markus Wagner <markus.wagner@open-xchange.com>
-Second release candidate for 7.4.0
-* Mon Jul 22 2013 Markus Wagner <markus.wagner@open-xchange.com>
-Build for patch 2013-07-22
-* Wed Jul 17 2013 Markus Wagner <markus.wagner@open-xchange.com>
-First release candidate for 7.4.0
-* Tue Jul 16 2013 Markus Wagner <markus.wagner@open-xchange.com>
-prepare for 7.4.0
-* Mon Jul 15 2013 Markus Wagner <markus.wagner@open-xchange.com>
-Build for patch 2013-07-25
-* Thu Jul 11 2013 Markus Wagner <markus.wagner@open-xchange.com>
-Build for patch 2013-07-09
-* Tue Jul 02 2013 Markus Wagner <markus.wagner@open-xchange.com>
-Third candidate for 7.2.2 release
-* Fri Jun 28 2013 Markus Wagner <markus.wagner@open-xchange.com>
-Second candidate for 7.2.2 release
-* Wed Jun 26 2013 Markus Wagner <markus.wagner@open-xchange.com>
-Release candidate for 7.2.2 release
-* Fri Jun 21 2013 Markus Wagner <markus.wagner@open-xchange.com>
-Second feature freeze for 7.2.2 release
-* Thu Jun 20 2013 Markus Wagner <markus.wagner@open-xchange.com>
-Build for patch 2013-06-20
-* Tue Jun 18 2013 Markus Wagner <markus.wagner@open-xchange.com>
-Build for patch 2013-06-17
-* Wed Jun 12 2013 Markus Wagner <markus.wagner@open-xchange.com>
-Build for patch 2013-06-14
-* Mon Jun 03 2013 Markus Wagner <markus.wagner@open-xchange.com>
-Sprint increment for 7.2.2 release
-* Mon Jun 03 2013 Markus Wagner <markus.wagner@open-xchange.com>
-First sprint increment for 7.2.2 release
-* Wed May 29 2013 Markus Wagner <markus.wagner@open-xchange.com>
-First candidate for 7.2.2 release
-* Wed May 22 2013 Markus Wagner <markus.wagner@open-xchange.com>
-Third candidate for 7.2.1 release
-* Wed May 15 2013 Markus Wagner <markus.wagner@open-xchange.com>
-Second candidate for 7.2.1 release
-* Wed May 15 2013 Markus Wagner <markus.wagner@open-xchange.com>
-Build for patch 2013-05-10
-* Thu May 02 2013 Markus Wagner <markus.wagner@open-xchange.com>
-Build for patch 2013-04-23
-* Mon Apr 22 2013 Markus Wagner <markus.wagner@open-xchange.com>
-First candidate for 7.2.1 release
-* Mon Apr 15 2013 Markus Wagner <markus.wagner@open-xchange.com>
-prepare for 7.2.1
-* Wed Apr 10 2013 Markus Wagner <markus.wagner@open-xchange.com>
-Fourth candidate for 7.2.0 release
-* Mon Apr 08 2013 Markus Wagner <markus.wagner@open-xchange.com>
-Third candidate for 7.2.0 release
-* Tue Apr 02 2013 Markus Wagner <markus.wagner@open-xchange.com>
-Second candidate for 7.2.0 release
-* Tue Mar 26 2013 Markus Wagner <markus.wagner@open-xchange.com>
-First release candidate for 7.2.0
-* Fri Mar 15 2013 Markus Wagner <markus.wagner@open-xchange.com>
-prepare for 7.2.0
-* Fri Mar 15 2013 Markus Wagner <markus.wagner@open-xchange.com>
-prepare for 7.2.0
-* Thu Feb 28 2013 Viktor Pracht <viktor.pracht@open-xchange.com>
-Build for patch 2013-03-01
-* Tue Feb 19 2013 Viktor Pracht <viktor.pracht@open-xchange.com>
-Fourth release candidate for 7.0.1
-* Tue Feb 19 2013 Viktor Pracht <viktor.pracht@open-xchange.com>
-Third release candidate for 7.0.1
-* Thu Feb 14 2013 Viktor Pracht <viktor.pracht@open-xchange.com>
-Second release candiate for 7.0.1
-* Fri Feb 01 2013 Viktor Pracht <viktor.pracht@open-xchange.com>
-First release candidate for 7.0.1
-* Fri Feb 01 2013 Viktor Pracht <viktor.pracht@open-xchange.com>
-prepare for 7.0.1
-* Tue Dec 18 2012 Viktor Pracht <viktor.pracht@open-xchange.com>
-Third release candidate for 7.0.0
-* Mon Dec 17 2012 Viktor Pracht <viktor.pracht@open-xchange.com>
-Second release candidate for 7.0.0
-* Thu Dec 13 2012 Viktor Pracht <viktor.pracht@open-xchange.com>
-Pre release candidate for 7.0.0
-* Tue Dec 11 2012 Viktor Pracht <viktor.pracht@open-xchange.com>
-First release candidate for 7.0.0
-* Tue Nov 13 2012 Viktor Pracht <viktor.pracht@open-xchange.com>
-First release candidate for EDP drop #6
-* Mon Oct 22 2012 Viktor Pracht <viktor.pracht@open-xchange.com>
-Third release candidate for EDP drop #5
-* Mon Oct 22 2012 Viktor Pracht <viktor.pracht@open-xchange.com>
-Second release candidate for EDP drop #5
-* Fri Oct 12 2012 Viktor Pracht <viktor.pracht@open-xchange.com>
-First release candidate for EDP drop #5
-* Tue Sep 04 2012 Viktor Pracht <viktor.pracht@open-xchange.com>
-First release candidate for EDP drop #4
-* Tue Aug 07 2012 Viktor Pracht <viktor.pracht@open-xchange.com>
-Release build for 7.0.0
-* Tue Aug 07 2012 Viktor Pracht <viktor.pracht@open-xchange.com>
-Release build for EDP drop #3
-* Wed Nov 09 2011 Viktor Pracht <viktor.pracht@open-xchange.com>
-Initial Release.
-=======
-@OXCHANGELOG@
->>>>>>> 4d2c175d
+@OXCHANGELOG@