--- conflicted
+++ resolved
@@ -17,18 +17,11 @@
     'io.ox/core/extPatterns/dnd',
     'io.ox/calendar/edit/view',
     'io.ox/core/notifications',
-<<<<<<< HEAD
-    'gettext!io.ox/calendar/edit/main',
-    'settings!io.ox/calendar',
-    'less!io.ox/calendar/edit/style'
-], function (appointmentFactory, api, dnd, EditView, notifications, gt, settings) {
-=======
     'io.ox/core/folder/api',
     'gettext!io.ox/calendar/edit/main',
     'settings!io.ox/calendar',
     'less!io.ox/calendar/edit/style'
 ], function (appointmentFactory, api, dnd, EditView, notifications, folderAPI, gt, settings) {
->>>>>>> 74174fc6
 
     'use strict';
 
@@ -248,11 +241,7 @@
                     // hash support
                     self.setState({ folder: data.folder_id, id: data.id });
                     self.model = appointmentFactory.create(data);
-<<<<<<< HEAD
-                    cont();
-=======
                     loadFolder();
->>>>>>> 74174fc6
                 } else {
 
                     // default values from settings
@@ -263,19 +252,10 @@
 
                     self.model = appointmentFactory.realm('default').create(data);
                     if (!data.folder_id || /^virtual/.test(data.folder_id)) {
-<<<<<<< HEAD
-                        require(['io.ox/core/folder/api']).done(function (api) {
-                            self.model.set('folder_id', data.folder_id = api.getDefaultFolder('calendar'));
-                            cont();
-                        });
-                    } else {
-                        cont();
-=======
                         self.model.set('folder_id', data.folder_id = folderAPI.getDefaultFolder('calendar'));
                         loadFolder();
                     } else {
                         loadFolder();
->>>>>>> 74174fc6
                     }
                 }
             },
