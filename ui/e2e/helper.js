const Helper = require('@open-xchange/codecept-helper').helper;
const { util } = require('@open-xchange/codecept-helper');

class MyHelper extends Helper {

    async haveLockedFile(data, options) {
        const { httpClient, session } = await util.getSessionForUser(options);
        const response = await httpClient.put('/appsuite/api/files', data, {
            params: {
                action: 'lock',
                id: data.id,
                folder: data.folder_id,
                session
            }
        });
        return response.data;
    }

    async allowClipboardRead() {
        const { browser, config } = this.helpers['Puppeteer'];
        const context = browser.defaultBrowserContext();
        context.overridePermissions(config.url.replace(/\/appsuite\//, ''), ['clipboard-read']);
    }

    // TODO Can be removed as soon as this is fixed in codecept
    async pressKeys(key) {
        if (this.helpers['WebDriver']) {
            return this.helpers['WebDriver'].pressKey(key);
        }
        if (this.helpers['Puppeteer']) {
            return [...key].forEach(k => this.helpers['Puppeteer'].pressKey(k));
        }
    }

<<<<<<< HEAD
    /*
     * Overwrite native puppeteer d&d, because it does not work for every case
     * Maybe this is going to be fixed in the future by puppeteer, then this can be removed.
     * Note that this does not work on MacOS, as there the "page.mouse.move" will always move the cursor to the screen position of the users mouse
     */
    async dragAndDrop(srcSelector, targetSelector) {
        const wdio = this.helpers['WebDriver'];
        if (wdio) return wdio.dragAndDrop.apply(wdio, arguments);

        const helper = this.helpers['Puppeteer'];
        const { page } = helper;

        const [src] = await helper._locate(srcSelector);
        const [target] = await helper._locate(targetSelector);
        const srcBB = await src.boundingBox();
        const targetBB = await target.boundingBox();

=======
    // implementation based on https://github.com/puppeteer/puppeteer/issues/1376
    // helper for dropzones, works with single file(string) or multiple files(array of strings)
    async dropFiles(filePath, dropZoneSelector) {

        const { page } = this.helpers['Puppeteer'];

        // prepare temp file input
        await page.evaluate(function (filePath, dropZoneSelector) {
            document.body.appendChild(Object.assign(
                document.createElement('input'),
                {
                    id: 'temp-dropzone-helper',
                    type: 'file',
                    multiple: 'multiple',
                    onchange: e => {
                        // use file input to create a fake drop event on the dropzone
                        document.querySelector(dropZoneSelector).dispatchEvent(Object.assign(
                            new Event('drop'),
                            { dataTransfer: { files: e.target.files } }
                        ));
                    }
                }
            ));
        }, filePath, dropZoneSelector);

        // upload file
        const fileInput = await page.$('#temp-dropzone-helper');
        // string = single file, array = multiple files
        await typeof filePath === 'string' ? fileInput.uploadFile(filePath) : fileInput.uploadFile.apply(fileInput, filePath);

        // cleanup
        await page.evaluate(function () {
            document.getElementById('temp-dropzone-helper').remove();
        });
    }

    async throttleNetwork(networkConfig) {

        // some network speed presets
        const presets = {
            OFFLINE: {
                'offline': true,
                'downloadThroughput': 0,
                'uploadThroughput': 0,
                'latency': 0
            },
            GPRS: {
                'offline': false,
                'downloadThroughput': 50 * 1024 / 8,
                'uploadThroughput': 20 * 1024 / 8,
                'latency': 500
            },
            '2G': {
                'offline': false,
                'downloadThroughput': 250 * 1024 / 8,
                'uploadThroughput': 50 * 1024 / 8,
                'latency': 300
            },
            '3G': {
                'offline': false,
                'downloadThroughput': 750 * 1024 / 8,
                'uploadThroughput': 250 * 1024 / 8,
                'latency': 100
            },
            '4G': {
                'offline': false,
                'downloadThroughput': 4 * 1024 * 1024 / 8,
                'uploadThroughput': 3 * 1024 * 1024 / 8,
                'latency': 20
            },
            DSL: {
                'offline': false,
                'downloadThroughput': 2 * 1024 * 1024 / 8,
                'uploadThroughput': 1 * 1024 * 1024 / 8,
                'latency': 5
            },
            // no throttling, use this to reset the connection
            ONLINE: {
                'offline': false,
                'downloadThroughput': -1,
                'uploadThroughput': -1,
                'latency': 0
            }
        };

        const { page } = this.helpers['Puppeteer'];

        // get Chrome DevTools session
        const devTools = await page.target().createCDPSession();

        // Set network speed, use preset if its there
        await devTools.send('Network.emulateNetworkConditions', presets[networkConfig.toUpperCase()] || networkConfig);
    }

    // emulate other devices
    // use this before login, otherwise your session is lost (user agent change)
    async emulateDevice(device) {

        // add some presets
        // Todo: list is just some examples at this point, we need to check which devices are needed here
        const presets = {
            'APPLE IPHONE 4': {
                width: 320,
                height: 480,
                deviceScaleFactor: 2,
                touch: { enabled: true },
                mobile: true,
                userAgent: 'Mozilla/5.0 (iPhone; U; CPU iPhone OS 4_2_1 like Mac OS X; en-us) AppleWebKit/533.17.9 (KHTML, like Gecko) Version/5.0.2 Mobile/8C148 Safari/6533.18.5'
            },
            'APPLE IPHONE 5': {
                width: 320,
                height: 568,
                deviceScaleFactor: 2,
                touch: { enabled: true },
                mobile: true,
                userAgent: 'Mozilla/5.0 (iPhone; CPU iPhone OS 7_0 like Mac OS X; en-us) AppleWebKit/537.51.1 (KHTML, like Gecko) Version/7.0 Mobile/11A465 Safari/9537.53'
            },
            'APPLE IPHONE X': {
                width: 375,
                height: 812,
                deviceScaleFactor: 3,
                touch: { enabled: true },
                mobile: true,
                userAgent: 'Mozilla/5.0 (iPhone; CPU iPhone OS 13_2_3 like Mac OS X) AppleWebKit/605.1.15 (KHTML, like Gecko) Version/13.0.3 Mobile/15E148 Safari/604.1'
            },
            'GOOGLE NEXUS 4': {
                width: 384,
                height: 640,
                deviceScaleFactor: 2,
                touch: { enabled: true },
                mobile: true,
                userAgent: 'Mozilla/5.0 (Linux; Android 4.2.1; en-us; Nexus 4 Build/JOP40D) AppleWebKit/535.19 (KHTML, like Gecko) Chrome/18.0.1025.166 Mobile Safari/535.19'
            },
            'GOOGLE NEXUS 5': {
                width: 360,
                height: 640,
                deviceScaleFactor: 3,
                touch: { enabled: true },
                mobile: true,
                userAgent: 'Mozilla/5.0 (Linux; Android 4.2.1; en-us; Nexus 5 Build/JOP40D) AppleWebKit/535.19 (KHTML, like Gecko) Chrome/18.0.1025.166 Mobile Safari/535.19'
            },
            'GOOGLE NEXUS S': {
                width: 320,
                height: 533,
                deviceScaleFactor: 1.5,
                touch: { enabled: true },
                mobile: true,
                userAgent: 'Mozilla/5.0 (Linux; U; Android 2.3.4; en-us; Nexus S Build/GRJ22) AppleWebKit/533.1 (KHTML, like Gecko) Version/4.0 Mobile Safari/533.1'
            },
            'SAMSUNG GALAXY S10': {
                width:  360,
                height: 740,
                deviceScaleFactor: 4,
                touch: { enabled: true },
                mobile: true,
                userAgent: 'Mozilla/5.0 (Linux; Android 9; SAMSUNG SM-G973F Build/PPR1.180610.011) AppleWebKit/537.36 (KHTML, like Gecko) SamsungBrowser/9.0 Chrome/67.0.3396.87 Mobile Safari/537.36'
            }
        };

        const { page } = this.helpers['Puppeteer'];

        // get Chrome DevTools session
        const devTools = await page.target().createCDPSession();
        // Override UserAgent
        await devTools.send('Emulation.setUserAgentOverride', (presets[device.toUpperCase()] || device));
        // Enable Touch events
        await devTools.send('Emulation.setTouchEmulationEnabled', (presets[device.toUpperCase()] || device).touch);
        // Override DeviceMetrics
        await devTools.send('Emulation.setDeviceMetricsOverride', (presets[device.toUpperCase()] || device));
    }

    /*
     * Overwrite native puppeteer d&d, because it does not work for every case
     * Maybe this is going to be fixed in the future by puppeteer, then this can be removed.
     * Note that this does not work on MacOS, as there the "page.mouse.move" will always move the cursor to the screen position of the users mouse
     */
    async dragAndDrop(srcSelector, targetSelector) {
        const wdio = this.helpers['WebDriver'];
        if (wdio) return wdio.dragAndDrop.apply(wdio, arguments);

        const helper = this.helpers['Puppeteer'];
        const { page } = helper;

        const [src] = await helper._locate(srcSelector);
        const [target] = await helper._locate(targetSelector);
        const srcBB = await src.boundingBox();
        const targetBB = await target.boundingBox();

>>>>>>> 938790d3
        const startX = srcBB.x + srcBB.width / 2;
        const startY = srcBB.y + srcBB.height / 2;
        const endX = targetBB.x + targetBB.width / 2;
        const endY = targetBB.y + targetBB.height / 2;

        await page.mouse.move(startX, startY);
        await page.mouse.down();
<<<<<<< HEAD
        await page.mouse.move(endX, endY);
        await page.mouse.up();
=======
        await page.evaluate(async (ss, X, Y) => {
            ss.dispatchEvent(new DragEvent('dragstart', {
                bubbles: true,
                cancelable: true,
                screenX: X,
                screenY: Y,
                clientX: X,
                clientY: Y
            }));
        }, src, startX, startY);
        await page.mouse.move(endX, endY);
        await page.evaluate(async (ts, X, Y) => {
            ts.dispatchEvent(new DragEvent('dragenter', {
                bubbles: true,
                cancelable: true,
                screenX: X,
                screenY: Y,
                clientX: X,
                clientY: Y
            }));
            ts.dispatchEvent(new DragEvent('dragover', {
                bubbles: true,
                cancelable: true,
                screenX: X,
                screenY: Y,
                clientX: X,
                clientY: Y
            }));
        }, target, endX, endY);
        await page.mouse.up();
        await page.evaluate(async (ss, X, Y) => {
            ss.dispatchEvent(new DragEvent('dragend', {
                bubbles: true,
                cancelable: true,
                screenX: X,
                screenY: Y,
                clientX: X,
                clientY: Y
            }));
            ss.dispatchEvent(new DragEvent('drop', {
                bubbles: true,
                cancelable: true,
                screenX: X,
                screenY: Y,
                clientX: X,
                clientY: Y
            }));
        }, src, endX, endY);
>>>>>>> 938790d3
    }

}

module.exports = MyHelper;<|MERGE_RESOLUTION|>--- conflicted
+++ resolved
@@ -32,25 +32,6 @@
         }
     }
 
-<<<<<<< HEAD
-    /*
-     * Overwrite native puppeteer d&d, because it does not work for every case
-     * Maybe this is going to be fixed in the future by puppeteer, then this can be removed.
-     * Note that this does not work on MacOS, as there the "page.mouse.move" will always move the cursor to the screen position of the users mouse
-     */
-    async dragAndDrop(srcSelector, targetSelector) {
-        const wdio = this.helpers['WebDriver'];
-        if (wdio) return wdio.dragAndDrop.apply(wdio, arguments);
-
-        const helper = this.helpers['Puppeteer'];
-        const { page } = helper;
-
-        const [src] = await helper._locate(srcSelector);
-        const [target] = await helper._locate(targetSelector);
-        const srcBB = await src.boundingBox();
-        const targetBB = await target.boundingBox();
-
-=======
     // implementation based on https://github.com/puppeteer/puppeteer/issues/1376
     // helper for dropzones, works with single file(string) or multiple files(array of strings)
     async dropFiles(filePath, dropZoneSelector) {
@@ -239,7 +220,6 @@
         const srcBB = await src.boundingBox();
         const targetBB = await target.boundingBox();
 
->>>>>>> 938790d3
         const startX = srcBB.x + srcBB.width / 2;
         const startY = srcBB.y + srcBB.height / 2;
         const endX = targetBB.x + targetBB.width / 2;
@@ -247,10 +227,6 @@
 
         await page.mouse.move(startX, startY);
         await page.mouse.down();
-<<<<<<< HEAD
-        await page.mouse.move(endX, endY);
-        await page.mouse.up();
-=======
         await page.evaluate(async (ss, X, Y) => {
             ss.dispatchEvent(new DragEvent('dragstart', {
                 bubbles: true,
@@ -299,7 +275,6 @@
                 clientY: Y
             }));
         }, src, endX, endY);
->>>>>>> 938790d3
     }
 
 }
