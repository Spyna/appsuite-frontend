/**
 *
 * All content on this website (including text, images, source
 * code and any other original works), unless otherwise noted,
 * is licensed under a Creative Commons License.
 *
 * http://creativecommons.org/licenses/by-nc-sa/2.5/
 *
 * Copyright (C) Open-Xchange Inc., 2006-2012
 * Mail: info@open-xchange.com
 *
 * @author David Bauer <david.bauer@open-xchange.com>
 */

define('io.ox/files/mediaplayer',
    ['io.ox/core/commons',
     'gettext!io.ox/files',
     'io.ox/files/api',
     'io.ox/core/api/folder',
     'mediaelement/mediaelement-and-player',
     'io.ox/files/actions',
     'less!io.ox/files/mediaplayer.less',
     'less!mediaelement/mediaelementplayer.css',
     'apps/io.ox/core/tk/jquery-ui.min.js'
    ], function (commons, gt, api, folderAPI) {

    "use strict";

    var mediaplayer = {

        app: null,
        win: null,
        mediaelement: null,
        currenttrack: null,

        container: $('<div class="abs mediaplayer_container">'),
<<<<<<< HEAD
        trackdisplay: $('<div class="mediaplayer_track css-table"><div class="css-table-row">' +
                '<div class="css-table-cell album"></div><div class="css-table-cell"><div class="track"></div></div>' +
                '</div></div>'),
=======
        trackdisplay: $('<div class="mediaplayer_track">'),
>>>>>>> 5d86e78a
        player: $('<div class="mediaplayer_player">'),
        playlist: $('<ul class="mediaplayer_playlist">'),


        config: {
            list: [],
            app: null,
            videoSupport: false
        },

        init: function (config) {
            _.extend(this.config, config);
            this.app = config.app;
            this.win = this.app.getWindow();
            this.restore();
            this.list = this.filterMediaList(config.list, config.videoSupport);
            if (this.list.length > 0)
            {
                this.show();
                this.eventHandler();
            }
        },

        eventHandler: function () {

            var self = this;

            $('.mediaplayer_playlist li a').on('click', function (e)
            {
                e.preventDefault();
                self.loadTrack($(this).attr('href'), $(this).attr('data-mimetype'));
                $(this).parent().addClass('active').siblings().removeClass('active');
                if (!self.config.videoSupport) self.drawTrackInfo($(this).text());
            });

            $('.closemediaplayer').on('click', $.proxy(this.close, this));
            $('.minimizemediaplayer').on('click', $.proxy(this.minimize, this));

            $(document).keyup(function (e) {
                if (e.keyCode === 27) self.close();
            });

        },

        loadTrack: function (url, mimetype) {
            this.currentTrack = url;
            this.mediaelement.pause();
            this.mediaelement.setSrc([{src: url, type: mimetype}]);
            this.mediaelement.load();
            this.mediaelement.play();
        },

        filterMediaList: function (list, videoSupport) {
            return $.grep(list, function (o) {
                if (videoSupport) {
                    return (/\.(mp4|mov|avi|wmv|mpe?g|ogv|webm)$/i).test(o.filename);
                }
                else
                {
                    return (/\.(mp3|m4a|m4b|wma|wav|ogg)$/i).test(o.filename);
                }
            });
        },

        addURL: function (file) {
            return api.getUrl(file, 'open') + '&content_type=' + file.file_mimetype;
        },

        getItems: function () {

            var self = this;
            _(this.list).each(function (file, i) {
                self.drawItem(file, i);
            });
        },

        drawTrackInfo: function (data) {
            if (!this.config.videoSupport) this.trackdisplay.find('h3').text(data);
        },

        drawPlayer: function (url, mimetype) {
            var el = '<audio>';
            if (this.config.videoSupport) el = '<video>';
            this.player.empty().append(
                $(el, { src: url, type: mimetype, preload: 'metadata', controls: 'control', autoplay: 'true' })
            );
        },

        drawItem: function (file, i) {
            var url = this.addURL(file);
            var item = $('<li>').append($('<a>', { href: url, 'data-mimetype': file.file_mimetype }).text(file.filename));
            if (this.player.find('.mejs-audio').length > 0)
            {
                if (i === 0) {
                    this.playlist.empty();
                }
                if (this.currentTrack === url)
                {
                    item.addClass('active');
                }
            }
            else
            {
                if (i === 0) {
                    this.drawPlayer(url, file.file_mimetype);
                    this.drawTrackInfo(file.filename);
                    item.addClass('active');
                }
            }
            this.playlist.append(item);
        },

        selectTrack: function (dir) {
            var current = this.playlist.find('li.active');
            var selected = (dir === 'prev' ? current.prev() : current.next());
            if (selected.length > 0)
            {
                var link = selected.find('a');
                this.loadTrack(link.attr('href'), link.attr('data-mimetype'));
                current.removeClass('active');
                selected.addClass('active');
                this.drawTrackInfo(link.text());
            }
        },

        show: function () {
            var self = this;
            var features = ['playpause', 'progress', 'current', 'volume'];
            if (this.player.find('.mejs-audio').length > 0)
            {
                this.getItems();
            }
            else
            {
                this.win.busy().nodes.outer.append(
                    this.container.append(
                        $('<div class="atb mediaplayer_inner">').append(
                            $('<div class="mediaplayer_buttons pull-right">').append(
                                $('<button class="btn btn-inverse minimizemediaplayer">').text(gt('Minimize')),
                                $('<button class="btn btn-primary closemediaplayer">').text(gt('Close'))
                            ),
                            this.trackdisplay,
                            this.player,
                            this.playlist
                        )
                    )
                );
                this.win.idle();
                if (this.config.videoSupport) {
                    this.trackdisplay.remove();
                    this.container.find('.minimizemediaplayer').remove();
                    features = ['playpause', 'progress', 'current', 'volume', 'fullscreen'];
                }
                else
                {
                    this.trackdisplay.append($('<i class="icon-music"></i>'), $('<h3>'));
                }
                this.getItems();
                this.playlist.sortable({ axis: 'y' });
                this.player.find('video, audio').mediaelementplayer({
                    height: 500,
                    width: 480,
                    audioWidth: 480,
                    plugins: ['flash', 'silverlight'],
                    timerRate: 250,
                    features: features,
                    keyActions: [{
                        keys: [32, 179], // SPACE
                        action: function (player, media) {
                            if (media.paused || media.ended) {
                                media.play();
                            } else {
                                media.pause();
                            }
                        }
                    },
                    {
                        keys: [39, 228], // RIGHT
                        action: function (player, media) {
                            var newVolume = Math.min(media.volume + 0.1, 1);
                            media.setVolume(newVolume);
                        }
                    },
                    {
                        keys: [37, 227], // LEFT
                        action: function (player, media) {
                            var newVolume = Math.max(media.volume - 0.1, 0);
                            media.setVolume(newVolume);
                        }
                    },
                    {
                        keys: [38], // UP
                        action: function (player, media) {
                            self.selectTrack('prev');
                        }
                    },
                    {
                        keys: [40], // DOWN
                        action: function (player, media) {
                            self.selectTrack('next');
                        }
                    }],
                    success: function (me, domObject) {
                        self.mediaelement = me;
                        self.mediaelement.addEventListener('ended', function () {
                            self.selectTrack('next');
                        }, false);
                    }
                });
            }
        },

        minimize: function () {
            $('#io-ox-topbar > .minimizedmediaplayer').remove();
            $('#io-ox-topbar').append(
                $('<div class="launcher right minimizedmediaplayer">').append(
                    $('<i>').addClass('icon-play icon-white')
                ).one('click', function () {
                    ox.launch('io.ox/files/main');
                    $('.mediaplayer_container').show();
                    $(this).remove();
                })
            );
            this.container.hide();
        },

        restore: function () {
            if (this.config.videoSupport) {
                this.close();
            }
            else
            {
                $('#io-ox-topbar > .minimizedmediaplayer').remove();
                this.list = [];
                this.container.show();
            }

        },

        close: function () {
            $('#io-ox-topbar > .minimizedmediaplayer').remove();
            this.player.empty().remove();
            this.trackdisplay.empty().remove();
            this.playlist.empty().remove();
            this.container.empty().show().remove();
            this.list = [];
        }
    };

    return mediaplayer;
});<|MERGE_RESOLUTION|>--- conflicted
+++ resolved
@@ -34,13 +34,9 @@
         currenttrack: null,
 
         container: $('<div class="abs mediaplayer_container">'),
-<<<<<<< HEAD
         trackdisplay: $('<div class="mediaplayer_track css-table"><div class="css-table-row">' +
                 '<div class="css-table-cell album"></div><div class="css-table-cell"><div class="track"></div></div>' +
                 '</div></div>'),
-=======
-        trackdisplay: $('<div class="mediaplayer_track">'),
->>>>>>> 5d86e78a
         player: $('<div class="mediaplayer_player">'),
         playlist: $('<ul class="mediaplayer_playlist">'),
 
@@ -96,7 +92,7 @@
         filterMediaList: function (list, videoSupport) {
             return $.grep(list, function (o) {
                 if (videoSupport) {
-                    return (/\.(mp4|mov|avi|wmv|mpe?g|ogv|webm)$/i).test(o.filename);
+                    return (/\.(mp4|m4v|mov|avi|wmv|mpe?g|ogv|webm)$/i).test(o.filename);
                 }
                 else
                 {
@@ -118,7 +114,7 @@
         },
 
         drawTrackInfo: function (data) {
-            if (!this.config.videoSupport) this.trackdisplay.find('h3').text(data);
+            if (!this.config.videoSupport) this.trackdisplay.find('.track').text(data);
         },
 
         drawPlayer: function (url, mimetype) {
@@ -196,14 +192,14 @@
                 }
                 else
                 {
-                    this.trackdisplay.append($('<i class="icon-music"></i>'), $('<h3>'));
+                    this.trackdisplay.find('.album').empty().append($('<i class="icon-music"></i>'));
                 }
                 this.getItems();
                 this.playlist.sortable({ axis: 'y' });
                 this.player.find('video, audio').mediaelementplayer({
+                    // since we cannot resize later on ...
+                    audioWidth: $(window).width() <= 400 ? 294 : 480,
                     height: 500,
-                    width: 480,
-                    audioWidth: 480,
                     plugins: ['flash', 'silverlight'],
                     timerRate: 250,
                     features: features,
