--- conflicted
+++ resolved
@@ -124,7 +124,7 @@
                 }
             });
             // due to defaultValues, data and previous might differ.
-            // however, the model is not dirty
+            // however, the model is not dirt
             this._dirty = false;
         },
 
@@ -149,18 +149,11 @@
         validate: function (prop, value) {
             var def = this.schema[prop] || {},
                 format = def.format || 'string',
-<<<<<<< HEAD
-                isValidEmpty = value === '' && def.mandatory !== true;
-
-            if (isValidEmpty || format === 'string') {
-                return true;
-=======
                 isEmpty = value === '',
                 isNotMandatory = def.mandatory !== true;
             if (isEmpty) {
                 return isNotMandatory ||
                     new Error(prop, _.printf('%s is mandatory', def.i18n || prop));
->>>>>>> e4e719ee
             }
             if (_.isFunction(this.formats[format])) {
                 return this.formats[format](prop, value, def);
