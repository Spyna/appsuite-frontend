--- conflicted
+++ resolved
@@ -1,10 +1,6 @@
 Name:           open-xchange-appsuite-spamexperts
 Version:        @OXVERSION@
-<<<<<<< HEAD
-%define         ox_release 20
-=======
 %define         ox_release 7
->>>>>>> 15b67d9d
 Release:        %{ox_release}_<CI_CNT>.<B_CNT>
 Group:          Applications/Productivity
 Packager:       Viktor Pracht <viktor.pracht@open-xchange.com>
@@ -94,30 +90,6 @@
 #%{docroot}
 
 %changelog
-<<<<<<< HEAD
-* Tue Mar 22 2016 Viktor Pracht <viktor.pracht@open-xchange.com>
-Build for patch 2016-03-29 (3188)
-* Wed Mar 09 2016 Viktor Pracht <viktor.pracht@open-xchange.com>
-Build for patch 2016-03-14 (3148)
-* Tue Feb 23 2016 Viktor Pracht <viktor.pracht@open-xchange.com>
-Build for patch 2016-02-29 (3121)
-* Mon Feb 15 2016 Viktor Pracht <viktor.pracht@open-xchange.com>
-Build for patch 2016-02-18 (3106)
-* Wed Feb 03 2016 Viktor Pracht <viktor.pracht@open-xchange.com>
-Build for patch 2016-02-08 (3073)
-* Wed Jan 20 2016 Viktor Pracht <viktor.pracht@open-xchange.com>
-Build for patch 2016-01-25 (3031)
-* Mon Jan 04 2016 Viktor Pracht <viktor.pracht@open-xchange.com>
-Build for patch 2016-01-13 (2982)
-* Tue Dec 15 2015 Viktor Pracht <viktor.pracht@open-xchange.com>
-Build for patch 2015-12-21 (2953)
-* Wed Dec 02 2015 Viktor Pracht <viktor.pracht@open-xchange.com>
-Build for patch 2015-12-07 (2918)
-* Tue Nov 24 2015 Viktor Pracht <viktor.pracht@open-xchange.com>
-Build for patch 2015-12-04 (2911)
-* Thu Nov 19 2015 Viktor Pracht <viktor.pracht@open-xchange.com>
-Build for patch 2015-11-23 (2878)
-=======
 * Wed Mar 30 2016 Viktor Pracht <viktor.pracht@open-xchange.com>
 Second candidate for 7.8.1 release
 * Fri Mar 25 2016 Viktor Pracht <viktor.pracht@open-xchange.com>
@@ -134,7 +106,6 @@
 First candidate for 7.8.1 release
 * Wed Nov 11 2015 Viktor Pracht <viktor.pracht@open-xchange.com>
 Build for patch 2015-11-16 (2862)
->>>>>>> 15b67d9d
 * Fri Nov 06 2015 Viktor Pracht <viktor.pracht@open-xchange.com>
 Build for patch 2015-11-09 (2840)
 * Tue Nov 03 2015 Viktor Pracht <viktor.pracht@open-xchange.com>
