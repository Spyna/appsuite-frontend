--- conflicted
+++ resolved
@@ -173,13 +173,8 @@
         threadSize: function (baton) {
             // only consider thread-size if app is in thread-mode
             var isThreaded = baton.app && baton.app.isThreaded();
-<<<<<<< HEAD
-            if (!isThreaded) return;
-            if (baton.options.threaded !== true && (!baton.app || !baton.app.isThreaded())) return;
-=======
             // seems that threaded option is used for tests only
             if (!isThreaded && !baton.options.threaded) return;
->>>>>>> 4b2e00f6
 
             var size = api.threads.size(baton.data);
             if (size <= 1) return;
