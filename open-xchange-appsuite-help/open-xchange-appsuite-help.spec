Name:           open-xchange-appsuite-help
BuildArch:      noarch
BuildRequires:  ant
BuildRequires:  ant-nodeps
BuildRequires:  java-devel >= 1.6.0
BuildRequires:  nodejs >= 0.10.0
Version:        @OXVERSION@
<<<<<<< HEAD
%define         ox_release 17
=======
%define         ox_release 12
>>>>>>> e04a06e8
Release:        %{ox_release}_<CI_CNT>.<B_CNT>
Group:          Applications/Productivity
Vendor:         Open-Xchange
URL:            http://open-xchange.com
Packager:       Julian Baeume <julian.baeume@open-xchange.com>
License:        CC-BY-NC-SA
Summary:        OX App Suite online help
Source:         %{name}_%{version}.orig.tar.bz2
BuildRoot:      %{_tmppath}/%{name}-%{version}-root

%if 0%{?rhel_version} || 0%{?fedora_version}
%define docroot /var/www/html/
%else
%define docroot /srv/www/htdocs/
%endif

%description
OX App Suite help files

%package        common
Group:          Applications/Productivity
Summary:        Language-independent files of online help for OX App Suite

%description    common
Language-independent files of online help for OX App Suite

%package       de-de
Group:         Applications/Productivity
Summary:       Online help for OX App Suite (de_DE)
Provides:      open-xchange-appsuite-help
Requires:      open-xchange-appsuite-help-common

%description   de-de
Online help for OX App Suite (de_DE)

%package       en-gb
Group:         Applications/Productivity
Summary:       Online help for OX App Suite (en_GB)
Provides:      open-xchange-appsuite-help
Requires:      open-xchange-appsuite-help-common

%description   en-gb
Online help for OX App Suite (en_GB)

%package       en-us
Group:         Applications/Productivity
Summary:       Online help for OX App Suite (en_US)
Provides:      open-xchange-appsuite-help
Requires:      open-xchange-appsuite-help-common

%description   en-us
Online help for OX App Suite (en_US)

%package       es-es
Group:         Applications/Productivity
Summary:       Online help for OX App Suite (es_ES)
Provides:      open-xchange-appsuite-help
Requires:      open-xchange-appsuite-help-common

%description   es-es
Online help for OX App Suite (es_ES)

%package       es-mx
Group:         Applications/Productivity
Summary:       Online help for OX App Suite (es_MX)
Provides:      open-xchange-appsuite-help
Requires:      open-xchange-appsuite-help-common

%description   es-mx
Online help for OX App Suite (es_MX)

%package       fr-fr
Group:         Applications/Productivity
Summary:       Online help for OX App Suite (fr_FR)
Provides:      open-xchange-appsuite-help
Requires:      open-xchange-appsuite-help-common

%description   fr-fr
Online help for OX App Suite (fr_FR)

%package       it-it
Group:         Applications/Productivity
Summary:       Online help for OX App Suite (it_IT)
Provides:      open-xchange-appsuite-help
Requires:      open-xchange-appsuite-help-common

%description   it-it
Online help for OX App Suite (it_IT)

%package       ja-jp
Group:         Applications/Productivity
Summary:       Online help for OX App Suite (ja_JP)
Provides:      open-xchange-appsuite-help
Requires:      open-xchange-appsuite-help-common

%description   ja-jp
Online help for OX App Suite (ja_JP)

%package       nl-nl
Group:         Applications/Productivity
Summary:       Online help for OX App Suite (nl_NL)
Provides:      open-xchange-appsuite-help
Requires:      open-xchange-appsuite-help-common

%description   nl-nl
Online help for OX App Suite (nl_NL)

%package       pl-pl
Group:         Applications/Productivity
Summary:       Online help for OX App Suite (pl_PL)
Provides:      open-xchange-appsuite-help
Requires:      open-xchange-appsuite-help-common

%description   pl-pl
Online help for OX App Suite (pl_PL)

%package       zh-cn
Group:         Applications/Productivity
Summary:       Online help for OX App Suite (zh_CN)
Provides:      open-xchange-appsuite-help
Requires:      open-xchange-appsuite-help-common

%description   zh-cn
Online help for OX App Suite (zh_CN)

%package       zh-tw
Group:         Applications/Productivity
Summary:       Online help for OX App Suite (zh_TW)
Provides:      open-xchange-appsuite-help
Requires:      open-xchange-appsuite-help-common

%description   zh-tw
Online help for OX App Suite (zh_TW)

%prep

%setup -q

%build

%install
export NO_BRP_CHECK_BYTECODE_VERSION=true
ant -Dbasedir=build -DdestDir=%{buildroot} -DpackageName=%{name} -Dhtdoc=%{docroot} -Dlanguages=false -DkeepCache=true -f build/build.xml build
for LANG in de_DE en_GB en_US es_ES es_MX fr_FR it_IT ja_JP nl_NL pl_PL zh_CN zh_TW; do
    ant -Dbasedir=build -DdestDir=%{buildroot} -DpackageName=%{name} -Dhtdoc=%{docroot} -DinstallTarget=${LANG} -DkeepCache=true -Dnoclean=true -f build/build.xml clean build
done

%clean
%{__rm} -rf %{buildroot}

%files common
%defattr(-,root,root)
%dir %{docroot}/appsuite
%{docroot}/appsuite/help
%exclude %{docroot}/appsuite/help/l10n

%files de-de
%defattr(-,root,root)
%dir %{docroot}/appsuite/help/l10n
%{docroot}/appsuite/help/l10n/de_DE

%files en-gb
%defattr(-,root,root)
%dir %{docroot}/appsuite/help/l10n
%{docroot}/appsuite/help/l10n/en_GB

%files en-us
%defattr(-,root,root)
%dir %{docroot}/appsuite
%dir %{docroot}/appsuite/help/l10n
%{docroot}/appsuite/help/l10n/en_US

%files es-es
%defattr(-,root,root)
%dir %{docroot}/appsuite/help/l10n
%{docroot}/appsuite/help/l10n/es_ES

%files es-mx
%defattr(-,root,root)
%dir %{docroot}/appsuite/help/l10n
%{docroot}/appsuite/help/l10n/es_MX

%files fr-fr
%defattr(-,root,root)
%dir %{docroot}/appsuite/help/l10n
%{docroot}/appsuite/help/l10n/fr_FR

%files it-it
%defattr(-,root,root)
%dir %{docroot}/appsuite/help/l10n
%{docroot}/appsuite/help/l10n/it_IT

%files ja-jp
%defattr(-,root,root)
%dir %{docroot}/appsuite/help/l10n
%{docroot}/appsuite/help/l10n/ja_JP

%files nl-nl
%defattr(-,root,root)
%dir %{docroot}/appsuite/help/l10n
%{docroot}/appsuite/help/l10n/nl_NL

%files pl-pl
%defattr(-,root,root)
%dir %{docroot}/appsuite/help/l10n
%{docroot}/appsuite/help/l10n/pl_PL

%files zh-cn
%defattr(-,root,root)
%dir %{docroot}/appsuite/help/l10n
%{docroot}/appsuite/help/l10n/zh_CN

%files zh-tw
%defattr(-,root,root)
%dir %{docroot}/appsuite/help/l10n
%{docroot}/appsuite/help/l10n/zh_TW

%changelog
* Fri Mar 13 2015 Marcus Klein <marcus.klein@open-xchange.com>
<<<<<<< HEAD
Build for patch 2015-03-16
=======
Twelfth candidate for 7.6.2 release
* Fri Mar 06 2015 Marcus Klein <marcus.klein@open-xchange.com>
Eleventh candidate for 7.6.2 release
* Wed Mar 04 2015 Marcus Klein <marcus.klein@open-xchange.com>
Tenth candidate for 7.6.2 release
* Tue Mar 03 2015 Marcus Klein <marcus.klein@open-xchange.com>
Nineth candidate for 7.6.2 release
* Tue Feb 24 2015 Marcus Klein <marcus.klein@open-xchange.com>
Eighth candidate for 7.6.2 release
>>>>>>> e04a06e8
* Thu Feb 12 2015 Marcus Klein <marcus.klein@open-xchange.com>
Build for patch 2015-02-23
* Wed Feb 11 2015 Marcus Klein <marcus.klein@open-xchange.com>
Seventh candidate for 7.6.2 release
* Tue Feb 10 2015 Marcus Klein <marcus.klein@open-xchange.com>
Build for patch 2015-02-11
* Tue Feb 03 2015 Marcus Klein <marcus.klein@open-xchange.com>
Build for patch 2015-02-09
* Fri Jan 30 2015 Marcus Klein <marcus.klein@open-xchange.com>
Sixth candidate for 7.6.2 release
* Tue Jan 27 2015 Marcus Klein <marcus.klein@open-xchange.com>
Fifth candidate for 7.6.2 release
* Wed Jan 21 2015 Marcus Klein <marcus.klein@open-xchange.com>
Build for patch 2014-10-27
* Wed Jan 21 2015 Marcus Klein <marcus.klein@open-xchange.com>
Build for patch 2015-01-26
* Wed Jan 07 2015 Marcus Klein <marcus.klein@open-xchange.com>
Build for patch 2015-01-12
* Tue Dec 16 2014 Marcus Klein <marcus.klein@open-xchange.com>
Build for patch 2014-12-22
* Fri Dec 12 2014 Marcus Klein <marcus.klein@open-xchange.com>
Fourth candidate for 7.6.2 release
* Wed Dec 10 2014 Marcus Klein <marcus.klein@open-xchange.com>
Build for patch 2014-12-15
* Fri Dec 05 2014 Marcus Klein <marcus.klein@open-xchange.com>
Third candidate for 7.6.2 release
* Tue Nov 25 2014 Marcus Klein <marcus.klein@open-xchange.com>
Build for patch 2014-12-01
* Fri Nov 21 2014 Marcus Klein <marcus.klein@open-xchange.com>
Second candidate for 7.6.2 release
* Thu Nov 13 2014 Marcus Klein <marcus.klein@open-xchange.com>
Build for patch 2014-11-17
* Fri Oct 31 2014 Marcus Klein <marcus.klein@open-xchange.com>
First candidate for 7.6.2 release
* Tue Oct 28 2014 Marcus Klein <marcus.klein@open-xchange.com>
Build for patch 2014-11-03
* Mon Oct 27 2014 Marcus Klein <marcus.klein@open-xchange.com>
Build for patch 2014-10-30
* Wed Oct 22 2014 Marcus Klein <marcus.klein@open-xchange.com>
Build for patch 2014-10-22
* Tue Oct 14 2014 Marcus Klein <marcus.klein@open-xchange.com>
Fifth candidate for 7.6.1 release
* Mon Oct 13 2014 Marcus Klein <marcus.klein@open-xchange.com>
Build for patch 2014-10-20
* Fri Oct 10 2014 Marcus Klein <marcus.klein@open-xchange.com>
Fourth candidate for 7.6.1 release
* Thu Oct 02 2014 Marcus Klein <marcus.klein@open-xchange.com>
Third candidate for 7.6.1 release
* Tue Sep 30 2014 Marcus Klein <marcus.klein@open-xchange.com>
Build for patch 2014-10-06
* Tue Sep 23 2014 Marcus Klein <marcus.klein@open-xchange.com>
Build for patch 2014-10-02
* Wed Sep 17 2014 Marcus Klein <marcus.klein@open-xchange.com>
prepare for 7.6.2 release
* Tue Sep 16 2014 Marcus Klein <marcus.klein@open-xchange.com>
Second candidate for 7.6.1 release
* Thu Sep 11 2014 Marcus Klein <marcus.klein@open-xchange.com>
Build for patch 2014-09-15
* Fri Sep 05 2014 Marcus Klein <marcus.klein@open-xchange.com>
First release candidate for 7.6.1
* Fri Sep 05 2014 Marcus Klein <marcus.klein@open-xchange.com>
prepare for 7.6.1
* Wed Aug 20 2014 Marcus Klein <marcus.klein@open-xchange.com>
Build for patch 2014-08-25
* Mon Aug 11 2014 Marcus Klein <marcus.klein@open-xchange.com>
Build for patch 2014-08-11
* Wed Jul 23 2014 Marcus Klein <marcus.klein@open-xchange.com>
Build for patch 2014-07-30
* Mon Jul 21 2014 Marcus Klein <marcus.klein@open-xchange.com>
Build for patch 2014-07-21
* Wed Jun 25 2014 Marcus Klein <marcus.klein@open-xchange.com>
Seventh candidate for 7.6.0 release
* Fri Jun 20 2014 Marcus Klein <marcus.klein@open-xchange.com>
Sixth candidate for 7.6.0 release
* Fri Jun 13 2014 Marcus Klein <marcus.klein@open-xchange.com>
Fifth candidate for 7.6.0 release
* Fri May 30 2014 Marcus Klein <marcus.klein@open-xchange.com>
Fourth candidate for 7.6.0 release
* Fri May 16 2014 Marcus Klein <marcus.klein@open-xchange.com>
Third candidate for 7.6.0 release
* Mon May 05 2014 Marcus Klein <marcus.klein@open-xchange.com>
Second release candidate for 7.6.0
* Tue Apr 22 2014 Marcus Klein <marcus.klein@open-xchange.com>
First release candidate for 7.6.0
* Thu Apr 03 2014 Marcus Klein <marcus.klein@open-xchange.com>
prepare for 7.6.0
* Fri Mar 21 2014 Markus Wagner <markus.wagner@open-xchange.com>
Build for patch 2014-03-24
* Fri Mar 21 2014 Markus Wagner <markus.wagner@open-xchange.com>
Build for patch 2014-03-24
* Wed Mar 19 2014 Markus Wagner <markus.wagner@open-xchange.com>
Build for patch 2014-03-24
* Fri Mar 14 2014 Markus Wagner <markus.wagner@open-xchange.com>
Build for patch 2014-03-14
* Tue Mar 04 2014 Markus Wagner <markus.wagner@open-xchange.com>
Build for patch 2013-03-04
* Tue Mar 04 2014 Markus Wagner <markus.wagner@open-xchange.com>
Build for patch 2013-03-05
* Thu Feb 27 2014 Markus Wagner <markus.wagner@open-xchange.com>
Build for patch 2013-03-05
* Thu Feb 27 2014 Markus Wagner <markus.wagner@open-xchange.com>
Build for patch 2013-03-05
* Tue Feb 25 2014 Markus Wagner <markus.wagner@open-xchange.com>
Build for patch 2014-02-24
* Tue Feb 25 2014 Markus Wagner <markus.wagner@open-xchange.com>
Build for patch 2014-02-26
* Tue Feb 25 2014 Markus Wagner <markus.wagner@open-xchange.com>
Build for patch 2014-02-26
* Thu Feb 20 2014 Markus Wagner <markus.wagner@open-xchange.com>
Build for patch 2014-02-20
* Tue Feb 11 2014 Markus Wagner <markus.wagner@open-xchange.com>
Sixth candidate for 7.4.2 release
* Fri Feb 07 2014 Markus Wagner <markus.wagner@open-xchange.com>
Build for patch 2014-02-07
* Thu Feb 06 2014 Markus Wagner <markus.wagner@open-xchange.com>
Fifth candidate for 7.4.2 release
* Tue Feb 04 2014 Markus Wagner <markus.wagner@open-xchange.com>
Fourth candidate for 7.4.2 release
* Tue Jan 28 2014 Markus Wagner <markus.wagner@open-xchange.com>
Build for patch 2014-01-30
* Fri Jan 24 2014 Markus Wagner <markus.wagner@open-xchange.com>
Build for patch 2014-01-22
* Thu Jan 23 2014 Markus Wagner <markus.wagner@open-xchange.com>
Third candidate for 7.4.2 release
* Fri Jan 10 2014 Markus Wagner <markus.wagner@open-xchange.com>
Second candidate for 7.4.2 release
* Thu Jan 02 2014 Markus Wagner <markus.wagner@open-xchange.com>
Build for patch 2013-12-09
* Mon Dec 23 2013 Markus Wagner <markus.wagner@open-xchange.com>
First candidate for 7.4.2 release
* Thu Dec 19 2013 Markus Wagner <markus.wagner@open-xchange.com>
Build for patch 2013-12-23
* Thu Dec 19 2013 Markus Wagner <markus.wagner@open-xchange.com>
prepare for 7.4.2
* Tue Dec 10 2013 Markus Wagner <markus.wagner@open-xchange.com>
Build for patch 2013-11-29
* Thu Dec 05 2013 Markus Wagner <markus.wagner@open-xchange.com>
Build for patch 2013-12-09
* Wed Nov 20 2013 Markus Wagner <markus.wagner@open-xchange.com>
Fifth candidate for 7.4.1 release
* Mon Nov 18 2013 Markus Wagner <markus.wagner@open-xchange.com>
Fourth candidate for 7.4.1 release
* Tue Nov 12 2013 Markus Wagner <markus.wagner@open-xchange.com>
Build for patch 2013-11-13
* Mon Nov 11 2013 Markus Wagner <markus.wagner@open-xchange.com>
Build for patch 2013-11-08
* Thu Nov 07 2013 Markus Wagner <markus.wagner@open-xchange.com>
Third candidate for 7.4.1 release
* Wed Oct 30 2013 Markus Wagner <markus.wagner@open-xchange.com>
Build for patch 2013-10-28
* Wed Oct 23 2013 Markus Wagner <markus.wagner@open-xchange.com>
Build for patch 2013-10-28
* Wed Oct 23 2013 Markus Wagner <markus.wagner@open-xchange.com>
Second candidate for 7.4.1 release
* Thu Oct 10 2013 Markus Wagner <markus.wagner@open-xchange.com>
First sprint increment for 7.4.1 release
* Wed Oct 09 2013 Markus Wagner <markus.wagner@open-xchange.com>
Build for patch 2013-10-09
* Wed Oct 02 2013 Markus Wagner <markus.wagner@open-xchange.com>
Build for patch 2013-10-03
* Wed Sep 25 2013 Markus Wagner <markus.wagner@open-xchange.com>
Eleventh candidate for 7.4.0 release
* Fri Sep 20 2013 Markus Wagner <markus.wagner@open-xchange.com>
prepare for 7.4.1 release
* Fri Sep 20 2013 Markus Wagner <markus.wagner@open-xchange.com>
Tenth candidate for 7.4.0 release
* Tue Sep 17 2013 Markus Wagner <markus.wagner@open-xchange.com>
Build for patch 2013-09-26
* Fri Sep 13 2013 Markus Wagner <markus.wagner@open-xchange.com>
Ninth candidate for 7.4.0 release
* Wed Sep 11 2013 Viktor Pracht <viktor.pracht@open-xchange.com>
Build for patch 2013-09-12
* Wed Sep 11 2013 Markus Wagner <markus.wagner@open-xchange.com>
Build for patch 2013-09-12
* Mon Sep 02 2013 Markus Wagner <markus.wagner@open-xchange.com>
Build for patch 2013-09-26
* Mon Sep 02 2013 Markus Wagner <markus.wagner@open-xchange.com>
Eighth candidate for 7.4.0 release
* Tue Aug 27 2013 Markus Wagner <markus.wagner@open-xchange.com>
Seventh candidate for 7.4.0 release
* Mon Aug 26 2013 Markus Wagner <markus.wagner@open-xchange.com>
Build for patch 2013-08-26
* Fri Aug 23 2013 Markus Wagner <markus.wagner@open-xchange.com>
Sixth candidate for 7.4.0 release
* Tue Aug 20 2013 Markus Wagner <markus.wagner@open-xchange.com>
Build for patch 2013-08-19
* Mon Aug 19 2013 Markus Wagner <markus.wagner@open-xchange.com>
Fifth candidate for 7.4.0 release
* Tue Aug 13 2013 Markus Wagner <markus.wagner@open-xchange.com>
Fourth candidate for 7.4.0 release
* Tue Aug 06 2013 Markus Wagner <markus.wagner@open-xchange.com>
Third release candidate for 7.4.0
* Mon Aug 05 2013 Markus Wagner <markus.wagner@open-xchange.com>
Build for patch 2013-08-09
* Fri Aug 02 2013 Markus Wagner <markus.wagner@open-xchange.com>
Second release candidate for 7.4.0
* Mon Jul 22 2013 Markus Wagner <markus.wagner@open-xchange.com>
Build for patch 2013-07-22
* Wed Jul 17 2013 Markus Wagner <markus.wagner@open-xchange.com>
First release candidate for 7.4.0
* Tue Jul 16 2013 Markus Wagner <markus.wagner@open-xchange.com>
prepare for 7.4.0
* Mon Jul 15 2013 Markus Wagner <markus.wagner@open-xchange.com>
Build for patch 2013-07-25
* Thu Jul 11 2013 Markus Wagner <markus.wagner@open-xchange.com>
Build for patch 2013-07-09
* Tue Jul 02 2013 Markus Wagner <markus.wagner@open-xchange.com>
Third candidate for 7.2.2 release
* Fri Jun 28 2013 Markus Wagner <markus.wagner@open-xchange.com>
Second candidate for 7.2.2 release
* Wed Jun 26 2013 Markus Wagner <markus.wagner@open-xchange.com>
Release candidate for 7.2.2 release
* Fri Jun 21 2013 Markus Wagner <markus.wagner@open-xchange.com>
Second feature freeze for 7.2.2 release
* Thu Jun 20 2013 Markus Wagner <markus.wagner@open-xchange.com>
Build for patch 2013-06-20
* Tue Jun 18 2013 Markus Wagner <markus.wagner@open-xchange.com>
Build for patch 2013-06-17
* Wed Jun 12 2013 Markus Wagner <markus.wagner@open-xchange.com>
Build for patch 2013-06-14
* Mon Jun 03 2013 Markus Wagner <markus.wagner@open-xchange.com>
Sprint increment for 7.2.2 release
* Mon Jun 03 2013 Markus Wagner <markus.wagner@open-xchange.com>
First sprint increment for 7.2.2 release
* Wed May 29 2013 Markus Wagner <markus.wagner@open-xchange.com>
First candidate for 7.2.2 release
* Wed May 22 2013 Markus Wagner <markus.wagner@open-xchange.com>
Third candidate for 7.2.1 release
* Wed May 15 2013 Markus Wagner <markus.wagner@open-xchange.com>
Second candidate for 7.2.1 release
* Wed May 15 2013 Markus Wagner <markus.wagner@open-xchange.com>
Build for patch 2013-05-10
* Thu May 02 2013 Markus Wagner <markus.wagner@open-xchange.com>
Build for patch 2013-04-23
* Mon Apr 22 2013 Markus Wagner <markus.wagner@open-xchange.com>
First candidate for 7.2.1 release
* Mon Apr 15 2013 Markus Wagner <markus.wagner@open-xchange.com>
prepare for 7.2.1
* Wed Apr 10 2013 Markus Wagner <markus.wagner@open-xchange.com>
Fourth candidate for 7.2.0 release
* Mon Apr 08 2013 Markus Wagner <markus.wagner@open-xchange.com>
Third candidate for 7.2.0 release
* Tue Apr 02 2013 Markus Wagner <markus.wagner@open-xchange.com>
Second candidate for 7.2.0 release
* Tue Mar 26 2013 Markus Wagner <markus.wagner@open-xchange.com>
First release candidate for 7.2.0
* Fri Mar 15 2013 Markus Wagner <markus.wagner@open-xchange.com>
prepare for 7.2.0
* Fri Mar 15 2013 Markus Wagner <markus.wagner@open-xchange.com>
prepare for 7.2.0
* Thu Feb 28 2013 Viktor Pracht <viktor.pracht@open-xchange.com>
Build for patch 2013-03-01
* Tue Feb 19 2013 Viktor Pracht <viktor.pracht@open-xchange.com>
Fourth release candidate for 7.0.1
* Tue Feb 19 2013 Viktor Pracht <viktor.pracht@open-xchange.com>
Third release candidate for 7.0.1
* Thu Feb 14 2013 Viktor Pracht <viktor.pracht@open-xchange.com>
Second release candiate for 7.0.1
* Fri Feb 01 2013 Viktor Pracht <viktor.pracht@open-xchange.com>
First release candidate for 7.0.1
* Fri Feb 01 2013 Viktor Pracht <viktor.pracht@open-xchange.com>
prepare for 7.0.1
* Tue Dec 18 2012 Viktor Pracht <viktor.pracht@open-xchange.com>
Third release candidate for 7.0.0
* Mon Dec 17 2012 Viktor Pracht <viktor.pracht@open-xchange.com>
Second release candidate for 7.0.0
* Thu Dec 13 2012 Viktor Pracht <viktor.pracht@open-xchange.com>
Pre release candidate for 7.0.0
* Tue Dec 11 2012 Viktor Pracht <viktor.pracht@open-xchange.com>
First release candidate for 7.0.0
* Tue Nov 13 2012 Viktor Pracht <viktor.pracht@open-xchange.com>
First release candidate for EDP drop #6
* Mon Oct 22 2012 Viktor Pracht <viktor.pracht@open-xchange.com>
Third release candidate for EDP drop #5
* Mon Oct 22 2012 Viktor Pracht <viktor.pracht@open-xchange.com>
Second release candidate for EDP drop #5
* Fri Oct 12 2012 Viktor Pracht <viktor.pracht@open-xchange.com>
First release candidate for EDP drop #5
* Tue Sep 04 2012 Viktor Pracht <viktor.pracht@open-xchange.com>
First release candidate for EDP drop #4
* Tue Aug 07 2012 Viktor Pracht <viktor.pracht@open-xchange.com>
Release build for 7.0.0
* Tue Aug 07 2012 Viktor Pracht <viktor.pracht@open-xchange.com>
Release build for EDP drop #3
* Wed Nov 09 2011 Viktor Pracht <viktor.pracht@open-xchange.com>
Initial Release.<|MERGE_RESOLUTION|>--- conflicted
+++ resolved
@@ -5,11 +5,7 @@
 BuildRequires:  java-devel >= 1.6.0
 BuildRequires:  nodejs >= 0.10.0
 Version:        @OXVERSION@
-<<<<<<< HEAD
-%define         ox_release 17
-=======
 %define         ox_release 12
->>>>>>> e04a06e8
 Release:        %{ox_release}_<CI_CNT>.<B_CNT>
 Group:          Applications/Productivity
 Vendor:         Open-Xchange
@@ -229,9 +225,8 @@
 
 %changelog
 * Fri Mar 13 2015 Marcus Klein <marcus.klein@open-xchange.com>
-<<<<<<< HEAD
 Build for patch 2015-03-16
-=======
+* Fri Mar 13 2015 Marcus Klein <marcus.klein@open-xchange.com>
 Twelfth candidate for 7.6.2 release
 * Fri Mar 06 2015 Marcus Klein <marcus.klein@open-xchange.com>
 Eleventh candidate for 7.6.2 release
@@ -241,7 +236,6 @@
 Nineth candidate for 7.6.2 release
 * Tue Feb 24 2015 Marcus Klein <marcus.klein@open-xchange.com>
 Eighth candidate for 7.6.2 release
->>>>>>> e04a06e8
 * Thu Feb 12 2015 Marcus Klein <marcus.klein@open-xchange.com>
 Build for patch 2015-02-23
 * Wed Feb 11 2015 Marcus Klein <marcus.klein@open-xchange.com>
