# Antje Faber, 2011, 2013.
# Daniele Ricciulli <daniele@bureau-cornavin.com>, 2009.
# Monica Raggioli <monica@bureau-cornavin.com>, 2011, 2012.
# Vincenzo Reale <vincenzo@bureau-cornavin.com>, 2009, 2010, 2011, 2012, 2013, 2014, 2015.
msgid ""
msgstr ""
"Project-Id-Version: tours\n"
"POT-Creation-Date: \n"
<<<<<<< HEAD
"PO-Revision-Date: 2015-03-04 10:07+0100\n"
"Last-Translator: \n"
=======
"PO-Revision-Date: 2015-08-24 12:25+0100\n"
"Last-Translator: Vincenzo Reale <vincenzo@bureau-cornavin.com>\n"
>>>>>>> 74174fc6
"Language-Team: Italian <it@bureau-cornavin.com>\n"
"Language: it_IT\n"
"MIME-Version: 1.0\n"
"Content-Type: text/plain; charset=UTF-8\n"
"Content-Transfer-Encoding: 8bit\n"
"Plural-Forms: nplurals=2; plural=(n!=1);\n"
"X-Generator: Lokalize 2.0\n"

#: apps/io.ox/tours/calendar.js:72 module:io.ox/tours
msgid "Adding attachments"
msgstr "Aggiungere allegati"

#: apps/io.ox/tours/tasks.js:54 module:io.ox/tours
msgid "Adding further details"
msgstr "Aggiungere ulteriori dettagli"

#: apps/io.ox/tours/contacts.js:36 module:io.ox/tours
msgid ""
"Click on a letter on the left side of the navigation bar in order to display "
"the corresponding contacts from the selected address book."
msgstr ""
"Fare clic su una lettera a sinistra della barra di navigazione per "
"visualizzare i contatti corrispondenti della rubrica selezionata."

#: apps/io.ox/tours/portal.js:45 module:io.ox/tours
msgid "Closing a square"
msgstr "Chiudere un riquadro"

#: apps/io.ox/tours/mail.js:33 module:io.ox/tours
msgid "Composing a new E-Mail"
msgstr "Comporre un nuovo messaggio di posta"

#: apps/io.ox/tours/calendar.js:34 module:io.ox/tours
msgid "Creating a new appointment"
msgstr "Creare un nuovo appuntamento"

#: apps/io.ox/tours/contacts.js:30 module:io.ox/tours
msgid "Creating a new contact"
msgstr "Creare un nuovo contatto"

#: apps/io.ox/tours/tasks.js:32 module:io.ox/tours
msgid "Creating a new task"
msgstr "Creare una nuova attività"

#: apps/io.ox/tours/files.js:60 module:io.ox/tours
msgid "Creating a note"
msgstr "Creare una nota"

#: apps/io.ox/tours/intro.js:93 module:io.ox/tours
msgid "Creating new items"
msgstr "Creare nuovi elementi"

#: apps/io.ox/tours/calendar.js:57 module:io.ox/tours
msgid "Creating recurring appointments"
msgstr "Creare appuntamenti ricorrenti"

#: apps/io.ox/tours/tasks.js:62 module:io.ox/tours
msgid "Creating recurring tasks"
msgstr "Creare attività ricorrenti"

#: apps/io.ox/tours/calendar.js:77 module:io.ox/tours
msgid "Creating the appointment"
msgstr "Creare l'appuntamento"

#: apps/io.ox/tours/tasks.js:87 module:io.ox/tours
msgid "Creating the task"
msgstr "Creare l'attività"

#: apps/io.ox/tours/portal.js:51 module:io.ox/tours
msgid "Customizing the Portal"
msgstr "Personalizzare il portale"

#: apps/io.ox/tours/intro.js:112 module:io.ox/tours
msgid ""
"Depending on the app, the toolbar contains various functions for creating, "
"editing and organizing objects."
msgstr ""
"In base all'applicazione, la barra degli strumenti contiene varie funzioni "
"per creare, modificare e organizzare oggetti."

#: apps/io.ox/tours/intro.js:132 module:io.ox/tours
msgid ""
"Detailed instructions for the single apps are located in System menu > Help."
msgstr ""
"Istruzioni dettagliate per le singole applicazioni sono disponibili in Menu "
"di sistema > Aiuto."

#: apps/io.ox/tours/files.js:67 module:io.ox/tours
msgid "Displaying information"
msgstr "Visualizzare le informazioni"

#: apps/io.ox/tours/intro.js:75 module:io.ox/tours
msgid "Displaying the help or the settings"
msgstr "Visualizzare la guida o le impostazioni"

#: apps/io.ox/tours/portal.js:40 module:io.ox/tours
msgid "Drag and drop"
msgstr "Trascinamento e rilascio"

#: apps/io.ox/tours/settings.js:44 module:io.ox/tours
msgid ""
"Edit a setting on the right side. In most of the cases, the changes are "
"activated immediately."
msgstr ""
"Modificare un'impostazione a destra. Nella maggior parte dei casi, le "
"modifiche sono attivate immediatamente."

#: apps/io.ox/tours/mail.js:106 module:io.ox/tours
msgid "Editing multiple E-Mails"
msgstr "Modificare più messaggi"

#: apps/io.ox/tours/contacts.js:46 module:io.ox/tours
msgid "Editing multiple contacts"
msgstr "Modificare più contatti"

#: apps/io.ox/tours/tasks.js:99 module:io.ox/tours
msgid "Editing multiple tasks"
msgstr "Modificare più attività"

#: apps/io.ox/tours/settings.js:43 module:io.ox/tours
msgid "Editing settings"
msgstr "Modificare le impostazioni"

#: apps/io.ox/tours/mail.js:69 module:io.ox/tours
msgid ""
"Enter the E-Mail text into the main area. If the text format was set to HTMl "
"in the options, you can format the E-Mail text. To do so select a text part "
"and then click an icon in the formatting bar."
msgstr ""
"Digitare il testo del messaggio di posta nell'area principale. Se il formato "
"del testo è stato impostato a HTML nelle opzioni, è possibile formattare il "
"testo del messaggio. Per fare ciò, selezionare una parte del testo e fare "
"clic su un'icona nella barra di formattazione."

#: apps/io.ox/tours/mail.js:48 module:io.ox/tours
msgid ""
"Enter the recipient's name into the recipients field. As soon as you typed "
"the first letters, suggestions from the address books are displayed. To "
"accept a recipient suggestion, click on it."
msgstr ""
"Digitare il nome del destinatario nel campo dei destinatari. Non appena si "
"digitano le prime lettere, saranno visualizzati dei suggerimenti dalla "
"rubrica. Per accettare un suggerimento, fare clic su di esso."

#: apps/io.ox/tours/mail.js:59 module:io.ox/tours
msgid "Enter the subject into the subject field."
msgstr "Digita l'oggetto nel campo oggetto."

#: apps/io.ox/tours/calendar.js:52 module:io.ox/tours
msgid ""
"Enter the subject, the start and the end date of the appointment. Other "
"details are optional."
msgstr ""
"Digitare l'oggetto, la data iniziale e finale dell'appuntamento. Gli altri "
"dettagli sono facoltativi."

#: apps/io.ox/tours/tasks.js:49 module:io.ox/tours
msgid "Enter the subject, the start date, and a description."
msgstr "Digitare l'oggetto, la data iniziale e una descrizione."

#: apps/io.ox/tours/tasks.js:82 module:io.ox/tours
msgid "Entering billing information"
msgstr "Digitare le informazioni di fatturazione"

#: apps/io.ox/tours/mail.js:68 module:io.ox/tours
msgid "Entering the E-Mail text"
msgstr "Digitare il testo del messaggio"

#: apps/io.ox/tours/calendar.js:51 module:io.ox/tours
msgid "Entering the appointment's data"
msgstr "Digitare la data dell'appuntamento"

#: apps/io.ox/tours/mail.js:47 module:io.ox/tours
msgid "Entering the recipient's name"
msgstr "Digitare il nome del destinatario"

#: apps/io.ox/tours/mail.js:58 module:io.ox/tours
msgid "Entering the subject"
msgstr "Digitare l'oggetto"

#: apps/io.ox/tours/tasks.js:48 module:io.ox/tours
msgid "Entering the task's data"
msgstr "Digitare i dati dell'attività"

#: apps/io.ox/tours/files.js:30 module:io.ox/tours
msgid "Folder tree"
msgstr "Albero delle cartelle"

#: apps/io.ox/tours/calendar.js:73 module:io.ox/tours
msgid "Further down you can add documents as attachments to the appointment."
msgstr ""
"Più in basso, sarà possibile aggiungere documenti come allegati "
"all'appuntamento."

#: apps/io.ox/tours/mail.js:63 module:io.ox/tours
msgid "Further functions"
msgstr "Funzioni ulteriori"

#: apps/io.ox/tours/intro.js:131 module:io.ox/tours
msgid "Further information"
msgstr "Ulteriori informazioni"

#. Tour name; general introduction
<<<<<<< HEAD
#: apps/io.ox/tours/main.js:806 module:io.ox/tours
msgid "Getting started"
msgstr "Primi passi"

#: apps/io.ox/tours/main.js:845 module:io.ox/tours
=======
#: apps/io.ox/tours/intro.js:46 module:io.ox/tours
msgid "Getting started"
msgstr "Primi passi"

#: apps/io.ox/tours/main.js:77 module:io.ox/tours
>>>>>>> 74174fc6
msgid "Guided tour for this app"
msgstr "Presentazione guidata per questa applicazione"

#: apps/io.ox/tours/mail.js:101 module:io.ox/tours
msgid "Halo view"
msgstr "Vista Aura"

#: apps/io.ox/tours/settings.js:36 module:io.ox/tours
msgid "How the settings are organized"
msgstr "Come sono organizzate le impostazioni"

#: apps/io.ox/tours/mail.js:92 module:io.ox/tours
msgid ""
"If double-clicking on an E-Mail in the list, the E-Mail is opened in a "
"separate window."
msgstr ""
"Facendo doppio clic su un messaggio di posta nell'elenco, il messaggio viene "
"aperto in una finestra separata."

#: apps/io.ox/tours/portal.js:46 module:io.ox/tours
msgid "If you no longer want to display a square, click the cross."
msgstr ""
"Se non si desidera visualizzare più un riquadro, fare clic sulla croce."

#: apps/io.ox/tours/intro.js:89 module:io.ox/tours
msgid ""
"In case of new notifications, e.g. appointment invitations, the info area is "
"opened."
msgstr ""
"In caso di nuove notifiche, ad es. inviti di appuntamenti, l'area "
"informazioni è aperta."

#: apps/io.ox/tours/mail.js:107 module:io.ox/tours
msgid ""
"In order to edit multiple E-Mails at once, enable the checkboxes on the left "
"side of the E-Mails. If the checkboxes are not displayed, click on View > "
"Checkboxes on the right side of the toolbar."
msgstr ""
"Per modificare più messaggi contemporaneamente, marcare le caselle di "
"selezione a sinistra dei messaggi. Se le caselle non sono visualizzate, fare "
"clic su Vista > Caselle di selezione a destra della barra degli strumenti."

#: apps/io.ox/tours/mail.js:64 module:io.ox/tours
msgid ""
"In this area you can find further functions, e.g. for adding attachments."
msgstr ""
"In questa area, è possibile trovare ulteriori funzioni, ad es. per "
"aggiungere allegati."

#: apps/io.ox/tours/calendar.js:67 module:io.ox/tours
#: apps/io.ox/tours/tasks.js:77
msgid "Inviting other participants"
msgstr "Invitare altri partecipanti"

#: apps/io.ox/tours/intro.js:70 module:io.ox/tours
msgid "Launching an app"
msgstr "Avviare un'applicazione"

#: apps/io.ox/tours/contacts.js:35 module:io.ox/tours
msgid "Navigation bar"
msgstr "Barra di navigazione"

#: apps/io.ox/tours/mail.js:91 module:io.ox/tours
msgid "Opening an E-Mail in a separate window"
msgstr "Aprire un messaggio di posta in una finestra separata"

#: apps/io.ox/tours/intro.js:101 module:io.ox/tours
msgid "Opening or closing the folder tree"
msgstr "Aprire e chiudere l'albero delle cartelle"

#: apps/io.ox/tours/mail.js:112 module:io.ox/tours
msgid "Opening the E-Mail settings"
msgstr "Aprire le impostazioni di posta elettronica"

#: apps/io.ox/tours/settings.js:48 module:io.ox/tours
msgid "Opening the help"
msgstr "Aprire la guida"

#: apps/io.ox/tours/settings.js:30 module:io.ox/tours
msgid "Opening the settings"
msgstr "Aprire le impostazioni"

#: apps/io.ox/tours/mail.js:96 module:io.ox/tours
msgid "Reading E-Mail conversations"
msgstr "Lettura delle conversazioni di posta"

#: apps/io.ox/tours/portal.js:35 module:io.ox/tours
msgid "Reading the details"
msgstr "Leggere i dettagli"

#: apps/io.ox/tours/intro.js:106 module:io.ox/tours
msgid "Searching for objects"
msgstr "Cercare oggetti"

#: apps/io.ox/tours/calendar.js:83 module:io.ox/tours
#: apps/io.ox/tours/files.js:35 apps/io.ox/tours/mail.js:86
msgid "Selecting a view"
msgstr "Selezionare una vista"

#: apps/io.ox/tours/contacts.js:40 module:io.ox/tours
msgid "Sending an E-Mail to a contact"
msgstr "Inviare un messaggio a un contatto"

#: apps/io.ox/tours/mail.js:74 module:io.ox/tours
msgid "Sending the E-Mail"
msgstr "Inviare il messaggio"

#: apps/io.ox/tours/settings.js:54 module:io.ox/tours
msgid "Signing out"
msgstr "Disconnettersi"

#: apps/io.ox/tours/tasks.js:92 module:io.ox/tours
msgid "Sorting tasks"
msgstr "Ordinare le attività"

#: apps/io.ox/tours/mail.js:79 module:io.ox/tours
msgid "Sorting your E-Mails"
msgstr "Ordinare i messaggi"

#: apps/io.ox/tours/intro.js:126 module:io.ox/tours
msgid "The Detail view"
msgstr "La vista dettagliata"

#: apps/io.ox/tours/intro.js:127 module:io.ox/tours
msgid ""
"The Detail view displays an object's content. Depending on the app, further "
"functions for organizing objects can be found in the Detail view."
msgstr ""
"La vista dettagliata visualizza il contenuto di un oggetto. In base "
"all'applicazione, ulteriori funzioni per organizzare oggetti possono essere "
"trovate nella vista dettagliata."

#: apps/io.ox/tours/files.js:45 module:io.ox/tours
msgid "The Icons view"
msgstr "La vista Icone"

#: apps/io.ox/tours/files.js:46 module:io.ox/tours
msgid ""
"The Icons view displays an icon and the file name for each file. Click on an "
"icon to view further details and functions in the pop-up."
msgstr ""
"La vista Icone visualizza un'icona e il nome del file per ogni file. Fare "
"clic su un'icona per visualizzare ulteriori dettagli e funzioni nella "
"finestra a comparsa."

#: apps/io.ox/tours/calendar.js:95 module:io.ox/tours
#: apps/io.ox/tours/files.js:40
msgid "The List view"
msgstr "La vista Elenco"

#: apps/io.ox/tours/calendar.js:96 module:io.ox/tours
msgid ""
"The List view shows a list of the appointments in the current folder. If "
"clicking on an appointment, the appointment's data and some functions are "
"displayed in the Detail view."
msgstr ""
"La vista Elenco mostra un elenco degli appuntamenti nella cartella corrente. "
"Facendo clic su un appuntamento, la data dell'appuntamento e alcune funzioni "
"sono visualizzate nella vista dettagliata."

#: apps/io.ox/tours/files.js:41 module:io.ox/tours
msgid ""
"The List view shows details like the size and date of change. Use the "
"checkboxes to select files. Click on a file to view further details and "
"functions in the pop-up."
msgstr ""
"La vista Elenco mostra dettagli come le dimensioni e la data di modifica. "
"Utilizzare le caselle di selezione per selezionare i file. Fare clic su un "
"file per visualizzare ulteriori dettagli e funzioni nella finestra a "
"comparsa."

#: apps/io.ox/tours/intro.js:82 module:io.ox/tours
msgid "The New objects icon"
msgstr "L'icona Nuovi oggetti"

#: apps/io.ox/tours/intro.js:83 module:io.ox/tours
msgid ""
"The New objects icon shows the number of unread E-Mails or other "
"notifications. If clicking the icon, the info area opens."
msgstr ""
"L'icona Nuovi oggetti mostra il numero di messaggi non letti o altre "
"notifiche. Facendo clic sull'icona, si aprirà l'area informazioni."

#: apps/io.ox/tours/portal.js:30 module:io.ox/tours
msgid "The Portal"
msgstr "Il portale"

#: apps/io.ox/tours/portal.js:31 module:io.ox/tours
msgid ""
"The Portal informs you about current E-Mails, appointments or social network "
"news."
msgstr ""
"Il portale fornisce informazioni sui messaggi di posta attuali, appuntamenti "
"o notizie dalle reti sociali."

#: apps/io.ox/tours/files.js:50 module:io.ox/tours
msgid "The Tiles view"
msgstr "La vista Riquadri"

#: apps/io.ox/tours/files.js:51 module:io.ox/tours
msgid ""
"The Tiles view shows a big icon for each file. Click on an icon to view "
"further details and functions in the pop-up."
msgstr ""
"La vista Riquadri mostra un'icona grande per ogni file. Fare clic su "
"un'icona per visualizzare ulteriori dettagli e funzioni nella finestra a "
"comparsa."

#: apps/io.ox/tours/calendar.js:105 module:io.ox/tours
msgid "The calendar views"
msgstr "Le viste del calendario"

#: apps/io.ox/tours/calendar.js:106 module:io.ox/tours
msgid ""
"The calendar views display a calendar sheet with the appointments for the "
"selected time range."
msgstr ""
"Le viste del calendario visualizzano un foglio del calendario con gli "
"appuntamenti per l'intervallo di tempo selezionato."

#: apps/io.ox/tours/intro.js:116 module:io.ox/tours
msgid "The folder tree"
msgstr "L'albero delle cartelle"

#: apps/io.ox/tours/intro.js:88 module:io.ox/tours
msgid "The info area"
msgstr "L'area informazioni"

#: apps/io.ox/tours/intro.js:121 module:io.ox/tours
msgid "The list"
msgstr "L'elenco"

#: apps/io.ox/tours/settings.js:37 module:io.ox/tours
msgid ""
"The settings are organized in topics. Select the topic on the left side, e.g "
"Basic settings or E-Mail."
msgstr ""
"Le impostazioni sono organizzate in argomenti. Selezionare l'argomento a "
"sinistra, ad es. Impostazioni di base o Posta elettronica."

#: apps/io.ox/tours/intro.js:111 module:io.ox/tours
msgid "The toolbar"
msgstr "La barra degli strumenti"

#: apps/io.ox/tours/intro.js:67 module:io.ox/tours
msgid ""
"This guided tour will briefly introduce you to the product. Get more "
"detailed information in the tours for the single apps or in the online help."
msgstr ""
"Questa presentazione guidata costituisce una breve introduzione al prodotto. "
"È possibile ottenere informazioni dettagliate per le singole applicazioni in "
"questa presentazione o nella guida in linea."

#: apps/io.ox/tours/tasks.js:55 module:io.ox/tours
msgid "To add further details, click on Expand form."
msgstr "Per aggiungere ulteriori dettagli, fare clic sul modulo Espandi."

#: apps/io.ox/tours/portal.js:41 module:io.ox/tours
msgid ""
"To change the layout, drag a square's title to another position and drop it "
"there."
msgstr ""
"Per cambiare la disposizione, trascinare un riquadro in una posizione "
"diversa e rilasciarlo."

#: apps/io.ox/tours/mail.js:87 module:io.ox/tours
msgid ""
"To choose between the different views. click on View in the toolbar. Select "
"a menu entry in the layout."
msgstr ""
"Per scegliere tra le differenti viste, fare clic su Vista nella barra degli "
"strumenti. Selezionare una voce del menu nella disposizione."

#: apps/io.ox/tours/mail.js:34 module:io.ox/tours
msgid "To compose a new E-Mail, click on Compose in the toolbar."
msgstr ""
"Per comporre una nuovo messaggio di posta, fare clic su Componi nella barra "
"degli strumenti."

#: apps/io.ox/tours/intro.js:94 module:io.ox/tours
msgid "To create a new E-Mail, click the Compose new E-Mail in the toolbar."
msgstr ""
"Per creare un nuovo messaggio di posta, fare clic sull'icona Componi un "
"nuovo messaggio nella barra degli strumenti."

#: apps/io.ox/tours/calendar.js:35 module:io.ox/tours
msgid "To create a new appointment, click on New in the toolbar."
msgstr ""
"Per creare un nuovo appuntamento, fare clic sull'icona Nuovo nella barra "
"degli strumenti."

#: apps/io.ox/tours/contacts.js:31 module:io.ox/tours
msgid "To create a new contact, click on New > Add contact in the toolbar."
msgstr ""
"Per creare un nuovo contatto, fare clic su Nuovo > Aggiungi contatto nella "
"barra degli strumenti."

#: apps/io.ox/tours/tasks.js:33 module:io.ox/tours
msgid "To create a new task, click on New in the toolbar."
msgstr ""
"Per creare una nuova attività, fare clic su Nuovo nella barra degli "
"strumenti."

#: apps/io.ox/tours/files.js:61 module:io.ox/tours
msgid "To create a note, click on New > Add note in the toolbar."
msgstr ""
"Per creare una nota, fare clic su Nuovo > Aggiungi nota nella barra degli "
"strumenti."

#: apps/io.ox/tours/calendar.js:58 module:io.ox/tours
msgid ""
"To create recurring appointments, enable Repeat. Functions for setting the "
"recurrence parameters are shown."
msgstr ""
"Per creare appuntamenti ricorrenti, abilitare Ripeti. Le funzioni per "
"impostare i parametri di ricorrenza saranno mostrate."

#: apps/io.ox/tours/tasks.js:63 module:io.ox/tours
msgid ""
"To create recurring tasks, enable Repeat. Functions for setting the "
"recurrence parameters are shown."
msgstr ""
"Per creare attività ricorrenti, abilitare Ripeti. Le funzioni per impostare "
"i parametri di ricorrenza saranno mostrate."

#: apps/io.ox/tours/calendar.js:78 module:io.ox/tours
msgid "To create the appointment, click on Create at the upper right side."
msgstr "Per creare l'appuntamento, fare clic su Crea in alto a destra."

#: apps/io.ox/tours/tasks.js:88 module:io.ox/tours
msgid "To create the task, click on Create."
msgstr "Per creare un'attività, fare clic su Crea."

#: apps/io.ox/tours/portal.js:52 module:io.ox/tours
msgid ""
"To display a square again or to display further information sources, click "
"on Customize this page."
msgstr ""
"Per visualizzare nuovamente un riquadro o per mostrare ulteriori fonti di "
"informazione, fare clic su Personalizza questa pagina."

#: apps/io.ox/tours/intro.js:76 module:io.ox/tours
msgid ""
"To display the help or the settings, click the System menu icon in the menu "
"bar."
msgstr ""
"Per visualizzare la guida o le impostazioni, fare clic sull'icona Menu di "
"sistema nella barra dei menu."

#: apps/io.ox/tours/contacts.js:47 module:io.ox/tours
msgid ""
"To edit multiple contacts at once, enable the checkboxes on the left side of "
"the contacts. If the checkboxes are not displayed, click on View > "
"Checkboxes on the right side of the toolbar."
msgstr ""
"Per modificare più contatti contemporaneamente, marcare le caselle di "
"selezione a sinistra dei contatti. Se le caselle non sono visualizzate, fare "
"clic su Vista > Caselle di selezione a destra della barra degli strumenti."

#: apps/io.ox/tours/tasks.js:100 module:io.ox/tours
msgid ""
"To edit multiple tasks at once, enable the checkboxes at the left side of "
"the tasks. If the checkboxes are not displayed, click on View > Checkboxes "
"on the right side of the toolbar."
msgstr ""
"Per modificare più attività contemporaneamente, marcare le caselle di "
"selezione a sinistra delle attività. Se le caselle non sono visualizzate, "
"fare clic su Vista > Caselle di selezione a destra della barra degli "
"strumenti."

#: apps/io.ox/tours/tasks.js:83 module:io.ox/tours
msgid "To enter billing information, click on Show details."
msgstr ""
"Per digitare le informazioni di fatturazione, fare clic su Mostra dettagli."

#: apps/io.ox/tours/calendar.js:68 module:io.ox/tours
msgid ""
"To invite other participants, enter their names in the field below "
"Participants. To avoid appointment conflicts, click on Find a free time at "
"the upper right side."
msgstr ""
"Per invitare altri partecipanti, digitare i loro nomi nel campo sotto "
"Partecipanti. Per evitare conflitti tra appuntamenti, fare clic su Trova "
"tempo libero in alto a sinistra."

#: apps/io.ox/tours/tasks.js:78 module:io.ox/tours
msgid ""
"To invite other participants, enter their names in the field below "
"Participants. You can add documents as attachment to the task."
msgstr ""
"Per invitare altri partecipanti, digitare i loro nomi nel campo sotto "
"Partecipanti. È possibile aggiungere all'attività documenti come allegati."

#: apps/io.ox/tours/intro.js:71 module:io.ox/tours
msgid "To launch an app, click on an entry on the left side of the menu bar."
msgstr ""
"Per avviare un'applicazione, fare clic su una voce a sinistra della barra "
"dei menu."

#: apps/io.ox/tours/calendar.js:63 module:io.ox/tours
msgid "To not miss the appointment, use the reminder function."
msgstr ""
"Per non dimenticare l'appuntamento, utilizzare la funzione di promemoria."

#: apps/io.ox/tours/tasks.js:68 module:io.ox/tours
msgid "To not miss the task, use the reminder function."
msgstr "Per non dimenticare l'attività, utilizzare la funzione di promemoria."

#: apps/io.ox/tours/mail.js:97 module:io.ox/tours
msgid ""
"To open or close an E-Mail in a conversation, click on a free area in the "
"header."
msgstr ""
"Per aprire o chiudere un messaggio in una conversazione, fare clic su "
"un'area libera nell'intestazione."

#: apps/io.ox/tours/intro.js:102 module:io.ox/tours
msgid ""
"To open or close the folder tree, click on View >  Folder view on the right "
"side of the toolbar."
msgstr ""
"Per aprire o chiudere l'albero delle cartelle, fare clic su Vista > Vista "
"delle cartelle a destra della barra degli strumenti."

#: apps/io.ox/tours/mail.js:113 module:io.ox/tours
msgid ""
"To open the E-Mail settings, click the System menu icon on the upper right "
"side of the menu bar. Select Settings. Click on E-Mail on the left side."
msgstr ""
"Per aprire le impostazioni di posta elettronica, fare clic sull'icona Menu "
"di sistema a destra della barra dei menu. Selezionare Impostazioni. Fare "
"clic sul messaggio a sinistra."

#: apps/io.ox/tours/settings.js:49 module:io.ox/tours
msgid ""
"To open the help, click the System menu icon on the upper right side of the "
"menu bar. Select Help. The help for the currently selected app is displayed. "
"To browse the complete help, click on Start Page or Table Of Contents at the "
"upper part of the window."
msgstr ""
"Per aprire la guida, fare clic sull'icona Menu di sistema in alto a destra "
"della barra dei menu. Selezionare Aiuto. La guida per l'applicazione "
"selezionata viene visualizzata.Per sfogliare la guida completa, fare clic su "
"Pagina iniziale o Indice nella parte superiore della finestra."

<<<<<<< HEAD
#: apps/io.ox/tours/main.js:732 module:io.ox/tours
#, fuzzy
#| msgid ""
#| "To open the settings, click the System menu icon on the upper right side "
#| "of the menu bar. Select Settings. "
=======
#: apps/io.ox/tours/settings.js:31 module:io.ox/tours
>>>>>>> 74174fc6
msgid ""
"To open the settings, click the System menu icon on the upper right side of "
"the menu bar. Select Settings."
msgstr ""
"Per aprire le impostazioni, fare clic sull'icona Menu di sistema in alto a "
"destra della barra dei menu. Selezionare Impostazioni."

#: apps/io.ox/tours/portal.js:36 module:io.ox/tours
msgid "To read the details, click on an entry in a square."
msgstr "Per leggere i dettagli, fare clic su una voce in un riquadro."

#: apps/io.ox/tours/mail.js:102 module:io.ox/tours
msgid ""
"To receive information about the sender or other recipients, open the Halo "
"view by clicking on a name."
msgstr ""
"Per ricevere informazioni sul mittente o sugli altri destinatari, aprire la "
"vista Aura facendo clic su un nome."

#: apps/io.ox/tours/intro.js:107 module:io.ox/tours
msgid "To search for objects, click the Search icon in the menu bar."
msgstr ""
"Per cercare oggetti, fare clic sull'icona Ricerca nella barra dei menu."

#: apps/io.ox/tours/files.js:36 module:io.ox/tours
msgid ""
"To select one of the views List, Icons or Squares, click on View on the "
"right side of the toolbar."
msgstr ""
"Per selezionare una delle viste Elenco, Icone o Riquadri, fare clic "
"sull'icona Vista a destra della barra degli strumenti."

#: apps/io.ox/tours/calendar.js:84 module:io.ox/tours
msgid ""
"To select one of the views like Day, Month or List, click on View in the "
"toolbar. Select a menu entry from the Layout section."
msgstr ""
"Per selezionare una delle viste Giorno, Mese o Elenco, fare clic su Vista "
"nella barra degli strumenti. Selezionare una voce del menu dalla sezione "
"Disposizione."

#: apps/io.ox/tours/contacts.js:41 module:io.ox/tours
msgid ""
"To send an E-Mail to the contact, click on an E-Mail address or on Send "
"email in the toolbar."
msgstr ""
"Per inviare un messaggio al contatto, fare clic su un indirizzo di posta "
"elettronica o su Invia messaggio nella barra degli strumenti."

#: apps/io.ox/tours/mail.js:75 module:io.ox/tours
msgid "To send the E-Mail, click on Send"
msgstr "Per inviare il messaggio di posta, fare clic su Invia"

#: apps/io.ox/tours/settings.js:55 module:io.ox/tours
msgid ""
"To sign out, click the System menu icon on the upper right side of the menu "
"bar. Select Sign out."
msgstr ""
"Per disconnettersi, fare clic sull'icona Menu di sistema in alto a destra "
"della barra dei menu. Selezionare Esci."

#: apps/io.ox/tours/mail.js:80 module:io.ox/tours
msgid "To sort the E-Mails, click on Sort by. Select a sort criteria."
msgstr ""
"Per ordinare i messaggi, fare clic su Ordina per. Selezionare un criterio di "
"ordinamento."

#: apps/io.ox/tours/tasks.js:93 module:io.ox/tours
msgid "To sort the tasks, click on Sort by. Select a sort criteria."
msgstr ""
"Per ordinare le attività, fare clic su Ordina per. Selezionare un criterio "
"di ordinamento."

#: apps/io.ox/tours/tasks.js:73 module:io.ox/tours
msgid "To track the editing status, enter the current progress."
msgstr "Per tracciare lo stato di modifica, inserire l'avanzamento attuale."

#: apps/io.ox/tours/files.js:56 module:io.ox/tours
msgid "To upload a file, click on New > Upload new file in the toolbar."
msgstr ""
"Per caricare un file, fare clic su Nuovo > Carica un nuovo file nella barra "
"degli strumenti."

#: apps/io.ox/tours/files.js:68 module:io.ox/tours
msgid ""
"To view further information, click on a file. A pop-up window displays "
"further details and functions."
msgstr ""
"Per visualizzare ulteriori informazioni, fare clic su un file. Una finestra "
"a comparsa visualizza ulteriori dettagli e funzioni."

#: apps/io.ox/tours/tasks.js:72 module:io.ox/tours
msgid "Tracking the editing status"
msgstr "Tracciare lo stato di modifica"

#: apps/io.ox/tours/files.js:55 module:io.ox/tours
msgid "Uploading a file"
msgstr "Caricare un file"

#: apps/io.ox/tours/files.js:31 module:io.ox/tours
msgid ""
"Use the folder tree to access own, public or shared files. If the folder "
"tree is hidden, click on View > Folder view on the right side of the toolbar."
msgstr ""
"Utilizzare l'albero delle cartelle per accedere ai propri file, pubblici o "
"condivisi. Se l'albero delle cartelle è nascosto, fare clic su Vista > Vista "
"delle cartelle a destra della barra della barra degli strumenti."

#: apps/io.ox/tours/intro.js:117 module:io.ox/tours
msgid ""
"Use the folder tree to open the folder containing the objects that you want "
"to view in the list."
msgstr ""
"Utilizzare l'albero delle cartelle per aprire la cartella che contiene gli "
"oggetti che si desidera visualizzare nell'elenco."

#: apps/io.ox/tours/intro.js:122 module:io.ox/tours
msgid ""
"Use the list to select an object, show its contents or activate functions."
msgstr ""
"Utilizzare l'elenco per selezionare un oggetto, mostrare il suo contenuto o "
"attivare funzioni."

#: apps/io.ox/tours/calendar.js:62 module:io.ox/tours
#: apps/io.ox/tours/tasks.js:67
msgid "Using the reminder function"
msgstr "Utilizzare le funzioni di promemoria"

#: apps/io.ox/tours/intro.js:66 module:io.ox/tours
msgid "Welcome to %s"
msgstr "Benvenuti in %s"

#~ msgid " %1$s (%2$s) "
#~ msgstr " %1$s (%2$s) "

#~ msgid " %1$s (%2$s); "
#~ msgstr " %1$s (%2$s); "

#~ msgid " is currently editing this document."
#~ msgstr " sta modificando questo documento attualmente."

#~ msgid "!!!This file has not been added"
#~ msgstr "Questo file non è stato aggiunto!"

#~ msgid "% done:"
#~ msgstr "% completata:"

#~ msgid "% finished"
#~ msgstr "% completata"

#~ msgid "%1$d %2$s"
#~ msgstr "%1$d %2$s"

#~ msgid "%1$d Day"
#~ msgid_plural "%1$d Days"
#~ msgstr[0] "%1$d giorno"
#~ msgstr[1] "%1$d giorni"

#~ msgid "%1$d Hour"
#~ msgid_plural "%1$d Hours"
#~ msgstr[0] "%1$d ora"
#~ msgstr[1] "%1$d ore"

#~ msgid "%1$d Minute"
#~ msgid_plural "%1$d Minutes"
#~ msgstr[0] "%1$d minuto"
#~ msgstr[1] "%1$d minuti"

#~ msgid "%1$d Week"
#~ msgid_plural "%1$d Weeks"
#~ msgstr[0] "%1$d settimana"
#~ msgstr[1] "%1$d settimane"

#~ msgid "%1$d column"
#~ msgid_plural "%1$d columns"
#~ msgstr[0] "%1$d colonna"
#~ msgstr[1] "%1$d colonne"

#~ msgid "%1$d day, %2$s"
#~ msgid_plural "%1$d days, %2$s"
#~ msgstr[0] "%1$d giorno, %2$s"
#~ msgstr[1] "%1$d giorni, %2$s"

#~ msgctxt "in"
#~ msgid "%1$d day, %2$s"
#~ msgid_plural "%1$d days, %2$s"
#~ msgstr[0] "%1$d giorno, %2$s"
#~ msgstr[1] "%1$d giorni, %2$s"

#~ msgid "%1$d files has been changed recently"
#~ msgstr "%1$d file sono stati modificati di recente"

#~ msgid "%1$d hour and %2$s"
#~ msgid_plural "%1$d hours and %2$s"
#~ msgstr[0] "%1$d ora e %2$s"
#~ msgstr[1] "%1$d ore e %2$s"

#~ msgctxt "in"
#~ msgid "%1$d hour and %2$s"
#~ msgid_plural "%1$d hours and %2$s"
#~ msgstr[0] "%1$d ora e %2$s"
#~ msgstr[1] "%1$d ore e %2$s"

#~ msgid "%1$d mail"
#~ msgid_plural "%1$d mails"
#~ msgstr[0] "%1$d messaggio di posta"
#~ msgstr[1] "%1$d messaggi di posta"

#, fuzzy
#~ msgid "%1$d messages in this conversation"
#~ msgstr "Conversazioni recenti"

#, fuzzy
#~ msgid "%1$d messages selected"
#~ msgstr "<b>%1$d</b> elementi selezionati"

#~ msgid "%1$d row"
#~ msgid_plural "%1$d rows"
#~ msgstr[0] "%1$d riga"
#~ msgstr[1] "%1$d righe"

#~ msgctxt "datetime"
#~ msgid "%1$s %2$s"
#~ msgstr "%1$s %2$s"

#~ msgctxt "mail address"
#~ msgid "%1$s %2$s"
#~ msgstr "%1$s %2$s"

#~ msgctxt "window title"
#~ msgid "%1$s %2$s"
#~ msgstr "%1$s %2$s"

#, fuzzy
#~ msgid "%1$s (Tentative)"
#~ msgstr "%1$s (Provvisorio)"

#~ msgid "%1$s - %2$s"
#~ msgstr "%1$s - %2$s"

#~ msgid "%1$s is a new contact"
#~ msgstr "%1$s è un nuovo contatto"

#~ msgid "%1$s is now connected with %2$s"
#~ msgstr "%1$s è ora connesso con %2$s"

#~ msgid "%1$s mail"
#~ msgid_plural "%1$s mails"
#~ msgstr[0] "%1$s messaggio"
#~ msgstr[1] "%1$s messaggi"

#~ msgid "%1$s mail, %2$s unread"
#~ msgid_plural "%1$s mails, %2$s unread"
#~ msgstr[0] "%1$s messaggio, %2$s non letti"
#~ msgstr[1] "%1$s messaggi, %2$s non letti"

#~ msgid "%1$s of %2$s"
#~ msgstr "%1$s di %2$s"

#, fuzzy
#~ msgid "%1$s%2$s %3$s%4$s%5$s"
#~ msgstr ""
#~ "%1$s\n"
#~ "%2$s %3$s\n"
#~ "%4$s\n"
#~ "%5$s"

#~ msgid "%1$s: %2$s"
#~ msgstr "%1$s: %2$s"

#~ msgid "%2$s (%1$s, %3$s)"
#~ msgstr "%2$s (%1$s, %3$s)"

#~ msgid "%2$s, %1$s"
#~ msgstr "%2$s, %1$s"

#~ msgid "%3$s %2$s, %1$s"
#~ msgstr "%3$s %2$s, %1$s"

#~ msgid "%d appointment"
#~ msgid_plural "%d appointments"
#~ msgstr[0] "%d appuntamento"
#~ msgstr[1] "%d appuntamenti"

#~ msgid "%d day"
#~ msgid_plural "%d days"
#~ msgstr[0] "%d giorno"
#~ msgstr[1] "%d giorni"

#~ msgctxt "in"
#~ msgid "%d day"
#~ msgid_plural "%d days"
#~ msgstr[0] "%d giorno"
#~ msgstr[1] "%d giorni"

#~ msgid "%d hour"
#~ msgid_plural "%d hours"
#~ msgstr[0] "%d ora"
#~ msgstr[1] "%d ore"

#~ msgctxt "in"
#~ msgid "%d hour"
#~ msgid_plural "%d hours"
#~ msgstr[0] "%d ora"
#~ msgstr[1] "%d ore"

#~ msgid "%d info item"
#~ msgid_plural "%d info items"
#~ msgstr[0] "%d elemento informativo"
#~ msgstr[1] "%d elementi informativi"

#~ msgid "%d minute"
#~ msgid_plural "%d minutes"
#~ msgstr[0] "%d minuto"
#~ msgstr[1] "%d minuti"

#~ msgctxt "in"
#~ msgid "%d minute"
#~ msgid_plural "%d minutes"
#~ msgstr[0] "%d minuto"
#~ msgstr[1] "%d minuti"

#~ msgid "%d task"
#~ msgid_plural "%d tasks"
#~ msgstr[0] "%d attività"
#~ msgstr[1] "%d attività"

#~ msgid "%d week"
#~ msgid_plural "%d weeks"
#~ msgstr[0] "%d settimana"
#~ msgstr[1] "%d settimane"

#~ msgctxt "in"
#~ msgid "%d week"
#~ msgid_plural "%d weeks"
#~ msgstr[0] "%d settimana"
#~ msgstr[1] "%d settimane"

#~ msgid "%s, EEE"
#~ msgstr "%s, EEE"

#~ msgid "&Attachment"
#~ msgstr "&Allegato"

#~ msgid "&Distribution List"
#~ msgstr "Lista di &distribuzione"

#~ msgid "&E-Mail"
#~ msgstr "&Posta elettronica"

#~ msgid "&Edit"
#~ msgstr "&Modifica"

#~ msgid "&Flags"
#~ msgstr "&Contrassegni"

#~ msgid "&Folder permissions"
#~ msgstr "Pe&rmessi della cartella"

#~ msgid "&Messaging"
#~ msgstr "&Messaggistica"

#~ msgid "&New"
#~ msgstr "&Nuovo"

#~ msgid "&New Task"
#~ msgstr "&Nuova attività"

#~ msgid "&Save"
#~ msgstr "&Salva"

#~ msgid "&Search"
#~ msgstr "&Cerca"

#~ msgid "&Social"
#~ msgstr "&Sociale"

#~ msgid "(%1$s) Attachments"
#~ msgstr "(%1$s) Allegati"

#~ msgid "(Default)"
#~ msgstr "(Predefinita)"

#~ msgid "(may be slow on old machines)"
#~ msgstr "(può essere lento su computer meno recenti)"

#~ msgid ", "
#~ msgstr ", "

#~ msgid "--"
#~ msgstr "--"

#~ msgid "--:--"
#~ msgstr "--:--"

#~ msgid "0 minutes"
#~ msgstr "0 minuti"

#~ msgid "1 day"
#~ msgstr "1 giorno"

#~ msgid "1 file has been changed recently"
#~ msgstr "Un file è stato modificato di recente"

#~ msgid "1 hour"
#~ msgstr "1 ora"

#~ msgid "1 item"
#~ msgid_plural "%1$d items"
#~ msgstr[0] "1 elemento"
#~ msgstr[1] "%1$d elementi"

#~ msgid "1 minute"
#~ msgstr "1 minuto"

#~ msgid "1 week"
#~ msgstr "1 settimana"

#~ msgid "10"
#~ msgstr "10"

#~ msgid "10 minutes"
#~ msgstr "10 minuti"

#~ msgid "100%"
#~ msgstr "100%"

#~ msgid "12 hour"
#~ msgstr "12 ore"

#~ msgid "15"
#~ msgstr "15"

#~ msgid "15 minutes"
#~ msgstr "15 minuti"

#~ msgid "150%"
#~ msgstr "150%"

#~ msgid "2 days"
#~ msgstr "2 giorni"

#~ msgid "2 hour"
#~ msgstr "2 ore"

#~ msgid "2 weeks"
#~ msgstr "2 settimane"

#~ msgid "20"
#~ msgstr "20"

#~ msgid "200%"
#~ msgstr "200%"

#~ msgid "3 days"
#~ msgstr "3 giorni"

#~ msgid "3 minutes"
#~ msgstr "3 minuti"

#~ msgid "3 weeks"
#~ msgstr "3 settimane"

#~ msgid "30"
#~ msgstr "30"

#~ msgid "30 minutes"
#~ msgstr "30 minuti"

#~ msgid "4 days"
#~ msgstr "4 giorni"

#~ msgid "4 hour"
#~ msgstr "4 ore"

#~ msgid "4 weeks"
#~ msgstr "4 settimane"

#~ msgid "45 minutes"
#~ msgstr "45 minuti"

#~ msgid "5"
#~ msgstr "5"

#~ msgid "5 days"
#~ msgstr "5 giorni"

#~ msgid "5 minutes"
#~ msgstr "5 minuti"

#~ msgid "50%"
#~ msgstr "50%"

#~ msgid "6 days"
#~ msgstr "6 giorni"

#~ msgid "6 hour"
#~ msgstr "6 ore"

#~ msgid "60"
#~ msgstr "60"

#~ msgid "75%"
#~ msgstr "75%"

#~ msgid "8 hour"
#~ msgstr "8 ore"

#~ msgid "<b>%1$d</b> elements selected"
#~ msgstr "<b>%1$d</b> elementi selezionati"

#~ msgid "A B C D E F G H I J K L M N O P Q R S T U V W X Y Z"
#~ msgstr "A B C D E F G H I J K L M N O P Q R S T U V W X Y Z"

#~ msgid ""
#~ "A refresh takes some time, so please be patient, while the refresh runs "
#~ "in the background. Only one refresh per subscription and per session is "
#~ "allowed."
#~ msgstr ""
#~ "Un aggiornamento potrebbe richiedere del tempo, per cui ti preghiamo di "
#~ "pazientare, mentre l'aggiornamento viene eseguito sullo sfondo. Sono "
#~ "consentiti solo un aggiornamento per sottoscrizione e per sessione."

#, fuzzy
#~ msgid "A return receipt has been sent"
#~ msgstr "Una notifica di consegna di consegna è stata inviata"

#~ msgid "A severe error occurred!"
#~ msgstr "Si è verificato un errore grave!"

#~ msgid "AD"
#~ msgstr "DC"

#~ msgid "AJAX Error"
#~ msgstr "Errore AJAX"

#~ msgid "AM"
#~ msgstr "AM"

#~ msgid "About"
#~ msgstr "Informazioni"

#~ msgid "Above quoted text"
#~ msgstr "Sopra il testo citato"

#~ msgid "Absent"
#~ msgstr "Assente"

#~ msgid "Absent on business"
#~ msgstr "Fuori per lavoro"

#~ msgid "Accent 1"
#~ msgstr "Enfasi 1"

#~ msgid "Accent 2"
#~ msgstr "Enfasi 2"

#~ msgid "Accent 3"
#~ msgstr "Enfasi 3"

#~ msgid "Accent 4"
#~ msgstr "Enfasi 4"

#~ msgid "Accent 5"
#~ msgstr "Enfasi 5"

#~ msgid "Accent 6"
#~ msgstr "Enfasi 6"

#~ msgid "Accept"
#~ msgstr "Accetta"

#~ msgid "Accept / Decline"
#~ msgstr "Accetta / Rifiuta"

#~ msgid "Accept and replace exception"
#~ msgstr "Accetta e sostituisci l'eccezione"

#~ msgid "Accept changes"
#~ msgstr "Accetta le modifiche"

#~ msgid "Accept extra participant"
#~ msgstr "Accetta partecipante supplementare"

#~ msgid "Accept invitation"
#~ msgstr "Accetta l'invito"

#~ msgid "Accept/Decline"
#~ msgstr "Accetta/Rifiuta"

#~ msgid "Accepted"
#~ msgstr "Accettato"

#~ msgctxt "help"
#~ msgid "Accessing Files with WebDAV"
#~ msgstr "Accesso ai file con WebDAV"

#~ msgid "Accessing global address book is not permitted"
#~ msgstr "L'accesso alla rubrica globale non è consentito"

#~ msgid "Account"
#~ msgstr "Account"

#~ msgid "Account Settings"
#~ msgstr "Impostazioni dell'account"

#~ msgid "Account added successfully"
#~ msgstr "Account aggiunto correttamente"

#~ msgid "Account name"
#~ msgstr "Nome dell'account"

#~ msgid "Account settings"
#~ msgstr "Impostazioni account"

#~ msgid "Account settings could not be saved."
#~ msgstr "Le impostazioni dell'account non possono essere salvate."

#~ msgid "Account updated"
#~ msgstr "Account aggiornato"

#~ msgid "Account:"
#~ msgstr "Account:"

#~ msgid "Accounts"
#~ msgstr "Account"

#~ msgid "Acquire Edit Rights"
#~ msgstr "Acquisizione permessi di modifica"

#~ msgid "Actions"
#~ msgstr "Azioni"

#~ msgid "Activate or deactivate the start page hovers."
#~ msgstr "Attiva o disattiva gli elementi a comparsa della pagina iniziale."

#~ msgid "Active"
#~ msgstr "Attivo"

#~ msgid "Actual costs"
#~ msgstr "Costi attuali"

#~ msgid "Actual duration in minutes"
#~ msgstr "Durata attuale in minuti"

#~ msgid "Add"
#~ msgstr "Aggiungi"

#~ msgid "Add ->"
#~ msgstr "Aggiungi ->"

#~ msgid "Add Attachment"
#~ msgstr "Aggiungi allegato"

#~ msgid "Add Bcc →"
#~ msgstr "Aggiungi Ccn →"

#~ msgid "Add Cc →"
#~ msgstr "Aggiungi Cc →"

#~ msgid "Add E-Mail account ..."
#~ msgstr "Aggiungi un account di posta elettronica..."

#~ msgid "Add To →"
#~ msgstr "Aggiungi A →"

#~ msgid "Add a Subreddit"
#~ msgstr "Aggiungi un subreddit"

#~ msgid "Add a blog"
#~ msgstr "Aggiungi un blog"

#~ msgid "Add a feed"
#~ msgstr "Aggiungi una fonte"

#~ msgid "Add a stream"
#~ msgstr "Aggiungi un flusso"

#~ msgid "Add account"
#~ msgstr "Aggiungi un account"

#~ msgid "Add action"
#~ msgstr "Aggiungi un'azione"

#~ msgid "Add cipher code"
#~ msgstr "Aggiungi cifratura"

#~ msgid "Add condition"
#~ msgstr "Aggiungi una condizione"

#~ msgid "Add contact"
#~ msgstr "Aggiungi un contatto"

#~ msgid "Add distribution list"
#~ msgstr "Aggiungi una lista di distribuzione"

#~ msgid "Add feed"
#~ msgstr "Aggiungi fonte"

#~ msgid "Add files"
#~ msgstr "Aggiungi file"

#~ msgid "Add folder"
#~ msgstr "Aggiungi una cartella"

#~ msgid "Add folder menu"
#~ msgstr "Aggiungi il menu delle cartelle"

#~ msgid "Add from addressbook"
#~ msgstr "Aggiungi dalla rubrica"

#~ msgid "Add group"
#~ msgstr "Aggiungi gruppo"

#~ msgid "Add mail account"
#~ msgstr "Aggiungi un account di posta"

#~ msgid "Add member"
#~ msgstr "Aggiungi un membro"

#~ msgid "Add new account"
#~ msgstr "Aggiungi un nuovo account"

#~ msgid "Add new contact"
#~ msgstr "Aggiungi nuovo contatto"

#~ msgid "Add new folder"
#~ msgstr "Aggiungi una nuova cartella"

#~ msgid "Add new folder for this subscription"
#~ msgstr "Aggiungi una nuova cartella per questa sottoscrizione"

#~ msgid "Add new participant"
#~ msgstr "Aggiungi un nuovo partecipante"

#~ msgid "Add new rule"
#~ msgstr "Aggiungi una nuova regola"

#~ msgid "Add new signature"
#~ msgstr "Aggiungi una nuova firma"

#~ msgid "Add new subfolder"
#~ msgstr "Aggiungi una nuova sottocartella"

#~ msgid "Add note"
#~ msgstr "Aggiungi una nota"

#~ msgid "Add participant"
#~ msgstr "Aggiungi un partecipante"

#~ msgid "Add participant/resource"
#~ msgstr "Aggiungi partecipante/risorsa"

#~ msgid "Add picture"
#~ msgstr "Aggiungi immagine"

#~ msgid "Add sender and recipients to \"To\", Cc to \"Cc\""
#~ msgstr "Aggiungi mittente e destinatari a \"A\", Cc a \"Cc\""

#~ msgid "Add sender to \"To\", recipients to \"Cc\""
#~ msgstr "Aggiungi mittente a \"A\", destinatari a \"Cc\""

#~ msgid "Add signature"
#~ msgstr "Aggiungi una firma"

#~ msgid "Add subfolder"
#~ msgstr "Aggiungi una sottocartella"

#~ msgid "Add subject"
#~ msgstr "Aggiungi un oggetto"

#~ msgid "Add to address book"
#~ msgstr "Aggiungi alla rubrica"

#~ msgid "Add to calendar"
#~ msgstr "Aggiungi al calendario"

#~ msgid "Add to portal"
#~ msgstr "Aggiungi al portale"

#~ msgid "Add user"
#~ msgstr "Aggiungi utente"

#~ msgid "Add widget"
#~ msgstr "Aggiungi un widget"

#~ msgid "Add your account"
#~ msgstr "Aggiungi il tuo account"

#~ msgid "Added the new participant"
#~ msgstr "Il nuovo partecipante è stato aggiunto"

#~ msgid "Adding subscription. This may take some seconds..."
#~ msgstr ""
#~ "Aggiunta sottoscrizione in corso... Potrebbe richiedere qualche secondo..."

#~ msgid "Additional"
#~ msgstr "Aggiuntivo"

#~ msgid "Additional:"
#~ msgstr "Aggiuntivo:"

#~ msgid "Address (private)"
#~ msgstr "Indirizzo (privato)"

#~ msgid "Address Book"
#~ msgstr "Rubrica"

#~ msgctxt "app"
#~ msgid "Address Book"
#~ msgstr "Rubrica"

#~ msgid "Address Business"
#~ msgstr "Indirizzo di lavoro"

#~ msgid "Address Home"
#~ msgstr "Indirizzo di casa"

#~ msgid "Address Other"
#~ msgstr "Altro indirizzo"

#~ msgid "Addresses"
#~ msgstr "Indirizzi"

#~ msgid "Adjust"
#~ msgstr "Regola"

#~ msgid "Adjust start date"
#~ msgstr "Modifica la data iniziale"

#~ msgid "Admin"
#~ msgstr "Amministratore"

#~ msgid "Administration"
#~ msgstr "Amministrazione"

#~ msgid "Administrator"
#~ msgstr "Amministratore"

#, fuzzy
#~ msgid "Advanced Settings"
#~ msgstr "Impostazioni Drive"

#~ msgid "Afghanistan"
#~ msgstr "Afghanistan"

#~ msgid ""
#~ "After pressing OK, a new window will open where you can authorize %s to "
#~ "access your account data."
#~ msgstr ""
#~ "Dopo aver premuto OK, si aprirà una nuova finestra per autorizzare %s ad "
#~ "accedere ai dati del tuo account."

#~ msgid "Albania"
#~ msgstr "Albania"

#~ msgid "Algeria"
#~ msgstr "Algeria"

#~ msgid "All"
#~ msgstr "Tutto"

#~ msgid "All Categories..."
#~ msgstr "Tutte le categorie..."

#~ msgid "All Emoji"
#~ msgstr "Tutte le Emoji"

#~ msgid "All appointments"
#~ msgstr "Tutti gli appuntamenti"

#~ msgid "All attachments"
#~ msgstr "Tutti gli allegati"

#~ msgid "All changes saved"
#~ msgstr "Tutte le modifiche sono state salvate"

#~ msgid "All day"
#~ msgstr "Tutto il giorno"

#, fuzzy
#~| msgid "Add folder"
#~ msgid "All folders"
#~ msgstr "Aggiungi una cartella"

#~ msgid "All users"
#~ msgstr "Tutti gli utenti"

#~ msgid "Allow html formatted emails"
#~ msgstr "Consenti i messaggi di posta formattati in html"

#~ msgid "Allow pre-loading of externally linked images"
#~ msgstr "Consenti il pre-caricamento delle immagini esterne collegate"

#~ msgid "Alternative Email"
#~ msgstr "Indirizzo di posta alternativo"

#~ msgid "American Samoa"
#~ msgstr "American Samoa"

#~ msgid "An error occurred"
#~ msgstr "Si è verificato un errore"

#~ msgid "An error occurred while importing the document."
#~ msgstr "Si è verificato un errore durante l'importazione del documento."

#~ msgid "An error occurred while loading page %1$d."
#~ msgstr "Si è verificato un errore durante il caricamento della pagina %1$d."

#~ msgid "An error occurred while loading the document."
#~ msgstr "Si è verificato un errore durante il caricamento del documento."

#~ msgid "An error occurred."
#~ msgstr "Si è verificato un errore."

#~ msgid "An error occurred. (%1$s, %3$s)"
#~ msgstr "Si è verificato un errore. (%1$s, %3$s)"

#~ msgid "An error occurred. Click to try again"
#~ msgstr "Si è verificato un errore. Fai clic per riprovare"

#~ msgid "An error occurred. Please try again later"
#~ msgstr "Si è verificato un errore. Riprova più tardi"

#~ msgid "An error occurred. Please try again."
#~ msgstr "Si è verificato un errore. Prova ancora."

#~ msgid "An error occurred. The message was:"
#~ msgstr "Si è verificato un errore. Il messaggio era:"

#~ msgid "An internal error occurred"
#~ msgstr "Si è verificato un errore interno"

#~ msgid "An unknown error occurred"
#~ msgstr "Si è verificato un errore sconosciuto"

#~ msgid "Andorra"
#~ msgstr "Andorra"

#~ msgid "Angola"
#~ msgstr "Angola"

#~ msgid "Anguilla"
#~ msgstr "Anguilla"

#~ msgid "Anniversary"
#~ msgstr "Anniversario"

#~ msgid "Anniversary:"
#~ msgstr "Anniversario:"

#~ msgid "Another user"
#~ msgstr "Un altro utente"

#~ msgid "Answered"
#~ msgstr "Con risposta"

#~ msgid "Antarctica"
#~ msgstr "Antarctica"

#~ msgid "Antigua and Barbuda"
#~ msgstr "Antigua e Barbuda"

#~ msgid "Any recipient"
#~ msgstr "Qualsiasi destinatario"

#~ msgid "Append vCard"
#~ msgstr "Aggiungi vCard"

#~ msgid "Application Toolbar"
#~ msgstr "Barra degli strumenti delle applicazioni"

#~ msgid "Application may not work as expected until this problem is solved."
#~ msgstr ""
#~ "L'applicazione potrebbe non funzionare come previsto finché il problema "
#~ "non sarà risolto."

#~ msgid "Applications"
#~ msgstr "Applicazioni"

#~ msgid "Apply role"
#~ msgstr "Applica ruolo"

#~ msgid "Apply rule if all conditions are met"
#~ msgstr "Applica la regola se tutte le condizioni sono verificate"

#~ msgid "Apply rule if any condition is met."
#~ msgstr "Applica la regola se qualsiasi condizione viene verificata."

#~ msgid "Appointment"
#~ msgstr "Appuntamento"

#~ msgid "Appointment Details"
#~ msgstr "Dettagli appuntamento"

#~ msgid "Appointment has been copied"
#~ msgid_plural "Appointments have been copied"
#~ msgstr[0] "L'appuntamento è stato copiato"
#~ msgstr[1] "Gli appuntamenti sono stati copiati"

#~ msgid "Appointment has been moved"
#~ msgid_plural "Appointments have been moved"
#~ msgstr[0] "L'appuntamento è stato spostato"
#~ msgstr[1] "Gli appuntamenti sono stati spostati"

#~ msgid ""
#~ "Appointment invitation. %1$s %2$s %3$s %4$s %5$s. Press [enter] to open"
#~ msgstr ""
#~ "Invito dell'appuntamento. %1$s %2$s %3$s %4$s %5$s. Premi [invio] per "
#~ "aprire"

#~ msgid "Appointment invitations"
#~ msgstr "Inviti agli appuntamenti"

#~ msgid "Appointment reminder. %1$s %2$s %3$s %4$s. Press [enter] to open"
#~ msgstr ""
#~ "Promemoria dell'appuntamento. %1$s %2$s %3$s %4$s. Premi [invio] per "
#~ "aprire"

#~ msgid "Appointment reminders"
#~ msgstr "Promemoria degli appuntamenti"

#~ msgid "Appointments"
#~ msgstr "Appuntamenti"

#~ msgid "Appointments in personal calendars: set status to"
#~ msgstr "Appuntamenti in calendari personali: imposta stato a"

#~ msgid "Appointments in public calendars: set status to"
#~ msgstr "Appuntamenti in calendari pubblici: imposta stato a"

#~ msgid "Appointments:"
#~ msgstr "Appuntamenti:"

#~ msgid "Approximate Duration for Subscriptions"
#~ msgstr "Durata approssimativa delle sottoscrizioni"

#~ msgid "Apr"
#~ msgstr "Apr"

#~ msgid "April"
#~ msgstr "Aprile"

#~ msgid ""
#~ "Are you sure you want to delete all E-Mails from this folder? The deleted "
#~ "E-Mails will be moved to the Trash folder."
#~ msgstr ""
#~ "Sei sicuro di voler eliminati tutti i messaggi di posta da questa "
#~ "cartella? I messaggi eliminati saranno spostati nel cestino."

#~ msgid "Are you sure you want to delete selected item?"
#~ msgstr "Sei sicuro di voler eliminare l'elemento selezionato?"

#~ msgid "Are you sure you want to delete selected items?"
#~ msgstr "Sei sicuro di voler eliminare gli elementi selezionati?"

#~ msgid "Are you sure you want to delete the contact?"
#~ msgstr "Sei sicuro di voler eliminare il contatto?"

#~ msgid "Are you sure you want to delete the selected E-Mails?"
#~ msgstr "Sei sicuro di voler eliminare i messaggi di posta selezionati?"

#~ msgid "Are you sure you want to delete the selected account?"
#~ msgid_plural "Are you sure you want to delete the selected accounts?"
#~ msgstr[0] "Sei sicuro di voler eliminare l'account selezionato?"
#~ msgstr[1] "Sei sicuro di voler eliminare gli account selezionati?"

#~ msgid "Are you sure you want to delete the selected attachment?"
#~ msgstr "Sei sicuro di voler eliminare l'allegato selezionato?"

#~ msgid "Are you sure you want to delete the selected contact?"
#~ msgid_plural "Are you sure you want to delete the selected contacts?"
#~ msgstr[0] "Sei sicuro di voler eliminare il contatto selezionato?"
#~ msgstr[1] "Sei sicuro di voler eliminare i contatti selezionati?"

#~ msgid "Are you sure you want to delete the selected folder?"
#~ msgstr "Sei sicuro di voler eliminare la cartella selezionata?"

#~ msgid "Are you sure you want to delete the selected group?"
#~ msgid_plural "Are you sure you want to delete the selected groups?"
#~ msgstr[0] "Sei sicuro di voler eliminare il gruppo selezionato?"
#~ msgstr[1] "Sei sicuro di voler eliminare i gruppi selezionati?"

#~ msgid "Are you sure you want to delete the selected item?"
#~ msgstr "Sei sicuro di voler eliminare l'elemento selezionato?"

#~ msgid "Are you sure you want to delete the selected items?"
#~ msgstr "Sei sicuro di voler eliminare gli elementi selezionati?"

#~ msgid "Are you sure you want to delete the selected publication?"
#~ msgid_plural "Are you sure you want to delete the selected publications?"
#~ msgstr[0] "Sei sicuro di voler eliminare la pubblicazione selezionata?"
#~ msgstr[1] "Sei sicuro di voler eliminare le pubblicazioni selezionate?"

#~ msgid "Are you sure you want to delete the selected resource?"
#~ msgid_plural "Are you sure you want to delete the selected resources?"
#~ msgstr[0] "Sei sicuro di voler eliminare la risorsa selezionata?"
#~ msgstr[1] "Sei sicuro di voler eliminare le risorse selezionate?"

#~ msgid "Are you sure you want to delete the selected rule?"
#~ msgid_plural "Are you sure you want to delete the selected rules?"
#~ msgstr[0] "Sei sicuro di voler eliminare la regola selezionata?"
#~ msgstr[1] "Sei sicuro di voler eliminare le regole selezionate?"

#~ msgid "Are you sure you want to delete the selected subscription?"
#~ msgid_plural "Are you sure you want to delete the selected subscriptions?"
#~ msgstr[0] "Sei sicuro di voler eliminare la sottoscrizione selezionata?"
#~ msgstr[1] "Sei sicuro di voler eliminare le sottoscrizioni selezionate?"

#~ msgid "Are you sure you want to delete the selected version?"
#~ msgstr "Sei sicuro di voler eliminare la versione selezionata?"

#~ msgid "Are you sure you want to delete the task?"
#~ msgstr "Sei sicuro di voler eliminare l'attività?"

#~ msgid "Are you sure you want to delete this E-Mail?"
#~ msgstr "Sei sicuro di voler eliminare questo messaggio?"

#~ msgid "Are you sure you want to delete this Tweet?"
#~ msgstr "Sei sicuro di voler eliminare questo tweet?"

#~ msgid ""
#~ "Are you sure you want to detach the file from current Info Item?\n"
#~ " (all versions of the file will be removed)"
#~ msgstr ""
#~ "Sei sicuro di voler sganciare il file dall'elemento informativo "
#~ "corrente?\n"
#~ "(tutte le versioni del file saranno rimosse)"

#~ msgid ""
#~ "Are you sure you want to permanently delete all E-Mails from this folder? "
#~ "The deleted E-Mails will be irrevocably lost."
#~ msgstr ""
#~ "Sei sicuro di voler eliminare permanentemente tutti i messaggi di posta "
#~ "da questa cartella? I messaggi eliminati non potranno essere recuperati."

#~ msgid "Are you sure?"
#~ msgstr "Sei sicuro?"

#~ msgid "Argentina"
#~ msgstr "Argentina"

#~ msgid "Armenia"
#~ msgstr "Armenia"

#~ msgid "Aruba"
#~ msgstr "Aruba"

#~ msgid "Ascending"
#~ msgstr "Crescente"

#~ msgid "Ask for new invitation"
#~ msgstr "Chiedere un nuovo invito"

#, fuzzy
#~ msgid "Ask for return receipt"
#~ msgstr "Richiedi una notifica di consegna"

#~ msgid "Assistant"
#~ msgstr "Assistente"

#~ msgid "Assistant:"
#~ msgstr "Assistente:"

#~ msgid ""
#~ "At the top of the display area the path to the selected folder is shown. "
#~ "Click on the path to switch to another folder."
#~ msgstr ""
#~ "Nella parte superiore dell'area di visualizzazione viene mostrato il "
#~ "percorso della cartella selezionata. Fare clic sul percorso per passare a "
#~ "un'altra cartella."

#~ msgid "Attach InfoItem"
#~ msgstr "Allega elemento informativo"

#~ msgid "Attach local file"
#~ msgstr "Allega file locale"

#~ msgid "Attach my vCard"
#~ msgstr "Allega la mia vCard"

#~ msgid "Attachment"
#~ msgstr "Allegato"

#~ msgctxt "plural"
#~ msgid "Attachment"
#~ msgid_plural "Attachments"
#~ msgstr[0] "Allegato"
#~ msgstr[1] "Allegati"

#~ msgid "Attachment has been saved"
#~ msgid_plural "Attachments have been saved"
#~ msgstr[0] "L'allegato è stato salvato"
#~ msgstr[1] "Gli allegati sono stati salvati"

#~ msgid ""
#~ "Attachment uploads are not supported in Internet Explorer 9. Please "
#~ "upgrade to Internet Explorer 10."
#~ msgstr ""
#~ "I caricamenti degli allegati non sono supportati da Internet Explore 9. "
#~ "Aggiorna a Internet Explorer 10."

#~ msgid "Attachments"
#~ msgstr "Allegati"

#~ msgid "Attachments (%1$s)"
#~ msgstr "Allegati (%1$s)"

#~ msgid "Attachments have been saved!"
#~ msgstr "Gli allegati sono stati salvati!"

#~ msgid "Attachments will be saved"
#~ msgstr "Gli allegati saranno salvati"

#~ msgid "Attachments   "
#~ msgstr "Allegati"

#~ msgid "Attention"
#~ msgstr "Attenzione"

#~ msgid "Audio enabled"
#~ msgstr "Audio abilitato"

#~ msgid "Aug"
#~ msgstr "Ago"

#~ msgid "August"
#~ msgstr "Agosto"

#~ msgid "Australia"
#~ msgstr "Australia"

#~ msgid "Austria"
#~ msgstr "Austria"

#~ msgid "Author"
#~ msgstr "Autore"

#~ msgid "Auto"
#~ msgstr "Automatico"

#~ msgid "Auto Forward"
#~ msgstr "Inoltro automatico"

#~ msgid "Auto Logout"
#~ msgstr "Disconnessione automatica"

#~ msgid "Auto-save email drafts"
#~ msgstr "Salva automaticamente le bozze dei messaggi"

#~ msgid "Auto-save email drafts?"
#~ msgstr "Salvare automaticamente le bozze dei messaggi?"

#~ msgid "Automatic opening of notification area"
#~ msgstr "Apertura automatica dell'area di notifica"

#~ msgid "Automatic sign out"
#~ msgstr "Disconnessione automatica"

#~ msgid "Automatically collect contacts"
#~ msgstr "Colleziona automaticamente i contatti"

#~ msgid ""
#~ "Automatically collect contacts in the folder \"Collected addresses\" "
#~ "while reading"
#~ msgstr ""
#~ "Colleziona automaticamente i contatti nella cartella \"Indirizzi "
#~ "collezionati\" alla lettura"

#~ msgid ""
#~ "Automatically collect contacts in the folder \"Collected addresses\" "
#~ "while reading?"
#~ msgstr ""
#~ "Vuoi collezionare automaticamente i contatti nella cartella \"Indirizzi "
#~ "collezionati\" alla lettura?"

#~ msgid ""
#~ "Automatically collect contacts in the folder \"Collected addresses\" "
#~ "while sending"
#~ msgstr ""
#~ "Colleziona automaticamente i contatti nella cartella \"Indirizzi "
#~ "collezionati\" all'invio"

#~ msgid ""
#~ "Automatically collect contacts in the folder \"Collected addresses\" "
#~ "while sending?"
#~ msgstr ""
#~ "Vuoi collezionare automaticamente i contatti nella cartella \"Indirizzi "
#~ "collezionati\" all'invio?"

#~ msgid ""
#~ "Automatically delete a notification mail after it has been accepted or "
#~ "declined?"
#~ msgstr ""
#~ "Vuoi eliminare automaticamente un messaggio di notifica dopo averlo "
#~ "accettato o rifiutato?"

#~ msgid "Automatically select first E-Mail"
#~ msgstr "Seleziona automaticamente il primo messaggio"

#~ msgid "Autorefresh:"
#~ msgstr "Aggiornamento automatico:"

#~ msgid "Availability"
#~ msgstr "Disponibilità"

#~ msgid "Available Categories:"
#~ msgstr "Categorie disponibili:"

#~ msgid "Available Teams:"
#~ msgstr "Squadre disponibili:"

#~ msgid "Available UWA modules:"
#~ msgstr "Moduli UWA disponibili:"

#~ msgid "Average time: %1$s ms"
#~ msgstr "Tempo medio: %1$s ms"

#~ msgid "Azerbaijan"
#~ msgstr "Azerbaijan"

#~ msgid "B"
#~ msgstr "B"

#~ msgid "BCC"
#~ msgstr "CCN"

#~ msgid "Back"
#~ msgstr "Indietro"

#~ msgid "Back to appointment"
#~ msgstr "Torna all'appuntamento"

#~ msgid "Background 1"
#~ msgstr "Sfondo 1"

#~ msgid "Background 2"
#~ msgstr "Sfondo 2"

#~ msgid "Bahamas"
#~ msgstr "Bahamas"

#~ msgid "Bahrain"
#~ msgstr "Bahrain"

#~ msgid "Bangladesh"
#~ msgstr "Bangladesh"

#~ msgid "Barbados"
#~ msgstr "Barbados"

#~ msgid "Bars"
#~ msgstr "Barre"

#~ msgid "Based on mailing list"
#~ msgstr "Basato su lista di distribuzione"

#~ msgid "Based on sender"
#~ msgstr "Basato sul mittente"

#~ msgid "Basic settings"
#~ msgstr "Impostazioni di base"

#~ msgid "Bcc"
#~ msgstr "Ccn"

#~ msgid "Bcc..."
#~ msgstr "Ccn..."

#~ msgid "Bcc:"
#~ msgstr "Ccn:"

#~ msgid "Be a participant when creating appointments?"
#~ msgstr "Diventare un partecipante quando si crea un appuntamento?"

#~ msgid "Begins at"
#~ msgstr "Comincia alle"

#~ msgid "Belarus"
#~ msgstr "Bielorussia"

#~ msgid "Below quoted text"
#~ msgstr "Sotto il testo citato"

#~ msgid ""
#~ "Below the recipient you will find further functions, e.g. for sending "
#~ "copies to other recipients or for adding attachments."
#~ msgstr ""
#~ "Sotto i destinatari saranno disponibili altre funzioni, ad es. per "
#~ "inviare copie ad altri destinatari o per aggiungere allegati."

#~ msgid "Benin"
#~ msgstr "Benin"

#~ msgid "Bermuda"
#~ msgstr "Bermuda"

#~ msgid "Bhutan"
#~ msgstr "Bhutan"

#~ msgid "Billing information"
#~ msgstr "Informazioni di fatturazione"

#~ msgid "Birthday Appointment"
#~ msgstr "Appuntamento per compleanno"

#~ msgid "Birthday of %s."
#~ msgstr "Compleanno di %s."

#~ msgid "Birthdays"
#~ msgstr "Compleanni"

#~ msgid "Black"
#~ msgstr "Nero"

#~ msgid "Blind copy (BCC) to"
#~ msgstr "Copia nascosta (CCN) a"

#~ msgid "Block pre-loading of externally linked images"
#~ msgstr "Blocca il pre-caricamento delle immagini esterne collegate"

#~ msgid "Blue"
#~ msgstr "Blu"

#~ msgid "Bold"
#~ msgstr "Grassetto"

#~ msgid "Bolivia"
#~ msgstr "Bolivia"

#~ msgid "Booked"
#~ msgstr "Riservato"

#~ msgid "Border inside"
#~ msgstr "Bordo interno"

#~ msgid "Border left"
#~ msgstr "Bordo sinistro"

#~ msgid "Border left and right"
#~ msgstr "Bordo sinistro e destro"

#~ msgid "Border outside"
#~ msgstr "Bordo esterno"

#~ msgid "Border outside and inside"
#~ msgstr "Bordo esterno e interno"

#~ msgid "Border right"
#~ msgstr "Bordo destro"

#~ msgid "Border top"
#~ msgstr "Bordo superiore"

#~ msgid "Border top and bottom"
#~ msgstr "Bordo superiore e inferiore"

#~ msgid "Bosnia and Herzegovina"
#~ msgstr "Bosnia e Herzegovina"

#~ msgid "Botswana"
#~ msgstr "Botswana"

#, fuzzy
#~ msgid "Bottom"
#~ msgstr "Bordo inferiore"

#~ msgid "Bouvet Island"
#~ msgstr "Isola Bouvet"

#~ msgid "Branches"
#~ msgstr "Filiali"

#~ msgid "Branches:"
#~ msgstr "Filiali:"

#~ msgid "Brazil"
#~ msgstr "Brasile"

#~ msgid "British Indian Ocean Territory"
#~ msgstr "Territorio Britannico dell'Oceano Indiano"

#~ msgid "Browser"
#~ msgstr "Browser"

#~ msgid "Brunei Darussalam"
#~ msgstr "Brunei Darussalam"

#~ msgid "Bulgaria"
#~ msgstr "Bulgaria"

#~ msgid "Bullets On/Off"
#~ msgstr "Elenco puntato attivo/disattivo"

#~ msgid "Burkina Faso"
#~ msgstr "Burkina Faso"

#~ msgid "Burundi"
#~ msgstr "Burundi"

#~ msgid "Business Address"
#~ msgstr "Indirizzo di lavoro"

#~ msgid "Business address"
#~ msgstr "Indirizzo di lavoro"

#~ msgid "Business category"
#~ msgstr "Categoria di lavoro"

#~ msgid "Buy a gift"
#~ msgstr "Compra un regalo"

#~ msgid "Buy now!"
#~ msgstr "Compra subito!"

#~ msgid ""
#~ "By changing the date of this appointment you are creating an appointment "
#~ "exception to the series. Do you want to continue?"
#~ msgstr ""
#~ "Modificando la data di questo appuntamento, stai creando un'eccezione "
#~ "alla serie. Vuoi continuare?"

#~ msgid "CAD"
#~ msgstr "CAD"

#~ msgid "CC"
#~ msgstr "CC"

#~ msgid "CHF"
#~ msgstr "CHF"

#~ msgid "CSV"
#~ msgstr "CSV"

#~ msgid "CSV (Contacts)"
#~ msgstr "CSV (Contatti)"

#~ msgid "CW"
#~ msgstr "Sett."

#~ msgid "CW %1$d"
#~ msgstr "Sett %1$d"

#~ msgid "CalDAV URL"
#~ msgstr "URL CalDAV"

#~ msgid "Calendar"
#~ msgstr "Calendario"

#~ msgctxt "app"
#~ msgid "Calendar"
#~ msgstr "Calendario"

#~ msgid "Calendar custom view"
#~ msgstr "Vista calendario personalizzata"

#~ msgid "Calendar day view"
#~ msgstr "Vista calendario per giorni"

#~ msgid "Calendar workweek view"
#~ msgstr "Vista calendario per settimane lavorative"

#~ msgid "Cambodia"
#~ msgstr "Cambogia"

#~ msgid "Cameroon"
#~ msgstr "Camerun"

#~ msgid "Can not create appointment in a folder other than appointment folder"
#~ msgstr ""
#~ "Non puoi creare appuntamenti in una cartella diversa dalla cartella "
#~ "appuntamenti"

#~ msgid "Canada"
#~ msgstr "Canada"

#~ msgid "Canadian dollar"
#~ msgstr "Dollaro canadese"

#~ msgid "Cancel"
#~ msgstr "Annulla"

#~ msgid "Cancel search"
#~ msgstr "Annulla la ricerca"

#~ msgid "Canceled"
#~ msgstr "Annullata"

#~ msgid "Cannot find any messages this contact sent to you."
#~ msgstr "Impossibile trovare i messaggi che questo contatto ti ha inviato."

#~ msgid "Cannot find any messages you sent to this contact."
#~ msgstr "Impossibile trovare i messaggi che hai inviato a questo contatto."

#~ msgid "Cannot find user with given name."
#~ msgstr "Impossibile trovare l'utente con il nome specificato."

#~ msgid "Cannot move default folders."
#~ msgstr "Impossibile spostare le cartelle predefinite."

#~ msgid "Cannot move folder into itself."
#~ msgstr "Impossibile spostare una cartella dentro se stessa."

#~ msgid "Cannot move shared folder."
#~ msgstr "Impossibile spostare una cartella condivisa."

#~ msgid "Cannot move system folder."
#~ msgstr "Impossibile spostare una cartella di sistema."

#~ msgid "Cannot print this item"
#~ msgid_plural "Cannot print these items"
#~ msgstr[0] "Impossibile stampare questo elemento"
#~ msgstr[1] "Impossibile stampare questi elementi"

#~ msgid "Capacity"
#~ msgstr "Capacità"

#~ msgid "Cape Verde"
#~ msgstr "Capo Verde"

#~ msgid "Cards"
#~ msgstr "Biglietti da visita"

#~ msgid "Cart is empty."
#~ msgstr "Il carrello è vuoto."

#~ msgid "Categories"
#~ msgstr "Categorie"

#~ msgid "Categories..."
#~ msgstr "Categorie..."

#~ msgid "Categories:"
#~ msgstr "Categorie:"

#~ msgid "Category"
#~ msgstr "Categoria"

#~ msgid "Category names must be unique"
#~ msgstr "I nomi delle categorie devono essere univoci"

#~ msgid "Cayman Islands"
#~ msgstr "Isole Cayman"

#~ msgid "Cc"
#~ msgstr "Cc"

#~ msgid "Cc..."
#~ msgstr "Cc..."

#~ msgid "Cc:"
#~ msgstr "Cc:"

#~ msgid "Cell phone"
#~ msgstr "Telefono cellulare"

#~ msgid "Cell phone (alt)"
#~ msgstr "Cellulare (alt)"

#~ msgid "Cell phone (private)"
#~ msgstr "Telefono cellulare (privato)"

#~ msgid "Cell phone (private):"
#~ msgstr "Telefono cellulare (privato):"

#~ msgid "Cell phone:"
#~ msgstr "Telefono cellulare:"

#~ msgid "Center"
#~ msgstr "Centrato"

#~ msgid "Centered, no text wrapping"
#~ msgstr "Centrato, nessuna interruzione di testo"

#~ msgid "Central African Republic"
#~ msgstr "Repubblica Centrale Africana"

#~ msgid "Chad"
#~ msgstr "Chad"

#~ msgid "Change"
#~ msgstr "Modifica"

#~ msgid "Change View"
#~ msgstr "Cambia vista"

#~ msgid "Change confirmation status"
#~ msgstr "Cambia lo stato di conferma"

#~ msgid "Change due date"
#~ msgstr "Modifica la data di scadenza"

#~ msgid "Change folder"
#~ msgstr "Cambia cartella"

#~ msgid "Change password"
#~ msgstr "Cambia la password"

#~ msgid "Change password and sign out"
#~ msgstr "Cambia la password e disconnettiti"

#~ msgid "Change state"
#~ msgstr "Cambia lo stato"

#~ msgid "Change status"
#~ msgstr "Cambia stato"

#~ msgid "Change subscription"
#~ msgstr "Modifica sottoscrizione"

#~ msgid "Change view"
#~ msgstr "Cambia la vista"

#~ msgid "Changed by"
#~ msgstr "Modificato da"

#~ msgid "Changed due date"
#~ msgstr "Data di scadenza modificata"

#~ msgid "Changed on"
#~ msgstr "Modificato su"

#~ msgid "Changes have been saved"
#~ msgstr "Le modifiche sono state salvate"

#~ msgid "Changes have been saved."
#~ msgstr "Le modifiche sono state salvate."

#~ msgid "Character"
#~ msgstr "Carattere"

#~ msgid "Check"
#~ msgstr "Controlla"

#~ msgid "Check connection"
#~ msgstr "Verifica la connessione"

#~ msgid "Check for new messages every 'n' minutes"
#~ msgstr "Controlla la presenza di nuovi messaggi ogni 'n' minuti"

#~ msgid "Check for:"
#~ msgstr "Controlla per:"

#, fuzzy
#~ msgid "Checkboxes"
#~ msgstr "Commuta le caselle di selezione"

#~ msgid "Checking credentials... This may take a few seconds."
#~ msgstr "Controllo delle credenziali... Potrebbe richiedere qualche secondo."

#~ msgid "Children"
#~ msgstr "Figli"

#~ msgid "Children:"
#~ msgstr "Figli:"

#~ msgid "Chile"
#~ msgstr "Cile"

#~ msgid "China"
#~ msgstr "Cina"

#~ msgid "Choose Team"
#~ msgstr "Scegli squadra"

#~ msgid "Choose a new password for your account."
#~ msgstr "Scegli una nuova password per il tuo account"

#~ msgid "Christmas Island"
#~ msgstr "Isola Christmas"

#~ msgid "City"
#~ msgstr "Città"

#~ msgid "City (business)"
#~ msgstr "Città (lavoro)"

#~ msgid "City (private)"
#~ msgstr "Città (privato)"

#~ msgid "City:"
#~ msgstr "Città:"

#~ msgid "Classic"
#~ msgstr "Classica"

#~ msgid "Clean up"
#~ msgstr "Pulisci"

#~ msgid "Cleaning up... This may take a few seconds."
#~ msgstr "Pulizia in corso... Potrebbe richiedere qualche secondo."

#~ msgid "Clear cache"
#~ msgstr "Svuota la cache"

#~ msgid "Click for whole day appointment"
#~ msgstr "Clic per un appuntamento di una giornata intera"

#~ msgid "Click here for free trial."
#~ msgstr "Fai clic qui per la prova gratuita."

#~ msgid "Click here to add your account"
#~ msgstr "Fai clic qui per aggiungere il tuo account"

#~ msgid "Click here to quit the help center"
#~ msgstr "Fai clic qui per uscire dalla guida"

#~ msgid "Click on a sentence to choose when to repeat the appointment."
#~ msgstr "Fai clic su una frase per scegliere quando ripetere l'appuntamento."

#~ msgid "Click on the links to change the values."
#~ msgstr "Fai clic sui collegamenti per cambiare i valori."

#~ msgid "Click to authorize your account again"
#~ msgstr "Fai clic qui per autorizzare nuovamente il tuo account"

#~ msgid "Click to open."
#~ msgstr "Fai clic per aprire."

#~ msgid "Click to open. Drag to your desktop to download."
#~ msgstr "Fai clic per aprire. Trascina sul tuo desktop per scaricare."

#~ msgid "Click to retry"
#~ msgstr "Fai clic per riprovare"

#~ msgid "Click to retry later."
#~ msgstr "Fai clic per provare più tardi."

#~ msgid "Click to try again."
#~ msgstr "Fai clic per riprovare."

#~ msgid "Click to upload image"
#~ msgstr "Fai clic per caricare l'immagine"

#~ msgid ""
#~ "Client PC operating system: Latest Versions of Windows XP, Windows 7 "
#~ "(each with 32 + 64 bit) (no support of Mac OS X clients with emulators), "
#~ "Windows 8"
#~ msgstr ""
#~ "Sistema operativo del PC client: ultime versioni di Windows XP, Windows 7 "
#~ "(per entrambi sia 32 che 64 bit) (nessun supporto per i client Mac OS X "
#~ "con emulatori), Windows 8"

#~ msgid ""
#~ "Client PC operation system: Latest Versions of Windows XP, Windows 7 "
#~ "(each with 32 + 64 bit) (no support of Mac OS X clients with emulators)"
#~ msgstr ""
#~ "Sistema operativo del PC client: ultime versioni di Windows XP, Windows 7 "
#~ "(per entrambi sia 32 che 64 bit) (nessun supporto per i client Mac OS X "
#~ "con emulatori)"

#~ msgid "Close"
#~ msgstr "Chiudi"

#~ msgid "Close Window"
#~ msgstr "Chiudi finestra"

#~ msgid "Close all"
#~ msgstr "Chiudi tutto"

#~ msgid "Close configuration"
#~ msgstr "Chiudi configurazione"

#~ msgid "Close document"
#~ msgstr "Chiudi il documento"

#, fuzzy
#~| msgid "Folder view"
#~ msgid "Close folder view"
#~ msgstr "Vista della cartella"

#~ msgid "Close quick config"
#~ msgstr "Chiudi la configurazione rapida"

#~ msgid "Close this reminder"
#~ msgstr "Chiudi questo promemoria"

#~ msgid "Cocos (Keeling) Islands"
#~ msgstr "Isole Cocos (Keeling)"

#~ msgid "Collapse form"
#~ msgstr "Contrai modulo"

#~ msgid "Collect while reading E-Mails?"
#~ msgstr "Collezionare durante la lettura dei messaggi di posta?"

#~ msgid "Collect while sending E-Mails?"
#~ msgstr "Collezionare all'invio dei messaggi di posta?"

#~ msgid "Colombia"
#~ msgstr "Colombia"

#~ msgid "Color"
#~ msgstr "Colore"

#~ msgid "Color quoted lines"
#~ msgstr "Colora le righe citate"

#~ msgid "Comma Separated"
#~ msgstr "Separati da virgola"

#~ msgid "Comment"
#~ msgstr "Commento"

#~ msgid "Comment:"
#~ msgstr "Commento:"

#~ msgid "Comments"
#~ msgstr "Commenti"

#~ msgid "Comments:"
#~ msgstr "Commenti:"

#~ msgid "Commercial Register"
#~ msgstr "Registro commerciale"

#~ msgid "Commercial Register:"
#~ msgstr "Registro commerciale:"

#~ msgid "Common"
#~ msgstr "Generale"

#~ msgid "Common Emoji"
#~ msgstr "Emoji generiche"

#, fuzzy
#~| msgid "Compact view"
#~ msgid "Compact"
#~ msgstr "Vista compatta"

#~ msgid "Compact view"
#~ msgstr "Vista compatta"

#~ msgid "Companies"
#~ msgstr "Aziende"

#~ msgid "Company"
#~ msgstr "Azienda"

#~ msgid "Company:"
#~ msgstr "Azienda:"

#~ msgid "Compose"
#~ msgstr "Componi"

#, fuzzy
#~ msgid "Compose new email"
#~ msgstr "Componi un nuovo messaggio"

#~ msgid "Compose new mail"
#~ msgstr "Componi un nuovo messaggio"

#~ msgid "Conditions"
#~ msgstr "Condizioni"

#~ msgid "Configuration changed"
#~ msgstr "Configurazione modificata"

#~ msgid "Configuration damaged, please inform the administrator."
#~ msgstr "Configurazione danneggiata, informare l'amministratore."

#~ msgid "Confirm"
#~ msgstr "Conferma"

#~ msgid "Confirm new password"
#~ msgstr "Conferma la nuova password"

#~ msgid "Confirmation"
#~ msgstr "Conferma"

#~ msgid "Confirmation message"
#~ msgstr "Messaggio di conferma"

#~ msgid "Confirmation status"
#~ msgstr "Stato di conferma"

#~ msgid "Confirmed"
#~ msgstr "Confermata"

#~ msgid "Conflicts detected"
#~ msgstr "Conflitti rilevati"

#~ msgid "Conflicts with resources cannot be ignored"
#~ msgstr "Conflitti con risorse non possono essere ignorati"

#~ msgid "Conflicts:"
#~ msgstr "Conflitti:"

#~ msgid "Congo"
#~ msgstr "Congo"

#~ msgid "Connection failed! Please check your settings: "
#~ msgstr "Connessione non riuscita! Controlla le impostazioni: "

#~ msgid "Connector for Microsoft Outlook"
#~ msgstr "Connettore per Microsoft Outlook"

#~ msgid "Contact"
#~ msgstr "Contatto"

#~ msgid "Contact Details"
#~ msgstr "Dettagli contatto"

#~ msgid "Contact folder..."
#~ msgstr "Cartella di contatti..."

#~ msgid "Contact overview"
#~ msgstr "Riepilogo contatto"

#, fuzzy
#~ msgid "Contact pictures"
#~ msgstr "Contatti"

#~ msgid "Contact: %1$s"
#~ msgstr "Contatto: %1$s"

#~ msgid "Contacts"
#~ msgstr "Contatti"

#~ msgid "Contacts have been copied"
#~ msgstr "I contatti sono stati copiati"

#~ msgid "Contacts have been moved"
#~ msgstr "I contatti sono stati spostati"

#~ msgid "Contains"
#~ msgstr "Contiene"

#~ msgid "Content"
#~ msgstr "Contenuto"

#~ msgid "Content-Type:"
#~ msgstr "Tipo di contenuto:"

#~ msgid "Continue"
#~ msgstr "Continua"

#~ msgid "Conversations"
#~ msgstr "Conversazioni"

#~ msgctxt "app"
#~ msgid "Conversations"
#~ msgstr "Conversazioni"

#~ msgid "Cook Islands"
#~ msgstr "Isole Cook"

#~ msgid "Copy"
#~ msgstr "Copia"

#~ msgctxt "CC"
#~ msgid "Copy"
#~ msgid_plural "Copy"
#~ msgstr[0] "Copia"
#~ msgstr[1] "Copia"

#~ msgid "Copy (CC) to"
#~ msgstr "Copia (CC) a"

#~ msgid "Copy to"
#~ msgstr "Copia a"

#~ msgid "Copy to description"
#~ msgstr "Copia nella descrizione"

#~ msgid "Costa Rica"
#~ msgstr "Costa Rica"

#~ msgid "Costs must be between -%1$d and %1$d."
#~ msgstr "I costi devono essere compresi tra -%1$d e %1$d."

#~ msgid "Cote d'Ivoire"
#~ msgstr "Costa d'Avorio"

#~ msgid "Could not get a default folder for this application."
#~ msgstr ""
#~ "Impossibile ottenere una cartella predefinita per questa applicazione."

#~ msgid "Could not load all participants for this task."
#~ msgstr "Impossibile caricare tutti i partecipanti di questa attività."

#~ msgid "Could not load attachments for this contact."
#~ msgstr "Impossibile caricare gli allegati di questo contatto."

#~ msgid "Could not load attachments for this task."
#~ msgstr "Impossibile caricare gli allegati di questa attività."

#~ msgid "Could not load data"
#~ msgstr "Impossibile caricare i dati"

#~ msgid "Could not load new Tweets."
#~ msgstr "Impossibile caricare i nuovi tweet."

#~ msgid "Could not load this list"
#~ msgstr "Impossibile caricare questo elenco"

#~ msgid "Could not save auto forward"
#~ msgstr "Impossibile salvare l'inoltro automatico"

#~ msgid "Could not save settings"
#~ msgstr "Impossibile salvare le impostazioni"

#~ msgid "Could not save settings."
#~ msgstr "Impossibile salvare le impostazioni."

#~ msgid ""
#~ "Could not save settings. There have to be at least one user with "
#~ "administration rights."
#~ msgstr ""
#~ "Impossibile salvare le impostazioni. Ci deve essere almeno un utente con "
#~ "privilegi di amministrazione."

#~ msgid "Could not save vacation notice"
#~ msgstr "Impossibile salvare l'avviso di assenza"

#~ msgid "Couldn't load all contact images."
#~ msgstr "Impossibile caricare le immagini dei contatti."

#~ msgid "Couldn't load appointment data."
#~ msgstr "Impossibile caricare i dati dell'appuntamento."

#~ msgid "Couldn't load contact data."
#~ msgstr "Impossibile caricare i dati del contatto."

#~ msgid "Couldn't load file data."
#~ msgstr "Impossibile caricare i dati del file."

#~ msgid "Couldn't load folders."
#~ msgstr "Impossibile caricare le cartelle."

#~ msgid "Couldn't load subfolders."
#~ msgstr "Impossibile caricare le sottocartelle."

#~ msgid "Couldn't load that email."
#~ msgstr "Impossibile caricare il messaggio."

#~ msgid "Couldn't load that task."
#~ msgstr "Impossibile caricare l'attività."

#~ msgid "Couldn't load your auto forward."
#~ msgstr "Impossibile caricare il tuo inoltro automatico."

#~ msgid "Couldn't load your contact data."
#~ msgstr "Impossibile caricare i tuoi dati di contatto."

#~ msgid "Couldn't load your mail filters."
#~ msgstr "Impossibile caricare i filtri di posta."

#~ msgid "Couldn't load your vacation notice."
#~ msgstr "Impossibile caricare il tuo avviso di assenza."

#~ msgid "Country"
#~ msgstr "Nazione"

#~ msgid "Country (other)"
#~ msgstr "Nazione (altro)"

#~ msgid "Country (other):"
#~ msgstr "Nazione (altra):"

#~ msgid "Country:"
#~ msgstr "Nazione:"

#~ msgid "Create"
#~ msgstr "Crea"

#~ msgid "Create Appointment"
#~ msgstr "Crea appuntamento"

#~ msgid "Create a filter"
#~ msgstr "Crea un filtro"

#~ msgid "Create appointment"
#~ msgstr "Crea appuntamento"

#~ msgid "Create contact"
#~ msgstr "Crea contatto"

#~ msgid "Create distribution list"
#~ msgstr "Crea una lista di distribuzione"

#~ msgid "Create list"
#~ msgstr "Crea lista"

#~ msgid "Create new rule"
#~ msgstr "Crea nuova regola"

#~ msgid "Create new task"
#~ msgstr "Crea nuova attività"

#~ msgid "Create public appointments"
#~ msgstr "Crea appuntamenti pubblici"

#~ msgid "Create reminder"
#~ msgstr "Crea promemoria"

#~ msgid "Create task"
#~ msgstr "Crea attività"

#~ msgid "Created"
#~ msgstr "Creato"

#~ msgid "Created By:"
#~ msgstr "Creato da:"

#~ msgid "Created by"
#~ msgstr "Creato da"

#~ msgid "Created by:"
#~ msgstr "Creato da:"

#~ msgid "Created on"
#~ msgstr "Creato il"

#~ msgid "Created on %1$s by %2$s, last changed on %3$s by %4$s"
#~ msgstr "Creato il %1$s da %2$s, ultima modifica il %3$s di %4$s"

#~ msgid "Created on:"
#~ msgstr "Creato il:"

#~ msgid ""
#~ "Created private folder '%1$s' in %2$s and subscribed successfully to "
#~ "shared folder"
#~ msgstr ""
#~ "La cartella privata '%1$s' è stata creata in %2$s e sottoscritta "
#~ "correttamente nella cartella condivisa"

#~ msgctxt "help"
#~ msgid "Creating Files"
#~ msgstr "Creazione file"

#~ msgid "Creation date:"
#~ msgstr "Data di creazione:"

#~ msgid "Croatia"
#~ msgstr "Croazia"

#~ msgid "Cuba"
#~ msgstr "Cuba"

#~ msgid "Currency"
#~ msgstr "Valuta"

#~ msgid "Current Costs:"
#~ msgstr "Costi correnti:"

#~ msgid "Current costs:"
#~ msgstr "Costi correnti:"

#~ msgid "Current duration:"
#~ msgstr "Durata corrente:"

#~ msgid "Current page and total page count"
#~ msgstr "Pagina corrente e numero totale delle pagine"

#~ msgid "Current version"
#~ msgstr "Versione attuale"

#~ msgid "Current week"
#~ msgstr "Settimana attuale"

#~ msgid "Current week, next week"
#~ msgstr "Settimana attuale, prossima settimana"

#~ msgid "Current week, next week, 10 later"
#~ msgstr "Settimana attuale, prossima settimana, 10 successivi"

#~ msgid "Current week, next week, 15 later"
#~ msgstr "Settimana attuale, prossima settimana, 15 successivi"

#~ msgid "Current week, next week, 20 later"
#~ msgstr "Settimana attuale, prossima settimana, 20 successivi"

#~ msgid "Current week, next week, 5 later"
#~ msgstr "Settimana attuale, prossima settimana, 5 successivi"

#~ msgid "Current zoom factor"
#~ msgstr "Fattore d'ingrandimento corrente"

#~ msgid "Custom"
#~ msgstr "Personalizzata"

#~ msgid "Custom form"
#~ msgstr "Modulo personalizzato"

#~ msgid "Customize this page"
#~ msgstr "Personalizza questa pagina"

#~ msgid "Cut"
#~ msgstr "Taglia"

#~ msgid "Cyprus"
#~ msgstr "Cipro"

#~ msgid "Czech"
#~ msgstr "Ceco"

#~ msgid "Czech Republic"
#~ msgstr "Repubblica Ceca"

#~ msgid "DKK"
#~ msgstr "DKK"

#~ msgid "Danish"
#~ msgstr "Danese"

#~ msgid "Dark blue"
#~ msgstr "Blu scuro"

#~ msgid "Dark red"
#~ msgstr "Rosso scuro"

#~ msgid "Darker"
#~ msgstr "Più scuro"

#~ msgid "Data imported successfully"
#~ msgstr "Dati importati correttamente"

#~ msgid "Data only partially imported ( %1$s of %2$s records)"
#~ msgstr "Dati importati solo parzialmente (%1$s di %2$s record)"

#~ msgid "Date"
#~ msgstr "Data"

#~ msgid "Date completed"
#~ msgstr "Data di completamento"

#~ msgid "Date format:"
#~ msgstr "Formato data:"

#~ msgid "Date of birth"
#~ msgstr "Data di nascita"

#~ msgid "Date of birth:"
#~ msgstr "Data di nascita:"

#~ msgid "Date:"
#~ msgstr "Data:"

#~ msgid "Day"
#~ msgstr "Giorno"

#~ msgid "Day View"
#~ msgstr "Vista Giorno"

#~ msgid "Days"
#~ msgstr "Giorni"

#~ msgid "Debug"
#~ msgstr "Debug"

#~ msgid "December"
#~ msgstr "Dicembre"

#~ msgid "Decline"
#~ msgstr "Rifiuta"

#~ msgid "Decline counter proposal"
#~ msgstr "Rifiuta controproposta"

#~ msgid "Declined"
#~ msgstr "Rifiutata"

#~ msgid "Default E-Mail font size?"
#~ msgstr "Dimensione predefinita del carattere dei messaggi di posta?"

#~ msgid "Default E-Mail font?"
#~ msgstr "Carattere predefinito dei messaggi di posta"

#~ msgid "Default Theme"
#~ msgstr "Tema predefinito"

#~ msgid "Default address"
#~ msgstr "Indirizzo predefinito"

#~ msgid "Default app after sign in"
#~ msgstr "Applicazione predefinita dopo l'accesso"

#~ msgid "Default calendar view"
#~ msgstr "Vista predefinita di calendario"

#~ msgid "Default reminder"
#~ msgstr "Promemoria predefinito"

#~ msgid "Default sender address"
#~ msgstr "Indirizzo mittente predefinito"

#~ msgid "Default sender address:"
#~ msgstr "Indirizzo mittente predefinito:"

#~ msgid "Default view"
#~ msgstr "Vista predefinita"

#~ msgid "Default view for Spam folder:"
#~ msgstr "Vista predefinita per la cartella posta indesiderata:"

#~ msgid "Deferred"
#~ msgstr "Rinviata"

#~ msgid "Delay before a hover is displayed"
#~ msgstr "Ritardo prima di visualizzare l'elemento a comparsa"

#~ msgid "Delete"
#~ msgstr "Elimina"

#~ msgid "Delete Attachment"
#~ msgstr "Elimina allegato"

#~ msgid "Delete Columns"
#~ msgstr "Elimina colonne"

#~ msgid "Delete Contact"
#~ msgstr "Elimina contatto"

#~ msgid "Delete Drawing"
#~ msgstr "Elimina disegno"

#~ msgid "Delete E-Mail"
#~ msgstr "Elimina messaggio"

#~ msgid "Delete E-Mails"
#~ msgstr "Elimina messaggi di posta"

#~ msgid "Delete Folder"
#~ msgstr "Elimina cartella"

#~ msgid "Delete Publication"
#~ msgid_plural "Delete Publications"
#~ msgstr[0] "Elimina pubblicazione"
#~ msgstr[1] "Elimina pubblicazioni"

#~ msgid "Delete Resource"
#~ msgid_plural "Delete Resources"
#~ msgstr[0] "Elimina risorsa"
#~ msgstr[1] "Elimina risorse"

#~ msgid "Delete Rows"
#~ msgstr "Elimina righe"

#~ msgid "Delete Rule"
#~ msgid_plural "Delete Rules"
#~ msgstr[0] "Elimina regola"
#~ msgstr[1] "Elimina regole"

#~ msgid "Delete Task"
#~ msgstr "Elimina attività"

#~ msgid "Delete a Subreddit"
#~ msgstr "Elimina un subreddit"

#~ msgid "Delete a blog"
#~ msgstr "Elimina un blog"

#~ msgid "Delete a feed"
#~ msgstr "Elimina una fonte"

#~ msgid "Delete a group of feeds"
#~ msgstr "Elimina un gruppo di fonti"

#~ msgid "Delete a stream"
#~ msgstr "Elimina un flusso"

#~ msgid "Delete account"
#~ msgstr "Elimina account"

#~ msgid "Delete all accounts"
#~ msgstr "Elimina tutti gli account"

#~ msgid "Delete appointment"
#~ msgstr "Elimina l'appuntamento"

#~ msgid "Delete contact"
#~ msgid_plural "Delete contacts"
#~ msgstr[0] "Elimina contatto"
#~ msgstr[1] "Elimina contatti"

#~ msgid "Delete drawing object"
#~ msgstr "Elimina oggetto di disegno"

#~ msgid "Delete feed"
#~ msgstr "Elimina fonte"

#~ msgid "Delete group"
#~ msgstr "Elimina gruppo"

#~ msgid "Delete selected columns"
#~ msgstr "Elimina le colonne selezionate"

#~ msgid "Delete selected rows"
#~ msgstr "Elimina le righe selezionate"

#~ msgid "Delete the draft after sending."
#~ msgstr "Elimina la bozza dopo l'invio."

#~ msgid "Delete version"
#~ msgstr "Elimina versione"

#~ msgid "Delete whole series"
#~ msgstr "Elimina l'intera serie"

#~ msgid "Delete widget"
#~ msgstr "Elimina widget"

#~ msgid "Deleting messages on local storage also deletes them on server"
#~ msgstr ""
#~ "L'eliminazione dei messaggi dal disco locale li elimina anche dal server"

#~ msgid "Demote One Level"
#~ msgstr "Scendi di un livello"

#~ msgid "Department"
#~ msgstr "Reparto"

#~ msgid "Department:"
#~ msgstr "Reparto:"

#~ msgid "Descending"
#~ msgstr "Decrescente"

#~ msgid "Description"
#~ msgstr "Descrizione"

#~ msgid "Description has been copied"
#~ msgstr "La descrizione è stata copiata"

#~ msgid "Description:"
#~ msgstr "Descrizione:"

#~ msgid "Destination"
#~ msgstr "Destinazione"

#~ msgid "Destination folder:"
#~ msgstr "Cartella di destinazione:"

#~ msgid "Detach file"
#~ msgstr "Sgancia file"

#~ msgid "Detail"
#~ msgstr "Dettagli"

#~ msgid "Detail Information for Publication"
#~ msgstr "Informazioni dettagliate per la pubblicazione"

#~ msgid "Detail information for publication"
#~ msgstr "Informazioni dettagliate per la pubblicazione"

#~ msgid ""
#~ "Detailed guides for all modules are located in the help section of the "
#~ "settings."
#~ msgstr ""
#~ "Guide dettagliate per tutti i moduli sono disponibili nella sezione di "
#~ "aiuto delle impostazioni."

#~ msgid ""
#~ "Detailed information can be found in the Import section of the online "
#~ "help or the user manual."
#~ msgstr ""
#~ "Informazioni dettagliate sono disponibili nella sezione Importazione "
#~ "della guida in linea o del manuale utente."

#~ msgid "Details"
#~ msgstr "Dettagli"

#~ msgid "Details:"
#~ msgstr "Dettagli:"

#~ msgid "Direct link"
#~ msgstr "Collegamento diretto"

#~ msgid "Direct link: %1$s"
#~ msgstr "Collegamento diretto: %1$s"

#~ msgid "Direct message"
#~ msgstr "Messaggio diretto"

#~ msgid "Disable"
#~ msgstr "Disabilita"

#~ msgid "Disable all"
#~ msgstr "Disabilita tutto"

#~ msgid "Disable widget"
#~ msgstr "Disabilita widget"

#~ msgid "Disabled"
#~ msgstr "Disabilitata"

#~ msgid "Discard"
#~ msgstr "Scarta"

#~ msgid "Discard changes"
#~ msgstr "Scarta le modifiche"

#~ msgid "Display"
#~ msgstr "Visualizza"

#~ msgid "Display Name"
#~ msgstr "Nome visualizzato"

#~ msgid "Display area"
#~ msgstr "Area di visualizzazione"

#~ msgid "Display as"
#~ msgstr "Visualizza come"

#~ msgid "Display as:"
#~ msgstr "Visualizza come:"

#~ msgid "Display emoticons as graphics in text emails"
#~ msgstr "Visualizza le emoticon come elementi grafici nei messaggi testuali"

#~ msgid "Display name"
#~ msgstr "Nome visualizzato"

#~ msgid "Display of names"
#~ msgstr "Visualizzazione dei nomi"

#~ msgid "Displayed name"
#~ msgstr "Nome visualizzato"

#~ msgid "Distance"
#~ msgstr "Distanza"

#~ msgid "Distribution List"
#~ msgstr "Lista di distribuzione"

#~ msgid "Distribution list"
#~ msgstr "Lista di distribuzione"

#~ msgid "Distribution list has been saved"
#~ msgstr "La lista di distribuzione è stata salvata"

#~ msgid "Djibouti"
#~ msgstr "Gibuti"

#~ msgid "Do the following:"
#~ msgstr "Effettua ciò che segue:"

#~ msgid ""
#~ "Do you really want to change the file extension from  \".%1$s\" to \".%2$s"
#~ "\" ?"
#~ msgstr ""
#~ "Vuoi davvero cambiare l'estensione del file da \".%1$s\" a \".%2$s\"?"

#~ msgid "Do you really want to delete folder \"%s\"?"
#~ msgstr "Vuoi davvero eliminare la cartella \"%s\"?"

#~ msgid "Do you really want to delete the following blog?"
#~ msgstr "Vuoi davvero eliminare il blog seguente?"

#~ msgid "Do you really want to delete the following feed?"
#~ msgstr "Vuoi davvero eliminare la fonte seguente?"

#~ msgid "Do you really want to delete the following group of feeds?"
#~ msgstr "Vuoi davvero eliminare il seguente gruppo di fonti?"

#~ msgid "Do you really want to delete the following stream?"
#~ msgstr "Vuoi davvero eliminare il flusso seguente?"

#~ msgid "Do you really want to delete the following subreddit?"
#~ msgstr "Vuoi davvero eliminare il subreddit seguente?"

#~ msgid "Do you really want to delete these items?"
#~ msgstr "Vuoi davvero eliminare questi elementi?"

#~ msgid "Do you really want to delete this account?"
#~ msgstr "Vuoi davvero eliminare questo account?"

#~ msgid "Do you really want to delete this contact?"
#~ msgstr "Vuoi davvero eliminare questo contatto?"

#~ msgid "Do you really want to delete this distribution list?"
#~ msgstr "Sei sicuro di voler eliminare questa lista di distribuzione?"

#~ msgid "Do you really want to delete this file?"
#~ msgid_plural "Do you really want to delete these files?"
#~ msgstr[0] "Vuoi davvero eliminare questo file?"
#~ msgstr[1] "Vuoi davvero eliminare questi file?"

#~ msgid "Do you really want to delete this task?"
#~ msgid_plural "Do you really want to delete this tasks?"
#~ msgstr[0] "Vuoi davvero eliminare questa attività?"
#~ msgstr[1] "Vuoi davvero eliminare queste attività?"

#~ msgid "Do you really want to delete this widget?"
#~ msgstr "Vuoi davvero eliminare questo widget?"

#~ msgid "Do you really want to discard this mail?"
#~ msgstr "Vuoi davvero scartare questo messaggio?"

#~ msgid "Do you really want to discard your changes?"
#~ msgstr "Vuoi davvero scartare le tue modifiche?"

#~ msgid "Do you really want to empty folder \"%s\"?"
#~ msgstr "Vuoi davvero svuotare la cartella \"%s\"?"

#~ msgid ""
#~ "Do you really want to remove the extension \".%1$s\" from your filename?"
#~ msgstr "Vuoi davvero rimuovere l'estensione \".%1$s\" dal nome del file?"

#, fuzzy
#~| msgid ""
#~| "Do you want to edit the whole series or just one appointment within the "
#~| "series?"
#~ msgid ""
#~ "Do you want to confirm the whole series or just one appointment within "
#~ "the series?"
#~ msgstr "Vuoi modificare l'intera serie o solo un appuntamento della serie?"

#~ msgid ""
#~ "Do you want to delete the whole recurrence or a single instance of the "
#~ "recurrence?"
#~ msgstr ""
#~ "Vuoi eliminare l'intera ricorrenza o una singola istanza della ricorrenza?"

#~ msgid ""
#~ "Do you want to delete the whole recurrence or single instances of the "
#~ "recurrence?"
#~ msgstr ""
#~ "Vuoi eliminare l'intera ricorrenza o singole istanze della ricorrenza?"

#~ msgid ""
#~ "Do you want to delete the whole series or just one appointment within the "
#~ "series?"
#~ msgstr "Vuoi eliminare l'intera serie o solo un appuntamento della serie?"

#~ msgid "Do you want to delete this appointment?"
#~ msgstr "Vuoi davvero eliminare questo appuntamento?"

#~ msgid ""
#~ "Do you want to edit the whole recurrence or a single recurrence "
#~ "appointment? Please note when changing a serial appointment, exceptions "
#~ "to the recurrence are reset."
#~ msgstr ""
#~ "Vuoi modificare l'intera ricorrenza o il singolo appuntamento della "
#~ "ricorrenza? Nota che la modifica di appuntamenti in serie azzererà le "
#~ "eccezioni alla ricorrenza."

#~ msgid ""
#~ "Do you want to edit the whole recurrence or single instances of the "
#~ "recurrence? Please note when changing a serial appointment, exceptions to "
#~ "the recurrence are reset."
#~ msgstr ""
#~ "Vuoi modificare l'intera ricorrenza o singole istanze della ricorrenza? "
#~ "Nota che la modifica di appuntamenti in serie azzererà le eccezioni alla "
#~ "ricorrenza."

#~ msgid ""
#~ "Do you want to edit the whole series or a single series appointment? "
#~ "Please note when changing a serial appointment, exceptions to the series "
#~ "are reset."
#~ msgstr ""
#~ "Vuoi modificare l'intera serie o il singolo appuntamento della serie? "
#~ "Nota che la modifica di appuntamenti in serie azzererà le eccezioni alla "
#~ "serie."

#~ msgid ""
#~ "Do you want to edit the whole series or just one appointment within the "
#~ "series?"
#~ msgstr "Vuoi modificare l'intera serie o solo un appuntamento della serie?"

#~ msgid "Do you want to keep the draft after sending this mail?"
#~ msgstr "Vuoi conservare la bozza dopo l'invio di questo messaggio?"

#~ msgid "Do you want to permanently delete this mail?"
#~ msgid_plural "Do you want to permanently delete these mails?"
#~ msgstr[0] "Vuoi eliminare definitivamente questo messaggio?"
#~ msgstr[1] "Vuoi eliminare definitivamente questi messaggi?"

#~ msgid "Do you want to save your configuration?"
#~ msgstr "Vuoi salvare la configurazione?"

#~ msgid "Do you want to send a delivery receipt?"
#~ msgstr "Vuoi inviare una notifica di consegna?"

#~ msgid "Document"
#~ msgstr "Documento"

#~ msgid "Document name"
#~ msgstr "Nome del documento"

#~ msgid "Document saved in folder \"%1$s\"."
#~ msgstr "Documento salvato nella cartella \"%1$s\"."

#~ msgctxt "app"
#~ msgid "Documents"
#~ msgstr "Documenti"

#~ msgid "Does not match"
#~ msgstr "Non corrisponde"

#~ msgid "Does not match regex"
#~ msgstr "Non corrisponde all'espressione regolare"

#~ msgid "Dominica"
#~ msgstr "Dominica"

#~ msgid "Dominican Republic"
#~ msgstr "Repubblica Dominicana"

#~ msgid "Don't show again"
#~ msgstr "Non mostrare ancora"

#~ msgid "Done"
#~ msgstr "Completata"

#~ msgid "Double"
#~ msgstr "Doppia"

#, fuzzy
#~ msgid "Doubleclick in this row for whole day appointment"
#~ msgstr "Clic per un appuntamento di una giornata intera"

#~ msgid "Down"
#~ msgstr "Giù"

#~ msgid "Download"
#~ msgstr "Scarica"

#~ msgid "Download Updater"
#~ msgstr "Scarica programma di aggiornamento"

#~ msgid "Download install file (for Windows)"
#~ msgstr "Scarica il file di installazione (per Windows)"

#~ msgid "Downloads"
#~ msgstr "Scaricamenti"

#~ msgid "Drafts folder"
#~ msgstr "Cartella delle bozze"

#~ msgid "Drag to reorder widget"
#~ msgstr "Trascina per riposizionare il widget"

#~ msgid "Drawing"
#~ msgstr "Disegno"

#~ msgid "Drawing Position"
#~ msgstr "Posizione disegno"

#~ msgid "Drawing position"
#~ msgstr "Posizione del disegno"

#~ msgctxt "app"
#~ msgid "Drive"
#~ msgstr "Drive"

#~ msgctxt "help"
#~ msgid "Drive Settings"
#~ msgstr "Impostazioni Drive"

#, fuzzy
#~ msgid "Drop EML file here for import"
#~ msgstr "Rilascia qui per importare il messaggio"

#~ msgid "Drop here to import this mail"
#~ msgstr "Rilascia qui per importare il messaggio"

#~ msgid "Drop here to upload a <b class=\"dndignore\">new attachment</b>"
#~ msgstr ""
#~ "Rilascia qui per caricare un <b class=\"dndignore\">nuovo allegato</b>"

#~ msgid "Drop here to upload a <b class=\"dndignore\">new file</b>"
#~ msgstr "Rilascia qui per caricare un <b class=\"dndignore\">nuovo file</b>"

#~ msgid "Drop here to upload a <b class=\"dndignore\">new version</b>"
#~ msgstr ""
#~ "Rilascia qui per caricare una <b class=\"dndignore\">nuova versione</b>"

#~ msgid ""
#~ "Drop here to upload a <b class=\"dndignore\">new version</b> of \"%1$s\""
#~ msgstr ""
#~ "Rilascia qui per caricare una <b class=\"dndignore\">nuova versione</b> "
#~ "di \"%1$s\""

#~ msgid "Drop here to upload a <b class='dndignore'>new attachment</b>"
#~ msgstr ""
#~ "Rilascia qui per caricare un <b class='dndignore'>nuovo allegato</b>"

#~ msgid "Drop the file anywhere to add attachment"
#~ msgstr "Rilascia il file in un punto qualsiasi per aggiungere l'allegato"

#~ msgid "Dropdown"
#~ msgstr "Elenco a discesa"

#~ msgid "Due"
#~ msgstr "Scadenza"

#~ msgid "Due %1$s"
#~ msgstr "Scade il %1$s"

#~ msgid "Due date"
#~ msgstr "Data di scadenza"

#~ msgid "Due date:"
#~ msgstr "Data scadenza:"

#~ msgid "Due in %d day."
#~ msgid_plural "Due in %d days."
#~ msgstr[0] "Scade in %d giorni."
#~ msgstr[1] "Scade in %d giorni."

#~ msgid "Due on %1$s"
#~ msgstr "Scade il %1$s"

#~ msgid "Due today!"
#~ msgstr "Scade oggi!"

#~ msgid "Dutch (Netherlands)"
#~ msgstr "Olandese (Paesi Bassi)"

#~ msgid "Dynamic resizing..."
#~ msgstr "Ridimensionamento dinamico..."

#~ msgid "E-Mail"
#~ msgstr "Posta elettronica"

#~ msgid "E-Mail (business):"
#~ msgstr "Posta elettronica (lavoro):"

#~ msgid "E-Mail (other)"
#~ msgstr "Email (altro)"

#~ msgid "E-Mail (other):"
#~ msgstr "Posta elettronica (altro):"

#~ msgid "E-Mail (private)"
#~ msgstr "Posta elettronica (privato)"

#~ msgid "E-Mail (private):"
#~ msgstr "Posta elettronica (privato):"

#~ msgctxt "help"
#~ msgid "E-Mail Settings"
#~ msgstr "Impostazioni di posta elettronica"

#~ msgid "E-Mail:"
#~ msgstr "Indirizzo:"

#~ msgid "EB"
#~ msgstr "EB"

#~ msgid "EEE, %s"
#~ msgstr "EEE, %s"

#~ msgid "EEEE, %s"
#~ msgstr "EEEE, %s"

#~ msgid "EUR"
#~ msgstr "EUR"

#~ msgid "Each"
#~ msgstr "Ogni"

#~ msgid "Each %s Day"
#~ msgstr "Ogni %s giorno"

#~ msgid "Each %s weeks on %s"
#~ msgstr "Ogni %s settimane il %s"

#~ msgid "Each %s. %s"
#~ msgstr "Ogni %s° %s"

#~ msgid "Ecuador"
#~ msgstr "Ecuador"

#~ msgid "Edit"
#~ msgstr "Modifica"

#~ msgid "Edit Appointment"
#~ msgstr "Modifica appuntamento"

#~ msgid "Edit Contact"
#~ msgstr "Modifica contatto"

#~ msgid "Edit Distribution List"
#~ msgstr "Modifica lista di distribuzione"

#~ msgid "Edit Flickr photo stream"
#~ msgstr "Modifica un flusso di foto di Flickr"

#~ msgid "Edit Furigana"
#~ msgstr "Modifica Furigana"

#~ msgid "Edit InfoItem"
#~ msgstr "Modifica elemento informativo"

#~ msgid "Edit Mode"
#~ msgstr "Modalità modifica"

#~ msgid "Edit Tumblr feed"
#~ msgstr "Modifica fonte Tumblr"

#~ msgid "Edit a Subreddit"
#~ msgstr "Modifica un subreddit"

#~ msgid "Edit a blog"
#~ msgstr "Modifica un blog"

#~ msgid "Edit a group of feeds"
#~ msgstr "Modifica un gruppo di fonti"

#~ msgid "Edit appointment"
#~ msgstr "Modifica appuntamento"

#~ msgid "Edit as new"
#~ msgstr "Modifica come nuovo"

#~ msgid "Edit description"
#~ msgstr "Modifica descrizione"

#~ msgid "Edit document"
#~ msgstr "Modifica documento"

#~ msgid "Edit draft"
#~ msgstr "Modifica bozza"

#~ msgid "Edit feed"
#~ msgstr "Modifica fonte"

#~ msgid "Edit rule"
#~ msgstr "Modifica regola"

#~ msgid "Edit signature"
#~ msgstr "Modifica firma"

#~ msgid "Edit task"
#~ msgstr "Modifica attività"

#~ msgid "Edit to set a name."
#~ msgstr "Modifica per impostare un nome."

#~ msgid "Editor"
#~ msgstr "Editor"

#~ msgid "Editor feature set:"
#~ msgstr "Funzionalità dell'editor:"

#~ msgid "El Salvador"
#~ msgstr "El Salvador"

#~ msgid "Email"
#~ msgstr "Indirizzo di posta"

#~ msgid "Email 1"
#~ msgstr "Indirizzo di posta 1"

#~ msgid "Email 1 / Phone number"
#~ msgstr "Email 1 / Numero di telefono"

#~ msgid "Email 2"
#~ msgstr "Indirizzo di posta 2"

#~ msgid "Email 3"
#~ msgstr "Indirizzo di posta 3"

#~ msgid "Email Address:"
#~ msgstr "Indirizzo di posta elettronica:"

#~ msgid "Email address"
#~ msgstr "Indirizzo di posta elettronica"

#~ msgid "Email addresses"
#~ msgstr "Indirizzi di posta elettronica"

#, fuzzy
#~ msgid "Email from %1$s: %2$s"
#~ msgstr "Annualmente il %2$d %1$s"

#~ msgid "Email notification for Accept/Declined"
#~ msgstr "Messaggio di notifica per Accettato/Rifiutato"

#~ msgid "Email notification for New, Changed, Deleted?"
#~ msgstr "Messaggio di notifica per Nuovo, Modificato, Eliminato?"

#~ msgid "Email notification for appointment"
#~ msgstr "Messaggio di notifica per l'appuntamento"

#~ msgid "Email notification for appointment creator?"
#~ msgstr "Messaggio di notifica per chi ha creato l'appuntamento?"

#~ msgid "Email notification for appointment participant?"
#~ msgstr "Messaggio di notifica per il partecipante all'appuntamento?"

#~ msgid "Email notification for task"
#~ msgstr "Messaggio di notifica per le attività"

#~ msgid "Email notification for task creator?"
#~ msgstr "Messaggio di notifica per chi ha creato l'attività?"

#~ msgid "Email notification for task participant?"
#~ msgstr "Messaggio di notifica per il partecipante all'attività?"

#~ msgid ""
#~ "Emails cannot be put into trash folder while your mail quota is exceeded."
#~ msgstr ""
#~ "I messaggi di posta non possono essere cestinati quando si è superata la "
#~ "quota."

#~ msgid "Embedded windows"
#~ msgstr "Finestre integrate"

#~ msgid "Employee ID"
#~ msgstr "Matricola dell'impiegato"

#~ msgid "Employee ID:"
#~ msgstr "Matricola dell'impiegato:"

#~ msgid "Employee type"
#~ msgstr "Tipo di impiegato"

#~ msgctxt "vgrid"
#~ msgid "Empty"
#~ msgstr "Vuoto"

#~ msgid "Empty folder"
#~ msgstr "Svuota cartella"

#~ msgid "Empty name and description found."
#~ msgstr "Sono stati trovati un nome utente e una descrizione vuoti."

#~ msgid "Emptying folder... This may take a few seconds."
#~ msgstr "Svuotamento della cartella... Potrebbe richiedere qualche secondo."

#~ msgid "Enable"
#~ msgstr "Abilita"

#~ msgid "Enable Calendar Hover"
#~ msgstr "Abilita l'elemento a comparsa del calendario"

#~ msgid "Enable Contacts Hover"
#~ msgstr "Abilita l'elemento a comparsa dei contatti"

#~ msgid "Enable E-Mail Hover"
#~ msgstr "Abilita l'elemento a comparsa della posta elettronica"

#~ msgid "Enable E-Mail Hover?"
#~ msgstr "Abilitare l'elemento a comparsa della posta elettronica?"

#~ msgid "Enable Infostore Hover"
#~ msgstr "Abilita l'elemento a comparsa del deposito informazioni"

#~ msgid "Enable Plugin"
#~ msgstr "Abilita plugin"

#~ msgid "Enable Tasks Hover"
#~ msgstr "Abilita l'elemento a comparsa delle attività"

#~ msgid "Enable auto completion of E-Mail addresses?"
#~ msgstr "Abilitare il completamento automatico degli indirizzi di posta?"

#~ msgid "Enable calendar hovers"
#~ msgstr "Abilita gli elementi a comparsa del calendario"

#~ msgid "Enable start page hovers"
#~ msgstr "Abilita gli elementi a comparsa della pagina iniziale"

#~ msgid "Enable visual effects"
#~ msgstr "Abilita effetti visivi"

#~ msgid "Enabled"
#~ msgstr "Abilitato"

#~ msgid "Enabled for all mail folders"
#~ msgstr "Abilitata per tutte le cartelle di posta"

#~ msgid "Enabled for inbox only"
#~ msgstr "Abilitata solo per la posta in arrivo"

#~ msgid "Enabled for the following addresses"
#~ msgstr "Abilitato per i seguenti indirizzi"

#~ msgid ""
#~ "Enables offline access to e-mail, calendar, tasks, and contacts folders. "
#~ "Any changes that are made using Microsoft Outlook offline will be "
#~ "automatically synchronized the next time you go online:"
#~ msgstr ""
#~ "Abilita l'accesso non in linea a posta elettronica, calendario, attività "
#~ "e cartelle di contatti. Qualsiasi modifica apportata utilizzando "
#~ "Microsoft Outlook in modalità non in linea, sarà sincronizzata "
#~ "automaticamente la prossima volta che tornerai in linea:"

#~ msgid "End"
#~ msgstr "Finisce"

#~ msgid "End date is before start date"
#~ msgstr "La data finale precede la data iniziale"

#~ msgid "End date:"
#~ msgstr "Data finale:"

#~ msgid "End of working time"
#~ msgstr "Ora di fine della giornata lavorativa"

#~ msgid "End time is before start time"
#~ msgstr "L'orario finale precede l'orario iniziale"

#~ msgid "End:"
#~ msgstr "Fine:"

#~ msgid "Ends at"
#~ msgstr "Finisce alle"

#~ msgid "Ends at:"
#~ msgstr "Termina alle:"

#~ msgid "Ends on"
#~ msgstr "Finisce il"

#~ msgid "English (US)"
#~ msgstr "Inglese (US)"

#~ msgid "Enhanced"
#~ msgstr "Migliorato"

#~ msgid "Enter Image URL"
#~ msgstr "Digita URL dell'immagine"

#~ msgid "Enter URL"
#~ msgstr "Digita l'URL"

#~ msgid "Enter a comment"
#~ msgstr "Inserisci un commento"

#~ msgid "Enter additional data"
#~ msgstr "Inserisci dati aggiuntivi"

#~ msgid "Enter document title here"
#~ msgstr "Digita qui il titolo del documento"

#~ msgid "Enter general data"
#~ msgstr "Inserisci dati generali"

#~ msgid "Enter personal data"
#~ msgstr "Inserisci dati personali"

#~ msgid "Enter the E-Mail text below the subject."
#~ msgstr "Digitare il testo del messaggio sotto l'oggetto."

#~ msgid ""
#~ "Enter the E-Mail text below the subject. If the text format was set to "
#~ "HTMl in the options, you can format the E-Mail text. To do so select a "
#~ "text part and then click an icon in the formatting bar."
#~ msgstr ""
#~ "Digitare il testo del messaggio sotto l'oggetto. Se il formato del testo "
#~ "è stato impostato a HTML nelle opzioni, è possibile formattare il testo "
#~ "del messaggio. Per farlo, selezionare una parte del testo e fare clic su "
#~ "un'icona della barra di formattazione."

#~ msgid ""
#~ "Enter the recipient's name on the top left side. As soon as you typed the "
#~ "first letters, suggestions from the address books are displayed. To "
#~ "accept a recipient suggestion, click on it."
#~ msgstr ""
#~ "Digitare il nome del destinatario in alto a sinistra. Non appena si "
#~ "digitano le prime lettere, saranno mostrati suggerimenti dalle rubriche. "
#~ "Per accettare un destinatario suggerito, fare clic su di esso."

#~ msgid "Enter the subject on the right side of the recipient."
#~ msgstr "Digitare l'oggetto a destra del destinatario."

#~ msgid "Enter visible text"
#~ msgstr "Digita il testo visibile"

#~ msgid "Enter your version comment:"
#~ msgstr "Inserisci un commento della versione:"

#~ msgid "Entire thread"
#~ msgstr "Intera conversazione"

#~ msgid "Envelope"
#~ msgstr "Busta"

#~ msgid "Equatorial Guinea"
#~ msgstr "Guinea Equatoriale"

#~ msgid "Eritrea"
#~ msgstr "Eritrea"

#~ msgid "Error"
#~ msgstr "Errore"

#~ msgid "Error log"
#~ msgstr "Log di errore"

#~ msgid "Error-ID: %1$s"
#~ msgstr "ID Errore: %1$s"

#~ msgid "Error:"
#~ msgstr "Errore:"

#~ msgid "Error: %1$s doesn't support routing from %2$s"
#~ msgstr "Errore: %1$s non supporta il percorso da %2$s"

#~ msgid "Error: %1$s doesn't support routing to %2$s"
#~ msgstr "Errore: %1$s non supporta il percorso per %2$s"

#~ msgid "Error: %2$s"
#~ msgstr "Errore: %2$s"

#~ msgid "Errors"
#~ msgstr "Errori"

#~ msgid "Estimated Costs:"
#~ msgstr "Costi stimati:"

#~ msgid "Estimated Duration:"
#~ msgstr "Durata stimata:"

#~ msgid "Estimated costs"
#~ msgstr "Costi stimati"

#~ msgid "Estimated duration in minutes"
#~ msgstr "Durata stimata in minuti"

#~ msgid "Estonia"
#~ msgstr "Estonia"

#~ msgid "Ethiopia"
#~ msgstr "Etiopia"

#~ msgid "Euro"
#~ msgstr "Euro"

#~ msgid "Every"
#~ msgstr "Ogni"

#~ msgid "Every %1$d days"
#~ msgstr "Ogni %1$d giorni"

#~ msgid "Every %1$d months on day %2$d"
#~ msgstr "Ogni %1$d mesi il %2$d giorno"

#~ msgid "Every %1$d months on the %2$s %3$s"
#~ msgstr "Ogni %1$d mesi il %2$s %3$s"

#~ msgid "Every %1$d weeks on %2$s"
#~ msgstr "Ogni %1$d settimane il %2$s"

#~ msgid "Every %1$d weeks on all days"
#~ msgstr "Ogni %1$d settimane tutti i giorni"

#~ msgid "Every %1$d weeks on work days"
#~ msgstr "Ogni %1$d settimane nei giorni feriali"

#~ msgid "Every %1$d years on %2$s %3$d"
#~ msgstr "Ogni %1$d anni il %3$d %2$s"

#~ msgid "Every %1$d years on the %2$s %3$s of %4$d"
#~ msgstr "Ogni %1$d anni il %2$s %3$s di %4$d"

#~ msgid "Every day"
#~ msgstr "Ogni giorno"

#~ msgid "Exception caught: "
#~ msgstr "Rilevata eccezione: "

#~ msgid "Exit Fullscreen"
#~ msgstr "Esci dalla modalità a schermo intero"

#~ msgid "Expand form"
#~ msgstr "Espandi modulo"

#~ msgid "Expand timeframe by one month"
#~ msgstr "Espandi l'arco temporale di un mese"

#~ msgid "Expert mode"
#~ msgstr "Modalità esperta"

#~ msgid "Export"
#~ msgstr "Esporta"

#~ msgid "Export folder"
#~ msgstr "Esporta cartella"

#~ msgid "Extended view"
#~ msgstr "Vista estesa"

#~ msgctxt "help"
#~ msgid "External E-Mail Accounts"
#~ msgstr "Account esterni di posta elettronica"

#~ msgid "External contact"
#~ msgstr "Contatto esterno"

#~ msgid ""
#~ "External images have been blocked to protect you against potential spam!"
#~ msgstr ""
#~ "Le immagini esterne sono state bloccate per proteggerti da posta "
#~ "potenzialmente indesiderata!"

#~ msgid "External link"
#~ msgstr "Collegamento esterno"

#~ msgid "External participants"
#~ msgstr "Partecipanti esterni"

#~ msgid "External user"
#~ msgstr "Utente esterno"

#~ msgid "Face"
#~ msgstr "Volto"

#~ msgid "Facebook"
#~ msgstr "Facebook"

#~ msgid "Facebook reported an error:"
#~ msgstr "Facebook ha restituito un errore:"

#~ msgid "Failed to add. Maybe the vCard attachment is invalid."
#~ msgstr "Aggiunta non riuscita. Forse l'allegato vCard non è valido."

#~ msgid "Failed to connect."
#~ msgstr "Connessione non riuscita."

#~ msgid "Failed to recover accounts"
#~ msgstr "Ripristino account non riuscito"

#~ msgid "Failed to save distribution list."
#~ msgstr "Salvataggio della lista di distribuzione non riuscito."

#~ msgid "Failed to sign in"
#~ msgstr "Accesso non riuscito"

#~ msgid ""
#~ "Failed to start application. Maybe you have connection problems. Please "
#~ "try again."
#~ msgstr ""
#~ "Avvio dell'applicazione non riuscito. Forse hai dei problemi di "
#~ "connessione. Prova ancora."

#~ msgid ""
#~ "Failed to update confirmation status; most probably the appointment has "
#~ "been deleted."
#~ msgstr ""
#~ "Aggiornamento dello stato di conferma non riuscito; è probabile che "
#~ "l'appuntamento sia stato eliminato."

#~ msgid ""
#~ "Failed to update confirmation status; most probably the task has been "
#~ "deleted."
#~ msgstr ""
#~ "Aggiornamento dello stato di conferma non riuscito; è probabile che "
#~ "l'attività sia stata eliminata."

#~ msgid "Failure! Please refresh."
#~ msgstr "Problema! Prova ad aggiornare."

#~ msgid "Favorite"
#~ msgstr "Preferito"

#~ msgid "Favorited"
#~ msgstr "Aggiunto ai preferiti"

#~ msgid "Fax"
#~ msgstr "Fax"

#~ msgid "Fax (Home)"
#~ msgstr "Fax (Casa)"

#~ msgid "Fax (alt)"
#~ msgstr "Fax (alt)"

#~ msgid "Fax (business)"
#~ msgstr "Fax (lavoro)"

#~ msgid "Fax (other)"
#~ msgstr "Fax (altro)"

#~ msgid "Fax (private)"
#~ msgstr "Fax (privato)"

#~ msgid "February"
#~ msgstr "Febbraio"

#~ msgid "Feed URL"
#~ msgstr "URL della fonte"

#~ msgid "Feeling • Decoration"
#~ msgstr "Sentimento • Decorazione"

#~ msgid "File"
#~ msgstr "File"

#~ msgid "File Details"
#~ msgstr "Dettagli file"

#~ msgid "File name"
#~ msgstr "Nome file"

#~ msgid "File name:"
#~ msgstr "Nome file:"

#~ msgid "File names must not be empty"
#~ msgstr "Il nomi dei file non possono essere vuoti"

#~ msgid "File names must not contain slashes"
#~ msgstr "I nomi dei file non devono contenere barre (/)"

#~ msgid "File quota"
#~ msgstr "Quota dei file"

#~ msgid "File versions"
#~ msgstr "Versioni del file"

#~ msgid "File: %1$s"
#~ msgstr "File: %1$s"

#~ msgid "Files"
#~ msgstr "File"

#~ msgctxt "app"
#~ msgid "Files"
#~ msgstr "File"

#~ msgid "Files View"
#~ msgstr "Vista File"

#~ msgid "Files have been copied"
#~ msgstr "I file sono stati copiati"

#~ msgid "Files have been moved"
#~ msgstr "I file sono stati spostati"

#~ msgid "Find a free time"
#~ msgstr "Trova tempo libero"

#~ msgid "Finish tour"
#~ msgstr "Termina la presentazione"

#~ msgid "First name"
#~ msgstr "Nome"

#~ msgid "First name Last name"
#~ msgstr "Nome Cognome"

#~ msgid "Fit to screen size"
#~ msgstr "Adatta alle dimensioni dello schermo"

#~ msgid "Fit to screen width"
#~ msgstr "Adatta alla larghezza dello schermo"

#~ msgid "Flag mail with"
#~ msgstr "Contrassegna messaggio come"

#~ msgid "Flickr"
#~ msgstr "Flickr"

#~ msgid "Float Left"
#~ msgstr "Fluttuante a sinistra"

#~ msgid "Float Right"
#~ msgstr "Fluttuante a destra"

#~ msgid "Folder"
#~ msgstr "Cartella"

#~ msgid "Folder actions"
#~ msgstr "Azioni delle cartelle"

#~ msgid "Folder name"
#~ msgstr "Nome della cartella"

#~ msgid "Folder names must not be empty"
#~ msgstr "Il nomi delle cartelle non possono essere vuoti"

#~ msgid "Folder names must not contain slashes"
#~ msgstr "I nomi delle cartelle non devono contenere barre (/)"

#~ msgid "Folder permissions"
#~ msgstr "Permessi della cartella"

#~ msgid "Folder type"
#~ msgstr "Tipo di cartella"

#~ msgid "Folder view"
#~ msgstr "Vista della cartella"

#~ msgid ""
#~ "Folder with name \"%1$s\" will be hidden. Enable setting \"Show hidden "
#~ "files and folders\" to access this folder again."
#~ msgstr ""
#~ "La cartella con il nome \"%1$s\" sarà nascosta. Abilita l'impostazione "
#~ "\"Mostra i file e le cartelle nascoste\" per accedere nuovamente a questa "
#~ "cartella."

#~ msgid "Folder-specific actions"
#~ msgstr "Azioni specifiche delle cartelle"

#~ msgid "Folders"
#~ msgstr "Cartelle"

#~ msgid "Follow"
#~ msgstr "Segui"

#~ msgid "Following"
#~ msgstr "Following"

#~ msgid "Font name"
#~ msgstr "Nome del carattere"

#~ msgid "Font size"
#~ msgstr "Dimensione del carattere"

#~ msgid "Food"
#~ msgstr "Cibo"

#, fuzzy
#~ msgid "For best results, please use"
#~ msgstr "Per avere risultati migliori, utilizza "

#~ msgid ""
#~ "For security reasons, all account passwords are encrypted with your "
#~ "primary account password. If you change your primary password, your "
#~ "external accounts might stop working. In this case, you can use your old "
#~ "password to recover all account passwords:"
#~ msgstr ""
#~ "Per ragioni di sicurezza, tutte le password degli account sono cifrate "
#~ "con la password principale del tuo account. Se cambi la password "
#~ "principale, gli account esterni potrebbero smettere di funzionare. In "
#~ "questo caso, puoi utilizzare la vecchia password per ripristinare tutte "
#~ "le password degli account:"

#~ msgid "Forgot your password?"
#~ msgstr "Hai dimenticato la password?"

#~ msgid "Format"
#~ msgstr "Formato"

#~ msgid "Format emails as"
#~ msgstr "Formatta i messaggi di posta come"

#~ msgid "Format emails as:"
#~ msgstr "Formatta i messaggi di posta come:"

#~ msgid "Forward"
#~ msgstr "Inoltra"

#~ msgid "Forward all incoming emails to this address"
#~ msgstr "Inoltra tutti i messaggi in arrivo a questo indirizzo"

#~ msgid "Forward emails as"
#~ msgstr "Inoltra messaggi di posta come"

#~ msgid "Forward emails as:"
#~ msgstr "Inoltra i messaggi di posta come:"

#~ msgid "Free"
#~ msgstr "Libero"

#~ msgid "French"
#~ msgstr "Francese"

#~ msgid "Friday"
#~ msgstr "Venerdì"

#~ msgid "From"
#~ msgstr "Da"

#~ msgid "Fullscreen"
#~ msgstr "Schermo intero"

#~ msgid "Furigana for company"
#~ msgstr "Furigana per l'azienda"

#~ msgid "Furigana for first name"
#~ msgstr "Furigana per il nome"

#~ msgid "Furigana for last name"
#~ msgstr "Furigana per il cognome"

#~ msgid "GB"
#~ msgstr "GB"

#~ msgid "German"
#~ msgstr "Tedesco"

#~ msgid "Get free upgrade"
#~ msgstr "Ottieni l'aggiornamento gratuito"

#~ msgid "Go to page"
#~ msgstr "Vai alla pagina"

#~ msgid "Good evening"
#~ msgstr "Buona sera"

#~ msgid "Good evening, %s"
#~ msgstr "Buona sera, %s"

#~ msgid "Good morning"
#~ msgstr "Buongiorno"

#~ msgid "Good morning, %s"
#~ msgstr "Buongiorno, %s"

#~ msgid "Gray"
#~ msgstr "Grigio"

#~ msgid "Greek"
#~ msgstr "Greco"

#~ msgid "Green"
#~ msgstr "Verde"

#~ msgid "Grey"
#~ msgstr "Grigio"

#~ msgid "Group"
#~ msgstr "Gruppo"

#~ msgid "Guest"
#~ msgstr "Ospite"

#~ msgid "Guidance"
#~ msgstr "Guida"

#~ msgid "H-split view"
#~ msgstr "Vista con divisione orizzontale"

#~ msgid "HTML"
#~ msgstr "HTML"

#~ msgid "HTML and plain text"
#~ msgstr "HTML e testo semplice"

#~ msgid "Header"
#~ msgstr "Intestazione"

#~ msgid "Heading"
#~ msgstr "Intestazione"

#~ msgid "Hello"
#~ msgstr "Ciao"

#~ msgid "Hello %s"
#~ msgstr "Ciao %s"

#~ msgid "Hello World"
#~ msgstr "Ciao mondo"

#~ msgid "Help"
#~ msgstr "Aiuto"

#~ msgid "Hi!<br><br>%1$s shares a publication with you:<br>%2$s"
#~ msgstr "Ciao!<br><br>%1$s condivide una pubblicazione con te:<br>%2$s"

#, fuzzy
#~ msgid "Hidden folders"
#~ msgstr "Aggiungi una cartella"

#~ msgid "Hide"
#~ msgstr "Nascondi"

#~ msgid "Hide QR code"
#~ msgstr "Nascondi codice QR"

#~ msgctxt "plural"
#~ msgid "Hide attachment"
#~ msgid_plural "Hide attachments"
#~ msgstr[0] "Nascondi allegato"
#~ msgstr[1] "Nascondi allegati"

#~ msgid "Hide comments"
#~ msgstr "Nascondi i commenti"

#~ msgid "Hide conflicts"
#~ msgstr "Nascondi i conflitti"

#~ msgid "Hide details"
#~ msgstr "Nascondi i dettagli"

#~ msgid "Hide request body"
#~ msgstr "Nascondi il corpo della richiesta"

#~ msgid "Hide side panel"
#~ msgstr "Nascondi il pannello laterale"

#~ msgid "Hide stack trace"
#~ msgstr "Nascondi tracciamento degli errori"

#~ msgid "High"
#~ msgstr "Alta"

#~ msgid "High priority"
#~ msgstr "Priorità alta"

#~ msgid "Hobby"
#~ msgstr "Hobby"

#~ msgctxt "address"
#~ msgid "Home"
#~ msgstr "Casa"

#~ msgid "Home Address"
#~ msgstr "Indirizzo di casa"

#~ msgid "Home address"
#~ msgstr "Indirizzo di casa"

#~ msgid "Host"
#~ msgstr "Host"

#~ msgid "Hours"
#~ msgstr "Ore"

#~ msgid "How does this work?"
#~ msgstr "Come funziona?"

#~ msgid "Hungarian"
#~ msgstr "Ungherese"

#~ msgid "IMAP folder subscription"
#~ msgstr "Sottoscrizione cartelle IMAP"

#~ msgid "IP phone"
#~ msgstr "Telefono IP"

#~ msgid "Icon view"
#~ msgstr "Vista a icone"

#~ msgid "Icons"
#~ msgstr "Icone"

#~ msgid ""
#~ "If a folder contains images, you can display a slideshow. To do so click "
#~ "the View slideshow icon in the toolbar."
#~ msgstr ""
#~ "Se una cartella contiene immagini, è possibile visualizzare una "
#~ "presentazione. Per attivarla, fare clic sull'icona Visualizza "
#~ "presentazione nella barra degli strumenti."

#~ msgid ""
#~ "If you change the password, you will be signed out. Please ensure that "
#~ "everything is closed and saved."
#~ msgstr ""
#~ "Se cambi la password, sarai disconnesso. Assicurati che tutto sia stato "
#~ "chiuso e salvato."

#~ msgid ""
#~ "If you no longer want to display a square, click the cross on the upper "
#~ "right side."
#~ msgstr ""
#~ "Se non si desidera visualizzare più un riquadro, fare clic sulla croce in "
#~ "alto a destra."

#~ msgid ""
#~ "If you spot a free time, just select this area. To do this, move the "
#~ "cursor to the start time, hold the mouse button, and <b>drag the mouse</"
#~ "b> to the end time."
#~ msgstr ""
#~ "Se individui del tempo libero, seleziona questa area. Per farlo, sposta "
#~ "il cursore all'ora di inizio, tieni premuto il pulsante del mouse e "
#~ "<b>trascina il mouse</b> fino all'ora di fine."

#~ msgid "Ignore"
#~ msgstr "Ignora"

#~ msgid "Ignore conflicts"
#~ msgstr "Ignora i conflitti"

#~ msgid ""
#~ "Ignore existing events. Helpful to import public holiday calendars, for "
#~ "example."
#~ msgstr ""
#~ "Ignora gli eventi esistenti. Utile per importare calendari di festività "
#~ "pubbliche, ad esempio."

#~ msgid "Image"
#~ msgstr "Immagine"

#~ msgid "Image 1"
#~ msgstr "Immagine 1"

#~ msgid "Import"
#~ msgstr "Importa"

#~ msgid "Import into"
#~ msgstr "Importa in"

#~ msgid "Import signatures"
#~ msgstr "Importa firme"

#~ msgid "In %1$d days"
#~ msgstr "In %1$d giorni"

#~ msgid "In %s hours:"
#~ msgstr "In %s ore:"

#~ msgid "In %s milliseconds:"
#~ msgstr "In %s millisecondi:"

#~ msgid "In %s minutes:"
#~ msgstr "In %s minuti:"

#~ msgid "In %s seconds:"
#~ msgstr "In %s secondi:"

#~ msgid "In %s weeks:"
#~ msgstr "In %s settimane:"

#~ msgid ""
#~ "In case of new notifications, e.g. appointment invitations, the info area "
#~ "is opened on the right side."
#~ msgstr ""
#~ "In caso di nuove notifiche, ad es. inviti ad appuntamenti, l'area "
#~ "informazioni sarà aperta sul lato destro."

#~ msgid "In progress"
#~ msgstr "In corso"

#~ msgid ""
#~ "In the Details section at the bottom right side you can enter billing "
#~ "information."
#~ msgstr ""
#~ "Nella sezione Dettagli in basso a sinistra, è possibile inserire le "
#~ "informazioni di fatturazione."

#~ msgid ""
#~ "In the Icons view you can see the files of the selected folder in the "
#~ "display area."
#~ msgstr ""
#~ "Nella vista Icone, è possibile vedere i file o le cartelle selezionate "
#~ "nell'area di visualizzazione."

#~ msgid "Inbox"
#~ msgstr "Posta in arrivo"

#~ msgid "Include distribution lists"
#~ msgstr "Includi le liste di distribuzione"

#~ msgid "Incoming Notification Mails"
#~ msgstr "Messaggi di notifica in arrivo"

#~ msgid "Inconsistent dates"
#~ msgstr "Date incoerenti"

#~ msgid "Info"
#~ msgstr "Informazioni"

#~ msgid "Inline"
#~ msgstr "Incorporato"

#~ msgid "Inline With Text"
#~ msgstr "In linea con il testo"

#, fuzzy
#~ msgid "Inline menu %1$s"
#~ msgstr "Accesso effettuato come %1$s"

#~ msgid "Inline with text"
#~ msgstr "In linea con il testo"

#~ msgid "Insert"
#~ msgstr "Inserisci"

#~ msgid "Insert Column"
#~ msgstr "Inserisci colonna"

#~ msgid "Insert Image File"
#~ msgstr "Inserisci file immagine"

#~ msgid "Insert Image URL"
#~ msgstr "Inserisci URL immagine"

#~ msgid "Insert Row"
#~ msgstr "Inserisci riga"

#~ msgid "Insert column"
#~ msgstr "Inserisci colonna"

#~ msgid "Insert image file"
#~ msgstr "Inserisci file immagine"

#~ msgid "Insert inline image"
#~ msgstr "Inserisci immagine in linea"

#~ msgid "Insert row"
#~ msgstr "Inserisci riga"

#~ msgid "Insert table"
#~ msgstr "Inserisci tabella"

#~ msgid "Insert the original email text to a reply"
#~ msgstr "Inserisci il testo del messaggio originale nella risposta"

#~ msgid "Insert/Edit Hyperlink"
#~ msgstr "Inserisci/Modifica collegamento ipertestuale"

#~ msgid ""
#~ "Install this web app on your %1$s: Tap %2$s and then %3$s'Add to Home "
#~ "Screen'%4$s"
#~ msgstr ""
#~ "Installa questa applicazione web sul tuo %1$s: tocca %2$s e poi "
#~ "%3$s'Aggiungi a Home'%4$s"

#~ msgid "Instant Messenger 1"
#~ msgstr "Messaggistica istantanea 1"

#~ msgid "Instant Messenger 2"
#~ msgstr "Messaggistica istantanea 2"

#~ msgid "Internal Error"
#~ msgstr "Errore interno"

#~ msgid ""
#~ "Internet Explorer 9 does not support attachment uploads. Please upgrade "
#~ "to Internet Explorer 10."
#~ msgstr ""
#~ "Internet Explorer 9 non supporta il caricamento degli allegati. Aggiorna "
#~ "a Internet Explorer 10."

#~ msgid ""
#~ "Internet Explorer 9 does not support file uploads. Please upgrade to "
#~ "Internet Explorer 10."
#~ msgstr ""
#~ "Internet Explorer 9 non supporta il caricamento dei file. Aggiorna a "
#~ "Internet Explorer 10."

#~ msgid "Interval of the reminder in minutes"
#~ msgstr "Intervallo del promemoria in minuti"

#~ msgid "Invalid data"
#~ msgstr "Dati non validi"

#~ msgid "Invitations"
#~ msgstr "Inviti"

#~ msgid "Invite to appointment"
#~ msgstr "Invita a un appuntamento"

#~ msgid "Invite to new appointment"
#~ msgstr "Invito a un nuovo appuntamento"

#~ msgid "Is bigger than"
#~ msgstr "È maggiore di"

#~ msgid "Is exactly"
#~ msgstr "È uguale"

#~ msgid "Is smaller than"
#~ msgstr "È minore di"

#~ msgid "Italian (Italy)"
#~ msgstr "Italiano (Italia)"

#~ msgid "Italic"
#~ msgstr "Corsivo"

#~ msgid "Items"
#~ msgstr "Elementi"

#~ msgid "Items without a file can not be downloaded."
#~ msgstr "Gli elementi senza un file non possono essere scaricati."

#~ msgid "Items without a file can not be opened."
#~ msgstr "Gli elementi senza un file non possono essere aperti."

#~ msgid "January"
#~ msgstr "Gennaio"

#~ msgid "Japanese Carrier"
#~ msgstr "Operatore giapponese"

#~ msgid "Job"
#~ msgstr "Lavoro"

#~ msgid "Job description"
#~ msgstr "Descrizione dell'attività"

#~ msgid "July"
#~ msgstr "Luglio"

#~ msgid "June"
#~ msgstr "Giugno"

#~ msgid "Just disable widget"
#~ msgstr "Disabilita il widget"

#~ msgid "Justify"
#~ msgstr "Giustificato"

#~ msgid "KB"
#~ msgstr "KB"

#~ msgid "Keep"
#~ msgstr "Mantieni"

#~ msgid "Keep the draft."
#~ msgstr "Conserva la bozza."

#~ msgid "Label"
#~ msgstr "Etichetta"

#~ msgid "Language"
#~ msgstr "Lingua"

#~ msgid "Language-specific default"
#~ msgstr "Valori predefiniti specifici della lingua"

#~ msgid "Languages"
#~ msgstr "Lingue"

#~ msgid "Last Modified:"
#~ msgstr "Ultima modifica:"

#~ msgid "Last Week"
#~ msgstr "Settimana scorsa"

#~ msgid "Last modified"
#~ msgstr "Ultima modifica"

#~ msgid "Last name"
#~ msgstr "Cognome"

#~ msgid "Last name, First name"
#~ msgstr "Cognome, Nome"

#~ msgid "Launcher dropdown. Press [enter] to jump to the dropdown."
#~ msgstr "Avviatore a scomparsa. Premi [invio] per passare alla tendina."

#~ msgid "Leave messages on server"
#~ msgstr "Lascia i messaggi sul server"

#~ msgid "Left"
#~ msgstr "Sinistra"

#~ msgid "Left aligned, text wraps at right side"
#~ msgstr "Allineato a sinistra, testo interrotto sul lato destro"

#~ msgid "Letters • Symbols"
#~ msgstr "Lettere • Simboli"

#~ msgid "Life"
#~ msgstr "Vita"

#~ msgid "Light blue"
#~ msgstr "Blu chiaro"

#~ msgid "Light green"
#~ msgstr "Verde chiaro"

#~ msgid "Lighter"
#~ msgstr "Più chiaro"

#~ msgid "Liked a link: %s"
#~ msgstr "\"Mi piace\" per un collegamento: %s"

#~ msgid "Line Spacing"
#~ msgstr "Interlinea"

#, fuzzy
#~ msgid "Line wrap when sending text mails after"
#~ msgstr "Interruzione di riga all'invio di messaggi di testo dopo "

#, fuzzy
#~ msgid "Line wrap when sending text mails after how much characters"
#~ msgstr "Interruzione di riga all'invio di messaggi di testo dopo "

#~ msgid "Line wrap when sending text mails after: "
#~ msgstr "Interruzione di riga all'invio di messaggi di testo dopo: "

#~ msgid "Link"
#~ msgstr "Collegamento"

#~ msgid "LinkedIn"
#~ msgstr "LinkedIn"

#~ msgid "LinkedIn Network Updates"
#~ msgstr "Aggiornamenti della rete di LinkedIn"

#~ msgid "LinkedIn reported an error:"
#~ msgstr "LinkedIn ha restituito un errore:"

#~ msgid "Links"
#~ msgstr "Collegamenti"

#~ msgid "List"
#~ msgstr "Elenco"

#~ msgid "List name"
#~ msgstr "Nome della lista"

#~ msgid "List view"
#~ msgstr "Vista a elenco"

#~ msgid "Load Error"
#~ msgstr "Errore di caricamento"

#~ msgid "Load all mails. This might take some time."
#~ msgstr "Carica tutti i messaggi. Potrebbe richiedere del tempo."

#~ msgid "Location"
#~ msgstr "Luogo"

#~ msgid "Lock"
#~ msgstr "Blocca"

#~ msgid "Login"
#~ msgstr "Nome utente"

#~ msgid "Login must not be empty."
#~ msgstr "Il nome utente non può essere vuoto."

#~ msgid "Logout now"
#~ msgstr "Esci subito"

#~ msgid "Loss"
#~ msgstr "Perdita"

#~ msgid "Loss: %1$s %"
#~ msgstr "Perdita: %1$s %"

#~ msgid "Low"
#~ msgstr "Bassa"

#~ msgid "Low priority"
#~ msgstr "Priorità bassa"

#~ msgid "MB"
#~ msgstr "MB"

#~ msgid "Mail"
#~ msgstr "Posta"

#~ msgctxt "app"
#~ msgid "Mail"
#~ msgstr "Posta"

#~ msgid "Mail Details"
#~ msgstr "Dettagli posta"

#~ msgid "Mail Filter"
#~ msgstr "Filtro messaggi"

#~ msgid "Mail Thread Details"
#~ msgstr "Dettagli della conversazione di posta"

#~ msgid "Mail account"
#~ msgstr "Account di posta"

#~ msgid "Mail and Messaging"
#~ msgstr "Posta e messaggistica"

#~ msgid "Mail and Social Accounts"
#~ msgstr "Posta e account sociali"

#~ msgid "Mail count quota"
#~ msgstr "Quota del numero di messaggi"

#~ msgid "Mail has been copied"
#~ msgstr "Il messaggio è stato copiato"

#~ msgid "Mail has been imported"
#~ msgstr "La posta è stata importata"

#~ msgid "Mail has been moved"
#~ msgstr "Il messaggio è stato spostato"

#~ msgid "Mail has empty subject. Send it anyway?"
#~ msgstr "Il messaggio non ha oggetto. Vuoi inviarlo comunque?"

#~ msgid "Mail has no recipient."
#~ msgstr "Il messaggio non ha destinatari."

#~ msgid "Mail quota"
#~ msgstr "Quota di posta"

#~ msgid "Mail quota exceeded"
#~ msgstr "Quota di posta superata"

#~ msgid "Mail reminder"
#~ msgstr "Promemoria di posta"

#~ msgid "Mail reminder for"
#~ msgstr "Promemoria di posta per"

#~ msgid "Mail saved as draft"
#~ msgstr "Messaggio salvato come bozza"

#~ msgid "Mail source"
#~ msgstr "Sorgente del messaggio"

#~ msgid "Mail text"
#~ msgstr "Testo del messaggio"

#~ msgid "Mail was not imported, only .eml files are supported."
#~ msgstr ""
#~ "Il messaggio non è stato importato, sono supportati solo i file .eml."

#, fuzzy
#~ msgid "Mail was not imported. Only .eml files are supported."
#~ msgstr ""
#~ "Il messaggio non è stato importato, sono supportati solo i file .eml."

#~ msgid "Mailfilter created"
#~ msgstr "Filtro messaggi creato"

#~ msgid "Mailfilter updated"
#~ msgstr "Filtro messaggi aggiornato"

#~ msgid "Mailing list"
#~ msgstr "Lista di distribuzione"

#~ msgid "Mails have been copied"
#~ msgstr "I messaggi sono stati copiati"

#~ msgid "Mails have been moved"
#~ msgstr "I messaggi di posta sono stati spostati"

#~ msgid "Mails per hour (%)"
#~ msgstr "Messaggi per ora (%)"

#~ msgid "Mails per week-day (%)"
#~ msgstr "Messaggi per giorno della settimana (%)"

#~ msgid "Make this the current version"
#~ msgstr "Scegli questa come versione corrente"

#~ msgid "Manage applications"
#~ msgstr "Gestisci le applicazioni"

#~ msgid "Manager"
#~ msgstr "Dirigente"

#~ msgctxt "help"
#~ msgid "Managing E-Mail messages"
#~ msgstr "Gestione dei messaggi di posta"

#~ msgctxt "help"
#~ msgid "Managing Files"
#~ msgstr "Gestione file"

#~ msgid "Manual"
#~ msgstr "Manuale"

#~ msgid "March"
#~ msgstr "Marzo"

#~ msgid "Marital status"
#~ msgstr "Stato civile"

#~ msgid "Mark all day appointments as free"
#~ msgstr "Marca gli appuntamenti di un intero giorno come liberi"

#~ msgid "Mark all mails as read"
#~ msgstr "Marca tutti i messaggi come letti"

#~ msgid "Mark as distributionlist"
#~ msgstr "Marca come lista di distribuzione"

#, fuzzy
#~ msgid "Mark as done"
#~ msgstr "Marca come spam"

#, fuzzy
#~ msgid "Mark as read"
#~ msgstr "Marca come letto"

#~ msgid "Mark as spam"
#~ msgstr "Marca come spam"

#, fuzzy
#~ msgid "Mark as unread"
#~ msgstr "Marca come non letto"

#~ msgid "Mark mail as"
#~ msgstr "Marca messaggio come"

#~ msgid "Mark read"
#~ msgstr "Marca come letto"

#~ msgid "Mark unread"
#~ msgstr "Marca come non letto"

#~ msgid "Matches"
#~ msgstr "Corrisponde"

#~ msgid "May"
#~ msgstr "Maggio"

#~ msgid "Mediaplayer"
#~ msgstr "Lettore multimediale"

#~ msgid "Medium"
#~ msgstr "Media"

#, fuzzy
#~ msgid "Medium priority"
#~ msgstr "Priorità alta"

#~ msgid "Members"
#~ msgstr "Membri"

#~ msgid "Messaging"
#~ msgstr "Messaggistica"

#~ msgid "Messenger"
#~ msgstr "Messaggistica"

#~ msgid "Middle name"
#~ msgstr "Secondo nome"

#~ msgid "Minimize"
#~ msgstr "Minimizza"

#~ msgid "Minutes"
#~ msgstr "Minuti"

#~ msgid "Miscellaneous"
#~ msgstr "Varie"

#~ msgid "Mobile"
#~ msgstr "Cellulare"

#, fuzzy
#~ msgid "Mobile device settings:"
#~ msgstr "Impostazioni cartella"

#~ msgid "Model is incomplete."
#~ msgstr "Il modello non è completo."

#~ msgid "Modified"
#~ msgstr "Modificato"

#~ msgid "Monday"
#~ msgstr "Lunedì"

#~ msgid "Month"
#~ msgstr "Mese"

#~ msgid "Month View"
#~ msgstr "Vista Mese"

#~ msgid "Monthly on day %1$d"
#~ msgstr "Mensilmente il giorno %1$d"

#~ msgid "Monthly on the %1$s %2$s"
#~ msgstr "Mensilmente il %1$s %2$s"

#~ msgid "Months"
#~ msgstr "Mesi"

#~ msgid "More"
#~ msgstr "Altro"

#~ msgid "More zoom settings"
#~ msgstr "Altre impostazioni di ingrandimento"

#~ msgid "Move"
#~ msgstr "Sposta"

#~ msgid "Move folder"
#~ msgstr "Sposta la cartella"

#~ msgid "Move to folder"
#~ msgstr "Sposta nella cartella"

#~ msgid "Moving mails ... This may take a few seconds."
#~ msgstr "Spostamento dei messaggi... Potrebbe richiedere qualche secondo."

#~ msgid "My contact data"
#~ msgstr "I miei dati di contatto"

#~ msgid "My latest files"
#~ msgstr "I miei file più recenti"

#~ msgid "My password"
#~ msgstr "La mia password"

#~ msgid "N/A"
#~ msgstr "N/D"

#~ msgid "Name"
#~ msgstr "Nome"

#~ msgid "Name already taken"
#~ msgstr "Nome già utilizzato"

#~ msgid "Name for group of feeds"
#~ msgstr "Nome del gruppo di fonti"

#~ msgid "Name of feed"
#~ msgstr "Nome della fonte"

#~ msgid "Names and email addresses"
#~ msgstr "Nomi e indirizzi di posta elettronica"

#~ msgid "Nature"
#~ msgstr "Natura"

#~ msgid "Network Problems"
#~ msgstr "Problemi di rete"

#~ msgid "Never"
#~ msgstr "Mai"

#~ msgid "New Folder"
#~ msgstr "Nuova cartella"

#~ msgid "New Mail"
#~ msgstr "Nuovo messaggio"

#~ msgid "New Mail from %1$s %2$s. Press [enter] to open"
#~ msgstr "Nuovo messaggio da %1$s %2$s. Premi [invio] per aprire"

#~ msgid "New Mails"
#~ msgstr "Nuovi messaggi di posta"

#~ msgid "New appointment"
#~ msgstr "Nuovo appuntamento"

#~ msgid "New contact"
#~ msgstr "Nuovo contatto"

#~ msgid "New folder"
#~ msgstr "Nuova cartella"

#~ msgid "New office document"
#~ msgstr "Nuovo documento di ufficio"

#~ msgid "New password"
#~ msgstr "Nuova password"

#~ msgid "New private folder"
#~ msgstr "Nuova cartella privata"

#~ msgid "New public folder"
#~ msgstr "Nuova cartella pubblica"

#~ msgid "New publication"
#~ msgstr "Nuova pubblicazione"

#~ msgid "New rule"
#~ msgstr "Nuova regola"

#~ msgid "New subfolder"
#~ msgstr "Nuova sottocartella"

#~ msgid "New subscription"
#~ msgstr "Nuova sottoscrizione"

#~ msgid "Next"
#~ msgstr "Avanti"

#~ msgid "Next Day"
#~ msgstr "Giorno successivo"

#~ msgid "Next Week"
#~ msgstr "Settimana successiva"

#~ msgid "Next birthdays"
#~ msgstr "Prossimi compleanni"

#~ msgid "Next step"
#~ msgstr "Passo successivo"

#~ msgid "Nickname"
#~ msgstr "Soprannome"

#~ msgid "No"
#~ msgstr "No"

#~ msgid "No RSS feeds found."
#~ msgstr "Nessuna fonte RSS trovata."

#~ msgid "No Tweets yet."
#~ msgstr "Ancora nessun tweet."

#, fuzzy
#~ msgid "No appointments found for \"%s\""
#~ msgstr "Nessun messaggio trovato per \"%s\""

#, fuzzy
#~ msgid "No appointments found until %s"
#~ msgstr "Dettagli appuntamento"

#~ msgid "No birthdays within the next %1$d weeks"
#~ msgstr "Nessun compleanno nelle prossime %1$d settimane"

#~ msgid "No border"
#~ msgstr "Nessun bordo"

#~ msgid "No color"
#~ msgstr "Nessun colore"

#~ msgid ""
#~ "No connection to server. Please check your internet connection and retry."
#~ msgstr ""
#~ "Nessuna connessione al server. Controlla la connessione a Internet e "
#~ "riprova."

#~ msgid "No downloads available"
#~ msgstr "Nessuno scaricamento disponibile"

#~ msgid "No elements selected"
#~ msgstr "Nessun elemento selezionato"

#~ msgid "No errors"
#~ msgstr "Nessun errore"

#~ msgid "No file selected for upload."
#~ msgstr "Nessun file selezionato per il caricamento."

#~ msgid "No files have been changed recently"
#~ msgstr "Nessun file è stato modificato di recente"

#, fuzzy
#~| msgid "No RSS feeds found."
#~ msgid "No items found"
#~ msgstr "Nessuna fonte RSS trovata."

#~ msgid "No lost requests"
#~ msgstr "Nessuna richiesta persa"

#~ msgid "No mails"
#~ msgstr "Nessun messaggio"

#~ msgid "No mails at all!"
#~ msgstr "Nessun messaggio di posta!"

#~ msgid "No mails found for \"%s\""
#~ msgstr "Nessun messaggio trovato per \"%s\""

#~ msgid "No mails in this folder"
#~ msgstr "Nessun messaggio in questa cartella"

#~ msgid "No mails in your inbox"
#~ msgstr "Nessun messaggio in posta in arrivo"

#~ msgid "No matching templates on this Server"
#~ msgstr "Nessun modello corrispondente su questo server"

#, fuzzy
#~ msgid "No message selected"
#~ msgstr "Nessun elemento selezionato"

#~ msgid "No notifications"
#~ msgstr "Nessuna notifica"

#~ msgid "No preview available"
#~ msgstr "Nessuna anteprima disponibile"

#, fuzzy
#~ msgid "No priority"
#~ msgstr "Priorità bassa"

#~ msgid "No recipients"
#~ msgstr "Nessun destinatario"

#~ msgid "No reminder"
#~ msgstr "Nessun promemoria"

#~ msgid "No signature"
#~ msgstr "Nessuna firma"

#~ msgid "No slow requests"
#~ msgstr "Nessuna richiesta lenta"

#~ msgid "No subject"
#~ msgstr "Nessun oggetto"

#~ msgid "No title."
#~ msgstr "Nessun titolo."

#~ msgid "No wall posts yet."
#~ msgstr "Ancora nessun commento in bacheca."

#~ msgid "None"
#~ msgstr "Nessuno"

#~ msgid "Normal"
#~ msgstr "Normale"

#~ msgid "Not spam"
#~ msgstr "Non indesiderata"

#~ msgid "Not started"
#~ msgstr "Non iniziata"

#~ msgid "Not yet confirmed"
#~ msgstr "Non ancora confermata"

#~ msgid "Note"
#~ msgstr "Nota"

#~ msgid "Note: One contact is not shown due to missing phone numbers"
#~ msgid_plural ""
#~ "Note: %1$d contacts are not shown due to missing phone numbers"
#~ msgstr[0] ""
#~ "Nota: un contatto non è mostrato a causa della mancanza di numeri di "
#~ "telefono"
#~ msgstr[1] ""
#~ "Nota: %1$d contatti non sono mostrati a causa della mancanza di numeri di "
#~ "telefono"

#~ msgid ""
#~ "Note: Refreshing this subscription will replace the calendar content with "
#~ "the external content. Changes you have made inside appsuite will be "
#~ "overwritten"
#~ msgstr ""
#~ "Nota: l'aggiornamento di questa sottoscrizione sostituirà il contenuto "
#~ "del calendario con contenuto esterno. Le modifiche apportate con appsuite "
#~ "saranno sovrascritte"

#~ msgid "Note: The vCard format cannot contain distribution lists"
#~ msgstr "Nota: il formato vCard non può contenere liste di distribuzione"

#~ msgid ""
#~ "Note: This subscription will replace the calendar content with the "
#~ "external content. Therefore you must create a new folder for this "
#~ "subscription."
#~ msgstr ""
#~ "Nota: questa sottoscrizione sostituirà il contenuto del calendario con "
#~ "contenuto esterno. Dovrai perciò creare una nuova cartella per questa "
#~ "sottoscrizione."

#~ msgid "Notify all participants by email."
#~ msgstr "Notifica a tutti i partecipanti tramite messaggio di posta."

#~ msgid "November"
#~ msgstr "Novembre"

#~ msgid "Number of days between vacation notices to the same sender"
#~ msgstr "Numero di giorni tra gli avvisi di assenza allo stesso mittente"

#~ msgid "Numbering On/Off"
#~ msgstr "Numerazione attiva/disattiva"

#~ msgid "OK"
#~ msgstr "OK"

#~ msgid "Object permissions"
#~ msgstr "Permessi dell'oggetto"

#~ msgid "Objects"
#~ msgstr "Oggetti"

#~ msgid "October"
#~ msgstr "Ottobre"

#~ msgid "Off"
#~ msgstr "Spento"

#~ msgid "Offline"
#~ msgstr "Non in linea"

#~ msgid "Offline mode"
#~ msgstr "Modalità non in linea"

#~ msgid "Ok"
#~ msgstr "Ok"

#~ msgid "On %s %s each %s. months"
#~ msgstr "Il %s %s ogni %s mesi"

#~ msgid "On %s %s every month"
#~ msgstr "Il %s %s di ogni mese"

#~ msgid "On %s %s in %s"
#~ msgstr "Il %s %s di %s"

#~ msgid "On %s. day every %s. month"
#~ msgstr "Il %s° giorno di ogni %s° mese"

#~ msgid "On %s. day every month"
#~ msgstr "Il %s° giorno di ogni mese"

#~ msgid "On every new notification"
#~ msgstr "Per ogni nuova notifica"

#~ msgid "On new notifications except mails"
#~ msgstr "Per le nuove notifiche eccetto i messaggi di posta"

#~ msgid "On work days"
#~ msgstr "Nei giorni feriali"

#~ msgid "One and a Half"
#~ msgstr "Una e mezza"

#~ msgid ""
#~ "One or more attached files exceed the size limit per email. Therefore, "
#~ "the files are not sent as attachments but kept on the server. The email "
#~ "you have sent just contains links to download these files."
#~ msgstr ""
#~ "Uno o più file allegati superano il limite di dimensione per messaggio. I "
#~ "file non sono perciò inviati come allegati, ma tenuti sul server. Il "
#~ "messaggio che hai inviato contiene i collegamenti per scaricare questi "
#~ "file."

#~ msgid "Only showing items related to folder \"%1$s\""
#~ msgstr "Mostra solo gli elementi relativi alla cartella \"%1$s\""

#~ msgid "Open"
#~ msgstr "Apri"

#~ msgid "Open external link"
#~ msgstr "Apri collegamento esterno"

#, fuzzy
#~| msgid "Folder view"
#~ msgid "Open folder view"
#~ msgstr "Vista della cartella"

#~ msgid "Open in browser"
#~ msgstr "Apri nel browser"

#~ msgid "Open in new tab"
#~ msgstr "Apri in una nuova scheda"

#, fuzzy
#~ msgid "Open on LinkedIn"
#~ msgstr "LinkedIn"

#, fuzzy
#~| msgid "All messages"
#~ msgid "Open/close all messages"
#~ msgstr "Tutti i messaggi"

#~ msgid "Opening E-Mail threads"
#~ msgstr "Aprire le conversazioni di posta"

#~ msgid "Optional 01"
#~ msgstr "Opzionale 01"

#~ msgid "Optional 02"
#~ msgstr "Opzionale 02"

#~ msgid "Optional 03"
#~ msgstr "Opzionale 03"

#~ msgid "Optional 04"
#~ msgstr "Opzionale 04"

#~ msgid "Optional 05"
#~ msgstr "Opzionale 05"

#~ msgid "Optional 06"
#~ msgstr "Opzionale 06"

#~ msgid "Optional 07"
#~ msgstr "Opzionale 07"

#~ msgid "Optional 08"
#~ msgstr "Opzionale 08"

#~ msgid "Optional 09"
#~ msgstr "Opzionale 09"

#~ msgid "Optional 10"
#~ msgstr "Opzionale 10"

#~ msgid "Optional 11"
#~ msgstr "Opzionale 11"

#~ msgid "Optional 12"
#~ msgstr "Opzionale 12"

#~ msgid "Optional 13"
#~ msgstr "Opzionale 13"

#~ msgid "Optional 14"
#~ msgstr "Opzionale 14"

#~ msgid "Optional 15"
#~ msgstr "Opzionale 15"

#~ msgid "Optional 16"
#~ msgstr "Opzionale 16"

#~ msgid "Optional 17"
#~ msgstr "Opzionale 17"

#~ msgid "Optional 18"
#~ msgstr "Opzionale 18"

#~ msgid "Optional 19"
#~ msgstr "Opzionale 19"

#~ msgid "Optional 20"
#~ msgstr "Opzionale 20"

#~ msgid "Options"
#~ msgstr "Opzioni"

#~ msgid "Orange"
#~ msgstr "Arancione"

#~ msgid "Organizer"
#~ msgstr "Organizzatore"

#~ msgid "Other Address"
#~ msgstr "Altro indirizzo"

#~ msgid "Other address"
#~ msgstr "Altro indirizzo"

#~ msgid "Outgoing server settings (SMTP)"
#~ msgstr "Impostazioni del server della posta in uscita (SMTP)"

#~ msgid "Overdue"
#~ msgstr "Oltre la scadenza"

#~ msgid "Overdue Task. %1$s %2$s. Press [enter] to open"
#~ msgstr "Attività scadute. %1$s %2$s. Premi [invio] per aprire"

#~ msgid "Overdue Tasks"
#~ msgstr "Attività scadute"

#~ msgid "Owner"
#~ msgstr "Proprietario"

#~ msgid "PB"
#~ msgstr "PB"

#~ msgid "POP3:"
#~ msgstr "POP3:"

#~ msgid "Page %1$d of %2$d"
#~ msgstr "Pagina %1$d di %2$d"

#~ msgid "Page number"
#~ msgstr "Numero di pagina"

#~ msgid "Pager"
#~ msgstr "Cercapersone"

#~ msgid "Paragraph Alignment"
#~ msgstr "Allineamento paragrafo"

#~ msgid "Paragraph Fill Color"
#~ msgstr "Colore di riempimento del paragrafo"

#~ msgid "Paragraph borders"
#~ msgstr "Bordi del paragrafo"

#~ msgid "Paragraph style"
#~ msgstr "Stile del paragrafo"

#~ msgid "Participants"
#~ msgstr "Partecipanti"

#~ msgid "Password"
#~ msgstr "Password"

#, fuzzy
#~ msgid "Password length must be between %1$d and %2$d characters."
#~ msgstr "I costi devono essere compresi tra -%1$d e %1$d."

#~ msgid "People"
#~ msgstr "Persone"

#~ msgid "Permanently remove deleted emails"
#~ msgstr "Rimuovi definitivamente i messaggi di posta eliminati"

#~ msgid "Permanently remove deleted emails?"
#~ msgstr "Vuoi rimuovere definitivamente i messaggi di posta eliminati?"

#~ msgid "Permissions"
#~ msgstr "Permessi"

#~ msgid "Personal"
#~ msgstr "Personale"

#~ msgid "Personal information"
#~ msgstr "Informazioni personali"

#~ msgid "Phone"
#~ msgstr "Telefono"

#~ msgid "Phone & fax numbers"
#~ msgstr "Numeri di telefono e fax"

#~ msgid "Phone (assistant)"
#~ msgstr "Telefono (assistente)"

#~ msgid "Phone (business alt)"
#~ msgstr "Telefono (lavoro alt)"

#~ msgid "Phone (business)"
#~ msgstr "Telefono (lavoro)"

#~ msgid "Phone (car)"
#~ msgstr "Telefono (macchina)"

#~ msgid "Phone (company)"
#~ msgstr "Telefono (azienda)"

#~ msgid "Phone (home alt)"
#~ msgstr "Telefono (casa alt)"

#~ msgid "Phone (home)"
#~ msgstr "Telefono (casa)"

#~ msgid "Phone (other)"
#~ msgstr "Telefono (altro)"

#~ msgid "Phone (private)"
#~ msgstr "Telefono (privato)"

#~ msgid "Phone alt"
#~ msgstr "Telefono alt"

#~ msgid "Phone numbers"
#~ msgstr "Numeri di telefono"

#~ msgid "Pick a time here"
#~ msgstr "Scegli un'ora qui"

#~ msgid "Pink"
#~ msgstr "Rosa"

#~ msgid "Places"
#~ msgstr "Luoghi"

#~ msgid "Plain text"
#~ msgstr "Testo semplice"

#~ msgid "Play audio files"
#~ msgstr "Riproduci file audio"

#~ msgid "Play video files"
#~ msgstr "Riproduci file video"

#~ msgid "Please choose a sentence below."
#~ msgstr "Scegli una frase qui sotto."

#~ msgid "Please enter a correct number."
#~ msgstr "Digita un numero corretto."

#~ msgid "Please enter a date in the past"
#~ msgstr "Digita una data nel passato"

#~ msgid "Please enter a description"
#~ msgstr "Digita una descrizione"

#~ msgid "Please enter a description."
#~ msgstr "Digita una descrizione."

#~ msgid "Please enter a feed URL."
#~ msgstr "Digita l'URL di una fonte."

#~ msgid "Please enter a name for the group of feeds."
#~ msgstr "Digita un nome per il gruppo di fonti."

#~ msgid "Please enter a search query"
#~ msgstr "Digita un termine di ricerca"

#~ msgid "Please enter a valid date"
#~ msgstr "Digita una data valida"

#~ msgid "Please enter a valid date."
#~ msgstr "Digita una data valida."

#~ msgid "Please enter a valid email address"
#~ msgstr "Digita un indirizzo di posta valido"

#~ msgid "Please enter a valid email address or phone number"
#~ msgstr "Digita un indirizzo di posta valido o un numero di telefono"

#~ msgid "Please enter a valid name"
#~ msgstr "Digita un nome valido"

#, fuzzy
#~ msgid "Please enter a valid number"
#~ msgstr "Digita un nome valido"

#~ msgid "Please enter a valid object"
#~ msgstr "Inserisci un oggetto valido"

#~ msgid "Please enter a valid phone number. Allowed characters are: %1$s"
#~ msgstr ""
#~ "Digita un numero di telefono valido. I caratteri consentiti sono: %1$s"

#~ msgid "Please enter a value"
#~ msgstr "Digita un valore"

#~ msgid "Please enter an blog url."
#~ msgstr "Digita l'URL di un blog."

#~ msgid "Please enter an feed-url."
#~ msgstr "Digita l'URL di una fonte."

#~ msgid "Please enter correct password"
#~ msgstr "Digita la password corretta"

#~ msgid "Please enter the following data: %1$s"
#~ msgstr "Digita i seguenti dati: %1$s"

#~ msgid "Please enter value between 0 and 100."
#~ msgstr "Digita un valore tra 0 e 100."

#~ msgid "Please enter your credentials."
#~ msgstr "Digita le tue credenziali."

#~ msgid "Please enter your password."
#~ msgstr "Digita la tua password."

#~ msgid ""
#~ "Please note, changing or removing the file extension will cause problems "
#~ "when viewing or editing."
#~ msgstr ""
#~ "Nota: la modifica o rimozione dell'estensione del file comporterà "
#~ "problemi di visualizzazione e modifica."

#~ msgid ""
#~ "Please provide the old password so the account passwords can be recovered."
#~ msgstr ""
#~ "Digita la vecchia password per ripristinare la password dell'account."

#~ msgid "Please select a file to import"
#~ msgstr "Selezionare un file da importare"

#~ msgid "Please select a file to insert"
#~ msgstr "Selezionare un file da inserire"

#~ msgid "Please select a valid iCal File to import"
#~ msgstr "Seleziona un file iCal valido da importare"

#~ msgid "Please select a valid image File to insert"
#~ msgstr "Seleziona un file di immagine valido da inserire"

#~ msgid "Please sign in again to continue"
#~ msgstr "Accedi nuovamente per continuare"

#, fuzzy
#~ msgid "Please specify these missing variables:"
#~ msgstr "Specifica questi variabili mancanti:"

#~ msgid "Please update your browser."
#~ msgstr "Aggiorna il tuo browser:"

#~ msgid "Polish"
#~ msgstr "Polacco"

#~ msgctxt "app"
#~ msgid "Portal"
#~ msgstr "Portale"

#~ msgid "Portal Squares"
#~ msgstr "Riquadri del portale"

#~ msgid "Portal Widgets"
#~ msgstr "Widget del portale"

#~ msgid "Portal settings"
#~ msgstr "Impostazioni del portale"

#~ msgid "Portuguese (Portugal)"
#~ msgstr "Portoghese (Portogallo)"

#~ msgid "Position"
#~ msgstr "Posizione"

#~ msgid "Postcode"
#~ msgstr "CAP"

#~ msgid "Press [enter] to close this alertbox."
#~ msgstr "Premi [invio] per chiudere questo avviso."

#, fuzzy
#~ msgid "Press [enter] to jump to"
#~ msgstr "Premi [invio] per passare a"

#~ msgid "Press [enter] to jump to complete list of Birthdays."
#~ msgstr "Premi [invio] per passare all'elenco completo dei compleanni."

#~ msgid "Press [enter] to jump to the facebook stream."
#~ msgstr "Premi [invio] per passare al flusso di Facebook."

#~ msgid "Press [enter] to jump to the flicker stream."
#~ msgstr "Premi [invio] per passare al flusso Flicker."

#~ msgid "Press [enter] to jump to the linkedin stream."
#~ msgstr "Premi [invio] per passare al flusso di LinkedIn."

#~ msgid "Press [enter] to jump to the rss stream."
#~ msgstr "Premi [invio] per passare alla fonte RSS."

#~ msgid "Press [enter] to jump to the tumblr feed."
#~ msgstr "Premi [invio] per passare alla fonte di Tumblr."

#~ msgid "Press [enter] to jump to the twitter feed."
#~ msgstr "Premi [invio] per passare alla fonte di Twitter."

#~ msgid "Press [enter] to select a time when you want to be reminded again"
#~ msgstr "Premi [invio] per selezionare l'ora del promemoria successivo"

#~ msgid "Press to hide all appointment invitations."
#~ msgstr "Premi per nascondere gli inviti agli appuntamenti"

#~ msgid "Press to hide all appointment reminders."
#~ msgstr "Premi per nascondere i promemoria degli appuntamenti."

#~ msgid "Press to hide all notifications for new mails."
#~ msgstr "Premi per nascondere le notifiche dei nuovi messaggi di posta."

#~ msgid "Press to hide all notifications for overdue tasks."
#~ msgstr "Premi per nascondere le notifiche delle attività scadute."

#~ msgid "Press to hide all task invitations."
#~ msgstr "Premi per nascondere gli inviti delle attività."

#~ msgid "Press to hide all task reminders."
#~ msgstr "Premi per nascondere i promemoria delle attività."

#~ msgid "Preview"
#~ msgstr "Anteprima"

#~ msgid "Preview could not be loaded"
#~ msgstr "L'anteprima non può essere caricata"

#, fuzzy
#~ msgid "Preview pane"
#~ msgstr "Anteprima"

#~ msgid "Previous"
#~ msgstr "Indietro"

#~ msgid "Previous Day"
#~ msgstr "Giorno precedente"

#~ msgid "Previous Week"
#~ msgstr "Settimana precedente"

#~ msgid "Primary Email"
#~ msgstr "Indirizzo di posta principale"

#~ msgid "Primary account"
#~ msgstr "Account principale"

#~ msgid "Print"
#~ msgstr "Stampa"

#~ msgid "Print tasks"
#~ msgstr "Stampa attività"

#~ msgid "Printout"
#~ msgstr "Stampa"

#~ msgid "Priority"
#~ msgstr "Priorità"

#~ msgid "Privacy Notice"
#~ msgstr "Avviso di riservatezza"

#~ msgid "Private"
#~ msgstr "Privato"

#~ msgid "Process subsequent rules"
#~ msgstr "Elabora le regole successive"

#~ msgid "Profession"
#~ msgstr "Professione"

#~ msgid "Progress"
#~ msgstr "Avanzamento"

#~ msgid "Progress %1$s %"
#~ msgstr "Avanzamento %1$s %"

#~ msgid "Progress in %"
#~ msgstr "Avanzamento in %"

#~ msgid "Progress must be a valid number between 0 and 100"
#~ msgstr "L'avanzamento deve essere un numero valido compreso tra 0 e 100"

#~ msgid "Promote One Level"
#~ msgstr "Sali di un livello"

#~ msgid "Properties"
#~ msgstr "Proprietà"

#~ msgid "Public"
#~ msgstr "Pubblico"

#~ msgid "Publication"
#~ msgstr "Pubblicazione"

#~ msgid "Publication created"
#~ msgstr "Pubblicazione creata"

#~ msgid "Publication has been added"
#~ msgstr "La pubblicazione è stata aggiunta"

#~ msgid "Publication must have a site."
#~ msgstr "La pubblicazione deve avere un sito."

#~ msgid "Publication must have a target."
#~ msgstr "La pubblicazione deve avere una destinazione."

#~ msgid "Publications"
#~ msgstr "Pubblicazioni"

#~ msgid "Publications and Subscriptions"
#~ msgstr "Pubblicazioni e sottoscrizioni"

#~ msgid "Publications must have a name"
#~ msgstr "Le pubblicazioni devono avere un nome"

#~ msgid "Publish"
#~ msgstr "Pubblica"

#~ msgid "Publish folder"
#~ msgstr "Pubblica cartella"

#~ msgid "Publish item"
#~ msgstr "Pubblica elemento"

#~ msgid "Pull To Refresh"
#~ msgstr "Estendi per aggiornare"

#~ msgid "Purchase confirmation"
#~ msgstr "Conferma dell'acquisto"

#~ msgid "Purple"
#~ msgstr "Viola"

#~ msgid "Quick Search"
#~ msgstr "Ricerca rapida"

#~ msgid "Quit"
#~ msgstr "Esci"

#~ msgid "Quota"
#~ msgstr "Quota"

#~ msgid "RSS"
#~ msgstr "RSS"

#~ msgid "RSS Feed"
#~ msgstr "Fonte RSS"

#~ msgid "RSS Feeds"
#~ msgstr "Fonti RSS"

#~ msgid "Read Only Mode"
#~ msgstr "Modalità di sola lettura"

#~ msgid "Read article on tumblr.com"
#~ msgstr "Leggi l'articolo su tumblr.com"

#~ msgid "Read-only mode"
#~ msgstr "Modalità di sola lettura"

#~ msgid "Reauthorize"
#~ msgstr "Nuova autorizzazione"

#~ msgid "Received mails"
#~ msgstr "Messaggi ricevuti"

#~ msgid "Recent activities"
#~ msgstr "Attività recenti"

#~ msgid "Recently changed files"
#~ msgstr "File modificati di recente"

#~ msgid "Recently used"
#~ msgstr "Utilizzati di recente"

#~ msgid "Recipient"
#~ msgstr "Destinatario"

#~ msgid "Recover"
#~ msgstr "Ripristina"

#~ msgid "Recover passwords"
#~ msgstr "Ripristina le password"

#, fuzzy
#~ msgid "Recurring tasks need a valid due date."
#~ msgstr "Le attività ricorrenti devono avere una data finale valida."

#~ msgid "Recurring tasks need a valid end date."
#~ msgstr "Le attività ricorrenti devono avere una data finale valida."

#~ msgid "Recurring tasks need a valid start date."
#~ msgstr "Le attività ricorrenti devono avere una data iniziale valida."

#~ msgid "Red"
#~ msgstr "Rosso"

#~ msgid "Redirect to"
#~ msgstr "Reindirizza a"

#~ msgid "Refresh"
#~ msgstr "Aggiorna"

#~ msgid "Refresh interval"
#~ msgstr "Intervallo di aggiornamento"

#~ msgid "Refresh rate in minutes:"
#~ msgstr "Intervallo di aggiornamento in minuti:"

#~ msgid "Regex"
#~ msgstr "Espressione regolare"

#~ msgid "Reject changes"
#~ msgstr "Rifiuta le modifiche"

#~ msgid "Reject with reason"
#~ msgstr "Rifiuta con motivo"

#~ msgid "Related articles"
#~ msgstr "Articoli correlati"

#~ msgid "Reload statistics"
#~ msgstr "Ricarica statistiche"

#~ msgid "Relogin"
#~ msgstr "Nuovo accesso"

#~ msgid "Remind me"
#~ msgstr "Ricordami"

#~ msgid "Remind me again"
#~ msgstr "Ricordami in seguito"

#~ msgid "Remind me again "
#~ msgstr "Ricordami in seguito "

#~ msgid "Reminder"
#~ msgstr "Promemoria"

#~ msgid "Reminder date"
#~ msgstr "Promemoria"

#~ msgid "Reminder date %1$s"
#~ msgstr "Promemoria %1$s"

#~ msgid "Reminder has been created"
#~ msgstr "Il promemoria è stato creato"

#~ msgid "Remove attachment"
#~ msgstr "Rimuovi allegato "

#~ msgid "Remove copy from server after retrieving a message"
#~ msgstr "Rimuovi la copia dal server dopo il recupero del messaggio"

#~ msgid "Remove from recipient list"
#~ msgstr "Rimuovi dall'elenco dei destinatari"

#~ msgid "Rename"
#~ msgstr "Rinomina"

#~ msgid "Rename Document"
#~ msgstr "Rinomina documento"

#~ msgid "Rename folder"
#~ msgstr "Rinomina cartella"

#~ msgid "Repeat"
#~ msgstr "Ripeti"

#~ msgid "Repeat new password"
#~ msgstr "Ripeti la nuova password"

#~ msgid "Reply"
#~ msgstr "Rispondi"

#~ msgid "Reply All"
#~ msgstr "Rispondi a tutti"

#~ msgid "Reply all"
#~ msgstr "Rispondi a tutti"

#~ msgid "Reply to"
#~ msgstr "Rispondi a"

#, fuzzy
#~ msgid "Reply to all recipients"
#~ msgstr "Tutti i destinatari"

#, fuzzy
#~ msgid "Reply to sender"
#~ msgstr "Rispondi a"

#~ msgid "Reserved"
#~ msgstr "Riservato"

#~ msgid "Reset image"
#~ msgstr "Ripristina immagine"

#~ msgid "Reset this list"
#~ msgstr "Ripristina questa lista"

#~ msgid "Resource"
#~ msgstr "Risorsa"

#~ msgid "Resource group"
#~ msgstr "Gruppo di risorse"

#~ msgid "Resources"
#~ msgstr "Risorse"

#~ msgid "Restore Last Operation"
#~ msgstr "Ripristina l'ultima operazione"

#~ msgid "Restore applications"
#~ msgstr "Ripristina le applicazioni"

#~ msgid "Retry"
#~ msgstr "Ritenta"

#, fuzzy
#~ msgid "Return Receipt"
#~ msgstr "Notifica di consegna"

#~ msgid "Retweet"
#~ msgstr "Retweet"

#~ msgid "Retweet this to your followers?"
#~ msgstr "Vuoi eseguire un retweet ai tuoi follower?"

#~ msgid "Retweeted"
#~ msgstr "Retweet eseguito"

#~ msgid "Retweeted by %s"
#~ msgstr "Retweet di %s"

#~ msgid "Revert Last Operation"
#~ msgstr "Torna all'operazione precedente"

#~ msgid "Review your purchases"
#~ msgstr "Verifica i tuoi acquisti"

#~ msgid "Right"
#~ msgstr "Destra"

#~ msgid "Right aligned, text wraps at left side"
#~ msgstr "Allineato a destra, testo interrotto sul lato sinistro"

#~ msgid "Romanian"
#~ msgstr "Rumeno"

#~ msgid "Room number"
#~ msgstr "Ufficio"

#~ msgid "Rule name"
#~ msgstr "Nome regola"

#~ msgid "Running applications"
#~ msgstr "Applicazioni in esecuzione"

#~ msgid "Russian"
#~ msgstr "Russo"

#~ msgid "Sales Volume"
#~ msgstr "Volume vendite"

#~ msgid "Saturday"
#~ msgstr "Sabato"

#~ msgid "Save"
#~ msgstr "Salva"

#~ msgid "Save as distribution list"
#~ msgstr "Salva come lista di distribuzione"

#~ msgid "Save as draft"
#~ msgstr "Salva come bozza"

#~ msgid "Save as file"
#~ msgstr "Salva come file"

#, fuzzy
#~ msgid "Save attachment"
#~ msgstr "Rimuovi allegato "

#~ msgid "Save changes"
#~ msgstr "Salva le modifiche"

#~ msgid "Save in file store"
#~ msgstr "Salva nel deposito informazioni"

#, fuzzy
#~ msgid "Save to Drive"
#~ msgstr "Salva su Drive"

#~ msgid "Saved in"
#~ msgstr "Salvato in"

#, fuzzy
#~ msgid "Saved mail attachment"
#~ msgstr "Rimuovi allegato "

#, fuzzy
#~ msgid "Saving attachment to Drive"
#~ msgid_plural "Saving attachments to Drive"
#~ msgstr[0] "Salvataggio allegato in Drive"
#~ msgstr[1] "Salvataggio allegati in Drive"

#~ msgid "Saving latest changes ..."
#~ msgstr "Salvataggio delle ultime modifiche in corso..."

#~ msgid "Scheduling"
#~ msgstr "Pianificazione"

#~ msgctxt "app"
#~ msgid "Scheduling"
#~ msgstr "Pianificazione"

#~ msgid "Search"
#~ msgstr "Cerca"

#~ msgid "Search for items"
#~ msgstr "Ricerca elementi"

#~ msgid "Search here"
#~ msgstr "Cerca qui"

#, fuzzy
#~ msgid "Search in"
#~ msgstr "Cercato in"

#~ msgid "Searched for: %1$s"
#~ msgstr "Ricerca effettuata: %1$s"

#~ msgid "Searched in"
#~ msgstr "Cercato in"

#~ msgid "Searched in all folders"
#~ msgstr "Cercato in tutte le cartelle"

#~ msgid "Select"
#~ msgstr "Seleziona"

#~ msgid "Select Image File"
#~ msgstr "Seleziona file immagine"

#~ msgid "Select all"
#~ msgstr "Seleziona tutto"

#~ msgid "Select file"
#~ msgstr "Seleziona file"

#~ msgid "Select folder"
#~ msgstr "Seleziona cartella"

#~ msgid "Select none"
#~ msgstr "Nessuna selezione"

#~ msgid "Select page"
#~ msgstr "Seleziona pagina"

#~ msgid "Selection Details"
#~ msgstr "Dettagli selezione"

#~ msgid "Send"
#~ msgstr "Invia"

#, fuzzy
#~ msgid "Send a return receipt"
#~ msgstr "Invia una notifica di consegna"

#~ msgid "Send as internal link"
#~ msgstr "Invia come collegamento interno"

#~ msgid "Send as mail"
#~ msgstr "Invia come messaggio di posta"

#~ msgid "Send as vCard"
#~ msgstr "Invia come vCard"

#~ msgid "Send by mail"
#~ msgstr "Invia tramite posta"

#, fuzzy
#~ msgid "Send feedback"
#~ msgstr "Invia messaggio"

#~ msgid "Send mail"
#~ msgstr "Invia messaggio di posta"

#~ msgid "Send mail to all participants"
#~ msgstr "Invia messaggio a tutti i partecipanti"

#~ msgid "Send new mail"
#~ msgstr "Invia nuovo messaggio"

#~ msgid "Send vacation notice during this time only"
#~ msgstr "Invia l'avviso di assenza solo durante questo orario"

#~ msgid "Sender"
#~ msgstr "Mittente"

#~ msgid "Sender/From"
#~ msgstr "Mittente/Da"

#~ msgid "Sent folder"
#~ msgstr "Cartella Posta inviata"

#~ msgid "Sent from %s via mobile"
#~ msgstr "Inviato da %s tramite mobile"

#~ msgid "Sent mails"
#~ msgstr "Messaggi inviati"

#~ msgid "September"
#~ msgstr "Settembre"

#~ msgid "Series"
#~ msgstr "Serie"

#~ msgid "Server Error"
#~ msgstr "Errore del server"

#~ msgid "Server name"
#~ msgstr "Nome del server"

#~ msgid "Server port"
#~ msgstr "Porta del server"

#~ msgid "Server settings"
#~ msgstr "Impostazioni del server"

#~ msgid "Server type"
#~ msgstr "Tipo di server"

#~ msgid "Server unreachable"
#~ msgstr "Server non raggiungibile"

#~ msgid "Server version"
#~ msgstr "Versione del server"

#~ msgid "Set as default"
#~ msgstr "Imposta come predefinita"

#, fuzzy
#~ msgid "Set color"
#~ msgstr "Colore del testo"

#~ msgid "Settings"
#~ msgstr "Impostazioni"

#~ msgctxt "app"
#~ msgid "Settings"
#~ msgstr "Impostazioni"

#~ msgid "Share"
#~ msgstr "Condividi"

#~ msgid "Share link by email"
#~ msgstr "Condividi il collegamento tramite posta"

#~ msgid "Share this file"
#~ msgstr "Condividi questo file"

#~ msgid "Share this folder"
#~ msgstr "Condividi questa cartella"

#~ msgid "Shared"
#~ msgstr "Condivisa"

#~ msgid "Shared Appointments"
#~ msgstr "Appuntamenti condivisi"

#~ msgid "Shopping cart"
#~ msgstr "Carrello della spesa"

#, fuzzy
#~ msgid "Show"
#~ msgstr "Mostra"

#~ msgid "Show QR code"
#~ msgstr "Mostra codice QR"

#~ msgid "Show all %1$d messages in inbox"
#~ msgstr "Mostra tutti i %1$d messaggio in posta in arrivo"

#~ msgid "Show all items"
#~ msgstr "Mostra tutti gli elementi"

#~ msgid "Show all mails. Note: Mails are no longer grouped by conversation."
#~ msgstr ""
#~ "Mostra tutti i messaggi: i messaggi non sono più raggruppati per "
#~ "conversazione."

#~ msgid "Show all my appointments from all calendars"
#~ msgstr "Mostra i miei appuntamenti da tutti i calendari"

#, fuzzy
#~ msgid "Show appointment details"
#~ msgstr "Mostra appuntamento"

#~ msgid "Show as"
#~ msgstr "Mostra come"

#~ msgctxt "plural"
#~ msgid "Show attachment"
#~ msgid_plural "Show attachments"
#~ msgstr[0] "Mostra allegato"
#~ msgstr[1] "Mostra allegati"

#~ msgid "Show comments"
#~ msgstr "Mostra i commenti"

#~ msgid "Show conflicts"
#~ msgstr "Mostra conflitti"

#~ msgid "Show contacts from administrator group"
#~ msgstr "Mostra i contatti dal gruppo di amministrazione"

#~ msgid "Show declined appointments"
#~ msgstr "Mostra appuntamenti rifiutati"

#~ msgid "Show details"
#~ msgstr "Mostra i dettagli"

#~ msgid "Show done tasks"
#~ msgstr "Mostra le attività completate"

#~ msgid "Show file"
#~ msgstr "Mostra file"

#~ msgid "Show first page"
#~ msgstr "Mostra la prima pagina"

#~ msgid "Show hidden files and folders"
#~ msgstr "Mostra i file e le cartelle nascoste"

#~ msgid "Show images"
#~ msgstr "Mostra le immagini"

#~ msgid "Show inbox"
#~ msgstr "Mostra Posta in arrivo"

#~ msgid "Show internal link"
#~ msgstr "Mostra collegamento interno"

#~ msgid "Show last page"
#~ msgstr "Mostra l'ultima pagina"

#~ msgid "Show legal information"
#~ msgstr "Mostra le informazioni legali"

#~ msgid "Show less"
#~ msgstr "Mostra meno"

#~ msgid "Show more"
#~ msgstr "Mostra altro"

#~ msgid "Show more..."
#~ msgstr "Mostra altro..."

#~ msgid "Show next page"
#~ msgstr "Mostra la pagina successiva"

#~ msgid "Show original message"
#~ msgstr "Mostra il messaggio originale"

#~ msgid "Show original publication"
#~ msgstr "Mostra la pubblicazione originale"

#~ msgid "Show previous page"
#~ msgstr "Mostra la pagina precedente"

#, fuzzy
#~ msgid "Show quoted text"
#~ msgstr "Sotto il testo citato"

#~ msgid "Show request body"
#~ msgstr "Mostra il corpo della richiesta"

#~ msgid "Show side panel"
#~ msgstr "Mostra il pannello laterale"

#~ msgid "Show stack trace"
#~ msgstr "Mostra tracciamento degli errori"

#~ msgid "Show strack trace"
#~ msgstr "Mostra tracciamento degli errori"

#~ msgid "Show task"
#~ msgstr "Mostra attività"

#, fuzzy
#~ msgid "Show task details"
#~ msgstr "Mostra i dettagli"

#~ msgid "Show version history"
#~ msgstr "Mostra lo storico delle versioni"

#, fuzzy
#~ msgid "Show/hide folder"
#~ msgstr "Sposta la cartella"

#~ msgid "Shown as"
#~ msgstr "Mostrato come"

#~ msgid "Sidebar"
#~ msgstr "Barra laterale"

#~ msgid "Sign in"
#~ msgstr "Accedi"

#~ msgid "Sign out"
#~ msgstr "Esci"

#~ msgid "Sign out now"
#~ msgstr "Esci subito"

#~ msgid "Signature"
#~ msgstr "Firma"

#~ msgid "Signature name"
#~ msgstr "Nome della firma"

#~ msgid "Signature position"
#~ msgstr "Posizione della firma"

#~ msgid "Signature text"
#~ msgstr "Testo della firma"

#~ msgid "Signatures"
#~ msgstr "Firme"

#~ msgid "Signed in as %1$s"
#~ msgstr "Accesso effettuato come %1$s"

#~ msgid "Simple Pad"
#~ msgstr "Semplice blocco note"

#~ msgid "Single"
#~ msgstr "Singola"

#~ msgid "Size"
#~ msgstr "Dimensione"

#~ msgid "Size (bytes)"
#~ msgstr "Dimensione (byte)"

#~ msgid "Skip this step"
#~ msgstr "Salta questo passo"

#~ msgid "Slideshow"
#~ msgstr "Presentazione"

#~ msgid "Slow requests"
#~ msgstr "Richieste lente"

#~ msgid ""
#~ "Social accounts are only used to download contact and/or calendar data"
#~ msgstr ""
#~ "Gli account sociali sono utilizzati solo per scaricare contatti e/o dati "
#~ "di calendario"

#~ msgid "SoftBank"
#~ msgstr "SoftBank"

#~ msgid "Some fields contain invalid data"
#~ msgstr "Alcuni campi contengono dati non validi"

#~ msgid "Someone shared a file with you"
#~ msgstr "Qualcuno ha condiviso un file con te"

#~ msgid ""
#~ "Someone shared a folder with you. Would you like to subscribe those %1$s?"
#~ msgstr ""
#~ "Qualcuno ha condiviso una cartella con te. Vuoi sottoscrivere tali %1$s?"

#~ msgid "Something went wrong reauthorizing the %s account."
#~ msgstr ""
#~ "Qualcosa non ha funzionato durante la nuova autorizzazione dell'account "
#~ "%s,"

#~ msgid "Something went wrong reauthorizing the account."
#~ msgstr ""
#~ "Qualcosa non ha funzionato durante la nuova autorizzazione dell'account."

#~ msgid "Something went wrong saving your changes."
#~ msgstr "Qualcosa non ha funzionato durante il salvataggio delle modifiche."

#~ msgid "Sorry, failed to load the document successfully."
#~ msgstr "Spiacenti, il caricamento del documento non è riuscito."

#~ msgid "Sorry, this page is not available at the moment."
#~ msgstr "Spiacenti, questa pagina non è al momento disponibile."

#~ msgid ""
#~ "Sorry, we cannot help you here. Your provider needs to obtain a key from "
#~ "LinkedIn with the permission to do read messages."
#~ msgstr ""
#~ "Spiacenti, non possiamo aiutarti in questo caso. Il tuo fornitore deve "
#~ "ottenere una chiave da LinkedIn con i permessi per leggere i messaggi."

#~ msgid "Sort options"
#~ msgstr "Opzioni di ordinamento"

#~ msgid "Source"
#~ msgstr "Origine"

#~ msgid "Spam folder"
#~ msgstr "Cartella posta indesiderata"

#~ msgid "Spanish"
#~ msgstr "Spagnolo"

#~ msgid "Spouse's name"
#~ msgstr "Nome del coniuge"

#~ msgid "Standard colors"
#~ msgstr "Colori standard"

#~ msgid "Start"
#~ msgstr "Inizia"

#~ msgid "Start date"
#~ msgstr "Data iniziale"

#~ msgid "Start of working time"
#~ msgstr "Ora d'inizio della giornata lavorativa"

#~ msgid "Started %s days ago:"
#~ msgstr "Iniziata %s giorni fa:"

#~ msgid "Started %s hours ago:"
#~ msgstr "Iniziata %s ore fa:"

#~ msgid "Started %s milliseconds ago:"
#~ msgstr "Iniziata %s millisecondi fa:"

#~ msgid "Started %s minutes ago:"
#~ msgstr "Iniziata %s minuti fa:"

#~ msgid "Started %s seconds ago:"
#~ msgstr "Iniziata %s secondi fa:"

#~ msgid "Started %s weeks ago:"
#~ msgstr "Iniziata %s settimane fa:"

#~ msgid "Starts on"
#~ msgstr "Inizia il"

#~ msgid "State"
#~ msgstr "Stato"

#~ msgid "Status"
#~ msgstr "Stato"

#~ msgid "Stay signed in"
#~ msgstr "Rimani connesso"

#~ msgid "Streams"
#~ msgstr "Flussi"

#~ msgid "Street"
#~ msgstr "Via"

#~ msgid "Strike through"
#~ msgstr "Barrato"

#~ msgid "Subject"
#~ msgstr "Oggetto"

#~ msgid "Subreddits"
#~ msgstr "Subreddit"

#~ msgid "Subscribe"
#~ msgstr "Sottoscrivi"

#~ msgid "Subscribe IMAP folders"
#~ msgstr "Sottoscrivi le cartelle IMAP"

#~ msgid ""
#~ "Subscribing to items that are not delivered by another Open-Xchange "
#~ "Server (i.e. OXMF) may take some time. Example: Importing 100 contacts "
#~ "from Xing takes about 5 minutes. We are continually improving this "
#~ "functionality. Future releases will work significantly faster."
#~ msgstr ""
#~ "La sottoscrizione di elementi che non sono consegnati da un altro server "
#~ "Open-Xchange (ad es. OXMF) potrebbe richiedere del tempo. Ad esempio, "
#~ "l'importazione di 100 contatti da Xing richiede circa 5 minuti. Stiamo "
#~ "migliorando costantemente questa funzionalità. Le prossime versioni "
#~ "saranno decisamente più veloci."

#~ msgid "Subscription refresh"
#~ msgstr "Aggiornamento della sottoscrizione"

#~ msgid "Subscription successfully created."
#~ msgstr "La sottoscrizione è stata creata correttamente."

#~ msgid "Subscriptions"
#~ msgstr "Sottoscrizioni"

#~ msgid "Such data will never be uploaded"
#~ msgstr "Dati di questo tipo non saranno mai caricati"

#~ msgid "Suffix"
#~ msgstr "Suffisso"

#~ msgid "Sunday"
#~ msgstr "Domenica"

#~ msgid "Superscript"
#~ msgstr "Apice"

#~ msgid "Swedish (Sweden)"
#~ msgstr "Svedese (Svezia)"

#~ msgid "Switched to read only mode."
#~ msgstr "Passato in modalità di sola lettura."

#~ msgid "Symbols"
#~ msgstr "Simboli"

#~ msgid "Synchronization to the server has been lost."
#~ msgstr "La sincronizzazione al server è stata interrotta."

#~ msgid "TAX ID"
#~ msgstr "Codice fiscale"

#~ msgid "TB"
#~ msgstr "TB"

#~ msgid "TTY/TDD"
#~ msgstr "TTY/TDD"

#~ msgid "Table"
#~ msgstr "Tabella"

#~ msgid "Tag mail with"
#~ msgstr "Etichetta il messaggio con"

#~ msgid "Task"
#~ msgstr "Attività"

#~ msgid "Task Details"
#~ msgstr "Dettagli attività"

#~ msgid "Task has been deleted!"
#~ msgid_plural "Tasks have been deleted!"
#~ msgstr[0] "L'attività è stata eliminata!"
#~ msgstr[1] "Le attività sono state eliminate!"

#~ msgid "Task invitation. %1$s %2$s %3$s. Press [enter] to open"
#~ msgstr "Invito dell'attività. %1$s %2$s %3$s. Premi [invio] per aprire"

#~ msgid "Task invitations"
#~ msgstr "Inviti alle attività"

#~ msgid "Task moved."
#~ msgid_plural "Tasks moved."
#~ msgstr[0] "Attività spostata."
#~ msgstr[1] "Attività spostate."

#~ msgid "Task reminder. %1$s %2$s %3$s. Press [enter] to open"
#~ msgstr "Promemoria dell'attività: %1$s %2$s %3$s. Premi [invio] per aprire"

#~ msgid "Task reminders"
#~ msgstr "Promemoria delle attività"

#~ msgid "Task was already deleted!"
#~ msgstr "L'attività è stata già eliminata!"

#~ msgid "Task was modified before, please reload"
#~ msgstr "L'attività è stata modificata in precedenza, ricarica"

#~ msgid "Tasks"
#~ msgstr "Attività"

#~ msgctxt "app"
#~ msgid "Tasks"
#~ msgstr "Attività"

#~ msgid "Tasks have been moved"
#~ msgstr "Le attività sono state spostate"

#~ msgid "Telephone (ISDN)"
#~ msgstr "Telefono (ISDN)"

#~ msgid "Telephone callback"
#~ msgstr "Telefono richiamata"

#~ msgid "Telephone primary"
#~ msgstr "Telefono principale"

#~ msgid "Telephone radio"
#~ msgstr "Radiotelefono"

#~ msgid "Telex"
#~ msgstr "Telex"

#~ msgid "Template"
#~ msgstr "Modello"

#~ msgid "Temporary"
#~ msgstr "Temporaneo"

#~ msgid "Tentative"
#~ msgstr "Provvisorio"

#~ msgid "Tentatively accepted"
#~ msgstr "Accettato provvisoriamente"

#~ msgid "Text"
#~ msgstr "Testo"

#~ msgid "Text 1"
#~ msgstr "Testo 1"

#~ msgid "Text 2"
#~ msgstr "Testo 2"

#~ msgid "Text Fill Color"
#~ msgstr "Colore di riempimento del testo"

#~ msgid "Text format"
#~ msgstr "Formato del testo"

#~ msgid "Text:"
#~ msgstr "Testo:"

#, fuzzy
#~ msgid "Thank you for your feedback"
#~ msgstr "Aggiungi una nuovo gruppo per le tue fonti"

#~ msgctxt "help"
#~ msgid "The Drive App"
#~ msgstr "L'applicazione Drive"

#~ msgctxt "help"
#~ msgid "The E-Mail Components"
#~ msgstr "Il componente Posta elettronica"

#~ msgctxt "help"
#~ msgid "The Files Components"
#~ msgstr "I componenti di File"

#~ msgid "The Icons view displays an icon for each file."
#~ msgstr "La vista Icone visualizza un'icona per ogni file."

#~ msgid ""
#~ "The List view shows a sidebar with appointments and a display area with "
#~ "the data of the selected appointment. This view corresponds to the view "
#~ "in E-Mail and Contacts."
#~ msgstr ""
#~ "La vista Elenco mostra una barra laterale con gli appuntamenti e un'area "
#~ "di visualizzazione con i dati dell'appuntamento selezionato. Questa vista "
#~ "corrisponde alle viste in Posta elettronica e Contatti."

#~ msgid ""
#~ "The List view shows a sidebar with files and a display area with the data "
#~ "of the selected file. This view corresponds to the views in E-Mail and "
#~ "Contacts."
#~ msgstr ""
#~ "La vista Elenco mostra una barra laterale con i file e un'area di "
#~ "visualizzazione con i dati del file selezionato. Questa vista corrisponde "
#~ "alle viste in Posta elettronica e Contatti."

#~ msgid "The account must be named"
#~ msgstr "L'account deve avere un nome"

#~ msgid "The allowed quota is reached."
#~ msgstr "La quota consentita è stata raggiunta."

#~ msgid "The appointment has been added to your calendar"
#~ msgstr "L'appuntamento è stato aggiunto al tuo calendario"

#~ msgid "The appointment has been deleted"
#~ msgstr "L'appuntamento è stato eliminato"

#~ msgid "The appointment has been updated"
#~ msgstr "L'appuntamento è stato aggiornato"

#, fuzzy
#~ msgid ""
#~ "The appointment is repeated <a href=\"#\"  data-widget=\"number\" data-"
#~ "attribute=\"interval\">every <span class=\"number-control\">2</span> "
#~ "days</a>."
#~ msgstr ""
#~ "L'appuntamento è ripetuto <a href=\"#\"  data-widget=\"number\" data-"
#~ "attribute=\"interval\">ogni <span class=\"number-control\">2</span> "
#~ "giorni</a>. "

#, fuzzy
#~ msgid ""
#~ "The appointment is repeated <a href=\"#\"  data-widget=\"number\" data-"
#~ "attribute=\"interval\">every <span class=\"number-control\">2</span> "
#~ "weeks</a> on <a href=\"#\"  data-widget=\"custom\" data-attribute=\"days"
#~ "\">monday</a>."
#~ msgstr ""
#~ "L'appuntamento è ripetuto <a href=\"#\"  data-widget=\"number\" data-"
#~ "attribute=\"interval\">ogni <span class=\"number-control\">2</span> "
#~ "settimane</a> il <a href=\"#\"  data-widget=\"custom\" data-attribute="
#~ "\"days\">lunedì</a>. "

#~ msgid ""
#~ "The appointment is repeated <a href=\"#\" data-attribute=\"recurrenceType"
#~ "\" data-widget=\"options\">weekly</a>."
#~ msgstr ""
#~ "L'appuntamento è ripetuto <a href=\"#\" data-attribute=\"recurrenceType\" "
#~ "data-widget=\"options\">settimanalmente</a>."

#, fuzzy
#~ msgid ""
#~ "The appointment is repeated every <a href=\"#\" data-widget=\"options\" "
#~ "data-attribute=\"ordinal\">first</a> <a href=\"#\" data-widget=\"options"
#~ "\" data-attribute=\"day\">Wednesday</a> in <a href=\"#\" data-widget="
#~ "\"options\" data-attribute=\"month\">October</a>."
#~ msgstr ""
#~ "L'appuntamento è ripetuto ogni <a href=\"#\" data-widget=\"options\" data-"
#~ "attribute=\"ordinal\">primo</a> <a href=\"#\" data-widget=\"options\" "
#~ "data-attribute=\"day\">mercoledì</a> di <a href=\"#\" data-widget="
#~ "\"options\" data-attribute=\"month\">ottobre</a>. "

#, fuzzy
#~ msgid ""
#~ "The appointment is repeated every year on day <a href=\"#\" data-widget="
#~ "\"number\" data-attribute=\"dayInMonth\"><span class=\"number-control"
#~ "\">10</span></a> of <a href=\"#\" data-widget=\"options\" data-attribute="
#~ "\"month\">October</a>."
#~ msgstr ""
#~ "L'appuntamento è ripetuto ogni anno il giorno <a href=\"#\" data-widget="
#~ "\"number\" data-attribute=\"dayInMonth\"><span class=\"number-control"
#~ "\">10</span></a> di <a href=\"#\" data-widget=\"options\" data-attribute="
#~ "\"month\">ottobre</a>. "

#, fuzzy
#~ msgid ""
#~ "The appointment is repeated on day <a href=\"#\" data-widget=\"number\" "
#~ "data-attribute=\"dayInMonth\"><span class=\"number-control\">10</span></"
#~ "a> <a href=\"#\" data-widget=\"number\" data-attribute=\"interval\">every "
#~ "<span class=\"number-control\">2</span> months</a>."
#~ msgstr ""
#~ "L'appuntamento è ripetuto il giorno <a href=\"#\" data-widget=\"number\" "
#~ "data-attribute=\"dayInMonth\"><span class=\"number-control\">10</span></"
#~ "a> <a href=\"#\" data-widget=\"number\" data-attribute=\"interval\">ogni "
#~ "<span class=\"number-control\">2</span> mesi</a>. "

#, fuzzy
#~ msgid ""
#~ "The appointment is repeated the <a href=\"#\" data-widget=\"options\" "
#~ "data-attribute=\"ordinal\">second</a> <a href=\"#\" data-widget=\"options"
#~ "\" data-attribute=\"day\">Wednesday</a> <a href=\"#\" data-widget=\"number"
#~ "\" data-attribute=\"interval\">every <span class=\"number-control\">2</"
#~ "span> months</a>."
#~ msgstr ""
#~ "L'appuntamento è ripetuto il <a href=\"#\" data-widget=\"options\" data-"
#~ "attribute=\"ordinal\">secondo</a> <a href=\"#\" data-widget=\"options\" "
#~ "data-attribute=\"day\">mercoledì</a> <a href=\"#\" data-widget=\"number\" "
#~ "data-attribute=\"interval\">ogni <span class=\"number-control\">2</span> "
#~ "mesi</a>. "

#~ msgid ""
#~ "The blue graph shows the distribution of request durations in percent. "
#~ "The gray graph shows a trivial network ping to recognize slow connections."
#~ msgstr ""
#~ "Il grafico blu mostra la distribuzione della durata delle richieste in "
#~ "percentuale. Il grafico grigio mostra un banale ping di rete per "
#~ "individuare le connessioni lente."

#~ msgid "The changes have been rejected"
#~ msgstr "Le modifiche sono state rifiutate"

#~ msgid "The character \" \" is not allowed."
#~ msgstr "Il carattere \" \" non è consentito."

#~ msgid ""
#~ "The display area shows an object's content. At the top of the display "
#~ "area you will find functions for e.g. moving or deleting objects."
#~ msgstr ""
#~ "L'area di visualizzazione mostra il contenuto di un oggetto. Nella parte "
#~ "superiore dell'area di visualizzazione saranno disponibili funzione per "
#~ "ad es. spostare o eliminare oggetti."

#~ msgid "The document is protected by a password."
#~ msgstr "Il documento è protetto da una password."

#~ msgid "The due date cannot be before start date. Adjust start date?"
#~ msgstr ""
#~ "La data di scadenza non può precedere la data iniziale. Vuoi modificare "
#~ "la data iniziale?"

#~ msgid "The email has been sent"
#~ msgstr "Il messaggio è stato inviato"

#~ msgid ""
#~ "The file \"%1$s\" cannot be uploaded because it exceeds the maximum file "
#~ "size of %2$s"
#~ msgstr ""
#~ "Il file \"%1$s\" non può essere caricato poiché supera la dimensione "
#~ "massima dei file di %2$s"

#~ msgid ""
#~ "The file \"%1$s\" cannot be uploaded because it exceeds the quota limit "
#~ "of %2$s"
#~ msgstr ""
#~ "Il file \"%1$s\" non può essere caricato poiché supera il limite di quota "
#~ "di %2$s"

#~ msgid "The file is available at %1$s"
#~ msgstr "Il file è disponibile in %1$s"

#~ msgid "The first 90 days are free."
#~ msgstr "I primi 90 giorni sono gratuiti."

#~ msgid "The folder has been cleaned up."
#~ msgstr "La cartella è stata ripulita."

#~ msgid "The folder has been emptied."
#~ msgstr "La cartella è stata svuotata."

#~ msgid "The folder is available at %1$s"
#~ msgstr "La cartella è disponibile in %1$s"

#~ msgid ""
#~ "The following applications can be restored. Just remove the restore point "
#~ "if you don't want it to be restored."
#~ msgstr ""
#~ "Le seguenti applicazioni possono essere ripristinate. Basta rimuovere il "
#~ "punto di ripristino se non vuoi che siano ripristinate."

#~ msgid "The following products will be activated now:"
#~ msgstr "I seguenti prodotti saranno attivati subito:"

#~ msgid ""
#~ "The graph shows performance frequencies in percent. Grey line shows ideal "
#~ "performance, blue line is measured performance."
#~ msgstr ""
#~ "Il grafico mostra le frequenze delle prestazioni in percentuale. La linea "
#~ "grigia mostra la prestazione ideale, la linea blu è la prestazione "
#~ "misurata."

#~ msgid ""
#~ "The icon at the bottom right side helps you sort your tasks. Click the "
#~ "icon to get a list of sort criteria."
#~ msgstr ""
#~ "L'icona in basso a sinistra aiuta a ordinare le proprie attività. Fare "
#~ "clic sull'icona per ottenere un elenco dei criteri di ordinamento."

#~ msgid ""
#~ "The icon on the bottom right side helps you sort your E-Mails. Click the "
#~ "icon to get a list of sort criteria."
#~ msgstr ""
#~ "L'icona in basso a destra aiuta a ordinare i propri messaggi di posta. "
#~ "Fare clic sull'icona per ottenere un elenco dei criteri di ordinamento."

#~ msgid "The number of recipients is limited to %1$s recipients per field"
#~ msgstr "Il numero di destinatari è limitato a %1$s per campo"

#~ msgid ""
#~ "The number on the right side of the E-Mail subject corresponds to the "
#~ "number of E-Mails in a thread. To open the thread, click on the number."
#~ msgstr ""
#~ "Il numero a destra dell'oggetto del messaggio corrisponde al numero di "
#~ "messaggi nella conversazione. Per aprire una conversazione, fare clic sul "
#~ "numero."

#~ msgid "The provided filename exceeds the allowed length."
#~ msgstr "Il nome file fornito supera la lunghezza consentita."

#~ msgid "The publication has been made available as %s"
#~ msgstr "La pubblicazione è stata resa disponibile come %s"

#~ msgid "The requested email no longer exists"
#~ msgstr "Il messaggio richiesto non esiste più"

#, fuzzy
#~ msgid "The sender wants to get notified when you have read this email"
#~ msgstr ""
#~ "Il mittente vuole ricevere una notifica quando hai letto questo messaggio"

#~ msgid ""
#~ "The series <a href=\"#\" data-attribute=\"ending\" data-widget=\"options"
#~ "\">ends</a> <a href=\"#\" data-attribute=\"occurrences\" data-widget="
#~ "\"number\">after <span class=\"number-control\">2</span> appointments</a>."
#~ msgstr ""
#~ "La serie <a href=\"#\" data-attribute=\"ending\" data-widget=\"options"
#~ "\">termina</a> <a href=\"#\" data-attribute=\"occurrences\" data-widget="
#~ "\"number\">dopo <span class=\"number-control\">2</span> appuntamenti</a>."

#~ msgid ""
#~ "The series <a href=\"#\" data-attribute=\"ending\" data-widget=\"options"
#~ "\">ends</a> on <a href=\"#\" data-attribute=\"until\" data-widget=\"custom"
#~ "\">11/03/2013</a>."
#~ msgstr ""
#~ "La serie <a href=\"#\" data-attribute=\"ending\" data-widget=\"options"
#~ "\">termina</a> il <a href=\"#\" data-attribute=\"until\" data-widget="
#~ "\"custom\">11/03/2013</a>."

#~ msgid ""
#~ "The series <a href=\"#\" data-attribute=\"ending\" data-widget=\"options"
#~ "\">never ends</a>."
#~ msgstr ""
#~ "La serie <a href=\"#\" data-attribute=\"ending\" data-widget=\"options"
#~ "\">non termina mai</a>."

#~ msgid ""
#~ "The setting has been saved and will become active when you enter the "
#~ "application the next time."
#~ msgstr ""
#~ "L'impostazione è stata salvata e diventerà attiva al prossimo avvio "
#~ "dell'applicazione."

#~ msgid "The setting has been saved."
#~ msgstr "Questa impostazione è stata salvata."

#~ msgid ""
#~ "The settings are organized in topics. Select the topic on the left side, "
#~ "e.g Basic settings or E-Mail. To view all settings, enable Advanced "
#~ "settings at the bottom."
#~ msgstr ""
#~ "Le impostazioni sono organizzate in argomenti. Selezionare l'argomento a "
#~ "sinistra, ad es. Impostazioni di base o Posta elettronica. Per "
#~ "visualizzare tutte le impostazioni, abilitare Impostazioni avanzate in "
#~ "basso."

#~ msgid ""
#~ "The settings for collecting contacts in this folder will become disabled "
#~ "when you enter the application the next time."
#~ msgstr ""
#~ "Le impostazioni per collezionare i contatti in questa cartella saranno "
#~ "disabilitate la prossima volta che accederai all'applicazione."

#~ msgid ""
#~ "The shared data will be accessible to everyone on the Internet. Please "
#~ "consider, which data you want to share."
#~ msgstr ""
#~ "I dati condivisi saranno accessibili a chiunque su Internet. Considera "
#~ "attentamente quali dati condividere. "

#, fuzzy
#~ msgid "The start date must be before the due date."
#~ msgstr "La data iniziale deve precedere la data finale."

#~ msgid "The start date must be before the end date."
#~ msgstr "La data iniziale deve precedere la data finale."

#~ msgid "The subscription could not be created."
#~ msgstr "La sottoscrizione non può essere creata."

#~ msgid "The task could not be deleted."
#~ msgid_plural "The tasks could not be deleted."
#~ msgstr[0] "L'attività non può essere eliminata."
#~ msgstr[1] "Le attività non possono essere eliminate."

#~ msgid "The two newly entered passwords do not match."
#~ msgstr "Le due password appena digitate non corrispondono."

#~ msgid ""
#~ "The unrecoverable items have been cleaned up successfully. Please refresh "
#~ "this page to see the changes."
#~ msgstr ""
#~ "Gli elementi non ripristinabili sono stati cancellati correttamente. "
#~ "Aggiorna questa pagina per vedere le modifiche."

#~ msgid ""
#~ "The updater provides a simple installation wizard. Follow the "
#~ "instructions to install the application. The updater will inform you of "
#~ "any updates for the Connector for Microsoft Outlook, Notifier and Drive. "
#~ "You can download the updates from within the updater."
#~ msgstr ""
#~ "Lo strumento di aggiornamento fornisce una semplice procedura guidata di "
#~ "installazione. Segui le istruzioni per installare l'applicazione. Ti "
#~ "informerà circa la disponibilità di aggiornamenti di Connector per "
#~ "Microsoft Outlook e di Notifier e Drive. Puoi scaricare gli aggiornamenti "
#~ "dall'interno dello strumento di aggiornamento."

#~ msgid "The user has administrative rights"
#~ msgstr "L'utente ha diritti amministrativi"

#~ msgid "Theme"
#~ msgstr "Tema"

#~ msgid "Theme colors"
#~ msgstr "Colori del tema"

#~ msgid "There are unsaved changes."
#~ msgstr "Ci sono modifiche non salvate."

#~ msgid "There is already %1$d appointment in this timeframe."
#~ msgid_plural "There are already %1$d appointments in this timeframe."
#~ msgstr[0] "Hai già %1$d appuntamento in questo arco temporale."
#~ msgstr[1] "Hai già %1$d appuntamenti in questo arco temporale."

#~ msgid "There is no rule defined"
#~ msgstr "Non è stata definita alcuna regola"

#~ msgid ""
#~ "There was no suitable server found for this mail/password combination"
#~ msgstr ""
#~ "Non è stato trovato alcun server appropriato per questa combinazione "
#~ "indirizzo/password"

#~ msgid "There were not activities in your network"
#~ msgstr "Non ci sono attività nella tua rete"

#~ msgid ""
#~ "These statistics only include folders, which have a depth less than four "
#~ "in the folder structure from the folder \"%1$s\"."
#~ msgstr ""
#~ "Queste statistiche includono solo le cartelle, con una profondità "
#~ "inferiore a quattro livelli nella struttura, a partire dalla cartella "
#~ "\"%1$s\"."

#~ msgid "This account cannot be validated"
#~ msgstr "Questo account non può essere verificato"

#~ msgid "This contact is private and cannot be shared"
#~ msgstr "Questo contatto è privato e non può essere condiviso"

#~ msgid "This distribution list has been added to the portal"
#~ msgstr "Questa lista di distribuzione è stata aggiunta al portale"

#~ msgid "This document contains unsaved changes. Do you really want to close?"
#~ msgstr ""
#~ "Questo documento contiene modifiche non salvate. Vuoi davvero chiuderlo?"

#~ msgid "This email address cannot be used for appointments"
#~ msgstr ""
#~ "Questo indirizzo di posta elettronica non può essere utilizzato per gli "
#~ "appuntamenti"

#~ msgid "This email contains a task"
#~ msgstr "Questo messaggio contiene un'attività"

#~ msgid "This email contains an appointment"
#~ msgstr "Questo messaggio contiene un appuntamento"

#~ msgid "This feature is deactivated"
#~ msgstr "Questa funzionalità è disattivata"

#~ msgid ""
#~ "This feature is not available. In order to use it, you need to upgrade "
#~ "your account now."
#~ msgstr ""
#~ "Questa funzionalità non è disponibile. Per utilizzarla, devi aggiornare "
#~ "subito il tuo account."

#~ msgid "This field has to be filled"
#~ msgstr "Questo campo deve essere compilato"

#~ msgid "This file has been added"
#~ msgstr "Questo file è stato aggiunto"

#~ msgid "This file has been added to the portal"
#~ msgstr "Questo file è stato aggiunto al portale"

#~ msgid "This file has been deleted"
#~ msgid_plural "These files have been deleted"
#~ msgstr[0] "Questo file è stato eliminato"
#~ msgstr[1] "Questi file sono stati eliminati"

#~ msgid "This file has been locked"
#~ msgid_plural "These files have been locked"
#~ msgstr[0] "Questo file è stato bloccato"
#~ msgstr[1] "Questi file sono stati bloccati"

#~ msgid "This file has been unlocked"
#~ msgid_plural "These files have been unlocked"
#~ msgstr[0] "Questo file è stato sbloccato"
#~ msgstr[1] "Questi file sono stati sbloccati"

#~ msgid "This file has not been added"
#~ msgstr "Questo file non è stato aggiunto"

#~ msgid "This file has not been deleted"
#~ msgid_plural "These files have not been deleted"
#~ msgstr[0] "Questo file non è stato eliminato"
#~ msgstr[1] "Questi file non sono stati eliminati"

#~ msgid "This file has not been deleted, as it is locked by its owner."
#~ msgid_plural ""
#~ "These files have not been deleted, as they are locked by their owner."
#~ msgstr[0] ""
#~ "Questo file non è stato eliminato, poiché è bloccato dal proprietario."
#~ msgstr[1] ""
#~ "Questi file non sono stati eliminati, poiché sono bloccati dal "
#~ "proprietario."

#~ msgid "This file has not been locked"
#~ msgid_plural "These files have not been locked"
#~ msgstr[0] "Questo file non è stato bloccato"
#~ msgstr[1] "Questi file non sono stati bloccati"

#~ msgid "This file has not been unlocked"
#~ msgid_plural "These files have not been unlocked"
#~ msgstr[0] "Questo file non è stato sbloccato"
#~ msgstr[1] "Questi file non sono stati sbloccati"

#~ msgid "This file is locked by %1$s"
#~ msgstr "Questo file è bloccato da %1$s"

#~ msgid "This file is locked by you"
#~ msgstr "Questo file è bloccato da te"

#~ msgid "This file will be written in your default folder to allow editing"
#~ msgstr ""
#~ "Questo file sarà scritto nella cartella predefinita per consentire la "
#~ "modifica"

#~ msgid "This folder has no publications"
#~ msgstr "Questa cartella non ha pubblicazioni"

#~ msgid "This folder has no subscriptions"
#~ msgstr "Questa cartella non ha sottoscrizioni"

#~ msgid "This folder has publications and/or subscriptions"
#~ msgstr "Questa cartella ha pubblicazioni e/o sottoscrizioni"

#~ msgid ""
#~ "This folder has publications but you are not allowed to view or edit them"
#~ msgstr ""
#~ "Questa cartella ha pubblicazioni, ma non ti è consentito visualizzarle o "
#~ "modificarle"

#~ msgid ""
#~ "This folder has subscriptions but you are not allowed to view or edit them"
#~ msgstr ""
#~ "Questa cartella ha sottoscrizioni, ma non ti è consentito visualizzarle o "
#~ "modificarle"

#~ msgid "This is a standard folder, which can't be renamed."
#~ msgstr "Questa è una cartella standard, che non può essere rinominata."

#~ msgid "This is not a valid email address"
#~ msgstr "Non è un indirizzo di posta valido"

#~ msgid "This is not a valid mail address"
#~ msgstr "Non è un indirizzo di posta valido"

#~ msgid "This is not a valid user or group."
#~ msgstr "Questo non è un utente o un gruppo valido."

#~ msgid "This list has no contacts yet"
#~ msgstr "Questa lista non contiene alcun contatto"

#~ msgid "This mail has been added to the portal"
#~ msgstr "Questo messaggio è stato aggiunto al portale"

#~ msgid "This mail has no content"
#~ msgstr "Questo messaggio non ha contenuto"

#~ msgid "This note will not be printed"
#~ msgstr "Questa nota non sarà stampata"

#~ msgid ""
#~ "This rule applies to all messages. Please add a condition to restrict "
#~ "this rule to specific messages."
#~ msgstr ""
#~ "Questa regola si applica a tutti i messaggi. Aggiungi una condizione per "
#~ "restringere questa regola a messaggi specifici."

#~ msgid "This task recurs"
#~ msgstr "Questa attività ricorre"

#~ msgid ""
#~ "This widget is currently offline because the twitter rate limit exceeded."
#~ msgstr ""
#~ "Questo widget non è attualmente in linea poiché è stato superato il "
#~ "limite di frequenza imposto da twitter."

#, fuzzy
#~| msgid "Thread view"
#~ msgid "Thread"
#~ msgstr "Vista Conversazione"

#~ msgid "Thursday"
#~ msgstr "Giovedì"

#~ msgid "Tile"
#~ msgstr "Riquadro"

#~ msgid "Tiles"
#~ msgstr "Riquadri"

#~ msgid "Time"
#~ msgstr "Ora"

#~ msgid "Time range for the calender view"
#~ msgstr "Intervallo temporale per la vista di calendario"

#~ msgid "Time range for the list view"
#~ msgstr "Intervallo temporale per la vista Elenco"

#~ msgid "Time range for the team view"
#~ msgstr "Intervallo temporale per la vista di squadra"

#~ msgid "Time scale in minutes"
#~ msgstr "Scala temporale in minuti"

#~ msgid "Time zone"
#~ msgstr "Fuso orario"

#~ msgid "Timezone"
#~ msgstr "Fuso orario"

#~ msgid "Title"
#~ msgstr "Titolo"

#~ msgctxt "salutation"
#~ msgid "Title"
#~ msgstr "Titolo"

#~ msgctxt "title"
#~ msgid "Title"
#~ msgstr "Titolo"

#~ msgid "To"
#~ msgstr "A"

#~ msgid ""
#~ "To add contacts manually, just provide a valid email address (e.g john."
#~ "doe@example.com or \"John Doe\" <jd@example.com>)"
#~ msgstr ""
#~ "Per aggiungere contatti manualmente, basta fornire un indirizzo di posta "
#~ "valido (ad es. mario.rossi@esempio.com o \"Mario Rossi\" <mr@esempio.com>)"

#~ msgid "To create a note, click the icon at the top. Select Add note."
#~ msgstr ""
#~ "Per creare una nota, fare clic sull'icona in alto. Selezionare Aggiungi "
#~ "una nota."

#~ msgid "To create the task, click on Create on the upper right side."
#~ msgstr "Per creare l'attività, fare clic su Crea in alto a destra."

#~ msgid "To launch an app, click on a tile's headline."
#~ msgstr "Per avviare un'applicazione, fare clic sul titolo di un riquadro."

#~ msgid ""
#~ "To open the E-Mail settings, click the System menu icon on the upper "
#~ "right side of the menu bar. Select Settings. Click on E-Mail on the left "
#~ "side. To display all settings, enable Advanced settings in the bottom "
#~ "left side"
#~ msgstr ""
#~ "Per aprire le impostazioni di posta elettronica, fare clic sull'icona "
#~ "Menu di sistema in alto a destra della barra dei menu. Selezionare "
#~ "Impostazioni. Fare clic su Posta elettronica a sinistra. Per visualizzare "
#~ "tutte le impostazioni, abilitare Impostazioni avanzate in basso a "
#~ "sinistra."

#, fuzzy
#~ msgid ""
#~ "To open the help, click the System menu icon on the upper right side of "
#~ "the menu bar. Select Help."
#~ msgstr ""
#~ "Per aprire la guida, fare clic sull'icona Menu di sistema in alto a "
#~ "destra della barra dei menu. Selezionare Aiuto."

#~ msgid "To send the E-Mail, click on Send on the upper right side."
#~ msgstr "Per inviare il messaggio, fare clic su Invia in alto a destra."

#~ msgid "Today"
#~ msgstr "Oggi"

#~ msgid "Toggle checkboxes"
#~ msgstr "Commuta le caselle di selezione"

#~ msgid "Toggle folder"
#~ msgstr "Cartella"

#~ msgid "Toggle search"
#~ msgstr "Ricerca"

#~ msgid "Tomorrow"
#~ msgstr "Domani"

#~ msgid "Tool"
#~ msgstr "Attrezzi"

#~ msgid "Top 10 file types"
#~ msgstr "Principali 10 tipi di file"

#~ msgid "Top 10 folder size"
#~ msgstr "Principali 10 dimensioni delle cartelle"

#~ msgid "Top 10 you got mail from"
#~ msgstr "I primi 10 dai quali hai ricevuto messaggi"

#~ msgid "Top 10 you sent mail to"
#~ msgstr "I primi 10 ai quali hai inviato messaggi"

#~ msgid "Total cost"
#~ msgstr "Costo totale"

#~ msgid "Total: %1$s requests"
#~ msgstr "Totale: %1$s richieste"

#~ msgid "Touchselect on/off"
#~ msgstr "Selezione al tocco attiva/disattiva"

#~ msgid "Tour: Coming from OX6"
#~ msgstr "Presentazione: provenienza da OX6"

#~ msgid "Town"
#~ msgstr "Città"

#~ msgid "Trash folder"
#~ msgstr "Cartella del cestino"

#~ msgid "Trying to auto-configure your mail account"
#~ msgstr "Tentativo di configurazione automatica dell'account di posta"

#~ msgid "Tuesday"
#~ msgstr "Martedì"

#~ msgid "Tumblr"
#~ msgstr "Tumblr"

#~ msgid "Tweet"
#~ msgstr "Tweet"

#~ msgid "Twitter"
#~ msgstr "Twitter"

#~ msgid "Twitter reported the following errors:"
#~ msgstr "Twitter ha restituito i seguenti errori:"

#~ msgid "Type"
#~ msgstr "Tipo"

#~ msgid "UI version"
#~ msgstr "Versione UI"

#~ msgid "URL"
#~ msgstr "URL"

#~ msgid "URL:"
#~ msgstr "URL:"

#~ msgid "Unable to load mail filter settings."
#~ msgstr "Impossibile caricare le impostazioni del filtro di posta."

#~ msgid "Unconfirmed"
#~ msgstr "Non confermata"

#~ msgid "Under construction"
#~ msgstr "In fase di costruzione"

#~ msgid "Underline"
#~ msgstr "Sottolineato"

#~ msgid "Undone"
#~ msgstr "Annullata"

#~ msgid "Unfollow"
#~ msgstr "Smetti di seguire"

#~ msgid "Unified"
#~ msgstr "Unificata"

#~ msgid "Unknown error while checking subreddit."
#~ msgstr "Errore durante il controllo del subreddit."

#~ msgid "Unknown error while checking tumblr-blog."
#~ msgstr "Errore sconosciuto durante il controllo del blog di Tumblr."

#, fuzzy
#~ msgid "Unknown sender"
#~ msgstr "Nessun mittente"

#~ msgid "Unlock"
#~ msgstr "Sblocca"

#~ msgid "Unread"
#~ msgstr "Non letto"

#~ msgid "Unread only"
#~ msgstr "Solo i non letti"

#~ msgid "Unselect all"
#~ msgstr "Rimuovi selezione"

#, fuzzy
#~ msgid "Unset default signature"
#~ msgstr "Firma predefinita:"

#~ msgid ""
#~ "Unsupported Preview - Certain functions disabled and stability not "
#~ "assured until general release later this year"
#~ msgstr ""
#~ "Anteprima non supportata - Alcune funzioni sono disabilitate e la "
#~ "stabilità non è garantita fino al rilascio che avverrà nel corso "
#~ "dell'anno."

#~ msgid "Updater"
#~ msgstr "Programma di aggiornamento"

#~ msgid "Updating account data. This might take a few seconds."
#~ msgstr ""
#~ "Aggiornamento dei dati dell'account. Potrebbe richiedere qualche secondo."

#~ msgid ""
#~ "Updating subscribed data takes time. Importing 100 contacts for example, "
#~ "may take up to 5 minutes. Please have some patience."
#~ msgstr ""
#~ "L'aggiornamento dei dati sottoscritti richiede tempo. L'importazione di "
#~ "100 contatti, ad esempio, richiede fino a 5 minuti. Ti chiediamo di "
#~ "pazientare."

#~ msgid "Upgrade required"
#~ msgstr "Aggiornamento richiesto"

#~ msgid "Upgrade to premium"
#~ msgstr "Passa a Premium"

#~ msgid "Upgrade to premium edition"
#~ msgstr "Aggiornamento all'edizione premium"

#~ msgid "Upload"
#~ msgstr "Carica"

#~ msgid "Upload a new version"
#~ msgstr "Carica una nuova versione"

#~ msgid "Upload file"
#~ msgstr "Carica un file"

#~ msgid "Upload new file"
#~ msgstr "Carica un nuovo file"

#~ msgid "Upload new files"
#~ msgstr "Carica nuovi file"

#~ msgid "Upload new version"
#~ msgstr "Carica una nuova versione"

#~ msgid "Uploading folders is not supported."
#~ msgstr "Il caricamento delle cartelle non è supportato."

#~ msgid "Uploading..."
#~ msgstr "Caricamento in corso..."

#~ msgid "Uptime: %1$s minutes"
#~ msgstr "Uptime: %1$s minuti"

#~ msgid "Use SSL connection"
#~ msgstr "Usa connessione SSL"

#~ msgid ""
#~ "Use cursor keys to change the date. Press ctrl-key at the same time to "
#~ "change year or shift-key to change month. Close date-picker by pressing "
#~ "ESC key."
#~ msgstr ""
#~ "Utilizza le frecce direzionali per cambiare la data. Premi CTRL allo "
#~ "stesso tempo per cambiare l'anno o MAIUSC per cambiare il mese. Chiudi il "
#~ "selettore della data premendo il tasto ESC."

#~ msgid "Use cursor keys to change the item position"
#~ msgstr ""
#~ "Utilizza le frecce direzionali per modificare la posizione dell'elemento"

#~ msgid "Use fixed-width font for text mails"
#~ msgstr "Usa un carattere a larghezza fissa per il testo dei messaggi"

#~ msgid "Use unified mail for this account"
#~ msgstr "Usa la posta unificata per questo account"

#~ msgid "Use username and password"
#~ msgstr "Usa nome utente e password"

#~ msgid "User data"
#~ msgstr "Dati dell'utente"

#~ msgid "User fields"
#~ msgstr "Campi dell'utente"

#~ msgid "User name"
#~ msgstr "Nome utente"

#~ msgid "Username"
#~ msgstr "Nome utente"

#~ msgid "Username must not be empty."
#~ msgstr "Il nome utente non può essere vuoto."

#~ msgid "Using the reminder functions"
#~ msgstr "Utilizzare le funzioni di promemoria"

#~ msgid "Vacation Notice"
#~ msgstr "Avviso di assenza"

#~ msgid "Version Comment"
#~ msgstr "Commento della versione"

#~ msgid "Version history"
#~ msgstr "Storico delle versioni"

#~ msgid "Video enabled"
#~ msgstr "Video abilitato"

#, fuzzy
#~ msgid "View"
#~ msgstr "&Vista"

#~ msgid "View Slideshow"
#~ msgstr "Visualizza presentazione"

#~ msgid "View source"
#~ msgstr "Visualizza il sorgente"

#~ msgid "Waiting"
#~ msgstr "In attesa"

#~ msgid "Warning: This message might be a phishing or scam mail"
#~ msgstr ""
#~ "Avviso: questo messaggio di posta potrebbe essere un tentativo di frode"

#~ msgid "Weather • Season"
#~ msgstr "Meteo • Stagione"

#~ msgid "Wednesday"
#~ msgstr "Mercoledì"

#~ msgid "Week"
#~ msgstr "Settimana"

#~ msgid "Week View"
#~ msgstr "Vista Settimana"

#~ msgid "Weekend Day"
#~ msgstr "Giorno festivo"

#~ msgid "Weekly on %1$s"
#~ msgstr "Settimanalmente il %1$s"

#~ msgid ""
#~ "When using this feature, you as the current owner of the data are "
#~ "responsible for being careful with privacy rules and for complying with "
#~ "legal obligations (Copyright, Privacy Laws). Especially when sharing "
#~ "personal data you are the responsible party according to the Federal Data "
#~ "Protection Act (BDSG, Germany) or other Privacy Acts of your country. "
#~ "According to European and other national regulations you as the "
#~ "responsible party are in charge of data economy, and must not publish or "
#~ "forward personal data without the person's consent. Beyond legal "
#~ "obligations, we would like to encourage extreme care when dealing with "
#~ "personal data. Please consider carefully where you store and to whom you "
#~ "forward personal data. Please ensure appropriate access protection, e.g. "
#~ "by proper password protection."
#~ msgstr ""
#~ "Quando utilizzi questa funzionalità, in qualità di titolare dei dati, sei "
#~ "responsabile del rispetto delle regole di riservatezza e della conformità "
#~ "agli obblighi di legge. (Diritto d'autore, leggi sulla privacy). In modo "
#~ "particolare, quando condividi dati personali, sei la parte responsabile "
#~ "in base al Codice in materia di protezione dei dati personali (Legge "
#~ "sulla privacy, Italia) o alle leggi in materia di riservatezza dei dati "
#~ "vigenti nella tua nazione. In base alla regolamentazione europea e a "
#~ "quelle nazionali, in qualità di parte responsabile, sei incaricato della "
#~ "gestione dei dati, e non dovresti pubblicare o distribuire dati personali "
#~ "senza il consenso dell'interessato. Al di fuori degli obblighi legali, "
#~ "raccomandiamo l'utilizzo della massima attenzione quando si ha a che fare "
#~ "con i dati personali. Valuta attentamente dove conservarli e a chi invii "
#~ "i tuoi dati personali. Assicurati di utilizzare una protezione adeguata "
#~ "per gli accessi, ad es. password robuste."

#~ msgid "Whole day"
#~ msgstr "Giornata intera"

#~ msgctxt "address"
#~ msgid "Work"
#~ msgstr "Lavoro"

#~ msgid "Workweek"
#~ msgstr "Settimana lavorativa"

#~ msgid "Workweek View"
#~ msgstr "Vista Settimana lavorativa"

#~ msgid "YB"
#~ msgstr "YB"

#~ msgid "Year"
#~ msgstr "Anno"

#~ msgid "Yearly on %1$s %2$d"
#~ msgstr "Annualmente il %2$d %1$s"

#~ msgid "Yearly on the %1$s %2$s of %3$d"
#~ msgstr "Annualmente il %1$s %2$s di %3$d"

#~ msgid "Years"
#~ msgstr "Anni"

#~ msgid "Yellow"
#~ msgstr "Giallo"

#~ msgid "Yes"
#~ msgstr "Sì"

#~ msgid "Yes, send without subject"
#~ msgstr "Sì, invia senza oggetto"

#~ msgid "Yesterday"
#~ msgstr "Ieri"

#~ msgid "You already accepted this invitation"
#~ msgstr "Hai già accettato questo invito"

#~ msgid ""
#~ "You are about to change your confirmation status. Please leave a comment "
#~ "for other participants."
#~ msgstr ""
#~ "Stai per modificare lo stato della tua conferma. Lascia un commento per "
#~ "gli altri partecipanti."

#, fuzzy
#~ msgid ""
#~ "You are currently using %1$s of your %2$s available disk space. You have "
#~ "%3$s left."
#~ msgstr ""
#~ "Stai utilizzando %1$s dei %2$s di spazio disco disponibile. Lo spazio "
#~ "rimanente è %3$s."

#~ msgid ""
#~ "You are not allowed to create appointments in \"%1$s\" owned by %2$s. "
#~ "Appointments will therefore be created in your private calendar."
#~ msgstr ""
#~ "Non hai il permesso di creare appuntamenti in \"%1$s\" di proprietà di "
#~ "%2$s. Gli appuntamenti saranno quindi creati nel tuo calendario privato."

#~ msgid ""
#~ "You are not allowed to create appointments in \"%1$s\". Appointments will "
#~ "therefore be created in your private calendar."
#~ msgstr ""
#~ "Non hai il permesso di creare appuntamenti in \"%1$s\". Gli appuntamenti "
#~ "saranno quindi creati nel tuo calendario privato."

#~ msgid "You are the organizer"
#~ msgstr "Sei l'organizzatore"

#~ msgid ""
#~ "You can drag and drop files from your computer here to add as attachment."
#~ msgstr ""
#~ "Puoi trascinare e rilasciare i file dal tuo computer qui per aggiungere "
#~ "allegati."

#~ msgid ""
#~ "You can drag and drop files from your computer to upload either a new "
#~ "file or another version of a file."
#~ msgstr ""
#~ "Puoi trascinare e rilasciare i file dal tuo computer per caricare un "
#~ "nuovo file o un'altra versione di un file."

#~ msgid "You can quick-save your changes via Ctrl+Enter."
#~ msgstr "Puoi salvare rapidamente le tue modifiche con Ctrl+Invio."

#~ msgid "You declined this appointment"
#~ msgstr "Hai rifiutato questo appuntamento"

#~ msgid "You declined this task"
#~ msgstr "Hai rifiutato questa attività"

#~ msgid "You don't have any appointments in the near future."
#~ msgstr "Non hai appuntamenti nel prossimo futuro."

#~ msgid "You don't have any publications yet"
#~ msgstr "Non hai ancora alcuna pubblicazione"

#~ msgid "You don't have any subscriptions yet"
#~ msgstr "Non hai ancora alcuna sottoscrizione"

#~ msgid "You don't have any tasks that are either due soon or overdue."
#~ msgstr "Non hai attività in scadenza o scadute."

#~ msgid "You don't have permissions to change this document"
#~ msgstr "Non disponi dei permessi di modificare questo documento."

#, fuzzy
#~| msgid "You have %1$d notification"
#~| msgid_plural "You have %1$d notifications"
#~ msgid "You have %1$d notification."
#~ msgid_plural "You have %1$d notifications."
#~ msgstr[0] "Hai %1$d notifica"
#~ msgstr[1] "Hai %1$d notifiche"

#~ msgid ""
#~ "You have %1$d notifications. Press [enter] to jump to the notification "
#~ "area and [escape] to close it again."
#~ msgid_plural ""
#~ "You have %1$d notifications. Press [enter] to jump to the notification "
#~ "area and [escape] to close it again."
#~ msgstr[0] ""
#~ "Hai %1$d notifiche. Premi [invio] per passare all'area di notifica ed "
#~ "[esc] per chiuderla ancora."
#~ msgstr[1] ""
#~ "Hai %1$d notifiche. Premi [invio] per passare all'area di notifica ed "
#~ "[esc] per chiuderla ancora."

#~ msgid "You have %1$d unread messages"
#~ msgstr "Hai %1$d messaggi non letti"

#~ msgid "You have 1 unread message"
#~ msgstr "Hai un messaggio non letto"

#~ msgid "You have accepted the appointment"
#~ msgstr "Hai accettato l'appuntamento"

#~ msgid "You have accepted this appointment"
#~ msgstr "Hai accettato questo appuntamento"

#~ msgid "You have accepted this task"
#~ msgstr "Hai accettato questa attività"

#~ msgid "You have been automatically signed out"
#~ msgstr "Sei stato disconnesso automaticamente"

#~ msgid "You have declined the appointment"
#~ msgstr "Hai rifiutato l'appuntamento"

#~ msgid "You have edit rights."
#~ msgstr "Hai i diritti di modifica."

#~ msgid "You have no new messages"
#~ msgstr "Non hai nuovi messaggi"

#~ msgid "You have no unread messages"
#~ msgstr "Non hai messaggi non letti"

#~ msgid "You have reauthorized this %s account."
#~ msgstr "Hai nuovamente autorizzato questo account %s."

#~ msgid "You have reauthorized this account."
#~ msgstr "Hai autorizzato nuovamente questo account."

#~ msgid "You have tentatively accepted the appointment"
#~ msgstr "Hai accettato provvisoriamente questo appuntamento"

#~ msgid "You have to enter a username and password to subscribe."
#~ msgstr "Devi digitare un nome utente e una password per sottoscrivere."

#~ msgid "You need to use Android %n or higher."
#~ msgstr "Devi utilizzare Android %n o successivo."

#~ msgid "You need to use iOS %n or higher."
#~ msgstr "Devi utilizzare iOS %n o successivo."

#~ msgid "You share this folder with other users"
#~ msgstr "Condividi questa cartella con altri utenti"

#~ msgid "You tentatively accepted this invitation"
#~ msgstr "Hai accettato provvisoriamente questo invito"

#~ msgid "You tentatively accepted this task"
#~ msgstr "Hai accettato provvisoriamente questa attività"

#~ msgid ""
#~ "You will automatically return to the appointment dialog. The selected "
#~ "start and end time as well as the current participant list will be "
#~ "applied."
#~ msgstr ""
#~ "Tornerai automaticamente alla finestra dell'appuntamento. Saranno "
#~ "applicati gli orari di inizio e di fine e l'elenco attuale dei "
#~ "partecipanti."

#~ msgid "You will be automatically signed out in %1$d second"
#~ msgid_plural "You will be automatically signed out in %1$d seconds"
#~ msgstr[0] "Sarai disconnesso automaticamente in %1$d secondo"
#~ msgstr[1] "Sarai disconnesso automaticamente in %1$d secondi"

#~ msgid "Your Applications"
#~ msgstr "Le tue applicazioni"

#~ msgid "Your IP address has changed"
#~ msgstr "Il tuo indirizzo IP è cambiato"

#~ msgid "Your answer"
#~ msgstr "La tua risposta"

#~ msgid "Your applications"
#~ msgstr "Le tue applicazioni"

#~ msgid "Your auto forward has been saved"
#~ msgstr "Il tuo inoltro automatico è stato salvato"

#~ msgid "Your browser is not supported!"
#~ msgstr "Il tuo browser non è supportato."

#~ msgid "Your browser is slow and outdated!"
#~ msgstr "Il tuo browser è lento e non aggiornato."

#~ msgid "Your browser version is not supported!"
#~ msgstr "La versione del tuo browser non è supportata."

#~ msgid "Your browser's cookie functionality is disabled. Please turn it on."
#~ msgstr ""
#~ "La funzionalità dei cookie del tuo browser è disabilitata. Attivala."

#, fuzzy
#~ msgid ""
#~ "Your capacity is shared with all members of your group. Your group is "
#~ "currently using %1$s of its %2$s available disk space. The amount of free "
#~ "space is %3$s."
#~ msgstr ""
#~ "La capacità è condivisa con tutti i membri del tuo gruppo. Il gruppo sta "
#~ "utilizzando attualmente %1$s dei %2$s di spazio disponibile. La quantità "
#~ "di spazio disponibile è %3$s."

#~ msgid "Your current password"
#~ msgstr "La password attuale"

#~ msgid "Your data has been saved"
#~ msgstr "I tuoi dati sono stati salvati"

#~ msgid "Your mail address"
#~ msgstr "Il tuo indirizzo di posta"

#~ msgid "Your messages"
#~ msgstr "I tuoi messaggi"

#~ msgid "Your name"
#~ msgstr "Il tuo nome"

#~ msgid "Your old password"
#~ msgstr "La tua vecchia password"

#~ msgid "Your operating system is not supported."
#~ msgstr "Il tuo sistema operativo non è supportato."

#~ msgid "Your password"
#~ msgstr "La tua password"

#~ msgid "Your password has been changed"
#~ msgstr "La tua password è stata cambiata"

#~ msgid "Your primary mail account can not be deleted."
#~ msgstr "Il tuo account di posta principale non può essere eliminato."

#~ msgid "Your selected picture will be displayed after saving"
#~ msgstr "L'immagine selezionata sarà visualizzata dopo averla salvata"

#~ msgid "Your session is expired"
#~ msgstr "La sessione è scaduta"

#~ msgid "Your timezone"
#~ msgstr "Il tuo fuso orario"

#~ msgid "Your vacation notice has been saved"
#~ msgstr "Il tuo avviso di assenza è stato salvato"

#~ msgid "ZB"
#~ msgstr "ZB"

#~ msgid "Zoom in"
#~ msgstr "Aumenta l'ingrandimento"

#~ msgid "Zoom out"
#~ msgstr "Riduci l'ingrandimento"

#~ msgid "Zoom: %1$d%"
#~ msgstr "Ingrandimento: %1$d%"

#~ msgid "after %1$d appointment"
#~ msgid_plural "after %1$d appointments"
#~ msgstr[0] "dopo %1$d appuntamento"
#~ msgstr[1] "dopo %1$d appuntamenti"

#~ msgid "all"
#~ msgstr "tutto"

#~ msgid "and"
#~ msgstr "e"

#~ msgid "april"
#~ msgstr "aprile"

#~ msgid "august"
#~ msgstr "agosto"

#~ msgid "by noon"
#~ msgstr "a mezzogiorno"

#, fuzzy
#~ msgid "characters"
#~ msgstr " caratteri"

#~ msgid "clear"
#~ msgstr "cancella"

#~ msgid "close"
#~ msgstr "chiudi"

#~ msgid "close for %1$s"
#~ msgstr "chiudi per %1$s"

#~ msgid "copy to clipboard"
#~ msgstr "copia negli appunti"

#~ msgid "create objects"
#~ msgstr "creare oggetti"

#~ msgid "create objects and subfolders"
#~ msgstr "creare oggetti e sottocartelle"

#~ msgid "daily"
#~ msgstr "giornaliera"

#~ msgid "day of the week"
#~ msgstr "giorno della settimana"

#~ msgid "day of the weekend"
#~ msgstr "giorno del fine settimana"

#~ msgid "december"
#~ msgstr "dicembre"

#~ msgid "delete all objects"
#~ msgstr "eliminare tutti gli oggetti"

#~ msgid "delete only own objects"
#~ msgstr "eliminare solo i propri oggetti"

#~ msgid "deleted"
#~ msgstr "eliminato"

#~ msgid "disabled"
#~ msgstr "disabilitato"

#~ msgid "edit all objects"
#~ msgstr "modificare tutti gli oggetti"

#~ msgid "edit own objects"
#~ msgstr "modificare i propri oggetti"

#, fuzzy
#~ msgid "end date"
#~ msgstr "data finale "

#~ msgid "ends"
#~ msgstr "termina"

#~ msgid "ends after a certain number of appointments"
#~ msgstr "termina dopo un certo numero di appuntamenti"

#~ msgid "ends on a specific date"
#~ msgstr "termina a una data specifica"

#~ msgid "every %1$d day"
#~ msgid_plural "every %1$d days"
#~ msgstr[0] "ogni %1$d giorno"
#~ msgstr[1] "ogni %1$d giorni"

#~ msgid "every %1$d month"
#~ msgid_plural "every %1$d months"
#~ msgstr[0] "ogni %1$d mese"
#~ msgstr[1] "ogni %1$d mesi"

#~ msgid "every %1$d week"
#~ msgid_plural "every %1$d weeks"
#~ msgstr[0] "ogni %1$d settimana"
#~ msgstr[1] "ogni %1$d settimane"

#~ msgid "every day"
#~ msgstr "ogni giorno"

#~ msgid "every month"
#~ msgstr "ogni mese"

#~ msgid "every week"
#~ msgstr "ogni settimana"

#~ msgid "february"
#~ msgstr "febbraio"

#~ msgid "files"
#~ msgstr "file"

#~ msgid "first"
#~ msgstr "primo"

#~ msgid "flickr.people.getPublicPhotos"
#~ msgstr "flickr.people.getPublicPhotos"

#~ msgid "flickr.photos.search"
#~ msgstr "flickr.photos.search"

#~ msgid "fourth"
#~ msgstr "quarto"

#~ msgid "hCard Export"
#~ msgstr "Esportazione hCard"

#~ msgid "hot"
#~ msgstr "caldo"

#~ msgid "http://"
#~ msgstr "http://"

#~ msgid "i18n test string - do not translate this"
#~ msgstr "i18n test string - do not translate this"

#~ msgid "iCal"
#~ msgstr "iCal"

#~ msgctxt "in"
#~ msgid "in %d minute"
#~ msgid_plural "in %d minutes"
#~ msgstr[0] "in %d minuto"
#~ msgstr[1] "in %d minuti"

#~ msgid "in 15 minutes"
#~ msgstr "in 15 minuti"

#~ msgid "in 30 minutes"
#~ msgstr "in 30 minuti"

#~ msgid "in 5 minutes"
#~ msgstr "in 5 minuti"

#~ msgid "in blind copy"
#~ msgstr "in copia nascosta"

#~ msgid "in copy"
#~ msgstr "in copia"

#~ msgid "in one hour"
#~ msgstr "in un'ora"

#~ msgid "in one week"
#~ msgstr "in una settimana"

#, fuzzy
#~ msgid "is not a valid user or group."
#~ msgstr " non è un utente o gruppo valido."

#~ msgid "isMailAddress"
#~ msgstr "isMailAddress"

#~ msgid "january"
#~ msgstr "gennaio"

#~ msgid "july"
#~ msgstr "luglio"

#~ msgid "june"
#~ msgstr "giugno"

#~ msgid "last"
#~ msgstr "ultimo"

#~ msgid "late in the evening"
#~ msgstr "in tarda serata"

#~ msgid "march"
#~ msgstr "marzo"

#~ msgid "may"
#~ msgstr "maggio"

#~ msgid "monthly"
#~ msgstr "mensile"

#~ msgid "more"
#~ msgstr "altro"

#~ msgid "never ends"
#~ msgstr "non termina mai"

#~ msgid "new"
#~ msgstr "nuovo"

#~ msgid "next Friday"
#~ msgstr "venerdì prossimo"

#~ msgid "next Monday"
#~ msgstr "lunedì prossimo"

#~ msgid "next Saturday"
#~ msgstr "sabato prossimo"

#~ msgid "next Sunday"
#~ msgstr "domenica prossima"

#~ msgid "next Thursday"
#~ msgstr "giovedì prossimo"

#~ msgid "next Tuesday"
#~ msgstr "martedì prossimo"

#~ msgid "next Wednesday"
#~ msgstr "mercoledì prossimo"

#~ msgid "next week"
#~ msgstr "settimana successiva"

#~ msgid "no delete permissions"
#~ msgstr "nessun permesso di eliminazione"

#~ msgid "no edit permissions"
#~ msgstr "nessun permesso di modifica"

#~ msgid "no read permissions"
#~ msgstr "nessun permesso di lettura"

#~ msgid "november"
#~ msgstr "novembre"

#~ msgid "october"
#~ msgstr "ottobre"

#~ msgid "on behalf of"
#~ msgstr "per conto di"

#~ msgid "previous week"
#~ msgstr "settimana precedente"

#~ msgid "read all objects"
#~ msgstr "leggere tutti gli oggetti"

#~ msgid "read own objects"
#~ msgstr "leggere i propri oggetti"

#~ msgid "remove"
#~ msgstr "rimuovi"

#~ msgid "second"
#~ msgstr "secondo"

#~ msgid "seen"
#~ msgstr "visto"

#~ msgid "select format"
#~ msgstr "seleziona formato"

#~ msgid "september"
#~ msgstr "settembre"

#~ msgid "show all"
#~ msgstr "mostra tutto"

#~ msgid "show image"
#~ msgstr "mostra immagine"

#, fuzzy
#~ msgid "status"
#~ msgstr "stato "

#, fuzzy
#~ msgid "subfolders of %s"
#~ msgstr "Nuova sottocartella"

#~ msgid "third"
#~ msgstr "terzo"

#~ msgid "this afternoon"
#~ msgstr "questo pomeriggio"

#~ msgid "this morning"
#~ msgstr "questa mattina"

#~ msgid "tomorrow"
#~ msgstr "domani"

#~ msgid "tonight"
#~ msgstr "questa notte"

#~ msgid "unknown"
#~ msgstr "sconosciuto"

#~ msgid "unlimited"
#~ msgstr "illimitata"

#~ msgid "unnamed"
#~ msgstr "senzanome"

#~ msgid "vCard"
#~ msgstr "vCard"

#~ msgid "vacation"
#~ msgstr "assenza"

#~ msgid "vacation notice"
#~ msgstr "avviso di assenza"

#~ msgid "via"
#~ msgstr "tramite"

#~ msgid "view the folder"
#~ msgstr "visualizzare la cartella"

#~ msgid "weekly"
#~ msgstr "settimanale"

#~ msgid "work days"
#~ msgstr "giorni feriali"

#~ msgid "yearly"
#~ msgstr "annuale"<|MERGE_RESOLUTION|>--- conflicted
+++ resolved
@@ -6,13 +6,8 @@
 msgstr ""
 "Project-Id-Version: tours\n"
 "POT-Creation-Date: \n"
-<<<<<<< HEAD
-"PO-Revision-Date: 2015-03-04 10:07+0100\n"
-"Last-Translator: \n"
-=======
 "PO-Revision-Date: 2015-08-24 12:25+0100\n"
 "Last-Translator: Vincenzo Reale <vincenzo@bureau-cornavin.com>\n"
->>>>>>> 74174fc6
 "Language-Team: Italian <it@bureau-cornavin.com>\n"
 "Language: it_IT\n"
 "MIME-Version: 1.0\n"
@@ -216,19 +211,11 @@
 msgstr "Ulteriori informazioni"
 
 #. Tour name; general introduction
-<<<<<<< HEAD
-#: apps/io.ox/tours/main.js:806 module:io.ox/tours
-msgid "Getting started"
-msgstr "Primi passi"
-
-#: apps/io.ox/tours/main.js:845 module:io.ox/tours
-=======
 #: apps/io.ox/tours/intro.js:46 module:io.ox/tours
 msgid "Getting started"
 msgstr "Primi passi"
 
 #: apps/io.ox/tours/main.js:77 module:io.ox/tours
->>>>>>> 74174fc6
 msgid "Guided tour for this app"
 msgstr "Presentazione guidata per questa applicazione"
 
@@ -674,15 +661,7 @@
 "selezionata viene visualizzata.Per sfogliare la guida completa, fare clic su "
 "Pagina iniziale o Indice nella parte superiore della finestra."
 
-<<<<<<< HEAD
-#: apps/io.ox/tours/main.js:732 module:io.ox/tours
-#, fuzzy
-#| msgid ""
-#| "To open the settings, click the System menu icon on the upper right side "
-#| "of the menu bar. Select Settings. "
-=======
 #: apps/io.ox/tours/settings.js:31 module:io.ox/tours
->>>>>>> 74174fc6
 msgid ""
 "To open the settings, click the System menu icon on the upper right side of "
 "the menu bar. Select Settings."
