# Antje Faber, 2011, 2012, 2013.
# Robert Kratky <robert@workshop-chapina.com>, 2011, 2012, 2013, 2014, 2015, 2016, 2018.
msgid ""
msgstr ""
"Project-Id-Version: tours\n"
"Report-Msgid-Bugs-To: \n"
"POT-Creation-Date: \n"
"PO-Revision-Date: 2018-04-07 15:53+0100\n"
"Last-Translator: Robert Kratky <robert@workshop-chapina.com>\n"
"Language-Team: Czech <>\n"
"Language: cs_CZ\n"
"MIME-Version: 1.0\n"
"Content-Type: text/plain; charset=UTF-8\n"
"Content-Transfer-Encoding: 8bit\n"
"Plural-Forms: nplurals=3; plural=(n==1) ? 0 : (n>=2 && n<=4) ? 1 : 2;\n"
"X-Generator: Lokalize 2.0\n"

#: apps/io.ox/tours/files.js module:io.ox/tours
msgid "Add another account"
msgstr "Přidat další účet"

#: apps/io.ox/tours/calendar.js module:io.ox/tours
msgid "Adding attachments"
msgstr "Přidání příloh"

#: apps/io.ox/tours/tasks.js module:io.ox/tours
msgid "Adding further details"
msgstr "Doplnění dalších podrobností"

#: apps/io.ox/tours/files.js module:io.ox/tours
msgid ""
"At the top you can find the toolbar with many functions and additional "
"options. You can easily create new folders, new files and much more."
msgstr ""
"Nahoře najdete nástrojovou lištu s mnoha funkcemi. Můžete s ní snadno "
"vytvářet nové složky, nové soubory a mnoho dalšího."

#: apps/io.ox/tours/files.js module:io.ox/tours
msgid ""
"Choose from two alternatives to share your files and folders. Use Invite "
"people if you want to manage access rights and allow recipients to create "
"and edit files. Or just get a link to let others view and download your "
"files. You can use an expiration date and password protection if you like."
msgstr ""
"Zvolte ze dvou možností pro sdílení souborů a složek. Použijte Pozvat lidi, "
"chcete-li spravovat přístupová práva a umožnit příjemcům vytvářet a "
"upravovat soubory. Nebo jen zkopírujte odkaz, který ostatním umožní "
"prohlížet a stahovat vaše soubory. Chcete-li, můžete využít ochranu heslem a "
"nastavit datum vypršení platnosti odkazu."

#: apps/io.ox/tours/contacts.js module:io.ox/tours
msgid ""
"Click on a letter on the left side of the navigation bar in order to display "
"the corresponding contacts from the selected address book."
msgstr ""
"Kliknutím na písmeno v levé části navigační lišty zobrazíte příslušné "
"kontakty z vybrané knihy adres."

#: apps/io.ox/tours/files.js module:io.ox/tours
msgid ""
"Clicking on a folder displays all the subfolders, documents, media and other "
"files that it contains."
msgstr ""
"Kliknutím na složku zobrazíte všechny podsložky, dokumenty, média a další "
"soubory, které obsahuje."

#: apps/io.ox/tours/files.js module:io.ox/tours
msgid "Clicking on the view icon leads you to a preview of the selected file."
msgstr "Kliknutím na ikonu náhledu zobrazíte náhled zvoleného souboru."

#: apps/io.ox/tours/portal.js module:io.ox/tours
msgid "Closing a square"
msgstr "Zavření dlaždice"

#: apps/io.ox/tours/files.js module:io.ox/tours
msgid "Collaborating"
msgstr "Spolupráce"

#: apps/io.ox/tours/mail.js module:io.ox/tours
msgid "Composing a new E-Mail"
msgstr "Psaní nové zprávy"

#: apps/io.ox/tours/calendar.js module:io.ox/tours
msgid "Creating a new appointment"
msgstr "Vytvoření nové schůzky"

#: apps/io.ox/tours/contacts.js module:io.ox/tours
msgid "Creating a new contact"
msgstr "Vytvoření nového kontaktu"

#: apps/io.ox/tours/tasks.js module:io.ox/tours
msgid "Creating a new task"
msgstr "Vytvoření nového úkolu"

#: apps/io.ox/tours/intro.js module:io.ox/tours
msgid "Creating new items"
msgstr "Vytváření nových položek"

#: apps/io.ox/tours/calendar.js module:io.ox/tours
msgid "Creating recurring appointments"
msgstr "Vytvoření opakujících se schůzek"

#: apps/io.ox/tours/tasks.js module:io.ox/tours
msgid "Creating recurring tasks"
msgstr "Vytvoření opakujících se úkolů"

#: apps/io.ox/tours/calendar.js module:io.ox/tours
msgid "Creating the appointment"
msgstr "Vytvoření schůzky"

#: apps/io.ox/tours/tasks.js module:io.ox/tours
msgid "Creating the task"
msgstr "Vytvoření úkolu"

#: apps/io.ox/tours/portal.js module:io.ox/tours
msgid "Customizing the Portal"
msgstr "Přizpůsobení Portálu"

#: apps/io.ox/tours/intro.js module:io.ox/tours
msgid ""
"Depending on the app, the toolbar contains various functions for creating, "
"editing and organizing objects."
msgstr ""
"V závislosti na aplikaci obsahuje nástrojová lišta funkce pro vytváření, "
"editaci a organizování objektů."

#: apps/io.ox/tours/intro.js module:io.ox/tours
msgid ""
"Detailed instructions for the single apps are located in System menu > Help."
msgstr ""
"Podrobné informace pro jednotlivé aplikace jsou v Systémové menu > Nápověda."

#: apps/io.ox/tours/files.js module:io.ox/tours
msgid ""
"Did you know that you can edit text documents and spreadsheets online? Drive "
"will automatically update your edited file, but thanks to versioning the "
"original file stays available."
msgstr ""
"Věděli jste, že textové dokumenty a tabulky můžete upravovat online? Drive "
"automaticky aktualizuje upravovaný soubor, ale díky verzování zůstane "
"původní soubor nadále k dispozici."

#: apps/io.ox/tours/files.js module:io.ox/tours
msgid "Different views are available. Just select the one you like best."
msgstr ""
"K dispozici jsou různé pohledy. Vyberte takový, který vám nejvíce vyhovuje."

#: apps/io.ox/tours/intro.js module:io.ox/tours
msgid "Displaying the help or the settings"
msgstr "Zobrazení nápovědy nebo nastavení"

#: apps/io.ox/tours/portal.js module:io.ox/tours
msgid "Drag and drop"
msgstr "Táhni a pusť"

#: apps/io.ox/tours/files.js module:io.ox/tours
msgid ""
"Drive allows you to connect to other storage solutions if you already have a "
"cloud storage account you use to save and sync your files. Simply click on "
"the appropriate logo to access your existing data."
msgstr ""
"Drive vám umožňuje připojení k jiným účtům, pokud již používáte cloudové "
"úložiště pro ukládání a synchronizaci souborů. Klikněte na příslušné logo "
"pro přístup k již uloženým datům."

#: apps/io.ox/tours/settings.js module:io.ox/tours
msgid ""
"Edit a setting on the right side. In most of the cases, the changes are "
"activated immediately."
msgstr ""
"Nastavení se upravuje vpravo. Ve většině případů se změny projeví okamžitě."

#: apps/io.ox/tours/files.js module:io.ox/tours
msgid "Edit documents"
msgstr "Upravit dokumenty"

#: apps/io.ox/tours/mail.js module:io.ox/tours
msgid "Editing multiple E-Mails"
msgstr "Úprava více zpráv"

#: apps/io.ox/tours/contacts.js module:io.ox/tours
msgid "Editing multiple contacts"
msgstr "Úprava více kontaktů"

#: apps/io.ox/tours/tasks.js module:io.ox/tours
msgid "Editing multiple tasks"
msgstr "Úprava více úkolů"

#: apps/io.ox/tours/settings.js module:io.ox/tours
msgid "Editing settings"
msgstr "Úprava nastavení"

#: apps/io.ox/tours/mail.js module:io.ox/tours
msgid ""
"Enter the E-Mail text into the main area. If the text format was set to HTML "
"in the options, you can format the E-Mail text. To do so select a text part "
"and then click an icon in the formatting bar."
msgstr ""
"Text zprávy zadejte do hlavní oblasti. Pokud je nastaven formát zpráv HTML, "
"můžete použít formátovací funkce. Provedete to označením části textu a "
"kliknutím na ikonu v nástrojové liště pro formátování."

#: apps/io.ox/tours/mail.js module:io.ox/tours
msgid ""
"Enter the recipient's name into the recipients field. As soon as you typed "
"the first letters, suggestions from the address books are displayed. To "
"accept a recipient suggestion, click on it."
msgstr ""
"Zadejte jméno příjemce do pole adresátů. Jakmile začnete psát, zobrazí se "
"návrhy z adresářů. Pro přijetí návrhu na něj klikněte."

#: apps/io.ox/tours/mail.js module:io.ox/tours
msgid "Enter the subject into the subject field."
msgstr "Zadejte předmět do pole pro předmět"

#: apps/io.ox/tours/calendar.js module:io.ox/tours
msgid ""
"Enter the subject, the start and the end date of the appointment. Other "
"details are optional."
msgstr ""
"Zadejte předmět, začátek a konec schůzky. Ostatní údaje jsou nepovinné."

#: apps/io.ox/tours/tasks.js module:io.ox/tours
msgid "Enter the subject, the start date, and a description."
msgstr "Zadejte předmět, datum začátku a popis."

#: apps/io.ox/tours/tasks.js module:io.ox/tours
msgid "Entering billing information"
msgstr "Zadání účtovacích informací"

#: apps/io.ox/tours/mail.js module:io.ox/tours
msgid "Entering the E-Mail text"
msgstr "Zadání textu zprávy"

#: apps/io.ox/tours/calendar.js module:io.ox/tours
msgid "Entering the appointment's data"
msgstr "Zadání údajů o schůzce"

#: apps/io.ox/tours/mail.js module:io.ox/tours
msgid "Entering the recipient's name"
msgstr "Zadání jména příjemce"

#: apps/io.ox/tours/mail.js module:io.ox/tours
msgid "Entering the subject"
msgstr "Zadání předmětu"

#: apps/io.ox/tours/tasks.js module:io.ox/tours
msgid "Entering the task's data"
msgstr "Zadávání údajů o úkolu"

#: apps/io.ox/tours/files.js module:io.ox/tours
msgid "File details"
msgstr "Podrobnosti o souboru"

#: apps/io.ox/tours/files.js module:io.ox/tours
msgid "Folder content"
msgstr "Obsah složky"

#: apps/io.ox/tours/files.js module:io.ox/tours
msgid "Folder tree"
msgstr "Strom složek"

#: apps/io.ox/tours/files.js module:io.ox/tours
msgid ""
"From preview you can also select other options to help you manage and work "
"on your files."
msgstr ""
"V režimu náhledu můžete také zvolit další funkce, které vám umožní pracovat "
"s vašimi soubory."

#: apps/io.ox/tours/calendar.js module:io.ox/tours
msgid "Further down you can add documents as attachments to the appointment."
msgstr "O něco níže můžete ke schůzce přidat dokumenty jako přílohy."

#: apps/io.ox/tours/mail.js module:io.ox/tours
msgid "Further functions"
msgstr "Další funkce"

#: apps/io.ox/tours/intro.js module:io.ox/tours
msgid "Further information"
msgstr "Další informace"

#. Tour name; general introduction
#: apps/io.ox/tours/main.js module:io.ox/tours
msgid "Getting started"
msgstr "Začínáme"

#: apps/io.ox/tours/mail.js module:io.ox/tours
msgid "Halo view"
msgstr "Souhrnný pohled"

#: apps/io.ox/tours/files.js module:io.ox/tours
msgid ""
"Here you can share files with your colleagues and external contacts. You can "
"also collaborate on a document and set different access rights."
msgstr ""
"Zde můžete sdílet soubory s vašimi kolegy a externími kontakty. Můžete také "
"spolupracovat na dokumentu a nastavit různá přístupová práva."

#: apps/io.ox/tours/settings.js module:io.ox/tours
msgid "How the settings are organized"
msgstr "Jak je Nastavení organizované"

#: apps/io.ox/tours/mail.js module:io.ox/tours
msgid ""
"If double-clicking on an E-Mail in the list, the E-Mail is opened in a "
"separate window."
msgstr ""
<<<<<<< HEAD
"Pokud dvojitě kliknete na zprávu v seznamu, zpráva se otevře v samostatném "
"okně."
=======
"Chcete-li spustit aplikaci, použijte ikony na levé straně lišty menu, nebo "
"klikněte na položku v menu pro spouštění aplikací."
>>>>>>> 050b763d

#: apps/io.ox/tours/portal.js module:io.ox/tours
msgid "If you no longer want to display a square, click the delete icon."
msgstr "Nechcete-li již pole zobrazovat, klikněte na ikonu pro mazání."

#: apps/io.ox/tours/mail.js module:io.ox/tours
msgid ""
"In order to edit multiple E-Mails at once, enable the checkboxes on the left "
"side of the E-Mails. If the checkboxes are not displayed, click on View > "
"Checkboxes on the right side of the toolbar."
msgstr ""
"Chcete-li upravovat více zpráv najednou, zaškrtněte políčka na levé straně "
"zpráv. Pokud nejsou políčka zobrazená, klikněte na Pohled > Zaškrtávací pole "
"na pravé straně nástrojové lišty."

#: apps/io.ox/tours/mail.js module:io.ox/tours
msgid ""
"In this area you can find further functions, e.g. for adding attachments."
msgstr "Zde naleznete další funkce, např. pro přidávání příloh."

#: apps/io.ox/tours/calendar.js module:io.ox/tours apps/io.ox/tours/tasks.js
msgid "Inviting other participants"
msgstr "Pozvání dalších účastníků"

#: apps/io.ox/tours/intro.js module:io.ox/tours
msgid "Launching an app"
msgstr "Spouštění aplikace"

#: apps/io.ox/tours/contacts.js module:io.ox/tours
msgid "Navigation bar"
msgstr "Navigační lišta"

#: apps/io.ox/tours/files.js module:io.ox/tours
msgid ""
"On the left you can see the folder tree. It displays your folder structure "
"and allows you to navigate to specific folders and subfolders. To make your "
"life easier, we have already included folders for your Documents, Music, "
"Pictures and Videos."
msgstr ""
"Nalevo vidíte strom složek. Ukazuje strukturu vašich složek a umožňuje "
"přístup k jednotlivým složkám a podsložkám. Abychom vám usnadnili práci, "
"vložili jsme tam již složky pro vaše dokumenty, hudbu, obrázky a videa."

#: apps/io.ox/tours/mail.js module:io.ox/tours
msgid "Opening an E-Mail in a separate window"
msgstr "Otevření zprávy v samostatném okně"

#: apps/io.ox/tours/intro.js module:io.ox/tours
msgid "Opening or closing the folder tree"
msgstr "Otevírání a zavírání oblasti se složkami"

#: apps/io.ox/tours/mail.js module:io.ox/tours
msgid "Opening the E-Mail settings"
msgstr "Otevření nastavení zpráv"

#: apps/io.ox/tours/settings.js module:io.ox/tours
msgid "Opening the help"
msgstr "Otevření nápovědy"

#: apps/io.ox/tours/settings.js module:io.ox/tours
msgid "Opening the settings"
msgstr "Otevření nastavení"

#: apps/io.ox/tours/files.js module:io.ox/tours
msgid "Preview files"
msgstr "Náhled souborů"

#: apps/io.ox/tours/files.js module:io.ox/tours
msgid "Preview mode"
msgstr "Režim náhledu"

#: apps/io.ox/tours/mail.js module:io.ox/tours
msgid "Reading E-Mail conversations"
msgstr "Čtení e-mailových konverzací"

#: apps/io.ox/tours/portal.js module:io.ox/tours
msgid "Reading the details"
msgstr "Čtení podrobností"

#: apps/io.ox/tours/intro.js module:io.ox/tours
msgid "Searching for objects"
msgstr "Vyhledávání objektů"

#: apps/io.ox/tours/files.js module:io.ox/tours
msgid "Select a view"
msgstr "Vybrání pohledu"

#: apps/io.ox/tours/calendar.js module:io.ox/tours apps/io.ox/tours/mail.js
msgid "Selecting a view"
msgstr "Vybrání pohledu"

#: apps/io.ox/tours/contacts.js module:io.ox/tours
msgid "Sending an E-Mail to a contact"
msgstr "Poslání zprávy kontaktu"

#: apps/io.ox/tours/mail.js module:io.ox/tours
msgid "Sending the E-Mail"
msgstr "Odeslání zprávy"

#: apps/io.ox/tours/files.js module:io.ox/tours
msgid "Share files"
msgstr "Sdílet soubory"

#: apps/io.ox/tours/files.js module:io.ox/tours
msgid ""
"Sharing files by inviting people does not only offer your recipients the "
"option to create and edit files. Internal and external participants are also "
"able to collaborate with you on text documents and spreadsheets at the same "
"time."
msgstr ""
"Sdílení souborů tím, že pozvete lidi neznamená pouze to, že příjemci mohou "
"vytvářet a upravovat soubory. Interní a externí účastníci s vámi také mohou "
"spolupracovat na textových dokumentech a tabulkách v reálném čase."

#: apps/io.ox/tours/files.js module:io.ox/tours
msgid "Sharing options"
msgstr "Možnosti sdílení"

#: apps/io.ox/tours/settings.js module:io.ox/tours
msgid "Signing out"
msgstr "Odhlášení"

#: apps/io.ox/tours/tasks.js module:io.ox/tours
msgid "Sorting tasks"
msgstr "Řazení úkolů"

#: apps/io.ox/tours/mail.js module:io.ox/tours
msgid "Sorting your E-Mails"
msgstr "Řazení zpráv"

#: apps/io.ox/tours/intro.js module:io.ox/tours
msgid "The Detail view"
msgstr "Podrobný pohled"

#: apps/io.ox/tours/intro.js module:io.ox/tours
msgid ""
"The Detail view displays an object's content. Depending on the app, further "
"functions for organizing objects can be found in the Detail view."
msgstr ""
"Podrobný pohled ukazuje obsah objektu. V závislosti na aplikaci mohou být v "
"Podrobném pohledu k dispozici další funkce pro organizování objektů."

#: apps/io.ox/tours/files.js module:io.ox/tours
msgid "The Drive app"
msgstr "Aplikace Drive"

#: apps/io.ox/tours/files.js module:io.ox/tours
msgid "The Drive app tour.txt"
msgstr "Aplikace Drive tour.txt"

#: apps/io.ox/tours/calendar.js module:io.ox/tours
msgid "The List view"
msgstr "Pohled seznam"

#: apps/io.ox/tours/calendar.js module:io.ox/tours
msgid ""
"The List view shows a list of the appointments in the current folder. If "
"clicking on an appointment, the appointment's data and some functions are "
"displayed in the Detail view."
msgstr ""
"Pohled Seznam zobrazuje seznam schůzek v aktuální složce. Když kliknete na "
"schůzku, zobrazí se údaje o schůzce a některé funkce v Podrobném pohledu."

#: apps/io.ox/tours/portal.js module:io.ox/tours
msgid "The Portal"
msgstr "Portál"

#: apps/io.ox/tours/portal.js module:io.ox/tours
msgid ""
"The Portal informs you about current E-Mails, appointments or social network "
"news."
msgstr ""
"Portál vás informuje o nových zprávách, schůzkách nebo novinkách ze "
"sociálních sítí."

#: apps/io.ox/tours/calendar.js module:io.ox/tours
msgid "The calendar views"
msgstr "Kalendářové pohledy"

#: apps/io.ox/tours/calendar.js module:io.ox/tours
msgid ""
"The calendar views display a calendar sheet with the appointments for the "
"selected time range."
msgstr ""
"Kalendářové pohledy ukazují kalendářovou tabulku se schůzkami pro dané "
"časové rozmezí."

#: apps/io.ox/tours/files.js module:io.ox/tours
msgid ""
"The file details side bar offers additional information about your files. "
"Just enable the File details option from the View drop down menu and select "
"a file to see the details."
msgstr ""
"Postranní lišta s podrobnostmi o souboru zobrazuje dodatečné informace o "
"vašich souborech. Chcete-li podrobnosti zobrazit, povolte možnost "
"Podrobnosti o souboru v menu Pohled a vyberte soubor."

#: apps/io.ox/tours/intro.js module:io.ox/tours
msgid "The folder tree"
msgstr "Strom složek"

#: apps/io.ox/tours/intro.js module:io.ox/tours
msgid "The list"
msgstr "Seznam"

#: apps/io.ox/tours/settings.js module:io.ox/tours
msgid ""
"The settings are organized in topics. Select the topic on the left side, e.g "
"Basic settings or E-Mail."
msgstr ""
"Nastavení je organizované podle témat. Na levé straně zvolte téma, např. "
"Základní nastavení nebo Pošta."

#: apps/io.ox/tours/intro.js module:io.ox/tours
msgid "The toolbar"
msgstr "Nástrojová lišta"

#: apps/io.ox/tours/intro.js module:io.ox/tours
msgid ""
"This guided tour will briefly introduce you to the product. Get more "
"detailed information in the tours for the single apps or in the online help."
msgstr ""
"Tato prohlídka vám produkt stručně představí. Podrobnější informace najdete "
"v prohlídkách jednotlivých aplikací nebo v online nápovědě."

#: apps/io.ox/tours/tasks.js module:io.ox/tours
msgid "To add further details, click on Expand form."
msgstr "Chcete-li doplnit další podrobnosti, klikněte na Rozvinout formulář."

#: apps/io.ox/tours/portal.js module:io.ox/tours
msgid ""
"To change the layout, drag a square's title to another position and drop it "
"there."
msgstr ""
"Chcete-li změnit rozvržení, přetáhnete název dlaždice na jiné místo a tam "
"jej pusťte."

#: apps/io.ox/tours/mail.js module:io.ox/tours
msgid ""
"To choose between the different views. click on View in the toolbar. Select "
"a menu entry in the layout."
msgstr ""
"Chcete-li si vybrat mezi různými pohledy, klikněte na Pohled na nástrojové "
"liště. Pak v menu vyberte rozvržení."

#: apps/io.ox/tours/mail.js module:io.ox/tours
msgid "To compose a new E-Mail, click on Compose in the toolbar."
msgstr ""
"Chcete-li napsat novou zprávu, klikněte na Napsat novou zprávu na nástrojové "
"liště."

#: apps/io.ox/tours/intro.js module:io.ox/tours
msgid "To create a new E-Mail, click the Compose new E-Mail in the toolbar."
msgstr ""
"Chcete-li vytvořit novou zprávu, klikněte na ikonu Napsat novou zprávu na "
"nástrojové liště."

#: apps/io.ox/tours/calendar.js module:io.ox/tours
msgid "To create a new appointment, click on New in the toolbar."
msgstr ""
"Chcete-li vytvořit novou schůzku, klikněte na Nové na nástrojové liště."

#: apps/io.ox/tours/contacts.js module:io.ox/tours
msgid "To create a new contact, click on New > Add contact in the toolbar."
msgstr ""
"Chcete-li vytvořit nový kontakt, klikněte na Nový > Přidat kontakt na "
"nástrojové liště."

#: apps/io.ox/tours/tasks.js module:io.ox/tours
msgid "To create a new task, click on New in the toolbar."
msgstr "Chcete-li vytvořit nový úkol, klikněte na Nové na nástrojové liště."

#: apps/io.ox/tours/calendar.js module:io.ox/tours
msgid ""
"To create recurring appointments, enable Repeat. Functions for setting the "
"recurrence parameters are shown."
msgstr ""
"Chcete-li vytvořit opakující se schůzky, povolte Opakování. Zobrazí se "
"funkce pro nastavení parametrů opakování."

#: apps/io.ox/tours/tasks.js module:io.ox/tours
msgid ""
"To create recurring tasks, enable Repeat. Functions for setting the "
"recurrence parameters are shown."
msgstr ""
"Chcete-li vytvořit opakující se úkoly, klikněte na Opakovat. Zobrazí se "
"funkce pro nastavení parametrů opakování."

#: apps/io.ox/tours/calendar.js module:io.ox/tours
msgid "To create the appointment, click on Create at the lower left side."
msgstr "Chcete-li schůzku vytvořit, klikněte na Vytvořit vlevo dole."

#: apps/io.ox/tours/tasks.js module:io.ox/tours
msgid "To create the task, click on Create."
msgstr "Úkol vytvoříte kliknutím na Vytvořit."

#: apps/io.ox/tours/portal.js module:io.ox/tours
msgid ""
"To display a square again or to display further information sources, click "
"on Customize this page."
msgstr ""
"Chcete-li dlaždici opět zobrazit nebo chcete-li zobrazit jiné informační "
"zdroje, klikněte na Přizpůsobit tuto stránku."

#: apps/io.ox/tours/intro.js module:io.ox/tours
msgid ""
"To display the help or the settings, click the System menu icon in the menu "
"bar."
msgstr ""
"Chcete-li zobrazit nápovědu nebo nastavení, klikněte na ikonu systémového "
"menu na liště s menu."

#: apps/io.ox/tours/contacts.js module:io.ox/tours
msgid ""
"To edit multiple contacts at once, enable the checkboxes on the left side of "
"the contacts. If the checkboxes are not displayed, click on View > "
"Checkboxes on the right side of the toolbar."
msgstr ""
"Chcete-li upravovat více kontaktů najednou, zaškrtněte políčka na levé "
"straně kontaktů. Pokud nejsou políčka zobrazená, klikněte na Pohled > "
"Zaškrtávací pole na pravé straně nástrojové lišty."

#: apps/io.ox/tours/tasks.js module:io.ox/tours
msgid ""
"To edit multiple tasks at once, enable the checkboxes at the left side of "
"the tasks. If the checkboxes are not displayed, click on View > Checkboxes "
"on the right side of the toolbar."
msgstr ""
"Chcete-li upravovat více úkolů najednou, zaškrtněte políčka na levé straně "
"úkolů. Pokud políčka nejsou zobrazená, klikněte na Pohled > Zaškrtávací pole "
"na pravé straně nástrojové lišty."

#: apps/io.ox/tours/tasks.js module:io.ox/tours
msgid "To enter billing information, click on Show details."
msgstr "Pro zadání účtovacích informací klikněte na Zobrazit podrobnosti."

#: apps/io.ox/tours/calendar.js module:io.ox/tours
msgid ""
"To invite other participants, enter their names in the field below "
"Participants. To avoid appointment conflicts, click on Find a free time at "
"the upper right side."
msgstr ""
"Chcete-li pozvat další účastníky, zadejte jejich jména do pole pod "
"Účastníci. Kliknutím na Najít volný čas vpravo nahoře zabráníte konfliktům "
"ve schůzkách."

#: apps/io.ox/tours/tasks.js module:io.ox/tours
msgid ""
"To invite other participants, enter their names in the field below "
"Participants. You can add documents as attachment to the task."
msgstr ""
"Chcete-li pozvat další účastníky, zadejte jejich jména do pole pod "
"Účastníci. Dokumenty můžete k úkolu přidat jako přílohy."

#: apps/io.ox/tours/intro.js module:io.ox/tours
msgid ""
"To launch an app, use the quick launch icons on the left side of the menu "
"bar or click on an entry inside the app launcher menu."
msgstr ""
"Chcete-li spustit aplikaci, použijte ikony na levé straně lišty menu, nebo "
"klikněte na položku v menu pro spouštění aplikací."

#: apps/io.ox/tours/calendar.js module:io.ox/tours
msgid "To not miss the appointment, use the reminder function."
msgstr "Nechcete-li zmeškat schůzku, použijte připomínací funkce."

#: apps/io.ox/tours/tasks.js module:io.ox/tours
msgid "To not miss the task, use the reminder function."
msgstr "Nechcete-li na úkol zapomenout, použijte připomínací funkci."

#: apps/io.ox/tours/mail.js module:io.ox/tours
msgid ""
"To open or close an E-Mail in a conversation, click on a free area in the "
"header."
msgstr ""
"Chcete-li otevřít či zavřít zprávu v rámci konverzace, klikněte na prázdné "
"místo hlavičky."

#: apps/io.ox/tours/intro.js module:io.ox/tours
msgid ""
"To open or close the folder tree, click on View >  Folder view on the right "
"side of the toolbar."
msgstr ""
"Chcete-li otevřít nebo zavřít strom složek, klikněte na Zobrazit > Pohled na "
"složku na pravé straně nástrojové lišty."

#: apps/io.ox/tours/mail.js module:io.ox/tours
msgid ""
"To open the E-Mail settings, click the System menu icon on the upper right "
"side of the menu bar. Select Settings. Click on E-Mail on the left side."
msgstr ""
"Chcete-li otevřít nastavení pošty, klikněte na ikonu Systémové menu v pravé "
"horní části lišty menu. Zvolte Nastavení a klikněte na Pošta na levé straně."

#: apps/io.ox/tours/settings.js module:io.ox/tours
#, fuzzy
#| msgid ""
#| "To open the help, click the System menu icon on the upper right side of "
#| "the menu bar. Select Help. The help for the currently selected app is "
#| "displayed. To browse the complete help, click on Start Page or Table Of "
#| "Contents at the upper part of the window."
msgid ""
"To open the help, click the user image on the upper right side of the menu "
"bar. Select Help. The help for the currently selected app is displayed. To "
"browse the complete help, click on Start Page or Table Of Contents at the "
"upper part of the window."
msgstr ""
"Chcete-li otevřít nápovědu, klikněte na ikonu Systémové menu na pravé horní "
"straně lišty s menu. Zvolte Nápověda. Zobrazí se nápověda pro aktuálně "
"vybranou aplikaci. Chcete-li procházet kompletní nápovědu, klikněte na "
"stránku Start nebo Obsah v horní části okna."

#: apps/io.ox/tours/settings.js module:io.ox/tours
#, fuzzy
#| msgid ""
#| "To open the settings, click the System menu icon on the upper right side "
#| "of the menu bar. Select Settings."
msgid ""
"To open the settings, click the user image on the upper right side of the "
"menu bar. Select Settings."
msgstr ""
"Chcete-li otevřít nastavení, klikněte na ikonu uživatele v pravé horní části"
" lišty s menu. Zvolte Nastavení."

#: apps/io.ox/tours/portal.js module:io.ox/tours
msgid "To read the details, click on an entry in a square."
msgstr "Chcete-li číst podrobnosti, klikněte na položku v dlaždicích."

#: apps/io.ox/tours/mail.js module:io.ox/tours
msgid ""
"To receive information about the sender or other recipients, open the Halo "
"view by clicking on a name."
msgstr ""
"Chcete-li zobrazit informace o odesílateli nebo jiných příjemcích, otevřete "
"Halo pohled kliknutím na jméno."

#: apps/io.ox/tours/intro.js module:io.ox/tours
msgid "To search for objects, click the Search icon in the menu bar."
msgstr ""
"Chcete-li vyhledávat objekty, klikněte na ikonu Vyhledávání na liště menu."

#: apps/io.ox/tours/calendar.js module:io.ox/tours
msgid ""
"To select one of the views like Day, Month or List, click on View in the "
"toolbar. Select a menu entry from the Layout section."
msgstr ""
"Chcete-li vybrat jeden z pohledů, např. Den, Měsíc nebo Seznam, klikněte na "
"Pohled na nástrojové liště. V části rozvržení vyberte příslušnou položku."

#: apps/io.ox/tours/contacts.js module:io.ox/tours
msgid ""
<<<<<<< HEAD
"To send an E-Mail to the contact, click on an E-Mail address or on Send "
"email in the toolbar."
msgstr ""
"Chcete-li poslat zprávu kontaktu, klikněte na e-mailovou adresu nebo na "
"Poslat zprávu na nástrojové liště."
=======
"To open the help, click the user image on the upper right side of the menu "
"bar. Select Help. The help for the currently selected app is displayed. To "
"browse the complete help, click on Start Page or Table Of Contents at the "
"upper part of the window."
msgstr ""
"Chcete-li otevřít nápovědu, klikněte na ikonu uživatele na pravé horní straně"
" lišty s menu. Zvolte Nápověda. Zobrazí se nápověda pro aktuálně vybranou"
" aplikaci. Chcete-li procházet kompletní nápovědu, klikněte na stránku Start"
" nebo Obsah v horní části okna."
>>>>>>> 050b763d

#: apps/io.ox/tours/mail.js module:io.ox/tours
msgid "To send the E-Mail, click on Send"
msgstr "Zprávu odešlete kliknutím na Poslat"

#: apps/io.ox/tours/settings.js module:io.ox/tours
msgid ""
"To sign out, click the System menu icon on the upper right side of the menu "
"bar. Select Sign out."
msgstr ""
"Chcete-li se odhlásit, klikněte na ikonu Systémové menu v pravé horní části "
"lišty menu. Zvolte Odhlásit."

#: apps/io.ox/tours/settings.js module:io.ox/tours
<<<<<<< HEAD
#, fuzzy
#| msgid ""
#| "To sign out, click the System menu icon on the upper right side of the "
#| "menu bar. Select Sign out."
=======
msgid ""
"To sign out, click the logout icon on the upper right side of the menu bar."
msgstr ""
"Chcete-li se odhlásit, klikněte na ikonu odhlášení v pravé horní části lišty"
" menu."

#: apps/io.ox/tours/tasks.js module:io.ox/tours
msgid "Creating a new task"
msgstr "Vytvoření nového úkolu"

#: apps/io.ox/tours/tasks.js module:io.ox/tours
msgid "To create a new task, click on New in the toolbar."
msgstr "Chcete-li vytvořit nový úkol, klikněte na Nové na nástrojové liště."

#: apps/io.ox/tours/tasks.js module:io.ox/tours
msgid "Entering the task's data"
msgstr "Zadávání údajů o úkolu"

#: apps/io.ox/tours/tasks.js module:io.ox/tours
msgid "Enter the subject, the start date, and a description."
msgstr "Zadejte předmět, datum začátku a popis."

#: apps/io.ox/tours/tasks.js module:io.ox/tours
msgid "Adding further details"
msgstr "Doplnění dalších podrobností"

#: apps/io.ox/tours/tasks.js module:io.ox/tours
msgid "To add further details, click on Expand form."
msgstr "Chcete-li doplnit další podrobnosti, klikněte na Rozvinout formulář."

#: apps/io.ox/tours/tasks.js module:io.ox/tours
msgid "Creating recurring tasks"
msgstr "Vytvoření opakujících se úkolů"

#: apps/io.ox/tours/tasks.js module:io.ox/tours
>>>>>>> 050b763d
msgid ""
"To sign out, click the logout icon on the upper right side of the menu bar."
msgstr ""
"Chcete-li se odhlásit, klikněte na ikonu Systémové menu v pravé horní části "
"lišty menu. Zvolte Odhlásit."

#: apps/io.ox/tours/mail.js module:io.ox/tours
msgid "To sort the E-Mails, click on Sort by. Select a sort criteria."
msgstr ""
"Chcete-li zpráv seřadit, klikněte Řadit podle. Pak zvolte kritérium řazení."

#: apps/io.ox/tours/tasks.js module:io.ox/tours
msgid "To sort the tasks, click on Sort by. Select a sort criteria."
msgstr ""
"Chcete-li úkoly seřadit, klikněte na Řadit podle a zvolte kritéria řazení."

#: apps/io.ox/tours/tasks.js module:io.ox/tours
msgid "To track the editing status, enter the current progress."
msgstr "Chcete-li sledovat stav úprav, zadejte aktuální stav."

#: apps/io.ox/tours/files.js module:io.ox/tours
msgid ""
"To upload a new file from your local device, simply click on Add local file "
"and select the file you would like to upload. It is even easier if you just "
"drag and drop files from your local device into Drive. The uploaded file is "
"now available in Drive on all your devices."
msgstr ""
"Chcete-li nahrát nový soubor ze svého místního zařízení, klikněte na Přidat "
"místní soubor a zvolte soubor, který chcete nahrát. Ještě jednodušší je "
"soubory přetáhnout ze zařízení do Drive. Nahraný soubor pak bude dostupný "
"přes Drive ve všech vašich zařízeních."

#: apps/io.ox/tours/files.js module:io.ox/tours
msgid "Toolbar"
msgstr "Nástrojová lišta"

#: apps/io.ox/tours/tasks.js module:io.ox/tours
msgid "Tracking the editing status"
msgstr "Sledování stavu úprav"

#: apps/io.ox/tours/files.js module:io.ox/tours
msgid "Upload a new file"
msgstr "Nahrát nový soubor"

#: apps/io.ox/tours/intro.js module:io.ox/tours
msgid ""
"Use the folder tree to open the folder containing the objects that you want "
"to view in the list."
msgstr ""
"Použijte strom složek k otevření složky obsahující objekty, které chcete "
"zobrazit v seznamu."

#: apps/io.ox/tours/intro.js module:io.ox/tours
msgid ""
"Use the list to select an object, show its contents or activate functions."
msgstr ""
<<<<<<< HEAD
"Použijte seznam k výběru objektu, abyste mohli zobrazit jeho obsah nebo "
"použít jiné funkce."
=======
"Chcete-li upravovat více úkolů najednou, zaškrtněte políčka na levé straně "
"úkolů. Pokud políčka nejsou zobrazená, klikněte na Pohled > Zaškrtávací pole "
"na pravé straně nástrojové lišty."

#~ msgid ""
#~ "To open the settings, click the System menu icon on the upper right side "
#~ "of the menu bar. Select Settings."
#~ msgstr ""
#~ "Chcete-li otevřít nastavení, klikněte na ikonu Systémové menu v pravé "
#~ "horní části lišty s menu. Zvolte Nastavení."

#~ msgid ""
#~ "To open the help, click the System menu icon on the upper right side of "
#~ "the menu bar. Select Help. The help for the currently selected app is "
#~ "displayed. To browse the complete help, click on Start Page or Table Of "
#~ "Contents at the upper part of the window."
#~ msgstr ""
#~ "Chcete-li otevřít nápovědu, klikněte na ikonu Systémové menu na pravé "
#~ "horní straně lišty s menu. Zvolte Nápověda. Zobrazí se nápověda pro "
#~ "aktuálně vybranou aplikaci. Chcete-li procházet kompletní nápovědu, "
#~ "klikněte na stránku Start nebo Obsah v horní části okna."

#~ msgid ""
#~ "Hint: you can always restart guided tours, any time you need them, from "
#~ "the system menu."
#~ msgstr ""
#~ "Tip: prohlídky můžete spustit kdykoliv je potřebujete ze systémového menu."

#~ msgid ""
#~ "In case of new notifications, e.g. appointment invitations, the info area "
#~ "is opened."
#~ msgstr ""
#~ "Informační oblast se otevře, pokud se objeví nová oznámení, např. "
#~ "oznámení o schůzkách."

#~ msgid "Restart Guided Tour"
#~ msgstr "Znovu spustit průvodce"

#~ msgid "The New objects icon"
#~ msgstr "Ikona nových objektů"
>>>>>>> 050b763d

#: apps/io.ox/tours/calendar.js module:io.ox/tours apps/io.ox/tours/tasks.js
msgid "Using the reminder function"
msgstr "Použití připomínací funkce"

#: apps/io.ox/tours/intro.js module:io.ox/tours
msgid "Welcome to %s"
msgstr "Vítejte v %s"

#: apps/io.ox/tours/files.js module:io.ox/tours
msgid ""
"Welcome to your cloud storage app. This Guided Tour will introduce you to "
"your new online storage solution - your one point to access online stored "
"files from all your accounts. This is where you can upload and save your "
"files, share them and synchronize them with different devices.  "
msgstr ""
"Vítejte ve své aplikaci pro ukládání v cloudu. Tento průvodce vám představí "
"nové řešení pro ukládání dat - místo pro online přístup k souborům ze všech "
"vašich účtů. Prostřednictvím této aplikace můžete nahrávat a ukládat své "
"soubory, sdílet je a synchronizovat je s různými zařízeními."

#~ msgid " %1$s (%2$s) "
#~ msgstr " %1$s (%2$s) "

#~ msgid " %1$s (%2$s); "
#~ msgstr " %1$s (%2$s); "

#~ msgid " %1$s; "
#~ msgstr " %1$s; "

#~ msgid " is currently editing this document."
#~ msgstr " právě upravuje tento dokument."

#~ msgid "!!!This file has not been added"
#~ msgstr "!!! Tento soubor nebyl přidán"

#~ msgid "% done:"
#~ msgstr "% hotovo:"

#~ msgid "% finished"
#~ msgstr "% dokončeno"

#~ msgid "%1$d %2$s"
#~ msgstr "%1$d %2$s"

#~ msgid "%1$d Day"
#~ msgid_plural "%1$d Days"
#~ msgstr[0] "%1$d den"
#~ msgstr[1] "%1$d dny"
#~ msgstr[2] "%1$d dní"

#~ msgid "%1$d Hour"
#~ msgid_plural "%1$d Hours"
#~ msgstr[0] "%1$d hodina"
#~ msgstr[1] "%1$d hodiny"
#~ msgstr[2] "%1$d hodin"

#~ msgid "%1$d Minute"
#~ msgid_plural "%1$d Minutes"
#~ msgstr[0] "%1$d minuta"
#~ msgstr[1] "%1$d minuty"
#~ msgstr[2] "%1$d minut"

#~ msgid "%1$d Week"
#~ msgid_plural "%1$d Weeks"
#~ msgstr[0] "%1$d týden"
#~ msgstr[1] "%1$d týdny"
#~ msgstr[2] "%1$d týdnů"

#~ msgid "%1$d column"
#~ msgid_plural "%1$d columns"
#~ msgstr[0] "%1$d sloupec"
#~ msgstr[1] "%1$d sloupce"
#~ msgstr[2] "%1$d sloupců"

#~ msgid "%1$d day, %2$s"
#~ msgid_plural "%1$d days, %2$s"
#~ msgstr[0] "%1$d den, %2$s"
#~ msgstr[1] "%1$d dny, %2$s"
#~ msgstr[2] "%1$d dní, %2$s"

#~ msgctxt "in"
#~ msgid "%1$d day, %2$s"
#~ msgid_plural "%1$d days, %2$s"
#~ msgstr[0] "%1$d den, %2$s"
#~ msgstr[1] "%1$d dny, %2$s"
#~ msgstr[2] "%1$d dní, %2$s"

#~ msgid "%1$d files has been changed recently"
#~ msgstr "Počet nedávno změněných souborů: %1$d"

#~ msgid "%1$d hour and %2$s"
#~ msgid_plural "%1$d hours and %2$s"
#~ msgstr[0] "%1$d hodina a %2$s"
#~ msgstr[1] "%1$d hodiny a %2$s"
#~ msgstr[2] "%1$d hodin a %2$s"

#~ msgctxt "in"
#~ msgid "%1$d hour and %2$s"
#~ msgid_plural "%1$d hours and %2$s"
#~ msgstr[0] "%1$d hodinu a %2$s"
#~ msgstr[1] "%1$d hodiny a %2$s"
#~ msgstr[2] "%1$d hodin a %2$s"

#~ msgid "%1$d mail"
#~ msgid_plural "%1$d mails"
#~ msgstr[0] "%1$d zpráva"
#~ msgstr[1] "%1$d zprávy"
#~ msgstr[2] "%1$d zpráv"

#, fuzzy
#~ msgid "%1$d messages in this conversation"
#~ msgstr "Nedávné konverzace"

#, fuzzy
#~ msgid "%1$d messages selected"
#~ msgstr "<b>%1$d</b> prvků vybráno"

#~ msgid "%1$d row"
#~ msgid_plural "%1$d rows"
#~ msgstr[0] "%1$d řada"
#~ msgstr[1] "%1$d řady"
#~ msgstr[2] "%1$d řad"

#~ msgctxt "datetime"
#~ msgid "%1$s %2$s"
#~ msgstr "%1$s %2$s"

#~ msgctxt "mail address"
#~ msgid "%1$s %2$s"
#~ msgstr "%1$s %2$s"

#~ msgctxt "window title"
#~ msgid "%1$s %2$s"
#~ msgstr "%1$s %2$s"

#~ msgid "%1$s %2$s the invitation: %3$s"
#~ msgstr "%1$s %2$s pozvánku: %3$s"

#, fuzzy
#~ msgid "%1$s (Tentative)"
#~ msgstr "%1$s (předběžně)"

#~ msgid "%1$s - %2$s"
#~ msgstr "%1$s - %2$s"

#~ msgid "%1$s created a recurrence exception. Original date: %2$s:"
#~ msgstr "%1$s vytvořil(a) výjimku opakování. Původní datum: %2$s:"

#~ msgid ""
#~ "%1$s has %2$s the appointment, but would like to make a counter proposal: "
#~ msgstr "%1$s schůzku %2$s, ale chtěl by vznést protinávrh:"

#~ msgid "%1$s has %2$s the appointment."
#~ msgstr "%1$s schůzku %2$s."

#~ msgid "%1$s has %2$s the invitation on behalf of %3$s:"
#~ msgstr "%1$s jménem %3$s %2$s pozvánku:"

#~ msgid "%1$s has %2$s the invitation on your behalf:"
#~ msgstr "%1$s vaším jménem %2$s pozvánku:"

#~ msgid "%1$s has %2$s the invitation:"
#~ msgstr "%1$s %2$s pozvánku:"

#~ msgid "%1$s has asked %2$s to change the event:"
#~ msgstr "%1$s požádal(a) %2$s, aby změnil(a) schůzku:"

#~ msgid "%1$s has been removed from the appointment."
#~ msgstr "%1$s byl(a) odebrán(a) ze schůzky."

#~ msgid "%1$s has changed an event on behalf of %2$s:"
#~ msgstr "%1$s změnil(a) jménem %2$s událost:"

#~ msgid "%1$s has changed an event on your behalf:"
#~ msgstr "%1$s změnil(a) vaším jménem událost:"

#~ msgid "%1$s has changed an event:"
#~ msgstr "%1$s změnil(a) událost:"

#~ msgid "%1$s has declined your proposed changes for the appointment %2$s."
#~ msgstr "%1$s odmítl(a) vámi navrhované změny ohledně schůzky %2$s."

#~ msgid ""
#~ "%1$s has declined your proposed changes on behalf of %2$s for the "
#~ "appointment %3$s."
#~ msgstr ""
#~ "%1$s odmítl(a) jménem %2$s vámi navrhované změny ohledně schůzky %3$s."

#~ msgid ""
#~ "%1$s has deleted an appointment on behalf of %2$s, or you have been "
#~ "removed as a participant:"
#~ msgstr ""
#~ "%1$s smazal(a) jménem %2$s schůzku, nebo jste byl(a) odstraněn(a) ze "
#~ "seznamů účastníků:"

#~ msgid "%1$s has deleted an appointment on your behalf:"
#~ msgstr "%1$s smazal(a) vaším jménem schůzku:"

#~ msgid ""
#~ "%1$s has deleted an appointment, or you have been removed as a "
#~ "participant:"
#~ msgstr ""
#~ "%1$s smazal(a) schůzku, nebo jste byl(a) odstraněn(a) ze seznamů "
#~ "účastníků:"

#~ msgid "%1$s is a new contact"
#~ msgstr "%1$s je nový kontakt"

#~ msgid "%1$s is now connected with %2$s"
#~ msgstr "%1$s je nyní spojené s %2$s"

#~ msgid "%1$s is organizing an event on your behalf."
#~ msgstr "%1$s organizuje vaším jménem událost."

#~ msgid "%1$s mail"
#~ msgid_plural "%1$s mails"
#~ msgstr[0] "%1$d zpráva"
#~ msgstr[1] "%1$d zprávy"
#~ msgstr[2] "%1$d zpráv"

#~ msgid "%1$s mail, %2$s unread"
#~ msgid_plural "%1$s mails, %2$s unread"
#~ msgstr[0] "%1$s z %2$s nepřečtená"
#~ msgstr[1] "%1$s z %2$s nepřečtené"
#~ msgstr[2] "%1$s z %2$s nepřečtených"

#~ msgid "%1$s of %2$s"
#~ msgstr "%1$s z %2$s"

#~ msgid "%1$s set your status to %2$s on your behalf for this appointment:"
#~ msgstr "%1$s nastavil(a) vaším jménem stav na %2$s pro tuto schůzku:"

#~ msgid "%1$s sets the status to %2$s for this appointment:"
#~ msgstr "%1$s nastavil(a) stav na %2$s pro tuto schůzku:"

#~ msgid "%1$s sets the status to %2$s on behalf of %3$s for this appointment:"
#~ msgstr "%1$s nastavil(a) jménem %3$s stav na %2$s pro tuto schůzku:"

#~ msgid "%1$s sets the status to 'none' for: %1$s"
#~ msgstr "%1$s nastavil(a) stav ‚žádné‘ pro: %1$s"

#~ msgid ""
#~ "%1$s would like to be brought up to date about the appointment %2$s. "
#~ "Please send another invitation."
#~ msgstr ""
#~ "%1$s si přeje aktuální informace o schůzce %2$s. Pošlete, prosím, další "
#~ "pozvánku."

#, fuzzy
#~ msgid "%1$s%2$s %3$s%4$s%5$s"
#~ msgstr ""
#~ "%1$s\n"
#~ "%2$s %3$s\n"
#~ "%4$s\n"
#~ "%5$s"

#~ msgid "%1$s: %2$s"
#~ msgstr "%1$s: %2$s"

#~ msgid "%2$s (%1$s, %3$s)"
#~ msgstr "%2$s (%1$s, %3$s)"

#~ msgid "%2$s, %1$s"
#~ msgstr "%2$s, %1$s"

#~ msgid "%3$s %2$s, %1$s"
#~ msgstr "%3$s %2$s, %1$s"

#~ msgid "%d appointment"
#~ msgid_plural "%d appointments"
#~ msgstr[0] "%d schůzka"
#~ msgstr[1] "%d schůzky"
#~ msgstr[2] "%d schůzek"

#~ msgid "%d day"
#~ msgid_plural "%d days"
#~ msgstr[0] "%d den"
#~ msgstr[1] "%d dny"
#~ msgstr[2] "%d dní"

#~ msgctxt "in"
#~ msgid "%d day"
#~ msgid_plural "%d days"
#~ msgstr[0] "%d den"
#~ msgstr[1] "%d dny"
#~ msgstr[2] "%d dní"

#~ msgid "%d hour"
#~ msgid_plural "%d hours"
#~ msgstr[0] "%d hodina"
#~ msgstr[1] "%d hodiny"
#~ msgstr[2] "%d hodin"

#~ msgctxt "in"
#~ msgid "%d hour"
#~ msgid_plural "%d hours"
#~ msgstr[0] "%d hodinu"
#~ msgstr[1] "%d hodiny"
#~ msgstr[2] "%d hodin"

#~ msgid "%d info item"
#~ msgid_plural "%d info items"
#~ msgstr[0] "%d informační položka"
#~ msgstr[1] "%d informační položky"
#~ msgstr[2] "%d informační položek"

#~ msgid "%d minute"
#~ msgid_plural "%d minutes"
#~ msgstr[0] "%d minuta"
#~ msgstr[1] "%d minuty"
#~ msgstr[2] "%d minut"

#~ msgctxt "in"
#~ msgid "%d minute"
#~ msgid_plural "%d minutes"
#~ msgstr[0] "%d minutu"
#~ msgstr[1] "%d minuty"
#~ msgstr[2] "%d minut"

#~ msgid "%d task"
#~ msgid_plural "%d tasks"
#~ msgstr[0] "%d úkol"
#~ msgstr[1] "%d úkoly"
#~ msgstr[2] "%d úkolů"

#~ msgid "%d week"
#~ msgid_plural "%d weeks"
#~ msgstr[0] "%d týden"
#~ msgstr[1] "%d týdny"
#~ msgstr[2] "%d týdnů"

#~ msgctxt "in"
#~ msgid "%d week"
#~ msgid_plural "%d weeks"
#~ msgstr[0] "%d týden"
#~ msgstr[1] "%d týdny"
#~ msgstr[2] "%d týdnů"

#~ msgid "%s, EEE"
#~ msgstr "%s, EEE"

#~ msgid "&Attachment"
#~ msgstr "Přílo&ha"

#~ msgid "&Distribution List"
#~ msgstr "&Distribuční seznam"

#~ msgid "&Distributionlist"
#~ msgstr "&Distribuční seznam"

#~ msgid "&E-Mail"
#~ msgstr "&E-mail"

#~ msgid "&Edit"
#~ msgstr "&Upravit"

#~ msgid "&Flags"
#~ msgstr "&Příznaky"

#~ msgid "&Folder permissions"
#~ msgstr "&Oprávnění složky"

#~ msgid "&Messaging"
#~ msgstr "&Zprávy"

#~ msgid "&New"
#~ msgstr "&Vytvořit"

#~ msgid "&New Task"
#~ msgstr "Nový &úkol"

#~ msgid "&Save"
#~ msgstr "&Uložit"

#~ msgid "&Search"
#~ msgstr "&Hledat"

#~ msgid "&Social"
#~ msgstr "&Sociální"

#~ msgid "(%1$s) Attachments"
#~ msgstr "(%1$s) Přílohy"

#~ msgid "(32-bit only)"
#~ msgstr "(pouze 32bitové)"

#~ msgid "(Default)"
#~ msgstr "(Výchozí)"

#~ msgid "(may be slow on old machines)"
#~ msgstr "(může být pomalé na starých počítačích)"

#~ msgid ", "
#~ msgstr ", "

#~ msgid ", ends after %1$s task(s)"
#~ msgstr ", končí po %1$s úkolu/úkolech"

#~ msgid ", ends on %1$s"
#~ msgstr ", končí %1$s"

#~ msgid "--"
#~ msgstr "--"

#~ msgid ""
#~ "---------- Original Message ----------\n"
#~ "From: #FROM#\n"
#~ "To: #TO##CC_LINE#\n"
#~ "Date: #DATE# at #TIME#\n"
#~ "Subject: #SUBJECT#"
#~ msgstr ""
#~ "---------- Původní zpráva ----------\n"
#~ "Od: #FROM#\n"
#~ "Komu: #TO##CC_LINE#\n"
#~ "Datum: #DATE# at #TIME#\n"
#~ "Předmět: #SUBJECT#"

#~ msgid "--:--"
#~ msgstr "--:--"

#~ msgid "... or create a fresh one for your profile"
#~ msgstr "...nebo vytvořte nový pro svůj profil"

#~ msgid "0 minutes"
#~ msgstr "0 minut"

#~ msgid "1 day"
#~ msgstr "1 den"

#~ msgid "1 file has been changed recently"
#~ msgstr "V nedávné době byl změněn jeden soubor"

#~ msgid "1 hour"
#~ msgstr "1 hodina"

#~ msgid "1 item"
#~ msgid_plural "%1$d items"
#~ msgstr[0] "1 položka"
#~ msgstr[1] "%1$d položky"
#~ msgstr[2] "%1$d položek"

#~ msgid "1 minute"
#~ msgstr "1 minuta"

#~ msgid "1 week"
#~ msgstr "1 týden"

#~ msgid "10"
#~ msgstr "10"

#~ msgid "10 minutes"
#~ msgstr "10 minut"

#~ msgid "100%"
#~ msgstr "100 %"

#~ msgid "12 hour"
#~ msgstr "12 hodin"

#~ msgid "15"
#~ msgstr "15"

#~ msgid "15 minutes"
#~ msgstr "15 minut"

#~ msgid "150%"
#~ msgstr "150 %"

#~ msgid "2 days"
#~ msgstr "2 dny"

#~ msgid "2 hour"
#~ msgstr "2 hodiny"

#~ msgid "2 weeks"
#~ msgstr "2 týdny"

#~ msgid "20"
#~ msgstr "20"

#~ msgid "200%"
#~ msgstr "200 %"

#~ msgid "3 days"
#~ msgstr "3 dny"

#~ msgid "3 minutes"
#~ msgstr "3 minuty"

#~ msgid "3 weeks"
#~ msgstr "3 týdny"

#~ msgid "30"
#~ msgstr "30"

#~ msgid "30 minutes"
#~ msgstr "30 minut"

#~ msgid "4 days"
#~ msgstr "4 dny"

#~ msgid "4 hour"
#~ msgstr "4 hodiny"

#~ msgid "4 weeks"
#~ msgstr "4 týdny"

#~ msgid "45 minutes"
#~ msgstr "45 minut"

#~ msgid "5"
#~ msgstr "5"

#~ msgid "5 days"
#~ msgstr "5 dní"

#~ msgid "5 minutes"
#~ msgstr "5 minut"

#~ msgid "50%"
#~ msgstr "50 %"

#~ msgid "6 days"
#~ msgstr "6 dní"

#~ msgid "6 hour"
#~ msgstr "6 hodin"

#~ msgid "60"
#~ msgstr "60"

#~ msgid "75%"
#~ msgstr "75 %"

#~ msgid "8 hour"
#~ msgstr "8 hodin"

#~ msgid "<b>%1$d</b> elements selected"
#~ msgstr "<b>%1$d</b> prvků vybráno"

#~ msgid "A B C D E F G H I J K L M N O P Q R S T U V W X Y Z"
#~ msgstr "A B C D E F G H I J K L M N O P Q R S T U V W X Y Z"

#~ msgid ""
#~ "A new appointment was created by [created_by] on behalf of [behalf_of].\n"
#~ "\n"
#~ "Appointment\n"
#~ "===========\n"
#~ "Created by: [created_by]\n"
#~ "Created at: [creation_datetime]\n"
#~ "[title]\n"
#~ "[location]\n"
#~ "[start]\n"
#~ "[end]\n"
#~ "[series][delete_exceptions][change_exceptions]\n"
#~ "[description]\n"
#~ "Participants\n"
#~ "============\n"
#~ "[participants]\n"
#~ "\n"
#~ "Resources\n"
#~ "=========\n"
#~ "[resources]\n"
#~ "\n"
#~ "========================================== "
#~ msgstr ""
#~ "[created_by] vytvořil(a) novou schůzku jménem uživatele [behalf_of].\n"
#~ "\n"
#~ "Schůzka\n"
#~ "=======\n"
#~ "Vytvořil(a): [created_by]\n"
#~ "Vytvořeno: [creation_datetime]\n"
#~ "[title]\n"
#~ "[location]\n"
#~ "[start]\n"
#~ "[end]\n"
#~ "[series][delete_exceptions][change_exceptions]\n"
#~ "[description]\n"
#~ "Účastníci\n"
#~ "=========\n"
#~ "[participants]\n"
#~ "\n"
#~ "Zdroje\n"
#~ "======\n"
#~ "[resources]\n"
#~ "\n"
#~ "========================================== "

#~ msgid ""
#~ "A new appointment was created by [created_by] on behalf of [behalf_of].\n"
#~ "You can check this appointment in your calendar:\n"
#~ "[link]\n"
#~ "\n"
#~ "Appointment\n"
#~ "===========\n"
#~ "Created by: [created_by]\n"
#~ "Created at: [creation_datetime]\n"
#~ "[title]\n"
#~ "[location][folder_name]\n"
#~ "\n"
#~ "[start]\n"
#~ "[end]\n"
#~ "[series][delete_exceptions][change_exceptions]\n"
#~ "[description]\n"
#~ "Participants\n"
#~ "============\n"
#~ "[participants]\n"
#~ "\n"
#~ "Resources\n"
#~ "=========\n"
#~ "[resources]\n"
#~ "\n"
#~ "========================================== "
#~ msgstr ""
#~ "[created_by] vytvořil(a) novou schůzku jménem uživatele [behalf_of].\n"
#~ "Schůzku si můžete zkontrolovat ve svém kalendáři:\n"
#~ "[link]\n"
#~ "\n"
#~ "Schůzka\n"
#~ "=======\n"
#~ "Vytvořil(a): [created_by]\n"
#~ "Vytvořeno: [creation_datetime]\n"
#~ "[title]\n"
#~ "[location][folder_name]\n"
#~ "\n"
#~ "[start]\n"
#~ "[end]\n"
#~ "[series][delete_exceptions][change_exceptions]\n"
#~ "[description]\n"
#~ "Účastníci\n"
#~ "=========\n"
#~ "[participants]\n"
#~ "\n"
#~ "Zdroje\n"
#~ "======\n"
#~ "[resources]\n"
#~ "\n"
#~ "========================================== "

#~ msgid ""
#~ "A new appointment was created by [created_by].\n"
#~ "\n"
#~ "Appointment\n"
#~ "===========\n"
#~ "Created by: [created_by]\n"
#~ "Created at: [creation_datetime]\n"
#~ "[title]\n"
#~ "[location]\n"
#~ "[start]\n"
#~ "[end]\n"
#~ "[series][delete_exceptions][change_exceptions]\n"
#~ "[description]\n"
#~ "Participants\n"
#~ "============\n"
#~ "[participants]\n"
#~ "\n"
#~ "Resources\n"
#~ "=========\n"
#~ "[resources]\n"
#~ "\n"
#~ "========================================== "
#~ msgstr ""
#~ "[created_by] vytvořil(a) novou schůzku.\n"
#~ "\n"
#~ "Schůzka\n"
#~ "=======\n"
#~ "Vytvořil(a): [created_by]\n"
#~ "Vytvořeno: [creation_datetime]\n"
#~ "[title]\n"
#~ "[location]\n"
#~ "[start]\n"
#~ "[end]\n"
#~ "[series][delete_exceptions][change_exceptions]\n"
#~ "[description]\n"
#~ "Účastníci\n"
#~ "=========\n"
#~ "[participants]\n"
#~ "\n"
#~ "Zdroje\n"
#~ "======\n"
#~ "[resources]\n"
#~ "\n"
#~ "========================================== "

#~ msgid ""
#~ "A new appointment was created by [created_by].\n"
#~ "You can check this appointment in your calendar:\n"
#~ "[link]\n"
#~ "\n"
#~ "Appointment\n"
#~ "===========\n"
#~ "Created by: [created_by]\n"
#~ "Created at: [creation_datetime]\n"
#~ "[title]\n"
#~ "[location][folder_name]\n"
#~ "\n"
#~ "[start]\n"
#~ "[end]\n"
#~ "[series][delete_exceptions][change_exceptions]\n"
#~ "[description]\n"
#~ "Participants\n"
#~ "============\n"
#~ "[participants]\n"
#~ "\n"
#~ "Resources\n"
#~ "=========\n"
#~ "[resources]\n"
#~ "\n"
#~ "========================================== "
#~ msgstr ""
#~ "[created_by] vytvořil(a) novou schůzku.\n"
#~ "Schůzku si můžete zkontrolovat ve svém kalendáři:\n"
#~ "[link]\n"
#~ "\n"
#~ "Schůzka\n"
#~ "=======\n"
#~ "Vytvořil(a): [created_by]\n"
#~ "Vytvořeno: [creation_datetime]\n"
#~ "[title]\n"
#~ "[location][folder_name]\n"
#~ "\n"
#~ "[start]\n"
#~ "[end]\n"
#~ "[series][delete_exceptions][change_exceptions]\n"
#~ "[description]\n"
#~ "Účastníci\n"
#~ "=========\n"
#~ "[participants]\n"
#~ "\n"
#~ "Zdroje\n"
#~ "======\n"
#~ "[resources]\n"
#~ "\n"
#~ "========================================== "

#~ msgid ""
#~ "A new task was created by [created_by].\n"
#~ "\n"
#~ "Task\n"
#~ "====\n"
#~ "Created by: [created_by]\n"
#~ "Created at: [creation_datetime]\n"
#~ "[title]\n"
#~ "[folder_name]\n"
#~ "[priority]\n"
#~ "[task_status]\n"
#~ "\n"
#~ "[start]\n"
#~ "[end]\n"
#~ "[series]\n"
#~ "[description]\n"
#~ "Participants\n"
#~ "============\n"
#~ "[participants]\n"
#~ "\n"
#~ "Resources\n"
#~ "=========\n"
#~ "[resources]\n"
#~ "\n"
#~ "========================================== "
#~ msgstr ""
#~ "[created_by] vytvořil(a) nový úkol.\n"
#~ "\n"
#~ "Úkol\n"
#~ "====\n"
#~ "Vytvořil(a): [created_by]\n"
#~ "Vytvořeno: [creation_datetime]\n"
#~ "[title]\n"
#~ "[folder_name]\n"
#~ "[priority]\n"
#~ "[task_status]\n"
#~ "\n"
#~ "[start]\n"
#~ "[end]\n"
#~ "[series]\n"
#~ "[description]\n"
#~ "Účastníci\n"
#~ "=========\n"
#~ "[participants]\n"
#~ "\n"
#~ "Zdroje\n"
#~ "======\n"
#~ "[resources]\n"
#~ "\n"
#~ "========================================== "

#~ msgid ""
#~ "A new task was created by [created_by].\n"
#~ "You can check this task in your tasks:\n"
#~ "[link]\n"
#~ "\n"
#~ "Task\n"
#~ "====\n"
#~ "Created by: [created_by]\n"
#~ "Created at: [creation_datetime]\n"
#~ "[title]\n"
#~ "[folder_name]\n"
#~ "[priority]\n"
#~ "[task_status]\n"
#~ "\n"
#~ "[start]\n"
#~ "[end]\n"
#~ "[series]\n"
#~ "[description]\n"
#~ "Participants\n"
#~ "============\n"
#~ "[participants]\n"
#~ "\n"
#~ "Resources\n"
#~ "=========\n"
#~ "[resources]\n"
#~ "\n"
#~ "========================================== "
#~ msgstr ""
#~ "[created_by] vytvořil(a) nový úkol.\n"
#~ "Úkol si můžete zkontrolovat ve svých úkolech:\n"
#~ "[link]\n"
#~ "\n"
#~ "Úkol\n"
#~ "====\n"
#~ "Vytvořil(a): [created_by]\n"
#~ "Vytvořeno: [creation_datetime]\n"
#~ "[title]\n"
#~ "[folder_name]\n"
#~ "[priority]\n"
#~ "[task_status]\n"
#~ "\n"
#~ "[start]\n"
#~ "[end]\n"
#~ "[series]\n"
#~ "[description]\n"
#~ "Účastníci\n"
#~ "=========\n"
#~ "[participants]\n"
#~ "\n"
#~ "Zdroje\n"
#~ "======\n"
#~ "[resources]\n"
#~ "\n"
#~ "========================================== "

#~ msgid ""
#~ "A refresh takes some time, so please be patient, while the refresh runs "
#~ "in the background. Only one refresh per subscription and per session is "
#~ "allowed."
#~ msgstr ""
#~ "Obnovení chvíli trvá. Mějte tedy, prosím, strpení, zatímco obnova na "
#~ "pozadí probíhá. Je povolené pouze jedno obnovení na každý odběr v rámci "
#~ "jednoho sezení."

#, fuzzy
#~ msgid "A return receipt has been sent"
#~ msgstr "Bylo odesláno potvrzení o doručení"

#~ msgid "A severe error occurred!"
#~ msgstr "Došlo k závažné chybě!"

#~ msgid "AD"
#~ msgstr "n.l."

#~ msgid "AJAX Error"
#~ msgstr "Chyba AJAX"

#~ msgid "AM"
#~ msgstr "dop."

#~ msgid "About"
#~ msgstr "O programu"

#~ msgid "Above quoted text"
#~ msgstr "Nad citovaným textem"

#~ msgid "Absent"
#~ msgstr "Chybí"

#~ msgid "Absent on business"
#~ msgstr "Nepřítomnost kvůli pracovním povinnostem"

#~ msgid "Accent 1"
#~ msgstr "Důraz 1"

#~ msgid "Accent 2"
#~ msgstr "Důraz 2"

#~ msgid "Accent 3"
#~ msgstr "Důraz 3"

#~ msgid "Accent 4"
#~ msgstr "Důraz 4"

#~ msgid "Accent 5"
#~ msgstr "Důraz 5"

#~ msgid "Accent 6"
#~ msgstr "Důraz 6"

#~ msgid "Accept"
#~ msgstr "Přijmout"

#~ msgid "Accept / Decline"
#~ msgstr "Přijmout/Odmítnout"

#~ msgid "Accept Party-Crasher"
#~ msgstr "Přijmout dalšího účastníka"

#~ msgid "Accept and replace exception"
#~ msgstr "Přijmout a nahradit výjimku"

#~ msgid "Accept changes"
#~ msgstr "Přijmout změny"

#~ msgid "Accept extra participant"
#~ msgstr "Přijmout dalšího účastníka"

#~ msgid "Accept invitation"
#~ msgstr "Přijmout pozvánku"

#~ msgid "Accept/Decline"
#~ msgstr "Přijmout/Odmítnout"

#~ msgid "Accepted"
#~ msgstr "Přijal(a)"

#~ msgctxt "help"
#~ msgid "Accessing Files with WebDAV"
#~ msgstr "Přístup k souborům přes WebDAV"

#~ msgid "Accessing global address book is not permitted"
#~ msgstr "Přístup do globální knihy adres není povolen"

#~ msgid "Account"
#~ msgstr "Účet"

#~ msgid "Account Settings"
#~ msgstr "Nastavení účtu"

#~ msgid "Account added successfully"
#~ msgstr "Účet úspěšně přidán"

#~ msgid "Account name"
#~ msgstr "Název účtu"

#~ msgid "Account settings"
#~ msgstr "Nastavení účtu"

#~ msgid "Account settings could not be saved."
#~ msgstr "Nastavení účtu se nepodařilo uložit."

#~ msgid "Account updated"
#~ msgstr "Účet aktualizován"

#~ msgid "Account:"
#~ msgstr "Účet:"

#~ msgid "Accounts"
#~ msgstr "Účty"

#~ msgid "Acquire Edit Rights"
#~ msgstr "Získat práva k úpravě"

#~ msgid "Actions"
#~ msgstr "Činnosti"

#~ msgid "Activate or deactivate the start page hovers."
#~ msgstr "Zapnout nebo vypnout vyskakovací okna na stránce Start."

#~ msgid "Active"
#~ msgstr "Aktivní"

#~ msgid "Actual costs"
#~ msgstr "Skutečné náklady"

#~ msgid "Actual duration in minutes"
#~ msgstr "Skutečná doba trvání v minutách"

#~ msgid "Add"
#~ msgstr "Přidat"

#~ msgid "Add %1$s to the appointment."
#~ msgstr "Přidejte %1$s ke schůzce."

#~ msgid "Add ->"
#~ msgstr "Přidat ->"

#~ msgid "Add Attachment"
#~ msgstr "Přidat přílohu"

#~ msgid "Add Bcc →"
#~ msgstr "Přidat Bcc →"

#~ msgid "Add Cc →"
#~ msgstr "Přidat Cc →"

#~ msgid "Add E-Mail account ..."
#~ msgstr "Přidat poštovní účet..."

#~ msgid "Add Facebook/Twitter ..."
#~ msgstr "Přidat Facebook/Twitter..."

#~ msgid "Add To →"
#~ msgstr "Přidat Komu →"

#~ msgid "Add a Subreddit"
#~ msgstr "Přidat Subreddit"

#~ msgid "Add a blog"
#~ msgstr "Přidat blog"

#~ msgid "Add a feed"
#~ msgstr "Přidat kanál"

#~ msgid "Add a stream"
#~ msgstr "Přidat proud"

#~ msgid "Add account"
#~ msgstr "Přidat účet"

#~ msgid "Add action"
#~ msgstr "Přidat činnost"

#~ msgid "Add cipher code"
#~ msgstr "Přidat šifrovací kód"

#~ msgid "Add condition"
#~ msgstr "Přidat stav"

#~ msgid "Add contact"
#~ msgstr "Přidat kontakt"

#~ msgid "Add distribution list"
#~ msgstr "Přidat distribuční seznam"

#~ msgid "Add feed"
#~ msgstr "Přidat kanál"

#~ msgid "Add files"
#~ msgstr "Přidat soubory"

#~ msgid "Add folder"
#~ msgstr "Přidat složku"

#~ msgid "Add folder menu"
#~ msgstr "Přidat menu složky"

#~ msgid "Add from addressbook"
#~ msgstr "Přidat z adresáře"

#~ msgid "Add group"
#~ msgstr "Přidat skupinu"

#~ msgid "Add mail account"
#~ msgstr "Přidat poštovní účet"

#~ msgid "Add member"
#~ msgstr "Přidat člena"

#~ msgid "Add new contact"
#~ msgstr "Přidat nový kontakt"

#~ msgid "Add new folder"
#~ msgstr "Přidat novou složku"

#~ msgid "Add new folder for this subscription"
#~ msgstr "Přidat novou složku pro tento odběr"

#~ msgid "Add new participant"
#~ msgstr "Přidat nového účastníka"

#~ msgid "Add new rule"
#~ msgstr "Přidat nové pravidlo"

#~ msgid "Add new signature"
#~ msgstr "Přidat nový podpis"

#~ msgid "Add new subfolder"
#~ msgstr "Přidat novou podsložku"

#~ msgid "Add note"
#~ msgstr "Přidat poznámku"

#~ msgid "Add participant"
#~ msgstr "Přidat účastníka"

#~ msgid "Add participant/resource"
#~ msgstr "Přidat účastníka/zdroj"

#~ msgid "Add picture"
#~ msgstr "Přidat obrázek"

#~ msgid "Add sender and recipients to \"To\", Cc to \"Cc\""
#~ msgstr "Přidat odesílatele a adresáty ke „Komu“, Cc k „Cc“"

#~ msgid "Add sender to \"To\", recipients to \"Cc\""
#~ msgstr "Přidat odesílatele ke „Komu“, adresáty k „Cc“"

#~ msgid "Add signature"
#~ msgstr "Přidat podpis"

#~ msgid "Add subfolder"
#~ msgstr "Přidat podsložku"

#~ msgid "Add subject"
#~ msgstr "Přidat předmět"

#~ msgid "Add to address book"
#~ msgstr "Přidat do adresáře"

#~ msgid "Add to calendar"
#~ msgstr "Přidat do kalendáře"

#~ msgid "Add to portal"
#~ msgstr "Přidat do portálu"

#~ msgid "Add widget"
#~ msgstr "Přidat widget"

#~ msgid "Add your account"
#~ msgstr "Přidat váš účet"

#~ msgid "Added"
#~ msgstr "Přidáno"

#~ msgid "Added the new participant"
#~ msgstr "Nový účastník byl přidán"

#~ msgid "Adding subscription. This may take some seconds..."
#~ msgstr "Přidávám přihlášení k odběru. To může několik sekund trvat..."

#~ msgid "Additional:"
#~ msgstr "Dodatečné:"

#~ msgid "Address (private)"
#~ msgstr "Adresa (soukr.)"

#~ msgid "Address Book"
#~ msgstr "Kniha adres"

#~ msgctxt "app"
#~ msgid "Address Book"
#~ msgstr "Adresář"

#~ msgid "Address Business"
#~ msgstr "Adresa firemní"

#~ msgid "Address Home"
#~ msgstr "Adresa domu"

#~ msgid "Address Other"
#~ msgstr "Adresa další"

#~ msgid "Addresses"
#~ msgstr "Adresy"

#~ msgid "Adjust"
#~ msgstr "Upravit"

#~ msgid "Adjust start date"
#~ msgstr "Upravit počáteční datum"

#~ msgid "Admin"
#~ msgstr "Admin"

#~ msgid "Administration"
#~ msgstr "Administrace"

#~ msgid "Administrator"
#~ msgstr "Administrátor"

#, fuzzy
#~ msgid "Advanced Settings"
#~ msgstr "Nastavení Drive"

#~ msgid "Afghanistan"
#~ msgstr "Afghánistán"

#~ msgid "Africa/Abidjan"
#~ msgstr "Afrika/Abidjan"

#~ msgid "Africa/Accra"
#~ msgstr "Afrika/Accra"

#~ msgid "Africa/Addis Ababa"
#~ msgstr "Afrika/Addis Abeba"

#~ msgid "Africa/Algiers"
#~ msgstr "Afrika/Alžír"

#~ msgid "Africa/Asmara"
#~ msgstr "Afrika/Asmara"

#~ msgid "Africa/Asmera"
#~ msgstr "Afrika/Asmera"

#~ msgid "Africa/Bamako"
#~ msgstr "Afrika/Bamako"

#~ msgid "Africa/Bangui"
#~ msgstr "Afrika/Bangui"

#~ msgid "Africa/Banjul"
#~ msgstr "Afrika/Banjul"

#~ msgid "Africa/Bissau"
#~ msgstr "Afrika/Bissau"

#~ msgid "Africa/Blantyre"
#~ msgstr "Afrika/Blantyre"

#~ msgid "Africa/Brazzaville"
#~ msgstr "Afrika/Brazzaville"

#~ msgid "Africa/Bujumbura"
#~ msgstr "Afrika/Bujumbura"

#~ msgid "Africa/Cairo"
#~ msgstr "Afrika/Káhira"

#~ msgid "Africa/Casablanca"
#~ msgstr "Afrika/Casablanca"

#~ msgid "Africa/Ceuta"
#~ msgstr "Afrika/Ceuta"

#~ msgid "Africa/Conakry"
#~ msgstr "Afrika/Konakry"

#~ msgid "Africa/Dakar"
#~ msgstr "Afrika/Dakar"

#~ msgid "Africa/Dar es Salaam"
#~ msgstr "Afrika/Dar es Salaam"

#~ msgid "Africa/Djibouti"
#~ msgstr "Afrika/Džibuti"

#~ msgid "Africa/Douala"
#~ msgstr "Afrika/Douala"

#~ msgid "Africa/El Aaiun"
#~ msgstr "Afrika/El Aaiun"

#~ msgid "Africa/Freetown"
#~ msgstr "Afrika/Freetown"

#~ msgid "Africa/Gaborone"
#~ msgstr "Afrika/Gaborone"

#~ msgid "Africa/Harare"
#~ msgstr "Afrika/Harare"

#~ msgid "Africa/Johannesburg"
#~ msgstr "Afrika/Johannesburg"

#~ msgid "Africa/Kampala"
#~ msgstr "Afrika/Kampala"

#~ msgid "Africa/Khartoum"
#~ msgstr "Afrika/Chartúm"

#~ msgid "Africa/Kigali"
#~ msgstr "Afrika/Kigali"

#~ msgid "Africa/Kinshasa"
#~ msgstr "Afrika/Kinshasa"

#~ msgid "Africa/Lagos"
#~ msgstr "Afrika/Lagos"

#~ msgid "Africa/Libreville"
#~ msgstr "Afrika/Libreville"

#~ msgid "Africa/Lome"
#~ msgstr "Afrika/Lome"

#~ msgid "Africa/Luanda"
#~ msgstr "Afrika/Luanda"

#~ msgid "Africa/Lubumbashi"
#~ msgstr "Afrika/Lubumbashi"

#~ msgid "Africa/Lusaka"
#~ msgstr "Afrika/Lusaka"

#~ msgid "Africa/Malabo"
#~ msgstr "Afrika/Malabo"

#~ msgid "Africa/Maputo"
#~ msgstr "Afrika/Maputo"

#~ msgid "Africa/Maseru"
#~ msgstr "Afrika/Maseru"

#~ msgid "Africa/Mbabane"
#~ msgstr "Afrika/Mbabane"

#~ msgid "Africa/Mogadishu"
#~ msgstr "Afrika/Mogadišo"

#~ msgid "Africa/Monrovia"
#~ msgstr "Afrika/Monrovia"

#~ msgid "Africa/Nairobi"
#~ msgstr "Afrika/Nairobi"

#~ msgid "Africa/Ndjamena"
#~ msgstr "Afrika/Ndjamena"

#~ msgid "Africa/Niamey"
#~ msgstr "Afrika/Niamey"

#~ msgid "Africa/Nouakchott"
#~ msgstr "Afrika/Nouakchott"

#~ msgid "Africa/Ouagadougou"
#~ msgstr "Afrika/Ouagadougou"

#~ msgid "Africa/Porto-Novo"
#~ msgstr "Afrika/Porto-Novo"

#~ msgid "Africa/Sao Tome"
#~ msgstr "Afrika/Sao Tome"

#~ msgid "Africa/Timbuktu"
#~ msgstr "Afrika/Timbuktu"

#~ msgid "Africa/Tripoli"
#~ msgstr "Afrika/Tripolis"

#~ msgid "Africa/Tunis"
#~ msgstr "Afrika/Tunis"

#~ msgid "Africa/Windhoek"
#~ msgstr "Afrika/Windhoek"

#~ msgid ""
#~ "After pressing OK, a new window will open where you can authorize %s to "
#~ "access your account data."
#~ msgstr ""
#~ "Po stisknutí OK se otevře nové okno, kde budete moci autorizovat %s pro "
#~ "přístup ke svému účtu."

#~ msgid "Albania"
#~ msgstr "Albánie"

#~ msgid "Album"
#~ msgstr "Album"

#~ msgid "Algeria"
#~ msgstr "Alžírsko"

#~ msgid "All"
#~ msgstr "Vše"

#~ msgid "All Categories..."
#~ msgstr "Všechny kategorie..."

#~ msgid "All Emoji"
#~ msgstr "Všechny Emoji"

#~ msgid "All appointments"
#~ msgstr "Všechny schůzky"

#~ msgid "All attachments"
#~ msgstr "Všechny přílohy"

#~ msgid "All changes saved"
#~ msgstr "Všechny změny uloženy"

#~ msgid "All day"
#~ msgstr "Celý den"

#, fuzzy
#~| msgid "OX folders"
#~ msgid "All folders"
#~ msgstr "OX složky"

#~ msgid "All my contacts"
#~ msgstr "Všechny mé kontakty"

#~ msgid "All times will be shown in the timezone %1$s"
#~ msgstr "Všechny časy budou zobrazeny v časové zóně %1$s"

#~ msgid "All users"
#~ msgstr "Všichni uživatelé"

#~ msgid "All-day events"
#~ msgstr "Celodenní události"

#~ msgid "Allow html formatted emails"
#~ msgstr "Povolit zprávy s HTML formátováním"

#~ msgid "Allow pre-loading of externally linked images"
#~ msgstr "Povolit přednačítání obrázků odkazovaných z externích zdrojů"

#~ msgid "Alternative Email"
#~ msgstr "Alternativní e-mail"

#~ msgid "America/Adak"
#~ msgstr "Amerika/Adak"

#~ msgid "America/Anchorage"
#~ msgstr "Amerika/Anchorage"

#~ msgid "America/Anguilla"
#~ msgstr "Amerika/Anguilla"

#~ msgid "America/Antigua"
#~ msgstr "Amerika/Antigua"

#~ msgid "America/Araguaina"
#~ msgstr "Amerika/Araguaina"

#~ msgid "America/Argentina/Buenos Aires"
#~ msgstr "Amerika/Argentina/Buenos Aires"

#~ msgid "America/Argentina/Catamarca"
#~ msgstr "Amerika/Argentina/Catamarca"

#~ msgid "America/Argentina/ComodRivadavia"
#~ msgstr "Amerika/Argentina/ComodRivadavia"

#~ msgid "America/Argentina/Cordoba"
#~ msgstr "Amerika/Argentina/Cordoba"

#~ msgid "America/Argentina/Jujuy"
#~ msgstr "Amerika/Argentina/Jujuy"

#~ msgid "America/Argentina/La Rioja"
#~ msgstr "Amerika/Argentina/La Rioja"

#~ msgid "America/Argentina/Mendoza"
#~ msgstr "Amerika/Argentina/Mendoza"

#~ msgid "America/Argentina/Rio Gallegos"
#~ msgstr "Amerika/Argentina/Rio Gallegos"

#~ msgid "America/Argentina/Salta"
#~ msgstr "Amerika/Argentina/Salta"

#~ msgid "America/Argentina/San Juan"
#~ msgstr "Amerika/Argentina/San Juan"

#~ msgid "America/Argentina/San Luis"
#~ msgstr "Amerika/Argentina/San Luis"

#~ msgid "America/Argentina/Tucuman"
#~ msgstr "Amerika/Argentina/Tucuman"

#~ msgid "America/Argentina/Ushuaia"
#~ msgstr "Amerika/Argentina/Ushuaia"

#~ msgid "America/Aruba"
#~ msgstr "Amerika/Aruba"

#~ msgid "America/Asuncion"
#~ msgstr "Amerika/Asunción"

#~ msgid "America/Atikokan"
#~ msgstr "Amerika/Atikokan"

#~ msgid "America/Atka"
#~ msgstr "Amerika/Atka"

#~ msgid "America/Bahia"
#~ msgstr "Amerika/Bahia"

#~ msgid "America/Barbados"
#~ msgstr "Amerika/Barbados"

#~ msgid "America/Belem"
#~ msgstr "Amerika/Belem"

#~ msgid "America/Belize"
#~ msgstr "Amerika/Belize"

#~ msgid "America/Blanc-Sablon"
#~ msgstr "Amerika/Blanc-Sablon"

#~ msgid "America/Boa Vista"
#~ msgstr "Amerika/Boa Vista"

#~ msgid "America/Bogota"
#~ msgstr "Amerika/Bogota"

#~ msgid "America/Boise"
#~ msgstr "Amerika/Boise"

#~ msgid "America/Buenos Aires"
#~ msgstr "Amerika/Buenos Aires"

#~ msgid "America/Cambridge Bay"
#~ msgstr "Amerika/Cambridge Bay"

#~ msgid "America/Campo Grande"
#~ msgstr "Amerika/Campo Grande"

#~ msgid "America/Cancun"
#~ msgstr "Amerika/Cancun"

#~ msgid "America/Caracas"
#~ msgstr "Amerika/Caracas"

#~ msgid "America/Catamarca"
#~ msgstr "Amerika/Catamarca"

#~ msgid "America/Cayenne"
#~ msgstr "Amerika/Cayenne"

#~ msgid "America/Cayman"
#~ msgstr "Amerika/Kajmanské ostrovy"

#~ msgid "America/Chicago"
#~ msgstr "Amerika/Chicago"

#~ msgid "America/Chihuahua"
#~ msgstr "Amerika/Chihuahua"

#~ msgid "America/Coral Harbour"
#~ msgstr "Amerika/Coral Harbour"

#~ msgid "America/Cordoba"
#~ msgstr "Amerika/Cordoba"

#~ msgid "America/Costa Rica"
#~ msgstr "Amerika/Kostarika"

#~ msgid "America/Cuiaba"
#~ msgstr "Amerika/Cuiaba"

#~ msgid "America/Curacao"
#~ msgstr "Amerika/Curacao"

#~ msgid "America/Danmarkshavn"
#~ msgstr "Amerika/Danmarkshavn"

#~ msgid "America/Dawson"
#~ msgstr "Amerika/Dawson"

#~ msgid "America/Dawson Creek"
#~ msgstr "Amerika/Dawson Creek"

#~ msgid "America/Denver"
#~ msgstr "Amerika/Denver"

#~ msgid "America/Detroit"
#~ msgstr "Amerika/Detroit"

#~ msgid "America/Dominica"
#~ msgstr "Amerika/Dominica"

#~ msgid "America/Edmonton"
#~ msgstr "Amerika/Edmonton"

#~ msgid "America/Eirunepe"
#~ msgstr "Amerika/Eirunepe"

#~ msgid "America/El Salvador"
#~ msgstr "Amerika/El Salvador"

#~ msgid "America/Ensenada"
#~ msgstr "Amerika/Ensenada"

#~ msgid "America/Fort Wayne"
#~ msgstr "Amerika/Fort Wayne"

#~ msgid "America/Fortaleza"
#~ msgstr "Amerika/Fortaleza"

#~ msgid "America/Glace Bay"
#~ msgstr "Amerika/Glace Bay"

#~ msgid "America/Godthab"
#~ msgstr "Amerika/Godthab"

#~ msgid "America/Goose Bay"
#~ msgstr "Amerika/Goose Bay"

#~ msgid "America/Grand Turk"
#~ msgstr "Amerika/Grand Turk"

#~ msgid "America/Grenada"
#~ msgstr "Amerika/Grenada"

#~ msgid "America/Guadeloupe"
#~ msgstr "Amerika/Guadeloupe"

#~ msgid "America/Guatemala"
#~ msgstr "Amerika/Guatemala"

#~ msgid "America/Guayaquil"
#~ msgstr "Amerika/Guayaquil"

#~ msgid "America/Guyana"
#~ msgstr "Amerika/Guyana"

#~ msgid "America/Halifax"
#~ msgstr "Amerika/Halifax"

#~ msgid "America/Havana"
#~ msgstr "Amerika/Havana"

#~ msgid "America/Hermosillo"
#~ msgstr "Amerika/Hermosillo"

#~ msgid "America/Indiana/Indianapolis"
#~ msgstr "Amerika/Indiana/Indianapolis"

#~ msgid "America/Indiana/Knox"
#~ msgstr "Amerika/Indiana/Knox"

#~ msgid "America/Indiana/Marengo"
#~ msgstr "Amerika/Indiana/Marengo"

#~ msgid "America/Indiana/Petersburg"
#~ msgstr "Amerika/Indiana/Petersburg"

#~ msgid "America/Indiana/Tell City"
#~ msgstr "Amerika/Indiana/Tell City"

#~ msgid "America/Indiana/Vevay"
#~ msgstr "Amerika/Indiana/Vevay"

#~ msgid "America/Indiana/Vincennes"
#~ msgstr "Amerika/Indiana/Vincennes"

#~ msgid "America/Indiana/Winamac"
#~ msgstr "Amerika/Indiana/Winamac"

#~ msgid "America/Indianapolis"
#~ msgstr "Amerika/Indianapolis"

#~ msgid "America/Inuvik"
#~ msgstr "Amerika/Inuvik"

#~ msgid "America/Iqaluit"
#~ msgstr "Amerika/Iqaluit"

#~ msgid "America/Jamaica"
#~ msgstr "Amerika/Jamajka"

#~ msgid "America/Jujuy"
#~ msgstr "Amerika/Jujuy"

#~ msgid "America/Juneau"
#~ msgstr "Amerika/Juneau"

#~ msgid "America/Kentucky/Louisville"
#~ msgstr "Amerika/Kentucky/Louisville"

#~ msgid "America/Kentucky/Monticello"
#~ msgstr "Amerika/Kentucky/Monticello"

#~ msgid "America/Knox IN"
#~ msgstr "Amerika/Knox IN"

#~ msgid "America/La Paz"
#~ msgstr "Amerika/La Paz"

#~ msgid "America/Lima"
#~ msgstr "Amerika/Lima"

#~ msgid "America/Los Angeles"
#~ msgstr "Amerika/Los Angeles"

#~ msgid "America/Louisville"
#~ msgstr "Amerika/Louisville"

#~ msgid "America/Maceio"
#~ msgstr "Amerika/Maceio"

#~ msgid "America/Managua"
#~ msgstr "Amerika/Managua"

#~ msgid "America/Manaus"
#~ msgstr "Amerika/Manaus"

#~ msgid "America/Marigot"
#~ msgstr "Amerika/Marigot"

#~ msgid "America/Martinique"
#~ msgstr "Amerika/Martinik"

#~ msgid "America/Mazatlan"
#~ msgstr "Amerika/Mazatlan"

#~ msgid "America/Mendoza"
#~ msgstr "Amerika/Mendoza"

#~ msgid "America/Menominee"
#~ msgstr "Amerika/Menominee"

#~ msgid "America/Merida"
#~ msgstr "Amerika/Merida"

#~ msgid "America/Mexico City"
#~ msgstr "Amerika/Mexico City"

#~ msgid "America/Miquelon"
#~ msgstr "Amerika/Miquelon"

#~ msgid "America/Moncton"
#~ msgstr "Amerika/Moncton"

#~ msgid "America/Monterrey"
#~ msgstr "Amerika/Monterrey"

#~ msgid "America/Montevideo"
#~ msgstr "Amerika/Montevideo"

#~ msgid "America/Montreal"
#~ msgstr "Amerika/Montreal"

#~ msgid "America/Montserrat"
#~ msgstr "Amerika/Montserrat"

#~ msgid "America/Nassau"
#~ msgstr "Amerika/Nassau"

#~ msgid "America/New York"
#~ msgstr "Amerika/New York"

#~ msgid "America/Nipigon"
#~ msgstr "Amerika/Nipigon"

#~ msgid "America/Nome"
#~ msgstr "Amerika/Nome"

#~ msgid "America/Noronha"
#~ msgstr "Amerika/Noronha"

#~ msgid "America/North Dakota/Center"
#~ msgstr "Amerika/Severní Dakota/Center"

#~ msgid "America/North Dakota/New Salem"
#~ msgstr "Amerika/Severní Dakota/New Salem"

#~ msgid "America/Panama"
#~ msgstr "Amerika/Panama"

#~ msgid "America/Pangnirtung"
#~ msgstr "Amerika/Pangnirtung"

#~ msgid "America/Paramaribo"
#~ msgstr "Amerika/Paramaribo"

#~ msgid "America/Phoenix"
#~ msgstr "Amerika/Phoenix"

#~ msgid "America/Port of Spain"
#~ msgstr "Amerika/Port of Spain"

#~ msgid "America/Port-au-Prince"
#~ msgstr "Amerika/Port au Prince"

#~ msgid "America/Porto Acre"
#~ msgstr "Amerika/Porto Acre"

#~ msgid "America/Porto Velho"
#~ msgstr "Amerika/Porto Velho"

#~ msgid "America/Puerto Rico"
#~ msgstr "Amerika/Portoriko"

#~ msgid "America/Rainy River"
#~ msgstr "Amerika/Rainy River"

#~ msgid "America/Rankin Inlet"
#~ msgstr "Amerika/Rankin Inlet"

#~ msgid "America/Recife"
#~ msgstr "Amerika/Recife"

#~ msgid "America/Regina"
#~ msgstr "Amerika/Regina"

#~ msgid "America/Resolute"
#~ msgstr "Amerika/Resolute"

#~ msgid "America/Rio Branco"
#~ msgstr "Amerika/Rio Branco"

#~ msgid "America/Rosario"
#~ msgstr "Amerika/Rosario"

#~ msgid "America/Santarem"
#~ msgstr "Amerika/Santarem"

#~ msgid "America/Santiago"
#~ msgstr "Amerika/Santiago"

#~ msgid "America/Santo Domingo"
#~ msgstr "Amerika/Santo Domingo"

#~ msgid "America/Sao Paulo"
#~ msgstr "Amerika/Sao Paulo"

#~ msgid "America/Scoresbysund"
#~ msgstr "Amerika/Scoresbysund"

#~ msgid "America/Shiprock"
#~ msgstr "Amerika/Shiprock"

#~ msgid "America/St Barthelemy"
#~ msgstr "Amerika/Sv. Bartoloměj"

#~ msgid "America/St Johns"
#~ msgstr "Amerika/Sv. Jan"

#~ msgid "America/St Kitts"
#~ msgstr "Amerika/Sv. Kitts"

#~ msgid "America/St Lucia"
#~ msgstr "Amerika/Sv. Lucie"

#~ msgid "America/St Thomas"
#~ msgstr "Amerika/Sv. Tomáš"

#~ msgid "America/St Vincent"
#~ msgstr "Amerika/Sv. Vincenc"

#~ msgid "America/Swift Current"
#~ msgstr "Amerika/Swift Current"

#~ msgid "America/Tegucigalpa"
#~ msgstr "Amerika/Tegucigalpa"

#~ msgid "America/Thule"
#~ msgstr "Amerika/Thule"

#~ msgid "America/Thunder Bay"
#~ msgstr "Amerika/Thunder Bay"

#~ msgid "America/Tijuana"
#~ msgstr "Amerika/Tijuana"

#~ msgid "America/Toronto"
#~ msgstr "Amerika/Toronto"

#~ msgid "America/Tortola"
#~ msgstr "Amerika/Tortola"

#~ msgid "America/Vancouver"
#~ msgstr "Amerika/Vancouver"

#~ msgid "America/Virgin"
#~ msgstr "Amerika/Virgin"

#~ msgid "America/Whitehorse"
#~ msgstr "Amerika/Whitehorse"

#~ msgid "America/Winnipeg"
#~ msgstr "Amerika/Winnipeg"

#~ msgid "America/Yakutat"
#~ msgstr "Amerika/Yakutat"

#~ msgid "America/Yellowknife"
#~ msgstr "Amerika/Yellowknife"

#~ msgid "American Samoa"
#~ msgstr "Americká Samoa"

#~ msgid ""
#~ "An attendee wanted to change his/her participant state in an appointment "
#~ "that could not be found. Probably the appointment was already cancelled."
#~ msgstr ""
#~ "Účastník chtěl změnit stav své účasti na schůzce, kterou se nepodařilo "
#~ "nalézt. Schůzka jižbyla pravděpodobně zrušena."

#~ msgid ""
#~ "An attendee wants to be brought up to date about an appointment that does "
#~ "not seem to exist. It was probably deleted at some point. It is best to "
#~ "just ignore this message."
#~ msgstr ""
#~ "Účastník si přeje aktuální informace o schůzce, která patrně neexistuje. "
#~ "Schůzka byla pravděpodobně smazána, takže je nejlepší tuto zprávu "
#~ "ignorovat."

#~ msgid ""
#~ "An attendee wants to change an appointment that could not be found. "
#~ "Probably the appointment was deleted at some point, so it is best to just "
#~ "ignore this update."
#~ msgstr ""
#~ "Účastník si přeje změnit schůzku, kterou se nepodařilo nalézt. Schůzka "
#~ "byla pravděpodobněsmazána, takže je nejlepší tuto aktualizaci ignorovat."

#~ msgid ""
#~ "An attendee would like to be brought up to date about this appointment."
#~ msgstr "Účastník si přeje aktuální informace o této schůzce."

#~ msgid "An error occurred"
#~ msgstr "Došlo k chybě"

#~ msgid "An error occurred while importing the document."
#~ msgstr "Při importu dokumento došlo k chybě."

#~ msgid "An error occurred while loading page %1$d."
#~ msgstr "Při načítání strany %1$d došlo k chybě."

#~ msgid "An error occurred while loading the document."
#~ msgstr "Při načítání dokumentu došlo k chybě."

#~ msgid "An error occurred."
#~ msgstr "Došlo k chybě."

#~ msgid "An error occurred. (%1$s, %3$s)"
#~ msgstr "Došlo k chybě. (%1$s, %3$s)"

#~ msgid "An error occurred. Click to try again"
#~ msgstr "Došlo k chybě. Kliknutím to zkusíte znovu"

#~ msgid "An error occurred. Please try again later"
#~ msgstr "Došlo k chybě. Zkuste to, prosím, později"

#~ msgid "An error occurred. Please try again."
#~ msgstr "Došlo k chybě. Zkuste to, prosím, znovu."

#~ msgid "An error occurred. The message was:"
#~ msgstr "Došlo k chybě. Chybová zpráva:"

#~ msgid "An internal error occurred"
#~ msgstr "Došlo k interní chybě"

#~ msgid "An unknown error occurred"
#~ msgstr "Došlo k neznámé chybě"

#~ msgid "Andorra"
#~ msgstr "Andorra"

#~ msgid "Angola"
#~ msgstr "Angola"

#~ msgid "Anguilla"
#~ msgstr "Anguilla"

#~ msgid "Anniversary"
#~ msgstr "Výročí"

#~ msgid "Anniversary:"
#~ msgstr "Výročí:"

#~ msgid "Another user"
#~ msgstr "Další uživatel"

#~ msgid "Answered"
#~ msgstr "Odpovězeno"

#~ msgid "Antarctica"
#~ msgstr "Antarktida"

#~ msgid "Antarctica/Casey"
#~ msgstr "Antarktida/Casey"

#~ msgid "Antarctica/Davis"
#~ msgstr "Antarktida/Davis"

#~ msgid "Antarctica/DumontDUrville"
#~ msgstr "Antarktida/Dumont D'Urville"

#~ msgid "Antarctica/Mawson"
#~ msgstr "Antarktida/Mawson"

#~ msgid "Antarctica/McMurdo"
#~ msgstr "Antarktida/McMurdo"

#~ msgid "Antarctica/Palmer"
#~ msgstr "Antarktida/Palmer"

#~ msgid "Antarctica/Rothera"
#~ msgstr "Antarktida/Rothera"

#~ msgid "Antarctica/South Pole"
#~ msgstr "Antarktida/Jižní pól"

#~ msgid "Antarctica/Syowa"
#~ msgstr "Antarktida/Syowa"

#~ msgid "Antarctica/Vostok"
#~ msgstr "Antarktida/Vostok"

#~ msgid "Antigua and Barbuda"
#~ msgstr "Antigua a Barbuda"

#~ msgid "Any recipient"
#~ msgstr "Kterýkoliv adresát"

#~ msgid "Append vCard"
#~ msgstr "Připojit vCard"

#~ msgid "Application Toolbar"
#~ msgstr "Nástrojová lišta aplikace"

#~ msgid "Application may not work as expected until this problem is solved."
#~ msgstr ""
#~ "Aplikace nemusí pracovat podle očekávání, dokud nebude tento problém "
#~ "vyřešen."

#~ msgid "Applications"
#~ msgstr "Aplikace"

#~ msgid "Apply a Template (optional)"
#~ msgstr "Použít šablonu (volitelné)"

#~ msgid "Apply role"
#~ msgstr "Aplikovat roli"

#~ msgid "Apply rule if all conditions are met"
#~ msgstr "Uplatnit pravidlo, pokud jsou všechny podmínky splněny"

#~ msgid "Apply rule if any condition is met."
#~ msgstr "Uplatnit pravidlo, pokud je kterákoliv z podmínek splněna"

#~ msgid "Appointment"
#~ msgstr "Schůzka"

#~ msgid "Appointment '%s' not found."
#~ msgstr "Schůzka ‚%s‘ nebyla nalezena."

#~ msgid "Appointment (accepted)"
#~ msgstr "Schůzka (přijata)"

#~ msgid "Appointment (declined)"
#~ msgstr "Schůzka (odmítnuta)"

#~ msgid "Appointment (none)"
#~ msgstr "Schůzka (žádná)"

#~ msgid "Appointment Details"
#~ msgstr "Podrobnosti o schůzce"

#~ msgid "Appointment cancelled: %1$s"
#~ msgstr "Schůzka zrušena: %1$s"

#~ msgid "Appointment changed: %1$s"
#~ msgstr "Schůzka změněna: %1$s"

#~ msgid "Appointment deleted"
#~ msgstr "Schůzka smazána"

#~ msgid "Appointment has been copied"
#~ msgid_plural "Appointments have been copied"
#~ msgstr[0] "Schůzka byla zkopírována"
#~ msgstr[1] "Schůzky byly zkopírovány"
#~ msgstr[2] "Schůzek bylo zkopírováno"

#~ msgid "Appointment has been moved"
#~ msgid_plural "Appointments have been moved"
#~ msgstr[0] "Schůzka byla přesunuta"
#~ msgstr[1] "Schůzky byly přesunuty"
#~ msgstr[2] "Schůzek bylo přesunuto"

#~ msgid ""
#~ "Appointment invitation. %1$s %2$s %3$s %4$s %5$s. Press [enter] to open"
#~ msgstr ""
#~ "Pozvánka na schůzku. %1$s %2$s %3$s %4$s %5$s. Otevřete stisknutím [enter]"

#~ msgid "Appointment invitations"
#~ msgstr "Pozvánky na schůzku"

#~ msgid "Appointment reminder. %1$s %2$s %3$s %4$s. Press [enter] to open"
#~ msgstr ""
#~ "Připomenutí schůzky. %1$s %2$s %3$s %4$s. Otevřete stisknutím [enter]"

#~ msgid "Appointment reminders"
#~ msgstr "Upomínky na schůzky"

#~ msgid "Appointments"
#~ msgstr "Schůzky"

#~ msgid "Appointments in personal calendars: set status to"
#~ msgstr "Schůzky v osobních kalendářích: nastavit stav na"

#~ msgid "Appointments in public calendars: set status to"
#~ msgstr "Schůzky ve veřejných kalendářích: nastavit stav na"

#~ msgid "Appointments:"
#~ msgstr "Schůzky:"

#~ msgid "Approximate Duration for Subscriptions"
#~ msgstr "Přibližná doba trvání u odběrů"

#~ msgid "Apr"
#~ msgstr "Dub"

#~ msgid "April"
#~ msgstr "Duben"

#~ msgid "Arctic/Longyearbyen"
#~ msgstr "Arktis/Longyearbyen"

#~ msgid ""
#~ "Are you sure you want to delete all E-Mails from this folder? The deleted "
#~ "E-Mails will be moved to the Trash folder."
#~ msgstr ""
#~ "Opravdu chcete smazat všechny e-maily z této složky? Smazané e-maily "
#~ "budou přesunuty do složky Koš."

#~ msgid "Are you sure you want to delete selected item?"
#~ msgstr "Opravdu chcete smazat vybranou položku?"

#~ msgid "Are you sure you want to delete selected items?"
#~ msgstr "Opravdu chcete smazat vybrané položky?"

#~ msgid "Are you sure you want to delete the selected E-Mails?"
#~ msgstr "Opravdu chcete smazat vybrané e-maily?"

#~ msgid "Are you sure you want to delete the selected account?"
#~ msgid_plural "Are you sure you want to delete the selected accounts?"
#~ msgstr[0] "Opravdu chcete smazat vybraný účet?"
#~ msgstr[1] "Opravdu chcete smazat vybrané účty?"
#~ msgstr[2] "Opravdu chcete smazat vybrané účty?"

#~ msgid "Are you sure you want to delete the selected attachment?"
#~ msgstr "Opravdu chcete smazat vybranou přílohu?"

#~ msgid "Are you sure you want to delete the selected contact?"
#~ msgid_plural "Are you sure you want to delete the selected contacts?"
#~ msgstr[0] "Opravdu chcete smazat vybraný kontakt?"
#~ msgstr[1] "Opravdu chcete smazat vybrané kontakty?"
#~ msgstr[2] "Opravdu chcete smazat vybrané kontakty?"

#~ msgid "Are you sure you want to delete the selected folder?"
#~ msgstr "Opravdu chcete smazat vybranou složku?"

#~ msgid "Are you sure you want to delete the selected items?"
#~ msgstr "Opravdu chcete smazat vybrané položky?"

#~ msgid "Are you sure you want to delete the selected publication?"
#~ msgid_plural "Are you sure you want to delete the selected publications?"
#~ msgstr[0] "Opravdu chcete smazat vybranou publikaci?"
#~ msgstr[1] "Opravdu chcete smazat vybrané publikace?"
#~ msgstr[2] "Opravdu chcete smazat vybrané publikace?"

#~ msgid "Are you sure you want to delete the selected resource?"
#~ msgid_plural "Are you sure you want to delete the selected resources?"
#~ msgstr[0] "Opravdu chcete smazat vybraný zdroj?"
#~ msgstr[1] "Opravdu chcete smazat vybrané zdroje?"
#~ msgstr[2] "Opravdu chcete smazat vybrané zdroje?"

#~ msgid "Are you sure you want to delete the selected rule?"
#~ msgid_plural "Are you sure you want to delete the selected rules?"
#~ msgstr[0] "Opravdu chcete smazat vybrané pravidlo?"
#~ msgstr[1] "Opravdu chcete smazat vybraná pravidla?"
#~ msgstr[2] "Opravdu chcete smazat vybraná pravidla?"

#~ msgid "Are you sure you want to delete the selected version?"
#~ msgstr "Opravdu chcete smazat vybranou verzi?"

#~ msgid "Are you sure you want to delete this Tweet?"
#~ msgstr "Opravdu chcete smazat tento tweet?"

#~ msgid ""
#~ "Are you sure you want to detach the file from current Info Item?\n"
#~ " (all versions of the file will be removed)"
#~ msgstr ""
#~ "Opravdu chcete odebrat soubor od aktuální informační položky?\n"
#~ "(Budou odstraněny všechny verze.)"

#~ msgid ""
#~ "Are you sure you want to permanently delete all E-Mails from this folder? "
#~ "The deleted E-Mails will be irrevocably lost."
#~ msgstr ""
#~ "Opravdu chcete natrvalo smazat všechny e-maily z této složky? Smazané e-"
#~ "maily budou nenávratně ztraceny."

#~ msgid "Are you sure?"
#~ msgstr "Jste si jistí?"

#~ msgid "Argentina"
#~ msgstr "Argentina"

#~ msgid "Armenia"
#~ msgstr "Arménie"

#~ msgid "Aruba"
#~ msgstr "Aruba"

#~ msgid "Ascending"
#~ msgstr "Vzestupně"

#~ msgid "Asia/Aden"
#~ msgstr "Asie/Aden"

#~ msgid "Asia/Almaty"
#~ msgstr "Asie/Almaty"

#~ msgid "Asia/Amman"
#~ msgstr "Asie/Amman"

#~ msgid "Asia/Anadyr"
#~ msgstr "Asie/Anadyr"

#~ msgid "Asia/Aqtau"
#~ msgstr "Asie/Aqtau"

#~ msgid "Asia/Aqtobe"
#~ msgstr "Asie/Aqtobe"

#~ msgid "Asia/Ashgabat"
#~ msgstr "Asie/Aškabát"

#~ msgid "Asia/Ashkhabad"
#~ msgstr "Asie/Aškabát"

#~ msgid "Asia/Baghdad"
#~ msgstr "Asie/Bagdád"

#~ msgid "Asia/Bahrain"
#~ msgstr "Asie/Bahrain"

#~ msgid "Asia/Baku"
#~ msgstr "Asie/Baku"

#~ msgid "Asia/Bangkok"
#~ msgstr "Asie/Bangkok"

#~ msgid "Asia/Beirut"
#~ msgstr "Asie/Bejrút"

#~ msgid "Asia/Bishkek"
#~ msgstr "Asie/Biškek"

#~ msgid "Asia/Brunei"
#~ msgstr "Asie/Brunej"

#~ msgid "Asia/Calcutta"
#~ msgstr "Asie/Kalkata"

#~ msgid "Asia/Choibalsan"
#~ msgstr "Asie/Choibalsan"

#~ msgid "Asia/Chongqing"
#~ msgstr "Asie/Chongqing"

#~ msgid "Asia/Chungking"
#~ msgstr "Asie/Chungking"

#~ msgid "Asia/Colombo"
#~ msgstr "Asie/Colombo"

#~ msgid "Asia/Dacca"
#~ msgstr "Asie/Dhaka"

#~ msgid "Asia/Damascus"
#~ msgstr "Asie/Damašek"

#~ msgid "Asia/Dhaka"
#~ msgstr "Asie/Dhaka"

#~ msgid "Asia/Dili"
#~ msgstr "Asie/Dilí"

#~ msgid "Asia/Dubai"
#~ msgstr "Asie/Dubaj"

#~ msgid "Asia/Dushanbe"
#~ msgstr "Asie/Dušanbe"

#~ msgid "Asia/Gaza"
#~ msgstr "Asie/Gaza"

#~ msgid "Asia/Harbin"
#~ msgstr "Asie/Harbin"

#~ msgid "Asia/Ho Chi Minh"
#~ msgstr "Asie/Ho Či Minovo Město"

#~ msgid "Asia/Hong Kong"
#~ msgstr "Asie/Hongkong"

#~ msgid "Asia/Hovd"
#~ msgstr "Asie/Hovd"

#~ msgid "Asia/Irkutsk"
#~ msgstr "Asie/Irkutsk"

#~ msgid "Asia/Istanbul"
#~ msgstr "Asie/Istanbul"

#~ msgid "Asia/Jakarta"
#~ msgstr "Asie/Jakarta"

#~ msgid "Asia/Jayapura"
#~ msgstr "Asie/Jayapura"

#~ msgid "Asia/Jerusalem"
#~ msgstr "Asie/Jeruzalém"

#~ msgid "Asia/Kabul"
#~ msgstr "Asie/Kábul"

#~ msgid "Asia/Kamchatka"
#~ msgstr "Asie/Kamčatka"

#~ msgid "Asia/Karachi"
#~ msgstr "Asie/Karáčí"

#~ msgid "Asia/Kashgar"
#~ msgstr "Asie/Kashgar"

#~ msgid "Asia/Kathmandu"
#~ msgstr "Asie/Káthmandú"

#~ msgid "Asia/Katmandu"
#~ msgstr "Asie/Kátmandú"

#~ msgid "Asia/Kolkata"
#~ msgstr "Asie/Kalkata"

#~ msgid "Asia/Krasnoyarsk"
#~ msgstr "Asie/Krasnojarsk"

#~ msgid "Asia/Kuala Lumpur"
#~ msgstr "Asie/Kuala Lumpur"

#~ msgid "Asia/Kuching"
#~ msgstr "Asie/Kuching"

#~ msgid "Asia/Kuwait"
#~ msgstr "Asie/Kuvajt"

#~ msgid "Asia/Macao"
#~ msgstr "Asie/Macao"

#~ msgid "Asia/Macau"
#~ msgstr "Asie/Macau"

#~ msgid "Asia/Magadan"
#~ msgstr "Asie/Magadan"

#~ msgid "Asia/Makassar"
#~ msgstr "Asie/Makassar"

#~ msgid "Asia/Manila"
#~ msgstr "Asie/Manila"

#~ msgid "Asia/Muscat"
#~ msgstr "Asie/Muscat"

#~ msgid "Asia/Nicosia"
#~ msgstr "Asie/Nicosia"

#~ msgid "Asia/Novosibirsk"
#~ msgstr "Asie/Novosibirsk"

#~ msgid "Asia/Omsk"
#~ msgstr "Asie/Omsk"

#~ msgid "Asia/Oral"
#~ msgstr "Asie/Oral"

#~ msgid "Asia/Phnom Penh"
#~ msgstr "Asie/Phnom Penh"

#~ msgid "Asia/Pontianak"
#~ msgstr "Asie/Pontianak"

#~ msgid "Asia/Pyongyang"
#~ msgstr "Asie/Pchjongjang"

#~ msgid "Asia/Qatar"
#~ msgstr "Asie/Katar"

#~ msgid "Asia/Qyzylorda"
#~ msgstr "Asie/Qyzylorda"

#~ msgid "Asia/Rangoon"
#~ msgstr "Asie/Rangún"

#~ msgid "Asia/Riyadh"
#~ msgstr "Asie/Rijád"

#~ msgid "Asia/Riyadh87"
#~ msgstr "Asie/Rijád87"

#~ msgid "Asia/Riyadh88"
#~ msgstr "Asie/Rijád88"

#~ msgid "Asia/Riyadh89"
#~ msgstr "Asie/Rijád89"

#~ msgid "Asia/Saigon"
#~ msgstr "Asie/Saigon"

#~ msgid "Asia/Sakhalin"
#~ msgstr "Asie/Sachalin"

#~ msgid "Asia/Samarkand"
#~ msgstr "Asie/Samarkand"

#~ msgid "Asia/Seoul"
#~ msgstr "Asie/Soul"

#~ msgid "Asia/Shanghai"
#~ msgstr "Asie/Šanghaj"

#~ msgid "Asia/Singapore"
#~ msgstr "Singapur"

#~ msgid "Asia/Taipei"
#~ msgstr "Asie/Taipei"

#~ msgid "Asia/Tashkent"
#~ msgstr "Asie/Taškent"

#~ msgid "Asia/Tbilisi"
#~ msgstr "Asie/Tbilisi"

#~ msgid "Asia/Tehran"
#~ msgstr "Asie/Teherán"

#~ msgid "Asia/Tel Aviv"
#~ msgstr "Asie/Tel Aviv"

#~ msgid "Asia/Thimbu"
#~ msgstr "Asie/Thimbu"

#~ msgid "Asia/Thimphu"
#~ msgstr "Asie/Thimphu"

#~ msgid "Asia/Tokyo"
#~ msgstr "Asie/Tokio"

#~ msgid "Asia/Ujung Pandang"
#~ msgstr "Asie/Ujung Pandang"

#~ msgid "Asia/Ulaanbaatar"
#~ msgstr "Asie/Ulánbátar"

#~ msgid "Asia/Ulan Bator"
#~ msgstr "Asie/Ulánbátar"

#~ msgid "Asia/Urumqi"
#~ msgstr "Asie/Urumqi"

#~ msgid "Asia/Vientiane"
#~ msgstr "Asie/Vientiane"

#~ msgid "Asia/Vladivostok"
#~ msgstr "Asie/Vladivostok"

#~ msgid "Asia/Yakutsk"
#~ msgstr "Asie/Jakutsk"

#~ msgid "Asia/Yekaterinburg"
#~ msgstr "Asie/Jekatěrinburk"

#~ msgid "Asia/Yerevan"
#~ msgstr "Asie/Jerevan"

#~ msgid "Ask for new invitation"
#~ msgstr "Požádat o novou pozvánku"

#, fuzzy
#~ msgid "Ask for return receipt"
#~ msgstr "Požádat o potvrzení o doručení"

#~ msgid "Assistant"
#~ msgstr "Asistent(ka)"

#~ msgid "Assistant:"
#~ msgstr "Asistent(ka):"

#~ msgid ""
#~ "At the top of the display area the path to the selected folder is shown. "
#~ "Click on the path to switch to another folder."
#~ msgstr ""
#~ "Na vrchu zobrazovací oblasti je ukázaná cesta k vybrané složce. Kliknutím "
#~ "na cestu můžete přepnout do jiné složky."

#~ msgid "Atlantic/Azores"
#~ msgstr "Atlantický oceán/Azory"

#~ msgid "Atlantic/Bermuda"
#~ msgstr "Atlantický oceán/Bermudy"

#~ msgid "Atlantic/Canary"
#~ msgstr "Atlantický oceán/Kanárské ostrovy"

#~ msgid "Atlantic/Cape Verde"
#~ msgstr "Atlantický oceán/Kapverdy"

#~ msgid "Atlantic/Faeroe"
#~ msgstr "Atlantický oceán/Faerské ostrovy"

#~ msgid "Atlantic/Faroe"
#~ msgstr "Atlantický oceán/Faerské ostrovy"

#~ msgid "Atlantic/Jan Mayen"
#~ msgstr "Atlantický oceán/Jan Mayen"

#~ msgid "Atlantic/Madeira"
#~ msgstr "Atlantický oceán/Madeira"

#~ msgid "Atlantic/Reykjavik"
#~ msgstr "Atlantický oceán/Reykjavík"

#~ msgid "Atlantic/South Georgia"
#~ msgstr "Atlantický oceán/Jižní Georgie"

#~ msgid "Atlantic/St Helena"
#~ msgstr "Atlantický oceán/Sv. Helena"

#~ msgid "Atlantic/Stanley"
#~ msgstr "Atlantický oceán/Stanley"

#~ msgid "Attach InfoItem"
#~ msgstr "Připojit informační položku"

#~ msgid "Attach local file"
#~ msgstr "Připojit lokální soubor"

#~ msgid "Attach my vCard"
#~ msgstr "Připojit moji vCard"

#~ msgid "Attachment"
#~ msgstr "Příloha"

#~ msgctxt "plural"
#~ msgid "Attachment"
#~ msgid_plural "Attachments"
#~ msgstr[0] "Příloha"
#~ msgstr[1] "Přílohy"
#~ msgstr[2] "Příloh"

#~ msgid "Attachment has been saved"
#~ msgid_plural "Attachments have been saved"
#~ msgstr[0] "Příloha byla uložena"
#~ msgstr[1] "Přílohy byly uloženy"
#~ msgstr[2] "Přílohy byly uloženy"

#~ msgid ""
#~ "Attachment uploads are not supported in Internet Explorer 9. Please "
#~ "upgrade to Internet Explorer 10."
#~ msgstr ""
#~ "Internet Explorer 9 nepodporuje nahrávání příloh. Přejděte, prosím, na "
#~ "Internet Explorer 10."

#~ msgid "Attachments"
#~ msgstr "Přílohy"

#~ msgid "Attachments (%1$s)"
#~ msgstr "Přílohy (%1$s)"

#~ msgid "Attachments have been saved!"
#~ msgstr "Přílohy byly uloženy."

#~ msgid "Attachments will be saved"
#~ msgstr "Přílohy budou uloženy"

#~ msgid "Attachments   "
#~ msgstr "Přílohy   "

#~ msgid "Attention"
#~ msgstr "Pozor"

#~ msgid "Audio enabled"
#~ msgstr "Audio zapnuto"

#~ msgid "Aug"
#~ msgstr "Srp"

#~ msgid "August"
#~ msgstr "Srpen"

#~ msgid "Australia"
#~ msgstr "Austrálie"

#~ msgid "Australia/ACT"
#~ msgstr "Austrálie/ACT"

#~ msgid "Australia/Adelaide"
#~ msgstr "Austrálie/Adelaide"

#~ msgid "Australia/Brisbane"
#~ msgstr "Austrálie/Brisbane"

#~ msgid "Australia/Broken Hill"
#~ msgstr "Austrálie/Broken Hill"

#~ msgid "Australia/Canberra"
#~ msgstr "Austrálie/Canberra"

#~ msgid "Australia/Currie"
#~ msgstr "Austrálie/Currie"

#~ msgid "Australia/Darwin"
#~ msgstr "Austrálie/Darwin"

#~ msgid "Australia/Eucla"
#~ msgstr "Austrálie/Eucla"

#~ msgid "Australia/Hobart"
#~ msgstr "Austrálie/Hobart"

#~ msgid "Australia/LHI"
#~ msgstr "Austrálie/LHI"

#~ msgid "Australia/Lindeman"
#~ msgstr "Austrálie/Lindeman"

#~ msgid "Australia/Lord Howe"
#~ msgstr "Austrálie/Lord Howe"

#~ msgid "Australia/Melbourne"
#~ msgstr "Austrálie/Melbourne"

#~ msgid "Australia/NSW"
#~ msgstr "Austrálie/NSW"

#~ msgid "Australia/North"
#~ msgstr "Austrálie/Sever"

#~ msgid "Australia/Perth"
#~ msgstr "Austrálie/Perth"

#~ msgid "Australia/Queensland"
#~ msgstr "Austrálie/Queensland"

#~ msgid "Australia/South"
#~ msgstr "Austrálie/Jih"

#~ msgid "Australia/Sydney"
#~ msgstr "Austrálie/Sydney"

#~ msgid "Australia/Tasmania"
#~ msgstr "Austrálie/Tasmánie"

#~ msgid "Australia/Victoria"
#~ msgstr "Austrálie/Victoria"

#~ msgid "Australia/West"
#~ msgstr "Austrálie/Západ"

#~ msgid "Australia/Yancowinna"
#~ msgstr "Austrálie/Yancowinna"

#~ msgid "Austria"
#~ msgstr "Rakousko"

#~ msgid "Author"
#~ msgstr "Autor"

#~ msgid "Auto"
#~ msgstr "Automaticky"

#~ msgid "Auto Forward"
#~ msgstr "Automaticky přeposlat"

#~ msgid "Auto Logout"
#~ msgstr "Automatické odhlášení"

#~ msgid "Auto-save email drafts"
#~ msgstr "Automaticky ukládat koncepty zpráv"

#~ msgid "Auto-save email drafts?"
#~ msgstr "Ukládat koncepty zpráv automaticky?"

#~ msgid "Automatic opening of notification area"
#~ msgstr "Automatické otevření oznamovací oblasti"

#~ msgid "Automatic sign out"
#~ msgstr "Automatické odhlášení"

#~ msgid "Automatically collect contacts"
#~ msgstr "Automaticky sbírat kontakty"

#~ msgid ""
#~ "Automatically collect contacts in the folder \"Collected addresses\" "
#~ "while reading"
#~ msgstr "Při čtení automaticky ukládat kontakty ve složce „Sebrané adresy“"

#~ msgid ""
#~ "Automatically collect contacts in the folder \"Collected addresses\" "
#~ "while reading?"
#~ msgstr "Při čtení automaticky sbírat kontakty ve složce „Sebrané adresy“?"

#~ msgid ""
#~ "Automatically collect contacts in the folder \"Collected addresses\" "
#~ "while sending"
#~ msgstr ""
#~ "Při odesílání automaticky ukládat kontakty ve složce „Sebrané adresy“"

#~ msgid ""
#~ "Automatically collect contacts in the folder \"Collected addresses\" "
#~ "while sending?"
#~ msgstr ""
#~ "Při odesílání automaticky sbírat kontakty ve složce „Sebrané adresy“?"

#~ msgid ""
#~ "Automatically delete a notification mail after it has been accepted or "
#~ "declined?"
#~ msgstr ""
#~ "Automaticky vymazat potvrzovací zprávu, po té co byla přijata nebo "
#~ "odmítnuta?"

#~ msgid "Automatically select first E-Mail"
#~ msgstr "Automaticky zobrazit první e-mail"

#~ msgid "Autorefresh:"
#~ msgstr "Automatické obnovení:"

#~ msgid "Availability"
#~ msgstr "Dostupnost"

#~ msgid "Available Categories:"
#~ msgstr "Dostupné kategorie:"

#~ msgid "Available Teams:"
#~ msgstr "Dostupné týmy:"

#~ msgid "Available UWA modules:"
#~ msgstr "Dostupné UWA moduly:"

#~ msgid "Average time: %1$s ms"
#~ msgstr "Průměrná doba: %1$s ms"

#~ msgid "Azerbaijan"
#~ msgstr "Ázerbájdžán"

#~ msgid "B"
#~ msgstr "B"

#~ msgid "BCC"
#~ msgstr "BCC"

#~ msgid "Back"
#~ msgstr "Zpět"

#~ msgid "Back to appointment"
#~ msgstr "Zpět na schůzku"

#~ msgid "Background 1"
#~ msgstr "Pozadí 1"

#~ msgid "Background 2"
#~ msgstr "Pozadí 2"

#~ msgid "Bahamas"
#~ msgstr "Bahamy"

#~ msgid "Bahrain"
#~ msgstr "Bahrain"

#~ msgid "Bangladesh"
#~ msgstr "Bangladéš"

#~ msgid "Barbados"
#~ msgstr "Barbados"

#~ msgid "Bars"
#~ msgstr "Sloupce"

#~ msgid "Based on mailing list"
#~ msgstr "Podle e-mailové konference"

#~ msgid "Based on sender"
#~ msgstr "Podle odesílatele"

#~ msgid "Basic settings"
#~ msgstr "Základní nastavení"

#~ msgid "Bcc"
#~ msgstr "Bcc"

#~ msgid "Bcc..."
#~ msgstr "Bcc..."

#~ msgid "Bcc:"
#~ msgstr "Bcc:"

#~ msgid "Be a participant when creating appointments?"
#~ msgstr "Chcete zařadit mezi účastníky při vytváření schůzek?"

#~ msgid "Begins at"
#~ msgstr "Začíná u"

#~ msgid "Belarus"
#~ msgstr "Bělorusko"

#~ msgid "Below quoted text"
#~ msgstr "Pod citovaným textem"

#~ msgid ""
#~ "Below the recipient you will find further functions, e.g. for sending "
#~ "copies to other recipients or for adding attachments."
#~ msgstr ""
#~ "Pod příjemcem najdete další funkce, např. pro posílání kopií jiným "
#~ "příjemcům nebo pro přidávání příloh."

#~ msgid "Benin"
#~ msgstr "Benin"

#~ msgid "Bermuda"
#~ msgstr "Bermudy"

#~ msgid "Bhutan"
#~ msgstr "Bhutan"

#~ msgid "Billing information"
#~ msgstr "Fakturační údaje"

#~ msgid "Birthday Appointment"
#~ msgstr "Narozeninová schůzka"

#~ msgid "Birthday appointment has been changed."
#~ msgstr "Narozeninová schůzka byla změněna."

#~ msgid "Birthday of %s."
#~ msgstr "Narozeniny: %s."

#~ msgid "Birthdays"
#~ msgstr "Narozeniny"

#~ msgid "Black"
#~ msgstr "Černá"

#~ msgid "Blind copy (BCC) to"
#~ msgstr "Slepou kopii (BCC) pro"

#~ msgid "Block pre-loading of externally linked images"
#~ msgstr "Blokovat přednačítání obrázků odkazovaných z externích zdrojů"

#~ msgid "Blue"
#~ msgstr "Modrá"

#~ msgid "Bold"
#~ msgstr "Tučné"

#~ msgid "Bolivia"
#~ msgstr "Bolívie"

#~ msgid "Border inside"
#~ msgstr "Vnitřní ohraničení"

#~ msgid "Border left"
#~ msgstr "Ohraničení vlevo"

#~ msgid "Border left and right"
#~ msgstr "Ohraničení vlevo a vpravo"

#~ msgid "Border outside"
#~ msgstr "Vnější ohraničení"

#~ msgid "Border outside and inside"
#~ msgstr "Vnější a vnitřní ohraničení"

#~ msgid "Border right"
#~ msgstr "Ohraničení vpravo"

#~ msgid "Border top"
#~ msgstr "Ohraničení nahoře"

#~ msgid "Border top and bottom"
#~ msgstr "Ohraničení nahoře a dole"

#~ msgid "Bosnia and Herzegovina"
#~ msgstr "Bosna a Herzegovina"

#~ msgid "Botswana"
#~ msgstr "Botswana"

#, fuzzy
#~ msgid "Bottom"
#~ msgstr "Ohraničení dole"

#~ msgid "Bouvet Island"
#~ msgstr "Bouvet Island"

#~ msgid "Branches"
#~ msgstr "Obor"

#~ msgid "Branches:"
#~ msgstr "Obor:"

#~ msgid "Brazil"
#~ msgstr "Brazílie"

#~ msgid "Brazil/Acre"
#~ msgstr "Brazílie/Acre"

#~ msgid "Brazil/DeNoronha"
#~ msgstr "Brazílie/DeNoronha"

#~ msgid "Brazil/East"
#~ msgstr "Brazílie/Východ"

#~ msgid "Brazil/West"
#~ msgstr "Brazílie/Západ"

#~ msgid "British Indian Ocean Territory"
#~ msgstr "Britské teritorium v Indickém oceánu"

#~ msgid "Browser"
#~ msgstr "Prohlížeč"

#~ msgid "Brunei Darussalam"
#~ msgstr "Brunei Darussalam"

#~ msgid "Bulgaria"
#~ msgstr "Bulharsko"

#~ msgid "Bullets On/Off"
#~ msgstr "Zap/vyp odrážky"

#~ msgid "Burkina Faso"
#~ msgstr "Burkina Faso"

#~ msgid "Burundi"
#~ msgstr "Burundi"

#~ msgid "Business Address"
#~ msgstr "Firemní adresa"

#~ msgid "Business address"
#~ msgstr "Firemní adresa"

#~ msgid "Business category"
#~ msgstr "Kategorie podnikání"

#~ msgid "Buy a gift"
#~ msgstr "Koupit dárek"

#~ msgid "Buy now!"
#~ msgstr "Koupit!"

#~ msgid ""
#~ "By changing the date of this appointment you are creating an appointment "
#~ "exception to the series. Do you want to continue?"
#~ msgstr "Změnou data schůzky vytvoříte výjimku v sérii. Chcete pokračovat?"

#~ msgid "CAD"
#~ msgstr "CAD"

#~ msgid "CC"
#~ msgstr "CC"

#~ msgid "CHF"
#~ msgstr "CHF"

#~ msgid "CSV"
#~ msgstr "CSV"

#~ msgid "CSV (Contacts)"
#~ msgstr "CSV (kontakty)"

#~ msgid "CW"
#~ msgstr "Týd."

#~ msgid "CW %1$d"
#~ msgstr "CW %1$d"

#~ msgid "CalDAV URL"
#~ msgstr "CalDAV URL"

#~ msgid "Calendar"
#~ msgstr "Kalendář"

#~ msgctxt "app"
#~ msgid "Calendar"
#~ msgstr "Kalendář"

#~ msgid "Calendar custom view"
#~ msgstr "Vlastní zobrazení kalendáře"

#~ msgid "Calendar day view"
#~ msgstr "Zobrazení denního kalendáře"

#~ msgid "Calendar workweek view"
#~ msgstr "Zobrazení kalendáře pracovních dní"

#~ msgid "Cambodia"
#~ msgstr "Kambodža"

#~ msgid "Cameroon"
#~ msgstr "Kamerun"

#~ msgid "Can not create appointment in a folder other than appointment folder"
#~ msgstr "Schůzku nelze vytvořit v jiné složce než ve složce schůzek"

#~ msgid "Canada"
#~ msgstr "Kanada"

#~ msgid "Canada/Atlantic"
#~ msgstr "Kanada/Atlantický"

#~ msgid "Canada/Central"
#~ msgstr "Kanada/Centrální"

#~ msgid "Canada/East-Saskatchewan"
#~ msgstr "Kanada/Východní Saskatchewan"

#~ msgid "Canada/Eastern"
#~ msgstr "Kanada/Východ"

#~ msgid "Canada/Mountain"
#~ msgstr "Kanada/Horský"

#~ msgid "Canada/Newfoundland"
#~ msgstr "Kanada/Newfoundland"

#~ msgid "Canada/Pacific"
#~ msgstr "Kanada/Tichomoří"

#~ msgid "Canada/Saskatchewan"
#~ msgstr "Kanada/Saskatchewan"

#~ msgid "Canada/Yukon"
#~ msgstr "Kanada/Yukon"

#~ msgid "Canadian dollar"
#~ msgstr "Kanadský dolar"

#~ msgid "Cancel"
#~ msgstr "Zrušit"

#~ msgid "Cancel search"
#~ msgstr "Zrušit hledání"

#~ msgid "Canceled"
#~ msgstr "Zrušeno"

#~ msgid "Cannot find any messages this contact sent to you."
#~ msgstr "Nepodařilo se nalézt žádné zprávy od tohoto kontaktu pro vás."

#~ msgid "Cannot find any messages you sent to this contact."
#~ msgstr "Nepodařilo se nalézt žádné zprávy od vás pro tento kontakt."

#~ msgid "Cannot find user with given name."
#~ msgstr "Nepodařilo se nalézt uživatele daného jména."

#~ msgid "Cannot move default folders."
#~ msgstr "Výchozí složky nelze přesunout."

#~ msgid "Cannot move folder into itself."
#~ msgstr "Složku nelze přesunout do sebe sama."

#~ msgid "Cannot move shared folder."
#~ msgstr "Sdílenou složku nelze přesunout."

#~ msgid "Cannot move system folder."
#~ msgstr "Systémovou složku nelze přesunout."

#~ msgid "Cannot print this item"
#~ msgid_plural "Cannot print these items"
#~ msgstr[0] "Tuto položku nelze vytisknout"
#~ msgstr[1] "Tyto položky nelze vytisknout"
#~ msgstr[2] "Tyto položky nelze vytisknout"

#~ msgid "Capacity"
#~ msgstr "Kapacita"

#~ msgid "Cape Verde"
#~ msgstr "Kapverdy"

#~ msgid "Cards"
#~ msgstr "Karty"

#~ msgid "Cart is empty."
#~ msgstr "Košík je prázdný."

#~ msgid "Categories"
#~ msgstr "Kategorie"

#~ msgid "Categories..."
#~ msgstr "Kategorie..."

#~ msgid "Categories:"
#~ msgstr "Kategorie:"

#~ msgid "Category"
#~ msgstr "Kategorie"

#~ msgid "Category names must be unique"
#~ msgstr "Názvy kategorií se nesmí opakovat"

#~ msgid "Cayman Islands"
#~ msgstr "Kajmanské ostrovy"

#~ msgid "Cc"
#~ msgstr "Cc"

#~ msgid "Cc..."
#~ msgstr "Cc..."

#~ msgid "Cc:"
#~ msgstr "Cc:"

#~ msgid "Cell phone"
#~ msgstr "Mobilní telefon"

#~ msgid "Cell phone (alt)"
#~ msgstr "Mobilní telefon (alt.)"

#~ msgid "Cell phone (private):"
#~ msgstr "Mobilní telefon (soukr.):"

#~ msgid "Cell phone:"
#~ msgstr "Mobilní telefon:"

#~ msgid "Center"
#~ msgstr "Na střed"

#~ msgid "Centered, no text wrapping"
#~ msgstr "Na střed, žádné obtékání"

#~ msgid "Central African Republic"
#~ msgstr "Středoafrická republika"

#~ msgid "Chad"
#~ msgstr "Čad"

#~ msgid "Change"
#~ msgstr "Změnit"

#~ msgid "Change View"
#~ msgstr "Změnit pohled"

#~ msgid "Change confirmation status"
#~ msgstr "Změnit stav potvrzení"

#~ msgid "Change due date"
#~ msgstr "Změnit datum dokončení"

#~ msgid "Change exception of %1$s on %2$s"
#~ msgstr "Výjimka změny %1$s v %2$s"

#~ msgid "Change exceptions: %1$s"
#~ msgstr "Výjimky změn: %1$s"

#~ msgid "Change folder"
#~ msgstr "Změnit složku"

#~ msgid "Change not accepted for: %1$s"
#~ msgstr "Změny nebyly přijaty u: %1$s"

#~ msgid "Change password"
#~ msgstr "Změnit heslo"

#~ msgid "Change password and sign out"
#~ msgstr "Změnit heslo a odhlásit se"

#~ msgid "Change state"
#~ msgstr "Změnit stav"

#~ msgid "Change status"
#~ msgstr "Změnit stav"

#~ msgid "Change subscription"
#~ msgstr "Změnit přihlášení k odběru"

#~ msgid "Change the description to %1$s."
#~ msgstr "Změňte popis na %1$s."

#~ msgid "Change the location to %1$s."
#~ msgstr "Změňte místo konání na: %1$s"

#~ msgid "Change view"
#~ msgstr "Změnit pohled"

#~ msgid "Changed due date"
#~ msgstr "Upravené datum dokončení"

#~ msgid "Changed on"
#~ msgstr "Změněno"

#~ msgid "Changes have been saved"
#~ msgstr "Změny byly uloženy"

#~ msgid "Changes have been saved."
#~ msgstr "Změny byly uloženy."

#~ msgid "Character"
#~ msgstr "Postava"

#~ msgid "Check"
#~ msgstr "Zkontrolovat"

#~ msgid "Check connection"
#~ msgstr "Zkontrolovat spojení"

#~ msgid "Check for new messages every 'n' minutes"
#~ msgstr "Interval kontroly nových zpráv (v minutách): ‚n‘"

#~ msgid "Check for:"
#~ msgstr "Zkontrolovat:"

#, fuzzy
#~ msgid "Checkboxes"
#~ msgstr "Přepnout zaškrtávací políčka"

#~ msgid "Checking credentials... This may take a few seconds."
#~ msgstr "Ověřuji přihlašovací údaje... To může několik sekund trvat."

#~ msgid "Children"
#~ msgstr "Děti"

#~ msgid "Children:"
#~ msgstr "Děti:"

#~ msgid "Chile"
#~ msgstr "Chile"

#~ msgid "Chile/Continental"
#~ msgstr "Chile/Kontinentální"

#~ msgid "Chile/EasterIsland"
#~ msgstr "Chile/Velikonoční ostrov"

#~ msgid "China"
#~ msgstr "Čína"

#~ msgid "Choose Team"
#~ msgstr "Vyberte tým"

#~ msgid "Choose a new password for your account."
#~ msgstr "Zvolte nové heslo pro svůj účet."

#~ msgid "Christmas Island"
#~ msgstr "Vánoční ostrov"

#~ msgid "City"
#~ msgstr "Město"

#~ msgid "City (business)"
#~ msgstr "Město (firemní)"

#~ msgid "City (private)"
#~ msgstr "Město (soukr.)"

#~ msgid "City:"
#~ msgstr "Město:"

#~ msgid "Classic"
#~ msgstr "Klasický"

#~ msgid "Clean up"
#~ msgstr "Vyčistit"

#~ msgid "Cleaning up... This may take a few seconds."
#~ msgstr "Pročišťuji... To může několik sekund trvat."

#~ msgid "Clear cache"
#~ msgstr "Vyprázdnit cache"

#~ msgid "Click for whole day appointment"
#~ msgstr "Kliknutím zvolíte celodenní schůzku"

#~ msgid "Click here for free trial."
#~ msgstr "Klikněte sem pro vyzkoušení zdarma."

#~ msgid "Click here to add your account"
#~ msgstr "Klikněte sem pro přidání svého účtu"

#~ msgid "Click here to quit the help center"
#~ msgstr "Klikněte sem pro opuštění centra nápověda"

#~ msgid "Click on a sentence to choose when to repeat the appointment."
#~ msgstr "Klikněte na větu pro vybrání, kdy schůzku opakovat."

#~ msgid "Click on the links to change the values."
#~ msgstr "Klikněte na odkazy pro změnu hodnot."

#~ msgid "Click to authorize your account again"
#~ msgstr "Klikněte pro opětovnou autorizaci svého účtu"

#~ msgid "Click to open."
#~ msgstr "Kliknutím otevřete."

#~ msgid "Click to open. Drag to your desktop to download."
#~ msgstr "Kliknutím otevřete. Přetažením na plochu stáhnete."

#~ msgid "Click to retry"
#~ msgstr "Klikněte, chcete-li to zkusit znovu."

#~ msgid "Click to retry later."
#~ msgstr "Klikněte, chcete-li to zkusit později znovu."

#~ msgid "Click to try again."
#~ msgstr "Klikněte, chcete-li to zkusit znovu."

#~ msgid "Click to upload image"
#~ msgstr "Kliknutím nahrajete obrázek"

#~ msgid ""
#~ "Client PC operating system: Latest Versions of Windows XP, Windows 7 "
#~ "(each with 32 + 64 bit) (no support of Mac OS X clients with emulators), "
#~ "Windows 8"
#~ msgstr ""
#~ "Operační systém klientského počítače: Nejnovější verze Windows XP, "
#~ "Windows 7 (32 i 64bitové) (bez podpory Mac OS X klientů s emulátory), "
#~ "Windows 8"

#~ msgid "Client PC operating system: Windows XP, Windows Vista, Windows 7"
#~ msgstr ""
#~ "Operační systém klientského PC: Windows XP, Windows Vista, Windows 7"

#~ msgid ""
#~ "Client PC operation system: Latest Versions of Windows XP, Windows 7 "
#~ "(each with 32 + 64 bit) (no support of Mac OS X clients with emulators)"
#~ msgstr ""
#~ "Operační systém klientského počítače: Nejnovější verze Windows XP, "
#~ "Windows 7 (32 i 64bitové) (bez podpory Mac OS X klientů s emulátory)"

#~ msgid "Close"
#~ msgstr "Zavřít"

#~ msgid "Close Window"
#~ msgstr "Zavřít okno"

#~ msgid "Close all"
#~ msgstr "Zavřít vše"

#~ msgid "Close configuration"
#~ msgstr "Zavřít nastavení"

#~ msgid "Close document"
#~ msgstr "Zavřít dokument"

#, fuzzy
#~| msgid "Folder view"
#~ msgid "Close folder view"
#~ msgstr "Pohled na složku"

#~ msgid "Close quick config"
#~ msgstr "Zavřít rychlé nastavení"

#~ msgid "Close this reminder"
#~ msgstr "Zavřít upomínku"

#~ msgid "Cocos (Keeling) Islands"
#~ msgstr "Kokosové (Keelingovy) ostrovy"

#~ msgid "Collapse form"
#~ msgstr "Skrýt formulář"

#~ msgid "Collect while reading E-Mails?"
#~ msgstr "Sbírat při čtení zpráv?"

#~ msgid "Collect while sending E-Mails?"
#~ msgstr "Sbírat při posílání zpráv?"

#~ msgid "Collected addresses"
#~ msgstr "Posbírané adresy"

#~ msgid "Colombia"
#~ msgstr "Kolumbie"

#~ msgid "Color"
#~ msgstr "Barva"

#~ msgid "Color quoted lines"
#~ msgstr "Obarvit citované řádky"

#~ msgid "Comma Separated"
#~ msgstr "Oddělený čárkami"

#~ msgid "Comment"
#~ msgstr "Komentář"

#~ msgid "Comment:"
#~ msgstr "Komentář:"

#~ msgid "Comments"
#~ msgstr "Komentáře"

#~ msgid "Comments:"
#~ msgstr "Komentáře:"

#~ msgid ""
#~ "Comments:\n"
#~ "%1$s"
#~ msgstr ""
#~ "Komentáře:\n"
#~ "%1$s"

#~ msgid "Commercial Register"
#~ msgstr "Obchodní rejstřík"

#~ msgid "Commercial Register:"
#~ msgstr "Obchodní rejstřík:"

#~ msgid "Common"
#~ msgstr "Obecné"

#~ msgid "Common Emoji"
#~ msgstr "Běžné Emoji"

#, fuzzy
#~| msgid "Compact view"
#~ msgid "Compact"
#~ msgstr "Kompaktní pohled"

#~ msgid "Compact view"
#~ msgstr "Kompaktní pohled"

#~ msgid "Companies"
#~ msgstr "Firmy"

#~ msgid "Company"
#~ msgstr "Firma"

#~ msgid "Company (business)"
#~ msgstr "Firma (obchod)"

#~ msgid "Company:"
#~ msgstr "Firma:"

#~ msgid "Compose"
#~ msgstr "Psaní zpráv"

#, fuzzy
#~ msgid "Compose new email"
#~ msgstr "Psát novou zprávu"

#~ msgid "Compose new mail"
#~ msgstr "Psát novou zprávu"

#~ msgid "Conditions"
#~ msgstr "Podmínky"

#~ msgid "Configuration changed"
#~ msgstr "Nastavení se změnilo"

#~ msgid "Configuration damaged, please inform the administrator."
#~ msgstr "Nastavení se změnilo, informujte, prosím, administrátora."

#~ msgid "Confirm"
#~ msgstr "Potvrdit"

#~ msgid "Confirm new password"
#~ msgstr "Potvrdit nové heslo"

#~ msgid "Confirmation"
#~ msgstr "Potvrzení"

#~ msgid "Confirmation message"
#~ msgstr "Potvrzovací zpráva"

#~ msgid "Confirmation status"
#~ msgstr "Stav potvrzení"

#~ msgid "Confirmed"
#~ msgstr "Potvrzeno"

#~ msgid "Confirmed spam"
#~ msgstr "Potvrzený spam"

#~ msgid "Confirmed spam folder"
#~ msgstr "Složka potvrzeného spamu"

#~ msgid "Conflicts detected"
#~ msgstr "Zjištěny konflikty"

#~ msgid "Conflicts with resources cannot be ignored"
#~ msgstr "Konflikty se zdroji nelze ignorovat"

#~ msgid "Conflicts:"
#~ msgstr "Konflikty:"

#~ msgid "Congo"
#~ msgstr "Kongo"

#~ msgid "Connection failed! Please check your settings: "
#~ msgstr "Spojení selhalo! Zkontrolujte, prosím, nastavení:"

#~ msgid "Connector for Microsoft Outlook"
#~ msgstr "Connector pro Microsoft Outlook"

#~ msgid "Contact"
#~ msgstr "Kontakt"

#~ msgid "Contact Details"
#~ msgstr "Podrobnosti o kontaktu"

#~ msgid "Contact folder..."
#~ msgstr "Složka kontaktů..."

#~ msgid "Contact overview"
#~ msgstr "Přehled kontaktu"

#, fuzzy
#~ msgid "Contact pictures"
#~ msgstr "Kontakty"

#~ msgid "Contact: %1$s"
#~ msgstr "Kontakt: %1$s"

#~ msgid "Contacts"
#~ msgstr "Kontakty"

#~ msgid "Contacts have been copied"
#~ msgstr "Kontakty byly zkopírovány"

#~ msgid "Contacts have been moved"
#~ msgstr "Kontakty byly přesunuty"

#~ msgid "Contains"
#~ msgstr "Obsahuje"

#~ msgid "Content"
#~ msgstr "Obsah"

#~ msgid "Content-Type:"
#~ msgstr "Druh obsahu:"

#~ msgid "Continue"
#~ msgstr "Pokračovat"

#~ msgid "Conversations"
#~ msgstr "Konverzace"

#~ msgctxt "app"
#~ msgid "Conversations"
#~ msgstr "Konverzace"

#~ msgid "Cook Islands"
#~ msgstr "Cookovy ostrovy"

#~ msgid "Copy"
#~ msgstr "Kopírovat"

#~ msgctxt "CC"
#~ msgid "Copy"
#~ msgid_plural "Copy"
#~ msgstr[0] "Kopie"
#~ msgstr[1] "Kopie"
#~ msgstr[2] "Kopií"

#~ msgid "Copy (CC) to"
#~ msgstr "Kopii (CC) pro"

#~ msgid "Copy to"
#~ msgstr "Kopii pro"

#~ msgid "Copy to description"
#~ msgstr "Zkopírovat do popisu"

#~ msgid "Costa Rica"
#~ msgstr "Kostarika"

#~ msgid "Costs must be between -%1$d and %1$d."
#~ msgstr "Náklady musí být od  -%1$d do %1$d."

#~ msgid "Cote d'Ivoire"
#~ msgstr "Pobřeží slonoviny"

#~ msgid "Could not get a default folder for this application."
#~ msgstr "Nelze načíst výchozí složku pro tuto aplikaci."

#~ msgid "Could not load all participants for this task."
#~ msgstr "Nepodařilo se nahrát všechny účastníky tohoto úkolu."

#~ msgid "Could not load attachments for this contact."
#~ msgstr "Nepodařilo se nahrát přílohy tohoto kontaktu."

#~ msgid "Could not load attachments for this task."
#~ msgstr "Nepodařilo se nahrát přílohy tohoto úkolu."

#~ msgid "Could not load data"
#~ msgstr "Nepodařilo se načíst data"

#~ msgid "Could not load new Tweets."
#~ msgstr "Nepodařilo se načíst nové tweety."

#~ msgid "Could not load this list"
#~ msgstr "Seznam se nepodařilo načíst"

#~ msgid "Could not save auto forward"
#~ msgstr "Nepodařilo se uložit automatické přeposlání"

#~ msgid "Could not save settings"
#~ msgstr "Nepodařilo se uložit nastavení"

#~ msgid "Could not save settings."
#~ msgstr "Nepodařilo se uložit nastavení."

#~ msgid ""
#~ "Could not save settings. There have to be at least one user with "
#~ "administration rights."
#~ msgstr ""
#~ "Nepodařilo se uložit nastavení. Je potřeba alespoň jeden uživatel s právy "
#~ "administrátora."

#~ msgid "Could not save vacation notice"
#~ msgstr "Nepodařilo se uložit oznámení o nepřítomnosti"

#~ msgid "Couldn't load all contact images."
#~ msgstr "Nepodařilo se načíst všechny obrázky kontaktů."

#~ msgid "Couldn't load appointment data."
#~ msgstr "Nepodařilo se načíst údaje schůzky."

#~ msgid "Couldn't load contact data."
#~ msgstr "Nepodařilo se načíst údaje kontaktu."

#~ msgid "Couldn't load file data."
#~ msgstr "Nepodařilo se načíst data souboru."

#~ msgid "Couldn't load folders."
#~ msgstr "Nepodařilo se načíst složky."

#~ msgid "Couldn't load subfolders."
#~ msgstr "Nepodařilo se načíst podsložky."

#~ msgid "Couldn't load that email."
#~ msgstr "Zprávu se nepodařilo načíst."

#~ msgid "Couldn't load that task."
#~ msgstr "Úkol se nepodařilo nahrát."

#~ msgid "Couldn't load your auto forward."
#~ msgstr "Nepodařilo se načíst vaše automatické odeslání."

#~ msgid "Couldn't load your contact data."
#~ msgstr "Nepodařilo se načíst vaše kontaktní údaje."

#~ msgid "Couldn't load your mail filters."
#~ msgstr "Nepodařilo se načíst vaše filtry zpráv."

#~ msgid "Couldn't load your vacation notice."
#~ msgstr "Nepodařilo se načíst vaše oznámení o nepřítomnosti."

#~ msgid "Country"
#~ msgstr "Země"

#~ msgid "Country (other)"
#~ msgstr "Země (jiná)"

#~ msgid "Country (other):"
#~ msgstr "Země (jiná):"

#~ msgid "Country:"
#~ msgstr "Země:"

#~ msgid "Create"
#~ msgstr "Vytvořit"

#~ msgid "Create Appointment"
#~ msgstr "Vytvořit schůzku"

#~ msgid "Create a filter"
#~ msgstr "Vytvořit filtr"

#~ msgid "Create a recurring appointment"
#~ msgstr "Vytvořit opakující schůzku"

#~ msgid "Create appointment"
#~ msgstr "Vytvořit schůzku"

#~ msgid "Create contact"
#~ msgstr "Vytvořit kontakt"

#~ msgid "Create distribution list"
#~ msgstr "Vytvořit distribuční seznam"

#~ msgid "Create list"
#~ msgstr "Vytvořit seznam"

#~ msgid "Create new rule"
#~ msgstr "Vytvořit nové pravidlo"

#~ msgid "Create new task"
#~ msgstr "Vytvořit nový úkol"

#~ msgid "Create public appointments"
#~ msgstr "Vytvořit veřejné schůzky"

#~ msgid "Create reminder"
#~ msgstr "Vytvořit upomínku"

#~ msgid "Create task"
#~ msgstr "Vytvořit úkol"

#~ msgid "Created"
#~ msgstr "Vytvořeno"

#~ msgid "Created By:"
#~ msgstr "Vytvořil(a):"

#~ msgid "Created by"
#~ msgstr "Vytvořil(a)"

#~ msgid "Created by:"
#~ msgstr "Vytvořil(a)"

#~ msgid "Created on"
#~ msgstr "Vytvořeno"

#~ msgid "Created on %1$s by %2$s"
#~ msgstr "Vytvořeno %1$s uživatelem %2$s"

#~ msgid "Created on %1$s by %2$s, last changed on %3$s by %4$s"
#~ msgstr ""
#~ "Vytvořeno %1$s uživatelem %2$s, naposled změněno %3$s uživatelem %4$s"

#~ msgid "Created on:"
#~ msgstr "Vytvořeno:"

#~ msgid ""
#~ "Created private folder '%1$s' in %2$s and subscribed successfully to "
#~ "shared folder"
#~ msgstr ""
#~ "Soukromá složka '%1$s' v %2$s byla vytvořena a byl přihlášen odběr "
#~ "sdílené složky"

#~ msgid "Created:"
#~ msgstr "Vytvořeno:"

#~ msgctxt "help"
#~ msgid "Creating Files"
#~ msgstr "Vytváření souborů"

#~ msgid "Creating a note"
#~ msgstr "Vytvoření poznámky"

#~ msgid "Creation date:"
#~ msgstr "Datum vytvoření:"

#~ msgid "Croatia"
#~ msgstr "Chorvatsko"

#~ msgid "Cuba"
#~ msgstr "Kuba"

#~ msgid "Currency"
#~ msgstr "Měna"

#~ msgid "Current Costs:"
#~ msgstr "Aktuální náklady:"

#~ msgid "Current costs:"
#~ msgstr "Aktuální náklady:"

#~ msgid "Current duration:"
#~ msgstr "Aktuální doba trvání:"

#~ msgid "Current page and total page count"
#~ msgstr "Aktuální strana a celkový počet stran"

#~ msgid "Current version"
#~ msgstr "Aktuální verze"

#~ msgid "Current week"
#~ msgstr "Aktuální týden"

#~ msgid "Current week, next week"
#~ msgstr "Aktuální týden, následující týden"

#~ msgid "Current week, next week, 10 later"
#~ msgstr "Aktuální týden, následující týden a 10 dalších"

#~ msgid "Current week, next week, 15 later"
#~ msgstr "Aktuální týden, následující týden a 15 dalších"

#~ msgid "Current week, next week, 20 later"
#~ msgstr "Aktuální týden, následující týden a 20 dalších"

#~ msgid "Current week, next week, 5 later"
#~ msgstr "Aktuální týden, následující týden a 5 dalších"

#~ msgid "Current zoom factor"
#~ msgstr "Aktuální přiblížení"

#~ msgid "Custom"
#~ msgstr "Vlastní"

#~ msgid "Custom form"
#~ msgstr "Vlastní formulář"

#~ msgid "Customize this page"
#~ msgstr "Přizpůsobit tuto stránku"

#~ msgid "Cut"
#~ msgstr "Vyjmout"

#~ msgid "Cyprus"
#~ msgstr "Kypr"

#~ msgid "Czech"
#~ msgstr "čeština"

#~ msgid "Czech Republic"
#~ msgstr "Česká republika"

#~ msgid "DKK"
#~ msgstr "DKK"

#~ msgid "Danish"
#~ msgstr "dánština"

#~ msgid "Dark blue"
#~ msgstr "Tmavě modrá"

#~ msgid "Dark red"
#~ msgstr "Tmavě červená"

#~ msgid "Darker"
#~ msgstr "Tmavší"

#~ msgid "Data imported successfully"
#~ msgstr "Data byla úspěšně importována"

#~ msgid "Data only partially imported ( %1$s of %2$s records)"
#~ msgstr "Data byla importována pouze částečně (%1$s z %2$s záznamů)"

#~ msgid "Date"
#~ msgstr "Datum"

#~ msgid "Date completed"
#~ msgstr "Datum dokončeno"

#~ msgid "Date format:"
#~ msgstr "Formát data:"

#~ msgid "Date of birth"
#~ msgstr "Datum narození"

#~ msgid "Date of birth:"
#~ msgstr "Datum narození:"

#~ msgid "Date:"
#~ msgstr "Datum:"

#~ msgid "Day"
#~ msgstr "Den"

#~ msgid "Day View"
#~ msgstr "Pohled: den"

#~ msgid "Days"
#~ msgstr "Dny"

#~ msgid "Dear Sir or Madam"
#~ msgstr "Vážená paní nebo pane"

#~ msgid "Debug"
#~ msgstr "Debugování"

#~ msgid "December"
#~ msgstr "Prosinec"

#~ msgid "Decline"
#~ msgstr "Odmítnout"

#~ msgid "Decline counter proposal"
#~ msgstr "Odmítnout protinávrh"

#~ msgid "Declined"
#~ msgstr "Odmítnuto"

#~ msgid "Default E-Mail font size?"
#~ msgstr "Výchozí velikost písma zpráv?"

#~ msgid "Default E-Mail font?"
#~ msgstr "Výchozí písmo zpráv?"

#~ msgid "Default Theme"
#~ msgstr "Výchozí téma"

#~ msgid "Default address"
#~ msgstr "Výchozí adresa"

#~ msgid "Default app after sign in"
#~ msgstr "Výchozí aplikace po přihlášení"

#~ msgid "Default calendar view"
#~ msgstr "Výchozí zobrazení kalendáře"

#~ msgid "Default reminder"
#~ msgstr "Výchozí upomínka"

#~ msgid "Default sender address"
#~ msgstr "Výchozí adresa odesílatele"

#~ msgid "Default sender address:"
#~ msgstr "Výchozí adresa odesílatele:"

#~ msgid "Default view"
#~ msgstr "Výchozí zobrazení"

#~ msgid "Default view for Spam folder:"
#~ msgstr "Výchozí zobrazení složky Spam:"

#~ msgid "Deferred"
#~ msgstr "Odloženo"

#~ msgid "Delay before a hover is displayed"
#~ msgstr "Pauza před zobrazením vyskakovacího okna"

#~ msgid "Delete"
#~ msgstr "Smazat"

#~ msgid "Delete Attachment"
#~ msgstr "Smazat přílohu"

#~ msgid "Delete Columns"
#~ msgstr "Smazat sloupce"

#~ msgid "Delete Contact"
#~ msgstr "Smazat kontakt"

#~ msgid "Delete E-Mail"
#~ msgstr "Smazat e-mail"

#~ msgid "Delete E-Mails"
#~ msgstr "Smazat e-maily"

#~ msgid "Delete Folder"
#~ msgstr "Smazat složku"

#~ msgid "Delete Publication"
#~ msgid_plural "Delete Publications"
#~ msgstr[0] "Smazat publikaci"
#~ msgstr[1] "Smazat publikace"
#~ msgstr[2] "Smazat publikace"

#~ msgid "Delete Resource"
#~ msgid_plural "Delete Resources"
#~ msgstr[0] "Smazat zdroj"
#~ msgstr[1] "Smazat zdroje"
#~ msgstr[2] "Smazat zdroje"

#~ msgid "Delete Rows"
#~ msgstr "Smazat řádky"

#~ msgid "Delete Rule"
#~ msgid_plural "Delete Rules"
#~ msgstr[0] "Smazat pravidlo"
#~ msgstr[1] "Smazat pravidla"
#~ msgstr[2] "Smazat pravidla"

#~ msgid "Delete Task"
#~ msgstr "Smazat úkol"

#~ msgid "Delete a Subreddit"
#~ msgstr "Smazat Subreddit"

#~ msgid "Delete a blog"
#~ msgstr "Smazat blog"

#~ msgid "Delete a feed"
#~ msgstr "Smazat kanál"

#~ msgid "Delete a group of feeds"
#~ msgstr "Smazat skupinu kanálů"

#~ msgid "Delete a stream"
#~ msgstr "Smazat proud"

#~ msgid "Delete account"
#~ msgstr "Smazat účet"

#~ msgid "Delete all accounts"
#~ msgstr "Smazat všechny účty"

#~ msgid "Delete appointment"
#~ msgstr "Smazat schůzku"

#~ msgid "Delete contact"
#~ msgid_plural "Delete contacts"
#~ msgstr[0] "Smazat kontakt"
#~ msgstr[1] "Smazat kontakty"
#~ msgstr[2] "Smazat kontakty"

#~ msgid "Delete drawing object"
#~ msgstr "Smazat objekt kresby"

#~ msgid "Delete exceptions: %1$s"
#~ msgstr "Výjimky mazání: %1$s"

#~ msgid "Delete feed"
#~ msgstr "Smazat kanál"

#~ msgid "Delete group"
#~ msgstr "Smazat skupinu"

#~ msgid "Delete selected columns"
#~ msgstr "Smazat označené sloupce"

#~ msgid "Delete selected rows"
#~ msgstr "Smazat označené řádky"

#~ msgid "Delete the draft after sending."
#~ msgstr "Smazat koncept po odeslání."

#~ msgid "Delete version"
#~ msgstr "Smazat verzi"

#~ msgid "Delete whole series"
#~ msgstr "Smazat celou sérii"

#~ msgid "Delete widget"
#~ msgstr "Smazat widget"

#~ msgid "Deleting messages on local storage also deletes them on server"
#~ msgstr "Smazání zpráv na místním úložišti je smaže i na serveru"

#~ msgid "Demote One Level"
#~ msgstr "O úroveň níže"

#~ msgid "Department"
#~ msgstr "Oddělení"

#~ msgid "Department:"
#~ msgstr "Oddělení:"

#~ msgid "Descending"
#~ msgstr "Sestupně"

#~ msgid "Description"
#~ msgstr "Popis"

#~ msgid "Description has been copied"
#~ msgstr "Popis byl zkopírován"

#~ msgid "Description:"
#~ msgstr "Popis:"

#~ msgid "Description: %1$s"
#~ msgstr "Popis: %1$s"

#~ msgid "Destination"
#~ msgstr "Cíl"

#~ msgid "Destination folder:"
#~ msgstr "Cílová složka:"

#~ msgid "Detach file"
#~ msgstr "Odebrat soubor"

#~ msgid "Detail"
#~ msgstr "Detail"

#~ msgid "Detail Information for Publication"
#~ msgstr "Podrobné informace o publikaci"

#~ msgid "Detail information for publication"
#~ msgstr "Podrobné informace o publikaci"

#~ msgid ""
#~ "Detailed guides for all modules are located in the help section of the "
#~ "settings."
#~ msgstr ""
#~ "Podrobné průvodce pro všechny moduly najdete v sekci nápovědy v nastavení."

#~ msgid ""
#~ "Detailed information can be found in the Import section of the online "
#~ "help or the user manual."
#~ msgstr ""
#~ "Podrobné informace lze nalézt v sekci Import v online nápovědě nebo "
#~ "uživatelské příručce."

#~ msgid "Details"
#~ msgstr "Podrobnosti"

#~ msgid "Details:"
#~ msgstr "Podrobnosti:"

#~ msgid "Direct link"
#~ msgstr "Přímý odkaz"

#~ msgid "Direct link: %1$s"
#~ msgstr "Přímý odkaz: %1$s"

#~ msgid "Direct message"
#~ msgstr "Přímá zpráva"

#~ msgid "Disable"
#~ msgstr "Zakázat"

#~ msgid "Disable all"
#~ msgstr "Zakázat vše"

#~ msgid "Disable widget"
#~ msgstr "Vypnout widget"

#~ msgid "Disabled"
#~ msgstr "Zakázaný"

#~ msgid "Discard"
#~ msgstr "Zahodit"

#~ msgid "Discard changes"
#~ msgstr "Zahodit změnit"

#~ msgid "Display"
#~ msgstr "Zobrazení"

#~ msgid "Display Name"
#~ msgstr "Zobrazované jméno"

#~ msgid "Display area"
#~ msgstr "Zobrazovací oblast"

#~ msgid "Display as"
#~ msgstr "Zobrazit jako"

#~ msgid "Display as:"
#~ msgstr "Zobrazit jako:"

#~ msgid "Display emoticons as graphics in text emails"
#~ msgstr "Zobrazit emotikony graficky v textových zprávách"

#~ msgid "Display name"
#~ msgstr "Zobrazované jméno"

#~ msgid "Display of names"
#~ msgstr "Zobrazení jmen"

#~ msgid "Displayed name"
#~ msgstr "Zobrazené jméno"

#~ msgid "Displaying information"
#~ msgstr "Zobrazení informací"

#~ msgid "Distance"
#~ msgstr "Vzdálenost"

#~ msgid "Distribution List"
#~ msgstr "Distribuční seznam"

#~ msgid "Distribution list"
#~ msgstr "Distribuční seznam"

#~ msgid "Distribution list has been saved"
#~ msgstr "Distribuční seznam byl uložen"

#~ msgid "Djibouti"
#~ msgstr "Džibutsko"

#~ msgid "Do the following:"
#~ msgstr "Provést následující:"

#~ msgid ""
#~ "Do you really want to change the file extension from  \".%1$s\" to \".%2$s"
#~ "\" ?"
#~ msgstr "Opravdu chcete příponu souboru změnit z „.%1$s“ na „.%2$s“?"

#~ msgid "Do you really want to delete folder \"%s\"?"
#~ msgstr "Opravdu chcete smazat složku „%s“?"

#~ msgid "Do you really want to delete the following blog?"
#~ msgstr "Opravdu chcete smazat tento blog?"

#~ msgid "Do you really want to delete the following feed?"
#~ msgstr "Opravdu chcete smazat tento kanál?"

#~ msgid "Do you really want to delete the following group of feeds?"
#~ msgstr "Opravdu chcete smazat tuto skupinu kanálů?"

#~ msgid "Do you really want to delete the following stream?"
#~ msgstr "Opravdu chcete smazat tento proud?"

#~ msgid "Do you really want to delete the following subreddit?"
#~ msgstr "Opravdu chcete smazat tento subreddit?"

#~ msgid "Do you really want to delete these items?"
#~ msgstr "Opravdu chcete smazat tyto položky?"

#~ msgid "Do you really want to delete this account?"
#~ msgstr "Opravdu chcete smazat tento účet?"

#~ msgid "Do you really want to delete this contact?"
#~ msgstr "Opravdu chcete smazat tento kontakt?"

#~ msgid "Do you really want to delete this distribution list?"
#~ msgstr "Opravdu chcete smazat tento distribuční seznam?"

#~ msgid "Do you really want to delete this file?"
#~ msgid_plural "Do you really want to delete these files?"
#~ msgstr[0] "Opravdu chcete smazat tento soubor?"
#~ msgstr[1] "Opravdu chcete smazat tyto soubory?"
#~ msgstr[2] "Opravdu chcete smazat tyto soubory?"

#~ msgid "Do you really want to delete this task?"
#~ msgid_plural "Do you really want to delete this tasks?"
#~ msgstr[0] "Opravdu chcete smazat tento úkol?"
#~ msgstr[1] "Opravdu chcete smazat tyto úkoly?"
#~ msgstr[2] "Opravdu chcete smazat tyto úkoly?"

#~ msgid "Do you really want to delete this widget?"
#~ msgstr "Opravdu chcete smazat tento widget?"

#~ msgid "Do you really want to discard this mail?"
#~ msgstr "Opravdu chcete tuto zprávu zahodit?"

#~ msgid "Do you really want to discard your changes?"
#~ msgstr "Opravdu chcete zahodit své změny?"

#~ msgid "Do you really want to empty folder \"%s\"?"
#~ msgstr "Opravdu chcete vyprázdnit složku „%s“?"

#~ msgid ""
#~ "Do you really want to remove the extension \".%1$s\" from your filename?"
#~ msgstr "Opravdu chcete z názvu souboru odstranit příponu „.%1$s“?"

#, fuzzy
#~| msgid ""
#~| "Do you want to edit the whole series or just one appointment within the "
#~| "series?"
#~ msgid ""
#~ "Do you want to confirm the whole series or just one appointment within "
#~ "the series?"
#~ msgstr "Chcete upravit celou sérii, nebo jednu schůzku ze série?"

#~ msgid ""
#~ "Do you want to delete the whole recurrence or a single instance of the "
#~ "recurrence?"
#~ msgstr "Chcete smazat celou sérii, nebo jednu schůzku ze série?"

#~ msgid ""
#~ "Do you want to delete the whole recurrence or single instances of the "
#~ "recurrence?"
#~ msgstr "Chcete smazat celou sérii, nebo jednotlivé schůzky ze série?"

#~ msgid ""
#~ "Do you want to delete the whole series or just one appointment within the "
#~ "series?"
#~ msgstr "Chcete smazat celou sérii, nebo jednu schůzku ze série?"

#~ msgid "Do you want to delete this appointment?"
#~ msgstr "Chcete smazat tuto schůzku?"

#~ msgid ""
#~ "Do you want to edit the whole recurrence or a single recurrence "
#~ "appointment? Please note when changing a serial appointment, exceptions "
#~ "to the recurrence are reset."
#~ msgstr ""
#~ "Chcete upravit celou sérii, nebo jednu schůzku ze série? Mějte, prosím, "
#~ "na paměti, že změnou sériové schůzky se zruší výjimky série."

#~ msgid ""
#~ "Do you want to edit the whole recurrence or single instances of the "
#~ "recurrence? Please note when changing a serial appointment, exceptions to "
#~ "the recurrence are reset."
#~ msgstr ""
#~ "Chcete upravit celou sérii, nebo jednotlivé schůzky ze série? Mějte, "
#~ "prosím,na paměti, že změnou sériové schůzky se zruší výjimky série."

#~ msgid ""
#~ "Do you want to edit the whole series or a single series appointment? "
#~ "Please note when changing a serial appointment, exceptions to the series "
#~ "are reset."
#~ msgstr ""
#~ "Chcete upravit celou sérii, nebo jednu schůzku ze série? Mějte, prosím, "
#~ "na paměti, že změnou sériové schůzky se zruší výjimky série."

#~ msgid ""
#~ "Do you want to edit the whole series or just one appointment within the "
#~ "series?"
#~ msgstr "Chcete upravit celou sérii, nebo jednu schůzku ze série?"

#~ msgid "Do you want to keep the draft after sending this mail?"
#~ msgstr "Chcete po odeslání e-mailu koncept ponechat?"

#~ msgid "Do you want to permanently delete this mail?"
#~ msgid_plural "Do you want to permanently delete these mails?"
#~ msgstr[0] "Opravdu chcete navždy smazat tuto zprávu?"
#~ msgstr[1] "Opravdu chcete navždy smazat tyto zprávy?"
#~ msgstr[2] "Opravdu chcete navždy smazat tyto zprávy?"

#~ msgid "Do you want to save your configuration?"
#~ msgstr "Přejete si uložit nastavení?"

#~ msgid "Do you want to send a delivery receipt?"
#~ msgstr "Přejete si poslat potvrzení o doručení?"

#~ msgid "Document"
#~ msgstr "Dokument"

#~ msgid "Document name"
#~ msgstr "Název dokumentu"

#~ msgid "Document saved in folder \"%1$s\"."
#~ msgstr "Dokument uložen do složky „%1$s“."

#~ msgctxt "app"
#~ msgid "Documents"
#~ msgstr "Dokumenty"

#~ msgid "Does not match"
#~ msgstr "Neodpovídá"

#~ msgid "Does not match regex"
#~ msgstr "Neodpovídá regulárnímu výrazu"

#~ msgid "Dominica"
#~ msgstr "Dominika"

#~ msgid "Dominican Republic"
#~ msgstr "Dominikánská republika"

#~ msgid "Don't show again"
#~ msgstr "Znovu nezobrazovat"

#~ msgid "Done"
#~ msgstr "Hotovo"

#~ msgid "Double"
#~ msgstr "Dvojité"

#, fuzzy
#~ msgid "Doubleclick in this row for whole day appointment"
#~ msgstr "Kliknutím zvolíte celodenní schůzku"

#~ msgid "Download"
#~ msgstr "Stáhnout"

#~ msgid "Download Updater"
#~ msgstr "Stahování aktualizací"

#~ msgid "Download install file (for Windows)"
#~ msgstr "Stáhnout instalační soubor (pro Windows)"

#~ msgid "Download updater for the Connector for Microsoft Outlook"
#~ msgstr "Stahovač aktualizací pro Connector pro Microsoft Outlook"

#~ msgid "Downloads"
#~ msgstr "Stahování"

#~ msgid "Drafts"
#~ msgstr "Koncepty"

#~ msgid "Drafts folder"
#~ msgstr "Složka konceptů"

#~ msgid "Drag to reorder widget"
#~ msgstr "Táhnutím přeskupíte widgety"

#~ msgid "Drawing"
#~ msgstr "Kresba"

#~ msgid "Drawing Position"
#~ msgstr "Umístění kresby"

#~ msgid "Drawing position"
#~ msgstr "Umístění kresby"

#~ msgctxt "app"
#~ msgid "Drive"
#~ msgstr "Drive"

#~ msgctxt "help"
#~ msgid "Drive Settings"
#~ msgstr "Nastavení Drive"

#, fuzzy
#~ msgid "Drop EML file here for import"
#~ msgstr "Upusťte zde pro importování této zprávy"

#~ msgid "Drop here to import this mail"
#~ msgstr "Upusťte zde pro importování této zprávy"

#~ msgid "Drop here to upload a <b class=\"dndignore\">new attachment</b>"
#~ msgstr "Upusťte zde pro nahrání <b class=\"dndignore\">nové přílohy</b>"

#~ msgid "Drop here to upload a <b class=\"dndignore\">new file</b>"
#~ msgstr "Upusťte zde pro nahrání <b class=\"dndignore\">nového souboru</b>"

#~ msgid "Drop here to upload a <b class=\"dndignore\">new version</b>"
#~ msgstr "Upusťte zde pro nahrání <b class=\"dndignore\">nové verze</b>"

#~ msgid ""
#~ "Drop here to upload a <b class=\"dndignore\">new version</b> of \"%1$s\""
#~ msgstr ""
#~ "Upusťte zde pro nahrání <b class=\"dndignore\">nové verze</b> „%1$s“"

#~ msgid "Drop here to upload a <b class='dndignore'>new attachment</b>"
#~ msgstr "Zde upusťte pro nahrání <b class='dndignore'>nové přílohy</b>"

#~ msgid "Drop the file anywhere to add attachment"
#~ msgstr "Abyste přidali přílohu, přetáhněte soubor a kdekoliv ho upusťte"

#~ msgid "Dropdown"
#~ msgstr "Roletové"

#~ msgid "Due"
#~ msgstr "Do"

#~ msgid "Due %1$s"
#~ msgstr "Dokončit do %1$s"

#~ msgid "Due date"
#~ msgstr "Datum dokončení"

#~ msgid "Due date:"
#~ msgstr "Datum dokončení:"

#~ msgid "Due in %d day."
#~ msgid_plural "Due in %d days."
#~ msgstr[0] "Dokončit za %d den."
#~ msgstr[1] "Dokončit za %d dny."
#~ msgstr[2] "Dokončit za %d dní."

#~ msgid "Due on %1$s"
#~ msgstr "Dokončit do %1$s"

#~ msgid "Due today!"
#~ msgstr "Dokončit dnes!"

#~ msgid "Dutch (Netherlands)"
#~ msgstr "holandština (Nizozemí)"

#~ msgid "Dynamic resizing..."
#~ msgstr "Dynamická změna velikosti..."

#~ msgid "E-Mail"
#~ msgstr "E-mail"

#~ msgid "E-Mail (business)"
#~ msgstr "E-mail (firemní)"

#~ msgid "E-Mail (business):"
#~ msgstr "E-mail (firemní):"

#~ msgid "E-Mail (other)"
#~ msgstr "E-mail (další)"

#~ msgid "E-Mail (other):"
#~ msgstr "E-mail (další):"

#~ msgid "E-Mail (private)"
#~ msgstr "E-mail (soukr.)"

#~ msgid "E-Mail (private):"
#~ msgstr "E-mail (soukr.):"

#~ msgctxt "help"
#~ msgid "E-Mail Settings"
#~ msgstr "Nastavení e-mailu"

#~ msgid "E-Mail:"
#~ msgstr "E-mail:"

#~ msgid "EB"
#~ msgstr "EB"

#~ msgid "EEE, %s"
#~ msgstr "EEE, %s"

#~ msgid "EEEE, %s"
#~ msgstr "EEEE, %s"

#~ msgid "EUR"
#~ msgstr "EUR"

#~ msgid "Each"
#~ msgstr "Každá"

#~ msgid "Each %s Day"
#~ msgstr "Každý %s den"

#~ msgid "Each %s Week(s) on %s"
#~ msgstr "Každý %s týden v %s"

#~ msgid "Each %s weeks on %s"
#~ msgstr "Každých %s týdnů v %s"

#~ msgid "Each %s. %s"
#~ msgstr "Každý %s. %s"

#~ msgid "Each day"
#~ msgstr "Každý den"

#~ msgid "Each week on %1$s"
#~ msgstr "Každý týden v %1$s"

#~ msgid "Ecuador"
#~ msgstr "Ekvádor"

#~ msgid "Edit"
#~ msgstr "Upravit"

#~ msgid "Edit Appointment"
#~ msgstr "Upravit schůzku"

#~ msgid "Edit Contact"
#~ msgstr "Upravit kontakt"

#~ msgid "Edit Distribution List"
#~ msgstr "Upravit distribuční seznam"

#~ msgid "Edit Flickr photo stream"
#~ msgstr "Upravit proud fotografií Flickr"

#~ msgid "Edit Furigana"
#~ msgstr "Upravit furiganu"

#~ msgid "Edit InfoItem"
#~ msgstr "Upravit informační položku"

#~ msgid "Edit Mode"
#~ msgstr "Režim upravování"

#~ msgid "Edit Tumblr feed"
#~ msgstr "Upravit kanál Tumblr"

#~ msgid "Edit a Subreddit"
#~ msgstr "Upravit Subreddit"

#~ msgid "Edit a blog"
#~ msgstr "Upravit blog"

#~ msgid "Edit a group of feeds"
#~ msgstr "Upravit skupinu kanálů"

#~ msgid "Edit appointment"
#~ msgstr "Upravit schůzku"

#~ msgid "Edit as new"
#~ msgstr "Upravit jako nové"

#~ msgid "Edit description"
#~ msgstr "Upravit popis"

#~ msgid "Edit draft"
#~ msgstr "Upravit koncept"

#~ msgid "Edit feed"
#~ msgstr "Upravit kanál"

#~ msgid "Edit rule"
#~ msgstr "Upravit pravidlo"

#~ msgid "Edit signature"
#~ msgstr "Upravit podpis"

#~ msgid "Edit task"
#~ msgstr "Upravit úkol"

#~ msgid "Edit to set a name."
#~ msgstr "Nastavte název."

#~ msgid "Editor"
#~ msgstr "Upravit"

#~ msgid "Editor feature set:"
#~ msgstr "Funkce editoru:"

#~ msgid "Eire"
#~ msgstr "Eire"

#~ msgid "El Salvador"
#~ msgstr "El Salvador"

#~ msgid "Elements of this week only"
#~ msgstr "Prvky pouze z tohoto týdne"

#~ msgid "Email"
#~ msgstr "E-mail"

#~ msgid "Email 1"
#~ msgstr "E-mail 1"

#~ msgid "Email 1 / Phone number"
#~ msgstr "E-mail/telefonní číslo"

#~ msgid "Email 2"
#~ msgstr "E-mail 2"

#~ msgid "Email 3"
#~ msgstr "E-mail 3"

#~ msgid "Email Address:"
#~ msgstr "E-mailová adresa:"

#~ msgid "Email address"
#~ msgstr "E-mailová adresa"

#~ msgid "Email addresses"
#~ msgstr "E-mailové adresy"

#, fuzzy
#~ msgid "Email from %1$s: %2$s"
#~ msgstr "Každý %1$s %2$s"

#~ msgid "Email notification for Accept/Declined"
#~ msgstr "E-mailové oznámení stavu Přijato/Odmítnuto"

#~ msgid "Email notification for New, Changed, Deleted?"
#~ msgstr "E-mailové oznámení stavů Nové, Změna, Smazáno?"

#~ msgid "Email notification for appointment"
#~ msgstr "E-mailové oznámení schůzky"

#~ msgid "Email notification for appointment creator?"
#~ msgstr "E-mailové oznámení pro autora schůzky?"

#~ msgid "Email notification for appointment participant?"
#~ msgstr "E-mailové oznámení pro účastníka schůzky?"

#~ msgid "Email notification for task"
#~ msgstr "E-mailové oznámení úkolu"

#~ msgid "Email notification for task creator?"
#~ msgstr "E-mailové oznámení pro autora úkolu?"

#~ msgid "Email notification for task participant?"
#~ msgstr "E-mailové oznámení pro účastníka úkolu?"

#~ msgid ""
#~ "Emails cannot be put into trash folder while your mail quota is exceeded."
#~ msgstr ""
#~ "E-maily nelze přesunout do koše, protože je váš prostor pro e-maily "
#~ "zaplněný."

#~ msgid "Embedded windows"
#~ msgstr "Vložená okna"

#~ msgid "Employee ID"
#~ msgstr "ID zaměstnance"

#~ msgid "Employee ID:"
#~ msgstr "ID zaměstnance:"

#~ msgid "Employee type"
#~ msgstr "Druh zaměstnance"

#~ msgctxt "vgrid"
#~ msgid "Empty"
#~ msgstr "Prázdné"

#~ msgid "Empty folder"
#~ msgstr "Vyprázdnit složku"

#~ msgid "Empty name and description found."
#~ msgstr "Název a popis jsou prázdné."

#~ msgid "Emptying folder... This may take a few seconds."
#~ msgstr "Vyprazdňuji složku... To může několik sekund trvat."

#~ msgid "Enable"
#~ msgstr "Povolit"

#~ msgid "Enable Calendar Hover"
#~ msgstr "Povolit vyskakovací okno kalendáře"

#~ msgid "Enable Contacts Hover"
#~ msgstr "Povolit vyskakovací okno kontaktů"

#~ msgid "Enable E-Mail Hover"
#~ msgstr "Povolit vyskakovací okno e-mailu"

#~ msgid "Enable E-Mail Hover?"
#~ msgstr "Povolit vyskakovací okno e-mailu?"

#~ msgid "Enable Infostore Hover"
#~ msgstr "Povolit vyskakovací okno úložiště informací"

#~ msgid "Enable Plugin"
#~ msgstr "Povolit plugin"

#~ msgid "Enable Tasks Hover"
#~ msgstr "Povolit vyskakovací okno úkolů"

#~ msgid "Enable auto completion of E-Mail addresses?"
#~ msgstr "Povolit automatické doplňování e-mailových adres?"

#~ msgid "Enable calendar hovers"
#~ msgstr "Povolit vyskakovací okna kalendáře"

#~ msgid "Enable start page hovers"
#~ msgstr "Povolit vyskakovací okna na stránce Start"

#~ msgid "Enable visual effects"
#~ msgstr "Povolit vzhledové efekty"

#~ msgid "Enabled"
#~ msgstr "Povoleno"

#~ msgid "Enabled for all mail folders"
#~ msgstr "Povolený pro všechny poštovní složky"

#~ msgid "Enabled for inbox only"
#~ msgstr "Povolený pouze pro složku příchozí pošty"

#~ msgid "Enabled for the following addresses"
#~ msgstr "Povoleno pro následující adresy"

#~ msgid ""
#~ "Enables offline access to e-mail, calendar, tasks, and contacts folders. "
#~ "Any changes that are made using Microsoft Outlook offline will be "
#~ "automatically synchronized the next time you go online:"
#~ msgstr ""
#~ "Povolí offline přístup ke složkám e-mailu, kalendáře, úkolů a kontaktů. "
#~ "Veškeré změny provedené offline pomocí Microsoft Outlooku budou "
#~ "automaticky synchronizovány při příštím přihlášení:"

#~ msgid "End"
#~ msgstr "Konec"

#~ msgid "End date is before start date"
#~ msgstr "Datum konce je před datem začátku"

#~ msgid "End date:"
#~ msgstr "Koncové datum:"

#~ msgid "End of working time"
#~ msgstr "Konec pracovní doby"

#~ msgid "End time is before start time"
#~ msgstr "Čas konce je před časem začátku."

#~ msgid "End:"
#~ msgstr "Konec:"

#~ msgid "Ends at"
#~ msgstr "Končí v"

#~ msgid "Ends at:"
#~ msgstr "Končí v:"

#~ msgid "Ends on"
#~ msgstr "Končí v"

#~ msgid "English (US)"
#~ msgstr "angličtina (USA)"

#~ msgid "Enhanced"
#~ msgstr "Vylepšené"

#~ msgid "Enter Image URL"
#~ msgstr "Zadat URL obrázku"

#~ msgid "Enter URL"
#~ msgstr "Zadat URL"

#~ msgid "Enter a comment"
#~ msgstr "Zadat komentář"

#~ msgid "Enter additional data"
#~ msgstr "Zadat doplňující údaje"

#~ msgid "Enter business data"
#~ msgstr "Zadat firemní údaje"

#~ msgid "Enter document title here"
#~ msgstr "Sem zadejte název dokumentu"

#~ msgid "Enter general data"
#~ msgstr "Zadat obecné údaje"

#~ msgid "Enter personal data"
#~ msgstr "Zadat osobní údaje"

#~ msgid "Enter the E-Mail text below the subject."
#~ msgstr "Zadejte text zprávy pod předmět."

#~ msgid ""
#~ "Enter the E-Mail text below the subject. If the text format was set to "
#~ "HTMl in the options, you can format the E-Mail text. To do so select a "
#~ "text part and then click an icon in the formatting bar."
#~ msgstr ""
#~ "Text zprávy zadejte pod předmět. Pokud byl v nastavení zvolen formát "
#~ "HTML, můžete text zprávy formátovat. Provedete to tak, že vyberete část "
#~ "textu a kliknete na ikonu v liště s formátovacími funkcemi."

#~ msgid ""
#~ "Enter the recipient's name on the top left side. As soon as you typed the "
#~ "first letters, suggestions from the address books are displayed. To "
#~ "accept a recipient suggestion, click on it."
#~ msgstr ""
#~ "Jméno příjemce zadejte na levé straně. Jakmile napíšete první písmena, "
#~ "objeví se návrhy z knihy adres. Chcete-li navrhovaného příjemce vybrat, "
#~ "klikněte na něj."

#~ msgid "Enter the subject on the right side of the recipient."
#~ msgstr "Předmět zadejte napravo od příjemce."

#~ msgid "Enter visible text"
#~ msgstr "Zadat viditelný text"

#~ msgid "Enter your version comment:"
#~ msgstr "Zadat komentář k verzi:"

#~ msgid "Entire thread"
#~ msgstr "Celé vlákno"

#~ msgid "Envelope"
#~ msgstr "Obálka"

#~ msgid "Equatorial Guinea"
#~ msgstr "Rovníková Guinea"

#~ msgid "Error"
#~ msgstr "Chyba"

#~ msgid "Error log"
#~ msgstr "Záznam o chybách"

#~ msgid "Error-ID: %1$s"
#~ msgstr "Chyba ID: %1$s"

#~ msgid "Error:"
#~ msgstr "Chyba:"

#~ msgid "Error: %1$s - %2$s"
#~ msgstr "Chyba: %1$s - %2$s"

#~ msgid "Error: %1$s doesn't support routing from %2$s"
#~ msgstr "Chyba: %1$s nepodporuje směrování z %2$s"

#~ msgid "Error: %1$s doesn't support routing to %2$s"
#~ msgstr "Chyba: %1$s nepodporuje směrování na %2$s"

#~ msgid "Error: %2$s"
#~ msgstr "Chyba: %2$s"

#~ msgid "Errors"
#~ msgstr "Chyby"

#~ msgid "Estimated Costs:"
#~ msgstr "Odhadované náklady:"

#~ msgid "Estimated Duration:"
#~ msgstr "Odhadovaná doba:"

#~ msgid "Estimated costs"
#~ msgstr "Odhadované náklady"

#~ msgid "Estimated duration in minutes"
#~ msgstr "Odhadovaná doba trvání v minutách"

#~ msgid "Estonia"
#~ msgstr "Estonsko"

#~ msgid "Ethiopia"
#~ msgstr "Etiopie"

#~ msgid "Euro"
#~ msgstr "Euro"

#~ msgid "Europe/Amsterdam"
#~ msgstr "Evropa/Amsterdam"

#~ msgid "Europe/Andorra"
#~ msgstr "Evropa/Andorra"

#~ msgid "Europe/Athens"
#~ msgstr "Evropa/Atény"

#~ msgid "Europe/Belfast"
#~ msgstr "Evropa/Belfast"

#~ msgid "Europe/Belgrade"
#~ msgstr "Evropa/Bělehrad"

#~ msgid "Europe/Berlin"
#~ msgstr "Evropa/Berlín"

#~ msgid "Europe/Bratislava"
#~ msgstr "Evropa/Bratislava"

#~ msgid "Europe/Brussels"
#~ msgstr "Evropa/Brusel"

#~ msgid "Europe/Bucharest"
#~ msgstr "Evropa/Bukurešť"

#~ msgid "Europe/Budapest"
#~ msgstr "Evropa/Budapešť"

#~ msgid "Europe/Chisinau"
#~ msgstr "Evropa/Kišiněv"

#~ msgid "Europe/Copenhagen"
#~ msgstr "Evropa/Kodaň"

#~ msgid "Europe/Dublin"
#~ msgstr "Evropa/Dublin"

#~ msgid "Europe/Gibraltar"
#~ msgstr "Evropa/Gibraltar"

#~ msgid "Europe/Guernsey"
#~ msgstr "Evropa/Guernsey"

#~ msgid "Europe/Helsinki"
#~ msgstr "Evropa/Helsinky"

#~ msgid "Europe/Isle of Man"
#~ msgstr "Evropa/Ostrov Man"

#~ msgid "Europe/Istanbul"
#~ msgstr "Evropa/Istanbul"

#~ msgid "Europe/Jersey"
#~ msgstr "Evropa/Jersey"

#~ msgid "Europe/Kaliningrad"
#~ msgstr "Evropa/Kaliningrad"

#~ msgid "Europe/Kiev"
#~ msgstr "Evropa/Kyjev"

#~ msgid "Europe/Lisbon"
#~ msgstr "Evropa/Lisabon"

#~ msgid "Europe/Ljubljana"
#~ msgstr "Evropa/Lublaň"

#~ msgid "Europe/London"
#~ msgstr "Evropa/Londýn"

#~ msgid "Europe/Luxembourg"
#~ msgstr "Evropa/Lucembursko"

#~ msgid "Europe/Madrid"
#~ msgstr "Evropa/Madrid"

#~ msgid "Europe/Malta"
#~ msgstr "Evropa/Malta"

#~ msgid "Europe/Mariehamn"
#~ msgstr "Evropa/Mariehamn"

#~ msgid "Europe/Minsk"
#~ msgstr "Evropa/Minsk"

#~ msgid "Europe/Monaco"
#~ msgstr "Evropa/Monako"

#~ msgid "Europe/Moscow"
#~ msgstr "Evropa/Moskva"

#~ msgid "Europe/Nicosia"
#~ msgstr "Evropa/Nikósie"

#~ msgid "Europe/Oslo"
#~ msgstr "Evropa/Oslo"

#~ msgid "Europe/Paris"
#~ msgstr "Evropa/Paříž"

#~ msgid "Europe/Podgorica"
#~ msgstr "Evropa/Podgorica"

#~ msgid "Europe/Prague"
#~ msgstr "Evropa/Praha"

#~ msgid "Europe/Riga"
#~ msgstr "Evropa/Riga"

#~ msgid "Europe/Rome"
#~ msgstr "Evropa/Řím"

#~ msgid "Europe/Samara"
#~ msgstr "Evropa/Samara"

#~ msgid "Europe/San Marino"
#~ msgstr "Evropa/San Marino"

#~ msgid "Europe/Sarajevo"
#~ msgstr "Evropa/Sarajevo"

#~ msgid "Europe/Simferopol"
#~ msgstr "Evropa/Simferopol"

#~ msgid "Europe/Skopje"
#~ msgstr "Evropa/Skopje"

#~ msgid "Europe/Sofia"
#~ msgstr "Evropa/Sofia"

#~ msgid "Europe/Stockholm"
#~ msgstr "Evropa/Stockholm"

#~ msgid "Europe/Tallinn"
#~ msgstr "Evropa/Tallinn"

#~ msgid "Europe/Tirane"
#~ msgstr "Evropa/Tirana"

#~ msgid "Europe/Tiraspol"
#~ msgstr "Evropa/Tiraspol"

#~ msgid "Europe/Uzhgorod"
#~ msgstr "Evropa/Užhorod"

#~ msgid "Europe/Vaduz"
#~ msgstr "Evropa/Vaduz"

#~ msgid "Europe/Vatican"
#~ msgstr "Evropa/Vatikán"

#~ msgid "Europe/Vienna"
#~ msgstr "Evropa/Vídeň"

#~ msgid "Europe/Vilnius"
#~ msgstr "Evropa/Vilnius"

#~ msgid "Europe/Volgograd"
#~ msgstr "Evropa/Volgograd"

#~ msgid "Europe/Warsaw"
#~ msgstr "Evropa/Varšava"

#~ msgid "Europe/Zagreb"
#~ msgstr "Evropa/Záhřeb"

#~ msgid "Europe/Zaporozhye"
#~ msgstr "Evropa/Záporoží"

#~ msgid "Europe/Zurich"
#~ msgstr "Evropa/Curych"

#~ msgid "Events"
#~ msgstr "Události"

#~ msgid "Every"
#~ msgstr "Každý"

#~ msgid "Every %1$d days"
#~ msgstr "každý %1$d.  den"

#~ msgid "Every %1$d months on day %2$d"
#~ msgstr "Každý %1$d. měsíc %2$d. den"

#~ msgid "Every %1$d months on the %2$s %3$s"
#~ msgstr "Každý %1$d. měsíc v %2$s %3$s"

#~ msgid "Every %1$d weeks on %2$s"
#~ msgstr "Každý %1$d. týden v %2$s"

#~ msgid "Every %1$d weeks on all days"
#~ msgstr "Každý %1$d. týden ve všechny dny"

#~ msgid "Every %1$d weeks on work days"
#~ msgstr "Každý %1$d. týden v pracovních dnech"

#~ msgid "Every %1$d years on %2$s %3$d"
#~ msgstr "Každý  %1$d. rok v %3$d. %2$s "

#~ msgid "Every %1$d years on the %2$s %3$s of %4$d"
#~ msgstr "Každý %1$d rok %2$s %3$s v %4$d"

#~ msgid "Every Week on %1$s"
#~ msgstr "Každý týden v %1$s"

#~ msgid "Every day"
#~ msgstr "každý den"

#~ msgid "Exception caught: "
#~ msgstr "Zachycena výjimka: "

#~ msgid "Exit Fullscreen"
#~ msgstr "Opustit režim celé obrazovky"

#~ msgid "Expand form"
#~ msgstr "Rozvinout formulář"

#~ msgid "Expand timeframe by one month"
#~ msgstr "Rozšířit časový rámec o jeden měsíc"

#~ msgid "Expert mode"
#~ msgstr "Expertní režim"

#~ msgid "Export"
#~ msgstr "Export"

#~ msgid "Export folder"
#~ msgstr "Exportovat složku"

#~ msgid "Extended view"
#~ msgstr "Rozšířený pohled"

#~ msgctxt "help"
#~ msgid "External E-Mail Accounts"
#~ msgstr "Externí e-mailové účty"

#~ msgid "External contact"
#~ msgstr "Externí kontakt"

#~ msgid ""
#~ "External images have been blocked to protect you against potential spam!"
#~ msgstr ""
#~ "Obrázky z externích zdrojů byly zablokovány kvůli ochraně před spamem."

#~ msgid "External link"
#~ msgstr "Externí odkaz"

#~ msgid "External participants"
#~ msgstr "Externí účastníci"

#~ msgid "External user"
#~ msgstr "Externí uživatel"

#
#~ msgctxt "friday"
#~ msgid "F"
#~ msgstr "Pá"

#~ msgid "FAQ"
#~ msgstr "FAQ (často kladené dotazy)"

#~ msgid "Face"
#~ msgstr "Tvář"

#~ msgid "Facebook"
#~ msgstr "Facebook"

#~ msgid "Facebook reported an error:"
#~ msgstr "Facebook hlásí chybu:"

#~ msgid "Failed to add. Maybe the vCard attachment is invalid."
#~ msgstr "Nepodařilo se přidat soubor. Příloha vCard je zřejmě poškozená."

#~ msgid "Failed to connect."
#~ msgstr "Spojení selhalo."

#~ msgid "Failed to recover accounts"
#~ msgstr "Obnovení účtů selhalo"

#~ msgid "Failed to save distribution list."
#~ msgstr "Nepodařilo se uložit distribuční seznam."

#~ msgid "Failed to sign in"
#~ msgstr "Přihlášení selhalo."

#~ msgid ""
#~ "Failed to start application. Maybe you have connection problems. Please "
#~ "try again."
#~ msgstr ""
#~ "Selhalo spouštění aplikace. Možná máte problémy s připojením. Zkuste to, "
#~ "prosím, znovu."

#~ msgid ""
#~ "Failed to update confirmation status; most probably the appointment has "
#~ "been deleted."
#~ msgstr "Nepodařilo se aktualizovat potvrzení; schůzka byla nejspíš smazána."

#~ msgid ""
#~ "Failed to update confirmation status; most probably the task has been "
#~ "deleted."
#~ msgstr "Nepodařilo se aktualizovat potvrzení; úkol byl nejspíš smazán."

#~ msgid "Failure! Please refresh."
#~ msgstr "Selhání! Obnovte, prosím."

#~ msgid "Falkland Islands (Malvinas)"
#~ msgstr "Falklandy (Malvíny)"

#~ msgid "Faroe Islands"
#~ msgstr "Faerské ostrovy"

#~ msgid "Favorite"
#~ msgstr "Oblíbené"

#~ msgid "Favorited"
#~ msgstr "Označené jaké oblíbené"

#~ msgid "Fax"
#~ msgstr "Fax"

#~ msgid "Fax (Home)"
#~ msgstr "Fax (doma)"

#~ msgid "Fax (alt)"
#~ msgstr "Fax (alt.)"

#~ msgid "Fax (business)"
#~ msgstr "Fax (firemní)"

#~ msgid "Fax (business):"
#~ msgstr "Fax (firemní):"

#~ msgid "Fax (other)"
#~ msgstr "Fax (další)"

#~ msgid "Fax (other):"
#~ msgstr "Fax (další):"

#~ msgid "Fax (private)"
#~ msgstr "Fax (soukromý)"

#~ msgid "Fax:"
#~ msgstr "Fax:"

#~ msgid "Feature not available!"
#~ msgstr "Funkce není k dispozici!"

#~ msgid "Feb"
#~ msgstr "Úno"

#~ msgid "February"
#~ msgstr "Únor"

#~ msgid "Feed URL"
#~ msgstr "URL kanálu"

#, fuzzy
#~ msgid "Feedback"
#~ msgstr "zpět"

#~ msgid "Feeling • Decoration"
#~ msgstr "Pocit • Dekorace"

#~ msgid "Fiji"
#~ msgstr "Fidži"

#~ msgid "File"
#~ msgstr "Soubor"

#~ msgid "File name"
#~ msgstr "Název souboru"

#~ msgid "File name:"
#~ msgstr "Název souboru:"

#~ msgid "File names must not be empty"
#~ msgstr "Jména souborů nemohou být prázdná"

#~ msgid "File names must not contain slashes"
#~ msgstr "Jména souborů nesmí obsahovat lomítka"

#~ msgid "File quota"
#~ msgstr "Souborový limit"

#~ msgid "File type:"
#~ msgstr "Druh souboru:"

#~ msgid "File versions"
#~ msgstr "Verze souboru"

#~ msgid "File..."
#~ msgstr "Soubor..."

#~ msgid "File:"
#~ msgstr "Soubor:"

#~ msgid "File: %1$s"
#~ msgstr "Soubor: %1$s"

#~ msgid "Files"
#~ msgstr "Soubory"

#~ msgctxt "app"
#~ msgid "Files"
#~ msgstr "Soubory"

#~ msgid "Files View"
#~ msgstr "Souborový pohled"

#~ msgid "Files have been copied"
#~ msgstr "Soubory byly zkopírovány"

#~ msgid "Files have been moved"
#~ msgstr "Soubory byly přesunuty"

#~ msgid "Filter"
#~ msgstr "Filtr"

#~ msgid "Find a free time"
#~ msgstr "Najděte si volný čas"

#~ msgid "Fine grid"
#~ msgstr "Jemná mřížka"

#~ msgid "Finish tour"
#~ msgstr "Dokončit prohlídku"

#~ msgid "Finland"
#~ msgstr "Finsko"

#~ msgid "First Tab"
#~ msgstr "První karta"

#~ msgid "First field"
#~ msgstr "První pole"

#~ msgid "First name"
#~ msgstr "Křestní jméno"

#~ msgid "First name Last name"
#~ msgstr "Jméno Příjmení"

#~ msgid "First name:"
#~ msgstr "Křestní jméno:"

#~ msgid "Fit to screen size"
#~ msgstr "Přizpůsobit velikosti obrazovky"

#~ msgid "Fit to screen width"
#~ msgstr "Přizpůsobit šířce obrazovky"

#~ msgid "Flag"
#~ msgstr "Příznak"

#~ msgid "Flag #%d"
#~ msgstr "Příznak #%d"

#~ msgid "Flag mail with"
#~ msgstr "Označit zprávu příznakem"

#~ msgid "Flags"
#~ msgstr "Příznaky"

#~ msgid "Flickr"
#~ msgstr "Flickr"

#~ msgid "Float Left"
#~ msgstr "Plovoucí vlevo"

#~ msgid "Float Right"
#~ msgstr "Plovoucí vpravo"

#~ msgid "Folder"
#~ msgstr "Složka"

#~ msgid "Folder Name"
#~ msgstr "Název složky"

#~ msgid "Folder Properties"
#~ msgstr "Vlastnosti složky"

#~ msgid "Folder Properties: %s"
#~ msgstr "Vlastnosti složky: %s"

#~ msgid "Folder actions"
#~ msgstr "Činnosti složky"

#~ msgid "Folder name"
#~ msgstr "Název složky"

#~ msgid "Folder names must not be empty"
#~ msgstr "Jména složek nemohou být prázdná"

#~ msgid "Folder names must not contain slashes"
#~ msgstr "Jména složek nemohou obsahovat lomítka"

#~ msgid "Folder path"
#~ msgstr "Cesta složky"

#~ msgid "Folder permissions"
#~ msgstr "Oprávnění složky"

#~ msgid "Folder type"
#~ msgstr "Druh složky"

#~ msgid "Folder view"
#~ msgstr "Pohled na složku"

#~ msgid ""
#~ "Folder with name \"%1$s\" will be hidden. Enable setting \"Show hidden "
#~ "files and folders\" to access this folder again."
#~ msgstr ""
#~ "Složka s názvem „%1$s“ bude skryta. Pro pozdější přístup k této složce "
#~ "povolte možnost „Zobrazit skryté soubory a složky“."

#~ msgid "Folder-specific actions"
#~ msgstr "Činnosti týkající se složky"

#~ msgid "Folder..."
#~ msgstr "Složka..."

#~ msgid "Folder:"
#~ msgstr "Složka:"

#~ msgid "Folders"
#~ msgstr "Složky"

#~ msgid "Follow"
#~ msgstr "Sledovat"

#~ msgid "Follow the instructions and install the updater."
#~ msgstr "Postupujte podle instrukcí a instalujte aktualizační nástroj."

#~ msgid "Following"
#~ msgstr "Sleduji"

#~ msgid "Font name"
#~ msgstr "Název fontu"

#~ msgid "Font size"
#~ msgstr "Velikost fontu"

#~ msgid "Food"
#~ msgstr "Jídlo"

#, fuzzy
#~ msgid "For best results, please use"
#~ msgstr "Chcete-li dosáhnout nejlepších výsledků, používejte "

#~ msgid ""
#~ "For security reasons, all account passwords are encrypted with your "
#~ "primary account password. If you change your primary password, your "
#~ "external accounts might stop working. In this case, you can use your old "
#~ "password to recover all account passwords:"
#~ msgstr ""
#~ "Z bezpečnostních důvodů jsou všechna hesla účtů šifrována pomocí hesla "
#~ "vašeho primárního účtu. Změníte-li své primární heslo, vaše externí účty "
#~ "mohou přestat fungovat. V takovém případě použijte své staré heslo k "
#~ "obnovení všech hesel účtů:"

#~ msgid "Forgot your password?"
#~ msgstr "Zapomněli jste heslo?"

#~ msgid "Format"
#~ msgstr "Formát"

#~ msgid "Format emails as"
#~ msgstr "Formátovat e-maily jako"

#~ msgid "Format emails as:"
#~ msgstr "Formátovat e-maily jako:"

#~ msgid "Forward"
#~ msgstr "Přeposlat"

#~ msgid "Forward all incoming emails to this address"
#~ msgstr "Přeposlat veškeré příchozí zprávy na tuto adresu"

#~ msgid "Forward emails as"
#~ msgstr "Přeposílat zprávy jako"

#~ msgid "Forward emails as:"
#~ msgstr "Přeposílat zprávy jako:"

#~ msgid "Free"
#~ msgstr "Volné"

#~ msgid "Free trial..."
#~ msgstr "Zkušební verze zdarma..."

#~ msgid "French"
#~ msgstr "francouzština"

#~ msgid "French Guiana"
#~ msgstr "Francouzská Guiana"

#~ msgid "French Polynesia"
#~ msgstr "Francouzská Polynésie"

#~ msgid "French Southern Territories"
#~ msgstr "Francouzská jižní území"

#~ msgid "Fri"
#~ msgstr "Pá"

#~ msgid "Friday"
#~ msgstr "Pátek"

#~ msgid "From"
#~ msgstr "Od"

#~ msgid "From %s"
#~ msgstr "Od %s"

#~ msgctxt "when"
#~ msgid "From:"
#~ msgstr "Od:"

#
#~ msgctxt "who"
#~ msgid "From:"
#~ msgstr "Od:"

#~ msgid "Fullscreen"
#~ msgstr "Celá obrazovka"

#~ msgid "Furigana for company"
#~ msgstr "Furigana pro společnost"

#~ msgid "Furigana for first name"
#~ msgstr "Furigana pro  jméno"

#~ msgid "Furigana for last name"
#~ msgstr "Furigana pro příjmení"

#~ msgid "Furigana..."
#~ msgstr "Furigana..."

#~ msgid "GB"
#~ msgstr "GB"

#~ msgid "GBP"
#~ msgstr "GBP"

#~ msgid "Gabon"
#~ msgstr "Gabon"

#~ msgid "Gambia"
#~ msgstr "Gambie"

#~ msgid "General"
#~ msgstr "Obecné"

#~ msgid "Georgia"
#~ msgstr "Gruzie"

#~ msgid "German"
#~ msgstr "němčina"

#~ msgid "Get directions"
#~ msgstr "Vyžádat pokyny"

#~ msgid "Get free upgrade"
#~ msgstr "Získat upgrade zdarma"

#~ msgid "Ghana"
#~ msgstr "Ghana"

#~ msgid "Gibraltar"
#~ msgstr "Gibraltar"

#~ msgid "Global address book"
#~ msgstr "Globální adresář"

#~ msgid "Go"
#~ msgstr "Najdi"

#~ msgid "Go to page"
#~ msgstr "Jít na stranu"

#~ msgid "Good"
#~ msgstr "Dobrý"

#~ msgid "Good evening"
#~ msgstr "Dobrý večer"

#~ msgid "Good evening, %s"
#~ msgstr "Dobrý večer, %s"

#~ msgid "Good morning"
#~ msgstr "Dobré ráno"

#~ msgid "Good morning, %s"
#~ msgstr "Dobré ráno, %s"

#~ msgid "Gray"
#~ msgstr "Šedá"

#~ msgid "Greek"
#~ msgstr "řečtina"

#~ msgid "Green"
#~ msgstr "Zelená"

#~ msgid "Greenland"
#~ msgstr "Grónsko"

#~ msgid "Greenwich"
#~ msgstr "Greenwich"

#~ msgid "Grenada"
#~ msgstr "Grenada"

#~ msgid "Grey"
#~ msgstr "Šedá"

#~ msgid "Grid"
#~ msgstr "Mřížka"

#~ msgid "Group"
#~ msgstr "Skupina"

#~ msgid "Group Administration"
#~ msgstr "Administrace skupiny"

#~ msgid "Group Member"
#~ msgstr "Člen skupiny"

#~ msgid "Group Members"
#~ msgstr "Členové skupiny"

#~ msgid "Group appointment"
#~ msgstr "Skupinová schůzka"

#~ msgid "Group name"
#~ msgstr "Název skupiny"

#~ msgid "Group task"
#~ msgstr "Skupinový úkol"

#~ msgid "Groups"
#~ msgstr "Skupiny"

#~ msgid "Guadeloupe"
#~ msgstr "Guadeloupe"

#~ msgid "Guam"
#~ msgstr "Guam"

#~ msgid "Guatemala"
#~ msgstr "Guatemala"

#~ msgid "Guest"
#~ msgstr "Host"

#~ msgid "Guidance"
#~ msgstr "Nápověda"

#~ msgid "Guided tour for this app"
#~ msgstr "Prohlídka pro tuto aplikaci"

#~ msgid "Guinea"
#~ msgstr "Guinea"

#~ msgid "Guinea-Bissau"
#~ msgstr "Guinea-Bissau"

#~ msgid "Guyana"
#~ msgstr "Guyana"

#~ msgctxt "teamview"
#~ msgid "H"
#~ msgstr "H"

#~ msgid "H-Split"
#~ msgstr "H-rozdělení"

#~ msgid "H-split view"
#~ msgstr "H-rozdělení"

#~ msgctxt "dayview"
#~ msgid "HH"
#~ msgstr "HH"

#~ msgid "HH:mm"
#~ msgstr "HH.mm"

#~ msgctxt "dayview"
#~ msgid "HH:mm"
#~ msgstr "HH.mm"

#~ msgid "HTML"
#~ msgstr "HTML"

#~ msgid "HTML and plain text"
#~ msgstr "HTML a prostý text"

#~ msgid "HTML-only mail"
#~ msgstr "Zprávy pouze v HTML"

#~ msgid "Haiti"
#~ msgstr "Haiti"

#~ msgid "Header"
#~ msgstr "Hlavička"

#~ msgid "Heading"
#~ msgstr "Hlavička"

#~ msgid "Heard Island and McDonald Islands"
#~ msgstr "Heardův ostrov a McDonaldovy ostrovy"

#~ msgid "Hello"
#~ msgstr "Dobrý den"

#~ msgid "Hello %s"
#~ msgstr "Dobrý den, %s"

#~ msgid "Hello World"
#~ msgstr "Ahoj světe"

#~ msgid "Help"
#~ msgstr "Nápověda"

#~ msgid ""
#~ "Here you can import tasks, appointments or contacts from iCal, vCard or "
#~ "CSV files."
#~ msgstr ""
#~ "Zde můžete importovat úkoly, schůzky nebo kontakty z iCal, vCard nebo CSV "
#~ "souborů."

#~ msgid "Hi!<br><br>%1$s shares a publication with you:<br>%2$s"
#~ msgstr "Dobrý den,<br><br>%1$s s vámi sdílel(a) publikaci:<br>%2$s"

#, fuzzy
#~ msgid "Hidden folders"
#~ msgstr "Přidat složku"

#~ msgid "Hide"
#~ msgstr "Skrýt"

#~ msgid "Hide QR code"
#~ msgstr "Skrýt QR kód"

#~ msgctxt "plural"
#~ msgid "Hide attachment"
#~ msgid_plural "Hide attachments"
#~ msgstr[0] "Skrýt přílohu"
#~ msgstr[1] "Skrýt přílohy"
#~ msgstr[2] "Skrýt přílohy"

#~ msgid "Hide comments"
#~ msgstr "Skrýt komentáře"

#~ msgid "Hide conflicts"
#~ msgstr "Skrýt konflikty"

#~ msgid "Hide details"
#~ msgstr "Skrýt detaily"

#~ msgid "Hide later elements"
#~ msgstr "Skrýt pozdější prvky"

#~ msgid "Hide non-working time"
#~ msgstr "Skrýt nepracovní čas"

#~ msgid "Hide non-working time in teamview"
#~ msgstr "Skrýt nepracovní čas v týmovém pohledu"

#~ msgid "Hide request body"
#~ msgstr "Skrýt obsah požadavku"

#~ msgid "Hide side panel"
#~ msgstr "Skrýt postranní panel"

#~ msgid "Hide stack trace"
#~ msgstr "Skrýt sledování zásobníku"

#~ msgid "High"
#~ msgstr "Vysoká"

#~ msgid "High priority"
#~ msgstr "Vysoká priorita"

#~ msgid ""
#~ "Hint: you can always restart guided tours, any time you need them, from "
#~ "the system menu."
#~ msgstr ""
#~ "Tip: prohlídky můžete spustit kdykoliv je potřebujete ze systémového menu."

#~ msgid "History of error messages"
#~ msgstr "Historie chybových zpráv"

#~ msgid "Hobby"
#~ msgstr "Koníček"

#~ msgid "Holy See (Vatican City State)"
#~ msgstr "Vatikán (Svatý stolec)"

#~ msgctxt "address"
#~ msgid "Home"
#~ msgstr "Doma"

#~ msgid "Home Address"
#~ msgstr "Domácí adresa"

#~ msgid "Home address"
#~ msgstr "Domácí adresa"

#~ msgid "Honduras"
#~ msgstr "Honduras"

#~ msgid "Hong Kong"
#~ msgstr "Hongkong"

#~ msgid "Hongkong"
#~ msgstr "Hongkong"

#, fuzzy
#~| msgid "US/Arizona"
#~ msgid "Horizontal"
#~ msgstr "USA/Arizona"

#~ msgid "Host"
#~ msgstr "Hostitel"

#~ msgid "Hours"
#~ msgstr "Hodiny"

#~ msgid "How does this work?"
#~ msgstr "Jak to funguje?"

#~ msgid "Hungarian"
#~ msgstr "maďarština"

#~ msgid "IM"
#~ msgstr "IM"

#~ msgid "IM (business)"
#~ msgstr "IM (firemní)"

#~ msgid "IM (business):"
#~ msgstr "IM (firemní):"

#~ msgid "IM (private)"
#~ msgstr "IM (soukr.)"

#~ msgid "IM (private):"
#~ msgstr "IM (soukr.):"

#~ msgid "IMAP Mail Server"
#~ msgstr "Poštovní server IMAP"

#~ msgid "IMAP folder subscription"
#~ msgstr "Přihlášení k odběru složky IMAP"

#~ msgid "IP phone"
#~ msgstr "VoIP telefon"

#~ msgid "IP phone (private)"
#~ msgstr "IP telefon (soukr.)"

#~ msgid "IP phone (private):"
#~ msgstr "IP telefon (soukr.):"

#~ msgid "Iceland"
#~ msgstr "Island"

#~ msgid "Icon view"
#~ msgstr "Ikonkové zobrazení"

#~ msgid "Icons"
#~ msgstr "Ikony"

#~ msgid ""
#~ "If a folder contains images, you can display a slideshow. To do so click "
#~ "the View slideshow icon in the toolbar."
#~ msgstr ""
#~ "Pokud složka obsahuje obrázky, můžete je zobrazit jako slideshow. Chcete-"
#~ "li to udělat, klikněte na ikonku Zobrazit Slideshow na nástrojové liště."

#~ msgid ""
#~ "If the authorization expired or was revoked, you can repeat the "
#~ "authorization process by clicking on the button below. The authorization "
#~ "will proceed in a separate window."
#~ msgstr ""
#~ "Pokud autorizace vypršela nebo byla odebrána, můžete zopakovat "
#~ "autorizační proces kliknutím na tlačítko níže. Autorizace bude pokračovat "
#~ "v samostatném okně."

#~ msgid ""
#~ "If you change the password, you will be signed out. Please ensure that "
#~ "everything is closed and saved."
#~ msgstr ""
#~ "Změníte-li heslo, budete odhlášen(a). Ujistěte se, prosím, že je vše "
#~ "zavřené a uložené."

#~ msgid ""
#~ "If you no longer want to display a square, click the cross on the upper "
#~ "right side."
#~ msgstr ""
#~ "Pokud už nechcete mít některou dlaždici zobrazenou, klikněte na křížek v "
#~ "pravé horní části."

#~ msgid ""
#~ "If you spot a free time, just select this area. To do this, move the "
#~ "cursor to the start time, hold the mouse button, and <b>drag the mouse</"
#~ "b> to the end time."
#~ msgstr ""
#~ "Pokud najdete volný čas, označte tuto oblast. Provedete to tak, že "
#~ "přesunute kurzor nad počáteční čas, podržíte tlačítko a <b>potáhnete "
#~ "myší</b> ke koncovému času."

#~ msgid "Ignore"
#~ msgstr "Ignorovat"

#~ msgid "Ignore conflicts"
#~ msgstr "Ignorovat konflikty"

#~ msgid ""
#~ "Ignore existing events. Helpful to import public holiday calendars, for "
#~ "example."
#~ msgstr ""
#~ "Ignorovat existující události. Hodí se například pro importování "
#~ "kalendářů se státními svátky."

#~ msgid "Illegal Date in remind date"
#~ msgstr "Neplatné datum upomínky"

#~ msgid "Illegal Date in start date"
#~ msgstr "Neplatné datum začátku"

#~ msgid "Illegal date in due date"
#~ msgstr "Neplatné datum dokončení"

#~ msgid "Illegal entry in reminder hour field"
#~ msgstr "Neplatné zadání v poli pro nastavení hodiny upomínky"

#~ msgid "Image"
#~ msgstr "Obrázek"

#~ msgid "Image 1"
#~ msgstr "Obrázek 1"

#~ msgid "Import"
#~ msgstr "Import"

#~ msgid "Import Status"
#~ msgstr "Stav importu"

#~ msgid "Import into"
#~ msgstr "Importovat do"

#~ msgid "Import signatures"
#~ msgstr "Importovat podpisy"

#~ msgid "In %1$d days"
#~ msgstr "Za %1$d dní"

#~ msgid "In %s hours:"
#~ msgstr "Z %d hodin:"

#~ msgid "In %s milliseconds:"
#~ msgstr "Za %s milisekund:"

#~ msgid "In %s minutes:"
#~ msgstr "Z %d minut:"

#~ msgid "In %s seconds:"
#~ msgstr "Za %s sekund:"

#~ msgid "In %s weeks:"
#~ msgstr "Za %d týdnů:"

#~ msgid "In a public folder there must be at least one participant."
#~ msgstr "Ve veřejné složce musí být alespoň jeden účastník."

#~ msgid ""
#~ "In case of new notifications, e.g. appointment invitations, the info area "
#~ "is opened on the right side."
#~ msgstr ""
#~ "Pokud se objeví nová upozornění, např. pozvánky na schůzky, na pravé "
#~ "straně se otevře informační oblast."

#~ msgid ""
#~ "In case of new notifications, e.g. appointment invitations, the info area "
#~ "is opened."
#~ msgstr ""
#~ "Informační oblast se otevře, pokud se objeví nová oznámení, např. "
#~ "oznámení o schůzkách."

#~ msgid ""
#~ "In order to assign categories to the objects selected, use the control "
#~ "fields on the left of the categories. In order to edit a category select "
#~ "it and use the buttons on the right side."
#~ msgstr ""
#~ "Pro přiřazení kategorií vybraným objektům zaškrtněte políčko nalevo od "
#~ "kategorií. Pro úpravu kategorie ji vyberte a použijte tlačítka vpravo."

#~ msgid "In progress"
#~ msgstr "Probíhá"

#~ msgid ""
#~ "In the Details section at the bottom right side you can enter billing "
#~ "information."
#~ msgstr "V sekci Podrobnosti můžete vpravo dole zadat účtovací informace."

#~ msgid ""
#~ "In the Icons view you can see the files of the selected folder in the "
#~ "display area."
#~ msgstr ""
#~ "V Ikonovém pohledu vidíte v zobrazovací oblasti soubory ve vybrané složce."

#~ msgid "Inbox"
#~ msgstr "Doručená pošta"

#~ msgid "Include distribution lists"
#~ msgstr "Zahrnout distribuční seznamy"

#~ msgid "Incoming Notification Mails"
#~ msgstr "Příchozí upozorňovací zprávy"

#~ msgid "Inconsistent dates"
#~ msgstr "Data nesouhlasí"

#~ msgid "Incorrect input, only numbers are allowed."
#~ msgstr "Nesprávné zadání, jsou povolena pouze čísla."

#~ msgid "Incorrect input."
#~ msgstr "Nesprávné zadání."

#~ msgid "India"
#~ msgstr "Indie"

#~ msgid "Indian/Antananarivo"
#~ msgstr "Indický oceán/Antananarivo"

#~ msgid "Indian/Chagos"
#~ msgstr "Indický oceán/Chagos"

#~ msgid "Indian/Christmas"
#~ msgstr "Indický oceán/Vánoční ostrovy"

#~ msgid "Indian/Cocos"
#~ msgstr "Indický oceán/Cocos"

#~ msgid "Indian/Comoro"
#~ msgstr "Indický oceán/Comoro"

#~ msgid "Indian/Kerguelen"
#~ msgstr "Indický oceán/Kerguelen"

#~ msgid "Indian/Mahe"
#~ msgstr "Indický oceán/Mahe"

#~ msgid "Indian/Maldives"
#~ msgstr "Indický oceán/Maledivy"

#~ msgid "Indian/Mauritius"
#~ msgstr "Indický oceán/Mauricius"

#~ msgid "Indian/Mayotte"
#~ msgstr "Indický oceán/Mayotte"

#~ msgid "Indian/Reunion"
#~ msgstr "Indický oceán/Reunion"

#~ msgid "Indonesia"
#~ msgstr "Indonésie"

#~ msgid "Info"
#~ msgstr "Info"

#~ msgid "InfoItem"
#~ msgstr "Informační položka"

#~ msgid "InfoStore"
#~ msgstr "Úložiště informací"

#~ msgid "InfoStore:"
#~ msgstr "Úložiště informací:"

#~ msgid "Infoitem"
#~ msgstr "Informační položka"

#~ msgid "Infostore"
#~ msgstr "Úložiště informací"

#~ msgid "Initialization ..."
#~ msgstr "Inicializace..."

#~ msgid "Inline"
#~ msgstr "Vložené"

#~ msgid "Inline With Text"
#~ msgstr "Do řádku textu"

#, fuzzy
#~ msgid "Inline menu %1$s"
#~ msgstr "Přihlášený(á) jako %1$s"

#~ msgid "Inline with text"
#~ msgstr "Do řádku textu"

#~ msgid "Insert"
#~ msgstr "Vložit"

#~ msgid "Insert Column"
#~ msgstr "Vložit sloupec"

#~ msgid "Insert Image File"
#~ msgstr "Vložit obrázek ze souboru"

#~ msgid "Insert Image URL"
#~ msgstr "Vložit URL obrázku"

#~ msgid "Insert Row"
#~ msgstr "Vložit řádek"

#~ msgid "Insert column"
#~ msgstr "Vložit sloupec"

#~ msgid "Insert image file"
#~ msgstr "Vložit obrázek ze souboru"

#~ msgid "Insert inline image"
#~ msgstr "Vložit obrázek do textu"

#~ msgid "Insert row"
#~ msgstr "Vložit řádek"

#~ msgid "Insert table"
#~ msgstr "Vložit tabulku"

#~ msgid "Insert the original email text to a reply"
#~ msgstr "Vložit text původní zprávy do odpovědi"

#~ msgid "Insert/Edit Hyperlink"
#~ msgstr "Vložit/upravit hypertextový odkaz"

#~ msgid ""
#~ "Install this web app on your %1$s: Tap %2$s and then %3$s'Add to Home "
#~ "Screen'%4$s"
#~ msgstr ""
#~ "Nainstalujte tuto webovou aplikaci na svůj %1$s: Ťukněte na %2$s a pak "
#~ "%3$s‚Přidat na domácí stránku‘%4$s"

#~ msgid "Instant Messenger 1"
#~ msgstr "Instant Messenger 1"

#~ msgid "Instant Messenger 2"
#~ msgstr "Instant Messenger 2"

#~ msgid "Instant Messenger:"
#~ msgstr "Instant Messenger:"

#~ msgid "Internal Error"
#~ msgstr "Interní chyba"

#~ msgid "Internal Error: The server didn't provide any data."
#~ msgstr "Interní chyba: server neposkytl žádná data."

#~ msgid "Internal Error: Unable to open the Attachment (%s)."
#~ msgstr "Interní chyba: nelze otevřít přílohu (%s)."

#~ msgid ""
#~ "Internet Explorer 9 does not support attachment uploads. Please upgrade "
#~ "to Internet Explorer 10."
#~ msgstr ""
#~ "Internet Explorer 9 nepodporuje nahrávání příloh. Přejděte, prosím, na "
#~ "Internet Explorer 10."

#~ msgid ""
#~ "Internet Explorer 9 does not support file uploads. Please upgrade to "
#~ "Internet Explorer 10."
#~ msgstr ""
#~ "Internet Explorer 9 nepodporuje nahrávání souborů. Přejděte, prosím, na "
#~ "Internet Explorer 10."

#~ msgid "Interval of the reminder in minutes"
#~ msgstr "Interval upomínky v minutách"

#~ msgid "Invalid Signature"
#~ msgstr "Neplatný podpis"

#~ msgid "Invalid Team"
#~ msgstr "Neplatný tým"

#~ msgid "Invalid data"
#~ msgstr "Neplatná data"

#~ msgid "Invalid date format for birthday."
#~ msgstr "Neplatný formát data narozenin."

#~ msgid "Invalid date format. The valid format is %s"
#~ msgstr "Neplatný formát data. Správně je %s"

#~ msgid "Invalid date!"
#~ msgstr "Neplatné datum!"

#~ msgid "Invalid date."
#~ msgstr "Neplatné datum."

#~ msgid "Invalid tag name. Tags may not contain the character '%s'."
#~ msgstr "Neplatný název značky. Značky nesmí obsahovat znak ‚%s‘."

#~ msgid "Invalid time!"
#~ msgstr "Neplatný čas!"

#~ msgid "Invalid time."
#~ msgstr "Neplatný čas."

#~ msgid "Invitations"
#~ msgstr "Pozvánky"

#~ msgid "Invite the group %1$s to the appointment."
#~ msgstr "Pozvěte skupinu %1$s na schůzku."

#~ msgid "Invite to appointment"
#~ msgstr "Pozvat na schůzku"

#~ msgid "Invite to new appointment"
#~ msgstr "Pozvat na novou schůzku"

#~ msgid "Iran"
#~ msgstr "Írán"

#~ msgid "Iraq"
#~ msgstr "Irák"

#~ msgid "Ireland"
#~ msgstr "Irsko"

#~ msgid "Is at least"
#~ msgstr "Je alespoň"

#~ msgid "Is at most"
#~ msgstr "Je maximálně"

#~ msgid "Is bigger than"
#~ msgstr "Je větší než"

#~ msgid "Is exactly"
#~ msgstr "Je přesně"

#~ msgid "Is not exactly"
#~ msgstr "Není přesně"

#~ msgid "Is smaller than"
#~ msgstr "Je menší než"

#~ msgid "Isle of Man"
#~ msgstr "Ostrov Man"

#~ msgid "Israel"
#~ msgstr "Izrael"

#~ msgid "Italian (Italy)"
#~ msgstr "italština (Itálie)"

#~ msgid "Italic"
#~ msgstr "Kurzíva"

#~ msgid "Items"
#~ msgstr "Položky"

#~ msgid "Items without a file can not be downloaded."
#~ msgstr "Položky bez souboru nelze stáhnout."

#~ msgid "Items without a file can not be opened."
#~ msgstr "Položky bez souboru nelze otevřít."

#~ msgid "JPY"
#~ msgstr "JPY"

#~ msgid "Jamaica"
#~ msgstr "Jamajka"

#~ msgid "Jan"
#~ msgstr "Led"

#~ msgid "January"
#~ msgstr "Leden"

#~ msgid "Japan"
#~ msgstr "Japonsko"

#~ msgid "Japanese Carrier"
#~ msgstr "Japonský operátor"

#~ msgid "Jersey"
#~ msgstr "Jersey"

#~ msgid "Job"
#~ msgstr "Práce"

#~ msgid "Job description"
#~ msgstr "Popis práce"

#~ msgid "Jordan"
#~ msgstr "Jordánsko"

#~ msgid "Jul"
#~ msgstr "Črc"

#~ msgid "July"
#~ msgstr "Červenec"

#~ msgid "Jun"
#~ msgstr "Čer"

#~ msgid "June"
#~ msgstr "Červen"

#~ msgid "Just disable widget"
#~ msgstr "Pouze vypnout widget"

#~ msgid "Justify"
#~ msgstr "Do bloku"

#~ msgid "KB"
#~ msgstr "kB"

#~ msgid "Kazakhstan"
#~ msgstr "Kazachstán"

#~ msgid "Keep"
#~ msgstr "Ponechat"

#~ msgid "Keep the draft."
#~ msgstr "Ponechat  koncept."

#~ msgid "Kenya"
#~ msgstr "Keňa"

#~ msgid "Kiribati"
#~ msgstr "Kiribati"

#~ msgid "Korea, Democratic People's Republic of"
#~ msgstr "Severní Korea"

#~ msgid "Korea, Republic of"
#~ msgstr "Jižní Korea"

#~ msgid "Kuwait"
#~ msgstr "Kuwait"

#~ msgid "Kwajalein"
#~ msgstr "Kwajalein"

#~ msgid "Kyrgyzstan"
#~ msgstr "Kyrgyzstán"

#~ msgid "Label"
#~ msgstr "Štítek"

#~ msgid "Language"
#~ msgstr "Jazyk"

#~ msgid "Language and region"
#~ msgstr "Jazyk a region"

#~ msgid "Language-specific default"
#~ msgstr "Výchozí podle jazyka"

#~ msgid "Languages"
#~ msgstr "Jazyky"

#~ msgid "Lao People's Democratic Republic"
#~ msgstr "Laos"

#~ msgid "Last Modified:"
#~ msgstr "Poslední úprava:"

#~ msgid "Last Week"
#~ msgstr "Minulý týden"

#~ msgid "Last changed on %1$s by %2$s"
#~ msgstr "Poslední změna %1$s uživatelem %2$s"

#~ msgid "Last day"
#~ msgstr "Poslední den"

#~ msgid "Last modified"
#~ msgstr "Poslední úprava"

#~ msgid "Last name"
#~ msgstr "Příjmení"

#~ msgid "Last name, First name"
#~ msgstr "Příjmení, Jméno"

#~ msgid "Last name:"
#~ msgstr "Příjmení:"

#~ msgid "Later tasks:"
#~ msgstr "Pozdější úkoly:"

#~ msgid "Launcher dropdown. Press [enter] to jump to the dropdown."
#~ msgstr "Nabídka spouštěče. Stisknutím [enter] skočíte do nabídky."

#~ msgid "Layout"
#~ msgstr "Rozložení"

#~ msgid "Leave messages on server"
#~ msgstr "Ponechat zprávy na serveru"

#~ msgid "Lebanon"
#~ msgstr "Libanon"

#~ msgid "Left"
#~ msgstr "Vlevo"

#~ msgid "Left aligned, text wraps at right side"
#~ msgstr "Zarovnané vlevo, text obtéká zprava"

#~ msgid "Lesotho"
#~ msgstr "Lesotho"

#~ msgid "Letters • Symbols"
#~ msgstr "Písmena • Znaky"

#~ msgid "Liberia"
#~ msgstr "Libérie"

#~ msgid "Libya"
#~ msgstr "Libye"

#~ msgid "Libyan Arab Jamahiriya"
#~ msgstr "Libye"

#~ msgid "Liechtenstein"
#~ msgstr "Lichtenštejnsko"

#~ msgid "Life"
#~ msgstr "Život"

#~ msgid "Light blue"
#~ msgstr "Světle modrá"

#~ msgid "Light green"
#~ msgstr "Světle zelená"

#~ msgid "Lighter"
#~ msgstr "Světlejší"

#~ msgid "Liked a link: %s"
#~ msgstr "Líbil se vám odkaz: %s"

#~ msgid "Line Spacing"
#~ msgstr "Řádkování"

#, fuzzy
#~ msgid "Line wrap when sending text mails after"
#~ msgstr "Lámání řádků při posílání textových zpráv po"

#, fuzzy
#~ msgid "Line wrap when sending text mails after how much characters"
#~ msgstr "Lámání řádků při posílání textových zpráv po"

#~ msgid "Line wrap when sending text mails after: "
#~ msgstr "Lámání slov při posílání textových zpráv po: "

#~ msgid "Link"
#~ msgstr "Odkaz"

#~ msgid "Link / URL:"
#~ msgstr "Odkaz/URL:"

#~ msgid "Link/Url"
#~ msgstr "Odkaz/URL"

#~ msgid "LinkedIn"
#~ msgstr "LinkedIn"

#~ msgid "LinkedIn Network Updates"
#~ msgstr "Novinky v síti LinkedIn"

#~ msgid "LinkedIn reported an error:"
#~ msgstr "LinkedIn hlásí chybu:"

#~ msgid "Links"
#~ msgstr "Odkazy"

#~ msgid "List"
#~ msgstr "Seznam"

#~ msgid "List name"
#~ msgstr "Název seznamu"

#~ msgid "List view"
#~ msgstr "Seznam"

#~ msgid "Lithuania"
#~ msgstr "Litva"

#~ msgid "Load Contents..."
#~ msgstr "Načíst obsah..."

#~ msgid "Load Error"
#~ msgstr "Chyba načítání"

#~ msgid "Load all mails. This might take some time."
#~ msgstr "Načíst všechny zprávy. To může chvilku trvat."

#~ msgid "Location"
#~ msgstr "Místo"

#~ msgid "Location:"
#~ msgstr "Místo:"

#~ msgid "Location: %1$s"
#~ msgstr "Místo: %1$s"

#~ msgid "Lock"
#~ msgstr "Zamknout"

#~ msgid "Locked:"
#~ msgstr "Uzamčeno:"

#~ msgid "Login"
#~ msgstr "Přihlašovací jméno"

#
#~ msgctxt "username"
#~ msgid "Login"
#~ msgstr "Uživatelské jméno"

#~ msgctxt "verb"
#~ msgid "Login"
#~ msgstr "Přihlásit"

#~ msgid ""
#~ "Login failed. Please check your user name and password and try again."
#~ msgstr ""
#~ "Přihlášení selhalo. Zkontrolujte, prosím, své uživatelské jméno a heslo a "
#~ "zkuste to znovu."

#~ msgid "Login must not be empty."
#~ msgstr "Přihlašovací jméno nemůže být prázdné"

#~ msgid "Login not possible at the moment, please try again later."
#~ msgstr "V tuto chvíli není možné se přihlásit, zkuste to, prosím, později."

#~ msgid "Logout now"
#~ msgstr "Odhlásit"

#~ msgid "Long"
#~ msgstr "Dlouhá"

#~ msgid "Loss"
#~ msgstr "Ztráta"

#~ msgid "Loss: %1$s %"
#~ msgstr "Ztráta: %1$s %"

#~ msgid "Low"
#~ msgstr "Nízká"

#~ msgid "Low priority"
#~ msgstr "Nízká priorita"

#~ msgid "Luxembourg"
#~ msgstr "Lucembursko"

#
#~ msgctxt "monday"
#~ msgid "M"
#~ msgstr "Po"

#~ msgid "M/d/yy"
#~ msgstr "M/d/yy"

#~ msgid "M/d/yyyy"
#~ msgstr "d/M/yyyy"

#~ msgid "MB"
#~ msgstr "MB"

#~ msgid "MM/dd"
#~ msgstr "MM/dd"

#~ msgid "MM/dd/yy"
#~ msgstr "MM/dd/yy"

#~ msgid "MM/dd/yyyy"
#~ msgstr "dd/MM/yyyy"

#~ msgid "Macao"
#~ msgstr "Macau"

#~ msgid "Macedonia"
#~ msgstr "Makedonie"

#~ msgid "Madagascar"
#~ msgstr "Madagaskar"

#~ msgid "Mail"
#~ msgstr "Pošta"

#~ msgctxt "app"
#~ msgid "Mail"
#~ msgstr "Pošta"

#~ msgid "Mail Details"
#~ msgstr "Podrobnosti o zprávě"

#~ msgid "Mail Filter"
#~ msgstr "Filtr zpráv"

#~ msgid "Mail Thread Details"
#~ msgstr "Podrobnosti o vláknu zpráv"

#~ msgid "Mail account"
#~ msgstr "Poštovní účet"

#~ msgid "Mail and Messaging"
#~ msgstr "Pošta a posílání zpráv"

#~ msgid "Mail and Social Accounts"
#~ msgstr "Poštovní a sociální účty"

#~ msgid "Mail count quota"
#~ msgstr "Limit počtu zpráv"

#~ msgid "Mail has been copied"
#~ msgstr "Zprávy byly zkopírovány"

#~ msgid "Mail has been imported"
#~ msgstr "Pošta byla importována"

#~ msgid "Mail has been moved"
#~ msgstr "Zprávy byly přesunuty"

#~ msgid "Mail has empty subject. Send it anyway?"
#~ msgstr "Zpráva nemá předmět. Poslat i tak?"

#~ msgid "Mail has no recipient."
#~ msgstr "Zpráva nemá žádného adresáta."

#~ msgid "Mail port"
#~ msgstr "Poštovní port"

#~ msgid "Mail protocol"
#~ msgstr "Poštovní protokol"

#~ msgid "Mail quota"
#~ msgstr "Limit zpráv"

#~ msgid "Mail quota exceeded"
#~ msgstr "Prostor pro e-maily je zaplněný"

#~ msgid "Mail reminder"
#~ msgstr "Poslat upomínku"

#~ msgid "Mail reminder for"
#~ msgstr "Poslat upomínku pro"

#~ msgid "Mail saved as draft"
#~ msgstr "Zpráva uložena jako koncept"

#~ msgid "Mail server"
#~ msgstr "Poštovní server"

#~ msgid "Mail source"
#~ msgstr "Poštovní zdroj"

#~ msgid "Mail text"
#~ msgstr "Text zprávy"

#~ msgid "Mail to resource %1$s"
#~ msgstr "Poslat zdroji %1$s"

#~ msgid "Mail was not imported, only .eml files are supported."
#~ msgstr "E-mail nebyl importován, podporovány jsou pouze soubory .eml."

#, fuzzy
#~ msgid "Mail was not imported. Only .eml files are supported."
#~ msgstr "E-mail nebyl importován, podporovány jsou pouze soubory .eml."

#~ msgid "Mailfilter created"
#~ msgstr "Filtr zpráv vytvořen"

#~ msgid "Mailfilter updated"
#~ msgstr "Filtr zpráv aktualizován"

#~ msgid "Mailing list"
#~ msgstr "Poštovní konference"

#~ msgid "Mailing list %s"
#~ msgstr "Poštovní konference %s"

#~ msgid "Mails have been copied"
#~ msgstr "Zprávy byly zkopírovány"

#~ msgid "Mails have been moved"
#~ msgstr "Zprávy byly přesunuty"

#~ msgid "Mails per hour (%)"
#~ msgstr "Zpráv za hodinu (%)"

#~ msgid "Mails per week-day (%)"
#~ msgstr "Zpráv za den (%)"

#~ msgid "Main window"
#~ msgstr "Hlavní okno"

#~ msgid "Make this the current version"
#~ msgstr "Nastavit jako aktuální verzi"

#~ msgid "Malawi"
#~ msgstr "Malawi"

#~ msgid "Malaysia"
#~ msgstr "Malajsie"

#~ msgid "Maldives"
#~ msgstr "Maledivy"

#~ msgid "Mali"
#~ msgstr "Mali"

#~ msgid "Malta"
#~ msgstr "Malta"

#~ msgid "Manage applications"
#~ msgstr "Spravovat aplikace"

#~ msgid "Manager"
#~ msgstr "Manažer"

#~ msgid "Manager:"
#~ msgstr "Manažer:"

#~ msgctxt "help"
#~ msgid "Managing E-Mail messages"
#~ msgstr "Správa e-mailových zpráv"

#~ msgctxt "help"
#~ msgid "Managing Files"
#~ msgstr "Správa souborů"

#~ msgid "Mandatory Field(s) missing!"
#~ msgstr "Chybí povinné pole!"

#~ msgid "Manual"
#~ msgstr "Příručka"

#~ msgid "Mar"
#~ msgstr "Bře"

#~ msgid "March"
#~ msgstr "Březen"

#~ msgid "Marital status"
#~ msgstr "Rodinný stav"

#~ msgid "Marital status:"
#~ msgstr "Rodinný stav"

#~ msgid "Mark all day appointments as free"
#~ msgstr "Označit všechny denní schůzky jako volné"

#~ msgid "Mark all mails as read"
#~ msgstr "Označit všechny zprávy jako přečtené"

#~ msgid "Mark as distributionlist"
#~ msgstr "Označit jako distribuční seznam"

#, fuzzy
#~ msgid "Mark as done"
#~ msgstr "Označit jako hotové"

#, fuzzy
#~ msgid "Mark as read"
#~ msgstr "Označit jako přečtené"

#~ msgid "Mark as spam"
#~ msgstr "Označit jako spam"

#, fuzzy
#~ msgid "Mark as unread"
#~ msgstr "Označit jako nepřečtené"

#~ msgid "Mark folder read"
#~ msgstr "Označit složku jako přečtenou"

#~ msgid "Mark mail as"
#~ msgstr "Označit zprávu jako"

#~ msgid "Mark read"
#~ msgstr "Označit jako přečtené"

#~ msgid "Mark unread"
#~ msgstr "Označit jako nepřečtené"

#~ msgid "Marshall Islands"
#~ msgstr "Marshallovy ostrovy"

#~ msgid "Martinique"
#~ msgstr "Martinik"

#~ msgid "Matches"
#~ msgstr "Odpovídá"

#~ msgid "Matches (wildcards allowed)"
#~ msgstr "Shody (hvězdičková konvence povolena)"

#~ msgid "Matches regex"
#~ msgstr "Odpovídá regulárnímu výrazu"

#~ msgid "Mauritania"
#~ msgstr "Mauritánie"

#~ msgid "Mauritius"
#~ msgstr "Mauritius"

#~ msgid "Maximum"
#~ msgstr "Nejvyšší"

#~ msgid "May"
#~ msgstr "Květen"

#~ msgid "Mayotte"
#~ msgstr "Mayotte"

#~ msgid "Mediaplayer"
#~ msgstr "Přehrávač médií"

#~ msgid "Medium"
#~ msgstr "Střední"

#, fuzzy
#~ msgid "Medium priority"
#~ msgstr "Vysoká priorita"

#~ msgid "Members"
#~ msgstr "Členové"

#~ msgid "Members of group"
#~ msgstr "Členové skupiny"

#~ msgid "Members:"
#~ msgstr "Členové:"

#~ msgid "Messaging"
#~ msgstr "Posílání zpráv"

#~ msgid "Messenger"
#~ msgstr "Posílání zpráv"

#~ msgid "Mexico"
#~ msgstr "Mexiko"

#~ msgid "Mexico/BajaNorte"
#~ msgstr "Mexiko/BajaNorte"

#~ msgid "Mexico/BajaSur"
#~ msgstr "Mexiko/BajaSur"

#~ msgid "Mexico/General"
#~ msgstr "Mexiko/Obecný"

#~ msgid "Micronesia"
#~ msgstr "Mikronésie"

#~ msgid "Microsoft Outlook"
#~ msgstr "Microsoft Outlook"

#~ msgid "Middle name"
#~ msgstr "Prostřední jméno"

#~ msgid "Middle name:"
#~ msgstr "Prostřední jméno:"

#~ msgid "Mideast/Riyadh87"
#~ msgstr "Střední východ/Rijád87"

#~ msgid "Mideast/Riyadh88"
#~ msgstr "Střední východ/Rijád88"

#~ msgid "Mideast/Riyadh89"
#~ msgstr "Střední východ/Rijád89"

#~ msgid "Mime Type"
#~ msgstr "Druh souboru"

#~ msgid "Mime type"
#~ msgstr "Druh souboru"

#~ msgid "Minimize"
#~ msgstr "Minimalizovat"

#, fuzzy
#~ msgid "Minimum password length is %1$d."
#~ msgstr "Minimální délka hesla je %1$s."

#~ msgid "Minutes"
#~ msgstr "Minuty"

#~ msgid "Miscellaneous"
#~ msgstr "Různé"

#~ msgid "Mobile"
#~ msgstr "Mobil"

#~ msgid "Mobile (private)"
#~ msgstr "Mobil (soukr.)"

#~ msgid "Mobile (private):"
#~ msgstr "Mobil (soukr.):"

#, fuzzy
#~ msgid "Mobile device settings:"
#~ msgstr "Nastavení složky"

#~ msgid "Mobile:"
#~ msgstr "Mobil:"

#~ msgid "Model is incomplete."
#~ msgstr "Model není kompletní."

#~ msgid "Modified"
#~ msgstr "Upraveno"

#~ msgid "Modified By:"
#~ msgstr "Upravil(a):"

#~ msgid "Modified by:"
#~ msgstr "Upravil(a):"

#~ msgid "Modify"
#~ msgstr "Upravit"

#~ msgid "Modify all"
#~ msgstr "Upravit vše"

#~ msgid "Modify objects"
#~ msgstr "Úprava objektů"

#~ msgid "Modify own"
#~ msgstr "Upravit vlastní"

#~ msgid "Modify your account information."
#~ msgstr "Upravte informace o svém účtu."

#~ msgid "Module"
#~ msgstr "Modul"

#~ msgid "Moldova"
#~ msgstr "Moldávie"

#~ msgid "Mon"
#~ msgstr "Po"

#~ msgid "Monaco"
#~ msgstr "Monako"

#~ msgid "Monday"
#~ msgstr "Pondělí"

#~ msgid "Mongolia"
#~ msgstr "Mongolsko"

#~ msgid "Montenegro"
#~ msgstr "Černá hora"

#~ msgid "Month"
#~ msgstr "Měsíc"

#~ msgid "Month View"
#~ msgstr "Pohled: měsíc"

#~ msgid "Monthly on day %1$d"
#~ msgstr "Měsíčně každý %1$d. den"

#~ msgid "Monthly on the %1$s %2$s"
#~ msgstr "Měsíčně %1$s %2$s"

#~ msgid "Months"
#~ msgstr "Měsíce"

#~ msgid "More"
#~ msgstr "Více"

#~ msgid "More zoom settings"
#~ msgstr "Další nastavení přiblížení"

#~ msgid "Morocco"
#~ msgstr "Maroko"

#~ msgid "Move"
#~ msgstr "Přesunout"

#~ msgid "Move folder"
#~ msgstr "Přesunout složku"

#~ msgid "Move to folder"
#~ msgstr "Přesunout do složky"

#~ msgid "Moving mails ... This may take a few seconds."
#~ msgstr "Přesouvám zprávy... To může několik sekund trvat."

#~ msgid "Mozambique"
#~ msgstr "Mozambik"

#~ msgid "My Infostore"
#~ msgstr "Mé úložiště informací"

#~ msgid "My OX Social"
#~ msgstr "Mé sociální OX"

#~ msgid "My Social Configuration"
#~ msgstr "Moje sociální nastavení"

#~ msgid "My contact data"
#~ msgstr "Moje kontaktní údaje"

#~ msgid "My latest files"
#~ msgstr "Moje poslední soubory"

#~ msgid "My password"
#~ msgstr "Moje heslo"

#~ msgid "Myanmar"
#~ msgstr "Myanmar"

#~ msgid "N/A"
#~ msgstr "Není dostupné"

#~ msgid "Name"
#~ msgstr "Název"

#~ msgid "Name already taken"
#~ msgstr "Název už je zabraný"

#~ msgid "Name for group of feeds"
#~ msgstr "Název skupiny kanálů"

#~ msgid "Name of feed"
#~ msgstr "Název kanálu"

#~ msgid "Name of the Distribution List:"
#~ msgstr "Název distribučního seznamu:"

#~ msgid "Name:"
#~ msgstr "Název:"

#~ msgid "Names and email addresses"
#~ msgstr "Jména a e-mailové adresy"

#~ msgid "Namibia"
#~ msgstr "Namibie"

#~ msgid "Nature"
#~ msgstr "Příroda"

#~ msgid "Nauru"
#~ msgstr "Nauru"

#~ msgid "Navajo"
#~ msgstr "Navajo"

#~ msgid "Nepal"
#~ msgstr "Nepál"

#~ msgid "Netherlands Antilles"
#~ msgstr "Nizozemské Antily"

#~ msgid "Network Problems"
#~ msgstr "Problémy sítě"

#~ msgid "Never"
#~ msgstr "Nikdy"

#~ msgid "New Appointment"
#~ msgstr "Nová schůzka"

#~ msgid "New Appointment: %1$s"
#~ msgstr "Nová schůzka: %1$s"

#~ msgid "New Caledonia"
#~ msgstr "Nová Kaledonie"

#~ msgid "New Distribution List"
#~ msgstr "Nový distribuční seznam"

#~ msgid "New Folder"
#~ msgstr "Nová složka"

#~ msgid "New InfoItem"
#~ msgstr "Nová informační položka"

#~ msgid "New Infoitem"
#~ msgstr "Nová informační položka"

#~ msgid "New Mail"
#~ msgstr "Nová zpráva"

#~ msgid "New Mail from %1$s %2$s. Press [enter] to open"
#~ msgstr "Nová zpráva od %1$s %2$s. Otevřete stisknutím [enter]"

#~ msgid "New Mails"
#~ msgstr "Nové zprávy"

#~ msgid "New Task"
#~ msgstr "Nový úkol"

#~ msgid "New Team"
#~ msgstr "Nový tým"

#~ msgid "New Zealand"
#~ msgstr "Nový Zéland"

#~ msgid "New account..."
#~ msgstr "Nový účet..."

#~ msgid "New appointment"
#~ msgstr "Nová schůzka"

#~ msgid "New contact"
#~ msgstr "Nový kontakt"

#~ msgid "New folder"
#~ msgstr "Nová složka"

#~ msgid "New message"
#~ msgstr "Nová zpráva"

#~ msgid "New messaging service"
#~ msgstr "Nová služba pro posílání zpráv"

#~ msgid "New office document"
#~ msgstr "Nový kancelářský dokument"

#~ msgid "New password"
#~ msgstr "Nové heslo"

#~ msgid "New private folder"
#~ msgstr "Nová soukromá složka"

#~ msgid "New public folder"
#~ msgstr "Nová veřejná složka"

#~ msgid "New publication"
#~ msgstr "Nová publikace"

#~ msgid "New rule"
#~ msgstr "Nové pravidlo"

#~ msgid "New subfolder"
#~ msgstr "Nová podsložka"

#~ msgid "New subscription"
#~ msgstr "Nové přihlášení k odběru"

#~ msgid "New task"
#~ msgstr "Nový úkol"

#~ msgid "New..."
#~ msgstr "Nová..."

#~ msgid "Next"
#~ msgstr "Další"

#~ msgid "Next Day"
#~ msgstr "Další den"

#~ msgid "Next Week"
#~ msgstr "Příští týden"

#~ msgid "Next birthdays"
#~ msgstr "Další narozeniny"

#~ msgid "Next step"
#~ msgstr "Další krok"

#~ msgid "Nicaragua"
#~ msgstr "Nikaragua"

#~ msgid "Nickname"
#~ msgstr "Přezdívka"

#~ msgid "Nickname:"
#~ msgstr "Přezdívka:"

#~ msgid "Niger"
#~ msgstr "Niger"

#~ msgid "Nigeria"
#~ msgstr "Nigérie"

#~ msgid "Niue"
#~ msgstr "Niue"

#~ msgid "No"
#~ msgstr "Ne"

#~ msgid "No Appointment selected."
#~ msgstr "Nebyly vybrány žádné schůzky."

#~ msgid "No Attachments available"
#~ msgstr "Žádné přílohy nejsou k dispozici"

#~ msgid "No End"
#~ msgstr "Bez konce"

#~ msgid "No Info Items in this folder"
#~ msgstr "V této složce nejsou žádné informační položky"

#~ msgid "No Items available"
#~ msgstr "Žádné položky k dispozici"

#~ msgid "No Members"
#~ msgstr "Žádní členové"

#~ msgid "No Messaging accounts configured."
#~ msgstr "Nebyl nastaven žádný účet pro posílání zpráv."

#~ msgid "No RSS feeds found."
#~ msgstr "Nepodařilo se nalézt žádné RSS kanály."

#~ msgid "No Tweets yet."
#~ msgstr "Zatím žádné tweety."

#~ msgid "No activity"
#~ msgstr "Žádná aktivita"

#~ msgid "No addresses available"
#~ msgstr "Nejsou k dispozici žádné adresy"

#, fuzzy
#~ msgid "No appointments found for \"%s\""
#~ msgstr "Pro „%s“ nebyly nalezeny žádné zprávy"

#, fuzzy
#~ msgid "No appointments found until %s"
#~ msgstr "Dnes žádné schůzky"

#~ msgid "No attachments available"
#~ msgstr "Nejsou k dispozici žádné schůzky"

#~ msgid "No birthdays within the next %1$d weeks"
#~ msgstr "Žádné narozeniny v průběhu příštích %1$d týdnů"

#~ msgid "No border"
#~ msgstr "Žádné ohraničení"

#~ msgid "No change exceptions"
#~ msgstr "Žádné výjimky změn"

#~ msgid "No color"
#~ msgstr "Žádná barva"

#~ msgid ""
#~ "No connection to server. Please check your internet connection and retry."
#~ msgstr ""
#~ "Spojení se serverem není k dispozici. Zkontrolujte, prosím, své připojení "
#~ "k internetu a zkuste znovu."

#~ msgid "No delete exceptions"
#~ msgstr "Žádné výjimky mazání"

#~ msgid "No downloads available"
#~ msgstr "Nic staženého není k dispozici"

#~ msgid "No elements selected"
#~ msgstr "Není vybraný žádný prvek"

#~ msgid "No end date"
#~ msgstr "Žádné koncové datum"

#~ msgid "No errors"
#~ msgstr "Žádné chyby"

#~ msgid "No file selected for upload."
#~ msgstr "Nebyl vybrán žádný soubor k nahrání"

#~ msgid "No files have been changed recently"
#~ msgstr "V nedávné době nebyly žádné soubory změněny"

#~ msgid "No groups available"
#~ msgstr "Nejsou k dispozici žádné skupiny"

#, fuzzy
#~| msgid "No RSS feeds found."
#~ msgid "No items found"
#~ msgstr "Nepodařilo se nalézt žádné RSS kanály."

#~ msgid "No lost requests"
#~ msgstr "Žádné ztracené požadavky"

#~ msgid "No mails"
#~ msgstr "Žádné zprávy"

#~ msgid "No mails at all!"
#~ msgstr "Vůbec žádné zprávy!"

#~ msgid "No mails found for \"%s\""
#~ msgstr "Pro „%s“ nebyly nalezeny žádné zprávy"

#~ msgid "No mails in this folder"
#~ msgstr "Žádné zprávy v této složce"

#~ msgid "No mails in your inbox"
#~ msgstr "Vaše složka příchozích zpráv je prázdná"

#~ msgid "No matching templates on this Server"
#~ msgstr "Na tomto serveru nejsou žádné odpovídající šablony"

#, fuzzy
#~ msgid "No message selected"
#~ msgstr "Není vybraný žádný prvek"

#~ msgid "No notifications"
#~ msgstr "Žádná oznámení"

#~ msgid "No participants available"
#~ msgstr "Nejsou k dispozici žádní účastníci"

#~ msgid "No preview available"
#~ msgstr "Žádný náhled k dispozici"

#, fuzzy
#~ msgid "No priority"
#~ msgstr "Nízká priorita"

#~ msgid "No recipients"
#~ msgstr "Žádní adresáti"

#~ msgid "No recurrence"
#~ msgstr "Žádné opakování"

#~ msgid "No reminder"
#~ msgstr "Žádná upomínka"

#~ msgid "No resources available"
#~ msgstr "Nejsou k dispozici žádné zdroje"

#~ msgid "No resources have been scheduled."
#~ msgstr "Žádné zdroje nebyly naplánovány."

#~ msgid "No route planner registered."
#~ msgstr "Nebyl zaregistrován žádný plánovač cest."

#~ msgid "No routing data available"
#~ msgstr "Nejsou k dispozici žádná směrovací data"

#~ msgid "No search result found for the string provided"
#~ msgstr "Pro zadaný řetězec nebylo nic nalezeno"

#~ msgid "No series"
#~ msgstr "Žádné série"

#~ msgid "No server connection"
#~ msgstr "Není spojení se serverem"

#~ msgid "No signature"
#~ msgstr "Žádný podpis"

#~ msgid "No slow requests"
#~ msgstr "Žádné pomalé požadavky"

#~ msgid "No subject"
#~ msgstr "Žádný předmět"

#~ msgid "No subscription added"
#~ msgstr "Nebylo přidáno žádné přihlášení k odběru"

#~ msgid "No subscription selected"
#~ msgstr "Nebylo vybráno žádné přihlášení k odběru"

#~ msgid "No subscriptions configured"
#~ msgstr "Nebylo nastaveno žádné přihlášení k odběru"

#~ msgid "No tasks today"
#~ msgstr "Dnes žádné úkoly"

#~ msgid "No text"
#~ msgstr "Žádný text"

#~ msgid "No title."
#~ msgstr "Žádný název."

#~ msgid "No versions available"
#~ msgstr "Nejsou k dispozici žádné verze"

#~ msgid "No wall posts yet."
#~ msgstr "Zatím žádné příspěvky na zdi."

#~ msgid "No, not now"
#~ msgstr "Ne, ne teď"

#~ msgid "None"
#~ msgstr "Žádný"

#~ msgid "Norfolk Island"
#~ msgstr "Norfolk"

#~ msgid "Normal"
#~ msgstr "Normální"

#~ msgid "Northern Mariana Islands"
#~ msgstr "Severní Mariany"

#~ msgid "Norway"
#~ msgstr "Norsko"

#~ msgid "Not Spam"
#~ msgstr "Není spam"

#~ msgid "Not enough rights"
#~ msgstr "Nedostatečná práva"

#~ msgid "Not set"
#~ msgstr "Není nastaveno"

#~ msgid "Not spam"
#~ msgstr "Není spam"

#~ msgid "Not started"
#~ msgstr "Nezačalo"

#~ msgid "Not yet confirmed"
#~ msgstr "Dosud nepotvrzeno"

#~ msgid "Note"
#~ msgstr "Poznámka"

#~ msgid "Note: Attachments are not viewable when composing a new message"
#~ msgstr "Poznámka: Přílohy nelze prohlížet při psaní nové zprávy"

#~ msgid "Note: One contact is not shown due to missing phone numbers"
#~ msgid_plural ""
#~ "Note: %1$d contacts are not shown due to missing phone numbers"
#~ msgstr[0] ""
#~ "Poznámka: Kvůli chybějícím telefonním číslům není jeden kontakt zobrazen"
#~ msgstr[1] ""
#~ "Poznámka: Kvůli chybějícím telefonním číslům nejsou zobrazeny %1$d "
#~ "kontakty"
#~ msgstr[2] ""
#~ "Poznámka: Kvůli chybějícím telefonním číslům není zobrazeno %1$d kontaktů"

#~ msgid ""
#~ "Note: Refreshing this subscription will replace the calendar content with "
#~ "the external content. Changes you have made inside appsuite will be "
#~ "overwritten"
#~ msgstr ""
#~ "Poznámka: Obnovení tohoto přihlášení k odběru nahradí obsah kalendáře "
#~ "externím obsahem. Změny, které jste provedli v rámci aplikačního balíku, "
#~ "budou přepsány."

#~ msgid "Note: The vCard format cannot contain distribution lists"
#~ msgstr "Poznámka: formát vCard nemůže obsahovat distribuční seznamy"

#~ msgid ""
#~ "Note: This subscription will replace the calendar content with the "
#~ "external content. Therefore you must create a new folder for this "
#~ "subscription."
#~ msgstr ""
#~ "Poznámka: Toto přihlášení k odběru nahradí obsah kalendáře externím "
#~ "obsahem. Musíte tedy pro toto přihlášení k odběru vytvořit novou složku."

#~ msgid "Notifier"
#~ msgstr "Oznamovatel"

#~ msgid ""
#~ "Notifier informs the user about the current status of emails and "
#~ "appointments without having to display the user interface."
#~ msgstr ""
#~ "Oznamovatel uživatele informuje o aktuálním stavu pošty a schůzek, aniž "
#~ "by bylo nutné zobrazovat uživatelské rozhraní."

#~ msgid "Notify all participants by email."
#~ msgstr "Upozornit všechny účastníky e-mailem."

#~ msgid "Notify on delivery receipt?"
#~ msgstr "Upozornit na potvrzení o doručení"

#~ msgid "Notify participants by E-Mail"
#~ msgstr "Upozornit účastníky e-mailem"

#~ msgid "Nov"
#~ msgstr "Lis"

#~ msgid "November"
#~ msgstr "Listopad"

#~ msgid "Nr:"
#~ msgstr "Č.:"

#~ msgid "Number of concurrent appointments shown in custom view"
#~ msgstr "Počet souběžných schůzek zobrazených ve vlastním kalendáři"

#~ msgid "Number of concurrent appointments shown in day view"
#~ msgstr "Počet souběžných schůzek zobrazených v denním kalendáři"

#~ msgid "Number of concurrent appointments shown in workweek view"
#~ msgstr "Počet souběžných schůzek zobrazených v kalendáři pracovních dní"

#~ msgid "Number of days between vacation notices to the same sender"
#~ msgstr "Počet dní mezi oznámeními o nepřítomnosti pro stejného odesílatele"

#~ msgid "Number of days in custom view"
#~ msgstr "Počet dní ve vlastním pohledu"

#~ msgid "Number of days in work week"
#~ msgstr "Počet dní v pracovním týdnu"

#~ msgid "Number of rows to be displayed in card view:"
#~ msgstr "Počet řádků zobrazených v kartovém pohledu:"

#~ msgid "Numbering On/Off"
#~ msgstr "Zap/vyp číslování"

#~ msgid "OAuth Accounts"
#~ msgstr "Účty OAuth"

#~ msgid "OK"
#~ msgstr "OK"

#~ msgid "OXMF Contacts"
#~ msgstr "OXMF kontakty"

#~ msgid "OXMF Infostore"
#~ msgstr "OXMF úložiště informací"

#~ msgid "Object permissions"
#~ msgstr "Oprávnění objektu"

#~ msgid "Objects"
#~ msgstr "Předměty"

#~ msgid "Occurs %1$s times"
#~ msgstr "%1$skrát"

#~ msgid "Oct"
#~ msgstr "Říj"

#~ msgid "October"
#~ msgstr "Říjen"

#~ msgid "Of the following conditions:"
#~ msgstr "Z následujících podmínek:"

#~ msgid "Off"
#~ msgstr "Vypnuté"

#~ msgid "Offline"
#~ msgstr "Offline režim"

#~ msgid "Offline mode"
#~ msgstr "Offline režim"

#~ msgid "Ok"
#~ msgstr "OK"

#~ msgid "Old Password is wrong."
#~ msgstr "Staré heslo je špatně."

#~ msgid "Oman"
#~ msgstr "Omán"

#~ msgid "On #DATE# at #TIME# #SENDER# wrote:"
#~ msgstr "#DATE# v #TIME# #SENDER# napsal(a):"

#~ msgid "On %1$s %2$s each %3$s month"
#~ msgstr "V %1$s %2$s každý %3$s. měsíc"

#~ msgid "On %1$s %2$s each month"
#~ msgstr "V %1$s %2$s každý měsíc"

#~ msgid "On %1$s %2$s every %3$s. month"
#~ msgstr "%1$s %2$s každého %3$s. měsíce"

#~ msgid "On %1$s day every %2$s month"
#~ msgstr "%1$s. den každý %2$s. měsíc"

#~ msgid "On %s %s each %s. months"
#~ msgstr "%s. %s každých %s měsíců"

#~ msgid "On %s %s every month"
#~ msgstr "%s. %s každý měsíc"

#~ msgid "On %s %s in %s"
#~ msgstr "%s %s v %s"

#~ msgid "On %s. day every %s. month"
#~ msgstr "%s. den každý %s. měsíc"

#~ msgid "On %s. day every month"
#~ msgstr "%s. den každý měsíc"

#~ msgid "On day %s every %s month(s)"
#~ msgstr "%s. den každý %s měsíc"

#~ msgid "On every new notification"
#~ msgstr "Při každém novém oznámení"

#~ msgid "On new notifications except mails"
#~ msgstr "Při nových oznámeních kromě při příchozích zprávách"

#~ msgid "On work days"
#~ msgstr "V pracovních dnech"

#~ msgid "One and a Half"
#~ msgstr "1,5 řádku"

#~ msgid ""
#~ "One or more attached files exceed the size limit per email. Therefore, "
#~ "the files are not sent as attachments but kept on the server. The email "
#~ "you have sent just contains links to download these files."
#~ msgstr ""
#~ "Jeden nebo více z připojených souborů přesahuje velikostní omezení pro "
#~ "zprávu. Soubory tedy nebudou odeslány jako přílohy, ale uloženy na "
#~ "serveru. Zpráva, kterou jste odeslal(a), obsahuje pouze odkazy ke stažení "
#~ "těchto souborů."

#~ msgid "One or more other fields have been updated"
#~ msgstr "Jedno nebo více dalších polí bylo aktualizováno"

#~ msgid "Only showing items related to folder \"%1$s\""
#~ msgstr "Zobrazují se pouze položky související se složkou „%1$s“"

#~ msgid ""
#~ "Only use this option if this computer is used solely by you. Your "
#~ "credentials are locally saved for the current working day. You can use "
#~ "several browser windows for working with the groupware. Do not use this "
#~ "option when working on a 3rd party computer (e.g., in an Internet cafe)"
#~ msgstr ""
#~ "Tuto volbu využijte, pouze pokud tento počítač používáte jen vy. Vaše "
#~ "přihlašovací údaje budou lokálně uloženy pro aktuální pracovní den. S "
#~ "aplikací můžete pracovat ve více oknech prohlížeče. Nepoužívejte tuto "
#~ "volbu, pokud pracujete na cizím počítači (např. v internetové kavárně)."

#~ msgid "Open"
#~ msgstr "Otevřít"

#~ msgid "Open attachment"
#~ msgstr "Otevřít přílohu"

#~ msgid "Open external link"
#~ msgstr "Otevřít externí odkaz"

#, fuzzy
#~| msgid "Folder view"
#~ msgid "Open folder view"
#~ msgstr "Pohled na složku"

#~ msgid "Open in browser"
#~ msgstr "Otevřít v prohlížeči"

#~ msgid "Open in new tab"
#~ msgstr "Otevřít v nové záložce"

#, fuzzy
#~ msgid "Open on LinkedIn"
#~ msgstr "LinkedIn"

#~ msgid "Open-Xchange Server"
#~ msgstr "Server Open-Xchange"

#, fuzzy
#~| msgid "All messages"
#~ msgid "Open/close all messages"
#~ msgstr "Všechny zprávy"

#~ msgid "Opening E-Mail threads"
#~ msgstr "Otevírání vláken zpráv"

#~ msgid "Optional %d"
#~ msgstr "Nepovinné %d"

#~ msgid "Optional 01"
#~ msgstr "Nepovinné 01"

#~ msgid "Optional 02"
#~ msgstr "Nepovinné 02"

#~ msgid "Optional 03"
#~ msgstr "Nepovinné 03"

#~ msgid "Optional 04"
#~ msgstr "Nepovinné 04"

#~ msgid "Optional 05"
#~ msgstr "Nepovinné 05"

#~ msgid "Optional 06"
#~ msgstr "Nepovinné 06"

#~ msgid "Optional 07"
#~ msgstr "Nepovinné 07"

#~ msgid "Optional 08"
#~ msgstr "Nepovinné 08"

#~ msgid "Optional 09"
#~ msgstr "Nepovinné 09"

#~ msgid "Optional 10"
#~ msgstr "Nepovinné 10"

#~ msgid "Optional 11"
#~ msgstr "Nepovinné 11"

#~ msgid "Optional 12"
#~ msgstr "Nepovinné 12"

#~ msgid "Optional 13"
#~ msgstr "Nepovinné 13"

#~ msgid "Optional 14"
#~ msgstr "Nepovinné 14"

#~ msgid "Optional 15"
#~ msgstr "Nepovinné 15"

#~ msgid "Optional 16"
#~ msgstr "Nepovinné 16"

#~ msgid "Optional 17"
#~ msgstr "Nepovinné 17"

#~ msgid "Optional 18"
#~ msgstr "Nepovinné 18"

#~ msgid "Optional 19"
#~ msgstr "Nepovinné 19"

#~ msgid "Optional 20"
#~ msgstr "Nepovinné 20"

#~ msgid "Optional Fields:"
#~ msgstr "Nepovinná pole:"

#~ msgid "Options"
#~ msgstr "Volby"

#~ msgid "Orange"
#~ msgstr "Oranžová"

#~ msgid "Order by:"
#~ msgstr "Řadit podle:"

#~ msgid "Organization"
#~ msgstr "Organizace"

#~ msgid "Organizer"
#~ msgstr "Organizátor"

#~ msgid "Organizer:"
#~ msgstr "Organizátor:"

#~ msgid "Other Address"
#~ msgstr "Další adresa"

#~ msgid "Other address"
#~ msgstr "Další adresa"

#~ msgid "Other calendar folders"
#~ msgstr "Další kalendářové složky"

#~ msgid "Other contact folders"
#~ msgstr "Další kontaktové složky"

#~ msgid "Other infostore folders"
#~ msgstr "Další složky úložišť informací"

#~ msgid "Other task folders"
#~ msgstr "Další úkolové složky"

#~ msgid "Others"
#~ msgstr "Další"

#~ msgid "Outgoing server settings (SMTP)"
#~ msgstr "Nastavení odchozího serveru (SMTP)"

#~ msgid "Outlook file"
#~ msgstr "Soubor Outlooku"

#~ msgid "Overdue"
#~ msgstr "Zpoždění"

#~ msgid "Overdue Task. %1$s %2$s. Press [enter] to open"
#~ msgstr "Zpožděný úkol. %1$s %2$s. Otevřete stisknutím [enter]"

#~ msgid "Overdue Tasks"
#~ msgstr "Přetažené úkoly"

#~ msgid "Overdue by %d day."
#~ msgid_plural "Overdue by %d days."
#~ msgstr[0] "Mělo být dokončeno před %d dnem."
#~ msgstr[1] "Mělo být dokončeno před %d dny."
#~ msgstr[2] "Mělo být dokončeno před %d dny."

#~ msgid "Overdue by yesterday."
#~ msgstr "Mělo být dokončeno včera."

#~ msgid "Overview Subscriptions"
#~ msgstr "Přehled přihlášení k odběru"

#~ msgid "Owner"
#~ msgstr "Vlastník"

#~ msgid "PB"
#~ msgstr "PB"

#~ msgid "PLN"
#~ msgstr "PLN"

#~ msgid "PM"
#~ msgstr "odp."

#~ msgid "POP3 Mail Server"
#~ msgstr "Poštovní server POP3"

#~ msgid "POP3:"
#~ msgstr "POP3:"

#~ msgid "Pacific/Apia"
#~ msgstr "Tichomoří/Apia"

#~ msgid "Pacific/Auckland"
#~ msgstr "Tichomoří/Auckland"

#~ msgid "Pacific/Chatham"
#~ msgstr "Tichomoří/Chatham"

#~ msgid "Pacific/Easter"
#~ msgstr "Tichomoří/Velikonoční ostrovy"

#~ msgid "Pacific/Efate"
#~ msgstr "Tichomoří/Efate"

#~ msgid "Pacific/Enderbury"
#~ msgstr "Tichomoří/Enderbury"

#~ msgid "Pacific/Fakaofo"
#~ msgstr "Tichomoří/Fakaofo"

#~ msgid "Pacific/Fiji"
#~ msgstr "Tichomoří/Fidži"

#~ msgid "Pacific/Funafuti"
#~ msgstr "Tichomoří/Funafuti"

#~ msgid "Pacific/Galapagos"
#~ msgstr "Tichomoří/Galapágy"

#~ msgid "Pacific/Gambier"
#~ msgstr "Tichomoří/Gambier"

#~ msgid "Pacific/Guadalcanal"
#~ msgstr "Tichomoří/Guadalcanal"

#~ msgid "Pacific/Guam"
#~ msgstr "Tichomoří/Guam"

#~ msgid "Pacific/Honolulu"
#~ msgstr "Tichomoří/Honolulu"

#~ msgid "Pacific/Johnston"
#~ msgstr "Tichomoří/Johnston"

#~ msgid "Pacific/Kiritimati"
#~ msgstr "Tichomoří/Kiritimati"

#~ msgid "Pacific/Kosrae"
#~ msgstr "Tichomoří/Kosrae"

#~ msgid "Pacific/Kwajalein"
#~ msgstr "Tichomoří/Kwajalein"

#~ msgid "Pacific/Majuro"
#~ msgstr "Tichomoří/Majuro"

#~ msgid "Pacific/Marquesas"
#~ msgstr "Tichomoří/Marquesas"

#~ msgid "Pacific/Midway"
#~ msgstr "Tichomoří/Midway"

#~ msgid "Pacific/Nauru"
#~ msgstr "Tichomoří/Nauru"

#~ msgid "Pacific/Niue"
#~ msgstr "Tichomoří/Niue"

#~ msgid "Pacific/Norfolk"
#~ msgstr "Tichomoří/Norfolk"

#~ msgid "Pacific/Noumea"
#~ msgstr "Tichomoří/Noumea"

#~ msgid "Pacific/Pago Pago"
#~ msgstr "Tichomoří/Pago Pago"

#~ msgid "Pacific/Palau"
#~ msgstr "Tichomoří/Palau"

#~ msgid "Pacific/Pitcairn"
#~ msgstr "Tichomoří/Pitcairn"

#~ msgid "Pacific/Ponape"
#~ msgstr "Tichomoří/Ponape"

#~ msgid "Pacific/Port Moresby"
#~ msgstr "Tichomoří/Port Moresby"

#~ msgid "Pacific/Rarotonga"
#~ msgstr "Tichomoří/Rarotonga"

#~ msgid "Pacific/Saipan"
#~ msgstr "Tichomoří/Saipan"

#~ msgid "Pacific/Samoa"
#~ msgstr "Tichomoří/Samoa"

#~ msgid "Pacific/Tahiti"
#~ msgstr "Tichomoří/Tahiti"

#~ msgid "Pacific/Tarawa"
#~ msgstr "Tichomoří/Tarawa"

#~ msgid "Pacific/Tongatapu"
#~ msgstr "Tichomoří/Tongatapu"

#~ msgid "Pacific/Truk"
#~ msgstr "Tichomoří/Truk"

#~ msgid "Pacific/Wake"
#~ msgstr "Tichomoří/Wake"

#~ msgid "Pacific/Wallis"
#~ msgstr "Tichomoří/Wallis"

#~ msgid "Pacific/Yap"
#~ msgstr "Tichomoří/Yap"

#~ msgid "Page %1$d of %2$d"
#~ msgstr "Strana %1$d z %2$d"

#~ msgid "Page number"
#~ msgstr "Číslo stránky"

#~ msgid "Pager"
#~ msgstr "Pager"

#~ msgid "Pager:"
#~ msgstr "Pager:"

#~ msgid "Pakistan"
#~ msgstr "Pákistán"

#~ msgid "Palau"
#~ msgstr "Palau"

#~ msgid "Palestinian Territory, Occupied"
#~ msgstr "Palestina"

#~ msgid "Panama"
#~ msgstr "Panama"

#~ msgid "Panel is shown as"
#~ msgstr "Panel je zobrazen jako"

#~ msgid "Papua New Guinea"
#~ msgstr "Papua Nová Guinea"

#~ msgid "Paragraph Alignment"
#~ msgstr "Zarovnání odstavce"

#~ msgid "Paragraph Fill Color"
#~ msgstr "Barva pozadí odstavce"

#~ msgid "Paragraph borders"
#~ msgstr "Ohraničení odstavce"

#~ msgid "Paragraph style"
#~ msgstr "Styl odstavce"

#~ msgid "Parameter:"
#~ msgstr "Parametr:"

#~ msgid "Participant"
#~ msgstr "Účastník"

#~ msgid "Participant:"
#~ msgstr "Účastník:"

#~ msgid "Participants"
#~ msgstr "Účastníci"

#~ msgid "Participants:"
#~ msgstr "Účastníci:"

#~ msgid "Password"
#~ msgstr "Heslo"

#~ msgid "Password has changed"
#~ msgstr "Heslo se změnilo"

#, fuzzy
#~ msgid "Password length must be between %1$d and %2$d characters."
#~ msgstr "Délka hesla musí být mezi %1$s a %2$s znaky."

#, fuzzy
#~ msgid "Password strength: Good"
#~ msgstr "Síla hesla"

#, fuzzy
#~ msgid "Password strength: Legendary!"
#~ msgstr "Síla hesla"

#, fuzzy
#~ msgid "Password strength: Strong"
#~ msgstr "Síla hesla"

#, fuzzy
#~ msgid "Password strength: Too short"
#~ msgstr "Síla hesla"

#, fuzzy
#~ msgid "Password strength: Very strong"
#~ msgstr "Síla hesla"

#, fuzzy
#~ msgid "Password strength: Very weak"
#~ msgstr "Síla hesla"

#, fuzzy
#~ msgid "Password strength: Weak"
#~ msgstr "Síla hesla"

#, fuzzy
#~ msgid "Password strength: Wrong length"
#~ msgstr "Síla hesla"

#~ msgid "Password:"
#~ msgstr "Heslo:"

#~ msgid "Paste"
#~ msgstr "Vložit"

#~ msgid "People"
#~ msgstr "Lidé"

#~ msgid "Permanently remove deleted emails"
#~ msgstr "Natrvalo odstranit smazané zprávy"

#~ msgid "Permanently remove deleted emails?"
#~ msgstr "Natrvalo odstranit smazané zprávy?"

#~ msgid "Permanently remove your deleted E-Mails?"
#~ msgstr "Natrvalo odstranit vaše smazané zprávy?"

#~ msgid "Permissions"
#~ msgstr "Oprávnění"

#~ msgid "Personal"
#~ msgstr "Osobní"

#~ msgid "Personal Data"
#~ msgstr "Osobní údaje"

#~ msgid "Personal information"
#~ msgstr "Osobní informace"

#~ msgid "Personal:"
#~ msgstr "Osobní:"

#~ msgid "Peru"
#~ msgstr "Peru"

#~ msgid "Philippines"
#~ msgstr "Filipíny"

#~ msgid "Phone"
#~ msgstr "Telefon"

#~ msgid "Phone & fax numbers"
#~ msgstr "Čísla telefonu a faxu"

#~ msgid "Phone (assistant)"
#~ msgstr "Telefon (asistent)"

#~ msgid "Phone (business 2):"
#~ msgstr "Telefon (firemní 2):"

#~ msgid "Phone (business alt)"
#~ msgstr "Telefon (alt. firemní)"

#~ msgid "Phone (business)"
#~ msgstr "Telefon (firemní)"

#~ msgid "Phone (business):"
#~ msgstr "Telefon (firemní):"

#~ msgid "Phone (car)"
#~ msgstr "Telefon (v autě)"

#~ msgid "Phone (car):"
#~ msgstr "Telefon (v autě):"

#~ msgid "Phone (company)"
#~ msgstr "Telefon (do firmy)"

#~ msgid "Phone (company):"
#~ msgstr "Telefon (do firmy):"

#~ msgid "Phone (home alt)"
#~ msgstr "Telefon (alt. domu)"

#~ msgid "Phone (home)"
#~ msgstr "Telefon (domu)"

#~ msgid "Phone (other)"
#~ msgstr "Telefon (další)"

#~ msgid "Phone (other):"
#~ msgstr "Telefon (další):"

#~ msgid "Phone (private 2)"
#~ msgstr "Telefon (soukr. 2)"

#~ msgid "Phone (private 2):"
#~ msgstr "Telefon (soukr. 2):"

#~ msgid "Phone (private)"
#~ msgstr "Telefon (soukr.)"

#~ msgid "Phone (private):"
#~ msgstr "Telefon (soukr.):"

#~ msgid "Phone 2"
#~ msgstr "Telefon 2"

#~ msgid "Phone 2:"
#~ msgstr "Telefon 2:"

#~ msgid "Phone alt"
#~ msgstr "Alt. telefon"

#~ msgid "Phone numbers"
#~ msgstr "Telefonní čísla"

#~ msgid "Phone:"
#~ msgstr "Telefon:"

#~ msgid "Pick a time here"
#~ msgstr "Zde vyberte čas"

#~ msgid "Pink"
#~ msgstr "Růžová"

#~ msgid "Pitcairn"
#~ msgstr "Pitcairnovy ostrovy"

#~ msgid "Place of Signature:"
#~ msgstr "Místo podpisu:"

#~ msgid "Places"
#~ msgstr "Místa"

#~ msgid "Plain text"
#~ msgstr "Prostý text"

#~ msgid "Play audio files"
#~ msgstr "Přehrát audio soubory"

#~ msgid "Play video files"
#~ msgstr "Přehrát video soubory"

#~ msgid "Please choose"
#~ msgstr "Vyberte, prosím"

#~ msgid "Please choose a file!"
#~ msgstr "Vyberte, prosím, soubor!"

#~ msgid "Please choose a sentence below."
#~ msgstr "Vyberte, prosím, větu níže."

#~ msgid "Please enter a correct number."
#~ msgstr "Zadejte, prosím, správné číslo."

#~ msgid "Please enter a date in the past"
#~ msgstr "Zadejte, prosím, datum v minulosti"

#~ msgid "Please enter a description"
#~ msgstr "Změňte, prosím, popis"

#~ msgid "Please enter a description."
#~ msgstr "Změňte, prosím, popis."

#~ msgid "Please enter a feed URL."
#~ msgstr "Zadejte, prosím, URL kanálu."

#~ msgid "Please enter a name for the group of feeds."
#~ msgstr "Zadejte, prosím, název skupiny kanálů."

#~ msgid "Please enter a search query"
#~ msgstr "Zadejte, prosím, co vyhledat"

#~ msgid "Please enter a valid date"
#~ msgstr "Zadejte, prosím, platné datum"

#~ msgid "Please enter a valid date."
#~ msgstr "Zadejte, prosím, platné datum."

#~ msgid "Please enter a valid email address"
#~ msgstr "Zadejte, prosím, platnou e-mailovou adresu"

#~ msgid "Please enter a valid email address or phone number"
#~ msgstr "Zadejte, prosím, platnou e-mailovou adresu nebo telefonní číslo"

#~ msgid "Please enter a valid name"
#~ msgstr "Zadejte, prosím, platné jméno"

#, fuzzy
#~ msgid "Please enter a valid number"
#~ msgstr "Zadejte, prosím, platné jméno"

#~ msgid "Please enter a valid object"
#~ msgstr "Zadejte, prosím, platný předmět"

#~ msgid "Please enter a valid phone number. Allowed characters are: %1$s"
#~ msgstr "Zadejte, prosím, platné telefonní číslo. Povolené znaky jsou: %1$s"

#~ msgid "Please enter a value"
#~ msgstr "Zadejte, prosím, hodnotu"

#~ msgid "Please enter an blog url."
#~ msgstr "Zadejte, prosím, URL blogu."

#~ msgid "Please enter an feed-url."
#~ msgstr "Zadejte, prosím, URL kanálu."

#~ msgid "Please enter correct password"
#~ msgstr "Zadejte, prosím, správné heslo."

#~ msgid "Please enter the following data: %1$s"
#~ msgstr "Zadejte, prosím, následující údaje: %1$s."

#~ msgid "Please enter value between 0 and 100."
#~ msgstr "Zadejte, prosím, hodnotu od 0 do 100."

#~ msgid "Please enter your credentials."
#~ msgstr "Zadejte, prosím, své přihlašovací údaje."

#~ msgid "Please enter your password."
#~ msgstr "Zadejte, prosím, své heslo."

#~ msgid ""
#~ "Please have a look at the %sInteresting UWA modules%s page. It shows a "
#~ "list of widgets and their associated data."
#~ msgstr ""
#~ "Podívejte se, prosím, na stránku %sZajímavé UWA moduly%s. Najdete tam "
#~ "seznam widgetů a jejich data."

#~ msgid "Please invite %1$s to the appointment."
#~ msgstr "Pozvěte, prosím, %1$s na schůzku."

#~ msgid "Please invite the group %1$s to the appointment."
#~ msgstr "Pozvěte, prosím, skupinu %1$s na schůzku."

#~ msgid ""
#~ "Please note, changing or removing the file extension will cause problems "
#~ "when viewing or editing."
#~ msgstr ""
#~ "Vezměte, prosím, na vědomí, že změny/odstranění přípony souboru způsobí "
#~ "potíže při prohlížení a upravování."

#~ msgid ""
#~ "Please note: All messages received from the POP3 account will be stored "
#~ "to a folder on your local IMAP account."
#~ msgstr ""
#~ "Mějte, prosím, na paměti, že všechny zprávy přijaté z POP3 účtu budou "
#~ "uloženy do složky v rámci vašeho lokálního IMAP účtu."

#~ msgid ""
#~ "Please note: You are the creator of this appointment. If you delete this "
#~ "appointment it will be removed for all participants."
#~ msgstr ""
#~ "Mějte, prosím, na paměti, že tuto schůzku jste vytvořil vy. Pokud schůzku "
#~ "smažete, odstraníte ji i všem účastníkům."

#~ msgid ""
#~ "Please only use HTML signatures if you are familiar with HTML. Using "
#~ "wrong HTML tags might result in partly or completely garbled signatures."
#~ msgstr ""
#~ "Používejte, prosím, HTML podpisy, pouze pokud znáte HTML. Použití "
#~ "chybných HTML značek může způsobit částečně nebo zcela nečitelný podpis."

#~ msgid "Please provide a site name."
#~ msgstr "Zadejte, prosím, název stránky."

#~ msgid ""
#~ "Please provide the old password so the account passwords can be recovered."
#~ msgstr "Zadejte, prosím, staré heslo, aby mohl být účet obnoven."

#~ msgid "Please remove %1$s from the appointment."
#~ msgstr "Odeberte, prosím, %1$s ze schůzky."

#~ msgid "Please remove the group %1$s from the appointment."
#~ msgstr "Odeberte, prosím, skupinu %1$s ze schůzky."

#~ msgid "Please remove the resource %1$s from the appointment."
#~ msgstr "Odeberte, prosím, zdroj %1$s od schůzky."

#~ msgid "Please reschedule the event. Original date: %1$s. New date: %2$s"
#~ msgstr ""
#~ "Naplánujte, prosím, událost na jindy. Původní datum: %1$s. Nové datum: "
#~ "%2$s"

#~ msgid "Please resend the invitation for: %1$s"
#~ msgstr "Pšlete, prosím, znovu pozvánku pro: %1$s"

#~ msgid "Please reserve the resource %1$s for the appointment."
#~ msgstr "Rezervujte, prosím, zdroj %1$s pro schůzku."

#~ msgid "Please select a contact to add"
#~ msgstr "Vyberte, prosím, kontakt, který chcete přidat"

#~ msgid "Please select a country for the destination address"
#~ msgstr "Vyberte, prosím, zemi pro cílovou adresu"

#~ msgid "Please select a country for the start address"
#~ msgstr "Vyberte, prosím, zemi pro počáteční adresu"

#~ msgid "Please select a file to import"
#~ msgstr "Vyberte, prosím, soubor k importu"

#~ msgid "Please select a file to insert"
#~ msgstr "Vyberte, prosím, soubor k vložení"

#~ msgid "Please select a valid iCal File to import"
#~ msgstr "Vyberte, prosím, platný soubor iCal k importu"

#~ msgid "Please select a valid image File to insert"
#~ msgstr "Vyberte, prosím, platný soubor s obrázkem k vložení"

#~ msgid "Please select at least one E-Mail address."
#~ msgstr "Vyberte, prosím, alespoň jednu e-mailovou adresu."

#~ msgid "Please select at least one task!"
#~ msgstr "Vyberte, prosím, alespoň jeden úkol!"

#~ msgid "Please select only one Publication"
#~ msgstr "Vyberte, prosím, jen jednu publikaci"

#~ msgid "Please select only one subscription"
#~ msgstr "Vyberte, prosím, jen jedno přihlášení k odběru"

#~ msgid "Please set valid folder!"
#~ msgstr "Nastavte, prosím, platnou složku!"

#~ msgid "Please sign in again to continue"
#~ msgstr "Chcete-li pokračovat, přihlaste se, prosím, znovu"

#, fuzzy
#~ msgid "Please specify these missing variables:"
#~ msgstr "Zadejte, prosím, tyto chybějící proměnné: "

#~ msgid "Please update your browser."
#~ msgstr "Aktualizujte, prosím, svůj prohlížeč."

#~ msgid "Please wait ..."
#~ msgstr "Čekejte prosím..."

#~ msgid ""
#~ "Please wait while checking the connection ... This may take a while ..."
#~ msgstr ""
#~ "Vyčkejte, prosím, zatímco kontroluji spojení... může to chvilku trvat..."

#~ msgid "Please wait while you are being redirected to the start page ..."
#~ msgstr "Vyčkejte, prosím, zatímco jste přesměrováván na stránku Start..."

#~ msgid "Poland"
#~ msgstr "Polsko"

#~ msgid "Polish"
#~ msgstr "polština"

#~ msgid "Popups"
#~ msgstr "Vyskakovací okna"

#~ msgctxt "app"
#~ msgid "Portal"
#~ msgstr "Portál"

#~ msgid "Portal Squares"
#~ msgstr "Čtverce portálu"

#~ msgid "Portal Widgets"
#~ msgstr "Widgety portálu"

#~ msgid "Portal settings"
#~ msgstr "Nastavení portálu"

#~ msgid "Portugal"
#~ msgstr "Portugalsko"

#~ msgid "Portuguese (Portugal)"
#~ msgstr "portugalština (Portugalsko)"

#~ msgid "Position"
#~ msgstr "Místo"

#~ msgid "Position:"
#~ msgstr "Místo:"

#~ msgid "Postcode"
#~ msgstr "PSČ"

#~ msgid "Pound sterling"
#~ msgstr "Libra šterlinků"

#~ msgid "Preferences"
#~ msgstr "Vlastnosti"

#~ msgid "Premium features"
#~ msgstr "Prémiové funkce"

#~ msgid "Press [enter] to close this alertbox."
#~ msgstr "Stisknutím [enter] toto upozornění zavřete."

#, fuzzy
#~ msgid "Press [enter] to jump to"
#~ msgstr "Stisknutím [Enter] skočíte na "

#~ msgid "Press [enter] to jump to complete list of Birthdays."
#~ msgstr "Stisknutím [Enter] skočíte na kompletní seznam narozenin."

#~ msgid "Press [enter] to jump to the facebook stream."
#~ msgstr "Stisknutím [Enter] skočíte na kanál Facebook."

#~ msgid "Press [enter] to jump to the flicker stream."
#~ msgstr "Stisknutím [Enter] skočíte na kanál Flickr."

#~ msgid "Press [enter] to jump to the linkedin stream."
#~ msgstr "Stisknutím [Enter] skočíte do zpráv LinkedIn."

#~ msgid "Press [enter] to jump to the rss stream."
#~ msgstr "Stisknutím [Enter] skočíte na kanál RSS."

#~ msgid "Press [enter] to jump to the tumblr feed."
#~ msgstr "Stisknutím [Enter] skočíte na kanál Tumblr."

#~ msgid "Press [enter] to jump to the twitter feed."
#~ msgstr "Stisknutím [Enter] skočíte na kanál Twitter."

#~ msgid "Press [enter] to select a time when you want to be reminded again"
#~ msgstr "Stiskněte [enter] k zadání času, kdy chcete další upomínku"

#~ msgid "Press to hide all appointment invitations."
#~ msgstr "Stisknutím skryjete všechny pozvánky na schůzky."

#~ msgid "Press to hide all appointment reminders."
#~ msgstr "Stisknutím skryjete všechny upomínky na schůzky."

#~ msgid "Press to hide all notifications for new mails."
#~ msgstr "Stisknutím skryjete všechna upozornění na nové zprávy."

#~ msgid "Press to hide all notifications for overdue tasks."
#~ msgstr "Stisknutím skryjete všechna upozornění na zpožděné úkoly."

#~ msgid "Press to hide all task invitations."
#~ msgstr "Stisknutím skryjete všechny pozvánky k úkolům."

#~ msgid "Press to hide all task reminders."
#~ msgstr "Stisknutím skryjete všechny upomínky na úkoly."

#~ msgid "Preview"
#~ msgstr "Náhled"

#~ msgid "Preview could not be loaded"
#~ msgstr "Náhled se nepodařilo načíst"

#~ msgid "Previous"
#~ msgstr "Předchozí"

#~ msgid "Previous Day"
#~ msgstr "Předchozí den"

#~ msgid "Previous Week"
#~ msgstr "Minulý týden"

#~ msgid "Primary Email"
#~ msgstr "Primární e-mail"

#~ msgid "Primary account"
#~ msgstr "Primární účet"

#~ msgid "Principal:"
#~ msgstr "Hlavní:"

#~ msgid "Print"
#~ msgstr "Tisk"

#~ msgid "Print tasks"
#~ msgstr "Tisknout úkoly"

#~ msgid "Printout"
#~ msgstr "Výtisk"

#~ msgid "Priority"
#~ msgstr "Priorita"

#~ msgid "Priority:"
#~ msgstr "Priorita:"

#~ msgid "Privacy Notice"
#~ msgstr "Oznámení o soukromí"

#~ msgid ""
#~ "Privacy:\n"
#~ "The data and any references contained in this webpage are shared with you "
#~ "under the assumption that the owner of the data was entitled to make them "
#~ "available to you. Neither Open-Xchange, nor any of its subsidiaries or "
#~ "affiliates shall be liable for its publication or re-publication.\n"
#~ "Any unauthorized use or dissemination of this data is prohibited. If you "
#~ "intend to store, process, or pass on this data, please make sure that you "
#~ "have the right to do so.\n"
#~ "If you are one of the people listed or responsible for a resource listed "
#~ "on this page and you don't agree with the publication, please send an "
#~ "email containing the URL (the link) to this webpage to %s and the "
#~ "publisher of the data:\n"
#~ "Data published by %s on %s\n"
#~ msgstr ""
#~ "Soukromí:\n"
#~ "Údaje a všechny reference na této stránce jsou s vámi sdíleny, protože se "
#~ "předpokládá, že jejich vlastník má oprávnění poskytnout vám je k "
#~ "dispozici. Open-Xchange ani žádná z jeho poboček nebo spolupracovníků "
#~ "nenese zodpovědnost za publikaci nebo republikaci těchto údajů.\n"
#~ "Jakékoliv neautorizované využití nebo šíření těchto údajů je zakázáno. "
#~ "Pokud hodláte tyto údaje ukládat, zpracovávat nebo předávat dále, "
#~ "ujistěte se, prosím, že jste k tomu oprávněni.\n"
#~ "Pokud jste v tomto seznamu nebo pokud odpovídáte za zdroj uvedený v tomto "
#~ "seznamu a nesouhlasíte s publikací, pošlete prosím e-mail obsahující URL "
#~ "(odkaz) na tuto stránku na %s a tomu, kdo tyto údaje publikoval:\n"
#~ "Údaje publikoval(a) %s %s\n"

#~ msgid "Private"
#~ msgstr "Soukromé"

#~ msgid "Private calendars"
#~ msgstr "Soukromé kalendáře"

#~ msgid "Private computer"
#~ msgstr "Soukromý počítač"

#~ msgid "Private contacts"
#~ msgstr "Soukromé kontakty"

#~ msgid "Private:"
#~ msgstr "Soukromé:"

#~ msgid "Process subsequent rules"
#~ msgstr "Zpracuj následující pravidla"

#~ msgid "Profession"
#~ msgstr "Profese"

#~ msgid "Profession:"
#~ msgstr "Profese:"

#~ msgid "Progress"
#~ msgstr "Postup"

#~ msgid "Progress %1$s %"
#~ msgstr "Postup %1$s %"

#~ msgid "Progress in %"
#~ msgstr "Postup v %"

#~ msgid "Progress must be a valid number between 0 and 100"
#~ msgstr "Postup musí být číslo od 0 do 100"

#~ msgid "Projects"
#~ msgstr "Projekty"

#~ msgid "Promote One Level"
#~ msgstr "O úroveň výše"

#~ msgid "Properties"
#~ msgstr "Vlastnosti"

#~ msgid "Proposed changes for appointment: %1$s"
#~ msgstr "Navrhované změny schůzky: %1$s"

#~ msgid "Public"
#~ msgstr "Veřejné"

#~ msgid "Public calendars"
#~ msgstr "Veřejné kalendáře"

#~ msgid "Public contacts"
#~ msgstr "Veřejné kontakty"

#~ msgid "Public folder %s"
#~ msgstr "Veřejná složka %s"

#~ msgid "Public or shared computer"
#~ msgstr "Veřejný nebo sdílený počítač"

#~ msgid "Public tasks"
#~ msgstr "Veřejné úkoly"

#~ msgid "Publication"
#~ msgstr "Publikace"

#~ msgid "Publication created"
#~ msgstr "Publikace vytvořena"

#~ msgid "Publication has been added"
#~ msgstr "Publikace byla přidána"

#~ msgid "Publication must have a site."
#~ msgstr "Publikace musí mít stránku."

#~ msgid "Publication must have a target."
#~ msgstr "Publikace musí mít cíl."

#~ msgid "Publications"
#~ msgstr "Publikace"

#~ msgid "Publications and Subscriptions"
#~ msgstr "Publikace a přihlášení k odběru"

#~ msgid "Publications must have a name"
#~ msgstr "Publikace musí mít název"

#~ msgid "Publish"
#~ msgstr "Publikovat"

#~ msgid "Publish Infostore Document"
#~ msgstr "Publikovat dokument z úložiště informací"

#~ msgid "Publish folder"
#~ msgstr "Publikovat složku"

#~ msgid "Publish item"
#~ msgstr "Publikovat položku"

#~ msgid "Puerto Rico"
#~ msgstr "Portoriko"

#~ msgid "Pull To Refresh"
#~ msgstr "Tažením obnovte"

#~ msgid "Purchase confirmation"
#~ msgstr "Potvrzení o nákupu"

#~ msgid "Purple"
#~ msgstr "Purpurová"

#~ msgid "Quick Search"
#~ msgstr "Rychlé hledání"

#~ msgid "Quick config"
#~ msgstr "Rychlé nastavení"

#~ msgid "Quit"
#~ msgstr "Konec"

#~ msgid "Quota"
#~ msgstr "Limit"

#~ msgid "Quota Exceed"
#~ msgstr "Kvóta překročena"

#~ msgid "RMB"
#~ msgstr "RMB"

#~ msgid "RSS"
#~ msgstr "RSS"

#~ msgid "RSS Feed"
#~ msgstr "RSS kanál"

#~ msgid "RSS Feeds"
#~ msgstr "RSS kanály"

#~ msgid "RUB"
#~ msgstr "RUB"

#
#~ msgctxt "to"
#~ msgid "Read"
#~ msgstr "Přečíst"

#~ msgid "Read Acknowledgement"
#~ msgstr "Přečíst potvrzení"

#~ msgid "Read Only Mode"
#~ msgstr "Režim jen pro čtení"

#~ msgid "Read all"
#~ msgstr "Číst vše"

#~ msgid "Read article on tumblr.com"
#~ msgstr "Přečíst článek na tumblr.com"

#~ msgid "Read own"
#~ msgstr "Číst vlastní"

#~ msgid "Read-only mode"
#~ msgstr "Režim jen pro čtení"

#~ msgid "Read/Unread"
#~ msgstr "Přečteno/Nepřečteno"

#~ msgid "Reauthorize"
#~ msgstr "Znovu autorizovat"

#~ msgid "Rebuild Tree..."
#~ msgstr "Znovu sestavit strom..."

#~ msgid "Received mails"
#~ msgstr "Přijaté zprávy"

#~ msgid "Received:"
#~ msgstr "Přijato:"

#~ msgid "Recent activities"
#~ msgstr "Nedávná činnost"

#~ msgid "Recently changed files"
#~ msgstr "Nedávno změněné soubory"

#~ msgid "Recently used"
#~ msgstr "Nedávno použité"

#~ msgid "Recipient"
#~ msgstr "Adresát"

#~ msgid "Recover"
#~ msgstr "Obnovit"

#~ msgid "Recover passwords"
#~ msgstr "Obnovit hesla"

#~ msgid "Recurrence"
#~ msgstr "Opakování"

#~ msgid "Recurrence Pattern"
#~ msgstr "Vzor opakování"

#~ msgid "Recurrence Settings"
#~ msgstr "Nastavení opakování"

#~ msgctxt "calendar"
#~ msgid "Recurrence..."
#~ msgstr "Opakování..."

#~ msgctxt "tasks"
#~ msgid "Recurrence..."
#~ msgstr "Opakování..."

#~ msgid "Recurrence:"
#~ msgstr "Opakování:"

#~ msgid "Recurring appointment"
#~ msgstr "Opakující se schůzka"

#~ msgid "Recurring task"
#~ msgstr "Opakující se úkol"

#, fuzzy
#~ msgid "Recurring tasks need a valid due date."
#~ msgstr "Opakující se úkoly musí mít platné koncové datum."

#~ msgid "Recurring tasks need a valid end date."
#~ msgstr "Opakující se úkoly musí mít platné koncové datum."

#~ msgid "Recurring tasks need a valid start date."
#~ msgstr "Opakující se úkoly musí mít platné počáteční datum."

#~ msgid "Red"
#~ msgstr "Červená"

#~ msgid "Redirect to"
#~ msgstr "Přesměrovat na"

#~ msgid "Refresh"
#~ msgstr "Obnovit"

#~ msgid "Refresh interval"
#~ msgstr "Interval obnovení"

#~ msgid "Refresh rate in minutes:"
#~ msgstr "Interval obnovy v minutách:"

#~ msgid "Regex"
#~ msgstr "Regex"

#~ msgid "Reject changes"
#~ msgstr "Odmítnout změny"

#~ msgid "Reject with reason"
#~ msgstr "Odmítnout s odůvodněním"

#~ msgid "Related articles"
#~ msgstr "Související články"

#~ msgid "Reload current view every:"
#~ msgstr "Obnovit stávající pohled každých:"

#~ msgid "Reload statistics"
#~ msgstr "Znovu načíst statistiky"

#~ msgid "Relogin"
#~ msgstr "Znovu přihlásit"

#~ msgid "Remind me"
#~ msgstr "Připomeň mi"

#~ msgid "Remind me again"
#~ msgstr "Připomeň mi znovu"

#~ msgid "Remind me again "
#~ msgstr "Připomeň mi znovu"

#~ msgid "Reminder"
#~ msgstr "Upomínka"

#~ msgid "Reminder date"
#~ msgstr "Datum upomínky"

#~ msgid "Reminder date %1$s"
#~ msgstr "Datum upomínky %1$s"

#~ msgid "Reminder has been created"
#~ msgstr "Připomínka byla vytvořena"

#~ msgid "Reminder:"
#~ msgstr "Upomínka:"

#~ msgid "Remove %1$s from the appointment."
#~ msgstr "Odeberte %1$s ze schůzky."

#~ msgid "Remove Member"
#~ msgstr "Odstranit člena"

#~ msgid "Remove attachment"
#~ msgstr "Odstranit schůzku"

#~ msgid "Remove copy from server after retrieving a message"
#~ msgstr "Po stažení zprávy ze serveru odstraň kopii"

#~ msgid "Remove flag"
#~ msgstr "Odstranit příznak"

#~ msgid "Remove from recipient list"
#~ msgstr "Odstranit ze seznamů adresátů"

#~ msgid "Remove participant"
#~ msgstr "Odstranit účastníka"

#~ msgid "Remove picture"
#~ msgstr "Odstranit obrázek"

#~ msgid "Remove the group %1$s from the appointment."
#~ msgstr "Odeberte skupinu %1$s ze schůzky."

#~ msgid "Remove the resource %1$s from the appointment."
#~ msgstr "Odeberte zdroj %1$s od schůzky."

#~ msgid "Removed"
#~ msgstr "Odebráno"

#~ msgid "Rename"
#~ msgstr "Přejmenovat"

#~ msgid "Rename Document"
#~ msgstr "Přejmenovat dokument"

#~ msgid "Rename folder"
#~ msgstr "Přejmenovat složku"

#~ msgid "Renminbi"
#~ msgstr "Čínský jüan"

#~ msgid "Repeat"
#~ msgstr "Opakovat"

#~ msgid "Repeat new password"
#~ msgstr "Zopakujte nové heslo"

#~ msgid "Reply"
#~ msgstr "Odpovědět"

#~ msgid "Reply All"
#~ msgstr "Odpovědět všem"

#~ msgid "Reply all"
#~ msgstr "Odpovědět všem"

#~ msgid "Reply to"
#~ msgstr "Komu odpovědět"

#, fuzzy
#~ msgid "Reply to all recipients"
#~ msgstr "Všichni adresáti"

#, fuzzy
#~ msgid "Reply to sender"
#~ msgstr "Komu odpovědět"

#~ msgid "Reply-to Address"
#~ msgstr "Odpovědní adresa"

#~ msgid "Reschedule the event. Original date: %1$s. New date: %2$s"
#~ msgstr "Naplánujte událost na jindy. Původní datum: %1$s. Nové datum: %2$s"

#~ msgid "Reserve the resource %1$s for the appointment"
#~ msgstr "Rezervujte, prosím, zdroj %1$s pro schůzku"

#~ msgid "Reserve the resource %1$s for the appointment."
#~ msgstr "Rezervujte, prosím, zdroj %1$s pro schůzku."

#~ msgid "Reserved"
#~ msgstr "Vyhrazeno"

#~ msgid "Reset image"
#~ msgstr "Zrušit obrázek"

#~ msgid "Reset this list"
#~ msgstr "Začít tvořit tento seznam od začátku"

#~ msgid "Resource"
#~ msgstr "Zdroj"

#~ msgid "Resource email"
#~ msgstr "E-mail zdroje"

#~ msgid "Resource group"
#~ msgstr "Skupina zdrojů"

#~ msgid "Resource name"
#~ msgstr "Název zdroje"

#~ msgid "Resources"
#~ msgstr "Zdroje"

#~ msgid "Resources:"
#~ msgstr "Zdroje:"

#~ msgid "Restart Guided Tour"
#~ msgstr "Znovu spustit průvodce"

#~ msgid "Restore Last Operation"
#~ msgstr "Obnovit poslední operaci"

#~ msgid "Restore applications"
#~ msgstr "Obnovit aplikace"

#~ msgid "Results for \"%s\""
#~ msgstr "Výsledky „%s“"

#~ msgid "Retry"
#~ msgstr "Zkusit znovu"

#, fuzzy
#~ msgid "Return Receipt"
#~ msgstr "Potvrzení o doručení"

#~ msgid "Retweet"
#~ msgstr "Retweet"

#~ msgid "Retweet new"
#~ msgstr "Retweet nový"

#~ msgid "Retweet this to your followers?"
#~ msgstr "Retweetovat těm, kdo vás sledují?"

#~ msgid "Retweeted"
#~ msgstr "Retweetované"

#~ msgid "Retweeted by %s"
#~ msgstr "Retweetoval(a) %s"

#~ msgid "Reunion"
#~ msgstr "Reunion"

#~ msgid "Revert Last Operation"
#~ msgstr "Vrátit poslední operaci"

#~ msgid "Review your purchases"
#~ msgstr "Zkontrolovat nákup"

#~ msgid "Right"
#~ msgstr "Vpravo"

#~ msgid "Right aligned, text wraps at left side"
#~ msgstr "Zarovnané vpravo, text obtéká zleva"

#~ msgid "Romanian"
#~ msgstr "rumunština"

#~ msgid "Room number"
#~ msgstr "Číslo místnosti"

#~ msgid "Room number:"
#~ msgstr "Číslo místnosti:"

#~ msgid "Route Planning"
#~ msgstr "Plánování cesty"

#~ msgid "Rule name"
#~ msgstr "Název pravidla"

#~ msgid "Rules"
#~ msgstr "Pravidla"

#~ msgid "Running applications"
#~ msgstr "Spuštěné aplikace"

#~ msgid "Russian"
#~ msgstr "ruština"

#~ msgid "Russian Federation"
#~ msgstr "Rusko"

#~ msgid "Rwanda"
#~ msgstr "Rwanda"

#
#~ msgctxt "saturday"
#~ msgid "S"
#~ msgstr "So"

#
#~ msgctxt "sunday"
#~ msgid "S"
#~ msgstr "Ne"

#~ msgid "SEK"
#~ msgstr "SEK"

#~ msgid "SMTP login"
#~ msgstr "SMTP přihlašovací jméno"

#~ msgid "SMTP port"
#~ msgstr "SMTP port"

#~ msgid "SMTP protocol"
#~ msgstr "SMTP protokol"

#~ msgid "SMTP server"
#~ msgstr "SMTP server"

#~ msgid "Saint Barthélemy"
#~ msgstr "Saint Barthélemy"

#~ msgid "Saint Helena"
#~ msgstr "Svatá Helena"

#~ msgid "Saint Kitts and Nevis"
#~ msgstr "Svatý Kryštof a Nevis"

#~ msgid "Saint Lucia"
#~ msgstr "Svatá Lucie"

#~ msgid "Saint Martin (French part)"
#~ msgstr "Saint-Martin"

#~ msgid "Saint Pierre and Miquelon"
#~ msgstr "Saint-Pierre a Miquelon"

#~ msgid "Saint Vincent and the Grenadines"
#~ msgstr "Svatý Vincenc a Grenadiny"

#~ msgid "Sales Volume"
#~ msgstr "Objem prodeje"

#~ msgid "Sales Volume:"
#~ msgstr "Objem prodeje:"

#~ msgid "Samoa"
#~ msgstr "Samoa"

#~ msgid "Sample:"
#~ msgstr "Příklad:"

#~ msgid "San Marino"
#~ msgstr "San Marino"

#~ msgid "Sao Tome and Principe"
#~ msgstr "Svatý Tomáš a Princův ostrov"

#~ msgid "Sat"
#~ msgstr "So"

#~ msgid "Saturday"
#~ msgstr "Sobota"

#~ msgid "Saudi Arabia"
#~ msgstr "Saúdská Arábie"

#~ msgid "Save"
#~ msgstr "Uložit"

#~ msgid "Save as distribution list"
#~ msgstr "Uložit jako distribuční seznam"

#~ msgid "Save as draft"
#~ msgstr "Uložit jako koncept"

#~ msgid "Save as file"
#~ msgstr "Uložit jako soubor"

#, fuzzy
#~ msgid "Save attachment"
#~ msgstr "Odstranit schůzku"

#~ msgid "Save changes"
#~ msgstr "Uložit změny"

#~ msgid "Save configuration before every logout?"
#~ msgstr "Uložit nastavení před odhlášením?"

#~ msgid "Save in file store"
#~ msgstr "Uložit v úložišti souborů"

#, fuzzy
#~ msgid "Save to Drive"
#~ msgstr "Uložit do Drive"

#~ msgid "Saved in"
#~ msgstr "Uloženo v"

#, fuzzy
#~ msgid "Saved mail attachment"
#~ msgstr "Poslat jako přílohu"

#, fuzzy
#~ msgid "Saving attachment to Drive"
#~ msgid_plural "Saving attachments to Drive"
#~ msgstr[0] "Ukládám přílohu do Drive"
#~ msgstr[1] "Ukládám přílohy do Drive"
#~ msgstr[2] "Ukládám přílohy do Drive"

#~ msgid "Saving latest changes ..."
#~ msgstr "Ukládání posledních změn..."

#~ msgid "Schedule an all-day event"
#~ msgstr "Naplánovat celodenní událost"

#~ msgid "Scheduling"
#~ msgstr "Plánování"

#~ msgctxt "app"
#~ msgid "Scheduling"
#~ msgstr "Plánování"

#~ msgid "Search"
#~ msgstr "Hledat"

#~ msgid "Search for items"
#~ msgstr "Vyhledávat položky"

#~ msgid "Search here"
#~ msgstr "Hledat zde"

#, fuzzy
#~ msgid "Search in"
#~ msgstr "Hledáno v "

#~ msgid "Search:"
#~ msgstr "Hledat:"

#~ msgid "Searched for: %1$s"
#~ msgstr "Vyhledáváno: %1$s"

#~ msgid "Searched in"
#~ msgstr "Hledáno v "

#~ msgid "Searched in all folders"
#~ msgstr "Hledáno ve všech složkách"

#~ msgid "Second Tab"
#~ msgstr "Druhá karta"

#~ msgid "Secure SMTP connection"
#~ msgstr "Bezpečné SMTP spojení"

#~ msgid "Secure mail connection"
#~ msgstr "Bezpečné poštovní spojení"

#~ msgid "Security"
#~ msgstr "Bezpečnost"

#~ msgid "Select"
#~ msgstr "Vybrat"

#~ msgid "Select Attachments"
#~ msgstr "Vybrat přílohy"

#~ msgid "Select Image File"
#~ msgstr "Vybrat soubor s obrázkem"

#~ msgid "Select Members"
#~ msgstr "Vybrat členy"

#~ msgid "Select Participants and Resources"
#~ msgstr "Vybrat účastníky a zdroje"

#~ msgid "Select Recipients"
#~ msgstr "Vybrat adresáty"

#~ msgid "Select Users"
#~ msgstr "Vybrat uživatele"

#~ msgid "Select a contact"
#~ msgstr "Vybrat kontakt"

#~ msgid "Select a contact category"
#~ msgstr "Vybrat kategorii kontaktů"

#~ msgid "Select a folder for import"
#~ msgstr "Vybrat složku pro import"

#~ msgid "Select a task category"
#~ msgstr "Vybrat kategorii úkolů"

#~ msgid "Select a type"
#~ msgstr "Vybrat druh"

#~ msgid "Select all"
#~ msgstr "Vybrat vše"

#~ msgid "Select an existing account"
#~ msgstr "Vyberte existující účet"

#~ msgid "Select an infostore category"
#~ msgstr "Vybrat kategorii úložiště informací"

#~ msgid "Select appointment display type"
#~ msgstr "Vybrat druh zobrazení schůzky"

#~ msgid "Select file"
#~ msgstr "Vybrat soubor"

#~ msgid "Select folder"
#~ msgstr "Vybrat složku"

#~ msgid "Select from the list and add selected as members"
#~ msgstr "Vyberte ze seznamu a přidejte jako členy"

#~ msgid "Select from the list and add selected as participants"
#~ msgstr "Vyberte ze seznamu a přidejte jako účastníky"

#~ msgid "Select from the list and add selected as participants or resources"
#~ msgstr "Vyberte ze seznamu a přidejte jako účastníky nebo zdroje"

#~ msgid "Select from the list and add selected as recipients"
#~ msgstr "Vyberte ze seznamu a přidejte jako adresáty"

#~ msgid "Select from the list and add selected as users"
#~ msgstr "Vyberte ze seznamu a přidejte jako uživatele"

#~ msgid "Select none"
#~ msgstr "Nevybírat"

#~ msgid "Select page"
#~ msgstr "Vybrat stránku"

#~ msgid "Select the appointment path"
#~ msgstr "Vybrat cestu schůzky"

#~ msgid "Select the number of items to be displayed in the module panes."
#~ msgstr "Vyberte počet položek, které budou zobrazeny v panelech modulu."

#~ msgid "Selection Details"
#~ msgstr "Podrobnosti o výběru"

#~ msgid "Send"
#~ msgstr "Poslat"

#~ msgid "Send Attachment"
#~ msgstr "Poslat přílohu"

#~ msgid "Send E-Mail about this publication"
#~ msgstr "Poslat zprávu o této publikaci"

#~ msgid "Send E-Mail to all"
#~ msgstr "Poslat zprávu všem"

#, fuzzy
#~ msgid "Send a return receipt"
#~ msgstr "Poslat potvrzení o doručení"

#~ msgid "Send as E-Mail"
#~ msgstr "Poslat jako e-mail"

#~ msgid "Send as internal link"
#~ msgstr "Odeslat jako interní odkaz"

#~ msgid "Send as mail"
#~ msgstr "Poslat jako zprávu"

#~ msgid "Send as vCard"
#~ msgstr "Poslat jako vCard"

#~ msgid "Send by mail"
#~ msgstr "Poslat ve zprávě"

#~ msgid "Send email"
#~ msgstr "Poslat e-mail"

#, fuzzy
#~ msgid "Send feedback"
#~ msgstr "Druhé pole"

#~ msgid "Send mail"
#~ msgstr "Poslat zprávu"

#~ msgid "Send mail to all participants"
#~ msgstr "Poslat zprávu všem účastníkům"

#~ msgid "Send new mail"
#~ msgstr "Poslat novou zprávu"

#~ msgid "Send vacation notice during this time only"
#~ msgstr "Oznámení o nepřítomnosti posílat pouze v tuto dobu"

#~ msgid "Sender"
#~ msgstr "Odesílatel"

#~ msgid "Sender/From"
#~ msgstr "Odesílatel/od"

#~ msgid "Senegal"
#~ msgstr "Senegal"

#~ msgid "Sent"
#~ msgstr "Odesláno"

#~ msgid "Sent Items"
#~ msgstr "Odeslané položky"

#~ msgid "Sent folder"
#~ msgstr "Odeslané zprávy"

#~ msgid "Sent from %s via mobile"
#~ msgstr "Posláno z %s z mobilního telefonu"

#~ msgid "Sent mails"
#~ msgstr "Odeslané zprávy"

#~ msgid "Sent objects"
#~ msgstr "Odeslané položky"

#~ msgid "Sep"
#~ msgstr "Zář"

#~ msgid "Separator"
#~ msgstr "Oddělovač"

#~ msgid "September"
#~ msgstr "Září"

#~ msgid "Serbia"
#~ msgstr "Srbsko"

#~ msgid "Series"
#~ msgstr "Série"

#~ msgid "Series Duration"
#~ msgstr "Trvání série"

#~ msgid "Series appointment"
#~ msgstr "Opakovaná schůzka"

#~ msgctxt "calendar"
#~ msgid "Series..."
#~ msgstr "Série..."

#~ msgctxt "tasks"
#~ msgid "Series..."
#~ msgstr "Série..."

#~ msgid "Series:"
#~ msgstr "Série:"

#~ msgid "Server Error"
#~ msgstr "Chyba serveru"

#~ msgid "Server name"
#~ msgstr "Název serveru"

#~ msgid "Server port"
#~ msgstr "Port serveru"

#~ msgid "Server settings"
#~ msgstr "Nastavení serveru"

#~ msgid "Server type"
#~ msgstr "Druh serveru"

#~ msgid "Server unreachable"
#~ msgstr "Server je nedostupný"

#~ msgid "Server version"
#~ msgstr "Verze serveru"

#~ msgid "Service"
#~ msgstr "Služba"

#~ msgid "Set as default"
#~ msgstr "Nastavit jako výchozí"

#, fuzzy
#~ msgid "Set color"
#~ msgstr "Barva textu"

#~ msgid "Settings"
#~ msgstr "Nastavení"

#~ msgctxt "app"
#~ msgid "Settings"
#~ msgstr "Nastavení"

#~ msgid "Seychelles"
#~ msgstr "Seychely"

#~ msgid "Share"
#~ msgstr "Sdílet"

#~ msgid "Share calendar"
#~ msgstr "Sdílet kalendář"

#~ msgid "Share link by email"
#~ msgstr "Sdílet odkaz e-mailem"

#~ msgid "Share tasks"
#~ msgstr "Sdílet úkoly"

#~ msgid "Share this folder"
#~ msgstr "Sdílet tuto složku"

#~ msgid "Share your contacts"
#~ msgstr "Sdílet vaše kontakty"

#~ msgid "Shared"
#~ msgstr "Sdílené"

#~ msgid "Shared Appointments"
#~ msgstr "Sdílené schůzky"

#~ msgid "Shared address book"
#~ msgstr "Sdílený adresář"

#~ msgid "Shared contacts"
#~ msgstr "Sdílené kontakty"

#~ msgid "Shopping cart"
#~ msgstr "Nákupní košík"

#, fuzzy
#~ msgid "Show"
#~ msgstr " Zobrazit"

#~ msgid "Show 0 elements"
#~ msgstr "Nezobrazovat žádné položky"

#~ msgid "Show 10 elements"
#~ msgstr "Zobrazit 10 položek"

#~ msgid "Show 15 elements"
#~ msgstr "Zobrazit 15 položek"

#~ msgid "Show 20 elements"
#~ msgstr "Zobrazit 20 položek"

#~ msgid "Show 5 elements"
#~ msgstr "Zobrazit 5 položek"

#~ msgid "Show Group Members"
#~ msgstr "Zobrazit členy skupiny"

#~ msgid "Show QR code"
#~ msgstr "Zobrazit kód QR"

#~ msgid "Show all %1$d messages in inbox"
#~ msgstr "Ukázat všech %1$d zpráv ve schránce"

#~ msgid "Show all items"
#~ msgstr "Zobrazit všechny položky"

#~ msgid "Show all mails. Note: Mails are no longer grouped by conversation."
#~ msgstr ""
#~ "Zobrazit všechny zprávy. Poznámka: Zprávy již nejsou seskupené podle "
#~ "konverzací."

#~ msgid "Show all my appointments from all calendars"
#~ msgstr "Zobrazit všechny mé schůzky ze všech kalendářů"

#, fuzzy
#~ msgid "Show appointment details"
#~ msgstr "Ukázat schůzku"

#~ msgid "Show as"
#~ msgstr "Zobrazit jako"

#~ msgid "Show as:"
#~ msgstr "Zobrazit jako:"

#~ msgctxt "plural"
#~ msgid "Show attachment"
#~ msgid_plural "Show attachments"
#~ msgstr[0] "Zobrazit přílohu"
#~ msgstr[1] "Zobrazit přílohy"
#~ msgstr[2] "Zobrazit přílohy"

#~ msgid "Show comments"
#~ msgstr "Zobrazit komentáře"

#~ msgid "Show confirmation popup for new appointments?"
#~ msgstr "Zobrazit potvrzovací vyskakovací okno u nových schůzek?"

#~ msgid "Show conflicts"
#~ msgstr "Zobrazit konflikty"

#~ msgid "Show contacts from administrator group"
#~ msgstr "Zobrazit kontakty z administrátorské skupiny"

#~ msgid "Show declined appointments"
#~ msgstr "Zobrazit odmítnuté schůzky"

#~ msgid "Show details"
#~ msgstr "Zobrazit detaily"

#~ msgid "Show done tasks"
#~ msgstr "Zobrazit dokončené úkoly"

#~ msgid "Show file"
#~ msgstr "Zobrazit soubor"

#~ msgid "Show first page"
#~ msgstr "Zobrazit první stranu"

#~ msgid "Show hidden files and folders"
#~ msgstr "Zobrazit skryté soubory a složky"

#~ msgid "Show images"
#~ msgstr "Zobrazit obrázky"

#~ msgid "Show in Calendar"
#~ msgstr "Zobrazit v kalendáři"

#~ msgid "Show in calendar"
#~ msgstr "Zobrazit v kalendáři"

#~ msgid "Show inbox"
#~ msgstr "Zobrazit doručenou pošta"

#~ msgid "Show internal link"
#~ msgstr "Zobrazit interní odkaz"

#~ msgid "Show last page"
#~ msgstr "Zobrazit poslední stranu"

#~ msgid "Show legal information"
#~ msgstr "Zobrazit právní informace"

#~ msgid "Show less"
#~ msgstr "Zobrazit méně"

#~ msgid "Show more"
#~ msgstr "Zobrazit více"

#~ msgid "Show more..."
#~ msgstr "Zobrazit více..."

#~ msgid "Show name instead of E-Mail address in To and Cc fields:"
#~ msgstr "Zobrazit jméno místo e-mailové adresy v polích Pro a Cc:"

#~ msgid "Show next page"
#~ msgstr "Zobrazit další stranu"

#~ msgid "Show original message"
#~ msgstr "Zobrazit původní zprávu"

#~ msgid "Show original publication"
#~ msgstr "Zobrazit původní publikaci"

#~ msgid "Show previous page"
#~ msgstr "Zobrazit předchozí stranu"

#, fuzzy
#~ msgid "Show quoted text"
#~ msgstr "Pod citovaným textem"

#~ msgid "Show request body"
#~ msgstr "Zobrazit obsah požadavku"

#~ msgid "Show sender image?"
#~ msgstr "Zobrazovat obrázek odesílatele?"

#~ msgid "Show side panel"
#~ msgstr "Zobrazit postranní panel"

#~ msgid "Show stack trace"
#~ msgstr "Zobrazit sledování zásobníku"

#~ msgid "Show strack trace"
#~ msgstr "Zobrazit stopu strace"

#~ msgid "Show task"
#~ msgstr "Ukázat úkol"

#, fuzzy
#~ msgid "Show task details"
#~ msgstr "Zobrazit detaily"

#~ msgid "Show version history"
#~ msgstr "Zobrazit historii verzí"

#, fuzzy
#~ msgid "Show/hide folder"
#~ msgstr "Přesunout složku"

#~ msgid "Shown as"
#~ msgstr "Zobrazené jako"

#~ msgid "Sidebar"
#~ msgstr "Postranní lišta"

#~ msgid "Sierra Leone"
#~ msgstr "Sierra Leone"

#~ msgid "Sign in"
#~ msgstr "Přihlásit"

#~ msgid "Sign out"
#~ msgstr "Odhlásit se"

#~ msgid "Sign out now"
#~ msgstr "Odhlásit se"

#~ msgid "Signature"
#~ msgstr "Podpis"

#~ msgid "Signature name"
#~ msgstr "Název podpisu"

#~ msgid "Signature position"
#~ msgstr "Umístění podpisu"

#~ msgid "Signature text"
#~ msgstr "Text podpisu"

#~ msgid "Signature:"
#~ msgstr "Podpis:"

#~ msgid "Signatures"
#~ msgstr "Podpisy"

#~ msgid "Signed in as %1$s"
#~ msgstr "Přihlášený(á) jako %1$s"

#~ msgid "Simple Pad"
#~ msgstr "Poznámkový blok"

#~ msgid "Since the appointment is recurring, it may cause further conflicts."
#~ msgstr "Protože jde o opakovanou schůzku, může způsobit další konflikty."

#~ msgid "Single"
#~ msgstr "Jednoduché"

#~ msgid "Site"
#~ msgstr "Stránka"

#~ msgid "Size"
#~ msgstr "Velikost"

#~ msgid "Size (bytes)"
#~ msgstr "Velikost (bajty)"

#~ msgid "Size:"
#~ msgstr "Velikost:"

#~ msgid "Skip this step"
#~ msgstr "Přeskočit tento krok"

#~ msgid "Slideshow"
#~ msgstr "Slideshow"

#~ msgid "Slovakia"
#~ msgstr "Slovensko"

#~ msgid "Slovenia"
#~ msgstr "Slovinsko"

#~ msgid "Slow requests"
#~ msgstr "Pomalé požadavky"

#~ msgid "Social"
#~ msgstr "Sociální"

#~ msgid "Social Messaging accounts"
#~ msgstr "Účty pro posílání zpráv do sociálních sítí"

#~ msgid ""
#~ "Social accounts are only used to download contact and/or calendar data"
#~ msgstr ""
#~ "Sociální účty se používají pouze ke stahování kontaktů a/nebo kalendářů"

#~ msgid "SoftBank"
#~ msgstr "SoftBank"

#~ msgid "Solomon Islands"
#~ msgstr "Solomonovy ostrovy"

#~ msgid "Somalia"
#~ msgstr "Somálsko"

#~ msgid "Some fields contain invalid data"
#~ msgstr "Některá pole obsahují neplatné údaje"

#~ msgid "Someone shared a file with you"
#~ msgstr "Někdo s vámi sdílel soubor"

#~ msgid ""
#~ "Someone shared a folder with you. Would you like to subscribe those %1$s?"
#~ msgstr "Někdo s vámi sdílel složku. Přejete si přihlásit dané %1$s?"

#~ msgid "Something went wrong reauthorizing the %s account."
#~ msgstr "Při opětovné autorizaci účtu %s došlo k chybě."

#~ msgid "Something went wrong reauthorizing the account."
#~ msgstr "Při opětovné autorizaci účtu došlo k chybě."

#~ msgid "Something went wrong saving your changes."
#~ msgstr "Při ukládání vašich změn došlo k chybě."

#~ msgid "Sorry, failed to load the document successfully."
#~ msgstr "Je mi líto, dokument se nepodařilo načíst."

#~ msgid "Sorry, this page is not available at the moment."
#~ msgstr "Omlouváme se, ale tato stránka není momentálně dostupná."

#~ msgid ""
#~ "Sorry, we cannot help you here. Your provider needs to obtain a key from "
#~ "LinkedIn with the permission to do read messages."
#~ msgstr ""
#~ "Je nám líto, ale tady vám nemůžeme pomoct. Váš poskytovatel musí získat "
#~ "klíč od LinkedIn, který mu umožní číst zprávy."

#~ msgid "Source"
#~ msgstr "Zdroj"

#~ msgid "South Africa"
#~ msgstr "Jihoafrická republika"

#~ msgid "South Georgia and the South Sandwich Islands"
#~ msgstr "Jižní Georgie a Jižní Sandwichovy ostrovy"

#~ msgid "Spam"
#~ msgstr "Spam"

#~ msgid "Spam folder"
#~ msgstr "Složka Spam"

#~ msgid "Spanish"
#~ msgstr "španělština"

#~ msgid "Spouse's name"
#~ msgstr "Jméno druha/družky"

#~ msgid "Spouse's name:"
#~ msgstr "Jméno druha/družky:"

#~ msgid "Sri Lanka"
#~ msgstr "Srí Lanka"

#~ msgid "Standard colors"
#~ msgstr "Standardní barvy"

#~ msgid "Start"
#~ msgstr "Start"

#~ msgid "Start Page"
#~ msgstr "Stránka start"

#~ msgid "Start date"
#~ msgstr "Datum začátku"

#~ msgid "Start date:"
#~ msgstr "Datum začátku:"

#~ msgid "Start date: %1$s"
#~ msgstr "Počáteční datum: %1$s"

#~ msgid "Start of working time"
#~ msgstr "Začátek pracovní doby"

#~ msgid "Start page"
#~ msgstr "Stránka start"

#~ msgid "Start time"
#~ msgstr "Čas začátku"

#~ msgid "Start:"
#~ msgstr "Začátek:"

#~ msgid "Started %s days ago:"
#~ msgstr "Spuštěno před %d dny:"

#~ msgid "Started %s hours ago:"
#~ msgstr "Spuštěno před %d hodinami:"

#~ msgid "Started %s milliseconds ago:"
#~ msgstr "Spuštěno před %s milisekundami:"

#~ msgid "Started %s minutes ago:"
#~ msgstr "Spuštěno před %d minutami:"

#~ msgid "Started %s seconds ago:"
#~ msgstr "Spuštěno před %s sekundami:"

#~ msgid "Started %s weeks ago:"
#~ msgstr "Spuštěno před %s týdny:"

#~ msgid "Starts at"
#~ msgstr "Začíná v"

#~ msgid "Starts at:"
#~ msgstr "Začíná v:"

#~ msgid "Starts on"
#~ msgstr "Začíná v"

#~ msgid "Starts on %1$s, due on %2$s."
#~ msgstr "Začátek: %1$s, dokončení: %2$s."

#~ msgid "Starts on %s."
#~ msgstr "Začátek: %s."

#~ msgid "State"
#~ msgstr "Stát"

#~ msgid "State (business)"
#~ msgstr "Stát (firemní)"

#~ msgid "State (other)"
#~ msgstr "Stát (další)"

#~ msgid "State (other):"
#~ msgstr "Stát (další):"

#~ msgid "State (private)"
#~ msgstr "Stát (soukr.)"

#~ msgid "State:"
#~ msgstr "Stát:"

#~ msgid "Static resizing..."
#~ msgstr "Statická změna velikosti..."

#~ msgid "Status"
#~ msgstr "Stav"

#~ msgid "Status:"
#~ msgstr "Stav:"

#~ msgid "Status: %1$s"
#~ msgstr "Stav: %1$s"

#~ msgid "Stay signed in"
#~ msgstr "Zůstat přihlášený(á)"

#~ msgid "Step %d. Download Updater"
#~ msgstr "Krok %d. Stahovač aktualizací"

#~ msgid "Streams"
#~ msgstr "Proudy"

#~ msgid "Street"
#~ msgstr "Ulice"

#~ msgid "Street (business)"
#~ msgstr "Ulice (firemní)"

#~ msgid "Street (other)"
#~ msgstr "Ulice (další)"

#~ msgid "Street (other):"
#~ msgstr "Ulice (další):"

#~ msgid "Street (private)"
#~ msgstr "Ulice (soukr.)"

#~ msgid "Street:"
#~ msgstr "Ulice:"

#~ msgid "Strike through"
#~ msgstr "Přeškrtnutí"

#~ msgid "Subject"
#~ msgstr "Předmět"

#~ msgid "Subject:"
#~ msgstr "Předmět:"

#~ msgid "Subreddits"
#~ msgstr "Subreddity"

#~ msgid "Subscribe"
#~ msgstr "Přihlásit k odběru"

#~ msgid "Subscribe Folder"
#~ msgstr "Přihlásit složku"

#~ msgid "Subscribe IMAP folders"
#~ msgstr "Přihlásit IMAP složky"

#~ msgid "Subscribe contacts from LinkedIn, Facebook, Google..."
#~ msgstr "Přihlásit kontakty z LinkedIn, Facebook, Google, ..."

#~ msgid "Subscribe into:"
#~ msgstr "Přihlásit do:"

#~ msgid "Subscribed"
#~ msgstr "Přihlášená"

#~ msgid ""
#~ "Subscribing to items that are not delivered by another Open-Xchange "
#~ "Server (i.e. OXMF) may take some time. Example: Importing 100 contacts "
#~ "from Xing takes about 5 minutes. We are continually improving this "
#~ "functionality. Future releases will work significantly faster."
#~ msgstr ""
#~ "Přihlášení k odběru položek, které nejsou dodávány jiným Open-Xchange "
#~ "Serverem (tj. OXMF), může nějakou dobu trvat. Například import 100 "
#~ "kontaktů z Xing trvá asi 5 minut. Tuto funkci stále vylepšujeme. Další "
#~ "verze budou fungovat výrazně rychleji."

#~ msgid "Subscription refresh"
#~ msgstr "Obnovení přihlášení k odběru"

#~ msgid "Subscription successfully created."
#~ msgstr "Přihlášení k odběru úspěšně vytvořeno."

#~ msgid "Subscriptions"
#~ msgstr "Odběry"

#~ msgid "Successfully imported: %d"
#~ msgstr "Import úspěšný: %d"

#~ msgid "Such data will never be uploaded"
#~ msgstr "Takové údaje nebudou nikdy nahrávány"

#~ msgid "Sudan"
#~ msgstr "Súdán"

#~ msgid "Suffix"
#~ msgstr "Přípona"

#~ msgid "Suffix:"
#~ msgstr "Přípona:"

#~ msgid "Sun"
#~ msgstr "Ne"

#~ msgid "Sunday"
#~ msgstr "Neděle"

#~ msgid "Superscript"
#~ msgstr "Horní index"

#~ msgid ""
#~ "Supported Outlook versions (Connector 2 for Microsoft Outlook): Latest "
#~ "Versions of Microsoft Outlook 2003, Microsoft Outlook 2007, Outlook 2010 "
#~ "(no support of \"Office 2010 Click-to-Run\", \"Office Home and Business "
#~ "2010 Testversion\")"
#~ msgstr ""
#~ "Podporované verze Outlooku (Connector 2 pro Microsoft Outlook): "
#~ "Nejnovější verze aplikací Microsoft Outlook 2003, Microsoft Outlook 2007, "
#~ "Outlook 2010 (bez podpory „Office 2010 Click-to-Run“, „Office Home and "
#~ "Business 2010 Testversion“)"

#~ msgid ""
#~ "Supported Outlook versions (Connector for Microsoft Outlook): Microsoft "
#~ "Outlook 2003, Microsoft Outlook 2007"
#~ msgstr ""
#~ "Podporované verze Outlooku (Connector pro Microsoft Outlook): Microsoft "
#~ "Outlook 2003, Microsoft Outlook 2007"

#~ msgid "Suriname"
#~ msgstr "Surinam"

#~ msgid "Svalbard and Jan Mayen"
#~ msgstr "Špicberky a Jan Mayen"

#~ msgid "Swaziland"
#~ msgstr "Svazijsko"

#~ msgid "Sweden"
#~ msgstr "Švédsko"

#~ msgid "Swedish (Sweden)"
#~ msgstr "švédština (Švédsko)"

#~ msgid "Swiss franc"
#~ msgstr "Švýcarský frank"

#~ msgid "Switched to read only mode."
#~ msgstr "Přepnuto do režimu jen pro čtení."

#~ msgid "Switzerland"
#~ msgstr "Švýcarsko"

#~ msgid "Symbols"
#~ msgstr "Znaky"

#~ msgid "Sync with mobile phone"
#~ msgstr "Synchronizovat s mobilním telefonem"

#~ msgid "Synchronization"
#~ msgstr "Synchronizace"

#~ msgid "Synchronization to the server has been lost."
#~ msgstr "Synchronizace se serverem se ztratila."

#~ msgid "Synchronize with Outlook"
#~ msgstr "Synchronizace s Outlookem"

#~ msgid ""
#~ "Syntax error in config: \n"
#~ "%s"
#~ msgstr ""
#~ "Chyba syntaxe v nastavení: \n"
#~ "%s"

#~ msgid "Syntax error in server reply: no error provided"
#~ msgstr "Chyba syntaxe v odpovědi serveru: neposkytnuta žádná chyba"

#~ msgid ""
#~ "Syntax error in server response (%s): \"%s\"\n"
#~ "\n"
#~ "URL: %s\n"
#~ "\n"
#~ "Data: %s\n"
#~ "\n"
#~ "Response: %s"
#~ msgstr ""
#~ "Chyba syntaxe v odpovědi serveru (%s): „%s“\n"
#~ "\n"
#~ "URL: %s\n"
#~ "\n"
#~ "Data: %s\n"
#~ "\n"
#~ "Odpověď: %s"

#~ msgid "Syrian Arab Republic"
#~ msgstr "Sýrie"

#~ msgid "System"
#~ msgstr "Systém"

#
#~ msgctxt "thursday"
#~ msgid "T"
#~ msgstr "Čt"

#
#~ msgctxt "tuesday"
#~ msgid "T"
#~ msgstr "Út"

#~ msgid "TAX ID"
#~ msgstr "DIČ"

#~ msgid "TAX ID:"
#~ msgstr "DIČ:"

#~ msgid "TB"
#~ msgstr "TB"

#~ msgid "TTY/TDD"
#~ msgstr "Telefon pro neslyšící (TTY/TDD)"

#~ msgid "TTY/TDD:"
#~ msgstr "Telefon pro neslyšící (TTY/TDD):"

#~ msgid "Tab-based panel"
#~ msgstr "Panel s kartami"

#~ msgid "Table"
#~ msgstr "Tabulka"

#~ msgid "Tabs example"
#~ msgstr "Příklad karet"

#~ msgid "Tag mail with"
#~ msgstr "Dát zprávě příznak"

#~ msgid "Tags"
#~ msgstr "Značky"

#~ msgid "Taiwan"
#~ msgstr "Tchaj-wan"

#~ msgid "Tajikistan"
#~ msgstr "Tádžikistán"

#~ msgid "Tanzania"
#~ msgstr "Tanzanie"

#~ msgid "Target"
#~ msgstr "Cíl"

#~ msgid "Task"
#~ msgstr "Úkol"

#~ msgid "Task (accepted)"
#~ msgstr "Úkol (přijat)"

#~ msgid "Task (declined)"
#~ msgstr "Úkol (odmítnut)"

#~ msgid "Task (tentative)"
#~ msgstr "Úkol (předběžně)"

#~ msgid "Task Details"
#~ msgstr "Podrobnosti o úkolu"

#~ msgid "Task has been deleted!"
#~ msgid_plural "Tasks have been deleted!"
#~ msgstr[0] "Úkol byl smazán!"
#~ msgstr[1] "Úkoly byly smazány!"
#~ msgstr[2] "Úkoly byly smazány!"

#~ msgid "Task invitation. %1$s %2$s %3$s. Press [enter] to open"
#~ msgstr "Pozvánka k úkolu. %1$s %2$s %3$s. Otevřete stisknutím [enter]"

#~ msgid "Task invitations"
#~ msgstr "Pozvánky úkolů"

#~ msgid "Task moved."
#~ msgid_plural "Tasks moved."
#~ msgstr[0] "Úkol přesunut."
#~ msgstr[1] "Úkoly přesunuty."
#~ msgstr[2] "Úkoly přesunuty."

#~ msgid "Task reminder. %1$s %2$s %3$s. Press [enter] to open"
#~ msgstr "Připomenutí úkolu. %1$s %2$s %3$s. Otevřete stisknutím [enter]"

#~ msgid "Task reminders"
#~ msgstr "Upomínky na úkoly"

#~ msgid "Task was already deleted!"
#~ msgstr "Úkol už byl smazán!"

#~ msgid "Task was modified before, please reload"
#~ msgstr "Úkol byl změněn, načtěte prosím znovu"

#~ msgid "Tasks"
#~ msgstr "Úkoly"

#~ msgctxt "app"
#~ msgid "Tasks"
#~ msgstr "Úkoly"

#~ msgid "Tasks have been moved"
#~ msgstr "Úkoly byly přesunuty"

#~ msgid "Tasks:"
#~ msgstr "Úkoly:"

#~ msgid "Team"
#~ msgstr "Tým"

#~ msgid "Team Members"
#~ msgstr "Členové týmu"

#~ msgid "Telephone (ISDN)"
#~ msgstr "Telefon (ISDN)"

#~ msgid "Telephone callback"
#~ msgstr "Zpětné volání"

#~ msgid "Telephone primary"
#~ msgstr "Hlavní telefon"

#~ msgid "Telephone radio"
#~ msgstr "Radiotelefon"

#~ msgid "Telex"
#~ msgstr "Telex"

#~ msgid "Telex:"
#~ msgstr "Telex:"

#~ msgid "Tell me more..."
#~ msgstr "Pověz mi více..."

#~ msgid "Template"
#~ msgstr "Šablona"

#~ msgid "Temporary"
#~ msgstr "Dočasné"

#~ msgid "Tentative"
#~ msgstr "Předběžně"

#~ msgid "Tentatively accepted"
#~ msgstr "Předběžně přijal(a)"

#~ msgid "Text"
#~ msgstr "Text"

#~ msgid "Text 1"
#~ msgstr "Text 1"

#~ msgid "Text 2"
#~ msgstr "Text 2"

#~ msgid "Text Fill Color"
#~ msgstr "Barva pozadí textu"

#~ msgid "Text format"
#~ msgstr "Formát textu"

#~ msgid "Text:"
#~ msgstr "Text:"

#~ msgid "Thailand"
#~ msgstr "Thajsko"

#, fuzzy
#~ msgid "Thank you for your feedback"
#~ msgstr "Přidat novou skupinu pro vaše kanály"

#~ msgctxt "help"
#~ msgid "The E-Mail Components"
#~ msgstr "E-mailové komponenty"

#~ msgid ""
#~ "The E-Mail address you have entered seems not to be valid. Would you like "
#~ "to add it anyway?"
#~ msgstr ""
#~ "E-mailová adresa, kterou jste zadal(a), je pravděpodobně neplatná. Chcete "
#~ "ji přesto přidat?"

#~ msgid "The E-Mail module is not available"
#~ msgstr "E-mailový modul není k dispozici"

#~ msgctxt "help"
#~ msgid "The Files Components"
#~ msgstr "Souborové komponenty"

#~ msgid "The Icons view"
#~ msgstr "Ikonový pohled"

#~ msgid ""
#~ "The Icons view displays an icon and the file name for each file. Click on "
#~ "an icon to view further details and functions in the pop-up."
#~ msgstr ""
#~ "Ikonový pohled zobrazuje u každého souboru ikonu a název. Kliknutím na "
#~ "ikonu zobrazíte další podrobnosti a funkce ve vyskakovacím okně."

#~ msgid "The Icons view displays an icon for each file."
#~ msgstr "Ikonový pohled zobrazuje pro každý soubor ikonu."

#~ msgid ""
#~ "The List view shows a sidebar with appointments and a display area with "
#~ "the data of the selected appointment. This view corresponds to the view "
#~ "in E-Mail and Contacts."
#~ msgstr ""
#~ "Pohled seznam ukazuje postranní lištu se schůzkami a zobrazovací oblast s "
#~ "údaji o vybrané schůzce. Tento pohled odpovídá pohledu v modulu Zprávy a "
#~ "Kontakty."

#~ msgid ""
#~ "The List view shows a sidebar with files and a display area with the data "
#~ "of the selected file. This view corresponds to the views in E-Mail and "
#~ "Contacts."
#~ msgstr ""
#~ "Pohled seznam ukazuje postranní lištu se soubory a zobrazovací oblast s "
#~ "údaji vybraného souboru. Pohled odpovídá pohledům v modulech Zprávy a "
#~ "Kontakty."

#~ msgid ""
#~ "The List view shows details like the size and date of change. Use the "
#~ "checkboxes to select files. Click on a file to view further details and "
#~ "functions in the pop-up."
#~ msgstr ""
#~ "Pohled Seznam zobrazuje podrobnosti jako velikost a datum poslední změny. "
#~ "Použijte zaškrtávací políčka pro výběr souborů. Kliknutím na soubor "
#~ "zobrazíte další podrobnosti a funkce ve vyskakovacím okně."

#~ msgid "The New objects icon"
#~ msgstr "Ikona nových objektů"

#~ msgid ""
#~ "The New objects icon shows the number of appointment reminders or other "
#~ "notifications. If clicking the icon, the info area opens."
#~ msgstr ""
#~ "Ikona nových objektů ukazuje počet upomínek na schůzky nebo jiná "
#~ "upozornění. Kliknutí na ikonu otevře informační oblast."

#~ msgid ""
#~ "The New objects icon shows the number of unread E-Mails or other "
#~ "notifications. If clicking the icon, the info area opens."
#~ msgstr ""
#~ "Ikona nových objektů ukazuje počet nepřečtených zpráv nebo jiná "
#~ "upozornění. Kliknutí na ikonu otevře informační oblast."

#~ msgid "The OAuth Account to use"
#~ msgstr "OAuth účet, který se má použít"

#~ msgid "The Tiles view"
#~ msgstr "Dlaždicový pohled"

#~ msgid ""
#~ "The Tiles view shows a big icon for each file. Click on an icon to view "
#~ "further details and functions in the pop-up."
#~ msgstr ""
#~ "Dlaždicový pohled zobrazuje pro každý soubor velkou ikonu. Kliknutím na "
#~ "ikonu zobrazíte další podrobnosti a funkce ve vyskakovacím okně."

#~ msgid "The account must be named"
#~ msgstr "Účty musí být pojmenován"

#~ msgid "The allowed quota is reached."
#~ msgstr "Bylo dosaženo povoleného limitu."

#~ msgid "The appointment has a new description: %1$s."
#~ msgstr "Schůzka má nový popis: %1$s."

#~ msgid "The appointment has been added to your calendar"
#~ msgstr "Schůzka byla přidána do vašeho kalendáře"

#~ msgid "The appointment has been deleted"
#~ msgstr "Schůzka byla smazána"

#~ msgid "The appointment has been updated"
#~ msgstr "Schůzka byla aktualizována"

#, fuzzy
#~ msgid ""
#~ "The appointment is repeated <a href=\"#\"  data-widget=\"number\" data-"
#~ "attribute=\"interval\">every <span class=\"number-control\">2</span> "
#~ "days</a>."
#~ msgstr ""
#~ "Schůzka se opakuje <a href=\"#\"  data-widget=\"number\" data-attribute="
#~ "\"interval\">každé <span class=\"number-control\">2</span> dny</a>."

#, fuzzy
#~ msgid ""
#~ "The appointment is repeated <a href=\"#\"  data-widget=\"number\" data-"
#~ "attribute=\"interval\">every <span class=\"number-control\">2</span> "
#~ "weeks</a> on <a href=\"#\"  data-widget=\"custom\" data-attribute=\"days"
#~ "\">monday</a>."
#~ msgstr ""
#~ "Schůzka se opakuje <a href=\"#\"  data-widget=\"number\" data-attribute="
#~ "\"interval\">každé <span class=\"number-control\">2</span> týdny</a> v <a "
#~ "href=\"#\"  data-widget=\"custom\" data-attribute=\"days\">pondělí</a>. "

#~ msgid ""
#~ "The appointment is repeated <a href=\"#\" data-attribute=\"recurrenceType"
#~ "\" data-widget=\"options\">weekly</a>."
#~ msgstr ""
#~ "Tato schůzka se opakuje <a href=\"#\" data-attribute=\"recurrenceType\" "
#~ "data-widget=\"options\">týdně</a>."

#, fuzzy
#~ msgid ""
#~ "The appointment is repeated every <a href=\"#\" data-widget=\"options\" "
#~ "data-attribute=\"ordinal\">first</a> <a href=\"#\" data-widget=\"options"
#~ "\" data-attribute=\"day\">Wednesday</a> in <a href=\"#\" data-widget="
#~ "\"options\" data-attribute=\"month\">October</a>."
#~ msgstr ""
#~ "Schůzka se opakuje vždy <a href=\"#\" data-widget=\"options\" data-"
#~ "attribute=\"ordinal\">první</a> <a href=\"#\" data-widget=\"options\" "
#~ "data-attribute=\"day\">středu</a> v <a href=\"#\" data-widget=\"options\" "
#~ "data-attribute=\"month\">říjnu</a>. "

#, fuzzy
#~ msgid ""
#~ "The appointment is repeated every year on day <a href=\"#\" data-widget="
#~ "\"number\" data-attribute=\"dayInMonth\"><span class=\"number-control"
#~ "\">10</span></a> of <a href=\"#\" data-widget=\"options\" data-attribute="
#~ "\"month\">October</a>."
#~ msgstr ""
#~ "Tato schůzka se opakuje každý rok <a href=\"#\" data-widget=\"number\" "
#~ "data-attribute=\"dayInMonth\"><span class=\"number-control\">10.</span></"
#~ "a> <a href=\"#\" data-widget=\"options\" data-attribute=\"month\">října</"
#~ "a>. "

#, fuzzy
#~ msgid ""
#~ "The appointment is repeated on day <a href=\"#\" data-widget=\"number\" "
#~ "data-attribute=\"dayInMonth\"><span class=\"number-control\">10</span></"
#~ "a> <a href=\"#\" data-widget=\"number\" data-attribute=\"interval\">every "
#~ "<span class=\"number-control\">2</span> months</a>."
#~ msgstr ""
#~ "Tato schůzka se opakuje vždy <a href=\"#\" data-widget=\"number\" data-"
#~ "attribute=\"dayInMonth\"><span class=\"number-control\">10. den</span></"
#~ "a> <a href=\"#\" data-widget=\"number\" data-attribute=\"interval\">každé "
#~ "<span class=\"number-control\">2</span> měsíce</a>. "

#, fuzzy
#~ msgid ""
#~ "The appointment is repeated the <a href=\"#\" data-widget=\"options\" "
#~ "data-attribute=\"ordinal\">second</a> <a href=\"#\" data-widget=\"options"
#~ "\" data-attribute=\"day\">Wednesday</a> <a href=\"#\" data-widget=\"number"
#~ "\" data-attribute=\"interval\">every <span class=\"number-control\">2</"
#~ "span> months</a>."
#~ msgstr ""
#~ "Schůzka se opakuje <a href=\"#\" data-widget=\"options\" data-attribute="
#~ "\"ordinal\">druhou</a> <a href=\"#\" data-widget=\"options\" data-"
#~ "attribute=\"day\">středu</a> <a href=\"#\" data-widget=\"number\" data-"
#~ "attribute=\"interval\">každé <span class=\"number-control\">2</span> "
#~ "měsíce</a>. "

#~ msgid "The appointment takes place in a new location: %1$s."
#~ msgstr "Schůzka proběhne na jiném místě: %1$s."

#~ msgid "The appointment timezone was changed to: %1$s"
#~ msgstr "Časové pásmo schůzky bylo změněno na: %1$s"

#~ msgid "The appointment was rescheduled. Original date: %1$s. New date: %2$s"
#~ msgstr ""
#~ "Schůzka byla naplánována na jindy. Původní datum: %1$s. Nové datum: %2$s"

#~ msgid "The appointment will now be shown as: \"%1$s\"."
#~ msgstr "Schůzka bude nyní zobrazena jako: „%1$s“."

#~ msgid "The attachments to the appointment have changed"
#~ msgstr "Přílohy u schůzky se změnily"

#~ msgid ""
#~ "The available attachments for this E-Mail can be accessed via the links:"
#~ msgstr "K přílohám této zprávy můžete přistupovat pomocí odkazů:"

#~ msgid ""
#~ "The blue graph shows the distribution of request durations in percent. "
#~ "The gray graph shows a trivial network ping to recognize slow connections."
#~ msgstr ""
#~ "Modrý graf ukazuje rozložení doby trvání požadavků v procentech. Šedý "
#~ "graf ukazuje jednoduché síťové pingy pro rozpoznání pomalých spojení."

#~ msgid "The changes have been rejected"
#~ msgstr "Změny byly odmítnuty"

#~ msgid "The character \" \" is not allowed."
#~ msgstr "Znak „ “ není povolený."

#~ msgid ""
#~ "The configuration could not be saved, because of the following error:"
#~ msgstr "Nastavení se nepodařilo uložit kvůli následující chybě:"

#~ msgid "The connection was successful."
#~ msgstr "Připojení bylo úspěšné."

#~ msgid ""
#~ "The display area shows an object's content. At the top of the display "
#~ "area you will find functions for e.g. moving or deleting objects."
#~ msgstr ""
#~ "Zobrazovací oblast ukazuje obsah objektu. Ve vrchní části zobrazovací "
#~ "oblasti najdete funkce např. pro přesun nebo mazání objektů."

#~ msgid "The document is protected by a password."
#~ msgstr "Dokument je chráněn heslem."

#~ msgid "The due date cannot be before start date. Adjust start date?"
#~ msgstr ""
#~ "Datum dokončení nemůže být před datem začátku. Upravit datum začátku?"

#~ msgid "The email has been sent"
#~ msgstr "Zpráva byla odeslána"

#~ msgid ""
#~ "The entered value for %s is not within the allowed range. Please use a "
#~ "value from -130000 to 130000."
#~ msgstr ""
#~ "Zadaná hodnota %s není v povoleném rozsahu. Použijte, prosím, hodnotu od "
#~ "-130000,00 do 130000,00."

#~ msgid "The entire day"
#~ msgstr "Celý den"

#~ msgid ""
#~ "The file \"%1$s\" cannot be uploaded because it exceeds the maximum file "
#~ "size of %2$s"
#~ msgstr ""
#~ "Soubor \"%1$s\" nelze nahrát, protože je větší než maximální povolená "
#~ "velikost souboru %2$s"

#~ msgid ""
#~ "The file \"%1$s\" cannot be uploaded because it exceeds the quota limit "
#~ "of %2$s"
#~ msgstr ""
#~ "Soubor \"%1$s\" nelze nahrát, protože je větší než dostupný volný prostor "
#~ "%2$s"

#~ msgid "The file is available at %1$s"
#~ msgstr "Soubor je k dispozici na %1$s"

#~ msgid "The first 90 days are free."
#~ msgstr "Prvních 90 dní je zdarma."

#~ msgid "The folder has been cleaned up."
#~ msgstr "Složka byla pročištěna."

#~ msgid "The folder has been emptied."
#~ msgstr "Složka byla vyprázdněna."

#~ msgid "The folder is available at %1$s"
#~ msgstr "Složka je dispozici na %1$s"

#~ msgid ""
#~ "The following addresses are already on the list of participants and "
#~ "therefore not been added: %s"
#~ msgstr ""
#~ "Následující adresy už jsou na seznamu účastníků, a proto nebyly přidány: "
#~ "%s"

#~ msgid ""
#~ "The following applications can be restored. Just remove the restore point "
#~ "if you don't want it to be restored."
#~ msgstr ""
#~ "Následující aplikace mohou být obnoveny. Pokud si obnovu nepřejete, "
#~ "odstraňte bod obnovy."

#~ msgid "The following appointment already started:"
#~ msgstr "Následující schůzka již začala:"

#~ msgid "The following products will be activated now:"
#~ msgstr "Následující produkty budou nyní aktivovány:"

#~ msgid "The following task is already past due:"
#~ msgstr "Následující úkol již měl být dokončen:"

#~ msgid ""
#~ "The graph shows performance frequencies in percent. Grey line shows ideal "
#~ "performance, blue line is measured performance."
#~ msgstr ""
#~ "Graf zobrazuje frekvence výkonu v procentech. Šedá linka značí ideální "
#~ "výkon a modrá měřený výkon."

#~ msgid "The group %1$s has been invited to the appointment"
#~ msgstr "Skupina %1$s byla pozvána na schůzku"

#~ msgid "The group %1$s has been removed from the appointment"
#~ msgstr "Skupina %1$s byla odebrána ze schůzky."

#~ msgid ""
#~ "The icon at the bottom right side helps you sort your tasks. Click the "
#~ "icon to get a list of sort criteria."
#~ msgstr ""
#~ "Ikona vpravo dole vám pomůže seřadit vaše úkoly. Kliknutím na ni "
#~ "dostanete seznam kritérií řazení."

#~ msgid ""
#~ "The icon on the bottom right side helps you sort your E-Mails. Click the "
#~ "icon to get a list of sort criteria."
#~ msgstr ""
#~ "Ikona vpravo dole vám pomůže zprávy seřadit. Kliknutím na ni získáte "
#~ "seznam kritérií řazení."

#~ msgid "The info area"
#~ msgstr "Informační oblast"

#~ msgid "The links will be deleted by #DATE#"
#~ msgstr "Odkazy budou smazány #DATE#"

#~ msgid "The mandatory field %1$s is not defined."
#~ msgstr "Povinné pole %1$s není definované."

#~ msgid "The new folder tree setting will take effect after a new login."
#~ msgstr "Nové nastavení stromu složek bude uplatněno při příštím přihlášení."

#~ msgid "The number of recipients is limited to %1$s recipients per field"
#~ msgstr "Počet příjemců je omezen na %1$s  pro jedno políčko"

#~ msgid ""
#~ "The number on the right side of the E-Mail subject corresponds to the "
#~ "number of E-Mails in a thread. To open the thread, click on the number."
#~ msgstr ""
#~ "Číslo vpravo od předmětu zprávy odpovídá počtu zpráv ve vlákně. Vlákno "
#~ "otevřete kliknutím na toto číslo."

#~ msgid ""
#~ "The organizer declined your counter proposal for an appointment that "
#~ "could not be found. It was probably deleted in the meantime."
#~ msgstr ""
#~ "Organizátor odmítl váš protinávrh ohledně schůzky, kterou se nepodařilo "
#~ "nalézt. Pravděpodobně byla mezitím smazána."

#~ msgid "The organizer declined your counter proposal for the appointment."
#~ msgstr "Organizátor odmítl váš protinávrh ohledně schůzky."

#~ msgid ""
#~ "The organizer would like to cancel an appointment that could not be found."
#~ msgstr "Organizátor si přeje zrušit schůzku, kterou se nepodařilo nalézt."

#~ msgid ""
#~ "The organizer would like to change the occurrence of a recurrence on a "
#~ "day that already contains such a change. The server can only store one "
#~ "change for a series per day."
#~ msgstr ""
#~ "Organizátor si přeje změnit výskyt série v den, který již takovou "
#~ "změnuobsahuje. Mohu uložit pouze jednu změnu série v jeden den."

#~ msgid ""
#~ "The organizer would like to create an exception for an recurring "
#~ "appointment that is unknown. Either ignore this update, or ask the "
#~ "organizer to again send you the recurrence."
#~ msgstr ""
#~ "Organizátor si přeje vytvořit výjimku u série schůzek, kterou neznám. Buď "
#~ "tuto aktualizaci ignorujte, nebo požádejte ortganizátora o opětovné "
#~ "zaslání schůzky."

#~ msgid "The panel setting will take effect after a new login."
#~ msgstr "Nastavení panelu bude uplatněno při příštím přihlášení."

#~ msgid "The provided filename exceeds the allowed length."
#~ msgstr "Zadaný název souboru překračuje povolenou délku."

#~ msgid "The publication %s is now enabled"
#~ msgstr "Publikace %s je nyní povolena"

#~ msgid "The publication has been made available as %s"
#~ msgstr "Publikace byla zpřístupněna jako %s"

#~ msgid "The repeat interval must be an integer number"
#~ msgstr "Interval opakování musí být celé číslo"

#~ msgid "The requested email no longer exists"
#~ msgstr "Požadovaná zpráva již neexistuje"

#~ msgid "The resource %1$s has been reserved for the appointment"
#~ msgstr "Zdroj %1$s byl pro schůzku rezervován"

#~ msgid "The resource %1$s is no longer reserved for the appointment"
#~ msgstr "Zdroj %1$s již pro schůzku není rezervován"

#~ msgid "The search pattern requires at least %s characters."
#~ msgstr "Vyhledávací výraz musí mít alespoň %s znaků."

#~ msgid "The selected filter rule refers to an unknown folder '%s'."
#~ msgstr "Vybrané pravidlo filtru odkazuje na neznámou složku ‚%s‘."

#, fuzzy
#~ msgid "The sender wants to get notified when you have read this email"
#~ msgstr "Odesílatel si přeje dostat potvrzení, když si zprávu přečtete"

#~ msgid ""
#~ "The series <a href=\"#\" data-attribute=\"ending\" data-widget=\"options"
#~ "\">ends</a> <a href=\"#\" data-attribute=\"occurrences\" data-widget="
#~ "\"number\">after <span class=\"number-control\">2</span> appointments</a>."
#~ msgstr ""
#~ "Série <a href=\"#\" data-attribute=\"ending\" data-widget=\"options"
#~ "\">končí</a> <a href=\"#\" data-attribute=\"occurrences\" data-widget="
#~ "\"number\">po <span class=\"number-control\">2</span> schůzkách</a>."

#~ msgid ""
#~ "The series <a href=\"#\" data-attribute=\"ending\" data-widget=\"options"
#~ "\">ends</a> on <a href=\"#\" data-attribute=\"until\" data-widget=\"custom"
#~ "\">11/03/2013</a>."
#~ msgstr ""
#~ "Série <a href=\"#\" data-attribute=\"ending\" data-widget=\"options"
#~ "\">končí</a> <a href=\"#\" data-attribute=\"until\" data-widget=\"custom"
#~ "\">3. 11. 2013</a>."

#~ msgid ""
#~ "The series <a href=\"#\" data-attribute=\"ending\" data-widget=\"options"
#~ "\">never ends</a>."
#~ msgstr ""
#~ "Série <a href=\"#\" data-attribute=\"ending\" data-widget=\"options"
#~ "\">nikdy nekončí</a>."

#~ msgid "The server didn't respond!"
#~ msgstr "Server nereagoval!"

#~ msgid ""
#~ "The setting has been saved and will become active when you enter the "
#~ "application the next time."
#~ msgstr ""
#~ "Nastavení bylo uloženo a bude aktivováno po příštím vstupu do aplikace."

#~ msgid "The setting has been saved."
#~ msgstr "Nastavení bylo uloženo."

#~ msgid ""
#~ "The settings are organized in topics. Select the topic on the left side, "
#~ "e.g Basic settings or E-Mail. To view all settings, enable Advanced "
#~ "settings at the bottom."
#~ msgstr ""
#~ "Nastavení je organizované podle témat. Téma zvolte vlevo, např. Základní "
#~ "nastavení nebo Zprávy. Chcete-li zobrazit všechna nastavení, klikněte "
#~ "dole na Pokročilá nastavení."

#~ msgid ""
#~ "The settings for collecting contacts in this folder will become disabled "
#~ "when you enter the application the next time."
#~ msgstr ""
#~ "Nastavení sběru kontaktů v této složce bude zrušeno po příštím vstupu do "
#~ "aplikace."

#~ msgid ""
#~ "The shared data will be accessible to everyone on the Internet. Please "
#~ "consider, which data you want to share."
#~ msgstr ""
#~ "Sdílená data budou přístupná komukoliv na internetu. Rozmyslete si, "
#~ "prosím, která data chcete sdílet."

#, fuzzy
#~ msgid "The start date must be before the due date."
#~ msgstr "Datum začátku musí být před datem konce."

#~ msgid "The start date must be before the end date."
#~ msgstr "Datum začátku musí být před datem konce."

#~ msgid "The subscription %s is now disabled"
#~ msgstr "Přihlášení k odběru %s je nyní zakázáno"

#~ msgid "The subscription %s is now enabled"
#~ msgstr "Přihlášení k odběru %s je nyní povoleno"

#~ msgid "The subscription could not be created."
#~ msgstr "Přihlášení k odběru se nepodařilo vytvořit."

#~ msgid "The task could not be deleted."
#~ msgid_plural "The tasks could not be deleted."
#~ msgstr[0] "Úkol se nepodařilo smazat."
#~ msgstr[1] "Úkoly se nepodařilo smazat."
#~ msgstr[2] "Úkoly se nepodařilo smazat."

#~ msgid "The two newly entered passwords do not match."
#~ msgstr "Dvě nově zadaná hesla nejsou stejná."

#~ msgid ""
#~ "The unrecoverable items have been cleaned up successfully. Please refresh "
#~ "this page to see the changes."
#~ msgstr ""
#~ "Neobnovitelné položky byly úspěšně odstraněny. Načtěte, prosím, znovu "
#~ "tuto stránku, aby se změny projevily."

#~ msgid ""
#~ "The updater provides a simple installation wizard. Follow the "
#~ "instructions to install the application. The updater will inform you of "
#~ "any updates for the Connector for Microsoft Outlook, Notifier and Drive. "
#~ "You can download the updates from within the updater."
#~ msgstr ""
#~ "Aktualizační nástroj poskytuje jednoduchého instalačního průvodce. Pro "
#~ "instalaci aplikace postupujte podle pokynů. Aktualizační nástroj vás "
#~ "upozorní na případné aktualizace pro programy Connector for Microsoft "
#~ "Outlook, Oznamovatel a Drive. Aktualizace lze stáhnout z prostředí "
#~ "aktualizačního nástroje."

#~ msgid ""
#~ "The updater will inform you of any updates for the Connector for "
#~ "Microsoft Outlook and Notifier."
#~ msgstr ""
#~ "Aktualizační nástroj vás uvědomí o všech aktualizacích pro Connector pro "
#~ "Microsoft Outlook a pro nástroj Oznamovatel."

#~ msgid "The user has administrative rights"
#~ msgstr "Uživatel má práva administrátora"

#~ msgid ""
#~ "The window could not be opened. Most likely it has been blocked by a pop-"
#~ "up or advertisement blocker. Please check your browser settings and make "
#~ "sure pop-ups are allowed for this domain."
#~ msgstr ""
#~ "Okno se nepodařilo otevřít. Pravděpodobně bylo zablokováno nástrojem pro "
#~ "potlačení vyskakovacích oken nebo reklam. Zkontrolujte, prosím, nastavení "
#~ "svého prohlížeče a ujistěte se, že pro tuto doménu jsou vyskakovací okna "
#~ "povolena."

#~ msgid "Theme"
#~ msgstr "Motiv"

#~ msgid "Theme colors"
#~ msgstr "Barvy tématu"

#~ msgid "Theme will be applied after a new login."
#~ msgstr "Motiv bude použit při příštím přihlášení."

#~ msgid "There are unsaved changes."
#~ msgstr "Změny nebyly uloženy."

#~ msgid "There is already %1$d appointment in this timeframe."
#~ msgid_plural "There are already %1$d appointments in this timeframe."
#~ msgstr[0] "V tuto dobu již máte %1$d schůzku."
#~ msgstr[1] "V tuto dobu již máte %1$d schůzky."
#~ msgstr[2] "V tuto dobu již máte %1$d schůzek."

#~ msgid "There is no rule defined"
#~ msgstr "Není určeno žádné pravidlo"

#~ msgid ""
#~ "There was no suitable server found for this mail/password combination"
#~ msgstr "Pro tuto kombinaci adresy/hesla nebyl nalezen žádný vhodný server"

#~ msgid "There were not activities in your network"
#~ msgstr "Ve vaší síti se nic nového neudálo."

#~ msgid ""
#~ "These statistics only include folders, which have a depth less than four "
#~ "in the folder structure from the folder \"%1$s\"."
#~ msgstr ""
#~ "Tyto statistiky zahrnují pouze složky, které mají méně než čtyři "
#~ "podúrovně ve struktuře složek počínající složkou „%1$s“."

#~ msgid "This Signature name already exists"
#~ msgstr "Tento název podpisu již existuje"

#~ msgid "This Team name already exists"
#~ msgstr "Tento název týmu již existuje"

#~ msgid "This account cannot be validated"
#~ msgstr "Tento účet nelze ověřit"

#~ msgid ""
#~ "This appointment does not take place.\n"
#~ "It was either deleted by [changed_by] or\n"
#~ "you have been removed from the list of participants.\n"
#~ "\n"
#~ "Appointment\n"
#~ "===========\n"
#~ "Created by:  [created_by]\n"
#~ "Created at:  [creation_datetime]\n"
#~ "[title]\n"
#~ "[location][folder_name]\n"
#~ "\n"
#~ "[start]\n"
#~ "[end]\n"
#~ "[series][delete_exceptions][change_exceptions]\n"
#~ "[description]\n"
#~ "Participants\n"
#~ "============\n"
#~ "[participants]\n"
#~ "\n"
#~ "Resources\n"
#~ "=========\n"
#~ "[resources]\n"
#~ "\n"
#~ "=========================================="
#~ msgstr ""
#~ "Tato schůzka se nekoná.\n"
#~ "Buď ji [changed_by] zrušil(a), nebo\n"
#~ "jste byl(a) odebrán(a) ze seznamu účastníků.\n"
#~ "\n"
#~ "Schůzka\n"
#~ "=======\n"
#~ "Vytvořil(a): [created_by]\n"
#~ "Vytvořeno: [creation_datetime]\n"
#~ "[title]\n"
#~ "[location][folder_name]\n"
#~ "\n"
#~ "[start]\n"
#~ "[end]\n"
#~ "[series][delete_exceptions][change_exceptions]\n"
#~ "[description]\n"
#~ "Účastníci\n"
#~ "=========\n"
#~ "[participants]\n"
#~ "\n"
#~ "Zdroje\n"
#~ "======\n"
#~ "[resources]\n"
#~ "\n"
#~ "========================================== "

#~ msgid ""
#~ "This appointment has attachments, please see the appointment at %1$s to "
#~ "retrieve them."
#~ msgstr ""
#~ "Tato schůzka má přílohy. Otevřete, prosím, schůzku na adrese %1$s pro "
#~ "stažení těchto příloh."

#~ msgid ""
#~ "This appointment was changed by [changed_by].\n"
#~ "\n"
#~ "Appointment\n"
#~ "===========\n"
#~ "Created by: [created_by]\n"
#~ "Created at: [creation_datetime]\n"
#~ "[title]\n"
#~ "[location][folder_name]\n"
#~ "\n"
#~ "[start]\n"
#~ "[end]\n"
#~ "[series][delete_exceptions][change_exceptions]\n"
#~ "[description]\n"
#~ "Participants\n"
#~ "============\n"
#~ "[participants]\n"
#~ "\n"
#~ "Resources\n"
#~ "=========\n"
#~ "[resources]\n"
#~ "\n"
#~ "=========================================="
#~ msgstr ""
#~ "[changed_by] změnil(a) tuto schůzku.\n"
#~ "\n"
#~ "Schůzka\n"
#~ "=======\n"
#~ "Vytvořil(a): [created_by]\n"
#~ "Vytvořeno: [creation_datetime]\n"
#~ "[title]\n"
#~ "[location][folder_name]\n"
#~ "\n"
#~ "[start]\n"
#~ "[end]\n"
#~ "[series][delete_exceptions][change_exceptions]\n"
#~ "[description]\n"
#~ "Účastníci\n"
#~ "=========\n"
#~ "[participants]\n"
#~ "\n"
#~ "Zdroje\n"
#~ "======\n"
#~ "[resources]\n"
#~ "\n"
#~ "========================================== "

#~ msgid ""
#~ "This appointment was changed by [changed_by].\n"
#~ "You can check this appointment in your calendar:\n"
#~ "[link]\n"
#~ "\n"
#~ "Appointment\n"
#~ "===========\n"
#~ "Created by: [created_by]\n"
#~ "Created at: [creation_datetime]\n"
#~ "[title]\n"
#~ "[location][folder_name]\n"
#~ "\n"
#~ "[start]\n"
#~ "[end]\n"
#~ "[series][delete_exceptions][change_exceptions]\n"
#~ "[description]\n"
#~ "Participants\n"
#~ "============\n"
#~ "[participants]\n"
#~ "\n"
#~ "Resources\n"
#~ "=========\n"
#~ "[resources]\n"
#~ "\n"
#~ "=========================================="
#~ msgstr ""
#~ "[changed_by] změnil(a) tuto schůzku.\n"
#~ "Schůzku si můžete zkontrolovat ve svém kalendáři:\n"
#~ "[link]\n"
#~ "\n"
#~ "Schůzka\n"
#~ "=======\n"
#~ "Vytvořil(a): [created_by]\n"
#~ "Vytvořeno: [creation_datetime]\n"
#~ "[title]\n"
#~ "[location][folder_name]\n"
#~ "\n"
#~ "[start]\n"
#~ "[end]\n"
#~ "[series][delete_exceptions][change_exceptions]\n"
#~ "[description]\n"
#~ "Účastníci\n"
#~ "=========\n"
#~ "[participants]\n"
#~ "\n"
#~ "Zdroje\n"
#~ "======\n"
#~ "[resources]\n"
#~ "\n"
#~ "========================================== "

#~ msgid "This contact is private and cannot be shared"
#~ msgstr "Tento kontakt je soukromý a nelze sdílet"

#~ msgid "This distribution list has been added to the portal"
#~ msgstr "Distribuční seznam byl přidán do portálu"

#~ msgid "This document contains unsaved changes. Do you really want to close?"
#~ msgstr "Tento dokument obsahuje neuložené změny. Opravdu jej chcete zavřít?"

#~ msgid "This email address cannot be used for appointments"
#~ msgstr "Tuto e-mailovou adresu nelze použít pro schůzky"

#~ msgid "This email contains a task"
#~ msgstr "Tato zpráva obsahuje úkol"

#~ msgid "This email contains an appointment"
#~ msgstr "Tato zpráva obsahuje schůzku."

#~ msgid "This feature is deactivated"
#~ msgstr "Tato funkce byla deaktivována"

#~ msgid ""
#~ "This feature is not available. In order to use it, you need to upgrade "
#~ "your account now."
#~ msgstr ""
#~ "Tato funkce není k dispozici. Abyste ji mohli používat, musíte upgradovat "
#~ "svůj účet."

#~ msgid "This field has to be filled"
#~ msgstr "Toto pole musí být vyplněno"

#~ msgid "This file has been added"
#~ msgstr "Soubor byl přidán"

#~ msgid "This file has been added to the portal"
#~ msgstr "Soubor byl přidán do portálu"

#~ msgid "This file has been deleted"
#~ msgid_plural "These files have been deleted"
#~ msgstr[0] "Soubor byl smazán"
#~ msgstr[1] "Soubory byly smazány"
#~ msgstr[2] "Soubory byly smazány"

#~ msgid "This file has been locked"
#~ msgid_plural "These files have been locked"
#~ msgstr[0] "Soubor byl uzamčen"
#~ msgstr[1] "Soubory byly uzamčeny"
#~ msgstr[2] "Soubory byly uzamčeny"

#~ msgid "This file has been unlocked"
#~ msgid_plural "These files have been unlocked"
#~ msgstr[0] "Soubor byl odemčen"
#~ msgstr[1] "Soubory byly odemčeny"
#~ msgstr[2] "Soubory byly odemčeny"

#~ msgid "This file has not been added"
#~ msgstr "Soubor nebyl přidán"

#~ msgid "This file has not been deleted"
#~ msgid_plural "These files have not been deleted"
#~ msgstr[0] "Soubor nebyl smazán"
#~ msgstr[1] "Soubory nebyly smazány"
#~ msgstr[2] "Soubory nebyl smazány"

#~ msgid "This file has not been deleted, as it is locked by its owner."
#~ msgid_plural ""
#~ "These files have not been deleted, as they are locked by their owner."
#~ msgstr[0] "Soubor nebyl smazán, protože je zamčený vlastníkem."
#~ msgstr[1] "Soubory nebyly smazány, protože jsou zamčené vlastníkem."
#~ msgstr[2] "Soubory nebyl smazány, protože jsou zamčené vlastníkem."

#~ msgid "This file has not been locked"
#~ msgid_plural "These files have not been locked"
#~ msgstr[0] "Soubor nebyl uzamčen"
#~ msgstr[1] "Soubory nebyly uzamčeny"
#~ msgstr[2] "Soubory nebyly uzamčeny"

#~ msgid "This file has not been unlocked"
#~ msgid_plural "These files have not been unlocked"
#~ msgstr[0] "Soubor nebyl odemčen"
#~ msgstr[1] "Soubory nebyly odemčeny"
#~ msgstr[2] "Soubory nebyly odemčeny"

#~ msgid "This file is locked by %1$s"
#~ msgstr "Tento soubor zamkl(a) %1$s"

#~ msgid "This file is locked by you"
#~ msgstr "Tento soubor jste zamkl(a) vy"

#~ msgid "This file will be written in your default folder to allow editing"
#~ msgstr ""
#~ "Tento soubor bude zapsán do vaší výchozí složky, aby bylo možné jej "
#~ "upravovat"

#~ msgid "This folder has no publications"
#~ msgstr "Tato složka neobsahuje publikace"

#~ msgid "This folder has no subscriptions"
#~ msgstr "Tato složka neobsahuje odběry"

#~ msgid "This folder has publications and/or subscriptions"
#~ msgstr "Tato složka obsahuje publikace a/nebo přihlášení k odběru"

#~ msgid ""
#~ "This folder has publications but you are not allowed to view or edit them"
#~ msgstr ""
#~ "Tato složka obsahuje publikace, ale nemáte oprávnění k jejich prohlížení "
#~ "nebo editaci."

#~ msgid ""
#~ "This folder has subscriptions but you are not allowed to view or edit them"
#~ msgstr ""
#~ "Tato složka obsahuje odběry, ale nemáte oprávnění k jejich prohlížení "
#~ "nebo editaci."

#~ msgid ""
#~ "This invitation was sent to someone else, not you. This appointment would "
#~ "have to be created in a user's private folder to which you do not have "
#~ "write permissions."
#~ msgstr ""
#~ "Tato pozvánka byla poslána někomu jinému, ne vám. Schůzku by bylo nutné "
#~ "vytvořit v soukromé složce uživatele, ke které nemáte právo k zápisu."

#~ msgid ""
#~ "This is a delivery receipt for the mail that you sent on #DATE# to "
#~ "#RECIPIENT# with subject \"#SUBJECT#\".\n"
#~ "\n"
#~ "Note: This delivery receipt only acknowledges that the message was "
#~ "displayed on the recipients computer. There is no guarantee that the "
#~ "recipient has read or understood the message contents."
#~ msgstr ""
#~ "Toto je potvrzení o doručení, kterou jste poslal(a) #DATE# "
#~ "adresátovi#RECIPIENT# s předmětem „#SUBJECT#“.\n"
#~ "\n"
#~ "Poznámka: Toto potvrzení o doručení pouze říká, že byla zpráva zobrazena "
#~ "na počítači adresáta. Nelze zaručit, že adresát zpráv četl nebo rozuměl "
#~ "jejímu obsahu."

#~ msgid "This is a standard folder, which can't be renamed."
#~ msgstr "Toto je standardní složka, kterou nelze přejmenovat."

#~ msgid ""
#~ "This is an update to an appointment that already changed in the meantime. "
#~ "It is best to just ignore this one."
#~ msgstr ""
#~ "Toto je aktualizace schůzky, která byla mezitím změněna. Nejlepší je tuto "
#~ "aktualizaci ignorovat."

#~ msgid "This is not a valid email address"
#~ msgstr "Toto není platná poštovní adresa"

#~ msgid "This is not a valid mail address"
#~ msgstr "Toto není platná poštovní adresa"

#~ msgid "This is not a valid user or group."
#~ msgstr "Toto není platný uživatel nebo skupina."

#~ msgid "This list has no contacts yet"
#~ msgstr "Tento seznam zatím nemá žádné kontakty"

#~ msgid "This mail contains a reply to an invitation."
#~ msgstr "Tato zpráva obsahuje odpověď na pozvánku."

#~ msgid "This mail contains an URL to a publication."
#~ msgstr "Tato zpráva obsahuje URL publikace."

#~ msgid "This mail has been added to the portal"
#~ msgstr "Tato zpráva byla přidána do portálu"

#~ msgid "This mail has no content"
#~ msgstr "Tato zpráva nemá žádný obsah"

#~ msgid ""
#~ "This message comes from an internal user. You do not need to do anything "
#~ "with this message."
#~ msgstr "Toto je zpráva od interního uživatele. Nemusíte se jí zabývat."

#~ msgid ""
#~ "This message contains appointment updates that were already accepted by "
#~ "another user. You do not need to do anything with this message."
#~ msgstr ""
#~ "Tato zpráva obsahuje aktualizace schůzky, které již přijal jiný uživatel. "
#~ "Touto zprávou se nemusíte zabývat."

#~ msgid "This note will not be printed"
#~ msgstr "Tato poznámka se nebude tisknout"

#~ msgid ""
#~ "This object does not contain a file, would you like to send the link?"
#~ msgstr "Tento objekt neobsahuje soubor. Přejete si odkaz poslat?"

#~ msgid ""
#~ "This rule applies to all messages. Please add a condition to restrict "
#~ "this rule to specific messages."
#~ msgstr ""
#~ "Toto pravidlo se použije pro všechny zprávy. Pokud chcete omezit jeho "
#~ "platnost jen na některé zprávy, přidejte do pravidla podmínku."

#~ msgid "This session will be terminated in %d second."
#~ msgid_plural "This session will be terminated in %d seconds."
#~ msgstr[0] "Toto sezení bude ukončeno za %d sekundu."
#~ msgstr[1] "Toto sezení bude ukončeno za %d sekundy."
#~ msgstr[2] "Toto sezení bude ukončeno za %d sekund."

#~ msgid "This task recurs"
#~ msgstr "Toto je opakující se úkol"

#~ msgid ""
#~ "This task was changed by [changed_by].\n"
#~ "\n"
#~ "Task\n"
#~ "====\n"
#~ "Created by: [created_by]\n"
#~ "Created at: [creation_datetime]\n"
#~ "[title]\n"
#~ "[folder_name]\n"
#~ "[priority]\n"
#~ "[task_status]\n"
#~ "\n"
#~ "[start]\n"
#~ "[end]\n"
#~ "[series]\n"
#~ "[description]\n"
#~ "Participants\n"
#~ "============\n"
#~ "[participants]\n"
#~ "\n"
#~ "Resources\n"
#~ "=========\n"
#~ "[resources]\n"
#~ "\n"
#~ "=========================================="
#~ msgstr ""
#~ "[changed_by] změnil(a) tento úkol.\n"
#~ "\n"
#~ "Úkol\n"
#~ "====\n"
#~ "Vytvořil(a): [created_by]\n"
#~ "Vytvořeno: [creation_datetime]\n"
#~ "[title]\n"
#~ "[folder_name]\n"
#~ "[priority]\n"
#~ "[task_status]\n"
#~ "\n"
#~ "[start]\n"
#~ "[end]\n"
#~ "[series]\n"
#~ "[description]\n"
#~ "Účastníci\n"
#~ "=========\n"
#~ "[participants]\n"
#~ "\n"
#~ "Zdroje\n"
#~ "======\n"
#~ "[resources]\n"
#~ "\n"
#~ "========================================== "

#~ msgid ""
#~ "This task was changed by [changed_by].\n"
#~ "You can check this task in your tasks:\n"
#~ "[link]\n"
#~ "\n"
#~ "Task\n"
#~ "====\n"
#~ "Created by: [created_by]\n"
#~ "Created at: [creation_datetime]\n"
#~ "[title]\n"
#~ "[folder_name]\n"
#~ "[priority]\n"
#~ "[task_status]\n"
#~ "\n"
#~ "[start]\n"
#~ "[end]\n"
#~ "[series]\n"
#~ "[description]\n"
#~ "Participants\n"
#~ "============\n"
#~ "[participants]\n"
#~ "\n"
#~ "Resources\n"
#~ "=========\n"
#~ "[resources]\n"
#~ "\n"
#~ "=========================================="
#~ msgstr ""
#~ "[changed_by] změnil(a) tento úkol.\n"
#~ "Úkol si můžete zkontrolovat ve svých úkolech:\n"
#~ "[link]\n"
#~ "\n"
#~ "Úkol\n"
#~ "====\n"
#~ "Vytvořil(a): [created_by]\n"
#~ "Vytvořeno: [creation_datetime]\n"
#~ "[title]\n"
#~ "[folder_name]\n"
#~ "[priority]\n"
#~ "[task_status]\n"
#~ "\n"
#~ "[start]\n"
#~ "[end]\n"
#~ "[series]\n"
#~ "[description]\n"
#~ "Účastníci\n"
#~ "=========\n"
#~ "[participants]\n"
#~ "\n"
#~ "Zdroje\n"
#~ "======\n"
#~ "[resources]\n"
#~ "\n"
#~ "========================================== "

#~ msgid ""
#~ "This task was either deleted by [changed_by] or\n"
#~ "you have been removed from the list of participants.\n"
#~ "\n"
#~ "Task\n"
#~ "====\n"
#~ "Created by:  [created_by]\n"
#~ "Created at:  [creation_datetime]\n"
#~ "[title]\n"
#~ "[folder_name]\n"
#~ "[priority]\n"
#~ "[task_status]\n"
#~ "\n"
#~ "[start]\n"
#~ "[end]\n"
#~ "[series]\n"
#~ "[description]\n"
#~ "Participants\n"
#~ "============\n"
#~ "[participants]\n"
#~ "\n"
#~ "Resources\n"
#~ "=========\n"
#~ "[resources]\n"
#~ "\n"
#~ "========================================== "
#~ msgstr ""
#~ "Tento úkol byl buď smazán uživatelem [changed_by],\n"
#~ "nebo jste byl(a) odebrán(a) ze seznamu účastníků.\n"
#~ "\n"
#~ "Úkol\n"
#~ "====\n"
#~ "Vytvořil(a): [created_by]\n"
#~ "Vytvořeno: [creation_datetime]\n"
#~ "[title]\n"
#~ "[folder_name]\n"
#~ "[priority]\n"
#~ "[task_status]\n"
#~ "\n"
#~ "[start]\n"
#~ "[end]\n"
#~ "[series][delete_exceptions][change_exceptions]\n"
#~ "[description]\n"
#~ "Účastníci\n"
#~ "=========\n"
#~ "[participants]\n"
#~ "\n"
#~ "Zdroje\n"
#~ "======\n"
#~ "[resources]\n"
#~ "\n"
#~ "========================================== "

#~ msgid ""
#~ "This widget is currently offline because the twitter rate limit exceeded."
#~ msgstr ""
#~ "Tento prvek je v tuto chvíli odpojený, protože byl překročen limit "
#~ "četnosti zpráv z twitteru."

#, fuzzy
#~| msgid "Thread view"
#~ msgid "Thread"
#~ msgstr "Vláknový pohled"

#~ msgid "Thu"
#~ msgstr "Čt"

#~ msgid "Thursday"
#~ msgstr "Čtvrtek"

#~ msgid "Tile"
#~ msgstr "Dlaždice"

#~ msgid "Tiles"
#~ msgstr "Dlaždice"

#~ msgid "Time"
#~ msgstr "Čas"

#~ msgid "Time Range"
#~ msgstr "Časový rozsah"

#~ msgid "Time range for the calender view"
#~ msgstr "Časový rozsah pro kalendář"

#~ msgid "Time range for the list view"
#~ msgstr "Časový rozsah pro seznam"

#~ msgid "Time range for the team view"
#~ msgstr "Časový rozsah pro tým"

#~ msgid "Time scale in minutes"
#~ msgstr "Časový rozsah v minutách"

#~ msgid "Time zone"
#~ msgstr "Časové pásmo"

#~ msgid "Timezone"
#~ msgstr "Časové pásmo"

#~ msgid "Timor-Leste"
#~ msgstr "Východní Timor"

#~ msgid "Title"
#~ msgstr "Titul"

#~ msgctxt "salutation"
#~ msgid "Title"
#~ msgstr "Titul"

#~ msgctxt "title"
#~ msgid "Title"
#~ msgstr "Název"

#~ msgctxt "description"
#~ msgid "Title:"
#~ msgstr "Název:"

#
#~ msgctxt "salutation"
#~ msgid "Title:"
#~ msgstr "Titul:"

#~ msgid "To"
#~ msgstr "Komu"

#~ msgid "To %s"
#~ msgstr "Pro %s"

#~ msgid ""
#~ "To add contacts manually, just provide a valid email address (e.g john."
#~ "doe@example.com or \"John Doe\" <jd@example.com>)"
#~ msgstr ""
#~ "Chcete-li přidat kontakty ručně, zadejte platnou e-mailovou adresu (např. "
#~ "jan.novak@priklad.cz nebo „Jan Novák\" <jan.novak@priklad.cz>)"

#~ msgid "To create a note, click on New > Add note in the toolbar."
#~ msgstr ""
#~ "Chcete-li vytvořit poznámku, klikněte na Nové > Přidat poznámku na "
#~ "nástrojové liště."

#~ msgid "To create a note, click the icon at the top. Select Add note."
#~ msgstr ""
#~ "Chcete-li vytvořit poznámku, klikněte na ikonu nahoře. Zvolte Přidat "
#~ "poznámku."

#~ msgid "To create the appointment, click on Create at the upper right side."
#~ msgstr "Chcete-li schůzku vytvořit, klikněte na Vytvořit vpravo nahoře."

#~ msgid "To create the task, click on Create on the upper right side."
#~ msgstr "Chcete-li úkol vytvořit, klikněte na Vytvořit vpravo nahoře."

#~ msgid "To launch an app, click on a tile's headline."
#~ msgstr "Chcete-li spustit aplikaci, klikněte na nadpis dlaždice."

#~ msgid ""
#~ "To launch an app, click on an entry on the left side of the menu bar."
#~ msgstr ""
#~ "Chcete-li spustit aplikaci, klikněte na položku v levé horní části lišty "
#~ "s menu."

#~ msgid ""
#~ "To open the E-Mail settings, click the System menu icon on the upper "
#~ "right side of the menu bar. Select Settings. Click on E-Mail on the left "
#~ "side. To display all settings, enable Advanced settings in the bottom "
#~ "left side"
#~ msgstr ""
#~ "Chcete-li otevřít nastavení zpráv, klikněte na systémovou ikonu na pravé "
#~ "horní straně lišty s menu. Zvolte Nastavení. Klikněte nalevo nalevo na "
#~ "Zprávy. Chcete-li zobrazit všechna nastavení, povolte vlevo dole "
#~ "Pokročilá nastavení."

#, fuzzy
#~ msgid ""
#~ "To open the help, click the System menu icon on the upper right side of "
#~ "the menu bar. Select Help."
#~ msgstr ""
#~ "Chcete-li otevřít nápovědu, klikněte na ikonu Systémové menu v pravé "
#~ "horní části lišty s menu. Zvolte Nápověda."

#~ msgid ""
#~ "To select one of the views List, Icons or Squares, click on View on the "
#~ "right side of the toolbar."
#~ msgstr ""
#~ "Chcete-li vybrat pohled Seznam, Ikony nebo Dlaždice, klikněte na Pohled "
#~ "na pravé straně nástrojové lišty."

#~ msgid "To send the E-Mail, click on Send on the upper right side."
#~ msgstr "Chcete-li zprávu poslat, klikněte na Odeslat vpravo nahoře."

#~ msgid "To upload a file, click on New > Upload new file in the toolbar."
#~ msgstr ""
#~ "Chcete-li nahrát soubor, klikněte na Nové > Nahrát nový soubor na "
#~ "nástrojové liště."

#~ msgid "To view attachment you must first save your e-mail as a draft."
#~ msgstr ""
#~ "Chcete-li si prohlédnout přílohu, je třeba nejprve zprávu uložit jako "
#~ "koncept."

#~ msgid ""
#~ "To view further information, click on a file. A pop-up window displays "
#~ "further details and functions."
#~ msgstr ""
#~ "Chcete-li zobrazit další informace, klikněte na soubor. Další podrobnosti "
#~ "a funkce se zobrazí ve vyskakovacím okně."

#~ msgid "To..."
#~ msgstr "Komu..."

#~ msgid "To:"
#~ msgstr "Komu:"

#~ msgid "Today"
#~ msgstr "Dnes"

#~ msgid "Toggle checkboxes"
#~ msgstr "Přepnout zaškrtávací políčka"

#~ msgid "Toggle folder"
#~ msgstr "Přepnout složku"

#~ msgid "Toggle search"
#~ msgstr "Přepnout hledání"

#~ msgid "Togo"
#~ msgstr "Togo"

#~ msgid "Tokelau"
#~ msgstr "Tokelau"

#~ msgid "Tomorrow"
#~ msgstr "Zítra"

#~ msgid "Tonga"
#~ msgstr "Tonga"

#~ msgid "Too short"
#~ msgstr "Velmi krátké"

#~ msgid "Tool"
#~ msgstr "Nástroj"

#~ msgid "Top 10 file types"
#~ msgstr "10 nejčastějších druhů souborů"

#~ msgid "Top 10 folder size"
#~ msgstr "Velikost 10 největších složek"

#~ msgid "Top 10 you got mail from"
#~ msgstr "10 nejčastějších odesílatelů"

#~ msgid "Top 10 you sent mail to"
#~ msgstr "10 nejčastějších adresátů"

#~ msgid "Total cost"
#~ msgstr "Celková cena"

#~ msgid "Total: %1$s requests"
#~ msgstr "Celkem: %1$s požadavků"

#~ msgid "Touchselect on/off"
#~ msgstr "Přepínání výběru dotykem"

#~ msgid "Tour: Coming from OX6"
#~ msgstr "Prohlídka: Přechod z OX6"

#~ msgid "Town"
#~ msgstr "Město"

#~ msgid "Trash"
#~ msgstr "Koš"

#~ msgid "Trash folder"
#~ msgstr "Složka Koš"

#~ msgid "Trinidad and Tobago"
#~ msgstr "Trinidad a Tobago"

#~ msgid "Trying to auto-configure your mail account"
#~ msgstr "Pokouším se automaticky nastavit váš poštovní účet"

#~ msgid "Tue"
#~ msgstr "Út"

#~ msgid "Tuesday"
#~ msgstr "Úterý"

#~ msgid "Tumblr"
#~ msgstr "Tumblr"

#~ msgid "Tunisia"
#~ msgstr "Tunisko"

#~ msgid "Turkey"
#~ msgstr "Turecko"

#~ msgid "Turkmenistan"
#~ msgstr "Turkmenistán"

#~ msgid "Turks and Caicos Islands"
#~ msgstr "Turks a Caicos"

#~ msgid "Tuvalu"
#~ msgstr "Tuvalu"

#~ msgid "Tweet"
#~ msgstr "Tweet"

#~ msgid "Twitter"
#~ msgstr "Twitter"

#~ msgid "Twitter reported the following errors:"
#~ msgstr "Twitter hlásil následující chyby:"

#~ msgid "Type"
#~ msgstr "Druh"

#~ msgid "Type:"
#~ msgstr "Druh:"

#~ msgid "UI version"
#~ msgstr "Verze uživatelského rozhraní"

#~ msgid "URI"
#~ msgstr "URI"

#~ msgid "URI:"
#~ msgstr "URI:"

#~ msgid "URL"
#~ msgstr "URL"

#~ msgid "URL:"
#~ msgstr "URL:"

#~ msgid "US dollar"
#~ msgstr "Americký dolar"

#~ msgid "US/Alaska"
#~ msgstr "USA/Aljaška"

#~ msgid "US/Aleutian"
#~ msgstr "USA/Aleuty"

#~ msgid "US/Central"
#~ msgstr "USA/Centrální"

#~ msgid "US/East-Indiana"
#~ msgstr "USA/East-Indiana"

#~ msgid "US/Eastern"
#~ msgstr "USA/Východ"

#~ msgid "US/Hawaii"
#~ msgstr "USA/Havaj"

#~ msgid "US/Indiana-Starke"
#~ msgstr "USA/Indiana-Starke"

#~ msgid "US/Michigan"
#~ msgstr "USA/Michigan"

#~ msgid "US/Mountain"
#~ msgstr "USA/Horský"

#~ msgid "US/Pacific"
#~ msgstr "USA/Tichomoří"

#~ msgid "US/Pacific-New"
#~ msgstr "USA/Tichomoří - nový"

#~ msgid "US/Samoa"
#~ msgstr "USA/Samoa"

#~ msgid "USD"
#~ msgstr "USD"

#~ msgid "UTC"
#~ msgstr "UTC"

#~ msgid "UWA Modules"
#~ msgstr "UWA moduly"

#~ msgid "UWA Widgets..."
#~ msgstr "UWA widgety..."

#~ msgid "Uganda"
#~ msgstr "Uganda"

#~ msgid "Ukraine"
#~ msgstr "Ukrajina"

#~ msgid "Unable to create a new subscription folder."
#~ msgstr "Nelze vytvořit novou složku pro přihlášení k odběru."

#~ msgid "Unable to display E-Mail source."
#~ msgstr "Nelze zobrazit zdroj zprávy."

#~ msgid ""
#~ "Unable to establish a connection to the E-Mail server. Possible reasons: "
#~ "the mail server is (temporarily) down or there are network connection "
#~ "problems. To prevent further errors the module has been disabled. Please "
#~ "contact your administrator."
#~ msgstr ""
#~ "Nelze navázat spojení s poštovním serverem. Možné příčiny: poštovní "
#~ "server je (dočasně) nedostupný nebo jsou problémy s připojením k síti. "
#~ "Aby se zabránilo dalším chybám, byl modul vypnut. Kontaktujte, prosím, "
#~ "svého administrátora."

#~ msgid "Unable to load mail filter settings."
#~ msgstr "Nepodařilo se načíst nastavení pro filtrování pošty."

#~ msgid "Unanswered"
#~ msgstr "Bez odpovědi"

#~ msgid "Unconfirmed"
#~ msgstr "Nepotvrzeno"

#~ msgid "Under construction"
#~ msgstr "Připravuje se"

#~ msgid "Underline"
#~ msgstr "Podtržení"

#~ msgid "Undone"
#~ msgstr "Vráceno"

#~ msgid ""
#~ "Unexpected: Unable to load data because the server response was empty! "
#~ "Please try again later or contact the system administrator!"
#~ msgstr ""
#~ "Neočekávané: Nelze načíst data, protože odpověď serveru byla prázdná! "
#~ "Zkuste to, prosím, znovu později nebo kontaktujte administrátora systému."

#~ msgid "Unfollow"
#~ msgstr "Přestat sledovat"

#~ msgid "Unified"
#~ msgstr "Spojené"

#~ msgid "Unified mail enabled"
#~ msgstr "Spojená pošta zapnuta"

#~ msgid "United Arab Emirates"
#~ msgstr "Spojené arabské emiráty"

#~ msgid "United Kingdom"
#~ msgstr "Spojené království"

#~ msgid "United States"
#~ msgstr "Spojené státy americké"

#~ msgid "United States Minor Outlying Islands"
#~ msgstr "Menší odlehlé ostrovy Spojených států amerických"

#~ msgid "Unknown"
#~ msgstr "Neznámé"

#~ msgid "Unknown error while checking subreddit."
#~ msgstr "Neznámá chyba při načítání subreddit."

#~ msgid "Unknown error while checking tumblr-blog."
#~ msgstr "Neznámá chyba při načítání blogu tumblr."

#, fuzzy
#~ msgid "Unknown sender"
#~ msgstr "Žádný odesílatel"

#~ msgid "Unlock"
#~ msgstr "Odemknout"

#~ msgid "Unread"
#~ msgstr "Nepřečtené"

#~ msgid "Unread only"
#~ msgstr "Jen nepřečtené"

#~ msgid "Unselect all"
#~ msgstr "Odznačit vše"

#, fuzzy
#~ msgid "Unset default signature"
#~ msgstr "Výchozí podpis:"

#~ msgid ""
#~ "Unsupported Preview - Certain functions disabled and stability not "
#~ "assured until general release later this year"
#~ msgstr ""
#~ "Nepodporovaný náhled - až do vydání hlavní verze později v průběhu "
#~ "letošního roku budou některé funkce vypnuté a nebude zaručena stabilita"

#~ msgid "Until %1$s"
#~ msgstr "Do %1$s"

#~ msgid "Until:"
#~ msgstr "Do:"

#~ msgid "Up"
#~ msgstr "Nahoru"

#~ msgid "Update"
#~ msgstr "Aktualizace"

#~ msgid "Update appointment"
#~ msgstr "Aktualizovat schůzku"

#~ msgid "Update successful"
#~ msgstr "Úspěšná aktualizace"

#~ msgid "Updater"
#~ msgstr "Aktualizační nástroj"

#~ msgid "Updating account data. This might take a few seconds."
#~ msgstr "Aktualizuji údaje o účtu. To může několik sekund trvat."

#~ msgid ""
#~ "Updating subscribed data takes time. Importing 100 contacts for example, "
#~ "may take up to 5 minutes. Please have some patience."
#~ msgstr ""
#~ "Aktualizace dat přihlášených odběrů nějaký čas trvá. Například import 100 "
#~ "kontaktů trvá až pět minut. Mějte, prosím, strpení."

#~ msgid "Upgrade required"
#~ msgstr "Nutný upgrade"

#~ msgid "Upgrade to premium"
#~ msgstr "Upgradujte na prémiovou verzi"

#~ msgid "Upgrade to premium edition"
#~ msgstr "Upgradujte na prémiovou verzi"

#~ msgid "Upload"
#~ msgstr "Nahrát"

#~ msgid "Upload a new version"
#~ msgstr "Nahrát novou verzi"

#~ msgid "Upload a picture"
#~ msgstr "Nahrát obrázek"

#~ msgid "Upload file"
#~ msgstr "Nahrát soubor"

#~ msgid "Upload new files"
#~ msgstr "Nahrát nové soubory"

#~ msgid "Upload new version"
#~ msgstr "Nahrát novou verzi"

#~ msgid "Uploading a file"
#~ msgstr "Nahrání souboru"

#~ msgid "Uploading folders is not supported."
#~ msgstr "Nahrávání složek není podporované."

#~ msgid "Uploading..."
#~ msgstr "Nahrávám..."

#~ msgid "Uptime: %1$s minutes"
#~ msgstr "Spuštěné: %1$s minut"

#~ msgid "Uruguay"
#~ msgstr "Uruguay"

#~ msgid "Use \"Standalone\" Mode:"
#~ msgstr "Použít „samostatný“ režim:"

#~ msgid "Use SSL connection"
#~ msgstr "Použít SSL spojení"

#~ msgid ""
#~ "Use cursor keys to change the date. Press ctrl-key at the same time to "
#~ "change year or shift-key to change month. Close date-picker by pressing "
#~ "ESC key."
#~ msgstr ""
#~ "Změňte datum pomocí kurzorových kláves. Když současně stisknete klávesu "
#~ "Ctrl, změníte rok, s klávesou Shift změníte měsíc. Výběr data zavřete "
#~ "stisknutím klávesy Esc."

#~ msgid "Use cursor keys to change the item position"
#~ msgstr "Pozici položky změňte pomocí kurzorových kláves."

#~ msgid "Use fixed-width font for text mails"
#~ msgstr "Pro textové e-maily používat písmo s pevnou šířkou"

#~ msgid "Use for appointment"
#~ msgstr "Použít pro schůzku"

#~ msgid "Use the comments below."
#~ msgstr "Využijte komentáře níže."

#~ msgid "Use the expert mode?"
#~ msgstr "Použít expertní režim?"

#~ msgid ""
#~ "Use the folder tree to access own, public or shared files. If the folder "
#~ "tree is hidden, click on View > Folder view on the right side of the "
#~ "toolbar."
#~ msgstr ""
#~ "Použijte strom složek pro přístup k vlastním, veřejným nebo sdíleným "
#~ "souborům. Pokud je strom složek skrytý, klikněte na Pohled > Pohled na "
#~ "složky na pravé straně nástrojové lišty."

#~ msgid ""
#~ "Use this option when logging in to the server from a public or shared "
#~ "computer. Your credentials are not saved locally. You can only use one "
#~ "browser window for working with the groupware. You can not re-load the "
#~ "browser window. In order to finish working with the groupware, first log "
#~ "out from the server. Close the browser window. This prevents unauthorized "
#~ "access to your groupware data."
#~ msgstr ""
#~ "Použijte tuto volbu, pokud se k serveru přihlašujete z veřejného nebo "
#~ "sdíleného počítače. Vaše přihlašovací údaje nebudou uloženy lokálně. Pro "
#~ "práci s aplikací budete moci používat jen jedno okno prohlížeče. Nebudete "
#~ "moci okno obnovit. Budete-li chtít skončit s prací, nejprve se odhlaste "
#~ "ze serveru. Pak zavřete okno prohlížeče. To zabrání neautorizovanému "
#~ "přístupu k vašim datům."

#~ msgid "Use unified mail for this account"
#~ msgstr "Použít pro tento účet spojenou poštu"

#~ msgid "Use username and password"
#~ msgstr "Použít uživatelské jméno a heslo"

#~ msgid "User"
#~ msgstr "Uživatel"

#~ msgid "User data"
#~ msgstr "Uživatelské údaje"

#~ msgid "User fields"
#~ msgstr "Uživatelská pole"

#~ msgid "User name"
#~ msgstr "Uživatelské jméno"

#~ msgid "Username"
#~ msgstr "Uživatelské jméno"

#~ msgid "Username must not be empty."
#~ msgstr "Uživatelské jméno nemůže být prázdné."

#~ msgid "Users"
#~ msgstr "Uživatelé"

#~ msgid "Userstore"
#~ msgstr "Úložiště uživatelů"

#~ msgid "Using the reminder functions"
#~ msgstr "Použití připomínacích funkcí"

#~ msgid "Uzbekistan"
#~ msgstr "Uzbekistán"

#~ msgid "V-Split"
#~ msgstr "V-rozdělení"

#~ msgid "V-split view"
#~ msgstr "V-rozdělení"

#~ msgid "Vacation Notice"
#~ msgstr "Oznámení o nepřítomnosti"

#~ msgid "Vanuatu"
#~ msgstr "Vanuatu"

#~ msgid "Venezuela"
#~ msgstr "Venezuela"

#~ msgid "Version"
#~ msgstr "Verze"

#~ msgid "Version Comment"
#~ msgstr "Komentář k verzi"

#~ msgid "Version comment"
#~ msgstr "Komentář k verzi"

#~ msgid "Version history"
#~ msgstr "Historie verzí"

#~ msgid "Very high"
#~ msgstr "Velmi vysoká"

#~ msgid "Very low"
#~ msgstr "Velmi nízká"

#~ msgid "Very strong"
#~ msgstr "Velmi silná"

#~ msgid "Video enabled"
#~ msgstr "Video zapnuto"

#~ msgid "Viet Nam"
#~ msgstr "Vietnam"

#, fuzzy
#~ msgid "View"
#~ msgstr "Zob&razit"

#~ msgid "View Slideshow"
#~ msgstr "Zobrazit slideshow"

#~ msgid "View all appointments from all available calendars"
#~ msgstr "Zobrazit všechny schůzky ze všech dostupných kalendářů"

#~ msgid "View all attachments"
#~ msgstr "Zobrazit všechny přílohy"

#~ msgid "View source"
#~ msgstr "Zobrazit zdroj"

#~ msgid "Virgin Islands, British"
#~ msgstr "Britské Panenské ostrovy"

#~ msgid "Virgin Islands, U.S."
#~ msgstr "Americké Panenské ostrovy"

#~ msgid "Visibility"
#~ msgstr "Viditelnost"

#~ msgid "Visible folder"
#~ msgstr "Viditelná složka"

#~ msgid "Visual effects"
#~ msgstr "Vzhledové efekty"

#
#~ msgctxt "wednesday"
#~ msgid "W"
#~ msgstr "St"

#~ msgid "Waiting"
#~ msgstr "Čekám"

#~ msgid "Wallis and Futuna"
#~ msgstr "Wallis a Futuna"

#~ msgid "Warning"
#~ msgstr "Varování"

#~ msgid "Warning: %2$s"
#~ msgstr "Varování: %2$s"

#~ msgid "Warning: This message might be a phishing or scam mail"
#~ msgstr "Varování: Tato zpráva je možná e-mailový podvod"

#~ msgid "Warnings:"
#~ msgstr "Varování:"

#~ msgid "Weak"
#~ msgstr "Slabá"

#~ msgid "Weather • Season"
#~ msgstr "Počasí • Roční doba"

#~ msgid "Wed"
#~ msgstr "St"

#~ msgid "Wednesday"
#~ msgstr "Středa"

#~ msgid "Week"
#~ msgstr "Týden"

#~ msgid "Week View"
#~ msgstr "Pohled: týden"

#~ msgid "Week(s) on"
#~ msgstr "Týden/týdny"

#~ msgid "Weekend Day"
#~ msgstr "Víkendový den"

#~ msgid "Weekend day"
#~ msgstr "Víkendový den"

#~ msgid "Weekly on %1$s"
#~ msgstr "Týdně v %1$s "

#~ msgid "Western Sahara"
#~ msgstr "Západní Sahara"

#~ msgid "When \"Reply all\":"
#~ msgstr "Při „Odpovědět všem“:"

#~ msgid "When activating this option an installation wizard will be launched."
#~ msgstr "Po aktivaci této volby bude spuštěn instalační průvodce."

#~ msgid "When switching to another view"
#~ msgstr "Při přepínání na jiné zobrazení"

#~ msgid ""
#~ "When using this feature, you as the current owner of the data are "
#~ "responsible for being careful with privacy rules and for complying with "
#~ "legal obligations (Copyright, Privacy Laws). Especially when sharing "
#~ "personal data you are the responsible party according to the Federal Data "
#~ "Protection Act (BDSG, Germany) or other Privacy Acts of your country. "
#~ "According to European and other national regulations you as the "
#~ "responsible party are in charge of data economy, and must not publish or "
#~ "forward personal data without the person's consent. Beyond legal "
#~ "obligations, we would like to encourage extreme care when dealing with "
#~ "personal data. Please consider carefully where you store and to whom you "
#~ "forward personal data. Please ensure appropriate access protection, e.g. "
#~ "by proper password protection."
#~ msgstr ""
#~ "Při používání této funkce jste vy, jakožto aktuální vlastník dat, "
#~ "zodpovědný za respektování pravidel soukromí a dodržování zákonných "
#~ "povinností (autorská práva, zákony na ochranu soukromí). Zejména při "
#~ "sdílení osobních údajů nesete zodpovědnost v souladu s Federálním zákonem "
#~ "na ochranu údajů (BDSG, Německo) nebo jinými zákony na ochranu soukromí "
#~ "ve své zemi. V souladu s evropskými a dalšími národními zákony nesete "
#~ "zodpovědnost za nakládání s daty a nesmíte publikovat nebo přeposílat "
#~ "osobní údaje bez souhlasu dotyčné osoby. Nad rámec právních ustanovení "
#~ "doporučujeme velmi opatrné zacházení s osobními údaji. Pečlivě zvažte, "
#~ "kde ukládáte a komu posíláte osobní údaje. Zároveň zajistěte odpovídající "
#~ "ochranu, např. minimálně prostřednictvím silného hesla."

#~ msgid "When:"
#~ msgstr "Kdy:"

#~ msgid "Where:"
#~ msgstr "Kde:"

#~ msgid "Whole day"
#~ msgstr "Celý den"

#~ msgid "Windows are shown as"
#~ msgstr "Okna jsou zobrazena jako"

#~ msgctxt "address"
#~ msgid "Work"
#~ msgstr "Práce"

#~ msgid "Work week starts on"
#~ msgstr "Pracovní týden začíná v"

#~ msgid "Workweek"
#~ msgstr "Pracovní týden"

#~ msgid "Workweek View"
#~ msgstr "Pohled: pracovní týden"

#~ msgid "Would you like to create the following birthday series appointment?"
#~ msgstr "Přejete si vytvořit následující sériovou narozeninovou schůzku?"

#~ msgid "YB"
#~ msgstr "YB"

#~ msgid "Year"
#~ msgstr "Rok"

#~ msgid "Yearly on %1$s %2$d"
#~ msgstr "Ročně  %2$d. %1$s"

#~ msgid "Yearly on the %1$s %2$s of %3$d"
#~ msgstr "Ročně %1$s %2$s v %3$d"

#~ msgid "Years"
#~ msgstr "Roky"

#~ msgid "Yellow"
#~ msgstr "Žlutá"

#~ msgid "Yemen"
#~ msgstr "Jemen"

#~ msgid "Yes"
#~ msgstr "Ano"

#~ msgid "Yes, send without subject"
#~ msgstr "Ano, poslat bez předmětu"

#~ msgid "Yes, upgrade my account"
#~ msgstr "Ano, upgradujte můj účet"

#~ msgid "Yesterday"
#~ msgstr "Včera"

#~ msgid "You already accepted this invitation"
#~ msgstr "Toto pozvání jste už přijal(a)"

#~ msgid ""
#~ "You are about to change your confirmation status. Please leave a comment "
#~ "for other participants."
#~ msgstr ""
#~ "Chystáte se změnit svůj stav potvrzení. Zanechte, prosím, komentář pro "
#~ "ostatní účastníky."

#, fuzzy
#~ msgid ""
#~ "You are currently using %1$s of your %2$s available disk space. You have "
#~ "%3$s left."
#~ msgstr ""
#~ "V tuto chvíli používáte %1$s z %2$s dostupného diskového prostoru. Zbývá "
#~ "vám %3$s."

#~ msgid ""
#~ "You are not allowed to create appointments in \"%1$s\" owned by %2$s. "
#~ "Appointments will therefore be created in your private calendar."
#~ msgstr ""
#~ "Nemáte právo vytvářet schůzky v „%1$s“ s vlastníkem %2$s. Schůzky budou "
#~ "proto vytvořeny ve vašem soukromém kalendáři."

#~ msgid ""
#~ "You are not allowed to create appointments in \"%1$s\". Appointments will "
#~ "therefore be created in your private calendar."
#~ msgstr ""
#~ "Nemáte právo vytvářet schůzky v „%1$s“. Schůzky budou proto vytvořeny ve "
#~ "vašem soukromém kalendáři."

#~ msgid "You are the organizer"
#~ msgstr "Vy jste organizátor(ka)"

#~ msgid "You can download the updates from within the updater."
#~ msgstr "Aktualizace můžete stáhnout v rámci aktualizačního nástroje."

#~ msgid ""
#~ "You can drag and drop files from your computer here to add as attachment."
#~ msgstr "Přílohy můžete přidávat přetažením ze svého počítače."

#~ msgid ""
#~ "You can drag and drop files from your computer to upload either a new "
#~ "file or another version of a file."
#~ msgstr ""
#~ "Přetažením ze svého počítače můžete nahrávat nové soubory nebo přidávat "
#~ "nové verze souborů."

#~ msgid "You can quick-save your changes via Ctrl+Enter."
#~ msgstr "Změny lze rychle uložit pomocí Ctrl+Enter."

#~ msgid "You can't create a new recurrence in a modified appointment."
#~ msgstr "V upravené schůzce nelze vytvořit novou sérii."

#~ msgid ""
#~ "You cannot remove the owner of the shared folder from this appointment."
#~ msgstr "Z této schůzky nemůžete odstranit majitele dané sdílené složky."

#~ msgid "You cannot remove yourself from this appointment."
#~ msgstr "Z této schůzky se nemůžete odstranit."

#~ msgid "You declined this appointment"
#~ msgstr "Tuto schůzku jste odmítl(a)"

#~ msgid "You declined this task"
#~ msgstr "Tento úkol jste odmítl(a)"

#~ msgid "You did not enter a subject. Would you like to enter a subject now?"
#~ msgstr "Nezadal(a) jste předmět. Přejete si jej zadat teď?"

#~ msgid ""
#~ "You do not have write permission for this folder. The new contact will be "
#~ "saved in your personal contacts folder. "
#~ msgstr ""
#~ "Nemáte oprávnění k zápisu do této složky. Nový kontakt bude uložen do "
#~ "vaší osobní složky kontaktů."

#~ msgid "You don't have any appointments in the near future."
#~ msgstr "V blízké budoucnosti nemáte žádné schůzky."

#~ msgid "You don't have any publications yet"
#~ msgstr "Zatím nemáte žádné publikace"

#~ msgid "You don't have any subscriptions yet"
#~ msgstr "Zatím nemáte žádné odběry"

#~ msgid "You don't have any tasks that are either due soon or overdue."
#~ msgstr ""
#~ "Nemáte žádné úkoly, které by bylo nutné brzy dokončit nebo již mají "
#~ "zpoždění."

#~ msgid ""
#~ "You don't have enough rights to create objects in this folder. Do you "
#~ "want to create the object in your default folder?"
#~ msgstr ""
#~ "Nemáte dostatečná práva k vytváření objektů v této složce. Přejete si "
#~ "objekt vytvořit ve své výchozí složce?"

#~ msgid "You don't have permissions to change this document"
#~ msgstr "Pro změnu tohoto dokumentu nemáte práva"

#~ msgid ""
#~ "You entered an E-Mail address with IDN domain. In some environments IDN "
#~ "domains will not work as expected. Would you like to add it nevertheless?"
#~ msgstr ""
#~ "Zadal(a) jste e-mailovou adresu s IDN doménou. V některých prostředích "
#~ "IDN domény nefungují tak, jak se od nich očekává. Přejete si ji přesto "
#~ "přidat?"

#, fuzzy
#~| msgid "You have %1$d notification"
#~| msgid_plural "You have %1$d notifications"
#~ msgid "You have %1$d notification."
#~ msgid_plural "You have %1$d notifications."
#~ msgstr[0] "Máte %1$d oznámení"
#~ msgstr[1] "Máte %1$d oznámení"
#~ msgstr[2] "Máte %1$d oznámení"

#~ msgid ""
#~ "You have %1$d notifications. Press [enter] to jump to the notification "
#~ "area and [escape] to close it again."
#~ msgid_plural ""
#~ "You have %1$d notifications. Press [enter] to jump to the notification "
#~ "area and [escape] to close it again."
#~ msgstr[0] ""
#~ "Máte %1$d upozornění. Stiskněte [enter] pro přepnutí do oznamovací "
#~ "oblasti a [escape] pro uzavření oznámení."
#~ msgstr[1] ""
#~ "Máte %1$d upozornění. Stiskněte [enter] pro přepnutí do oznamovací "
#~ "oblasti a [escape] pro uzavření oznámení."
#~ msgstr[2] ""
#~ "Máte %1$d upozornění. Stiskněte [enter] pro přepnutí do oznamovací "
#~ "oblasti a [escape] pro uzavření oznámení."

#~ msgid "You have %1$d unread messages"
#~ msgstr "Počet nepřečtených zpráv: %1$d"

#~ msgid "You have 1 unread message"
#~ msgstr "Máte jednu nepřečtenou zprávu"

#~ msgid "You have accepted the appointment"
#~ msgstr "Přijal(a) jste schůzku"

#~ msgid "You have accepted this appointment"
#~ msgstr "Přijal(a) jste tuto schůzku"

#~ msgid "You have accepted this task"
#~ msgstr "Přijal(a) jste tento úkol"

#~ msgid "You have been automatically signed out"
#~ msgstr "Byl(a) jste automaticky odhlášen(a)"

#~ msgid "You have been invited to an event by %1$s:"
#~ msgstr "%1$s vás pozval(a) na událost:"

#~ msgid ""
#~ "You have been invited to an event organized by %1$s on behalf of %2$s"
#~ msgstr "Byli jste pozváni na událost, kterou organizuje %1$s jménem %2$s"

#~ msgid "You have declined the appointment"
#~ msgstr "Schůzku jste odmítl(a)"

#~ msgid "You have edit rights."
#~ msgstr "Máte práva k upravování."

#~ msgid "You have no new messages"
#~ msgstr "Nemáte žádné nové zprávy"

#~ msgid "You have no unread messages"
#~ msgstr "Nemáte žádné nepřečtené zprávy"

#~ msgid "You have reauthorized this %s account."
#~ msgstr "Znovu jste autorizovali účet %s."

#~ msgid "You have reauthorized this account."
#~ msgstr "Znovu jste autorizovali tento účet."

#~ msgid ""
#~ "You have received this mail because this appointment contains the "
#~ "resource %1$s, that you manage."
#~ msgstr ""
#~ "Dostal(a) jste tuto zprávu, protože tato schůzka obsahuje zdroj %1$s, "
#~ "který spravujete."

#~ msgid ""
#~ "You have received this mail because your are the chair for this "
#~ "appointment."
#~ msgstr "Dostal(a) jste tuto zprávu, protože této schůzce předsedáte."

#~ msgid ""
#~ "You have received this mail because your are the organizer of this "
#~ "appointment."
#~ msgstr ""
#~ "Dostal(a) jste tuto zprávu, protože jste organizátorem této schůzky."

#~ msgid ""
#~ "You have set up an external E-Mail account. The sole responsibility for "
#~ "the availability of the external E-Mail account lies with the service "
#~ "provider."
#~ msgstr ""
#~ "Nastavil(a) jste externí e-mailový účet. Veškerou zodpovědnost za "
#~ "dostupnost externího e-mailového účtu má poskytovatel služby."

#~ msgid "You have tentatively accepted the appointment"
#~ msgstr "Předběžně jste schůzku přijal(a)"

#~ msgid "You have the following appointment in %s:"
#~ msgstr "V %s máte následující schůzku:"

#~ msgid "You have to enter a username and password to subscribe."
#~ msgstr "Chcete-li se přihlásit, musíte zadat uživatelské jméno a heslo."

#~ msgid "You must specify an E-Mail address for redirection."
#~ msgstr "Musíte určit e-mailovou adresu pro přesměrování."

#~ msgid ""
#~ "You need to authorize %1$s to use your account. Please click on the "
#~ "button below and the authorization will proceed in a separate window."
#~ msgstr ""
#~ "Musíte %1$s autorizovat pro používání vašeho účtu. Klikněte, prosím, na "
#~ "tlačítko níže a autorizace bude pokračovat v samostatném okně."

#~ msgid "You need to use Android %n or higher."
#~ msgstr "Musíte používat Android %n nebo novější."

#~ msgid "You need to use iOS %n or higher."
#~ msgstr "Musíte používat iOS %n nebo novější."

#~ msgid "You seem to have been inactive for %d minute."
#~ msgid_plural "You seem to have been inactive for %d minutes."
#~ msgstr[0] "Vypadá to, že už jste %d minutu neprováděl žádnou činnost."
#~ msgstr[1] "Vypadá to, že už jste %d minuty neprováděl žádnou činnost."
#~ msgstr[2] "Vypadá to, že už jste %d minut neprováděl žádnou činnost."

#~ msgid "You share this folder with other users"
#~ msgstr "Tuto složku sdílíte s dalšími uživateli"

#~ msgid "You tentatively accepted this invitation"
#~ msgstr "Toto pozvání jste předběžně přijal(a)"

#~ msgid "You tentatively accepted this task"
#~ msgstr "Tento úkol jste předběžně přijal(a)"

#~ msgid "You wanted to be reminded about the following InfoItem:"
#~ msgstr "Přál(a) jste si připomenout následující informační položku:"

#~ msgid ""
#~ "You will automatically return to the appointment dialog. The selected "
#~ "start and end time as well as the current participant list will be "
#~ "applied."
#~ msgstr ""
#~ "Automaticky se vrátíte do okna schůzky. Vybraný počáteční a koncový čas a "
#~ "zároveň aktuální seznam účastníků budou vloženy."

#~ msgid "You will be automatically signed out in %1$d second"
#~ msgid_plural "You will be automatically signed out in %1$d seconds"
#~ msgstr[0] "Za %1$d sekundu budete automaticky odhlášeni"
#~ msgstr[1] "Za %1$d sekundy budete automaticky odhlášeni"
#~ msgstr[2] "Za %1$d sekund budete automaticky odhlášeni"

#~ msgid "You will need to re-login for the change to take effect."
#~ msgstr "Aby se změna projevila, budete se muset znovu přihlásit."

#~ msgid "You're not allowed to delete this attachment!"
#~ msgstr "Nemáte oprávnění ke smazání této přílohy!"

#~ msgid "Your Applications"
#~ msgstr "Vaše aplikace"

#~ msgid "Your IP address has changed"
#~ msgstr "Vaše IP adresa se změnila"

#~ msgid "Your answer"
#~ msgstr "Vaše odpověď"

#~ msgid "Your applications"
#~ msgstr "Vaše aplikace"

#~ msgid "Your auto forward has been saved"
#~ msgstr "Vaše automatické přeposlání bylo uloženo"

#~ msgid "Your browser is not supported!"
#~ msgstr "Váš prohlížeč není podporovaný."

#~ msgid "Your browser is slow and outdated!"
#~ msgstr "Váš prohlížeč je pomalý a starý."

#~ msgid "Your browser version is not supported!"
#~ msgstr "Verze vašeho prohlížeče není podporovaná."

#~ msgid "Your browser's cookie functionality is disabled. Please turn it on."
#~ msgstr ""
#~ "Váš prohlížeč má vypnutou možnost ukládat cookie. Zapněte ji, prosím."

#, fuzzy
#~ msgid ""
#~ "Your capacity is shared with all members of your group. Your group is "
#~ "currently using %1$s of its %2$s available disk space. The amount of free "
#~ "space is %3$s."
#~ msgstr ""
#~ "Vaše kapacita je sdílená všemi členy vaší skupiny. Vaše skupina v tuto "
#~ "chvíli používá %1$s z %2$s dostupného diskového prostoru. Volného místa "
#~ "je %3$s. "

#~ msgid "Your contact information have been saved."
#~ msgstr "Vaše kontaktní údaje byly uloženy."

#~ msgid "Your current password"
#~ msgstr "Vaše aktuální heslo"

#~ msgid "Your data has been saved"
#~ msgstr "Vaše data byla uložena"

#~ msgid "Your mail address"
#~ msgstr "Vaše poštovní adresa"

#~ msgid "Your messages"
#~ msgstr "Vaše zprávy"

#~ msgid "Your name"
#~ msgstr "Vaše jméno"

#~ msgid "Your old password"
#~ msgstr "Vaše staré heslo"

#~ msgid "Your operating system is not supported."
#~ msgstr "Váš operační systém není podporovaný."

#~ msgid "Your password"
#~ msgstr "Vaše heslo"

#~ msgid ""
#~ "Your password changed. For a future use of your subscriptions and "
#~ "additional E-Mail accounts enter your old password. This only has to be "
#~ "done once. If you now cancel the action you have to newly set up all "
#~ "subscriptions and additional E-Mail accounts."
#~ msgstr ""
#~ "Vaše heslo se změnilo. Pro další používání vašich přihlášení k odběru a "
#~ "dodatečných e-mailových účtů zadejte své staré heslo. To je potřeba "
#~ "udělat pouze jednou. Pokud tuto činnost nyní zrušíte, budete muset "
#~ "všechna svá přihlášení k odběru a dodatečné e-mailové účty nastavit znovu."

#~ msgid "Your password has been changed"
#~ msgstr "Vaše heslo bylo změněno"

#, fuzzy
#~ msgid ""
#~ "Your password is more secure if it also contains capital letters, "
#~ "numbers, and special characters like $, _, %"
#~ msgstr ""
#~ "Vaše heslo bude bezpečnější, když bude obsahovat také velká písmena, "
#~ "čísla a speciální znaky jako %1$s."

#~ msgid "Your primary mail account can not be deleted."
#~ msgstr "Váš primární poštovní účet nelze smazat."

#~ msgid ""
#~ "Your scheduled appointment conflicts with one or more previously "
#~ "scheduled appointments."
#~ msgstr ""
#~ "Vaše plánovaná schůzka koliduje s jednou nebo více již dříve "
#~ "naplánovanými schůzkami."

#~ msgid "Your selected picture will be displayed after saving"
#~ msgstr "Vybraný obrázek bude zobrazen po uložení"

#~ msgid "Your session has expired. Please log in again."
#~ msgstr "Vaše sezení vypršelo. Přihlaste se, prosím, znovu."

#~ msgid "Your session has expired. You have to close this window."
#~ msgstr "Vaše sezení vypršelo. Toto okno musíte zavřít."

#~ msgid "Your session is expired"
#~ msgstr "Sezení vypršelo"

#~ msgid "Your timezone"
#~ msgstr "Vaše časové pásmo"

#~ msgid "Your vacation notice has been saved"
#~ msgstr "Vaše oznámení o nepřítomnosti byla uloženo"

#~ msgid "ZB"
#~ msgstr "ZB"

#~ msgid "ZIP"
#~ msgstr "PSČ"

#~ msgid "ZIP (business)"
#~ msgstr "PSČ (firemní)"

#~ msgid "ZIP (private)"
#~ msgstr "PSČ (soukr.)"

#~ msgid "ZIP / City"
#~ msgstr "PSČ/město"

#~ msgid "ZIP / City (other)"
#~ msgstr "PSČ/město (jiná)"

#~ msgid "ZIP:"
#~ msgstr "PSČ:"

#~ msgid "Zambia"
#~ msgstr "Zambie"

#~ msgid "Zimbabwe"
#~ msgstr "Zimbabwe"

#~ msgid "Zloty"
#~ msgstr "Złoty"

#~ msgid "Zoom in"
#~ msgstr "Přiblížit"

#~ msgid "Zoom out"
#~ msgstr "Oddálit"

#~ msgid "Zoom: %1$d%"
#~ msgstr "Přiblížení: %1$d%"

#~ msgid "Zulu"
#~ msgstr "Zulu"

#~ msgid "[No Subject]"
#~ msgstr "[Žádný předmět]"

#~ msgid ""
#~ "[changed_by] has [confirmation_action] this appointment.\n"
#~ "\n"
#~ "Appointment\n"
#~ "===========\n"
#~ "Created by: [created_by]\n"
#~ "Created at: [creation_datetime]\n"
#~ "[title]\n"
#~ "[location][folder_name]\n"
#~ "\n"
#~ "[start]\n"
#~ "[end]\n"
#~ "[series][delete_exceptions][change_exceptions]\n"
#~ "[description]\n"
#~ "Participants\n"
#~ "============\n"
#~ "[participants]\n"
#~ "\n"
#~ "Resources\n"
#~ "=========\n"
#~ "[resources]\n"
#~ "\n"
#~ "=========================================="
#~ msgstr ""
#~ "[changed_by] [confirmation_action] tuto schůzku.\n"
#~ "\n"
#~ "Schůzka\n"
#~ "=======\n"
#~ "Vytvořil(a): [created_by]\n"
#~ "Vytvořeno: [creation_datetime]\n"
#~ "[title]\n"
#~ "[location][folder_name]\n"
#~ "\n"
#~ "[start]\n"
#~ "[end]\n"
#~ "[series][delete_exceptions][change_exceptions]\n"
#~ "[description]\n"
#~ "Účastníci\n"
#~ "=========\n"
#~ "[participants]\n"
#~ "\n"
#~ "Zdroje\n"
#~ "======\n"
#~ "[resources]\n"
#~ "\n"
#~ "========================================== "

#~ msgid ""
#~ "[changed_by] has [confirmation_action] this appointment.\n"
#~ "You can check this appointment in your calendar:\n"
#~ "[link]\n"
#~ "\n"
#~ "Appointment\n"
#~ "===========\n"
#~ "Created by: [created_by]\n"
#~ "Created at: [creation_datetime]\n"
#~ "[title]\n"
#~ "[location][folder_name]\n"
#~ "\n"
#~ "[start]\n"
#~ "[end]\n"
#~ "[series][delete_exceptions][change_exceptions]\n"
#~ "[description]\n"
#~ "Participants\n"
#~ "============\n"
#~ "[participants]\n"
#~ "\n"
#~ "Resources\n"
#~ "=========\n"
#~ "[resources]\n"
#~ "\n"
#~ "=========================================="
#~ msgstr ""
#~ "[changed_by] [confirmation_action] tuto schůzku.\n"
#~ "Schůzku si můžete zkontrolovat ve svém kalendáři:\n"
#~ "[link]\n"
#~ "\n"
#~ "Schůzka\n"
#~ "=======\n"
#~ "Vytvořil(a): [created_by]\n"
#~ "Vytvořeno: [creation_datetime]\n"
#~ "[title]\n"
#~ "[location][folder_name]\n"
#~ "\n"
#~ "[start]\n"
#~ "[end]\n"
#~ "[series][delete_exceptions][change_exceptions]\n"
#~ "[description]\n"
#~ "Účastníci\n"
#~ "=========\n"
#~ "[participants]\n"
#~ "\n"
#~ "Zdroje\n"
#~ "======\n"
#~ "[resources]\n"
#~ "\n"
#~ "========================================== "

#~ msgid ""
#~ "[changed_by] has [confirmation_action] this task.\n"
#~ "\n"
#~ "Task\n"
#~ "====\n"
#~ "Created by: [created_by]\n"
#~ "Created at: [creation_datetime]\n"
#~ "[title]\n"
#~ "[folder_name]\n"
#~ "[priority]\n"
#~ "[task_status]\n"
#~ "\n"
#~ "[start]\n"
#~ "[end]\n"
#~ "[series]\n"
#~ "[description]\n"
#~ "Participants\n"
#~ "============\n"
#~ "[participants]\n"
#~ "\n"
#~ "Resources\n"
#~ "=========\n"
#~ "[resources]\n"
#~ "\n"
#~ "=========================================="
#~ msgstr ""
#~ "[changed_by] [confirmation_action] tento úkol.\n"
#~ "\n"
#~ "Úkol\n"
#~ "====\n"
#~ "Vytvořil(a): [created_by]\n"
#~ "Vytvořeno: [creation_datetime]\n"
#~ "[title]\n"
#~ "[folder_name]\n"
#~ "[priority]\n"
#~ "[task_status]\n"
#~ "\n"
#~ "[start]\n"
#~ "[end]\n"
#~ "[series]\n"
#~ "[description]\n"
#~ "Účastníci\n"
#~ "=========\n"
#~ "[participants]\n"
#~ "\n"
#~ "Zdroje\n"
#~ "======\n"
#~ "[resources]\n"
#~ "\n"
#~ "========================================== "

#~ msgid ""
#~ "[changed_by] has [confirmation_action] this task.\n"
#~ "You can check this task in your tasks:\n"
#~ "[link]\n"
#~ "\n"
#~ "Task\n"
#~ "====\n"
#~ "Created by: [created_by]\n"
#~ "Created at: [creation_datetime]\n"
#~ "[title]\n"
#~ "[folder_name]\n"
#~ "[priority]\n"
#~ "[task_status]\n"
#~ "\n"
#~ "[start]\n"
#~ "[end]\n"
#~ "[series]\n"
#~ "[description]\n"
#~ "Participants\n"
#~ "============\n"
#~ "[participants]\n"
#~ "\n"
#~ "Resources\n"
#~ "=========\n"
#~ "[resources]\n"
#~ "\n"
#~ "=========================================="
#~ msgstr ""
#~ "[changed_by] [confirmation_action] tento úkol.\n"
#~ "Úkol si můžete zkontrolovat ve svých úkolech:\n"
#~ "[link]\n"
#~ "\n"
#~ "Úkol\n"
#~ "====\n"
#~ "Vytvořil(a): [created_by]\n"
#~ "Vytvořeno: [creation_datetime]\n"
#~ "[title]\n"
#~ "[folder_name]\n"
#~ "[priority]\n"
#~ "[task_status]\n"
#~ "\n"
#~ "[start]\n"
#~ "[end]\n"
#~ "[series]\n"
#~ "[description]\n"
#~ "Účastníci\n"
#~ "=========\n"
#~ "[participants]\n"
#~ "\n"
#~ "Zdroje\n"
#~ "======\n"
#~ "[resources]\n"
#~ "\n"
#~ "========================================== "

#~ msgid "above"
#~ msgstr "nad"

#~ msgid "absent on business"
#~ msgstr "nepřítomnost kvůli pracovním povinnostem"

#~ msgid "after"
#~ msgstr "po"

#~ msgid "after %1$d appointment"
#~ msgid_plural "after %1$d appointments"
#~ msgstr[0] "po %1$d schůzce"
#~ msgstr[1] "po %1$d schůzkách"
#~ msgstr[2] "po %1$d schůzkách"

#~ msgid "all"
#~ msgstr "všem"

#~ msgid "and"
#~ msgstr "a"

#~ msgid "any"
#~ msgstr "jakékoliv"

#~ msgid "appointments"
#~ msgstr "schůzky"

#~ msgid "april"
#~ msgstr "duben"

#~ msgid "attachment"
#~ msgstr "příloha"

#~ msgid "august"
#~ msgstr "srpen"

#~ msgid "auto"
#~ msgstr "automaticky"

#~ msgid "below"
#~ msgstr "pod"

#~ msgid "booked"
#~ msgstr "rezervováno"

#~ msgid "by %1$s until %2$s"
#~ msgstr "uživatel %1$s do %2$s"

#~ msgid "by noon"
#~ msgstr "do poledne"

#~ msgid "bytes"
#~ msgstr "bajtů"

#, fuzzy
#~ msgid "characters"
#~ msgstr " znaky"

#~ msgid "clear"
#~ msgstr "vymazat"

#~ msgid "close"
#~ msgstr "zavřít"

#~ msgid "close for %1$s"
#~ msgstr "zavřít kvůli %1$s"

#~ msgid "confirmed-ham"
#~ msgstr "Potvrzená normální pošta"

#~ msgid "confirmed-spam"
#~ msgstr "Potvrzený spam"

#~ msgid "copy to clipboard"
#~ msgstr "zkopírovat do schránky"

#~ msgid "create objects"
#~ msgstr "vytvořit objekty"

#~ msgid "create objects and subfolders"
#~ msgstr "vytvořit objekty a podsložky"

#~ msgid "created by %s"
#~ msgstr "vytvořil(a) %s"

#~ msgid "d.M.yy"
#~ msgstr "d. M. yy"

#~ msgid "d.M.yyyy"
#~ msgstr "d. M. yyyy"

#~ msgid "d.MM.yy"
#~ msgstr "d. MM. yy"

#~ msgid "daily"
#~ msgstr "denně"

#~ msgid "day every"
#~ msgstr "den každý"

#~ msgid "day of the week"
#~ msgstr "den týdne"

#~ msgid "day of the weekend"
#~ msgstr "den víkendu"

#~ msgid "dd-MMM-yy"
#~ msgstr "dd-MMM-yy"

#~ msgid "dd.MM.yy"
#~ msgstr "dd.MM.yy"

#~ msgid "dd.MM.yyyy"
#~ msgstr "dd.MM.yyyy"

#~ msgid "dd/MM/yy"
#~ msgstr "dd/MM/yy"

#~ msgid "dd/MM/yyyy"
#~ msgstr "dd/MM/yyyy"

#~ msgid "december"
#~ msgstr "prosinec"

#~ msgid "default"
#~ msgstr "výchozí"

#~ msgid "delete all objects"
#~ msgstr "mazání všech objektů"

#~ msgid "delete only own objects"
#~ msgstr "mazání vlastních objektů"

#~ msgid "deleted"
#~ msgstr "smazáno"

#~ msgid "disabled"
#~ msgstr "zakázáno"

#~ msgid "edit all objects"
#~ msgstr "upravovat všechny objekty"

#~ msgid "edit own objects"
#~ msgstr "upravovat vlastní objekty"

#, fuzzy
#~ msgid "end date"
#~ msgstr "koncové datum"

#~ msgid "ends"
#~ msgstr "končí"

#~ msgid "ends after a certain number of appointments"
#~ msgstr "končí po určitém počtu schůzek"

#~ msgid "ends on a specific date"
#~ msgstr "končí v určené datum"

#~ msgid "estimated costs"
#~ msgstr "odhadované náklady"

#~ msgid "every %1$d day"
#~ msgid_plural "every %1$d days"
#~ msgstr[0] "každý den"
#~ msgstr[1] "každé %1$d dny"
#~ msgstr[2] "každých %1$s dní"

#~ msgid "every %1$d month"
#~ msgid_plural "every %1$d months"
#~ msgstr[0] "každý měsíc"
#~ msgstr[1] "každé %1$d měsíce"
#~ msgstr[2] "každých %1$d měsíců"

#~ msgid "every %1$d week"
#~ msgid_plural "every %1$d weeks"
#~ msgstr[0] "každý týden"
#~ msgstr[1] "každé %1$d týdny"
#~ msgstr[2] "každých %1$d týdnů"

#~ msgid "every day"
#~ msgstr "každý den"

#~ msgid "every month"
#~ msgstr "každý měsíc"

#~ msgid "every week"
#~ msgstr "každý týden"

#~ msgid "february"
#~ msgstr "únor"

#~ msgid "files"
#~ msgstr "soubory"

#~ msgid "first"
#~ msgstr "první"

#~ msgid "flickr.people.getPublicPhotos"
#~ msgstr "flickr.people.getPublicPhotos"

#~ msgid "flickr.photos.search"
#~ msgstr "flickr.photos.search"

#~ msgid "forward"
#~ msgstr "přeposlat"

#~ msgid "fourth"
#~ msgstr "čtvrtý"

#~ msgid "free"
#~ msgstr "volný"

#~ msgid "hCard Export"
#~ msgstr "Export hCard"

#~ msgid "hot"
#~ msgstr "žhavé"

#~ msgid "http://"
#~ msgstr "http://"

#~ msgid "i18n test string - do not translate this"
#~ msgstr " "

#~ msgid "iCal"
#~ msgstr "iCal"

#~ msgid "iCalendar"
#~ msgstr "iCalendar"

#~ msgid "in"
#~ msgstr "v"

#~ msgctxt "in"
#~ msgid "in %d minute"
#~ msgid_plural "in %d minutes"
#~ msgstr[0] "za %d minutu"
#~ msgstr[1] "za %d minuty"
#~ msgstr[2] "za %d minut"

#~ msgid "in 15 minutes"
#~ msgstr "za 15 minut"

#~ msgid "in 30 minutes"
#~ msgstr "za 30 minut"

#~ msgid "in 5 minutes"
#~ msgstr "za 5 minut"

#~ msgid "in blind copy"
#~ msgstr "ve slepé kopii"

#~ msgid "in copy"
#~ msgstr "v kopii"

#~ msgid "in one hour"
#~ msgstr "za hodinu"

#~ msgid "in one week"
#~ msgstr "za týden"

#, fuzzy
#~ msgid "is not a valid user or group."
#~ msgstr " není platný uživatel nebo skupina."

#~ msgid "is on"
#~ msgstr "je v"

#~ msgid "isMailAddress"
#~ msgstr "isMailAddress"

#~ msgid "january"
#~ msgstr "leden"

#~ msgid "july"
#~ msgstr "červenec"

#~ msgid "june"
#~ msgstr "červen"

#~ msgid "last"
#~ msgstr "poslední"

#~ msgid "late in the evening"
#~ msgstr "pozdě večer"

#~ msgid "locked by"
#~ msgstr "uzamkl(a)"

#~ msgid "march"
#~ msgstr "březen"

#~ msgid "may"
#~ msgstr "květen"

#~ msgctxt "dayview"
#~ msgid "mm"
#~ msgstr "mm"

#~ msgid "month"
#~ msgstr "měsíc"

#~ msgid "monthly"
#~ msgstr "měsíčně"

#~ msgid "more"
#~ msgstr "více"

#~ msgid "nd"
#~ msgstr "."

#~ msgid "never ends"
#~ msgstr "nikdy nekončí"

#~ msgid "new"
#~ msgstr "nové"

#~ msgid "next Friday"
#~ msgstr "příští pátek"

#~ msgid "next Monday"
#~ msgstr "příští pondělí"

#~ msgid "next Saturday"
#~ msgstr "příští sobotu"

#~ msgid "next Sunday"
#~ msgstr "příští neděli"

#~ msgid "next Thursday"
#~ msgstr "příští čtvrtek"

#~ msgid "next Tuesday"
#~ msgstr "příští úterý"

#~ msgid "next Wednesday"
#~ msgstr "příští středu"

#~ msgid "next week"
#~ msgstr "příští týden"

#~ msgid "no delete permissions"
#~ msgstr "není oprávnění k mazání"

#~ msgid "no edit permissions"
#~ msgstr "není oprávnění k úpravám"

#~ msgid "no read permissions"
#~ msgstr "není oprávnění ke čtení"

#~ msgid "not sent"
#~ msgstr "neodesláno"

#~ msgid "november"
#~ msgstr "listopad"

#~ msgid "october"
#~ msgstr "říjen"

#~ msgid "on"
#~ msgstr "v"

#~ msgid "on behalf of"
#~ msgstr "jménem"

#~ msgid "organized by %s"
#~ msgstr "organizuje %s"

#~ msgid "please select"
#~ msgstr "vyberte, prosím"

#~ msgid "predefined"
#~ msgstr "přednastavený"

#~ msgid "previous week"
#~ msgstr "minulý týden"

#~ msgid "rd"
#~ msgstr "."

#~ msgid "read all objects"
#~ msgstr "číst všechny objekty"

#~ msgid "read own objects"
#~ msgstr "číst vlastní objekty"

#~ msgid "remove"
#~ msgstr "odstranit"

#~ msgid "reserved"
#~ msgstr "rezervované"

#~ msgid "route planner"
#~ msgstr "plánovač cest"

#~ msgid "second"
#~ msgstr "sekunda"

#~ msgid "seen"
#~ msgstr "prohlédnuto"

#~ msgid "select format"
#~ msgstr "vybrat formát"

#~ msgid "september"
#~ msgstr "září"

#~ msgid "set the last used time range of the new view"
#~ msgstr "nastavit poslední časový rozsah nového zobrazení"

#~ msgid "show all"
#~ msgstr "zobrazit vše"

#~ msgid "show image"
#~ msgstr "zobrazit obrázek"

#~ msgid "st"
#~ msgstr "."

#, fuzzy
#~ msgid "status"
#~ msgstr "stav"

#~ msgid ""
#~ "street\n"
#~ "postal_code city"
#~ msgstr ""
#~ "street\n"
#~ "postal_code city"

#~ msgid ""
#~ "street\n"
#~ "postal_code city\n"
#~ "state\n"
#~ "country"
#~ msgstr ""
#~ "street\n"
#~ "postal_code city\n"
#~ "state\n"
#~ "country"

#~ msgid "street,postal_code/city,country,state"
#~ msgstr "street,postal_code/city,country,state"

#, fuzzy
#~ msgid "subfolders of %s"
#~ msgstr "Členové %s"

#~ msgid "tasks"
#~ msgstr "úkoly"

#~ msgid "temporary"
#~ msgstr "dočasné"

#, fuzzy
#~ msgid "tentative"
#~ msgstr ""
#~ "#-#-#-#-#  ox.cs_CZ.po (ox.cs_CZ.po)  #-#-#-#-#\n"
#~ "Pravděpodobně\n"
#~ "#-#-#-#-#  server.cs_CZ.po  #-#-#-#-#\n"
#~ "prozatímní"

#~ msgid "tentatively accept"
#~ msgstr "předběžně přijmout"

#~ msgid "th"
#~ msgstr "."

#~ msgid "third"
#~ msgstr "třetí"

#~ msgid "this afternoon"
#~ msgstr "dnes odpoledne"

#~ msgid "this morning"
#~ msgstr "dnes ráno"

#~ msgid "to"
#~ msgstr "komu"

#~ msgid "tomorrow"
#~ msgstr "zítra"

#~ msgid "tonight"
#~ msgstr "dnes večer"

#~ msgid "unknown"
#~ msgstr "neznámé"

#~ msgid "unkown"
#~ msgstr "neznámé"

#~ msgid "unlimited"
#~ msgstr "neomezené"

#~ msgid "unnamed"
#~ msgstr "Nepojmenovaný"

#~ msgid "vCard"
#~ msgstr "vCard"

#~ msgid "vacation"
#~ msgstr "nepřítomnost"

#~ msgid "vacation notice"
#~ msgstr "oznámení o nepřítomnosti"

#~ msgid "via"
#~ msgstr "přes"

#~ msgid "view the folder"
#~ msgstr "zobrazit složku"

#~ msgid "waiting"
#~ msgstr "čekám"

#~ msgid "weekly"
#~ msgstr "týdně"

#~ msgid "work days"
#~ msgstr "pracovní dny"

#~ msgid "yearly"
#~ msgstr "ročně"

#~ msgid "yy/MM/dd"
#~ msgstr "yy/MM/dd"

#~ msgid "yyyy-MM-dd"
#~ msgstr "dd. MM. yyyy"

#~ msgctxt "label"
#~ msgid "yyyy-MM-dd"
#~ msgstr "rrrr-MM-dd"

#~ msgid "Åland Islands"
#~ msgstr "Ålandy"<|MERGE_RESOLUTION|>--- conflicted
+++ resolved
@@ -15,17 +15,216 @@
 "Plural-Forms: nplurals=3; plural=(n==1) ? 0 : (n>=2 && n<=4) ? 1 : 2;\n"
 "X-Generator: Lokalize 2.0\n"
 
-#: apps/io.ox/tours/files.js module:io.ox/tours
-msgid "Add another account"
-msgstr "Přidat další účet"
+#: apps/io.ox/tours/calendar.js module:io.ox/tours
+msgid "Creating a new appointment"
+msgstr "Vytvoření nové schůzky"
+
+#: apps/io.ox/tours/calendar.js module:io.ox/tours
+msgid "To create a new appointment, click on New in the toolbar."
+msgstr ""
+"Chcete-li vytvořit novou schůzku, klikněte na Nové na nástrojové liště."
+
+#: apps/io.ox/tours/calendar.js module:io.ox/tours
+msgid "Entering the appointment's data"
+msgstr "Zadání údajů o schůzce"
+
+#: apps/io.ox/tours/calendar.js module:io.ox/tours
+msgid ""
+"Enter the subject, the start and the end date of the appointment. Other "
+"details are optional."
+msgstr ""
+"Zadejte předmět, začátek a konec schůzky. Ostatní údaje jsou nepovinné."
+
+#: apps/io.ox/tours/calendar.js module:io.ox/tours
+msgid "Creating recurring appointments"
+msgstr "Vytvoření opakujících se schůzek"
+
+#: apps/io.ox/tours/calendar.js module:io.ox/tours
+msgid ""
+"To create recurring appointments, enable Repeat. Functions for setting the "
+"recurrence parameters are shown."
+msgstr ""
+"Chcete-li vytvořit opakující se schůzky, povolte Opakování. Zobrazí se "
+"funkce pro nastavení parametrů opakování."
+
+#: apps/io.ox/tours/calendar.js module:io.ox/tours apps/io.ox/tours/tasks.js
+msgid "Using the reminder function"
+msgstr "Použití připomínací funkce"
+
+#: apps/io.ox/tours/calendar.js module:io.ox/tours
+msgid "To not miss the appointment, use the reminder function."
+msgstr "Nechcete-li zmeškat schůzku, použijte připomínací funkce."
+
+#: apps/io.ox/tours/calendar.js module:io.ox/tours apps/io.ox/tours/tasks.js
+msgid "Inviting other participants"
+msgstr "Pozvání dalších účastníků"
+
+#: apps/io.ox/tours/calendar.js module:io.ox/tours
+msgid ""
+"To invite other participants, enter their names in the field below "
+"Participants. To avoid appointment conflicts, click on Find a free time at "
+"the upper right side."
+msgstr ""
+"Chcete-li pozvat další účastníky, zadejte jejich jména do pole pod "
+"Účastníci. Kliknutím na Najít volný čas vpravo nahoře zabráníte konfliktům "
+"ve schůzkách."
 
 #: apps/io.ox/tours/calendar.js module:io.ox/tours
 msgid "Adding attachments"
 msgstr "Přidání příloh"
 
-#: apps/io.ox/tours/tasks.js module:io.ox/tours
-msgid "Adding further details"
-msgstr "Doplnění dalších podrobností"
+#: apps/io.ox/tours/calendar.js module:io.ox/tours
+msgid "Further down you can add documents as attachments to the appointment."
+msgstr "O něco níže můžete ke schůzce přidat dokumenty jako přílohy."
+
+#: apps/io.ox/tours/calendar.js module:io.ox/tours
+msgid "Creating the appointment"
+msgstr "Vytvoření schůzky"
+
+#: apps/io.ox/tours/calendar.js module:io.ox/tours
+msgid "To create the appointment, click on Create at the lower left side."
+msgstr "Chcete-li schůzku vytvořit, klikněte na Vytvořit vlevo dole."
+
+#: apps/io.ox/tours/calendar.js module:io.ox/tours apps/io.ox/tours/mail.js
+msgid "Selecting a view"
+msgstr "Vybrání pohledu"
+
+#: apps/io.ox/tours/calendar.js module:io.ox/tours
+msgid ""
+"To select one of the views like Day, Month or List, click on View in the "
+"toolbar. Select a menu entry from the Layout section."
+msgstr ""
+"Chcete-li vybrat jeden z pohledů, např. Den, Měsíc nebo Seznam, klikněte na "
+"Pohled na nástrojové liště. V části rozvržení vyberte příslušnou položku."
+
+#: apps/io.ox/tours/calendar.js module:io.ox/tours
+msgid "The calendar views"
+msgstr "Kalendářové pohledy"
+
+#: apps/io.ox/tours/calendar.js module:io.ox/tours
+msgid ""
+"The calendar views display a calendar sheet with the appointments for the "
+"selected time range."
+msgstr ""
+"Kalendářové pohledy ukazují kalendářovou tabulku se schůzkami pro dané "
+"časové rozmezí."
+
+#: apps/io.ox/tours/calendar.js module:io.ox/tours
+msgid "The List view"
+msgstr "Pohled seznam"
+
+#: apps/io.ox/tours/calendar.js module:io.ox/tours
+msgid ""
+"The List view shows a list of the appointments in the current folder. If "
+"clicking on an appointment, the appointment's data and some functions are "
+"displayed in the Detail view."
+msgstr ""
+"Pohled Seznam zobrazuje seznam schůzek v aktuální složce. Když kliknete na "
+"schůzku, zobrazí se údaje o schůzce a některé funkce v Podrobném pohledu."
+
+#: apps/io.ox/tours/contacts.js module:io.ox/tours
+msgid "Creating a new contact"
+msgstr "Vytvoření nového kontaktu"
+
+#: apps/io.ox/tours/contacts.js module:io.ox/tours
+msgid "To create a new contact, click on New > Add contact in the toolbar."
+msgstr ""
+"Chcete-li vytvořit nový kontakt, klikněte na Nový > Přidat kontakt na "
+"nástrojové liště."
+
+#: apps/io.ox/tours/contacts.js module:io.ox/tours
+msgid "Navigation bar"
+msgstr "Navigační lišta"
+
+#: apps/io.ox/tours/contacts.js module:io.ox/tours
+msgid ""
+"Click on a letter on the left side of the navigation bar in order to display "
+"the corresponding contacts from the selected address book."
+msgstr ""
+"Kliknutím na písmeno v levé části navigační lišty zobrazíte příslušné "
+"kontakty z vybrané knihy adres."
+
+#: apps/io.ox/tours/contacts.js module:io.ox/tours
+msgid "Sending an E-Mail to a contact"
+msgstr "Poslání zprávy kontaktu"
+
+#: apps/io.ox/tours/contacts.js module:io.ox/tours
+msgid ""
+"To send an E-Mail to the contact, click on an E-Mail address or on Send "
+"email in the toolbar."
+msgstr ""
+"Chcete-li poslat zprávu kontaktu, klikněte na e-mailovou adresu nebo na "
+"Poslat zprávu na nástrojové liště."
+
+#: apps/io.ox/tours/contacts.js module:io.ox/tours
+msgid "Editing multiple contacts"
+msgstr "Úprava více kontaktů"
+
+#: apps/io.ox/tours/contacts.js module:io.ox/tours
+msgid ""
+"To edit multiple contacts at once, enable the checkboxes on the left side of "
+"the contacts. If the checkboxes are not displayed, click on View > "
+"Checkboxes on the right side of the toolbar."
+msgstr ""
+"Chcete-li upravovat více kontaktů najednou, zaškrtněte políčka na levé "
+"straně kontaktů. Pokud nejsou políčka zobrazená, klikněte na Pohled > "
+"Zaškrtávací pole na pravé straně nástrojové lišty."
+
+#: apps/io.ox/tours/files.js module:io.ox/tours
+msgid "The Drive app"
+msgstr "Aplikace Drive"
+
+#: apps/io.ox/tours/files.js module:io.ox/tours
+msgid ""
+"Welcome to your cloud storage app. This Guided Tour will introduce you to "
+"your new online storage solution - your one point to access online stored "
+"files from all your accounts. This is where you can upload and save your "
+"files, share them and synchronize them with different devices.  "
+msgstr ""
+"Vítejte ve své aplikaci pro ukládání v cloudu. Tento průvodce vám představí "
+"nové řešení pro ukládání dat - místo pro online přístup k souborům ze všech "
+"vašich účtů. Prostřednictvím této aplikace můžete nahrávat a ukládat své "
+"soubory, sdílet je a synchronizovat je s různými zařízeními."
+
+#: apps/io.ox/tours/files.js module:io.ox/tours
+msgid "Folder tree"
+msgstr "Strom složek"
+
+#: apps/io.ox/tours/files.js module:io.ox/tours
+msgid ""
+"On the left you can see the folder tree. It displays your folder structure "
+"and allows you to navigate to specific folders and subfolders. To make your "
+"life easier, we have already included folders for your Documents, Music, "
+"Pictures and Videos."
+msgstr ""
+"Nalevo vidíte strom složek. Ukazuje strukturu vašich složek a umožňuje "
+"přístup k jednotlivým složkám a podsložkám. Abychom vám usnadnili práci, "
+"vložili jsme tam již složky pro vaše dokumenty, hudbu, obrázky a videa."
+
+#: apps/io.ox/tours/files.js module:io.ox/tours
+msgid "Folder content"
+msgstr "Obsah složky"
+
+#: apps/io.ox/tours/files.js module:io.ox/tours
+msgid ""
+"Clicking on a folder displays all the subfolders, documents, media and other "
+"files that it contains."
+msgstr ""
+"Kliknutím na složku zobrazíte všechny podsložky, dokumenty, média a další "
+"soubory, které obsahuje."
+
+#: apps/io.ox/tours/files.js module:io.ox/tours
+msgid "Select a view"
+msgstr "Vybrání pohledu"
+
+#: apps/io.ox/tours/files.js module:io.ox/tours
+msgid "Different views are available. Just select the one you like best."
+msgstr ""
+"K dispozici jsou různé pohledy. Vyberte takový, který vám nejvíce vyhovuje."
+
+#: apps/io.ox/tours/files.js module:io.ox/tours
+msgid "Toolbar"
+msgstr "Nástrojová lišta"
 
 #: apps/io.ox/tours/files.js module:io.ox/tours
 msgid ""
@@ -34,6 +233,58 @@
 msgstr ""
 "Nahoře najdete nástrojovou lištu s mnoha funkcemi. Můžete s ní snadno "
 "vytvářet nové složky, nové soubory a mnoho dalšího."
+
+#: apps/io.ox/tours/files.js module:io.ox/tours
+msgid "Upload a new file"
+msgstr "Nahrát nový soubor"
+
+#: apps/io.ox/tours/files.js module:io.ox/tours
+msgid ""
+"To upload a new file from your local device, simply click on Add local file "
+"and select the file you would like to upload. It is even easier if you just "
+"drag and drop files from your local device into Drive. The uploaded file is "
+"now available in Drive on all your devices."
+msgstr ""
+"Chcete-li nahrát nový soubor ze svého místního zařízení, klikněte na Přidat "
+"místní soubor a zvolte soubor, který chcete nahrát. Ještě jednodušší je "
+"soubory přetáhnout ze zařízení do Drive. Nahraný soubor pak bude dostupný "
+"přes Drive ve všech vašich zařízeních."
+
+#: apps/io.ox/tours/files.js module:io.ox/tours
+msgid "Preview files"
+msgstr "Náhled souborů"
+
+#: apps/io.ox/tours/files.js module:io.ox/tours
+msgid "Clicking on the view icon leads you to a preview of the selected file."
+msgstr "Kliknutím na ikonu náhledu zobrazíte náhled zvoleného souboru."
+
+#: apps/io.ox/tours/files.js module:io.ox/tours
+msgid "Preview mode"
+msgstr "Režim náhledu"
+
+#: apps/io.ox/tours/files.js module:io.ox/tours
+msgid ""
+"From preview you can also select other options to help you manage and work "
+"on your files."
+msgstr ""
+"V režimu náhledu můžete také zvolit další funkce, které vám umožní pracovat "
+"s vašimi soubory."
+
+#: apps/io.ox/tours/files.js module:io.ox/tours
+msgid "Share files"
+msgstr "Sdílet soubory"
+
+#: apps/io.ox/tours/files.js module:io.ox/tours
+msgid ""
+"Here you can share files with your colleagues and external contacts. You can "
+"also collaborate on a document and set different access rights."
+msgstr ""
+"Zde můžete sdílet soubory s vašimi kolegy a externími kontakty. Můžete také "
+"spolupracovat na dokumentu a nastavit různá přístupová práva."
+
+#: apps/io.ox/tours/files.js module:io.ox/tours
+msgid "Sharing options"
+msgstr "Možnosti sdílení"
 
 #: apps/io.ox/tours/files.js module:io.ox/tours
 msgid ""
@@ -48,373 +299,9 @@
 "prohlížet a stahovat vaše soubory. Chcete-li, můžete využít ochranu heslem a "
 "nastavit datum vypršení platnosti odkazu."
 
-#: apps/io.ox/tours/contacts.js module:io.ox/tours
-msgid ""
-"Click on a letter on the left side of the navigation bar in order to display "
-"the corresponding contacts from the selected address book."
-msgstr ""
-"Kliknutím na písmeno v levé části navigační lišty zobrazíte příslušné "
-"kontakty z vybrané knihy adres."
-
-#: apps/io.ox/tours/files.js module:io.ox/tours
-msgid ""
-"Clicking on a folder displays all the subfolders, documents, media and other "
-"files that it contains."
-msgstr ""
-"Kliknutím na složku zobrazíte všechny podsložky, dokumenty, média a další "
-"soubory, které obsahuje."
-
-#: apps/io.ox/tours/files.js module:io.ox/tours
-msgid "Clicking on the view icon leads you to a preview of the selected file."
-msgstr "Kliknutím na ikonu náhledu zobrazíte náhled zvoleného souboru."
-
-#: apps/io.ox/tours/portal.js module:io.ox/tours
-msgid "Closing a square"
-msgstr "Zavření dlaždice"
-
 #: apps/io.ox/tours/files.js module:io.ox/tours
 msgid "Collaborating"
 msgstr "Spolupráce"
-
-#: apps/io.ox/tours/mail.js module:io.ox/tours
-msgid "Composing a new E-Mail"
-msgstr "Psaní nové zprávy"
-
-#: apps/io.ox/tours/calendar.js module:io.ox/tours
-msgid "Creating a new appointment"
-msgstr "Vytvoření nové schůzky"
-
-#: apps/io.ox/tours/contacts.js module:io.ox/tours
-msgid "Creating a new contact"
-msgstr "Vytvoření nového kontaktu"
-
-#: apps/io.ox/tours/tasks.js module:io.ox/tours
-msgid "Creating a new task"
-msgstr "Vytvoření nového úkolu"
-
-#: apps/io.ox/tours/intro.js module:io.ox/tours
-msgid "Creating new items"
-msgstr "Vytváření nových položek"
-
-#: apps/io.ox/tours/calendar.js module:io.ox/tours
-msgid "Creating recurring appointments"
-msgstr "Vytvoření opakujících se schůzek"
-
-#: apps/io.ox/tours/tasks.js module:io.ox/tours
-msgid "Creating recurring tasks"
-msgstr "Vytvoření opakujících se úkolů"
-
-#: apps/io.ox/tours/calendar.js module:io.ox/tours
-msgid "Creating the appointment"
-msgstr "Vytvoření schůzky"
-
-#: apps/io.ox/tours/tasks.js module:io.ox/tours
-msgid "Creating the task"
-msgstr "Vytvoření úkolu"
-
-#: apps/io.ox/tours/portal.js module:io.ox/tours
-msgid "Customizing the Portal"
-msgstr "Přizpůsobení Portálu"
-
-#: apps/io.ox/tours/intro.js module:io.ox/tours
-msgid ""
-"Depending on the app, the toolbar contains various functions for creating, "
-"editing and organizing objects."
-msgstr ""
-"V závislosti na aplikaci obsahuje nástrojová lišta funkce pro vytváření, "
-"editaci a organizování objektů."
-
-#: apps/io.ox/tours/intro.js module:io.ox/tours
-msgid ""
-"Detailed instructions for the single apps are located in System menu > Help."
-msgstr ""
-"Podrobné informace pro jednotlivé aplikace jsou v Systémové menu > Nápověda."
-
-#: apps/io.ox/tours/files.js module:io.ox/tours
-msgid ""
-"Did you know that you can edit text documents and spreadsheets online? Drive "
-"will automatically update your edited file, but thanks to versioning the "
-"original file stays available."
-msgstr ""
-"Věděli jste, že textové dokumenty a tabulky můžete upravovat online? Drive "
-"automaticky aktualizuje upravovaný soubor, ale díky verzování zůstane "
-"původní soubor nadále k dispozici."
-
-#: apps/io.ox/tours/files.js module:io.ox/tours
-msgid "Different views are available. Just select the one you like best."
-msgstr ""
-"K dispozici jsou různé pohledy. Vyberte takový, který vám nejvíce vyhovuje."
-
-#: apps/io.ox/tours/intro.js module:io.ox/tours
-msgid "Displaying the help or the settings"
-msgstr "Zobrazení nápovědy nebo nastavení"
-
-#: apps/io.ox/tours/portal.js module:io.ox/tours
-msgid "Drag and drop"
-msgstr "Táhni a pusť"
-
-#: apps/io.ox/tours/files.js module:io.ox/tours
-msgid ""
-"Drive allows you to connect to other storage solutions if you already have a "
-"cloud storage account you use to save and sync your files. Simply click on "
-"the appropriate logo to access your existing data."
-msgstr ""
-"Drive vám umožňuje připojení k jiným účtům, pokud již používáte cloudové "
-"úložiště pro ukládání a synchronizaci souborů. Klikněte na příslušné logo "
-"pro přístup k již uloženým datům."
-
-#: apps/io.ox/tours/settings.js module:io.ox/tours
-msgid ""
-"Edit a setting on the right side. In most of the cases, the changes are "
-"activated immediately."
-msgstr ""
-"Nastavení se upravuje vpravo. Ve většině případů se změny projeví okamžitě."
-
-#: apps/io.ox/tours/files.js module:io.ox/tours
-msgid "Edit documents"
-msgstr "Upravit dokumenty"
-
-#: apps/io.ox/tours/mail.js module:io.ox/tours
-msgid "Editing multiple E-Mails"
-msgstr "Úprava více zpráv"
-
-#: apps/io.ox/tours/contacts.js module:io.ox/tours
-msgid "Editing multiple contacts"
-msgstr "Úprava více kontaktů"
-
-#: apps/io.ox/tours/tasks.js module:io.ox/tours
-msgid "Editing multiple tasks"
-msgstr "Úprava více úkolů"
-
-#: apps/io.ox/tours/settings.js module:io.ox/tours
-msgid "Editing settings"
-msgstr "Úprava nastavení"
-
-#: apps/io.ox/tours/mail.js module:io.ox/tours
-msgid ""
-"Enter the E-Mail text into the main area. If the text format was set to HTML "
-"in the options, you can format the E-Mail text. To do so select a text part "
-"and then click an icon in the formatting bar."
-msgstr ""
-"Text zprávy zadejte do hlavní oblasti. Pokud je nastaven formát zpráv HTML, "
-"můžete použít formátovací funkce. Provedete to označením části textu a "
-"kliknutím na ikonu v nástrojové liště pro formátování."
-
-#: apps/io.ox/tours/mail.js module:io.ox/tours
-msgid ""
-"Enter the recipient's name into the recipients field. As soon as you typed "
-"the first letters, suggestions from the address books are displayed. To "
-"accept a recipient suggestion, click on it."
-msgstr ""
-"Zadejte jméno příjemce do pole adresátů. Jakmile začnete psát, zobrazí se "
-"návrhy z adresářů. Pro přijetí návrhu na něj klikněte."
-
-#: apps/io.ox/tours/mail.js module:io.ox/tours
-msgid "Enter the subject into the subject field."
-msgstr "Zadejte předmět do pole pro předmět"
-
-#: apps/io.ox/tours/calendar.js module:io.ox/tours
-msgid ""
-"Enter the subject, the start and the end date of the appointment. Other "
-"details are optional."
-msgstr ""
-"Zadejte předmět, začátek a konec schůzky. Ostatní údaje jsou nepovinné."
-
-#: apps/io.ox/tours/tasks.js module:io.ox/tours
-msgid "Enter the subject, the start date, and a description."
-msgstr "Zadejte předmět, datum začátku a popis."
-
-#: apps/io.ox/tours/tasks.js module:io.ox/tours
-msgid "Entering billing information"
-msgstr "Zadání účtovacích informací"
-
-#: apps/io.ox/tours/mail.js module:io.ox/tours
-msgid "Entering the E-Mail text"
-msgstr "Zadání textu zprávy"
-
-#: apps/io.ox/tours/calendar.js module:io.ox/tours
-msgid "Entering the appointment's data"
-msgstr "Zadání údajů o schůzce"
-
-#: apps/io.ox/tours/mail.js module:io.ox/tours
-msgid "Entering the recipient's name"
-msgstr "Zadání jména příjemce"
-
-#: apps/io.ox/tours/mail.js module:io.ox/tours
-msgid "Entering the subject"
-msgstr "Zadání předmětu"
-
-#: apps/io.ox/tours/tasks.js module:io.ox/tours
-msgid "Entering the task's data"
-msgstr "Zadávání údajů o úkolu"
-
-#: apps/io.ox/tours/files.js module:io.ox/tours
-msgid "File details"
-msgstr "Podrobnosti o souboru"
-
-#: apps/io.ox/tours/files.js module:io.ox/tours
-msgid "Folder content"
-msgstr "Obsah složky"
-
-#: apps/io.ox/tours/files.js module:io.ox/tours
-msgid "Folder tree"
-msgstr "Strom složek"
-
-#: apps/io.ox/tours/files.js module:io.ox/tours
-msgid ""
-"From preview you can also select other options to help you manage and work "
-"on your files."
-msgstr ""
-"V režimu náhledu můžete také zvolit další funkce, které vám umožní pracovat "
-"s vašimi soubory."
-
-#: apps/io.ox/tours/calendar.js module:io.ox/tours
-msgid "Further down you can add documents as attachments to the appointment."
-msgstr "O něco níže můžete ke schůzce přidat dokumenty jako přílohy."
-
-#: apps/io.ox/tours/mail.js module:io.ox/tours
-msgid "Further functions"
-msgstr "Další funkce"
-
-#: apps/io.ox/tours/intro.js module:io.ox/tours
-msgid "Further information"
-msgstr "Další informace"
-
-#. Tour name; general introduction
-#: apps/io.ox/tours/main.js module:io.ox/tours
-msgid "Getting started"
-msgstr "Začínáme"
-
-#: apps/io.ox/tours/mail.js module:io.ox/tours
-msgid "Halo view"
-msgstr "Souhrnný pohled"
-
-#: apps/io.ox/tours/files.js module:io.ox/tours
-msgid ""
-"Here you can share files with your colleagues and external contacts. You can "
-"also collaborate on a document and set different access rights."
-msgstr ""
-"Zde můžete sdílet soubory s vašimi kolegy a externími kontakty. Můžete také "
-"spolupracovat na dokumentu a nastavit různá přístupová práva."
-
-#: apps/io.ox/tours/settings.js module:io.ox/tours
-msgid "How the settings are organized"
-msgstr "Jak je Nastavení organizované"
-
-#: apps/io.ox/tours/mail.js module:io.ox/tours
-msgid ""
-"If double-clicking on an E-Mail in the list, the E-Mail is opened in a "
-"separate window."
-msgstr ""
-<<<<<<< HEAD
-"Pokud dvojitě kliknete na zprávu v seznamu, zpráva se otevře v samostatném "
-"okně."
-=======
-"Chcete-li spustit aplikaci, použijte ikony na levé straně lišty menu, nebo "
-"klikněte na položku v menu pro spouštění aplikací."
->>>>>>> 050b763d
-
-#: apps/io.ox/tours/portal.js module:io.ox/tours
-msgid "If you no longer want to display a square, click the delete icon."
-msgstr "Nechcete-li již pole zobrazovat, klikněte na ikonu pro mazání."
-
-#: apps/io.ox/tours/mail.js module:io.ox/tours
-msgid ""
-"In order to edit multiple E-Mails at once, enable the checkboxes on the left "
-"side of the E-Mails. If the checkboxes are not displayed, click on View > "
-"Checkboxes on the right side of the toolbar."
-msgstr ""
-"Chcete-li upravovat více zpráv najednou, zaškrtněte políčka na levé straně "
-"zpráv. Pokud nejsou políčka zobrazená, klikněte na Pohled > Zaškrtávací pole "
-"na pravé straně nástrojové lišty."
-
-#: apps/io.ox/tours/mail.js module:io.ox/tours
-msgid ""
-"In this area you can find further functions, e.g. for adding attachments."
-msgstr "Zde naleznete další funkce, např. pro přidávání příloh."
-
-#: apps/io.ox/tours/calendar.js module:io.ox/tours apps/io.ox/tours/tasks.js
-msgid "Inviting other participants"
-msgstr "Pozvání dalších účastníků"
-
-#: apps/io.ox/tours/intro.js module:io.ox/tours
-msgid "Launching an app"
-msgstr "Spouštění aplikace"
-
-#: apps/io.ox/tours/contacts.js module:io.ox/tours
-msgid "Navigation bar"
-msgstr "Navigační lišta"
-
-#: apps/io.ox/tours/files.js module:io.ox/tours
-msgid ""
-"On the left you can see the folder tree. It displays your folder structure "
-"and allows you to navigate to specific folders and subfolders. To make your "
-"life easier, we have already included folders for your Documents, Music, "
-"Pictures and Videos."
-msgstr ""
-"Nalevo vidíte strom složek. Ukazuje strukturu vašich složek a umožňuje "
-"přístup k jednotlivým složkám a podsložkám. Abychom vám usnadnili práci, "
-"vložili jsme tam již složky pro vaše dokumenty, hudbu, obrázky a videa."
-
-#: apps/io.ox/tours/mail.js module:io.ox/tours
-msgid "Opening an E-Mail in a separate window"
-msgstr "Otevření zprávy v samostatném okně"
-
-#: apps/io.ox/tours/intro.js module:io.ox/tours
-msgid "Opening or closing the folder tree"
-msgstr "Otevírání a zavírání oblasti se složkami"
-
-#: apps/io.ox/tours/mail.js module:io.ox/tours
-msgid "Opening the E-Mail settings"
-msgstr "Otevření nastavení zpráv"
-
-#: apps/io.ox/tours/settings.js module:io.ox/tours
-msgid "Opening the help"
-msgstr "Otevření nápovědy"
-
-#: apps/io.ox/tours/settings.js module:io.ox/tours
-msgid "Opening the settings"
-msgstr "Otevření nastavení"
-
-#: apps/io.ox/tours/files.js module:io.ox/tours
-msgid "Preview files"
-msgstr "Náhled souborů"
-
-#: apps/io.ox/tours/files.js module:io.ox/tours
-msgid "Preview mode"
-msgstr "Režim náhledu"
-
-#: apps/io.ox/tours/mail.js module:io.ox/tours
-msgid "Reading E-Mail conversations"
-msgstr "Čtení e-mailových konverzací"
-
-#: apps/io.ox/tours/portal.js module:io.ox/tours
-msgid "Reading the details"
-msgstr "Čtení podrobností"
-
-#: apps/io.ox/tours/intro.js module:io.ox/tours
-msgid "Searching for objects"
-msgstr "Vyhledávání objektů"
-
-#: apps/io.ox/tours/files.js module:io.ox/tours
-msgid "Select a view"
-msgstr "Vybrání pohledu"
-
-#: apps/io.ox/tours/calendar.js module:io.ox/tours apps/io.ox/tours/mail.js
-msgid "Selecting a view"
-msgstr "Vybrání pohledu"
-
-#: apps/io.ox/tours/contacts.js module:io.ox/tours
-msgid "Sending an E-Mail to a contact"
-msgstr "Poslání zprávy kontaktu"
-
-#: apps/io.ox/tours/mail.js module:io.ox/tours
-msgid "Sending the E-Mail"
-msgstr "Odeslání zprávy"
-
-#: apps/io.ox/tours/files.js module:io.ox/tours
-msgid "Share files"
-msgstr "Sdílet soubory"
 
 #: apps/io.ox/tours/files.js module:io.ox/tours
 msgid ""
@@ -428,77 +315,22 @@
 "spolupracovat na textových dokumentech a tabulkách v reálném čase."
 
 #: apps/io.ox/tours/files.js module:io.ox/tours
-msgid "Sharing options"
-msgstr "Možnosti sdílení"
-
-#: apps/io.ox/tours/settings.js module:io.ox/tours
-msgid "Signing out"
-msgstr "Odhlášení"
-
-#: apps/io.ox/tours/tasks.js module:io.ox/tours
-msgid "Sorting tasks"
-msgstr "Řazení úkolů"
-
-#: apps/io.ox/tours/mail.js module:io.ox/tours
-msgid "Sorting your E-Mails"
-msgstr "Řazení zpráv"
-
-#: apps/io.ox/tours/intro.js module:io.ox/tours
-msgid "The Detail view"
-msgstr "Podrobný pohled"
-
-#: apps/io.ox/tours/intro.js module:io.ox/tours
+msgid "Edit documents"
+msgstr "Upravit dokumenty"
+
+#: apps/io.ox/tours/files.js module:io.ox/tours
 msgid ""
-"The Detail view displays an object's content. Depending on the app, further "
-"functions for organizing objects can be found in the Detail view."
+"Did you know that you can edit text documents and spreadsheets online? Drive "
+"will automatically update your edited file, but thanks to versioning the "
+"original file stays available."
 msgstr ""
-"Podrobný pohled ukazuje obsah objektu. V závislosti na aplikaci mohou být v "
-"Podrobném pohledu k dispozici další funkce pro organizování objektů."
+"Věděli jste, že textové dokumenty a tabulky můžete upravovat online? Drive "
+"automaticky aktualizuje upravovaný soubor, ale díky verzování zůstane "
+"původní soubor nadále k dispozici."
 
 #: apps/io.ox/tours/files.js module:io.ox/tours
-msgid "The Drive app"
-msgstr "Aplikace Drive"
-
-#: apps/io.ox/tours/files.js module:io.ox/tours
-msgid "The Drive app tour.txt"
-msgstr "Aplikace Drive tour.txt"
-
-#: apps/io.ox/tours/calendar.js module:io.ox/tours
-msgid "The List view"
-msgstr "Pohled seznam"
-
-#: apps/io.ox/tours/calendar.js module:io.ox/tours
-msgid ""
-"The List view shows a list of the appointments in the current folder. If "
-"clicking on an appointment, the appointment's data and some functions are "
-"displayed in the Detail view."
-msgstr ""
-"Pohled Seznam zobrazuje seznam schůzek v aktuální složce. Když kliknete na "
-"schůzku, zobrazí se údaje o schůzce a některé funkce v Podrobném pohledu."
-
-#: apps/io.ox/tours/portal.js module:io.ox/tours
-msgid "The Portal"
-msgstr "Portál"
-
-#: apps/io.ox/tours/portal.js module:io.ox/tours
-msgid ""
-"The Portal informs you about current E-Mails, appointments or social network "
-"news."
-msgstr ""
-"Portál vás informuje o nových zprávách, schůzkách nebo novinkách ze "
-"sociálních sítí."
-
-#: apps/io.ox/tours/calendar.js module:io.ox/tours
-msgid "The calendar views"
-msgstr "Kalendářové pohledy"
-
-#: apps/io.ox/tours/calendar.js module:io.ox/tours
-msgid ""
-"The calendar views display a calendar sheet with the appointments for the "
-"selected time range."
-msgstr ""
-"Kalendářové pohledy ukazují kalendářovou tabulku se schůzkami pro dané "
-"časové rozmezí."
+msgid "File details"
+msgstr "Podrobnosti o souboru"
 
 #: apps/io.ox/tours/files.js module:io.ox/tours
 msgid ""
@@ -510,13 +342,361 @@
 "vašich souborech. Chcete-li podrobnosti zobrazit, povolte možnost "
 "Podrobnosti o souboru v menu Pohled a vyberte soubor."
 
+#: apps/io.ox/tours/files.js module:io.ox/tours
+msgid "Add another account"
+msgstr "Přidat další účet"
+
+#: apps/io.ox/tours/files.js module:io.ox/tours
+msgid ""
+"Drive allows you to connect to other storage solutions if you already have a "
+"cloud storage account you use to save and sync your files. Simply click on "
+"the appropriate logo to access your existing data."
+msgstr ""
+"Drive vám umožňuje připojení k jiným účtům, pokud již používáte cloudové "
+"úložiště pro ukládání a synchronizaci souborů. Klikněte na příslušné logo "
+"pro přístup k již uloženým datům."
+
+#: apps/io.ox/tours/files.js module:io.ox/tours
+msgid "The Drive app tour.txt"
+msgstr "Aplikace Drive tour.txt"
+
+#: apps/io.ox/tours/intro.js module:io.ox/tours
+msgid "Welcome to %s"
+msgstr "Vítejte v %s"
+
+#: apps/io.ox/tours/intro.js module:io.ox/tours
+msgid ""
+"This guided tour will briefly introduce you to the product. Get more "
+"detailed information in the tours for the single apps or in the online help."
+msgstr ""
+"Tato prohlídka vám produkt stručně představí. Podrobnější informace najdete "
+"v prohlídkách jednotlivých aplikací nebo v online nápovědě."
+
+#: apps/io.ox/tours/intro.js module:io.ox/tours
+msgid "Launching an app"
+msgstr "Spouštění aplikace"
+
+#: apps/io.ox/tours/intro.js module:io.ox/tours
+msgid ""
+"To launch an app, use the quick launch icons on the left side of the menu "
+"bar or click on an entry inside the app launcher menu."
+msgstr ""
+"Chcete-li spustit aplikaci, použijte ikony na levé straně lišty menu, nebo "
+"klikněte na položku v menu pro spouštění aplikací."
+
+#: apps/io.ox/tours/intro.js module:io.ox/tours
+msgid "Displaying the help or the settings"
+msgstr "Zobrazení nápovědy nebo nastavení"
+
+#: apps/io.ox/tours/intro.js module:io.ox/tours
+msgid ""
+"To display the help or the settings, click the System menu icon in the menu "
+"bar."
+msgstr ""
+"Chcete-li zobrazit nápovědu nebo nastavení, klikněte na ikonu systémového "
+"menu na liště s menu."
+
+#: apps/io.ox/tours/intro.js module:io.ox/tours
+msgid "Creating new items"
+msgstr "Vytváření nových položek"
+
+#: apps/io.ox/tours/intro.js module:io.ox/tours
+msgid "To create a new E-Mail, click the Compose new E-Mail in the toolbar."
+msgstr ""
+"Chcete-li vytvořit novou zprávu, klikněte na ikonu Napsat novou zprávu na "
+"nástrojové liště."
+
+#: apps/io.ox/tours/intro.js module:io.ox/tours
+msgid "Opening or closing the folder tree"
+msgstr "Otevírání a zavírání oblasti se složkami"
+
+#: apps/io.ox/tours/intro.js module:io.ox/tours
+msgid ""
+"To open or close the folder tree, click on View >  Folder view on the right "
+"side of the toolbar."
+msgstr ""
+"Chcete-li otevřít nebo zavřít strom složek, klikněte na Zobrazit > Pohled na "
+"složku na pravé straně nástrojové lišty."
+
+#: apps/io.ox/tours/intro.js module:io.ox/tours
+msgid "Searching for objects"
+msgstr "Vyhledávání objektů"
+
+#: apps/io.ox/tours/intro.js module:io.ox/tours
+msgid "To search for objects, click the Search icon in the menu bar."
+msgstr ""
+"Chcete-li vyhledávat objekty, klikněte na ikonu Vyhledávání na liště menu."
+
+#: apps/io.ox/tours/intro.js module:io.ox/tours
+msgid "The toolbar"
+msgstr "Nástrojová lišta"
+
+#: apps/io.ox/tours/intro.js module:io.ox/tours
+msgid ""
+"Depending on the app, the toolbar contains various functions for creating, "
+"editing and organizing objects."
+msgstr ""
+"V závislosti na aplikaci obsahuje nástrojová lišta funkce pro vytváření, "
+"editaci a organizování objektů."
+
 #: apps/io.ox/tours/intro.js module:io.ox/tours
 msgid "The folder tree"
 msgstr "Strom složek"
 
 #: apps/io.ox/tours/intro.js module:io.ox/tours
+msgid ""
+"Use the folder tree to open the folder containing the objects that you want "
+"to view in the list."
+msgstr ""
+"Použijte strom složek k otevření složky obsahující objekty, které chcete "
+"zobrazit v seznamu."
+
+#: apps/io.ox/tours/intro.js module:io.ox/tours
 msgid "The list"
 msgstr "Seznam"
+
+#: apps/io.ox/tours/intro.js module:io.ox/tours
+msgid ""
+"Use the list to select an object, show its contents or activate functions."
+msgstr ""
+"Použijte seznam k výběru objektu, abyste mohli zobrazit jeho obsah nebo "
+"použít jiné funkce."
+
+#: apps/io.ox/tours/intro.js module:io.ox/tours
+msgid "The Detail view"
+msgstr "Podrobný pohled"
+
+#: apps/io.ox/tours/intro.js module:io.ox/tours
+msgid ""
+"The Detail view displays an object's content. Depending on the app, further "
+"functions for organizing objects can be found in the Detail view."
+msgstr ""
+"Podrobný pohled ukazuje obsah objektu. V závislosti na aplikaci mohou být v "
+"Podrobném pohledu k dispozici další funkce pro organizování objektů."
+
+#: apps/io.ox/tours/intro.js module:io.ox/tours
+msgid "Further information"
+msgstr "Další informace"
+
+#: apps/io.ox/tours/intro.js module:io.ox/tours
+msgid ""
+"Detailed instructions for the single apps are located in System menu > Help."
+msgstr ""
+"Podrobné informace pro jednotlivé aplikace jsou v Systémové menu > Nápověda."
+
+#: apps/io.ox/tours/mail.js module:io.ox/tours
+msgid "Composing a new E-Mail"
+msgstr "Psaní nové zprávy"
+
+#: apps/io.ox/tours/mail.js module:io.ox/tours
+msgid "To compose a new E-Mail, click on Compose in the toolbar."
+msgstr ""
+"Chcete-li napsat novou zprávu, klikněte na Napsat novou zprávu na nástrojové "
+"liště."
+
+#: apps/io.ox/tours/mail.js module:io.ox/tours
+msgid "Entering the recipient's name"
+msgstr "Zadání jména příjemce"
+
+#: apps/io.ox/tours/mail.js module:io.ox/tours
+msgid ""
+"Enter the recipient's name into the recipients field. As soon as you typed "
+"the first letters, suggestions from the address books are displayed. To "
+"accept a recipient suggestion, click on it."
+msgstr ""
+"Zadejte jméno příjemce do pole adresátů. Jakmile začnete psát, zobrazí se "
+"návrhy z adresářů. Pro přijetí návrhu na něj klikněte."
+
+#: apps/io.ox/tours/mail.js module:io.ox/tours
+msgid "Entering the subject"
+msgstr "Zadání předmětu"
+
+#: apps/io.ox/tours/mail.js module:io.ox/tours
+msgid "Enter the subject into the subject field."
+msgstr "Zadejte předmět do pole pro předmět"
+
+#: apps/io.ox/tours/mail.js module:io.ox/tours
+msgid "Further functions"
+msgstr "Další funkce"
+
+#: apps/io.ox/tours/mail.js module:io.ox/tours
+msgid ""
+"In this area you can find further functions, e.g. for adding attachments."
+msgstr "Zde naleznete další funkce, např. pro přidávání příloh."
+
+#: apps/io.ox/tours/mail.js module:io.ox/tours
+msgid "Entering the E-Mail text"
+msgstr "Zadání textu zprávy"
+
+#: apps/io.ox/tours/mail.js module:io.ox/tours
+msgid ""
+"Enter the E-Mail text into the main area. If the text format was set to HTML "
+"in the options, you can format the E-Mail text. To do so select a text part "
+"and then click an icon in the formatting bar."
+msgstr ""
+"Text zprávy zadejte do hlavní oblasti. Pokud je nastaven formát zpráv HTML, "
+"můžete použít formátovací funkce. Provedete to označením části textu a "
+"kliknutím na ikonu v nástrojové liště pro formátování."
+
+#: apps/io.ox/tours/mail.js module:io.ox/tours
+msgid "Sending the E-Mail"
+msgstr "Odeslání zprávy"
+
+#: apps/io.ox/tours/mail.js module:io.ox/tours
+msgid "To send the E-Mail, click on Send"
+msgstr "Zprávu odešlete kliknutím na Poslat"
+
+#: apps/io.ox/tours/mail.js module:io.ox/tours
+msgid "Sorting your E-Mails"
+msgstr "Řazení zpráv"
+
+#: apps/io.ox/tours/mail.js module:io.ox/tours
+msgid "To sort the E-Mails, click on Sort by. Select a sort criteria."
+msgstr ""
+"Chcete-li zpráv seřadit, klikněte Řadit podle. Pak zvolte kritérium řazení."
+
+#: apps/io.ox/tours/mail.js module:io.ox/tours
+msgid ""
+"To choose between the different views. click on View in the toolbar. Select "
+"a menu entry in the layout."
+msgstr ""
+"Chcete-li si vybrat mezi různými pohledy, klikněte na Pohled na nástrojové "
+"liště. Pak v menu vyberte rozvržení."
+
+#: apps/io.ox/tours/mail.js module:io.ox/tours
+msgid "Opening an E-Mail in a separate window"
+msgstr "Otevření zprávy v samostatném okně"
+
+#: apps/io.ox/tours/mail.js module:io.ox/tours
+msgid ""
+"If double-clicking on an E-Mail in the list, the E-Mail is opened in a "
+"separate window."
+msgstr ""
+"Pokud dvojitě kliknete na zprávu v seznamu, zpráva se otevře v samostatném "
+"okně."
+
+#: apps/io.ox/tours/mail.js module:io.ox/tours
+msgid "Reading E-Mail conversations"
+msgstr "Čtení e-mailových konverzací"
+
+#: apps/io.ox/tours/mail.js module:io.ox/tours
+msgid ""
+"To open or close an E-Mail in a conversation, click on a free area in the "
+"header."
+msgstr ""
+"Chcete-li otevřít či zavřít zprávu v rámci konverzace, klikněte na prázdné "
+"místo hlavičky."
+
+#: apps/io.ox/tours/mail.js module:io.ox/tours
+msgid "Halo view"
+msgstr "Souhrnný pohled"
+
+#: apps/io.ox/tours/mail.js module:io.ox/tours
+msgid ""
+"To receive information about the sender or other recipients, open the Halo "
+"view by clicking on a name."
+msgstr ""
+"Chcete-li zobrazit informace o odesílateli nebo jiných příjemcích, otevřete "
+"Halo pohled kliknutím na jméno."
+
+#: apps/io.ox/tours/mail.js module:io.ox/tours
+msgid "Editing multiple E-Mails"
+msgstr "Úprava více zpráv"
+
+#: apps/io.ox/tours/mail.js module:io.ox/tours
+msgid ""
+"In order to edit multiple E-Mails at once, enable the checkboxes on the left "
+"side of the E-Mails. If the checkboxes are not displayed, click on View > "
+"Checkboxes on the right side of the toolbar."
+msgstr ""
+"Chcete-li upravovat více zpráv najednou, zaškrtněte políčka na levé straně "
+"zpráv. Pokud nejsou políčka zobrazená, klikněte na Pohled > Zaškrtávací pole "
+"na pravé straně nástrojové lišty."
+
+#: apps/io.ox/tours/mail.js module:io.ox/tours
+msgid "Opening the E-Mail settings"
+msgstr "Otevření nastavení zpráv"
+
+#: apps/io.ox/tours/mail.js module:io.ox/tours
+msgid ""
+"To open the E-Mail settings, click the System menu icon on the upper right "
+"side of the menu bar. Select Settings. Click on E-Mail on the left side."
+msgstr ""
+"Chcete-li otevřít nastavení pošty, klikněte na ikonu Systémové menu v pravé "
+"horní části lišty menu. Zvolte Nastavení a klikněte na Pošta na levé straně."
+
+#. Tour name; general introduction
+#: apps/io.ox/tours/main.js module:io.ox/tours
+msgid "Getting started"
+msgstr "Začínáme"
+
+#: apps/io.ox/tours/portal.js module:io.ox/tours
+msgid "The Portal"
+msgstr "Portál"
+
+#: apps/io.ox/tours/portal.js module:io.ox/tours
+msgid ""
+"The Portal informs you about current E-Mails, appointments or social network "
+"news."
+msgstr ""
+"Portál vás informuje o nových zprávách, schůzkách nebo novinkách ze "
+"sociálních sítí."
+
+#: apps/io.ox/tours/portal.js module:io.ox/tours
+msgid "Reading the details"
+msgstr "Čtení podrobností"
+
+#: apps/io.ox/tours/portal.js module:io.ox/tours
+msgid "To read the details, click on an entry in a square."
+msgstr "Chcete-li číst podrobnosti, klikněte na položku v dlaždicích."
+
+#: apps/io.ox/tours/portal.js module:io.ox/tours
+msgid "Drag and drop"
+msgstr "Táhni a pusť"
+
+#: apps/io.ox/tours/portal.js module:io.ox/tours
+msgid ""
+"To change the layout, drag a square's title to another position and drop it "
+"there."
+msgstr ""
+"Chcete-li změnit rozvržení, přetáhnete název dlaždice na jiné místo a tam "
+"jej pusťte."
+
+#: apps/io.ox/tours/portal.js module:io.ox/tours
+msgid "Closing a square"
+msgstr "Zavření dlaždice"
+
+#: apps/io.ox/tours/portal.js module:io.ox/tours
+msgid "If you no longer want to display a square, click the delete icon."
+msgstr "Nechcete-li již pole zobrazovat, klikněte na ikonu pro mazání."
+
+#: apps/io.ox/tours/portal.js module:io.ox/tours
+msgid "Customizing the Portal"
+msgstr "Přizpůsobení Portálu"
+
+#: apps/io.ox/tours/portal.js module:io.ox/tours
+msgid ""
+"To display a square again or to display further information sources, click "
+"on Customize this page."
+msgstr ""
+"Chcete-li dlaždici opět zobrazit nebo chcete-li zobrazit jiné informační "
+"zdroje, klikněte na Přizpůsobit tuto stránku."
+
+#: apps/io.ox/tours/settings.js module:io.ox/tours
+msgid "Opening the settings"
+msgstr "Otevření nastavení"
+
+#: apps/io.ox/tours/settings.js module:io.ox/tours
+msgid ""
+"To open the settings, click the user image on the upper right side of the "
+"menu bar. Select Settings."
+msgstr ""
+"Chcete-li otevřít nastavení, klikněte na ikonu uživatele v pravé horní části"
+" lišty s menu. Zvolte Nastavení."
+
+#: apps/io.ox/tours/settings.js module:io.ox/tours
+msgid "How the settings are organized"
+msgstr "Jak je Nastavení organizované"
 
 #: apps/io.ox/tours/settings.js module:io.ox/tours
 msgid ""
@@ -526,72 +706,79 @@
 "Nastavení je organizované podle témat. Na levé straně zvolte téma, např. "
 "Základní nastavení nebo Pošta."
 
-#: apps/io.ox/tours/intro.js module:io.ox/tours
-msgid "The toolbar"
-msgstr "Nástrojová lišta"
-
-#: apps/io.ox/tours/intro.js module:io.ox/tours
+#: apps/io.ox/tours/settings.js module:io.ox/tours
+msgid "Editing settings"
+msgstr "Úprava nastavení"
+
+#: apps/io.ox/tours/settings.js module:io.ox/tours
 msgid ""
-"This guided tour will briefly introduce you to the product. Get more "
-"detailed information in the tours for the single apps or in the online help."
+"Edit a setting on the right side. In most of the cases, the changes are "
+"activated immediately."
 msgstr ""
-"Tato prohlídka vám produkt stručně představí. Podrobnější informace najdete "
-"v prohlídkách jednotlivých aplikací nebo v online nápovědě."
+"Nastavení se upravuje vpravo. Ve většině případů se změny projeví okamžitě."
+
+#: apps/io.ox/tours/settings.js module:io.ox/tours
+msgid "Opening the help"
+msgstr "Otevření nápovědy"
+
+#: apps/io.ox/tours/settings.js module:io.ox/tours
+msgid ""
+"To open the help, click the user image on the upper right side of the menu "
+"bar. Select Help. The help for the currently selected app is displayed. To "
+"browse the complete help, click on Start Page or Table Of Contents at the "
+"upper part of the window."
+msgstr ""
+"Chcete-li otevřít nápovědu, klikněte na ikonu uživatele na pravé horní straně"
+" lišty s menu. Zvolte Nápověda. Zobrazí se nápověda pro aktuálně vybranou"
+" aplikaci. Chcete-li procházet kompletní nápovědu, klikněte na stránku Start"
+" nebo Obsah v horní části okna."
+
+#: apps/io.ox/tours/settings.js module:io.ox/tours
+msgid "Signing out"
+msgstr "Odhlášení"
+
+#: apps/io.ox/tours/settings.js module:io.ox/tours
+msgid ""
+"To sign out, click the System menu icon on the upper right side of the menu "
+"bar. Select Sign out."
+msgstr ""
+"Chcete-li se odhlásit, klikněte na ikonu Systémové menu v pravé horní části "
+"lišty menu. Zvolte Odhlásit."
+
+#: apps/io.ox/tours/settings.js module:io.ox/tours
+msgid ""
+"To sign out, click the logout icon on the upper right side of the menu bar."
+msgstr ""
+"Chcete-li se odhlásit, klikněte na ikonu odhlášení v pravé horní části lišty"
+" menu."
+
+#: apps/io.ox/tours/tasks.js module:io.ox/tours
+msgid "Creating a new task"
+msgstr "Vytvoření nového úkolu"
+
+#: apps/io.ox/tours/tasks.js module:io.ox/tours
+msgid "To create a new task, click on New in the toolbar."
+msgstr "Chcete-li vytvořit nový úkol, klikněte na Nové na nástrojové liště."
+
+#: apps/io.ox/tours/tasks.js module:io.ox/tours
+msgid "Entering the task's data"
+msgstr "Zadávání údajů o úkolu"
+
+#: apps/io.ox/tours/tasks.js module:io.ox/tours
+msgid "Enter the subject, the start date, and a description."
+msgstr "Zadejte předmět, datum začátku a popis."
+
+#: apps/io.ox/tours/tasks.js module:io.ox/tours
+msgid "Adding further details"
+msgstr "Doplnění dalších podrobností"
 
 #: apps/io.ox/tours/tasks.js module:io.ox/tours
 msgid "To add further details, click on Expand form."
 msgstr "Chcete-li doplnit další podrobnosti, klikněte na Rozvinout formulář."
 
-#: apps/io.ox/tours/portal.js module:io.ox/tours
-msgid ""
-"To change the layout, drag a square's title to another position and drop it "
-"there."
-msgstr ""
-"Chcete-li změnit rozvržení, přetáhnete název dlaždice na jiné místo a tam "
-"jej pusťte."
-
-#: apps/io.ox/tours/mail.js module:io.ox/tours
-msgid ""
-"To choose between the different views. click on View in the toolbar. Select "
-"a menu entry in the layout."
-msgstr ""
-"Chcete-li si vybrat mezi různými pohledy, klikněte na Pohled na nástrojové "
-"liště. Pak v menu vyberte rozvržení."
-
-#: apps/io.ox/tours/mail.js module:io.ox/tours
-msgid "To compose a new E-Mail, click on Compose in the toolbar."
-msgstr ""
-"Chcete-li napsat novou zprávu, klikněte na Napsat novou zprávu na nástrojové "
-"liště."
-
-#: apps/io.ox/tours/intro.js module:io.ox/tours
-msgid "To create a new E-Mail, click the Compose new E-Mail in the toolbar."
-msgstr ""
-"Chcete-li vytvořit novou zprávu, klikněte na ikonu Napsat novou zprávu na "
-"nástrojové liště."
-
-#: apps/io.ox/tours/calendar.js module:io.ox/tours
-msgid "To create a new appointment, click on New in the toolbar."
-msgstr ""
-"Chcete-li vytvořit novou schůzku, klikněte na Nové na nástrojové liště."
-
-#: apps/io.ox/tours/contacts.js module:io.ox/tours
-msgid "To create a new contact, click on New > Add contact in the toolbar."
-msgstr ""
-"Chcete-li vytvořit nový kontakt, klikněte na Nový > Přidat kontakt na "
-"nástrojové liště."
-
 #: apps/io.ox/tours/tasks.js module:io.ox/tours
-msgid "To create a new task, click on New in the toolbar."
-msgstr "Chcete-li vytvořit nový úkol, klikněte na Nové na nástrojové liště."
-
-#: apps/io.ox/tours/calendar.js module:io.ox/tours
-msgid ""
-"To create recurring appointments, enable Repeat. Functions for setting the "
-"recurrence parameters are shown."
-msgstr ""
-"Chcete-li vytvořit opakující se schůzky, povolte Opakování. Zobrazí se "
-"funkce pro nastavení parametrů opakování."
+msgid "Creating recurring tasks"
+msgstr "Vytvoření opakujících se úkolů"
 
 #: apps/io.ox/tours/tasks.js module:io.ox/tours
 msgid ""
@@ -601,39 +788,54 @@
 "Chcete-li vytvořit opakující se úkoly, klikněte na Opakovat. Zobrazí se "
 "funkce pro nastavení parametrů opakování."
 
-#: apps/io.ox/tours/calendar.js module:io.ox/tours
-msgid "To create the appointment, click on Create at the lower left side."
-msgstr "Chcete-li schůzku vytvořit, klikněte na Vytvořit vlevo dole."
+#: apps/io.ox/tours/tasks.js module:io.ox/tours
+msgid "To not miss the task, use the reminder function."
+msgstr "Nechcete-li na úkol zapomenout, použijte připomínací funkci."
+
+#: apps/io.ox/tours/tasks.js module:io.ox/tours
+msgid "Tracking the editing status"
+msgstr "Sledování stavu úprav"
+
+#: apps/io.ox/tours/tasks.js module:io.ox/tours
+msgid "To track the editing status, enter the current progress."
+msgstr "Chcete-li sledovat stav úprav, zadejte aktuální stav."
+
+#: apps/io.ox/tours/tasks.js module:io.ox/tours
+msgid ""
+"To invite other participants, enter their names in the field below "
+"Participants. You can add documents as attachment to the task."
+msgstr ""
+"Chcete-li pozvat další účastníky, zadejte jejich jména do pole pod "
+"Účastníci. Dokumenty můžete k úkolu přidat jako přílohy."
+
+#: apps/io.ox/tours/tasks.js module:io.ox/tours
+msgid "Entering billing information"
+msgstr "Zadání účtovacích informací"
+
+#: apps/io.ox/tours/tasks.js module:io.ox/tours
+msgid "To enter billing information, click on Show details."
+msgstr "Pro zadání účtovacích informací klikněte na Zobrazit podrobnosti."
+
+#: apps/io.ox/tours/tasks.js module:io.ox/tours
+msgid "Creating the task"
+msgstr "Vytvoření úkolu"
 
 #: apps/io.ox/tours/tasks.js module:io.ox/tours
 msgid "To create the task, click on Create."
 msgstr "Úkol vytvoříte kliknutím na Vytvořit."
 
-#: apps/io.ox/tours/portal.js module:io.ox/tours
-msgid ""
-"To display a square again or to display further information sources, click "
-"on Customize this page."
+#: apps/io.ox/tours/tasks.js module:io.ox/tours
+msgid "Sorting tasks"
+msgstr "Řazení úkolů"
+
+#: apps/io.ox/tours/tasks.js module:io.ox/tours
+msgid "To sort the tasks, click on Sort by. Select a sort criteria."
 msgstr ""
-"Chcete-li dlaždici opět zobrazit nebo chcete-li zobrazit jiné informační "
-"zdroje, klikněte na Přizpůsobit tuto stránku."
-
-#: apps/io.ox/tours/intro.js module:io.ox/tours
-msgid ""
-"To display the help or the settings, click the System menu icon in the menu "
-"bar."
-msgstr ""
-"Chcete-li zobrazit nápovědu nebo nastavení, klikněte na ikonu systémového "
-"menu na liště s menu."
-
-#: apps/io.ox/tours/contacts.js module:io.ox/tours
-msgid ""
-"To edit multiple contacts at once, enable the checkboxes on the left side of "
-"the contacts. If the checkboxes are not displayed, click on View > "
-"Checkboxes on the right side of the toolbar."
-msgstr ""
-"Chcete-li upravovat více kontaktů najednou, zaškrtněte políčka na levé "
-"straně kontaktů. Pokud nejsou políčka zobrazená, klikněte na Pohled > "
-"Zaškrtávací pole na pravé straně nástrojové lišty."
+"Chcete-li úkoly seřadit, klikněte na Řadit podle a zvolte kritéria řazení."
+
+#: apps/io.ox/tours/tasks.js module:io.ox/tours
+msgid "Editing multiple tasks"
+msgstr "Úprava více úkolů"
 
 #: apps/io.ox/tours/tasks.js module:io.ox/tours
 msgid ""
@@ -645,262 +847,6 @@
 "úkolů. Pokud políčka nejsou zobrazená, klikněte na Pohled > Zaškrtávací pole "
 "na pravé straně nástrojové lišty."
 
-#: apps/io.ox/tours/tasks.js module:io.ox/tours
-msgid "To enter billing information, click on Show details."
-msgstr "Pro zadání účtovacích informací klikněte na Zobrazit podrobnosti."
-
-#: apps/io.ox/tours/calendar.js module:io.ox/tours
-msgid ""
-"To invite other participants, enter their names in the field below "
-"Participants. To avoid appointment conflicts, click on Find a free time at "
-"the upper right side."
-msgstr ""
-"Chcete-li pozvat další účastníky, zadejte jejich jména do pole pod "
-"Účastníci. Kliknutím na Najít volný čas vpravo nahoře zabráníte konfliktům "
-"ve schůzkách."
-
-#: apps/io.ox/tours/tasks.js module:io.ox/tours
-msgid ""
-"To invite other participants, enter their names in the field below "
-"Participants. You can add documents as attachment to the task."
-msgstr ""
-"Chcete-li pozvat další účastníky, zadejte jejich jména do pole pod "
-"Účastníci. Dokumenty můžete k úkolu přidat jako přílohy."
-
-#: apps/io.ox/tours/intro.js module:io.ox/tours
-msgid ""
-"To launch an app, use the quick launch icons on the left side of the menu "
-"bar or click on an entry inside the app launcher menu."
-msgstr ""
-"Chcete-li spustit aplikaci, použijte ikony na levé straně lišty menu, nebo "
-"klikněte na položku v menu pro spouštění aplikací."
-
-#: apps/io.ox/tours/calendar.js module:io.ox/tours
-msgid "To not miss the appointment, use the reminder function."
-msgstr "Nechcete-li zmeškat schůzku, použijte připomínací funkce."
-
-#: apps/io.ox/tours/tasks.js module:io.ox/tours
-msgid "To not miss the task, use the reminder function."
-msgstr "Nechcete-li na úkol zapomenout, použijte připomínací funkci."
-
-#: apps/io.ox/tours/mail.js module:io.ox/tours
-msgid ""
-"To open or close an E-Mail in a conversation, click on a free area in the "
-"header."
-msgstr ""
-"Chcete-li otevřít či zavřít zprávu v rámci konverzace, klikněte na prázdné "
-"místo hlavičky."
-
-#: apps/io.ox/tours/intro.js module:io.ox/tours
-msgid ""
-"To open or close the folder tree, click on View >  Folder view on the right "
-"side of the toolbar."
-msgstr ""
-"Chcete-li otevřít nebo zavřít strom složek, klikněte na Zobrazit > Pohled na "
-"složku na pravé straně nástrojové lišty."
-
-#: apps/io.ox/tours/mail.js module:io.ox/tours
-msgid ""
-"To open the E-Mail settings, click the System menu icon on the upper right "
-"side of the menu bar. Select Settings. Click on E-Mail on the left side."
-msgstr ""
-"Chcete-li otevřít nastavení pošty, klikněte na ikonu Systémové menu v pravé "
-"horní části lišty menu. Zvolte Nastavení a klikněte na Pošta na levé straně."
-
-#: apps/io.ox/tours/settings.js module:io.ox/tours
-#, fuzzy
-#| msgid ""
-#| "To open the help, click the System menu icon on the upper right side of "
-#| "the menu bar. Select Help. The help for the currently selected app is "
-#| "displayed. To browse the complete help, click on Start Page or Table Of "
-#| "Contents at the upper part of the window."
-msgid ""
-"To open the help, click the user image on the upper right side of the menu "
-"bar. Select Help. The help for the currently selected app is displayed. To "
-"browse the complete help, click on Start Page or Table Of Contents at the "
-"upper part of the window."
-msgstr ""
-"Chcete-li otevřít nápovědu, klikněte na ikonu Systémové menu na pravé horní "
-"straně lišty s menu. Zvolte Nápověda. Zobrazí se nápověda pro aktuálně "
-"vybranou aplikaci. Chcete-li procházet kompletní nápovědu, klikněte na "
-"stránku Start nebo Obsah v horní části okna."
-
-#: apps/io.ox/tours/settings.js module:io.ox/tours
-#, fuzzy
-#| msgid ""
-#| "To open the settings, click the System menu icon on the upper right side "
-#| "of the menu bar. Select Settings."
-msgid ""
-"To open the settings, click the user image on the upper right side of the "
-"menu bar. Select Settings."
-msgstr ""
-"Chcete-li otevřít nastavení, klikněte na ikonu uživatele v pravé horní části"
-" lišty s menu. Zvolte Nastavení."
-
-#: apps/io.ox/tours/portal.js module:io.ox/tours
-msgid "To read the details, click on an entry in a square."
-msgstr "Chcete-li číst podrobnosti, klikněte na položku v dlaždicích."
-
-#: apps/io.ox/tours/mail.js module:io.ox/tours
-msgid ""
-"To receive information about the sender or other recipients, open the Halo "
-"view by clicking on a name."
-msgstr ""
-"Chcete-li zobrazit informace o odesílateli nebo jiných příjemcích, otevřete "
-"Halo pohled kliknutím na jméno."
-
-#: apps/io.ox/tours/intro.js module:io.ox/tours
-msgid "To search for objects, click the Search icon in the menu bar."
-msgstr ""
-"Chcete-li vyhledávat objekty, klikněte na ikonu Vyhledávání na liště menu."
-
-#: apps/io.ox/tours/calendar.js module:io.ox/tours
-msgid ""
-"To select one of the views like Day, Month or List, click on View in the "
-"toolbar. Select a menu entry from the Layout section."
-msgstr ""
-"Chcete-li vybrat jeden z pohledů, např. Den, Měsíc nebo Seznam, klikněte na "
-"Pohled na nástrojové liště. V části rozvržení vyberte příslušnou položku."
-
-#: apps/io.ox/tours/contacts.js module:io.ox/tours
-msgid ""
-<<<<<<< HEAD
-"To send an E-Mail to the contact, click on an E-Mail address or on Send "
-"email in the toolbar."
-msgstr ""
-"Chcete-li poslat zprávu kontaktu, klikněte na e-mailovou adresu nebo na "
-"Poslat zprávu na nástrojové liště."
-=======
-"To open the help, click the user image on the upper right side of the menu "
-"bar. Select Help. The help for the currently selected app is displayed. To "
-"browse the complete help, click on Start Page or Table Of Contents at the "
-"upper part of the window."
-msgstr ""
-"Chcete-li otevřít nápovědu, klikněte na ikonu uživatele na pravé horní straně"
-" lišty s menu. Zvolte Nápověda. Zobrazí se nápověda pro aktuálně vybranou"
-" aplikaci. Chcete-li procházet kompletní nápovědu, klikněte na stránku Start"
-" nebo Obsah v horní části okna."
->>>>>>> 050b763d
-
-#: apps/io.ox/tours/mail.js module:io.ox/tours
-msgid "To send the E-Mail, click on Send"
-msgstr "Zprávu odešlete kliknutím na Poslat"
-
-#: apps/io.ox/tours/settings.js module:io.ox/tours
-msgid ""
-"To sign out, click the System menu icon on the upper right side of the menu "
-"bar. Select Sign out."
-msgstr ""
-"Chcete-li se odhlásit, klikněte na ikonu Systémové menu v pravé horní části "
-"lišty menu. Zvolte Odhlásit."
-
-#: apps/io.ox/tours/settings.js module:io.ox/tours
-<<<<<<< HEAD
-#, fuzzy
-#| msgid ""
-#| "To sign out, click the System menu icon on the upper right side of the "
-#| "menu bar. Select Sign out."
-=======
-msgid ""
-"To sign out, click the logout icon on the upper right side of the menu bar."
-msgstr ""
-"Chcete-li se odhlásit, klikněte na ikonu odhlášení v pravé horní části lišty"
-" menu."
-
-#: apps/io.ox/tours/tasks.js module:io.ox/tours
-msgid "Creating a new task"
-msgstr "Vytvoření nového úkolu"
-
-#: apps/io.ox/tours/tasks.js module:io.ox/tours
-msgid "To create a new task, click on New in the toolbar."
-msgstr "Chcete-li vytvořit nový úkol, klikněte na Nové na nástrojové liště."
-
-#: apps/io.ox/tours/tasks.js module:io.ox/tours
-msgid "Entering the task's data"
-msgstr "Zadávání údajů o úkolu"
-
-#: apps/io.ox/tours/tasks.js module:io.ox/tours
-msgid "Enter the subject, the start date, and a description."
-msgstr "Zadejte předmět, datum začátku a popis."
-
-#: apps/io.ox/tours/tasks.js module:io.ox/tours
-msgid "Adding further details"
-msgstr "Doplnění dalších podrobností"
-
-#: apps/io.ox/tours/tasks.js module:io.ox/tours
-msgid "To add further details, click on Expand form."
-msgstr "Chcete-li doplnit další podrobnosti, klikněte na Rozvinout formulář."
-
-#: apps/io.ox/tours/tasks.js module:io.ox/tours
-msgid "Creating recurring tasks"
-msgstr "Vytvoření opakujících se úkolů"
-
-#: apps/io.ox/tours/tasks.js module:io.ox/tours
->>>>>>> 050b763d
-msgid ""
-"To sign out, click the logout icon on the upper right side of the menu bar."
-msgstr ""
-"Chcete-li se odhlásit, klikněte na ikonu Systémové menu v pravé horní části "
-"lišty menu. Zvolte Odhlásit."
-
-#: apps/io.ox/tours/mail.js module:io.ox/tours
-msgid "To sort the E-Mails, click on Sort by. Select a sort criteria."
-msgstr ""
-"Chcete-li zpráv seřadit, klikněte Řadit podle. Pak zvolte kritérium řazení."
-
-#: apps/io.ox/tours/tasks.js module:io.ox/tours
-msgid "To sort the tasks, click on Sort by. Select a sort criteria."
-msgstr ""
-"Chcete-li úkoly seřadit, klikněte na Řadit podle a zvolte kritéria řazení."
-
-#: apps/io.ox/tours/tasks.js module:io.ox/tours
-msgid "To track the editing status, enter the current progress."
-msgstr "Chcete-li sledovat stav úprav, zadejte aktuální stav."
-
-#: apps/io.ox/tours/files.js module:io.ox/tours
-msgid ""
-"To upload a new file from your local device, simply click on Add local file "
-"and select the file you would like to upload. It is even easier if you just "
-"drag and drop files from your local device into Drive. The uploaded file is "
-"now available in Drive on all your devices."
-msgstr ""
-"Chcete-li nahrát nový soubor ze svého místního zařízení, klikněte na Přidat "
-"místní soubor a zvolte soubor, který chcete nahrát. Ještě jednodušší je "
-"soubory přetáhnout ze zařízení do Drive. Nahraný soubor pak bude dostupný "
-"přes Drive ve všech vašich zařízeních."
-
-#: apps/io.ox/tours/files.js module:io.ox/tours
-msgid "Toolbar"
-msgstr "Nástrojová lišta"
-
-#: apps/io.ox/tours/tasks.js module:io.ox/tours
-msgid "Tracking the editing status"
-msgstr "Sledování stavu úprav"
-
-#: apps/io.ox/tours/files.js module:io.ox/tours
-msgid "Upload a new file"
-msgstr "Nahrát nový soubor"
-
-#: apps/io.ox/tours/intro.js module:io.ox/tours
-msgid ""
-"Use the folder tree to open the folder containing the objects that you want "
-"to view in the list."
-msgstr ""
-"Použijte strom složek k otevření složky obsahující objekty, které chcete "
-"zobrazit v seznamu."
-
-#: apps/io.ox/tours/intro.js module:io.ox/tours
-msgid ""
-"Use the list to select an object, show its contents or activate functions."
-msgstr ""
-<<<<<<< HEAD
-"Použijte seznam k výběru objektu, abyste mohli zobrazit jeho obsah nebo "
-"použít jiné funkce."
-=======
-"Chcete-li upravovat více úkolů najednou, zaškrtněte políčka na levé straně "
-"úkolů. Pokud políčka nejsou zobrazená, klikněte na Pohled > Zaškrtávací pole "
-"na pravé straně nástrojové lišty."
-
 #~ msgid ""
 #~ "To open the settings, click the System menu icon on the upper right side "
 #~ "of the menu bar. Select Settings."
@@ -937,27 +883,22 @@
 
 #~ msgid "The New objects icon"
 #~ msgstr "Ikona nových objektů"
->>>>>>> 050b763d
-
-#: apps/io.ox/tours/calendar.js module:io.ox/tours apps/io.ox/tours/tasks.js
-msgid "Using the reminder function"
-msgstr "Použití připomínací funkce"
-
-#: apps/io.ox/tours/intro.js module:io.ox/tours
-msgid "Welcome to %s"
-msgstr "Vítejte v %s"
-
-#: apps/io.ox/tours/files.js module:io.ox/tours
-msgid ""
-"Welcome to your cloud storage app. This Guided Tour will introduce you to "
-"your new online storage solution - your one point to access online stored "
-"files from all your accounts. This is where you can upload and save your "
-"files, share them and synchronize them with different devices.  "
-msgstr ""
-"Vítejte ve své aplikaci pro ukládání v cloudu. Tento průvodce vám představí "
-"nové řešení pro ukládání dat - místo pro online přístup k souborům ze všech "
-"vašich účtů. Prostřednictvím této aplikace můžete nahrávat a ukládat své "
-"soubory, sdílet je a synchronizovat je s různými zařízeními."
+
+#~ msgid ""
+#~ "The New objects icon shows the number of appointment reminders or other "
+#~ "notifications. If clicking the icon, the info area opens."
+#~ msgstr ""
+#~ "Ikona nových objektů ukazuje počet upomínek na schůzky nebo jiná "
+#~ "upozornění. Kliknutí na ikonu otevře informační oblast."
+
+#~ msgid "The info area"
+#~ msgstr "Informační oblast"
+
+#~ msgid ""
+#~ "To launch an app, click on an entry on the left side of the menu bar."
+#~ msgstr ""
+#~ "Chcete-li spustit aplikaci, klikněte na položku v levé horní části lišty "
+#~ "s menu."
 
 #~ msgid " %1$s (%2$s) "
 #~ msgstr " %1$s (%2$s) "
@@ -6658,12 +6599,6 @@
 #~ msgid "High priority"
 #~ msgstr "Vysoká priorita"
 
-#~ msgid ""
-#~ "Hint: you can always restart guided tours, any time you need them, from "
-#~ "the system menu."
-#~ msgstr ""
-#~ "Tip: prohlídky můžete spustit kdykoliv je potřebujete ze systémového menu."
-
 #~ msgid "History of error messages"
 #~ msgstr "Historie chybových zpráv"
 
@@ -6857,13 +6792,6 @@
 #~ msgstr ""
 #~ "Pokud se objeví nová upozornění, např. pozvánky na schůzky, na pravé "
 #~ "straně se otevře informační oblast."
-
-#~ msgid ""
-#~ "In case of new notifications, e.g. appointment invitations, the info area "
-#~ "is opened."
-#~ msgstr ""
-#~ "Informační oblast se otevře, pokud se objeví nová oznámení, např. "
-#~ "oznámení o schůzkách."
 
 #~ msgid ""
 #~ "In order to assign categories to the objects selected, use the control "
@@ -9823,9 +9751,6 @@
 #~ msgid "Resources:"
 #~ msgstr "Zdroje:"
 
-#~ msgid "Restart Guided Tour"
-#~ msgstr "Znovu spustit průvodce"
-
 #~ msgid "Restore Last Operation"
 #~ msgstr "Obnovit poslední operaci"
 
@@ -11169,16 +11094,6 @@
 #~ "Použijte zaškrtávací políčka pro výběr souborů. Kliknutím na soubor "
 #~ "zobrazíte další podrobnosti a funkce ve vyskakovacím okně."
 
-#~ msgid "The New objects icon"
-#~ msgstr "Ikona nových objektů"
-
-#~ msgid ""
-#~ "The New objects icon shows the number of appointment reminders or other "
-#~ "notifications. If clicking the icon, the info area opens."
-#~ msgstr ""
-#~ "Ikona nových objektů ukazuje počet upomínek na schůzky nebo jiná "
-#~ "upozornění. Kliknutí na ikonu otevře informační oblast."
-
 #~ msgid ""
 #~ "The New objects icon shows the number of unread E-Mails or other "
 #~ "notifications. If clicking the icon, the info area opens."
@@ -11439,9 +11354,6 @@
 #~ msgstr ""
 #~ "Ikona vpravo dole vám pomůže zprávy seřadit. Kliknutím na ni získáte "
 #~ "seznam kritérií řazení."
-
-#~ msgid "The info area"
-#~ msgstr "Informační oblast"
 
 #~ msgid "The links will be deleted by #DATE#"
 #~ msgstr "Odkazy budou smazány #DATE#"
@@ -12320,12 +12232,6 @@
 #~ msgstr "Chcete-li spustit aplikaci, klikněte na nadpis dlaždice."
 
 #~ msgid ""
-#~ "To launch an app, click on an entry on the left side of the menu bar."
-#~ msgstr ""
-#~ "Chcete-li spustit aplikaci, klikněte na položku v levé horní části lišty "
-#~ "s menu."
-
-#~ msgid ""
 #~ "To open the E-Mail settings, click the System menu icon on the upper "
 #~ "right side of the menu bar. Select Settings. Click on E-Mail on the left "
 #~ "side. To display all settings, enable Advanced settings in the bottom "
