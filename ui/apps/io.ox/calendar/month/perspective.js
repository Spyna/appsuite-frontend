/**
 * This work is provided under the terms of the CREATIVE COMMONS PUBLIC
 * LICENSE. This work is protected by copyright and/or other applicable
 * law. Any use of the work other than as authorized under this license
 * or copyright law is prohibited.
 *
 * http://creativecommons.org/licenses/by-nc-sa/2.5/
 *
 * © 2016 OX Software GmbH, Germany. info@open-xchange.com
 *
 * @author Matthias Biggeleben <matthias.biggeleben@open-xchange.com>
 */

define('io.ox/calendar/month/perspective', [
    'io.ox/calendar/month/view',
    'io.ox/calendar/api',
    'io.ox/core/extensions',
    'io.ox/core/tk/dialogs',
    'io.ox/calendar/view-detail',
    'io.ox/calendar/conflicts/conflictList',
    'io.ox/core/print',
    'io.ox/core/folder/api',
    'settings!io.ox/calendar',
    'gettext!io.ox/calendar'
], function (View, api, ext, dialogs, detailView, conflictView, print, folderAPI, settings, gt) {

    'use strict';

    var perspective = new ox.ui.Perspective('month'),
        // ensure cid is used in model and collection as idAttribute properly
        MonthAppointment = Backbone.Model.extend({
            idAttribute: 'cid',
            initialize: function () {
                this.cid = this.attributes.cid = _.cid(this.attributes);
                // backward compatibility
                this.id = this.cid;
            }
        }),
        MonthAppointmentCollection = Backbone.Collection.extend({
            model: MonthAppointment
        });

    _.extend(perspective, {

        scaffold:       $(),    // perspective
        pane:           $(),    // scrollpane
        monthInfo:      $(),    //
        tops:           {},     // scrollTop positions of the shown weeks
        firstWeek:      0,      // moment of the first week
        lastWeek:       0,      // moment of the last week
        updateLoad:     8,      // amount of weeks to be loaded on scroll events
        initLoad:       2,      // amount of initial called updates
        scrollOffset:   _.device('smartphone') ? 130 : 250,  // offset space to trigger update event on scroll stop
        collections:    {},     // all week collections of appointments
        current:        null,   // current month as date object
        folder:         null,
        app:            null,   // the current application
        dialog:         $(),    // sidepopup

        /**
         * open sidepopup to show appointment
         * @param  {Event}  e   given click event
         * @param  {Object} obj appointment object (min. id, folder_id, recurrence_position)
         */
        showAppointment: function (e, obj) {
            // open appointment details
            var self = this;
            api.get(obj).done(function (data) {
                self.dialog
                    .show(e, function (popup) {
                        popup
                        .append(detailView.draw(data))
                        .attr({
                            'role': 'complementary',
                            'aria-label': gt('Appointment Details')
                        });
                    });
            });
        },

        /**
         * open create appointment dialog
         * @param  {Event}  e        given event
         * @param  {number} startTS  timestamp of the day
         */
        createAppointment: function (e, start) {
            // add current time to start timestamp
            start = moment(start).add(Math.ceil((moment().hours() * 60 + moment().minutes()) / 30) * 30, 'minutes');
            ext.point('io.ox/calendar/detail/actions/create')
                .invoke('action', this, { app: this.app }, { start_date: start.valueOf(), end_date: start.add(1, 'hour').valueOf() });
        },

        /**
         * open edit dialog
         * @param  {Event}  e   given click event
         * @param  {Object} obj appointment object
         */
        openEditAppointment: function (e, obj) {
            ext.point('io.ox/calendar/detail/actions/edit')
                .invoke('action', this, { data: obj });
        },

        /**
         * update appointment data
         * @param  {Object} obj new appointment data
         */
        updateAppointment: function (obj) {
            var self = this;
            _.each(obj, function (el, i) {
                if (el === null) {
                    delete obj[i];
                }
            });

            var apiUpdate = function (obj) {
                api.update(obj).fail(function (con) {
                    if (con.conflicts) {
                        var dialog = new dialogs.ModalDialog({
                            top: '20%',
                            center: false,
                            container: self.main
                        });

                        dialog.append(conflictView.drawList(con.conflicts, dialog))
                            .addDangerButton('ignore', gt('Ignore conflicts'), 'ignore', { tabIndex: 1 })
                            .addButton('cancel', gt('Cancel'), 'cancel', { tabIndex: 1 })
                            .show()
                            .done(function (action) {
                                if (action === 'cancel') {
                                    self.update();
                                    return;
                                }
                                if (action === 'ignore') {
                                    obj.ignore_conflicts = true;
                                    apiUpdate(obj);
                                }
                            });
                    }
                });
            };

            if (obj.recurrence_type > 0) {
                new dialogs.ModalDialog()
                    .text(gt('By changing the date of this appointment you are creating an appointment exception to the series. Do you want to continue?'))
                    .addButton('appointment', gt('Yes'), 'appointment', { tabIndex: 1 })
                    .addButton('cancel', gt('No'), 'cancel', { tabIndex: 1 })
                    .show()
                    .done(function (action) {
                        if (action === 'appointment') {
                            apiUpdate(api.removeRecurrenceInformation(obj));
                        } else {
                            self.update();
                        }
                    });
            } else {
                apiUpdate(obj);
            }
        },

        updateWeeks: function (opt, useCache) {
            // fetch appointments
            var self = this,
                weeks = opt.weeks || this.updateLoad,
                apiData = {
                    start: opt.start,
                    end: moment(opt.start).add(weeks, 'weeks').valueOf()
                };
            // do folder magic
            if (this.folder.id !== 'virtual/all-my-appointments') {
                apiData.folder = this.folder.id;
            }

            return api.getAll(apiData, useCache).then(function (list) {
                // update single week view collections
                function appointmentsBetween(start, end) {
                    return list.filter(function (mod) {
                        var tmpStart = mod.full_time ? moment.utc(mod.start_date).local(true).valueOf() : mod.start_date,
                            tmpEnd = mod.full_time ? moment.utc(mod.end_date).local(true).valueOf() : mod.end_date;
                        return (tmpStart >= start && tmpStart < end) || (tmpEnd > start && tmpEnd <= end) || (tmpStart <= start && tmpEnd >= end);
                    }).map(function (obj) {
                        return new MonthAppointment(obj);
                    });
                }
                var start = opt.start;
                for (var i = 0; i < weeks; i++) {
                    var end = moment(start).endOf('week').valueOf(),
                        collection = self.collections[start];
                    if (collection) {
                        collection.reset(appointmentsBetween(start, end));
                    }
                    start = moment(start).add(8, 'd').startOf('week').valueOf();
                    collection = null;
                }
            });
        },

        // re-trigger event on app
        bubble: function (eventname, e, data) {
            this.app.trigger(eventname, e, data, this.name);
        },

        drawWeeks: function (opt) {
            var self = this,
                param = $.extend({
                    up: false,
                    multi: 1
                }, opt),
                views = [],
                weeks = param.multi * self.updateLoad,
                curWeek = param.up ? self.firstWeek.subtract(weeks, 'weeks').clone() : self.lastWeek.clone(),
                start = curWeek.valueOf();

            function createView(options) {
                return new View(options)
                    .on('showAppointment', self.showAppointment, self)
                    .on('showAppointment', _.bind(self.bubble, self, 'showAppointment'))
                    .on('createAppoinment', self.createAppointment, self)
                    .on('createAppoinment', _.bind(self.bubble, self, 'createAppoinment'))
                    .on('openEditAppointment', self.openEditAppointment, self)
                    .on('updateAppointment', self.updateAppointment, self);
            }

            // draw all weeks
            for (var i = 0; i < weeks; i++, curWeek.add(8, 'd').startOf('week')) {
                var day = curWeek.valueOf(),
                    endDate = curWeek.clone().endOf('week'),
<<<<<<< HEAD
                    monthDelimiter = curWeek.clone().endOf('month').isBefore(endDate.clone().add(1, 'd'));
=======
                    monthDelimiter = curWeek.clone().endOf('month').isSameOrBefore(endDate);
>>>>>>> 4b2e00f6

                // add collection for week
                self.collections[day] = new MonthAppointmentCollection([]);
                // new view
                var view = createView({
                    collection: self.collections[day],
                    day: day,
                    folder: self.folder,
                    pane: this.pane,
                    app: this.app,
                    weekType: monthDelimiter ? 'last' : ''
                });
                views.push(view.render().el);

                // seperate last days if month before and first days of next month
                if (monthDelimiter) {
                    endDate.add(1, 'd').startOf('month');
                    // add an
                    views.push($('<div class="week month-name">').attr('id', endDate.format('YYYY-MM')).append($('<div>').text(gt.noI18n(endDate.format('MMMM YYYY')))));
                    view.$el.addClass('no-border');

                    if (!endDate.clone().startOf('week').isSame(endDate)) {
                        // do not render this, if start of current week is the same as start of current month
                        views.push(createView({
                            collection: self.collections[day],
                            day: day,
                            folder: self.folder,
                            pane: this.pane,
                            app: this.app,
                            weekType: 'first'
                        }).render().el);
                    }
                }
            }

            // add and render view
            if (param.up) {
                var firstWeek = $('.week:first', this.pane),
                    curOffset = firstWeek.offset().top - this.scrollTop();
                this.pane.prepend(views).scrollTop(firstWeek.offset().top - curOffset);
            } else {
                this.lastWeek.add(weeks, 'weeks');
                this.pane.append(views);
            }

            // update first positions
            self.getFirsts();
            this.updateWeeks({
                start: start,
                weeks: weeks
            });
            return $.when();
        },

        /**
         * wrapper for scrollTop funciton
         * @param  {number} top scrollposition
         * @return { number}     new scroll position
         */
        scrollTop: function (top) {
            // scrollTop checks arity, so just passing an undefined top does not work here
            return top === undefined ? this.pane.scrollTop() : this.pane.scrollTop(top);
        },

        updateColor: function (model) {
            $('[data-folder="' + model.get('id') + '"]', this.pane).each(function () {
                this.className = this.className.replace(/color-label-\d{1,2}/, 'color-label-' + model.get('meta').color_label);
            });
        },

        update: function (useCache) {
            var day = $('#' + moment().format('YYYY-M-D'), this.pane);

            if (!day.hasClass('today')) {
                $('.day.today', this.pane).removeClass('today');
                day.addClass('today');
            }

            this.updateWeeks({
                start: this.firstWeek.valueOf(),
                weeks: this.lastWeek.diff(this.firstWeek, 'week')
            }, useCache);

            if (this.folderModel) {
                this.folderModel.off('change:meta', this.updateColor);
            }
            this.folderModel = folderAPI.pool.getModel(this.folder.id);
            this.folderModel.on('change:meta', this.updateColor, this);
        },

        /**
         * update global 'tops' object with current positions of all first days of all months
         */
        getFirsts: function () {
            this.tops = {};
            var self = this;
            if (this.pane) {
                $('.day.first', this.pane).each(function (i, el) {
                    var elem = $(el);
                    // >> 0 parses a floating point number to an integer
                    self.tops[($(el).position().top - elem.height() / 2 + self.pane.scrollTop()) >> 0] = elem;
                });
            }
        },

        /**
         * Called after the perspective is shown.
         */
        afterShow: function () {
            // See Bug 36417 - calendar jumps to wrong month with IE10
            // If month perspectice is rendered the first time after another perspective was already rendered, the tops will all be 0.
            // That happens, because the perspective is made visible after rendering but only when there was already another calendar perspective rendered;
            if (_.keys(this.tops).length <= 1) {
                this.getFirsts();
            }
        },

        /**
         * scroll to given month
         * @param  {object} opt
         *          string|LocalDate date: date target as LocalDate or string (next|prev|today)
         *          number           duration: duration of the scroll animation
         */
        gotoMonth: function (target) {
            var self = this;

            target = target || self.app.refDate || moment();

            if (typeof target === 'string') {
                if (target === 'today') {
                    target = moment();
                } else if (target === 'prev') {
                    target = moment(self.previous);
                } else {
                    target = moment(self.current).add(1, 'month');
                }
            }

            // we cannot use target.month() + 1 or we might get month 13 in 2015 instead of month 1 in 2016
            var nextMonth = moment(target).add(1, 'month'),
                firstDay = $('#' + target.format('YYYY-MM'), self.pane),
                nextFirstDay = $('#' + nextMonth.format('YYYY-MM'), self.pane),
                scrollToDate = function () {
                    // scroll to position
                    if (firstDay.length === 0) return;
                    firstDay.get(0).scrollIntoView();
                };

            if (firstDay.length > 0 && nextFirstDay.length > 0) {
                scrollToDate();
            } else if (target.valueOf() < self.current.valueOf()) {
                this.drawWeeks({ up: true }).done(function () {
                    firstDay = $('#' + target.format('YYYY-MM'), self.pane);
                    scrollToDate();
                });
            } else {
                this.drawWeeks().done(function () {
                    firstDay = $('#' + target.format('YYYY-MM'), self.pane);
                    scrollToDate();
                });
            }
        },

        /**
         * get current folder data
         * @return { Deferred} Deferred with folder data on resolve
         */
        getFolder: function () {
            var self = this,
                def = $.Deferred();
            self.app.folder.getData().done(function (data) {
                self.folder = data;
                def.resolve(data);
            });
            return def;
        },

        /**
         * perspective restore function. will be triggered on show
         */
        restore: function () {
            // goto current date position
            if (this.folder) {
                this.gotoMonth();
            }
        },

        /**
         * print current month
         */
        print: function () {
            var win, data = null,
                folderID = this.folder.id || this.folder.folder;
            if (folderID && folderID !== 'virtual/all-my-appointments') {
                data = { folder_id: folderID };
            }
            win = print.open('printCalendar', data, {
                template: 'cp_monthview_table_appsuite.tmpl',
                start: moment(this.current).utc(true).valueOf(),
                end: moment(this.current).add(1, 'month').utc(true).valueOf()
            });
            // firefox opens every window with about:blank, then loads the url. If we are to fast we will just print a blank page(see bug 33415)
            if (_.browser.firefox) {
                var limit = 50,
                    counter = 0,
                    interval;
                // onLoad does not work with firefox on mac, so ugly polling is used
                interval = setInterval(function () {
                    counter++;
                    if (counter === limit || win.location.pathname === (ox.apiRoot + '/printCalendar')) {
                        win.print();
                        clearInterval(interval);
                    }
                }, 100);
            } else {
                win.print();
            }
        },

        refresh: function () {
            var self = this;
            this.getFolder().done(function () {
                self.update();
            });
        },

        render: function (app) {

            var self = this;
            this.app = app;
            this.current = moment(app.refDate || moment()).startOf('month');
            this.previous = moment(this.current).subtract(1, 'month');
            this.firstWeek = moment(this.previous).startOf('week');
            this.lastWeek = this.firstWeek.clone();

            this.main
                .addClass('month-view')
                .empty()
                .attr({
                    'role': 'main',
                    'aria-label': gt('Calendar Month View')
                })
                .append(this.scaffold = View.drawScaffold());

            var refresh = function () {
                self.refresh();
            };

            var reload = function () {
                self.getFolder().done(function () {
                    self.update(false);
                });
            };

            this.pane = $('.scrollpane', this.scaffold);

            if (_.device('!smartphone')) {
                var toolbarNode = $('<div>')
                    .addClass('controls-container')
                    .append(
                        $('<a href="#" tabindex="1" role="button">').addClass('control prev').append($('<i class="fa fa-chevron-left" aria-hidden="true">'))
                        .on('click', $.proxy(function (e) {
                            e.preventDefault();
                            this.gotoMonth('prev');
                        }, this)),
                        $('<a href="#" tabindex="1" role="button">').addClass('control next').append($('<i class="fa fa-chevron-right" aria-hidden="true">'))
                        .on('click', $.proxy(function (e) {
                            e.preventDefault();
                            this.gotoMonth('next');
                        }, this))
                    );

                // prepend toolbar to month view
                this.scaffold.prepend(toolbarNode);
            }

            this.pane
                .on('scroll', $.proxy(function (e) {
                    if (e.target.offsetHeight + e.target.scrollTop >= e.target.scrollHeight - this.scrollOffset) {
                        this.drawWeeks();
                    }
                    if (this.scrollTop() <= this.scrollOffset) {
                        this.drawWeeks({ up: true });
                    }
                }, this))
                .on('scrollstop', $.proxy(function () {
                    var month = false,
                        prevMonth = 0,
                        scrollTop = this.scrollTop(),
                        height = this.pane.height();

                    // find first visible month on scroll-position
                    for (var y in this.tops) {
                        y = y >> 0;
                        if ((y + this.tops[y].height()) > scrollTop && (scrollTop + height / 3) > y) {
                            // select month where title is in upper half of the screen
                            month = this.tops[y].data('date');
                            break;
                        } else if (y > scrollTop + height / 3) {
                            // on first element, which is not in the upper visible third, stop.
                            break;
                        }

                        prevMonth = this.tops[y].data('date');
                        month = this.tops[y].data('date');
                    }

                    if (prevMonth !== this.previous.valueOf()) {
                        this.previous = moment(prevMonth);
                    }

                    if (month !== this.current.valueOf()) {
                        this.current = moment(month);
                        self.app.refDate.year(this.current.year()).month(this.current.month());
                    }
                }, this));

            $(window).on('resize', this.getFirsts);

            self.getFolder().done(function () {
                self.folderModel = folderAPI.pool.getModel(self.folder.id);
                self.folderModel.on('change:meta', self.updateColor, self);

                self.drawWeeks({ multi: self.initLoad }).done(function () {
                    self.gotoMonth();
                });
            });

            if (_.keys(this.tops).length <= 1) {
                // when this page is shown for the first time and has no tops (means it is invisible) we have to wait until it is show and afterwards select the month
                // this requires special handling since gotoMonth uses scrollIntoView() which needs the page to be visible.
                self.app.pages.getPageObject(self.name).$el.one('animationstart', function () {
                    self.gotoMonth();
                });
            }

            this.main
                .on('keydown', function (e) {
                    switch (e.which) {
                        case 37:
                            // left
                            self.gotoMonth('prev');
                            break;
                        case 39:
                            // right
                            self.gotoMonth('next');
                            break;
                        case 13:
                            // enter
                            $(e.target).click();
                            break;
                        default:
                            break;
                    }
                });

            // define default sidepopup dialog
            this.dialog = new dialogs.SidePopup({ tabTrap: true, preserveOnAppchange: true })
                .on('close', function () {
                    $('.appointment', this.main).removeClass('opac current');
                });

            // watch for api refresh
            api.on('create update refresh.all', refresh)
                .on('delete', function () {
                    // Close dialog after delete
                    self.dialog.close();
                    refresh();
                });
            app.on('folder:change', refresh)
                .on('folder:delete', reload)
                .getWindow()
                .on('show', refresh)
                .on('show', $.proxy(this.restore, this))
                .on('beforehide', $.proxy(this.save, this))
                .on('change:perspective', function () {
                    self.dialog.close();
                });
        },

        // called when an appointment detail-view opens the according appointment
        selectAppointment: function (obj) {
            this.gotoMonth(moment(obj.start_date));
        },

        getStartDate: function () {
            return this.current.valueOf();
        }
    });

    return perspective;
});<|MERGE_RESOLUTION|>--- conflicted
+++ resolved
@@ -224,11 +224,7 @@
             for (var i = 0; i < weeks; i++, curWeek.add(8, 'd').startOf('week')) {
                 var day = curWeek.valueOf(),
                     endDate = curWeek.clone().endOf('week'),
-<<<<<<< HEAD
-                    monthDelimiter = curWeek.clone().endOf('month').isBefore(endDate.clone().add(1, 'd'));
-=======
                     monthDelimiter = curWeek.clone().endOf('month').isSameOrBefore(endDate);
->>>>>>> 4b2e00f6
 
                 // add collection for week
                 self.collections[day] = new MonthAppointmentCollection([]);
