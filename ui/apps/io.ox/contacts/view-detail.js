--- conflicted
+++ resolved
@@ -22,7 +22,6 @@
     'io.ox/participants/model',
     'io.ox/core/folder/breadcrumb',
     'io.ox/core/util',
-    'io.ox/core/locale/postal-address',
     'io.ox/core/capabilities',
     'gettext!io.ox/contacts',
     'settings!io.ox/contacts',
@@ -33,11 +32,7 @@
     'io.ox/backbone/views/action-dropdown',
     'static/3rd.party/purify.min.js',
     'less!io.ox/contacts/style'
-<<<<<<< HEAD
-], function (ext, util, api, actions, model, pViews, pModel, BreadcrumbView, coreUtil, postalAddress, capabilities, gt, settings, attachments, http, ToolbarView, ActionDropdownView, DOMPurify) {
-=======
 ], function (ext, util, api, actions, model, pViews, pModel, BreadcrumbView, coreUtil, capabilities, gt, settings, attachments, http, postalAddress, ToolbarView, ActionDropdownView, DOMPurify) {
->>>>>>> 4d2c175d
 
     'use strict';
 
@@ -471,12 +466,8 @@
     function address(data, type) {
 
         var text = postalAddress.format(data, type);
-<<<<<<< HEAD
-=======
         if (!text) return null;
->>>>>>> 4d2c175d
-
-        if (!text) return null;
+
         var services = {
             google: { label: gt('Google Maps'), url: 'https://www.google.com/maps?q=' },
             osm: { label: gt('Open Street Map'), url: 'https://www.openstreetmap.org/search?query=' },
