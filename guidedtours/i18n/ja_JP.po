--- conflicted
+++ resolved
@@ -14,67 +14,6 @@
 "X-Poedit-SourceCharset: utf-8\n"
 "X-Generator: Poedit 1.7.7\n"
 
-<<<<<<< HEAD
-#: apps/io.ox/tours/files.js:221 module:io.ox/tours
-#, fuzzy
-#| msgid "Add new account"
-msgid "Add another account"
-msgstr "新規アカウントを追加"
-
-#: apps/io.ox/tours/calendar.js:72 module:io.ox/tours
-msgid "Adding attachments"
-msgstr "添付ファイルの追加"
-
-#: apps/io.ox/tours/tasks.js:54 module:io.ox/tours
-msgid "Adding further details"
-msgstr "詳細情報の追加"
-
-#: apps/io.ox/tours/files.js:104 module:io.ox/tours
-msgid ""
-"At the top you can find the toolbar with many functions and additional "
-"options. You can easily create new folders, new files and much more."
-msgstr ""
-
-#: apps/io.ox/tours/files.js:169 module:io.ox/tours
-msgid ""
-"Choose from two alternatives to share your files and folders. Use Invite "
-"people if you want to manage access rights and allow recipients to create "
-"and edit files. Or just get a link to let others view and download your "
-"files. You can use an expiration date and password protection if you like."
-msgstr ""
-
-#: apps/io.ox/tours/contacts.js:36 module:io.ox/tours
-msgid ""
-"Click on a letter on the left side of the navigation bar in order to display "
-"the corresponding contacts from the selected address book."
-msgstr ""
-"選択したアドレス帳にある連絡先を表示するには、ナビゲーション バーの左側にある"
-"該当する文字をクリックします。"
-
-#: apps/io.ox/tours/files.js:81 module:io.ox/tours
-msgid ""
-"Clicking on a folder displays all the subfolders, documents, media and other "
-"files that it contains."
-msgstr ""
-
-#: apps/io.ox/tours/files.js:132 module:io.ox/tours
-msgid "Clicking on the view icon leads you to a preview of the selected file."
-msgstr ""
-
-#: apps/io.ox/tours/portal.js:45 module:io.ox/tours
-msgid "Closing a square"
-msgstr "タイルを閉じる"
-
-#: apps/io.ox/tours/files.js:182 module:io.ox/tours
-msgid "Collaborating"
-msgstr ""
-
-#: apps/io.ox/tours/mail.js:33 module:io.ox/tours
-msgid "Composing a new E-Mail"
-msgstr "新規メールの作成"
-
-=======
->>>>>>> 3f16b9e5
 #: apps/io.ox/tours/calendar.js:34 module:io.ox/tours
 msgid "Creating a new appointment"
 msgstr "新規アポイントの作成"
@@ -97,55 +36,11 @@
 msgid "Creating recurring appointments"
 msgstr "定期的なアポイントの作成"
 
-<<<<<<< HEAD
-#: apps/io.ox/tours/tasks.js:62 module:io.ox/tours
-msgid "Creating recurring tasks"
-msgstr "定期的なアポイントの作成"
-
-#: apps/io.ox/tours/calendar.js:77 module:io.ox/tours
-msgid "Creating the appointment"
-msgstr "アポイントの作成"
-
-#: apps/io.ox/tours/tasks.js:87 module:io.ox/tours
-msgid "Creating the task"
-msgstr "仕事の作成"
-
-#: apps/io.ox/tours/portal.js:51 module:io.ox/tours
-msgid "Customizing the Portal"
-msgstr "ポータルのカスタマイズ"
-
-#: apps/io.ox/tours/intro.js:100 module:io.ox/tours
-msgid ""
-"Depending on the app, the toolbar contains various functions for creating, "
-"editing and organizing objects."
-msgstr ""
-"アプリケーションによっては、オブジェクトを作成、編集、整理するための機能が"
-"ツールバーに表示されます。"
-
-#: apps/io.ox/tours/intro.js:120 module:io.ox/tours
-msgid ""
-"Detailed instructions for the single apps are located in System menu > Help."
-msgstr ""
-"各アプリケーションの詳細な使用方法を表示するには、[システム　メニュー] → [ヘ"
-"ルプ] の順に選択します。"
-
-#: apps/io.ox/tours/files.js:198 module:io.ox/tours
-msgid ""
-"Did you know that you can edit text documents and spreadsheets online? Drive "
-"will automatically update your edited file, but thanks to versioning the "
-"original file stays available."
-msgstr ""
-
-#: apps/io.ox/tours/files.js:89 module:io.ox/tours
-msgid "Different views are available. Just select the one you like best."
-msgstr ""
-=======
 #: apps/io.ox/tours/calendar.js:58 module:io.ox/tours
 msgid ""
 "To create recurring appointments, enable Repeat. Functions for setting the "
 "recurrence parameters are shown."
 msgstr "定期的なアポイントを作成するには、[定期的なアポイント] を有効にします。繰り返しのパラメータを設定するための機能が表示されます。"
->>>>>>> 3f16b9e5
 
 #: apps/io.ox/tours/calendar.js:62 module:io.ox/tours
 #: apps/io.ox/tours/tasks.js:67
@@ -156,38 +51,17 @@
 msgid "To not miss the appointment, use the reminder function."
 msgstr "アポイントを見逃さないようにするには、アラーム機能を使用します。"
 
-<<<<<<< HEAD
-#: apps/io.ox/tours/files.js:222 module:io.ox/tours
-msgid ""
-"Drive allows you to connect to other storage solutions if you already have a "
-"cloud storage account you use to save and sync your files. Simply click on "
-"the appropriate logo to access your existing data."
-msgstr ""
-=======
 #: apps/io.ox/tours/calendar.js:67 module:io.ox/tours
 #: apps/io.ox/tours/tasks.js:77
 msgid "Inviting other participants"
 msgstr "アポイントへの出席依頼"
->>>>>>> 3f16b9e5
 
 #: apps/io.ox/tours/calendar.js:68 module:io.ox/tours
 msgid ""
-<<<<<<< HEAD
-"Edit a setting on the right side. In most of the cases, the changes are "
-"activated immediately."
-msgstr "右ペインで設定を編集します。通常変更はすぐに有効になります。"
-
-#: apps/io.ox/tours/files.js:197 module:io.ox/tours
-#, fuzzy
-#| msgid "Edit document"
-msgid "Edit documents"
-msgstr "ドキュメントを編集"
-=======
 "To invite other participants, enter their names in the field below "
 "Participants. To avoid appointment conflicts, click on Find a free time at "
 "the upper right side."
 msgstr "他の人にアポイントへの出席を依頼するには、[出席者] の下にあるフィールドに依頼する人の名前を入力します。アポイントの競合を避けるには、右上の [空き時間を検索] をクリックします。"
->>>>>>> 3f16b9e5
 
 #: apps/io.ox/tours/calendar.js:72 module:io.ox/tours
 msgid "Adding attachments"
@@ -222,59 +96,6 @@
 
 #: apps/io.ox/tours/calendar.js:96 module:io.ox/tours
 msgid ""
-<<<<<<< HEAD
-"Enter the subject, the start and the end date of the appointment. Other "
-"details are optional."
-msgstr ""
-"件名、アポイントの開始日時と終了日時を入力します。その他の情報はオプションで"
-"す。"
-
-#: apps/io.ox/tours/tasks.js:49 module:io.ox/tours
-msgid "Enter the subject, the start date, and a description."
-msgstr "件名、開始日時、説明を入力します。"
-
-#: apps/io.ox/tours/tasks.js:82 module:io.ox/tours
-msgid "Entering billing information"
-msgstr "支払条件の入力"
-
-#: apps/io.ox/tours/mail.js:68 module:io.ox/tours
-msgid "Entering the E-Mail text"
-msgstr "メールの本文の入力"
-
-#: apps/io.ox/tours/calendar.js:51 module:io.ox/tours
-msgid "Entering the appointment's data"
-msgstr "アポイントのデータの入力"
-
-#: apps/io.ox/tours/mail.js:47 module:io.ox/tours
-msgid "Entering the recipient's name"
-msgstr "宛先の名前の入力"
-
-#: apps/io.ox/tours/mail.js:58 module:io.ox/tours
-msgid "Entering the subject"
-msgstr "件名の入力"
-
-#: apps/io.ox/tours/tasks.js:48 module:io.ox/tours
-msgid "Entering the task's data"
-msgstr "仕事のデータの入力"
-
-#: apps/io.ox/tours/files.js:205 module:io.ox/tours
-#, fuzzy
-#| msgid "File Details"
-msgid "File details"
-msgstr "ファイルの詳細"
-
-#: apps/io.ox/tours/files.js:80 module:io.ox/tours
-#, fuzzy
-#| msgid "Folder tree"
-msgid "Folder content"
-msgstr "フォルダ ツリー"
-
-#: apps/io.ox/tours/files.js:66 module:io.ox/tours
-msgid "Folder tree"
-msgstr "フォルダ ツリー"
-
-#: apps/io.ox/tours/files.js:143 module:io.ox/tours
-=======
 "The List view shows a list of the appointments in the current folder. If "
 "clicking on an appointment, the appointment's data and some functions are "
 "displayed in the Detail view."
@@ -285,7 +106,6 @@
 msgstr "予定表ビュー"
 
 #: apps/io.ox/tours/calendar.js:106 module:io.ox/tours
->>>>>>> 3f16b9e5
 msgid ""
 "The calendar views display a calendar sheet with the appointments for the "
 "selected time range."
@@ -299,21 +119,11 @@
 msgid "To create a new contact, click on New > Add contact in the toolbar."
 msgstr "新規の連絡先を作成するには、ツールバーで、[新規] → [連絡先を追加] の順にクリックします。"
 
-<<<<<<< HEAD
-#: apps/io.ox/tours/files.js:157 module:io.ox/tours
-msgid ""
-"Here you can share files with your colleagues and external contacts. You can "
-"also collaborate on a document and set different access rights."
-msgstr ""
-
-#: apps/io.ox/tours/files.js:232 module:io.ox/tours
-=======
 #: apps/io.ox/tours/contacts.js:35 module:io.ox/tours
 msgid "Navigation bar"
 msgstr "ナビゲーション バー"
 
 #: apps/io.ox/tours/contacts.js:36 module:io.ox/tours
->>>>>>> 3f16b9e5
 msgid ""
 "Click on a letter on the left side of the navigation bar in order to display "
 "the corresponding contacts from the selected address book."
@@ -348,11 +158,6 @@
 msgid "The Drive app"
 msgstr "Drive アプリケーション"
 
-<<<<<<< HEAD
-#: apps/io.ox/tours/contacts.js:35 module:io.ox/tours
-msgid "Navigation bar"
-msgstr "ナビゲーション バー"
-=======
 #: apps/io.ox/tours/files.js:60 module:io.ox/tours
 msgid ""
 "Welcome to your cloud storage app. This Guided Tour will introduce you to "
@@ -364,7 +169,6 @@
 #: apps/io.ox/tours/files.js:66 module:io.ox/tours
 msgid "Folder tree"
 msgstr "フォルダ ツリー"
->>>>>>> 3f16b9e5
 
 #: apps/io.ox/tours/files.js:67 module:io.ox/tours
 msgid ""
@@ -384,19 +188,6 @@
 "files that it contains."
 msgstr "フォルダをクリックすると、サブフォルダ、ドキュメント、メディア、その他のファイルのすべてが表示されます。"
 
-<<<<<<< HEAD
-#: apps/io.ox/tours/files.js:131 module:io.ox/tours
-#, fuzzy
-#| msgid "Preview pane"
-msgid "Preview files"
-msgstr "プレビュー"
-
-#: apps/io.ox/tours/files.js:142 module:io.ox/tours
-#, fuzzy
-#| msgid "Preview pane"
-msgid "Preview mode"
-msgstr "プレビュー"
-=======
 #: apps/io.ox/tours/files.js:88 module:io.ox/tours
 msgid "Select a view"
 msgstr "ビューの選択"
@@ -404,7 +195,6 @@
 #: apps/io.ox/tours/files.js:89 module:io.ox/tours
 msgid "Different views are available. Just select the one you like best."
 msgstr "別の表示が利用できます。一番お気に入りの表示を選択してください。"
->>>>>>> 3f16b9e5
 
 #: apps/io.ox/tours/files.js:103 module:io.ox/tours
 msgid "Toolbar"
@@ -416,15 +206,9 @@
 "options. You can easily create new folders, new files and much more."
 msgstr "機能や追加のオプションのツールバーが上側に表示されます。新規フォルダや新規ファイルなどが簡単に作成できます。"
 
-<<<<<<< HEAD
-#: apps/io.ox/tours/files.js:231 module:io.ox/tours
-msgid "Restart Guided Tour"
-msgstr ""
-=======
 #: apps/io.ox/tours/files.js:116 module:io.ox/tours
 msgid "Upload a new file"
 msgstr "新規ファイルをアップロード"
->>>>>>> 3f16b9e5
 
 #: apps/io.ox/tours/files.js:117 module:io.ox/tours
 msgid ""
@@ -434,17 +218,9 @@
 "now available in Drive on all your devices."
 msgstr "新規ファイルをローカルデバイスからアップロードするには、ローカルファイルを追加をクリックし、アップロードしたいファイルを選択します。ローカルデバイスから Drive ファイルをドラッグし、ここにドロップすると、さらに簡単に行えます。これで、アップロードファイルはすべてのご利用のデバイスの Drive で利用できます。"
 
-<<<<<<< HEAD
-#: apps/io.ox/tours/files.js:88 module:io.ox/tours
-#, fuzzy
-#| msgid "Selecting a view"
-msgid "Select a view"
-msgstr "ビューの選択"
-=======
 #: apps/io.ox/tours/files.js:131 module:io.ox/tours
 msgid "Preview files"
 msgstr "ファイルのプレビュー"
->>>>>>> 3f16b9e5
 
 #: apps/io.ox/tours/files.js:132 module:io.ox/tours
 msgid "Clicking on the view icon leads you to a preview of the selected file."
@@ -461,11 +237,6 @@
 msgstr "プレビューから他のオプションを選択して、ファイルの管理や作業を行えます。"
 
 #: apps/io.ox/tours/files.js:156 module:io.ox/tours
-<<<<<<< HEAD
-#, fuzzy
-#| msgid "Share this file"
-=======
->>>>>>> 3f16b9e5
 msgid "Share files"
 msgstr "ファイルの共有"
 
@@ -499,17 +270,9 @@
 "time."
 msgstr "出席依頼をすることによるファイルの共有は、ファイルを作成および編集するオプションを宛先に与えるだけではありません。内部および外部出席者も共同して、テキストドキュメントやスプレッドシートを同時に作業することができます。"
 
-<<<<<<< HEAD
-#: apps/io.ox/tours/files.js:168 module:io.ox/tours
-#, fuzzy
-#| msgid "Sort options"
-msgid "Sharing options"
-msgstr "ソート オプション"
-=======
 #: apps/io.ox/tours/files.js:197 module:io.ox/tours
 msgid "Edit documents"
 msgstr "ドキュメントを編集"
->>>>>>> 3f16b9e5
 
 #: apps/io.ox/tours/files.js:198 module:io.ox/tours
 msgid ""
@@ -535,27 +298,6 @@
 
 #: apps/io.ox/tours/files.js:222 module:io.ox/tours
 msgid ""
-<<<<<<< HEAD
-"The Detail view displays an object's content. Depending on the app, further "
-"functions for organizing objects can be found in the Detail view."
-msgstr ""
-"詳細ビューには、オブジェクトの内容が表示されます。オブジェクトを整理するため"
-"の機能が詳細ビューに表示されます。"
-
-#: apps/io.ox/tours/files.js:59 module:io.ox/tours
-#, fuzzy
-#| msgctxt "help"
-#| msgid "The Drive App"
-msgid "The Drive app"
-msgstr "Drive アプリケーション"
-
-#: apps/io.ox/tours/files.js:53 module:io.ox/tours
-#, fuzzy
-#| msgctxt "help"
-#| msgid "The Drive App"
-msgid "The Drive app tour.txt"
-msgstr "Drive アプリケーション"
-=======
 "Drive allows you to connect to other storage solutions if you already have a "
 "cloud storage account you use to save and sync your files. Simply click on "
 "the appropriate logo to access your existing data."
@@ -564,7 +306,6 @@
 #: apps/io.ox/tours/files.js:231 module:io.ox/tours
 msgid "Restart Guided Tour"
 msgstr "ガイドツアーを再度実行します。"
->>>>>>> 3f16b9e5
 
 #: apps/io.ox/tours/files.js:232 module:io.ox/tours
 msgid ""
@@ -650,11 +391,7 @@
 msgid "The toolbar"
 msgstr "ツールバー"
 
-<<<<<<< HEAD
-#: apps/io.ox/tours/files.js:206 module:io.ox/tours
-=======
 #: apps/io.ox/tours/intro.js:100 module:io.ox/tours
->>>>>>> 3f16b9e5
 msgid ""
 "Depending on the app, the toolbar contains various functions for creating, "
 "editing and organizing objects."
@@ -949,43 +686,23 @@
 msgid "Creating recurring tasks"
 msgstr "定期的なアポイントの作成"
 
-<<<<<<< HEAD
-#: apps/io.ox/tours/files.js:117 module:io.ox/tours
-=======
 #: apps/io.ox/tours/tasks.js:63 module:io.ox/tours
->>>>>>> 3f16b9e5
 msgid ""
 "To create recurring tasks, enable Repeat. Functions for setting the "
 "recurrence parameters are shown."
 msgstr "定期的なアポイントを作成するには、[定期的なアポイント] を有効にします。繰り返しのパラメータを設定するための機能が表示されます。"
 
-<<<<<<< HEAD
-#: apps/io.ox/tours/files.js:103 module:io.ox/tours
-#, fuzzy
-#| msgid "The toolbar"
-msgid "Toolbar"
-msgstr "ツールバー"
-=======
 #: apps/io.ox/tours/tasks.js:68 module:io.ox/tours
 msgid "To not miss the task, use the reminder function."
 msgstr "仕事を見逃さないようにするには、アラーム機能を使用します。"
->>>>>>> 3f16b9e5
 
 #: apps/io.ox/tours/tasks.js:72 module:io.ox/tours
 msgid "Tracking the editing status"
 msgstr "進捗状況の記録"
 
-<<<<<<< HEAD
-#: apps/io.ox/tours/files.js:116 module:io.ox/tours
-#, fuzzy
-#| msgid "Upload new file"
-msgid "Upload a new file"
-msgstr "新規ファイルをアップロード"
-=======
 #: apps/io.ox/tours/tasks.js:73 module:io.ox/tours
 msgid "To track the editing status, enter the current progress."
 msgstr "進捗状況を記録するには、現在の達成率を入力します。"
->>>>>>> 3f16b9e5
 
 #: apps/io.ox/tours/tasks.js:78 module:io.ox/tours
 msgid ""
@@ -1021,11 +738,7 @@
 msgid "Editing multiple tasks"
 msgstr "複数の仕事の編集"
 
-<<<<<<< HEAD
-#: apps/io.ox/tours/files.js:60 module:io.ox/tours
-=======
 #: apps/io.ox/tours/tasks.js:100 module:io.ox/tours
->>>>>>> 3f16b9e5
 msgid ""
 "To edit multiple tasks at once, enable the checkboxes at the left side of "
 "the tasks. If the checkboxes are not displayed, click on View > Checkboxes "
