--- conflicted
+++ resolved
@@ -38,20 +38,6 @@
 <div class="sect1" id="ox.appsuite.user.sect.calendar.view">
 <div class="titlepage"><div><div><h2 class="title" style="clear: both">7.2. Termine anzeigen</h2></div></div></div>
 <a class="indexterm" name="id-1.8.9.2"></a><a class="indexterm" name="id-1.8.9.3"></a><div class="concept">
-<<<<<<< HEAD
-<a name="ox.appsuite.user.concept.calendar.view"></a><p id="ox.appsuite.user.concept.calendar.view">Sie können wählen zwischen den folgenden Ansichten:
-      </p>
-<ul class="itemizedlist" style="list-style-type: disc; ">
-<li class="listitem">
-<p role="presentation">Die <a class="link" href="ox.appsuite.user.sect.calendar.view.calendar.html">Kalenderansichten</a> der Termine eines
-            Kalenders</p>
-<p role="presentation">In den Kalenderansichten <span class="guilabel"><strong>Tag</strong></span>, <span class="guilabel"><strong>Arbeitswoche</strong></span>,
-            <span class="guilabel"><strong>Woche</strong></span> können Sie die Tageszeiten in mehreren 
-            <a class="link" href="ox.appsuite.user.sect.calendar.view.timezones.html">Zeitzonen anzeigen</a>.</p>
-</li>
-<li class="listitem"><p role="presentation">Die <a class="link" href="ox.appsuite.user.sect.calendar.view.list.html">Listenansicht</a> der Termine eines
-          Kalenders</p></li>
-=======
 <a name="ox.appsuite.user.concept.calendar.view"></a><p id="ox.appsuite.user.concept.calendar.view">Sie haben folgende Möglichkeiten:
       </p>
 <ul class="itemizedlist" style="list-style-type: disc; ">
@@ -66,7 +52,6 @@
 <li class="listitem"><p role="presentation">
           <a class="xref" href="ox.appsuite.user.sect.calendar.view.list.html">Termine in der Listenansicht anzeigen</a>
         </p></li>
->>>>>>> 1c74fb5d
 </ul>
 <p>
     </p>
