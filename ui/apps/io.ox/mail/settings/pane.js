--- conflicted
+++ resolved
@@ -85,7 +85,6 @@
              *
              * THIS COMMENT IS IMPORTANT, DON’T REMOVE
              */
-<<<<<<< HEAD
             accounts = api.getSenderAddresses(0).then(function (addresses) {
                 return _.map(addresses, function (address) {
                     //use value also as label
@@ -110,10 +109,6 @@
             });
 
             new $.when(accounts, msisdns).then(function (addresses, numbers) {
-=======
-            api.getSenderAddresses(0).done(function (addresses) {
-
->>>>>>> bdc1468f
                 self.$el.empty().append(
                     tmpl.render('io.ox/mail/settings', {
                         strings: staticStrings,
