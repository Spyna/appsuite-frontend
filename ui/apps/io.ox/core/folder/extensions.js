/**
 * This work is provided under the terms of the CREATIVE COMMONS PUBLIC
 * LICENSE. This work is protected by copyright and/or other applicable
 * law. Any use of the work other than as authorized under this license
 * or copyright law is prohibited.
 *
 * http://creativecommons.org/licenses/by-nc-sa/2.5/
 *
 * © 2014 Open-Xchange Inc., Tarrytown, NY, USA. info@open-xchange.com
 *
 * @author Matthias Biggeleben <matthias.biggeleben@open-xchange.com>
 */

define('io.ox/core/folder/extensions', [
    'io.ox/core/folder/node',
    'io.ox/core/folder/api',
    'io.ox/core/api/account',
    'io.ox/core/extensions',
    'io.ox/core/capabilities',
    'io.ox/core/api/user',
    'io.ox/mail/api',
    'gettext!io.ox/core',
    'io.ox/core/folder/favorites'
], function (TreeNodeView, api, account, ext, capabilities, userAPI, mailAPI, gt) {

    'use strict';

    var INBOX = 'default0' + mailAPI.separator + 'INBOX';

    // define virtual/standard
    api.virtual.add('virtual/standard', function () {
        return api.virtual.concat(
            // inbox
            api.get(INBOX),
            // sent, drafts, spam, trash, archive
            // default0 is alternative for IMAP server that list standard folders below INBOX
            api.list('default0'), api.list(INBOX)
        );
    });

    var extensions = {

        unifiedFolders: function (tree) {
            this.append(
                // standard folders
                new TreeNodeView({
                    empty: false,
                    filter: function (id, model) {
                        // we check for ^default to make sure we only consider mail folders
                        return /^default/.test(model.id) && account.isUnified(model.id);
                    },
                    folder: '1',
                    headless: true,
                    open: true,
                    tree: tree,
                    parent: tree
                })
                .render().$el.addClass('unified-folders')
            );
        },

        standardFolders: function (tree) {
            this.append(
                // standard folders
                new TreeNodeView({
                    filter: function (id, model) {
                        return account.isStandardFolder(model.id);
                    },
                    folder: 'virtual/standard',
                    headless: true,
                    open: true,
                    tree: tree,
                    parent: tree
                })
                .render().$el.addClass('standard-folders')
            );
        },

        localFolders: function (tree) {

            var node = new TreeNodeView({
                contextmenu: 'myfolders',
                count: 0,
                empty: false,
                filter: function (id, model) {
                    return !account.isStandardFolder(model.id);
                },
                // convention! virtual folders are identified by their id starting with "virtual"
                folder: 'virtual/default0',
                icons: tree.options.icons,
                model_id: INBOX,
                parent: tree,
                title: gt('My folders'),
                tree: tree
            });

            // open my folder whenever a folder is added to INBOX
            api.pool.getCollection(INBOX).on('add', function () {
                node.toggle(true);
            });

            this.append(node.render().$el);
        },

        remoteAccounts: function (tree) {
            this.append(
                new TreeNodeView({
                    //empty: false,
                    filter: function (id, model) {
                        return account.isExternal(model.get('id'));
                    },
                    folder: '1',
                    headless: true,
                    open: true,
                    tree: tree,
                    parent: tree
                })
                .render().$el.addClass('remote-accounts')
            );
        },

        addRemoteAccount: function () {

            if (!capabilities.has('multiple_mail_accounts')) return;

            this.append(
                $('<div class="links">').append(
                    $('<a href="#" data-action="add-mail-account" tabindex="1" role="button">')
                    .text(gt('Add mail account'))
                    .on('click', function (e) {
                        e.preventDefault();
                        require(['io.ox/mail/accounts/settings'], function (m) {
                            m.mailAutoconfigDialog(e);
                        });
                    })
                )
            );
        },

        otherFolders: function (tree) {
            this.append(
                new TreeNodeView({
                    //empty: false,
                    filter: function (id, model) {
                        // exclude standard folder
                        // 'default0/virtual' is dovecot's special "all" folder
                        return !account.isStandardFolder(model.id) && model.id !== 'default0/virtual';
                    },
                    folder: 'default0',
                    headless: true,
                    open: true,
                    tree: tree,
                    parent: tree
                })
                .render().$el
            );
        },

        rootFolders: function (tree) {
            this.append(
                new TreeNodeView({
                    folder: tree.root,
                    headless: true,
                    open: true,
                    tree: tree,
                    parent: tree
                })
                .render().$el
            );
        }
    };

    var INDEX = 100;

    //
    // Mail
    //

    ext.point('io.ox/core/foldertree/mail/app').extend(
        {
            id: 'unified-folders',
            index: INDEX += 100,
            draw: extensions.unifiedFolders
        },
        {
            id: 'standard-folders',
            index: INDEX += 100,
            draw: extensions.standardFolders
        },
        {
            id: 'local-folders',
            index: INDEX += 100,
            draw: extensions.localFolders
        },
        {
            id: 'remote-accounts',
            index: INDEX += 100,
            draw: extensions.remoteAccounts
        },
        {
            id: 'add-account',
            index: INDEX += 100,
            draw: extensions.addRemoteAccount
        },
        {
            id: 'other',
            index: INDEX += 100,
            draw: extensions.otherFolders
        }
    );

    ext.point('io.ox/core/foldertree/mail/popup').extend(
        {
            id: 'standard-folders',
            draw: extensions.standardFolders
        },
        {
            id: 'remote-accounts',
            draw: extensions.remoteAccounts
        },
        {
            id: 'other',
            draw: extensions.otherFolders
        }
    );

    // looks identical to popup but has no favorites
    ext.point('io.ox/core/foldertree/mail/subscribe').extend(
        {
            id: 'root-folders',
            draw: extensions.rootFolders
        }
    );

    ext.point('io.ox/core/foldertree/mail/account').extend(
        {
            id: 'root-folders',
            draw: extensions.rootFolders
        }
    );

    //
    // Files / Drive
    //

    ext.point('io.ox/core/foldertree/infostore/app').extend({
        id: 'standard-folders',
        index: 100,
        draw: extensions.rootFolders
    });

    ext.point('io.ox/core/foldertree/infostore/popup').extend({
        id: 'standard-folders',
        index: 100,
        draw: extensions.rootFolders
    });

    // helper

    function addFolder(e) {
        ox.load(['io.ox/core/folder/actions/add']).done(function (add) {
            add(e.data.folder, { module: e.data.module });
        });
    }

    _('contacts calendar tasks'.split(' ')).each(function (module) {

        //
        // Flat trees
        //

        var defaultExtension = {
            id: 'standard-folders',
            index: 100,
            draw: function (tree) {

                var links = $('<div class="links">'),
                    baton = ext.Baton({ module: module, view: tree, context: tree.context }),
                    folder = 'virtual/flat/' + module,
                    model_id = 'flat/' + module,
                    defaults = { count: 0, empty: false, indent: false, open: false, tree: tree, parent: tree },
                    privateFolders,
                    publicFolders;

                ext.point('io.ox/core/foldertree/' + module + '/links').invoke('draw', links, baton);

                privateFolders = new TreeNodeView(_.extend({}, defaults, { empty: true, folder: folder + '/private', model_id: model_id + '/private', title: gt('Private') }));

                // open private folder whenever a folder is added to it
                api.pool.getCollection('flat/' + module + '/private').on('add', function () {
                    privateFolders.toggle(true);
                });

                // open public folder whenever a folder is added to it
                api.pool.getCollection('flat/' + module + '/public').on('add', function () {
                    privateFolders.toggle(true);
                });

                publicFolders = new TreeNodeView(_.extend({}, defaults, { folder: folder + '/public',  model_id: model_id + '/public',  title: gt('Public') }));

                this.append(
                    // private folders
                    privateFolders.render().$el.addClass('section'),
                    // links
                    links,
                    // public folders
                    publicFolders.render().$el.addClass('section'),
                    // shared with me
                    new TreeNodeView(_.extend({}, defaults, { folder: folder + '/shared',  model_id: model_id + '/shared',  title: gt('Shared') }))
                    .render().$el.addClass('section'),
                    // // shared by me
                    // new TreeNodeView(_.extend({}, defaults, { folder: folder + '/sharing', model_id: model_id + '/sharing', title: gt('Shared by me') }))
                    // .render().$el.addClass('section'),
                    // hidden folders
                    new TreeNodeView(_.extend({}, defaults, { folder: folder + '/hidden',  model_id: model_id + '/hidden',  title: gt('Hidden') }))
                    .render().$el.addClass('section')
                );
            }
        };

        ext.point('io.ox/core/foldertree/' + module + '/app').extend(_.extend({}, defaultExtension));
        ext.point('io.ox/core/foldertree/' + module + '/popup').extend(_.extend({}, defaultExtension));

        //
        // Links
        //

        ext.point('io.ox/core/foldertree/' + module + '/links').extend(
            {
                index: 200,
                id: 'private',
                draw: function (baton) {

                    if (baton.context !== 'app') return;

                    var module = baton.module, folder = api.getDefaultFolder(module);

                    this.append(
                        $('<div>').append(
                            $('<a href="#" tabindex="1" data-action="add-subfolder" role="menuitem">')
                            .text(
                                module === 'calendar' ? gt('New private calendar') : gt('New private folder')
                            )
                            .on('click', { folder: folder, module: module }, addFolder)
                        )
                    );
                }
            },
            {
                index: 300,
                id: 'public',
                draw: function (baton) {

                    if (baton.context !== 'app') return;
                    if (!capabilities.has('edit_public_folders')) return;

                    var node = $('<div>'), module = baton.module;
                    this.append(node);

                    api.get('2').done(function (public_folder) {
                        if (!api.can('create', public_folder)) return;
                        node.append(
                            $('<a href="#" tabindex="1" data-action="add-subfolder" role="menuitem">')
                            .text(
                                module === 'calendar' ? gt('New public calendar') : gt('New public folder')
                            )
                            .on('click', { folder: '2', module: module }, addFolder)
                        );
                    });
                }
            }
        );

        //
        // Shared folders
        //

        function openPermissions(e) {
            require(['io.ox/core/permissions/permissions'], function (controller) {
                controller.show(e.data.id);
            });
        }

        function openSubSettings(e) {
            var options = { id: 'io.ox/core/sub', folder: e.data.folder.id, data: e.data.folder };
            ox.launch('io.ox/settings/main', options).done(function () {
                this.setSettingsPane(options);
            });
        }

        ext.point('io.ox/core/foldertree/node').extend(
            {
                id: 'shared-by',
                index: 100,
                draw: function (baton) {

                    var model = baton.view.model, data = model.toJSON();
                    if (!/^(contacts|calendar|tasks)$/.test(data.module)) return;
                    if (!api.is('shared', data)) return;

                    this.find('.owner').remove();

                    this.addClass('shared').find('.folder-node').append(
                        $('<div class="owner">').append(
                            userAPI.getLink(data.created_by, data['com.openexchange.folderstorage.displayName']).attr({ tabindex: -1 })
                        )
                    );
                }
            },
            {
                id: 'shared',
                index: 200,
                draw: function (baton) {

                    this.find('.folder-shared').remove();

                    if (_.device('smartphone')) return;
                    if (!api.is('unlocked', baton.data)) return;

                    this.find('.folder-node').append(
                        $('<i class="fa folder-shared">').attr('title', gt('You share this folder with other users'))
                        .on('click', { id: baton.data.id }, openPermissions)
                    );
                }
            },
            {
                id: 'sub',
                index: 300,
                draw: function (baton) {

                    this.find('.folder-sub').remove();

<<<<<<< HEAD
                    if (api.is('shared', baton.data)) return; // ignore shared folders
                    if (!api.is('subscribed', baton.data)) return;
=======
                    // ignore shared folders
                    if (api.is('shared', baton.data)) return;
                    if (!capabilities.has('publication') || !api.is('published|subscribed', baton.data)) return;
>>>>>>> e7758a2e

                    this.find('.folder-node').append(
                        $('<i class="fa folder-sub">').attr('title', gt('This folder has subscriptions'))
                        .on('click', { folder: baton.data }, openSubSettings)
                    );
                }
            }
        );
    });

    return extensions;
});<|MERGE_RESOLUTION|>--- conflicted
+++ resolved
@@ -430,14 +430,9 @@
 
                     this.find('.folder-sub').remove();
 
-<<<<<<< HEAD
-                    if (api.is('shared', baton.data)) return; // ignore shared folders
-                    if (!api.is('subscribed', baton.data)) return;
-=======
                     // ignore shared folders
                     if (api.is('shared', baton.data)) return;
-                    if (!capabilities.has('publication') || !api.is('published|subscribed', baton.data)) return;
->>>>>>> e7758a2e
+                    if (!api.is('subscribed', baton.data)) return;
 
                     this.find('.folder-node').append(
                         $('<i class="fa folder-sub">').attr('title', gt('This folder has subscriptions'))
