--- conflicted
+++ resolved
@@ -1,16 +1,14 @@
-<<<<<<< HEAD
 open-xchange-appsuite-help-drive (7.6.3-0) unstable; urgency=medium
 
   * prepare for 7.6.3 release
 
  -- Marcus Klein <marcus.klein@open-xchange.com>  Wed, 25 Mar 2015 13:07:31 +0100
-=======
+
 open-xchange-appsuite-help-drive (7.6.2-16) stable; urgency=medium
 
   * Build for patch 2015-09-14 (2732)
 
- -- Marcus Klein <marcus.klein@open-xchange.com>  Tue, 08 Sep 2015 12:48:44 +0000
->>>>>>> e96c1184
+ -- Marcus Klein <marcus.klein@open-xchange.com>  Tue, 08 Sep 2015 14:48:44 +0200
 
 open-xchange-appsuite-help-drive (7.6.2-15) stable; urgency=medium
 
