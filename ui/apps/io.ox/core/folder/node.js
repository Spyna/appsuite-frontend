/**
 * This work is provided under the terms of the CREATIVE COMMONS PUBLIC
 * LICENSE. This work is protected by copyright and/or other applicable
 * law. Any use of the work other than as authorized under this license
 * or copyright law is prohibited.
 *
 * http://creativecommons.org/licenses/by-nc-sa/2.5/
 *
 * © 2014 Open-Xchange Inc., Tarrytown, NY, USA. info@open-xchange.com
 *
 * @author Matthias Biggeleben <matthias.biggeleben@open-xchange.com>
 */

define('io.ox/core/folder/node', [
    'io.ox/backbone/disposable',
    'io.ox/core/folder/api',
    'io.ox/core/extensions',
    'io.ox/core/api/account',
    'gettext!io.ox/core'
], function (DisposableView, api, ext, account, gt) {

    'use strict';

    // angle caret chevron
    var ICON = 'caret';

    var TreeNodeView = DisposableView.extend({

        tagName: 'li',
        className: 'folder selectable',

        // indentation in px per level
        indentation: _.device('smartphone') ? 10 : 30,

        events: {
<<<<<<< HEAD
            'click .folder-options':  'onOptions',
            'click .folder-arrow':    'onToggle',
            'dblclick .folder-label': 'onToggle',
            'mousedown .folder-arrow':'onArrowMousedown',
            'keydown':                'onKeydown'
=======
            'click .folder-options'     : 'onOptions',
            'click .folder-arrow'       : 'onArrowClick',
            'dblclick .folder-label'    : 'onToggle',
            'mousedown .folder-arrow'   : 'onArrowMousedown',
            'keydown'                   : 'onKeydown'
>>>>>>> ca2753d7
        },

        list: function () {
            var o = this.options;
            return api.list(o.model_id, { all: o.tree.all });
        },

        reset: function () {
            if (this.isReset) return;
            if (this.collection.fetched) this.onReset(); else this.list();
        },

        getFilter: function () {
            var o = this.options,
                context = o.filter ? this : o.tree,
                fn = o.filter || o.tree.filter;
            return fn.bind(context, o.model_id);
        },

        onReset: function () {

            var o = this.options,
                models = this.collection.filter(this.getFilter()),
                exists = {};

            // recycle existing nodes / use detach to keep events
            this.$.subfolders.children().each(function () {
                exists[$(this).attr('data-id')] = $(this).detach().data('view');
            });

            // append nodes
            this.$.subfolders.append(
                models.map(function (model) {
                    return (exists[model.id] || this.getTreeNode(model).render()).$el;
                }, this)
            );

            // see bug 37373
            // This was caused by the filter method of the unified-folders extensionpoint which sets "subfolder = false" for the folder 1 model.
            // Since this folder always has subfolders this is skipped.
            if (this.folder !== '1' && this.folder !== 'default0') this.model.set('subfolders', models.length > 0);
            this.renderEmpty();

            // trigger events
            this.$.subfolders.children().each(function () {
                var view = $(this).data('view');
                if (!view || exists[view.folder]) return;
                o.tree.appear(view);
            });

            this.isReset = true;
        },

        onAdd: function (model) {
            // filter first
            if (!this.getFilter()(model)) return;
            // add
            var node = this.getTreeNode(model);
            this.$.subfolders.append(node.render().$el);
            this.options.tree.appear(node);
            this.model.set('subfolders', true);
            this.renderEmpty();
        },

        onRemove: function (model) {
            var children = this.$.subfolders.children();
            children.filter('[data-id="' + $.escape(model.id) + '"]').remove();
            this.renderEmpty();
        },

        // respond to changed id
        onChangeId: function (model) {
            var id = String(model.get('id')),
                previous = String(model.previous('id')),
                selection = this.options.tree.selection,
                selected = selection.get();
            // update other ID attributes
            if (this.folder === previous) this.folder = id;
            if (this.options.model_id === previous) this.options.model_id = id;
            if (this.options.contextmenu_id === previous) this.options.contextmenu_id = id;
            // update DOM
            this.renderAttributes();
            // trigger selection change event
            if (previous === selected) this.options.tree.trigger('change', id);
            // close sub-folders
            this.options.open = false;
            // update collection
            if (this.collection) {
                this.collection = api.pool.getCollection(id);
                this.isReset = false;
                this.reset();
            }
            this.onChangeSubFolders();
        },

        // re-render on any attribute change
        onChange: function (model) {

            if (model.changed.id !== undefined) {
                this.onChangeId(model);
            }

            if (model.changed[this.getIndexAttribute()] !== undefined) {
                this.renderAttributes();
                if (this.options.parent.onSort) this.options.parent.onSort();
            }

            if (model.changed.subfolders) {
                // close if no more subfolders
                if (!model.changed.subfolders) this.open = false;
                this.onChangeSubFolders();
            }

            this.repaint();
        },

        toggle: function (state) {
            // for whatever reason, this.options might be nulled (see bug 37483)
            if (this.options === null) return;
            this.options.open = state;
            this.onChangeSubFolders();
            this.options.tree.trigger(state ? 'open' : 'close', this.folder);
            this.renderCounter();
        },

        // open/close folder
        onToggle: function (e) {
            if (e.isDefaultPrevented()) return;
            e.preventDefault();
            this.toggle(!this.options.open);
        },

        hasArrow: function () {
            // return true if icon is not fixed-width, i.e. empty
            return this.$.arrow.find('i.fa-fw').length === 0;
        },

        onArrowClick: function (e) {
<<<<<<< HEAD
            if (!$(e.target).closest(this.$.arrow).length || !this.hasArrow()) {
                e.preventDefault();
                return;
            }
=======
            if (!$(e.target).closest(this.$.arrow).length) return;
            if (!this.hasArrow()) return;
>>>>>>> ca2753d7
            this.onToggle(e);
        },

        onArrowMousedown: function (e) {
            // just to avoid changing the focus (see bug 35802)
            // but only if the folder shows the arrow (see bug 36424)
            if (!$(e.target).closest(this.$.arrow).length) return;
            if (!this.hasArrow()) return;
            e.preventDefault();
        },

        onOptions: function (e) {
            e.preventDefault();
        },

        // utility functions
        hasSubFolders: function () {
            var isFlat = /^virtual\/flat/.test(this.folder);
            return this.options.subfolders && (isFlat || this.model.get('subfolders') === true);
        },

        // respond to new sub-folders
        onChangeSubFolders: function () {
            // has subfolders?
            var o = this.options,
                hasSubFolders = this.hasSubFolders(),
                isOpen = o.open && hasSubFolders;
            // update arrow
            this.$.arrow
            .toggleClass('invisible', !hasSubFolders)
            .html(
                hasSubFolders ?
                    (isOpen ? '<i class="fa fa-' + ICON + '-down">' : '<i class="fa fa-' + ICON + '-right">') :
                    '<i class="fa fa-fw">'
            );
            // a11y
            if (hasSubFolders) this.$el.attr('aria-expanded', isOpen); else this.$el.removeAttr('aria-expanded');
            // toggle subfolder node
            this.$el.toggleClass('open', isOpen);
            // empty?
            this.renderEmpty();
            // fetch sub-folders
            if (isOpen) this.reset();
        },

        // respond to cursor left/right
        onKeydown: function (e) {
            // already processed?
            if (e.isDefaultPrevented()) return;
            // not cursor right/left?
            if (e.which !== 37 && e.which !== 39) return;
            // avoid further processing
            e.preventDefault();
            // skip unless folder has subfolders
            if (!this.hasSubFolders()) return;
            // cursor right?
            var o = this.options;
            if (e.which === 39 && !o.open) {
                o.open = true;
                this.onChangeSubFolders();
            } else if (e.which === 37 && o.open) {
                // cursor left?
                o.open = false;
                this.onChangeSubFolders();
            }
        },

        // get a new TreeNode instance
        getTreeNode: function (model) {
            var o = this.options,
                level = o.headless || o.indent === false ? o.level : o.level + 1,
                options = { folder: model.id, icons: this.options.icons, level: level, tree: o.tree, parent: this };
            return new TreeNodeView(o.tree.getTreeNodeOptions(options, model));
        },

        functions: function () {

            // functions that use debounce or throttle must be defined
            // per instance, not on prototype level. otherwise all instances
            // share the inner timers (side-effects and evil debugging)

            this.onSort = _.debounce(function () {
                // check
                if (!this.$) return;
                // re-append to apply sorting
                var nodes = _(this.$.subfolders.children()).sortBy(function (node) {
                    // don't use data() here
                    var index = $(node).attr('data-index');
                    return parseInt(index, 10);
                });
                this.$.subfolders.append(nodes);
            }, 10);

            this.repaint = _.throttle(function () {
                if (this.model !== null) this.render();
            }, 10);
        },

        initialize: function (options) {

            this.functions();

            // make sure we work with strings
            this.folder = String(options.folder);

            var o = this.options = _.extend({
                arrow: true,                    // show folder arrow
                count: undefined,               // use custom counter
                empty: true,                    // show if empty, i.e. no subfolders?
                headless: false,                // show folder row? root folder usually hidden
                icons: false,                   // show folder icons
                indent: true,                   // indent subfolders, i.e. increase level by 1
                level: 0,                       // nesting / left padding
                model_id: this.folder,          // use this id to load model data and subfolders
                contextmenu_id: this.folder,    // use this id for the context menu
                open: false,                    // state
                sortable: false,                // sortable via alt-cursor-up/down
                subfolders: true,               // load/avoid subfolders
                title: '',                      // custom title
                a11yDescription: []             // content for aria-description tag
            }, options);

            // also set: folder, parent, tree

            this.isVirtual = this.options.virtual || /^virtual/.test(this.folder);
            this.model = api.pool.getModel(o.model_id);
            this.collection = api.pool.getCollection(o.model_id, o.tree.all);
            this.isReset = false;
            this.describedbyID = _.uniqueId('description-');
            this.$ = {};

            // make accessible via DOM
            this.$el.data('view', this);

            // inherit "open"
            if (_(o.tree.open).contains(this.folder)) o.open = true;

            // collection changes
            if (o.subfolders) {
                this.listenTo(this.collection, {
                    'add':     this.onAdd,
                    'remove':  this.onRemove,
                    'reset':   this.onReset,
                    'sort':    this.onSort
                });
                // respond to newly created folders
                this.listenTo(api, 'create:' + String(o.model_id).replace(/\s/g, '_'), function () {
                    this.open = true;
                    this.onChangeSubFolders();
                });
            }

            // model changes
            this.listenTo(this.model, {
                'change': this.onChange,
                'change:subfolders': this.onChangeSubFolders,
                'destroy': this.destroy.bind(this)
            });

            var offset = 0;
            if (o.tree.options.highlightclass === 'visible-selection-smartphone') {
                // cannot be done in css because dynamic padding-left is applied
                // using a margin would result in unclickable area and no selection background-color on the left side
                offset = 22;
            }

            // draw scaffold
            this.$el
                .attr({
                    id: this.describedbyID,
                    'aria-label': '',
                    'aria-level': o.level + 1,
                    'aria-selected': false,
                    'data-id': this.folder,
                    'data-index': this.getIndex(),
                    'data-model': o.model_id,
                    'data-contextmenu-id': o.contextmenu_id,
                    'role': 'treeitem',
                    'tabindex': '-1'
                })
                .append(
                    // folder
                    this.$.selectable = $('<div class="folder-node" role="presentation">')
                    .css('padding-left', (o.level * this.indentation) +  offset)
                    .append(
                        this.$.arrow = o.arrow ? $('<div class="folder-arrow invisible"><i class="fa fa-fw"></i></div>') : [],
                        this.$.icon = $('<div class="folder-icon"><i class="fa fa-fw"></i></div>'),
                        $('<div class="folder-label">').append(
                            this.$.label = $('<div>')
                        ),
                        this.$.counter = $('<div class="folder-counter">')
                    ),
                    // tag for screenreader only (aria-description)
                    this.$.a11y = $('<span class="sr-only">').attr({ id: this.describedbyID }),
                    // subfolders
                    this.$.subfolders = $('<ul class="subfolders" role="group">')
                );

            // headless?
            if (o.headless) {
                this.$el.removeClass('selectable').removeAttr('tabindex');
                this.$.selectable.hide();
            }

            // sortable
            if (o.sortable) this.$el.attr('data-sortable', true);

            // virtual?
            if (this.isVirtual) this.$el.addClass('virtual');

            // add contextmenu (only if 'app' is defined; should not appear in modal dialogs, for example)
            if ((!this.isVirtual || o.contextmenu) && o.tree.options.contextmenu && o.tree.app && _.device('!smartphone')) {
                this.$el.attr({ 'aria-haspopup': true });
                this.renderContextControl();
            }

            // get data
            if (!this.isVirtual) api.get(o.model_id);

            // fetch subfolders if not open but "empty" is false
            // or if it's a virtual folder and we're not sure if it has subfolders
            if ((o.empty === false && o.open === false) || this.isVirtual) this.reset();

            // run through some custom callbacks
            var data = this.model.toJSON(), baton = ext.Baton({ view: this, data: data });

            // allow extensions
            ext.point('io.ox/core/foldertree/node').invoke('initialize', this.$el, baton);

            // simple tree-based customize callback
            o.tree.options.customize.call(this.$el, baton);

            // simple tree-based disable callback
            if (o.tree.options.disable(data, o)) this.$el.addClass('disabled');

            // register for 'dispose' event (using inline function to make this testable via spyOn)
            this.$el.on('dispose', this.remove.bind(this));
        },

        getCounter: function () {
            var subtotal = 0;
            //show number of unread subfolder items only when folder is closed
            if (!this.options.open && this.options.subfolders && this.model.get('subtotal')) {
                subtotal = this.model.get('subtotal');
            }
            return this.options.count !== undefined ? this.options.count : (this.model.get('unread') || 0) + subtotal;
        },

        renderCounter: function () {
            var value = this.getCounter();
            this.$.selectable.toggleClass('show-counter', value > 0);
            this.$.counter.text(value);
        },

        getTitle: function () {
            return this.options.title || this.model.get('title') || '';
        },

        renderTitle: function () {
            var title = this.getTitle();
            this.$.label.text(title);
        },

        renderA11yNode: function () {
            //draw even if there is no description or old descriptions cannot be cleared
            this.$.a11y.text(this.options.a11yDescription.join('. '));
        },

        renderTooltip: function () {
            // don't overwrite custom title
            if (this.options.title) return;
            if (!this.model.has('title')) return;
            var data = this.model.toJSON(), summary = [];
            if (_.isNumber(data.total) && data.total >= 0) summary.push(gt('Total: %1$d', data.total));
            if (_.isNumber(data.unread) && data.unread >= 0) summary.push(gt('Unread: %1$d', data.unread));
            summary = summary.join(', ');
            if (summary) summary = ' (' + summary + ')';
            this.$el.attr({
                'title': this.model.get('title') + summary,
                'aria-label': this.model.get('title') + summary
            });
        },

        renderContextControl: function () {
            this.$.selectable.append(
                $('<a>')
                .addClass('folder-options contextmenu-control')
                .attr({
                    'data-contextmenu': this.options.contextmenu || 'default',
                    'aria-label': gt('Folder-specific actions'),
                    href: '#',
                    role: 'button',
                    tabindex: 1
                })
                .append(
                    $('<i class="fa fa-bars" aria-hidden="true">'),
                    $('<span class="sr-only">').text(gt('Folder-specific actions'))
                )
            );
        },

        renderAttributes: function () {
            this.$el.attr({
                'data-id': this.folder,
                'data-index': this.getIndex(),
                'data-model': this.options.model_id,
                'data-contextmenu-id': this.options.contextmenu_id
            });
        },

        getIndexAttribute: function () {
            var parent = this.options.parent;
            if (!parent || !parent.collection) return undefined;
            return 'index/' + parent.collection.id;
        },

        getIndex: function () {
            var attribute = this.getIndexAttribute();
            if (attribute === undefined) return 0;
            return this.model.get(attribute) || 0;
        },

        isEmpty: function () {
            return this.$.subfolders.children().length === 0;
        },

        renderEmpty: function () {
            if (this.options.empty !== false) return;
            // only show if not empty, i.e. has subfolder
            this.$el.toggleClass('empty', this.isEmpty());
        },

        renderIcon: function () {
            var o = this.options, type;
            if (!o.icons || o.tree.module !== 'mail') return;
            type = account.getType(this.folder) || 'default';
            this.$.icon.addClass('visible ' + type);
        },

        render: function () {
            this.renderAttributes();
            this.renderEmpty();
            this.renderTitle();
            this.renderTooltip();
            this.renderCounter();
            this.renderIcon();
            this.onChangeSubFolders();
            ext.point('io.ox/core/foldertree/node').invoke('draw', this.$el, ext.Baton({ view: this, data: this.model.toJSON() }));
            this.renderA11yNode();
            return this;
        },

        destroy: function () {
            // get parent first
            var parent = this.options.parent;
            // remove from DOM now (will trigger this.remove)
            this.$el.remove();
            // check siblings now
            if (parent.renderEmpty) parent.renderEmpty();
        },

        remove: function () {
            this.stopListening();
            this.collection = this.model = this.options = this.$ = null;
        }
    });

    return TreeNodeView;
});<|MERGE_RESOLUTION|>--- conflicted
+++ resolved
@@ -33,19 +33,11 @@
         indentation: _.device('smartphone') ? 10 : 30,
 
         events: {
-<<<<<<< HEAD
             'click .folder-options':  'onOptions',
-            'click .folder-arrow':    'onToggle',
+            'click .folder-arrow':    'onArrowClick',
             'dblclick .folder-label': 'onToggle',
             'mousedown .folder-arrow':'onArrowMousedown',
             'keydown':                'onKeydown'
-=======
-            'click .folder-options'     : 'onOptions',
-            'click .folder-arrow'       : 'onArrowClick',
-            'dblclick .folder-label'    : 'onToggle',
-            'mousedown .folder-arrow'   : 'onArrowMousedown',
-            'keydown'                   : 'onKeydown'
->>>>>>> ca2753d7
         },
 
         list: function () {
@@ -184,15 +176,10 @@
         },
 
         onArrowClick: function (e) {
-<<<<<<< HEAD
             if (!$(e.target).closest(this.$.arrow).length || !this.hasArrow()) {
                 e.preventDefault();
                 return;
             }
-=======
-            if (!$(e.target).closest(this.$.arrow).length) return;
-            if (!this.hasArrow()) return;
->>>>>>> ca2753d7
             this.onToggle(e);
         },
 
