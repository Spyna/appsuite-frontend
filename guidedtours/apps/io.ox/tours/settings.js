/**
 * This work is provided under the terms of the CREATIVE COMMONS PUBLIC
 * LICENSE. This work is protected by copyright and/or other applicable
 * law. Any use of the work other than as authorized under this license
 * or copyright law is prohibited.
 *
 * http://creativecommons.org/licenses/by-nc-sa/2.5/
 *
 * © 2016 OX Software GmbH, Germany. info@open-xchange.com
 *
 * @author Tobias Prinz <tobias.prinz@open-xchange.com>
 * @author Julian Bäume <julian.baeume@open-xchange.com>
 */

define('io.ox/tours/settings', [
    'io.ox/core/tk/wizard',
    'settings!io.ox/core',
    'gettext!io.ox/tours'
], function (Tour, settings, gt) {

    'use strict';

    /* Tour: Settings */
    Tour.registry.add({
        id: 'default/io.ox/settings',
        app: 'io.ox/settings',
        priority: 1
    }, function () {
        var tour = new Tour()
        .step()
            .title(gt('Opening the settings'))
            .content(gt('To open the settings, click the user image on the upper right side of the menu bar. Select Settings.'))
            .hotspot('#topbar-settings-dropdown a[data-name="io.ox/settings"]')
            .spotlight('#topbar-settings-dropdown a[data-name="io.ox/settings"]')
            .referTo('#topbar-settings-dropdown')
            .waitFor('.smart-dropdown-container #topbar-settings-dropdown a[data-name="io.ox/settings"]')
            .on('before:show', function () {
                // without smart-dropdowns onClick handler may cause hiding
                _.defer(function () {
                    $('#topbar-settings-dropdown:not(:visible)').dropdown('toggle');
                });
            })
            .on('hide', function () {
                $('#topbar-settings-dropdown:visible').dropdown('toggle');
            })
            .end()
        .step()
            .title(gt('How the settings are organized'))
            .content(gt('The settings are organized in topics. Select the topic on the left side, e.g Basic settings or E-Mail.'))
            .navigateTo('io.ox/settings/main')
            .waitFor('.io-ox-settings-window .folder-tree')
            .spotlight('.io-ox-settings-window .folder-tree')
            .end()
        .step()
            .title(gt('Editing settings'))
            .content(gt('Edit a setting on the right side. In most of the cases, the changes are activated immediately.'))
            .spotlight('.io-ox-settings-window .settings-detail-pane')
            .end()
        .step()
            .title(gt('Opening the help'))
            .content(gt('To open the help, click the user image on the upper right side of the menu bar. Select Help. The help for the currently selected app is displayed. To browse the complete help, click on Start Page or Table Of Contents at the upper part of the window.'))
            .hotspot('#topbar-settings-dropdown a.io-ox-context-help')
            .spotlight('#topbar-settings-dropdown a.io-ox-context-help')
            .referTo('#topbar-settings-dropdown')
            .waitFor('.smart-dropdown-container #topbar-settings-dropdown a.io-ox-context-help')
            .on('before:show', function () {
                $('#topbar-settings-dropdown:not(:visible)').dropdown('toggle');
            })
            .on('hide', function () {
                $('#topbar-settings-dropdown:visible').dropdown('toggle');
            })
            .end();

        if (settings.get('features/dedicatedLogoutButton', false) !== true) {
            // dropdown menu entry
            tour.step()
                .title(gt('Signing out'))
                .content(gt('To sign out, click the System menu icon on the upper right side of the menu bar. Select Sign out.'))
<<<<<<< HEAD
                .hotspot('#topbar-settings-dropdown a[data-action="logout"]')
                .spotlight('#topbar-settings-dropdown a[data-action="logout"]')
                .referTo('#topbar-settings-dropdown')
                .waitFor('#topbar-settings-dropdown a[data-action="logout"]')
                .on('wait', function () {
                    $('#topbar-settings-dropdown').css('display', 'block');
                })
                .on('hide', function () {
                    $('#topbar-settings-dropdown').css('display', '');
                })
            .end();
=======
                .hotspot('#topbar-settings-dropdown a[data-name="logout"]')
                .spotlight('#topbar-settings-dropdown a[data-name="logout"]')
                .referTo('#topbar-settings-dropdown')
                .waitFor('#topbar-settings-dropdown a[data-name="logout"]')
                .on('wait', function () {
                    $('#topbar-settings-dropdown:not(:visible)').dropdown('toggle');
                })
                .on('hide', function () {
                    $('#topbar-settings-dropdown:visible').dropdown('toggle');
                })
                .end();

>>>>>>> 1c74fb5d
        } else {
            // dedicatedLogoutButton: top bar entry
            tour.step()
                .title(gt('Signing out'))
                .content(gt('To sign out, click the logout icon on the upper right side of the menu bar.'))
<<<<<<< HEAD
                .hotspot('#io-ox-topbar a[data-action="sign-out"]')
                .spotlight('#io-ox-topbar a[data-action="sign-out"]')
                .referTo('#io-ox-topbar')
                .waitFor('#io-ox-topbar a[data-action="sign-out"]')
=======
                .hotspot('#io-ox-toprightbar a[data-action="sign-out"]')
                .spotlight('#io-ox-toprightbar a[data-action="sign-out"]')
                .referTo('#io-ox-toprightbar')
                .waitFor('#io-ox-toprightbar a[data-action="sign-out"]')
>>>>>>> 1c74fb5d
                .end();
        }

        tour.start();
    });
});<|MERGE_RESOLUTION|>--- conflicted
+++ resolved
@@ -76,19 +76,6 @@
             tour.step()
                 .title(gt('Signing out'))
                 .content(gt('To sign out, click the System menu icon on the upper right side of the menu bar. Select Sign out.'))
-<<<<<<< HEAD
-                .hotspot('#topbar-settings-dropdown a[data-action="logout"]')
-                .spotlight('#topbar-settings-dropdown a[data-action="logout"]')
-                .referTo('#topbar-settings-dropdown')
-                .waitFor('#topbar-settings-dropdown a[data-action="logout"]')
-                .on('wait', function () {
-                    $('#topbar-settings-dropdown').css('display', 'block');
-                })
-                .on('hide', function () {
-                    $('#topbar-settings-dropdown').css('display', '');
-                })
-            .end();
-=======
                 .hotspot('#topbar-settings-dropdown a[data-name="logout"]')
                 .spotlight('#topbar-settings-dropdown a[data-name="logout"]')
                 .referTo('#topbar-settings-dropdown')
@@ -101,23 +88,15 @@
                 })
                 .end();
 
->>>>>>> 1c74fb5d
         } else {
             // dedicatedLogoutButton: top bar entry
             tour.step()
                 .title(gt('Signing out'))
                 .content(gt('To sign out, click the logout icon on the upper right side of the menu bar.'))
-<<<<<<< HEAD
-                .hotspot('#io-ox-topbar a[data-action="sign-out"]')
-                .spotlight('#io-ox-topbar a[data-action="sign-out"]')
-                .referTo('#io-ox-topbar')
-                .waitFor('#io-ox-topbar a[data-action="sign-out"]')
-=======
                 .hotspot('#io-ox-toprightbar a[data-action="sign-out"]')
                 .spotlight('#io-ox-toprightbar a[data-action="sign-out"]')
                 .referTo('#io-ox-toprightbar')
                 .waitFor('#io-ox-toprightbar a[data-action="sign-out"]')
->>>>>>> 1c74fb5d
                 .end();
         }
 
