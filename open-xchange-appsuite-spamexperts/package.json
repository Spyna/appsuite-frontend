--- conflicted
+++ resolved
@@ -1,10 +1,6 @@
 {
   "name": "open-xchange-appsuite-spamexperts",
-<<<<<<< HEAD
-  "version": "7.10.2-16",
-=======
   "version": "7.10.3-0",
->>>>>>> 4d2c175d
   "repository": {
     "type": "git",
     "url": "https://code.open-xchange.com/git/wd/frontend/web"
