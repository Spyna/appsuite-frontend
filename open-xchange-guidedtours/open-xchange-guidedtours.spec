--- conflicted
+++ resolved
@@ -4,13 +4,8 @@
 BuildRequires:  ant-nodeps
 BuildRequires:  java-devel >= 1.6.0
 BuildRequires:  nodejs >= 0.10.0
-<<<<<<< HEAD
 Version:        @OXVERSION@
 %define         ox_release 0
-=======
-Version:        7.6.0
-%define         ox_release 15
->>>>>>> 010ccc0b
 Release:        %{ox_release}_<CI_CNT>.<B_CNT>
 Group:          Applications/Productivity
 Vendor:         Open-Xchange
@@ -53,17 +48,14 @@
 /opt/open-xchange/etc/settings/guidedtours.properties
 
 %changelog
-<<<<<<< HEAD
 * Tue Oct 14 2014 Marcus Klein <marcus.klein@open-xchange.com>
 Fifth candidate for 7.6.1 release
+* Mon Oct 13 2014 Marcus Klein <marcus.klein@open-xchange.com>
+Build for patch 2014-10-20
 * Fri Oct 10 2014 Marcus Klein <marcus.klein@open-xchange.com>
 Fourth candidate for 7.6.1 release
 * Thu Oct 02 2014 Marcus Klein <marcus.klein@open-xchange.com>
 Third candidate for 7.6.1 release
-=======
-* Mon Oct 13 2014 Marcus Klein <marcus.klein@open-xchange.com>
-Build for patch 2014-10-20
->>>>>>> 010ccc0b
 * Tue Sep 30 2014 Marcus Klein <marcus.klein@open-xchange.com>
 Build for patch 2014-10-06
 * Tue Sep 23 2014 Marcus Klein <marcus.klein@open-xchange.com>
