--- conflicted
+++ resolved
@@ -1,4 +1,3 @@
-<<<<<<< HEAD
 open-xchange-appsuite-help (7.8.0-0) unstable; urgency=medium
 
   * prepare for 7.8.0 release
@@ -34,13 +33,12 @@
   * prepare for 7.6.2 release
 
  -- Marcus Klein <marcus.klein@open-xchange.com>  Wed, 17 Sep 2014 12:44:17 +0200
-=======
+
 open-xchange-appsuite-help (7.6.1-10) stable; urgency=low
 
   * Build for patch 2014-12-22
 
  -- Marcus Klein <marcus.klein@open-xchange.com>  Tue, 16 Dec 2014 16:54:26 +0100
->>>>>>> ba7a8ec8
 
 open-xchange-appsuite-help (7.6.1-9) stable; urgency=low
 
