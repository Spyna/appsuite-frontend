--- conflicted
+++ resolved
@@ -1,4 +1,3 @@
-<<<<<<< HEAD
 open-xchange-appsuite (7.8.0-0) unstable; urgency=medium
 
   * prepare for 7.8.0 release
@@ -124,13 +123,12 @@
   * prepare for 7.6.2 release
 
  -- Markus Wagner <markus.wagner@open-xchange.com>  Wed, 17 Sep 2014 12:42:40 +0200
-=======
+
 open-xchange-appsuite (7.6.1-25) stable; urgency=low
 
   * Build for patch 2015-07-20 (2637)
 
  -- Markus Wagner <markus.wagner@open-xchange.com>  Fri, 17 Jul 2015 09:45:34 +0200
->>>>>>> 2ae90371
 
 open-xchange-appsuite (7.6.1-24) stable; urgency=low
 
