/**
 * This work is provided under the terms of the CREATIVE COMMONS PUBLIC
 * LICENSE. This work is protected by copyright and/or other applicable
 * law. Any use of the work other than as authorized under this license
 * or copyright law is prohibited.
 *
 * http://creativecommons.org/licenses/by-nc-sa/2.5/
 *
 * © 2014 Open-Xchange Inc., Tarrytown, NY, USA. info@open-xchange.com
 *
 * @author Matthias Biggeleben <matthias.biggeleben@open-xchange.com>
 */

define('io.ox/core/folder/api',
    ['io.ox/core/http',
     'io.ox/core/event',
     'io.ox/core/folder/util',
     'io.ox/core/folder/sort',
     'io.ox/core/folder/blacklist',
     'io.ox/core/folder/title',
     'io.ox/core/folder/bitmask',
     'io.ox/core/api/account',
     'io.ox/core/capabilities',
     'settings!io.ox/core',
     'settings!io.ox/mail',
     'gettext!io.ox/core'], function (http, Events, util, sort, blacklist, getFolderTitle, Bitmask, account, capabilities, settings, mailSettings, gt) {

    'use strict';

    var api = {}, pool;

    // add event hub
    Events.extend(api);

    //
    // Utility functions
    //

    function tree(id) {
        id = String(id);
        // use tree 0 for mail, use tree 1 for all other modules.
        // we need tree 1 for files so that 'altNames' works.
        return id === '1' || /^default\d+/.test(id) ? 0 : 1;
    }

    function injectIndex(id, item, index) {
        item['index/' + id] = index;
        return item;
    }

    function onChangeModelId(model) {
        delete pool.models[model.previous('id')];
        pool.models[model.id] = model;
    }

    function unfetch(model) {
        pool.unfetch(model.id);
    }

    function isVirtual(id) {
        return /^virtual/.test(id);
    }

    function isFlat(id) {
        return /^(contacts|calendar|tasks)$/.test(id);
    }

    function getCollectionId(id, all) {
        return (all ? 'all/' : '') + String(id);
    }

    //
    // Model & Collections
    //

    var FolderModel = Backbone.Model.extend({
        constructor: function () {
            Backbone.Model.apply(this, arguments);
            this.on('change:id', onChangeModelId);
        }
    });

    var FolderCollection = Backbone.Collection.extend({
        constructor: function (id) {
            Backbone.Collection.apply(this, arguments);
            this.id = id;
            this.fetched = false;
            this.on('remove', this.onRemove, this);
        },
        comparator: function (model) {
            return model.get('index/' + this.id) || 0;
        },
        onRemove: function (model) {
            if (isFlat(model.get('module'))) return;
            pool.getModel(this.id).set('subfolders', this.length > 0);
        },
<<<<<<< HEAD
        comparator: function (model) {
            return model.get('index/' + this.id) || 0;
        },
=======
>>>>>>> 08f4b444
        model: FolderModel
    });

    // collection pool
    function Pool() {

        this.models = {};
        this.collections = {};
    }

    _.extend(Pool.prototype, {

        addModel: function (data) {

            var id = data.id, model = this.models[id];

            if (model === undefined) {
                // add new model
                this.models[id] = model = new FolderModel(data);
            } else {
                // update existing model
                model.set(data);
            }
            return model;
        },

        addCollection: function (id, list, options) {
            // transform list to models
            var models = _(list).map(this.addModel, this);
            // options
            options = options || {};
            // update collection
            var collection = this.getCollection(id),
                type = collection.fetched ? 'set' : 'reset';
            collection[type](models);
            collection.fetched = true;

            if (options.reset) collection.trigger('reset');
        },

        getModel: function (id) {
            return this.models[id] || (this.models[id] = new FolderModel({ id: id }));
        },

        getCollection: function (id, all) {
            id = getCollectionId(id, all);
            return this.collections[id] || (this.collections[id] = new FolderCollection(id));
        },

        unfetch: function (id) {
            if (arguments.length === 0 || id === '0') {
                // no need for recursion; reset all collections
                return _(this.collections).each(function (collection) {
                    collection.fetched = false;
                });
            }
            var collection = this.collections[id];
            if (!collection) return;
            collection.fetched = false;
            collection.each(unfetch);
        }
    });

    // get instance
    pool = new Pool();

    //
    // Used by list() and ramp-up
    //

    function processListResponse(id, list) {
        // 1. apply blacklist
        list = blacklist.apply(list);
        // 2. apply custom order
        list = sort.apply(id, list);
        // 3. inject index
<<<<<<< HEAD
        _(list).each(injectIndex.bind(this, id));
=======
        _(list).each(injectIndex.bind(null, id));
>>>>>>> 08f4b444
        // done
        return list;
    }

    //
    // Use ramp-up data
    //

    _(ox.rampup.folder).each(function (data) {
        pool.addModel(data);
    });

    var rampup = {};

    _(ox.rampup.folderlist || {}).each(function (list, id) {
        // make objects
        rampup[id] = _(list).map(function (data) {
            return _.isArray(data) ? http.makeObject(data, 'folders') : data;
        });
    });

    //
    // Propagate
    // central hub to coordinate events and caches
    // (see files/api.js for a full implementation for files)
    //

    var ready = $.when();

    function propagate(arg) {

        if (arg instanceof Backbone.Model) {

            var model = arg, data = model.toJSON(), id = data.id;

            if (model.changed.total) {
                api.trigger('update:total', id, data);
                api.trigger('update:total:' + id, data);
            }
            if (model.changed.unread) {
                api.trigger('update:unread', id, data);
                api.trigger('update:unread:' + id, data);
            }
            return;
        }

        if (/^account:(create|delete|unified-enable|unified-disable)$/.test(arg)) {
            // need to refresh subfolders of root folder 1
            return list('1', { cache: false }).done(function () {
                virtual.refresh();
                api.trigger('refresh');
            });
        }

        return ready;
    }

    //
    // Define a virtual collection
    //

    function VirtualFolder(id, getter) {
        this.id = id;
<<<<<<< HEAD
        this.getter = getter.bind(this);
    }

    VirtualFolder.prototype.concat = function () {
        var id = this.id;
        return $.when.apply($, arguments).then(function () {
            return _(arguments).chain().flatten().map(injectIndex.bind(this, id)).value();
=======
        this.getter = getter;
    }

    VirtualFolder.prototype.concat = function () {
        return $.when.apply($, arguments).then(function () {
            return _(arguments).flatten();
        });
    };

    VirtualFolder.prototype.list = function () {
        var id = this.id;
        return this.getter().done(function (array) {
            _(array).each(injectIndex.bind(null, id));
            pool.addCollection(getCollectionId(id), array);
            pool.getModel(id).set('subfolders', array.length > 0);
>>>>>>> 08f4b444
        });
    };

    var virtual = {

        hash: {},

<<<<<<< HEAD
        get: function (id) {
            var folder = this.hash[id];
            return folder !== undefined ? folder.getter() : $.Deferred().reject();
=======
        list: function (id) {
            var folder = this.hash[id];
            return folder !== undefined ? folder.list() : $.Deferred().reject();
>>>>>>> 08f4b444
        },

        add: function (id, getter) {
            this.hash[id] = new VirtualFolder(id, getter);
            pool.getModel(id).set('subfolders', true);
        },

        concat: function () {
            if (ox.debug) console.warn('Deprecated! Please use this.concat()');
            return $.when.apply($, arguments).then(function () {
<<<<<<< HEAD
                return _(arguments).chain().flatten().map(injectIndex.bind(this, 'concat')).value();
=======
                return _(arguments).chain().flatten().map(injectIndex.bind(null, 'concat')).value();
            });
        },

        refresh: function () {
            _(this.hash).invoke('list');
        },

        getCollections: function () {
            return _(this.hash).keys().map(function (id) {
                return api.pool.getCollection(id);
>>>>>>> 08f4b444
            });
        }
    };

    //
    // Get a single folder
    //

    function get(id, options) {

        id = String(id);
        options = _.extend({ cache: true }, options);

        var model = pool.models[id];
        if (options.cache === true && model !== undefined && model.has('title')) return $.when(model.toJSON());

        if (/^virtual/.test(id)) return $.when({ id: id });

        // fetch GAB but GAB is disabled?
        if (id === '6' && !capabilities.has('gab')) {
            var error = gt('Accessing global address book is not permitted');
            console.warn(error);
            return $.Deferred().reject({ error: error });
        }

        return http.GET({
            module: 'folders',
            params: {
                action: 'get',
                altNames: true,
                id: id,
                timezone: 'UTC',
                tree: tree(id)
            }
        })
        .then(function (data) {
            // update/add model
            var model = pool.addModel(data);
            // propagate changes via api events
            propagate(model);
            // to make sure we always get the same result (just data; not timestamp)
            return data;
        });
    }

    //
    // Special case: Get multiple folders at once
    //

    function multiple(ids) {
        try {
            http.pause();
            return $.when.apply($,
                _(ids).map(function (id) {
                    return get(id).then(null, function () { return $.when(undefined); });
                })
            )
            .then(function () {
                return _(arguments).toArray();
            });
        } finally {
            http.resume();
        }
    }

    //
    // Get subfolders
    //

    function list(id, options) {

        id = String(id);
        options = _.extend({ all: false, cache: true }, options);

        // already cached?
        var collectionId = getCollectionId(id, options.all),
            collection = pool.getCollection(collectionId);
        if (collection.fetched && options.cache === true) return $.when(collection.toJSON());

        // use rampup data?
        if (rampup[id] && !options.all) {
            var array = processListResponse(id, rampup[id]);
            pool.addCollection(id, array);
            delete rampup[id];
            return $.when(array);
        }

        // flat?
        var data = /^flat\/([^/]+)\/([^/]+)$/.exec(id), module, section;
        if (data) {
            module = data[1];
            section = data[2];
            return flat({ module: module, cache: options.cache }).then(function (sections) {
                return sections[section];
            });
        }

        // special handling for virtual folders
        if (isVirtual(id)) return virtual.list(id);

        return http.GET({
            module: 'folders',
            params: {
                action: 'list',
                all: options.all ? '1' : '0',
                altNames: true,
                parent: id,
                timezone: 'UTC',
                tree: tree(id)
            },
            appendColumns: true
        })
        .then(function (array) {
            array = processListResponse(id, array);
            pool.addCollection(collectionId, array);
            // to make sure we always get the same result (just data; not timestamp)
            return array;
        });
    }

    //
    // Get folder path
    //

    function path(id) {

        var result = [], current = id, data, done = false;

        // be robust
        if (id === undefined) return $.when([]);

        // try to resolve via pool
        do {
            result.push(data = pool.getModel(current).toJSON());
            current = data.folder_id;
            done = String(current) === '1';
        } while (current && !done);

        // resolve in reverse order (root > folder)
        if (done) return $.when(result.reverse());

        return http.GET({
            module: 'folders',
            params: {
                action: 'path',
                altNames: true,
                id: id,
                tree: tree(id)
            },
            appendColumns: true
        })
        .then(function (data) {
            // loop over folders to remove root and add to pool
            return _(data)
                .filter(function (folder) {
                    pool.addModel(folder);
                    return folder.id !== '1';
                })
                .reverse();
        });
    }


    //
    // Flat list
    //

    function makeObject(array) {
        return http.makeObject(array, 'folders');
    }

    function getSection(type) {
        if (type === 3) return 'shared';
        if (type === 2) return 'public';
        return 'private';
    }

    function getFlatCollectionId(module, section) {
        return 'flat/' + module + '/' + section;
    }

    function getFlatCollection(module, section) {
        return pool.getCollection(getFlatCollectionId(module, section));
    }

    function getFlatViews() {
        return _(pool.collections).chain()
            .keys()
            .filter(function (id) {
                return /^flat/.test(id);
            })
            .map(function (id) {
                return id.split('/')[1];
            })
            .uniq()
            .value();
    }

    function flat(options) {

        options = _.extend({ module: undefined, cache: true }, options);

        // missing module?
        if (ox.debug && !options.module) {
            console.warn('Folder API > flat() - Missing module', options);
            return $.Deferred().reject();
        }

        // already cached?
        var module = options.module,
            collection = getFlatCollection(module, 'private');

        if (collection.fetched && options.cache === true) {
            return $.when({
                'private' : collection.toJSON(),
                'public'  : getFlatCollection(module, 'public').toJSON(),
                'shared'  : getFlatCollection(module, 'shared').toJSON(),
                'sharing' : getFlatCollection(module, 'sharing').toJSON(),
                'hidden'  : getFlatCollection(module, 'hidden').toJSON()
            });
        }

        return http.GET({
            module: 'folders',
            appendColumns: true,
            params: {
                action: 'allVisible',
                altNames: true,
                content_type: module,
                timezone: 'UTC',
                tree: 1
            }
        })
        .then(function (data) {
            var sections = {},
                hidden = [],
                sharing = [],
                hash = settings.get(['folder/hidden'], {}),
                collectionId;
            // loop over results to get proper objects and sort out hidden folders
            _(data).each(function (section, id) {
                var array = _(section)
                    .chain()
                    .map(makeObject)
                    .filter(function (folder) {
                        // read access?
                        if (!util.can('read', folder)) return false;
                        // store section / easier than type=1,2,3
                        if (hash[folder.id]) { hidden.push(folder); return false; }
                        // sharing?
                        if (util.is('shared-by-me', folder)) sharing.push(folder);
                        // otherwise
                        return true;
                    })
                    .value();
                // process response and add to pool
                collectionId = getFlatCollectionId(module, id);
                array = processListResponse(collectionId, array);
                pool.addCollection(collectionId, sections[id] = array, { reset: true });
            });
            // add collection for hidden folders
            collectionId = getFlatCollectionId(module, 'hidden');
            hidden = processListResponse(collectionId, hidden);
            pool.addCollection(collectionId, sections.hidden = hidden, { reset: true });
            // add collection for folders shared by me
            collectionId = getFlatCollectionId(module, 'sharing');
            sharing = processListResponse(collectionId, sharing);
            pool.addCollection(collectionId, sections.sharing = sharing, { reset: true });
            // done
            return sections;
        });
    }

    //
    // Update folder
    //

    function update(id, changes, options) {

        if (!_.isObject(changes) || _.isEmpty(changes)) return;

        // update model
        options = _.extend({ silent: false }, options);
        var model = pool.getModel(id).set(changes, { silent: options.silent });

        return http.PUT({
            module: 'folders',
            params: {
                action: 'update',
                id: id,
                timezone: 'UTC',
                tree: tree(id)
            },
            data: changes,
            appendColumns: false
        })
        .done(function () {
            var data = model.toJSON();
            if (!blacklist.visible(data)) api.trigger('warn:hidden', data);
        })
        .then(
            function success(newId) {
                // id change? (caused by rename or move)
                if (id !== newId) model.set('id', newId);
                // trigger event
                if (!options.silent) api.trigger('update', id, newId, model.toJSON());
                // fetch subfolders of parent folder to ensure proper order after rename/move
                if (id !== newId) return list(model.get('folder_id'), { cache: false }).then(function () {
                    return newId;
                });
            },
            function fail(error) {
                if (error && error.code && error.code === 'FLD-0018') {
                    error.error = gt('Could not save settings. There have to be at least one user with administration rights.');
                }
                if (!options.silent) {
                    api.trigger('update:fail', error, id);
                }
                return error;
            }
        );
    }

    //
    // Move folder
    //

    function move(id, target) {

        if (id === target) return;

        // prepare move
        var model = pool.getModel(id),
            parent = model.get('folder_id'),
            collection = pool.getCollection(parent);

        // remove model from parent collection
        collection.remove(model);
        // update parent folder; subfolders might have changed
        pool.getModel(parent).set('subfolders', collection.length > 0);

        return update(id, { folder_id: target }).done(function (newId) {
            // update new parent folder
            pool.getModel(target).set('subfolders', true);
            // update all virtual folders
            virtual.refresh();
            // add folder to collection
            pool.getCollection(target).add(model);
            // trigger event
            api.trigger('move', id, newId);
        });
    }

    //
    // Create folder
    //

    function create(id, options) {

        // get parent folder first - actually just to inherit 'module';
        return get(id).then(function (parent) {
            // default options
            options = _.extend({
                module: parent.module,
                subscribed: 1,
                title: gt('New Folder')
            }, options);
            // go!
            return http.PUT({
                module: 'folders',
                params: {
                    action: 'new',
                    autorename: true,
                    folder_id: id,
                    tree: tree(id)
                },
                data: options,
                appendColumns: false
            })
            .then(function getNewFolder(newId) {
                return get(newId);
            })
            .then(function reloadSubFolders(data) {
                return (
                    isFlat(options.module) ? flat({ module: options.module, cache: false }) : list(id, { cache: false })
                )
                .then(function () {
                    // make sure to return new folder data
                    return data;
                });
            })
            .done(function checkVisibility(data) {
                // trigger event if folder will be hidden
                if (!blacklist.visible(data)) api.trigger('warn:hidden', data);
            })
            .done(function updateParentFolder(data) {
                pool.getModel(id).set('subfolders', true);
                virtual.refresh();
                api.trigger('create', data);
                api.trigger('create:' + id, data);
            })
            .fail(function fail(error) {
                api.trigger('create:fail', error, id);
            });
        });
    }

    //
    // Remove folder
    //

    function removeFromCollection(model) {
        // flat folders are different
        var module = model.get('module'), section, collections;
        if (isFlat(module)) {
            // contacts, calendar, tasks
            section = getSection(model.get('type'));
            getFlatCollection(module, section).remove(model);
        } else {
            // mail and drive; consider virtual folders
            collections = api.virtual.getCollections();
            collections.push(pool.getCollection(model.get('folder_id')));
            // remove and update parent folder; subfolders might have changed
            _(collections).each(function (collection) {
                collection.remove(model);
                pool.getModel(collection.id).set('subfolders', collection.length > 0);
            });
        }
    }

    function remove(id) {

        // get model
        var model = pool.getModel(id), data = model.toJSON();

        // trigger event
        api.trigger('remove:prepare', data);

        // update collection (now)
        removeFromCollection(model);
        model.trigger('destroy');

        // delete on server
        return http.PUT({
            module: 'folders',
            params: {
                action: 'delete',
                failOnError: true,
                tree: tree(id)
            },
            data: [id],
            appendColumns: false
        })
        .done(function () {
            api.trigger('remove', id, data);
            api.trigger('remove:' + id, data);
            api.trigger('remove:' + data.module, data);
        })
        .fail(function () {
            api.trigger('remove:fail', id);
        });
    }

    //
    // Clear/empty folder
    //

    function clear(id) {

        api.trigger('before:clear', id);

        return http.PUT({
            module: 'folders',
            appendColumns: false,
            params: {
                action: 'clear',
                tree: tree(id)
            },
            data: [id]
        })
        .done(function () {
            api.trigger('clear', id);
            refresh();
        });
    }

    //
    // Provide text node
    //

    function updateTextNode(data) {
        this.nodeValue = _.noI18n(data.title || data.id);
    }

    function getTextNode(id) {
        var node = document.createTextNode('');
        get(id).done(updateTextNode.bind(node));
        return node;
    }

    //
    // ignoreSentItems()
    // check a list of object if they originate from more than one folder
    // if so remove items from "sent" folder; useful for delete/move actions and threads
    //

    function fromSameFolder(list) {
        return _(list).chain().pluck('folder_id').uniq().value().length <= 1;
    }

    function isNotSentFolder(obj) {
        return !account.is('sent', obj.folder_id);
    }

    function ignoreSentItems(list) {
        // not array or just one?
        if (!_.isArray(list) || list.length === 1) return list;
        // all from same folder?
        if (fromSameFolder(list)) return list;
        // else: exclude sent items
        return _(list).filter(isNotSentFolder);
    }

    //
    // Reload folder
    //

    function getFolderId(arg) {
        return _.isString(arg) ? arg : (arg ? arg.folder_id : null);
    }

    function reload() {
        _.chain(arguments).flatten().map(getFolderId).compact().uniq().each(function (id) {
            get(id, { cache: false });
        });
    }

    //
    // Hide/show (flat) folder
    //

    function hide(id) {
        // get model & module
        var model = pool.getModel(id), module = model.get('module');
        // change state
        settings.set(['folder/hidden', id], true).save();
        // reload sections; we could handle this locally
        // but this is a dead-end when it comes to sorting

        flat({ module: module, cache: false });
    }

    function show(id) {
        // get model & module
        var model = pool.getModel(id), module = model.get('module');
        // change state
        settings.remove(['folder/hidden', id]).save();
        // reload sections; we could handle this locally
        // but this is a dead-end when it comes to sorting
        flat({ module: module, cache: false });
    }

    function toggle(id, state) {
        if (state === true) show(id); else hide(id);
    }

    //
    // Change unseen count
    //

    var changeUnseenCounter = (function () {

        var hash = {}, wait = 500;

        function cont(id) {
            delete hash[id];
            reload(id);
        }

        function fetch(id) {
            if (hash[id]) clearTimeout(hash[id]);
            hash[id] = setTimeout(cont, wait, id);
        }

        return function changeUnseenCounter(id, delta) {
            var model = pool.getModel(id);
            model.set('unread', Math.max(0, model.get('unread') + delta));
            fetch(id);
        };

    }());

    function setUnseenCounter(id, unread) {
        pool.getModel(id).set('unread', Math.max(0, unread));
    }

    function setUnseenMinimum(id, min) {
        var model = pool.getModel(id);
        model.set('unread', Math.max(min || 0, model.get('unread')));
    }

    //
    // Refresh all folders
    //

    function refresh() {
        // pause http layer to get one multiple
        http.pause();
        // loop over all folders, get all parent folders, apply unique, and reload if they have subfolders
        _(api.pool.models).chain().invoke('get', 'folder_id').uniq().compact().without('0').each(function (id) {
            list(id, { cache: false });
        });
        // loop over flat views
        _(getFlatViews()).each(function (module) {
            flat({ module: module, cache: false });
        });
        // go!
        http.resume();
    }

    ox.on('please:refresh refresh^', refresh);

    //
    // Get standard mail folders
    //
    // We cannot rely on account API because folders might not yet exist, especially Archive.
    // We assume that all folders for external accounts exist; we furhter assume that standard folders
    // for primary account are located below inbox. Therefore, we fetch subfolders and look for
    // standard folders based on account data. I think that someone someday will report "Folder not found"
    // for external accounts; then we take another round. Would be cool if backend whould just
    // provide a list of existing standard folders but that seems to be rocket science.

    function getStandardMailFolders() {

        // get all external standard folders
        var external = _(account.getStandardFolders()).filter(function (id) {
            return !/^default0/.test(id);
        });

        // get inbox' subfolders
        var inbox = account.getInbox(), collection = pool.getCollection(inbox);

        // get all internal standard folders (_.chain() doesn't work here for whatever reason)
        var internal = _(collection.pluck('id')).filter(account.isStandardFolder);

        return internal.concat(external);
    }

    // Check if "altnamespace" is enabled (mail server setting)
    var altnamespace = mailSettings.get('namespace', 'INBOX/') === '';

    // publish api
    _.extend(api, {
        FolderModel: FolderModel,
        FolderCollection: FolderCollection,
        Pool: Pool,
        pool: pool,
        get: get,
        list: list,
        multiple: multiple,
        path: path,
        flat: flat,
        update: update,
        move: move,
        create: create,
        remove: remove,
        clear: clear,
        reload: reload,
        hide: hide,
        show: show,
        toggle: toggle,
        refresh: refresh,
        bits: util.bits,
        is: util.is,
        can: util.can,
        virtual: virtual,
        isFlat: isFlat,
        isVirtual: isVirtual,
        getFlatCollection: getFlatCollection,
        getFlatViews: getFlatViews,
        getDefaultFolder: util.getDefaultFolder,
        getStandardMailFolders: getStandardMailFolders,
        getTextNode: getTextNode,
        getFolderTitle: getFolderTitle,
        ignoreSentItems: ignoreSentItems,
        processListResponse: processListResponse,
        changeUnseenCounter: changeUnseenCounter,
        setUnseenCounter: setUnseenCounter,
        setUnseenMinimum: setUnseenMinimum,
        getSection: getSection,
        Bitmask: Bitmask,
        propagate: propagate,
        altnamespace: altnamespace,
        injectIndex: injectIndex
    });

    return api;
});<|MERGE_RESOLUTION|>--- conflicted
+++ resolved
@@ -94,12 +94,6 @@
             if (isFlat(model.get('module'))) return;
             pool.getModel(this.id).set('subfolders', this.length > 0);
         },
-<<<<<<< HEAD
-        comparator: function (model) {
-            return model.get('index/' + this.id) || 0;
-        },
-=======
->>>>>>> 08f4b444
         model: FolderModel
     });
 
@@ -176,11 +170,7 @@
         // 2. apply custom order
         list = sort.apply(id, list);
         // 3. inject index
-<<<<<<< HEAD
         _(list).each(injectIndex.bind(this, id));
-=======
-        _(list).each(injectIndex.bind(null, id));
->>>>>>> 08f4b444
         // done
         return list;
     }
@@ -244,7 +234,6 @@
 
     function VirtualFolder(id, getter) {
         this.id = id;
-<<<<<<< HEAD
         this.getter = getter.bind(this);
     }
 
@@ -252,13 +241,6 @@
         var id = this.id;
         return $.when.apply($, arguments).then(function () {
             return _(arguments).chain().flatten().map(injectIndex.bind(this, id)).value();
-=======
-        this.getter = getter;
-    }
-
-    VirtualFolder.prototype.concat = function () {
-        return $.when.apply($, arguments).then(function () {
-            return _(arguments).flatten();
         });
     };
 
@@ -268,7 +250,6 @@
             _(array).each(injectIndex.bind(null, id));
             pool.addCollection(getCollectionId(id), array);
             pool.getModel(id).set('subfolders', array.length > 0);
->>>>>>> 08f4b444
         });
     };
 
@@ -276,15 +257,13 @@
 
         hash: {},
 
-<<<<<<< HEAD
         get: function (id) {
             var folder = this.hash[id];
             return folder !== undefined ? folder.getter() : $.Deferred().reject();
-=======
+        },
         list: function (id) {
             var folder = this.hash[id];
             return folder !== undefined ? folder.list() : $.Deferred().reject();
->>>>>>> 08f4b444
         },
 
         add: function (id, getter) {
@@ -295,10 +274,7 @@
         concat: function () {
             if (ox.debug) console.warn('Deprecated! Please use this.concat()');
             return $.when.apply($, arguments).then(function () {
-<<<<<<< HEAD
                 return _(arguments).chain().flatten().map(injectIndex.bind(this, 'concat')).value();
-=======
-                return _(arguments).chain().flatten().map(injectIndex.bind(null, 'concat')).value();
             });
         },
 
@@ -309,7 +285,6 @@
         getCollections: function () {
             return _(this.hash).keys().map(function (id) {
                 return api.pool.getCollection(id);
->>>>>>> 08f4b444
             });
         }
     };
