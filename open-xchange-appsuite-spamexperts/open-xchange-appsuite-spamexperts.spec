Name:           open-xchange-appsuite-spamexperts
Version:        @OXVERSION@
<<<<<<< HEAD
%define         ox_release 0
=======
%define         ox_release 6
>>>>>>> 7b9e4843
Release:        %{ox_release}_<CI_CNT>.<B_CNT>
Group:          Applications/Productivity
Packager:       Viktor Pracht <viktor.pracht@open-xchange.com>
License:        CC-BY-NC-SA-3.0
Summary:        Configuration UI for SpamExperts
Source:         %{name}_%{version}.orig.tar.bz2

BuildArch:      noarch
BuildRoot:      %{_tmppath}/%{name}-%{version}-root
BuildRequires:  ant-nodeps
BuildRequires:  java-devel >= 1.6.0
BuildRequires:  nodejs >= 0.10.0

Requires(post): open-xchange-appsuite-manifest

%description
Configuration UI for SpamExperts

## Uncomment for multiple packages (1/4)
#%if 0%{?rhel_version} || 0%{?fedora_version}
#%define docroot /var/www/html/appsuite
#%else
#%define docroot /srv/www/htdocs/appsuite
#%endif
#
#%package        static
#Group:          Applications/Productivity
#Summary:        Configuration UI for SpamExperts
#Requires:       open-xchange-appsuite
#
#%description    static
#Configuration UI for SpamExperts
#
#This package contains the static files for the theme.

%prep
%setup -q

%build

%install
export NO_BRP_CHECK_BYTECODE_VERSION=true
ant -Dbasedir=build -DdestDir=%{buildroot} -DpackageName=%{name} -Dhtdoc=%{docroot} -DkeepCache=true -f build/build.xml build

## Uncomment for multiple packages (2/4)
#files=$(find "%{buildroot}/opt/open-xchange/appsuite/" -type f \
#             ! -regex '.*\.\(js\|css\|less\|json\)' -printf '%%P ')
#for i in $files
#do
#    mkdir -p "%{buildroot}%{docroot}/$(dirname $i)"
#    cp "%{buildroot}/opt/open-xchange/appsuite/$i" "%{buildroot}%{docroot}/$i"
#done

%clean
%{__rm} -rf %{buildroot}

## Uncomment for multiple packages (3/4)
#rm -r "%{buildroot}%{docroot}"

%define update /opt/open-xchange/appsuite/share/update-themes.sh

%post
if [ $1 -eq 1 -a -x %{update} ]; then %{update}; fi

%postun
if [ -x %{update} ]; then %{update}; fi

%files
%defattr(-,root,root)
%dir /opt/open-xchange
%dir /opt/open-xchange/appsuite
%dir /opt/open-xchange/appsuite/apps
%dir /opt/open-xchange/appsuite/apps/com.spamexperts
%dir /opt/open-xchange/appsuite/apps/com.spamexperts/settings
/opt/open-xchange/appsuite/apps/com.spamexperts/*
/opt/open-xchange/appsuite/apps/com.spamexperts/settings/*
%dir /opt/open-xchange/appsuite/manifests
/opt/open-xchange/appsuite/manifests/open-xchange-appsuite-spamexperts.json

## Uncomment for multiple packages (4/4)
#%files static
#%defattr(-,root,root)
#%{docroot}

%changelog
<<<<<<< HEAD
* Wed Oct 22 2014 Viktor Pracht <viktor.pracht@open-xchange.com>
Build for patch 2014-10-22
=======
* Mon Oct 27 2014 Viktor Pracht <viktor.pracht@open-xchange.com>
Build for patch 2014-10-30
>>>>>>> 7b9e4843
* Tue Oct 14 2014 Viktor Pracht <viktor.pracht@open-xchange.com>
Fifth candidate for 7.6.1 release
* Mon Oct 13 2014 Viktor Pracht <viktor.pracht@open-xchange.com>
Build for patch 2014-10-20
* Fri Oct 10 2014 Viktor Pracht <viktor.pracht@open-xchange.com>
Fourth candidate for 7.6.1 release
* Thu Oct 02 2014 Viktor Pracht <viktor.pracht@open-xchange.com>
Third candidate for 7.6.1 release
* Tue Sep 30 2014 Viktor Pracht <viktor.pracht@open-xchange.com>
Build for patch 2014-10-06
* Tue Sep 23 2014 Viktor Pracht <viktor.pracht@open-xchange.com>
Build for patch 2014-10-02
* Wed Sep 17 2014 Viktor Pracht <viktor.pracht@open-xchange.com>
prepare for 7.6.2 release
* Tue Sep 16 2014 Viktor Pracht <viktor.pracht@open-xchange.com>
Second candidate for 7.6.1 release
* Thu Sep 11 2014 Viktor Pracht <viktor.pracht@open-xchange.com>
Build for patch 2014-09-15
* Fri Sep 05 2014 Viktor Pracht <viktor.pracht@open-xchange.com>
First release candidate for 7.6.1
* Fri Sep 05 2014 Viktor Pracht <viktor.pracht@open-xchange.com>
prepare for 7.6.1
* Wed Aug 20 2014 Viktor Pracht <viktor.pracht@open-xchange.com>
Build for patch 2014-08-25
* Mon Aug 11 2014 Viktor Pracht <viktor.pracht@open-xchange.com>
Build for patch 2014-08-11
* Wed Jul 23 2014 Viktor Pracht <viktor.pracht@open-xchange.com>
Build for patch 2014-07-30
* Mon Jul 21 2014 Viktor Pracht <viktor.pracht@open-xchange.com>
Build for patch 2014-07-21
* Wed Jun 25 2014 Viktor Pracht <viktor.pracht@open-xchange.com>
Seventh candidate for 7.6.0 release
* Fri Jun 20 2014 Viktor Pracht <viktor.pracht@open-xchange.com>
Sixth candidate for 7.6.0 release
* Fri Jun 13 2014 Viktor Pracht <viktor.pracht@open-xchange.com>
Fifth candidate for 7.6.0 release
* Thu Jan 23 2014 Viktor Pracht <viktor.pracht@open-xchange.com>
Initial Release.<|MERGE_RESOLUTION|>--- conflicted
+++ resolved
@@ -1,10 +1,6 @@
 Name:           open-xchange-appsuite-spamexperts
 Version:        @OXVERSION@
-<<<<<<< HEAD
 %define         ox_release 0
-=======
-%define         ox_release 6
->>>>>>> 7b9e4843
 Release:        %{ox_release}_<CI_CNT>.<B_CNT>
 Group:          Applications/Productivity
 Packager:       Viktor Pracht <viktor.pracht@open-xchange.com>
@@ -90,13 +86,10 @@
 #%{docroot}
 
 %changelog
-<<<<<<< HEAD
+* Mon Oct 27 2014 Viktor Pracht <viktor.pracht@open-xchange.com>
+Build for patch 2014-10-30
 * Wed Oct 22 2014 Viktor Pracht <viktor.pracht@open-xchange.com>
 Build for patch 2014-10-22
-=======
-* Mon Oct 27 2014 Viktor Pracht <viktor.pracht@open-xchange.com>
-Build for patch 2014-10-30
->>>>>>> 7b9e4843
 * Tue Oct 14 2014 Viktor Pracht <viktor.pracht@open-xchange.com>
 Fifth candidate for 7.6.1 release
 * Mon Oct 13 2014 Viktor Pracht <viktor.pracht@open-xchange.com>
