/**
 * All content on this website (including text, images, source
 * code and any other original works), unless otherwise noted,
 * is licensed under a Creative Commons License.
 *
 * http://creativecommons.org/licenses/by-nc-sa/2.5/
 *
 * Copyright (C) Open-Xchange Inc., 2006-2011
 * Mail: info@open-xchange.com
 *
 * @author Matthias Biggeleben <matthias.biggeleben@open-xchange.com>
 */

define("io.ox/mail/api",
    ["io.ox/core/http",
     "io.ox/core/cache",
     "io.ox/core/config",
     "io.ox/core/api/factory",
     "io.ox/core/api/folder",
     "io.ox/core/api/account",
     "io.ox/core/notifications",
     'settings!io.ox/mail'], function (http, cache, config, apiFactory, folderAPI, accountAPI, notifications, settings) {

    'use strict';

    var DONE = $.when(),
        DELAY = 1000 * 3, // 3 seconds
        DELIM = '//';

    var tracker = (function () {

        // simple temporary thread cache
        var threads = {},

            // stores CIDs to find items in threads
            // key is item CID, value is top-level item CID
            threadHash = {},

            // track mails that are manually marked as unseen
            explicitUnseen = {},
            unseen = {};

        var extend = function (a, b) {
            return _.extend(a, { flags: b.flags, color_label: b.color_label });
        };

        var calculateUnread = function (memo, obj) {
            return memo + ((obj.flags & 32) !== 32 ? 1 : 0);
        };

        var getCID = function (param) {
            return _.isString(param) ? param : _.cid(param);
        };

        var self = {

            addThread: function (obj) {
                var cid = getCID(obj);
                threads[cid] = obj.thread;
                _(obj.thread).each(function (o) {
                    threadHash[_.cid(o)] = cid;
                });
            },

            hasThread: function (obj) {
                var cid = getCID(obj);
                return cid in threads;
            },

            getThread: function (obj, copy) {
                var cid = getCID(obj),
                    thread = threads[cid] || [];
                return copy ? _.deepCopy(thread) : thread;
            },

            getThreadCID: function (obj) {
                var cid = getCID(obj);
                return threadHash[cid];
            },

            getThreadSize: function (obj) {
                var cid = getCID(obj);
                return cid in threads ? threads[cid].length : 0;
            },

            getUnreadCount: function (obj) {
                var cid = getCID(obj), root = threads[cid];
                return root === undefined ? 0 : _(root.thread).inject(calculateUnread, 0);
            },

            update: function (list, callback) {

                var hash = {};

                // hash affected cids
                // return top thread obj (threadview) or mail obj (singleview)
                list = _(list).chain()
                    .map(function (obj) {
                        var cid = _.cid(obj), top = threadHash[cid];
                        hash[cid] = true;
                        return top in threads ? _(threads[top]).first() : obj;
                    })
                    .compact().value();

                function process(obj) {
                    var cid = _.cid(obj);
                    if (cid in hash) {
                        callback(obj);
                    }
                }

                return api.updateAllCache(list, function (obj) {
                    // handles threadView: on || off
                    if (obj.thread)
                        _(obj.thread).each(process);
                    else
                        process(obj);
                });
            },

            reset: (function () {

                function reset(obj) {
                    var cid = _.cid(obj);
                    unseen[cid] = (obj.flags & 32) !== 32;
                }

                return function (list) {
                    _(list).each(function (obj) {
                        reset(obj);
                        _(obj.thread).each(reset);
                    });
                };

            }()),

            setUnseen: function (obj) {
                var cid = getCID(obj);
                explicitUnseen[cid] = _.now();
                unseen[cid] = true;
            },

            setSeen: function (obj) {
                var cid = getCID(obj);
                delete explicitUnseen[cid];
                unseen[cid] = false;
            },

            /**
             * @param {object|string} obj (id, folder_id) or string (cid)
             * @returns {void}
             */
            remove: function (obj) {
                var cid = getCID(obj),
                    root = this.getThreadCID(cid),
                    thread;
                if (root) {
                    threads[root] = _(threads[root]).filter(function (item) {
                        return cid !== getCID(item);
                    });
                }
            },

            // use this to check if mails in a thread are unseen
            isPartiallyUnseen: function (obj) {
                var cid = getCID(obj), top = threads[threadHash[cid]];
                if (top) {
                    return _(top).reduce(function (memo, obj) {
                        return memo || unseen[_.cid(obj)] === true;
                    }, false);
                } else {
                    return false;
                }
            },

            isUnseen: function (obj) {
                var cid = getCID(obj);
                return !!unseen[cid];
            },

            applyAutoRead: function (obj) {
                var cid = getCID(obj);
                if (unseen[cid] === true) {
                    unseen[cid] = false;
                    delete explicitUnseen[cid];
                    api.markRead(obj);
                }
            },

            canAutoRead: function (obj) {
                var cid = getCID(obj);
                if (!(cid in unseen)) { //unseen list is not initialized if mailapp was not opened before
                                        //this makes sure mails get removed correctly in notification area if this happens
                    unseen[cid] = true;
                    return true;
                } else {
                    return this.isUnseen(cid) && (!(cid in explicitUnseen) || explicitUnseen[cid] < (_.now() - DELAY));
                }
            }
        };

        return self;

    }());

    // generate basic API
    var api = apiFactory({
        module: "mail",
        keyGenerator: function (obj) {
            return obj ? (obj.folder_id || obj.folder) + '.' + obj.id + '.' + (obj.view || api.options.requests.get.view || '') : '';
        },
        requests: {
            all: {
                folder: "default0/INBOX",
                columns: "601,600,611", // + flags
                sort: "610", // received_date
                order: "desc",
                deleted: 'true',
                cache: false // allow DB cache
            },
            list: {
                action: "list",
                columns: "102,600,601,602,603,604,605,607,610,611,614"
            },
            get: {
                action: "get",
                view: settings.get('allowHtmlMessages', true) ? (settings.get('allowHtmlImages', false) ? 'noimg' : 'html') : 'text',
                embedded: "true"
            },
            getUnmodified: {
                action: "get",
                unseen: "true",
                view: "html",
                embedded: "true"
            },
            search: {
                action: "search",
                folder: "default0/INBOX",
                columns: "601,600",
                sort: "610",
                order: "desc",
                getData: function (query, options) {
                    var map = { from: 603, to: 604, cc: 605, subject: 607, text: -1 }, composite = [];
                    _(options).each(function (value, key) {
                        if (key in map && value === 'on') {
                            composite.push({ col: map[key], pattern: query });
                        }
                    });
                    return composite;
                }
            }
        },
        // composite key for "all" cache
        cid: function (o) {
            return (o.action || 'all') + ':' + o.folder + DELIM + [o.sort, o.order, o.max || 0, !!o.unseen, !!o.deleted].join('.');
        },

        fail: {
            get: function (e, params) {
                if (e.code === "MSG-0032") {
                    // mail no longer exists, so we remove it locally
                    api.remove([params], true);
                }
            }
        },
        // filter list request (special fix for nested messages; don't have folder; inline action checks fail)
        filter: function (obj) {
            return obj.folder_id !== undefined;
        },
        pipe: {
            all: function (response, opt) {
                // reset tracker! if we get a seen mail here, although we have it in 'explicit unseen' hash,
                // another devices might have set it back to seen.
                tracker.reset(response.data || response); // threadedAll || all
                return response;
            },
            get: function (data, options) {
                // inject view (text/html/noimg). need this to generate proper cache keys.
                data.view = options.view;
                // a mail should be always marked as seen on fetch
                data.flags = data.flags | 32;
                // was unseen?
                if (data.unseen) {
                    folderAPI.decUnread(data);
                }
                return data;
            }
        },
        params: {
            all: function (options) {
                if (options.sort === 'thread') {
                    options.sort = 610;
                }
                return options;
            }
        }
    });

    // publish tracker
    api.tracker = tracker;

    api.separator = config.get('modules.mail.defaultseparator', '/');

    api.SENDTYPE = {
        NORMAL:  '0',
        REPLY:   '1',
        FORWARD: '2',
        DRAFT:   '3'
    };

    api.FLAGS = {
        ANSWERD:     1,
        DELETED:     2,
        DRAFT:       4,
        FLAGGED:     8,
        RECENT:     16,
        SEEN:       32,
        USER:       64,
        SPAM:      128,
        FORWARDED: 256
    };

    api.COLORS = {
        NONE:        0,
        RED:         1,
        ORANGE:      7,
        YELLOW:     10,
        LIGHTGREEN:  6,
        GREEN:       3,
        LIGHTBLUE:   9,
        BLUE:        2,
        PURPLE:      5,
        PINK:        8,
        GREY:        4
    };

    // control for each folder:
    // undefined -> first fetch
    // true -> has been fetched in this session
    // false -> caused by refresh
    var cacheControl = {}, getAll = api.getAll;

    api.getAll = function (options, useCache) {
        // use cache?
        var cid = api.cid(options);
        if (useCache === 'auto') {
            useCache = (cacheControl[cid] !== false);
        }
        return getAll.call(this, options, useCache).done(function () {
            cacheControl[cid] = true;
        });
    };

    // ~ all
    api.getAllThreads = function (options, useCache) {
        // request for brand new thread support
        options = options || {};
        options = $.extend(options, {
            action: 'threadedAll',
            columns: '601,600,611,102', // +flags +color_label
            sort: options.sort || '610',
            sortKey: 'threaded-' + (options.sort || '610'),
            konfetti: true,
            order: options.order || 'desc',
            includeSent: !accountAPI.is('sent', options.folder),
            cache: false, // never use server cache
            max: 500 // apply internal limit to build threads fast enough
        });
        // use cache?
        var cid = api.cid(options);
        if (useCache === 'auto') {
            useCache = (cacheControl[cid] !== false);
        }
        return getAll.call(this, options, useCache, null, false)
            .done(function (response) {
                _(response.data).each(tracker.addThread);
                cacheControl[cid] = true;
            });
    };

    // get mails in thread
    api.getThread = function (obj) {

        var cid, thread, len;

        if (typeof obj === 'string') {
            cid = obj;
            obj = _.cid(obj);
        } else {
            cid = _.cid(obj);
            obj = api.reduce(obj);
        }

        if ((thread = tracker.getThread(cid)).length) {
            len = thread.length;
            return _(thread).map(function (obj, i) {
                return {
                    folder_id: obj.folder_id,
                    id: obj.id,
                    threadKey: cid,
                    threadPosition: len - i,
                    threadSize: len
                };
            });
        } else {
            return [{
                folder_id: obj.folder_id || obj.folder,
                id: obj.id,
                threadKey: cid,
                threadPosition: 1,
                threadSize: 1
            }];
        }
    };

    // ~ list
    api.getThreads = function (ids) {
        return this.getList(ids).pipe(function (data) {
            // clone not to mess up with searches
            data = _.deepClone(data);
            // inject thread size
            var i = 0, obj;
            for (; (obj = data[i]); i++) {
                obj.threadSize = tracker.getThreadSize(obj);
                obj.unreadCount = tracker.getUnreadCount(obj);
            }
            return data;
        });
    };

    var update = function (list, data, apiAction) {

        // allow single object and arrays
        list = _.isArray(list) ? list : [list];

        // pause http layer
        http.pause();

        // now talk to server
        _(list).map(function (obj) {
            return http.PUT({
                module: 'mail',
                params: {
                    action: apiAction || 'update',
                    id: obj.id,
                    folder: obj.folder || obj.folder_id,
                    timestamp: _.now() // to be safe
                },
                data: data,
                appendColumns: false
            });
        });
        // resume & trigger refresh
        return http.resume().pipe(function () {
            // trigger update events
            _(list).each(function (obj) {
                api.trigger('update:' + encodeURIComponent(_.cid(obj)), obj);
            });
            // return list
            return list;
        });
    };

    var clearCaches = function (obj, targetFolderId) {
            return function () {
                var id = obj.folder_id || obj.folder;
                return $.when(
                    api.caches.get.remove(obj),
                    api.caches.get.remove(id),
                    api.caches.list.remove(obj),
                    api.caches.list.remove(id),
                    api.caches.all.grepRemove(targetFolderId + DELIM) // clear target folder
                );
            };
        };

    var refreshAll = function (obj) {
        $.when.apply($, obj).done(function () {
            api.trigger('refresh.all');
        });
    };

    api.update = function () {
        console.error('Do not call this directly because mail is so special');
    };

    api.updateAllCache = (function () {

        function update(folder_id, hash, callback) {
            // get proper keys (differ due to sort/order suffix)
            return api.caches.all.grepKeys(folder_id + DELIM).pipe(function (keys) {
                return $.when.apply($, _(keys).map(function (folder_id) {
                    return api.caches.all.get(folder_id).pipe(function (co) {
                        // handles threadView: on || off
                        if (co) {
                            co.data = co.data || co;
                            // update affected items
                            return $.when.apply($,
                                _(co.data).map(function (obj) {
                                    if (_.cid(obj) in hash) {
                                        callback(obj);
                                        // handles threadView: on || off
                                        var elem = obj.thread || obj;
                                        return $.when(
                                            api.caches.list.merge(elem),
                                            api.caches.get.merge(elem)
                                        );
                                    } else {
                                        return DONE;
                                    }
                                })
                            ).pipe(function () {
                                return api.caches.all.add(folder_id, co);
                            });
                        } else {
                            return DONE;
                        }
                    });
                }));
            });
        }

        return function (list, callback) {
            // get affected folders first
            var folders = {}, hash = {};
            _([].concat(list)).each(function (obj) {
                hash[_.cid(obj)] = true;
                folders[obj.folder_id] = true;
            });
            // run update for each folder
            return $.when.apply($, _(folders).map(function (value, folder_id) {
                return update(folder_id, hash, callback || _.identity);
            }));
        };
    }());

<<<<<<< HEAD
    api.on('not-found', function (e, obj) {
        tracker.ignore(obj);
        api.trigger('refresh.list');
    });


    api.expunge = function (folder_id) {
        // new clear
        return http.PUT({
            module: "mail",
            appendColumns: false,
            params: {
                action: "expunge"
            },
            data: [folder_id]
        });
    };

=======
>>>>>>> 2b527e4d
    api.changeColor = function (list, label, local) {

        list = [].concat(list);

        label = String(label); // Bugfix: #24730

        return $.when(
            tracker.update(list, function (obj) {
                obj.color_label = label;
            })
            .done(function () { api.trigger('refresh.list'); }),
            local ? DONE : update(list, { color_label: label })
        );

    };

    api.markUnread = function (list) {
        list = [].concat(list);

        _(list).each(function (obj) {
            obj.flags = obj.flags & ~32;
            api.caches.get.merge(obj);
            api.caches.list.merge(obj);
        });

        return $.when(
            tracker.update(list, function (obj) {
                tracker.setUnseen(obj);
                obj.flags = obj.flags & ~32;
            })
            .done(function () { api.trigger('refresh.list'); }),
            update(list, { flags: api.FLAGS.SEEN, value: false }).done(function () {
                folderAPI.reload(list);
            })
        );
    };

    api.markRead = function (list) {
        list = [].concat(list);

        _(list).each(function (obj) {
            obj.flags = obj.flags | 32;
            api.caches.get.merge(obj);
            api.caches.list.merge(obj);
        });

        return $.when(
            tracker.update(list, function (obj) {
                tracker.setSeen(obj);
                obj.flags = obj.flags | 32;
            })
            .done(function () { api.trigger('refresh.list'); }),
            update(list, { flags: api.FLAGS.SEEN, value: true }).done(function () {
                folderAPI.reload(list);
            })
        );
    };

    api.markSpam = function (list) {
        return update(list, { flags: api.FLAGS.SPAM, value: true })
            .pipe(function () {
                return $.when(
                    // clear source folder
                    api.caches.all.grepRemove(_(list).first().folder_id + DELIM)
                );
            })
            .done(refreshAll);
    };

    api.move = function (list, targetFolderId) {
        // call updateCaches (part of remove process) to be responsive
        return api.updateCaches(list).pipe(function () {
            // trigger visual refresh
            api.trigger('refresh.all');
            // start update on server
            return update(list, { folder_id: targetFolderId })
                .pipe(function () {
                    list = _.isArray(list) ? list : [list];
                    return _(list).map(function (obj) {
                        return (clearCaches(obj, targetFolderId))();
                    });
                })
                .done(function () {
                    notifications.yell('success', 'Mail has been moved');
                    folderAPI.reload(targetFolderId, list);
                });
        });
    };

    api.copy = function (list, targetFolderId) {
        return update(list, { folder_id: targetFolderId }, 'copy')
            .pipe(clearCaches(list, targetFolderId))
            .done(refreshAll)
            .done(function () {
                notifications.yell('success', 'Mail has been copied');
                folderAPI.reload(targetFolderId, list);
            });
    };

    var react = function (action, obj, view) {
        // get proper view first
        view = $.trim(view || 'text').toLowerCase();
        view = view === 'text/plain' ? 'text' : view;
        view = view === 'text/html' ? 'html' : view;
        return http.PUT({
                module: 'mail',
                params: {
                    action: action || '',
                    view: view
                },
                data: _([].concat(obj)).map(function (obj) {
                    return api.reduce(obj);
                }),
                appendColumns: false
            })
            .pipe(function (data) {
                var text = '', quote = '', tmp = '';
                // transform pseudo-plain text to real text
                if (data.attachments && data.attachments.length) {
                    if (data.attachments[0].content === '') {
                        // nothing to do - nothing to break
                    } else if (data.attachments[0].content_type === 'text/plain') {
                        $('<div>')
                            // escape everything but BR tags
                            .html(data.attachments[0].content.replace(/<(?!br)/ig, '&lt;'))
                            .contents().each(function () {
                                if (this.tagName === 'BR') {
                                    text += "\n";
                                } else {
                                    text += $(this).text();
                                }
                            });
                        // remove white space
                        text = $.trim(text);
                        // polish for html editing
                        if (view === 'html') {
                            // escape '<'
                            text = text.replace(/</ig, '&lt;');
                            // replace '\n>' sequences by blockquote-tags
                            _(text.split(/\n/).concat('\n')).each(function (line) {
                                if (/^> /.test(line)) {
                                    quote += line.substr(2) + '\n';
                                } else {
                                    tmp += (quote !== '' ? '<blockquote><p>' + quote + '</p></blockquote>' : '') + line + '\n';
                                    quote = '';
                                }
                            });
                            // transform line-feeds back to BR
                            data.attachments[0].content = $.trim(tmp).replace(/\n/g, '<br>');
                        } else {
                            // replace
                            data.attachments[0].content = $.trim(text);
                        }
                    } else if (data.attachments[0].content_type === 'text/html') {
                        // robust approach for large mails
                        tmp = document.createElement('DIV');
                        tmp.innerHTML = data.attachments[0].content;
                        _(tmp.getElementsByTagName('BLOCKQUOTE')).each(function (node) {
                            node.removeAttribute('style');
                        });
                        data.attachments[0].content = tmp.innerHTML;
                        tmp = null;
                    }
                } else {
                    data.attachments = data.attachments || [{}];
                    data.attachments[0].content = '';
                }
                return data;
            });
    };

    api.getUnmodified = function (obj) {
        // has folder?
        if ('folder_id' in obj || 'folder' in obj) {
            return this.get({
                action: 'get',
                id: obj.id,
                folder: obj.folder || obj.folder_id,
                view: 'html'
            }, false);
        } else if ('parent' in obj) {
            // nested message!?
            var id = obj.id, parent = obj.parent;
            return this.get({
                    action: 'get',
                    id: obj.parent.id,
                    folder: obj.parent.folder || obj.parent.folder_id,
                    view: 'html'
                }, false)
                .pipe(function (data) {
                    return _.chain(data.nested_msgs)
                        .filter(function (obj) {
                            if (obj.id === id) {
                                obj.parent = parent;
                                return true;
                            } else {
                                return false;
                            }
                        })
                        .first().value();
                });
        } else {
            console.error('api.getUnmodified(). Invalid case.', obj);
            return $.Deferred().resolve(obj);
        }
    };

    api.getSource = function (obj) {
        return this.get({
            action: 'get',
            id: obj.id,
            src: 1,
            folder: obj.folder || obj.folder_id,
            view: 'html'
        }, false);
    };

    api.replyall = function (obj, view) {
        return react('replyall', obj, view);
    };

    api.reply = function (obj, view) {
        return react('reply', obj, view);
    };

    api.forward = function (obj, view) {
        return react('forward', obj, view);
    };

    api.send = function (data, files, form) {

        var deferred,
            flatten = function (recipient) {
                return '"' + (recipient[0] || '').replace(/^["']+|["']+$/g, '') + '" <' + recipient[1] + '>';
            };

        // clone data (to avoid side-effects)
        data = _.clone(data);

        // flatten from, to, cc, bcc
        data.from = _(data.from).map(flatten).join(', ');
        data.to = _(data.to).map(flatten).join(', ');
        data.cc = _(data.cc).map(flatten).join(', ');
        data.bcc = _(data.bcc).map(flatten).join(', ');

        if (Modernizr.file && 'FormData' in window) {
            deferred = handleSendXHR2(data, files, deferred);
        } else {
            deferred = handleSendTheGoodOldWay(data, form);
        }

        return deferred;
    };

    function handleSendXHR2(data, files) {

        var form = new FormData();
        // add mail data
        form.append('json_0', JSON.stringify(data));
        // add files
        _(files).each(function (file, index) {
            form.append('file_' + index, file);
        });

        return http.UPLOAD({
            module: 'mail',
            params: { action: 'new' },
            data: form,
            dataType: 'text'
        })
        .pipe(function (text) {
            // wait a moment, then update mail index
            setTimeout(function () {
                // clear inbox & sent folder
                var folders = [].concat(
                    accountAPI.getFoldersByType('inbox'),
                    accountAPI.getFoldersByType('sent'),
                    accountAPI.getFoldersByType('drafts')
                );
                $.when.apply(
                    _(folders).map(function (id) {
                        return api.caches.all.grepRemove(id + DELIM);
                    })
                )
                .done(function () {
                    api.trigger('refresh.all');
                });
            }, 3000);
            // process HTML-ish non-JSONP response
            var a = text.indexOf('{'),
                b = text.lastIndexOf('}');
            if (a > -1 && b > -1) {
                return JSON.parse(text.substr(a, b - a + 1));
            } else {
                return {};
            }
        });
    }

    function handleSendTheGoodOldWay(data, form) {
        return http.FORM({ data: data, form: form, field: 'json_0', url: 'mail?action=new' });
    }

    api.saveAttachments = function (list, target) {
        // be robust
        target = target || config.get('folder.infostore');
        // support for multiple attachments
        list = _.isArray(list) ? list : [list];
        http.pause();
        // loop
        _(list).each(function (data) {
            http.PUT({
                module: 'mail',
                params: {
                    action: 'attachment',
                    id: data.mail.id,
                    folder: data.mail.folder_id,
                    dest_folder: target,
                    attachment: data.id
                },
                data: { folder_id: target, description: 'Saved mail attachment' },
                appendColumns: false
            });
        });
        return http.resume().done(function () {
            require(['io.ox/files/api'], function (fileAPI) {
                fileAPI.caches.all.grepRemove(target + DELIM);
                fileAPI.trigger('refresh.all');
            });
        });
    };

    api.getUrl = function (data, mode) {
        var url = ox.apiRoot + '/mail', first;
        if (mode === 'zip') {
            first = _(data).first();
            return url + '?' + $.param({
                action: 'zip_attachments',
                folder: (first.parent || first.mail).folder_id,
                id: (first.parent || first.mail).id,
                attachment: _(data).pluck('id').join(','),
                session: ox.session // required here!
            });
        } else if (mode === 'eml') {
            data = [].concat(data);
            first = _(data).first();
            // multiple?
            if (data.length > 1) {
               // zipped
                return url + '?' + $.param({
                    action: 'zip_messages',
                    folder: first.folder_id,
                    id: _(data).pluck('id').join(','),
                    session: ox.session
                });
            } else {
                // single EML
                return url + '?' + $.param($.extend(api.reduce(first), {
                    action: 'get',
                    src: 1,
                    save: 1,
                    session: ox.session
                }));
            }
        } else {
            // inject filename for more convenient file downloads
            url += (data.filename ? '/' + encodeURIComponent(data.filename) : '') + '?' +
                $.param({
                    action: 'attachment',
                    folder: (data.parent || data.mail).folder_id,
                    id: (data.parent || data.mail).id,
                    attachment: data.id
                });
            switch (mode) {
            case 'view':
            case 'open':
                return url + '&delivery=view';
            case 'download':
                return url + '&delivery=download';
            default:
                return url;
            }
        }
    };

    var lastUnseenMail = 0;

    api.checkInbox = function () {
        // look for new unseen mails in INBOX
        return http.GET({
            module: 'mail',
            params: {
                action: 'all',
                folder: 'default0/INBOX',
                columns: '610,600,601,611', //received_date, id, folder_id, flags
                unseen: 'true',
                deleted: 'true',
                sort: '610',
                order: 'desc'
            }
        })
        .pipe(function (unseen) {
            var recent;
            // found unseen mails?
            if (unseen.length) {
                // check most recent mail
                recent = _(unseen).filter(function (obj) {
                    return obj.received_date > lastUnseenMail;
                });
                if (recent.length > 0 && (recent.flags & 2) !== 2) { // ignore mails 'mark as deleted'
                    api.trigger('new-mail', recent);
                    lastUnseenMail = recent[0].received_date;
                }
                api.trigger('unseen-mail', unseen);
            }
            return {
                unseen: unseen,
                recent: recent || []
            };
        });
    };

    // refresh
    api.refresh = function (e) {
        if (ox.online) {
            // reset cache control
            _(cacheControl).each(function (val, cid) {
                cacheControl[cid] = false;
            });
            api.checkInbox().always(function () {
                // trigger
                api.trigger('refresh.all');
            });
        }
    };

    api.localRemove = function (list, hash) {
        // reverse lookup first to get affacted top-level elements
        var reverse = {};
        _(hash).each(function (obj) {
            var threadCID = tracker.getThreadCID(obj);
            if (threadCID !== undefined) {
                reverse[threadCID] = true;
            }
        });
        // loop over list and check occurence via hash
        return _(list).filter(function (obj) {
            var cid = _.cid(obj), found = cid in hash, length = obj.thread ? obj.thread.length : 1, s, entire;
            // case #1: found in hash; no thread
            if (found && length <= 1) {
                return false;
            }
            // case #2: found in hash; root element
            if (found && length > 1) {
                // delete entire thread?
                entire = _(obj.thread).chain().map(_.cid)
                    .inject(function (sum, cid) { return sum + (cid in hash ? 1 : 0); }, 0).value() === length;
                if (entire) {
                    return false;
                } else {
                    // copy props from second thread item
                    s = obj.thread[1];
                    _.extend(obj, { folder_id: s.folder_id, id: s.id, flags: s.flags, color_label: s.color_label });
                    obj.thread.splice(0, 1);
                    return true;
                }
            }
            // case #3: found via reverse lookup
            if (cid in reverse) {
                obj.thread = _(obj.thread).filter(function (o) {
                    return _.cid(o) !== cid;
                });
                return true;
            }
            // otherwise
            return true;
        });
    };

    api.getDefaultFolder = function () {
        return folderAPI.getDefaultFolder('mail');
    };

    api.getAccountIDFromFolder = function (inintialFolder) {
        var accountId = /^default(\d*)\b/.exec(inintialFolder);
        return accountId[1];
    };

    api.beautifyMailText = function (str, lengthLimit) {
        lengthLimit = lengthLimit || 500;
        str = String(str)
            .substr(0, lengthLimit) // limit overall length
            .replace(/-{3,}/g, '---') // reduce dashes
            .replace(/<br\s?\/?>(&gt;)+/ig, ' ') // remove quotes after line breaks
            .replace(/<br\s?\/?>/ig, ' ') // remove line breaks
            .replace(/<[^>]+(>|$)/g, '') // strip tags
            .replace(/(http(s?):\/\/\S+)/i, '<a href="$1" target="_blank">http$2://...</a>') // links
            .replace(/&#160;/g, ' ') // convert to simple white space
            .replace(/\s{2,}/g, ' '); // reduce consecutive white space
        // trim
        return $.trim(str);
    };

    // import mail as EML
    api.importEML = function (options) {

        options.folder = options.folder || api.getDefaultFolder();

        var form = new FormData();
        form.append('file', options.file);

        return http.UPLOAD({
                module: 'mail',
                params: {
                    action: 'import',
                    folder: options.folder,
                    force: true // don't check from address!
                },
                data: form,
                fixPost: true
            })
            .pipe(function (data) {
                return api.caches.all.grepRemove(options.folder + DELIM).pipe(function () {
                    api.trigger('refresh.all');
                    folderAPI.reload(options.folder);
                    return data;
                });
            });
    };

    // change API's default options if allowHtmlMessages changes
    settings.on('change:allowHtmlMessages', function (e, value) {
        api.options.requests.get.view = value ? 'noimg' : 'text';
    });

    return api;
});<|MERGE_RESOLUTION|>--- conflicted
+++ resolved
@@ -534,7 +534,6 @@
         };
     }());
 
-<<<<<<< HEAD
     api.on('not-found', function (e, obj) {
         tracker.ignore(obj);
         api.trigger('refresh.list');
@@ -553,8 +552,6 @@
         });
     };
 
-=======
->>>>>>> 2b527e4d
     api.changeColor = function (list, label, local) {
 
         list = [].concat(list);
