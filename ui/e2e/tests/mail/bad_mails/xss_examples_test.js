/*
<<<<<<< HEAD
*
* @copyright Copyright (c) OX Software GmbH, Germany <info@open-xchange.com>
* @license AGPL-3.0
*
* This code is free software: you can redistribute it and/or modify
* it under the terms of the GNU Affero General Public License as published by
* the Free Software Foundation, either version 3 of the License, or
* (at your option) any later version.

* This program is distributed in the hope that it will be useful,
* but WITHOUT ANY WARRANTY; without even the implied warranty of
* MERCHANTABILITY or FITNESS FOR A PARTICULAR PURPOSE. See the
* GNU Affero General Public License for more details.

* You should have received a copy of the GNU Affero General Public License
* along with OX App Suite. If not, see <https://www.gnu.org/licenses/agpl-3.0.txt>.
*
* Any use of the work other than as authorized under this license or copyright law is prohibited.
*
*/
=======
 *
 * @copyright Copyright (c) OX Software GmbH, Germany <info@open-xchange.com>
 * @license AGPL-3.0
 *
 * This code is free software: you can redistribute it and/or modify
 * it under the terms of the GNU Affero General Public License as published by
 * the Free Software Foundation, either version 3 of the License, or
 * (at your option) any later version.
 *
 * This program is distributed in the hope that it will be useful,
 * but WITHOUT ANY WARRANTY; without even the implied warranty of
 * MERCHANTABILITY or FITNESS FOR A PARTICULAR PURPOSE. See the
 * GNU Affero General Public License for more details.
 *
 * You should have received a copy of the GNU Affero General Public License
 * along with OX App Suite. If not, see <https://www.gnu.org/licenses/agpl-3.0.txt>.
 *
 * Any use of the work other than as authorized under this license or copyright law is prohibited.
 *
 */
>>>>>>> 871e9849

/// <reference path="../../../steps.d.ts" />

Feature('Mail > Listview @codeReview');

const fs = require('fs'),
    util = require('util'),
    readFile = util.promisify(fs.readFile),
    path = require('path'),
    assert = require('assert'),
    FormData = require('form-data'),
    helperUtil = require('@open-xchange/codecept-helper').util;

Before(async function ({ users }) {
    await users.create();
});

After(async function ({ users }) {
    await users.removeAll();
});

async function importMails(I, filePath, start, end) {
    const joinedPath = path.join(global.codecept_dir, filePath);
    const files = JSON.parse(await readFile(joinedPath));
    let size = 0;
    // forEach does not handle await correctly
    I.say(start + ':' + end + ':' + files.length, 'blue');
    for (let index = 0; index < files.length; index++) {
        if (index >= start && index < end) {
            size++;
            const { httpClient, session } = await helperUtil.getSessionForUser();
            let form, response;

            // import the mail
            form = new FormData();
            form.append('file', files[index].content, { filename: files[index].filename, 'Content-Type': files[index]['Content-Type'] });
            response = await httpClient.post('/appsuite/api/mail', form, {
                params: {
                    action: 'import',
                    session: session,
                    folder: 'default0/INBOX',
                    force: true
                },
                headers: form.getHeaders()
            });

            // magic hack to just get the json out of the html response
            const matches = /\((\{.*?\})\)/.exec(response.data);
            const resData = matches && matches[1] ? JSON.parse(matches[1]) : response.data;
            assert.strictEqual(resData.error, undefined, JSON.stringify(resData));
        }
    }
    return size;
}

async function run(I, start, end) {
    var size = await importMails(I, 'e2e/media/mails/badmails-xss.json', start, end);
    I.login('app=io.ox/mail');
    I.waitForVisible('.io-ox-mail-window .list-view');
    for (let i = (size - 1); i >= 0; i--) {
        I.retry().waitForElement(`.list-view .list-item[data-index="${i}"] .drag-title`);
    }
    I.logout();
}

Scenario('[C204747] Listing mailbox content (chunk #1)', async function ({ I }) {
    await run(I, 0, 20, 'e2e/media/mails/badmails-xss.json');
});
Scenario('[C204747] Listing mailbox content (chunk #2)', async function ({ I }) {
    await run(I, 20, 40, 'e2e/media/mails/badmails-xss.json');
});
Scenario('[C204747] Listing mailbox content (chunk #3)', async function ({ I }) {
    await run(I, 40, 60, 'e2e/media/mails/badmails-xss.json');
});
Scenario('[C204747] Listing mailbox content (chunk #4)', async function ({ I }) {
    await run(I, 60, 80, 'e2e/media/mails/badmails-xss.json');
});
Scenario('[C204747] Listing mailbox content (chunk #5)', async function ({ I }) {
    await run(I, 80, 100, 'e2e/media/mails/badmails-xss.json');
});
Scenario('[C204747] Listing mailbox content (chunk #6)', async function ({ I }) {
    await run(I, 100, 120, 'e2e/media/mails/badmails-xss.json');
});<|MERGE_RESOLUTION|>--- conflicted
+++ resolved
@@ -1,26 +1,4 @@
 /*
-<<<<<<< HEAD
-*
-* @copyright Copyright (c) OX Software GmbH, Germany <info@open-xchange.com>
-* @license AGPL-3.0
-*
-* This code is free software: you can redistribute it and/or modify
-* it under the terms of the GNU Affero General Public License as published by
-* the Free Software Foundation, either version 3 of the License, or
-* (at your option) any later version.
-
-* This program is distributed in the hope that it will be useful,
-* but WITHOUT ANY WARRANTY; without even the implied warranty of
-* MERCHANTABILITY or FITNESS FOR A PARTICULAR PURPOSE. See the
-* GNU Affero General Public License for more details.
-
-* You should have received a copy of the GNU Affero General Public License
-* along with OX App Suite. If not, see <https://www.gnu.org/licenses/agpl-3.0.txt>.
-*
-* Any use of the work other than as authorized under this license or copyright law is prohibited.
-*
-*/
-=======
  *
  * @copyright Copyright (c) OX Software GmbH, Germany <info@open-xchange.com>
  * @license AGPL-3.0
@@ -41,7 +19,6 @@
  * Any use of the work other than as authorized under this license or copyright law is prohibited.
  *
  */
->>>>>>> 871e9849
 
 /// <reference path="../../../steps.d.ts" />
 
@@ -50,7 +27,6 @@
 const fs = require('fs'),
     util = require('util'),
     readFile = util.promisify(fs.readFile),
-    path = require('path'),
     assert = require('assert'),
     FormData = require('form-data'),
     helperUtil = require('@open-xchange/codecept-helper').util;
@@ -63,9 +39,8 @@
     await users.removeAll();
 });
 
-async function importMails(I, filePath, start, end) {
-    const joinedPath = path.join(global.codecept_dir, filePath);
-    const files = JSON.parse(await readFile(joinedPath));
+async function importMails(I, path, start, end) {
+    const files = JSON.parse(await readFile(path));
     let size = 0;
     // forEach does not handle await correctly
     I.say(start + ':' + end + ':' + files.length, 'blue');
