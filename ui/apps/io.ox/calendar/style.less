/**
 * This work is provided under the terms of the CREATIVE COMMONS PUBLIC
 * LICENSE. This work is protected by copyright and/or other applicable
 * law. Any use of the work other than as authorized under this license
 * or copyright law is prohibited.
 *
 * http://creativecommons.org/licenses/by-nc-sa/2.5/
 *
 * © 2011 Open-Xchange Inc., Tarrytown, NY, USA. info@open-xchange.com
 *
 * @author Matthias Biggeleben <matthias.biggeleben@open-xchange.com>
 */

.week-view, .month-view {

    .toolbar {

        /* Mobile */
        @media all and (max-width: 480px), all and (max-device-width: 480px) {
            display: none;
        }

        height: @calendar-toolbar-height;
        text-align: center;
        padding-top: @calendar-toolbar-top-padding;

        .info {

            text-align: left;
            max-width: 30%;
            position: absolute;
            left: 20px;
            line-height: @calendar-toolbar-height - @calendar-toolbar-top-padding;
            font-size: 20px;
            color: #333;
            .ellipsis();
            .fontWeight(300);

            .cw {
                font-size: 14px;
                color: @hc-gray;
            }

        }

        .pagination {
            margin:  0 0 0 @weekview-time-width;
        }

    }

    .footer-container {

        height: @weekview-footer-height;
        left: 0;
        right: 0;
        width: 100%;
        .overflow(hidden);

        .footer {

            position: absolute;
            line-height: normal;
            right: 0;
            left: @weekview-time-width;
            white-space: nowrap;
            padding-top: 13px;

            .weekday {

                display: inline-block;
                font-size: 13px;
                line-height: 14px;
                text-align: center;
                padding: 1px 0;
                .ellipsis();

                &.today {
                    font-weight: bold;
                    background-color: @weekview-today;
                    color: #333;
                }

            }

        }

    }

<<<<<<< HEAD
=======
    // Mobile
    @media all and (max-width: 480px), all and (max-device-width: 480px) {

        .toolbar {
            display: none;

            height: @calendar-toolbar-height - 7px;
            padding-top: 0;

            .info {
                display: none;
                top: 9px;
                left: 10px;
                font-size: 15px;
                line-height: 20px;
                width: 160px;
                text-align: left;
            }

            .showall {
                left: 12px;
                top: 32px;
                right: initial;
            }

            .pagination {
                margin: 8px;
            }

        }

    }

>>>>>>> e7758a2e
    // dark colors (define first)
    .dark-colors & .appointment {

        .appointment-content { border-left: 0; }
        .title { color: white; }
        .location { color: rgba(255, 255, 255, 0.60); }

        .background(@color) {
            background-color: @color;
            border-bottom: 1px solid rgba(255, 255, 255, 0.50);
            &.hover { background-color: darken(@color, 10%); }
        }

        &.reserved { .background(@appointment-reserved); }
        &.absent { .background(@appointment-absent); }
        &.temporary { .background(@appointment-temporary); }
        &.free { .background(@appointment-free); }
        &.private { .background(@appointment-private); }

        &.border { border-left: 1px solid rgba(0, 0, 0, 0.2); }

        &.declined { background-color: @appointment-declined; }
        &.unconfirmed { background-color: @appointment-unconfirmed; }

        &.unconfirmed:not(.hover) {
            .title { color: rgba(0, 0, 0, 0.7); }
            .location { color: rgba(0, 0, 0, 0.5); }
        }

        &.io-ox-busy:before { color: white; opacity: 0.30; }
    }

    .appointment {

        &.io-ox-busy:before {
            color: inherit;
            opacity: 0.50;
        }

        .title {
            font-weight: bold;
        }

        &.opac {
            opacity: 0.5;
            .transition(opacity 0.2s);
        }

        .common() {

            border-bottom: 1px solid rgba(0, 0, 0, 0.2);

            html.high-contrast & .location, html.high-contrast & .title {
                color: @black;
            }
        }

        &.reserved {

            @r: #D0EAFF;
            border-color: lighten(@appointment-reserved, 10%);
            color: darken(@appointment-reserved, 5%);
            background-color: @r;

            &.hover {
                background-color: darken(@r, @appointment-hover-pct);
            }

            .common();
        }

        &.temporary {

            @t: lighten(@appointment-temporary, 25%);
            border-color: darken(@appointment-temporary, 15%);
            color: darken(@appointment-temporary, 25%);
            background-color: @t;

            &.hover {
                background-color: darken(@t, @appointment-hover-pct);
            }

            .common();
       }

        &.absent {

            @a: lighten(@appointment-absent, 50%);
            border-color: lighten(@appointment-absent, 10%);
            color: darken(@appointment-absent, 0%);
            background-color: @a;

            &.hover {
                background-color: darken(@a, @appointment-hover-pct);
            }

            .common();
        }

        &.free {

            @f: lighten(@appointment-free, 30%);
            border-color: darken(@appointment-free, 10%);
            color: darken(@appointment-free, 30%);
            background-color: @f;

            &.hover {
                background-color: darken(@f, @appointment-hover-pct);
            }

            .common();
        }

        &.private {

            border-color: darken(@appointment-private, 10%);
            color: @white;
            background-color: @appointment-private;

            &.hover {
                background-color: darken(@appointment-private, @appointment-hover-pct);
                color: @white;
            }

            &.disabled {
                cursor: normal;
            }

            .common();
        }

        &.unconfirmed {
            color: @appointment-unconfirmed-font;
            background-color: @appointment-unconfirmed;
            border-left-color: rgba(0, 0, 0, 0.2);
            &.hover {
                background-color: darken(@appointment-unconfirmed, @appointment-hover-pct);
            }
        }

        &.declined {
            background-color: @appointment-declined;
            border-left-color: rgba(0, 0, 0, 0.1);
            &.hover {
                background-color: darken(@appointment-declined, @appointment-hover-pct);
            }
        }

        &.declined .appointment-content * {
            color: @appointment-declined-font;
            text-decoration: line-through;
        }

        &:focus {
            outline: 0;
            box-shadow: 0 0 20px 1px #08C;
        }
    }
}

// Grid , only used in conflicts. Listview styles are located under list/style.less
.vgrid-cell {

    &.calendar {

        .title {
            font-weight: bold;
        }

        .private {
            color: #555;
            float: right;
            display: inline-block;
        }

        .private-flag {
            color: #AAA;
            float: left;
            font-size: 13pt;
            margin-right: 2px;
        }

        .location {

            color: #888;

            html.high-contrast & {
                color: @black;
            }

        }

        .shown_as.label {
            float: right;
            border: 1px solid rgba(0, 0, 0, 0.4);
        }

        &.declined {

            .title, .location {
                text-decoration: line-through;
            }

        }

        .time {
            color: #555;
            float: right;
            display: inline-block;
        }

        .date {
            color: #555;
        }

    }

    &.vgrid-label.calendar-label {
        text-align: left;
        font-weight: 300;
        font-size: 18px;
        line-height: 21px;
        color: @link-color;
        padding-top: 14px;
        padding-bottom: 7px;
        background-image: none;
        background-color: #fff;
        border-top: 0 none;
        border-bottom: 0 none;
    }

    .shown_as {

        &.reserved {
            background-color: @appointment-reserved;
        }

        &.temporary {
            background-color: @appointment-temporary;
        }

        &.absent {
            background-color: @appointment-absent;
        }

        &.free {
            background-color: @appointment-free;
        }
    }
}

// Conflicts
.additional-info {

    .vgrid-cell.calendar {

        padding: 7px 0;

        &:last-child {
            border: none;
        }
    }

    .buttons {
        display: inline-block;
        width: 100%;
        margin: 10px 0;

        .col-md-12 {
            position: relative;
        }
    }

    .conflicts .person-link {

        &.accepted {
            color: #799952;
        }

        &.declined {
            text-decoration: line-through;
            color: #913F3F;
        }

        &.tentative {
            color: #c80;
        }

    }

}

// Detail view
.calendar-detail {

    @media (max-width: 480px), (max-device-width: 480px) {
        margin: 5px 10px 55px 10px;
    }
    font-weight: 300;

    .io-ox-inline-links:first-child {
        margin-top: 0;
    }

    .interval {

        color: #555;
        white-space: nowrap;
        float: right;

        .label-default {
            margin-left: 5px;

            html.high-contrast & {
                background-color: @black;
            }

        }

    }

    .day {

        font-size: 1.1em;
        color: #888;

        html.high-contrast & {
            color: @black;
        }

    }

    .private-flag {
        font-size: 18pt;
        margin-right: 11px;
        color: #aaa;
    }

    // better rename to .subject
    h1.title {
        display: inline-block;
        margin: 0.25em 0 0.25em 0;
    }

    .location {

        color: #888;
        margin-bottom: 1em;

        html.high-contrast & {
            color: @black;
        }

    }

    .note {
        max-width: 550px;
        white-space: pre-wrap;
        word-wrap: break-word;
        margin: 2em 0 1em 0;
        cursor: text;
    }

    .io-ox-label {
        font-size: 0.9em;
        padding: 1em 0 0.25em 0em;
        margin-bottom: 0.5em;
    }

    .attachment-list .dropdown.attachment-link {
        display: inline-block;
    }

    .details {

        font-size: 0.9em;

        dt {
            font-weight: 300;
            color: #666;
            text-align: left;
        }

        .shown_as {

            &.reserved {
                color: @appointment-reserved;
            }

            &.temporary {
                color: @appointment-temporary;
            }

            &.absent {
                color: @appointment-absent;
            }

            &.free {
                color: @appointment-free;
            }

        }

    }

    @media all and (max-width: 480px), all and (max-device-width: 480px) {

        .io-ox-inline-links:first-child {

            margin: 0;
            padding: 15px 0;

            span.io-ox-action-link.dropdown {
                float: right;
            }

        }

        .io-ox-inline-links {

            &.embedded {
                text-align: left;
            }

        }

    }

}

.participants-view {

    @participant-unconfirmed:   #428BCA;
    @participant-accepted:      #799952;
    @participant-declined:      #913F3F;
    @participant-tentative:     #cc8800;

    .io-ox-label {
        font-size: 0.9em;
        padding: 1em 0 0.25em 0em;
        margin-bottom: 0.5em;
    }

    min-height: 2em;

    .group {
        border: none;
    }

    .status {
        //prevent icons from floating around with multiple columns
        display: inline-block;
        vertical-align: top;

        margin-left: 4px;

        &.unconfirmed {
            color: @participant-unconfirmed;
        }

        &.accepted {

            color: @participant-accepted;

            i {

                opacity: 0.35;

                html.high-contrast & {
                    opacity: 1;
                }

            }

        }

        &.declined {
            color: @participant-declined;
        }

        &.tentative {

            color: @participant-tentative;

            i {

                opacity: 0.50;

                html.high-contrast & {
                    opacity: 1;
                }

            }

        }

    }

    .summary {

        float: right;
        display: inline-block;

        .status {
            position: relative;
            margin-right: 0.3em;
        }

        .countgroup {

            margin-right: 0.5em;
            cursor: pointer;

            &.badge {
                background-color: @white;
                color: @black;
                border: 1px solid #888;
                margin: 0;
            }

        }

    }

    .participant-list {

        @width: 200px;
        @gap: 20px;

        // no -webkit for safari any more; browser bug since version 7.1 (see bug 34604)
        -moz-column-width: @width;
        -moz-column-gap: @gap;
        column-width: @width;
        column-gap: @gap;

        .participant {

            line-height: 2em;
            width: 250px;
            margin: 0 20px 0em 0;
            cursor: pointer;

            .person {

                overflow: hidden;
                text-overflow: ellipsis;
                white-space: nowrap;
                // icons and padding need 28px
                max-width: 222px;
                display: inline-block;

                &.accepted {

                    color: @participant-accepted;

                    html.high-contrast & {
                        color: @hc-green;
                    }

                }

                &.declined {
                    text-decoration: line-through;
                    color: @participant-declined;
                }

                .last_name { font-weight: bold; }
            }

            .comment {
                color: @hc-gray;
                white-space: normal;
                padding-left: 1em;
                line-height: 1.2em;
                margin-bottom: 0.5em;
            }
        }
    }
}

.csscolumns .calendar-detail .participant {
    margin: 0 0 1px 0;
    float: none;
}

// Timezone popups
.popover {

    &.timezones {

        width: auto;
        min-width: 236px;
        width: 280px;

        .popover-content ul {

            .time {
                float: right;
            }

            .label {
                float: right;
                margin-left: 5px;
            }
        }
    }
}

// Invitations
.itip-section.io-ox-busy {
    min-height: 60px;
}

.itip-actions {
    text-align: right;
    margin: 14px 0 0 14px;
    white-space: nowrap;
    display: inline-block;
}

.itip-item {
    padding: 20px;
    min-height: 80px;
    // same color as .well
    background-color: #F5F5F5;
}

.itip-item + .itip-item {
    border-top: 1px solid #aaa;
}

.itip-annotations, .itip-changes, .itip-conflicts {
    margin: 14px 0;
}

.itip-controls {
    text-align: right;
    margin-top: 14px;
    min-height: 30px;
    &:empty {
        min-height: initial;
    }
}

.itip-reminder {
    text-align: left;
    display: inline-block;
}

.itip-details {
    .confirmation-status {
        margin: 7px 0;
        &.accepted { color: @green; }
        &.declined { color: @red; }
        &.tentative { color: @orange; }
    }
}

.itip-conflicts {
    .vgrid-cell {
        padding: 10px 0;
        background-color: transparent;
        border-bottom: 1px solid #ccc;
        &:first-child { border-top: 1px solid #ccc; }
        &:last-child { border-bottom: 1px solid #ccc; }
    }
    .date {
        margin-right: 14px;
    }
}

.show-all-checkbox {

    padding-right: 14px;

    label {
        font-weight: 300;
        color: @hc-gray;
        margin: 20px 0;
    }

}

// io.ox/calendar/listview, io.ox/calendar/common-extensions
.calendar-item {

    .title {
        .ellipsis();
        font-weight: bold;
    }

    .interval {
        color: rgb(85, 85, 85);
        float: right;
        font-weight: 300;
    }

    .day {
        color: rgb(136, 136, 136);
        font-weight: 300;
    }

    .location {
        color: rgb(136, 136, 136);
        font-weight: 300;
        float: right;
    }

    .label {
        margin-left: 5px;
    }
}<|MERGE_RESOLUTION|>--- conflicted
+++ resolved
@@ -87,42 +87,6 @@
 
     }
 
-<<<<<<< HEAD
-=======
-    // Mobile
-    @media all and (max-width: 480px), all and (max-device-width: 480px) {
-
-        .toolbar {
-            display: none;
-
-            height: @calendar-toolbar-height - 7px;
-            padding-top: 0;
-
-            .info {
-                display: none;
-                top: 9px;
-                left: 10px;
-                font-size: 15px;
-                line-height: 20px;
-                width: 160px;
-                text-align: left;
-            }
-
-            .showall {
-                left: 12px;
-                top: 32px;
-                right: initial;
-            }
-
-            .pagination {
-                margin: 8px;
-            }
-
-        }
-
-    }
-
->>>>>>> e7758a2e
     // dark colors (define first)
     .dark-colors & .appointment {
 
