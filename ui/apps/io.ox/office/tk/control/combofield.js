/**
 * All content on this website (including text, images, source
 * code and any other original works), unless otherwise noted,
 * is licensed under a Creative Commons License.
 *
 * http://creativecommons.org/licenses/by-nc-sa/2.5/
 *
 * Copyright (C) Open-Xchange Inc., 2006-2012
 * Mail: info@open-xchange.com
 *
 * @author Daniel Rentz <daniel.rentz@open-xchange.com>
 */

define('io.ox/office/tk/control/combofield',
    ['io.ox/office/tk/utils',
     'io.ox/office/tk/keycodes',
     'io.ox/office/tk/control/textfield',
     'io.ox/office/tk/dropdown/list'
    ], function (Utils, KeyCodes, TextField, List) {

    'use strict';

    // class ComboField =======================================================

    /**
     * Creates a text field control with attached drop-down list showing
     * predefined values for the text field.
     *
     * @constructor
     *
     * @extends TextField
     * @extends List
     *
     * @param {Object} options
     *  A map of options to control the properties of the control. Supports all
     *  options of the TextField base class, and the List mix-in class.
     *  Additionally, the following options are supported:
     *  @param {Boolean} [options.typeAhead]
     *      If set to true, the label of the first list item that starts with
     *      the text currently edited will be inserted into the text field.
     *      The remaining text appended to the current text will be selected.
     *  @param {Function} [options.equality=_.isEqual]
     *      A comparison function that returns whether an arbitrary value
     *      should be considered being equal to the value of a list item in the
     *      drop-down menu. If omitted, uses _.isEqual() which compares arrays
     *      and objects deeply.
     */
    function ComboField(options) {

        var // self reference
            self = this,

            // search the list items and insert label into text field while editing
            typeAhead = Utils.getBooleanOption(options, 'typeAhead', false),

            // comparator for list item values
            equality = Utils.getFunctionOption(options, 'equality');

        // base constructors --------------------------------------------------

        TextField.call(this, options);
        // no caption for the drop-down button
        List.call(this, Utils.extendOptions(options, { caret: 'only' }));

        // private methods ----------------------------------------------------

        /**
         * Scrolls the drop-down menu to make the specified list item visible.
         */
        function scrollToListItem(button) {
            if ((button.length > 0) && self.isMenuVisible()) {
                Utils.scrollToChildNode(self.getMenuNode(), button);
            }
        }

        /**
         * Handles 'menu:open' events and moves the focus to the text field.
         */
        function menuOpenHandler() {
            self.getTextFieldNode().focus();
            scrollToListItem(Utils.getSelectedButtons(self.getItems()));
        }

        /**
         * Update handler that activates a list item.
         */
        function itemUpdateHandler(value) {

            var // activate a button representing a list item
                button = Utils.selectOptionButton(self.getItems(), value, equality);

            // scroll to make the element visible
            scrollToListItem(button);
        }

        /**
         * Handles keyboard events in the text field. Moves the active list
         * entry according to cursor keys.
         */
        function textFieldKeyHandler(event) {

            var // distinguish between event types (ignore keypress events)
                keydown = event.type === 'keydown';

            function moveListItem(delta) {

                var // all list items (button elements)
                    buttons = self.getItems(),
                    // index of the active list item
                    index = buttons.index(Utils.getSelectedButtons(buttons));

                // show the menu
                self.showMenu();
                // calculate new index, if old index is valid
                if (index >= 0) {
                    index += delta;
                }
                index = Utils.minMax(index, 0, buttons.length - 1);
                // call the update handler to update the text field and list selection
                self.setValue(Utils.getControlValue(buttons.eq(index)));
                // select entire text field
                self.getTextFieldNode().select();
            }

            switch (event.keyCode) {
            case KeyCodes.UP_ARROW:
                if (keydown) { moveListItem(-1); }
                return false;
            case KeyCodes.DOWN_ARROW:
                if (keydown) { moveListItem(1); }
                return false;
            case KeyCodes.PAGE_UP:
                if (keydown) { moveListItem(-List.PAGE_SIZE); }
                return false;
            case KeyCodes.PAGE_DOWN:
                if (keydown) { moveListItem(List.PAGE_SIZE); }
                return false;
            case KeyCodes.ESCAPE:
                if (keydown && self.isMenuVisible()) {
                    self.hideMenu();
                    // Bug 28215: IE needs explicit selection again, otherwise text cursor is hidden
                    Utils.setTextFieldSelection(self.getTextFieldNode(), self.getTextFieldNode().val().length);
                    // let the Group base class not trigger the 'group:cancel' event
                    event.preventDefault();
                }
                break;
<<<<<<< HEAD
=======
            case KeyCodes.SPACE:
                // Bug 28208: SPACE key with open drop-down menu and selected list item: trigger change
                var button = Utils.getSelectedButtons(self.getItems());
                if (keydown && self.isMenuVisible() && (button.length > 0)) {
                    self.hideMenu();
                    self.triggerChange(button, { preserveFocus: true });
                    // do not insert the space character into the text field
                    return false;
                }
                break;
>>>>>>> f834ac5b
            }
        }

        /**
         * Handler that will be called after the text field has been validated
         * while editing. Will try to insert auto-completion text according to
         * existing entries in the drop-down list.
         */
        function textFieldValidationHandler(event, oldFieldState) {

            var // the text field element
                textField = self.getTextFieldNode(),
                // current text of the text field
                fieldText = textField.val(),
                // current selection of the text field
                selection = Utils.getTextFieldSelection(textField),
                // the list item button containing the text of the text field
                button = $(),
                // the button value
                buttonValue = null,
                // the textual representation of the button value
                buttonValueText = null;

            // find the first button whose text representation starts with the entered text
            button = self.getItems().filter(function () {
                var buttonValueText = self.valueToText(Utils.getControlValue($(this)));
                return _.isString(buttonValueText) && (buttonValueText.length >= fieldText.length) &&
                    (buttonValueText.substr(0, fieldText.length).toLowerCase() === fieldText.toLowerCase());
            }).first();

            // get value and text representation from the button
            if (button.length > 0) {
                buttonValue = Utils.getControlValue(button);
                buttonValueText = self.valueToText(buttonValue);
            }

            // try to add the remaining text of an existing list item, but only
            // if the text field does not contain a selection, and something
            // has been appended to the old text
            if (typeAhead && _.isString(buttonValueText) && (buttonValueText.length > 0) &&
                    (selection.start === fieldText.length) && (oldFieldState.start < selection.start) &&
                    (oldFieldState.value.substr(0, oldFieldState.start) === fieldText.substr(0, oldFieldState.start))) {
                textField.val(buttonValueText);
                Utils.setTextFieldSelection(textField, fieldText.length, buttonValueText.length);
                fieldText = buttonValueText;
            }

            // select entry in drop-down list, if value (not text representation) is equal
            itemUpdateHandler(self.getFieldValue());
        }

        // methods ------------------------------------------------------------

        /**
         * Adds a new string entry to the drop-down list.
         *
         * @param value
         *  The value to be shown in the drop-down list. Will be converted to
         *  a string using the current validator of the text field.
         *
         * @param {Object} [options]
         *  Additional options for the list entry. Supports all button
         *  formatting options (see method Utils.createButton() for details),
         *  except 'options.value' which will be set to the 'value' parameter
         *  passed to this function. If the option 'options.label' is not
         *  specified, the label of the list entry will be set to the string
         *  value provided by the current validator of the text field.
         */
        this.createListEntry = function (value, options) {
            options = Utils.extendOptions({ label: this.valueToText(value) }, options);
            this.createItem(Utils.extendOptions(options, { value: value }));
            // the inserted list item may match the value in the text field
            itemUpdateHandler(this.getFieldValue());
            return this;
        };

        // initialization -----------------------------------------------------

        // add special marker class used to adjust formatting
        this.getNode().addClass('combo-field');

        // prepare group and register event handlers
        this.on('menu:open', menuOpenHandler)
            .on('textfield:validated', textFieldValidationHandler)
            .registerUpdateHandler(itemUpdateHandler);
        this.getTextFieldNode()
            .on('keydown keypress keyup', textFieldKeyHandler);

        // drop-down button is not focusable in combo fields
        this.getMenuButton().removeClass(Utils.FOCUSABLE_CLASS);

        // keep focus in text field when clicking in the drop-down menu
        this.getMenuNode().on('focusin', function () {
            self.getTextFieldNode().focus();
        });

    } // class ComboField

    // exports ================================================================

    // derive this class from class TextField
    return TextField.extend({ constructor: ComboField });

});<|MERGE_RESOLUTION|>--- conflicted
+++ resolved
@@ -144,8 +144,6 @@
                     event.preventDefault();
                 }
                 break;
-<<<<<<< HEAD
-=======
             case KeyCodes.SPACE:
                 // Bug 28208: SPACE key with open drop-down menu and selected list item: trigger change
                 var button = Utils.getSelectedButtons(self.getItems());
@@ -156,7 +154,6 @@
                     return false;
                 }
                 break;
->>>>>>> f834ac5b
             }
         }
 
