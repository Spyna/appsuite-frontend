--- conflicted
+++ resolved
@@ -1,10 +1,6 @@
 {
   "name": "open-xchange-appsuite-help",
-<<<<<<< HEAD
-  "version": "7.8.2-16",
-=======
   "version": "7.8.3-5",
->>>>>>> 1c635981
   "dependencies": {},
   "optionalDependencies": {
     "assemble-less": "^0.7.0",
