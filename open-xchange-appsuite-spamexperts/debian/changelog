--- conflicted
+++ resolved
@@ -1,4 +1,3 @@
-<<<<<<< HEAD
 open-xchange-appsuite-spamexperts (7.6.2-1) stable; urgency=medium
 
   * First candidate for 7.6.2 release
@@ -10,13 +9,12 @@
   * prepare for 7.6.2 release
 
  -- Viktor Pracht <viktor.pracht@open-xchange.com>  Wed, 17 Sep 2014 12:44:56 +0200
-=======
+
 open-xchange-appsuite-spamexperts (7.6.1-7) stable; urgency=medium
 
   * Build for patch 2014-11-17
 
  -- Viktor Pracht <viktor.pracht@open-xchange.com>  Thu, 13 Nov 2014 14:50:26 +0000
->>>>>>> 6babb812
 
 open-xchange-appsuite-spamexperts (7.6.1-6) stable; urgency=low
 
