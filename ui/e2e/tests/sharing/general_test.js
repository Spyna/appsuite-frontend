/**
 * This work is provided under the terms of the CREATIVE COMMONS PUBLIC
 * LICENSE. This work is protected by copyright and/or other applicable
 * law. Any use of the work other than as authorized under this license
 * or copyright law is prohibited.
 *
 * http://creativecommons.org/licenses/by-nc-sa/2.5/
 * © 2019 OX Software GmbH, Germany. info@open-xchange.com
 *
 * @author Julian Bäume <julian.baeume@open-xchange.com>
 *
 */

const { expect } = require('chai');

/// <reference path="../../steps.d.ts" />

Feature('Sharing');

Before(async (users) => {
    await users.create();
});

After(async (users) => {
    await users.removeAll();
});

Scenario('[C45021] Generate simple link for sharing', async function (I, drive, dialogs) {
    I.login('app=io.ox/files');
    drive.waitForApp();

    const myfiles = locate('.folder-tree .folder-label').withText('My files');
    I.waitForElement(myfiles);
    I.selectFolder('Music');
    drive.shareItem('Create sharing link');
    let url = await I.grabValueFrom('.share-wizard input[type="text"]');
    url = Array.isArray(url) ? url[0] : url;
    dialogs.clickButton('Close');
    I.waitForDetached('.modal-dialog');
    I.logout();

    I.amOnPage(Array.isArray(url) ? url[0] : url);
    drive.waitForApp();
    I.dontSee('Documents', '.list-view');
    I.see('Music', '.folder-tree .selected');
});

// TODO: shaky (element (.list-view) is not in DOM or there is no element(.list-view) with text "A subfolder" after 5 sec)
Scenario('[C252159] Generate link for sharing including subfolders', async function (I, drive, dialogs) {
    I.login('app=io.ox/files');
    drive.waitForApp();

    const myfiles = locate('.folder-tree .folder-label').withText('My files');
    I.say('Share folder with subfolder');
    I.waitForElement(myfiles);
    I.selectFolder('Music');
    I.waitForDetached('.page.current .busy');
    I.clickToolbar('New');
    I.waitForVisible('.dropdown.open .dropdown-menu');
    I.clickDropdown('Add new folder');
    dialogs.waitForVisible();
<<<<<<< HEAD
    I.waitForText('Add new folder', dialogs.locators.header);
=======
    I.waitForText('Add new folder', 5, dialogs.locators.header);
>>>>>>> 938790d3
    I.fillField('Folder name', 'A subfolder');
    dialogs.clickButton('Add');
    I.waitForDetached('.modal-dialog');
    I.clickToolbar('New');
    I.waitForVisible('.dropdown.open .dropdown-menu');
    I.clickDropdown('Add new folder');
    dialogs.waitForVisible();
    I.fillField('Folder name', 'Second subfolder');
    dialogs.clickButton('Add');
    I.waitForDetached('.modal-dialog');
    I.selectFolder('My files');
    I.waitForElement(locate('.filename').withText('Music').inside('.list-view'));
    I.click(locate('.filename').withText('Music').inside('.list-view'));
    drive.shareItem('Create sharing link');
    const url = await I.grabValueFrom('.share-wizard input[type="text"]');
    dialogs.clickButton('Close');
    I.waitForDetached('.modal-dialog');
    I.logout();

    I.say('Check sharing link');
    I.amOnPage(Array.isArray(url) ? url[0] : url);
    drive.waitForApp();
    I.waitForText('A subfolder', 5, '.list-view');
    I.seeNumberOfVisibleElements('.list-view li.list-item', 2);
    I.see('Second subfolder');
});

Scenario('[C45022] Generate simple link for sharing with password', async function (I, drive, dialogs) {
    I.login('app=io.ox/files');
    drive.waitForApp();
    const myfiles = locate('.folder-tree .folder-label').withText('My files');
    I.waitForElement(myfiles);
    I.selectFolder('Music');

    I.say('Create sharing link wiht password');
    drive.shareItem('Create sharing link');
    I.click('Password required');
    I.waitForFocus('.share-wizard input[type="password"]');
    I.fillField('Enter Password', 'CorrectHorseBatteryStaple');
    I.seeCheckboxIsChecked('Password required');
    let url = await I.grabValueFrom('.share-wizard input[type="text"]');
    url = Array.isArray(url) ? url[0] : url;
    dialogs.clickButton('Close');
    I.waitForDetached('.modal-dialog');
    I.triggerRefresh();
    I.logout();

    I.say('Check sharing link');
    I.amOnPage(Array.isArray(url) ? url[0] : url);
    I.waitForFocus('input[name="password"]');
    I.fillField('Password', 'CorrectHorseBatteryStaple');
    I.click('Sign in');
    drive.waitForApp();
    I.see('Music', '.folder-tree .selected');
});

// TODO: works perfect locally but breaks remotely for puppeteer and webdriver
// Reason: With --no-sandbox, clipboard cannot be accessed
Scenario.skip('[C83385] Copy to clipboard @puppeteer', async function (I, drive, dialogs) {
    await I.allowClipboardRead();
    I.login('app=io.ox/files');
    drive.waitForApp();
    const myfiles = locate('.folder-tree .folder-label').withText('My files');
    I.waitForElement(myfiles);
    I.selectFolder('Music');
    drive.waitForApp();
    drive.shareItem('Create sharing link');
    I.waitForVisible('.clippy');
    let url = await I.grabValueFrom('.share-wizard input[type="text"]');
    url = Array.isArray(url) ? url[0] : url;
    I.click('~Copy to clipboard');
    I.waitForText('Copied');
    const clipboard = await I.executeScript(function () {
        return navigator.clipboard.readText();
    });
    expect(clipboard).to.equal(url);
    dialogs.clickButton('Close');
    I.waitForDetached('.modal-dialog');
    I.logout();
    I.amOnPage(url);
    I.waitForText('Music');
});
// TODO: shaky (element (.fa-spin.fa-refresh) still not present on page after 30 )
Scenario('[C85625] My Shares default sort order', async function (I, drive, dialogs) {
    function share(item) {
        I.retry(5).click(locate('li.list-item').withText(item));
        drive.shareItem('Create sharing link');
        dialogs.clickButton('Close');
        I.waitForDetached('.modal-dialog');
    }
    function selectAndWait(folder) {
        I.selectFolder(folder);
        drive.waitForApp();
        I.waitForText(folder, undefined, '.breadcrumb-view.toolbar-item');
    }
    const folder = await I.grabDefaultFolder('infostore');
    await I.haveFile(folder, 'e2e/media/files/0kb/document.txt');
    const testFolder = await I.haveFolder({ title: 'Testfolder', module: 'infostore', parent: folder });
    await Promise.all([
        I.haveFile(testFolder, 'e2e/media/files/0kb/document.txt'),
        I.haveFile(testFolder, 'e2e/media/files/generic/testdocument.rtf'),
        I.haveFile(testFolder, 'e2e/media/files/generic/testdocument.odt'),
        I.haveFile(testFolder, 'e2e/media/files/generic/testpresentation.ppsm')
    ]);
    I.login('app=io.ox/files&folder=' + folder);
    drive.waitForApp();
    share('document.txt');
    selectAndWait('Testfolder');
    share('testdocument.rtf');
    share('testpresentation.ppsm');
    selectAndWait('My files');
    share('Testfolder');

    selectAndWait('My shares');
    I.waitForText('Testfolder', undefined, '.myshares-list');
    expect(await I.grabTextFrom(locate('li.list-item .displayname'))).to.deep.equal(['Testfolder', 'testpresentation.ppsm', 'testdocument.rtf', 'document.txt']);
    I.click('Sort by');
    I.seeElement(locate('i.fa-check').inside(locate('.dropdown a').withText('Date')));
    I.seeElement(locate('i.fa-check').inside(locate('.dropdown a').withText('Descending')));
    I.pressKey('Escape');
});

Scenario('[C45026] Edit shared object with multiple users and modify the permissions for a specific user', async function (I, contexts, users, drive, dialogs) {
    const mailListView = '.list-view.visible-selection.mail-item',
        smartDropDown = '.smart-dropdown-container.dropdown.open',
        document = '.white-page.letter.plain-text';

    await Promise.all([
        users.create(),
        users.create(),
        users.create()
    ]);

    function addUser(user) {
        I.wait(0.2); // gentle wait for auto complete
        I.fillField('input[placeholder="Add people"]', user.userdata.primaryEmail);
        I.waitForElement('.participant-wrapper');
        I.pressKey('Enter');
        I.waitForText(user.userdata.name, 5, locate('.permission.row').withAttr({ 'aria-label': `${user.userdata.sur_name}, User, Internal user.` }));
    }

    function setRights(curRole, targetRole, user) {
        I.waitForElement(locate('.permission.row').withAttr({ 'aria-label': `${user.userdata.sur_name}, User, Internal user.` }));
        I.click(curRole, locate('.permission.row').withAttr({ 'aria-label': `${user.userdata.sur_name}, User, Internal user.` }));
        I.waitForText(targetRole, 5, smartDropDown);
        I.click(targetRole, smartDropDown);
    }

    function openDocument() {
        I.openApp('Mail');
        I.waitForElement(mailListView);
        within(mailListView, () => {
            I.waitForText(users[0].userdata.name);
            I.click(users[0].userdata.name, '.list-item.selectable');
        });

        I.waitForElement('.mail-detail-frame');
        within({ frame: '.mail-detail-frame' }, () => {
            I.waitForText('View file');
            I.click('View file');
        });
    }

    function editDocument(text, save = true) {
        I.waitForText('Edit', 10, '.viewer-toolbar');
        I.click('Edit', '.viewer-toolbar');
        I.waitForElement('.io-ox-editor textarea.content');
        I.waitForFocus('.io-ox-editor textarea.content');
        I.fillField('.io-ox-editor textarea.content', text);

        if (save) I.click('Save', '.io-ox-editor-window .window-footer');
    }

    session('Alice', async () => {
        const folder = await I.grabDefaultFolder('infostore');
        await I.haveFile(folder, 'e2e/media/files/0kb/document.txt');

        I.login('app=io.ox/files');
        drive.waitForApp();

        I.waitForText('document.txt');
        I.rightClick(locate('.filename').withText('document.txt'));
        I.waitForText('Permissions / Invite people', 5, smartDropDown);
        I.click('Permissions / Invite people', smartDropDown);

        I.waitForElement('.modal-dialog');
        within('.modal-dialog', () => {
            I.waitForFocus('input[placeholder="Add people"]');
            addUser(users[1]);
            addUser(users[2]);
            addUser(users[3]);
        });

        setRights('Viewer', 'Reviewer', users[2]);
        setRights('Viewer', 'Reviewer', users[3]);
        dialogs.clickButton('Share');
    });

    session('Charlie', () => {
        I.login('app=io.ox/files', { user: users[2] });
        I.dontSee('document.txt');

        openDocument();
        I.waitForElement(locate(document).withText(''), 30);
        editDocument('here is charlie', { save: false });
    });

    session('Dave', () => {
        I.login('app=io.ox/files', { user: users[3] });
        I.dontSee('document.txt');

        openDocument();
        I.waitForElement(locate(document).withText(''), 30);
        editDocument('here is dave', { save: true });
    });

    session('Charlie', () => {
        I.click('Save', '.io-ox-editor-window .window-footer');
        I.fillField('.io-ox-editor textarea.content', 'here is charlie again');
    });

    session('Bob as Viewer', () => {
        I.login('app=io.ox/files', { user: users[1] });
        I.dontSee('document.txt');

        openDocument();
        I.waitForElement(locate(document).withText('here is charlie'), 30);
        I.dontSee('Edit', '.viewer-toolbar');
    });

    session('Alice', () => {
        // set charlies rights to viewer rights
        I.rightClick(locate('.filename').withText('document.txt'));
        I.waitForText('Permissions / Invite people', 5, smartDropDown);
        I.click('Permissions / Invite people', smartDropDown);

        setRights('Reviewer', 'Viewer', users[2]);
        dialogs.clickButton('Share');
    });

    session('Charlie', () => {
        I.click('Save', '.io-ox-editor-window .window-footer');

        I.waitForElement('.io-ox-alert-error');
        within('.io-ox-alert-error', () => {
            I.waitForText('You do not have the appropriate permissions to update the document.');
        });
    });

    session('Alice', () => {
        I.rightClick(locate('.filename').withText('document.txt'));
        I.waitForText('Permissions / Invite people', 5, smartDropDown);
        I.click('Permissions / Invite people', smartDropDown);

        // revoke access of dave
        I.waitForElement('button[title="Actions"]', locate('.permission.row').withAttr({ 'aria-label': `${users[3].userdata.sur_name}, User, Internal user.` }));
        I.click('button[title="Actions"]', locate('.permission.row').withAttr({ 'aria-label': `${users[3].userdata.sur_name}, User, Internal user.` }));
        I.waitForText('Revoke access', 5, '.smart-dropdown-container.dropdown.open');
        I.click('Revoke access', '.smart-dropdown-container.dropdown.open');
        dialogs.clickButton('Share');
    });

    session('Dave', () => {
        openDocument();

        I.waitForElement('.io-ox-alert-error');
        within('.io-ox-alert-error', () => {
            I.waitForText('You do not have the appropriate permissions to read the document.');
        });
    });

    // TODO: could be also checked with google accounts etc.
});<|MERGE_RESOLUTION|>--- conflicted
+++ resolved
@@ -59,11 +59,7 @@
     I.waitForVisible('.dropdown.open .dropdown-menu');
     I.clickDropdown('Add new folder');
     dialogs.waitForVisible();
-<<<<<<< HEAD
-    I.waitForText('Add new folder', dialogs.locators.header);
-=======
     I.waitForText('Add new folder', 5, dialogs.locators.header);
->>>>>>> 938790d3
     I.fillField('Folder name', 'A subfolder');
     dialogs.clickButton('Add');
     I.waitForDetached('.modal-dialog');
