/**
 * This work is provided under the terms of the CREATIVE COMMONS PUBLIC
 * LICENSE. This work is protected by copyright and/or other applicable
 * law. Any use of the work other than as authorized under this license
 * or copyright law is prohibited.
 *
 * http://creativecommons.org/licenses/by-nc-sa/2.5/
 *
 * © 2012 Open-Xchange Inc., Tarrytown, NY, USA. info@open-xchange.com
 *
 * @author David Bauer <david.bauer@open-xchange.com>
 */

define('io.ox/core/permissions/permissions', [
    'io.ox/core/extensions',
    'io.ox/core/notifications',
    'io.ox/core/folder/api',
    'io.ox/core/folder/breadcrumb',
    'io.ox/core/api/user',
    'io.ox/core/api/group',
    'io.ox/core/tk/dialogs',
    'io.ox/contacts/api',
    'io.ox/contacts/util',
    'io.ox/calendar/edit/view-addparticipants',
    'io.ox/core/http',
    'gettext!io.ox/core',
    'less!io.ox/core/permissions/style'
], function (ext, notifications, api, getBreadcrumb, userAPI, groupAPI, dialogs, contactsAPI, contactsUtil, AddParticipantsView, http, gt) {

    'use strict';

    function performRender() {
        this.render();
    }

    function performRemove() {
        this.remove();
    }

    var POINT = 'io.ox/core/permissions',

        folder_id,

        presets = [
            // view folder + read all
            { label: gt('Guest'), bits: 257 },
            // create folder + read/write/delete all
            { label: gt('Author'), bits: 4227332 },
            // plus admin
            { label: gt('Administrator'), bits: 272662788 }
        ],

        Permission = Backbone.Model.extend({
            idAttribute: 'entity',
            defaults: {
                group: false,
                bits: 0
            }
        }),

        Permissions = Backbone.Collection.extend({
            model: Permission
        }),

        PermissionsView = Backbone.View.extend({
            initialize: function () {
            //TODO:switch to listenTo here, once backbone is up to date
            //see [1](http://blog.rjzaworski.com/2013/01/why-listento-in-backbone/)
                this.model.off('change', performRender);
                this.model.on('change', performRender, this);

                this.model.off('remove', performRemove, this);
                this.model.on('remove', performRemove, this);
            },

            className: 'permission row',

            events: {
                'click a.bit': 'updateDropdown',
                'click a.role': 'applyRole',
                'click a[data-action="remove"]': 'removeEntity'
            },

            render: function () {
                var baton = ext.Baton({ model: this.model, view: this, admin: this.options.admin, folder: this.options.folder });
                ext.point(POINT + '/detail').invoke('draw', this.$el.empty(), baton);
                return this;
            },

            removeEntity: function () {
                this.collection.remove(this.model);
                this.remove();
            },

            updateDropdown: function (e) {
                e.preventDefault();
                var $el     = $(e.target),
                    $span   = $el.parent().parent().parent(),
                    value   = $el.attr('data-value'),
                    link    = $span.children('a'),
                    type    = link.attr('data-type'),
                    newbits = api.Bitmask(this.model.get('bits')).set(type, value).get();
                link.text($el.text());
                this.model.set('bits', newbits, { validate: true });
                this.updateRole();
            },

            applyRole: function (e) {
                e.preventDefault();
                var node = $(e.target), bits = node.attr('data-value');
                this.model.set('bits', parseInt(bits, 10), { validate: true });
            },

            updateRole: function () {
                var node = this.$el.find('.preset > a').text(gt('Apply role')),
                    bits = this.model.get('bits');
                _(presets).find(function (obj) {
                    if (obj.bits === bits) {
                        node.text(obj.label);
                        return true;
                    }
                });
            }
        }),

        collection = new Permissions(),

        menus = {
            'folder': {
                1:  //#. folder permissions
                    gt('view the folder'),
                2:  //#. folder permissions
                    gt('create objects'),
                4:  //#. folder permissions
                    gt('create objects and subfolders'),
                64: //#. folder permissions
                    gt('create objects and subfolders')
            },
            'read': {
                0:  //#. object permissions - read
                    gt('no read permissions'),
                1:  //#. object permissions - read
                    gt('read own objects'),
                2:  //#. object permissions - read
                    gt('read all objects'),
                64: //#. object permissions - read
                    gt('read all objects')
            },
            'write': {
                0:  //#. object permissions - edit/modify
                    gt('no edit permissions'),
                1:  //#. object permissions - edit/modify
                    gt('edit own objects'),
                2:  //#. object permissions - edit/modify
                    gt('edit all objects'),
                64: //#. object permissions - edit/modify
                    gt('edit all objects')
            },
            'delete': {
                0:  //#. object permissions - delete
                    gt('no delete permissions'),
                1:  //#. object permissions - delete
                    gt('delete only own objects'),
                2:  //#. object permissions - delete
                    gt('delete all objects'),
                64: //#. object permissions - delete
                    gt('delete all objects')
            },
            'admin': {
                0:  //#. folder permissions - Is Admin? NO
                    gt('No'),
                1:  //#. folder permissions - Is Admin? YES
                    gt('Yes')
            },
            'preset': {}
        },
        addDropdown,
        addRoles,
        addRemoveButton,
        preventAdminPermissions,
        isFolderAdmin = false;

    ext.point(POINT + '/detail').extend({
        index: 100,
        id: 'folderpermissions',
        draw: function (baton) {

            var self = this, entity = baton.model.get('entity');

            if (baton.model.get('group')) {
                groupAPI.getName(entity).done(function (name) {
                    baton.name = name;
                    ext.point(POINT + '/entity').invoke('draw', self, baton);
                });
            } else {
                userAPI.get({ id: String(entity) }).done(function (user) {
                    baton.name = contactsUtil.getFullName(user);
                    baton.user = user;
                    ext.point(POINT + '/entity').invoke('draw', self, baton);
                });
            }
        }
    });

    ext.point(POINT + '/entity').extend({
        index: 100,
        id: 'entityimage',
        draw: function (baton) {
            if (baton.user) {
                this.append(
                    contactsAPI.pictureHalo(
                        $('<div class="pull-left contact-picture">'),
                        $.extend(baton.user, { width: 64, height: 64, scaleType: 'cover' })
                    )
                );
            } else {
                this.append(
                    $('<div class="pull-left contact-picture group">').append(
                        $('<i class="fa fa-group">')
                    )
                );
            }
        }
    });

    ext.point(POINT + '/entity').extend({
        index: 200,
        id: 'entitysentence',
        draw: function (baton) {
            var node, options;
            this.append(
                $('<div class="entity">').append(
                    node = $('<div>').append(
                        $('<span class="name">').text(_.noI18n(baton.name)),
                        baton.model.get('entity') === baton.view.options.owner ? $('<span class="owner">').text(gt('Owner')) : $(),
                        // quick change
                        addRoles(baton)
                    )
                )
            );

            options = $('<div>').append(
                // folder rights
                gt('Folder permissions'), $.txt(_.noI18n(': ')),
                    addDropdown('folder', baton), $.txt(_.noI18n('. ')),
                // object rights
                gt('Object permissions'), $.txt(_.noI18n(': ')),
                addDropdown('read', baton), $.txt(_.noI18n(', ')),
                addDropdown('write', baton), $.txt(_.noI18n(', ')),
                addDropdown('delete', baton), $.txt(_.noI18n('. ')),
                // admin
                gt('The user has administrative rights'), $.txt(_.noI18n(': ')),
                    addDropdown('admin', baton), $.txt(_.noI18n('. ')));
            if (baton.admin) {
                options.addClass('readwrite');
            } else {
                options.addClass('readonly');
<<<<<<< HEAD
                options.find('span.dropdown a').attr({ 'aria-haspopup': false, 'data-toggle': null, 'disabled': 'disabled' });//disable dropdown
=======
                //disable dropdown
                options.find('span.dropdown a').attr({'aria-haspopup': false, 'data-toggle': null, 'disabled': 'disabled'});
>>>>>>> e7758a2e
            }
            node.append(
                addRemoveButton(baton.model.get('entity')),
                options
            );

            baton.view.updateRole();
        }
    });

    addRemoveButton = function (entity) {
        if (isFolderAdmin && entity !== ox.user_id) {
            return $('<a href="# "data-action="remove">').append($('<i class="fa fa-trash-o">'));
        } else {
            return $();
        }
    };

    preventAdminPermissions = function (permission, baton) {
        if (permission === 'admin') {
            if (
                // no admin choice for default folders (see Bug 27704)
                (String(api.getDefaultFolder(baton.folder.module)) === baton.folder.id) ||
                // See Bug 27704
                (baton.folder.type === 5) ||
                (baton.folder.type === 2 && baton.model.id === 0) ||
                // Private contacts and calendar folders can't have other users with admin permissions
                (baton.folder.type === 1 && (baton.folder.module === 'contacts' || baton.folder.module === 'calendar'))
            ) {
                return true;
            }
        }
    };

    addDropdown = function (permission, baton) {
        var bits = baton.model.get('bits'),
            selected = api.Bitmask(bits).get(permission),
            menu, ul;

        if (preventAdminPermissions(permission, baton)) {
            return $('<i>').text(menus[permission][selected]);
        }
        menu = $('<span class="dropdown">').append(
            $('<a href="#">').attr({
                'tabindex': 1,
                'data-type': permission,
                'aria-haspopup': true,
                'data-toggle': 'dropdown'
            }).text(menus[permission][selected]),
            ul = $('<ul class="dropdown-menu" role="menu">')
        );
        _(menus[permission]).each(function (item, value) {
            // Skip maximum rights
            if (value === '64') return true;
            ul.append(
                $('<li>').append(
                    $('<a>', { href: '#', 'data-value': value, role: 'menuitem' }).addClass('bit').text(item)
                )
            );
        });
        return menu;
    };

    addRoles = function (baton) {
        if (!isFolderAdmin) return $();
        return $('<span class="dropdown preset">').append(
            $('<a href="#" data-type="permission" data-toggle="dropdown" aria-haspopup="true" tabindex="1">'),
            $('<ul class="dropdown-menu" role="menu">').append(
                _(presets).map(function (obj) {
                    if (preventAdminPermissions('admin', baton) && obj.bits === 272662788) return;
                    return $('<li>').append(
                        $('<a>', { href: '#', 'data-value': obj.bits, role: 'menuitem' }).addClass('role').text(obj.label)
                    );
                })
            )
        );
    };

    return {
        show: function (folder) {
            folder_id = String(folder);
            api.get(folder_id, { cache: false }).done(function (data) {
                try {

                    isFolderAdmin = api.Bitmask(data.own_rights).get('admin') >= 1;

                    // Check if ACLs enabled and only do that for mail component,
                    // every other component will have ACL capabilities (stored in DB)
                    if (data.module === 'mail' && !(data.capabilities & Math.pow(2, 0))) {
                        isFolderAdmin = false;
                    }

                    var options = { top: 60, width: 800, center: false, maximize: true };
                    if (_.device('!desktop')) {
                        options = { top: '40px', center: false };
                    }
                    var dialog = new dialogs.ModalDialog(options);
                    dialog.getHeader().append(
                        getBreadcrumb(data.id, { subfolders: false, prefix: gt('Folder permissions') })
                    );
                    if (_.device('!desktop')) {
                        dialog.getHeader().append(
                            dialog.addButtonMobile('save', gt('Save')).addClass('btn-primary'),
                            dialog.addButtonMobile('cancel', gt('Cancel'))
                        );
                        dialog.getFooter().hide();
                    }

                    // mail folders show up with "null" so test if its inside our defaultfolders (prevent shared folders from showing wrong owner)
                    // shared folder only have admins, no owner, because it's not possible to determine the right one
                    var owner = data.created_by || (api.is('insideDefaultfolder', data) ? ox.user_id : null);

                    collection.on('reset', function () {
                        var node = dialog.getContentNode().empty();
                        this.each(function (model) {
                            new PermissionsView({ model: model, collection: this, owner: owner, admin: isFolderAdmin, folder: data })
                            .render().$el.appendTo(node);
                        }, this);
                    });

                    collection.on('add', function (model, collection) {
                        var node = dialog.getContentNode();
                        new PermissionsView({ model: model, collection: collection, owner: owner, admin: isFolderAdmin, folder: data })
                        .render().$el.appendTo(node);
                    });

                    // get all users to preload
                    var ids = _.chain(data.permissions)
                        .filter(function (obj) { return obj.group === false; })
                        .pluck('entity')
                        .value();

                    dialog.getContentNode().addClass('scrollpane').busy();

                    userAPI.getList(ids, true, { allColumns: true }).done(function () {
                        // stop being busy
                        dialog.getContentNode().idle();
                        // draw users
                        collection.reset(_(data.permissions).map(function (obj) {
                            return new Permission(obj);
                        }));
                    });

                    if (isFolderAdmin) {
                        if (_.device('desktop')) {
                            dialog.addPrimaryButton('save', gt('Save')).addButton('cancel', gt('Cancel'));
                        }

                        var node =  $('<div class="autocomplete-controls input-group">').append(
                                $('<input type="text" class="add-participant permissions-participant-input-field form-control">').on('focus', function () {
                                    autocomplete.trigger('update');
                                }),
                                $('<span class="input-group-btn">').append(
                                    $('<button type="button" class="btn btn-default" data-action="add">')
                                        .append($('<i class="fa fa-plus">'))
                                )
                            ),
                            autocomplete = new AddParticipantsView({ el: node });

                        autocomplete.render({
                            autoselect: true,
                            parentSelector: (_.device('desktop') ? '.permissions-dialog > .modal-footer' : '.permissions-dialog > .modal-header'),
                            placement: (_.device('desktop') ? 'top' : 'bottom'),
                            contacts: false,
                            distributionlists: false,
                            groups: true,
                            resources: false,
                            users: true,
                            split: false
                        });
                        //add recipents to baton-data-node; used to filter sugestions list in view
                        autocomplete.on('update', function () {
                            var baton = { list: [] };
                            collection.any(function (item) {
                                baton.list.push({ id: item.get('entity'), type: item.get('group') ? 2 : 1 });
                            });
                            $.data(node, 'baton', baton);
                        });
                        autocomplete.on('select', function (data) {
                            var isGroup = data.type === 2,
                                obj = {
                                    entity: isGroup ? data.id : data.internal_userid,
                                    // default is 'view folder' plus 'read all'
                                    bits: 257,
                                    group: isGroup
                                };
                            if (!('entity' in obj)) {
                                notifications.yell(
                                    'error',
                                    data.display_name + gt(' is not a valid user or group.') || gt('This is not a valid user or group.')
                                );
                            } else {
                                // duplicate check
                                if (!collection.any(function (item) { return item.entity === obj.entity; })) {
                                    collection.add(new Permission(obj));
                                }
                            }
                        });
                        if (_.device('desktop')) {
                            dialog.getFooter().prepend(node);
                        } else {
                            dialog.getHeader().append(node);
                        }

                    } else {
                        dialog.addPrimaryButton('ok', gt('Close'));
                    }
                    dialog.getPopup().addClass('permissions-dialog');
                    dialog.show(function () {
                        this.find('input').focus();
                    })
                    .done(function (action) {
                        if (isFolderAdmin && action === 'save') {
                            api.update(folder_id, { permissions: collection.toJSON() }).always(function () {
                                //TODO: dialog should stay open if error occurs
                                collection.off();
                            });
                        } else if (action === 'cancel' || action === 'ok') {
                            collection.off();
                        }
                    });
                } catch (e) {
                    console.error('Error', e);
                }
            });
        }
    };
});<|MERGE_RESOLUTION|>--- conflicted
+++ resolved
@@ -255,12 +255,8 @@
                 options.addClass('readwrite');
             } else {
                 options.addClass('readonly');
-<<<<<<< HEAD
-                options.find('span.dropdown a').attr({ 'aria-haspopup': false, 'data-toggle': null, 'disabled': 'disabled' });//disable dropdown
-=======
                 //disable dropdown
-                options.find('span.dropdown a').attr({'aria-haspopup': false, 'data-toggle': null, 'disabled': 'disabled'});
->>>>>>> e7758a2e
+                options.find('span.dropdown a').attr({ 'aria-haspopup': false, 'data-toggle': null, 'disabled': 'disabled' });
             }
             node.append(
                 addRemoveButton(baton.model.get('entity')),
