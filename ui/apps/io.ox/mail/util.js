/**
 * All content on this website (including text, images, source
 * code and any other original works), unless otherwise noted,
 * is licensed under a Creative Commons License.
 *
 * http://creativecommons.org/licenses/by-nc-sa/2.5/
 *
 * Copyright (C) Open-Xchange Inc., 2006-2011
 * Mail: info@open-xchange.com
 *
 * @author Matthias Biggeleben <matthias.biggeleben@open-xchange.com>
 * @author Christoph Kopp <christoph.kopp@open-xchange.com>
 */

define('io.ox/mail/util',
    ['io.ox/core/extensions',
     'io.ox/core/config',
     'gettext!io.ox/core'], function (ext, config, gt) {

    'use strict';

    var that,
        format = _.printf,
        MINUTE = 60 * 1000,
        HOUR = MINUTE * 60,

        ngettext = function (s, p, n) {
                return n > 1 ? p : s;
            },

        fnClickPerson = function (e) {
                e.preventDefault();
                ext.point('io.ox/core/person:action').each(function (ext) {
                    _.call(ext.action, e.data, e);
                });
            },

        // regex: split list at non-quoted ',' or ';'
        rRecipientList = /([^,;"]+|"(\\.|[^"])+")+/,
        // regex: remove delimiters/spaces
        rRecipientCleanup = /^[,;\s]+/,
        // regex: process single recipient
        rRecipient = /^("(\\.|[^"])+"\s|[^<]+)(<[^\>]+\>)$/,
        // regex: remove < > from mail address
        rMailCleanup = /(^<|>$)/g,
        // regex: clean up display name
        rDisplayNameCleanup = /(^["'\\\s]+|["'\\\s]+$)/g,

        // mail addresses hash
        addresses = {};

    _(config.get('mail.addresses', [])).each(function (address) {
        addresses[address.toLowerCase()] = true;
    });

    that = {

        parseRecipient: function (s) {
            var recipient = $.trim(s), match, name, email;
            if ((match = recipient.match(rRecipient)) !== null) {
                // case 1: display name plus email address
                email = match[3].replace(rMailCleanup, '')
                    .toLowerCase();
                name = match[1].replace(rDisplayNameCleanup, '');
            } else {
                // case 2: assume plain email address
                email = recipient.replace(rMailCleanup, '')
                    .toLowerCase();
                name = email.split(/@/)[0];
            }
            return [name, email];
        },

        /**
         * Parse comma or semicolon separated list of recipients
         * Example: '"Doe, Jon" <jon@doe.foo>, "\'World, Hello\'" <hi@dom.tld>, urbi@orbi.tld'
         */
        parseRecipients: function (s) {
            var list = [], match, recipient;
            while ((match = s.match(rRecipientList)) !== null) {
                // look ahead for next round
                s = s.substr(match[0].length).replace(rRecipientCleanup, '');
                // get recipient
                recipient = this.parseRecipient(match[0]);
                // add to list? (stupid check but avoids trash)
                if (recipient[1].indexOf('@') > -1) {
                    list.push(recipient);
                }
            }
            return list;
        },

        serializeList: function (data, field) {

            field = field || 'from';
            var list = data[field] || [['', '']],
                i = 0, $i = list.length,
                tmp = $('<div>'), obj, sender;

            for (; i < $i; i++) {
                obj = {
                    display_name: this.getDisplayName(list[i]),
                    email1: String(list[i][1] || '').toLowerCase()
                };
                $('<a>', { href: '#', title: obj.email1 })
                    .addClass('person-link')
                    .css('whiteSpace', 'nowrap')
                    .text(_.noI18n(obj.display_name))
                    .data('person', obj)
                    .on('click', obj, fnClickPerson).css('cursor', 'pointer')
                    .appendTo(tmp);

                // add 'on behalf of'?
                if (field === 'from' && 'headers' in data && 'Sender' in data.headers) {
                    sender = this.parseRecipients(data.headers.Sender);
                    // only show if display names differ (otherwise it looks like a senseless duplicate)
                    if (sender[0][0] !== data.from[0][0]) {
                        tmp.prepend(
                            this.serializeList({ sender: sender }, 'sender'),
                            $.txt(_.noI18n(' ')),
                            gt(' on behalf of '),
                            $.txt(_.noI18n(' '))
                        );
                    }
                }

                if (i < $i - 1) {
                    tmp.append($('<span>').addClass('delimiter')
                        .append($.txt(_.noI18n('\u00A0\u2022 ')))); // '&nbsp;&bull; '
                }
            }
            return tmp.contents();
        },

        serializeAttachments: function (data, list) {
            var i = 0, $i = list.length, tmp = $(), filename = '', href = '';
            for (; i < $i; i++) {
                filename = list[i].filename || '';
                href = ox.apiRoot + '/mail?' + $.param({
                    action: 'attachment',
                    folder: data.folder_id,
                    id: data.id,
                    attachment: list[i].id,
                    delivery: 'download'
                });
                tmp = tmp.add(
                    $('<a>', { href: href, target: '_blank' })
                    .addClass('attachment-link').text(_.noI18n(filename))
                );
                if (i < $i - 1) {
                    tmp = tmp.add(
                        $('<span>').addClass('delimiter')
                            .append($.txt(_.noI18n('\u00A0\u2022 '))) // '&nbsp;&bull; '
                    );
                }
            }
            return tmp;
        },

        getDisplayName: function (pair, behalf) {
            if (!pair) {
                return '';
            }
            var name = pair[0], email = pair[1].toLowerCase(),
                display_name = _.isString(name) ? name.replace(rDisplayNameCleanup, '') : '';
            return display_name || email;
        },

        getFrom: function (data, field) {
            field = field || 'from';
            var list = data[field] || [['', '']],
                dn = that.getDisplayName(list[0]);
            return $('<span>').addClass('person').text(_.noI18n(dn));
        },

        getFlag: function (data) {
            return data.color_label || 0;
        },

        getPriority: function (data) {
            var i = '<i class="icon-star"></i>';
            return data.priority < 3 ? $('<span>').append(_.noI18n('\u00A0'), i, i, i) : $();
        },

        getTime: function (timestamp) {
            var now = new Date(),
                d = new Date(timestamp),
                time = function () {
                    return _.pad(d.getUTCHours(), 2) + ':' + _.pad(d.getUTCMinutes(), 2);
                },
                date = function () {
                    return _.pad(d.getUTCDate(), 2) + '.' + _.pad(d.getUTCMonth() + 1, 2) + '.' + d.getUTCFullYear();
                },
                isSameDay = function () {
                    return d.getUTCDate() === now.getUTCDate() &&
                        d.getUTCMonth() === now.getUTCMonth() &&
                        d.getUTCFullYear() === now.getUTCFullYear();
                };
            // today?
            return isSameDay() ? time() : date();
        },

        getDateTime: function (timestamp) {
            var now = new Date(),
                d = new Date(timestamp),
                time = function () {
                    return _.pad(d.getUTCHours(), 2) + ':' + _.pad(d.getUTCMinutes(), 2);
                },
                date = function () {
                    return _.pad(d.getUTCDate(), 2) + '.' + _.pad(d.getUTCMonth() + 1, 2) + '.' + d.getUTCFullYear();
                },
                isSameDay = function () {
                    return d.getDate() === now.getDate() && d.getMonth() === now.getMonth() && d.getFullYear() === now.getFullYear();
                };
             // today?
            return isSameDay() ? time() : date() + ' ' + time();
        },

        getSmartTime: function (timestamp) {
            var now = new Date(),
                zone = now.getTimezoneOffset(),
                time = now.getTime() - zone * 60 * 1000,
                delta = time - timestamp,
                d = new Date(timestamp),
                n = 0;
            // today?
            if (d.getDate() === now.getDate()) {
                if (delta < HOUR) {
                    n = Math.ceil(delta / MINUTE);
                    return '' + format(ngettext('%d minute ago', '%d minutes ago', n), n); /*i18n*/
                } else {
                    n = Math.ceil(delta / HOUR);
                    return '' + format(ngettext('%d hour ago', '%d hours ago', n), n); /*i18n*/
                }
            } else if (d.getDate() === now.getDate() - 1) {
                // yesterday
                return 'Yesterday';
            } else {
                return d.getDate() + '.' + (d.getMonth() + 1) + '.' + d.getFullYear();
            }
        },

        count: function (data) {
            return _(data).reduce(function (memo, obj) {
                return memo + (obj.thread ? obj.thread.length : 1);
            }, 0);
        },

        isUnread: function (data) {
            if (data && data.thread) {
<<<<<<< HEAD
                return _(data.thread).inject(function (memo, data) {
                    return memo || (data.flags & 32) !== 32;
=======
                return _(data.thread).reduce(function (memo, obj) {
                    return memo || (obj.flags & 32) !== 32;
>>>>>>> ce02beda
                }, false);
            } else {
                return (data.flags & 32) !== 32;
            }
        },

        isDeleted: function (data) {
            return (data.flags & 2) === 2;
        },

        byMyself: function (data) {
            return data.from && data.from.length && String(data.from[0][1] || '').toLowerCase() in addresses;
        },

        hasOtherRecipients: function (data) {
            var list = [].concat(data.to, data.cc, data.bcc);
            return 0 < _(list).reduce(function (memo, arr) {
                var email = String(arr[1] || '').toLowerCase();
                return memo + (email && !(email in addresses) ? 1 : 0);
            }, 0);
        },

        getInitialDefaultSender: function () {
            var mailArray = _(config.get('mail.addresses', []));
            return mailArray._wrapped[0];
        },

        getAttachments: (function () {

            var isWinmailDATPart = function (obj) {
                return !('filename' in obj) && obj.attachments &&
                    obj.attachments.length === 1 && obj.attachments[0].content === null;
            };

            return function (data) {

                var i, $i, obj, dat, attachments = [],
                mail = { id: data.id, folder_id: data.folder_id };

                // get nested messages
                for (i = 0, $i = (data.nested_msgs || []).length; i < $i; i++) {
                    obj = data.nested_msgs[i];
                    // is wrapped attachment? (winmail.dat stuff)
                    if (isWinmailDATPart(obj)) {
                        dat = obj.attachments[0];
                        attachments.push(
                            _.extend({}, dat, { mail: mail, title: obj.filename || '' })
                        );
                    } else {
                        attachments.push({
                            id: obj.id,
                            content_type: 'message/rfc822',
                            filename: obj.filename ||
                                _.ellipsis((obj.subject || '').replace(/\s+/g, ' '), 50), // remove consecutive white-space
                            title: obj.filename || obj.subject || '',
                            mail: mail,
                            nested_message: _.extend({}, obj, { parent: mail })
                        });
                    }
                }

                // get non-inline attachments
                for (i = 0, $i = (data.attachments || []).length; i < $i; i++) {
                    obj = data.attachments[i];
                    if (obj.disp === 'attachment') {
                        attachments.push(
                            _.extend(obj, { mail: mail, title: obj.filename || '' })
                        );
                    }
                }

                return attachments;
            };
        }())
    };
    return that;
});<|MERGE_RESOLUTION|>--- conflicted
+++ resolved
@@ -248,13 +248,8 @@
 
         isUnread: function (data) {
             if (data && data.thread) {
-<<<<<<< HEAD
-                return _(data.thread).inject(function (memo, data) {
-                    return memo || (data.flags & 32) !== 32;
-=======
                 return _(data.thread).reduce(function (memo, obj) {
                     return memo || (obj.flags & 32) !== 32;
->>>>>>> ce02beda
                 }, false);
             } else {
                 return (data.flags & 32) !== 32;
