--- conflicted
+++ resolved
@@ -12,7 +12,6 @@
  * @author Christoph Kopp <christoph.kopp@open-xchange.com>
  */
 
-<<<<<<< HEAD
 define('io.ox/contacts/view-detail', [
     'io.ox/core/extensions',
     'io.ox/contacts/util',
@@ -22,26 +21,11 @@
     'io.ox/core/folder/breadcrumb',
     'io.ox/core/extPatterns/links',
     'io.ox/core/date',
+    'io.ox/core/util',
     'gettext!io.ox/contacts',
     'settings!io.ox/contacts',
     'less!io.ox/contacts/style'
-], function (ext, util, api, actions, model, getBreadcrumb, links, date, gt, settings) {
-=======
-define('io.ox/contacts/view-detail',
-    ['io.ox/core/extensions',
-     'io.ox/contacts/util',
-     'io.ox/contacts/api',
-     'io.ox/contacts/actions',
-     'io.ox/contacts/model',
-     'io.ox/core/folder/breadcrumb',
-     'io.ox/core/extPatterns/links',
-     'io.ox/core/date',
-     'io.ox/core/util',
-     'gettext!io.ox/contacts',
-     'settings!io.ox/contacts',
-     'less!io.ox/contacts/style'
-    ], function (ext, util, api, actions, model, getBreadcrumb, links, date, coreUtil, gt, settings) {
->>>>>>> 0be47987
+], function (ext, util, api, actions, model, getBreadcrumb, links, date, coreUtil, gt, settings) {
 
     'use strict';
 
