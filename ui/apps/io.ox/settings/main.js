    /**
 * This work is provided under the terms of the CREATIVE COMMONS PUBLIC
 * LICENSE. This work is protected by copyright and/or other applicable
 * law. Any use of the work other than as authorized under this license
 * or copyright law is prohibited.
 *
 * http://creativecommons.org/licenses/by-nc-sa/2.5/
 *
 * © 2016 OX Software GmbH, Germany. info@open-xchange.com
 *
 * @author Mario Scheliga <mario.scheliga@open-xchange.com>
 */

define('io.ox/settings/main', [
    'io.ox/core/tk/vgrid',
    'io.ox/core/api/apps',
    'io.ox/core/extensions',
    'io.ox/core/commons',
    'gettext!io.ox/core',
    'settings!io.ox/settings/configjump',
    'settings!io.ox/core',
    'io.ox/core/capabilities',
    'io.ox/core/folder/tree',
    'io.ox/core/folder/node',
    'io.ox/core/folder/api',
    'io.ox/core/folder/util',
    'io.ox/core/api/mailfilter',
    'io.ox/core/yell',
    'io.ox/keychain/api',
    'io.ox/core/settings/errorlog/settings/pane',
    'io.ox/core/settings/downloads/pane',
    'io.ox/settings/apps/settings/pane',
    'less!io.ox/settings/style'
], function (VGrid, appsAPI, ext, commons, gt, configJumpSettings, coreSettings, capabilities, TreeView, TreeNodeView, api, folderUtil, mailfilterAPI, yell, keychainAPI) {

    'use strict';

    // application object
    var app = ox.ui.createApp({ name: 'io.ox/settings' }),
        // app window
        win,
        // nodes
        left,
        right,
        // always true
        // TODO: clean up code if we stick to the decision to remove this
        expertmode = true,
        currentSelection = null,
        previousSelection = null,
        pool = api.pool,
        mainGroups = [],
        disabledSettingsPanes;

    // function updateExpertMode() {
    //     var nodes = $('.expertmode');
    //     if (expertmode) {
    //         nodes.show();
    //     } else {
    //         nodes.hide();
    //     }
    // }

    ext.point('io.ox/settings/help/mapping').extend({
        id: 'core',
        index: 100,
        list: function () {
            _.extend(this, {
                'virtual/settings/io.ox/settings/accounts': 'ox.appsuite.user.sect.email.externalaccounts.manage.html',
                'virtual/settings/io.ox/portal': 'ox.appsuite.user.sect.portal.customize.settings.html',
                'virtual/settings/io.ox/mail': 'ox.appsuite.user.sect.email.settings.html',
                'virtual/settings/io.ox/vacation': 'ox.appsuite.user.sect.email.send.vacationnotice.html',
                'virtual/settings/io.ox/autoforward': 'ox.appsuite.user.sect.email.send.autoforward.html',
<<<<<<< HEAD
                'virtual/settings/io.ox/mailfilter': 'ox.appsuite.user.sect.email.manage.mailfilter.html',
=======
                'virtual/settings/io.ox/mailfilter': 'ox.appsuite.user.sect.email.mailfilter.html',
>>>>>>> 8efd135e
                'virtual/settings/io.ox/mail/settings/signatures': 'ox.appsuite.user.sect.email.settings.html#ox.appsuite.user.reference.email.settings.signatures',
                'virtual/settings/io.ox/contacts': 'ox.appsuite.user.sect.contacts.settings.html',
                'virtual/settings/io.ox/calendar': 'ox.appsuite.user.sect.calendar.settings.html',
                'virtual/settings/io.ox/timezones': 'ox.appsuite.user.sect.calendar.settings.html#ox.appsuite.user.reference.calendar.settings.timezones',
                'virtual/settings/io.ox/tasks': 'ox.appsuite.user.sect.tasks.settings.html',
                'virtual/settings/io.ox/files': 'ox.appsuite.user.sect.files.settings.html'
            });
        }
    });

    app.getContextualHelp = function () {
        var id = this.folder.get(),
            data = {};

        ext.point('io.ox/settings/help/mapping').invoke('list', data);

        return data[id] ? data[id] : 'ox.appsuite.user.sect.firststeps.globalsettings.html';
    };

    app.setLauncher(function (options) {

        app.setWindow(win = ox.ui.createWindow({
            name: 'io.ox/settings',
            title: 'Settings',
            chromeless: true
        }));

        function disableListetSettingsPanes(subgroup) {
            _.each(ext.point(subgroup).list(), function (p) {
                var result = _.indexOf(disabledSettingsPanes, p.id) >= 0;
                if (result) ext.point(subgroup).disable(p.id);
            });
        }

        var changeStatus = false,
            ignoreChangeEvent,

            saveSettings = function (triggeredBy) {
                var settingsID;
                switch (triggeredBy) {
                    case 'changeMain':
                        if (currentSelection !== null && currentSelection.lazySaveSettings !== true) {
                            settingsID = currentSelection.id + '/settings';
                            ext.point(settingsID + '/detail').invoke('save');
                        } else if (currentSelection !== null && currentSelection.lazySaveSettings === true) {
                            changeStatus = true;
                        }
                        break;
                    case 'changeGrid':
                        if (previousSelection !== null && previousSelection.lazySaveSettings === true && changeStatus === true) {
                            settingsID = previousSelection.id + '/settings';
                            ext.point(settingsID + '/detail').invoke('save', null, right);
                            changeStatus = false;
                        }
                        break;
                    case 'changeGridMobile':
                        if (currentSelection.lazySaveSettings === true && changeStatus === true) {
                            settingsID = currentSelection.id + '/settings';
                            ext.point(settingsID + '/detail').invoke('save');
                            changeStatus = false;
                        }
                        break;
                    case 'hide':
                    case 'logout':
                        if (currentSelection !== null && currentSelection.lazySaveSettings === true && changeStatus === true) {
                            settingsID = currentSelection.id + '/settings';
                            var defs = ext.point(settingsID + '/detail').invoke('save').compact().value();
                            changeStatus = false;
                            return $.when.apply($, defs);
                        }
                        break;
                    default:
                        settingsID = currentSelection.id + '/settings';
                        ext.point(settingsID + '/detail').invoke('save');
                }

                return $.when();
            };

        win.addClass('io-ox-settings-main');

        var vsplit = commons.vsplit(win.nodes.main, app);
        left = vsplit.left.addClass('leftside border-right');

        left.attr({
            'role': 'navigation',
            'aria-label': gt('Settings')
        });

        right = vsplit.right.addClass('default-content-padding settings-detail-pane f6-target').attr({
            //needed or mac voice over reads the whole settings pane when an input element is focused
            'role': 'main',
            'tabindex': 0
        }).scrollable();

        // Create extensions for the apps
        var appsInitialized = appsAPI.getInstalled().done(function (installed) {

            var apps = _.filter(installed, function (item) {
                if (!item.settings) return false;
                if (item.device && !_.device(item.device)) return false;
                // check for dedicated requirements for settings (usually !guest)
                if (item.settingsRequires && !capabilities.has(item.settingsRequires)) return false;
                // check for device requirements for settings
                if (item.settingsDevice && !_.device(item.settingsDevice)) return false;
                // special code for tasks because here settings depend on a capability
                // could have been done in manifest, but I did not want to change the general structure
                // because of one special case, that might even disappear in the future
                if (item.id === 'io.ox/tasks') return capabilities.has('delegate_tasks');
                return true;
            });

            ext.point('io.ox/settings/pane').extend({
                id: 'main',
                index: 200,
                subgroup: 'io.ox/settings/pane/main'
            });

            var index = 100;

            _(apps).each(function (app) {
                ext.point('io.ox/settings/pane/main').extend(_.extend({}, {
                    title: app.description,
                    ref: app.id,
                    index: index
                }, app));
                index += 100;
            });
        });

        var getAllSettingsPanes = function () {
            var def = $.Deferred(),
                actionPoints = {
                    'redirect': 'io.ox/autoforward',
                    'vacation': 'io.ox/vacation'
                };

            disabledSettingsPanes = coreSettings.get('disabledSettingsPanes') ? coreSettings.get('disabledSettingsPanes').split(',') : [];
            function filterAvailableSettings(point) {
                var shown = _.indexOf(disabledSettingsPanes, point.id) === -1;
                if (expertmode && shown) {
                    return true;
                } else if (!point.advancedMode && shown) {
                    return true;
                }
            }

            if (capabilities.has('mailfilter')) {
                mailfilterAPI.getConfig().done(function (config) {

                    // disable autoforward or vacationnotice if the needed actions are not available
                    _.each(actionPoints, function (val, key) {
                        if (_.findIndex(config.actioncommands, function (obj) { return obj.action === key; }) === -1) disabledSettingsPanes.push(val);
                    });

                    appsInitialized.done(function () {
                        def.resolve(_.filter(ext.point('io.ox/settings/pane').list(), filterAvailableSettings));
                    });

                    appsInitialized.fail(def.reject);
                }).fail(function (response) {
                    yell('error', response.error_desc);
                }).always(function () {
                    appsInitialized.done(function () {
                        def.resolve(_.filter(ext.point('io.ox/settings/pane').list(), filterAvailableSettings));
                    });

                    appsInitialized.fail(def.reject);
                });
            } else {
                appsInitialized.done(function () {
                    def.resolve(_.filter(ext.point('io.ox/settings/pane').list(), filterAvailableSettings));
                });

                appsInitialized.fail(def.reject);
            }

            return def;
        };

        var defaultExtension = {
            id: 'standard-folders',
            index: 100,
            draw: function (tree) {
                var defaults = { headless: true, count: 0, empty: false, indent: false, open: true, tree: tree, parent: tree, folder: 'virtual/settings' };

                this.append(

                    mainGroups.map(function (groupName) {
                        return new TreeNodeView(_.extend({}, defaults, {
                            model_id: groupName
                        }))
                        .render().$el.addClass('standard-folders');
                    })

                );
            }
        };

        ext.point('io.ox/core/foldertree/settings/app').extend(_.extend({}, defaultExtension));

        var getter = function () {
            var def = $.Deferred();
            def.resolve(pool.getCollection(this.id).models);
            return def;
        };

        // tree view
        var tree = new TreeView({
            root: '1',
            all: false,
            app: app,
            contextmenu: false,
            flat: false,
            indent: true,
            module: 'settings'
        });
        tree.preselect(_.url.hash('folder'));

        // select tree node on expand
<<<<<<< HEAD
        tree.on('open', function (id) {
=======
        tree.on('open', function (id, autoOpen) {
            if (autoOpen) return;
>>>>>>> 8efd135e
            if (_.device('smartphone')) return;
            select(id, undefined, undefined, { focus: true, focusPane: true });
        });

        // select virtual node
        tree.on('virtual', select);
        function select(id, item, baton, options) {
            // a11y - avoid this folder to avoid focus drop
            if (id === 'virtual/settings') return;

            var opt = _.extend({
                focus: false,
                focusPane: !!baton,
                refresh: baton && baton.options && baton.options.refresh
            }, options);

            // different selections
            tree.selection.uncheck().preselect(id);
            app.folder.set(id);
            item = tree.selection.byId(id);

            // view may not exists if the user does not have this setting
            var view = item.closest('li').data('view');
            if (!view) return;

            // expand subfolders
            folderUtil.open(view.options.parent);
            // focus tree node
            if (opt.focus) item.focus();

            // show subfolders on default
            if (view.hasSubFolders() && view.options.open !== 'open') view.toggle('open');

            // show settings on changed selection or on forced refresh
            previousSelection = currentSelection;
            currentSelection = pool.getModel(id).get('meta');

            if (previousSelection === null || (previousSelection.id !== currentSelection.id) || opt.refresh) {
                showSettings(baton || currentSelection, opt.focusPane);
            }

            left.trigger('select');

            // change event
            if (ignoreChangeEvent) {
                ignoreChangeEvent = false;
                return;
            }
            saveSettings('changeGrid');
        }

        // metrics
        tree.on('virtual', function (id) {
            require(['io.ox/metrics/main'], function (metrics) {
                if (!metrics.isEnabled()) return;
                // folder tree selection
                metrics.trackEvent({
                    app: 'settings',
                    target: 'folder',
                    type: 'click',
                    action: 'select',
                    // flat
                    detail: id.substr(id.lastIndexOf('/') + 1)
                });
            });
        });

        if (_.device('smartphone')) {
            tree.$container.on('click', '.folder.selectable.selected .folder-label', function () {
                left.trigger('select');
            });

            tree.$container.on('changeMobile', function () {
                saveSettings('changeGridMobile');
            });
        }

        function paintTree() {
            var dfd = $.Deferred();
            getAllSettingsPanes().done(function (data) {
                addModelsToPool(data);
                if (vsplit.left.find('.folder-tree').length === 0) {
                    vsplit.left.append(tree.render().$el);
                }

                ignoreChangeEvent = true;
                dfd.resolve();
            });
            return dfd;
        }

        function addModelsToPool(groupList) {

            var externalList = [];

            function processSubgroup(extPoint, subgroup) {

                subgroup = subgroup + '/' + extPoint.id;
                disableListetSettingsPanes(subgroup);

                var list = _(ext.point(subgroup).list()).map(function (p) {
                    processSubgroup(p, subgroup);
                    return pool.addModel({
                        id: 'virtual/settings/' + p.id,
                        module: 'settings',
                        own_rights: 134225984,
                        title: /*#, dynamic*/gt.pgettext('app', p.title),
                        meta: p
                    });
                });

                if (list.length > 0) {
                    api.virtual.add('virtual/settings/' + extPoint.id, getter);
                    pool.addCollection('virtual/settings/' + extPoint.id, list, { reset: true });
                }
            }

            _.each(groupList, function (val) {

                if (val.subgroup) {
                    mainGroups.push('virtual/settings/' + val.id);
                    disableListetSettingsPanes(val.subgroup);
                    var list = _(ext.point(val.subgroup).list()).map(function (p) {
                        processSubgroup(p, val.subgroup);

                        return pool.addModel({
                            id: 'virtual/settings/' + p.id,
                            module: 'settings',
                            own_rights: 134225984,
                            title: /*#, dynamic*/gt.pgettext('app', p.title),
                            meta: p
                        });
                    });
                    list = _(list).compact();
                    pool.addCollection('virtual/settings/' + val.id, list, { reset: true });
                } else {
                    // this handles all old settings without a settingsgroup
                    externalList.push(pool.addModel({
                        id: 'virtual/settings/' + val.id,
                        module: 'settings',
                        own_rights: 134225984,
                        title: /*#, dynamic*/gt.pgettext('app', val.title),
                        meta: val
                    }).toJSON());
                }
            });

            pool.getCollection('virtual/settings/external').add(externalList);
        }

        // Create extensions for the config jump pages
        _(configJumpSettings.get()).chain().keys().each(function (id) {

            var declaration = configJumpSettings.get(id);
            if (declaration.requires && !capabilities.has(declaration.requires)) return;

            // try to get a translated title
            var title = declaration['title_' + ox.language] || /*#, dynamic*/gt(declaration.title) || '';

            ext.point('io.ox/settings/pane/' + (declaration.group || 'tools')).extend(_.extend({
                id: id,
                ref: 'io.ox/configjump/' + id,
                loadSettingPane: false
            }, declaration, { title: title }));

            ext.point('io.ox/configjump/' + id + '/settings/detail').extend({
                id: 'iframe',
                index: 100,
                draw: function () {
                    var $node = this;
                    $node.css({ height: '100%' });
                    var fillUpURL = $.Deferred();

                    if (declaration.url.indexOf('[token]') > 0) {
                        // Grab token
                        $node.busy();
                        require(['io.ox/core/http'], function (http) {
                            http.GET({
                                module: 'token',
                                params: {
                                    action: 'acquireToken'
                                }
                            }).done(function (resp) {
                                fillUpURL.resolve(declaration.url.replace('[token]', resp.token));
                            }).fail(yell);
                        });
                    } else {
                        fillUpURL.resolve(declaration.url);
                    }

                    fillUpURL.done(function (url) {
                        $node.idle();
                        $node.append($('<iframe>', { src: url, frameborder: 0 }).css({
                            width: '100%',
                            minHeight: '90%'
                        }));
                    });
                }
            });
        });

        require(['io.ox/metrics/main'], function (metrics) {
            if (!metrics.isEnabled()) return;

            var node = app.getWindow().nodes.outer;
            metrics.watch({
                node: node,
                selector: '.io-ox-accounts-settings [data-actionname="mailaccount"]',
                type: 'click'

            }, {
                app: 'mail',
                target: 'settings/account',
                type: 'click',
                action: 'add'
            });
        });

        ext.point('io.ox/settings/pane').extend({
            id: 'general',
            index: 100,
            subgroup: 'io.ox/settings/pane/general'
        });

        ext.point('io.ox/settings/pane/general').extend({
            title: gt('Basic settings'),
            index: 100,
            id: 'io.ox/core'
        });

        var submodules = _(keychainAPI.submodules).filter(function (submodule) {
            return !submodule.canAdd || submodule.canAdd.apply(this);
        });
        // do not show accounts for guest
        // show accounts if user has webmail
        // show accounts if user has submodules which can be added
        if (!capabilities.has('guest') && (capabilities.has('webmail') || submodules.length > 0)) {
            ext.point('io.ox/settings/pane/general').extend({
                title: gt('Accounts'),
                index: 200,
                id: 'io.ox/settings/accounts'
            });
        }

        ext.point('io.ox/settings/pane').extend({
            id: 'tools',
            index: 300,
            subgroup: 'io.ox/settings/pane/tools'
        });

        ext.point('io.ox/settings/pane').extend({
            id: 'external',
            index: 400,
            subgroup: 'io.ox/settings/pane/external'
        });

        var showSettings = function (baton, focus) {
            baton = ext.Baton.ensure(baton);
            baton.tree = tree;
            app.get('window').setTitle(gt('%1$s %2$s', gt('Settings'), /*#, dynamic*/gt.pgettext('app', baton.data.title)));

            var data = baton.data,
                settingsPath = data.pane || ((data.ref || data.id) + '/settings/pane'),
                extPointPart = data.pane || ((data.ref || data.id) + '/settings/detail');

            right.empty().busy();

            if (data.loadSettingPane || _.isUndefined(data.loadSettingPane)) {
                return require([settingsPath], function () {
                    // again, since require makes this async
                    right.empty().idle();
                    vsplit.right.attr('aria-label', /*#, dynamic*/gt.pgettext('app', baton.data.title));
                    ext.point(extPointPart).invoke('draw', right, baton);
                    // updateExpertMode();
                    if (focus) vsplit.right.focus();
                });
            }
            return require(['io.ox/contacts/settings/pane', 'io.ox/mail/vacationnotice/settings/filter', 'io.ox/mail/autoforward/settings/filter'], function () {
                // again, since require makes this async
                right.empty().idle();
                vsplit.right.attr('aria-label', /*#, dynamic*/gt.pgettext('app', baton.data.title));
                ext.point(extPointPart).invoke('draw', right, baton);
                // updateExpertMode();
                if (focus) vsplit.right.focus();
            });
        };

        // trigger auto save on any change

        win.nodes.main.on('change', function () {
            saveSettings('changeMain');
        });
        win.on('hide', function () {
            saveSettings('hide');
        });

        // listen for logout event
        ext.point('io.ox/core/logout').extend({
            id: 'saveSettings',
            logout: function () {
                return saveSettings('logout');
            }
        });

        app.setSettingsPane = function (options) {
            if (options && (options.id || options.folder)) {
                return paintTree().done(function () {
                    var id = options.folder || ('virtual/settings/' + options.id),
                        baton = new ext.Baton({ data: pool.getModel(id).get('meta'), options: options || {} });
                    tree.trigger('virtual', id, {}, baton);
                });
            }
            if (!_.device('smartphone')) {
                tree.selection.uncheck().pick(0);
            }
            return $.when();
        };

        // go!
        commons.addFolderSupport(app, null, 'settings', options.folder || 'virtual/settings/io.ox/core')
            .always(function always() {
                win.show(function () {
                    paintTree().done(function () {
                        app.setSettingsPane(options);
                    });
                });
            })
            .fail(function fail(result) {
                var errorMsg = (result && result.error) ? result.error + ' ' : '';
                errorMsg += gt('Application may not work as expected until this problem is solved.');
                yell('error', errorMsg);
            });
    });

    return {
        getApp: app.getInstance
    };
});<|MERGE_RESOLUTION|>--- conflicted
+++ resolved
@@ -70,11 +70,7 @@
                 'virtual/settings/io.ox/mail': 'ox.appsuite.user.sect.email.settings.html',
                 'virtual/settings/io.ox/vacation': 'ox.appsuite.user.sect.email.send.vacationnotice.html',
                 'virtual/settings/io.ox/autoforward': 'ox.appsuite.user.sect.email.send.autoforward.html',
-<<<<<<< HEAD
-                'virtual/settings/io.ox/mailfilter': 'ox.appsuite.user.sect.email.manage.mailfilter.html',
-=======
                 'virtual/settings/io.ox/mailfilter': 'ox.appsuite.user.sect.email.mailfilter.html',
->>>>>>> 8efd135e
                 'virtual/settings/io.ox/mail/settings/signatures': 'ox.appsuite.user.sect.email.settings.html#ox.appsuite.user.reference.email.settings.signatures',
                 'virtual/settings/io.ox/contacts': 'ox.appsuite.user.sect.contacts.settings.html',
                 'virtual/settings/io.ox/calendar': 'ox.appsuite.user.sect.calendar.settings.html',
@@ -295,12 +291,8 @@
         tree.preselect(_.url.hash('folder'));
 
         // select tree node on expand
-<<<<<<< HEAD
-        tree.on('open', function (id) {
-=======
         tree.on('open', function (id, autoOpen) {
             if (autoOpen) return;
->>>>>>> 8efd135e
             if (_.device('smartphone')) return;
             select(id, undefined, undefined, { focus: true, focusPane: true });
         });
