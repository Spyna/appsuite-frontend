/**
 * This work is provided under the terms of the CREATIVE COMMONS PUBLIC
 * LICENSE. This work is protected by copyright and/or other applicable
 * law. Any use of the work other than as authorized under this license
 * or copyright law is prohibited.
 *
 * http://creativecommons.org/licenses/by-nc-sa/2.5/
 *
 * Copyright (C) 2011 Open-Xchange, Inc.
 * Mail: info@open-xchange.com
 *
 * @author Matthias Biggeleben <matthias.biggeleben@open-xchange.com>
 * @author David Bauer <david.bauer@open-xchange.com>
 */

.folder-tree {

    padding: 8px 0;
    overflow: auto;
    background-color: @foldertree-sidepanel-background;
    .user-select(none);

    // font weights
    @fontSize: 13px;
    @normal: 400;
    @bold: 700;
    @indentation: 40px;
    @height: 24px;

    // width fix
    .tree-container {
        min-width: 100%;
        display: table;
        padding: 0;
        margin: 0;
        outline: 0;
    }

    .folder {
        line-height: @height - 1;
        overflow: visible;
        white-space: nowrap;
        width: 100%;
        display: block;
        cursor: pointer;
        outline: 0;

        &.selected > .folder-node > .folder-options {
            display: inline-block;
        }

        &.empty {
            display: none;
        }

        &.disabled > .folder-node > .folder-label {
            opacity: 0.5;
            font-style: italic;
        }
    }

    .folder-node {
        height: @height;
    }

    &.visible-selection {

        .selected > .folder-node {
            background-color: @foldertree-selected-background;
            * {
                color: @foldertree-selected-label-color;
            }
        }

        .selectable > .folder-node:hover, .selectable.dnd-over > .folder-node {
            background-color: rgba(0, 0, 0, 0.05);
        }

        .selectable:focus > .folder-node {

            background-color: @foldertree-selected-focus-background;
            * {
                color: @foldertree-focused-label-color;
            }
            .folder-counter {
                color: rgba(255, 255, 255, 0.50);
            }
            .folder-options {
                background-color: rgba(0, 0, 0, 0.20);
            }
        }
    }

    .folder-node {

        .folder-arrow {
            color: #777;
            display: inline-block;
            padding-left: @default-padding;
            width: @indentation;
        }

        .folder-label, .folder-counter, .folder-options {
            font-weight: @normal;
            display: inline-block;
            -webkit-font-smoothing: antialiased;
            margin: 0 @default-padding 0 0;
            &:empty { margin: 0; }
        }

        .folder-label {
            font-size: @fontSize;
            &:first-child { // needed when arrows are hidden
                margin-left: @default-padding;
            }
        }

        .folder-counter {
            color: #08c;
            font-weight: @bold;
            display: none;
            vertical-align: top;
        }

        &.show-counter .folder-counter {
            display: inline-block;
        }

        .folder-options {

            padding: 0 12px;
            line-height: @height - 1;
            background-color: rgba(0, 0, 0, 0.05);
            outline: 0;
            display: none;

            i { line-height: inherit; }

            &:focus {
                i { color: white; }
                background-color: @foldertree-selected-focus-background;
            }
        }

        .folder-icon {

            display: none;

            &.visible {
                display: inline-block;
                margin: 0 12px 0 0; // yep, 12
            }

            i {
                text-align: left;
                &:before { content: '\f114'; } // fa-folder-o
            }

            &.inbox { i:before { content: '\f01c'; }} // fa-inbox
            &.sent { i:before { content: '\f1d8'; }} // fa-paper-plane
            &.drafts { i:before { content: '\f15b'; }} // fa-file
            &.trash { i:before { content: '\f1f8'; }} // fa-trash
            &.spam { i:before { content: '\f05e'; }} // fa-ban
            &.archive { i:before { content: '\f187'; }} // fa-archive
            &.default { i { color: #aaa; }}
        }

        .folder-checkbox {
            display: inline-block;
            margin: 0 @default-padding 0 0;
        }

        .folder-shared {
            padding: 2px;
            color: rgba(0, 0, 0, 0.30);
            &:before { content: '\f007'; } // fa-user
        }

        .folder-sub {
            padding: 2px;
            color: rgba(0, 0, 0, 0.30);
            &:before { content: '\f0c2'; } // fa-cloud
        }
    }

    .folder.open > .folder-node > .folder-icon.default {
        i:before { content: '\f115'; } // fa-folder-open-o
    }

    .shared {

        .folder-node {
            height: 48px;
        }

        .folder-options {
            line-height: @height;
        }

        .owner {
            font-size: 12px;
            padding-left: @indentation;
            margin-top: -6px;
            color: #777;
        }
    }

    .subfolders {
        margin: 0;
        padding: 0;
        list-style-type: none;
        display: none;
    }

    .folder.open > .subfolders {
        display: block;
    }

    .favorites, .unified-folders, .standard-folders, .other-folders {
        margin-bottom: @default-padding;
<<<<<<< HEAD
=======
        @media (max-width: 480px), (max-device-width: 480px) {
            margin-bottom: 0;
        }
>>>>>>> eeab74f1
    }

    .favorites > .folder-node > .folder-label {
        font-weight: 500;
    }

    // sections in flat folder views
    .folder.section {

        &.open {
            margin-bottom: 16px;
        }

        &:first-child {
            margin-top: 0;
        }

        & > .folder-node > .folder-label {
            font-weight: @bold;
        }
    }

    // shorten folder title when selected so that folder options are visible
    .selected > .folder-node > .folder-label {
        font-weight: @bold;
        max-width: 120px;
        vertical-align: top;
        div {
            .ellipsis();
        }
    }

    .flat-tree {
        // set min-width on flat folder to get consistent layout
        // must match side-panel's default width of 250px
        .folder-label {
            min-width: 150px;
        }
        // set proper limit when selected (see above)
        .selected > .folder-node > .folder-label {
            width: 150px;
        }
    }


    // links
    .links {

        margin: 0;
        padding: 0 @default-padding @default-padding @indentation;
        font-size: @fontSize;
        line-height: 24px;
        font-weight: @normal;

        &:empty {
            margin: 0;
            padding: 0;
        }
    }

    .folder.section + .links {
        margin: 16px 0 16px @indentation;
        padding: 0;
        line-height: @height;
        &:empty {
            margin: 0;
        }
    }

    .mobile-edit-mode & {
        .selectable:not(.virtual) {
            .folder-label {
                color: @link-color;
                text-decoration: underline;
            }
        }
    }

    .window-sidepanel.top-toolbar & { top: @toolbar-height; }
    .window-sidepanel.bottom-toolbar & { bottom: @toolbar-height; }

    @media(max-width: 480px), (max-device-width: 480px) {

        // custom mobile values
        @mobile-height: 48px;
        @mobile-line-height: @mobile-height;
        @mobile-arrow-size: 20px;
        @mobile-label-size: 15px;

        .folder {
            line-height: @mobile-line-height;
        }

        .folder-node {
<<<<<<< HEAD

=======
            margin-left: 22px;
>>>>>>> eeab74f1
            height: @mobile-height;

            .folder-arrow {
                font-size: @mobile-arrow-size;
                position: absolute;
                right: 0;
                text-align: center;
                padding-left: 0;
                .fa-caret-right:before {
                    content: "\f0d8";
                }
            }

            .folder-label, .folder-counter, .folder-options {
                font-size: @mobile-label-size;
            }
        }
    }
}

// subscribe dialog
.io-ox-dialog-popup {
    .has-error .btn-new-account {
        color: #a94442;
        border-color: #a94442;
        box-shadow: inset 0 1px 1px rgba(0, 0, 0, 0.075);
    }
}<|MERGE_RESOLUTION|>--- conflicted
+++ resolved
@@ -218,12 +218,9 @@
 
     .favorites, .unified-folders, .standard-folders, .other-folders {
         margin-bottom: @default-padding;
-<<<<<<< HEAD
-=======
         @media (max-width: 480px), (max-device-width: 480px) {
             margin-bottom: 0;
         }
->>>>>>> eeab74f1
     }
 
     .favorites > .folder-node > .folder-label {
@@ -318,11 +315,7 @@
         }
 
         .folder-node {
-<<<<<<< HEAD
-
-=======
             margin-left: 22px;
->>>>>>> eeab74f1
             height: @mobile-height;
 
             .folder-arrow {
