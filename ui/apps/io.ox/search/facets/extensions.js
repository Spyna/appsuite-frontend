/**
 * This work is provided under the terms of the CREATIVE COMMONS PUBLIC
 * LICENSE. This work is protected by copyright and/or other applicable
 * law. Any use of the work other than as authorized under this license
 * or copyright law is prohibited.
 *
 * http://creativecommons.org/licenses/by-nc-sa/2.5/
 *
 * © 2014 Open-Xchange Inc., Tarrytown, NY, USA. info@open-xchange.com
 *
 * @author Frank Paczynski <frank.paczynski@open-xchange.com>
 */

define('io.ox/search/facets/extensions', [
    'io.ox/core/extensions',
    'settings!io.ox/core',
    'io.ox/core/date',
    'io.ox/search/util',
    'gettext!io.ox/core'
], function (ext, settings, dateAPI, util, gt) {
    'use strict';

    //var POINT = 'io.ox/search/facets';

    function folderDialog(facet, baton) {
        require(['io.ox/core/folder/picker', 'io.ox/core/folder/api'], function (picker, api) {
            var value = facet.values.custom,
                id = value.custom,
                type = baton.model.getModule();

            picker({
                folder: id,
                module: type === 'files' ? 'infostore' : type,
                root: type === 'files' ? '9' : '1',
                done: function (target) {
                    //get folder data
                    api.get(target)
                        .always(function (data) {
                            //use id as fallback label
                            var label = (data || {}).title || target;
                            baton.model.update(facet.id, id, { custom: target, name: label });
                        });
                },
                disable: function (data) {
                    var same = type === 'move' && data.id === id,
                        create = api.can('create', data);
                    return same || !create;
                }
            });
        });
    }

    var SORT = {
            current: 1,
            'default': 2,
            standard: 3
        },
        LABEL = {
            hide: gt('Hide advanced filters'),
            show: gt('Show advanced filters')
        },
        phone = _.device('smartphone'),
        extensions = {

            item: function (baton, value, facet) {
                var button = this.find('a');
                ext.point('io.ox/search/facets/facet-type').invoke('draw', button, baton, value, facet);
                ext.point('io.ox/search/facets/facet-name').invoke('draw', button, baton, value, facet);
                ext.point('io.ox/search/facets/facet-dropdown').invoke('draw', button, baton, value, facet);
                ext.point('io.ox/search/facets/facet-remove').invoke('draw', button, baton, value, facet);
            },

            facets: function (baton) {
                // ensure folder facet is set
                baton.model.ensure();

                var list = baton.model.get('poollist'),
                    pool = baton.model.get('pool');

                this.append(
                    _(list).map(function (item) {

                        // get active value
                        var facet = pool[item.facet], value, node, button;

                        if (!facet || _.contains(facet.flags, 'advanced')) return $();

                        value = facet.values[item.value];

                        // create facet node
                        node = $('<li role="presentation" class="facet btn-group">').append(
                            // in firefox clicks on nested elements in buttons won't work - therefore this needs to be a  <a href="#">
                            button = $('<a href="#" type="button" role="button" class="btn btn-default dropdown-toggle" tabindex="1">')
                            .on('click', function (e) { e.preventDefault(); })
                            .append($('<label>'))
                        );

                        var special = ext.point('io.ox/search/facets/item/' + value.facet);
                        if (special.list().length > 0) {
                            // additional actions per id/type
                            special.invoke('draw', node, baton, value, facet);
                        } else {
                            // general stuff
                            ext.point('io.ox/search/facets/item').invoke('draw', node, baton, value, facet);
                        }

                        return node;

                    }).reverse()
                );
            },

            advfacets: function (baton) {
                // ensure folder facet is set
                baton.model.ensure();

                var facets = baton.model.get('autocomplete'),
                    pool = baton.model.get('pool'),
                    list = baton.model.get('poollist'),
                    self = this,
                    nodes = [];

                if (!baton.model.get('showadv'))
                    self.hide();

                // add inactive advanced facets
                nodes = _(facets).map(function (facet) {
                    var value, node, button;

                    // only advanced
                    if (!_.contains(facet.flags, 'advanced')) return;

                    _.each(list, function (elem) {
                        if (facet.id === elem.facet) {
                            // get value from pool
                            value = _.find(pool[facet.id].values, function (value) {
                                return value.id === elem.value;
                            });
                        }
                    });

                    // use value  when currently active or placeholder
                    value = value || { facet: facet.id, placeholder: true };

                    // create facet node
                    node = $('<li role="presentation" class="facet btn-group">').append(
                        // in firefox clicks on nested elements in buttons won't work - therefore this needs to be a  <a href="#">
                        button = $('<a href="#" type="button" role="button" class="btn btn-default dropdown-toggle" tabindex="1">')
                        .on('click', function (e) { e.preventDefault(); })
                        .append($('<label>'))
                    );

                    var special = ext.point('io.ox/search/facets/item/' + value.facet);
                    if (special.list().length > 0) {
                        // additional actions per id/type
                        special.invoke('draw', node, baton, value, facet);
                    } else {
                        // general stuff
                        ext.point('io.ox/search/facets/item').invoke('draw', node, baton, value, facet);
                    }

                    return node;
                }).reverse();

                // add label
                this.parent().find('a').remove();
                if (_.compact(nodes).length) {
                    this.parent().prepend(
                        $('<nav>').append(
                            $('<a data-action="toggle-adv">')
                                .text(baton.model.get('showadv') ? LABEL.hide : LABEL.show)
                                .attr({
                                    tabindex: 1,
                                    role: 'button',
                                    href: '#'
                                })
                                .on('click ', function () {
                                    var visible = self.is(':visible');
                                    $(this).text(visible ? LABEL.show : LABEL.hide);
                                    baton.model.set('showadv', !visible);
                                    self.toggle();
                                })
                        )
                    );
                }

                this.append(nodes);
            },

            optionsHandler: function (baton) {

                $('body').delegate('.facet-dropdown .option', 'click tap', function (e) {
                    // TODO: remove hack
                    e.stopImmediatePropagation();
                    e.stopPropagation();
                    e.preventDefault();
                    // mobile
                    if (phone) {
                        $('#io-ox-core').removeClass('menu-blur');
                        $(this).closest('.custom-dropdown').toggle();
                    }
                    ox.idle();

                    $(e.target).closest('.dropdown.open').toggle();

                    var link = $(e.target).closest('a'),
                        list = link.closest('ul'),
                        option = link.attr('data-action') || link.attr('data-custom') ||  link.attr('data-option'),
                        facet = list.attr('data-facet'),
                        value = list.attr('data-value');

                    // select option
                    if (option === 'dialog') {
                        // open folder dialog
                        var facet = baton.model.get('pool').folder;
                        folderDialog(facet, baton);
                    } else if (link.attr('data-point')) {
                        ext.point('io.ox/search/facets/custom/' + link.attr('data-point')).invoke('draw', this, baton, facet, value, { option: link.attr('data-point') });
                    } else {
                        if (facet === 'folder') {
                            // overwrite custom
                            baton.model.update(facet, value, { name: link.attr('title'), custom: option });
                        } else if (!value) {
                            baton.model.add(facet, option, option);
                        } else {
                            // use existing option
                            baton.model.update(facet, value, { option: option });
                        }
                        baton.model.trigger('query', baton.model.getApp(), 'select option');
                    }
                });
            },

            facetType: function (baton, value, facet) {
                var options = value.options || facet.options,
                    id = value._compact ? value._compact.option : undefined,
                    type;

                // get type label
                // TYPE 3: use facet label instead of option label
                if (options && facet.style !== 'exclusive')
                    type = util.getOptionLabel(options, id);
                // append type
                if (facet.style !== 'simple') {
                    this.find('label').prepend(
                        $('<span>')
                            .addClass('type')
                            .text(type || facet.name)

                    );
                }
            },

            facetName: function (baton, value, facet) {
                var node = $('<span>').addClass('name'),
                    detail = (value.item || {}).detail,
                    label = value.name || (value.item || {}).name,
                    optionslabel;

                if (detail) {
                    // example: searchtem <i>in description</i>
                    node.append(
                        $.txt(value.item.name + '\u00A0'),
                        $('<i>').text(detail)
                    );
                } else {
                    // TYPE 3: use option label instead of value label
                    if (facet.style === 'exclusive' && value._compact)
                        optionslabel = util.getOptionLabel(value.options, value._compact.option);
                    node.text(optionslabel || label || gt('All'));
                }

                this.find('label').append(node);
            },

            facetRemove: function (baton, value, facet, fn) {
                var isMandatory = baton.model.isMandatory(value.facet), node;

                // remove action for non mandatory facets
                if ((isMandatory && value.facet === 'folder') || _.contains(facet.flags, 'advanced') || value.placeholder) return;

                this.prepend(
                    node = $('<span class="remove">').attr({
                        'tabindex': '1',
                        'aria-label': gt('Remove')
                    })
                    .append(
                        $('<i class="fa fa-times action">')
                    )
                    .on('click', fn || function () {
                        baton.model.remove(value.facet || value._compact.facet, value.id);
                        return false;
                    })

                );
                // tooltip
                if (!_.device('touch')) {
                    node.attr({
                        'data-toggle': 'tooltip',
                        'data-placement': 'bottom',
                        'data-animation': 'false',
                        'data-container': 'body',
                        'data-original-title': gt('Remove')
                    })
                    .tooltip()
                    .on('click', function () {
                        if (node.tooltip)
                            node.tooltip('hide');
                    });
                }
            },

            facetDropdown: function (baton, value, facet) {
                var options = facet.options || _.values(facet.values)[0].options || [],
                    current = value._compact ? value._compact.option : '',
                    option,
                    parent = this.parent(),
                    menu;

                if (options.length) {
                    this.attr('data-toggle', 'dropdown');
                    // add caret
                    this.prepend(
                        $('<div class="caret-container">').append(
                            $('<i class="fa fa-caret-down">')
                        )
                    );

                    // create menu
                    menu = $('<ul class="dropdown dropdown-menu facet-dropdown">').attr({
                        'data-facet': facet.id,
                        'data-value': value.id
                    });

                    // add generic 'all'
                    if (_.contains(facet.flags, 'advanced')) {
                        menu.append(
                            $('<li>').append(
                                 $('<a tabindex="-1" href="#" role="menuitemcheckbox">')
                                    .append(
                                        $('<i class="fa fa-fw">')
                                            .addClass(current === '' ? 'fa-check' : 'fa-none'),
                                        $('<span>').text(gt('All'))
                                    )
                                    //.addClass('option')
                                    .attr({
                                        'data-option': 'unset'
                                    })
                                    .click(function () {
                                        if (current !== '')
                                            baton.model.remove(facet.id, current);
                                    })
                            ),
                            $('<li role="presentation" class="divider"></li>')
                        );
                    }

                    // add options
                    _.each(options, function (item) {
                        menu.append(
                            option = $('<li role="presentation">').append(
                                         $('<a role="menuitemcheckbox" tabindex="-1" href="#">')
                                            .append(
                                                $('<i class="fa fa-fw fa-none">'),
                                                $('<span>').text(item.name || item.item.name)
                                            )
                                            .addClass('option')
                                            .attr({
                                                'data-option': item.id,
                                                // used to handle custom facets via extension points
                                                'data-point': item.point
                                            })
                                    )
                        );
                        if (current === item.id)
                            option.find('.fa').removeClass('fa-none').addClass('fa-check');
                    });
                    // add menu
                    parent.append(menu);

                    //apply a11y
                    this.dropdown();
                }

                // copy search string to input
                if (_.contains(facet.flags, 'highlander')) {
                    this.on('click', function () {
                        var sidepanel = $(this).closest('.window-sidepanel'),
                            field = sidepanel.find('.search-field'),
                            key = Object.keys(facet.values)[0];
                        field.val(facet.values[key].name);
                    });
                }

            },

            timeFacet: function (baton, value, facet) {
                var self = this,
                    VALUE = 'daterange',
                    isUpdate = !!baton.model.get('pool')['date.custom'],
                    data, from, to, group, current, container;

                // add styles
                self.addClass('timefacet');

                // add vs update
                facet = baton.model.get('pool')['date.custom'] || facet;

                // predefined values
                data = value.options && value.options[0] ? value.options[0] : {};
                from = data.from ? (new dateAPI.Local(data.from)).format(dateAPI.DATE) : undefined;
                to = data.to ? (new dateAPI.Local(data.to)).format(dateAPI.DATE) : undefined;
                current = data.id || undefined;

                // data from inputs
                function getData () {
                    var nodes = group.find('input'),
                        range = [],
                        WILDCARD = '*';
                    // construct facet custom value
                    _.each(nodes, function (node) {
                        node = $(node);
                        var value = node.val(),
                            type = node.attr('name');

                        if (value !== '') {
                            // standard date format
                            value = (dateAPI.Local.parse(value, dateAPI.DATE));
<<<<<<< HEAD
=======
                            // use 23:59:59 for end date
                            value = type === 'start' ? value : value.setHours(0,0,0,0).add(dateAPI.DAY-1);
>>>>>>> 3d791519
                        } else {
                            // use wildcard
                            value = value !== '' ? value : WILDCARD;
                        }

                        // get date parts
                        range.push({
                            value: value.format ? value.valueOf() : value
                        });
                    });
                    return {
                        id: '[' + range[0].value + ' TO ' + range[1].value + ']',
                        from: range[0].value.replace ? null : range[0].value,
                        to: range[1].value.replace ? null : range[1].value
                    };
                }
                // datepicker range automatically corrects dates so whe delay a little bit
                var lazyApply = _.debounce(apply, 200);

                // change handler
                function apply () {
                    var data = getData();

                    // update model only on real change
                    if (current !== data.id) {
                        // update vs add
                        var tmp = facet.values[VALUE] || facet.values[0];
                        // set value custom property
                        tmp.custom = data.id;
                        // set option
                        tmp.options = [data];

                        // remeber current state
                        current = data.id;

                        // update vs app
                        if (!isUpdate) {
                            baton.model.add(facet.id, 'daterange', data.id);
                        } else {
                            baton.model.update(facet.id, VALUE, { option: data.id, value: VALUE });
                        }
                        baton.model.trigger('query', baton.model.getApp());
                    }
                }

                // used to handle overlow when datepicker is shown
                $('body>.datepicker-container').remove();
                $('body').append(
                    container = $('<div class="datepicker-container">').hide()
                );
                require(['io.ox/core/tk/datepicker'], function () {
                    // input group
                    self.find('label')
                        .append(
                            $('<div>')
                                .addClass('type')
                                .text(facet.name),
                            group = $('<div class="input-daterange input-group" id="datepicker">')
                                        .append(
                                            $('<input type="text" class="input-sm form-control" name="start" />')
                                                .attr('placeholder', gt('Starts on'))
                                                .val(from)
                                                .on('change', lazyApply),
                                            $('<span class="input-group-addon">')
                                                .text('-'),
                                            $('<input type="text" class="input-sm form-control" name="end" />')
                                                .attr('placeholder', gt('Ends on'))
                                                .val(to)
                                                .on('change', lazyApply)
                                        )
                                        .datepicker({ parentEl: container })
                                        .on('show', function (e) {
                                            // position container (workaround)
                                            var offset = $(e.target).offset();
                                            container.show();

                                            // use samt offset
                                            container.offset(offset);

                                            // appply child style
                                            container.find('.datepicker').css({
                                                top: $(e.target).outerHeight(),
                                                left: 0
                                            });
                                        })
                        );
                });
            },

            folderFacet: function (baton, value, facet) {
                var self = this,
                    button = this.find('a[type="button"]'),
                    current = value.custom,
                    option, link,
                    menu = $('<ul class="dropdown dropdown-menu facet-dropdown">')
                        .attr({
                            'data-facet': 'folder',
                            'data-value': 'custom'
                        });

                ext.point('io.ox/search/facets/facet-type').invoke('draw', button, baton, value, facet);
                ext.point('io.ox/search/facets/facet-name').invoke('draw', button, baton, value, facet);

                button.attr({
                    'data-toggle': 'dropdown'
                });

                button.prepend(
                    $('<div class="caret-container">').append(
                        $('<i class="fa fa-caret-down">')
                    )
                );

                // disable dropdown until menu is added (mobiles custom dropdown)
                if (phone) { button.addClass('disabled'); }

                // add 'all folders'
                var link;
                if (!baton.model.isMandatory('folder')) {
                    menu.prepend(
                        $('<li role="presentation">').append(
                             link = $('<a href="#" class="option more" role="menuitemcheckbox" tabindex="-1">')
                                        .append(
                                            $('<i class="fa fa-fw ">'),
                                            $('<span>').text(gt('All folders'))
                                        )
                                        .attr('data-custom', 'custom')
                                        .attr('title', gt('All folders'))
                        )
                    );
                    // is active
                    if (!value.custom || value.custom === 'custom') {
                        // set display name
                        this.find('.name')
                            .text(gt('All folders'));
                        // set fa-check icon
                        link.find('i')
                            .addClass('fa-check');
                        link.attr('aria-checked', true);
                    }
                }

                // add fodlers
                util.getFolders(baton.model)
                    .then(function (accounts) {

                        // handle each account
                        _.each(accounts, function (account, key) {

                            // reduce list for non primary accounts
                            if (key !== '0') {
                                account.list  = account.list.slice(0, 2);
                            }

                            // sort by type
                            account.list.sort(function (a, b) {
                                return SORT[a.type] - SORT[b.type];
                            });

                            // account name as dropdown header
                            if (Object.keys(accounts).length > 1) {
                                menu.append(
                                    $('<li class="dropdown-header">').append(account.name)
                                );
                            }
                            // add option
                            _.each(account.list, function (folder) {
                                menu.append(
                                    option = $('<li>').append(
                                        $('<a href="#" role="menuitemcheckbox" class="option" tabindex="-1">')
                                            .append(
                                                $('<i class="fa fa-fw fa-none">'),
                                                $('<span>').text(folder.title)
                                            )
                                            .attr({
                                                'data-custom': folder.id,
                                                'title': folder.title,
                                                tabIndex: '-1'
                                            })
                                    )
                                );
                                if (current === folder.id) {
                                    option.find('a').attr('aria-checked', true);
                                    option.find('.fa').removeClass('fa-none').addClass('fa-check');
                                }
                            });

                            // add divider
                            menu.append(
                                $('<li class="divider">')
                            );
                        });
                        // add option to open dialog
                        menu.append(
                            $('<li>').append(
                                 $('<a href="#" class="option more" role="menuitemcheckbox" tabindex="-1">')
                                    .append(
                                        $('<i class="fa fa-fw fa-none">'),
                                        $('<span>').text(gt('More') + '...')
                                    )
                                    .attr('data-action', 'dialog')
                            )
                        );
                    }).then(function () {
                        // add to dom
                        self.append(menu);

                        // custom remove handler for folders
                        function remove (e) {
                            e.preventDefault();
                            e.stopPropagation();
                            (facet.values.custom || facet.values[0]).custom = 'custom';
                            baton.model.update(facet.id, 'custom', { custom: 'custom' });
                        }

                        if (value.custom && value.custom !== 'custom')
                            // use custom click handler
                            ext.point('io.ox/search/facets/facet-remove').invoke('draw', button, baton, value, facet, remove);

                        // enable dropdown again
                        if (phone) { button.removeClass('disabled'); }

                        // apply a11y
                        button.dropdown();
                    });
            }
        };

    return extensions;
});<|MERGE_RESOLUTION|>--- conflicted
+++ resolved
@@ -426,11 +426,8 @@
                         if (value !== '') {
                             // standard date format
                             value = (dateAPI.Local.parse(value, dateAPI.DATE));
-<<<<<<< HEAD
-=======
                             // use 23:59:59 for end date
-                            value = type === 'start' ? value : value.setHours(0,0,0,0).add(dateAPI.DAY-1);
->>>>>>> 3d791519
+                            value = type === 'start' ? value : value.setHours(0, 0, 0, 0).add(dateAPI.DAY - 1);
                         } else {
                             // use wildcard
                             value = value !== '' ? value : WILDCARD;
