--- conflicted
+++ resolved
@@ -31,29 +31,17 @@
 <div class="oxhelp-content">
   <h1 class="sr-only">Erste Schritte</h1>
 <div class="sect1" id="ox.appsuite.user.sect.firststeps.wizard">
-<<<<<<< HEAD
-<div class="titlepage"><div><div><h2 class="title" style="clear: both">3.7. Clients und Apps mit Hilfe des Assistenten einrichten</h2></div></div></div>
-<a class="indexterm" name="id-1.4.10.2"></a><a class="indexterm" name="id-1.4.10.3"></a><div class="concept">
-<a name="ox.appsuite.user.concept.wizard"></a><p id="ox.appsuite.user.concept.wizard">Sie können auf Ihre E-Mails oder Ihre Groupware Daten auch zugreifen,
-=======
 <div class="titlepage"><div><div><h2 class="title" style="clear: both">3.8. Clients und Apps mit Hilfe des Assistenten einrichten</h2></div></div></div>
 <a class="indexterm" name="id-1.4.11.2"></a><a class="indexterm" name="id-1.4.11.3"></a><div class="concept">
 <a name="ox.appsuite.user.concept.firststeps.wizard"></a><p id="ox.appsuite.user.concept.firststeps.wizard">Sie können auf Ihre E-Mails oder Ihre Groupware Daten auch zugreifen, 
->>>>>>> 1c74fb5d
       indem Sie geeignete Apps und Clients auf Mobilgeräten oder Arbeitsplatzrechnern verwenden. Um diese Apps und Clients zu 
       installieren und zu konfigurieren, können Sie in der Groupware einen Assistenten verwenden. 
       Der Assistent bietet diese Funktionen:
       </p>
 <ul class="itemizedlist" style="list-style-type: disc; ">
-<<<<<<< HEAD
-<li class="listitem"><p role="presentation">Installation und Konfiguration von Apps und Clients auf Geräten wie PC's, Tablets und Smartphones.
-            Die unterstützten Systeme sind Windows, Apple, Android.</p></li>
-<li class="listitem"><p role="presentation">Installation des Konnektors für Microsoft Outlook und des Konnektors für Business Mobility.</p></li>
-=======
 <li class="listitem"><p role="presentation">Installation und Konfiguration von Apps und Clients auf Geräten wie PC's, Tablets und Smartphones. 
             Die unterstützten Systeme sind Windows, Apple, Android.</p></li>
 <li class="listitem"><p role="presentation">Installation eines E-Mail-Clients auf Windows-Systemen. Der Client macht Ihre E-Mails, Termine, Aufgaben und Kontakte lokal verfügbar.</p></li>
->>>>>>> 1c74fb5d
 <li class="listitem"><p role="presentation">Installation der lokalen
             <span class="phrase">Drive</span>
             
@@ -67,11 +55,7 @@
             
             mit Ihrem lokalen Arbeitsplatzrechner oder Mobilgerät.
           </p></li>
-<<<<<<< HEAD
-<li class="listitem"><p role="presentation">Die Konfiguration ist je nach Gerät auch per E-Mail oder SMS möglich. Fortgeschrittene Benutzer sich die Daten
-=======
 <li class="listitem"><p role="presentation">Die Konfiguration ist je nach Gerät auch per E-Mail oder SMS möglich. Fortgeschrittene Benutzer können sich die Daten 
->>>>>>> 1c74fb5d
             für die Konfiguration anzeigen lassen, um die Konfiguration manuell vorzunehmen.</p></li>
 </ul>
 <p>
@@ -80,32 +64,15 @@
       <a class="link" href="ox.appsuite.user.sect.firststeps.clients.html">manuell installieren</a>.
     </p>
 </div>
-<<<<<<< HEAD
-<div class="task" id="ox.appsuite.user.task.wizard.use">
-<p class="title">So verwenden Sie den Assistenten:</p>
-<div class="procedure"><ol class="procedure" type="1">
-<li class="step"><p role="presentation">Klicken Sie in der Menüleiste rechts auf das Symbol <span class="guibutton"><strong>Einstellungen</strong></span>
-            <span aria-hidden="true" class="inlinemediaobject" id="ox.appsuite.user.fig.wizard.use"><img src="../../images/appsuite_user_icon_menuebars.png"></span> . Klicken Sie im Menü auf <span class="guibutton"><strong>Ihr Gerät verbinden</strong></span>. Der Assistent wird gestartet.</p></li>
-=======
 <div class="task" id="ox.appsuite.user.task.firststeps.wizard.use">
 <p class="title">So verwenden Sie den Assistenten:</p>
 <div class="procedure"><ol class="procedure" type="1">
 <li class="step"><p role="presentation">Klicken Sie in der Menüleiste rechts auf das Symbol <span class="guibutton"><strong>Einstellungen</strong></span>.
              Klicken Sie im Menü auf <span class="guibutton"><strong>Ihr Gerät verbinden</strong></span>. Der Assistent wird gestartet.</p></li>
->>>>>>> 1c74fb5d
 <li class="step"><p role="presentation">Wählen Sie Ihr System und die gewünschten Geräte. Folgen Sie den Anweisungen des Assistenten.</p></li>
 </ol></div>
 </div>
 <p class="title">Siehe auch</p>
-<<<<<<< HEAD
-<ul class="itemizedlist" id="ox.appsuite.user.concept.wizard.related" style="list-style-type: none; "><li class="listitem" style="list-style-type: none">
-<p role="presentation"><a class="xref" href="ox.appsuite.user.sect.firststeps.globalsettings.html">Grundeinstellungen anpassen</a></p>
-<p role="presentation"><a class="xref" href="ox.appsuite.user.sect.firststeps.personaldata.html">Persönliche Kontaktdaten ändern</a></p>
-<p role="presentation"><a class="xref" href="ox.appsuite.user.sect.firststeps.changepassword.html">Passwort ändern</a></p>
-<p role="presentation"><a class="xref" href="ox.appsuite.user.sect.firststeps.clients.html">Clients und Apps manuell installieren</a></p>
-</li></ul>
-<p id="ox.appsuite.user.concept.wizard.parent">Übergeordnetes Thema:
-=======
 <ul class="itemizedlist" id="ox.appsuite.user.concept.firststeps.wizard.related" style="list-style-type: none; "><li class="listitem" style="list-style-type: none">
 <p role="presentation"><a class="xref" href="ox.appsuite.user.sect.firststeps.globalsettings.html">Grundeinstellungen anpassen</a></p>
 <p role="presentation"><a class="xref" href="ox.appsuite.user.sect.firststeps.personaldata.html">Persönliche Kontaktdaten ändern</a></p>
@@ -114,7 +81,6 @@
 <p role="presentation"><a class="xref" href="ox.appsuite.user.sect.firststeps.clients.html">Clients und Apps manuell installieren</a></p>
 </li></ul>
 <p id="ox.appsuite.user.concept.firststeps.wizard.parent">Übergeordnetes Thema:
->>>>>>> 1c74fb5d
       <a class="xref" href="ox.appsuite.user.chap.firststeps.html"><i>Erste Schritte</i></a>
     </p>
 </div>
