--- conflicted
+++ resolved
@@ -14,11 +14,8 @@
 
 //console.log('-----[ running ' + tests.length + ' test files ]-----');
 
-<<<<<<< HEAD
-=======
 _.extend(ox, Backbone.Events);
 
->>>>>>> 1c74fb5d
 require(['io.ox/core/extPatterns/stage', 'io.ox/core/boot/login/auto'], function (Stage) {
 
     'use strict';
