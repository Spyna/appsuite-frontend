/**
 * All content on this website (including text, images, source
 * code and any other original works), unless otherwise noted,
 * is licensed under a Creative Commons License.
 *
 * http://creativecommons.org/licenses/by-nc-sa/2.5/
 *
 * © 2016 OX Software GmbH, Germany. info@open-xchange.com
 *
 * @author Edy Haryono <edy.haryono@open-xchange.com>
 * @author Mario Schroeder <mario.schroeder@open-xchange.com>
 */
define('io.ox/core/viewer/views/sidebarview', [
    'io.ox/backbone/disposable',
    'io.ox/core/viewer/util',
    'io.ox/files/api',
    'io.ox/core/folder/api',
    'io.ox/core/dropzone',
    'io.ox/core/capabilities',
    'io.ox/core/viewer/settings',
    'io.ox/core/viewer/views/document/thumbnailview',
    'io.ox/core/viewer/views/sidebar/fileinfoview',
    'io.ox/core/viewer/views/sidebar/filedescriptionview',
    'io.ox/core/viewer/views/sidebar/fileversionsview',
    'io.ox/core/viewer/views/sidebar/uploadnewversionview',
    'io.ox/core/extensions',
    'gettext!io.ox/core/viewer',
    'io.ox/core/extPatterns/links',
    // prefetch cause all views need the base view
    'io.ox/core/viewer/views/sidebar/panelbaseview'
], function (DisposableView, Util, FilesAPI, folderApi, Dropzone, Capabilities, ViewerSettings, ThumbnailView, FileInfoView, FileDescriptionView, FileVersionsView, UploadNewVersionView, ext, gt, links) {

    'use strict';

    ext.point('io.ox/core/viewer/views/sidebarview/detail').extend({
        id: 'file-info',
        index: 100,
        draw: function (baton) {
            var fileInfoOpt = {
                model: baton.model,
                fixed: true,
                closable: baton.options.closable,
                disableFolderInfo: !!(baton.options.opt && baton.options.opt.disableFolderInfo)
            };

            this.append(new FileInfoView(fileInfoOpt).render().el);
        }
    });

    ext.point('io.ox/core/viewer/views/sidebarview/detail').extend({
        id: 'file-description',
        index: 200,
        draw: function (baton) {
            this.append(new FileDescriptionView({ model: baton.model }).render().el);
        }
    });

    ext.point('io.ox/core/viewer/views/sidebarview/detail').extend({
        id: 'file-versions',
        index: 300,
        draw: function (baton) {
            this.append(new FileVersionsView({ model: baton.model, viewerEvents: baton.context.viewerEvents, isViewer: baton.context.isViewer }).render().el);
        }
    });

    ext.point('io.ox/core/viewer/views/sidebarview/detail').extend(new links.Link({
        id: 'upload-new-version',
        index: 400,
        draw: function (baton) {
            this.append(new UploadNewVersionView({ model: baton.model, app: baton.app }).render().el);
        }
    }));

    /**
     * notifications lazy load
     */
    function notify() {
        var self = this, args = arguments;
        require(['io.ox/core/notifications'], function (notifications) {
            notifications.yell.apply(self, args);
        });
    }

    /**
     * The SidebarView is responsible for displaying the detail side bar.
     * This includes sections for file meta information, file description
     * and version history.
     * Triggers 'viewer:sidebar:change:state' event when thr sidebar opens / closes.
     */
    var SidebarView = DisposableView.extend({

        className: 'viewer-sidebar',

        // the visible state of the side bar, hidden per default.
        open: false,

        events: {
            'keydown .tablink': 'onTabKeydown'
        },

        initialize: function (options) {

            options = options || {};

            _.extend(this, {
                viewerEvents: options.viewerEvents || _.extend({}, Backbone.Events),
                standalone: options.standalone,
                options: options,
                isViewer: options.isViewer
            });

            this.model = null;
            this.zone = null;
            this.app = options.app;

            // listen to slide change and set fresh model
            this.listenTo(this.viewerEvents, 'viewer:displayeditem:change', this.setModel);

            // bind scroll handler
            this.$el.on('scroll', _.throttle(this.onScrollHandler.bind(this), 500));
            this.on('dispose', this.disposeView.bind(this));
            this.initTabNavigation();
        },

        /**
         * Create and draw sidebar tabs.
         */
        initTabNavigation: function () {
            // build tab navigation and its panes
            var tabsList = $('<ul class="viewer-sidebar-tabs">'),
                detailTabLink = $('<a class="tablink" data-tab-id="detail">').text(gt('Details')),
                detailTab = $('<li class="viewer-sidebar-detailtab">').append(detailTabLink),
                detailPane = $('<div class="viewer-sidebar-pane detail-pane" data-tab-id="detail">'),
                thumbnailTabLink = $('<a class="tablink selected"  data-tab-id="thumbnail">').text(gt('Thumbnails')),
                thumbnailTab = $('<li class="viewer-sidebar-thumbnailtab">').append(thumbnailTabLink),
                thumbnailPane = $('<div class="viewer-sidebar-pane thumbnail-pane" data-tab-id="thumbnail">');
            tabsList.append(thumbnailTab, detailTab).hide();
            this.$el.append(tabsList);
            tabsList.on('click', '.tablink', this.onTabClicked.bind(this));
            this.$el.append(thumbnailPane, detailPane);
        },

        /**
         * Sidebar scroll handler.
         * @param {jQuery.Event} event
         */
        onScrollHandler: function (event) {
            this.viewerEvents.trigger('viewer:sidebar:scroll', event);
        },

        /**
         * Sidebar tab click handler.
         * @param {jQuery.Event} event
         */
        onTabClicked: function (event) {
            var clickedTabId = $(event.target).attr('data-tab-id');
            this.activateTab(clickedTabId);
        },

        /**
         * Sidebar tab keydown handler.
         * @param {jQuery.Event} event
         */
        onTabKeydown: function (event) {
            event.stopPropagation();
            switch (event.which) {
                case 13: // enter
                    this.onTabClicked(event);
                    break;
                case 32: // space
                    this.onTabClicked(event);
                    break;
                // no default
            }
        },

        /**
         * Activates a sidebar tab and render its contents.
         *
         * @param {String} tabId
         * tab id string to be activated. Supported: 'thumbnail' and 'detail'.
         */
        activateTab: function (tabId) {
            var tabs = this.$('.tablink'),
                panes = this.$('.viewer-sidebar-pane'),
                activatedTab = tabs.filter('[data-tab-id="' + tabId + '"]'),
                activatedPane = panes.filter('[data-tab-id="' + tabId + '"]');
            tabs.removeClass('selected');
            panes.hide();
            activatedTab.addClass('selected');
            activatedPane.show();
            // render the tab contents
            switch (tabId) {
                case 'detail':
                    this.renderSections();
                    break;
                case 'thumbnail':
                    if (this.$('.document-thumbnail').length === 0) {
                        var thumbnailView = new ThumbnailView({
                            el: this.$('.thumbnail-pane'),
                            model: this.model,
                            viewerEvents: this.viewerEvents
                        });
                        thumbnailView.render();
                    }
                    break;
                default: break;
            }
            // save last activated tab in office standalone mode
            if (this.standalone && (this.model.isOffice() || this.model.isPDF())) {
                ViewerSettings.setSidebarActiveTab(tabId);
            }
        },

        /**
         * Toggles the side bar depending on the state.
         *  A state of 'true' opens the panel, 'false' closes the panel and
         *  'undefined' toggles the side bar.
         *
         * @param {Boolean} [state]
         *  The panel state.
         */
        toggleSidebar: function (state) {
            // determine current state if undefined
            this.open = _.isUndefined(state) ? !this.open : Boolean(state);
            this.$el.toggleClass('open', this.open);
            this.viewerEvents.trigger('viewer:sidebar:change:state', this.open);
            this.renderSections();
        },

        /**
         * Sets a new model and renders the sections accordingly.
         *
         * @param {FilesAPI.Model} model.
         *  The new model.
         */
        setModel: function (model) {
            this.model = model || null;
            this.renderSections();
        },

        /**
         * Renders the sections for file meta information, file description
         * and version history.
         */
        renderSections: function () {

<<<<<<< HEAD
=======
            // render sections only if side bar is open
            if (!this.model || !this.open) return;

>>>>>>> 1c635981
            var detailPane = this.$('.detail-pane'), folder = folderApi.pool.models[this.model.get('folder_id')];
            // remove previous sections
            detailPane.empty();
            // remove dropzone handler
            if (this.zone) {
                this.zone.off();
                this.zone.remove();
                this.zone = null;
            }

            // load file details
            this.loadFileDetails();
            // add dropzone for drive files if the folder supports new versions
            if (this.model.isFile() && folder && folder.can('add:version')) {
                this.zone = new Dropzone.Inplace({
                    //#. %1$s is the filename of the current file
                    caption: gt('Drop new version of "%1$s" here', this.model.get('filename'))
                });
                // drop handler
                this.zone.on({
                    show: function () {
                        detailPane.stop().hide();
                    },
                    hide: function () {
                        detailPane.fadeIn('fast');
                    },
                    drop: this.onNewVersionDropped.bind(this)
                });
                detailPane.parent().append(this.zone.render().$el.addClass('abs'));
            }
            ext.point('io.ox/core/viewer/views/sidebarview/detail').invoke('draw', detailPane, ext.Baton({
                options: this.options,
                isViewer: this.isViewer,
                context: this,
                app: this.app,
                $el: detailPane,
                model: this.model,
                data: this.model.isFile() ? this.model.toJSON() : this.model.get('origData')
            }));
        },

        /**
         * Renders the sidebar container.
         *
         * @param {FilesAPI.Model} model.
         *  The initial model.
         */
        render: function (model) {
            // a11y
            this.$el.attr({ tabindex: -1, role: 'complementary', 'aria-label': gt('Details') });
            // set device type
            Util.setDeviceClass(this.$el);
            // attach the touch handlers
            if (this.$el.enableTouch) {
                this.$el.enableTouch({ selector: null, horSwipeHandler: this.onHorizontalSwipe.bind(this) });
            }
            // initially set model
            this.model = model;
            // show tab navigation in office standalone mode
            if (this.standalone && Capabilities.has('document_preview') && (model.isOffice() || model.isPDF()) && !_.device('smartphone')) {
                this.$('.viewer-sidebar-tabs').show();
                var lastActivatedThumbnail = ViewerSettings.getSidebarActiveTab();
                this.activateTab(lastActivatedThumbnail);
            } else {
                this.activateTab('detail');
            }
            return this;
        },

        /**
         * Loads the file details, especially needed for the file description
         * and the number of versions.
         */
        loadFileDetails: function () {

            if (!this.model) return;

            // f.e. when used to preview file attachments in mail
            if (this.options.opt && this.options.opt.disableFileDetail) return;

            if (this.model.isFile()) {
                FilesAPI.get(this.model.toJSON()).done(function (file) {
                    // after loading the file details we set at least an empty string as description.
                    // in order to distinguish between 'the file details have been loaded but the file has no description'
                    // and 'the file details have not been loaded yet so we don't know if it has a description'.
                    if (!this.model) return;
                    var description = (file && _.isString(file.description)) ? file.description : '';
                    this.model.set('description', description);
                }.bind(this));
            }
        },

        /**
         * Handles new version drop.
         *
         * @param {Array} files.
         *  An array of File objects.
         */
        onNewVersionDropped: function (files) {

            // check for single item drop
            if (!_.isArray(files) || files.length !== 1) {
                notify({ error: gt('Drop only a single file as new version.') });
                return;
            }
            var self = this;
            require(['io.ox/files/upload/main'], function (fileUpload) {
                var data = {
                    folder: self.model.get('folder_id'),
                    id: self.model.get('id'),
                    // If file already encrypted, update should also be encrypted
                    params: self.model.isEncrypted() ? { 'cryptoAction': 'Encrypt' } : {}
                };
                var node = self.isViewer ? self.$el.parent().find('.viewer-displayer') : self.app.getWindowNode();
                fileUpload.setWindowNode(node);
                fileUpload.update.offer(_.first(files), data);
            });

        },

        /**
         * Handles horizontal swipe events.
         *
         * @param {String} phase
         *  The current swipe phase (swipeStrictMode is true, so we only get the 'end' phase)
         *
         * @param {jQuery.Event} event
         *  The jQuery tracking event.
         *
         * @param {Number} distance
         *  The swipe distance in pixel, the sign determines the swipe direction (left to right or right to left)
         *
         */
        onHorizontalSwipe: function (phase, event, distance) {
            //console.info('SidebarView.onHorizontalSwipe()', 'event phase:', phase, 'distance:', distance);

            if (distance > 0) {
                this.toggleSidebar();
            }
        },

        /**
         * Destructor function of this view.
         */
        disposeView: function () {
            this.$el.disableTouch();
            if (this.zone) {
                this.zone.off();
                this.zone = null;
            }
            this.model = null;
        }
    });

    return SidebarView;
});<|MERGE_RESOLUTION|>--- conflicted
+++ resolved
@@ -245,12 +245,9 @@
          */
         renderSections: function () {
 
-<<<<<<< HEAD
-=======
             // render sections only if side bar is open
             if (!this.model || !this.open) return;
 
->>>>>>> 1c635981
             var detailPane = this.$('.detail-pane'), folder = folderApi.pool.models[this.model.get('folder_id')];
             // remove previous sections
             detailPane.empty();
