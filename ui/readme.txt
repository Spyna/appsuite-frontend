
How to get the UI running
-------------------------

1.  Figure out Apache's document root. Common places are:

    - MacOS: /Library/WebServer/Documents
    - Linux: /var/www
    
2.  Create a new folder ox7 in Apache's document root

3.  Build the UI and the documentation:

    export builddir="/Library/WebServer/Documents/ox7"
    ./build.sh
    ./build.sh doc

4.  If everything works fine, the documentation should be at
<<<<<<< HEAD
    http://localhost/ox7/doc/apache.html. Continue reading there!


(UNDER CONSTRUCTION!)
How to build the UI with node.js
--------------------------------

1.  Figure out Apache's document root. Common places are:

    - MacOS: /Library/WebServer/Documents
    - Linux: /var/www
    
2.  Create a new folder ox7 in Apache's document root

3.  You need node.js to build the UI:

    For MacOS:
    
    - Visit https://sites.google.com/site/nodejsmacosx/ and install stable version.
    
    - Open terminal
    
    - Set environment variable:
        export buildir="/Library/WebServer/Documents/ox7"
        
    - Build UI:
      ./build.sh
      
    - Build documentation:
      ./build.sh doc

4.  If everything works fine, the documentation should be at
    http://localhost/ox7/doc/apache.html. Continue reading there!
    

=======
    http://localhost/ox7/doc/apache.html. Continue reading there!
>>>>>>> e8bd09fc
<|MERGE_RESOLUTION|>--- conflicted
+++ resolved
@@ -16,7 +16,6 @@
     ./build.sh doc
 
 4.  If everything works fine, the documentation should be at
-<<<<<<< HEAD
     http://localhost/ox7/doc/apache.html. Continue reading there!
 
 
@@ -49,9 +48,4 @@
       ./build.sh doc
 
 4.  If everything works fine, the documentation should be at
-    http://localhost/ox7/doc/apache.html. Continue reading there!
-    
-
-=======
-    http://localhost/ox7/doc/apache.html. Continue reading there!
->>>>>>> e8bd09fc
+    http://localhost/ox7/doc/apache.html. Continue reading there!