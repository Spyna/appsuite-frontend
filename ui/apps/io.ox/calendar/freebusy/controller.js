--- conflicted
+++ resolved
@@ -58,11 +58,7 @@
             } else if (options.baton && options.baton.app) {
                 refDate = options.baton.app.refDate;
             } else {
-<<<<<<< HEAD
-                refDate = moment(options.start_date || _.now());
-=======
                 refDate = moment();
->>>>>>> 74174fc6
             }
 
             // create container node
