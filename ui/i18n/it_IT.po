# Antje Faber, 2011, 2013.
# Daniele Ricciulli <daniele@bureau-cornavin.com>, 2009.
# Vincenzo Reale <vincenzo@bureau-cornavin.com>, 2009, 2010, 2011, 2012, 2013, 2014, 2015, 2016.
# Monica Raggioli <monica@bureau-cornavin.com>, 2011, 2012.
msgid ""
msgstr ""
"Project-Id-Version: oxappsuite\n"
"Report-Msgid-Bugs-To: info@open-xchange.com\n"
"POT-Creation-Date: \n"
"PO-Revision-Date: 2016-11-08 20:27+0100\n"
"Last-Translator: Vincenzo Reale <vincenzo@bureau-cornavin.com>\n"
"Language-Team: Italian <it@bureau-cornavin.com>\n"
"Language: it_IT\n"
"MIME-Version: 1.0\n"
"Content-Type: text/plain; charset=UTF-8\n"
"Content-Transfer-Encoding: 8bit\n"
"Plural-Forms: nplurals=2; plural=(n!=1);\n"
"X-Generator: Lokalize 2.0\n"

#. text of a presentation zoom level caption
#. Example result: "100 %"
#. %1$d is the zoom level
#: apps/io.ox/presenter/views/presentationview.js module:io.ox/presenter
msgid "%1$d %"
msgstr "%1$d %"

#. File size
#. %1$d is the number
#. %2$s is the unit (B, KB, MB etc.)
#: apps/io.ox/core/strings.js module:io.ox/core
msgid "%1$d %2$s"
msgstr "%1$d %2$s"

#: apps/io.ox/calendar/util.js module:io.ox/calendar
msgid "%1$d Day"
msgid_plural "%1$d Days"
msgstr[0] "%1$d giorno"
msgstr[1] "%1$d giorni"

#: apps/io.ox/calendar/util.js module:io.ox/calendar
msgid "%1$d Hour"
msgid_plural "%1$d Hours"
msgstr[0] "%1$d ora"
msgstr[1] "%1$d ore"

#: apps/io.ox/calendar/util.js module:io.ox/calendar
msgid "%1$d Minute"
msgid_plural "%1$d Minutes"
msgstr[0] "%1$d minuto"
msgstr[1] "%1$d minuti"

#: apps/io.ox/calendar/util.js module:io.ox/calendar
msgid "%1$d Week"
msgid_plural "%1$d Weeks"
msgstr[0] "%1$d settimana"
msgstr[1] "%1$d settimane"

#. %1$d is number of selected addresses
#: apps/io.ox/contacts/addressbook/popup.js module:io.ox/contacts
msgid "%1$d address selected"
msgid_plural "%1$d addresses selected"
msgstr[0] "%1$d indirizzo selezionato"
msgstr[1] "%1$d indirizzi selezionati"

#: apps/io.ox/core/attachments/view.js module:io.ox/core
msgid "%1$d attachment"
msgid_plural "%1$d attachments"
msgstr[0] "%1$d allegato"
msgstr[1] "%1$d allegati"

#. estimated upload duration
#: apps/io.ox/files/upload/main.js module:io.ox/files
msgid "%1$d day"
msgid_plural "%1$d days"
msgstr[0] "%1$d giorno"
msgstr[1] "%1$d giorni"

#. General duration (nominative case): X days, Y hours and Z minutes
#. %1$d is the number of days
#. %2$s is the text for the remainder of the last day
#: apps/io.ox/core/date.js module:io.ox/core
#, c-format
msgid "%1$d day, %2$s"
msgid_plural "%1$d days, %2$s"
msgstr[0] "%1$d giorno, %2$s"
msgstr[1] "%1$d giorni, %2$s"

#. Reminder (objective case): in X days, Y hours and Z minutes
#. %1$d is the number of days
#. %2$s is the text for the remainder of the last day
#: apps/io.ox/core/date.js module:io.ox/core
#, c-format
msgctxt "in"
msgid "%1$d day, %2$s"
msgid_plural "%1$d days, %2$s"
msgstr[0] "%1$d giorno, %2$s"
msgstr[1] "%1$d giorni, %2$s"

#: apps/plugins/portal/recentfiles/register.js module:plugins/portal
msgid "%1$d files has been changed recently"
msgstr "%1$d file sono stati modificati di recente"

#. estimated upload duration
#: apps/io.ox/files/upload/main.js module:io.ox/files
msgid "%1$d hour"
msgid_plural "%1$d hours"
msgstr[0] "%1$d ora"
msgstr[1] "%1$d ore"

#. General duration (nominative case): X hours and Y minutes
#. %1$d is the number of hours
#. %2$s is the text for the remainder of the last hour
#: apps/io.ox/core/date.js module:io.ox/core
#, c-format
msgid "%1$d hour and %2$s"
msgid_plural "%1$d hours and %2$s"
msgstr[0] "%1$d ora e %2$s"
msgstr[1] "%1$d ore e %2$s"

#. Reminder (objective case): in X hours and Y minutes
#. %1$d is the number of hours
#. %2$s is the text for the remainder of the last hour
#: apps/io.ox/core/date.js module:io.ox/core
#, c-format
msgctxt "in"
msgid "%1$d hour and %2$s"
msgid_plural "%1$d hours and %2$s"
msgstr[0] "%1$d ora e %2$s"
msgstr[1] "%1$d ore e %2$s"

<<<<<<< HEAD
#. %1$d is number of selected items (addresses/groups) in the list
#: apps/io.ox/contacts/addressbook/popup.js module:io.ox/contacts
msgid "%1$d item selected"
msgid_plural "%1$d items selected"
msgstr[0] "%1$d elemento selezionato"
msgstr[1] "%1$d elementi selezionati"
=======
#. screenreader label for main toolbar
#: apps/io.ox/backbone/mini-views/toolbar.js module:io.ox/core
msgid "Actions. Use cursor keys to navigate."
msgstr "Azioni. Utilizza le frecce direzionali per navigare."

#. Tooltip for main toolbar
#: apps/io.ox/backbone/mini-views/toolbar.js module:io.ox/core
msgid "Use cursor keys to navigate"
msgstr "Utilizza le frecce direzionali per navigare"

#: apps/io.ox/backbone/validation.js module:io.ox/core
msgid "Please enter a valid number"
msgstr "Digita un numero valido"

#: apps/io.ox/backbone/validation.js module:io.ox/core
msgid "Please enter a date in the past"
msgstr "Digita una data nel passato"

#: apps/io.ox/backbone/validation.js module:io.ox/core
msgid "Please enter a valid email address"
msgstr "Digita un indirizzo di posta valido"

#: apps/io.ox/backbone/validation.js module:io.ox/core
msgid "Please enter a valid phone number. Allowed characters are: %1$s"
msgstr "Digita un numero di telefono valido. I caratteri consentiti sono: %1$s"

#: apps/io.ox/backbone/validation.js module:io.ox/core
msgid "Please enter a valid email address or phone number"
msgstr "Digita un indirizzo di posta valido o un numero di telefono"

#: apps/io.ox/backbone/validation.js module:io.ox/core
msgid "Please enter a valid object"
msgstr "Inserisci un oggetto valido"

#: apps/io.ox/backbone/validation.js module:io.ox/core
msgid "Please enter a value"
msgstr "Digita un valore"

#: apps/io.ox/backbone/views/datepicker.js module:io.ox/core
msgid "Use cursor keys to navigate, press enter to select a date"
msgstr ""
"Utilizza le frecce direzionali per navigare, premi Invio per selezionare una "
"data"

#: apps/io.ox/backbone/views/datepicker.js module:io.ox/core
msgid "Today: %1$s"
msgstr "Oggi: %1$s"

#: apps/io.ox/backbone/views/datepicker.js module:io.ox/core
msgid "Go to previous month"
msgstr "Vai al mese precedente"

#: apps/io.ox/backbone/views/datepicker.js module:io.ox/core
msgid "Go to next month"
msgstr "Vai al mese successivo"

#: apps/io.ox/backbone/views/datepicker.js module:io.ox/core
msgid "CW"
msgstr "Sett."

#. CW is calender week and %1$d is the week number
#. %1$d = Calendar week
#: apps/io.ox/backbone/views/datepicker.js module:io.ox/core
#: apps/io.ox/calendar/freetime/timeView.js module:io.ox/calendar
#: apps/io.ox/calendar/month/view.js apps/io.ox/calendar/week/view.js
msgid "CW %1$d"
msgstr "Sett %1$d"

#: apps/io.ox/backbone/views/datepicker.js module:io.ox/core
msgid "Go to previous year"
msgstr "Vai all'anno precedente"

#: apps/io.ox/backbone/views/datepicker.js module:io.ox/core
msgid "Go to next year"
msgstr "Vai al prossimo anno"

#: apps/io.ox/backbone/views/datepicker.js module:io.ox/core
msgid "Go to previous decade"
msgstr "Vai alla decade precedente"

#: apps/io.ox/backbone/views/datepicker.js module:io.ox/core
msgid "Go to next decade"
msgstr "Vai alla decade successiva"

#. button label for closing the Presenter app.
#. button tooltip for closing the Presenter app.
#: apps/io.ox/backbone/views/modal.js module:io.ox/core
#: apps/io.ox/calendar/freetime/main.js module:io.ox/calendar
#: apps/io.ox/core/about/about.js apps/io.ox/core/folder/actions/properties.js
#: apps/io.ox/core/folder/tree.js apps/io.ox/core/main.js
#: apps/io.ox/core/permissions/permissions.js apps/io.ox/core/tk/dialogs.js
#: apps/io.ox/core/tk/wizard.js apps/io.ox/core/viewer/views/toolbarview.js
#: apps/io.ox/core/wizard/registry.js module:io.ox/core/wizard
#: apps/io.ox/editor/main.js module:io.ox/editor
#: apps/io.ox/files/actions/add-storage-account.js module:io.ox/files
#: apps/io.ox/files/actions/share.js apps/io.ox/files/actions/showlink.js
#: apps/io.ox/files/mediaplayer.js apps/io.ox/files/share/permissions.js
#: apps/io.ox/files/upload/view.js apps/io.ox/mail/accounts/settings.js
#: module:io.ox/mail/accounts/settings apps/io.ox/mail/actions/source.js
#: module:io.ox/mail apps/io.ox/mail/main.js apps/io.ox/mail/statistics.js
#: apps/io.ox/presenter/views/toolbarview.js module:io.ox/presenter
#: apps/plugins/upsell/simple-wizard/register.js
#: module:plugins/upsell/simple-wizard
msgid "Close"
msgstr "Chiudi"

#: apps/io.ox/backbone/views/modal.js module:io.ox/core
#: apps/io.ox/calendar/actions.js module:io.ox/calendar
#: apps/io.ox/calendar/actions/acceptdeny.js
#: apps/io.ox/calendar/actions/create.js apps/io.ox/calendar/actions/delete.js
#: apps/io.ox/calendar/actions/edit.js apps/io.ox/calendar/edit/main.js
#: module:io.ox/calendar/edit/main apps/io.ox/calendar/edit/timezone-dialog.js
#: apps/io.ox/calendar/main.js apps/io.ox/calendar/month/perspective.js
#: apps/io.ox/calendar/settings/timezones/favorite-view.js
#: apps/io.ox/calendar/week/perspective.js
#: apps/io.ox/contacts/actions/delete.js module:io.ox/contacts
#: apps/io.ox/contacts/distrib/main.js apps/io.ox/contacts/edit/main.js
#: apps/io.ox/contacts/main.js apps/io.ox/core/desktop.js
#: apps/io.ox/core/export/export.js apps/io.ox/core/folder/actions/archive.js
#: apps/io.ox/core/folder/actions/common.js
#: apps/io.ox/core/folder/actions/remove.js
#: apps/io.ox/core/folder/actions/rename.js apps/io.ox/core/folder/picker.js
#: apps/io.ox/core/import/import.js apps/io.ox/core/main.js
#: apps/io.ox/core/permissions/permissions.js apps/io.ox/core/print.js
#: apps/io.ox/core/relogin.js apps/io.ox/core/sub/subscriptions.js
#: module:io.ox/core/sub apps/io.ox/core/tk/filestorageUtil.js
#: apps/io.ox/core/tk/mobiscroll.js apps/io.ox/core/upsell.js
#: apps/io.ox/core/viewer/views/sidebar/uploadnewversionview.js
#: module:io.ox/core/viewer apps/io.ox/editor/main.js module:io.ox/editor
#: apps/io.ox/files/actions/delete.js module:io.ox/files
#: apps/io.ox/files/actions/edit-description.js
#: apps/io.ox/files/actions/rename.js apps/io.ox/files/actions/save-as-pdf.js
#: apps/io.ox/files/actions/share.js
#: apps/io.ox/files/actions/upload-new-version.js
#: apps/io.ox/files/actions/versions-delete.js apps/io.ox/files/main.js
#: apps/io.ox/files/share/permissions.js apps/io.ox/files/upload/main.js
#: apps/io.ox/keychain/secretRecoveryDialog.js module:io.ox/keychain
#: apps/io.ox/mail/accounts/settings.js module:io.ox/mail/accounts/settings
#: apps/io.ox/mail/accounts/view-form.js module:io.ox/settings
#: apps/io.ox/mail/actions/attachmentEmpty.js module:io.ox/mail
#: apps/io.ox/mail/actions/delete.js apps/io.ox/mail/actions/reminder.js
#: apps/io.ox/mail/categories/edit.js apps/io.ox/mail/compose/extensions.js
#: apps/io.ox/mail/compose/inline-images.js apps/io.ox/mail/compose/names.js
#: apps/io.ox/mail/compose/view.js apps/io.ox/mail/inplace-reply.js
#: apps/io.ox/mail/mailfilter/settings/filter.js apps/io.ox/mail/main.js
#: apps/io.ox/mail/settings/signatures/settings/pane.js
#: apps/io.ox/oauth/settings.js apps/io.ox/portal/main.js module:io.ox/portal
#: apps/io.ox/portal/settings/widgetview.js
#: apps/io.ox/settings/accounts/settings/pane.js module:io.ox/settings/accounts
#: apps/io.ox/settings/apps/settings/pane.js apps/io.ox/tasks/actions/delete.js
#: module:io.ox/tasks apps/io.ox/tasks/common-extensions.js
#: apps/io.ox/tasks/edit/main.js apps/io.ox/tasks/main.js
#: apps/plugins/administration/groups/settings/edit.js
#: apps/plugins/administration/groups/settings/toolbar.js
#: apps/plugins/administration/resources/settings/edit.js
#: apps/plugins/administration/resources/settings/toolbar.js
#: apps/plugins/notifications/calendar/register.js module:plugins/notifications
#: apps/plugins/portal/flickr/register.js module:plugins/portal
#: apps/plugins/portal/mail/register.js apps/plugins/portal/rss/register.js
#: apps/plugins/portal/tumblr/register.js apps/plugins/portal/twitter/util.js
#: apps/plugins/portal/userSettings/register.js
#: apps/plugins/portal/xing/register.js
msgid "Cancel"
msgstr "Annulla"

#: apps/io.ox/calendar/actions.js module:io.ox/calendar
msgid "Do you want the appointments printed in detail or as a compact list?"
msgstr ""
"Vuoi che gli appuntamenti siano stampati in dettaglio o come un elenco "
"compatto?"

#. answer Button to 'Do you want the appointments printed in detail or as a compact list?'
#: apps/io.ox/calendar/actions.js module:io.ox/calendar
msgid "Detailed"
msgstr "Dettagliato"

#. answer Button to 'Do you want the appointments printed in detail or as a compact list?'
#: apps/io.ox/calendar/actions.js module:io.ox/calendar
#: apps/io.ox/calendar/freetime/timeView.js apps/io.ox/mail/toolbar.js
#: module:io.ox/mail
msgid "Compact"
msgstr "Compatta"

#: apps/io.ox/calendar/actions.js module:io.ox/calendar
#: apps/io.ox/calendar/mobile-toolbar-actions.js apps/io.ox/calendar/toolbar.js
#: apps/io.ox/contacts/actions.js module:io.ox/contacts
#: apps/io.ox/contacts/mobile-toolbar-actions.js module:io.ox/mail
#: apps/io.ox/contacts/toolbar.js apps/io.ox/core/folder/contextmenu.js
#: module:io.ox/core apps/io.ox/files/actions.js module:io.ox/files
#: apps/io.ox/files/toolbar.js apps/io.ox/mail/actions.js
#: apps/io.ox/mail/mobile-toolbar-actions.js apps/io.ox/mail/toolbar.js
#: apps/io.ox/tasks/actions.js module:io.ox/tasks
#: apps/io.ox/tasks/actions/move.js apps/io.ox/tasks/mobile-toolbar-actions.js
#: apps/io.ox/tasks/toolbar.js
msgid "Move"
msgstr "Sposta"

#: apps/io.ox/calendar/actions.js module:io.ox/calendar
#: apps/io.ox/calendar/toolbar.js
msgid "Change status"
msgstr "Cambia stato"

#. Calendar: Create follow-up appointment. Maybe "Folgetermin" in German.
#: apps/io.ox/calendar/actions.js module:io.ox/calendar
msgid "Follow-up"
msgstr "Seguito"

#: apps/io.ox/calendar/actions.js module:io.ox/calendar
#: apps/io.ox/calendar/toolbar.js apps/io.ox/contacts/actions.js
#: module:io.ox/contacts apps/io.ox/contacts/toolbar.js
#: apps/io.ox/core/print.js module:io.ox/core apps/io.ox/mail/actions.js
#: module:io.ox/mail apps/io.ox/mail/toolbar.js apps/io.ox/tasks/actions.js
#: module:io.ox/tasks apps/io.ox/tasks/toolbar.js
msgid "Print"
msgstr "Stampa"

#: apps/io.ox/calendar/actions.js module:io.ox/calendar
msgid "Send mail to all participants"
msgstr "Invia messaggio a tutti i partecipanti"

#: apps/io.ox/calendar/actions.js module:io.ox/calendar
msgid "Invite to new appointment"
msgstr "Invito a un nuovo appuntamento"

#: apps/io.ox/calendar/actions.js module:io.ox/calendar
#: apps/io.ox/calendar/freetime/main.js apps/io.ox/mail/actions.js
#: module:io.ox/mail
msgid "Save as distribution list"
msgstr "Salva come lista di distribuzione"

#: apps/io.ox/calendar/actions.js module:io.ox/calendar
msgid "Synchronize calendar"
msgstr "Sincronizza il calendario"

#: apps/io.ox/calendar/actions/acceptdeny.js module:io.ox/calendar
#: apps/io.ox/calendar/edit/extensions.js module:io.ox/calendar/edit/main
#: apps/io.ox/calendar/invitations/register.js module:io.ox/calendar/main
#: apps/io.ox/mail/actions.js module:io.ox/mail apps/io.ox/mail/toolbar.js
#: apps/io.ox/tasks/edit/view-template.js module:io.ox/tasks/edit
msgid "Reminder"
msgstr "Promemoria"

#: apps/io.ox/calendar/actions/acceptdeny.js module:io.ox/calendar
#: apps/io.ox/tasks/actions.js module:io.ox/tasks
#: apps/io.ox/tasks/mobile-toolbar-actions.js apps/io.ox/tasks/toolbar.js
#: module:io.ox/mail
msgid "Change confirmation status"
msgstr "Cambia lo stato di conferma"

#: apps/io.ox/calendar/actions/acceptdeny.js module:io.ox/calendar
msgid ""
"You are about to change your confirmation status. Please leave a comment for "
"other participants."
msgstr ""
"Stai per modificare lo stato della tua conferma. Lascia un commento per gli "
"altri partecipanti."

#: apps/io.ox/calendar/actions/acceptdeny.js module:io.ox/calendar
#: apps/io.ox/calendar/invitations/register.js module:io.ox/calendar/main
#: apps/io.ox/contacts/edit/view-form.js module:io.ox/contacts
#: apps/io.ox/contacts/model.js apps/io.ox/contacts/view-detail.js
#: apps/plugins/portal/xing/actions.js module:plugins/portal
msgid "Comment"
msgstr "Commento"

#: apps/io.ox/calendar/actions/acceptdeny.js module:io.ox/calendar
msgid "Please comment your confirmation status."
msgstr "Commenta lo stato di conferma."

#: apps/io.ox/calendar/actions/acceptdeny.js module:io.ox/calendar
#: apps/io.ox/calendar/invitations/register.js module:io.ox/calendar/main
#: apps/plugins/portal/xing/register.js module:plugins/portal
msgid "Accept"
msgstr "Accetta"

#: apps/io.ox/calendar/actions/acceptdeny.js module:io.ox/calendar
#: apps/io.ox/calendar/invitations/register.js module:io.ox/calendar/main
msgid "Tentative"
msgstr "Provvisorio"

#: apps/io.ox/calendar/actions/acceptdeny.js module:io.ox/calendar
#: apps/io.ox/calendar/invitations/register.js module:io.ox/calendar/main
msgid "Decline"
msgstr "Rifiuta"

#: apps/io.ox/calendar/actions/acceptdeny.js module:io.ox/calendar
#: apps/io.ox/calendar/edit/main.js module:io.ox/calendar/edit/main
#: apps/io.ox/calendar/month/perspective.js
#: apps/io.ox/calendar/week/perspective.js
#: apps/plugins/notifications/calendar/register.js module:plugins/notifications
msgid "Ignore conflicts"
msgstr "Ignora i conflitti"

#: apps/io.ox/calendar/actions/acceptdeny.js module:io.ox/calendar
msgid ""
"Do you want to confirm the whole series or just one appointment within the "
"series?"
msgstr "Vuoi confermare l'intera serie o solo un appuntamento della serie?"

#. Use singular in this context
#: apps/io.ox/calendar/actions/acceptdeny.js module:io.ox/calendar
#: apps/io.ox/calendar/actions/edit.js apps/io.ox/calendar/week/perspective.js
msgid "Series"
msgstr "Serie"

#: apps/io.ox/calendar/actions/acceptdeny.js module:io.ox/calendar
#: apps/io.ox/calendar/actions/edit.js apps/io.ox/calendar/edit/main.js
#: module:io.ox/calendar/edit/main apps/io.ox/calendar/list/perspective.js
#: apps/io.ox/calendar/view-detail.js apps/io.ox/calendar/week/perspective.js
#: apps/io.ox/mail/detail/links.js module:io.ox/mail
msgid "Appointment"
msgstr "Appuntamento"

#: apps/io.ox/calendar/actions/create.js module:io.ox/calendar
msgid "Appointments in shared calendars"
msgstr "Appuntamenti nei calendari condivisi"

#: apps/io.ox/calendar/actions/create.js module:io.ox/calendar
msgid ""
"The selected calendar is shared by %1$s. Appointments in shared calendars "
"will generally be created on behalf of the owner."
msgstr ""
"Il calendario selezionato è condiviso da %1$s. Gli appuntamenti nei "
"calendari condivisi in genere saranno creati per conto del proprietario."

#: apps/io.ox/calendar/actions/create.js module:io.ox/calendar
msgid ""
"Do you really want to create an appointment <b>on behalf of the folder "
"owner</b> or do you want to create an appointment <b>with the folder owner</"
"b> in your own calendar?"
msgstr ""
"Vuoi davvero creare un appuntamento <b>per conto del proprietario della "
"cartella</b> o desideri creare un appuntamento <b>con il proprietario della "
"cartella</b> nel tuo calendario?"

#: apps/io.ox/calendar/actions/create.js module:io.ox/calendar
msgid "On behalf of the owner"
msgstr "Per conto del proprietario"

#: apps/io.ox/calendar/actions/create.js module:io.ox/calendar
msgid "Invite owner"
msgstr "Invita il proprietario"

#: apps/io.ox/calendar/actions/delete.js module:io.ox/calendar
msgid ""
"Do you want to delete the whole series or just one appointment within the "
"series?"
msgstr "Vuoi eliminare l'intera serie o solo un appuntamento della serie?"

#: apps/io.ox/calendar/actions/delete.js module:io.ox/calendar
#: apps/io.ox/calendar/toolbar.js
msgid "Delete appointment"
msgstr "Elimina l'appuntamento"

#: apps/io.ox/calendar/actions/delete.js module:io.ox/calendar
msgid "Delete whole series"
msgstr "Elimina l'intera serie"

#: apps/io.ox/calendar/actions/delete.js module:io.ox/calendar
msgid "Do you want to delete this appointment?"
msgstr "Vuoi davvero eliminare questo appuntamento?"

#: apps/io.ox/calendar/actions/edit.js module:io.ox/calendar
#: apps/io.ox/calendar/week/perspective.js
msgid ""
"Do you want to edit the whole series or just one appointment within the "
"series?"
msgstr "Vuoi modificare l'intera serie o solo un appuntamento della serie?"

#: apps/io.ox/calendar/conflicts/conflictList.js
#: module:io.ox/calendar/conflicts/conflicts
msgid "Conflicts detected"
msgstr "Conflitti rilevati"

#: apps/io.ox/calendar/conflicts/conflictList.js
#: module:io.ox/calendar/conflicts/conflicts
msgid "The new appointment conflicts with existing appointments."
msgstr "Il nuovo appuntamento è in conflitto con appuntamenti esistenti."

#: apps/io.ox/calendar/detail/main.js module:io.ox/calendar
#: apps/io.ox/calendar/month/perspective.js
#: apps/io.ox/calendar/week/perspective.js
msgid "Appointment Details"
msgstr "Dettagli appuntamento"

#: apps/io.ox/calendar/detail/main.js module:io.ox/calendar
#: apps/io.ox/calendar/week/perspective.js
msgid "An error occurred. Please try again."
msgstr "Si è verificato un errore. Prova ancora."
>>>>>>> 3878e903

#. %1$d is the number of members
#: apps/plugins/administration/groups/settings/pane.js module:io.ox/core
msgid "%1$d member"
msgid_plural "%1$d members"
msgstr[0] "%1$d membro"
msgstr[1] "%1$d membri"

#. %1$d is the number of selected messages
#: apps/io.ox/mail/main.js module:io.ox/mail
msgid "%1$d message selected"
msgid_plural "%1$d messages selected"
msgstr[0] "%1$d messaggio selezionato"
msgstr[1] "%1$d messaggi selezionati"

#: apps/io.ox/mail/threadview.js module:io.ox/mail
msgid "%1$d messages in this conversation"
msgstr "%1$d messaggi in questa conversazione"

#. estimated upload duration
#: apps/io.ox/files/upload/main.js module:io.ox/files
msgid "%1$d minute"
msgid_plural "%1$d minutes"
msgstr[0] "%1$d minuto"
msgstr[1] "%1$d minuti"

#. %1$d number of notifications in notification area
#: apps/io.ox/core/notifications/badgeview.js module:io.ox/core
#, c-format
msgid "%1$d notification."
msgid_plural "%1$d notifications."
msgstr[0] "%1$d notifica."
msgstr[1] "%1$d notifiche."

#. text of a presentation slide caption
#. Example result: "1 of 10"
#. %1$d is the slide index of the current
#. %2$d is the total slide count
#: apps/io.ox/presenter/views/presentationview.js module:io.ox/presenter
msgid "%1$d of %2$d"
msgstr "%1$d di %2$d"

#. information about position of the current item in viewer
#. this will only be shown for more than one item
#. %1$d - position of current item
#. %2$d - total amount of items
#. %2$d - total amount of item
#: apps/io.ox/core/viewer/views/displayerview.js module:io.ox/core
msgid "%1$d of %2$d item"
msgid_plural "%1$d of %2$d items"
msgstr[0] "%1$d di %2$d elemento"
msgstr[1] "%1$d di %2$d elementi"

#: apps/plugins/core/feedback/register.js module:io.ox/core
msgid "%1$d of 5 stars"
msgstr "%1$d di 5 stelle"

#. estimated upload duration
#: apps/io.ox/files/upload/main.js module:io.ox/files
msgid "%1$d second"
msgid_plural "%1$d seconds"
msgstr[0] "%1$d secondo"
msgstr[1] "%1$d secondi"

#. This is a short version of "x messages selected", will be used in mobile mail list view
#: apps/io.ox/mail/main.js module:io.ox/mail
msgid "%1$d selected"
msgstr "%1$d selezionati"

#. %1$d number of notifications
#: apps/plugins/notifications/mail/register.js module:plugins/notifications
msgid "%1$d unread mails"
msgstr "%1$d messaggi di posta non letti"

#. estimated upload duration
#: apps/io.ox/files/upload/main.js module:io.ox/files
msgid "%1$d week"
msgid_plural "%1$d weeks"
msgstr[0] "%1$d settimana"
msgstr[1] "%1$d settimane"

#. Format of addresses
#. %1$s is the street
#. %2$s is the postal code
#. %3$s is the city
#. %4$s is the state
#. %5$s is the country
#: apps/io.ox/contacts/edit/view-form.js module:io.ox/contacts
#: apps/io.ox/contacts/view-detail.js apps/plugins/halo/xing/register.js
#: module:plugins/portal
msgid ""
"%1$s\n"
"%2$s %3$s\n"
"%4$s\n"
"%5$s"
msgstr ""
"%1$s\n"
"%2$s %3$s\n"
"%4$s\n"
"%5$s"

#: apps/io.ox/settings/main.js module:io.ox/core
msgid "%1$s %2$s"
msgstr "%1$s %2$s"

#. Name in mail addresses
#. %1$s is the first name
#. %2$s is the last name
#: apps/io.ox/contacts/util.js module:io.ox/contacts
msgctxt "mail address"
msgid "%1$s %2$s"
msgstr "%1$s %2$s"

#. Title of the browser window
#. %1$s is the name of the page, e.g. OX App Suite
#. %2$s is the title of the active app, e.g. Calendar
#: apps/io.ox/core/desktop.js module:io.ox/core
msgctxt "window title"
msgid "%1$s %2$s"
msgstr "%1$s %2$s"

#. add confirmation status behind appointment title
#. %1$s = apppintment title
#: apps/io.ox/calendar/month/view.js module:io.ox/calendar
#: apps/io.ox/calendar/week/view.js
#, c-format
msgid "%1$s (Tentative)"
msgstr "%1$s (Provvisorio)"

#. screenreader label for main toolbar
#: apps/io.ox/backbone/mini-views/toolbar.js module:io.ox/core
msgid "%1$s Toolbar"
msgstr "Barra degli strumenti %1$s"

#. %1$s is the employee position or status, e.g. student
#. %2$s is the employer name, e.g. University of Meinerzhagen-Valbert
#: apps/plugins/halo/xing/register.js module:plugins/portal
msgid "%1$s at %2$s"
msgstr "%1$s presso %2$s"

#. %1$s is the name of the inputfield (To, CC, BCC)
#: apps/io.ox/mail/compose/extensions.js module:io.ox/mail
msgid ""
"%1$s autocomplete token field. Use left and right Arrowkeys to navigate "
"between the tokens"
msgstr ""
"Campo del token di completamento automatico di %1$s. Utilizza le frecce "
"direzionali destra e sinistra per navigare tra i token"

#. We do not know the gender of the user and therefore, it is impossible to write e.g. '%1$s changed her status'.
#. But you could use '%1$s changes his/her status' depending on the language.
#. %1$s the name of the user which changed his/her status
#: apps/plugins/portal/xing/activities.js module:plugins/portal
msgid "%1$s changed the status:"
msgstr "%1$s ha cambiato lo stato:"

#. %1$s progress of currently uploaded files in percent
#: apps/io.ox/files/upload/main.js module:io.ox/files
#: apps/io.ox/files/upload/view.js
msgid "%1$s completed"
msgstr "%1$s completato"

#: apps/plugins/portal/xing/activities.js module:plugins/portal
msgid "%1$s has a new contact:"
msgstr "%1$s ha un nuovo contatto:"

#. message text of a presentation end alert
#. %1$d is the presenter name
#: apps/io.ox/presenter/views/notification.js module:io.ox/presenter
msgid "%1$s has ended the presentation."
msgstr "%1$s ha terminato la presentazione."

#: apps/plugins/portal/xing/activities.js module:plugins/portal
msgid "%1$s has new contacts:"
msgstr "%1$s ha nuovi contatti:"

#. message text of of a presentation start alert
#. %1$d is the presenter name
#: apps/io.ox/presenter/views/notification.js module:io.ox/presenter
msgid "%1$s has started the presentation."
msgstr "%1$s ha avviato la presentazione."

#: apps/plugins/portal/linkedIn/register.js module:plugins/portal
msgid "%1$s is a new contact"
msgstr "%1$s è un nuovo contatto"

#: apps/plugins/portal/linkedIn/register.js module:plugins/portal
msgid "%1$s is now connected with %2$s"
msgstr "%1$s è ora connesso con %2$s"

#. number of selected item
#. %1$s is the number surrounded by a tag
#: apps/io.ox/core/commons.js module:io.ox/core
msgid "%1$s item selected"
msgid_plural "%1$s items selected"
msgstr[0] "%1$s elemento selezionato"
msgstr[1] "%1$s elementi selezionati"

#: apps/io.ox/backbone/mini-views/settings-list-view.js module:io.ox/core
msgid "%1$s moved to position %2$s of %3$s"
msgstr "%1$s spostato nella posizione %2$s di %3$s"

#. %1$s is the storagespace in use
#. %2$s is the max storagespace
#: apps/io.ox/backbone/mini-views/quota.js module:io.ox/core
#, c-format
msgid "%1$s of %2$s"
msgstr "%1$s di %2$s"

#: apps/plugins/portal/xing/activities.js module:plugins/portal
msgid "%1$s posted a link:"
msgstr "%1$s ha pubblicato un collegamento:"

#: apps/plugins/portal/xing/activities.js module:plugins/portal
msgid "%1$s posted a new activity:"
msgstr "%1$s ha pubblicato una nuova attività:"

#: apps/plugins/portal/xing/activities.js module:plugins/portal
msgid "%1$s recommends this link:"
msgstr "%1$s consiglia questo collegamento:"

#. date intervals for screenreaders
#. please keep the 'to' do not use dashes here because this text will be spoken by the screenreaders
#. %1$s is the start date
#. %2$s is the end date
#: apps/io.ox/calendar/util.js module:io.ox/calendar
#, c-format
msgid "%1$s to %2$s"
msgstr "dal %1$s al %2$s"

#. We do not know the gender of the user and therefore, it is impossible to write e.g. '%1$s changed her profile:'.
#. But you could use '%1$s changes his/her profile:' depending on the language.
#. %1$s the name of the user which changed his/her profile
#: apps/plugins/portal/xing/activities.js module:plugins/portal
msgid "%1$s updated the profile:"
msgstr "%1$s ha aggiornato il profilo:"

#: apps/plugins/portal/xing/activities.js module:plugins/portal
msgid "%1$s updated their profile:"
msgstr "%1$s hanno cambiato il loro profilo:"

#. %1$s is the folder owner
#. %2$s is the folder title
#: apps/io.ox/core/folder/api.js module:io.ox/core
msgid "%1$s: %2$s"
msgstr "%1$s: %2$s"

#. Name without title
#. %1$s is the first name
#. %2$s is the last name
#: apps/io.ox/contacts/util.js module:io.ox/contacts
msgid "%2$s, %1$s"
msgstr "%2$s, %1$s"

#. Name with title
#. %1$s is the first name
#. %2$s is the last name
#. %3$s is the title
#: apps/io.ox/contacts/util.js module:io.ox/contacts
msgid "%3$s %2$s, %1$s"
msgstr "%3$s %2$s, %1$s"

#. General duration (nominative case): X days
#. %d is the number of days
#: apps/io.ox/calendar/util.js module:io.ox/calendar apps/io.ox/core/date.js
#: module:io.ox/core
#, c-format
msgid "%d day"
msgid_plural "%d days"
msgstr[0] "%d giorno"
msgstr[1] "%d giorni"

#. Reminder (objective case): in X days
#. %d is the number of days
#: apps/io.ox/core/date.js module:io.ox/core
#, c-format
msgctxt "in"
msgid "%d day"
msgid_plural "%d days"
msgstr[0] "%d giorno"
msgstr[1] "%d giorni"

#. General duration (nominative case): X hours
#. %d is the number of hours
#: apps/io.ox/core/date.js module:io.ox/core
#, c-format
msgid "%d hour"
msgid_plural "%d hours"
msgstr[0] "%d ora"
msgstr[1] "%d ore"

#. Reminder (objective case): in X hours
#. %d is the number of hours
#: apps/io.ox/core/date.js module:io.ox/core
#, c-format
msgctxt "in"
msgid "%d hour"
msgid_plural "%d hours"
msgstr[0] "%d ora"
msgstr[1] "%d ore"

#. General duration (nominative case): X minutes
#. %d is the number of minutes
#: apps/io.ox/calendar/settings/pane.js module:io.ox/calendar
#: apps/io.ox/core/date.js module:io.ox/core
#, c-format
msgid "%d minute"
msgid_plural "%d minutes"
msgstr[0] "%d minuto"
msgstr[1] "%d minuti"

#. Reminder (objective case): in X minutes
#. %d is the number of minutes
#: apps/io.ox/core/date.js module:io.ox/core
#, c-format
msgctxt "in"
msgid "%d minute"
msgid_plural "%d minutes"
msgstr[0] "%d minuto"
msgstr[1] "%d minuti"

#. General duration (nominative case): X weeks
#. %d is the number of weeks
#: apps/io.ox/core/date.js module:io.ox/core
#, c-format
msgid "%d week"
msgid_plural "%d weeks"
msgstr[0] "%d settimana"
msgstr[1] "%d settimane"

#. Reminder (objective case): in X weeks
#. %d is the number of weeks
#: apps/io.ox/core/date.js module:io.ox/core
#, c-format
msgctxt "in"
msgid "%d week"
msgid_plural "%d weeks"
msgstr[0] "%d settimana"
msgstr[1] "%d settimane"

#: apps/io.ox/core/settings/downloads/pane.js module:io.ox/core
msgid "%s client for Android"
msgstr "Client di %s per Android"

#: apps/io.ox/core/settings/downloads/pane.js module:io.ox/core
msgid "%s client for Mac OS"
msgstr "Client di %s per Mac OS"

#: apps/io.ox/core/settings/downloads/pane.js module:io.ox/core
msgid "%s client for Windows"
msgstr "Client di %s per Windows"

#: apps/io.ox/core/settings/downloads/pane.js module:io.ox/core
msgid "%s client for Windows (Installation via the OX Updater)"
msgstr "Client di %s per Windows (installazione tramite OX Updater)"

#: apps/io.ox/core/settings/downloads/pane.js module:io.ox/core
msgid "%s client for iOS"
msgstr "Client di %s per iOS"

#: apps/plugins/portal/oxdriveclients/register.js module:plugins/portal
msgid "%s is also available for other platforms:"
msgstr "% è disponibile anche per altre piattaforme."

#: apps/io.ox/files/share/permissions.js module:io.ox/core
msgid "(Read and write)"
msgstr "(Lettura e scrittura)"

#: apps/io.ox/files/share/permissions.js module:io.ox/core
msgid "(Read only)"
msgstr "(Sola lettura)"

#: apps/io.ox/files/share/permissions.js module:io.ox/core
msgid "(Read, write, and delete)"
msgstr "(Lettura, scrittura e eliminazione)"

#: apps/io.ox/core/main.js module:io.ox/core
msgid "(current app)"
msgstr "(applicazione attuale)"

#: apps/io.ox/mail/compose/extensions.js module:io.ox/mail
msgid "1 day"
msgstr "1 giorno"

#: apps/plugins/portal/recentfiles/register.js module:plugins/portal
msgid "1 file has been changed recently"
msgstr "Un file è stato modificato di recente"

#: apps/io.ox/core/tk/list-dnd.js module:io.ox/core
#: apps/io.ox/core/tk/selection.js
msgid "1 item"
msgid_plural "%1$d items"
msgstr[0] "1 elemento"
msgstr[1] "%1$d elementi"

#: apps/io.ox/mail/settings/pane.js module:io.ox/mail
msgid "1 minute"
msgstr "1 minuto"

#: apps/io.ox/mail/compose/extensions.js module:io.ox/mail
msgid "1 month"
msgstr "1 mese"

#: apps/io.ox/mail/compose/extensions.js module:io.ox/mail
msgid "1 week"
msgstr "1 settimana"

#: apps/io.ox/mail/compose/extensions.js module:io.ox/mail
msgid "1 year"
msgstr "1 anno"

#: apps/io.ox/core/settings/pane.js module:io.ox/core
#: apps/io.ox/mail/settings/pane.js module:io.ox/mail
msgid "10 minutes"
msgstr "10 minuti"

#. Quota maxed out; 100%
#: apps/io.ox/backbone/mini-views/quota.js module:io.ox/core
msgid "100%"
msgstr "100%"

#: apps/io.ox/core/settings/pane.js module:io.ox/core
msgid "15 minutes"
msgstr "15 minuti"

#: apps/io.ox/mail/settings/pane.js module:io.ox/mail
msgid "3 minutes"
msgstr "3 minuti"

#: apps/io.ox/mail/compose/extensions.js module:io.ox/mail
msgid "3 months"
msgstr "3 mesi"

#: apps/io.ox/core/settings/pane.js module:io.ox/core
msgid "30 minutes"
msgstr "30 minuti"

#: apps/io.ox/core/settings/pane.js module:io.ox/core
#: apps/io.ox/mail/settings/pane.js module:io.ox/mail
msgid "5 minutes"
msgstr "5 minuti"

#: apps/io.ox/mail/compose/extensions.js module:io.ox/mail
msgid "6 months"
msgstr "6 mesi"

#: apps/io.ox/presenter/errormessages.js module:io.ox/presenter
msgid ""
"A general error occurred. Please try to reload the document. In case this "
"does not help, please contact your system administrator."
msgstr ""
"Si è verificato un errore generale. Prova a ricaricare il documento. Nel "
"caso in cui ciò non funzioni, contatta il tuo amministratore di sistema."

#: apps/io.ox/presenter/errormessages.js module:io.ox/presenter
msgid ""
"A general file storage error occurred. Please try to reload the document. In "
"case this does not help, please contact your system administrator."
msgstr ""
"Si è verificato un errore generale dell'archiviazione dei file. Prova a "
"ricaricare il documento. Nel caso in cui ciò non funzioni, contatta il tuo "
"amministratore di sistema."

#: apps/io.ox/presenter/errormessages.js module:io.ox/presenter
msgid ""
"A general network error occurred. Please contact your system administrator."
msgstr ""
"Si è verificato un errore generale di rete. Contatta il tuo amministratore "
"di sistema."

#: apps/io.ox/presenter/errormessages.js module:io.ox/presenter
msgid ""
"A general network error occurred. Please try to reload the document. In case "
"this does not help, please contact your system administrator."
msgstr ""
"Si è verificato un errore generale di rete. Prova a ricaricare il documento. "
"Nel caso in cui ciò non funzioni, contatta il tuo amministratore di sistema."

#: apps/io.ox/files/upload/main.js module:io.ox/files
msgid "A new version for \"%1$s\" has been added."
msgstr "Una nuova versione di \"%1$s\" è stata aggiunta."

#: apps/io.ox/core/folder/actions/add.js module:io.ox/core
msgid ""
"A public folder is used for content that is of common interest for all "
"users. To allow other users to read or edit the contents, you have to set "
"the respective permissions for the public folder."
msgstr ""
"Una cartella pubblica è utilizzata per contenuti di interesse comune a tutti "
"gli utenti. Per consentire agli altri utenti di leggere o modificare i "
"contenuti, devi impostare i permessi appropriati per la cartella pubblica."

#. read receipt; German "Lesebestätigung"
#: apps/io.ox/mail/common-extensions.js module:io.ox/mail
msgid "A read receipt has been sent"
msgstr "Una conferma di lettura è stata inviata"

#: apps/io.ox/core/sub/settings/pane.js module:io.ox/core/sub
msgid ""
"A refresh takes some time, so please be patient, while the refresh runs in "
"the background. Only one refresh per subscription and per session is allowed."
msgstr ""
"Un aggiornamento potrebbe richiedere del tempo, per cui ti preghiamo di "
"pazientare, mentre l'aggiornamento viene eseguito sullo sfondo. Sono "
"consentiti solo un aggiornamento per sottoscrizione e per sessione."

#: apps/io.ox/tasks/actions/doneUndone.js module:io.ox/tasks
msgid "A severe error occurred!"
msgstr "Si è verificato un errore grave!"

#: apps/io.ox/core/main.js module:io.ox/core
msgid "About"
msgstr "Informazioni"

#: apps/io.ox/calendar/edit/extensions.js module:io.ox/calendar/edit/main
#: apps/io.ox/calendar/freetime/timeView.js module:io.ox/calendar
#: apps/io.ox/calendar/util.js
msgid "Absent"
msgstr "Assente"

#: apps/io.ox/calendar/actions/acceptdeny.js module:io.ox/calendar
#: apps/io.ox/calendar/invitations/register.js module:io.ox/calendar/main
#: apps/plugins/portal/xing/register.js module:plugins/portal
msgid "Accept"
msgstr "Accetta"

#: apps/plugins/notifications/calendar/register.js
#: module:plugins/notifications
msgid "Accept / Decline"
msgstr "Accetta / Rifiuta"

#: apps/io.ox/calendar/invitations/register.js module:io.ox/calendar/main
msgid "Accept changes"
msgstr "Accetta le modifiche"

#: apps/plugins/notifications/calendar/register.js
#: module:plugins/notifications apps/plugins/notifications/tasks/register.js
msgid "Accept invitation"
msgstr "Accetta l'invito"

#: apps/plugins/notifications/calendar/register.js
#: module:plugins/notifications apps/plugins/notifications/tasks/register.js
msgid "Accept/Decline"
msgstr "Accetta/Rifiuta"

#: apps/io.ox/calendar/print.js module:io.ox/calendar
#: apps/io.ox/tasks/print.js module:io.ox/tasks
msgid "Accepted"
msgstr "Accettato"

#: apps/io.ox/files/guidance/main.js module:io.ox/files
msgctxt "help"
msgid "Accessing Files with WebDAV"
msgstr "Accesso ai file con WebDAV"

#: apps/io.ox/core/folder/api.js module:io.ox/core
msgid "Accessing global address book is not permitted"
msgstr "L'accesso alla rubrica globale non è consentito"

#: apps/io.ox/core/sub/subscriptions.js module:io.ox/core/sub
#: apps/plugins/portal/mail/register.js module:plugins/portal
msgid "Account"
msgstr "Account"

#: apps/io.ox/oauth/settings.js module:io.ox/settings
msgid "Account Settings"
msgstr "Impostazioni dell'account"

#: apps/io.ox/files/actions/add-storage-account.js module:io.ox/files
#: apps/io.ox/mail/accounts/settings.js module:io.ox/mail/accounts/settings
#: apps/io.ox/oauth/keychain.js module:io.ox/core
msgid "Account added successfully"
msgstr "Account aggiunto correttamente"

#: apps/io.ox/oauth/keychain.js module:io.ox/core
msgid "Account could not be added"
msgstr "L'account non può essere aggiunto"

#: apps/io.ox/mail/accounts/view-form.js module:io.ox/settings
msgid "Account name"
msgstr "Nome dell'account"

#: apps/io.ox/mail/accounts/view-form.js module:io.ox/settings
msgid "Account settings"
msgstr "Impostazioni account"

#: apps/io.ox/mail/accounts/settings.js module:io.ox/mail/accounts/settings
msgid ""
"Account settings could not be saved. Please take a look at the annotations "
"in the form. "
msgstr ""
"Le impostazioni dell'account non possono essere salvate. Controlla le "
"annotazioni nel modulo. "

#: apps/io.ox/mail/accounts/view-form.js module:io.ox/settings
msgid "Account updated"
msgstr "Account aggiornato"

#: apps/io.ox/find/extensions-api.js module:io.ox/core
#: apps/io.ox/settings/accounts/settings/pane.js
#: module:io.ox/settings/accounts apps/io.ox/settings/main.js
msgid "Accounts"
msgstr "Account"

#: apps/io.ox/calendar/mobile-toolbar-actions.js module:io.ox/calendar
#: apps/io.ox/contacts/mobile-toolbar-actions.js module:io.ox/mail
#: apps/io.ox/core/extPatterns/links.js module:io.ox/core
#: apps/io.ox/core/main.js apps/io.ox/files/mobile-toolbar-actions.js
#: apps/io.ox/files/share/permissions.js apps/io.ox/mail/detail/view.js
#: apps/io.ox/mail/mailfilter/settings/filter/view-form.js
#: module:io.ox/settings apps/io.ox/mail/mobile-toolbar-actions.js
#: apps/io.ox/tasks/mobile-toolbar-actions.js module:io.ox/tasks
msgid "Actions"
msgstr "Azioni"

#. screenreader label for main toolbar
#: apps/io.ox/backbone/mini-views/toolbar.js module:io.ox/core
msgid "Actions. Use cursor keys to navigate."
msgstr "Azioni. Utilizza le frecce direzionali per navigare."

#: apps/io.ox/tasks/edit/view-template.js module:io.ox/tasks/edit
#: apps/io.ox/tasks/print.js module:io.ox/tasks
#: apps/io.ox/tasks/view-detail.js
msgid "Actual costs"
msgstr "Costi attuali"

<<<<<<< HEAD
#: apps/io.ox/tasks/edit/view-template.js module:io.ox/tasks/edit
#: apps/io.ox/tasks/print.js module:io.ox/tasks
#: apps/io.ox/tasks/view-detail.js
msgid "Actual duration in minutes"
msgstr "Durata attuale in minuti"
=======
#: apps/io.ox/calendar/freebusy/templates.js module:io.ox/calendar/freebusy
#: apps/io.ox/editor/main.js module:io.ox/editor
#: apps/io.ox/mail/actions/reminder.js module:io.ox/mail
msgid "Note"
msgstr "Nota"
>>>>>>> 3878e903

#: apps/io.ox/calendar/settings/timezones/favorite-view.js
#: module:io.ox/calendar apps/io.ox/core/folder/actions/add.js
#: module:io.ox/core apps/io.ox/mail/accounts/settings.js
#: module:io.ox/mail/accounts/settings apps/io.ox/mail/compose/extensions.js
#: module:io.ox/mail
msgid "Add"
msgstr "Aggiungi"

#. %1$s is the account name like Dropbox, Google Drive, or OneDrive
#: apps/io.ox/files/actions/add-storage-account.js module:io.ox/files
msgid "Add %1$s account"
msgstr "Aggiungi account %1$s"

#: apps/io.ox/core/viewer/views/sidebar/filedescriptionview.js
#: module:io.ox/core/viewer
msgid "Add a description"
msgstr "Aggiungi una descrizione"

#: apps/io.ox/settings/accounts/settings/pane.js
#: module:io.ox/settings/accounts
msgid "Add account"
msgstr "Aggiungi un account"

#: apps/io.ox/mail/mailfilter/settings/filter/view-form.js
#: module:io.ox/settings
msgid "Add action"
msgstr "Aggiungi un'azione"

#: apps/io.ox/core/folder/actions/add.js module:io.ox/core
msgid "Add as public calendar"
msgstr "Aggiungi come calendario pubblico"

#: apps/io.ox/core/folder/actions/add.js module:io.ox/core
msgid "Add as public folder"
msgstr "Aggiungi come cartella pubblica"

#: apps/io.ox/core/tk/attachments.js module:io.ox/core
#: apps/io.ox/mail/compose/extensions.js module:io.ox/mail
msgid "Add attachments"
msgstr "Aggiungi allegati"

#: apps/io.ox/mail/mailfilter/settings/filter/view-form.js
#: module:io.ox/settings
msgid "Add condition"
msgstr "Aggiungi una condizione"

#: apps/io.ox/contacts/actions.js module:io.ox/contacts
#: apps/io.ox/contacts/distrib/create-dist-view.js
msgid "Add contact"
msgstr "Aggiungi un contatto"

#: apps/io.ox/contacts/actions.js module:io.ox/contacts
msgid "Add distribution list"
msgstr "Aggiungi una lista di distribuzione"

#: apps/io.ox/files/filepicker.js module:io.ox/files
msgid "Add files"
msgstr "Aggiungi file"

#: apps/io.ox/core/tk/attachments.js module:io.ox/core
#: apps/io.ox/mail/compose/extensions.js module:io.ox/mail
msgid "Add from Drive"
msgstr "Aggiungi da Drive"

#: apps/io.ox/files/actions.js module:io.ox/files
#: apps/io.ox/mail/compose/extensions.js module:io.ox/mail
msgid "Add local file"
msgstr "Aggiungi file locale"

#: apps/io.ox/core/folder/extensions.js module:io.ox/core
#: apps/io.ox/mail/accounts/settings.js module:io.ox/mail/accounts/settings
#: apps/io.ox/mail/folderview-extensions.js module:io.ox/mail
msgid "Add mail account"
msgstr "Aggiungi un account di posta"

#: apps/io.ox/core/sub/subscriptions.js module:io.ox/core/sub
msgid "Add new account"
msgstr "Aggiungi un nuovo account"

#: apps/io.ox/core/folder/actions/add.js module:io.ox/core
#: apps/io.ox/core/folder/extensions.js
msgid "Add new calendar"
msgstr "Aggiungi nuovo calendario"

#: apps/io.ox/core/folder/actions/add.js module:io.ox/core
#: apps/io.ox/core/folder/contextmenu.js apps/io.ox/core/folder/extensions.js
#: apps/io.ox/files/actions.js module:io.ox/files
msgid "Add new folder"
msgstr "Aggiungi una nuova cartella"

#: apps/io.ox/core/sub/subscriptions.js module:io.ox/core/sub
msgid "Add new folder for this subscription"
msgstr "Aggiungi una nuova cartella per questa sottoscrizione"

#: apps/io.ox/calendar/invitations/register.js module:io.ox/calendar/main
msgid "Add new participant"
msgstr "Aggiungi un nuovo partecipante"

#: apps/io.ox/mail/mailfilter/settings/filter.js module:io.ox/mail
msgid "Add new rule"
msgstr "Aggiungi una nuova regola"

#: apps/io.ox/mail/settings/signatures/settings/pane.js module:io.ox/mail
msgid "Add new signature"
msgstr "Aggiungi una nuova firma"

#: apps/io.ox/files/settings/pane.js module:io.ox/files
msgid "Add new version"
msgstr "Aggiungi una nuova versione"

#: apps/io.ox/files/settings/pane.js module:io.ox/files
msgid "Add new version and show notification"
msgstr "Aggiungi una nuova versione e mostra la notifica"

#. Please translate like "take a note", "Notiz" in German, for example.
#. more like "to notice" than "to notify".
#: apps/io.ox/files/actions.js module:io.ox/files
msgid "Add note"
msgstr "Aggiungi una nota"

#: apps/plugins/xing/main.js module:plugins/portal
msgid "Add on %s"
msgstr "Aggiungi su %s"

#: apps/io.ox/mail/compose/view.js module:io.ox/mail
msgid "Add original message as attachment"
msgstr "Aggiungi il messaggio originale come allegato"

#: apps/io.ox/calendar/freetime/participantsView.js module:io.ox/calendar
msgid "Add participant"
msgstr "Aggiungi un partecipante"

#: apps/io.ox/participants/add.js module:io.ox/core
msgid "Add participant/resource"
msgstr "Aggiungi partecipante/risorsa"

#: apps/io.ox/files/share/permissions.js module:io.ox/core
msgid "Add people"
msgstr "Aggiungi persone"

#: apps/io.ox/files/share/wizard.js module:io.ox/files
msgid "Add recipients ..."
msgstr "Aggiungi i destinatari..."

#: apps/io.ox/files/settings/pane.js module:io.ox/files
msgid "Add separate file"
msgstr "Aggiungi un file separato"

#: apps/io.ox/mail/settings/signatures/settings/pane.js module:io.ox/mail
msgid "Add signature"
msgstr "Aggiungi una firma"

#: apps/io.ox/mail/settings/signatures/settings/pane.js module:io.ox/mail
msgid "Add signature above quoted text"
msgstr "Aggiungi la firma sopra il testo citato"

#: apps/io.ox/mail/settings/signatures/settings/pane.js module:io.ox/mail
msgid "Add signature below quoted text"
msgstr "Aggiungi la firma sotto il testo citato"

#: apps/io.ox/core/folder/extensions.js module:io.ox/core
#: apps/io.ox/files/actions/add-storage-account.js module:io.ox/files
msgid "Add storage account"
msgstr "Aggiungi account di archiviazione"

#: apps/io.ox/mail/compose/actions/send.js module:io.ox/mail
msgid "Add subject"
msgstr "Aggiungi un oggetto"

#: apps/io.ox/calendar/settings/timezones/favorite-view.js
#: module:io.ox/calendar
msgid "Add timezone"
msgstr "Aggiungi fuso orario"

#: apps/io.ox/contacts/actions.js module:io.ox/contacts
#: apps/io.ox/mail/actions.js module:io.ox/mail
msgid "Add to address book"
msgstr "Aggiungi alla rubrica"

#: apps/io.ox/mail/actions.js module:io.ox/mail
msgid "Add to calendar"
msgstr "Aggiungi al calendario"

#: apps/io.ox/core/folder/favorites.js module:io.ox/core
msgid "Add to favorites"
msgstr "Aggiungi ai preferiti"

#: apps/io.ox/contacts/actions.js module:io.ox/contacts
#: apps/io.ox/contacts/toolbar.js apps/io.ox/core/viewer/views/toolbarview.js
#: module:io.ox/core apps/io.ox/files/actions.js module:io.ox/files
#: apps/io.ox/files/toolbar.js apps/io.ox/mail/actions.js module:io.ox/mail
#: apps/io.ox/mail/toolbar.js
msgid "Add to portal"
msgstr "Aggiungi al portale"

#: apps/io.ox/core/permissions/permissions.js module:io.ox/core
msgid "Add user/group"
msgstr "Aggiungi utente/gruppo"

#: apps/io.ox/portal/settings/pane.js module:io.ox/portal
msgid "Add widget"
msgstr "Aggiungi un widget"

#. %1$s is social media name, e.g. Facebook
#: apps/io.ox/portal/main.js module:io.ox/portal
msgid "Add your %1$s account"
msgstr "Aggiungi il tuo account %1$s"

#: apps/plugins/portal/linkedIn/register.js module:plugins/portal
#: apps/plugins/portal/twitter/register.js
msgid "Add your account"
msgstr "Aggiungi il tuo account"

#. %1$s is the display name of an added user or mail recipient
#. %2$s is the email address of the user or mail recipient
#: apps/io.ox/core/tk/tokenfield.js module:io.ox/core
msgid "Added %1$s, %2$s."
msgstr "Aggiunto %1$s, %2$s."

#. %s is a list of filenames separeted by commas
#. it is used by screenreaders to indicate which files are currently added to the list of attachments
#: apps/io.ox/mail/compose/extensions.js module:io.ox/mail
msgid "Added %s to attachments."
msgstr "Aggiunto %s agli allegati."

#: apps/io.ox/core/tk/tokenfield.js module:io.ox/core
msgid ""
"Added distribution list %s with %s member. The only member of the "
"distribution list is %s."
msgstr ""
"Aggiunta la lista distribuzione %s con %s membro. Il solo membro della lista "
"di distribuzione è %s."

#: apps/io.ox/core/tk/tokenfield.js module:io.ox/core
msgid ""
"Added distribution list %s with %s members. Members of the distribution list "
"are %s."
msgstr ""
"Aggiunta la lista distribuzione %s con %s membri. I membri della lista di "
"distribuzione sono %s."

#: apps/io.ox/calendar/invitations/register.js module:io.ox/calendar/main
msgid "Added the new participant"
msgstr "Il nuovo partecipante è stato aggiunto"

#: apps/io.ox/files/settings/pane.js module:io.ox/files
msgid "Adding files with identical names"
msgstr "Aggiunta di file con nomi identici"

#: apps/io.ox/mail/settings/pane.js module:io.ox/mail
msgid "Additional settings"
msgstr "Impostazioni aggiuntive"

#: apps/io.ox/contacts/settings/pane.js module:io.ox/contacts
#: apps/io.ox/mail/detail/links.js module:io.ox/mail
msgid "Address Book"
msgstr "Rubrica"

#: apps/io.ox/core/main.js module:io.ox/core
#: apps/io.ox/search/view-template.js
msgctxt "app"
msgid "Address Book"
msgstr "Rubrica"

#: apps/io.ox/contacts/model.js module:io.ox/contacts
msgid "Address Business"
msgstr "Indirizzo di lavoro"

#: apps/io.ox/contacts/model.js module:io.ox/contacts
msgid "Address Home"
msgstr "Indirizzo di casa"

#: apps/io.ox/contacts/model.js module:io.ox/contacts
msgid "Address Other"
msgstr "Altro indirizzo"

#: apps/io.ox/files/util.js module:io.ox/files
msgid "Adjust"
msgstr "Regola"

#: apps/io.ox/tasks/common-extensions.js module:io.ox/tasks
msgid "Adjust start date"
msgstr "Modifica la data iniziale"

#: apps/io.ox/files/share/permissions.js module:io.ox/core
msgid "Administrative role"
msgstr "Ruolo amministrativo"

#. Role: all permissions
#. object permissions - admin role
#: apps/io.ox/core/permissions/permissions.js module:io.ox/core
#: apps/io.ox/files/share/permissions.js
msgid "Administrator"
msgstr "Amministratore"

#: apps/io.ox/files/view-options.js module:io.ox/files
#: apps/io.ox/find/extensions-api.js module:io.ox/core
#: apps/io.ox/find/manager/value-model.js
msgid "All"
msgstr "Tutto"

#. Emojis of SoftBank set.
#. Japanese: 全絵文字
#: apps/io.ox/emoji/categories.js module:io.ox/mail/emoji
msgid "All Emoji"
msgstr "Tutte le Emoji"

#: apps/io.ox/find/extensions-api.js module:io.ox/core
msgid "All Folders"
msgstr "Tutte le cartelle"

#: apps/io.ox/contacts/view-detail.js module:io.ox/contacts
#: apps/io.ox/core/tk/attachments.js module:io.ox/core
#: apps/io.ox/mail/toolbar.js module:io.ox/mail
#: apps/io.ox/tasks/view-detail.js module:io.ox/tasks
msgid "All attachments"
msgstr "Tutti gli allegati"

#: apps/io.ox/calendar/edit/extensions.js module:io.ox/calendar/edit/main
#: apps/io.ox/tasks/edit/view-template.js module:io.ox/tasks/edit
msgid "All day"
msgstr "Tutto il giorno"

#: apps/io.ox/contacts/addressbook/popup.js module:io.ox/contacts
msgid "All distribution lists"
msgstr "Tutte le liste di distribuzione"

#: apps/io.ox/files/view-options.js module:io.ox/files
msgid "All files"
msgstr "Tutti i file"

#: apps/io.ox/core/folder/actions/common.js module:io.ox/core
msgid "All files have been deleted"
msgstr "Tutti i file sono stati eliminati"

#: apps/io.ox/contacts/addressbook/popup.js module:io.ox/contacts
#: apps/io.ox/search/facets/extensions.js module:io.ox/core
msgid "All folders"
msgstr "Tutte le cartelle"

#: apps/io.ox/mail/actions/copyMove.js module:io.ox/mail
msgid "All future messages from %1$s will be moved to the selected folder."
msgstr ""
"Tutti i messaggi futuri di %1$s saranno spostati nella cartella selezionata."

#: apps/io.ox/mail/actions/copyMove.js module:io.ox/mail
msgid ""
"All future messages from the senders of the selected mails will be moved to "
"the selected folder."
msgstr ""
"Tutti i messaggi futuri dei mittenti dei messaggi selezionati saranno "
"spostati nella cartella selezionata."

#: apps/io.ox/contacts/addressbook/popup.js module:io.ox/contacts
msgid "All groups"
msgstr "Tutti i gruppi"

#: apps/io.ox/core/folder/actions/common.js module:io.ox/core
msgid "All messages have been deleted"
msgstr "Tutti i messaggi sono stati eliminati"

#: apps/io.ox/core/folder/actions/archive.js module:io.ox/core
msgid "All messages older than %1$d days will be moved to the archive folder"
msgstr ""
"Tutti i messaggi più vecchi di %1$d giorni saranno spostati nella cartella "
"archivio"

#: apps/io.ox/core/folder/api.js module:io.ox/core
msgid "All my appointments"
msgstr "Tutti i miei appuntamenti"

#: apps/io.ox/backbone/mini-views/timezonepicker.js module:io.ox/core
msgid "All timezones"
msgstr "Tutti i fusi orari"

#: apps/io.ox/settings/accounts/settings/pane.js
#: module:io.ox/settings/accounts
msgid "Allow connections with untrusted certificates"
msgstr "Tutte le connessioni con certificati non affidabili"

#: apps/io.ox/mail/settings/pane.js module:io.ox/mail
msgid "Allow html formatted emails"
msgstr "Consenti i messaggi di posta formattati in html"

#: apps/io.ox/mail/settings/pane.js module:io.ox/mail
msgid "Allow pre-loading of externally linked images"
msgstr "Consenti il pre-caricamento delle immagini esterne collegate"

#: apps/io.ox/mail/settings/pane.js module:io.ox/mail
msgid "Always add the following recipient to blind carbon copy (BCC)"
msgstr "Aggiungi sempre il seguente destinatario in copia nascosta (CCN)"

#: apps/io.ox/core/viewer/views/types/documentview.js module:io.ox/core
#: apps/io.ox/presenter/errormessages.js module:io.ox/presenter
msgid "An error occurred converting the document so it cannot be displayed."
msgstr ""
"Si è verificato un errore durante la conversione del documento, per cui non "
"può essere visualizzato."

#: apps/io.ox/presenter/errormessages.js module:io.ox/presenter
msgid "An error occurred loading the document so it cannot be displayed."
msgstr ""
"Si è verificato un errore durante il caricamento del documento, per cui non "
"può essere visualizzato."

#: apps/io.ox/portal/main.js module:io.ox/portal
msgid "An error occurred."
msgstr "Si è verificato un errore."

#: apps/io.ox/calendar/detail/main.js module:io.ox/calendar
#: apps/io.ox/calendar/week/perspective.js
msgid "An error occurred. Please try again."
msgstr "Si è verificato un errore. Prova ancora."

#: apps/io.ox/core/tk/iframe.js module:io.ox/core/tk/iframe
msgid "An error occurred. There is no valid token available."
msgstr "Si è verificato un errore. Non è disponibile alcun token valido."

#: apps/plugins/portal/twitter/register.js module:plugins/portal
#: apps/plugins/portal/twitter/util.js
msgid "An internal error occurred"
msgstr "Si è verificato un errore interno"

#. generic error message
#: apps/io.ox/core/http_errors.js module:io.ox/core
msgid "An unknown error occurred"
msgstr "Si è verificato un errore sconosciuto"

#: apps/io.ox/contacts/model.js module:io.ox/contacts
msgid "Anniversary"
msgstr "Anniversario"

#: apps/io.ox/mail/mailfilter/settings/filter/view-form.js
#: module:io.ox/settings
msgid "Any recipient"
msgstr "Qualsiasi destinatario"

#: apps/io.ox/onboarding/clients/extensions.js module:io.ox/core/onboarding
msgid "App Store"
msgstr "App Store"

#: apps/io.ox/mail/settings/pane.js module:io.ox/mail
msgid "Append vCard"
msgstr "Aggiungi vCard"

#: apps/io.ox/contacts/settings/pane.js module:io.ox/contacts
#: apps/io.ox/contacts/view-detail.js
msgid "Apple Maps"
msgstr "Apple Maps"

#: apps/io.ox/core/desktop.js module:io.ox/core
msgid "Application Toolbar"
msgstr "Barra degli strumenti delle applicazioni"

#: apps/io.ox/mail/main.js module:io.ox/mail apps/io.ox/settings/main.js
#: module:io.ox/core
msgid "Application may not work as expected until this problem is solved."
msgstr ""
"L'applicazione potrebbe non funzionare come previsto finché il problema non "
"sarà risolto."

#. Applies changes to an existing appointment, used in scheduling view
#: apps/io.ox/calendar/edit/extensions.js module:io.ox/calendar/edit/main
msgid "Apply changes"
msgstr "Applica le modifiche"

#: apps/io.ox/core/permissions/permissions.js module:io.ox/core
msgid "Apply role"
msgstr "Applica ruolo"

#: apps/io.ox/mail/mailfilter/settings/filter/view-form.js
#: module:io.ox/settings
msgid "Apply rule if all conditions are met"
msgstr "Applica la regola se tutte le condizioni sono verificate"

#: apps/io.ox/mail/mailfilter/settings/filter/view-form.js
#: module:io.ox/settings
msgid "Apply rule if any condition is met."
msgstr "Applica la regola se qualsiasi condizione viene verificata."

#: apps/io.ox/core/permissions/permissions.js module:io.ox/core
#: apps/io.ox/files/share/permissions.js
msgid "Apply to all subfolders"
msgstr "Applica a tutte le sottocartelle"

#: apps/io.ox/calendar/actions/acceptdeny.js module:io.ox/calendar
#: apps/io.ox/calendar/actions/edit.js apps/io.ox/calendar/edit/main.js
#: module:io.ox/calendar/edit/main apps/io.ox/calendar/list/perspective.js
#: apps/io.ox/calendar/view-detail.js apps/io.ox/calendar/week/perspective.js
#: apps/io.ox/mail/detail/links.js module:io.ox/mail
msgid "Appointment"
msgstr "Appuntamento"

#: apps/io.ox/calendar/detail/main.js module:io.ox/calendar
#: apps/io.ox/calendar/month/perspective.js
#: apps/io.ox/calendar/week/perspective.js
msgid "Appointment Details"
msgstr "Dettagli appuntamento"

#. Invitations (notifications) about appointments
#: apps/plugins/notifications/calendar/register.js
#: module:plugins/notifications
msgid "Appointment invitations"
msgstr "Inviti agli appuntamenti"

#: apps/io.ox/calendar/week/perspective.js module:io.ox/calendar
msgid "Appointment list"
msgstr "Elenco di appuntamenti"

#. Reminders (notifications) about appointments
#: apps/plugins/notifications/calendar/register.js
#: module:plugins/notifications
msgid "Appointment reminders"
msgstr "Promemoria degli appuntamenti"

#: apps/io.ox/calendar/freetime/timeView.js module:io.ox/calendar
msgid "Appointment types"
msgstr "Tipi di appuntamenti"

#: apps/plugins/portal/calendar/register.js module:plugins/portal
msgid "Appointments"
msgstr "Appuntamenti"

#: apps/io.ox/calendar/actions/create.js module:io.ox/calendar
msgid "Appointments in shared calendars"
msgstr "Appuntamenti nei calendari condivisi"

#: apps/io.ox/settings/apps/settings/pane.js module:io.ox/core
msgid "Approved:"
msgstr "Approvato:"

#: apps/io.ox/core/sub/subscriptions.js module:io.ox/core/sub
msgid "Approximate Duration for Subscriptions"
msgstr "Durata approssimativa delle sottoscrizioni"

#: apps/io.ox/core/main.js module:io.ox/core
msgid "Apps"
msgstr "Applicazioni"

#: apps/io.ox/calendar/edit/recurrence-view.js module:io.ox/calendar/edit/main
msgid "April"
msgstr "Aprile"

#. Archive folder
#: apps/io.ox/mail/accounts/view-form.js module:io.ox/settings
msgctxt "folder"
msgid "Archive"
msgstr "Archivia"

#. Verb: (to) archive messages
#: apps/io.ox/core/folder/actions/archive.js module:io.ox/core
#: apps/io.ox/core/folder/contextmenu.js apps/io.ox/mail/actions.js
#: module:io.ox/mail apps/io.ox/mail/mobile-toolbar-actions.js
#: apps/io.ox/mail/toolbar.js
msgctxt "verb"
msgid "Archive"
msgstr "Archivia"

#: apps/io.ox/core/folder/actions/archive.js module:io.ox/core
msgid "Archive messages"
msgstr "Archivia i messaggi"

#. notification while archiving messages
#: apps/io.ox/core/folder/actions/archive.js module:io.ox/core
msgid "Archiving messages ..."
msgstr "Archiviazione dei messaggi in corso..."

#: apps/plugins/portal/twitter/util.js module:plugins/portal
msgid "Are you sure you want to delete this Tweet?"
msgstr "Sei sicuro di voler eliminare questo tweet?"

#. Auth type. Short for "Use same credentials as incoming mail server"
#: apps/io.ox/mail/accounts/view-form.js module:io.ox/settings
msgid "As incoming mail server"
msgstr "Come server di posta in entrata"

#: apps/io.ox/files/share/view-options.js module:io.ox/files
#: apps/io.ox/files/view-options.js apps/io.ox/mail/view-options.js
#: module:io.ox/mail apps/io.ox/tasks/main.js module:io.ox/tasks
msgid "Ascending"
msgstr "Crescente"

#: apps/io.ox/mail/settings/pane.js module:io.ox/mail
msgid "Ask for mailto link registration"
msgstr "Chiedi la registrazione dei collegamenti mailto"

#: apps/io.ox/contacts/model.js module:io.ox/contacts
msgid "Assistant"
msgstr "Assistente"

#: apps/io.ox/mail/compose/view.js module:io.ox/mail
msgid "Attach Vcard"
msgstr "Allega vCard"

#: apps/io.ox/mail/settings/pane.js module:io.ox/mail
msgid "Attachment"
msgstr "Allegato"

#: apps/io.ox/mail/actions/attachmentSave.js module:io.ox/mail
msgid "Attachment has been saved"
msgid_plural "Attachments have been saved"
msgstr[0] "L'allegato è stato salvato"
msgstr[1] "Gli allegati sono stati salvati"

#: apps/io.ox/calendar/edit/extensions.js module:io.ox/calendar/edit/main
#: apps/io.ox/calendar/view-detail.js module:io.ox/calendar
#: apps/io.ox/contacts/edit/view-form.js module:io.ox/contacts
#: apps/io.ox/mail/compose/extensions.js module:io.ox/mail
#: apps/io.ox/tasks/edit/view-template.js module:io.ox/tasks/edit
#: apps/io.ox/tasks/view-detail.js module:io.ox/tasks
msgid "Attachments"
msgstr "Allegati"

#: apps/io.ox/core/pim/actions.js module:io.ox/core
msgid "Attachments have been saved!"
msgstr "Gli allegati sono stati salvati!"

#: apps/io.ox/calendar/edit/recurrence-view.js module:io.ox/calendar/edit/main
msgid "August"
msgstr "Agosto"

#: apps/io.ox/mail/accounts/view-form.js module:io.ox/settings
msgid "Authentication"
msgstr "Autenticazione"

#. Role: create folder + read/write/delete all
#: apps/io.ox/core/permissions/permissions.js module:io.ox/core
#: apps/io.ox/files/share/permissions.js
msgid "Author"
msgstr "Autore"

#: apps/io.ox/mail/autoforward/settings/model.js module:io.ox/mail
#: apps/io.ox/mail/autoforward/settings/register.js
msgid "Auto Forward"
msgstr "Inoltro automatico"

#: apps/io.ox/mail/accounts/settings.js module:io.ox/mail/accounts/settings
msgid ""
"Auto-configuration failed. Do you want to configure your account manually?"
msgstr ""
"Configurazione automatica non riuscita. Vuoi davvero configurare il tuo "
"account manualmente?"

#: apps/io.ox/mail/settings/pane.js module:io.ox/mail
msgid "Auto-save email drafts"
msgstr "Salva automaticamente le bozze dei messaggi"

#: apps/io.ox/onboarding/clients/extensions.js module:io.ox/core/onboarding
msgid "Automatic Configuration"
msgstr "Configurazione automatica"

#: apps/io.ox/onboarding/clients/extensions.js module:io.ox/core/onboarding
msgid "Automatic Configuration (via SMS)"
msgstr "Configurazione automatica (tramite SMS)"

#: apps/io.ox/core/settings/pane.js module:io.ox/core
msgid "Automatic opening of notification area"
msgstr "Apertura automatica dell'area di notifica"

#: apps/io.ox/core/main.js module:io.ox/core apps/io.ox/core/settings/pane.js
msgid "Automatic sign out"
msgstr "Disconnessione automatica"

#: apps/io.ox/mail/settings/pane.js module:io.ox/mail
msgid ""
"Automatically collect contacts in the folder \"Collected addresses\" while "
"reading"
msgstr ""
"Colleziona automaticamente i contatti nella cartella \"Indirizzi collezionati"
"\" alla lettura"

#: apps/io.ox/mail/settings/pane.js module:io.ox/mail
msgid ""
"Automatically collect contacts in the folder \"Collected addresses\" while "
"sending"
msgstr ""
"Colleziona automaticamente i contatti nella cartella \"Indirizzi collezionati"
"\" all'invio"

#: apps/io.ox/calendar/settings/pane.js module:io.ox/calendar
msgid ""
"Automatically delete the invitation email after the appointment has been "
"accepted or declined"
msgstr ""
"Elimina automaticamente i messaggi di invito quando l'appuntamento è stato "
"accettato o rifiutato"

#: apps/io.ox/core/settings/errorlog/settings/pane.js module:io.ox/core
msgid "Average time: %1$s ms"
msgstr "Tempo medio: %1$s ms"

#. Bytes
#: apps/io.ox/core/strings.js module:io.ox/core
msgid "B"
msgstr "B"

#. %1$s is the name of the inputfield (To, CC, BCC)
#: apps/io.ox/mail/compose/extensions.js module:io.ox/mail
msgid "BCC"
msgstr "CCN"

#. Used as button label for a navigation action, like the browser back button
#: apps/io.ox/calendar/main.js module:io.ox/calendar
#: apps/io.ox/contacts/main.js module:io.ox/contacts
#: apps/io.ox/core/commons.js module:io.ox/core apps/io.ox/core/tk/wizard.js
#: apps/io.ox/mail/main.js module:io.ox/mail apps/io.ox/mail/threadview.js
#: apps/io.ox/tasks/main.js module:io.ox/tasks
msgid "Back"
msgstr "Indietro"

#: apps/io.ox/calendar/freebusy/templates.js module:io.ox/calendar/freebusy
msgid "Back to appointment"
msgstr "Torna all'appuntamento"

#: apps/io.ox/mail/threadview.js module:io.ox/mail
msgid "Back to list"
msgstr "Torna all'elenco"

#: apps/plugins/wizards/mandatory/main.js module:io.ox/wizards/firstStart
msgid "Back to sign in"
msgstr "Torna all'accesso"

#: apps/io.ox/core/settings/pane.js module:io.ox/core
#: apps/io.ox/settings/main.js
msgid "Basic settings"
msgstr "Impostazioni di base"

#: apps/plugins/wizards/mandatory/main.js module:io.ox/wizards/firstStart
msgid ""
"Before you can continue using the product, you have to enter some basic "
"information. It will take less than a minute."
msgstr ""
"Prima di poter continuare a utilizzare il prodotto, devi inserire alcune "
"informazioni di base. Ciò richiederà meno di un minuto."

#: apps/plugins/notifications/mail/register.js module:plugins/notifications
msgid "Bell"
msgstr "Campana"

#: apps/io.ox/tasks/edit/view-template.js module:io.ox/tasks/edit
#: apps/io.ox/tasks/print.js module:io.ox/tasks
#: apps/io.ox/tasks/view-detail.js
msgid "Billing information"
msgstr "Informazioni di fatturazione"

#: apps/plugins/portal/birthdays/register.js module:plugins/portal
msgid "Birthdays"
msgstr "Compleanni"

#: apps/io.ox/portal/settings/pane.js module:io.ox/portal
msgid "Black"
msgstr "Nero"

#: apps/io.ox/mail/common-extensions.js module:io.ox/mail
msgid "Blind copy"
msgstr "Copia nascosta"

#: apps/io.ox/mail/print.js module:io.ox/mail
msgctxt "BCC"
msgid "Blind copy"
msgstr "Copia nascosta"

#: apps/io.ox/core/tk/flag-picker.js module:io.ox/mail
#: apps/io.ox/mail/mailfilter/settings/filter/view-form.js
#: module:io.ox/settings apps/io.ox/portal/settings/pane.js
#: module:io.ox/portal
msgid "Blue"
msgstr "Blu"

#: apps/io.ox/files/actions/add-storage-account.js module:io.ox/files
msgid "Box"
msgstr "Box"

#: apps/io.ox/contacts/model.js module:io.ox/contacts
msgid "Branches"
msgstr "Divisioni"

#: apps/io.ox/presenter/actions.js module:io.ox/presenter
msgid "Broadcast your presentation over the Web."
msgstr "Trasmetti la tua presentazione sul web."

#: apps/io.ox/core/settings/errorlog/settings/pane.js module:io.ox/core
msgid "Browser"
msgstr "Browser"

#: apps/io.ox/contacts/view-detail.js module:io.ox/contacts
msgid "Business Address"
msgstr "Indirizzo di lavoro"

#: apps/io.ox/contacts/edit/view-form.js module:io.ox/contacts
#: apps/plugins/halo/xing/register.js module:plugins/portal
msgid "Business address"
msgstr "Indirizzo di lavoro"

#: apps/io.ox/contacts/model.js module:io.ox/contacts
msgid "Business category"
msgstr "Categoria di lavoro"

#: apps/plugins/portal/birthdays/register.js module:plugins/portal
msgid "Buy a gift"
msgstr "Compra un regalo"

#: apps/io.ox/wizards/upsell.js module:io.ox/wizards
msgid "Buy now!"
msgstr "Compra subito!"

#: apps/io.ox/calendar/month/perspective.js module:io.ox/calendar
#: apps/io.ox/calendar/week/perspective.js
msgid ""
"By changing the date of this appointment you are creating an appointment "
"exception to the series. Do you want to continue?"
msgstr ""
"Modificando la data di questo appuntamento, stai creando un'eccezione alla "
"serie. Vuoi continuare?"

#. %1$s is the name of the inputfield (To, CC, BCC)
#: apps/io.ox/mail/compose/extensions.js module:io.ox/mail
#: apps/io.ox/mail/mailfilter/settings/filter/view-form.js
#: module:io.ox/settings
msgid "CC"
msgstr "CC"

#: apps/io.ox/core/import/import.js module:io.ox/core
msgid "CSV"
msgstr "CSV"

#: apps/io.ox/backbone/views/datepicker.js module:io.ox/core
msgid "CW"
msgstr "Sett."

#. CW is calender week and %1$d is the week number
#. %1$d = Calendar week
#: apps/io.ox/backbone/views/datepicker.js module:io.ox/core
#: apps/io.ox/calendar/freetime/timeView.js module:io.ox/calendar
#: apps/io.ox/calendar/month/view.js apps/io.ox/calendar/week/view.js
msgid "CW %1$d"
msgstr "Sett %1$d"

#: apps/io.ox/onboarding/clients/extensions.js module:io.ox/core/onboarding
msgid "CalDAV Login"
msgstr "Accesso CalDAV"

#: apps/io.ox/core/folder/actions/properties.js module:io.ox/core
#: apps/io.ox/onboarding/clients/extensions.js module:io.ox/core/onboarding
msgid "CalDAV URL"
msgstr "URL CalDAV"

#: apps/io.ox/core/folder/api.js module:io.ox/core
#: apps/io.ox/mail/detail/links.js module:io.ox/mail
msgid "Calendar"
msgstr "Calendario"

#: apps/io.ox/calendar/settings/pane.js module:io.ox/calendar
#: apps/io.ox/core/main.js module:io.ox/core
#: apps/io.ox/search/view-template.js
msgctxt "app"
msgid "Calendar"
msgstr "Calendario"

#: apps/io.ox/calendar/week/perspective.js module:io.ox/calendar
msgid "Calendar Day View"
msgstr "Vista giornaliera del calendario"

#: apps/io.ox/calendar/month/perspective.js module:io.ox/calendar
msgid "Calendar Month View"
msgstr "Vista mensile del calendario"

#: apps/io.ox/calendar/week/perspective.js module:io.ox/calendar
msgid "Calendar Week View"
msgstr "Vista settimanale del calendario"

#: apps/io.ox/calendar/week/perspective.js module:io.ox/calendar
msgid "Calendar Workweek View"
msgstr "Vista Settimana lavorativa del calendario"

#: apps/io.ox/calendar/mobile-toolbar-actions.js module:io.ox/calendar
msgid "Calendar view"
msgstr "Vista di calendario"

#: apps/io.ox/calendar/edit/extensions.js module:io.ox/calendar/edit/main
msgid "Calendar:"
msgstr "Calendario:"

#: apps/io.ox/calendar/main.js module:io.ox/calendar
msgid "Calendars"
msgstr "Calendari"

#: apps/io.ox/backbone/views/modal.js module:io.ox/core
#: apps/io.ox/calendar/actions.js module:io.ox/calendar
#: apps/io.ox/calendar/actions/acceptdeny.js
#: apps/io.ox/calendar/actions/create.js apps/io.ox/calendar/actions/delete.js
#: apps/io.ox/calendar/actions/edit.js apps/io.ox/calendar/edit/main.js
#: module:io.ox/calendar/edit/main apps/io.ox/calendar/edit/timezone-dialog.js
#: apps/io.ox/calendar/main.js apps/io.ox/calendar/month/perspective.js
#: apps/io.ox/calendar/settings/timezones/favorite-view.js
#: apps/io.ox/calendar/week/perspective.js
#: apps/io.ox/contacts/actions/delete.js module:io.ox/contacts
#: apps/io.ox/contacts/distrib/main.js apps/io.ox/contacts/edit/main.js
#: apps/io.ox/contacts/main.js apps/io.ox/core/desktop.js
#: apps/io.ox/core/export/export.js apps/io.ox/core/folder/actions/archive.js
#: apps/io.ox/core/folder/actions/common.js
#: apps/io.ox/core/folder/actions/remove.js
#: apps/io.ox/core/folder/actions/rename.js apps/io.ox/core/folder/picker.js
#: apps/io.ox/core/import/import.js apps/io.ox/core/main.js
#: apps/io.ox/core/permissions/permissions.js apps/io.ox/core/print.js
#: apps/io.ox/core/relogin.js apps/io.ox/core/sub/subscriptions.js
#: module:io.ox/core/sub apps/io.ox/core/tk/filestorageUtil.js
#: apps/io.ox/core/tk/mobiscroll.js apps/io.ox/core/upsell.js
#: apps/io.ox/core/viewer/views/sidebar/uploadnewversionview.js
#: module:io.ox/core/viewer apps/io.ox/editor/main.js module:io.ox/editor
#: apps/io.ox/files/actions/delete.js module:io.ox/files
#: apps/io.ox/files/actions/edit-description.js
#: apps/io.ox/files/actions/rename.js apps/io.ox/files/actions/save-as-pdf.js
#: apps/io.ox/files/actions/share.js
#: apps/io.ox/files/actions/upload-new-version.js
#: apps/io.ox/files/actions/versions-delete.js apps/io.ox/files/main.js
#: apps/io.ox/files/share/permissions.js apps/io.ox/files/upload/main.js
#: apps/io.ox/keychain/secretRecoveryDialog.js module:io.ox/keychain
#: apps/io.ox/mail/accounts/settings.js module:io.ox/mail/accounts/settings
#: apps/io.ox/mail/accounts/view-form.js module:io.ox/settings
#: apps/io.ox/mail/actions/attachmentEmpty.js module:io.ox/mail
#: apps/io.ox/mail/actions/delete.js apps/io.ox/mail/actions/reminder.js
#: apps/io.ox/mail/categories/edit.js apps/io.ox/mail/compose/extensions.js
#: apps/io.ox/mail/compose/inline-images.js apps/io.ox/mail/compose/names.js
#: apps/io.ox/mail/compose/view.js apps/io.ox/mail/inplace-reply.js
#: apps/io.ox/mail/mailfilter/settings/filter.js apps/io.ox/mail/main.js
#: apps/io.ox/mail/settings/signatures/settings/pane.js
#: apps/io.ox/oauth/settings.js apps/io.ox/portal/main.js module:io.ox/portal
#: apps/io.ox/portal/settings/widgetview.js
#: apps/io.ox/settings/accounts/settings/pane.js
#: module:io.ox/settings/accounts apps/io.ox/settings/apps/settings/pane.js
#: apps/io.ox/tasks/actions/delete.js module:io.ox/tasks
#: apps/io.ox/tasks/common-extensions.js apps/io.ox/tasks/edit/main.js
#: apps/io.ox/tasks/main.js
#: apps/plugins/administration/groups/settings/edit.js
#: apps/plugins/administration/groups/settings/toolbar.js
#: apps/plugins/administration/resources/settings/edit.js
#: apps/plugins/administration/resources/settings/toolbar.js
#: apps/plugins/notifications/calendar/register.js
#: module:plugins/notifications apps/plugins/portal/flickr/register.js
#: module:plugins/portal apps/plugins/portal/mail/register.js
#: apps/plugins/portal/rss/register.js apps/plugins/portal/tumblr/register.js
#: apps/plugins/portal/twitter/util.js
#: apps/plugins/portal/userSettings/register.js
#: apps/plugins/portal/xing/register.js
msgid "Cancel"
msgstr "Annulla"

#: apps/io.ox/core/desktop.js module:io.ox/core
msgid "Cancel search"
msgstr "Annulla la ricerca"

#: apps/io.ox/core/tk/filestorageUtil.js module:io.ox/core
#: apps/io.ox/tasks/common-extensions.js module:io.ox/tasks
msgid "Canceled"
msgstr "Annullata"

#. %1$s is an email address
#: apps/io.ox/participants/add.js module:io.ox/core
msgid "Cannot add participant/member with an invalid mail address: %1$s"
msgstr ""
"Impossibile aggiungere un partecipante/membro con un indirizzo di posta non "
"valido: %1$s"

#. error message when offline
#: apps/io.ox/core/http_errors.js module:io.ox/core
msgid "Cannot connect to server. Please check your connection."
msgstr "Impossibile connettersi al server. Verifica la tua connessione."

#: apps/io.ox/mail/accounts/settings.js module:io.ox/mail/accounts/settings
msgid "Cannot establish secure connection. Do you want to proceed anyway?"
msgstr "Impossibile stabilire una connessione sicura. Vuoi procedere comunque?"

#: apps/plugins/halo/mail/register.js module:plugins/halo
msgid "Cannot find any messages this contact sent to you."
msgstr "Impossibile trovare i messaggi che questo contatto ti ha inviato."

#: apps/plugins/halo/mail/register.js module:plugins/halo
msgid "Cannot find any messages you sent to this contact."
msgstr "Impossibile trovare i messaggi che hai inviato a questo contatto."

#: apps/plugins/portal/flickr/register.js module:plugins/portal
msgid "Cannot find user with given name."
msgstr "Impossibile trovare l'utente con il nome specificato."

#: apps/io.ox/core/print.js module:io.ox/core
msgid "Cannot print this item"
msgid_plural "Cannot print these items"
msgstr[0] "Impossibile stampare questo elemento"
msgstr[1] "Impossibile stampare questi elementi"

#: apps/io.ox/core/viewer/views/displayerview.js module:io.ox/core
msgid "Cannot require a view type for %1$s"
msgstr "Impossibile richiedere un tipo di vista per %1$s"

#: apps/io.ox/files/guidance/statistics.js module:io.ox/files
msgid "Capacity"
msgstr "Capacità"

#: apps/io.ox/onboarding/clients/extensions.js module:io.ox/core/onboarding
msgid "CardDAV Login"
msgstr "Accesso CardDAV"

#: apps/io.ox/onboarding/clients/extensions.js module:io.ox/core/onboarding
msgid "CardDAV URL"
msgstr "URL CardDAV"

#: apps/io.ox/wizards/upsell.js module:io.ox/wizards
msgid "Cart is empty."
msgstr "Il carrello è vuoto."

#: apps/io.ox/contacts/model.js module:io.ox/contacts
#: apps/io.ox/contacts/print.js apps/io.ox/onboarding/clients/extensions.js
#: module:io.ox/core/onboarding
msgid "Cell phone"
msgstr "Telefono cellulare"

#: apps/io.ox/contacts/model.js module:io.ox/contacts
msgid "Cell phone (alt)"
msgstr "Cellulare (alt)"

#: apps/io.ox/calendar/edit/timezone-dialog.js module:io.ox/calendar/edit/main
msgid "Change"
msgstr "Modifica"

#: apps/io.ox/mail/settings/pane.js module:io.ox/mail
msgid "Change IMAP subscriptions"
msgstr "Cambia sottoscrizioni IMAP"

#: apps/io.ox/calendar/actions/acceptdeny.js module:io.ox/calendar
#: apps/io.ox/tasks/actions.js module:io.ox/tasks
#: apps/io.ox/tasks/mobile-toolbar-actions.js apps/io.ox/tasks/toolbar.js
#: module:io.ox/mail
msgid "Change confirmation status"
msgstr "Cambia lo stato di conferma"

#: apps/io.ox/tasks/actions.js module:io.ox/tasks apps/io.ox/tasks/toolbar.js
#: module:io.ox/mail
msgid "Change due date"
msgstr "Cambia la data di scadenza"

#: apps/io.ox/core/main.js module:io.ox/core apps/io.ox/core/settings/pane.js
#: apps/plugins/portal/userSettings/register.js
msgid "Change password"
msgstr "Cambia la password"

#: apps/plugins/portal/userSettings/register.js module:io.ox/core
msgid "Change password and sign out"
msgstr "Cambia la password e disconnettiti"

#: apps/io.ox/calendar/actions.js module:io.ox/calendar
#: apps/io.ox/calendar/toolbar.js
msgid "Change status"
msgstr "Cambia stato"

#: apps/io.ox/calendar/edit/timezone-dialog.js module:io.ox/calendar/edit/main
msgid "Change timezone"
msgstr "Cambia fuso orario"

#: apps/io.ox/calendar/freebusy/templates.js module:io.ox/calendar/freebusy
msgid "Change view"
msgstr "Cambia la vista"

#: apps/io.ox/tasks/common-extensions.js module:io.ox/tasks
msgid "Changed due date"
msgstr "Data di scadenza modificata"

<<<<<<< HEAD
#: apps/io.ox/calendar/invitations/register.js module:io.ox/calendar/main
msgid "Changes have been saved"
msgstr "Le modifiche sono state salvate"
=======
#: apps/io.ox/contacts/addressbook/popup.js module:io.ox/contacts
msgid "Departments"
msgstr "Reparti"

#: apps/io.ox/contacts/addressbook/popup.js module:io.ox/contacts
#: apps/io.ox/core/desktop.js module:io.ox/core apps/io.ox/core/main.js
#: apps/io.ox/find/extensions-facets.js apps/io.ox/find/main.js
#: apps/io.ox/find/view-tokenfield.js
#: apps/io.ox/search/autocomplete/extensions.js apps/io.ox/search/main.js
#: module:io.ox/search apps/plugins/portal/flickr/register.js
#: module:plugins/portal
msgid "Search"
msgstr "Cerca"
>>>>>>> 3878e903

#: apps/io.ox/oauth/settings.js module:io.ox/settings
msgid "Changes have been saved."
msgstr "Le modifiche sono state salvate."

#. Emoji category
#. Japanese: キャラクター
#. Contains: Cartoon characters, animals
#: apps/io.ox/emoji/categories.js module:io.ox/mail/emoji
msgid "Character"
msgstr "Carattere"

#: apps/io.ox/calendar/toolbar.js module:io.ox/calendar
#: apps/io.ox/contacts/toolbar.js module:io.ox/contacts
#: apps/io.ox/files/toolbar.js module:io.ox/files apps/io.ox/mail/toolbar.js
#: module:io.ox/mail apps/io.ox/tasks/toolbar.js
msgid "Checkboxes"
msgstr "Caselle di selezione"

#: apps/io.ox/core/sub/subscriptions.js module:io.ox/core/sub
msgid "Checking credentials ..."
msgstr "Controllo delle credenziali..."

#: apps/io.ox/contacts/model.js module:io.ox/contacts
msgid "Children"
msgstr "Figli"

#: apps/plugins/notifications/mail/register.js module:plugins/notifications
msgid "Chimes"
msgstr "Campane tubolari"

#: apps/io.ox/contacts/print.js module:io.ox/contacts
msgid "City"
msgstr "Città"

#: apps/io.ox/calendar/toolbar.js module:io.ox/calendar
msgid "Classic colors"
msgstr "Colori classici"

#: apps/io.ox/core/folder/contextmenu.js module:io.ox/core
msgid "Clean up"
msgstr "Pulisci"

#: apps/io.ox/core/folder/actions/common.js module:io.ox/core
msgid "Cleaning up ..."
msgstr "Pulizia in corso..."

#: apps/io.ox/core/tk/datepicker.js module:io.ox/core
#: apps/io.ox/core/tk/mobiscroll.js
msgid "Clear"
msgstr "Cancella"

#: apps/io.ox/search/view-template.js module:io.ox/core
msgid "Clear field"
msgstr "Cancella il campo"

#: apps/io.ox/contacts/addressbook/popup.js module:io.ox/contacts
msgid "Clear selection"
msgstr "Cancella la selezione"

#: apps/io.ox/help/center.js module:io.ox/help
msgid "Click here to quit the help center"
msgstr "Fai clic qui per uscire dalla guida"

#: apps/plugins/portal/xing/register.js module:plugins/portal
msgid "Click here to reconnect to your xing account to see activities."
msgstr ""
"Fai clic qui per riconnetterti al tuo account xing per vedere le attività."

#: apps/io.ox/calendar/edit/recurrence-view.js module:io.ox/calendar/edit/main
msgid "Click on a sentence to choose when to repeat the appointment."
msgstr "Fai clic su una frase per scegliere quando ripetere l'appuntamento."

#: apps/io.ox/calendar/edit/recurrence-view.js module:io.ox/calendar/edit/main
msgid "Click on the links to change the values."
msgstr "Fai clic sui collegamenti per cambiare i valori."

#: apps/plugins/portal/linkedIn/register.js module:plugins/portal
#: apps/plugins/portal/twitter/register.js
msgid "Click to authorize your account again"
msgstr "Fai clic qui per autorizzare nuovamente il tuo account"

#: apps/io.ox/calendar/edit/recurrence-view.js module:io.ox/calendar/edit/main
msgid "Click to close the recurrence view"
msgstr "Fai clic per chiudere la vista delle ricorrenze"

#: apps/io.ox/core/yell.js module:io.ox/core
msgid "Click to close this notification"
msgstr "Fai clic per chiudere questa notifica"

#: apps/io.ox/preview/main.js module:io.ox/core
msgid "Click to open."
msgstr "Fai clic per aprire."

#: apps/io.ox/preview/main.js module:io.ox/core
msgid "Click to open. Drag to your desktop to download."
msgstr "Fai clic per aprire. Trascina sul tuo desktop per scaricare."

#: apps/io.ox/core/viewer/views/types/audioview.js module:io.ox/core
msgid "Click to play audio file"
msgstr "Fai clic per riprodurre file audio"

#: apps/plugins/portal/twitter/register.js module:plugins/portal
msgid "Click to retry"
msgstr "Fai clic per riprovare"

#: apps/plugins/portal/twitter/register.js module:plugins/portal
msgid "Click to retry later."
msgstr "Fai clic per provare più tardi."

#: apps/io.ox/mail/compose/extensions.js module:io.ox/mail
msgid "Click to select contacts"
msgstr "Fai clic per selezionare i contatti"

#: apps/io.ox/onboarding/clients/extensions.js module:io.ox/core/onboarding
msgid "Click to show or hide actions for advanced users."
msgstr "Fai clic per mostrare o nascondere le azioni per gli utenti avanzati."

#: apps/io.ox/core/viewer/views/types/videoview.js module:io.ox/core
msgid "Click to start video"
msgstr "Fai clic per avviare il video"

#: apps/io.ox/portal/main.js module:io.ox/portal
msgid "Click to try again."
msgstr "Fai clic per riprovare."

#: apps/io.ox/contacts/widgets/pictureUpload.js module:io.ox/contacts
msgid "Click to upload image"
msgstr "Fai clic per caricare l'immagine"

#: apps/io.ox/onboarding/clients/wizard.js module:io.ox/core/onboarding
msgid "Client onboarding"
msgstr "Informazioni iniziali sul client"

#. button label for closing the Presenter app.
#. button tooltip for closing the Presenter app.
#: apps/io.ox/backbone/views/modal.js module:io.ox/core
#: apps/io.ox/calendar/freetime/main.js module:io.ox/calendar
#: apps/io.ox/core/about/about.js apps/io.ox/core/folder/actions/properties.js
#: apps/io.ox/core/folder/tree.js apps/io.ox/core/main.js
#: apps/io.ox/core/permissions/permissions.js apps/io.ox/core/tk/dialogs.js
#: apps/io.ox/core/tk/wizard.js apps/io.ox/core/viewer/views/toolbarview.js
#: apps/io.ox/core/wizard/registry.js module:io.ox/core/wizard
#: apps/io.ox/editor/main.js module:io.ox/editor
#: apps/io.ox/files/actions/add-storage-account.js module:io.ox/files
#: apps/io.ox/files/actions/share.js apps/io.ox/files/actions/showlink.js
#: apps/io.ox/files/mediaplayer.js apps/io.ox/files/share/permissions.js
#: apps/io.ox/files/upload/view.js apps/io.ox/mail/accounts/settings.js
#: module:io.ox/mail/accounts/settings apps/io.ox/mail/actions/source.js
#: module:io.ox/mail apps/io.ox/mail/main.js apps/io.ox/mail/statistics.js
#: apps/io.ox/presenter/views/toolbarview.js module:io.ox/presenter
#: apps/plugins/upsell/simple-wizard/register.js
#: module:plugins/upsell/simple-wizard
msgid "Close"
msgstr "Chiudi"

#: apps/io.ox/mail/threadview.js module:io.ox/mail
msgid "Close all messages"
msgstr "Chiudi tutti i messaggi"

#: apps/io.ox/core/viewer/views/sidebar/panelbaseview.js
#: module:io.ox/core/viewer
msgid "Close description panel"
msgstr "Chiudi il pannello della descrizione"

#: apps/io.ox/core/commons.js module:io.ox/core apps/io.ox/files/main.js
#: module:io.ox/files apps/io.ox/files/view-options.js
#: apps/io.ox/mail/view-options.js module:io.ox/mail
msgid "Close folder view"
msgstr "Chiudi la vista della cartella"

#: apps/io.ox/core/notifications.js module:io.ox/core
msgid "Close notification area"
msgstr "Chiudi l'area di notifica"

#: apps/io.ox/core/commons.js module:io.ox/core
msgid "Close premium features"
msgstr "Chiudi le funzionalità premium"

#. %1$s appointment or task title
#: apps/io.ox/core/tk/reminder-util.js module:io.ox/core
msgid "Close reminder for %1$s"
msgstr "Chiudi il promemoria per %1$s"

#: apps/io.ox/core/viewer/views/toolbarview.js module:io.ox/core
msgid "Close viewer"
msgstr "Chiudi il visualizzatore"

#: apps/io.ox/calendar/edit/extensions.js module:io.ox/calendar/edit/main
#: apps/io.ox/tasks/edit/view-template.js module:io.ox/tasks/edit
msgid "Collapse form"
msgstr "Contrai modulo"

#: apps/io.ox/calendar/edit/extensions.js module:io.ox/calendar/edit/main
#: apps/io.ox/mail/view-options.js module:io.ox/mail
#: apps/io.ox/portal/settings/pane.js module:io.ox/portal
msgid "Color"
msgstr "Colore"

#. %1$s is the title of the item, which should be colored
#: apps/io.ox/portal/settings/pane.js module:io.ox/portal
msgid "Color %1$s"
msgstr "Colore %1$s"

#: apps/io.ox/mail/settings/pane.js module:io.ox/mail
msgid "Color quoted lines"
msgstr "Colora le righe citate"

#: apps/io.ox/calendar/toolbar.js module:io.ox/calendar
msgid "Color scheme"
msgstr "Schema di colori"

#: apps/io.ox/calendar/actions/acceptdeny.js module:io.ox/calendar
#: apps/io.ox/calendar/invitations/register.js module:io.ox/calendar/main
#: apps/io.ox/contacts/edit/view-form.js module:io.ox/contacts
#: apps/io.ox/contacts/model.js apps/io.ox/contacts/view-detail.js
#: apps/plugins/portal/xing/actions.js module:plugins/portal
msgid "Comment"
msgstr "Commento"

#: apps/plugins/portal/xing/actions.js module:plugins/portal
msgid "Comment has been successfully posted on XING"
msgstr "Il commento è stato pubblicata correttamente su XING"

#: apps/plugins/portal/reddit/register.js module:io.ox/portal
msgid "Comments"
msgstr "Commenti"

#: apps/plugins/core/feedback/register.js module:io.ox/core
msgid "Comments and suggestions"
msgstr "Commenti e suggerimenti"

#: apps/io.ox/contacts/model.js module:io.ox/contacts
msgid "Commercial Register"
msgstr "Registro commerciale"

#: apps/io.ox/mail/settings/pane.js module:io.ox/mail
msgid "Common"
msgstr "Generale"

#. Emojis that work across all Japanese carriers.
#. Japanese: 他社共通絵文字
#: apps/io.ox/emoji/categories.js module:io.ox/mail/emoji
msgid "Common Emoji"
msgstr "Emoji generiche"

#. answer Button to 'Do you want the appointments printed in detail or as a compact list?'
#: apps/io.ox/calendar/actions.js module:io.ox/calendar
#: apps/io.ox/calendar/freetime/timeView.js apps/io.ox/mail/toolbar.js
#: module:io.ox/mail
msgid "Compact"
msgstr "Compatta"

#: apps/io.ox/tasks/edit/view-template.js module:io.ox/tasks/edit
#: apps/io.ox/tasks/print.js module:io.ox/tasks
#: apps/io.ox/tasks/view-detail.js
msgid "Companies"
msgstr "Aziende"

#: apps/io.ox/contacts/model.js module:io.ox/contacts
msgid "Company"
msgstr "Azienda"

#: apps/io.ox/mail/compose/main.js module:io.ox/mail
#: apps/io.ox/mail/compose/view.js apps/io.ox/mail/mobile-toolbar-actions.js
#: apps/io.ox/mail/settings/pane.js apps/io.ox/mail/toolbar.js
msgid "Compose"
msgstr "Componi"

#: apps/io.ox/mail/toolbar.js module:io.ox/mail
msgid "Compose new email"
msgstr "Componi un nuovo messaggio"

#: apps/io.ox/mail/compose/extensions.js module:io.ox/mail
msgid "Compose new mail"
msgstr "Componi un nuovo messaggio"

#: apps/io.ox/mail/mailfilter/settings/filter/view-form.js
#: module:io.ox/settings
msgid "Conditions"
msgstr "Condizioni"

#: apps/io.ox/onboarding/clients/extensions.js module:io.ox/core/onboarding
msgid "Configuration Email"
msgstr "Messaggio di configurazione"

#. term is followed by a space and three dots (' …')
#. the dots refer to the term 'Categories' right above this dropdown entry
#. so user reads it as 'Configure Categories'
#: apps/io.ox/mail/toolbar.js module:io.ox/mail
msgid "Configure"
msgstr "Configura"

#: apps/io.ox/mail/categories/edit.js module:io.ox/mail
msgid "Configure categories"
msgstr "Configura le categorie"

#: apps/io.ox/onboarding/clients/extensions.js module:io.ox/core/onboarding
msgid "Configure now"
msgstr "Configura ora"

#: apps/io.ox/files/util.js module:io.ox/files
msgid "Confirmation"
msgstr "Conferma"

#: apps/io.ox/core/tk/filestorageUtil.js module:io.ox/core
msgid "Conflicts"
msgstr "Conflitti"

#: apps/io.ox/calendar/conflicts/conflictList.js
#: module:io.ox/calendar/conflicts/conflicts
msgid "Conflicts detected"
msgstr "Conflitti rilevati"

#: apps/io.ox/calendar/edit/main.js module:io.ox/calendar/edit/main
msgid "Conflicts with resources cannot be ignored"
msgstr "Conflitti con risorse non possono essere ignorati"

#: apps/io.ox/calendar/view-grid-template.js module:io.ox/calendar
msgid "Conflicts:"
msgstr "Conflitti:"

#. button label within the client-onboarding widget
#. button opens the wizard to configure your device
#: apps/plugins/portal/client-onboarding/register.js module:plugins/portal
msgid "Connect"
msgstr "Connetti"

#. starts the client onboarding wizard that helps users
#. to configure their devices to access/sync appsuites
#. data (f.e. install ox mail app)
#: apps/io.ox/core/main.js module:io.ox/core
#: apps/plugins/portal/client-onboarding/register.js module:plugins/portal
msgid "Connect your Device"
msgstr "Connetti il tuo dispositivo"

#: apps/io.ox/mail/accounts/view-form.js module:io.ox/settings
msgid "Connection security"
msgstr "Sicurezza della connessione"

#: apps/io.ox/core/settings/downloads/pane.js module:io.ox/core
msgid "Connector for Microsoft Outlook®"
msgstr "Connettore per Microsoft Outlook®"

#: apps/io.ox/contacts/edit/main.js module:io.ox/contacts
#: apps/io.ox/mail/detail/links.js module:io.ox/mail
msgid "Contact"
msgstr "Contatto"

#: apps/io.ox/contacts/detail/main.js module:io.ox/contacts
#: apps/io.ox/contacts/main.js apps/io.ox/contacts/view-detail.js
msgid "Contact Details"
msgstr "Dettagli contatto"

#: apps/io.ox/contacts/actions.js module:io.ox/contacts
msgid "Contact has been copied"
msgstr "Il contatto è stato copiato"

#: apps/io.ox/contacts/actions.js module:io.ox/contacts
msgid "Contact has been moved"
msgstr "Il contatto è stato spostato"

#: apps/io.ox/mail/toolbar.js module:io.ox/mail
msgid "Contact pictures"
msgstr "Immagini dei contatti"

#: apps/plugins/xing/main.js module:plugins/portal
msgid "Contact request sent"
msgstr "Richiesta di contatto inviata"

#: apps/io.ox/contacts/main.js module:io.ox/contacts
msgid "Contacts"
msgstr "Contatti"

#: apps/io.ox/contacts/actions.js module:io.ox/contacts
msgid "Contacts have been copied"
msgstr "I contatti sono stati copiati"

#: apps/io.ox/contacts/actions.js module:io.ox/contacts
msgid "Contacts have been moved"
msgstr "I contatti sono stati spostati"

#: apps/io.ox/contacts/main.js module:io.ox/contacts
msgid "Contacts toolbar"
msgstr "Barra degli strumenti dei contatti"

#: apps/io.ox/mail/mailfilter/settings/filter/view-form.js
#: module:io.ox/settings
msgid "Contains"
msgstr "Contiene"

#: apps/io.ox/mail/mailfilter/settings/filter/view-form.js
#: module:io.ox/settings
msgid "Content"
msgstr "Contenuto"

#. button label for continuing the presentation
#: apps/io.ox/core/main.js module:io.ox/core apps/io.ox/mail/compose/view.js
#: module:io.ox/mail apps/io.ox/presenter/views/navigationview.js
#: module:io.ox/presenter apps/io.ox/presenter/views/toolbarview.js
msgid "Continue"
msgstr "Continua"

#. button label for continuing the presentation
#. tooltip for the continue presentation button
#: apps/io.ox/presenter/views/navigationview.js module:io.ox/presenter
#: apps/io.ox/presenter/views/presentationview.js
#: apps/io.ox/presenter/views/toolbarview.js
msgid "Continue presentation"
msgstr "Continua la presentazione"

#. button tooltip for continuing the presentation
#: apps/io.ox/presenter/views/navigationview.js module:io.ox/presenter
#: apps/io.ox/presenter/views/toolbarview.js
msgid "Continue the presentation"
msgstr "Continua la presentazione"

#: apps/io.ox/mail/threadview.js module:io.ox/mail
msgid "Conversation"
msgstr "Conversazione"

#: apps/io.ox/mail/view-options.js module:io.ox/mail
msgid "Conversations"
msgstr "Conversazioni"

#: apps/io.ox/core/main.js module:io.ox/core
#: apps/io.ox/search/view-template.js
msgctxt "app"
msgid "Conversations"
msgstr "Conversazioni"

#: apps/io.ox/calendar/edit/timezone-dialog.js module:io.ox/calendar/edit/main
msgid "Convert the entered start and end dates to match the modified timezones"
msgstr ""
"Converti le date di inizio e di fine per verificare i fusi orari modificati"

#: apps/io.ox/files/share/wizard.js module:io.ox/files
msgid "Copied"
msgstr "Copiato"

#: apps/io.ox/contacts/actions.js module:io.ox/contacts
#: apps/io.ox/contacts/mobile-toolbar-actions.js module:io.ox/mail
#: apps/io.ox/contacts/toolbar.js apps/io.ox/files/actions.js
#: module:io.ox/files apps/io.ox/files/toolbar.js apps/io.ox/mail/actions.js
#: apps/io.ox/mail/mobile-toolbar-actions.js apps/io.ox/mail/toolbar.js
msgid "Copy"
msgstr "Copia"

#: apps/io.ox/mail/common-extensions.js module:io.ox/mail
#: apps/io.ox/mail/print.js
msgctxt "CC"
msgid "Copy"
msgstr "Copia"

#: apps/io.ox/files/share/wizard.js module:io.ox/files
msgid "Copy to clipboard"
msgstr "Copia negli appunti"

#: apps/io.ox/contacts/view-detail.js module:io.ox/contacts
msgid "Copy to description"
msgstr "Copia nella descrizione"

#: apps/io.ox/tasks/model.js module:io.ox/tasks
msgid "Costs must be between -%1$d and %1$d."
msgstr "I costi devono essere compresi tra -%1$d e %1$d."

#: apps/io.ox/tasks/model.js module:io.ox/tasks
msgid "Costs must only have two decimal places."
msgstr "I costi devono avere solo due posizioni decimali."

#: apps/io.ox/core/desktop.js module:io.ox/core
msgid "Could not get a default folder for this application."
msgstr "Impossibile ottenere una cartella predefinita per questa applicazione."

#: apps/io.ox/contacts/view-detail.js module:io.ox/contacts
msgid "Could not load attachments for this contact."
msgstr "Impossibile caricare gli allegati di questo contatto."

#: apps/io.ox/tasks/view-detail.js module:io.ox/tasks
msgid "Could not load attachments for this task."
msgstr "Impossibile caricare gli allegati di questa attività."

#: apps/plugins/portal/flickr/register.js module:plugins/portal
msgid "Could not load data"
msgstr "Impossibile caricare i dati"

#: apps/plugins/portal/twitter/register.js module:plugins/portal
msgid "Could not load new Tweets."
msgstr "Impossibile caricare i nuovi tweet."

#: apps/io.ox/core/tk/vgrid.js module:io.ox/core
msgid "Could not load this list"
msgstr "Impossibile caricare questo elenco"

#: apps/io.ox/mail/settings/pane.js module:io.ox/mail
#: apps/io.ox/mail/settings/signatures/settings/pane.js
msgid "Could not save settings"
msgstr "Impossibile salvare le impostazioni"

#: apps/io.ox/portal/widgets.js module:io.ox/portal
msgid "Could not save settings."
msgstr "Impossibile salvare le impostazioni."

#: apps/io.ox/core/folder/api.js module:io.ox/core
msgid ""
"Could not save settings. There have to be at least one user with "
"administration rights."
msgstr ""
"Impossibile salvare le impostazioni. Ci deve essere almeno un utente con "
"privilegi di amministrazione."

#: apps/io.ox/calendar/list/perspective.js module:io.ox/calendar
msgid "Couldn't load appointment data."
msgstr "Impossibile caricare i dati dell'appuntamento."

#: apps/io.ox/contacts/main.js module:io.ox/contacts
msgid "Couldn't load contact data."
msgstr "Impossibile caricare i dati del contatto."

#: apps/io.ox/tasks/main.js module:io.ox/tasks
msgid "Couldn't load that task."
msgstr "Impossibile caricare l'attività."

#: apps/io.ox/mail/autoforward/settings/register.js module:io.ox/mail
msgid "Couldn't load your auto forward."
msgstr "Impossibile caricare il tuo inoltro automatico."

#: apps/io.ox/core/settings/user.js module:io.ox/contacts
msgid "Couldn't load your contact data."
msgstr "Impossibile caricare i tuoi dati di contatto."

#: apps/io.ox/mail/mailfilter/settings/register.js module:io.ox/mail
msgid "Couldn't load your mail filter rules."
msgstr "Impossibile caricare le tue regole di filtraggio dei messaggi."

#: apps/io.ox/mail/vacationnotice/settings/register.js module:io.ox/mail
msgid "Couldn't load your vacation notice."
msgstr "Impossibile caricare il tuo avviso di assenza."

#: apps/io.ox/contacts/model.js module:io.ox/contacts
msgid "Country"
msgstr "Nazione"

#: apps/io.ox/calendar/edit/extensions.js module:io.ox/calendar/edit/main
#: apps/io.ox/calendar/mobile-toolbar-actions.js module:io.ox/calendar
#: apps/io.ox/tasks/edit/view-template.js module:io.ox/tasks/edit
#: apps/plugins/administration/groups/settings/edit.js module:io.ox/core
#: apps/plugins/administration/resources/settings/edit.js
msgid "Create"
msgstr "Crea"

#: apps/io.ox/calendar/week/view.js module:io.ox/calendar
msgid "Create all-day appointment"
msgstr "Crea appuntamento di una giornata intera"

#: apps/io.ox/calendar/edit/extensions.js module:io.ox/calendar/edit/main
#: apps/io.ox/calendar/edit/main.js apps/io.ox/calendar/freetime/main.js
#: module:io.ox/calendar
msgid "Create appointment"
msgstr "Crea appuntamento"

#: apps/io.ox/contacts/edit/main.js module:io.ox/contacts
msgid "Create contact"
msgstr "Crea contatto"

#: apps/io.ox/calendar/freetime/distributionListPopup.js module:io.ox/calendar
msgid "Create distibution list"
msgstr "Crea una lista di distribuzione"

#: apps/io.ox/calendar/freetime/distributionListPopup.js module:io.ox/calendar
#: apps/io.ox/contacts/distrib/create-dist-view.js module:io.ox/contacts
#: apps/io.ox/contacts/distrib/main.js
msgid "Create distribution list"
msgstr "Crea una lista di distribuzione"

#: apps/io.ox/mail/actions.js module:io.ox/mail
#: apps/io.ox/mail/actions/copyMove.js
msgid "Create filter rule"
msgstr "Crea regola di filtro"

#: apps/io.ox/contacts/distrib/create-dist-view.js module:io.ox/contacts
msgid "Create list"
msgstr "Crea lista"

#. %1$s is social media name, e.g. Facebook
#: apps/plugins/portal/xing/register.js module:plugins/portal
msgid "Create new %1$s account"
msgstr "Crea un nuovo account %1$s"

#: apps/plugins/administration/groups/settings/edit.js module:io.ox/core
#: apps/plugins/administration/groups/settings/toolbar.js
msgid "Create new group"
msgstr "Crea nuovo gruppo"

#: apps/plugins/administration/resources/settings/edit.js module:io.ox/core
#: apps/plugins/administration/resources/settings/toolbar.js
msgid "Create new resource"
msgstr "Crea una nuova risorsa"

#: apps/io.ox/mail/mailfilter/settings/filter.js module:io.ox/mail
msgid "Create new rule"
msgstr "Crea nuova regola"

#. folder permissions
#: apps/io.ox/files/share/permissions.js module:io.ox/core
msgid "Create objects"
msgstr "Crea oggetti"

#. folder permissions
#: apps/io.ox/files/share/permissions.js module:io.ox/core
msgid "Create objects and subfolders"
msgstr "Crea oggetti e sottocartelle"

#: apps/io.ox/mail/actions/reminder.js module:io.ox/mail
msgid "Create reminder"
msgstr "Crea promemoria"

#: apps/io.ox/tasks/edit/main.js module:io.ox/tasks
#: apps/io.ox/tasks/edit/view-template.js module:io.ox/tasks/edit
#: apps/io.ox/tasks/edit/view.js
msgid "Create task"
msgstr "Crea attività"

#: apps/io.ox/calendar/view-detail.js module:io.ox/calendar
msgid "Created"
msgstr "Creato"

#: apps/io.ox/files/guidance/main.js module:io.ox/files
msgctxt "help"
msgid "Creating Files"
msgstr "Creazione file"

#: apps/io.ox/tasks/edit/view-template.js module:io.ox/tasks/edit
msgid "Currency"
msgstr "Valuta"

#: apps/io.ox/mail/mailfilter/settings/filter/view-form.js
#: module:io.ox/settings
msgid "Current Date"
msgstr "Data attuale"

#: apps/io.ox/files/share/permissions.js module:io.ox/core
msgid "Current role"
msgstr "Ruolo attuale"

#: apps/io.ox/core/main.js module:io.ox/core
msgid "Currently refreshing"
msgstr "Aggiornamento in corso"

#: apps/io.ox/calendar/toolbar.js module:io.ox/calendar
msgid "Custom colors"
msgstr "Colori personalizzati"

#: apps/io.ox/mail/compose/names.js module:io.ox/mail
msgid "Custom name"
msgstr "Nome personalizzato"

#: apps/io.ox/portal/main.js module:io.ox/portal
msgid "Customize this page"
msgstr "Personalizza questa pagina"

#: apps/io.ox/calendar/toolbar.js module:io.ox/calendar
msgid "Dark colors"
msgstr "Colori scuri"

#: apps/io.ox/core/import/import.js module:io.ox/core
msgid "Data imported successfully"
msgstr "Dati importati correttamente"

#: apps/io.ox/core/import/import.js module:io.ox/core
msgid "Data only partially imported (%1$s of %2$s records)"
msgstr "Dati importati solo parzialmente (%1$s di %2$s record)"

#: apps/io.ox/backbone/mini-views/datepicker.js module:io.ox/core
#: apps/io.ox/core/settings/errorlog/settings/pane.js
#: apps/io.ox/files/share/view-options.js module:io.ox/files
#: apps/io.ox/files/view-options.js apps/io.ox/mail/view-options.js
#: module:io.ox/mail
msgid "Date"
msgstr "Data"

#: apps/io.ox/tasks/print.js module:io.ox/tasks
#: apps/io.ox/tasks/view-detail.js
msgid "Date completed"
msgstr "Data di completamento"

#: apps/io.ox/contacts/model.js module:io.ox/contacts
#: apps/plugins/halo/xing/register.js module:plugins/portal
msgid "Date of birth"
msgstr "Data di nascita"

#: apps/io.ox/backbone/mini-views/date.js module:io.ox/core
#: apps/io.ox/calendar/freebusy/templates.js module:io.ox/calendar/freebusy
#: apps/io.ox/calendar/toolbar.js module:io.ox/calendar
msgid "Day"
msgstr "Giorno"

#: apps/io.ox/core/tk/mobiscroll.js module:io.ox/core
msgid "Days"
msgstr "Giorni"

#: apps/io.ox/calendar/edit/recurrence-view.js module:io.ox/calendar/edit/main
msgid "December"
msgstr "Dicembre"

#. Opens popup to decide if desktop notifications should be shown
#: apps/io.ox/core/notifications.js module:io.ox/core
msgid "Decide now"
msgstr "Decidi ora"

#: apps/io.ox/calendar/actions/acceptdeny.js module:io.ox/calendar
#: apps/io.ox/calendar/invitations/register.js module:io.ox/calendar/main
msgid "Decline"
msgstr "Rifiuta"

#: apps/io.ox/calendar/print.js module:io.ox/calendar
#: apps/io.ox/tasks/print.js module:io.ox/tasks
msgid "Declined"
msgstr "Rifiutata"

#: apps/io.ox/core/settings/pane.js module:io.ox/core
msgid "Default Theme"
msgstr "Tema predefinito"

#: apps/io.ox/contacts/model.js module:io.ox/contacts
msgid "Default address"
msgstr "Indirizzo predefinito"

#: apps/io.ox/core/settings/pane.js module:io.ox/core
msgid "Default app after sign in"
msgstr "Applicazione predefinita dopo l'accesso"

#: apps/io.ox/core/folder/api.js module:io.ox/core
msgid "Default calendar"
msgstr "Calendario predefinito"

#: apps/io.ox/calendar/settings/pane.js module:io.ox/calendar
msgid "Default reminder"
msgstr "Promemoria predefinito"

#: apps/io.ox/mail/settings/pane.js module:io.ox/mail
msgid "Default sender address"
msgstr "Indirizzo mittente predefinito"

#: apps/io.ox/mail/vacationnotice/settings/model.js module:io.ox/mail
msgid "Default sender for vacation notice"
msgstr "Mittente predefinito per l'avviso di assenza"

#: apps/io.ox/mail/settings/signatures/settings/pane.js module:io.ox/mail
msgid "Default signature for new messages"
msgstr "Firma predefinita per i nuovi messaggi"

#: apps/io.ox/mail/settings/signatures/settings/pane.js module:io.ox/mail
msgid "Default signature for replies or forwardings"
msgstr "Firma predefinita per le risposte e per gli inoltri"

#: apps/io.ox/tasks/edit/view-template.js module:io.ox/tasks/edit
#: apps/io.ox/tasks/print.js module:io.ox/tasks apps/io.ox/tasks/util.js
msgid "Deferred"
msgstr "Rinviata"

#. Really delete portal widget - in contrast to "just disable"
#: apps/io.ox/backbone/mini-views/listutils.js module:io.ox/core
#: apps/io.ox/calendar/actions.js module:io.ox/calendar
#: apps/io.ox/calendar/actions/delete.js
#: apps/io.ox/calendar/invitations/register.js module:io.ox/calendar/main
#: apps/io.ox/calendar/mobile-toolbar-actions.js
#: apps/io.ox/calendar/toolbar.js apps/io.ox/contacts/actions.js
#: module:io.ox/contacts apps/io.ox/contacts/actions/delete.js
#: apps/io.ox/contacts/mobile-toolbar-actions.js module:io.ox/mail
#: apps/io.ox/contacts/toolbar.js apps/io.ox/core/folder/actions/remove.js
#: apps/io.ox/core/folder/contextmenu.js apps/io.ox/core/sub/settings/pane.js
#: module:io.ox/core/sub apps/io.ox/core/viewer/views/toolbarview.js
#: apps/io.ox/files/actions.js module:io.ox/files
#: apps/io.ox/files/actions/delete.js apps/io.ox/files/toolbar.js
#: apps/io.ox/mail/actions.js apps/io.ox/mail/actions/delete.js
#: apps/io.ox/mail/mailfilter/settings/filter.js
#: apps/io.ox/mail/mobile-toolbar-actions.js apps/io.ox/mail/toolbar.js
#: apps/io.ox/notes/toolbar.js module:io.ox/notes apps/io.ox/portal/main.js
#: module:io.ox/portal apps/io.ox/portal/settings/widgetview.js
#: apps/io.ox/settings/apps/settings/pane.js apps/io.ox/tasks/actions.js
#: module:io.ox/tasks apps/io.ox/tasks/actions/delete.js
#: apps/io.ox/tasks/mobile-toolbar-actions.js apps/io.ox/tasks/toolbar.js
#: apps/plugins/administration/groups/settings/toolbar.js
#: apps/plugins/administration/resources/settings/toolbar.js
#: apps/plugins/portal/twitter/util.js module:plugins/portal
#: apps/plugins/portal/xing/actions.js
msgid "Delete"
msgstr "Elimina"

#: apps/io.ox/settings/accounts/settings/pane.js
#: module:io.ox/settings/accounts
msgid "Delete %1$s"
msgstr "Elimina %1$s"

#: apps/io.ox/settings/accounts/settings/pane.js
#: module:io.ox/settings/accounts
msgid "Delete account"
msgstr "Elimina account"

#: apps/io.ox/core/folder/contextmenu.js module:io.ox/core
msgid "Delete all messages"
msgstr "Elimina tutti i messaggi"

#. object permissions - delete
#: apps/io.ox/files/share/permissions.js module:io.ox/core
msgid "Delete all objects"
msgstr "Eliminare tutti gli oggetti"

#: apps/io.ox/calendar/actions/delete.js module:io.ox/calendar
#: apps/io.ox/calendar/toolbar.js
msgid "Delete appointment"
msgstr "Elimina l'appuntamento"

#: apps/io.ox/contacts/toolbar.js module:io.ox/contacts
msgid "Delete contact"
msgstr "Elimina contatto"

#: apps/plugins/administration/groups/settings/toolbar.js module:io.ox/core
msgid "Delete group"
msgstr "Elimina gruppo"

#: apps/io.ox/mail/settings/signatures/settings/pane.js module:io.ox/mail
msgid "Delete old signatures after import"
msgstr "Elimina le vecchie firme dopo l'importazione"

#. object permissions - delete
#: apps/io.ox/files/share/permissions.js module:io.ox/core
msgid "Delete own objects"
msgstr "Eliminare i propri oggetti"

#: apps/io.ox/files/share/permissions.js module:io.ox/core
msgid "Delete permissions"
msgstr "Permessi di eliminazione"

#: apps/plugins/administration/resources/settings/toolbar.js module:io.ox/core
msgid "Delete resource"
msgstr "Elimina risorsa"

#: apps/io.ox/tasks/toolbar.js module:io.ox/mail
msgid "Delete task"
msgstr "Elimina attività"

#: apps/io.ox/files/actions.js module:io.ox/files
#: apps/io.ox/files/actions/versions-delete.js
msgid "Delete version"
msgstr "Elimina versione"

#: apps/io.ox/calendar/actions/delete.js module:io.ox/calendar
msgid "Delete whole series"
msgstr "Elimina l'intera serie"

#: apps/io.ox/portal/main.js module:io.ox/portal
#: apps/io.ox/portal/settings/widgetview.js
msgid "Delete widget"
msgstr "Elimina widget"

#. Trash folder
#: apps/io.ox/mail/accounts/view-form.js module:io.ox/settings
msgctxt "folder"
msgid "Deleted messages"
msgstr "Messaggi eliminati"

#: apps/io.ox/mail/accounts/view-form.js module:io.ox/settings
msgid "Deleting messages on local storage also deletes them on server"
msgstr ""
"L'eliminazione dei messaggi dal disco locale li elimina anche dal server"

#: apps/io.ox/contacts/model.js module:io.ox/contacts
#: apps/io.ox/contacts/print.js
msgid "Department"
msgstr "Reparto"

#: apps/io.ox/contacts/addressbook/popup.js module:io.ox/contacts
#, fuzzy
#| msgid "Department"
msgid "Departments"
msgstr "Reparto"

#: apps/io.ox/files/share/view-options.js module:io.ox/files
#: apps/io.ox/files/view-options.js apps/io.ox/mail/view-options.js
#: module:io.ox/mail apps/io.ox/tasks/main.js module:io.ox/tasks
msgid "Descending"
msgstr "Decrescente"

#: apps/io.ox/calendar/edit/extensions.js module:io.ox/calendar/edit/main
#: apps/io.ox/calendar/util.js module:io.ox/calendar
#: apps/io.ox/core/viewer/views/sidebar/filedescriptionview.js
#: module:io.ox/core/viewer apps/io.ox/files/actions/edit-description.js
#: module:io.ox/files apps/io.ox/tasks/edit/view-template.js
#: module:io.ox/tasks/edit
#: apps/plugins/administration/resources/settings/edit.js module:io.ox/core
#: apps/plugins/portal/flickr/register.js module:plugins/portal
#: apps/plugins/portal/mail/register.js apps/plugins/portal/rss/register.js
#: module:io.ox/portal apps/plugins/portal/tumblr/register.js
msgid "Description"
msgstr "Descrizione"

#: apps/io.ox/calendar/edit/main.js module:io.ox/calendar/edit/main
msgid "Description has been copied"
msgstr "La descrizione è stata copiata"

#: apps/io.ox/core/viewer/views/sidebar/filedescriptionview.js
#: module:io.ox/core/viewer
msgid "Description text"
msgstr "Testo della descrizione"

#. answer Button to 'Do you want the appointments printed in detail or as a compact list?'
#: apps/io.ox/calendar/actions.js module:io.ox/calendar
msgid "Detailed"
msgstr "Dettagliato"

#: apps/io.ox/files/share/permissions.js module:io.ox/core
msgid "Detailed access rights"
msgstr "Diritti di accesso dettagliati"

#. File and folder details
#: apps/io.ox/calendar/view-detail.js module:io.ox/calendar
#: apps/io.ox/core/viewer/views/sidebar/fileinfoview.js
#: module:io.ox/core/viewer apps/io.ox/core/viewer/views/sidebarview.js
#: apps/io.ox/files/share/permissions.js module:io.ox/core
#: apps/io.ox/files/upload/main.js module:io.ox/files
msgid "Details"
msgstr "Dettagli"

#: apps/io.ox/calendar/view-detail.js module:io.ox/calendar
#: apps/io.ox/files/actions/showlink.js module:io.ox/files
msgid "Direct link"
msgstr "Collegamento diretto"

#: apps/io.ox/files/actions/sendlink.js module:io.ox/files
msgid "Direct link: %1$s"
msgstr "Collegamento diretto: %1$s"

#: apps/io.ox/core/sub/settings/pane.js module:io.ox/core/sub
#: apps/io.ox/mail/mailfilter/settings/filter.js module:io.ox/mail
#: apps/io.ox/portal/settings/pane.js module:io.ox/portal
msgid "Disable"
msgstr "Disabilita"

#: apps/io.ox/portal/settings/pane.js module:io.ox/portal
msgid "Disable %1$s"
msgstr "Disabilita %1$s"

#: apps/io.ox/mail/categories/edit.js module:io.ox/mail
msgid "Disable categories"
msgstr "Disabilita le categorie"

#: apps/io.ox/portal/main.js module:io.ox/portal
msgid "Disable widget"
msgstr "Disabilita widget"

#: apps/io.ox/calendar/edit/extensions.js module:io.ox/calendar/edit/main
#: apps/io.ox/contacts/distrib/create-dist-view.js module:io.ox/contacts
#: apps/io.ox/contacts/edit/view-form.js apps/io.ox/core/settings/user.js
#: apps/io.ox/mail/compose/extensions.js module:io.ox/mail
#: apps/io.ox/mail/mailfilter/settings/filter/view-form.js
#: module:io.ox/settings apps/io.ox/tasks/edit/view-template.js
#: module:io.ox/tasks/edit
msgid "Discard"
msgstr "Scarta"

#. "Discard changes" appears in combination with "Cancel" (this action)
#. Translation should be distinguishable for the user
#: apps/io.ox/calendar/edit/main.js module:io.ox/calendar/edit/main
#: apps/io.ox/contacts/distrib/main.js module:io.ox/contacts
#: apps/io.ox/contacts/edit/main.js apps/io.ox/editor/main.js
#: module:io.ox/editor apps/io.ox/tasks/edit/main.js module:io.ox/tasks
msgctxt "dialog"
msgid "Discard changes"
msgstr "Scarta le modifiche"

#. "Discard message" appears in combination with "Cancel" (this action)
#. Translation should be distinguishable for the user
#: apps/io.ox/mail/compose/view.js module:io.ox/mail
msgctxt "dialog"
msgid "Discard message"
msgstr "Scarta il messaggio"

#: apps/io.ox/mail/settings/pane.js module:io.ox/mail
msgid "Display"
msgstr "Visualizza"

#: apps/io.ox/oauth/settings.js module:io.ox/settings
msgid "Display Name"
msgstr "Nome visualizzato"

#: apps/io.ox/mail/settings/pane.js module:io.ox/mail
msgid "Display emoticons as graphics in text emails"
msgstr "Visualizza le emoticon come elementi grafici nei messaggi testuali"

#: apps/io.ox/contacts/model.js module:io.ox/contacts
msgid "Display name"
msgstr "Nome visualizzato"

#: apps/io.ox/contacts/settings/pane.js module:io.ox/contacts
msgid "Display of names"
msgstr "Visualizzazione dei nomi"

#: apps/io.ox/tasks/edit/view-template.js module:io.ox/tasks/edit
#: apps/io.ox/tasks/print.js module:io.ox/tasks
#: apps/io.ox/tasks/view-detail.js
msgid "Distance"
msgstr "Distanza"

#: apps/io.ox/contacts/distrib/main.js module:io.ox/contacts
msgid "Distribution List"
msgstr "Lista di distribuzione"

#: apps/io.ox/contacts/detail/main.js module:io.ox/contacts
msgid "Distribution List Details"
msgstr "Dettagli lista di distribuzione"

#: apps/io.ox/contacts/addressbook/popup.js module:io.ox/contacts
#: apps/io.ox/contacts/common-extensions.js apps/io.ox/contacts/main.js
#: apps/io.ox/contacts/model.js apps/io.ox/contacts/view-detail.js
#: apps/io.ox/participants/model.js module:io.ox/core
msgid "Distribution list"
msgstr "Lista di distribuzione"

#: apps/io.ox/calendar/freetime/distributionListPopup.js module:io.ox/calendar
#: apps/io.ox/contacts/distrib/main.js module:io.ox/contacts
msgid "Distribution list has been saved"
msgstr "La lista di distribuzione è stata salvata"

#: apps/io.ox/contacts/view-detail.js module:io.ox/contacts
msgid "Distribution list with 1 entry"
msgid_plural "Distribution list with %1$d entries"
msgstr[0] "Lista di distribuzione con 1 voce"
msgstr[1] "Lista di distribuzione con %1$d voci"

#: apps/io.ox/files/util.js module:io.ox/files
msgid ""
"Do you really want to change the file extension from  \".%1$s\" to \".%2$s"
"\" ?"
msgstr "Vuoi davvero cambiare l'estensione del file da \".%1$s\" a \".%2$s\"?"

#: apps/io.ox/calendar/actions/create.js module:io.ox/calendar
msgid ""
"Do you really want to create an appointment <b>on behalf of the folder "
"owner</b> or do you want to create an appointment <b>with the folder owner</"
"b> in your own calendar?"
msgstr ""
"Vuoi davvero creare un appuntamento <b>per conto del proprietario della "
"cartella</b> o desideri creare un appuntamento <b>con il proprietario della "
"cartella</b> nel tuo calendario?"

#: apps/io.ox/core/folder/actions/remove.js module:io.ox/core
msgid "Do you really want to delete folder \"%s\"?"
msgstr "Vuoi davvero eliminare la cartella \"%s\"?"

#. %1$s is the group name
#: apps/plugins/administration/groups/settings/toolbar.js module:io.ox/core
msgid ""
"Do you really want to delete the group \"%1$s\"? This action cannot be "
"undone!"
msgstr ""
"Vuoi davvero eliminare il gruppo \"%1$s\"? Questa azione non può essere "
"annullata!"

#. %1$s is the resource name
#: apps/plugins/administration/resources/settings/toolbar.js module:io.ox/core
msgid ""
"Do you really want to delete the resource \"%1$s\"? This action cannot be "
"undone!"
msgstr ""
"Vuoi davvero eliminare la risorsa \"%1$s\"? Questa azione non può essere "
"annullata!"

#: apps/io.ox/contacts/actions/delete.js module:io.ox/contacts
msgid "Do you really want to delete these items?"
msgstr "Vuoi davvero eliminare questi elementi?"

#: apps/io.ox/settings/accounts/settings/pane.js
#: module:io.ox/settings/accounts
msgid "Do you really want to delete this account?"
msgstr "Vuoi davvero eliminare questo account?"

#: apps/io.ox/contacts/actions/delete.js module:io.ox/contacts
msgid "Do you really want to delete this contact?"
msgstr "Vuoi davvero eliminare questo contatto?"

#: apps/io.ox/contacts/actions/delete.js module:io.ox/contacts
msgid "Do you really want to delete this distribution list?"
msgstr "Sei sicuro di voler eliminare questa lista di distribuzione?"

#: apps/io.ox/mail/mailfilter/settings/filter.js module:io.ox/mail
msgid "Do you really want to delete this filter rule?"
msgstr "Vuoi davvero eliminare questa regola di filtro?"

#: apps/io.ox/files/actions/delete.js module:io.ox/files
msgid "Do you really want to delete this item?"
msgid_plural "Do you really want to delete these items?"
msgstr[0] "Vuoi davvero eliminare questo elemento?"
msgstr[1] "Vuoi davvero eliminare questi elementi?"

#: apps/io.ox/tasks/actions/delete.js module:io.ox/tasks
msgid "Do you really want to delete this task?"
msgid_plural "Do you really want to delete these tasks?"
msgstr[0] "Vuoi davvero eliminare questa attività?"
msgstr[1] "Vuoi davvero eliminare queste attività?"

#: apps/io.ox/files/actions/versions-delete.js module:io.ox/files
msgctxt "One file only"
msgid "Do you really want to delete this version?"
msgstr "Vuoi davvero eliminare questa versione?"

#: apps/io.ox/portal/main.js module:io.ox/portal
#: apps/io.ox/portal/settings/widgetview.js
msgid "Do you really want to delete this widget?"
msgstr "Vuoi davvero eliminare questo widget?"

#: apps/io.ox/calendar/edit/main.js module:io.ox/calendar/edit/main
#: apps/io.ox/contacts/distrib/main.js module:io.ox/contacts
#: apps/io.ox/contacts/edit/main.js apps/io.ox/editor/main.js
#: module:io.ox/editor apps/io.ox/tasks/edit/main.js module:io.ox/tasks
msgid "Do you really want to discard your changes?"
msgstr "Vuoi davvero scartare le tue modifiche?"

#: apps/io.ox/mail/compose/view.js module:io.ox/mail
msgid "Do you really want to discard your message?"
msgstr "Vuoi davvero scartare il tuo messaggio?"

#: apps/io.ox/core/folder/actions/common.js module:io.ox/core
msgid "Do you really want to empty folder \"%s\"?"
msgstr "Vuoi davvero svuotare la cartella \"%s\"?"

#: apps/io.ox/files/util.js module:io.ox/files
msgid ""
"Do you really want to remove the extension \".%1$s\" from your filename?"
msgstr "Vuoi davvero rimuovere l'estensione \".%1$s\" dal nome del file?"

#: apps/io.ox/calendar/actions.js module:io.ox/calendar
msgid "Do you want the appointments printed in detail or as a compact list?"
msgstr ""
"Vuoi che gli appuntamenti siano stampati in dettaglio o come un elenco "
"compatto?"

#: apps/io.ox/calendar/actions/acceptdeny.js module:io.ox/calendar
msgid ""
"Do you want to confirm the whole series or just one appointment within the "
"series?"
msgstr "Vuoi confermare l'intera serie o solo un appuntamento della serie?"

#: apps/io.ox/calendar/actions/delete.js module:io.ox/calendar
msgid ""
"Do you want to delete the whole series or just one appointment within the "
"series?"
msgstr "Vuoi eliminare l'intera serie o solo un appuntamento della serie?"

#: apps/io.ox/calendar/actions/delete.js module:io.ox/calendar
msgid "Do you want to delete this appointment?"
msgstr "Vuoi davvero eliminare questo appuntamento?"

#: apps/io.ox/calendar/actions/edit.js module:io.ox/calendar
#: apps/io.ox/calendar/week/perspective.js
msgid ""
"Do you want to edit the whole series or just one appointment within the "
"series?"
msgstr "Vuoi modificare l'intera serie o solo un appuntamento della serie?"

#. ask user to move all messages from the same sender to the mail category (tab)
#. %1$s represents a email address
#: apps/io.ox/mail/categories/train.js module:io.ox/mail
msgid "Do you want to move all messages from %1$s to that category?"
msgid_plural ""
"Do you want to move all messages from selected senders to that category?"
msgstr[0] "Vuoi spostare tutti i messaggi da %1$s a quella categoria?"
msgstr[1] ""
"Vuoi spostare tutti i messaggi dai mittenti selezionati a quella categoria?"

#: apps/io.ox/mail/actions/delete.js module:io.ox/mail
msgid "Do you want to permanently delete this mail?"
msgid_plural "Do you want to permanently delete these mails?"
msgstr[0] "Vuoi eliminare definitivamente questo messaggio?"
msgstr[1] "Vuoi eliminare definitivamente questi messaggi?"

#: apps/io.ox/settings/apps/settings/pane.js module:io.ox/core
msgid "Do you want to revoke the access of this application?"
msgstr "Vuoi revocare l'accesso a questa applicazione?"

#: apps/io.ox/mail/detail/links.js module:io.ox/mail
msgid "Document"
msgstr "Documento"

#: apps/io.ox/files/view-options.js module:io.ox/files
msgid "Documents"
msgstr "Documenti"

#: apps/io.ox/search/view-template.js module:io.ox/core
msgctxt "app"
msgid "Documents"
msgstr "Documenti"

#. Task: Done like in "Mark as done"
#: apps/io.ox/core/wizard/registry.js module:io.ox/core/wizard
#: apps/io.ox/core/yell.js module:io.ox/core
#: apps/io.ox/tasks/edit/view-template.js module:io.ox/tasks/edit
#: apps/io.ox/tasks/print.js module:io.ox/tasks apps/io.ox/tasks/toolbar.js
#: module:io.ox/mail apps/io.ox/tasks/util.js
#: apps/plugins/notifications/tasks/register.js module:plugins/notifications
msgid "Done"
msgstr "Completata"

#: apps/io.ox/calendar/week/view.js module:io.ox/calendar
msgid "Doubleclick in this row for whole day appointment"
msgstr "Doppio clic su questa riga per un appuntamento di una giornata intera"

#: apps/io.ox/core/pim/actions.js module:io.ox/core
#: apps/io.ox/core/viewer/views/toolbarview.js apps/io.ox/files/actions.js
#: module:io.ox/files apps/io.ox/files/toolbar.js apps/io.ox/mail/actions.js
#: module:io.ox/mail apps/io.ox/notes/toolbar.js module:io.ox/notes
#: apps/io.ox/onboarding/clients/extensions.js module:io.ox/core/onboarding
#: apps/plugins/portal/updater/register.js module:plugins/portal
msgid "Download"
msgstr "Scarica"

#: apps/plugins/portal/oxdriveclients/register.js module:plugins/portal
msgid "Download %s"
msgstr "Scarica %s"

#: apps/plugins/portal/oxdriveclients/register.js module:plugins/portal
msgid "Download %s for %s now"
msgstr "Scarica subito %s per %s"

#: apps/plugins/portal/oxdriveclients/register.js module:plugins/portal
msgid "Download %s via the OX Updater"
msgstr "Scarica %s tramite OX Update"

#: apps/io.ox/core/folder/contextmenu.js module:io.ox/core
msgid "Download entire folder"
msgstr "Scarica l'intera cartella"

#: apps/io.ox/core/settings/downloads/pane.js module:io.ox/core
msgid "Download installation file"
msgstr "Scarica il file di installazione"

#: apps/io.ox/core/settings/downloads/pane.js module:io.ox/core
msgid "Download installation file (for Windows)"
msgstr "Scarica il file di installazione (per Windows)"

#: apps/io.ox/core/settings/downloads/pane.js module:io.ox/core
#: apps/plugins/portal/oxdriveclients/register.js module:plugins/portal
msgid "Download the %s client for %s"
msgstr "Scarica il client di %s per %s"

#. %1$s: app store name
#: apps/io.ox/onboarding/clients/extensions.js module:io.ox/core/onboarding
msgid "Download the application."
msgstr "Scarica l'applicazione."

#: apps/io.ox/core/settings/downloads/pane.js module:io.ox/core
msgid "Downloads"
msgstr "Scaricamenti"

#. Drafts folder
#: apps/io.ox/mail/accounts/view-form.js module:io.ox/settings
msgctxt "folder"
msgid "Drafts"
msgstr "Bozze"

#: apps/io.ox/mail/mailfilter/settings/filter.js module:io.ox/mail
msgid "Drag to reorder filter rules"
msgstr "Trascina per riordinare le regole di filtro"

#: apps/io.ox/portal/settings/pane.js module:io.ox/portal
msgid "Drag to reorder widget"
msgstr "Trascina per riposizionare il widget"

#. %1$s is usually "Drive" (product name; might be customized)
#: apps/io.ox/core/main.js module:io.ox/core apps/io.ox/core/pim/actions.js
#: apps/io.ox/core/viewer/views/toolbarview.js
#: apps/io.ox/files/settings/pane.js module:io.ox/files
#: apps/io.ox/mail/actions.js module:io.ox/mail
#: apps/io.ox/search/view-template.js
msgctxt "app"
msgid "Drive"
msgstr "Drive"

#: apps/io.ox/files/guidance/main.js module:io.ox/files
msgctxt "help"
msgid "Drive Settings"
msgstr "Impostazioni Drive"

#: apps/io.ox/mail/import.js module:io.ox/mail
msgid "Drop EML file here for import"
msgstr "Rilascia qui il file EML per importare"

#: apps/io.ox/mail/compose/extensions.js module:io.ox/mail
msgid "Drop attachments here"
msgstr "Rilascia qui gli allegati"

#: apps/io.ox/files/upload/dropzone.js module:io.ox/files
msgid "Drop files here to upload"
msgstr "Rilascia qui il file da caricare"

#: apps/io.ox/mail/actions.js module:io.ox/mail
msgid "Drop here to import this mail"
msgstr "Rilascia qui per importare il messaggio"

#: apps/io.ox/calendar/edit/extensions.js module:io.ox/calendar/edit/main
#: apps/io.ox/contacts/edit/view-form.js module:io.ox/contacts
#: apps/io.ox/tasks/edit/view-template.js module:io.ox/tasks/edit
msgid "Drop here to upload a <b class=\"dndignore\">new attachment</b>"
msgstr "Rilascia qui per caricare un <b class=\"dndignore\">nuovo allegato</b>"

#: apps/io.ox/files/actions.js module:io.ox/files
msgid "Drop here to upload a <b class=\"dndignore\">new file</b>"
msgstr "Rilascia qui per caricare un <b class=\"dndignore\">nuovo file</b>"

#: apps/io.ox/files/actions.js module:io.ox/files
msgid "Drop here to upload a <b class=\"dndignore\">new version</b>"
msgstr ""
"Rilascia qui per caricare una <b class=\"dndignore\">nuova versione</b>"

#: apps/io.ox/files/actions.js module:io.ox/files
msgid ""
"Drop here to upload a <b class=\"dndignore\">new version</b> of \"%1$s\""
msgstr ""
"Rilascia qui per caricare una <b class=\"dndignore\">nuova versione</b> di "
"\"%1$s\""

#: apps/io.ox/mail/categories/tabs.js module:io.ox/mail
msgid "Drop here!"
msgstr "Rilascia qui!"

#. %1$s is the filename of the current file
#: apps/io.ox/core/viewer/views/sidebarview.js module:io.ox/core/viewer
msgid "Drop new version of \"%1$s\" here"
msgstr "Rilascia qui la nuova versione di \"%1$s\""

#: apps/io.ox/core/viewer/views/sidebarview.js module:io.ox/core/viewer
msgid "Drop only a single file as new version."
msgstr "Rilascia solo un singolo file come nuova versione."

#: apps/io.ox/files/actions/add-storage-account.js module:io.ox/files
msgid "Dropbox"
msgstr "Dropbox"

#. Task: "Due" like in "Change due date"
#: apps/io.ox/tasks/print.js module:io.ox/tasks apps/io.ox/tasks/toolbar.js
#: module:io.ox/mail
msgid "Due"
msgstr "Scadenza"

#. %1$s due date of a task
#: apps/io.ox/tasks/view-detail.js module:io.ox/tasks
#, c-format
msgid "Due %1$s"
msgstr "Scade il %1$s"

#: apps/io.ox/tasks/edit/view-template.js module:io.ox/tasks/edit
#: apps/io.ox/tasks/main.js module:io.ox/tasks
msgid "Due date"
msgstr "Data di scadenza"

#. Due on date
#: apps/plugins/portal/tasks/register.js module:plugins/portal
msgid "Due on %1$s"
msgstr "Scade il %1$s"

#: apps/io.ox/onboarding/clients/extensions.js module:io.ox/core/onboarding
msgid "EAS Login"
msgstr "Accesso EAS"

#: apps/io.ox/onboarding/clients/extensions.js module:io.ox/core/onboarding
msgid "EAS URL"
msgstr "URL EAS"

#. Exabytes
#: apps/io.ox/core/strings.js module:io.ox/core
msgid "EB"
msgstr "EB"

#. Used as a button label to enter the "edit mode"
#: apps/io.ox/backbone/mini-views/listutils.js module:io.ox/core
#: apps/io.ox/calendar/actions.js module:io.ox/calendar
#: apps/io.ox/calendar/main.js apps/io.ox/calendar/toolbar.js
#: apps/io.ox/contacts/actions.js module:io.ox/contacts
#: apps/io.ox/contacts/main.js apps/io.ox/contacts/mobile-toolbar-actions.js
#: module:io.ox/mail apps/io.ox/contacts/toolbar.js
#: apps/io.ox/core/viewer/views/toolbarview.js apps/io.ox/files/actions.js
#: module:io.ox/files apps/io.ox/files/main.js
#: apps/io.ox/files/share/permissions.js apps/io.ox/files/toolbar.js
#: apps/io.ox/mail/actions.js apps/io.ox/mail/main.js
#: apps/io.ox/portal/settings/pane.js module:io.ox/portal
#: apps/io.ox/settings/accounts/settings/pane.js
#: module:io.ox/settings/accounts apps/io.ox/tasks/actions.js
#: module:io.ox/tasks apps/io.ox/tasks/main.js
#: apps/io.ox/tasks/mobile-toolbar-actions.js apps/io.ox/tasks/toolbar.js
#: apps/plugins/administration/groups/settings/toolbar.js
#: apps/plugins/administration/resources/settings/toolbar.js
msgid "Edit"
msgstr "Modifica"

#: apps/io.ox/mail/mailfilter/settings/filter.js module:io.ox/mail
#: apps/io.ox/portal/settings/pane.js module:io.ox/portal
#: apps/io.ox/settings/accounts/settings/pane.js
#: module:io.ox/settings/accounts
msgid "Edit %1$s"
msgstr "Modifica %1$s"

#: apps/io.ox/contacts/edit/main.js module:io.ox/contacts
msgid "Edit Contact"
msgstr "Modifica contatto"

#: apps/plugins/portal/flickr/register.js module:plugins/portal
msgid "Edit Flickr photo stream"
msgstr "Modifica un flusso di foto di Flickr"

#: apps/plugins/portal/tumblr/register.js module:io.ox/portal
msgid "Edit Tumblr feed"
msgstr "Modifica fonte Tumblr"

#. object permissions - edit/modify
#: apps/io.ox/files/share/permissions.js module:io.ox/core
msgid "Edit all objects"
msgstr "Modificare tutti gli oggetti"

#: apps/io.ox/calendar/edit/extensions.js module:io.ox/calendar/edit/main
#: apps/io.ox/calendar/edit/main.js apps/io.ox/calendar/toolbar.js
#: module:io.ox/calendar
msgid "Edit appointment"
msgstr "Modifica appuntamento"

#: apps/io.ox/contacts/edit/main.js module:io.ox/contacts
#: apps/io.ox/contacts/toolbar.js
msgid "Edit contact"
msgstr "Modifica contatto"

#: apps/io.ox/core/viewer/views/sidebar/filedescriptionview.js
#: module:io.ox/core/viewer apps/io.ox/core/viewer/views/toolbarview.js
#: module:io.ox/core apps/io.ox/files/actions.js module:io.ox/files
#: apps/io.ox/files/toolbar.js
msgid "Edit description"
msgstr "Modifica descrizione"

#: apps/io.ox/contacts/distrib/create-dist-view.js module:io.ox/contacts
#: apps/io.ox/contacts/distrib/main.js
msgid "Edit distribution list"
msgstr "Modifica lista di distribuzione"

#: apps/io.ox/mail/mobile-toolbar-actions.js module:io.ox/mail
#: apps/io.ox/mail/toolbar.js
msgid "Edit draft"
msgstr "Modifica bozza"

#: apps/plugins/administration/groups/settings/edit.js module:io.ox/core
msgid "Edit group"
msgstr "Modifica gruppo"

#: apps/io.ox/mail/accounts/settings.js module:io.ox/mail/accounts/settings
msgid "Edit mail account"
msgstr "Modifica account di posta"

#: apps/io.ox/mail/compose/extensions.js module:io.ox/mail
msgid "Edit names"
msgstr "Modifica i nomi"

#. object permissions - edit/modify
#: apps/io.ox/files/share/permissions.js module:io.ox/core
msgid "Edit own objects"
msgstr "Modificare i propri oggetti"

#: apps/io.ox/mail/compose/names.js module:io.ox/mail
msgid "Edit real names"
msgstr "Modifica i nomi effettivi"

#: apps/plugins/administration/resources/settings/edit.js module:io.ox/core
msgid "Edit resource"
msgstr "Modifica risorsa"

#: apps/io.ox/mail/mailfilter/settings/filter.js module:io.ox/mail
msgid "Edit rule"
msgstr "Modifica regola"

#: apps/io.ox/files/share/toolbar.js module:io.ox/files
msgid "Edit share"
msgstr "Modifica condivisione"

#: apps/io.ox/mail/settings/signatures/settings/pane.js module:io.ox/mail
msgid "Edit signature"
msgstr "Modifica firma"

#: apps/io.ox/tasks/edit/main.js module:io.ox/tasks
#: apps/io.ox/tasks/edit/view-template.js module:io.ox/tasks/edit
#: apps/io.ox/tasks/edit/view.js apps/io.ox/tasks/toolbar.js module:io.ox/mail
msgid "Edit task"
msgstr "Modifica attività"

#: apps/io.ox/contacts/main.js module:io.ox/contacts
msgid "Edit to set a name."
msgstr "Modifica per impostare un nome."

#: apps/io.ox/editor/main.js module:io.ox/editor
#: apps/io.ox/mail/compose/view.js module:io.ox/mail
msgid "Editor"
msgstr "Editor"

#: apps/io.ox/contacts/print.js module:io.ox/contacts
msgid "Email"
msgstr "Indirizzo di posta"

#: apps/io.ox/contacts/model.js module:io.ox/contacts
msgid "Email 1"
msgstr "Indirizzo di posta 1"

#: apps/io.ox/contacts/model.js module:io.ox/contacts
msgid "Email 1 / Phone number"
msgstr "Email 1 / Numero di telefono"

#: apps/io.ox/contacts/model.js module:io.ox/contacts
msgid "Email 2"
msgstr "Indirizzo di posta 2"

#: apps/io.ox/contacts/model.js module:io.ox/contacts
msgid "Email 3"
msgstr "Indirizzo di posta 3"

#: apps/io.ox/mail/accounts/view-form.js module:io.ox/settings
msgid "Email address"
msgstr "Indirizzo di posta elettronica"

#: apps/io.ox/mail/vacationnotice/settings/model.js module:io.ox/mail
msgid "Email addresses"
msgstr "Indirizzi di posta elettronica"

#. %1$s: Mail sender
#. %2$s: Mail subject
#: apps/io.ox/mail/detail/mobileView.js module:io.ox/mail
#: apps/io.ox/mail/detail/view.js
msgid "Email from %1$s: %2$s"
msgstr "Messaggio di posta da %1$s: %2$s"

#: apps/io.ox/calendar/settings/pane.js module:io.ox/calendar
#: apps/io.ox/tasks/settings/pane.js module:io.ox/tasks
msgid "Email notifications"
msgstr "Notifiche dei messaggi"

#: apps/io.ox/mail/actions/delete.js module:io.ox/mail
msgid ""
"Emails cannot be put into trash folder while your mail quota is exceeded."
msgstr ""
"I messaggi di posta non possono essere cestinati quando si è superata la "
"quota."

#: apps/plugins/halo/xing/register.js module:plugins/portal
msgid "Employee"
msgstr "Impiegato"

#: apps/io.ox/contacts/model.js module:io.ox/contacts
msgid "Employee ID"
msgstr "Matricola dell'impiegato"

#: apps/io.ox/contacts/model.js module:io.ox/contacts
msgid "Employee type"
msgstr "Tipo di impiegato"

#: apps/plugins/halo/xing/register.js module:plugins/portal
msgid "Employment"
msgstr "Occupazione"

#. empty message for list view
#: apps/io.ox/contacts/addressbook/popup.js module:io.ox/contacts
#: apps/io.ox/mail/common-extensions.js module:io.ox/mail
msgid "Empty"
msgstr "Vuoto"

#. list is empty / no items
#: apps/io.ox/core/tk/vgrid.js module:io.ox/core
msgctxt "vgrid"
msgid "Empty"
msgstr "Vuoto"

#: apps/io.ox/core/folder/actions/common.js module:io.ox/core
#: apps/io.ox/core/folder/contextmenu.js
msgid "Empty folder"
msgstr "Svuota cartella"

#: apps/io.ox/contacts/main.js module:io.ox/contacts
msgid "Empty name and description found."
msgstr "Sono stati trovati un nome utente e una descrizione vuoti."

#: apps/io.ox/core/folder/contextmenu.js module:io.ox/core
msgid "Empty trash"
msgstr "Svuota il cestino"

#: apps/io.ox/core/sub/settings/pane.js module:io.ox/core/sub
#: apps/io.ox/mail/autoforward/settings/model.js module:io.ox/mail
#: apps/io.ox/mail/mailfilter/settings/filter.js
#: apps/io.ox/portal/settings/pane.js module:io.ox/portal
msgid "Enable"
msgstr "Abilita"

#: apps/io.ox/portal/settings/pane.js module:io.ox/portal
msgid "Enable %1$s"
msgstr "Abilita %1$s"

#: apps/io.ox/mail/vacationnotice/settings/model.js module:io.ox/mail
msgid "Enable for the following addresses"
msgstr "Abilita per i seguenti indirizzi"

#. button label for ending the presentation
#: apps/io.ox/mail/vacationnotice/settings/model.js module:io.ox/mail
#: apps/io.ox/presenter/views/toolbarview.js module:io.ox/presenter
msgid "End"
msgstr "Finisce"

#: apps/io.ox/calendar/edit/timezone-dialog.js module:io.ox/calendar/edit/main
msgid "End date timezone"
msgstr "Fuso orario della data di fine"

#. info text on the next slide preview, which means the presenting user reached the last slide.
#: apps/io.ox/presenter/views/sidebar/slidepeekview.js module:io.ox/presenter
msgid "End of Slides"
msgstr "Fine delle diapositive"

#: apps/io.ox/calendar/settings/pane.js module:io.ox/calendar
msgid "End of working time"
msgstr "Ora di fine della giornata lavorativa"

#. button label for ending the presentation
#: apps/io.ox/presenter/views/toolbarview.js module:io.ox/presenter
msgid "End presentation"
msgstr "Termina la presentazione"

#. button tooltip for ending the presentation
#: apps/io.ox/presenter/views/toolbarview.js module:io.ox/presenter
msgid "End the presentation"
msgstr "Termina la presentazione"

#: apps/io.ox/calendar/edit/extensions.js module:io.ox/calendar/edit/main
msgid "Ends on"
msgstr "Finisce il"

#: apps/io.ox/files/share/wizard.js module:io.ox/files
msgid "Enter Password"
msgstr "Digita la password"

#: apps/io.ox/files/share/permissions.js module:io.ox/core
msgid "Enter a Message to inform users"
msgstr "Digita un messaggio per informare gli utenti"

#: apps/io.ox/editor/main.js module:io.ox/editor
msgid "Enter document title here"
msgstr "Digita qui il titolo del documento"

#. what follows is a set of job/status descriptions used by XING
#: apps/plugins/halo/xing/register.js module:plugins/portal
msgid "Entrepreneur"
msgstr "Imprenditore"

#: apps/io.ox/mail/mailfilter/settings/filter/view-form.js
#: module:io.ox/settings
msgid "Envelope - To"
msgstr "Busta - A"

#: apps/io.ox/core/print.js module:io.ox/core
#: apps/io.ox/core/sub/subscriptions.js module:io.ox/core/sub
#: apps/io.ox/core/yell.js apps/io.ox/oauth/keychain.js
msgid "Error"
msgstr "Errore"

#: apps/io.ox/core/settings/errorlog/settings/pane.js module:io.ox/core
msgid "Error log"
msgstr "Log di errore"

#: apps/io.ox/mail/detail/view.js module:io.ox/mail
msgid "Error while loading message content"
msgstr "Errore durante il caricamento del contenuto del messaggio."

<<<<<<< HEAD
#: apps/io.ox/core/viewer/views/types/videoview.js module:io.ox/core
msgid ""
"Error while playing the video. Either your browser does not support the "
"format or you have connection problems."
msgstr ""
"Errore durante la riproduzione del video. Il tuo browser non supporta il "
"formato o hai dei problemi di connessione."
=======
#: apps/io.ox/core/folder/tree.js module:io.ox/core
msgid "Folder options"
msgstr "Opzioni delle cartelle"

#. generic error message
#: apps/io.ox/core/http_errors.js module:io.ox/core
msgid "An unknown error occurred"
msgstr "Si è verificato un errore sconosciuto"
>>>>>>> 3878e903

#: apps/io.ox/mail/actions/invite.js module:io.ox/core
msgid "Error while resolving mail addresses. Please try again."
msgstr ""
"Errore durante la risoluzione degli indirizzi di posta elettronica. Prova "
"ancora."

#: apps/io.ox/core/sub/subscriptions.js module:io.ox/core/sub
msgid "Error:"
msgstr "Errore:"

#: apps/io.ox/core/settings/errorlog/settings/pane.js module:io.ox/core
msgid "Errors"
msgstr "Errori"

#: apps/io.ox/tasks/edit/view-template.js module:io.ox/tasks/edit
#: apps/io.ox/tasks/print.js module:io.ox/tasks
#: apps/io.ox/tasks/view-detail.js
msgid "Estimated costs"
msgstr "Costi stimati"

#: apps/io.ox/tasks/edit/view-template.js module:io.ox/tasks/edit
#: apps/io.ox/tasks/print.js module:io.ox/tasks
#: apps/io.ox/tasks/view-detail.js
msgid "Estimated duration in minutes"
msgstr "Durata stimata in minuti"

#. recurrence string
#. %1$d: numeric
#: apps/io.ox/calendar/util.js module:io.ox/calendar
msgid "Every %1$d days"
msgstr "Ogni %1$d giorni"

#. recurrence string
#. %1$d: numeric, interval
#. %1$d: numeric, day in month
#: apps/io.ox/calendar/util.js module:io.ox/calendar
msgid "Every %1$d months on day %2$d"
msgstr "Ogni %1$d mesi il %2$d giorno"

#. recurrence string
#. %1$d: numeric, interval
#. %2$s: count string, e.g. first, second, or last
#. %3$s: day string, e.g. Monday
#: apps/io.ox/calendar/util.js module:io.ox/calendar
msgid "Every %1$d months on the %2$s %3$s"
msgstr "Ogni %1$d mesi il %2$s %3$s"

#. recurrence string
#. %1$d: numeric
#. %2$s: day string, e.g. "Friday" or "Monday, Tuesday, Wednesday"
#: apps/io.ox/calendar/util.js module:io.ox/calendar
msgid "Every %1$d weeks on %2$s"
msgstr "Ogni %1$d settimane il %2$s"

#. recurrence string
#. %1$d: numeric
#: apps/io.ox/calendar/util.js module:io.ox/calendar
msgid "Every %1$d weeks on all days"
msgstr "Ogni %1$d settimane tutti i giorni"

#. recurrence string
#. %1$d: numeric
#: apps/io.ox/calendar/util.js module:io.ox/calendar
msgid "Every %1$d weeks on work days"
msgstr "Ogni %1$d settimane nei giorni feriali"

#. recurrence string
#. %1$d: interval, numeric
#. %2$s: Month nane, e.g. January
#. %3$d: Date, numeric, e.g. 29
#: apps/io.ox/calendar/util.js module:io.ox/calendar
msgid "Every %1$d years on %2$s %3$d"
msgstr "Ogni %1$d anni il %3$d %2$s"

#. recurrence string
#. %1$d: interval, numeric
#. %2$s: count string, e.g. first, second, or last
#. %3$s: day string, e.g. Monday
#. %4$s: month nane, e.g. January
#: apps/io.ox/calendar/util.js module:io.ox/calendar
msgid "Every %1$d years on the %2$s %3$s of %4$d"
msgstr "Ogni %1$d anni il %2$s %3$s di %4$d"

#: apps/io.ox/calendar/util.js module:io.ox/calendar
msgid "Every day"
msgstr "Ogni giorno"

#. sharing: a guest user will be created for the owner of that email address
#: apps/io.ox/files/actions.js module:io.ox/files
msgid ""
"Every recipient gets an individual link. Guests can also create and change "
"files."
msgstr ""
"Ogni destinatario ottiene un collegamento individuale. Anche gli ospiti "
"possono creare e modificare i file."

#. sharing: a link will be created
#: apps/io.ox/files/actions.js module:io.ox/files
msgid ""
"Everybody gets the same link. The link just allows to view the file or "
"folder."
msgstr ""
"Tutti ottengono lo stesso collegamento. Il collegamento consente di "
"visualizzare il file o la cartella."

#: apps/io.ox/mail/toolbar.js module:io.ox/mail
msgid "Exact dates"
msgstr "Date esatte"

#: apps/plugins/halo/xing/register.js module:plugins/portal
msgid "Executive"
msgstr "Dirigente"

#: apps/io.ox/calendar/edit/extensions.js module:io.ox/calendar/edit/main
#: apps/io.ox/tasks/edit/view-template.js module:io.ox/tasks/edit
msgid "Expand form"
msgstr "Espandi modulo"

#. Label for a button which shows more upcoming
#. appointments in a listview by extending the search
#. by one month in the future
#: apps/io.ox/calendar/main.js module:io.ox/calendar
msgid "Expand timeframe by one month"
msgstr "Espandi l'arco temporale di un mese"

#: apps/io.ox/onboarding/clients/extensions.js module:io.ox/core/onboarding
msgid "Expert user?"
msgstr "Utente esperto?"

#: apps/io.ox/mail/compose/extensions.js module:io.ox/mail
msgid "Expiration"
msgstr "Scadenza"

#: apps/io.ox/files/share/wizard.js module:io.ox/files
msgid "Expires in"
msgstr "Scade tra"

#: apps/io.ox/files/share/wizard.js module:io.ox/files
msgid "Expires on"
msgstr "Scade il"

#: apps/io.ox/core/export/export.js module:io.ox/core
#: apps/io.ox/core/folder/contextmenu.js
msgid "Export"
msgstr "Esporta"

#: apps/io.ox/core/export/export.js module:io.ox/core
msgid "Export folder"
msgstr "Esporta cartella"

#: apps/io.ox/settings/apps/settings/pane.js module:io.ox/core
msgid "External Apps"
msgstr "Applicazioni esterne"

#: apps/io.ox/participants/model.js module:io.ox/core
msgid "External contact"
msgstr "Contatto esterno"

#: apps/io.ox/files/share/listview.js module:io.ox/files
msgid "External guests"
msgstr "Ospiti esterni"

#: apps/io.ox/mail/common-extensions.js module:io.ox/mail
msgid ""
"External images have been blocked to protect you against potential spam!"
msgstr ""
"Le immagini esterne sono state bloccate per proteggerti da posta "
"potenzialmente indesiderata!"

#: apps/plugins/portal/birthdays/register.js module:plugins/portal
msgid "External link"
msgstr "Collegamento esterno"

#: apps/io.ox/participants/detail.js module:io.ox/core
msgid "External participants"
msgstr "Partecipanti esterni"

#. Emoji category
#. Japanese: 顔
#. Contains: All kinds of smilies
#: apps/io.ox/emoji/categories.js module:io.ox/mail/emoji
msgid "Face"
msgstr "Volto"

#: apps/io.ox/mail/actions/vcard.js module:io.ox/mail
msgid "Failed to add. Maybe the vCard attachment is invalid."
msgstr "Aggiunta non riuscita. Forse l'allegato vCard non è valido."

#: apps/io.ox/core/desktop.js module:io.ox/core
msgid ""
"Failed to automatically save current stage of work. Please save your work to "
"avoid data loss in case the browser closes unexpectedly."
msgstr ""
"Salvataggio automatico del lavoro non riuscito. Salvare il proprio lavoro "
"per evitare perdite di dati nel caso in cui il browser si chiuda in modo "
"inatteso."

#: apps/io.ox/mail/accounts/settings.js module:io.ox/mail/accounts/settings
msgid "Failed to connect."
msgstr "Connessione non riuscita."

#. Failure message if no data (e.g. appointments) could be imported
#: apps/io.ox/core/import/import.js module:io.ox/core
msgid "Failed to import any data"
msgstr "Importazione dei dati non riuscita"

#: apps/io.ox/keychain/secretRecoveryDialog.js module:io.ox/keychain
msgid "Failed to recover accounts"
msgstr "Ripristino account non riuscito"

#: apps/io.ox/contacts/distrib/main.js module:io.ox/contacts
msgid "Failed to save distribution list."
msgstr "Salvataggio della lista di distribuzione non riuscito."

#: apps/io.ox/core/relogin.js module:io.ox/core
msgid "Failed to sign in"
msgstr "Accesso non riuscito"

#: apps/io.ox/core/desktop.js module:io.ox/core
msgid ""
"Failed to start application. Maybe you have connection problems. Please try "
"again."
msgstr ""
"Avvio dell'applicazione non riuscito. Forse hai dei problemi di connessione. "
"Prova ancora."

#: apps/io.ox/calendar/invitations/register.js module:io.ox/calendar/main
msgid ""
"Failed to update confirmation status; most probably the appointment has been "
"deleted."
msgstr ""
"Aggiornamento dello stato di conferma non riuscito; è probabile che "
"l'appuntamento sia stato eliminato."

#: apps/io.ox/calendar/invitations/register.js module:io.ox/calendar/main
msgid ""
"Failed to update confirmation status; most probably the task has been "
"deleted."
msgstr ""
"Aggiornamento dello stato di conferma non riuscito; è probabile che "
"l'attività sia stata eliminata."

#: apps/plugins/portal/twitter/util.js module:plugins/portal
msgid "Favorite"
msgstr "Preferito"

#: apps/io.ox/calendar/settings/timezones/pane.js module:io.ox/calendar
msgid "Favorite timezones"
msgstr "Fusi orari preferiti"

#: apps/io.ox/calendar/settings/timezones/pane.js module:io.ox/calendar
msgctxt "app"
msgid "Favorite timezones"
msgstr "Fusi orari preferiti"

#: apps/plugins/portal/twitter/util.js module:plugins/portal
msgid "Favorited"
msgstr "Aggiunto ai preferiti"

#: apps/io.ox/backbone/mini-views/timezonepicker.js module:io.ox/core
#: apps/io.ox/calendar/week/view.js module:io.ox/calendar
#: apps/io.ox/core/folder/favorites.js
msgid "Favorites"
msgstr "Preferiti"

#: apps/io.ox/contacts/model.js module:io.ox/contacts
msgid "Fax"
msgstr "Fax"

#: apps/io.ox/contacts/model.js module:io.ox/contacts
msgid "Fax (Home)"
msgstr "Fax (Casa)"

#: apps/io.ox/contacts/model.js module:io.ox/contacts
msgid "Fax (alt)"
msgstr "Fax (alt)"

#: apps/io.ox/calendar/edit/recurrence-view.js module:io.ox/calendar/edit/main
msgid "February"
msgstr "Febbraio"

#: apps/plugins/portal/tumblr/register.js module:io.ox/portal
msgid "Feed URL"
msgstr "URL della fonte"

#: apps/plugins/core/feedback/register.js module:io.ox/core
msgid "Feedback"
msgstr "Commento"

#. Emoji category
#. Japanese should include "Katakana Middle Dot". Unicode: 30FB
#. Japanese: 気持ち・装飾
#. Other languages can use simple bullet. Unicode: 2022
#. Contains: Hearts, Gestures like thumbs up
#: apps/io.ox/emoji/categories.js module:io.ox/mail/emoji
msgid "Feeling • Decoration"
msgstr "Sentimento • Decorazione"

#: apps/io.ox/core/viewer/views/sidebar/fileversionsview.js
#: module:io.ox/core/viewer apps/io.ox/editor/main.js module:io.ox/editor
#: apps/io.ox/mail/detail/links.js module:io.ox/mail
msgid "File"
msgstr "File"

#: apps/io.ox/files/detail/main.js module:io.ox/files
msgid "File Details"
msgstr "Dettagli file"

#: apps/io.ox/files/toolbar.js module:io.ox/files
msgid "File details"
msgstr "Dettagli del file"

#: apps/io.ox/files/actions.js module:io.ox/files
msgid "File has been copied"
msgstr "Il file è stato copiato"

#: apps/io.ox/files/actions.js module:io.ox/files
msgid "File has been moved"
msgstr "Il file è stato spostato"

#: apps/io.ox/core/viewer/views/toolbarview.js module:io.ox/core
msgid "File name"
msgstr "Nome file"

#: apps/io.ox/core/viewer/views/toolbarview.js module:io.ox/core
msgid "File name, click to rename"
msgstr "Nome del file, clic per rinominare"

#: apps/io.ox/files/main.js module:io.ox/files
#: apps/plugins/portal/quota/register.js module:plugins/portal
msgid "File quota"
msgstr "Quota dei file"

#: apps/io.ox/core/viewer/views/sidebar/fileversionsview.js
#: module:io.ox/core/viewer
msgid "File version table, the first row represents the current version."
msgstr ""
"Tabella della versione dei file, la prima riga rappresenta la versione "
"attuale."

#: apps/io.ox/files/actions/sendlink.js module:io.ox/files
msgid "File: %1$s"
msgstr "File: %1$s"

#: apps/io.ox/files/filepicker.js module:io.ox/files apps/io.ox/files/main.js
msgid "Files"
msgstr "File"

#: apps/io.ox/contacts/model.js module:io.ox/contacts
msgid "Files can not be uploaded, because quota exceeded."
msgstr ""
"I file non possono essere caricati, poiché superano il limite di quota."

#. %1$s is an upload limit like for example 10mb
#: apps/io.ox/calendar/model.js module:io.ox/calendar
#: apps/io.ox/tasks/model.js module:io.ox/tasks
msgid "Files can not be uploaded, because upload limit of %1$s is exceeded."
msgstr ""
"I file non possono essere caricati, perché è stato superato il limite di "
"caricamento di %1$s."

#: apps/io.ox/files/actions.js module:io.ox/files
msgid "Files have been copied"
msgstr "I file sono stati copiati"

#: apps/io.ox/files/actions.js module:io.ox/files
msgid "Files have been moved"
msgstr "I file sono stati spostati"

#. toolbar with 'select all' and 'sort by'
#: apps/io.ox/files/main.js module:io.ox/files
msgid "Files options"
msgstr "Opzioni dei file"

#. Verb: (to) filter documents by file type
#: apps/io.ox/files/view-options.js module:io.ox/files
msgctxt "verb"
msgid "Filter"
msgstr "Filtro"

#: apps/io.ox/mail/mailfilter/settings/register.js module:io.ox/mail
msgid "Filter Rules"
msgstr "Regole di filtro"

#: apps/io.ox/calendar/edit/extensions.js module:io.ox/calendar/edit/main
#: apps/io.ox/calendar/freebusy/templates.js module:io.ox/calendar/freebusy
#: apps/io.ox/calendar/toolbar.js module:io.ox/calendar
msgid "Find a free time"
msgstr "Trova tempo libero"

#. finish the tour
#: apps/io.ox/core/tk/wizard.js module:io.ox/core
msgctxt "tour"
msgid "Finish"
msgstr "Fine"

#: apps/io.ox/contacts/model.js module:io.ox/contacts
#: apps/plugins/portal/xing/register.js module:plugins/portal
#: apps/plugins/wizards/mandatory/main.js module:io.ox/wizards/firstStart
msgid "First name"
msgstr "Nome"

#: apps/io.ox/contacts/settings/pane.js module:io.ox/contacts
msgid "First name Last name"
msgstr "Nome Cognome"

#: apps/io.ox/core/viewer/views/toolbarview.js module:io.ox/core
msgid "Fit to screen size"
msgstr "Adatta alle dimensioni dello schermo"

#: apps/io.ox/core/viewer/views/toolbarview.js module:io.ox/core
msgid "Fit to screen width"
msgstr "Adatta alla larghezza dello schermo"

#: apps/io.ox/mail/mailfilter/settings/filter/view-form.js
#: module:io.ox/settings
msgid "Flag mail with"
msgstr "Contrassegna messaggio come"

#: apps/plugins/portal/flickr/register.js module:plugins/portal
msgid "Flickr"
msgstr "Flickr"

#: apps/io.ox/calendar/view-detail.js module:io.ox/calendar
#: apps/io.ox/core/viewer/views/sidebar/fileinfoview.js
#: module:io.ox/core/viewer apps/io.ox/files/common-extensions.js
#: module:io.ox/files apps/io.ox/files/share/permissions.js module:io.ox/core
#: apps/io.ox/files/share/toolbar.js apps/io.ox/find/extensions-api.js
#: apps/io.ox/mail/detail/links.js module:io.ox/mail apps/io.ox/search/main.js
#: module:io.ox/search
msgid "Folder"
msgstr "Cartella"

#: apps/io.ox/core/folder/actions/add.js module:io.ox/core
#: apps/io.ox/core/folder/actions/rename.js
msgid "Folder name"
msgstr "Nome della cartella"

#: apps/io.ox/core/folder/tree.js module:io.ox/core
#, fuzzy
#| msgid "Files options"
msgid "Folder options"
msgstr "Opzioni dei file"

#: apps/io.ox/core/permissions/permissions.js module:io.ox/core
msgid "Folder permissions"
msgstr "Permessi della cartella"

#: apps/io.ox/core/folder/actions/properties.js module:io.ox/core
msgid "Folder type"
msgstr "Tipo di cartella"

#: apps/io.ox/calendar/toolbar.js module:io.ox/calendar
#: apps/io.ox/contacts/toolbar.js module:io.ox/contacts
#: apps/io.ox/files/toolbar.js module:io.ox/files apps/io.ox/mail/toolbar.js
#: module:io.ox/mail apps/io.ox/tasks/toolbar.js
msgid "Folder view"
msgstr "Vista della cartella"

#. %1$s is the filename
#: apps/io.ox/core/main.js module:io.ox/core
msgid ""
"Folder with name \"%1$s\" will be hidden. Enable setting \"Show hidden files "
"and folders\" to access this folder again."
msgstr ""
"La cartella con il nome \"%1$s\" sarà nascosta. Abilita l'impostazione "
"\"Mostra i file e le cartelle nascoste\" per accedere nuovamente a questa "
"cartella."

#: apps/io.ox/core/folder/node.js module:io.ox/core
msgid "Folder-specific actions"
msgstr "Azioni specifiche delle cartelle"

#. %1$s is the name of the folder
#: apps/io.ox/core/folder/node.js module:io.ox/core
msgid "Folder-specific actions for %1$s"
msgstr "Azioni specifiche delle cartelle per %1$s"

#: apps/io.ox/calendar/main.js module:io.ox/calendar
#: apps/io.ox/contacts/main.js module:io.ox/contacts
#: apps/io.ox/core/folder/tree.js module:io.ox/core
#: apps/io.ox/core/folder/view.js apps/io.ox/files/filepicker.js
#: module:io.ox/files apps/io.ox/files/main.js apps/io.ox/mail/main.js
#: module:io.ox/mail apps/io.ox/tasks/main.js module:io.ox/tasks
msgid "Folders"
msgstr "Cartelle"

#. twitter: Follow this person
#: apps/plugins/portal/twitter/util.js module:plugins/portal
msgid "Follow"
msgstr "Segui"

#. Calendar: Create follow-up appointment. Maybe "Folgetermin" in German.
#: apps/io.ox/calendar/actions.js module:io.ox/calendar
msgid "Follow-up"
msgstr "Seguito"

#. twitter: already following this person
#: apps/plugins/portal/twitter/util.js module:plugins/portal
msgid "Following"
msgstr "Following"

#. Emoji category
#. Japanese: 食べ物
#. Contains: Cup of coffee, cake, fruits
#: apps/io.ox/emoji/categories.js module:io.ox/mail/emoji
msgid "Food"
msgstr "Cibo"

#. browser recommendation: sentence ends with 'Google Chrome' (wrappend in a clickable link)
#: apps/io.ox/core/boot/i18n.js module:io.ox/core/boot
msgid "For best results, please use "
msgstr "Per avere risultati migliori, utilizza "

#: apps/io.ox/settings/accounts/settings/pane.js
#: module:io.ox/settings/accounts
msgid ""
"For security reasons, all credentials are encrypted with your primary "
"account password. If you change your primary password, your external "
"accounts might stop working. In this case, you can use your old password to "
"recover all account passwords:"
msgstr ""
"Per ragioni di sicurezza, tutte le credenziali sono cifrate con la password "
"principale del tuo account. Se cambi la password principale, gli account "
"esterni potrebbero smettere di funzionare. In questo caso, puoi utilizzare "
"la vecchia password per ripristinare tutte le password degli account:"

#: apps/io.ox/core/boot/i18n.js module:io.ox/core/boot
msgid "Forgot your password?"
msgstr "Hai dimenticato la password?"

#: apps/io.ox/core/export/export.js module:io.ox/core
#: apps/io.ox/core/import/import.js
msgid "Format"
msgstr "Formato"

#: apps/io.ox/mail/settings/pane.js module:io.ox/mail
msgid "Format emails as"
msgstr "Formatta i messaggi di posta come"

#: apps/io.ox/mail/actions.js module:io.ox/mail
#: apps/io.ox/mail/mobile-toolbar-actions.js apps/io.ox/mail/toolbar.js
msgid "Forward"
msgstr "Inoltra"

#: apps/io.ox/mail/autoforward/settings/model.js module:io.ox/mail
msgid "Forward all incoming emails to this address"
msgstr "Inoltra tutti i messaggi in arrivo a questo indirizzo"

#: apps/io.ox/mail/settings/pane.js module:io.ox/mail
msgid "Forward emails as"
msgstr "Inoltra messaggi di posta come"

#: apps/io.ox/calendar/edit/extensions.js module:io.ox/calendar/edit/main
#: apps/io.ox/calendar/freetime/timeView.js module:io.ox/calendar
#: apps/io.ox/calendar/util.js
msgid "Free"
msgstr "Libero"

#: apps/plugins/halo/xing/register.js module:plugins/portal
msgid "Freelancer"
msgstr "Libero professionista"

#: apps/io.ox/core/viewer/views/sidebar/fileinfoview.js
#: module:io.ox/core/viewer apps/io.ox/mail/actions/reminder.js
#: module:io.ox/mail apps/io.ox/mail/compose/extensions.js
#: apps/io.ox/mail/main.js apps/io.ox/mail/view-options.js
msgid "From"
msgstr "Da"

#. Placeholder in furigana field
#: apps/l10n/ja_JP/io.ox/register.js module:l10n/ja_JP
msgid "Furigana for company"
msgstr "Furigana per l'azienda"

#. Placeholder in furigana field
#: apps/l10n/ja_JP/io.ox/register.js module:l10n/ja_JP
msgid "Furigana for first name"
msgstr "Furigana per il nome"

#. Placeholder in furigana field
#: apps/l10n/ja_JP/io.ox/register.js module:l10n/ja_JP
msgid "Furigana for last name"
msgstr "Furigana per il cognome"

#. Gigabytes
#: apps/io.ox/core/strings.js module:io.ox/core
msgid "GB"
msgstr "GB"

#: apps/plugins/portal/oxdriveclients/register.js module:plugins/portal
msgid "Get %s"
msgstr "Ottieni %s"

#: apps/io.ox/core/upsell.js module:io.ox/core
msgid "Get free upgrade"
msgstr "Ottieni l'aggiornamento gratuito"

#: apps/io.ox/core/folder/contextmenu.js module:io.ox/core
#: apps/io.ox/files/actions.js module:io.ox/files
msgid "Get link"
msgstr "Ottieni collegamento"

#: apps/plugins/portal/xing/register.js module:plugins/portal
msgid ""
"Get news from your XING network delivered to you. Stay in touch and find out "
"about new business opportunities."
msgstr ""
"Fatti recapitare le novità dalla tua rete XING. Resta in contatto e trova "
"nuove opportunità di lavoro."

#: apps/io.ox/portal/main.js module:io.ox/portal
msgid "Get started here"
msgstr "Inizia da qui"

#. %1$s: app store name
#: apps/io.ox/onboarding/clients/extensions.js module:io.ox/core/onboarding
msgid "Get the App from %1$s"
msgstr "Ottieni l'applicazione da %1$s"

#: apps/io.ox/onboarding/clients/extensions.js module:io.ox/core/onboarding
msgid "Get your device configured by email."
msgstr "Ottieni la configurazione del tuo dispositivo tramite email."

#: apps/plugins/core/feedback/register.js module:io.ox/core
msgid "Give feedback"
msgstr "Commenta"

#: apps/io.ox/backbone/views/datepicker.js module:io.ox/core
msgid "Go to next decade"
msgstr "Vai alla decade successiva"

#: apps/io.ox/backbone/views/datepicker.js module:io.ox/core
msgid "Go to next month"
msgstr "Vai al mese successivo"

#: apps/io.ox/backbone/views/datepicker.js module:io.ox/core
msgid "Go to next year"
msgstr "Vai al prossimo anno"

#: apps/io.ox/backbone/views/datepicker.js module:io.ox/core
msgid "Go to previous decade"
msgstr "Vai alla decade precedente"

#: apps/io.ox/backbone/views/datepicker.js module:io.ox/core
msgid "Go to previous month"
msgstr "Vai al mese precedente"

#: apps/io.ox/backbone/views/datepicker.js module:io.ox/core
msgid "Go to previous year"
msgstr "Vai all'anno precedente"

#: apps/io.ox/portal/main.js module:io.ox/portal
msgid "Good evening, %s"
msgstr "Buona sera, %s"

#: apps/io.ox/portal/main.js module:io.ox/portal
msgid "Good morning, %s"
msgstr "Buongiorno, %s"

#: apps/io.ox/files/actions/add-storage-account.js module:io.ox/files
msgid "Google Drive"
msgstr "Google Drive"

#: apps/io.ox/contacts/settings/pane.js module:io.ox/contacts
#: apps/io.ox/contacts/view-detail.js
msgid "Google Maps"
msgstr "Google Maps"

#: apps/io.ox/onboarding/clients/extensions.js module:io.ox/core/onboarding
msgid "Google Play"
msgstr "Google Play"

#: apps/io.ox/core/tk/flag-picker.js module:io.ox/mail
#: apps/io.ox/mail/mailfilter/settings/filter/view-form.js
#: module:io.ox/settings apps/io.ox/portal/settings/pane.js
#: module:io.ox/portal
msgid "Gray"
msgstr "Grigio"

#: apps/io.ox/core/tk/flag-picker.js module:io.ox/mail
#: apps/io.ox/mail/mailfilter/settings/filter/view-form.js
#: module:io.ox/settings apps/io.ox/portal/settings/pane.js
#: module:io.ox/portal
msgid "Green"
msgstr "Verde"

#: apps/io.ox/files/share/permissions.js module:io.ox/core
#: apps/io.ox/participants/model.js
msgid "Group"
msgstr "Gruppo"

#: apps/plugins/administration/groups/settings/edit.js module:io.ox/core
msgid "Group name"
msgstr "Nome del gruppo"

#: apps/plugins/administration/groups/register.js module:io.ox/core
#: apps/plugins/administration/groups/settings/pane.js
msgid "Groups"
msgstr "Gruppi"

#: apps/io.ox/core/permissions/permissions.js module:io.ox/core
#: apps/io.ox/files/share/permissions.js
msgid "Guest"
msgstr "Ospite"

#: apps/io.ox/tours/get-started.js module:io.ox/core
msgid "Guided tour for this app"
msgstr "Presentazione guidata per questa applicazione"

#: apps/io.ox/mail/compose/view.js module:io.ox/mail
#: apps/io.ox/mail/settings/pane.js
msgid "HTML"
msgstr "HTML"

#: apps/io.ox/mail/settings/pane.js module:io.ox/mail
msgid "HTML and plain text"
msgstr "HTML e testo semplice"

#: apps/io.ox/mail/mailfilter/settings/filter/view-form.js
#: module:io.ox/settings
msgid "Header"
msgstr "Intestazione"

#: apps/io.ox/portal/main.js module:io.ox/portal
msgid "Hello %s"
msgstr "Ciao %s"

#: apps/plugins/portal/helloworld/register.js module:plugins/portal
msgid "Hello World"
msgstr "Ciao mondo"

#: apps/io.ox/calendar/freebusy/templates.js module:io.ox/calendar/freebusy
#: apps/io.ox/core/main.js module:io.ox/core apps/io.ox/help/center.js
#: module:io.ox/help
msgid "Help"
msgstr "Aiuto"

#: apps/io.ox/core/folder/extensions.js module:io.ox/core
msgid "Hidden address books"
msgstr "Rubriche nascoste"

#: apps/io.ox/core/folder/extensions.js module:io.ox/core
msgid "Hidden calendars"
msgstr "Calendari nascosti"

#: apps/io.ox/core/folder/extensions.js module:io.ox/core
msgid "Hidden tasks"
msgstr "Attività nascoste"

#: apps/io.ox/core/folder/contextmenu.js module:io.ox/core
msgid "Hide"
msgstr "Nascondi"

#. Invitations (notifications) about appointments
#: apps/plugins/notifications/calendar/register.js
#: module:plugins/notifications
msgid "Hide all appointment invitations."
msgstr "Nascondere tutti gli inviti agli appuntamenti"

#. Reminders (notifications) about appointments
#: apps/plugins/notifications/calendar/register.js
#: module:plugins/notifications
msgid "Hide all appointment reminders."
msgstr "Nascondi tutti i promemoria degli appuntamenti."

#: apps/plugins/notifications/tasks/register.js module:plugins/notifications
msgid "Hide all notifications for overdue tasks."
msgstr "Nascondi tutte le notifiche delle attività scadute."

#. Inviations (notifications) to tasks
#: apps/plugins/notifications/tasks/register.js module:plugins/notifications
msgid "Hide all task invitations."
msgstr "Nascondere tutti gli inviti delle attività."

#. Reminders (notifications) about tasks
#: apps/plugins/notifications/tasks/register.js module:plugins/notifications
msgid "Hide all task reminders."
msgstr "Nascondi tutti i promemoria delle attività."

#: apps/io.ox/core/viewer/views/sidebar/fileinfoview.js
#: module:io.ox/core/viewer apps/io.ox/tasks/edit/view-template.js
#: module:io.ox/tasks/edit
msgid "Hide details"
msgstr "Nascondi i dettagli"

#: apps/io.ox/mail/compose/extensions.js module:io.ox/mail
msgid "Hide names"
msgstr "Nascondi i nomi"

#: apps/io.ox/calendar/freetime/timeView.js module:io.ox/calendar
msgid "Hide non-working time"
msgstr "Nascondi l'orario non lavorativo"

#: apps/io.ox/onboarding/clients/extensions.js module:io.ox/core/onboarding
msgid "Hide options for expert users."
msgstr "Nascondi le opzioni per gli utenti avanzati."

#: apps/io.ox/core/settings/errorlog/settings/pane.js module:io.ox/core
msgid "Hide request body"
msgstr "Nascondi il corpo della richiesta"

#: apps/io.ox/core/settings/errorlog/settings/pane.js module:io.ox/core
msgid "Hide stack trace"
msgstr "Nascondi tracciamento degli errori"

#: apps/io.ox/core/notifications/subview.js module:io.ox/core
msgid "Hide this notification"
msgstr "Nascondi questa notifica"

#: apps/io.ox/tasks/print.js module:io.ox/tasks
msgid "High"
msgstr "Alta"

#. E-Mail priority
#: apps/io.ox/mail/compose/view.js module:io.ox/mail
msgctxt "E-Mail priority"
msgid "High"
msgstr "Alta"

#: apps/io.ox/tasks/edit/view-template.js module:io.ox/tasks/edit
msgctxt "Tasks priority"
msgid "High"
msgstr "Alta"

#: apps/io.ox/core/settings/pane.js module:io.ox/core
msgid "High contrast theme"
msgstr "Tema ad alto contrasto"

#: apps/io.ox/tasks/util.js module:io.ox/tasks
msgid "High priority"
msgstr "Priorità alta"

#: apps/io.ox/mail/util.js module:io.ox/core
msgctxt "E-Mail"
msgid "High priority"
msgstr "Priorità alta"

#. Emoji category
#. Japanese: 趣味
#. Contains: Tennis, golf, football, pool
#: apps/io.ox/emoji/categories.js module:io.ox/mail/emoji
msgid "Hobby"
msgstr "Hobby"

#: apps/io.ox/contacts/view-detail.js module:io.ox/contacts
msgid "Home Address"
msgstr "Indirizzo di casa"

#: apps/io.ox/contacts/edit/view-form.js module:io.ox/contacts
msgid "Home address"
msgstr "Indirizzo di casa"

#: apps/io.ox/mail/toolbar.js module:io.ox/mail
msgid "Horizontal"
msgstr "Orizzontale"

#: apps/io.ox/core/settings/errorlog/settings/pane.js module:io.ox/core
msgid "Host"
msgstr "Host"

#: apps/io.ox/core/tk/mobiscroll.js module:io.ox/core
msgid "Hours"
msgstr "Ore"

#: apps/io.ox/calendar/freebusy/templates.js module:io.ox/calendar/freebusy
msgid "How does this work?"
msgstr "Come funziona?"

#. 2 of 5 star rating
#: apps/plugins/core/feedback/register.js module:io.ox/core
msgctxt "rating"
msgid "I don't like it"
msgstr "Non mi piace"

#. 4 of 5 star rating
#: apps/plugins/core/feedback/register.js module:io.ox/core
msgctxt "rating"
msgid "I like it"
msgstr "Mi piace"

#: apps/io.ox/onboarding/clients/extensions.js module:io.ox/core/onboarding
msgid "IMAP Login"
msgstr "Accesso IMAP"

#: apps/io.ox/onboarding/clients/extensions.js module:io.ox/core/onboarding
msgid "IMAP Port"
msgstr "Porta IMAP"

#: apps/io.ox/onboarding/clients/extensions.js module:io.ox/core/onboarding
msgid "IMAP Secure"
msgstr "IMAP sicuro"

#: apps/io.ox/onboarding/clients/extensions.js module:io.ox/core/onboarding
msgid "IMAP Server"
msgstr "Server IMAP"

#: apps/io.ox/contacts/model.js module:io.ox/contacts
msgid "IP phone"
msgstr "Telefono IP"

#: apps/io.ox/files/toolbar.js module:io.ox/files
msgid "Icons"
msgstr "Icone"

#: apps/plugins/portal/userSettings/register.js module:io.ox/core
msgid ""
"If you change the password, you will be signed out. Please ensure that "
"everything is closed and saved."
msgstr ""
"Se cambi la password, sarai disconnesso. Assicurati che tutto sia stato "
"chiuso e salvato."

#: apps/io.ox/onboarding/clients/extensions.js module:io.ox/core/onboarding
msgid "If you know what you are doing...just setup your account manually!"
msgstr "Se sai cosa stai facendo... configura il tuo account manualmente!"

#: apps/io.ox/calendar/edit/timezone-dialog.js module:io.ox/calendar/edit/main
msgid ""
"If you select different timezones, the appointment's start and end dates are "
"saved in the timezone of the appointment's start date. A different end date "
"timezone only allows a convenient conversion."
msgstr ""
"Se selezioni diversi fusi orari, le date di inizio e di fine vengono salvate "
"nel fuso orario della data di inizio dell'appuntamento. Un fuso orario della "
"data di fine diverso consente solo una conversione conveniente."

#: apps/io.ox/calendar/freebusy/templates.js module:io.ox/calendar/freebusy
msgid ""
"If you spot a free time, just select this area. To do this, move the cursor "
"to the start time, hold the mouse button, and <b>drag the mouse</b> to the "
"end time."
msgstr ""
"Se individui del tempo libero, seleziona questa area. Per farlo, sposta il "
"cursore all'ora di inizio, tieni premuto il pulsante del mouse e <b>trascina "
"il mouse</b> fino all'ora di fine."

#: apps/io.ox/calendar/invitations/register.js module:io.ox/calendar/main
msgid "Ignore"
msgstr "Ignora"

#: apps/io.ox/mail/accounts/view-form.js module:io.ox/settings
msgid "Ignore Warnings"
msgstr "Ignora avvisi"

#: apps/io.ox/calendar/actions/acceptdeny.js module:io.ox/calendar
#: apps/io.ox/calendar/edit/main.js module:io.ox/calendar/edit/main
#: apps/io.ox/calendar/month/perspective.js
#: apps/io.ox/calendar/week/perspective.js
#: apps/plugins/notifications/calendar/register.js
#: module:plugins/notifications
msgid "Ignore conflicts"
msgstr "Ignora i conflitti"

#: apps/io.ox/core/import/import.js module:io.ox/core
msgid "Ignore existing events"
msgstr "Ignora gli eventi esistenti"

#: apps/io.ox/core/import/import.js module:io.ox/core
msgid ""
"Ignore existing events. Helpful to import public holiday calendars, for "
"example."
msgstr ""
"Ignora gli eventi esistenti. Utile per importare calendari di festività "
"pubbliche, ad esempio."

#: apps/io.ox/core/tk/filestorageUtil.js module:io.ox/core
msgid "Ignore warnings"
msgstr "Ignorare gli avvisi"

#: apps/io.ox/contacts/model.js module:io.ox/contacts
msgid "Image 1"
msgstr "Immagine 1"

#: apps/io.ox/files/view-options.js module:io.ox/files
msgid "Images"
msgstr "Immagini"

#: apps/io.ox/core/folder/contextmenu.js module:io.ox/core
#: apps/io.ox/core/import/import.js
#: apps/io.ox/mail/settings/signatures/settings/pane.js module:io.ox/mail
msgid "Import"
msgstr "Importa"

#: apps/io.ox/core/import/import.js module:io.ox/core
msgid "Import from file"
msgstr "Importa da file"

#: apps/io.ox/mail/settings/signatures/settings/pane.js module:io.ox/mail
msgid "Import signatures"
msgstr "Importa firme"

#: apps/plugins/portal/birthdays/register.js module:plugins/portal
msgid "In %1$d days"
msgstr "In %1$d giorni"

#: apps/io.ox/tasks/edit/view-template.js module:io.ox/tasks/edit
#: apps/io.ox/tasks/print.js module:io.ox/tasks apps/io.ox/tasks/util.js
msgid "In progress"
msgstr "In corso"

#: apps/io.ox/mail/toolbar.js module:io.ox/mail apps/io.ox/portal/widgets.js
#: module:io.ox/portal apps/plugins/portal/mail/register.js
#: module:plugins/portal
msgid "Inbox"
msgstr "Posta in arrivo"

#: apps/io.ox/mail/categories/tabs.js module:io.ox/mail
msgid "Inbox categories"
msgstr "Categorie di posta in arrivo"

#: apps/io.ox/core/export/export.js module:io.ox/core
msgid "Include distribution lists"
msgstr "Includi le liste di distribuzione"

#: apps/io.ox/mail/accounts/view-form.js module:io.ox/settings
msgid "Incoming server"
msgstr "Server della posta in entrata"

#. error message when server returns incomplete
#. configuration for client onboarding
#: apps/io.ox/onboarding/clients/wizard.js module:io.ox/core/onboarding
msgid "Incomplete configuration."
msgstr "Configurazione incompleta."

#: apps/io.ox/tasks/common-extensions.js module:io.ox/tasks
msgid "Inconsistent dates"
msgstr "Date incoerenti"

#: apps/io.ox/contacts/model.js module:io.ox/contacts apps/io.ox/core/yell.js
#: module:io.ox/core
msgid "Info"
msgstr "Informazioni"

#: apps/io.ox/core/settings/downloads/pane.js module:io.ox/core
msgid ""
"Informs about the current status of Emails and appointments without having "
"to display the user interface or another Windows® client."
msgstr ""
"Informa sullo stato corrente di messaggi di posta e appuntamenti senza dover "
"visualizzare l'interfaccia utente o un altro client Windows®."

#: apps/io.ox/contacts/settings/pane.js module:io.ox/contacts
msgid "Initial folder"
msgstr "Cartella iniziale"

#: apps/io.ox/mail/settings/pane.js module:io.ox/mail
msgid "Inline"
msgstr "Incorporato"

#. %1$s inline menu title for better accessibility
#: apps/io.ox/core/extPatterns/links.js module:io.ox/core
msgid "Inline menu %1$s"
msgstr "Menu in linea %1$s"

#: apps/io.ox/mail/compose/inline-images.js module:io.ox/mail
#: apps/io.ox/notes/detail-view.js module:io.ox/notes
msgid "Insert"
msgstr "Inserisci"

#: apps/io.ox/mail/compose/inline-images.js module:io.ox/mail
msgid "Insert inline image"
msgstr "Inserisci immagine in linea"

#: apps/io.ox/mail/settings/pane.js module:io.ox/mail
msgid "Insert the original email text to a reply"
msgstr "Inserisci il testo del messaggio originale nella risposta"

#. %1$s is the name of the platform
#. %2$s is an the "add to home" icon
#. %3$s and %4$s are markers for bold text.
#. The words "Home Screen" may not be translated or should match the
#. string used on an iPhone using the "add to homescreen" function for weblinks
#: apps/plugins/mobile/addToHomescreen/register.js
#: module:plugins/mobile/addToHomescreen/i18n
msgid ""
"Install this web app on your %1$s: Tap %2$s and then %3$s'Add to Home "
"Screen'%4$s"
msgstr ""
"Installa questa applicazione web sul tuo %1$s: tocca %2$s e poi "
"%3$s'Aggiungi a Home'%4$s"

#: apps/io.ox/onboarding/clients/extensions.js module:io.ox/core/onboarding
msgid "Installation"
msgstr "Installazione"

#: apps/io.ox/contacts/model.js module:io.ox/contacts
msgid "Instant Messenger 1"
msgstr "Messaggistica istantanea 1"

#: apps/io.ox/contacts/model.js module:io.ox/contacts
msgid "Instant Messenger 2"
msgstr "Messaggistica istantanea 2"

#: apps/io.ox/files/share/permissions.js module:io.ox/core
msgid "Internal user"
msgstr "Utente interno"

#: apps/io.ox/files/share/listview.js module:io.ox/files
msgid "Internal users"
msgstr "Utenti interni"

#. %1$s Appointment title
#. %1$s task title
#: apps/plugins/notifications/calendar/register.js
#: module:plugins/notifications apps/plugins/notifications/tasks/register.js
#, c-format
msgid "Invitation for %1$s."
msgstr "Invito per %1$s."

#: apps/plugins/xing/main.js module:plugins/portal
msgid "Invitation sent"
msgstr "Invito spedito"

#: apps/io.ox/contacts/toolbar.js module:io.ox/contacts
msgid "Invite"
msgstr "Invita"

#: apps/io.ox/calendar/actions/create.js module:io.ox/calendar
msgid "Invite owner"
msgstr "Invita il proprietario"

#: apps/io.ox/core/folder/contextmenu.js module:io.ox/core
#: apps/io.ox/files/actions.js module:io.ox/files
msgid "Invite people"
msgstr "Invita persone"

#: apps/plugins/xing/main.js module:plugins/portal
msgid "Invite to %s"
msgstr "Invita a %s"

#: apps/io.ox/contacts/actions.js module:io.ox/contacts
#: apps/io.ox/contacts/mobile-toolbar-actions.js module:io.ox/mail
#: apps/io.ox/contacts/toolbar.js apps/io.ox/mail/actions.js
msgid "Invite to appointment"
msgstr "Invita a un appuntamento"

#: apps/io.ox/calendar/actions.js module:io.ox/calendar
msgid "Invite to new appointment"
msgstr "Invito a un nuovo appuntamento"

#: apps/io.ox/mail/mailfilter/settings/filter/view-form.js
#: module:io.ox/settings
msgid "Is bigger than"
msgstr "È maggiore di"

#: apps/io.ox/mail/mailfilter/settings/filter/view-form.js
#: module:io.ox/settings
msgid "Is exactly"
msgstr "È uguale"

#: apps/io.ox/mail/mailfilter/settings/filter/view-form.js
#: module:io.ox/settings
msgid "Is smaller than"
msgstr "È minore di"

#. mail categories feature: the update job is running that assigns
#. some common mails (e.g. from twitter.com) to predefined categories
#: apps/io.ox/mail/categories/mediator.js module:io.ox/mail
msgid ""
"It may take some time until mails are assigned to the default categories."
msgstr ""
"L'assegnazione dei messaggi alle categorie predefinite potrebbe richiedere "
"del tempo."

#. 5 of 5 star rating
#: apps/plugins/core/feedback/register.js module:io.ox/core
msgctxt "rating"
msgid "It's awesome"
msgstr "È fantastico"

#. 3 of 5 star rating
#: apps/plugins/core/feedback/register.js module:io.ox/core
msgctxt "rating"
msgid "It's ok"
msgstr "Va bene"

#. 1 of 5 star rating
#: apps/plugins/core/feedback/register.js module:io.ox/core
msgctxt "rating"
msgid "It's really bad"
msgstr "È davvero brutto"

#: apps/io.ox/core/commons.js module:io.ox/core
msgid "Item list"
msgstr "Elenco di elementi"

#. toolbar with 'select all' and 'sort by'
#: apps/io.ox/core/tk/vgrid.js module:io.ox/core
msgid "Item list options"
msgstr "Opzioni dell'elenco di elementi"

#: apps/io.ox/files/actions/download.js module:io.ox/files
msgid "Items without a file can not be downloaded."
msgstr "Gli elementi senza un file non possono essere scaricati."

#: apps/io.ox/calendar/edit/recurrence-view.js module:io.ox/calendar/edit/main
msgid "January"
msgstr "Gennaio"

#. Emoji collection. Emoji icons that work across Japanese (telecom) carriers.
#: apps/io.ox/emoji/categories.js module:io.ox/mail/emoji
msgid "Japanese Carrier"
msgstr "Operatore giapponese"

#: apps/io.ox/contacts/view-detail.js module:io.ox/contacts
msgid "Job"
msgstr "Lavoro"

#: apps/io.ox/contacts/edit/view-form.js module:io.ox/contacts
msgid "Job description"
msgstr "Descrizione dell'attività"

#. button label for joining the presentation
#: apps/io.ox/presenter/views/toolbarview.js module:io.ox/presenter
msgid "Join"
msgstr "Unisciti"

#. link button to join the currently running presentation
#: apps/io.ox/presenter/views/notification.js module:io.ox/presenter
msgid "Join Presentation"
msgstr "Unisciti alla presentazione"

#. button label for joining the presentation
#: apps/io.ox/presenter/views/toolbarview.js module:io.ox/presenter
msgid "Join presentation"
msgstr "Unisciti alla presentazione"

#. button tooltip for joining the presentation
#: apps/io.ox/presenter/views/toolbarview.js module:io.ox/presenter
msgid "Join the presentation"
msgstr "Unisciti alla presentazione"

#. message text of a presentation join alert
#. %1$d is the presenter name
#: apps/io.ox/presenter/views/notification.js module:io.ox/presenter
msgid "Joining the presentation of %1$s."
msgstr "Ingresso nella presentazione di %1$s."

#: apps/io.ox/calendar/edit/recurrence-view.js module:io.ox/calendar/edit/main
msgid "July"
msgstr "Luglio"

#. button tooltip for 'jump to presentation slide' action
#: apps/io.ox/presenter/views/navigationview.js module:io.ox/presenter
msgid "Jump to slide"
msgstr "Salta alla diapositiva"

#: apps/io.ox/calendar/edit/recurrence-view.js module:io.ox/calendar/edit/main
msgid "June"
msgstr "Giugno"

#. Just disable portal widget - in contrast to delete
#: apps/io.ox/portal/main.js module:io.ox/portal
#: apps/io.ox/portal/settings/widgetview.js
msgid "Just disable widget"
msgstr "Disabilita il widget"

#. Kilobytes
#: apps/io.ox/core/strings.js module:io.ox/core
msgid "KB"
msgstr "KB"

#: apps/io.ox/mail/mailfilter/settings/filter/view-form.js
#: module:io.ox/settings
msgid "Keep"
msgstr "Mantieni"

#: apps/io.ox/mail/autoforward/settings/model.js module:io.ox/mail
msgid "Keep a copy of the message"
msgstr "Conserva una copia del messaggio"

#: apps/io.ox/core/settings/pane.js module:io.ox/core
#: apps/plugins/portal/xing/register.js module:plugins/portal
msgid "Language"
msgstr "Lingua"

#: apps/io.ox/contacts/settings/pane.js module:io.ox/contacts
msgid "Language-specific default"
msgstr "Valori predefiniti specifici della lingua"

#: apps/io.ox/core/boot/i18n.js module:io.ox/core/boot
msgid "Languages"
msgstr "Lingue"

#: apps/io.ox/find/date/patterns.js module:io.ox/core
msgid "Last 30 days"
msgstr "Ultimi 30 giorni"

#: apps/io.ox/find/date/patterns.js module:io.ox/core
msgid "Last 365 days"
msgstr "Ultimi 365 giorni"

#: apps/io.ox/find/date/patterns.js module:io.ox/core
msgid "Last 7 days"
msgstr "Ultimi 7 giorni"

#: apps/io.ox/find/date/patterns.js module:io.ox/core
msgid "Last day"
msgstr "Ultimo giorno"

#: apps/io.ox/find/date/patterns.js module:io.ox/core
msgid "Last month"
msgstr "Ultimo mese"

#: apps/io.ox/contacts/model.js module:io.ox/contacts
#: apps/plugins/portal/xing/register.js module:plugins/portal
#: apps/plugins/wizards/mandatory/main.js module:io.ox/wizards/firstStart
msgid "Last name"
msgstr "Cognome"

#: apps/io.ox/contacts/settings/pane.js module:io.ox/contacts
msgid "Last name, First name"
msgstr "Cognome, Nome"

#: apps/io.ox/find/date/patterns.js module:io.ox/core
msgid "Last week"
msgstr "Ultima settimana"

#: apps/io.ox/find/date/patterns.js module:io.ox/core
msgid "Last year"
msgstr "Ultimo anno"

#: apps/io.ox/core/notifications.js module:io.ox/core
msgid "Later"
msgstr "Più tardi"

#: apps/io.ox/core/main.js module:io.ox/core
msgid "Launcher dropdown. Press [enter] to jump to the dropdown."
msgstr "Avviatore a scomparsa. Premi [invio] per passare alla tendina."

#: apps/io.ox/calendar/toolbar.js module:io.ox/calendar
#: apps/io.ox/files/toolbar.js module:io.ox/files apps/io.ox/mail/toolbar.js
#: module:io.ox/mail
msgid "Layout"
msgstr "Disposizione"

#: apps/io.ox/core/import/import.js module:io.ox/core
msgid "Learn more"
msgstr "Per saperne di più"

#. label for the leave presentation button
#. button label for leaving the presentation
#: apps/io.ox/presenter/views/presentationview.js module:io.ox/presenter
#: apps/io.ox/presenter/views/toolbarview.js
msgid "Leave"
msgstr "Esci"

#. tooltip for the leave presentation button
#. button label for leaving the presentation
#: apps/io.ox/presenter/views/presentationview.js module:io.ox/presenter
#: apps/io.ox/presenter/views/toolbarview.js
msgid "Leave presentation"
msgstr "Abbandona la presentazione"

#. button tooltip for leaving the presentation
#: apps/io.ox/presenter/views/toolbarview.js module:io.ox/presenter
msgid "Leave the presentation"
msgstr "Abbandona la presentazione"

#. Emoji category
#. Japanese should include "Katakana Middle Dot". Unicode: 30FB
#. Japanese: 文字・記号
#. Other languages can use simple bullet. Unicode: 2022
#. Contains: Arrows, numbers, symbols like play and fast-forward, copyright symbol
#: apps/io.ox/emoji/categories.js module:io.ox/mail/emoji
msgid "Letters • Symbols"
msgstr "Lettere • Simboli"

#: apps/io.ox/onboarding/clients/extensions.js module:io.ox/core/onboarding
msgid ""
"Let´s automatically configure your device, by clicking the button below. It"
"´s that simple!"
msgstr ""
"Configuriamo automaticamente il tuo dispositivo, facendo clic sul pulsante "
"in basso. Così semplice!"

#. Emoji category
#. Japanese: 日常
#. Rather "everyday life". Contains: Cars, trucks, plane, buildings, flags
#: apps/io.ox/emoji/categories.js module:io.ox/mail/emoji
msgid "Life"
msgstr "Vita"

#: apps/io.ox/core/tk/flag-picker.js module:io.ox/mail
#: apps/io.ox/mail/mailfilter/settings/filter/view-form.js
#: module:io.ox/settings apps/io.ox/portal/settings/pane.js
#: module:io.ox/portal
msgid "Light blue"
msgstr "Blu chiaro"

#: apps/io.ox/core/tk/flag-picker.js module:io.ox/mail
#: apps/io.ox/mail/mailfilter/settings/filter/view-form.js
#: module:io.ox/settings apps/io.ox/portal/settings/pane.js
#: module:io.ox/portal
msgid "Light green"
msgstr "Verde chiaro"

#: apps/plugins/portal/xing/actions.js module:plugins/portal
msgid "Like"
msgstr "Mi piace"

#. As on Facebook, XING allows a user to point out that they like a comment
#: apps/plugins/portal/xing/actions.js module:plugins/portal
msgid "Liked comment"
msgstr "Commento gradito"

#. %1$d is line number, %2$s is an error message
#: apps/io.ox/core/import/import.js module:io.ox/core
msgid "Line %1$d: %2$s"
msgstr "Riga %1$d: %2$s"

#: apps/io.ox/core/viewer/views/sidebar/fileinfoview.js
#: module:io.ox/core/viewer apps/io.ox/mail/detail/links.js module:io.ox/mail
msgid "Link"
msgstr "Collegamento"

#: apps/io.ox/contacts/settings/pane.js module:io.ox/contacts
msgid "Link postal addresses with map service"
msgstr "Collega gli indirizzi di posta con il servizio di mappe"

#: apps/plugins/portal/linkedIn/register.js module:plugins/portal
msgid "LinkedIn"
msgstr "LinkedIn"

#: apps/plugins/portal/linkedIn/register.js module:plugins/portal
msgid "LinkedIn Network Updates"
msgstr "Aggiornamenti della rete di LinkedIn"

#: apps/plugins/portal/linkedIn/register.js module:plugins/portal
msgid "LinkedIn reported an error:"
msgstr "LinkedIn ha restituito un errore:"

#: apps/io.ox/contacts/model.js module:io.ox/contacts
msgid "Links"
msgstr "Collegamenti"

#: apps/io.ox/calendar/toolbar.js module:io.ox/calendar
#: apps/io.ox/files/toolbar.js module:io.ox/files apps/io.ox/mail/toolbar.js
#: module:io.ox/mail
msgid "List"
msgstr "Elenco"

#: apps/io.ox/calendar/mobile-toolbar-actions.js module:io.ox/calendar
msgid "Listview"
msgstr "Vista a elenco"

#: apps/io.ox/mail/compose/view.js module:io.ox/mail
msgid "Load full mail"
msgstr "Carica il messaggio completo"

#: apps/io.ox/mail/compose/view.js module:io.ox/mail
msgid "Loading the full mail might lead to performance problems."
msgstr ""
"Il caricamento dell'intero messaggio potrebbe comportare problemi di "
"prestazioni."

#: apps/io.ox/calendar/edit/extensions.js module:io.ox/calendar/edit/main
#: apps/io.ox/calendar/print-compact.js module:io.ox/calendar
#: apps/io.ox/calendar/util.js
msgid "Location"
msgstr "Luogo"

#: apps/io.ox/files/actions.js module:io.ox/files apps/io.ox/files/toolbar.js
msgid "Lock"
msgstr "Blocca"

#: apps/io.ox/files/common-extensions.js module:io.ox/files
msgid "Locked"
msgstr "Bloccato"

#: apps/io.ox/core/settings/errorlog/settings/pane.js module:io.ox/core
msgid "Loss"
msgstr "Perdita"

#: apps/io.ox/core/settings/errorlog/settings/pane.js module:io.ox/core
msgid "Loss: %1$s %"
msgstr "Perdita: %1$s %"

#: apps/io.ox/tasks/print.js module:io.ox/tasks
msgid "Low"
msgstr "Bassa"

#. E-Mail priority
#: apps/io.ox/mail/compose/view.js module:io.ox/mail
msgctxt "E-Mail priority"
msgid "Low"
msgstr "Bassa"

#: apps/io.ox/tasks/edit/view-template.js module:io.ox/tasks/edit
msgctxt "Tasks priority"
msgid "Low"
msgstr "Bassa"

#: apps/io.ox/tasks/util.js module:io.ox/tasks
msgid "Low priority"
msgstr "Priorità bassa"

#: apps/io.ox/mail/util.js module:io.ox/core
msgctxt "E-Mail"
msgid "Low priority"
msgstr "Priorità bassa"

#. Megabytes
#: apps/io.ox/core/strings.js module:io.ox/core
msgid "MB"
msgstr "MB"

#: apps/io.ox/core/date.js module:io.ox/core
msgid "MM"
msgstr "MM"

#: apps/io.ox/onboarding/clients/extensions.js module:io.ox/core/onboarding
msgid "Mac App Store"
msgstr "App Store Mac"

#: apps/io.ox/mail/compose/model.js module:io.ox/mail
msgid "Mail"
msgstr "Posta"

#: apps/io.ox/core/main.js module:io.ox/core apps/io.ox/mail/settings/pane.js
#: module:io.ox/mail apps/io.ox/search/view-template.js
msgctxt "app"
msgid "Mail"
msgstr "Posta"

#: apps/io.ox/mail/mailfilter/settings/filter.js module:io.ox/mail
msgid "Mail Filter Rules"
msgstr "Regole di filtro dei messaggi"

#: apps/io.ox/mail/accounts/keychain.js module:io.ox/keychain
msgid "Mail account"
msgstr "Account di posta"

#: apps/plugins/portal/xing/register.js module:plugins/portal
msgid "Mail address"
msgstr "Indirizzo di posta"

#: apps/plugins/administration/resources/settings/edit.js module:io.ox/core
msgid "Mail address (mandatory)"
msgstr "Indirizzo di posta (obbligatorio)"

#: apps/io.ox/contacts/view-detail.js module:io.ox/contacts
msgid "Mail and Messaging"
msgstr "Posta e messaggistica"

#: apps/plugins/portal/quota/register.js module:plugins/portal
msgid "Mail count quota"
msgstr "Quota del numero di messaggi"

#. %1$s mail sender
#. %2$s mail subject
#: apps/plugins/notifications/mail/register.js module:plugins/notifications
#, c-format
msgid "Mail from %1$s, %2$s"
msgstr "Messaggio di posta da %1$s, %2$s"

#: apps/io.ox/mail/actions.js module:io.ox/mail
msgid "Mail has been copied"
msgstr "Il messaggio è stato copiato"

#: apps/io.ox/mail/import.js module:io.ox/mail
msgid "Mail has been imported"
msgstr "La posta è stata importata"

#: apps/io.ox/mail/actions.js module:io.ox/mail
msgid "Mail has been moved"
msgstr "Il messaggio è stato spostato"

#: apps/io.ox/mail/compose/actions/send.js module:io.ox/mail
msgid "Mail has empty subject. Send it anyway?"
msgstr "Il messaggio non ha oggetto. Vuoi inviarlo comunque?"

#: apps/io.ox/mail/compose/actions/send.js module:io.ox/mail
msgid "Mail has no recipient."
msgstr "Il messaggio non ha destinatari."

#: apps/io.ox/mail/main.js module:io.ox/mail
#: apps/plugins/portal/quota/register.js module:plugins/portal
msgid "Mail quota"
msgstr "Quota di posta"

#: apps/io.ox/mail/actions/delete.js module:io.ox/mail
msgid "Mail quota exceeded"
msgstr "Quota di posta superata"

#: apps/io.ox/mail/actions/reminder.js module:io.ox/mail
msgid "Mail reminder"
msgstr "Promemoria di posta"

#: apps/io.ox/mail/actions/reminder.js module:io.ox/mail
msgid "Mail reminder for"
msgstr "Promemoria di posta per"

#: apps/io.ox/mail/compose/view.js module:io.ox/mail
msgid "Mail saved as draft"
msgstr "Messaggio salvato come bozza"

#: apps/io.ox/mail/actions/source.js module:io.ox/mail
msgid "Mail source"
msgstr "Sorgente del messaggio"

#: apps/io.ox/core/tk/upload.js module:io.ox/core apps/io.ox/mail/import.js
#: module:io.ox/mail
msgid "Mail was not imported. Only .eml files are supported."
msgstr "Il messaggio non è stato importato. Sono supportati solo i file .eml."

#: apps/io.ox/mail/mailfilter/settings/filter/view-form.js
#: module:io.ox/settings
msgid "Mailing list"
msgstr "Lista di distribuzione"

#: apps/io.ox/mail/actions.js module:io.ox/mail
msgid "Mails have been copied"
msgstr "I messaggi sono stati copiati"

#: apps/io.ox/mail/actions.js module:io.ox/mail
msgid "Mails have been moved"
msgstr "I messaggi di posta sono stati spostati"

#: apps/io.ox/mail/statistics.js module:io.ox/mail
msgid "Mails per hour (%)"
msgstr "Messaggi per ora (%)"

#: apps/io.ox/mail/statistics.js module:io.ox/mail
msgid "Mails per week-day (%)"
msgstr "Messaggi per giorno della settimana (%)"

#: apps/io.ox/files/actions.js module:io.ox/files
msgid "Make this the current version"
msgstr "Scegli questa come versione corrente"

#: apps/io.ox/calendar/week/view.js module:io.ox/calendar
msgid "Manage favorites"
msgstr "Gestisci i preferiti"

#. Opens popup to decide if desktop notifications should be shown
#: apps/io.ox/core/settings/pane.js module:io.ox/core
msgid "Manage permission now"
msgstr "Gestisci i permessi ora"

#: apps/io.ox/mail/compose/extensions.js module:io.ox/mail
msgid "Manage signatures"
msgstr "Gestisci le firme"

#: apps/io.ox/contacts/model.js module:io.ox/contacts
msgid "Manager"
msgstr "Dirigente"

#: apps/io.ox/files/guidance/main.js module:io.ox/files
msgctxt "help"
msgid "Managing Files"
msgstr "Gestione file"

#: apps/io.ox/mail/accounts/settings.js module:io.ox/mail/accounts/settings
msgid "Manual"
msgstr "Manuale"

#. Text that is displayed in a select box for task reminders, when the user does not use a predefined time, like in 15minutes
#: apps/io.ox/tasks/edit/view-template.js module:io.ox/tasks/edit
msgid "Manual input"
msgstr "Inserimento manuale"

#: apps/io.ox/calendar/edit/recurrence-view.js module:io.ox/calendar/edit/main
msgid "March"
msgstr "Marzo"

#: apps/plugins/notifications/mail/register.js module:plugins/notifications
msgid "Marimba"
msgstr "Marimba"

#: apps/io.ox/contacts/model.js module:io.ox/contacts
msgid "Marital status"
msgstr "Stato civile"

#: apps/io.ox/calendar/settings/pane.js module:io.ox/calendar
msgid "Mark all day appointments as free"
msgstr "Marca gli appuntamenti di un intero giorno come liberi"

#: apps/io.ox/core/folder/contextmenu.js module:io.ox/core
msgid "Mark all messages as read"
msgstr "Segna tutti i messaggi come letti"

#: apps/io.ox/contacts/model.js module:io.ox/contacts
msgid "Mark as distributionlist"
msgstr "Marca come lista di distribuzione"

#: apps/io.ox/tasks/actions.js module:io.ox/tasks
#: apps/io.ox/tasks/mobile-toolbar-actions.js apps/io.ox/tasks/toolbar.js
#: module:io.ox/mail apps/plugins/notifications/tasks/register.js
#: module:plugins/notifications
msgid "Mark as done"
msgstr "Marca come completato"

#: apps/io.ox/mail/mobile-toolbar-actions.js module:io.ox/mail
#: apps/io.ox/mail/toolbar.js
msgid "Mark as read"
msgstr "Marca come letto"

#: apps/io.ox/mail/actions.js module:io.ox/mail apps/io.ox/mail/toolbar.js
msgid "Mark as spam"
msgstr "Marca come spam"

#: apps/io.ox/tasks/actions.js module:io.ox/tasks
#: apps/io.ox/tasks/mobile-toolbar-actions.js apps/io.ox/tasks/toolbar.js
#: module:io.ox/mail
msgid "Mark as undone"
msgstr "Marca come non completato"

#: apps/io.ox/mail/mobile-toolbar-actions.js module:io.ox/mail
#: apps/io.ox/mail/toolbar.js
msgid "Mark as unread"
msgstr "Marca come non letto"

#: apps/io.ox/mail/mailfilter/settings/filter/view-form.js
#: module:io.ox/settings
msgid "Mark mail as"
msgstr "Marca messaggio come"

#: apps/io.ox/mail/mailfilter/settings/filter/view-form.js
#: module:io.ox/settings
msgid "Matches"
msgstr "Corrisponde"

#: apps/io.ox/calendar/edit/recurrence-view.js module:io.ox/calendar/edit/main
msgid "May"
msgstr "Maggio"

<<<<<<< HEAD
#: apps/io.ox/tasks/print.js module:io.ox/tasks
msgid "Medium"
msgstr "Media"
=======
#: apps/io.ox/editor/main.js module:io.ox/editor
msgid "Title"
msgstr "Titolo"

#: apps/io.ox/editor/main.js module:io.ox/editor
msgid "Enter document title here"
msgstr "Digita qui il titolo del documento"
>>>>>>> 3878e903

#: apps/io.ox/tasks/edit/view-template.js module:io.ox/tasks/edit
msgctxt "Tasks priority"
msgid "Medium"
msgstr "Media"

#: apps/io.ox/tasks/util.js module:io.ox/tasks
msgid "Medium priority"
msgstr "Priorità media"

#: apps/plugins/administration/groups/settings/edit.js module:io.ox/core
msgid "Members"
msgstr "Membri"

#. placeholder text in share dialog
#: apps/io.ox/files/share/wizard.js module:io.ox/files
msgid "Message (optional)"
msgstr "Messaggio (facoltativo)"

#. successfully moved a message via drag&drop to another mail category (tab)
#. %1$s represents the name if the target category
#: apps/io.ox/mail/categories/train.js module:io.ox/mail
msgid "Message moved to category \"%1$s\"."
msgid_plural "Messages moved to category \"%1$s\"."
msgstr[0] "Messaggio spostato nella categoria \"%1$s\"."
msgstr[1] "Messaggi spostati nella categoria \"%1$s\"."

#: apps/io.ox/mail/toolbar.js module:io.ox/mail
msgid "Message size"
msgstr "Dimensione del messaggio"

#: apps/io.ox/mail/main.js module:io.ox/mail
msgid "Messages"
msgstr "Messaggi"

#. toolbar with 'select all' and 'sort by'
#: apps/io.ox/mail/main.js module:io.ox/mail
msgid "Messages options"
msgstr "Opzioni dei messaggi"

#: apps/io.ox/contacts/edit/view-form.js module:io.ox/contacts
msgid "Messaging"
msgstr "Messaggistica"

#: apps/io.ox/contacts/view-detail.js module:io.ox/contacts
msgid "Messenger"
msgstr "Messaggistica"

#: apps/io.ox/contacts/model.js module:io.ox/contacts
msgid "Middle name"
msgstr "Secondo nome"

#: apps/io.ox/files/mediaplayer.js module:io.ox/files
msgid "Minimize"
msgstr "Minimizza"

#. %1$s is the minimum password length
#: apps/plugins/portal/userSettings/register.js module:io.ox/core
#, c-format
msgid "Minimum password length is %1$d."
msgstr "La lunghezza minima della password è %1$d."

#: apps/io.ox/tasks/edit/util.js module:io.ox/tasks
msgid "Minus"
msgstr "Meno"

#: apps/io.ox/core/tk/mobiscroll.js module:io.ox/core
msgid "Minutes"
msgstr "Minuti"

#. section name for contact fields in detail view
#: apps/io.ox/contacts/view-detail.js module:io.ox/contacts
msgid "Miscellaneous"
msgstr "Varie"

#: apps/io.ox/core/sub/model.js module:io.ox/core/sub
msgid "Model is incomplete."
msgstr "Il modello non è completo."

#: apps/io.ox/calendar/view-detail.js module:io.ox/calendar
#: apps/io.ox/core/viewer/views/sidebar/fileinfoview.js
#: module:io.ox/core/viewer apps/io.ox/notes/detail-view.js module:io.ox/notes
msgid "Modified"
msgstr "Modificato"

#: apps/io.ox/backbone/mini-views/date.js module:io.ox/core
#: apps/io.ox/calendar/toolbar.js module:io.ox/calendar
msgid "Month"
msgstr "Mese"

#. recurrence string
#. %1$d: numeric, day in month
#: apps/io.ox/calendar/util.js module:io.ox/calendar
msgid "Monthly on day %1$d"
msgstr "Mensilmente il giorno %1$d"

#. recurrence string
#. %1$s: count string, e.g. first, second, or last
#. %2$s: day string, e.g. Monday
#: apps/io.ox/calendar/util.js module:io.ox/calendar
msgid "Monthly on the %1$s %2$s"
msgstr "Mensilmente il %1$s %2$s"

#: apps/io.ox/core/tk/mobiscroll.js module:io.ox/core
msgid "Months"
msgstr "Mesi"

#: apps/io.ox/core/extPatterns/links.js module:io.ox/core
#: apps/io.ox/find/extensions-api.js apps/io.ox/search/facets/extensions.js
msgid "More"
msgstr "Altro"

#: apps/io.ox/core/extPatterns/links.js module:io.ox/core
msgid "More actions"
msgstr "Altre azioni"

#: apps/io.ox/search/view-template.js module:io.ox/core
msgid "More than the currently displayed %1$s items were found"
msgstr "Sono stati trovati più elementi dei %1$s attualmente visualizzati"

#: apps/io.ox/calendar/actions.js module:io.ox/calendar
#: apps/io.ox/calendar/mobile-toolbar-actions.js
#: apps/io.ox/calendar/toolbar.js apps/io.ox/contacts/actions.js
#: module:io.ox/contacts apps/io.ox/contacts/mobile-toolbar-actions.js
#: module:io.ox/mail apps/io.ox/contacts/toolbar.js
#: apps/io.ox/core/folder/contextmenu.js module:io.ox/core
#: apps/io.ox/files/actions.js module:io.ox/files apps/io.ox/files/toolbar.js
#: apps/io.ox/mail/actions.js apps/io.ox/mail/mobile-toolbar-actions.js
#: apps/io.ox/mail/toolbar.js apps/io.ox/tasks/actions.js module:io.ox/tasks
#: apps/io.ox/tasks/actions/move.js apps/io.ox/tasks/mobile-toolbar-actions.js
#: apps/io.ox/tasks/toolbar.js
msgid "Move"
msgstr "Sposta"

#: apps/io.ox/core/folder/actions/common.js module:io.ox/core
msgid "Move all"
msgstr "Sposta tutto"

#: apps/io.ox/core/folder/actions/move.js module:io.ox/core
#: apps/io.ox/core/folder/contextmenu.js apps/io.ox/mail/categories/train.js
#: module:io.ox/mail
msgid "Move all messages"
msgstr "Sposta tutti i messaggi"

#: apps/io.ox/core/folder/actions/move.js module:io.ox/core
msgid "Move folder"
msgstr "Sposta la cartella"

#: apps/io.ox/mail/categories/picker.js module:io.ox/mail
msgid "Move to category"
msgstr "Sposta nella categoria"

#: apps/io.ox/mail/categories/picker.js module:io.ox/mail
#: apps/io.ox/mail/mailfilter/settings/filter/view-form.js
#: module:io.ox/settings
msgid "Move to folder"
msgstr "Sposta nella cartella"

#: apps/io.ox/core/tk/vgrid.js module:io.ox/core
msgid "Multiselect"
msgstr "Selezione multipla"

#: apps/io.ox/files/view-options.js module:io.ox/files
msgid "Music"
msgstr "Musica"

#: apps/io.ox/contacts/addressbook/popup.js module:io.ox/contacts
#: apps/io.ox/core/folder/extensions.js module:io.ox/core
msgid "My address books"
msgstr "Le mie rubriche"

#: apps/io.ox/core/folder/extensions.js module:io.ox/core
msgid "My calendars"
msgstr "I miei calendari"

#: apps/io.ox/core/main.js module:io.ox/core apps/io.ox/core/settings/pane.js
#: apps/plugins/portal/userSettings/register.js
msgid "My contact data"
msgstr "I miei dati di contatto"

#: apps/io.ox/core/folder/extensions.js module:io.ox/core
msgid "My folders"
msgstr "Le mie cartelle"

#: apps/plugins/portal/recentfiles/register.js module:plugins/portal
msgid "My latest files"
msgstr "I miei file più recenti"

#: apps/plugins/portal/userSettings/register.js module:io.ox/core
msgid "My password"
msgstr "La mia password"

#: apps/io.ox/core/folder/extensions.js module:io.ox/core
#: apps/io.ox/files/main.js module:io.ox/files
#: apps/io.ox/files/share/view-options.js
msgid "My shares"
msgstr "Le mie condivisioni"

#: apps/io.ox/core/folder/extensions.js module:io.ox/core
#: apps/plugins/portal/tasks/register.js module:plugins/portal
msgid "My tasks"
msgstr "Le mie attività"

#. Name of distribution list
#: apps/io.ox/calendar/freetime/distributionListPopup.js module:io.ox/calendar
#: apps/io.ox/contacts/distrib/create-dist-view.js module:io.ox/contacts
#: apps/io.ox/contacts/print.js apps/io.ox/contacts/view-detail.js
#: apps/io.ox/core/viewer/views/sidebar/fileinfoview.js
#: module:io.ox/core/viewer apps/io.ox/files/share/view-options.js
#: module:io.ox/files apps/io.ox/files/view-options.js
#: apps/io.ox/mail/categories/edit.js module:io.ox/mail
#: apps/io.ox/mail/mailfilter/settings/filter/view-form.js
#: module:io.ox/settings
msgid "Name"
msgstr "Nome"

#. Emoji category
#: apps/io.ox/emoji/categories.js module:io.ox/mail/emoji
msgid "Nature"
msgstr "Natura"

#: apps/io.ox/files/main.js module:io.ox/files apps/io.ox/mail/main.js
#: module:io.ox/mail
msgid "Need more space?"
msgstr "Hai bisogno di altro spazio?"

#. declines the use of desktop notifications
#: apps/io.ox/core/notifications.js module:io.ox/core
msgid "Never"
msgstr "Mai"

#: apps/io.ox/calendar/toolbar.js module:io.ox/calendar
#: apps/io.ox/contacts/mobile-toolbar-actions.js module:io.ox/mail
#: apps/io.ox/contacts/toolbar.js module:io.ox/contacts
#: apps/io.ox/files/toolbar.js module:io.ox/files
#: apps/io.ox/tasks/mobile-toolbar-actions.js module:io.ox/tasks
#: apps/io.ox/tasks/toolbar.js
msgid "New"
msgstr "Nuovo"

<<<<<<< HEAD
#: apps/io.ox/core/folder/api.js module:io.ox/core
#: apps/io.ox/core/sub/subscriptions.js module:io.ox/core/sub
msgid "New Folder"
msgstr "Nuova cartella"
=======
#: apps/io.ox/files/actions/add-storage-account.js module:io.ox/files
#: apps/io.ox/mail/accounts/settings.js module:io.ox/mail/accounts/settings
#: apps/io.ox/oauth/keychain.js module:io.ox/core
msgid "Account added successfully"
msgstr "Account aggiunto correttamente"

#. %1$s is the account name like Dropbox, Google Drive, or OneDrive
#: apps/io.ox/files/actions/add-storage-account.js module:io.ox/files
msgid "Add %1$s account"
msgstr "Aggiungi account %1$s"
>>>>>>> 3878e903

#: apps/io.ox/mail/api.js module:io.ox/mail
msgid "New Mail"
msgstr "Nuovo messaggio"

#: apps/io.ox/calendar/settings/pane.js module:io.ox/calendar
#: apps/io.ox/calendar/toolbar.js
msgid "New appointment"
msgstr "Nuovo appuntamento"

#. Title of generic desktop notification about new invitations to appointments
#. Title of the desktop notification about new invitation to a specific appointment
#: apps/plugins/notifications/calendar/register.js
#: module:plugins/notifications
msgid "New appointment invitation"
msgstr "Nuovo invito agli appuntamenti"

#. Title of the desktop notification about new reminder for a specific appointment
#: apps/plugins/notifications/calendar/register.js
#: module:plugins/notifications
msgid "New appointment reminder"
msgstr "Nuovo promemoria degli appuntamenti"

#. Title of generic desktop notification about new reminders for appointments
#: apps/plugins/notifications/calendar/register.js
#: module:plugins/notifications
msgid "New appointment reminders"
msgstr "Nuovi promemoria degli appuntamenti"

#: apps/io.ox/core/folder/actions/add.js module:io.ox/core
msgid "New calendar"
msgstr "Nuovo calendario"

#: apps/io.ox/contacts/edit/main.js module:io.ox/contacts
msgid "New contact"
msgstr "Nuovo contatto"

#: apps/io.ox/files/toolbar.js module:io.ox/files
msgid "New file"
msgstr "Nuovo file"

#: apps/io.ox/core/folder/actions/add.js module:io.ox/core
msgid "New folder"
msgstr "Nuova cartella"

#: apps/plugins/notifications/mail/register.js module:plugins/notifications
msgid "New mail"
msgstr "Nuovo messaggio"

#: apps/plugins/notifications/mail/register.js module:plugins/notifications
msgid "New mails"
msgstr "Nuovi messaggi di posta"

#: apps/io.ox/notes/toolbar.js module:io.ox/notes
msgid "New note"
msgstr "Nuova nota"

#: apps/io.ox/core/notifications/subview.js module:io.ox/core
msgid "New notifications"
msgstr "Nuove notifiche"

#: apps/plugins/notifications/tasks/register.js module:plugins/notifications
msgid "New overdue task"
msgstr "Nuove attività scadute"

#: apps/plugins/notifications/tasks/register.js module:plugins/notifications
msgid "New overdue tasks"
msgstr "Nuove attività scadute"

#: apps/plugins/portal/userSettings/register.js module:io.ox/core
msgid "New password"
msgstr "Nuova password"

#: apps/io.ox/mail/mailfilter/settings/model.js module:io.ox/mail
msgid "New rule"
msgstr "Nuova regola"

#: apps/io.ox/core/folder/contextmenu.js module:io.ox/core
msgid "New subscription"
msgstr "Nuova sottoscrizione"

#: apps/io.ox/tasks/toolbar.js module:io.ox/mail
msgid "New task"
msgstr "Nuova attività"

#. Title for a desktop notification about a new invitation to a specific task
#: apps/plugins/notifications/tasks/register.js module:plugins/notifications
msgid "New task invitation"
msgstr "Nuovo invito alle attività"

#. Title for a generic desktop notification about new invitations to tasks
#: apps/plugins/notifications/tasks/register.js module:plugins/notifications
msgid "New task invitations"
msgstr "Nuovi inviti alle attività"

#. Title for a desktop notification about a new reminder for a specific task
#: apps/plugins/notifications/tasks/register.js module:plugins/notifications
msgid "New task reminder"
msgstr "Nuovo promemoria delle attività"

#. Title for a generic desktop notification about new reminders for tasks
#: apps/plugins/notifications/tasks/register.js module:plugins/notifications
msgid "New task reminders"
msgstr "Nuovi promemoria delle attività"

#: apps/io.ox/calendar/month/perspective.js module:io.ox/calendar
#: apps/io.ox/core/tk/wizard.js module:io.ox/core
#: apps/io.ox/core/viewer/views/displayerview.js
#: apps/io.ox/core/wizard/registry.js module:io.ox/core/wizard
#: apps/io.ox/wizards/upsell.js module:io.ox/wizards
msgid "Next"
msgstr "Avanti"

#: apps/io.ox/calendar/freetime/timeView.js module:io.ox/calendar
#: apps/io.ox/calendar/week/view.js
msgid "Next Day"
msgstr "Giorno successivo"

#: apps/io.ox/calendar/week/view.js module:io.ox/calendar
msgid "Next Week"
msgstr "Settimana successiva"

#: apps/io.ox/mail/threadview.js module:io.ox/mail
msgid "Next message"
msgstr "Messaggio successivo"

#: apps/io.ox/core/viewer/views/toolbarview.js module:io.ox/core
msgid "Next page"
msgstr "Pagina successiva"

#. button tooltip for 'go to next presentation slide' action
#: apps/io.ox/presenter/views/navigationview.js module:io.ox/presenter
#: apps/io.ox/presenter/views/presentationview.js
msgid "Next slide"
msgstr "Diapositiva successiva"

#: apps/io.ox/contacts/model.js module:io.ox/contacts
msgid "Nickname"
msgstr "Soprannome"

#. folder permissions - Is Admin? NO
#: apps/io.ox/calendar/month/perspective.js module:io.ox/calendar
#: apps/io.ox/calendar/week/perspective.js apps/io.ox/core/main.js
#: module:io.ox/core apps/io.ox/core/permissions/permissions.js
#: apps/io.ox/mail/accounts/settings.js module:io.ox/mail/accounts/settings
msgid "No"
msgstr "No"

#: apps/plugins/portal/rss/register.js module:io.ox/portal
msgid "No RSS feeds found."
msgstr "Nessuna fonte RSS trovata."

#: apps/plugins/portal/twitter/register.js module:plugins/portal
msgid "No Tweets yet."
msgstr "Ancora nessun tweet."

#: apps/io.ox/calendar/list/perspective.js module:io.ox/calendar
msgid "No appointments found until %s"
msgstr "Nessun appuntamento trovato fino al %s"

#: apps/io.ox/core/tk/tokenfield.js module:io.ox/core
msgid "No autocomplete entries found"
msgstr "Nessuna voce di completamento automatico trovata"

#: apps/plugins/portal/birthdays/register.js module:plugins/portal
msgid "No birthdays within the next %1$d weeks"
msgstr "Nessun compleanno nelle prossime %1$d settimane"

#: apps/io.ox/core/boot/i18n.js module:io.ox/core/boot
msgid ""
"No connection to server. Please check your internet connection and retry."
msgstr ""
"Nessuna connessione al server. Controlla la connessione a Internet e riprova."

#: apps/io.ox/core/commons.js module:io.ox/core apps/io.ox/files/main.js
#: module:io.ox/files
msgid "No elements selected"
msgstr "Nessun elemento selezionato"

#: apps/io.ox/core/settings/errorlog/settings/pane.js module:io.ox/core
msgid "No errors"
msgstr "Nessun errore"

#: apps/plugins/portal/recentfiles/register.js module:plugins/portal
msgid "No files have been changed recently"
msgstr "Nessun file è stato modificato di recente"

#: apps/io.ox/search/items/view-template.js module:io.ox/core
msgid "No items found"
msgstr "Nessun elemento trovato"

#: apps/io.ox/contacts/settings/pane.js module:io.ox/contacts
msgid "No link"
msgstr "Nessun collegamento"

#: apps/io.ox/core/settings/errorlog/settings/pane.js module:io.ox/core
msgid "No lost requests"
msgstr "Nessuna richiesta persa"

#: apps/plugins/portal/mail/register.js module:plugins/portal
msgid "No mails in your inbox"
msgstr "Nessun messaggio in posta in arrivo"

#. search feature returns an empty result
#: apps/io.ox/contacts/addressbook/popup.js module:io.ox/contacts
#: apps/io.ox/find/main.js module:io.ox/core
msgid "No matching items found."
msgstr "Nessun elemento corrispondente trovato."

#: apps/io.ox/mail/main.js module:io.ox/mail
msgid "No message selected"
msgstr "Nessun messaggio selezionato"

#: apps/io.ox/core/notifications.js module:io.ox/core
msgid "No notifications"
msgstr "Nessuna notifica"

#: apps/io.ox/tasks/util.js module:io.ox/tasks
msgid "No priority"
msgstr "Nessuna priorità"

#: apps/io.ox/mail/util.js module:io.ox/core
msgid "No recipients"
msgstr "Nessun destinatario"

#: apps/io.ox/calendar/settings/pane.js module:io.ox/calendar
#: apps/io.ox/calendar/util.js apps/io.ox/tasks/edit/view-template.js
#: module:io.ox/tasks/edit
msgid "No reminder"
msgstr "Nessun promemoria"

#: apps/io.ox/mail/compose/extensions.js module:io.ox/mail
#: apps/io.ox/mail/settings/signatures/settings/pane.js
msgid "No signature"
msgstr "Nessuna firma"

#: apps/io.ox/core/settings/errorlog/settings/pane.js module:io.ox/core
msgid "No slow requests"
msgstr "Nessuna richiesta lenta"

#. %1$s mail sender
#. %2$s mail subject
#: apps/io.ox/mail/compose/model.js module:io.ox/mail apps/io.ox/mail/util.js
#: module:io.ox/core apps/plugins/notifications/mail/register.js
#: module:plugins/notifications
#, c-format
msgid "No subject"
msgstr "Nessun oggetto"

#: apps/io.ox/core/sub/subscriptions.js module:io.ox/core/sub
msgid "No subscription services available for this module"
msgstr "Nessun servizio di sottoscrizione disponibile per questo modulo"

#: apps/plugins/portal/reddit/register.js module:io.ox/portal
msgid "No title."
msgstr "Nessun titolo."

#. object permissions - read
#. object permissions - edit/modify
#. object permissions - delete
#. Auth type. None. No authentication
#. Connection security. None.
#: apps/io.ox/core/settings/pane.js module:io.ox/core
#: apps/io.ox/core/tk/attachments.js apps/io.ox/core/tk/flag-picker.js
#: module:io.ox/mail apps/io.ox/files/share/permissions.js
#: apps/io.ox/files/view-options.js module:io.ox/files
#: apps/io.ox/mail/accounts/view-form.js module:io.ox/settings
#: apps/io.ox/mail/mailfilter/settings/filter/view-form.js
msgid "None"
msgstr "Nessuno"

#: apps/io.ox/tasks/edit/view-template.js module:io.ox/tasks/edit
msgctxt "Tasks priority"
msgid "None"
msgstr "Nessuna"

#. E-Mail priority
#: apps/io.ox/mail/compose/view.js module:io.ox/mail
msgctxt "E-Mail priority"
msgid "Normal"
msgstr "Normale"

#: apps/io.ox/mail/actions.js module:io.ox/mail apps/io.ox/mail/toolbar.js
msgid "Not spam"
msgstr "Non indesiderata"

#: apps/io.ox/tasks/edit/view-template.js module:io.ox/tasks/edit
#: apps/io.ox/tasks/print.js module:io.ox/tasks apps/io.ox/tasks/util.js
msgid "Not started"
msgstr "Non iniziata"

#: apps/io.ox/calendar/freebusy/templates.js module:io.ox/calendar/freebusy
#: apps/io.ox/editor/main.js module:io.ox/editor
#: apps/io.ox/mail/actions/reminder.js module:io.ox/mail
msgid "Note"
msgstr "Nota"

#: apps/io.ox/core/import/import.js module:io.ox/core
msgid "Note on CSV files:"
msgstr "Nota su file CSV:"

#: apps/io.ox/contacts/print.js module:io.ox/contacts
msgid "Note: One contact is not shown due to missing phone numbers"
msgid_plural "Note: %1$d contacts are not shown due to missing phone numbers"
msgstr[0] ""
"Nota: un contatto non è mostrato a causa della mancanza di numeri di telefono"
msgstr[1] ""
"Nota: %1$d contatti non sono mostrati a causa della mancanza di numeri di "
"telefono"

#: apps/io.ox/core/sub/settings/pane.js module:io.ox/core/sub
msgid ""
"Note: Refreshing this subscription will replace the calendar content with "
"the external content. Changes you have made inside appsuite will be "
"overwritten"
msgstr ""
"Nota: l'aggiornamento di questa sottoscrizione sostituirà il contenuto del "
"calendario con contenuto esterno. Le modifiche apportate con appsuite "
"saranno sovrascritte"

#: apps/io.ox/core/sub/subscriptions.js module:io.ox/core/sub
msgid ""
"Note: This subscription will replace the calendar content with the external "
"content. Therefore you must create a new folder for this subscription."
msgstr ""
"Nota: questa sottoscrizione sostituirà il contenuto del calendario con "
"contenuto esterno. Dovrai perciò creare una nuova cartella per questa "
"sottoscrizione."

#: apps/io.ox/mail/compose/extensions.js module:io.ox/mail
msgid "Notification"
msgstr "Notifica"

#. Should be "töne" in german, used for notification sounds. Not "geräusch"
#: apps/plugins/notifications/mail/register.js module:plugins/notifications
msgid "Notification sounds"
msgstr "Suoni delle notifiche"

#: apps/io.ox/core/notifications.js module:io.ox/core
msgid "Notifications"
msgstr "Notifiche"

#: apps/io.ox/core/settings/downloads/pane.js module:io.ox/core
msgid "Notifier"
msgstr "Notificatore"

#: apps/io.ox/calendar/edit/extensions.js module:io.ox/calendar/edit/main
msgid "Notify all participants by email."
msgstr "Notifica a tutti i partecipanti tramite messaggio di posta."

#: apps/io.ox/core/notifications.js module:io.ox/core
msgid "Notify me again later"
msgstr "Notificami ancora più tardi"

#: apps/io.ox/calendar/edit/recurrence-view.js module:io.ox/calendar/edit/main
msgid "November"
msgstr "Novembre"

#: apps/io.ox/mail/vacationnotice/settings/model.js module:io.ox/mail
msgid "Number of days between vacation notices to the same sender"
msgstr "Numero di giorni tra gli avvisi di assenza allo stesso mittente"

#. number of items in a folder
#: apps/io.ox/core/folder/actions/properties.js module:io.ox/core
msgid "Number of items"
msgstr "Numero di elementi"

#. number of messages in a folder (mail only)
#: apps/io.ox/core/folder/actions/properties.js module:io.ox/core
msgid "Number of messages"
msgstr "Numero di messaggi"

#: apps/io.ox/core/tk/reminder-util.js module:io.ox/core
msgid "OK"
msgstr "OK"

#: apps/io.ox/core/permissions/permissions.js module:io.ox/core
msgid "Object permissions"
msgstr "Permessi dell'oggetto"

#. Emoji category
#: apps/io.ox/emoji/categories.js module:io.ox/mail/emoji
msgid "Objects"
msgstr "Oggetti"

#: apps/io.ox/calendar/edit/recurrence-view.js module:io.ox/calendar/edit/main
msgid "October"
msgstr "Ottobre"

#: apps/io.ox/core/main.js module:io.ox/core
msgid "Offline"
msgstr "Non in linea"

#: apps/io.ox/core/boot/i18n.js module:io.ox/core/boot
msgid "Offline mode"
msgstr "Modalità non in linea"

#: apps/io.ox/core/folder/picker.js module:io.ox/core
#: apps/io.ox/core/relogin.js apps/io.ox/core/tk/filestorageUtil.js
#: apps/io.ox/core/tk/mobiscroll.js
msgid "Ok"
msgstr "Ok"

#: apps/io.ox/calendar/actions/create.js module:io.ox/calendar
msgid "On behalf of the owner"
msgstr "Per conto del proprietario"

<<<<<<< HEAD
#. recurrence string
#: apps/io.ox/calendar/util.js module:io.ox/calendar
msgid "On work days"
msgstr "Nei giorni feriali"
=======
#. object permissions - user role
#: apps/io.ox/files/share/permissions.js module:io.ox/core
#: apps/io.ox/mail/mailfilter/settings/filter/view-form.js
#: module:io.ox/settings
msgid "User"
msgstr "Utente"
>>>>>>> 3878e903

#. %1$d is the number of search results in the autocomplete field
#: apps/io.ox/core/tk/tokenfield.js module:io.ox/core
#, c-format
msgid "One autocomplete entry found"
msgid_plural "%1$d autocomplete entries found"
msgstr[0] "Una voce di completamento automatico trovata"
msgstr[1] "%1$d voci di completamento automatico trovate"

#: apps/io.ox/mail/actions/attachmentQuota.js module:io.ox/mail
msgid ""
"One or more attached files exceed the size limit per email. Therefore, the "
"files are not sent as attachments but kept on the server. The email you have "
"sent just contains links to download these files."
msgstr ""
"Uno o più file allegati superano il limite di dimensione per messaggio. I "
"file non sono perciò inviati come allegati, ma tenuti sul server. Il "
"messaggio che hai inviato contiene i collegamenti per scaricare questi file."

#: apps/io.ox/files/actions/add-storage-account.js module:io.ox/files
msgid "OneDrive"
msgstr "OneDrive"

#: apps/io.ox/backbone/mini-views/help.js module:io.ox/core
msgid "Online help"
msgstr "Guida in linea"

#: apps/io.ox/core/sub/settings/pane.js module:io.ox/core/sub
msgid "Only showing items related to folder \"%1$s\""
msgstr "Mostra solo gli elementi relativi alla cartella \"%1$s\""

#: apps/io.ox/files/actions.js module:io.ox/files
msgid "Open"
msgstr "Apri"

#: apps/io.ox/contacts/settings/pane.js module:io.ox/contacts
#: apps/io.ox/contacts/view-detail.js
msgid "Open Street Map"
msgstr "Open Street Map"

#: apps/io.ox/mail/threadview.js module:io.ox/mail
msgid "Open all messages"
msgstr "Apri tutti i messaggi"

#: apps/io.ox/core/viewer/views/toolbarview.js module:io.ox/core
msgid "Open attachment"
msgstr "Apri allegato"

#: apps/io.ox/core/viewer/views/sidebar/panelbaseview.js
#: module:io.ox/core/viewer
msgid "Open description panel"
msgstr "Apri il pannello della descrizione"

#: apps/plugins/portal/tumblr/register.js module:io.ox/portal
msgid "Open external link"
msgstr "Apri collegamento esterno"

#: apps/io.ox/core/commons.js module:io.ox/core
#: apps/io.ox/files/share/view-options.js module:io.ox/files
#: apps/io.ox/files/view-options.js apps/io.ox/mail/view-options.js
#: module:io.ox/mail
msgid "Open folder view"
msgstr "Apri la vista della cartella"

#. %1$s is a map service, like "Google Maps"
#: apps/io.ox/contacts/view-detail.js module:io.ox/contacts
msgid "Open in %1$s"
msgstr "Apri in %1$s"

#: apps/io.ox/core/pim/actions.js module:io.ox/core
#: apps/io.ox/files/actions.js module:io.ox/files apps/io.ox/mail/actions.js
#: module:io.ox/mail
msgid "Open in browser"
msgstr "Apri nel browser"

#: apps/io.ox/core/viewer/views/toolbarview.js module:io.ox/core
msgid "Open in browser tab"
msgstr "Apri in una scheda del browser"

#: apps/io.ox/linkedIn/view-detail.js module:io.ox/portal
msgid "Open on LinkedIn"
msgstr "Apri su LinkedIn"

#: apps/io.ox/mail/threadview.js module:io.ox/mail
msgid "Open/close all messages"
msgstr "Apri/Chiudi tutti i messaggi"

#: apps/io.ox/contacts/model.js module:io.ox/contacts
msgid "Optional 01"
msgstr "Opzionale 01"

#: apps/io.ox/contacts/model.js module:io.ox/contacts
msgid "Optional 02"
msgstr "Opzionale 02"

#: apps/io.ox/contacts/model.js module:io.ox/contacts
msgid "Optional 03"
msgstr "Opzionale 03"

#: apps/io.ox/contacts/model.js module:io.ox/contacts
msgid "Optional 04"
msgstr "Opzionale 04"

#: apps/io.ox/contacts/model.js module:io.ox/contacts
msgid "Optional 05"
msgstr "Opzionale 05"

#: apps/io.ox/contacts/model.js module:io.ox/contacts
msgid "Optional 06"
msgstr "Opzionale 06"

#: apps/io.ox/contacts/model.js module:io.ox/contacts
msgid "Optional 07"
msgstr "Opzionale 07"

#: apps/io.ox/contacts/model.js module:io.ox/contacts
msgid "Optional 08"
msgstr "Opzionale 08"

#: apps/io.ox/contacts/model.js module:io.ox/contacts
msgid "Optional 09"
msgstr "Opzionale 09"

#: apps/io.ox/contacts/model.js module:io.ox/contacts
msgid "Optional 10"
msgstr "Opzionale 10"

#: apps/io.ox/contacts/model.js module:io.ox/contacts
msgid "Optional 11"
msgstr "Opzionale 11"

#: apps/io.ox/contacts/model.js module:io.ox/contacts
msgid "Optional 12"
msgstr "Opzionale 12"

#: apps/io.ox/contacts/model.js module:io.ox/contacts
msgid "Optional 13"
msgstr "Opzionale 13"

#: apps/io.ox/contacts/model.js module:io.ox/contacts
msgid "Optional 14"
msgstr "Opzionale 14"

#: apps/io.ox/contacts/model.js module:io.ox/contacts
msgid "Optional 15"
msgstr "Opzionale 15"

#: apps/io.ox/contacts/model.js module:io.ox/contacts
msgid "Optional 16"
msgstr "Opzionale 16"

#: apps/io.ox/contacts/model.js module:io.ox/contacts
msgid "Optional 17"
msgstr "Opzionale 17"

#: apps/io.ox/contacts/model.js module:io.ox/contacts
msgid "Optional 18"
msgstr "Opzionale 18"

#: apps/io.ox/contacts/model.js module:io.ox/contacts
msgid "Optional 19"
msgstr "Opzionale 19"

#: apps/io.ox/contacts/model.js module:io.ox/contacts
msgid "Optional 20"
msgstr "Opzionale 20"

#: apps/io.ox/calendar/freetime/timeView.js module:io.ox/calendar
#: apps/io.ox/calendar/toolbar.js apps/io.ox/contacts/toolbar.js
#: module:io.ox/contacts apps/io.ox/core/emoji/view.js module:io.ox/mail/emoji
#: apps/io.ox/files/toolbar.js module:io.ox/files
#: apps/io.ox/find/extensions-facets.js module:io.ox/core
#: apps/io.ox/mail/compose/extensions.js module:io.ox/mail
#: apps/io.ox/mail/compose/view.js apps/io.ox/mail/toolbar.js
#: apps/io.ox/tasks/toolbar.js
msgid "Options"
msgstr "Opzioni"

#: apps/io.ox/core/tk/flag-picker.js module:io.ox/mail
#: apps/io.ox/mail/mailfilter/settings/filter/view-form.js
#: module:io.ox/settings apps/io.ox/portal/settings/pane.js
#: module:io.ox/portal
msgid "Orange"
msgstr "Arancione"

#: apps/io.ox/tasks/main.js module:io.ox/tasks
msgid "Order"
msgstr "Ordina"

#: apps/io.ox/calendar/view-detail.js module:io.ox/calendar
#: apps/io.ox/participants/views.js module:io.ox/core
msgid "Organizer"
msgstr "Organizzatore"

#: apps/io.ox/tasks/util.js module:io.ox/tasks
msgid "Original mail"
msgstr "Messaggio originale"

#: apps/io.ox/mail/accounts/settings.js module:io.ox/mail/accounts/settings
msgid "Other"
msgstr "Altro"

#: apps/io.ox/contacts/view-detail.js module:io.ox/contacts
msgid "Other Address"
msgstr "Altro indirizzo"

#: apps/io.ox/contacts/edit/view-form.js module:io.ox/contacts
msgid "Other address"
msgstr "Altro indirizzo"

#: apps/io.ox/mail/accounts/view-form.js module:io.ox/settings
msgid "Outgoing server (SMTP)"
msgstr "Server della posta in uscita (SMTP)"

#: apps/io.ox/tasks/util.js module:io.ox/tasks
msgid "Overdue"
msgstr "Oltre la scadenza"

#: apps/plugins/notifications/tasks/register.js module:plugins/notifications
msgid "Overdue Tasks"
msgstr "Attività scadute"

#. Role: Owner (same as admin)
#: apps/io.ox/core/permissions/permissions.js module:io.ox/core
#: apps/io.ox/files/share/permissions.js
msgid "Owner"
msgstr "Proprietario"

#. Petabytes
#: apps/io.ox/core/strings.js module:io.ox/core
msgid "PB"
msgstr "PB"

#: apps/io.ox/files/view-options.js module:io.ox/files
msgid "PDFs"
msgstr "PDF"

#. text of a viewer document page caption
#. Example result: "Page 5 of 10"
#. %1$d is the current page index
#. %2$d is the total number of pages
#: apps/io.ox/core/viewer/views/types/documentview.js module:io.ox/core
msgid "Page %1$d of %2$d"
msgstr "Pagina %1$d di %2$d"

#: apps/io.ox/contacts/model.js module:io.ox/contacts
msgid "Pager"
msgstr "Cercapersone"

#. text of a user list that shows the names of presenting user and participants.
#. the dropdown button label for the participants dropdown.
#. the participants section label.
#: apps/io.ox/calendar/print-compact.js module:io.ox/calendar
#: apps/io.ox/participants/detail.js module:io.ox/core
#: apps/io.ox/presenter/views/navigationview.js module:io.ox/presenter
msgid "Participants"
msgstr "Partecipanti"

#: apps/io.ox/participants/views.js module:io.ox/core
msgid "Participants (%1$d)"
msgstr "Partecipanti (%1$d)"

#: apps/io.ox/core/boot/i18n.js module:io.ox/core/boot
#: apps/io.ox/core/relogin.js module:io.ox/core
#: apps/io.ox/files/share/wizard.js module:io.ox/files
#: apps/io.ox/mail/accounts/view-form.js module:io.ox/settings
#: apps/io.ox/mail/compose/extensions.js module:io.ox/mail
msgid "Password"
msgstr "Password"

#. %1$s is the minimum password length
#. %2$s is the maximum password length
#: apps/plugins/portal/userSettings/register.js module:io.ox/core
#, c-format
msgid "Password length must be between %1$d and %2$d characters."
msgstr ""
"La lunghezza della password deve essere compresa tra %1$d e %2$d caratteri."

<<<<<<< HEAD
#: apps/io.ox/settings/accounts/settings/pane.js
#: module:io.ox/settings/accounts
msgid "Password recovery"
msgstr "Recupero della password"
=======
#: apps/io.ox/files/view-options.js module:io.ox/files
#: apps/io.ox/find/extensions-api.js module:io.ox/core
#: apps/io.ox/find/manager/value-model.js
#: apps/io.ox/mail/mailfilter/settings/filter/view-form.js
#: module:io.ox/settings
msgid "All"
msgstr "Tutto"
>>>>>>> 3878e903

#: apps/io.ox/files/share/wizard.js module:io.ox/files
msgid "Password required"
msgstr "Password richiesta"

#: apps/plugins/portal/userSettings/register.js module:io.ox/core
msgid "Password strength: Good"
msgstr "Sicurezza della password: buona"

#: apps/plugins/portal/userSettings/register.js module:io.ox/core
msgid "Password strength: Legendary!"
msgstr "Sicurezza della password: leggendaria!"

#: apps/plugins/portal/userSettings/register.js module:io.ox/core
msgid "Password strength: Strong"
msgstr "Sicurezza della password: forte"

#: apps/plugins/portal/userSettings/register.js module:io.ox/core
msgid "Password strength: Too short"
msgstr "Sicurezza della password: troppo breve"

#: apps/plugins/portal/userSettings/register.js module:io.ox/core
msgid "Password strength: Very strong"
msgstr "Sicurezza della password: molto forte"

#: apps/plugins/portal/userSettings/register.js module:io.ox/core
msgid "Password strength: Very weak"
msgstr "Sicurezza della password: molto debole"

#: apps/plugins/portal/userSettings/register.js module:io.ox/core
msgid "Password strength: Weak"
msgstr "Sicurezza della password: debole"

#: apps/plugins/portal/userSettings/register.js module:io.ox/core
msgid "Password strength: Wrong length"
msgstr "Sicurezza della password: lunghezza errata"

#. button label for pausing the presentation
#: apps/io.ox/presenter/views/navigationview.js module:io.ox/presenter
#: apps/io.ox/presenter/views/toolbarview.js
msgid "Pause"
msgstr "Sospendi"

#. button label for pausing the presentation
#: apps/io.ox/presenter/views/navigationview.js module:io.ox/presenter
#: apps/io.ox/presenter/views/toolbarview.js
msgid "Pause presentation"
msgstr "Sospendi la presentazione"

#. button tooltip for pausing the presentation
#: apps/io.ox/presenter/views/navigationview.js module:io.ox/presenter
#: apps/io.ox/presenter/views/toolbarview.js
msgid "Pause the presentation"
msgstr "Sospendi la presentazione"

#. Emoji category
#: apps/io.ox/emoji/categories.js module:io.ox/mail/emoji
msgid "People"
msgstr "Persone"

#: apps/io.ox/mail/settings/pane.js module:io.ox/mail
msgid "Permanently remove deleted emails"
msgstr "Rimuovi definitivamente i messaggi di posta eliminati"

#: apps/io.ox/core/folder/contextmenu.js module:io.ox/core
msgid "Permissions"
msgstr "Permessi"

#: apps/io.ox/files/share/permissions.js module:io.ox/core
msgid "Permissions for \"%1$s\""
msgstr "Permessi per \"%1$s\""

#: apps/io.ox/settings/apps/settings/pane.js module:io.ox/core
msgid "Permissions:"
msgstr "Permessi:"

#: apps/io.ox/contacts/view-detail.js module:io.ox/contacts
msgid "Personal"
msgstr "Personale"

#: apps/io.ox/contacts/edit/view-form.js module:io.ox/contacts
msgid "Personal information"
msgstr "Informazioni personali"

#. placeholder text in share dialog
#: apps/io.ox/files/share/permissions.js module:io.ox/core
msgid ""
"Personal message (optional). This message is sent to all newly invited "
"people."
msgstr ""
"Messaggio personale (opzionale). Questo messaggio è inviato a tutte le "
"persone invitate."

#: apps/io.ox/contacts/print.js module:io.ox/contacts
msgid "Phone"
msgstr "Telefono"

#: apps/io.ox/contacts/edit/view-form.js module:io.ox/contacts
msgid "Phone & fax numbers"
msgstr "Numeri di telefono e fax"

#: apps/io.ox/contacts/model.js module:io.ox/contacts
msgid "Phone (assistant)"
msgstr "Telefono (assistente)"

#: apps/io.ox/contacts/model.js module:io.ox/contacts
msgid "Phone (business alt)"
msgstr "Telefono (lavoro alt)"

#: apps/io.ox/contacts/model.js module:io.ox/contacts
msgid "Phone (business)"
msgstr "Telefono (lavoro)"

#: apps/io.ox/contacts/model.js module:io.ox/contacts
msgid "Phone (car)"
msgstr "Telefono (macchina)"

#: apps/io.ox/contacts/model.js module:io.ox/contacts
msgid "Phone (company)"
msgstr "Telefono (azienda)"

#: apps/io.ox/contacts/model.js module:io.ox/contacts
msgid "Phone (home alt)"
msgstr "Telefono (casa alt)"

#: apps/io.ox/contacts/model.js module:io.ox/contacts
msgid "Phone (home)"
msgstr "Telefono (casa)"

#: apps/io.ox/contacts/model.js module:io.ox/contacts
msgid "Phone (other)"
msgstr "Telefono (altro)"

#: apps/io.ox/contacts/print.js module:io.ox/contacts
msgid "Phone list"
msgstr "Elenco telefonico"

#: apps/io.ox/contacts/view-detail.js module:io.ox/contacts
msgid "Phone numbers"
msgstr "Numeri di telefono"

#: apps/io.ox/core/tk/reminder-util.js module:io.ox/core
msgid "Pick a time here"
msgstr "Scegli un'ora qui"

#: apps/io.ox/core/tk/flag-picker.js module:io.ox/mail
#: apps/io.ox/mail/mailfilter/settings/filter/view-form.js
#: module:io.ox/settings apps/io.ox/portal/settings/pane.js
#: module:io.ox/portal
msgid "Pink"
msgstr "Rosa"

#. Emoji category
#: apps/io.ox/emoji/categories.js module:io.ox/mail/emoji
msgid "Places"
msgstr "Luoghi"

#: apps/io.ox/mail/compose/view.js module:io.ox/mail
msgid "Plain Text"
msgstr "Testo semplice"

#: apps/io.ox/mail/settings/pane.js module:io.ox/mail
msgid "Plain text"
msgstr "Testo semplice"

#: apps/io.ox/files/toolbar.js module:io.ox/files
msgid "Play audio files"
msgstr "Riproduci file audio"

#: apps/plugins/notifications/mail/register.js module:plugins/notifications
msgid "Play sound on incoming mail"
msgstr "Riproduci un suono all'arrivo dei messaggi"

#: apps/io.ox/files/toolbar.js module:io.ox/files
msgid "Play video files"
msgstr "Riproduci file video"

#: apps/plugins/portal/xing/register.js module:plugins/portal
msgid ""
"Please check your inbox for a confirmation email.\n"
"\n"
"Follow the instructions in the email and then return to the widget to "
"complete account setup."
msgstr ""
"Controlla la presenza di un messaggio di conferma nella tua posta in "
"arrivo.\n"
"\n"
"Segui le istruzioni nel messaggio di posta e poi torna al widget per "
"completare la configurazione dell'account. "

#: apps/io.ox/calendar/edit/recurrence-view.js module:io.ox/calendar/edit/main
msgid "Please choose a sentence below."
msgstr "Scegli una frase qui sotto."

#: apps/io.ox/calendar/actions/acceptdeny.js module:io.ox/calendar
msgid "Please comment your confirmation status."
msgstr "Commenta lo stato di conferma."

#: apps/io.ox/mail/mailfilter/settings/filter/view-form.js
#: module:io.ox/settings
msgid "Please define at least one action."
msgstr "Specifica almeno un'azione."

#: apps/io.ox/backbone/validation.js module:io.ox/core
msgid "Please enter a date in the past"
msgstr "Digita una data nel passato"

#: apps/plugins/portal/flickr/register.js module:plugins/portal
msgid "Please enter a description"
msgstr "Digita una descrizione"

#: apps/plugins/portal/tumblr/register.js module:io.ox/portal
msgid "Please enter a description."
msgstr "Digita una descrizione."

#: apps/plugins/portal/rss/register.js module:io.ox/portal
msgid "Please enter a feed URL."
msgstr "Digita l'URL di una fonte."

#: apps/io.ox/calendar/freetime/distributionListPopup.js module:io.ox/calendar
msgid "Please enter a name for the distribution list"
msgstr "Digita un nome per la lista di distribuzione"

#: apps/plugins/portal/flickr/register.js module:plugins/portal
msgid "Please enter a search query"
msgstr "Digita un termine di ricerca"

#: apps/io.ox/backbone/mini-views/datepicker.js module:io.ox/core
#: apps/io.ox/backbone/validation.js
#: apps/io.ox/mail/mailfilter/settings/filter/view-form.js
#: module:io.ox/settings
msgid "Please enter a valid date"
msgstr "Digita una data valida"

#: apps/io.ox/backbone/validation.js module:io.ox/core
msgid "Please enter a valid email address"
msgstr "Digita un indirizzo di posta valido"

#: apps/io.ox/backbone/validation.js module:io.ox/core
msgid "Please enter a valid email address or phone number"
msgstr "Digita un indirizzo di posta valido o un numero di telefono"

<<<<<<< HEAD
#: apps/io.ox/mail/settings/signatures/settings/pane.js module:io.ox/mail
msgid "Please enter a valid name"
msgstr "Digita un nome valido"

#: apps/io.ox/backbone/validation.js module:io.ox/core
msgid "Please enter a valid number"
msgstr "Digita un numero valido"
=======
#. Auth type. Short for "Use same credentials as incoming mail server"
#: apps/io.ox/mail/accounts/view-form.js module:io.ox/settings
msgid "As incoming mail server"
msgstr "Come server di posta in entrata"
>>>>>>> 3878e903

#: apps/io.ox/backbone/validation.js module:io.ox/core
msgid "Please enter a valid object"
msgstr "Inserisci un oggetto valido"

#: apps/io.ox/backbone/validation.js module:io.ox/core
msgid "Please enter a valid phone number. Allowed characters are: %1$s"
msgstr "Digita un numero di telefono valido. I caratteri consentiti sono: %1$s"

#: apps/io.ox/backbone/validation.js module:io.ox/core
msgid "Please enter a value"
msgstr "Digita un valore"

#: apps/plugins/portal/tumblr/register.js module:io.ox/portal
msgid "Please enter an blog url."
msgstr "Digita l'URL di un blog."

#: apps/io.ox/core/relogin.js module:io.ox/core
msgid "Please enter correct password"
msgstr "Digita la password corretta"

#. %1$s the missing request parameter
#: apps/io.ox/mail/accounts/view-form.js module:io.ox/settings
#, c-format
msgid "Please enter the following data: %1$s"
msgstr "Digita i seguenti dati: %1$s"

#: apps/io.ox/tasks/edit/view-template.js module:io.ox/tasks/edit
msgid "Please enter value between 0 and 100."
msgstr "Digita un valore tra 0 e 100."

#: apps/io.ox/core/boot/i18n.js module:io.ox/core/boot
msgid "Please enter your credentials."
msgstr "Digita le tue credenziali."

#: apps/io.ox/onboarding/clients/extensions.js module:io.ox/core/onboarding
msgid ""
"Please enter your mobile phone number, and we´ll send you a link to "
"automatically configure your iOS device! It´s that simple!"
msgstr ""
"Digita il tuo numero di cellulare, e ti invieremo un collegamento per "
"configurare automaticamente il tuo dispositivo iOS! Così semplice!"

#: apps/io.ox/core/boot/i18n.js module:io.ox/core/boot
msgid "Please enter your password."
msgstr "Digita la tua password."

#: apps/io.ox/calendar/freetime/distributionListPopup.js module:io.ox/calendar
msgid "Please note that distribution lists cannot contain ressources."
msgstr "Nota che le liste di distribuzione non possono contenere risorse."

#: apps/io.ox/mail/categories/edit.js module:io.ox/mail
msgid ""
"Please note that some categories are predefined and you might not be able to "
"rename or disable them."
msgstr ""
"Nota che alcune categorie sono predefinite e potresti non essere in grado di "
"rinominarle o disabilitarle."

#: apps/plugins/core/feedback/register.js module:io.ox/core
msgid ""
"Please note that support requests cannot be handled via the feedback form. "
"If you have questions or problems please contact our support directly."
msgstr ""
"Nota: le richieste di supporto non possono essere gestite tramite il modulo "
"di segnalazione. Se hai domande o problemi, contatta direttamente il nostro "
"supporto."

#: apps/io.ox/files/util.js module:io.ox/files
msgid ""
"Please note, changing or removing the file extension will cause problems "
"when viewing or editing."
msgstr ""
"Nota: la modifica o rimozione dell'estensione del file comporterà problemi "
"di visualizzazione e modifica."

#: apps/io.ox/keychain/secretRecoveryDialog.js module:io.ox/keychain
msgid ""
"Please provide the old password so the account passwords can be recovered."
msgstr "Digita la vecchia password per ripristinare la password dell'account."

#: apps/plugins/core/feedback/register.js module:io.ox/core
msgid "Please rate this product"
msgstr "Valuta questo prodotto"

#: apps/io.ox/core/import/import.js module:io.ox/core
msgid "Please select a file to import"
msgstr "Selezionare un file da importare"

#: apps/io.ox/calendar/edit/extensions.js module:io.ox/calendar/edit/main
#: apps/io.ox/calendar/freetime/main.js module:io.ox/calendar
msgid "Please select a time for the appointment"
msgstr "Seleziona un orario per l'appuntamento"

#: apps/io.ox/core/import/import.js module:io.ox/core
msgid "Please select a valid iCal File to import"
msgstr "Seleziona un file iCal valido da importare"

#: apps/io.ox/mail/compose/inline-images.js module:io.ox/mail
msgid "Please select a valid image File to insert"
msgstr "Seleziona un file di immagine valido da inserire"

#: apps/io.ox/calendar/freetime/distributionListPopup.js module:io.ox/calendar
msgid "Please select at least one participant"
msgstr "Seleziona almeno un partecipante"

#. user can choose between windows, android, apple (usually)
#: apps/io.ox/onboarding/clients/wizard.js module:io.ox/core/onboarding
msgid "Please select the platform of your device."
msgstr "Seleziona la piattaforma del tuo dispositivo."

#: apps/plugins/portal/xing/register.js module:plugins/portal
msgid ""
"Please select which of the following data we may use to create your %s "
"account:"
msgstr ""
"Seleziona quali dei seguenti dati possiamo utilizzare per creare il tuo "
"account %s:"

#: apps/io.ox/mail/accounts/settings.js module:io.ox/mail/accounts/settings
msgid "Please select your mail account provider"
msgstr "Seleziona il fornitore del tuo account di posta"

#: apps/io.ox/contacts/model.js module:io.ox/contacts
msgid "Please set day and month properly"
msgstr "Imposta correttamente il giorno e il mese"

#: apps/io.ox/core/main.js module:io.ox/core apps/io.ox/core/relogin.js
msgid "Please sign in again to continue"
msgstr "Accedi nuovamente per continuare"

#: apps/io.ox/files/legacy_api.js module:io.ox/files
msgid "Please specify these missing variables: "
msgstr "Specifica queste variabili mancanti: "

#: apps/io.ox/core/boot/i18n.js module:io.ox/core/boot
msgid "Please update your browser."
msgstr "Aggiorna il tuo browser:"

#: apps/io.ox/core/folder/actions/move.js module:io.ox/core
msgid "Please wait for the previous operation to finish"
msgstr "Attendi la fine dell'operazione precedente"

#: apps/io.ox/tasks/edit/util.js module:io.ox/tasks
msgid "Plus"
msgstr "Più"

#: apps/io.ox/core/viewer/views/toolbarview.js module:io.ox/core
msgid "Pop out"
msgstr "Mostra"

#: apps/io.ox/core/viewer/views/toolbarview.js module:io.ox/core
msgid "Pop out standalone viewer"
msgstr "Mostra il visualizzatore indipendente"

#: apps/io.ox/portal/main.js module:io.ox/portal
msgid "Portal"
msgstr "Portale"

#: apps/io.ox/core/main.js module:io.ox/core
#: apps/io.ox/search/view-template.js
msgctxt "app"
msgid "Portal"
msgstr "Portale"

#: apps/io.ox/portal/settings/pane.js module:io.ox/portal
msgid "Portal settings"
msgstr "Impostazioni del portale"

#: apps/io.ox/portal/main.js module:io.ox/portal
msgid "Portal widgets"
msgstr "Widget del portale"

#: apps/io.ox/contacts/model.js module:io.ox/contacts
msgid "Position"
msgstr "Posizione"

#: apps/plugins/portal/xing/register.js module:plugins/portal
msgid "Post a status update"
msgstr "Pubblica un aggiornamento dello stato"

#: apps/io.ox/contacts/model.js module:io.ox/contacts
msgid "Postcode"
msgstr "CAP"

#: apps/io.ox/onboarding/clients/wizard.js module:io.ox/core/onboarding
msgid "Premium"
msgstr "Premium"

#: apps/io.ox/core/commons.js module:io.ox/core
msgid "Premium features"
msgstr "Funzionalità premium"

#: apps/io.ox/files/toolbar.js module:io.ox/files
msgid "Present"
msgstr "Presenta"

#. launch the presenter app
#: apps/io.ox/core/viewer/views/toolbarview.js module:io.ox/core
msgctxt "presenter"
msgid "Present"
msgstr "Presenta"

#. headline of a presentation end alert
#: apps/io.ox/presenter/views/notification.js module:io.ox/presenter
msgid "Presentation end"
msgstr "Fine della presentazione"

#. Info text that says the presentation is paused.
#: apps/io.ox/presenter/views/presentationview.js module:io.ox/presenter
msgid "Presentation is paused."
msgstr "La presentazione è sospesa."

<<<<<<< HEAD
#. headline of a presentation join alert
#: apps/io.ox/presenter/views/notification.js module:io.ox/presenter
msgid "Presentation join"
msgstr "Ingresso nella presentazione"

#. headline of a presentation start alert
#: apps/io.ox/presenter/views/notification.js module:io.ox/presenter
msgid "Presentation start"
msgstr "Avvio della presentazione"
=======
#: apps/io.ox/mail/actions.js module:io.ox/mail
msgid "Drop here to import this mail"
msgstr "Rilascia qui per importare il messaggio"
>>>>>>> 3878e903

#: apps/io.ox/files/view-options.js module:io.ox/files
msgid "Presentations"
msgstr "Presentazioni"

#. text of a user list that shows the names of presenting user and participants.
#. the presenter section label.
#. tooltip for the icon that identifies the presenting user
#: apps/io.ox/presenter/views/navigationview.js module:io.ox/presenter
#: apps/io.ox/presenter/views/sidebar/userbadgeview.js
msgid "Presenter"
msgstr "Presentatore"

#. aria label for the presenter navigation bar, for screen reader only.
#: apps/io.ox/presenter/views/navigationview.js module:io.ox/presenter
msgid "Presenter navigation bar"
msgstr "Barra di navigazione del presentatore"

#. aria label for the toolbar, for screen reader only.
#: apps/io.ox/presenter/views/toolbarview.js module:io.ox/presenter
msgid "Presenter toolbar"
msgstr "Barra degli strumenti del presentatore"

#: apps/plugins/portal/birthdays/register.js module:plugins/portal
msgid "Press [enter] to jump to complete list of Birthdays."
msgstr "Premi [invio] per passare all'elenco completo dei compleanni."

#: apps/plugins/portal/flickr/register.js module:plugins/portal
msgid "Press [enter] to jump to the flicker stream."
msgstr "Premi [invio] per passare al flusso di Flicker."

#: apps/plugins/portal/linkedIn/register.js module:plugins/portal
msgid "Press [enter] to jump to the linkedin stream."
msgstr "Premi [invio] per passare al flusso di LinkedIn."

#: apps/plugins/portal/rss/register.js module:io.ox/portal
msgid "Press [enter] to jump to the rss stream."
msgstr "Premi [invio] per passare alla fonte RSS."

#: apps/plugins/portal/tumblr/register.js module:io.ox/portal
msgid "Press [enter] to jump to the tumblr feed."
msgstr "Premi [invio] per passare alla fonte di Tumblr."

#: apps/plugins/portal/twitter/register.js module:plugins/portal
msgid "Press [enter] to jump to the twitter feed."
msgstr "Premi [invio] per passare alla fonte di Twitter."

#: apps/io.ox/core/tk/reminder-util.js module:io.ox/core
#: apps/plugins/notifications/calendar/register.js
#: module:plugins/notifications apps/plugins/notifications/tasks/register.js
msgid "Press to open Details"
msgstr "Premi per aprire Dettagli"

#: apps/io.ox/core/tk/attachmentsUtil.js module:io.ox/core
#: apps/io.ox/preview/main.js
msgid "Preview"
msgstr "Anteprima"

#: apps/io.ox/notes/mediator.js module:io.ox/notes
msgid "Preview not available"
msgstr "Anteprima non disponibile"

#: apps/io.ox/calendar/month/perspective.js module:io.ox/calendar
#: apps/io.ox/core/viewer/views/displayerview.js module:io.ox/core
#: apps/io.ox/core/wizard/registry.js module:io.ox/core/wizard
msgid "Previous"
msgstr "Indietro"

#: apps/io.ox/calendar/freetime/timeView.js module:io.ox/calendar
#: apps/io.ox/calendar/week/view.js
msgid "Previous Day"
msgstr "Giorno precedente"

#: apps/io.ox/calendar/week/view.js module:io.ox/calendar
msgid "Previous Week"
msgstr "Settimana precedente"

#: apps/io.ox/mail/threadview.js module:io.ox/mail
msgid "Previous message"
msgstr "Messaggio precedente"

#: apps/io.ox/find/date/patterns.js module:io.ox/core
msgid "Previous month"
msgstr "Mese precedente"

#: apps/io.ox/core/viewer/views/toolbarview.js module:io.ox/core
msgid "Previous page"
msgstr "Pagina precedente"

#. button tooltip for 'go to previous presentation slide' action
#: apps/io.ox/presenter/views/navigationview.js module:io.ox/presenter
#: apps/io.ox/presenter/views/presentationview.js
msgid "Previous slide"
msgstr "Diapositiva precedente"

#: apps/io.ox/find/date/patterns.js module:io.ox/core
msgid "Previous week"
msgstr "Settimana precedente"

#: apps/io.ox/find/date/patterns.js module:io.ox/core
msgid "Previous year"
msgstr "Anno precedente"

#: apps/io.ox/mail/util.js module:io.ox/core
msgid "Primary account"
msgstr "Account principale"

#: apps/io.ox/calendar/actions.js module:io.ox/calendar
#: apps/io.ox/calendar/toolbar.js apps/io.ox/contacts/actions.js
#: module:io.ox/contacts apps/io.ox/contacts/toolbar.js
#: apps/io.ox/core/print.js module:io.ox/core apps/io.ox/mail/actions.js
#: module:io.ox/mail apps/io.ox/mail/toolbar.js apps/io.ox/tasks/actions.js
#: module:io.ox/tasks apps/io.ox/tasks/toolbar.js
msgid "Print"
msgstr "Stampa"

#: apps/io.ox/core/viewer/views/toolbarview.js module:io.ox/core
msgid "Print as PDF"
msgstr "Stampa come PDF"

#: apps/io.ox/tasks/actions/printDisabled.js module:io.ox/tasks
msgid "Print tasks"
msgstr "Stampa attività"

#: apps/io.ox/core/print.js module:io.ox/core
msgid "Printout"
msgstr "Stampa"

#: apps/io.ox/tasks/main.js module:io.ox/tasks apps/io.ox/tasks/print.js
msgid "Priority"
msgstr "Priorità"

#. E-Mail priority
#: apps/io.ox/mail/compose/view.js module:io.ox/mail
msgctxt "E-Mail"
msgid "Priority"
msgstr "Priorità"

#: apps/io.ox/tasks/edit/view-template.js module:io.ox/tasks/edit
msgctxt "Tasks"
msgid "Priority"
msgstr "Priorità"

#: apps/io.ox/calendar/edit/extensions.js module:io.ox/calendar/edit/main
#: apps/io.ox/calendar/list/view-grid-template.js module:io.ox/calendar
#: apps/io.ox/calendar/month/view.js apps/io.ox/calendar/view-detail.js
#: apps/io.ox/calendar/view-grid-template.js apps/io.ox/calendar/week/view.js
#: apps/io.ox/contacts/view-detail.js module:io.ox/contacts
#: apps/io.ox/tasks/edit/view-template.js module:io.ox/tasks/edit
#: apps/io.ox/tasks/view-detail.js module:io.ox/tasks
msgid "Private"
msgstr "Privato"

#: apps/plugins/halo/xing/register.js module:plugins/portal
msgid "Private address"
msgstr "Indirizzo privato"

#: apps/io.ox/backbone/mini-views/listutils.js module:io.ox/core
#: apps/io.ox/mail/mailfilter/settings/filter/view-form.js
#: module:io.ox/settings
msgid "Process subsequent rules"
msgstr "Elabora le regole successive"

#: apps/io.ox/mail/mailfilter/settings/filter.js module:io.ox/mail
msgid "Process subsequent rules of %1$s"
msgstr "Elabora le regole successive a %1$s"

#: apps/io.ox/contacts/model.js module:io.ox/contacts
msgid "Profession"
msgstr "Professione"

#: apps/io.ox/tasks/common-extensions.js module:io.ox/tasks
#: apps/io.ox/tasks/print.js
msgid "Progress"
msgstr "Avanzamento"

#. %1$s how much of a task is completed in percent, values from 0-100
#: apps/io.ox/tasks/view-detail.js module:io.ox/tasks
#: apps/io.ox/tasks/view-grid-template.js
#, c-format
msgid "Progress %1$s %"
msgstr "Avanzamento %1$s %"

#: apps/io.ox/tasks/edit/view-template.js module:io.ox/tasks/edit
msgid "Progress in %"
msgstr "Avanzamento in %"

#: apps/io.ox/tasks/model.js module:io.ox/tasks
msgid "Progress must be a valid number between 0 and 100"
msgstr "L'avanzamento deve essere un numero valido compreso tra 0 e 100"

#: apps/io.ox/core/folder/actions/properties.js module:io.ox/core
#: apps/io.ox/core/folder/contextmenu.js
msgid "Properties"
msgstr "Proprietà"

#: apps/io.ox/contacts/addressbook/popup.js module:io.ox/contacts
#: apps/io.ox/core/folder/extensions.js module:io.ox/core
msgid "Public address books"
msgstr "Rubriche pubbliche"

#: apps/io.ox/core/folder/extensions.js module:io.ox/core
msgid "Public calendars"
msgstr "Calendario pubblici"

#: apps/io.ox/files/share/listview.js module:io.ox/files
#: apps/io.ox/files/share/permissions.js module:io.ox/core
msgid "Public link"
msgstr "Collegamento pubblico"

#: apps/plugins/halo/xing/register.js module:plugins/portal
msgid "Public servant"
msgstr "Funzionario pubblico"

#: apps/io.ox/core/folder/extensions.js module:io.ox/core
msgid "Public tasks"
msgstr "Attività pubbliche"

#: apps/io.ox/core/sub/model.js module:io.ox/core/sub
msgid "Publication must have a site."
msgstr "La pubblicazione deve avere un sito."

#: apps/io.ox/core/sub/model.js module:io.ox/core/sub
msgid "Publication must have a target."
msgstr "La pubblicazione deve avere una destinazione."

#: apps/io.ox/core/sub/settings/pane.js module:io.ox/core/sub
#: apps/io.ox/core/sub/settings/register.js
msgid "Publications"
msgstr "Pubblicazioni"

#: apps/io.ox/core/sub/settings/register.js module:io.ox/core/sub
msgid "Publications and Subscriptions"
msgstr "Pubblicazioni e sottoscrizioni"

#: apps/io.ox/wizards/upsell.js module:io.ox/wizards
msgid "Purchase confirmation"
msgstr "Conferma dell'acquisto"

#: apps/io.ox/core/tk/flag-picker.js module:io.ox/mail
#: apps/io.ox/mail/mailfilter/settings/filter/view-form.js
#: module:io.ox/settings apps/io.ox/portal/settings/pane.js
#: module:io.ox/portal
msgid "Purple"
msgstr "Viola"

#. Quick reply to a message; maybe "Direkt antworten" or "Schnell antworten" in German
#: apps/io.ox/mail/actions.js module:io.ox/mail
msgid "Quick reply"
msgstr "Risposta rapida"

#: apps/io.ox/calendar/freebusy/templates.js module:io.ox/calendar/freebusy
msgid "Quit"
msgstr "Esci"

#: apps/plugins/portal/quota/register.js module:plugins/portal
msgid "Quota"
msgstr "Quota"

#: apps/plugins/portal/rss/register.js module:io.ox/portal
msgid "RSS Feed"
msgstr "Fonte RSS"

#: apps/plugins/portal/rss/register.js module:io.ox/portal
msgid "RSS Feeds"
msgstr "Fonti RSS"

#: apps/io.ox/mail/common-extensions.js module:io.ox/mail
msgid "Read"
msgstr "Lettura"

#. object permissions - read
#: apps/io.ox/files/share/permissions.js module:io.ox/core
msgid "Read all objects"
msgstr "Leggere tutti gli oggetti"

#: apps/plugins/portal/tumblr/register.js module:io.ox/portal
msgid "Read article on tumblr.com"
msgstr "Leggi l'articolo su tumblr.com"

#. object permissions - read
#: apps/io.ox/files/share/permissions.js module:io.ox/core
msgid "Read own objects"
msgstr "Leggere i propri oggetti"

#: apps/io.ox/files/share/permissions.js module:io.ox/core
msgid "Read permissions"
msgstr "Permessi di lettura"

#: apps/io.ox/oauth/keychain.js module:io.ox/core apps/io.ox/oauth/settings.js
#: module:io.ox/settings
msgid "Reauthorize"
msgstr "Nuova autorizzazione"

#: apps/io.ox/calendar/settings/pane.js module:io.ox/calendar
msgid ""
"Receive notification as appointment creator when participants accept or "
"decline"
msgstr ""
"Ricevi una notifica come creatore di un appuntamento quando i partecipanti "
"accettano o rifiutano"

#: apps/io.ox/calendar/settings/pane.js module:io.ox/calendar
msgid ""
"Receive notification as appointment participant when other participants "
"accept or decline"
msgstr ""
"Ricevi una notifica come partecipante all'appuntamento quando altri "
"partecipanti accettano o rifiutano"

#: apps/io.ox/calendar/settings/pane.js module:io.ox/calendar
msgid "Receive notification for appointment changes"
msgstr "Ricevi una notifica per le modifiche degli appuntamenti"

#: apps/io.ox/tasks/settings/pane.js module:io.ox/tasks
msgid ""
"Receive notifications when a participant accepted or declined a task created "
"by you"
msgstr ""
"Ricevi notifiche quando un partecipante ha accettato o rifiutato un'attività "
"creata da te"

#: apps/io.ox/tasks/settings/pane.js module:io.ox/tasks
msgid ""
"Receive notifications when a participant accepted or declined a task in "
"which you participate"
msgstr ""
"Ricevi notifiche quando un partecipante ha accettato o rifiutato un'attività "
"alla quale partecipi"

#: apps/io.ox/tasks/settings/pane.js module:io.ox/tasks
msgid ""
"Receive notifications when a task in which you participate is created, "
"modified or deleted"
msgstr ""
"Ricevi notifiche quando un'attività alla quale partecipi viene creata, "
"modificata o eliminata"

#: apps/io.ox/core/viewer/views/sidebar/fileinfoview.js
#: module:io.ox/core/viewer
msgid "Received"
msgstr "Ricevuto"

#: apps/plugins/halo/mail/register.js module:plugins/halo
msgid "Received mails"
msgstr "Messaggi ricevuti"

#: apps/plugins/portal/linkedIn/register.js module:plugins/portal
msgid "Recent activities"
msgstr "Attività recenti"

#: apps/plugins/halo/mail/register.js module:plugins/halo
msgid "Recent conversations"
msgstr "Conversazioni recenti"

#: apps/plugins/portal/recentfiles/register.js module:plugins/portal
msgid "Recently changed files"
msgstr "File modificati di recente"

#: apps/io.ox/emoji/categories.js module:io.ox/mail/emoji
msgid "Recently used"
msgstr "Utilizzati di recente"

#: apps/io.ox/files/share/wizard.js module:io.ox/files
msgid "Recipients can edit"
msgstr "I destinatari possono modificare"

#: apps/io.ox/keychain/secretRecoveryDialog.js module:io.ox/keychain
msgid "Recover"
msgstr "Ripristina"

#: apps/io.ox/keychain/secretRecoveryDialog.js module:io.ox/keychain
#: apps/io.ox/settings/accounts/settings/pane.js
#: module:io.ox/settings/accounts
msgid "Recover passwords"
msgstr "Ripristina le password"

#: apps/plugins/halo/xing/register.js module:plugins/portal
msgid "Recruiter"
msgstr "Selezionatore"

<<<<<<< HEAD
#: apps/io.ox/tasks/model.js module:io.ox/tasks
msgid "Recurring tasks need a valid due date."
msgstr "Le attività ricorrenti devono avere una data di scadenza valida."
=======
#. %1$s is usually "Drive Mail" (product name; might be customized)
#: apps/io.ox/mail/compose/extensions.js module:io.ox/mail
msgid "Use %1$s"
msgstr "Utilizza %1$s"

#: apps/io.ox/mail/compose/extensions.js module:io.ox/mail
msgid "Expiration"
msgstr "Scadenza"
>>>>>>> 3878e903

#: apps/io.ox/tasks/model.js module:io.ox/tasks
msgid "Recurring tasks need a valid start date."
msgstr "Le attività ricorrenti devono avere una data iniziale valida."

#: apps/io.ox/core/tk/flag-picker.js module:io.ox/mail
#: apps/io.ox/mail/mailfilter/settings/filter/view-form.js
#: module:io.ox/settings apps/io.ox/portal/settings/pane.js
#: module:io.ox/portal
msgid "Red"
msgstr "Rosso"

#: apps/io.ox/mail/mailfilter/settings/filter/view-form.js
#: module:io.ox/settings
msgid "Redirect to"
msgstr "Reindirizza a"

#: apps/io.ox/portal/settings/pane.js module:io.ox/portal
msgid "Reduce to widget summary"
msgstr "Riduci al riepilogo dei widget"

#: apps/io.ox/core/main.js module:io.ox/core
#: apps/io.ox/core/sub/settings/pane.js module:io.ox/core/sub
msgid "Refresh"
msgstr "Aggiorna"

#: apps/io.ox/core/settings/pane.js module:io.ox/core
msgid "Refresh interval"
msgstr "Intervallo di aggiornamento"

#: apps/io.ox/mail/accounts/view-form.js module:io.ox/settings
msgid "Refresh rate in minutes"
msgstr "Intervallo di aggiornamento in minuti"

#: apps/io.ox/mail/mailfilter/settings/filter/view-form.js
#: module:io.ox/settings
msgid "Regex"
msgstr "Espressione regolare"

#: apps/io.ox/mail/settings/pane.js module:io.ox/mail
msgid "Register now"
msgstr "Registrati ora"

#: apps/io.ox/calendar/invitations/register.js module:io.ox/calendar/main
msgid "Reject changes"
msgstr "Rifiuta le modifiche"

#: apps/io.ox/mail/mailfilter/settings/filter/view-form.js
#: module:io.ox/settings
msgid "Reject with reason"
msgstr "Rifiuta con motivo"

#: apps/io.ox/files/guidance/main.js module:io.ox/files
msgid "Related articles"
msgstr "Articoli correlati"

#: apps/io.ox/core/settings/pane.js module:io.ox/core
msgid "Reload page"
msgstr "Ricarica la pagina"

#: apps/io.ox/core/settings/errorlog/settings/pane.js module:io.ox/core
#: apps/io.ox/files/guidance/main.js module:io.ox/files
msgid "Reload statistics"
msgstr "Ricarica statistiche"

<<<<<<< HEAD
#. %1$s remaining upload time
#: apps/io.ox/files/upload/main.js module:io.ox/files
msgid "Remaining time: %1$s"
msgstr "Tempo rimanente: %1$s"
=======
#. generic erromessage if inserting an image into a mail failed.
#: apps/io.ox/mail/compose/inline-images.js module:io.ox/mail
msgid "Error while uploading your image"
msgstr "Errore durante il caricamento della tua immagine"

#: apps/io.ox/mail/compose/inline-images.js module:io.ox/mail
msgid "Insert inline image"
msgstr "Inserisci immagine in linea"
>>>>>>> 3878e903

#: apps/io.ox/mail/actions/reminder.js module:io.ox/mail
msgid "Remind me"
msgstr "Ricordami"

#: apps/io.ox/core/tk/reminder-util.js module:io.ox/core
msgid "Remind me again"
msgstr "Ricordami in seguito"

#. %1$s is something like "in 5 minutes"
#. don't know if that works for all languages but it has been
#. a string concatenation before; at least now it's documented
#: apps/io.ox/core/tk/reminder-util.js module:io.ox/core
msgid "Remind me again %1$s"
msgstr "Ricordami ancora %1$s"

#: apps/io.ox/calendar/actions/acceptdeny.js module:io.ox/calendar
#: apps/io.ox/calendar/edit/extensions.js module:io.ox/calendar/edit/main
#: apps/io.ox/calendar/invitations/register.js module:io.ox/calendar/main
#: apps/io.ox/mail/actions.js module:io.ox/mail apps/io.ox/mail/toolbar.js
#: apps/io.ox/tasks/edit/view-template.js module:io.ox/tasks/edit
msgid "Reminder"
msgstr "Promemoria"

#: apps/io.ox/tasks/edit/view-template.js module:io.ox/tasks/edit
#: apps/io.ox/tasks/print.js module:io.ox/tasks
msgid "Reminder date"
msgstr "Promemoria"

#. %1$s reminder date of a task
#: apps/io.ox/tasks/view-detail.js module:io.ox/tasks
#, c-format
msgid "Reminder date %1$s"
msgstr "Promemoria %1$s"

#. %1$s appointment title
#: apps/io.ox/core/tk/reminder-util.js module:io.ox/core
#, c-format
msgid "Reminder for appointment %1$s."
msgstr "Promemoria per l'appuntamento %1$s"

#. %1$s task title
#: apps/io.ox/core/tk/reminder-util.js module:io.ox/core
#, c-format
msgid "Reminder for task %1$s."
msgstr "Promemoria per l'attività %1$s."

#: apps/io.ox/mail/actions/reminder.js module:io.ox/mail
msgid "Reminder has been created"
msgstr "Il promemoria è stato creato"

#: apps/io.ox/files/share/permissions.js module:io.ox/core
msgid "Remove"
msgstr "Rimuovi"

#. %1$s is the user name of the group member
#: apps/io.ox/mail/mailfilter/settings/filter.js module:io.ox/mail
#: apps/io.ox/portal/settings/pane.js module:io.ox/portal
#: apps/plugins/administration/groups/settings/members.js module:io.ox/core
msgid "Remove %1$s"
msgstr "Rimuovi %1$s"

#: apps/io.ox/backbone/mini-views/attachments.js module:io.ox/core
#: apps/io.ox/core/attachments/view.js apps/io.ox/core/tk/attachments.js
#: apps/io.ox/core/tk/attachmentsUtil.js
msgid "Remove attachment"
msgstr "Rimuovi allegato "

#: apps/io.ox/participants/views.js module:io.ox/core
msgid "Remove contact"
msgstr "Rimuovi contatto"

#: apps/io.ox/mail/accounts/view-form.js module:io.ox/settings
msgid "Remove copy from server after retrieving a message"
msgstr "Rimuovi la copia dal server dopo il recupero del messaggio"

#: apps/io.ox/core/folder/favorites.js module:io.ox/core
msgid "Remove from favorites"
msgstr "Rimuovi dai preferiti"

#: apps/io.ox/files/actions/share.js module:io.ox/files
msgid "Remove link"
msgstr "Rimuovi collegamento"

#: apps/plugins/administration/groups/settings/members.js module:io.ox/core
msgid "Remove member"
msgstr "Rimuovi membro"

#. %1$s is the display name of a removed user or mail recipient
#. %2$s is the email address of the user or mail recipient
#: apps/io.ox/core/tk/tokenfield.js module:io.ox/core
msgid "Removed %1$s, %2$s."
msgstr "Rimosso %1$s, %2$s."

#: apps/io.ox/core/folder/actions/rename.js module:io.ox/core
#: apps/io.ox/core/folder/contextmenu.js
#: apps/io.ox/core/viewer/views/toolbarview.js apps/io.ox/files/actions.js
#: module:io.ox/files apps/io.ox/files/actions/rename.js
#: apps/io.ox/files/toolbar.js
msgid "Rename"
msgstr "Rinomina"

#: apps/io.ox/core/folder/actions/rename.js module:io.ox/core
msgid "Rename folder"
msgstr "Rinomina cartella"

#: apps/io.ox/calendar/edit/recurrence-view.js module:io.ox/calendar/edit/main
msgid "Repeat"
msgstr "Ripeti"

#: apps/plugins/portal/userSettings/register.js module:io.ox/core
msgid "Repeat new password"
msgstr "Ripeti la nuova password"

#. Used as a verb to reply to one recipient
#: apps/io.ox/mail/actions.js module:io.ox/mail
#: apps/io.ox/mail/inplace-reply.js apps/plugins/portal/twitter/util.js
#: module:plugins/portal
msgid "Reply"
msgstr "Rispondi"

#: apps/io.ox/mail/actions.js module:io.ox/mail
msgid "Reply All"
msgstr "Rispondi a tutti"

#. Must not exceed 8 characters. e.g. German would be: "Antworten an", needs to be abbreviated like "Antw. an" as space is very limited
#: apps/io.ox/mail/compose/extensions.js module:io.ox/mail
msgctxt "compose"
msgid "Reply to"
msgstr "Rispondi a"

#. Used as a verb to reply to all recipients
#: apps/io.ox/mail/inplace-reply.js module:io.ox/mail
msgid "Reply to all"
msgstr "Rispondi a tutti"

#: apps/io.ox/mail/mobile-toolbar-actions.js module:io.ox/mail
#: apps/io.ox/mail/toolbar.js
msgid "Reply to all recipients"
msgstr "Rispondi a tutti i destinatari"

#: apps/io.ox/mail/mobile-toolbar-actions.js module:io.ox/mail
#: apps/io.ox/mail/toolbar.js
msgid "Reply to sender"
msgstr "Rispondi al mittente"

#: apps/io.ox/mail/compose/view.js module:io.ox/mail
msgid "Request read receipt"
msgstr "Richiedi conferma di lettura"

#: apps/io.ox/files/share/permissions.js module:io.ox/core
msgid "Resend invitation"
msgstr "Invia nuovamente l'invito"

#: apps/io.ox/calendar/edit/extensions.js module:io.ox/calendar/edit/main
#: apps/io.ox/calendar/freetime/timeView.js module:io.ox/calendar
#: apps/io.ox/calendar/util.js
msgid "Reserved"
msgstr "Riservato"

#: apps/io.ox/core/emoji/view.js module:io.ox/mail/emoji
msgid "Reset this list"
msgstr "Ripristina questa lista"

#: apps/io.ox/contacts/view-detail.js module:io.ox/contacts
#: apps/io.ox/participants/model.js module:io.ox/core
msgid "Resource"
msgstr "Risorsa"

#: apps/io.ox/participants/model.js module:io.ox/core
msgid "Resource group"
msgstr "Gruppo di risorse"

#: apps/plugins/administration/resources/settings/edit.js module:io.ox/core
msgid "Resource name (mandatory)"
msgstr "Nome risorsa (obbligatorio)"

#: apps/io.ox/participants/detail.js module:io.ox/core
#: apps/plugins/administration/resources/register.js
#: apps/plugins/administration/resources/settings/pane.js
msgid "Resources"
msgstr "Risorse"

#: apps/io.ox/core/main.js module:io.ox/core
msgid "Restore applications"
msgstr "Ripristina le applicazioni"

#: apps/io.ox/core/commons.js module:io.ox/core
msgid "Results"
msgstr "Risultati"

#: apps/plugins/halo/xing/register.js module:plugins/portal
msgid "Retired"
msgstr "Pensionato"

#: apps/io.ox/core/commons.js module:io.ox/core
msgid "Retry"
msgstr "Ritenta"

#: apps/plugins/portal/twitter/util.js module:plugins/portal
msgid "Retweet"
msgstr "Retweet"

#: apps/plugins/portal/twitter/util.js module:plugins/portal
msgid "Retweet this to your followers?"
msgstr "Vuoi eseguire un retweet ai tuoi follower?"

#: apps/plugins/portal/twitter/util.js module:plugins/portal
msgid "Retweeted"
msgstr "Retweet eseguito"

#: apps/plugins/portal/twitter/util.js module:plugins/portal
msgid "Retweeted by %s"
msgstr "Retweet di %s"

#: apps/io.ox/wizards/upsell.js module:io.ox/wizards
msgid "Review your purchases"
msgstr "Verifica i tuoi acquisti"

#. Role: view folder + read/write all
#: apps/io.ox/files/share/permissions.js module:io.ox/core
msgid "Reviewer"
msgstr "Revisore"

#: apps/io.ox/settings/apps/settings/pane.js module:io.ox/core
msgid "Revoke"
msgstr "Revoca"

#: apps/io.ox/files/share/permissions.js module:io.ox/core
#: apps/io.ox/files/share/toolbar.js module:io.ox/files
msgid "Revoke access"
msgstr "Revoca l'accesso"

#: apps/io.ox/files/share/toolbar.js module:io.ox/files
msgid "Revoked access."
msgstr "Accesso revocato."

#: apps/io.ox/core/tk/contenteditable-editor.js module:io.ox/core
msgid "Rich Text Area. Press ALT-F10 for toolbar"
msgstr "Area di testo formattato. Premi ALT-F10 per la barra degli strumenti"

#: apps/io.ox/contacts/model.js module:io.ox/contacts
msgid "Room number"
msgstr "Ufficio"

#: apps/io.ox/calendar/freetime/timeView.js module:io.ox/calendar
msgid "Rows"
msgstr "Righe"

#: apps/io.ox/mail/mailfilter/settings/filter/view-form.js
#: module:io.ox/settings
msgid "Rule name"
msgstr "Nome regola"

#: apps/io.ox/onboarding/clients/extensions.js module:io.ox/core/onboarding
msgid "SMTP Login"
msgstr "Accesso SMTP"

#: apps/io.ox/onboarding/clients/extensions.js module:io.ox/core/onboarding
msgid "SMTP Port"
msgstr "Porta SMTP"

#: apps/io.ox/onboarding/clients/extensions.js module:io.ox/core/onboarding
msgid "SMTP Secure"
msgstr "SMTP sicuro"

#: apps/io.ox/onboarding/clients/extensions.js module:io.ox/core/onboarding
msgid "SMTP Server"
msgstr "Server SMTP"

<<<<<<< HEAD
#. Connection security. SSL/TLS.
#: apps/io.ox/mail/accounts/view-form.js module:io.ox/settings
msgid "SSL/TLS"
msgstr "SSL/TLS"
=======
#: apps/io.ox/mail/mailfilter/settings/filter/view-form.js
#: module:io.ox/settings
msgid "Detail"
msgstr "Dettagli"

#: apps/io.ox/mail/mailfilter/settings/filter/view-form.js
#: module:io.ox/settings
msgid "Localpart"
msgstr "Localpart"

#: apps/io.ox/mail/mailfilter/settings/filter/view-form.js
#: module:io.ox/settings
msgid "Domain"
msgstr "Dominio"

#: apps/io.ox/mail/mailfilter/settings/filter/view-form.js
#: module:io.ox/settings
msgid "starts on"
msgstr "inizia il"
>>>>>>> 3878e903

#: apps/io.ox/contacts/model.js module:io.ox/contacts
msgid "Sales Volume"
msgstr "Volume vendite"

#: apps/io.ox/calendar/edit/extensions.js module:io.ox/calendar/edit/main
#: apps/io.ox/contacts/distrib/create-dist-view.js module:io.ox/contacts
#: apps/io.ox/contacts/edit/view-form.js
#: apps/io.ox/core/folder/actions/imap-subscription.js module:io.ox/core
#: apps/io.ox/core/permissions/permissions.js apps/io.ox/core/settings/user.js
#: apps/io.ox/editor/main.js module:io.ox/editor
#: apps/io.ox/files/actions/edit-description.js module:io.ox/files
#: apps/io.ox/files/actions/save-as-pdf.js apps/io.ox/files/filepicker.js
#: apps/io.ox/files/share/permissions.js apps/io.ox/mail/accounts/settings.js
#: module:io.ox/mail/accounts/settings
#: apps/io.ox/mail/actions/attachmentSave.js module:io.ox/mail
#: apps/io.ox/mail/categories/edit.js apps/io.ox/mail/compose/extensions.js
#: apps/io.ox/mail/compose/names.js
#: apps/io.ox/mail/mailfilter/settings/filter.js
#: apps/io.ox/mail/settings/signatures/settings/pane.js
#: apps/io.ox/oauth/settings.js module:io.ox/settings
#: apps/io.ox/tasks/edit/view-template.js module:io.ox/tasks/edit
#: apps/plugins/administration/groups/settings/edit.js
#: apps/plugins/administration/resources/settings/edit.js
#: apps/plugins/portal/flickr/register.js module:plugins/portal
#: apps/plugins/portal/mail/register.js apps/plugins/portal/rss/register.js
#: module:io.ox/portal apps/plugins/portal/tumblr/register.js
msgid "Save"
msgstr "Salva"

#: apps/io.ox/files/actions/save-as-pdf.js module:io.ox/files
#: apps/io.ox/files/toolbar.js
msgid "Save as PDF"
msgstr "Salva come PDF"

#: apps/io.ox/calendar/actions.js module:io.ox/calendar
#: apps/io.ox/calendar/freetime/main.js apps/io.ox/mail/actions.js
#: module:io.ox/mail
msgid "Save as distribution list"
msgstr "Salva come lista di distribuzione"

#: apps/io.ox/mail/compose/view.js module:io.ox/mail
msgid "Save as draft"
msgstr "Salva come bozza"

#: apps/io.ox/mail/actions.js module:io.ox/mail apps/io.ox/mail/toolbar.js
msgid "Save as file"
msgstr "Salva come file"

#: apps/io.ox/mail/actions/attachmentSave.js module:io.ox/mail
msgid "Save attachment"
msgstr "Salva allegato"

#. %1$s is usually "Drive" (product name; might be customized)
#: apps/io.ox/core/pim/actions.js module:io.ox/core
#: apps/io.ox/core/viewer/views/toolbarview.js apps/io.ox/mail/actions.js
#: module:io.ox/mail
msgid "Save to %1$s"
msgstr "Salva in %1$s"

#: apps/io.ox/core/api/attachment.js module:io.ox/core
msgid "Saved appointment attachment"
msgstr "Allegato di appuntamento salvato"

#: apps/io.ox/core/api/attachment.js module:io.ox/core
msgid "Saved attachment"
msgstr "Allegato salvato"

<<<<<<< HEAD
#: apps/io.ox/core/api/attachment.js module:io.ox/core
msgid "Saved contact attachment"
msgstr "Allegato di contatto salvato"
=======
#: apps/io.ox/mail/mailfilter/settings/filter/view-form.js
#: module:io.ox/settings
msgid "Sender address"
msgstr "Indirizzo del mittente"

#: apps/io.ox/mail/mailfilter/settings/filter/view-form.js
#: module:io.ox/settings
msgid "Keep"
msgstr "Mantieni"
>>>>>>> 3878e903

#: apps/io.ox/contacts/view-detail.js module:io.ox/contacts
msgid "Saved in:"
msgstr "Salvato in:"

#: apps/io.ox/mail/api.js module:io.ox/mail
msgid "Saved mail attachment"
msgstr "Allegato di posta salvato"

#: apps/io.ox/core/api/attachment.js module:io.ox/core
msgid "Saved task attachment"
msgstr "Allegato di attività salvato"

#: apps/io.ox/mail/actions/attachmentSave.js module:io.ox/mail
msgid "Saving attachment ..."
msgid_plural "Saving attachments ..."
msgstr[0] "Salvataggio allegato..."
msgstr[1] "Salvataggio allegati..."

#: apps/io.ox/calendar/freebusy/templates.js module:io.ox/calendar/freebusy
#: apps/io.ox/calendar/freetime/main.js module:io.ox/calendar
#: apps/io.ox/calendar/toolbar.js
msgid "Scheduling"
msgstr "Pianificazione"

#: apps/io.ox/core/main.js module:io.ox/core
#: apps/io.ox/search/view-template.js
msgctxt "app"
msgid "Scheduling"
msgstr "Pianificazione"

#: apps/io.ox/contacts/addressbook/popup.js module:io.ox/contacts
#: apps/io.ox/core/desktop.js module:io.ox/core apps/io.ox/core/main.js
#: apps/io.ox/find/extensions-facets.js apps/io.ox/find/main.js
#: apps/io.ox/find/view-tokenfield.js
#: apps/io.ox/search/autocomplete/extensions.js apps/io.ox/search/main.js
#: module:io.ox/search apps/plugins/portal/flickr/register.js
#: module:plugins/portal
msgid "Search"
msgstr "Cerca"

#: apps/io.ox/find/view-facets.js module:io.ox/core
msgid "Search facets"
msgstr "Ricerca faccette"

#: apps/io.ox/files/view-options.js module:io.ox/files
msgid "Search results"
msgstr "Risultati di ricerca"

#. search feature help text for screenreaders
#: apps/io.ox/core/desktop.js module:io.ox/core
msgid ""
"Search results page lists all active facets to allow them to be easly "
"adjustable/removable. Below theses common facets additonal advanced facets "
"are listed. To narrow down search result please adjust active facets or add "
"new ones"
msgstr ""
"La pagina dei risultati di ricerca elenca tutti i filtri di ricerca attivi "
"per semplificare la loro regolazione/eliminazione. Sotto questi filtri di "
"ricerca comuni sono elencati altri filtri di ricerca aggiuntivi avanzati. "
"Per restringere i risultati della ricerca, regola i filtri di ricerca attivi "
"o aggiungine di nuovi."

#: apps/io.ox/calendar/edit/extensions.js module:io.ox/calendar/edit/main
#: apps/io.ox/files/view-options.js module:io.ox/files
#: apps/io.ox/mail/accounts/view-form.js module:io.ox/settings
msgid "Select"
msgstr "Seleziona"

#. Sort options drop-down
#: apps/io.ox/files/view-options.js module:io.ox/files
msgctxt "dropdown"
msgid "Select"
msgstr "Seleziona"

#. Context: Add selected contacts; German "Auswählen", for example
#: apps/io.ox/contacts/addressbook/popup.js module:io.ox/contacts
msgctxt "select-contacts"
msgid "Select"
msgstr "Seleziona"

#: apps/io.ox/mail/compose/names.js module:io.ox/mail
msgid ""
"Select a checkbox to define a custom name for that address; otherwise the "
"mail account's default name will be used. If you want to use an address "
"anonymously, select the checkbox and leave the field empty."
msgstr ""
"Marca una casella di selezione per definire un nome personalizzato per "
"l'indirizzo; altrimenti sarà utilizzato il nome predefinito dell'account di "
"posta elettronica. Se desideri utilizzare un indirizzo in modo anonimo, "
"seleziona la casella e lascia vuoto il campo."

#: apps/io.ox/core/tk/vgrid.js module:io.ox/core
#: apps/io.ox/mail/view-options.js module:io.ox/mail
msgid "Select all"
msgstr "Seleziona tutto"

#: apps/io.ox/contacts/addressbook/popup.js module:io.ox/contacts
msgid "Select contacts"
msgstr "Seleziona contatti"

#: apps/io.ox/calendar/settings/timezones/favorite-view.js
#: module:io.ox/calendar
msgid "Select favorite timezone"
msgstr "Seleziona fuso orario preferito"

#: apps/io.ox/files/actions/upload-new-version.js module:io.ox/files
msgid "Select file"
msgstr "Seleziona file"

#: apps/io.ox/calendar/edit/extensions.js module:io.ox/calendar/edit/main
#: apps/io.ox/core/folder/picker.js module:io.ox/core
#: apps/io.ox/mail/mailfilter/settings/filter/view-form.js
#: module:io.ox/settings
msgid "Select folder"
msgstr "Seleziona cartella"

#: apps/io.ox/core/commons.js module:io.ox/core
msgid "Selection Details"
msgstr "Dettagli selezione"

#: apps/io.ox/mail/compose/extensions.js module:io.ox/mail
#: apps/io.ox/onboarding/clients/extensions.js module:io.ox/core/onboarding
#: apps/plugins/core/feedback/register.js module:io.ox/core
msgid "Send"
msgstr "Invia"

#. Respond to a read receipt request; German "Lesebestätigung senden"
#: apps/io.ox/mail/common-extensions.js module:io.ox/mail
msgid "Send a read receipt"
msgstr "Invia una conferma di lettura"

#: apps/io.ox/files/actions.js module:io.ox/files apps/io.ox/files/toolbar.js
msgid "Send as internal link"
msgstr "Invia come collegamento interno"

#: apps/io.ox/contacts/actions.js module:io.ox/contacts
#: apps/io.ox/contacts/mobile-toolbar-actions.js module:io.ox/mail
#: apps/io.ox/contacts/toolbar.js
msgid "Send as vCard"
msgstr "Invia come vCard"

#: apps/io.ox/core/viewer/views/toolbarview.js module:io.ox/core
#: apps/io.ox/files/actions.js module:io.ox/files apps/io.ox/files/toolbar.js
#: apps/io.ox/notes/toolbar.js module:io.ox/notes
msgid "Send by mail"
msgstr "Invia tramite posta"

#: apps/io.ox/files/actions/share.js module:io.ox/files
msgid "Send link"
msgstr "Invia collegamento"

#: apps/io.ox/contacts/actions.js module:io.ox/contacts
#: apps/io.ox/contacts/mobile-toolbar-actions.js module:io.ox/mail
#: apps/io.ox/contacts/toolbar.js
msgid "Send mail"
msgstr "Invia messaggio di posta"

#: apps/io.ox/calendar/actions.js module:io.ox/calendar
msgid "Send mail to all participants"
msgstr "Invia messaggio a tutti i partecipanti"

#: apps/io.ox/mail/actions.js module:io.ox/mail
msgid "Send new mail"
msgstr "Invia nuovo messaggio"

#: apps/io.ox/files/share/permissions.js module:io.ox/core
msgid "Send notification"
msgstr "Invia notifica"

#: apps/io.ox/mail/vacationnotice/settings/model.js module:io.ox/mail
msgid "Send vacation notice during this time only"
msgstr "Invia l'avviso di assenza solo durante questo orario"

#: apps/io.ox/mail/mailfilter/settings/filter/view-form.js
#: module:io.ox/settings
msgid "Sender/From"
msgstr "Mittente/Da"

#. %1$d is number of messages; %2$d is progress in percent
#: apps/io.ox/mail/main.js module:io.ox/mail
msgid "Sending 1 message ... %2$d%"
msgid_plural "Sending %1$d messages ... %2$d%"
msgstr[0] "Invio di 1 messaggio in corso... %2$d%"
msgstr[1] "Invio di %1$d messaggi in corso... %2$d%"

#: apps/io.ox/core/viewer/views/sidebar/fileinfoview.js
#: module:io.ox/core/viewer
msgid "Sent"
msgstr "Inviato"

#. %s is the product name
#: apps/io.ox/mail/compose/signatures.js module:io.ox/mail
msgid "Sent from %s via mobile"
msgstr "Inviato da %s tramite mobile"

#: apps/plugins/halo/mail/register.js module:plugins/halo
msgid "Sent mails"
msgstr "Messaggi inviati"

#. Sent folder
#: apps/io.ox/mail/accounts/view-form.js module:io.ox/settings
msgctxt "folder"
msgid "Sent messages"
msgstr "Messaggi inviati"

#: apps/io.ox/calendar/edit/recurrence-view.js module:io.ox/calendar/edit/main
msgid "September"
msgstr "Settembre"

#. Use singular in this context
#: apps/io.ox/calendar/actions/acceptdeny.js module:io.ox/calendar
#: apps/io.ox/calendar/actions/edit.js apps/io.ox/calendar/week/perspective.js
msgid "Series"
msgstr "Serie"

#: apps/io.ox/mail/accounts/view-form.js module:io.ox/settings
msgid "Server name"
msgstr "Nome del server"

#: apps/io.ox/mail/accounts/view-form.js module:io.ox/settings
msgid "Server port"
msgstr "Porta del server"

#: apps/io.ox/mail/accounts/view-form.js module:io.ox/settings
msgid "Server type"
msgstr "Tipo di server"

#: apps/io.ox/backbone/basicModel.js module:io.ox/core
#: apps/io.ox/backbone/extendedModel.js apps/io.ox/core/main.js
msgid "Server unreachable"
msgstr "Server non raggiungibile"

#: apps/io.ox/core/about/about.js module:io.ox/core
#: apps/io.ox/core/settings/errorlog/settings/pane.js
msgid "Server version"
msgstr "Versione del server"

#: apps/io.ox/mail/toolbar.js module:io.ox/mail
msgid "Set category"
msgstr "Imposta categoria"

#: apps/io.ox/core/tk/flag-picker.js module:io.ox/mail
#: apps/io.ox/mail/toolbar.js
msgid "Set color"
msgstr "Imposta il colore"

#: apps/io.ox/core/main.js module:io.ox/core apps/io.ox/settings/main.js
msgid "Settings"
msgstr "Impostazioni"

#: apps/io.ox/search/view-template.js module:io.ox/core
msgctxt "app"
msgid "Settings"
msgstr "Impostazioni"

#: apps/io.ox/onboarding/clients/extensions.js module:io.ox/core/onboarding
msgid "Settings for advanced users"
msgstr "Impostazioni per utenti avanzati"

#: apps/io.ox/core/viewer/views/toolbarview.js module:io.ox/core
#: apps/io.ox/files/share/permissions.js apps/io.ox/files/toolbar.js
#: module:io.ox/files apps/plugins/portal/xing/actions.js
#: module:plugins/portal
msgid "Share"
msgstr "Condividi"

#: apps/io.ox/files/share/permissions.js module:io.ox/core
msgid "Share \"%1$s\""
msgstr "Condividi \"%1$s\""

#: apps/io.ox/files/toolbar.js module:io.ox/files
msgid "Share current folder"
msgstr "Condividi la cartella attuale"

#: apps/io.ox/files/toolbar.js module:io.ox/files
msgid "Share selected file"
msgid_plural "Share selected files"
msgstr[0] "Condividi il file selezionato"
msgstr[1] "Condividi i file selezionati"

#: apps/io.ox/files/toolbar.js module:io.ox/files
msgid "Share selected folder"
msgid_plural "Share selected folders"
msgstr[0] "Condividi la cartella selezionata"
msgstr[1] "Condividi le cartelle selezionate"

#: apps/io.ox/files/toolbar.js module:io.ox/files
msgid "Share selected objects"
msgstr "Condividi gli oggetti selezionati"

#. if only one item -> insert filename / on more than one item -> item count
#: apps/io.ox/files/actions/share.js module:io.ox/files
msgid "Share the file \"%1$d\""
msgid_plural "Share %1$d items"
msgstr[0] "Condividi il file \"%1$d\""
msgstr[1] "Condividi %1$d elementi"

#: apps/io.ox/files/actions/share.js module:io.ox/files
msgid "Share the folder \"%1$d\""
msgid_plural "Share %1$d items"
msgstr[0] "Condividi la cartella \"%1$d\""
msgstr[1] "Condividi %1$d elementi"

#: apps/io.ox/core/viewer/views/toolbarview.js module:io.ox/core
msgid "Share this file"
msgstr "Condividi questo file"

#: apps/io.ox/contacts/actions.js module:io.ox/contacts
msgid "Share your contacts"
msgstr "Condividi i tuoi contatti"

#: apps/io.ox/files/actions.js module:io.ox/files
msgid "Share your folders"
msgstr "Condividi le tue cartelle"

#: apps/plugins/halo/appointments/register.js module:plugins/halo
msgid "Shared Appointments"
msgstr "Appuntamenti condivisi"

#: apps/plugins/portal/xing/actions.js module:plugins/portal
msgid "Shared activity"
msgstr "Attività condivisa"

#: apps/io.ox/contacts/addressbook/popup.js module:io.ox/contacts
#: apps/io.ox/core/folder/extensions.js module:io.ox/core
msgid "Shared address books"
msgstr "Rubriche condivise"

#: apps/io.ox/core/folder/extensions.js module:io.ox/core
msgid "Shared by other users"
msgstr "Condiviso da altri utenti"

#: apps/io.ox/core/folder/extensions.js module:io.ox/core
msgid "Shared calendars"
msgstr "Calendari condivisi"

#: apps/io.ox/core/folder/extensions.js module:io.ox/core
msgid "Shared tasks"
msgstr "Attività condivise"

#. "Shares" in terms of "shared with others" ("Freigaben")
#: apps/io.ox/core/viewer/views/sidebar/fileinfoview.js
#: module:io.ox/core/viewer
msgid "Shares"
msgstr "Condivisioni"

#: apps/io.ox/core/folder/contextmenu.js module:io.ox/core
msgid "Sharing"
msgstr "Condivisione"

#: apps/io.ox/wizards/upsell.js module:io.ox/wizards
msgid "Shopping cart"
msgstr "Carrello della spesa"

#: apps/io.ox/core/folder/contextmenu.js module:io.ox/core
msgid "Show"
msgstr "Mostra"

#: apps/io.ox/contacts/edit/view-form.js module:io.ox/contacts
#: apps/io.ox/core/settings/user.js
msgid "Show all fields"
msgstr "Mostra tutti i campi"

#: apps/io.ox/core/sub/settings/pane.js module:io.ox/core/sub
msgid "Show all items"
msgstr "Mostra tutti gli elementi"

#: apps/io.ox/calendar/invitations/register.js module:io.ox/calendar/main
msgid "Show appointment details"
msgstr "Mostra i dettagli dell'appuntamento"

#: apps/io.ox/mail/compose/extensions.js module:io.ox/mail
msgid "Show blind carbon copy input field"
msgstr "Mostra il campo CCN"

#: apps/io.ox/mail/compose/extensions.js module:io.ox/mail
msgid "Show carbon copy input field"
msgstr "Mostra il campo CC"

#: apps/io.ox/calendar/invitations/register.js module:io.ox/calendar/main
msgid "Show conflicts"
msgstr "Mostra conflitti"

#: apps/io.ox/calendar/settings/pane.js module:io.ox/calendar
msgid "Show declined appointments"
msgstr "Mostra appuntamenti rifiutati"

#: apps/io.ox/core/settings/pane.js module:io.ox/core
msgid "Show desktop notifications"
msgstr "Mostra le notifiche del desktop"

#: apps/io.ox/tasks/edit/view-template.js module:io.ox/tasks/edit
msgid "Show details"
msgstr "Mostra i dettagli"

#: apps/io.ox/tasks/main.js module:io.ox/tasks
msgid "Show done tasks"
msgstr "Mostra le attività completate"

#: apps/io.ox/mail/detail/mobileView.js module:io.ox/mail
#: apps/io.ox/mail/detail/view.js
msgid "Show entire message"
msgstr "Mostra l'intero messaggio"

#: apps/io.ox/files/settings/pane.js module:io.ox/files
msgid "Show hidden files and folders"
msgstr "Mostra i file e le cartelle nascoste"

#: apps/io.ox/files/mobile-toolbar-actions.js module:io.ox/mail
msgid "Show icons"
msgstr "Mostra icone"

#: apps/io.ox/mail/common-extensions.js module:io.ox/mail
msgid "Show images"
msgstr "Mostra le immagini"

#: apps/io.ox/files/actions.js module:io.ox/files apps/io.ox/files/toolbar.js
msgid "Show internal link"
msgstr "Mostra collegamento interno"

#: apps/io.ox/files/mobile-toolbar-actions.js module:io.ox/mail
msgid "Show list"
msgstr "Mostra elenco"

#: apps/io.ox/mail/compose/extensions.js module:io.ox/mail
msgid "Show names"
msgstr "Mostra i nomi"

#: apps/io.ox/calendar/mobile-toolbar-actions.js module:io.ox/calendar
msgid "Show next day"
msgstr "Mostra il giorno successivo"

#: apps/io.ox/calendar/mobile-toolbar-actions.js module:io.ox/calendar
msgid "Show previous day"
msgstr "Mostra il giorno precedente"

#: apps/io.ox/mail/detail/content.js module:io.ox/mail
msgid "Show quoted text"
msgstr "Mostra il testo citato"

#: apps/io.ox/core/settings/errorlog/settings/pane.js module:io.ox/core
msgid "Show request body"
msgstr "Mostra il corpo della richiesta"

#: apps/io.ox/mail/settings/pane.js module:io.ox/mail
msgid "Show requests for read receipts"
msgstr "Mostra le richieste di conferma di lettura"

#: apps/io.ox/core/settings/errorlog/settings/pane.js module:io.ox/core
msgid "Show stack trace"
msgstr "Mostra tracciamento degli errori"

#: apps/io.ox/calendar/invitations/register.js module:io.ox/calendar/main
msgid "Show task details"
msgstr "Mostra i dettagli dell'attività"

#: apps/io.ox/files/mobile-toolbar-actions.js module:io.ox/mail
msgid "Show tiles"
msgstr "Mostra riquadri"

#: apps/io.ox/calendar/edit/extensions.js module:io.ox/calendar/edit/main
#: apps/io.ox/calendar/view-detail.js module:io.ox/calendar
msgid "Shown as"
msgstr "Mostrato come"

#: apps/io.ox/core/boot/i18n.js module:io.ox/core/boot
#: apps/io.ox/core/relogin.js module:io.ox/core
msgid "Sign in"
msgstr "Accedi"

#. the noun not the verb
#: apps/io.ox/core/boot/i18n.js module:io.ox/core/boot
msgctxt "word"
msgid "Sign in"
msgstr "Accedi"

#: apps/io.ox/core/main.js module:io.ox/core
msgid "Sign out"
msgstr "Esci"

#: apps/io.ox/core/main.js module:io.ox/core
msgid "Sign out now"
msgstr "Esci subito"

#: apps/io.ox/mail/settings/signatures/settings/pane.js module:io.ox/mail
msgid "Signature name"
msgstr "Nome della firma"

<<<<<<< HEAD
#: apps/io.ox/mail/compose/extensions.js module:io.ox/mail
#: apps/io.ox/mail/settings/signatures/register.js
#: apps/io.ox/mail/settings/signatures/settings/pane.js
msgid "Signatures"
msgstr "Firme"

#. Portal. Logged in as user
#: apps/io.ox/portal/main.js module:io.ox/portal
msgid "Signed in as %1$s"
msgstr "Accesso effettuato come %1$s"
=======
#: apps/io.ox/mail/threadview.js module:io.ox/mail
msgid "Open all messages"
msgstr "Apri tutti i messaggi"
>>>>>>> 3878e903

#: apps/io.ox/core/main.js module:io.ox/core
msgid "Signed in as:"
msgstr "Accesso effettuato come:"

<<<<<<< HEAD
#: apps/io.ox/core/viewer/views/sidebar/fileinfoview.js
#: module:io.ox/core/viewer apps/io.ox/files/view-options.js
#: module:io.ox/files apps/io.ox/mail/view-options.js module:io.ox/mail
msgid "Size"
msgstr "Dimensione"
=======
#: apps/io.ox/mail/threadview.js module:io.ox/mail
msgid "%1$d messages in this conversation"
msgstr "%1$d messaggi in questa conversazione"

#: apps/io.ox/mail/threadview.js module:io.ox/mail
msgid "Toggle viewport size"
msgstr "Commuta dimensione viewport"

#: apps/io.ox/mail/threadview.js module:io.ox/mail
msgid "Close all messages"
msgstr "Chiudi tutti i messaggi"
>>>>>>> 3878e903

#: apps/io.ox/mail/mailfilter/settings/filter/view-form.js
#: module:io.ox/settings
msgid "Size (bytes)"
msgstr "Dimensione (byte)"

#: apps/io.ox/core/settings/errorlog/settings/pane.js module:io.ox/core
msgid "Slow requests"
msgstr "Richieste lente"

#: apps/io.ox/portal/settings/pane.js module:io.ox/portal
msgid "Smartphone settings:"
msgstr "Impostazioni del telefono:"

#. Emoji collection. SoftBank-specific icons. "SoftBank" in other languages, too.
#: apps/io.ox/emoji/categories.js module:io.ox/mail/emoji
msgid "SoftBank"
msgstr "SoftBank"

#: apps/io.ox/contacts/edit/main.js module:io.ox/contacts
msgid "Some fields contain invalid data"
msgstr "Alcuni campi contengono dati non validi"

#. %1$s the maximum file size
#: apps/io.ox/core/tk/upload.js module:io.ox/core
msgid ""
"Some files cannot be uploaded because they exceed the maximum file size of "
"%1$s"
msgstr ""
"Alcuni file non possono essere caricati poiché superano la dimensione "
"massima di %1$s"

#: apps/io.ox/core/settings/pane.js module:io.ox/core
msgid ""
"Some settings (language, timezone, theme) require a page reload or relogin "
"to take effect."
msgstr ""
"Alcune impostazioni (lingua, fuso orario, tema) richiedono un caricamento o "
"un nuovo accesso affinché abbiano effetto."

#: apps/plugins/portal/linkedIn/register.js module:plugins/portal
#: apps/plugins/portal/twitter/register.js
msgid "Something went wrong reauthorizing the %s account."
msgstr ""
"Qualcosa non ha funzionato durante la nuova autorizzazione dell'account %s,"

#: apps/io.ox/oauth/settings.js module:io.ox/settings
msgid "Something went wrong reauthorizing the account."
msgstr ""
"Qualcosa non ha funzionato durante la nuova autorizzazione dell'account."

#: apps/io.ox/oauth/settings.js module:io.ox/settings
msgid "Something went wrong saving your changes."
msgstr "Qualcosa non ha funzionato durante il salvataggio delle modifiche."

#: apps/plugins/halo/xing/register.js module:plugins/portal
msgid "Sorry, could not connect to %s right now."
msgstr "Spiacenti, impossibile connettersi a %s in questo momento."

#: apps/plugins/halo/xing/register.js module:plugins/portal
msgid "Sorry, there is no data available for you on %s."
msgstr "Spiacenti, non ci sono dati disponibili per te su %s."

#: apps/io.ox/core/viewer/views/types/imageview.js module:io.ox/core
msgid "Sorry, there is no preview available for this image."
msgstr "Spiacenti, non è disponibile un'anteprima per questa immagine."

#: apps/io.ox/core/viewer/views/types/documentview.js module:io.ox/core
#: apps/io.ox/presenter/views/presentationview.js module:io.ox/presenter
msgid "Sorry, this page is not available at the moment."
msgstr "Spiacenti, questa pagina non è al momento disponibile."

#: apps/plugins/portal/linkedIn/register.js module:plugins/portal
msgid ""
"Sorry, we cannot help you here. Your provider needs to obtain a key from "
"LinkedIn with the permission to do read messages."
msgstr ""
"Spiacenti, non possiamo aiutarti in questo caso. Il tuo fornitore deve "
"ottenere una chiave da LinkedIn con i permessi per leggere i messaggi."

#. Sort options drop-down
#: apps/io.ox/files/share/view-options.js module:io.ox/files
#: apps/io.ox/files/view-options.js apps/io.ox/mail/view-options.js
#: module:io.ox/mail
msgctxt "dropdown"
msgid "Sort by"
msgstr "Ordina per"

#: apps/io.ox/tasks/main.js module:io.ox/tasks
msgid "Sort options"
msgstr "Opzioni di ordinamento"

#: apps/plugins/notifications/mail/register.js module:plugins/notifications
msgid "Sound"
msgstr "Suono"

#: apps/io.ox/core/sub/subscriptions.js module:io.ox/core/sub
msgid "Source"
msgstr "Origine"

#. Spam folder
#: apps/io.ox/mail/accounts/view-form.js module:io.ox/settings
msgctxt "folder"
msgid "Spam"
msgstr "Posta indesiderata"

#: apps/io.ox/contacts/model.js module:io.ox/contacts
msgid "Spouse's name"
msgstr "Nome del coniuge"

#: apps/io.ox/mail/detail/links.js module:io.ox/mail
msgid "Spreadsheet"
msgstr "Foglio elettronico"

#: apps/io.ox/files/view-options.js module:io.ox/files
msgid "Spreadsheets"
msgstr "Fogli elettronici"

#: apps/io.ox/mail/accounts/view-form.js module:io.ox/settings
msgid "Standard folders"
msgstr "Cartelle standard"

#: apps/io.ox/backbone/mini-views/timezonepicker.js module:io.ox/core
#: apps/io.ox/calendar/week/view.js module:io.ox/calendar
msgid "Standard timezone"
msgstr "Fuso orario standard"

#. button label for the 'start presentation' dropdown
#: apps/io.ox/mail/vacationnotice/settings/model.js module:io.ox/mail
#: apps/io.ox/presenter/views/toolbarview.js module:io.ox/presenter
#: apps/io.ox/tasks/print.js module:io.ox/tasks
msgid "Start"
msgstr "Inizia"

#: apps/io.ox/tasks/edit/view-template.js module:io.ox/tasks/edit
#: apps/io.ox/tasks/view-detail.js module:io.ox/tasks
msgid "Start date"
msgstr "Data iniziale"

#: apps/io.ox/calendar/edit/timezone-dialog.js module:io.ox/calendar/edit/main
msgid "Start date timezone"
msgstr "Fuso orario della data di inizio"

#: apps/io.ox/contacts/settings/pane.js module:io.ox/contacts
msgid "Start in global address book"
msgstr "Avvia nella rubrica globale"

#. 'start presentation' dropdown menu entry to start a local only presentation where no remote participants would be able to join.
#: apps/io.ox/presenter/actions.js module:io.ox/presenter
msgid "Start local presentation"
msgstr "Avvia presentazione locale"

#: apps/io.ox/calendar/settings/pane.js module:io.ox/calendar
msgid "Start of working time"
msgstr "Ora d'inizio della giornata lavorativa"

#. button label for the 'start presentation' dropdown
#: apps/io.ox/presenter/views/toolbarview.js module:io.ox/presenter
msgid "Start presentation"
msgstr "Avvia presentazione"

#. 'start presentation' dropdown menu entry to start a remote presentation where remote participants would be able to join.
#: apps/io.ox/presenter/actions.js module:io.ox/presenter
msgid "Start remote presentation"
msgstr "Avvia presentazione remota"

#: apps/io.ox/core/desktop.js module:io.ox/core
msgid "Start search"
msgstr "Inizia la ricerca"

#. button tooltip for 'start presentation' dropdown
#: apps/io.ox/presenter/views/toolbarview.js module:io.ox/presenter
msgid "Start the presentation"
msgstr "Avvia la presentazione"

#: apps/io.ox/core/tk/wizard.js module:io.ox/core
msgid "Start tour"
msgstr "Inizia la panoramica"

#: apps/io.ox/core/permissions/permissions.js module:io.ox/core
#: apps/io.ox/files/share/permissions.js
#: apps/plugins/administration/groups/settings/edit.js
msgid "Start typing to search for user names"
msgstr "Inizia a digitare per cercare i nomi utente"

#. Connection security. StartTLS.
#: apps/io.ox/mail/accounts/view-form.js module:io.ox/settings
msgid "StartTLS"
msgstr "StartTLS"

#: apps/io.ox/calendar/edit/extensions.js module:io.ox/calendar/edit/main
msgid "Starts on"
msgstr "Inizia il"

#: apps/io.ox/contacts/model.js module:io.ox/contacts
msgid "State"
msgstr "Stato"

#: apps/io.ox/mail/toolbar.js module:io.ox/mail
msgid "Statistics"
msgstr "Statistiche"

#: apps/io.ox/calendar/toolbar.js module:io.ox/calendar
#: apps/io.ox/tasks/edit/view-template.js module:io.ox/tasks/edit
#: apps/io.ox/tasks/main.js module:io.ox/tasks
msgid "Status"
msgstr "Stato"

#: apps/io.ox/core/boot/i18n.js module:io.ox/core/boot
msgid "Stay signed in"
msgstr "Rimani connesso"

#: apps/io.ox/contacts/model.js module:io.ox/contacts
msgid "Street"
msgstr "Via"

#: apps/plugins/halo/xing/register.js module:plugins/portal
msgid "Student"
msgstr "Studente"

#: apps/io.ox/calendar/edit/extensions.js module:io.ox/calendar/edit/main
#: apps/io.ox/calendar/util.js module:io.ox/calendar
#: apps/io.ox/core/viewer/views/sidebar/fileinfoview.js
#: module:io.ox/core/viewer apps/io.ox/mail/actions/reminder.js
#: module:io.ox/mail apps/io.ox/mail/compose/extensions.js
#: apps/io.ox/mail/detail/view.js
#: apps/io.ox/mail/mailfilter/settings/filter/view-form.js
#: module:io.ox/settings apps/io.ox/mail/vacationnotice/settings/model.js
#: apps/io.ox/mail/view-options.js apps/io.ox/tasks/edit/view-template.js
#: module:io.ox/tasks/edit apps/io.ox/tasks/main.js module:io.ox/tasks
msgid "Subject"
msgstr "Oggetto"

#: apps/plugins/portal/xing/actions.js module:plugins/portal
msgid "Submit comment"
msgstr "Invia il commento"

#: apps/io.ox/core/sub/subscriptions.js module:io.ox/core/sub
msgid "Subscribe"
msgstr "Sottoscrivi"

#: apps/io.ox/core/folder/actions/imap-subscription.js module:io.ox/core
msgid "Subscribe IMAP folders"
msgstr "Sottoscrivi le cartelle IMAP"

#: apps/io.ox/core/sub/settings/pane.js module:io.ox/core/sub
msgid "Subscription refresh"
msgstr "Aggiornamento della sottoscrizione"

#: apps/io.ox/core/sub/subscriptions.js module:io.ox/core/sub
msgid "Subscription successfully created."
msgstr "La sottoscrizione è stata creata correttamente."

#: apps/io.ox/core/sub/settings/pane.js module:io.ox/core/sub
#: apps/io.ox/core/sub/settings/register.js
msgid "Subscriptions"
msgstr "Sottoscrizioni"

#: apps/io.ox/core/yell.js module:io.ox/core
msgid "Success"
msgstr "Completato"

#: apps/plugins/portal/xing/register.js module:plugins/portal
msgid "Successfully reauthorized your %s account"
msgstr "Account %s autorizzato nuovamente"

#: apps/io.ox/contacts/model.js module:io.ox/contacts
msgid "Suffix"
msgstr "Suffisso"

#: apps/io.ox/participants/detail.js module:io.ox/core
msgid "Summary"
msgstr "Riepilogo"

#: apps/io.ox/files/view-options.js module:io.ox/files
msgid "Switch to parent folder"
msgstr "Passa alla cartella superiore"

#. Emoji category
#: apps/io.ox/emoji/categories.js module:io.ox/mail/emoji
msgid "Symbols"
msgstr "Simboli"

#: apps/io.ox/core/settings/downloads/pane.js module:io.ox/core
msgid ""
"Synchronization of Emails, Calendar, Contacts and Tasks, along with Public, "
"Shared and System Folders to Microsoft Outlook® clients."
msgstr ""
"Sincronizzazione di messaggi di posta, calendario, contatti e attività, "
"insieme alle cartelle pubbliche, condivise e di sistema con i client "
"Microsoft Outlook®."

#: apps/io.ox/calendar/actions.js module:io.ox/calendar
msgid "Synchronize calendar"
msgstr "Sincronizza il calendario"

#: apps/io.ox/mail/actions.js module:io.ox/mail
msgid "Synchronize with Outlook"
msgstr "Sincronizza con Outlook"

#: apps/io.ox/core/folder/extensions.js module:io.ox/core
msgid "Synchronize with your tablet or smartphone"
msgstr "Sincronizza con il tuo tablet o smartphone"

#: apps/io.ox/contacts/model.js module:io.ox/contacts
msgid "TAX ID"
msgstr "Codice fiscale"

#. Terabytes
#: apps/io.ox/core/strings.js module:io.ox/core
msgid "TB"
msgstr "TB"

#: apps/io.ox/contacts/model.js module:io.ox/contacts
msgid "TTY/TDD"
msgstr "TTY/TDD"

#: apps/io.ox/mail/mailfilter/settings/filter/view-form.js
#: module:io.ox/settings
msgid "Tag mail with"
msgstr "Etichetta il messaggio con"

#. title for 1st and snd step of the client onboarding wizard
#. users can configure their devices to access/sync appsuites data (f.e. install ox mail app)
#. %1$s the product name
#: apps/io.ox/onboarding/clients/wizard.js module:io.ox/core/onboarding
#: apps/plugins/portal/client-onboarding/register.js module:plugins/portal
#, c-format
msgid "Take %1$s with you! Stay up-to-date on your favorite devices."
msgstr "Porta %1$s con te! Mantieni aggiornati i tuoi dispositivi preferiti."

#: apps/io.ox/mail/detail/links.js module:io.ox/mail
#: apps/io.ox/tasks/edit/main.js module:io.ox/tasks
msgid "Task"
msgstr "Attività"

#: apps/io.ox/tasks/detail/main.js module:io.ox/tasks apps/io.ox/tasks/main.js
msgid "Task Details"
msgstr "Dettagli attività"

#: apps/io.ox/tasks/actions/delete.js module:io.ox/tasks
msgid "Task has been deleted!"
msgid_plural "Tasks have been deleted!"
msgstr[0] "L'attività è stata eliminata!"
msgstr[1] "Le attività sono state eliminate!"

#. Inviations (notifications) to tasks
#: apps/plugins/notifications/tasks/register.js module:plugins/notifications
msgid "Task invitations"
msgstr "Inviti alle attività"

#: apps/io.ox/tasks/actions/doneUndone.js module:io.ox/tasks
msgid "Task marked as done"
msgid_plural "Tasks marked as done"
msgstr[0] "Attività marcata come completata"
msgstr[1] "Attività marcate come completate"

#: apps/io.ox/tasks/actions/doneUndone.js module:io.ox/tasks
msgid "Task marked as undone"
msgid_plural "Tasks marked as undone"
msgstr[0] "Attività marcata come non completata"
msgstr[1] "Attività marcate come non completate"

#. Reminders (notifications) about tasks
#: apps/plugins/notifications/tasks/register.js module:plugins/notifications
msgid "Task reminders"
msgstr "Promemoria delle attività"

#: apps/io.ox/tasks/actions/delete.js module:io.ox/tasks
msgid "Task was already deleted!"
msgstr "L'attività è stata già eliminata!"

#: apps/io.ox/tasks/actions/doneUndone.js module:io.ox/tasks
msgid "Task was modified before, please reload"
msgstr "L'attività è stata modificata in precedenza, ricarica"

#: apps/io.ox/mail/detail/links.js module:io.ox/mail
msgid "Tasks"
msgstr "Attività"

#: apps/io.ox/core/main.js module:io.ox/core
#: apps/io.ox/search/view-template.js apps/io.ox/tasks/settings/pane.js
#: module:io.ox/tasks
msgctxt "app"
msgid "Tasks"
msgstr "Attività"

#: apps/io.ox/tasks/actions/move.js module:io.ox/tasks
msgid "Tasks can not be moved to or out of shared folders"
msgstr ""
"Le attività non possono essere spostate in o al di fuori di una cartella "
"condivisa."

#: apps/io.ox/tasks/main.js module:io.ox/tasks
msgid "Tasks toolbar"
msgstr "Barra degli strumenti delle attività"

#: apps/io.ox/contacts/model.js module:io.ox/contacts
msgid "Telephone (ISDN)"
msgstr "Telefono (ISDN)"

#: apps/io.ox/contacts/model.js module:io.ox/contacts
msgid "Telephone callback"
msgstr "Telefono richiamata"

#: apps/io.ox/contacts/model.js module:io.ox/contacts
msgid "Telephone primary"
msgstr "Telefono principale"

#: apps/io.ox/contacts/model.js module:io.ox/contacts
msgid "Telephone radio"
msgstr "Radiotelefono"

#: apps/io.ox/contacts/model.js module:io.ox/contacts
msgid "Telex"
msgstr "Telex"

#: apps/io.ox/calendar/edit/extensions.js module:io.ox/calendar/edit/main
#: apps/io.ox/calendar/freetime/timeView.js module:io.ox/calendar
#: apps/io.ox/calendar/util.js
msgid "Temporary"
msgstr "Temporaneo"

#: apps/io.ox/calendar/actions/acceptdeny.js module:io.ox/calendar
#: apps/io.ox/calendar/invitations/register.js module:io.ox/calendar/main
msgid "Tentative"
msgstr "Provvisorio"

#: apps/io.ox/calendar/print.js module:io.ox/calendar
#: apps/io.ox/tasks/print.js module:io.ox/tasks
msgid "Tentatively accepted"
msgstr "Accettato provvisoriamente"

#: apps/io.ox/mail/vacationnotice/settings/model.js module:io.ox/mail
msgid "Text"
msgstr "Testo"

#: apps/plugins/core/feedback/register.js module:io.ox/core
msgid "Thank you for your feedback"
msgstr "Grazie per la tua valutazione"

#: apps/plugins/portal/oxdriveclients/register.js module:plugins/portal
msgid ""
"The %s client lets you store and share your photos, files, documents and "
"videos, anytime, anywhere. Access any file you save to %s from all your "
"computers, iPhone, iPad or from within %s itself."
msgstr ""
"Il client %s ti consente di archiviare e condividere le tue foto, i file, i "
"documenti e i video, in qualsiasi momento, ovunque. Accedi a ogni file "
"salvato su %s da tutti i tuoi computer, iPhone, iPad o dall'interno di %s."

#: apps/io.ox/files/guidance/main.js module:io.ox/files
msgctxt "help"
msgid "The Drive App"
msgstr "L'applicazione Drive"

#: apps/io.ox/mail/accounts/model.js module:io.ox/keychain
msgid "The account must be named"
msgstr "L'account deve avere un nome"

#: apps/plugins/portal/xing/actions.js module:plugins/portal
msgid "The activity has been deleted successfully"
msgstr "L'attività è stata eliminata correttamente"

#: apps/io.ox/files/api.js module:io.ox/files apps/io.ox/files/legacy_api.js
msgid "The allowed quota is reached."
msgstr "La quota consentita è stata raggiunta."

#: apps/io.ox/mail/actions/ical.js module:io.ox/mail
msgid "The appointment has been added to your calendar"
msgstr "L'appuntamento è stato aggiunto al tuo calendario"

#: apps/io.ox/calendar/invitations/register.js module:io.ox/calendar/main
msgid "The appointment has been deleted"
msgstr "L'appuntamento è stato eliminato"

#: apps/io.ox/calendar/invitations/register.js module:io.ox/calendar/main
msgid "The appointment has been updated"
msgstr "L'appuntamento è stato aggiornato"

#: apps/io.ox/calendar/edit/recurrence-view.js module:io.ox/calendar/edit/main
msgid ""
"The appointment is repeated <a href=\"#\"  data-widget=\"number\" data-"
"attribute=\"interval\">every <span class=\"number-control\">2</span> days</"
"a>."
msgstr ""
"L'appuntamento è ripetuto <a href=\"#\"  data-widget=\"number\" data-"
"attribute=\"interval\">ogni <span class=\"number-control\">2</span> giorni</"
"a>."

#: apps/io.ox/calendar/edit/recurrence-view.js module:io.ox/calendar/edit/main
msgid ""
"The appointment is repeated <a href=\"#\"  data-widget=\"number\" data-"
"attribute=\"interval\">every <span class=\"number-control\">2</span> weeks</"
"a> on <a href=\"#\"  data-widget=\"days\" data-attribute=\"days\">monday</a>."
msgstr ""
"L'appuntamento è ripetuto  <a href=\"#\"  data-widget=\"number\" data-"
"attribute=\"interval\">ogni <span class=\"number-control\">2</span> "
"settimane</a> il <a href=\"#\"  data-widget=\"days\" data-attribute=\"days"
"\">lunedì</a>."

#: apps/io.ox/calendar/edit/recurrence-view.js module:io.ox/calendar/edit/main
msgid ""
"The appointment is repeated <a href=\"#\" data-attribute=\"recurrenceType\" "
"data-widget=\"options\">weekly</a>."
msgstr ""
"L'appuntamento è ripetuto <a href=\"#\" data-attribute=\"recurrenceType\" "
"data-widget=\"options\">settimanalmente</a>."

#: apps/io.ox/calendar/edit/recurrence-view.js module:io.ox/calendar/edit/main
msgid ""
"The appointment is repeated every <a href=\"#\" data-widget=\"options\" data-"
"attribute=\"ordinal\">first</a> <a href=\"#\" data-widget=\"options\" data-"
"attribute=\"day\">Wednesday</a> in <a href=\"#\" data-widget=\"options\" "
"data-attribute=\"month\">October</a>."
msgstr ""
"L'appuntamento è ripetuto ogni <a href=\"#\" data-widget=\"options\" data-"
"attribute=\"ordinal\">primo</a> <a href=\"#\" data-widget=\"options\" data-"
"attribute=\"day\">mercoledì</a> di <a href=\"#\" data-widget=\"options\" "
"data-attribute=\"month\">ottobre</a>."

#: apps/io.ox/calendar/edit/recurrence-view.js module:io.ox/calendar/edit/main
msgid ""
"The appointment is repeated every year on day <a href=\"#\" data-widget="
"\"number\" data-attribute=\"dayInMonth\"><span class=\"number-control\">10</"
"span></a> of <a href=\"#\" data-widget=\"options\" data-attribute=\"month"
"\">October</a>."
msgstr ""
"L'appuntamento è ripetuto ogni anno il giorno <a href=\"#\" data-widget="
"\"number\" data-attribute=\"dayInMonth\"><span class=\"number-control\">10</"
"span></a> di <a href=\"#\" data-widget=\"options\" data-attribute=\"month"
"\">ottobre</a>."

#: apps/io.ox/calendar/edit/recurrence-view.js module:io.ox/calendar/edit/main
msgid ""
"The appointment is repeated on day <a href=\"#\" data-widget=\"number\" data-"
"attribute=\"dayInMonth\"><span class=\"number-control\">10</span></a> <a "
"href=\"#\" data-widget=\"number\" data-attribute=\"interval\">every <span "
"class=\"number-control\">2</span> months</a>."
msgstr ""
"L'appuntamento è ripetuto il giorno <a href=\"#\" data-widget=\"number\" "
"data-attribute=\"dayInMonth\"><span class=\"number-control\">10</span></a> "
"<a href=\"#\" data-widget=\"number\" data-attribute=\"interval\">ogni <span "
"class=\"number-control\">2</span> mesi</a>."

#: apps/io.ox/calendar/edit/recurrence-view.js module:io.ox/calendar/edit/main
msgid ""
"The appointment is repeated the <a href=\"#\" data-widget=\"options\" data-"
"attribute=\"ordinal\">second</a> <a href=\"#\" data-widget=\"options\" data-"
"attribute=\"day\">Wednesday</a> <a href=\"#\" data-widget=\"number\" data-"
"attribute=\"interval\">every <span class=\"number-control\">2</span> months</"
"a>."
msgstr ""
"L'appuntamento è ripetuto il <a href=\"#\" data-widget=\"options\" data-"
"attribute=\"ordinal\">secondo</a> <a href=\"#\" data-widget=\"options\" data-"
"attribute=\"day\">mercoledì</a> <a href=\"#\" data-widget=\"number\" data-"
"attribute=\"interval\">ogni <span class=\"number-control\">2</span> mesi</a>."

#: apps/io.ox/core/settings/errorlog/settings/pane.js module:io.ox/core
msgid ""
"The blue graph shows the distribution of request durations in percent. The "
"gray graph shows a trivial network ping to recognize slow connections."
msgstr ""
"Il grafico blu mostra la distribuzione della durata delle richieste in "
"percentuale. Il grafico grigio mostra un banale ping di rete per individuare "
"le connessioni lente."

#: apps/io.ox/calendar/invitations/register.js module:io.ox/calendar/main
msgid "The changes have been rejected"
msgstr "Le modifiche sono state rifiutate"

#: apps/plugins/portal/xing/actions.js module:plugins/portal
msgid "The comment has been deleted successfully"
msgstr "Il commento è stato eliminato correttamente"

#: apps/io.ox/backbone/basicModel.js module:io.ox/core
#: apps/io.ox/backbone/extendedModel.js
msgid "The dialog contains invalid data"
msgstr "La finestra contiene dati non validi"

#. If the user changes the duedate of a task, it may be before the start date, which is not allowed
#. If this happens the user gets the option to change the start date so it matches the due date
#: apps/io.ox/tasks/common-extensions.js module:io.ox/tasks
msgid "The due date cannot be before start date. Adjust start date?"
msgstr ""
"La data di scadenza non può precedere la data iniziale. Vuoi modificare la "
"data iniziale?"

#: apps/io.ox/tasks/model.js module:io.ox/tasks
msgid "The due date must not be before the start date."
msgstr "La data di scadenza non può precedere la data iniziale."

#: apps/io.ox/mail/compose/actions/send.js module:io.ox/mail
msgid "The email has been sent"
msgstr "Il messaggio è stato inviato"

#: apps/io.ox/calendar/model.js module:io.ox/calendar
msgid "The end date must be after the start date."
msgstr "La data di fine deve essere successiva a quella di inizio."

#: apps/io.ox/calendar/edit/main.js module:io.ox/calendar/edit/main
msgid "The field \"%1$s\" exceeds its maximum size of %2$d characters."
msgstr "Il campo \"%1$s\" supera la dimensione massima di %2$d caratteri."

#: apps/io.ox/mail/actions/attachmentQuota.js module:io.ox/mail
msgid ""
"The file \"%1$s\" cannot be uploaded because it exceeds the attachment "
"publication maximum file size of %2$s"
msgstr ""
"Il file \"%1$s\" non può essere caricato poiché supera la dimensione massima "
"dei file per la pubblicazione di allegati di %2$s"

#: apps/io.ox/mail/actions/attachmentQuota.js module:io.ox/mail
msgid ""
"The file \"%1$s\" cannot be uploaded because it exceeds the infostore quota "
"limit of %2$s"
msgstr ""
"Il file \"%1$s\" non può essere caricato poiché supera il limite di quota "
"del deposito informazioni di %2$s"

#. %1$s the filename
#. %2$s the maximum file size
#: apps/io.ox/core/tk/upload.js module:io.ox/core
#: apps/io.ox/mail/actions/attachmentQuota.js module:io.ox/mail
msgid ""
"The file \"%1$s\" cannot be uploaded because it exceeds the maximum file "
"size of %2$s"
msgstr ""
"Il file \"%1$s\" non può essere caricato poiché supera la dimensione massima "
"dei file di %2$s"

#. %1$s quota limit
#: apps/io.ox/core/tk/upload.js module:io.ox/core
msgid "The file cannot be uploaded because it exceeds the quota limit of %1$s"
msgid_plural ""
"The files cannot be uploaded because they exceed the quota limit of %1$s"
msgstr[0] ""
"Il file non può essere caricato perché supera il limite di quota di %1$s"
msgstr[1] ""
"I file non possono essere caricati perché superano il limite di quota di %1$s"

#. %1$s the maximum file size
#: apps/io.ox/core/tk/upload.js module:io.ox/core
msgid ""
"The files cannot be uploaded because each file exceeds the maximum file size "
"of %1$s"
msgstr ""
"I file non possono essere caricati perché ogni file supera la dimensione "
"massima di %1$s"

#: apps/io.ox/core/upsell.js module:io.ox/core
msgid "The first 90 days are free."
msgstr "I primi 90 giorni sono gratuiti."

#: apps/io.ox/core/import/import.js module:io.ox/core
msgid ""
"The first record of a valid CSV file must define proper column names. "
"Supported separators are comma and semi-colon."
msgstr ""
"La prima riga di un file CSV valido deve definire i nomi delle colonne. I "
"separatori supportati sono virgola e punto e virgola."

#: apps/io.ox/core/folder/actions/common.js module:io.ox/core
msgid "The folder has been cleaned up."
msgstr "La cartella è stata ripulita."

#: apps/io.ox/core/folder/actions/common.js module:io.ox/core
msgid "The folder has been emptied"
msgstr "La cartella è stata svuotata"

#: apps/io.ox/core/main.js module:io.ox/core
msgid ""
"The following applications can be restored. Just remove the restore point if "
"you don't want it to be restored."
msgstr ""
"Le seguenti applicazioni possono essere ripristinate. Basta rimuovere il "
"punto di ripristino se non vuoi che siano ripristinate."

#: apps/io.ox/settings/apps/settings/pane.js module:io.ox/core
msgid "The following external applications/services can access your data:"
msgstr ""
"Le seguenti applicazioni/servizi esterni possono accedere ai tuoi dati:"

#: apps/io.ox/wizards/upsell.js module:io.ox/wizards
msgid "The following products will be activated now:"
msgstr "I seguenti prodotti saranno attivati subito:"

#. message text of an alert box if joining a presentation fails
#. %1$d is the name of the user who started the presentation
#: apps/io.ox/presenter/views/notification.js module:io.ox/presenter
#, c-format
msgid ""
"The limit of participants has been reached. Please contact the presenter "
"%1$s."
msgstr ""
"Il limite di partecipanti è stato raggiunto. Contatta il conduttore della "
"presentazione %1$s."

#: apps/io.ox/files/actions/share.js module:io.ox/files
msgid "The link has been removed"
msgstr "Il collegamento è stato rimosso."

#: apps/io.ox/calendar/conflicts/conflictList.js
#: module:io.ox/calendar/conflicts/conflicts
msgid "The new appointment conflicts with existing appointments."
msgstr "Il nuovo appuntamento è in conflitto con appuntamenti esistenti."

#: apps/io.ox/files/share/permissions.js module:io.ox/core
msgid "The notification has been resent"
msgstr "La notifica è stata inviata nuovamente"

#: apps/io.ox/presenter/errormessages.js module:io.ox/presenter
msgid ""
"The presentation cannot be started. Please check the URL or contact the "
"presenter."
msgstr ""
"La presentazione non può essere avviata. Controlla l'URL o contatta il "
"conduttore della presentazione."

#. message text of an alert indicating that the presentation file was deleted while presenting it
#. %1$d is the file name
#: apps/io.ox/presenter/views/notification.js module:io.ox/presenter
msgid "The presentation document %1$s was deleted."
msgstr "Il documento %1$s della presentazione è stato eliminato."

#: apps/io.ox/files/api.js module:io.ox/files apps/io.ox/files/legacy_api.js
msgid "The provided filename exceeds the allowed length."
msgstr "Il nome file fornito supera la lunghezza consentita."

#. message text of a Realtime connection online info
#: apps/io.ox/presenter/views/notification.js module:io.ox/presenter
msgid "The realtime connection is established."
msgstr "La connessione in tempo reale è stata stabilita."

#. message text of a Realtime connection offline alert.
#: apps/io.ox/presenter/views/notification.js module:io.ox/presenter
msgid "The realtime connection is lost."
msgstr "La connessione in tempo reale è stata interrotta."

#: apps/io.ox/presenter/errormessages.js module:io.ox/presenter
msgid "The requested document does not exist."
msgstr "Il documento richiesto non esiste."

#: apps/io.ox/calendar/actions/create.js module:io.ox/calendar
msgid ""
"The selected calendar is shared by %1$s. Appointments in shared calendars "
"will generally be created on behalf of the owner."
msgstr ""
"Il calendario selezionato è condiviso da %1$s. Gli appuntamenti nei "
"calendari condivisi in genere saranno creati per conto del proprietario."

#: apps/io.ox/search/model.js module:io.ox/search
msgid ""
"The selected folder is virtual and can not be searched. Please select "
"another folder."
msgstr ""
"La cartella selezionata è virtuale e non può essere utilizzata per le "
"ricerche. Seleziona un'altra cartella."

#: apps/io.ox/calendar/settings/timezones/favorite-view.js
#: module:io.ox/calendar
msgid "The selected timezone is already a favorite."
msgstr "Il fuso orario selezionato è già nei preferiti."

#: apps/io.ox/mail/common-extensions.js module:io.ox/mail
msgid "The sender wants to get notified when you have read this email"
msgstr ""
"Il mittente vuole ricevere una notifica quando hai letto questo messaggio"

#: apps/io.ox/mail/compose/actions/send.js module:io.ox/mail
msgid "The sending of the message has been canceled."
msgstr "L'invio del messaggio è stato annullato."

#: apps/io.ox/calendar/edit/recurrence-view.js module:io.ox/calendar/edit/main
msgid ""
"The series <a href=\"#\" data-attribute=\"ending\" data-widget=\"options"
"\">ends</a> <a href=\"#\" data-attribute=\"occurrences\" data-widget=\"number"
"\">after <span class=\"number-control\">2</span> appointments</a>."
msgstr ""
"La serie <a href=\"#\" data-attribute=\"ending\" data-widget=\"options"
"\">termina</a> <a href=\"#\" data-attribute=\"occurrences\" data-widget="
"\"number\">dopo <span class=\"number-control\">2</span> appuntamenti</a>."

#: apps/io.ox/calendar/edit/recurrence-view.js module:io.ox/calendar/edit/main
msgid ""
"The series <a href=\"#\" data-attribute=\"ending\" data-widget=\"options"
"\">ends</a> on <a href=\"#\" data-attribute=\"until\" data-widget="
"\"datePicker\">11/03/2013</a>."
msgstr ""
"La serie <a href=\"#\" data-attribute=\"ending\" data-widget=\"options"
"\">termina</a> il <a href=\"#\" data-attribute=\"until\" data-widget="
"\"datePicker\">11/03/2013</a>."

#: apps/io.ox/calendar/edit/recurrence-view.js module:io.ox/calendar/edit/main
msgid ""
"The series <a href=\"#\" data-attribute=\"ending\" data-widget=\"options"
"\">never ends</a>."
msgstr ""
"La serie <a href=\"#\" data-attribute=\"ending\" data-widget=\"options\">non "
"termina mai</a>."

#: apps/io.ox/calendar/util.js module:io.ox/calendar
msgid "The series ends after %1$d appointment"
msgid_plural "The series ends after %1$d appointments"
msgstr[0] "La serie termina dopo %1$d appuntamento"
msgstr[1] "La serie termina dopo %1$d appuntamenti"

#: apps/io.ox/calendar/util.js module:io.ox/calendar
msgid "The series ends on %1$s"
msgstr "La serie termina il %1$s"

#: apps/io.ox/calendar/settings/model.js module:io.ox/calendar
#: apps/io.ox/calendar/settings/pane.js apps/io.ox/contacts/settings/pane.js
#: module:io.ox/contacts
msgid ""
"The setting has been saved and will become active when you enter the "
"application the next time."
msgstr ""
"L'impostazione è stata salvata e diventerà attiva al prossimo avvio "
"dell'applicazione."

#: apps/io.ox/core/settings/pane.js module:io.ox/core
msgid "The setting requires a reload or relogin to take effect."
msgstr ""
"L'impostazione richiede un ricaricamento o un nuovo accesso affinché abbia "
"effetto."

#: apps/io.ox/tasks/model.js module:io.ox/tasks
msgid "The start date must be before the due date."
msgstr "La data iniziale deve precedere la data finale."

#: apps/io.ox/mail/vacationnotice/settings/filter.js module:io.ox/mail
msgid "The start date must be before the end date."
msgstr "La data iniziale deve precedere la data finale."

#: apps/io.ox/core/sub/subscriptions.js module:io.ox/core/sub
msgid "The subscription could not be created."
msgstr "La sottoscrizione non può essere creata."

#: apps/io.ox/tasks/actions/delete.js module:io.ox/tasks
msgid "The task could not be deleted."
msgid_plural "The tasks could not be deleted."
msgstr[0] "L'attività non può essere eliminata."
msgstr[1] "Le attività non possono essere eliminate."

#. %1$s timezone abbreviation of the appointment
#. %2$s default user timezone
#: apps/io.ox/calendar/edit/extensions.js module:io.ox/calendar/edit/main
msgid ""
"The timezone of this appointment (%1$s) differs from your default timezone "
"(%2$s)."
msgstr ""
"Il fuso orario di questo appuntamento (%1$s) differisce dal tuo fuso orario "
"predefinito (%2$s)."

#: apps/plugins/portal/userSettings/register.js module:io.ox/core
msgid "The two newly entered passwords do not match."
msgstr "Le due password appena digitate non corrispondono."

#: apps/io.ox/keychain/api.js module:io.ox/keychain
msgid ""
"The unrecoverable items have been cleaned up successfully. Please refresh "
"this page to see the changes."
msgstr ""
"Gli elementi non ripristinabili sono stati cancellati correttamente. "
"Aggiorna questa pagina per vedere le modifiche."

#: apps/io.ox/files/filepicker.js module:io.ox/files
msgid "The uploaded file does not match the requested file type."
msgid_plural "None of the uploaded files matches the requested file type."
msgstr[0] "Il file caricato non corrisponde al tipo di file richiesto."
msgstr[1] "Nessuno dei file caricati corrisponde al tipo di file richiesto."

#: apps/io.ox/core/permissions/permissions.js module:io.ox/core
msgid "The user has administrative rights"
msgstr "L'utente ha diritti amministrativi"

#: apps/io.ox/core/settings/pane.js module:io.ox/core
msgid "Theme"
msgstr "Tema"

#: apps/io.ox/mail/main.js module:io.ox/mail
msgid ""
"There are %1$d messages in this folder; not all messages are displayed in "
"the list. If you want to move or delete all messages, you find corresponding "
"actions in the folder context menu."
msgstr ""
"Ci sono %1$d messaggi in questa cartella; non tutti i messaggi sono "
"visualizzati nell'elenco. Se desideri spostare o eliminare tutti i messaggi, "
"troverai le azioni corrispondenti nel menu contestuale della cartella."

#. info text in the participants list.
#: apps/io.ox/presenter/views/sidebar/participantsview.js
#: module:io.ox/presenter
msgid "There are currently no participants."
msgstr "Attualmente non ci sono partecipanti."

#: apps/io.ox/settings/apps/settings/pane.js module:io.ox/core
msgid ""
"There are no external applications/services which can access your account."
msgstr ""
"Non ci sono applicazioni/servizi esterni che possono accedere ai tuoi dati."

#: apps/io.ox/core/desktop.js module:io.ox/core
msgid "There are unsaved changes."
msgstr "Ci sono modifiche non salvate."

#: apps/io.ox/calendar/invitations/register.js module:io.ox/calendar/main
msgid "There is already %1$d appointment in this timeframe."
msgid_plural "There are already %1$d appointments in this timeframe."
msgstr[0] "Hai già %1$d appuntamento in questo arco temporale."
msgstr[1] "Hai già %1$d appuntamenti in questo arco temporale."

#: apps/io.ox/core/viewer/views/types/defaultview.js module:io.ox/core
msgid "There is no preview for this file type"
msgstr "Non è disponibile un'anteprima per questo tipo di file"

#: apps/plugins/portal/xing/register.js module:plugins/portal
msgid "There is no recent activity in your Xing network."
msgstr "Non ci sono attività recenti nella tua rete Xing."

#: apps/io.ox/mail/mailfilter/settings/filter.js module:io.ox/mail
msgid "There is no rule defined"
msgstr "Non è stata definita alcuna regola"

#: apps/plugins/portal/xing/register.js module:plugins/portal
#: apps/plugins/xing/main.js
msgid "There was a problem with %s. The error message was: \"%s\""
msgstr "Si è verificato un problema con %s. Il messaggio di errore era: \"%s\""

#: apps/plugins/portal/xing/actions.js module:plugins/portal
msgid "There was a problem with XING, the error message was: \"%s\""
msgstr ""
"Si è verificato un problema con XING, il messaggio di errore era: \"%s\""

#: apps/plugins/portal/xing/actions.js module:plugins/portal
msgid "There was a problem with XING. The error message was: \"%s\""
msgstr ""
"Si è verificato un problema con XING. Il messaggio di errore era: \"%s\""

#. Error message if calendar import failed
#: apps/io.ox/core/import/import.js module:io.ox/core
msgid "There was no appointment data to import"
msgstr "Non ci sono dati di appuntamento da importare"

#. Error message if contact import failed
#: apps/io.ox/core/import/import.js module:io.ox/core
msgid "There was no contact data to import"
msgstr "Non c'erano dati di contatto da importare"

#: apps/io.ox/mail/accounts/settings.js module:io.ox/mail/accounts/settings
msgid "There was no suitable server found for this mail/password combination"
msgstr ""
"Non è stato trovato alcun server appropriato per questa combinazione "
"indirizzo/password"

#. Error message if task import failed
#: apps/io.ox/core/import/import.js module:io.ox/core
msgid "There was no task data to import"
msgstr "Non c'erano dati di attività da importare"

#: apps/plugins/portal/linkedIn/register.js module:plugins/portal
msgid "There were not activities in your network"
msgstr "Non ci sono attività nella tua rete"

#. %1$s name of the current folder
#: apps/io.ox/files/guidance/statistics.js module:io.ox/files
msgid ""
"These statistics only include folders, which have a depth less than four in "
"the folder structure from the folder \"%1$s\"."
msgstr ""
"Queste statistiche includono solo le cartelle, con una profondità inferiore "
"a quattro livelli nella struttura, a partire dalla cartella \"%1$s\"."

#: apps/io.ox/core/boot/i18n.js module:io.ox/core/boot
msgid "This browser is not supported on your current platform."
msgstr "Questo browser non è supportato sulla tua piattaforma attuale."

#: apps/io.ox/contacts/model.js module:io.ox/contacts
msgid "This contact is private and cannot be shared"
msgstr "Questo contatto è privato e non può essere condiviso"

#: apps/io.ox/contacts/actions/addToPortal.js module:io.ox/mail
msgid "This distribution list has been added to the portal"
msgstr "Questa lista di distribuzione è stata aggiunta al portale"

#: apps/io.ox/presenter/errormessages.js module:io.ox/presenter
msgid "This document does not have any content."
msgstr "Questo documento non ha alcun contenuto."

#: apps/io.ox/core/viewer/views/types/documentview.js module:io.ox/core
#: apps/io.ox/presenter/errormessages.js module:io.ox/presenter
msgid "This document is password protected and cannot be displayed."
msgstr "Questo documento è protetto da password e non può essere visualizzato."

#. %1$d a list of email addresses
#: apps/io.ox/participants/add.js module:io.ox/core
#, c-format
msgid "This email address cannot be used"
msgid_plural "The following email addresses cannot be used: %1$d"
msgstr[0] "Questo indirizzo di posta elettronica non può essere utilizzato"
msgstr[1] ""
"I seguenti indirizzi di posta elettronica non possono essere utilizzati: %1$d"

#: apps/io.ox/calendar/invitations/register.js module:io.ox/calendar/main
msgid "This email contains a task"
msgstr "Questo messaggio contiene un'attività"

#: apps/io.ox/calendar/invitations/register.js module:io.ox/calendar/main
msgid "This email contains an appointment"
msgstr "Questo messaggio contiene un appuntamento"

#: apps/io.ox/core/upsell.js module:io.ox/core
msgid ""
"This feature is not available. In order to use it, you need to upgrade your "
"account now."
msgstr ""
"Questa funzionalità non è disponibile. Per utilizzarla, devi aggiornare "
"subito il tuo account."

#: apps/io.ox/mail/accounts/model.js module:io.ox/keychain
msgid "This field has to be filled"
msgstr "Questo campo deve essere compilato"

#: apps/io.ox/files/actions/delete.js module:io.ox/files
msgid ""
"This file (or folder) is shared with others. It won't be available for them "
"any more."
msgid_plural ""
"Some files/folder are shared with others. They won't be available for them "
"any more."
msgstr[0] ""
"Questo file (o cartella) è condiviso con altri. Non sarà più disponibile per "
"loro."
msgstr[1] ""
"Alcuni file/cartell sono condivisi con altri. Non saranno più disponibili "
"per loro."

#: apps/io.ox/files/api.js module:io.ox/files apps/io.ox/files/legacy_api.js
msgid "This file could not be uploaded."
msgstr "Questo file non può essere caricato."

#: apps/io.ox/files/actions/add-to-portal.js module:io.ox/files
msgid "This file has been added to the portal"
msgstr "Questo file è stato aggiunto al portale"

#: apps/io.ox/files/actions/delete.js module:io.ox/files
msgid "This file has not been deleted"
msgid_plural "These files have not been deleted"
msgstr[0] "Questo file non è stato eliminato"
msgstr[1] "Questi file non sono stati eliminati"

#: apps/io.ox/files/actions/delete.js module:io.ox/files
msgid "This file has not been deleted, as it is locked by its owner."
msgid_plural ""
"These files have not been deleted, as they are locked by their owner."
msgstr[0] ""
"Questo file non è stato eliminato, poiché è bloccato dal proprietario."
msgstr[1] ""
"Questi file non sono stati eliminati, poiché sono bloccati dal proprietario."

#: apps/io.ox/core/viewer/views/sidebar/fileinfoview.js
#: module:io.ox/core/viewer
msgid "This file is shared with others"
msgstr "Questo file è condiviso con altri"

#: apps/io.ox/editor/main.js module:io.ox/editor
msgid "This file will be written in your default folder to allow editing"
msgstr ""
"Questo file sarà scritto nella cartella predefinita per consentire la "
"modifica"

#: apps/io.ox/core/sub/settings/pane.js module:io.ox/core/sub
msgid "This folder has no publications"
msgstr "Questa cartella non ha pubblicazioni"

#: apps/io.ox/core/sub/settings/pane.js module:io.ox/core/sub
msgid "This folder has no subscriptions"
msgstr "Questa cartella non ha sottoscrizioni"

#: apps/io.ox/core/folder/extensions.js module:io.ox/core
msgid "This folder has publications and/or subscriptions"
msgstr "Questa cartella ha pubblicazioni e/o sottoscrizioni"

#: apps/io.ox/core/sub/settings/pane.js module:io.ox/core/sub
msgid ""
"This folder has publications but you are not allowed to view or edit them"
msgstr ""
"Questa cartella ha pubblicazioni, ma non ti è consentito visualizzarle o "
"modificarle"

#: apps/io.ox/core/folder/extensions.js module:io.ox/core
msgid "This folder has subscriptions"
msgstr "Questa cartella ha sottoscrizioni"

#: apps/io.ox/core/sub/settings/pane.js module:io.ox/core/sub
msgid ""
"This folder has subscriptions but you are not allowed to view or edit them"
msgstr ""
"Questa cartella ha sottoscrizioni, ma non ti è consentito visualizzarle o "
"modificarle"

#: apps/io.ox/core/viewer/views/sidebar/fileinfoview.js
#: module:io.ox/core/viewer
msgid "This folder is shared with others"
msgstr "Questa cartella è condivisa con altri"

#: apps/io.ox/core/folder/actions/remove.js module:io.ox/core
msgid ""
"This folder is shared with others. It won't be available for them any more."
msgstr ""
"Questa cartella è condivisa con altri. Non sarà più disponibile per loro."

#: apps/io.ox/core/folder/actions/rename.js module:io.ox/core
msgid "This is a standard folder, which can't be renamed."
msgstr "Questa è una cartella standard, che non può essere rinominata."

#: apps/io.ox/mail/accounts/model.js module:io.ox/keychain
msgid "This is not a valid email address"
msgstr "Non è un indirizzo di posta valido"

#: apps/io.ox/mail/accounts/settings.js module:io.ox/mail/accounts/settings
msgid "This is not a valid mail address"
msgstr "Non è un indirizzo di posta valido"

#. permissions dialog
#. error message when selected user or group can not be used
#: apps/io.ox/core/permissions/permissions.js module:io.ox/core
msgid "This is not a valid user or group."
msgstr "Questo non è un utente o un gruppo valido."

#: apps/io.ox/contacts/view-detail.js module:io.ox/contacts
#: apps/io.ox/participants/views.js module:io.ox/core
msgid "This list has no contacts yet"
msgstr "Questa lista non contiene alcun contatto"

#: apps/io.ox/mail/actions/addToPortal.js module:io.ox/mail
msgid "This mail has been added to the portal"
msgstr "Questo messaggio è stato aggiunto al portale"

#: apps/io.ox/mail/detail/content.js module:io.ox/mail
msgid "This mail has no content"
msgstr "Questo messaggio non ha contenuto"

#: apps/io.ox/mail/compose/view.js module:io.ox/mail
#: apps/io.ox/mail/detail/mobileView.js apps/io.ox/mail/detail/view.js
msgid "This message has been truncated due to size limitations."
msgstr ""
"Questo messaggio è stato troncato a causa delle limitazioni sulla dimensione."

#: apps/io.ox/contacts/print.js module:io.ox/contacts
msgid "This note will not be printed"
msgstr "Questa nota non sarà stampata"

#: apps/io.ox/mail/mailfilter/settings/filter/view-form.js
#: module:io.ox/settings
msgid ""
"This rule applies to all messages. Please add a condition to restrict this "
"rule to specific messages."
msgstr ""
"Questa regola si applica a tutti i messaggi. Aggiungi una condizione per "
"restringere questa regola a messaggi specifici."

#: apps/io.ox/tasks/print.js module:io.ox/tasks
#: apps/io.ox/tasks/view-detail.js
msgid "This task recurs"
msgstr "Questa attività ricorre"

#: apps/plugins/portal/twitter/register.js module:plugins/portal
msgid ""
"This widget is currently offline because the twitter rate limit exceeded."
msgstr ""
"Questo widget non è attualmente in linea poiché è stato superato il limite "
"di frequenza imposto da twitter."

#: apps/io.ox/mail/main.js module:io.ox/mail
msgid "Thread"
msgstr "Conversazione"

#: apps/io.ox/core/viewer/views/sidebarview.js module:io.ox/core/viewer
msgid "Thumbnails"
msgstr "Miniature"

#: apps/io.ox/files/toolbar.js module:io.ox/files
msgid "Tiles"
msgstr "Riquadri"

#: apps/io.ox/backbone/mini-views/datepicker.js module:io.ox/core
msgid "Time"
msgstr "Ora"

#: apps/io.ox/calendar/settings/pane.js module:io.ox/calendar
msgid "Time scale in minutes"
msgstr "Scala temporale in minuti"

#: apps/io.ox/core/settings/pane.js module:io.ox/core
msgid "Time zone"
msgstr "Fuso orario"

#: apps/io.ox/editor/main.js module:io.ox/editor
msgid "Title"
msgstr "Titolo"

#: apps/io.ox/contacts/model.js module:io.ox/contacts
msgctxt "salutation"
msgid "Title"
msgstr "Titolo"

#. %1$s is the name of the inputfield (To, CC, BCC)
#: apps/io.ox/core/viewer/views/sidebar/fileinfoview.js
#: module:io.ox/core/viewer apps/io.ox/mail/common-extensions.js
#: module:io.ox/mail apps/io.ox/mail/compose/extensions.js
#: apps/io.ox/mail/mailfilter/settings/filter/view-form.js
#: module:io.ox/settings apps/io.ox/mail/main.js apps/io.ox/mail/print.js
#: apps/io.ox/mail/view-options.js
msgid "To"
msgstr "A"

#: apps/io.ox/contacts/distrib/create-dist-view.js module:io.ox/contacts
msgid ""
"To add contacts manually, just provide a valid email address (e.g john."
"doe@example.com or \"John Doe\" <jd@example.com>)"
msgstr ""
"Per aggiungere contatti manualmente, basta fornire un indirizzo di posta "
"valido (ad es. mario.rossi@esempio.com o \"Mario Rossi\" <mr@esempio.com>)"

#: apps/io.ox/calendar/mobile-toolbar-actions.js module:io.ox/calendar
#: apps/io.ox/calendar/toolbar.js apps/io.ox/calendar/util.js
#: apps/io.ox/calendar/week/view.js apps/io.ox/core/tk/datepicker.js
#: module:io.ox/core apps/io.ox/find/date/patterns.js apps/io.ox/tasks/util.js
#: module:io.ox/tasks apps/plugins/portal/birthdays/register.js
#: module:plugins/portal
msgid "Today"
msgstr "Oggi"

#: apps/io.ox/backbone/views/datepicker.js module:io.ox/core
msgid "Today: %1$s"
msgstr "Oggi: %1$s"

#. button label for toggling fullscreen mode
#. button tooltip for toggling fullscreen mode
#: apps/io.ox/presenter/views/navigationview.js module:io.ox/presenter
#: apps/io.ox/presenter/views/toolbarview.js
msgid "Toggle fullscreen"
msgstr "Passa a schermo intero"

#: apps/io.ox/core/viewer/views/sidebar/panelbaseview.js
#: module:io.ox/core/viewer
msgid "Toggle panel"
msgstr "Commuta il pannello"

#: apps/io.ox/mail/threadview.js module:io.ox/mail
msgid "Toggle viewport size"
msgstr ""

#: apps/io.ox/calendar/util.js module:io.ox/calendar apps/io.ox/tasks/util.js
#: module:io.ox/tasks apps/plugins/portal/birthdays/register.js
#: module:plugins/portal
msgid "Tomorrow"
msgstr "Domani"

#. Emoji category
#. Japanese: ツール
#. Contains: Phones, tv, clocks
#: apps/io.ox/emoji/categories.js module:io.ox/mail/emoji
msgid "Tool"
msgstr "Attrezzi"

#: apps/io.ox/files/guidance/statistics.js module:io.ox/files
msgid "Top 10 file types"
msgstr "Principali 10 tipi di file"

#: apps/io.ox/files/guidance/statistics.js module:io.ox/files
msgid "Top 10 folder size"
msgstr "Principali 10 dimensioni delle cartelle"

#: apps/io.ox/mail/statistics.js module:io.ox/mail
msgid "Top 10 you got mail from"
msgstr "I primi 10 dai quali hai ricevuto messaggi"

#: apps/io.ox/mail/statistics.js module:io.ox/mail
msgid "Top 10 you sent mail to"
msgstr "I primi 10 ai quali hai inviato messaggi"

#: apps/io.ox/notes/mediator.js module:io.ox/notes
msgid "Topics"
msgstr "Argomenti"

#: apps/io.ox/wizards/upsell.js module:io.ox/wizards
msgid "Total cost"
msgstr "Costo totale"

#: apps/io.ox/core/folder/node.js module:io.ox/core
msgid "Total: %1$d"
msgstr "Totale: %1$d"

#: apps/io.ox/core/settings/errorlog/settings/pane.js module:io.ox/core
msgid "Total: %1$s requests"
msgstr "Totale: %1$s richieste"

#: apps/io.ox/contacts/model.js module:io.ox/contacts
msgid "Town"
msgstr "Città"

#: apps/io.ox/core/commons.js module:io.ox/core
msgid "Try now!"
msgstr "Prova subito!"

#: apps/io.ox/mail/accounts/settings.js module:io.ox/mail/accounts/settings
msgid "Trying to auto-configure your mail account"
msgstr "Tentativo di configurazione automatica dell'account di posta"

#: apps/plugins/portal/tumblr/register.js module:io.ox/portal
msgid "Tumblr"
msgstr "Tumblr"

#: apps/plugins/portal/twitter/register.js module:plugins/portal
msgid "Twitter"
msgstr "Twitter"

#: apps/plugins/portal/twitter/register.js module:plugins/portal
msgid "Twitter reported the following errors:"
msgstr "Twitter ha restituito i seguenti errori:"

#: apps/io.ox/calendar/edit/extensions.js module:io.ox/calendar/edit/main
#: apps/io.ox/tasks/edit/view-template.js module:io.ox/tasks/edit
#: apps/plugins/portal/flickr/register.js module:plugins/portal
msgid "Type"
msgstr "Tipo"

#: apps/io.ox/core/about/about.js module:io.ox/core
#: apps/io.ox/core/settings/errorlog/settings/pane.js
msgid "UI version"
msgstr "Versione UI"

#: apps/io.ox/contacts/model.js module:io.ox/contacts
#: apps/plugins/portal/rss/register.js module:io.ox/portal
msgid "URL"
msgstr "URL"

#: apps/plugins/portal/xing/actions.js module:plugins/portal
msgid "Un-like"
msgstr "Non mi piace"

#. As on Facebook, XING allows a stop pointing out they liked a comment. An 'undo' for the like action, if you will.
#: apps/plugins/portal/xing/actions.js module:plugins/portal
msgid "Un-liked comment"
msgstr "Commenti non gradito"

#: apps/io.ox/mail/api.js module:io.ox/mail
msgid ""
"Unable to connect to mail server. Possible reasons: The mail server is "
"(temporarily) down or there are network connection problems. Please try "
"again in a few minutes."
msgstr ""
"Impossibile connettersi al server di posta. Possibili motivi: il server di "
"posta è (temporaneamente) indisponibile o ci sono problemi sulla connessione "
"di rete. Prova ancora tra pochi minuti."

#: apps/io.ox/mail/mailfilter/settings/register.js module:io.ox/mail
msgid "Unable to load mail filter rules settings."
msgstr ""
"Impossibile caricare le impostazioni delle regole di filtraggio dei messaggi."

#: apps/io.ox/mail/autoforward/settings/register.js module:io.ox/mail
#: apps/io.ox/mail/vacationnotice/settings/register.js
#: apps/io.ox/settings/util.js module:io.ox/core
msgid "Unable to load mail filter settings."
msgstr "Impossibile caricare le impostazioni del filtro di posta."

#: apps/io.ox/calendar/print.js module:io.ox/calendar
#: apps/io.ox/tasks/print.js module:io.ox/tasks
msgid "Unconfirmed"
msgstr "Non confermata"

#. Task: Undone like in "Mark as undone"
#: apps/io.ox/tasks/toolbar.js module:io.ox/mail
msgid "Undone"
msgstr "Annullata"

#: apps/plugins/halo/xing/register.js module:plugins/portal
msgid "Unemployed"
msgstr "Disoccupato"

#. twitter: Stop following this person
#: apps/plugins/portal/twitter/util.js module:plugins/portal
msgid "Unfollow"
msgstr "Smetti di seguire"

#. Emoji collection. Unified/standard icons. "Standard" might work for other languages.
#: apps/io.ox/emoji/categories.js module:io.ox/mail/emoji
msgid "Unified"
msgstr "Unificata"

#: apps/io.ox/participants/model.js module:io.ox/core
msgid "Unknown"
msgstr "Sconosciuto"

#: apps/plugins/portal/tumblr/register.js module:io.ox/portal
msgid "Unknown error while checking tumblr-blog."
msgstr "Errore sconosciuto durante il controllo del blog di Tumblr."

#: apps/io.ox/mail/util.js module:io.ox/core
msgid "Unknown sender"
msgstr "Mittente sconosciuto"

#: apps/io.ox/files/actions.js module:io.ox/files apps/io.ox/files/toolbar.js
msgid "Unlock"
msgstr "Sblocca"

#: apps/io.ox/core/sub/settings/pane.js module:io.ox/core/sub
msgid "Unnamed subscription"
msgstr "Sottoscrizione senza nome"

#: apps/io.ox/mail/common-extensions.js module:io.ox/mail
#: apps/io.ox/mail/view-options.js
msgid "Unread"
msgstr "Non letto"

#: apps/io.ox/core/folder/api.js module:io.ox/core
msgid "Unread messages"
msgstr "Messaggi non letti"

#: apps/io.ox/core/folder/node.js module:io.ox/core
msgid "Unread: %1$d"
msgstr "Non letto: %1$d"

#: apps/io.ox/core/main.js module:io.ox/core
msgid "Unsaved documents will be lost. Do you want to sign out now?"
msgstr "I documenti non salvati saranno persi. Vuoi disconnetterti ora?"

#: apps/io.ox/core/boot/i18n.js module:io.ox/core/boot
msgid ""
"Unsupported Preview - Certain functions disabled and stability not assured "
"until general release later this year"
msgstr ""
"Anteprima non supportata - Alcune funzioni sono disabilitate e la stabilità "
"non è garantita fino al rilascio che avverrà nel corso dell'anno."

#: apps/io.ox/core/settings/downloads/pane.js module:io.ox/core
#: apps/plugins/portal/updater/register.js module:plugins/portal
msgid "Updater"
msgstr "Programma di aggiornamento"

#: apps/io.ox/core/sub/subscriptions.js module:io.ox/core/sub
msgid ""
"Updating subscribed data takes time. Importing 100 contacts for example, may "
"take up to 5 minutes. Please have some patience."
msgstr ""
"L'aggiornamento dei dati sottoscritti richiede tempo. L'importazione di 100 "
"contatti, ad esempio, richiede fino a 5 minuti. Ti chiediamo di pazientare."

#: apps/io.ox/core/upsell.js module:io.ox/core
msgid "Upgrade required"
msgstr "Aggiornamento richiesto"

#: apps/io.ox/wizards/upsell.js module:io.ox/wizards
msgid "Upgrade to premium edition"
msgstr "Aggiornamento all'edizione premium"

#: apps/plugins/portal/upsell/register.js module:plugins/portal
msgid "Upgrade your account"
msgstr "Aggiorna il tuo account"

#: apps/io.ox/core/viewer/views/sidebar/uploadnewversionview.js
#: module:io.ox/core/viewer apps/io.ox/files/actions/upload-new-version.js
#: module:io.ox/files
msgid "Upload"
msgstr "Carica"

#: apps/io.ox/core/import/import.js module:io.ox/core
msgid "Upload file"
msgstr "Carica un file"

#: apps/io.ox/files/filepicker.js module:io.ox/files
msgid "Upload local file"
msgstr "Caricare file locale"

#: apps/io.ox/core/viewer/views/sidebar/uploadnewversionview.js
#: module:io.ox/core/viewer apps/io.ox/core/viewer/views/toolbarview.js
#: module:io.ox/core apps/io.ox/files/actions/upload-new-version.js
#: module:io.ox/files
msgid "Upload new version"
msgstr "Carica nuova versione"

#: apps/io.ox/files/upload/view.js module:io.ox/files
msgid "Upload progress"
msgstr "Avanzamento del caricamento"

#. the name of the file, which is currently uploaded (might be shortended by '...' on missing screen space )
#: apps/io.ox/files/upload/main.js module:io.ox/files
msgid "Uploading \"%1$s\""
msgstr "Caricamento di \"%1$s\""

#. headline for a progress bar
#: apps/io.ox/core/tk/attachments.js module:io.ox/core
msgid "Uploading attachments"
msgstr "Caricamento allegati"

#: apps/io.ox/core/tk/upload.js module:io.ox/core
msgid "Uploading folders is not supported."
msgstr "Il caricamento delle cartelle non è supportato."

#: apps/io.ox/core/settings/errorlog/settings/pane.js module:io.ox/core
msgid "Uptime: %1$s minutes"
msgstr "Uptime: %1$s minuti"

#: apps/io.ox/tasks/main.js module:io.ox/tasks
msgid "Urgency"
msgstr "Urgenza"

#. %1$s is usually "Drive Mail" (product name; might be customized)
#: apps/io.ox/mail/compose/extensions.js module:io.ox/mail
msgid "Use %1$s"
msgstr "Utilizza %1$s"

#: apps/io.ox/mail/toolbar.js module:io.ox/mail
msgid "Use categories"
msgstr "Utilizza le categorie"

#: apps/io.ox/backbone/mini-views/datepicker.js module:io.ox/core
#: apps/io.ox/calendar/freetime/timeView.js module:io.ox/calendar
#: apps/io.ox/calendar/week/view.js
msgid ""
"Use cursor keys to change the date. Press ctrl-key at the same time to "
"change year or shift-key to change month. Close date-picker by pressing ESC "
"key."
msgstr ""
"Utilizza le frecce direzionali per cambiare la data. Premi CTRL allo stesso "
"tempo per cambiare l'anno o MAIUSC per cambiare il mese. Chiudi il selettore "
"della data premendo il tasto ESC."

#. Tooltip for main toolbar
#: apps/io.ox/backbone/mini-views/toolbar.js module:io.ox/core
msgid "Use cursor keys to navigate"
msgstr "Utilizza le frecce direzionali per navigare"

#: apps/io.ox/backbone/views/datepicker.js module:io.ox/core
msgid "Use cursor keys to navigate, press enter to select a date"
msgstr ""
"Utilizza le frecce direzionali per navigare, premi Invio per selezionare una "
"data"

#: apps/io.ox/backbone/mini-views/settings-list-view.js module:io.ox/core
msgid "Use cursor keys to reorder items"
msgstr "Utilizza le frecce direzionali per riordinare gli elementi"

#: apps/io.ox/mail/compose/names.js module:io.ox/mail
msgid "Use custom name"
msgstr "Usa nome personalizzato"

#: apps/io.ox/mail/settings/pane.js module:io.ox/mail
msgid "Use fixed-width font for text mails"
msgstr "Usa un carattere a larghezza fissa per il testo dei messaggi"

#: apps/io.ox/core/viewer/views/displayerview.js module:io.ox/core
msgid ""
"Use left/right arrow keys to navigate and escape key to exit the viewer."
msgstr ""
"Utilizza le frecce direzionali destra e sinistra per navigare e il tasto Esc "
"per uscire dal visualizzatore."

#. Auth type. Use separate username and password
#: apps/io.ox/mail/accounts/view-form.js module:io.ox/settings
msgid "Use separate username and password"
msgstr "Usa nome utente e password separati"

#: apps/io.ox/mail/accounts/view-form.js module:io.ox/settings
msgid "Use unified mail for this account"
msgstr "Usa la posta unificata per questo account"

#: apps/io.ox/backbone/mini-views/datepicker.js module:io.ox/core
msgid ""
"Use up and down keys to change the time. Close selection by pressing ESC key."
msgstr ""
"Usa i tasti su e giù per cambiare l'ora. Chiudi la selezione premendo il "
"tasto ESC."

#. object permissions - user role
#: apps/io.ox/files/share/permissions.js module:io.ox/core
msgid "User"
msgstr "Utente"

#: apps/plugins/portal/userSettings/register.js module:io.ox/core
msgid "User data"
msgstr "Dati dell'utente"

#: apps/io.ox/contacts/edit/view-form.js module:io.ox/contacts
msgid "User fields"
msgstr "Campi dell'utente"

#: apps/io.ox/core/boot/i18n.js module:io.ox/core/boot
#: apps/plugins/administration/groups/settings/edit.js module:io.ox/core
msgid "User name"
msgstr "Nome utente"

#: apps/io.ox/mail/accounts/view-form.js module:io.ox/settings
msgid "Username"
msgstr "Nome utente"

#: apps/io.ox/mail/accounts/view-form.js module:io.ox/settings
msgid "Username must not be empty."
msgstr "Il nome utente non può essere vuoto."

#: apps/io.ox/mail/vacationnotice/settings/model.js module:io.ox/mail
#: apps/io.ox/mail/vacationnotice/settings/register.js
msgid "Vacation Notice"
msgstr "Avviso di assenza"

#: apps/io.ox/core/viewer/views/sidebar/uploadnewversionview.js
#: module:io.ox/core/viewer
msgid "Version Comment"
msgstr "Commento della versione"

#. information about the currently displayed file version in viewer
#. %1$d - version date
#: apps/io.ox/core/viewer/views/displayerview.js module:io.ox/core
msgid "Version of %1$s"
msgstr "Versione di %1$s"

#: apps/io.ox/core/viewer/views/sidebar/fileversionsview.js
#: module:io.ox/core/viewer
msgid "Versions (%1$d)"
msgstr "Versioni (%1$d)"

#: apps/io.ox/mail/toolbar.js module:io.ox/mail
msgid "Vertical"
msgstr "Verticale"

#: apps/io.ox/files/view-options.js module:io.ox/files
msgid "Videos"
msgstr "Video"

#. View is used as a noun in the toolbar. Clicking the button opens a popup with options related to the View
#: apps/io.ox/calendar/toolbar.js module:io.ox/calendar
#: apps/io.ox/contacts/toolbar.js module:io.ox/contacts
#: apps/io.ox/core/pim/actions.js module:io.ox/core
#: apps/io.ox/core/viewer/views/sidebar/fileversionsview.js
#: module:io.ox/core/viewer apps/io.ox/files/actions.js module:io.ox/files
#: apps/io.ox/files/toolbar.js apps/io.ox/mail/actions.js module:io.ox/mail
#: apps/io.ox/mail/toolbar.js apps/io.ox/tasks/toolbar.js
msgid "View"
msgstr "Vista"

#: apps/io.ox/core/folder/extensions.js module:io.ox/core
msgid "View all attachments"
msgstr "Visualizza tutti gli allegati"

#: apps/io.ox/mail/actions.js module:io.ox/mail
msgid "View attachment"
msgstr "Visualizza allegato"

#: apps/io.ox/core/viewer/views/toolbarview.js module:io.ox/core
msgid "View details"
msgstr "Visualizza i dettagli"

#: apps/io.ox/core/viewer/views/sidebar/fileinfoview.js
#: module:io.ox/core/viewer
msgid "View message"
msgstr "Vista messaggio"

#. the dropdown button tooltip for the participants dropdown.
#. button label for toggling participants view
#. button tooltip for toggling participants view
#: apps/io.ox/presenter/views/navigationview.js module:io.ox/presenter
#: apps/io.ox/presenter/views/toolbarview.js
msgid "View participants"
msgstr "Visualizza i partecipanti"

#. source in terms of source code
#: apps/io.ox/mail/actions.js module:io.ox/mail apps/io.ox/mail/toolbar.js
msgid "View source"
msgstr "Visualizza il sorgente"

#. folder permissions
#: apps/io.ox/files/share/permissions.js module:io.ox/core
msgid "View the folder"
msgstr "Visualizza la cartella"

#: apps/io.ox/presenter/actions.js module:io.ox/presenter
msgid "View the presentation in fullscreen on your device."
msgstr "Visualizza la presentazione a schermo intero sul tuo dispositivo."

#. Role: view folder + read all
#: apps/io.ox/files/share/permissions.js module:io.ox/core
msgid "Viewer"
msgstr "Visualizzatore"

#: apps/io.ox/core/viewer/views/toolbarview.js module:io.ox/core
msgid "Viewer Toolbar"
msgstr "Barra degli strumenti del visualizzatore"

#: apps/io.ox/tasks/edit/view-template.js module:io.ox/tasks/edit
#: apps/io.ox/tasks/print.js module:io.ox/tasks apps/io.ox/tasks/util.js
msgid "Waiting"
msgstr "In attesa"

#: apps/io.ox/core/yell.js module:io.ox/core
msgid "Warning"
msgstr "Avviso"

#: apps/io.ox/mail/common-extensions.js module:io.ox/mail
msgid "Warning: This message might be a phishing or scam mail"
msgstr ""
"Avviso: questo messaggio di posta potrebbe essere un tentativo di frode"

#: apps/io.ox/mail/accounts/view-form.js module:io.ox/settings
msgid "Warnings"
msgstr "Avvisi"

#: apps/io.ox/core/tk/filestorageUtil.js module:io.ox/core
msgid "Warnings:"
msgstr "Avvisi:"

#. Emoji category
#. Japanese should include "Katakana Middle Dot". Unicode: 30FB
#. Japanese: 天気・季節
#. Other languages can use simple bullet. Unicode: 2022
#. Contains: Sun, rain, flowers
#: apps/io.ox/emoji/categories.js module:io.ox/mail/emoji
msgid "Weather • Season"
msgstr "Meteo • Stagione"

#: apps/io.ox/calendar/freebusy/templates.js module:io.ox/calendar/freebusy
#: apps/io.ox/calendar/toolbar.js module:io.ox/calendar
msgid "Week"
msgstr "Settimana"

#. recurrence string
#. %1$s day string, e.g. "work days" or "Friday" or "Monday, Tuesday, Wednesday"
#: apps/io.ox/calendar/util.js module:io.ox/calendar
msgid "Weekly on %1$s"
msgstr "Settimanalmente il %1$s"

#: apps/io.ox/core/tk/wizard.js module:io.ox/core
msgid "Welcome"
msgstr "Benvenuto"

#. %1$s is social media name, e.g. Facebook
#: apps/io.ox/portal/main.js module:io.ox/portal
msgid "Welcome to %1$s"
msgstr "Benvenuto in %1$s"

#: apps/plugins/wizards/mandatory/main.js module:io.ox/wizards/firstStart
msgid "Welcome to %s"
msgstr "Benvenuto in %s"

#. Default greeting for portal widget
#: apps/io.ox/portal/main.js module:io.ox/portal
msgid "Welcome to your calendar"
msgstr "Benvenuto nel tuo calendario"

#. Default greeting for portal widget
#: apps/io.ox/portal/main.js module:io.ox/portal
msgid "Welcome to your files"
msgstr "Benvenuto nei tuoi file"

#. Default greeting for portal widget
#: apps/io.ox/portal/main.js module:io.ox/portal
msgid "Welcome to your inbox"
msgstr "Benvenuto nella tua posta in arrivo"

#. Default greeting for portal widget
#: apps/io.ox/portal/main.js module:io.ox/portal
msgid "Welcome to your tasks"
msgstr "Benvenuto nelle tue attività"

#. title for 3rd step of the client onboarding wizard
#. user can choose between different scenarios (usually identical with our apps)
#: apps/io.ox/onboarding/clients/wizard.js module:io.ox/core/onboarding
msgid "What do you want to use?"
msgstr "Cosa vuoi utilizzare?"

#. user can choose between smartphone, tablet and laptop/desktop (usually)
#: apps/io.ox/onboarding/clients/wizard.js module:io.ox/core/onboarding
msgid "What type of device do you want to configure?"
msgstr "Che tipo di dispositivo vuoi configurare?"

#: apps/io.ox/core/settings/downloads/pane.js module:io.ox/core
#: apps/plugins/portal/updater/register.js module:plugins/portal
msgid ""
"When executing the downloaded file, an installation wizard will be launched. "
"Follow the instructions and install the updater. Installs latest versions of "
"Windows® client software. The Updater automatically informs about new "
"updates. You can download the updates from within the Updater."
msgstr ""
"Quando esegui il file scaricato, si avvierà una procedura guidata di "
"installazione. Segui le istruzioni per installare lo strumento di "
"aggiornamento. Installerà le ultime versioni del programma client per "
"Windows®. Lo strumento di aggiornamento ti informerà automaticamente sulla "
"disponibilità di nuovi aggiornamenti. Puoi scaricare gli aggiornamenti "
"dall'interno dello strumento di aggiornamento."

#: apps/io.ox/calendar/util.js module:io.ox/calendar
msgid "Whole day"
msgstr "Giornata intera"

#: apps/plugins/notifications/mail/register.js module:plugins/notifications
msgid "Wood"
msgstr "Bosco"

#: apps/io.ox/calendar/freebusy/templates.js module:io.ox/calendar/freebusy
#: apps/io.ox/calendar/toolbar.js module:io.ox/calendar
msgid "Workweek"
msgstr "Settimana lavorativa"

#: apps/io.ox/core/notifications.js module:io.ox/core
msgid "Would you like to enable desktop notifications?"
msgstr "Vuoi abilitare le notifiche del desktop?"

#: apps/io.ox/files/share/permissions.js module:io.ox/core
msgid "Write permissions"
msgstr "Permessi di scrittura"

#: apps/plugins/halo/xing/register.js module:plugins/portal
#: apps/plugins/portal/xing/register.js apps/plugins/xing/main.js
msgid "XING"
msgstr "XING"

#. Yottabytes
#: apps/io.ox/core/strings.js module:io.ox/core
msgid "YB"
msgstr "YB"

#: apps/io.ox/backbone/mini-views/date.js module:io.ox/core
msgid "Year"
msgstr "Anno"

#. recurrence string
#. %1$s: Month nane, e.g. January
#. %2$d: Date, numeric, e.g. 29
#: apps/io.ox/calendar/util.js module:io.ox/calendar
msgid "Yearly on %1$s %2$d"
msgstr "Annualmente il %2$d %1$s"

#. recurrence string
#. %1$s: count string, e.g. first, second, or last
#. %2$s: day string, e.g. Monday
#. %3$s: month nane, e.g. January
#: apps/io.ox/calendar/util.js module:io.ox/calendar
msgid "Yearly on the %1$s %2$s of %3$d"
msgstr "Annualmente il %1$s %2$s di %3$d"

#: apps/io.ox/core/tk/mobiscroll.js module:io.ox/core
msgid "Years"
msgstr "Anni"

#: apps/io.ox/core/tk/flag-picker.js module:io.ox/mail
#: apps/io.ox/mail/mailfilter/settings/filter/view-form.js
#: module:io.ox/settings
msgid "Yellow"
msgstr "Giallo"

#. folder permissions - Is Admin? YES
#: apps/io.ox/calendar/month/perspective.js module:io.ox/calendar
#: apps/io.ox/calendar/week/perspective.js apps/io.ox/core/main.js
#: module:io.ox/core apps/io.ox/core/permissions/permissions.js
#: apps/io.ox/files/util.js module:io.ox/files
#: apps/io.ox/mail/accounts/settings.js module:io.ox/mail/accounts/settings
msgid "Yes"
msgstr "Sì"

#: apps/io.ox/mail/compose/actions/send.js module:io.ox/mail
msgid "Yes, send without subject"
msgstr "Sì, invia senza oggetto"

#: apps/io.ox/mail/actions/attachmentEmpty.js module:io.ox/mail
msgid "Yes, with empty attachment"
msgstr "Sì, con allegato vuoto"

#: apps/io.ox/calendar/util.js module:io.ox/calendar
#: apps/io.ox/find/date/patterns.js module:io.ox/core apps/io.ox/mail/util.js
#: apps/io.ox/tasks/util.js module:io.ox/tasks
#: apps/plugins/portal/birthdays/register.js module:plugins/portal
msgid "Yesterday"
msgstr "Ieri"

#: apps/io.ox/calendar/actions/acceptdeny.js module:io.ox/calendar
msgid ""
"You are about to change your confirmation status. Please leave a comment for "
"other participants."
msgstr ""
"Stai per modificare lo stato della tua conferma. Lascia un commento per gli "
"altri partecipanti."

#. %1$s used disk space
#. %2$s total disk space
#. %3$s free disk space
#: apps/io.ox/files/guidance/statistics.js module:io.ox/files
msgid ""
"You are currently using %1$s of your %2$s available disk space. You have "
"%3$s left. "
msgstr ""
"Stai utilizzando %1$s dei %2$s di spazio disponibile sul disco. Lo spazio "
"rimanente è %3$s. "

#. Warning dialog
#. %1$s is a folder/calendar name
#. %2$s is the folder owner
#: apps/io.ox/calendar/freebusy/templates.js module:io.ox/calendar/freebusy
msgid ""
"You are not allowed to create appointments in \"%1$s\" owned by %2$s. "
"Appointments will therefore be created in your private calendar."
msgstr ""
"Non hai il permesso di creare appuntamenti in \"%1$s\" di proprietà di %2$s. "
"Gli appuntamenti saranno quindi creati nel tuo calendario privato."

#. Warning dialog
#. %1$s is a folder/calendar name
#: apps/io.ox/calendar/freebusy/templates.js module:io.ox/calendar/freebusy
msgid ""
"You are not allowed to create appointments in \"%1$s\". Appointments will "
"therefore be created in your private calendar."
msgstr ""
"Non hai il permesso di creare appuntamenti in \"%1$s\". Gli appuntamenti "
"saranno quindi creati nel tuo calendario privato."

#: apps/plugins/halo/xing/register.js module:plugins/portal
msgid ""
"You are not directly linked to %s. Here are people who are linked to %s:"
msgstr ""
"Non sei collegato direttamente a %s. Seguono le persone che sono collegate a "
"%s:"

#: apps/io.ox/calendar/invitations/register.js module:io.ox/calendar/main
msgid "You are the organizer"
msgstr "Sei l'organizzatore"

#: apps/io.ox/mail/actions/attachmentEmpty.js module:io.ox/mail
msgid ""
"You attached an empty file. It could be, that this file has been deleted on "
"your hard drive. Send it anyway?"
msgstr ""
"Hai allegato un file vuoto. Potrebbe essere che questo file sia stato "
"eliminato dal tuo disco. Vuoi inviarlo comunque?"

#: apps/io.ox/files/share/wizard.js module:io.ox/files
msgid ""
"You can copy and paste this link in an email, instant messenger or social "
"network. Please note that anyone with this link can access the share."
msgstr ""
"Puoi copiar e incollare questo collegamento in un messaggio di posta "
"elettronica, messaggistica istantanea o rete sociale. Nota che chiunque può "
"accedere alla condivisione con questo collegamento."

#: apps/io.ox/mail/categories/edit.js module:io.ox/mail
msgid "You can enable categories again via the view dropdown on the right"
msgstr ""
"Puoi abilitare ancora le categorie tramite il menu a tendina sulla destra"

#: apps/io.ox/mail/settings/signatures/settings/pane.js module:io.ox/mail
msgid ""
"You can import existing signatures from the previous product generation."
msgstr ""
"Puoi importare le firme esistenti dalla precedente versione del prodotto."

#: apps/io.ox/core/notifications.js module:io.ox/core
msgid ""
"You can manage desktop notifications at any time, by visiting your settings"
msgstr ""
"Puoi gestire le notifiche del desktop in qualsiasi momento, visitando le tue "
"impostazioni"

#: apps/io.ox/editor/main.js module:io.ox/editor
msgid "You can quick-save your changes via Ctrl+Enter."
msgstr "Puoi salvare rapidamente le tue modifiche con Ctrl+Invio."

#: apps/io.ox/presenter/errormessages.js module:io.ox/presenter
msgid "You can't present the same document more than once."
msgstr "Non puoi presentare lo stesso documento più di una volta."

#: apps/io.ox/core/folder/actions/move.js module:io.ox/core
msgid "You cannot move items to this folder"
msgstr "Non puoi spostare elementi in questa cartella"

#: apps/io.ox/core/folder/actions/move.js module:io.ox/core
msgid "You cannot move items to virtual folders"
msgstr "Impossibile spostare elementi nelle cartelle virtuali"

#: apps/io.ox/calendar/invitations/register.js module:io.ox/calendar/main
msgid "You declined this appointment"
msgstr "Hai rifiutato questo appuntamento"

#: apps/io.ox/calendar/invitations/register.js module:io.ox/calendar/main
msgid "You declined this task"
msgstr "Hai rifiutato questa attività"

#: apps/io.ox/presenter/errormessages.js module:io.ox/presenter
msgid "You do not have the appropriate permissions to read the document."
msgstr "Non disponi dei permessi appropriati per leggere il documento."

#: apps/plugins/portal/calendar/register.js module:plugins/portal
msgid "You don't have any appointments in the near future."
msgstr "Non hai appuntamenti nel prossimo futuro."

#: apps/io.ox/core/sub/settings/pane.js module:io.ox/core/sub
msgid "You don't have any publications yet"
msgstr "Non hai ancora alcuna pubblicazione"

#: apps/io.ox/core/sub/settings/pane.js module:io.ox/core/sub
msgid "You don't have any subscriptions yet"
msgstr "Non hai ancora alcuna sottoscrizione"

#: apps/plugins/portal/tasks/register.js module:plugins/portal
msgid "You don't have any tasks that are either due soon or overdue."
msgstr "Non hai attività in scadenza o scadute."

#: apps/plugins/portal/mail/register.js module:plugins/portal
msgid "You have %1$d unread messages"
msgstr "Hai %1$d messaggi non letti"

#: apps/plugins/portal/mail/register.js module:plugins/portal
msgid "You have 1 unread message"
msgstr "Hai un messaggio non letto"

#: apps/io.ox/calendar/invitations/register.js module:io.ox/calendar/main
msgid "You have accepted the appointment"
msgstr "Hai accettato l'appuntamento"

#: apps/io.ox/calendar/invitations/register.js module:io.ox/calendar/main
msgid "You have accepted this appointment"
msgstr "Hai accettato questo appuntamento"

#: apps/io.ox/calendar/invitations/register.js module:io.ox/calendar/main
msgid "You have accepted this task"
msgstr "Hai accettato questa attività"

#: apps/io.ox/core/boot/i18n.js module:io.ox/core/boot
msgid "You have been automatically signed out"
msgstr "Sei stato disconnesso automaticamente"

#: apps/io.ox/calendar/invitations/register.js module:io.ox/calendar/main
msgid "You have declined the appointment"
msgstr "Hai rifiutato l'appuntamento"

#. Body text of generic desktop notification about new invitations to appointments
#: apps/plugins/notifications/calendar/register.js
#: module:plugins/notifications
msgid "You have new appointment invitations"
msgstr "Hai nuovi inviti agli appuntamenti"

#. Body text of generic desktop notification about new reminders for appointments
#: apps/plugins/notifications/calendar/register.js
#: module:plugins/notifications
msgid "You have new appointment reminders"
msgstr "Hai nuovi promemoria degli appuntamenti"

#: apps/plugins/notifications/mail/register.js module:plugins/notifications
msgid "You have new mail"
msgstr "Hai nuovi messaggi di posta"

#: apps/io.ox/core/notifications/subview.js module:io.ox/core
msgid "You have new notifications"
msgstr "Hai nuove notifiche"

#. Content for a generic desktop notification about new invitations to tasks
#: apps/plugins/notifications/tasks/register.js module:plugins/notifications
msgid "You have new task invitations"
msgstr "Hai nuovi inviti alle attività"

#. Content for a generic desktop notification about new reminders for tasks
#: apps/plugins/notifications/tasks/register.js module:plugins/notifications
msgid "You have new task reminders"
msgstr "Hai nuovi promemoria delle attività"

#: apps/plugins/portal/linkedIn/register.js module:plugins/portal
msgid "You have no new messages"
msgstr "Non hai nuovi messaggi"

#: apps/plugins/portal/mail/register.js module:plugins/portal
msgid "You have no unread messages"
msgstr "Non hai messaggi non letti"

#: apps/plugins/notifications/tasks/register.js module:plugins/notifications
msgid "You have overdue tasks"
msgstr "Hai attività scadute"

#: apps/plugins/portal/linkedIn/register.js module:plugins/portal
#: apps/plugins/portal/twitter/register.js
msgid "You have reauthorized this %s account."
msgstr "Hai nuovamente autorizzato questo account %s."

#: apps/io.ox/oauth/settings.js module:io.ox/settings
msgid "You have reauthorized this account."
msgstr "Hai autorizzato nuovamente questo account."

#: apps/io.ox/calendar/invitations/register.js module:io.ox/calendar/main
msgid "You have tentatively accepted the appointment"
msgstr "Hai accettato provvisoriamente questo appuntamento"

#: apps/io.ox/core/sub/model.js module:io.ox/core/sub
msgid "You have to enter a username and password to subscribe."
msgstr "Devi digitare un nome utente e una password per sottoscrivere."

#: apps/io.ox/files/actions/upload-new-version.js module:io.ox/files
msgid "You have to select a file to upload."
msgstr "Hai selezionato un file da caricare."

#: apps/io.ox/core/relogin.js module:io.ox/core
msgid "You have to sign in again"
msgstr "È necessario effettuare nuovamente l'accesso"

#. %n in the lowest version of Android
#: apps/io.ox/core/boot/i18n.js module:io.ox/core/boot
msgid "You need to use Android %n or higher."
msgstr "Devi utilizzare Android %n o successivo."

#. %n is the lowest version of iOS
#: apps/io.ox/core/boot/i18n.js module:io.ox/core/boot
msgid "You need to use iOS %n or higher."
msgstr "Devi utilizzare iOS %n o successivo."

#: apps/io.ox/core/folder/extensions.js module:io.ox/core
msgid "You share this folder with other users"
msgstr "Condividi questa cartella con altri utenti"

#: apps/io.ox/calendar/invitations/register.js module:io.ox/calendar/main
msgid "You tentatively accepted this invitation"
msgstr "Hai accettato provvisoriamente questo invito"

#: apps/io.ox/calendar/invitations/register.js module:io.ox/calendar/main
msgid "You tentatively accepted this task"
msgstr "Hai accettato provvisoriamente questa attività"

#: apps/io.ox/calendar/freebusy/templates.js module:io.ox/calendar/freebusy
msgid ""
"You will automatically return to the appointment dialog. The selected start "
"and end time as well as the current participant list will be applied."
msgstr ""
"Tornerai automaticamente alla finestra dell'appuntamento. Saranno applicati "
"gli orari di inizio e di fine e l'elenco attuale dei partecipanti."

#: apps/io.ox/core/main.js module:io.ox/core
msgid "You will be automatically signed out in %1$d second"
msgid_plural "You will be automatically signed out in %1$d seconds"
msgstr[0] "Sarai disconnesso automaticamente in %1$d secondo"
msgstr[1] "Sarai disconnesso automaticamente in %1$d secondi"

#: apps/plugins/portal/xing/register.js module:plugins/portal
msgid "Your %s newsfeed"
msgstr "La tua fonte di notizie %s"

#: apps/io.ox/core/relogin.js module:io.ox/core
msgid "Your IP address has changed"
msgstr "Il tuo indirizzo IP è cambiato"

#: apps/io.ox/core/viewer/views/types/audioview.js module:io.ox/core
msgid "Your browser does not support the audio format of this file."
msgstr "Il tuo browser non supporta il formato audio di questo file."

#: apps/io.ox/core/viewer/views/types/videoview.js module:io.ox/core
msgid "Your browser does not support the video format of this file."
msgstr "Il tuo browser non supporta il formato video di questo file."

#: apps/io.ox/core/boot/i18n.js module:io.ox/core/boot
msgid "Your browser is not supported!"
msgstr "Il tuo browser non è supportato."

#: apps/io.ox/core/boot/i18n.js module:io.ox/core/boot
msgid "Your browser version is not supported!"
msgstr "La versione del tuo browser non è supportata."

#: apps/io.ox/core/boot/i18n.js module:io.ox/core/boot
msgid "Your browser's cookie functionality is disabled. Please turn it on."
msgstr "La funzionalità dei cookie del tuo browser è disabilitata. Attivala."

#. %1$s used disk space
#. %2$s total disk space
#. %3$s free disk space
#: apps/io.ox/files/guidance/statistics.js module:io.ox/files
msgid ""
"Your capacity is shared with all members of your group. Your group is "
"currently using %1$s of its %2$s available disk space. The amount of free "
"space is %3$s. "
msgstr ""
"La capacità è condivisa con tutti i membri del tuo gruppo. Il gruppo sta "
"utilizzando attualmente %1$s dei %2$s di spazio disponibile su disco. La "
"quantità di spazio disponibile è %3$s. "

#: apps/io.ox/mail/accounts/settings.js module:io.ox/mail/accounts/settings
msgid "Your credentials will be sent over a secure connection only"
msgstr "Le tue credenziali saranno inviate solo attraverso un canale sicuro"

#: apps/plugins/portal/userSettings/register.js module:io.ox/core
msgid "Your current password"
msgstr "La password attuale"

#: apps/plugins/core/feedback/register.js module:io.ox/core
msgid "Your feedback"
msgstr "La tua valutazione"

#: apps/io.ox/mail/accounts/settings.js module:io.ox/mail/accounts/settings
msgid "Your mail address"
msgstr "Il tuo indirizzo di posta"

#: apps/plugins/portal/linkedIn/register.js module:plugins/portal
msgid "Your messages"
msgstr "I tuoi messaggi"

#: apps/io.ox/mail/accounts/view-form.js module:io.ox/settings
#: apps/plugins/wizards/mandatory/main.js module:io.ox/wizards/firstStart
msgid "Your name"
msgstr "Il tuo nome"

#: apps/plugins/portal/userSettings/register.js module:io.ox/core
msgid "Your new password may not be empty."
msgstr "La nuova password non può essere vuota."

#: apps/io.ox/keychain/secretRecoveryDialog.js module:io.ox/keychain
msgid "Your old password"
msgstr "La tua vecchia password"

#: apps/io.ox/core/boot/i18n.js module:io.ox/core/boot
msgid "Your operating system is not supported."
msgstr "Il tuo sistema operativo non è supportato."

#: apps/io.ox/mail/accounts/settings.js module:io.ox/mail/accounts/settings
msgid "Your password"
msgstr "La tua password"

#: apps/io.ox/core/boot/i18n.js module:io.ox/core/boot
msgid "Your password is expired. Please change your password to continue."
msgstr "La tua password è scaduta. Cambia la tua password per continuare."

#. %1$s are some example characters
#: apps/plugins/portal/userSettings/register.js module:io.ox/core
#, c-format
msgid ""
"Your password is more secure if it also contains capital letters, numbers, "
"and special characters like %1$s"
msgstr ""
"La tua password è più sicura se contiene anche lettere maiuscole, numeri e "
"caratteri speciali come %1$s"

#: apps/io.ox/mail/inplace-reply.js module:io.ox/mail
msgid "Your reply has been sent"
msgstr "La tua risposta è stata inviata"

#. %1$s maximum file size
#: apps/io.ox/contacts/widgets/pictureUpload.js module:io.ox/contacts
msgid "Your selected picture exceeds the maximum allowed file size of %1$s"
msgstr "L'immagine selezionata supera la dimensione massima consentita di %1$s"

#: apps/io.ox/contacts/widgets/pictureUpload.js module:io.ox/contacts
msgid "Your selected picture will be displayed after saving"
msgstr "L'immagine selezionata sarà visualizzata dopo averla salvata"

#: apps/io.ox/core/main.js module:io.ox/core apps/io.ox/core/relogin.js
msgid "Your session is expired"
msgstr "La sessione è scaduta"

#: apps/plugins/halo/xing/register.js module:plugins/portal
msgid "Your shared contacts:"
msgstr "I tuoi contatti condivisi:"

#: apps/plugins/portal/xing/register.js module:plugins/portal
msgid ""
"Your status update could not be posted on %s. The error message was: \"%s\""
msgstr ""
"Il tuo aggiornamento dello stato non può essere pubblicato su %s. Il "
"messaggio di errore era: \"%s\""

#: apps/plugins/portal/xing/register.js module:plugins/portal
msgid "Your status update has been successfully posted on %s"
msgstr ""
"Il tuo aggiornamento dello stato è stato pubblicato correttamente su %s"

#: apps/plugins/wizards/mandatory/main.js module:io.ox/wizards/firstStart
msgid "Your timezone"
msgstr "Il tuo fuso orario"

#. Zettabytes
#: apps/io.ox/core/strings.js module:io.ox/core
msgid "ZB"
msgstr "ZB"

#: apps/io.ox/calendar/freetime/timeView.js module:io.ox/calendar
#: apps/io.ox/core/viewer/views/toolbarview.js module:io.ox/core
msgid "Zoom"
msgstr "Ingrandimento"

#. button label for zooming in the presentation
#. button tooltip for zooming in the presentation
#: apps/io.ox/core/viewer/views/toolbarview.js module:io.ox/core
#: apps/io.ox/presenter/views/toolbarview.js module:io.ox/presenter
msgid "Zoom in"
msgstr "Aumenta l'ingrandimento"

#. button label for zooming out the presentation
#. button tooltip for zooming out the presentation
#: apps/io.ox/core/viewer/views/toolbarview.js module:io.ox/core
#: apps/io.ox/presenter/views/toolbarview.js module:io.ox/presenter
msgid "Zoom out"
msgstr "Riduci l'ingrandimento"

#: apps/io.ox/calendar/util.js module:io.ox/calendar
msgid "accepted"
msgstr "accettato"

#: apps/io.ox/calendar/edit/recurrence-view.js module:io.ox/calendar/edit/main
msgid "after %1$d appointment"
msgid_plural "after %1$d appointments"
msgstr[0] "dopo %1$d appuntamento"
msgstr[1] "dopo %1$d appuntamenti"

#. recurrence string
#. used to concatenate two weekdays, like Monday and Tuesday
#: apps/io.ox/calendar/util.js module:io.ox/calendar
msgid "and"
msgstr "e"

#. %1$d - number of other recipients (names will be shown if string is clicked)
#: apps/io.ox/mail/common-extensions.js module:io.ox/mail
msgid "and %1$d others"
msgstr "e altri %1$d"

#: apps/io.ox/find/extensions-api.js module:io.ox/core
msgid "as date"
msgstr "come data"

#: apps/io.ox/find/date/patterns.js module:io.ox/core
msgid "as daterange"
msgstr "come intervallo di date"

#. %1$s is an appointment location (e.g. a room, a telco line, a company, a city)
#. This fragment appears within a long string for screen readers.
#. Some languages (e.g. German) might need to translate "location:".
#: apps/io.ox/calendar/view-grid-template.js module:io.ox/calendar
msgctxt "a11y"
msgid "at %1$s"
msgstr "posizione: %1$s"

#: apps/io.ox/onboarding/clients/wizard.js module:io.ox/core/onboarding
msgid "back"
msgstr "indietro"

#: apps/io.ox/tasks/util.js module:io.ox/tasks
msgid "by noon"
msgstr "a mezzogiorno"

#: apps/io.ox/onboarding/clients/wizard.js module:io.ox/core/onboarding
msgid "choose a different platform"
msgstr "scegli una piattaforma diversa"

#: apps/io.ox/onboarding/clients/wizard.js module:io.ox/core/onboarding
msgid "choose a different scenario"
msgstr "scegli uno scenario diverso"

#: apps/io.ox/core/tk/dropdown-options.js module:io.ox/core
msgid "close"
msgstr "chiudi"

#. %1$s is app title/name
#: apps/io.ox/core/main.js module:io.ox/core
msgid "close for %1$s"
msgstr "chiudi per %1$s"

#. open closed state of the notification area, used in aria label
#: apps/io.ox/core/notifications/badgeview.js module:io.ox/core
msgid "collapsed"
msgstr "contratta"

#. folder permissions
#: apps/io.ox/core/permissions/permissions.js module:io.ox/core
msgid "create objects"
msgstr "creare oggetti"

#. folder permissions
#: apps/io.ox/core/permissions/permissions.js module:io.ox/core
msgid "create objects and subfolders"
msgstr "creare oggetti e sottocartelle"

#. recurring appointment: the appointment is repeated daily
#: apps/io.ox/calendar/edit/recurrence-view.js module:io.ox/calendar/edit/main
msgid "daily"
msgstr "giornaliera"

#: apps/io.ox/calendar/util.js module:io.ox/calendar
msgid "dark blue"
msgstr "blu scuro"

#: apps/io.ox/calendar/util.js module:io.ox/calendar
msgid "dark green"
msgstr "verde scuro"

#: apps/io.ox/mail/mailfilter/settings/filter/view-form.js
#: module:io.ox/settings
msgid "datepicker"
msgstr "selettore della data"

#: apps/io.ox/calendar/edit/recurrence-view.js module:io.ox/calendar/edit/main
msgid "day of the week"
msgstr "giorno della settimana"

#: apps/io.ox/calendar/edit/recurrence-view.js module:io.ox/calendar/edit/main
msgid "day of the weekend"
msgstr "giorno del fine settimana"

#: apps/io.ox/core/date.js module:io.ox/core
msgid "dd"
msgstr "gg"

#: apps/io.ox/calendar/util.js module:io.ox/calendar
msgid "declined"
msgstr "rifiutato"

#. object permissions - delete
#: apps/io.ox/core/permissions/permissions.js module:io.ox/core
msgid "delete all objects"
msgstr "eliminare tutti gli oggetti"

#: apps/io.ox/mail/compose/extensions.js module:io.ox/mail
msgid "delete if expired"
msgstr "elimina se scaduto"

#. object permissions - delete
#: apps/io.ox/core/permissions/permissions.js module:io.ox/core
msgid "delete only own objects"
msgstr "eliminare solo i propri oggetti"

#: apps/io.ox/mail/mailfilter/settings/filter/view-form.js
#: module:io.ox/settings
msgid "deleted"
msgstr "eliminato"

#: apps/io.ox/core/settings/pane.js module:io.ox/core
msgid "disable"
msgstr "disabilita"

#: apps/io.ox/mail/settings/pane.js module:io.ox/mail
msgid "disabled"
msgstr "disabilitato"

#. object permissions - edit/modify
#: apps/io.ox/core/permissions/permissions.js module:io.ox/core
msgid "edit all objects"
msgstr "modificare tutti gli oggetti"

#. object permissions - edit/modify
#: apps/io.ox/core/permissions/permissions.js module:io.ox/core
msgid "edit own objects"
msgstr "modificare i propri oggetti"

#: apps/io.ox/calendar/edit/recurrence-view.js module:io.ox/calendar/edit/main
msgid "ends"
msgstr "termina"

#: apps/io.ox/calendar/edit/recurrence-view.js module:io.ox/calendar/edit/main
msgid "ends after a certain number of appointments"
msgstr "termina dopo un certo numero di appuntamenti"

#: apps/io.ox/mail/mailfilter/settings/filter/view-form.js
#: module:io.ox/settings
msgid "ends on"
msgstr "finisce il"

#: apps/io.ox/calendar/edit/recurrence-view.js module:io.ox/calendar/edit/main
msgid "ends on a specific date"
msgstr "termina a una data specifica"

#. followed by date or time to mark the enddate of a task
#: apps/io.ox/tasks/view-grid-template.js module:io.ox/tasks
msgid "ends:"
msgstr "termina:"

#. as in: The appointment is repeated every day, or The appointment is repeated every %1$d days.
#. This is inserted into an HTML construct.
#: apps/io.ox/calendar/edit/recurrence-view.js module:io.ox/calendar/edit/main
msgid "every %1$d day"
msgid_plural "every %1$d days"
msgstr[0] "ogni %1$d giorno"
msgstr[1] "ogni %1$d giorni"

#. as in: The appointment is repeated on day 12 every month, or The appointment is repeated on day 12 every %1$d months.
#. This is inserted into an HTML construct.
#: apps/io.ox/calendar/edit/recurrence-view.js module:io.ox/calendar/edit/main
msgid "every %1$d month"
msgid_plural "every %1$d months"
msgstr[0] "ogni %1$d mese"
msgstr[1] "ogni %1$d mesi"

#. as in: The appointment is repeated every week, or The appointment is repeated every %1$d weeks.
#. This is inserted into an HTML construct.
#: apps/io.ox/calendar/edit/recurrence-view.js module:io.ox/calendar/edit/main
msgid "every %1$d week"
msgid_plural "every %1$d weeks"
msgstr[0] "ogni %1$d settimana"
msgstr[1] "ogni %1$d settimane"

#. as in: The appointment is repeated every day
#. This is inserted into an HTML construct and is the form without the number
#: apps/io.ox/calendar/edit/recurrence-view.js module:io.ox/calendar/edit/main
msgid "every day"
msgstr "ogni giorno"

#. as in: The appointment is repeated every month
#. This is inserted into an HTML construct and is the form without the number
#: apps/io.ox/calendar/edit/recurrence-view.js module:io.ox/calendar/edit/main
msgid "every month"
msgstr "ogni mese"

#. as in: The appointment is repeated every week
#. This is inserted into an HTML construct and is the form without the number
#: apps/io.ox/calendar/edit/recurrence-view.js module:io.ox/calendar/edit/main
msgid "every week"
msgstr "ogni settimana"

#. open closed state of the notification area, used in aria label
#: apps/io.ox/core/notifications/badgeview.js module:io.ox/core
msgid "expanded"
msgstr "espansa"

#. As in first monday, tuesday, wednesday ... , day of the week, day of the weekend
#. as in: first week or first Monday
#: apps/io.ox/calendar/edit/recurrence-view.js module:io.ox/calendar/edit/main
#: apps/io.ox/calendar/util.js module:io.ox/calendar
msgid "first"
msgstr "primo"

#: apps/plugins/portal/flickr/register.js module:plugins/portal
msgid "flickr.people.getPublicPhotos"
msgstr "flickr.people.getPublicPhotos"

#: apps/plugins/portal/flickr/register.js module:plugins/portal
msgid "flickr.photos.search"
msgstr "flickr.photos.search"

#. As in fourth monday, tuesday, wednesday ... , day of the week, day of the weekend
#. as in: fourth week or fourth Monday
#: apps/io.ox/calendar/edit/recurrence-view.js module:io.ox/calendar/edit/main
#: apps/io.ox/calendar/util.js module:io.ox/calendar
msgid "fourth"
msgstr "quarto"

#: apps/io.ox/calendar/util.js module:io.ox/calendar
msgid "gray"
msgstr "grigio"

#: apps/io.ox/mail/common-extensions.js module:io.ox/mail
msgid "has attachments"
msgstr "ha allegati"

#. message for screenreaders in case selected task has participants
#: apps/io.ox/tasks/view-grid-template.js module:io.ox/tasks
msgid "has participants"
msgstr "ha dei partecipanti"

#: apps/io.ox/core/import/import.js module:io.ox/core
msgid "iCal"
msgstr "iCal"

#: apps/io.ox/search/view-template.js module:io.ox/core
msgid "in"
msgstr "in"

#: apps/plugins/notifications/calendar/register.js
#: module:plugins/notifications
msgctxt "in"
msgid "in %d minute"
msgid_plural "in %d minutes"
msgstr[0] "in %d minuto"
msgstr[1] "in %d minuti"

#: apps/io.ox/tasks/util.js module:io.ox/tasks
msgid "in 15 minutes"
msgstr "in 15 minuti"

#: apps/io.ox/tasks/util.js module:io.ox/tasks
msgid "in 30 minutes"
msgstr "in 30 minuti"

#: apps/io.ox/tasks/util.js module:io.ox/tasks
msgid "in 5 minutes"
msgstr "in 5 minuti"

#: apps/io.ox/tasks/util.js module:io.ox/tasks
msgid "in one hour"
msgstr "in un'ora"

#: apps/io.ox/tasks/util.js module:io.ox/tasks
msgid "in one week"
msgstr "in una settimana"

#: apps/io.ox/mail/mailfilter/settings/filter/view-form.js
#: module:io.ox/settings
msgid "is on"
msgstr "è il"

#. As in last monday, tuesday, wednesday ... , day of the week, day of the weekend
#. as in: last week or last Monday
#: apps/io.ox/calendar/edit/recurrence-view.js module:io.ox/calendar/edit/main
#: apps/io.ox/calendar/util.js module:io.ox/calendar
msgid "last"
msgstr "ultimo"

#: apps/io.ox/tasks/util.js module:io.ox/tasks
msgid "late in the evening"
msgstr "in tarda serata"

#: apps/io.ox/calendar/util.js module:io.ox/calendar
msgid "light blue"
msgstr "blu chiaro"

#: apps/io.ox/calendar/util.js module:io.ox/calendar
msgid "light green"
msgstr "verde chiaro"

#: apps/io.ox/onboarding/clients/wizard.js module:io.ox/core/onboarding
msgid "list of available actions"
msgstr "elenco delle azioni disponibili"

#: apps/io.ox/onboarding/clients/wizard.js module:io.ox/core/onboarding
msgid "list of available devices"
msgstr "elenco dei dispositivi disponibili"

#: apps/io.ox/onboarding/clients/wizard.js module:io.ox/core/onboarding
msgid "list of available platforms"
msgstr "elenco delle piattaforme disponibili"

#. %1$s is an appointment location (e.g. a room, a telco line, a company, a city)
#. This fragment appears within a long string for screen readers
#: apps/io.ox/calendar/list/view-grid-template.js module:io.ox/calendar
msgctxt "a11y"
msgid "location %1$s"
msgstr "luogo %1$s"

#: apps/io.ox/files/common-extensions.js module:io.ox/files
msgid "modified"
msgstr "modificato"

#. recurring appointment: the appointment is repeated monthly
#: apps/io.ox/calendar/edit/recurrence-view.js module:io.ox/calendar/edit/main
msgid "monthly"
msgstr "mensile"

#: apps/io.ox/calendar/edit/recurrence-view.js module:io.ox/calendar/edit/main
msgid "never ends"
msgstr "non termina mai"

#: apps/io.ox/calendar/util.js module:io.ox/calendar
msgid "no color"
msgstr "nessun colore"

#. object permissions - delete
#: apps/io.ox/core/permissions/permissions.js module:io.ox/core
msgid "no delete permissions"
msgstr "nessun permesso di eliminazione"

#. object permissions - edit/modify
#: apps/io.ox/core/permissions/permissions.js module:io.ox/core
msgid "no edit permissions"
msgstr "nessun permesso di modifica"

#. object permissions - read
#: apps/io.ox/core/permissions/permissions.js module:io.ox/core
msgid "no read permissions"
msgstr "nessun permesso di lettura"

#. text of a user list that shows the names of presenting user and participants.
#. the text to display as presenter name if no user is presenting yet.
#. the text to display as participants names if no users are listening yet.
#: apps/io.ox/mail/compose/extensions.js module:io.ox/mail
#: apps/io.ox/presenter/views/navigationview.js module:io.ox/presenter
msgid "none"
msgstr "nessuno"

#. text of a presentation slide count display
#. Example result: "of 10"
#. %1$d is the total slide count
#: apps/io.ox/core/viewer/views/toolbarview.js module:io.ox/core
#: apps/io.ox/presenter/views/navigationview.js module:io.ox/presenter
msgid "of %1$d"
msgstr "di %1$d"

#: apps/io.ox/files/share/wizard.js module:io.ox/files
msgid "one day"
msgstr "un giorno"

#: apps/io.ox/files/share/wizard.js module:io.ox/files
msgid "one month"
msgstr "un mese"

#: apps/io.ox/files/share/wizard.js module:io.ox/files
msgid "one week"
msgstr "una settimana"

#: apps/io.ox/files/share/wizard.js module:io.ox/files
msgid "one year"
msgstr "un anno"

#: apps/io.ox/calendar/util.js module:io.ox/calendar
msgid "orange"
msgstr "arancione"

#: apps/io.ox/calendar/util.js module:io.ox/calendar
msgid "pink"
msgstr "rosa"

#: apps/io.ox/tasks/view-grid-template.js module:io.ox/tasks
msgid "private"
msgstr "privato"

#: apps/io.ox/calendar/util.js module:io.ox/calendar
msgid "purple"
msgstr "viola"

#. object permissions - read
#: apps/io.ox/core/permissions/permissions.js module:io.ox/core
msgid "read all objects"
msgstr "leggere tutti gli oggetti"

#. object permissions - read
#: apps/io.ox/core/permissions/permissions.js module:io.ox/core
msgid "read own objects"
msgstr "leggere i propri oggetti"

#: apps/io.ox/calendar/util.js module:io.ox/calendar
msgid "red"
msgstr "rosso"

#. As in second monday, tuesday, wednesday ... , day of the week, day of the weekend
#. as in: second week or second Monday
#: apps/io.ox/calendar/edit/recurrence-view.js module:io.ox/calendar/edit/main
#: apps/io.ox/calendar/util.js module:io.ox/calendar
msgid "second"
msgstr "secondo"

#: apps/io.ox/mail/mailfilter/settings/filter/view-form.js
#: module:io.ox/settings
msgid "seen"
msgstr "visto"

#: apps/io.ox/core/export/export.js module:io.ox/core
#: apps/io.ox/core/import/import.js
msgid "select format"
msgstr "seleziona formato"

#: apps/io.ox/files/share/wizard.js module:io.ox/files
msgid "six months"
msgstr "sei mesi"

#: apps/io.ox/files/common-extensions.js module:io.ox/files
msgid "size"
msgstr "dimensione"

#: apps/io.ox/mail/mailfilter/settings/filter/view-form.js
#: module:io.ox/settings
msgid "starts on"
msgstr "inizia il"

#: apps/io.ox/calendar/util.js module:io.ox/calendar
msgid "tentative"
msgstr "provvisorio"

#. As in third monday, tuesday, wednesday ... , day of the week, day of the weekend
#. as in: third week or third Monday
#: apps/io.ox/calendar/edit/recurrence-view.js module:io.ox/calendar/edit/main
#: apps/io.ox/calendar/util.js module:io.ox/calendar
msgid "third"
msgstr "terzo"

#: apps/io.ox/tasks/util.js module:io.ox/tasks
msgid "this afternoon"
msgstr "questo pomeriggio"

#: apps/io.ox/tasks/util.js module:io.ox/tasks
msgid "this morning"
msgstr "questa mattina"

#: apps/io.ox/files/share/wizard.js module:io.ox/files
msgid "three months"
msgstr "tre mesi"

#: apps/io.ox/files/main.js module:io.ox/files
msgid "thumbnail"
msgstr "anteprima"

#: apps/io.ox/tasks/util.js module:io.ox/tasks
msgid "tomorrow"
msgstr "domani"

#: apps/io.ox/tasks/util.js module:io.ox/tasks
msgid "tonight"
msgstr "questa notte"

#: apps/io.ox/calendar/util.js module:io.ox/calendar
msgid "unconfirmed"
msgstr "non confermato"

#: apps/io.ox/backbone/mini-views/quota.js module:io.ox/core
#: apps/io.ox/core/viewer/views/sidebar/fileversionsview.js
#: module:io.ox/core/viewer apps/io.ox/mail/util.js
msgid "unknown"
msgstr "sconosciuto"

#: apps/io.ox/mail/actions/copyMove.js module:io.ox/mail
msgid "unknown sender"
msgstr "mittente sconosciuto"

#: apps/io.ox/backbone/mini-views/quota.js module:io.ox/core
msgid "unlimited"
msgstr "illimitata"

#: apps/io.ox/core/import/import.js module:io.ox/core
msgid "vCard"
msgstr "vCard"

#: apps/io.ox/mail/vacationnotice/settings/model.js module:io.ox/mail
msgid "vacation notice"
msgstr "avviso di assenza"

#. (From) email1 via email2. Appears in email detail view.
#: apps/io.ox/mail/util.js module:io.ox/core
msgid "via"
msgstr "tramite"

#. folder permissions
#: apps/io.ox/core/permissions/permissions.js module:io.ox/core
msgid "view the folder"
msgstr "visualizzare la cartella"

#. recurring appointment: the appointment is repeated weekly
#: apps/io.ox/calendar/edit/recurrence-view.js module:io.ox/calendar/edit/main
msgid "weekly"
msgstr "settimanale"

#: apps/io.ox/mail/compose/extensions.js module:io.ox/mail
msgid "when the link is expired"
msgstr "quando il collegamento è scaduto"

#: apps/io.ox/mail/compose/extensions.js module:io.ox/mail
msgid "when the receivers have accessed the files"
msgstr "quando i destinatari hanno effettuato l'accesso ai file"

#: apps/io.ox/mail/compose/extensions.js module:io.ox/mail
msgid "when the receivers have finished downloading the files"
msgstr "quando i destinatari hanno finito di scaricare i file"

#. recurrence string
#: apps/io.ox/calendar/util.js module:io.ox/calendar
msgid "work days"
msgstr "giorni feriali"

#. recurring appointment: the appointment is repeated yearly
#: apps/io.ox/calendar/edit/recurrence-view.js module:io.ox/calendar/edit/main
msgid "yearly"
msgstr "annuale"

#: apps/io.ox/calendar/util.js module:io.ox/calendar
msgid "yellow"
msgstr "giallo"

#: apps/plugins/portal/oxdriveclients/register.js module:plugins/portal
msgid "your platform"
msgstr "la tua piattaforma"

#. Strings to build input formats to be more accessible
#. yyyy: 4-digit year | MM: 2-digit month | dd: 2-digit day
#. Sample for de_DE: TT.MM.JJJJ
#: apps/io.ox/core/date.js module:io.ox/core
msgid "yyyy"
msgstr "aaaa"

#~ msgid " %1$s (%2$s) "
#~ msgstr " %1$s (%2$s) "

#~ msgid " %1$s (%2$s); "
#~ msgstr " %1$s (%2$s); "

#~ msgid " is currently editing this document."
#~ msgstr " sta modificando questo documento attualmente."

#, fuzzy
#~| msgid "is not a valid user or group."
#~ msgid " is not a valid user or group."
#~ msgstr "non è un utente o gruppo valido."

#~ msgid "!!!This file has not been added"
#~ msgstr "Questo file non è stato aggiunto!"

#~ msgid "% done:"
#~ msgstr "% completata:"

#~ msgid "% finished"
#~ msgstr "% completata"

#~ msgid "%1$d column"
#~ msgid_plural "%1$d columns"
#~ msgstr[0] "%1$d colonna"
#~ msgstr[1] "%1$d colonne"

#~ msgid "%1$d contacts found. This list is limited to %2$d items."
#~ msgstr "%1$d contatti trovati. Questo elenco è limitato a %2$d elementi."

#~ msgid "%1$d row"
#~ msgid_plural "%1$d rows"
#~ msgstr[0] "%1$d riga"
#~ msgstr[1] "%1$d righe"

#~ msgctxt "datetime"
#~ msgid "%1$s %2$s"
#~ msgstr "%1$s %2$s"

#~ msgid "%1$s %2$s %3$s %4$s %5$s."
#~ msgstr "%1$s %2$s %3$s %4$s %5$s."

#~ msgid "%1$s %2$s %3$s %4$s."
#~ msgstr "%1$s %2$s %3$s %4$s."

#~ msgid "%1$s %2$s %3$s."
#~ msgstr "%1$s %2$s %3$s."

#~ msgid "%1$s %2$s."
#~ msgstr "%1$s %2$s."

#~ msgid "%1$s mail"
#~ msgid_plural "%1$s mails"
#~ msgstr[0] "%1$s messaggio"
#~ msgstr[1] "%1$s messaggi"

#~ msgid "%1$s mail, %2$s unread"
#~ msgid_plural "%1$s mails, %2$s unread"
#~ msgstr[0] "%1$s messaggio, %2$s non letti"
#~ msgstr[1] "%1$s messaggi, %2$s non letti"

#~ msgid "%1$s, %2$s"
#~ msgstr "%1$s, %2$s"

#~ msgid "%2$s (%1$s, %3$s)"
#~ msgstr "%2$s (%1$s, %3$s)"

#~ msgid "%d appointment"
#~ msgid_plural "%d appointments"
#~ msgstr[0] "%d appuntamento"
#~ msgstr[1] "%d appuntamenti"

#~ msgid "%d info item"
#~ msgid_plural "%d info items"
#~ msgstr[0] "%d elemento informativo"
#~ msgstr[1] "%d elementi informativi"

#~ msgid "%s, EEE"
#~ msgstr "%s, EEE"

#~ msgid "&Attachment"
#~ msgstr "&Allegato"

#~ msgid "&Distribution List"
#~ msgstr "Lista di &distribuzione"

#~ msgid "&E-Mail"
#~ msgstr "&Posta elettronica"

#~ msgid "&Edit"
#~ msgstr "&Modifica"

#~ msgid "&Flags"
#~ msgstr "&Contrassegni"

#~ msgid "&Folder permissions"
#~ msgstr "Pe&rmessi della cartella"

#~ msgid "&Messaging"
#~ msgstr "&Messaggistica"

#~ msgid "&Save"
#~ msgstr "&Salva"

#~ msgid "&Search"
#~ msgstr "&Cerca"

#~ msgid "&Social"
#~ msgstr "&Sociale"

#~ msgid "(Default)"
#~ msgstr "(Predefinita)"

#~ msgid "(may be slow on old machines)"
#~ msgstr "(può essere lento su computer meno recenti)"

#~ msgid ", "
#~ msgstr ", "

#~ msgid "--"
#~ msgstr "--"

#~ msgid "--:--"
#~ msgstr "--:--"

#~ msgid "0 minutes"
#~ msgstr "0 minuti"

#~ msgid "1 hour"
#~ msgstr "1 ora"

#~ msgid "10"
#~ msgstr "10"

#~ msgid "12 hour"
#~ msgstr "12 ore"

#~ msgid "15"
#~ msgstr "15"

#~ msgid "150%"
#~ msgstr "150%"

#~ msgid "2 days"
#~ msgstr "2 giorni"

#~ msgid "2 hour"
#~ msgstr "2 ore"

#~ msgid "2 weeks"
#~ msgstr "2 settimane"

#~ msgid "20"
#~ msgstr "20"

#~ msgid "200%"
#~ msgstr "200%"

#~ msgid "3 weeks"
#~ msgstr "3 settimane"

#~ msgid "30"
#~ msgstr "30"

#~ msgid "4 days"
#~ msgstr "4 giorni"

#~ msgid "4 hour"
#~ msgstr "4 ore"

#~ msgid "4 weeks"
#~ msgstr "4 settimane"

#~ msgid "45 minutes"
#~ msgstr "45 minuti"

#~ msgid "5"
#~ msgstr "5"

#~ msgid "50%"
#~ msgstr "50%"

#~ msgid "6 days"
#~ msgstr "6 giorni"

#~ msgid "6 hour"
#~ msgstr "6 ore"

#~ msgid "60"
#~ msgstr "60"

#~ msgid "75%"
#~ msgstr "75%"

#~ msgid "8 hour"
#~ msgstr "8 ore"

#~ msgid "<b>%1$d</b> elements selected"
#~ msgstr "<b>%1$d</b> elementi selezionati"

#~ msgid "A B C D E F G H I J K L M N O P Q R S T U V W X Y Z"
#~ msgstr "A B C D E F G H I J K L M N O P Q R S T U V W X Y Z"

#~ msgid "AD"
#~ msgstr "DC"

#~ msgid "AJAX Error"
#~ msgstr "Errore AJAX"

#~ msgid "AM"
#~ msgstr "AM"

#~ msgid "Absent on business"
#~ msgstr "Fuori per lavoro"

#~ msgid "Accent 1"
#~ msgstr "Enfasi 1"

#~ msgid "Accent 2"
#~ msgstr "Enfasi 2"

#~ msgid "Accent 3"
#~ msgstr "Enfasi 3"

#~ msgid "Accent 4"
#~ msgstr "Enfasi 4"

#~ msgid "Accent 5"
#~ msgstr "Enfasi 5"

#~ msgid "Accent 6"
#~ msgstr "Enfasi 6"

#~ msgid "Accept and replace exception"
#~ msgstr "Accetta e sostituisci l'eccezione"

#~ msgid "Accept extra participant"
#~ msgstr "Accetta partecipante supplementare"

#~ msgid "Account:"
#~ msgstr "Account:"

#~ msgid "Acquire Edit Rights"
#~ msgstr "Acquisizione permessi di modifica"

#~ msgid "Activate or deactivate the start page hovers."
#~ msgstr "Attiva o disattiva gli elementi a comparsa della pagina iniziale."

#~ msgid "Add ->"
#~ msgstr "Aggiungi ->"

#~ msgid "Add Attachment"
#~ msgstr "Aggiungi allegato"

#~ msgid "Add Bcc →"
#~ msgstr "Aggiungi Ccn →"

#~ msgid "Add Box account"
#~ msgstr "Aggiungi account Box"

#~ msgid "Add Box.com account"
#~ msgstr "Aggiungi account Box.com"

#~ msgid "Add Cc →"
#~ msgstr "Aggiungi Cc →"

#~ msgid "Add Dropbox account"
#~ msgstr "Aggiungi account Dropbox"

#~ msgid "Add E-Mail account ..."
#~ msgstr "Aggiungi un account di posta elettronica..."

#~ msgid "Add OneDrive account"
#~ msgstr "Aggiungi account OneDrive"

#~ msgid "Add To →"
#~ msgstr "Aggiungi A →"

#~ msgid "Add a Subreddit"
#~ msgstr "Aggiungi un subreddit"

#~ msgid "Add a blog"
#~ msgstr "Aggiungi un blog"

#~ msgid "Add a feed"
#~ msgstr "Aggiungi una fonte"

#~ msgid "Add a stream"
#~ msgstr "Aggiungi un flusso"

#~ msgid "Add cipher code"
#~ msgstr "Aggiungi cifratura"

#~ msgid "Add feed"
#~ msgstr "Aggiungi fonte"

#, fuzzy
#~| msgid "Add files"
#~ msgid "Add file"
#~ msgstr "Aggiungi file"

#~ msgid "Add folder menu"
#~ msgstr "Aggiungi il menu delle cartelle"

#~ msgid "Add member"
#~ msgstr "Aggiungi un membro"

#~ msgid "Add new contact"
#~ msgstr "Aggiungi nuovo contatto"

#~ msgid "Add new guest"
#~ msgstr "Aggiungi come ospite"

#~ msgid "Add new subfolder"
#~ msgstr "Aggiungi una nuova sottocartella"

#~ msgid "Add picture"
#~ msgstr "Aggiungi immagine"

#~ msgid "Add sender and recipients to \"To\", Cc to \"Cc\""
#~ msgstr "Aggiungi mittente e destinatari a \"A\", Cc a \"Cc\""

#~ msgid "Add sender to \"To\", recipients to \"Cc\""
#~ msgstr "Aggiungi mittente a \"A\", destinatari a \"Cc\""

#~ msgid "Adding subscription. This may take some seconds …"
#~ msgstr "Aggiunta sottoscrizione. Potrebbe richiedere qualche secondo..."

#~ msgid "Additional"
#~ msgstr "Aggiuntivo"

#~ msgid "Additional:"
#~ msgstr "Aggiuntivo:"

#~ msgid "Address (private)"
#~ msgstr "Indirizzo (privato)"

#~ msgid "Addresses"
#~ msgstr "Indirizzi"

#~ msgid "Admin"
#~ msgstr "Amministratore"

#~ msgid "Advanced facets block was closed."
#~ msgstr "Il blocco dei filtri di ricerca avanzati è stato chiuso."

#~ msgid "Advanced facets block was opened."
#~ msgstr "Il blocco dei filtri di ricerca avanzati è stato aperto."

#, fuzzy
#~ msgid "Advanced options"
#~ msgstr "Impostazioni avanzate"

#, fuzzy
#~| msgid "Advanced Facets"
#~ msgid "Advanced user?"
#~ msgstr "Filtri di ricerca avanzati"

#~ msgid "Afghanistan"
#~ msgstr "Afghanistan"

#~ msgid ""
#~ "After pressing OK, a new window will open where you can authorize %s to "
#~ "access your account data."
#~ msgstr ""
#~ "Dopo aver premuto OK, si aprirà una nuova finestra per autorizzare %s ad "
#~ "accedere ai dati del tuo account."

#, fuzzy
#~| msgid "Cayman Islands"
#~ msgid "Aland Islands"
#~ msgstr "Isole Cayman"

#~ msgid "Albania"
#~ msgstr "Albania"

#~ msgid "Algeria"
#~ msgstr "Algeria"

#~ msgid "All Categories..."
#~ msgstr "Tutte le categorie..."

#~ msgid "All changes saved"
#~ msgstr "Tutte le modifiche sono state salvate"

#, fuzzy
#~| msgid "Add contact"
#~ msgid "All contacts"
#~ msgstr "Aggiungi un contatto"

#~ msgid "All users"
#~ msgstr "Tutti gli utenti"

#~ msgid "Allow us to use your %s account here"
#~ msgstr "Consentici di utilizzare qui l'account %s"

#~ msgid "Alternative Email"
#~ msgstr "Indirizzo di posta alternativo"

#~ msgid "American Samoa"
#~ msgstr "American Samoa"

#~ msgid "An error occurred"
#~ msgstr "Si è verificato un errore"

#~ msgid "An error occurred while loading page %1$d."
#~ msgstr "Si è verificato un errore durante il caricamento della pagina %1$d."

#~ msgid "An error occurred. (%1$s, %3$s)"
#~ msgstr "Si è verificato un errore. (%1$s, %3$s)"

#~ msgid "An error occurred. Click to try again"
#~ msgstr "Si è verificato un errore. Fai clic per riprovare"

#~ msgid "An error occurred. The message was:"
#~ msgstr "Si è verificato un errore. Il messaggio era:"

#~ msgid "Andorra"
#~ msgstr "Andorra"

#~ msgid "Angola"
#~ msgstr "Angola"

#~ msgid "Anguilla"
#~ msgstr "Anguilla"

#~ msgid "Anniversary:"
#~ msgstr "Anniversario:"

#~ msgid "Another user"
#~ msgstr "Un altro utente"

#~ msgid "Answered"
#~ msgstr "Con risposta"

#~ msgid "Antarctica"
#~ msgstr "Antarctica"

#~ msgid "Antigua and Barbuda"
#~ msgstr "Antigua e Barbuda"

#~ msgid "Applications"
#~ msgstr "Applicazioni"

#, fuzzy
#~| msgid "Apply role"
#~ msgid "Apply"
#~ msgstr "Applica ruolo"

#, fuzzy
#~| msgid "Email from %1$s: %2$s"
#~ msgid "Apply for mails from %1$s"
#~ msgstr "Messaggio di posta da %1$s: %2$s"

#~ msgid "Apply to all messages?"
#~ msgstr "Vuoi applicare a tutti i messaggi?"

#~ msgid "Appointment has been copied"
#~ msgid_plural "Appointments have been copied"
#~ msgstr[0] "L'appuntamento è stato copiato"
#~ msgstr[1] "Gli appuntamenti sono stati copiati"

#~ msgid "Appointment has been moved"
#~ msgid_plural "Appointments have been moved"
#~ msgstr[0] "L'appuntamento è stato spostato"
#~ msgstr[1] "Gli appuntamenti sono stati spostati"

#~ msgid ""
#~ "Appointment invitation. %1$s %2$s %3$s %4$s %5$s. Press [enter] to open"
#~ msgstr ""
#~ "Invito dell'appuntamento. %1$s %2$s %3$s %4$s %5$s. Premi [invio] per "
#~ "aprire"

#~ msgid "Appointment reminder. %1$s %2$s %3$s %4$s. Press [enter] to open"
#~ msgstr ""
#~ "Promemoria dell'appuntamento. %1$s %2$s %3$s %4$s. Premi [invio] per "
#~ "aprire"

#~ msgid "Appointment scheduling"
#~ msgstr "Pianificazione appuntamenti"

#~ msgid "Appointments in public calendars: set status to"
#~ msgstr "Appuntamenti in calendari pubblici: imposta stato a"

#~ msgid "Appointments:"
#~ msgstr "Appuntamenti:"

#~ msgid "Apr"
#~ msgstr "Apr"

#~ msgid ""
#~ "Are you sure you want to delete all E-Mails from this folder? The deleted "
#~ "E-Mails will be moved to the Trash folder."
#~ msgstr ""
#~ "Sei sicuro di voler eliminati tutti i messaggi di posta da questa "
#~ "cartella? I messaggi eliminati saranno spostati nel cestino."

#~ msgid "Are you sure you want to delete selected item?"
#~ msgstr "Sei sicuro di voler eliminare l'elemento selezionato?"

#~ msgid "Are you sure you want to delete selected items?"
#~ msgstr "Sei sicuro di voler eliminare gli elementi selezionati?"

#~ msgid "Are you sure you want to delete the contact?"
#~ msgstr "Sei sicuro di voler eliminare il contatto?"

#~ msgid "Are you sure you want to delete the selected E-Mails?"
#~ msgstr "Sei sicuro di voler eliminare i messaggi di posta selezionati?"

#~ msgid "Are you sure you want to delete the selected account?"
#~ msgid_plural "Are you sure you want to delete the selected accounts?"
#~ msgstr[0] "Sei sicuro di voler eliminare l'account selezionato?"
#~ msgstr[1] "Sei sicuro di voler eliminare gli account selezionati?"

#~ msgid "Are you sure you want to delete the selected attachment?"
#~ msgstr "Sei sicuro di voler eliminare l'allegato selezionato?"

#~ msgid "Are you sure you want to delete the selected contact?"
#~ msgid_plural "Are you sure you want to delete the selected contacts?"
#~ msgstr[0] "Sei sicuro di voler eliminare il contatto selezionato?"
#~ msgstr[1] "Sei sicuro di voler eliminare i contatti selezionati?"

#~ msgid "Are you sure you want to delete the selected folder?"
#~ msgstr "Sei sicuro di voler eliminare la cartella selezionata?"

#~ msgid "Are you sure you want to delete the selected group?"
#~ msgid_plural "Are you sure you want to delete the selected groups?"
#~ msgstr[0] "Sei sicuro di voler eliminare il gruppo selezionato?"
#~ msgstr[1] "Sei sicuro di voler eliminare i gruppi selezionati?"

#~ msgid "Are you sure you want to delete the selected item?"
#~ msgstr "Sei sicuro di voler eliminare l'elemento selezionato?"

#~ msgid "Are you sure you want to delete the selected items?"
#~ msgstr "Sei sicuro di voler eliminare gli elementi selezionati?"

#~ msgid "Are you sure you want to delete the selected publication?"
#~ msgid_plural "Are you sure you want to delete the selected publications?"
#~ msgstr[0] "Sei sicuro di voler eliminare la pubblicazione selezionata?"
#~ msgstr[1] "Sei sicuro di voler eliminare le pubblicazioni selezionate?"

#~ msgid "Are you sure you want to delete the selected resource?"
#~ msgid_plural "Are you sure you want to delete the selected resources?"
#~ msgstr[0] "Sei sicuro di voler eliminare la risorsa selezionata?"
#~ msgstr[1] "Sei sicuro di voler eliminare le risorse selezionate?"

#~ msgid "Are you sure you want to delete the selected rule?"
#~ msgid_plural "Are you sure you want to delete the selected rules?"
#~ msgstr[0] "Sei sicuro di voler eliminare la regola selezionata?"
#~ msgstr[1] "Sei sicuro di voler eliminare le regole selezionate?"

#~ msgid "Are you sure you want to delete the selected subscription?"
#~ msgid_plural "Are you sure you want to delete the selected subscriptions?"
#~ msgstr[0] "Sei sicuro di voler eliminare la sottoscrizione selezionata?"
#~ msgstr[1] "Sei sicuro di voler eliminare le sottoscrizioni selezionate?"

#~ msgid "Are you sure you want to delete the selected version?"
#~ msgstr "Sei sicuro di voler eliminare la versione selezionata?"

#~ msgid "Are you sure you want to delete the task?"
#~ msgstr "Sei sicuro di voler eliminare l'attività?"

#~ msgid "Are you sure you want to delete this E-Mail?"
#~ msgstr "Sei sicuro di voler eliminare questo messaggio?"

#~ msgid ""
#~ "Are you sure you want to detach the file from current Info Item?\n"
#~ " (all versions of the file will be removed)"
#~ msgstr ""
#~ "Sei sicuro di voler sganciare il file dall'elemento informativo "
#~ "corrente?\n"
#~ "(tutte le versioni del file saranno rimosse)"

#~ msgid ""
#~ "Are you sure you want to permanently delete all E-Mails from this folder? "
#~ "The deleted E-Mails will be irrevocably lost."
#~ msgstr ""
#~ "Sei sicuro di voler eliminare permanentemente tutti i messaggi di posta "
#~ "da questa cartella? I messaggi eliminati non potranno essere recuperati."

#~ msgid "Are you sure?"
#~ msgstr "Sei sicuro?"

#~ msgid "Argentina"
#~ msgstr "Argentina"

#~ msgid "Armenia"
#~ msgstr "Armenia"

#~ msgid "Aruba"
#~ msgstr "Aruba"

#~ msgid "Ask for return receipt"
#~ msgstr "Richiedi una conferma di lettura"

#~ msgid "Assistant:"
#~ msgstr "Assistente:"

#~ msgid ""
#~ "At the top of the display area the path to the selected folder is shown. "
#~ "Click on the path to switch to another folder."
#~ msgstr ""
#~ "Nella parte superiore dell'area di visualizzazione viene mostrato il "
#~ "percorso della cartella selezionata. Fare clic sul percorso per passare a "
#~ "un'altra cartella."

#~ msgid "Attach InfoItem"
#~ msgstr "Allega elemento informativo"

#~ msgid "Attach my vCard"
#~ msgstr "Allega la mia vCard"

#~ msgctxt "plural"
#~ msgid "Attachment"
#~ msgid_plural "Attachments"
#~ msgstr[0] "Allegato"
#~ msgstr[1] "Allegati"

#~ msgid ""
#~ "Attachment uploads are not supported in Internet Explorer 9. Please "
#~ "upgrade to Internet Explorer 10."
#~ msgstr ""
#~ "I caricamenti degli allegati non sono supportati da Internet Explore 9. "
#~ "Aggiorna a Internet Explorer 10."

#~ msgid "Attachments (%1$s)"
#~ msgstr "Allegati (%1$s)"

#~ msgid "Attachments will be saved"
#~ msgstr "Gli allegati saranno salvati"

#~ msgid "Attachments   "
#~ msgstr "Allegati"

#~ msgid "Attention"
#~ msgstr "Attenzione"

#~ msgid "Audio enabled"
#~ msgstr "Audio abilitato"

#~ msgid "Aug"
#~ msgstr "Ago"

#~ msgid "Australia"
#~ msgstr "Australia"

#~ msgid "Austria"
#~ msgstr "Austria"

#~ msgid "Auto"
#~ msgstr "Automatico"

#~ msgid "Auto Logout"
#~ msgstr "Disconnessione automatica"

#~ msgid "Auto-save email drafts?"
#~ msgstr "Salvare automaticamente le bozze dei messaggi?"

#~ msgid "Automatically collect contacts"
#~ msgstr "Colleziona automaticamente i contatti"

#~ msgid ""
#~ "Automatically collect contacts in the folder \"Collected addresses\" "
#~ "while reading?"
#~ msgstr ""
#~ "Vuoi collezionare automaticamente i contatti nella cartella \"Indirizzi "
#~ "collezionati\" alla lettura?"

#~ msgid ""
#~ "Automatically collect contacts in the folder \"Collected addresses\" "
#~ "while sending?"
#~ msgstr ""
#~ "Vuoi collezionare automaticamente i contatti nella cartella \"Indirizzi "
#~ "collezionati\" all'invio?"

#~ msgid "Automatically select first E-Mail"
#~ msgstr "Seleziona automaticamente il primo messaggio"

#~ msgid "Automatically wrap plain text after character:"
#~ msgstr "Interruzione automatica del testo semplice dopo n caratteri:"

#~ msgid "Autorefresh:"
#~ msgstr "Aggiornamento automatico:"

#~ msgid "Availability"
#~ msgstr "Disponibilità"

#~ msgid "Available Teams:"
#~ msgstr "Squadre disponibili:"

#~ msgid "Available UWA modules:"
#~ msgstr "Moduli UWA disponibili:"

#~ msgid "Azerbaijan"
#~ msgstr "Azerbaijan"

#, fuzzy
#~| msgid "Back to sign in"
#~ msgid "Back to devices"
#~ msgstr "Torna all'accesso"

#, fuzzy
#~| msgid "Back to sign in"
#~ msgid "Back to modules"
#~ msgstr "Torna all'accesso"

#, fuzzy
#~| msgid "your platform"
#~ msgid "Back to platforms"
#~ msgstr "la tua piattaforma"

#~ msgid "Background 1"
#~ msgstr "Sfondo 1"

#~ msgid "Background 2"
#~ msgstr "Sfondo 2"

#~ msgid "Bahamas"
#~ msgstr "Bahamas"

#~ msgid "Bahrain"
#~ msgstr "Bahrain"

#~ msgid "Bangladesh"
#~ msgstr "Bangladesh"

#~ msgid "Barbados"
#~ msgstr "Barbados"

#~ msgid "Bars"
#~ msgstr "Barre"

#~ msgid "Based on mailing list"
#~ msgstr "Basato su lista di distribuzione"

#~ msgid "Based on sender"
#~ msgstr "Basato sul mittente"

#~ msgid "Bcc"
#~ msgstr "Ccn"

#~ msgid "Bcc..."
#~ msgstr "Ccn..."

#~ msgid "Bcc:"
#~ msgstr "Ccn:"

#~ msgid "Be a participant when creating appointments?"
#~ msgstr "Diventare un partecipante quando si crea un appuntamento?"

#~ msgid "Begins at"
#~ msgstr "Comincia alle"

#~ msgid "Belarus"
#~ msgstr "Bielorussia"

#~ msgid ""
#~ "Below the recipient you will find further functions, e.g. for sending "
#~ "copies to other recipients or for adding attachments."
#~ msgstr ""
#~ "Sotto i destinatari saranno disponibili altre funzioni, ad es. per "
#~ "inviare copie ad altri destinatari o per aggiungere allegati."

#~ msgid "Benin"
#~ msgstr "Benin"

#~ msgid "Bermuda"
#~ msgstr "Bermuda"

#~ msgid "Bhutan"
#~ msgstr "Bhutan"

#~ msgid "Birthday Appointment"
#~ msgstr "Appuntamento per compleanno"

#~ msgid "Birthday of %s."
#~ msgstr "Compleanno di %s."

#~ msgid "Blind copy (BCC) to"
#~ msgstr "Copia nascosta (CCN) a"

#~ msgid "Block pre-loading of externally linked images"
#~ msgstr "Blocca il pre-caricamento delle immagini esterne collegate"

#~ msgid "Bold"
#~ msgstr "Grassetto"

#~ msgid "Bolivia"
#~ msgstr "Bolivia"

#~ msgid "Booked"
#~ msgstr "Riservato"

#~ msgid "Border inside"
#~ msgstr "Bordo interno"

#~ msgid "Border left"
#~ msgstr "Bordo sinistro"

#~ msgid "Border left and right"
#~ msgstr "Bordo sinistro e destro"

#~ msgid "Border outside"
#~ msgstr "Bordo esterno"

#~ msgid "Border outside and inside"
#~ msgstr "Bordo esterno e interno"

#~ msgid "Border right"
#~ msgstr "Bordo destro"

#~ msgid "Border top"
#~ msgstr "Bordo superiore"

#~ msgid "Border top and bottom"
#~ msgstr "Bordo superiore e inferiore"

#~ msgid "Bosnia and Herzegovina"
#~ msgstr "Bosnia e Herzegovina"

#~ msgid "Botswana"
#~ msgstr "Botswana"

#, fuzzy
#~ msgid "Bottom"
#~ msgstr "Bordo inferiore"

#~ msgid "Bouvet Island"
#~ msgstr "Isola Bouvet"

#~ msgid "Branches:"
#~ msgstr "Filiali:"

#~ msgid "Brazil"
#~ msgstr "Brasile"

#~ msgid "British Indian Ocean Territory"
#~ msgstr "Territorio Britannico dell'Oceano Indiano"

#~ msgid "Brunei Darussalam"
#~ msgstr "Brunei Darussalam"

#~ msgid "Bulgaria"
#~ msgstr "Bulgaria"

#~ msgid "Bullets On/Off"
#~ msgstr "Elenco puntato attivo/disattivo"

#~ msgid "Burkina Faso"
#~ msgstr "Burkina Faso"

#~ msgid "Burundi"
#~ msgstr "Burundi"

#~ msgid "CAD"
#~ msgstr "CAD"

#~ msgid "CHF"
#~ msgstr "CHF"

#~ msgid "CSV (Contacts)"
#~ msgstr "CSV (Contatti)"

#~ msgid "Calendar custom view"
#~ msgstr "Vista calendario personalizzata"

#~ msgid "Cambodia"
#~ msgstr "Cambogia"

#~ msgid "Cameroon"
#~ msgstr "Camerun"

#~ msgid "Can not create appointment in a folder other than appointment folder"
#~ msgstr ""
#~ "Non puoi creare appuntamenti in una cartella diversa dalla cartella "
#~ "appuntamenti"

#~ msgid "Canada"
#~ msgstr "Canada"

#~ msgid "Canadian dollar"
#~ msgstr "Dollaro canadese"

#~ msgid "Cannot move folder into itself."
#~ msgstr "Impossibile spostare una cartella dentro se stessa."

#~ msgid "Cannot move system folder."
#~ msgstr "Impossibile spostare una cartella di sistema."

#~ msgid "Cape Verde"
#~ msgstr "Capo Verde"

#~ msgid "Cards"
#~ msgstr "Biglietti da visita"

#~ msgid "Categories"
#~ msgstr "Categorie"

#~ msgid "Categories..."
#~ msgstr "Categorie..."

#~ msgid "Categories:"
#~ msgstr "Categorie:"

#~ msgid "Category names must be unique"
#~ msgstr "I nomi delle categorie devono essere univoci"

#~ msgid "Cayman Islands"
#~ msgstr "Isole Cayman"

#~ msgid "Cc"
#~ msgstr "Cc"

#~ msgid "Cc..."
#~ msgstr "Cc..."

#~ msgid "Cc:"
#~ msgstr "Cc:"

#~ msgid "Cell phone (private)"
#~ msgstr "Telefono cellulare (privato)"

#~ msgid "Cell phone (private):"
#~ msgstr "Telefono cellulare (privato):"

#~ msgid "Cell phone:"
#~ msgstr "Telefono cellulare:"

#~ msgid "Centered, no text wrapping"
#~ msgstr "Centrato, nessuna interruzione di testo"

#~ msgid "Central African Republic"
#~ msgstr "Repubblica Centrale Africana"

#~ msgid "Chad"
#~ msgstr "Chad"

#~ msgid "Change View"
#~ msgstr "Cambia vista"

#~ msgid "Change folder"
#~ msgstr "Cambia cartella"

#~ msgid "Change state"
#~ msgstr "Cambia lo stato"

#~ msgid "Change subscription"
#~ msgstr "Modifica sottoscrizione"

#~ msgid "Changed by"
#~ msgstr "Modificato da"

#~ msgid "Check"
#~ msgstr "Controlla"

#~ msgid "Check connection"
#~ msgstr "Verifica la connessione"

#~ msgid "Check for new messages every 'n' minutes"
#~ msgstr "Controlla la presenza di nuovi messaggi ogni 'n' minuti"

#~ msgid "Check for:"
#~ msgstr "Controlla per:"

#~ msgid "Children:"
#~ msgstr "Figli:"

#~ msgid "Chile"
#~ msgstr "Cile"

#~ msgid "China"
#~ msgstr "Cina"

#~ msgid "Choose Team"
#~ msgstr "Scegli squadra"

#~ msgid "Choose a new password for your account."
#~ msgstr "Scegli una nuova password per il tuo account"

#~ msgid "Christmas Island"
#~ msgstr "Isola Christmas"

#~ msgid "City (business)"
#~ msgstr "Città (lavoro)"

#~ msgid "City (private)"
#~ msgstr "Città (privato)"

#~ msgid "City:"
#~ msgstr "Città:"

#~ msgid "Cleaning up... This may take a few seconds."
#~ msgstr "Pulizia in corso... Potrebbe richiedere qualche secondo."

#~ msgid "Clear cache"
#~ msgstr "Svuota la cache"

#~ msgid "Click for whole day appointment"
#~ msgstr "Clic per un appuntamento di una giornata intera"

#~ msgid "Click here for free trial."
#~ msgstr "Fai clic qui per la prova gratuita."

#~ msgid "Click here to add your account"
#~ msgstr "Fai clic qui per aggiungere il tuo account"

#~ msgid ""
#~ "Click on a letter on the left side of the navigation bar in order to "
#~ "display the corresponding contacts from the selected address book."
#~ msgstr ""
#~ "Fare clic su una lettera a sinistra della barra di navigazione per "
#~ "visualizzare i contatti corrispondenti della rubrica selezionata."

#~ msgid ""
#~ "Client PC operating system: Latest Versions of Windows XP, Windows 7 "
#~ "(each with 32 + 64 bit) (no support of Mac OS X clients with emulators), "
#~ "Windows 8"
#~ msgstr ""
#~ "Sistema operativo del PC client: ultime versioni di Windows XP, Windows 7 "
#~ "(per entrambi sia 32 che 64 bit) (nessun supporto per i client Mac OS X "
#~ "con emulatori), Windows 8"

#~ msgid ""
#~ "Client PC operation system: Latest Versions of Windows XP, Windows 7 "
#~ "(each with 32 + 64 bit) (no support of Mac OS X clients with emulators)"
#~ msgstr ""
#~ "Sistema operativo del PC client: ultime versioni di Windows XP, Windows 7 "
#~ "(per entrambi sia 32 che 64 bit) (nessun supporto per i client Mac OS X "
#~ "con emulatori)"

#~ msgid "Close Window"
#~ msgstr "Chiudi finestra"

#~ msgid "Close document"
#~ msgstr "Chiudi il documento"

#~ msgid "Close quick config"
#~ msgstr "Chiudi la configurazione rapida"

#~ msgid "Close search"
#~ msgstr "Chiudi la ricerca"

#~ msgid "Close this reminder"
#~ msgstr "Chiudi questo promemoria"

#~ msgid "Closing a tile"
#~ msgstr "Chiudere un riquadro"

#~ msgid "Cocos (Keeling) Islands"
#~ msgstr "Isole Cocos (Keeling)"

#, fuzzy
#~| msgid "Cook Islands"
#~ msgid "Cocos Islands"
#~ msgstr "Isole Cook"

#~ msgid "Collect while reading E-Mails?"
#~ msgstr "Collezionare durante la lettura dei messaggi di posta?"

#~ msgid "Collect while sending E-Mails?"
#~ msgstr "Collezionare all'invio dei messaggi di posta?"

#~ msgid "Colombia"
#~ msgstr "Colombia"

#~ msgid "Comma Separated"
#~ msgstr "Separati da virgola"

#~ msgid "Comment:"
#~ msgstr "Commento:"

#~ msgid "Comments:"
#~ msgstr "Commenti:"

#~ msgid "Commercial Register:"
#~ msgstr "Registro commerciale:"

#~ msgid "Common Facets"
#~ msgstr "Filtri di ricerca comuni"

#, fuzzy
#~| msgid "Tomorrow"
#~ msgid "Comoros"
#~ msgstr "Domani"

#, fuzzy
#~| msgid "Compact view"
#~ msgid "Compact rows"
#~ msgstr "Vista compatta"

#~ msgid "Company:"
#~ msgstr "Azienda:"

#~ msgid "Composing a new E-Mail"
#~ msgstr "Comporre un nuovo messaggio di posta"

#~ msgid "Configuration damaged, please inform the administrator."
#~ msgstr "Configurazione danneggiata, informare l'amministratore."

#~ msgid "Configure your inbox tabs"
#~ msgstr "Configura le tue schede della posta in arrivo"

#~ msgid "Confirm"
#~ msgstr "Conferma"

#~ msgid "Confirm new password"
#~ msgstr "Conferma la nuova password"

#~ msgid "Confirmation message"
#~ msgstr "Messaggio di conferma"

#~ msgid "Confirmation status"
#~ msgstr "Stato di conferma"

#~ msgid "Congo"
#~ msgstr "Congo"

#~ msgid "Connection failed! Please check your settings: "
#~ msgstr "Connessione non riuscita! Controlla le impostazioni: "

#~ msgid "Contact folder..."
#~ msgstr "Cartella di contatti..."

#~ msgid "Contact overview"
#~ msgstr "Riepilogo contatto"

#~ msgid "Content-Type:"
#~ msgstr "Tipo di contenuto:"

#, fuzzy
#~ msgid "Continue Presentation"
#~ msgstr "Destinazione"

#~ msgid "Cook Islands"
#~ msgstr "Isole Cook"

#~ msgid "Copy (CC) to"
#~ msgstr "Copia (CC) a"

#~ msgid "Copy to"
#~ msgstr "Copia a"

#~ msgid "Costa Rica"
#~ msgstr "Costa Rica"

#~ msgid "Cote d'Ivoire"
#~ msgstr "Costa d'Avorio"

#~ msgid "Could not load all participants for this task."
#~ msgstr "Impossibile caricare tutti i partecipanti di questa attività."

#~ msgid "Could not save auto forward"
#~ msgstr "Impossibile salvare l'inoltro automatico"

#~ msgid "Could not save vacation notice"
#~ msgstr "Impossibile salvare l'avviso di assenza"

#~ msgid "Couldn't load all contact images."
#~ msgstr "Impossibile caricare le immagini dei contatti."

#~ msgid "Couldn't load file data."
#~ msgstr "Impossibile caricare i dati del file."

#~ msgid "Couldn't load folders."
#~ msgstr "Impossibile caricare le cartelle."

#~ msgid "Couldn't load subfolders."
#~ msgstr "Impossibile caricare le sottocartelle."

#~ msgid "Couldn't load that email."
#~ msgstr "Impossibile caricare il messaggio."

#~ msgid "Country (other)"
#~ msgstr "Nazione (altro)"

#~ msgid "Country (other):"
#~ msgstr "Nazione (altra):"

#~ msgid "Country:"
#~ msgstr "Nazione:"

#~ msgid "Create Appointment"
#~ msgstr "Crea appuntamento"

#~ msgid "Create a %s account using the data stored here"
#~ msgstr "Crea un account %s utilizzando i dati archiviati qui"

#~ msgid "Create new task"
#~ msgstr "Crea nuova attività"

#~ msgid "Create public appointments"
#~ msgstr "Crea appuntamenti pubblici"

#~ msgid "Created By:"
#~ msgstr "Creato da:"

#~ msgid "Created by"
#~ msgstr "Creato da"

#~ msgid "Created by:"
#~ msgstr "Creato da:"

#~ msgid "Created on"
#~ msgstr "Creato il"

#~ msgid "Created on %1$s by %2$s, last changed on %3$s by %4$s"
#~ msgstr "Creato il %1$s da %2$s, ultima modifica il %3$s di %4$s"

#~ msgid "Created on:"
#~ msgstr "Creato il:"

#~ msgid ""
#~ "Created private folder '%1$s' in %2$s and subscribed successfully to "
#~ "shared folder"
#~ msgstr ""
#~ "La cartella privata '%1$s' è stata creata in %2$s e sottoscritta "
#~ "correttamente nella cartella condivisa"

#~ msgid "Creating a new appointment"
#~ msgstr "Creare un nuovo appuntamento"

#~ msgid "Creating a new contact"
#~ msgstr "Creare un nuovo contatto"

#~ msgid "Creating a new task"
#~ msgstr "Creare una nuova attività"

#~ msgid "Creating a note"
#~ msgstr "Creare una nota"

#~ msgid "Creating new items"
#~ msgstr "Creare nuovi elementi"

#~ msgid "Creating recurring appointments"
#~ msgstr "Creare appuntamenti ricorrenti"

#~ msgid "Creating recurring tasks"
#~ msgstr "Creare attività ricorrenti"

#~ msgid "Creating the appointment"
#~ msgstr "Creare l'appuntamento"

#~ msgid "Creating the task"
#~ msgstr "Creare l'attività"

#~ msgid "Creation date:"
#~ msgstr "Data di creazione:"

#~ msgid "Croatia"
#~ msgstr "Croazia"

#~ msgid "Cuba"
#~ msgstr "Cuba"

#~ msgid "Current Costs:"
#~ msgstr "Costi correnti:"

#~ msgid "Current costs:"
#~ msgstr "Costi correnti:"

#~ msgid "Current duration:"
#~ msgstr "Durata corrente:"

#~ msgid "Current page and total page count"
#~ msgstr "Pagina corrente e numero totale delle pagine"

#~ msgid "Current week, next week"
#~ msgstr "Settimana attuale, prossima settimana"

#~ msgid "Current week, next week, 10 later"
#~ msgstr "Settimana attuale, prossima settimana, 10 successivi"

#~ msgid "Current week, next week, 15 later"
#~ msgstr "Settimana attuale, prossima settimana, 15 successivi"

#~ msgid "Current week, next week, 20 later"
#~ msgstr "Settimana attuale, prossima settimana, 20 successivi"

#~ msgid "Current week, next week, 5 later"
#~ msgstr "Settimana attuale, prossima settimana, 5 successivi"

#~ msgid "Current zoom factor"
#~ msgstr "Fattore d'ingrandimento corrente"

#~ msgid "Custom"
#~ msgstr "Personalizzata"

#~ msgid "Customizing"
#~ msgstr "Personalizzazione"

#~ msgid "Cut"
#~ msgstr "Taglia"

#~ msgid "Cyprus"
#~ msgstr "Cipro"

#~ msgid "Czech"
#~ msgstr "Ceco"

#~ msgid "Czech Republic"
#~ msgstr "Repubblica Ceca"

#~ msgid "DKK"
#~ msgstr "DKK"

#~ msgid "Danish"
#~ msgstr "Danese"

#~ msgid "Darker"
#~ msgstr "Più scuro"

#~ msgid ""
#~ "Data synchronization with your local (Windows) machine. Drive Client lets "
#~ "you configure the folders to be synchronized."
#~ msgstr ""
#~ "Sincronizzazione dei dati con la tua macchina (Windows) locale.Il client "
#~ "di Drive ti consente di configurare le cartelle da sincronizzare."

#~ msgid "Date format:"
#~ msgstr "Formato data:"

#~ msgid "Date of birth:"
#~ msgstr "Data di nascita:"

#~ msgid "Date:"
#~ msgstr "Data:"

#~ msgid "Day View"
#~ msgstr "Vista Giorno"

#~ msgid "Debug"
#~ msgstr "Debug"

#~ msgid "Decline counter proposal"
#~ msgstr "Rifiuta controproposta"

#~ msgid "Default E-Mail font size?"
#~ msgstr "Dimensione predefinita del carattere dei messaggi di posta?"

#~ msgid "Default E-Mail font?"
#~ msgstr "Carattere predefinito dei messaggi di posta"

#~ msgid "Default sender address:"
#~ msgstr "Indirizzo mittente predefinito:"

#~ msgid "Default view"
#~ msgstr "Vista predefinita"

#~ msgid "Default view for Spam folder:"
#~ msgstr "Vista predefinita per la cartella posta indesiderata:"

#~ msgid "Delay before a hover is displayed"
#~ msgstr "Ritardo prima di visualizzare l'elemento a comparsa"

#~ msgid "Delete Attachment"
#~ msgstr "Elimina allegato"

#~ msgid "Delete Columns"
#~ msgstr "Elimina colonne"

#~ msgid "Delete Contact"
#~ msgstr "Elimina contatto"

#~ msgid "Delete Drawing"
#~ msgstr "Elimina disegno"

#~ msgid "Delete E-Mail"
#~ msgstr "Elimina messaggio"

#~ msgid "Delete E-Mails"
#~ msgstr "Elimina messaggi di posta"

#~ msgid "Delete Folder"
#~ msgstr "Elimina cartella"

#~ msgid "Delete Publication"
#~ msgid_plural "Delete Publications"
#~ msgstr[0] "Elimina pubblicazione"
#~ msgstr[1] "Elimina pubblicazioni"

#~ msgid "Delete Rows"
#~ msgstr "Elimina righe"

#~ msgid "Delete Rule"
#~ msgid_plural "Delete Rules"
#~ msgstr[0] "Elimina regola"
#~ msgstr[1] "Elimina regole"

#~ msgid "Delete a Subreddit"
#~ msgstr "Elimina un subreddit"

#~ msgid "Delete a blog"
#~ msgstr "Elimina un blog"

#~ msgid "Delete a feed"
#~ msgstr "Elimina una fonte"

#~ msgid "Delete a group of feeds"
#~ msgstr "Elimina un gruppo di fonti"

#~ msgid "Delete a stream"
#~ msgstr "Elimina un flusso"

#, fuzzy
#~| msgctxt "folder"
#~| msgid "Deleted messages"
#~ msgid "Delete all %1$d messages"
#~ msgstr "Messaggi eliminati"

#~ msgid "Delete all accounts"
#~ msgstr "Elimina tutti gli account"

#~ msgid "Delete all messages in this folder"
#~ msgstr "Elimina tutti in messaggi in questa cartella"

#~ msgid "Delete drawing object"
#~ msgstr "Elimina oggetto di disegno"

#~ msgid "Delete feed"
#~ msgstr "Elimina fonte"

#~ msgid "Delete selected columns"
#~ msgstr "Elimina le colonne selezionate"

#~ msgid "Delete selected rows"
#~ msgstr "Elimina le righe selezionate"

#~ msgid "Delete the draft after sending."
#~ msgstr "Elimina la bozza dopo l'invio."

#, fuzzy
#~| msgid "Return Receipt"
#~ msgid "Delivery Receipt"
#~ msgstr "Conferma di lettura"

#~ msgid "Demote One Level"
#~ msgstr "Scendi di un livello"

#~ msgid "Department:"
#~ msgstr "Reparto:"

#~ msgid "Description:"
#~ msgstr "Descrizione:"

#~ msgid "Destination folder:"
#~ msgstr "Cartella di destinazione:"

#~ msgid "Detach file"
#~ msgstr "Sgancia file"

#~ msgid "Detail Information for Publication"
#~ msgstr "Informazioni dettagliate per la pubblicazione"

#~ msgid "Detail information for publication"
#~ msgstr "Informazioni dettagliate per la pubblicazione"

#~ msgid ""
#~ "Detailed guides for all modules are located in the help section of the "
#~ "settings."
#~ msgstr ""
#~ "Guide dettagliate per tutti i moduli sono disponibili nella sezione di "
#~ "aiuto delle impostazioni."

#~ msgid ""
#~ "Detailed information can be found in the Import section of the online "
#~ "help or the user manual."
#~ msgstr ""
#~ "Informazioni dettagliate sono disponibili nella sezione Importazione "
#~ "della guida in linea o del manuale utente."

#~ msgid "Details:"
#~ msgstr "Dettagli:"

#~ msgid "Disable all"
#~ msgstr "Disabilita tutto"

#~ msgid "Disabled"
#~ msgstr "Disabilitata"

#~ msgid "Display area"
#~ msgstr "Area di visualizzazione"

#~ msgid "Display as"
#~ msgstr "Visualizza come"

#~ msgid "Display as:"
#~ msgstr "Visualizza come:"

#~ msgid "Displayed name"
#~ msgstr "Nome visualizzato"

#~ msgid "Displaying information"
#~ msgstr "Visualizzare le informazioni"

#~ msgid "Displaying the help or the settings"
#~ msgstr "Visualizzare la guida o le impostazioni"

#~ msgid "Djibouti"
#~ msgstr "Gibuti"

#~ msgid "Do the following:"
#~ msgstr "Effettua ciò che segue:"

#~ msgid "Do you already have a %s account?"
#~ msgstr "Hai già un account %s?"

#~ msgid "Do you really want to delete the following blog?"
#~ msgstr "Vuoi davvero eliminare il blog seguente?"

#~ msgid "Do you really want to delete the following feed?"
#~ msgstr "Vuoi davvero eliminare la fonte seguente?"

#~ msgid "Do you really want to delete the following group of feeds?"
#~ msgstr "Vuoi davvero eliminare il seguente gruppo di fonti?"

#~ msgid "Do you really want to delete the following stream?"
#~ msgstr "Vuoi davvero eliminare il flusso seguente?"

#~ msgid "Do you really want to delete the following subreddit?"
#~ msgstr "Vuoi davvero eliminare il subreddit seguente?"

#~ msgctxt "One file only"
#~ msgid "Do you really want to delete this file?"
#~ msgstr "Vuoi davvero eliminare questo file?"

#~ msgid "Do you really want to discard this mail?"
#~ msgstr "Vuoi davvero scartare questo messaggio?"

#~ msgid "Do you want to create a %s account?"
#~ msgstr "Vuoi creare un account %s?"

#~ msgid ""
#~ "Do you want to delete the whole recurrence or a single instance of the "
#~ "recurrence?"
#~ msgstr ""
#~ "Vuoi eliminare l'intera ricorrenza o una singola istanza della ricorrenza?"

#~ msgid ""
#~ "Do you want to delete the whole recurrence or single instances of the "
#~ "recurrence?"
#~ msgstr ""
#~ "Vuoi eliminare l'intera ricorrenza o singole istanze della ricorrenza?"

#~ msgid ""
#~ "Do you want to edit the whole recurrence or a single recurrence "
#~ "appointment? Please note when changing a serial appointment, exceptions "
#~ "to the recurrence are reset."
#~ msgstr ""
#~ "Vuoi modificare l'intera ricorrenza o il singolo appuntamento della "
#~ "ricorrenza? Nota che la modifica di appuntamenti in serie azzererà le "
#~ "eccezioni alla ricorrenza."

#~ msgid ""
#~ "Do you want to edit the whole recurrence or single instances of the "
#~ "recurrence? Please note when changing a serial appointment, exceptions to "
#~ "the recurrence are reset."
#~ msgstr ""
#~ "Vuoi modificare l'intera ricorrenza o singole istanze della ricorrenza? "
#~ "Nota che la modifica di appuntamenti in serie azzererà le eccezioni alla "
#~ "ricorrenza."

#~ msgid ""
#~ "Do you want to edit the whole series or a single series appointment? "
#~ "Please note when changing a serial appointment, exceptions to the series "
#~ "are reset."
#~ msgstr ""
#~ "Vuoi modificare l'intera serie o il singolo appuntamento della serie? "
#~ "Nota che la modifica di appuntamenti in serie azzererà le eccezioni alla "
#~ "serie."

#~ msgid "Do you want to keep the draft after sending this mail?"
#~ msgstr "Vuoi conservare la bozza dopo l'invio di questo messaggio?"

#~ msgid "Do you want to send a delivery receipt?"
#~ msgstr "Vuoi inviare una notifica di consegna?"

#~ msgid "Document name"
#~ msgstr "Nome del documento"

#~ msgid "Document saved in folder \"%1$s\"."
#~ msgstr "Documento salvato nella cartella \"%1$s\"."

#~ msgid "Does not match"
#~ msgstr "Non corrisponde"

#~ msgid "Does not match regex"
#~ msgstr "Non corrisponde all'espressione regolare"

#~ msgid "Dominica"
#~ msgstr "Dominica"

#~ msgid "Dominican Republic"
#~ msgstr "Repubblica Dominicana"

#~ msgid "Don't show again"
#~ msgstr "Non mostrare ancora"

#~ msgid "Double"
#~ msgstr "Doppia"

#~ msgid "Double click to rename"
#~ msgstr "Doppio clic per rinominare"

#~ msgid "Down"
#~ msgstr "Giù"

#~ msgid "Drag and drop"
#~ msgstr "Trascinamento e rilascio"

#~ msgid "Drawing"
#~ msgstr "Disegno"

#~ msgid "Drawing Position"
#~ msgstr "Posizione disegno"

#~ msgid "Drawing position"
#~ msgstr "Posizione del disegno"

#~ msgid "Drive Client"
#~ msgstr "Client Drive"

#~ msgid "Drop here to upload a <b class='dndignore'>new attachment</b>"
#~ msgstr ""
#~ "Rilascia qui per caricare un <b class='dndignore'>nuovo allegato</b>"

#~ msgid "Drop the file anywhere to add attachment"
#~ msgstr "Rilascia il file in un punto qualsiasi per aggiungere l'allegato"

#~ msgid "Due date:"
#~ msgstr "Data scadenza:"

#~ msgid "Due in %d day."
#~ msgid_plural "Due in %d days."
#~ msgstr[0] "Scade in %d giorni."
#~ msgstr[1] "Scade in %d giorni."

#~ msgid "Due today!"
#~ msgstr "Scade oggi!"

#~ msgid "Dynamic resizing..."
#~ msgstr "Ridimensionamento dinamico..."

#~ msgid "E-Mail (business):"
#~ msgstr "Posta elettronica (lavoro):"

#~ msgid "E-Mail (other)"
#~ msgstr "Email (altro)"

#~ msgid "E-Mail (other):"
#~ msgstr "Posta elettronica (altro):"

#~ msgid "E-Mail (private)"
#~ msgstr "Posta elettronica (privato)"

#~ msgid "E-Mail (private):"
#~ msgstr "Posta elettronica (privato):"

#~ msgctxt "help"
#~ msgid "E-Mail Settings"
#~ msgstr "Impostazioni di posta elettronica"

#~ msgid "E-Mail:"
#~ msgstr "Indirizzo:"

#~ msgid "EEE, %s"
#~ msgstr "EEE, %s"

#~ msgid "EEEE, %s"
#~ msgstr "EEEE, %s"

#, fuzzy
#~| msgid "E-Mail"
#~ msgid "EMail"
#~ msgstr "Posta elettronica"

#~ msgid "EUR"
#~ msgstr "EUR"

#~ msgid "Each"
#~ msgstr "Ogni"

#~ msgid "Each %s Day"
#~ msgstr "Ogni %s giorno"

#~ msgid "Each %s weeks on %s"
#~ msgstr "Ogni %s settimane il %s"

#~ msgid "Each %s. %s"
#~ msgstr "Ogni %s° %s"

#, fuzzy
#~| msgid "Last month"
#~ msgid "East Timor"
#~ msgstr "Ultimo mese"

#~ msgid "Ecuador"
#~ msgstr "Ecuador"

#~ msgid "Edit Appointment"
#~ msgstr "Modifica appuntamento"

#~ msgid "Edit Furigana"
#~ msgstr "Modifica Furigana"

#~ msgid "Edit InfoItem"
#~ msgstr "Modifica elemento informativo"

#~ msgid "Edit Mode"
#~ msgstr "Modalità modifica"

#~ msgid "Edit Tabs"
#~ msgstr "Modifica schede"

#~ msgid "Edit a Subreddit"
#~ msgstr "Modifica un subreddit"

#~ msgid "Edit a blog"
#~ msgstr "Modifica un blog"

#~ msgid "Edit a group of feeds"
#~ msgstr "Modifica un gruppo di fonti"

#~ msgid ""
#~ "Edit a setting on the right side. In most of the cases, the changes are "
#~ "activated immediately."
#~ msgstr ""
#~ "Modificare un'impostazione a destra. Nella maggior parte dei casi, le "
#~ "modifiche sono attivate immediatamente."

#~ msgid "Edit as new"
#~ msgstr "Modifica come nuovo"

#, fuzzy
#~| msgid "Available Categories:"
#~ msgid "Edit categories"
#~ msgstr "Categorie disponibili:"

#~ msgid "Edit document"
#~ msgstr "Modifica documento"

#~ msgid "Edit feed"
#~ msgstr "Modifica fonte"

#~ msgid "Editing multiple E-Mails"
#~ msgstr "Modificare più messaggi"

#~ msgid "Editing multiple contacts"
#~ msgstr "Modificare più contatti"

#~ msgid "Editing multiple tasks"
#~ msgstr "Modificare più attività"

#~ msgid "Editor feature set:"
#~ msgstr "Funzionalità dell'editor:"

#~ msgid "El Salvador"
#~ msgstr "El Salvador"

#~ msgid "Email Address:"
#~ msgstr "Indirizzo di posta elettronica:"

#~ msgid "Email notification for Accept/Declined"
#~ msgstr "Messaggio di notifica per Accettato/Rifiutato"

#~ msgid "Email notification for New, Changed, Deleted?"
#~ msgstr "Messaggio di notifica per Nuovo, Modificato, Eliminato?"

#~ msgid "Email notification for appointment creator?"
#~ msgstr "Messaggio di notifica per chi ha creato l'appuntamento?"

#~ msgid "Email notification for task"
#~ msgstr "Messaggio di notifica per le attività"

#~ msgid "Email notification for task creator?"
#~ msgstr "Messaggio di notifica per chi ha creato l'attività?"

#~ msgid "Email notification for task participant?"
#~ msgstr "Messaggio di notifica per il partecipante all'attività?"

#~ msgid "Embedded windows"
#~ msgstr "Finestre integrate"

#~ msgid "Employee ID:"
#~ msgstr "Matricola dell'impiegato:"

#~ msgid "Emptying folder... This may take a few seconds."
#~ msgstr "Svuotamento della cartella... Potrebbe richiedere qualche secondo."

#, fuzzy
#~| msgid "Enable visual effects"
#~ msgid "Enable / Disable"
#~ msgstr "Abilita effetti visivi"

#~ msgid "Enable Calendar Hover"
#~ msgstr "Abilita l'elemento a comparsa del calendario"

#~ msgid "Enable Contacts Hover"
#~ msgstr "Abilita l'elemento a comparsa dei contatti"

#~ msgid "Enable E-Mail Hover"
#~ msgstr "Abilita l'elemento a comparsa della posta elettronica"

#~ msgid "Enable E-Mail Hover?"
#~ msgstr "Abilitare l'elemento a comparsa della posta elettronica?"

#~ msgid "Enable Infostore Hover"
#~ msgstr "Abilita l'elemento a comparsa del deposito informazioni"

#~ msgid "Enable Plugin"
#~ msgstr "Abilita plugin"

#~ msgid "Enable Tasks Hover"
#~ msgstr "Abilita l'elemento a comparsa delle attività"

#~ msgid "Enable auto completion of E-Mail addresses?"
#~ msgstr "Abilitare il completamento automatico degli indirizzi di posta?"

#~ msgid "Enable calendar hovers"
#~ msgstr "Abilita gli elementi a comparsa del calendario"

#, fuzzy
#~| msgid "Available Categories:"
#~ msgid "Enable categories"
#~ msgstr "Categorie disponibili:"

#~ msgid "Enable start page hovers"
#~ msgstr "Abilita gli elementi a comparsa della pagina iniziale"

#~ msgid "Enabled"
#~ msgstr "Abilitato"

#~ msgid "Enabled for all mail folders"
#~ msgstr "Abilitata per tutte le cartelle di posta"

#~ msgid "Enabled for inbox only"
#~ msgstr "Abilitata solo per la posta in arrivo"

#~ msgid ""
#~ "Enables offline access to e-mail, calendar, tasks, and contacts folders. "
#~ "Any changes that are made using Microsoft Outlook offline will be "
#~ "automatically synchronized the next time you go online:"
#~ msgstr ""
#~ "Abilita l'accesso non in linea a posta elettronica, calendario, attività "
#~ "e cartelle di contatti. Qualsiasi modifica apportata utilizzando "
#~ "Microsoft Outlook in modalità non in linea, sarà sincronizzata "
#~ "automaticamente la prossima volta che tornerai in linea:"

#, fuzzy
#~ msgid "End Presentation"
#~ msgstr "Destinazione"

#~ msgid "End date is before start date"
#~ msgstr "La data finale precede la data iniziale"

#~ msgid "End date:"
#~ msgstr "Data finale:"

#~ msgid "End time is before start time"
#~ msgstr "L'orario finale precede l'orario iniziale"

#~ msgid "End:"
#~ msgstr "Fine:"

#~ msgid "Ends at"
#~ msgstr "Finisce alle"

#~ msgid "Ends at:"
#~ msgstr "Termina alle:"

#~ msgid "English (US)"
#~ msgstr "Inglese (US)"

#~ msgid "Enhanced"
#~ msgstr "Migliorato"

#~ msgid "Enter Image URL"
#~ msgstr "Digita URL dell'immagine"

#~ msgid "Enter URL"
#~ msgstr "Digita l'URL"

#~ msgid "Enter a comment"
#~ msgstr "Inserisci un commento"

#~ msgid "Enter additional data"
#~ msgstr "Inserisci dati aggiuntivi"

#~ msgid "Enter general data"
#~ msgstr "Inserisci dati generali"

#~ msgid "Enter personal data"
#~ msgstr "Inserisci dati personali"

#~ msgid "Enter the E-Mail text below the subject."
#~ msgstr "Digita il testo del messaggio sotto l'oggetto."

#~ msgid ""
#~ "Enter the E-Mail text below the subject. If the text format was set to "
#~ "HTMl in the options, you can format the E-Mail text. To do so select a "
#~ "text part and then click an icon in the formatting bar."
#~ msgstr ""
#~ "Digitare il testo del messaggio sotto l'oggetto. Se il formato del testo "
#~ "è stato impostato a HTML nelle opzioni, è possibile formattare il testo "
#~ "del messaggio. Per farlo, selezionare una parte del testo e fare clic su "
#~ "un'icona della barra di formattazione."

#~ msgid ""
#~ "Enter the recipient's name on the top left side. As soon as you typed the "
#~ "first letters, suggestions from the address books are displayed. To "
#~ "accept a recipient suggestion, click on it."
#~ msgstr ""
#~ "Digitare il nome del destinatario in alto a sinistra. Non appena si "
#~ "digitano le prime lettere, saranno mostrati suggerimenti dalle rubriche. "
#~ "Per accettare un destinatario suggerito, fare clic su di esso."

#~ msgid "Enter the subject on the right side of the recipient."
#~ msgstr "Digitare l'oggetto a destra del destinatario."

#~ msgid ""
#~ "Enter the subject, the start and the end date of the appointment. Other "
#~ "details are optional."
#~ msgstr ""
#~ "Digitare l'oggetto, la data iniziale e finale dell'appuntamento. Gli "
#~ "altri dettagli sono facoltativi."

#~ msgid "Enter the subject, the start date, and a description."
#~ msgstr "Digitare l'oggetto, la data iniziale e una descrizione."

#~ msgid "Enter visible text"
#~ msgstr "Digita il testo visibile"

#~ msgid "Enter your version comment:"
#~ msgstr "Inserisci un commento della versione:"

#~ msgid "Entering billing information"
#~ msgstr "Digitare le informazioni di fatturazione"

#~ msgid "Entering the E-Mail text"
#~ msgstr "Digitare il testo del messaggio"

#~ msgid "Entering the data"
#~ msgstr "Digitare i dati"

#~ msgid "Entering the recipient's name"
#~ msgstr "Digitare il nome del destinatario"

#~ msgid "Entering the subject"
#~ msgstr "Digitare l'oggetto"

#~ msgid "Entire thread"
#~ msgstr "Intera conversazione"

#~ msgid "Envelope"
#~ msgstr "Busta"

#~ msgid "Equatorial Guinea"
#~ msgstr "Guinea Equatoriale"

#~ msgid "Eritrea"
#~ msgstr "Eritrea"

#~ msgid "Error-ID: %1$s"
#~ msgstr "ID Errore: %1$s"

#~ msgid "Error: %1$s doesn't support routing from %2$s"
#~ msgstr "Errore: %1$s non supporta il percorso da %2$s"

#~ msgid "Error: %1$s doesn't support routing to %2$s"
#~ msgstr "Errore: %1$s non supporta il percorso per %2$s"

#~ msgid "Error: %2$s"
#~ msgstr "Errore: %2$s"

#~ msgid "Estimated Costs:"
#~ msgstr "Costi stimati:"

#~ msgid "Estimated Duration:"
#~ msgstr "Durata stimata:"

#~ msgid "Estonia"
#~ msgstr "Estonia"

#~ msgid "Ethiopia"
#~ msgstr "Etiopia"

#~ msgid "Euro"
#~ msgstr "Euro"

#~ msgid "Every"
#~ msgstr "Ogni"

#~ msgid "Exception caught: "
#~ msgstr "Rilevata eccezione: "

#~ msgid "Existing shares"
#~ msgstr "Condivisioni esistenti"

#~ msgid "Exit Fullscreen"
#~ msgstr "Esci dalla modalità a schermo intero"

#~ msgid "Extended view"
#~ msgstr "Vista estesa"

#~ msgctxt "help"
#~ msgid "External E-Mail Accounts"
#~ msgstr "Account esterni di posta elettronica"

#~ msgid "Facebook"
#~ msgstr "Facebook"

#~ msgid "Facebook reported an error:"
#~ msgstr "Facebook ha restituito un errore:"

#~ msgid "Failure! Please refresh."
#~ msgstr "Problema! Prova ad aggiornare."

#, fuzzy
#~| msgid "Cayman Islands"
#~ msgid "Falkland Islands"
#~ msgstr "Isole Cayman"

#, fuzzy
#~| msgid "Cook Islands"
#~ msgid "Faroe Islands"
#~ msgstr "Isole Cook"

#~ msgctxt "app"
#~ msgid "Favorite timezone"
#~ msgstr "Fusi orari preferiti"

#~ msgid "Fax (business)"
#~ msgstr "Fax (lavoro)"

#~ msgid "Fax (other)"
#~ msgstr "Fax (altro)"

#~ msgid "Fax (private)"
#~ msgstr "Fax (privato)"

#~ msgid "File name:"
#~ msgstr "Nome file:"

#~ msgid "File names must not be empty"
#~ msgstr "Il nomi dei file non possono essere vuoti"

#~ msgid "File names must not contain slashes"
#~ msgstr "I nomi dei file non devono contenere barre (/)"

#~ msgid "File versions"
#~ msgstr "Versioni del file"

#~ msgid "Filename"
#~ msgstr "Nome file"

#~ msgid "Filename, double click to rename"
#~ msgstr "Nome del file, doppio clic per rinominare"

#~ msgctxt "app"
#~ msgid "Files"
#~ msgstr "File"

#~ msgid "Files View"
#~ msgstr "Vista File"

#~ msgid "Finish tour"
#~ msgstr "Termina la presentazione"

#, fuzzy
#~| msgid "Fit to screen width"
#~ msgid "Fit to screen height"
#~ msgstr "Adatta alla larghezza dello schermo"

#~ msgid "Float Left"
#~ msgstr "Fluttuante a sinistra"

#~ msgid "Float Right"
#~ msgstr "Fluttuante a destra"

#~ msgid "Folder names must not contain slashes"
#~ msgstr "I nomi delle cartelle non devono contenere barre (/)"

#~ msgid "Folder settings"
#~ msgstr "Impostazioni delle cartelle"

#~ msgid "Folder tree"
#~ msgstr "Albero delle cartelle"

#~ msgid "Font name"
#~ msgstr "Nome del carattere"

#~ msgid "Font size"
#~ msgstr "Dimensione del carattere"

#~ msgid ""
#~ "For security reasons, all account passwords are encrypted with your "
#~ "primary account password. If you change your primary password, your "
#~ "external accounts might stop working. In this case, you can use your old "
#~ "password to recover all account passwords:"
#~ msgstr ""
#~ "Per ragioni di sicurezza, tutte le password degli account sono cifrate "
#~ "con la password principale del tuo account. Se cambi la password "
#~ "principale, gli account esterni potrebbero smettere di funzionare. In "
#~ "questo caso, puoi utilizzare la vecchia password per ripristinare tutte "
#~ "le password degli account:"

#~ msgid "Format emails as:"
#~ msgstr "Formatta i messaggi di posta come:"

#~ msgid "Forward emails as:"
#~ msgstr "Inoltra i messaggi di posta come:"

#, fuzzy
#~| msgid "Freelancer"
#~ msgid "France"
#~ msgstr "Libero professionista"

#, fuzzy
#~| msgid "French"
#~ msgid "French Guiana"
#~ msgstr "Francese"

#~ msgid "Friday"
#~ msgstr "Venerdì"

#~ msgid "Fullscreen"
#~ msgstr "Schermo intero"

#~ msgid "Further down you can add attachments to the appointment."
#~ msgstr "Più in basso, sarà possibile aggiungere allegati all'appuntamento."

#~ msgid "Further functions"
#~ msgstr "Funzioni ulteriori"

#~ msgid "Further information"
#~ msgstr "Ulteriori informazioni"

#, fuzzy
#~| msgid "German"
#~ msgid "Germany"
#~ msgstr "Tedesco"

#~ msgid "Get a link"
#~ msgstr "Ottieni un collegamento"

#~ msgid "Get started here!"
#~ msgstr "Inizia da qui!"

#~ msgid "Go to page"
#~ msgstr "Vai alla pagina"

#~ msgid "Good evening"
#~ msgstr "Buona sera"

#~ msgid "Good morning"
#~ msgstr "Buongiorno"

#, fuzzy
#~| msgid "Green"
#~ msgid "Greece"
#~ msgstr "Verde"

#~ msgid "Greek"
#~ msgstr "Greco"

#, fuzzy
#~| msgid "Green"
#~ msgid "Greenland"
#~ msgstr "Verde"

#, fuzzy
#~| msgid "Canada"
#~ msgid "Grenada"
#~ msgstr "Canada"

#~ msgid "Grey"
#~ msgstr "Grigio"

#~ msgid "Guidance"
#~ msgstr "Guida"

#~ msgid "H-split view"
#~ msgstr "Vista con divisione orizzontale"

#, fuzzy
#~| msgid "Waiting"
#~ msgid "Haiti"
#~ msgstr "In attesa"

#~ msgid "Halo view"
#~ msgstr "Vista Aura"

#~ msgid "Heading"
#~ msgstr "Intestazione"

#~ msgid "Hello"
#~ msgstr "Ciao"

#~ msgid "Here is what %s knows about %s:"
#~ msgstr "Ecco ciò che %s sa di %s:"

#~ msgid "Hi!<br><br>%1$s shares a publication with you:<br>%2$s"
#~ msgstr "Ciao!<br><br>%1$s condivide una pubblicazione con te:<br>%2$s"

#~ msgid "Hidden"
#~ msgstr "Nascoste"

#~ msgid "Hide QR code"
#~ msgstr "Nascondi codice QR"

#~ msgid "Hide advanced filters"
#~ msgstr "Nascondi i filtri avanzati"

#~ msgid "Hide all notifications"
#~ msgstr "Nascondi tutte le notifiche"

#~ msgid "Hide all notifications for new mails."
#~ msgstr "Nascondi tutte le notifiche dei nuovi messaggi di posta."

#~ msgid "Hide comments"
#~ msgstr "Nascondi i commenti"

#~ msgid "Hide conflicts"
#~ msgstr "Nascondi i conflitti"

#~ msgid "Hide side panel"
#~ msgstr "Nascondi il pannello laterale"

#~ msgctxt "address"
#~ msgid "Home"
#~ msgstr "Casa"

#~ msgid "How the settings are organized"
#~ msgstr "Come sono organizzate le impostazioni"

#, fuzzy
#~| msgid "Hungarian"
#~ msgid "Hungary"
#~ msgstr "Ungherese"

#~ msgid "IMAP folder subscription"
#~ msgstr "Sottoscrizione cartelle IMAP"

#~ msgid "IMAP login"
#~ msgstr "Accesso IMAP"

#~ msgid "IMAP port"
#~ msgstr "Porta IMAP"

#~ msgid "IMAP secure"
#~ msgstr "IMAP sicuro"

#~ msgid "IMAP server"
#~ msgstr "Server IMAP"

#~ msgid "Icon view"
#~ msgstr "Vista a icone"

#~ msgid ""
#~ "If a folder contains images, you can display a slideshow. To do so click "
#~ "on Slideshow on the upper right side."
#~ msgstr ""
#~ "Se una cartella contiene immagini, è possibile visualizzare una "
#~ "presentazione. Per attivarla, fare clic su Presentazione in alto a destra."

#~ msgid ""
#~ "If you no longer want to display a tile, click the cross on the upper "
#~ "right side."
#~ msgstr ""
#~ "Se non si desidera visualizzare più un riquadro, fare clic sulla croce in "
#~ "altro a destra."

#~ msgid "Import into"
#~ msgstr "Importa in"

#~ msgid "In %s hours:"
#~ msgstr "In %s ore:"

#~ msgid "In %s milliseconds:"
#~ msgstr "In %s millisecondi:"

#~ msgid "In %s minutes:"
#~ msgstr "In %s minuti:"

#~ msgid "In %s seconds:"
#~ msgstr "In %s secondi:"

#~ msgid "In %s weeks:"
#~ msgstr "In %s settimane:"

#~ msgid ""
#~ "In case of new notifications, e.g. appointment invitations, the info area "
#~ "is opened on the right side."
#~ msgstr ""
#~ "In caso di nuove notifiche, ad es. inviti ad appuntamenti, l'area "
#~ "informazioni sarà aperta sul lato destro."

#~ msgid ""
#~ "In order to edit multiple E-Mails at once, enable the checkboxes on the "
#~ "left side of the E-Mails. If the checkboxes are not displayed, click the "
#~ "icon on the bottom left side."
#~ msgstr ""
#~ "Per modificare più messaggi contemporaneamente, abilitare le caselle di "
#~ "selezione a sinistra dei messaggi. Se le caselle non sono visualizzate, "
#~ "fare clic sull'icona in basso a sinistra."

#~ msgid ""
#~ "In the Details section at the bottom right side you can enter billing "
#~ "information."
#~ msgstr ""
#~ "Nella sezione Dettagli in basso a sinistra, è possibile inserire le "
#~ "informazioni di fatturazione."

#~ msgid ""
#~ "In the Icons view you can see the files of the selected folder in the "
#~ "display area."
#~ msgstr ""
#~ "Nella vista Icone, è possibile vedere i file o le cartelle selezionate "
#~ "nell'area di visualizzazione."

#~ msgid "Inbox Tabs"
#~ msgstr "Schede della posta in arrivo"

#~ msgid "Inbox tabs"
#~ msgstr "Schede della posta in arrivo"

#~ msgid "Incoming Notification Mails"
#~ msgstr "Messaggi di notifica in arrivo"

#, fuzzy
#~| msgid "Undone"
#~ msgid "Indonesia"
#~ msgstr "Annullata"

#~ msgid "Info area"
#~ msgstr "Area informazioni"

#~ msgid "Inline With Text"
#~ msgstr "In linea con il testo"

#~ msgid "Inline with text"
#~ msgstr "In linea con il testo"

#~ msgid "Insert Column"
#~ msgstr "Inserisci colonna"

#~ msgid "Insert Image File"
#~ msgstr "Inserisci file immagine"

#~ msgid "Insert Image URL"
#~ msgstr "Inserisci URL immagine"

#~ msgid "Insert Row"
#~ msgstr "Inserisci riga"

#~ msgid "Insert column"
#~ msgstr "Inserisci colonna"

#~ msgid "Insert image file"
#~ msgstr "Inserisci file immagine"

#~ msgid "Insert row"
#~ msgstr "Inserisci riga"

#~ msgid "Insert table"
#~ msgstr "Inserisci tabella"

#~ msgid "Insert/Edit Hyperlink"
#~ msgstr "Inserisci/Modifica collegamento ipertestuale"

#~ msgid "Internal Error"
#~ msgstr "Errore interno"

#~ msgid ""
#~ "Internet Explorer 9 does not support attachment uploads. Please upgrade "
#~ "to Internet Explorer 10."
#~ msgstr ""
#~ "Internet Explorer 9 non supporta il caricamento degli allegati. Aggiorna "
#~ "a Internet Explorer 10."

#~ msgid ""
#~ "Internet Explorer 9 does not support file uploads. Please upgrade to "
#~ "Internet Explorer 10."
#~ msgstr ""
#~ "Internet Explorer 9 non supporta il caricamento dei file. Aggiorna a "
#~ "Internet Explorer 10."

#~ msgid "Interval of the reminder in minutes"
#~ msgstr "Intervallo del promemoria in minuti"

#~ msgid "Invalid data"
#~ msgstr "Dati non validi"

#~ msgid ""
#~ "Invite people via email. Every recipient will get an individual link to "
#~ "access the shared files."
#~ msgstr ""
#~ "Invita le persone tramite posta elettronica. Ogni destinatario riceverà "
#~ "un collegamento individuale per accedere ai file condivisi."

#~ msgid "Inviting other participants"
#~ msgstr "Invitare altri partecipanti"

#~ msgid "Italian (Italy)"
#~ msgstr "Italiano (Italia)"

#, fuzzy
#~| msgid "Italic"
#~ msgid "Italy"
#~ msgstr "Corsivo"

#~ msgid "Item List"
#~ msgstr "Elenco di elementi"

#~ msgid "Items without a file can not be opened."
#~ msgstr "Gli elementi senza un file non possono essere aperti."

#, fuzzy
#~| msgid "Due on %1$s"
#~ msgid "Just open %1$s"
#~ msgstr "Scade il %1$s"

#~ msgid "Justify"
#~ msgstr "Giustificato"

#~ msgid "Keep the draft."
#~ msgstr "Conserva la bozza."

#~ msgid "Label"
#~ msgstr "Etichetta"

#~ msgid "Last Modified:"
#~ msgstr "Ultima modifica:"

#~ msgid "Last modified"
#~ msgstr "Ultima modifica"

#~ msgid "Launching an app"
#~ msgstr "Avviare un'applicazione"

#, fuzzy
#~ msgid "Leave Presentation"
#~ msgstr "Destinazione"

#~ msgid "Leave messages on server"
#~ msgstr "Lascia i messaggi sul server"

#~ msgid "Left"
#~ msgstr "Sinistra"

#~ msgid "Left aligned, text wraps at right side"
#~ msgstr "Allineato a sinistra, testo interrotto sul lato destro"

#~ msgid "Lighter"
#~ msgstr "Più chiaro"

#~ msgid "Liked a link: %s"
#~ msgstr "\"Mi piace\" per un collegamento: %s"

#~ msgid "Line Spacing"
#~ msgstr "Interlinea"

#, fuzzy
#~ msgid "Line wrap when sending text mails after"
#~ msgstr "Interruzione di riga all'invio di messaggi di testo dopo "

#, fuzzy
#~ msgid "Line wrap when sending text mails after how much characters"
#~ msgstr "Interruzione di riga all'invio di messaggi di testo dopo "

#~ msgid "Line wrap when sending text mails after: "
#~ msgstr "Interruzione di riga all'invio di messaggi di testo dopo: "

#~ msgid "Load Error"
#~ msgstr "Errore di caricamento"

#~ msgid "Load all mails. This might take some time."
#~ msgstr "Carica tutti i messaggi. Potrebbe richiedere del tempo."

#~ msgid "Login"
#~ msgstr "Nome utente"

#~ msgid "Login must not be empty."
#~ msgstr "Il nome utente non può essere vuoto."

#~ msgid "Logout now"
#~ msgstr "Esci subito"

#, fuzzy
#~| msgid "March"
#~ msgid "Mac"
#~ msgstr "Marzo"

#~ msgid "Mail Details"
#~ msgstr "Dettagli posta"

#~ msgid "Mail Thread Details"
#~ msgstr "Dettagli della conversazione di posta"

#~ msgid "Mail and Social Accounts"
#~ msgstr "Account di posta e reti sociali"

#~ msgid "Mail text"
#~ msgstr "Testo del messaggio"

#~ msgid "Mail was not imported, only .eml files are supported."
#~ msgstr ""
#~ "Il messaggio non è stato importato, sono supportati solo i file .eml."

#~ msgid "Mailfilter created"
#~ msgstr "Filtro messaggi creato"

#~ msgid "Mailfilter updated"
#~ msgstr "Filtro messaggi aggiornato"

#~ msgid "Main window"
#~ msgstr "Finestra principale"

#~ msgid "Manage applications"
#~ msgstr "Gestisci le applicazioni"

#~ msgctxt "help"
#~ msgid "Managing E-Mail messages"
#~ msgstr "Gestione dei messaggi di posta"

#~ msgid "Mark as"
#~ msgstr "Marca come"

#~ msgid "Mark read"
#~ msgstr "Marca come letto"

#~ msgid "Mark unread"
#~ msgstr "Marca come non letto"

#, fuzzy
#~| msgid "Cayman Islands"
#~ msgid "Marshall Islands"
#~ msgstr "Isole Cayman"

#~ msgid "Mediaplayer"
#~ msgstr "Lettore multimediale"

#~| msgid "Mark as read"
#~ msgid "Message is read"
#~ msgstr "Il messaggio è marcato come letto"

#~ msgid "Mobile"
#~ msgstr "Cellulare"

#~ msgid "Mobile device settings:"
#~ msgstr "Impostazioni del dispositivo mobile:"

#~ msgid "Modified by"
#~ msgstr "Modificato da"

#~ msgid "Monday"
#~ msgstr "Lunedì"

#, fuzzy
#~| msgid "Angola"
#~ msgid "Mongolia"
#~ msgstr "Angola"

#~ msgid "Month View"
#~ msgstr "Vista Mese"

#, fuzzy
#~| msgid "Months"
#~ msgid "Montserrat"
#~ msgstr "Mesi"

#~ msgid "More zoom settings"
#~ msgstr "Altre impostazioni di ingrandimento"

#, fuzzy
#~| msgid "Apply to all subfolders"
#~ msgid "Move all mails from a sender"
#~ msgstr "Applica a tutte le sottocartelle"

#~ msgid "Moving mails ... This may take a few seconds."
#~ msgstr "Spostamento dei messaggi... Potrebbe richiedere qualche secondo."

#~ msgid "N/A"
#~ msgstr "N/D"

#~ msgid "Name already taken"
#~ msgstr "Nome già utilizzato"

#~ msgid "Name for group of feeds"
#~ msgstr "Nome del gruppo di fonti"

#~ msgid "Name of feed"
#~ msgstr "Nome della fonte"

#~ msgid "Names and email addresses"
#~ msgstr "Nomi e indirizzi di posta elettronica"

#~ msgid "Navigation bar"
#~ msgstr "Barra di navigazione"

#, fuzzy
#~| msgid "Dutch (Netherlands)"
#~ msgid "Netherlands"
#~ msgstr "Olandese (Paesi Bassi)"

#~ msgid "Network Problems"
#~ msgstr "Problemi di rete"

#, fuzzy
#~| msgid "New calendar"
#~ msgid "New Caledonia"
#~ msgstr "Nuovo calendario"

#~ msgid "New Mail from %1$s %2$s. Press [enter] to open"
#~ msgstr "Nuovo messaggio da %1$s %2$s. Premi [invio] per aprire"

#, fuzzy
#~| msgid "New calendar"
#~ msgid "New Zealand"
#~ msgstr "Nuovo calendario"

#~ msgid "New objects icon"
#~ msgstr "Icona Nuovi oggetti"

#~ msgid "New office document"
#~ msgstr "Nuovo documento di ufficio"

#~ msgid "New private calendar"
#~ msgstr "Nuova calendario privato"

#~ msgid "New private folder"
#~ msgstr "Nuova cartella privata"

#~ msgid "New public folder"
#~ msgstr "Nuova cartella pubblica"

#~ msgid "New publication"
#~ msgstr "Nuova pubblicazione"

#~ msgid "New subfolder"
#~ msgstr "Nuova sottocartella"

#~ msgid "Next birthdays"
#~ msgstr "Prossimi compleanni"

#, fuzzy
#~| msgid "Algeria"
#~ msgid "Nigeria"
#~ msgstr "Algeria"

#~ msgid "No appointments found for \"%s\""
#~ msgstr "Nessun appuntamento trovato per \"%s\""

#~ msgid "No border"
#~ msgstr "Nessun bordo"

#~ msgid "No downloads available"
#~ msgstr "Nessuno scaricamento disponibile"

#~ msgid "No file selected for upload."
#~ msgstr "Nessun file selezionato per il caricamento."

#~ msgid "No items were found. Please adjust currently used facets."
#~ msgstr ""
#~ "Nessun elemento è stato trovato. Regola i filtri di ricerca attualmente "
#~ "utilizzati."

#~ msgid "No mails"
#~ msgstr "Nessun messaggio"

#~ msgid "No mails at all!"
#~ msgstr "Nessun messaggio di posta!"

#~ msgid "No mails found for \"%s\""
#~ msgstr "Nessun messaggio trovato per \"%s\""

#~ msgid "No mails in this folder"
#~ msgstr "Nessun messaggio in questa cartella"

#~ msgid "No matching templates on this Server"
#~ msgstr "Nessun modello corrispondente su questo server"

#~ msgid "No wall posts yet."
#~ msgstr "Ancora nessun commento in bacheca."

#~ msgid "No, only move selected message(s)"
#~ msgstr "No, sposta solo i messaggi selezionati"

#, fuzzy
#~| msgid "Cook Islands"
#~ msgid "Norfolk Island"
#~ msgstr "Isole Cook"

#~ msgid "Normal"
#~ msgstr "Normale"

#, fuzzy
#~| msgid "Forward"
#~ msgid "Norway"
#~ msgstr "Inoltra"

#~ msgid "Not yet confirmed"
#~ msgstr "Non ancora confermata"

#~ msgid "Note that some of the tabs can not be disabled."
#~ msgstr "Nota che alcune delle schede non possono essere disabilitate."

#~ msgid "Note: The vCard format cannot contain distribution lists"
#~ msgstr "Nota: il formato vCard non può contenere liste di distribuzione"

#~ msgid "Nothing in your newsfeed."
#~ msgstr "Niente nella tua fonte di notizie."

#~ msgid "Numbering On/Off"
#~ msgstr "Numerazione attiva/disattiva"

#~ msgid "Off"
#~ msgstr "Spento"

#~ msgid "On %s %s each %s. months"
#~ msgstr "Il %s %s ogni %s mesi"

#~ msgid "On %s %s every month"
#~ msgstr "Il %s %s di ogni mese"

#~ msgid "On %s %s in %s"
#~ msgstr "Il %s %s di %s"

#~ msgid "On %s. day every %s. month"
#~ msgstr "Il %s° giorno di ogni %s° mese"

#~ msgid "On %s. day every month"
#~ msgstr "Il %s° giorno di ogni mese"

#~ msgid "On new notifications except mails"
#~ msgstr "Per le nuove notifiche eccetto i messaggi di posta"

#~ msgid "One and a Half"
#~ msgstr "Una e mezza"

#~ msgid "One item was found."
#~ msgid_plural "%1$s items were found."
#~ msgstr[0] "Un elemento è stato trovato."
#~ msgstr[1] "%1$s elementi sono stati trovati."

#~ msgid "Only show widget summary on mobile devices"
#~ msgstr "Mostra solo il sommario dei widget sui dispositivi mobili"

#, fuzzy
#~| msgid "Open"
#~ msgid "Open "
#~ msgstr "Apri"

#~ msgid "Open in new tab"
#~ msgstr "Apri in una nuova scheda"

#~ msgid "Opening E-Mail threads"
#~ msgstr "Aprire le conversazioni di posta"

#~ msgid "Opening or closing the folder tree"
#~ msgstr "Aprire e chiudere l'albero delle cartelle"

#~ msgid "Opening the E-Mail settings"
#~ msgstr "Aprire le impostazioni di posta elettronica"

#~ msgid "Opening the settings"
#~ msgstr "Aprire le impostazioni"

#~ msgid "Overdue Task. %1$s %2$s. Press [enter] to open"
#~ msgstr "Attività scadute. %1$s %2$s. Premi [invio] per aprire"

#~ msgid "POP3:"
#~ msgstr "POP3:"

#~ msgid "Page number"
#~ msgstr "Numero di pagina"

#, fuzzy
#~| msgid "Afghanistan"
#~ msgid "Pakistan"
#~ msgstr "Afghanistan"

#, fuzzy
#~| msgid "British Indian Ocean Territory"
#~ msgid "Palestinian Territory"
#~ msgstr "Territorio Britannico dell'Oceano Indiano"

#~ msgid "Paragraph Alignment"
#~ msgstr "Allineamento paragrafo"

#~ msgid "Paragraph Fill Color"
#~ msgstr "Colore di riempimento del paragrafo"

#~ msgid "Paragraph borders"
#~ msgstr "Bordi del paragrafo"

#, fuzzy
#~| msgid "Paragraph style"
#~ msgid "Paraguay"
#~ msgstr "Stile del paragrafo"

#, fuzzy
#~ msgid "Pause Presentation"
#~ msgstr "Destinazione"

#~ msgid "Permanently remove deleted emails?"
#~ msgstr "Vuoi rimuovere definitivamente i messaggi di posta eliminati?"

#, fuzzy
#~| msgid "Permissions"
#~ msgid "Permissions for"
#~ msgstr "Permessi"

#, fuzzy
#~| msgid "Permissions"
#~ msgid "Permissions: %1$s"
#~ msgstr "Permessi"

#~ msgid "Phone (private)"
#~ msgstr "Telefono (privato)"

#~ msgid "Phone alt"
#~ msgstr "Telefono alt"

#~ msgid "Please ask me every time"
#~ msgstr "Chiedi ogni volta"

#~ msgid "Please enter a correct number."
#~ msgstr "Digita un numero corretto."

#~ msgid "Please enter a valid date."
#~ msgstr "Digita una data valida."

#~ msgid "Please enter an feed-url."
#~ msgstr "Digita l'URL di una fonte."

#~ msgid ""
#~ "Please feel free to rename tabs to better match your needs. Use "
#~ "checkboxes to enable or disable specific tabs."
#~ msgstr ""
#~ "Sei libero di rinominare le schede in base alle tue esigenze. Utilizza le "
#~ "caselle di selezione per abilitare o disabilitare schede specifiche."

#~ msgid "Polish"
#~ msgstr "Polacco"

#~ msgid "Portal Squares"
#~ msgstr "Riquadri del portale"

#, fuzzy
#~| msgid "Portal"
#~ msgid "Portugal"
#~ msgstr "Portale"

#~ msgid "Portuguese (Portugal)"
#~ msgstr "Portoghese (Portogallo)"

#, fuzzy
#~ msgid "Presenter Navigation"
#~ msgstr "Destinazione"

#~ msgid "Press [enter] to close this alertbox."
#~ msgstr "Premi [invio] per chiudere questo avviso."

#~ msgid "Press [enter] to jump to the facebook stream."
#~ msgstr "Premi [invio] per passare al flusso di Facebook."

#~ msgid "Press [enter] to open"
#~ msgstr "Premi [invio] per aprire"

#~ msgid "Press [enter] to select a time when you want to be reminded again"
#~ msgstr "Premi [invio] per selezionare l'ora del promemoria successivo"

#~ msgid "Prev"
#~ msgstr "Prec"

#, fuzzy
#~ msgid "Preview pane"
#~ msgstr "Anteprima"

#~ msgid "Privacy Notice"
#~ msgstr "Avviso di riservatezza"

#~ msgid "Promote One Level"
#~ msgstr "Sali di un livello"

#~ msgid "Public"
#~ msgstr "Pubblico"

#~ msgid "Publication"
#~ msgstr "Pubblicazione"

#~ msgid "Publication created"
#~ msgstr "Pubblicazione creata"

#~ msgid "Publication has been added"
#~ msgstr "La pubblicazione è stata aggiunta"

#~ msgid "Publications must have a name"
#~ msgstr "Le pubblicazioni devono avere un nome"

#~ msgid "Publish"
#~ msgstr "Pubblica"

#~ msgid "Publish folder"
#~ msgstr "Pubblica cartella"

#~ msgid "Publish item"
#~ msgstr "Pubblica elemento"

#~ msgid "Pull To Refresh"
#~ msgstr "Estendi per aggiornare"

#~ msgid ""
#~ "Rating %1$d of %2$d. Press Enter to confirm or use the left and right "
#~ "arrowkeys to adjust your rating."
#~ msgstr ""
#~ "Valutazione di %1$d di %2$d. Premi Invio per confermare o utilizza le "
#~ "frecce direzionali destra e sinistra per modificare la tua valutazione."

#, fuzzy
#~| msgid "Page %1$d of %2$d"
#~ msgid "Rating %1$d of 5"
#~ msgstr "Pagina %1$d di %2$d"

#~ msgid "Read Only Mode"
#~ msgstr "Modalità di sola lettura"

#~ msgid "Read-only mode"
#~ msgstr "Modalità di sola lettura"

#~ msgid "Reading the details"
#~ msgstr "Leggere i dettagli"

#~ msgid "Recurring tasks need a valid end date."
#~ msgstr "Le attività ricorrenti devono avere una data finale valida."

#~ msgid "Remove facet"
#~ msgstr "Rimuovi filtro di ricerca"

#~ msgid "Remove from recipient list"
#~ msgstr "Rimuovi dall'elenco dei destinatari"

#~ msgid "Rename Document"
#~ msgstr "Rinomina documento"

#~ msgid "Reply to"
#~ msgstr "Rispondi a"

#~ msgid "Reset"
#~ msgstr "Ripristina"

#~ msgid "Resource name"
#~ msgstr "Nome risorsa"

#~ msgid "Restore Last Operation"
#~ msgstr "Ripristina l'ultima operazione"

#, fuzzy
#~| msgid "Never"
#~ msgid "Revert"
#~ msgstr "Mai"

#~ msgid "Revert Last Operation"
#~ msgstr "Torna all'operazione precedente"

#, fuzzy
#~| msgid "Text"
#~ msgid "Rich Text"
#~ msgstr "Testo"

#~ msgid "Right"
#~ msgstr "Destra"

#~ msgid "Right aligned, text wraps at left side"
#~ msgstr "Allineato a destra, testo interrotto sul lato sinistro"

#, fuzzy
#~| msgid "Romanian"
#~ msgid "Romania"
#~ msgstr "Rumeno"

#~ msgid "Running applications"
#~ msgstr "Applicazioni in esecuzione"

#, fuzzy
#~| msgid "Russian"
#~ msgid "Russia"
#~ msgstr "Russo"

#, fuzzy
#~| msgid "RSS"
#~ msgid "SMS"
#~ msgstr "RSS"

#~ msgid "SMTP login"
#~ msgstr "Accesso SMTP"

#~ msgid "SMTP port"
#~ msgstr "Porta SMTP"

#~ msgid "SMTP secure"
#~ msgstr "SMTP sicuro"

#~ msgid "SMTP server"
#~ msgstr "Server SMTP"

#~ msgid "Saturday"
#~ msgstr "Sabato"

#~ msgid "Save in file store"
#~ msgstr "Salva nel deposito informazioni"

#~ msgid "Save to Drive"
#~ msgstr "Salva su Drive"

#~ msgid "Saved in"
#~ msgstr "Salvato in"

#~ msgid "Saving attachment to Drive"
#~ msgid_plural "Saving attachments to Drive"
#~ msgstr[0] "Salvataggio allegato in Drive"
#~ msgstr[1] "Salvataggio allegati in Drive"

#~ msgid "Saving latest changes ..."
#~ msgstr "Salvataggio delle ultime modifiche in corso..."

#~ msgid "Search Options"
#~ msgstr "Opzioni di ricerca"

#~ msgid "Search here"
#~ msgstr "Cerca qui"

#~ msgid "Search within application"
#~ msgstr "Ricerca all'interno delle applicazioni"

#~ msgid "Searched in"
#~ msgstr "Cercato in"

#~ msgid "Searched in all folders"
#~ msgstr "Cercato in tutte le cartelle"

#~ msgid "Searching for objects"
#~ msgstr "Cercare oggetti"

#~ msgid "Select Folder"
#~ msgstr "Seleziona cartella"

#~ msgid "Select Image File"
#~ msgstr "Seleziona file immagine"

#~ msgid "Select none"
#~ msgstr "Nessuna selezione"

#~ msgid "Select page"
#~ msgstr "Seleziona pagina"

#~ msgid "Selected message was moved successfully."
#~ msgid_plural "Selected messages has been moved successfully."
#~ msgstr[0] "Il messaggio selezionato è stato spostato correttamente."
#~ msgstr[1] "I messaggi selezionati sono stati spostati correttamente."

#~ msgid "Send as mail"
#~ msgstr "Invia come messaggio di posta"

#~ msgid "Send feedback"
#~ msgstr "Invia un commento"

#~ msgid "Sender"
#~ msgstr "Mittente"

#~ msgid "Sending an E-Mail to a contact"
#~ msgstr "Inviare un messaggio a un contatto"

#~ msgid "Sending the E-Mail"
#~ msgstr "Inviare il messaggio"

#~ msgid "Server Error"
#~ msgstr "Errore del server"

#~ msgid "Set as default"
#~ msgstr "Imposta come predefinita"

#~ msgid "Share link by email"
#~ msgstr "Condividi il collegamento tramite posta"

#, fuzzy
#~ msgctxt "owner"
#~ msgid "Shared by: %1$s"
#~ msgstr "Ricerca effettuata: %1$s"

#~ msgid ""
#~ "Should all other past and future messages from %1$s also be moved to %2$s?"
#~ msgstr ""
#~ "Vuoi che tutti i messaggi passati e futuri di %1$s siano spostati in %2$s?"

#~ msgid ""
#~ "Should only the current message or all messages of the sender be moved"
#~ msgstr ""
#~ "Scegli se spostare solo il messaggio corrente o tutti i messaggi del "
#~ "mittente"

#~ msgid "Show QR code"
#~ msgstr "Mostra codice QR"

#~ msgid "Show Tabs for inbox"
#~ msgstr "Mostra le schede di posta in arrivo"

#~ msgid "Show all mails. Note: Mails are no longer grouped by conversation."
#~ msgstr ""
#~ "Mostra tutti i messaggi: i messaggi non sono più raggruppati per "
#~ "conversazione."

#~ msgid "Show all my appointments from all calendars"
#~ msgstr "Mostra i miei appuntamenti da tutti i calendari"

#~ msgctxt "plural"
#~ msgid "Show attachment"
#~ msgid_plural "Show attachments"
#~ msgstr[0] "Mostra allegato"
#~ msgstr[1] "Mostra allegati"

#, fuzzy
#~| msgid "Show comments"
#~ msgid "Show chevron day"
#~ msgstr "Mostra i commenti"

#~ msgid "Show comments"
#~ msgstr "Mostra i commenti"

#~ msgid "Show contacts from administrator group"
#~ msgstr "Mostra i contatti dal gruppo di amministrazione"

#~ msgid "Show file"
#~ msgstr "Mostra il file"

#~ msgid "Show first page"
#~ msgstr "Mostra la prima pagina"

#~ msgid "Show last page"
#~ msgstr "Mostra l'ultima pagina"

#~ msgid "Show legal information"
#~ msgstr "Mostra le informazioni legali"

#~ msgid "Show message size"
#~ msgstr "Mostra la dimensione del messaggio"

#~ msgid "Show more"
#~ msgstr "Mostra altro"

#~ msgid "Show more comments"
#~ msgstr "Mostra altri commenti"

#~ msgid "Show more..."
#~ msgstr "Mostra altro..."

#~ msgid "Show original publication"
#~ msgstr "Mostra la pubblicazione originale"

#~ msgid "Show side panel"
#~ msgstr "Mostra il pannello laterale"

#~ msgid "Show strack trace"
#~ msgstr "Mostra tracciamento degli errori"

#~ msgid "Show task"
#~ msgstr "Mostra attività"

#~ msgid "Show version history"
#~ msgstr "Mostra lo storico delle versioni"

#, fuzzy
#~ msgid "Show/hide folder"
#~ msgstr "Sposta la cartella"

#~ msgid "Sidebar"
#~ msgstr "Barra laterale"

#~ msgid "Signature"
#~ msgstr "Firma"

#~ msgid "Signature position"
#~ msgstr "Posizione della firma"

#~ msgid "Signature text"
#~ msgstr "Testo della firma"

#~ msgid "Signing out"
#~ msgstr "Disconnettersi"

#~ msgid "Simple Pad"
#~ msgstr "Semplice blocco note"

#, fuzzy
#~| msgid "Single"
#~ msgid "Singapore"
#~ msgstr "Singola"

#~ msgid "Skip this step"
#~ msgstr "Salta questo passo"

#~ msgid "Slideshow"
#~ msgstr "Presentazione"

#, fuzzy
#~| msgid "Smartphone settings:"
#~ msgid "Smartphone"
#~ msgstr "Impostazioni del telefono:"

#~ msgid ""
#~ "Social accounts are only used to download contact and/or calendar data"
#~ msgstr ""
#~ "Gli account sociali sono utilizzati solo per scaricare contatti e/o dati "
#~ "di calendario"

#, fuzzy
#~| msgid "Cook Islands"
#~ msgid "Solomon Islands"
#~ msgstr "Isole Cook"

#~ msgid "Someone shared a file with you"
#~ msgstr "Qualcuno ha condiviso un file con te"

#~ msgid ""
#~ "Someone shared a folder with you. Would you like to subscribe those %1$s?"
#~ msgstr ""
#~ "Qualcuno ha condiviso una cartella con te. Vuoi sottoscrivere tali %1$s?"

#~ msgid "Sorry, common mails couldn't be assigned automatically."
#~ msgstr ""
#~ "Spiacenti, i messaggi normali non possono essere assegnati "
#~ "automaticamente."

#~ msgid "Sorry, failed to load the document successfully."
#~ msgstr "Spiacenti, il caricamento del documento non è riuscito."

#, fuzzy
#~ msgid "Sorry, the audio file could not be played."
#~ msgstr "Questo file non può essere caricato."

#, fuzzy
#~ msgid "Sorry, the video could not be played."
#~ msgstr "Questo file non può essere caricato."

#~ msgid "Sorry, there is no preview available for this file."
#~ msgstr "Spiacenti, non è disponibile un'anteprima per questo file."

#~ msgid "Sorting your E-Mails"
#~ msgstr "Ordinare i messaggi"

#~ msgid "Sorting your tasks"
#~ msgstr "Ordinare le attività"

#~ msgid "Spam folder"
#~ msgstr "Cartella posta indesiderata"

#~ msgid "Spanish"
#~ msgstr "Spagnolo"

#, fuzzy
#~ msgid "Start Presentation"
#~ msgstr "Destinazione"

#~ msgid "Started %s days ago:"
#~ msgstr "Iniziata %s giorni fa:"

#~ msgid "Started %s hours ago:"
#~ msgstr "Iniziata %s ore fa:"

#~ msgid "Started %s milliseconds ago:"
#~ msgstr "Iniziata %s millisecondi fa:"

#~ msgid "Started %s minutes ago:"
#~ msgstr "Iniziata %s minuti fa:"

#~ msgid "Started %s seconds ago:"
#~ msgstr "Iniziata %s secondi fa:"

#~ msgid "Started %s weeks ago:"
#~ msgstr "Iniziata %s settimane fa:"

#~ msgid "Streams"
#~ msgstr "Flussi"

#~ msgid "Strike through"
#~ msgstr "Barrato"

#~ msgid "Subreddits"
#~ msgstr "Subreddit"

#~ msgid ""
#~ "Subscribing to items that are not delivered by another Open-Xchange "
#~ "Server (i.e. OXMF) may take some time. Example: Importing 100 contacts "
#~ "from Xing takes about 5 minutes. We are continually improving this "
#~ "functionality. Future releases will work significantly faster."
#~ msgstr ""
#~ "La sottoscrizione di elementi che non sono consegnati da un altro server "
#~ "Open-Xchange (ad es. OXMF) potrebbe richiedere del tempo. Ad esempio, "
#~ "l'importazione di 100 contatti da Xing richiede circa 5 minuti. Stiamo "
#~ "migliorando costantemente questa funzionalità. Le prossime versioni "
#~ "saranno decisamente più veloci."

#~ msgid "Such data will never be uploaded"
#~ msgstr "Dati di questo tipo non saranno mai caricati"

#~ msgid "Sunday"
#~ msgstr "Domenica"

#~ msgid "Superscript"
#~ msgstr "Apice"

#, fuzzy
#~| msgid "Your name"
#~ msgid "Suriname"
#~ msgstr "Il tuo nome"

#~ msgid "Swedish (Sweden)"
#~ msgstr "Svedese (Svezia)"

#~ msgid "Switched to read only mode."
#~ msgstr "Passato in modalità di sola lettura."

#~ msgid "Synchronization to the server has been lost."
#~ msgstr "La sincronizzazione al server è stata interrotta."

#, fuzzy
#~| msgid "Table"
#~ msgid "Tablet"
#~ msgstr "Tabella"

#~ msgid "Task invitation. %1$s %2$s %3$s. Press [enter] to open"
#~ msgstr "Invito dell'attività. %1$s %2$s %3$s. Premi [invio] per aprire"

#~ msgid "Task moved."
#~ msgid_plural "Tasks moved."
#~ msgstr[0] "Attività spostata."
#~ msgstr[1] "Attività spostate."

#~ msgid "Task reminder. %1$s %2$s %3$s. Press [enter] to open"
#~ msgstr "Promemoria dell'attività: %1$s %2$s %3$s. Premi [invio] per aprire"

#~ msgid "Tasks have been moved"
#~ msgstr "Le attività sono state spostate"

#~ msgid "Template"
#~ msgstr "Modello"

#~ msgid "Text 1"
#~ msgstr "Testo 1"

#~ msgid "Text 2"
#~ msgstr "Testo 2"

#~ msgid "Text Fill Color"
#~ msgstr "Colore di riempimento del testo"

#~ msgid "Text format"
#~ msgstr "Formato del testo"

#~ msgid "Text:"
#~ msgstr "Testo:"

#~ msgctxt "help"
#~ msgid "The E-Mail Components"
#~ msgstr "Il componente Posta elettronica"

#~ msgctxt "help"
#~ msgid "The Files Components"
#~ msgstr "I componenti di File"

#~ msgid "The Icons view"
#~ msgstr "La vista Icone"

#~ msgid "The Icons view displays an icon for each file."
#~ msgstr "La vista Icone visualizza un'icona per ogni file."

#~ msgid "The List view"
#~ msgstr "La vista Elenco"

#~ msgid ""
#~ "The List view shows a sidebar with appointments and a display area with "
#~ "the data of the selected appointment. This view corresponds to the view "
#~ "in E-Mail and Contacts."
#~ msgstr ""
#~ "La vista Elenco mostra una barra laterale con gli appuntamenti e un'area "
#~ "di visualizzazione con i dati dell'appuntamento selezionato. Questa vista "
#~ "corrisponde alle viste in Posta elettronica e Contatti."

#~ msgid ""
#~ "The List view shows a sidebar with files and a display area with the data "
#~ "of the selected file. This view corresponds to the views in E-Mail and "
#~ "Contacts."
#~ msgstr ""
#~ "La vista Elenco mostra una barra laterale con i file e un'area di "
#~ "visualizzazione con i dati del file selezionato. Questa vista corrisponde "
#~ "alle viste in Posta elettronica e Contatti."

#~ msgid ""
#~ "The New objects icon shows the number of unread E-Mails or other "
#~ "notifications. If clicking the icon, the info area opens."
#~ msgstr ""
#~ "L'icona Nuovi oggetti mostra il numero di messaggi non letti o altre "
#~ "notifiche. Facendo clic sull'icona, si aprirà l'area informazioni."

#~ msgid "The Portal"
#~ msgstr "Il portale"

#~ msgid ""
#~ "The Portal informs you about current E-Mails, appointments or social "
#~ "network news."
#~ msgstr ""
#~ "Il portale fornisce informazioni sui messaggi di posta attuali, "
#~ "appuntamenti o notizie dalle reti sociali."

#~ msgid "The calendar views"
#~ msgstr "Le viste del calendario"

#~ msgid "The calendar views display a calendar sheet with the appointments."
#~ msgstr ""
#~ "Le viste del calendario visualizzano un foglio del calendario con gli "
#~ "appuntamenti."

#~ msgid "The character \" \" is not allowed."
#~ msgstr "Il carattere \" \" non è consentito."

#~ msgid ""
#~ "The display area shows an object's content. At the top of the display "
#~ "area you will find functions for e.g. moving or deleting objects."
#~ msgstr ""
#~ "L'area di visualizzazione mostra il contenuto di un oggetto. Nella parte "
#~ "superiore dell'area di visualizzazione saranno disponibili funzione per "
#~ "ad es. spostare o eliminare oggetti."

#~ msgid "The document is protected by a password."
#~ msgstr "Il documento è protetto da una password."

#~ msgid "The email address %1$s is already in the list"
#~ msgstr "L&apos;indirizzo di posta %1$s è già nell&apos;elenco"

#~ msgid ""
#~ "The file \"%1$s\" cannot be uploaded because it exceeds the quota limit "
#~ "of %2$s"
#~ msgstr ""
#~ "Il file \"%1$s\" non può essere caricato poiché supera il limite di quota "
#~ "di %2$s"

#~ msgid "The file is available at %1$s"
#~ msgstr "Il file è disponibile in %1$s"

#~ msgid "The folder has been emptied."
#~ msgstr "La cartella è stata svuotata."

#~ msgid "The folder is available at %1$s"
#~ msgstr "La cartella è disponibile in %1$s"

#~ msgid "The folder path"
#~ msgstr "Il percorso della cartella"

#~ msgid "The following actions apply to all messages (%1$d) in this folder:"
#~ msgstr ""
#~ "Le azioni seguenti si applicano a tutti i messaggi (%1$d) in questa "
#~ "cartella:"

#~ msgid ""
#~ "The graph shows performance frequencies in percent. Grey line shows ideal "
#~ "performance, blue line is measured performance."
#~ msgstr ""
#~ "Il grafico mostra le frequenze delle prestazioni in percentuale. La linea "
#~ "grigia mostra la prestazione ideale, la linea blu è la prestazione "
#~ "misurata."

#~ msgid ""
#~ "The icon at the bottom right side helps you sort your tasks. Click the "
#~ "icon to get a list of sort criteria."
#~ msgstr ""
#~ "L'icona in basso a sinistra aiuta a ordinare le proprie attività. Fare "
#~ "clic sull'icona per ottenere un elenco dei criteri di ordinamento."

#~ msgid ""
#~ "The icon on the bottom right side helps you sort your E-Mails. Click the "
#~ "icon to get a list of sort criteria."
#~ msgstr ""
#~ "L'icona in basso a destra aiuta a ordinare i propri messaggi di posta. "
#~ "Fare clic sull'icona per ottenere un elenco dei criteri di ordinamento."

#~ msgid ""
#~ "The next step is allowing this system to access your %s account for you."
#~ msgstr ""
#~ "Il passo successivo è consentire a questo sistema di accedere al tuo "
#~ "account %s per te."

#~ msgid "The notification area is closed"
#~ msgstr "L'area di notifica è chiusa"

#~ msgid "The number of recipients is limited to %1$s recipients per field"
#~ msgstr "Il numero di destinatari è limitato a %1$s per campo"

#~ msgid ""
#~ "The number on the right side of the E-Mail subject corresponds to the "
#~ "number of E-Mails in a thread. To open the thread, click on the number."
#~ msgstr ""
#~ "Il numero a destra dell'oggetto del messaggio corrisponde al numero di "
#~ "messaggi nella conversazione. Per aprire una conversazione, fare clic sul "
#~ "numero."

#~ msgid "The person %1$s is already in the list"
#~ msgstr "La persona %1$s è già nell&apos;elenco"

#~ msgid "The positions of vacation notice and auto forward cannot be changed"
#~ msgstr ""
#~ "Le posizioni dell'avviso di assenza e dell'inoltro automatico non possono "
#~ "essere modificate."

#~ msgid "The publication has been made available as %s"
#~ msgstr "La pubblicazione è stata resa disponibile come %s"

#~ msgid "The requested email no longer exists"
#~ msgstr "Il messaggio richiesto non esiste più"

#~ msgid ""
#~ "The settings are organized in topics. Select the topic on the left side, "
#~ "e.g Basic settings, E-Mail or My contact data."
#~ msgstr ""
#~ "Le impostazioni sono organizzate in argomenti. Selezionare l'argomento a "
#~ "sinistra, ad es. Impostazioni di base, Posta elettronica o I miei dati di "
#~ "contatto."

#~ msgid ""
#~ "The settings for collecting contacts in this folder will become disabled "
#~ "when you enter the application the next time."
#~ msgstr ""
#~ "Le impostazioni per collezionare i contatti in questa cartella saranno "
#~ "disabilitate la prossima volta che accederai all'applicazione."

#~ msgid ""
#~ "The shared data will be accessible to everyone on the Internet. Please "
#~ "consider, which data you want to share."
#~ msgstr ""
#~ "I dati condivisi saranno accessibili a chiunque su Internet. Considera "
#~ "attentamente quali dati condividere. "

#~ msgid "The tabbed inbox can be completely disabled in the mail settings."
#~ msgstr ""
#~ "La posta in arrivo con schede può essere completamente disabilitata nelle "
#~ "impostazioni di posta."

#~ msgid "Theme colors"
#~ msgstr "Colori del tema"

#~ msgid "This account cannot be validated"
#~ msgstr "Questo account non può essere verificato"

#~ msgid "This document contains unsaved changes. Do you really want to close?"
#~ msgstr ""
#~ "Questo documento contiene modifiche non salvate. Vuoi davvero chiuderlo?"

#~ msgid ""
#~ "This document is password protected and cannot be displayed. Please open "
#~ "it with your local PDF viewer."
#~ msgstr ""
#~ "Questo documento è protetto da password e non può essere visualizzato. "
#~ "Aprilo con il tuo visualizzatore PDF locale."

#~ msgid "This feature is deactivated"
#~ msgstr "Questa funzionalità è disattivata"

#~ msgid ""
#~ "This file (or folder) is shared with others. It won't be available for "
#~ "the invited guests any more."
#~ msgid_plural ""
#~ "Some files/folder are shared with others. They won't be available for the "
#~ "invited guests any more."
#~ msgstr[0] ""
#~ "Questo file (o cartella) è condiviso con altri. Non sarà più disponibile "
#~ "per gli ospiti invitati."
#~ msgstr[1] ""
#~ "Alcun file/cartelle sono condivisi con altri. Non saranno più disponibili "
#~ "per gli ospiti invitati."

#~ msgid "This file has been added"
#~ msgstr "Questo file è stato aggiunto"

#~ msgid "This file has been deleted"
#~ msgid_plural "These files have been deleted"
#~ msgstr[0] "Questo file è stato eliminato"
#~ msgstr[1] "Questi file sono stati eliminati"

#~ msgid "This file has been locked"
#~ msgid_plural "These files have been locked"
#~ msgstr[0] "Questo file è stato bloccato"
#~ msgstr[1] "Questi file sono stati bloccati"

#~ msgid "This file has been unlocked"
#~ msgid_plural "These files have been unlocked"
#~ msgstr[0] "Questo file è stato sbloccato"
#~ msgstr[1] "Questi file sono stati sbloccati"

#~ msgid "This file has not been added"
#~ msgstr "Questo file non è stato aggiunto"

#~ msgid "This file has not been locked"
#~ msgid_plural "These files have not been locked"
#~ msgstr[0] "Questo file non è stato bloccato"
#~ msgstr[1] "Questi file non sono stati bloccati"

#~ msgid "This file has not been unlocked"
#~ msgid_plural "These files have not been unlocked"
#~ msgstr[0] "Questo file non è stato sbloccato"
#~ msgstr[1] "Questi file non sono stati sbloccati"

#~ msgid "This file is locked by you"
#~ msgstr "Questo file è bloccato da te"

#~ msgid ""
#~ "This folder is shared with others. It won't be available for the invited "
#~ "guests any more."
#~ msgstr ""
#~ "Questa cartella è condivisa con altri. Non sarà più disponibile per gli "
#~ "ospiti invitati."

#, fuzzy
#~| msgid "This mail has no content"
#~ msgid "This mail was moved to %1$s."
#~ msgstr "Questo messaggio non ha contenuto"

#~ msgid "This may take some seconds"
#~ msgstr "Potrebbe richiedere qualche secondo"

#~ msgid "This message is read, press this button to mark it as unread."
#~ msgstr ""
#~ "Questo messaggio di posta è letto, premi questo pulsante per marcarlo "
#~ "come non letto."

#~ msgid "This message is unread, press this button to mark it as read."
#~ msgstr ""
#~ "Questo messaggio di posta non è letto, premi questo pulsante per marcarlo "
#~ "come letto."

#~ msgid "Thursday"
#~ msgstr "Giovedì"

#~ msgid "Tile"
#~ msgstr "Riquadro"

#~ msgid "Time range for the calender view"
#~ msgstr "Intervallo temporale per la vista di calendario"

#~ msgid "Time range for the list view"
#~ msgstr "Intervallo temporale per la vista Elenco"

#~ msgid "Time range for the team view"
#~ msgstr "Intervallo temporale per la vista di squadra"

#~ msgid "Timezone"
#~ msgstr "Fuso orario"

#~ msgctxt "title"
#~ msgid "Title"
#~ msgstr "Titolo"

#~ msgid "To add further details, click on Expand form."
#~ msgstr "Per aggiungere ulteriori dettagli, fare clic sul modulo Espandi."

#~ msgid ""
#~ "To change the layout, drag a tile's background to another position and "
#~ "drop it there."
#~ msgstr ""
#~ "Per cambiare la disposizione, trascinare lo sfondo di un riquadro in una "
#~ "posizione diversa e rilasciarlo."

#~ msgid ""
#~ "To compose a new E-Mail, click on the Compose new E-Mail icon at the top."
#~ msgstr ""
#~ "Per comporre una nuovo messaggio di posta, fare clic su Componi un nuovo "
#~ "messaggio in alto."

#~ msgid ""
#~ "To create a new E-Mail, click the Compose new E-Mail icon at the top."
#~ msgstr ""
#~ "Per creare un nuovo messaggio di posta, fare clic sull'icona Componi un "
#~ "nuovo messaggio in alto."

#~ msgid ""
#~ "To create a new appointment, click the New appointment icon at the top."
#~ msgstr ""
#~ "Per creare un nuovo appuntamento, fare clic sull'icona Nuovo appuntamento "
#~ "in alto."

#~ msgid "To create a new contact, click the Add contact icon on top."
#~ msgstr ""
#~ "Per creare un nuovo contatto, fare clic sull'icona Aggiungi contatto in "
#~ "alto."

#~ msgid "To create a new task, click the Create new task icon at the top."
#~ msgstr ""
#~ "Per creare una nuova attività, fare clic sull'icona Crea nuova attività "
#~ "in alto."

#~ msgid "To create a note, click the icon at the top. Select Add note."
#~ msgstr ""
#~ "Per creare una nota, fare clic sull'icona in alto. Selezionare Aggiungi "
#~ "una nota."

#~ msgid ""
#~ "To create recurring appointments, enable Repeat. Functions for setting "
#~ "the recurrence parameters are shown."
#~ msgstr ""
#~ "Per creare appuntamenti ricorrenti, abilitare Ripeti. Le funzioni per "
#~ "impostare i parametri di ricorrenza saranno mostrate."

#~ msgid ""
#~ "To create recurring tasks, enable Repeat. Functions for setting the "
#~ "recurrence parameters are shown."
#~ msgstr ""
#~ "Per creare attività ricorrenti, abilitare Ripeti. Le funzioni per "
#~ "impostare i parametri di ricorrenza saranno mostrate."

#~ msgid "To create the appointment, click on Create at the upper right side."
#~ msgstr "Per creare l'appuntamento, fare clic su Crea in alto a destra."

#~ msgid "To create the task, click on Create on the upper right side."
#~ msgstr "Per creare l'attività, fare clic su Crea in alto a destra."

#~ msgid ""
#~ "To display a tile again or to display further information sources, click "
#~ "on Customize this page."
#~ msgstr ""
#~ "Per visualizzare nuovamente un riquadro o per mostrare ulteriori "
#~ "informazioni sulle fonti, fare clic su Personalizza questa pagina."

#~ msgid ""
#~ "To display the help or the settings, use the icons on the right side of "
#~ "the menu bar."
#~ msgstr ""
#~ "Per visualizzare la guida o le impostazioni, utilizzare le icone a destra "
#~ "della barra dei menu."

#~ msgid ""
#~ "To edit multiple contacts at once, enable the checkboxes on the left side "
#~ "of the contacts. If the checkboxes are not displayed, click the icon on "
#~ "the bottom left side."
#~ msgstr ""
#~ "Per modificare più contatti contemporaneamente, abilitare le caselle di "
#~ "selezione a sinistra dei contatti. Se le caselle non sono visualizzate, "
#~ "fare clic sull'icona in basso a sinistra."

#~ msgid ""
#~ "To edit multiple tasks at once, enable the checkboxes at the left side of "
#~ "the tasks. If the checkboxes are not displayed, click the icon at the "
#~ "bottom left side."
#~ msgstr ""
#~ "Per modificare più attività contemporaneamente, abilitare le caselle di "
#~ "selezione a sinistra delle attività. Se le caselle non sono visualizzate, "
#~ "fare clic sull'icona in basso a sinistra."

#~ msgid ""
#~ "To fill this area please drag and drop mails to the title of this tab."
#~ msgstr ""
#~ "Per riempire questa area, trascina e rilascia i messaggi sul titolo di "
#~ "questa scheda."

#~ msgid ""
#~ "To invite other participants, enter their names in the field below "
#~ "Participants. To avoid appointment conflicts, click on Find a free time "
#~ "at the upper right side."
#~ msgstr ""
#~ "Per invitare altri partecipanti, digitare i loro nomi nel campo sotto "
#~ "Partecipanti. Per evitare conflitti tra appuntamenti, fare clic su Trova "
#~ "tempo libero in alto a sinistra."

#~ msgid ""
#~ "To invite other participants, enter their names in the field below "
#~ "Participants. You can add documents as attachment to the task."
#~ msgstr ""
#~ "Per invitare altri partecipanti, digitare i loro nomi nel campo sotto "
#~ "Partecipanti. È possibile aggiungere all'attività documenti come allegati."

#~ msgid "To launch an app, click on a tile's headline."
#~ msgstr "Per avviare un'applicazione, fare clic sul titolo di un riquadro."

#~ msgid ""
#~ "To launch an app, click on an entry on the top-left side of the menu bar."
#~ msgstr ""
#~ "Per avviare un'applicazione, fare clic su una voce in alto a sinistra "
#~ "della barra dei menu."

#~ msgid "To not miss the appointment, use the reminder functions."
#~ msgstr ""
#~ "Per non dimenticare un appuntamento, utilizzare le funzioni di promemoria."

#~ msgid "To not miss the task, use the reminder function."
#~ msgstr "Per non dimenticare l'attività, utilizza la funzione di promemoria."

#~ msgid "To open or close the folder tree, click the Toggle folder icon."
#~ msgstr ""
#~ "Per aprire o chiudere l'albero delle cartelle, fare clic sull'icona "
#~ "Cartella."

#~ msgid ""
#~ "To open the E-Mail settings, click the Gearwheel icon on the upper right "
#~ "side of the menu bar. Select Settings. Click on E-Mail on the left side."
#~ msgstr ""
#~ "Per aprire le impostazioni di posta elettronica, fare clic sull'icona che "
#~ "rappresenta una ruota dentata in alto a destra della barra dei menu. "
#~ "Selezionare Impostazioni. Fare clic su Posta elettronica a sinistra."

#~ msgid ""
#~ "To open the help, click the System menu icon on the upper right side of "
#~ "the menu bar. Select Help."
#~ msgstr ""
#~ "Per aprire la guida, fai clic sull'icona Menu di sistema in alto a destra "
#~ "della barra dei menu. Seleziona Aiuto."

#~ msgid ""
#~ "To open the settings, click the System menu icon on the upper right side "
#~ "of the menu bar. Select Settings."
#~ msgstr ""
#~ "Per aprire le impostazioni, fai clic sull'icona Menu di sistema in alto a "
#~ "destra della barra dei menu. Seleziona Impostazioni."

#~ msgid "To read the details, click on an entry in a tile."
#~ msgstr "Per leggere i dettagli, fare clic su una voce in un riquadro."

#~ msgid ""
#~ "To receive information about the sender or other recipients, open the "
#~ "Halo view by clicking on a name."
#~ msgstr ""
#~ "Per ricevere informazioni sul mittente o sugli altri destinatari, aprire "
#~ "la vista Aura facendo clic su un nome."

#~ msgid "To search for objects, click the Toggle search icon."
#~ msgstr "Per cercare oggetti, fare clic sull'icona Ricerca."

#~ msgid ""
#~ "To select one of the views Icon or List, click the icon at the bottom of "
#~ "the toolbar."
#~ msgstr ""
#~ "Per selezionare una delle viste Icone o Elenco, fare clic sull'icona "
#~ "nella parte inferiore della barra degli strumenti."

#~ msgid ""
#~ "To select one of the views like Day, Month or List, click the Eye icon in "
#~ "the toolbar."
#~ msgstr ""
#~ "Per selezionare una delle viste Giorno, Mese o Elenco, fare clic "
#~ "sull'icona che rappresenta un occhio nella barra degli strumenti."

#~ msgid ""
#~ "To send an E-Mail to the contact, click on an E-Mail address or on Send E-"
#~ "Mail at the top of the display area."
#~ msgstr ""
#~ "Per inviare un messaggio al contatto, fare clic su un indirizzo di posta "
#~ "elettronica o Invia messaggio nella parte superiore dell'area di "
#~ "visualizzazione."

#~ msgid "To send the E-Mail, click on Send on the upper right side."
#~ msgstr "Per inviare il messaggio, fare clic su Invia in alto a destra."

#~ msgid ""
#~ "To sign out, click the System menu icon on the upper right side of the "
#~ "menu bar. Select Sign out."
#~ msgstr ""
#~ "Per disconnettersi, fare clic sull'icona Menu di sistema in alto a destra "
#~ "della barra dei menu. Selezionare Esci."

#~ msgid "To track the editing status, enter the current progress."
#~ msgstr "Per tracciare lo stato di modifica, inserire l'avanzamento attuale."

#~ msgid "To upload a file, click the icon at the top. Select Upload new file."
#~ msgstr ""
#~ "Per caricare un file, fare clic sull'icona in alto. Selezionare Carica un "
#~ "nuovo file."

#~ msgid ""
#~ "To view further information, click on a file. The information are "
#~ "displayed in a pop-up window."
#~ msgstr ""
#~ "Per visualizzare ulteriori informazioni, fare clic su un file. Le "
#~ "informazioni sono visualizzate in una finestra a comparsa."

#~ msgid "Toggle checkboxes"
#~ msgstr "Caselle di selezione"

#~ msgid "Toggle folder"
#~ msgstr "Cartella"

#~ msgid "Toggle options"
#~ msgstr "Opzioni"

#~ msgid "Toggle search"
#~ msgstr "Ricerca"

#~ msgid "Too many contacts in your address book."
#~ msgstr "Troppi contatti nella tua rubrica."

#~ msgid "Touchselect on/off"
#~ msgstr "Selezione al tocco attiva/disattiva"

#~ msgid "Tour: Coming from OX6"
#~ msgstr "Presentazione: provenienza da OX6"

#~ msgid "Tracking the editing status"
#~ msgstr "Tracciare lo stato di modifica"

#~ msgid "Trash folder"
#~ msgstr "Cartella del cestino"

#~ msgid "Tuesday"
#~ msgstr "Martedì"

#, fuzzy
#~| msgid "Armenia"
#~ msgid "Turkmenistan"
#~ msgstr "Armenia"

#~ msgid "Tweet"
#~ msgstr "Tweet"

#~ msgid "URL:"
#~ msgstr "URL:"

#~ msgid "Under construction"
#~ msgstr "In fase di costruzione"

#~ msgid "Underline"
#~ msgstr "Sottolineato"

#~ msgid "Unknown error while checking subreddit."
#~ msgstr "Errore durante il controllo del subreddit."

#~ msgid "Unnamed"
#~ msgstr "Senza nome"

#~ msgid "Unread only"
#~ msgstr "Solo i non letti"

#~ msgid "Unselect all"
#~ msgstr "Rimuovi selezione"

#~ msgid "Unset default signature"
#~ msgstr "Rimuovi la firma predefinita"

#~ msgid "Updating account data. This might take a few seconds."
#~ msgstr ""
#~ "Aggiornamento dei dati dell'account. Potrebbe richiedere qualche secondo."

#~ msgid "Upgrade to premium"
#~ msgstr "Passa a Premium"

#, fuzzy
#~| msgid "Upload local file"
#~ msgid "Upload handling"
#~ msgstr "Caricare file locale"

#~ msgid "Upload new file"
#~ msgstr "Carica un nuovo file"

#~ msgid "Upload new files"
#~ msgstr "Carica nuovi file"

#~ msgid "Use"
#~ msgstr "Utilizza"

#~ msgid "Use SSL connection"
#~ msgstr "Usa connessione SSL"

#~ msgid ""
#~ "Use cursor keys to change the item position. Virtual cursor mode has to "
#~ "be disabled."
#~ msgstr ""
#~ "Utilizza le frecce direzionali per modificare la posizione dell'elemento. "
#~ "La modalità con cursore virtuale deve essere disabilitata."

#, fuzzy
#~| msgid ""
#~| "Rating %1$d of %2$d confirmed. Use the left and right arrowkeys to "
#~| "adjust your rating."
#~ msgid "Use left and right cursor keys to adjust your rating."
#~ msgstr ""
#~ "Valutazione di %1$d di %2$d confermata. Utilizza le frecce direzionali "
#~ "destra e sinistra per modificare la tua valutazione."

#~ msgid ""
#~ "Use the folder tree to open the folder containing the objects that you "
#~ "want to view in the sidebar."
#~ msgstr ""
#~ "Utilizzare l'albero delle cartelle per aprire la cartella che contiene "
#~ "gli oggetti che si desidera visualizzare nella barra laterale."

#~ msgid ""
#~ "Use the sidebar to select an object in order to view its contents or to "
#~ "apply functions."
#~ msgstr ""
#~ "Utilizzare la barra laterale per selezionare un oggetto per visualizzare "
#~ "il suo contenuto o per applicare funzioni."

#~ msgid "Using the reminder function"
#~ msgstr "Utilizzare le funzioni di promemoria"

#~ msgid "Using the reminder functions"
#~ msgstr "Utilizzare le funzioni di promemoria"

#, fuzzy
#~| msgid "Manual"
#~ msgid "Vanuatu"
#~ msgstr "Manuale"

#, fuzzy
#~| msgid "Vertical"
#~ msgid "Vatican"
#~ msgstr "Verticale"

#~ msgid "Version history"
#~ msgstr "Storico delle versioni"

#~ msgid "Video enabled"
#~ msgstr "Video abilitato"

#~ msgid "View Slideshow"
#~ msgstr "Visualizza presentazione"

#~ msgid "Wednesday"
#~ msgstr "Mercoledì"

#~ msgid "Week View"
#~ msgstr "Vista Settimana"

#~ msgid "Weekend Day"
#~ msgstr "Giorno festivo"

#~ msgid "Welcome. Please provide your feedback about this product"
#~ msgstr ""
#~ "Benvenuto. Ti chiediamo di fornirci una valutazione di questo prodotto"

#, fuzzy
#~| msgid "Do you want to save your configuration?"
#~ msgid "What do you want to use on your Mac?"
#~ msgstr "Vuoi salvare la configurazione?"

#, fuzzy
#~| msgid "Do you want to save your configuration?"
#~ msgid "What do you want to use on your Windows PC?"
#~ msgstr "Vuoi salvare la configurazione?"

#, fuzzy
#~| msgid "Do you want to save your configuration?"
#~ msgid "What do you want to use on your Windows Phone?"
#~ msgstr "Vuoi salvare la configurazione?"

#, fuzzy
#~| msgid "Do you want to save your configuration?"
#~ msgid "What do you want to use on your iPad?"
#~ msgstr "Vuoi salvare la configurazione?"

#, fuzzy
#~| msgid "Do you want to save your configuration?"
#~ msgid "What do you want to use on your iPhone?"
#~ msgstr "Vuoi salvare la configurazione?"

#, fuzzy
#~| msgid "Do you want to save your configuration?"
#~ msgid "What do you want to use on your tablet?"
#~ msgstr "Vuoi salvare la configurazione?"

#, fuzzy
#~| msgid "Do you want to save your configuration?"
#~ msgid "What to you want to use on your smartphone?"
#~ msgstr "Vuoi salvare la configurazione?"

#~ msgid ""
#~ "When using this feature, you as the current owner of the data are "
#~ "responsible for being careful with privacy rules and for complying with "
#~ "legal obligations (Copyright, Privacy Laws). Especially when sharing "
#~ "personal data you are the responsible party according to the Federal Data "
#~ "Protection Act (BDSG, Germany) or other Privacy Acts of your country. "
#~ "According to European and other national regulations you as the "
#~ "responsible party are in charge of data economy, and must not publish or "
#~ "forward personal data without the person's consent. Beyond legal "
#~ "obligations, we would like to encourage extreme care when dealing with "
#~ "personal data. Please consider carefully where you store and to whom you "
#~ "forward personal data. Please ensure appropriate access protection, e.g. "
#~ "by proper password protection."
#~ msgstr ""
#~ "Quando utilizzi questa funzionalità, in qualità di titolare dei dati, sei "
#~ "responsabile del rispetto delle regole di riservatezza e della conformità "
#~ "agli obblighi di legge. (Diritto d'autore, leggi sulla privacy). In modo "
#~ "particolare, quando condividi dati personali, sei la parte responsabile "
#~ "in base al Codice in materia di protezione dei dati personali (Legge "
#~ "sulla privacy, Italia) o alle leggi in materia di riservatezza dei dati "
#~ "vigenti nella tua nazione. In base alla regolamentazione europea e a "
#~ "quelle nazionali, in qualità di parte responsabile, sei incaricato della "
#~ "gestione dei dati, e non dovresti pubblicare o distribuire dati personali "
#~ "senza il consenso dell'interessato. Al di fuori degli obblighi legali, "
#~ "raccomandiamo l'utilizzo della massima attenzione quando si ha a che fare "
#~ "con i dati personali. Valuta attentamente dove conservarli e a chi invii "
#~ "i tuoi dati personali. Assicurati di utilizzare una protezione adeguata "
#~ "per gli accessi, ad es. password robuste."

#, fuzzy
#~| msgid "Do you want to save your configuration?"
#~ msgid "Which app do you want to use on your device?"
#~ msgstr "Vuoi salvare la configurazione?"

#~ msgid "Which device do you want to configure?"
#~ msgstr "Quale dispositivo vuoi configurare?"

#~ msgctxt "address"
#~ msgid "Work"
#~ msgstr "Lavoro"

#~ msgid "Workweek View"
#~ msgstr "Vista Settimana lavorativa"

#~ msgid "Yes, always move them all"
#~ msgstr "Sì, spostali tutti sempre"

#~ msgid "You already accepted this invitation"
#~ msgstr "Hai già accettato questo invito"

#~ msgid ""
#~ "You can drag and drop files from your computer here to add as attachment."
#~ msgstr ""
#~ "Puoi trascinare e rilasciare i file dal tuo computer qui per aggiungere "
#~ "allegati."

#~ msgid ""
#~ "You can drag and drop files from your computer to upload either a new "
#~ "file or another version of a file."
#~ msgstr ""
#~ "Puoi trascinare e rilasciare i file dal tuo computer per caricare un "
#~ "nuovo file o un'altra versione di un file."

#~ msgid ""
#~ "You can manage desktop notifications at any time, by vitising your "
#~ "settings"
#~ msgstr ""
#~ "Puoi gestire le notifiche del desktop in qualsiasi momento, visitando le "
#~ "impostazioni"

#~ msgid "You don't have permissions to change this document"
#~ msgstr "Non disponi dei permessi di modificare questo documento."

#~ msgid ""
#~ "You have %1$d notifications. Press [enter] to jump to the notification "
#~ "area and [escape] to close it again."
#~ msgid_plural ""
#~ "You have %1$d notifications. Press [enter] to jump to the notification "
#~ "area and [escape] to close it again."
#~ msgstr[0] ""
#~ "Hai %1$d notifiche. Premi [invio] per passare all'area di notifica ed "
#~ "[esc] per chiuderla ancora."
#~ msgstr[1] ""
#~ "Hai %1$d notifiche. Premi [invio] per passare all'area di notifica ed "
#~ "[esc] per chiuderla ancora."

#~ msgid "You have edit rights."
#~ msgstr "Hai i diritti di modifica."

#~ msgid ""
#~ "Your %s account has been created. Expect a confirmation mail from %s soon."
#~ msgstr ""
#~ "Il tuo account %s è stato creato. Attendi a breve un messaggio di "
#~ "conferma da %s."

#~ msgid "Your Applications"
#~ msgstr "Le tue applicazioni"

#~ msgid "Your answer"
#~ msgstr "La tua risposta"

#~ msgid "Your applications"
#~ msgstr "Le tue applicazioni"

#~ msgid "Your auto forward has been saved"
#~ msgstr "Il tuo inoltro automatico è stato salvato"

#~ msgid "Your browser is slow and outdated!"
#~ msgstr "Il tuo browser è lento e non aggiornato."

#~ msgid "Your data has been saved"
#~ msgstr "I tuoi dati sono stati salvati"

#~ msgid "Your email address will be included when sending this feedback"
#~ msgstr "Il tuo indirizzo di posta sarà incluso all'invio di questo commento"

#~ msgid "Your password has been changed"
#~ msgstr "La tua password è stata cambiata"

#~ msgid "Your primary mail account can not be deleted."
#~ msgstr "Il tuo account di posta principale non può essere eliminato."

#, fuzzy
#~ msgid "Your selected picture exceeds the maximum allowed filesize of %1$s"
#~ msgstr ""
#~ "Il file \"%1$s\" non può essere caricato poiché supera la dimensione "
#~ "massima dei file di %2$s"

#~ msgid "Your vacation notice has been saved"
#~ msgstr "Il tuo avviso di assenza è stato salvato"

#~ msgid "Zoom: %1$d%"
#~ msgstr "Ingrandimento: %1$d%"

#~ msgid "all"
#~ msgstr "tutto"

#~ msgid "and %1$d others ..."
#~ msgstr "e %1$d altri ..."

#~ msgid "april"
#~ msgstr "aprile"

#~ msgid "august"
#~ msgstr "agosto"

#, fuzzy
#~ msgid "characters"
#~ msgstr " caratteri"

#~ msgid "date range"
#~ msgstr "intervallo di date"

#~ msgid "december"
#~ msgstr "dicembre"

#, fuzzy
#~| msgid "Edit signature"
#~ msgid "edit share"
#~ msgstr "Modifica firma"

#~ msgid "end date "
#~ msgstr "data finale "

#~ msgid "february"
#~ msgstr "febbraio"

#~ msgid "files"
#~ msgstr "file"

#~ msgid "hCard Export"
#~ msgstr "Esportazione hCard"

#~ msgid "hostname"
#~ msgstr "nome host"

#~ msgid "hot"
#~ msgstr "caldo"

#~ msgid "http://"
#~ msgstr "http://"

#~ msgid "i18n test string - do not translate this"
#~ msgstr "i18n test string - do not translate this"

#, fuzzy
#~| msgid "Phone"
#~ msgid "iPhone"
#~ msgstr "Telefono"

#~ msgid "in blind copy"
#~ msgstr "in copia nascosta"

#~ msgid "isMailAddress"
#~ msgstr "isMailAddress"

#~ msgid "january"
#~ msgstr "gennaio"

#~ msgid "july"
#~ msgstr "luglio"

#~ msgid "june"
#~ msgstr "giugno"

#~ msgid "later"
#~ msgstr "più tardi"

#~ msgid "login"
#~ msgstr "accesso"

#~ msgid "march"
#~ msgstr "marzo"

#~ msgid "may"
#~ msgstr "maggio"

#~ msgid "more"
#~ msgstr "altro"

#~ msgid "new"
#~ msgstr "nuovo"

#~ msgid "next %1$s"
#~ msgstr "il/la prossimo/a %1$s"

#~ msgid "next Friday"
#~ msgstr "venerdì prossimo"

#~ msgid "next Monday"
#~ msgstr "lunedì prossimo"

#~ msgid "next Saturday"
#~ msgstr "sabato prossimo"

#~ msgid "next Sunday"
#~ msgstr "domenica prossima"

#~ msgid "next Thursday"
#~ msgstr "giovedì prossimo"

#~ msgid "next Tuesday"
#~ msgstr "martedì prossimo"

#~ msgid "next Wednesday"
#~ msgstr "mercoledì prossimo"

#~ msgid "next week"
#~ msgstr "settimana successiva"

#~ msgid "november"
#~ msgstr "novembre"

#~ msgid "october"
#~ msgstr "ottobre"

#~ msgid "open"
#~ msgstr "apri"

#~ msgid "optional password"
#~ msgstr "password opzionale"

#~ msgid "process subsequent rules"
#~ msgstr "elabora le regole successive"

#~ msgid "remove"
#~ msgstr "rimuovi"

#, fuzzy
#~| msgid "Folder permissions"
#~ msgid "remove permission"
#~ msgstr "Permessi della cartella"

#, fuzzy
#~| msgid "remove"
#~ msgid "remove share"
#~ msgstr "rimuovi"

#~ msgid "september"
#~ msgstr "settembre"

#, fuzzy
#~| msgid "show image"
#~ msgid "show mail"
#~ msgstr "mostra immagine"

#~ msgid "status "
#~ msgstr "stato "

#~ msgid "subfolders of %s"
#~ msgstr "sottocartelle di %s"

#~ msgid "the item has been moved"
#~ msgstr "l'elemento è stato spostato"

#~ msgid "the line length must be a number"
#~ msgstr "la lunghezza della riga deve essere un numero"

#~ msgid "total"
#~ msgstr "totale"

#~ msgid "unread"
#~ msgstr "non letto"

#~ msgid "vacation"
#~ msgstr "assenza"<|MERGE_RESOLUTION|>--- conflicted
+++ resolved
@@ -17,125 +17,184 @@
 "Plural-Forms: nplurals=2; plural=(n!=1);\n"
 "X-Generator: Lokalize 2.0\n"
 
-#. text of a presentation zoom level caption
-#. Example result: "100 %"
-#. %1$d is the zoom level
-#: apps/io.ox/presenter/views/presentationview.js module:io.ox/presenter
-msgid "%1$d %"
-msgstr "%1$d %"
-
-#. File size
-#. %1$d is the number
-#. %2$s is the unit (B, KB, MB etc.)
-#: apps/io.ox/core/strings.js module:io.ox/core
-msgid "%1$d %2$s"
-msgstr "%1$d %2$s"
-
-#: apps/io.ox/calendar/util.js module:io.ox/calendar
-msgid "%1$d Day"
-msgid_plural "%1$d Days"
-msgstr[0] "%1$d giorno"
-msgstr[1] "%1$d giorni"
-
-#: apps/io.ox/calendar/util.js module:io.ox/calendar
-msgid "%1$d Hour"
-msgid_plural "%1$d Hours"
-msgstr[0] "%1$d ora"
-msgstr[1] "%1$d ore"
-
-#: apps/io.ox/calendar/util.js module:io.ox/calendar
-msgid "%1$d Minute"
-msgid_plural "%1$d Minutes"
-msgstr[0] "%1$d minuto"
-msgstr[1] "%1$d minuti"
-
-#: apps/io.ox/calendar/util.js module:io.ox/calendar
-msgid "%1$d Week"
-msgid_plural "%1$d Weeks"
-msgstr[0] "%1$d settimana"
-msgstr[1] "%1$d settimane"
-
-#. %1$d is number of selected addresses
-#: apps/io.ox/contacts/addressbook/popup.js module:io.ox/contacts
-msgid "%1$d address selected"
-msgid_plural "%1$d addresses selected"
-msgstr[0] "%1$d indirizzo selezionato"
-msgstr[1] "%1$d indirizzi selezionati"
-
-#: apps/io.ox/core/attachments/view.js module:io.ox/core
-msgid "%1$d attachment"
-msgid_plural "%1$d attachments"
-msgstr[0] "%1$d allegato"
-msgstr[1] "%1$d allegati"
-
-#. estimated upload duration
-#: apps/io.ox/files/upload/main.js module:io.ox/files
-msgid "%1$d day"
-msgid_plural "%1$d days"
-msgstr[0] "%1$d giorno"
-msgstr[1] "%1$d giorni"
-
-#. General duration (nominative case): X days, Y hours and Z minutes
-#. %1$d is the number of days
-#. %2$s is the text for the remainder of the last day
-#: apps/io.ox/core/date.js module:io.ox/core
+#: apps/io.ox/backbone/basicModel.js module:io.ox/core
+#: apps/io.ox/backbone/extendedModel.js
+msgid "The dialog contains invalid data"
+msgstr "La finestra contiene dati non validi"
+
+#: apps/io.ox/backbone/basicModel.js module:io.ox/core
+#: apps/io.ox/backbone/extendedModel.js apps/io.ox/core/main.js
+msgid "Server unreachable"
+msgstr "Server non raggiungibile"
+
+#: apps/io.ox/backbone/mini-views/attachments.js module:io.ox/core
+#: apps/io.ox/core/attachments/view.js apps/io.ox/core/tk/attachments.js
+#: apps/io.ox/core/tk/attachmentsUtil.js
+msgid "Remove attachment"
+msgstr "Rimuovi allegato "
+
+#: apps/io.ox/backbone/mini-views/date.js module:io.ox/core
+msgid "Year"
+msgstr "Anno"
+
+#: apps/io.ox/backbone/mini-views/date.js module:io.ox/core
+#: apps/io.ox/calendar/toolbar.js module:io.ox/calendar
+msgid "Month"
+msgstr "Mese"
+
+#: apps/io.ox/backbone/mini-views/date.js module:io.ox/core
+#: apps/io.ox/calendar/freebusy/templates.js module:io.ox/calendar/freebusy
+#: apps/io.ox/calendar/toolbar.js module:io.ox/calendar
+msgid "Day"
+msgstr "Giorno"
+
+#: apps/io.ox/backbone/mini-views/datepicker.js module:io.ox/core
+#: apps/io.ox/core/settings/errorlog/settings/pane.js
+#: apps/io.ox/files/share/view-options.js module:io.ox/files
+#: apps/io.ox/files/view-options.js apps/io.ox/mail/view-options.js
+#: module:io.ox/mail
+msgid "Date"
+msgstr "Data"
+
+#: apps/io.ox/backbone/mini-views/datepicker.js module:io.ox/core
+#: apps/io.ox/calendar/freetime/timeView.js module:io.ox/calendar
+#: apps/io.ox/calendar/week/view.js
+msgid ""
+"Use cursor keys to change the date. Press ctrl-key at the same time to "
+"change year or shift-key to change month. Close date-picker by pressing ESC "
+"key."
+msgstr ""
+"Utilizza le frecce direzionali per cambiare la data. Premi CTRL allo stesso "
+"tempo per cambiare l'anno o MAIUSC per cambiare il mese. Chiudi il selettore "
+"della data premendo il tasto ESC."
+
+#: apps/io.ox/backbone/mini-views/datepicker.js module:io.ox/core
+msgid ""
+"Use up and down keys to change the time. Close selection by pressing ESC key."
+msgstr ""
+"Usa i tasti su e giù per cambiare l'ora. Chiudi la selezione premendo il "
+"tasto ESC."
+
+#: apps/io.ox/backbone/mini-views/datepicker.js module:io.ox/core
+msgid "Time"
+msgstr "Ora"
+
+#: apps/io.ox/backbone/mini-views/datepicker.js module:io.ox/core
+#: apps/io.ox/backbone/validation.js
+#: apps/io.ox/mail/mailfilter/settings/filter/view-form.js
+#: module:io.ox/settings
+msgid "Please enter a valid date"
+msgstr "Digita una data valida"
+
+#: apps/io.ox/backbone/mini-views/help.js module:io.ox/core
+msgid "Online help"
+msgstr "Guida in linea"
+
+#. Really delete portal widget - in contrast to "just disable"
+#: apps/io.ox/backbone/mini-views/listutils.js module:io.ox/core
+#: apps/io.ox/calendar/actions.js module:io.ox/calendar
+#: apps/io.ox/calendar/actions/delete.js
+#: apps/io.ox/calendar/invitations/register.js module:io.ox/calendar/main
+#: apps/io.ox/calendar/mobile-toolbar-actions.js apps/io.ox/calendar/toolbar.js
+#: apps/io.ox/contacts/actions.js module:io.ox/contacts
+#: apps/io.ox/contacts/actions/delete.js
+#: apps/io.ox/contacts/mobile-toolbar-actions.js module:io.ox/mail
+#: apps/io.ox/contacts/toolbar.js apps/io.ox/core/folder/actions/remove.js
+#: apps/io.ox/core/folder/contextmenu.js apps/io.ox/core/sub/settings/pane.js
+#: module:io.ox/core/sub apps/io.ox/core/viewer/views/toolbarview.js
+#: apps/io.ox/files/actions.js module:io.ox/files
+#: apps/io.ox/files/actions/delete.js apps/io.ox/files/toolbar.js
+#: apps/io.ox/mail/actions.js apps/io.ox/mail/actions/delete.js
+#: apps/io.ox/mail/mailfilter/settings/filter.js
+#: apps/io.ox/mail/mobile-toolbar-actions.js apps/io.ox/mail/toolbar.js
+#: apps/io.ox/notes/toolbar.js module:io.ox/notes apps/io.ox/portal/main.js
+#: module:io.ox/portal apps/io.ox/portal/settings/widgetview.js
+#: apps/io.ox/settings/apps/settings/pane.js apps/io.ox/tasks/actions.js
+#: module:io.ox/tasks apps/io.ox/tasks/actions/delete.js
+#: apps/io.ox/tasks/mobile-toolbar-actions.js apps/io.ox/tasks/toolbar.js
+#: apps/plugins/administration/groups/settings/toolbar.js
+#: apps/plugins/administration/resources/settings/toolbar.js
+#: apps/plugins/portal/twitter/util.js module:plugins/portal
+#: apps/plugins/portal/xing/actions.js
+msgid "Delete"
+msgstr "Elimina"
+
+#. Used as a button label to enter the "edit mode"
+#: apps/io.ox/backbone/mini-views/listutils.js module:io.ox/core
+#: apps/io.ox/calendar/actions.js module:io.ox/calendar
+#: apps/io.ox/calendar/main.js apps/io.ox/calendar/toolbar.js
+#: apps/io.ox/contacts/actions.js module:io.ox/contacts
+#: apps/io.ox/contacts/main.js apps/io.ox/contacts/mobile-toolbar-actions.js
+#: module:io.ox/mail apps/io.ox/contacts/toolbar.js
+#: apps/io.ox/core/viewer/views/toolbarview.js apps/io.ox/files/actions.js
+#: module:io.ox/files apps/io.ox/files/main.js
+#: apps/io.ox/files/share/permissions.js apps/io.ox/files/toolbar.js
+#: apps/io.ox/mail/actions.js apps/io.ox/mail/main.js
+#: apps/io.ox/portal/settings/pane.js module:io.ox/portal
+#: apps/io.ox/settings/accounts/settings/pane.js module:io.ox/settings/accounts
+#: apps/io.ox/tasks/actions.js module:io.ox/tasks apps/io.ox/tasks/main.js
+#: apps/io.ox/tasks/mobile-toolbar-actions.js apps/io.ox/tasks/toolbar.js
+#: apps/plugins/administration/groups/settings/toolbar.js
+#: apps/plugins/administration/resources/settings/toolbar.js
+msgid "Edit"
+msgstr "Modifica"
+
+#: apps/io.ox/backbone/mini-views/listutils.js module:io.ox/core
+#: apps/io.ox/mail/mailfilter/settings/filter/view-form.js
+#: module:io.ox/settings
+msgid "Process subsequent rules"
+msgstr "Elabora le regole successive"
+
+#: apps/io.ox/backbone/mini-views/quota.js module:io.ox/core
+msgid "unlimited"
+msgstr "illimitata"
+
+#: apps/io.ox/backbone/mini-views/quota.js module:io.ox/core
+#: apps/io.ox/core/viewer/views/sidebar/fileversionsview.js
+#: module:io.ox/core/viewer apps/io.ox/mail/util.js
+msgid "unknown"
+msgstr "sconosciuto"
+
+#. %1$s is the storagespace in use
+#. %2$s is the max storagespace
+#: apps/io.ox/backbone/mini-views/quota.js module:io.ox/core
 #, c-format
-msgid "%1$d day, %2$s"
-msgid_plural "%1$d days, %2$s"
-msgstr[0] "%1$d giorno, %2$s"
-msgstr[1] "%1$d giorni, %2$s"
-
-#. Reminder (objective case): in X days, Y hours and Z minutes
-#. %1$d is the number of days
-#. %2$s is the text for the remainder of the last day
-#: apps/io.ox/core/date.js module:io.ox/core
-#, c-format
-msgctxt "in"
-msgid "%1$d day, %2$s"
-msgid_plural "%1$d days, %2$s"
-msgstr[0] "%1$d giorno, %2$s"
-msgstr[1] "%1$d giorni, %2$s"
-
-#: apps/plugins/portal/recentfiles/register.js module:plugins/portal
-msgid "%1$d files has been changed recently"
-msgstr "%1$d file sono stati modificati di recente"
-
-#. estimated upload duration
-#: apps/io.ox/files/upload/main.js module:io.ox/files
-msgid "%1$d hour"
-msgid_plural "%1$d hours"
-msgstr[0] "%1$d ora"
-msgstr[1] "%1$d ore"
-
-#. General duration (nominative case): X hours and Y minutes
-#. %1$d is the number of hours
-#. %2$s is the text for the remainder of the last hour
-#: apps/io.ox/core/date.js module:io.ox/core
-#, c-format
-msgid "%1$d hour and %2$s"
-msgid_plural "%1$d hours and %2$s"
-msgstr[0] "%1$d ora e %2$s"
-msgstr[1] "%1$d ore e %2$s"
-
-#. Reminder (objective case): in X hours and Y minutes
-#. %1$d is the number of hours
-#. %2$s is the text for the remainder of the last hour
-#: apps/io.ox/core/date.js module:io.ox/core
-#, c-format
-msgctxt "in"
-msgid "%1$d hour and %2$s"
-msgid_plural "%1$d hours and %2$s"
-msgstr[0] "%1$d ora e %2$s"
-msgstr[1] "%1$d ore e %2$s"
-
-<<<<<<< HEAD
-#. %1$d is number of selected items (addresses/groups) in the list
-#: apps/io.ox/contacts/addressbook/popup.js module:io.ox/contacts
-msgid "%1$d item selected"
-msgid_plural "%1$d items selected"
-msgstr[0] "%1$d elemento selezionato"
-msgstr[1] "%1$d elementi selezionati"
-=======
+msgid "%1$s of %2$s"
+msgstr "%1$s di %2$s"
+
+#. Quota maxed out; 100%
+#: apps/io.ox/backbone/mini-views/quota.js module:io.ox/core
+msgid "100%"
+msgstr "100%"
+
+#: apps/io.ox/backbone/mini-views/settings-list-view.js module:io.ox/core
+msgid "Use cursor keys to reorder items"
+msgstr "Utilizza le frecce direzionali per riordinare gli elementi"
+
+#: apps/io.ox/backbone/mini-views/settings-list-view.js module:io.ox/core
+msgid "%1$s moved to position %2$s of %3$s"
+msgstr "%1$s spostato nella posizione %2$s di %3$s"
+
+#: apps/io.ox/backbone/mini-views/timezonepicker.js module:io.ox/core
+#: apps/io.ox/calendar/week/view.js module:io.ox/calendar
+msgid "Standard timezone"
+msgstr "Fuso orario standard"
+
+#: apps/io.ox/backbone/mini-views/timezonepicker.js module:io.ox/core
+#: apps/io.ox/calendar/week/view.js module:io.ox/calendar
+#: apps/io.ox/core/folder/favorites.js
+msgid "Favorites"
+msgstr "Preferiti"
+
+#: apps/io.ox/backbone/mini-views/timezonepicker.js module:io.ox/core
+msgid "All timezones"
+msgstr "Tutti i fusi orari"
+
+#. screenreader label for main toolbar
+#: apps/io.ox/backbone/mini-views/toolbar.js module:io.ox/core
+msgid "%1$s Toolbar"
+msgstr "Barra degli strumenti %1$s"
+
 #. screenreader label for main toolbar
 #: apps/io.ox/backbone/mini-views/toolbar.js module:io.ox/core
 msgid "Actions. Use cursor keys to navigate."
@@ -525,7392 +584,18 @@
 #: apps/io.ox/calendar/week/perspective.js
 msgid "An error occurred. Please try again."
 msgstr "Si è verificato un errore. Prova ancora."
->>>>>>> 3878e903
-
-#. %1$d is the number of members
-#: apps/plugins/administration/groups/settings/pane.js module:io.ox/core
-msgid "%1$d member"
-msgid_plural "%1$d members"
-msgstr[0] "%1$d membro"
-msgstr[1] "%1$d membri"
-
-#. %1$d is the number of selected messages
-#: apps/io.ox/mail/main.js module:io.ox/mail
-msgid "%1$d message selected"
-msgid_plural "%1$d messages selected"
-msgstr[0] "%1$d messaggio selezionato"
-msgstr[1] "%1$d messaggi selezionati"
-
-#: apps/io.ox/mail/threadview.js module:io.ox/mail
-msgid "%1$d messages in this conversation"
-msgstr "%1$d messaggi in questa conversazione"
-
-#. estimated upload duration
-#: apps/io.ox/files/upload/main.js module:io.ox/files
-msgid "%1$d minute"
-msgid_plural "%1$d minutes"
-msgstr[0] "%1$d minuto"
-msgstr[1] "%1$d minuti"
-
-#. %1$d number of notifications in notification area
-#: apps/io.ox/core/notifications/badgeview.js module:io.ox/core
-#, c-format
-msgid "%1$d notification."
-msgid_plural "%1$d notifications."
-msgstr[0] "%1$d notifica."
-msgstr[1] "%1$d notifiche."
-
-#. text of a presentation slide caption
-#. Example result: "1 of 10"
-#. %1$d is the slide index of the current
-#. %2$d is the total slide count
-#: apps/io.ox/presenter/views/presentationview.js module:io.ox/presenter
-msgid "%1$d of %2$d"
-msgstr "%1$d di %2$d"
-
-#. information about position of the current item in viewer
-#. this will only be shown for more than one item
-#. %1$d - position of current item
-#. %2$d - total amount of items
-#. %2$d - total amount of item
-#: apps/io.ox/core/viewer/views/displayerview.js module:io.ox/core
-msgid "%1$d of %2$d item"
-msgid_plural "%1$d of %2$d items"
-msgstr[0] "%1$d di %2$d elemento"
-msgstr[1] "%1$d di %2$d elementi"
-
-#: apps/plugins/core/feedback/register.js module:io.ox/core
-msgid "%1$d of 5 stars"
-msgstr "%1$d di 5 stelle"
-
-#. estimated upload duration
-#: apps/io.ox/files/upload/main.js module:io.ox/files
-msgid "%1$d second"
-msgid_plural "%1$d seconds"
-msgstr[0] "%1$d secondo"
-msgstr[1] "%1$d secondi"
-
-#. This is a short version of "x messages selected", will be used in mobile mail list view
-#: apps/io.ox/mail/main.js module:io.ox/mail
-msgid "%1$d selected"
-msgstr "%1$d selezionati"
-
-#. %1$d number of notifications
-#: apps/plugins/notifications/mail/register.js module:plugins/notifications
-msgid "%1$d unread mails"
-msgstr "%1$d messaggi di posta non letti"
-
-#. estimated upload duration
-#: apps/io.ox/files/upload/main.js module:io.ox/files
-msgid "%1$d week"
-msgid_plural "%1$d weeks"
-msgstr[0] "%1$d settimana"
-msgstr[1] "%1$d settimane"
-
-#. Format of addresses
-#. %1$s is the street
-#. %2$s is the postal code
-#. %3$s is the city
-#. %4$s is the state
-#. %5$s is the country
-#: apps/io.ox/contacts/edit/view-form.js module:io.ox/contacts
-#: apps/io.ox/contacts/view-detail.js apps/plugins/halo/xing/register.js
-#: module:plugins/portal
-msgid ""
-"%1$s\n"
-"%2$s %3$s\n"
-"%4$s\n"
-"%5$s"
-msgstr ""
-"%1$s\n"
-"%2$s %3$s\n"
-"%4$s\n"
-"%5$s"
-
-#: apps/io.ox/settings/main.js module:io.ox/core
-msgid "%1$s %2$s"
-msgstr "%1$s %2$s"
-
-#. Name in mail addresses
-#. %1$s is the first name
-#. %2$s is the last name
-#: apps/io.ox/contacts/util.js module:io.ox/contacts
-msgctxt "mail address"
-msgid "%1$s %2$s"
-msgstr "%1$s %2$s"
-
-#. Title of the browser window
-#. %1$s is the name of the page, e.g. OX App Suite
-#. %2$s is the title of the active app, e.g. Calendar
-#: apps/io.ox/core/desktop.js module:io.ox/core
-msgctxt "window title"
-msgid "%1$s %2$s"
-msgstr "%1$s %2$s"
-
-#. add confirmation status behind appointment title
-#. %1$s = apppintment title
-#: apps/io.ox/calendar/month/view.js module:io.ox/calendar
-#: apps/io.ox/calendar/week/view.js
-#, c-format
-msgid "%1$s (Tentative)"
-msgstr "%1$s (Provvisorio)"
-
-#. screenreader label for main toolbar
-#: apps/io.ox/backbone/mini-views/toolbar.js module:io.ox/core
-msgid "%1$s Toolbar"
-msgstr "Barra degli strumenti %1$s"
-
-#. %1$s is the employee position or status, e.g. student
-#. %2$s is the employer name, e.g. University of Meinerzhagen-Valbert
-#: apps/plugins/halo/xing/register.js module:plugins/portal
-msgid "%1$s at %2$s"
-msgstr "%1$s presso %2$s"
-
-#. %1$s is the name of the inputfield (To, CC, BCC)
-#: apps/io.ox/mail/compose/extensions.js module:io.ox/mail
-msgid ""
-"%1$s autocomplete token field. Use left and right Arrowkeys to navigate "
-"between the tokens"
-msgstr ""
-"Campo del token di completamento automatico di %1$s. Utilizza le frecce "
-"direzionali destra e sinistra per navigare tra i token"
-
-#. We do not know the gender of the user and therefore, it is impossible to write e.g. '%1$s changed her status'.
-#. But you could use '%1$s changes his/her status' depending on the language.
-#. %1$s the name of the user which changed his/her status
-#: apps/plugins/portal/xing/activities.js module:plugins/portal
-msgid "%1$s changed the status:"
-msgstr "%1$s ha cambiato lo stato:"
-
-#. %1$s progress of currently uploaded files in percent
-#: apps/io.ox/files/upload/main.js module:io.ox/files
-#: apps/io.ox/files/upload/view.js
-msgid "%1$s completed"
-msgstr "%1$s completato"
-
-#: apps/plugins/portal/xing/activities.js module:plugins/portal
-msgid "%1$s has a new contact:"
-msgstr "%1$s ha un nuovo contatto:"
-
-#. message text of a presentation end alert
-#. %1$d is the presenter name
-#: apps/io.ox/presenter/views/notification.js module:io.ox/presenter
-msgid "%1$s has ended the presentation."
-msgstr "%1$s ha terminato la presentazione."
-
-#: apps/plugins/portal/xing/activities.js module:plugins/portal
-msgid "%1$s has new contacts:"
-msgstr "%1$s ha nuovi contatti:"
-
-#. message text of of a presentation start alert
-#. %1$d is the presenter name
-#: apps/io.ox/presenter/views/notification.js module:io.ox/presenter
-msgid "%1$s has started the presentation."
-msgstr "%1$s ha avviato la presentazione."
-
-#: apps/plugins/portal/linkedIn/register.js module:plugins/portal
-msgid "%1$s is a new contact"
-msgstr "%1$s è un nuovo contatto"
-
-#: apps/plugins/portal/linkedIn/register.js module:plugins/portal
-msgid "%1$s is now connected with %2$s"
-msgstr "%1$s è ora connesso con %2$s"
-
-#. number of selected item
-#. %1$s is the number surrounded by a tag
-#: apps/io.ox/core/commons.js module:io.ox/core
-msgid "%1$s item selected"
-msgid_plural "%1$s items selected"
-msgstr[0] "%1$s elemento selezionato"
-msgstr[1] "%1$s elementi selezionati"
-
-#: apps/io.ox/backbone/mini-views/settings-list-view.js module:io.ox/core
-msgid "%1$s moved to position %2$s of %3$s"
-msgstr "%1$s spostato nella posizione %2$s di %3$s"
-
-#. %1$s is the storagespace in use
-#. %2$s is the max storagespace
-#: apps/io.ox/backbone/mini-views/quota.js module:io.ox/core
-#, c-format
-msgid "%1$s of %2$s"
-msgstr "%1$s di %2$s"
-
-#: apps/plugins/portal/xing/activities.js module:plugins/portal
-msgid "%1$s posted a link:"
-msgstr "%1$s ha pubblicato un collegamento:"
-
-#: apps/plugins/portal/xing/activities.js module:plugins/portal
-msgid "%1$s posted a new activity:"
-msgstr "%1$s ha pubblicato una nuova attività:"
-
-#: apps/plugins/portal/xing/activities.js module:plugins/portal
-msgid "%1$s recommends this link:"
-msgstr "%1$s consiglia questo collegamento:"
-
-#. date intervals for screenreaders
-#. please keep the 'to' do not use dashes here because this text will be spoken by the screenreaders
-#. %1$s is the start date
-#. %2$s is the end date
-#: apps/io.ox/calendar/util.js module:io.ox/calendar
-#, c-format
-msgid "%1$s to %2$s"
-msgstr "dal %1$s al %2$s"
-
-#. We do not know the gender of the user and therefore, it is impossible to write e.g. '%1$s changed her profile:'.
-#. But you could use '%1$s changes his/her profile:' depending on the language.
-#. %1$s the name of the user which changed his/her profile
-#: apps/plugins/portal/xing/activities.js module:plugins/portal
-msgid "%1$s updated the profile:"
-msgstr "%1$s ha aggiornato il profilo:"
-
-#: apps/plugins/portal/xing/activities.js module:plugins/portal
-msgid "%1$s updated their profile:"
-msgstr "%1$s hanno cambiato il loro profilo:"
-
-#. %1$s is the folder owner
-#. %2$s is the folder title
-#: apps/io.ox/core/folder/api.js module:io.ox/core
-msgid "%1$s: %2$s"
-msgstr "%1$s: %2$s"
-
-#. Name without title
-#. %1$s is the first name
-#. %2$s is the last name
-#: apps/io.ox/contacts/util.js module:io.ox/contacts
-msgid "%2$s, %1$s"
-msgstr "%2$s, %1$s"
-
-#. Name with title
-#. %1$s is the first name
-#. %2$s is the last name
-#. %3$s is the title
-#: apps/io.ox/contacts/util.js module:io.ox/contacts
-msgid "%3$s %2$s, %1$s"
-msgstr "%3$s %2$s, %1$s"
-
-#. General duration (nominative case): X days
-#. %d is the number of days
-#: apps/io.ox/calendar/util.js module:io.ox/calendar apps/io.ox/core/date.js
-#: module:io.ox/core
-#, c-format
-msgid "%d day"
-msgid_plural "%d days"
-msgstr[0] "%d giorno"
-msgstr[1] "%d giorni"
-
-#. Reminder (objective case): in X days
-#. %d is the number of days
-#: apps/io.ox/core/date.js module:io.ox/core
-#, c-format
-msgctxt "in"
-msgid "%d day"
-msgid_plural "%d days"
-msgstr[0] "%d giorno"
-msgstr[1] "%d giorni"
-
-#. General duration (nominative case): X hours
-#. %d is the number of hours
-#: apps/io.ox/core/date.js module:io.ox/core
-#, c-format
-msgid "%d hour"
-msgid_plural "%d hours"
-msgstr[0] "%d ora"
-msgstr[1] "%d ore"
-
-#. Reminder (objective case): in X hours
-#. %d is the number of hours
-#: apps/io.ox/core/date.js module:io.ox/core
-#, c-format
-msgctxt "in"
-msgid "%d hour"
-msgid_plural "%d hours"
-msgstr[0] "%d ora"
-msgstr[1] "%d ore"
-
-#. General duration (nominative case): X minutes
-#. %d is the number of minutes
-#: apps/io.ox/calendar/settings/pane.js module:io.ox/calendar
-#: apps/io.ox/core/date.js module:io.ox/core
-#, c-format
-msgid "%d minute"
-msgid_plural "%d minutes"
-msgstr[0] "%d minuto"
-msgstr[1] "%d minuti"
-
-#. Reminder (objective case): in X minutes
-#. %d is the number of minutes
-#: apps/io.ox/core/date.js module:io.ox/core
-#, c-format
-msgctxt "in"
-msgid "%d minute"
-msgid_plural "%d minutes"
-msgstr[0] "%d minuto"
-msgstr[1] "%d minuti"
-
-#. General duration (nominative case): X weeks
-#. %d is the number of weeks
-#: apps/io.ox/core/date.js module:io.ox/core
-#, c-format
-msgid "%d week"
-msgid_plural "%d weeks"
-msgstr[0] "%d settimana"
-msgstr[1] "%d settimane"
-
-#. Reminder (objective case): in X weeks
-#. %d is the number of weeks
-#: apps/io.ox/core/date.js module:io.ox/core
-#, c-format
-msgctxt "in"
-msgid "%d week"
-msgid_plural "%d weeks"
-msgstr[0] "%d settimana"
-msgstr[1] "%d settimane"
-
-#: apps/io.ox/core/settings/downloads/pane.js module:io.ox/core
-msgid "%s client for Android"
-msgstr "Client di %s per Android"
-
-#: apps/io.ox/core/settings/downloads/pane.js module:io.ox/core
-msgid "%s client for Mac OS"
-msgstr "Client di %s per Mac OS"
-
-#: apps/io.ox/core/settings/downloads/pane.js module:io.ox/core
-msgid "%s client for Windows"
-msgstr "Client di %s per Windows"
-
-#: apps/io.ox/core/settings/downloads/pane.js module:io.ox/core
-msgid "%s client for Windows (Installation via the OX Updater)"
-msgstr "Client di %s per Windows (installazione tramite OX Updater)"
-
-#: apps/io.ox/core/settings/downloads/pane.js module:io.ox/core
-msgid "%s client for iOS"
-msgstr "Client di %s per iOS"
-
-#: apps/plugins/portal/oxdriveclients/register.js module:plugins/portal
-msgid "%s is also available for other platforms:"
-msgstr "% è disponibile anche per altre piattaforme."
-
-#: apps/io.ox/files/share/permissions.js module:io.ox/core
-msgid "(Read and write)"
-msgstr "(Lettura e scrittura)"
-
-#: apps/io.ox/files/share/permissions.js module:io.ox/core
-msgid "(Read only)"
-msgstr "(Sola lettura)"
-
-#: apps/io.ox/files/share/permissions.js module:io.ox/core
-msgid "(Read, write, and delete)"
-msgstr "(Lettura, scrittura e eliminazione)"
-
-#: apps/io.ox/core/main.js module:io.ox/core
-msgid "(current app)"
-msgstr "(applicazione attuale)"
-
-#: apps/io.ox/mail/compose/extensions.js module:io.ox/mail
-msgid "1 day"
-msgstr "1 giorno"
-
-#: apps/plugins/portal/recentfiles/register.js module:plugins/portal
-msgid "1 file has been changed recently"
-msgstr "Un file è stato modificato di recente"
-
-#: apps/io.ox/core/tk/list-dnd.js module:io.ox/core
-#: apps/io.ox/core/tk/selection.js
-msgid "1 item"
-msgid_plural "%1$d items"
-msgstr[0] "1 elemento"
-msgstr[1] "%1$d elementi"
-
-#: apps/io.ox/mail/settings/pane.js module:io.ox/mail
-msgid "1 minute"
-msgstr "1 minuto"
-
-#: apps/io.ox/mail/compose/extensions.js module:io.ox/mail
-msgid "1 month"
-msgstr "1 mese"
-
-#: apps/io.ox/mail/compose/extensions.js module:io.ox/mail
-msgid "1 week"
-msgstr "1 settimana"
-
-#: apps/io.ox/mail/compose/extensions.js module:io.ox/mail
-msgid "1 year"
-msgstr "1 anno"
-
-#: apps/io.ox/core/settings/pane.js module:io.ox/core
-#: apps/io.ox/mail/settings/pane.js module:io.ox/mail
-msgid "10 minutes"
-msgstr "10 minuti"
-
-#. Quota maxed out; 100%
-#: apps/io.ox/backbone/mini-views/quota.js module:io.ox/core
-msgid "100%"
-msgstr "100%"
-
-#: apps/io.ox/core/settings/pane.js module:io.ox/core
-msgid "15 minutes"
-msgstr "15 minuti"
-
-#: apps/io.ox/mail/settings/pane.js module:io.ox/mail
-msgid "3 minutes"
-msgstr "3 minuti"
-
-#: apps/io.ox/mail/compose/extensions.js module:io.ox/mail
-msgid "3 months"
-msgstr "3 mesi"
-
-#: apps/io.ox/core/settings/pane.js module:io.ox/core
-msgid "30 minutes"
-msgstr "30 minuti"
-
-#: apps/io.ox/core/settings/pane.js module:io.ox/core
-#: apps/io.ox/mail/settings/pane.js module:io.ox/mail
-msgid "5 minutes"
-msgstr "5 minuti"
-
-#: apps/io.ox/mail/compose/extensions.js module:io.ox/mail
-msgid "6 months"
-msgstr "6 mesi"
-
-#: apps/io.ox/presenter/errormessages.js module:io.ox/presenter
-msgid ""
-"A general error occurred. Please try to reload the document. In case this "
-"does not help, please contact your system administrator."
-msgstr ""
-"Si è verificato un errore generale. Prova a ricaricare il documento. Nel "
-"caso in cui ciò non funzioni, contatta il tuo amministratore di sistema."
-
-#: apps/io.ox/presenter/errormessages.js module:io.ox/presenter
-msgid ""
-"A general file storage error occurred. Please try to reload the document. In "
-"case this does not help, please contact your system administrator."
-msgstr ""
-"Si è verificato un errore generale dell'archiviazione dei file. Prova a "
-"ricaricare il documento. Nel caso in cui ciò non funzioni, contatta il tuo "
-"amministratore di sistema."
-
-#: apps/io.ox/presenter/errormessages.js module:io.ox/presenter
-msgid ""
-"A general network error occurred. Please contact your system administrator."
-msgstr ""
-"Si è verificato un errore generale di rete. Contatta il tuo amministratore "
-"di sistema."
-
-#: apps/io.ox/presenter/errormessages.js module:io.ox/presenter
-msgid ""
-"A general network error occurred. Please try to reload the document. In case "
-"this does not help, please contact your system administrator."
-msgstr ""
-"Si è verificato un errore generale di rete. Prova a ricaricare il documento. "
-"Nel caso in cui ciò non funzioni, contatta il tuo amministratore di sistema."
-
-#: apps/io.ox/files/upload/main.js module:io.ox/files
-msgid "A new version for \"%1$s\" has been added."
-msgstr "Una nuova versione di \"%1$s\" è stata aggiunta."
-
-#: apps/io.ox/core/folder/actions/add.js module:io.ox/core
-msgid ""
-"A public folder is used for content that is of common interest for all "
-"users. To allow other users to read or edit the contents, you have to set "
-"the respective permissions for the public folder."
-msgstr ""
-"Una cartella pubblica è utilizzata per contenuti di interesse comune a tutti "
-"gli utenti. Per consentire agli altri utenti di leggere o modificare i "
-"contenuti, devi impostare i permessi appropriati per la cartella pubblica."
-
-#. read receipt; German "Lesebestätigung"
-#: apps/io.ox/mail/common-extensions.js module:io.ox/mail
-msgid "A read receipt has been sent"
-msgstr "Una conferma di lettura è stata inviata"
-
-#: apps/io.ox/core/sub/settings/pane.js module:io.ox/core/sub
-msgid ""
-"A refresh takes some time, so please be patient, while the refresh runs in "
-"the background. Only one refresh per subscription and per session is allowed."
-msgstr ""
-"Un aggiornamento potrebbe richiedere del tempo, per cui ti preghiamo di "
-"pazientare, mentre l'aggiornamento viene eseguito sullo sfondo. Sono "
-"consentiti solo un aggiornamento per sottoscrizione e per sessione."
-
-#: apps/io.ox/tasks/actions/doneUndone.js module:io.ox/tasks
-msgid "A severe error occurred!"
-msgstr "Si è verificato un errore grave!"
-
-#: apps/io.ox/core/main.js module:io.ox/core
-msgid "About"
-msgstr "Informazioni"
 
 #: apps/io.ox/calendar/edit/extensions.js module:io.ox/calendar/edit/main
-#: apps/io.ox/calendar/freetime/timeView.js module:io.ox/calendar
-#: apps/io.ox/calendar/util.js
-msgid "Absent"
-msgstr "Assente"
-
-#: apps/io.ox/calendar/actions/acceptdeny.js module:io.ox/calendar
-#: apps/io.ox/calendar/invitations/register.js module:io.ox/calendar/main
-#: apps/plugins/portal/xing/register.js module:plugins/portal
-msgid "Accept"
-msgstr "Accetta"
-
-#: apps/plugins/notifications/calendar/register.js
-#: module:plugins/notifications
-msgid "Accept / Decline"
-msgstr "Accetta / Rifiuta"
-
-#: apps/io.ox/calendar/invitations/register.js module:io.ox/calendar/main
-msgid "Accept changes"
-msgstr "Accetta le modifiche"
-
-#: apps/plugins/notifications/calendar/register.js
-#: module:plugins/notifications apps/plugins/notifications/tasks/register.js
-msgid "Accept invitation"
-msgstr "Accetta l'invito"
-
-#: apps/plugins/notifications/calendar/register.js
-#: module:plugins/notifications apps/plugins/notifications/tasks/register.js
-msgid "Accept/Decline"
-msgstr "Accetta/Rifiuta"
-
-#: apps/io.ox/calendar/print.js module:io.ox/calendar
-#: apps/io.ox/tasks/print.js module:io.ox/tasks
-msgid "Accepted"
-msgstr "Accettato"
-
-#: apps/io.ox/files/guidance/main.js module:io.ox/files
-msgctxt "help"
-msgid "Accessing Files with WebDAV"
-msgstr "Accesso ai file con WebDAV"
-
-#: apps/io.ox/core/folder/api.js module:io.ox/core
-msgid "Accessing global address book is not permitted"
-msgstr "L'accesso alla rubrica globale non è consentito"
-
-#: apps/io.ox/core/sub/subscriptions.js module:io.ox/core/sub
-#: apps/plugins/portal/mail/register.js module:plugins/portal
-msgid "Account"
-msgstr "Account"
-
-#: apps/io.ox/oauth/settings.js module:io.ox/settings
-msgid "Account Settings"
-msgstr "Impostazioni dell'account"
-
-#: apps/io.ox/files/actions/add-storage-account.js module:io.ox/files
-#: apps/io.ox/mail/accounts/settings.js module:io.ox/mail/accounts/settings
-#: apps/io.ox/oauth/keychain.js module:io.ox/core
-msgid "Account added successfully"
-msgstr "Account aggiunto correttamente"
-
-#: apps/io.ox/oauth/keychain.js module:io.ox/core
-msgid "Account could not be added"
-msgstr "L'account non può essere aggiunto"
-
-#: apps/io.ox/mail/accounts/view-form.js module:io.ox/settings
-msgid "Account name"
-msgstr "Nome dell'account"
-
-#: apps/io.ox/mail/accounts/view-form.js module:io.ox/settings
-msgid "Account settings"
-msgstr "Impostazioni account"
-
-#: apps/io.ox/mail/accounts/settings.js module:io.ox/mail/accounts/settings
-msgid ""
-"Account settings could not be saved. Please take a look at the annotations "
-"in the form. "
-msgstr ""
-"Le impostazioni dell'account non possono essere salvate. Controlla le "
-"annotazioni nel modulo. "
-
-#: apps/io.ox/mail/accounts/view-form.js module:io.ox/settings
-msgid "Account updated"
-msgstr "Account aggiornato"
-
-#: apps/io.ox/find/extensions-api.js module:io.ox/core
-#: apps/io.ox/settings/accounts/settings/pane.js
-#: module:io.ox/settings/accounts apps/io.ox/settings/main.js
-msgid "Accounts"
-msgstr "Account"
-
-#: apps/io.ox/calendar/mobile-toolbar-actions.js module:io.ox/calendar
-#: apps/io.ox/contacts/mobile-toolbar-actions.js module:io.ox/mail
-#: apps/io.ox/core/extPatterns/links.js module:io.ox/core
-#: apps/io.ox/core/main.js apps/io.ox/files/mobile-toolbar-actions.js
-#: apps/io.ox/files/share/permissions.js apps/io.ox/mail/detail/view.js
-#: apps/io.ox/mail/mailfilter/settings/filter/view-form.js
-#: module:io.ox/settings apps/io.ox/mail/mobile-toolbar-actions.js
-#: apps/io.ox/tasks/mobile-toolbar-actions.js module:io.ox/tasks
-msgid "Actions"
-msgstr "Azioni"
-
-#. screenreader label for main toolbar
-#: apps/io.ox/backbone/mini-views/toolbar.js module:io.ox/core
-msgid "Actions. Use cursor keys to navigate."
-msgstr "Azioni. Utilizza le frecce direzionali per navigare."
-
-#: apps/io.ox/tasks/edit/view-template.js module:io.ox/tasks/edit
-#: apps/io.ox/tasks/print.js module:io.ox/tasks
-#: apps/io.ox/tasks/view-detail.js
-msgid "Actual costs"
-msgstr "Costi attuali"
-
-<<<<<<< HEAD
-#: apps/io.ox/tasks/edit/view-template.js module:io.ox/tasks/edit
-#: apps/io.ox/tasks/print.js module:io.ox/tasks
-#: apps/io.ox/tasks/view-detail.js
-msgid "Actual duration in minutes"
-msgstr "Durata attuale in minuti"
-=======
-#: apps/io.ox/calendar/freebusy/templates.js module:io.ox/calendar/freebusy
-#: apps/io.ox/editor/main.js module:io.ox/editor
-#: apps/io.ox/mail/actions/reminder.js module:io.ox/mail
-msgid "Note"
-msgstr "Nota"
->>>>>>> 3878e903
-
-#: apps/io.ox/calendar/settings/timezones/favorite-view.js
-#: module:io.ox/calendar apps/io.ox/core/folder/actions/add.js
-#: module:io.ox/core apps/io.ox/mail/accounts/settings.js
-#: module:io.ox/mail/accounts/settings apps/io.ox/mail/compose/extensions.js
-#: module:io.ox/mail
-msgid "Add"
-msgstr "Aggiungi"
-
-#. %1$s is the account name like Dropbox, Google Drive, or OneDrive
-#: apps/io.ox/files/actions/add-storage-account.js module:io.ox/files
-msgid "Add %1$s account"
-msgstr "Aggiungi account %1$s"
-
-#: apps/io.ox/core/viewer/views/sidebar/filedescriptionview.js
-#: module:io.ox/core/viewer
-msgid "Add a description"
-msgstr "Aggiungi una descrizione"
-
-#: apps/io.ox/settings/accounts/settings/pane.js
-#: module:io.ox/settings/accounts
-msgid "Add account"
-msgstr "Aggiungi un account"
-
-#: apps/io.ox/mail/mailfilter/settings/filter/view-form.js
-#: module:io.ox/settings
-msgid "Add action"
-msgstr "Aggiungi un'azione"
-
-#: apps/io.ox/core/folder/actions/add.js module:io.ox/core
-msgid "Add as public calendar"
-msgstr "Aggiungi come calendario pubblico"
-
-#: apps/io.ox/core/folder/actions/add.js module:io.ox/core
-msgid "Add as public folder"
-msgstr "Aggiungi come cartella pubblica"
-
-#: apps/io.ox/core/tk/attachments.js module:io.ox/core
-#: apps/io.ox/mail/compose/extensions.js module:io.ox/mail
-msgid "Add attachments"
-msgstr "Aggiungi allegati"
-
-#: apps/io.ox/mail/mailfilter/settings/filter/view-form.js
-#: module:io.ox/settings
-msgid "Add condition"
-msgstr "Aggiungi una condizione"
-
-#: apps/io.ox/contacts/actions.js module:io.ox/contacts
-#: apps/io.ox/contacts/distrib/create-dist-view.js
-msgid "Add contact"
-msgstr "Aggiungi un contatto"
-
-#: apps/io.ox/contacts/actions.js module:io.ox/contacts
-msgid "Add distribution list"
-msgstr "Aggiungi una lista di distribuzione"
-
-#: apps/io.ox/files/filepicker.js module:io.ox/files
-msgid "Add files"
-msgstr "Aggiungi file"
-
-#: apps/io.ox/core/tk/attachments.js module:io.ox/core
-#: apps/io.ox/mail/compose/extensions.js module:io.ox/mail
-msgid "Add from Drive"
-msgstr "Aggiungi da Drive"
-
-#: apps/io.ox/files/actions.js module:io.ox/files
-#: apps/io.ox/mail/compose/extensions.js module:io.ox/mail
-msgid "Add local file"
-msgstr "Aggiungi file locale"
-
-#: apps/io.ox/core/folder/extensions.js module:io.ox/core
-#: apps/io.ox/mail/accounts/settings.js module:io.ox/mail/accounts/settings
-#: apps/io.ox/mail/folderview-extensions.js module:io.ox/mail
-msgid "Add mail account"
-msgstr "Aggiungi un account di posta"
-
-#: apps/io.ox/core/sub/subscriptions.js module:io.ox/core/sub
-msgid "Add new account"
-msgstr "Aggiungi un nuovo account"
-
-#: apps/io.ox/core/folder/actions/add.js module:io.ox/core
-#: apps/io.ox/core/folder/extensions.js
-msgid "Add new calendar"
-msgstr "Aggiungi nuovo calendario"
-
-#: apps/io.ox/core/folder/actions/add.js module:io.ox/core
-#: apps/io.ox/core/folder/contextmenu.js apps/io.ox/core/folder/extensions.js
-#: apps/io.ox/files/actions.js module:io.ox/files
-msgid "Add new folder"
-msgstr "Aggiungi una nuova cartella"
-
-#: apps/io.ox/core/sub/subscriptions.js module:io.ox/core/sub
-msgid "Add new folder for this subscription"
-msgstr "Aggiungi una nuova cartella per questa sottoscrizione"
-
-#: apps/io.ox/calendar/invitations/register.js module:io.ox/calendar/main
-msgid "Add new participant"
-msgstr "Aggiungi un nuovo partecipante"
-
-#: apps/io.ox/mail/mailfilter/settings/filter.js module:io.ox/mail
-msgid "Add new rule"
-msgstr "Aggiungi una nuova regola"
-
-#: apps/io.ox/mail/settings/signatures/settings/pane.js module:io.ox/mail
-msgid "Add new signature"
-msgstr "Aggiungi una nuova firma"
-
-#: apps/io.ox/files/settings/pane.js module:io.ox/files
-msgid "Add new version"
-msgstr "Aggiungi una nuova versione"
-
-#: apps/io.ox/files/settings/pane.js module:io.ox/files
-msgid "Add new version and show notification"
-msgstr "Aggiungi una nuova versione e mostra la notifica"
-
-#. Please translate like "take a note", "Notiz" in German, for example.
-#. more like "to notice" than "to notify".
-#: apps/io.ox/files/actions.js module:io.ox/files
-msgid "Add note"
-msgstr "Aggiungi una nota"
-
-#: apps/plugins/xing/main.js module:plugins/portal
-msgid "Add on %s"
-msgstr "Aggiungi su %s"
-
-#: apps/io.ox/mail/compose/view.js module:io.ox/mail
-msgid "Add original message as attachment"
-msgstr "Aggiungi il messaggio originale come allegato"
-
-#: apps/io.ox/calendar/freetime/participantsView.js module:io.ox/calendar
-msgid "Add participant"
-msgstr "Aggiungi un partecipante"
-
-#: apps/io.ox/participants/add.js module:io.ox/core
-msgid "Add participant/resource"
-msgstr "Aggiungi partecipante/risorsa"
-
-#: apps/io.ox/files/share/permissions.js module:io.ox/core
-msgid "Add people"
-msgstr "Aggiungi persone"
-
-#: apps/io.ox/files/share/wizard.js module:io.ox/files
-msgid "Add recipients ..."
-msgstr "Aggiungi i destinatari..."
-
-#: apps/io.ox/files/settings/pane.js module:io.ox/files
-msgid "Add separate file"
-msgstr "Aggiungi un file separato"
-
-#: apps/io.ox/mail/settings/signatures/settings/pane.js module:io.ox/mail
-msgid "Add signature"
-msgstr "Aggiungi una firma"
-
-#: apps/io.ox/mail/settings/signatures/settings/pane.js module:io.ox/mail
-msgid "Add signature above quoted text"
-msgstr "Aggiungi la firma sopra il testo citato"
-
-#: apps/io.ox/mail/settings/signatures/settings/pane.js module:io.ox/mail
-msgid "Add signature below quoted text"
-msgstr "Aggiungi la firma sotto il testo citato"
-
-#: apps/io.ox/core/folder/extensions.js module:io.ox/core
-#: apps/io.ox/files/actions/add-storage-account.js module:io.ox/files
-msgid "Add storage account"
-msgstr "Aggiungi account di archiviazione"
-
-#: apps/io.ox/mail/compose/actions/send.js module:io.ox/mail
-msgid "Add subject"
-msgstr "Aggiungi un oggetto"
-
-#: apps/io.ox/calendar/settings/timezones/favorite-view.js
+#: apps/io.ox/calendar/edit/main.js apps/io.ox/calendar/toolbar.js
 #: module:io.ox/calendar
-msgid "Add timezone"
-msgstr "Aggiungi fuso orario"
-
-#: apps/io.ox/contacts/actions.js module:io.ox/contacts
-#: apps/io.ox/mail/actions.js module:io.ox/mail
-msgid "Add to address book"
-msgstr "Aggiungi alla rubrica"
-
-#: apps/io.ox/mail/actions.js module:io.ox/mail
-msgid "Add to calendar"
-msgstr "Aggiungi al calendario"
-
-#: apps/io.ox/core/folder/favorites.js module:io.ox/core
-msgid "Add to favorites"
-msgstr "Aggiungi ai preferiti"
-
-#: apps/io.ox/contacts/actions.js module:io.ox/contacts
-#: apps/io.ox/contacts/toolbar.js apps/io.ox/core/viewer/views/toolbarview.js
-#: module:io.ox/core apps/io.ox/files/actions.js module:io.ox/files
-#: apps/io.ox/files/toolbar.js apps/io.ox/mail/actions.js module:io.ox/mail
-#: apps/io.ox/mail/toolbar.js
-msgid "Add to portal"
-msgstr "Aggiungi al portale"
-
-#: apps/io.ox/core/permissions/permissions.js module:io.ox/core
-msgid "Add user/group"
-msgstr "Aggiungi utente/gruppo"
-
-#: apps/io.ox/portal/settings/pane.js module:io.ox/portal
-msgid "Add widget"
-msgstr "Aggiungi un widget"
-
-#. %1$s is social media name, e.g. Facebook
-#: apps/io.ox/portal/main.js module:io.ox/portal
-msgid "Add your %1$s account"
-msgstr "Aggiungi il tuo account %1$s"
-
-#: apps/plugins/portal/linkedIn/register.js module:plugins/portal
-#: apps/plugins/portal/twitter/register.js
-msgid "Add your account"
-msgstr "Aggiungi il tuo account"
-
-#. %1$s is the display name of an added user or mail recipient
-#. %2$s is the email address of the user or mail recipient
-#: apps/io.ox/core/tk/tokenfield.js module:io.ox/core
-msgid "Added %1$s, %2$s."
-msgstr "Aggiunto %1$s, %2$s."
-
-#. %s is a list of filenames separeted by commas
-#. it is used by screenreaders to indicate which files are currently added to the list of attachments
-#: apps/io.ox/mail/compose/extensions.js module:io.ox/mail
-msgid "Added %s to attachments."
-msgstr "Aggiunto %s agli allegati."
-
-#: apps/io.ox/core/tk/tokenfield.js module:io.ox/core
-msgid ""
-"Added distribution list %s with %s member. The only member of the "
-"distribution list is %s."
-msgstr ""
-"Aggiunta la lista distribuzione %s con %s membro. Il solo membro della lista "
-"di distribuzione è %s."
-
-#: apps/io.ox/core/tk/tokenfield.js module:io.ox/core
-msgid ""
-"Added distribution list %s with %s members. Members of the distribution list "
-"are %s."
-msgstr ""
-"Aggiunta la lista distribuzione %s con %s membri. I membri della lista di "
-"distribuzione sono %s."
-
-#: apps/io.ox/calendar/invitations/register.js module:io.ox/calendar/main
-msgid "Added the new participant"
-msgstr "Il nuovo partecipante è stato aggiunto"
-
-#: apps/io.ox/files/settings/pane.js module:io.ox/files
-msgid "Adding files with identical names"
-msgstr "Aggiunta di file con nomi identici"
-
-#: apps/io.ox/mail/settings/pane.js module:io.ox/mail
-msgid "Additional settings"
-msgstr "Impostazioni aggiuntive"
-
-#: apps/io.ox/contacts/settings/pane.js module:io.ox/contacts
-#: apps/io.ox/mail/detail/links.js module:io.ox/mail
-msgid "Address Book"
-msgstr "Rubrica"
-
-#: apps/io.ox/core/main.js module:io.ox/core
-#: apps/io.ox/search/view-template.js
-msgctxt "app"
-msgid "Address Book"
-msgstr "Rubrica"
-
-#: apps/io.ox/contacts/model.js module:io.ox/contacts
-msgid "Address Business"
-msgstr "Indirizzo di lavoro"
-
-#: apps/io.ox/contacts/model.js module:io.ox/contacts
-msgid "Address Home"
-msgstr "Indirizzo di casa"
-
-#: apps/io.ox/contacts/model.js module:io.ox/contacts
-msgid "Address Other"
-msgstr "Altro indirizzo"
-
-#: apps/io.ox/files/util.js module:io.ox/files
-msgid "Adjust"
-msgstr "Regola"
-
-#: apps/io.ox/tasks/common-extensions.js module:io.ox/tasks
-msgid "Adjust start date"
-msgstr "Modifica la data iniziale"
-
-#: apps/io.ox/files/share/permissions.js module:io.ox/core
-msgid "Administrative role"
-msgstr "Ruolo amministrativo"
-
-#. Role: all permissions
-#. object permissions - admin role
-#: apps/io.ox/core/permissions/permissions.js module:io.ox/core
-#: apps/io.ox/files/share/permissions.js
-msgid "Administrator"
-msgstr "Amministratore"
-
-#: apps/io.ox/files/view-options.js module:io.ox/files
-#: apps/io.ox/find/extensions-api.js module:io.ox/core
-#: apps/io.ox/find/manager/value-model.js
-msgid "All"
-msgstr "Tutto"
-
-#. Emojis of SoftBank set.
-#. Japanese: 全絵文字
-#: apps/io.ox/emoji/categories.js module:io.ox/mail/emoji
-msgid "All Emoji"
-msgstr "Tutte le Emoji"
-
-#: apps/io.ox/find/extensions-api.js module:io.ox/core
-msgid "All Folders"
-msgstr "Tutte le cartelle"
-
-#: apps/io.ox/contacts/view-detail.js module:io.ox/contacts
-#: apps/io.ox/core/tk/attachments.js module:io.ox/core
-#: apps/io.ox/mail/toolbar.js module:io.ox/mail
-#: apps/io.ox/tasks/view-detail.js module:io.ox/tasks
-msgid "All attachments"
-msgstr "Tutti gli allegati"
-
-#: apps/io.ox/calendar/edit/extensions.js module:io.ox/calendar/edit/main
-#: apps/io.ox/tasks/edit/view-template.js module:io.ox/tasks/edit
-msgid "All day"
-msgstr "Tutto il giorno"
-
-#: apps/io.ox/contacts/addressbook/popup.js module:io.ox/contacts
-msgid "All distribution lists"
-msgstr "Tutte le liste di distribuzione"
-
-#: apps/io.ox/files/view-options.js module:io.ox/files
-msgid "All files"
-msgstr "Tutti i file"
-
-#: apps/io.ox/core/folder/actions/common.js module:io.ox/core
-msgid "All files have been deleted"
-msgstr "Tutti i file sono stati eliminati"
-
-#: apps/io.ox/contacts/addressbook/popup.js module:io.ox/contacts
-#: apps/io.ox/search/facets/extensions.js module:io.ox/core
-msgid "All folders"
-msgstr "Tutte le cartelle"
-
-#: apps/io.ox/mail/actions/copyMove.js module:io.ox/mail
-msgid "All future messages from %1$s will be moved to the selected folder."
-msgstr ""
-"Tutti i messaggi futuri di %1$s saranno spostati nella cartella selezionata."
-
-#: apps/io.ox/mail/actions/copyMove.js module:io.ox/mail
-msgid ""
-"All future messages from the senders of the selected mails will be moved to "
-"the selected folder."
-msgstr ""
-"Tutti i messaggi futuri dei mittenti dei messaggi selezionati saranno "
-"spostati nella cartella selezionata."
-
-#: apps/io.ox/contacts/addressbook/popup.js module:io.ox/contacts
-msgid "All groups"
-msgstr "Tutti i gruppi"
-
-#: apps/io.ox/core/folder/actions/common.js module:io.ox/core
-msgid "All messages have been deleted"
-msgstr "Tutti i messaggi sono stati eliminati"
-
-#: apps/io.ox/core/folder/actions/archive.js module:io.ox/core
-msgid "All messages older than %1$d days will be moved to the archive folder"
-msgstr ""
-"Tutti i messaggi più vecchi di %1$d giorni saranno spostati nella cartella "
-"archivio"
-
-#: apps/io.ox/core/folder/api.js module:io.ox/core
-msgid "All my appointments"
-msgstr "Tutti i miei appuntamenti"
-
-#: apps/io.ox/backbone/mini-views/timezonepicker.js module:io.ox/core
-msgid "All timezones"
-msgstr "Tutti i fusi orari"
-
-#: apps/io.ox/settings/accounts/settings/pane.js
-#: module:io.ox/settings/accounts
-msgid "Allow connections with untrusted certificates"
-msgstr "Tutte le connessioni con certificati non affidabili"
-
-#: apps/io.ox/mail/settings/pane.js module:io.ox/mail
-msgid "Allow html formatted emails"
-msgstr "Consenti i messaggi di posta formattati in html"
-
-#: apps/io.ox/mail/settings/pane.js module:io.ox/mail
-msgid "Allow pre-loading of externally linked images"
-msgstr "Consenti il pre-caricamento delle immagini esterne collegate"
-
-#: apps/io.ox/mail/settings/pane.js module:io.ox/mail
-msgid "Always add the following recipient to blind carbon copy (BCC)"
-msgstr "Aggiungi sempre il seguente destinatario in copia nascosta (CCN)"
-
-#: apps/io.ox/core/viewer/views/types/documentview.js module:io.ox/core
-#: apps/io.ox/presenter/errormessages.js module:io.ox/presenter
-msgid "An error occurred converting the document so it cannot be displayed."
-msgstr ""
-"Si è verificato un errore durante la conversione del documento, per cui non "
-"può essere visualizzato."
-
-#: apps/io.ox/presenter/errormessages.js module:io.ox/presenter
-msgid "An error occurred loading the document so it cannot be displayed."
-msgstr ""
-"Si è verificato un errore durante il caricamento del documento, per cui non "
-"può essere visualizzato."
-
-#: apps/io.ox/portal/main.js module:io.ox/portal
-msgid "An error occurred."
-msgstr "Si è verificato un errore."
-
-#: apps/io.ox/calendar/detail/main.js module:io.ox/calendar
-#: apps/io.ox/calendar/week/perspective.js
-msgid "An error occurred. Please try again."
-msgstr "Si è verificato un errore. Prova ancora."
-
-#: apps/io.ox/core/tk/iframe.js module:io.ox/core/tk/iframe
-msgid "An error occurred. There is no valid token available."
-msgstr "Si è verificato un errore. Non è disponibile alcun token valido."
-
-#: apps/plugins/portal/twitter/register.js module:plugins/portal
-#: apps/plugins/portal/twitter/util.js
-msgid "An internal error occurred"
-msgstr "Si è verificato un errore interno"
-
-#. generic error message
-#: apps/io.ox/core/http_errors.js module:io.ox/core
-msgid "An unknown error occurred"
-msgstr "Si è verificato un errore sconosciuto"
-
-#: apps/io.ox/contacts/model.js module:io.ox/contacts
-msgid "Anniversary"
-msgstr "Anniversario"
-
-#: apps/io.ox/mail/mailfilter/settings/filter/view-form.js
-#: module:io.ox/settings
-msgid "Any recipient"
-msgstr "Qualsiasi destinatario"
-
-#: apps/io.ox/onboarding/clients/extensions.js module:io.ox/core/onboarding
-msgid "App Store"
-msgstr "App Store"
-
-#: apps/io.ox/mail/settings/pane.js module:io.ox/mail
-msgid "Append vCard"
-msgstr "Aggiungi vCard"
-
-#: apps/io.ox/contacts/settings/pane.js module:io.ox/contacts
-#: apps/io.ox/contacts/view-detail.js
-msgid "Apple Maps"
-msgstr "Apple Maps"
-
-#: apps/io.ox/core/desktop.js module:io.ox/core
-msgid "Application Toolbar"
-msgstr "Barra degli strumenti delle applicazioni"
-
-#: apps/io.ox/mail/main.js module:io.ox/mail apps/io.ox/settings/main.js
-#: module:io.ox/core
-msgid "Application may not work as expected until this problem is solved."
-msgstr ""
-"L'applicazione potrebbe non funzionare come previsto finché il problema non "
-"sarà risolto."
-
-#. Applies changes to an existing appointment, used in scheduling view
-#: apps/io.ox/calendar/edit/extensions.js module:io.ox/calendar/edit/main
-msgid "Apply changes"
-msgstr "Applica le modifiche"
-
-#: apps/io.ox/core/permissions/permissions.js module:io.ox/core
-msgid "Apply role"
-msgstr "Applica ruolo"
-
-#: apps/io.ox/mail/mailfilter/settings/filter/view-form.js
-#: module:io.ox/settings
-msgid "Apply rule if all conditions are met"
-msgstr "Applica la regola se tutte le condizioni sono verificate"
-
-#: apps/io.ox/mail/mailfilter/settings/filter/view-form.js
-#: module:io.ox/settings
-msgid "Apply rule if any condition is met."
-msgstr "Applica la regola se qualsiasi condizione viene verificata."
-
-#: apps/io.ox/core/permissions/permissions.js module:io.ox/core
-#: apps/io.ox/files/share/permissions.js
-msgid "Apply to all subfolders"
-msgstr "Applica a tutte le sottocartelle"
-
-#: apps/io.ox/calendar/actions/acceptdeny.js module:io.ox/calendar
-#: apps/io.ox/calendar/actions/edit.js apps/io.ox/calendar/edit/main.js
-#: module:io.ox/calendar/edit/main apps/io.ox/calendar/list/perspective.js
-#: apps/io.ox/calendar/view-detail.js apps/io.ox/calendar/week/perspective.js
-#: apps/io.ox/mail/detail/links.js module:io.ox/mail
-msgid "Appointment"
-msgstr "Appuntamento"
-
-#: apps/io.ox/calendar/detail/main.js module:io.ox/calendar
-#: apps/io.ox/calendar/month/perspective.js
-#: apps/io.ox/calendar/week/perspective.js
-msgid "Appointment Details"
-msgstr "Dettagli appuntamento"
-
-#. Invitations (notifications) about appointments
-#: apps/plugins/notifications/calendar/register.js
-#: module:plugins/notifications
-msgid "Appointment invitations"
-msgstr "Inviti agli appuntamenti"
-
-#: apps/io.ox/calendar/week/perspective.js module:io.ox/calendar
-msgid "Appointment list"
-msgstr "Elenco di appuntamenti"
-
-#. Reminders (notifications) about appointments
-#: apps/plugins/notifications/calendar/register.js
-#: module:plugins/notifications
-msgid "Appointment reminders"
-msgstr "Promemoria degli appuntamenti"
-
-#: apps/io.ox/calendar/freetime/timeView.js module:io.ox/calendar
-msgid "Appointment types"
-msgstr "Tipi di appuntamenti"
-
-#: apps/plugins/portal/calendar/register.js module:plugins/portal
-msgid "Appointments"
-msgstr "Appuntamenti"
-
-#: apps/io.ox/calendar/actions/create.js module:io.ox/calendar
-msgid "Appointments in shared calendars"
-msgstr "Appuntamenti nei calendari condivisi"
-
-#: apps/io.ox/settings/apps/settings/pane.js module:io.ox/core
-msgid "Approved:"
-msgstr "Approvato:"
-
-#: apps/io.ox/core/sub/subscriptions.js module:io.ox/core/sub
-msgid "Approximate Duration for Subscriptions"
-msgstr "Durata approssimativa delle sottoscrizioni"
-
-#: apps/io.ox/core/main.js module:io.ox/core
-msgid "Apps"
-msgstr "Applicazioni"
-
-#: apps/io.ox/calendar/edit/recurrence-view.js module:io.ox/calendar/edit/main
-msgid "April"
-msgstr "Aprile"
-
-#. Archive folder
-#: apps/io.ox/mail/accounts/view-form.js module:io.ox/settings
-msgctxt "folder"
-msgid "Archive"
-msgstr "Archivia"
-
-#. Verb: (to) archive messages
-#: apps/io.ox/core/folder/actions/archive.js module:io.ox/core
-#: apps/io.ox/core/folder/contextmenu.js apps/io.ox/mail/actions.js
-#: module:io.ox/mail apps/io.ox/mail/mobile-toolbar-actions.js
-#: apps/io.ox/mail/toolbar.js
-msgctxt "verb"
-msgid "Archive"
-msgstr "Archivia"
-
-#: apps/io.ox/core/folder/actions/archive.js module:io.ox/core
-msgid "Archive messages"
-msgstr "Archivia i messaggi"
-
-#. notification while archiving messages
-#: apps/io.ox/core/folder/actions/archive.js module:io.ox/core
-msgid "Archiving messages ..."
-msgstr "Archiviazione dei messaggi in corso..."
-
-#: apps/plugins/portal/twitter/util.js module:plugins/portal
-msgid "Are you sure you want to delete this Tweet?"
-msgstr "Sei sicuro di voler eliminare questo tweet?"
-
-#. Auth type. Short for "Use same credentials as incoming mail server"
-#: apps/io.ox/mail/accounts/view-form.js module:io.ox/settings
-msgid "As incoming mail server"
-msgstr "Come server di posta in entrata"
-
-#: apps/io.ox/files/share/view-options.js module:io.ox/files
-#: apps/io.ox/files/view-options.js apps/io.ox/mail/view-options.js
-#: module:io.ox/mail apps/io.ox/tasks/main.js module:io.ox/tasks
-msgid "Ascending"
-msgstr "Crescente"
-
-#: apps/io.ox/mail/settings/pane.js module:io.ox/mail
-msgid "Ask for mailto link registration"
-msgstr "Chiedi la registrazione dei collegamenti mailto"
-
-#: apps/io.ox/contacts/model.js module:io.ox/contacts
-msgid "Assistant"
-msgstr "Assistente"
-
-#: apps/io.ox/mail/compose/view.js module:io.ox/mail
-msgid "Attach Vcard"
-msgstr "Allega vCard"
-
-#: apps/io.ox/mail/settings/pane.js module:io.ox/mail
-msgid "Attachment"
-msgstr "Allegato"
-
-#: apps/io.ox/mail/actions/attachmentSave.js module:io.ox/mail
-msgid "Attachment has been saved"
-msgid_plural "Attachments have been saved"
-msgstr[0] "L'allegato è stato salvato"
-msgstr[1] "Gli allegati sono stati salvati"
-
-#: apps/io.ox/calendar/edit/extensions.js module:io.ox/calendar/edit/main
-#: apps/io.ox/calendar/view-detail.js module:io.ox/calendar
-#: apps/io.ox/contacts/edit/view-form.js module:io.ox/contacts
-#: apps/io.ox/mail/compose/extensions.js module:io.ox/mail
-#: apps/io.ox/tasks/edit/view-template.js module:io.ox/tasks/edit
-#: apps/io.ox/tasks/view-detail.js module:io.ox/tasks
-msgid "Attachments"
-msgstr "Allegati"
-
-#: apps/io.ox/core/pim/actions.js module:io.ox/core
-msgid "Attachments have been saved!"
-msgstr "Gli allegati sono stati salvati!"
-
-#: apps/io.ox/calendar/edit/recurrence-view.js module:io.ox/calendar/edit/main
-msgid "August"
-msgstr "Agosto"
-
-#: apps/io.ox/mail/accounts/view-form.js module:io.ox/settings
-msgid "Authentication"
-msgstr "Autenticazione"
-
-#. Role: create folder + read/write/delete all
-#: apps/io.ox/core/permissions/permissions.js module:io.ox/core
-#: apps/io.ox/files/share/permissions.js
-msgid "Author"
-msgstr "Autore"
-
-#: apps/io.ox/mail/autoforward/settings/model.js module:io.ox/mail
-#: apps/io.ox/mail/autoforward/settings/register.js
-msgid "Auto Forward"
-msgstr "Inoltro automatico"
-
-#: apps/io.ox/mail/accounts/settings.js module:io.ox/mail/accounts/settings
-msgid ""
-"Auto-configuration failed. Do you want to configure your account manually?"
-msgstr ""
-"Configurazione automatica non riuscita. Vuoi davvero configurare il tuo "
-"account manualmente?"
-
-#: apps/io.ox/mail/settings/pane.js module:io.ox/mail
-msgid "Auto-save email drafts"
-msgstr "Salva automaticamente le bozze dei messaggi"
-
-#: apps/io.ox/onboarding/clients/extensions.js module:io.ox/core/onboarding
-msgid "Automatic Configuration"
-msgstr "Configurazione automatica"
-
-#: apps/io.ox/onboarding/clients/extensions.js module:io.ox/core/onboarding
-msgid "Automatic Configuration (via SMS)"
-msgstr "Configurazione automatica (tramite SMS)"
-
-#: apps/io.ox/core/settings/pane.js module:io.ox/core
-msgid "Automatic opening of notification area"
-msgstr "Apertura automatica dell'area di notifica"
-
-#: apps/io.ox/core/main.js module:io.ox/core apps/io.ox/core/settings/pane.js
-msgid "Automatic sign out"
-msgstr "Disconnessione automatica"
-
-#: apps/io.ox/mail/settings/pane.js module:io.ox/mail
-msgid ""
-"Automatically collect contacts in the folder \"Collected addresses\" while "
-"reading"
-msgstr ""
-"Colleziona automaticamente i contatti nella cartella \"Indirizzi collezionati"
-"\" alla lettura"
-
-#: apps/io.ox/mail/settings/pane.js module:io.ox/mail
-msgid ""
-"Automatically collect contacts in the folder \"Collected addresses\" while "
-"sending"
-msgstr ""
-"Colleziona automaticamente i contatti nella cartella \"Indirizzi collezionati"
-"\" all'invio"
-
-#: apps/io.ox/calendar/settings/pane.js module:io.ox/calendar
-msgid ""
-"Automatically delete the invitation email after the appointment has been "
-"accepted or declined"
-msgstr ""
-"Elimina automaticamente i messaggi di invito quando l'appuntamento è stato "
-"accettato o rifiutato"
-
-#: apps/io.ox/core/settings/errorlog/settings/pane.js module:io.ox/core
-msgid "Average time: %1$s ms"
-msgstr "Tempo medio: %1$s ms"
-
-#. Bytes
-#: apps/io.ox/core/strings.js module:io.ox/core
-msgid "B"
-msgstr "B"
-
-#. %1$s is the name of the inputfield (To, CC, BCC)
-#: apps/io.ox/mail/compose/extensions.js module:io.ox/mail
-msgid "BCC"
-msgstr "CCN"
-
-#. Used as button label for a navigation action, like the browser back button
-#: apps/io.ox/calendar/main.js module:io.ox/calendar
-#: apps/io.ox/contacts/main.js module:io.ox/contacts
-#: apps/io.ox/core/commons.js module:io.ox/core apps/io.ox/core/tk/wizard.js
-#: apps/io.ox/mail/main.js module:io.ox/mail apps/io.ox/mail/threadview.js
-#: apps/io.ox/tasks/main.js module:io.ox/tasks
-msgid "Back"
-msgstr "Indietro"
-
-#: apps/io.ox/calendar/freebusy/templates.js module:io.ox/calendar/freebusy
-msgid "Back to appointment"
-msgstr "Torna all'appuntamento"
-
-#: apps/io.ox/mail/threadview.js module:io.ox/mail
-msgid "Back to list"
-msgstr "Torna all'elenco"
-
-#: apps/plugins/wizards/mandatory/main.js module:io.ox/wizards/firstStart
-msgid "Back to sign in"
-msgstr "Torna all'accesso"
-
-#: apps/io.ox/core/settings/pane.js module:io.ox/core
-#: apps/io.ox/settings/main.js
-msgid "Basic settings"
-msgstr "Impostazioni di base"
-
-#: apps/plugins/wizards/mandatory/main.js module:io.ox/wizards/firstStart
-msgid ""
-"Before you can continue using the product, you have to enter some basic "
-"information. It will take less than a minute."
-msgstr ""
-"Prima di poter continuare a utilizzare il prodotto, devi inserire alcune "
-"informazioni di base. Ciò richiederà meno di un minuto."
-
-#: apps/plugins/notifications/mail/register.js module:plugins/notifications
-msgid "Bell"
-msgstr "Campana"
-
-#: apps/io.ox/tasks/edit/view-template.js module:io.ox/tasks/edit
-#: apps/io.ox/tasks/print.js module:io.ox/tasks
-#: apps/io.ox/tasks/view-detail.js
-msgid "Billing information"
-msgstr "Informazioni di fatturazione"
-
-#: apps/plugins/portal/birthdays/register.js module:plugins/portal
-msgid "Birthdays"
-msgstr "Compleanni"
-
-#: apps/io.ox/portal/settings/pane.js module:io.ox/portal
-msgid "Black"
-msgstr "Nero"
-
-#: apps/io.ox/mail/common-extensions.js module:io.ox/mail
-msgid "Blind copy"
-msgstr "Copia nascosta"
-
-#: apps/io.ox/mail/print.js module:io.ox/mail
-msgctxt "BCC"
-msgid "Blind copy"
-msgstr "Copia nascosta"
-
-#: apps/io.ox/core/tk/flag-picker.js module:io.ox/mail
-#: apps/io.ox/mail/mailfilter/settings/filter/view-form.js
-#: module:io.ox/settings apps/io.ox/portal/settings/pane.js
-#: module:io.ox/portal
-msgid "Blue"
-msgstr "Blu"
-
-#: apps/io.ox/files/actions/add-storage-account.js module:io.ox/files
-msgid "Box"
-msgstr "Box"
-
-#: apps/io.ox/contacts/model.js module:io.ox/contacts
-msgid "Branches"
-msgstr "Divisioni"
-
-#: apps/io.ox/presenter/actions.js module:io.ox/presenter
-msgid "Broadcast your presentation over the Web."
-msgstr "Trasmetti la tua presentazione sul web."
-
-#: apps/io.ox/core/settings/errorlog/settings/pane.js module:io.ox/core
-msgid "Browser"
-msgstr "Browser"
-
-#: apps/io.ox/contacts/view-detail.js module:io.ox/contacts
-msgid "Business Address"
-msgstr "Indirizzo di lavoro"
-
-#: apps/io.ox/contacts/edit/view-form.js module:io.ox/contacts
-#: apps/plugins/halo/xing/register.js module:plugins/portal
-msgid "Business address"
-msgstr "Indirizzo di lavoro"
-
-#: apps/io.ox/contacts/model.js module:io.ox/contacts
-msgid "Business category"
-msgstr "Categoria di lavoro"
-
-#: apps/plugins/portal/birthdays/register.js module:plugins/portal
-msgid "Buy a gift"
-msgstr "Compra un regalo"
-
-#: apps/io.ox/wizards/upsell.js module:io.ox/wizards
-msgid "Buy now!"
-msgstr "Compra subito!"
-
-#: apps/io.ox/calendar/month/perspective.js module:io.ox/calendar
-#: apps/io.ox/calendar/week/perspective.js
-msgid ""
-"By changing the date of this appointment you are creating an appointment "
-"exception to the series. Do you want to continue?"
-msgstr ""
-"Modificando la data di questo appuntamento, stai creando un'eccezione alla "
-"serie. Vuoi continuare?"
-
-#. %1$s is the name of the inputfield (To, CC, BCC)
-#: apps/io.ox/mail/compose/extensions.js module:io.ox/mail
-#: apps/io.ox/mail/mailfilter/settings/filter/view-form.js
-#: module:io.ox/settings
-msgid "CC"
-msgstr "CC"
-
-#: apps/io.ox/core/import/import.js module:io.ox/core
-msgid "CSV"
-msgstr "CSV"
-
-#: apps/io.ox/backbone/views/datepicker.js module:io.ox/core
-msgid "CW"
-msgstr "Sett."
-
-#. CW is calender week and %1$d is the week number
-#. %1$d = Calendar week
-#: apps/io.ox/backbone/views/datepicker.js module:io.ox/core
-#: apps/io.ox/calendar/freetime/timeView.js module:io.ox/calendar
-#: apps/io.ox/calendar/month/view.js apps/io.ox/calendar/week/view.js
-msgid "CW %1$d"
-msgstr "Sett %1$d"
-
-#: apps/io.ox/onboarding/clients/extensions.js module:io.ox/core/onboarding
-msgid "CalDAV Login"
-msgstr "Accesso CalDAV"
-
-#: apps/io.ox/core/folder/actions/properties.js module:io.ox/core
-#: apps/io.ox/onboarding/clients/extensions.js module:io.ox/core/onboarding
-msgid "CalDAV URL"
-msgstr "URL CalDAV"
-
-#: apps/io.ox/core/folder/api.js module:io.ox/core
-#: apps/io.ox/mail/detail/links.js module:io.ox/mail
-msgid "Calendar"
-msgstr "Calendario"
-
-#: apps/io.ox/calendar/settings/pane.js module:io.ox/calendar
-#: apps/io.ox/core/main.js module:io.ox/core
-#: apps/io.ox/search/view-template.js
-msgctxt "app"
-msgid "Calendar"
-msgstr "Calendario"
-
-#: apps/io.ox/calendar/week/perspective.js module:io.ox/calendar
-msgid "Calendar Day View"
-msgstr "Vista giornaliera del calendario"
-
-#: apps/io.ox/calendar/month/perspective.js module:io.ox/calendar
-msgid "Calendar Month View"
-msgstr "Vista mensile del calendario"
-
-#: apps/io.ox/calendar/week/perspective.js module:io.ox/calendar
-msgid "Calendar Week View"
-msgstr "Vista settimanale del calendario"
-
-#: apps/io.ox/calendar/week/perspective.js module:io.ox/calendar
-msgid "Calendar Workweek View"
-msgstr "Vista Settimana lavorativa del calendario"
-
-#: apps/io.ox/calendar/mobile-toolbar-actions.js module:io.ox/calendar
-msgid "Calendar view"
-msgstr "Vista di calendario"
-
-#: apps/io.ox/calendar/edit/extensions.js module:io.ox/calendar/edit/main
-msgid "Calendar:"
-msgstr "Calendario:"
-
-#: apps/io.ox/calendar/main.js module:io.ox/calendar
-msgid "Calendars"
-msgstr "Calendari"
-
-#: apps/io.ox/backbone/views/modal.js module:io.ox/core
-#: apps/io.ox/calendar/actions.js module:io.ox/calendar
-#: apps/io.ox/calendar/actions/acceptdeny.js
-#: apps/io.ox/calendar/actions/create.js apps/io.ox/calendar/actions/delete.js
-#: apps/io.ox/calendar/actions/edit.js apps/io.ox/calendar/edit/main.js
-#: module:io.ox/calendar/edit/main apps/io.ox/calendar/edit/timezone-dialog.js
-#: apps/io.ox/calendar/main.js apps/io.ox/calendar/month/perspective.js
-#: apps/io.ox/calendar/settings/timezones/favorite-view.js
-#: apps/io.ox/calendar/week/perspective.js
-#: apps/io.ox/contacts/actions/delete.js module:io.ox/contacts
-#: apps/io.ox/contacts/distrib/main.js apps/io.ox/contacts/edit/main.js
-#: apps/io.ox/contacts/main.js apps/io.ox/core/desktop.js
-#: apps/io.ox/core/export/export.js apps/io.ox/core/folder/actions/archive.js
-#: apps/io.ox/core/folder/actions/common.js
-#: apps/io.ox/core/folder/actions/remove.js
-#: apps/io.ox/core/folder/actions/rename.js apps/io.ox/core/folder/picker.js
-#: apps/io.ox/core/import/import.js apps/io.ox/core/main.js
-#: apps/io.ox/core/permissions/permissions.js apps/io.ox/core/print.js
-#: apps/io.ox/core/relogin.js apps/io.ox/core/sub/subscriptions.js
-#: module:io.ox/core/sub apps/io.ox/core/tk/filestorageUtil.js
-#: apps/io.ox/core/tk/mobiscroll.js apps/io.ox/core/upsell.js
-#: apps/io.ox/core/viewer/views/sidebar/uploadnewversionview.js
-#: module:io.ox/core/viewer apps/io.ox/editor/main.js module:io.ox/editor
-#: apps/io.ox/files/actions/delete.js module:io.ox/files
-#: apps/io.ox/files/actions/edit-description.js
-#: apps/io.ox/files/actions/rename.js apps/io.ox/files/actions/save-as-pdf.js
-#: apps/io.ox/files/actions/share.js
-#: apps/io.ox/files/actions/upload-new-version.js
-#: apps/io.ox/files/actions/versions-delete.js apps/io.ox/files/main.js
-#: apps/io.ox/files/share/permissions.js apps/io.ox/files/upload/main.js
-#: apps/io.ox/keychain/secretRecoveryDialog.js module:io.ox/keychain
-#: apps/io.ox/mail/accounts/settings.js module:io.ox/mail/accounts/settings
-#: apps/io.ox/mail/accounts/view-form.js module:io.ox/settings
-#: apps/io.ox/mail/actions/attachmentEmpty.js module:io.ox/mail
-#: apps/io.ox/mail/actions/delete.js apps/io.ox/mail/actions/reminder.js
-#: apps/io.ox/mail/categories/edit.js apps/io.ox/mail/compose/extensions.js
-#: apps/io.ox/mail/compose/inline-images.js apps/io.ox/mail/compose/names.js
-#: apps/io.ox/mail/compose/view.js apps/io.ox/mail/inplace-reply.js
-#: apps/io.ox/mail/mailfilter/settings/filter.js apps/io.ox/mail/main.js
-#: apps/io.ox/mail/settings/signatures/settings/pane.js
-#: apps/io.ox/oauth/settings.js apps/io.ox/portal/main.js module:io.ox/portal
-#: apps/io.ox/portal/settings/widgetview.js
-#: apps/io.ox/settings/accounts/settings/pane.js
-#: module:io.ox/settings/accounts apps/io.ox/settings/apps/settings/pane.js
-#: apps/io.ox/tasks/actions/delete.js module:io.ox/tasks
-#: apps/io.ox/tasks/common-extensions.js apps/io.ox/tasks/edit/main.js
-#: apps/io.ox/tasks/main.js
-#: apps/plugins/administration/groups/settings/edit.js
-#: apps/plugins/administration/groups/settings/toolbar.js
-#: apps/plugins/administration/resources/settings/edit.js
-#: apps/plugins/administration/resources/settings/toolbar.js
-#: apps/plugins/notifications/calendar/register.js
-#: module:plugins/notifications apps/plugins/portal/flickr/register.js
-#: module:plugins/portal apps/plugins/portal/mail/register.js
-#: apps/plugins/portal/rss/register.js apps/plugins/portal/tumblr/register.js
-#: apps/plugins/portal/twitter/util.js
-#: apps/plugins/portal/userSettings/register.js
-#: apps/plugins/portal/xing/register.js
-msgid "Cancel"
-msgstr "Annulla"
-
-#: apps/io.ox/core/desktop.js module:io.ox/core
-msgid "Cancel search"
-msgstr "Annulla la ricerca"
-
-#: apps/io.ox/core/tk/filestorageUtil.js module:io.ox/core
-#: apps/io.ox/tasks/common-extensions.js module:io.ox/tasks
-msgid "Canceled"
-msgstr "Annullata"
-
-#. %1$s is an email address
-#: apps/io.ox/participants/add.js module:io.ox/core
-msgid "Cannot add participant/member with an invalid mail address: %1$s"
-msgstr ""
-"Impossibile aggiungere un partecipante/membro con un indirizzo di posta non "
-"valido: %1$s"
-
-#. error message when offline
-#: apps/io.ox/core/http_errors.js module:io.ox/core
-msgid "Cannot connect to server. Please check your connection."
-msgstr "Impossibile connettersi al server. Verifica la tua connessione."
-
-#: apps/io.ox/mail/accounts/settings.js module:io.ox/mail/accounts/settings
-msgid "Cannot establish secure connection. Do you want to proceed anyway?"
-msgstr "Impossibile stabilire una connessione sicura. Vuoi procedere comunque?"
-
-#: apps/plugins/halo/mail/register.js module:plugins/halo
-msgid "Cannot find any messages this contact sent to you."
-msgstr "Impossibile trovare i messaggi che questo contatto ti ha inviato."
-
-#: apps/plugins/halo/mail/register.js module:plugins/halo
-msgid "Cannot find any messages you sent to this contact."
-msgstr "Impossibile trovare i messaggi che hai inviato a questo contatto."
-
-#: apps/plugins/portal/flickr/register.js module:plugins/portal
-msgid "Cannot find user with given name."
-msgstr "Impossibile trovare l'utente con il nome specificato."
-
-#: apps/io.ox/core/print.js module:io.ox/core
-msgid "Cannot print this item"
-msgid_plural "Cannot print these items"
-msgstr[0] "Impossibile stampare questo elemento"
-msgstr[1] "Impossibile stampare questi elementi"
-
-#: apps/io.ox/core/viewer/views/displayerview.js module:io.ox/core
-msgid "Cannot require a view type for %1$s"
-msgstr "Impossibile richiedere un tipo di vista per %1$s"
-
-#: apps/io.ox/files/guidance/statistics.js module:io.ox/files
-msgid "Capacity"
-msgstr "Capacità"
-
-#: apps/io.ox/onboarding/clients/extensions.js module:io.ox/core/onboarding
-msgid "CardDAV Login"
-msgstr "Accesso CardDAV"
-
-#: apps/io.ox/onboarding/clients/extensions.js module:io.ox/core/onboarding
-msgid "CardDAV URL"
-msgstr "URL CardDAV"
-
-#: apps/io.ox/wizards/upsell.js module:io.ox/wizards
-msgid "Cart is empty."
-msgstr "Il carrello è vuoto."
-
-#: apps/io.ox/contacts/model.js module:io.ox/contacts
-#: apps/io.ox/contacts/print.js apps/io.ox/onboarding/clients/extensions.js
-#: module:io.ox/core/onboarding
-msgid "Cell phone"
-msgstr "Telefono cellulare"
-
-#: apps/io.ox/contacts/model.js module:io.ox/contacts
-msgid "Cell phone (alt)"
-msgstr "Cellulare (alt)"
-
-#: apps/io.ox/calendar/edit/timezone-dialog.js module:io.ox/calendar/edit/main
-msgid "Change"
-msgstr "Modifica"
-
-#: apps/io.ox/mail/settings/pane.js module:io.ox/mail
-msgid "Change IMAP subscriptions"
-msgstr "Cambia sottoscrizioni IMAP"
-
-#: apps/io.ox/calendar/actions/acceptdeny.js module:io.ox/calendar
-#: apps/io.ox/tasks/actions.js module:io.ox/tasks
-#: apps/io.ox/tasks/mobile-toolbar-actions.js apps/io.ox/tasks/toolbar.js
-#: module:io.ox/mail
-msgid "Change confirmation status"
-msgstr "Cambia lo stato di conferma"
-
-#: apps/io.ox/tasks/actions.js module:io.ox/tasks apps/io.ox/tasks/toolbar.js
-#: module:io.ox/mail
-msgid "Change due date"
-msgstr "Cambia la data di scadenza"
-
-#: apps/io.ox/core/main.js module:io.ox/core apps/io.ox/core/settings/pane.js
-#: apps/plugins/portal/userSettings/register.js
-msgid "Change password"
-msgstr "Cambia la password"
-
-#: apps/plugins/portal/userSettings/register.js module:io.ox/core
-msgid "Change password and sign out"
-msgstr "Cambia la password e disconnettiti"
-
-#: apps/io.ox/calendar/actions.js module:io.ox/calendar
-#: apps/io.ox/calendar/toolbar.js
-msgid "Change status"
-msgstr "Cambia stato"
-
-#: apps/io.ox/calendar/edit/timezone-dialog.js module:io.ox/calendar/edit/main
-msgid "Change timezone"
-msgstr "Cambia fuso orario"
-
-#: apps/io.ox/calendar/freebusy/templates.js module:io.ox/calendar/freebusy
-msgid "Change view"
-msgstr "Cambia la vista"
-
-#: apps/io.ox/tasks/common-extensions.js module:io.ox/tasks
-msgid "Changed due date"
-msgstr "Data di scadenza modificata"
-
-<<<<<<< HEAD
-#: apps/io.ox/calendar/invitations/register.js module:io.ox/calendar/main
-msgid "Changes have been saved"
-msgstr "Le modifiche sono state salvate"
-=======
-#: apps/io.ox/contacts/addressbook/popup.js module:io.ox/contacts
-msgid "Departments"
-msgstr "Reparti"
-
-#: apps/io.ox/contacts/addressbook/popup.js module:io.ox/contacts
-#: apps/io.ox/core/desktop.js module:io.ox/core apps/io.ox/core/main.js
-#: apps/io.ox/find/extensions-facets.js apps/io.ox/find/main.js
-#: apps/io.ox/find/view-tokenfield.js
-#: apps/io.ox/search/autocomplete/extensions.js apps/io.ox/search/main.js
-#: module:io.ox/search apps/plugins/portal/flickr/register.js
-#: module:plugins/portal
-msgid "Search"
-msgstr "Cerca"
->>>>>>> 3878e903
-
-#: apps/io.ox/oauth/settings.js module:io.ox/settings
-msgid "Changes have been saved."
-msgstr "Le modifiche sono state salvate."
-
-#. Emoji category
-#. Japanese: キャラクター
-#. Contains: Cartoon characters, animals
-#: apps/io.ox/emoji/categories.js module:io.ox/mail/emoji
-msgid "Character"
-msgstr "Carattere"
-
-#: apps/io.ox/calendar/toolbar.js module:io.ox/calendar
-#: apps/io.ox/contacts/toolbar.js module:io.ox/contacts
-#: apps/io.ox/files/toolbar.js module:io.ox/files apps/io.ox/mail/toolbar.js
-#: module:io.ox/mail apps/io.ox/tasks/toolbar.js
-msgid "Checkboxes"
-msgstr "Caselle di selezione"
-
-#: apps/io.ox/core/sub/subscriptions.js module:io.ox/core/sub
-msgid "Checking credentials ..."
-msgstr "Controllo delle credenziali..."
-
-#: apps/io.ox/contacts/model.js module:io.ox/contacts
-msgid "Children"
-msgstr "Figli"
-
-#: apps/plugins/notifications/mail/register.js module:plugins/notifications
-msgid "Chimes"
-msgstr "Campane tubolari"
-
-#: apps/io.ox/contacts/print.js module:io.ox/contacts
-msgid "City"
-msgstr "Città"
-
-#: apps/io.ox/calendar/toolbar.js module:io.ox/calendar
-msgid "Classic colors"
-msgstr "Colori classici"
-
-#: apps/io.ox/core/folder/contextmenu.js module:io.ox/core
-msgid "Clean up"
-msgstr "Pulisci"
-
-#: apps/io.ox/core/folder/actions/common.js module:io.ox/core
-msgid "Cleaning up ..."
-msgstr "Pulizia in corso..."
-
-#: apps/io.ox/core/tk/datepicker.js module:io.ox/core
-#: apps/io.ox/core/tk/mobiscroll.js
-msgid "Clear"
-msgstr "Cancella"
-
-#: apps/io.ox/search/view-template.js module:io.ox/core
-msgid "Clear field"
-msgstr "Cancella il campo"
-
-#: apps/io.ox/contacts/addressbook/popup.js module:io.ox/contacts
-msgid "Clear selection"
-msgstr "Cancella la selezione"
-
-#: apps/io.ox/help/center.js module:io.ox/help
-msgid "Click here to quit the help center"
-msgstr "Fai clic qui per uscire dalla guida"
-
-#: apps/plugins/portal/xing/register.js module:plugins/portal
-msgid "Click here to reconnect to your xing account to see activities."
-msgstr ""
-"Fai clic qui per riconnetterti al tuo account xing per vedere le attività."
-
-#: apps/io.ox/calendar/edit/recurrence-view.js module:io.ox/calendar/edit/main
-msgid "Click on a sentence to choose when to repeat the appointment."
-msgstr "Fai clic su una frase per scegliere quando ripetere l'appuntamento."
-
-#: apps/io.ox/calendar/edit/recurrence-view.js module:io.ox/calendar/edit/main
-msgid "Click on the links to change the values."
-msgstr "Fai clic sui collegamenti per cambiare i valori."
-
-#: apps/plugins/portal/linkedIn/register.js module:plugins/portal
-#: apps/plugins/portal/twitter/register.js
-msgid "Click to authorize your account again"
-msgstr "Fai clic qui per autorizzare nuovamente il tuo account"
-
-#: apps/io.ox/calendar/edit/recurrence-view.js module:io.ox/calendar/edit/main
-msgid "Click to close the recurrence view"
-msgstr "Fai clic per chiudere la vista delle ricorrenze"
-
-#: apps/io.ox/core/yell.js module:io.ox/core
-msgid "Click to close this notification"
-msgstr "Fai clic per chiudere questa notifica"
-
-#: apps/io.ox/preview/main.js module:io.ox/core
-msgid "Click to open."
-msgstr "Fai clic per aprire."
-
-#: apps/io.ox/preview/main.js module:io.ox/core
-msgid "Click to open. Drag to your desktop to download."
-msgstr "Fai clic per aprire. Trascina sul tuo desktop per scaricare."
-
-#: apps/io.ox/core/viewer/views/types/audioview.js module:io.ox/core
-msgid "Click to play audio file"
-msgstr "Fai clic per riprodurre file audio"
-
-#: apps/plugins/portal/twitter/register.js module:plugins/portal
-msgid "Click to retry"
-msgstr "Fai clic per riprovare"
-
-#: apps/plugins/portal/twitter/register.js module:plugins/portal
-msgid "Click to retry later."
-msgstr "Fai clic per provare più tardi."
-
-#: apps/io.ox/mail/compose/extensions.js module:io.ox/mail
-msgid "Click to select contacts"
-msgstr "Fai clic per selezionare i contatti"
-
-#: apps/io.ox/onboarding/clients/extensions.js module:io.ox/core/onboarding
-msgid "Click to show or hide actions for advanced users."
-msgstr "Fai clic per mostrare o nascondere le azioni per gli utenti avanzati."
-
-#: apps/io.ox/core/viewer/views/types/videoview.js module:io.ox/core
-msgid "Click to start video"
-msgstr "Fai clic per avviare il video"
-
-#: apps/io.ox/portal/main.js module:io.ox/portal
-msgid "Click to try again."
-msgstr "Fai clic per riprovare."
-
-#: apps/io.ox/contacts/widgets/pictureUpload.js module:io.ox/contacts
-msgid "Click to upload image"
-msgstr "Fai clic per caricare l'immagine"
-
-#: apps/io.ox/onboarding/clients/wizard.js module:io.ox/core/onboarding
-msgid "Client onboarding"
-msgstr "Informazioni iniziali sul client"
-
-#. button label for closing the Presenter app.
-#. button tooltip for closing the Presenter app.
-#: apps/io.ox/backbone/views/modal.js module:io.ox/core
-#: apps/io.ox/calendar/freetime/main.js module:io.ox/calendar
-#: apps/io.ox/core/about/about.js apps/io.ox/core/folder/actions/properties.js
-#: apps/io.ox/core/folder/tree.js apps/io.ox/core/main.js
-#: apps/io.ox/core/permissions/permissions.js apps/io.ox/core/tk/dialogs.js
-#: apps/io.ox/core/tk/wizard.js apps/io.ox/core/viewer/views/toolbarview.js
-#: apps/io.ox/core/wizard/registry.js module:io.ox/core/wizard
-#: apps/io.ox/editor/main.js module:io.ox/editor
-#: apps/io.ox/files/actions/add-storage-account.js module:io.ox/files
-#: apps/io.ox/files/actions/share.js apps/io.ox/files/actions/showlink.js
-#: apps/io.ox/files/mediaplayer.js apps/io.ox/files/share/permissions.js
-#: apps/io.ox/files/upload/view.js apps/io.ox/mail/accounts/settings.js
-#: module:io.ox/mail/accounts/settings apps/io.ox/mail/actions/source.js
-#: module:io.ox/mail apps/io.ox/mail/main.js apps/io.ox/mail/statistics.js
-#: apps/io.ox/presenter/views/toolbarview.js module:io.ox/presenter
-#: apps/plugins/upsell/simple-wizard/register.js
-#: module:plugins/upsell/simple-wizard
-msgid "Close"
-msgstr "Chiudi"
-
-#: apps/io.ox/mail/threadview.js module:io.ox/mail
-msgid "Close all messages"
-msgstr "Chiudi tutti i messaggi"
-
-#: apps/io.ox/core/viewer/views/sidebar/panelbaseview.js
-#: module:io.ox/core/viewer
-msgid "Close description panel"
-msgstr "Chiudi il pannello della descrizione"
-
-#: apps/io.ox/core/commons.js module:io.ox/core apps/io.ox/files/main.js
-#: module:io.ox/files apps/io.ox/files/view-options.js
-#: apps/io.ox/mail/view-options.js module:io.ox/mail
-msgid "Close folder view"
-msgstr "Chiudi la vista della cartella"
-
-#: apps/io.ox/core/notifications.js module:io.ox/core
-msgid "Close notification area"
-msgstr "Chiudi l'area di notifica"
-
-#: apps/io.ox/core/commons.js module:io.ox/core
-msgid "Close premium features"
-msgstr "Chiudi le funzionalità premium"
-
-#. %1$s appointment or task title
-#: apps/io.ox/core/tk/reminder-util.js module:io.ox/core
-msgid "Close reminder for %1$s"
-msgstr "Chiudi il promemoria per %1$s"
-
-#: apps/io.ox/core/viewer/views/toolbarview.js module:io.ox/core
-msgid "Close viewer"
-msgstr "Chiudi il visualizzatore"
-
-#: apps/io.ox/calendar/edit/extensions.js module:io.ox/calendar/edit/main
-#: apps/io.ox/tasks/edit/view-template.js module:io.ox/tasks/edit
-msgid "Collapse form"
-msgstr "Contrai modulo"
-
-#: apps/io.ox/calendar/edit/extensions.js module:io.ox/calendar/edit/main
-#: apps/io.ox/mail/view-options.js module:io.ox/mail
-#: apps/io.ox/portal/settings/pane.js module:io.ox/portal
-msgid "Color"
-msgstr "Colore"
-
-#. %1$s is the title of the item, which should be colored
-#: apps/io.ox/portal/settings/pane.js module:io.ox/portal
-msgid "Color %1$s"
-msgstr "Colore %1$s"
-
-#: apps/io.ox/mail/settings/pane.js module:io.ox/mail
-msgid "Color quoted lines"
-msgstr "Colora le righe citate"
-
-#: apps/io.ox/calendar/toolbar.js module:io.ox/calendar
-msgid "Color scheme"
-msgstr "Schema di colori"
-
-#: apps/io.ox/calendar/actions/acceptdeny.js module:io.ox/calendar
-#: apps/io.ox/calendar/invitations/register.js module:io.ox/calendar/main
-#: apps/io.ox/contacts/edit/view-form.js module:io.ox/contacts
-#: apps/io.ox/contacts/model.js apps/io.ox/contacts/view-detail.js
-#: apps/plugins/portal/xing/actions.js module:plugins/portal
-msgid "Comment"
-msgstr "Commento"
-
-#: apps/plugins/portal/xing/actions.js module:plugins/portal
-msgid "Comment has been successfully posted on XING"
-msgstr "Il commento è stato pubblicata correttamente su XING"
-
-#: apps/plugins/portal/reddit/register.js module:io.ox/portal
-msgid "Comments"
-msgstr "Commenti"
-
-#: apps/plugins/core/feedback/register.js module:io.ox/core
-msgid "Comments and suggestions"
-msgstr "Commenti e suggerimenti"
-
-#: apps/io.ox/contacts/model.js module:io.ox/contacts
-msgid "Commercial Register"
-msgstr "Registro commerciale"
-
-#: apps/io.ox/mail/settings/pane.js module:io.ox/mail
-msgid "Common"
-msgstr "Generale"
-
-#. Emojis that work across all Japanese carriers.
-#. Japanese: 他社共通絵文字
-#: apps/io.ox/emoji/categories.js module:io.ox/mail/emoji
-msgid "Common Emoji"
-msgstr "Emoji generiche"
-
-#. answer Button to 'Do you want the appointments printed in detail or as a compact list?'
-#: apps/io.ox/calendar/actions.js module:io.ox/calendar
-#: apps/io.ox/calendar/freetime/timeView.js apps/io.ox/mail/toolbar.js
-#: module:io.ox/mail
-msgid "Compact"
-msgstr "Compatta"
-
-#: apps/io.ox/tasks/edit/view-template.js module:io.ox/tasks/edit
-#: apps/io.ox/tasks/print.js module:io.ox/tasks
-#: apps/io.ox/tasks/view-detail.js
-msgid "Companies"
-msgstr "Aziende"
-
-#: apps/io.ox/contacts/model.js module:io.ox/contacts
-msgid "Company"
-msgstr "Azienda"
-
-#: apps/io.ox/mail/compose/main.js module:io.ox/mail
-#: apps/io.ox/mail/compose/view.js apps/io.ox/mail/mobile-toolbar-actions.js
-#: apps/io.ox/mail/settings/pane.js apps/io.ox/mail/toolbar.js
-msgid "Compose"
-msgstr "Componi"
-
-#: apps/io.ox/mail/toolbar.js module:io.ox/mail
-msgid "Compose new email"
-msgstr "Componi un nuovo messaggio"
-
-#: apps/io.ox/mail/compose/extensions.js module:io.ox/mail
-msgid "Compose new mail"
-msgstr "Componi un nuovo messaggio"
-
-#: apps/io.ox/mail/mailfilter/settings/filter/view-form.js
-#: module:io.ox/settings
-msgid "Conditions"
-msgstr "Condizioni"
-
-#: apps/io.ox/onboarding/clients/extensions.js module:io.ox/core/onboarding
-msgid "Configuration Email"
-msgstr "Messaggio di configurazione"
-
-#. term is followed by a space and three dots (' …')
-#. the dots refer to the term 'Categories' right above this dropdown entry
-#. so user reads it as 'Configure Categories'
-#: apps/io.ox/mail/toolbar.js module:io.ox/mail
-msgid "Configure"
-msgstr "Configura"
-
-#: apps/io.ox/mail/categories/edit.js module:io.ox/mail
-msgid "Configure categories"
-msgstr "Configura le categorie"
-
-#: apps/io.ox/onboarding/clients/extensions.js module:io.ox/core/onboarding
-msgid "Configure now"
-msgstr "Configura ora"
-
-#: apps/io.ox/files/util.js module:io.ox/files
-msgid "Confirmation"
-msgstr "Conferma"
-
-#: apps/io.ox/core/tk/filestorageUtil.js module:io.ox/core
-msgid "Conflicts"
-msgstr "Conflitti"
-
-#: apps/io.ox/calendar/conflicts/conflictList.js
-#: module:io.ox/calendar/conflicts/conflicts
-msgid "Conflicts detected"
-msgstr "Conflitti rilevati"
-
-#: apps/io.ox/calendar/edit/main.js module:io.ox/calendar/edit/main
-msgid "Conflicts with resources cannot be ignored"
-msgstr "Conflitti con risorse non possono essere ignorati"
-
-#: apps/io.ox/calendar/view-grid-template.js module:io.ox/calendar
-msgid "Conflicts:"
-msgstr "Conflitti:"
-
-#. button label within the client-onboarding widget
-#. button opens the wizard to configure your device
-#: apps/plugins/portal/client-onboarding/register.js module:plugins/portal
-msgid "Connect"
-msgstr "Connetti"
-
-#. starts the client onboarding wizard that helps users
-#. to configure their devices to access/sync appsuites
-#. data (f.e. install ox mail app)
-#: apps/io.ox/core/main.js module:io.ox/core
-#: apps/plugins/portal/client-onboarding/register.js module:plugins/portal
-msgid "Connect your Device"
-msgstr "Connetti il tuo dispositivo"
-
-#: apps/io.ox/mail/accounts/view-form.js module:io.ox/settings
-msgid "Connection security"
-msgstr "Sicurezza della connessione"
-
-#: apps/io.ox/core/settings/downloads/pane.js module:io.ox/core
-msgid "Connector for Microsoft Outlook®"
-msgstr "Connettore per Microsoft Outlook®"
-
-#: apps/io.ox/contacts/edit/main.js module:io.ox/contacts
-#: apps/io.ox/mail/detail/links.js module:io.ox/mail
-msgid "Contact"
-msgstr "Contatto"
-
-#: apps/io.ox/contacts/detail/main.js module:io.ox/contacts
-#: apps/io.ox/contacts/main.js apps/io.ox/contacts/view-detail.js
-msgid "Contact Details"
-msgstr "Dettagli contatto"
-
-#: apps/io.ox/contacts/actions.js module:io.ox/contacts
-msgid "Contact has been copied"
-msgstr "Il contatto è stato copiato"
-
-#: apps/io.ox/contacts/actions.js module:io.ox/contacts
-msgid "Contact has been moved"
-msgstr "Il contatto è stato spostato"
-
-#: apps/io.ox/mail/toolbar.js module:io.ox/mail
-msgid "Contact pictures"
-msgstr "Immagini dei contatti"
-
-#: apps/plugins/xing/main.js module:plugins/portal
-msgid "Contact request sent"
-msgstr "Richiesta di contatto inviata"
-
-#: apps/io.ox/contacts/main.js module:io.ox/contacts
-msgid "Contacts"
-msgstr "Contatti"
-
-#: apps/io.ox/contacts/actions.js module:io.ox/contacts
-msgid "Contacts have been copied"
-msgstr "I contatti sono stati copiati"
-
-#: apps/io.ox/contacts/actions.js module:io.ox/contacts
-msgid "Contacts have been moved"
-msgstr "I contatti sono stati spostati"
-
-#: apps/io.ox/contacts/main.js module:io.ox/contacts
-msgid "Contacts toolbar"
-msgstr "Barra degli strumenti dei contatti"
-
-#: apps/io.ox/mail/mailfilter/settings/filter/view-form.js
-#: module:io.ox/settings
-msgid "Contains"
-msgstr "Contiene"
-
-#: apps/io.ox/mail/mailfilter/settings/filter/view-form.js
-#: module:io.ox/settings
-msgid "Content"
-msgstr "Contenuto"
-
-#. button label for continuing the presentation
-#: apps/io.ox/core/main.js module:io.ox/core apps/io.ox/mail/compose/view.js
-#: module:io.ox/mail apps/io.ox/presenter/views/navigationview.js
-#: module:io.ox/presenter apps/io.ox/presenter/views/toolbarview.js
-msgid "Continue"
-msgstr "Continua"
-
-#. button label for continuing the presentation
-#. tooltip for the continue presentation button
-#: apps/io.ox/presenter/views/navigationview.js module:io.ox/presenter
-#: apps/io.ox/presenter/views/presentationview.js
-#: apps/io.ox/presenter/views/toolbarview.js
-msgid "Continue presentation"
-msgstr "Continua la presentazione"
-
-#. button tooltip for continuing the presentation
-#: apps/io.ox/presenter/views/navigationview.js module:io.ox/presenter
-#: apps/io.ox/presenter/views/toolbarview.js
-msgid "Continue the presentation"
-msgstr "Continua la presentazione"
-
-#: apps/io.ox/mail/threadview.js module:io.ox/mail
-msgid "Conversation"
-msgstr "Conversazione"
-
-#: apps/io.ox/mail/view-options.js module:io.ox/mail
-msgid "Conversations"
-msgstr "Conversazioni"
-
-#: apps/io.ox/core/main.js module:io.ox/core
-#: apps/io.ox/search/view-template.js
-msgctxt "app"
-msgid "Conversations"
-msgstr "Conversazioni"
-
-#: apps/io.ox/calendar/edit/timezone-dialog.js module:io.ox/calendar/edit/main
-msgid "Convert the entered start and end dates to match the modified timezones"
-msgstr ""
-"Converti le date di inizio e di fine per verificare i fusi orari modificati"
-
-#: apps/io.ox/files/share/wizard.js module:io.ox/files
-msgid "Copied"
-msgstr "Copiato"
-
-#: apps/io.ox/contacts/actions.js module:io.ox/contacts
-#: apps/io.ox/contacts/mobile-toolbar-actions.js module:io.ox/mail
-#: apps/io.ox/contacts/toolbar.js apps/io.ox/files/actions.js
-#: module:io.ox/files apps/io.ox/files/toolbar.js apps/io.ox/mail/actions.js
-#: apps/io.ox/mail/mobile-toolbar-actions.js apps/io.ox/mail/toolbar.js
-msgid "Copy"
-msgstr "Copia"
-
-#: apps/io.ox/mail/common-extensions.js module:io.ox/mail
-#: apps/io.ox/mail/print.js
-msgctxt "CC"
-msgid "Copy"
-msgstr "Copia"
-
-#: apps/io.ox/files/share/wizard.js module:io.ox/files
-msgid "Copy to clipboard"
-msgstr "Copia negli appunti"
-
-#: apps/io.ox/contacts/view-detail.js module:io.ox/contacts
-msgid "Copy to description"
-msgstr "Copia nella descrizione"
-
-#: apps/io.ox/tasks/model.js module:io.ox/tasks
-msgid "Costs must be between -%1$d and %1$d."
-msgstr "I costi devono essere compresi tra -%1$d e %1$d."
-
-#: apps/io.ox/tasks/model.js module:io.ox/tasks
-msgid "Costs must only have two decimal places."
-msgstr "I costi devono avere solo due posizioni decimali."
-
-#: apps/io.ox/core/desktop.js module:io.ox/core
-msgid "Could not get a default folder for this application."
-msgstr "Impossibile ottenere una cartella predefinita per questa applicazione."
-
-#: apps/io.ox/contacts/view-detail.js module:io.ox/contacts
-msgid "Could not load attachments for this contact."
-msgstr "Impossibile caricare gli allegati di questo contatto."
-
-#: apps/io.ox/tasks/view-detail.js module:io.ox/tasks
-msgid "Could not load attachments for this task."
-msgstr "Impossibile caricare gli allegati di questa attività."
-
-#: apps/plugins/portal/flickr/register.js module:plugins/portal
-msgid "Could not load data"
-msgstr "Impossibile caricare i dati"
-
-#: apps/plugins/portal/twitter/register.js module:plugins/portal
-msgid "Could not load new Tweets."
-msgstr "Impossibile caricare i nuovi tweet."
-
-#: apps/io.ox/core/tk/vgrid.js module:io.ox/core
-msgid "Could not load this list"
-msgstr "Impossibile caricare questo elenco"
-
-#: apps/io.ox/mail/settings/pane.js module:io.ox/mail
-#: apps/io.ox/mail/settings/signatures/settings/pane.js
-msgid "Could not save settings"
-msgstr "Impossibile salvare le impostazioni"
-
-#: apps/io.ox/portal/widgets.js module:io.ox/portal
-msgid "Could not save settings."
-msgstr "Impossibile salvare le impostazioni."
-
-#: apps/io.ox/core/folder/api.js module:io.ox/core
-msgid ""
-"Could not save settings. There have to be at least one user with "
-"administration rights."
-msgstr ""
-"Impossibile salvare le impostazioni. Ci deve essere almeno un utente con "
-"privilegi di amministrazione."
-
-#: apps/io.ox/calendar/list/perspective.js module:io.ox/calendar
-msgid "Couldn't load appointment data."
-msgstr "Impossibile caricare i dati dell'appuntamento."
-
-#: apps/io.ox/contacts/main.js module:io.ox/contacts
-msgid "Couldn't load contact data."
-msgstr "Impossibile caricare i dati del contatto."
-
-#: apps/io.ox/tasks/main.js module:io.ox/tasks
-msgid "Couldn't load that task."
-msgstr "Impossibile caricare l'attività."
-
-#: apps/io.ox/mail/autoforward/settings/register.js module:io.ox/mail
-msgid "Couldn't load your auto forward."
-msgstr "Impossibile caricare il tuo inoltro automatico."
-
-#: apps/io.ox/core/settings/user.js module:io.ox/contacts
-msgid "Couldn't load your contact data."
-msgstr "Impossibile caricare i tuoi dati di contatto."
-
-#: apps/io.ox/mail/mailfilter/settings/register.js module:io.ox/mail
-msgid "Couldn't load your mail filter rules."
-msgstr "Impossibile caricare le tue regole di filtraggio dei messaggi."
-
-#: apps/io.ox/mail/vacationnotice/settings/register.js module:io.ox/mail
-msgid "Couldn't load your vacation notice."
-msgstr "Impossibile caricare il tuo avviso di assenza."
-
-#: apps/io.ox/contacts/model.js module:io.ox/contacts
-msgid "Country"
-msgstr "Nazione"
-
-#: apps/io.ox/calendar/edit/extensions.js module:io.ox/calendar/edit/main
-#: apps/io.ox/calendar/mobile-toolbar-actions.js module:io.ox/calendar
-#: apps/io.ox/tasks/edit/view-template.js module:io.ox/tasks/edit
-#: apps/plugins/administration/groups/settings/edit.js module:io.ox/core
-#: apps/plugins/administration/resources/settings/edit.js
-msgid "Create"
-msgstr "Crea"
-
-#: apps/io.ox/calendar/week/view.js module:io.ox/calendar
-msgid "Create all-day appointment"
-msgstr "Crea appuntamento di una giornata intera"
+msgid "Edit appointment"
+msgstr "Modifica appuntamento"
 
 #: apps/io.ox/calendar/edit/extensions.js module:io.ox/calendar/edit/main
 #: apps/io.ox/calendar/edit/main.js apps/io.ox/calendar/freetime/main.js
 #: module:io.ox/calendar
 msgid "Create appointment"
 msgstr "Crea appuntamento"
-
-#: apps/io.ox/contacts/edit/main.js module:io.ox/contacts
-msgid "Create contact"
-msgstr "Crea contatto"
-
-#: apps/io.ox/calendar/freetime/distributionListPopup.js module:io.ox/calendar
-msgid "Create distibution list"
-msgstr "Crea una lista di distribuzione"
-
-#: apps/io.ox/calendar/freetime/distributionListPopup.js module:io.ox/calendar
-#: apps/io.ox/contacts/distrib/create-dist-view.js module:io.ox/contacts
-#: apps/io.ox/contacts/distrib/main.js
-msgid "Create distribution list"
-msgstr "Crea una lista di distribuzione"
-
-#: apps/io.ox/mail/actions.js module:io.ox/mail
-#: apps/io.ox/mail/actions/copyMove.js
-msgid "Create filter rule"
-msgstr "Crea regola di filtro"
-
-#: apps/io.ox/contacts/distrib/create-dist-view.js module:io.ox/contacts
-msgid "Create list"
-msgstr "Crea lista"
-
-#. %1$s is social media name, e.g. Facebook
-#: apps/plugins/portal/xing/register.js module:plugins/portal
-msgid "Create new %1$s account"
-msgstr "Crea un nuovo account %1$s"
-
-#: apps/plugins/administration/groups/settings/edit.js module:io.ox/core
-#: apps/plugins/administration/groups/settings/toolbar.js
-msgid "Create new group"
-msgstr "Crea nuovo gruppo"
-
-#: apps/plugins/administration/resources/settings/edit.js module:io.ox/core
-#: apps/plugins/administration/resources/settings/toolbar.js
-msgid "Create new resource"
-msgstr "Crea una nuova risorsa"
-
-#: apps/io.ox/mail/mailfilter/settings/filter.js module:io.ox/mail
-msgid "Create new rule"
-msgstr "Crea nuova regola"
-
-#. folder permissions
-#: apps/io.ox/files/share/permissions.js module:io.ox/core
-msgid "Create objects"
-msgstr "Crea oggetti"
-
-#. folder permissions
-#: apps/io.ox/files/share/permissions.js module:io.ox/core
-msgid "Create objects and subfolders"
-msgstr "Crea oggetti e sottocartelle"
-
-#: apps/io.ox/mail/actions/reminder.js module:io.ox/mail
-msgid "Create reminder"
-msgstr "Crea promemoria"
-
-#: apps/io.ox/tasks/edit/main.js module:io.ox/tasks
-#: apps/io.ox/tasks/edit/view-template.js module:io.ox/tasks/edit
-#: apps/io.ox/tasks/edit/view.js
-msgid "Create task"
-msgstr "Crea attività"
-
-#: apps/io.ox/calendar/view-detail.js module:io.ox/calendar
-msgid "Created"
-msgstr "Creato"
-
-#: apps/io.ox/files/guidance/main.js module:io.ox/files
-msgctxt "help"
-msgid "Creating Files"
-msgstr "Creazione file"
-
-#: apps/io.ox/tasks/edit/view-template.js module:io.ox/tasks/edit
-msgid "Currency"
-msgstr "Valuta"
-
-#: apps/io.ox/mail/mailfilter/settings/filter/view-form.js
-#: module:io.ox/settings
-msgid "Current Date"
-msgstr "Data attuale"
-
-#: apps/io.ox/files/share/permissions.js module:io.ox/core
-msgid "Current role"
-msgstr "Ruolo attuale"
-
-#: apps/io.ox/core/main.js module:io.ox/core
-msgid "Currently refreshing"
-msgstr "Aggiornamento in corso"
-
-#: apps/io.ox/calendar/toolbar.js module:io.ox/calendar
-msgid "Custom colors"
-msgstr "Colori personalizzati"
-
-#: apps/io.ox/mail/compose/names.js module:io.ox/mail
-msgid "Custom name"
-msgstr "Nome personalizzato"
-
-#: apps/io.ox/portal/main.js module:io.ox/portal
-msgid "Customize this page"
-msgstr "Personalizza questa pagina"
-
-#: apps/io.ox/calendar/toolbar.js module:io.ox/calendar
-msgid "Dark colors"
-msgstr "Colori scuri"
-
-#: apps/io.ox/core/import/import.js module:io.ox/core
-msgid "Data imported successfully"
-msgstr "Dati importati correttamente"
-
-#: apps/io.ox/core/import/import.js module:io.ox/core
-msgid "Data only partially imported (%1$s of %2$s records)"
-msgstr "Dati importati solo parzialmente (%1$s di %2$s record)"
-
-#: apps/io.ox/backbone/mini-views/datepicker.js module:io.ox/core
-#: apps/io.ox/core/settings/errorlog/settings/pane.js
-#: apps/io.ox/files/share/view-options.js module:io.ox/files
-#: apps/io.ox/files/view-options.js apps/io.ox/mail/view-options.js
-#: module:io.ox/mail
-msgid "Date"
-msgstr "Data"
-
-#: apps/io.ox/tasks/print.js module:io.ox/tasks
-#: apps/io.ox/tasks/view-detail.js
-msgid "Date completed"
-msgstr "Data di completamento"
-
-#: apps/io.ox/contacts/model.js module:io.ox/contacts
-#: apps/plugins/halo/xing/register.js module:plugins/portal
-msgid "Date of birth"
-msgstr "Data di nascita"
-
-#: apps/io.ox/backbone/mini-views/date.js module:io.ox/core
-#: apps/io.ox/calendar/freebusy/templates.js module:io.ox/calendar/freebusy
-#: apps/io.ox/calendar/toolbar.js module:io.ox/calendar
-msgid "Day"
-msgstr "Giorno"
-
-#: apps/io.ox/core/tk/mobiscroll.js module:io.ox/core
-msgid "Days"
-msgstr "Giorni"
-
-#: apps/io.ox/calendar/edit/recurrence-view.js module:io.ox/calendar/edit/main
-msgid "December"
-msgstr "Dicembre"
-
-#. Opens popup to decide if desktop notifications should be shown
-#: apps/io.ox/core/notifications.js module:io.ox/core
-msgid "Decide now"
-msgstr "Decidi ora"
-
-#: apps/io.ox/calendar/actions/acceptdeny.js module:io.ox/calendar
-#: apps/io.ox/calendar/invitations/register.js module:io.ox/calendar/main
-msgid "Decline"
-msgstr "Rifiuta"
-
-#: apps/io.ox/calendar/print.js module:io.ox/calendar
-#: apps/io.ox/tasks/print.js module:io.ox/tasks
-msgid "Declined"
-msgstr "Rifiutata"
-
-#: apps/io.ox/core/settings/pane.js module:io.ox/core
-msgid "Default Theme"
-msgstr "Tema predefinito"
-
-#: apps/io.ox/contacts/model.js module:io.ox/contacts
-msgid "Default address"
-msgstr "Indirizzo predefinito"
-
-#: apps/io.ox/core/settings/pane.js module:io.ox/core
-msgid "Default app after sign in"
-msgstr "Applicazione predefinita dopo l'accesso"
-
-#: apps/io.ox/core/folder/api.js module:io.ox/core
-msgid "Default calendar"
-msgstr "Calendario predefinito"
-
-#: apps/io.ox/calendar/settings/pane.js module:io.ox/calendar
-msgid "Default reminder"
-msgstr "Promemoria predefinito"
-
-#: apps/io.ox/mail/settings/pane.js module:io.ox/mail
-msgid "Default sender address"
-msgstr "Indirizzo mittente predefinito"
-
-#: apps/io.ox/mail/vacationnotice/settings/model.js module:io.ox/mail
-msgid "Default sender for vacation notice"
-msgstr "Mittente predefinito per l'avviso di assenza"
-
-#: apps/io.ox/mail/settings/signatures/settings/pane.js module:io.ox/mail
-msgid "Default signature for new messages"
-msgstr "Firma predefinita per i nuovi messaggi"
-
-#: apps/io.ox/mail/settings/signatures/settings/pane.js module:io.ox/mail
-msgid "Default signature for replies or forwardings"
-msgstr "Firma predefinita per le risposte e per gli inoltri"
-
-#: apps/io.ox/tasks/edit/view-template.js module:io.ox/tasks/edit
-#: apps/io.ox/tasks/print.js module:io.ox/tasks apps/io.ox/tasks/util.js
-msgid "Deferred"
-msgstr "Rinviata"
-
-#. Really delete portal widget - in contrast to "just disable"
-#: apps/io.ox/backbone/mini-views/listutils.js module:io.ox/core
-#: apps/io.ox/calendar/actions.js module:io.ox/calendar
-#: apps/io.ox/calendar/actions/delete.js
-#: apps/io.ox/calendar/invitations/register.js module:io.ox/calendar/main
-#: apps/io.ox/calendar/mobile-toolbar-actions.js
-#: apps/io.ox/calendar/toolbar.js apps/io.ox/contacts/actions.js
-#: module:io.ox/contacts apps/io.ox/contacts/actions/delete.js
-#: apps/io.ox/contacts/mobile-toolbar-actions.js module:io.ox/mail
-#: apps/io.ox/contacts/toolbar.js apps/io.ox/core/folder/actions/remove.js
-#: apps/io.ox/core/folder/contextmenu.js apps/io.ox/core/sub/settings/pane.js
-#: module:io.ox/core/sub apps/io.ox/core/viewer/views/toolbarview.js
-#: apps/io.ox/files/actions.js module:io.ox/files
-#: apps/io.ox/files/actions/delete.js apps/io.ox/files/toolbar.js
-#: apps/io.ox/mail/actions.js apps/io.ox/mail/actions/delete.js
-#: apps/io.ox/mail/mailfilter/settings/filter.js
-#: apps/io.ox/mail/mobile-toolbar-actions.js apps/io.ox/mail/toolbar.js
-#: apps/io.ox/notes/toolbar.js module:io.ox/notes apps/io.ox/portal/main.js
-#: module:io.ox/portal apps/io.ox/portal/settings/widgetview.js
-#: apps/io.ox/settings/apps/settings/pane.js apps/io.ox/tasks/actions.js
-#: module:io.ox/tasks apps/io.ox/tasks/actions/delete.js
-#: apps/io.ox/tasks/mobile-toolbar-actions.js apps/io.ox/tasks/toolbar.js
-#: apps/plugins/administration/groups/settings/toolbar.js
-#: apps/plugins/administration/resources/settings/toolbar.js
-#: apps/plugins/portal/twitter/util.js module:plugins/portal
-#: apps/plugins/portal/xing/actions.js
-msgid "Delete"
-msgstr "Elimina"
-
-#: apps/io.ox/settings/accounts/settings/pane.js
-#: module:io.ox/settings/accounts
-msgid "Delete %1$s"
-msgstr "Elimina %1$s"
-
-#: apps/io.ox/settings/accounts/settings/pane.js
-#: module:io.ox/settings/accounts
-msgid "Delete account"
-msgstr "Elimina account"
-
-#: apps/io.ox/core/folder/contextmenu.js module:io.ox/core
-msgid "Delete all messages"
-msgstr "Elimina tutti i messaggi"
-
-#. object permissions - delete
-#: apps/io.ox/files/share/permissions.js module:io.ox/core
-msgid "Delete all objects"
-msgstr "Eliminare tutti gli oggetti"
-
-#: apps/io.ox/calendar/actions/delete.js module:io.ox/calendar
-#: apps/io.ox/calendar/toolbar.js
-msgid "Delete appointment"
-msgstr "Elimina l'appuntamento"
-
-#: apps/io.ox/contacts/toolbar.js module:io.ox/contacts
-msgid "Delete contact"
-msgstr "Elimina contatto"
-
-#: apps/plugins/administration/groups/settings/toolbar.js module:io.ox/core
-msgid "Delete group"
-msgstr "Elimina gruppo"
-
-#: apps/io.ox/mail/settings/signatures/settings/pane.js module:io.ox/mail
-msgid "Delete old signatures after import"
-msgstr "Elimina le vecchie firme dopo l'importazione"
-
-#. object permissions - delete
-#: apps/io.ox/files/share/permissions.js module:io.ox/core
-msgid "Delete own objects"
-msgstr "Eliminare i propri oggetti"
-
-#: apps/io.ox/files/share/permissions.js module:io.ox/core
-msgid "Delete permissions"
-msgstr "Permessi di eliminazione"
-
-#: apps/plugins/administration/resources/settings/toolbar.js module:io.ox/core
-msgid "Delete resource"
-msgstr "Elimina risorsa"
-
-#: apps/io.ox/tasks/toolbar.js module:io.ox/mail
-msgid "Delete task"
-msgstr "Elimina attività"
-
-#: apps/io.ox/files/actions.js module:io.ox/files
-#: apps/io.ox/files/actions/versions-delete.js
-msgid "Delete version"
-msgstr "Elimina versione"
-
-#: apps/io.ox/calendar/actions/delete.js module:io.ox/calendar
-msgid "Delete whole series"
-msgstr "Elimina l'intera serie"
-
-#: apps/io.ox/portal/main.js module:io.ox/portal
-#: apps/io.ox/portal/settings/widgetview.js
-msgid "Delete widget"
-msgstr "Elimina widget"
-
-#. Trash folder
-#: apps/io.ox/mail/accounts/view-form.js module:io.ox/settings
-msgctxt "folder"
-msgid "Deleted messages"
-msgstr "Messaggi eliminati"
-
-#: apps/io.ox/mail/accounts/view-form.js module:io.ox/settings
-msgid "Deleting messages on local storage also deletes them on server"
-msgstr ""
-"L'eliminazione dei messaggi dal disco locale li elimina anche dal server"
-
-#: apps/io.ox/contacts/model.js module:io.ox/contacts
-#: apps/io.ox/contacts/print.js
-msgid "Department"
-msgstr "Reparto"
-
-#: apps/io.ox/contacts/addressbook/popup.js module:io.ox/contacts
-#, fuzzy
-#| msgid "Department"
-msgid "Departments"
-msgstr "Reparto"
-
-#: apps/io.ox/files/share/view-options.js module:io.ox/files
-#: apps/io.ox/files/view-options.js apps/io.ox/mail/view-options.js
-#: module:io.ox/mail apps/io.ox/tasks/main.js module:io.ox/tasks
-msgid "Descending"
-msgstr "Decrescente"
-
-#: apps/io.ox/calendar/edit/extensions.js module:io.ox/calendar/edit/main
-#: apps/io.ox/calendar/util.js module:io.ox/calendar
-#: apps/io.ox/core/viewer/views/sidebar/filedescriptionview.js
-#: module:io.ox/core/viewer apps/io.ox/files/actions/edit-description.js
-#: module:io.ox/files apps/io.ox/tasks/edit/view-template.js
-#: module:io.ox/tasks/edit
-#: apps/plugins/administration/resources/settings/edit.js module:io.ox/core
-#: apps/plugins/portal/flickr/register.js module:plugins/portal
-#: apps/plugins/portal/mail/register.js apps/plugins/portal/rss/register.js
-#: module:io.ox/portal apps/plugins/portal/tumblr/register.js
-msgid "Description"
-msgstr "Descrizione"
-
-#: apps/io.ox/calendar/edit/main.js module:io.ox/calendar/edit/main
-msgid "Description has been copied"
-msgstr "La descrizione è stata copiata"
-
-#: apps/io.ox/core/viewer/views/sidebar/filedescriptionview.js
-#: module:io.ox/core/viewer
-msgid "Description text"
-msgstr "Testo della descrizione"
-
-#. answer Button to 'Do you want the appointments printed in detail or as a compact list?'
-#: apps/io.ox/calendar/actions.js module:io.ox/calendar
-msgid "Detailed"
-msgstr "Dettagliato"
-
-#: apps/io.ox/files/share/permissions.js module:io.ox/core
-msgid "Detailed access rights"
-msgstr "Diritti di accesso dettagliati"
-
-#. File and folder details
-#: apps/io.ox/calendar/view-detail.js module:io.ox/calendar
-#: apps/io.ox/core/viewer/views/sidebar/fileinfoview.js
-#: module:io.ox/core/viewer apps/io.ox/core/viewer/views/sidebarview.js
-#: apps/io.ox/files/share/permissions.js module:io.ox/core
-#: apps/io.ox/files/upload/main.js module:io.ox/files
-msgid "Details"
-msgstr "Dettagli"
-
-#: apps/io.ox/calendar/view-detail.js module:io.ox/calendar
-#: apps/io.ox/files/actions/showlink.js module:io.ox/files
-msgid "Direct link"
-msgstr "Collegamento diretto"
-
-#: apps/io.ox/files/actions/sendlink.js module:io.ox/files
-msgid "Direct link: %1$s"
-msgstr "Collegamento diretto: %1$s"
-
-#: apps/io.ox/core/sub/settings/pane.js module:io.ox/core/sub
-#: apps/io.ox/mail/mailfilter/settings/filter.js module:io.ox/mail
-#: apps/io.ox/portal/settings/pane.js module:io.ox/portal
-msgid "Disable"
-msgstr "Disabilita"
-
-#: apps/io.ox/portal/settings/pane.js module:io.ox/portal
-msgid "Disable %1$s"
-msgstr "Disabilita %1$s"
-
-#: apps/io.ox/mail/categories/edit.js module:io.ox/mail
-msgid "Disable categories"
-msgstr "Disabilita le categorie"
-
-#: apps/io.ox/portal/main.js module:io.ox/portal
-msgid "Disable widget"
-msgstr "Disabilita widget"
-
-#: apps/io.ox/calendar/edit/extensions.js module:io.ox/calendar/edit/main
-#: apps/io.ox/contacts/distrib/create-dist-view.js module:io.ox/contacts
-#: apps/io.ox/contacts/edit/view-form.js apps/io.ox/core/settings/user.js
-#: apps/io.ox/mail/compose/extensions.js module:io.ox/mail
-#: apps/io.ox/mail/mailfilter/settings/filter/view-form.js
-#: module:io.ox/settings apps/io.ox/tasks/edit/view-template.js
-#: module:io.ox/tasks/edit
-msgid "Discard"
-msgstr "Scarta"
-
-#. "Discard changes" appears in combination with "Cancel" (this action)
-#. Translation should be distinguishable for the user
-#: apps/io.ox/calendar/edit/main.js module:io.ox/calendar/edit/main
-#: apps/io.ox/contacts/distrib/main.js module:io.ox/contacts
-#: apps/io.ox/contacts/edit/main.js apps/io.ox/editor/main.js
-#: module:io.ox/editor apps/io.ox/tasks/edit/main.js module:io.ox/tasks
-msgctxt "dialog"
-msgid "Discard changes"
-msgstr "Scarta le modifiche"
-
-#. "Discard message" appears in combination with "Cancel" (this action)
-#. Translation should be distinguishable for the user
-#: apps/io.ox/mail/compose/view.js module:io.ox/mail
-msgctxt "dialog"
-msgid "Discard message"
-msgstr "Scarta il messaggio"
-
-#: apps/io.ox/mail/settings/pane.js module:io.ox/mail
-msgid "Display"
-msgstr "Visualizza"
-
-#: apps/io.ox/oauth/settings.js module:io.ox/settings
-msgid "Display Name"
-msgstr "Nome visualizzato"
-
-#: apps/io.ox/mail/settings/pane.js module:io.ox/mail
-msgid "Display emoticons as graphics in text emails"
-msgstr "Visualizza le emoticon come elementi grafici nei messaggi testuali"
-
-#: apps/io.ox/contacts/model.js module:io.ox/contacts
-msgid "Display name"
-msgstr "Nome visualizzato"
-
-#: apps/io.ox/contacts/settings/pane.js module:io.ox/contacts
-msgid "Display of names"
-msgstr "Visualizzazione dei nomi"
-
-#: apps/io.ox/tasks/edit/view-template.js module:io.ox/tasks/edit
-#: apps/io.ox/tasks/print.js module:io.ox/tasks
-#: apps/io.ox/tasks/view-detail.js
-msgid "Distance"
-msgstr "Distanza"
-
-#: apps/io.ox/contacts/distrib/main.js module:io.ox/contacts
-msgid "Distribution List"
-msgstr "Lista di distribuzione"
-
-#: apps/io.ox/contacts/detail/main.js module:io.ox/contacts
-msgid "Distribution List Details"
-msgstr "Dettagli lista di distribuzione"
-
-#: apps/io.ox/contacts/addressbook/popup.js module:io.ox/contacts
-#: apps/io.ox/contacts/common-extensions.js apps/io.ox/contacts/main.js
-#: apps/io.ox/contacts/model.js apps/io.ox/contacts/view-detail.js
-#: apps/io.ox/participants/model.js module:io.ox/core
-msgid "Distribution list"
-msgstr "Lista di distribuzione"
-
-#: apps/io.ox/calendar/freetime/distributionListPopup.js module:io.ox/calendar
-#: apps/io.ox/contacts/distrib/main.js module:io.ox/contacts
-msgid "Distribution list has been saved"
-msgstr "La lista di distribuzione è stata salvata"
-
-#: apps/io.ox/contacts/view-detail.js module:io.ox/contacts
-msgid "Distribution list with 1 entry"
-msgid_plural "Distribution list with %1$d entries"
-msgstr[0] "Lista di distribuzione con 1 voce"
-msgstr[1] "Lista di distribuzione con %1$d voci"
-
-#: apps/io.ox/files/util.js module:io.ox/files
-msgid ""
-"Do you really want to change the file extension from  \".%1$s\" to \".%2$s"
-"\" ?"
-msgstr "Vuoi davvero cambiare l'estensione del file da \".%1$s\" a \".%2$s\"?"
-
-#: apps/io.ox/calendar/actions/create.js module:io.ox/calendar
-msgid ""
-"Do you really want to create an appointment <b>on behalf of the folder "
-"owner</b> or do you want to create an appointment <b>with the folder owner</"
-"b> in your own calendar?"
-msgstr ""
-"Vuoi davvero creare un appuntamento <b>per conto del proprietario della "
-"cartella</b> o desideri creare un appuntamento <b>con il proprietario della "
-"cartella</b> nel tuo calendario?"
-
-#: apps/io.ox/core/folder/actions/remove.js module:io.ox/core
-msgid "Do you really want to delete folder \"%s\"?"
-msgstr "Vuoi davvero eliminare la cartella \"%s\"?"
-
-#. %1$s is the group name
-#: apps/plugins/administration/groups/settings/toolbar.js module:io.ox/core
-msgid ""
-"Do you really want to delete the group \"%1$s\"? This action cannot be "
-"undone!"
-msgstr ""
-"Vuoi davvero eliminare il gruppo \"%1$s\"? Questa azione non può essere "
-"annullata!"
-
-#. %1$s is the resource name
-#: apps/plugins/administration/resources/settings/toolbar.js module:io.ox/core
-msgid ""
-"Do you really want to delete the resource \"%1$s\"? This action cannot be "
-"undone!"
-msgstr ""
-"Vuoi davvero eliminare la risorsa \"%1$s\"? Questa azione non può essere "
-"annullata!"
-
-#: apps/io.ox/contacts/actions/delete.js module:io.ox/contacts
-msgid "Do you really want to delete these items?"
-msgstr "Vuoi davvero eliminare questi elementi?"
-
-#: apps/io.ox/settings/accounts/settings/pane.js
-#: module:io.ox/settings/accounts
-msgid "Do you really want to delete this account?"
-msgstr "Vuoi davvero eliminare questo account?"
-
-#: apps/io.ox/contacts/actions/delete.js module:io.ox/contacts
-msgid "Do you really want to delete this contact?"
-msgstr "Vuoi davvero eliminare questo contatto?"
-
-#: apps/io.ox/contacts/actions/delete.js module:io.ox/contacts
-msgid "Do you really want to delete this distribution list?"
-msgstr "Sei sicuro di voler eliminare questa lista di distribuzione?"
-
-#: apps/io.ox/mail/mailfilter/settings/filter.js module:io.ox/mail
-msgid "Do you really want to delete this filter rule?"
-msgstr "Vuoi davvero eliminare questa regola di filtro?"
-
-#: apps/io.ox/files/actions/delete.js module:io.ox/files
-msgid "Do you really want to delete this item?"
-msgid_plural "Do you really want to delete these items?"
-msgstr[0] "Vuoi davvero eliminare questo elemento?"
-msgstr[1] "Vuoi davvero eliminare questi elementi?"
-
-#: apps/io.ox/tasks/actions/delete.js module:io.ox/tasks
-msgid "Do you really want to delete this task?"
-msgid_plural "Do you really want to delete these tasks?"
-msgstr[0] "Vuoi davvero eliminare questa attività?"
-msgstr[1] "Vuoi davvero eliminare queste attività?"
-
-#: apps/io.ox/files/actions/versions-delete.js module:io.ox/files
-msgctxt "One file only"
-msgid "Do you really want to delete this version?"
-msgstr "Vuoi davvero eliminare questa versione?"
-
-#: apps/io.ox/portal/main.js module:io.ox/portal
-#: apps/io.ox/portal/settings/widgetview.js
-msgid "Do you really want to delete this widget?"
-msgstr "Vuoi davvero eliminare questo widget?"
-
-#: apps/io.ox/calendar/edit/main.js module:io.ox/calendar/edit/main
-#: apps/io.ox/contacts/distrib/main.js module:io.ox/contacts
-#: apps/io.ox/contacts/edit/main.js apps/io.ox/editor/main.js
-#: module:io.ox/editor apps/io.ox/tasks/edit/main.js module:io.ox/tasks
-msgid "Do you really want to discard your changes?"
-msgstr "Vuoi davvero scartare le tue modifiche?"
-
-#: apps/io.ox/mail/compose/view.js module:io.ox/mail
-msgid "Do you really want to discard your message?"
-msgstr "Vuoi davvero scartare il tuo messaggio?"
-
-#: apps/io.ox/core/folder/actions/common.js module:io.ox/core
-msgid "Do you really want to empty folder \"%s\"?"
-msgstr "Vuoi davvero svuotare la cartella \"%s\"?"
-
-#: apps/io.ox/files/util.js module:io.ox/files
-msgid ""
-"Do you really want to remove the extension \".%1$s\" from your filename?"
-msgstr "Vuoi davvero rimuovere l'estensione \".%1$s\" dal nome del file?"
-
-#: apps/io.ox/calendar/actions.js module:io.ox/calendar
-msgid "Do you want the appointments printed in detail or as a compact list?"
-msgstr ""
-"Vuoi che gli appuntamenti siano stampati in dettaglio o come un elenco "
-"compatto?"
-
-#: apps/io.ox/calendar/actions/acceptdeny.js module:io.ox/calendar
-msgid ""
-"Do you want to confirm the whole series or just one appointment within the "
-"series?"
-msgstr "Vuoi confermare l'intera serie o solo un appuntamento della serie?"
-
-#: apps/io.ox/calendar/actions/delete.js module:io.ox/calendar
-msgid ""
-"Do you want to delete the whole series or just one appointment within the "
-"series?"
-msgstr "Vuoi eliminare l'intera serie o solo un appuntamento della serie?"
-
-#: apps/io.ox/calendar/actions/delete.js module:io.ox/calendar
-msgid "Do you want to delete this appointment?"
-msgstr "Vuoi davvero eliminare questo appuntamento?"
-
-#: apps/io.ox/calendar/actions/edit.js module:io.ox/calendar
-#: apps/io.ox/calendar/week/perspective.js
-msgid ""
-"Do you want to edit the whole series or just one appointment within the "
-"series?"
-msgstr "Vuoi modificare l'intera serie o solo un appuntamento della serie?"
-
-#. ask user to move all messages from the same sender to the mail category (tab)
-#. %1$s represents a email address
-#: apps/io.ox/mail/categories/train.js module:io.ox/mail
-msgid "Do you want to move all messages from %1$s to that category?"
-msgid_plural ""
-"Do you want to move all messages from selected senders to that category?"
-msgstr[0] "Vuoi spostare tutti i messaggi da %1$s a quella categoria?"
-msgstr[1] ""
-"Vuoi spostare tutti i messaggi dai mittenti selezionati a quella categoria?"
-
-#: apps/io.ox/mail/actions/delete.js module:io.ox/mail
-msgid "Do you want to permanently delete this mail?"
-msgid_plural "Do you want to permanently delete these mails?"
-msgstr[0] "Vuoi eliminare definitivamente questo messaggio?"
-msgstr[1] "Vuoi eliminare definitivamente questi messaggi?"
-
-#: apps/io.ox/settings/apps/settings/pane.js module:io.ox/core
-msgid "Do you want to revoke the access of this application?"
-msgstr "Vuoi revocare l'accesso a questa applicazione?"
-
-#: apps/io.ox/mail/detail/links.js module:io.ox/mail
-msgid "Document"
-msgstr "Documento"
-
-#: apps/io.ox/files/view-options.js module:io.ox/files
-msgid "Documents"
-msgstr "Documenti"
-
-#: apps/io.ox/search/view-template.js module:io.ox/core
-msgctxt "app"
-msgid "Documents"
-msgstr "Documenti"
-
-#. Task: Done like in "Mark as done"
-#: apps/io.ox/core/wizard/registry.js module:io.ox/core/wizard
-#: apps/io.ox/core/yell.js module:io.ox/core
-#: apps/io.ox/tasks/edit/view-template.js module:io.ox/tasks/edit
-#: apps/io.ox/tasks/print.js module:io.ox/tasks apps/io.ox/tasks/toolbar.js
-#: module:io.ox/mail apps/io.ox/tasks/util.js
-#: apps/plugins/notifications/tasks/register.js module:plugins/notifications
-msgid "Done"
-msgstr "Completata"
-
-#: apps/io.ox/calendar/week/view.js module:io.ox/calendar
-msgid "Doubleclick in this row for whole day appointment"
-msgstr "Doppio clic su questa riga per un appuntamento di una giornata intera"
-
-#: apps/io.ox/core/pim/actions.js module:io.ox/core
-#: apps/io.ox/core/viewer/views/toolbarview.js apps/io.ox/files/actions.js
-#: module:io.ox/files apps/io.ox/files/toolbar.js apps/io.ox/mail/actions.js
-#: module:io.ox/mail apps/io.ox/notes/toolbar.js module:io.ox/notes
-#: apps/io.ox/onboarding/clients/extensions.js module:io.ox/core/onboarding
-#: apps/plugins/portal/updater/register.js module:plugins/portal
-msgid "Download"
-msgstr "Scarica"
-
-#: apps/plugins/portal/oxdriveclients/register.js module:plugins/portal
-msgid "Download %s"
-msgstr "Scarica %s"
-
-#: apps/plugins/portal/oxdriveclients/register.js module:plugins/portal
-msgid "Download %s for %s now"
-msgstr "Scarica subito %s per %s"
-
-#: apps/plugins/portal/oxdriveclients/register.js module:plugins/portal
-msgid "Download %s via the OX Updater"
-msgstr "Scarica %s tramite OX Update"
-
-#: apps/io.ox/core/folder/contextmenu.js module:io.ox/core
-msgid "Download entire folder"
-msgstr "Scarica l'intera cartella"
-
-#: apps/io.ox/core/settings/downloads/pane.js module:io.ox/core
-msgid "Download installation file"
-msgstr "Scarica il file di installazione"
-
-#: apps/io.ox/core/settings/downloads/pane.js module:io.ox/core
-msgid "Download installation file (for Windows)"
-msgstr "Scarica il file di installazione (per Windows)"
-
-#: apps/io.ox/core/settings/downloads/pane.js module:io.ox/core
-#: apps/plugins/portal/oxdriveclients/register.js module:plugins/portal
-msgid "Download the %s client for %s"
-msgstr "Scarica il client di %s per %s"
-
-#. %1$s: app store name
-#: apps/io.ox/onboarding/clients/extensions.js module:io.ox/core/onboarding
-msgid "Download the application."
-msgstr "Scarica l'applicazione."
-
-#: apps/io.ox/core/settings/downloads/pane.js module:io.ox/core
-msgid "Downloads"
-msgstr "Scaricamenti"
-
-#. Drafts folder
-#: apps/io.ox/mail/accounts/view-form.js module:io.ox/settings
-msgctxt "folder"
-msgid "Drafts"
-msgstr "Bozze"
-
-#: apps/io.ox/mail/mailfilter/settings/filter.js module:io.ox/mail
-msgid "Drag to reorder filter rules"
-msgstr "Trascina per riordinare le regole di filtro"
-
-#: apps/io.ox/portal/settings/pane.js module:io.ox/portal
-msgid "Drag to reorder widget"
-msgstr "Trascina per riposizionare il widget"
-
-#. %1$s is usually "Drive" (product name; might be customized)
-#: apps/io.ox/core/main.js module:io.ox/core apps/io.ox/core/pim/actions.js
-#: apps/io.ox/core/viewer/views/toolbarview.js
-#: apps/io.ox/files/settings/pane.js module:io.ox/files
-#: apps/io.ox/mail/actions.js module:io.ox/mail
-#: apps/io.ox/search/view-template.js
-msgctxt "app"
-msgid "Drive"
-msgstr "Drive"
-
-#: apps/io.ox/files/guidance/main.js module:io.ox/files
-msgctxt "help"
-msgid "Drive Settings"
-msgstr "Impostazioni Drive"
-
-#: apps/io.ox/mail/import.js module:io.ox/mail
-msgid "Drop EML file here for import"
-msgstr "Rilascia qui il file EML per importare"
-
-#: apps/io.ox/mail/compose/extensions.js module:io.ox/mail
-msgid "Drop attachments here"
-msgstr "Rilascia qui gli allegati"
-
-#: apps/io.ox/files/upload/dropzone.js module:io.ox/files
-msgid "Drop files here to upload"
-msgstr "Rilascia qui il file da caricare"
-
-#: apps/io.ox/mail/actions.js module:io.ox/mail
-msgid "Drop here to import this mail"
-msgstr "Rilascia qui per importare il messaggio"
-
-#: apps/io.ox/calendar/edit/extensions.js module:io.ox/calendar/edit/main
-#: apps/io.ox/contacts/edit/view-form.js module:io.ox/contacts
-#: apps/io.ox/tasks/edit/view-template.js module:io.ox/tasks/edit
-msgid "Drop here to upload a <b class=\"dndignore\">new attachment</b>"
-msgstr "Rilascia qui per caricare un <b class=\"dndignore\">nuovo allegato</b>"
-
-#: apps/io.ox/files/actions.js module:io.ox/files
-msgid "Drop here to upload a <b class=\"dndignore\">new file</b>"
-msgstr "Rilascia qui per caricare un <b class=\"dndignore\">nuovo file</b>"
-
-#: apps/io.ox/files/actions.js module:io.ox/files
-msgid "Drop here to upload a <b class=\"dndignore\">new version</b>"
-msgstr ""
-"Rilascia qui per caricare una <b class=\"dndignore\">nuova versione</b>"
-
-#: apps/io.ox/files/actions.js module:io.ox/files
-msgid ""
-"Drop here to upload a <b class=\"dndignore\">new version</b> of \"%1$s\""
-msgstr ""
-"Rilascia qui per caricare una <b class=\"dndignore\">nuova versione</b> di "
-"\"%1$s\""
-
-#: apps/io.ox/mail/categories/tabs.js module:io.ox/mail
-msgid "Drop here!"
-msgstr "Rilascia qui!"
-
-#. %1$s is the filename of the current file
-#: apps/io.ox/core/viewer/views/sidebarview.js module:io.ox/core/viewer
-msgid "Drop new version of \"%1$s\" here"
-msgstr "Rilascia qui la nuova versione di \"%1$s\""
-
-#: apps/io.ox/core/viewer/views/sidebarview.js module:io.ox/core/viewer
-msgid "Drop only a single file as new version."
-msgstr "Rilascia solo un singolo file come nuova versione."
-
-#: apps/io.ox/files/actions/add-storage-account.js module:io.ox/files
-msgid "Dropbox"
-msgstr "Dropbox"
-
-#. Task: "Due" like in "Change due date"
-#: apps/io.ox/tasks/print.js module:io.ox/tasks apps/io.ox/tasks/toolbar.js
-#: module:io.ox/mail
-msgid "Due"
-msgstr "Scadenza"
-
-#. %1$s due date of a task
-#: apps/io.ox/tasks/view-detail.js module:io.ox/tasks
-#, c-format
-msgid "Due %1$s"
-msgstr "Scade il %1$s"
-
-#: apps/io.ox/tasks/edit/view-template.js module:io.ox/tasks/edit
-#: apps/io.ox/tasks/main.js module:io.ox/tasks
-msgid "Due date"
-msgstr "Data di scadenza"
-
-#. Due on date
-#: apps/plugins/portal/tasks/register.js module:plugins/portal
-msgid "Due on %1$s"
-msgstr "Scade il %1$s"
-
-#: apps/io.ox/onboarding/clients/extensions.js module:io.ox/core/onboarding
-msgid "EAS Login"
-msgstr "Accesso EAS"
-
-#: apps/io.ox/onboarding/clients/extensions.js module:io.ox/core/onboarding
-msgid "EAS URL"
-msgstr "URL EAS"
-
-#. Exabytes
-#: apps/io.ox/core/strings.js module:io.ox/core
-msgid "EB"
-msgstr "EB"
-
-#. Used as a button label to enter the "edit mode"
-#: apps/io.ox/backbone/mini-views/listutils.js module:io.ox/core
-#: apps/io.ox/calendar/actions.js module:io.ox/calendar
-#: apps/io.ox/calendar/main.js apps/io.ox/calendar/toolbar.js
-#: apps/io.ox/contacts/actions.js module:io.ox/contacts
-#: apps/io.ox/contacts/main.js apps/io.ox/contacts/mobile-toolbar-actions.js
-#: module:io.ox/mail apps/io.ox/contacts/toolbar.js
-#: apps/io.ox/core/viewer/views/toolbarview.js apps/io.ox/files/actions.js
-#: module:io.ox/files apps/io.ox/files/main.js
-#: apps/io.ox/files/share/permissions.js apps/io.ox/files/toolbar.js
-#: apps/io.ox/mail/actions.js apps/io.ox/mail/main.js
-#: apps/io.ox/portal/settings/pane.js module:io.ox/portal
-#: apps/io.ox/settings/accounts/settings/pane.js
-#: module:io.ox/settings/accounts apps/io.ox/tasks/actions.js
-#: module:io.ox/tasks apps/io.ox/tasks/main.js
-#: apps/io.ox/tasks/mobile-toolbar-actions.js apps/io.ox/tasks/toolbar.js
-#: apps/plugins/administration/groups/settings/toolbar.js
-#: apps/plugins/administration/resources/settings/toolbar.js
-msgid "Edit"
-msgstr "Modifica"
-
-#: apps/io.ox/mail/mailfilter/settings/filter.js module:io.ox/mail
-#: apps/io.ox/portal/settings/pane.js module:io.ox/portal
-#: apps/io.ox/settings/accounts/settings/pane.js
-#: module:io.ox/settings/accounts
-msgid "Edit %1$s"
-msgstr "Modifica %1$s"
-
-#: apps/io.ox/contacts/edit/main.js module:io.ox/contacts
-msgid "Edit Contact"
-msgstr "Modifica contatto"
-
-#: apps/plugins/portal/flickr/register.js module:plugins/portal
-msgid "Edit Flickr photo stream"
-msgstr "Modifica un flusso di foto di Flickr"
-
-#: apps/plugins/portal/tumblr/register.js module:io.ox/portal
-msgid "Edit Tumblr feed"
-msgstr "Modifica fonte Tumblr"
-
-#. object permissions - edit/modify
-#: apps/io.ox/files/share/permissions.js module:io.ox/core
-msgid "Edit all objects"
-msgstr "Modificare tutti gli oggetti"
-
-#: apps/io.ox/calendar/edit/extensions.js module:io.ox/calendar/edit/main
-#: apps/io.ox/calendar/edit/main.js apps/io.ox/calendar/toolbar.js
-#: module:io.ox/calendar
-msgid "Edit appointment"
-msgstr "Modifica appuntamento"
-
-#: apps/io.ox/contacts/edit/main.js module:io.ox/contacts
-#: apps/io.ox/contacts/toolbar.js
-msgid "Edit contact"
-msgstr "Modifica contatto"
-
-#: apps/io.ox/core/viewer/views/sidebar/filedescriptionview.js
-#: module:io.ox/core/viewer apps/io.ox/core/viewer/views/toolbarview.js
-#: module:io.ox/core apps/io.ox/files/actions.js module:io.ox/files
-#: apps/io.ox/files/toolbar.js
-msgid "Edit description"
-msgstr "Modifica descrizione"
-
-#: apps/io.ox/contacts/distrib/create-dist-view.js module:io.ox/contacts
-#: apps/io.ox/contacts/distrib/main.js
-msgid "Edit distribution list"
-msgstr "Modifica lista di distribuzione"
-
-#: apps/io.ox/mail/mobile-toolbar-actions.js module:io.ox/mail
-#: apps/io.ox/mail/toolbar.js
-msgid "Edit draft"
-msgstr "Modifica bozza"
-
-#: apps/plugins/administration/groups/settings/edit.js module:io.ox/core
-msgid "Edit group"
-msgstr "Modifica gruppo"
-
-#: apps/io.ox/mail/accounts/settings.js module:io.ox/mail/accounts/settings
-msgid "Edit mail account"
-msgstr "Modifica account di posta"
-
-#: apps/io.ox/mail/compose/extensions.js module:io.ox/mail
-msgid "Edit names"
-msgstr "Modifica i nomi"
-
-#. object permissions - edit/modify
-#: apps/io.ox/files/share/permissions.js module:io.ox/core
-msgid "Edit own objects"
-msgstr "Modificare i propri oggetti"
-
-#: apps/io.ox/mail/compose/names.js module:io.ox/mail
-msgid "Edit real names"
-msgstr "Modifica i nomi effettivi"
-
-#: apps/plugins/administration/resources/settings/edit.js module:io.ox/core
-msgid "Edit resource"
-msgstr "Modifica risorsa"
-
-#: apps/io.ox/mail/mailfilter/settings/filter.js module:io.ox/mail
-msgid "Edit rule"
-msgstr "Modifica regola"
-
-#: apps/io.ox/files/share/toolbar.js module:io.ox/files
-msgid "Edit share"
-msgstr "Modifica condivisione"
-
-#: apps/io.ox/mail/settings/signatures/settings/pane.js module:io.ox/mail
-msgid "Edit signature"
-msgstr "Modifica firma"
-
-#: apps/io.ox/tasks/edit/main.js module:io.ox/tasks
-#: apps/io.ox/tasks/edit/view-template.js module:io.ox/tasks/edit
-#: apps/io.ox/tasks/edit/view.js apps/io.ox/tasks/toolbar.js module:io.ox/mail
-msgid "Edit task"
-msgstr "Modifica attività"
-
-#: apps/io.ox/contacts/main.js module:io.ox/contacts
-msgid "Edit to set a name."
-msgstr "Modifica per impostare un nome."
-
-#: apps/io.ox/editor/main.js module:io.ox/editor
-#: apps/io.ox/mail/compose/view.js module:io.ox/mail
-msgid "Editor"
-msgstr "Editor"
-
-#: apps/io.ox/contacts/print.js module:io.ox/contacts
-msgid "Email"
-msgstr "Indirizzo di posta"
-
-#: apps/io.ox/contacts/model.js module:io.ox/contacts
-msgid "Email 1"
-msgstr "Indirizzo di posta 1"
-
-#: apps/io.ox/contacts/model.js module:io.ox/contacts
-msgid "Email 1 / Phone number"
-msgstr "Email 1 / Numero di telefono"
-
-#: apps/io.ox/contacts/model.js module:io.ox/contacts
-msgid "Email 2"
-msgstr "Indirizzo di posta 2"
-
-#: apps/io.ox/contacts/model.js module:io.ox/contacts
-msgid "Email 3"
-msgstr "Indirizzo di posta 3"
-
-#: apps/io.ox/mail/accounts/view-form.js module:io.ox/settings
-msgid "Email address"
-msgstr "Indirizzo di posta elettronica"
-
-#: apps/io.ox/mail/vacationnotice/settings/model.js module:io.ox/mail
-msgid "Email addresses"
-msgstr "Indirizzi di posta elettronica"
-
-#. %1$s: Mail sender
-#. %2$s: Mail subject
-#: apps/io.ox/mail/detail/mobileView.js module:io.ox/mail
-#: apps/io.ox/mail/detail/view.js
-msgid "Email from %1$s: %2$s"
-msgstr "Messaggio di posta da %1$s: %2$s"
-
-#: apps/io.ox/calendar/settings/pane.js module:io.ox/calendar
-#: apps/io.ox/tasks/settings/pane.js module:io.ox/tasks
-msgid "Email notifications"
-msgstr "Notifiche dei messaggi"
-
-#: apps/io.ox/mail/actions/delete.js module:io.ox/mail
-msgid ""
-"Emails cannot be put into trash folder while your mail quota is exceeded."
-msgstr ""
-"I messaggi di posta non possono essere cestinati quando si è superata la "
-"quota."
-
-#: apps/plugins/halo/xing/register.js module:plugins/portal
-msgid "Employee"
-msgstr "Impiegato"
-
-#: apps/io.ox/contacts/model.js module:io.ox/contacts
-msgid "Employee ID"
-msgstr "Matricola dell'impiegato"
-
-#: apps/io.ox/contacts/model.js module:io.ox/contacts
-msgid "Employee type"
-msgstr "Tipo di impiegato"
-
-#: apps/plugins/halo/xing/register.js module:plugins/portal
-msgid "Employment"
-msgstr "Occupazione"
-
-#. empty message for list view
-#: apps/io.ox/contacts/addressbook/popup.js module:io.ox/contacts
-#: apps/io.ox/mail/common-extensions.js module:io.ox/mail
-msgid "Empty"
-msgstr "Vuoto"
-
-#. list is empty / no items
-#: apps/io.ox/core/tk/vgrid.js module:io.ox/core
-msgctxt "vgrid"
-msgid "Empty"
-msgstr "Vuoto"
-
-#: apps/io.ox/core/folder/actions/common.js module:io.ox/core
-#: apps/io.ox/core/folder/contextmenu.js
-msgid "Empty folder"
-msgstr "Svuota cartella"
-
-#: apps/io.ox/contacts/main.js module:io.ox/contacts
-msgid "Empty name and description found."
-msgstr "Sono stati trovati un nome utente e una descrizione vuoti."
-
-#: apps/io.ox/core/folder/contextmenu.js module:io.ox/core
-msgid "Empty trash"
-msgstr "Svuota il cestino"
-
-#: apps/io.ox/core/sub/settings/pane.js module:io.ox/core/sub
-#: apps/io.ox/mail/autoforward/settings/model.js module:io.ox/mail
-#: apps/io.ox/mail/mailfilter/settings/filter.js
-#: apps/io.ox/portal/settings/pane.js module:io.ox/portal
-msgid "Enable"
-msgstr "Abilita"
-
-#: apps/io.ox/portal/settings/pane.js module:io.ox/portal
-msgid "Enable %1$s"
-msgstr "Abilita %1$s"
-
-#: apps/io.ox/mail/vacationnotice/settings/model.js module:io.ox/mail
-msgid "Enable for the following addresses"
-msgstr "Abilita per i seguenti indirizzi"
-
-#. button label for ending the presentation
-#: apps/io.ox/mail/vacationnotice/settings/model.js module:io.ox/mail
-#: apps/io.ox/presenter/views/toolbarview.js module:io.ox/presenter
-msgid "End"
-msgstr "Finisce"
-
-#: apps/io.ox/calendar/edit/timezone-dialog.js module:io.ox/calendar/edit/main
-msgid "End date timezone"
-msgstr "Fuso orario della data di fine"
-
-#. info text on the next slide preview, which means the presenting user reached the last slide.
-#: apps/io.ox/presenter/views/sidebar/slidepeekview.js module:io.ox/presenter
-msgid "End of Slides"
-msgstr "Fine delle diapositive"
-
-#: apps/io.ox/calendar/settings/pane.js module:io.ox/calendar
-msgid "End of working time"
-msgstr "Ora di fine della giornata lavorativa"
-
-#. button label for ending the presentation
-#: apps/io.ox/presenter/views/toolbarview.js module:io.ox/presenter
-msgid "End presentation"
-msgstr "Termina la presentazione"
-
-#. button tooltip for ending the presentation
-#: apps/io.ox/presenter/views/toolbarview.js module:io.ox/presenter
-msgid "End the presentation"
-msgstr "Termina la presentazione"
-
-#: apps/io.ox/calendar/edit/extensions.js module:io.ox/calendar/edit/main
-msgid "Ends on"
-msgstr "Finisce il"
-
-#: apps/io.ox/files/share/wizard.js module:io.ox/files
-msgid "Enter Password"
-msgstr "Digita la password"
-
-#: apps/io.ox/files/share/permissions.js module:io.ox/core
-msgid "Enter a Message to inform users"
-msgstr "Digita un messaggio per informare gli utenti"
-
-#: apps/io.ox/editor/main.js module:io.ox/editor
-msgid "Enter document title here"
-msgstr "Digita qui il titolo del documento"
-
-#. what follows is a set of job/status descriptions used by XING
-#: apps/plugins/halo/xing/register.js module:plugins/portal
-msgid "Entrepreneur"
-msgstr "Imprenditore"
-
-#: apps/io.ox/mail/mailfilter/settings/filter/view-form.js
-#: module:io.ox/settings
-msgid "Envelope - To"
-msgstr "Busta - A"
-
-#: apps/io.ox/core/print.js module:io.ox/core
-#: apps/io.ox/core/sub/subscriptions.js module:io.ox/core/sub
-#: apps/io.ox/core/yell.js apps/io.ox/oauth/keychain.js
-msgid "Error"
-msgstr "Errore"
-
-#: apps/io.ox/core/settings/errorlog/settings/pane.js module:io.ox/core
-msgid "Error log"
-msgstr "Log di errore"
-
-#: apps/io.ox/mail/detail/view.js module:io.ox/mail
-msgid "Error while loading message content"
-msgstr "Errore durante il caricamento del contenuto del messaggio."
-
-<<<<<<< HEAD
-#: apps/io.ox/core/viewer/views/types/videoview.js module:io.ox/core
-msgid ""
-"Error while playing the video. Either your browser does not support the "
-"format or you have connection problems."
-msgstr ""
-"Errore durante la riproduzione del video. Il tuo browser non supporta il "
-"formato o hai dei problemi di connessione."
-=======
-#: apps/io.ox/core/folder/tree.js module:io.ox/core
-msgid "Folder options"
-msgstr "Opzioni delle cartelle"
-
-#. generic error message
-#: apps/io.ox/core/http_errors.js module:io.ox/core
-msgid "An unknown error occurred"
-msgstr "Si è verificato un errore sconosciuto"
->>>>>>> 3878e903
-
-#: apps/io.ox/mail/actions/invite.js module:io.ox/core
-msgid "Error while resolving mail addresses. Please try again."
-msgstr ""
-"Errore durante la risoluzione degli indirizzi di posta elettronica. Prova "
-"ancora."
-
-#: apps/io.ox/core/sub/subscriptions.js module:io.ox/core/sub
-msgid "Error:"
-msgstr "Errore:"
-
-#: apps/io.ox/core/settings/errorlog/settings/pane.js module:io.ox/core
-msgid "Errors"
-msgstr "Errori"
-
-#: apps/io.ox/tasks/edit/view-template.js module:io.ox/tasks/edit
-#: apps/io.ox/tasks/print.js module:io.ox/tasks
-#: apps/io.ox/tasks/view-detail.js
-msgid "Estimated costs"
-msgstr "Costi stimati"
-
-#: apps/io.ox/tasks/edit/view-template.js module:io.ox/tasks/edit
-#: apps/io.ox/tasks/print.js module:io.ox/tasks
-#: apps/io.ox/tasks/view-detail.js
-msgid "Estimated duration in minutes"
-msgstr "Durata stimata in minuti"
-
-#. recurrence string
-#. %1$d: numeric
-#: apps/io.ox/calendar/util.js module:io.ox/calendar
-msgid "Every %1$d days"
-msgstr "Ogni %1$d giorni"
-
-#. recurrence string
-#. %1$d: numeric, interval
-#. %1$d: numeric, day in month
-#: apps/io.ox/calendar/util.js module:io.ox/calendar
-msgid "Every %1$d months on day %2$d"
-msgstr "Ogni %1$d mesi il %2$d giorno"
-
-#. recurrence string
-#. %1$d: numeric, interval
-#. %2$s: count string, e.g. first, second, or last
-#. %3$s: day string, e.g. Monday
-#: apps/io.ox/calendar/util.js module:io.ox/calendar
-msgid "Every %1$d months on the %2$s %3$s"
-msgstr "Ogni %1$d mesi il %2$s %3$s"
-
-#. recurrence string
-#. %1$d: numeric
-#. %2$s: day string, e.g. "Friday" or "Monday, Tuesday, Wednesday"
-#: apps/io.ox/calendar/util.js module:io.ox/calendar
-msgid "Every %1$d weeks on %2$s"
-msgstr "Ogni %1$d settimane il %2$s"
-
-#. recurrence string
-#. %1$d: numeric
-#: apps/io.ox/calendar/util.js module:io.ox/calendar
-msgid "Every %1$d weeks on all days"
-msgstr "Ogni %1$d settimane tutti i giorni"
-
-#. recurrence string
-#. %1$d: numeric
-#: apps/io.ox/calendar/util.js module:io.ox/calendar
-msgid "Every %1$d weeks on work days"
-msgstr "Ogni %1$d settimane nei giorni feriali"
-
-#. recurrence string
-#. %1$d: interval, numeric
-#. %2$s: Month nane, e.g. January
-#. %3$d: Date, numeric, e.g. 29
-#: apps/io.ox/calendar/util.js module:io.ox/calendar
-msgid "Every %1$d years on %2$s %3$d"
-msgstr "Ogni %1$d anni il %3$d %2$s"
-
-#. recurrence string
-#. %1$d: interval, numeric
-#. %2$s: count string, e.g. first, second, or last
-#. %3$s: day string, e.g. Monday
-#. %4$s: month nane, e.g. January
-#: apps/io.ox/calendar/util.js module:io.ox/calendar
-msgid "Every %1$d years on the %2$s %3$s of %4$d"
-msgstr "Ogni %1$d anni il %2$s %3$s di %4$d"
-
-#: apps/io.ox/calendar/util.js module:io.ox/calendar
-msgid "Every day"
-msgstr "Ogni giorno"
-
-#. sharing: a guest user will be created for the owner of that email address
-#: apps/io.ox/files/actions.js module:io.ox/files
-msgid ""
-"Every recipient gets an individual link. Guests can also create and change "
-"files."
-msgstr ""
-"Ogni destinatario ottiene un collegamento individuale. Anche gli ospiti "
-"possono creare e modificare i file."
-
-#. sharing: a link will be created
-#: apps/io.ox/files/actions.js module:io.ox/files
-msgid ""
-"Everybody gets the same link. The link just allows to view the file or "
-"folder."
-msgstr ""
-"Tutti ottengono lo stesso collegamento. Il collegamento consente di "
-"visualizzare il file o la cartella."
-
-#: apps/io.ox/mail/toolbar.js module:io.ox/mail
-msgid "Exact dates"
-msgstr "Date esatte"
-
-#: apps/plugins/halo/xing/register.js module:plugins/portal
-msgid "Executive"
-msgstr "Dirigente"
-
-#: apps/io.ox/calendar/edit/extensions.js module:io.ox/calendar/edit/main
-#: apps/io.ox/tasks/edit/view-template.js module:io.ox/tasks/edit
-msgid "Expand form"
-msgstr "Espandi modulo"
-
-#. Label for a button which shows more upcoming
-#. appointments in a listview by extending the search
-#. by one month in the future
-#: apps/io.ox/calendar/main.js module:io.ox/calendar
-msgid "Expand timeframe by one month"
-msgstr "Espandi l'arco temporale di un mese"
-
-#: apps/io.ox/onboarding/clients/extensions.js module:io.ox/core/onboarding
-msgid "Expert user?"
-msgstr "Utente esperto?"
-
-#: apps/io.ox/mail/compose/extensions.js module:io.ox/mail
-msgid "Expiration"
-msgstr "Scadenza"
-
-#: apps/io.ox/files/share/wizard.js module:io.ox/files
-msgid "Expires in"
-msgstr "Scade tra"
-
-#: apps/io.ox/files/share/wizard.js module:io.ox/files
-msgid "Expires on"
-msgstr "Scade il"
-
-#: apps/io.ox/core/export/export.js module:io.ox/core
-#: apps/io.ox/core/folder/contextmenu.js
-msgid "Export"
-msgstr "Esporta"
-
-#: apps/io.ox/core/export/export.js module:io.ox/core
-msgid "Export folder"
-msgstr "Esporta cartella"
-
-#: apps/io.ox/settings/apps/settings/pane.js module:io.ox/core
-msgid "External Apps"
-msgstr "Applicazioni esterne"
-
-#: apps/io.ox/participants/model.js module:io.ox/core
-msgid "External contact"
-msgstr "Contatto esterno"
-
-#: apps/io.ox/files/share/listview.js module:io.ox/files
-msgid "External guests"
-msgstr "Ospiti esterni"
-
-#: apps/io.ox/mail/common-extensions.js module:io.ox/mail
-msgid ""
-"External images have been blocked to protect you against potential spam!"
-msgstr ""
-"Le immagini esterne sono state bloccate per proteggerti da posta "
-"potenzialmente indesiderata!"
-
-#: apps/plugins/portal/birthdays/register.js module:plugins/portal
-msgid "External link"
-msgstr "Collegamento esterno"
-
-#: apps/io.ox/participants/detail.js module:io.ox/core
-msgid "External participants"
-msgstr "Partecipanti esterni"
-
-#. Emoji category
-#. Japanese: 顔
-#. Contains: All kinds of smilies
-#: apps/io.ox/emoji/categories.js module:io.ox/mail/emoji
-msgid "Face"
-msgstr "Volto"
-
-#: apps/io.ox/mail/actions/vcard.js module:io.ox/mail
-msgid "Failed to add. Maybe the vCard attachment is invalid."
-msgstr "Aggiunta non riuscita. Forse l'allegato vCard non è valido."
-
-#: apps/io.ox/core/desktop.js module:io.ox/core
-msgid ""
-"Failed to automatically save current stage of work. Please save your work to "
-"avoid data loss in case the browser closes unexpectedly."
-msgstr ""
-"Salvataggio automatico del lavoro non riuscito. Salvare il proprio lavoro "
-"per evitare perdite di dati nel caso in cui il browser si chiuda in modo "
-"inatteso."
-
-#: apps/io.ox/mail/accounts/settings.js module:io.ox/mail/accounts/settings
-msgid "Failed to connect."
-msgstr "Connessione non riuscita."
-
-#. Failure message if no data (e.g. appointments) could be imported
-#: apps/io.ox/core/import/import.js module:io.ox/core
-msgid "Failed to import any data"
-msgstr "Importazione dei dati non riuscita"
-
-#: apps/io.ox/keychain/secretRecoveryDialog.js module:io.ox/keychain
-msgid "Failed to recover accounts"
-msgstr "Ripristino account non riuscito"
-
-#: apps/io.ox/contacts/distrib/main.js module:io.ox/contacts
-msgid "Failed to save distribution list."
-msgstr "Salvataggio della lista di distribuzione non riuscito."
-
-#: apps/io.ox/core/relogin.js module:io.ox/core
-msgid "Failed to sign in"
-msgstr "Accesso non riuscito"
-
-#: apps/io.ox/core/desktop.js module:io.ox/core
-msgid ""
-"Failed to start application. Maybe you have connection problems. Please try "
-"again."
-msgstr ""
-"Avvio dell'applicazione non riuscito. Forse hai dei problemi di connessione. "
-"Prova ancora."
-
-#: apps/io.ox/calendar/invitations/register.js module:io.ox/calendar/main
-msgid ""
-"Failed to update confirmation status; most probably the appointment has been "
-"deleted."
-msgstr ""
-"Aggiornamento dello stato di conferma non riuscito; è probabile che "
-"l'appuntamento sia stato eliminato."
-
-#: apps/io.ox/calendar/invitations/register.js module:io.ox/calendar/main
-msgid ""
-"Failed to update confirmation status; most probably the task has been "
-"deleted."
-msgstr ""
-"Aggiornamento dello stato di conferma non riuscito; è probabile che "
-"l'attività sia stata eliminata."
-
-#: apps/plugins/portal/twitter/util.js module:plugins/portal
-msgid "Favorite"
-msgstr "Preferito"
-
-#: apps/io.ox/calendar/settings/timezones/pane.js module:io.ox/calendar
-msgid "Favorite timezones"
-msgstr "Fusi orari preferiti"
-
-#: apps/io.ox/calendar/settings/timezones/pane.js module:io.ox/calendar
-msgctxt "app"
-msgid "Favorite timezones"
-msgstr "Fusi orari preferiti"
-
-#: apps/plugins/portal/twitter/util.js module:plugins/portal
-msgid "Favorited"
-msgstr "Aggiunto ai preferiti"
-
-#: apps/io.ox/backbone/mini-views/timezonepicker.js module:io.ox/core
-#: apps/io.ox/calendar/week/view.js module:io.ox/calendar
-#: apps/io.ox/core/folder/favorites.js
-msgid "Favorites"
-msgstr "Preferiti"
-
-#: apps/io.ox/contacts/model.js module:io.ox/contacts
-msgid "Fax"
-msgstr "Fax"
-
-#: apps/io.ox/contacts/model.js module:io.ox/contacts
-msgid "Fax (Home)"
-msgstr "Fax (Casa)"
-
-#: apps/io.ox/contacts/model.js module:io.ox/contacts
-msgid "Fax (alt)"
-msgstr "Fax (alt)"
-
-#: apps/io.ox/calendar/edit/recurrence-view.js module:io.ox/calendar/edit/main
-msgid "February"
-msgstr "Febbraio"
-
-#: apps/plugins/portal/tumblr/register.js module:io.ox/portal
-msgid "Feed URL"
-msgstr "URL della fonte"
-
-#: apps/plugins/core/feedback/register.js module:io.ox/core
-msgid "Feedback"
-msgstr "Commento"
-
-#. Emoji category
-#. Japanese should include "Katakana Middle Dot". Unicode: 30FB
-#. Japanese: 気持ち・装飾
-#. Other languages can use simple bullet. Unicode: 2022
-#. Contains: Hearts, Gestures like thumbs up
-#: apps/io.ox/emoji/categories.js module:io.ox/mail/emoji
-msgid "Feeling • Decoration"
-msgstr "Sentimento • Decorazione"
-
-#: apps/io.ox/core/viewer/views/sidebar/fileversionsview.js
-#: module:io.ox/core/viewer apps/io.ox/editor/main.js module:io.ox/editor
-#: apps/io.ox/mail/detail/links.js module:io.ox/mail
-msgid "File"
-msgstr "File"
-
-#: apps/io.ox/files/detail/main.js module:io.ox/files
-msgid "File Details"
-msgstr "Dettagli file"
-
-#: apps/io.ox/files/toolbar.js module:io.ox/files
-msgid "File details"
-msgstr "Dettagli del file"
-
-#: apps/io.ox/files/actions.js module:io.ox/files
-msgid "File has been copied"
-msgstr "Il file è stato copiato"
-
-#: apps/io.ox/files/actions.js module:io.ox/files
-msgid "File has been moved"
-msgstr "Il file è stato spostato"
-
-#: apps/io.ox/core/viewer/views/toolbarview.js module:io.ox/core
-msgid "File name"
-msgstr "Nome file"
-
-#: apps/io.ox/core/viewer/views/toolbarview.js module:io.ox/core
-msgid "File name, click to rename"
-msgstr "Nome del file, clic per rinominare"
-
-#: apps/io.ox/files/main.js module:io.ox/files
-#: apps/plugins/portal/quota/register.js module:plugins/portal
-msgid "File quota"
-msgstr "Quota dei file"
-
-#: apps/io.ox/core/viewer/views/sidebar/fileversionsview.js
-#: module:io.ox/core/viewer
-msgid "File version table, the first row represents the current version."
-msgstr ""
-"Tabella della versione dei file, la prima riga rappresenta la versione "
-"attuale."
-
-#: apps/io.ox/files/actions/sendlink.js module:io.ox/files
-msgid "File: %1$s"
-msgstr "File: %1$s"
-
-#: apps/io.ox/files/filepicker.js module:io.ox/files apps/io.ox/files/main.js
-msgid "Files"
-msgstr "File"
-
-#: apps/io.ox/contacts/model.js module:io.ox/contacts
-msgid "Files can not be uploaded, because quota exceeded."
-msgstr ""
-"I file non possono essere caricati, poiché superano il limite di quota."
-
-#. %1$s is an upload limit like for example 10mb
-#: apps/io.ox/calendar/model.js module:io.ox/calendar
-#: apps/io.ox/tasks/model.js module:io.ox/tasks
-msgid "Files can not be uploaded, because upload limit of %1$s is exceeded."
-msgstr ""
-"I file non possono essere caricati, perché è stato superato il limite di "
-"caricamento di %1$s."
-
-#: apps/io.ox/files/actions.js module:io.ox/files
-msgid "Files have been copied"
-msgstr "I file sono stati copiati"
-
-#: apps/io.ox/files/actions.js module:io.ox/files
-msgid "Files have been moved"
-msgstr "I file sono stati spostati"
-
-#. toolbar with 'select all' and 'sort by'
-#: apps/io.ox/files/main.js module:io.ox/files
-msgid "Files options"
-msgstr "Opzioni dei file"
-
-#. Verb: (to) filter documents by file type
-#: apps/io.ox/files/view-options.js module:io.ox/files
-msgctxt "verb"
-msgid "Filter"
-msgstr "Filtro"
-
-#: apps/io.ox/mail/mailfilter/settings/register.js module:io.ox/mail
-msgid "Filter Rules"
-msgstr "Regole di filtro"
-
-#: apps/io.ox/calendar/edit/extensions.js module:io.ox/calendar/edit/main
-#: apps/io.ox/calendar/freebusy/templates.js module:io.ox/calendar/freebusy
-#: apps/io.ox/calendar/toolbar.js module:io.ox/calendar
-msgid "Find a free time"
-msgstr "Trova tempo libero"
-
-#. finish the tour
-#: apps/io.ox/core/tk/wizard.js module:io.ox/core
-msgctxt "tour"
-msgid "Finish"
-msgstr "Fine"
-
-#: apps/io.ox/contacts/model.js module:io.ox/contacts
-#: apps/plugins/portal/xing/register.js module:plugins/portal
-#: apps/plugins/wizards/mandatory/main.js module:io.ox/wizards/firstStart
-msgid "First name"
-msgstr "Nome"
-
-#: apps/io.ox/contacts/settings/pane.js module:io.ox/contacts
-msgid "First name Last name"
-msgstr "Nome Cognome"
-
-#: apps/io.ox/core/viewer/views/toolbarview.js module:io.ox/core
-msgid "Fit to screen size"
-msgstr "Adatta alle dimensioni dello schermo"
-
-#: apps/io.ox/core/viewer/views/toolbarview.js module:io.ox/core
-msgid "Fit to screen width"
-msgstr "Adatta alla larghezza dello schermo"
-
-#: apps/io.ox/mail/mailfilter/settings/filter/view-form.js
-#: module:io.ox/settings
-msgid "Flag mail with"
-msgstr "Contrassegna messaggio come"
-
-#: apps/plugins/portal/flickr/register.js module:plugins/portal
-msgid "Flickr"
-msgstr "Flickr"
-
-#: apps/io.ox/calendar/view-detail.js module:io.ox/calendar
-#: apps/io.ox/core/viewer/views/sidebar/fileinfoview.js
-#: module:io.ox/core/viewer apps/io.ox/files/common-extensions.js
-#: module:io.ox/files apps/io.ox/files/share/permissions.js module:io.ox/core
-#: apps/io.ox/files/share/toolbar.js apps/io.ox/find/extensions-api.js
-#: apps/io.ox/mail/detail/links.js module:io.ox/mail apps/io.ox/search/main.js
-#: module:io.ox/search
-msgid "Folder"
-msgstr "Cartella"
-
-#: apps/io.ox/core/folder/actions/add.js module:io.ox/core
-#: apps/io.ox/core/folder/actions/rename.js
-msgid "Folder name"
-msgstr "Nome della cartella"
-
-#: apps/io.ox/core/folder/tree.js module:io.ox/core
-#, fuzzy
-#| msgid "Files options"
-msgid "Folder options"
-msgstr "Opzioni dei file"
-
-#: apps/io.ox/core/permissions/permissions.js module:io.ox/core
-msgid "Folder permissions"
-msgstr "Permessi della cartella"
-
-#: apps/io.ox/core/folder/actions/properties.js module:io.ox/core
-msgid "Folder type"
-msgstr "Tipo di cartella"
-
-#: apps/io.ox/calendar/toolbar.js module:io.ox/calendar
-#: apps/io.ox/contacts/toolbar.js module:io.ox/contacts
-#: apps/io.ox/files/toolbar.js module:io.ox/files apps/io.ox/mail/toolbar.js
-#: module:io.ox/mail apps/io.ox/tasks/toolbar.js
-msgid "Folder view"
-msgstr "Vista della cartella"
-
-#. %1$s is the filename
-#: apps/io.ox/core/main.js module:io.ox/core
-msgid ""
-"Folder with name \"%1$s\" will be hidden. Enable setting \"Show hidden files "
-"and folders\" to access this folder again."
-msgstr ""
-"La cartella con il nome \"%1$s\" sarà nascosta. Abilita l'impostazione "
-"\"Mostra i file e le cartelle nascoste\" per accedere nuovamente a questa "
-"cartella."
-
-#: apps/io.ox/core/folder/node.js module:io.ox/core
-msgid "Folder-specific actions"
-msgstr "Azioni specifiche delle cartelle"
-
-#. %1$s is the name of the folder
-#: apps/io.ox/core/folder/node.js module:io.ox/core
-msgid "Folder-specific actions for %1$s"
-msgstr "Azioni specifiche delle cartelle per %1$s"
-
-#: apps/io.ox/calendar/main.js module:io.ox/calendar
-#: apps/io.ox/contacts/main.js module:io.ox/contacts
-#: apps/io.ox/core/folder/tree.js module:io.ox/core
-#: apps/io.ox/core/folder/view.js apps/io.ox/files/filepicker.js
-#: module:io.ox/files apps/io.ox/files/main.js apps/io.ox/mail/main.js
-#: module:io.ox/mail apps/io.ox/tasks/main.js module:io.ox/tasks
-msgid "Folders"
-msgstr "Cartelle"
-
-#. twitter: Follow this person
-#: apps/plugins/portal/twitter/util.js module:plugins/portal
-msgid "Follow"
-msgstr "Segui"
-
-#. Calendar: Create follow-up appointment. Maybe "Folgetermin" in German.
-#: apps/io.ox/calendar/actions.js module:io.ox/calendar
-msgid "Follow-up"
-msgstr "Seguito"
-
-#. twitter: already following this person
-#: apps/plugins/portal/twitter/util.js module:plugins/portal
-msgid "Following"
-msgstr "Following"
-
-#. Emoji category
-#. Japanese: 食べ物
-#. Contains: Cup of coffee, cake, fruits
-#: apps/io.ox/emoji/categories.js module:io.ox/mail/emoji
-msgid "Food"
-msgstr "Cibo"
-
-#. browser recommendation: sentence ends with 'Google Chrome' (wrappend in a clickable link)
-#: apps/io.ox/core/boot/i18n.js module:io.ox/core/boot
-msgid "For best results, please use "
-msgstr "Per avere risultati migliori, utilizza "
-
-#: apps/io.ox/settings/accounts/settings/pane.js
-#: module:io.ox/settings/accounts
-msgid ""
-"For security reasons, all credentials are encrypted with your primary "
-"account password. If you change your primary password, your external "
-"accounts might stop working. In this case, you can use your old password to "
-"recover all account passwords:"
-msgstr ""
-"Per ragioni di sicurezza, tutte le credenziali sono cifrate con la password "
-"principale del tuo account. Se cambi la password principale, gli account "
-"esterni potrebbero smettere di funzionare. In questo caso, puoi utilizzare "
-"la vecchia password per ripristinare tutte le password degli account:"
-
-#: apps/io.ox/core/boot/i18n.js module:io.ox/core/boot
-msgid "Forgot your password?"
-msgstr "Hai dimenticato la password?"
-
-#: apps/io.ox/core/export/export.js module:io.ox/core
-#: apps/io.ox/core/import/import.js
-msgid "Format"
-msgstr "Formato"
-
-#: apps/io.ox/mail/settings/pane.js module:io.ox/mail
-msgid "Format emails as"
-msgstr "Formatta i messaggi di posta come"
-
-#: apps/io.ox/mail/actions.js module:io.ox/mail
-#: apps/io.ox/mail/mobile-toolbar-actions.js apps/io.ox/mail/toolbar.js
-msgid "Forward"
-msgstr "Inoltra"
-
-#: apps/io.ox/mail/autoforward/settings/model.js module:io.ox/mail
-msgid "Forward all incoming emails to this address"
-msgstr "Inoltra tutti i messaggi in arrivo a questo indirizzo"
-
-#: apps/io.ox/mail/settings/pane.js module:io.ox/mail
-msgid "Forward emails as"
-msgstr "Inoltra messaggi di posta come"
-
-#: apps/io.ox/calendar/edit/extensions.js module:io.ox/calendar/edit/main
-#: apps/io.ox/calendar/freetime/timeView.js module:io.ox/calendar
-#: apps/io.ox/calendar/util.js
-msgid "Free"
-msgstr "Libero"
-
-#: apps/plugins/halo/xing/register.js module:plugins/portal
-msgid "Freelancer"
-msgstr "Libero professionista"
-
-#: apps/io.ox/core/viewer/views/sidebar/fileinfoview.js
-#: module:io.ox/core/viewer apps/io.ox/mail/actions/reminder.js
-#: module:io.ox/mail apps/io.ox/mail/compose/extensions.js
-#: apps/io.ox/mail/main.js apps/io.ox/mail/view-options.js
-msgid "From"
-msgstr "Da"
-
-#. Placeholder in furigana field
-#: apps/l10n/ja_JP/io.ox/register.js module:l10n/ja_JP
-msgid "Furigana for company"
-msgstr "Furigana per l'azienda"
-
-#. Placeholder in furigana field
-#: apps/l10n/ja_JP/io.ox/register.js module:l10n/ja_JP
-msgid "Furigana for first name"
-msgstr "Furigana per il nome"
-
-#. Placeholder in furigana field
-#: apps/l10n/ja_JP/io.ox/register.js module:l10n/ja_JP
-msgid "Furigana for last name"
-msgstr "Furigana per il cognome"
-
-#. Gigabytes
-#: apps/io.ox/core/strings.js module:io.ox/core
-msgid "GB"
-msgstr "GB"
-
-#: apps/plugins/portal/oxdriveclients/register.js module:plugins/portal
-msgid "Get %s"
-msgstr "Ottieni %s"
-
-#: apps/io.ox/core/upsell.js module:io.ox/core
-msgid "Get free upgrade"
-msgstr "Ottieni l'aggiornamento gratuito"
-
-#: apps/io.ox/core/folder/contextmenu.js module:io.ox/core
-#: apps/io.ox/files/actions.js module:io.ox/files
-msgid "Get link"
-msgstr "Ottieni collegamento"
-
-#: apps/plugins/portal/xing/register.js module:plugins/portal
-msgid ""
-"Get news from your XING network delivered to you. Stay in touch and find out "
-"about new business opportunities."
-msgstr ""
-"Fatti recapitare le novità dalla tua rete XING. Resta in contatto e trova "
-"nuove opportunità di lavoro."
-
-#: apps/io.ox/portal/main.js module:io.ox/portal
-msgid "Get started here"
-msgstr "Inizia da qui"
-
-#. %1$s: app store name
-#: apps/io.ox/onboarding/clients/extensions.js module:io.ox/core/onboarding
-msgid "Get the App from %1$s"
-msgstr "Ottieni l'applicazione da %1$s"
-
-#: apps/io.ox/onboarding/clients/extensions.js module:io.ox/core/onboarding
-msgid "Get your device configured by email."
-msgstr "Ottieni la configurazione del tuo dispositivo tramite email."
-
-#: apps/plugins/core/feedback/register.js module:io.ox/core
-msgid "Give feedback"
-msgstr "Commenta"
-
-#: apps/io.ox/backbone/views/datepicker.js module:io.ox/core
-msgid "Go to next decade"
-msgstr "Vai alla decade successiva"
-
-#: apps/io.ox/backbone/views/datepicker.js module:io.ox/core
-msgid "Go to next month"
-msgstr "Vai al mese successivo"
-
-#: apps/io.ox/backbone/views/datepicker.js module:io.ox/core
-msgid "Go to next year"
-msgstr "Vai al prossimo anno"
-
-#: apps/io.ox/backbone/views/datepicker.js module:io.ox/core
-msgid "Go to previous decade"
-msgstr "Vai alla decade precedente"
-
-#: apps/io.ox/backbone/views/datepicker.js module:io.ox/core
-msgid "Go to previous month"
-msgstr "Vai al mese precedente"
-
-#: apps/io.ox/backbone/views/datepicker.js module:io.ox/core
-msgid "Go to previous year"
-msgstr "Vai all'anno precedente"
-
-#: apps/io.ox/portal/main.js module:io.ox/portal
-msgid "Good evening, %s"
-msgstr "Buona sera, %s"
-
-#: apps/io.ox/portal/main.js module:io.ox/portal
-msgid "Good morning, %s"
-msgstr "Buongiorno, %s"
-
-#: apps/io.ox/files/actions/add-storage-account.js module:io.ox/files
-msgid "Google Drive"
-msgstr "Google Drive"
-
-#: apps/io.ox/contacts/settings/pane.js module:io.ox/contacts
-#: apps/io.ox/contacts/view-detail.js
-msgid "Google Maps"
-msgstr "Google Maps"
-
-#: apps/io.ox/onboarding/clients/extensions.js module:io.ox/core/onboarding
-msgid "Google Play"
-msgstr "Google Play"
-
-#: apps/io.ox/core/tk/flag-picker.js module:io.ox/mail
-#: apps/io.ox/mail/mailfilter/settings/filter/view-form.js
-#: module:io.ox/settings apps/io.ox/portal/settings/pane.js
-#: module:io.ox/portal
-msgid "Gray"
-msgstr "Grigio"
-
-#: apps/io.ox/core/tk/flag-picker.js module:io.ox/mail
-#: apps/io.ox/mail/mailfilter/settings/filter/view-form.js
-#: module:io.ox/settings apps/io.ox/portal/settings/pane.js
-#: module:io.ox/portal
-msgid "Green"
-msgstr "Verde"
-
-#: apps/io.ox/files/share/permissions.js module:io.ox/core
-#: apps/io.ox/participants/model.js
-msgid "Group"
-msgstr "Gruppo"
-
-#: apps/plugins/administration/groups/settings/edit.js module:io.ox/core
-msgid "Group name"
-msgstr "Nome del gruppo"
-
-#: apps/plugins/administration/groups/register.js module:io.ox/core
-#: apps/plugins/administration/groups/settings/pane.js
-msgid "Groups"
-msgstr "Gruppi"
-
-#: apps/io.ox/core/permissions/permissions.js module:io.ox/core
-#: apps/io.ox/files/share/permissions.js
-msgid "Guest"
-msgstr "Ospite"
-
-#: apps/io.ox/tours/get-started.js module:io.ox/core
-msgid "Guided tour for this app"
-msgstr "Presentazione guidata per questa applicazione"
-
-#: apps/io.ox/mail/compose/view.js module:io.ox/mail
-#: apps/io.ox/mail/settings/pane.js
-msgid "HTML"
-msgstr "HTML"
-
-#: apps/io.ox/mail/settings/pane.js module:io.ox/mail
-msgid "HTML and plain text"
-msgstr "HTML e testo semplice"
-
-#: apps/io.ox/mail/mailfilter/settings/filter/view-form.js
-#: module:io.ox/settings
-msgid "Header"
-msgstr "Intestazione"
-
-#: apps/io.ox/portal/main.js module:io.ox/portal
-msgid "Hello %s"
-msgstr "Ciao %s"
-
-#: apps/plugins/portal/helloworld/register.js module:plugins/portal
-msgid "Hello World"
-msgstr "Ciao mondo"
-
-#: apps/io.ox/calendar/freebusy/templates.js module:io.ox/calendar/freebusy
-#: apps/io.ox/core/main.js module:io.ox/core apps/io.ox/help/center.js
-#: module:io.ox/help
-msgid "Help"
-msgstr "Aiuto"
-
-#: apps/io.ox/core/folder/extensions.js module:io.ox/core
-msgid "Hidden address books"
-msgstr "Rubriche nascoste"
-
-#: apps/io.ox/core/folder/extensions.js module:io.ox/core
-msgid "Hidden calendars"
-msgstr "Calendari nascosti"
-
-#: apps/io.ox/core/folder/extensions.js module:io.ox/core
-msgid "Hidden tasks"
-msgstr "Attività nascoste"
-
-#: apps/io.ox/core/folder/contextmenu.js module:io.ox/core
-msgid "Hide"
-msgstr "Nascondi"
-
-#. Invitations (notifications) about appointments
-#: apps/plugins/notifications/calendar/register.js
-#: module:plugins/notifications
-msgid "Hide all appointment invitations."
-msgstr "Nascondere tutti gli inviti agli appuntamenti"
-
-#. Reminders (notifications) about appointments
-#: apps/plugins/notifications/calendar/register.js
-#: module:plugins/notifications
-msgid "Hide all appointment reminders."
-msgstr "Nascondi tutti i promemoria degli appuntamenti."
-
-#: apps/plugins/notifications/tasks/register.js module:plugins/notifications
-msgid "Hide all notifications for overdue tasks."
-msgstr "Nascondi tutte le notifiche delle attività scadute."
-
-#. Inviations (notifications) to tasks
-#: apps/plugins/notifications/tasks/register.js module:plugins/notifications
-msgid "Hide all task invitations."
-msgstr "Nascondere tutti gli inviti delle attività."
-
-#. Reminders (notifications) about tasks
-#: apps/plugins/notifications/tasks/register.js module:plugins/notifications
-msgid "Hide all task reminders."
-msgstr "Nascondi tutti i promemoria delle attività."
-
-#: apps/io.ox/core/viewer/views/sidebar/fileinfoview.js
-#: module:io.ox/core/viewer apps/io.ox/tasks/edit/view-template.js
-#: module:io.ox/tasks/edit
-msgid "Hide details"
-msgstr "Nascondi i dettagli"
-
-#: apps/io.ox/mail/compose/extensions.js module:io.ox/mail
-msgid "Hide names"
-msgstr "Nascondi i nomi"
-
-#: apps/io.ox/calendar/freetime/timeView.js module:io.ox/calendar
-msgid "Hide non-working time"
-msgstr "Nascondi l'orario non lavorativo"
-
-#: apps/io.ox/onboarding/clients/extensions.js module:io.ox/core/onboarding
-msgid "Hide options for expert users."
-msgstr "Nascondi le opzioni per gli utenti avanzati."
-
-#: apps/io.ox/core/settings/errorlog/settings/pane.js module:io.ox/core
-msgid "Hide request body"
-msgstr "Nascondi il corpo della richiesta"
-
-#: apps/io.ox/core/settings/errorlog/settings/pane.js module:io.ox/core
-msgid "Hide stack trace"
-msgstr "Nascondi tracciamento degli errori"
-
-#: apps/io.ox/core/notifications/subview.js module:io.ox/core
-msgid "Hide this notification"
-msgstr "Nascondi questa notifica"
-
-#: apps/io.ox/tasks/print.js module:io.ox/tasks
-msgid "High"
-msgstr "Alta"
-
-#. E-Mail priority
-#: apps/io.ox/mail/compose/view.js module:io.ox/mail
-msgctxt "E-Mail priority"
-msgid "High"
-msgstr "Alta"
-
-#: apps/io.ox/tasks/edit/view-template.js module:io.ox/tasks/edit
-msgctxt "Tasks priority"
-msgid "High"
-msgstr "Alta"
-
-#: apps/io.ox/core/settings/pane.js module:io.ox/core
-msgid "High contrast theme"
-msgstr "Tema ad alto contrasto"
-
-#: apps/io.ox/tasks/util.js module:io.ox/tasks
-msgid "High priority"
-msgstr "Priorità alta"
-
-#: apps/io.ox/mail/util.js module:io.ox/core
-msgctxt "E-Mail"
-msgid "High priority"
-msgstr "Priorità alta"
-
-#. Emoji category
-#. Japanese: 趣味
-#. Contains: Tennis, golf, football, pool
-#: apps/io.ox/emoji/categories.js module:io.ox/mail/emoji
-msgid "Hobby"
-msgstr "Hobby"
-
-#: apps/io.ox/contacts/view-detail.js module:io.ox/contacts
-msgid "Home Address"
-msgstr "Indirizzo di casa"
-
-#: apps/io.ox/contacts/edit/view-form.js module:io.ox/contacts
-msgid "Home address"
-msgstr "Indirizzo di casa"
-
-#: apps/io.ox/mail/toolbar.js module:io.ox/mail
-msgid "Horizontal"
-msgstr "Orizzontale"
-
-#: apps/io.ox/core/settings/errorlog/settings/pane.js module:io.ox/core
-msgid "Host"
-msgstr "Host"
-
-#: apps/io.ox/core/tk/mobiscroll.js module:io.ox/core
-msgid "Hours"
-msgstr "Ore"
-
-#: apps/io.ox/calendar/freebusy/templates.js module:io.ox/calendar/freebusy
-msgid "How does this work?"
-msgstr "Come funziona?"
-
-#. 2 of 5 star rating
-#: apps/plugins/core/feedback/register.js module:io.ox/core
-msgctxt "rating"
-msgid "I don't like it"
-msgstr "Non mi piace"
-
-#. 4 of 5 star rating
-#: apps/plugins/core/feedback/register.js module:io.ox/core
-msgctxt "rating"
-msgid "I like it"
-msgstr "Mi piace"
-
-#: apps/io.ox/onboarding/clients/extensions.js module:io.ox/core/onboarding
-msgid "IMAP Login"
-msgstr "Accesso IMAP"
-
-#: apps/io.ox/onboarding/clients/extensions.js module:io.ox/core/onboarding
-msgid "IMAP Port"
-msgstr "Porta IMAP"
-
-#: apps/io.ox/onboarding/clients/extensions.js module:io.ox/core/onboarding
-msgid "IMAP Secure"
-msgstr "IMAP sicuro"
-
-#: apps/io.ox/onboarding/clients/extensions.js module:io.ox/core/onboarding
-msgid "IMAP Server"
-msgstr "Server IMAP"
-
-#: apps/io.ox/contacts/model.js module:io.ox/contacts
-msgid "IP phone"
-msgstr "Telefono IP"
-
-#: apps/io.ox/files/toolbar.js module:io.ox/files
-msgid "Icons"
-msgstr "Icone"
-
-#: apps/plugins/portal/userSettings/register.js module:io.ox/core
-msgid ""
-"If you change the password, you will be signed out. Please ensure that "
-"everything is closed and saved."
-msgstr ""
-"Se cambi la password, sarai disconnesso. Assicurati che tutto sia stato "
-"chiuso e salvato."
-
-#: apps/io.ox/onboarding/clients/extensions.js module:io.ox/core/onboarding
-msgid "If you know what you are doing...just setup your account manually!"
-msgstr "Se sai cosa stai facendo... configura il tuo account manualmente!"
-
-#: apps/io.ox/calendar/edit/timezone-dialog.js module:io.ox/calendar/edit/main
-msgid ""
-"If you select different timezones, the appointment's start and end dates are "
-"saved in the timezone of the appointment's start date. A different end date "
-"timezone only allows a convenient conversion."
-msgstr ""
-"Se selezioni diversi fusi orari, le date di inizio e di fine vengono salvate "
-"nel fuso orario della data di inizio dell'appuntamento. Un fuso orario della "
-"data di fine diverso consente solo una conversione conveniente."
-
-#: apps/io.ox/calendar/freebusy/templates.js module:io.ox/calendar/freebusy
-msgid ""
-"If you spot a free time, just select this area. To do this, move the cursor "
-"to the start time, hold the mouse button, and <b>drag the mouse</b> to the "
-"end time."
-msgstr ""
-"Se individui del tempo libero, seleziona questa area. Per farlo, sposta il "
-"cursore all'ora di inizio, tieni premuto il pulsante del mouse e <b>trascina "
-"il mouse</b> fino all'ora di fine."
-
-#: apps/io.ox/calendar/invitations/register.js module:io.ox/calendar/main
-msgid "Ignore"
-msgstr "Ignora"
-
-#: apps/io.ox/mail/accounts/view-form.js module:io.ox/settings
-msgid "Ignore Warnings"
-msgstr "Ignora avvisi"
-
-#: apps/io.ox/calendar/actions/acceptdeny.js module:io.ox/calendar
-#: apps/io.ox/calendar/edit/main.js module:io.ox/calendar/edit/main
-#: apps/io.ox/calendar/month/perspective.js
-#: apps/io.ox/calendar/week/perspective.js
-#: apps/plugins/notifications/calendar/register.js
-#: module:plugins/notifications
-msgid "Ignore conflicts"
-msgstr "Ignora i conflitti"
-
-#: apps/io.ox/core/import/import.js module:io.ox/core
-msgid "Ignore existing events"
-msgstr "Ignora gli eventi esistenti"
-
-#: apps/io.ox/core/import/import.js module:io.ox/core
-msgid ""
-"Ignore existing events. Helpful to import public holiday calendars, for "
-"example."
-msgstr ""
-"Ignora gli eventi esistenti. Utile per importare calendari di festività "
-"pubbliche, ad esempio."
-
-#: apps/io.ox/core/tk/filestorageUtil.js module:io.ox/core
-msgid "Ignore warnings"
-msgstr "Ignorare gli avvisi"
-
-#: apps/io.ox/contacts/model.js module:io.ox/contacts
-msgid "Image 1"
-msgstr "Immagine 1"
-
-#: apps/io.ox/files/view-options.js module:io.ox/files
-msgid "Images"
-msgstr "Immagini"
-
-#: apps/io.ox/core/folder/contextmenu.js module:io.ox/core
-#: apps/io.ox/core/import/import.js
-#: apps/io.ox/mail/settings/signatures/settings/pane.js module:io.ox/mail
-msgid "Import"
-msgstr "Importa"
-
-#: apps/io.ox/core/import/import.js module:io.ox/core
-msgid "Import from file"
-msgstr "Importa da file"
-
-#: apps/io.ox/mail/settings/signatures/settings/pane.js module:io.ox/mail
-msgid "Import signatures"
-msgstr "Importa firme"
-
-#: apps/plugins/portal/birthdays/register.js module:plugins/portal
-msgid "In %1$d days"
-msgstr "In %1$d giorni"
-
-#: apps/io.ox/tasks/edit/view-template.js module:io.ox/tasks/edit
-#: apps/io.ox/tasks/print.js module:io.ox/tasks apps/io.ox/tasks/util.js
-msgid "In progress"
-msgstr "In corso"
-
-#: apps/io.ox/mail/toolbar.js module:io.ox/mail apps/io.ox/portal/widgets.js
-#: module:io.ox/portal apps/plugins/portal/mail/register.js
-#: module:plugins/portal
-msgid "Inbox"
-msgstr "Posta in arrivo"
-
-#: apps/io.ox/mail/categories/tabs.js module:io.ox/mail
-msgid "Inbox categories"
-msgstr "Categorie di posta in arrivo"
-
-#: apps/io.ox/core/export/export.js module:io.ox/core
-msgid "Include distribution lists"
-msgstr "Includi le liste di distribuzione"
-
-#: apps/io.ox/mail/accounts/view-form.js module:io.ox/settings
-msgid "Incoming server"
-msgstr "Server della posta in entrata"
-
-#. error message when server returns incomplete
-#. configuration for client onboarding
-#: apps/io.ox/onboarding/clients/wizard.js module:io.ox/core/onboarding
-msgid "Incomplete configuration."
-msgstr "Configurazione incompleta."
-
-#: apps/io.ox/tasks/common-extensions.js module:io.ox/tasks
-msgid "Inconsistent dates"
-msgstr "Date incoerenti"
-
-#: apps/io.ox/contacts/model.js module:io.ox/contacts apps/io.ox/core/yell.js
-#: module:io.ox/core
-msgid "Info"
-msgstr "Informazioni"
-
-#: apps/io.ox/core/settings/downloads/pane.js module:io.ox/core
-msgid ""
-"Informs about the current status of Emails and appointments without having "
-"to display the user interface or another Windows® client."
-msgstr ""
-"Informa sullo stato corrente di messaggi di posta e appuntamenti senza dover "
-"visualizzare l'interfaccia utente o un altro client Windows®."
-
-#: apps/io.ox/contacts/settings/pane.js module:io.ox/contacts
-msgid "Initial folder"
-msgstr "Cartella iniziale"
-
-#: apps/io.ox/mail/settings/pane.js module:io.ox/mail
-msgid "Inline"
-msgstr "Incorporato"
-
-#. %1$s inline menu title for better accessibility
-#: apps/io.ox/core/extPatterns/links.js module:io.ox/core
-msgid "Inline menu %1$s"
-msgstr "Menu in linea %1$s"
-
-#: apps/io.ox/mail/compose/inline-images.js module:io.ox/mail
-#: apps/io.ox/notes/detail-view.js module:io.ox/notes
-msgid "Insert"
-msgstr "Inserisci"
-
-#: apps/io.ox/mail/compose/inline-images.js module:io.ox/mail
-msgid "Insert inline image"
-msgstr "Inserisci immagine in linea"
-
-#: apps/io.ox/mail/settings/pane.js module:io.ox/mail
-msgid "Insert the original email text to a reply"
-msgstr "Inserisci il testo del messaggio originale nella risposta"
-
-#. %1$s is the name of the platform
-#. %2$s is an the "add to home" icon
-#. %3$s and %4$s are markers for bold text.
-#. The words "Home Screen" may not be translated or should match the
-#. string used on an iPhone using the "add to homescreen" function for weblinks
-#: apps/plugins/mobile/addToHomescreen/register.js
-#: module:plugins/mobile/addToHomescreen/i18n
-msgid ""
-"Install this web app on your %1$s: Tap %2$s and then %3$s'Add to Home "
-"Screen'%4$s"
-msgstr ""
-"Installa questa applicazione web sul tuo %1$s: tocca %2$s e poi "
-"%3$s'Aggiungi a Home'%4$s"
-
-#: apps/io.ox/onboarding/clients/extensions.js module:io.ox/core/onboarding
-msgid "Installation"
-msgstr "Installazione"
-
-#: apps/io.ox/contacts/model.js module:io.ox/contacts
-msgid "Instant Messenger 1"
-msgstr "Messaggistica istantanea 1"
-
-#: apps/io.ox/contacts/model.js module:io.ox/contacts
-msgid "Instant Messenger 2"
-msgstr "Messaggistica istantanea 2"
-
-#: apps/io.ox/files/share/permissions.js module:io.ox/core
-msgid "Internal user"
-msgstr "Utente interno"
-
-#: apps/io.ox/files/share/listview.js module:io.ox/files
-msgid "Internal users"
-msgstr "Utenti interni"
-
-#. %1$s Appointment title
-#. %1$s task title
-#: apps/plugins/notifications/calendar/register.js
-#: module:plugins/notifications apps/plugins/notifications/tasks/register.js
-#, c-format
-msgid "Invitation for %1$s."
-msgstr "Invito per %1$s."
-
-#: apps/plugins/xing/main.js module:plugins/portal
-msgid "Invitation sent"
-msgstr "Invito spedito"
-
-#: apps/io.ox/contacts/toolbar.js module:io.ox/contacts
-msgid "Invite"
-msgstr "Invita"
-
-#: apps/io.ox/calendar/actions/create.js module:io.ox/calendar
-msgid "Invite owner"
-msgstr "Invita il proprietario"
-
-#: apps/io.ox/core/folder/contextmenu.js module:io.ox/core
-#: apps/io.ox/files/actions.js module:io.ox/files
-msgid "Invite people"
-msgstr "Invita persone"
-
-#: apps/plugins/xing/main.js module:plugins/portal
-msgid "Invite to %s"
-msgstr "Invita a %s"
-
-#: apps/io.ox/contacts/actions.js module:io.ox/contacts
-#: apps/io.ox/contacts/mobile-toolbar-actions.js module:io.ox/mail
-#: apps/io.ox/contacts/toolbar.js apps/io.ox/mail/actions.js
-msgid "Invite to appointment"
-msgstr "Invita a un appuntamento"
-
-#: apps/io.ox/calendar/actions.js module:io.ox/calendar
-msgid "Invite to new appointment"
-msgstr "Invito a un nuovo appuntamento"
-
-#: apps/io.ox/mail/mailfilter/settings/filter/view-form.js
-#: module:io.ox/settings
-msgid "Is bigger than"
-msgstr "È maggiore di"
-
-#: apps/io.ox/mail/mailfilter/settings/filter/view-form.js
-#: module:io.ox/settings
-msgid "Is exactly"
-msgstr "È uguale"
-
-#: apps/io.ox/mail/mailfilter/settings/filter/view-form.js
-#: module:io.ox/settings
-msgid "Is smaller than"
-msgstr "È minore di"
-
-#. mail categories feature: the update job is running that assigns
-#. some common mails (e.g. from twitter.com) to predefined categories
-#: apps/io.ox/mail/categories/mediator.js module:io.ox/mail
-msgid ""
-"It may take some time until mails are assigned to the default categories."
-msgstr ""
-"L'assegnazione dei messaggi alle categorie predefinite potrebbe richiedere "
-"del tempo."
-
-#. 5 of 5 star rating
-#: apps/plugins/core/feedback/register.js module:io.ox/core
-msgctxt "rating"
-msgid "It's awesome"
-msgstr "È fantastico"
-
-#. 3 of 5 star rating
-#: apps/plugins/core/feedback/register.js module:io.ox/core
-msgctxt "rating"
-msgid "It's ok"
-msgstr "Va bene"
-
-#. 1 of 5 star rating
-#: apps/plugins/core/feedback/register.js module:io.ox/core
-msgctxt "rating"
-msgid "It's really bad"
-msgstr "È davvero brutto"
-
-#: apps/io.ox/core/commons.js module:io.ox/core
-msgid "Item list"
-msgstr "Elenco di elementi"
-
-#. toolbar with 'select all' and 'sort by'
-#: apps/io.ox/core/tk/vgrid.js module:io.ox/core
-msgid "Item list options"
-msgstr "Opzioni dell'elenco di elementi"
-
-#: apps/io.ox/files/actions/download.js module:io.ox/files
-msgid "Items without a file can not be downloaded."
-msgstr "Gli elementi senza un file non possono essere scaricati."
-
-#: apps/io.ox/calendar/edit/recurrence-view.js module:io.ox/calendar/edit/main
-msgid "January"
-msgstr "Gennaio"
-
-#. Emoji collection. Emoji icons that work across Japanese (telecom) carriers.
-#: apps/io.ox/emoji/categories.js module:io.ox/mail/emoji
-msgid "Japanese Carrier"
-msgstr "Operatore giapponese"
-
-#: apps/io.ox/contacts/view-detail.js module:io.ox/contacts
-msgid "Job"
-msgstr "Lavoro"
-
-#: apps/io.ox/contacts/edit/view-form.js module:io.ox/contacts
-msgid "Job description"
-msgstr "Descrizione dell'attività"
-
-#. button label for joining the presentation
-#: apps/io.ox/presenter/views/toolbarview.js module:io.ox/presenter
-msgid "Join"
-msgstr "Unisciti"
-
-#. link button to join the currently running presentation
-#: apps/io.ox/presenter/views/notification.js module:io.ox/presenter
-msgid "Join Presentation"
-msgstr "Unisciti alla presentazione"
-
-#. button label for joining the presentation
-#: apps/io.ox/presenter/views/toolbarview.js module:io.ox/presenter
-msgid "Join presentation"
-msgstr "Unisciti alla presentazione"
-
-#. button tooltip for joining the presentation
-#: apps/io.ox/presenter/views/toolbarview.js module:io.ox/presenter
-msgid "Join the presentation"
-msgstr "Unisciti alla presentazione"
-
-#. message text of a presentation join alert
-#. %1$d is the presenter name
-#: apps/io.ox/presenter/views/notification.js module:io.ox/presenter
-msgid "Joining the presentation of %1$s."
-msgstr "Ingresso nella presentazione di %1$s."
-
-#: apps/io.ox/calendar/edit/recurrence-view.js module:io.ox/calendar/edit/main
-msgid "July"
-msgstr "Luglio"
-
-#. button tooltip for 'jump to presentation slide' action
-#: apps/io.ox/presenter/views/navigationview.js module:io.ox/presenter
-msgid "Jump to slide"
-msgstr "Salta alla diapositiva"
-
-#: apps/io.ox/calendar/edit/recurrence-view.js module:io.ox/calendar/edit/main
-msgid "June"
-msgstr "Giugno"
-
-#. Just disable portal widget - in contrast to delete
-#: apps/io.ox/portal/main.js module:io.ox/portal
-#: apps/io.ox/portal/settings/widgetview.js
-msgid "Just disable widget"
-msgstr "Disabilita il widget"
-
-#. Kilobytes
-#: apps/io.ox/core/strings.js module:io.ox/core
-msgid "KB"
-msgstr "KB"
-
-#: apps/io.ox/mail/mailfilter/settings/filter/view-form.js
-#: module:io.ox/settings
-msgid "Keep"
-msgstr "Mantieni"
-
-#: apps/io.ox/mail/autoforward/settings/model.js module:io.ox/mail
-msgid "Keep a copy of the message"
-msgstr "Conserva una copia del messaggio"
-
-#: apps/io.ox/core/settings/pane.js module:io.ox/core
-#: apps/plugins/portal/xing/register.js module:plugins/portal
-msgid "Language"
-msgstr "Lingua"
-
-#: apps/io.ox/contacts/settings/pane.js module:io.ox/contacts
-msgid "Language-specific default"
-msgstr "Valori predefiniti specifici della lingua"
-
-#: apps/io.ox/core/boot/i18n.js module:io.ox/core/boot
-msgid "Languages"
-msgstr "Lingue"
-
-#: apps/io.ox/find/date/patterns.js module:io.ox/core
-msgid "Last 30 days"
-msgstr "Ultimi 30 giorni"
-
-#: apps/io.ox/find/date/patterns.js module:io.ox/core
-msgid "Last 365 days"
-msgstr "Ultimi 365 giorni"
-
-#: apps/io.ox/find/date/patterns.js module:io.ox/core
-msgid "Last 7 days"
-msgstr "Ultimi 7 giorni"
-
-#: apps/io.ox/find/date/patterns.js module:io.ox/core
-msgid "Last day"
-msgstr "Ultimo giorno"
-
-#: apps/io.ox/find/date/patterns.js module:io.ox/core
-msgid "Last month"
-msgstr "Ultimo mese"
-
-#: apps/io.ox/contacts/model.js module:io.ox/contacts
-#: apps/plugins/portal/xing/register.js module:plugins/portal
-#: apps/plugins/wizards/mandatory/main.js module:io.ox/wizards/firstStart
-msgid "Last name"
-msgstr "Cognome"
-
-#: apps/io.ox/contacts/settings/pane.js module:io.ox/contacts
-msgid "Last name, First name"
-msgstr "Cognome, Nome"
-
-#: apps/io.ox/find/date/patterns.js module:io.ox/core
-msgid "Last week"
-msgstr "Ultima settimana"
-
-#: apps/io.ox/find/date/patterns.js module:io.ox/core
-msgid "Last year"
-msgstr "Ultimo anno"
-
-#: apps/io.ox/core/notifications.js module:io.ox/core
-msgid "Later"
-msgstr "Più tardi"
-
-#: apps/io.ox/core/main.js module:io.ox/core
-msgid "Launcher dropdown. Press [enter] to jump to the dropdown."
-msgstr "Avviatore a scomparsa. Premi [invio] per passare alla tendina."
-
-#: apps/io.ox/calendar/toolbar.js module:io.ox/calendar
-#: apps/io.ox/files/toolbar.js module:io.ox/files apps/io.ox/mail/toolbar.js
-#: module:io.ox/mail
-msgid "Layout"
-msgstr "Disposizione"
-
-#: apps/io.ox/core/import/import.js module:io.ox/core
-msgid "Learn more"
-msgstr "Per saperne di più"
-
-#. label for the leave presentation button
-#. button label for leaving the presentation
-#: apps/io.ox/presenter/views/presentationview.js module:io.ox/presenter
-#: apps/io.ox/presenter/views/toolbarview.js
-msgid "Leave"
-msgstr "Esci"
-
-#. tooltip for the leave presentation button
-#. button label for leaving the presentation
-#: apps/io.ox/presenter/views/presentationview.js module:io.ox/presenter
-#: apps/io.ox/presenter/views/toolbarview.js
-msgid "Leave presentation"
-msgstr "Abbandona la presentazione"
-
-#. button tooltip for leaving the presentation
-#: apps/io.ox/presenter/views/toolbarview.js module:io.ox/presenter
-msgid "Leave the presentation"
-msgstr "Abbandona la presentazione"
-
-#. Emoji category
-#. Japanese should include "Katakana Middle Dot". Unicode: 30FB
-#. Japanese: 文字・記号
-#. Other languages can use simple bullet. Unicode: 2022
-#. Contains: Arrows, numbers, symbols like play and fast-forward, copyright symbol
-#: apps/io.ox/emoji/categories.js module:io.ox/mail/emoji
-msgid "Letters • Symbols"
-msgstr "Lettere • Simboli"
-
-#: apps/io.ox/onboarding/clients/extensions.js module:io.ox/core/onboarding
-msgid ""
-"Let´s automatically configure your device, by clicking the button below. It"
-"´s that simple!"
-msgstr ""
-"Configuriamo automaticamente il tuo dispositivo, facendo clic sul pulsante "
-"in basso. Così semplice!"
-
-#. Emoji category
-#. Japanese: 日常
-#. Rather "everyday life". Contains: Cars, trucks, plane, buildings, flags
-#: apps/io.ox/emoji/categories.js module:io.ox/mail/emoji
-msgid "Life"
-msgstr "Vita"
-
-#: apps/io.ox/core/tk/flag-picker.js module:io.ox/mail
-#: apps/io.ox/mail/mailfilter/settings/filter/view-form.js
-#: module:io.ox/settings apps/io.ox/portal/settings/pane.js
-#: module:io.ox/portal
-msgid "Light blue"
-msgstr "Blu chiaro"
-
-#: apps/io.ox/core/tk/flag-picker.js module:io.ox/mail
-#: apps/io.ox/mail/mailfilter/settings/filter/view-form.js
-#: module:io.ox/settings apps/io.ox/portal/settings/pane.js
-#: module:io.ox/portal
-msgid "Light green"
-msgstr "Verde chiaro"
-
-#: apps/plugins/portal/xing/actions.js module:plugins/portal
-msgid "Like"
-msgstr "Mi piace"
-
-#. As on Facebook, XING allows a user to point out that they like a comment
-#: apps/plugins/portal/xing/actions.js module:plugins/portal
-msgid "Liked comment"
-msgstr "Commento gradito"
-
-#. %1$d is line number, %2$s is an error message
-#: apps/io.ox/core/import/import.js module:io.ox/core
-msgid "Line %1$d: %2$s"
-msgstr "Riga %1$d: %2$s"
-
-#: apps/io.ox/core/viewer/views/sidebar/fileinfoview.js
-#: module:io.ox/core/viewer apps/io.ox/mail/detail/links.js module:io.ox/mail
-msgid "Link"
-msgstr "Collegamento"
-
-#: apps/io.ox/contacts/settings/pane.js module:io.ox/contacts
-msgid "Link postal addresses with map service"
-msgstr "Collega gli indirizzi di posta con il servizio di mappe"
-
-#: apps/plugins/portal/linkedIn/register.js module:plugins/portal
-msgid "LinkedIn"
-msgstr "LinkedIn"
-
-#: apps/plugins/portal/linkedIn/register.js module:plugins/portal
-msgid "LinkedIn Network Updates"
-msgstr "Aggiornamenti della rete di LinkedIn"
-
-#: apps/plugins/portal/linkedIn/register.js module:plugins/portal
-msgid "LinkedIn reported an error:"
-msgstr "LinkedIn ha restituito un errore:"
-
-#: apps/io.ox/contacts/model.js module:io.ox/contacts
-msgid "Links"
-msgstr "Collegamenti"
-
-#: apps/io.ox/calendar/toolbar.js module:io.ox/calendar
-#: apps/io.ox/files/toolbar.js module:io.ox/files apps/io.ox/mail/toolbar.js
-#: module:io.ox/mail
-msgid "List"
-msgstr "Elenco"
-
-#: apps/io.ox/calendar/mobile-toolbar-actions.js module:io.ox/calendar
-msgid "Listview"
-msgstr "Vista a elenco"
-
-#: apps/io.ox/mail/compose/view.js module:io.ox/mail
-msgid "Load full mail"
-msgstr "Carica il messaggio completo"
-
-#: apps/io.ox/mail/compose/view.js module:io.ox/mail
-msgid "Loading the full mail might lead to performance problems."
-msgstr ""
-"Il caricamento dell'intero messaggio potrebbe comportare problemi di "
-"prestazioni."
-
-#: apps/io.ox/calendar/edit/extensions.js module:io.ox/calendar/edit/main
-#: apps/io.ox/calendar/print-compact.js module:io.ox/calendar
-#: apps/io.ox/calendar/util.js
-msgid "Location"
-msgstr "Luogo"
-
-#: apps/io.ox/files/actions.js module:io.ox/files apps/io.ox/files/toolbar.js
-msgid "Lock"
-msgstr "Blocca"
-
-#: apps/io.ox/files/common-extensions.js module:io.ox/files
-msgid "Locked"
-msgstr "Bloccato"
-
-#: apps/io.ox/core/settings/errorlog/settings/pane.js module:io.ox/core
-msgid "Loss"
-msgstr "Perdita"
-
-#: apps/io.ox/core/settings/errorlog/settings/pane.js module:io.ox/core
-msgid "Loss: %1$s %"
-msgstr "Perdita: %1$s %"
-
-#: apps/io.ox/tasks/print.js module:io.ox/tasks
-msgid "Low"
-msgstr "Bassa"
-
-#. E-Mail priority
-#: apps/io.ox/mail/compose/view.js module:io.ox/mail
-msgctxt "E-Mail priority"
-msgid "Low"
-msgstr "Bassa"
-
-#: apps/io.ox/tasks/edit/view-template.js module:io.ox/tasks/edit
-msgctxt "Tasks priority"
-msgid "Low"
-msgstr "Bassa"
-
-#: apps/io.ox/tasks/util.js module:io.ox/tasks
-msgid "Low priority"
-msgstr "Priorità bassa"
-
-#: apps/io.ox/mail/util.js module:io.ox/core
-msgctxt "E-Mail"
-msgid "Low priority"
-msgstr "Priorità bassa"
-
-#. Megabytes
-#: apps/io.ox/core/strings.js module:io.ox/core
-msgid "MB"
-msgstr "MB"
-
-#: apps/io.ox/core/date.js module:io.ox/core
-msgid "MM"
-msgstr "MM"
-
-#: apps/io.ox/onboarding/clients/extensions.js module:io.ox/core/onboarding
-msgid "Mac App Store"
-msgstr "App Store Mac"
-
-#: apps/io.ox/mail/compose/model.js module:io.ox/mail
-msgid "Mail"
-msgstr "Posta"
-
-#: apps/io.ox/core/main.js module:io.ox/core apps/io.ox/mail/settings/pane.js
-#: module:io.ox/mail apps/io.ox/search/view-template.js
-msgctxt "app"
-msgid "Mail"
-msgstr "Posta"
-
-#: apps/io.ox/mail/mailfilter/settings/filter.js module:io.ox/mail
-msgid "Mail Filter Rules"
-msgstr "Regole di filtro dei messaggi"
-
-#: apps/io.ox/mail/accounts/keychain.js module:io.ox/keychain
-msgid "Mail account"
-msgstr "Account di posta"
-
-#: apps/plugins/portal/xing/register.js module:plugins/portal
-msgid "Mail address"
-msgstr "Indirizzo di posta"
-
-#: apps/plugins/administration/resources/settings/edit.js module:io.ox/core
-msgid "Mail address (mandatory)"
-msgstr "Indirizzo di posta (obbligatorio)"
-
-#: apps/io.ox/contacts/view-detail.js module:io.ox/contacts
-msgid "Mail and Messaging"
-msgstr "Posta e messaggistica"
-
-#: apps/plugins/portal/quota/register.js module:plugins/portal
-msgid "Mail count quota"
-msgstr "Quota del numero di messaggi"
-
-#. %1$s mail sender
-#. %2$s mail subject
-#: apps/plugins/notifications/mail/register.js module:plugins/notifications
-#, c-format
-msgid "Mail from %1$s, %2$s"
-msgstr "Messaggio di posta da %1$s, %2$s"
-
-#: apps/io.ox/mail/actions.js module:io.ox/mail
-msgid "Mail has been copied"
-msgstr "Il messaggio è stato copiato"
-
-#: apps/io.ox/mail/import.js module:io.ox/mail
-msgid "Mail has been imported"
-msgstr "La posta è stata importata"
-
-#: apps/io.ox/mail/actions.js module:io.ox/mail
-msgid "Mail has been moved"
-msgstr "Il messaggio è stato spostato"
-
-#: apps/io.ox/mail/compose/actions/send.js module:io.ox/mail
-msgid "Mail has empty subject. Send it anyway?"
-msgstr "Il messaggio non ha oggetto. Vuoi inviarlo comunque?"
-
-#: apps/io.ox/mail/compose/actions/send.js module:io.ox/mail
-msgid "Mail has no recipient."
-msgstr "Il messaggio non ha destinatari."
-
-#: apps/io.ox/mail/main.js module:io.ox/mail
-#: apps/plugins/portal/quota/register.js module:plugins/portal
-msgid "Mail quota"
-msgstr "Quota di posta"
-
-#: apps/io.ox/mail/actions/delete.js module:io.ox/mail
-msgid "Mail quota exceeded"
-msgstr "Quota di posta superata"
-
-#: apps/io.ox/mail/actions/reminder.js module:io.ox/mail
-msgid "Mail reminder"
-msgstr "Promemoria di posta"
-
-#: apps/io.ox/mail/actions/reminder.js module:io.ox/mail
-msgid "Mail reminder for"
-msgstr "Promemoria di posta per"
-
-#: apps/io.ox/mail/compose/view.js module:io.ox/mail
-msgid "Mail saved as draft"
-msgstr "Messaggio salvato come bozza"
-
-#: apps/io.ox/mail/actions/source.js module:io.ox/mail
-msgid "Mail source"
-msgstr "Sorgente del messaggio"
-
-#: apps/io.ox/core/tk/upload.js module:io.ox/core apps/io.ox/mail/import.js
-#: module:io.ox/mail
-msgid "Mail was not imported. Only .eml files are supported."
-msgstr "Il messaggio non è stato importato. Sono supportati solo i file .eml."
-
-#: apps/io.ox/mail/mailfilter/settings/filter/view-form.js
-#: module:io.ox/settings
-msgid "Mailing list"
-msgstr "Lista di distribuzione"
-
-#: apps/io.ox/mail/actions.js module:io.ox/mail
-msgid "Mails have been copied"
-msgstr "I messaggi sono stati copiati"
-
-#: apps/io.ox/mail/actions.js module:io.ox/mail
-msgid "Mails have been moved"
-msgstr "I messaggi di posta sono stati spostati"
-
-#: apps/io.ox/mail/statistics.js module:io.ox/mail
-msgid "Mails per hour (%)"
-msgstr "Messaggi per ora (%)"
-
-#: apps/io.ox/mail/statistics.js module:io.ox/mail
-msgid "Mails per week-day (%)"
-msgstr "Messaggi per giorno della settimana (%)"
-
-#: apps/io.ox/files/actions.js module:io.ox/files
-msgid "Make this the current version"
-msgstr "Scegli questa come versione corrente"
-
-#: apps/io.ox/calendar/week/view.js module:io.ox/calendar
-msgid "Manage favorites"
-msgstr "Gestisci i preferiti"
-
-#. Opens popup to decide if desktop notifications should be shown
-#: apps/io.ox/core/settings/pane.js module:io.ox/core
-msgid "Manage permission now"
-msgstr "Gestisci i permessi ora"
-
-#: apps/io.ox/mail/compose/extensions.js module:io.ox/mail
-msgid "Manage signatures"
-msgstr "Gestisci le firme"
-
-#: apps/io.ox/contacts/model.js module:io.ox/contacts
-msgid "Manager"
-msgstr "Dirigente"
-
-#: apps/io.ox/files/guidance/main.js module:io.ox/files
-msgctxt "help"
-msgid "Managing Files"
-msgstr "Gestione file"
-
-#: apps/io.ox/mail/accounts/settings.js module:io.ox/mail/accounts/settings
-msgid "Manual"
-msgstr "Manuale"
-
-#. Text that is displayed in a select box for task reminders, when the user does not use a predefined time, like in 15minutes
-#: apps/io.ox/tasks/edit/view-template.js module:io.ox/tasks/edit
-msgid "Manual input"
-msgstr "Inserimento manuale"
-
-#: apps/io.ox/calendar/edit/recurrence-view.js module:io.ox/calendar/edit/main
-msgid "March"
-msgstr "Marzo"
-
-#: apps/plugins/notifications/mail/register.js module:plugins/notifications
-msgid "Marimba"
-msgstr "Marimba"
-
-#: apps/io.ox/contacts/model.js module:io.ox/contacts
-msgid "Marital status"
-msgstr "Stato civile"
-
-#: apps/io.ox/calendar/settings/pane.js module:io.ox/calendar
-msgid "Mark all day appointments as free"
-msgstr "Marca gli appuntamenti di un intero giorno come liberi"
-
-#: apps/io.ox/core/folder/contextmenu.js module:io.ox/core
-msgid "Mark all messages as read"
-msgstr "Segna tutti i messaggi come letti"
-
-#: apps/io.ox/contacts/model.js module:io.ox/contacts
-msgid "Mark as distributionlist"
-msgstr "Marca come lista di distribuzione"
-
-#: apps/io.ox/tasks/actions.js module:io.ox/tasks
-#: apps/io.ox/tasks/mobile-toolbar-actions.js apps/io.ox/tasks/toolbar.js
-#: module:io.ox/mail apps/plugins/notifications/tasks/register.js
-#: module:plugins/notifications
-msgid "Mark as done"
-msgstr "Marca come completato"
-
-#: apps/io.ox/mail/mobile-toolbar-actions.js module:io.ox/mail
-#: apps/io.ox/mail/toolbar.js
-msgid "Mark as read"
-msgstr "Marca come letto"
-
-#: apps/io.ox/mail/actions.js module:io.ox/mail apps/io.ox/mail/toolbar.js
-msgid "Mark as spam"
-msgstr "Marca come spam"
-
-#: apps/io.ox/tasks/actions.js module:io.ox/tasks
-#: apps/io.ox/tasks/mobile-toolbar-actions.js apps/io.ox/tasks/toolbar.js
-#: module:io.ox/mail
-msgid "Mark as undone"
-msgstr "Marca come non completato"
-
-#: apps/io.ox/mail/mobile-toolbar-actions.js module:io.ox/mail
-#: apps/io.ox/mail/toolbar.js
-msgid "Mark as unread"
-msgstr "Marca come non letto"
-
-#: apps/io.ox/mail/mailfilter/settings/filter/view-form.js
-#: module:io.ox/settings
-msgid "Mark mail as"
-msgstr "Marca messaggio come"
-
-#: apps/io.ox/mail/mailfilter/settings/filter/view-form.js
-#: module:io.ox/settings
-msgid "Matches"
-msgstr "Corrisponde"
-
-#: apps/io.ox/calendar/edit/recurrence-view.js module:io.ox/calendar/edit/main
-msgid "May"
-msgstr "Maggio"
-
-<<<<<<< HEAD
-#: apps/io.ox/tasks/print.js module:io.ox/tasks
-msgid "Medium"
-msgstr "Media"
-=======
-#: apps/io.ox/editor/main.js module:io.ox/editor
-msgid "Title"
-msgstr "Titolo"
-
-#: apps/io.ox/editor/main.js module:io.ox/editor
-msgid "Enter document title here"
-msgstr "Digita qui il titolo del documento"
->>>>>>> 3878e903
-
-#: apps/io.ox/tasks/edit/view-template.js module:io.ox/tasks/edit
-msgctxt "Tasks priority"
-msgid "Medium"
-msgstr "Media"
-
-#: apps/io.ox/tasks/util.js module:io.ox/tasks
-msgid "Medium priority"
-msgstr "Priorità media"
-
-#: apps/plugins/administration/groups/settings/edit.js module:io.ox/core
-msgid "Members"
-msgstr "Membri"
-
-#. placeholder text in share dialog
-#: apps/io.ox/files/share/wizard.js module:io.ox/files
-msgid "Message (optional)"
-msgstr "Messaggio (facoltativo)"
-
-#. successfully moved a message via drag&drop to another mail category (tab)
-#. %1$s represents the name if the target category
-#: apps/io.ox/mail/categories/train.js module:io.ox/mail
-msgid "Message moved to category \"%1$s\"."
-msgid_plural "Messages moved to category \"%1$s\"."
-msgstr[0] "Messaggio spostato nella categoria \"%1$s\"."
-msgstr[1] "Messaggi spostati nella categoria \"%1$s\"."
-
-#: apps/io.ox/mail/toolbar.js module:io.ox/mail
-msgid "Message size"
-msgstr "Dimensione del messaggio"
-
-#: apps/io.ox/mail/main.js module:io.ox/mail
-msgid "Messages"
-msgstr "Messaggi"
-
-#. toolbar with 'select all' and 'sort by'
-#: apps/io.ox/mail/main.js module:io.ox/mail
-msgid "Messages options"
-msgstr "Opzioni dei messaggi"
-
-#: apps/io.ox/contacts/edit/view-form.js module:io.ox/contacts
-msgid "Messaging"
-msgstr "Messaggistica"
-
-#: apps/io.ox/contacts/view-detail.js module:io.ox/contacts
-msgid "Messenger"
-msgstr "Messaggistica"
-
-#: apps/io.ox/contacts/model.js module:io.ox/contacts
-msgid "Middle name"
-msgstr "Secondo nome"
-
-#: apps/io.ox/files/mediaplayer.js module:io.ox/files
-msgid "Minimize"
-msgstr "Minimizza"
-
-#. %1$s is the minimum password length
-#: apps/plugins/portal/userSettings/register.js module:io.ox/core
-#, c-format
-msgid "Minimum password length is %1$d."
-msgstr "La lunghezza minima della password è %1$d."
-
-#: apps/io.ox/tasks/edit/util.js module:io.ox/tasks
-msgid "Minus"
-msgstr "Meno"
-
-#: apps/io.ox/core/tk/mobiscroll.js module:io.ox/core
-msgid "Minutes"
-msgstr "Minuti"
-
-#. section name for contact fields in detail view
-#: apps/io.ox/contacts/view-detail.js module:io.ox/contacts
-msgid "Miscellaneous"
-msgstr "Varie"
-
-#: apps/io.ox/core/sub/model.js module:io.ox/core/sub
-msgid "Model is incomplete."
-msgstr "Il modello non è completo."
-
-#: apps/io.ox/calendar/view-detail.js module:io.ox/calendar
-#: apps/io.ox/core/viewer/views/sidebar/fileinfoview.js
-#: module:io.ox/core/viewer apps/io.ox/notes/detail-view.js module:io.ox/notes
-msgid "Modified"
-msgstr "Modificato"
-
-#: apps/io.ox/backbone/mini-views/date.js module:io.ox/core
-#: apps/io.ox/calendar/toolbar.js module:io.ox/calendar
-msgid "Month"
-msgstr "Mese"
-
-#. recurrence string
-#. %1$d: numeric, day in month
-#: apps/io.ox/calendar/util.js module:io.ox/calendar
-msgid "Monthly on day %1$d"
-msgstr "Mensilmente il giorno %1$d"
-
-#. recurrence string
-#. %1$s: count string, e.g. first, second, or last
-#. %2$s: day string, e.g. Monday
-#: apps/io.ox/calendar/util.js module:io.ox/calendar
-msgid "Monthly on the %1$s %2$s"
-msgstr "Mensilmente il %1$s %2$s"
-
-#: apps/io.ox/core/tk/mobiscroll.js module:io.ox/core
-msgid "Months"
-msgstr "Mesi"
-
-#: apps/io.ox/core/extPatterns/links.js module:io.ox/core
-#: apps/io.ox/find/extensions-api.js apps/io.ox/search/facets/extensions.js
-msgid "More"
-msgstr "Altro"
-
-#: apps/io.ox/core/extPatterns/links.js module:io.ox/core
-msgid "More actions"
-msgstr "Altre azioni"
-
-#: apps/io.ox/search/view-template.js module:io.ox/core
-msgid "More than the currently displayed %1$s items were found"
-msgstr "Sono stati trovati più elementi dei %1$s attualmente visualizzati"
-
-#: apps/io.ox/calendar/actions.js module:io.ox/calendar
-#: apps/io.ox/calendar/mobile-toolbar-actions.js
-#: apps/io.ox/calendar/toolbar.js apps/io.ox/contacts/actions.js
-#: module:io.ox/contacts apps/io.ox/contacts/mobile-toolbar-actions.js
-#: module:io.ox/mail apps/io.ox/contacts/toolbar.js
-#: apps/io.ox/core/folder/contextmenu.js module:io.ox/core
-#: apps/io.ox/files/actions.js module:io.ox/files apps/io.ox/files/toolbar.js
-#: apps/io.ox/mail/actions.js apps/io.ox/mail/mobile-toolbar-actions.js
-#: apps/io.ox/mail/toolbar.js apps/io.ox/tasks/actions.js module:io.ox/tasks
-#: apps/io.ox/tasks/actions/move.js apps/io.ox/tasks/mobile-toolbar-actions.js
-#: apps/io.ox/tasks/toolbar.js
-msgid "Move"
-msgstr "Sposta"
-
-#: apps/io.ox/core/folder/actions/common.js module:io.ox/core
-msgid "Move all"
-msgstr "Sposta tutto"
-
-#: apps/io.ox/core/folder/actions/move.js module:io.ox/core
-#: apps/io.ox/core/folder/contextmenu.js apps/io.ox/mail/categories/train.js
-#: module:io.ox/mail
-msgid "Move all messages"
-msgstr "Sposta tutti i messaggi"
-
-#: apps/io.ox/core/folder/actions/move.js module:io.ox/core
-msgid "Move folder"
-msgstr "Sposta la cartella"
-
-#: apps/io.ox/mail/categories/picker.js module:io.ox/mail
-msgid "Move to category"
-msgstr "Sposta nella categoria"
-
-#: apps/io.ox/mail/categories/picker.js module:io.ox/mail
-#: apps/io.ox/mail/mailfilter/settings/filter/view-form.js
-#: module:io.ox/settings
-msgid "Move to folder"
-msgstr "Sposta nella cartella"
-
-#: apps/io.ox/core/tk/vgrid.js module:io.ox/core
-msgid "Multiselect"
-msgstr "Selezione multipla"
-
-#: apps/io.ox/files/view-options.js module:io.ox/files
-msgid "Music"
-msgstr "Musica"
-
-#: apps/io.ox/contacts/addressbook/popup.js module:io.ox/contacts
-#: apps/io.ox/core/folder/extensions.js module:io.ox/core
-msgid "My address books"
-msgstr "Le mie rubriche"
-
-#: apps/io.ox/core/folder/extensions.js module:io.ox/core
-msgid "My calendars"
-msgstr "I miei calendari"
-
-#: apps/io.ox/core/main.js module:io.ox/core apps/io.ox/core/settings/pane.js
-#: apps/plugins/portal/userSettings/register.js
-msgid "My contact data"
-msgstr "I miei dati di contatto"
-
-#: apps/io.ox/core/folder/extensions.js module:io.ox/core
-msgid "My folders"
-msgstr "Le mie cartelle"
-
-#: apps/plugins/portal/recentfiles/register.js module:plugins/portal
-msgid "My latest files"
-msgstr "I miei file più recenti"
-
-#: apps/plugins/portal/userSettings/register.js module:io.ox/core
-msgid "My password"
-msgstr "La mia password"
-
-#: apps/io.ox/core/folder/extensions.js module:io.ox/core
-#: apps/io.ox/files/main.js module:io.ox/files
-#: apps/io.ox/files/share/view-options.js
-msgid "My shares"
-msgstr "Le mie condivisioni"
-
-#: apps/io.ox/core/folder/extensions.js module:io.ox/core
-#: apps/plugins/portal/tasks/register.js module:plugins/portal
-msgid "My tasks"
-msgstr "Le mie attività"
-
-#. Name of distribution list
-#: apps/io.ox/calendar/freetime/distributionListPopup.js module:io.ox/calendar
-#: apps/io.ox/contacts/distrib/create-dist-view.js module:io.ox/contacts
-#: apps/io.ox/contacts/print.js apps/io.ox/contacts/view-detail.js
-#: apps/io.ox/core/viewer/views/sidebar/fileinfoview.js
-#: module:io.ox/core/viewer apps/io.ox/files/share/view-options.js
-#: module:io.ox/files apps/io.ox/files/view-options.js
-#: apps/io.ox/mail/categories/edit.js module:io.ox/mail
-#: apps/io.ox/mail/mailfilter/settings/filter/view-form.js
-#: module:io.ox/settings
-msgid "Name"
-msgstr "Nome"
-
-#. Emoji category
-#: apps/io.ox/emoji/categories.js module:io.ox/mail/emoji
-msgid "Nature"
-msgstr "Natura"
-
-#: apps/io.ox/files/main.js module:io.ox/files apps/io.ox/mail/main.js
-#: module:io.ox/mail
-msgid "Need more space?"
-msgstr "Hai bisogno di altro spazio?"
-
-#. declines the use of desktop notifications
-#: apps/io.ox/core/notifications.js module:io.ox/core
-msgid "Never"
-msgstr "Mai"
-
-#: apps/io.ox/calendar/toolbar.js module:io.ox/calendar
-#: apps/io.ox/contacts/mobile-toolbar-actions.js module:io.ox/mail
-#: apps/io.ox/contacts/toolbar.js module:io.ox/contacts
-#: apps/io.ox/files/toolbar.js module:io.ox/files
-#: apps/io.ox/tasks/mobile-toolbar-actions.js module:io.ox/tasks
-#: apps/io.ox/tasks/toolbar.js
-msgid "New"
-msgstr "Nuovo"
-
-<<<<<<< HEAD
-#: apps/io.ox/core/folder/api.js module:io.ox/core
-#: apps/io.ox/core/sub/subscriptions.js module:io.ox/core/sub
-msgid "New Folder"
-msgstr "Nuova cartella"
-=======
-#: apps/io.ox/files/actions/add-storage-account.js module:io.ox/files
-#: apps/io.ox/mail/accounts/settings.js module:io.ox/mail/accounts/settings
-#: apps/io.ox/oauth/keychain.js module:io.ox/core
-msgid "Account added successfully"
-msgstr "Account aggiunto correttamente"
-
-#. %1$s is the account name like Dropbox, Google Drive, or OneDrive
-#: apps/io.ox/files/actions/add-storage-account.js module:io.ox/files
-msgid "Add %1$s account"
-msgstr "Aggiungi account %1$s"
->>>>>>> 3878e903
-
-#: apps/io.ox/mail/api.js module:io.ox/mail
-msgid "New Mail"
-msgstr "Nuovo messaggio"
-
-#: apps/io.ox/calendar/settings/pane.js module:io.ox/calendar
-#: apps/io.ox/calendar/toolbar.js
-msgid "New appointment"
-msgstr "Nuovo appuntamento"
-
-#. Title of generic desktop notification about new invitations to appointments
-#. Title of the desktop notification about new invitation to a specific appointment
-#: apps/plugins/notifications/calendar/register.js
-#: module:plugins/notifications
-msgid "New appointment invitation"
-msgstr "Nuovo invito agli appuntamenti"
-
-#. Title of the desktop notification about new reminder for a specific appointment
-#: apps/plugins/notifications/calendar/register.js
-#: module:plugins/notifications
-msgid "New appointment reminder"
-msgstr "Nuovo promemoria degli appuntamenti"
-
-#. Title of generic desktop notification about new reminders for appointments
-#: apps/plugins/notifications/calendar/register.js
-#: module:plugins/notifications
-msgid "New appointment reminders"
-msgstr "Nuovi promemoria degli appuntamenti"
-
-#: apps/io.ox/core/folder/actions/add.js module:io.ox/core
-msgid "New calendar"
-msgstr "Nuovo calendario"
-
-#: apps/io.ox/contacts/edit/main.js module:io.ox/contacts
-msgid "New contact"
-msgstr "Nuovo contatto"
-
-#: apps/io.ox/files/toolbar.js module:io.ox/files
-msgid "New file"
-msgstr "Nuovo file"
-
-#: apps/io.ox/core/folder/actions/add.js module:io.ox/core
-msgid "New folder"
-msgstr "Nuova cartella"
-
-#: apps/plugins/notifications/mail/register.js module:plugins/notifications
-msgid "New mail"
-msgstr "Nuovo messaggio"
-
-#: apps/plugins/notifications/mail/register.js module:plugins/notifications
-msgid "New mails"
-msgstr "Nuovi messaggi di posta"
-
-#: apps/io.ox/notes/toolbar.js module:io.ox/notes
-msgid "New note"
-msgstr "Nuova nota"
-
-#: apps/io.ox/core/notifications/subview.js module:io.ox/core
-msgid "New notifications"
-msgstr "Nuove notifiche"
-
-#: apps/plugins/notifications/tasks/register.js module:plugins/notifications
-msgid "New overdue task"
-msgstr "Nuove attività scadute"
-
-#: apps/plugins/notifications/tasks/register.js module:plugins/notifications
-msgid "New overdue tasks"
-msgstr "Nuove attività scadute"
-
-#: apps/plugins/portal/userSettings/register.js module:io.ox/core
-msgid "New password"
-msgstr "Nuova password"
-
-#: apps/io.ox/mail/mailfilter/settings/model.js module:io.ox/mail
-msgid "New rule"
-msgstr "Nuova regola"
-
-#: apps/io.ox/core/folder/contextmenu.js module:io.ox/core
-msgid "New subscription"
-msgstr "Nuova sottoscrizione"
-
-#: apps/io.ox/tasks/toolbar.js module:io.ox/mail
-msgid "New task"
-msgstr "Nuova attività"
-
-#. Title for a desktop notification about a new invitation to a specific task
-#: apps/plugins/notifications/tasks/register.js module:plugins/notifications
-msgid "New task invitation"
-msgstr "Nuovo invito alle attività"
-
-#. Title for a generic desktop notification about new invitations to tasks
-#: apps/plugins/notifications/tasks/register.js module:plugins/notifications
-msgid "New task invitations"
-msgstr "Nuovi inviti alle attività"
-
-#. Title for a desktop notification about a new reminder for a specific task
-#: apps/plugins/notifications/tasks/register.js module:plugins/notifications
-msgid "New task reminder"
-msgstr "Nuovo promemoria delle attività"
-
-#. Title for a generic desktop notification about new reminders for tasks
-#: apps/plugins/notifications/tasks/register.js module:plugins/notifications
-msgid "New task reminders"
-msgstr "Nuovi promemoria delle attività"
-
-#: apps/io.ox/calendar/month/perspective.js module:io.ox/calendar
-#: apps/io.ox/core/tk/wizard.js module:io.ox/core
-#: apps/io.ox/core/viewer/views/displayerview.js
-#: apps/io.ox/core/wizard/registry.js module:io.ox/core/wizard
-#: apps/io.ox/wizards/upsell.js module:io.ox/wizards
-msgid "Next"
-msgstr "Avanti"
-
-#: apps/io.ox/calendar/freetime/timeView.js module:io.ox/calendar
-#: apps/io.ox/calendar/week/view.js
-msgid "Next Day"
-msgstr "Giorno successivo"
-
-#: apps/io.ox/calendar/week/view.js module:io.ox/calendar
-msgid "Next Week"
-msgstr "Settimana successiva"
-
-#: apps/io.ox/mail/threadview.js module:io.ox/mail
-msgid "Next message"
-msgstr "Messaggio successivo"
-
-#: apps/io.ox/core/viewer/views/toolbarview.js module:io.ox/core
-msgid "Next page"
-msgstr "Pagina successiva"
-
-#. button tooltip for 'go to next presentation slide' action
-#: apps/io.ox/presenter/views/navigationview.js module:io.ox/presenter
-#: apps/io.ox/presenter/views/presentationview.js
-msgid "Next slide"
-msgstr "Diapositiva successiva"
-
-#: apps/io.ox/contacts/model.js module:io.ox/contacts
-msgid "Nickname"
-msgstr "Soprannome"
-
-#. folder permissions - Is Admin? NO
-#: apps/io.ox/calendar/month/perspective.js module:io.ox/calendar
-#: apps/io.ox/calendar/week/perspective.js apps/io.ox/core/main.js
-#: module:io.ox/core apps/io.ox/core/permissions/permissions.js
-#: apps/io.ox/mail/accounts/settings.js module:io.ox/mail/accounts/settings
-msgid "No"
-msgstr "No"
-
-#: apps/plugins/portal/rss/register.js module:io.ox/portal
-msgid "No RSS feeds found."
-msgstr "Nessuna fonte RSS trovata."
-
-#: apps/plugins/portal/twitter/register.js module:plugins/portal
-msgid "No Tweets yet."
-msgstr "Ancora nessun tweet."
-
-#: apps/io.ox/calendar/list/perspective.js module:io.ox/calendar
-msgid "No appointments found until %s"
-msgstr "Nessun appuntamento trovato fino al %s"
-
-#: apps/io.ox/core/tk/tokenfield.js module:io.ox/core
-msgid "No autocomplete entries found"
-msgstr "Nessuna voce di completamento automatico trovata"
-
-#: apps/plugins/portal/birthdays/register.js module:plugins/portal
-msgid "No birthdays within the next %1$d weeks"
-msgstr "Nessun compleanno nelle prossime %1$d settimane"
-
-#: apps/io.ox/core/boot/i18n.js module:io.ox/core/boot
-msgid ""
-"No connection to server. Please check your internet connection and retry."
-msgstr ""
-"Nessuna connessione al server. Controlla la connessione a Internet e riprova."
-
-#: apps/io.ox/core/commons.js module:io.ox/core apps/io.ox/files/main.js
-#: module:io.ox/files
-msgid "No elements selected"
-msgstr "Nessun elemento selezionato"
-
-#: apps/io.ox/core/settings/errorlog/settings/pane.js module:io.ox/core
-msgid "No errors"
-msgstr "Nessun errore"
-
-#: apps/plugins/portal/recentfiles/register.js module:plugins/portal
-msgid "No files have been changed recently"
-msgstr "Nessun file è stato modificato di recente"
-
-#: apps/io.ox/search/items/view-template.js module:io.ox/core
-msgid "No items found"
-msgstr "Nessun elemento trovato"
-
-#: apps/io.ox/contacts/settings/pane.js module:io.ox/contacts
-msgid "No link"
-msgstr "Nessun collegamento"
-
-#: apps/io.ox/core/settings/errorlog/settings/pane.js module:io.ox/core
-msgid "No lost requests"
-msgstr "Nessuna richiesta persa"
-
-#: apps/plugins/portal/mail/register.js module:plugins/portal
-msgid "No mails in your inbox"
-msgstr "Nessun messaggio in posta in arrivo"
-
-#. search feature returns an empty result
-#: apps/io.ox/contacts/addressbook/popup.js module:io.ox/contacts
-#: apps/io.ox/find/main.js module:io.ox/core
-msgid "No matching items found."
-msgstr "Nessun elemento corrispondente trovato."
-
-#: apps/io.ox/mail/main.js module:io.ox/mail
-msgid "No message selected"
-msgstr "Nessun messaggio selezionato"
-
-#: apps/io.ox/core/notifications.js module:io.ox/core
-msgid "No notifications"
-msgstr "Nessuna notifica"
-
-#: apps/io.ox/tasks/util.js module:io.ox/tasks
-msgid "No priority"
-msgstr "Nessuna priorità"
-
-#: apps/io.ox/mail/util.js module:io.ox/core
-msgid "No recipients"
-msgstr "Nessun destinatario"
-
-#: apps/io.ox/calendar/settings/pane.js module:io.ox/calendar
-#: apps/io.ox/calendar/util.js apps/io.ox/tasks/edit/view-template.js
-#: module:io.ox/tasks/edit
-msgid "No reminder"
-msgstr "Nessun promemoria"
-
-#: apps/io.ox/mail/compose/extensions.js module:io.ox/mail
-#: apps/io.ox/mail/settings/signatures/settings/pane.js
-msgid "No signature"
-msgstr "Nessuna firma"
-
-#: apps/io.ox/core/settings/errorlog/settings/pane.js module:io.ox/core
-msgid "No slow requests"
-msgstr "Nessuna richiesta lenta"
-
-#. %1$s mail sender
-#. %2$s mail subject
-#: apps/io.ox/mail/compose/model.js module:io.ox/mail apps/io.ox/mail/util.js
-#: module:io.ox/core apps/plugins/notifications/mail/register.js
-#: module:plugins/notifications
-#, c-format
-msgid "No subject"
-msgstr "Nessun oggetto"
-
-#: apps/io.ox/core/sub/subscriptions.js module:io.ox/core/sub
-msgid "No subscription services available for this module"
-msgstr "Nessun servizio di sottoscrizione disponibile per questo modulo"
-
-#: apps/plugins/portal/reddit/register.js module:io.ox/portal
-msgid "No title."
-msgstr "Nessun titolo."
-
-#. object permissions - read
-#. object permissions - edit/modify
-#. object permissions - delete
-#. Auth type. None. No authentication
-#. Connection security. None.
-#: apps/io.ox/core/settings/pane.js module:io.ox/core
-#: apps/io.ox/core/tk/attachments.js apps/io.ox/core/tk/flag-picker.js
-#: module:io.ox/mail apps/io.ox/files/share/permissions.js
-#: apps/io.ox/files/view-options.js module:io.ox/files
-#: apps/io.ox/mail/accounts/view-form.js module:io.ox/settings
-#: apps/io.ox/mail/mailfilter/settings/filter/view-form.js
-msgid "None"
-msgstr "Nessuno"
-
-#: apps/io.ox/tasks/edit/view-template.js module:io.ox/tasks/edit
-msgctxt "Tasks priority"
-msgid "None"
-msgstr "Nessuna"
-
-#. E-Mail priority
-#: apps/io.ox/mail/compose/view.js module:io.ox/mail
-msgctxt "E-Mail priority"
-msgid "Normal"
-msgstr "Normale"
-
-#: apps/io.ox/mail/actions.js module:io.ox/mail apps/io.ox/mail/toolbar.js
-msgid "Not spam"
-msgstr "Non indesiderata"
-
-#: apps/io.ox/tasks/edit/view-template.js module:io.ox/tasks/edit
-#: apps/io.ox/tasks/print.js module:io.ox/tasks apps/io.ox/tasks/util.js
-msgid "Not started"
-msgstr "Non iniziata"
-
-#: apps/io.ox/calendar/freebusy/templates.js module:io.ox/calendar/freebusy
-#: apps/io.ox/editor/main.js module:io.ox/editor
-#: apps/io.ox/mail/actions/reminder.js module:io.ox/mail
-msgid "Note"
-msgstr "Nota"
-
-#: apps/io.ox/core/import/import.js module:io.ox/core
-msgid "Note on CSV files:"
-msgstr "Nota su file CSV:"
-
-#: apps/io.ox/contacts/print.js module:io.ox/contacts
-msgid "Note: One contact is not shown due to missing phone numbers"
-msgid_plural "Note: %1$d contacts are not shown due to missing phone numbers"
-msgstr[0] ""
-"Nota: un contatto non è mostrato a causa della mancanza di numeri di telefono"
-msgstr[1] ""
-"Nota: %1$d contatti non sono mostrati a causa della mancanza di numeri di "
-"telefono"
-
-#: apps/io.ox/core/sub/settings/pane.js module:io.ox/core/sub
-msgid ""
-"Note: Refreshing this subscription will replace the calendar content with "
-"the external content. Changes you have made inside appsuite will be "
-"overwritten"
-msgstr ""
-"Nota: l'aggiornamento di questa sottoscrizione sostituirà il contenuto del "
-"calendario con contenuto esterno. Le modifiche apportate con appsuite "
-"saranno sovrascritte"
-
-#: apps/io.ox/core/sub/subscriptions.js module:io.ox/core/sub
-msgid ""
-"Note: This subscription will replace the calendar content with the external "
-"content. Therefore you must create a new folder for this subscription."
-msgstr ""
-"Nota: questa sottoscrizione sostituirà il contenuto del calendario con "
-"contenuto esterno. Dovrai perciò creare una nuova cartella per questa "
-"sottoscrizione."
-
-#: apps/io.ox/mail/compose/extensions.js module:io.ox/mail
-msgid "Notification"
-msgstr "Notifica"
-
-#. Should be "töne" in german, used for notification sounds. Not "geräusch"
-#: apps/plugins/notifications/mail/register.js module:plugins/notifications
-msgid "Notification sounds"
-msgstr "Suoni delle notifiche"
-
-#: apps/io.ox/core/notifications.js module:io.ox/core
-msgid "Notifications"
-msgstr "Notifiche"
-
-#: apps/io.ox/core/settings/downloads/pane.js module:io.ox/core
-msgid "Notifier"
-msgstr "Notificatore"
-
-#: apps/io.ox/calendar/edit/extensions.js module:io.ox/calendar/edit/main
-msgid "Notify all participants by email."
-msgstr "Notifica a tutti i partecipanti tramite messaggio di posta."
-
-#: apps/io.ox/core/notifications.js module:io.ox/core
-msgid "Notify me again later"
-msgstr "Notificami ancora più tardi"
-
-#: apps/io.ox/calendar/edit/recurrence-view.js module:io.ox/calendar/edit/main
-msgid "November"
-msgstr "Novembre"
-
-#: apps/io.ox/mail/vacationnotice/settings/model.js module:io.ox/mail
-msgid "Number of days between vacation notices to the same sender"
-msgstr "Numero di giorni tra gli avvisi di assenza allo stesso mittente"
-
-#. number of items in a folder
-#: apps/io.ox/core/folder/actions/properties.js module:io.ox/core
-msgid "Number of items"
-msgstr "Numero di elementi"
-
-#. number of messages in a folder (mail only)
-#: apps/io.ox/core/folder/actions/properties.js module:io.ox/core
-msgid "Number of messages"
-msgstr "Numero di messaggi"
-
-#: apps/io.ox/core/tk/reminder-util.js module:io.ox/core
-msgid "OK"
-msgstr "OK"
-
-#: apps/io.ox/core/permissions/permissions.js module:io.ox/core
-msgid "Object permissions"
-msgstr "Permessi dell'oggetto"
-
-#. Emoji category
-#: apps/io.ox/emoji/categories.js module:io.ox/mail/emoji
-msgid "Objects"
-msgstr "Oggetti"
-
-#: apps/io.ox/calendar/edit/recurrence-view.js module:io.ox/calendar/edit/main
-msgid "October"
-msgstr "Ottobre"
-
-#: apps/io.ox/core/main.js module:io.ox/core
-msgid "Offline"
-msgstr "Non in linea"
-
-#: apps/io.ox/core/boot/i18n.js module:io.ox/core/boot
-msgid "Offline mode"
-msgstr "Modalità non in linea"
-
-#: apps/io.ox/core/folder/picker.js module:io.ox/core
-#: apps/io.ox/core/relogin.js apps/io.ox/core/tk/filestorageUtil.js
-#: apps/io.ox/core/tk/mobiscroll.js
-msgid "Ok"
-msgstr "Ok"
-
-#: apps/io.ox/calendar/actions/create.js module:io.ox/calendar
-msgid "On behalf of the owner"
-msgstr "Per conto del proprietario"
-
-<<<<<<< HEAD
-#. recurrence string
-#: apps/io.ox/calendar/util.js module:io.ox/calendar
-msgid "On work days"
-msgstr "Nei giorni feriali"
-=======
-#. object permissions - user role
-#: apps/io.ox/files/share/permissions.js module:io.ox/core
-#: apps/io.ox/mail/mailfilter/settings/filter/view-form.js
-#: module:io.ox/settings
-msgid "User"
-msgstr "Utente"
->>>>>>> 3878e903
-
-#. %1$d is the number of search results in the autocomplete field
-#: apps/io.ox/core/tk/tokenfield.js module:io.ox/core
-#, c-format
-msgid "One autocomplete entry found"
-msgid_plural "%1$d autocomplete entries found"
-msgstr[0] "Una voce di completamento automatico trovata"
-msgstr[1] "%1$d voci di completamento automatico trovate"
-
-#: apps/io.ox/mail/actions/attachmentQuota.js module:io.ox/mail
-msgid ""
-"One or more attached files exceed the size limit per email. Therefore, the "
-"files are not sent as attachments but kept on the server. The email you have "
-"sent just contains links to download these files."
-msgstr ""
-"Uno o più file allegati superano il limite di dimensione per messaggio. I "
-"file non sono perciò inviati come allegati, ma tenuti sul server. Il "
-"messaggio che hai inviato contiene i collegamenti per scaricare questi file."
-
-#: apps/io.ox/files/actions/add-storage-account.js module:io.ox/files
-msgid "OneDrive"
-msgstr "OneDrive"
-
-#: apps/io.ox/backbone/mini-views/help.js module:io.ox/core
-msgid "Online help"
-msgstr "Guida in linea"
-
-#: apps/io.ox/core/sub/settings/pane.js module:io.ox/core/sub
-msgid "Only showing items related to folder \"%1$s\""
-msgstr "Mostra solo gli elementi relativi alla cartella \"%1$s\""
-
-#: apps/io.ox/files/actions.js module:io.ox/files
-msgid "Open"
-msgstr "Apri"
-
-#: apps/io.ox/contacts/settings/pane.js module:io.ox/contacts
-#: apps/io.ox/contacts/view-detail.js
-msgid "Open Street Map"
-msgstr "Open Street Map"
-
-#: apps/io.ox/mail/threadview.js module:io.ox/mail
-msgid "Open all messages"
-msgstr "Apri tutti i messaggi"
-
-#: apps/io.ox/core/viewer/views/toolbarview.js module:io.ox/core
-msgid "Open attachment"
-msgstr "Apri allegato"
-
-#: apps/io.ox/core/viewer/views/sidebar/panelbaseview.js
-#: module:io.ox/core/viewer
-msgid "Open description panel"
-msgstr "Apri il pannello della descrizione"
-
-#: apps/plugins/portal/tumblr/register.js module:io.ox/portal
-msgid "Open external link"
-msgstr "Apri collegamento esterno"
-
-#: apps/io.ox/core/commons.js module:io.ox/core
-#: apps/io.ox/files/share/view-options.js module:io.ox/files
-#: apps/io.ox/files/view-options.js apps/io.ox/mail/view-options.js
-#: module:io.ox/mail
-msgid "Open folder view"
-msgstr "Apri la vista della cartella"
-
-#. %1$s is a map service, like "Google Maps"
-#: apps/io.ox/contacts/view-detail.js module:io.ox/contacts
-msgid "Open in %1$s"
-msgstr "Apri in %1$s"
-
-#: apps/io.ox/core/pim/actions.js module:io.ox/core
-#: apps/io.ox/files/actions.js module:io.ox/files apps/io.ox/mail/actions.js
-#: module:io.ox/mail
-msgid "Open in browser"
-msgstr "Apri nel browser"
-
-#: apps/io.ox/core/viewer/views/toolbarview.js module:io.ox/core
-msgid "Open in browser tab"
-msgstr "Apri in una scheda del browser"
-
-#: apps/io.ox/linkedIn/view-detail.js module:io.ox/portal
-msgid "Open on LinkedIn"
-msgstr "Apri su LinkedIn"
-
-#: apps/io.ox/mail/threadview.js module:io.ox/mail
-msgid "Open/close all messages"
-msgstr "Apri/Chiudi tutti i messaggi"
-
-#: apps/io.ox/contacts/model.js module:io.ox/contacts
-msgid "Optional 01"
-msgstr "Opzionale 01"
-
-#: apps/io.ox/contacts/model.js module:io.ox/contacts
-msgid "Optional 02"
-msgstr "Opzionale 02"
-
-#: apps/io.ox/contacts/model.js module:io.ox/contacts
-msgid "Optional 03"
-msgstr "Opzionale 03"
-
-#: apps/io.ox/contacts/model.js module:io.ox/contacts
-msgid "Optional 04"
-msgstr "Opzionale 04"
-
-#: apps/io.ox/contacts/model.js module:io.ox/contacts
-msgid "Optional 05"
-msgstr "Opzionale 05"
-
-#: apps/io.ox/contacts/model.js module:io.ox/contacts
-msgid "Optional 06"
-msgstr "Opzionale 06"
-
-#: apps/io.ox/contacts/model.js module:io.ox/contacts
-msgid "Optional 07"
-msgstr "Opzionale 07"
-
-#: apps/io.ox/contacts/model.js module:io.ox/contacts
-msgid "Optional 08"
-msgstr "Opzionale 08"
-
-#: apps/io.ox/contacts/model.js module:io.ox/contacts
-msgid "Optional 09"
-msgstr "Opzionale 09"
-
-#: apps/io.ox/contacts/model.js module:io.ox/contacts
-msgid "Optional 10"
-msgstr "Opzionale 10"
-
-#: apps/io.ox/contacts/model.js module:io.ox/contacts
-msgid "Optional 11"
-msgstr "Opzionale 11"
-
-#: apps/io.ox/contacts/model.js module:io.ox/contacts
-msgid "Optional 12"
-msgstr "Opzionale 12"
-
-#: apps/io.ox/contacts/model.js module:io.ox/contacts
-msgid "Optional 13"
-msgstr "Opzionale 13"
-
-#: apps/io.ox/contacts/model.js module:io.ox/contacts
-msgid "Optional 14"
-msgstr "Opzionale 14"
-
-#: apps/io.ox/contacts/model.js module:io.ox/contacts
-msgid "Optional 15"
-msgstr "Opzionale 15"
-
-#: apps/io.ox/contacts/model.js module:io.ox/contacts
-msgid "Optional 16"
-msgstr "Opzionale 16"
-
-#: apps/io.ox/contacts/model.js module:io.ox/contacts
-msgid "Optional 17"
-msgstr "Opzionale 17"
-
-#: apps/io.ox/contacts/model.js module:io.ox/contacts
-msgid "Optional 18"
-msgstr "Opzionale 18"
-
-#: apps/io.ox/contacts/model.js module:io.ox/contacts
-msgid "Optional 19"
-msgstr "Opzionale 19"
-
-#: apps/io.ox/contacts/model.js module:io.ox/contacts
-msgid "Optional 20"
-msgstr "Opzionale 20"
-
-#: apps/io.ox/calendar/freetime/timeView.js module:io.ox/calendar
-#: apps/io.ox/calendar/toolbar.js apps/io.ox/contacts/toolbar.js
-#: module:io.ox/contacts apps/io.ox/core/emoji/view.js module:io.ox/mail/emoji
-#: apps/io.ox/files/toolbar.js module:io.ox/files
-#: apps/io.ox/find/extensions-facets.js module:io.ox/core
-#: apps/io.ox/mail/compose/extensions.js module:io.ox/mail
-#: apps/io.ox/mail/compose/view.js apps/io.ox/mail/toolbar.js
-#: apps/io.ox/tasks/toolbar.js
-msgid "Options"
-msgstr "Opzioni"
-
-#: apps/io.ox/core/tk/flag-picker.js module:io.ox/mail
-#: apps/io.ox/mail/mailfilter/settings/filter/view-form.js
-#: module:io.ox/settings apps/io.ox/portal/settings/pane.js
-#: module:io.ox/portal
-msgid "Orange"
-msgstr "Arancione"
-
-#: apps/io.ox/tasks/main.js module:io.ox/tasks
-msgid "Order"
-msgstr "Ordina"
-
-#: apps/io.ox/calendar/view-detail.js module:io.ox/calendar
-#: apps/io.ox/participants/views.js module:io.ox/core
-msgid "Organizer"
-msgstr "Organizzatore"
-
-#: apps/io.ox/tasks/util.js module:io.ox/tasks
-msgid "Original mail"
-msgstr "Messaggio originale"
-
-#: apps/io.ox/mail/accounts/settings.js module:io.ox/mail/accounts/settings
-msgid "Other"
-msgstr "Altro"
-
-#: apps/io.ox/contacts/view-detail.js module:io.ox/contacts
-msgid "Other Address"
-msgstr "Altro indirizzo"
-
-#: apps/io.ox/contacts/edit/view-form.js module:io.ox/contacts
-msgid "Other address"
-msgstr "Altro indirizzo"
-
-#: apps/io.ox/mail/accounts/view-form.js module:io.ox/settings
-msgid "Outgoing server (SMTP)"
-msgstr "Server della posta in uscita (SMTP)"
-
-#: apps/io.ox/tasks/util.js module:io.ox/tasks
-msgid "Overdue"
-msgstr "Oltre la scadenza"
-
-#: apps/plugins/notifications/tasks/register.js module:plugins/notifications
-msgid "Overdue Tasks"
-msgstr "Attività scadute"
-
-#. Role: Owner (same as admin)
-#: apps/io.ox/core/permissions/permissions.js module:io.ox/core
-#: apps/io.ox/files/share/permissions.js
-msgid "Owner"
-msgstr "Proprietario"
-
-#. Petabytes
-#: apps/io.ox/core/strings.js module:io.ox/core
-msgid "PB"
-msgstr "PB"
-
-#: apps/io.ox/files/view-options.js module:io.ox/files
-msgid "PDFs"
-msgstr "PDF"
-
-#. text of a viewer document page caption
-#. Example result: "Page 5 of 10"
-#. %1$d is the current page index
-#. %2$d is the total number of pages
-#: apps/io.ox/core/viewer/views/types/documentview.js module:io.ox/core
-msgid "Page %1$d of %2$d"
-msgstr "Pagina %1$d di %2$d"
-
-#: apps/io.ox/contacts/model.js module:io.ox/contacts
-msgid "Pager"
-msgstr "Cercapersone"
-
-#. text of a user list that shows the names of presenting user and participants.
-#. the dropdown button label for the participants dropdown.
-#. the participants section label.
-#: apps/io.ox/calendar/print-compact.js module:io.ox/calendar
-#: apps/io.ox/participants/detail.js module:io.ox/core
-#: apps/io.ox/presenter/views/navigationview.js module:io.ox/presenter
-msgid "Participants"
-msgstr "Partecipanti"
-
-#: apps/io.ox/participants/views.js module:io.ox/core
-msgid "Participants (%1$d)"
-msgstr "Partecipanti (%1$d)"
-
-#: apps/io.ox/core/boot/i18n.js module:io.ox/core/boot
-#: apps/io.ox/core/relogin.js module:io.ox/core
-#: apps/io.ox/files/share/wizard.js module:io.ox/files
-#: apps/io.ox/mail/accounts/view-form.js module:io.ox/settings
-#: apps/io.ox/mail/compose/extensions.js module:io.ox/mail
-msgid "Password"
-msgstr "Password"
-
-#. %1$s is the minimum password length
-#. %2$s is the maximum password length
-#: apps/plugins/portal/userSettings/register.js module:io.ox/core
-#, c-format
-msgid "Password length must be between %1$d and %2$d characters."
-msgstr ""
-"La lunghezza della password deve essere compresa tra %1$d e %2$d caratteri."
-
-<<<<<<< HEAD
-#: apps/io.ox/settings/accounts/settings/pane.js
-#: module:io.ox/settings/accounts
-msgid "Password recovery"
-msgstr "Recupero della password"
-=======
-#: apps/io.ox/files/view-options.js module:io.ox/files
-#: apps/io.ox/find/extensions-api.js module:io.ox/core
-#: apps/io.ox/find/manager/value-model.js
-#: apps/io.ox/mail/mailfilter/settings/filter/view-form.js
-#: module:io.ox/settings
-msgid "All"
-msgstr "Tutto"
->>>>>>> 3878e903
-
-#: apps/io.ox/files/share/wizard.js module:io.ox/files
-msgid "Password required"
-msgstr "Password richiesta"
-
-#: apps/plugins/portal/userSettings/register.js module:io.ox/core
-msgid "Password strength: Good"
-msgstr "Sicurezza della password: buona"
-
-#: apps/plugins/portal/userSettings/register.js module:io.ox/core
-msgid "Password strength: Legendary!"
-msgstr "Sicurezza della password: leggendaria!"
-
-#: apps/plugins/portal/userSettings/register.js module:io.ox/core
-msgid "Password strength: Strong"
-msgstr "Sicurezza della password: forte"
-
-#: apps/plugins/portal/userSettings/register.js module:io.ox/core
-msgid "Password strength: Too short"
-msgstr "Sicurezza della password: troppo breve"
-
-#: apps/plugins/portal/userSettings/register.js module:io.ox/core
-msgid "Password strength: Very strong"
-msgstr "Sicurezza della password: molto forte"
-
-#: apps/plugins/portal/userSettings/register.js module:io.ox/core
-msgid "Password strength: Very weak"
-msgstr "Sicurezza della password: molto debole"
-
-#: apps/plugins/portal/userSettings/register.js module:io.ox/core
-msgid "Password strength: Weak"
-msgstr "Sicurezza della password: debole"
-
-#: apps/plugins/portal/userSettings/register.js module:io.ox/core
-msgid "Password strength: Wrong length"
-msgstr "Sicurezza della password: lunghezza errata"
-
-#. button label for pausing the presentation
-#: apps/io.ox/presenter/views/navigationview.js module:io.ox/presenter
-#: apps/io.ox/presenter/views/toolbarview.js
-msgid "Pause"
-msgstr "Sospendi"
-
-#. button label for pausing the presentation
-#: apps/io.ox/presenter/views/navigationview.js module:io.ox/presenter
-#: apps/io.ox/presenter/views/toolbarview.js
-msgid "Pause presentation"
-msgstr "Sospendi la presentazione"
-
-#. button tooltip for pausing the presentation
-#: apps/io.ox/presenter/views/navigationview.js module:io.ox/presenter
-#: apps/io.ox/presenter/views/toolbarview.js
-msgid "Pause the presentation"
-msgstr "Sospendi la presentazione"
-
-#. Emoji category
-#: apps/io.ox/emoji/categories.js module:io.ox/mail/emoji
-msgid "People"
-msgstr "Persone"
-
-#: apps/io.ox/mail/settings/pane.js module:io.ox/mail
-msgid "Permanently remove deleted emails"
-msgstr "Rimuovi definitivamente i messaggi di posta eliminati"
-
-#: apps/io.ox/core/folder/contextmenu.js module:io.ox/core
-msgid "Permissions"
-msgstr "Permessi"
-
-#: apps/io.ox/files/share/permissions.js module:io.ox/core
-msgid "Permissions for \"%1$s\""
-msgstr "Permessi per \"%1$s\""
-
-#: apps/io.ox/settings/apps/settings/pane.js module:io.ox/core
-msgid "Permissions:"
-msgstr "Permessi:"
-
-#: apps/io.ox/contacts/view-detail.js module:io.ox/contacts
-msgid "Personal"
-msgstr "Personale"
-
-#: apps/io.ox/contacts/edit/view-form.js module:io.ox/contacts
-msgid "Personal information"
-msgstr "Informazioni personali"
-
-#. placeholder text in share dialog
-#: apps/io.ox/files/share/permissions.js module:io.ox/core
-msgid ""
-"Personal message (optional). This message is sent to all newly invited "
-"people."
-msgstr ""
-"Messaggio personale (opzionale). Questo messaggio è inviato a tutte le "
-"persone invitate."
-
-#: apps/io.ox/contacts/print.js module:io.ox/contacts
-msgid "Phone"
-msgstr "Telefono"
-
-#: apps/io.ox/contacts/edit/view-form.js module:io.ox/contacts
-msgid "Phone & fax numbers"
-msgstr "Numeri di telefono e fax"
-
-#: apps/io.ox/contacts/model.js module:io.ox/contacts
-msgid "Phone (assistant)"
-msgstr "Telefono (assistente)"
-
-#: apps/io.ox/contacts/model.js module:io.ox/contacts
-msgid "Phone (business alt)"
-msgstr "Telefono (lavoro alt)"
-
-#: apps/io.ox/contacts/model.js module:io.ox/contacts
-msgid "Phone (business)"
-msgstr "Telefono (lavoro)"
-
-#: apps/io.ox/contacts/model.js module:io.ox/contacts
-msgid "Phone (car)"
-msgstr "Telefono (macchina)"
-
-#: apps/io.ox/contacts/model.js module:io.ox/contacts
-msgid "Phone (company)"
-msgstr "Telefono (azienda)"
-
-#: apps/io.ox/contacts/model.js module:io.ox/contacts
-msgid "Phone (home alt)"
-msgstr "Telefono (casa alt)"
-
-#: apps/io.ox/contacts/model.js module:io.ox/contacts
-msgid "Phone (home)"
-msgstr "Telefono (casa)"
-
-#: apps/io.ox/contacts/model.js module:io.ox/contacts
-msgid "Phone (other)"
-msgstr "Telefono (altro)"
-
-#: apps/io.ox/contacts/print.js module:io.ox/contacts
-msgid "Phone list"
-msgstr "Elenco telefonico"
-
-#: apps/io.ox/contacts/view-detail.js module:io.ox/contacts
-msgid "Phone numbers"
-msgstr "Numeri di telefono"
-
-#: apps/io.ox/core/tk/reminder-util.js module:io.ox/core
-msgid "Pick a time here"
-msgstr "Scegli un'ora qui"
-
-#: apps/io.ox/core/tk/flag-picker.js module:io.ox/mail
-#: apps/io.ox/mail/mailfilter/settings/filter/view-form.js
-#: module:io.ox/settings apps/io.ox/portal/settings/pane.js
-#: module:io.ox/portal
-msgid "Pink"
-msgstr "Rosa"
-
-#. Emoji category
-#: apps/io.ox/emoji/categories.js module:io.ox/mail/emoji
-msgid "Places"
-msgstr "Luoghi"
-
-#: apps/io.ox/mail/compose/view.js module:io.ox/mail
-msgid "Plain Text"
-msgstr "Testo semplice"
-
-#: apps/io.ox/mail/settings/pane.js module:io.ox/mail
-msgid "Plain text"
-msgstr "Testo semplice"
-
-#: apps/io.ox/files/toolbar.js module:io.ox/files
-msgid "Play audio files"
-msgstr "Riproduci file audio"
-
-#: apps/plugins/notifications/mail/register.js module:plugins/notifications
-msgid "Play sound on incoming mail"
-msgstr "Riproduci un suono all'arrivo dei messaggi"
-
-#: apps/io.ox/files/toolbar.js module:io.ox/files
-msgid "Play video files"
-msgstr "Riproduci file video"
-
-#: apps/plugins/portal/xing/register.js module:plugins/portal
-msgid ""
-"Please check your inbox for a confirmation email.\n"
-"\n"
-"Follow the instructions in the email and then return to the widget to "
-"complete account setup."
-msgstr ""
-"Controlla la presenza di un messaggio di conferma nella tua posta in "
-"arrivo.\n"
-"\n"
-"Segui le istruzioni nel messaggio di posta e poi torna al widget per "
-"completare la configurazione dell'account. "
-
-#: apps/io.ox/calendar/edit/recurrence-view.js module:io.ox/calendar/edit/main
-msgid "Please choose a sentence below."
-msgstr "Scegli una frase qui sotto."
-
-#: apps/io.ox/calendar/actions/acceptdeny.js module:io.ox/calendar
-msgid "Please comment your confirmation status."
-msgstr "Commenta lo stato di conferma."
-
-#: apps/io.ox/mail/mailfilter/settings/filter/view-form.js
-#: module:io.ox/settings
-msgid "Please define at least one action."
-msgstr "Specifica almeno un'azione."
-
-#: apps/io.ox/backbone/validation.js module:io.ox/core
-msgid "Please enter a date in the past"
-msgstr "Digita una data nel passato"
-
-#: apps/plugins/portal/flickr/register.js module:plugins/portal
-msgid "Please enter a description"
-msgstr "Digita una descrizione"
-
-#: apps/plugins/portal/tumblr/register.js module:io.ox/portal
-msgid "Please enter a description."
-msgstr "Digita una descrizione."
-
-#: apps/plugins/portal/rss/register.js module:io.ox/portal
-msgid "Please enter a feed URL."
-msgstr "Digita l'URL di una fonte."
-
-#: apps/io.ox/calendar/freetime/distributionListPopup.js module:io.ox/calendar
-msgid "Please enter a name for the distribution list"
-msgstr "Digita un nome per la lista di distribuzione"
-
-#: apps/plugins/portal/flickr/register.js module:plugins/portal
-msgid "Please enter a search query"
-msgstr "Digita un termine di ricerca"
-
-#: apps/io.ox/backbone/mini-views/datepicker.js module:io.ox/core
-#: apps/io.ox/backbone/validation.js
-#: apps/io.ox/mail/mailfilter/settings/filter/view-form.js
-#: module:io.ox/settings
-msgid "Please enter a valid date"
-msgstr "Digita una data valida"
-
-#: apps/io.ox/backbone/validation.js module:io.ox/core
-msgid "Please enter a valid email address"
-msgstr "Digita un indirizzo di posta valido"
-
-#: apps/io.ox/backbone/validation.js module:io.ox/core
-msgid "Please enter a valid email address or phone number"
-msgstr "Digita un indirizzo di posta valido o un numero di telefono"
-
-<<<<<<< HEAD
-#: apps/io.ox/mail/settings/signatures/settings/pane.js module:io.ox/mail
-msgid "Please enter a valid name"
-msgstr "Digita un nome valido"
-
-#: apps/io.ox/backbone/validation.js module:io.ox/core
-msgid "Please enter a valid number"
-msgstr "Digita un numero valido"
-=======
-#. Auth type. Short for "Use same credentials as incoming mail server"
-#: apps/io.ox/mail/accounts/view-form.js module:io.ox/settings
-msgid "As incoming mail server"
-msgstr "Come server di posta in entrata"
->>>>>>> 3878e903
-
-#: apps/io.ox/backbone/validation.js module:io.ox/core
-msgid "Please enter a valid object"
-msgstr "Inserisci un oggetto valido"
-
-#: apps/io.ox/backbone/validation.js module:io.ox/core
-msgid "Please enter a valid phone number. Allowed characters are: %1$s"
-msgstr "Digita un numero di telefono valido. I caratteri consentiti sono: %1$s"
-
-#: apps/io.ox/backbone/validation.js module:io.ox/core
-msgid "Please enter a value"
-msgstr "Digita un valore"
-
-#: apps/plugins/portal/tumblr/register.js module:io.ox/portal
-msgid "Please enter an blog url."
-msgstr "Digita l'URL di un blog."
-
-#: apps/io.ox/core/relogin.js module:io.ox/core
-msgid "Please enter correct password"
-msgstr "Digita la password corretta"
-
-#. %1$s the missing request parameter
-#: apps/io.ox/mail/accounts/view-form.js module:io.ox/settings
-#, c-format
-msgid "Please enter the following data: %1$s"
-msgstr "Digita i seguenti dati: %1$s"
-
-#: apps/io.ox/tasks/edit/view-template.js module:io.ox/tasks/edit
-msgid "Please enter value between 0 and 100."
-msgstr "Digita un valore tra 0 e 100."
-
-#: apps/io.ox/core/boot/i18n.js module:io.ox/core/boot
-msgid "Please enter your credentials."
-msgstr "Digita le tue credenziali."
-
-#: apps/io.ox/onboarding/clients/extensions.js module:io.ox/core/onboarding
-msgid ""
-"Please enter your mobile phone number, and we´ll send you a link to "
-"automatically configure your iOS device! It´s that simple!"
-msgstr ""
-"Digita il tuo numero di cellulare, e ti invieremo un collegamento per "
-"configurare automaticamente il tuo dispositivo iOS! Così semplice!"
-
-#: apps/io.ox/core/boot/i18n.js module:io.ox/core/boot
-msgid "Please enter your password."
-msgstr "Digita la tua password."
-
-#: apps/io.ox/calendar/freetime/distributionListPopup.js module:io.ox/calendar
-msgid "Please note that distribution lists cannot contain ressources."
-msgstr "Nota che le liste di distribuzione non possono contenere risorse."
-
-#: apps/io.ox/mail/categories/edit.js module:io.ox/mail
-msgid ""
-"Please note that some categories are predefined and you might not be able to "
-"rename or disable them."
-msgstr ""
-"Nota che alcune categorie sono predefinite e potresti non essere in grado di "
-"rinominarle o disabilitarle."
-
-#: apps/plugins/core/feedback/register.js module:io.ox/core
-msgid ""
-"Please note that support requests cannot be handled via the feedback form. "
-"If you have questions or problems please contact our support directly."
-msgstr ""
-"Nota: le richieste di supporto non possono essere gestite tramite il modulo "
-"di segnalazione. Se hai domande o problemi, contatta direttamente il nostro "
-"supporto."
-
-#: apps/io.ox/files/util.js module:io.ox/files
-msgid ""
-"Please note, changing or removing the file extension will cause problems "
-"when viewing or editing."
-msgstr ""
-"Nota: la modifica o rimozione dell'estensione del file comporterà problemi "
-"di visualizzazione e modifica."
-
-#: apps/io.ox/keychain/secretRecoveryDialog.js module:io.ox/keychain
-msgid ""
-"Please provide the old password so the account passwords can be recovered."
-msgstr "Digita la vecchia password per ripristinare la password dell'account."
-
-#: apps/plugins/core/feedback/register.js module:io.ox/core
-msgid "Please rate this product"
-msgstr "Valuta questo prodotto"
-
-#: apps/io.ox/core/import/import.js module:io.ox/core
-msgid "Please select a file to import"
-msgstr "Selezionare un file da importare"
-
-#: apps/io.ox/calendar/edit/extensions.js module:io.ox/calendar/edit/main
-#: apps/io.ox/calendar/freetime/main.js module:io.ox/calendar
-msgid "Please select a time for the appointment"
-msgstr "Seleziona un orario per l'appuntamento"
-
-#: apps/io.ox/core/import/import.js module:io.ox/core
-msgid "Please select a valid iCal File to import"
-msgstr "Seleziona un file iCal valido da importare"
-
-#: apps/io.ox/mail/compose/inline-images.js module:io.ox/mail
-msgid "Please select a valid image File to insert"
-msgstr "Seleziona un file di immagine valido da inserire"
-
-#: apps/io.ox/calendar/freetime/distributionListPopup.js module:io.ox/calendar
-msgid "Please select at least one participant"
-msgstr "Seleziona almeno un partecipante"
-
-#. user can choose between windows, android, apple (usually)
-#: apps/io.ox/onboarding/clients/wizard.js module:io.ox/core/onboarding
-msgid "Please select the platform of your device."
-msgstr "Seleziona la piattaforma del tuo dispositivo."
-
-#: apps/plugins/portal/xing/register.js module:plugins/portal
-msgid ""
-"Please select which of the following data we may use to create your %s "
-"account:"
-msgstr ""
-"Seleziona quali dei seguenti dati possiamo utilizzare per creare il tuo "
-"account %s:"
-
-#: apps/io.ox/mail/accounts/settings.js module:io.ox/mail/accounts/settings
-msgid "Please select your mail account provider"
-msgstr "Seleziona il fornitore del tuo account di posta"
-
-#: apps/io.ox/contacts/model.js module:io.ox/contacts
-msgid "Please set day and month properly"
-msgstr "Imposta correttamente il giorno e il mese"
-
-#: apps/io.ox/core/main.js module:io.ox/core apps/io.ox/core/relogin.js
-msgid "Please sign in again to continue"
-msgstr "Accedi nuovamente per continuare"
-
-#: apps/io.ox/files/legacy_api.js module:io.ox/files
-msgid "Please specify these missing variables: "
-msgstr "Specifica queste variabili mancanti: "
-
-#: apps/io.ox/core/boot/i18n.js module:io.ox/core/boot
-msgid "Please update your browser."
-msgstr "Aggiorna il tuo browser:"
-
-#: apps/io.ox/core/folder/actions/move.js module:io.ox/core
-msgid "Please wait for the previous operation to finish"
-msgstr "Attendi la fine dell'operazione precedente"
-
-#: apps/io.ox/tasks/edit/util.js module:io.ox/tasks
-msgid "Plus"
-msgstr "Più"
-
-#: apps/io.ox/core/viewer/views/toolbarview.js module:io.ox/core
-msgid "Pop out"
-msgstr "Mostra"
-
-#: apps/io.ox/core/viewer/views/toolbarview.js module:io.ox/core
-msgid "Pop out standalone viewer"
-msgstr "Mostra il visualizzatore indipendente"
-
-#: apps/io.ox/portal/main.js module:io.ox/portal
-msgid "Portal"
-msgstr "Portale"
-
-#: apps/io.ox/core/main.js module:io.ox/core
-#: apps/io.ox/search/view-template.js
-msgctxt "app"
-msgid "Portal"
-msgstr "Portale"
-
-#: apps/io.ox/portal/settings/pane.js module:io.ox/portal
-msgid "Portal settings"
-msgstr "Impostazioni del portale"
-
-#: apps/io.ox/portal/main.js module:io.ox/portal
-msgid "Portal widgets"
-msgstr "Widget del portale"
-
-#: apps/io.ox/contacts/model.js module:io.ox/contacts
-msgid "Position"
-msgstr "Posizione"
-
-#: apps/plugins/portal/xing/register.js module:plugins/portal
-msgid "Post a status update"
-msgstr "Pubblica un aggiornamento dello stato"
-
-#: apps/io.ox/contacts/model.js module:io.ox/contacts
-msgid "Postcode"
-msgstr "CAP"
-
-#: apps/io.ox/onboarding/clients/wizard.js module:io.ox/core/onboarding
-msgid "Premium"
-msgstr "Premium"
-
-#: apps/io.ox/core/commons.js module:io.ox/core
-msgid "Premium features"
-msgstr "Funzionalità premium"
-
-#: apps/io.ox/files/toolbar.js module:io.ox/files
-msgid "Present"
-msgstr "Presenta"
-
-#. launch the presenter app
-#: apps/io.ox/core/viewer/views/toolbarview.js module:io.ox/core
-msgctxt "presenter"
-msgid "Present"
-msgstr "Presenta"
-
-#. headline of a presentation end alert
-#: apps/io.ox/presenter/views/notification.js module:io.ox/presenter
-msgid "Presentation end"
-msgstr "Fine della presentazione"
-
-#. Info text that says the presentation is paused.
-#: apps/io.ox/presenter/views/presentationview.js module:io.ox/presenter
-msgid "Presentation is paused."
-msgstr "La presentazione è sospesa."
-
-<<<<<<< HEAD
-#. headline of a presentation join alert
-#: apps/io.ox/presenter/views/notification.js module:io.ox/presenter
-msgid "Presentation join"
-msgstr "Ingresso nella presentazione"
-
-#. headline of a presentation start alert
-#: apps/io.ox/presenter/views/notification.js module:io.ox/presenter
-msgid "Presentation start"
-msgstr "Avvio della presentazione"
-=======
-#: apps/io.ox/mail/actions.js module:io.ox/mail
-msgid "Drop here to import this mail"
-msgstr "Rilascia qui per importare il messaggio"
->>>>>>> 3878e903
-
-#: apps/io.ox/files/view-options.js module:io.ox/files
-msgid "Presentations"
-msgstr "Presentazioni"
-
-#. text of a user list that shows the names of presenting user and participants.
-#. the presenter section label.
-#. tooltip for the icon that identifies the presenting user
-#: apps/io.ox/presenter/views/navigationview.js module:io.ox/presenter
-#: apps/io.ox/presenter/views/sidebar/userbadgeview.js
-msgid "Presenter"
-msgstr "Presentatore"
-
-#. aria label for the presenter navigation bar, for screen reader only.
-#: apps/io.ox/presenter/views/navigationview.js module:io.ox/presenter
-msgid "Presenter navigation bar"
-msgstr "Barra di navigazione del presentatore"
-
-#. aria label for the toolbar, for screen reader only.
-#: apps/io.ox/presenter/views/toolbarview.js module:io.ox/presenter
-msgid "Presenter toolbar"
-msgstr "Barra degli strumenti del presentatore"
-
-#: apps/plugins/portal/birthdays/register.js module:plugins/portal
-msgid "Press [enter] to jump to complete list of Birthdays."
-msgstr "Premi [invio] per passare all'elenco completo dei compleanni."
-
-#: apps/plugins/portal/flickr/register.js module:plugins/portal
-msgid "Press [enter] to jump to the flicker stream."
-msgstr "Premi [invio] per passare al flusso di Flicker."
-
-#: apps/plugins/portal/linkedIn/register.js module:plugins/portal
-msgid "Press [enter] to jump to the linkedin stream."
-msgstr "Premi [invio] per passare al flusso di LinkedIn."
-
-#: apps/plugins/portal/rss/register.js module:io.ox/portal
-msgid "Press [enter] to jump to the rss stream."
-msgstr "Premi [invio] per passare alla fonte RSS."
-
-#: apps/plugins/portal/tumblr/register.js module:io.ox/portal
-msgid "Press [enter] to jump to the tumblr feed."
-msgstr "Premi [invio] per passare alla fonte di Tumblr."
-
-#: apps/plugins/portal/twitter/register.js module:plugins/portal
-msgid "Press [enter] to jump to the twitter feed."
-msgstr "Premi [invio] per passare alla fonte di Twitter."
-
-#: apps/io.ox/core/tk/reminder-util.js module:io.ox/core
-#: apps/plugins/notifications/calendar/register.js
-#: module:plugins/notifications apps/plugins/notifications/tasks/register.js
-msgid "Press to open Details"
-msgstr "Premi per aprire Dettagli"
-
-#: apps/io.ox/core/tk/attachmentsUtil.js module:io.ox/core
-#: apps/io.ox/preview/main.js
-msgid "Preview"
-msgstr "Anteprima"
-
-#: apps/io.ox/notes/mediator.js module:io.ox/notes
-msgid "Preview not available"
-msgstr "Anteprima non disponibile"
-
-#: apps/io.ox/calendar/month/perspective.js module:io.ox/calendar
-#: apps/io.ox/core/viewer/views/displayerview.js module:io.ox/core
-#: apps/io.ox/core/wizard/registry.js module:io.ox/core/wizard
-msgid "Previous"
-msgstr "Indietro"
-
-#: apps/io.ox/calendar/freetime/timeView.js module:io.ox/calendar
-#: apps/io.ox/calendar/week/view.js
-msgid "Previous Day"
-msgstr "Giorno precedente"
-
-#: apps/io.ox/calendar/week/view.js module:io.ox/calendar
-msgid "Previous Week"
-msgstr "Settimana precedente"
-
-#: apps/io.ox/mail/threadview.js module:io.ox/mail
-msgid "Previous message"
-msgstr "Messaggio precedente"
-
-#: apps/io.ox/find/date/patterns.js module:io.ox/core
-msgid "Previous month"
-msgstr "Mese precedente"
-
-#: apps/io.ox/core/viewer/views/toolbarview.js module:io.ox/core
-msgid "Previous page"
-msgstr "Pagina precedente"
-
-#. button tooltip for 'go to previous presentation slide' action
-#: apps/io.ox/presenter/views/navigationview.js module:io.ox/presenter
-#: apps/io.ox/presenter/views/presentationview.js
-msgid "Previous slide"
-msgstr "Diapositiva precedente"
-
-#: apps/io.ox/find/date/patterns.js module:io.ox/core
-msgid "Previous week"
-msgstr "Settimana precedente"
-
-#: apps/io.ox/find/date/patterns.js module:io.ox/core
-msgid "Previous year"
-msgstr "Anno precedente"
-
-#: apps/io.ox/mail/util.js module:io.ox/core
-msgid "Primary account"
-msgstr "Account principale"
-
-#: apps/io.ox/calendar/actions.js module:io.ox/calendar
-#: apps/io.ox/calendar/toolbar.js apps/io.ox/contacts/actions.js
-#: module:io.ox/contacts apps/io.ox/contacts/toolbar.js
-#: apps/io.ox/core/print.js module:io.ox/core apps/io.ox/mail/actions.js
-#: module:io.ox/mail apps/io.ox/mail/toolbar.js apps/io.ox/tasks/actions.js
-#: module:io.ox/tasks apps/io.ox/tasks/toolbar.js
-msgid "Print"
-msgstr "Stampa"
-
-#: apps/io.ox/core/viewer/views/toolbarview.js module:io.ox/core
-msgid "Print as PDF"
-msgstr "Stampa come PDF"
-
-#: apps/io.ox/tasks/actions/printDisabled.js module:io.ox/tasks
-msgid "Print tasks"
-msgstr "Stampa attività"
-
-#: apps/io.ox/core/print.js module:io.ox/core
-msgid "Printout"
-msgstr "Stampa"
-
-#: apps/io.ox/tasks/main.js module:io.ox/tasks apps/io.ox/tasks/print.js
-msgid "Priority"
-msgstr "Priorità"
-
-#. E-Mail priority
-#: apps/io.ox/mail/compose/view.js module:io.ox/mail
-msgctxt "E-Mail"
-msgid "Priority"
-msgstr "Priorità"
-
-#: apps/io.ox/tasks/edit/view-template.js module:io.ox/tasks/edit
-msgctxt "Tasks"
-msgid "Priority"
-msgstr "Priorità"
-
-#: apps/io.ox/calendar/edit/extensions.js module:io.ox/calendar/edit/main
-#: apps/io.ox/calendar/list/view-grid-template.js module:io.ox/calendar
-#: apps/io.ox/calendar/month/view.js apps/io.ox/calendar/view-detail.js
-#: apps/io.ox/calendar/view-grid-template.js apps/io.ox/calendar/week/view.js
-#: apps/io.ox/contacts/view-detail.js module:io.ox/contacts
-#: apps/io.ox/tasks/edit/view-template.js module:io.ox/tasks/edit
-#: apps/io.ox/tasks/view-detail.js module:io.ox/tasks
-msgid "Private"
-msgstr "Privato"
-
-#: apps/plugins/halo/xing/register.js module:plugins/portal
-msgid "Private address"
-msgstr "Indirizzo privato"
-
-#: apps/io.ox/backbone/mini-views/listutils.js module:io.ox/core
-#: apps/io.ox/mail/mailfilter/settings/filter/view-form.js
-#: module:io.ox/settings
-msgid "Process subsequent rules"
-msgstr "Elabora le regole successive"
-
-#: apps/io.ox/mail/mailfilter/settings/filter.js module:io.ox/mail
-msgid "Process subsequent rules of %1$s"
-msgstr "Elabora le regole successive a %1$s"
-
-#: apps/io.ox/contacts/model.js module:io.ox/contacts
-msgid "Profession"
-msgstr "Professione"
-
-#: apps/io.ox/tasks/common-extensions.js module:io.ox/tasks
-#: apps/io.ox/tasks/print.js
-msgid "Progress"
-msgstr "Avanzamento"
-
-#. %1$s how much of a task is completed in percent, values from 0-100
-#: apps/io.ox/tasks/view-detail.js module:io.ox/tasks
-#: apps/io.ox/tasks/view-grid-template.js
-#, c-format
-msgid "Progress %1$s %"
-msgstr "Avanzamento %1$s %"
-
-#: apps/io.ox/tasks/edit/view-template.js module:io.ox/tasks/edit
-msgid "Progress in %"
-msgstr "Avanzamento in %"
-
-#: apps/io.ox/tasks/model.js module:io.ox/tasks
-msgid "Progress must be a valid number between 0 and 100"
-msgstr "L'avanzamento deve essere un numero valido compreso tra 0 e 100"
-
-#: apps/io.ox/core/folder/actions/properties.js module:io.ox/core
-#: apps/io.ox/core/folder/contextmenu.js
-msgid "Properties"
-msgstr "Proprietà"
-
-#: apps/io.ox/contacts/addressbook/popup.js module:io.ox/contacts
-#: apps/io.ox/core/folder/extensions.js module:io.ox/core
-msgid "Public address books"
-msgstr "Rubriche pubbliche"
-
-#: apps/io.ox/core/folder/extensions.js module:io.ox/core
-msgid "Public calendars"
-msgstr "Calendario pubblici"
-
-#: apps/io.ox/files/share/listview.js module:io.ox/files
-#: apps/io.ox/files/share/permissions.js module:io.ox/core
-msgid "Public link"
-msgstr "Collegamento pubblico"
-
-#: apps/plugins/halo/xing/register.js module:plugins/portal
-msgid "Public servant"
-msgstr "Funzionario pubblico"
-
-#: apps/io.ox/core/folder/extensions.js module:io.ox/core
-msgid "Public tasks"
-msgstr "Attività pubbliche"
-
-#: apps/io.ox/core/sub/model.js module:io.ox/core/sub
-msgid "Publication must have a site."
-msgstr "La pubblicazione deve avere un sito."
-
-#: apps/io.ox/core/sub/model.js module:io.ox/core/sub
-msgid "Publication must have a target."
-msgstr "La pubblicazione deve avere una destinazione."
-
-#: apps/io.ox/core/sub/settings/pane.js module:io.ox/core/sub
-#: apps/io.ox/core/sub/settings/register.js
-msgid "Publications"
-msgstr "Pubblicazioni"
-
-#: apps/io.ox/core/sub/settings/register.js module:io.ox/core/sub
-msgid "Publications and Subscriptions"
-msgstr "Pubblicazioni e sottoscrizioni"
-
-#: apps/io.ox/wizards/upsell.js module:io.ox/wizards
-msgid "Purchase confirmation"
-msgstr "Conferma dell'acquisto"
-
-#: apps/io.ox/core/tk/flag-picker.js module:io.ox/mail
-#: apps/io.ox/mail/mailfilter/settings/filter/view-form.js
-#: module:io.ox/settings apps/io.ox/portal/settings/pane.js
-#: module:io.ox/portal
-msgid "Purple"
-msgstr "Viola"
-
-#. Quick reply to a message; maybe "Direkt antworten" or "Schnell antworten" in German
-#: apps/io.ox/mail/actions.js module:io.ox/mail
-msgid "Quick reply"
-msgstr "Risposta rapida"
-
-#: apps/io.ox/calendar/freebusy/templates.js module:io.ox/calendar/freebusy
-msgid "Quit"
-msgstr "Esci"
-
-#: apps/plugins/portal/quota/register.js module:plugins/portal
-msgid "Quota"
-msgstr "Quota"
-
-#: apps/plugins/portal/rss/register.js module:io.ox/portal
-msgid "RSS Feed"
-msgstr "Fonte RSS"
-
-#: apps/plugins/portal/rss/register.js module:io.ox/portal
-msgid "RSS Feeds"
-msgstr "Fonti RSS"
-
-#: apps/io.ox/mail/common-extensions.js module:io.ox/mail
-msgid "Read"
-msgstr "Lettura"
-
-#. object permissions - read
-#: apps/io.ox/files/share/permissions.js module:io.ox/core
-msgid "Read all objects"
-msgstr "Leggere tutti gli oggetti"
-
-#: apps/plugins/portal/tumblr/register.js module:io.ox/portal
-msgid "Read article on tumblr.com"
-msgstr "Leggi l'articolo su tumblr.com"
-
-#. object permissions - read
-#: apps/io.ox/files/share/permissions.js module:io.ox/core
-msgid "Read own objects"
-msgstr "Leggere i propri oggetti"
-
-#: apps/io.ox/files/share/permissions.js module:io.ox/core
-msgid "Read permissions"
-msgstr "Permessi di lettura"
-
-#: apps/io.ox/oauth/keychain.js module:io.ox/core apps/io.ox/oauth/settings.js
-#: module:io.ox/settings
-msgid "Reauthorize"
-msgstr "Nuova autorizzazione"
-
-#: apps/io.ox/calendar/settings/pane.js module:io.ox/calendar
-msgid ""
-"Receive notification as appointment creator when participants accept or "
-"decline"
-msgstr ""
-"Ricevi una notifica come creatore di un appuntamento quando i partecipanti "
-"accettano o rifiutano"
-
-#: apps/io.ox/calendar/settings/pane.js module:io.ox/calendar
-msgid ""
-"Receive notification as appointment participant when other participants "
-"accept or decline"
-msgstr ""
-"Ricevi una notifica come partecipante all'appuntamento quando altri "
-"partecipanti accettano o rifiutano"
-
-#: apps/io.ox/calendar/settings/pane.js module:io.ox/calendar
-msgid "Receive notification for appointment changes"
-msgstr "Ricevi una notifica per le modifiche degli appuntamenti"
-
-#: apps/io.ox/tasks/settings/pane.js module:io.ox/tasks
-msgid ""
-"Receive notifications when a participant accepted or declined a task created "
-"by you"
-msgstr ""
-"Ricevi notifiche quando un partecipante ha accettato o rifiutato un'attività "
-"creata da te"
-
-#: apps/io.ox/tasks/settings/pane.js module:io.ox/tasks
-msgid ""
-"Receive notifications when a participant accepted or declined a task in "
-"which you participate"
-msgstr ""
-"Ricevi notifiche quando un partecipante ha accettato o rifiutato un'attività "
-"alla quale partecipi"
-
-#: apps/io.ox/tasks/settings/pane.js module:io.ox/tasks
-msgid ""
-"Receive notifications when a task in which you participate is created, "
-"modified or deleted"
-msgstr ""
-"Ricevi notifiche quando un'attività alla quale partecipi viene creata, "
-"modificata o eliminata"
-
-#: apps/io.ox/core/viewer/views/sidebar/fileinfoview.js
-#: module:io.ox/core/viewer
-msgid "Received"
-msgstr "Ricevuto"
-
-#: apps/plugins/halo/mail/register.js module:plugins/halo
-msgid "Received mails"
-msgstr "Messaggi ricevuti"
-
-#: apps/plugins/portal/linkedIn/register.js module:plugins/portal
-msgid "Recent activities"
-msgstr "Attività recenti"
-
-#: apps/plugins/halo/mail/register.js module:plugins/halo
-msgid "Recent conversations"
-msgstr "Conversazioni recenti"
-
-#: apps/plugins/portal/recentfiles/register.js module:plugins/portal
-msgid "Recently changed files"
-msgstr "File modificati di recente"
-
-#: apps/io.ox/emoji/categories.js module:io.ox/mail/emoji
-msgid "Recently used"
-msgstr "Utilizzati di recente"
-
-#: apps/io.ox/files/share/wizard.js module:io.ox/files
-msgid "Recipients can edit"
-msgstr "I destinatari possono modificare"
-
-#: apps/io.ox/keychain/secretRecoveryDialog.js module:io.ox/keychain
-msgid "Recover"
-msgstr "Ripristina"
-
-#: apps/io.ox/keychain/secretRecoveryDialog.js module:io.ox/keychain
-#: apps/io.ox/settings/accounts/settings/pane.js
-#: module:io.ox/settings/accounts
-msgid "Recover passwords"
-msgstr "Ripristina le password"
-
-#: apps/plugins/halo/xing/register.js module:plugins/portal
-msgid "Recruiter"
-msgstr "Selezionatore"
-
-<<<<<<< HEAD
-#: apps/io.ox/tasks/model.js module:io.ox/tasks
-msgid "Recurring tasks need a valid due date."
-msgstr "Le attività ricorrenti devono avere una data di scadenza valida."
-=======
-#. %1$s is usually "Drive Mail" (product name; might be customized)
-#: apps/io.ox/mail/compose/extensions.js module:io.ox/mail
-msgid "Use %1$s"
-msgstr "Utilizza %1$s"
-
-#: apps/io.ox/mail/compose/extensions.js module:io.ox/mail
-msgid "Expiration"
-msgstr "Scadenza"
->>>>>>> 3878e903
-
-#: apps/io.ox/tasks/model.js module:io.ox/tasks
-msgid "Recurring tasks need a valid start date."
-msgstr "Le attività ricorrenti devono avere una data iniziale valida."
-
-#: apps/io.ox/core/tk/flag-picker.js module:io.ox/mail
-#: apps/io.ox/mail/mailfilter/settings/filter/view-form.js
-#: module:io.ox/settings apps/io.ox/portal/settings/pane.js
-#: module:io.ox/portal
-msgid "Red"
-msgstr "Rosso"
-
-#: apps/io.ox/mail/mailfilter/settings/filter/view-form.js
-#: module:io.ox/settings
-msgid "Redirect to"
-msgstr "Reindirizza a"
-
-#: apps/io.ox/portal/settings/pane.js module:io.ox/portal
-msgid "Reduce to widget summary"
-msgstr "Riduci al riepilogo dei widget"
-
-#: apps/io.ox/core/main.js module:io.ox/core
-#: apps/io.ox/core/sub/settings/pane.js module:io.ox/core/sub
-msgid "Refresh"
-msgstr "Aggiorna"
-
-#: apps/io.ox/core/settings/pane.js module:io.ox/core
-msgid "Refresh interval"
-msgstr "Intervallo di aggiornamento"
-
-#: apps/io.ox/mail/accounts/view-form.js module:io.ox/settings
-msgid "Refresh rate in minutes"
-msgstr "Intervallo di aggiornamento in minuti"
-
-#: apps/io.ox/mail/mailfilter/settings/filter/view-form.js
-#: module:io.ox/settings
-msgid "Regex"
-msgstr "Espressione regolare"
-
-#: apps/io.ox/mail/settings/pane.js module:io.ox/mail
-msgid "Register now"
-msgstr "Registrati ora"
-
-#: apps/io.ox/calendar/invitations/register.js module:io.ox/calendar/main
-msgid "Reject changes"
-msgstr "Rifiuta le modifiche"
-
-#: apps/io.ox/mail/mailfilter/settings/filter/view-form.js
-#: module:io.ox/settings
-msgid "Reject with reason"
-msgstr "Rifiuta con motivo"
-
-#: apps/io.ox/files/guidance/main.js module:io.ox/files
-msgid "Related articles"
-msgstr "Articoli correlati"
-
-#: apps/io.ox/core/settings/pane.js module:io.ox/core
-msgid "Reload page"
-msgstr "Ricarica la pagina"
-
-#: apps/io.ox/core/settings/errorlog/settings/pane.js module:io.ox/core
-#: apps/io.ox/files/guidance/main.js module:io.ox/files
-msgid "Reload statistics"
-msgstr "Ricarica statistiche"
-
-<<<<<<< HEAD
-#. %1$s remaining upload time
-#: apps/io.ox/files/upload/main.js module:io.ox/files
-msgid "Remaining time: %1$s"
-msgstr "Tempo rimanente: %1$s"
-=======
-#. generic erromessage if inserting an image into a mail failed.
-#: apps/io.ox/mail/compose/inline-images.js module:io.ox/mail
-msgid "Error while uploading your image"
-msgstr "Errore durante il caricamento della tua immagine"
-
-#: apps/io.ox/mail/compose/inline-images.js module:io.ox/mail
-msgid "Insert inline image"
-msgstr "Inserisci immagine in linea"
->>>>>>> 3878e903
-
-#: apps/io.ox/mail/actions/reminder.js module:io.ox/mail
-msgid "Remind me"
-msgstr "Ricordami"
-
-#: apps/io.ox/core/tk/reminder-util.js module:io.ox/core
-msgid "Remind me again"
-msgstr "Ricordami in seguito"
-
-#. %1$s is something like "in 5 minutes"
-#. don't know if that works for all languages but it has been
-#. a string concatenation before; at least now it's documented
-#: apps/io.ox/core/tk/reminder-util.js module:io.ox/core
-msgid "Remind me again %1$s"
-msgstr "Ricordami ancora %1$s"
-
-#: apps/io.ox/calendar/actions/acceptdeny.js module:io.ox/calendar
-#: apps/io.ox/calendar/edit/extensions.js module:io.ox/calendar/edit/main
-#: apps/io.ox/calendar/invitations/register.js module:io.ox/calendar/main
-#: apps/io.ox/mail/actions.js module:io.ox/mail apps/io.ox/mail/toolbar.js
-#: apps/io.ox/tasks/edit/view-template.js module:io.ox/tasks/edit
-msgid "Reminder"
-msgstr "Promemoria"
-
-#: apps/io.ox/tasks/edit/view-template.js module:io.ox/tasks/edit
-#: apps/io.ox/tasks/print.js module:io.ox/tasks
-msgid "Reminder date"
-msgstr "Promemoria"
-
-#. %1$s reminder date of a task
-#: apps/io.ox/tasks/view-detail.js module:io.ox/tasks
-#, c-format
-msgid "Reminder date %1$s"
-msgstr "Promemoria %1$s"
-
-#. %1$s appointment title
-#: apps/io.ox/core/tk/reminder-util.js module:io.ox/core
-#, c-format
-msgid "Reminder for appointment %1$s."
-msgstr "Promemoria per l'appuntamento %1$s"
-
-#. %1$s task title
-#: apps/io.ox/core/tk/reminder-util.js module:io.ox/core
-#, c-format
-msgid "Reminder for task %1$s."
-msgstr "Promemoria per l'attività %1$s."
-
-#: apps/io.ox/mail/actions/reminder.js module:io.ox/mail
-msgid "Reminder has been created"
-msgstr "Il promemoria è stato creato"
-
-#: apps/io.ox/files/share/permissions.js module:io.ox/core
-msgid "Remove"
-msgstr "Rimuovi"
-
-#. %1$s is the user name of the group member
-#: apps/io.ox/mail/mailfilter/settings/filter.js module:io.ox/mail
-#: apps/io.ox/portal/settings/pane.js module:io.ox/portal
-#: apps/plugins/administration/groups/settings/members.js module:io.ox/core
-msgid "Remove %1$s"
-msgstr "Rimuovi %1$s"
-
-#: apps/io.ox/backbone/mini-views/attachments.js module:io.ox/core
-#: apps/io.ox/core/attachments/view.js apps/io.ox/core/tk/attachments.js
-#: apps/io.ox/core/tk/attachmentsUtil.js
-msgid "Remove attachment"
-msgstr "Rimuovi allegato "
-
-#: apps/io.ox/participants/views.js module:io.ox/core
-msgid "Remove contact"
-msgstr "Rimuovi contatto"
-
-#: apps/io.ox/mail/accounts/view-form.js module:io.ox/settings
-msgid "Remove copy from server after retrieving a message"
-msgstr "Rimuovi la copia dal server dopo il recupero del messaggio"
-
-#: apps/io.ox/core/folder/favorites.js module:io.ox/core
-msgid "Remove from favorites"
-msgstr "Rimuovi dai preferiti"
-
-#: apps/io.ox/files/actions/share.js module:io.ox/files
-msgid "Remove link"
-msgstr "Rimuovi collegamento"
-
-#: apps/plugins/administration/groups/settings/members.js module:io.ox/core
-msgid "Remove member"
-msgstr "Rimuovi membro"
-
-#. %1$s is the display name of a removed user or mail recipient
-#. %2$s is the email address of the user or mail recipient
-#: apps/io.ox/core/tk/tokenfield.js module:io.ox/core
-msgid "Removed %1$s, %2$s."
-msgstr "Rimosso %1$s, %2$s."
-
-#: apps/io.ox/core/folder/actions/rename.js module:io.ox/core
-#: apps/io.ox/core/folder/contextmenu.js
-#: apps/io.ox/core/viewer/views/toolbarview.js apps/io.ox/files/actions.js
-#: module:io.ox/files apps/io.ox/files/actions/rename.js
-#: apps/io.ox/files/toolbar.js
-msgid "Rename"
-msgstr "Rinomina"
-
-#: apps/io.ox/core/folder/actions/rename.js module:io.ox/core
-msgid "Rename folder"
-msgstr "Rinomina cartella"
-
-#: apps/io.ox/calendar/edit/recurrence-view.js module:io.ox/calendar/edit/main
-msgid "Repeat"
-msgstr "Ripeti"
-
-#: apps/plugins/portal/userSettings/register.js module:io.ox/core
-msgid "Repeat new password"
-msgstr "Ripeti la nuova password"
-
-#. Used as a verb to reply to one recipient
-#: apps/io.ox/mail/actions.js module:io.ox/mail
-#: apps/io.ox/mail/inplace-reply.js apps/plugins/portal/twitter/util.js
-#: module:plugins/portal
-msgid "Reply"
-msgstr "Rispondi"
-
-#: apps/io.ox/mail/actions.js module:io.ox/mail
-msgid "Reply All"
-msgstr "Rispondi a tutti"
-
-#. Must not exceed 8 characters. e.g. German would be: "Antworten an", needs to be abbreviated like "Antw. an" as space is very limited
-#: apps/io.ox/mail/compose/extensions.js module:io.ox/mail
-msgctxt "compose"
-msgid "Reply to"
-msgstr "Rispondi a"
-
-#. Used as a verb to reply to all recipients
-#: apps/io.ox/mail/inplace-reply.js module:io.ox/mail
-msgid "Reply to all"
-msgstr "Rispondi a tutti"
-
-#: apps/io.ox/mail/mobile-toolbar-actions.js module:io.ox/mail
-#: apps/io.ox/mail/toolbar.js
-msgid "Reply to all recipients"
-msgstr "Rispondi a tutti i destinatari"
-
-#: apps/io.ox/mail/mobile-toolbar-actions.js module:io.ox/mail
-#: apps/io.ox/mail/toolbar.js
-msgid "Reply to sender"
-msgstr "Rispondi al mittente"
-
-#: apps/io.ox/mail/compose/view.js module:io.ox/mail
-msgid "Request read receipt"
-msgstr "Richiedi conferma di lettura"
-
-#: apps/io.ox/files/share/permissions.js module:io.ox/core
-msgid "Resend invitation"
-msgstr "Invia nuovamente l'invito"
-
-#: apps/io.ox/calendar/edit/extensions.js module:io.ox/calendar/edit/main
-#: apps/io.ox/calendar/freetime/timeView.js module:io.ox/calendar
-#: apps/io.ox/calendar/util.js
-msgid "Reserved"
-msgstr "Riservato"
-
-#: apps/io.ox/core/emoji/view.js module:io.ox/mail/emoji
-msgid "Reset this list"
-msgstr "Ripristina questa lista"
-
-#: apps/io.ox/contacts/view-detail.js module:io.ox/contacts
-#: apps/io.ox/participants/model.js module:io.ox/core
-msgid "Resource"
-msgstr "Risorsa"
-
-#: apps/io.ox/participants/model.js module:io.ox/core
-msgid "Resource group"
-msgstr "Gruppo di risorse"
-
-#: apps/plugins/administration/resources/settings/edit.js module:io.ox/core
-msgid "Resource name (mandatory)"
-msgstr "Nome risorsa (obbligatorio)"
-
-#: apps/io.ox/participants/detail.js module:io.ox/core
-#: apps/plugins/administration/resources/register.js
-#: apps/plugins/administration/resources/settings/pane.js
-msgid "Resources"
-msgstr "Risorse"
-
-#: apps/io.ox/core/main.js module:io.ox/core
-msgid "Restore applications"
-msgstr "Ripristina le applicazioni"
-
-#: apps/io.ox/core/commons.js module:io.ox/core
-msgid "Results"
-msgstr "Risultati"
-
-#: apps/plugins/halo/xing/register.js module:plugins/portal
-msgid "Retired"
-msgstr "Pensionato"
-
-#: apps/io.ox/core/commons.js module:io.ox/core
-msgid "Retry"
-msgstr "Ritenta"
-
-#: apps/plugins/portal/twitter/util.js module:plugins/portal
-msgid "Retweet"
-msgstr "Retweet"
-
-#: apps/plugins/portal/twitter/util.js module:plugins/portal
-msgid "Retweet this to your followers?"
-msgstr "Vuoi eseguire un retweet ai tuoi follower?"
-
-#: apps/plugins/portal/twitter/util.js module:plugins/portal
-msgid "Retweeted"
-msgstr "Retweet eseguito"
-
-#: apps/plugins/portal/twitter/util.js module:plugins/portal
-msgid "Retweeted by %s"
-msgstr "Retweet di %s"
-
-#: apps/io.ox/wizards/upsell.js module:io.ox/wizards
-msgid "Review your purchases"
-msgstr "Verifica i tuoi acquisti"
-
-#. Role: view folder + read/write all
-#: apps/io.ox/files/share/permissions.js module:io.ox/core
-msgid "Reviewer"
-msgstr "Revisore"
-
-#: apps/io.ox/settings/apps/settings/pane.js module:io.ox/core
-msgid "Revoke"
-msgstr "Revoca"
-
-#: apps/io.ox/files/share/permissions.js module:io.ox/core
-#: apps/io.ox/files/share/toolbar.js module:io.ox/files
-msgid "Revoke access"
-msgstr "Revoca l'accesso"
-
-#: apps/io.ox/files/share/toolbar.js module:io.ox/files
-msgid "Revoked access."
-msgstr "Accesso revocato."
-
-#: apps/io.ox/core/tk/contenteditable-editor.js module:io.ox/core
-msgid "Rich Text Area. Press ALT-F10 for toolbar"
-msgstr "Area di testo formattato. Premi ALT-F10 per la barra degli strumenti"
-
-#: apps/io.ox/contacts/model.js module:io.ox/contacts
-msgid "Room number"
-msgstr "Ufficio"
-
-#: apps/io.ox/calendar/freetime/timeView.js module:io.ox/calendar
-msgid "Rows"
-msgstr "Righe"
-
-#: apps/io.ox/mail/mailfilter/settings/filter/view-form.js
-#: module:io.ox/settings
-msgid "Rule name"
-msgstr "Nome regola"
-
-#: apps/io.ox/onboarding/clients/extensions.js module:io.ox/core/onboarding
-msgid "SMTP Login"
-msgstr "Accesso SMTP"
-
-#: apps/io.ox/onboarding/clients/extensions.js module:io.ox/core/onboarding
-msgid "SMTP Port"
-msgstr "Porta SMTP"
-
-#: apps/io.ox/onboarding/clients/extensions.js module:io.ox/core/onboarding
-msgid "SMTP Secure"
-msgstr "SMTP sicuro"
-
-#: apps/io.ox/onboarding/clients/extensions.js module:io.ox/core/onboarding
-msgid "SMTP Server"
-msgstr "Server SMTP"
-
-<<<<<<< HEAD
-#. Connection security. SSL/TLS.
-#: apps/io.ox/mail/accounts/view-form.js module:io.ox/settings
-msgid "SSL/TLS"
-msgstr "SSL/TLS"
-=======
-#: apps/io.ox/mail/mailfilter/settings/filter/view-form.js
-#: module:io.ox/settings
-msgid "Detail"
-msgstr "Dettagli"
-
-#: apps/io.ox/mail/mailfilter/settings/filter/view-form.js
-#: module:io.ox/settings
-msgid "Localpart"
-msgstr "Localpart"
-
-#: apps/io.ox/mail/mailfilter/settings/filter/view-form.js
-#: module:io.ox/settings
-msgid "Domain"
-msgstr "Dominio"
-
-#: apps/io.ox/mail/mailfilter/settings/filter/view-form.js
-#: module:io.ox/settings
-msgid "starts on"
-msgstr "inizia il"
->>>>>>> 3878e903
-
-#: apps/io.ox/contacts/model.js module:io.ox/contacts
-msgid "Sales Volume"
-msgstr "Volume vendite"
 
 #: apps/io.ox/calendar/edit/extensions.js module:io.ox/calendar/edit/main
 #: apps/io.ox/contacts/distrib/create-dist-view.js module:io.ox/contacts
@@ -7937,168 +622,29 @@
 msgid "Save"
 msgstr "Salva"
 
-#: apps/io.ox/files/actions/save-as-pdf.js module:io.ox/files
-#: apps/io.ox/files/toolbar.js
-msgid "Save as PDF"
-msgstr "Salva come PDF"
-
-#: apps/io.ox/calendar/actions.js module:io.ox/calendar
-#: apps/io.ox/calendar/freetime/main.js apps/io.ox/mail/actions.js
-#: module:io.ox/mail
-msgid "Save as distribution list"
-msgstr "Salva come lista di distribuzione"
-
-#: apps/io.ox/mail/compose/view.js module:io.ox/mail
-msgid "Save as draft"
-msgstr "Salva come bozza"
-
-#: apps/io.ox/mail/actions.js module:io.ox/mail apps/io.ox/mail/toolbar.js
-msgid "Save as file"
-msgstr "Salva come file"
-
-#: apps/io.ox/mail/actions/attachmentSave.js module:io.ox/mail
-msgid "Save attachment"
-msgstr "Salva allegato"
-
-#. %1$s is usually "Drive" (product name; might be customized)
-#: apps/io.ox/core/pim/actions.js module:io.ox/core
-#: apps/io.ox/core/viewer/views/toolbarview.js apps/io.ox/mail/actions.js
-#: module:io.ox/mail
-msgid "Save to %1$s"
-msgstr "Salva in %1$s"
-
-#: apps/io.ox/core/api/attachment.js module:io.ox/core
-msgid "Saved appointment attachment"
-msgstr "Allegato di appuntamento salvato"
-
-#: apps/io.ox/core/api/attachment.js module:io.ox/core
-msgid "Saved attachment"
-msgstr "Allegato salvato"
-
-<<<<<<< HEAD
-#: apps/io.ox/core/api/attachment.js module:io.ox/core
-msgid "Saved contact attachment"
-msgstr "Allegato di contatto salvato"
-=======
+#: apps/io.ox/calendar/edit/extensions.js module:io.ox/calendar/edit/main
+#: apps/io.ox/calendar/mobile-toolbar-actions.js module:io.ox/calendar
+#: apps/io.ox/tasks/edit/view-template.js module:io.ox/tasks/edit
+#: apps/plugins/administration/groups/settings/edit.js module:io.ox/core
+#: apps/plugins/administration/resources/settings/edit.js
+msgid "Create"
+msgstr "Crea"
+
+#: apps/io.ox/calendar/edit/extensions.js module:io.ox/calendar/edit/main
+#: apps/io.ox/contacts/distrib/create-dist-view.js module:io.ox/contacts
+#: apps/io.ox/contacts/edit/view-form.js apps/io.ox/core/settings/user.js
+#: apps/io.ox/mail/compose/extensions.js module:io.ox/mail
 #: apps/io.ox/mail/mailfilter/settings/filter/view-form.js
-#: module:io.ox/settings
-msgid "Sender address"
-msgstr "Indirizzo del mittente"
-
-#: apps/io.ox/mail/mailfilter/settings/filter/view-form.js
-#: module:io.ox/settings
-msgid "Keep"
-msgstr "Mantieni"
->>>>>>> 3878e903
-
-#: apps/io.ox/contacts/view-detail.js module:io.ox/contacts
-msgid "Saved in:"
-msgstr "Salvato in:"
-
-#: apps/io.ox/mail/api.js module:io.ox/mail
-msgid "Saved mail attachment"
-msgstr "Allegato di posta salvato"
-
-#: apps/io.ox/core/api/attachment.js module:io.ox/core
-msgid "Saved task attachment"
-msgstr "Allegato di attività salvato"
-
-#: apps/io.ox/mail/actions/attachmentSave.js module:io.ox/mail
-msgid "Saving attachment ..."
-msgid_plural "Saving attachments ..."
-msgstr[0] "Salvataggio allegato..."
-msgstr[1] "Salvataggio allegati..."
-
-#: apps/io.ox/calendar/freebusy/templates.js module:io.ox/calendar/freebusy
-#: apps/io.ox/calendar/freetime/main.js module:io.ox/calendar
-#: apps/io.ox/calendar/toolbar.js
-msgid "Scheduling"
-msgstr "Pianificazione"
-
-#: apps/io.ox/core/main.js module:io.ox/core
-#: apps/io.ox/search/view-template.js
-msgctxt "app"
-msgid "Scheduling"
-msgstr "Pianificazione"
-
-#: apps/io.ox/contacts/addressbook/popup.js module:io.ox/contacts
-#: apps/io.ox/core/desktop.js module:io.ox/core apps/io.ox/core/main.js
-#: apps/io.ox/find/extensions-facets.js apps/io.ox/find/main.js
-#: apps/io.ox/find/view-tokenfield.js
-#: apps/io.ox/search/autocomplete/extensions.js apps/io.ox/search/main.js
-#: module:io.ox/search apps/plugins/portal/flickr/register.js
-#: module:plugins/portal
-msgid "Search"
-msgstr "Cerca"
-
-#: apps/io.ox/find/view-facets.js module:io.ox/core
-msgid "Search facets"
-msgstr "Ricerca faccette"
-
-#: apps/io.ox/files/view-options.js module:io.ox/files
-msgid "Search results"
-msgstr "Risultati di ricerca"
-
-#. search feature help text for screenreaders
-#: apps/io.ox/core/desktop.js module:io.ox/core
-msgid ""
-"Search results page lists all active facets to allow them to be easly "
-"adjustable/removable. Below theses common facets additonal advanced facets "
-"are listed. To narrow down search result please adjust active facets or add "
-"new ones"
-msgstr ""
-"La pagina dei risultati di ricerca elenca tutti i filtri di ricerca attivi "
-"per semplificare la loro regolazione/eliminazione. Sotto questi filtri di "
-"ricerca comuni sono elencati altri filtri di ricerca aggiuntivi avanzati. "
-"Per restringere i risultati della ricerca, regola i filtri di ricerca attivi "
-"o aggiungine di nuovi."
+#: module:io.ox/settings apps/io.ox/tasks/edit/view-template.js
+#: module:io.ox/tasks/edit
+msgid "Discard"
+msgstr "Scarta"
 
 #: apps/io.ox/calendar/edit/extensions.js module:io.ox/calendar/edit/main
 #: apps/io.ox/files/view-options.js module:io.ox/files
 #: apps/io.ox/mail/accounts/view-form.js module:io.ox/settings
 msgid "Select"
 msgstr "Seleziona"
-
-#. Sort options drop-down
-#: apps/io.ox/files/view-options.js module:io.ox/files
-msgctxt "dropdown"
-msgid "Select"
-msgstr "Seleziona"
-
-#. Context: Add selected contacts; German "Auswählen", for example
-#: apps/io.ox/contacts/addressbook/popup.js module:io.ox/contacts
-msgctxt "select-contacts"
-msgid "Select"
-msgstr "Seleziona"
-
-#: apps/io.ox/mail/compose/names.js module:io.ox/mail
-msgid ""
-"Select a checkbox to define a custom name for that address; otherwise the "
-"mail account's default name will be used. If you want to use an address "
-"anonymously, select the checkbox and leave the field empty."
-msgstr ""
-"Marca una casella di selezione per definire un nome personalizzato per "
-"l'indirizzo; altrimenti sarà utilizzato il nome predefinito dell'account di "
-"posta elettronica. Se desideri utilizzare un indirizzo in modo anonimo, "
-"seleziona la casella e lascia vuoto il campo."
-
-#: apps/io.ox/core/tk/vgrid.js module:io.ox/core
-#: apps/io.ox/mail/view-options.js module:io.ox/mail
-msgid "Select all"
-msgstr "Seleziona tutto"
-
-#: apps/io.ox/contacts/addressbook/popup.js module:io.ox/contacts
-msgid "Select contacts"
-msgstr "Seleziona contatti"
-
-#: apps/io.ox/calendar/settings/timezones/favorite-view.js
-#: module:io.ox/calendar
-msgid "Select favorite timezone"
-msgstr "Seleziona fuso orario preferito"
-
-#: apps/io.ox/files/actions/upload-new-version.js module:io.ox/files
-msgid "Select file"
-msgstr "Seleziona file"
 
 #: apps/io.ox/calendar/edit/extensions.js module:io.ox/calendar/edit/main
 #: apps/io.ox/core/folder/picker.js module:io.ox/core
@@ -8107,637 +653,9 @@
 msgid "Select folder"
 msgstr "Seleziona cartella"
 
-#: apps/io.ox/core/commons.js module:io.ox/core
-msgid "Selection Details"
-msgstr "Dettagli selezione"
-
-#: apps/io.ox/mail/compose/extensions.js module:io.ox/mail
-#: apps/io.ox/onboarding/clients/extensions.js module:io.ox/core/onboarding
-#: apps/plugins/core/feedback/register.js module:io.ox/core
-msgid "Send"
-msgstr "Invia"
-
-#. Respond to a read receipt request; German "Lesebestätigung senden"
-#: apps/io.ox/mail/common-extensions.js module:io.ox/mail
-msgid "Send a read receipt"
-msgstr "Invia una conferma di lettura"
-
-#: apps/io.ox/files/actions.js module:io.ox/files apps/io.ox/files/toolbar.js
-msgid "Send as internal link"
-msgstr "Invia come collegamento interno"
-
-#: apps/io.ox/contacts/actions.js module:io.ox/contacts
-#: apps/io.ox/contacts/mobile-toolbar-actions.js module:io.ox/mail
-#: apps/io.ox/contacts/toolbar.js
-msgid "Send as vCard"
-msgstr "Invia come vCard"
-
-#: apps/io.ox/core/viewer/views/toolbarview.js module:io.ox/core
-#: apps/io.ox/files/actions.js module:io.ox/files apps/io.ox/files/toolbar.js
-#: apps/io.ox/notes/toolbar.js module:io.ox/notes
-msgid "Send by mail"
-msgstr "Invia tramite posta"
-
-#: apps/io.ox/files/actions/share.js module:io.ox/files
-msgid "Send link"
-msgstr "Invia collegamento"
-
-#: apps/io.ox/contacts/actions.js module:io.ox/contacts
-#: apps/io.ox/contacts/mobile-toolbar-actions.js module:io.ox/mail
-#: apps/io.ox/contacts/toolbar.js
-msgid "Send mail"
-msgstr "Invia messaggio di posta"
-
-#: apps/io.ox/calendar/actions.js module:io.ox/calendar
-msgid "Send mail to all participants"
-msgstr "Invia messaggio a tutti i partecipanti"
-
-#: apps/io.ox/mail/actions.js module:io.ox/mail
-msgid "Send new mail"
-msgstr "Invia nuovo messaggio"
-
-#: apps/io.ox/files/share/permissions.js module:io.ox/core
-msgid "Send notification"
-msgstr "Invia notifica"
-
-#: apps/io.ox/mail/vacationnotice/settings/model.js module:io.ox/mail
-msgid "Send vacation notice during this time only"
-msgstr "Invia l'avviso di assenza solo durante questo orario"
-
-#: apps/io.ox/mail/mailfilter/settings/filter/view-form.js
-#: module:io.ox/settings
-msgid "Sender/From"
-msgstr "Mittente/Da"
-
-#. %1$d is number of messages; %2$d is progress in percent
-#: apps/io.ox/mail/main.js module:io.ox/mail
-msgid "Sending 1 message ... %2$d%"
-msgid_plural "Sending %1$d messages ... %2$d%"
-msgstr[0] "Invio di 1 messaggio in corso... %2$d%"
-msgstr[1] "Invio di %1$d messaggi in corso... %2$d%"
-
-#: apps/io.ox/core/viewer/views/sidebar/fileinfoview.js
-#: module:io.ox/core/viewer
-msgid "Sent"
-msgstr "Inviato"
-
-#. %s is the product name
-#: apps/io.ox/mail/compose/signatures.js module:io.ox/mail
-msgid "Sent from %s via mobile"
-msgstr "Inviato da %s tramite mobile"
-
-#: apps/plugins/halo/mail/register.js module:plugins/halo
-msgid "Sent mails"
-msgstr "Messaggi inviati"
-
-#. Sent folder
-#: apps/io.ox/mail/accounts/view-form.js module:io.ox/settings
-msgctxt "folder"
-msgid "Sent messages"
-msgstr "Messaggi inviati"
-
-#: apps/io.ox/calendar/edit/recurrence-view.js module:io.ox/calendar/edit/main
-msgid "September"
-msgstr "Settembre"
-
-#. Use singular in this context
-#: apps/io.ox/calendar/actions/acceptdeny.js module:io.ox/calendar
-#: apps/io.ox/calendar/actions/edit.js apps/io.ox/calendar/week/perspective.js
-msgid "Series"
-msgstr "Serie"
-
-#: apps/io.ox/mail/accounts/view-form.js module:io.ox/settings
-msgid "Server name"
-msgstr "Nome del server"
-
-#: apps/io.ox/mail/accounts/view-form.js module:io.ox/settings
-msgid "Server port"
-msgstr "Porta del server"
-
-#: apps/io.ox/mail/accounts/view-form.js module:io.ox/settings
-msgid "Server type"
-msgstr "Tipo di server"
-
-#: apps/io.ox/backbone/basicModel.js module:io.ox/core
-#: apps/io.ox/backbone/extendedModel.js apps/io.ox/core/main.js
-msgid "Server unreachable"
-msgstr "Server non raggiungibile"
-
-#: apps/io.ox/core/about/about.js module:io.ox/core
-#: apps/io.ox/core/settings/errorlog/settings/pane.js
-msgid "Server version"
-msgstr "Versione del server"
-
-#: apps/io.ox/mail/toolbar.js module:io.ox/mail
-msgid "Set category"
-msgstr "Imposta categoria"
-
-#: apps/io.ox/core/tk/flag-picker.js module:io.ox/mail
-#: apps/io.ox/mail/toolbar.js
-msgid "Set color"
-msgstr "Imposta il colore"
-
-#: apps/io.ox/core/main.js module:io.ox/core apps/io.ox/settings/main.js
-msgid "Settings"
-msgstr "Impostazioni"
-
-#: apps/io.ox/search/view-template.js module:io.ox/core
-msgctxt "app"
-msgid "Settings"
-msgstr "Impostazioni"
-
-#: apps/io.ox/onboarding/clients/extensions.js module:io.ox/core/onboarding
-msgid "Settings for advanced users"
-msgstr "Impostazioni per utenti avanzati"
-
-#: apps/io.ox/core/viewer/views/toolbarview.js module:io.ox/core
-#: apps/io.ox/files/share/permissions.js apps/io.ox/files/toolbar.js
-#: module:io.ox/files apps/plugins/portal/xing/actions.js
-#: module:plugins/portal
-msgid "Share"
-msgstr "Condividi"
-
-#: apps/io.ox/files/share/permissions.js module:io.ox/core
-msgid "Share \"%1$s\""
-msgstr "Condividi \"%1$s\""
-
-#: apps/io.ox/files/toolbar.js module:io.ox/files
-msgid "Share current folder"
-msgstr "Condividi la cartella attuale"
-
-#: apps/io.ox/files/toolbar.js module:io.ox/files
-msgid "Share selected file"
-msgid_plural "Share selected files"
-msgstr[0] "Condividi il file selezionato"
-msgstr[1] "Condividi i file selezionati"
-
-#: apps/io.ox/files/toolbar.js module:io.ox/files
-msgid "Share selected folder"
-msgid_plural "Share selected folders"
-msgstr[0] "Condividi la cartella selezionata"
-msgstr[1] "Condividi le cartelle selezionate"
-
-#: apps/io.ox/files/toolbar.js module:io.ox/files
-msgid "Share selected objects"
-msgstr "Condividi gli oggetti selezionati"
-
-#. if only one item -> insert filename / on more than one item -> item count
-#: apps/io.ox/files/actions/share.js module:io.ox/files
-msgid "Share the file \"%1$d\""
-msgid_plural "Share %1$d items"
-msgstr[0] "Condividi il file \"%1$d\""
-msgstr[1] "Condividi %1$d elementi"
-
-#: apps/io.ox/files/actions/share.js module:io.ox/files
-msgid "Share the folder \"%1$d\""
-msgid_plural "Share %1$d items"
-msgstr[0] "Condividi la cartella \"%1$d\""
-msgstr[1] "Condividi %1$d elementi"
-
-#: apps/io.ox/core/viewer/views/toolbarview.js module:io.ox/core
-msgid "Share this file"
-msgstr "Condividi questo file"
-
-#: apps/io.ox/contacts/actions.js module:io.ox/contacts
-msgid "Share your contacts"
-msgstr "Condividi i tuoi contatti"
-
-#: apps/io.ox/files/actions.js module:io.ox/files
-msgid "Share your folders"
-msgstr "Condividi le tue cartelle"
-
-#: apps/plugins/halo/appointments/register.js module:plugins/halo
-msgid "Shared Appointments"
-msgstr "Appuntamenti condivisi"
-
-#: apps/plugins/portal/xing/actions.js module:plugins/portal
-msgid "Shared activity"
-msgstr "Attività condivisa"
-
-#: apps/io.ox/contacts/addressbook/popup.js module:io.ox/contacts
-#: apps/io.ox/core/folder/extensions.js module:io.ox/core
-msgid "Shared address books"
-msgstr "Rubriche condivise"
-
-#: apps/io.ox/core/folder/extensions.js module:io.ox/core
-msgid "Shared by other users"
-msgstr "Condiviso da altri utenti"
-
-#: apps/io.ox/core/folder/extensions.js module:io.ox/core
-msgid "Shared calendars"
-msgstr "Calendari condivisi"
-
-#: apps/io.ox/core/folder/extensions.js module:io.ox/core
-msgid "Shared tasks"
-msgstr "Attività condivise"
-
-#. "Shares" in terms of "shared with others" ("Freigaben")
-#: apps/io.ox/core/viewer/views/sidebar/fileinfoview.js
-#: module:io.ox/core/viewer
-msgid "Shares"
-msgstr "Condivisioni"
-
-#: apps/io.ox/core/folder/contextmenu.js module:io.ox/core
-msgid "Sharing"
-msgstr "Condivisione"
-
-#: apps/io.ox/wizards/upsell.js module:io.ox/wizards
-msgid "Shopping cart"
-msgstr "Carrello della spesa"
-
-#: apps/io.ox/core/folder/contextmenu.js module:io.ox/core
-msgid "Show"
-msgstr "Mostra"
-
-#: apps/io.ox/contacts/edit/view-form.js module:io.ox/contacts
-#: apps/io.ox/core/settings/user.js
-msgid "Show all fields"
-msgstr "Mostra tutti i campi"
-
-#: apps/io.ox/core/sub/settings/pane.js module:io.ox/core/sub
-msgid "Show all items"
-msgstr "Mostra tutti gli elementi"
-
-#: apps/io.ox/calendar/invitations/register.js module:io.ox/calendar/main
-msgid "Show appointment details"
-msgstr "Mostra i dettagli dell'appuntamento"
-
-#: apps/io.ox/mail/compose/extensions.js module:io.ox/mail
-msgid "Show blind carbon copy input field"
-msgstr "Mostra il campo CCN"
-
-#: apps/io.ox/mail/compose/extensions.js module:io.ox/mail
-msgid "Show carbon copy input field"
-msgstr "Mostra il campo CC"
-
-#: apps/io.ox/calendar/invitations/register.js module:io.ox/calendar/main
-msgid "Show conflicts"
-msgstr "Mostra conflitti"
-
-#: apps/io.ox/calendar/settings/pane.js module:io.ox/calendar
-msgid "Show declined appointments"
-msgstr "Mostra appuntamenti rifiutati"
-
-#: apps/io.ox/core/settings/pane.js module:io.ox/core
-msgid "Show desktop notifications"
-msgstr "Mostra le notifiche del desktop"
-
-#: apps/io.ox/tasks/edit/view-template.js module:io.ox/tasks/edit
-msgid "Show details"
-msgstr "Mostra i dettagli"
-
-#: apps/io.ox/tasks/main.js module:io.ox/tasks
-msgid "Show done tasks"
-msgstr "Mostra le attività completate"
-
-#: apps/io.ox/mail/detail/mobileView.js module:io.ox/mail
-#: apps/io.ox/mail/detail/view.js
-msgid "Show entire message"
-msgstr "Mostra l'intero messaggio"
-
-#: apps/io.ox/files/settings/pane.js module:io.ox/files
-msgid "Show hidden files and folders"
-msgstr "Mostra i file e le cartelle nascoste"
-
-#: apps/io.ox/files/mobile-toolbar-actions.js module:io.ox/mail
-msgid "Show icons"
-msgstr "Mostra icone"
-
-#: apps/io.ox/mail/common-extensions.js module:io.ox/mail
-msgid "Show images"
-msgstr "Mostra le immagini"
-
-#: apps/io.ox/files/actions.js module:io.ox/files apps/io.ox/files/toolbar.js
-msgid "Show internal link"
-msgstr "Mostra collegamento interno"
-
-#: apps/io.ox/files/mobile-toolbar-actions.js module:io.ox/mail
-msgid "Show list"
-msgstr "Mostra elenco"
-
-#: apps/io.ox/mail/compose/extensions.js module:io.ox/mail
-msgid "Show names"
-msgstr "Mostra i nomi"
-
-#: apps/io.ox/calendar/mobile-toolbar-actions.js module:io.ox/calendar
-msgid "Show next day"
-msgstr "Mostra il giorno successivo"
-
-#: apps/io.ox/calendar/mobile-toolbar-actions.js module:io.ox/calendar
-msgid "Show previous day"
-msgstr "Mostra il giorno precedente"
-
-#: apps/io.ox/mail/detail/content.js module:io.ox/mail
-msgid "Show quoted text"
-msgstr "Mostra il testo citato"
-
-#: apps/io.ox/core/settings/errorlog/settings/pane.js module:io.ox/core
-msgid "Show request body"
-msgstr "Mostra il corpo della richiesta"
-
-#: apps/io.ox/mail/settings/pane.js module:io.ox/mail
-msgid "Show requests for read receipts"
-msgstr "Mostra le richieste di conferma di lettura"
-
-#: apps/io.ox/core/settings/errorlog/settings/pane.js module:io.ox/core
-msgid "Show stack trace"
-msgstr "Mostra tracciamento degli errori"
-
-#: apps/io.ox/calendar/invitations/register.js module:io.ox/calendar/main
-msgid "Show task details"
-msgstr "Mostra i dettagli dell'attività"
-
-#: apps/io.ox/files/mobile-toolbar-actions.js module:io.ox/mail
-msgid "Show tiles"
-msgstr "Mostra riquadri"
-
 #: apps/io.ox/calendar/edit/extensions.js module:io.ox/calendar/edit/main
-#: apps/io.ox/calendar/view-detail.js module:io.ox/calendar
-msgid "Shown as"
-msgstr "Mostrato come"
-
-#: apps/io.ox/core/boot/i18n.js module:io.ox/core/boot
-#: apps/io.ox/core/relogin.js module:io.ox/core
-msgid "Sign in"
-msgstr "Accedi"
-
-#. the noun not the verb
-#: apps/io.ox/core/boot/i18n.js module:io.ox/core/boot
-msgctxt "word"
-msgid "Sign in"
-msgstr "Accedi"
-
-#: apps/io.ox/core/main.js module:io.ox/core
-msgid "Sign out"
-msgstr "Esci"
-
-#: apps/io.ox/core/main.js module:io.ox/core
-msgid "Sign out now"
-msgstr "Esci subito"
-
-#: apps/io.ox/mail/settings/signatures/settings/pane.js module:io.ox/mail
-msgid "Signature name"
-msgstr "Nome della firma"
-
-<<<<<<< HEAD
-#: apps/io.ox/mail/compose/extensions.js module:io.ox/mail
-#: apps/io.ox/mail/settings/signatures/register.js
-#: apps/io.ox/mail/settings/signatures/settings/pane.js
-msgid "Signatures"
-msgstr "Firme"
-
-#. Portal. Logged in as user
-#: apps/io.ox/portal/main.js module:io.ox/portal
-msgid "Signed in as %1$s"
-msgstr "Accesso effettuato come %1$s"
-=======
-#: apps/io.ox/mail/threadview.js module:io.ox/mail
-msgid "Open all messages"
-msgstr "Apri tutti i messaggi"
->>>>>>> 3878e903
-
-#: apps/io.ox/core/main.js module:io.ox/core
-msgid "Signed in as:"
-msgstr "Accesso effettuato come:"
-
-<<<<<<< HEAD
-#: apps/io.ox/core/viewer/views/sidebar/fileinfoview.js
-#: module:io.ox/core/viewer apps/io.ox/files/view-options.js
-#: module:io.ox/files apps/io.ox/mail/view-options.js module:io.ox/mail
-msgid "Size"
-msgstr "Dimensione"
-=======
-#: apps/io.ox/mail/threadview.js module:io.ox/mail
-msgid "%1$d messages in this conversation"
-msgstr "%1$d messaggi in questa conversazione"
-
-#: apps/io.ox/mail/threadview.js module:io.ox/mail
-msgid "Toggle viewport size"
-msgstr "Commuta dimensione viewport"
-
-#: apps/io.ox/mail/threadview.js module:io.ox/mail
-msgid "Close all messages"
-msgstr "Chiudi tutti i messaggi"
->>>>>>> 3878e903
-
-#: apps/io.ox/mail/mailfilter/settings/filter/view-form.js
-#: module:io.ox/settings
-msgid "Size (bytes)"
-msgstr "Dimensione (byte)"
-
-#: apps/io.ox/core/settings/errorlog/settings/pane.js module:io.ox/core
-msgid "Slow requests"
-msgstr "Richieste lente"
-
-#: apps/io.ox/portal/settings/pane.js module:io.ox/portal
-msgid "Smartphone settings:"
-msgstr "Impostazioni del telefono:"
-
-#. Emoji collection. SoftBank-specific icons. "SoftBank" in other languages, too.
-#: apps/io.ox/emoji/categories.js module:io.ox/mail/emoji
-msgid "SoftBank"
-msgstr "SoftBank"
-
-#: apps/io.ox/contacts/edit/main.js module:io.ox/contacts
-msgid "Some fields contain invalid data"
-msgstr "Alcuni campi contengono dati non validi"
-
-#. %1$s the maximum file size
-#: apps/io.ox/core/tk/upload.js module:io.ox/core
-msgid ""
-"Some files cannot be uploaded because they exceed the maximum file size of "
-"%1$s"
-msgstr ""
-"Alcuni file non possono essere caricati poiché superano la dimensione "
-"massima di %1$s"
-
-#: apps/io.ox/core/settings/pane.js module:io.ox/core
-msgid ""
-"Some settings (language, timezone, theme) require a page reload or relogin "
-"to take effect."
-msgstr ""
-"Alcune impostazioni (lingua, fuso orario, tema) richiedono un caricamento o "
-"un nuovo accesso affinché abbiano effetto."
-
-#: apps/plugins/portal/linkedIn/register.js module:plugins/portal
-#: apps/plugins/portal/twitter/register.js
-msgid "Something went wrong reauthorizing the %s account."
-msgstr ""
-"Qualcosa non ha funzionato durante la nuova autorizzazione dell'account %s,"
-
-#: apps/io.ox/oauth/settings.js module:io.ox/settings
-msgid "Something went wrong reauthorizing the account."
-msgstr ""
-"Qualcosa non ha funzionato durante la nuova autorizzazione dell'account."
-
-#: apps/io.ox/oauth/settings.js module:io.ox/settings
-msgid "Something went wrong saving your changes."
-msgstr "Qualcosa non ha funzionato durante il salvataggio delle modifiche."
-
-#: apps/plugins/halo/xing/register.js module:plugins/portal
-msgid "Sorry, could not connect to %s right now."
-msgstr "Spiacenti, impossibile connettersi a %s in questo momento."
-
-#: apps/plugins/halo/xing/register.js module:plugins/portal
-msgid "Sorry, there is no data available for you on %s."
-msgstr "Spiacenti, non ci sono dati disponibili per te su %s."
-
-#: apps/io.ox/core/viewer/views/types/imageview.js module:io.ox/core
-msgid "Sorry, there is no preview available for this image."
-msgstr "Spiacenti, non è disponibile un'anteprima per questa immagine."
-
-#: apps/io.ox/core/viewer/views/types/documentview.js module:io.ox/core
-#: apps/io.ox/presenter/views/presentationview.js module:io.ox/presenter
-msgid "Sorry, this page is not available at the moment."
-msgstr "Spiacenti, questa pagina non è al momento disponibile."
-
-#: apps/plugins/portal/linkedIn/register.js module:plugins/portal
-msgid ""
-"Sorry, we cannot help you here. Your provider needs to obtain a key from "
-"LinkedIn with the permission to do read messages."
-msgstr ""
-"Spiacenti, non possiamo aiutarti in questo caso. Il tuo fornitore deve "
-"ottenere una chiave da LinkedIn con i permessi per leggere i messaggi."
-
-#. Sort options drop-down
-#: apps/io.ox/files/share/view-options.js module:io.ox/files
-#: apps/io.ox/files/view-options.js apps/io.ox/mail/view-options.js
-#: module:io.ox/mail
-msgctxt "dropdown"
-msgid "Sort by"
-msgstr "Ordina per"
-
-#: apps/io.ox/tasks/main.js module:io.ox/tasks
-msgid "Sort options"
-msgstr "Opzioni di ordinamento"
-
-#: apps/plugins/notifications/mail/register.js module:plugins/notifications
-msgid "Sound"
-msgstr "Suono"
-
-#: apps/io.ox/core/sub/subscriptions.js module:io.ox/core/sub
-msgid "Source"
-msgstr "Origine"
-
-#. Spam folder
-#: apps/io.ox/mail/accounts/view-form.js module:io.ox/settings
-msgctxt "folder"
-msgid "Spam"
-msgstr "Posta indesiderata"
-
-#: apps/io.ox/contacts/model.js module:io.ox/contacts
-msgid "Spouse's name"
-msgstr "Nome del coniuge"
-
-#: apps/io.ox/mail/detail/links.js module:io.ox/mail
-msgid "Spreadsheet"
-msgstr "Foglio elettronico"
-
-#: apps/io.ox/files/view-options.js module:io.ox/files
-msgid "Spreadsheets"
-msgstr "Fogli elettronici"
-
-#: apps/io.ox/mail/accounts/view-form.js module:io.ox/settings
-msgid "Standard folders"
-msgstr "Cartelle standard"
-
-#: apps/io.ox/backbone/mini-views/timezonepicker.js module:io.ox/core
-#: apps/io.ox/calendar/week/view.js module:io.ox/calendar
-msgid "Standard timezone"
-msgstr "Fuso orario standard"
-
-#. button label for the 'start presentation' dropdown
-#: apps/io.ox/mail/vacationnotice/settings/model.js module:io.ox/mail
-#: apps/io.ox/presenter/views/toolbarview.js module:io.ox/presenter
-#: apps/io.ox/tasks/print.js module:io.ox/tasks
-msgid "Start"
-msgstr "Inizia"
-
-#: apps/io.ox/tasks/edit/view-template.js module:io.ox/tasks/edit
-#: apps/io.ox/tasks/view-detail.js module:io.ox/tasks
-msgid "Start date"
-msgstr "Data iniziale"
-
-#: apps/io.ox/calendar/edit/timezone-dialog.js module:io.ox/calendar/edit/main
-msgid "Start date timezone"
-msgstr "Fuso orario della data di inizio"
-
-#: apps/io.ox/contacts/settings/pane.js module:io.ox/contacts
-msgid "Start in global address book"
-msgstr "Avvia nella rubrica globale"
-
-#. 'start presentation' dropdown menu entry to start a local only presentation where no remote participants would be able to join.
-#: apps/io.ox/presenter/actions.js module:io.ox/presenter
-msgid "Start local presentation"
-msgstr "Avvia presentazione locale"
-
-#: apps/io.ox/calendar/settings/pane.js module:io.ox/calendar
-msgid "Start of working time"
-msgstr "Ora d'inizio della giornata lavorativa"
-
-#. button label for the 'start presentation' dropdown
-#: apps/io.ox/presenter/views/toolbarview.js module:io.ox/presenter
-msgid "Start presentation"
-msgstr "Avvia presentazione"
-
-#. 'start presentation' dropdown menu entry to start a remote presentation where remote participants would be able to join.
-#: apps/io.ox/presenter/actions.js module:io.ox/presenter
-msgid "Start remote presentation"
-msgstr "Avvia presentazione remota"
-
-#: apps/io.ox/core/desktop.js module:io.ox/core
-msgid "Start search"
-msgstr "Inizia la ricerca"
-
-#. button tooltip for 'start presentation' dropdown
-#: apps/io.ox/presenter/views/toolbarview.js module:io.ox/presenter
-msgid "Start the presentation"
-msgstr "Avvia la presentazione"
-
-#: apps/io.ox/core/tk/wizard.js module:io.ox/core
-msgid "Start tour"
-msgstr "Inizia la panoramica"
-
-#: apps/io.ox/core/permissions/permissions.js module:io.ox/core
-#: apps/io.ox/files/share/permissions.js
-#: apps/plugins/administration/groups/settings/edit.js
-msgid "Start typing to search for user names"
-msgstr "Inizia a digitare per cercare i nomi utente"
-
-#. Connection security. StartTLS.
-#: apps/io.ox/mail/accounts/view-form.js module:io.ox/settings
-msgid "StartTLS"
-msgstr "StartTLS"
-
-#: apps/io.ox/calendar/edit/extensions.js module:io.ox/calendar/edit/main
-msgid "Starts on"
-msgstr "Inizia il"
-
-#: apps/io.ox/contacts/model.js module:io.ox/contacts
-msgid "State"
-msgstr "Stato"
-
-#: apps/io.ox/mail/toolbar.js module:io.ox/mail
-msgid "Statistics"
-msgstr "Statistiche"
-
-#: apps/io.ox/calendar/toolbar.js module:io.ox/calendar
-#: apps/io.ox/tasks/edit/view-template.js module:io.ox/tasks/edit
-#: apps/io.ox/tasks/main.js module:io.ox/tasks
-msgid "Status"
-msgstr "Stato"
-
-#: apps/io.ox/core/boot/i18n.js module:io.ox/core/boot
-msgid "Stay signed in"
-msgstr "Rimani connesso"
-
-#: apps/io.ox/contacts/model.js module:io.ox/contacts
-msgid "Street"
-msgstr "Via"
-
-#: apps/plugins/halo/xing/register.js module:plugins/portal
-msgid "Student"
-msgstr "Studente"
+msgid "Calendar:"
+msgstr "Calendario:"
 
 #: apps/io.ox/calendar/edit/extensions.js module:io.ox/calendar/edit/main
 #: apps/io.ox/calendar/util.js module:io.ox/calendar
@@ -8752,189 +670,63 @@
 msgid "Subject"
 msgstr "Oggetto"
 
-#: apps/plugins/portal/xing/actions.js module:plugins/portal
-msgid "Submit comment"
-msgstr "Invia il commento"
-
-#: apps/io.ox/core/sub/subscriptions.js module:io.ox/core/sub
-msgid "Subscribe"
-msgstr "Sottoscrivi"
-
-#: apps/io.ox/core/folder/actions/imap-subscription.js module:io.ox/core
-msgid "Subscribe IMAP folders"
-msgstr "Sottoscrivi le cartelle IMAP"
-
-#: apps/io.ox/core/sub/settings/pane.js module:io.ox/core/sub
-msgid "Subscription refresh"
-msgstr "Aggiornamento della sottoscrizione"
-
-#: apps/io.ox/core/sub/subscriptions.js module:io.ox/core/sub
-msgid "Subscription successfully created."
-msgstr "La sottoscrizione è stata creata correttamente."
-
-#: apps/io.ox/core/sub/settings/pane.js module:io.ox/core/sub
-#: apps/io.ox/core/sub/settings/register.js
-msgid "Subscriptions"
-msgstr "Sottoscrizioni"
-
-#: apps/io.ox/core/yell.js module:io.ox/core
-msgid "Success"
-msgstr "Completato"
-
-#: apps/plugins/portal/xing/register.js module:plugins/portal
-msgid "Successfully reauthorized your %s account"
-msgstr "Account %s autorizzato nuovamente"
-
-#: apps/io.ox/contacts/model.js module:io.ox/contacts
-msgid "Suffix"
-msgstr "Suffisso"
-
-#: apps/io.ox/participants/detail.js module:io.ox/core
-msgid "Summary"
-msgstr "Riepilogo"
-
-#: apps/io.ox/files/view-options.js module:io.ox/files
-msgid "Switch to parent folder"
-msgstr "Passa alla cartella superiore"
-
-#. Emoji category
-#: apps/io.ox/emoji/categories.js module:io.ox/mail/emoji
-msgid "Symbols"
-msgstr "Simboli"
-
-#: apps/io.ox/core/settings/downloads/pane.js module:io.ox/core
+#: apps/io.ox/calendar/edit/extensions.js module:io.ox/calendar/edit/main
+#: apps/io.ox/calendar/print-compact.js module:io.ox/calendar
+#: apps/io.ox/calendar/util.js
+msgid "Location"
+msgstr "Luogo"
+
+#: apps/io.ox/calendar/edit/extensions.js module:io.ox/calendar/edit/main
+msgid "Starts on"
+msgstr "Inizia il"
+
+#: apps/io.ox/calendar/edit/extensions.js module:io.ox/calendar/edit/main
+msgid "Ends on"
+msgstr "Finisce il"
+
+#. %1$s timezone abbreviation of the appointment
+#. %2$s default user timezone
+#: apps/io.ox/calendar/edit/extensions.js module:io.ox/calendar/edit/main
 msgid ""
-"Synchronization of Emails, Calendar, Contacts and Tasks, along with Public, "
-"Shared and System Folders to Microsoft Outlook® clients."
-msgstr ""
-"Sincronizzazione di messaggi di posta, calendario, contatti e attività, "
-"insieme alle cartelle pubbliche, condivise e di sistema con i client "
-"Microsoft Outlook®."
-
-#: apps/io.ox/calendar/actions.js module:io.ox/calendar
-msgid "Synchronize calendar"
-msgstr "Sincronizza il calendario"
-
-#: apps/io.ox/mail/actions.js module:io.ox/mail
-msgid "Synchronize with Outlook"
-msgstr "Sincronizza con Outlook"
-
-#: apps/io.ox/core/folder/extensions.js module:io.ox/core
-msgid "Synchronize with your tablet or smartphone"
-msgstr "Sincronizza con il tuo tablet o smartphone"
-
-#: apps/io.ox/contacts/model.js module:io.ox/contacts
-msgid "TAX ID"
-msgstr "Codice fiscale"
-
-#. Terabytes
-#: apps/io.ox/core/strings.js module:io.ox/core
-msgid "TB"
-msgstr "TB"
-
-#: apps/io.ox/contacts/model.js module:io.ox/contacts
-msgid "TTY/TDD"
-msgstr "TTY/TDD"
-
-#: apps/io.ox/mail/mailfilter/settings/filter/view-form.js
-#: module:io.ox/settings
-msgid "Tag mail with"
-msgstr "Etichetta il messaggio con"
-
-#. title for 1st and snd step of the client onboarding wizard
-#. users can configure their devices to access/sync appsuites data (f.e. install ox mail app)
-#. %1$s the product name
-#: apps/io.ox/onboarding/clients/wizard.js module:io.ox/core/onboarding
-#: apps/plugins/portal/client-onboarding/register.js module:plugins/portal
-#, c-format
-msgid "Take %1$s with you! Stay up-to-date on your favorite devices."
-msgstr "Porta %1$s con te! Mantieni aggiornati i tuoi dispositivi preferiti."
-
-#: apps/io.ox/mail/detail/links.js module:io.ox/mail
-#: apps/io.ox/tasks/edit/main.js module:io.ox/tasks
-msgid "Task"
-msgstr "Attività"
-
-#: apps/io.ox/tasks/detail/main.js module:io.ox/tasks apps/io.ox/tasks/main.js
-msgid "Task Details"
-msgstr "Dettagli attività"
-
-#: apps/io.ox/tasks/actions/delete.js module:io.ox/tasks
-msgid "Task has been deleted!"
-msgid_plural "Tasks have been deleted!"
-msgstr[0] "L'attività è stata eliminata!"
-msgstr[1] "Le attività sono state eliminate!"
-
-#. Inviations (notifications) to tasks
-#: apps/plugins/notifications/tasks/register.js module:plugins/notifications
-msgid "Task invitations"
-msgstr "Inviti alle attività"
-
-#: apps/io.ox/tasks/actions/doneUndone.js module:io.ox/tasks
-msgid "Task marked as done"
-msgid_plural "Tasks marked as done"
-msgstr[0] "Attività marcata come completata"
-msgstr[1] "Attività marcate come completate"
-
-#: apps/io.ox/tasks/actions/doneUndone.js module:io.ox/tasks
-msgid "Task marked as undone"
-msgid_plural "Tasks marked as undone"
-msgstr[0] "Attività marcata come non completata"
-msgstr[1] "Attività marcate come non completate"
-
-#. Reminders (notifications) about tasks
-#: apps/plugins/notifications/tasks/register.js module:plugins/notifications
-msgid "Task reminders"
-msgstr "Promemoria delle attività"
-
-#: apps/io.ox/tasks/actions/delete.js module:io.ox/tasks
-msgid "Task was already deleted!"
-msgstr "L'attività è stata già eliminata!"
-
-#: apps/io.ox/tasks/actions/doneUndone.js module:io.ox/tasks
-msgid "Task was modified before, please reload"
-msgstr "L'attività è stata modificata in precedenza, ricarica"
-
-#: apps/io.ox/mail/detail/links.js module:io.ox/mail
-msgid "Tasks"
-msgstr "Attività"
-
-#: apps/io.ox/core/main.js module:io.ox/core
-#: apps/io.ox/search/view-template.js apps/io.ox/tasks/settings/pane.js
-#: module:io.ox/tasks
-msgctxt "app"
-msgid "Tasks"
-msgstr "Attività"
-
-#: apps/io.ox/tasks/actions/move.js module:io.ox/tasks
-msgid "Tasks can not be moved to or out of shared folders"
-msgstr ""
-"Le attività non possono essere spostate in o al di fuori di una cartella "
-"condivisa."
-
-#: apps/io.ox/tasks/main.js module:io.ox/tasks
-msgid "Tasks toolbar"
-msgstr "Barra degli strumenti delle attività"
-
-#: apps/io.ox/contacts/model.js module:io.ox/contacts
-msgid "Telephone (ISDN)"
-msgstr "Telefono (ISDN)"
-
-#: apps/io.ox/contacts/model.js module:io.ox/contacts
-msgid "Telephone callback"
-msgstr "Telefono richiamata"
-
-#: apps/io.ox/contacts/model.js module:io.ox/contacts
-msgid "Telephone primary"
-msgstr "Telefono principale"
-
-#: apps/io.ox/contacts/model.js module:io.ox/contacts
-msgid "Telephone radio"
-msgstr "Radiotelefono"
-
-#: apps/io.ox/contacts/model.js module:io.ox/contacts
-msgid "Telex"
-msgstr "Telex"
+"The timezone of this appointment (%1$s) differs from your default timezone "
+"(%2$s)."
+msgstr ""
+"Il fuso orario di questo appuntamento (%1$s) differisce dal tuo fuso orario "
+"predefinito (%2$s)."
+
+#: apps/io.ox/calendar/edit/extensions.js module:io.ox/calendar/edit/main
+#: apps/io.ox/tasks/edit/view-template.js module:io.ox/tasks/edit
+msgid "All day"
+msgstr "Tutto il giorno"
+
+#: apps/io.ox/calendar/edit/extensions.js module:io.ox/calendar/edit/main
+#: apps/io.ox/calendar/util.js module:io.ox/calendar
+#: apps/io.ox/core/viewer/views/sidebar/filedescriptionview.js
+#: module:io.ox/core/viewer apps/io.ox/files/actions/edit-description.js
+#: module:io.ox/files apps/io.ox/tasks/edit/view-template.js
+#: module:io.ox/tasks/edit
+#: apps/plugins/administration/resources/settings/edit.js module:io.ox/core
+#: apps/plugins/portal/flickr/register.js module:plugins/portal
+#: apps/plugins/portal/mail/register.js apps/plugins/portal/rss/register.js
+#: module:io.ox/portal apps/plugins/portal/tumblr/register.js
+msgid "Description"
+msgstr "Descrizione"
+
+#: apps/io.ox/calendar/edit/extensions.js module:io.ox/calendar/edit/main
+#: apps/io.ox/tasks/edit/view-template.js module:io.ox/tasks/edit
+msgid "Expand form"
+msgstr "Espandi modulo"
+
+#: apps/io.ox/calendar/edit/extensions.js module:io.ox/calendar/edit/main
+#: apps/io.ox/tasks/edit/view-template.js module:io.ox/tasks/edit
+msgid "Collapse form"
+msgstr "Contrai modulo"
+
+#: apps/io.ox/calendar/edit/extensions.js module:io.ox/calendar/edit/main
+#: apps/io.ox/calendar/freetime/timeView.js module:io.ox/calendar
+#: apps/io.ox/calendar/util.js
+msgid "Reserved"
+msgstr "Riservato"
 
 #: apps/io.ox/calendar/edit/extensions.js module:io.ox/calendar/edit/main
 #: apps/io.ox/calendar/freetime/timeView.js module:io.ox/calendar
@@ -8942,62 +734,178 @@
 msgid "Temporary"
 msgstr "Temporaneo"
 
-#: apps/io.ox/calendar/actions/acceptdeny.js module:io.ox/calendar
-#: apps/io.ox/calendar/invitations/register.js module:io.ox/calendar/main
-msgid "Tentative"
-msgstr "Provvisorio"
-
-#: apps/io.ox/calendar/print.js module:io.ox/calendar
-#: apps/io.ox/tasks/print.js module:io.ox/tasks
-msgid "Tentatively accepted"
-msgstr "Accettato provvisoriamente"
-
-#: apps/io.ox/mail/vacationnotice/settings/model.js module:io.ox/mail
-msgid "Text"
-msgstr "Testo"
-
-#: apps/plugins/core/feedback/register.js module:io.ox/core
-msgid "Thank you for your feedback"
-msgstr "Grazie per la tua valutazione"
-
-#: apps/plugins/portal/oxdriveclients/register.js module:plugins/portal
+#: apps/io.ox/calendar/edit/extensions.js module:io.ox/calendar/edit/main
+#: apps/io.ox/calendar/freetime/timeView.js module:io.ox/calendar
+#: apps/io.ox/calendar/util.js
+msgid "Absent"
+msgstr "Assente"
+
+#: apps/io.ox/calendar/edit/extensions.js module:io.ox/calendar/edit/main
+#: apps/io.ox/calendar/freetime/timeView.js module:io.ox/calendar
+#: apps/io.ox/calendar/util.js
+msgid "Free"
+msgstr "Libero"
+
+#: apps/io.ox/calendar/edit/extensions.js module:io.ox/calendar/edit/main
+#: apps/io.ox/calendar/view-detail.js module:io.ox/calendar
+msgid "Shown as"
+msgstr "Mostrato come"
+
+#: apps/io.ox/calendar/edit/extensions.js module:io.ox/calendar/edit/main
+#: apps/io.ox/mail/view-options.js module:io.ox/mail
+#: apps/io.ox/portal/settings/pane.js module:io.ox/portal
+msgid "Color"
+msgstr "Colore"
+
+#: apps/io.ox/calendar/edit/extensions.js module:io.ox/calendar/edit/main
+#: apps/io.ox/tasks/edit/view-template.js module:io.ox/tasks/edit
+#: apps/plugins/portal/flickr/register.js module:plugins/portal
+msgid "Type"
+msgstr "Tipo"
+
+#: apps/io.ox/calendar/edit/extensions.js module:io.ox/calendar/edit/main
+#: apps/io.ox/calendar/list/view-grid-template.js module:io.ox/calendar
+#: apps/io.ox/calendar/month/view.js apps/io.ox/calendar/view-detail.js
+#: apps/io.ox/calendar/view-grid-template.js apps/io.ox/calendar/week/view.js
+#: apps/io.ox/contacts/view-detail.js module:io.ox/contacts
+#: apps/io.ox/tasks/edit/view-template.js module:io.ox/tasks/edit
+#: apps/io.ox/tasks/view-detail.js module:io.ox/tasks
+msgid "Private"
+msgstr "Privato"
+
+#: apps/io.ox/calendar/edit/extensions.js module:io.ox/calendar/edit/main
+msgid "Notify all participants by email."
+msgstr "Notifica a tutti i partecipanti tramite messaggio di posta."
+
+#: apps/io.ox/calendar/edit/extensions.js module:io.ox/calendar/edit/main
+#: apps/io.ox/calendar/view-detail.js module:io.ox/calendar
+#: apps/io.ox/contacts/edit/view-form.js module:io.ox/contacts
+#: apps/io.ox/mail/compose/extensions.js module:io.ox/mail
+#: apps/io.ox/tasks/edit/view-template.js module:io.ox/tasks/edit
+#: apps/io.ox/tasks/view-detail.js module:io.ox/tasks
+msgid "Attachments"
+msgstr "Allegati"
+
+#: apps/io.ox/calendar/edit/extensions.js module:io.ox/calendar/edit/main
+#: apps/io.ox/contacts/edit/view-form.js module:io.ox/contacts
+#: apps/io.ox/tasks/edit/view-template.js module:io.ox/tasks/edit
+msgid "Drop here to upload a <b class=\"dndignore\">new attachment</b>"
+msgstr "Rilascia qui per caricare un <b class=\"dndignore\">nuovo allegato</b>"
+
+#. Applies changes to an existing appointment, used in scheduling view
+#: apps/io.ox/calendar/edit/extensions.js module:io.ox/calendar/edit/main
+msgid "Apply changes"
+msgstr "Applica le modifiche"
+
+#: apps/io.ox/calendar/edit/extensions.js module:io.ox/calendar/edit/main
+#: apps/io.ox/calendar/freetime/main.js module:io.ox/calendar
+msgid "Please select a time for the appointment"
+msgstr "Seleziona un orario per l'appuntamento"
+
+#: apps/io.ox/calendar/edit/extensions.js module:io.ox/calendar/edit/main
+#: apps/io.ox/calendar/freebusy/templates.js module:io.ox/calendar/freebusy
+#: apps/io.ox/calendar/toolbar.js module:io.ox/calendar
+msgid "Find a free time"
+msgstr "Trova tempo libero"
+
+#: apps/io.ox/calendar/edit/main.js module:io.ox/calendar/edit/main
+msgid "Description has been copied"
+msgstr "La descrizione è stata copiata"
+
+#: apps/io.ox/calendar/edit/main.js module:io.ox/calendar/edit/main
+msgid "The field \"%1$s\" exceeds its maximum size of %2$d characters."
+msgstr "Il campo \"%1$s\" supera la dimensione massima di %2$d caratteri."
+
+#: apps/io.ox/calendar/edit/main.js module:io.ox/calendar/edit/main
+msgid "Conflicts with resources cannot be ignored"
+msgstr "Conflitti con risorse non possono essere ignorati"
+
+#: apps/io.ox/calendar/edit/main.js module:io.ox/calendar/edit/main
+#: apps/io.ox/contacts/distrib/main.js module:io.ox/contacts
+#: apps/io.ox/contacts/edit/main.js apps/io.ox/editor/main.js
+#: module:io.ox/editor apps/io.ox/tasks/edit/main.js module:io.ox/tasks
+msgid "Do you really want to discard your changes?"
+msgstr "Vuoi davvero scartare le tue modifiche?"
+
+#. "Discard changes" appears in combination with "Cancel" (this action)
+#. Translation should be distinguishable for the user
+#: apps/io.ox/calendar/edit/main.js module:io.ox/calendar/edit/main
+#: apps/io.ox/contacts/distrib/main.js module:io.ox/contacts
+#: apps/io.ox/contacts/edit/main.js apps/io.ox/editor/main.js
+#: module:io.ox/editor apps/io.ox/tasks/edit/main.js module:io.ox/tasks
+msgctxt "dialog"
+msgid "Discard changes"
+msgstr "Scarta le modifiche"
+
+#. as in: The appointment is repeated every day, or The appointment is repeated every %1$d days.
+#. This is inserted into an HTML construct.
+#: apps/io.ox/calendar/edit/recurrence-view.js module:io.ox/calendar/edit/main
+msgid "every %1$d day"
+msgid_plural "every %1$d days"
+msgstr[0] "ogni %1$d giorno"
+msgstr[1] "ogni %1$d giorni"
+
+#. as in: The appointment is repeated every week, or The appointment is repeated every %1$d weeks.
+#. This is inserted into an HTML construct.
+#: apps/io.ox/calendar/edit/recurrence-view.js module:io.ox/calendar/edit/main
+msgid "every %1$d week"
+msgid_plural "every %1$d weeks"
+msgstr[0] "ogni %1$d settimana"
+msgstr[1] "ogni %1$d settimane"
+
+#. as in: The appointment is repeated on day 12 every month, or The appointment is repeated on day 12 every %1$d months.
+#. This is inserted into an HTML construct.
+#: apps/io.ox/calendar/edit/recurrence-view.js module:io.ox/calendar/edit/main
+msgid "every %1$d month"
+msgid_plural "every %1$d months"
+msgstr[0] "ogni %1$d mese"
+msgstr[1] "ogni %1$d mesi"
+
+#: apps/io.ox/calendar/edit/recurrence-view.js module:io.ox/calendar/edit/main
+msgid "after %1$d appointment"
+msgid_plural "after %1$d appointments"
+msgstr[0] "dopo %1$d appuntamento"
+msgstr[1] "dopo %1$d appuntamenti"
+
+#: apps/io.ox/calendar/edit/recurrence-view.js module:io.ox/calendar/edit/main
+msgid "Click to close the recurrence view"
+msgstr "Fai clic per chiudere la vista delle ricorrenze"
+
+#: apps/io.ox/calendar/edit/recurrence-view.js module:io.ox/calendar/edit/main
+msgid "Click on the links to change the values."
+msgstr "Fai clic sui collegamenti per cambiare i valori."
+
+#: apps/io.ox/calendar/edit/recurrence-view.js module:io.ox/calendar/edit/main
+msgid "Click on a sentence to choose when to repeat the appointment."
+msgstr "Fai clic su una frase per scegliere quando ripetere l'appuntamento."
+
+#: apps/io.ox/calendar/edit/recurrence-view.js module:io.ox/calendar/edit/main
 msgid ""
-"The %s client lets you store and share your photos, files, documents and "
-"videos, anytime, anywhere. Access any file you save to %s from all your "
-"computers, iPhone, iPad or from within %s itself."
-msgstr ""
-"Il client %s ti consente di archiviare e condividere le tue foto, i file, i "
-"documenti e i video, in qualsiasi momento, ovunque. Accedi a ogni file "
-"salvato su %s da tutti i tuoi computer, iPhone, iPad o dall'interno di %s."
-
-#: apps/io.ox/files/guidance/main.js module:io.ox/files
-msgctxt "help"
-msgid "The Drive App"
-msgstr "L'applicazione Drive"
-
-#: apps/io.ox/mail/accounts/model.js module:io.ox/keychain
-msgid "The account must be named"
-msgstr "L'account deve avere un nome"
-
-#: apps/plugins/portal/xing/actions.js module:plugins/portal
-msgid "The activity has been deleted successfully"
-msgstr "L'attività è stata eliminata correttamente"
-
-#: apps/io.ox/files/api.js module:io.ox/files apps/io.ox/files/legacy_api.js
-msgid "The allowed quota is reached."
-msgstr "La quota consentita è stata raggiunta."
-
-#: apps/io.ox/mail/actions/ical.js module:io.ox/mail
-msgid "The appointment has been added to your calendar"
-msgstr "L'appuntamento è stato aggiunto al tuo calendario"
-
-#: apps/io.ox/calendar/invitations/register.js module:io.ox/calendar/main
-msgid "The appointment has been deleted"
-msgstr "L'appuntamento è stato eliminato"
-
-#: apps/io.ox/calendar/invitations/register.js module:io.ox/calendar/main
-msgid "The appointment has been updated"
-msgstr "L'appuntamento è stato aggiornato"
+"The appointment is repeated <a href=\"#\" data-attribute=\"recurrenceType\" "
+"data-widget=\"options\">weekly</a>."
+msgstr ""
+"L'appuntamento è ripetuto <a href=\"#\" data-attribute=\"recurrenceType\" "
+"data-widget=\"options\">settimanalmente</a>."
+
+#. recurring appointment: the appointment is repeated daily
+#: apps/io.ox/calendar/edit/recurrence-view.js module:io.ox/calendar/edit/main
+msgid "daily"
+msgstr "giornaliera"
+
+#. recurring appointment: the appointment is repeated weekly
+#: apps/io.ox/calendar/edit/recurrence-view.js module:io.ox/calendar/edit/main
+msgid "weekly"
+msgstr "settimanale"
+
+#. recurring appointment: the appointment is repeated monthly
+#: apps/io.ox/calendar/edit/recurrence-view.js module:io.ox/calendar/edit/main
+msgid "monthly"
+msgstr "mensile"
+
+#. recurring appointment: the appointment is repeated yearly
+#: apps/io.ox/calendar/edit/recurrence-view.js module:io.ox/calendar/edit/main
+msgid "yearly"
+msgstr "annuale"
 
 #: apps/io.ox/calendar/edit/recurrence-view.js module:io.ox/calendar/edit/main
 msgid ""
@@ -9009,6 +917,12 @@
 "attribute=\"interval\">ogni <span class=\"number-control\">2</span> giorni</"
 "a>."
 
+#. as in: The appointment is repeated every day
+#. This is inserted into an HTML construct and is the form without the number
+#: apps/io.ox/calendar/edit/recurrence-view.js module:io.ox/calendar/edit/main
+msgid "every day"
+msgstr "ogni giorno"
+
 #: apps/io.ox/calendar/edit/recurrence-view.js module:io.ox/calendar/edit/main
 msgid ""
 "The appointment is repeated <a href=\"#\"  data-widget=\"number\" data-"
@@ -9020,37 +934,11 @@
 "settimane</a> il <a href=\"#\"  data-widget=\"days\" data-attribute=\"days"
 "\">lunedì</a>."
 
+#. as in: The appointment is repeated every week
+#. This is inserted into an HTML construct and is the form without the number
 #: apps/io.ox/calendar/edit/recurrence-view.js module:io.ox/calendar/edit/main
-msgid ""
-"The appointment is repeated <a href=\"#\" data-attribute=\"recurrenceType\" "
-"data-widget=\"options\">weekly</a>."
-msgstr ""
-"L'appuntamento è ripetuto <a href=\"#\" data-attribute=\"recurrenceType\" "
-"data-widget=\"options\">settimanalmente</a>."
-
-#: apps/io.ox/calendar/edit/recurrence-view.js module:io.ox/calendar/edit/main
-msgid ""
-"The appointment is repeated every <a href=\"#\" data-widget=\"options\" data-"
-"attribute=\"ordinal\">first</a> <a href=\"#\" data-widget=\"options\" data-"
-"attribute=\"day\">Wednesday</a> in <a href=\"#\" data-widget=\"options\" "
-"data-attribute=\"month\">October</a>."
-msgstr ""
-"L'appuntamento è ripetuto ogni <a href=\"#\" data-widget=\"options\" data-"
-"attribute=\"ordinal\">primo</a> <a href=\"#\" data-widget=\"options\" data-"
-"attribute=\"day\">mercoledì</a> di <a href=\"#\" data-widget=\"options\" "
-"data-attribute=\"month\">ottobre</a>."
-
-#: apps/io.ox/calendar/edit/recurrence-view.js module:io.ox/calendar/edit/main
-msgid ""
-"The appointment is repeated every year on day <a href=\"#\" data-widget="
-"\"number\" data-attribute=\"dayInMonth\"><span class=\"number-control\">10</"
-"span></a> of <a href=\"#\" data-widget=\"options\" data-attribute=\"month"
-"\">October</a>."
-msgstr ""
-"L'appuntamento è ripetuto ogni anno il giorno <a href=\"#\" data-widget="
-"\"number\" data-attribute=\"dayInMonth\"><span class=\"number-control\">10</"
-"span></a> di <a href=\"#\" data-widget=\"options\" data-attribute=\"month"
-"\">ottobre</a>."
+msgid "every week"
+msgstr "ogni settimana"
 
 #: apps/io.ox/calendar/edit/recurrence-view.js module:io.ox/calendar/edit/main
 msgid ""
@@ -9063,6 +951,12 @@
 "data-attribute=\"dayInMonth\"><span class=\"number-control\">10</span></a> "
 "<a href=\"#\" data-widget=\"number\" data-attribute=\"interval\">ogni <span "
 "class=\"number-control\">2</span> mesi</a>."
+
+#. as in: The appointment is repeated every month
+#. This is inserted into an HTML construct and is the form without the number
+#: apps/io.ox/calendar/edit/recurrence-view.js module:io.ox/calendar/edit/main
+msgid "every month"
+msgstr "ogni mese"
 
 #: apps/io.ox/calendar/edit/recurrence-view.js module:io.ox/calendar/edit/main
 msgid ""
@@ -9077,6 +971,3506 @@
 "attribute=\"day\">mercoledì</a> <a href=\"#\" data-widget=\"number\" data-"
 "attribute=\"interval\">ogni <span class=\"number-control\">2</span> mesi</a>."
 
+#. As in last monday, tuesday, wednesday ... , day of the week, day of the weekend
+#. as in: last week or last Monday
+#: apps/io.ox/calendar/edit/recurrence-view.js module:io.ox/calendar/edit/main
+#: apps/io.ox/calendar/util.js module:io.ox/calendar
+msgid "last"
+msgstr "ultimo"
+
+#. As in first monday, tuesday, wednesday ... , day of the week, day of the weekend
+#. as in: first week or first Monday
+#: apps/io.ox/calendar/edit/recurrence-view.js module:io.ox/calendar/edit/main
+#: apps/io.ox/calendar/util.js module:io.ox/calendar
+msgid "first"
+msgstr "primo"
+
+#. As in second monday, tuesday, wednesday ... , day of the week, day of the weekend
+#. as in: second week or second Monday
+#: apps/io.ox/calendar/edit/recurrence-view.js module:io.ox/calendar/edit/main
+#: apps/io.ox/calendar/util.js module:io.ox/calendar
+msgid "second"
+msgstr "secondo"
+
+#. As in third monday, tuesday, wednesday ... , day of the week, day of the weekend
+#. as in: third week or third Monday
+#: apps/io.ox/calendar/edit/recurrence-view.js module:io.ox/calendar/edit/main
+#: apps/io.ox/calendar/util.js module:io.ox/calendar
+msgid "third"
+msgstr "terzo"
+
+#. As in fourth monday, tuesday, wednesday ... , day of the week, day of the weekend
+#. as in: fourth week or fourth Monday
+#: apps/io.ox/calendar/edit/recurrence-view.js module:io.ox/calendar/edit/main
+#: apps/io.ox/calendar/util.js module:io.ox/calendar
+msgid "fourth"
+msgstr "quarto"
+
+#: apps/io.ox/calendar/edit/recurrence-view.js module:io.ox/calendar/edit/main
+msgid "day of the week"
+msgstr "giorno della settimana"
+
+#: apps/io.ox/calendar/edit/recurrence-view.js module:io.ox/calendar/edit/main
+msgid "day of the weekend"
+msgstr "giorno del fine settimana"
+
+#: apps/io.ox/calendar/edit/recurrence-view.js module:io.ox/calendar/edit/main
+msgid ""
+"The appointment is repeated every year on day <a href=\"#\" data-widget="
+"\"number\" data-attribute=\"dayInMonth\"><span class=\"number-control\">10</"
+"span></a> of <a href=\"#\" data-widget=\"options\" data-attribute=\"month"
+"\">October</a>."
+msgstr ""
+"L'appuntamento è ripetuto ogni anno il giorno <a href=\"#\" data-widget="
+"\"number\" data-attribute=\"dayInMonth\"><span class=\"number-control\">10</"
+"span></a> di <a href=\"#\" data-widget=\"options\" data-attribute=\"month"
+"\">ottobre</a>."
+
+#: apps/io.ox/calendar/edit/recurrence-view.js module:io.ox/calendar/edit/main
+msgid "January"
+msgstr "Gennaio"
+
+#: apps/io.ox/calendar/edit/recurrence-view.js module:io.ox/calendar/edit/main
+msgid "February"
+msgstr "Febbraio"
+
+#: apps/io.ox/calendar/edit/recurrence-view.js module:io.ox/calendar/edit/main
+msgid "March"
+msgstr "Marzo"
+
+#: apps/io.ox/calendar/edit/recurrence-view.js module:io.ox/calendar/edit/main
+msgid "April"
+msgstr "Aprile"
+
+#: apps/io.ox/calendar/edit/recurrence-view.js module:io.ox/calendar/edit/main
+msgid "May"
+msgstr "Maggio"
+
+#: apps/io.ox/calendar/edit/recurrence-view.js module:io.ox/calendar/edit/main
+msgid "June"
+msgstr "Giugno"
+
+#: apps/io.ox/calendar/edit/recurrence-view.js module:io.ox/calendar/edit/main
+msgid "July"
+msgstr "Luglio"
+
+#: apps/io.ox/calendar/edit/recurrence-view.js module:io.ox/calendar/edit/main
+msgid "August"
+msgstr "Agosto"
+
+#: apps/io.ox/calendar/edit/recurrence-view.js module:io.ox/calendar/edit/main
+msgid "September"
+msgstr "Settembre"
+
+#: apps/io.ox/calendar/edit/recurrence-view.js module:io.ox/calendar/edit/main
+msgid "October"
+msgstr "Ottobre"
+
+#: apps/io.ox/calendar/edit/recurrence-view.js module:io.ox/calendar/edit/main
+msgid "November"
+msgstr "Novembre"
+
+#: apps/io.ox/calendar/edit/recurrence-view.js module:io.ox/calendar/edit/main
+msgid "December"
+msgstr "Dicembre"
+
+#: apps/io.ox/calendar/edit/recurrence-view.js module:io.ox/calendar/edit/main
+msgid ""
+"The appointment is repeated every <a href=\"#\" data-widget=\"options\" data-"
+"attribute=\"ordinal\">first</a> <a href=\"#\" data-widget=\"options\" data-"
+"attribute=\"day\">Wednesday</a> in <a href=\"#\" data-widget=\"options\" "
+"data-attribute=\"month\">October</a>."
+msgstr ""
+"L'appuntamento è ripetuto ogni <a href=\"#\" data-widget=\"options\" data-"
+"attribute=\"ordinal\">primo</a> <a href=\"#\" data-widget=\"options\" data-"
+"attribute=\"day\">mercoledì</a> di <a href=\"#\" data-widget=\"options\" "
+"data-attribute=\"month\">ottobre</a>."
+
+#: apps/io.ox/calendar/edit/recurrence-view.js module:io.ox/calendar/edit/main
+msgid "never ends"
+msgstr "non termina mai"
+
+#: apps/io.ox/calendar/edit/recurrence-view.js module:io.ox/calendar/edit/main
+msgid "ends on a specific date"
+msgstr "termina a una data specifica"
+
+#: apps/io.ox/calendar/edit/recurrence-view.js module:io.ox/calendar/edit/main
+msgid "ends after a certain number of appointments"
+msgstr "termina dopo un certo numero di appuntamenti"
+
+#: apps/io.ox/calendar/edit/recurrence-view.js module:io.ox/calendar/edit/main
+msgid "ends"
+msgstr "termina"
+
+#: apps/io.ox/calendar/edit/recurrence-view.js module:io.ox/calendar/edit/main
+msgid ""
+"The series <a href=\"#\" data-attribute=\"ending\" data-widget=\"options"
+"\">never ends</a>."
+msgstr ""
+"La serie <a href=\"#\" data-attribute=\"ending\" data-widget=\"options\">non "
+"termina mai</a>."
+
+#: apps/io.ox/calendar/edit/recurrence-view.js module:io.ox/calendar/edit/main
+msgid ""
+"The series <a href=\"#\" data-attribute=\"ending\" data-widget=\"options"
+"\">ends</a> on <a href=\"#\" data-attribute=\"until\" data-widget="
+"\"datePicker\">11/03/2013</a>."
+msgstr ""
+"La serie <a href=\"#\" data-attribute=\"ending\" data-widget=\"options"
+"\">termina</a> il <a href=\"#\" data-attribute=\"until\" data-widget="
+"\"datePicker\">11/03/2013</a>."
+
+#: apps/io.ox/calendar/edit/recurrence-view.js module:io.ox/calendar/edit/main
+msgid ""
+"The series <a href=\"#\" data-attribute=\"ending\" data-widget=\"options"
+"\">ends</a> <a href=\"#\" data-attribute=\"occurrences\" data-widget=\"number"
+"\">after <span class=\"number-control\">2</span> appointments</a>."
+msgstr ""
+"La serie <a href=\"#\" data-attribute=\"ending\" data-widget=\"options"
+"\">termina</a> <a href=\"#\" data-attribute=\"occurrences\" data-widget="
+"\"number\">dopo <span class=\"number-control\">2</span> appuntamenti</a>."
+
+#: apps/io.ox/calendar/edit/recurrence-view.js module:io.ox/calendar/edit/main
+msgid "Please choose a sentence below."
+msgstr "Scegli una frase qui sotto."
+
+#: apps/io.ox/calendar/edit/recurrence-view.js module:io.ox/calendar/edit/main
+msgid "Repeat"
+msgstr "Ripeti"
+
+#: apps/io.ox/calendar/edit/timezone-dialog.js module:io.ox/calendar/edit/main
+msgid "Start date timezone"
+msgstr "Fuso orario della data di inizio"
+
+#: apps/io.ox/calendar/edit/timezone-dialog.js module:io.ox/calendar/edit/main
+msgid "End date timezone"
+msgstr "Fuso orario della data di fine"
+
+#: apps/io.ox/calendar/edit/timezone-dialog.js module:io.ox/calendar/edit/main
+msgid ""
+"If you select different timezones, the appointment's start and end dates are "
+"saved in the timezone of the appointment's start date. A different end date "
+"timezone only allows a convenient conversion."
+msgstr ""
+"Se selezioni diversi fusi orari, le date di inizio e di fine vengono salvate "
+"nel fuso orario della data di inizio dell'appuntamento. Un fuso orario della "
+"data di fine diverso consente solo una conversione conveniente."
+
+#: apps/io.ox/calendar/edit/timezone-dialog.js module:io.ox/calendar/edit/main
+msgid "Convert the entered start and end dates to match the modified timezones"
+msgstr ""
+"Converti le date di inizio e di fine per verificare i fusi orari modificati"
+
+#: apps/io.ox/calendar/edit/timezone-dialog.js module:io.ox/calendar/edit/main
+msgid "Change timezone"
+msgstr "Cambia fuso orario"
+
+#: apps/io.ox/calendar/edit/timezone-dialog.js module:io.ox/calendar/edit/main
+msgid "Change"
+msgstr "Modifica"
+
+#: apps/io.ox/calendar/freebusy/templates.js module:io.ox/calendar/freebusy
+#: apps/io.ox/calendar/freetime/main.js module:io.ox/calendar
+#: apps/io.ox/calendar/toolbar.js
+msgid "Scheduling"
+msgstr "Pianificazione"
+
+#: apps/io.ox/calendar/freebusy/templates.js module:io.ox/calendar/freebusy
+msgid "Change view"
+msgstr "Cambia la vista"
+
+#: apps/io.ox/calendar/freebusy/templates.js module:io.ox/calendar/freebusy
+#: apps/io.ox/calendar/toolbar.js module:io.ox/calendar
+msgid "Workweek"
+msgstr "Settimana lavorativa"
+
+#: apps/io.ox/calendar/freebusy/templates.js module:io.ox/calendar/freebusy
+#: apps/io.ox/calendar/toolbar.js module:io.ox/calendar
+msgid "Week"
+msgstr "Settimana"
+
+#: apps/io.ox/calendar/freebusy/templates.js module:io.ox/calendar/freebusy
+msgid ""
+"If you spot a free time, just select this area. To do this, move the cursor "
+"to the start time, hold the mouse button, and <b>drag the mouse</b> to the "
+"end time."
+msgstr ""
+"Se individui del tempo libero, seleziona questa area. Per farlo, sposta il "
+"cursore all'ora di inizio, tieni premuto il pulsante del mouse e <b>trascina "
+"il mouse</b> fino all'ora di fine."
+
+#: apps/io.ox/calendar/freebusy/templates.js module:io.ox/calendar/freebusy
+msgid ""
+"You will automatically return to the appointment dialog. The selected start "
+"and end time as well as the current participant list will be applied."
+msgstr ""
+"Tornerai automaticamente alla finestra dell'appuntamento. Saranno applicati "
+"gli orari di inizio e di fine e l'elenco attuale dei partecipanti."
+
+#: apps/io.ox/calendar/freebusy/templates.js module:io.ox/calendar/freebusy
+msgid "How does this work?"
+msgstr "Come funziona?"
+
+#: apps/io.ox/calendar/freebusy/templates.js module:io.ox/calendar/freebusy
+#: apps/io.ox/core/main.js module:io.ox/core apps/io.ox/help/center.js
+#: module:io.ox/help
+msgid "Help"
+msgstr "Aiuto"
+
+#: apps/io.ox/calendar/freebusy/templates.js module:io.ox/calendar/freebusy
+msgid "Back to appointment"
+msgstr "Torna all'appuntamento"
+
+#: apps/io.ox/calendar/freebusy/templates.js module:io.ox/calendar/freebusy
+msgid "Quit"
+msgstr "Esci"
+
+#: apps/io.ox/calendar/freebusy/templates.js module:io.ox/calendar/freebusy
+#: apps/io.ox/editor/main.js module:io.ox/editor
+#: apps/io.ox/mail/actions/reminder.js module:io.ox/mail
+msgid "Note"
+msgstr "Nota"
+
+#. Warning dialog
+#. %1$s is a folder/calendar name
+#. %2$s is the folder owner
+#: apps/io.ox/calendar/freebusy/templates.js module:io.ox/calendar/freebusy
+msgid ""
+"You are not allowed to create appointments in \"%1$s\" owned by %2$s. "
+"Appointments will therefore be created in your private calendar."
+msgstr ""
+"Non hai il permesso di creare appuntamenti in \"%1$s\" di proprietà di %2$s. "
+"Gli appuntamenti saranno quindi creati nel tuo calendario privato."
+
+#. Warning dialog
+#. %1$s is a folder/calendar name
+#: apps/io.ox/calendar/freebusy/templates.js module:io.ox/calendar/freebusy
+msgid ""
+"You are not allowed to create appointments in \"%1$s\". Appointments will "
+"therefore be created in your private calendar."
+msgstr ""
+"Non hai il permesso di creare appuntamenti in \"%1$s\". Gli appuntamenti "
+"saranno quindi creati nel tuo calendario privato."
+
+#: apps/io.ox/calendar/freetime/distributionListPopup.js module:io.ox/calendar
+msgid "Please select at least one participant"
+msgstr "Seleziona almeno un partecipante"
+
+#: apps/io.ox/calendar/freetime/distributionListPopup.js module:io.ox/calendar
+#: apps/io.ox/contacts/distrib/create-dist-view.js module:io.ox/contacts
+#: apps/io.ox/contacts/distrib/main.js
+msgid "Create distribution list"
+msgstr "Crea una lista di distribuzione"
+
+#. Name of distribution list
+#: apps/io.ox/calendar/freetime/distributionListPopup.js module:io.ox/calendar
+#: apps/io.ox/contacts/distrib/create-dist-view.js module:io.ox/contacts
+#: apps/io.ox/contacts/print.js apps/io.ox/contacts/view-detail.js
+#: apps/io.ox/core/viewer/views/sidebar/fileinfoview.js
+#: module:io.ox/core/viewer apps/io.ox/files/share/view-options.js
+#: module:io.ox/files apps/io.ox/files/view-options.js
+#: apps/io.ox/mail/categories/edit.js module:io.ox/mail
+#: apps/io.ox/mail/mailfilter/settings/filter/view-form.js
+#: module:io.ox/settings
+msgid "Name"
+msgstr "Nome"
+
+#: apps/io.ox/calendar/freetime/distributionListPopup.js module:io.ox/calendar
+msgid "Please note that distribution lists cannot contain ressources."
+msgstr "Nota che le liste di distribuzione non possono contenere risorse."
+
+#: apps/io.ox/calendar/freetime/distributionListPopup.js module:io.ox/calendar
+msgid "Create distibution list"
+msgstr "Crea una lista di distribuzione"
+
+#: apps/io.ox/calendar/freetime/distributionListPopup.js module:io.ox/calendar
+#: apps/io.ox/contacts/distrib/main.js module:io.ox/contacts
+msgid "Distribution list has been saved"
+msgstr "La lista di distribuzione è stata salvata"
+
+#: apps/io.ox/calendar/freetime/distributionListPopup.js module:io.ox/calendar
+msgid "Please enter a name for the distribution list"
+msgstr "Digita un nome per la lista di distribuzione"
+
+#: apps/io.ox/calendar/freetime/participantsView.js module:io.ox/calendar
+msgid "Add participant"
+msgstr "Aggiungi un partecipante"
+
+#: apps/io.ox/calendar/freetime/timeView.js module:io.ox/calendar
+#: apps/io.ox/calendar/week/view.js
+msgid "Previous Day"
+msgstr "Giorno precedente"
+
+#: apps/io.ox/calendar/freetime/timeView.js module:io.ox/calendar
+#: apps/io.ox/calendar/week/view.js
+msgid "Next Day"
+msgstr "Giorno successivo"
+
+#: apps/io.ox/calendar/freetime/timeView.js module:io.ox/calendar
+#: apps/io.ox/calendar/toolbar.js apps/io.ox/contacts/toolbar.js
+#: module:io.ox/contacts apps/io.ox/core/emoji/view.js module:io.ox/mail/emoji
+#: apps/io.ox/files/toolbar.js module:io.ox/files
+#: apps/io.ox/find/extensions-facets.js module:io.ox/core
+#: apps/io.ox/mail/compose/extensions.js module:io.ox/mail
+#: apps/io.ox/mail/compose/view.js apps/io.ox/mail/toolbar.js
+#: apps/io.ox/tasks/toolbar.js
+msgid "Options"
+msgstr "Opzioni"
+
+#: apps/io.ox/calendar/freetime/timeView.js module:io.ox/calendar
+#: apps/io.ox/core/viewer/views/toolbarview.js module:io.ox/core
+msgid "Zoom"
+msgstr "Ingrandimento"
+
+#: apps/io.ox/calendar/freetime/timeView.js module:io.ox/calendar
+msgid "Rows"
+msgstr "Righe"
+
+#: apps/io.ox/calendar/freetime/timeView.js module:io.ox/calendar
+msgid "Appointment types"
+msgstr "Tipi di appuntamenti"
+
+#: apps/io.ox/calendar/freetime/timeView.js module:io.ox/calendar
+msgid "Hide non-working time"
+msgstr "Nascondi l'orario non lavorativo"
+
+#: apps/io.ox/calendar/invitations/register.js module:io.ox/calendar/main
+msgid "Accept changes"
+msgstr "Accetta le modifiche"
+
+#: apps/io.ox/calendar/invitations/register.js module:io.ox/calendar/main
+msgid "Add new participant"
+msgstr "Aggiungi un nuovo partecipante"
+
+#: apps/io.ox/calendar/invitations/register.js module:io.ox/calendar/main
+msgid "Reject changes"
+msgstr "Rifiuta le modifiche"
+
+#: apps/io.ox/calendar/invitations/register.js module:io.ox/calendar/main
+msgid "Ignore"
+msgstr "Ignora"
+
+#: apps/io.ox/calendar/invitations/register.js module:io.ox/calendar/main
+msgid "You have accepted the appointment"
+msgstr "Hai accettato l'appuntamento"
+
+#: apps/io.ox/calendar/invitations/register.js module:io.ox/calendar/main
+msgid "Changes have been saved"
+msgstr "Le modifiche sono state salvate"
+
+#: apps/io.ox/calendar/invitations/register.js module:io.ox/calendar/main
+msgid "Added the new participant"
+msgstr "Il nuovo partecipante è stato aggiunto"
+
+#: apps/io.ox/calendar/invitations/register.js module:io.ox/calendar/main
+msgid "The appointment has been updated"
+msgstr "L'appuntamento è stato aggiornato"
+
+#: apps/io.ox/calendar/invitations/register.js module:io.ox/calendar/main
+msgid "The appointment has been deleted"
+msgstr "L'appuntamento è stato eliminato"
+
+#: apps/io.ox/calendar/invitations/register.js module:io.ox/calendar/main
+msgid "The changes have been rejected"
+msgstr "Le modifiche sono state rifiutate"
+
+#: apps/io.ox/calendar/invitations/register.js module:io.ox/calendar/main
+msgid "You have tentatively accepted the appointment"
+msgstr "Hai accettato provvisoriamente questo appuntamento"
+
+#: apps/io.ox/calendar/invitations/register.js module:io.ox/calendar/main
+msgid "You have declined the appointment"
+msgstr "Hai rifiutato l'appuntamento"
+
+#: apps/io.ox/calendar/invitations/register.js module:io.ox/calendar/main
+msgid "This email contains an appointment"
+msgstr "Questo messaggio contiene un appuntamento"
+
+#: apps/io.ox/calendar/invitations/register.js module:io.ox/calendar/main
+msgid "This email contains a task"
+msgstr "Questo messaggio contiene un'attività"
+
+#: apps/io.ox/calendar/invitations/register.js module:io.ox/calendar/main
+msgid "Show appointment details"
+msgstr "Mostra i dettagli dell'appuntamento"
+
+#: apps/io.ox/calendar/invitations/register.js module:io.ox/calendar/main
+msgid "Show task details"
+msgstr "Mostra i dettagli dell'attività"
+
+#: apps/io.ox/calendar/invitations/register.js module:io.ox/calendar/main
+msgid "You are the organizer"
+msgstr "Sei l'organizzatore"
+
+#: apps/io.ox/calendar/invitations/register.js module:io.ox/calendar/main
+msgid "You have accepted this appointment"
+msgstr "Hai accettato questo appuntamento"
+
+#: apps/io.ox/calendar/invitations/register.js module:io.ox/calendar/main
+msgid "You have accepted this task"
+msgstr "Hai accettato questa attività"
+
+#: apps/io.ox/calendar/invitations/register.js module:io.ox/calendar/main
+msgid "You declined this appointment"
+msgstr "Hai rifiutato questo appuntamento"
+
+#: apps/io.ox/calendar/invitations/register.js module:io.ox/calendar/main
+msgid "You declined this task"
+msgstr "Hai rifiutato questa attività"
+
+#: apps/io.ox/calendar/invitations/register.js module:io.ox/calendar/main
+msgid "You tentatively accepted this invitation"
+msgstr "Hai accettato provvisoriamente questo invito"
+
+#: apps/io.ox/calendar/invitations/register.js module:io.ox/calendar/main
+msgid "You tentatively accepted this task"
+msgstr "Hai accettato provvisoriamente questa attività"
+
+#: apps/io.ox/calendar/invitations/register.js module:io.ox/calendar/main
+msgid "There is already %1$d appointment in this timeframe."
+msgid_plural "There are already %1$d appointments in this timeframe."
+msgstr[0] "Hai già %1$d appuntamento in questo arco temporale."
+msgstr[1] "Hai già %1$d appuntamenti in questo arco temporale."
+
+#: apps/io.ox/calendar/invitations/register.js module:io.ox/calendar/main
+msgid "Show conflicts"
+msgstr "Mostra conflitti"
+
+#: apps/io.ox/calendar/invitations/register.js module:io.ox/calendar/main
+msgid ""
+"Failed to update confirmation status; most probably the appointment has been "
+"deleted."
+msgstr ""
+"Aggiornamento dello stato di conferma non riuscito; è probabile che "
+"l'appuntamento sia stato eliminato."
+
+#: apps/io.ox/calendar/invitations/register.js module:io.ox/calendar/main
+msgid ""
+"Failed to update confirmation status; most probably the task has been "
+"deleted."
+msgstr ""
+"Aggiornamento dello stato di conferma non riuscito; è probabile che "
+"l'attività sia stata eliminata."
+
+#: apps/io.ox/calendar/list/perspective.js module:io.ox/calendar
+msgid "Couldn't load appointment data."
+msgstr "Impossibile caricare i dati dell'appuntamento."
+
+#: apps/io.ox/calendar/list/perspective.js module:io.ox/calendar
+msgid "No appointments found until %s"
+msgstr "Nessun appuntamento trovato fino al %s"
+
+#. %1$s is an appointment location (e.g. a room, a telco line, a company, a city)
+#. This fragment appears within a long string for screen readers
+#: apps/io.ox/calendar/list/view-grid-template.js module:io.ox/calendar
+msgctxt "a11y"
+msgid "location %1$s"
+msgstr "luogo %1$s"
+
+#: apps/io.ox/calendar/main.js module:io.ox/calendar
+#: apps/io.ox/contacts/main.js module:io.ox/contacts
+#: apps/io.ox/core/folder/tree.js module:io.ox/core
+#: apps/io.ox/core/folder/view.js apps/io.ox/files/filepicker.js
+#: module:io.ox/files apps/io.ox/files/main.js apps/io.ox/mail/main.js
+#: module:io.ox/mail apps/io.ox/tasks/main.js module:io.ox/tasks
+msgid "Folders"
+msgstr "Cartelle"
+
+#. Used as button label for a navigation action, like the browser back button
+#: apps/io.ox/calendar/main.js module:io.ox/calendar
+#: apps/io.ox/contacts/main.js module:io.ox/contacts apps/io.ox/core/commons.js
+#: module:io.ox/core apps/io.ox/core/tk/wizard.js apps/io.ox/mail/main.js
+#: module:io.ox/mail apps/io.ox/mail/threadview.js apps/io.ox/tasks/main.js
+#: module:io.ox/tasks
+msgid "Back"
+msgstr "Indietro"
+
+#. Label for a button which shows more upcoming
+#. appointments in a listview by extending the search
+#. by one month in the future
+#: apps/io.ox/calendar/main.js module:io.ox/calendar
+msgid "Expand timeframe by one month"
+msgstr "Espandi l'arco temporale di un mese"
+
+#: apps/io.ox/calendar/main.js module:io.ox/calendar
+msgid "Calendars"
+msgstr "Calendari"
+
+#: apps/io.ox/calendar/mobile-toolbar-actions.js module:io.ox/calendar
+msgid "Listview"
+msgstr "Vista a elenco"
+
+#: apps/io.ox/calendar/mobile-toolbar-actions.js module:io.ox/calendar
+msgid "Calendar view"
+msgstr "Vista di calendario"
+
+#: apps/io.ox/calendar/mobile-toolbar-actions.js module:io.ox/calendar
+msgid "Show next day"
+msgstr "Mostra il giorno successivo"
+
+#: apps/io.ox/calendar/mobile-toolbar-actions.js module:io.ox/calendar
+msgid "Show previous day"
+msgstr "Mostra il giorno precedente"
+
+#: apps/io.ox/calendar/mobile-toolbar-actions.js module:io.ox/calendar
+#: apps/io.ox/calendar/toolbar.js apps/io.ox/calendar/util.js
+#: apps/io.ox/calendar/week/view.js apps/io.ox/core/tk/datepicker.js
+#: module:io.ox/core apps/io.ox/find/date/patterns.js apps/io.ox/tasks/util.js
+#: module:io.ox/tasks apps/plugins/portal/birthdays/register.js
+#: module:plugins/portal
+msgid "Today"
+msgstr "Oggi"
+
+#: apps/io.ox/calendar/mobile-toolbar-actions.js module:io.ox/calendar
+#: apps/io.ox/contacts/mobile-toolbar-actions.js module:io.ox/mail
+#: apps/io.ox/core/extPatterns/links.js module:io.ox/core
+#: apps/io.ox/core/main.js apps/io.ox/files/mobile-toolbar-actions.js
+#: apps/io.ox/files/share/permissions.js apps/io.ox/mail/detail/view.js
+#: apps/io.ox/mail/mailfilter/settings/filter/view-form.js
+#: module:io.ox/settings apps/io.ox/mail/mobile-toolbar-actions.js
+#: apps/io.ox/tasks/mobile-toolbar-actions.js module:io.ox/tasks
+msgid "Actions"
+msgstr "Azioni"
+
+#: apps/io.ox/calendar/model.js module:io.ox/calendar
+msgid "The end date must be after the start date."
+msgstr "La data di fine deve essere successiva a quella di inizio."
+
+#. %1$s is an upload limit like for example 10mb
+#: apps/io.ox/calendar/model.js module:io.ox/calendar apps/io.ox/tasks/model.js
+#: module:io.ox/tasks
+msgid "Files can not be uploaded, because upload limit of %1$s is exceeded."
+msgstr ""
+"I file non possono essere caricati, perché è stato superato il limite di "
+"caricamento di %1$s."
+
+#: apps/io.ox/calendar/month/perspective.js module:io.ox/calendar
+#: apps/io.ox/calendar/week/perspective.js
+msgid ""
+"By changing the date of this appointment you are creating an appointment "
+"exception to the series. Do you want to continue?"
+msgstr ""
+"Modificando la data di questo appuntamento, stai creando un'eccezione alla "
+"serie. Vuoi continuare?"
+
+#. folder permissions - Is Admin? YES
+#: apps/io.ox/calendar/month/perspective.js module:io.ox/calendar
+#: apps/io.ox/calendar/week/perspective.js apps/io.ox/core/main.js
+#: module:io.ox/core apps/io.ox/core/permissions/permissions.js
+#: apps/io.ox/files/util.js module:io.ox/files
+#: apps/io.ox/mail/accounts/settings.js module:io.ox/mail/accounts/settings
+msgid "Yes"
+msgstr "Sì"
+
+#. folder permissions - Is Admin? NO
+#: apps/io.ox/calendar/month/perspective.js module:io.ox/calendar
+#: apps/io.ox/calendar/week/perspective.js apps/io.ox/core/main.js
+#: module:io.ox/core apps/io.ox/core/permissions/permissions.js
+#: apps/io.ox/mail/accounts/settings.js module:io.ox/mail/accounts/settings
+msgid "No"
+msgstr "No"
+
+#: apps/io.ox/calendar/month/perspective.js module:io.ox/calendar
+msgid "Calendar Month View"
+msgstr "Vista mensile del calendario"
+
+#: apps/io.ox/calendar/month/perspective.js module:io.ox/calendar
+#: apps/io.ox/core/viewer/views/displayerview.js module:io.ox/core
+#: apps/io.ox/core/wizard/registry.js module:io.ox/core/wizard
+msgid "Previous"
+msgstr "Indietro"
+
+#: apps/io.ox/calendar/month/perspective.js module:io.ox/calendar
+#: apps/io.ox/core/tk/wizard.js module:io.ox/core
+#: apps/io.ox/core/viewer/views/displayerview.js
+#: apps/io.ox/core/wizard/registry.js module:io.ox/core/wizard
+#: apps/io.ox/wizards/upsell.js module:io.ox/wizards
+msgid "Next"
+msgstr "Avanti"
+
+#. add confirmation status behind appointment title
+#. %1$s = apppintment title
+#: apps/io.ox/calendar/month/view.js module:io.ox/calendar
+#: apps/io.ox/calendar/week/view.js
+#, c-format
+msgid "%1$s (Tentative)"
+msgstr "%1$s (Provvisorio)"
+
+#. text of a user list that shows the names of presenting user and participants.
+#. the dropdown button label for the participants dropdown.
+#. the participants section label.
+#: apps/io.ox/calendar/print-compact.js module:io.ox/calendar
+#: apps/io.ox/participants/detail.js module:io.ox/core
+#: apps/io.ox/presenter/views/navigationview.js module:io.ox/presenter
+msgid "Participants"
+msgstr "Partecipanti"
+
+#: apps/io.ox/calendar/print.js module:io.ox/calendar apps/io.ox/tasks/print.js
+#: module:io.ox/tasks
+msgid "Accepted"
+msgstr "Accettato"
+
+#: apps/io.ox/calendar/print.js module:io.ox/calendar apps/io.ox/tasks/print.js
+#: module:io.ox/tasks
+msgid "Declined"
+msgstr "Rifiutata"
+
+#: apps/io.ox/calendar/print.js module:io.ox/calendar apps/io.ox/tasks/print.js
+#: module:io.ox/tasks
+msgid "Tentatively accepted"
+msgstr "Accettato provvisoriamente"
+
+#: apps/io.ox/calendar/print.js module:io.ox/calendar apps/io.ox/tasks/print.js
+#: module:io.ox/tasks
+msgid "Unconfirmed"
+msgstr "Non confermata"
+
+#: apps/io.ox/calendar/settings/model.js module:io.ox/calendar
+#: apps/io.ox/calendar/settings/pane.js apps/io.ox/contacts/settings/pane.js
+#: module:io.ox/contacts
+msgid ""
+"The setting has been saved and will become active when you enter the "
+"application the next time."
+msgstr ""
+"L'impostazione è stata salvata e diventerà attiva al prossimo avvio "
+"dell'applicazione."
+
+#: apps/io.ox/calendar/settings/pane.js module:io.ox/calendar
+#: apps/io.ox/calendar/util.js apps/io.ox/tasks/edit/view-template.js
+#: module:io.ox/tasks/edit
+msgid "No reminder"
+msgstr "Nessun promemoria"
+
+#. General duration (nominative case): X minutes
+#. %d is the number of minutes
+#: apps/io.ox/calendar/settings/pane.js module:io.ox/calendar
+#: apps/io.ox/core/date.js module:io.ox/core
+#, c-format
+msgid "%d minute"
+msgid_plural "%d minutes"
+msgstr[0] "%d minuto"
+msgstr[1] "%d minuti"
+
+#: apps/io.ox/calendar/settings/pane.js module:io.ox/calendar
+#: apps/io.ox/core/main.js module:io.ox/core apps/io.ox/search/view-template.js
+msgctxt "app"
+msgid "Calendar"
+msgstr "Calendario"
+
+#: apps/io.ox/calendar/settings/pane.js module:io.ox/calendar
+msgid "Time scale in minutes"
+msgstr "Scala temporale in minuti"
+
+#: apps/io.ox/calendar/settings/pane.js module:io.ox/calendar
+msgid "Start of working time"
+msgstr "Ora d'inizio della giornata lavorativa"
+
+#: apps/io.ox/calendar/settings/pane.js module:io.ox/calendar
+msgid "End of working time"
+msgstr "Ora di fine della giornata lavorativa"
+
+#: apps/io.ox/calendar/settings/pane.js module:io.ox/calendar
+msgid "Show declined appointments"
+msgstr "Mostra appuntamenti rifiutati"
+
+#: apps/io.ox/calendar/settings/pane.js module:io.ox/calendar
+#: apps/io.ox/calendar/toolbar.js
+msgid "New appointment"
+msgstr "Nuovo appuntamento"
+
+#: apps/io.ox/calendar/settings/pane.js module:io.ox/calendar
+msgid "Default reminder"
+msgstr "Promemoria predefinito"
+
+#: apps/io.ox/calendar/settings/pane.js module:io.ox/calendar
+msgid "Mark all day appointments as free"
+msgstr "Marca gli appuntamenti di un intero giorno come liberi"
+
+#: apps/io.ox/calendar/settings/pane.js module:io.ox/calendar
+#: apps/io.ox/tasks/settings/pane.js module:io.ox/tasks
+msgid "Email notifications"
+msgstr "Notifiche dei messaggi"
+
+#: apps/io.ox/calendar/settings/pane.js module:io.ox/calendar
+msgid "Receive notification for appointment changes"
+msgstr "Ricevi una notifica per le modifiche degli appuntamenti"
+
+#: apps/io.ox/calendar/settings/pane.js module:io.ox/calendar
+msgid ""
+"Receive notification as appointment creator when participants accept or "
+"decline"
+msgstr ""
+"Ricevi una notifica come creatore di un appuntamento quando i partecipanti "
+"accettano o rifiutano"
+
+#: apps/io.ox/calendar/settings/pane.js module:io.ox/calendar
+msgid ""
+"Receive notification as appointment participant when other participants "
+"accept or decline"
+msgstr ""
+"Ricevi una notifica come partecipante all'appuntamento quando altri "
+"partecipanti accettano o rifiutano"
+
+#: apps/io.ox/calendar/settings/pane.js module:io.ox/calendar
+msgid ""
+"Automatically delete the invitation email after the appointment has been "
+"accepted or declined"
+msgstr ""
+"Elimina automaticamente i messaggi di invito quando l'appuntamento è stato "
+"accettato o rifiutato"
+
+#: apps/io.ox/calendar/settings/timezones/favorite-view.js
+#: module:io.ox/calendar
+msgid "Add timezone"
+msgstr "Aggiungi fuso orario"
+
+#: apps/io.ox/calendar/settings/timezones/favorite-view.js
+#: module:io.ox/calendar
+msgid "Select favorite timezone"
+msgstr "Seleziona fuso orario preferito"
+
+#: apps/io.ox/calendar/settings/timezones/favorite-view.js
+#: module:io.ox/calendar apps/io.ox/core/folder/actions/add.js
+#: module:io.ox/core apps/io.ox/mail/accounts/settings.js
+#: module:io.ox/mail/accounts/settings apps/io.ox/mail/compose/extensions.js
+#: module:io.ox/mail
+msgid "Add"
+msgstr "Aggiungi"
+
+#: apps/io.ox/calendar/settings/timezones/favorite-view.js
+#: module:io.ox/calendar
+msgid "The selected timezone is already a favorite."
+msgstr "Il fuso orario selezionato è già nei preferiti."
+
+#: apps/io.ox/calendar/settings/timezones/pane.js module:io.ox/calendar
+msgid "Favorite timezones"
+msgstr "Fusi orari preferiti"
+
+#: apps/io.ox/calendar/settings/timezones/pane.js module:io.ox/calendar
+msgctxt "app"
+msgid "Favorite timezones"
+msgstr "Fusi orari preferiti"
+
+#: apps/io.ox/calendar/toolbar.js module:io.ox/calendar
+#: apps/io.ox/contacts/mobile-toolbar-actions.js module:io.ox/mail
+#: apps/io.ox/contacts/toolbar.js module:io.ox/contacts
+#: apps/io.ox/files/toolbar.js module:io.ox/files
+#: apps/io.ox/tasks/mobile-toolbar-actions.js module:io.ox/tasks
+#: apps/io.ox/tasks/toolbar.js
+msgid "New"
+msgstr "Nuovo"
+
+#: apps/io.ox/calendar/toolbar.js module:io.ox/calendar
+#: apps/io.ox/tasks/edit/view-template.js module:io.ox/tasks/edit
+#: apps/io.ox/tasks/main.js module:io.ox/tasks
+msgid "Status"
+msgstr "Stato"
+
+#. View is used as a noun in the toolbar. Clicking the button opens a popup with options related to the View
+#: apps/io.ox/calendar/toolbar.js module:io.ox/calendar
+#: apps/io.ox/contacts/toolbar.js module:io.ox/contacts
+#: apps/io.ox/core/pim/actions.js module:io.ox/core
+#: apps/io.ox/core/viewer/views/sidebar/fileversionsview.js
+#: module:io.ox/core/viewer apps/io.ox/files/actions.js module:io.ox/files
+#: apps/io.ox/files/toolbar.js apps/io.ox/mail/actions.js module:io.ox/mail
+#: apps/io.ox/mail/toolbar.js apps/io.ox/tasks/toolbar.js
+msgid "View"
+msgstr "Vista"
+
+#: apps/io.ox/calendar/toolbar.js module:io.ox/calendar
+#: apps/io.ox/files/toolbar.js module:io.ox/files apps/io.ox/mail/toolbar.js
+#: module:io.ox/mail
+msgid "Layout"
+msgstr "Disposizione"
+
+#: apps/io.ox/calendar/toolbar.js module:io.ox/calendar
+#: apps/io.ox/files/toolbar.js module:io.ox/files apps/io.ox/mail/toolbar.js
+#: module:io.ox/mail
+msgid "List"
+msgstr "Elenco"
+
+#: apps/io.ox/calendar/toolbar.js module:io.ox/calendar
+#: apps/io.ox/contacts/toolbar.js module:io.ox/contacts
+#: apps/io.ox/files/toolbar.js module:io.ox/files apps/io.ox/mail/toolbar.js
+#: module:io.ox/mail apps/io.ox/tasks/toolbar.js
+msgid "Folder view"
+msgstr "Vista della cartella"
+
+#: apps/io.ox/calendar/toolbar.js module:io.ox/calendar
+#: apps/io.ox/contacts/toolbar.js module:io.ox/contacts
+#: apps/io.ox/files/toolbar.js module:io.ox/files apps/io.ox/mail/toolbar.js
+#: module:io.ox/mail apps/io.ox/tasks/toolbar.js
+msgid "Checkboxes"
+msgstr "Caselle di selezione"
+
+#: apps/io.ox/calendar/toolbar.js module:io.ox/calendar
+msgid "Color scheme"
+msgstr "Schema di colori"
+
+#: apps/io.ox/calendar/toolbar.js module:io.ox/calendar
+msgid "Classic colors"
+msgstr "Colori classici"
+
+#: apps/io.ox/calendar/toolbar.js module:io.ox/calendar
+msgid "Dark colors"
+msgstr "Colori scuri"
+
+#: apps/io.ox/calendar/toolbar.js module:io.ox/calendar
+msgid "Custom colors"
+msgstr "Colori personalizzati"
+
+#: apps/io.ox/calendar/util.js module:io.ox/calendar
+msgid "unconfirmed"
+msgstr "non confermato"
+
+#: apps/io.ox/calendar/util.js module:io.ox/calendar
+msgid "accepted"
+msgstr "accettato"
+
+#: apps/io.ox/calendar/util.js module:io.ox/calendar
+msgid "declined"
+msgstr "rifiutato"
+
+#: apps/io.ox/calendar/util.js module:io.ox/calendar
+msgid "tentative"
+msgstr "provvisorio"
+
+#: apps/io.ox/calendar/util.js module:io.ox/calendar
+msgid "no color"
+msgstr "nessun colore"
+
+#: apps/io.ox/calendar/util.js module:io.ox/calendar
+msgid "light blue"
+msgstr "blu chiaro"
+
+#: apps/io.ox/calendar/util.js module:io.ox/calendar
+msgid "dark blue"
+msgstr "blu scuro"
+
+#: apps/io.ox/calendar/util.js module:io.ox/calendar
+msgid "purple"
+msgstr "viola"
+
+#: apps/io.ox/calendar/util.js module:io.ox/calendar
+msgid "pink"
+msgstr "rosa"
+
+#: apps/io.ox/calendar/util.js module:io.ox/calendar
+msgid "red"
+msgstr "rosso"
+
+#: apps/io.ox/calendar/util.js module:io.ox/calendar
+msgid "orange"
+msgstr "arancione"
+
+#: apps/io.ox/calendar/util.js module:io.ox/calendar
+msgid "yellow"
+msgstr "giallo"
+
+#: apps/io.ox/calendar/util.js module:io.ox/calendar
+msgid "light green"
+msgstr "verde chiaro"
+
+#: apps/io.ox/calendar/util.js module:io.ox/calendar
+msgid "dark green"
+msgstr "verde scuro"
+
+#: apps/io.ox/calendar/util.js module:io.ox/calendar
+msgid "gray"
+msgstr "grigio"
+
+#: apps/io.ox/calendar/util.js module:io.ox/calendar
+#: apps/io.ox/find/date/patterns.js module:io.ox/core apps/io.ox/mail/util.js
+#: apps/io.ox/tasks/util.js module:io.ox/tasks
+#: apps/plugins/portal/birthdays/register.js module:plugins/portal
+msgid "Yesterday"
+msgstr "Ieri"
+
+#: apps/io.ox/calendar/util.js module:io.ox/calendar apps/io.ox/tasks/util.js
+#: module:io.ox/tasks apps/plugins/portal/birthdays/register.js
+#: module:plugins/portal
+msgid "Tomorrow"
+msgstr "Domani"
+
+#. date intervals for screenreaders
+#. please keep the 'to' do not use dashes here because this text will be spoken by the screenreaders
+#. %1$s is the start date
+#. %2$s is the end date
+#: apps/io.ox/calendar/util.js module:io.ox/calendar
+#, c-format
+msgid "%1$s to %2$s"
+msgstr "dal %1$s al %2$s"
+
+#: apps/io.ox/calendar/util.js module:io.ox/calendar
+msgid "Whole day"
+msgstr "Giornata intera"
+
+#. General duration (nominative case): X days
+#. %d is the number of days
+#: apps/io.ox/calendar/util.js module:io.ox/calendar apps/io.ox/core/date.js
+#: module:io.ox/core
+#, c-format
+msgid "%d day"
+msgid_plural "%d days"
+msgstr[0] "%d giorno"
+msgstr[1] "%d giorni"
+
+#: apps/io.ox/calendar/util.js module:io.ox/calendar
+msgid "%1$d Minute"
+msgid_plural "%1$d Minutes"
+msgstr[0] "%1$d minuto"
+msgstr[1] "%1$d minuti"
+
+#: apps/io.ox/calendar/util.js module:io.ox/calendar
+msgid "%1$d Hour"
+msgid_plural "%1$d Hours"
+msgstr[0] "%1$d ora"
+msgstr[1] "%1$d ore"
+
+#: apps/io.ox/calendar/util.js module:io.ox/calendar
+msgid "%1$d Day"
+msgid_plural "%1$d Days"
+msgstr[0] "%1$d giorno"
+msgstr[1] "%1$d giorni"
+
+#: apps/io.ox/calendar/util.js module:io.ox/calendar
+msgid "%1$d Week"
+msgid_plural "%1$d Weeks"
+msgstr[0] "%1$d settimana"
+msgstr[1] "%1$d settimane"
+
+#. recurrence string
+#: apps/io.ox/calendar/util.js module:io.ox/calendar
+msgid "work days"
+msgstr "giorni feriali"
+
+#. recurrence string
+#. used to concatenate two weekdays, like Monday and Tuesday
+#: apps/io.ox/calendar/util.js module:io.ox/calendar
+msgid "and"
+msgstr "e"
+
+#: apps/io.ox/calendar/util.js module:io.ox/calendar
+msgid "Every day"
+msgstr "Ogni giorno"
+
+#. recurrence string
+#. %1$d: numeric
+#: apps/io.ox/calendar/util.js module:io.ox/calendar
+msgid "Every %1$d days"
+msgstr "Ogni %1$d giorni"
+
+#. recurrence string
+#. %1$d: numeric
+#: apps/io.ox/calendar/util.js module:io.ox/calendar
+msgid "Every %1$d weeks on all days"
+msgstr "Ogni %1$d settimane tutti i giorni"
+
+#. recurrence string
+#: apps/io.ox/calendar/util.js module:io.ox/calendar
+msgid "On work days"
+msgstr "Nei giorni feriali"
+
+#. recurrence string
+#. %1$d: numeric
+#: apps/io.ox/calendar/util.js module:io.ox/calendar
+msgid "Every %1$d weeks on work days"
+msgstr "Ogni %1$d settimane nei giorni feriali"
+
+#. recurrence string
+#. %1$s day string, e.g. "work days" or "Friday" or "Monday, Tuesday, Wednesday"
+#: apps/io.ox/calendar/util.js module:io.ox/calendar
+msgid "Weekly on %1$s"
+msgstr "Settimanalmente il %1$s"
+
+#. recurrence string
+#. %1$d: numeric
+#. %2$s: day string, e.g. "Friday" or "Monday, Tuesday, Wednesday"
+#: apps/io.ox/calendar/util.js module:io.ox/calendar
+msgid "Every %1$d weeks on %2$s"
+msgstr "Ogni %1$d settimane il %2$s"
+
+#. recurrence string
+#. %1$d: numeric, day in month
+#: apps/io.ox/calendar/util.js module:io.ox/calendar
+msgid "Monthly on day %1$d"
+msgstr "Mensilmente il giorno %1$d"
+
+#. recurrence string
+#. %1$d: numeric, interval
+#. %1$d: numeric, day in month
+#: apps/io.ox/calendar/util.js module:io.ox/calendar
+msgid "Every %1$d months on day %2$d"
+msgstr "Ogni %1$d mesi il %2$d giorno"
+
+#. recurrence string
+#. %1$s: count string, e.g. first, second, or last
+#. %2$s: day string, e.g. Monday
+#: apps/io.ox/calendar/util.js module:io.ox/calendar
+msgid "Monthly on the %1$s %2$s"
+msgstr "Mensilmente il %1$s %2$s"
+
+#. recurrence string
+#. %1$d: numeric, interval
+#. %2$s: count string, e.g. first, second, or last
+#. %3$s: day string, e.g. Monday
+#: apps/io.ox/calendar/util.js module:io.ox/calendar
+msgid "Every %1$d months on the %2$s %3$s"
+msgstr "Ogni %1$d mesi il %2$s %3$s"
+
+#. recurrence string
+#. %1$s: Month nane, e.g. January
+#. %2$d: Date, numeric, e.g. 29
+#: apps/io.ox/calendar/util.js module:io.ox/calendar
+msgid "Yearly on %1$s %2$d"
+msgstr "Annualmente il %2$d %1$s"
+
+#. recurrence string
+#. %1$d: interval, numeric
+#. %2$s: Month nane, e.g. January
+#. %3$d: Date, numeric, e.g. 29
+#: apps/io.ox/calendar/util.js module:io.ox/calendar
+msgid "Every %1$d years on %2$s %3$d"
+msgstr "Ogni %1$d anni il %3$d %2$s"
+
+#. recurrence string
+#. %1$s: count string, e.g. first, second, or last
+#. %2$s: day string, e.g. Monday
+#. %3$s: month nane, e.g. January
+#: apps/io.ox/calendar/util.js module:io.ox/calendar
+msgid "Yearly on the %1$s %2$s of %3$d"
+msgstr "Annualmente il %1$s %2$s di %3$d"
+
+#. recurrence string
+#. %1$d: interval, numeric
+#. %2$s: count string, e.g. first, second, or last
+#. %3$s: day string, e.g. Monday
+#. %4$s: month nane, e.g. January
+#: apps/io.ox/calendar/util.js module:io.ox/calendar
+msgid "Every %1$d years on the %2$s %3$s of %4$d"
+msgstr "Ogni %1$d anni il %2$s %3$s di %4$d"
+
+#: apps/io.ox/calendar/util.js module:io.ox/calendar
+msgid "The series ends on %1$s"
+msgstr "La serie termina il %1$s"
+
+#: apps/io.ox/calendar/util.js module:io.ox/calendar
+msgid "The series ends after %1$d appointment"
+msgid_plural "The series ends after %1$d appointments"
+msgstr[0] "La serie termina dopo %1$d appuntamento"
+msgstr[1] "La serie termina dopo %1$d appuntamenti"
+
+#. File and folder details
+#: apps/io.ox/calendar/view-detail.js module:io.ox/calendar
+#: apps/io.ox/core/viewer/views/sidebar/fileinfoview.js
+#: module:io.ox/core/viewer apps/io.ox/core/viewer/views/sidebarview.js
+#: apps/io.ox/files/share/permissions.js module:io.ox/core
+#: apps/io.ox/files/upload/main.js module:io.ox/files
+msgid "Details"
+msgstr "Dettagli"
+
+#: apps/io.ox/calendar/view-detail.js module:io.ox/calendar
+#: apps/io.ox/participants/views.js module:io.ox/core
+msgid "Organizer"
+msgstr "Organizzatore"
+
+#: apps/io.ox/calendar/view-detail.js module:io.ox/calendar
+#: apps/io.ox/core/viewer/views/sidebar/fileinfoview.js
+#: module:io.ox/core/viewer apps/io.ox/files/common-extensions.js
+#: module:io.ox/files apps/io.ox/files/share/permissions.js module:io.ox/core
+#: apps/io.ox/files/share/toolbar.js apps/io.ox/find/extensions-api.js
+#: apps/io.ox/mail/detail/links.js module:io.ox/mail apps/io.ox/search/main.js
+#: module:io.ox/search
+msgid "Folder"
+msgstr "Cartella"
+
+#: apps/io.ox/calendar/view-detail.js module:io.ox/calendar
+#: apps/io.ox/files/actions/showlink.js module:io.ox/files
+msgid "Direct link"
+msgstr "Collegamento diretto"
+
+#: apps/io.ox/calendar/view-detail.js module:io.ox/calendar
+msgid "Created"
+msgstr "Creato"
+
+#: apps/io.ox/calendar/view-detail.js module:io.ox/calendar
+#: apps/io.ox/core/viewer/views/sidebar/fileinfoview.js
+#: module:io.ox/core/viewer apps/io.ox/notes/detail-view.js module:io.ox/notes
+msgid "Modified"
+msgstr "Modificato"
+
+#. %1$s is an appointment location (e.g. a room, a telco line, a company, a city)
+#. This fragment appears within a long string for screen readers.
+#. Some languages (e.g. German) might need to translate "location:".
+#: apps/io.ox/calendar/view-grid-template.js module:io.ox/calendar
+msgctxt "a11y"
+msgid "at %1$s"
+msgstr "posizione: %1$s"
+
+#: apps/io.ox/calendar/view-grid-template.js module:io.ox/calendar
+msgid "Conflicts:"
+msgstr "Conflitti:"
+
+#: apps/io.ox/calendar/week/perspective.js module:io.ox/calendar
+msgid "Calendar Day View"
+msgstr "Vista giornaliera del calendario"
+
+#: apps/io.ox/calendar/week/perspective.js module:io.ox/calendar
+msgid "Calendar Workweek View"
+msgstr "Vista Settimana lavorativa del calendario"
+
+#: apps/io.ox/calendar/week/perspective.js module:io.ox/calendar
+msgid "Calendar Week View"
+msgstr "Vista settimanale del calendario"
+
+#: apps/io.ox/calendar/week/perspective.js module:io.ox/calendar
+msgid "Appointment list"
+msgstr "Elenco di appuntamenti"
+
+#: apps/io.ox/calendar/week/view.js module:io.ox/calendar
+msgid "Manage favorites"
+msgstr "Gestisci i preferiti"
+
+#: apps/io.ox/calendar/week/view.js module:io.ox/calendar
+msgid "Doubleclick in this row for whole day appointment"
+msgstr "Doppio clic su questa riga per un appuntamento di una giornata intera"
+
+#: apps/io.ox/calendar/week/view.js module:io.ox/calendar
+msgid "Next Week"
+msgstr "Settimana successiva"
+
+#: apps/io.ox/calendar/week/view.js module:io.ox/calendar
+msgid "Previous Week"
+msgstr "Settimana precedente"
+
+#: apps/io.ox/calendar/week/view.js module:io.ox/calendar
+msgid "Create all-day appointment"
+msgstr "Crea appuntamento di una giornata intera"
+
+#: apps/io.ox/contacts/actions.js module:io.ox/contacts
+msgid "Contacts have been moved"
+msgstr "I contatti sono stati spostati"
+
+#: apps/io.ox/contacts/actions.js module:io.ox/contacts
+msgid "Contact has been moved"
+msgstr "Il contatto è stato spostato"
+
+#: apps/io.ox/contacts/actions.js module:io.ox/contacts
+#: apps/io.ox/contacts/mobile-toolbar-actions.js module:io.ox/mail
+#: apps/io.ox/contacts/toolbar.js apps/io.ox/files/actions.js
+#: module:io.ox/files apps/io.ox/files/toolbar.js apps/io.ox/mail/actions.js
+#: apps/io.ox/mail/mobile-toolbar-actions.js apps/io.ox/mail/toolbar.js
+msgid "Copy"
+msgstr "Copia"
+
+#: apps/io.ox/contacts/actions.js module:io.ox/contacts
+msgid "Contacts have been copied"
+msgstr "I contatti sono stati copiati"
+
+#: apps/io.ox/contacts/actions.js module:io.ox/contacts
+msgid "Contact has been copied"
+msgstr "Il contatto è stato copiato"
+
+#: apps/io.ox/contacts/actions.js module:io.ox/contacts
+#: apps/io.ox/contacts/distrib/create-dist-view.js
+msgid "Add contact"
+msgstr "Aggiungi un contatto"
+
+#: apps/io.ox/contacts/actions.js module:io.ox/contacts
+msgid "Add distribution list"
+msgstr "Aggiungi una lista di distribuzione"
+
+#: apps/io.ox/contacts/actions.js module:io.ox/contacts
+#: apps/io.ox/mail/actions.js module:io.ox/mail
+msgid "Add to address book"
+msgstr "Aggiungi alla rubrica"
+
+#: apps/io.ox/contacts/actions.js module:io.ox/contacts
+#: apps/io.ox/contacts/mobile-toolbar-actions.js module:io.ox/mail
+#: apps/io.ox/contacts/toolbar.js
+msgid "Send mail"
+msgstr "Invia messaggio di posta"
+
+#: apps/io.ox/contacts/actions.js module:io.ox/contacts
+#: apps/io.ox/contacts/mobile-toolbar-actions.js module:io.ox/mail
+#: apps/io.ox/contacts/toolbar.js
+msgid "Send as vCard"
+msgstr "Invia come vCard"
+
+#: apps/io.ox/contacts/actions.js module:io.ox/contacts
+#: apps/io.ox/contacts/mobile-toolbar-actions.js module:io.ox/mail
+#: apps/io.ox/contacts/toolbar.js apps/io.ox/mail/actions.js
+msgid "Invite to appointment"
+msgstr "Invita a un appuntamento"
+
+#: apps/io.ox/contacts/actions.js module:io.ox/contacts
+#: apps/io.ox/contacts/toolbar.js apps/io.ox/core/viewer/views/toolbarview.js
+#: module:io.ox/core apps/io.ox/files/actions.js module:io.ox/files
+#: apps/io.ox/files/toolbar.js apps/io.ox/mail/actions.js module:io.ox/mail
+#: apps/io.ox/mail/toolbar.js
+msgid "Add to portal"
+msgstr "Aggiungi al portale"
+
+#: apps/io.ox/contacts/actions.js module:io.ox/contacts
+msgid "Share your contacts"
+msgstr "Condividi i tuoi contatti"
+
+#: apps/io.ox/contacts/actions/addToPortal.js module:io.ox/mail
+msgid "This distribution list has been added to the portal"
+msgstr "Questa lista di distribuzione è stata aggiunta al portale"
+
+#: apps/io.ox/contacts/actions/delete.js module:io.ox/contacts
+msgid "Do you really want to delete these items?"
+msgstr "Vuoi davvero eliminare questi elementi?"
+
+#: apps/io.ox/contacts/actions/delete.js module:io.ox/contacts
+msgid "Do you really want to delete this distribution list?"
+msgstr "Sei sicuro di voler eliminare questa lista di distribuzione?"
+
+#: apps/io.ox/contacts/actions/delete.js module:io.ox/contacts
+msgid "Do you really want to delete this contact?"
+msgstr "Vuoi davvero eliminare questo contatto?"
+
+#: apps/io.ox/contacts/addressbook/popup.js module:io.ox/contacts
+#: apps/io.ox/contacts/common-extensions.js apps/io.ox/contacts/main.js
+#: apps/io.ox/contacts/model.js apps/io.ox/contacts/view-detail.js
+#: apps/io.ox/participants/model.js module:io.ox/core
+msgid "Distribution list"
+msgstr "Lista di distribuzione"
+
+#: apps/io.ox/contacts/addressbook/popup.js module:io.ox/contacts
+#: apps/io.ox/core/folder/extensions.js module:io.ox/core
+msgid "My address books"
+msgstr "Le mie rubriche"
+
+#: apps/io.ox/contacts/addressbook/popup.js module:io.ox/contacts
+#: apps/io.ox/core/folder/extensions.js module:io.ox/core
+msgid "Public address books"
+msgstr "Rubriche pubbliche"
+
+#: apps/io.ox/contacts/addressbook/popup.js module:io.ox/contacts
+#: apps/io.ox/core/folder/extensions.js module:io.ox/core
+msgid "Shared address books"
+msgstr "Rubriche condivise"
+
+#: apps/io.ox/contacts/addressbook/popup.js module:io.ox/contacts
+msgid "Select contacts"
+msgstr "Seleziona contatti"
+
+#: apps/io.ox/contacts/addressbook/popup.js module:io.ox/contacts
+msgid "Departments"
+msgstr "Reparti"
+
+#: apps/io.ox/contacts/addressbook/popup.js module:io.ox/contacts
+#: apps/io.ox/core/desktop.js module:io.ox/core apps/io.ox/core/main.js
+#: apps/io.ox/find/extensions-facets.js apps/io.ox/find/main.js
+#: apps/io.ox/find/view-tokenfield.js
+#: apps/io.ox/search/autocomplete/extensions.js apps/io.ox/search/main.js
+#: module:io.ox/search apps/plugins/portal/flickr/register.js
+#: module:plugins/portal
+msgid "Search"
+msgstr "Cerca"
+
+#: apps/io.ox/contacts/addressbook/popup.js module:io.ox/contacts
+#: apps/io.ox/search/facets/extensions.js module:io.ox/core
+msgid "All folders"
+msgstr "Tutte le cartelle"
+
+#: apps/io.ox/contacts/addressbook/popup.js module:io.ox/contacts
+msgid "All distribution lists"
+msgstr "Tutte le liste di distribuzione"
+
+#: apps/io.ox/contacts/addressbook/popup.js module:io.ox/contacts
+msgid "All groups"
+msgstr "Tutti i gruppi"
+
+#. %1$d is number of selected items (addresses/groups) in the list
+#: apps/io.ox/contacts/addressbook/popup.js module:io.ox/contacts
+msgid "%1$d item selected"
+msgid_plural "%1$d items selected"
+msgstr[0] "%1$d elemento selezionato"
+msgstr[1] "%1$d elementi selezionati"
+
+#. %1$d is number of selected addresses
+#: apps/io.ox/contacts/addressbook/popup.js module:io.ox/contacts
+msgid "%1$d address selected"
+msgid_plural "%1$d addresses selected"
+msgstr[0] "%1$d indirizzo selezionato"
+msgstr[1] "%1$d indirizzi selezionati"
+
+#: apps/io.ox/contacts/addressbook/popup.js module:io.ox/contacts
+msgid "Clear selection"
+msgstr "Cancella la selezione"
+
+#. search feature returns an empty result
+#: apps/io.ox/contacts/addressbook/popup.js module:io.ox/contacts
+#: apps/io.ox/find/main.js module:io.ox/core
+msgid "No matching items found."
+msgstr "Nessun elemento corrispondente trovato."
+
+#. empty message for list view
+#: apps/io.ox/contacts/addressbook/popup.js module:io.ox/contacts
+#: apps/io.ox/mail/common-extensions.js module:io.ox/mail
+msgid "Empty"
+msgstr "Vuoto"
+
+#. Context: Add selected contacts; German "Auswählen", for example
+#: apps/io.ox/contacts/addressbook/popup.js module:io.ox/contacts
+msgctxt "select-contacts"
+msgid "Select"
+msgstr "Seleziona"
+
+#: apps/io.ox/contacts/detail/main.js module:io.ox/contacts
+msgid "Distribution List Details"
+msgstr "Dettagli lista di distribuzione"
+
+#: apps/io.ox/contacts/detail/main.js module:io.ox/contacts
+#: apps/io.ox/contacts/main.js apps/io.ox/contacts/view-detail.js
+msgid "Contact Details"
+msgstr "Dettagli contatto"
+
+#: apps/io.ox/contacts/distrib/create-dist-view.js module:io.ox/contacts
+msgid "Create list"
+msgstr "Crea lista"
+
+#: apps/io.ox/contacts/distrib/create-dist-view.js module:io.ox/contacts
+#: apps/io.ox/contacts/distrib/main.js
+msgid "Edit distribution list"
+msgstr "Modifica lista di distribuzione"
+
+#: apps/io.ox/contacts/distrib/create-dist-view.js module:io.ox/contacts
+msgid ""
+"To add contacts manually, just provide a valid email address (e.g john."
+"doe@example.com or \"John Doe\" <jd@example.com>)"
+msgstr ""
+"Per aggiungere contatti manualmente, basta fornire un indirizzo di posta "
+"valido (ad es. mario.rossi@esempio.com o \"Mario Rossi\" <mr@esempio.com>)"
+
+#: apps/io.ox/contacts/distrib/main.js module:io.ox/contacts
+msgid "Distribution List"
+msgstr "Lista di distribuzione"
+
+#: apps/io.ox/contacts/distrib/main.js module:io.ox/contacts
+msgid "Failed to save distribution list."
+msgstr "Salvataggio della lista di distribuzione non riuscito."
+
+#: apps/io.ox/contacts/edit/main.js module:io.ox/contacts
+msgid "Create contact"
+msgstr "Crea contatto"
+
+#: apps/io.ox/contacts/edit/main.js module:io.ox/contacts
+#: apps/io.ox/contacts/toolbar.js
+msgid "Edit contact"
+msgstr "Modifica contatto"
+
+#: apps/io.ox/contacts/edit/main.js module:io.ox/contacts
+msgid "Some fields contain invalid data"
+msgstr "Alcuni campi contengono dati non validi"
+
+#: apps/io.ox/contacts/edit/main.js module:io.ox/contacts
+msgid "Edit Contact"
+msgstr "Modifica contatto"
+
+#: apps/io.ox/contacts/edit/main.js module:io.ox/contacts
+msgid "New contact"
+msgstr "Nuovo contatto"
+
+#: apps/io.ox/contacts/edit/main.js module:io.ox/contacts
+#: apps/io.ox/mail/detail/links.js module:io.ox/mail
+msgid "Contact"
+msgstr "Contatto"
+
+#: apps/io.ox/contacts/edit/view-form.js module:io.ox/contacts
+msgid "Personal information"
+msgstr "Informazioni personali"
+
+#: apps/io.ox/contacts/edit/view-form.js module:io.ox/contacts
+msgid "Messaging"
+msgstr "Messaggistica"
+
+#: apps/io.ox/contacts/edit/view-form.js module:io.ox/contacts
+msgid "Phone & fax numbers"
+msgstr "Numeri di telefono e fax"
+
+#: apps/io.ox/contacts/edit/view-form.js module:io.ox/contacts
+msgid "Home address"
+msgstr "Indirizzo di casa"
+
+#: apps/io.ox/contacts/edit/view-form.js module:io.ox/contacts
+#: apps/plugins/halo/xing/register.js module:plugins/portal
+msgid "Business address"
+msgstr "Indirizzo di lavoro"
+
+#: apps/io.ox/contacts/edit/view-form.js module:io.ox/contacts
+msgid "Other address"
+msgstr "Altro indirizzo"
+
+#: apps/io.ox/contacts/edit/view-form.js module:io.ox/contacts
+msgid "Job description"
+msgstr "Descrizione dell'attività"
+
+#: apps/io.ox/contacts/edit/view-form.js module:io.ox/contacts
+msgid "User fields"
+msgstr "Campi dell'utente"
+
+#. Format of addresses
+#. %1$s is the street
+#. %2$s is the postal code
+#. %3$s is the city
+#. %4$s is the state
+#. %5$s is the country
+#: apps/io.ox/contacts/edit/view-form.js module:io.ox/contacts
+#: apps/io.ox/contacts/view-detail.js apps/plugins/halo/xing/register.js
+#: module:plugins/portal
+msgid ""
+"%1$s\n"
+"%2$s %3$s\n"
+"%4$s\n"
+"%5$s"
+msgstr ""
+"%1$s\n"
+"%2$s %3$s\n"
+"%4$s\n"
+"%5$s"
+
+#: apps/io.ox/contacts/edit/view-form.js module:io.ox/contacts
+#: apps/io.ox/core/settings/user.js
+msgid "Show all fields"
+msgstr "Mostra tutti i campi"
+
+#: apps/io.ox/contacts/main.js module:io.ox/contacts
+msgid "Empty name and description found."
+msgstr "Sono stati trovati un nome utente e una descrizione vuoti."
+
+#: apps/io.ox/contacts/main.js module:io.ox/contacts
+msgid "Edit to set a name."
+msgstr "Modifica per impostare un nome."
+
+#: apps/io.ox/contacts/main.js module:io.ox/contacts
+msgid "Couldn't load contact data."
+msgstr "Impossibile caricare i dati del contatto."
+
+#: apps/io.ox/contacts/main.js module:io.ox/contacts
+msgid "Contacts"
+msgstr "Contatti"
+
+#: apps/io.ox/contacts/main.js module:io.ox/contacts
+msgid "Contacts toolbar"
+msgstr "Barra degli strumenti dei contatti"
+
+#: apps/io.ox/contacts/model.js module:io.ox/contacts
+msgid "Files can not be uploaded, because quota exceeded."
+msgstr ""
+"I file non possono essere caricati, poiché superano il limite di quota."
+
+#: apps/io.ox/contacts/model.js module:io.ox/contacts
+msgid "Please set day and month properly"
+msgstr "Imposta correttamente il giorno e il mese"
+
+#: apps/io.ox/contacts/model.js module:io.ox/contacts
+msgid "Display name"
+msgstr "Nome visualizzato"
+
+#: apps/io.ox/contacts/model.js module:io.ox/contacts
+#: apps/plugins/portal/xing/register.js module:plugins/portal
+#: apps/plugins/wizards/mandatory/main.js module:io.ox/wizards/firstStart
+msgid "First name"
+msgstr "Nome"
+
+#: apps/io.ox/contacts/model.js module:io.ox/contacts
+#: apps/plugins/portal/xing/register.js module:plugins/portal
+#: apps/plugins/wizards/mandatory/main.js module:io.ox/wizards/firstStart
+msgid "Last name"
+msgstr "Cognome"
+
+#: apps/io.ox/contacts/model.js module:io.ox/contacts
+msgid "Middle name"
+msgstr "Secondo nome"
+
+#: apps/io.ox/contacts/model.js module:io.ox/contacts
+msgid "Suffix"
+msgstr "Suffisso"
+
+#: apps/io.ox/contacts/model.js module:io.ox/contacts
+msgctxt "salutation"
+msgid "Title"
+msgstr "Titolo"
+
+#: apps/io.ox/contacts/model.js module:io.ox/contacts
+msgid "Street"
+msgstr "Via"
+
+#: apps/io.ox/contacts/model.js module:io.ox/contacts
+msgid "Postcode"
+msgstr "CAP"
+
+#: apps/io.ox/contacts/model.js module:io.ox/contacts
+msgid "Town"
+msgstr "Città"
+
+#: apps/io.ox/contacts/model.js module:io.ox/contacts
+msgid "State"
+msgstr "Stato"
+
+#: apps/io.ox/contacts/model.js module:io.ox/contacts
+msgid "Country"
+msgstr "Nazione"
+
+#: apps/io.ox/contacts/model.js module:io.ox/contacts
+#: apps/plugins/halo/xing/register.js module:plugins/portal
+msgid "Date of birth"
+msgstr "Data di nascita"
+
+#: apps/io.ox/contacts/model.js module:io.ox/contacts
+msgid "Marital status"
+msgstr "Stato civile"
+
+#: apps/io.ox/contacts/model.js module:io.ox/contacts
+msgid "Children"
+msgstr "Figli"
+
+#: apps/io.ox/contacts/model.js module:io.ox/contacts
+msgid "Profession"
+msgstr "Professione"
+
+#: apps/io.ox/contacts/model.js module:io.ox/contacts
+msgid "Nickname"
+msgstr "Soprannome"
+
+#: apps/io.ox/contacts/model.js module:io.ox/contacts
+msgid "Spouse's name"
+msgstr "Nome del coniuge"
+
+#: apps/io.ox/contacts/model.js module:io.ox/contacts
+msgid "Anniversary"
+msgstr "Anniversario"
+
+#: apps/io.ox/contacts/model.js module:io.ox/contacts
+#: apps/io.ox/contacts/print.js
+msgid "Department"
+msgstr "Reparto"
+
+#: apps/io.ox/contacts/model.js module:io.ox/contacts
+msgid "Position"
+msgstr "Posizione"
+
+#: apps/io.ox/contacts/model.js module:io.ox/contacts
+msgid "Employee type"
+msgstr "Tipo di impiegato"
+
+#: apps/io.ox/contacts/model.js module:io.ox/contacts
+msgid "Room number"
+msgstr "Ufficio"
+
+#: apps/io.ox/contacts/model.js module:io.ox/contacts
+msgid "Employee ID"
+msgstr "Matricola dell'impiegato"
+
+#: apps/io.ox/contacts/model.js module:io.ox/contacts
+msgid "Sales Volume"
+msgstr "Volume vendite"
+
+#: apps/io.ox/contacts/model.js module:io.ox/contacts
+msgid "TAX ID"
+msgstr "Codice fiscale"
+
+#: apps/io.ox/contacts/model.js module:io.ox/contacts
+msgid "Commercial Register"
+msgstr "Registro commerciale"
+
+#: apps/io.ox/contacts/model.js module:io.ox/contacts
+msgid "Branches"
+msgstr "Divisioni"
+
+#: apps/io.ox/contacts/model.js module:io.ox/contacts
+msgid "Business category"
+msgstr "Categoria di lavoro"
+
+#: apps/io.ox/contacts/model.js module:io.ox/contacts apps/io.ox/core/yell.js
+#: module:io.ox/core
+msgid "Info"
+msgstr "Informazioni"
+
+#: apps/io.ox/contacts/model.js module:io.ox/contacts
+msgid "Manager"
+msgstr "Dirigente"
+
+#: apps/io.ox/contacts/model.js module:io.ox/contacts
+msgid "Assistant"
+msgstr "Assistente"
+
+#: apps/io.ox/contacts/model.js module:io.ox/contacts
+msgid "Phone (business)"
+msgstr "Telefono (lavoro)"
+
+#: apps/io.ox/contacts/model.js module:io.ox/contacts
+msgid "Phone (business alt)"
+msgstr "Telefono (lavoro alt)"
+
+#: apps/io.ox/contacts/model.js module:io.ox/contacts
+msgid "Fax"
+msgstr "Fax"
+
+#: apps/io.ox/contacts/model.js module:io.ox/contacts
+msgid "Telephone callback"
+msgstr "Telefono richiamata"
+
+#: apps/io.ox/contacts/model.js module:io.ox/contacts
+msgid "Phone (car)"
+msgstr "Telefono (macchina)"
+
+#: apps/io.ox/contacts/model.js module:io.ox/contacts
+msgid "Phone (company)"
+msgstr "Telefono (azienda)"
+
+#: apps/io.ox/contacts/model.js module:io.ox/contacts
+msgid "Phone (home)"
+msgstr "Telefono (casa)"
+
+#: apps/io.ox/contacts/model.js module:io.ox/contacts
+msgid "Phone (home alt)"
+msgstr "Telefono (casa alt)"
+
+#: apps/io.ox/contacts/model.js module:io.ox/contacts
+msgid "Fax (Home)"
+msgstr "Fax (Casa)"
+
+#: apps/io.ox/contacts/model.js module:io.ox/contacts
+#: apps/io.ox/contacts/print.js apps/io.ox/onboarding/clients/extensions.js
+#: module:io.ox/core/onboarding
+msgid "Cell phone"
+msgstr "Telefono cellulare"
+
+#: apps/io.ox/contacts/model.js module:io.ox/contacts
+msgid "Cell phone (alt)"
+msgstr "Cellulare (alt)"
+
+#: apps/io.ox/contacts/model.js module:io.ox/contacts
+msgid "Phone (other)"
+msgstr "Telefono (altro)"
+
+#: apps/io.ox/contacts/model.js module:io.ox/contacts
+msgid "Fax (alt)"
+msgstr "Fax (alt)"
+
+#: apps/io.ox/contacts/model.js module:io.ox/contacts
+msgid "Email 1 / Phone number"
+msgstr "Email 1 / Numero di telefono"
+
+#: apps/io.ox/contacts/model.js module:io.ox/contacts
+msgid "Email 1"
+msgstr "Indirizzo di posta 1"
+
+#: apps/io.ox/contacts/model.js module:io.ox/contacts
+msgid "Email 2"
+msgstr "Indirizzo di posta 2"
+
+#: apps/io.ox/contacts/model.js module:io.ox/contacts
+msgid "Email 3"
+msgstr "Indirizzo di posta 3"
+
+#: apps/io.ox/contacts/model.js module:io.ox/contacts
+#: apps/plugins/portal/rss/register.js module:io.ox/portal
+msgid "URL"
+msgstr "URL"
+
+#: apps/io.ox/contacts/model.js module:io.ox/contacts
+msgid "Telephone (ISDN)"
+msgstr "Telefono (ISDN)"
+
+#: apps/io.ox/contacts/model.js module:io.ox/contacts
+msgid "Pager"
+msgstr "Cercapersone"
+
+#: apps/io.ox/contacts/model.js module:io.ox/contacts
+msgid "Telephone primary"
+msgstr "Telefono principale"
+
+#: apps/io.ox/contacts/model.js module:io.ox/contacts
+msgid "Telephone radio"
+msgstr "Radiotelefono"
+
+#: apps/io.ox/contacts/model.js module:io.ox/contacts
+msgid "Telex"
+msgstr "Telex"
+
+#: apps/io.ox/contacts/model.js module:io.ox/contacts
+msgid "TTY/TDD"
+msgstr "TTY/TDD"
+
+#: apps/io.ox/contacts/model.js module:io.ox/contacts
+msgid "Instant Messenger 1"
+msgstr "Messaggistica istantanea 1"
+
+#: apps/io.ox/contacts/model.js module:io.ox/contacts
+msgid "Instant Messenger 2"
+msgstr "Messaggistica istantanea 2"
+
+#: apps/io.ox/contacts/model.js module:io.ox/contacts
+msgid "IP phone"
+msgstr "Telefono IP"
+
+#: apps/io.ox/contacts/model.js module:io.ox/contacts
+msgid "Phone (assistant)"
+msgstr "Telefono (assistente)"
+
+#: apps/io.ox/contacts/model.js module:io.ox/contacts
+msgid "Company"
+msgstr "Azienda"
+
+#: apps/io.ox/contacts/model.js module:io.ox/contacts
+msgid "Image 1"
+msgstr "Immagine 1"
+
+#: apps/io.ox/contacts/model.js module:io.ox/contacts
+msgid "Optional 01"
+msgstr "Opzionale 01"
+
+#: apps/io.ox/contacts/model.js module:io.ox/contacts
+msgid "Optional 02"
+msgstr "Opzionale 02"
+
+#: apps/io.ox/contacts/model.js module:io.ox/contacts
+msgid "Optional 03"
+msgstr "Opzionale 03"
+
+#: apps/io.ox/contacts/model.js module:io.ox/contacts
+msgid "Optional 04"
+msgstr "Opzionale 04"
+
+#: apps/io.ox/contacts/model.js module:io.ox/contacts
+msgid "Optional 05"
+msgstr "Opzionale 05"
+
+#: apps/io.ox/contacts/model.js module:io.ox/contacts
+msgid "Optional 06"
+msgstr "Opzionale 06"
+
+#: apps/io.ox/contacts/model.js module:io.ox/contacts
+msgid "Optional 07"
+msgstr "Opzionale 07"
+
+#: apps/io.ox/contacts/model.js module:io.ox/contacts
+msgid "Optional 08"
+msgstr "Opzionale 08"
+
+#: apps/io.ox/contacts/model.js module:io.ox/contacts
+msgid "Optional 09"
+msgstr "Opzionale 09"
+
+#: apps/io.ox/contacts/model.js module:io.ox/contacts
+msgid "Optional 10"
+msgstr "Opzionale 10"
+
+#: apps/io.ox/contacts/model.js module:io.ox/contacts
+msgid "Optional 11"
+msgstr "Opzionale 11"
+
+#: apps/io.ox/contacts/model.js module:io.ox/contacts
+msgid "Optional 12"
+msgstr "Opzionale 12"
+
+#: apps/io.ox/contacts/model.js module:io.ox/contacts
+msgid "Optional 13"
+msgstr "Opzionale 13"
+
+#: apps/io.ox/contacts/model.js module:io.ox/contacts
+msgid "Optional 14"
+msgstr "Opzionale 14"
+
+#: apps/io.ox/contacts/model.js module:io.ox/contacts
+msgid "Optional 15"
+msgstr "Opzionale 15"
+
+#: apps/io.ox/contacts/model.js module:io.ox/contacts
+msgid "Optional 16"
+msgstr "Opzionale 16"
+
+#: apps/io.ox/contacts/model.js module:io.ox/contacts
+msgid "Optional 17"
+msgstr "Opzionale 17"
+
+#: apps/io.ox/contacts/model.js module:io.ox/contacts
+msgid "Optional 18"
+msgstr "Opzionale 18"
+
+#: apps/io.ox/contacts/model.js module:io.ox/contacts
+msgid "Optional 19"
+msgstr "Opzionale 19"
+
+#: apps/io.ox/contacts/model.js module:io.ox/contacts
+msgid "Optional 20"
+msgstr "Opzionale 20"
+
+#: apps/io.ox/contacts/model.js module:io.ox/contacts
+msgid "Links"
+msgstr "Collegamenti"
+
+#: apps/io.ox/contacts/model.js module:io.ox/contacts
+msgid "Mark as distributionlist"
+msgstr "Marca come lista di distribuzione"
+
+#: apps/io.ox/contacts/model.js module:io.ox/contacts
+msgid "Default address"
+msgstr "Indirizzo predefinito"
+
+#: apps/io.ox/contacts/model.js module:io.ox/contacts
+msgid "Address Home"
+msgstr "Indirizzo di casa"
+
+#: apps/io.ox/contacts/model.js module:io.ox/contacts
+msgid "Address Business"
+msgstr "Indirizzo di lavoro"
+
+#: apps/io.ox/contacts/model.js module:io.ox/contacts
+msgid "Address Other"
+msgstr "Altro indirizzo"
+
+#: apps/io.ox/contacts/model.js module:io.ox/contacts
+msgid "This contact is private and cannot be shared"
+msgstr "Questo contatto è privato e non può essere condiviso"
+
+#: apps/io.ox/contacts/print.js module:io.ox/contacts
+msgid "Phone list"
+msgstr "Elenco telefonico"
+
+#: apps/io.ox/contacts/print.js module:io.ox/contacts
+msgid "City"
+msgstr "Città"
+
+#: apps/io.ox/contacts/print.js module:io.ox/contacts
+msgid "Phone"
+msgstr "Telefono"
+
+#: apps/io.ox/contacts/print.js module:io.ox/contacts
+msgid "Email"
+msgstr "Indirizzo di posta"
+
+#: apps/io.ox/contacts/print.js module:io.ox/contacts
+msgid "Note: One contact is not shown due to missing phone numbers"
+msgid_plural "Note: %1$d contacts are not shown due to missing phone numbers"
+msgstr[0] ""
+"Nota: un contatto non è mostrato a causa della mancanza di numeri di telefono"
+msgstr[1] ""
+"Nota: %1$d contatti non sono mostrati a causa della mancanza di numeri di "
+"telefono"
+
+#: apps/io.ox/contacts/print.js module:io.ox/contacts
+msgid "This note will not be printed"
+msgstr "Questa nota non sarà stampata"
+
+#: apps/io.ox/contacts/settings/pane.js module:io.ox/contacts
+#: apps/io.ox/mail/detail/links.js module:io.ox/mail
+msgid "Address Book"
+msgstr "Rubrica"
+
+#: apps/io.ox/contacts/settings/pane.js module:io.ox/contacts
+msgid "Initial folder"
+msgstr "Cartella iniziale"
+
+#: apps/io.ox/contacts/settings/pane.js module:io.ox/contacts
+msgid "Start in global address book"
+msgstr "Avvia nella rubrica globale"
+
+#: apps/io.ox/contacts/settings/pane.js module:io.ox/contacts
+msgid "Language-specific default"
+msgstr "Valori predefiniti specifici della lingua"
+
+#: apps/io.ox/contacts/settings/pane.js module:io.ox/contacts
+msgid "First name Last name"
+msgstr "Nome Cognome"
+
+#: apps/io.ox/contacts/settings/pane.js module:io.ox/contacts
+msgid "Last name, First name"
+msgstr "Cognome, Nome"
+
+#: apps/io.ox/contacts/settings/pane.js module:io.ox/contacts
+msgid "Display of names"
+msgstr "Visualizzazione dei nomi"
+
+#: apps/io.ox/contacts/settings/pane.js module:io.ox/contacts
+#: apps/io.ox/contacts/view-detail.js
+msgid "Google Maps"
+msgstr "Google Maps"
+
+#: apps/io.ox/contacts/settings/pane.js module:io.ox/contacts
+#: apps/io.ox/contacts/view-detail.js
+msgid "Open Street Map"
+msgstr "Open Street Map"
+
+#: apps/io.ox/contacts/settings/pane.js module:io.ox/contacts
+msgid "No link"
+msgstr "Nessun collegamento"
+
+#: apps/io.ox/contacts/settings/pane.js module:io.ox/contacts
+#: apps/io.ox/contacts/view-detail.js
+msgid "Apple Maps"
+msgstr "Apple Maps"
+
+#: apps/io.ox/contacts/settings/pane.js module:io.ox/contacts
+msgid "Link postal addresses with map service"
+msgstr "Collega gli indirizzi di posta con il servizio di mappe"
+
+#: apps/io.ox/contacts/toolbar.js module:io.ox/contacts
+#: apps/io.ox/files/actions/share.js module:io.ox/files
+msgid "Invite"
+msgstr "Invita"
+
+#: apps/io.ox/contacts/toolbar.js module:io.ox/contacts
+msgid "Delete contact"
+msgstr "Elimina contatto"
+
+#. Name with title
+#. %1$s is the first name
+#. %2$s is the last name
+#. %3$s is the title
+#: apps/io.ox/contacts/util.js module:io.ox/contacts
+msgid "%3$s %2$s, %1$s"
+msgstr "%3$s %2$s, %1$s"
+
+#. Name without title
+#. %1$s is the first name
+#. %2$s is the last name
+#: apps/io.ox/contacts/util.js module:io.ox/contacts
+msgid "%2$s, %1$s"
+msgstr "%2$s, %1$s"
+
+#. Name in mail addresses
+#. %1$s is the first name
+#. %2$s is the last name
+#: apps/io.ox/contacts/util.js module:io.ox/contacts
+msgctxt "mail address"
+msgid "%1$s %2$s"
+msgstr "%1$s %2$s"
+
+#: apps/io.ox/contacts/view-detail.js module:io.ox/contacts
+msgid "Distribution list with 1 entry"
+msgid_plural "Distribution list with %1$d entries"
+msgstr[0] "Lista di distribuzione con 1 voce"
+msgstr[1] "Lista di distribuzione con %1$d voci"
+
+#: apps/io.ox/contacts/view-detail.js module:io.ox/contacts
+#: apps/io.ox/participants/model.js module:io.ox/core
+msgid "Resource"
+msgstr "Risorsa"
+
+#: apps/io.ox/contacts/view-detail.js module:io.ox/contacts
+#: apps/io.ox/core/tk/attachments.js module:io.ox/core
+#: apps/io.ox/mail/toolbar.js module:io.ox/mail apps/io.ox/tasks/view-detail.js
+#: module:io.ox/tasks
+msgid "All attachments"
+msgstr "Tutti gli allegati"
+
+#: apps/io.ox/contacts/view-detail.js module:io.ox/contacts
+msgid "Could not load attachments for this contact."
+msgstr "Impossibile caricare gli allegati di questo contatto."
+
+#: apps/io.ox/contacts/view-detail.js module:io.ox/contacts
+#: apps/io.ox/participants/views.js module:io.ox/core
+msgid "This list has no contacts yet"
+msgstr "Questa lista non contiene alcun contatto"
+
+#: apps/io.ox/contacts/view-detail.js module:io.ox/contacts
+msgid "Messenger"
+msgstr "Messaggistica"
+
+#. %1$s is a map service, like "Google Maps"
+#: apps/io.ox/contacts/view-detail.js module:io.ox/contacts
+msgid "Open in %1$s"
+msgstr "Apri in %1$s"
+
+#: apps/io.ox/contacts/view-detail.js module:io.ox/contacts
+msgid "Personal"
+msgstr "Personale"
+
+#: apps/io.ox/contacts/view-detail.js module:io.ox/contacts
+msgid "Job"
+msgstr "Lavoro"
+
+#: apps/io.ox/contacts/view-detail.js module:io.ox/contacts
+msgid "Mail and Messaging"
+msgstr "Posta e messaggistica"
+
+#: apps/io.ox/contacts/view-detail.js module:io.ox/contacts
+msgid "Phone numbers"
+msgstr "Numeri di telefono"
+
+#: apps/io.ox/contacts/view-detail.js module:io.ox/contacts
+msgid "Business Address"
+msgstr "Indirizzo di lavoro"
+
+#: apps/io.ox/contacts/view-detail.js module:io.ox/contacts
+msgid "Home Address"
+msgstr "Indirizzo di casa"
+
+#: apps/io.ox/contacts/view-detail.js module:io.ox/contacts
+msgid "Other Address"
+msgstr "Altro indirizzo"
+
+#. section name for contact fields in detail view
+#: apps/io.ox/contacts/view-detail.js module:io.ox/contacts
+msgid "Miscellaneous"
+msgstr "Varie"
+
+#: apps/io.ox/contacts/view-detail.js module:io.ox/contacts
+msgid "Copy to description"
+msgstr "Copia nella descrizione"
+
+#: apps/io.ox/contacts/view-detail.js module:io.ox/contacts
+msgid "Saved in:"
+msgstr "Salvato in:"
+
+#: apps/io.ox/contacts/widgets/pictureUpload.js module:io.ox/contacts
+msgid "Your selected picture will be displayed after saving"
+msgstr "L'immagine selezionata sarà visualizzata dopo averla salvata"
+
+#. %1$s maximum file size
+#: apps/io.ox/contacts/widgets/pictureUpload.js module:io.ox/contacts
+msgid "Your selected picture exceeds the maximum allowed file size of %1$s"
+msgstr "L'immagine selezionata supera la dimensione massima consentita di %1$s"
+
+#: apps/io.ox/contacts/widgets/pictureUpload.js module:io.ox/contacts
+msgid "Click to upload image"
+msgstr "Fai clic per caricare l'immagine"
+
+#: apps/io.ox/core/about/about.js module:io.ox/core
+#: apps/io.ox/core/settings/errorlog/settings/pane.js
+msgid "UI version"
+msgstr "Versione UI"
+
+#: apps/io.ox/core/about/about.js module:io.ox/core
+#: apps/io.ox/core/settings/errorlog/settings/pane.js
+msgid "Server version"
+msgstr "Versione del server"
+
+#: apps/io.ox/core/api/attachment.js module:io.ox/core
+msgid "Saved appointment attachment"
+msgstr "Allegato di appuntamento salvato"
+
+#: apps/io.ox/core/api/attachment.js module:io.ox/core
+msgid "Saved task attachment"
+msgstr "Allegato di attività salvato"
+
+#: apps/io.ox/core/api/attachment.js module:io.ox/core
+msgid "Saved contact attachment"
+msgstr "Allegato di contatto salvato"
+
+#: apps/io.ox/core/api/attachment.js module:io.ox/core
+msgid "Saved attachment"
+msgstr "Allegato salvato"
+
+#: apps/io.ox/core/attachments/view.js module:io.ox/core
+msgid "%1$d attachment"
+msgid_plural "%1$d attachments"
+msgstr[0] "%1$d allegato"
+msgstr[1] "%1$d allegati"
+
+#: apps/io.ox/core/boot/i18n.js module:io.ox/core/boot
+#: apps/plugins/administration/groups/settings/edit.js module:io.ox/core
+msgid "User name"
+msgstr "Nome utente"
+
+#: apps/io.ox/core/boot/i18n.js module:io.ox/core/boot
+#: apps/io.ox/core/relogin.js module:io.ox/core
+#: apps/io.ox/files/share/wizard.js module:io.ox/files
+#: apps/io.ox/mail/accounts/view-form.js module:io.ox/settings
+#: apps/io.ox/mail/compose/extensions.js module:io.ox/mail
+msgid "Password"
+msgstr "Password"
+
+#: apps/io.ox/core/boot/i18n.js module:io.ox/core/boot
+#: apps/io.ox/core/relogin.js module:io.ox/core
+msgid "Sign in"
+msgstr "Accedi"
+
+#. the noun not the verb
+#: apps/io.ox/core/boot/i18n.js module:io.ox/core/boot
+msgctxt "word"
+msgid "Sign in"
+msgstr "Accedi"
+
+#: apps/io.ox/core/boot/i18n.js module:io.ox/core/boot
+msgid "Stay signed in"
+msgstr "Rimani connesso"
+
+#: apps/io.ox/core/boot/i18n.js module:io.ox/core/boot
+msgid "Forgot your password?"
+msgstr "Hai dimenticato la password?"
+
+#: apps/io.ox/core/boot/i18n.js module:io.ox/core/boot
+msgid "Languages"
+msgstr "Lingue"
+
+#: apps/io.ox/core/boot/i18n.js module:io.ox/core/boot
+msgid ""
+"No connection to server. Please check your internet connection and retry."
+msgstr ""
+"Nessuna connessione al server. Controlla la connessione a Internet e riprova."
+
+#: apps/io.ox/core/boot/i18n.js module:io.ox/core/boot
+msgid "Please enter your credentials."
+msgstr "Digita le tue credenziali."
+
+#: apps/io.ox/core/boot/i18n.js module:io.ox/core/boot
+msgid "Please enter your password."
+msgstr "Digita la tua password."
+
+#: apps/io.ox/core/boot/i18n.js module:io.ox/core/boot
+msgid "Your browser version is not supported!"
+msgstr "La versione del tuo browser non è supportata."
+
+#: apps/io.ox/core/boot/i18n.js module:io.ox/core/boot
+msgid "Your browser is not supported!"
+msgstr "Il tuo browser non è supportato."
+
+#: apps/io.ox/core/boot/i18n.js module:io.ox/core/boot
+msgid "This browser is not supported on your current platform."
+msgstr "Questo browser non è supportato sulla tua piattaforma attuale."
+
+#. %n in the lowest version of Android
+#: apps/io.ox/core/boot/i18n.js module:io.ox/core/boot
+msgid "You need to use Android %n or higher."
+msgstr "Devi utilizzare Android %n o successivo."
+
+#. %n is the lowest version of iOS
+#: apps/io.ox/core/boot/i18n.js module:io.ox/core/boot
+msgid "You need to use iOS %n or higher."
+msgstr "Devi utilizzare iOS %n o successivo."
+
+#: apps/io.ox/core/boot/i18n.js module:io.ox/core/boot
+msgid "Your operating system is not supported."
+msgstr "Il tuo sistema operativo non è supportato."
+
+#: apps/io.ox/core/boot/i18n.js module:io.ox/core/boot
+msgid "Your password is expired. Please change your password to continue."
+msgstr "La tua password è scaduta. Cambia la tua password per continuare."
+
+#: apps/io.ox/core/boot/i18n.js module:io.ox/core/boot
+msgid "Please update your browser."
+msgstr "Aggiorna il tuo browser:"
+
+#. browser recommendation: sentence ends with 'Google Chrome' (wrappend in a clickable link)
+#: apps/io.ox/core/boot/i18n.js module:io.ox/core/boot
+msgid "For best results, please use "
+msgstr "Per avere risultati migliori, utilizza "
+
+#: apps/io.ox/core/boot/i18n.js module:io.ox/core/boot
+msgid "You have been automatically signed out"
+msgstr "Sei stato disconnesso automaticamente"
+
+#: apps/io.ox/core/boot/i18n.js module:io.ox/core/boot
+msgid ""
+"Unsupported Preview - Certain functions disabled and stability not assured "
+"until general release later this year"
+msgstr ""
+"Anteprima non supportata - Alcune funzioni sono disabilitate e la stabilità "
+"non è garantita fino al rilascio che avverrà nel corso dell'anno."
+
+#: apps/io.ox/core/boot/i18n.js module:io.ox/core/boot
+msgid "Offline mode"
+msgstr "Modalità non in linea"
+
+#: apps/io.ox/core/boot/i18n.js module:io.ox/core/boot
+msgid "Your browser's cookie functionality is disabled. Please turn it on."
+msgstr "La funzionalità dei cookie del tuo browser è disabilitata. Attivala."
+
+#. number of selected item
+#. %1$s is the number surrounded by a tag
+#: apps/io.ox/core/commons.js module:io.ox/core
+msgid "%1$s item selected"
+msgid_plural "%1$s items selected"
+msgstr[0] "%1$s elemento selezionato"
+msgstr[1] "%1$s elementi selezionati"
+
+#: apps/io.ox/core/commons.js module:io.ox/core
+msgid "Selection Details"
+msgstr "Dettagli selezione"
+
+#: apps/io.ox/core/commons.js module:io.ox/core apps/io.ox/files/main.js
+#: module:io.ox/files
+msgid "No elements selected"
+msgstr "Nessun elemento selezionato"
+
+#: apps/io.ox/core/commons.js module:io.ox/core
+msgid "Results"
+msgstr "Risultati"
+
+#: apps/io.ox/core/commons.js module:io.ox/core
+msgid "Item list"
+msgstr "Elenco di elementi"
+
+#: apps/io.ox/core/commons.js module:io.ox/core
+#: apps/io.ox/files/share/view-options.js module:io.ox/files
+#: apps/io.ox/files/view-options.js apps/io.ox/mail/view-options.js
+#: module:io.ox/mail
+msgid "Open folder view"
+msgstr "Apri la vista della cartella"
+
+#: apps/io.ox/core/commons.js module:io.ox/core apps/io.ox/files/main.js
+#: module:io.ox/files apps/io.ox/files/view-options.js
+#: apps/io.ox/mail/view-options.js module:io.ox/mail
+msgid "Close folder view"
+msgstr "Chiudi la vista della cartella"
+
+#: apps/io.ox/core/commons.js module:io.ox/core
+msgid "Premium features"
+msgstr "Funzionalità premium"
+
+#: apps/io.ox/core/commons.js module:io.ox/core
+msgid "Close premium features"
+msgstr "Chiudi le funzionalità premium"
+
+#: apps/io.ox/core/commons.js module:io.ox/core
+msgid "Try now!"
+msgstr "Prova subito!"
+
+#: apps/io.ox/core/commons.js module:io.ox/core
+msgid "Retry"
+msgstr "Ritenta"
+
+#. Strings to build input formats to be more accessible
+#. yyyy: 4-digit year | MM: 2-digit month | dd: 2-digit day
+#. Sample for de_DE: TT.MM.JJJJ
+#: apps/io.ox/core/date.js module:io.ox/core
+msgid "yyyy"
+msgstr "aaaa"
+
+#: apps/io.ox/core/date.js module:io.ox/core
+msgid "MM"
+msgstr "MM"
+
+#: apps/io.ox/core/date.js module:io.ox/core
+msgid "dd"
+msgstr "gg"
+
+#. Reminder (objective case): in X weeks
+#. %d is the number of weeks
+#: apps/io.ox/core/date.js module:io.ox/core
+#, c-format
+msgctxt "in"
+msgid "%d week"
+msgid_plural "%d weeks"
+msgstr[0] "%d settimana"
+msgstr[1] "%d settimane"
+
+#. General duration (nominative case): X weeks
+#. %d is the number of weeks
+#: apps/io.ox/core/date.js module:io.ox/core
+#, c-format
+msgid "%d week"
+msgid_plural "%d weeks"
+msgstr[0] "%d settimana"
+msgstr[1] "%d settimane"
+
+#. Reminder (objective case): in X days
+#. %d is the number of days
+#: apps/io.ox/core/date.js module:io.ox/core
+#, c-format
+msgctxt "in"
+msgid "%d day"
+msgid_plural "%d days"
+msgstr[0] "%d giorno"
+msgstr[1] "%d giorni"
+
+#. Reminder (objective case): in X days, Y hours and Z minutes
+#. %1$d is the number of days
+#. %2$s is the text for the remainder of the last day
+#: apps/io.ox/core/date.js module:io.ox/core
+#, c-format
+msgctxt "in"
+msgid "%1$d day, %2$s"
+msgid_plural "%1$d days, %2$s"
+msgstr[0] "%1$d giorno, %2$s"
+msgstr[1] "%1$d giorni, %2$s"
+
+#. General duration (nominative case): X days, Y hours and Z minutes
+#. %1$d is the number of days
+#. %2$s is the text for the remainder of the last day
+#: apps/io.ox/core/date.js module:io.ox/core
+#, c-format
+msgid "%1$d day, %2$s"
+msgid_plural "%1$d days, %2$s"
+msgstr[0] "%1$d giorno, %2$s"
+msgstr[1] "%1$d giorni, %2$s"
+
+#. Reminder (objective case): in X hours
+#. %d is the number of hours
+#: apps/io.ox/core/date.js module:io.ox/core
+#, c-format
+msgctxt "in"
+msgid "%d hour"
+msgid_plural "%d hours"
+msgstr[0] "%d ora"
+msgstr[1] "%d ore"
+
+#. General duration (nominative case): X hours
+#. %d is the number of hours
+#: apps/io.ox/core/date.js module:io.ox/core
+#, c-format
+msgid "%d hour"
+msgid_plural "%d hours"
+msgstr[0] "%d ora"
+msgstr[1] "%d ore"
+
+#. Reminder (objective case): in X hours and Y minutes
+#. %1$d is the number of hours
+#. %2$s is the text for the remainder of the last hour
+#: apps/io.ox/core/date.js module:io.ox/core
+#, c-format
+msgctxt "in"
+msgid "%1$d hour and %2$s"
+msgid_plural "%1$d hours and %2$s"
+msgstr[0] "%1$d ora e %2$s"
+msgstr[1] "%1$d ore e %2$s"
+
+#. General duration (nominative case): X hours and Y minutes
+#. %1$d is the number of hours
+#. %2$s is the text for the remainder of the last hour
+#: apps/io.ox/core/date.js module:io.ox/core
+#, c-format
+msgid "%1$d hour and %2$s"
+msgid_plural "%1$d hours and %2$s"
+msgstr[0] "%1$d ora e %2$s"
+msgstr[1] "%1$d ore e %2$s"
+
+#. Reminder (objective case): in X minutes
+#. %d is the number of minutes
+#: apps/io.ox/core/date.js module:io.ox/core
+#, c-format
+msgctxt "in"
+msgid "%d minute"
+msgid_plural "%d minutes"
+msgstr[0] "%d minuto"
+msgstr[1] "%d minuti"
+
+#: apps/io.ox/core/desktop.js module:io.ox/core
+msgid ""
+"Failed to automatically save current stage of work. Please save your work to "
+"avoid data loss in case the browser closes unexpectedly."
+msgstr ""
+"Salvataggio automatico del lavoro non riuscito. Salvare il proprio lavoro "
+"per evitare perdite di dati nel caso in cui il browser si chiuda in modo "
+"inatteso."
+
+#: apps/io.ox/core/desktop.js module:io.ox/core
+msgid "Could not get a default folder for this application."
+msgstr "Impossibile ottenere una cartella predefinita per questa applicazione."
+
+#: apps/io.ox/core/desktop.js module:io.ox/core
+msgid "There are unsaved changes."
+msgstr "Ci sono modifiche non salvate."
+
+#: apps/io.ox/core/desktop.js module:io.ox/core
+msgid "Application Toolbar"
+msgstr "Barra degli strumenti delle applicazioni"
+
+#. Title of the browser window
+#. %1$s is the name of the page, e.g. OX App Suite
+#. %2$s is the title of the active app, e.g. Calendar
+#: apps/io.ox/core/desktop.js module:io.ox/core
+msgctxt "window title"
+msgid "%1$s %2$s"
+msgstr "%1$s %2$s"
+
+#: apps/io.ox/core/desktop.js module:io.ox/core
+msgid "Start search"
+msgstr "Inizia la ricerca"
+
+#: apps/io.ox/core/desktop.js module:io.ox/core
+msgid "Cancel search"
+msgstr "Annulla la ricerca"
+
+#. search feature help text for screenreaders
+#: apps/io.ox/core/desktop.js module:io.ox/core
+msgid ""
+"Search results page lists all active facets to allow them to be easly "
+"adjustable/removable. Below theses common facets additonal advanced facets "
+"are listed. To narrow down search result please adjust active facets or add "
+"new ones"
+msgstr ""
+"La pagina dei risultati di ricerca elenca tutti i filtri di ricerca attivi "
+"per semplificare la loro regolazione/eliminazione. Sotto questi filtri di "
+"ricerca comuni sono elencati altri filtri di ricerca aggiuntivi avanzati. "
+"Per restringere i risultati della ricerca, regola i filtri di ricerca attivi "
+"o aggiungine di nuovi."
+
+#: apps/io.ox/core/desktop.js module:io.ox/core
+msgid ""
+"Failed to start application. Maybe you have connection problems. Please try "
+"again."
+msgstr ""
+"Avvio dell'applicazione non riuscito. Forse hai dei problemi di connessione. "
+"Prova ancora."
+
+#: apps/io.ox/core/emoji/view.js module:io.ox/mail/emoji
+msgid "Reset this list"
+msgstr "Ripristina questa lista"
+
+#: apps/io.ox/core/export/export.js module:io.ox/core
+msgid "Export folder"
+msgstr "Esporta cartella"
+
+#: apps/io.ox/core/export/export.js module:io.ox/core
+#: apps/io.ox/core/import/import.js
+msgid "Format"
+msgstr "Formato"
+
+#: apps/io.ox/core/export/export.js module:io.ox/core
+#: apps/io.ox/core/import/import.js
+msgid "select format"
+msgstr "seleziona formato"
+
+#: apps/io.ox/core/export/export.js module:io.ox/core
+msgid "Include distribution lists"
+msgstr "Includi le liste di distribuzione"
+
+#: apps/io.ox/core/export/export.js module:io.ox/core
+#: apps/io.ox/core/folder/contextmenu.js
+msgid "Export"
+msgstr "Esporta"
+
+#. %1$s inline menu title for better accessibility
+#: apps/io.ox/core/extPatterns/links.js module:io.ox/core
+msgid "Inline menu %1$s"
+msgstr "Menu in linea %1$s"
+
+#: apps/io.ox/core/extPatterns/links.js module:io.ox/core
+msgid "More actions"
+msgstr "Altre azioni"
+
+#: apps/io.ox/core/extPatterns/links.js module:io.ox/core
+#: apps/io.ox/find/extensions-api.js apps/io.ox/search/facets/extensions.js
+msgid "More"
+msgstr "Altro"
+
+#: apps/io.ox/core/folder/actions/add.js module:io.ox/core
+#: apps/io.ox/core/folder/extensions.js
+msgid "Add new calendar"
+msgstr "Aggiungi nuovo calendario"
+
+#: apps/io.ox/core/folder/actions/add.js module:io.ox/core
+#: apps/io.ox/core/folder/contextmenu.js apps/io.ox/core/folder/extensions.js
+#: apps/io.ox/files/actions.js module:io.ox/files
+msgid "Add new folder"
+msgstr "Aggiungi una nuova cartella"
+
+#: apps/io.ox/core/folder/actions/add.js module:io.ox/core
+msgid "New calendar"
+msgstr "Nuovo calendario"
+
+#: apps/io.ox/core/folder/actions/add.js module:io.ox/core
+msgid "New folder"
+msgstr "Nuova cartella"
+
+#: apps/io.ox/core/folder/actions/add.js module:io.ox/core
+#: apps/io.ox/core/folder/actions/rename.js
+msgid "Folder name"
+msgstr "Nome della cartella"
+
+#: apps/io.ox/core/folder/actions/add.js module:io.ox/core
+msgid "Add as public calendar"
+msgstr "Aggiungi come calendario pubblico"
+
+#: apps/io.ox/core/folder/actions/add.js module:io.ox/core
+msgid "Add as public folder"
+msgstr "Aggiungi come cartella pubblica"
+
+#: apps/io.ox/core/folder/actions/add.js module:io.ox/core
+msgid ""
+"A public folder is used for content that is of common interest for all "
+"users. To allow other users to read or edit the contents, you have to set "
+"the respective permissions for the public folder."
+msgstr ""
+"Una cartella pubblica è utilizzata per contenuti di interesse comune a tutti "
+"gli utenti. Per consentire agli altri utenti di leggere o modificare i "
+"contenuti, devi impostare i permessi appropriati per la cartella pubblica."
+
+#. notification while archiving messages
+#: apps/io.ox/core/folder/actions/archive.js module:io.ox/core
+msgid "Archiving messages ..."
+msgstr "Archiviazione dei messaggi in corso..."
+
+#: apps/io.ox/core/folder/actions/archive.js module:io.ox/core
+msgid "Archive messages"
+msgstr "Archivia i messaggi"
+
+#: apps/io.ox/core/folder/actions/archive.js module:io.ox/core
+msgid "All messages older than %1$d days will be moved to the archive folder"
+msgstr ""
+"Tutti i messaggi più vecchi di %1$d giorni saranno spostati nella cartella "
+"archivio"
+
+#. Verb: (to) archive messages
+#: apps/io.ox/core/folder/actions/archive.js module:io.ox/core
+#: apps/io.ox/core/folder/contextmenu.js apps/io.ox/mail/actions.js
+#: module:io.ox/mail apps/io.ox/mail/mobile-toolbar-actions.js
+#: apps/io.ox/mail/toolbar.js
+msgctxt "verb"
+msgid "Archive"
+msgstr "Archivia"
+
+#: apps/io.ox/core/folder/actions/common.js module:io.ox/core
+msgid "Move all"
+msgstr "Sposta tutto"
+
+#: apps/io.ox/core/folder/actions/common.js module:io.ox/core
+msgid "Cleaning up ..."
+msgstr "Pulizia in corso..."
+
+#: apps/io.ox/core/folder/actions/common.js module:io.ox/core
+msgid "The folder has been cleaned up."
+msgstr "La cartella è stata ripulita."
+
+#: apps/io.ox/core/folder/actions/common.js module:io.ox/core
+msgid "All messages have been deleted"
+msgstr "Tutti i messaggi sono stati eliminati"
+
+#: apps/io.ox/core/folder/actions/common.js module:io.ox/core
+msgid "All files have been deleted"
+msgstr "Tutti i file sono stati eliminati"
+
+#: apps/io.ox/core/folder/actions/common.js module:io.ox/core
+msgid "The folder has been emptied"
+msgstr "La cartella è stata svuotata"
+
+#: apps/io.ox/core/folder/actions/common.js module:io.ox/core
+msgid "Do you really want to empty folder \"%s\"?"
+msgstr "Vuoi davvero svuotare la cartella \"%s\"?"
+
+#: apps/io.ox/core/folder/actions/common.js module:io.ox/core
+#: apps/io.ox/core/folder/contextmenu.js
+msgid "Empty folder"
+msgstr "Svuota cartella"
+
+#: apps/io.ox/core/folder/actions/imap-subscription.js module:io.ox/core
+msgid "Subscribe IMAP folders"
+msgstr "Sottoscrivi le cartelle IMAP"
+
+#: apps/io.ox/core/folder/actions/move.js module:io.ox/core
+msgid "You cannot move items to virtual folders"
+msgstr "Impossibile spostare elementi nelle cartelle virtuali"
+
+#: apps/io.ox/core/folder/actions/move.js module:io.ox/core
+msgid "You cannot move items to this folder"
+msgstr "Non puoi spostare elementi in questa cartella"
+
+#: apps/io.ox/core/folder/actions/move.js module:io.ox/core
+msgid "Please wait for the previous operation to finish"
+msgstr "Attendi la fine dell'operazione precedente"
+
+#: apps/io.ox/core/folder/actions/move.js module:io.ox/core
+#: apps/io.ox/core/folder/contextmenu.js apps/io.ox/mail/categories/train.js
+#: module:io.ox/mail
+msgid "Move all messages"
+msgstr "Sposta tutti i messaggi"
+
+#: apps/io.ox/core/folder/actions/move.js module:io.ox/core
+msgid "Move folder"
+msgstr "Sposta la cartella"
+
+#: apps/io.ox/core/folder/actions/properties.js module:io.ox/core
+#: apps/io.ox/core/folder/contextmenu.js
+msgid "Properties"
+msgstr "Proprietà"
+
+#: apps/io.ox/core/folder/actions/properties.js module:io.ox/core
+msgid "Folder type"
+msgstr "Tipo di cartella"
+
+#. number of messages in a folder (mail only)
+#: apps/io.ox/core/folder/actions/properties.js module:io.ox/core
+msgid "Number of messages"
+msgstr "Numero di messaggi"
+
+#. number of items in a folder
+#: apps/io.ox/core/folder/actions/properties.js module:io.ox/core
+msgid "Number of items"
+msgstr "Numero di elementi"
+
+#: apps/io.ox/core/folder/actions/properties.js module:io.ox/core
+#: apps/io.ox/onboarding/clients/extensions.js module:io.ox/core/onboarding
+msgid "CalDAV URL"
+msgstr "URL CalDAV"
+
+#: apps/io.ox/core/folder/actions/remove.js module:io.ox/core
+msgid "Do you really want to delete folder \"%s\"?"
+msgstr "Vuoi davvero eliminare la cartella \"%s\"?"
+
+#: apps/io.ox/core/folder/actions/remove.js module:io.ox/core
+msgid ""
+"This folder is shared with others. It won't be available for them any more."
+msgstr ""
+"Questa cartella è condivisa con altri. Non sarà più disponibile per loro."
+
+#: apps/io.ox/core/folder/actions/rename.js module:io.ox/core
+msgid "This is a standard folder, which can't be renamed."
+msgstr "Questa è una cartella standard, che non può essere rinominata."
+
+#: apps/io.ox/core/folder/actions/rename.js module:io.ox/core
+msgid "Rename folder"
+msgstr "Rinomina cartella"
+
+#: apps/io.ox/core/folder/actions/rename.js module:io.ox/core
+#: apps/io.ox/core/folder/contextmenu.js
+#: apps/io.ox/core/viewer/views/toolbarview.js apps/io.ox/files/actions.js
+#: module:io.ox/files apps/io.ox/files/actions/rename.js
+#: apps/io.ox/files/toolbar.js
+msgid "Rename"
+msgstr "Rinomina"
+
+#: apps/io.ox/core/folder/api.js module:io.ox/core
+#: apps/io.ox/mail/detail/links.js module:io.ox/mail
+msgid "Calendar"
+msgstr "Calendario"
+
+#: apps/io.ox/core/folder/api.js module:io.ox/core
+msgid "Default calendar"
+msgstr "Calendario predefinito"
+
+#. %1$s is the folder owner
+#. %2$s is the folder title
+#: apps/io.ox/core/folder/api.js module:io.ox/core
+msgid "%1$s: %2$s"
+msgstr "%1$s: %2$s"
+
+#: apps/io.ox/core/folder/api.js module:io.ox/core
+msgid "All my appointments"
+msgstr "Tutti i miei appuntamenti"
+
+#: apps/io.ox/core/folder/api.js module:io.ox/core
+msgid "Unread messages"
+msgstr "Messaggi non letti"
+
+#: apps/io.ox/core/folder/api.js module:io.ox/core
+msgid "Accessing global address book is not permitted"
+msgstr "L'accesso alla rubrica globale non è consentito"
+
+#: apps/io.ox/core/folder/api.js module:io.ox/core
+msgid ""
+"Could not save settings. There have to be at least one user with "
+"administration rights."
+msgstr ""
+"Impossibile salvare le impostazioni. Ci deve essere almeno un utente con "
+"privilegi di amministrazione."
+
+#: apps/io.ox/core/folder/api.js module:io.ox/core
+#: apps/io.ox/core/sub/subscriptions.js module:io.ox/core/sub
+msgid "New Folder"
+msgstr "Nuova cartella"
+
+#: apps/io.ox/core/folder/contextmenu.js module:io.ox/core
+msgid "Mark all messages as read"
+msgstr "Segna tutti i messaggi come letti"
+
+#: apps/io.ox/core/folder/contextmenu.js module:io.ox/core
+msgid "Clean up"
+msgstr "Pulisci"
+
+#: apps/io.ox/core/folder/contextmenu.js module:io.ox/core
+msgid "Empty trash"
+msgstr "Svuota il cestino"
+
+#: apps/io.ox/core/folder/contextmenu.js module:io.ox/core
+msgid "Delete all messages"
+msgstr "Elimina tutti i messaggi"
+
+#: apps/io.ox/core/folder/contextmenu.js module:io.ox/core
+msgid "Download entire folder"
+msgstr "Scarica l'intera cartella"
+
+#: apps/io.ox/core/folder/contextmenu.js module:io.ox/core
+#: apps/io.ox/core/import/import.js
+#: apps/io.ox/mail/settings/signatures/settings/pane.js module:io.ox/mail
+msgid "Import"
+msgstr "Importa"
+
+#: apps/io.ox/core/folder/contextmenu.js module:io.ox/core
+msgid "Sharing"
+msgstr "Condivisione"
+
+#: apps/io.ox/core/folder/contextmenu.js module:io.ox/core
+msgid "Permissions"
+msgstr "Permessi"
+
+#: apps/io.ox/core/folder/contextmenu.js module:io.ox/core
+#: apps/io.ox/files/actions.js module:io.ox/files
+msgid "Invite people"
+msgstr "Invita persone"
+
+#: apps/io.ox/core/folder/contextmenu.js module:io.ox/core
+#: apps/io.ox/files/actions.js module:io.ox/files
+msgid "Get link"
+msgstr "Ottieni collegamento"
+
+#: apps/io.ox/core/folder/contextmenu.js module:io.ox/core
+msgid "New subscription"
+msgstr "Nuova sottoscrizione"
+
+#: apps/io.ox/core/folder/contextmenu.js module:io.ox/core
+msgid "Show"
+msgstr "Mostra"
+
+#: apps/io.ox/core/folder/contextmenu.js module:io.ox/core
+msgid "Hide"
+msgstr "Nascondi"
+
+#: apps/io.ox/core/folder/extensions.js module:io.ox/core
+#: apps/io.ox/files/main.js module:io.ox/files
+#: apps/io.ox/files/share/view-options.js
+msgid "My shares"
+msgstr "Le mie condivisioni"
+
+#: apps/io.ox/core/folder/extensions.js module:io.ox/core
+msgid "My folders"
+msgstr "Le mie cartelle"
+
+#: apps/io.ox/core/folder/extensions.js module:io.ox/core
+#: apps/io.ox/files/actions/add-storage-account.js module:io.ox/files
+msgid "Add storage account"
+msgstr "Aggiungi account di archiviazione"
+
+#: apps/io.ox/core/folder/extensions.js module:io.ox/core
+#: apps/io.ox/mail/accounts/settings.js module:io.ox/mail/accounts/settings
+#: apps/io.ox/mail/folderview-extensions.js module:io.ox/mail
+msgid "Add mail account"
+msgstr "Aggiungi un account di posta"
+
+#: apps/io.ox/core/folder/extensions.js module:io.ox/core
+msgid "View all attachments"
+msgstr "Visualizza tutti gli allegati"
+
+#: apps/io.ox/core/folder/extensions.js module:io.ox/core
+msgid "Synchronize with your tablet or smartphone"
+msgstr "Sincronizza con il tuo tablet o smartphone"
+
+#: apps/io.ox/core/folder/extensions.js module:io.ox/core
+msgid "Hidden address books"
+msgstr "Rubriche nascoste"
+
+#: apps/io.ox/core/folder/extensions.js module:io.ox/core
+msgid "My calendars"
+msgstr "I miei calendari"
+
+#: apps/io.ox/core/folder/extensions.js module:io.ox/core
+msgid "Public calendars"
+msgstr "Calendario pubblici"
+
+#: apps/io.ox/core/folder/extensions.js module:io.ox/core
+msgid "Shared calendars"
+msgstr "Calendari condivisi"
+
+#: apps/io.ox/core/folder/extensions.js module:io.ox/core
+msgid "Hidden calendars"
+msgstr "Calendari nascosti"
+
+#: apps/io.ox/core/folder/extensions.js module:io.ox/core
+#: apps/plugins/portal/tasks/register.js module:plugins/portal
+msgid "My tasks"
+msgstr "Le mie attività"
+
+#: apps/io.ox/core/folder/extensions.js module:io.ox/core
+msgid "Public tasks"
+msgstr "Attività pubbliche"
+
+#: apps/io.ox/core/folder/extensions.js module:io.ox/core
+msgid "Shared tasks"
+msgstr "Attività condivise"
+
+#: apps/io.ox/core/folder/extensions.js module:io.ox/core
+msgid "Hidden tasks"
+msgstr "Attività nascoste"
+
+#: apps/io.ox/core/folder/extensions.js module:io.ox/core
+msgid "Shared by other users"
+msgstr "Condiviso da altri utenti"
+
+#: apps/io.ox/core/folder/extensions.js module:io.ox/core
+msgid "You share this folder with other users"
+msgstr "Condividi questa cartella con altri utenti"
+
+#: apps/io.ox/core/folder/extensions.js module:io.ox/core
+msgid "This folder has subscriptions"
+msgstr "Questa cartella ha sottoscrizioni"
+
+#: apps/io.ox/core/folder/extensions.js module:io.ox/core
+msgid "This folder has publications and/or subscriptions"
+msgstr "Questa cartella ha pubblicazioni e/o sottoscrizioni"
+
+#: apps/io.ox/core/folder/favorites.js module:io.ox/core
+msgid "Remove from favorites"
+msgstr "Rimuovi dai preferiti"
+
+#: apps/io.ox/core/folder/favorites.js module:io.ox/core
+msgid "Add to favorites"
+msgstr "Aggiungi ai preferiti"
+
+#: apps/io.ox/core/folder/node.js module:io.ox/core
+msgid "Total: %1$d"
+msgstr "Totale: %1$d"
+
+#: apps/io.ox/core/folder/node.js module:io.ox/core
+msgid "Unread: %1$d"
+msgstr "Non letto: %1$d"
+
+#: apps/io.ox/core/folder/node.js module:io.ox/core
+msgid "Folder-specific actions"
+msgstr "Azioni specifiche delle cartelle"
+
+#. %1$s is the name of the folder
+#: apps/io.ox/core/folder/node.js module:io.ox/core
+msgid "Folder-specific actions for %1$s"
+msgstr "Azioni specifiche delle cartelle per %1$s"
+
+#: apps/io.ox/core/folder/picker.js module:io.ox/core
+#: apps/io.ox/core/relogin.js apps/io.ox/core/tk/filestorageUtil.js
+#: apps/io.ox/core/tk/mobiscroll.js
+msgid "Ok"
+msgstr "Ok"
+
+#: apps/io.ox/core/folder/tree.js module:io.ox/core
+msgid "Folder options"
+msgstr "Opzioni delle cartelle"
+
+#. generic error message
+#: apps/io.ox/core/http_errors.js module:io.ox/core
+msgid "An unknown error occurred"
+msgstr "Si è verificato un errore sconosciuto"
+
+#. error message when offline
+#: apps/io.ox/core/http_errors.js module:io.ox/core
+msgid "Cannot connect to server. Please check your connection."
+msgstr "Impossibile connettersi al server. Verifica la tua connessione."
+
+#: apps/io.ox/core/import/import.js module:io.ox/core
+msgid "iCal"
+msgstr "iCal"
+
+#: apps/io.ox/core/import/import.js module:io.ox/core
+msgid "CSV"
+msgstr "CSV"
+
+#: apps/io.ox/core/import/import.js module:io.ox/core
+msgid "vCard"
+msgstr "vCard"
+
+#: apps/io.ox/core/import/import.js module:io.ox/core
+msgid "Upload file"
+msgstr "Carica un file"
+
+#: apps/io.ox/core/import/import.js module:io.ox/core
+msgid ""
+"Ignore existing events. Helpful to import public holiday calendars, for "
+"example."
+msgstr ""
+"Ignora gli eventi esistenti. Utile per importare calendari di festività "
+"pubbliche, ad esempio."
+
+#: apps/io.ox/core/import/import.js module:io.ox/core
+msgid "Ignore existing events"
+msgstr "Ignora gli eventi esistenti"
+
+#: apps/io.ox/core/import/import.js module:io.ox/core
+msgid "Note on CSV files:"
+msgstr "Nota su file CSV:"
+
+#: apps/io.ox/core/import/import.js module:io.ox/core
+msgid ""
+"The first record of a valid CSV file must define proper column names. "
+"Supported separators are comma and semi-colon."
+msgstr ""
+"La prima riga di un file CSV valido deve definire i nomi delle colonne. I "
+"separatori supportati sono virgola e punto e virgola."
+
+#: apps/io.ox/core/import/import.js module:io.ox/core
+msgid "Learn more"
+msgstr "Per saperne di più"
+
+#: apps/io.ox/core/import/import.js module:io.ox/core
+msgid "Import from file"
+msgstr "Importa da file"
+
+#. Error message if contact import failed
+#: apps/io.ox/core/import/import.js module:io.ox/core
+msgid "There was no contact data to import"
+msgstr "Non c'erano dati di contatto da importare"
+
+#. Error message if task import failed
+#: apps/io.ox/core/import/import.js module:io.ox/core
+msgid "There was no task data to import"
+msgstr "Non c'erano dati di attività da importare"
+
+#. Error message if calendar import failed
+#: apps/io.ox/core/import/import.js module:io.ox/core
+msgid "There was no appointment data to import"
+msgstr "Non ci sono dati di appuntamento da importare"
+
+#. %1$d is line number, %2$s is an error message
+#: apps/io.ox/core/import/import.js module:io.ox/core
+msgid "Line %1$d: %2$s"
+msgstr "Riga %1$d: %2$s"
+
+#: apps/io.ox/core/import/import.js module:io.ox/core
+msgid "Please select a file to import"
+msgstr "Selezionare un file da importare"
+
+#: apps/io.ox/core/import/import.js module:io.ox/core
+msgid "Please select a valid iCal File to import"
+msgstr "Seleziona un file iCal valido da importare"
+
+#: apps/io.ox/core/import/import.js module:io.ox/core
+msgid "Data imported successfully"
+msgstr "Dati importati correttamente"
+
+#. Failure message if no data (e.g. appointments) could be imported
+#: apps/io.ox/core/import/import.js module:io.ox/core
+msgid "Failed to import any data"
+msgstr "Importazione dei dati non riuscita"
+
+#: apps/io.ox/core/import/import.js module:io.ox/core
+msgid "Data only partially imported (%1$s of %2$s records)"
+msgstr "Dati importati solo parzialmente (%1$s di %2$s record)"
+
+#: apps/io.ox/core/main.js module:io.ox/core
+msgid "Unsaved documents will be lost. Do you want to sign out now?"
+msgstr "I documenti non salvati saranno persi. Vuoi disconnetterti ora?"
+
+#: apps/io.ox/core/main.js module:io.ox/core
+msgid "Offline"
+msgstr "Non in linea"
+
+#: apps/io.ox/core/main.js module:io.ox/core
+msgid "Launcher dropdown. Press [enter] to jump to the dropdown."
+msgstr "Avviatore a scomparsa. Premi [invio] per passare alla tendina."
+
+#: apps/io.ox/core/main.js module:io.ox/core
+msgid "Apps"
+msgstr "Applicazioni"
+
+#: apps/io.ox/core/main.js module:io.ox/core apps/io.ox/search/view-template.js
+msgctxt "app"
+msgid "Portal"
+msgstr "Portale"
+
+#: apps/io.ox/core/main.js module:io.ox/core apps/io.ox/mail/settings/pane.js
+#: module:io.ox/mail apps/io.ox/search/view-template.js
+msgctxt "app"
+msgid "Mail"
+msgstr "Posta"
+
+#: apps/io.ox/core/main.js module:io.ox/core apps/io.ox/search/view-template.js
+msgctxt "app"
+msgid "Address Book"
+msgstr "Rubrica"
+
+#: apps/io.ox/core/main.js module:io.ox/core apps/io.ox/search/view-template.js
+msgctxt "app"
+msgid "Scheduling"
+msgstr "Pianificazione"
+
+#: apps/io.ox/core/main.js module:io.ox/core apps/io.ox/search/view-template.js
+#: apps/io.ox/tasks/settings/pane.js module:io.ox/tasks
+msgctxt "app"
+msgid "Tasks"
+msgstr "Attività"
+
+#. %1$s is usually "Drive" (product name; might be customized)
+#: apps/io.ox/core/main.js module:io.ox/core apps/io.ox/core/pim/actions.js
+#: apps/io.ox/core/viewer/views/toolbarview.js
+#: apps/io.ox/files/settings/pane.js module:io.ox/files
+#: apps/io.ox/mail/actions.js module:io.ox/mail
+#: apps/io.ox/search/view-template.js
+msgctxt "app"
+msgid "Drive"
+msgstr "Drive"
+
+#: apps/io.ox/core/main.js module:io.ox/core apps/io.ox/search/view-template.js
+msgctxt "app"
+msgid "Conversations"
+msgstr "Conversazioni"
+
+#: apps/io.ox/core/main.js module:io.ox/core
+#: apps/io.ox/core/sub/settings/pane.js module:io.ox/core/sub
+msgid "Refresh"
+msgstr "Aggiorna"
+
+#: apps/io.ox/core/main.js module:io.ox/core
+msgid "Currently refreshing"
+msgstr "Aggiornamento in corso"
+
+#: apps/io.ox/core/main.js module:io.ox/core
+msgid "You will be automatically signed out in %1$d second"
+msgid_plural "You will be automatically signed out in %1$d seconds"
+msgstr[0] "Sarai disconnesso automaticamente in %1$d secondo"
+msgstr[1] "Sarai disconnesso automaticamente in %1$d secondi"
+
+#: apps/io.ox/core/main.js module:io.ox/core apps/io.ox/core/settings/pane.js
+msgid "Automatic sign out"
+msgstr "Disconnessione automatica"
+
+#: apps/io.ox/core/main.js module:io.ox/core
+msgid "Sign out now"
+msgstr "Esci subito"
+
+#. %1$s is app title/name
+#: apps/io.ox/core/main.js module:io.ox/core
+msgid "close for %1$s"
+msgstr "chiudi per %1$s"
+
+#: apps/io.ox/core/main.js module:io.ox/core
+msgid "(current app)"
+msgstr "(applicazione attuale)"
+
+#: apps/io.ox/core/main.js module:io.ox/core apps/io.ox/settings/main.js
+msgid "Settings"
+msgstr "Impostazioni"
+
+#. starts the client onboarding wizard that helps users
+#. to configure their devices to access/sync appsuites
+#. data (f.e. install ox mail app)
+#: apps/io.ox/core/main.js module:io.ox/core
+#: apps/plugins/portal/client-onboarding/register.js module:plugins/portal
+msgid "Connect your Device"
+msgstr "Connetti il tuo dispositivo"
+
+#: apps/io.ox/core/main.js module:io.ox/core apps/io.ox/core/settings/pane.js
+#: apps/plugins/portal/userSettings/register.js
+msgid "My contact data"
+msgstr "I miei dati di contatto"
+
+#: apps/io.ox/core/main.js module:io.ox/core apps/io.ox/core/settings/pane.js
+#: apps/plugins/portal/userSettings/register.js
+msgid "Change password"
+msgstr "Cambia la password"
+
+#: apps/io.ox/core/main.js module:io.ox/core
+msgid "About"
+msgstr "Informazioni"
+
+#: apps/io.ox/core/main.js module:io.ox/core
+msgid "Sign out"
+msgstr "Esci"
+
+#: apps/io.ox/core/main.js module:io.ox/core
+msgid "Signed in as:"
+msgstr "Accesso effettuato come:"
+
+#: apps/io.ox/core/main.js module:io.ox/core apps/io.ox/core/relogin.js
+msgid "Your session is expired"
+msgstr "La sessione è scaduta"
+
+#: apps/io.ox/core/main.js module:io.ox/core apps/io.ox/core/relogin.js
+msgid "Please sign in again to continue"
+msgstr "Accedi nuovamente per continuare"
+
+#: apps/io.ox/core/main.js module:io.ox/core
+msgid "Restore applications"
+msgstr "Ripristina le applicazioni"
+
+#: apps/io.ox/core/main.js module:io.ox/core
+msgid ""
+"The following applications can be restored. Just remove the restore point if "
+"you don't want it to be restored."
+msgstr ""
+"Le seguenti applicazioni possono essere ripristinate. Basta rimuovere il "
+"punto di ripristino se non vuoi che siano ripristinate."
+
+#. button label for continuing the presentation
+#: apps/io.ox/core/main.js module:io.ox/core apps/io.ox/mail/compose/view.js
+#: module:io.ox/mail apps/io.ox/presenter/views/navigationview.js
+#: module:io.ox/presenter apps/io.ox/presenter/views/toolbarview.js
+msgid "Continue"
+msgstr "Continua"
+
+#. %1$s is the filename
+#: apps/io.ox/core/main.js module:io.ox/core
+msgid ""
+"Folder with name \"%1$s\" will be hidden. Enable setting \"Show hidden files "
+"and folders\" to access this folder again."
+msgstr ""
+"La cartella con il nome \"%1$s\" sarà nascosta. Abilita l'impostazione "
+"\"Mostra i file e le cartelle nascoste\" per accedere nuovamente a questa "
+"cartella."
+
+#: apps/io.ox/core/notifications.js module:io.ox/core
+msgid "No notifications"
+msgstr "Nessuna notifica"
+
+#: apps/io.ox/core/notifications.js module:io.ox/core
+msgid "Notifications"
+msgstr "Notifiche"
+
+#: apps/io.ox/core/notifications.js module:io.ox/core
+msgid "Close notification area"
+msgstr "Chiudi l'area di notifica"
+
+#: apps/io.ox/core/notifications.js module:io.ox/core
+msgid "Notify me again later"
+msgstr "Notificami ancora più tardi"
+
+#: apps/io.ox/core/notifications.js module:io.ox/core
+msgid "Would you like to enable desktop notifications?"
+msgstr "Vuoi abilitare le notifiche del desktop?"
+
+#: apps/io.ox/core/notifications.js module:io.ox/core
+msgid "Later"
+msgstr "Più tardi"
+
+#. declines the use of desktop notifications
+#: apps/io.ox/core/notifications.js module:io.ox/core
+msgid "Never"
+msgstr "Mai"
+
+#. Opens popup to decide if desktop notifications should be shown
+#: apps/io.ox/core/notifications.js module:io.ox/core
+msgid "Decide now"
+msgstr "Decidi ora"
+
+#: apps/io.ox/core/notifications.js module:io.ox/core
+msgid ""
+"You can manage desktop notifications at any time, by visiting your settings"
+msgstr ""
+"Puoi gestire le notifiche del desktop in qualsiasi momento, visitando le tue "
+"impostazioni"
+
+#. %1$d number of notifications in notification area
+#: apps/io.ox/core/notifications/badgeview.js module:io.ox/core
+#, c-format
+msgid "%1$d notification."
+msgid_plural "%1$d notifications."
+msgstr[0] "%1$d notifica."
+msgstr[1] "%1$d notifiche."
+
+#. open closed state of the notification area, used in aria label
+#: apps/io.ox/core/notifications/badgeview.js module:io.ox/core
+msgid "expanded"
+msgstr "espansa"
+
+#. open closed state of the notification area, used in aria label
+#: apps/io.ox/core/notifications/badgeview.js module:io.ox/core
+msgid "collapsed"
+msgstr "contratta"
+
+#: apps/io.ox/core/notifications/subview.js module:io.ox/core
+msgid "Hide this notification"
+msgstr "Nascondi questa notifica"
+
+#: apps/io.ox/core/notifications/subview.js module:io.ox/core
+msgid "New notifications"
+msgstr "Nuove notifiche"
+
+#: apps/io.ox/core/notifications/subview.js module:io.ox/core
+msgid "You have new notifications"
+msgstr "Hai nuove notifiche"
+
+#: apps/io.ox/core/permissions/permissions.js module:io.ox/core
+#: apps/io.ox/files/share/permissions.js
+msgid "Guest"
+msgstr "Ospite"
+
+#. Role: create folder + read/write/delete all
+#: apps/io.ox/core/permissions/permissions.js module:io.ox/core
+#: apps/io.ox/files/share/permissions.js
+msgid "Author"
+msgstr "Autore"
+
+#. Role: all permissions
+#. object permissions - admin role
+#: apps/io.ox/core/permissions/permissions.js module:io.ox/core
+#: apps/io.ox/files/share/permissions.js
+msgid "Administrator"
+msgstr "Amministratore"
+
+#: apps/io.ox/core/permissions/permissions.js module:io.ox/core
+msgid "Apply role"
+msgstr "Applica ruolo"
+
+#. folder permissions
+#: apps/io.ox/core/permissions/permissions.js module:io.ox/core
+msgid "view the folder"
+msgstr "visualizzare la cartella"
+
+#. folder permissions
+#: apps/io.ox/core/permissions/permissions.js module:io.ox/core
+msgid "create objects"
+msgstr "creare oggetti"
+
+#. folder permissions
+#: apps/io.ox/core/permissions/permissions.js module:io.ox/core
+msgid "create objects and subfolders"
+msgstr "creare oggetti e sottocartelle"
+
+#. object permissions - read
+#: apps/io.ox/core/permissions/permissions.js module:io.ox/core
+msgid "no read permissions"
+msgstr "nessun permesso di lettura"
+
+#. object permissions - read
+#: apps/io.ox/core/permissions/permissions.js module:io.ox/core
+msgid "read own objects"
+msgstr "leggere i propri oggetti"
+
+#. object permissions - read
+#: apps/io.ox/core/permissions/permissions.js module:io.ox/core
+msgid "read all objects"
+msgstr "leggere tutti gli oggetti"
+
+#. object permissions - edit/modify
+#: apps/io.ox/core/permissions/permissions.js module:io.ox/core
+msgid "no edit permissions"
+msgstr "nessun permesso di modifica"
+
+#. object permissions - edit/modify
+#: apps/io.ox/core/permissions/permissions.js module:io.ox/core
+msgid "edit own objects"
+msgstr "modificare i propri oggetti"
+
+#. object permissions - edit/modify
+#: apps/io.ox/core/permissions/permissions.js module:io.ox/core
+msgid "edit all objects"
+msgstr "modificare tutti gli oggetti"
+
+#. object permissions - delete
+#: apps/io.ox/core/permissions/permissions.js module:io.ox/core
+msgid "no delete permissions"
+msgstr "nessun permesso di eliminazione"
+
+#. object permissions - delete
+#: apps/io.ox/core/permissions/permissions.js module:io.ox/core
+msgid "delete only own objects"
+msgstr "eliminare solo i propri oggetti"
+
+#. object permissions - delete
+#: apps/io.ox/core/permissions/permissions.js module:io.ox/core
+msgid "delete all objects"
+msgstr "eliminare tutti gli oggetti"
+
+#. Role: Owner (same as admin)
+#: apps/io.ox/core/permissions/permissions.js module:io.ox/core
+#: apps/io.ox/files/share/permissions.js
+msgid "Owner"
+msgstr "Proprietario"
+
+#: apps/io.ox/core/permissions/permissions.js module:io.ox/core
+msgid "Folder permissions"
+msgstr "Permessi della cartella"
+
+#: apps/io.ox/core/permissions/permissions.js module:io.ox/core
+msgid "Object permissions"
+msgstr "Permessi dell'oggetto"
+
+#: apps/io.ox/core/permissions/permissions.js module:io.ox/core
+msgid "The user has administrative rights"
+msgstr "L'utente ha diritti amministrativi"
+
+#: apps/io.ox/core/permissions/permissions.js module:io.ox/core
+#: apps/io.ox/files/share/permissions.js
+msgid "Apply to all subfolders"
+msgstr "Applica a tutte le sottocartelle"
+
+#: apps/io.ox/core/permissions/permissions.js module:io.ox/core
+msgid "Add user/group"
+msgstr "Aggiungi utente/gruppo"
+
+#. permissions dialog
+#. error message when selected user or group can not be used
+#: apps/io.ox/core/permissions/permissions.js module:io.ox/core
+msgid "This is not a valid user or group."
+msgstr "Questo non è un utente o un gruppo valido."
+
+#: apps/io.ox/core/permissions/permissions.js module:io.ox/core
+#: apps/io.ox/files/share/permissions.js
+#: apps/plugins/administration/groups/settings/edit.js
+msgid "Start typing to search for user names"
+msgstr "Inizia a digitare per cercare i nomi utente"
+
+#: apps/io.ox/core/pim/actions.js module:io.ox/core
+msgid "Attachments have been saved!"
+msgstr "Gli allegati sono stati salvati!"
+
+#: apps/io.ox/core/pim/actions.js module:io.ox/core apps/io.ox/files/actions.js
+#: module:io.ox/files apps/io.ox/mail/actions.js module:io.ox/mail
+msgid "Open in browser"
+msgstr "Apri nel browser"
+
+#: apps/io.ox/core/pim/actions.js module:io.ox/core
+#: apps/io.ox/core/viewer/views/toolbarview.js apps/io.ox/files/actions.js
+#: module:io.ox/files apps/io.ox/files/toolbar.js apps/io.ox/mail/actions.js
+#: module:io.ox/mail apps/io.ox/notes/toolbar.js module:io.ox/notes
+#: apps/io.ox/onboarding/clients/extensions.js module:io.ox/core/onboarding
+#: apps/plugins/portal/updater/register.js module:plugins/portal
+msgid "Download"
+msgstr "Scarica"
+
+#. %1$s is usually "Drive" (product name; might be customized)
+#: apps/io.ox/core/pim/actions.js module:io.ox/core
+#: apps/io.ox/core/viewer/views/toolbarview.js apps/io.ox/mail/actions.js
+#: module:io.ox/mail
+msgid "Save to %1$s"
+msgstr "Salva in %1$s"
+
+#: apps/io.ox/core/print.js module:io.ox/core
+msgid "Printout"
+msgstr "Stampa"
+
+#: apps/io.ox/core/print.js module:io.ox/core
+#: apps/io.ox/core/sub/subscriptions.js module:io.ox/core/sub
+#: apps/io.ox/core/yell.js apps/io.ox/oauth/keychain.js
+msgid "Error"
+msgstr "Errore"
+
+#: apps/io.ox/core/print.js module:io.ox/core
+msgid "Cannot print this item"
+msgid_plural "Cannot print these items"
+msgstr[0] "Impossibile stampare questo elemento"
+msgstr[1] "Impossibile stampare questi elementi"
+
+#: apps/io.ox/core/relogin.js module:io.ox/core
+msgid "Your IP address has changed"
+msgstr "Il tuo indirizzo IP è cambiato"
+
+#: apps/io.ox/core/relogin.js module:io.ox/core
+msgid "You have to sign in again"
+msgstr "È necessario effettuare nuovamente l'accesso"
+
+#: apps/io.ox/core/relogin.js module:io.ox/core
+msgid "Please enter correct password"
+msgstr "Digita la password corretta"
+
+#: apps/io.ox/core/relogin.js module:io.ox/core
+msgid "Failed to sign in"
+msgstr "Accesso non riuscito"
+
+#: apps/io.ox/core/settings/downloads/pane.js module:io.ox/core
+#: apps/plugins/portal/updater/register.js module:plugins/portal
+msgid "Updater"
+msgstr "Programma di aggiornamento"
+
+#: apps/io.ox/core/settings/downloads/pane.js module:io.ox/core
+msgid "Download installation file (for Windows)"
+msgstr "Scarica il file di installazione (per Windows)"
+
+#: apps/io.ox/core/settings/downloads/pane.js module:io.ox/core
+#: apps/plugins/portal/updater/register.js module:plugins/portal
+msgid ""
+"When executing the downloaded file, an installation wizard will be launched. "
+"Follow the instructions and install the updater. Installs latest versions of "
+"Windows® client software. The Updater automatically informs about new "
+"updates. You can download the updates from within the Updater."
+msgstr ""
+"Quando esegui il file scaricato, si avvierà una procedura guidata di "
+"installazione. Segui le istruzioni per installare lo strumento di "
+"aggiornamento. Installerà le ultime versioni del programma client per "
+"Windows®. Lo strumento di aggiornamento ti informerà automaticamente sulla "
+"disponibilità di nuovi aggiornamenti. Puoi scaricare gli aggiornamenti "
+"dall'interno dello strumento di aggiornamento."
+
+#: apps/io.ox/core/settings/downloads/pane.js module:io.ox/core
+msgid "Connector for Microsoft Outlook®"
+msgstr "Connettore per Microsoft Outlook®"
+
+#: apps/io.ox/core/settings/downloads/pane.js module:io.ox/core
+msgid ""
+"Synchronization of Emails, Calendar, Contacts and Tasks, along with Public, "
+"Shared and System Folders to Microsoft Outlook® clients."
+msgstr ""
+"Sincronizzazione di messaggi di posta, calendario, contatti e attività, "
+"insieme alle cartelle pubbliche, condivise e di sistema con i client "
+"Microsoft Outlook®."
+
+#: apps/io.ox/core/settings/downloads/pane.js module:io.ox/core
+msgid "Notifier"
+msgstr "Notificatore"
+
+#: apps/io.ox/core/settings/downloads/pane.js module:io.ox/core
+msgid ""
+"Informs about the current status of Emails and appointments without having "
+"to display the user interface or another Windows® client."
+msgstr ""
+"Informa sullo stato corrente di messaggi di posta e appuntamenti senza dover "
+"visualizzare l'interfaccia utente o un altro client Windows®."
+
+#: apps/io.ox/core/settings/downloads/pane.js module:io.ox/core
+#: apps/plugins/portal/oxdriveclients/register.js module:plugins/portal
+msgid "Download the %s client for %s"
+msgstr "Scarica il client di %s per %s"
+
+#: apps/io.ox/core/settings/downloads/pane.js module:io.ox/core
+msgid "%s client for Windows"
+msgstr "Client di %s per Windows"
+
+#: apps/io.ox/core/settings/downloads/pane.js module:io.ox/core
+msgid "%s client for Windows (Installation via the OX Updater)"
+msgstr "Client di %s per Windows (installazione tramite OX Updater)"
+
+#: apps/io.ox/core/settings/downloads/pane.js module:io.ox/core
+msgid "Download installation file"
+msgstr "Scarica il file di installazione"
+
+#: apps/io.ox/core/settings/downloads/pane.js module:io.ox/core
+msgid "%s client for Mac OS"
+msgstr "Client di %s per Mac OS"
+
+#: apps/io.ox/core/settings/downloads/pane.js module:io.ox/core
+msgid "%s client for iOS"
+msgstr "Client di %s per iOS"
+
+#: apps/io.ox/core/settings/downloads/pane.js module:io.ox/core
+msgid "%s client for Android"
+msgstr "Client di %s per Android"
+
+#: apps/io.ox/core/settings/downloads/pane.js module:io.ox/core
+msgid "Downloads"
+msgstr "Scaricamenti"
+
+#: apps/io.ox/core/settings/errorlog/settings/pane.js module:io.ox/core
+msgid "Error log"
+msgstr "Log di errore"
+
+#: apps/io.ox/core/settings/errorlog/settings/pane.js module:io.ox/core
+msgid "Show request body"
+msgstr "Mostra il corpo della richiesta"
+
+#: apps/io.ox/core/settings/errorlog/settings/pane.js module:io.ox/core
+msgid "Hide request body"
+msgstr "Nascondi il corpo della richiesta"
+
+#: apps/io.ox/core/settings/errorlog/settings/pane.js module:io.ox/core
+msgid "Show stack trace"
+msgstr "Mostra tracciamento degli errori"
+
+#: apps/io.ox/core/settings/errorlog/settings/pane.js module:io.ox/core
+msgid "Hide stack trace"
+msgstr "Nascondi tracciamento degli errori"
+
+#: apps/io.ox/core/settings/errorlog/settings/pane.js module:io.ox/core
+msgid "Host"
+msgstr "Host"
+
+#: apps/io.ox/core/settings/errorlog/settings/pane.js module:io.ox/core
+msgid "Browser"
+msgstr "Browser"
+
+#: apps/io.ox/core/settings/errorlog/settings/pane.js module:io.ox/core
+msgid "Total: %1$s requests"
+msgstr "Totale: %1$s richieste"
+
+#: apps/io.ox/core/settings/errorlog/settings/pane.js module:io.ox/core
+msgid "Average time: %1$s ms"
+msgstr "Tempo medio: %1$s ms"
+
+#: apps/io.ox/core/settings/errorlog/settings/pane.js module:io.ox/core
+msgid "Loss: %1$s %"
+msgstr "Perdita: %1$s %"
+
+#: apps/io.ox/core/settings/errorlog/settings/pane.js module:io.ox/core
+msgid "Uptime: %1$s minutes"
+msgstr "Uptime: %1$s minuti"
+
+#: apps/io.ox/core/settings/errorlog/settings/pane.js module:io.ox/core
+#: apps/io.ox/files/guidance/main.js module:io.ox/files
+msgid "Reload statistics"
+msgstr "Ricarica statistiche"
+
 #: apps/io.ox/core/settings/errorlog/settings/pane.js module:io.ox/core
 msgid ""
 "The blue graph shows the distribution of request durations in percent. The "
@@ -9086,69 +4480,593 @@
 "percentuale. Il grafico grigio mostra un banale ping di rete per individuare "
 "le connessioni lente."
 
-#: apps/io.ox/calendar/invitations/register.js module:io.ox/calendar/main
-msgid "The changes have been rejected"
-msgstr "Le modifiche sono state rifiutate"
-
-#: apps/plugins/portal/xing/actions.js module:plugins/portal
-msgid "The comment has been deleted successfully"
-msgstr "Il commento è stato eliminato correttamente"
-
-#: apps/io.ox/backbone/basicModel.js module:io.ox/core
-#: apps/io.ox/backbone/extendedModel.js
-msgid "The dialog contains invalid data"
-msgstr "La finestra contiene dati non validi"
-
-#. If the user changes the duedate of a task, it may be before the start date, which is not allowed
-#. If this happens the user gets the option to change the start date so it matches the due date
+#: apps/io.ox/core/settings/errorlog/settings/pane.js module:io.ox/core
+msgid "Errors"
+msgstr "Errori"
+
+#: apps/io.ox/core/settings/errorlog/settings/pane.js module:io.ox/core
+msgid "Slow requests"
+msgstr "Richieste lente"
+
+#: apps/io.ox/core/settings/errorlog/settings/pane.js module:io.ox/core
+msgid "Loss"
+msgstr "Perdita"
+
+#: apps/io.ox/core/settings/errorlog/settings/pane.js module:io.ox/core
+msgid "No errors"
+msgstr "Nessun errore"
+
+#: apps/io.ox/core/settings/errorlog/settings/pane.js module:io.ox/core
+msgid "No slow requests"
+msgstr "Nessuna richiesta lenta"
+
+#: apps/io.ox/core/settings/errorlog/settings/pane.js module:io.ox/core
+msgid "No lost requests"
+msgstr "Nessuna richiesta persa"
+
+#: apps/io.ox/core/settings/pane.js module:io.ox/core
+msgid "The setting requires a reload or relogin to take effect."
+msgstr ""
+"L'impostazione richiede un ricaricamento o un nuovo accesso affinché abbia "
+"effetto."
+
+#: apps/io.ox/core/settings/pane.js module:io.ox/core
+#: apps/io.ox/settings/main.js
+msgid "Basic settings"
+msgstr "Impostazioni di base"
+
+#: apps/io.ox/core/settings/pane.js module:io.ox/core
+msgid ""
+"Some settings (language, timezone, theme) require a page reload or relogin "
+"to take effect."
+msgstr ""
+"Alcune impostazioni (lingua, fuso orario, tema) richiedono un caricamento o "
+"un nuovo accesso affinché abbiano effetto."
+
+#: apps/io.ox/core/settings/pane.js module:io.ox/core
+msgid "Reload page"
+msgstr "Ricarica la pagina"
+
+#: apps/io.ox/core/settings/pane.js module:io.ox/core
+#: apps/plugins/portal/xing/register.js module:plugins/portal
+msgid "Language"
+msgstr "Lingua"
+
+#: apps/io.ox/core/settings/pane.js module:io.ox/core
+msgid "Time zone"
+msgstr "Fuso orario"
+
+#: apps/io.ox/core/settings/pane.js module:io.ox/core
+msgid "Default Theme"
+msgstr "Tema predefinito"
+
+#: apps/io.ox/core/settings/pane.js module:io.ox/core
+msgid "Theme"
+msgstr "Tema"
+
+#: apps/io.ox/core/settings/pane.js module:io.ox/core
+msgid "High contrast theme"
+msgstr "Tema ad alto contrasto"
+
+#: apps/io.ox/core/settings/pane.js module:io.ox/core
+#: apps/io.ox/mail/settings/pane.js module:io.ox/mail
+msgid "5 minutes"
+msgstr "5 minuti"
+
+#: apps/io.ox/core/settings/pane.js module:io.ox/core
+#: apps/io.ox/mail/settings/pane.js module:io.ox/mail
+msgid "10 minutes"
+msgstr "10 minuti"
+
+#: apps/io.ox/core/settings/pane.js module:io.ox/core
+msgid "15 minutes"
+msgstr "15 minuti"
+
+#: apps/io.ox/core/settings/pane.js module:io.ox/core
+msgid "30 minutes"
+msgstr "30 minuti"
+
+#: apps/io.ox/core/settings/pane.js module:io.ox/core
+msgid "Refresh interval"
+msgstr "Intervallo di aggiornamento"
+
+#. object permissions - read
+#. object permissions - edit/modify
+#. object permissions - delete
+#. Auth type. None. No authentication
+#. Connection security. None.
+#: apps/io.ox/core/settings/pane.js module:io.ox/core
+#: apps/io.ox/core/tk/attachments.js apps/io.ox/core/tk/flag-picker.js
+#: module:io.ox/mail apps/io.ox/files/share/permissions.js
+#: apps/io.ox/files/view-options.js module:io.ox/files
+#: apps/io.ox/mail/accounts/view-form.js module:io.ox/settings
+#: apps/io.ox/mail/mailfilter/settings/filter/view-form.js
+msgid "None"
+msgstr "Nessuno"
+
+#: apps/io.ox/core/settings/pane.js module:io.ox/core
+msgid "Default app after sign in"
+msgstr "Applicazione predefinita dopo l'accesso"
+
+#: apps/io.ox/core/settings/pane.js module:io.ox/core
+msgid "disable"
+msgstr "disabilita"
+
+#: apps/io.ox/core/settings/pane.js module:io.ox/core
+msgid "Automatic opening of notification area"
+msgstr "Apertura automatica dell'area di notifica"
+
+#: apps/io.ox/core/settings/pane.js module:io.ox/core
+msgid "Show desktop notifications"
+msgstr "Mostra le notifiche del desktop"
+
+#. Opens popup to decide if desktop notifications should be shown
+#: apps/io.ox/core/settings/pane.js module:io.ox/core
+msgid "Manage permission now"
+msgstr "Gestisci i permessi ora"
+
+#: apps/io.ox/core/settings/user.js module:io.ox/contacts
+msgid "Couldn't load your contact data."
+msgstr "Impossibile caricare i tuoi dati di contatto."
+
+#. Bytes
+#: apps/io.ox/core/strings.js module:io.ox/core
+msgid "B"
+msgstr "B"
+
+#. Kilobytes
+#: apps/io.ox/core/strings.js module:io.ox/core
+msgid "KB"
+msgstr "KB"
+
+#. Megabytes
+#: apps/io.ox/core/strings.js module:io.ox/core
+msgid "MB"
+msgstr "MB"
+
+#. Gigabytes
+#: apps/io.ox/core/strings.js module:io.ox/core
+msgid "GB"
+msgstr "GB"
+
+#. Terabytes
+#: apps/io.ox/core/strings.js module:io.ox/core
+msgid "TB"
+msgstr "TB"
+
+#. Petabytes
+#: apps/io.ox/core/strings.js module:io.ox/core
+msgid "PB"
+msgstr "PB"
+
+#. Exabytes
+#: apps/io.ox/core/strings.js module:io.ox/core
+msgid "EB"
+msgstr "EB"
+
+#. Zettabytes
+#: apps/io.ox/core/strings.js module:io.ox/core
+msgid "ZB"
+msgstr "ZB"
+
+#. Yottabytes
+#: apps/io.ox/core/strings.js module:io.ox/core
+msgid "YB"
+msgstr "YB"
+
+#. File size
+#. %1$d is the number
+#. %2$s is the unit (B, KB, MB etc.)
+#: apps/io.ox/core/strings.js module:io.ox/core
+msgid "%1$d %2$s"
+msgstr "%1$d %2$s"
+
+#: apps/io.ox/core/sub/model.js module:io.ox/core/sub
+msgid "Publication must have a target."
+msgstr "La pubblicazione deve avere una destinazione."
+
+#: apps/io.ox/core/sub/model.js module:io.ox/core/sub
+msgid "Publication must have a site."
+msgstr "La pubblicazione deve avere un sito."
+
+#: apps/io.ox/core/sub/model.js module:io.ox/core/sub
+msgid "Model is incomplete."
+msgstr "Il modello non è completo."
+
+#: apps/io.ox/core/sub/model.js module:io.ox/core/sub
+msgid "You have to enter a username and password to subscribe."
+msgstr "Devi digitare un nome utente e una password per sottoscrivere."
+
+#: apps/io.ox/core/sub/settings/pane.js module:io.ox/core/sub
+msgid "Only showing items related to folder \"%1$s\""
+msgstr "Mostra solo gli elementi relativi alla cartella \"%1$s\""
+
+#: apps/io.ox/core/sub/settings/pane.js module:io.ox/core/sub
+msgid "Show all items"
+msgstr "Mostra tutti gli elementi"
+
+#: apps/io.ox/core/sub/settings/pane.js module:io.ox/core/sub
+msgid "Unnamed subscription"
+msgstr "Sottoscrizione senza nome"
+
+#: apps/io.ox/core/sub/settings/pane.js module:io.ox/core/sub
+msgid ""
+"Note: Refreshing this subscription will replace the calendar content with "
+"the external content. Changes you have made inside appsuite will be "
+"overwritten"
+msgstr ""
+"Nota: l'aggiornamento di questa sottoscrizione sostituirà il contenuto del "
+"calendario con contenuto esterno. Le modifiche apportate con appsuite "
+"saranno sovrascritte"
+
+#: apps/io.ox/core/sub/settings/pane.js module:io.ox/core/sub
+#: apps/io.ox/mail/mailfilter/settings/filter.js module:io.ox/mail
+#: apps/io.ox/portal/settings/pane.js module:io.ox/portal
+msgid "Disable"
+msgstr "Disabilita"
+
+#: apps/io.ox/core/sub/settings/pane.js module:io.ox/core/sub
+#: apps/io.ox/mail/autoforward/settings/model.js module:io.ox/mail
+#: apps/io.ox/mail/mailfilter/settings/filter.js
+#: apps/io.ox/portal/settings/pane.js module:io.ox/portal
+msgid "Enable"
+msgstr "Abilita"
+
+#: apps/io.ox/core/sub/settings/pane.js module:io.ox/core/sub
+msgid "Subscription refresh"
+msgstr "Aggiornamento della sottoscrizione"
+
+#: apps/io.ox/core/sub/settings/pane.js module:io.ox/core/sub
+msgid ""
+"A refresh takes some time, so please be patient, while the refresh runs in "
+"the background. Only one refresh per subscription and per session is allowed."
+msgstr ""
+"Un aggiornamento potrebbe richiedere del tempo, per cui ti preghiamo di "
+"pazientare, mentre l'aggiornamento viene eseguito sullo sfondo. Sono "
+"consentiti solo un aggiornamento per sottoscrizione e per sessione."
+
+#: apps/io.ox/core/sub/settings/pane.js module:io.ox/core/sub
+msgid ""
+"This folder has publications but you are not allowed to view or edit them"
+msgstr ""
+"Questa cartella ha pubblicazioni, ma non ti è consentito visualizzarle o "
+"modificarle"
+
+#: apps/io.ox/core/sub/settings/pane.js module:io.ox/core/sub
+msgid ""
+"This folder has subscriptions but you are not allowed to view or edit them"
+msgstr ""
+"Questa cartella ha sottoscrizioni, ma non ti è consentito visualizzarle o "
+"modificarle"
+
+#: apps/io.ox/core/sub/settings/pane.js module:io.ox/core/sub
+msgid "This folder has no publications"
+msgstr "Questa cartella non ha pubblicazioni"
+
+#: apps/io.ox/core/sub/settings/pane.js module:io.ox/core/sub
+msgid "This folder has no subscriptions"
+msgstr "Questa cartella non ha sottoscrizioni"
+
+#: apps/io.ox/core/sub/settings/pane.js module:io.ox/core/sub
+msgid "You don't have any publications yet"
+msgstr "Non hai ancora alcuna pubblicazione"
+
+#: apps/io.ox/core/sub/settings/pane.js module:io.ox/core/sub
+msgid "You don't have any subscriptions yet"
+msgstr "Non hai ancora alcuna sottoscrizione"
+
+#: apps/io.ox/core/sub/settings/pane.js module:io.ox/core/sub
+#: apps/io.ox/core/sub/settings/register.js
+msgid "Publications"
+msgstr "Pubblicazioni"
+
+#: apps/io.ox/core/sub/settings/pane.js module:io.ox/core/sub
+#: apps/io.ox/core/sub/settings/register.js
+msgid "Subscriptions"
+msgstr "Sottoscrizioni"
+
+#: apps/io.ox/core/sub/settings/register.js module:io.ox/core/sub
+msgid "Publications and Subscriptions"
+msgstr "Pubblicazioni e sottoscrizioni"
+
+#: apps/io.ox/core/sub/subscriptions.js module:io.ox/core/sub
+msgid "Subscribe"
+msgstr "Sottoscrivi"
+
+#: apps/io.ox/core/sub/subscriptions.js module:io.ox/core/sub
+msgid "Checking credentials ..."
+msgstr "Controllo delle credenziali..."
+
+#: apps/io.ox/core/sub/subscriptions.js module:io.ox/core/sub
+msgid "Subscription successfully created."
+msgstr "La sottoscrizione è stata creata correttamente."
+
+#: apps/io.ox/core/sub/subscriptions.js module:io.ox/core/sub
+msgid "Error:"
+msgstr "Errore:"
+
+#: apps/io.ox/core/sub/subscriptions.js module:io.ox/core/sub
+msgid "The subscription could not be created."
+msgstr "La sottoscrizione non può essere creata."
+
+#: apps/io.ox/core/sub/subscriptions.js module:io.ox/core/sub
+msgid "No subscription services available for this module"
+msgstr "Nessun servizio di sottoscrizione disponibile per questo modulo"
+
+#: apps/io.ox/core/sub/subscriptions.js module:io.ox/core/sub
+msgid "Add new account"
+msgstr "Aggiungi un nuovo account"
+
+#: apps/io.ox/core/sub/subscriptions.js module:io.ox/core/sub
+#: apps/plugins/portal/mail/register.js module:plugins/portal
+msgid "Account"
+msgstr "Account"
+
+#: apps/io.ox/core/sub/subscriptions.js module:io.ox/core/sub
+msgid "Source"
+msgstr "Origine"
+
+#: apps/io.ox/core/sub/subscriptions.js module:io.ox/core/sub
+msgid "Add new folder for this subscription"
+msgstr "Aggiungi una nuova cartella per questa sottoscrizione"
+
+#: apps/io.ox/core/sub/subscriptions.js module:io.ox/core/sub
+msgid ""
+"Note: This subscription will replace the calendar content with the external "
+"content. Therefore you must create a new folder for this subscription."
+msgstr ""
+"Nota: questa sottoscrizione sostituirà il contenuto del calendario con "
+"contenuto esterno. Dovrai perciò creare una nuova cartella per questa "
+"sottoscrizione."
+
+#: apps/io.ox/core/sub/subscriptions.js module:io.ox/core/sub
+msgid "Approximate Duration for Subscriptions"
+msgstr "Durata approssimativa delle sottoscrizioni"
+
+#: apps/io.ox/core/sub/subscriptions.js module:io.ox/core/sub
+msgid ""
+"Updating subscribed data takes time. Importing 100 contacts for example, may "
+"take up to 5 minutes. Please have some patience."
+msgstr ""
+"L'aggiornamento dei dati sottoscritti richiede tempo. L'importazione di 100 "
+"contatti, ad esempio, richiede fino a 5 minuti. Ti chiediamo di pazientare."
+
+#: apps/io.ox/core/tk/attachments.js module:io.ox/core
+#: apps/io.ox/mail/compose/extensions.js module:io.ox/mail
+msgid "Add attachments"
+msgstr "Aggiungi allegati"
+
+#: apps/io.ox/core/tk/attachments.js module:io.ox/core
+#: apps/io.ox/mail/compose/extensions.js module:io.ox/mail
+msgid "Add from Drive"
+msgstr "Aggiungi da Drive"
+
+#. headline for a progress bar
+#: apps/io.ox/core/tk/attachments.js module:io.ox/core
+msgid "Uploading attachments"
+msgstr "Caricamento allegati"
+
+#: apps/io.ox/core/tk/attachmentsUtil.js module:io.ox/core
+#: apps/io.ox/preview/main.js
+msgid "Preview"
+msgstr "Anteprima"
+
+#: apps/io.ox/core/tk/contenteditable-editor.js module:io.ox/core
+msgid "Rich Text Area. Press ALT-F10 for toolbar"
+msgstr "Area di testo formattato. Premi ALT-F10 per la barra degli strumenti"
+
+#: apps/io.ox/core/tk/datepicker.js module:io.ox/core
+#: apps/io.ox/core/tk/mobiscroll.js
+msgid "Clear"
+msgstr "Cancella"
+
+#: apps/io.ox/core/tk/dropdown-options.js module:io.ox/core
+msgid "close"
+msgstr "chiudi"
+
+#: apps/io.ox/core/tk/filestorageUtil.js module:io.ox/core
+msgid "Ignore warnings"
+msgstr "Ignorare gli avvisi"
+
+#: apps/io.ox/core/tk/filestorageUtil.js module:io.ox/core
+msgid "Conflicts"
+msgstr "Conflitti"
+
+#: apps/io.ox/core/tk/filestorageUtil.js module:io.ox/core
+msgid "Warnings:"
+msgstr "Avvisi:"
+
+#: apps/io.ox/core/tk/filestorageUtil.js module:io.ox/core
 #: apps/io.ox/tasks/common-extensions.js module:io.ox/tasks
-msgid "The due date cannot be before start date. Adjust start date?"
-msgstr ""
-"La data di scadenza non può precedere la data iniziale. Vuoi modificare la "
-"data iniziale?"
-
-#: apps/io.ox/tasks/model.js module:io.ox/tasks
-msgid "The due date must not be before the start date."
-msgstr "La data di scadenza non può precedere la data iniziale."
-
-#: apps/io.ox/mail/compose/actions/send.js module:io.ox/mail
-msgid "The email has been sent"
-msgstr "Il messaggio è stato inviato"
-
-#: apps/io.ox/calendar/model.js module:io.ox/calendar
-msgid "The end date must be after the start date."
-msgstr "La data di fine deve essere successiva a quella di inizio."
-
-#: apps/io.ox/calendar/edit/main.js module:io.ox/calendar/edit/main
-msgid "The field \"%1$s\" exceeds its maximum size of %2$d characters."
-msgstr "Il campo \"%1$s\" supera la dimensione massima di %2$d caratteri."
-
-#: apps/io.ox/mail/actions/attachmentQuota.js module:io.ox/mail
+msgid "Canceled"
+msgstr "Annullata"
+
+#: apps/io.ox/core/tk/flag-picker.js module:io.ox/mail
+#: apps/io.ox/mail/mailfilter/settings/filter/view-form.js
+#: module:io.ox/settings apps/io.ox/portal/settings/pane.js module:io.ox/portal
+msgid "Red"
+msgstr "Rosso"
+
+#: apps/io.ox/core/tk/flag-picker.js module:io.ox/mail
+#: apps/io.ox/mail/mailfilter/settings/filter/view-form.js
+#: module:io.ox/settings apps/io.ox/portal/settings/pane.js module:io.ox/portal
+msgid "Blue"
+msgstr "Blu"
+
+#: apps/io.ox/core/tk/flag-picker.js module:io.ox/mail
+#: apps/io.ox/mail/mailfilter/settings/filter/view-form.js
+#: module:io.ox/settings apps/io.ox/portal/settings/pane.js module:io.ox/portal
+msgid "Green"
+msgstr "Verde"
+
+#: apps/io.ox/core/tk/flag-picker.js module:io.ox/mail
+#: apps/io.ox/mail/mailfilter/settings/filter/view-form.js
+#: module:io.ox/settings apps/io.ox/portal/settings/pane.js module:io.ox/portal
+msgid "Gray"
+msgstr "Grigio"
+
+#: apps/io.ox/core/tk/flag-picker.js module:io.ox/mail
+#: apps/io.ox/mail/mailfilter/settings/filter/view-form.js
+#: module:io.ox/settings apps/io.ox/portal/settings/pane.js module:io.ox/portal
+msgid "Purple"
+msgstr "Viola"
+
+#: apps/io.ox/core/tk/flag-picker.js module:io.ox/mail
+#: apps/io.ox/mail/mailfilter/settings/filter/view-form.js
+#: module:io.ox/settings apps/io.ox/portal/settings/pane.js module:io.ox/portal
+msgid "Light green"
+msgstr "Verde chiaro"
+
+#: apps/io.ox/core/tk/flag-picker.js module:io.ox/mail
+#: apps/io.ox/mail/mailfilter/settings/filter/view-form.js
+#: module:io.ox/settings apps/io.ox/portal/settings/pane.js module:io.ox/portal
+msgid "Orange"
+msgstr "Arancione"
+
+#: apps/io.ox/core/tk/flag-picker.js module:io.ox/mail
+#: apps/io.ox/mail/mailfilter/settings/filter/view-form.js
+#: module:io.ox/settings apps/io.ox/portal/settings/pane.js module:io.ox/portal
+msgid "Pink"
+msgstr "Rosa"
+
+#: apps/io.ox/core/tk/flag-picker.js module:io.ox/mail
+#: apps/io.ox/mail/mailfilter/settings/filter/view-form.js
+#: module:io.ox/settings apps/io.ox/portal/settings/pane.js module:io.ox/portal
+msgid "Light blue"
+msgstr "Blu chiaro"
+
+#: apps/io.ox/core/tk/flag-picker.js module:io.ox/mail
+#: apps/io.ox/mail/mailfilter/settings/filter/view-form.js
+#: module:io.ox/settings
+msgid "Yellow"
+msgstr "Giallo"
+
+#: apps/io.ox/core/tk/flag-picker.js module:io.ox/mail
+#: apps/io.ox/mail/toolbar.js
+msgid "Set color"
+msgstr "Imposta il colore"
+
+#: apps/io.ox/core/tk/iframe.js module:io.ox/core/tk/iframe
+msgid "An error occurred. There is no valid token available."
+msgstr "Si è verificato un errore. Non è disponibile alcun token valido."
+
+#: apps/io.ox/core/tk/list-dnd.js module:io.ox/core
+#: apps/io.ox/core/tk/selection.js
+msgid "1 item"
+msgid_plural "%1$d items"
+msgstr[0] "1 elemento"
+msgstr[1] "%1$d elementi"
+
+#: apps/io.ox/core/tk/mobiscroll.js module:io.ox/core
+msgid "Days"
+msgstr "Giorni"
+
+#: apps/io.ox/core/tk/mobiscroll.js module:io.ox/core
+msgid "Hours"
+msgstr "Ore"
+
+#: apps/io.ox/core/tk/mobiscroll.js module:io.ox/core
+msgid "Minutes"
+msgstr "Minuti"
+
+#: apps/io.ox/core/tk/mobiscroll.js module:io.ox/core
+msgid "Months"
+msgstr "Mesi"
+
+#: apps/io.ox/core/tk/mobiscroll.js module:io.ox/core
+msgid "Years"
+msgstr "Anni"
+
+#: apps/io.ox/core/tk/reminder-util.js module:io.ox/core
+msgid "Remind me again"
+msgstr "Ricordami in seguito"
+
+#: apps/io.ox/core/tk/reminder-util.js module:io.ox/core
+msgid "Pick a time here"
+msgstr "Scegli un'ora qui"
+
+#: apps/io.ox/core/tk/reminder-util.js module:io.ox/core
+msgid "OK"
+msgstr "OK"
+
+#. %1$s appointment or task title
+#: apps/io.ox/core/tk/reminder-util.js module:io.ox/core
+msgid "Close reminder for %1$s"
+msgstr "Chiudi il promemoria per %1$s"
+
+#. %1$s is something like "in 5 minutes"
+#. don't know if that works for all languages but it has been
+#. a string concatenation before; at least now it's documented
+#: apps/io.ox/core/tk/reminder-util.js module:io.ox/core
+msgid "Remind me again %1$s"
+msgstr "Ricordami ancora %1$s"
+
+#: apps/io.ox/core/tk/reminder-util.js module:io.ox/core
+#: apps/plugins/notifications/calendar/register.js module:plugins/notifications
+#: apps/plugins/notifications/tasks/register.js
+msgid "Press to open Details"
+msgstr "Premi per aprire Dettagli"
+
+#. %1$s task title
+#: apps/io.ox/core/tk/reminder-util.js module:io.ox/core
+#, c-format
+msgid "Reminder for task %1$s."
+msgstr "Promemoria per l'attività %1$s."
+
+#. %1$s appointment title
+#: apps/io.ox/core/tk/reminder-util.js module:io.ox/core
+#, c-format
+msgid "Reminder for appointment %1$s."
+msgstr "Promemoria per l'appuntamento %1$s"
+
+#: apps/io.ox/core/tk/tokenfield.js module:io.ox/core
+msgid "No autocomplete entries found"
+msgstr "Nessuna voce di completamento automatico trovata"
+
+#. %1$d is the number of search results in the autocomplete field
+#: apps/io.ox/core/tk/tokenfield.js module:io.ox/core
+#, c-format
+msgid "One autocomplete entry found"
+msgid_plural "%1$d autocomplete entries found"
+msgstr[0] "Una voce di completamento automatico trovata"
+msgstr[1] "%1$d voci di completamento automatico trovate"
+
+#: apps/io.ox/core/tk/tokenfield.js module:io.ox/core
 msgid ""
-"The file \"%1$s\" cannot be uploaded because it exceeds the attachment "
-"publication maximum file size of %2$s"
-msgstr ""
-"Il file \"%1$s\" non può essere caricato poiché supera la dimensione massima "
-"dei file per la pubblicazione di allegati di %2$s"
-
-#: apps/io.ox/mail/actions/attachmentQuota.js module:io.ox/mail
+"Added distribution list %s with %s member. The only member of the "
+"distribution list is %s."
+msgstr ""
+"Aggiunta la lista distribuzione %s con %s membro. Il solo membro della lista "
+"di distribuzione è %s."
+
+#: apps/io.ox/core/tk/tokenfield.js module:io.ox/core
 msgid ""
-"The file \"%1$s\" cannot be uploaded because it exceeds the infostore quota "
-"limit of %2$s"
-msgstr ""
-"Il file \"%1$s\" non può essere caricato poiché supera il limite di quota "
-"del deposito informazioni di %2$s"
-
-#. %1$s the filename
-#. %2$s the maximum file size
+"Added distribution list %s with %s members. Members of the distribution list "
+"are %s."
+msgstr ""
+"Aggiunta la lista distribuzione %s con %s membri. I membri della lista di "
+"distribuzione sono %s."
+
+#. %1$s is the display name of an added user or mail recipient
+#. %2$s is the email address of the user or mail recipient
+#: apps/io.ox/core/tk/tokenfield.js module:io.ox/core
+msgid "Added %1$s, %2$s."
+msgstr "Aggiunto %1$s, %2$s."
+
+#. %1$s is the display name of a removed user or mail recipient
+#. %2$s is the email address of the user or mail recipient
+#: apps/io.ox/core/tk/tokenfield.js module:io.ox/core
+msgid "Removed %1$s, %2$s."
+msgstr "Rimosso %1$s, %2$s."
+
 #: apps/io.ox/core/tk/upload.js module:io.ox/core
-#: apps/io.ox/mail/actions/attachmentQuota.js module:io.ox/mail
-msgid ""
-"The file \"%1$s\" cannot be uploaded because it exceeds the maximum file "
-"size of %2$s"
-msgstr ""
-"Il file \"%1$s\" non può essere caricato poiché supera la dimensione massima "
-"dei file di %2$s"
+msgid "Uploading folders is not supported."
+msgstr "Il caricamento delle cartelle non è supportato."
+
+#: apps/io.ox/core/tk/upload.js module:io.ox/core apps/io.ox/mail/import.js
+#: module:io.ox/mail
+msgid "Mail was not imported. Only .eml files are supported."
+msgstr "Il messaggio non è stato importato. Sono supportati solo i file .eml."
 
 #. %1$s quota limit
 #: apps/io.ox/core/tk/upload.js module:io.ox/core
@@ -9160,6 +5078,17 @@
 msgstr[1] ""
 "I file non possono essere caricati perché superano il limite di quota di %1$s"
 
+#. %1$s the filename
+#. %2$s the maximum file size
+#: apps/io.ox/core/tk/upload.js module:io.ox/core
+#: apps/io.ox/mail/actions/attachmentQuota.js module:io.ox/mail
+msgid ""
+"The file \"%1$s\" cannot be uploaded because it exceeds the maximum file "
+"size of %2$s"
+msgstr ""
+"Il file \"%1$s\" non può essere caricato poiché supera la dimensione massima "
+"dei file di %2$s"
+
 #. %1$s the maximum file size
 #: apps/io.ox/core/tk/upload.js module:io.ox/core
 msgid ""
@@ -9169,379 +5098,719 @@
 "I file non possono essere caricati perché ogni file supera la dimensione "
 "massima di %1$s"
 
+#. %1$s the maximum file size
+#: apps/io.ox/core/tk/upload.js module:io.ox/core
+msgid ""
+"Some files cannot be uploaded because they exceed the maximum file size of "
+"%1$s"
+msgstr ""
+"Alcuni file non possono essere caricati poiché superano la dimensione "
+"massima di %1$s"
+
+#: apps/io.ox/core/tk/vgrid.js module:io.ox/core
+msgid "Multiselect"
+msgstr "Selezione multipla"
+
+#. toolbar with 'select all' and 'sort by'
+#: apps/io.ox/core/tk/vgrid.js module:io.ox/core
+msgid "Item list options"
+msgstr "Opzioni dell'elenco di elementi"
+
+#: apps/io.ox/core/tk/vgrid.js module:io.ox/core
+#: apps/io.ox/mail/view-options.js module:io.ox/mail
+msgid "Select all"
+msgstr "Seleziona tutto"
+
+#. list is empty / no items
+#: apps/io.ox/core/tk/vgrid.js module:io.ox/core
+msgctxt "vgrid"
+msgid "Empty"
+msgstr "Vuoto"
+
+#: apps/io.ox/core/tk/vgrid.js module:io.ox/core
+msgid "Could not load this list"
+msgstr "Impossibile caricare questo elenco"
+
+#. finish the tour
+#: apps/io.ox/core/tk/wizard.js module:io.ox/core
+msgctxt "tour"
+msgid "Finish"
+msgstr "Fine"
+
+#: apps/io.ox/core/tk/wizard.js module:io.ox/core
+msgid "Start tour"
+msgstr "Inizia la panoramica"
+
+#: apps/io.ox/core/tk/wizard.js module:io.ox/core
+msgid "Welcome"
+msgstr "Benvenuto"
+
+#: apps/io.ox/core/upsell.js module:io.ox/core
+msgid "Upgrade required"
+msgstr "Aggiornamento richiesto"
+
+#: apps/io.ox/core/upsell.js module:io.ox/core
+msgid ""
+"This feature is not available. In order to use it, you need to upgrade your "
+"account now."
+msgstr ""
+"Questa funzionalità non è disponibile. Per utilizzarla, devi aggiornare "
+"subito il tuo account."
+
 #: apps/io.ox/core/upsell.js module:io.ox/core
 msgid "The first 90 days are free."
 msgstr "I primi 90 giorni sono gratuiti."
 
-#: apps/io.ox/core/import/import.js module:io.ox/core
+#: apps/io.ox/core/upsell.js module:io.ox/core
+msgid "Get free upgrade"
+msgstr "Ottieni l'aggiornamento gratuito"
+
+#: apps/io.ox/core/viewer/views/displayerview.js module:io.ox/core
 msgid ""
-"The first record of a valid CSV file must define proper column names. "
-"Supported separators are comma and semi-colon."
-msgstr ""
-"La prima riga di un file CSV valido deve definire i nomi delle colonne. I "
-"separatori supportati sono virgola e punto e virgola."
-
-#: apps/io.ox/core/folder/actions/common.js module:io.ox/core
-msgid "The folder has been cleaned up."
-msgstr "La cartella è stata ripulita."
-
-#: apps/io.ox/core/folder/actions/common.js module:io.ox/core
-msgid "The folder has been emptied"
-msgstr "La cartella è stata svuotata"
-
-#: apps/io.ox/core/main.js module:io.ox/core
-msgid ""
-"The following applications can be restored. Just remove the restore point if "
-"you don't want it to be restored."
-msgstr ""
-"Le seguenti applicazioni possono essere ripristinate. Basta rimuovere il "
-"punto di ripristino se non vuoi che siano ripristinate."
-
-#: apps/io.ox/settings/apps/settings/pane.js module:io.ox/core
-msgid "The following external applications/services can access your data:"
-msgstr ""
-"Le seguenti applicazioni/servizi esterni possono accedere ai tuoi dati:"
-
-#: apps/io.ox/wizards/upsell.js module:io.ox/wizards
-msgid "The following products will be activated now:"
-msgstr "I seguenti prodotti saranno attivati subito:"
-
-#. message text of an alert box if joining a presentation fails
-#. %1$d is the name of the user who started the presentation
-#: apps/io.ox/presenter/views/notification.js module:io.ox/presenter
-#, c-format
-msgid ""
-"The limit of participants has been reached. Please contact the presenter "
-"%1$s."
-msgstr ""
-"Il limite di partecipanti è stato raggiunto. Contatta il conduttore della "
-"presentazione %1$s."
-
-#: apps/io.ox/files/actions/share.js module:io.ox/files
-msgid "The link has been removed"
-msgstr "Il collegamento è stato rimosso."
-
-#: apps/io.ox/calendar/conflicts/conflictList.js
-#: module:io.ox/calendar/conflicts/conflicts
-msgid "The new appointment conflicts with existing appointments."
-msgstr "Il nuovo appuntamento è in conflitto con appuntamenti esistenti."
-
-#: apps/io.ox/files/share/permissions.js module:io.ox/core
-msgid "The notification has been resent"
-msgstr "La notifica è stata inviata nuovamente"
-
-#: apps/io.ox/presenter/errormessages.js module:io.ox/presenter
-msgid ""
-"The presentation cannot be started. Please check the URL or contact the "
-"presenter."
-msgstr ""
-"La presentazione non può essere avviata. Controlla l'URL o contatta il "
-"conduttore della presentazione."
-
-#. message text of an alert indicating that the presentation file was deleted while presenting it
-#. %1$d is the file name
-#: apps/io.ox/presenter/views/notification.js module:io.ox/presenter
-msgid "The presentation document %1$s was deleted."
-msgstr "Il documento %1$s della presentazione è stato eliminato."
-
-#: apps/io.ox/files/api.js module:io.ox/files apps/io.ox/files/legacy_api.js
-msgid "The provided filename exceeds the allowed length."
-msgstr "Il nome file fornito supera la lunghezza consentita."
-
-#. message text of a Realtime connection online info
-#: apps/io.ox/presenter/views/notification.js module:io.ox/presenter
-msgid "The realtime connection is established."
-msgstr "La connessione in tempo reale è stata stabilita."
-
-#. message text of a Realtime connection offline alert.
-#: apps/io.ox/presenter/views/notification.js module:io.ox/presenter
-msgid "The realtime connection is lost."
-msgstr "La connessione in tempo reale è stata interrotta."
-
-#: apps/io.ox/presenter/errormessages.js module:io.ox/presenter
-msgid "The requested document does not exist."
-msgstr "Il documento richiesto non esiste."
-
-#: apps/io.ox/calendar/actions/create.js module:io.ox/calendar
-msgid ""
-"The selected calendar is shared by %1$s. Appointments in shared calendars "
-"will generally be created on behalf of the owner."
-msgstr ""
-"Il calendario selezionato è condiviso da %1$s. Gli appuntamenti nei "
-"calendari condivisi in genere saranno creati per conto del proprietario."
-
-#: apps/io.ox/search/model.js module:io.ox/search
-msgid ""
-"The selected folder is virtual and can not be searched. Please select "
-"another folder."
-msgstr ""
-"La cartella selezionata è virtuale e non può essere utilizzata per le "
-"ricerche. Seleziona un'altra cartella."
-
-#: apps/io.ox/calendar/settings/timezones/favorite-view.js
-#: module:io.ox/calendar
-msgid "The selected timezone is already a favorite."
-msgstr "Il fuso orario selezionato è già nei preferiti."
-
-#: apps/io.ox/mail/common-extensions.js module:io.ox/mail
-msgid "The sender wants to get notified when you have read this email"
-msgstr ""
-"Il mittente vuole ricevere una notifica quando hai letto questo messaggio"
-
-#: apps/io.ox/mail/compose/actions/send.js module:io.ox/mail
-msgid "The sending of the message has been canceled."
-msgstr "L'invio del messaggio è stato annullato."
-
-#: apps/io.ox/calendar/edit/recurrence-view.js module:io.ox/calendar/edit/main
-msgid ""
-"The series <a href=\"#\" data-attribute=\"ending\" data-widget=\"options"
-"\">ends</a> <a href=\"#\" data-attribute=\"occurrences\" data-widget=\"number"
-"\">after <span class=\"number-control\">2</span> appointments</a>."
-msgstr ""
-"La serie <a href=\"#\" data-attribute=\"ending\" data-widget=\"options"
-"\">termina</a> <a href=\"#\" data-attribute=\"occurrences\" data-widget="
-"\"number\">dopo <span class=\"number-control\">2</span> appuntamenti</a>."
-
-#: apps/io.ox/calendar/edit/recurrence-view.js module:io.ox/calendar/edit/main
-msgid ""
-"The series <a href=\"#\" data-attribute=\"ending\" data-widget=\"options"
-"\">ends</a> on <a href=\"#\" data-attribute=\"until\" data-widget="
-"\"datePicker\">11/03/2013</a>."
-msgstr ""
-"La serie <a href=\"#\" data-attribute=\"ending\" data-widget=\"options"
-"\">termina</a> il <a href=\"#\" data-attribute=\"until\" data-widget="
-"\"datePicker\">11/03/2013</a>."
-
-#: apps/io.ox/calendar/edit/recurrence-view.js module:io.ox/calendar/edit/main
-msgid ""
-"The series <a href=\"#\" data-attribute=\"ending\" data-widget=\"options"
-"\">never ends</a>."
-msgstr ""
-"La serie <a href=\"#\" data-attribute=\"ending\" data-widget=\"options\">non "
-"termina mai</a>."
-
-#: apps/io.ox/calendar/util.js module:io.ox/calendar
-msgid "The series ends after %1$d appointment"
-msgid_plural "The series ends after %1$d appointments"
-msgstr[0] "La serie termina dopo %1$d appuntamento"
-msgstr[1] "La serie termina dopo %1$d appuntamenti"
-
-#: apps/io.ox/calendar/util.js module:io.ox/calendar
-msgid "The series ends on %1$s"
-msgstr "La serie termina il %1$s"
-
-#: apps/io.ox/calendar/settings/model.js module:io.ox/calendar
-#: apps/io.ox/calendar/settings/pane.js apps/io.ox/contacts/settings/pane.js
-#: module:io.ox/contacts
-msgid ""
-"The setting has been saved and will become active when you enter the "
-"application the next time."
-msgstr ""
-"L'impostazione è stata salvata e diventerà attiva al prossimo avvio "
-"dell'applicazione."
-
-#: apps/io.ox/core/settings/pane.js module:io.ox/core
-msgid "The setting requires a reload or relogin to take effect."
-msgstr ""
-"L'impostazione richiede un ricaricamento o un nuovo accesso affinché abbia "
-"effetto."
-
-#: apps/io.ox/tasks/model.js module:io.ox/tasks
-msgid "The start date must be before the due date."
-msgstr "La data iniziale deve precedere la data finale."
-
-#: apps/io.ox/mail/vacationnotice/settings/filter.js module:io.ox/mail
-msgid "The start date must be before the end date."
-msgstr "La data iniziale deve precedere la data finale."
-
-#: apps/io.ox/core/sub/subscriptions.js module:io.ox/core/sub
-msgid "The subscription could not be created."
-msgstr "La sottoscrizione non può essere creata."
-
-#: apps/io.ox/tasks/actions/delete.js module:io.ox/tasks
-msgid "The task could not be deleted."
-msgid_plural "The tasks could not be deleted."
-msgstr[0] "L'attività non può essere eliminata."
-msgstr[1] "Le attività non possono essere eliminate."
-
-#. %1$s timezone abbreviation of the appointment
-#. %2$s default user timezone
-#: apps/io.ox/calendar/edit/extensions.js module:io.ox/calendar/edit/main
-msgid ""
-"The timezone of this appointment (%1$s) differs from your default timezone "
-"(%2$s)."
-msgstr ""
-"Il fuso orario di questo appuntamento (%1$s) differisce dal tuo fuso orario "
-"predefinito (%2$s)."
-
-#: apps/plugins/portal/userSettings/register.js module:io.ox/core
-msgid "The two newly entered passwords do not match."
-msgstr "Le due password appena digitate non corrispondono."
-
-#: apps/io.ox/keychain/api.js module:io.ox/keychain
-msgid ""
-"The unrecoverable items have been cleaned up successfully. Please refresh "
-"this page to see the changes."
-msgstr ""
-"Gli elementi non ripristinabili sono stati cancellati correttamente. "
-"Aggiorna questa pagina per vedere le modifiche."
-
-#: apps/io.ox/files/filepicker.js module:io.ox/files
-msgid "The uploaded file does not match the requested file type."
-msgid_plural "None of the uploaded files matches the requested file type."
-msgstr[0] "Il file caricato non corrisponde al tipo di file richiesto."
-msgstr[1] "Nessuno dei file caricati corrisponde al tipo di file richiesto."
-
-#: apps/io.ox/core/permissions/permissions.js module:io.ox/core
-msgid "The user has administrative rights"
-msgstr "L'utente ha diritti amministrativi"
-
-#: apps/io.ox/core/settings/pane.js module:io.ox/core
-msgid "Theme"
-msgstr "Tema"
-
-#: apps/io.ox/mail/main.js module:io.ox/mail
-msgid ""
-"There are %1$d messages in this folder; not all messages are displayed in "
-"the list. If you want to move or delete all messages, you find corresponding "
-"actions in the folder context menu."
-msgstr ""
-"Ci sono %1$d messaggi in questa cartella; non tutti i messaggi sono "
-"visualizzati nell'elenco. Se desideri spostare o eliminare tutti i messaggi, "
-"troverai le azioni corrispondenti nel menu contestuale della cartella."
-
-#. info text in the participants list.
-#: apps/io.ox/presenter/views/sidebar/participantsview.js
-#: module:io.ox/presenter
-msgid "There are currently no participants."
-msgstr "Attualmente non ci sono partecipanti."
-
-#: apps/io.ox/settings/apps/settings/pane.js module:io.ox/core
-msgid ""
-"There are no external applications/services which can access your account."
-msgstr ""
-"Non ci sono applicazioni/servizi esterni che possono accedere ai tuoi dati."
-
-#: apps/io.ox/core/desktop.js module:io.ox/core
-msgid "There are unsaved changes."
-msgstr "Ci sono modifiche non salvate."
-
-#: apps/io.ox/calendar/invitations/register.js module:io.ox/calendar/main
-msgid "There is already %1$d appointment in this timeframe."
-msgid_plural "There are already %1$d appointments in this timeframe."
-msgstr[0] "Hai già %1$d appuntamento in questo arco temporale."
-msgstr[1] "Hai già %1$d appuntamenti in questo arco temporale."
+"Use left/right arrow keys to navigate and escape key to exit the viewer."
+msgstr ""
+"Utilizza le frecce direzionali destra e sinistra per navigare e il tasto Esc "
+"per uscire dal visualizzatore."
+
+#. information about position of the current item in viewer
+#. this will only be shown for more than one item
+#. %1$d - position of current item
+#. %2$d - total amount of items
+#. %2$d - total amount of item
+#: apps/io.ox/core/viewer/views/displayerview.js module:io.ox/core
+msgid "%1$d of %2$d item"
+msgid_plural "%1$d of %2$d items"
+msgstr[0] "%1$d di %2$d elemento"
+msgstr[1] "%1$d di %2$d elementi"
+
+#: apps/io.ox/core/viewer/views/displayerview.js module:io.ox/core
+msgid "Cannot require a view type for %1$s"
+msgstr "Impossibile richiedere un tipo di vista per %1$s"
+
+#. information about the currently displayed file version in viewer
+#. %1$d - version date
+#: apps/io.ox/core/viewer/views/displayerview.js module:io.ox/core
+msgid "Version of %1$s"
+msgstr "Versione di %1$s"
+
+#: apps/io.ox/core/viewer/views/sidebar/filedescriptionview.js
+#: module:io.ox/core/viewer
+msgid "Description text"
+msgstr "Testo della descrizione"
+
+#: apps/io.ox/core/viewer/views/sidebar/filedescriptionview.js
+#: module:io.ox/core/viewer apps/io.ox/core/viewer/views/toolbarview.js
+#: module:io.ox/core apps/io.ox/files/actions.js module:io.ox/files
+#: apps/io.ox/files/toolbar.js
+msgid "Edit description"
+msgstr "Modifica descrizione"
+
+#: apps/io.ox/core/viewer/views/sidebar/filedescriptionview.js
+#: module:io.ox/core/viewer
+msgid "Add a description"
+msgstr "Aggiungi una descrizione"
+
+#: apps/io.ox/core/viewer/views/sidebar/fileinfoview.js
+#: module:io.ox/core/viewer apps/io.ox/files/view-options.js module:io.ox/files
+#: apps/io.ox/mail/view-options.js module:io.ox/mail
+msgid "Size"
+msgstr "Dimensione"
+
+#: apps/io.ox/core/viewer/views/sidebar/fileinfoview.js
+#: module:io.ox/core/viewer apps/io.ox/mail/detail/links.js module:io.ox/mail
+msgid "Link"
+msgstr "Collegamento"
+
+#. "Shares" in terms of "shared with others" ("Freigaben")
+#: apps/io.ox/core/viewer/views/sidebar/fileinfoview.js
+#: module:io.ox/core/viewer
+msgid "Shares"
+msgstr "Condivisioni"
+
+#: apps/io.ox/core/viewer/views/sidebar/fileinfoview.js
+#: module:io.ox/core/viewer
+msgid "This file is shared with others"
+msgstr "Questo file è condiviso con altri"
+
+#: apps/io.ox/core/viewer/views/sidebar/fileinfoview.js
+#: module:io.ox/core/viewer
+msgid "This folder is shared with others"
+msgstr "Questa cartella è condivisa con altri"
+
+#. %1$s is the name of the inputfield (To, CC, BCC)
+#: apps/io.ox/core/viewer/views/sidebar/fileinfoview.js
+#: module:io.ox/core/viewer apps/io.ox/mail/common-extensions.js
+#: module:io.ox/mail apps/io.ox/mail/compose/extensions.js
+#: apps/io.ox/mail/mailfilter/settings/filter/view-form.js
+#: module:io.ox/settings apps/io.ox/mail/main.js apps/io.ox/mail/print.js
+#: apps/io.ox/mail/view-options.js
+msgid "To"
+msgstr "A"
+
+#: apps/io.ox/core/viewer/views/sidebar/fileinfoview.js
+#: module:io.ox/core/viewer apps/io.ox/mail/actions/reminder.js
+#: module:io.ox/mail apps/io.ox/mail/compose/extensions.js
+#: apps/io.ox/mail/main.js apps/io.ox/mail/view-options.js
+msgid "From"
+msgstr "Da"
+
+#: apps/io.ox/core/viewer/views/sidebar/fileinfoview.js
+#: module:io.ox/core/viewer
+msgid "Sent"
+msgstr "Inviato"
+
+#: apps/io.ox/core/viewer/views/sidebar/fileinfoview.js
+#: module:io.ox/core/viewer
+msgid "Received"
+msgstr "Ricevuto"
+
+#: apps/io.ox/core/viewer/views/sidebar/fileinfoview.js
+#: module:io.ox/core/viewer
+msgid "View message"
+msgstr "Vista messaggio"
+
+#: apps/io.ox/core/viewer/views/sidebar/fileinfoview.js
+#: module:io.ox/core/viewer apps/io.ox/tasks/edit/view-template.js
+#: module:io.ox/tasks/edit
+msgid "Hide details"
+msgstr "Nascondi i dettagli"
+
+#: apps/io.ox/core/viewer/views/sidebar/fileversionsview.js
+#: module:io.ox/core/viewer
+msgid "File version table, the first row represents the current version."
+msgstr ""
+"Tabella della versione dei file, la prima riga rappresenta la versione "
+"attuale."
+
+#: apps/io.ox/core/viewer/views/sidebar/fileversionsview.js
+#: module:io.ox/core/viewer apps/io.ox/editor/main.js module:io.ox/editor
+#: apps/io.ox/mail/detail/links.js module:io.ox/mail
+msgid "File"
+msgstr "File"
+
+#: apps/io.ox/core/viewer/views/sidebar/fileversionsview.js
+#: module:io.ox/core/viewer
+msgid "Versions (%1$d)"
+msgstr "Versioni (%1$d)"
+
+#: apps/io.ox/core/viewer/views/sidebar/panelbaseview.js
+#: module:io.ox/core/viewer
+msgid "Toggle panel"
+msgstr "Commuta il pannello"
+
+#: apps/io.ox/core/viewer/views/sidebar/panelbaseview.js
+#: module:io.ox/core/viewer
+msgid "Open description panel"
+msgstr "Apri il pannello della descrizione"
+
+#: apps/io.ox/core/viewer/views/sidebar/panelbaseview.js
+#: module:io.ox/core/viewer
+msgid "Close description panel"
+msgstr "Chiudi il pannello della descrizione"
+
+#: apps/io.ox/core/viewer/views/sidebar/uploadnewversionview.js
+#: module:io.ox/core/viewer
+msgid "Version Comment"
+msgstr "Commento della versione"
+
+#: apps/io.ox/core/viewer/views/sidebar/uploadnewversionview.js
+#: module:io.ox/core/viewer apps/io.ox/files/actions/upload-new-version.js
+#: module:io.ox/files
+msgid "Upload"
+msgstr "Carica"
+
+#: apps/io.ox/core/viewer/views/sidebar/uploadnewversionview.js
+#: module:io.ox/core/viewer apps/io.ox/core/viewer/views/toolbarview.js
+#: module:io.ox/core apps/io.ox/files/actions/upload-new-version.js
+#: module:io.ox/files
+msgid "Upload new version"
+msgstr "Carica nuova versione"
+
+#: apps/io.ox/core/viewer/views/sidebarview.js module:io.ox/core/viewer
+msgid "Thumbnails"
+msgstr "Miniature"
+
+#. %1$s is the filename of the current file
+#: apps/io.ox/core/viewer/views/sidebarview.js module:io.ox/core/viewer
+msgid "Drop new version of \"%1$s\" here"
+msgstr "Rilascia qui la nuova versione di \"%1$s\""
+
+#: apps/io.ox/core/viewer/views/sidebarview.js module:io.ox/core/viewer
+msgid "Drop only a single file as new version."
+msgstr "Rilascia solo un singolo file come nuova versione."
+
+#: apps/io.ox/core/viewer/views/toolbarview.js module:io.ox/core
+msgid "File name"
+msgstr "Nome file"
+
+#: apps/io.ox/core/viewer/views/toolbarview.js module:io.ox/core
+msgid "File name, click to rename"
+msgstr "Nome del file, clic per rinominare"
+
+#. button label for zooming out the presentation
+#. button tooltip for zooming out the presentation
+#: apps/io.ox/core/viewer/views/toolbarview.js module:io.ox/core
+#: apps/io.ox/presenter/views/toolbarview.js module:io.ox/presenter
+msgid "Zoom out"
+msgstr "Riduci l'ingrandimento"
+
+#. button label for zooming in the presentation
+#. button tooltip for zooming in the presentation
+#: apps/io.ox/core/viewer/views/toolbarview.js module:io.ox/core
+#: apps/io.ox/presenter/views/toolbarview.js module:io.ox/presenter
+msgid "Zoom in"
+msgstr "Aumenta l'ingrandimento"
+
+#: apps/io.ox/core/viewer/views/toolbarview.js module:io.ox/core
+msgid "Fit to screen width"
+msgstr "Adatta alla larghezza dello schermo"
+
+#: apps/io.ox/core/viewer/views/toolbarview.js module:io.ox/core
+msgid "Fit to screen size"
+msgstr "Adatta alle dimensioni dello schermo"
+
+#. launch the presenter app
+#: apps/io.ox/core/viewer/views/toolbarview.js module:io.ox/core
+msgctxt "presenter"
+msgid "Present"
+msgstr "Presenta"
+
+#: apps/io.ox/core/viewer/views/toolbarview.js module:io.ox/core
+msgid "View details"
+msgstr "Visualizza i dettagli"
+
+#: apps/io.ox/core/viewer/views/toolbarview.js module:io.ox/core
+msgid "Pop out"
+msgstr "Mostra"
+
+#: apps/io.ox/core/viewer/views/toolbarview.js module:io.ox/core
+msgid "Pop out standalone viewer"
+msgstr "Mostra il visualizzatore indipendente"
+
+#: apps/io.ox/core/viewer/views/toolbarview.js module:io.ox/core
+msgid "Close viewer"
+msgstr "Chiudi il visualizzatore"
+
+#: apps/io.ox/core/viewer/views/toolbarview.js module:io.ox/core
+msgid "Open attachment"
+msgstr "Apri allegato"
+
+#: apps/io.ox/core/viewer/views/toolbarview.js module:io.ox/core
+msgid "Print as PDF"
+msgstr "Stampa come PDF"
+
+#: apps/io.ox/core/viewer/views/toolbarview.js module:io.ox/core
+#: apps/io.ox/files/share/permissions.js apps/io.ox/files/toolbar.js
+#: module:io.ox/files apps/plugins/portal/xing/actions.js module:plugins/portal
+msgid "Share"
+msgstr "Condividi"
+
+#: apps/io.ox/core/viewer/views/toolbarview.js module:io.ox/core
+msgid "Share this file"
+msgstr "Condividi questo file"
+
+#: apps/io.ox/core/viewer/views/toolbarview.js module:io.ox/core
+#: apps/io.ox/files/actions.js module:io.ox/files apps/io.ox/files/toolbar.js
+#: apps/io.ox/notes/toolbar.js module:io.ox/notes
+msgid "Send by mail"
+msgstr "Invia tramite posta"
+
+#: apps/io.ox/core/viewer/views/toolbarview.js module:io.ox/core
+msgid "Open in browser tab"
+msgstr "Apri in una scheda del browser"
+
+#. text of a presentation slide count display
+#. Example result: "of 10"
+#. %1$d is the total slide count
+#: apps/io.ox/core/viewer/views/toolbarview.js module:io.ox/core
+#: apps/io.ox/presenter/views/navigationview.js module:io.ox/presenter
+msgid "of %1$d"
+msgstr "di %1$d"
+
+#: apps/io.ox/core/viewer/views/toolbarview.js module:io.ox/core
+msgid "Viewer Toolbar"
+msgstr "Barra degli strumenti del visualizzatore"
+
+#: apps/io.ox/core/viewer/views/toolbarview.js module:io.ox/core
+msgid "Previous page"
+msgstr "Pagina precedente"
+
+#: apps/io.ox/core/viewer/views/toolbarview.js module:io.ox/core
+msgid "Next page"
+msgstr "Pagina successiva"
+
+#: apps/io.ox/core/viewer/views/types/audioview.js module:io.ox/core
+msgid "Click to play audio file"
+msgstr "Fai clic per riprodurre file audio"
+
+#: apps/io.ox/core/viewer/views/types/audioview.js module:io.ox/core
+msgid "Your browser does not support the audio format of this file."
+msgstr "Il tuo browser non supporta il formato audio di questo file."
 
 #: apps/io.ox/core/viewer/views/types/defaultview.js module:io.ox/core
 msgid "There is no preview for this file type"
 msgstr "Non è disponibile un'anteprima per questo tipo di file"
 
-#: apps/plugins/portal/xing/register.js module:plugins/portal
-msgid "There is no recent activity in your Xing network."
-msgstr "Non ci sono attività recenti nella tua rete Xing."
-
-#: apps/io.ox/mail/mailfilter/settings/filter.js module:io.ox/mail
-msgid "There is no rule defined"
-msgstr "Non è stata definita alcuna regola"
-
-#: apps/plugins/portal/xing/register.js module:plugins/portal
-#: apps/plugins/xing/main.js
-msgid "There was a problem with %s. The error message was: \"%s\""
-msgstr "Si è verificato un problema con %s. Il messaggio di errore era: \"%s\""
-
-#: apps/plugins/portal/xing/actions.js module:plugins/portal
-msgid "There was a problem with XING, the error message was: \"%s\""
-msgstr ""
-"Si è verificato un problema con XING, il messaggio di errore era: \"%s\""
-
-#: apps/plugins/portal/xing/actions.js module:plugins/portal
-msgid "There was a problem with XING. The error message was: \"%s\""
-msgstr ""
-"Si è verificato un problema con XING. Il messaggio di errore era: \"%s\""
-
-#. Error message if calendar import failed
-#: apps/io.ox/core/import/import.js module:io.ox/core
-msgid "There was no appointment data to import"
-msgstr "Non ci sono dati di appuntamento da importare"
-
-#. Error message if contact import failed
-#: apps/io.ox/core/import/import.js module:io.ox/core
-msgid "There was no contact data to import"
-msgstr "Non c'erano dati di contatto da importare"
-
-#: apps/io.ox/mail/accounts/settings.js module:io.ox/mail/accounts/settings
-msgid "There was no suitable server found for this mail/password combination"
-msgstr ""
-"Non è stato trovato alcun server appropriato per questa combinazione "
-"indirizzo/password"
-
-#. Error message if task import failed
-#: apps/io.ox/core/import/import.js module:io.ox/core
-msgid "There was no task data to import"
-msgstr "Non c'erano dati di attività da importare"
-
-#: apps/plugins/portal/linkedIn/register.js module:plugins/portal
-msgid "There were not activities in your network"
-msgstr "Non ci sono attività nella tua rete"
-
-#. %1$s name of the current folder
-#: apps/io.ox/files/guidance/statistics.js module:io.ox/files
-msgid ""
-"These statistics only include folders, which have a depth less than four in "
-"the folder structure from the folder \"%1$s\"."
-msgstr ""
-"Queste statistiche includono solo le cartelle, con una profondità inferiore "
-"a quattro livelli nella struttura, a partire dalla cartella \"%1$s\"."
-
-#: apps/io.ox/core/boot/i18n.js module:io.ox/core/boot
-msgid "This browser is not supported on your current platform."
-msgstr "Questo browser non è supportato sulla tua piattaforma attuale."
-
-#: apps/io.ox/contacts/model.js module:io.ox/contacts
-msgid "This contact is private and cannot be shared"
-msgstr "Questo contatto è privato e non può essere condiviso"
-
-#: apps/io.ox/contacts/actions/addToPortal.js module:io.ox/mail
-msgid "This distribution list has been added to the portal"
-msgstr "Questa lista di distribuzione è stata aggiunta al portale"
-
+#: apps/io.ox/core/viewer/views/types/documentview.js module:io.ox/core
 #: apps/io.ox/presenter/errormessages.js module:io.ox/presenter
-msgid "This document does not have any content."
-msgstr "Questo documento non ha alcun contenuto."
+msgid "An error occurred converting the document so it cannot be displayed."
+msgstr ""
+"Si è verificato un errore durante la conversione del documento, per cui non "
+"può essere visualizzato."
 
 #: apps/io.ox/core/viewer/views/types/documentview.js module:io.ox/core
 #: apps/io.ox/presenter/errormessages.js module:io.ox/presenter
 msgid "This document is password protected and cannot be displayed."
 msgstr "Questo documento è protetto da password e non può essere visualizzato."
 
-#. %1$d a list of email addresses
-#: apps/io.ox/participants/add.js module:io.ox/core
-#, c-format
-msgid "This email address cannot be used"
-msgid_plural "The following email addresses cannot be used: %1$d"
-msgstr[0] "Questo indirizzo di posta elettronica non può essere utilizzato"
+#. text of a viewer document page caption
+#. Example result: "Page 5 of 10"
+#. %1$d is the current page index
+#. %2$d is the total number of pages
+#: apps/io.ox/core/viewer/views/types/documentview.js module:io.ox/core
+msgid "Page %1$d of %2$d"
+msgstr "Pagina %1$d di %2$d"
+
+#: apps/io.ox/core/viewer/views/types/documentview.js module:io.ox/core
+#: apps/io.ox/presenter/views/presentationview.js module:io.ox/presenter
+msgid "Sorry, this page is not available at the moment."
+msgstr "Spiacenti, questa pagina non è al momento disponibile."
+
+#: apps/io.ox/core/viewer/views/types/imageview.js module:io.ox/core
+msgid "Sorry, there is no preview available for this image."
+msgstr "Spiacenti, non è disponibile un'anteprima per questa immagine."
+
+#: apps/io.ox/core/viewer/views/types/videoview.js module:io.ox/core
+msgid "Your browser does not support the video format of this file."
+msgstr "Il tuo browser non supporta il formato video di questo file."
+
+#: apps/io.ox/core/viewer/views/types/videoview.js module:io.ox/core
+msgid ""
+"Error while playing the video. Either your browser does not support the "
+"format or you have connection problems."
+msgstr ""
+"Errore durante la riproduzione del video. Il tuo browser non supporta il "
+"formato o hai dei problemi di connessione."
+
+#: apps/io.ox/core/viewer/views/types/videoview.js module:io.ox/core
+msgid "Click to start video"
+msgstr "Fai clic per avviare il video"
+
+#. Task: Done like in "Mark as done"
+#: apps/io.ox/core/wizard/registry.js module:io.ox/core/wizard
+#: apps/io.ox/core/yell.js module:io.ox/core
+#: apps/io.ox/tasks/edit/view-template.js module:io.ox/tasks/edit
+#: apps/io.ox/tasks/print.js module:io.ox/tasks apps/io.ox/tasks/toolbar.js
+#: module:io.ox/mail apps/io.ox/tasks/util.js
+#: apps/plugins/notifications/tasks/register.js module:plugins/notifications
+msgid "Done"
+msgstr "Completata"
+
+#: apps/io.ox/core/yell.js module:io.ox/core
+msgid "Success"
+msgstr "Completato"
+
+#: apps/io.ox/core/yell.js module:io.ox/core
+msgid "Warning"
+msgstr "Avviso"
+
+#: apps/io.ox/core/yell.js module:io.ox/core
+msgid "Click to close this notification"
+msgstr "Fai clic per chiudere questa notifica"
+
+#: apps/io.ox/editor/main.js module:io.ox/editor
+msgid "Title"
+msgstr "Titolo"
+
+#: apps/io.ox/editor/main.js module:io.ox/editor
+msgid "Enter document title here"
+msgstr "Digita qui il titolo del documento"
+
+#: apps/io.ox/editor/main.js module:io.ox/editor
+msgid "You can quick-save your changes via Ctrl+Enter."
+msgstr "Puoi salvare rapidamente le tue modifiche con Ctrl+Invio."
+
+#: apps/io.ox/editor/main.js module:io.ox/editor
+#: apps/io.ox/mail/compose/view.js module:io.ox/mail
+msgid "Editor"
+msgstr "Editor"
+
+#: apps/io.ox/editor/main.js module:io.ox/editor
+msgid "This file will be written in your default folder to allow editing"
+msgstr ""
+"Questo file sarà scritto nella cartella predefinita per consentire la "
+"modifica"
+
+#. Emoji collection. Unified/standard icons. "Standard" might work for other languages.
+#: apps/io.ox/emoji/categories.js module:io.ox/mail/emoji
+msgid "Unified"
+msgstr "Unificata"
+
+#. Emoji collection. SoftBank-specific icons. "SoftBank" in other languages, too.
+#: apps/io.ox/emoji/categories.js module:io.ox/mail/emoji
+msgid "SoftBank"
+msgstr "SoftBank"
+
+#. Emoji collection. Emoji icons that work across Japanese (telecom) carriers.
+#: apps/io.ox/emoji/categories.js module:io.ox/mail/emoji
+msgid "Japanese Carrier"
+msgstr "Operatore giapponese"
+
+#: apps/io.ox/emoji/categories.js module:io.ox/mail/emoji
+msgid "Recently used"
+msgstr "Utilizzati di recente"
+
+#. Emoji category
+#. Japanese: 顔
+#. Contains: All kinds of smilies
+#: apps/io.ox/emoji/categories.js module:io.ox/mail/emoji
+msgid "Face"
+msgstr "Volto"
+
+#. Emoji category
+#. Japanese should include "Katakana Middle Dot". Unicode: 30FB
+#. Japanese: 気持ち・装飾
+#. Other languages can use simple bullet. Unicode: 2022
+#. Contains: Hearts, Gestures like thumbs up
+#: apps/io.ox/emoji/categories.js module:io.ox/mail/emoji
+msgid "Feeling • Decoration"
+msgstr "Sentimento • Decorazione"
+
+#. Emoji category
+#. Japanese should include "Katakana Middle Dot". Unicode: 30FB
+#. Japanese: 天気・季節
+#. Other languages can use simple bullet. Unicode: 2022
+#. Contains: Sun, rain, flowers
+#: apps/io.ox/emoji/categories.js module:io.ox/mail/emoji
+msgid "Weather • Season"
+msgstr "Meteo • Stagione"
+
+#. Emoji category
+#. Japanese: キャラクター
+#. Contains: Cartoon characters, animals
+#: apps/io.ox/emoji/categories.js module:io.ox/mail/emoji
+msgid "Character"
+msgstr "Carattere"
+
+#. Emoji category
+#. Japanese: 食べ物
+#. Contains: Cup of coffee, cake, fruits
+#: apps/io.ox/emoji/categories.js module:io.ox/mail/emoji
+msgid "Food"
+msgstr "Cibo"
+
+#. Emoji category
+#. Japanese: 日常
+#. Rather "everyday life". Contains: Cars, trucks, plane, buildings, flags
+#: apps/io.ox/emoji/categories.js module:io.ox/mail/emoji
+msgid "Life"
+msgstr "Vita"
+
+#. Emoji category
+#. Japanese: ツール
+#. Contains: Phones, tv, clocks
+#: apps/io.ox/emoji/categories.js module:io.ox/mail/emoji
+msgid "Tool"
+msgstr "Attrezzi"
+
+#. Emoji category
+#. Japanese: 趣味
+#. Contains: Tennis, golf, football, pool
+#: apps/io.ox/emoji/categories.js module:io.ox/mail/emoji
+msgid "Hobby"
+msgstr "Hobby"
+
+#. Emoji category
+#. Japanese should include "Katakana Middle Dot". Unicode: 30FB
+#. Japanese: 文字・記号
+#. Other languages can use simple bullet. Unicode: 2022
+#. Contains: Arrows, numbers, symbols like play and fast-forward, copyright symbol
+#: apps/io.ox/emoji/categories.js module:io.ox/mail/emoji
+msgid "Letters • Symbols"
+msgstr "Lettere • Simboli"
+
+#. Emoji category
+#: apps/io.ox/emoji/categories.js module:io.ox/mail/emoji
+msgid "People"
+msgstr "Persone"
+
+#. Emoji category
+#: apps/io.ox/emoji/categories.js module:io.ox/mail/emoji
+msgid "Symbols"
+msgstr "Simboli"
+
+#. Emoji category
+#: apps/io.ox/emoji/categories.js module:io.ox/mail/emoji
+msgid "Nature"
+msgstr "Natura"
+
+#. Emoji category
+#: apps/io.ox/emoji/categories.js module:io.ox/mail/emoji
+msgid "Objects"
+msgstr "Oggetti"
+
+#. Emoji category
+#: apps/io.ox/emoji/categories.js module:io.ox/mail/emoji
+msgid "Places"
+msgstr "Luoghi"
+
+#. Emojis that work across all Japanese carriers.
+#. Japanese: 他社共通絵文字
+#: apps/io.ox/emoji/categories.js module:io.ox/mail/emoji
+msgid "Common Emoji"
+msgstr "Emoji generiche"
+
+#. Emojis of SoftBank set.
+#. Japanese: 全絵文字
+#: apps/io.ox/emoji/categories.js module:io.ox/mail/emoji
+msgid "All Emoji"
+msgstr "Tutte le Emoji"
+
+#: apps/io.ox/files/actions.js module:io.ox/files
+msgid "File has been moved"
+msgstr "Il file è stato spostato"
+
+#: apps/io.ox/files/actions.js module:io.ox/files
+msgid "Files have been moved"
+msgstr "I file sono stati spostati"
+
+#: apps/io.ox/files/actions.js module:io.ox/files
+msgid "File has been copied"
+msgstr "Il file è stato copiato"
+
+#: apps/io.ox/files/actions.js module:io.ox/files
+msgid "Files have been copied"
+msgstr "I file sono stati copiati"
+
+#: apps/io.ox/files/actions.js module:io.ox/files
+#: apps/io.ox/mail/compose/extensions.js module:io.ox/mail
+msgid "Add local file"
+msgstr "Aggiungi file locale"
+
+#. Please translate like "take a note", "Notiz" in German, for example.
+#. more like "to notice" than "to notify".
+#: apps/io.ox/files/actions.js module:io.ox/files
+msgid "Add note"
+msgstr "Aggiungi una nota"
+
+#. sharing: a guest user will be created for the owner of that email address
+#: apps/io.ox/files/actions.js module:io.ox/files
+msgid ""
+"Every recipient gets an individual link. Guests can also create and change "
+"files."
+msgstr ""
+"Ogni destinatario ottiene un collegamento individuale. Anche gli ospiti "
+"possono creare e modificare i file."
+
+#. sharing: a link will be created
+#: apps/io.ox/files/actions.js module:io.ox/files
+msgid ""
+"Everybody gets the same link. The link just allows to view the file or "
+"folder."
+msgstr ""
+"Tutti ottengono lo stesso collegamento. Il collegamento consente di "
+"visualizzare il file o la cartella."
+
+#: apps/io.ox/files/actions.js module:io.ox/files apps/io.ox/files/toolbar.js
+msgid "Send as internal link"
+msgstr "Invia come collegamento interno"
+
+#: apps/io.ox/files/actions.js module:io.ox/files apps/io.ox/files/toolbar.js
+msgid "Show internal link"
+msgstr "Mostra collegamento interno"
+
+#: apps/io.ox/files/actions.js module:io.ox/files apps/io.ox/files/toolbar.js
+msgid "Lock"
+msgstr "Blocca"
+
+#: apps/io.ox/files/actions.js module:io.ox/files apps/io.ox/files/toolbar.js
+msgid "Unlock"
+msgstr "Sblocca"
+
+#: apps/io.ox/files/actions.js module:io.ox/files
+msgid "Open"
+msgstr "Apri"
+
+#: apps/io.ox/files/actions.js module:io.ox/files
+msgid "Make this the current version"
+msgstr "Scegli questa come versione corrente"
+
+#: apps/io.ox/files/actions.js module:io.ox/files
+#: apps/io.ox/files/actions/versions-delete.js
+msgid "Delete version"
+msgstr "Elimina versione"
+
+#: apps/io.ox/files/actions.js module:io.ox/files
+msgid "Drop here to upload a <b class=\"dndignore\">new file</b>"
+msgstr "Rilascia qui per caricare un <b class=\"dndignore\">nuovo file</b>"
+
+#: apps/io.ox/files/actions.js module:io.ox/files
+msgid ""
+"Drop here to upload a <b class=\"dndignore\">new version</b> of \"%1$s\""
+msgstr ""
+"Rilascia qui per caricare una <b class=\"dndignore\">nuova versione</b> di "
+"\"%1$s\""
+
+#: apps/io.ox/files/actions.js module:io.ox/files
+msgid "Drop here to upload a <b class=\"dndignore\">new version</b>"
+msgstr ""
+"Rilascia qui per caricare una <b class=\"dndignore\">nuova versione</b>"
+
+#: apps/io.ox/files/actions.js module:io.ox/files
+msgid "Share your folders"
+msgstr "Condividi le tue cartelle"
+
+#: apps/io.ox/files/actions/add-storage-account.js module:io.ox/files
+msgid "Google Drive"
+msgstr "Google Drive"
+
+#: apps/io.ox/files/actions/add-storage-account.js module:io.ox/files
+msgid "Dropbox"
+msgstr "Dropbox"
+
+#: apps/io.ox/files/actions/add-storage-account.js module:io.ox/files
+msgid "Box"
+msgstr "Box"
+
+#: apps/io.ox/files/actions/add-storage-account.js module:io.ox/files
+msgid "OneDrive"
+msgstr "OneDrive"
+
+#: apps/io.ox/files/actions/add-storage-account.js module:io.ox/files
+#: apps/io.ox/mail/accounts/settings.js module:io.ox/mail/accounts/settings
+#: apps/io.ox/oauth/keychain.js module:io.ox/core
+msgid "Account added successfully"
+msgstr "Account aggiunto correttamente"
+
+#. %1$s is the account name like Dropbox, Google Drive, or OneDrive
+#: apps/io.ox/files/actions/add-storage-account.js module:io.ox/files
+msgid "Add %1$s account"
+msgstr "Aggiungi account %1$s"
+
+#: apps/io.ox/files/actions/add-to-portal.js module:io.ox/files
+msgid "This file has been added to the portal"
+msgstr "Questo file è stato aggiunto al portale"
+
+#: apps/io.ox/files/actions/delete.js module:io.ox/files
+msgid "This file has not been deleted, as it is locked by its owner."
+msgid_plural ""
+"These files have not been deleted, as they are locked by their owner."
+msgstr[0] ""
+"Questo file non è stato eliminato, poiché è bloccato dal proprietario."
 msgstr[1] ""
-"I seguenti indirizzi di posta elettronica non possono essere utilizzati: %1$d"
-
-#: apps/io.ox/calendar/invitations/register.js module:io.ox/calendar/main
-msgid "This email contains a task"
-msgstr "Questo messaggio contiene un'attività"
-
-#: apps/io.ox/calendar/invitations/register.js module:io.ox/calendar/main
-msgid "This email contains an appointment"
-msgstr "Questo messaggio contiene un appuntamento"
-
-#: apps/io.ox/core/upsell.js module:io.ox/core
-msgid ""
-"This feature is not available. In order to use it, you need to upgrade your "
-"account now."
-msgstr ""
-"Questa funzionalità non è disponibile. Per utilizzarla, devi aggiornare "
-"subito il tuo account."
-
-#: apps/io.ox/mail/accounts/model.js module:io.ox/keychain
-msgid "This field has to be filled"
-msgstr "Questo campo deve essere compilato"
+"Questi file non sono stati eliminati, poiché sono bloccati dal proprietario."
+
+#: apps/io.ox/files/actions/delete.js module:io.ox/files
+msgid "This file has not been deleted"
+msgid_plural "These files have not been deleted"
+msgstr[0] "Questo file non è stato eliminato"
+msgstr[1] "Questi file non sono stati eliminati"
+
+#: apps/io.ox/files/actions/delete.js module:io.ox/files
+msgid "Do you really want to delete this item?"
+msgid_plural "Do you really want to delete these items?"
+msgstr[0] "Vuoi davvero eliminare questo elemento?"
+msgstr[1] "Vuoi davvero eliminare questi elementi?"
 
 #: apps/io.ox/files/actions/delete.js module:io.ox/files
 msgid ""
@@ -9557,1133 +5826,139 @@
 "Alcuni file/cartell sono condivisi con altri. Non saranno più disponibili "
 "per loro."
 
+#: apps/io.ox/files/actions/download.js module:io.ox/files
+msgid "Items without a file can not be downloaded."
+msgstr "Gli elementi senza un file non possono essere scaricati."
+
+#: apps/io.ox/files/actions/save-as-pdf.js module:io.ox/files
+#: apps/io.ox/files/toolbar.js
+msgid "Save as PDF"
+msgstr "Salva come PDF"
+
+#: apps/io.ox/files/actions/sendlink.js module:io.ox/files
+msgid "Direct link: %1$s"
+msgstr "Collegamento diretto: %1$s"
+
+#: apps/io.ox/files/actions/sendlink.js module:io.ox/files
+msgid "File: %1$s"
+msgstr "File: %1$s"
+
+#. if only one item -> insert filename / on more than one item -> item count
+#: apps/io.ox/files/actions/share.js module:io.ox/files
+msgid "Share the file \"%1$d\""
+msgid_plural "Share %1$d items"
+msgstr[0] "Condividi il file \"%1$d\""
+msgstr[1] "Condividi %1$d elementi"
+
+#: apps/io.ox/files/actions/share.js module:io.ox/files
+msgid "Share the folder \"%1$d\""
+msgid_plural "Share %1$d items"
+msgstr[0] "Condividi la cartella \"%1$d\""
+msgstr[1] "Condividi %1$d elementi"
+
+#: apps/io.ox/files/actions/share.js module:io.ox/files
+msgid "Remove link"
+msgstr "Rimuovi collegamento"
+
+#: apps/io.ox/files/actions/share.js module:io.ox/files
+msgid "Send link"
+msgstr "Invia collegamento"
+
+#: apps/io.ox/files/actions/share.js module:io.ox/files
+msgid "The link has been removed"
+msgstr "Il collegamento è stato rimosso."
+
+#: apps/io.ox/files/actions/upload-new-version.js module:io.ox/files
+msgid "Select file"
+msgstr "Seleziona file"
+
+#: apps/io.ox/files/actions/upload-new-version.js module:io.ox/files
+msgid "You have to select a file to upload."
+msgstr "Hai selezionato un file da caricare."
+
+#: apps/io.ox/files/actions/versions-delete.js module:io.ox/files
+msgctxt "One file only"
+msgid "Do you really want to delete this version?"
+msgstr "Vuoi davvero eliminare questa versione?"
+
+#: apps/io.ox/files/api.js module:io.ox/files apps/io.ox/files/legacy_api.js
+msgid "The provided filename exceeds the allowed length."
+msgstr "Il nome file fornito supera la lunghezza consentita."
+
+#: apps/io.ox/files/api.js module:io.ox/files apps/io.ox/files/legacy_api.js
+msgid "The allowed quota is reached."
+msgstr "La quota consentita è stata raggiunta."
+
 #: apps/io.ox/files/api.js module:io.ox/files apps/io.ox/files/legacy_api.js
 msgid "This file could not be uploaded."
 msgstr "Questo file non può essere caricato."
 
-#: apps/io.ox/files/actions/add-to-portal.js module:io.ox/files
-msgid "This file has been added to the portal"
-msgstr "Questo file è stato aggiunto al portale"
-
-#: apps/io.ox/files/actions/delete.js module:io.ox/files
-msgid "This file has not been deleted"
-msgid_plural "These files have not been deleted"
-msgstr[0] "Questo file non è stato eliminato"
-msgstr[1] "Questi file non sono stati eliminati"
-
-#: apps/io.ox/files/actions/delete.js module:io.ox/files
-msgid "This file has not been deleted, as it is locked by its owner."
-msgid_plural ""
-"These files have not been deleted, as they are locked by their owner."
-msgstr[0] ""
-"Questo file non è stato eliminato, poiché è bloccato dal proprietario."
-msgstr[1] ""
-"Questi file non sono stati eliminati, poiché sono bloccati dal proprietario."
-
-#: apps/io.ox/core/viewer/views/sidebar/fileinfoview.js
-#: module:io.ox/core/viewer
-msgid "This file is shared with others"
-msgstr "Questo file è condiviso con altri"
-
-#: apps/io.ox/editor/main.js module:io.ox/editor
-msgid "This file will be written in your default folder to allow editing"
-msgstr ""
-"Questo file sarà scritto nella cartella predefinita per consentire la "
-"modifica"
-
-#: apps/io.ox/core/sub/settings/pane.js module:io.ox/core/sub
-msgid "This folder has no publications"
-msgstr "Questa cartella non ha pubblicazioni"
-
-#: apps/io.ox/core/sub/settings/pane.js module:io.ox/core/sub
-msgid "This folder has no subscriptions"
-msgstr "Questa cartella non ha sottoscrizioni"
-
-#: apps/io.ox/core/folder/extensions.js module:io.ox/core
-msgid "This folder has publications and/or subscriptions"
-msgstr "Questa cartella ha pubblicazioni e/o sottoscrizioni"
-
-#: apps/io.ox/core/sub/settings/pane.js module:io.ox/core/sub
-msgid ""
-"This folder has publications but you are not allowed to view or edit them"
-msgstr ""
-"Questa cartella ha pubblicazioni, ma non ti è consentito visualizzarle o "
-"modificarle"
-
-#: apps/io.ox/core/folder/extensions.js module:io.ox/core
-msgid "This folder has subscriptions"
-msgstr "Questa cartella ha sottoscrizioni"
-
-#: apps/io.ox/core/sub/settings/pane.js module:io.ox/core/sub
-msgid ""
-"This folder has subscriptions but you are not allowed to view or edit them"
-msgstr ""
-"Questa cartella ha sottoscrizioni, ma non ti è consentito visualizzarle o "
-"modificarle"
-
-#: apps/io.ox/core/viewer/views/sidebar/fileinfoview.js
-#: module:io.ox/core/viewer
-msgid "This folder is shared with others"
-msgstr "Questa cartella è condivisa con altri"
-
-#: apps/io.ox/core/folder/actions/remove.js module:io.ox/core
-msgid ""
-"This folder is shared with others. It won't be available for them any more."
-msgstr ""
-"Questa cartella è condivisa con altri. Non sarà più disponibile per loro."
-
-#: apps/io.ox/core/folder/actions/rename.js module:io.ox/core
-msgid "This is a standard folder, which can't be renamed."
-msgstr "Questa è una cartella standard, che non può essere rinominata."
-
-#: apps/io.ox/mail/accounts/model.js module:io.ox/keychain
-msgid "This is not a valid email address"
-msgstr "Non è un indirizzo di posta valido"
-
-#: apps/io.ox/mail/accounts/settings.js module:io.ox/mail/accounts/settings
-msgid "This is not a valid mail address"
-msgstr "Non è un indirizzo di posta valido"
-
-#. permissions dialog
-#. error message when selected user or group can not be used
-#: apps/io.ox/core/permissions/permissions.js module:io.ox/core
-msgid "This is not a valid user or group."
-msgstr "Questo non è un utente o un gruppo valido."
-
-#: apps/io.ox/contacts/view-detail.js module:io.ox/contacts
-#: apps/io.ox/participants/views.js module:io.ox/core
-msgid "This list has no contacts yet"
-msgstr "Questa lista non contiene alcun contatto"
-
-#: apps/io.ox/mail/actions/addToPortal.js module:io.ox/mail
-msgid "This mail has been added to the portal"
-msgstr "Questo messaggio è stato aggiunto al portale"
-
-#: apps/io.ox/mail/detail/content.js module:io.ox/mail
-msgid "This mail has no content"
-msgstr "Questo messaggio non ha contenuto"
-
-#: apps/io.ox/mail/compose/view.js module:io.ox/mail
-#: apps/io.ox/mail/detail/mobileView.js apps/io.ox/mail/detail/view.js
-msgid "This message has been truncated due to size limitations."
-msgstr ""
-"Questo messaggio è stato troncato a causa delle limitazioni sulla dimensione."
-
-#: apps/io.ox/contacts/print.js module:io.ox/contacts
-msgid "This note will not be printed"
-msgstr "Questa nota non sarà stampata"
-
-#: apps/io.ox/mail/mailfilter/settings/filter/view-form.js
-#: module:io.ox/settings
-msgid ""
-"This rule applies to all messages. Please add a condition to restrict this "
-"rule to specific messages."
-msgstr ""
-"Questa regola si applica a tutti i messaggi. Aggiungi una condizione per "
-"restringere questa regola a messaggi specifici."
-
-#: apps/io.ox/tasks/print.js module:io.ox/tasks
-#: apps/io.ox/tasks/view-detail.js
-msgid "This task recurs"
-msgstr "Questa attività ricorre"
-
-#: apps/plugins/portal/twitter/register.js module:plugins/portal
-msgid ""
-"This widget is currently offline because the twitter rate limit exceeded."
-msgstr ""
-"Questo widget non è attualmente in linea poiché è stato superato il limite "
-"di frequenza imposto da twitter."
-
-#: apps/io.ox/mail/main.js module:io.ox/mail
-msgid "Thread"
-msgstr "Conversazione"
-
-#: apps/io.ox/core/viewer/views/sidebarview.js module:io.ox/core/viewer
-msgid "Thumbnails"
-msgstr "Miniature"
-
-#: apps/io.ox/files/toolbar.js module:io.ox/files
-msgid "Tiles"
-msgstr "Riquadri"
-
-#: apps/io.ox/backbone/mini-views/datepicker.js module:io.ox/core
-msgid "Time"
-msgstr "Ora"
-
-#: apps/io.ox/calendar/settings/pane.js module:io.ox/calendar
-msgid "Time scale in minutes"
-msgstr "Scala temporale in minuti"
-
-#: apps/io.ox/core/settings/pane.js module:io.ox/core
-msgid "Time zone"
-msgstr "Fuso orario"
-
-#: apps/io.ox/editor/main.js module:io.ox/editor
-msgid "Title"
-msgstr "Titolo"
-
-#: apps/io.ox/contacts/model.js module:io.ox/contacts
-msgctxt "salutation"
-msgid "Title"
-msgstr "Titolo"
-
-#. %1$s is the name of the inputfield (To, CC, BCC)
-#: apps/io.ox/core/viewer/views/sidebar/fileinfoview.js
-#: module:io.ox/core/viewer apps/io.ox/mail/common-extensions.js
-#: module:io.ox/mail apps/io.ox/mail/compose/extensions.js
-#: apps/io.ox/mail/mailfilter/settings/filter/view-form.js
-#: module:io.ox/settings apps/io.ox/mail/main.js apps/io.ox/mail/print.js
-#: apps/io.ox/mail/view-options.js
-msgid "To"
-msgstr "A"
-
-#: apps/io.ox/contacts/distrib/create-dist-view.js module:io.ox/contacts
-msgid ""
-"To add contacts manually, just provide a valid email address (e.g john."
-"doe@example.com or \"John Doe\" <jd@example.com>)"
-msgstr ""
-"Per aggiungere contatti manualmente, basta fornire un indirizzo di posta "
-"valido (ad es. mario.rossi@esempio.com o \"Mario Rossi\" <mr@esempio.com>)"
-
-#: apps/io.ox/calendar/mobile-toolbar-actions.js module:io.ox/calendar
-#: apps/io.ox/calendar/toolbar.js apps/io.ox/calendar/util.js
-#: apps/io.ox/calendar/week/view.js apps/io.ox/core/tk/datepicker.js
-#: module:io.ox/core apps/io.ox/find/date/patterns.js apps/io.ox/tasks/util.js
-#: module:io.ox/tasks apps/plugins/portal/birthdays/register.js
-#: module:plugins/portal
-msgid "Today"
-msgstr "Oggi"
-
-#: apps/io.ox/backbone/views/datepicker.js module:io.ox/core
-msgid "Today: %1$s"
-msgstr "Oggi: %1$s"
-
-#. button label for toggling fullscreen mode
-#. button tooltip for toggling fullscreen mode
-#: apps/io.ox/presenter/views/navigationview.js module:io.ox/presenter
-#: apps/io.ox/presenter/views/toolbarview.js
-msgid "Toggle fullscreen"
-msgstr "Passa a schermo intero"
-
-#: apps/io.ox/core/viewer/views/sidebar/panelbaseview.js
-#: module:io.ox/core/viewer
-msgid "Toggle panel"
-msgstr "Commuta il pannello"
-
-#: apps/io.ox/mail/threadview.js module:io.ox/mail
-msgid "Toggle viewport size"
-msgstr ""
-
-#: apps/io.ox/calendar/util.js module:io.ox/calendar apps/io.ox/tasks/util.js
-#: module:io.ox/tasks apps/plugins/portal/birthdays/register.js
-#: module:plugins/portal
-msgid "Tomorrow"
-msgstr "Domani"
-
-#. Emoji category
-#. Japanese: ツール
-#. Contains: Phones, tv, clocks
-#: apps/io.ox/emoji/categories.js module:io.ox/mail/emoji
-msgid "Tool"
-msgstr "Attrezzi"
-
-#: apps/io.ox/files/guidance/statistics.js module:io.ox/files
-msgid "Top 10 file types"
-msgstr "Principali 10 tipi di file"
-
-#: apps/io.ox/files/guidance/statistics.js module:io.ox/files
-msgid "Top 10 folder size"
-msgstr "Principali 10 dimensioni delle cartelle"
-
-#: apps/io.ox/mail/statistics.js module:io.ox/mail
-msgid "Top 10 you got mail from"
-msgstr "I primi 10 dai quali hai ricevuto messaggi"
-
-#: apps/io.ox/mail/statistics.js module:io.ox/mail
-msgid "Top 10 you sent mail to"
-msgstr "I primi 10 ai quali hai inviato messaggi"
-
-#: apps/io.ox/notes/mediator.js module:io.ox/notes
-msgid "Topics"
-msgstr "Argomenti"
-
-#: apps/io.ox/wizards/upsell.js module:io.ox/wizards
-msgid "Total cost"
-msgstr "Costo totale"
-
-#: apps/io.ox/core/folder/node.js module:io.ox/core
-msgid "Total: %1$d"
-msgstr "Totale: %1$d"
-
-#: apps/io.ox/core/settings/errorlog/settings/pane.js module:io.ox/core
-msgid "Total: %1$s requests"
-msgstr "Totale: %1$s richieste"
-
-#: apps/io.ox/contacts/model.js module:io.ox/contacts
-msgid "Town"
-msgstr "Città"
-
-#: apps/io.ox/core/commons.js module:io.ox/core
-msgid "Try now!"
-msgstr "Prova subito!"
-
-#: apps/io.ox/mail/accounts/settings.js module:io.ox/mail/accounts/settings
-msgid "Trying to auto-configure your mail account"
-msgstr "Tentativo di configurazione automatica dell'account di posta"
-
-#: apps/plugins/portal/tumblr/register.js module:io.ox/portal
-msgid "Tumblr"
-msgstr "Tumblr"
-
-#: apps/plugins/portal/twitter/register.js module:plugins/portal
-msgid "Twitter"
-msgstr "Twitter"
-
-#: apps/plugins/portal/twitter/register.js module:plugins/portal
-msgid "Twitter reported the following errors:"
-msgstr "Twitter ha restituito i seguenti errori:"
-
-#: apps/io.ox/calendar/edit/extensions.js module:io.ox/calendar/edit/main
-#: apps/io.ox/tasks/edit/view-template.js module:io.ox/tasks/edit
-#: apps/plugins/portal/flickr/register.js module:plugins/portal
-msgid "Type"
-msgstr "Tipo"
-
-#: apps/io.ox/core/about/about.js module:io.ox/core
-#: apps/io.ox/core/settings/errorlog/settings/pane.js
-msgid "UI version"
-msgstr "Versione UI"
-
-#: apps/io.ox/contacts/model.js module:io.ox/contacts
-#: apps/plugins/portal/rss/register.js module:io.ox/portal
-msgid "URL"
-msgstr "URL"
-
-#: apps/plugins/portal/xing/actions.js module:plugins/portal
-msgid "Un-like"
-msgstr "Non mi piace"
-
-#. As on Facebook, XING allows a stop pointing out they liked a comment. An 'undo' for the like action, if you will.
-#: apps/plugins/portal/xing/actions.js module:plugins/portal
-msgid "Un-liked comment"
-msgstr "Commenti non gradito"
-
-#: apps/io.ox/mail/api.js module:io.ox/mail
-msgid ""
-"Unable to connect to mail server. Possible reasons: The mail server is "
-"(temporarily) down or there are network connection problems. Please try "
-"again in a few minutes."
-msgstr ""
-"Impossibile connettersi al server di posta. Possibili motivi: il server di "
-"posta è (temporaneamente) indisponibile o ci sono problemi sulla connessione "
-"di rete. Prova ancora tra pochi minuti."
-
-#: apps/io.ox/mail/mailfilter/settings/register.js module:io.ox/mail
-msgid "Unable to load mail filter rules settings."
-msgstr ""
-"Impossibile caricare le impostazioni delle regole di filtraggio dei messaggi."
-
-#: apps/io.ox/mail/autoforward/settings/register.js module:io.ox/mail
-#: apps/io.ox/mail/vacationnotice/settings/register.js
-#: apps/io.ox/settings/util.js module:io.ox/core
-msgid "Unable to load mail filter settings."
-msgstr "Impossibile caricare le impostazioni del filtro di posta."
-
-#: apps/io.ox/calendar/print.js module:io.ox/calendar
-#: apps/io.ox/tasks/print.js module:io.ox/tasks
-msgid "Unconfirmed"
-msgstr "Non confermata"
-
-#. Task: Undone like in "Mark as undone"
-#: apps/io.ox/tasks/toolbar.js module:io.ox/mail
-msgid "Undone"
-msgstr "Annullata"
-
-#: apps/plugins/halo/xing/register.js module:plugins/portal
-msgid "Unemployed"
-msgstr "Disoccupato"
-
-#. twitter: Stop following this person
-#: apps/plugins/portal/twitter/util.js module:plugins/portal
-msgid "Unfollow"
-msgstr "Smetti di seguire"
-
-#. Emoji collection. Unified/standard icons. "Standard" might work for other languages.
-#: apps/io.ox/emoji/categories.js module:io.ox/mail/emoji
-msgid "Unified"
-msgstr "Unificata"
-
-#: apps/io.ox/participants/model.js module:io.ox/core
-msgid "Unknown"
-msgstr "Sconosciuto"
-
-#: apps/plugins/portal/tumblr/register.js module:io.ox/portal
-msgid "Unknown error while checking tumblr-blog."
-msgstr "Errore sconosciuto durante il controllo del blog di Tumblr."
-
-#: apps/io.ox/mail/util.js module:io.ox/core
-msgid "Unknown sender"
-msgstr "Mittente sconosciuto"
-
-#: apps/io.ox/files/actions.js module:io.ox/files apps/io.ox/files/toolbar.js
-msgid "Unlock"
-msgstr "Sblocca"
-
-#: apps/io.ox/core/sub/settings/pane.js module:io.ox/core/sub
-msgid "Unnamed subscription"
-msgstr "Sottoscrizione senza nome"
-
-#: apps/io.ox/mail/common-extensions.js module:io.ox/mail
-#: apps/io.ox/mail/view-options.js
-msgid "Unread"
-msgstr "Non letto"
-
-#: apps/io.ox/core/folder/api.js module:io.ox/core
-msgid "Unread messages"
-msgstr "Messaggi non letti"
-
-#: apps/io.ox/core/folder/node.js module:io.ox/core
-msgid "Unread: %1$d"
-msgstr "Non letto: %1$d"
-
-#: apps/io.ox/core/main.js module:io.ox/core
-msgid "Unsaved documents will be lost. Do you want to sign out now?"
-msgstr "I documenti non salvati saranno persi. Vuoi disconnetterti ora?"
-
-#: apps/io.ox/core/boot/i18n.js module:io.ox/core/boot
-msgid ""
-"Unsupported Preview - Certain functions disabled and stability not assured "
-"until general release later this year"
-msgstr ""
-"Anteprima non supportata - Alcune funzioni sono disabilitate e la stabilità "
-"non è garantita fino al rilascio che avverrà nel corso dell'anno."
-
-#: apps/io.ox/core/settings/downloads/pane.js module:io.ox/core
-#: apps/plugins/portal/updater/register.js module:plugins/portal
-msgid "Updater"
-msgstr "Programma di aggiornamento"
-
-#: apps/io.ox/core/sub/subscriptions.js module:io.ox/core/sub
-msgid ""
-"Updating subscribed data takes time. Importing 100 contacts for example, may "
-"take up to 5 minutes. Please have some patience."
-msgstr ""
-"L'aggiornamento dei dati sottoscritti richiede tempo. L'importazione di 100 "
-"contatti, ad esempio, richiede fino a 5 minuti. Ti chiediamo di pazientare."
-
-#: apps/io.ox/core/upsell.js module:io.ox/core
-msgid "Upgrade required"
-msgstr "Aggiornamento richiesto"
-
-#: apps/io.ox/wizards/upsell.js module:io.ox/wizards
-msgid "Upgrade to premium edition"
-msgstr "Aggiornamento all'edizione premium"
-
-#: apps/plugins/portal/upsell/register.js module:plugins/portal
-msgid "Upgrade your account"
-msgstr "Aggiorna il tuo account"
-
-#: apps/io.ox/core/viewer/views/sidebar/uploadnewversionview.js
-#: module:io.ox/core/viewer apps/io.ox/files/actions/upload-new-version.js
-#: module:io.ox/files
-msgid "Upload"
-msgstr "Carica"
-
-#: apps/io.ox/core/import/import.js module:io.ox/core
-msgid "Upload file"
-msgstr "Carica un file"
+#: apps/io.ox/files/common-extensions.js module:io.ox/files
+msgid "modified"
+msgstr "modificato"
+
+#: apps/io.ox/files/common-extensions.js module:io.ox/files
+msgid "size"
+msgstr "dimensione"
+
+#: apps/io.ox/files/common-extensions.js module:io.ox/files
+msgid "Locked"
+msgstr "Bloccato"
+
+#: apps/io.ox/files/detail/main.js module:io.ox/files
+msgid "File Details"
+msgstr "Dettagli file"
+
+#: apps/io.ox/files/filepicker.js module:io.ox/files
+msgid "Add files"
+msgstr "Aggiungi file"
+
+#: apps/io.ox/files/filepicker.js module:io.ox/files apps/io.ox/files/main.js
+msgid "Files"
+msgstr "File"
+
+#: apps/io.ox/files/filepicker.js module:io.ox/files
+msgid "The uploaded file does not match the requested file type."
+msgid_plural "None of the uploaded files matches the requested file type."
+msgstr[0] "Il file caricato non corrisponde al tipo di file richiesto."
+msgstr[1] "Nessuno dei file caricati corrisponde al tipo di file richiesto."
 
 #: apps/io.ox/files/filepicker.js module:io.ox/files
 msgid "Upload local file"
 msgstr "Caricare file locale"
 
-#: apps/io.ox/core/viewer/views/sidebar/uploadnewversionview.js
-#: module:io.ox/core/viewer apps/io.ox/core/viewer/views/toolbarview.js
-#: module:io.ox/core apps/io.ox/files/actions/upload-new-version.js
-#: module:io.ox/files
-msgid "Upload new version"
-msgstr "Carica nuova versione"
-
-#: apps/io.ox/files/upload/view.js module:io.ox/files
-msgid "Upload progress"
-msgstr "Avanzamento del caricamento"
-
-#. the name of the file, which is currently uploaded (might be shortended by '...' on missing screen space )
-#: apps/io.ox/files/upload/main.js module:io.ox/files
-msgid "Uploading \"%1$s\""
-msgstr "Caricamento di \"%1$s\""
-
-#. headline for a progress bar
-#: apps/io.ox/core/tk/attachments.js module:io.ox/core
-msgid "Uploading attachments"
-msgstr "Caricamento allegati"
-
-#: apps/io.ox/core/tk/upload.js module:io.ox/core
-msgid "Uploading folders is not supported."
-msgstr "Il caricamento delle cartelle non è supportato."
-
-#: apps/io.ox/core/settings/errorlog/settings/pane.js module:io.ox/core
-msgid "Uptime: %1$s minutes"
-msgstr "Uptime: %1$s minuti"
-
-#: apps/io.ox/tasks/main.js module:io.ox/tasks
-msgid "Urgency"
-msgstr "Urgenza"
-
-#. %1$s is usually "Drive Mail" (product name; might be customized)
-#: apps/io.ox/mail/compose/extensions.js module:io.ox/mail
-msgid "Use %1$s"
-msgstr "Utilizza %1$s"
-
-#: apps/io.ox/mail/toolbar.js module:io.ox/mail
-msgid "Use categories"
-msgstr "Utilizza le categorie"
-
-#: apps/io.ox/backbone/mini-views/datepicker.js module:io.ox/core
-#: apps/io.ox/calendar/freetime/timeView.js module:io.ox/calendar
-#: apps/io.ox/calendar/week/view.js
-msgid ""
-"Use cursor keys to change the date. Press ctrl-key at the same time to "
-"change year or shift-key to change month. Close date-picker by pressing ESC "
-"key."
-msgstr ""
-"Utilizza le frecce direzionali per cambiare la data. Premi CTRL allo stesso "
-"tempo per cambiare l'anno o MAIUSC per cambiare il mese. Chiudi il selettore "
-"della data premendo il tasto ESC."
-
-#. Tooltip for main toolbar
-#: apps/io.ox/backbone/mini-views/toolbar.js module:io.ox/core
-msgid "Use cursor keys to navigate"
-msgstr "Utilizza le frecce direzionali per navigare"
-
-#: apps/io.ox/backbone/views/datepicker.js module:io.ox/core
-msgid "Use cursor keys to navigate, press enter to select a date"
-msgstr ""
-"Utilizza le frecce direzionali per navigare, premi Invio per selezionare una "
-"data"
-
-#: apps/io.ox/backbone/mini-views/settings-list-view.js module:io.ox/core
-msgid "Use cursor keys to reorder items"
-msgstr "Utilizza le frecce direzionali per riordinare gli elementi"
-
-#: apps/io.ox/mail/compose/names.js module:io.ox/mail
-msgid "Use custom name"
-msgstr "Usa nome personalizzato"
-
-#: apps/io.ox/mail/settings/pane.js module:io.ox/mail
-msgid "Use fixed-width font for text mails"
-msgstr "Usa un carattere a larghezza fissa per il testo dei messaggi"
-
-#: apps/io.ox/core/viewer/views/displayerview.js module:io.ox/core
-msgid ""
-"Use left/right arrow keys to navigate and escape key to exit the viewer."
-msgstr ""
-"Utilizza le frecce direzionali destra e sinistra per navigare e il tasto Esc "
-"per uscire dal visualizzatore."
-
-#. Auth type. Use separate username and password
-#: apps/io.ox/mail/accounts/view-form.js module:io.ox/settings
-msgid "Use separate username and password"
-msgstr "Usa nome utente e password separati"
-
-#: apps/io.ox/mail/accounts/view-form.js module:io.ox/settings
-msgid "Use unified mail for this account"
-msgstr "Usa la posta unificata per questo account"
-
-#: apps/io.ox/backbone/mini-views/datepicker.js module:io.ox/core
-msgid ""
-"Use up and down keys to change the time. Close selection by pressing ESC key."
-msgstr ""
-"Usa i tasti su e giù per cambiare l'ora. Chiudi la selezione premendo il "
-"tasto ESC."
-
-#. object permissions - user role
-#: apps/io.ox/files/share/permissions.js module:io.ox/core
-msgid "User"
-msgstr "Utente"
-
-#: apps/plugins/portal/userSettings/register.js module:io.ox/core
-msgid "User data"
-msgstr "Dati dell'utente"
-
-#: apps/io.ox/contacts/edit/view-form.js module:io.ox/contacts
-msgid "User fields"
-msgstr "Campi dell'utente"
-
-#: apps/io.ox/core/boot/i18n.js module:io.ox/core/boot
-#: apps/plugins/administration/groups/settings/edit.js module:io.ox/core
-msgid "User name"
-msgstr "Nome utente"
-
-#: apps/io.ox/mail/accounts/view-form.js module:io.ox/settings
-msgid "Username"
-msgstr "Nome utente"
-
-#: apps/io.ox/mail/accounts/view-form.js module:io.ox/settings
-msgid "Username must not be empty."
-msgstr "Il nome utente non può essere vuoto."
-
-#: apps/io.ox/mail/vacationnotice/settings/model.js module:io.ox/mail
-#: apps/io.ox/mail/vacationnotice/settings/register.js
-msgid "Vacation Notice"
-msgstr "Avviso di assenza"
-
-#: apps/io.ox/core/viewer/views/sidebar/uploadnewversionview.js
-#: module:io.ox/core/viewer
-msgid "Version Comment"
-msgstr "Commento della versione"
-
-#. information about the currently displayed file version in viewer
-#. %1$d - version date
-#: apps/io.ox/core/viewer/views/displayerview.js module:io.ox/core
-msgid "Version of %1$s"
-msgstr "Versione di %1$s"
-
-#: apps/io.ox/core/viewer/views/sidebar/fileversionsview.js
-#: module:io.ox/core/viewer
-msgid "Versions (%1$d)"
-msgstr "Versioni (%1$d)"
-
-#: apps/io.ox/mail/toolbar.js module:io.ox/mail
-msgid "Vertical"
-msgstr "Verticale"
-
-#: apps/io.ox/files/view-options.js module:io.ox/files
-msgid "Videos"
-msgstr "Video"
-
-#. View is used as a noun in the toolbar. Clicking the button opens a popup with options related to the View
-#: apps/io.ox/calendar/toolbar.js module:io.ox/calendar
-#: apps/io.ox/contacts/toolbar.js module:io.ox/contacts
-#: apps/io.ox/core/pim/actions.js module:io.ox/core
-#: apps/io.ox/core/viewer/views/sidebar/fileversionsview.js
-#: module:io.ox/core/viewer apps/io.ox/files/actions.js module:io.ox/files
-#: apps/io.ox/files/toolbar.js apps/io.ox/mail/actions.js module:io.ox/mail
-#: apps/io.ox/mail/toolbar.js apps/io.ox/tasks/toolbar.js
-msgid "View"
-msgstr "Vista"
-
-#: apps/io.ox/core/folder/extensions.js module:io.ox/core
-msgid "View all attachments"
-msgstr "Visualizza tutti gli allegati"
-
-#: apps/io.ox/mail/actions.js module:io.ox/mail
-msgid "View attachment"
-msgstr "Visualizza allegato"
-
-#: apps/io.ox/core/viewer/views/toolbarview.js module:io.ox/core
-msgid "View details"
-msgstr "Visualizza i dettagli"
-
-#: apps/io.ox/core/viewer/views/sidebar/fileinfoview.js
-#: module:io.ox/core/viewer
-msgid "View message"
-msgstr "Vista messaggio"
-
-#. the dropdown button tooltip for the participants dropdown.
-#. button label for toggling participants view
-#. button tooltip for toggling participants view
-#: apps/io.ox/presenter/views/navigationview.js module:io.ox/presenter
-#: apps/io.ox/presenter/views/toolbarview.js
-msgid "View participants"
-msgstr "Visualizza i partecipanti"
-
-#. source in terms of source code
-#: apps/io.ox/mail/actions.js module:io.ox/mail apps/io.ox/mail/toolbar.js
-msgid "View source"
-msgstr "Visualizza il sorgente"
-
-#. folder permissions
-#: apps/io.ox/files/share/permissions.js module:io.ox/core
-msgid "View the folder"
-msgstr "Visualizza la cartella"
-
-#: apps/io.ox/presenter/actions.js module:io.ox/presenter
-msgid "View the presentation in fullscreen on your device."
-msgstr "Visualizza la presentazione a schermo intero sul tuo dispositivo."
-
-#. Role: view folder + read all
-#: apps/io.ox/files/share/permissions.js module:io.ox/core
-msgid "Viewer"
-msgstr "Visualizzatore"
-
-#: apps/io.ox/core/viewer/views/toolbarview.js module:io.ox/core
-msgid "Viewer Toolbar"
-msgstr "Barra degli strumenti del visualizzatore"
-
-#: apps/io.ox/tasks/edit/view-template.js module:io.ox/tasks/edit
-#: apps/io.ox/tasks/print.js module:io.ox/tasks apps/io.ox/tasks/util.js
-msgid "Waiting"
-msgstr "In attesa"
-
-#: apps/io.ox/core/yell.js module:io.ox/core
-msgid "Warning"
-msgstr "Avviso"
-
-#: apps/io.ox/mail/common-extensions.js module:io.ox/mail
-msgid "Warning: This message might be a phishing or scam mail"
-msgstr ""
-"Avviso: questo messaggio di posta potrebbe essere un tentativo di frode"
-
-#: apps/io.ox/mail/accounts/view-form.js module:io.ox/settings
-msgid "Warnings"
-msgstr "Avvisi"
-
-#: apps/io.ox/core/tk/filestorageUtil.js module:io.ox/core
-msgid "Warnings:"
-msgstr "Avvisi:"
-
-#. Emoji category
-#. Japanese should include "Katakana Middle Dot". Unicode: 30FB
-#. Japanese: 天気・季節
-#. Other languages can use simple bullet. Unicode: 2022
-#. Contains: Sun, rain, flowers
-#: apps/io.ox/emoji/categories.js module:io.ox/mail/emoji
-msgid "Weather • Season"
-msgstr "Meteo • Stagione"
-
-#: apps/io.ox/calendar/freebusy/templates.js module:io.ox/calendar/freebusy
-#: apps/io.ox/calendar/toolbar.js module:io.ox/calendar
-msgid "Week"
-msgstr "Settimana"
-
-#. recurrence string
-#. %1$s day string, e.g. "work days" or "Friday" or "Monday, Tuesday, Wednesday"
-#: apps/io.ox/calendar/util.js module:io.ox/calendar
-msgid "Weekly on %1$s"
-msgstr "Settimanalmente il %1$s"
-
-#: apps/io.ox/core/tk/wizard.js module:io.ox/core
-msgid "Welcome"
-msgstr "Benvenuto"
-
-#. %1$s is social media name, e.g. Facebook
-#: apps/io.ox/portal/main.js module:io.ox/portal
-msgid "Welcome to %1$s"
-msgstr "Benvenuto in %1$s"
-
-#: apps/plugins/wizards/mandatory/main.js module:io.ox/wizards/firstStart
-msgid "Welcome to %s"
-msgstr "Benvenuto in %s"
-
-#. Default greeting for portal widget
-#: apps/io.ox/portal/main.js module:io.ox/portal
-msgid "Welcome to your calendar"
-msgstr "Benvenuto nel tuo calendario"
-
-#. Default greeting for portal widget
-#: apps/io.ox/portal/main.js module:io.ox/portal
-msgid "Welcome to your files"
-msgstr "Benvenuto nei tuoi file"
-
-#. Default greeting for portal widget
-#: apps/io.ox/portal/main.js module:io.ox/portal
-msgid "Welcome to your inbox"
-msgstr "Benvenuto nella tua posta in arrivo"
-
-#. Default greeting for portal widget
-#: apps/io.ox/portal/main.js module:io.ox/portal
-msgid "Welcome to your tasks"
-msgstr "Benvenuto nelle tue attività"
-
-#. title for 3rd step of the client onboarding wizard
-#. user can choose between different scenarios (usually identical with our apps)
-#: apps/io.ox/onboarding/clients/wizard.js module:io.ox/core/onboarding
-msgid "What do you want to use?"
-msgstr "Cosa vuoi utilizzare?"
-
-#. user can choose between smartphone, tablet and laptop/desktop (usually)
-#: apps/io.ox/onboarding/clients/wizard.js module:io.ox/core/onboarding
-msgid "What type of device do you want to configure?"
-msgstr "Che tipo di dispositivo vuoi configurare?"
-
-#: apps/io.ox/core/settings/downloads/pane.js module:io.ox/core
-#: apps/plugins/portal/updater/register.js module:plugins/portal
-msgid ""
-"When executing the downloaded file, an installation wizard will be launched. "
-"Follow the instructions and install the updater. Installs latest versions of "
-"Windows® client software. The Updater automatically informs about new "
-"updates. You can download the updates from within the Updater."
-msgstr ""
-"Quando esegui il file scaricato, si avvierà una procedura guidata di "
-"installazione. Segui le istruzioni per installare lo strumento di "
-"aggiornamento. Installerà le ultime versioni del programma client per "
-"Windows®. Lo strumento di aggiornamento ti informerà automaticamente sulla "
-"disponibilità di nuovi aggiornamenti. Puoi scaricare gli aggiornamenti "
-"dall'interno dello strumento di aggiornamento."
-
-#: apps/io.ox/calendar/util.js module:io.ox/calendar
-msgid "Whole day"
-msgstr "Giornata intera"
-
-#: apps/plugins/notifications/mail/register.js module:plugins/notifications
-msgid "Wood"
-msgstr "Bosco"
-
-#: apps/io.ox/calendar/freebusy/templates.js module:io.ox/calendar/freebusy
-#: apps/io.ox/calendar/toolbar.js module:io.ox/calendar
-msgid "Workweek"
-msgstr "Settimana lavorativa"
-
-#: apps/io.ox/core/notifications.js module:io.ox/core
-msgid "Would you like to enable desktop notifications?"
-msgstr "Vuoi abilitare le notifiche del desktop?"
-
-#: apps/io.ox/files/share/permissions.js module:io.ox/core
-msgid "Write permissions"
-msgstr "Permessi di scrittura"
-
-#: apps/plugins/halo/xing/register.js module:plugins/portal
-#: apps/plugins/portal/xing/register.js apps/plugins/xing/main.js
-msgid "XING"
-msgstr "XING"
-
-#. Yottabytes
-#: apps/io.ox/core/strings.js module:io.ox/core
-msgid "YB"
-msgstr "YB"
-
-#: apps/io.ox/backbone/mini-views/date.js module:io.ox/core
-msgid "Year"
-msgstr "Anno"
-
-#. recurrence string
-#. %1$s: Month nane, e.g. January
-#. %2$d: Date, numeric, e.g. 29
-#: apps/io.ox/calendar/util.js module:io.ox/calendar
-msgid "Yearly on %1$s %2$d"
-msgstr "Annualmente il %2$d %1$s"
-
-#. recurrence string
-#. %1$s: count string, e.g. first, second, or last
-#. %2$s: day string, e.g. Monday
-#. %3$s: month nane, e.g. January
-#: apps/io.ox/calendar/util.js module:io.ox/calendar
-msgid "Yearly on the %1$s %2$s of %3$d"
-msgstr "Annualmente il %1$s %2$s di %3$d"
-
-#: apps/io.ox/core/tk/mobiscroll.js module:io.ox/core
-msgid "Years"
-msgstr "Anni"
-
-#: apps/io.ox/core/tk/flag-picker.js module:io.ox/mail
-#: apps/io.ox/mail/mailfilter/settings/filter/view-form.js
-#: module:io.ox/settings
-msgid "Yellow"
-msgstr "Giallo"
-
-#. folder permissions - Is Admin? YES
-#: apps/io.ox/calendar/month/perspective.js module:io.ox/calendar
-#: apps/io.ox/calendar/week/perspective.js apps/io.ox/core/main.js
-#: module:io.ox/core apps/io.ox/core/permissions/permissions.js
-#: apps/io.ox/files/util.js module:io.ox/files
-#: apps/io.ox/mail/accounts/settings.js module:io.ox/mail/accounts/settings
-msgid "Yes"
-msgstr "Sì"
-
-#: apps/io.ox/mail/compose/actions/send.js module:io.ox/mail
-msgid "Yes, send without subject"
-msgstr "Sì, invia senza oggetto"
-
-#: apps/io.ox/mail/actions/attachmentEmpty.js module:io.ox/mail
-msgid "Yes, with empty attachment"
-msgstr "Sì, con allegato vuoto"
-
-#: apps/io.ox/calendar/util.js module:io.ox/calendar
-#: apps/io.ox/find/date/patterns.js module:io.ox/core apps/io.ox/mail/util.js
-#: apps/io.ox/tasks/util.js module:io.ox/tasks
-#: apps/plugins/portal/birthdays/register.js module:plugins/portal
-msgid "Yesterday"
-msgstr "Ieri"
-
-#: apps/io.ox/calendar/actions/acceptdeny.js module:io.ox/calendar
-msgid ""
-"You are about to change your confirmation status. Please leave a comment for "
-"other participants."
-msgstr ""
-"Stai per modificare lo stato della tua conferma. Lascia un commento per gli "
-"altri partecipanti."
-
-#. %1$s used disk space
-#. %2$s total disk space
-#. %3$s free disk space
+#: apps/io.ox/files/guidance/main.js module:io.ox/files
+msgctxt "help"
+msgid "The Drive App"
+msgstr "L'applicazione Drive"
+
+#: apps/io.ox/files/guidance/main.js module:io.ox/files
+msgctxt "help"
+msgid "Creating Files"
+msgstr "Creazione file"
+
+#: apps/io.ox/files/guidance/main.js module:io.ox/files
+msgctxt "help"
+msgid "Managing Files"
+msgstr "Gestione file"
+
+#: apps/io.ox/files/guidance/main.js module:io.ox/files
+msgctxt "help"
+msgid "Accessing Files with WebDAV"
+msgstr "Accesso ai file con WebDAV"
+
+#: apps/io.ox/files/guidance/main.js module:io.ox/files
+msgctxt "help"
+msgid "Drive Settings"
+msgstr "Impostazioni Drive"
+
+#: apps/io.ox/files/guidance/main.js module:io.ox/files
+msgid "Related articles"
+msgstr "Articoli correlati"
+
 #: apps/io.ox/files/guidance/statistics.js module:io.ox/files
-msgid ""
-"You are currently using %1$s of your %2$s available disk space. You have "
-"%3$s left. "
-msgstr ""
-"Stai utilizzando %1$s dei %2$s di spazio disponibile sul disco. Lo spazio "
-"rimanente è %3$s. "
-
-#. Warning dialog
-#. %1$s is a folder/calendar name
-#. %2$s is the folder owner
-#: apps/io.ox/calendar/freebusy/templates.js module:io.ox/calendar/freebusy
-msgid ""
-"You are not allowed to create appointments in \"%1$s\" owned by %2$s. "
-"Appointments will therefore be created in your private calendar."
-msgstr ""
-"Non hai il permesso di creare appuntamenti in \"%1$s\" di proprietà di %2$s. "
-"Gli appuntamenti saranno quindi creati nel tuo calendario privato."
-
-#. Warning dialog
-#. %1$s is a folder/calendar name
-#: apps/io.ox/calendar/freebusy/templates.js module:io.ox/calendar/freebusy
-msgid ""
-"You are not allowed to create appointments in \"%1$s\". Appointments will "
-"therefore be created in your private calendar."
-msgstr ""
-"Non hai il permesso di creare appuntamenti in \"%1$s\". Gli appuntamenti "
-"saranno quindi creati nel tuo calendario privato."
-
-#: apps/plugins/halo/xing/register.js module:plugins/portal
-msgid ""
-"You are not directly linked to %s. Here are people who are linked to %s:"
-msgstr ""
-"Non sei collegato direttamente a %s. Seguono le persone che sono collegate a "
-"%s:"
-
-#: apps/io.ox/calendar/invitations/register.js module:io.ox/calendar/main
-msgid "You are the organizer"
-msgstr "Sei l'organizzatore"
-
-#: apps/io.ox/mail/actions/attachmentEmpty.js module:io.ox/mail
-msgid ""
-"You attached an empty file. It could be, that this file has been deleted on "
-"your hard drive. Send it anyway?"
-msgstr ""
-"Hai allegato un file vuoto. Potrebbe essere che questo file sia stato "
-"eliminato dal tuo disco. Vuoi inviarlo comunque?"
-
-#: apps/io.ox/files/share/wizard.js module:io.ox/files
-msgid ""
-"You can copy and paste this link in an email, instant messenger or social "
-"network. Please note that anyone with this link can access the share."
-msgstr ""
-"Puoi copiar e incollare questo collegamento in un messaggio di posta "
-"elettronica, messaggistica istantanea o rete sociale. Nota che chiunque può "
-"accedere alla condivisione con questo collegamento."
-
-#: apps/io.ox/mail/categories/edit.js module:io.ox/mail
-msgid "You can enable categories again via the view dropdown on the right"
-msgstr ""
-"Puoi abilitare ancora le categorie tramite il menu a tendina sulla destra"
-
-#: apps/io.ox/mail/settings/signatures/settings/pane.js module:io.ox/mail
-msgid ""
-"You can import existing signatures from the previous product generation."
-msgstr ""
-"Puoi importare le firme esistenti dalla precedente versione del prodotto."
-
-#: apps/io.ox/core/notifications.js module:io.ox/core
-msgid ""
-"You can manage desktop notifications at any time, by visiting your settings"
-msgstr ""
-"Puoi gestire le notifiche del desktop in qualsiasi momento, visitando le tue "
-"impostazioni"
-
-#: apps/io.ox/editor/main.js module:io.ox/editor
-msgid "You can quick-save your changes via Ctrl+Enter."
-msgstr "Puoi salvare rapidamente le tue modifiche con Ctrl+Invio."
-
-#: apps/io.ox/presenter/errormessages.js module:io.ox/presenter
-msgid "You can't present the same document more than once."
-msgstr "Non puoi presentare lo stesso documento più di una volta."
-
-#: apps/io.ox/core/folder/actions/move.js module:io.ox/core
-msgid "You cannot move items to this folder"
-msgstr "Non puoi spostare elementi in questa cartella"
-
-#: apps/io.ox/core/folder/actions/move.js module:io.ox/core
-msgid "You cannot move items to virtual folders"
-msgstr "Impossibile spostare elementi nelle cartelle virtuali"
-
-#: apps/io.ox/calendar/invitations/register.js module:io.ox/calendar/main
-msgid "You declined this appointment"
-msgstr "Hai rifiutato questo appuntamento"
-
-#: apps/io.ox/calendar/invitations/register.js module:io.ox/calendar/main
-msgid "You declined this task"
-msgstr "Hai rifiutato questa attività"
-
-#: apps/io.ox/presenter/errormessages.js module:io.ox/presenter
-msgid "You do not have the appropriate permissions to read the document."
-msgstr "Non disponi dei permessi appropriati per leggere il documento."
-
-#: apps/plugins/portal/calendar/register.js module:plugins/portal
-msgid "You don't have any appointments in the near future."
-msgstr "Non hai appuntamenti nel prossimo futuro."
-
-#: apps/io.ox/core/sub/settings/pane.js module:io.ox/core/sub
-msgid "You don't have any publications yet"
-msgstr "Non hai ancora alcuna pubblicazione"
-
-#: apps/io.ox/core/sub/settings/pane.js module:io.ox/core/sub
-msgid "You don't have any subscriptions yet"
-msgstr "Non hai ancora alcuna sottoscrizione"
-
-#: apps/plugins/portal/tasks/register.js module:plugins/portal
-msgid "You don't have any tasks that are either due soon or overdue."
-msgstr "Non hai attività in scadenza o scadute."
-
-#: apps/plugins/portal/mail/register.js module:plugins/portal
-msgid "You have %1$d unread messages"
-msgstr "Hai %1$d messaggi non letti"
-
-#: apps/plugins/portal/mail/register.js module:plugins/portal
-msgid "You have 1 unread message"
-msgstr "Hai un messaggio non letto"
-
-#: apps/io.ox/calendar/invitations/register.js module:io.ox/calendar/main
-msgid "You have accepted the appointment"
-msgstr "Hai accettato l'appuntamento"
-
-#: apps/io.ox/calendar/invitations/register.js module:io.ox/calendar/main
-msgid "You have accepted this appointment"
-msgstr "Hai accettato questo appuntamento"
-
-#: apps/io.ox/calendar/invitations/register.js module:io.ox/calendar/main
-msgid "You have accepted this task"
-msgstr "Hai accettato questa attività"
-
-#: apps/io.ox/core/boot/i18n.js module:io.ox/core/boot
-msgid "You have been automatically signed out"
-msgstr "Sei stato disconnesso automaticamente"
-
-#: apps/io.ox/calendar/invitations/register.js module:io.ox/calendar/main
-msgid "You have declined the appointment"
-msgstr "Hai rifiutato l'appuntamento"
-
-#. Body text of generic desktop notification about new invitations to appointments
-#: apps/plugins/notifications/calendar/register.js
-#: module:plugins/notifications
-msgid "You have new appointment invitations"
-msgstr "Hai nuovi inviti agli appuntamenti"
-
-#. Body text of generic desktop notification about new reminders for appointments
-#: apps/plugins/notifications/calendar/register.js
-#: module:plugins/notifications
-msgid "You have new appointment reminders"
-msgstr "Hai nuovi promemoria degli appuntamenti"
-
-#: apps/plugins/notifications/mail/register.js module:plugins/notifications
-msgid "You have new mail"
-msgstr "Hai nuovi messaggi di posta"
-
-#: apps/io.ox/core/notifications/subview.js module:io.ox/core
-msgid "You have new notifications"
-msgstr "Hai nuove notifiche"
-
-#. Content for a generic desktop notification about new invitations to tasks
-#: apps/plugins/notifications/tasks/register.js module:plugins/notifications
-msgid "You have new task invitations"
-msgstr "Hai nuovi inviti alle attività"
-
-#. Content for a generic desktop notification about new reminders for tasks
-#: apps/plugins/notifications/tasks/register.js module:plugins/notifications
-msgid "You have new task reminders"
-msgstr "Hai nuovi promemoria delle attività"
-
-#: apps/plugins/portal/linkedIn/register.js module:plugins/portal
-msgid "You have no new messages"
-msgstr "Non hai nuovi messaggi"
-
-#: apps/plugins/portal/mail/register.js module:plugins/portal
-msgid "You have no unread messages"
-msgstr "Non hai messaggi non letti"
-
-#: apps/plugins/notifications/tasks/register.js module:plugins/notifications
-msgid "You have overdue tasks"
-msgstr "Hai attività scadute"
-
-#: apps/plugins/portal/linkedIn/register.js module:plugins/portal
-#: apps/plugins/portal/twitter/register.js
-msgid "You have reauthorized this %s account."
-msgstr "Hai nuovamente autorizzato questo account %s."
-
-#: apps/io.ox/oauth/settings.js module:io.ox/settings
-msgid "You have reauthorized this account."
-msgstr "Hai autorizzato nuovamente questo account."
-
-#: apps/io.ox/calendar/invitations/register.js module:io.ox/calendar/main
-msgid "You have tentatively accepted the appointment"
-msgstr "Hai accettato provvisoriamente questo appuntamento"
-
-#: apps/io.ox/core/sub/model.js module:io.ox/core/sub
-msgid "You have to enter a username and password to subscribe."
-msgstr "Devi digitare un nome utente e una password per sottoscrivere."
-
-#: apps/io.ox/files/actions/upload-new-version.js module:io.ox/files
-msgid "You have to select a file to upload."
-msgstr "Hai selezionato un file da caricare."
-
-#: apps/io.ox/core/relogin.js module:io.ox/core
-msgid "You have to sign in again"
-msgstr "È necessario effettuare nuovamente l'accesso"
-
-#. %n in the lowest version of Android
-#: apps/io.ox/core/boot/i18n.js module:io.ox/core/boot
-msgid "You need to use Android %n or higher."
-msgstr "Devi utilizzare Android %n o successivo."
-
-#. %n is the lowest version of iOS
-#: apps/io.ox/core/boot/i18n.js module:io.ox/core/boot
-msgid "You need to use iOS %n or higher."
-msgstr "Devi utilizzare iOS %n o successivo."
-
-#: apps/io.ox/core/folder/extensions.js module:io.ox/core
-msgid "You share this folder with other users"
-msgstr "Condividi questa cartella con altri utenti"
-
-#: apps/io.ox/calendar/invitations/register.js module:io.ox/calendar/main
-msgid "You tentatively accepted this invitation"
-msgstr "Hai accettato provvisoriamente questo invito"
-
-#: apps/io.ox/calendar/invitations/register.js module:io.ox/calendar/main
-msgid "You tentatively accepted this task"
-msgstr "Hai accettato provvisoriamente questa attività"
-
-#: apps/io.ox/calendar/freebusy/templates.js module:io.ox/calendar/freebusy
-msgid ""
-"You will automatically return to the appointment dialog. The selected start "
-"and end time as well as the current participant list will be applied."
-msgstr ""
-"Tornerai automaticamente alla finestra dell'appuntamento. Saranno applicati "
-"gli orari di inizio e di fine e l'elenco attuale dei partecipanti."
-
-#: apps/io.ox/core/main.js module:io.ox/core
-msgid "You will be automatically signed out in %1$d second"
-msgid_plural "You will be automatically signed out in %1$d seconds"
-msgstr[0] "Sarai disconnesso automaticamente in %1$d secondo"
-msgstr[1] "Sarai disconnesso automaticamente in %1$d secondi"
-
-#: apps/plugins/portal/xing/register.js module:plugins/portal
-msgid "Your %s newsfeed"
-msgstr "La tua fonte di notizie %s"
-
-#: apps/io.ox/core/relogin.js module:io.ox/core
-msgid "Your IP address has changed"
-msgstr "Il tuo indirizzo IP è cambiato"
-
-#: apps/io.ox/core/viewer/views/types/audioview.js module:io.ox/core
-msgid "Your browser does not support the audio format of this file."
-msgstr "Il tuo browser non supporta il formato audio di questo file."
-
-#: apps/io.ox/core/viewer/views/types/videoview.js module:io.ox/core
-msgid "Your browser does not support the video format of this file."
-msgstr "Il tuo browser non supporta il formato video di questo file."
-
-#: apps/io.ox/core/boot/i18n.js module:io.ox/core/boot
-msgid "Your browser is not supported!"
-msgstr "Il tuo browser non è supportato."
-
-#: apps/io.ox/core/boot/i18n.js module:io.ox/core/boot
-msgid "Your browser version is not supported!"
-msgstr "La versione del tuo browser non è supportata."
-
-#: apps/io.ox/core/boot/i18n.js module:io.ox/core/boot
-msgid "Your browser's cookie functionality is disabled. Please turn it on."
-msgstr "La funzionalità dei cookie del tuo browser è disabilitata. Attivala."
+msgid "Capacity"
+msgstr "Capacità"
 
 #. %1$s used disk space
 #. %2$s total disk space
@@ -10698,484 +5973,1393 @@
 "utilizzando attualmente %1$s dei %2$s di spazio disponibile su disco. La "
 "quantità di spazio disponibile è %3$s. "
 
+#. %1$s used disk space
+#. %2$s total disk space
+#. %3$s free disk space
+#: apps/io.ox/files/guidance/statistics.js module:io.ox/files
+msgid ""
+"You are currently using %1$s of your %2$s available disk space. You have "
+"%3$s left. "
+msgstr ""
+"Stai utilizzando %1$s dei %2$s di spazio disponibile sul disco. Lo spazio "
+"rimanente è %3$s. "
+
+#: apps/io.ox/files/guidance/statistics.js module:io.ox/files
+msgid "Top 10 folder size"
+msgstr "Principali 10 dimensioni delle cartelle"
+
+#. %1$s name of the current folder
+#: apps/io.ox/files/guidance/statistics.js module:io.ox/files
+msgid ""
+"These statistics only include folders, which have a depth less than four in "
+"the folder structure from the folder \"%1$s\"."
+msgstr ""
+"Queste statistiche includono solo le cartelle, con una profondità inferiore "
+"a quattro livelli nella struttura, a partire dalla cartella \"%1$s\"."
+
+#: apps/io.ox/files/guidance/statistics.js module:io.ox/files
+msgid "Top 10 file types"
+msgstr "Principali 10 tipi di file"
+
+#: apps/io.ox/files/legacy_api.js module:io.ox/files
+msgid "Please specify these missing variables: "
+msgstr "Specifica queste variabili mancanti: "
+
+#: apps/io.ox/files/main.js module:io.ox/files
+#: apps/plugins/portal/quota/register.js module:plugins/portal
+msgid "File quota"
+msgstr "Quota dei file"
+
+#: apps/io.ox/files/main.js module:io.ox/files apps/io.ox/mail/main.js
+#: module:io.ox/mail
+msgid "Need more space?"
+msgstr "Hai bisogno di altro spazio?"
+
+#. toolbar with 'select all' and 'sort by'
+#: apps/io.ox/files/main.js module:io.ox/files
+msgid "Files options"
+msgstr "Opzioni dei file"
+
+#: apps/io.ox/files/main.js module:io.ox/files
+msgid "thumbnail"
+msgstr "anteprima"
+
+#: apps/io.ox/files/mediaplayer.js module:io.ox/files
+msgid "Minimize"
+msgstr "Minimizza"
+
+#: apps/io.ox/files/mobile-toolbar-actions.js module:io.ox/mail
+msgid "Show icons"
+msgstr "Mostra icone"
+
+#: apps/io.ox/files/mobile-toolbar-actions.js module:io.ox/mail
+msgid "Show tiles"
+msgstr "Mostra riquadri"
+
+#: apps/io.ox/files/mobile-toolbar-actions.js module:io.ox/mail
+msgid "Show list"
+msgstr "Mostra elenco"
+
+#: apps/io.ox/files/settings/pane.js module:io.ox/files
+msgid "Show hidden files and folders"
+msgstr "Mostra i file e le cartelle nascoste"
+
+#: apps/io.ox/files/settings/pane.js module:io.ox/files
+msgid "Add new version"
+msgstr "Aggiungi una nuova versione"
+
+#: apps/io.ox/files/settings/pane.js module:io.ox/files
+msgid "Add new version and show notification"
+msgstr "Aggiungi una nuova versione e mostra la notifica"
+
+#: apps/io.ox/files/settings/pane.js module:io.ox/files
+msgid "Add separate file"
+msgstr "Aggiungi un file separato"
+
+#: apps/io.ox/files/settings/pane.js module:io.ox/files
+msgid "Adding files with identical names"
+msgstr "Aggiunta di file con nomi identici"
+
+#: apps/io.ox/files/share/listview.js module:io.ox/files
+msgid "Internal users"
+msgstr "Utenti interni"
+
+#: apps/io.ox/files/share/listview.js module:io.ox/files
+msgid "External guests"
+msgstr "Ospiti esterni"
+
+#: apps/io.ox/files/share/listview.js module:io.ox/files
+#: apps/io.ox/files/share/permissions.js module:io.ox/core
+msgid "Public link"
+msgstr "Collegamento pubblico"
+
+#. Role: view folder + read all
+#: apps/io.ox/files/share/permissions.js module:io.ox/core
+msgid "Viewer"
+msgstr "Visualizzatore"
+
+#. Role: view folder + read/write all
+#: apps/io.ox/files/share/permissions.js module:io.ox/core
+msgid "Reviewer"
+msgstr "Revisore"
+
+#: apps/io.ox/files/share/permissions.js module:io.ox/core
+msgid "The notification has been resent"
+msgstr "La notifica è stata inviata nuovamente"
+
+#: apps/io.ox/files/share/permissions.js module:io.ox/core
+msgid "Internal user"
+msgstr "Utente interno"
+
+#: apps/io.ox/files/share/permissions.js module:io.ox/core
+#: apps/io.ox/participants/model.js
+msgid "Group"
+msgstr "Gruppo"
+
+#: apps/io.ox/files/share/permissions.js module:io.ox/core
+msgid "Current role"
+msgstr "Ruolo attuale"
+
+#: apps/io.ox/files/share/permissions.js module:io.ox/core
+msgid "(Read only)"
+msgstr "(Sola lettura)"
+
+#: apps/io.ox/files/share/permissions.js module:io.ox/core
+msgid "(Read and write)"
+msgstr "(Lettura e scrittura)"
+
+#: apps/io.ox/files/share/permissions.js module:io.ox/core
+msgid "(Read, write, and delete)"
+msgstr "(Lettura, scrittura e eliminazione)"
+
+#: apps/io.ox/files/share/permissions.js module:io.ox/core
+msgid "Detailed access rights"
+msgstr "Diritti di accesso dettagliati"
+
+#. folder permissions
+#: apps/io.ox/files/share/permissions.js module:io.ox/core
+msgid "View the folder"
+msgstr "Visualizza la cartella"
+
+#. folder permissions
+#: apps/io.ox/files/share/permissions.js module:io.ox/core
+msgid "Create objects"
+msgstr "Crea oggetti"
+
+#. folder permissions
+#: apps/io.ox/files/share/permissions.js module:io.ox/core
+msgid "Create objects and subfolders"
+msgstr "Crea oggetti e sottocartelle"
+
+#: apps/io.ox/files/share/permissions.js module:io.ox/core
+msgid "Read permissions"
+msgstr "Permessi di lettura"
+
+#. object permissions - read
+#: apps/io.ox/files/share/permissions.js module:io.ox/core
+msgid "Read own objects"
+msgstr "Leggere i propri oggetti"
+
+#. object permissions - read
+#: apps/io.ox/files/share/permissions.js module:io.ox/core
+msgid "Read all objects"
+msgstr "Leggere tutti gli oggetti"
+
+#: apps/io.ox/files/share/permissions.js module:io.ox/core
+msgid "Write permissions"
+msgstr "Permessi di scrittura"
+
+#. object permissions - edit/modify
+#: apps/io.ox/files/share/permissions.js module:io.ox/core
+msgid "Edit own objects"
+msgstr "Modificare i propri oggetti"
+
+#. object permissions - edit/modify
+#: apps/io.ox/files/share/permissions.js module:io.ox/core
+msgid "Edit all objects"
+msgstr "Modificare tutti gli oggetti"
+
+#: apps/io.ox/files/share/permissions.js module:io.ox/core
+msgid "Delete permissions"
+msgstr "Permessi di eliminazione"
+
+#. object permissions - delete
+#: apps/io.ox/files/share/permissions.js module:io.ox/core
+msgid "Delete own objects"
+msgstr "Eliminare i propri oggetti"
+
+#. object permissions - delete
+#: apps/io.ox/files/share/permissions.js module:io.ox/core
+msgid "Delete all objects"
+msgstr "Eliminare tutti gli oggetti"
+
+#: apps/io.ox/files/share/permissions.js module:io.ox/core
+msgid "Administrative role"
+msgstr "Ruolo amministrativo"
+
+#. object permissions - user role
+#: apps/io.ox/files/share/permissions.js module:io.ox/core
+#: apps/io.ox/mail/mailfilter/settings/filter/view-form.js
+#: module:io.ox/settings
+msgid "User"
+msgstr "Utente"
+
+#: apps/io.ox/files/share/permissions.js module:io.ox/core
+msgid "Remove"
+msgstr "Rimuovi"
+
+#: apps/io.ox/files/share/permissions.js module:io.ox/core
+#: apps/io.ox/files/share/toolbar.js module:io.ox/files
+msgid "Revoke access"
+msgstr "Revoca l'accesso"
+
+#: apps/io.ox/files/share/permissions.js module:io.ox/core
+msgid "Resend invitation"
+msgstr "Invia nuovamente l'invito"
+
+#: apps/io.ox/files/share/permissions.js module:io.ox/core
+msgid "Send notification"
+msgstr "Invia notifica"
+
+#: apps/io.ox/files/share/permissions.js module:io.ox/core
+msgid "Share \"%1$s\""
+msgstr "Condividi \"%1$s\""
+
+#: apps/io.ox/files/share/permissions.js module:io.ox/core
+msgid "Permissions for \"%1$s\""
+msgstr "Permessi per \"%1$s\""
+
+#: apps/io.ox/files/share/permissions.js module:io.ox/core
+msgid "Add people"
+msgstr "Aggiungi persone"
+
+#: apps/io.ox/files/share/permissions.js module:io.ox/core
+msgid "Enter a Message to inform users"
+msgstr "Digita un messaggio per informare gli utenti"
+
+#. placeholder text in share dialog
+#: apps/io.ox/files/share/permissions.js module:io.ox/core
+msgid ""
+"Personal message (optional). This message is sent to all newly invited "
+"people."
+msgstr ""
+"Messaggio personale (opzionale). Questo messaggio è inviato a tutte le "
+"persone invitate."
+
+#: apps/io.ox/files/share/toolbar.js module:io.ox/files
+msgid "Edit share"
+msgstr "Modifica condivisione"
+
+#: apps/io.ox/files/share/toolbar.js module:io.ox/files
+msgid "Revoked access."
+msgstr "Accesso revocato."
+
+#. Sort options drop-down
+#: apps/io.ox/files/share/view-options.js module:io.ox/files
+#: apps/io.ox/files/view-options.js apps/io.ox/mail/view-options.js
+#: module:io.ox/mail
+msgctxt "dropdown"
+msgid "Sort by"
+msgstr "Ordina per"
+
+#: apps/io.ox/files/share/view-options.js module:io.ox/files
+#: apps/io.ox/files/view-options.js apps/io.ox/mail/view-options.js
+#: module:io.ox/mail apps/io.ox/tasks/main.js module:io.ox/tasks
+msgid "Ascending"
+msgstr "Crescente"
+
+#: apps/io.ox/files/share/view-options.js module:io.ox/files
+#: apps/io.ox/files/view-options.js apps/io.ox/mail/view-options.js
+#: module:io.ox/mail apps/io.ox/tasks/main.js module:io.ox/tasks
+msgid "Descending"
+msgstr "Decrescente"
+
+#: apps/io.ox/files/share/wizard.js module:io.ox/files
+msgid ""
+"Invite people via email. Every recipient will get an individual link to "
+"access the shared files."
+msgstr ""
+"Invita le persone tramite posta elettronica. Ogni destinatario riceverà un "
+"collegamento individuale per accedere ai file condivisi."
+
+#: apps/io.ox/files/share/wizard.js module:io.ox/files
+msgid ""
+"You can copy and paste this link in an email, instant messenger or social "
+"network. Please note that anyone with this link can access the share."
+msgstr ""
+"Puoi copiar e incollare questo collegamento in un messaggio di posta "
+"elettronica, messaggistica istantanea o rete sociale. Nota che chiunque può "
+"accedere alla condivisione con questo collegamento."
+
+#: apps/io.ox/files/share/wizard.js module:io.ox/files
+msgid "Copy to clipboard"
+msgstr "Copia negli appunti"
+
+#: apps/io.ox/files/share/wizard.js module:io.ox/files
+msgid "Copied"
+msgstr "Copiato"
+
+#: apps/io.ox/files/share/wizard.js module:io.ox/files
+msgid "Add recipients ..."
+msgstr "Aggiungi i destinatari..."
+
+#. placeholder text in share dialog
+#: apps/io.ox/files/share/wizard.js module:io.ox/files
+msgid "Message (optional)"
+msgstr "Messaggio (facoltativo)"
+
+#: apps/io.ox/files/share/wizard.js module:io.ox/files
+msgid "one day"
+msgstr "un giorno"
+
+#: apps/io.ox/files/share/wizard.js module:io.ox/files
+msgid "one week"
+msgstr "una settimana"
+
+#: apps/io.ox/files/share/wizard.js module:io.ox/files
+msgid "one month"
+msgstr "un mese"
+
+#: apps/io.ox/files/share/wizard.js module:io.ox/files
+msgid "three months"
+msgstr "tre mesi"
+
+#: apps/io.ox/files/share/wizard.js module:io.ox/files
+msgid "six months"
+msgstr "sei mesi"
+
+#: apps/io.ox/files/share/wizard.js module:io.ox/files
+msgid "one year"
+msgstr "un anno"
+
+#: apps/io.ox/files/share/wizard.js module:io.ox/files
+msgid "Expires in"
+msgstr "Scade tra"
+
+#: apps/io.ox/files/share/wizard.js module:io.ox/files
+msgid "Expires on"
+msgstr "Scade il"
+
+#: apps/io.ox/files/share/wizard.js module:io.ox/files
+msgid "Recipients can edit"
+msgstr "I destinatari possono modificare"
+
+#: apps/io.ox/files/share/wizard.js module:io.ox/files
+msgid "Password required"
+msgstr "Password richiesta"
+
+#: apps/io.ox/files/share/wizard.js module:io.ox/files
+msgid "Enter Password"
+msgstr "Digita la password"
+
+#: apps/io.ox/files/toolbar.js module:io.ox/files
+msgid "New file"
+msgstr "Nuovo file"
+
+#: apps/io.ox/files/toolbar.js module:io.ox/files
+msgid "Share selected objects"
+msgstr "Condividi gli oggetti selezionati"
+
+#: apps/io.ox/files/toolbar.js module:io.ox/files
+msgid "Share selected folder"
+msgid_plural "Share selected folders"
+msgstr[0] "Condividi la cartella selezionata"
+msgstr[1] "Condividi le cartelle selezionate"
+
+#: apps/io.ox/files/toolbar.js module:io.ox/files
+msgid "Share selected file"
+msgid_plural "Share selected files"
+msgstr[0] "Condividi il file selezionato"
+msgstr[1] "Condividi i file selezionati"
+
+#: apps/io.ox/files/toolbar.js module:io.ox/files
+msgid "Share current folder"
+msgstr "Condividi la cartella attuale"
+
+#: apps/io.ox/files/toolbar.js module:io.ox/files
+msgid "Play audio files"
+msgstr "Riproduci file audio"
+
+#: apps/io.ox/files/toolbar.js module:io.ox/files
+msgid "Play video files"
+msgstr "Riproduci file video"
+
+#: apps/io.ox/files/toolbar.js module:io.ox/files
+msgid "Present"
+msgstr "Presenta"
+
+#: apps/io.ox/files/toolbar.js module:io.ox/files
+msgid "Icons"
+msgstr "Icone"
+
+#: apps/io.ox/files/toolbar.js module:io.ox/files
+msgid "Tiles"
+msgstr "Riquadri"
+
+#: apps/io.ox/files/toolbar.js module:io.ox/files
+msgid "File details"
+msgstr "Dettagli del file"
+
+#: apps/io.ox/files/upload/dropzone.js module:io.ox/files
+msgid "Drop files here to upload"
+msgstr "Rilascia qui il file da caricare"
+
+#. estimated upload duration
+#: apps/io.ox/files/upload/main.js module:io.ox/files
+msgid "%1$d second"
+msgid_plural "%1$d seconds"
+msgstr[0] "%1$d secondo"
+msgstr[1] "%1$d secondi"
+
+#. estimated upload duration
+#: apps/io.ox/files/upload/main.js module:io.ox/files
+msgid "%1$d minute"
+msgid_plural "%1$d minutes"
+msgstr[0] "%1$d minuto"
+msgstr[1] "%1$d minuti"
+
+#. estimated upload duration
+#: apps/io.ox/files/upload/main.js module:io.ox/files
+msgid "%1$d hour"
+msgid_plural "%1$d hours"
+msgstr[0] "%1$d ora"
+msgstr[1] "%1$d ore"
+
+#. estimated upload duration
+#: apps/io.ox/files/upload/main.js module:io.ox/files
+msgid "%1$d day"
+msgid_plural "%1$d days"
+msgstr[0] "%1$d giorno"
+msgstr[1] "%1$d giorni"
+
+#. estimated upload duration
+#: apps/io.ox/files/upload/main.js module:io.ox/files
+msgid "%1$d week"
+msgid_plural "%1$d weeks"
+msgstr[0] "%1$d settimana"
+msgstr[1] "%1$d settimane"
+
+#: apps/io.ox/files/upload/main.js module:io.ox/files
+msgid "A new version for \"%1$s\" has been added."
+msgstr "Una nuova versione di \"%1$s\" è stata aggiunta."
+
+#. %1$s progress of currently uploaded files in percent
+#: apps/io.ox/files/upload/main.js module:io.ox/files
+#: apps/io.ox/files/upload/view.js
+msgid "%1$s completed"
+msgstr "%1$s completato"
+
+#. %1$s remaining upload time
+#: apps/io.ox/files/upload/main.js module:io.ox/files
+msgid "Remaining time: %1$s"
+msgstr "Tempo rimanente: %1$s"
+
+#. the name of the file, which is currently uploaded (might be shortended by '...' on missing screen space )
+#: apps/io.ox/files/upload/main.js module:io.ox/files
+msgid "Uploading \"%1$s\""
+msgstr "Caricamento di \"%1$s\""
+
+#: apps/io.ox/files/upload/view.js module:io.ox/files
+msgid "Upload progress"
+msgstr "Avanzamento del caricamento"
+
+#: apps/io.ox/files/util.js module:io.ox/files
+msgid ""
+"Please note, changing or removing the file extension will cause problems "
+"when viewing or editing."
+msgstr ""
+"Nota: la modifica o rimozione dell'estensione del file comporterà problemi "
+"di visualizzazione e modifica."
+
+#: apps/io.ox/files/util.js module:io.ox/files
+msgid ""
+"Do you really want to remove the extension \".%1$s\" from your filename?"
+msgstr "Vuoi davvero rimuovere l'estensione \".%1$s\" dal nome del file?"
+
+#: apps/io.ox/files/util.js module:io.ox/files
+msgid ""
+"Do you really want to change the file extension from  \".%1$s\" to \".%2$s"
+"\" ?"
+msgstr "Vuoi davvero cambiare l'estensione del file da \".%1$s\" a \".%2$s\"?"
+
+#: apps/io.ox/files/util.js module:io.ox/files
+msgid "Confirmation"
+msgstr "Conferma"
+
+#: apps/io.ox/files/util.js module:io.ox/files
+msgid "Adjust"
+msgstr "Regola"
+
+#: apps/io.ox/files/view-options.js module:io.ox/files
+#: apps/io.ox/find/extensions-api.js module:io.ox/core
+#: apps/io.ox/find/manager/value-model.js
+#: apps/io.ox/mail/mailfilter/settings/filter/view-form.js
+#: module:io.ox/settings
+msgid "All"
+msgstr "Tutto"
+
+#: apps/io.ox/files/view-options.js module:io.ox/files
+msgid "All files"
+msgstr "Tutti i file"
+
+#. Verb: (to) filter documents by file type
+#: apps/io.ox/files/view-options.js module:io.ox/files
+msgctxt "verb"
+msgid "Filter"
+msgstr "Filtro"
+
+#: apps/io.ox/files/view-options.js module:io.ox/files
+msgid "PDFs"
+msgstr "PDF"
+
+#: apps/io.ox/files/view-options.js module:io.ox/files
+msgid "Documents"
+msgstr "Documenti"
+
+#: apps/io.ox/files/view-options.js module:io.ox/files
+msgid "Spreadsheets"
+msgstr "Fogli elettronici"
+
+#: apps/io.ox/files/view-options.js module:io.ox/files
+msgid "Presentations"
+msgstr "Presentazioni"
+
+#: apps/io.ox/files/view-options.js module:io.ox/files
+msgid "Images"
+msgstr "Immagini"
+
+#: apps/io.ox/files/view-options.js module:io.ox/files
+msgid "Music"
+msgstr "Musica"
+
+#: apps/io.ox/files/view-options.js module:io.ox/files
+msgid "Videos"
+msgstr "Video"
+
+#. Sort options drop-down
+#: apps/io.ox/files/view-options.js module:io.ox/files
+msgctxt "dropdown"
+msgid "Select"
+msgstr "Seleziona"
+
+#: apps/io.ox/files/view-options.js module:io.ox/files
+msgid "Switch to parent folder"
+msgstr "Passa alla cartella superiore"
+
+#: apps/io.ox/files/view-options.js module:io.ox/files
+msgid "Search results"
+msgstr "Risultati di ricerca"
+
+#: apps/io.ox/find/date/patterns.js module:io.ox/core
+msgid "as daterange"
+msgstr "come intervallo di date"
+
+#: apps/io.ox/find/date/patterns.js module:io.ox/core
+msgid "Last day"
+msgstr "Ultimo giorno"
+
+#: apps/io.ox/find/date/patterns.js module:io.ox/core
+msgid "Last week"
+msgstr "Ultima settimana"
+
+#: apps/io.ox/find/date/patterns.js module:io.ox/core
+msgid "Previous week"
+msgstr "Settimana precedente"
+
+#: apps/io.ox/find/date/patterns.js module:io.ox/core
+msgid "Last month"
+msgstr "Ultimo mese"
+
+#: apps/io.ox/find/date/patterns.js module:io.ox/core
+msgid "Previous month"
+msgstr "Mese precedente"
+
+#: apps/io.ox/find/date/patterns.js module:io.ox/core
+msgid "Last year"
+msgstr "Ultimo anno"
+
+#: apps/io.ox/find/date/patterns.js module:io.ox/core
+msgid "Previous year"
+msgstr "Anno precedente"
+
+#: apps/io.ox/find/date/patterns.js module:io.ox/core
+msgid "Last 7 days"
+msgstr "Ultimi 7 giorni"
+
+#: apps/io.ox/find/date/patterns.js module:io.ox/core
+msgid "Last 30 days"
+msgstr "Ultimi 30 giorni"
+
+#: apps/io.ox/find/date/patterns.js module:io.ox/core
+msgid "Last 365 days"
+msgstr "Ultimi 365 giorni"
+
+#: apps/io.ox/find/extensions-api.js module:io.ox/core
+msgid "as date"
+msgstr "come data"
+
+#: apps/io.ox/find/extensions-api.js module:io.ox/core
+msgid "All Folders"
+msgstr "Tutte le cartelle"
+
+#: apps/io.ox/find/extensions-api.js module:io.ox/core
+#: apps/io.ox/settings/accounts/settings/pane.js module:io.ox/settings/accounts
+#: apps/io.ox/settings/main.js
+msgid "Accounts"
+msgstr "Account"
+
+#: apps/io.ox/find/view-facets.js module:io.ox/core
+msgid "Search facets"
+msgstr "Ricerca faccette"
+
+#: apps/io.ox/help/center.js module:io.ox/help
+msgid "Click here to quit the help center"
+msgstr "Fai clic qui per uscire dalla guida"
+
+#: apps/io.ox/keychain/api.js module:io.ox/keychain
+msgid ""
+"The unrecoverable items have been cleaned up successfully. Please refresh "
+"this page to see the changes."
+msgstr ""
+"Gli elementi non ripristinabili sono stati cancellati correttamente. "
+"Aggiorna questa pagina per vedere le modifiche."
+
+#: apps/io.ox/keychain/secretRecoveryDialog.js module:io.ox/keychain
+#: apps/io.ox/settings/accounts/settings/pane.js module:io.ox/settings/accounts
+msgid "Recover passwords"
+msgstr "Ripristina le password"
+
+#: apps/io.ox/keychain/secretRecoveryDialog.js module:io.ox/keychain
+msgid ""
+"Please provide the old password so the account passwords can be recovered."
+msgstr "Digita la vecchia password per ripristinare la password dell'account."
+
+#: apps/io.ox/keychain/secretRecoveryDialog.js module:io.ox/keychain
+msgid "Your old password"
+msgstr "La tua vecchia password"
+
+#: apps/io.ox/keychain/secretRecoveryDialog.js module:io.ox/keychain
+msgid "Recover"
+msgstr "Ripristina"
+
+#: apps/io.ox/keychain/secretRecoveryDialog.js module:io.ox/keychain
+msgid "Failed to recover accounts"
+msgstr "Ripristino account non riuscito"
+
+#: apps/io.ox/linkedIn/view-detail.js module:io.ox/portal
+msgid "Open on LinkedIn"
+msgstr "Apri su LinkedIn"
+
+#: apps/io.ox/mail/accounts/keychain.js module:io.ox/keychain
+msgid "Mail account"
+msgstr "Account di posta"
+
+#: apps/io.ox/mail/accounts/model.js module:io.ox/keychain
+msgid "The account must be named"
+msgstr "L'account deve avere un nome"
+
+#: apps/io.ox/mail/accounts/model.js module:io.ox/keychain
+msgid "This field has to be filled"
+msgstr "Questo campo deve essere compilato"
+
+#: apps/io.ox/mail/accounts/model.js module:io.ox/keychain
+msgid "This is not a valid email address"
+msgstr "Non è un indirizzo di posta valido"
+
+#: apps/io.ox/mail/accounts/settings.js module:io.ox/mail/accounts/settings
+msgid "Edit mail account"
+msgstr "Modifica account di posta"
+
+#: apps/io.ox/mail/accounts/settings.js module:io.ox/mail/accounts/settings
+msgid ""
+"Account settings could not be saved. Please take a look at the annotations "
+"in the form. "
+msgstr ""
+"Le impostazioni dell'account non possono essere salvate. Controlla le "
+"annotazioni nel modulo. "
+
+#: apps/io.ox/mail/accounts/settings.js module:io.ox/mail/accounts/settings
+msgid "Other"
+msgstr "Altro"
+
+#: apps/io.ox/mail/accounts/settings.js module:io.ox/mail/accounts/settings
+msgid "Please select your mail account provider"
+msgstr "Seleziona il fornitore del tuo account di posta"
+
+#: apps/io.ox/mail/accounts/settings.js module:io.ox/mail/accounts/settings
+msgid "Your mail address"
+msgstr "Il tuo indirizzo di posta"
+
+#: apps/io.ox/mail/accounts/settings.js module:io.ox/mail/accounts/settings
+msgid "Your password"
+msgstr "La tua password"
+
 #: apps/io.ox/mail/accounts/settings.js module:io.ox/mail/accounts/settings
 msgid "Your credentials will be sent over a secure connection only"
 msgstr "Le tue credenziali saranno inviate solo attraverso un canale sicuro"
 
-#: apps/plugins/portal/userSettings/register.js module:io.ox/core
-msgid "Your current password"
-msgstr "La password attuale"
-
-#: apps/plugins/core/feedback/register.js module:io.ox/core
-msgid "Your feedback"
-msgstr "La tua valutazione"
-
 #: apps/io.ox/mail/accounts/settings.js module:io.ox/mail/accounts/settings
-msgid "Your mail address"
-msgstr "Il tuo indirizzo di posta"
-
-#: apps/plugins/portal/linkedIn/register.js module:plugins/portal
-msgid "Your messages"
-msgstr "I tuoi messaggi"
+msgid "Trying to auto-configure your mail account"
+msgstr "Tentativo di configurazione automatica dell'account di posta"
+
+#: apps/io.ox/mail/accounts/settings.js module:io.ox/mail/accounts/settings
+msgid "There was no suitable server found for this mail/password combination"
+msgstr ""
+"Non è stato trovato alcun server appropriato per questa combinazione "
+"indirizzo/password"
+
+#: apps/io.ox/mail/accounts/settings.js module:io.ox/mail/accounts/settings
+msgid "Failed to connect."
+msgstr "Connessione non riuscita."
+
+#: apps/io.ox/mail/accounts/settings.js module:io.ox/mail/accounts/settings
+msgid ""
+"Auto-configuration failed. Do you want to configure your account manually?"
+msgstr ""
+"Configurazione automatica non riuscita. Vuoi davvero configurare il tuo "
+"account manualmente?"
+
+#: apps/io.ox/mail/accounts/settings.js module:io.ox/mail/accounts/settings
+msgid "Cannot establish secure connection. Do you want to proceed anyway?"
+msgstr "Impossibile stabilire una connessione sicura. Vuoi procedere comunque?"
+
+#: apps/io.ox/mail/accounts/settings.js module:io.ox/mail/accounts/settings
+msgid "Manual"
+msgstr "Manuale"
+
+#: apps/io.ox/mail/accounts/settings.js module:io.ox/mail/accounts/settings
+msgid "This is not a valid mail address"
+msgstr "Non è un indirizzo di posta valido"
+
+#. Auth type. Short for "Use same credentials as incoming mail server"
+#: apps/io.ox/mail/accounts/view-form.js module:io.ox/settings
+msgid "As incoming mail server"
+msgstr "Come server di posta in entrata"
+
+#. Auth type. Use separate username and password
+#: apps/io.ox/mail/accounts/view-form.js module:io.ox/settings
+msgid "Use separate username and password"
+msgstr "Usa nome utente e password separati"
+
+#. Connection security. StartTLS.
+#: apps/io.ox/mail/accounts/view-form.js module:io.ox/settings
+msgid "StartTLS"
+msgstr "StartTLS"
+
+#. Connection security. SSL/TLS.
+#: apps/io.ox/mail/accounts/view-form.js module:io.ox/settings
+msgid "SSL/TLS"
+msgstr "SSL/TLS"
+
+#: apps/io.ox/mail/accounts/view-form.js module:io.ox/settings
+msgid "Account updated"
+msgstr "Account aggiornato"
+
+#: apps/io.ox/mail/accounts/view-form.js module:io.ox/settings
+msgid "Username must not be empty."
+msgstr "Il nome utente non può essere vuoto."
+
+#. %1$s the missing request parameter
+#: apps/io.ox/mail/accounts/view-form.js module:io.ox/settings
+#, c-format
+msgid "Please enter the following data: %1$s"
+msgstr "Digita i seguenti dati: %1$s"
+
+#: apps/io.ox/mail/accounts/view-form.js module:io.ox/settings
+msgid "Warnings"
+msgstr "Avvisi"
+
+#: apps/io.ox/mail/accounts/view-form.js module:io.ox/settings
+msgid "Ignore Warnings"
+msgstr "Ignora avvisi"
+
+#: apps/io.ox/mail/accounts/view-form.js module:io.ox/settings
+msgid "Incoming server"
+msgstr "Server della posta in entrata"
+
+#: apps/io.ox/mail/accounts/view-form.js module:io.ox/settings
+msgid "Server type"
+msgstr "Tipo di server"
+
+#: apps/io.ox/mail/accounts/view-form.js module:io.ox/settings
+msgid "Server name"
+msgstr "Nome del server"
+
+#: apps/io.ox/mail/accounts/view-form.js module:io.ox/settings
+msgid "Connection security"
+msgstr "Sicurezza della connessione"
+
+#: apps/io.ox/mail/accounts/view-form.js module:io.ox/settings
+msgid "Server port"
+msgstr "Porta del server"
+
+#: apps/io.ox/mail/accounts/view-form.js module:io.ox/settings
+msgid "Username"
+msgstr "Nome utente"
+
+#: apps/io.ox/mail/accounts/view-form.js module:io.ox/settings
+msgid "Refresh rate in minutes"
+msgstr "Intervallo di aggiornamento in minuti"
+
+#: apps/io.ox/mail/accounts/view-form.js module:io.ox/settings
+msgid "Remove copy from server after retrieving a message"
+msgstr "Rimuovi la copia dal server dopo il recupero del messaggio"
+
+#: apps/io.ox/mail/accounts/view-form.js module:io.ox/settings
+msgid "Deleting messages on local storage also deletes them on server"
+msgstr ""
+"L'eliminazione dei messaggi dal disco locale li elimina anche dal server"
+
+#: apps/io.ox/mail/accounts/view-form.js module:io.ox/settings
+msgid "Outgoing server (SMTP)"
+msgstr "Server della posta in uscita (SMTP)"
+
+#: apps/io.ox/mail/accounts/view-form.js module:io.ox/settings
+msgid "Authentication"
+msgstr "Autenticazione"
+
+#. Sent folder
+#: apps/io.ox/mail/accounts/view-form.js module:io.ox/settings
+msgctxt "folder"
+msgid "Sent messages"
+msgstr "Messaggi inviati"
+
+#. Trash folder
+#: apps/io.ox/mail/accounts/view-form.js module:io.ox/settings
+msgctxt "folder"
+msgid "Deleted messages"
+msgstr "Messaggi eliminati"
+
+#. Drafts folder
+#: apps/io.ox/mail/accounts/view-form.js module:io.ox/settings
+msgctxt "folder"
+msgid "Drafts"
+msgstr "Bozze"
+
+#. Spam folder
+#: apps/io.ox/mail/accounts/view-form.js module:io.ox/settings
+msgctxt "folder"
+msgid "Spam"
+msgstr "Posta indesiderata"
+
+#. Archive folder
+#: apps/io.ox/mail/accounts/view-form.js module:io.ox/settings
+msgctxt "folder"
+msgid "Archive"
+msgstr "Archivia"
+
+#: apps/io.ox/mail/accounts/view-form.js module:io.ox/settings
+msgid "Standard folders"
+msgstr "Cartelle standard"
+
+#: apps/io.ox/mail/accounts/view-form.js module:io.ox/settings
+msgid "Account settings"
+msgstr "Impostazioni account"
+
+#: apps/io.ox/mail/accounts/view-form.js module:io.ox/settings
+msgid "Account name"
+msgstr "Nome dell'account"
 
 #: apps/io.ox/mail/accounts/view-form.js module:io.ox/settings
 #: apps/plugins/wizards/mandatory/main.js module:io.ox/wizards/firstStart
 msgid "Your name"
 msgstr "Il tuo nome"
 
-#: apps/plugins/portal/userSettings/register.js module:io.ox/core
-msgid "Your new password may not be empty."
-msgstr "La nuova password non può essere vuota."
-
-#: apps/io.ox/keychain/secretRecoveryDialog.js module:io.ox/keychain
-msgid "Your old password"
-msgstr "La tua vecchia password"
-
-#: apps/io.ox/core/boot/i18n.js module:io.ox/core/boot
-msgid "Your operating system is not supported."
-msgstr "Il tuo sistema operativo non è supportato."
-
-#: apps/io.ox/mail/accounts/settings.js module:io.ox/mail/accounts/settings
-msgid "Your password"
-msgstr "La tua password"
-
-#: apps/io.ox/core/boot/i18n.js module:io.ox/core/boot
-msgid "Your password is expired. Please change your password to continue."
-msgstr "La tua password è scaduta. Cambia la tua password per continuare."
-
-#. %1$s are some example characters
-#: apps/plugins/portal/userSettings/register.js module:io.ox/core
-#, c-format
+#: apps/io.ox/mail/accounts/view-form.js module:io.ox/settings
+msgid "Email address"
+msgstr "Indirizzo di posta elettronica"
+
+#: apps/io.ox/mail/accounts/view-form.js module:io.ox/settings
+msgid "Use unified mail for this account"
+msgstr "Usa la posta unificata per questo account"
+
+#: apps/io.ox/mail/actions.js module:io.ox/mail
+msgid "Mails have been moved"
+msgstr "I messaggi di posta sono stati spostati"
+
+#: apps/io.ox/mail/actions.js module:io.ox/mail
+msgid "Mail has been moved"
+msgstr "Il messaggio è stato spostato"
+
+#: apps/io.ox/mail/actions.js module:io.ox/mail
+msgid "Mails have been copied"
+msgstr "I messaggi sono stati copiati"
+
+#: apps/io.ox/mail/actions.js module:io.ox/mail
+msgid "Mail has been copied"
+msgstr "Il messaggio è stato copiato"
+
+#. Quick reply to a message; maybe "Direkt antworten" or "Schnell antworten" in German
+#: apps/io.ox/mail/actions.js module:io.ox/mail
+msgid "Quick reply"
+msgstr "Risposta rapida"
+
+#. Used as a verb to reply to one recipient
+#: apps/io.ox/mail/actions.js module:io.ox/mail
+#: apps/io.ox/mail/inplace-reply.js apps/plugins/portal/twitter/util.js
+#: module:plugins/portal
+msgid "Reply"
+msgstr "Rispondi"
+
+#: apps/io.ox/mail/actions.js module:io.ox/mail
+msgid "Reply All"
+msgstr "Rispondi a tutti"
+
+#: apps/io.ox/mail/actions.js module:io.ox/mail
+#: apps/io.ox/mail/mobile-toolbar-actions.js apps/io.ox/mail/toolbar.js
+msgid "Forward"
+msgstr "Inoltra"
+
+#: apps/io.ox/mail/actions.js module:io.ox/mail apps/io.ox/mail/toolbar.js
+msgid "Mark as spam"
+msgstr "Marca come spam"
+
+#: apps/io.ox/mail/actions.js module:io.ox/mail apps/io.ox/mail/toolbar.js
+msgid "Not spam"
+msgstr "Non indesiderata"
+
+#: apps/io.ox/mail/actions.js module:io.ox/mail
+msgid "Send new mail"
+msgstr "Invia nuovo messaggio"
+
+#: apps/io.ox/mail/actions.js module:io.ox/mail apps/io.ox/mail/toolbar.js
+msgid "Save as file"
+msgstr "Salva come file"
+
+#. source in terms of source code
+#: apps/io.ox/mail/actions.js module:io.ox/mail apps/io.ox/mail/toolbar.js
+msgid "View source"
+msgstr "Visualizza il sorgente"
+
+#: apps/io.ox/mail/actions.js module:io.ox/mail
+#: apps/io.ox/mail/actions/copyMove.js
+msgid "Create filter rule"
+msgstr "Crea regola di filtro"
+
+#: apps/io.ox/mail/actions.js module:io.ox/mail
+msgid "Add to calendar"
+msgstr "Aggiungi al calendario"
+
+#: apps/io.ox/mail/actions.js module:io.ox/mail
+msgid "View attachment"
+msgstr "Visualizza allegato"
+
+#: apps/io.ox/mail/actions.js module:io.ox/mail
+msgid "Drop here to import this mail"
+msgstr "Rilascia qui per importare il messaggio"
+
+#: apps/io.ox/mail/actions.js module:io.ox/mail
+msgid "Synchronize with Outlook"
+msgstr "Sincronizza con Outlook"
+
+#: apps/io.ox/mail/actions/addToPortal.js module:io.ox/mail
+msgid "This mail has been added to the portal"
+msgstr "Questo messaggio è stato aggiunto al portale"
+
+#: apps/io.ox/mail/actions/attachmentEmpty.js module:io.ox/mail
 msgid ""
-"Your password is more secure if it also contains capital letters, numbers, "
-"and special characters like %1$s"
-msgstr ""
-"La tua password è più sicura se contiene anche lettere maiuscole, numeri e "
-"caratteri speciali come %1$s"
-
-#: apps/io.ox/mail/inplace-reply.js module:io.ox/mail
-msgid "Your reply has been sent"
-msgstr "La tua risposta è stata inviata"
-
-#. %1$s maximum file size
-#: apps/io.ox/contacts/widgets/pictureUpload.js module:io.ox/contacts
-msgid "Your selected picture exceeds the maximum allowed file size of %1$s"
-msgstr "L'immagine selezionata supera la dimensione massima consentita di %1$s"
-
-#: apps/io.ox/contacts/widgets/pictureUpload.js module:io.ox/contacts
-msgid "Your selected picture will be displayed after saving"
-msgstr "L'immagine selezionata sarà visualizzata dopo averla salvata"
-
-#: apps/io.ox/core/main.js module:io.ox/core apps/io.ox/core/relogin.js
-msgid "Your session is expired"
-msgstr "La sessione è scaduta"
-
-#: apps/plugins/halo/xing/register.js module:plugins/portal
-msgid "Your shared contacts:"
-msgstr "I tuoi contatti condivisi:"
-
-#: apps/plugins/portal/xing/register.js module:plugins/portal
+"You attached an empty file. It could be, that this file has been deleted on "
+"your hard drive. Send it anyway?"
+msgstr ""
+"Hai allegato un file vuoto. Potrebbe essere che questo file sia stato "
+"eliminato dal tuo disco. Vuoi inviarlo comunque?"
+
+#: apps/io.ox/mail/actions/attachmentEmpty.js module:io.ox/mail
+msgid "Yes, with empty attachment"
+msgstr "Sì, con allegato vuoto"
+
+#: apps/io.ox/mail/actions/attachmentQuota.js module:io.ox/mail
 msgid ""
-"Your status update could not be posted on %s. The error message was: \"%s\""
-msgstr ""
-"Il tuo aggiornamento dello stato non può essere pubblicato su %s. Il "
-"messaggio di errore era: \"%s\""
-
-#: apps/plugins/portal/xing/register.js module:plugins/portal
-msgid "Your status update has been successfully posted on %s"
-msgstr ""
-"Il tuo aggiornamento dello stato è stato pubblicato correttamente su %s"
-
-#: apps/plugins/wizards/mandatory/main.js module:io.ox/wizards/firstStart
-msgid "Your timezone"
-msgstr "Il tuo fuso orario"
-
-#. Zettabytes
-#: apps/io.ox/core/strings.js module:io.ox/core
-msgid "ZB"
-msgstr "ZB"
-
-#: apps/io.ox/calendar/freetime/timeView.js module:io.ox/calendar
-#: apps/io.ox/core/viewer/views/toolbarview.js module:io.ox/core
-msgid "Zoom"
-msgstr "Ingrandimento"
-
-#. button label for zooming in the presentation
-#. button tooltip for zooming in the presentation
-#: apps/io.ox/core/viewer/views/toolbarview.js module:io.ox/core
-#: apps/io.ox/presenter/views/toolbarview.js module:io.ox/presenter
-msgid "Zoom in"
-msgstr "Aumenta l'ingrandimento"
-
-#. button label for zooming out the presentation
-#. button tooltip for zooming out the presentation
-#: apps/io.ox/core/viewer/views/toolbarview.js module:io.ox/core
-#: apps/io.ox/presenter/views/toolbarview.js module:io.ox/presenter
-msgid "Zoom out"
-msgstr "Riduci l'ingrandimento"
-
-#: apps/io.ox/calendar/util.js module:io.ox/calendar
-msgid "accepted"
-msgstr "accettato"
-
-#: apps/io.ox/calendar/edit/recurrence-view.js module:io.ox/calendar/edit/main
-msgid "after %1$d appointment"
-msgid_plural "after %1$d appointments"
-msgstr[0] "dopo %1$d appuntamento"
-msgstr[1] "dopo %1$d appuntamenti"
-
-#. recurrence string
-#. used to concatenate two weekdays, like Monday and Tuesday
-#: apps/io.ox/calendar/util.js module:io.ox/calendar
-msgid "and"
-msgstr "e"
+"The file \"%1$s\" cannot be uploaded because it exceeds the attachment "
+"publication maximum file size of %2$s"
+msgstr ""
+"Il file \"%1$s\" non può essere caricato poiché supera la dimensione massima "
+"dei file per la pubblicazione di allegati di %2$s"
+
+#: apps/io.ox/mail/actions/attachmentQuota.js module:io.ox/mail
+msgid ""
+"The file \"%1$s\" cannot be uploaded because it exceeds the infostore quota "
+"limit of %2$s"
+msgstr ""
+"Il file \"%1$s\" non può essere caricato poiché supera il limite di quota "
+"del deposito informazioni di %2$s"
+
+#: apps/io.ox/mail/actions/attachmentQuota.js module:io.ox/mail
+msgid ""
+"One or more attached files exceed the size limit per email. Therefore, the "
+"files are not sent as attachments but kept on the server. The email you have "
+"sent just contains links to download these files."
+msgstr ""
+"Uno o più file allegati superano il limite di dimensione per messaggio. I "
+"file non sono perciò inviati come allegati, ma tenuti sul server. Il "
+"messaggio che hai inviato contiene i collegamenti per scaricare questi file."
+
+#: apps/io.ox/mail/actions/attachmentSave.js module:io.ox/mail
+msgid "Saving attachment ..."
+msgid_plural "Saving attachments ..."
+msgstr[0] "Salvataggio allegato..."
+msgstr[1] "Salvataggio allegati..."
+
+#: apps/io.ox/mail/actions/attachmentSave.js module:io.ox/mail
+msgid "Attachment has been saved"
+msgid_plural "Attachments have been saved"
+msgstr[0] "L'allegato è stato salvato"
+msgstr[1] "Gli allegati sono stati salvati"
+
+#: apps/io.ox/mail/actions/attachmentSave.js module:io.ox/mail
+msgid "Save attachment"
+msgstr "Salva allegato"
+
+#: apps/io.ox/mail/actions/copyMove.js module:io.ox/mail
+msgid "unknown sender"
+msgstr "mittente sconosciuto"
+
+#: apps/io.ox/mail/actions/copyMove.js module:io.ox/mail
+msgid "All future messages from %1$s will be moved to the selected folder."
+msgstr ""
+"Tutti i messaggi futuri di %1$s saranno spostati nella cartella selezionata."
+
+#: apps/io.ox/mail/actions/copyMove.js module:io.ox/mail
+msgid ""
+"All future messages from the senders of the selected mails will be moved to "
+"the selected folder."
+msgstr ""
+"Tutti i messaggi futuri dei mittenti dei messaggi selezionati saranno "
+"spostati nella cartella selezionata."
+
+#: apps/io.ox/mail/actions/delete.js module:io.ox/mail
+msgid "Do you want to permanently delete this mail?"
+msgid_plural "Do you want to permanently delete these mails?"
+msgstr[0] "Vuoi eliminare definitivamente questo messaggio?"
+msgstr[1] "Vuoi eliminare definitivamente questi messaggi?"
+
+#: apps/io.ox/mail/actions/delete.js module:io.ox/mail
+msgid "Mail quota exceeded"
+msgstr "Quota di posta superata"
+
+#: apps/io.ox/mail/actions/delete.js module:io.ox/mail
+msgid ""
+"Emails cannot be put into trash folder while your mail quota is exceeded."
+msgstr ""
+"I messaggi di posta non possono essere cestinati quando si è superata la "
+"quota."
+
+#: apps/io.ox/mail/actions/ical.js module:io.ox/mail
+msgid "The appointment has been added to your calendar"
+msgstr "L'appuntamento è stato aggiunto al tuo calendario"
+
+#: apps/io.ox/mail/actions/invite.js module:io.ox/core
+msgid "Error while resolving mail addresses. Please try again."
+msgstr ""
+"Errore durante la risoluzione degli indirizzi di posta elettronica. Prova "
+"ancora."
+
+#: apps/io.ox/mail/actions/reminder.js module:io.ox/mail
+msgid "Create reminder"
+msgstr "Crea promemoria"
+
+#: apps/io.ox/mail/actions/reminder.js module:io.ox/mail
+msgid "Remind me"
+msgstr "Ricordami"
+
+#: apps/io.ox/mail/actions/reminder.js module:io.ox/mail
+msgid "Mail reminder"
+msgstr "Promemoria di posta"
+
+#: apps/io.ox/mail/actions/reminder.js module:io.ox/mail
+msgid "Mail reminder for"
+msgstr "Promemoria di posta per"
+
+#: apps/io.ox/mail/actions/reminder.js module:io.ox/mail
+msgid "Reminder has been created"
+msgstr "Il promemoria è stato creato"
+
+#: apps/io.ox/mail/actions/source.js module:io.ox/mail
+msgid "Mail source"
+msgstr "Sorgente del messaggio"
+
+#: apps/io.ox/mail/actions/vcard.js module:io.ox/mail
+msgid "Failed to add. Maybe the vCard attachment is invalid."
+msgstr "Aggiunta non riuscita. Forse l'allegato vCard non è valido."
+
+#: apps/io.ox/mail/api.js module:io.ox/mail
+msgid "Saved mail attachment"
+msgstr "Allegato di posta salvato"
+
+#: apps/io.ox/mail/api.js module:io.ox/mail
+msgid "New Mail"
+msgstr "Nuovo messaggio"
+
+#: apps/io.ox/mail/api.js module:io.ox/mail
+msgid ""
+"Unable to connect to mail server. Possible reasons: The mail server is "
+"(temporarily) down or there are network connection problems. Please try "
+"again in a few minutes."
+msgstr ""
+"Impossibile connettersi al server di posta. Possibili motivi: il server di "
+"posta è (temporaneamente) indisponibile o ci sono problemi sulla connessione "
+"di rete. Prova ancora tra pochi minuti."
+
+#: apps/io.ox/mail/autoforward/settings/model.js module:io.ox/mail
+#: apps/io.ox/mail/autoforward/settings/register.js
+msgid "Auto Forward"
+msgstr "Inoltro automatico"
+
+#: apps/io.ox/mail/autoforward/settings/model.js module:io.ox/mail
+msgid "Forward all incoming emails to this address"
+msgstr "Inoltra tutti i messaggi in arrivo a questo indirizzo"
+
+#: apps/io.ox/mail/autoforward/settings/model.js module:io.ox/mail
+msgid "Keep a copy of the message"
+msgstr "Conserva una copia del messaggio"
+
+#: apps/io.ox/mail/autoforward/settings/register.js module:io.ox/mail
+#: apps/io.ox/mail/vacationnotice/settings/register.js
+#: apps/io.ox/settings/util.js module:io.ox/core
+msgid "Unable to load mail filter settings."
+msgstr "Impossibile caricare le impostazioni del filtro di posta."
+
+#: apps/io.ox/mail/autoforward/settings/register.js module:io.ox/mail
+msgid "Couldn't load your auto forward."
+msgstr "Impossibile caricare il tuo inoltro automatico."
+
+#: apps/io.ox/mail/categories/edit.js module:io.ox/mail
+msgid "Configure categories"
+msgstr "Configura le categorie"
+
+#: apps/io.ox/mail/categories/edit.js module:io.ox/mail
+msgid "You can enable categories again via the view dropdown on the right"
+msgstr ""
+"Puoi abilitare ancora le categorie tramite il menu a tendina sulla destra"
+
+#: apps/io.ox/mail/categories/edit.js module:io.ox/mail
+msgid ""
+"Please note that some categories are predefined and you might not be able to "
+"rename or disable them."
+msgstr ""
+"Nota che alcune categorie sono predefinite e potresti non essere in grado di "
+"rinominarle o disabilitarle."
+
+#: apps/io.ox/mail/categories/edit.js module:io.ox/mail
+msgid "Disable categories"
+msgstr "Disabilita le categorie"
+
+#. mail categories feature: the update job is running that assigns
+#. some common mails (e.g. from twitter.com) to predefined categories
+#: apps/io.ox/mail/categories/mediator.js module:io.ox/mail
+msgid ""
+"It may take some time until mails are assigned to the default categories."
+msgstr ""
+"L'assegnazione dei messaggi alle categorie predefinite potrebbe richiedere "
+"del tempo."
+
+#: apps/io.ox/mail/categories/picker.js module:io.ox/mail
+msgid "Move to category"
+msgstr "Sposta nella categoria"
+
+#: apps/io.ox/mail/categories/picker.js module:io.ox/mail
+#: apps/io.ox/mail/mailfilter/settings/filter/view-form.js
+#: module:io.ox/settings
+msgid "Move to folder"
+msgstr "Sposta nella cartella"
+
+#: apps/io.ox/mail/categories/tabs.js module:io.ox/mail
+msgid "Inbox categories"
+msgstr "Categorie di posta in arrivo"
+
+#: apps/io.ox/mail/categories/tabs.js module:io.ox/mail
+msgid "Drop here!"
+msgstr "Rilascia qui!"
+
+#. successfully moved a message via drag&drop to another mail category (tab)
+#. %1$s represents the name if the target category
+#: apps/io.ox/mail/categories/train.js module:io.ox/mail
+msgid "Message moved to category \"%1$s\"."
+msgid_plural "Messages moved to category \"%1$s\"."
+msgstr[0] "Messaggio spostato nella categoria \"%1$s\"."
+msgstr[1] "Messaggi spostati nella categoria \"%1$s\"."
+
+#. ask user to move all messages from the same sender to the mail category (tab)
+#. %1$s represents a email address
+#: apps/io.ox/mail/categories/train.js module:io.ox/mail
+msgid "Do you want to move all messages from %1$s to that category?"
+msgid_plural ""
+"Do you want to move all messages from selected senders to that category?"
+msgstr[0] "Vuoi spostare tutti i messaggi da %1$s a quella categoria?"
+msgstr[1] ""
+"Vuoi spostare tutti i messaggi dai mittenti selezionati a quella categoria?"
+
+#: apps/io.ox/mail/common-extensions.js module:io.ox/mail
+#: apps/io.ox/mail/view-options.js
+msgid "Unread"
+msgstr "Non letto"
+
+#: apps/io.ox/mail/common-extensions.js module:io.ox/mail
+msgid "has attachments"
+msgstr "ha allegati"
+
+#: apps/io.ox/mail/common-extensions.js module:io.ox/mail
+#: apps/io.ox/mail/print.js
+msgctxt "CC"
+msgid "Copy"
+msgstr "Copia"
+
+#: apps/io.ox/mail/common-extensions.js module:io.ox/mail
+msgid "Blind copy"
+msgstr "Copia nascosta"
 
 #. %1$d - number of other recipients (names will be shown if string is clicked)
 #: apps/io.ox/mail/common-extensions.js module:io.ox/mail
 msgid "and %1$d others"
 msgstr "e altri %1$d"
 
-#: apps/io.ox/find/extensions-api.js module:io.ox/core
-msgid "as date"
-msgstr "come data"
-
-#: apps/io.ox/find/date/patterns.js module:io.ox/core
-msgid "as daterange"
-msgstr "come intervallo di date"
-
-#. %1$s is an appointment location (e.g. a room, a telco line, a company, a city)
-#. This fragment appears within a long string for screen readers.
-#. Some languages (e.g. German) might need to translate "location:".
-#: apps/io.ox/calendar/view-grid-template.js module:io.ox/calendar
-msgctxt "a11y"
-msgid "at %1$s"
-msgstr "posizione: %1$s"
-
-#: apps/io.ox/onboarding/clients/wizard.js module:io.ox/core/onboarding
-msgid "back"
-msgstr "indietro"
-
-#: apps/io.ox/tasks/util.js module:io.ox/tasks
-msgid "by noon"
-msgstr "a mezzogiorno"
-
-#: apps/io.ox/onboarding/clients/wizard.js module:io.ox/core/onboarding
-msgid "choose a different platform"
-msgstr "scegli una piattaforma diversa"
-
-#: apps/io.ox/onboarding/clients/wizard.js module:io.ox/core/onboarding
-msgid "choose a different scenario"
-msgstr "scegli uno scenario diverso"
-
-#: apps/io.ox/core/tk/dropdown-options.js module:io.ox/core
-msgid "close"
-msgstr "chiudi"
-
-#. %1$s is app title/name
-#: apps/io.ox/core/main.js module:io.ox/core
-msgid "close for %1$s"
-msgstr "chiudi per %1$s"
-
-#. open closed state of the notification area, used in aria label
-#: apps/io.ox/core/notifications/badgeview.js module:io.ox/core
-msgid "collapsed"
-msgstr "contratta"
-
-#. folder permissions
-#: apps/io.ox/core/permissions/permissions.js module:io.ox/core
-msgid "create objects"
-msgstr "creare oggetti"
-
-#. folder permissions
-#: apps/io.ox/core/permissions/permissions.js module:io.ox/core
-msgid "create objects and subfolders"
-msgstr "creare oggetti e sottocartelle"
-
-#. recurring appointment: the appointment is repeated daily
-#: apps/io.ox/calendar/edit/recurrence-view.js module:io.ox/calendar/edit/main
-msgid "daily"
-msgstr "giornaliera"
-
-#: apps/io.ox/calendar/util.js module:io.ox/calendar
-msgid "dark blue"
-msgstr "blu scuro"
-
-#: apps/io.ox/calendar/util.js module:io.ox/calendar
-msgid "dark green"
-msgstr "verde scuro"
-
+#: apps/io.ox/mail/common-extensions.js module:io.ox/mail
+msgid "Read"
+msgstr "Lettura"
+
+#: apps/io.ox/mail/common-extensions.js module:io.ox/mail
+msgid "Show images"
+msgstr "Mostra le immagini"
+
+#: apps/io.ox/mail/common-extensions.js module:io.ox/mail
+msgid ""
+"External images have been blocked to protect you against potential spam!"
+msgstr ""
+"Le immagini esterne sono state bloccate per proteggerti da posta "
+"potenzialmente indesiderata!"
+
+#: apps/io.ox/mail/common-extensions.js module:io.ox/mail
+msgid "Warning: This message might be a phishing or scam mail"
+msgstr ""
+"Avviso: questo messaggio di posta potrebbe essere un tentativo di frode"
+
+#. read receipt; German "Lesebestätigung"
+#: apps/io.ox/mail/common-extensions.js module:io.ox/mail
+msgid "A read receipt has been sent"
+msgstr "Una conferma di lettura è stata inviata"
+
+#. Respond to a read receipt request; German "Lesebestätigung senden"
+#: apps/io.ox/mail/common-extensions.js module:io.ox/mail
+msgid "Send a read receipt"
+msgstr "Invia una conferma di lettura"
+
+#: apps/io.ox/mail/common-extensions.js module:io.ox/mail
+msgid "The sender wants to get notified when you have read this email"
+msgstr ""
+"Il mittente vuole ricevere una notifica quando hai letto questo messaggio"
+
+#: apps/io.ox/mail/compose/actions/send.js module:io.ox/mail
+msgid "Mail has no recipient."
+msgstr "Il messaggio non ha destinatari."
+
+#: apps/io.ox/mail/compose/actions/send.js module:io.ox/mail
+msgid "Mail has empty subject. Send it anyway?"
+msgstr "Il messaggio non ha oggetto. Vuoi inviarlo comunque?"
+
+#: apps/io.ox/mail/compose/actions/send.js module:io.ox/mail
+msgid "Yes, send without subject"
+msgstr "Sì, invia senza oggetto"
+
+#: apps/io.ox/mail/compose/actions/send.js module:io.ox/mail
+msgid "Add subject"
+msgstr "Aggiungi un oggetto"
+
+#: apps/io.ox/mail/compose/actions/send.js module:io.ox/mail
+msgid "The sending of the message has been canceled."
+msgstr "L'invio del messaggio è stato annullato."
+
+#: apps/io.ox/mail/compose/actions/send.js module:io.ox/mail
+msgid "The email has been sent"
+msgstr "Il messaggio è stato inviato"
+
+#. %1$s is the name of the inputfield (To, CC, BCC)
+#: apps/io.ox/mail/compose/extensions.js module:io.ox/mail
+msgid ""
+"%1$s autocomplete token field. Use left and right Arrowkeys to navigate "
+"between the tokens"
+msgstr ""
+"Campo del token di completamento automatico di %1$s. Utilizza le frecce "
+"direzionali destra e sinistra per navigare tra i token"
+
+#. %1$s is the name of the inputfield (To, CC, BCC)
+#: apps/io.ox/mail/compose/extensions.js module:io.ox/mail
 #: apps/io.ox/mail/mailfilter/settings/filter/view-form.js
 #: module:io.ox/settings
-msgid "datepicker"
-msgstr "selettore della data"
-
-#: apps/io.ox/calendar/edit/recurrence-view.js module:io.ox/calendar/edit/main
-msgid "day of the week"
-msgstr "giorno della settimana"
-
-#: apps/io.ox/calendar/edit/recurrence-view.js module:io.ox/calendar/edit/main
-msgid "day of the weekend"
-msgstr "giorno del fine settimana"
-
-#: apps/io.ox/core/date.js module:io.ox/core
-msgid "dd"
-msgstr "gg"
-
-#: apps/io.ox/calendar/util.js module:io.ox/calendar
-msgid "declined"
-msgstr "rifiutato"
-
-#. object permissions - delete
-#: apps/io.ox/core/permissions/permissions.js module:io.ox/core
-msgid "delete all objects"
-msgstr "eliminare tutti gli oggetti"
-
+msgid "CC"
+msgstr "CC"
+
+#. %1$s is the name of the inputfield (To, CC, BCC)
 #: apps/io.ox/mail/compose/extensions.js module:io.ox/mail
-msgid "delete if expired"
-msgstr "elimina se scaduto"
-
-#. object permissions - delete
-#: apps/io.ox/core/permissions/permissions.js module:io.ox/core
-msgid "delete only own objects"
-msgstr "eliminare solo i propri oggetti"
-
-#: apps/io.ox/mail/mailfilter/settings/filter/view-form.js
-#: module:io.ox/settings
-msgid "deleted"
-msgstr "eliminato"
-
-#: apps/io.ox/core/settings/pane.js module:io.ox/core
-msgid "disable"
-msgstr "disabilita"
-
-#: apps/io.ox/mail/settings/pane.js module:io.ox/mail
-msgid "disabled"
-msgstr "disabilitato"
-
-#. object permissions - edit/modify
-#: apps/io.ox/core/permissions/permissions.js module:io.ox/core
-msgid "edit all objects"
-msgstr "modificare tutti gli oggetti"
-
-#. object permissions - edit/modify
-#: apps/io.ox/core/permissions/permissions.js module:io.ox/core
-msgid "edit own objects"
-msgstr "modificare i propri oggetti"
-
-#: apps/io.ox/calendar/edit/recurrence-view.js module:io.ox/calendar/edit/main
-msgid "ends"
-msgstr "termina"
-
-#: apps/io.ox/calendar/edit/recurrence-view.js module:io.ox/calendar/edit/main
-msgid "ends after a certain number of appointments"
-msgstr "termina dopo un certo numero di appuntamenti"
-
-#: apps/io.ox/mail/mailfilter/settings/filter/view-form.js
-#: module:io.ox/settings
-msgid "ends on"
-msgstr "finisce il"
-
-#: apps/io.ox/calendar/edit/recurrence-view.js module:io.ox/calendar/edit/main
-msgid "ends on a specific date"
-msgstr "termina a una data specifica"
-
-#. followed by date or time to mark the enddate of a task
-#: apps/io.ox/tasks/view-grid-template.js module:io.ox/tasks
-msgid "ends:"
-msgstr "termina:"
-
-#. as in: The appointment is repeated every day, or The appointment is repeated every %1$d days.
-#. This is inserted into an HTML construct.
-#: apps/io.ox/calendar/edit/recurrence-view.js module:io.ox/calendar/edit/main
-msgid "every %1$d day"
-msgid_plural "every %1$d days"
-msgstr[0] "ogni %1$d giorno"
-msgstr[1] "ogni %1$d giorni"
-
-#. as in: The appointment is repeated on day 12 every month, or The appointment is repeated on day 12 every %1$d months.
-#. This is inserted into an HTML construct.
-#: apps/io.ox/calendar/edit/recurrence-view.js module:io.ox/calendar/edit/main
-msgid "every %1$d month"
-msgid_plural "every %1$d months"
-msgstr[0] "ogni %1$d mese"
-msgstr[1] "ogni %1$d mesi"
-
-#. as in: The appointment is repeated every week, or The appointment is repeated every %1$d weeks.
-#. This is inserted into an HTML construct.
-#: apps/io.ox/calendar/edit/recurrence-view.js module:io.ox/calendar/edit/main
-msgid "every %1$d week"
-msgid_plural "every %1$d weeks"
-msgstr[0] "ogni %1$d settimana"
-msgstr[1] "ogni %1$d settimane"
-
-#. as in: The appointment is repeated every day
-#. This is inserted into an HTML construct and is the form without the number
-#: apps/io.ox/calendar/edit/recurrence-view.js module:io.ox/calendar/edit/main
-msgid "every day"
-msgstr "ogni giorno"
-
-#. as in: The appointment is repeated every month
-#. This is inserted into an HTML construct and is the form without the number
-#: apps/io.ox/calendar/edit/recurrence-view.js module:io.ox/calendar/edit/main
-msgid "every month"
-msgstr "ogni mese"
-
-#. as in: The appointment is repeated every week
-#. This is inserted into an HTML construct and is the form without the number
-#: apps/io.ox/calendar/edit/recurrence-view.js module:io.ox/calendar/edit/main
-msgid "every week"
-msgstr "ogni settimana"
-
-#. open closed state of the notification area, used in aria label
-#: apps/io.ox/core/notifications/badgeview.js module:io.ox/core
-msgid "expanded"
-msgstr "espansa"
-
-#. As in first monday, tuesday, wednesday ... , day of the week, day of the weekend
-#. as in: first week or first Monday
-#: apps/io.ox/calendar/edit/recurrence-view.js module:io.ox/calendar/edit/main
-#: apps/io.ox/calendar/util.js module:io.ox/calendar
-msgid "first"
-msgstr "primo"
-
-#: apps/plugins/portal/flickr/register.js module:plugins/portal
-msgid "flickr.people.getPublicPhotos"
-msgstr "flickr.people.getPublicPhotos"
-
-#: apps/plugins/portal/flickr/register.js module:plugins/portal
-msgid "flickr.photos.search"
-msgstr "flickr.photos.search"
-
-#. As in fourth monday, tuesday, wednesday ... , day of the week, day of the weekend
-#. as in: fourth week or fourth Monday
-#: apps/io.ox/calendar/edit/recurrence-view.js module:io.ox/calendar/edit/main
-#: apps/io.ox/calendar/util.js module:io.ox/calendar
-msgid "fourth"
-msgstr "quarto"
-
-#: apps/io.ox/calendar/util.js module:io.ox/calendar
-msgid "gray"
-msgstr "grigio"
-
-#: apps/io.ox/mail/common-extensions.js module:io.ox/mail
-msgid "has attachments"
-msgstr "ha allegati"
-
-#. message for screenreaders in case selected task has participants
-#: apps/io.ox/tasks/view-grid-template.js module:io.ox/tasks
-msgid "has participants"
-msgstr "ha dei partecipanti"
-
-#: apps/io.ox/core/import/import.js module:io.ox/core
-msgid "iCal"
-msgstr "iCal"
-
-#: apps/io.ox/search/view-template.js module:io.ox/core
-msgid "in"
-msgstr "in"
-
-#: apps/plugins/notifications/calendar/register.js
-#: module:plugins/notifications
-msgctxt "in"
-msgid "in %d minute"
-msgid_plural "in %d minutes"
-msgstr[0] "in %d minuto"
-msgstr[1] "in %d minuti"
-
-#: apps/io.ox/tasks/util.js module:io.ox/tasks
-msgid "in 15 minutes"
-msgstr "in 15 minuti"
-
-#: apps/io.ox/tasks/util.js module:io.ox/tasks
-msgid "in 30 minutes"
-msgstr "in 30 minuti"
-
-#: apps/io.ox/tasks/util.js module:io.ox/tasks
-msgid "in 5 minutes"
-msgstr "in 5 minuti"
-
-#: apps/io.ox/tasks/util.js module:io.ox/tasks
-msgid "in one hour"
-msgstr "in un'ora"
-
-#: apps/io.ox/tasks/util.js module:io.ox/tasks
-msgid "in one week"
-msgstr "in una settimana"
-
-#: apps/io.ox/mail/mailfilter/settings/filter/view-form.js
-#: module:io.ox/settings
-msgid "is on"
-msgstr "è il"
-
-#. As in last monday, tuesday, wednesday ... , day of the week, day of the weekend
-#. as in: last week or last Monday
-#: apps/io.ox/calendar/edit/recurrence-view.js module:io.ox/calendar/edit/main
-#: apps/io.ox/calendar/util.js module:io.ox/calendar
-msgid "last"
-msgstr "ultimo"
-
-#: apps/io.ox/tasks/util.js module:io.ox/tasks
-msgid "late in the evening"
-msgstr "in tarda serata"
-
-#: apps/io.ox/calendar/util.js module:io.ox/calendar
-msgid "light blue"
-msgstr "blu chiaro"
-
-#: apps/io.ox/calendar/util.js module:io.ox/calendar
-msgid "light green"
-msgstr "verde chiaro"
-
-#: apps/io.ox/onboarding/clients/wizard.js module:io.ox/core/onboarding
-msgid "list of available actions"
-msgstr "elenco delle azioni disponibili"
-
-#: apps/io.ox/onboarding/clients/wizard.js module:io.ox/core/onboarding
-msgid "list of available devices"
-msgstr "elenco dei dispositivi disponibili"
-
-#: apps/io.ox/onboarding/clients/wizard.js module:io.ox/core/onboarding
-msgid "list of available platforms"
-msgstr "elenco delle piattaforme disponibili"
-
-#. %1$s is an appointment location (e.g. a room, a telco line, a company, a city)
-#. This fragment appears within a long string for screen readers
-#: apps/io.ox/calendar/list/view-grid-template.js module:io.ox/calendar
-msgctxt "a11y"
-msgid "location %1$s"
-msgstr "luogo %1$s"
-
-#: apps/io.ox/files/common-extensions.js module:io.ox/files
-msgid "modified"
-msgstr "modificato"
-
-#. recurring appointment: the appointment is repeated monthly
-#: apps/io.ox/calendar/edit/recurrence-view.js module:io.ox/calendar/edit/main
-msgid "monthly"
-msgstr "mensile"
-
-#: apps/io.ox/calendar/edit/recurrence-view.js module:io.ox/calendar/edit/main
-msgid "never ends"
-msgstr "non termina mai"
-
-#: apps/io.ox/calendar/util.js module:io.ox/calendar
-msgid "no color"
-msgstr "nessun colore"
-
-#. object permissions - delete
-#: apps/io.ox/core/permissions/permissions.js module:io.ox/core
-msgid "no delete permissions"
-msgstr "nessun permesso di eliminazione"
-
-#. object permissions - edit/modify
-#: apps/io.ox/core/permissions/permissions.js module:io.ox/core
-msgid "no edit permissions"
-msgstr "nessun permesso di modifica"
-
-#. object permissions - read
-#: apps/io.ox/core/permissions/permissions.js module:io.ox/core
-msgid "no read permissions"
-msgstr "nessun permesso di lettura"
+msgid "BCC"
+msgstr "CCN"
+
+#. Must not exceed 8 characters. e.g. German would be: "Antworten an", needs to be abbreviated like "Antw. an" as space is very limited
+#: apps/io.ox/mail/compose/extensions.js module:io.ox/mail
+msgctxt "compose"
+msgid "Reply to"
+msgstr "Rispondi a"
+
+#: apps/io.ox/mail/compose/extensions.js module:io.ox/mail
+msgid "Compose new mail"
+msgstr "Componi un nuovo messaggio"
+
+#: apps/io.ox/mail/compose/extensions.js module:io.ox/mail
+#: apps/io.ox/onboarding/clients/extensions.js module:io.ox/core/onboarding
+#: apps/plugins/core/feedback/register.js module:io.ox/core
+msgid "Send"
+msgstr "Invia"
+
+#: apps/io.ox/mail/compose/extensions.js module:io.ox/mail
+msgid "Hide names"
+msgstr "Nascondi i nomi"
+
+#: apps/io.ox/mail/compose/extensions.js module:io.ox/mail
+msgid "Show names"
+msgstr "Mostra i nomi"
+
+#: apps/io.ox/mail/compose/extensions.js module:io.ox/mail
+msgid "Edit names"
+msgstr "Modifica i nomi"
+
+#: apps/io.ox/mail/compose/extensions.js module:io.ox/mail
+msgid "Show carbon copy input field"
+msgstr "Mostra il campo CC"
+
+#: apps/io.ox/mail/compose/extensions.js module:io.ox/mail
+msgid "Show blind carbon copy input field"
+msgstr "Mostra il campo CCN"
+
+#: apps/io.ox/mail/compose/extensions.js module:io.ox/mail
+msgid "Click to select contacts"
+msgstr "Fai clic per selezionare i contatti"
+
+#: apps/io.ox/mail/compose/extensions.js module:io.ox/mail
+#: apps/io.ox/mail/settings/signatures/register.js
+#: apps/io.ox/mail/settings/signatures/settings/pane.js
+msgid "Signatures"
+msgstr "Firme"
+
+#: apps/io.ox/mail/compose/extensions.js module:io.ox/mail
+#: apps/io.ox/mail/settings/signatures/settings/pane.js
+msgid "No signature"
+msgstr "Nessuna firma"
+
+#: apps/io.ox/mail/compose/extensions.js module:io.ox/mail
+msgid "Manage signatures"
+msgstr "Gestisci le firme"
+
+#. %1$s is usually "Drive Mail" (product name; might be customized)
+#: apps/io.ox/mail/compose/extensions.js module:io.ox/mail
+msgid "Use %1$s"
+msgstr "Utilizza %1$s"
+
+#: apps/io.ox/mail/compose/extensions.js module:io.ox/mail
+msgid "Expiration"
+msgstr "Scadenza"
+
+#: apps/io.ox/mail/compose/extensions.js module:io.ox/mail
+msgid "1 day"
+msgstr "1 giorno"
+
+#: apps/io.ox/mail/compose/extensions.js module:io.ox/mail
+msgid "1 week"
+msgstr "1 settimana"
+
+#: apps/io.ox/mail/compose/extensions.js module:io.ox/mail
+msgid "1 month"
+msgstr "1 mese"
+
+#: apps/io.ox/mail/compose/extensions.js module:io.ox/mail
+msgid "3 months"
+msgstr "3 mesi"
+
+#: apps/io.ox/mail/compose/extensions.js module:io.ox/mail
+msgid "6 months"
+msgstr "6 mesi"
+
+#: apps/io.ox/mail/compose/extensions.js module:io.ox/mail
+msgid "1 year"
+msgstr "1 anno"
 
 #. text of a user list that shows the names of presenting user and participants.
 #. the text to display as presenter name if no user is presenting yet.
@@ -11185,202 +7369,3451 @@
 msgid "none"
 msgstr "nessuno"
 
-#. text of a presentation slide count display
-#. Example result: "of 10"
-#. %1$d is the total slide count
-#: apps/io.ox/core/viewer/views/toolbarview.js module:io.ox/core
-#: apps/io.ox/presenter/views/navigationview.js module:io.ox/presenter
-msgid "of %1$d"
-msgstr "di %1$d"
-
-#: apps/io.ox/files/share/wizard.js module:io.ox/files
-msgid "one day"
-msgstr "un giorno"
-
-#: apps/io.ox/files/share/wizard.js module:io.ox/files
-msgid "one month"
-msgstr "un mese"
-
-#: apps/io.ox/files/share/wizard.js module:io.ox/files
-msgid "one week"
-msgstr "una settimana"
-
-#: apps/io.ox/files/share/wizard.js module:io.ox/files
-msgid "one year"
-msgstr "un anno"
-
-#: apps/io.ox/calendar/util.js module:io.ox/calendar
-msgid "orange"
-msgstr "arancione"
-
-#: apps/io.ox/calendar/util.js module:io.ox/calendar
-msgid "pink"
-msgstr "rosa"
-
-#: apps/io.ox/tasks/view-grid-template.js module:io.ox/tasks
-msgid "private"
-msgstr "privato"
-
-#: apps/io.ox/calendar/util.js module:io.ox/calendar
-msgid "purple"
-msgstr "viola"
-
-#. object permissions - read
-#: apps/io.ox/core/permissions/permissions.js module:io.ox/core
-msgid "read all objects"
-msgstr "leggere tutti gli oggetti"
-
-#. object permissions - read
-#: apps/io.ox/core/permissions/permissions.js module:io.ox/core
-msgid "read own objects"
-msgstr "leggere i propri oggetti"
-
-#: apps/io.ox/calendar/util.js module:io.ox/calendar
-msgid "red"
-msgstr "rosso"
-
-#. As in second monday, tuesday, wednesday ... , day of the week, day of the weekend
-#. as in: second week or second Monday
-#: apps/io.ox/calendar/edit/recurrence-view.js module:io.ox/calendar/edit/main
-#: apps/io.ox/calendar/util.js module:io.ox/calendar
-msgid "second"
-msgstr "secondo"
+#: apps/io.ox/mail/compose/extensions.js module:io.ox/mail
+msgid "delete if expired"
+msgstr "elimina se scaduto"
+
+#: apps/io.ox/mail/compose/extensions.js module:io.ox/mail
+msgid "Notification"
+msgstr "Notifica"
+
+#: apps/io.ox/mail/compose/extensions.js module:io.ox/mail
+msgid "when the receivers have finished downloading the files"
+msgstr "quando i destinatari hanno finito di scaricare i file"
+
+#: apps/io.ox/mail/compose/extensions.js module:io.ox/mail
+msgid "when the link is expired"
+msgstr "quando il collegamento è scaduto"
+
+#: apps/io.ox/mail/compose/extensions.js module:io.ox/mail
+msgid "when the receivers have accessed the files"
+msgstr "quando i destinatari hanno effettuato l'accesso ai file"
+
+#: apps/io.ox/mail/compose/extensions.js module:io.ox/mail
+msgid "Drop attachments here"
+msgstr "Rilascia qui gli allegati"
+
+#. %s is a list of filenames separeted by commas
+#. it is used by screenreaders to indicate which files are currently added to the list of attachments
+#: apps/io.ox/mail/compose/extensions.js module:io.ox/mail
+msgid "Added %s to attachments."
+msgstr "Aggiunto %s agli allegati."
+
+#. generic erromessage if inserting an image into a mail failed.
+#: apps/io.ox/mail/compose/inline-images.js module:io.ox/mail
+msgid "Error while uploading your image"
+msgstr "Errore durante il caricamento della tua immagine"
+
+#: apps/io.ox/mail/compose/inline-images.js module:io.ox/mail
+msgid "Insert inline image"
+msgstr "Inserisci immagine in linea"
+
+#: apps/io.ox/mail/compose/inline-images.js module:io.ox/mail
+#: apps/io.ox/notes/detail-view.js module:io.ox/notes
+msgid "Insert"
+msgstr "Inserisci"
+
+#: apps/io.ox/mail/compose/inline-images.js module:io.ox/mail
+msgid "Please select a valid image File to insert"
+msgstr "Seleziona un file di immagine valido da inserire"
+
+#: apps/io.ox/mail/compose/main.js module:io.ox/mail
+#: apps/io.ox/mail/compose/view.js apps/io.ox/mail/mobile-toolbar-actions.js
+#: apps/io.ox/mail/settings/pane.js apps/io.ox/mail/toolbar.js
+msgid "Compose"
+msgstr "Componi"
+
+#: apps/io.ox/mail/compose/model.js module:io.ox/mail
+msgid "Mail"
+msgstr "Posta"
+
+#. %1$s mail sender
+#. %2$s mail subject
+#: apps/io.ox/mail/compose/model.js module:io.ox/mail apps/io.ox/mail/util.js
+#: module:io.ox/core apps/plugins/notifications/mail/register.js
+#: module:plugins/notifications
+#, c-format
+msgid "No subject"
+msgstr "Nessun oggetto"
+
+#: apps/io.ox/mail/compose/names.js module:io.ox/mail
+msgid "Use custom name"
+msgstr "Usa nome personalizzato"
+
+#: apps/io.ox/mail/compose/names.js module:io.ox/mail
+msgid "Custom name"
+msgstr "Nome personalizzato"
+
+#: apps/io.ox/mail/compose/names.js module:io.ox/mail
+msgid ""
+"Select a checkbox to define a custom name for that address; otherwise the "
+"mail account's default name will be used. If you want to use an address "
+"anonymously, select the checkbox and leave the field empty."
+msgstr ""
+"Marca una casella di selezione per definire un nome personalizzato per "
+"l'indirizzo; altrimenti sarà utilizzato il nome predefinito dell'account di "
+"posta elettronica. Se desideri utilizzare un indirizzo in modo anonimo, "
+"seleziona la casella e lascia vuoto il campo."
+
+#: apps/io.ox/mail/compose/names.js module:io.ox/mail
+msgid "Edit real names"
+msgstr "Modifica i nomi effettivi"
+
+#. %s is the product name
+#: apps/io.ox/mail/compose/signatures.js module:io.ox/mail
+msgid "Sent from %s via mobile"
+msgstr "Inviato da %s tramite mobile"
+
+#: apps/io.ox/mail/compose/view.js module:io.ox/mail
+msgid "Plain Text"
+msgstr "Testo semplice"
+
+#: apps/io.ox/mail/compose/view.js module:io.ox/mail
+#: apps/io.ox/mail/settings/pane.js
+msgid "HTML"
+msgstr "HTML"
+
+#. E-Mail priority
+#: apps/io.ox/mail/compose/view.js module:io.ox/mail
+msgctxt "E-Mail"
+msgid "Priority"
+msgstr "Priorità"
+
+#. E-Mail priority
+#: apps/io.ox/mail/compose/view.js module:io.ox/mail
+msgctxt "E-Mail priority"
+msgid "High"
+msgstr "Alta"
+
+#. E-Mail priority
+#: apps/io.ox/mail/compose/view.js module:io.ox/mail
+msgctxt "E-Mail priority"
+msgid "Normal"
+msgstr "Normale"
+
+#. E-Mail priority
+#: apps/io.ox/mail/compose/view.js module:io.ox/mail
+msgctxt "E-Mail priority"
+msgid "Low"
+msgstr "Bassa"
+
+#: apps/io.ox/mail/compose/view.js module:io.ox/mail
+msgid "Attach Vcard"
+msgstr "Allega vCard"
+
+#: apps/io.ox/mail/compose/view.js module:io.ox/mail
+msgid "Request read receipt"
+msgstr "Richiedi conferma di lettura"
+
+#: apps/io.ox/mail/compose/view.js module:io.ox/mail
+#: apps/io.ox/mail/detail/mobileView.js apps/io.ox/mail/detail/view.js
+msgid "This message has been truncated due to size limitations."
+msgstr ""
+"Questo messaggio è stato troncato a causa delle limitazioni sulla dimensione."
+
+#: apps/io.ox/mail/compose/view.js module:io.ox/mail
+msgid "Loading the full mail might lead to performance problems."
+msgstr ""
+"Il caricamento dell'intero messaggio potrebbe comportare problemi di "
+"prestazioni."
+
+#: apps/io.ox/mail/compose/view.js module:io.ox/mail
+msgid "Load full mail"
+msgstr "Carica il messaggio completo"
+
+#: apps/io.ox/mail/compose/view.js module:io.ox/mail
+msgid "Add original message as attachment"
+msgstr "Aggiungi il messaggio originale come allegato"
+
+#: apps/io.ox/mail/compose/view.js module:io.ox/mail
+msgid "Mail saved as draft"
+msgstr "Messaggio salvato come bozza"
+
+#: apps/io.ox/mail/compose/view.js module:io.ox/mail
+msgid "Do you really want to discard your message?"
+msgstr "Vuoi davvero scartare il tuo messaggio?"
+
+#. "Discard message" appears in combination with "Cancel" (this action)
+#. Translation should be distinguishable for the user
+#: apps/io.ox/mail/compose/view.js module:io.ox/mail
+msgctxt "dialog"
+msgid "Discard message"
+msgstr "Scarta il messaggio"
+
+#: apps/io.ox/mail/compose/view.js module:io.ox/mail
+msgid "Save as draft"
+msgstr "Salva come bozza"
+
+#: apps/io.ox/mail/detail/content.js module:io.ox/mail
+msgid "This mail has no content"
+msgstr "Questo messaggio non ha contenuto"
+
+#: apps/io.ox/mail/detail/content.js module:io.ox/mail
+msgid "Show quoted text"
+msgstr "Mostra il testo citato"
+
+#: apps/io.ox/mail/detail/links.js module:io.ox/mail
+#: apps/io.ox/tasks/edit/main.js module:io.ox/tasks
+msgid "Task"
+msgstr "Attività"
+
+#: apps/io.ox/mail/detail/links.js module:io.ox/mail
+msgid "Document"
+msgstr "Documento"
+
+#: apps/io.ox/mail/detail/links.js module:io.ox/mail
+msgid "Spreadsheet"
+msgstr "Foglio elettronico"
+
+#: apps/io.ox/mail/detail/links.js module:io.ox/mail
+msgid "Tasks"
+msgstr "Attività"
+
+#: apps/io.ox/mail/detail/mobileView.js module:io.ox/mail
+#: apps/io.ox/mail/detail/view.js
+msgid "Show entire message"
+msgstr "Mostra l'intero messaggio"
+
+#. %1$s: Mail sender
+#. %2$s: Mail subject
+#: apps/io.ox/mail/detail/mobileView.js module:io.ox/mail
+#: apps/io.ox/mail/detail/view.js
+msgid "Email from %1$s: %2$s"
+msgstr "Messaggio di posta da %1$s: %2$s"
+
+#: apps/io.ox/mail/detail/view.js module:io.ox/mail
+msgid "Error while loading message content"
+msgstr "Errore durante il caricamento del contenuto del messaggio."
+
+#: apps/io.ox/mail/import.js module:io.ox/mail
+msgid "Mail has been imported"
+msgstr "La posta è stata importata"
+
+#: apps/io.ox/mail/import.js module:io.ox/mail
+msgid "Drop EML file here for import"
+msgstr "Rilascia qui il file EML per importare"
+
+#. Used as a verb to reply to all recipients
+#: apps/io.ox/mail/inplace-reply.js module:io.ox/mail
+msgid "Reply to all"
+msgstr "Rispondi a tutti"
+
+#: apps/io.ox/mail/inplace-reply.js module:io.ox/mail
+msgid "Your reply has been sent"
+msgstr "La tua risposta è stata inviata"
+
+#: apps/io.ox/mail/mailfilter/settings/filter.js module:io.ox/mail
+msgid "Create new rule"
+msgstr "Crea nuova regola"
+
+#: apps/io.ox/mail/mailfilter/settings/filter.js module:io.ox/mail
+msgid "Edit rule"
+msgstr "Modifica regola"
+
+#: apps/io.ox/mail/mailfilter/settings/filter.js module:io.ox/mail
+#: apps/io.ox/portal/settings/pane.js module:io.ox/portal
+#: apps/io.ox/settings/accounts/settings/pane.js module:io.ox/settings/accounts
+msgid "Edit %1$s"
+msgstr "Modifica %1$s"
+
+#: apps/io.ox/mail/mailfilter/settings/filter.js module:io.ox/mail
+msgid "Process subsequent rules of %1$s"
+msgstr "Elabora le regole successive a %1$s"
+
+#. %1$s is the user name of the group member
+#: apps/io.ox/mail/mailfilter/settings/filter.js module:io.ox/mail
+#: apps/io.ox/portal/settings/pane.js module:io.ox/portal
+#: apps/plugins/administration/groups/settings/members.js module:io.ox/core
+msgid "Remove %1$s"
+msgstr "Rimuovi %1$s"
+
+#: apps/io.ox/mail/mailfilter/settings/filter.js module:io.ox/mail
+msgid "Drag to reorder filter rules"
+msgstr "Trascina per riordinare le regole di filtro"
+
+#: apps/io.ox/mail/mailfilter/settings/filter.js module:io.ox/mail
+msgid "Do you really want to delete this filter rule?"
+msgstr "Vuoi davvero eliminare questa regola di filtro?"
+
+#: apps/io.ox/mail/mailfilter/settings/filter.js module:io.ox/mail
+msgid "Mail Filter Rules"
+msgstr "Regole di filtro dei messaggi"
+
+#: apps/io.ox/mail/mailfilter/settings/filter.js module:io.ox/mail
+msgid "Add new rule"
+msgstr "Aggiungi una nuova regola"
+
+#: apps/io.ox/mail/mailfilter/settings/filter.js module:io.ox/mail
+msgid "There is no rule defined"
+msgstr "Non è stata definita alcuna regola"
+
+#: apps/io.ox/mail/mailfilter/settings/filter/view-form.js
+#: module:io.ox/settings
+msgid "Is bigger than"
+msgstr "È maggiore di"
+
+#: apps/io.ox/mail/mailfilter/settings/filter/view-form.js
+#: module:io.ox/settings
+msgid "Is smaller than"
+msgstr "È minore di"
+
+#: apps/io.ox/mail/mailfilter/settings/filter/view-form.js
+#: module:io.ox/settings
+msgid "deleted"
+msgstr "eliminato"
 
 #: apps/io.ox/mail/mailfilter/settings/filter/view-form.js
 #: module:io.ox/settings
 msgid "seen"
 msgstr "visto"
 
-#: apps/io.ox/core/export/export.js module:io.ox/core
-#: apps/io.ox/core/import/import.js
-msgid "select format"
-msgstr "seleziona formato"
-
-#: apps/io.ox/files/share/wizard.js module:io.ox/files
-msgid "six months"
-msgstr "sei mesi"
-
-#: apps/io.ox/files/common-extensions.js module:io.ox/files
-msgid "size"
-msgstr "dimensione"
+#: apps/io.ox/mail/mailfilter/settings/filter/view-form.js
+#: module:io.ox/settings
+msgid "Contains"
+msgstr "Contiene"
+
+#: apps/io.ox/mail/mailfilter/settings/filter/view-form.js
+#: module:io.ox/settings
+msgid "Is exactly"
+msgstr "È uguale"
+
+#: apps/io.ox/mail/mailfilter/settings/filter/view-form.js
+#: module:io.ox/settings
+msgid "Matches"
+msgstr "Corrisponde"
+
+#: apps/io.ox/mail/mailfilter/settings/filter/view-form.js
+#: module:io.ox/settings
+msgid "Regex"
+msgstr "Espressione regolare"
+
+#: apps/io.ox/mail/mailfilter/settings/filter/view-form.js
+#: module:io.ox/settings
+msgid "Detail"
+msgstr "Dettagli"
+
+#: apps/io.ox/mail/mailfilter/settings/filter/view-form.js
+#: module:io.ox/settings
+msgid "Localpart"
+msgstr "Localpart"
+
+#: apps/io.ox/mail/mailfilter/settings/filter/view-form.js
+#: module:io.ox/settings
+msgid "Domain"
+msgstr "Dominio"
 
 #: apps/io.ox/mail/mailfilter/settings/filter/view-form.js
 #: module:io.ox/settings
 msgid "starts on"
 msgstr "inizia il"
 
-#: apps/io.ox/calendar/util.js module:io.ox/calendar
-msgid "tentative"
-msgstr "provvisorio"
-
-#. As in third monday, tuesday, wednesday ... , day of the week, day of the weekend
-#. as in: third week or third Monday
-#: apps/io.ox/calendar/edit/recurrence-view.js module:io.ox/calendar/edit/main
-#: apps/io.ox/calendar/util.js module:io.ox/calendar
-msgid "third"
-msgstr "terzo"
-
-#: apps/io.ox/tasks/util.js module:io.ox/tasks
-msgid "this afternoon"
-msgstr "questo pomeriggio"
-
-#: apps/io.ox/tasks/util.js module:io.ox/tasks
-msgid "this morning"
-msgstr "questa mattina"
-
-#: apps/io.ox/files/share/wizard.js module:io.ox/files
-msgid "three months"
-msgstr "tre mesi"
-
-#: apps/io.ox/files/main.js module:io.ox/files
-msgid "thumbnail"
-msgstr "anteprima"
-
-#: apps/io.ox/tasks/util.js module:io.ox/tasks
-msgid "tomorrow"
-msgstr "domani"
-
-#: apps/io.ox/tasks/util.js module:io.ox/tasks
-msgid "tonight"
-msgstr "questa notte"
-
-#: apps/io.ox/calendar/util.js module:io.ox/calendar
-msgid "unconfirmed"
-msgstr "non confermato"
-
-#: apps/io.ox/backbone/mini-views/quota.js module:io.ox/core
-#: apps/io.ox/core/viewer/views/sidebar/fileversionsview.js
-#: module:io.ox/core/viewer apps/io.ox/mail/util.js
-msgid "unknown"
-msgstr "sconosciuto"
-
-#: apps/io.ox/mail/actions/copyMove.js module:io.ox/mail
-msgid "unknown sender"
-msgstr "mittente sconosciuto"
-
-#: apps/io.ox/backbone/mini-views/quota.js module:io.ox/core
-msgid "unlimited"
-msgstr "illimitata"
-
-#: apps/io.ox/core/import/import.js module:io.ox/core
-msgid "vCard"
-msgstr "vCard"
-
-#: apps/io.ox/mail/vacationnotice/settings/model.js module:io.ox/mail
-msgid "vacation notice"
-msgstr "avviso di assenza"
+#: apps/io.ox/mail/mailfilter/settings/filter/view-form.js
+#: module:io.ox/settings
+msgid "ends on"
+msgstr "finisce il"
+
+#: apps/io.ox/mail/mailfilter/settings/filter/view-form.js
+#: module:io.ox/settings
+msgid "is on"
+msgstr "è il"
+
+#: apps/io.ox/mail/mailfilter/settings/filter/view-form.js
+#: module:io.ox/settings
+msgid "Sender/From"
+msgstr "Mittente/Da"
+
+#: apps/io.ox/mail/mailfilter/settings/filter/view-form.js
+#: module:io.ox/settings
+msgid "Any recipient"
+msgstr "Qualsiasi destinatario"
+
+#: apps/io.ox/mail/mailfilter/settings/filter/view-form.js
+#: module:io.ox/settings
+msgid "Mailing list"
+msgstr "Lista di distribuzione"
+
+#: apps/io.ox/mail/mailfilter/settings/filter/view-form.js
+#: module:io.ox/settings
+msgid "Header"
+msgstr "Intestazione"
+
+#: apps/io.ox/mail/mailfilter/settings/filter/view-form.js
+#: module:io.ox/settings
+msgid "Envelope - To"
+msgstr "Busta - A"
+
+#: apps/io.ox/mail/mailfilter/settings/filter/view-form.js
+#: module:io.ox/settings
+msgid "Size (bytes)"
+msgstr "Dimensione (byte)"
+
+#: apps/io.ox/mail/mailfilter/settings/filter/view-form.js
+#: module:io.ox/settings
+msgid "Content"
+msgstr "Contenuto"
+
+#: apps/io.ox/mail/mailfilter/settings/filter/view-form.js
+#: module:io.ox/settings
+msgid "Current Date"
+msgstr "Data attuale"
+
+#: apps/io.ox/mail/mailfilter/settings/filter/view-form.js
+#: module:io.ox/settings
+msgid "Sender address"
+msgstr "Indirizzo del mittente"
+
+#: apps/io.ox/mail/mailfilter/settings/filter/view-form.js
+#: module:io.ox/settings
+msgid "Keep"
+msgstr "Mantieni"
+
+#: apps/io.ox/mail/mailfilter/settings/filter/view-form.js
+#: module:io.ox/settings
+msgid "Redirect to"
+msgstr "Reindirizza a"
+
+#: apps/io.ox/mail/mailfilter/settings/filter/view-form.js
+#: module:io.ox/settings
+msgid "Reject with reason"
+msgstr "Rifiuta con motivo"
+
+#: apps/io.ox/mail/mailfilter/settings/filter/view-form.js
+#: module:io.ox/settings
+msgid "Mark mail as"
+msgstr "Marca messaggio come"
+
+#: apps/io.ox/mail/mailfilter/settings/filter/view-form.js
+#: module:io.ox/settings
+msgid "Tag mail with"
+msgstr "Etichetta il messaggio con"
+
+#: apps/io.ox/mail/mailfilter/settings/filter/view-form.js
+#: module:io.ox/settings
+msgid "Flag mail with"
+msgstr "Contrassegna messaggio come"
+
+#: apps/io.ox/mail/mailfilter/settings/filter/view-form.js
+#: module:io.ox/settings
+msgid ""
+"This rule applies to all messages. Please add a condition to restrict this "
+"rule to specific messages."
+msgstr ""
+"Questa regola si applica a tutti i messaggi. Aggiungi una condizione per "
+"restringere questa regola a messaggi specifici."
+
+#: apps/io.ox/mail/mailfilter/settings/filter/view-form.js
+#: module:io.ox/settings
+msgid "Please define at least one action."
+msgstr "Specifica almeno un'azione."
+
+#: apps/io.ox/mail/mailfilter/settings/filter/view-form.js
+#: module:io.ox/settings
+msgid "datepicker"
+msgstr "selettore della data"
+
+#: apps/io.ox/mail/mailfilter/settings/filter/view-form.js
+#: module:io.ox/settings
+msgid "Conditions"
+msgstr "Condizioni"
+
+#: apps/io.ox/mail/mailfilter/settings/filter/view-form.js
+#: module:io.ox/settings
+msgid "Add condition"
+msgstr "Aggiungi una condizione"
+
+#: apps/io.ox/mail/mailfilter/settings/filter/view-form.js
+#: module:io.ox/settings
+msgid "Add action"
+msgstr "Aggiungi un'azione"
+
+#: apps/io.ox/mail/mailfilter/settings/filter/view-form.js
+#: module:io.ox/settings
+msgid "Rule name"
+msgstr "Nome regola"
+
+#: apps/io.ox/mail/mailfilter/settings/filter/view-form.js
+#: module:io.ox/settings
+msgid "Apply rule if all conditions are met"
+msgstr "Applica la regola se tutte le condizioni sono verificate"
+
+#: apps/io.ox/mail/mailfilter/settings/filter/view-form.js
+#: module:io.ox/settings
+msgid "Apply rule if any condition is met."
+msgstr "Applica la regola se qualsiasi condizione viene verificata."
+
+#: apps/io.ox/mail/mailfilter/settings/model.js module:io.ox/mail
+msgid "New rule"
+msgstr "Nuova regola"
+
+#: apps/io.ox/mail/mailfilter/settings/register.js module:io.ox/mail
+msgid "Filter Rules"
+msgstr "Regole di filtro"
+
+#: apps/io.ox/mail/mailfilter/settings/register.js module:io.ox/mail
+msgid "Unable to load mail filter rules settings."
+msgstr ""
+"Impossibile caricare le impostazioni delle regole di filtraggio dei messaggi."
+
+#: apps/io.ox/mail/mailfilter/settings/register.js module:io.ox/mail
+msgid "Couldn't load your mail filter rules."
+msgstr "Impossibile caricare le tue regole di filtraggio dei messaggi."
+
+#: apps/io.ox/mail/main.js module:io.ox/mail
+msgid "Thread"
+msgstr "Conversazione"
+
+#: apps/io.ox/mail/main.js module:io.ox/mail
+#: apps/plugins/portal/quota/register.js module:plugins/portal
+msgid "Mail quota"
+msgstr "Quota di posta"
+
+#: apps/io.ox/mail/main.js module:io.ox/mail
+msgid "Messages"
+msgstr "Messaggi"
+
+#. toolbar with 'select all' and 'sort by'
+#: apps/io.ox/mail/main.js module:io.ox/mail
+msgid "Messages options"
+msgstr "Opzioni dei messaggi"
+
+#: apps/io.ox/mail/main.js module:io.ox/mail
+msgid "No message selected"
+msgstr "Nessun messaggio selezionato"
+
+#. %1$d is the number of selected messages
+#: apps/io.ox/mail/main.js module:io.ox/mail
+msgid "%1$d message selected"
+msgid_plural "%1$d messages selected"
+msgstr[0] "%1$d messaggio selezionato"
+msgstr[1] "%1$d messaggi selezionati"
+
+#: apps/io.ox/mail/main.js module:io.ox/mail
+msgid ""
+"There are %1$d messages in this folder; not all messages are displayed in "
+"the list. If you want to move or delete all messages, you find corresponding "
+"actions in the folder context menu."
+msgstr ""
+"Ci sono %1$d messaggi in questa cartella; non tutti i messaggi sono "
+"visualizzati nell'elenco. Se desideri spostare o eliminare tutti i messaggi, "
+"troverai le azioni corrispondenti nel menu contestuale della cartella."
+
+#. This is a short version of "x messages selected", will be used in mobile mail list view
+#: apps/io.ox/mail/main.js module:io.ox/mail
+msgid "%1$d selected"
+msgstr "%1$d selezionati"
+
+#. %1$d is number of messages; %2$d is progress in percent
+#: apps/io.ox/mail/main.js module:io.ox/mail
+msgid "Sending 1 message ... %2$d%"
+msgid_plural "Sending %1$d messages ... %2$d%"
+msgstr[0] "Invio di 1 messaggio in corso... %2$d%"
+msgstr[1] "Invio di %1$d messaggi in corso... %2$d%"
+
+#: apps/io.ox/mail/main.js module:io.ox/mail apps/io.ox/settings/main.js
+#: module:io.ox/core
+msgid "Application may not work as expected until this problem is solved."
+msgstr ""
+"L'applicazione potrebbe non funzionare come previsto finché il problema non "
+"sarà risolto."
+
+#: apps/io.ox/mail/mobile-toolbar-actions.js module:io.ox/mail
+#: apps/io.ox/mail/toolbar.js
+msgid "Reply to sender"
+msgstr "Rispondi al mittente"
+
+#: apps/io.ox/mail/mobile-toolbar-actions.js module:io.ox/mail
+#: apps/io.ox/mail/toolbar.js
+msgid "Reply to all recipients"
+msgstr "Rispondi a tutti i destinatari"
+
+#: apps/io.ox/mail/mobile-toolbar-actions.js module:io.ox/mail
+#: apps/io.ox/mail/toolbar.js
+msgid "Mark as read"
+msgstr "Marca come letto"
+
+#: apps/io.ox/mail/mobile-toolbar-actions.js module:io.ox/mail
+#: apps/io.ox/mail/toolbar.js
+msgid "Mark as unread"
+msgstr "Marca come non letto"
+
+#: apps/io.ox/mail/mobile-toolbar-actions.js module:io.ox/mail
+#: apps/io.ox/mail/toolbar.js
+msgid "Edit draft"
+msgstr "Modifica bozza"
+
+#: apps/io.ox/mail/print.js module:io.ox/mail
+msgctxt "BCC"
+msgid "Blind copy"
+msgstr "Copia nascosta"
+
+#: apps/io.ox/mail/settings/pane.js module:io.ox/mail
+msgid "Inline"
+msgstr "Incorporato"
+
+#: apps/io.ox/mail/settings/pane.js module:io.ox/mail
+msgid "Attachment"
+msgstr "Allegato"
+
+#: apps/io.ox/mail/settings/pane.js module:io.ox/mail
+msgid "Plain text"
+msgstr "Testo semplice"
+
+#: apps/io.ox/mail/settings/pane.js module:io.ox/mail
+msgid "HTML and plain text"
+msgstr "HTML e testo semplice"
+
+#: apps/io.ox/mail/settings/pane.js module:io.ox/mail
+msgid "disabled"
+msgstr "disabilitato"
+
+#: apps/io.ox/mail/settings/pane.js module:io.ox/mail
+msgid "1 minute"
+msgstr "1 minuto"
+
+#: apps/io.ox/mail/settings/pane.js module:io.ox/mail
+msgid "3 minutes"
+msgstr "3 minuti"
+
+#: apps/io.ox/mail/settings/pane.js module:io.ox/mail
+#: apps/io.ox/mail/settings/signatures/settings/pane.js
+msgid "Could not save settings"
+msgstr "Impossibile salvare le impostazioni"
+
+#: apps/io.ox/mail/settings/pane.js module:io.ox/mail
+msgid "Common"
+msgstr "Generale"
+
+#: apps/io.ox/mail/settings/pane.js module:io.ox/mail
+msgid "Permanently remove deleted emails"
+msgstr "Rimuovi definitivamente i messaggi di posta eliminati"
+
+#: apps/io.ox/mail/settings/pane.js module:io.ox/mail
+msgid ""
+"Automatically collect contacts in the folder \"Collected addresses\" while "
+"sending"
+msgstr ""
+"Colleziona automaticamente i contatti nella cartella \"Indirizzi collezionati"
+"\" all'invio"
+
+#: apps/io.ox/mail/settings/pane.js module:io.ox/mail
+msgid ""
+"Automatically collect contacts in the folder \"Collected addresses\" while "
+"reading"
+msgstr ""
+"Colleziona automaticamente i contatti nella cartella \"Indirizzi collezionati"
+"\" alla lettura"
+
+#: apps/io.ox/mail/settings/pane.js module:io.ox/mail
+msgid "Use fixed-width font for text mails"
+msgstr "Usa un carattere a larghezza fissa per il testo dei messaggi"
+
+#: apps/io.ox/mail/settings/pane.js module:io.ox/mail
+msgid "Ask for mailto link registration"
+msgstr "Chiedi la registrazione dei collegamenti mailto"
+
+#: apps/io.ox/mail/settings/pane.js module:io.ox/mail
+msgid "Register now"
+msgstr "Registrati ora"
+
+#: apps/io.ox/mail/settings/pane.js module:io.ox/mail
+msgid "Append vCard"
+msgstr "Aggiungi vCard"
+
+#: apps/io.ox/mail/settings/pane.js module:io.ox/mail
+msgid "Insert the original email text to a reply"
+msgstr "Inserisci il testo del messaggio originale nella risposta"
+
+#: apps/io.ox/mail/settings/pane.js module:io.ox/mail
+msgid "Forward emails as"
+msgstr "Inoltra messaggi di posta come"
+
+#: apps/io.ox/mail/settings/pane.js module:io.ox/mail
+msgid "Format emails as"
+msgstr "Formatta i messaggi di posta come"
+
+#: apps/io.ox/mail/settings/pane.js module:io.ox/mail
+msgid "Additional settings"
+msgstr "Impostazioni aggiuntive"
+
+#: apps/io.ox/mail/settings/pane.js module:io.ox/mail
+msgid "Default sender address"
+msgstr "Indirizzo mittente predefinito"
+
+#: apps/io.ox/mail/settings/pane.js module:io.ox/mail
+msgid "Auto-save email drafts"
+msgstr "Salva automaticamente le bozze dei messaggi"
+
+#: apps/io.ox/mail/settings/pane.js module:io.ox/mail
+msgid "Always add the following recipient to blind carbon copy (BCC)"
+msgstr "Aggiungi sempre il seguente destinatario in copia nascosta (CCN)"
+
+#: apps/io.ox/mail/settings/pane.js module:io.ox/mail
+msgid "Display"
+msgstr "Visualizza"
+
+#: apps/io.ox/mail/settings/pane.js module:io.ox/mail
+msgid "Allow html formatted emails"
+msgstr "Consenti i messaggi di posta formattati in html"
+
+#: apps/io.ox/mail/settings/pane.js module:io.ox/mail
+msgid "Allow pre-loading of externally linked images"
+msgstr "Consenti il pre-caricamento delle immagini esterne collegate"
+
+#: apps/io.ox/mail/settings/pane.js module:io.ox/mail
+msgid "Display emoticons as graphics in text emails"
+msgstr "Visualizza le emoticon come elementi grafici nei messaggi testuali"
+
+#: apps/io.ox/mail/settings/pane.js module:io.ox/mail
+msgid "Color quoted lines"
+msgstr "Colora le righe citate"
+
+#: apps/io.ox/mail/settings/pane.js module:io.ox/mail
+msgid "Show requests for read receipts"
+msgstr "Mostra le richieste di conferma di lettura"
+
+#: apps/io.ox/mail/settings/pane.js module:io.ox/mail
+msgid "Change IMAP subscriptions"
+msgstr "Cambia sottoscrizioni IMAP"
+
+#: apps/io.ox/mail/settings/signatures/settings/pane.js module:io.ox/mail
+msgid "Signature name"
+msgstr "Nome della firma"
+
+#: apps/io.ox/mail/settings/signatures/settings/pane.js module:io.ox/mail
+msgid "Add signature above quoted text"
+msgstr "Aggiungi la firma sopra il testo citato"
+
+#: apps/io.ox/mail/settings/signatures/settings/pane.js module:io.ox/mail
+msgid "Add signature below quoted text"
+msgstr "Aggiungi la firma sotto il testo citato"
+
+#: apps/io.ox/mail/settings/signatures/settings/pane.js module:io.ox/mail
+msgid "Please enter a valid name"
+msgstr "Digita un nome valido"
+
+#: apps/io.ox/mail/settings/signatures/settings/pane.js module:io.ox/mail
+msgid "Add signature"
+msgstr "Aggiungi una firma"
+
+#: apps/io.ox/mail/settings/signatures/settings/pane.js module:io.ox/mail
+msgid "Edit signature"
+msgstr "Modifica firma"
+
+#: apps/io.ox/mail/settings/signatures/settings/pane.js module:io.ox/mail
+msgid "Import signatures"
+msgstr "Importa firme"
+
+#: apps/io.ox/mail/settings/signatures/settings/pane.js module:io.ox/mail
+msgid ""
+"You can import existing signatures from the previous product generation."
+msgstr ""
+"Puoi importare le firme esistenti dalla precedente versione del prodotto."
+
+#: apps/io.ox/mail/settings/signatures/settings/pane.js module:io.ox/mail
+msgid "Delete old signatures after import"
+msgstr "Elimina le vecchie firme dopo l'importazione"
+
+#: apps/io.ox/mail/settings/signatures/settings/pane.js module:io.ox/mail
+msgid "Add new signature"
+msgstr "Aggiungi una nuova firma"
+
+#: apps/io.ox/mail/settings/signatures/settings/pane.js module:io.ox/mail
+msgid "Default signature for new messages"
+msgstr "Firma predefinita per i nuovi messaggi"
+
+#: apps/io.ox/mail/settings/signatures/settings/pane.js module:io.ox/mail
+msgid "Default signature for replies or forwardings"
+msgstr "Firma predefinita per le risposte e per gli inoltri"
+
+#: apps/io.ox/mail/statistics.js module:io.ox/mail
+msgid "Top 10 you sent mail to"
+msgstr "I primi 10 ai quali hai inviato messaggi"
+
+#: apps/io.ox/mail/statistics.js module:io.ox/mail
+msgid "Top 10 you got mail from"
+msgstr "I primi 10 dai quali hai ricevuto messaggi"
+
+#: apps/io.ox/mail/statistics.js module:io.ox/mail
+msgid "Mails per week-day (%)"
+msgstr "Messaggi per giorno della settimana (%)"
+
+#: apps/io.ox/mail/statistics.js module:io.ox/mail
+msgid "Mails per hour (%)"
+msgstr "Messaggi per ora (%)"
+
+#: apps/io.ox/mail/threadview.js module:io.ox/mail
+msgid "Back to list"
+msgstr "Torna all'elenco"
+
+#: apps/io.ox/mail/threadview.js module:io.ox/mail
+msgid "Previous message"
+msgstr "Messaggio precedente"
+
+#: apps/io.ox/mail/threadview.js module:io.ox/mail
+msgid "Next message"
+msgstr "Messaggio successivo"
+
+#: apps/io.ox/mail/threadview.js module:io.ox/mail
+msgid "Conversation"
+msgstr "Conversazione"
+
+#: apps/io.ox/mail/threadview.js module:io.ox/mail
+msgid "Open all messages"
+msgstr "Apri tutti i messaggi"
+
+#: apps/io.ox/mail/threadview.js module:io.ox/mail
+msgid "Open/close all messages"
+msgstr "Apri/Chiudi tutti i messaggi"
+
+#: apps/io.ox/mail/threadview.js module:io.ox/mail
+msgid "%1$d messages in this conversation"
+msgstr "%1$d messaggi in questa conversazione"
+
+#: apps/io.ox/mail/threadview.js module:io.ox/mail
+msgid "Toggle viewport size"
+msgstr "Commuta dimensione viewport"
+
+#: apps/io.ox/mail/threadview.js module:io.ox/mail
+msgid "Close all messages"
+msgstr "Chiudi tutti i messaggi"
+
+#: apps/io.ox/mail/toolbar.js module:io.ox/mail
+msgid "Compose new email"
+msgstr "Componi un nuovo messaggio"
+
+#: apps/io.ox/mail/toolbar.js module:io.ox/mail
+msgid "Set category"
+msgstr "Imposta categoria"
+
+#: apps/io.ox/mail/toolbar.js module:io.ox/mail
+msgid "Vertical"
+msgstr "Verticale"
+
+#: apps/io.ox/mail/toolbar.js module:io.ox/mail
+msgid "Horizontal"
+msgstr "Orizzontale"
+
+#: apps/io.ox/mail/toolbar.js module:io.ox/mail apps/io.ox/portal/widgets.js
+#: module:io.ox/portal apps/plugins/portal/mail/register.js
+#: module:plugins/portal
+msgid "Inbox"
+msgstr "Posta in arrivo"
+
+#: apps/io.ox/mail/toolbar.js module:io.ox/mail
+msgid "Use categories"
+msgstr "Utilizza le categorie"
+
+#. term is followed by a space and three dots (' …')
+#. the dots refer to the term 'Categories' right above this dropdown entry
+#. so user reads it as 'Configure Categories'
+#: apps/io.ox/mail/toolbar.js module:io.ox/mail
+msgid "Configure"
+msgstr "Configura"
+
+#: apps/io.ox/mail/toolbar.js module:io.ox/mail
+msgid "Contact pictures"
+msgstr "Immagini dei contatti"
+
+#: apps/io.ox/mail/toolbar.js module:io.ox/mail
+msgid "Exact dates"
+msgstr "Date esatte"
+
+#: apps/io.ox/mail/toolbar.js module:io.ox/mail
+msgid "Message size"
+msgstr "Dimensione del messaggio"
+
+#: apps/io.ox/mail/toolbar.js module:io.ox/mail
+msgid "Statistics"
+msgstr "Statistiche"
 
 #. (From) email1 via email2. Appears in email detail view.
 #: apps/io.ox/mail/util.js module:io.ox/core
 msgid "via"
 msgstr "tramite"
 
-#. folder permissions
-#: apps/io.ox/core/permissions/permissions.js module:io.ox/core
-msgid "view the folder"
-msgstr "visualizzare la cartella"
-
-#. recurring appointment: the appointment is repeated weekly
-#: apps/io.ox/calendar/edit/recurrence-view.js module:io.ox/calendar/edit/main
-msgid "weekly"
-msgstr "settimanale"
-
-#: apps/io.ox/mail/compose/extensions.js module:io.ox/mail
-msgid "when the link is expired"
-msgstr "quando il collegamento è scaduto"
-
-#: apps/io.ox/mail/compose/extensions.js module:io.ox/mail
-msgid "when the receivers have accessed the files"
-msgstr "quando i destinatari hanno effettuato l'accesso ai file"
-
-#: apps/io.ox/mail/compose/extensions.js module:io.ox/mail
-msgid "when the receivers have finished downloading the files"
-msgstr "quando i destinatari hanno finito di scaricare i file"
-
-#. recurrence string
-#: apps/io.ox/calendar/util.js module:io.ox/calendar
-msgid "work days"
-msgstr "giorni feriali"
-
-#. recurring appointment: the appointment is repeated yearly
-#: apps/io.ox/calendar/edit/recurrence-view.js module:io.ox/calendar/edit/main
-msgid "yearly"
-msgstr "annuale"
-
-#: apps/io.ox/calendar/util.js module:io.ox/calendar
-msgid "yellow"
-msgstr "giallo"
+#: apps/io.ox/mail/util.js module:io.ox/core
+msgid "Unknown sender"
+msgstr "Mittente sconosciuto"
+
+#: apps/io.ox/mail/util.js module:io.ox/core
+msgid "No recipients"
+msgstr "Nessun destinatario"
+
+#: apps/io.ox/mail/util.js module:io.ox/core
+msgctxt "E-Mail"
+msgid "High priority"
+msgstr "Priorità alta"
+
+#: apps/io.ox/mail/util.js module:io.ox/core
+msgctxt "E-Mail"
+msgid "Low priority"
+msgstr "Priorità bassa"
+
+#: apps/io.ox/mail/util.js module:io.ox/core
+msgid "Primary account"
+msgstr "Account principale"
+
+#: apps/io.ox/mail/vacationnotice/settings/filter.js module:io.ox/mail
+msgid "The start date must be before the end date."
+msgstr "La data iniziale deve precedere la data finale."
+
+#: apps/io.ox/mail/vacationnotice/settings/model.js module:io.ox/mail
+msgid "vacation notice"
+msgstr "avviso di assenza"
+
+#: apps/io.ox/mail/vacationnotice/settings/model.js module:io.ox/mail
+#: apps/io.ox/mail/vacationnotice/settings/register.js
+msgid "Vacation Notice"
+msgstr "Avviso di assenza"
+
+#: apps/io.ox/mail/vacationnotice/settings/model.js module:io.ox/mail
+msgid "Text"
+msgstr "Testo"
+
+#: apps/io.ox/mail/vacationnotice/settings/model.js module:io.ox/mail
+msgid "Number of days between vacation notices to the same sender"
+msgstr "Numero di giorni tra gli avvisi di assenza allo stesso mittente"
+
+#: apps/io.ox/mail/vacationnotice/settings/model.js module:io.ox/mail
+msgid "Enable for the following addresses"
+msgstr "Abilita per i seguenti indirizzi"
+
+#: apps/io.ox/mail/vacationnotice/settings/model.js module:io.ox/mail
+msgid "Default sender for vacation notice"
+msgstr "Mittente predefinito per l'avviso di assenza"
+
+#: apps/io.ox/mail/vacationnotice/settings/model.js module:io.ox/mail
+msgid "Email addresses"
+msgstr "Indirizzi di posta elettronica"
+
+#. button label for the 'start presentation' dropdown
+#: apps/io.ox/mail/vacationnotice/settings/model.js module:io.ox/mail
+#: apps/io.ox/presenter/views/toolbarview.js module:io.ox/presenter
+#: apps/io.ox/tasks/print.js module:io.ox/tasks
+msgid "Start"
+msgstr "Inizia"
+
+#. button label for ending the presentation
+#: apps/io.ox/mail/vacationnotice/settings/model.js module:io.ox/mail
+#: apps/io.ox/presenter/views/toolbarview.js module:io.ox/presenter
+msgid "End"
+msgstr "Finisce"
+
+#: apps/io.ox/mail/vacationnotice/settings/model.js module:io.ox/mail
+msgid "Send vacation notice during this time only"
+msgstr "Invia l'avviso di assenza solo durante questo orario"
+
+#: apps/io.ox/mail/vacationnotice/settings/register.js module:io.ox/mail
+msgid "Couldn't load your vacation notice."
+msgstr "Impossibile caricare il tuo avviso di assenza."
+
+#: apps/io.ox/mail/view-options.js module:io.ox/mail
+msgid "Conversations"
+msgstr "Conversazioni"
+
+#: apps/io.ox/notes/mediator.js module:io.ox/notes
+msgid "Topics"
+msgstr "Argomenti"
+
+#: apps/io.ox/notes/mediator.js module:io.ox/notes
+msgid "Preview not available"
+msgstr "Anteprima non disponibile"
+
+#: apps/io.ox/notes/toolbar.js module:io.ox/notes
+msgid "New note"
+msgstr "Nuova nota"
+
+#: apps/io.ox/oauth/keychain.js module:io.ox/core
+msgid "Account could not be added"
+msgstr "L'account non può essere aggiunto"
+
+#: apps/io.ox/oauth/keychain.js module:io.ox/core apps/io.ox/oauth/settings.js
+#: module:io.ox/settings
+msgid "Reauthorize"
+msgstr "Nuova autorizzazione"
+
+#: apps/io.ox/oauth/settings.js module:io.ox/settings
+msgid "Changes have been saved."
+msgstr "Le modifiche sono state salvate."
+
+#: apps/io.ox/oauth/settings.js module:io.ox/settings
+msgid "Something went wrong saving your changes."
+msgstr "Qualcosa non ha funzionato durante il salvataggio delle modifiche."
+
+#: apps/io.ox/oauth/settings.js module:io.ox/settings
+msgid "You have reauthorized this account."
+msgstr "Hai autorizzato nuovamente questo account."
+
+#: apps/io.ox/oauth/settings.js module:io.ox/settings
+msgid "Something went wrong reauthorizing the account."
+msgstr ""
+"Qualcosa non ha funzionato durante la nuova autorizzazione dell'account."
+
+#: apps/io.ox/oauth/settings.js module:io.ox/settings
+msgid "Account Settings"
+msgstr "Impostazioni dell'account"
+
+#: apps/io.ox/oauth/settings.js module:io.ox/settings
+msgid "Display Name"
+msgstr "Nome visualizzato"
+
+#: apps/io.ox/onboarding/clients/extensions.js module:io.ox/core/onboarding
+msgid "Click to show or hide actions for advanced users."
+msgstr "Fai clic per mostrare o nascondere le azioni per gli utenti avanzati."
+
+#: apps/io.ox/onboarding/clients/extensions.js module:io.ox/core/onboarding
+msgid "Expert user?"
+msgstr "Utente esperto?"
+
+#: apps/io.ox/onboarding/clients/extensions.js module:io.ox/core/onboarding
+msgid "Hide options for expert users."
+msgstr "Nascondi le opzioni per gli utenti avanzati."
+
+#: apps/io.ox/onboarding/clients/extensions.js module:io.ox/core/onboarding
+msgid "CalDAV Login"
+msgstr "Accesso CalDAV"
+
+#: apps/io.ox/onboarding/clients/extensions.js module:io.ox/core/onboarding
+msgid "CardDAV URL"
+msgstr "URL CardDAV"
+
+#: apps/io.ox/onboarding/clients/extensions.js module:io.ox/core/onboarding
+msgid "CardDAV Login"
+msgstr "Accesso CardDAV"
+
+#: apps/io.ox/onboarding/clients/extensions.js module:io.ox/core/onboarding
+msgid "SMTP Server"
+msgstr "Server SMTP"
+
+#: apps/io.ox/onboarding/clients/extensions.js module:io.ox/core/onboarding
+msgid "SMTP Port"
+msgstr "Porta SMTP"
+
+#: apps/io.ox/onboarding/clients/extensions.js module:io.ox/core/onboarding
+msgid "SMTP Login"
+msgstr "Accesso SMTP"
+
+#: apps/io.ox/onboarding/clients/extensions.js module:io.ox/core/onboarding
+msgid "SMTP Secure"
+msgstr "SMTP sicuro"
+
+#: apps/io.ox/onboarding/clients/extensions.js module:io.ox/core/onboarding
+msgid "IMAP Server"
+msgstr "Server IMAP"
+
+#: apps/io.ox/onboarding/clients/extensions.js module:io.ox/core/onboarding
+msgid "IMAP Port"
+msgstr "Porta IMAP"
+
+#: apps/io.ox/onboarding/clients/extensions.js module:io.ox/core/onboarding
+msgid "IMAP Login"
+msgstr "Accesso IMAP"
+
+#: apps/io.ox/onboarding/clients/extensions.js module:io.ox/core/onboarding
+msgid "IMAP Secure"
+msgstr "IMAP sicuro"
+
+#: apps/io.ox/onboarding/clients/extensions.js module:io.ox/core/onboarding
+msgid "EAS URL"
+msgstr "URL EAS"
+
+#: apps/io.ox/onboarding/clients/extensions.js module:io.ox/core/onboarding
+msgid "EAS Login"
+msgstr "Accesso EAS"
+
+#: apps/io.ox/onboarding/clients/extensions.js module:io.ox/core/onboarding
+msgid "Settings for advanced users"
+msgstr "Impostazioni per utenti avanzati"
+
+#: apps/io.ox/onboarding/clients/extensions.js module:io.ox/core/onboarding
+msgid "If you know what you are doing...just setup your account manually!"
+msgstr "Se sai cosa stai facendo... configura il tuo account manualmente!"
+
+#: apps/io.ox/onboarding/clients/extensions.js module:io.ox/core/onboarding
+msgid "Automatic Configuration (via SMS)"
+msgstr "Configurazione automatica (tramite SMS)"
+
+#: apps/io.ox/onboarding/clients/extensions.js module:io.ox/core/onboarding
+msgid ""
+"Please enter your mobile phone number, and we´ll send you a link to "
+"automatically configure your iOS device! It´s that simple!"
+msgstr ""
+"Digita il tuo numero di cellulare, e ti invieremo un collegamento per "
+"configurare automaticamente il tuo dispositivo iOS! Così semplice!"
+
+#: apps/io.ox/onboarding/clients/extensions.js module:io.ox/core/onboarding
+msgid "Configuration Email"
+msgstr "Messaggio di configurazione"
+
+#: apps/io.ox/onboarding/clients/extensions.js module:io.ox/core/onboarding
+msgid "Get your device configured by email."
+msgstr "Ottieni la configurazione del tuo dispositivo tramite email."
+
+#: apps/io.ox/onboarding/clients/extensions.js module:io.ox/core/onboarding
+msgid "Automatic Configuration"
+msgstr "Configurazione automatica"
+
+#: apps/io.ox/onboarding/clients/extensions.js module:io.ox/core/onboarding
+msgid ""
+"Let´s automatically configure your device, by clicking the button below. It"
+"´s that simple!"
+msgstr ""
+"Configuriamo automaticamente il tuo dispositivo, facendo clic sul pulsante "
+"in basso. Così semplice!"
+
+#: apps/io.ox/onboarding/clients/extensions.js module:io.ox/core/onboarding
+msgid "Configure now"
+msgstr "Configura ora"
+
+#: apps/io.ox/onboarding/clients/extensions.js module:io.ox/core/onboarding
+msgid "Mac App Store"
+msgstr "App Store Mac"
+
+#: apps/io.ox/onboarding/clients/extensions.js module:io.ox/core/onboarding
+msgid "App Store"
+msgstr "App Store"
+
+#: apps/io.ox/onboarding/clients/extensions.js module:io.ox/core/onboarding
+msgid "Google Play"
+msgstr "Google Play"
+
+#. %1$s: app store name
+#: apps/io.ox/onboarding/clients/extensions.js module:io.ox/core/onboarding
+msgid "Get the App from %1$s"
+msgstr "Ottieni l'applicazione da %1$s"
+
+#. %1$s: app store name
+#: apps/io.ox/onboarding/clients/extensions.js module:io.ox/core/onboarding
+msgid "Download the application."
+msgstr "Scarica l'applicazione."
+
+#: apps/io.ox/onboarding/clients/extensions.js module:io.ox/core/onboarding
+msgid "Installation"
+msgstr "Installazione"
+
+#. title for 1st and snd step of the client onboarding wizard
+#. users can configure their devices to access/sync appsuites data (f.e. install ox mail app)
+#. %1$s the product name
+#: apps/io.ox/onboarding/clients/wizard.js module:io.ox/core/onboarding
+#: apps/plugins/portal/client-onboarding/register.js module:plugins/portal
+#, c-format
+msgid "Take %1$s with you! Stay up-to-date on your favorite devices."
+msgstr "Porta %1$s con te! Mantieni aggiornati i tuoi dispositivi preferiti."
+
+#: apps/io.ox/onboarding/clients/wizard.js module:io.ox/core/onboarding
+msgid "back"
+msgstr "indietro"
+
+#: apps/io.ox/onboarding/clients/wizard.js module:io.ox/core/onboarding
+msgid "Premium"
+msgstr "Premium"
+
+#. user can choose between windows, android, apple (usually)
+#: apps/io.ox/onboarding/clients/wizard.js module:io.ox/core/onboarding
+msgid "Please select the platform of your device."
+msgstr "Seleziona la piattaforma del tuo dispositivo."
+
+#: apps/io.ox/onboarding/clients/wizard.js module:io.ox/core/onboarding
+msgid "list of available platforms"
+msgstr "elenco delle piattaforme disponibili"
+
+#. user can choose between smartphone, tablet and laptop/desktop (usually)
+#: apps/io.ox/onboarding/clients/wizard.js module:io.ox/core/onboarding
+msgid "What type of device do you want to configure?"
+msgstr "Che tipo di dispositivo vuoi configurare?"
+
+#: apps/io.ox/onboarding/clients/wizard.js module:io.ox/core/onboarding
+msgid "list of available devices"
+msgstr "elenco dei dispositivi disponibili"
+
+#: apps/io.ox/onboarding/clients/wizard.js module:io.ox/core/onboarding
+msgid "choose a different platform"
+msgstr "scegli una piattaforma diversa"
+
+#. title for 3rd step of the client onboarding wizard
+#. user can choose between different scenarios (usually identical with our apps)
+#: apps/io.ox/onboarding/clients/wizard.js module:io.ox/core/onboarding
+msgid "What do you want to use?"
+msgstr "Cosa vuoi utilizzare?"
+
+#: apps/io.ox/onboarding/clients/wizard.js module:io.ox/core/onboarding
+msgid "list of available actions"
+msgstr "elenco delle azioni disponibili"
+
+#: apps/io.ox/onboarding/clients/wizard.js module:io.ox/core/onboarding
+msgid "choose a different scenario"
+msgstr "scegli uno scenario diverso"
+
+#: apps/io.ox/onboarding/clients/wizard.js module:io.ox/core/onboarding
+msgid "Client onboarding"
+msgstr "Informazioni iniziali sul client"
+
+#. error message when server returns incomplete
+#. configuration for client onboarding
+#: apps/io.ox/onboarding/clients/wizard.js module:io.ox/core/onboarding
+msgid "Incomplete configuration."
+msgstr "Configurazione incompleta."
+
+#. %1$d a list of email addresses
+#: apps/io.ox/participants/add.js module:io.ox/core
+#, c-format
+msgid "This email address cannot be used"
+msgid_plural "The following email addresses cannot be used: %1$d"
+msgstr[0] "Questo indirizzo di posta elettronica non può essere utilizzato"
+msgstr[1] ""
+"I seguenti indirizzi di posta elettronica non possono essere utilizzati: %1$d"
+
+#: apps/io.ox/participants/add.js module:io.ox/core
+msgid "Add participant/resource"
+msgstr "Aggiungi partecipante/risorsa"
+
+#. %1$s is an email address
+#: apps/io.ox/participants/add.js module:io.ox/core
+msgid "Cannot add participant/member with an invalid mail address: %1$s"
+msgstr ""
+"Impossibile aggiungere un partecipante/membro con un indirizzo di posta non "
+"valido: %1$s"
+
+#: apps/io.ox/participants/detail.js module:io.ox/core
+msgid "External participants"
+msgstr "Partecipanti esterni"
+
+#: apps/io.ox/participants/detail.js module:io.ox/core
+#: apps/plugins/administration/resources/register.js
+#: apps/plugins/administration/resources/settings/pane.js
+msgid "Resources"
+msgstr "Risorse"
+
+#: apps/io.ox/participants/detail.js module:io.ox/core
+msgid "Summary"
+msgstr "Riepilogo"
+
+#: apps/io.ox/participants/model.js module:io.ox/core
+msgid "Unknown"
+msgstr "Sconosciuto"
+
+#: apps/io.ox/participants/model.js module:io.ox/core
+msgid "Resource group"
+msgstr "Gruppo di risorse"
+
+#: apps/io.ox/participants/model.js module:io.ox/core
+msgid "External contact"
+msgstr "Contatto esterno"
+
+#: apps/io.ox/participants/views.js module:io.ox/core
+msgid "Remove contact"
+msgstr "Rimuovi contatto"
+
+#: apps/io.ox/participants/views.js module:io.ox/core
+msgid "Participants (%1$d)"
+msgstr "Partecipanti (%1$d)"
+
+#. Default greeting for portal widget
+#: apps/io.ox/portal/main.js module:io.ox/portal
+msgid "Welcome to your inbox"
+msgstr "Benvenuto nella tua posta in arrivo"
+
+#. Default greeting for portal widget
+#: apps/io.ox/portal/main.js module:io.ox/portal
+msgid "Welcome to your calendar"
+msgstr "Benvenuto nel tuo calendario"
+
+#. Default greeting for portal widget
+#: apps/io.ox/portal/main.js module:io.ox/portal
+msgid "Welcome to your tasks"
+msgstr "Benvenuto nelle tue attività"
+
+#. Default greeting for portal widget
+#: apps/io.ox/portal/main.js module:io.ox/portal
+msgid "Welcome to your files"
+msgstr "Benvenuto nei tuoi file"
+
+#: apps/io.ox/portal/main.js module:io.ox/portal
+msgid "Good morning, %s"
+msgstr "Buongiorno, %s"
+
+#: apps/io.ox/portal/main.js module:io.ox/portal
+msgid "Good evening, %s"
+msgstr "Buona sera, %s"
+
+#: apps/io.ox/portal/main.js module:io.ox/portal
+msgid "Hello %s"
+msgstr "Ciao %s"
+
+#. Portal. Logged in as user
+#: apps/io.ox/portal/main.js module:io.ox/portal
+msgid "Signed in as %1$s"
+msgstr "Accesso effettuato come %1$s"
+
+#: apps/io.ox/portal/main.js module:io.ox/portal
+msgid "Customize this page"
+msgstr "Personalizza questa pagina"
+
+#: apps/io.ox/portal/main.js module:io.ox/portal
+msgid "Disable widget"
+msgstr "Disabilita widget"
+
+#: apps/io.ox/portal/main.js module:io.ox/portal
+msgid "Get started here"
+msgstr "Inizia da qui"
+
+#. %1$s is social media name, e.g. Facebook
+#: apps/io.ox/portal/main.js module:io.ox/portal
+msgid "Welcome to %1$s"
+msgstr "Benvenuto in %1$s"
+
+#. %1$s is social media name, e.g. Facebook
+#: apps/io.ox/portal/main.js module:io.ox/portal
+msgid "Add your %1$s account"
+msgstr "Aggiungi il tuo account %1$s"
+
+#: apps/io.ox/portal/main.js module:io.ox/portal
+msgid "An error occurred."
+msgstr "Si è verificato un errore."
+
+#: apps/io.ox/portal/main.js module:io.ox/portal
+msgid "Click to try again."
+msgstr "Fai clic per riprovare."
+
+#: apps/io.ox/portal/main.js module:io.ox/portal
+msgid "Portal widgets"
+msgstr "Widget del portale"
+
+#: apps/io.ox/portal/main.js module:io.ox/portal
+msgid "Portal"
+msgstr "Portale"
+
+#: apps/io.ox/portal/main.js module:io.ox/portal
+#: apps/io.ox/portal/settings/widgetview.js
+msgid "Delete widget"
+msgstr "Elimina widget"
+
+#: apps/io.ox/portal/main.js module:io.ox/portal
+#: apps/io.ox/portal/settings/widgetview.js
+msgid "Do you really want to delete this widget?"
+msgstr "Vuoi davvero eliminare questo widget?"
+
+#. Just disable portal widget - in contrast to delete
+#: apps/io.ox/portal/main.js module:io.ox/portal
+#: apps/io.ox/portal/settings/widgetview.js
+msgid "Just disable widget"
+msgstr "Disabilita il widget"
+
+#: apps/io.ox/portal/settings/pane.js module:io.ox/portal
+msgid "Portal settings"
+msgstr "Impostazioni del portale"
+
+#: apps/io.ox/portal/settings/pane.js module:io.ox/portal
+msgid "Add widget"
+msgstr "Aggiungi un widget"
+
+#: apps/io.ox/portal/settings/pane.js module:io.ox/portal
+msgid "Black"
+msgstr "Nero"
+
+#. %1$s is the title of the item, which should be colored
+#: apps/io.ox/portal/settings/pane.js module:io.ox/portal
+msgid "Color %1$s"
+msgstr "Colore %1$s"
+
+#: apps/io.ox/portal/settings/pane.js module:io.ox/portal
+msgid "Drag to reorder widget"
+msgstr "Trascina per riposizionare il widget"
+
+#: apps/io.ox/portal/settings/pane.js module:io.ox/portal
+msgid "Disable %1$s"
+msgstr "Disabilita %1$s"
+
+#: apps/io.ox/portal/settings/pane.js module:io.ox/portal
+msgid "Enable %1$s"
+msgstr "Abilita %1$s"
+
+#: apps/io.ox/portal/settings/pane.js module:io.ox/portal
+msgid "Smartphone settings:"
+msgstr "Impostazioni del telefono:"
+
+#: apps/io.ox/portal/settings/pane.js module:io.ox/portal
+msgid "Reduce to widget summary"
+msgstr "Riduci al riepilogo dei widget"
+
+#: apps/io.ox/portal/widgets.js module:io.ox/portal
+msgid "Could not save settings."
+msgstr "Impossibile salvare le impostazioni."
+
+#. 'start presentation' dropdown menu entry to start a local only presentation where no remote participants would be able to join.
+#: apps/io.ox/presenter/actions.js module:io.ox/presenter
+msgid "Start local presentation"
+msgstr "Avvia presentazione locale"
+
+#: apps/io.ox/presenter/actions.js module:io.ox/presenter
+msgid "View the presentation in fullscreen on your device."
+msgstr "Visualizza la presentazione a schermo intero sul tuo dispositivo."
+
+#. 'start presentation' dropdown menu entry to start a remote presentation where remote participants would be able to join.
+#: apps/io.ox/presenter/actions.js module:io.ox/presenter
+msgid "Start remote presentation"
+msgstr "Avvia presentazione remota"
+
+#: apps/io.ox/presenter/actions.js module:io.ox/presenter
+msgid "Broadcast your presentation over the Web."
+msgstr "Trasmetti la tua presentazione sul web."
+
+#: apps/io.ox/presenter/errormessages.js module:io.ox/presenter
+msgid ""
+"A general error occurred. Please try to reload the document. In case this "
+"does not help, please contact your system administrator."
+msgstr ""
+"Si è verificato un errore generale. Prova a ricaricare il documento. Nel "
+"caso in cui ciò non funzioni, contatta il tuo amministratore di sistema."
+
+#: apps/io.ox/presenter/errormessages.js module:io.ox/presenter
+msgid ""
+"A general network error occurred. Please try to reload the document. In case "
+"this does not help, please contact your system administrator."
+msgstr ""
+"Si è verificato un errore generale di rete. Prova a ricaricare il documento. "
+"Nel caso in cui ciò non funzioni, contatta il tuo amministratore di sistema."
+
+#: apps/io.ox/presenter/errormessages.js module:io.ox/presenter
+msgid ""
+"A general file storage error occurred. Please try to reload the document. In "
+"case this does not help, please contact your system administrator."
+msgstr ""
+"Si è verificato un errore generale dell'archiviazione dei file. Prova a "
+"ricaricare il documento. Nel caso in cui ciò non funzioni, contatta il tuo "
+"amministratore di sistema."
+
+#: apps/io.ox/presenter/errormessages.js module:io.ox/presenter
+msgid "The requested document does not exist."
+msgstr "Il documento richiesto non esiste."
+
+#: apps/io.ox/presenter/errormessages.js module:io.ox/presenter
+msgid ""
+"The presentation cannot be started. Please check the URL or contact the "
+"presenter."
+msgstr ""
+"La presentazione non può essere avviata. Controlla l'URL o contatta il "
+"conduttore della presentazione."
+
+#: apps/io.ox/presenter/errormessages.js module:io.ox/presenter
+msgid "This document does not have any content."
+msgstr "Questo documento non ha alcun contenuto."
+
+#: apps/io.ox/presenter/errormessages.js module:io.ox/presenter
+msgid "You do not have the appropriate permissions to read the document."
+msgstr "Non disponi dei permessi appropriati per leggere il documento."
+
+#: apps/io.ox/presenter/errormessages.js module:io.ox/presenter
+msgid ""
+"A general network error occurred. Please contact your system administrator."
+msgstr ""
+"Si è verificato un errore generale di rete. Contatta il tuo amministratore "
+"di sistema."
+
+#: apps/io.ox/presenter/errormessages.js module:io.ox/presenter
+msgid "You can't present the same document more than once."
+msgstr "Non puoi presentare lo stesso documento più di una volta."
+
+#: apps/io.ox/presenter/errormessages.js module:io.ox/presenter
+msgid "An error occurred loading the document so it cannot be displayed."
+msgstr ""
+"Si è verificato un errore durante il caricamento del documento, per cui non "
+"può essere visualizzato."
+
+#. button tooltip for 'go to next presentation slide' action
+#: apps/io.ox/presenter/views/navigationview.js module:io.ox/presenter
+#: apps/io.ox/presenter/views/presentationview.js
+msgid "Next slide"
+msgstr "Diapositiva successiva"
+
+#. button tooltip for 'go to previous presentation slide' action
+#: apps/io.ox/presenter/views/navigationview.js module:io.ox/presenter
+#: apps/io.ox/presenter/views/presentationview.js
+msgid "Previous slide"
+msgstr "Diapositiva precedente"
+
+#. button label for pausing the presentation
+#: apps/io.ox/presenter/views/navigationview.js module:io.ox/presenter
+#: apps/io.ox/presenter/views/toolbarview.js
+msgid "Pause"
+msgstr "Sospendi"
+
+#. button label for pausing the presentation
+#: apps/io.ox/presenter/views/navigationview.js module:io.ox/presenter
+#: apps/io.ox/presenter/views/toolbarview.js
+msgid "Pause presentation"
+msgstr "Sospendi la presentazione"
+
+#. button tooltip for pausing the presentation
+#: apps/io.ox/presenter/views/navigationview.js module:io.ox/presenter
+#: apps/io.ox/presenter/views/toolbarview.js
+msgid "Pause the presentation"
+msgstr "Sospendi la presentazione"
+
+#. button label for continuing the presentation
+#. tooltip for the continue presentation button
+#: apps/io.ox/presenter/views/navigationview.js module:io.ox/presenter
+#: apps/io.ox/presenter/views/presentationview.js
+#: apps/io.ox/presenter/views/toolbarview.js
+msgid "Continue presentation"
+msgstr "Continua la presentazione"
+
+#. button tooltip for continuing the presentation
+#: apps/io.ox/presenter/views/navigationview.js module:io.ox/presenter
+#: apps/io.ox/presenter/views/toolbarview.js
+msgid "Continue the presentation"
+msgstr "Continua la presentazione"
+
+#. button label for toggling fullscreen mode
+#. button tooltip for toggling fullscreen mode
+#: apps/io.ox/presenter/views/navigationview.js module:io.ox/presenter
+#: apps/io.ox/presenter/views/toolbarview.js
+msgid "Toggle fullscreen"
+msgstr "Passa a schermo intero"
+
+#. text of a user list that shows the names of presenting user and participants.
+#. the presenter section label.
+#. tooltip for the icon that identifies the presenting user
+#: apps/io.ox/presenter/views/navigationview.js module:io.ox/presenter
+#: apps/io.ox/presenter/views/sidebar/userbadgeview.js
+msgid "Presenter"
+msgstr "Presentatore"
+
+#. the dropdown button tooltip for the participants dropdown.
+#. button label for toggling participants view
+#. button tooltip for toggling participants view
+#: apps/io.ox/presenter/views/navigationview.js module:io.ox/presenter
+#: apps/io.ox/presenter/views/toolbarview.js
+msgid "View participants"
+msgstr "Visualizza i partecipanti"
+
+#. aria label for the presenter navigation bar, for screen reader only.
+#: apps/io.ox/presenter/views/navigationview.js module:io.ox/presenter
+msgid "Presenter navigation bar"
+msgstr "Barra di navigazione del presentatore"
+
+#. button tooltip for 'jump to presentation slide' action
+#: apps/io.ox/presenter/views/navigationview.js module:io.ox/presenter
+msgid "Jump to slide"
+msgstr "Salta alla diapositiva"
+
+#. headline of a presentation start alert
+#: apps/io.ox/presenter/views/notification.js module:io.ox/presenter
+msgid "Presentation start"
+msgstr "Avvio della presentazione"
+
+#. message text of of a presentation start alert
+#. %1$d is the presenter name
+#: apps/io.ox/presenter/views/notification.js module:io.ox/presenter
+msgid "%1$s has started the presentation."
+msgstr "%1$s ha avviato la presentazione."
+
+#. link button to join the currently running presentation
+#: apps/io.ox/presenter/views/notification.js module:io.ox/presenter
+msgid "Join Presentation"
+msgstr "Unisciti alla presentazione"
+
+#. headline of a presentation end alert
+#: apps/io.ox/presenter/views/notification.js module:io.ox/presenter
+msgid "Presentation end"
+msgstr "Fine della presentazione"
+
+#. message text of a presentation end alert
+#. %1$d is the presenter name
+#: apps/io.ox/presenter/views/notification.js module:io.ox/presenter
+msgid "%1$s has ended the presentation."
+msgstr "%1$s ha terminato la presentazione."
+
+#. headline of a presentation join alert
+#: apps/io.ox/presenter/views/notification.js module:io.ox/presenter
+msgid "Presentation join"
+msgstr "Ingresso nella presentazione"
+
+#. message text of a presentation join alert
+#. %1$d is the presenter name
+#: apps/io.ox/presenter/views/notification.js module:io.ox/presenter
+msgid "Joining the presentation of %1$s."
+msgstr "Ingresso nella presentazione di %1$s."
+
+#. message text of an alert box if joining a presentation fails
+#. %1$d is the name of the user who started the presentation
+#: apps/io.ox/presenter/views/notification.js module:io.ox/presenter
+#, c-format
+msgid ""
+"The limit of participants has been reached. Please contact the presenter "
+"%1$s."
+msgstr ""
+"Il limite di partecipanti è stato raggiunto. Contatta il conduttore della "
+"presentazione %1$s."
+
+#. message text of an alert indicating that the presentation file was deleted while presenting it
+#. %1$d is the file name
+#: apps/io.ox/presenter/views/notification.js module:io.ox/presenter
+msgid "The presentation document %1$s was deleted."
+msgstr "Il documento %1$s della presentazione è stato eliminato."
+
+#. message text of a Realtime connection online info
+#: apps/io.ox/presenter/views/notification.js module:io.ox/presenter
+msgid "The realtime connection is established."
+msgstr "La connessione in tempo reale è stata stabilita."
+
+#. message text of a Realtime connection offline alert.
+#: apps/io.ox/presenter/views/notification.js module:io.ox/presenter
+msgid "The realtime connection is lost."
+msgstr "La connessione in tempo reale è stata interrotta."
+
+#. Info text that says the presentation is paused.
+#: apps/io.ox/presenter/views/presentationview.js module:io.ox/presenter
+msgid "Presentation is paused."
+msgstr "La presentazione è sospesa."
+
+#. tooltip for the leave presentation button
+#. button label for leaving the presentation
+#: apps/io.ox/presenter/views/presentationview.js module:io.ox/presenter
+#: apps/io.ox/presenter/views/toolbarview.js
+msgid "Leave presentation"
+msgstr "Abbandona la presentazione"
+
+#. label for the leave presentation button
+#. button label for leaving the presentation
+#: apps/io.ox/presenter/views/presentationview.js module:io.ox/presenter
+#: apps/io.ox/presenter/views/toolbarview.js
+msgid "Leave"
+msgstr "Esci"
+
+#. text of a presentation slide caption
+#. Example result: "1 of 10"
+#. %1$d is the slide index of the current
+#. %2$d is the total slide count
+#: apps/io.ox/presenter/views/presentationview.js module:io.ox/presenter
+msgid "%1$d of %2$d"
+msgstr "%1$d di %2$d"
+
+#. text of a presentation zoom level caption
+#. Example result: "100 %"
+#. %1$d is the zoom level
+#: apps/io.ox/presenter/views/presentationview.js module:io.ox/presenter
+msgid "%1$d %"
+msgstr "%1$d %"
+
+#. info text in the participants list.
+#: apps/io.ox/presenter/views/sidebar/participantsview.js
+#: module:io.ox/presenter
+msgid "There are currently no participants."
+msgstr "Attualmente non ci sono partecipanti."
+
+#. info text on the next slide preview, which means the presenting user reached the last slide.
+#: apps/io.ox/presenter/views/sidebar/slidepeekview.js module:io.ox/presenter
+msgid "End of Slides"
+msgstr "Fine delle diapositive"
+
+#. button label for the 'start presentation' dropdown
+#: apps/io.ox/presenter/views/toolbarview.js module:io.ox/presenter
+msgid "Start presentation"
+msgstr "Avvia presentazione"
+
+#. button tooltip for 'start presentation' dropdown
+#: apps/io.ox/presenter/views/toolbarview.js module:io.ox/presenter
+msgid "Start the presentation"
+msgstr "Avvia la presentazione"
+
+#. button label for ending the presentation
+#: apps/io.ox/presenter/views/toolbarview.js module:io.ox/presenter
+msgid "End presentation"
+msgstr "Termina la presentazione"
+
+#. button tooltip for ending the presentation
+#: apps/io.ox/presenter/views/toolbarview.js module:io.ox/presenter
+msgid "End the presentation"
+msgstr "Termina la presentazione"
+
+#. button label for joining the presentation
+#: apps/io.ox/presenter/views/toolbarview.js module:io.ox/presenter
+msgid "Join"
+msgstr "Unisciti"
+
+#. button label for joining the presentation
+#: apps/io.ox/presenter/views/toolbarview.js module:io.ox/presenter
+msgid "Join presentation"
+msgstr "Unisciti alla presentazione"
+
+#. button tooltip for joining the presentation
+#: apps/io.ox/presenter/views/toolbarview.js module:io.ox/presenter
+msgid "Join the presentation"
+msgstr "Unisciti alla presentazione"
+
+#. button tooltip for leaving the presentation
+#: apps/io.ox/presenter/views/toolbarview.js module:io.ox/presenter
+msgid "Leave the presentation"
+msgstr "Abbandona la presentazione"
+
+#. aria label for the toolbar, for screen reader only.
+#: apps/io.ox/presenter/views/toolbarview.js module:io.ox/presenter
+msgid "Presenter toolbar"
+msgstr "Barra degli strumenti del presentatore"
+
+#: apps/io.ox/preview/main.js module:io.ox/core
+msgid "Click to open. Drag to your desktop to download."
+msgstr "Fai clic per aprire. Trascina sul tuo desktop per scaricare."
+
+#: apps/io.ox/preview/main.js module:io.ox/core
+msgid "Click to open."
+msgstr "Fai clic per aprire."
+
+#: apps/io.ox/search/items/view-template.js module:io.ox/core
+msgid "No items found"
+msgstr "Nessun elemento trovato"
+
+#: apps/io.ox/search/model.js module:io.ox/search
+msgid ""
+"The selected folder is virtual and can not be searched. Please select "
+"another folder."
+msgstr ""
+"La cartella selezionata è virtuale e non può essere utilizzata per le "
+"ricerche. Seleziona un'altra cartella."
+
+#: apps/io.ox/search/view-template.js module:io.ox/core
+msgctxt "app"
+msgid "Settings"
+msgstr "Impostazioni"
+
+#: apps/io.ox/search/view-template.js module:io.ox/core
+msgctxt "app"
+msgid "Documents"
+msgstr "Documenti"
+
+#: apps/io.ox/search/view-template.js module:io.ox/core
+msgid "Clear field"
+msgstr "Cancella il campo"
+
+#: apps/io.ox/search/view-template.js module:io.ox/core
+msgid "in"
+msgstr "in"
+
+#: apps/io.ox/search/view-template.js module:io.ox/core
+msgid "More than the currently displayed %1$s items were found"
+msgstr "Sono stati trovati più elementi dei %1$s attualmente visualizzati"
+
+#: apps/io.ox/settings/accounts/settings/pane.js module:io.ox/settings/accounts
+msgid "Add account"
+msgstr "Aggiungi un account"
+
+#: apps/io.ox/settings/accounts/settings/pane.js module:io.ox/settings/accounts
+msgid "Allow connections with untrusted certificates"
+msgstr "Tutte le connessioni con certificati non affidabili"
+
+#: apps/io.ox/settings/accounts/settings/pane.js module:io.ox/settings/accounts
+msgid "Password recovery"
+msgstr "Recupero della password"
+
+#: apps/io.ox/settings/accounts/settings/pane.js module:io.ox/settings/accounts
+msgid ""
+"For security reasons, all credentials are encrypted with your primary "
+"account password. If you change your primary password, your external "
+"accounts might stop working. In this case, you can use your old password to "
+"recover all account passwords:"
+msgstr ""
+"Per ragioni di sicurezza, tutte le credenziali sono cifrate con la password "
+"principale del tuo account. Se cambi la password principale, gli account "
+"esterni potrebbero smettere di funzionare. In questo caso, puoi utilizzare "
+"la vecchia password per ripristinare tutte le password degli account:"
+
+#: apps/io.ox/settings/accounts/settings/pane.js module:io.ox/settings/accounts
+msgid "Delete %1$s"
+msgstr "Elimina %1$s"
+
+#: apps/io.ox/settings/accounts/settings/pane.js module:io.ox/settings/accounts
+msgid "Do you really want to delete this account?"
+msgstr "Vuoi davvero eliminare questo account?"
+
+#: apps/io.ox/settings/accounts/settings/pane.js module:io.ox/settings/accounts
+msgid "Delete account"
+msgstr "Elimina account"
+
+#: apps/io.ox/settings/apps/settings/pane.js module:io.ox/core
+msgid "External Apps"
+msgstr "Applicazioni esterne"
+
+#: apps/io.ox/settings/apps/settings/pane.js module:io.ox/core
+msgid "Do you want to revoke the access of this application?"
+msgstr "Vuoi revocare l'accesso a questa applicazione?"
+
+#: apps/io.ox/settings/apps/settings/pane.js module:io.ox/core
+msgid "Revoke"
+msgstr "Revoca"
+
+#: apps/io.ox/settings/apps/settings/pane.js module:io.ox/core
+msgid "Permissions:"
+msgstr "Permessi:"
+
+#: apps/io.ox/settings/apps/settings/pane.js module:io.ox/core
+msgid "Approved:"
+msgstr "Approvato:"
+
+#: apps/io.ox/settings/apps/settings/pane.js module:io.ox/core
+msgid "The following external applications/services can access your data:"
+msgstr ""
+"Le seguenti applicazioni/servizi esterni possono accedere ai tuoi dati:"
+
+#: apps/io.ox/settings/apps/settings/pane.js module:io.ox/core
+msgid ""
+"There are no external applications/services which can access your account."
+msgstr ""
+"Non ci sono applicazioni/servizi esterni che possono accedere ai tuoi dati."
+
+#: apps/io.ox/settings/main.js module:io.ox/core
+msgid "%1$s %2$s"
+msgstr "%1$s %2$s"
+
+#: apps/io.ox/tasks/actions.js module:io.ox/tasks apps/io.ox/tasks/toolbar.js
+#: module:io.ox/mail
+msgid "Change due date"
+msgstr "Cambia la data di scadenza"
+
+#: apps/io.ox/tasks/actions.js module:io.ox/tasks
+#: apps/io.ox/tasks/mobile-toolbar-actions.js apps/io.ox/tasks/toolbar.js
+#: module:io.ox/mail apps/plugins/notifications/tasks/register.js
+#: module:plugins/notifications
+msgid "Mark as done"
+msgstr "Marca come completato"
+
+#: apps/io.ox/tasks/actions.js module:io.ox/tasks
+#: apps/io.ox/tasks/mobile-toolbar-actions.js apps/io.ox/tasks/toolbar.js
+#: module:io.ox/mail
+msgid "Mark as undone"
+msgstr "Marca come non completato"
+
+#: apps/io.ox/tasks/actions/delete.js module:io.ox/tasks
+msgid "Do you really want to delete this task?"
+msgid_plural "Do you really want to delete these tasks?"
+msgstr[0] "Vuoi davvero eliminare questa attività?"
+msgstr[1] "Vuoi davvero eliminare queste attività?"
+
+#: apps/io.ox/tasks/actions/delete.js module:io.ox/tasks
+msgid "Task has been deleted!"
+msgid_plural "Tasks have been deleted!"
+msgstr[0] "L'attività è stata eliminata!"
+msgstr[1] "Le attività sono state eliminate!"
+
+#: apps/io.ox/tasks/actions/delete.js module:io.ox/tasks
+msgid "Task was already deleted!"
+msgstr "L'attività è stata già eliminata!"
+
+#: apps/io.ox/tasks/actions/delete.js module:io.ox/tasks
+msgid "The task could not be deleted."
+msgid_plural "The tasks could not be deleted."
+msgstr[0] "L'attività non può essere eliminata."
+msgstr[1] "Le attività non possono essere eliminate."
+
+#: apps/io.ox/tasks/actions/doneUndone.js module:io.ox/tasks
+msgid "Task marked as undone"
+msgid_plural "Tasks marked as undone"
+msgstr[0] "Attività marcata come non completata"
+msgstr[1] "Attività marcate come non completate"
+
+#: apps/io.ox/tasks/actions/doneUndone.js module:io.ox/tasks
+msgid "Task marked as done"
+msgid_plural "Tasks marked as done"
+msgstr[0] "Attività marcata come completata"
+msgstr[1] "Attività marcate come completate"
+
+#: apps/io.ox/tasks/actions/doneUndone.js module:io.ox/tasks
+msgid "A severe error occurred!"
+msgstr "Si è verificato un errore grave!"
+
+#: apps/io.ox/tasks/actions/doneUndone.js module:io.ox/tasks
+msgid "Task was modified before, please reload"
+msgstr "L'attività è stata modificata in precedenza, ricarica"
+
+#: apps/io.ox/tasks/actions/move.js module:io.ox/tasks
+msgid "Tasks can not be moved to or out of shared folders"
+msgstr ""
+"Le attività non possono essere spostate in o al di fuori di una cartella "
+"condivisa."
+
+#: apps/io.ox/tasks/actions/printDisabled.js module:io.ox/tasks
+msgid "Print tasks"
+msgstr "Stampa attività"
+
+#: apps/io.ox/tasks/common-extensions.js module:io.ox/tasks
+#: apps/io.ox/tasks/print.js
+msgid "Progress"
+msgstr "Avanzamento"
+
+#: apps/io.ox/tasks/common-extensions.js module:io.ox/tasks
+msgid "Adjust start date"
+msgstr "Modifica la data iniziale"
+
+#: apps/io.ox/tasks/common-extensions.js module:io.ox/tasks
+msgid "Inconsistent dates"
+msgstr "Date incoerenti"
+
+#. If the user changes the duedate of a task, it may be before the start date, which is not allowed
+#. If this happens the user gets the option to change the start date so it matches the due date
+#: apps/io.ox/tasks/common-extensions.js module:io.ox/tasks
+msgid "The due date cannot be before start date. Adjust start date?"
+msgstr ""
+"La data di scadenza non può precedere la data iniziale. Vuoi modificare la "
+"data iniziale?"
+
+#: apps/io.ox/tasks/common-extensions.js module:io.ox/tasks
+msgid "Changed due date"
+msgstr "Data di scadenza modificata"
+
+#: apps/io.ox/tasks/detail/main.js module:io.ox/tasks apps/io.ox/tasks/main.js
+msgid "Task Details"
+msgstr "Dettagli attività"
+
+#: apps/io.ox/tasks/edit/main.js module:io.ox/tasks
+#: apps/io.ox/tasks/edit/view-template.js module:io.ox/tasks/edit
+#: apps/io.ox/tasks/edit/view.js apps/io.ox/tasks/toolbar.js module:io.ox/mail
+msgid "Edit task"
+msgstr "Modifica attività"
+
+#: apps/io.ox/tasks/edit/main.js module:io.ox/tasks
+#: apps/io.ox/tasks/edit/view-template.js module:io.ox/tasks/edit
+#: apps/io.ox/tasks/edit/view.js
+msgid "Create task"
+msgstr "Crea attività"
+
+#: apps/io.ox/tasks/edit/util.js module:io.ox/tasks
+msgid "Minus"
+msgstr "Meno"
+
+#: apps/io.ox/tasks/edit/util.js module:io.ox/tasks
+msgid "Plus"
+msgstr "Più"
+
+#: apps/io.ox/tasks/edit/view-template.js module:io.ox/tasks/edit
+#: apps/io.ox/tasks/view-detail.js module:io.ox/tasks
+msgid "Start date"
+msgstr "Data iniziale"
+
+#: apps/io.ox/tasks/edit/view-template.js module:io.ox/tasks/edit
+#: apps/io.ox/tasks/main.js module:io.ox/tasks
+msgid "Due date"
+msgstr "Data di scadenza"
+
+#. Text that is displayed in a select box for task reminders, when the user does not use a predefined time, like in 15minutes
+#: apps/io.ox/tasks/edit/view-template.js module:io.ox/tasks/edit
+msgid "Manual input"
+msgstr "Inserimento manuale"
+
+#: apps/io.ox/tasks/edit/view-template.js module:io.ox/tasks/edit
+#: apps/io.ox/tasks/print.js module:io.ox/tasks
+msgid "Reminder date"
+msgstr "Promemoria"
+
+#: apps/io.ox/tasks/edit/view-template.js module:io.ox/tasks/edit
+#: apps/io.ox/tasks/print.js module:io.ox/tasks apps/io.ox/tasks/util.js
+msgid "Not started"
+msgstr "Non iniziata"
+
+#: apps/io.ox/tasks/edit/view-template.js module:io.ox/tasks/edit
+#: apps/io.ox/tasks/print.js module:io.ox/tasks apps/io.ox/tasks/util.js
+msgid "In progress"
+msgstr "In corso"
+
+#: apps/io.ox/tasks/edit/view-template.js module:io.ox/tasks/edit
+#: apps/io.ox/tasks/print.js module:io.ox/tasks apps/io.ox/tasks/util.js
+msgid "Waiting"
+msgstr "In attesa"
+
+#: apps/io.ox/tasks/edit/view-template.js module:io.ox/tasks/edit
+#: apps/io.ox/tasks/print.js module:io.ox/tasks apps/io.ox/tasks/util.js
+msgid "Deferred"
+msgstr "Rinviata"
+
+#: apps/io.ox/tasks/edit/view-template.js module:io.ox/tasks/edit
+msgid "Progress in %"
+msgstr "Avanzamento in %"
+
+#: apps/io.ox/tasks/edit/view-template.js module:io.ox/tasks/edit
+msgid "Please enter value between 0 and 100."
+msgstr "Digita un valore tra 0 e 100."
+
+#: apps/io.ox/tasks/edit/view-template.js module:io.ox/tasks/edit
+msgctxt "Tasks priority"
+msgid "None"
+msgstr "Nessuna"
+
+#: apps/io.ox/tasks/edit/view-template.js module:io.ox/tasks/edit
+msgctxt "Tasks priority"
+msgid "Low"
+msgstr "Bassa"
+
+#: apps/io.ox/tasks/edit/view-template.js module:io.ox/tasks/edit
+msgctxt "Tasks priority"
+msgid "Medium"
+msgstr "Media"
+
+#: apps/io.ox/tasks/edit/view-template.js module:io.ox/tasks/edit
+msgctxt "Tasks priority"
+msgid "High"
+msgstr "Alta"
+
+#: apps/io.ox/tasks/edit/view-template.js module:io.ox/tasks/edit
+msgctxt "Tasks"
+msgid "Priority"
+msgstr "Priorità"
+
+#: apps/io.ox/tasks/edit/view-template.js module:io.ox/tasks/edit
+msgid "Show details"
+msgstr "Mostra i dettagli"
+
+#: apps/io.ox/tasks/edit/view-template.js module:io.ox/tasks/edit
+#: apps/io.ox/tasks/print.js module:io.ox/tasks apps/io.ox/tasks/view-detail.js
+msgid "Estimated duration in minutes"
+msgstr "Durata stimata in minuti"
+
+#: apps/io.ox/tasks/edit/view-template.js module:io.ox/tasks/edit
+#: apps/io.ox/tasks/print.js module:io.ox/tasks apps/io.ox/tasks/view-detail.js
+msgid "Actual duration in minutes"
+msgstr "Durata attuale in minuti"
+
+#: apps/io.ox/tasks/edit/view-template.js module:io.ox/tasks/edit
+#: apps/io.ox/tasks/print.js module:io.ox/tasks apps/io.ox/tasks/view-detail.js
+msgid "Estimated costs"
+msgstr "Costi stimati"
+
+#: apps/io.ox/tasks/edit/view-template.js module:io.ox/tasks/edit
+#: apps/io.ox/tasks/print.js module:io.ox/tasks apps/io.ox/tasks/view-detail.js
+msgid "Actual costs"
+msgstr "Costi attuali"
+
+#: apps/io.ox/tasks/edit/view-template.js module:io.ox/tasks/edit
+msgid "Currency"
+msgstr "Valuta"
+
+#: apps/io.ox/tasks/edit/view-template.js module:io.ox/tasks/edit
+#: apps/io.ox/tasks/print.js module:io.ox/tasks apps/io.ox/tasks/view-detail.js
+msgid "Distance"
+msgstr "Distanza"
+
+#: apps/io.ox/tasks/edit/view-template.js module:io.ox/tasks/edit
+#: apps/io.ox/tasks/print.js module:io.ox/tasks apps/io.ox/tasks/view-detail.js
+msgid "Billing information"
+msgstr "Informazioni di fatturazione"
+
+#: apps/io.ox/tasks/edit/view-template.js module:io.ox/tasks/edit
+#: apps/io.ox/tasks/print.js module:io.ox/tasks apps/io.ox/tasks/view-detail.js
+msgid "Companies"
+msgstr "Aziende"
+
+#: apps/io.ox/tasks/main.js module:io.ox/tasks
+msgid "Couldn't load that task."
+msgstr "Impossibile caricare l'attività."
+
+#: apps/io.ox/tasks/main.js module:io.ox/tasks
+msgid "Tasks toolbar"
+msgstr "Barra degli strumenti delle attività"
+
+#: apps/io.ox/tasks/main.js module:io.ox/tasks
+msgid "Sort options"
+msgstr "Opzioni di ordinamento"
+
+#: apps/io.ox/tasks/main.js module:io.ox/tasks
+msgid "Urgency"
+msgstr "Urgenza"
+
+#: apps/io.ox/tasks/main.js module:io.ox/tasks apps/io.ox/tasks/print.js
+msgid "Priority"
+msgstr "Priorità"
+
+#: apps/io.ox/tasks/main.js module:io.ox/tasks
+msgid "Order"
+msgstr "Ordina"
+
+#: apps/io.ox/tasks/main.js module:io.ox/tasks
+msgid "Show done tasks"
+msgstr "Mostra le attività completate"
+
+#: apps/io.ox/tasks/model.js module:io.ox/tasks
+msgid "The start date must be before the due date."
+msgstr "La data iniziale deve precedere la data finale."
+
+#: apps/io.ox/tasks/model.js module:io.ox/tasks
+msgid "The due date must not be before the start date."
+msgstr "La data di scadenza non può precedere la data iniziale."
+
+#: apps/io.ox/tasks/model.js module:io.ox/tasks
+msgid "Costs must be between -%1$d and %1$d."
+msgstr "I costi devono essere compresi tra -%1$d e %1$d."
+
+#: apps/io.ox/tasks/model.js module:io.ox/tasks
+msgid "Costs must only have two decimal places."
+msgstr "I costi devono avere solo due posizioni decimali."
+
+#: apps/io.ox/tasks/model.js module:io.ox/tasks
+msgid "Progress must be a valid number between 0 and 100"
+msgstr "L'avanzamento deve essere un numero valido compreso tra 0 e 100"
+
+#: apps/io.ox/tasks/model.js module:io.ox/tasks
+msgid "Recurring tasks need a valid start date."
+msgstr "Le attività ricorrenti devono avere una data iniziale valida."
+
+#: apps/io.ox/tasks/model.js module:io.ox/tasks
+msgid "Recurring tasks need a valid due date."
+msgstr "Le attività ricorrenti devono avere una data di scadenza valida."
+
+#: apps/io.ox/tasks/print.js module:io.ox/tasks
+msgid "Low"
+msgstr "Bassa"
+
+#: apps/io.ox/tasks/print.js module:io.ox/tasks
+msgid "Medium"
+msgstr "Media"
+
+#: apps/io.ox/tasks/print.js module:io.ox/tasks
+msgid "High"
+msgstr "Alta"
+
+#. Task: "Due" like in "Change due date"
+#: apps/io.ox/tasks/print.js module:io.ox/tasks apps/io.ox/tasks/toolbar.js
+#: module:io.ox/mail
+msgid "Due"
+msgstr "Scadenza"
+
+#: apps/io.ox/tasks/print.js module:io.ox/tasks apps/io.ox/tasks/view-detail.js
+msgid "Date completed"
+msgstr "Data di completamento"
+
+#: apps/io.ox/tasks/print.js module:io.ox/tasks apps/io.ox/tasks/view-detail.js
+msgid "This task recurs"
+msgstr "Questa attività ricorre"
+
+#: apps/io.ox/tasks/settings/pane.js module:io.ox/tasks
+msgid ""
+"Receive notifications when a task in which you participate is created, "
+"modified or deleted"
+msgstr ""
+"Ricevi notifiche quando un'attività alla quale partecipi viene creata, "
+"modificata o eliminata"
+
+#: apps/io.ox/tasks/settings/pane.js module:io.ox/tasks
+msgid ""
+"Receive notifications when a participant accepted or declined a task created "
+"by you"
+msgstr ""
+"Ricevi notifiche quando un partecipante ha accettato o rifiutato un'attività "
+"creata da te"
+
+#: apps/io.ox/tasks/settings/pane.js module:io.ox/tasks
+msgid ""
+"Receive notifications when a participant accepted or declined a task in "
+"which you participate"
+msgstr ""
+"Ricevi notifiche quando un partecipante ha accettato o rifiutato un'attività "
+"alla quale partecipi"
+
+#: apps/io.ox/tasks/toolbar.js module:io.ox/mail
+msgid "New task"
+msgstr "Nuova attività"
+
+#. Task: Undone like in "Mark as undone"
+#: apps/io.ox/tasks/toolbar.js module:io.ox/mail
+msgid "Undone"
+msgstr "Annullata"
+
+#: apps/io.ox/tasks/toolbar.js module:io.ox/mail
+msgid "Delete task"
+msgstr "Elimina attività"
+
+#: apps/io.ox/tasks/util.js module:io.ox/tasks
+msgid "this morning"
+msgstr "questa mattina"
+
+#: apps/io.ox/tasks/util.js module:io.ox/tasks
+msgid "by noon"
+msgstr "a mezzogiorno"
+
+#: apps/io.ox/tasks/util.js module:io.ox/tasks
+msgid "this afternoon"
+msgstr "questo pomeriggio"
+
+#: apps/io.ox/tasks/util.js module:io.ox/tasks
+msgid "tonight"
+msgstr "questa notte"
+
+#: apps/io.ox/tasks/util.js module:io.ox/tasks
+msgid "late in the evening"
+msgstr "in tarda serata"
+
+#: apps/io.ox/tasks/util.js module:io.ox/tasks
+msgid "in 5 minutes"
+msgstr "in 5 minuti"
+
+#: apps/io.ox/tasks/util.js module:io.ox/tasks
+msgid "in 15 minutes"
+msgstr "in 15 minuti"
+
+#: apps/io.ox/tasks/util.js module:io.ox/tasks
+msgid "in 30 minutes"
+msgstr "in 30 minuti"
+
+#: apps/io.ox/tasks/util.js module:io.ox/tasks
+msgid "in one hour"
+msgstr "in un'ora"
+
+#: apps/io.ox/tasks/util.js module:io.ox/tasks
+msgid "tomorrow"
+msgstr "domani"
+
+#: apps/io.ox/tasks/util.js module:io.ox/tasks
+msgid "in one week"
+msgstr "in una settimana"
+
+#: apps/io.ox/tasks/util.js module:io.ox/tasks
+msgid "Original mail"
+msgstr "Messaggio originale"
+
+#: apps/io.ox/tasks/util.js module:io.ox/tasks
+msgid "Overdue"
+msgstr "Oltre la scadenza"
+
+#: apps/io.ox/tasks/util.js module:io.ox/tasks
+msgid "No priority"
+msgstr "Nessuna priorità"
+
+#: apps/io.ox/tasks/util.js module:io.ox/tasks
+msgid "Low priority"
+msgstr "Priorità bassa"
+
+#: apps/io.ox/tasks/util.js module:io.ox/tasks
+msgid "Medium priority"
+msgstr "Priorità media"
+
+#: apps/io.ox/tasks/util.js module:io.ox/tasks
+msgid "High priority"
+msgstr "Priorità alta"
+
+#. %1$s due date of a task
+#: apps/io.ox/tasks/view-detail.js module:io.ox/tasks
+#, c-format
+msgid "Due %1$s"
+msgstr "Scade il %1$s"
+
+#. %1$s reminder date of a task
+#: apps/io.ox/tasks/view-detail.js module:io.ox/tasks
+#, c-format
+msgid "Reminder date %1$s"
+msgstr "Promemoria %1$s"
+
+#. %1$s how much of a task is completed in percent, values from 0-100
+#: apps/io.ox/tasks/view-detail.js module:io.ox/tasks
+#: apps/io.ox/tasks/view-grid-template.js
+#, c-format
+msgid "Progress %1$s %"
+msgstr "Avanzamento %1$s %"
+
+#: apps/io.ox/tasks/view-detail.js module:io.ox/tasks
+msgid "Could not load attachments for this task."
+msgstr "Impossibile caricare gli allegati di questa attività."
+
+#. followed by date or time to mark the enddate of a task
+#: apps/io.ox/tasks/view-grid-template.js module:io.ox/tasks
+msgid "ends:"
+msgstr "termina:"
+
+#. message for screenreaders in case selected task has participants
+#: apps/io.ox/tasks/view-grid-template.js module:io.ox/tasks
+msgid "has participants"
+msgstr "ha dei partecipanti"
+
+#: apps/io.ox/tasks/view-grid-template.js module:io.ox/tasks
+msgid "private"
+msgstr "privato"
+
+#: apps/io.ox/tours/get-started.js module:io.ox/core
+msgid "Guided tour for this app"
+msgstr "Presentazione guidata per questa applicazione"
+
+#: apps/io.ox/wizards/upsell.js module:io.ox/wizards
+msgid "Upgrade to premium edition"
+msgstr "Aggiornamento all'edizione premium"
+
+#: apps/io.ox/wizards/upsell.js module:io.ox/wizards
+msgid "Shopping cart"
+msgstr "Carrello della spesa"
+
+#: apps/io.ox/wizards/upsell.js module:io.ox/wizards
+msgid "Cart is empty."
+msgstr "Il carrello è vuoto."
+
+#: apps/io.ox/wizards/upsell.js module:io.ox/wizards
+msgid "Review your purchases"
+msgstr "Verifica i tuoi acquisti"
+
+#: apps/io.ox/wizards/upsell.js module:io.ox/wizards
+msgid "Total cost"
+msgstr "Costo totale"
+
+#: apps/io.ox/wizards/upsell.js module:io.ox/wizards
+msgid "Buy now!"
+msgstr "Compra subito!"
+
+#: apps/io.ox/wizards/upsell.js module:io.ox/wizards
+msgid "Purchase confirmation"
+msgstr "Conferma dell'acquisto"
+
+#: apps/io.ox/wizards/upsell.js module:io.ox/wizards
+msgid "The following products will be activated now:"
+msgstr "I seguenti prodotti saranno attivati subito:"
+
+#. Placeholder in furigana field
+#: apps/l10n/ja_JP/io.ox/register.js module:l10n/ja_JP
+msgid "Furigana for last name"
+msgstr "Furigana per il cognome"
+
+#. Placeholder in furigana field
+#: apps/l10n/ja_JP/io.ox/register.js module:l10n/ja_JP
+msgid "Furigana for first name"
+msgstr "Furigana per il nome"
+
+#. Placeholder in furigana field
+#: apps/l10n/ja_JP/io.ox/register.js module:l10n/ja_JP
+msgid "Furigana for company"
+msgstr "Furigana per l'azienda"
+
+#: apps/plugins/administration/groups/register.js module:io.ox/core
+#: apps/plugins/administration/groups/settings/pane.js
+msgid "Groups"
+msgstr "Gruppi"
+
+#: apps/plugins/administration/groups/settings/edit.js module:io.ox/core
+msgid "Group name"
+msgstr "Nome del gruppo"
+
+#: apps/plugins/administration/groups/settings/edit.js module:io.ox/core
+msgid "Members"
+msgstr "Membri"
+
+#: apps/plugins/administration/groups/settings/edit.js module:io.ox/core
+msgid "Edit group"
+msgstr "Modifica gruppo"
+
+#: apps/plugins/administration/groups/settings/edit.js module:io.ox/core
+#: apps/plugins/administration/groups/settings/toolbar.js
+msgid "Create new group"
+msgstr "Crea nuovo gruppo"
+
+#: apps/plugins/administration/groups/settings/members.js module:io.ox/core
+msgid "Remove member"
+msgstr "Rimuovi membro"
+
+#. %1$d is the number of members
+#: apps/plugins/administration/groups/settings/pane.js module:io.ox/core
+msgid "%1$d member"
+msgid_plural "%1$d members"
+msgstr[0] "%1$d membro"
+msgstr[1] "%1$d membri"
+
+#. %1$s is the group name
+#: apps/plugins/administration/groups/settings/toolbar.js module:io.ox/core
+msgid ""
+"Do you really want to delete the group \"%1$s\"? This action cannot be "
+"undone!"
+msgstr ""
+"Vuoi davvero eliminare il gruppo \"%1$s\"? Questa azione non può essere "
+"annullata!"
+
+#: apps/plugins/administration/groups/settings/toolbar.js module:io.ox/core
+msgid "Delete group"
+msgstr "Elimina gruppo"
+
+#: apps/plugins/administration/resources/settings/edit.js module:io.ox/core
+msgid "Resource name (mandatory)"
+msgstr "Nome risorsa (obbligatorio)"
+
+#: apps/plugins/administration/resources/settings/edit.js module:io.ox/core
+msgid "Mail address (mandatory)"
+msgstr "Indirizzo di posta (obbligatorio)"
+
+#: apps/plugins/administration/resources/settings/edit.js module:io.ox/core
+msgid "Edit resource"
+msgstr "Modifica risorsa"
+
+#: apps/plugins/administration/resources/settings/edit.js module:io.ox/core
+#: apps/plugins/administration/resources/settings/toolbar.js
+msgid "Create new resource"
+msgstr "Crea una nuova risorsa"
+
+#. %1$s is the resource name
+#: apps/plugins/administration/resources/settings/toolbar.js module:io.ox/core
+msgid ""
+"Do you really want to delete the resource \"%1$s\"? This action cannot be "
+"undone!"
+msgstr ""
+"Vuoi davvero eliminare la risorsa \"%1$s\"? Questa azione non può essere "
+"annullata!"
+
+#: apps/plugins/administration/resources/settings/toolbar.js module:io.ox/core
+msgid "Delete resource"
+msgstr "Elimina risorsa"
+
+#. 1 of 5 star rating
+#: apps/plugins/core/feedback/register.js module:io.ox/core
+msgctxt "rating"
+msgid "It's really bad"
+msgstr "È davvero brutto"
+
+#. 2 of 5 star rating
+#: apps/plugins/core/feedback/register.js module:io.ox/core
+msgctxt "rating"
+msgid "I don't like it"
+msgstr "Non mi piace"
+
+#. 3 of 5 star rating
+#: apps/plugins/core/feedback/register.js module:io.ox/core
+msgctxt "rating"
+msgid "It's ok"
+msgstr "Va bene"
+
+#. 4 of 5 star rating
+#: apps/plugins/core/feedback/register.js module:io.ox/core
+msgctxt "rating"
+msgid "I like it"
+msgstr "Mi piace"
+
+#. 5 of 5 star rating
+#: apps/plugins/core/feedback/register.js module:io.ox/core
+msgctxt "rating"
+msgid "It's awesome"
+msgstr "È fantastico"
+
+#: apps/plugins/core/feedback/register.js module:io.ox/core
+msgid "%1$d of 5 stars"
+msgstr "%1$d di 5 stelle"
+
+#: apps/plugins/core/feedback/register.js module:io.ox/core
+msgid "Your feedback"
+msgstr "La tua valutazione"
+
+#: apps/plugins/core/feedback/register.js module:io.ox/core
+msgid "Please rate this product"
+msgstr "Valuta questo prodotto"
+
+#: apps/plugins/core/feedback/register.js module:io.ox/core
+msgid "Comments and suggestions"
+msgstr "Commenti e suggerimenti"
+
+#: apps/plugins/core/feedback/register.js module:io.ox/core
+msgid ""
+"Please note that support requests cannot be handled via the feedback form. "
+"If you have questions or problems please contact our support directly."
+msgstr ""
+"Nota: le richieste di supporto non possono essere gestite tramite il modulo "
+"di segnalazione. Se hai domande o problemi, contatta direttamente il nostro "
+"supporto."
+
+#: apps/plugins/core/feedback/register.js module:io.ox/core
+msgid "Thank you for your feedback"
+msgstr "Grazie per la tua valutazione"
+
+#: apps/plugins/core/feedback/register.js module:io.ox/core
+msgid "Feedback"
+msgstr "Commento"
+
+#: apps/plugins/core/feedback/register.js module:io.ox/core
+msgid "Give feedback"
+msgstr "Commenta"
+
+#: apps/plugins/halo/appointments/register.js module:plugins/halo
+msgid "Shared Appointments"
+msgstr "Appuntamenti condivisi"
+
+#: apps/plugins/halo/mail/register.js module:plugins/halo
+msgid "Recent conversations"
+msgstr "Conversazioni recenti"
+
+#: apps/plugins/halo/mail/register.js module:plugins/halo
+msgid "Received mails"
+msgstr "Messaggi ricevuti"
+
+#: apps/plugins/halo/mail/register.js module:plugins/halo
+msgid "Cannot find any messages this contact sent to you."
+msgstr "Impossibile trovare i messaggi che questo contatto ti ha inviato."
+
+#: apps/plugins/halo/mail/register.js module:plugins/halo
+msgid "Sent mails"
+msgstr "Messaggi inviati"
+
+#: apps/plugins/halo/mail/register.js module:plugins/halo
+msgid "Cannot find any messages you sent to this contact."
+msgstr "Impossibile trovare i messaggi che hai inviato a questo contatto."
+
+#: apps/plugins/halo/xing/register.js module:plugins/portal
+#: apps/plugins/portal/xing/register.js apps/plugins/xing/main.js
+msgid "XING"
+msgstr "XING"
+
+#. what follows is a set of job/status descriptions used by XING
+#: apps/plugins/halo/xing/register.js module:plugins/portal
+msgid "Entrepreneur"
+msgstr "Imprenditore"
+
+#: apps/plugins/halo/xing/register.js module:plugins/portal
+msgid "Freelancer"
+msgstr "Libero professionista"
+
+#: apps/plugins/halo/xing/register.js module:plugins/portal
+msgid "Employee"
+msgstr "Impiegato"
+
+#: apps/plugins/halo/xing/register.js module:plugins/portal
+msgid "Executive"
+msgstr "Dirigente"
+
+#: apps/plugins/halo/xing/register.js module:plugins/portal
+msgid "Recruiter"
+msgstr "Selezionatore"
+
+#: apps/plugins/halo/xing/register.js module:plugins/portal
+msgid "Public servant"
+msgstr "Funzionario pubblico"
+
+#: apps/plugins/halo/xing/register.js module:plugins/portal
+msgid "Student"
+msgstr "Studente"
+
+#: apps/plugins/halo/xing/register.js module:plugins/portal
+msgid "Unemployed"
+msgstr "Disoccupato"
+
+#: apps/plugins/halo/xing/register.js module:plugins/portal
+msgid "Retired"
+msgstr "Pensionato"
+
+#: apps/plugins/halo/xing/register.js module:plugins/portal
+msgid ""
+"You are not directly linked to %s. Here are people who are linked to %s:"
+msgstr ""
+"Non sei collegato direttamente a %s. Seguono le persone che sono collegate a "
+"%s:"
+
+#: apps/plugins/halo/xing/register.js module:plugins/portal
+msgid "Your shared contacts:"
+msgstr "I tuoi contatti condivisi:"
+
+#: apps/plugins/halo/xing/register.js module:plugins/portal
+msgid "Private address"
+msgstr "Indirizzo privato"
+
+#. %1$s is the employee position or status, e.g. student
+#. %2$s is the employer name, e.g. University of Meinerzhagen-Valbert
+#: apps/plugins/halo/xing/register.js module:plugins/portal
+msgid "%1$s at %2$s"
+msgstr "%1$s presso %2$s"
+
+#: apps/plugins/halo/xing/register.js module:plugins/portal
+msgid "Employment"
+msgstr "Occupazione"
+
+#: apps/plugins/halo/xing/register.js module:plugins/portal
+msgid "Sorry, could not connect to %s right now."
+msgstr "Spiacenti, impossibile connettersi a %s in questo momento."
+
+#: apps/plugins/halo/xing/register.js module:plugins/portal
+msgid "Sorry, there is no data available for you on %s."
+msgstr "Spiacenti, non ci sono dati disponibili per te su %s."
+
+#. %1$s is the name of the platform
+#. %2$s is an the "add to home" icon
+#. %3$s and %4$s are markers for bold text.
+#. The words "Home Screen" may not be translated or should match the
+#. string used on an iPhone using the "add to homescreen" function for weblinks
+#: apps/plugins/mobile/addToHomescreen/register.js
+#: module:plugins/mobile/addToHomescreen/i18n
+msgid ""
+"Install this web app on your %1$s: Tap %2$s and then %3$s'Add to Home "
+"Screen'%4$s"
+msgstr ""
+"Installa questa applicazione web sul tuo %1$s: tocca %2$s e poi "
+"%3$s'Aggiungi a Home'%4$s"
+
+#. %1$s Appointment title
+#. %1$s task title
+#: apps/plugins/notifications/calendar/register.js module:plugins/notifications
+#: apps/plugins/notifications/tasks/register.js
+#, c-format
+msgid "Invitation for %1$s."
+msgstr "Invito per %1$s."
+
+#: apps/plugins/notifications/calendar/register.js module:plugins/notifications
+#: apps/plugins/notifications/tasks/register.js
+msgid "Accept/Decline"
+msgstr "Accetta/Rifiuta"
+
+#: apps/plugins/notifications/calendar/register.js module:plugins/notifications
+msgid "Accept / Decline"
+msgstr "Accetta / Rifiuta"
+
+#: apps/plugins/notifications/calendar/register.js module:plugins/notifications
+#: apps/plugins/notifications/tasks/register.js
+msgid "Accept invitation"
+msgstr "Accetta l'invito"
+
+#: apps/plugins/notifications/calendar/register.js module:plugins/notifications
+msgctxt "in"
+msgid "in %d minute"
+msgid_plural "in %d minutes"
+msgstr[0] "in %d minuto"
+msgstr[1] "in %d minuti"
+
+#. Reminders (notifications) about appointments
+#: apps/plugins/notifications/calendar/register.js module:plugins/notifications
+msgid "Appointment reminders"
+msgstr "Promemoria degli appuntamenti"
+
+#. Title of generic desktop notification about new reminders for appointments
+#: apps/plugins/notifications/calendar/register.js module:plugins/notifications
+msgid "New appointment reminders"
+msgstr "Nuovi promemoria degli appuntamenti"
+
+#. Body text of generic desktop notification about new reminders for appointments
+#: apps/plugins/notifications/calendar/register.js module:plugins/notifications
+msgid "You have new appointment reminders"
+msgstr "Hai nuovi promemoria degli appuntamenti"
+
+#. Title of the desktop notification about new reminder for a specific appointment
+#: apps/plugins/notifications/calendar/register.js module:plugins/notifications
+msgid "New appointment reminder"
+msgstr "Nuovo promemoria degli appuntamenti"
+
+#. Reminders (notifications) about appointments
+#: apps/plugins/notifications/calendar/register.js module:plugins/notifications
+msgid "Hide all appointment reminders."
+msgstr "Nascondi tutti i promemoria degli appuntamenti."
+
+#. Invitations (notifications) about appointments
+#: apps/plugins/notifications/calendar/register.js module:plugins/notifications
+msgid "Appointment invitations"
+msgstr "Inviti agli appuntamenti"
+
+#. Title of generic desktop notification about new invitations to appointments
+#. Title of the desktop notification about new invitation to a specific appointment
+#: apps/plugins/notifications/calendar/register.js module:plugins/notifications
+msgid "New appointment invitation"
+msgstr "Nuovo invito agli appuntamenti"
+
+#. Body text of generic desktop notification about new invitations to appointments
+#: apps/plugins/notifications/calendar/register.js module:plugins/notifications
+msgid "You have new appointment invitations"
+msgstr "Hai nuovi inviti agli appuntamenti"
+
+#. Invitations (notifications) about appointments
+#: apps/plugins/notifications/calendar/register.js module:plugins/notifications
+msgid "Hide all appointment invitations."
+msgstr "Nascondere tutti gli inviti agli appuntamenti"
+
+#: apps/plugins/notifications/mail/register.js module:plugins/notifications
+msgid "New mail"
+msgstr "Nuovo messaggio"
+
+#: apps/plugins/notifications/mail/register.js module:plugins/notifications
+msgid "Bell"
+msgstr "Campana"
+
+#: apps/plugins/notifications/mail/register.js module:plugins/notifications
+msgid "Marimba"
+msgstr "Marimba"
+
+#: apps/plugins/notifications/mail/register.js module:plugins/notifications
+msgid "Wood"
+msgstr "Bosco"
+
+#: apps/plugins/notifications/mail/register.js module:plugins/notifications
+msgid "Chimes"
+msgstr "Campane tubolari"
+
+#. Should be "töne" in german, used for notification sounds. Not "geräusch"
+#: apps/plugins/notifications/mail/register.js module:plugins/notifications
+msgid "Notification sounds"
+msgstr "Suoni delle notifiche"
+
+#: apps/plugins/notifications/mail/register.js module:plugins/notifications
+msgid "Play sound on incoming mail"
+msgstr "Riproduci un suono all'arrivo dei messaggi"
+
+#: apps/plugins/notifications/mail/register.js module:plugins/notifications
+msgid "Sound"
+msgstr "Suono"
+
+#. %1$d number of notifications
+#: apps/plugins/notifications/mail/register.js module:plugins/notifications
+msgid "%1$d unread mails"
+msgstr "%1$d messaggi di posta non letti"
+
+#: apps/plugins/notifications/mail/register.js module:plugins/notifications
+msgid "New mails"
+msgstr "Nuovi messaggi di posta"
+
+#: apps/plugins/notifications/mail/register.js module:plugins/notifications
+msgid "You have new mail"
+msgstr "Hai nuovi messaggi di posta"
+
+#. %1$s mail sender
+#. %2$s mail subject
+#: apps/plugins/notifications/mail/register.js module:plugins/notifications
+#, c-format
+msgid "Mail from %1$s, %2$s"
+msgstr "Messaggio di posta da %1$s, %2$s"
+
+#: apps/plugins/notifications/tasks/register.js module:plugins/notifications
+msgid "Overdue Tasks"
+msgstr "Attività scadute"
+
+#: apps/plugins/notifications/tasks/register.js module:plugins/notifications
+msgid "New overdue tasks"
+msgstr "Nuove attività scadute"
+
+#: apps/plugins/notifications/tasks/register.js module:plugins/notifications
+msgid "You have overdue tasks"
+msgstr "Hai attività scadute"
+
+#: apps/plugins/notifications/tasks/register.js module:plugins/notifications
+msgid "New overdue task"
+msgstr "Nuove attività scadute"
+
+#: apps/plugins/notifications/tasks/register.js module:plugins/notifications
+msgid "Hide all notifications for overdue tasks."
+msgstr "Nascondi tutte le notifiche delle attività scadute."
+
+#. Reminders (notifications) about tasks
+#: apps/plugins/notifications/tasks/register.js module:plugins/notifications
+msgid "Task reminders"
+msgstr "Promemoria delle attività"
+
+#. Title for a generic desktop notification about new reminders for tasks
+#: apps/plugins/notifications/tasks/register.js module:plugins/notifications
+msgid "New task reminders"
+msgstr "Nuovi promemoria delle attività"
+
+#. Content for a generic desktop notification about new reminders for tasks
+#: apps/plugins/notifications/tasks/register.js module:plugins/notifications
+msgid "You have new task reminders"
+msgstr "Hai nuovi promemoria delle attività"
+
+#. Title for a desktop notification about a new reminder for a specific task
+#: apps/plugins/notifications/tasks/register.js module:plugins/notifications
+msgid "New task reminder"
+msgstr "Nuovo promemoria delle attività"
+
+#. Reminders (notifications) about tasks
+#: apps/plugins/notifications/tasks/register.js module:plugins/notifications
+msgid "Hide all task reminders."
+msgstr "Nascondi tutti i promemoria delle attività."
+
+#. Inviations (notifications) to tasks
+#: apps/plugins/notifications/tasks/register.js module:plugins/notifications
+msgid "Task invitations"
+msgstr "Inviti alle attività"
+
+#. Title for a generic desktop notification about new invitations to tasks
+#: apps/plugins/notifications/tasks/register.js module:plugins/notifications
+msgid "New task invitations"
+msgstr "Nuovi inviti alle attività"
+
+#. Content for a generic desktop notification about new invitations to tasks
+#: apps/plugins/notifications/tasks/register.js module:plugins/notifications
+msgid "You have new task invitations"
+msgstr "Hai nuovi inviti alle attività"
+
+#. Title for a desktop notification about a new invitation to a specific task
+#: apps/plugins/notifications/tasks/register.js module:plugins/notifications
+msgid "New task invitation"
+msgstr "Nuovo invito alle attività"
+
+#. Inviations (notifications) to tasks
+#: apps/plugins/notifications/tasks/register.js module:plugins/notifications
+msgid "Hide all task invitations."
+msgstr "Nascondere tutti gli inviti delle attività."
+
+#: apps/plugins/portal/birthdays/register.js module:plugins/portal
+msgid "Birthdays"
+msgstr "Compleanni"
+
+#: apps/plugins/portal/birthdays/register.js module:plugins/portal
+msgid "Press [enter] to jump to complete list of Birthdays."
+msgstr "Premi [invio] per passare all'elenco completo dei compleanni."
+
+#: apps/plugins/portal/birthdays/register.js module:plugins/portal
+msgid "No birthdays within the next %1$d weeks"
+msgstr "Nessun compleanno nelle prossime %1$d settimane"
+
+#: apps/plugins/portal/birthdays/register.js module:plugins/portal
+msgid "External link"
+msgstr "Collegamento esterno"
+
+#: apps/plugins/portal/birthdays/register.js module:plugins/portal
+msgid "Buy a gift"
+msgstr "Compra un regalo"
+
+#: apps/plugins/portal/birthdays/register.js module:plugins/portal
+msgid "In %1$d days"
+msgstr "In %1$d giorni"
+
+#: apps/plugins/portal/calendar/register.js module:plugins/portal
+msgid "Appointments"
+msgstr "Appuntamenti"
+
+#: apps/plugins/portal/calendar/register.js module:plugins/portal
+msgid "You don't have any appointments in the near future."
+msgstr "Non hai appuntamenti nel prossimo futuro."
+
+#. button label within the client-onboarding widget
+#. button opens the wizard to configure your device
+#: apps/plugins/portal/client-onboarding/register.js module:plugins/portal
+msgid "Connect"
+msgstr "Connetti"
+
+#: apps/plugins/portal/flickr/register.js module:plugins/portal
+msgid "Could not load data"
+msgstr "Impossibile caricare i dati"
+
+#: apps/plugins/portal/flickr/register.js module:plugins/portal
+msgid "Press [enter] to jump to the flicker stream."
+msgstr "Premi [invio] per passare al flusso di Flicker."
+
+#: apps/plugins/portal/flickr/register.js module:plugins/portal
+msgid "Cannot find user with given name."
+msgstr "Impossibile trovare l'utente con il nome specificato."
+
+#: apps/plugins/portal/flickr/register.js module:plugins/portal
+msgid "flickr.photos.search"
+msgstr "flickr.photos.search"
+
+#: apps/plugins/portal/flickr/register.js module:plugins/portal
+msgid "flickr.people.getPublicPhotos"
+msgstr "flickr.people.getPublicPhotos"
+
+#: apps/plugins/portal/flickr/register.js module:plugins/portal
+msgid "Edit Flickr photo stream"
+msgstr "Modifica un flusso di foto di Flickr"
+
+#: apps/plugins/portal/flickr/register.js module:plugins/portal
+msgid "Please enter a search query"
+msgstr "Digita un termine di ricerca"
+
+#: apps/plugins/portal/flickr/register.js module:plugins/portal
+msgid "Please enter a description"
+msgstr "Digita una descrizione"
+
+#: apps/plugins/portal/flickr/register.js module:plugins/portal
+msgid "Flickr"
+msgstr "Flickr"
+
+#: apps/plugins/portal/helloworld/register.js module:plugins/portal
+msgid "Hello World"
+msgstr "Ciao mondo"
+
+#: apps/plugins/portal/linkedIn/register.js module:plugins/portal
+msgid "Recent activities"
+msgstr "Attività recenti"
+
+#: apps/plugins/portal/linkedIn/register.js module:plugins/portal
+msgid "%1$s is now connected with %2$s"
+msgstr "%1$s è ora connesso con %2$s"
+
+#: apps/plugins/portal/linkedIn/register.js module:plugins/portal
+msgid "%1$s is a new contact"
+msgstr "%1$s è un nuovo contatto"
+
+#: apps/plugins/portal/linkedIn/register.js module:plugins/portal
+msgid "LinkedIn reported an error:"
+msgstr "LinkedIn ha restituito un errore:"
+
+#: apps/plugins/portal/linkedIn/register.js module:plugins/portal
+#: apps/plugins/portal/twitter/register.js
+msgid "Click to authorize your account again"
+msgstr "Fai clic qui per autorizzare nuovamente il tuo account"
+
+#: apps/plugins/portal/linkedIn/register.js module:plugins/portal
+#: apps/plugins/portal/twitter/register.js
+msgid "You have reauthorized this %s account."
+msgstr "Hai nuovamente autorizzato questo account %s."
+
+#: apps/plugins/portal/linkedIn/register.js module:plugins/portal
+#: apps/plugins/portal/twitter/register.js
+msgid "Something went wrong reauthorizing the %s account."
+msgstr ""
+"Qualcosa non ha funzionato durante la nuova autorizzazione dell'account %s,"
+
+#: apps/plugins/portal/linkedIn/register.js module:plugins/portal
+msgid ""
+"Sorry, we cannot help you here. Your provider needs to obtain a key from "
+"LinkedIn with the permission to do read messages."
+msgstr ""
+"Spiacenti, non possiamo aiutarti in questo caso. Il tuo fornitore deve "
+"ottenere una chiave da LinkedIn con i permessi per leggere i messaggi."
+
+#: apps/plugins/portal/linkedIn/register.js module:plugins/portal
+msgid "LinkedIn"
+msgstr "LinkedIn"
+
+#: apps/plugins/portal/linkedIn/register.js module:plugins/portal
+msgid "Press [enter] to jump to the linkedin stream."
+msgstr "Premi [invio] per passare al flusso di LinkedIn."
+
+#: apps/plugins/portal/linkedIn/register.js module:plugins/portal
+msgid "You have no new messages"
+msgstr "Non hai nuovi messaggi"
+
+#: apps/plugins/portal/linkedIn/register.js module:plugins/portal
+msgid "There were not activities in your network"
+msgstr "Non ci sono attività nella tua rete"
+
+#: apps/plugins/portal/linkedIn/register.js module:plugins/portal
+msgid "LinkedIn Network Updates"
+msgstr "Aggiornamenti della rete di LinkedIn"
+
+#: apps/plugins/portal/linkedIn/register.js module:plugins/portal
+msgid "Your messages"
+msgstr "I tuoi messaggi"
+
+#: apps/plugins/portal/linkedIn/register.js module:plugins/portal
+#: apps/plugins/portal/twitter/register.js
+msgid "Add your account"
+msgstr "Aggiungi il tuo account"
+
+#: apps/plugins/portal/mail/register.js module:plugins/portal
+msgid "No mails in your inbox"
+msgstr "Nessun messaggio in posta in arrivo"
+
+#: apps/plugins/portal/mail/register.js module:plugins/portal
+msgid "You have no unread messages"
+msgstr "Non hai messaggi non letti"
+
+#: apps/plugins/portal/mail/register.js module:plugins/portal
+msgid "You have 1 unread message"
+msgstr "Hai un messaggio non letto"
+
+#: apps/plugins/portal/mail/register.js module:plugins/portal
+msgid "You have %1$d unread messages"
+msgstr "Hai %1$d messaggi non letti"
 
 #: apps/plugins/portal/oxdriveclients/register.js module:plugins/portal
 msgid "your platform"
 msgstr "la tua piattaforma"
 
-#. Strings to build input formats to be more accessible
-#. yyyy: 4-digit year | MM: 2-digit month | dd: 2-digit day
-#. Sample for de_DE: TT.MM.JJJJ
-#: apps/io.ox/core/date.js module:io.ox/core
-msgid "yyyy"
-msgstr "aaaa"
+#: apps/plugins/portal/oxdriveclients/register.js module:plugins/portal
+msgid "Download %s"
+msgstr "Scarica %s"
+
+#: apps/plugins/portal/oxdriveclients/register.js module:plugins/portal
+msgid "Download %s via the OX Updater"
+msgstr "Scarica %s tramite OX Update"
+
+#: apps/plugins/portal/oxdriveclients/register.js module:plugins/portal
+msgid "Get %s"
+msgstr "Ottieni %s"
+
+#: apps/plugins/portal/oxdriveclients/register.js module:plugins/portal
+msgid "Download %s for %s now"
+msgstr "Scarica subito %s per %s"
+
+#: apps/plugins/portal/oxdriveclients/register.js module:plugins/portal
+msgid ""
+"The %s client lets you store and share your photos, files, documents and "
+"videos, anytime, anywhere. Access any file you save to %s from all your "
+"computers, iPhone, iPad or from within %s itself."
+msgstr ""
+"Il client %s ti consente di archiviare e condividere le tue foto, i file, i "
+"documenti e i video, in qualsiasi momento, ovunque. Accedi a ogni file "
+"salvato su %s da tutti i tuoi computer, iPhone, iPad o dall'interno di %s."
+
+#: apps/plugins/portal/oxdriveclients/register.js module:plugins/portal
+msgid "%s is also available for other platforms:"
+msgstr "% è disponibile anche per altre piattaforme."
+
+#: apps/plugins/portal/quota/register.js module:plugins/portal
+msgid "Mail count quota"
+msgstr "Quota del numero di messaggi"
+
+#: apps/plugins/portal/quota/register.js module:plugins/portal
+msgid "Quota"
+msgstr "Quota"
+
+#: apps/plugins/portal/recentfiles/register.js module:plugins/portal
+msgid "Recently changed files"
+msgstr "File modificati di recente"
+
+#: apps/plugins/portal/recentfiles/register.js module:plugins/portal
+msgid "My latest files"
+msgstr "I miei file più recenti"
+
+#: apps/plugins/portal/recentfiles/register.js module:plugins/portal
+msgid "No files have been changed recently"
+msgstr "Nessun file è stato modificato di recente"
+
+#: apps/plugins/portal/recentfiles/register.js module:plugins/portal
+msgid "1 file has been changed recently"
+msgstr "Un file è stato modificato di recente"
+
+#: apps/plugins/portal/recentfiles/register.js module:plugins/portal
+msgid "%1$d files has been changed recently"
+msgstr "%1$d file sono stati modificati di recente"
+
+#: apps/plugins/portal/reddit/register.js module:io.ox/portal
+msgid "No title."
+msgstr "Nessun titolo."
+
+#: apps/plugins/portal/reddit/register.js module:io.ox/portal
+msgid "Comments"
+msgstr "Commenti"
+
+#: apps/plugins/portal/rss/register.js module:io.ox/portal
+msgid "RSS Feed"
+msgstr "Fonte RSS"
+
+#: apps/plugins/portal/rss/register.js module:io.ox/portal
+msgid "Press [enter] to jump to the rss stream."
+msgstr "Premi [invio] per passare alla fonte RSS."
+
+#: apps/plugins/portal/rss/register.js module:io.ox/portal
+msgid "No RSS feeds found."
+msgstr "Nessuna fonte RSS trovata."
+
+#: apps/plugins/portal/rss/register.js module:io.ox/portal
+msgid "RSS Feeds"
+msgstr "Fonti RSS"
+
+#: apps/plugins/portal/rss/register.js module:io.ox/portal
+msgid "Please enter a feed URL."
+msgstr "Digita l'URL di una fonte."
+
+#: apps/plugins/portal/tasks/register.js module:plugins/portal
+msgid "You don't have any tasks that are either due soon or overdue."
+msgstr "Non hai attività in scadenza o scadute."
+
+#. Due on date
+#: apps/plugins/portal/tasks/register.js module:plugins/portal
+msgid "Due on %1$s"
+msgstr "Scade il %1$s"
+
+#: apps/plugins/portal/tumblr/register.js module:io.ox/portal
+msgid "Press [enter] to jump to the tumblr feed."
+msgstr "Premi [invio] per passare alla fonte di Tumblr."
+
+#: apps/plugins/portal/tumblr/register.js module:io.ox/portal
+msgid "Read article on tumblr.com"
+msgstr "Leggi l'articolo su tumblr.com"
+
+#: apps/plugins/portal/tumblr/register.js module:io.ox/portal
+msgid "Open external link"
+msgstr "Apri collegamento esterno"
+
+#: apps/plugins/portal/tumblr/register.js module:io.ox/portal
+msgid "Edit Tumblr feed"
+msgstr "Modifica fonte Tumblr"
+
+#: apps/plugins/portal/tumblr/register.js module:io.ox/portal
+msgid "Feed URL"
+msgstr "URL della fonte"
+
+#: apps/plugins/portal/tumblr/register.js module:io.ox/portal
+msgid "Please enter an blog url."
+msgstr "Digita l'URL di un blog."
+
+#: apps/plugins/portal/tumblr/register.js module:io.ox/portal
+msgid "Please enter a description."
+msgstr "Digita una descrizione."
+
+#: apps/plugins/portal/tumblr/register.js module:io.ox/portal
+msgid "Unknown error while checking tumblr-blog."
+msgstr "Errore sconosciuto durante il controllo del blog di Tumblr."
+
+#: apps/plugins/portal/tumblr/register.js module:io.ox/portal
+msgid "Tumblr"
+msgstr "Tumblr"
+
+#: apps/plugins/portal/twitter/register.js module:plugins/portal
+msgid ""
+"This widget is currently offline because the twitter rate limit exceeded."
+msgstr ""
+"Questo widget non è attualmente in linea poiché è stato superato il limite "
+"di frequenza imposto da twitter."
+
+#: apps/plugins/portal/twitter/register.js module:plugins/portal
+#: apps/plugins/portal/twitter/util.js
+msgid "An internal error occurred"
+msgstr "Si è verificato un errore interno"
+
+#: apps/plugins/portal/twitter/register.js module:plugins/portal
+msgid "Could not load new Tweets."
+msgstr "Impossibile caricare i nuovi tweet."
+
+#: apps/plugins/portal/twitter/register.js module:plugins/portal
+msgid "No Tweets yet."
+msgstr "Ancora nessun tweet."
+
+#: apps/plugins/portal/twitter/register.js module:plugins/portal
+msgid "Twitter reported the following errors:"
+msgstr "Twitter ha restituito i seguenti errori:"
+
+#: apps/plugins/portal/twitter/register.js module:plugins/portal
+msgid "Click to retry later."
+msgstr "Fai clic per provare più tardi."
+
+#: apps/plugins/portal/twitter/register.js module:plugins/portal
+msgid "Click to retry"
+msgstr "Fai clic per riprovare"
+
+#: apps/plugins/portal/twitter/register.js module:plugins/portal
+msgid "Twitter"
+msgstr "Twitter"
+
+#: apps/plugins/portal/twitter/register.js module:plugins/portal
+msgid "Press [enter] to jump to the twitter feed."
+msgstr "Premi [invio] per passare alla fonte di Twitter."
+
+#: apps/plugins/portal/twitter/util.js module:plugins/portal
+msgid "Favorited"
+msgstr "Aggiunto ai preferiti"
+
+#: apps/plugins/portal/twitter/util.js module:plugins/portal
+msgid "Favorite"
+msgstr "Preferito"
+
+#: apps/plugins/portal/twitter/util.js module:plugins/portal
+msgid "Retweet this to your followers?"
+msgstr "Vuoi eseguire un retweet ai tuoi follower?"
+
+#: apps/plugins/portal/twitter/util.js module:plugins/portal
+msgid "Retweet"
+msgstr "Retweet"
+
+#: apps/plugins/portal/twitter/util.js module:plugins/portal
+msgid "Retweeted"
+msgstr "Retweet eseguito"
+
+#: apps/plugins/portal/twitter/util.js module:plugins/portal
+msgid "Retweeted by %s"
+msgstr "Retweet di %s"
+
+#. twitter: Follow this person
+#: apps/plugins/portal/twitter/util.js module:plugins/portal
+msgid "Follow"
+msgstr "Segui"
+
+#. twitter: Stop following this person
+#: apps/plugins/portal/twitter/util.js module:plugins/portal
+msgid "Unfollow"
+msgstr "Smetti di seguire"
+
+#. twitter: already following this person
+#: apps/plugins/portal/twitter/util.js module:plugins/portal
+msgid "Following"
+msgstr "Following"
+
+#: apps/plugins/portal/twitter/util.js module:plugins/portal
+msgid "Are you sure you want to delete this Tweet?"
+msgstr "Sei sicuro di voler eliminare questo tweet?"
+
+#: apps/plugins/portal/upsell/register.js module:plugins/portal
+msgid "Upgrade your account"
+msgstr "Aggiorna il tuo account"
+
+#: apps/plugins/portal/userSettings/register.js module:io.ox/core
+msgid "Password strength: Too short"
+msgstr "Sicurezza della password: troppo breve"
+
+#: apps/plugins/portal/userSettings/register.js module:io.ox/core
+msgid "Password strength: Wrong length"
+msgstr "Sicurezza della password: lunghezza errata"
+
+#: apps/plugins/portal/userSettings/register.js module:io.ox/core
+msgid "Password strength: Very weak"
+msgstr "Sicurezza della password: molto debole"
+
+#: apps/plugins/portal/userSettings/register.js module:io.ox/core
+msgid "Password strength: Weak"
+msgstr "Sicurezza della password: debole"
+
+#: apps/plugins/portal/userSettings/register.js module:io.ox/core
+msgid "Password strength: Good"
+msgstr "Sicurezza della password: buona"
+
+#: apps/plugins/portal/userSettings/register.js module:io.ox/core
+msgid "Password strength: Strong"
+msgstr "Sicurezza della password: forte"
+
+#: apps/plugins/portal/userSettings/register.js module:io.ox/core
+msgid "Password strength: Very strong"
+msgstr "Sicurezza della password: molto forte"
+
+#: apps/plugins/portal/userSettings/register.js module:io.ox/core
+msgid "Password strength: Legendary!"
+msgstr "Sicurezza della password: leggendaria!"
+
+#. %1$s are some example characters
+#: apps/plugins/portal/userSettings/register.js module:io.ox/core
+#, c-format
+msgid ""
+"Your password is more secure if it also contains capital letters, numbers, "
+"and special characters like %1$s"
+msgstr ""
+"La tua password è più sicura se contiene anche lettere maiuscole, numeri e "
+"caratteri speciali come %1$s"
+
+#. %1$s is the minimum password length
+#. %2$s is the maximum password length
+#: apps/plugins/portal/userSettings/register.js module:io.ox/core
+#, c-format
+msgid "Password length must be between %1$d and %2$d characters."
+msgstr ""
+"La lunghezza della password deve essere compresa tra %1$d e %2$d caratteri."
+
+#. %1$s is the minimum password length
+#: apps/plugins/portal/userSettings/register.js module:io.ox/core
+#, c-format
+msgid "Minimum password length is %1$d."
+msgstr "La lunghezza minima della password è %1$d."
+
+#: apps/plugins/portal/userSettings/register.js module:io.ox/core
+msgid "Your current password"
+msgstr "La password attuale"
+
+#: apps/plugins/portal/userSettings/register.js module:io.ox/core
+msgid "New password"
+msgstr "Nuova password"
+
+#: apps/plugins/portal/userSettings/register.js module:io.ox/core
+msgid "Repeat new password"
+msgstr "Ripeti la nuova password"
+
+#: apps/plugins/portal/userSettings/register.js module:io.ox/core
+msgid ""
+"If you change the password, you will be signed out. Please ensure that "
+"everything is closed and saved."
+msgstr ""
+"Se cambi la password, sarai disconnesso. Assicurati che tutto sia stato "
+"chiuso e salvato."
+
+#: apps/plugins/portal/userSettings/register.js module:io.ox/core
+msgid "Change password and sign out"
+msgstr "Cambia la password e disconnettiti"
+
+#: apps/plugins/portal/userSettings/register.js module:io.ox/core
+msgid "Your new password may not be empty."
+msgstr "La nuova password non può essere vuota."
+
+#: apps/plugins/portal/userSettings/register.js module:io.ox/core
+msgid "The two newly entered passwords do not match."
+msgstr "Le due password appena digitate non corrispondono."
+
+#: apps/plugins/portal/userSettings/register.js module:io.ox/core
+msgid "User data"
+msgstr "Dati dell'utente"
+
+#: apps/plugins/portal/userSettings/register.js module:io.ox/core
+msgid "My password"
+msgstr "La mia password"
+
+#: apps/plugins/portal/xing/actions.js module:plugins/portal
+msgid "There was a problem with XING, the error message was: \"%s\""
+msgstr ""
+"Si è verificato un problema con XING, il messaggio di errore era: \"%s\""
+
+#: apps/plugins/portal/xing/actions.js module:plugins/portal
+msgid "Comment has been successfully posted on XING"
+msgstr "Il commento è stato pubblicata correttamente su XING"
+
+#: apps/plugins/portal/xing/actions.js module:plugins/portal
+msgid "Submit comment"
+msgstr "Invia il commento"
+
+#: apps/plugins/portal/xing/actions.js module:plugins/portal
+msgid "The activity has been deleted successfully"
+msgstr "L'attività è stata eliminata correttamente"
+
+#: apps/plugins/portal/xing/actions.js module:plugins/portal
+msgid "The comment has been deleted successfully"
+msgstr "Il commento è stato eliminato correttamente"
+
+#: apps/plugins/portal/xing/actions.js module:plugins/portal
+msgid "There was a problem with XING. The error message was: \"%s\""
+msgstr ""
+"Si è verificato un problema con XING. Il messaggio di errore era: \"%s\""
+
+#. As on Facebook, XING allows a stop pointing out they liked a comment. An 'undo' for the like action, if you will.
+#: apps/plugins/portal/xing/actions.js module:plugins/portal
+msgid "Un-liked comment"
+msgstr "Commenti non gradito"
+
+#. As on Facebook, XING allows a user to point out that they like a comment
+#: apps/plugins/portal/xing/actions.js module:plugins/portal
+msgid "Liked comment"
+msgstr "Commento gradito"
+
+#: apps/plugins/portal/xing/actions.js module:plugins/portal
+msgid "Un-like"
+msgstr "Non mi piace"
+
+#: apps/plugins/portal/xing/actions.js module:plugins/portal
+msgid "Like"
+msgstr "Mi piace"
+
+#: apps/plugins/portal/xing/actions.js module:plugins/portal
+msgid "Shared activity"
+msgstr "Attività condivisa"
+
+#: apps/plugins/portal/xing/activities.js module:plugins/portal
+msgid "%1$s recommends this link:"
+msgstr "%1$s consiglia questo collegamento:"
+
+#: apps/plugins/portal/xing/activities.js module:plugins/portal
+msgid "%1$s posted a link:"
+msgstr "%1$s ha pubblicato un collegamento:"
+
+#. We do not know the gender of the user and therefore, it is impossible to write e.g. '%1$s changed her status'.
+#. But you could use '%1$s changes his/her status' depending on the language.
+#. %1$s the name of the user which changed his/her status
+#: apps/plugins/portal/xing/activities.js module:plugins/portal
+msgid "%1$s changed the status:"
+msgstr "%1$s ha cambiato lo stato:"
+
+#: apps/plugins/portal/xing/activities.js module:plugins/portal
+msgid "%1$s has a new contact:"
+msgstr "%1$s ha un nuovo contatto:"
+
+#: apps/plugins/portal/xing/activities.js module:plugins/portal
+msgid "%1$s has new contacts:"
+msgstr "%1$s ha nuovi contatti:"
+
+#: apps/plugins/portal/xing/activities.js module:plugins/portal
+msgid "%1$s posted a new activity:"
+msgstr "%1$s ha pubblicato una nuova attività:"
+
+#. We do not know the gender of the user and therefore, it is impossible to write e.g. '%1$s changed her profile:'.
+#. But you could use '%1$s changes his/her profile:' depending on the language.
+#. %1$s the name of the user which changed his/her profile
+#: apps/plugins/portal/xing/activities.js module:plugins/portal
+msgid "%1$s updated the profile:"
+msgstr "%1$s ha aggiornato il profilo:"
+
+#: apps/plugins/portal/xing/activities.js module:plugins/portal
+msgid "%1$s updated their profile:"
+msgstr "%1$s hanno cambiato il loro profilo:"
+
+#: apps/plugins/portal/xing/register.js module:plugins/portal
+msgid "Successfully reauthorized your %s account"
+msgstr "Account %s autorizzato nuovamente"
+
+#: apps/plugins/portal/xing/register.js module:plugins/portal
+#: apps/plugins/xing/main.js
+msgid "There was a problem with %s. The error message was: \"%s\""
+msgstr "Si è verificato un problema con %s. Il messaggio di errore era: \"%s\""
+
+#: apps/plugins/portal/xing/register.js module:plugins/portal
+msgid ""
+"Please select which of the following data we may use to create your %s "
+"account:"
+msgstr ""
+"Seleziona quali dei seguenti dati possiamo utilizzare per creare il tuo "
+"account %s:"
+
+#: apps/plugins/portal/xing/register.js module:plugins/portal
+msgid "Mail address"
+msgstr "Indirizzo di posta"
+
+#: apps/plugins/portal/xing/register.js module:plugins/portal
+msgid ""
+"Please check your inbox for a confirmation email.\n"
+"\n"
+"Follow the instructions in the email and then return to the widget to "
+"complete account setup."
+msgstr ""
+"Controlla la presenza di un messaggio di conferma nella tua posta in "
+"arrivo.\n"
+"\n"
+"Segui le istruzioni nel messaggio di posta e poi torna al widget per "
+"completare la configurazione dell'account. "
+
+#: apps/plugins/portal/xing/register.js module:plugins/portal
+msgid "Post a status update"
+msgstr "Pubblica un aggiornamento dello stato"
+
+#: apps/plugins/portal/xing/register.js module:plugins/portal
+msgid ""
+"Your status update could not be posted on %s. The error message was: \"%s\""
+msgstr ""
+"Il tuo aggiornamento dello stato non può essere pubblicato su %s. Il "
+"messaggio di errore era: \"%s\""
+
+#: apps/plugins/portal/xing/register.js module:plugins/portal
+msgid "Your status update has been successfully posted on %s"
+msgstr ""
+"Il tuo aggiornamento dello stato è stato pubblicato correttamente su %s"
+
+#: apps/plugins/portal/xing/register.js module:plugins/portal
+msgid "There is no recent activity in your Xing network."
+msgstr "Non ci sono attività recenti nella tua rete Xing."
+
+#: apps/plugins/portal/xing/register.js module:plugins/portal
+msgid ""
+"Get news from your XING network delivered to you. Stay in touch and find out "
+"about new business opportunities."
+msgstr ""
+"Fatti recapitare le novità dalla tua rete XING. Resta in contatto e trova "
+"nuove opportunità di lavoro."
+
+#. %1$s is social media name, e.g. Facebook
+#: apps/plugins/portal/xing/register.js module:plugins/portal
+msgid "Create new %1$s account"
+msgstr "Crea un nuovo account %1$s"
+
+#: apps/plugins/portal/xing/register.js module:plugins/portal
+msgid "Click here to reconnect to your xing account to see activities."
+msgstr ""
+"Fai clic qui per riconnetterti al tuo account xing per vedere le attività."
+
+#: apps/plugins/portal/xing/register.js module:plugins/portal
+msgid "Your %s newsfeed"
+msgstr "La tua fonte di notizie %s"
+
+#: apps/plugins/wizards/mandatory/main.js module:io.ox/wizards/firstStart
+msgid "Welcome to %s"
+msgstr "Benvenuto in %s"
+
+#: apps/plugins/wizards/mandatory/main.js module:io.ox/wizards/firstStart
+msgid ""
+"Before you can continue using the product, you have to enter some basic "
+"information. It will take less than a minute."
+msgstr ""
+"Prima di poter continuare a utilizzare il prodotto, devi inserire alcune "
+"informazioni di base. Ciò richiederà meno di un minuto."
+
+#: apps/plugins/wizards/mandatory/main.js module:io.ox/wizards/firstStart
+msgid "Back to sign in"
+msgstr "Torna all'accesso"
+
+#: apps/plugins/wizards/mandatory/main.js module:io.ox/wizards/firstStart
+msgid "Your timezone"
+msgstr "Il tuo fuso orario"
+
+#: apps/plugins/xing/main.js module:plugins/portal
+msgid "Invitation sent"
+msgstr "Invito spedito"
+
+#: apps/plugins/xing/main.js module:plugins/portal
+msgid "Contact request sent"
+msgstr "Richiesta di contatto inviata"
+
+#: apps/plugins/xing/main.js module:plugins/portal
+msgid "Invite to %s"
+msgstr "Invita a %s"
+
+#: apps/plugins/xing/main.js module:plugins/portal
+msgid "Add on %s"
+msgstr "Aggiungi su %s"
+
+#~ msgid ""
+#~ "You can manage desktop notifications at any time, by vitising your "
+#~ "settings"
+#~ msgstr ""
+#~ "Puoi gestire le notifiche del desktop in qualsiasi momento, visitando le "
+#~ "impostazioni"
 
 #~ msgid " %1$s (%2$s) "
 #~ msgstr " %1$s (%2$s) "
@@ -13774,13 +13207,6 @@
 
 #~ msgid "Invalid data"
 #~ msgstr "Dati non validi"
-
-#~ msgid ""
-#~ "Invite people via email. Every recipient will get an individual link to "
-#~ "access the shared files."
-#~ msgstr ""
-#~ "Invita le persone tramite posta elettronica. Ogni destinatario riceverà "
-#~ "un collegamento individuale per accedere ai file condivisi."
 
 #~ msgid "Inviting other participants"
 #~ msgstr "Invitare altri partecipanti"
@@ -15515,13 +14941,6 @@
 #~ "Puoi trascinare e rilasciare i file dal tuo computer per caricare un "
 #~ "nuovo file o un'altra versione di un file."
 
-#~ msgid ""
-#~ "You can manage desktop notifications at any time, by vitising your "
-#~ "settings"
-#~ msgstr ""
-#~ "Puoi gestire le notifiche del desktop in qualsiasi momento, visitando le "
-#~ "impostazioni"
-
 #~ msgid "You don't have permissions to change this document"
 #~ msgstr "Non disponi dei permessi di modificare questo documento."
 
