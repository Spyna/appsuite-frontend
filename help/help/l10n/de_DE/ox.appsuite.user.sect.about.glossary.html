--- conflicted
+++ resolved
@@ -53,11 +53,7 @@
 </dd>
 <dt class="cap-webmail" id="ox.appsuite.user.reference.about.glossary.domain"><span class="glossterm">Domain</span></dt>
 <dd class="glossdef cap-webmail">
-<<<<<<< HEAD
-<p role="presentation">Ein Domain ist die Adresse, unter der eine Seite im Internet aufgerufen werden kann. Beispiel: <span class="guilabel"><strong>www.example.com</strong></span>. 
-=======
 <p role="presentation">Ein Domain ist die Adresse, unter der eine Seite im Internet aufgerufen werden kann. Beispiel: www.example.com. 
->>>>>>> 871e9849
             Eine Domain wird häufig auch als Webadresse oder Internet-Adresse bezeichnet.</p>
 <p role="presentation">Verwandte Themen:
             <a class="xref" href="ox.appsuite.user.sect.security.whitelist.html">Zulassungsliste verwenden</a>
