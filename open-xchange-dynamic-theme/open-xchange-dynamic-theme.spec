--- conflicted
+++ resolved
@@ -1,10 +1,6 @@
 Name:           open-xchange-dynamic-theme
 Version:        @OXVERSION@
-<<<<<<< HEAD
 %define         ox_release 0
-=======
-%define         ox_release 21
->>>>>>> 9adefa7d
 Release:        %{ox_release}_<CI_CNT>.<B_CNT>
 Group:          Applications/Productivity
 Packager:       Viktor Pracht <viktor.pracht@open-xchange.com>
