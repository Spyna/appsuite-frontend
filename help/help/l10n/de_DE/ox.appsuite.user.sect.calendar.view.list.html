--- conflicted
+++ resolved
@@ -44,18 +44,6 @@
 <li class="step"><p role="presentation">Klicken Sie in der Werkzeugleiste auf <span class="guibutton"><strong>Ansicht</strong></span>.
               Wählen Sie <span class="guibutton"><strong>Liste</strong></span>.</p></li>
 <li class="step">
-<<<<<<< HEAD
-<p role="presentation"><a class="link" href="ox.appsuite.user.sect.dataorganisation.folder.navigate.html#ox.appsuite.user.task.dataorganisation.folder.select">Öffnen</a> Sie im Ordnerbaum einen Kalenderordner.</p>
-<p role="presentation">Wenn Sie alle Ihre Termine aus allen Kalenderordnern sehen möchten, öffnen Sie
-              den Ordner <span class="guibutton"><strong>Alle meine Termine</strong></span>.</p>
-</li>
-<li class="step">
-<p role="presentation">Klicken Sie in der Liste auf einen Termin. Die Daten des Termins werden in der
-              Detailansicht angezeigt.</p>
-<p role="presentation">Sie können den Termin auf einer separaten Seite öffnen, indem Sie den Termin in der Liste doppelklicken.</p>
-</li>
-<li class="step"><p role="presentation">Um einen anderen Termin anzuzeigen, verwenden Sie eine der folgenden Methoden:
-=======
 <p role="presentation">Öffnen Sie im Ordnerbaum einen Kalender.</p>
 <p role="presentation">Um die Termine weiterer Kalender zu sehen, aktivieren Sie die Kontrollfelder vor den gewünschten Kalendern.</p>
 <p role="presentation"><span class="phrase"><strong>Hinweis:</strong></span> Wenn ein abonnierter Kalender mit einem Ausrufezeichen markiert ist, liegt ein Problem vor beim Abrufen der
@@ -67,7 +55,6 @@
 <p role="presentation">Sie können den Termin in einem Fenster öffnen, indem Sie den Termin in der Liste doppelklicken.</p>
 </li>
 <li class="step"><p role="presentation">Um einen anderen Termin anzuzeigen, verwenden Sie eine der folgenden Methoden: 
->>>>>>> 1c74fb5d
               <ul class="itemizedlist" style="list-style-type: disc; ">
 <li class="listitem"><p role="presentation">Klicken Sie in der Liste auf einen anderen Termin.</p></li>
 <li class="listitem"><p role="presentation">Blättern Sie mit Hilfe der Cursortasten durch die Liste.</p></li>
@@ -77,30 +64,16 @@
 </div>
 <p class="title">Siehe auch</p>
 <ul class="itemizedlist" id="ox.appsuite.user.concept.calendar.view.listview.related" style="list-style-type: none; ">
-<<<<<<< HEAD
-=======
 <li class="listitem" style="list-style-type: none"><p role="presentation"><a class="xref" href="ox.appsuite.user.sect.dataorganisation.folder.navigate.html">Navigieren in der Ordnerstruktur</a></p></li>
->>>>>>> 1c74fb5d
 <li class="listitem" style="list-style-type: none">
 <p role="presentation"><a class="xref" href="ox.appsuite.user.sect.calendar.search.html">Termine suchen</a></p>
 <p role="presentation"><a class="xref" href="ox.appsuite.user.sect.calendar.view.calendar.html">Termine in einer Kalenderansicht anzeigen</a></p>
 <p role="presentation"><a class="xref" href="ox.appsuite.user.sect.calendar.view.timezones.html">Mehrere Zeitzonen anzeigen</a></p>
-<<<<<<< HEAD
-<p role="presentation"><a class="xref" href="ox.appsuite.user.sect.calendar.attachments.html">Termin-Anhang ansehen oder speichern</a></p>
-</li>
-<li class="listitem" style="list-style-type: none"><p role="presentation"><a class="xref" href="ox.appsuite.user.sect.calendar.gui.list.html">Die
-        <span class="phrase">Kalender</span>
-        
-        
-        
-        Liste</a></p></li>
-=======
 <p role="presentation"><a class="xref" href="ox.appsuite.user.sect.calendar.attachments.html">Terminanhang ansehen oder speichern</a></p>
 </li>
 <li class="listitem" style="list-style-type: none"><p role="presentation"><a class="xref" href="ox.appsuite.user.sect.calendar.gui.list.html">Die
         <span class="phrase">Kalender</span>-Liste
       </a></p></li>
->>>>>>> 1c74fb5d
 </ul>
 <p id="ox.appsuite.user.concept.calendar.view.listview.parent">Übergeordnetes Thema:
         <a class="xref" href="ox.appsuite.user.sect.calendar.view.html">Termine anzeigen</a>
