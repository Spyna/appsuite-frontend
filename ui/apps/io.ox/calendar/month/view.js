/**
 * This work is provided under the terms of the CREATIVE COMMONS PUBLIC
 * LICENSE. This work is protected by copyright and/or other applicable
 * law. Any use of the work other than as authorized under this license
 * or copyright law is prohibited.
 *
 * http://creativecommons.org/licenses/by-nc-sa/2.5/
<<<<<<< HEAD
=======
 *
>>>>>>> 15b67d9d
 * © 2016 OX Software GmbH, Germany. info@open-xchange.com
 *
 * @author Matthias Biggeleben <matthias.biggeleben@open-xchange.com>
 */

define('io.ox/calendar/month/view', [
    'io.ox/core/extensions',
    'io.ox/core/folder/api',
    'io.ox/calendar/util',
    'gettext!io.ox/calendar',
    'settings!io.ox/calendar',
    'less!io.ox/calendar/month/style',
    'static/3rd.party/jquery-ui.min.js'
], function (ext, folderAPI, util, gt, settings) {

    'use strict';

    var View = Backbone.View.extend({

        className:      'week',
        weekStart:      0,      // week start moment
        weekEnd:        0,      // week ends moment
        folder:         null,
        clickTimer:     null,   // timer to separate single and double click
        clicks:         0,      // click counter
        pane:           $(),
        type:           '',

        events: {
            'click .appointment':      'onClickAppointment',
            'dblclick .day':           'onCreateAppointment',
            'mouseenter .appointment': 'onEnterAppointment',
            'mouseleave .appointment': 'onLeaveAppointment'
        },

        initialize: function (options) {
            this.collection.on('reset', this.renderAppointments, this);
            this.weekStart = moment(options.day);
            this.weekEnds = moment(this.weekStart).add(1, 'week');
            this.folder = options.folder;
            this.pane = options.pane;
            this.app = options.app;
            this.weekType = options.weekType;
        },

        onClickAppointment: function (e) {
            var cid = $(e.currentTarget).data('cid'),
                cT = $('[data-cid="' + cid + '"]', this.pane);
            if (cT.hasClass('appointment') && !cT.hasClass('disabled')) {
                var self = this,
                    obj = _.cid(String(cid));

                if (!cT.hasClass('current') || _.device('smartphone')) {
                    self.trigger('showAppointment', e, obj);
                    self.pane.find('.appointment')
                        .removeClass('current opac')
                        .not($('[data-cid^="' + obj.folder_id + '.' + obj.id + '"]', self.pane))
                        .addClass(_.device('smartphone') ? '' : 'opac');
                    $('[data-cid^="' + obj.folder_id + '.' + obj.id + '"]', self.pane).addClass('current');
                } else {
                    $('.appointment', self.pane).removeClass('opac');
                }

                if (self.clickTimer === null && self.clicks === 0) {
                    self.clickTimer = setTimeout(function () {
                        clearTimeout(self.clickTimer);
                        self.clicks = 0;
                        self.clickTimer = null;
                    }, 300);
                }
                self.clicks++;

                if (self.clickTimer !== null && self.clicks === 2 && cT.hasClass('modify')) {
                    clearTimeout(self.clickTimer);
                    self.clicks = 0;
                    self.clickTimer = null;
                    self.trigger('openEditAppointment', e, obj);
                }
            }
        },

        onCreateAppointment: function (e) {

            // fix for strange safari-specific bug
            // apparently, the double click changes the selection and then Safari runs into
            // EXC_BAD_ACCESS (SIGSEGV). See bug 42111
            if (_.device('safari')) document.getSelection().collapse(true);

            this.app.folder.can('create').done(function (create) {

                if (!create) return;
                if (!$(e.target).hasClass('list')) return;

                this.trigger('createAppoinment', e, $(e.currentTarget).data('date'));

            }.bind(this));
        },

        // handler for onmouseenter event for hover effect
        onEnterAppointment: function (e) {
            var cid = _.cid(String($(e.currentTarget).data('cid')));
            $('[data-cid^="' + cid.folder_id + '.' + cid.id + '"]:visible').addClass('hover');
        },

        // handler for onmouseleave event for hover effect
        onLeaveAppointment: function (e) {
            var cid = _.cid(String($(e.currentTarget).data('cid')));
            $('[data-cid^="' + cid.folder_id + '.' + cid.id + '"]:visible').removeClass('hover');
        },

        // handler for mobile month view day-change
        changeToSelectedDay: function (timestamp) {
            var d = moment(timestamp);
            // set refDate for app to selected day and change
            // perspective afterwards
            this.app.refDate = d;
            ox.ui.Perspective.show(this.app, 'week:day', { animation: 'slideleft' });
        },

        render: function () {
            // TODO: fix this workaround
            var list = util.getWeekScaffold(this.weekStart),
                firstFound = false,
                self = this,
                weekinfo = $('<div>')
                    .addClass('week-info')
                    .append(
                        $('<span>').addClass('cw').text(
                            gt('CW %1$d', this.weekStart.format('w'))
                        )
                    );

            _(list.days).each(function (day, i) {
                if (day.isFirst) {
                    firstFound = true;
                }

                var dayCell = $('<div>')
                .addClass((day.isFirst ? ' first' : '') +
                    (day.isFirst && i === 0 ? ' forceleftborder' : '') +
                    (day.isToday ? ' today' : '') +
                    (day.isWeekend ? ' weekend' : '') +
                    (day.isFirst || i === 0 ? ' borderleft' : '') +
                    (day.isLast ? ' borderright' : '') +
                    /*eslint-disable no-nested-ternary */
                    (list.hasFirst ? (firstFound ? ' bordertop' : ' borderbottom') : '') +
                    /*eslint-enable no-nested-ternary */
                    (list.hasLast && !firstFound ? ' borderbottom' : '')
                );

                if ((this.weekType === 'first' && !firstFound) || (this.weekType === 'last' && firstFound)) {
                    this.$el.append(dayCell.addClass('day-filler'));
                } else {
                    this.$el.append(
                        dayCell
                        .addClass('day')
                        .attr('id', moment(day.timestamp).format('YYYY-M-D'))
                        .data('date', day.timestamp)
                        .append(
                            $('<div>').addClass('list abs'),
                            $('<div>').addClass('number').text(gt.noI18n(day.date))
                        )
                    );
                }
            }, this);

            if (_.device('smartphone')) {
                // on mobile we switch to the day view after a tap
                // on a day-cell was performed
                this.$el.on('tap', '.day', function () {
                    self.changeToSelectedDay($(this).data('date'));
                });
            } else {
                this.$el.prepend(weekinfo);
            }
            return this;
        },

        renderAppointment: function (a) {
            var self = this,
                el = $('<div>')
                    .addClass('appointment')
                    .data('app', a)
                    .attr({
                        'data-cid': a.cid,
                        'data-extension-point': 'io.ox/calendar/month/view/appointment',
                        'data-composite-id': a.cid
                    });

            ext.point('io.ox/calendar/month/view/appointment')
                .invoke('draw', el, ext.Baton(_.extend({}, this.options, { model: a, folder: self.folder, app: self.app })));
            return el;
        },

        renderAppointmentIndicator: function (node) {
            ext.point('io.ox/calendar/month/view/appointment/mobile')
                .invoke('draw', node);
        },

        renderAppointments: function () {
            var self = this,
                tempDate;
            // clear first
            $('.appointment, .fa-circle', this.$el).remove();

            // loop over all appointments
            this.collection.each(function (model) {

                // is declined?
                if (util.getConfirmationStatus(model.attributes) === 2 && !settings.get('showDeclinedAppointments', false)) return;

                var startMoment = moment(model.get('start_date')),
                    endMoment = moment(model.get('end_date')),
                    maxCount = 7;

                // fix full-time values
                if (model.get('full_time')) {
                    startMoment.utc().local(true);
                    endMoment.utc().local(true).subtract(1, 'millisecond');
                }

                // reduce to dates inside the current week
                startMoment = moment.max(startMoment, this.weekStart).clone();
                endMoment = moment.min(endMoment, this.weekEnds).clone();

                if (_.device('smartphone')) {
                    var cell = $('#' + startMoment.format('YYYY-M-D') + ' .list', this.$el);
                    if (tempDate === undefined) {
                        // first run, draw
                        this.renderAppointmentIndicator(cell);
                    } else if (!startMoment.isSame(tempDate, 'day')) {
                        // one mark per day is enough
                        this.renderAppointmentIndicator(cell);
                    }
                    // remember for next run
                    tempDate = startMoment.clone();
                } else {
                    // draw across multiple days
                    while (maxCount >= 0) {
                        maxCount--;
                        $('#' + startMoment.format('YYYY-M-D') + ' .list', this.$el).append(this.renderAppointment(model));
                        // inc date
                        if (!startMoment.isSame(endMoment, 'day')) {
                            startMoment.add(1, 'day').startOf('day');
                        } else {
                            break;
                        }
                    }
                }
            }, this);

            // exit here if we are on a phone
            if (_.device('smartphone')) return;

            $('.appointment.modify', this.$el).draggable({
                helper: function () {
                    return $(this)
                        .clone()
                        .width($(this).outerWidth());
                },
                appendTo: self.$el,
                scroll: true,
                scrollSpeed: 100,
                scrollSensitivity: 100,
                snap: '.day>.list',
                snapMode: 'inner',
                snapTolerance: 20,
                distance: 20,
                zIndex: 999,
                containment: self.$el.parent(),
                revertDuration: 0,
                revert: function (drop) {
                    //if false then no socket object drop occurred.
                    if (drop === false) {
                        //revert the peg by returning true
                        $(this).show();
                        return true;
                    }
                    //return false so that the peg does not revert
                    return false;
                },
                start: function () {
                    $(this).hide();
                }
            });

            $('.day', this.$el).droppable({
                accept: '.appointment',
                drop: function (e, ui) {
                    $('.list', this).append(
                        ui.draggable.show()
                    );
                    var app = ui.draggable.data('app').attributes,
                        s = moment(app.start_date),
                        start = moment($(this).data('date')).set({ 'hour': s.hours(), 'minute': s.minutes(), 'second': s.seconds(), 'millisecond': s.milliseconds() }).valueOf(),
                        end = start + app.end_date - app.start_date;
                    if (app.start_date !== start || app.end_date !== end) {
                        app.start_date = start;
                        app.end_date = end;
                        ui.draggable.busy().draggable('disable');
                        self.trigger('updateAppointment', app);
                    }
                }
            });
        }
    });

    View.drawScaffold = function () {
        var days = moment.weekdaysShort(),
            dow = moment.localeData().firstDayOfWeek(),
            tmp = [];
        days = days.slice(dow, days.length).concat(days.slice(0, dow));
        return $('<div>')
            .addClass('abs')
            .append(
                $('<div>').addClass('footer-container').append(
                    $('<div>').addClass('footer').append(function () {
                        _(days).each(function (day) {
                            tmp.push($('<div>').addClass('weekday').text(gt.noI18n(day)));
                        });
                        return tmp;
                    })
                ),
                $('<div class="scrollpane f6-target" tabindex="1">')
            );
    };

    ext.point('io.ox/calendar/month/view/appointment').extend({
        id: 'default',
        index: 100,
        draw: function (baton) {
            var self = this,
                a = baton.model,
                folder = baton.folder,
                conf = 1,
                confString = _.noI18n('%1$s'),
                classes = '';

            function addColorClasses(f) {
                self.addClass(util.getAppointmentColorClass(f, a.attributes));
                if (util.canAppointmentChangeColor(f, a.attributes)) {
                    self.attr('data-folder', f.id);
                }
            }

            if (String(folder.id) === String(a.get('folder_id'))) {
                addColorClasses(folder);
            } else {
                folderAPI.get(a.get('folder_id')).done(function (f) {
                    addColorClasses(f);
                });
            }

            if (a.get('private_flag') && ox.user_id !== a.get('created_by') && !folderAPI.is('private', folder)) {
                classes = 'private';
            } else {
                conf = util.getConfirmationStatus(a.attributes, folderAPI.is('shared', folder) ? folder.created_by : ox.user_id);
                classes = (a.get('private_flag') ? 'private ' : '') + util.getShownAsClass(a.attributes) +
                    ' ' + util.getConfirmationClass(conf) +
                    (folderAPI.can('write', baton.folder, a.attributes) ? ' modify' : '');
                if (conf === 3) {
                    confString =
                        //#. add confirmation status behind appointment title
                        //#. %1$s = apppintment title
                        //#, c-format
                        gt('%1$s (Tentative)');
                }
            }

            this
                .attr({ tabindex: 1 })
                .addClass(classes)
                .append(
                    $('<div>')
                    .addClass('appointment-content')
                    .css('lineHeight', (a.get('full_time') ? this.fulltimeHeight : this.cellHeight) + 'px')
                    .append(
                        a.get('private_flag') ? $('<span class="private-flag"><i class="fa fa-lock" aria-hidden="true"></i></span>') : '',
                        a.get('title') ? $('<div>').addClass('title').text(gt.format(confString, gt.noI18n(a.get('title') || '\u00A0'))) : '',
                        a.get('location') ? $('<div>').addClass('location').text(gt.noI18n(a.get('location') || '\u00A0')) : ''
                    )
                )
                .attr({
                    'data-extension': 'default'
                });

            util.isBossyAppointmentHandling({ app: a.attributes, folderData: folder }).then(function (isBossy) {
                if (!isBossy) {
                    self.removeClass('modify');
                }
            });
        }
    });

    ext.point('io.ox/calendar/month/view/appointment/mobile').extend({
        id: 'default',
        index: 100,
        draw: function () {
            this.append('<i class="fa fa-circle" aria-hidden="true">');
        }
    });

    return View;
});<|MERGE_RESOLUTION|>--- conflicted
+++ resolved
@@ -5,10 +5,7 @@
  * or copyright law is prohibited.
  *
  * http://creativecommons.org/licenses/by-nc-sa/2.5/
-<<<<<<< HEAD
-=======
  *
->>>>>>> 15b67d9d
  * © 2016 OX Software GmbH, Germany. info@open-xchange.com
  *
  * @author Matthias Biggeleben <matthias.biggeleben@open-xchange.com>
