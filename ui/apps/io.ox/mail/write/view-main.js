/**
 * All content on this website (including text, images, source
 * code and any other original works), unless otherwise noted,
 * is licensed under a Creative Commons License.
 *
 * http://creativecommons.org/licenses/by-nc-sa/2.5/
 *
 * Copyright (C) Open-Xchange Inc., 2006-2011
 * Mail: info@open-xchange.com
 *
 * @author Matthias Biggeleben <matthias.biggeleben@open-xchange.com>
 * @author Martin Holzhauer <martin.holzhauer@open-xchange.com>
 */

define("io.ox/mail/write/view-main",
    ["io.ox/core/extensions",
     "io.ox/core/extPatterns/links",
     "io.ox/mail/actions",
     'io.ox/mail/api',
     'io.ox/core/tk/view',
     'io.ox/core/tk/model',
     'io.ox/contacts/api',
     'io.ox/contacts/util',
     'io.ox/mail/util',
     'io.ox/preview/main',
     'io.ox/core/api/user',
     'io.ox/core/capabilities',
     'io.ox/core/tk/dialogs',
     'io.ox/core/tk/autocomplete',
     'io.ox/core/api/autocomplete',
     'io.ox/core/api/account',
     'io.ox/core/api/snippets',
     'io.ox/core/strings',
     'io.ox/core/config',
     'io.ox/core/util',
     'settings!io.ox/mail',
     'gettext!io.ox/mail'
<<<<<<< HEAD
    ], function (ext, links, actions, mailAPI, View, Model, contactsAPI, contactsUtil, mailUtil, pre, dialogs, autocomplete, AutocompleteAPI, accountAPI, snippetAPI, strings, config, util, settings, gt) {
=======
    ], function (ext, links, actions, View, Model, contactsAPI, contactsUtil, mailUtil, pre, userAPI, capabilities, dialogs, autocomplete, AutocompleteAPI, accountAPI, snippetAPI, strings, config, settings, gt) {
>>>>>>> aa0ae0aa

    'use strict';

    // extension points

    var POINT = 'io.ox/mail/write';

    ext.point(POINT + '/toolbar').extend(new links.Button({
        id: 'send',
        index: 100,
        label: gt('Send'),
        cssClasses: 'btn btn-primary',
        ref: POINT + '/actions/send',
        tabIndex: '6'
    }));

    ext.point(POINT + '/toolbar').extend(new links.Button({
        id: 'draft',
        index: 200,
        label: gt('Save'), // is "Save as draft" but let's keep it short for small devices
        cssClasses: 'btn',
        ref: POINT + '/actions/draft',
        tabIndex: '6'
    }));

    ext.point(POINT + '/toolbar').extend(new links.Button({
        id: 'discard',
        index: 1000,
        label: gt('Discard'),
        cssClasses: 'btn',
        ref: POINT + '/actions/discard',
        tabIndex: '6'
    }));

    var contactPictureOptions = { width: 42, height: 42, scaleType: 'contain' };

    var autocompleteAPI = new AutocompleteAPI({ id: 'mailwrite', contacts: true, msisdn: true });

    var view = View.extend({

        initialize: function () {
            var self = this;
            this.sections = {};
        },

        focusSection: function (id) {
            this.sections[id].find('input[type!=hidden]').eq(0).focus();
        },

        createSection: function (id, label, show, collapsable) {

            if (label) {
                this.sections[id + 'Label'] = $('<div>')
                    .attr('data-section-label', id)
                    .addClass('io-ox-label')
                    .text(label)
                    .prepend(
                        collapsable ?
                            $('<a>', { href: '#', tabindex: '7' })
                            .addClass('collapse').text(gt('Hide'))
                            .on('click', $.preventDefault) :
                            $()
                    );
            } else {
                this.sections[id + 'Label'] = $();
            }

            if (collapsable) {
                this.sections[id + 'Label'].on('click', { id: id }, $.proxy(fnToggleSection, this));
            } else {
                this.sections[id + 'Label'].css('cursor', 'default');
            }

            this.sections[id] = $('<div>').addClass('section').attr('data-section', id);

            if (show === false) {
                this.sections[id + 'Label'].hide();
                this.sections[id].hide();
            }

            return { label: $(this.sections[id + 'Label']), section: this.sections[id] };
        },

        addSection: function (id, label, show, collapsable) {
            this.createSection(id, label, show, collapsable);
            this.scrollpane.append(this.sections[id + 'Label'], this.sections[id]);
            return this.sections[id];
        },

        showSection: function (id, focus) {
            var sec = this.sections[id];
            if (sec) {
                sec.show().trigger('show');
                if (focus !== false) {
                    this.focusSection(id);
                }
            }
        },

        hideSection: function (id, node) {
            this.sections[id + 'Label'].add(this.sections[id]).hide();
            $(node).trigger('hide');
        },

        createLink: function (id, label) {
            return (this.sections[id + 'Link'] = $('<div>'))
                .addClass('section-link')
                .append(
                    $('<a>', { href: '#', tabindex: '7' })
                    .attr('data-section-link', id)
                    .text(label)
                    .on('click', { id: id }, $.proxy(fnToggleSection, this))
                );
        },

        addLink: function (id, label) {
            return this.createLink(id, label).appendTo(this.scrollpane);
        },

        createUpload: (function () {

            var change = function (e) {
                handleFileSelect(e, this);
            };

            return function () {

                var inputOptions = Modernizr.file && 'FormData' in window ?
                    { type: 'file', name: 'file_' + (this.fileCount++), multiple: 'multiple', tabindex: '7' } :
                    { type: 'file', name: 'file_' + (this.fileCount++), tabindex: '7' };

                return $('<div class="section-item upload">').append(
                    $('<input>', inputOptions).on('change', $.proxy(change, this))
                );
            };

        }()),

        createField: function (id) {

            var self = this, node = self.app.getWindowNode();

            return $('<div class="fieldset">').append(
                $('<label>', { 'for' : 'writer_field_' + id })
                .addClass('wrapping-label')
                .append(
                    $('<input>', {
                        type: 'text',
                        tabindex: (id === 'to' ? '2' : '7'),
                        id: 'writer_field_' + id
                    })
                    .attr('data-type', id) // not name=id!
                    .addClass('discreet')
                    .autocomplete({
                        api: autocompleteAPI,
                        reduce: function (data) {
                            var hash = {},
                                list;
                            // remove duplicates
                            node.find('input[name=' + id + ']').map(function () {
                                var rcpt = mailUtil.parseRecipient($(this).val())[1];
                                hash[rcpt] = true;
                            });
                            list = _(data).filter(function (o) {
                                return o.email !== '' ? hash[o.email] === undefined : hash[mailUtil.cleanupPhone(o.phone)] === undefined;
                            });

                            //return number of query hits and the filtered list
                            return { list: list, hits: data.length };
                        },
                        stringify: function (data) {
                            return data.display_name ?
                                '"' + data.display_name + '" <' + data.email + (data.phone || '') + '>' :
                                data.email;
                        },
                        draw: function (data, query) {
                            drawAutoCompleteItem.call(null, this, data, query);
                        },
                        click: function (e) {
                            copyRecipients.call(self, id, $(this), e);
                        },
                        blur: function (e) {
                            copyRecipients.call(self, id, $(this));
                        }
                    })
                    .on('keyup', function (e) {
                        if (e.which === 13) {
                            copyRecipients.call(self, id, $(this));
                        } else {
                            // look for special prefixes
                            var val = $(this).val();
                            if ((/^to:?\s/i).test(val)) {
                                $(this).val('');
                                self.showSection('to');
                            } else if ((/^cc:?\s/i).test(val)) {
                                $(this).val('');
                                self.showSection('cc');
                            } else if ((/^bcc:?\s/i).test(val)) {
                                $(this).val('');
                                self.showSection('bcc');
                            }
                        }
                    })
                )
            );
        },

        createSenderField: function () {

            var node = $('<div class="fromselect-wrapper">').append(
                   $('<label for="from" class="wrapping-label">').text(gt('From'))
                ),
<<<<<<< HEAD
                select = $('<select name="from" tabindex="7">').css('width', '100%');
=======
                select = $('<select name="from">').css('width', '100%'),
                accounts, msisdns;
>>>>>>> aa0ae0aa

            //get accounts
            accounts = accountAPI.getAllSenderAddresses().then(function (addresses) {
                // sort by mail address (across all accounts)
                return addresses.sort(function (a, b) {
                    a = mailUtil.formatSender(a);
                    b = mailUtil.formatSender(b);
                    return a < b ? -1 : +1;
                });

            });

            //get msisdn numbers
            msisdns = !capabilities.has('msisdn') ? [] : userAPI.get({id: ox.user_id}).then(function (data) {
                return _(contactsAPI.getMapping('msisdn', 'names'))
                        .chain()
                        .map(function (field) {
                            if (data[field]) {
                                return {
                                    fieldlabel: getFieldLabel(field),
                                    displayname: data.display_name,
                                    text: '"' + data.display_name + '" <' + data[field] + '>',
                                    value: mailUtil.cleanupPhone(data[field]) + '/TYPE=PLMN'
                                };
                            }
                        })
                        .compact()
                        .value();
            });

            //append to selectbox
            new $.when(accounts, msisdns).then(function (addresses, numbers) {
                _(addresses).each(function (address) {
                    var value = mailUtil.formatSender(address),
                        option = $('<option>', { value: value }).text(_.noI18n(value))
                        .data({ displayname: address[0], primaryaddress: address[1] });
                    select.append(option);
                });
                _(numbers).each(function (number) {
                    var option = $('<option>', { value: number.value }).text(_.noI18n(number.text))
                        .data({ displayname: number.displayname, primaryaddress: number.value});
                    select.append(option);
                });
            });
            return node.append(select);
        },

        createReplyToField: function () {
            //TODO: once this is mapped to jslob, use settings here (key should be showReplyTo)
            if (config.get('ui.mail.replyTo.configurable', true) !== true) {
                return;
            }
            return $('<div>').addClass('fieldset').append(
                $('<label>', {'for': 'writer_field_replyTo'})
                .addClass('wrapping-label').text(gt('Reply to')),
                $('<input>',
                    {'type' : 'text',
                     'id' : 'writer_field_replyTo',
                     'name' : 'replyTo'
                    })
                .addClass('discreet')
                .autocomplete({
                    source: function (val) {
                        return autocompleteAPI.search(val).then(function (autocomplete_result) {
                            return accountAPI.getAllSenderAddresses().then(function (result) {
                                result = result.filter(function (elem) {
                                    return elem[0].indexOf(val) >= 0 || elem[1].indexOf(val) >= 0;
                                });
                                return {list: result.concat(autocomplete_result), hits: result.length};
                            });
                        });
                    },
                    draw: function (data, query) {
                        drawAutoCompleteItem(this, data, query);
                    },
                    reduce: function (data) {
                        data.list = _(data.list).map(function (elem) {
                            return elem.type === 'contact' ? elem : {data: {}, display_name: elem[0], email: elem[1]};
                        });
                        return data;
                    },
                    stringify: function (data) {
                        return mailUtil.formatSender(data.display_name, data.email);
                    }
                })
            );
        },

        createRecipientList: function (id) {
            return (this.sections[id + 'List'] = $('<div>'))
                .addClass('recipient-list').hide();
        },


       /**
        * appends recipient nodes
        *
        * @param {string} id defines section (f.e. 'cc')
        * @param {array} list contains recipient objects
        * @return {void}
        */
        addRecipients: function (id, list) {
            var hash = {};

            if (list && list.length) {
                list = getNormalized(list);
                //hash current recipients
                this.app.getWindowNode().find('input[name=' + id + ']').map(function () {
                    var rcpt = mailUtil.parseRecipient($(this).val())[1];
                    hash[rcpt] = true;
                });
                // ignore doublets and draw remaining
                list = _(list).filter(function (recipient) {
                    if (hash[recipient.email] === undefined && hash[mailUtil.cleanupPhone(recipient.phone)] === undefined) {
                        //draw recipient
                        var node = $('<div>'), value;
                        drawContact(id, node, recipient);
                        // add to proper section (to, CC, ...)
                        this.sections[id + 'List'].append(node);
                        // if list itself contains doublets
                        value = recipient.email !== '' ? recipient.email : mailUtil.cleanupPhone(recipient.phone);
                        return hash[value] = true;
                    }
                }, this);
                this.sections[id + 'List'].show().trigger('show');
            }
        },

        render: function () {

            var self = this, app = self.app, buttons;

            /*
             * LEFTSIDE
             */

            // side panel
            this.leftside = $('<div class="leftside io-ox-mail-write-sidepanel">');
            this.scrollpane = this.leftside.scrollable();

            // title
            this.scrollpane.append(
                $('<h1 class="title">').text('\u00A0')
            );

            // sections

            // TO
            this.addSection('to').append(
                this.createRecipientList('to'),
                this.createField('to')
                    .find('input').attr('placeholder', gt.format('%1$s ...', gt('To'))).placeholder().end()
            );

            // CC

            this.addLink('cc', gt('Copy (CC) to'));
            this.addSection('cc', gt('Copy (CC) to'), false, true)
                .append(this.createRecipientList('cc'))
                .append(this.createField('cc'));


            // BCC

            this.addLink('bcc', gt('Blind copy (BCC) to'));
            this.addSection('bcc', gt('Blind copy (BCC) to'), false, true)
                .append(this.createRecipientList('bcc'))
                .append(this.createField('bcc'));


            // Attachments (unless we're on iOS)
            if (ox.uploadsEnabled) {
                this.fileCount = 0;
                var uploadSection = this.createSection('attachments', gt('Attachments'), false, true);
                this.scrollpane.append(
                    $('<form class="oldschool">').append(
                        this.createLink('attachments', gt('Attachments')),
                        uploadSection.label,
                        uploadSection.section.append(
                            this.createUpload()
                        )
                    )
                );
                // add preview side-popup
                new dialogs.SidePopup().delegate(this.sections.attachments, '.attachment-preview', previewAttachment);
            }

            // Signatures
            (function () {
                self.addLink('signatures', gt('Signatures'));

                var signatureNode = self.addSection('signatures', gt('Signatures'), false, true);

                function fnDrawSignatures() {
                    snippetAPI.getAll('signature').done(function (signatures) {
                        self.signatures = signatures;
                        signatureNode.empty();
                        signatureNode.append(
                            _(signatures.concat(dummySignature))
                            .inject(function (memo, o, index) {
                                var preview = (o.content || '')
                                    .replace(/\s\s+/g, ' ') // remove subsequent white-space
                                    .replace(/(\W\W\W)\W+/g, '$1 '); // reduce special char sequences
                                preview = preview.length > 150 ? preview.substr(0, 150) + ' ...' : preview;
                                return memo.add(
                                    $('<div>').addClass('section-item pointer')
                                    .addClass(index >= signatures.length ? 'signature-remove' : '')
                                    .append(
                                        $('<a>', { href: '#', tabindex: '7' })
                                        .on('click dragstart', $.preventDefault)
                                        .text(o.displayname)
                                    )
                                    .append(
                                        preview.length ?
                                            $('<div>').addClass('signature-preview')
                                            .text(_.noI18n(' ' + preview)) :
                                            $()
                                    )
                                    .on('click', { index: index }, function (e) {
                                        e.preventDefault();
                                        app.setSignature(e);
                                    })
                                );
                            }, $(), self)
                        );
                        if (signatures.length === 0) {
                            self.sections.signaturesLink.hide();
                        } else {
                            self.sections.signaturesLink.show();
                        }

                    });
                }

                fnDrawSignatures();
                snippetAPI.on('refresh.all', fnDrawSignatures);
                signatureNode.on('dispose', function () {
                    snippetAPI.off('refresh.all', fnDrawSignatures);
                });

            }());

            // FROM
            this.addLink('sender', gt('Sender'));
            this.addSection('sender', gt('Sender'), false, true)
                .append(this.createSenderField())
                .append(this.createReplyToField());

            accountAPI.getAllSenderAddresses().done(function (addresses) {
                if (addresses.length <= 1) {
                    self.scrollpane.find('div.fromselect-wrapper').hide();
                }
                self.sections.sender.show();
                if (self.sections.sender.children(':visible').length === 0) {
                    $('a[data-section-link="sender"]').hide();
                }
                self.sections.sender.hide();
            });

            // Options
            this.addLink('options', gt('More'));
            this.addSection('options', gt('Options'), false, true).append(
                // Priority
                $('<div>').addClass('section-item')
                .css({ paddingTop: '0.5em', paddingBottom: '0.5em' })
                .append(
                    $('<span>').addClass('group-label').text(gt('Priority'))
                )
                .append(createRadio('priority', '1', gt('High')))
                .append(createRadio('priority', '3', gt('Normal'), true))
                .append(createRadio('priority', '5', gt('Low')))
                .on('change', 'input', function () {
                    var radio = $(this);
                    if (radio.val() === '1' && radio.prop('checked')) {
                        self.applyHighPriority(true);
                    } else {
                        self.applyHighPriority(false);
                    }
                }),
                // Attach vCard
                $('<div>').addClass('section-item')
                .css({ paddingTop: '1em', paddingBottom: '1em' })
                .append(createCheckbox('vcard', gt('Attach my vCard')))
            );

            if (!Modernizr.touch) {
                var format = settings.get('messageFormat', 'html');
                this.addSection('format', gt('Text format'), true, false).append(

                    $('<div class="section-item">').append(
                        createRadio('format', 'text', gt('Text'), format === 'text'),
                        createRadio('format', 'html', gt('HTML'), format === 'html' || format === 'alternative')
                    )
                    .css({
                        paddingTop: '1em',
                        paddingBottom: '1em'
                    })
                    .on('change', 'input', function () {
                        var radio = $(this), format = radio.val();
                        app.setFormat(format).done(function () {
                            app.getEditor().focus();
                        });
                    })
                );
            }

            /*
             * RIGHTSIDE
             */

            this.rightside = $('<div class="rightside">');

            ext.point(POINT + '/toolbar').invoke(
                'draw', buttons = $('<div class="inline-buttons top">'), ext.Baton({ app: app })
            );

            this.rightside.append(
                // buttons
                buttons,
                // subject field
                $('<div>').css('position', 'relative').append(
                    $('<div>').addClass('subject-wrapper')
                    .append(
                        // subject
                        $.labelize(
                            this.subject = $('<input>')
                            .attr({
                                type: 'text',
                                name: 'subject',
                                tabindex: '3',
                                placeholder: gt('Subject')
                            })
                            .addClass('subject')
                            .val('')
                            .placeholder()
                            .on('keydown', function (e) {
                                if (e.which === 13 || (e.which === 9 && !e.shiftKey)) {
                                    // auto jump to editor on enter/tab
                                    e.preventDefault();
                                    app.getEditor().focus();
                                }
                            })
                            .on('keyup', function () {
                                var title = _.noI18n($.trim($(this).val()));
                                if (title.length > 0) {
                                    app.setTitle(title);
                                } else {
                                    app.setTitle(app.getDefaultWindowTitle());
                                }
                            }),
                            'mail_subject'
                        )
                    ),
                    // priority
                    this.priorityOverlay = $('<div>').addClass('priority-overlay')
                        .attr('title', 'Priority')
                        .append(
                            $('<i class="icon-star">'),
                            $('<i class="icon-star">'),
                            $('<i class="icon-star">')
                        )
                        .on('click', $.proxy(togglePriority, this))
                ),
                // editor container
                $('<div class="abs editor-outer-container">').append(
                    // white background
                    $('<div>').addClass('abs editor-background'),
                    // editor's print margin
                    $('<div>').addClass('abs editor-print-margin'),
                    // inner div
                    $('<div>').addClass('abs editor-inner-container')
                    .css('overflow', 'hidden')
                    .append(
                        // text editor
                        // FIXME: Labelize Call?
                        this.textarea = $('<textarea>')
                        .attr({ name: 'content', tabindex: '4', disabled: 'disabled' })
                        .addClass('text-editor')
                        .addClass(settings.get('useFixedWidthFont') ? 'monospace' : '')
                    )
                )
            );
        }
    });

    var dummySignature = { displayname: gt('No signature') };
    var handleFileSelect, addUpload, supportsPreview, previewAttachment, createPreview;

    supportsPreview = function (file) {
        // is not local?
        if (file.message) { // mail
            return new pre.Preview({ mimetype: 'message/rfc822' }).supportsPreview();
        } else if (file.display_name) { // v-card
            return true;
        } else if (file.id && file.folder_id) { // infostore
            return true;
        } else if (file.atmsgref) { // forward mail attachment
            return true;
        } else {
            return window.FileReader && (/^image\/(png|gif|jpe?g|bmp)$/i).test(file.type);
        }
    };

    previewAttachment = function (popup, e, target) {

        e.preventDefault();

        var file = target.data('file'), message = file.message, preview, reader;

        // nested message?
        if (message) {
            preview = new pre.Preview({
                    data: { nested_message: message },
                    mimetype: 'message/rfc822'
                }, {
                    width: popup.parent().width(),
                    height: 'auto'
                });
            if (preview.supportsPreview()) {
                preview.appendTo(popup);
                popup.append($('<div>').text(_.noI18n('\u00A0')));
            }
        } else if (file.display_name) {
            // if is vCard
            require(['io.ox/contacts/view-detail'], function (view) {
                popup.append(view.draw(file));
            });
        } else if (file.id && file.folder_id) { // infostore
            // if is infostore
            require(['io.ox/files/list/view-detail'], function (view) {
                popup.append(view.draw(file));
            });
        } else if (file.atmsgref) { // forward mail attachment
            require(['io.ox/preview/main'], function (p) {
                var pos = file.atmsgref.lastIndexOf('/');
                file.parent = {
                    folder_id: file.atmsgref.substr(0, pos),
                    id: file.atmsgref.substr(pos + 1)
                };
                var pre = new p.Preview({
                    data: file,
                    filename: file.filename,
                    parent: file.parent,
                    mimetype: file.content_type,
                    dataURL: mailAPI.getUrl(file, 'view')
                }, {
                    width: popup.parent().width(),
                    height: 'auto'
                });
                if (pre.supportsPreview()) {
                    popup.append(
                        $('<h4>').addClass('mail-attachment-preview').text(file.filename)
                    );
                    pre.appendTo(popup);
                    popup.append($('<div>').text('\u00A0'));
                }
            });

        } else {
            // inject image as data-url
            reader = new FileReader();
            reader.onload = function (e) {
                popup.css({ width: '100%', height: '100%' })
                .append(
                    $('<div>')
                    .css({
                        width: '100%',
                        height: '100%',
                        backgroundImage: 'url(' + e.target.result + ')',
                        backgroundRepeat: 'no-repeat',
                        backgroundPosition: 'center center',
                        backgroundSize: 'contain'
                    })
                );
                reader = reader.onload = null;
            };
            reader.readAsDataURL(file);
        }
    };

    createPreview = function (file) {
        return $('<a href="#" class="attachment-preview">').data('file', file).text(gt('Preview'));
    };

    function round(num, digits) {
        // TODO: add localization (. vs ,)
        digits = digits || 0;
        var pow = Math.pow(10, digits);
        return Math.round(num * pow) / pow;
    }

    handleFileSelect = function (e, view) {
        // look for linked attachments or dropped files
        var target = $(e.currentTarget),
            item = target.prop('attachment') || target.prop('file') || target.prop('nested'),
            list = item ? [item] : e.target.files;

        // IE fallback
        if (!list) {
            var name = target.val();
            list = [{
                filename: name.split(/(\\|\/)/g).pop(),
                size: 0
            }];
        }

        if (list.length) {
            // loop over all attachments
            _(list).each(function (file) {

                /*
                 * Files, VCard, and Messages are very close here
                 * there's no real separation
                 */

                var icon, name, size, info,
                    isMessage = 'message' in file,
                    isFile = 'size' in file || 'file_size' in file;

                // message?
                if (isMessage) {
                    info = $('<span>').addClass('filesize').text('');
                    icon = $('<i>').addClass('icon-paper-clip');
                    name = file.message.subject || '\u00A0';
                } else if (isFile) {
                    // filesize
                    size = file.size || file.file_size;
                    size = size !== undefined ? gt.format('%1$s\u00A0 ', strings.fileSize(size)) : '';
                    info = $('<span>').addClass('filesize').text(size);
                    icon = $('<i>').addClass('icon-paper-clip');
                    name = file.filename || file.name || '';
                } else {
                    // vcard
                    info = $('<span>').addClass('filesize').text(gt.noI18n('vCard\u00A0'));
                    icon = $('<i>').addClass('icon-list-alt');
                    name = contactsUtil.getFullName(file);
                }

                // draw
                view.sections.attachments.append(
                    $('<div>').addClass('section-item file').append(
                        // icon
                        icon,
                        // filename
                        $('<div class="row-1">').text(_.noI18n(name)),
                        // filesize / preview
                        $('<div class="row-2">').append(
                            info,
                            // preview?
                            supportsPreview(file) ? createPreview(file) : $(),
                            // nbsp
                            $.txt('\u00A0')
                        ),
                        // remove
                        $('<a href="#" class="remove" tabindex="6">')
                        .attr('title', gt('Remove attachment'))
                        .append(
                            $('<i class="icon-trash">')
                        )
                        .on('click', function (e) {
                            e.preventDefault();
                            $(this).parent().prev().remove();
                            $(this).parent().remove();
                        })
                    )
                );
            });
            // hide current upload field
            $(e.target).closest('.section-item.upload').hide();
        }

        view.sections.attachments.append(
            view.createUpload()
        );
    };

    function fnToggleSection(e) {
        var id = e.data.id,
            target = e.target;
        e.preventDefault();
        if (this.sections[id].is(':visible')) {
            this.hideSection(id, target);
        } else {
            this.showSection(id, target);
        }
    }

    function fnHideSection(e) {
        var id = e.data.id;
        e.preventDefault();
        this.hideSection(id, e.target);
    }

    function fnShowSection(e) {
        var id = e.data.id;
        e.preventDefault();
        this.showSection(id, e.target);
    }

    function togglePriority() {
        var priority = this.app.getPriority();
        // cycle priorities
        if (priority === 3) {
            this.app.setPriority(1);
        } else if (priority === 1) {
            this.app.setPriority(5);
        } else {
            this.app.setPriority(3);
        }
    }

    function copyRecipients(id, node, e) {
        var valBase, list;

        //normalize data
        if (e && e.data.distlistarray !== null) {
            //distribution list
            list = e.data.distlistarray;
        } else if (e && e.data.id) {
            //selected contact list
            list = [ e.data ];
        } else {
            valBase = node.val();
            list = mailUtil.parseRecipients(valBase);
        }
        if (list.length) {
            // add
            this.addRecipients(id, list);
            node.val('').focus();
        } else if ($.trim(node.val()) !== '') {
            // not accepted but has content
            node.attr('disabled', 'disabled')
                .css({ border: '1px solid #a00', backgroundColor: '#fee' })
                .delay(600)
                .queue(function () {
                    node.css({ border: '', backgroundColor: '' })
                        .removeAttr('disabled')
                        .focus()
                        .dequeue();
                });
        }
    }

   /**
    * returns an array of normalized contact objects (display_name, mail, image1_url, folder_id, id)
    * @author <a href="mailto:frank.paczynski@open-xchange.com">Frank Paczynski</a>
    *
    * @param {array|object} list contacts
    * @return {array} array with contact object
    */
    function getNormalized(list) {
        var elem;
        return list.map(function (elem) {

            //parsed object?
            if (_.isArray(elem)) {
                var channel = mailUtil.getChannel(elem[1]),
                    custom = {
                        display_name: elem[0]
                    };
                //email or phone property? remove typesuffix (example: '0178000000/TYPE=PLMN')
                custom[channel] = channel === 'phone' ? elem[1].split('/')[0] : elem[1];
                elem = custom;
            }

            var obj = {
                display_name: util.unescapeDisplayName(elem.display_name),
                email: elem.email || '',
                phone: elem.phone || '',
                field: elem.field || '',
                image1_url: elem.image1_url || '',
                folder_id: elem.folder_id || '',
                id: elem.id || ''
            };
            obj.url = contactsUtil.getImage(obj, contactPictureOptions);
            return obj;
        });
    }

    /**
     * mapping for getFieldLabel()
     * @type {object}
     */
    var mapping = {
        telephone_business1: gt('Phone (business)'),
        telephone_business2: gt('Phone (business)'),
        telephone_home1: gt('Phone (private)'),
        telephone_home2: gt('Phone (private)'),
        cellular_telephone1: gt('Mobile'),
        cellular_telephone2: gt('Mobile')
    };

    /**
     * fieldname to fieldlabel
     * @param  {string} field
     * @return {string} label
     */
    function getFieldLabel(field) {
        return mapping[field] || '';
    }

    function drawAutoCompleteItem(node, data, query) {
        var url = contactsUtil.getImage(data.data, contactPictureOptions), labelnode = '';
        //source field label
        if (getFieldLabel(data.field) !== '')
            labelnode = ' <span style="color: #888;">(' + getFieldLabel(data.field) + ')</span>';

        node.addClass('io-ox-mail-write-contact').append(
            $('<div class="contact-image">').css('backgroundImage', 'url(' + url + ')'),
            $('<div class="person-link ellipsis">').text(_.noI18n(data.display_name + '\u00A0')),
            $('<div class="ellipsis">').html(_.noI18n(data.email) + _.noI18n(data.phone || '') + labelnode)
        );
    }

    // drawAutoCompleteItem and drawContact
    // are slightly different. it's easier just having two functions.

    function drawContact(id, node, data) {

        node.addClass('io-ox-mail-write-contact section-item').append(
            // picture
            contactsAPI.getPicture(data, contactPictureOptions).addClass('contact-image'),
            // hidden field
            $('<input>', { type: 'hidden', name: id, value: serialize(data) }),
            // display name
            $('<div>').append(contactsAPI.getDisplayName(data)),
            // email address
            $('<div>').text(_.noI18n(String(data.email || '' + data.phone || '').toLowerCase())),
            // remove
            $('<a href="#" class="remove">')
                .attr('title', gt('Remove from recipient list'))
                .append(
                    $('<i class="icon-trash">')
                )
                .on('click', { id: id }, function (e) {
                    e.preventDefault();
                    var list = $(this).parents().find('.recipient-list');
                    $(this).parent().remove();
                    // hide section if empty
                    if (list.children().length === 0) {
                        list.hide();
                    }
                })
        );
    }

    // helper

    function serialize(obj) {
        // display_name might be null!
        return obj.display_name ?
             '"' + obj.display_name.replace(/"/g, '\"') + '" <' + obj.email + (obj.phone || '') + '>' : '<' + obj.email + (obj.phone || '') + '>';
    }

    // function clickRadio(e) {
    //     var node = $(this).parent();
    //     node.prop('selected', !node.prop('selected')).trigger('change'); // selected, not checked!
    // }

    function createRadio(name, value, text, isChecked) {
        var label, radio;
        radio = $('<input>', { type: 'radio', name: name, value: value, tabindex: '7' });
        label = $('<label class="radio">').append(
            radio, $.txt(_.noI18n('\u00A0\u00A0')), text, $.txt(_.noI18n('\u00A0\u00A0\u00A0\u00A0 '))
        );
        if (isChecked) {
            radio.attr('checked', 'checked');
        }
        // if (Modernizr.touch) {
        //     label.on('click', clickRadio);
        // }
        return label;
    }

    // function clickCheckbox(e) {
    //     var node = $(this).parent();
    //     node.prop('selected', !node.prop('selected')).trigger('change'); // selected, not checked!
    // }

    function createCheckbox(name, text, isChecked) {
        var label, box;
        box = $('<input>', { type: 'checkbox', name: name, value: '1', tabindex: '7' });
        label = $('<label class="checkbox">').append(
            box, $.txt(_.noI18n('\u00A0\u00A0')), text, $.txt(_.noI18n('\u00A0\u00A0\u00A0\u00A0 '))
        );
        if (isChecked) {
            box.attr('checked', 'checked');
        }
        // if (Modernizr.touch) {
        //     label.on('click', clickCheckbox);
        // }
        return label;
    }

    return view;
});<|MERGE_RESOLUTION|>--- conflicted
+++ resolved
@@ -35,11 +35,7 @@
      'io.ox/core/util',
      'settings!io.ox/mail',
      'gettext!io.ox/mail'
-<<<<<<< HEAD
-    ], function (ext, links, actions, mailAPI, View, Model, contactsAPI, contactsUtil, mailUtil, pre, dialogs, autocomplete, AutocompleteAPI, accountAPI, snippetAPI, strings, config, util, settings, gt) {
-=======
-    ], function (ext, links, actions, View, Model, contactsAPI, contactsUtil, mailUtil, pre, userAPI, capabilities, dialogs, autocomplete, AutocompleteAPI, accountAPI, snippetAPI, strings, config, settings, gt) {
->>>>>>> aa0ae0aa
+    ], function (ext, links, actions, mailAPI, View, Model, contactsAPI, contactsUtil, mailUtil, pre, userAPI, capabilities, dialogs, autocomplete, AutocompleteAPI, accountAPI, snippetAPI, strings, config, util, settings, gt) {
 
     'use strict';
 
@@ -252,12 +248,8 @@
             var node = $('<div class="fromselect-wrapper">').append(
                    $('<label for="from" class="wrapping-label">').text(gt('From'))
                 ),
-<<<<<<< HEAD
-                select = $('<select name="from" tabindex="7">').css('width', '100%');
-=======
-                select = $('<select name="from">').css('width', '100%'),
+                select = $('<select name="from" tabindex="7">').css('width', '100%'),
                 accounts, msisdns;
->>>>>>> aa0ae0aa
 
             //get accounts
             accounts = accountAPI.getAllSenderAddresses().then(function (addresses) {
