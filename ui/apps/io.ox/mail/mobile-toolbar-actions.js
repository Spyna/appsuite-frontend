--- conflicted
+++ resolved
@@ -17,11 +17,7 @@
     'io.ox/mail/api',
     'io.ox/core/capabilities',
     'gettext!io.ox/mail'
-<<<<<<< HEAD
-], function (ext, links, api, capabilities, gt) {
-=======
 ], function (ext, links, api, cap, gt) {
->>>>>>> 15b67d9d
 
     'use strict';
 
@@ -144,16 +140,11 @@
     addAction(pointDetailView, ['reply', 'reply-all', 'delete', 'forward']);
 
     //multiselect in listview
-<<<<<<< HEAD
+
     var actionList = ['delete', 'forward', 'move'];
-    if (capabilities.has('archive_emails')) actionList.push('archive');
-=======
-
-    var actionList = ['delete', 'forward', 'move'];
 
     if (cap.has('archive_emails')) actionList.push('archive');
 
->>>>>>> 15b67d9d
     addAction(pointListViewMultiSelect, actionList);
 
     pointDetailView.extend(new links.Dropdown({
