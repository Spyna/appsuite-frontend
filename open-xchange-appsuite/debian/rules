--- conflicted
+++ resolved
@@ -13,11 +13,7 @@
 
 override_dh_auto_install:
 	ant -Dbasedir=build -DdestDir=$(ROOT) -DpackageName=$(PKGNAME) -Dlanguages=false -DkeepCache=true -f build/build.xml build
-<<<<<<< HEAD
-	for LANG in cs_CZ da_DK de_DE en_GB en_US es_ES es_MX fi_FI fr_CA fr_FR hu_HU it_IT ja_JP lv_LV nb_NO nl_NL pl_PL pt_BR ro_RO ru_RU sk_SK sv_SE zh_CN zh_TW; do \
-=======
-	for LANG in ca_ES cs_CZ da_DK de_DE en_GB en_US es_ES es_MX fi_FI fr_CA fr_FR hu_HU it_IT ja_JP lv_LV nl_NL pl_PL pt_BR ro_RO ru_RU sk_SK sv_SE zh_CN zh_TW; do \
->>>>>>> e04a06e8
+	for LANG in ca_ES cs_CZ da_DK de_DE en_GB en_US es_ES es_MX fi_FI fr_CA fr_FR hu_HU it_IT ja_JP lv_LV nb_NO nl_NL pl_PL pt_BR ro_RO ru_RU sk_SK sv_SE zh_CN zh_TW; do \
 		PACKAGE_EXTENSION=$$(echo $${LANG} | tr '[:upper:]_' '[:lower:]-'); \
 		ant -Dbasedir=build -DdestDir=$(ROOT)-l10n-$${PACKAGE_EXTENSION} -DpackageName=$(PKGNAME) -DinstallTarget=$${LANG} -DkeepCache=true -Dnoclean=true -f build/build.xml build; \
 	done
