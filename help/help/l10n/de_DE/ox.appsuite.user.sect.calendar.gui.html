<html lang="de">
<head>
<meta http-equiv="Content-Type" content="text/html; charset=utf-8">
<title>7.1. Die Kalender-Bestandteile</title>
<link rel="stylesheet" type="text/css" href="../../help.css">
<meta name="generator" content="DocBook XSL Stylesheets V1.78.1">
<link rel="home" href="index.html" title="Benutzeranleitung">
<link rel="up" href="ox.appsuite.user.chap.calendar.html" title="Kapitel 7. Kalender">
<link rel="prev" href="ox.appsuite.user.chap.calendar.html" title="Kapitel 7. Kalender">
<link rel="next" href="ox.appsuite.user.sect.calendar.gui.search.html" title="7.1.1. Die Kalender-Suchleiste">
<link rel="copyright" href="ox.appsuite.user.legalnotice.html" title="Rechtlicher Hinweis">
<link rel="stylesheet" type="text/css" href="../../bootstrap.min.css"​/> 
<link id="favicon" rel="shortcut icon" href="../../../apps/themes/default/favicon.ico" type="image/x-icon"> 
<meta name="viewport" content="width=device-width, initial-scale=1.0">
   <script src="../../jquery.min.js"></script> 

   <script src="../../bootstrap.min.js"></script> 
</head>
<body bgcolor="white" text="black" link="#0000FF" vlink="#840084" alink="#0000FF">
<div class="oxhelp-navigation-top"><nav class="navbar navbar-inverse" role="navigation"><div class="container-fluid">
<div class="navbar-header">
<button type="button" class="navbar-toggle" data-toggle="collapse" data-target="#ox-main-nav"><span class="sr-only">Navigation umschalten</span><span class="icon-bar"></span><span class="icon-bar"></span><span class="icon-bar"></span></button><a class="navbar-brand"></a>
</div>
<div class="collapse navbar-collapse" id="ox-main-nav"><ul class="nav navbar-nav">
<li><a accesskey="p" class="oxhelp-prev-link" href="ox.appsuite.user.chap.calendar.html">Zurück</a></li>
<li><a accesskey="h" href="index.html" class="oxhelp-home-link">Startseite</a></li>
<li><a accesskey="t" href="bk01-toc.html" class="oxhelp-toc-link">Inhaltsverzeichnis</a></li>
<li><a accesskey="n" class="oxhelp-next-link" href="ox.appsuite.user.sect.calendar.gui.search.html">Weiter</a></li>
</ul></div>
</div></nav></div>
<div class="oxhelp-content">
  <h1 class="sr-only">
    <span class="phrase">Kalender</span>
    
    
    
  </h1>
<div class="sect1" id="ox.appsuite.user.sect.calendar.gui">
<div class="titlepage"><div><div><h2 class="title" style="clear: both">7.1. Die
<<<<<<< HEAD
      <span class="phrase"><span class="guilabel"><strong>Kalender</strong></span></span>
      
      
      
      Bestandteile
=======
      <span class="phrase"><span class="guilabel"><strong>Kalender</strong></span></span>-Bestandteile
>>>>>>> 1c74fb5d
    </h2></div></div></div>
<a class="indexterm" name="id-1.8.8.2"></a><div class="reference">
<a name="ox.appsuite.user.reference.calendar.gui"></a><p id="ox.appsuite.user.reference.calendar.gui">
      Die App 
      <span class="phrase"><span class="guilabel"><strong>Kalender</strong></span></span>
      
      
      
      enthält diese Bestandteile.
      </p>
<ul class="itemizedlist" style="list-style-type: disc; ">
<li class="listitem"><p role="presentation"><a class="xref" href="ox.appsuite.user.sect.calendar.gui.search.html">Die
<<<<<<< HEAD
        <span class="phrase">Kalender</span>
        
        
        
        Suchleiste</a></p></li>
<li class="listitem"><p role="presentation"><a class="xref" href="ox.appsuite.user.sect.calendar.gui.foldertree.html">Der
        <span class="phrase">Kalender</span>
        
        
        
        Ordnerbaum</a></p></li>
<li class="listitem"><p role="presentation"><a class="xref" href="ox.appsuite.user.sect.calendar.gui.toolbar.html">Die
        <span class="phrase">Kalender</span>
        
        
        
        Werkzeugleiste</a></p></li>
<li class="listitem">
<p role="presentation"><a class="xref" href="ox.appsuite.user.sect.calendar.gui.content.html">Der
        <span class="phrase">Kalender</span>
        
        
        
        Anzeigebereich</a>
          </p>
<ul class="itemizedlist" style="list-style-type: circle; ">
<li class="listitem"><p role="presentation"><a class="xref" href="ox.appsuite.user.sect.calendar.gui.calendarview.html">Kalenderansicht <span class="guilabel"><strong>Tag</strong></span>, <span class="guilabel"><strong>Arbeitswoche</strong></span>,
        <span class="guilabel"><strong>Woche</strong></span>, <span class="guilabel"><strong>Monat</strong></span></a></p></li>
<li class="listitem"><p role="presentation"><a class="xref" href="ox.appsuite.user.sect.calendar.gui.datepicker.html">Der Datumswähler</a></p></li>
<li class="listitem"><p role="presentation"><a class="xref" href="ox.appsuite.user.sect.calendar.gui.popup.html">Das
        <span class="phrase">Kalender</span>
        
        
        
        Popup</a></p></li>
<li class="listitem"><p role="presentation"><a class="xref" href="ox.appsuite.user.sect.calendar.gui.list.html">Die
        <span class="phrase">Kalender</span>
        
        
        
        Liste</a></p></li>
<li class="listitem"><p role="presentation"><a class="xref" href="ox.appsuite.user.sect.calendar.gui.detailview.html">Die
        <span class="phrase">Kalender</span>
        
        
        
        Detailansicht</a></p></li>
=======
        <span class="phrase">Kalender</span>-Suchleiste
      </a></p></li>
<li class="listitem"><p role="presentation"><a class="xref" href="ox.appsuite.user.sect.calendar.gui.toolbar.html">Die
        <span class="phrase">Kalender</span>-Werkzeugleiste
      </a></p></li>
<li class="listitem"><p role="presentation"><a class="xref" href="ox.appsuite.user.sect.calendar.gui.minicalendar.html">Der Minikalender</a></p></li>
<li class="listitem"><p role="presentation"><a class="xref" href="ox.appsuite.user.sect.calendar.gui.foldertree.html">Der
        <span class="phrase">Kalender</span>-Ordnerbaum
      </a></p></li>
<li class="listitem">
<p role="presentation"><a class="xref" href="ox.appsuite.user.sect.calendar.gui.content.html">Der
        <span class="phrase">Kalender</span>-Anzeigebereich
      </a>
          </p>
<ul class="itemizedlist" style="list-style-type: circle; ">
<li class="listitem"><p role="presentation"><a class="xref" href="ox.appsuite.user.sect.calendar.gui.calendarview.html">Kalenderansicht Tag, Arbeitswoche, Woche, Monat, Jahr</a></p></li>
<li class="listitem"><p role="presentation"><a class="xref" href="ox.appsuite.user.sect.calendar.gui.datepicker.html">Der Datumswähler</a></p></li>
<li class="listitem"><p role="presentation"><a class="xref" href="ox.appsuite.user.sect.calendar.gui.popup.html">Das
        <span class="phrase">Kalender</span>-Popup
      </a></p></li>
<li class="listitem"><p role="presentation"><a class="xref" href="ox.appsuite.user.sect.calendar.gui.list.html">Die
        <span class="phrase">Kalender</span>-Liste
      </a></p></li>
<li class="listitem"><p role="presentation"><a class="xref" href="ox.appsuite.user.sect.calendar.gui.detailview.html">Die
        <span class="phrase">Kalender</span>-Detailansicht</a></p></li>
>>>>>>> 1c74fb5d
</ul>
<p role="presentation">
          </p>
</li>
<li class="listitem"><p role="presentation"><a class="xref" href="ox.appsuite.user.sect.calendar.gui.scheduling.html">Die Planungsansicht</a></p></li>
<<<<<<< HEAD
<li class="listitem"><p role="presentation"><a class="xref" href="ox.appsuite.user.sect.calendar.gui.create.html">Die
        <span class="phrase">Kalender</span>
        
        
        
        Ansicht zum Erstellen oder Bearbeiten</a></p></li>
=======
<li class="listitem"><p role="presentation"><a class="xref" href="ox.appsuite.user.sect.calendar.gui.create.html">Das Terminbearbeitungsfenster</a></p></li>
>>>>>>> 1c74fb5d
</ul>
<p>
    </p>
</div>
<p id="ox.appsuite.user.reference.calendar.gui.parent">Übergeordnetes Thema:
      <a class="xref" href="ox.appsuite.user.chap.calendar.html"><i>
    <span class="phrase">Kalender</span>
    
    
    
  </i></a>
    </p>
</div>
          </div>
        </body>
</html><|MERGE_RESOLUTION|>--- conflicted
+++ resolved
@@ -37,15 +37,7 @@
   </h1>
 <div class="sect1" id="ox.appsuite.user.sect.calendar.gui">
 <div class="titlepage"><div><div><h2 class="title" style="clear: both">7.1. Die
-<<<<<<< HEAD
-      <span class="phrase"><span class="guilabel"><strong>Kalender</strong></span></span>
-      
-      
-      
-      Bestandteile
-=======
       <span class="phrase"><span class="guilabel"><strong>Kalender</strong></span></span>-Bestandteile
->>>>>>> 1c74fb5d
     </h2></div></div></div>
 <a class="indexterm" name="id-1.8.8.2"></a><div class="reference">
 <a name="ox.appsuite.user.reference.calendar.gui"></a><p id="ox.appsuite.user.reference.calendar.gui">
@@ -58,55 +50,6 @@
       </p>
 <ul class="itemizedlist" style="list-style-type: disc; ">
 <li class="listitem"><p role="presentation"><a class="xref" href="ox.appsuite.user.sect.calendar.gui.search.html">Die
-<<<<<<< HEAD
-        <span class="phrase">Kalender</span>
-        
-        
-        
-        Suchleiste</a></p></li>
-<li class="listitem"><p role="presentation"><a class="xref" href="ox.appsuite.user.sect.calendar.gui.foldertree.html">Der
-        <span class="phrase">Kalender</span>
-        
-        
-        
-        Ordnerbaum</a></p></li>
-<li class="listitem"><p role="presentation"><a class="xref" href="ox.appsuite.user.sect.calendar.gui.toolbar.html">Die
-        <span class="phrase">Kalender</span>
-        
-        
-        
-        Werkzeugleiste</a></p></li>
-<li class="listitem">
-<p role="presentation"><a class="xref" href="ox.appsuite.user.sect.calendar.gui.content.html">Der
-        <span class="phrase">Kalender</span>
-        
-        
-        
-        Anzeigebereich</a>
-          </p>
-<ul class="itemizedlist" style="list-style-type: circle; ">
-<li class="listitem"><p role="presentation"><a class="xref" href="ox.appsuite.user.sect.calendar.gui.calendarview.html">Kalenderansicht <span class="guilabel"><strong>Tag</strong></span>, <span class="guilabel"><strong>Arbeitswoche</strong></span>,
-        <span class="guilabel"><strong>Woche</strong></span>, <span class="guilabel"><strong>Monat</strong></span></a></p></li>
-<li class="listitem"><p role="presentation"><a class="xref" href="ox.appsuite.user.sect.calendar.gui.datepicker.html">Der Datumswähler</a></p></li>
-<li class="listitem"><p role="presentation"><a class="xref" href="ox.appsuite.user.sect.calendar.gui.popup.html">Das
-        <span class="phrase">Kalender</span>
-        
-        
-        
-        Popup</a></p></li>
-<li class="listitem"><p role="presentation"><a class="xref" href="ox.appsuite.user.sect.calendar.gui.list.html">Die
-        <span class="phrase">Kalender</span>
-        
-        
-        
-        Liste</a></p></li>
-<li class="listitem"><p role="presentation"><a class="xref" href="ox.appsuite.user.sect.calendar.gui.detailview.html">Die
-        <span class="phrase">Kalender</span>
-        
-        
-        
-        Detailansicht</a></p></li>
-=======
         <span class="phrase">Kalender</span>-Suchleiste
       </a></p></li>
 <li class="listitem"><p role="presentation"><a class="xref" href="ox.appsuite.user.sect.calendar.gui.toolbar.html">Die
@@ -132,22 +75,12 @@
       </a></p></li>
 <li class="listitem"><p role="presentation"><a class="xref" href="ox.appsuite.user.sect.calendar.gui.detailview.html">Die
         <span class="phrase">Kalender</span>-Detailansicht</a></p></li>
->>>>>>> 1c74fb5d
 </ul>
 <p role="presentation">
           </p>
 </li>
 <li class="listitem"><p role="presentation"><a class="xref" href="ox.appsuite.user.sect.calendar.gui.scheduling.html">Die Planungsansicht</a></p></li>
-<<<<<<< HEAD
-<li class="listitem"><p role="presentation"><a class="xref" href="ox.appsuite.user.sect.calendar.gui.create.html">Die
-        <span class="phrase">Kalender</span>
-        
-        
-        
-        Ansicht zum Erstellen oder Bearbeiten</a></p></li>
-=======
 <li class="listitem"><p role="presentation"><a class="xref" href="ox.appsuite.user.sect.calendar.gui.create.html">Das Terminbearbeitungsfenster</a></p></li>
->>>>>>> 1c74fb5d
 </ul>
 <p>
     </p>
