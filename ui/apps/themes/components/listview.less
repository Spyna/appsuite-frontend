/**
 * This work is provided under the terms of the CREATIVE COMMONS PUBLIC
 * LICENSE. This work is protected by copyright and/or other applicable
 * law. Any use of the work other than as authorized under this license
 * or copyright law is prohibited.
 *
 * http://creativecommons.org/licenses/by-nc-sa/2.5/
 *
 * Copyright (C) 2011 Open-Xchange, Inc.
 * Mail: info@open-xchange.com
 *
 * @author Matthias Biggeleben <matthias.biggeleben@open-xchange.com>
 * @author David Bauer <david.bauer@open-xchange.com>
 */

/* List View */
.list-view-control {

    @height-default: @toolbar-height;
    @height-small: 35px;
    background-color: #fff;

    .top-toolbar() {
        display: none;
    }

    .bottom-toolbar() {
        display: none;
        .dropdown-menu {
            top: auto;
            bottom: 100%;
            right: 0;
            left: auto;
        }
    }

    .toolbar {

        .user-select(none);

        &.top { .top-toolbar(); }
        &.bottom { .bottom-toolbar(); }

        .grid-options > a {
            color: #777;
        }

        .select-all {
            color: #777;
            cursor: pointer;
            white-space: nowrap;
            i {
                color: #ccc;
                margin-right: 8px;
                width: 16px;
                font-size: 18px;
                position: relative;
                top: 2px;
            }
        }

        .dropdown-menu {
            font-size: 14px;
        }
    }

    &.upside-down .toolbar {

        &.top {
            .bottom-toolbar();
            top: auto;
            border-bottom: 0;
        }

        &.bottom {
            .top-toolbar();
            bottom: auto;
            border-top: 0;
            .dropdown-menu {
                top: 90%;
                bottom: auto;
            }
        }
    }

    &.toolbar-top-visible .toolbar.top,
    &.toolbar-bottom-visible .toolbar.bottom { display: block; }

    &:not(.upside-down) {
        &.toolbar-top-visible .list-view { top: @height-default; }
        &.toolbar-bottom-visible .list-view { bottom: @height-small; }
    }

    &.upside-down {
        &.toolbar-top-visible .list-view { bottom: @height-default; }
        &.toolbar-bottom-visible .list-view { top: @height-small; }
    }

    .list-view {
        height: auto;
        z-index: 1;
    }

    .resizebar {
        background: transparent;
        width: 5px;
        height: 100%;
        position: relative;
        z-index: 10000;
        float: right;
        cursor: e-resize;
        cursor: ew-resize;
        cursor: col-resize;
        right: -3px;
        &.vertical {
            display: none;
        }
    }
}

.ios {
    .list-view {
        &.scrollpane {
            overflow-x: hidden;
        }
    }
}
.list-view {

    height: 100%;
    list-style-type: none;
    padding: 0;
    margin: 0;
    outline: 0;
    .user-select(none);

    &:focus {
        .box-shadow(0 0 1px #aaa inset);
    }

    &.scrollpane {
        .overflow-y(auto);
    }

    .list-item, .list-header {
        position: relative;
        font-size: 13px;
        line-height: 20px;
<<<<<<< HEAD
        padding: 6px @list-view-padding 5px (@list-view-padding + 32px);
=======
        padding: 6px (@list-view-padding - 1px) 5px (@list-view-padding + 32px);
>>>>>>> eeab74f1
        cursor: pointer;
        outline: 0;
    }

    .list-item {
        border-bottom: 1px solid rgba(0, 0, 0, 0.10);
    }

    .list-item .list-item-checkmark {
        position: absolute;
        top: 0;
        bottom: 0;
        left: 0;
        width: @list-view-padding + 30;

        .fa-checkmark {
            color: #ccc;
            position: absolute;
            left: @default-padding;
            top: 12px;
            font-size: 18px;
            &:before { content: "\f096"; } // fa-square-o
        }
    }

    &.hide-checkboxes .list-item {
        padding-left: @list-view-padding;
        .list-item-checkmark {
            display: none;
        }
    }

    &.compact .list-item {
        padding-left: 0;
        padding-right: 0;
    }

    .list-item.selected {
        .fa-checkmark {
            color: #08c;

            html.high-contrast & {
                color: @hc-link-color;
            }

            &:before {
                content: "\f14a"; // fa-check-square-o
            }
        }
    }

    &.visible-selection .list-item.selected {
        background-color: #ddd;
        -webkit-font-smoothing: antialiased;
        .fa-checkmark {
            color: #aaa;
        }
    }

    &.visible-selection.has-focus .list-item.selected {
        color: white;
        background-color: @selected-background;

        html.high-contrast & {
            background-color: @hc-link-color;
        }
    }

    .list-item-row {
        clear: right;
    }

    .list-item-row + .list-item-row {
        position: relative;
        top: -4px;
    }

    & > .list-item:last-child {
        margin-bottom: 100px;
    }

    &.complete > .list-item:last-child {
        margin-bottom: 0;
    }

    .busy-indicator {
        .list-item();
        color: #aaa;
        background-color: #f5f5f5;
        font-size: 20px;
        line-height: 20px;
        height: 100px;
        text-align: center;
        padding: 40px 0;
        margin-bottom: 0px;
    }

    .busy-indicator.io-ox-busy {
        text-align: left;
    }

    // use this for empty list
    .busy-indicator:first-child {
        width: 100% !important;
        height: 100% !important;
        background-color: transparent;
        i { display: none; }
    }

    // swipe animation

    @swipe-position: 80px;

    .list-item {
        left: 0px;
        .transition(e('left 0.40s cubic-bezier(0.1, 0.7, 0.1, 1)'));
        &.swipe-left {
            left: -@swipe-position;
        }
        z-index: 2;
    }

    &.no-transition .list-item {
        .transition(none);
    }

    .swipe-left-content {
        background-color: #FF4105; /* quite red */
        position: absolute;
        top: 0;
        right: -@swipe-position;
        bottom: 0;
        width: @swipe-position;
        i {
            font-size: 20px;
            color: white;
            position: absolute;
            top: 50%;
            left: 50%;
            margin: -10px 0 0 -7px;
        }
        z-index: 1;
    }

    // just for debugging
    // .list-item:focus {
    //     border-color: rgba(0, 0, 0, 0.50);
    // }

    .list-item {
        .bold { font-weight: bold; }
        .gray { opacity: 0.50; } // 0.50 has enough color contrast
    }
}<|MERGE_RESOLUTION|>--- conflicted
+++ resolved
@@ -146,11 +146,7 @@
         position: relative;
         font-size: 13px;
         line-height: 20px;
-<<<<<<< HEAD
-        padding: 6px @list-view-padding 5px (@list-view-padding + 32px);
-=======
         padding: 6px (@list-view-padding - 1px) 5px (@list-view-padding + 32px);
->>>>>>> eeab74f1
         cursor: pointer;
         outline: 0;
     }
