--- conflicted
+++ resolved
@@ -1227,11 +1227,7 @@
                 }
 
                 // add fullscreen handler
-<<<<<<< HEAD
-                if (opt.fullscreen === true && win.nodes.fullsreenButton) {
-=======
                 if (opt.fullscreen === true && win.nodes.fullscreenButton) {
->>>>>>> eeb17c44
                     win.nodes.fullscreenButton.show().on('click', function () {
                         // Maximize
                         if (window.BigScreen.enabled) {
