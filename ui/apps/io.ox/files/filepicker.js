--- conflicted
+++ resolved
@@ -53,11 +53,7 @@
             toolbar = $('<div class="mobile-toolbar">'),
             navbar = $('<div class="mobile-navbar">'),
             pcContainer = $('<div class="picker-pc-container">'),
-<<<<<<< HEAD
-            pages = new PageController({ appname: 'filepicker', toolbar: toolbar, navbar: navbar, container: pcContainer }),
-=======
             pages = new PageController({ appname: 'filepicker', toolbar: toolbar, navbar: navbar, container: pcContainer, disableAnimations: true }),
->>>>>>> 74174fc6
             containerHeight = $(window).height() - 200,
             hub = _.extend({}, Backbone.Events),
             currentFolder;
@@ -86,11 +82,7 @@
         pages.getNavbar('fileList').setLeft(gt('Folders'));
 
         pages.getNavbar('fileList').on('leftAction', function () {
-<<<<<<< HEAD
-            pages.goBack();
-=======
             pages.goBack({ disableAnimations: true });
->>>>>>> 74174fc6
         });
 
         Selection.extend(this, filesPane, { markable: true });
@@ -274,18 +266,9 @@
                     pcContainer.append(navbar, toolbar);
                     pcContainer.insertAfter('.clearfix', container);
 
-<<<<<<< HEAD
-                    pages.getPage('folderTree').on('click', '.folder.selectable', function () {
-                        onFolderChange(tree.selection.get());
-                    });
-
-                    hub.on('folder:changed', function () {
-                        pages.changePage('fileList');
-=======
                     // always change pages on click, do not wait for folder-change
                     dialog.getBody().on('click', 'li .folder.selectable.open', function () {
                         pages.changePage('fileList', { disableAnimations: true });
->>>>>>> 74174fc6
                     });
                 }
 
