--- conflicted
+++ resolved
@@ -90,12 +90,7 @@
         draw: function (baton) {
             this.append(
                 $('<div class="form-group">').append(
-<<<<<<< HEAD
                     baton.$.insertion = $('<select id="signature-position" class="form-control" tabindex="1">')
-=======
-                    baton.$.insertion = $('<select id="signature-position" class="form-control">')
->>>>>>> 23fc0cff
-                        .attr({ 'tabindex': 1 })
                         .append(
                             $('<option value="above">').text(gt('Add signature above quoted text')),
                             $('<option value="below">').text(gt('Add signature below quoted text'))
@@ -304,7 +299,6 @@
 
     ext.point('io.ox/mail/settings/detail/pane').extend({
         id: 'signatures',
-<<<<<<< HEAD
         index: 600,
         draw: function (baton) {
             var $node,
@@ -312,12 +306,6 @@
                 signatures,
                 defaultSignatureView,
                 defaultReplyForwardView;
-
-=======
-        index: 500,
-        draw: function (baton) {
-            var $node, $list, signatures;
->>>>>>> 23fc0cff
             this.append($node = $('<fieldset class="io-ox-signature-settings">'));
             function fnDrawAll() {
                 snippets.getAll('signature').done(function (sigs) {
@@ -344,7 +332,6 @@
                             .append(
                                 $('<div class="selectable deletable-item">')
                                 .append(
-<<<<<<< HEAD
                                     $('<span class="list-title pull-left" data-property="displayName">').text(gt.noI18n(signature.displayname)),
                                     $('<div class="widget-controls">').append(
                                         $('<a class="action" tabindex="1" data-action="edit">').text(gt('Edit')),
@@ -357,25 +344,6 @@
                                     $('<div class="signature-preview">').click(clickEdit).append(content)
                                 )
                             );
-=======
-                                    $('<div class="selectable deletable-item">')
-                                    .append(
-                                        $('<span class="list-title pull-left" data-property="displayName">').text(gt.noI18n(signature.displayname)),
-                                        $('<div class="widget-controls">').append(
-                                            $('<a class="action" tabindex="1" data-action="default">').text((isDefault ? gt('(Default)') : gt('Set as default'))),
-                                            $('<a class="action" tabindex="1" data-action="edit">').text(gt('Edit')),
-                                            $('<a class="remove">').attr({
-                                                'data-action': 'delete',
-                                                title: gt('Delete'),
-                                                tabindex: 1
-                                            }).append($('<i class="fa fa-trash-o">'))
-                                        )
-                                    )
-                                );
-                        if (settings.get('defaultSignature') === signature.id) {
-                            $item.addClass('default');
-                        }
->>>>>>> 23fc0cff
                         $list.append($item);
                         defaultSignatureView.trigger('appendOption', { value: signature.id, label: signature.displayname, isDefault: settings.get('defaultSignature') === signature.id });
                         defaultReplyForwardView.trigger('appendOption', { value: signature.id, label: signature.displayname, isDefault: settings.get('defaultReplyForwardSignature') === signature.id });
