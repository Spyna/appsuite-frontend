--- conflicted
+++ resolved
@@ -478,41 +478,6 @@
             side.addClass('top-toolbar');
 
             // when search is ready
-<<<<<<< HEAD
-            win.facetedsearch.ready.done(function (facetedsearch) {
-                var lastPerspective,
-                    SEARCH_PERSPECTIVE = 'list',
-                    cancelSearch = function () {
-                        var win = app.getWindow();
-                        if (win.facetedsearch && win.facetedsearch.view)
-                            win.facetedsearch.view.trigger('button:cancel');
-                    };
-                // register
-                commons.wireGridAndSearch(app.grid, app.getWindow(), facetedsearch.apiproxy);
-
-                // additional handler: switch to list perspective (and back)
-                win.on({
-                    'search:query': function () {
-                        // switch to supported perspective
-                        lastPerspective = lastPerspective || app.props.get('layout') || _.url.hash('perspective');
-                        if (lastPerspective !== SEARCH_PERSPECTIVE) {
-                            // fluent option: do not write to user settings
-                            app.props.set('layout', SEARCH_PERSPECTIVE, { fluent: true });
-                            // cancel search when user changes view
-                            app.props.on('change', cancelSearch);
-                        }
-                    },
-                    'search:cancel': function () {
-                        // switch back to perspective used before
-                        var currentPerspective = _.url.hash('perspective') || app.props.get('layout');
-                        if (lastPerspective && lastPerspective !== currentPerspective)
-                            app.props.set('layout', lastPerspective);
-                        // disable
-                        app.props.off('change', cancelSearch);
-                        // reset
-                        lastPerspective = undefined;
-                    }
-=======
             win.facetedsearch.ready
                 .done(function (facetedsearch) {
                     var lastPerspective,
@@ -549,7 +514,6 @@
 
                         }
                     });
->>>>>>> 009321c9
                 });
             });
         },
