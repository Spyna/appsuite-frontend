Name:           open-xchange-appsuite-spamexperts
Version:        @OXVERSION@
<<<<<<< HEAD
%define         ox_release 0
=======
%define         ox_release 10
>>>>>>> ba7a8ec8
Release:        %{ox_release}_<CI_CNT>.<B_CNT>
Group:          Applications/Productivity
Packager:       Viktor Pracht <viktor.pracht@open-xchange.com>
License:        CC-BY-NC-SA-3.0
Summary:        Configuration UI for SpamExperts
Source:         %{name}_%{version}.orig.tar.bz2

BuildArch:      noarch
BuildRoot:      %{_tmppath}/%{name}-%{version}-root
%if 0%{?rhel_version} && 0%{?rhel_version} >= 700
BuildRequires:  ant
%else
BuildRequires:  ant-nodeps
%endif
BuildRequires:  java-devel >= 1.6.0
BuildRequires:  nodejs >= 0.10.0

Requires(post): open-xchange-appsuite-manifest

%description
Configuration UI for SpamExperts

## Uncomment for multiple packages (1/4)
#%if 0%{?rhel_version} || 0%{?fedora_version}
#%define docroot /var/www/html/appsuite
#%else
#%define docroot /srv/www/htdocs/appsuite
#%endif
#
#%package        static
#Group:          Applications/Productivity
#Summary:        Configuration UI for SpamExperts
#Requires:       open-xchange-appsuite
#
#%description    static
#Configuration UI for SpamExperts
#
#This package contains the static files for the theme.

%prep
%setup -q

%build

%install
export NO_BRP_CHECK_BYTECODE_VERSION=true
ant -Dbasedir=build -DdestDir=%{buildroot} -DpackageName=%{name} -Dhtdoc=%{docroot} -DkeepCache=true -f build/build.xml build

## Uncomment for multiple packages (2/4)
#files=$(find "%{buildroot}/opt/open-xchange/appsuite/" -type f \
#             ! -regex '.*\.\(js\|css\|less\|json\)' -printf '%%P ')
#for i in $files
#do
#    mkdir -p "%{buildroot}%{docroot}/$(dirname $i)"
#    cp "%{buildroot}/opt/open-xchange/appsuite/$i" "%{buildroot}%{docroot}/$i"
#done

%clean
%{__rm} -rf %{buildroot}

## Uncomment for multiple packages (3/4)
#rm -r "%{buildroot}%{docroot}"

%define update "/opt/open-xchange/appsuite/share/update-themes.sh"

%post
if [ $1 -eq 1 -a -x %{update} ]; then %{update} --later; fi

%postun
if [ -x %{update} ]; then %{update} --later; fi

%files
%defattr(-,root,root)
%dir /opt/open-xchange
%dir /opt/open-xchange/appsuite
%dir /opt/open-xchange/appsuite/apps
%dir /opt/open-xchange/appsuite/apps/com.spamexperts
%dir /opt/open-xchange/appsuite/apps/com.spamexperts/settings
/opt/open-xchange/appsuite/apps/com.spamexperts/*
/opt/open-xchange/appsuite/apps/com.spamexperts/settings/*
%dir /opt/open-xchange/appsuite/manifests
/opt/open-xchange/appsuite/manifests/open-xchange-appsuite-spamexperts.json

## Uncomment for multiple packages (4/4)
#%files static
#%defattr(-,root,root)
#%{docroot}

%changelog
<<<<<<< HEAD
* Fri Dec 12 2014 Viktor Pracht <viktor.pracht@open-xchange.com>
Fourth candidate for 7.6.2 release
=======
* Tue Dec 16 2014 Viktor Pracht <viktor.pracht@open-xchange.com>
Build for patch 2014-12-22
>>>>>>> ba7a8ec8
* Wed Dec 10 2014 Viktor Pracht <viktor.pracht@open-xchange.com>
Build for patch 2014-12-15
* Fri Dec 05 2014 Viktor Pracht <viktor.pracht@open-xchange.com>
Third candidate for 7.6.2 release
* Tue Nov 25 2014 Viktor Pracht <viktor.pracht@open-xchange.com>
Build for patch 2014-12-01
* Fri Nov 21 2014 Viktor Pracht <viktor.pracht@open-xchange.com>
Second candidate for 7.6.2 release
* Thu Nov 13 2014 Viktor Pracht <viktor.pracht@open-xchange.com>
Build for patch 2014-11-17
* Wed Nov 05 2014 Viktor Pracht <viktor.pracht@open-xchange.com>
prepare for 7.8.0 release
* Fri Oct 31 2014 Viktor Pracht <viktor.pracht@open-xchange.com>
First candidate for 7.6.2 release
* Tue Oct 28 2014 Viktor Pracht <viktor.pracht@open-xchange.com>
Build for patch 2014-11-03
* Mon Oct 27 2014 Viktor Pracht <viktor.pracht@open-xchange.com>
Build for patch 2014-10-30
* Wed Oct 22 2014 Viktor Pracht <viktor.pracht@open-xchange.com>
Build for patch 2014-10-22
* Tue Oct 14 2014 Viktor Pracht <viktor.pracht@open-xchange.com>
Fifth candidate for 7.6.1 release
* Mon Oct 13 2014 Viktor Pracht <viktor.pracht@open-xchange.com>
Build for patch 2014-10-20
* Fri Oct 10 2014 Viktor Pracht <viktor.pracht@open-xchange.com>
Fourth candidate for 7.6.1 release
* Thu Oct 02 2014 Viktor Pracht <viktor.pracht@open-xchange.com>
Third candidate for 7.6.1 release
* Tue Sep 30 2014 Viktor Pracht <viktor.pracht@open-xchange.com>
Build for patch 2014-10-06
* Tue Sep 23 2014 Viktor Pracht <viktor.pracht@open-xchange.com>
Build for patch 2014-10-02
* Wed Sep 17 2014 Viktor Pracht <viktor.pracht@open-xchange.com>
prepare for 7.6.2 release
* Tue Sep 16 2014 Viktor Pracht <viktor.pracht@open-xchange.com>
Second candidate for 7.6.1 release
* Thu Sep 11 2014 Viktor Pracht <viktor.pracht@open-xchange.com>
Build for patch 2014-09-15
* Fri Sep 05 2014 Viktor Pracht <viktor.pracht@open-xchange.com>
First release candidate for 7.6.1
* Fri Sep 05 2014 Viktor Pracht <viktor.pracht@open-xchange.com>
prepare for 7.6.1
* Wed Aug 20 2014 Viktor Pracht <viktor.pracht@open-xchange.com>
Build for patch 2014-08-25
* Mon Aug 11 2014 Viktor Pracht <viktor.pracht@open-xchange.com>
Build for patch 2014-08-11
* Wed Jul 23 2014 Viktor Pracht <viktor.pracht@open-xchange.com>
Build for patch 2014-07-30
* Mon Jul 21 2014 Viktor Pracht <viktor.pracht@open-xchange.com>
Build for patch 2014-07-21
* Wed Jun 25 2014 Viktor Pracht <viktor.pracht@open-xchange.com>
Seventh candidate for 7.6.0 release
* Fri Jun 20 2014 Viktor Pracht <viktor.pracht@open-xchange.com>
Sixth candidate for 7.6.0 release
* Fri Jun 13 2014 Viktor Pracht <viktor.pracht@open-xchange.com>
Fifth candidate for 7.6.0 release
* Thu Jan 23 2014 Viktor Pracht <viktor.pracht@open-xchange.com>
Initial Release.<|MERGE_RESOLUTION|>--- conflicted
+++ resolved
@@ -1,10 +1,6 @@
 Name:           open-xchange-appsuite-spamexperts
 Version:        @OXVERSION@
-<<<<<<< HEAD
 %define         ox_release 0
-=======
-%define         ox_release 10
->>>>>>> ba7a8ec8
 Release:        %{ox_release}_<CI_CNT>.<B_CNT>
 Group:          Applications/Productivity
 Packager:       Viktor Pracht <viktor.pracht@open-xchange.com>
@@ -94,13 +90,10 @@
 #%{docroot}
 
 %changelog
-<<<<<<< HEAD
+* Tue Dec 16 2014 Viktor Pracht <viktor.pracht@open-xchange.com>
+Build for patch 2014-12-22
 * Fri Dec 12 2014 Viktor Pracht <viktor.pracht@open-xchange.com>
 Fourth candidate for 7.6.2 release
-=======
-* Tue Dec 16 2014 Viktor Pracht <viktor.pracht@open-xchange.com>
-Build for patch 2014-12-22
->>>>>>> ba7a8ec8
 * Wed Dec 10 2014 Viktor Pracht <viktor.pracht@open-xchange.com>
 Build for patch 2014-12-15
 * Fri Dec 05 2014 Viktor Pracht <viktor.pracht@open-xchange.com>
