/**
 * This work is provided under the terms of the CREATIVE COMMONS PUBLIC
 * LICENSE. This work is protected by copyright and/or other applicable
 * law. Any use of the work other than as authorized under this license
 * or copyright law is prohibited.
 *
 * http://creativecommons.org/licenses/by-nc-sa/2.5/
 *
 * © 2016 OX Software GmbH, Germany. info@open-xchange.com
 *
 * @author David Bauer <david.bauer@open-xchange.com>
 */

define('io.ox/core/a11y', [], function () {

    'use strict';

    //
    // Focus management
    //

    // fix for role="button"
    $(document).on('keydown.role.button', 'a[role="button"]', function (e) {
        if (!/32/.test(e.which) || e.which === 13 && e.isDefaultPrevented()) return;
        e.preventDefault();
        $(this).click();
    });

    // focus folder tree from quicklauncher on <enter>
    $(document).on('keydown.quicklaunch', '#io-ox-quicklaunch button', function (e) {
        var app = ox.ui.App.getCurrentApp();
        if (
            e.which === 13 &&
            app.get('name') === $(this).attr('data-app-name')
        ) {
            var focusableFolder = $('.folder-tree:visible .folder.selected');
            if (focusableFolder.is(':visible')) {
                focusableFolder.focus();
            } else if ($('.window-container:visible').length > 0) {
                focusListSelection($('.window-container:visible'));
            }
        }
    });

    // focus active app from foldertree on <escape> and focus listview on <enter> and <space>
    $(document).on('keydown.foldertree', '.folder-tree .folder.selected', function (e) {
        if (!/13|32|27/.test(e.which)) return;
        if (!$(e.target).is('li')) return;
        var node = $(e.target).closest('.window-container');
        if (e.which === 27) $('#io-ox-quicklaunch button:not([tabindex="-1"])').focus();
        if (/13|32/.test(e.which)) {
            e.preventDefault();
            focusListSelection(node);
        }
    });

    // Focus foldertree on <escape> when in list-view or vgrid
    $(document).on('keydown.focusFolderTree', '.list-item, .vgrid-scrollpane-container', function (e) {
        if (!/13|32|27/.test(e.which)) return;
        var node = $(e.target).closest('.window-container');
        if (node.hasClass('io-ox-mail-window') || node.hasClass('io-ox-files-window')) return;
        if (e.which === 27) {
            if (ox.ui.App.getCurrentApp().folderView.isVisible()) node.find('.folder-tree .folder.selected').focus();
            else $('#io-ox-quicklaunch button:not([tabindex="-1"])').focus();
        }
        if (/13|32/.test(e.which)) node.find('.rightside, .list-item.focusable:first').last().visibleFocus();
    });

    $(document).on('keydown.rightside', '.rightside,.scrollpane.f6-target', function (e) {
        if (e.which !== 27) return;
        var node = $(e.target).closest('.window-container');
        if (node.hasClass('io-ox-mail-window') || node.hasClass('io-ox-files-window')) return;
        node.find('.folder-tree .folder.selected, .list-item.selectable.selected, .vgrid-cell.selectable.selected:first, .vgrid-scrollpane-container').last().focus();
    });

    $(document).on('keydown.bs.dropdown.data-api', 'ul.dropdown-menu[role="menu"]', dropdownTrapFocus);

    $(document).on('keydown.launchers', 'ul[role="menubar"], ul[role="tablist"], [role="toolbar"], ul.launchers', menubarKeydown);

    // listbox

    $(document).on('blur.listbox', 'ul[role="listbox"].listbox', function () {
        $(this).removeAttr('aria-activedescendant');
    });

    // listbox

    $(document).on('blur.listbox', 'ul[role="listbox"].listbox', function () {
        $(this).removeAttr('aria-activedescendant');
    });

    $(document).on('keydown.listbox', 'ul[role="listbox"].listbox', function (e) {
        var node = $(e.target).closest('.window-container'),
            $list = $(this),
            active = $('#' + $list.attr('aria-activedescendant'));

        // ESC
        if (/^27$/.test(e.which)) return node.find('.folder-tree .folder.selected').focus();

        // ENTER/SPACE
        if (/^(13|32)$/.test(e.which)) {
            e.preventDefault();
<<<<<<< HEAD
            return node.find('.list-item.selectable.selected, .list-item.selectable:first, .vgrid-cell.selectable.selected, .vgrid-cell.selectable:first, .vgrid-scrollpane-container, .rightside, .scrollpane.f6-target').first().visibleFocus();
        }

        // BACKSPACE/DELETE
        if (/^(8|46)$/.test(e.which)) {
            var cid = active.attr('data-cid');
            if (cid) $list.trigger('remove', cid);
            return;
        }

=======
            return focusListSelection(node);
        }

        // BACKSPACE/DELETE
        if (/^(8|46)$/.test(e.which)) {
            var cid = active.attr('data-cid');
            if (cid) $list.trigger('remove', cid);
            return;
        }

>>>>>>> 1c74fb5d
        // ARROW KEYS
        if (/^(37|38|39|40)$/.test(e.which)) {
            var li = $list.children(),
                next = (/39|40/.test(e.which)) ? active.next() : active.prev(),
                wrap = (/39|40/.test(e.which)) ? li.first() : li.last();
<<<<<<< HEAD

            if (!next.length) next = wrap;

=======

            if (!next.length) next = wrap;

>>>>>>> 1c74fb5d
            next.addClass('focussed').attr('aria-selected', true).trigger('click').siblings().removeClass('focussed').removeAttr('aria-selected');
            return $list.attr('aria-activedescendant', next.attr('id'));
        }
    });

    $(document).on('click.listbox', 'ul[role="listbox"].listbox li', function () {
        $(this).parent().attr('aria-activedescendant', $(this).attr('id'));
    });

    $(document).on('mousedown', '.focusable, .scrollable[tabindex]', function (e) {
        respondToNonKeyboardFocus(e.currentTarget);
    });

    $(document).on('click', '.expandable-toggle', function (e) {
        e.preventDefault();
        var node = $(this).closest('.expandable').toggleClass('open');
        var isOpen = node.hasClass('open');
        if (isOpen) node.trigger('open');
        $(this).attr('aria-expanded', isOpen);
    });

    function respondToNonKeyboardFocus(node) {
        node = $(node);
        if (node.is('.scrollable[tabindex],.listbox[tabindex]')) {
            // IE uses borders because it cannot render box-shadows without leaving artifacts all over the place on scrolling (edge doesn't render the shadows at all if there are scrollbars). IE strikes again...
            if (!_.device('ie')) {
                node.css('box-shadow', 'none').on('blur', removeBoxShadow);
            } else {
                node.css('border-style', 'none').on('blur', removeBorder);
                if (node.hasClass('default-content-padding')) {
                    node.addClass('no-padding-adjustment');
                }
            }
        } else if (node.is('.focusable')) {
            node.css('outline', 0).on('blur', removeOutline);
        }
    }

    function removeOutline() {
        $(this).css('outline', '');
    }

    function removeBoxShadow() {
        $(this).css('box-shadow', '');
    }

    function removeBorder() {
        $(this).css('border-style', '');
        $(this).removeClass('no-padding-adjustment');
    }

    var fnFocus = $.fn.focus;
    $.fn.focus = function () {
        fnFocus.apply(this, arguments);
        if (document.activeElement === this[0]) respondToNonKeyboardFocus(this[0]);
        return this;
    };

    $.fn.visibleFocus = function () {
        return fnFocus.apply(this);
    };

    // Accessibility F6 jump
    // do not focus nodes with negative tabindex, or hidden nodes
    $(document).on('keydown.f6', function (e) {
        var tabindexSelector = 'input, select, textarea, button, .launcher a[href], [tabindex]:visible';

        if (e.which === 117 && (_.device('macos') || e.ctrlKey)) {

            e.preventDefault();

            var items = $('#io-ox-core .f6-target:visible'),
                closest = $(document.activeElement).closest('.f6-target'),
                oldIndex = items.index(closest) || 0,
                newIndex = oldIndex,
                nextItem;

            // find next f6-target that is focusable or contains a focusable node
            do {
                newIndex += (e.shiftKey ? -1 : +1);
                if (newIndex >= items.length) newIndex = 0;
                if (newIndex < 0) newIndex = items.length - 1;
                nextItem = items.eq(newIndex);

                if (nextItem.is(tabindexSelector)) {
                    nextItem.visibleFocus();
                    break;
                }

                nextItem = getTabbable(nextItem).first();
                if (nextItem.length) {
                    nextItem.visibleFocus();
                    break;
                }
            } while (oldIndex !== newIndex);
        }
    });

    function focusListSelection(node) {
        return node.find('.list-item.selectable.selected, .list-item.selectable:first, .vgrid-cell.selectable.selected, .vgrid-cell.selectable:first, .vgrid-scrollpane-container, .rightside, .scrollpane.f6-target').first().visibleFocus();
    }

    //
    // Tab trap
    //

    function getTabbable(el) {
        var skip = {},
            items = $(el).find('input, select, textarea, button, a[href], [tabindex]');
        return items
            // radio groups are special
            .filter(function () {
                // just take care of radio buttons
                if (!$(this).is(':radio')) return true;
                // we only need one radio per group
                var name = $(this).attr('name');
                // always have the active/checked element in the list
                if (this === document.activeElement || $(this).is(':checked')) return (skip[name] = true);
                if (skip[name]) return false;
                var group = items.filter('[name="' + $.escape(name) + '"]:radio');
                // wait for active/checked element?
                if (group.index(document.activeElement) > -1 || group.filter(':checked').length) return false;
                return (skip[name] = true);
            })
            .filter(function () {
                // skip tabbable elements of contenteditables
                return !$(this).closest('[contenteditable="true"]').length;
            })
            .filter(':visible');
    }

    function trapFocus(el, e) {
        var items = getTabbable(el);
        if (!items.length) return;
        var index = items.index(document.activeElement),
            catchFirst = e.shiftKey && index === 0,
            catchLast = index === items.length - 1;
        // only jump in if first or last item; radio groups are a problem otherwise
        if (!catchFirst && !catchLast) return;
        e.preventDefault();
        index += (e.shiftKey) ? -1 : 1;
        index = (index + items.length) % items.length;
        items.eq(index).focus();
    }

    function dropdownTrapFocus(e) {

        var dropdown = $(e.target).closest('ul.dropdown-menu'),
            dropdownLinks = dropdown.find('> li:visible > a'),
            firstLink = dropdownLinks.first(),
            lastLink = dropdownLinks.last(),
            isLastLink = $(e.target).is(lastLink),
            isFirstLink = $(e.target).is(firstLink);

        // do nothing if there is only one link
        if (dropdownLinks.length === 1) return;

        // a11y - trap focus in context menu - prevent tabbing out of context menu
        if ((!e.shiftKey && e.which === 9 && isLastLink) ||
            (e.shiftKey && e.which === 9 && isFirstLink)) {
            return trapFocus(dropdown, e);
        }

        // cursor up (38), page down (34), end (35)
        if (e.which === 38 && isFirstLink || e.which === 34 || e.which === 35) {
            e.stopImmediatePropagation();
            return lastLink.focus();
        }
        // cursor down (40), page up (33), home (36)
        if (e.which === 40 && isLastLink || e.which === 33 || e.which === 36) {
            e.stopImmediatePropagation();
            return firstLink.focus();
        }
        hotkey(e, dropdownLinks);
    }

    function hotkey(e, el) {
        // Typing a character key moves focus to the next node whose title begins with that character
        if (!el.filter(':focus').length) return;
        var nextFocus,
            a = el.map(function () {
                var linkText = $(this).text() || $(this).attr('aria-label');
                if (!linkText) return;
                if (linkText.substring(0, 1).toLowerCase() === String.fromCharCode(e.which).toLowerCase()) return $(this);
            });
        if (!a.length) return; else if (a.length === 1) return a[0].focus();
        _.find(a, function (el, idx) {
            if (el.is(':focus') && (idx >= 0 && idx < a.length - 1)) nextFocus = a[idx + 1];
        });
        (nextFocus || a[0]).focus();
    }

    function cursorHorizontalKeydown(e, el) {
        if (!/^(37|39)$/.test(e.which)) return;
        var idx = el.index(el.filter(':focus'));
        if (e.which === 37) idx--; else idx++;
        if (idx < 0) idx = el.length - 1;
        if (idx === el.length) idx = 0;
        var node = el.eq(idx).removeAttr('tabindex');
        if ($(e.currentTarget).is('ul')) node.parent().siblings().find('> a,> button').attr('tabindex', -1);
        else node.siblings().attr('tabindex', -1);
        return node.focus();
    }

    function menubarKeydown(e) {
        if ($(e.currentTarget).parents('.mce-tinymce').length > 0) return; // Skip tinymce

        if (e.which === 9 || e.which === 16 && e.shiftKey) return;
        // space on role="button" is already handled
        if (e.which === 32 && $(e.target).attr('role') !== 'button') $(e.target).click(); // space

        var isList = $(e.currentTarget).is('ul');
        var links = $(e.currentTarget).find(isList ? '> li > a, > li > button' : '> a, > button').filter(':visible');

        cursorHorizontalKeydown(e, links);
        hotkey(e, links);
    }

<<<<<<< HEAD
    function use() {
        return require(['settings!io.ox/core'], function (settings) {
            return !!settings.get('features/accessibility', true);
        });
    }

=======
>>>>>>> 1c74fb5d
    function collapse(action, content, opt) {
        // https://getbootstrap.com/javascript/#collapse
        // https://www.w3.org/TR/wai-aria-practices-1.1/examples/accordion/accordion1.html
        opt = _.extend({ expanded: false }, opt);
        var actionid = _.uniqueId('action'),
            contentid = _.uniqueId('content');
        action.addClass('collapsed')
            .prop('id', actionid)
            .attr({
                'data-target': '#' + contentid,
                'data-toggle': 'collapse',
                'aria-expanded': false,
                'aria-controls': contentid
            });
        content.addClass('collapse')
            .addClass(opt.expanded ? 'in' : '')
            .prop('id', contentid)
            .attr({
                'role': 'region',
                'aria-labelledby': actionid
            })
            .append(content);
        // listeners
        if (!opt.onChange || !_.isFunction(opt.onChange)) return;
        content.on('show.bs.collapse shown.bs.collapse hide.bs.collapse hidden.bs.collapse', function (e) {
            opt.onChange.call(content, e.type);
        });
        // propagate inital state
        opt.onChange.call(content, opt.expanded ? 'show' : 'hide');
    }

    return {
        collapse: collapse,
        dropdownTrapFocus: dropdownTrapFocus,
        focusListSelection: focusListSelection,
        getTabbable: getTabbable,
        menubarKeydown: menubarKeydown,
        trapFocus: trapFocus
    };
});<|MERGE_RESOLUTION|>--- conflicted
+++ resolved
@@ -83,12 +83,6 @@
         $(this).removeAttr('aria-activedescendant');
     });
 
-    // listbox
-
-    $(document).on('blur.listbox', 'ul[role="listbox"].listbox', function () {
-        $(this).removeAttr('aria-activedescendant');
-    });
-
     $(document).on('keydown.listbox', 'ul[role="listbox"].listbox', function (e) {
         var node = $(e.target).closest('.window-container'),
             $list = $(this),
@@ -100,8 +94,7 @@
         // ENTER/SPACE
         if (/^(13|32)$/.test(e.which)) {
             e.preventDefault();
-<<<<<<< HEAD
-            return node.find('.list-item.selectable.selected, .list-item.selectable:first, .vgrid-cell.selectable.selected, .vgrid-cell.selectable:first, .vgrid-scrollpane-container, .rightside, .scrollpane.f6-target').first().visibleFocus();
+            return focusListSelection(node);
         }
 
         // BACKSPACE/DELETE
@@ -111,32 +104,14 @@
             return;
         }
 
-=======
-            return focusListSelection(node);
-        }
-
-        // BACKSPACE/DELETE
-        if (/^(8|46)$/.test(e.which)) {
-            var cid = active.attr('data-cid');
-            if (cid) $list.trigger('remove', cid);
-            return;
-        }
-
->>>>>>> 1c74fb5d
         // ARROW KEYS
         if (/^(37|38|39|40)$/.test(e.which)) {
             var li = $list.children(),
                 next = (/39|40/.test(e.which)) ? active.next() : active.prev(),
                 wrap = (/39|40/.test(e.which)) ? li.first() : li.last();
-<<<<<<< HEAD
 
             if (!next.length) next = wrap;
 
-=======
-
-            if (!next.length) next = wrap;
-
->>>>>>> 1c74fb5d
             next.addClass('focussed').attr('aria-selected', true).trigger('click').siblings().removeClass('focussed').removeAttr('aria-selected');
             return $list.attr('aria-activedescendant', next.attr('id'));
         }
@@ -355,15 +330,6 @@
         hotkey(e, links);
     }
 
-<<<<<<< HEAD
-    function use() {
-        return require(['settings!io.ox/core'], function (settings) {
-            return !!settings.get('features/accessibility', true);
-        });
-    }
-
-=======
->>>>>>> 1c74fb5d
     function collapse(action, content, opt) {
         // https://getbootstrap.com/javascript/#collapse
         // https://www.w3.org/TR/wai-aria-practices-1.1/examples/accordion/accordion1.html
