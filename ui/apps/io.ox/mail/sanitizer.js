/**
 * This work is provided under the terms of the CREATIVE COMMONS PUBLIC
 * LICENSE. This work is protected by copyright and/or other applicable
 * law. Any use of the work other than as authorized under this license
 * or copyright law is prohibited.
 *
 * http://creativecommons.org/licenses/by-nc-sa/2.5/
 *
 * © 2017 OX Software GmbH, Germany. info@open-xchange.com
 *
 * @author David Bauer <david.bauer@open-xchange.com>
 */

define('io.ox/mail/sanitizer', [
    'settings!io.ox/mail',
    'static/3rd.party/purify.min.js'
], function (mailSettings, DOMPurify) {

    var whitelist = mailSettings.get('whitelist', {}),
        specialAttributes = ['desktop', 'mobile', 'tablet', 'id', 'class', 'style'],
        // used to find url("...") patterns in css to block external images when option is given
        urlDetectionRule = /url\(("|')?http.*?\)/gi,
        defaultOptions = {
            SAFE_FOR_JQUERY: true,
            FORCE_BODY: true,
            // keep HTML and style tags to display mails correctly in iframes
            WHOLE_DOCUMENT: true
        },
<<<<<<< HEAD
        processRule = function (rule) {
=======
        processRule = function (rule, config) {
>>>>>>> 938790d3
            // see https://developer.mozilla.org/en-US/docs/Web/API/CSSRule#Type_constants for a full list (note most rule types are experimental or deprecated, only a few have actual use)
            switch (rule.type) {
                // standard css rules
                case 1:
                    //avoid double prefix if someone decides to sanitize this twice
<<<<<<< HEAD
                    var prefix = rule.cssText.indexOf('.mail-detail-content ') > -1 ? '' : '.mail-detail-content ';
                    return prefix + rule.cssText;
=======
                    var prefix = rule.cssText.indexOf('.mail-detail-content ') > -1 ? '' : '.mail-detail-content ',
                        // clear url paths from css when image loading is disabled
                        text = config.noImages ? rule.cssText.replace(urlDetectionRule, '') : rule.cssText;
                    return prefix + text;
>>>>>>> 938790d3
                // media rules
                case 4:
                    var innerRules = '';
                    // recursion: process the inner rules inside a media rule
                    _(rule.cssRules).each(function (innerRule) {
<<<<<<< HEAD
                        innerRules = innerRules + processRule(innerRule) + ' ';
=======
                        innerRules = innerRules + processRule(innerRule, config) + ' ';
>>>>>>> 938790d3
                    });
                    return '@media ' + rule.media.mediaText + '{ ' + innerRules + '}';
                default:
                    return rule.cssText;
            }
        };

    if (_.isEmpty(whitelist)) {
        // fallback to DOMPurify defaults without replacling them (only add some). This should
        // never happen so we print an error to console.
        console.error('Sanitizer: No whitelist defined in "io.ox/mail//whitelist". HTML sanitizer will not work correctly.');
        defaultOptions.ADD_ATTR = ['desktop', 'mobile', 'tablet'];
    } else {
        // extend MW defaults with some more attributes. Should be removed as soon as MW adds our
        // extended list to their defaults
        defaultOptions.ALLOWED_ATTR = specialAttributes.concat(whitelist.allowedAttributes || []);
        // set new default. This will overwrite DOMPurify's default
        defaultOptions.ALLOWED_TAGS = whitelist.allowedTags;
    }

    // add hook before sanitizing, to catch some issues
    DOMPurify.addHook('beforeSanitizeElements', function (currentNode, hookEvent, config) {
        // dompurify removes the title tag but keeps the text in it, creating strange artefacts
        if (currentNode.tagName === 'TITLE') currentNode.innerHTML = '';
        // add a class namespace to style nodes so that they overrule our stylesheets without !important
        // if not for IE support we could just use a namespacerule here oh joy. Instead we have to parse every rule...
        if (currentNode.tagName === 'STYLE' && currentNode.sheet && currentNode.sheet.cssRules) {
            var rules = '';
            _(currentNode.sheet.cssRules).each(function (rule) {
<<<<<<< HEAD
                rules = rules + processRule(rule) + ' ';
=======
                rules = rules + processRule(rule, config) + ' ';
>>>>>>> 938790d3
            });
            currentNode.innerHTML = rules;
        } else if (config.noImages && currentNode.hasAttribute && currentNode.hasAttribute('style')) {
            // clear url paths from inline css when image loading is disabled
            currentNode.setAttribute('style', currentNode.getAttribute('style').replace(urlDetectionRule, ''));
        }
        return currentNode;
    });

    function isEnabled() {
        // this is not optional any more
        // the setting is deprecated
        // return mailSettings.get('features/sanitize', true);
        return true;
    }

    function sanitize(data, options) {
        options = _.extend({}, defaultOptions, options);

        if (data.content_type !== 'text/html') return data;
        // See bug 66936, ensure sanitize returns a string
        data.content = (DOMPurify.sanitize(data.content, options) + '');
        return data;
    }

    // used for non mail related sanitizing (for example used in rss feeds)
    function simpleSanitize(str) {
        return (DOMPurify.sanitize(str, _.extend({}, defaultOptions, { WHOLE_DOCUMENT: false })) + '');
    }

    return {
        sanitize: sanitize,
        simpleSanitize: simpleSanitize,
        isEnabled: isEnabled
    };
});<|MERGE_RESOLUTION|>--- conflicted
+++ resolved
@@ -26,35 +26,22 @@
             // keep HTML and style tags to display mails correctly in iframes
             WHOLE_DOCUMENT: true
         },
-<<<<<<< HEAD
-        processRule = function (rule) {
-=======
         processRule = function (rule, config) {
->>>>>>> 938790d3
             // see https://developer.mozilla.org/en-US/docs/Web/API/CSSRule#Type_constants for a full list (note most rule types are experimental or deprecated, only a few have actual use)
             switch (rule.type) {
                 // standard css rules
                 case 1:
                     //avoid double prefix if someone decides to sanitize this twice
-<<<<<<< HEAD
-                    var prefix = rule.cssText.indexOf('.mail-detail-content ') > -1 ? '' : '.mail-detail-content ';
-                    return prefix + rule.cssText;
-=======
                     var prefix = rule.cssText.indexOf('.mail-detail-content ') > -1 ? '' : '.mail-detail-content ',
                         // clear url paths from css when image loading is disabled
                         text = config.noImages ? rule.cssText.replace(urlDetectionRule, '') : rule.cssText;
                     return prefix + text;
->>>>>>> 938790d3
                 // media rules
                 case 4:
                     var innerRules = '';
                     // recursion: process the inner rules inside a media rule
                     _(rule.cssRules).each(function (innerRule) {
-<<<<<<< HEAD
-                        innerRules = innerRules + processRule(innerRule) + ' ';
-=======
                         innerRules = innerRules + processRule(innerRule, config) + ' ';
->>>>>>> 938790d3
                     });
                     return '@media ' + rule.media.mediaText + '{ ' + innerRules + '}';
                 default:
@@ -84,11 +71,7 @@
         if (currentNode.tagName === 'STYLE' && currentNode.sheet && currentNode.sheet.cssRules) {
             var rules = '';
             _(currentNode.sheet.cssRules).each(function (rule) {
-<<<<<<< HEAD
-                rules = rules + processRule(rule) + ' ';
-=======
                 rules = rules + processRule(rule, config) + ' ';
->>>>>>> 938790d3
             });
             currentNode.innerHTML = rules;
         } else if (config.noImages && currentNode.hasAttribute && currentNode.hasAttribute('style')) {
