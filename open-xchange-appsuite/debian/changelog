<<<<<<< HEAD
open-xchange-appsuite (7.10.0-19) stable; urgency=medium

  * Build for patch 2018-11-19 (4966)

 -- Markus Wagner <markus.wagner@open-xchange.com>  Mon, 12 Nov 2018 16:30:08 +0000

open-xchange-appsuite (7.10.0-18) stable; urgency=medium

  * Build for patch 2018-11-05 (4933)

 -- Markus Wagner <markus.wagner@open-xchange.com>  Mon, 29 Oct 2018 16:07:18 +0000

open-xchange-appsuite (7.10.0-17) stable; urgency=medium

  * Build for patch 2018-10-22 (4930)

 -- Markus Wagner <markus.wagner@open-xchange.com>  Fri, 19 Oct 2018 09:59:17 +0000

open-xchange-appsuite (7.10.0-16) stable; urgency=medium

  * Build for patch 2018-10-15 (4918)

 -- Markus Wagner <markus.wagner@open-xchange.com>  Mon, 08 Oct 2018 19:28:43 +0000

open-xchange-appsuite (7.10.0-15) stable; urgency=medium

  * Build for patch 2018-10-01 (4897)

 -- Markus Wagner <markus.wagner@open-xchange.com>  Tue, 25 Sep 2018 13:03:50 +0000

open-xchange-appsuite (7.10.0-14) stable; urgency=medium

  * Build for patch 2018-09-03 (4870)

 -- Markus Wagner <markus.wagner@open-xchange.com>  Mon, 27 Aug 2018 12:08:55 +0000

open-xchange-appsuite (7.10.0-13) stable; urgency=medium

  * Build for patch 2018-08-20 (4863)

 -- Markus Wagner <markus.wagner@open-xchange.com>  Tue, 14 Aug 2018 11:03:58 +0000

open-xchange-appsuite (7.10.0-12) stable; urgency=medium

  * Build for patch 2018-08-13 (4853)

 -- Markus Wagner <markus.wagner@open-xchange.com>  Thu, 02 Aug 2018 15:06:41 +0000

open-xchange-appsuite (7.10.0-11) stable; urgency=medium

  * Build for patch 2018-07-18 (4835)

 -- Markus Wagner <markus.wagner@open-xchange.com>  Wed, 18 Jul 2018 10:03:57 +0000
=======
open-xchange-appsuite (7.10.1-4) stable; urgency=medium

  * Second candidate for 7.10.1 release

 -- Markus Wagner <markus.wagner@open-xchange.com>  Wed, 28 Nov 2018 14:28:34 +0000

open-xchange-appsuite (7.10.1-3) stable; urgency=medium

  * RC 1 for 7.10.1 release

 -- Markus Wagner <markus.wagner@open-xchange.com>  Fri, 23 Nov 2018 14:39:25 +0000

open-xchange-appsuite (7.10.1-2) stable; urgency=medium

  * Second preview for 7.10.1 release

 -- Markus Wagner <markus.wagner@open-xchange.com>  Fri, 02 Nov 2018 11:25:20 +0000

open-xchange-appsuite (7.10.1-1) stable; urgency=medium

  * First release candidate for 7.10.1

 -- Markus Wagner <markus.wagner@open-xchange.com>  Thu, 11 Oct 2018 12:03:14 +0000

open-xchange-appsuite (7.10.1-0) unstable; urgency=medium

  * prepare for 7.10.1

 -- Markus Wagner <markus.wagner@open-xchange.com>  Mon, 10 Sep 2018 11:54:24 +0200
>>>>>>> d6c891ba

open-xchange-appsuite (7.10.0-10) stable; urgency=medium

  * Fourth candidate for 7.10.0 release

 -- Markus Wagner <markus.wagner@open-xchange.com>  Fri, 29 Jun 2018 12:33:15 +0000

open-xchange-appsuite (7.10.0-9) stable; urgency=medium

  * Third candidate for 7.10.0 release

 -- Markus Wagner <markus.wagner@open-xchange.com>  Wed, 27 Jun 2018 13:15:50 +0000

open-xchange-appsuite (7.10.0-8) stable; urgency=medium

  * Second candidate for 7.10.0 release

 -- Markus Wagner <markus.wagner@open-xchange.com>  Mon, 25 Jun 2018 13:39:55 +0000

open-xchange-appsuite (7.10.0-7) stable; urgency=medium

  * First candidate for 7.10.0 release

 -- Markus Wagner <markus.wagner@open-xchange.com>  Mon, 11 Jun 2018 05:50:41 +0000

open-xchange-appsuite (7.10.0-6) stable; urgency=medium

  * Sixth preview of 7.10.0 release

 -- Markus Wagner <markus.wagner@open-xchange.com>  Fri, 18 May 2018 11:55:45 +0000

open-xchange-appsuite (7.10.0-5) stable; urgency=medium

  * Fifth preview of 7.10.0 release

 -- Markus Wagner <markus.wagner@open-xchange.com>  Fri, 20 Apr 2018 07:53:58 +0000

open-xchange-appsuite (7.10.0-4) stable; urgency=medium

  * Fourth preview of 7.10.0 release

 -- Markus Wagner <markus.wagner@open-xchange.com>  Tue, 03 Apr 2018 12:37:28 +0000

open-xchange-appsuite (7.10.0-3) stable; urgency=medium

  * Third preview of 7.10.0 release

 -- Markus Wagner <markus.wagner@open-xchange.com>  Tue, 20 Feb 2018 17:35:06 +0000

open-xchange-appsuite (7.10.0-2) stable; urgency=medium

  * Second preview of 7.10.0 release

 -- Markus Wagner <markus.wagner@open-xchange.com>  Fri, 02 Feb 2018 13:01:55 +0000

open-xchange-appsuite (7.10.0-1) stable; urgency=medium

  * First preview for 7.10.0 release

 -- Markus Wagner <markus.wagner@open-xchange.com>  Fri, 01 Dec 2017 19:10:26 +0000

open-xchange-appsuite (7.10.0-0) unstable; urgency=medium

  * prepare for 7.10.0 release

 -- Markus Wagner <markus.wagner@open-xchange.com>  Mon, 16 Oct 2017 15:40:06 +0200

open-xchange-appsuite (7.8.4-3) stable; urgency=medium

  * First candidate for 7.8.4 release

 -- Markus Wagner <markus.wagner@open-xchange.com>  Fri, 19 May 2017 12:37:37 +0000

open-xchange-appsuite (7.8.4-2) stable; urgency=medium

  * Second preview of 7.8.4 release

 -- Markus Wagner <markus.wagner@open-xchange.com>  Thu, 04 May 2017 14:00:01 +0000

open-xchange-appsuite (7.8.4-1) stable; urgency=medium

  * First preview of 7.8.4 release

 -- Markus Wagner <markus.wagner@open-xchange.com>  Mon, 03 Apr 2017 15:45:46 +0000

open-xchange-appsuite (7.8.4-0) unstable; urgency=medium

  * prepare for 7.8.4 release

 -- Markus Wagner <markus.wagner@open-xchange.com>  Fri, 02 Dec 2016 13:55:06 +0100

open-xchange-appsuite (7.8.3-5) stable; urgency=medium

  * Second release candidate for 7.8.3 release

 -- Markus Wagner <markus.wagner@open-xchange.com>  Tue, 29 Nov 2016 11:33:30 +0000

open-xchange-appsuite (7.8.3-4) stable; urgency=medium

  * First release candidate for 7.8.3 release

 -- Markus Wagner <markus.wagner@open-xchange.com>  Thu, 24 Nov 2016 16:45:00 +0000

open-xchange-appsuite (7.8.3-3) stable; urgency=medium

  * Third preview for 7.8.3 release

 -- Markus Wagner <markus.wagner@open-xchange.com>  Tue, 15 Nov 2016 16:02:31 +0000

open-xchange-appsuite (7.8.3-2) stable; urgency=medium

  * Second preview for 7.8.3 release

 -- Markus Wagner <markus.wagner@open-xchange.com>  Sat, 29 Oct 2016 08:35:11 +0000

open-xchange-appsuite (7.8.3-1) stable; urgency=medium

  * First preview of 7.8.3 release

 -- Markus Wagner <markus.wagner@open-xchange.com>  Fri, 14 Oct 2016 14:16:13 +0000

open-xchange-appsuite (7.8.3-0) unstable; urgency=medium

  * prepare for 7.8.3 release

 -- Markus Wagner <markus.wagner@open-xchange.com>  Tue, 06 Sep 2016 14:41:29 +0200

open-xchange-appsuite (7.8.2-4) stable; urgency=medium

  * Second candidate for 7.8.2 release

 -- Markus Wagner <markus.wagner@open-xchange.com>  Tue, 12 Jul 2016 12:55:44 +0000

open-xchange-appsuite (7.8.2-3) stable; urgency=medium

  * First candidate for 7.8.2 release

 -- Markus Wagner <markus.wagner@open-xchange.com>  Wed, 06 Jul 2016 14:16:04 +0000

open-xchange-appsuite (7.8.2-2) stable; urgency=medium

  * Second preview for 7.8.2 release

 -- Markus Wagner <markus.wagner@open-xchange.com>  Wed, 29 Jun 2016 15:31:05 +0000

open-xchange-appsuite (7.8.2-1) stable; urgency=medium

  * First release candidate for 7.8.2

 -- Markus Wagner <markus.wagner@open-xchange.com>  Tue, 14 Jun 2016 20:37:23 +0000

open-xchange-appsuite (7.8.2-0) unstable; urgency=medium

  * prepare for 7.8.2 release

 -- Markus Wagner <markus.wagner@open-xchange.com>  Fri, 08 Apr 2016 13:12:58 +0200

open-xchange-appsuite (7.8.1-7) stable; urgency=medium

  * Second candidate for 7.8.1 release

 -- Markus Wagner <markus.wagner@open-xchange.com>  Wed, 30 Mar 2016 13:05:13 +0000

open-xchange-appsuite (7.8.1-6) stable; urgency=medium

  * First candidate for 7.8.1 release

 -- Markus Wagner <markus.wagner@open-xchange.com>  Fri, 25 Mar 2016 12:20:56 +0000

open-xchange-appsuite (7.8.1-5) stable; urgency=medium

  * Fifth preview of 7.8.1 release

 -- Markus Wagner <markus.wagner@open-xchange.com>  Tue, 15 Mar 2016 14:51:11 +0000

open-xchange-appsuite (7.8.1-4) stable; urgency=medium

  * Fourth preview of 7.8.1 release

 -- Markus Wagner <markus.wagner@open-xchange.com>  Fri, 04 Mar 2016 15:00:24 +0000

open-xchange-appsuite (7.8.1-3) stable; urgency=medium

  * Third candidate for 7.8.1 release

 -- Markus Wagner <markus.wagner@open-xchange.com>  Sat, 20 Feb 2016 16:21:08 +0000

open-xchange-appsuite (7.8.1-2) stable; urgency=medium

  * Second candidate for 7.8.1 release

 -- Markus Wagner <markus.wagner@open-xchange.com>  Tue, 02 Feb 2016 10:39:54 +0000

open-xchange-appsuite (7.8.1-1) stable; urgency=medium

  * First candidate for 7.8.1 release

 -- Markus Wagner <markus.wagner@open-xchange.com>  Tue, 26 Jan 2016 10:26:24 +0000

open-xchange-appsuite (7.8.1-0) unstable; urgency=medium

  * prepare for 7.8.1

 -- Markus Wagner <markus.wagner@open-xchange.com>  Thu, 08 Oct 2015 17:07:04 +0200

open-xchange-appsuite (7.8.0-9) stable; urgency=medium

  * Build for patch 2015-11-09 (2840)

 -- Markus Wagner <markus.wagner@open-xchange.com>  Fri, 06 Nov 2015 13:35:01 +0100

open-xchange-appsuite (7.8.0-8) stable; urgency=medium

  * Build for patch 2015-10-26 (2816)

 -- Markus Wagner <markus.wagner@open-xchange.com>  Tue, 20 Oct 2015 11:39:54 +0200

open-xchange-appsuite (7.8.0-7) stable; urgency=medium

  * Build for patch 2015-10-26 (2812)

 -- Markus Wagner <markus.wagner@open-xchange.com>  Mon, 19 Oct 2015 13:29:48 +0200

open-xchange-appsuite (7.8.0-6) stable; urgency=medium

  * Sixth candidate for 7.8.0 release

 -- Markus Wagner <markus.wagner@open-xchange.com>  Tue, 06 Oct 2015 09:29:34 +0200

open-xchange-appsuite (7.8.0-5) stable; urgency=medium

  * Fith candidate for 7.8.0 release

 -- Markus Wagner <markus.wagner@open-xchange.com>  Fri, 25 Sep 2015 16:45:46 +0200

open-xchange-appsuite (7.8.0-4) stable; urgency=medium

  * Fourth candidate for 7.8.0 release

 -- Markus Wagner <markus.wagner@open-xchange.com>  Fri, 18 Sep 2015 11:50:09 +0200

open-xchange-appsuite (7.8.0-3) stable; urgency=medium

  * Third candidate for 7.8.0 release

 -- Markus Wagner <markus.wagner@open-xchange.com>  Mon, 07 Sep 2015 17:41:15 +0200

open-xchange-appsuite (7.8.0-2) stable; urgency=medium

  * Second candidate for 7.8.0 release

 -- Markus Wagner <markus.wagner@open-xchange.com>  Fri, 21 Aug 2015 17:02:12 +0200

open-xchange-appsuite (7.8.0-1) stable; urgency=low

  * First candidate for 7.8.0 release

 -- Markus Wagner <markus.wagner@open-xchange.com>  Wed, 05 Aug 2015 12:46:46 +0200

open-xchange-appsuite (7.8.0-0) unstable; urgency=medium

  * prepare for 7.8.0 release

 -- Markus Wagner <markus.wagner@open-xchange.com>  Wed, 05 Nov 2014 16:20:51 +0100

open-xchange-appsuite (7.6.2-29) stable; urgency=medium

  * Build for patch 2015-11-16 (2862)

 -- Markus Wagner <markus.wagner@open-xchange.com>  Wed, 11 Nov 2015 20:15:10 +0100

open-xchange-appsuite (7.6.2-28) stable; urgency=medium

  * Build for patch 2015-11-09 (2841)

 -- Markus Wagner <markus.wagner@open-xchange.com>  Tue, 03 Nov 2015 15:36:07 +0100

open-xchange-appsuite (7.6.2-27) stable; urgency=medium

  * Build for patch 2015-11-11 (2844)

 -- Markus Wagner <markus.wagner@open-xchange.com>  Thu, 29 Oct 2015 13:49:19 +0100

open-xchange-appsuite (7.6.2-26) stable; urgency=medium

  * Build for patch  2015-10-12 (2784)

 -- Markus Wagner <markus.wagner@open-xchange.com>  Wed, 30 Sep 2015 17:46:37 +0200

open-xchange-appsuite (7.6.2-25) stable; urgency=medium

  * Build for patch 2015-09-28 (2767)

 -- Markus Wagner <markus.wagner@open-xchange.com>  Thu, 24 Sep 2015 12:40:27 +0200

open-xchange-appsuite (7.6.2-24) stable; urgency=medium

  * Build for patch 2015-09-14 (2732)

 -- Markus Wagner <markus.wagner@open-xchange.com>  Tue, 08 Sep 2015 14:41:54 +0200

open-xchange-appsuite (7.6.2-23) stable; urgency=medium

  * Build for patch 2015-08-24 (2674)

 -- Markus Wagner <markus.wagner@open-xchange.com>  Tue, 18 Aug 2015 17:32:10 +0200

open-xchange-appsuite (7.6.2-22) stable; urgency=low

  * Build for patch 2015-08-10

 -- Markus Wagner <markus.wagner@open-xchange.com>  Wed, 05 Aug 2015 09:42:05 +0200

open-xchange-appsuite (7.6.2-21) stable; urgency=low

  * Build for patch 2015-08-03 (2650)

 -- Markus Wagner <markus.wagner@open-xchange.com>  Tue, 04 Aug 2015 11:56:24 +0200

open-xchange-appsuite (7.6.2-20) stable; urgency=low

  * Build for patch 2015-07-20 (2614)

 -- Markus Wagner <markus.wagner@open-xchange.com>  Fri, 17 Jul 2015 09:16:16 +0200

open-xchange-appsuite (7.6.2-19) stable; urgency=low

  * Build for patch 2015-06-29 (2569)

 -- Markus Wagner <markus.wagner@open-xchange.com>  Tue, 30 Jun 2015 15:20:40 +0200

open-xchange-appsuite (7.6.2-18) stable; urgency=low

  * Build for patch 2015-06-08 (2540)

 -- Markus Wagner <markus.wagner@open-xchange.com>  Wed, 10 Jun 2015 16:28:09 +0200

open-xchange-appsuite (7.6.2-17) stable; urgency=low

  * Build for patch 2015-05-26 (2521)

 -- Markus Wagner <markus.wagner@open-xchange.com>  Tue, 19 May 2015 15:08:37 +0200

open-xchange-appsuite (7.6.2-16) stable; urgency=low

  * Build for patch 2015-05-04 (2496)

 -- Markus Wagner <markus.wagner@open-xchange.com>  Tue, 05 May 2015 15:27:00 +0200

open-xchange-appsuite (7.6.2-15) stable; urgency=low

  * Build for patch 2015-09-09 (2495)

 -- Markus Wagner <markus.wagner@open-xchange.com>  Fri, 24 Apr 2015 10:13:56 +0200

open-xchange-appsuite (7.6.2-14) stable; urgency=low

  * Build for patch 2015-04-17 (2491)

 -- Markus Wagner <markus.wagner@open-xchange.com>  Thu, 23 Apr 2015 11:54:54 +0200

open-xchange-appsuite (7.6.2-13) stable; urgency=low

  * Build for patch 2015-04-13 (2474)

 -- Markus Wagner <markus.wagner@open-xchange.com>  Tue, 14 Apr 2015 18:48:05 +0200

open-xchange-appsuite (7.6.2-12) stable; urgency=low

  * Twelfth candidate for 7.6.2 release

 -- Markus Wagner <markus.wagner@open-xchange.com>  Fri, 13 Mar 2015 16:24:06 +0100

open-xchange-appsuite (7.6.2-11) stable; urgency=low

  * Eleventh candidate for 7.6.2 release

 -- Markus Wagner <markus.wagner@open-xchange.com>  Fri, 06 Mar 2015 16:24:29 +0100

open-xchange-appsuite (7.6.2-10) stable; urgency=low

  * Tenth candidate for 7.6.2 release

 -- Markus Wagner <markus.wagner@open-xchange.com>  Wed, 04 Mar 2015 14:30:27 +0100

open-xchange-appsuite (7.6.2-9) stable; urgency=low

  * Nineth candidate for 7.6.2 release

 -- Markus Wagner <markus.wagner@open-xchange.com>  Tue, 03 Mar 2015 13:30:28 +0100

open-xchange-appsuite (7.6.2-8) stable; urgency=low

  * Eighth candidate for 7.6.2 release

 -- Markus Wagner <markus.wagner@open-xchange.com>  Tue, 24 Feb 2015 16:35:07 +0100

open-xchange-appsuite (7.6.2-7) stable; urgency=low

  * Seventh candidate for 7.6.2 release

 -- Markus Wagner <markus.wagner@open-xchange.com>  Wed, 11 Feb 2015 16:02:13 +0100

open-xchange-appsuite (7.6.2-6) stable; urgency=low

  * Sixth candidate for 7.6.2 release

 -- Markus Wagner <markus.wagner@open-xchange.com>  Fri, 30 Jan 2015 16:28:12 +0100

open-xchange-appsuite (7.6.2-5) stable; urgency=low

  * Fifth candidate for 7.6.2 release

 -- Markus Wagner <markus.wagner@open-xchange.com>  Tue, 27 Jan 2015 11:40:26 +0100

open-xchange-appsuite (7.6.2-4) stable; urgency=low

  * Fourth candidate for 7.6.2 release

 -- Markus Wagner <markus.wagner@open-xchange.com>  Fri, 12 Dec 2014 15:21:45 +0100

open-xchange-appsuite (7.6.2-3) stable; urgency=medium

  * Third candidate for 7.6.2 release

 -- Markus Wagner <markus.wagner@open-xchange.com>  Fri, 05 Dec 2014 15:20:12 +0100

open-xchange-appsuite (7.6.2-2) stable; urgency=low

  * Second candidate for 7.6.2 release

 -- Markus Wagner <markus.wagner@open-xchange.com>  Fri, 21 Nov 2014 11:47:01 +0100

open-xchange-appsuite (7.6.2-1) stable; urgency=medium

  * First candidate for 7.6.2 release

 -- Markus Wagner <markus.wagner@open-xchange.com>  Fri, 31 Oct 2014 13:51:49 +0100

open-xchange-appsuite (7.6.2-0) unstable; urgency=medium

  * prepare for 7.6.2 release

 -- Markus Wagner <markus.wagner@open-xchange.com>  Wed, 17 Sep 2014 12:42:40 +0200

open-xchange-appsuite (7.6.1-26) stable; urgency=low

  * Build for patch 2015-08-17 (2666)

 -- Markus Wagner <markus.wagner@open-xchange.com>  Thu, 06 Aug 2015 11:19:57 +0200

open-xchange-appsuite (7.6.1-25) stable; urgency=low

  * Build for patch 2015-07-20 (2637)

 -- Markus Wagner <markus.wagner@open-xchange.com>  Fri, 17 Jul 2015 09:45:34 +0200

open-xchange-appsuite (7.6.1-24) stable; urgency=low

  * Build for patch 2015-06-26 (2573)

 -- Markus Wagner <markus.wagner@open-xchange.com>  Wed, 24 Jun 2015 14:24:12 +0200

open-xchange-appsuite (7.6.1-23) stable; urgency=low

  * Build for patch 2015-06-08 (2539)

 -- Markus Wagner <markus.wagner@open-xchange.com>  Tue, 09 Jun 2015 13:44:06 +0200

open-xchange-appsuite (7.6.1-22) stable; urgency=low

  * Build for patch 2015-05-26 (2520)

 -- Markus Wagner <markus.wagner@open-xchange.com>  Fri, 15 May 2015 15:59:22 +0200

open-xchange-appsuite (7.6.1-21) stable; urgency=low

  * Build for patch 2015-04-13 (2473)

 -- Markus Wagner <markus.wagner@open-xchange.com>  Tue, 14 Apr 2015 17:26:55 +0000

open-xchange-appsuite (7.6.1-20) stable; urgency=low

  * Build for patch 2015-03-29 (2475)

 -- Markus Wagner <markus.wagner@open-xchange.com>  Fri, 27 Mar 2015 15:22:02 +0000

open-xchange-appsuite (7.6.1-19) stable; urgency=low

  * Build for patch 2015-03-30 (2459)

 -- Markus Wagner <markus.wagner@open-xchange.com>  Wed, 25 Mar 2015 07:30:57 +0000

open-xchange-appsuite (7.6.1-18) stable; urgency=low

  * Build for patch 2015-03-30 (2446)

 -- Markus Wagner <markus.wagner@open-xchange.com>  Mon, 23 Mar 2015 15:29:49 +0000

open-xchange-appsuite (7.6.1-17) stable; urgency=low

  * Build for patch 2015-03-16

 -- Markus Wagner <markus.wagner@open-xchange.com>  Fri, 13 Mar 2015 12:30:53 +0100

open-xchange-appsuite (7.6.1-16) stable; urgency=low

  * Build for patch 2015-02-23

 -- Markus Wagner <markus.wagner@open-xchange.com>  Thu, 12 Feb 2015 14:29:39 +0100

open-xchange-appsuite (7.6.1-15) stable; urgency=low

  * Build for patch 2015-02-11

 -- Markus Wagner <markus.wagner@open-xchange.com>  Tue, 10 Feb 2015 10:21:10 +0100

open-xchange-appsuite (7.6.1-14) stable; urgency=low

  * Build for patch 2015-02-09

 -- Markus Wagner <markus.wagner@open-xchange.com>  Tue, 03 Feb 2015 17:01:20 +0100

open-xchange-appsuite (7.6.1-13) stable; urgency=low

  * Build for patch 2014-10-27

 -- Markus Wagner <markus.wagner@open-xchange.com>  Wed, 21 Jan 2015 14:38:39 +0100

open-xchange-appsuite (7.6.1-12) stable; urgency=low

  * Build for patch 2015-01-26

 -- Markus Wagner <markus.wagner@open-xchange.com>  Wed, 21 Jan 2015 11:02:45 +0100

open-xchange-appsuite (7.6.1-11) stable; urgency=low

  * Build for patch 2015-01-12

 -- Markus Wagner <markus.wagner@open-xchange.com>  Wed, 07 Jan 2015 16:22:02 +0100

open-xchange-appsuite (7.6.1-10) stable; urgency=low

  * Build for patch 2014-12-22

 -- Markus Wagner <markus.wagner@open-xchange.com>  Tue, 16 Dec 2014 16:52:04 +0100

open-xchange-appsuite (7.6.1-9) stable; urgency=low

  * Build for patch 2014-12-15

 -- Markus Wagner <markus.wagner@open-xchange.com>  Wed, 10 Dec 2014 12:57:51 +0100

open-xchange-appsuite (7.6.1-8) stable; urgency=low

  * Build for patch 2014-12-01

 -- Markus Wagner <markus.wagner@open-xchange.com>  Tue, 25 Nov 2014 13:26:21 +0100

open-xchange-appsuite (7.6.1-7) stable; urgency=medium

  * Build for patch 2014-11-17

 -- Markus Wagner <markus.wagner@open-xchange.com>  Thu, 13 Nov 2014 14:38:49 +0000

open-xchange-appsuite (7.6.1-6) stable; urgency=low

  * Build for patch 2014-10-30

 -- Markus Wagner <markus.wagner@open-xchange.com>  Mon, 27 Oct 2014 10:01:36 +0100

open-xchange-appsuite (7.6.1-5) stable; urgency=low

  * Fifth candidate for 7.6.1 release

 -- Markus Wagner <markus.wagner@open-xchange.com>  Tue, 14 Oct 2014 13:36:33 +0200

open-xchange-appsuite (7.6.1-4) stable; urgency=low

  * Fourth candidate for 7.6.1 release

 -- Markus Wagner <markus.wagner@open-xchange.com>  Fri, 10 Oct 2014 15:20:03 +0200

open-xchange-appsuite (7.6.1-3) stable; urgency=low

  * Third candidate for 7.6.1 release

 -- Markus Wagner <markus.wagner@open-xchange.com>  Thu, 02 Oct 2014 16:14:36 +0200

open-xchange-appsuite (7.6.1-2) stable; urgency=low

  * Second candidate for 7.6.1 release

 -- Markus Wagner <markus.wagner@open-xchange.com>  Tue, 16 Sep 2014 16:31:58 +0200

open-xchange-appsuite (7.6.1-1) stable; urgency=low

  * First release candidate for 7.6.1

 -- Markus Wagner <markus.wagner@open-xchange.com>  Fri, 05 Sep 2014 14:55:23 +0200

open-xchange-appsuite (7.6.1-0) unstable; urgency=medium

  * prepare for 7.6.1

 -- Markus Wagner <markus.wagner@open-xchange.com>  Fri, 05 Sep 2014 11:48:03 +0200

open-xchange-appsuite (7.6.0-17) stable; urgency=low

  * Build for patch 2014-11-03

 -- Markus Wagner <markus.wagner@open-xchange.com>  Tue, 28 Oct 2014 15:08:16 +0100

open-xchange-appsuite (7.6.0-16) stable; urgency=medium

  * Build for patch 2014-10-22

 -- Markus Wagner <markus.wagner@open-xchange.com>  Wed, 22 Oct 2014 11:25:44 +0000

open-xchange-appsuite (7.6.0-15) stable; urgency=low

  * Build for patch 2014-10-20

 -- Markus Wagner <markus.wagner@open-xchange.com>  Mon, 13 Oct 2014 15:55:06 +0200

open-xchange-appsuite (7.6.0-14) stable; urgency=medium

  * Build for patch 2014-10-06

 -- Markus Wagner <markus.wagner@open-xchange.com>  Tue, 30 Sep 2014 11:23:11 +0000

open-xchange-appsuite (7.6.0-13) stable; urgency=medium

  * Build for patch 2014-10-02

 -- Markus Wagner <markus.wagner@open-xchange.com>  Tue, 23 Sep 2014 08:55:27 +0000

open-xchange-appsuite (7.6.0-12) stable; urgency=low

  * Build for patch 2014-09-15

 -- Markus Wagner <markus.wagner@open-xchange.com>  Thu, 11 Sep 2014 12:18:38 +0200

open-xchange-appsuite (7.6.0-11) stable; urgency=low

  * Build for patch 2014-08-25

 -- Markus Wagner <markus.wagner@open-xchange.com>  Wed, 20 Aug 2014 08:56:48 +0200

open-xchange-appsuite (7.6.0-10) stable; urgency=low

  * Build for patch 2014-08-11

 -- Markus Wagner <markus.wagner@open-xchange.com>  Mon, 11 Aug 2014 17:57:28 +0200

open-xchange-appsuite (7.6.0-9) stable; urgency=low

  * Build for patch 2014-07-30

 -- Markus Wagner <markus.wagner@open-xchange.com>  Wed, 23 Jul 2014 16:19:09 +0200

open-xchange-appsuite (7.6.0-8) stable; urgency=low

  * Build for patch 2014-07-21

 -- Markus Wagner <markus.wagner@open-xchange.com>  Mon, 21 Jul 2014 08:33:09 +0200

open-xchange-appsuite (7.6.0-7) stable; urgency=low

  * Seventh candidate for 7.6.0 release

 -- Markus Wagner <markus.wagner@open-xchange.com>  Wed, 25 Jun 2014 09:56:37 +0200

open-xchange-appsuite (7.6.0-6) stable; urgency=low

  * Sixth candidate for 7.6.0 release

 -- Markus Wagner <markus.wagner@open-xchange.com>  Fri, 20 Jun 2014 12:56:04 +0200

open-xchange-appsuite (7.6.0-5) stable; urgency=low

  * Fifth candidate for 7.6.0 release

 -- Markus Wagner <markus.wagner@open-xchange.com>  Fri, 13 Jun 2014 14:05:16 +0200

open-xchange-appsuite (7.6.0-4) stable; urgency=low

  * Fourth candidate for 7.6.0 release

 -- Markus Wagner <markus.wagner@open-xchange.com>  Fri, 30 May 2014 14:16:14 +0200

open-xchange-appsuite (7.6.0-3) stable; urgency=low

  * Third candidate for 7.6.0 release

 -- Markus Wagner <markus.wagner@open-xchange.com>  Fri, 16 May 2014 13:51:17 +0200

open-xchange-appsuite (7.6.0-2) stable; urgency=low

  * Second release candidate for 7.6.0

 -- Markus Wagner <markus.wagner@open-xchange.com>  Mon, 05 May 2014 12:34:54 +0200

open-xchange-appsuite (7.6.0-1) stable; urgency=low

  * First release candidate for 7.6.0

 -- Markus Wagner <markus.wagner@open-xchange.com>  Tue, 22 Apr 2014 18:05:54 +0200

open-xchange-appsuite (7.6.0-0) unstable; urgency=low

  * prepare for 7.6.0

 -- Markus Wagner <markus.wagner@open-xchange.com>  Wed, 12 Feb 2014 11:46:45 +0100

open-xchange-appsuite (7.4.2-29) stable; urgency=low

  * Build for patch 2014-12-15

 -- Markus Wagner <markus.wagner@open-xchange.com>  Mon, 08 Dec 2014 17:10:25 +0100

open-xchange-appsuite (7.4.2-27) stable; urgency=low

  * Build for patch 2014-10-06

 -- Markus Wagner <markus.wagner@open-xchange.com>  Thu, 25 Sep 2014 14:14:46 +0200

open-xchange-appsuite (7.4.2-25) stable; urgency=low

  * Build for patch 2014-08-25

 -- Markus Wagner <markus.wagner@open-xchange.com>  Mon, 18 Aug 2014 09:46:57 +0200

open-xchange-appsuite (7.4.2-24) stable; urgency=low

  * Build for patch 2014-08-11

 -- Markus Wagner <markus.wagner@open-xchange.com>  Thu, 07 Aug 2014 13:32:54 +0200

open-xchange-appsuite (7.4.2-23) stable; urgency=low

  * Build for patch 2014-07-28

 -- Markus Wagner <markus.wagner@open-xchange.com>  Mon, 21 Jul 2014 10:12:43 +0200

open-xchange-appsuite (7.4.2-22) stable; urgency=low

  * Build for patch 2014-07-14

 -- Markus Wagner <markus.wagner@open-xchange.com>  Wed, 09 Jul 2014 14:18:11 +0200

open-xchange-appsuite (7.4.2-21) stable; urgency=low

  * Build for patch 2014-06-30

 -- Markus Wagner <markus.wagner@open-xchange.com>  Thu, 26 Jun 2014 08:55:50 +0200

open-xchange-appsuite (7.4.2-20) stable; urgency=low

  * Build for patch 2014-06-16

 -- Markus Wagner <markus.wagner@open-xchange.com>  Tue, 10 Jun 2014 13:08:17 +0200

open-xchange-appsuite (7.4.2-19) stable; urgency=low

  * Build for patch 2014-05-26

 -- Markus Wagner <markus.wagner@open-xchange.com>  Thu, 22 May 2014 11:03:40 +0200

open-xchange-appsuite (7.4.2-18) stable; urgency=low

  * Build for patch 2014-05-05

 -- Markus Wagner <markus.wagner@open-xchange.com>  Mon, 05 May 2014 11:00:08 +0200

open-xchange-appsuite (7.4.2-17) stable; urgency=low

  * Build for patch 2014-04-22

 -- Markus Wagner <markus.wagner@open-xchange.com>  Tue, 15 Apr 2014 09:42:04 +0200

open-xchange-appsuite (7.4.2-16) stable; urgency=low

  * Build for patch 2014-04-08

 -- Markus Wagner <markus.wagner@open-xchange.com>  Wed, 09 Apr 2014 09:31:36 +0200

open-xchange-appsuite (7.4.2-15) stable; urgency=low

  * Build for patch 2014-04-07

 -- Markus Wagner <markus.wagner@open-xchange.com>  Thu, 03 Apr 2014 15:30:51 +0200

open-xchange-appsuite (7.4.2-14) stable; urgency=low

  * Build for patch 2014-03-31

 -- Markus Wagner <markus.wagner@open-xchange.com>  Mon, 31 Mar 2014 10:45:34 +0200

open-xchange-appsuite (7.4.2-13) stable; urgency=low

  * Build for patch 2014-03-24

 -- Markus Wagner <markus.wagner@open-xchange.com>  Wed, 19 Mar 2014 10:32:23 +0100

open-xchange-appsuite (7.4.2-12) stable; urgency=low

  * Build for patch 2014-03-14

 -- Markus Wagner <markus.wagner@open-xchange.com>  Fri, 14 Mar 2014 14:38:53 +0100

open-xchange-appsuite (7.4.2-11) stable; urgency=low

  * Build for patch 2013-03-04

 -- Markus Wagner <markus.wagner@open-xchange.com>  Tue, 04 Mar 2014 17:09:35 +0100

open-xchange-appsuite (7.4.2-10) stable; urgency=low

  * Build for patch 2013-03-05

 -- Markus Wagner <markus.wagner@open-xchange.com>  Thu, 27 Feb 2014 15:50:06 +0100

open-xchange-appsuite (7.4.2-9) stable; urgency=low

  * Build for patch 2014-02-24

 -- Markus Wagner <markus.wagner@open-xchange.com>  Tue, 25 Feb 2014 16:46:21 +0100

open-xchange-appsuite (7.4.2-8) stable; urgency=low

  * Build for patch 2014-02-26

 -- Markus Wagner <markus.wagner@open-xchange.com>  Tue, 25 Feb 2014 14:44:07 +0100

open-xchange-appsuite (7.4.2-7) stable; urgency=low

  * Build for patch 2014-02-20

 -- Markus Wagner <markus.wagner@open-xchange.com>  Thu, 20 Feb 2014 11:37:14 +0100

open-xchange-appsuite (7.4.2-6) stable; urgency=low

  * Sixth candidate for 7.4.2 release

 -- Markus Wagner <markus.wagner@open-xchange.com>  Tue, 11 Feb 2014 12:58:17 +0100

open-xchange-appsuite (7.4.2-5) stable; urgency=low

  * Fifth candidate for 7.4.2 release

 -- Markus Wagner <markus.wagner@open-xchange.com>  Thu, 06 Feb 2014 14:58:25 +0100

open-xchange-appsuite (7.4.2-4) stable; urgency=low

  * Fourth candidate for 7.4.2 release

 -- Markus Wagner <markus.wagner@open-xchange.com>  Tue, 04 Feb 2014 17:09:46 +0100

open-xchange-appsuite (7.4.2-3) stable; urgency=low

  * Third candidate for 7.4.2 release

 -- Markus Wagner <markus.wagner@open-xchange.com>  Thu, 23 Jan 2014 16:31:28 +0100

open-xchange-appsuite (7.4.2-2) stable; urgency=low

  * Second candidate for 7.4.2 release

 -- Markus Wagner <markus.wagner@open-xchange.com>  Fri, 10 Jan 2014 16:31:43 +0100

open-xchange-appsuite (7.4.2-1) stable; urgency=low

  * First candidate for 7.4.2 release

 -- Markus Wagner <markus.wagner@open-xchange.com>  Mon, 23 Dec 2013 13:15:53 +0100

open-xchange-appsuite (7.4.2-0) unstable; urgency=low

  * prepare for 7.4.2

 -- Markus Wagner <markus.wagner@open-xchange.com>  Thu, 19 Dec 2013 09:08:03 +0100

open-xchange-appsuite (7.4.1-11) stable; urgency=low

  * Build for patch 2014-03-24

 -- Markus Wagner <markus.wagner@open-xchange.com>  Fri, 21 Mar 2014 14:32:42 +0100

open-xchange-appsuite (7.4.1-10) stable; urgency=low

  * Build for patch 2014-02-26

 -- Markus Wagner <markus.wagner@open-xchange.com>  Tue, 25 Feb 2014 12:49:22 +0100

open-xchange-appsuite (7.4.1-9) stable; urgency=low

  * Build for patch 2014-01-30

 -- Markus Wagner <markus.wagner@open-xchange.com>  Tue, 28 Jan 2014 17:37:16 +0100

open-xchange-appsuite (7.4.1-8) stable; urgency=low

  * Build for patch 2013-12-09

 -- Markus Wagner <markus.wagner@open-xchange.com>  Thu, 02 Jan 2014 16:16:10 +0100

open-xchange-appsuite (7.4.1-7) stable; urgency=low

  * Build for patch 2013-12-23

 -- Markus Wagner <markus.wagner@open-xchange.com>  Thu, 19 Dec 2013 10:08:14 +0100

open-xchange-appsuite (7.4.1-6) stable; urgency=low

  * Build for patch 2013-12-09

 -- Markus Wagner <markus.wagner@open-xchange.com>  Thu, 05 Dec 2013 13:44:27 +0100

open-xchange-appsuite (7.4.1-5) stable; urgency=low

  * Fifth candidate for 7.4.1 release

 -- Markus Wagner <markus.wagner@open-xchange.com>  Wed, 20 Nov 2013 12:12:44 +0100

open-xchange-appsuite (7.4.1-4) stable; urgency=low

  * Fourth candidate for 7.4.1 release

 -- Markus Wagner <markus.wagner@open-xchange.com>  Mon, 18 Nov 2013 10:20:29 +0100

open-xchange-appsuite (7.4.1-3) stable; urgency=low

  * Third candidate for 7.4.1 release

 -- Markus Wagner <markus.wagner@open-xchange.com>  Thu, 07 Nov 2013 10:17:58 +0100

open-xchange-appsuite (7.4.1-2) stable; urgency=low

  * Second candidate for 7.4.1 release

 -- Markus Wagner <markus.wagner@open-xchange.com>  Wed, 23 Oct 2013 10:11:10 +0200

open-xchange-appsuite (7.4.1-1) stable; urgency=low

  * First sprint increment for 7.4.1 release

 -- Markus Wagner <markus.wagner@open-xchange.com>  Thu, 10 Oct 2013 17:57:24 +0200

open-xchange-appsuite (7.4.1-0) unstable; urgency=low

  * prepare for 7.4.1 release

 -- Markus Wagner <markus.wagner@open-xchange.com>  Fri, 20 Sep 2013 16:29:32 +0200

open-xchange-appsuite (7.4.0-19) stable; urgency=low

  * Build for patch 2013-03-05

 -- Markus Wagner <markus.wagner@open-xchange.com>  Tue, 04 Mar 2014 14:56:12 +0100

open-xchange-appsuite (7.4.0-18) stable; urgency=low

  * Build for patch 2013-03-05

 -- Markus Wagner <markus.wagner@open-xchange.com>  Thu, 27 Feb 2014 15:50:06 +0100

open-xchange-appsuite (7.4.0-17) stable; urgency=low

  * Build for patch 2014-02-07

 -- Markus Wagner <markus.wagner@open-xchange.com>  Fri, 07 Feb 2014 09:17:10 +0100

open-xchange-appsuite (7.4.0-16) stable; urgency=low

  * Build for patch 2013-11-13

 -- Markus Wagner <markus.wagner@open-xchange.com>  Tue, 12 Nov 2013 13:42:30 +0100

open-xchange-appsuite (7.4.0-15) stable; urgency=low

  * Build for patch 2013-11-08

 -- Markus Wagner <markus.wagner@open-xchange.com>  Mon, 11 Nov 2013 11:56:08 +0100

open-xchange-appsuite (7.4.0-14) stable; urgency=low

  * Build for patch 2013-10-28

 -- Markus Wagner <markus.wagner@open-xchange.com>  Wed, 30 Oct 2013 16:56:18 +0100

open-xchange-appsuite (7.4.0-13) stable; urgency=low

  * Build for patch 2013-10-28

 -- Markus Wagner <markus.wagner@open-xchange.com>  Wed, 23 Oct 2013 15:04:38 +0200

open-xchange-appsuite (7.4.0-12) stable; urgency=low

  * Build for patch 2013-10-09

 -- Markus Wagner <markus.wagner@open-xchange.com>  Wed, 09 Oct 2013 16:39:09 +0200

open-xchange-appsuite (7.4.0-11) stable; urgency=low

  * Eleventh candidate for 7.4.0 release

 -- Markus Wagner <markus.wagner@open-xchange.com>  Wed, 25 Sep 2013 11:14:23 +0200

open-xchange-appsuite (7.4.0-10) stable; urgency=low

  * Tenth candidate for 7.4.0 release

 -- Markus Wagner <markus.wagner@open-xchange.com>  Fri, 20 Sep 2013 10:36:26 +0200

open-xchange-appsuite (7.4.0-9) stable; urgency=low

  * Ninth candidate for 7.4.0 release

 -- Markus Wagner <markus.wagner@open-xchange.com>  Fri, 13 Sep 2013 15:48:07 +0200

open-xchange-appsuite (7.4.0-8) stable; urgency=low

  * Eighth candidate for 7.4.0 release

 -- Markus Wagner <markus.wagner@open-xchange.com>  Mon, 02 Sep 2013 10:44:51 +0200

open-xchange-appsuite (7.4.0-7) stable; urgency=low

  * Seventh candidate for 7.4.0 release

 -- Markus Wagner <markus.wagner@open-xchange.com>  Tue, 27 Aug 2013 14:06:30 +0200

open-xchange-appsuite (7.4.0-6) stable; urgency=low

  * Sixth candidate for 7.4.0 release

 -- Markus Wagner <markus.wagner@open-xchange.com>  Fri, 23 Aug 2013 13:10:30 +0200

open-xchange-appsuite (7.4.0-5) stable; urgency=low

  * Fifth candidate for 7.4.0 release

 -- Markus Wagner <markus.wagner@open-xchange.com>  Mon, 19 Aug 2013 12:38:26 +0200

open-xchange-appsuite (7.4.0-4) stable; urgency=low

  * Fourth candidate for 7.4.0 release

 -- Markus Wagner <markus.wagner@open-xchange.com>  Tue, 13 Aug 2013 10:12:55 +0200

open-xchange-appsuite (7.4.0-3) stable; urgency=low

  * Third release candidate for 7.4.0

 -- Markus Wagner <markus.wagner@open-xchange.com>  Tue, 06 Aug 2013 12:25:50 +0200

open-xchange-appsuite (7.4.0-2) stable; urgency=low

  * Second release candidate for 7.4.0

 -- Markus Wagner <markus.wagner@open-xchange.com>  Fri, 02 Aug 2013 14:17:30 +0200

open-xchange-appsuite (7.4.0-1) stable; urgency=low

  * First release candidate for 7.4.0

 -- Markus Wagner <markus.wagner@open-xchange.com>  Wed, 17 Jul 2013 10:44:17 +0200

open-xchange-appsuite (7.4.0-0) unstable; urgency=low

  * prepare for 7.4.0

 -- Markus Wagner <markus.wagner@open-xchange.com>  Tue, 16 Jul 2013 14:54:25 +0200

open-xchange-appsuite (7.2.2-20) stable; urgency=low

  * Build for patch 2014-03-24

 -- Markus Wagner <markus.wagner@open-xchange.com>  Fri, 21 Mar 2014 14:39:41 +0100

open-xchange-appsuite (7.2.2-19) stable; urgency=low

  * Build for patch 2014-01-22

 -- Markus Wagner <markus.wagner@open-xchange.com>  Fri, 24 Jan 2014 14:33:16 +0100

open-xchange-appsuite (7.2.2-18) stable; urgency=low

  * Build for patch 2013-11-29

 -- Markus Wagner <markus.wagner@open-xchange.com>  Tue, 10 Dec 2013 08:32:40 +0100

open-xchange-appsuite (7.2.2-17) stable; urgency=low

  * Build for patch 2013-10-03

 -- Markus Wagner <markus.wagner@open-xchange.com>  Wed, 02 Oct 2013 17:06:23 +0200

open-xchange-appsuite (7.2.2-16) stable; urgency=low

  * Build for patch 2013-09-26

 -- Markus Wagner <markus.wagner@open-xchange.com>  Tue, 17 Sep 2013 12:00:15 +0200

open-xchange-appsuite (7.2.2-15) stable; urgency=low

  * Build for patch 2013-09-12

 -- Markus Wagner <markus.wagner@open-xchange.com>  Wed, 11 Sep 2013 15:21:56 +0200

open-xchange-appsuite (7.2.2-14) stable; urgency=low

  * Build for patch 2013-09-26

 -- Markus Wagner <markus.wagner@open-xchange.com>  Mon, 02 Sep 2013 13:51:05 +0200

open-xchange-appsuite (7.2.2-13) stable; urgency=low

  * Build for patch 2013-08-26

 -- Markus Wagner <markus.wagner@open-xchange.com>  Mon, 26 Aug 2013 16:28:15 +0200

open-xchange-appsuite (7.2.2-12) stable; urgency=low

  * Build for patch 2013-08-19

 -- Markus Wagner <markus.wagner@open-xchange.com>  Tue, 20 Aug 2013 11:24:10 +0200

open-xchange-appsuite (7.2.2-11) stable; urgency=low

  * Build for patch 2013-08-09

 -- Markus Wagner <markus.wagner@open-xchange.com>  Mon, 05 Aug 2013 11:02:03 +0200

open-xchange-appsuite (7.2.2-10) stable; urgency=low

  * Build for patch 2013-07-22

 -- Markus Wagner <markus.wagner@open-xchange.com>  Mon, 22 Jul 2013 09:50:53 +0200

open-xchange-appsuite (7.2.2-9) stable; urgency=low

  * Build for patch 2013-07-25

 -- Markus Wagner <markus.wagner@open-xchange.com>  Mon, 15 Jul 2013 15:44:24 +0200

open-xchange-appsuite (7.2.2-8) stable; urgency=low

  * Build for patch 2013-07-09

 -- Markus Wagner <markus.wagner@open-xchange.com>  Thu, 11 Jul 2013 11:26:44 +0200

open-xchange-appsuite (7.2.2-7) stable; urgency=low

  * Third candidate for 7.2.2 release

 -- Markus Wagner <markus.wagner@open-xchange.com>  Tue, 02 Jul 2013 13:51:37 +0200

open-xchange-appsuite (7.2.2-6) stable; urgency=low

  * Second candidate for 7.2.2 release

 -- Markus Wagner <markus.wagner@open-xchange.com>  Fri, 28 Jun 2013 16:17:19 +0200

open-xchange-appsuite (7.2.2-5) stable; urgency=low

  * Release candidate for 7.2.2 release

 -- Markus Wagner <markus.wagner@open-xchange.com>  Wed, 26 Jun 2013 19:18:51 +0200

open-xchange-appsuite (7.2.2-4) stable; urgency=low

  * Second feature freeze for 7.2.2 release

 -- Markus Wagner <markus.wagner@open-xchange.com>  Fri, 21 Jun 2013 16:36:47 +0200

open-xchange-appsuite (7.2.2-3) stable; urgency=low

  * Sprint increment for 7.2.2 release

 -- Markus Wagner <markus.wagner@open-xchange.com>  Mon, 03 Jun 2013 13:30:35 +0200

open-xchange-appsuite (7.2.2-2) unstable; urgency=low

  * First sprint increment for 7.2.2 release

 -- Markus Wagner <markus.wagner@open-xchange.com>  Mon, 03 Jun 2013 13:30:35 +0200

open-xchange-appsuite (7.2.2-1) unstable; urgency=low

  * First candidate for 7.2.2 release

 -- Markus Wagner <markus.wagner@open-xchange.com>  Wed, 29 May 2013 17:38:49 +0200

open-xchange-appsuite (7.2.2-0) unstable; urgency=low

  * prepare for 7.2.0

 -- Markus Wagner <markus.wagner@open-xchange.com>  Fri, 15 Mar 2013 13:52:15 +0100

open-xchange-appsuite (7.2.1-6) stable; urgency=low

  * Build for patch 2013-06-20

 -- Markus Wagner <markus.wagner@open-xchange.com>  Thu, 20 Jun 2013 15:51:09 +0200

open-xchange-appsuite (7.2.1-5) stable; urgency=low

  * Build for patch 2013-06-17

 -- Markus Wagner <markus.wagner@open-xchange.com>  Tue, 18 Jun 2013 09:35:46 +0200

open-xchange-appsuite (7.2.1-4) stable; urgency=low

  * Build for patch 2013-06-14

 -- Markus Wagner <markus.wagner@open-xchange.com>  Wed, 12 Jun 2013 18:15:45 +0200

open-xchange-appsuite (7.2.1-3) unstable; urgency=low

  * Third candidate for 7.2.1 release

 -- Markus Wagner <markus.wagner@open-xchange.com>  Wed, 22 May 2013 16:07:43 +0200

open-xchange-appsuite (7.2.1-2) unstable; urgency=low

  * Second candidate for 7.2.1 release

 -- Markus Wagner <markus.wagner@open-xchange.com>  Wed, 15 May 2013 17:49:12 +0200

open-xchange-appsuite (7.2.1-1) unstable; urgency=low

  * First candidate for 7.2.1 release

 -- Markus Wagner <markus.wagner@open-xchange.com>  Mon, 22 Apr 2013 15:18:20 +0200

open-xchange-appsuite (7.2.1-0) unstable; urgency=low

  * prepare for 7.2.1

 -- Markus Wagner <markus.wagner@open-xchange.com>  Mon, 15 Apr 2013 11:18:33 +0200

open-xchange-appsuite (7.2.0-6) unstable; urgency=low

  * Build for patch 2013-05-10

 -- Markus Wagner <markus.wagner@open-xchange.com>  Wed, 15 May 2013 09:33:11 +0200

open-xchange-appsuite (7.2.0-5) unstable; urgency=low

  * Build for patch 2013-04-23

 -- Markus Wagner <markus.wagner@open-xchange.com>  Thu, 02 May 2013 09:09:28 +0200

open-xchange-appsuite (7.2.0-4) unstable; urgency=low

  * Fourth candidate for 7.2.0 release

 -- Markus Wagner <markus.wagner@open-xchange.com>  Wed, 10 Apr 2013 17:49:28 +0200

open-xchange-appsuite (7.2.0-3) unstable; urgency=low

  * Third candidate for 7.2.0 release

 -- Markus Wagner <markus.wagner@open-xchange.com>  Mon, 08 Apr 2013 17:21:25 +0200

open-xchange-appsuite (7.2.0-2) unstable; urgency=low

  * Second candidate for 7.2.0 release

 -- Markus Wagner <markus.wagner@open-xchange.com>  Tue, 02 Apr 2013 16:21:13 +0200

open-xchange-appsuite (7.2.0-1) unstable; urgency=low

  * First release candidate for 7.2.0

 -- Markus Wagner <markus.wagner@open-xchange.com>  Tue, 26 Mar 2013 13:01:19 +0100

open-xchange-appsuite (7.2.0-0) unstable; urgency=low

  * prepare for 7.2.0

 -- Markus Wagner <markus.wagner@open-xchange.com>  Thu, 15 Mar 2013 13:52:15 +0100

open-xchange-appsuite (7.0.1-6) stable; urgency=low

  * Build for patch 2013-09-12

 -- Viktor Pracht <viktor.pracht@open-xchange.com>  Wed, 11 Sep 2013 15:35:30 +0200

open-xchange-appsuite (7.0.1-5) unstable; urgency=low

  * Build for patch 2013-03-01

 -- Viktor Pracht <viktor.pracht@open-xchange.com>  Thu, 28 Feb 2013 17:42:15 +0100

open-xchange-appsuite (7.0.1-4) unstable; urgency=low

  * Fourth release candidate for 7.0.1

 -- Viktor Pracht <viktor.pracht@open-xchange.com>  Tue, 19 Feb 2013 16:41:58 +0100

open-xchange-appsuite (7.0.1-3) unstable; urgency=low

  * Third release candidate for 7.0.1

 -- Viktor Pracht <viktor.pracht@open-xchange.com>  Tue, 19 Feb 2013 09:22:25 +0100

open-xchange-appsuite (7.0.1-2) unstable; urgency=low

  * Second release candiate for 7.0.1

 -- Viktor Pracht <viktor.pracht@open-xchange.com>  Thu, 14 Feb 2013 14:28:34 +0100

open-xchange-appsuite (7.0.1-1) unstable; urgency=low

  * First release candidate for 7.0.1

 -- Viktor Pracht <viktor.pracht@open-xchange.com>  Fri, 01 Feb 2013 15:28:23 +0100

open-xchange-appsuite (7.0.1-0) unstable; urgency=low

  * prepare for 7.0.1

 -- Viktor Pracht <viktor.pracht@open-xchange.com>  Fri, 01 Feb 2013 15:01:46 +0100

open-xchange-appsuite (7.0.0-12) unstable; urgency=low

  * Third release candidate for 7.0.0

 -- Viktor Pracht <viktor.pracht@open-xchange.com>  Tue, 18 Dec 2012 14:53:51 +0100

open-xchange-appsuite (7.0.0-11) unstable; urgency=low

  * Second release candidate for 7.0.0

 -- Viktor Pracht <viktor.pracht@open-xchange.com>  Mon, 17 Dec 2012 18:55:33 +0100

open-xchange-appsuite (7.0.0-10) unstable; urgency=low

  * Pre release candidate for 7.0.0

 -- Viktor Pracht <viktor.pracht@open-xchange.com>  Thu, 13 Dec 2012 18:47:20 +0100

open-xchange-appsuite (7.0.0-9) unstable; urgency=low

  * First release candidate for 7.0.0

 -- Viktor Pracht <viktor.pracht@open-xchange.com>  Tue, 11 Dec 2012 11:44:25 +0100

open-xchange-appsuite (7.0.0-8) unstable; urgency=low

  * First release candidate for EDP drop #6

 -- Viktor Pracht <viktor.pracht@open-xchange.com>  Tue, 13 Nov 2012 15:02:51 +0100

open-xchange-appsuite (7.0.0-7) unstable; urgency=low

  * Third release candidate for EDP drop #5

 -- Viktor Pracht <viktor.pracht@open-xchange.com>  Mon, 22 Oct 2012 15:48:11 +0200

open-xchange-appsuite (7.0.0-6) unstable; urgency=low

  * Second release candidate for EDP drop #5

 -- Viktor Pracht <viktor.pracht@open-xchange.com>  Mon, 22 Oct 2012 14:23:03 +0200

open-xchange-appsuite (7.0.0-5) unstable; urgency=low

  * First release candidate for EDP drop #5

 -- Viktor Pracht <viktor.pracht@open-xchange.com>  Tue, 12 Oct 2012 13:07:35 +0200

open-xchange-appsuite (7.0.0-4) unstable; urgency=low

  * First release candidate for EDP drop #4

 -- Viktor Pracht <viktor.pracht@open-xchange.com>  Tue, 04 Sep 2012 15:14:35 +0200

open-xchange-appsuite (7.0.0-3) unstable; urgency=low

  * Release build for 7.0.0

 -- Viktor Pracht <viktor.pracht@open-xchange.com>  Tue, 07 Aug 2012 14:58:23 +0200

open-xchange-appsuite (7.0.0-2) unstable; urgency=low

  * Release build for EDP drop #3

 -- Viktor Pracht <viktor.pracht@open-xchange.com>  Tue, 07 Aug 2012 11:48:03 +0200

open-xchange-appsuite (7.0.0-1) unstable; urgency=low

  * Initial Release.

 -- Viktor Pracht <viktor.pracht@open-xchange.com>  Wed, 09 Nov 2011 12:20:23 +0100<|MERGE_RESOLUTION|>--- conflicted
+++ resolved
@@ -1,58 +1,3 @@
-<<<<<<< HEAD
-open-xchange-appsuite (7.10.0-19) stable; urgency=medium
-
-  * Build for patch 2018-11-19 (4966)
-
- -- Markus Wagner <markus.wagner@open-xchange.com>  Mon, 12 Nov 2018 16:30:08 +0000
-
-open-xchange-appsuite (7.10.0-18) stable; urgency=medium
-
-  * Build for patch 2018-11-05 (4933)
-
- -- Markus Wagner <markus.wagner@open-xchange.com>  Mon, 29 Oct 2018 16:07:18 +0000
-
-open-xchange-appsuite (7.10.0-17) stable; urgency=medium
-
-  * Build for patch 2018-10-22 (4930)
-
- -- Markus Wagner <markus.wagner@open-xchange.com>  Fri, 19 Oct 2018 09:59:17 +0000
-
-open-xchange-appsuite (7.10.0-16) stable; urgency=medium
-
-  * Build for patch 2018-10-15 (4918)
-
- -- Markus Wagner <markus.wagner@open-xchange.com>  Mon, 08 Oct 2018 19:28:43 +0000
-
-open-xchange-appsuite (7.10.0-15) stable; urgency=medium
-
-  * Build for patch 2018-10-01 (4897)
-
- -- Markus Wagner <markus.wagner@open-xchange.com>  Tue, 25 Sep 2018 13:03:50 +0000
-
-open-xchange-appsuite (7.10.0-14) stable; urgency=medium
-
-  * Build for patch 2018-09-03 (4870)
-
- -- Markus Wagner <markus.wagner@open-xchange.com>  Mon, 27 Aug 2018 12:08:55 +0000
-
-open-xchange-appsuite (7.10.0-13) stable; urgency=medium
-
-  * Build for patch 2018-08-20 (4863)
-
- -- Markus Wagner <markus.wagner@open-xchange.com>  Tue, 14 Aug 2018 11:03:58 +0000
-
-open-xchange-appsuite (7.10.0-12) stable; urgency=medium
-
-  * Build for patch 2018-08-13 (4853)
-
- -- Markus Wagner <markus.wagner@open-xchange.com>  Thu, 02 Aug 2018 15:06:41 +0000
-
-open-xchange-appsuite (7.10.0-11) stable; urgency=medium
-
-  * Build for patch 2018-07-18 (4835)
-
- -- Markus Wagner <markus.wagner@open-xchange.com>  Wed, 18 Jul 2018 10:03:57 +0000
-=======
 open-xchange-appsuite (7.10.1-4) stable; urgency=medium
 
   * Second candidate for 7.10.1 release
@@ -82,7 +27,6 @@
   * prepare for 7.10.1
 
  -- Markus Wagner <markus.wagner@open-xchange.com>  Mon, 10 Sep 2018 11:54:24 +0200
->>>>>>> d6c891ba
 
 open-xchange-appsuite (7.10.0-10) stable; urgency=medium
 
