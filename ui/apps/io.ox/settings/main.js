/**
 * This work is provided under the terms of the CREATIVE COMMONS PUBLIC
 * LICENSE. This work is protected by copyright and/or other applicable
 * law. Any use of the work other than as authorized under this license
 * or copyright law is prohibited.
 *
 * http://creativecommons.org/licenses/by-nc-sa/2.5/
 *
 * © 2012 Open-Xchange Inc., Tarrytown, NY, USA. info@open-xchange.com
 *
 * @author Mario Scheliga <mario.scheliga@open-xchange.com>
 */

define('io.ox/settings/main',
    ['io.ox/core/tk/vgrid',
     'io.ox/core/api/apps',
     'io.ox/core/extensions',
     'io.ox/core/commons',
     'gettext!io.ox/core',
     'settings!io.ox/settings/configjump',
     'settings!io.ox/core',
     'io.ox/core/capabilities',
     'io.ox/core/settings/errorlog/settings/pane',
     'io.ox/core/settings/downloads/pane',
     'less!io.ox/settings/style'
    ], function (VGrid, appsAPI, ext, commons, gt, configJumpSettings, coreSettings, capabilities) {

    'use strict';

    var tmpl = {
        main: {
            build: function () {
                var title;
                this.addClass('application')
                    .append(
                        title = $('<div>')
                            .addClass('title')
                    );
                if (_.device('smartphone')) {
                    // must use inline styles because vgrid's height calculon-o-mat does not
                    // respect any css values bound via classes for its calculation
                    title.css('margin', '4px 0');
                    title.prepend($('<i class="fa fa-chevron-right pull-right">'));
                }
                return { title: title };
            },
            set: function (data, fields) {
                var title = /*#, dynamic*/gt.pgettext('app', data.title);
                //clean template
                fields.title.empty();
                fields.title.append($.txt(
                        title === data.title ? /*#, dynamic*/gt(data.title) : title
                    )
                );
            }
        },
        label: {
            build: function () {
                this.addClass('settings-label');
            },
            set: function (data) {
                this.text(data.group || '');
            }
        }
        // might be good to introduce real groups!
        // requiresLabel: function (i, data, current) {
        //     if (!data) { return false; }
        //     return data.group !== current ? data.group : false;
        // }
    };

    // application object
    var app = ox.ui.createApp({ name: 'io.ox/settings' }),
        // app window
        win,
        // grid
        grid,
        // nodes
        left,
        right,
        expertmode = coreSettings.get('settings/advancedMode', false),
        currentSelection = null,
        previousSelection = null;

    function updateExpertMode() {
        var nodes = $('.expertmode');
        if (expertmode) {
            nodes.show();
        } else {
            nodes.hide();
        }
    }

    app.setLauncher(function (options) {

        app.setWindow(win = ox.ui.createWindow({
            name: 'io.ox/settings',
            title: 'Settings',
            chromeless: true
        }));

        var changeStatus = false,

            saveSettings = function (triggeredBy) {

            switch (triggeredBy) {
            case 'changeMain':
                if (currentSelection !== null && currentSelection.lazySaveSettings !== true) {
                    var settingsID = currentSelection.id + '/settings';
                    ext.point(settingsID + '/detail').invoke('save');
                } else if (currentSelection !== null && currentSelection.lazySaveSettings === true) {
                    changeStatus = true;
                }
                break;
            case 'changeGrid':
                if (previousSelection !== null && previousSelection.lazySaveSettings === true && changeStatus === true) {
                    var settingsID = previousSelection.id + '/settings';
                    ext.point(settingsID + '/detail').invoke('save');
                    changeStatus = false;
                }
                break;
            case 'changeGridMobile':
                if (currentSelection.lazySaveSettings === true && changeStatus === true) {
                    var settingsID = currentSelection.id + '/settings';
                    ext.point(settingsID + '/detail').invoke('save');
                    changeStatus = false;
                }
                break;
            case 'hide':
            case 'logout':
                if (currentSelection !== null && currentSelection.lazySaveSettings === true && changeStatus === true) {
                    var settingsID = currentSelection.id + '/settings',
                        defs = ext.point(settingsID + '/detail').invoke('save').compact().value();
                    changeStatus = false;
                    return $.when.apply($, defs);
                }
                break;
            default:
                var settingsID = currentSelection.id + '/settings';
                ext.point(settingsID + '/detail').invoke('save');
            }

            return $.when();
        };

        win.addClass('io-ox-settings-main');

        var vsplit = commons.vsplit(win.nodes.main, app);
        left = vsplit.left.addClass('leftside border-right');

        left.attr({
            'role': 'navigation',
            'aria-label': gt('Settings')
        });

        right = vsplit.right.addClass('default-content-padding settings-detail-pane f6-target').attr({
            'tabindex': 1,
            'aria-describedby': 'currentsettingtitle',
            //needed or mac voice over reads the whole settings pane when an input element is focused
            'role': 'main'
        }).scrollable();

        grid = new VGrid(left, { editable: false, containerLabel: gt('Select'), multiple: false, draggable: false, showToggle: false, showCheckbox: false,  toolbarPlacement: 'bottom', selectSmart: _.device('!smartphone') });

        // disable the Deserializer
        grid.setDeserialize(function (cid) {
            return cid;
        });

        grid.addTemplate(tmpl.main);
        grid.addLabelTemplate(tmpl.label);

        //grid.requiresLabel = tmpl.requiresLabel;

        // Create extensions for the apps
        var appsInitialized = appsAPI.getInstalled().done(function (installed) {

            var apps = _.filter(installed, function (item) {
                if (!item.settings) return false;
                if (item.device) return _.device(item.device);
<<<<<<< HEAD
                //special code for tasks because here settings depend on a capability
                //could have been done in manifest, but I did not want to change the general structure because of one special case, that might even disappear in the future
=======
                // special code for tasks because here settings depend on a capability
                // could have been done in manifest, but I did not want to change the general structure
                // because of one special case, that might even disappear in the future
>>>>>>> 23bde5dd
                if (item.id === 'io.ox/tasks') return capabilities.has('delegate_tasks');
                return true;
            });

            var index = 200;

            _(apps).each(function (app) {
                ext.point('io.ox/settings/pane').extend(_.extend({}, {
                    title: app.description,
                    ref: app.id,
                    index: index
                }, app));
                index += 100;
            });
        });

        // Create extensions for the config jump pages
        _(configJumpSettings.get()).chain().keys().each(function (id) {
            var declaration = configJumpSettings.get(id);
            if (declaration.requires) {
                if (!capabilities.has(declaration.requires)) {
                    return;
                }
            }

            // try to get a translated title
            var title = declaration['title_' + ox.language] || /*#, dynamic*/gt(declaration.title) || '';

            ext.point('io.ox/settings/pane').extend(_.extend({
                id: id,
                ref: 'io.ox/configjump/' + id,
                loadSettingPane: false
            }, declaration, { title: title }));

            ext.point('io.ox/configjump/' + id + '/settings/detail').extend({
                id: 'iframe',
                index: 100,
                draw: function () {
                    var $node = this;
                    $node.css({height: '100%'});
                    var fillUpURL = $.Deferred();

                    if (declaration.url.indexOf('[token]') > 0) {
                        // Grab token
                        $node.busy();
                        require(['io.ox/core/http'], function (http) {
                            http.GET({
                                module: 'token',
                                params: {
                                    action: 'acquireToken'
                                }
                            }).done(function (resp) {
                                fillUpURL.resolve(declaration.url.replace('[token]', resp.token));
                            }).fail(require('io.ox/core/notifications').yell);
                        });
                    } else {
                        fillUpURL.resolve(declaration.url);
                    }

                    fillUpURL.done(function (url) {
                        $node.idle();
                        $node.append($('<iframe>', { src: url, frameborder: 0 }).css({
                            width: '100%',
                            minHeight: '90%'
                        }));
                    });
                }
            });
        });

        ext.point('io.ox/settings/pane').extend({
            title: gt('Basic settings'),
            index: 50,
            id: 'io.ox/core'
        });

        ext.point('io.ox/settings/pane').extend({
            title: gt('Mail and Social Accounts'),
            index: 600,
            id: 'io.ox/settings/accounts'
        });

        var getAllSettingsPanes = function () {
            var def = $.Deferred(),
                disabledSettingsPanes = coreSettings.get('disabledSettingsPanes') ? coreSettings.get('disabledSettingsPanes').split(',') : [];

            appsInitialized.done(function () {

                def.resolve(_.filter(ext.point('io.ox/settings/pane').list(), function (point) {
                    var shown = _.indexOf(disabledSettingsPanes, point.id) === -1 ? true : false;
                    if (expertmode && shown) {
                        return true;
                    } else if (!point.advancedMode && shown) {
                        return true;
                    }
                }));
            });

            appsInitialized.fail(def.reject);

            return def;
        };

        grid.setAllRequest(getAllSettingsPanes);

        var showSettingsEnabled = true;
        var showSettings = function (baton) {

            if (!showSettingsEnabled) return;

            baton = ext.Baton.ensure(baton);
            baton.grid = grid;
            app.get('window').setTitle(gt('%1$s %2$s', gt('Settings'), baton.data.title));

            var data = baton.data,
                settingsPath = data.pane || ((data.ref || data.id) + '/settings/pane'),
                extPointPart = data.pane || ((data.ref || data.id) + '/settings/detail');

            right.empty().busy();

            if (data.loadSettingPane || _.isUndefined(data.loadSettingPane)) {
                return require([settingsPath], function () {
                    // again, since require makes this async
                    right.empty().idle();
                    vsplit.right.attr('title', baton.data.title);
                    vsplit.right.find('#currentsettingtitle').remove();
                    ext.point(extPointPart).invoke('draw', right, baton);
                    vsplit.right.append($('<span class="sr-only" id="currentsettingtitle">').text(baton.data.title));
                    updateExpertMode();
                });
            } else {
                return require(['io.ox/contacts/settings/pane', 'io.ox/mail/vacationnotice/settings/filter', 'io.ox/mail/autoforward/settings/filter'], function () {
                    // again, since require makes this async
                    right.empty().idle();
                    vsplit.right.attr('title', baton.data.title);
                    vsplit.right.find('#currentsettingtitle').remove();
                    vsplit.right.append($('<span class="sr-only" id="currentsettingtitle">').text(baton.data.title));
                    ext.point(extPointPart).invoke('draw', right, baton);
                    updateExpertMode();
                });
            }
        };

        // trigger auto save
        grid.selection.on('change', function (e, selection) {
            if (selection.length === 1) {
                previousSelection = currentSelection;
                currentSelection = selection[0];
            }
        });

        grid.selection.on('change', function () {
            saveSettings('changeGrid');
        });

        if (_.device('small')) {
            grid.selection.on('changeMobile', function () {
                saveSettings('changeGridMobile');
            });
        }

        // trigger auto save on any change

        win.nodes.main.on('change', function () {
            saveSettings('changeMain');
        });
        win.on('hide', function () {
            saveSettings('hide');
        });

        // listen for logout event
        ext.point('io.ox/core/logout').extend({
            id: 'saveSettings',
            logout: function () {
                return saveSettings('logout');
            }
        });

        commons.wireGridAndSelectionChange(grid, 'io.ox/settings', showSettings, right);
        commons.wireGridAndWindow(grid, win);

        app.setSettingsPane = function (options) {
            if (options && options.id) {
                return getAllSettingsPanes().done(function (apps) {
                    var obj = _(apps).find(function (obj) { return obj.id === options.id; }),
                        baton = new ext.Baton({ data: obj, options: options || {} });
                    if (obj) {
                        showSettingsEnabled = false;
                        grid.selection.set([obj]);
                        showSettingsEnabled = true;
                        showSettings(baton);
                    }
                });
            } else {
                return $.when();
            }
        };

        ext.point('settings/vgrid/toolbar').extend({
            id: 'info',
            index: 200,
            draw: function () {

                var buildCheckbox = function () {
                    var checkbox = $('<input type="checkbox" tabindex="1">')
                    .on('change', function () {

                        expertmode = checkbox.prop('checked');
                        coreSettings.set('settings/advancedMode', expertmode).save();
                        grid.setAllRequest(getAllSettingsPanes);
                        grid.paint();
                        updateExpertMode();

                    }).addClass('input-xlarge');
                    checkbox.prop('checked', expertmode);
                    return checkbox;
                };

                this.append(
                    $('<div>').addClass('advanced-mode').append(
                        $('<div>').addClass('checkbox').append(
                            $('<label>').addClass('control-label').text(gt('Advanced Settings')).prepend(
                                buildCheckbox()
                            )
                        )
                    )
                );
            }
        });

        ext.point('settings/vgrid/toolbar').invoke('draw', grid.getToolbar());

        // go!
        win.show(function () {
            grid.paint().done(function () {
                app.setSettingsPane(options);
            });
        });
    });

    return {
        getApp: app.getInstance
    };
});<|MERGE_RESOLUTION|>--- conflicted
+++ resolved
@@ -178,14 +178,9 @@
             var apps = _.filter(installed, function (item) {
                 if (!item.settings) return false;
                 if (item.device) return _.device(item.device);
-<<<<<<< HEAD
-                //special code for tasks because here settings depend on a capability
-                //could have been done in manifest, but I did not want to change the general structure because of one special case, that might even disappear in the future
-=======
                 // special code for tasks because here settings depend on a capability
                 // could have been done in manifest, but I did not want to change the general structure
                 // because of one special case, that might even disappear in the future
->>>>>>> 23bde5dd
                 if (item.id === 'io.ox/tasks') return capabilities.has('delegate_tasks');
                 return true;
             });
