--- conflicted
+++ resolved
@@ -13,11 +13,7 @@
 
 define("io.ox/mail/main",
     ["io.ox/mail/util", "io.ox/mail/api", "io.ox/core/tk/vgrid",
-<<<<<<< HEAD
-     "io.ox/mail/view-detail", "io.ox/mail/actions", "css!io.ox/mail/style.css"
-=======
-     "io.ox/mail/view-detail", "less!io.ox/mail/style.less"
->>>>>>> 9d156fc2
+     "io.ox/mail/view-detail", "io.ox/mail/actions", "less!io.ox/mail/style.less"
     ], function (util, api, VGrid, viewDetail) {
     
     "use strict";
