<<<<<<< HEAD
open-xchange-appsuite-spamexperts (7.8.1-0) unstable; urgency=medium

  * prepare for 7.8.1 release

 -- Viktor Pracht <viktor.pracht@open-xchange.com>  Thu, 08 Oct 2015 17:12:47 +0200
=======
open-xchange-appsuite-spamexperts (7.8.0-7) stable; urgency=medium

  * Build for patch 2015-10-26 (2812)

 -- Viktor Pracht <viktor.pracht@open-xchange.com>  Mon, 19 Oct 2015 11:35:25 +0000
>>>>>>> 3f3f7cec

open-xchange-appsuite-spamexperts (7.8.0-6) stable; urgency=medium

  * Sixth candidate for 7.8.0 release

 -- Viktor Pracht <viktor.pracht@open-xchange.com>  Tue, 06 Oct 2015 09:36:38 +0200

open-xchange-appsuite-spamexperts (7.8.0-5) stable; urgency=medium

  * Fith candidate for 7.8.0 release

 -- Viktor Pracht <viktor.pracht@open-xchange.com>  Fri, 25 Sep 2015 16:52:43 +0200

open-xchange-appsuite-spamexperts (7.8.0-4) stable; urgency=medium

  * Fourth candidate for 7.8.0 release

 -- Viktor Pracht <viktor.pracht@open-xchange.com>  Fri, 18 Sep 2015 11:57:06 +0200

open-xchange-appsuite-spamexperts (7.8.0-3) stable; urgency=medium

  * Third candidate for 7.8.0 release

 -- Viktor Pracht <viktor.pracht@open-xchange.com>  Mon, 07 Sep 2015 17:52:05 +0200

open-xchange-appsuite-spamexperts (7.8.0-2) stable; urgency=medium

  * Second candidate for 7.8.0 release

 -- Viktor Pracht <viktor.pracht@open-xchange.com>  Fri, 21 Aug 2015 17:13:02 +0200

open-xchange-appsuite-spamexperts (7.8.0-1) stable; urgency=low

  * First candidate for 7.8.0 release

 -- Viktor Pracht <viktor.pracht@open-xchange.com>  Wed, 05 Aug 2015 12:51:59 +0200

open-xchange-appsuite-spamexperts (7.8.0-0) unstable; urgency=medium

  * prepare for 7.8.0 release

 -- Viktor Pracht <viktor.pracht@open-xchange.com>  Wed, 05 Nov 2014 16:22:31 +0100

open-xchange-appsuite-spamexperts (7.6.2-26) stable; urgency=medium

  * Build for patch  2015-10-12 (2784)

 -- Viktor Pracht <viktor.pracht@open-xchange.com>  Wed, 30 Sep 2015 17:56:06 +0200

open-xchange-appsuite-spamexperts (7.6.2-25) stable; urgency=medium

  * Build for patch 2015-09-28 (2767)

 -- Viktor Pracht <viktor.pracht@open-xchange.com>  Thu, 24 Sep 2015 12:48:13 +0200

open-xchange-appsuite-spamexperts (7.6.2-24) stable; urgency=medium

  * Build for patch 2015-09-14 (2732)

 -- Viktor Pracht <viktor.pracht@open-xchange.com>  Tue, 08 Sep 2015 14:50:40 +0200

open-xchange-appsuite-spamexperts (7.6.2-23) stable; urgency=medium

  * Build for patch 2015-08-24 (2674)

 -- Viktor Pracht <viktor.pracht@open-xchange.com>  Tue, 18 Aug 2015 17:39:02 +0200

open-xchange-appsuite-spamexperts (7.6.2-22) stable; urgency=low

  * Build for patch 2015-08-10

 -- Viktor Pracht <viktor.pracht@open-xchange.com>  Wed, 05 Aug 2015 09:46:23 +0200

open-xchange-appsuite-spamexperts (7.6.2-21) stable; urgency=low

  * Build for patch 2015-08-03 (2650)

 -- Viktor Pracht <viktor.pracht@open-xchange.com>  Tue, 04 Aug 2015 12:00:37 +0200

open-xchange-appsuite-spamexperts (7.6.2-20) stable; urgency=low

  * Build for patch 2015-07-20 (2614)

 -- Viktor Pracht <viktor.pracht@open-xchange.com>  Fri, 17 Jul 2015 09:20:33 +0200

open-xchange-appsuite-spamexperts (7.6.2-19) stable; urgency=low

  * Build for patch 2015-06-29 (2569)

 -- Viktor Pracht <viktor.pracht@open-xchange.com>  Tue, 30 Jun 2015 15:23:40 +0200

open-xchange-appsuite-spamexperts (7.6.2-18) stable; urgency=low

  * Build for patch 2015-06-08 (2540)

 -- Viktor Pracht <viktor.pracht@open-xchange.com>  Wed, 10 Jun 2015 16:31:00 +0200

open-xchange-appsuite-spamexperts (7.6.2-17) stable; urgency=low

  * Build for patch 2015-05-26 (2521)

 -- Viktor Pracht <viktor.pracht@open-xchange.com>  Tue, 19 May 2015 15:11:27 +0200

open-xchange-appsuite-spamexperts (7.6.2-16) stable; urgency=low

  * Build for patch 2015-05-04 (2496)

 -- Viktor Pracht <viktor.pracht@open-xchange.com>  Tue, 05 May 2015 15:31:32 +0200

open-xchange-appsuite-spamexperts (7.6.2-15) stable; urgency=low

  * Build for patch 2015-09-09 (2495)

 -- Viktor Pracht <viktor.pracht@open-xchange.com>  Fri, 24 Apr 2015 10:19:13 +0200

open-xchange-appsuite-spamexperts (7.6.2-14) stable; urgency=low

  * Build for patch 2015-04-17 (2491)

 -- Viktor Pracht <viktor.pracht@open-xchange.com>  Thu, 23 Apr 2015 11:59:24 +0200

open-xchange-appsuite-spamexperts (7.6.2-13) stable; urgency=low

  * Build for patch 2015-04-13 (2474)

 -- Viktor Pracht <viktor.pracht@open-xchange.com>  Tue, 14 Apr 2015 18:52:41 +0200

open-xchange-appsuite-spamexperts (7.6.2-12) stable; urgency=low

  * Twelfth candidate for 7.6.2 release

 -- Viktor Pracht <viktor.pracht@open-xchange.com>  Fri, 13 Mar 2015 16:29:18 +0100

open-xchange-appsuite-spamexperts (7.6.2-11) stable; urgency=low

  * Eleventh candidate for 7.6.2 release

 -- Viktor Pracht <viktor.pracht@open-xchange.com>  Fri, 06 Mar 2015 16:29:45 +0100

open-xchange-appsuite-spamexperts (7.6.2-10) stable; urgency=low

  * Tenth candidate for 7.6.2 release

 -- Viktor Pracht <viktor.pracht@open-xchange.com>  Wed, 04 Mar 2015 14:34:56 +0100

open-xchange-appsuite-spamexperts (7.6.2-9) stable; urgency=low

  * Nineth candidate for 7.6.2 release

 -- Viktor Pracht <viktor.pracht@open-xchange.com>  Tue, 03 Mar 2015 13:35:15 +0100

open-xchange-appsuite-spamexperts (7.6.2-8) stable; urgency=low

  * Eighth candidate for 7.6.2 release

 -- Viktor Pracht <viktor.pracht@open-xchange.com>  Tue, 24 Feb 2015 16:39:43 +0100

open-xchange-appsuite-spamexperts (7.6.2-7) stable; urgency=low

  * Seventh candidate for 7.6.2 release

 -- Viktor Pracht <viktor.pracht@open-xchange.com>  Wed, 11 Feb 2015 16:07:17 +0100

open-xchange-appsuite-spamexperts (7.6.2-6) stable; urgency=low

  * Sixth candidate for 7.6.2 release

 -- Viktor Pracht <viktor.pracht@open-xchange.com>  Fri, 30 Jan 2015 16:33:23 +0100

open-xchange-appsuite-spamexperts (7.6.2-5) stable; urgency=low

  * Fifth candidate for 7.6.2 release

 -- Viktor Pracht <viktor.pracht@open-xchange.com>  Tue, 27 Jan 2015 11:46:39 +0100

open-xchange-appsuite-spamexperts (7.6.2-4) stable; urgency=low

  * Fourth candidate for 7.6.2 release

 -- Viktor Pracht <viktor.pracht@open-xchange.com>  Fri, 12 Dec 2014 15:26:45 +0100

open-xchange-appsuite-spamexperts (7.6.2-3) stable; urgency=medium

  * Third candidate for 7.6.2 release

 -- Viktor Pracht <viktor.pracht@open-xchange.com>  Fri, 05 Dec 2014 15:31:20 +0100

open-xchange-appsuite-spamexperts (7.6.2-2) stable; urgency=low

  * Second candidate for 7.6.2 release

 -- Viktor Pracht <viktor.pracht@open-xchange.com>  Fri, 21 Nov 2014 11:51:54 +0100

open-xchange-appsuite-spamexperts (7.6.2-1) stable; urgency=medium

  * First candidate for 7.6.2 release

 -- Viktor Pracht <viktor.pracht@open-xchange.com>  Fri, 31 Oct 2014 13:59:41 +0100

open-xchange-appsuite-spamexperts (7.6.2-0) unstable; urgency=medium

  * prepare for 7.6.2 release

 -- Viktor Pracht <viktor.pracht@open-xchange.com>  Wed, 17 Sep 2014 12:44:56 +0200

open-xchange-appsuite-spamexperts (7.6.1-26) stable; urgency=low

  * Build for patch 2015-08-17 (2666)

 -- Viktor Pracht <viktor.pracht@open-xchange.com>  Thu, 06 Aug 2015 11:26:02 +0200

open-xchange-appsuite-spamexperts (7.6.1-25) stable; urgency=low

  * Build for patch 2015-07-20 (2637)

 -- Viktor Pracht <viktor.pracht@open-xchange.com>  Fri, 17 Jul 2015 09:51:35 +0200

open-xchange-appsuite-spamexperts (7.6.1-24) stable; urgency=low

  * Build for patch 2015-06-26 (2573)

 -- Viktor Pracht <viktor.pracht@open-xchange.com>  Wed, 24 Jun 2015 14:28:20 +0200

open-xchange-appsuite-spamexperts (7.6.1-23) stable; urgency=low

  * Build for patch 2015-06-08 (2539)

 -- Viktor Pracht <viktor.pracht@open-xchange.com>  Tue, 09 Jun 2015 13:47:07 +0200

open-xchange-appsuite-spamexperts (7.6.1-22) stable; urgency=low

  * Build for patch 2015-05-26 (2520)

 -- Viktor Pracht <viktor.pracht@open-xchange.com>  Fri, 15 May 2015 16:05:22 +0200

open-xchange-appsuite-spamexperts (7.6.1-21) stable; urgency=low

  * Build for patch 2015-04-13 (2473)

 -- Viktor Pracht <viktor.pracht@open-xchange.com>  Tue, 14 Apr 2015 17:31:33 +0000

open-xchange-appsuite-spamexperts (7.6.1-20) stable; urgency=low

  * Build for patch 2015-03-29 (2475)

 -- Viktor Pracht <viktor.pracht@open-xchange.com>  Fri, 27 Mar 2015 15:26:31 +0000

open-xchange-appsuite-spamexperts (7.6.1-19) stable; urgency=low

  * Build for patch 2015-03-30 (2459)

 -- Viktor Pracht <viktor.pracht@open-xchange.com>  Wed, 25 Mar 2015 07:35:34 +0000

open-xchange-appsuite-spamexperts (7.6.1-18) stable; urgency=low

  * Build for patch 2015-03-30 (2446)

 -- Viktor Pracht <viktor.pracht@open-xchange.com>  Mon, 23 Mar 2015 15:34:21 +0000

open-xchange-appsuite-spamexperts (7.6.1-17) stable; urgency=low

  * Build for patch 2015-03-16

 -- Viktor Pracht <viktor.pracht@open-xchange.com>  Fri, 13 Mar 2015 12:35:58 +0100

open-xchange-appsuite-spamexperts (7.6.1-16) stable; urgency=low

  * Build for patch 2015-02-23

 -- Viktor Pracht <viktor.pracht@open-xchange.com>  Thu, 12 Feb 2015 14:34:13 +0100

open-xchange-appsuite-spamexperts (7.6.1-15) stable; urgency=low

  * Build for patch 2015-02-11

 -- Viktor Pracht <viktor.pracht@open-xchange.com>  Tue, 10 Feb 2015 10:25:42 +0100

open-xchange-appsuite-spamexperts (7.6.1-14) stable; urgency=low

  * Build for patch 2015-02-09

 -- Viktor Pracht <viktor.pracht@open-xchange.com>  Tue, 03 Feb 2015 17:05:43 +0100

open-xchange-appsuite-spamexperts (7.6.1-13) stable; urgency=low

  * Build for patch 2014-10-27

 -- Viktor Pracht <viktor.pracht@open-xchange.com>  Wed, 21 Jan 2015 14:42:58 +0100

open-xchange-appsuite-spamexperts (7.6.1-12) stable; urgency=low

  * Build for patch 2015-01-26

 -- Viktor Pracht <viktor.pracht@open-xchange.com>  Wed, 21 Jan 2015 11:07:59 +0100

open-xchange-appsuite-spamexperts (7.6.1-11) stable; urgency=low

  * Build for patch 2015-01-12

 -- Viktor Pracht <viktor.pracht@open-xchange.com>  Wed, 07 Jan 2015 16:26:45 +0100

open-xchange-appsuite-spamexperts (7.6.1-10) stable; urgency=low

  * Build for patch 2014-12-22

 -- Viktor Pracht <viktor.pracht@open-xchange.com>  Tue, 16 Dec 2014 16:56:27 +0100

open-xchange-appsuite-spamexperts (7.6.1-9) stable; urgency=low

  * Build for patch 2014-12-15

 -- Viktor Pracht <viktor.pracht@open-xchange.com>  Wed, 10 Dec 2014 13:02:06 +0100

open-xchange-appsuite-spamexperts (7.6.1-8) stable; urgency=low

  * Build for patch 2014-12-01

 -- Viktor Pracht <viktor.pracht@open-xchange.com>  Tue, 25 Nov 2014 13:30:38 +0100

open-xchange-appsuite-spamexperts (7.6.1-7) stable; urgency=medium

  * Build for patch 2014-11-17

 -- Viktor Pracht <viktor.pracht@open-xchange.com>  Thu, 13 Nov 2014 14:50:26 +0000

open-xchange-appsuite-spamexperts (7.6.1-6) stable; urgency=low

  * Build for patch 2014-10-30

 -- Viktor Pracht <viktor.pracht@open-xchange.com>  Mon, 27 Oct 2014 10:06:25 +0100

open-xchange-appsuite-spamexperts (7.6.1-5) stable; urgency=low

  * Fifth candidate for 7.6.1 release

 -- Viktor Pracht <viktor.pracht@open-xchange.com>  Tue, 14 Oct 2014 13:41:07 +0200

open-xchange-appsuite-spamexperts (7.6.1-4) stable; urgency=low

  * Fourth candidate for 7.6.1 release

 -- Viktor Pracht <viktor.pracht@open-xchange.com>  Fri, 10 Oct 2014 15:25:01 +0200

open-xchange-appsuite-spamexperts (7.6.1-3) stable; urgency=low

  * Third candidate for 7.6.1 release

 -- Viktor Pracht <viktor.pracht@open-xchange.com>  Thu, 02 Oct 2014 16:18:01 +0200

open-xchange-appsuite-spamexperts (7.6.1-2) stable; urgency=low

  * Second candidate for 7.6.1 release

 -- Viktor Pracht <viktor.pracht@open-xchange.com>  Tue, 16 Sep 2014 16:35:18 +0200

open-xchange-appsuite-spamexperts (7.6.1-1) stable; urgency=low

  * First release candidate for 7.6.1

 -- Viktor Pracht <viktor.pracht@open-xchange.com>  Fri, 05 Sep 2014 14:59:31 +0200

open-xchange-appsuite-spamexperts (7.6.1-0) unstable; urgency=medium

  * prepare for 7.6.1

 -- Viktor Pracht <viktor.pracht@open-xchange.com>  Fri, 05 Sep 2014 11:50:06 +0200

open-xchange-appsuite-spamexperts (0.0.1-14) stable; urgency=low

  * Build for patch 2014-11-03

 -- Viktor Pracht <viktor.pracht@open-xchange.com>  Tue, 28 Oct 2014 15:12:02 +0100

open-xchange-appsuite-spamexperts (0.0.1-13) stable; urgency=medium

  * Build for patch 2014-10-22

 -- Viktor Pracht <viktor.pracht@open-xchange.com>  Wed, 22 Oct 2014 11:34:11 +0000

open-xchange-appsuite-spamexperts (0.0.1-12) stable; urgency=low

  * Build for patch 2014-10-20

 -- Viktor Pracht <viktor.pracht@open-xchange.com>  Mon, 13 Oct 2014 15:58:52 +0200

open-xchange-appsuite-spamexperts (0.0.1-11) stable; urgency=medium

  * Build for patch 2014-10-06

 -- Viktor Pracht <viktor.pracht@open-xchange.com>  Tue, 30 Sep 2014 11:28:08 +0000

open-xchange-appsuite-spamexperts (0.0.1-10) stable; urgency=medium

  * Build for patch 2014-10-02

 -- Viktor Pracht <viktor.pracht@open-xchange.com>  Tue, 23 Sep 2014 09:02:24 +0000

open-xchange-appsuite-spamexperts (0.0.1-9) stable; urgency=low

  * Build for patch 2014-09-15

 -- Viktor Pracht <viktor.pracht@open-xchange.com>  Thu, 11 Sep 2014 12:22:02 +0200

open-xchange-appsuite-spamexperts (0.0.1-8) stable; urgency=low

  * Build for patch 2014-08-25

 -- Viktor Pracht <viktor.pracht@open-xchange.com>  Wed, 20 Aug 2014 08:59:16 +0200

open-xchange-appsuite-spamexperts (0.0.1-7) stable; urgency=low

  * Build for patch 2014-08-11

 -- Viktor Pracht <viktor.pracht@open-xchange.com>  Mon, 11 Aug 2014 17:59:52 +0200

open-xchange-appsuite-spamexperts (0.0.1-6) stable; urgency=low

  * Build for patch 2014-07-30

 -- Viktor Pracht <viktor.pracht@open-xchange.com>  Wed, 23 Jul 2014 16:21:25 +0200

open-xchange-appsuite-spamexperts (0.0.1-5) stable; urgency=low

  * Build for patch 2014-07-21

 -- Viktor Pracht <viktor.pracht@open-xchange.com>  Mon, 21 Jul 2014 08:35:49 +0200

open-xchange-appsuite-spamexperts (0.0.1-4) stable; urgency=low

  * Seventh candidate for 7.6.0 release

 -- Viktor Pracht <viktor.pracht@open-xchange.com>  Wed, 25 Jun 2014 09:58:56 +0200

open-xchange-appsuite-spamexperts (0.0.1-3) stable; urgency=low

  * Sixth candidate for 7.6.0 release

 -- Viktor Pracht <viktor.pracht@open-xchange.com>  Fri, 20 Jun 2014 12:58:25 +0200

open-xchange-appsuite-spamexperts (0.0.1-2) stable; urgency=low

  * Fifth candidate for 7.6.0 release

 -- Viktor Pracht <viktor.pracht@open-xchange.com>  Fri, 13 Jun 2014 14:07:48 +0200

open-xchange-appsuite-spamexperts (0.0.1-1) unstable; urgency=low

  * Initial Release.

 -- Viktor Pracht <viktor.pracht@open-xchange.com>  Thu, 23 Jan 2014 15:00:47 +0000<|MERGE_RESOLUTION|>--- conflicted
+++ resolved
@@ -1,16 +1,14 @@
-<<<<<<< HEAD
 open-xchange-appsuite-spamexperts (7.8.1-0) unstable; urgency=medium
 
   * prepare for 7.8.1 release
 
  -- Viktor Pracht <viktor.pracht@open-xchange.com>  Thu, 08 Oct 2015 17:12:47 +0200
-=======
+
 open-xchange-appsuite-spamexperts (7.8.0-7) stable; urgency=medium
 
   * Build for patch 2015-10-26 (2812)
 
- -- Viktor Pracht <viktor.pracht@open-xchange.com>  Mon, 19 Oct 2015 11:35:25 +0000
->>>>>>> 3f3f7cec
+ -- Viktor Pracht <viktor.pracht@open-xchange.com>  Mon, 19 Oct 2015 13:35:25 +0200
 
 open-xchange-appsuite-spamexperts (7.8.0-6) stable; urgency=medium
 
