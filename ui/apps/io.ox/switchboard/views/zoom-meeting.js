/**
 * This work is provided under the terms of the CREATIVE COMMONS PUBLIC
 * LICENSE. This work is protected by copyright and/or other applicable
 * law. Any use of the work other than as authorized under this license
 * or copyright law is prohibited.
 *
 * http://creativecommons.org/licenses/by-nc-sa/2.5/
 *
 * © 2020 OX Software GmbH, Germany. info@open-xchange.com
 *
 * @author Matthias Biggeleben <matthias.biggeleben@open-xchange.com>
 */

define('io.ox/switchboard/views/zoom-meeting', [
    'io.ox/switchboard/zoom',
    'io.ox/switchboard/api',
    'io.ox/core/extensions',
    'settings!io.ox/switchboard',
    'gettext!io.ox/switchboard'
], function (zoom, api, ext, settings, gt) {

    'use strict';

    var filterCountry = settings.get('zoom/dialin/filterCountry', '');

    var ZoomMeetingView = zoom.View.extend({

        className: 'conference-view zoom',

        events: {
            'click [data-action="copy-to-location"]': 'copyToLocationHandler',
            'click [data-action="copy-to-description"]': 'copyToDescriptionHandler',
            'click [data-action="recreate"]': 'recreateMeeting'
        },

        initialize: function (options) {
            this.appointment = options.appointment;
            var conference = api.getConference(this.appointment.get('conferences'));
            this.model.set('joinURL', conference && conference.type === 'zoom' ? conference.joinURL : '');
            this.listenTo(this.appointment, 'change:rrule', this.onChangeRecurrence);
            this.listenTo(this.appointment, 'create update', this.changeMeeting);
            this.listenTo(this.appointment, 'discard', this.discardMeeting);
            this.on('dispose', this.discardMeeting);
            window.zoomMeeting = this;
        },

        getExtendedProps: function () {
            return this.appointment.get('extendedProperties') || {};
        },

        renderDone: function () {
            this.renderPoint('done');
            // auto copy
            this.autoCopyToLocation();
            this.autoCopyToDescription();
            this.onChangeRecurrence();
            var el = this.$('[data-clipboard-text]').get(0);
            require(['static/3rd.party/clipboard.min.js'], function (Clipboard) {
                new Clipboard(el);
            });
        },

        copyToLocationHandler: function (e) {
            e.preventDefault();
            this.copyToLocation();
        },

        autoCopyToLocation: function () {
            if (!settings.get('zoom/autoCopyToLocation')) return;
            if (this.appointment.get('location')) return;
            this.copyToLocation();
        },

        copyToLocation: function () {
            //#. %1$s contains the URL to join the meeting
            this.appointment.set('location', gt('Zoom Meeting: %1$s', this.getJoinURL()));
        },

        copyToDescriptionHandler: function (e) {
            e.preventDefault();
            this.copyToDescription();
        },

        autoCopyToDescription: function () {
            if (!settings.get('zoom/autoCopyToDescription')) return;
            if (this.appointment.get('description')) return;
            this.copyToDescription();
        },

        copyToDescription: function () {
            var meeting = this.model.get('meeting'),
                meetingId, passcode, onetap, dialinNumbers, description;
            if (!meeting || !meeting.settings) return;
            dialinNumbers = _(meeting.settings.global_dial_in_numbers).filter(function (dialin) {
                if (!filterCountry) return true;
                return filterCountry === dialin.country;
            });
            description = gt('Join Zoom meeting') + ': ' + this.getJoinURL() + '\n';
            if (meeting.password) {
                //#. %1$s contains a password
                description += gt('Meeting password: %1$s', meeting.password) + '\n';
            }
            if (dialinNumbers.length) {
                meetingId = String(meeting.id).replace(/^(\d{3})(\d{4})(\d+)$/, '$1 $2 $3');
                passcode = meeting.h323_password;
                onetap = dialinNumbers[0].number + ',,' + meeting.id + '#,,,,,,0#' + (passcode ? ',,' + passcode + '#' : '');
                description += '\n' +
                    //#. Zoom offers a special number to automatically provide the meeting ID and passcode
                    //#. German: "Schnelleinwahl mobil"
                    //#. %1$s is the country, %2$s contains the number
                    gt('One tap mobile (%1$s): %2$s', dialinNumbers[0].country_name, onetap) + '\n\n' +
                    //#. %1$s contains a numeric zoom meeting ID
                    gt('Meeting-ID: %1$s', meetingId) + '\n' +
                    //#. %1$s contains a numeric dialin passcode
                    (passcode ? gt('Dial-in passcode: %1$d', passcode) + '\n' : '') +
                    '\n' +
                    gt('Dial by your location') + '\n' +
                    dialinNumbers.map(function (dialin) {
                        return '    ' + dialin.country_name + (dialin.city ? ' (' + dialin.city + ')' : '') + ': ' + dialin.number;
                    })
                    .join('\n') + '\n';
            }
            var existingDescription = this.appointment.get('description');
            if (existingDescription) description = description + '\n' + existingDescription;
            this.appointment.set('description', description);
        },

        isDone: function () {
            return this.getJoinURL() && this.model.get('meeting');
        },

        createMeeting: function () {
            // load or create meeting?
            if (this.getJoinURL()) return this.getMeeting();
            var data = this.appointment.toJSON();
            return zoom.createMeeting(translateMeetingData(data)).then(
                function success(result) {
                    if (ox.debug) console.debug('createMeeting', result);
                    this.appointment.set('conferences', [{
                        uri: result.join_url,
                        features: ['AUDIO', 'VIDEO'],
                        label: gt('Zoom Meeting'),
                        extendedParameters: {
                            'X-OX-TYPE': 'zoom',
                            'X-OX-ID': result.id,
                            'X-OX-OWNER': api.userId
                        }
                    }]);
                    this.model.set({ joinURL: result.join_url, meeting: result, state: 'done', created: true });
                }.bind(this),
                this.createMeetingFailed.bind(this)
            );
        },

        recreateMeeting: function () {
            this.model.set('joinURL', '');
            this.createMeeting();
        },

        getMeeting: function () {
            var url = this.getJoinURL(),
                id = String(url).replace(/^.+\/j\/(\w+).+$/, '$1');
            zoom.getMeeting(id).then(
                function success(result) {
                    if (ox.debug) console.debug('getMeeting', result);
                    this.model.set({ meeting: result, state: 'done' });
                }.bind(this),
                this.createMeetingFailed.bind(this)
            );
        },

        changeMeeting: function () {
            var meeting = this.model.get('meeting');
            if (!meeting) return;
            var data = this.appointment.toJSON();
            // This appointment is an exception of a series - do not change the zoom meeting
            if (data.seriesId && (data.seriesId !== data.id)) return;
            // This appointment changed to an exception of a series - do not change the zoom meeting
            if (data.seriesId && (data.seriesId === data.id) && !data.rrule) return;
            var changes = translateMeetingData(data);
            zoom.changeMeeting(meeting.id, changes);
            this.off('dispose', this.discardMeeting);
        },

        discardMeeting: function () {
            if (!this.model.get('created')) return;
            var meeting = this.model.get('meeting');
            zoom.deleteMeeting(meeting.id);
            this.off('dispose', this.discardMeeting);
        },

        onChangeRecurrence: function () {
            if (!this.isDone()) return;
            var rrule = this.appointment.get('rrule');
            this.$('.recurrence-warning').toggleClass('hidden', !longerThanOneYear(rrule));
        }
    });

    var points = {
        auth: {
            icon: function () {
                this.$el.append(
                    $('<i class="fa fa-exclamation conference-logo" aria-hidden="true">')
                );
            },
            hint: function () {
                this.$el.append(
                    $('<p>').text(
                        gt('You first need to connect %1$s with Zoom. To do so, you need a Zoom Account. If you don\'t have an account yet, it is sufficient to create a free one.', ox.serverConfig.productName)
                    )
                );
            },
            button: function () {
                this.$el.append(
                    $('<p>').append(
                        $('<button type="button" class="btn btn-default" data-action="start-oauth">')
                            .text(gt('Connect with Zoom'))
                    )
                );
            }
        },
        pending: {
            default: function () {
                this.$el.append(
                    $('<div class="pending">').append(
                        $('<i class="fa fa-video-camera conference-logo" aria-hidden="true">'),
                        $.txt(gt('Connecting to Zoom ...')),
                        $('<i class="fa fa-refresh fa-spin" aria-hidden="true">')
                    )
                );
            }
        },
        done: {
            icon: function () {
                this.$el.append(
                    $('<i class="fa fa-video-camera conference-logo" aria-hidden="true">')
                );
            },
            link: function () {
                var url = this.getJoinURL() || 'https://...';
                this.$el.append(
                    $('<div class="ellipsis">').append(
                        $('<b>').text(gt('Link:')),
                        $.txt(' '),
                        $('<a target="_blank" rel="noopener">').attr('href', url).text(gt.noI18n(url))
                    )
                );
            },
            actions: function () {
                this.$el.append(
                    $('<div>').append(
                        $('<a href="#" class="secondary-action" data-action="copy-to-location">')
<<<<<<< HEAD
=======
                        //#. Copy the meeting link into the appointment's location field
>>>>>>> ca3be1a3
                            .text(gt('Copy link to location')),
                        $('<a href="#" class="secondary-action">')
                            .text(gt('Copy link to clipboard'))
                            .attr('data-clipboard-text', this.getJoinURL())
                            .on('click', false),
                        $('<a href="#" class="secondary-action" data-action="copy-to-description">')
                            .text(gt('Copy dial-in information to description'))
                    )
                );
            },
            warning: function () {
                this.$el.append(
                    $('<div class="alert alert-info hidden recurrence-warning">').text(
                        gt('Zoom meetings expire after 365 days. We recommend to limit the series to one year. Alternatively, you can update the series before the Zoom meeting expires.')
                    )
                );
            }
        },
        error: {
            load: function () {
                if (!this.getJoinURL()) return;
                this.model.set('error', gt('A problem occured while loading the Zoom meeting. Maybe the Zoom meeting has expired.'));
            },
            icon: function () {
                this.$el.append(
                    $('<i class="fa fa-exclamation conference-logo" aria-hidden="true">')
                );
            },
            message: function () {
                this.$el.append(
                    $('<p class="alert alert-warning message">').append(
                        $.txt(this.model.get('error') || gt('Something went wrong. Please try again.'))
                    )
                );
            },
            recreate: function () {
                if (!this.getJoinURL()) return;
                this.$el.append(
                    $('<button type="button" class="btn btn-default" data-action="recreate">')
                        .text(gt('Create new Zoom meeting'))
                );
            }
        },
        offline: {
            icon: function () {
                this.$el.append(
                    $('<i class="fa fa-exclamation conference-logo" aria-hidden="true">')
                );
            },
            default: function () {
                this.$el.append(
                    $('<p class="alert alert-warning message">').append(
                        gt('The Zoom integration service is currently unavailable. Please try again later.')
                    )
                );
            }
        }
    };

    _(points).each(function (point, id) {
        var index = 0;
        ext.point(ZoomMeetingView.prototype.POINT + '/' + id).extend(
            _(point).map(function (fn, id) {
                return { id: id, index: (index += 100), render: fn };
            })
        );
    });

    function translateMeetingData(data) {
        var isRecurring = !!data.rrule;
        var timezone = getTimezone(data.startDate);
        // we always set time (to be safe)
        var start = data.startDate.value;
        if (start.indexOf('T') === -1) start += 'T000000';
        var end = data.endDate.value;
        if (end.indexOf('T') === -1) end += 'T000000';
        return {
            agenda: data.description,
            // get duration in minutes
            duration: moment(end).diff(start, 'minutes'),
            start_time: moment(start).format('YYYY-MM-DD[T]HH:mm:ss'),
            timezone: timezone,
            topic: data.summary || gt('New meeting'),
            // type=2 (scheduled) if no recurrence pattern
            // type=3 (recurring with no fixed time) otherwise
            type: isRecurring ? 3 : 2
        };
    }

    function getTimezone(date) {
        return date.timezone || (moment.defaultZone && moment.defaultZone.name) || 'utc';
    }

    function longerThanOneYear(rrule) {
        if (!rrule) return false;
        // patterns to support
        // "FREQ=DAILY;COUNT=2"
        // "FREQ=WEEKLY;BYDAY=TH"
        // "FREQ=WEEKLY;BYDAY=TH;UNTIL=20200709T215959Z"
        // "FREQ=WEEKLY;BYDAY=TH;COUNT=2"
        // "FREQ=MONTHLY;BYMONTHDAY=2;COUNT=2"
        // "FREQ=YEARLY;BYMONTH=7;BYMONTHDAY=2;COUNT=2"
        var until = (rrule.match(/until=(\w+)/i) || [])[1];
        if (until) return moment(until).diff(moment(), 'days') >= 365;
        var count = (rrule.match(/count=(\w+)/i) || [])[1];
        if (!count) return true;
        if (/freq=daily/i.test(rrule) && count >= 365) return true;
        if (/freq=weekly/i.test(rrule) && count >= 52) return true;
        if (/freq=monthly/i.test(rrule) && count >= 12) return true;
        if (/freq=yearly/i.test(rrule)) return true;
        return false;
    }

    return ZoomMeetingView;
});<|MERGE_RESOLUTION|>--- conflicted
+++ resolved
@@ -250,10 +250,7 @@
                 this.$el.append(
                     $('<div>').append(
                         $('<a href="#" class="secondary-action" data-action="copy-to-location">')
-<<<<<<< HEAD
-=======
                         //#. Copy the meeting link into the appointment's location field
->>>>>>> ca3be1a3
                             .text(gt('Copy link to location')),
                         $('<a href="#" class="secondary-action">')
                             .text(gt('Copy link to clipboard'))
