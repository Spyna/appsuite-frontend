/**
 * All content on this website (including text, images, source code and any
 * other original works), unless otherwise noted, is licensed under a Creative
 * Commons License.
 *
 * http://creativecommons.org/licenses/by-nc-sa/2.5/
 *
 * Copyright (C) Open-Xchange Inc., 2006-2011 Mail: info@open-xchange.com
 *
 * @author Matthias Biggeleben <matthias.biggeleben@open-xchange.com>
 * @author Christoph Kopp <christoph.kopp@open-xchange.com>
 */
define('io.ox/contacts/distrib/create-dist-view',
    ['io.ox/backbone/views',
     'io.ox/backbone/forms',
<<<<<<< HEAD
     'gettext!io.ox/contacts/contacts',
=======
     'gettext!io.ox/contacts',
>>>>>>> ce02beda
     'io.ox/core/tk/autocomplete',
     'io.ox/contacts/api',
     'io.ox/core/api/autocomplete',
     'io.ox/contacts/util',
     'io.ox/core/extensions'
    ], function (views, forms, gt, autocomplete, api, AutocompleteAPI, util, ext) {

    "use strict";

    var autocompleteAPI = new AutocompleteAPI({id: 'createDistributionList', contacts: true, distributionlists: false});

    var point = views.point('io.ox/contacts/distrib/create-dist-view'),
        ContactCreateDistView = point.createView({
            tagName: 'div'
//            className: 'container'
        });

    point.extend(new forms.ControlGroup({
        id: 'displayname',
        index: 100,
        attribute: 'display_name',
        label: 'Title',
        control: '<input type="text" class="input-xlarge">',
        buildControls: function () {
            var self = this,
                buttonText = (_.isEmpty(self.model.get('distribution_list'))) ?  gt("Create list") : gt("Edit");

            return this.nodes.controls || (this.nodes.controls = $('<div class="controls">').append(
                    this.buildElement(),
                    $('<button class="btn btn-primary">').text(buttonText).on("click", function () {
                        self.options.parentView.trigger('save:start');
                        self.options.model.save().done(function () {
                            self.options.parentView.trigger('save:success');
                        }).fail(function () {
                            self.options.parentView.trigger('save:fail');
                        });
                    })
            ));
        }

    }));


    point.extend({
        id: 'add-members',
        index: 300,
        render: function () {
            var self = this;

            this.$el.append(
                $('<legend>').addClass('sectiontitle').text(gt('Members')),
                this.itemList = $('<div>').attr('id', _.uniqueId('box_')).addClass('item-list'),

                $('<div>').attr('data-holder', 'data-holder').append(
                    self.createField(this, 'name', 'input#mail', gt('Name'), '2'),
                    self.createField(this, 'mail', 'input#name', gt('Email address'), '3')
                ),

                $('<a>').attr({
                    'data-action': 'add',
                    'href': '#',
                    'tabindex': '4'
                })
                .addClass('btn btn-inverse')
                .text('+')
                .on('click', function (e) {
                    var newMember,
                    data = self.$el.find('[data-holder="data-holder"]').data(),
                        mailValue = self.$el.find('input#mail').val(),
                        nameValue = self.$el.find('input#name').val();

                    if (data.data) {
                        newMember = self.copyContact(self.$el, data.data, data.email);
                    } else {
                        if (mailValue !== '') {
                            newMember = self.copyContact(self.$el, nameValue, mailValue);
                        }
                    }

                    if (self.checkForDuplicates(newMember)) {
                        self.model.addMember(newMember);
                    }

                    // reset the fields
                    self.$el.find('[data-holder="data-holder"]').removeData();
                    self.$el.find('input#mail').val('');
                    self.$el.find('input#name').val('');

                })

            );

            if (_.isEmpty(this.model.get("distribution_list"))) {
                self.drawEmptyItem(self.$el.find('.item-list'));

            } else {
                _(this.model.get("distribution_list")).each(function (member) {

                    self.$el.find('.item-list').append(
                            self.drawListetItem(member)
                    );
                });
            }
        },

        checkForDuplicates: function (newMember) {
            var self = this,
                currentMembers = self.model.get('distribution_list'),
                selector = false;

            _(currentMembers).each(function (val, key) {
                if (val.mail === newMember.mail && val.display_name === newMember.display_name) {
                    self.drawAlert(newMember.mail, self.$el);
                    selector = true;
                }
            });

            if (selector) {
                return false;
            } else {
                return true;
            }
        },

        drawAlert: function (mail, displayBox) {
            displayBox.parent().find('.sectiontitle .alert.alert-block').remove();
            displayBox.parent().find('.sectiontitle').append(
                $('<div>')
                .addClass('alert alert-block fade in')
                .append(
                    $('<a>').attr({ href: '#', 'data-dismiss': 'alert' })
                    .addClass('close')
                    .html('&times;'),
                    $('<p>').text(
                        gt('The email address ' + mail + ' is already in the list')
                    )
                )
            );
        },

        drawEmptyItem: function (node) {
            node.append(
                $('<div>').addClass('listet-item backstripes')
                .attr({ 'data-mail': 'empty' })
                .text(gt('This list has no members yet'))
            );
        },

        copyContact: function (options, contact, selectedMail) {
            var dataMailId,
                newMember;

            if (_.isString(contact)) {

                dataMailId = '[data-mail="' + contact + '_' + selectedMail + '"]';
                newMember = {
                    display_name: contact,
                    mail: selectedMail,
                    mail_field: 0
                };

            } else {

                dataMailId = '[data-mail="' + contact.display_name + '_' + selectedMail + '"]';
                var mailNr = (util.calcMailField(contact, selectedMail));

                newMember = {
                    id: contact.id,
                    display_name: contact.display_name,
                    mail: selectedMail,
                    mail_field: mailNr
                };
            }

            return newMember;
        },

        createField: function (options, id, related, label, tab) {
            var self = this;
            return $('<div>')
            .addClass('fieldset ' + id)
            .append(
                $('<label>', { 'for' : 'input_field_' + id }).text(label),
                $('<input>', {
                    type: 'text',
                    tabindex: tab,
                    autocapitalize: 'off',
                    autocomplete: 'off',
                    autocorrect: 'off',
                    id: id
                })
                .attr('data-type', id) // not name=id!
                .addClass('discreet input-large')
                .autocomplete({
                    source: function (query) {
                        return autocompleteAPI.search(query);
                        //return api.autocomplete(query);
                    },
                    stringify: function (obj) {
                        if (related === 'input#mail') {
                            return obj.display_name;
                        } else {
                            return obj.email;
                        }

                    },
                    // for a second (related) Field
                    stringifyrelated: function (obj) {
                        if (related === 'input#mail') {
                            return obj.email;
                        } else {
                            return obj.display_name;
                        }

                    },
                    draw: function (obj) {
                        self.drawAutoCompleteItem.call(null, this, obj);
                    },
                    // to specify the related Field
                    related: function () {
                        var field = $(related);
                        return field;
                    },
                    dataHolder: function () {
                        var holder = $('[data-holder="data-holder"]');
                        return holder;
                    }
                })
                .on('keydown', function (e) {
                    if (e.which === 13) {
                        $('[data-action="add"]').trigger('click');
                    }
                })
            );
        },

        drawAutoCompleteItem: function (node, obj) {
            var img = $('<div>').addClass('create-distributionlist-contact-image'),
                url = util.getImage(obj.data);

            if (Modernizr.backgroundsize) {
                img.css('backgroundImage', 'url(' + url + ')');
            } else {
                img.append(
                    $('<img>', { src: url, alt: '' }).css({ width: '100%', height: '100%' })
                );
            }

            node.append(
                img,
                $('<div>').addClass('person-link ellipsis').text(obj.display_name),
                $('<div>').addClass('ellipsis').text(obj.email)
            );
        },

        onDistributionListChange: function () {
            var self = this;
            this.$el.find('.item-list').empty();

            _(this.model.get("distribution_list")).each(function (member) {

                self.$el.find('.item-list').append(
                        self.drawListetItem(member)
                );
            });

        },

        drawListetItem: function (o) {
            var self = this,
                frame = $('<div>').addClass('listet-item').attr({
                'data-mail': o.display_name + '_' + o.mail
            }),
            img = api.getPicture(o.mail).addClass('contact-image'),
            button = $('<a>', { href: '#' }).addClass('close').html('&times;')
            .on('click', {mail: o.mail, name: o.display_name }, function (e) {
                self.model.removeMember(e.data.mail, e.data.name);
            });
            frame.append(button);
            frame.append(img)
            .append(
                $('<div>').addClass('person-link ellipsis')
                .append($('<a>', {'href': '#'})
                .on('click', {id: o.id, email1: o.mail}, self.fnClickPerson).text(o.display_name)),
                $('<div>').addClass('person-selected-mail')
                .text((o.mail))
            );
            return frame;
        },

        fnClickPerson: function (e) {
            ext.point('io.ox/core/person:action').each(function (ext) {
                _.call(ext.action, e.data, e);
            });
        },

        observe: 'distribution_list'

    });

    ext.point('io.ox/contacts/model/validation/distribution_list').extend({
        id: 'check_for_duplicates',
        validate: function (value) {
//            console.log(value);
//            console.log('im validate');

        }
    });

    point.extend(new forms.ErrorAlert({
        id: 'io.ox/contacts/distrib/create-dist-view/errors'
    }));

    return ContactCreateDistView;
});

/*
define('io.ox/contacts/distrib/create-dist-view',
    ['io.ox/core/extensions',
     'gettext!io.ox/contacts',
     'io.ox/contacts/util',
     'io.ox/contacts/api',
     'io.ox/core/tk/view',
     'io.ox/core/tk/model',
     'io.ox/core/tk/autocomplete',
     'io.ox/core/api/autocomplete',
     'io.ox/core/config',
     'io.ox/core/notifications'
    ], function (ext, gt, util, api, View, Model, autocomplete, AutocompleteAPI, config, notifications) {

    'use strict';

    var autocompleteAPI = new AutocompleteAPI({id: 'createDistributionList', contacts: true, distributionlists: false});

    var saveButton = function (model) {
        return $('<a>', {
                'data-action': 'save',
                href: '#',
                tabindex: '5'
            })
            .addClass('btn btn-primary')
            .on('click', { model: model }, function (e) {
                e.data.model.save();
            })
            .text(
                model.get('mark_as_distributionlist') ? gt('Save') : gt('Create list')
            );
    };

    var drawAlert = function (mail, displayBox) {
        displayBox.parent().find('.alert').remove();
        return $('<div>')
            .addClass('alert alert-block fade in')
            .append(
                $('<a>').attr({ href: '#', 'data-dismiss': 'alert' })
                .addClass('close')
                .html('&times;'),
                $('<p>').text(
                    gt('The email address ' + mail + ' is already in the list')
                )
            );
    };

    var fnClickPerson = function (e) {
        ext.point('io.ox/core/person:action').each(function (ext) {
            _.call(ext.action, e.data, e);
        });
    };

    function drawEmptyItem(node) {
        node.append(
            $('<div>').addClass('listet-item backstripes')
            .attr({ 'data-mail': 'empty' })
            .text(gt('This list has no members yet'))
        );
    }


    var addButton = function (options) {
        var button = $('<a>').attr({
            'data-action': 'add',
            'href': '#',
            'tabindex': '4'
        })
        .addClass('btn btn-inverse')
        .text('+')
        .on('click', function (e) {
            var data = options.node.find('[data-holder="data-holder"]').data(),
                mailValue = options.node.find('input#mail').val(),
                nameValue = options.node.find('input#name').val();
            if (data.data) {
                copyContact(options, data.data, data.email);
            } else {
                if (mailValue !== '') {
                    copyContact(options, nameValue, mailValue);
                }
            }
            // reset the fields
            options.node.find('[data-holder="data-holder"]').removeData();
            options.node.find('input#mail').val('');
            options.node.find('input#name').val('');
        });

        return button;
    };

    function createDisplayBox() {
        return $('<div>').attr('id', _.uniqueId('box_')).addClass('item-list');
    }

    function drawAutoCompleteItem(node, obj) {
        var img = $('<div>').addClass('create-distributionlist-contact-image'),
            url = util.getImage(obj.data);

        if (Modernizr.backgroundsize) {
            img.css('backgroundImage', 'url(' + url + ')');
        } else {
            img.append(
                $('<img>', { src: url, alt: '' }).css({ width: '100%', height: '100%' })
            );
        }

        node.append(
            img,
            $('<div>').addClass('person-link ellipsis').text(obj.display_name),
            $('<div>').addClass('ellipsis').text(obj.email)
        );
    }

    function removeContact(e) {
        var selectFrame, items,
        selectFrame = (e.data.frame).parent();
        e.preventDefault();
        var o = e.data.options, model = o.model;

        for (var i = 0; i < model._data.distribution_list.length;) {
            if ((model._data.distribution_list[i]).mail === e.data.mail && (model._data.distribution_list[i]).display_name === e.data.name) {
                model._data.distribution_list.splice(i, 1);
            } else {
                i += 1;
            }
        }

        items = selectFrame.find('[data-mail="' + e.data.name + '_' + e.data.mail + '"]');
        selectFrame.find(items).remove();

        if (!selectFrame.find('.listet-item')[0]) {
            o.displayBox.append(drawEmptyItem(o.displayBox));
        }
    }

    function drawListetItem(o) {
        var frame = $('<div>').addClass('listet-item').attr({
            'data-mail': o.name + '_' + o.selectedMail
        }),
        img = api.getPicture(o.selectedMail).addClass('contact-image'),
        button = $('<a>', { href: '#' }).addClass('close').html('&times;')
            .on('click', { options: o.options, mail: o.selectedMail, name: o.name, frame: frame }, removeContact);
        frame.append(button);
        frame.append(img)
        .append(
            $('<div>').addClass('person-link ellipsis')
            .append($('<a>', {'href': '#'})
            .on('click', {id: o.id, email1: o.selectedMail}, fnClickPerson).text(o.name)),
            $('<div>').addClass('person-selected-mail')
            .text((o.selectedMail))
        );
        o.node.append(frame);
    }

    function copyContact(options, contact, selectedMail) {
        var dataMailId;

        if (!options.model._data.distribution_list) {
            options.model._data.distribution_list = [];
        }

        if (_.isString(contact)) {
            drawListetItem({
                node: options.displayBox,
                name: contact,
                selectedMail: selectedMail,
                options: options
            });
            dataMailId = '[data-mail="' + contact + '_' + selectedMail + '"]';
            options.model._data.distribution_list.push({
                display_name: contact,
                mail: selectedMail,
                mail_field: 0
            });

        } else {
            drawListetItem({
                node: options.displayBox,
                id: contact.id,
                name: contact.display_name,
                selectedMail: selectedMail,
                options: options
            });
            dataMailId = '[data-mail="' + contact.display_name + '_' + selectedMail + '"]';
            var mailNr = (util.calcMailField(contact, selectedMail));

            options.model._data.distribution_list.push({
                id: contact.id,
                display_name: contact.display_name,
                mail: selectedMail,
                mail_field: mailNr
            });
        }

        if (options.displayBox.find(dataMailId)[1]) {
            drawAlert(selectedMail, options.displayBox).appendTo(options.displayBox.parent().parent().find('.editsection'));
        }

        if (!_.isEmpty(options.model._data.distribution_list)) {
            options.displayBox.find('[data-mail="empty"]').remove();
        }
    }

    function createField(options, id, related, label, tab) {

        return $('<div>')
        .addClass('fieldset ' + id)
        .append(
            $('<label>', { 'for' : 'input_field_' + id }).text(label),
            $('<input>', {
                type: 'text',
                tabindex: tab,
                autocapitalize: 'off',
                autocomplete: 'off',
                autocorrect: 'off',
                id: id
            })
            .attr('data-type', id) // not name=id!
            .addClass('discreet input-large')
            .autocomplete({
                source: function (query) {
                    return autocompleteAPI.search(query);
                    //return api.autocomplete(query);
                },
                stringify: function (obj) {
                    if (related === 'input#mail') {
                        return obj.display_name;
                    } else {
                        return obj.email;
                    }

                },
                // for a second (related) Field
                stringifyrelated: function (obj) {
                    if (related === 'input#mail') {
                        return obj.email;
                    } else {
                        return obj.display_name;
                    }

                },
                draw: function (obj) {
                    drawAutoCompleteItem.call(null, this, obj);
                },
                // to specify the related Field
                related: function () {
                    var field = $(related);
                    return field;
                },
                dataHolder: function () {
                    var holder = $('[data-holder="data-holder"]');
                    return holder;
                }
            })
            .on('keydown', function (e) {
                if (e.which === 13) {
                    $('[data-action="add"]').trigger('click');
                }
            })
        );
    }

    var ContactCreateDistView = View.extend({

        draw: function (app) {
            var self = this,
                model = self.getModel(),
                myId = _.uniqueId('c'),
                editSection = self.createSection(),
                addSection = self.createSection(),
                sectiongroup = self.createSectionGroup(),
                dataHolder,
                fId = config.get("folder.contacts"),
                listOfMembers;
            self.displayBox = createDisplayBox();

            if (_.isArray(self.model._data.distribution_list)) {
                listOfMembers = self.model._data.distribution_list;
                _.each(listOfMembers, function (val) {
                    drawListetItem({
                        node: self.displayBox,
                        id: val.id,
                        name: val.display_name,
                        selectedMail: val.mail,
                        options: self
                    });
                });
            }

            self.node.append(sectiongroup);

            sectiongroup.addClass('header')
            .append(
                self.createLabel({
                    id: myId,
                    text: gt('List name')
                }),
                self.createTextField({ property: 'display_name', id: myId, classes: 'input-large' })
                    .find('input').attr('tabindex', '1'),
                saveButton(self.model)
            );

            editSection.addClass('editsection').append(
                self.createSectionTitle({text: gt('Members')}),
                self.displayBox
            );

            if (_.isEmpty(self.model._data.distribution_list)) {
                drawEmptyItem(self.displayBox);
            }
            self.node.append(editSection);

            dataHolder = $('<div>').attr('data-holder', 'data-holder')
                .append(
                    createField(self, 'name', 'input#mail', gt('Name'), '2'),
                    createField(self, 'mail', 'input#name', gt('Email address'), '3')
                );

            addSection.addClass('last').append(
                //self.createSectionTitle({text: gt('add new Member')}),
                dataHolder,
                addButton(self)
            );

            self.node.append(addSection);

            this.getModel().on('error:invalid', function (evt, err) {
                console.log('error validation');
                console.log(arguments);
                notifications.yell('error', err.message);
            });

            return self;
        }
    });

    return ContactCreateDistView;
});
*/<|MERGE_RESOLUTION|>--- conflicted
+++ resolved
@@ -13,11 +13,7 @@
 define('io.ox/contacts/distrib/create-dist-view',
     ['io.ox/backbone/views',
      'io.ox/backbone/forms',
-<<<<<<< HEAD
-     'gettext!io.ox/contacts/contacts',
-=======
      'gettext!io.ox/contacts',
->>>>>>> ce02beda
      'io.ox/core/tk/autocomplete',
      'io.ox/contacts/api',
      'io.ox/core/api/autocomplete',
