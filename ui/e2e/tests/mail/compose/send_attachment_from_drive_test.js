/**
* This work is provided under the terms of the CREATIVE COMMONS PUBLIC
* LICENSE. This work is protected by copyright and/or other applicable
* law. Any use of the work other than as authorized under this license
* or copyright law is prohibited.
*
* http://creativecommons.org/licenses/by-nc-sa/2.5/
* © 2019 OX Software GmbH, Germany. info@open-xchange.com
*
* @author Francisco Laguna <francisco.laguna@open-xchange.com>
*/

/// <reference path="../../../steps.d.ts" />

Feature('Mail Compose');

Before(async (users) => {
    await users.create(); // Sender
    await users.create(); // Recipient
});
After(async (users) => {
    await users.removeAll();
});

Scenario('[C7391] Send mail with attachment from Drive', async (I, users, mail) => {
    let [sender, recipient] = users;
    // Log in and navigate to mail app
    await I.haveSetting('io.ox/mail//features/registerProtocolHandler', false);
    I.login('app=io.ox/mail', { user: sender });
    // Create a file
    await I.executeAsyncScript(function (done) {
        require(['settings!io.ox/core', 'io.ox/files/api'], function (settings, filesAPI) {
            var blob = new window.Blob(['fnord'], { type: 'text/plain' });
            filesAPI.upload({
                folder: settings.get('folder/infostore'), file: blob, filename: 'Principia.txt', params: {} }
            ).done(done);
        });
    });
    // Open Compose
    mail.newMail();

    I.fillField('To', recipient.get('primaryEmail'));
    I.fillField('Subject', 'Principia Discordia');

<<<<<<< HEAD
    I.click(mail.locators.compose.attachments);
    I.clickDropdown('Add from Drive');
=======
    I.click(mail.locators.compose.drivefile);
>>>>>>> 938790d3

    // Click on the file. Not really necessary since it's the only file and auto-selected
    // Still I don't think the test should fail if it isn't autoselected, so we click on it
    // anyway
    I.waitForText('Principia.txt');
    I.click(locate('div.name').withText('Principia.txt').inside('.io-ox-fileselection'));
    // Add the file
    I.click('Add');

    // Wait for the filepicker to close
    I.waitForDetached('.io-ox-fileselection');
    // Send
    mail.send();

    I.logout();
    /////////////////// Continue as 'recipient' ///////////////////////
    // Log in as second user and navigate to mail app
    I.login('app=io.ox/mail', { user: recipient });

    I.waitForText('Principia Discordia');
    // Open mail
    mail.selectMail('Principia Discordia');
    // Verify Attachment
    I.waitForText('1 attachment');
    I.click('1 attachment');
    I.see('Principia.txt');
    // Let's view the content
    I.click('Principia.txt');
    I.waitForElement('.dropdown.open');
    I.click('View', '.dropdown.open .dropdown-menu');
    I.waitForText('fnord', 20); // Only the enlightened will see 'fnord', so this might fail on an unenlightened computer. Introduce it to Discordianism prior to running the test.
});<|MERGE_RESOLUTION|>--- conflicted
+++ resolved
@@ -42,12 +42,7 @@
     I.fillField('To', recipient.get('primaryEmail'));
     I.fillField('Subject', 'Principia Discordia');
 
-<<<<<<< HEAD
-    I.click(mail.locators.compose.attachments);
-    I.clickDropdown('Add from Drive');
-=======
     I.click(mail.locators.compose.drivefile);
->>>>>>> 938790d3
 
     // Click on the file. Not really necessary since it's the only file and auto-selected
     // Still I don't think the test should fail if it isn't autoselected, so we click on it
