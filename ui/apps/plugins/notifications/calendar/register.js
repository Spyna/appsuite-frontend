/**
 * This work is provided under the terms of the CREATIVE COMMONS PUBLIC
 * LICENSE. This work is protected by copyright and/or other applicable
 * law. Any use of the work other than as authorized under this license
 * or copyright law is prohibited.
 *
 * http://creativecommons.org/licenses/by-nc-sa/2.5/
 *
 * © 2016 OX Software GmbH, Germany. info@open-xchange.com
 *
 * @author Mario Scheliga <mario.scheliga@open-xchange.com>
 * @author Matthias Biggeleben <matthias.biggeleben@open-xchange.com>
 */

define('plugins/notifications/calendar/register', [
    'io.ox/calendar/api',
    'io.ox/core/yell',
    'io.ox/core/extensions',
    'io.ox/core/notifications/subview',
    'gettext!plugins/notifications',
    'io.ox/calendar/util',
    'settings!io.ox/core',
    'settings!io.ox/calendar',
    'io.ox/core/tk/sounds-util',
    'io.ox/core/notifications'
], function (calAPI, yell, ext, Subview, gt, util, settings, settingsCalendar, soundUtil, notifications) {

    'use strict';

    var autoOpen = settings.get('autoOpenNotification', true);
    //change old settings values to new ones
    if (autoOpen === 'always' || autoOpen === 'noEmail') {
        autoOpen = true;
        settings.set('autoOpenNotification', true);
        settings.save();
    } else if (autoOpen === 'Never') {
        autoOpen = false;
        settings.set('autoOpenNotification', false);
        settings.save();
    }

    function getLayout(model) {
        if (_.device('smartphone')) return 'week:day';

        var isWeekend = /(0|6)/.test(util.getMoment(model.get('startDate')).day()),
            layout = settingsCalendar.get('viewView') || 'week:week';
        if (layout === 'week:workweek' && isWeekend) layout = 'week:week';
        if (/(year|list)/.test(layout)) layout = 'week:week';
        return layout;
    }

    ext.point('io.ox/core/notifications/invites/item').extend({
        draw: function (baton) {
            var model = baton.model,
                node = this,
                onClickChangeStatus = function (e) {
                    // stopPropagation could be prevented by another markup structure
                    e.stopPropagation();
                    require(['io.ox/calendar/actions/acceptdeny']).done(function (acceptdeny) {
                        calAPI.get(calAPI.reduce(model.attributes)).then(function (data) {
                            acceptdeny(data.attributes, { noFolderCheck: true });
                        });
                    });
                },
                onClickAccept = function (e) {
                    e.stopPropagation();
                    require(['io.ox/calendar/util'], function (util) {
                        calAPI.get(calAPI.reduce(model.attributes)).done(function (appointmentData) {
                            var confirmation = {
                                // default reminder
                                alarms: util.getDefaultAlarms(appointmentData),
                                // make sure to use the original data here, we don't want to accidentally change data we are not allowed too change
                                attendee: _(appointmentData.get('attendees')).findWhere({ entity: ox.user_id }),
                                id: appointmentData.get('id'),
                                folder: appointmentData.get('folder')
                            };

                            if (!confirmation.attendee) {
                                yell('error', gt('Participant not found'));
                                return;
                            }
                            confirmation.attendee.partStat = 'ACCEPTED';

                            var expand = util.getCurrentRangeOptions();
                            calAPI.confirm(confirmation, _.extend({ checkConflicts: true }, expand)).done(function (result) {
                                if (result && result.conflicts) {
                                    ox.load(['io.ox/calendar/conflicts/conflictList']).done(function (conflictView) {
                                        conflictView.dialog(result.conflicts)
                                            .on('ignore', function () {
                                                calAPI.confirm(confirmation, _.extend({ checkConflicts: false }, expand));
                                            });
                                    });
                                    return;
                                }
                            })
                            .fail(yell);
                        })
                        .fail(yell);
                    });
                };

            var cid = _.cid(model.attributes),
                strings = util.getDateTimeIntervalMarkup(model.attributes, { output: 'strings', zone: moment().tz() }),
                recurrenceString = util.getRecurrenceString(model.attributes);
            node.attr({
                'data-cid': cid,
                'focus-id': 'calendar-invite-' + cid,
                //#. %1$s Appointment title
                //#, c-format
                'aria-label': gt('Invitation for %1$s.', model.get('title'))
            }).append(
                $('<a class="notification-info" role="button">').append(
                    $('<span class="span-to-div time">').text(strings.timeStr).attr('aria-label', util.getTimeIntervalA11y(model.attributes, moment().tz())),
                    $('<span class="span-to-div date">').text(strings.dateStr).attr('aria-label', util.getDateIntervalA11y(model.attributes, moment().tz())),
                    recurrenceString === '' ? [] : $('<span class="span-to-div recurrence">').text(recurrenceString),
                    $('<span class="span-to-div title">').text(model.get('summary')),
                    $('<span class="span-to-div location">').text(model.get('location')),
                    $('<span class="span-to-div organizer">').text(model.get('organizer').cn),
                    $('<button type="button" class="btn btn-link open-in-calendar">').text(gt('Open in calendar')).on('click', function (e) {
                        if (e.type !== 'click' && e.which !== 13) return;

                        if (_.device('smartphone')) notifications.dropdown.close();

                        util.openDeeplink(model, { perspective: getLayout(model), showDetails: true });
                    }),
                    $('<span class="sr-only">').text(gt('Press to open Details'))
                ),
                $('<div class="actions">').append(
                    $('<button type="button" class="refocus btn btn-default" data-action="accept_decline">')
                        .attr({
                            'focus-id': 'calendar-invite-' + cid + '-accept-decline',
                            // button aria labels need context
                            'aria-label': gt('Accept/Decline') + ' ' + model.get('summary')
                        })
                        .css('margin-right', '14px')
                        .text(gt('Accept / Decline'))
                        .on('click', onClickChangeStatus),
                    $('<button type="button" class="refocus btn btn-success" data-action="accept">')
                        .attr({
                            // button aria labels need context
                            'aria-label': gt('Accept invitation') + ' ' + model.get('summary'),
                            'focus-id': 'calendar-invite-' + cid + '-accept'
                        })
                        .on('click', onClickAccept)
                        .append($('<i class="fa fa-check" aria-hidden="true">'))
                )
            );
        }
    });

    ext.point('io.ox/core/notifications/calendar-reminder/item').extend({
        draw: function (baton) {
            //build selectoptions
            var minutes = [5, 10, 15, 45],
                options = [],
                node = this;
            for (var i = 0; i < minutes.length; i++) {
                options.push([minutes[i], gt.format(gt.npgettext('in', 'in %d minute', 'in %d minutes', minutes[i]), minutes[i])]);
            }

            require(['io.ox/core/tk/reminder-util'], function (reminderUtil) {
                reminderUtil.draw(node, baton.model, options);
                node.attr('model-cid', String(_.cid(baton.requestedModel.attributes)));
                node.on('click', '[data-action="ok"]', function (e) {
                    e.stopPropagation();
                    var min = node.find('[data-action="selector"]').val();
                    // 0 means 'don't remind me again was selected.
                    if (min !== '0') {
                        calAPI.remindMeAgain(_(baton.requestedModel.attributes).extend({ time: min * 60000 })).done(function () {
                            calAPI.getAlarms();
                        });
                    } else {
                        calAPI.acknowledgeAlarm(baton.requestedModel.attributes);
                    }
                    baton.view.removeNotifications([baton.requestedModel.attributes]);
                });
            });
        }
    });

    ext.point('io.ox/core/notifications/calendar-reminder/footer').extend({
        draw: function (baton) {
            if (baton.view.collection.length > 1) {
                //#. notification pane: action  to remove/acknowledge all reminders (they don't show up anymore)
                this.append($('<button class="btn btn-link">').text(gt('Remove all reminders')).on('click', function () {
                    calAPI.acknowledgeAlarm(baton.view.collection.toJSON());
                    baton.view.resetNotifications();
                }));
            }
        }
    });

    ext.point('io.ox/core/notifications/register').extend({
        id: 'appointmentReminder',
        index: 100,
        register: function () {
            var options = {
                    id: 'io.ox/calendarreminder',
                    api: calAPI,
                    useListRequest: true,
                    useApiCid: true,
                    smartRemove: true,
                    apiEvents: {
                        // triggered when something went wrong when getting event data in the list request -> event was probably deleted. In any case, clear the alarm
                        remove: 'failedToFetchEvent acknowledgedAlarm'
                    },
                    //#. Reminders (notifications) about appointments
                    title: gt('Appointment reminders'),
                    extensionPoints: {
                        item: 'io.ox/core/notifications/calendar-reminder/item',
                        footer: 'io.ox/core/notifications/calendar-reminder/footer'
                    },
                    detailview: 'io.ox/calendar/view-detail',
                    autoOpen: autoOpen,
                    genericDesktopNotification: {
                        //#. Title of generic desktop notification about new reminders for appointments
                        title: gt('New appointment reminders'),
                        //#. Body text of generic desktop notification about new reminders for appointments
                        body: gt('You have new appointment reminders'),
                        icon: ''
                    },
                    specificDesktopNotification: function (model) {
                        var title = model.get('summary'),
                            date = ', ' + util.getDateInterval(model.attributes),
                            time = ', ' + util.getTimeInterval(model.attributes);

                        return {
                            //#. Title of the desktop notification about new reminder for a specific appointment
                            title: gt('New appointment reminder'),
                            body: title + date + time,
                            icon: ''
                        };
                    },
                    //#. Reminders (notifications) about appointments
                    hideAllLabel: gt('Hide all appointment reminders.')
                },
                nextAlarmTimer,
                alarmsToShow = [],
                subview = new Subview(options),
                audioQueue = [],
                playing = false,
                playAlarm = function (alarm) {
                    if (alarm) {
                        audioQueue.push(alarm);
                    }
                    if (!playing && audioQueue.length) {
                        playing = true;
                        var alarmToPlay = audioQueue.shift();
                        calAPI.get(alarmToPlay).done(function (eventModel) {
                            yell('info', eventModel ? eventModel.get('summary') : gt('Appointment reminder'));
                            soundUtil.playSound();
                            calAPI.acknowledgeAlarm(alarmToPlay);
                            setTimeout(function () {
                                playing = false;
                                playAlarm();
                            }, 5000);
                        }).fail(function () {
                            playing = false;
                            playAlarm();
                        });
                    }
                };

            calAPI.on('resetChronosAlarms', function (alarms) {
                var alarmsToAdd = [],
                    now = new moment().utc().format(util.ZULU_FORMAT),
                    nextAlarmTime,
                    getIds = function () {
                        var ids = [];
                        subview.collection.forEach(function (model) {
                            ids.push(util.cid({ folder: model.get('folder'), id: model.get('eventId'), recurrenceId: model.get('recurrenceId') }));
                        });
                        return ids;
                    },
                    timerFunction = function () {
                        var ids = getIds();

                        nextAlarmTime = undefined;
                        now = new moment().utc().format(util.ZULU_FORMAT);
                        var temp = [];
                        _(alarmsToShow).each(function (alarm) {
                            if (alarm.time <= now) {
                                if (alarm.action === 'AUDIO') {
                                    playAlarm(alarm);
                                } else if (_(ids).indexOf(util.cid({ folder: alarm.folder, id: alarm.eventId, recurrenceId: alarm.recurrenceId })) > -1) {
                                    // acknowledge duplicates (only one alarm per event)
                                    calAPI.acknowledgeAlarm(alarm);
                                } else {
                                    subview.addNotifications(alarm);
                                    ids = getIds();
                                }
                            } else {
                                if (!nextAlarmTime || nextAlarmTime > alarm.time) {
                                    nextAlarmTime = alarm.time;
                                }
                                temp.push(alarm);
                            }
                        });
                        alarmsToShow = temp;
                        if (nextAlarmTime) {
                            nextAlarmTimer = setTimeout(timerFunction, new moment(nextAlarmTime).utc().valueOf() - new moment(now).utc().valueOf());
                        }
                    };

                // clear old data
<<<<<<< HEAD
                nextAlarm = undefined;
=======
>>>>>>> d6c891ba
                alarmsToShow = [];
                if (nextAlarmTimer) {
                    clearTimeout(nextAlarmTimer);
                    nextAlarmTimer = undefined;
                }

<<<<<<< HEAD
                // decide where to put alarms, instant display/play sound, add as next alarm (used to set time for timer function) or put it in the queue
=======
                // decide where to put alarms, instant display/play sound or put it in the queue
>>>>>>> d6c891ba
                _(alarms).each(function (alarm) {
                    if (alarm.time > now) {
                        if (nextAlarmTime === undefined || nextAlarmTime > alarm.time) {
                            nextAlarmTime = alarm.time;
                        }
                        alarmsToShow.push(alarm);
                    } else if (alarm.action === 'AUDIO') {
                        playAlarm(alarm);
                    } else {
                        alarmsToAdd.push(alarm);
                    }
                });

                if (nextAlarmTime !== undefined) {
                    nextAlarmTimer = setTimeout(timerFunction, new moment(nextAlarmTime).valueOf() - new moment(now).valueOf());
                }

                var ids = getIds();
                alarmsToAdd = _(alarmsToAdd).uniq(function (alarm) {
                    return util.cid({ folder: alarm.folder, id: alarm.eventId, recurrenceId: alarm.recurrenceId });
                });
                alarmsToAdd = alarmsToAdd.filter(function (alarm) {
                    if (_(ids).indexOf(util.cid({ folder: alarm.folder, id: alarm.eventId, recurrenceId: alarm.recurrenceId })) > -1 && !subview.collection.get(alarm.id)) {
                        // acknowledge duplicates (only one alarm per event)
                        calAPI.acknowledgeAlarm(alarm);
                        return false;
                    }
                    return true;
                });
                subview.resetNotifications(alarmsToAdd);
            });
            //react to changes in settings
            settings.on('change:autoOpenNotification', function (e, value) {
                autoOpen = value;
                subview.model.set('autoOpen', value);
            });

            calAPI.getAlarms();
        }
    });

    ext.point('io.ox/core/notifications/register').extend({
        id: 'appointmentInvitations',
        index: 300,
        register: function () {
            var options = {
                    id: 'io.ox/calendarinvitations',
                    api: calAPI,
                    smartRemove: true,
                    useApiCid: true,
                    apiEvents: {
                        reset: 'new-invites',
                        remove: 'delete:appointment mark:invite:confirmed'
                    },
                    fullModel: true,
                    //#. Invitations (notifications) about appointments
                    title: gt('Appointment invitations'),
                    extensionPoints: {
                        item: 'io.ox/core/notifications/invites/item'
                    },
                    detailview: 'io.ox/calendar/view-detail',
                    detailviewOptions: { noFolderCheck: true },
                    autoOpen: autoOpen,
                    genericDesktopNotification: {
                        //#. Title of generic desktop notification about new invitations to appointments
                        title: gt('New appointment invitation'),
                        //#. Body text of generic desktop notification about new invitations to appointments
                        body: gt('You have new appointment invitations'),
                        icon: ''
                    },
                    specificDesktopNotification: function (model) {
                        var title = model.get('summary'),
                            date = ', ' + util.getDateInterval(model.attributes),
                            time = ', ' + util.getTimeInterval(model.attributes);

                        return {
                            //#. Title of the desktop notification about new invitation to a specific appointment
                            title: gt('New appointment invitation'),
                            body: title + date + time,
                            icon: ''
                        };
                    },
                    //#. Invitations (notifications) about appointments
                    hideAllLabel: gt('Hide all appointment invitations.')
                },
                subview = new Subview(options);

            ox.on('socket:calendar:updates', function (data) {
                var checkForDeleted = false;
                // TODO remove once backend changes the name
                _(data.needsAction).each(function (obj) {
                    obj.folder = obj.folderId;
                });
                // order is important here, first look for deleted invitations, then put in the new ones (otherwise we will always fetch the new invites in the list request which isn't needed)

                // if there was an update, check if the events we have invitations for are still there
                if (data.folders) {
                    var requestData = _(subview.collection.models).chain().filter(function (model) {
                        return data.folders.indexOf(model.get('folder')) > -1;
                    }).map(function (model) {
                        return model.pick('folder', 'id', 'recurrenceId');
                    }).valueOf();
                    if (requestData.length) {
                        checkForDeleted = true;
                        calAPI.getInvites();
                    }
                }

                // add new invitations
                if (data.needsAction && !checkForDeleted) subview.addNotifications(data.needsAction);
            });

            //react to changes in settings
            settings.on('change:autoOpenNotification', function (e, value) {
                subview.model.set('autoOpen', value);
            });

            calAPI.getInvites();
        }
    });

    return true;
});<|MERGE_RESOLUTION|>--- conflicted
+++ resolved
@@ -303,21 +303,13 @@
                     };
 
                 // clear old data
-<<<<<<< HEAD
-                nextAlarm = undefined;
-=======
->>>>>>> d6c891ba
                 alarmsToShow = [];
                 if (nextAlarmTimer) {
                     clearTimeout(nextAlarmTimer);
                     nextAlarmTimer = undefined;
                 }
 
-<<<<<<< HEAD
-                // decide where to put alarms, instant display/play sound, add as next alarm (used to set time for timer function) or put it in the queue
-=======
                 // decide where to put alarms, instant display/play sound or put it in the queue
->>>>>>> d6c891ba
                 _(alarms).each(function (alarm) {
                     if (alarm.time > now) {
                         if (nextAlarmTime === undefined || nextAlarmTime > alarm.time) {
