/*
<<<<<<< HEAD
*
* @copyright Copyright (c) OX Software GmbH, Germany <info@open-xchange.com>
* @license AGPL-3.0
*
* This code is free software: you can redistribute it and/or modify
* it under the terms of the GNU Affero General Public License as published by
* the Free Software Foundation, either version 3 of the License, or
* (at your option) any later version.

* This program is distributed in the hope that it will be useful,
* but WITHOUT ANY WARRANTY; without even the implied warranty of
* MERCHANTABILITY or FITNESS FOR A PARTICULAR PURPOSE. See the
* GNU Affero General Public License for more details.

* You should have received a copy of the GNU Affero General Public License
* along with OX App Suite. If not, see <https://www.gnu.org/licenses/agpl-3.0.txt>.
*
* Any use of the work other than as authorized under this license or copyright law is prohibited.
*
*/
=======
 *
 * @copyright Copyright (c) OX Software GmbH, Germany <info@open-xchange.com>
 * @license AGPL-3.0
 *
 * This code is free software: you can redistribute it and/or modify
 * it under the terms of the GNU Affero General Public License as published by
 * the Free Software Foundation, either version 3 of the License, or
 * (at your option) any later version.
 *
 * This program is distributed in the hope that it will be useful,
 * but WITHOUT ANY WARRANTY; without even the implied warranty of
 * MERCHANTABILITY or FITNESS FOR A PARTICULAR PURPOSE. See the
 * GNU Affero General Public License for more details.
 *
 * You should have received a copy of the GNU Affero General Public License
 * along with OX App Suite. If not, see <https://www.gnu.org/licenses/agpl-3.0.txt>.
 *
 * Any use of the work other than as authorized under this license or copyright law is prohibited.
 *
 */
>>>>>>> 871e9849

/// <reference path="../../steps.d.ts" />

var fs = require('fs');
const path = require('path');

Feature('Drive > General');

Before(async ({ users }) => {
    await users.create();
});

After(async ({ users }) => {
    await users.removeAll();
});

Scenario('[C8365] Version history', async ({ I, drive }) => {

    let timestamp1 = Math.round(+new Date() / 1000);
    const outputPath = path.join(global.codecept_dir, 'build/e2e');
    if (!fs.existsSync(outputPath)) fs.mkdirSync(outputPath, { recursive: true });
    const filePath = path.join(outputPath, 'C8365.txt');

    await fs.promises.writeFile(filePath, `timestamp1: ${timestamp1}`);
    const infostoreFolderID = await I.grabDefaultFolder('infostore');
    await I.haveFile(infostoreFolderID, path.relative(global.codecept_dir, filePath));
    await I.haveSetting('io.ox/files//showDetails', true);

    I.login('app=io.ox/files');
    drive.waitForApp();

    I.waitForElement(locate('.filename').withText('C8365.txt'));
    I.click(locate('.filename').withText('C8365.txt'));

    //Upload new version
    let timestamp2 = Math.round(+new Date() / 1000);
    await fs.promises.writeFile(filePath, `timestamp2: ${timestamp2}`);
    I.waitForElement('.file-input');
    I.attachFile('.file-input', 'build/e2e/C8365.txt');
    I.click('Upload', '.modal-dialog');

    //Verify there's new version of the file
    I.waitForText('Versions (2)');
    I.waitForVisible('.viewer-fileversions.sidebar-panel .panel-toggle-btn');
    I.waitForEnabled('.viewer-fileversions.sidebar-panel .panel-toggle-btn');
    I.retry(5).click('.viewer-fileversions.sidebar-panel .panel-toggle-btn');
    I.waitForElement('.versiontable.table');
    I.waitNumberOfVisibleElements('tr.version', 2, 10);

    //Edit file and save it
    let timestamp3 = Math.round(+new Date() / 1000);
    I.click(locate('.filename').withText('C8365.txt'));
    I.clickToolbar('Edit');
    I.waitForElement('.io-ox-editor');
    I.waitForVisible('.content.form-control');
    I.waitForEnabled('.content.form-control');
    I.fillField('.content', timestamp3);
    I.seeInField('.content', timestamp3);
    I.click('Save');
    I.waitForNetworkTraffic();
    I.wait(1);
    I.click('Close');
    I.waitForDetached('.io-ox-editor');

    //Verify there's new version of the file
    I.waitForText('Versions (3)', 15);
    I.waitForElement('.versiontable.table');
    I.waitNumberOfVisibleElements('tr.version', 3, 10);

});<|MERGE_RESOLUTION|>--- conflicted
+++ resolved
@@ -1,26 +1,4 @@
 /*
-<<<<<<< HEAD
-*
-* @copyright Copyright (c) OX Software GmbH, Germany <info@open-xchange.com>
-* @license AGPL-3.0
-*
-* This code is free software: you can redistribute it and/or modify
-* it under the terms of the GNU Affero General Public License as published by
-* the Free Software Foundation, either version 3 of the License, or
-* (at your option) any later version.
-
-* This program is distributed in the hope that it will be useful,
-* but WITHOUT ANY WARRANTY; without even the implied warranty of
-* MERCHANTABILITY or FITNESS FOR A PARTICULAR PURPOSE. See the
-* GNU Affero General Public License for more details.
-
-* You should have received a copy of the GNU Affero General Public License
-* along with OX App Suite. If not, see <https://www.gnu.org/licenses/agpl-3.0.txt>.
-*
-* Any use of the work other than as authorized under this license or copyright law is prohibited.
-*
-*/
-=======
  *
  * @copyright Copyright (c) OX Software GmbH, Germany <info@open-xchange.com>
  * @license AGPL-3.0
@@ -41,12 +19,8 @@
  * Any use of the work other than as authorized under this license or copyright law is prohibited.
  *
  */
->>>>>>> 871e9849
 
 /// <reference path="../../steps.d.ts" />
-
-var fs = require('fs');
-const path = require('path');
 
 Feature('Drive > General');
 
@@ -59,15 +33,12 @@
 });
 
 Scenario('[C8365] Version history', async ({ I, drive }) => {
+    var fs = require('fs');
 
     let timestamp1 = Math.round(+new Date() / 1000);
-    const outputPath = path.join(global.codecept_dir, 'build/e2e');
-    if (!fs.existsSync(outputPath)) fs.mkdirSync(outputPath, { recursive: true });
-    const filePath = path.join(outputPath, 'C8365.txt');
-
-    await fs.promises.writeFile(filePath, `timestamp1: ${timestamp1}`);
+    await fs.promises.writeFile('build/e2e/C8365.txt', `timestamp1: ${timestamp1}`);
     const infostoreFolderID = await I.grabDefaultFolder('infostore');
-    await I.haveFile(infostoreFolderID, path.relative(global.codecept_dir, filePath));
+    await I.haveFile(infostoreFolderID, 'build/e2e/C8365.txt');
     await I.haveSetting('io.ox/files//showDetails', true);
 
     I.login('app=io.ox/files');
@@ -78,7 +49,7 @@
 
     //Upload new version
     let timestamp2 = Math.round(+new Date() / 1000);
-    await fs.promises.writeFile(filePath, `timestamp2: ${timestamp2}`);
+    await fs.promises.writeFile('build/e2e/C8365.txt', `timestamp2: ${timestamp2}`);
     I.waitForElement('.file-input');
     I.attachFile('.file-input', 'build/e2e/C8365.txt');
     I.click('Upload', '.modal-dialog');
