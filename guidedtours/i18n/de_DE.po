--- conflicted
+++ resolved
@@ -7,11 +7,7 @@
 "Project-Id-Version: ox.de_DE\n"
 "Report-Msgid-Bugs-To: \n"
 "POT-Creation-Date: \n"
-<<<<<<< HEAD
-"PO-Revision-Date: 2021-07-15 13:02+0200\n"
-=======
 "PO-Revision-Date: 2021-06-25 09:31+0200\n"
->>>>>>> 871e9849
 "Last-Translator: \n"
 "Language-Team: American English <kde-i18n-de@kde.org>\n"
 "Language: de_DE\n"
@@ -259,11 +255,7 @@
 "devices."
 msgstr ""
 "Um eine neue Datei von Ihrem lokalen Gerät hochzuladen, klicken Sie einfach "
-<<<<<<< HEAD
-"auf Hochladen, wählen Sie dann Datei im Aufklapp-Menü und wählen Sie die "
-=======
 "auf Hochladen, wählen Sie dann Datei im Aufklappmenü und wählen Sie die "
->>>>>>> 871e9849
 "Datei aus, die Sie hochladen möchten. Es ist sogar noch einfacher, wenn Sie "
 "Dateien von Ihrem lokalen Gerät in Drive ziehen und ablegen. Die "
 "hochgeladene Datei ist jetzt in Drive auf all Ihren Geräten verfügbar."
