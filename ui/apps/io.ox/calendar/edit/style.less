--- conflicted
+++ resolved
@@ -38,7 +38,6 @@
     .find-free-time {
         margin-top: 12px;
     }
-<<<<<<< HEAD
 
     .custom-color {
         .generate-color-label(@counter) when (@counter > 0) {
@@ -47,16 +46,6 @@
             @color-label-bg-mod: ~"color-label-bg-@{counter}";
             @color-label-contrast: contrast(@@color-label-bg-mod);
 
-=======
-
-    .custom-color {
-        .generate-color-label(@counter) when (@counter > 0) {
-            .generate-color-label((@counter - 1));
-
-            @color-label-bg-mod: ~"color-label-bg-@{counter}";
-            @color-label-contrast: contrast(@@color-label-bg-mod);
-
->>>>>>> 74174fc6
             .color-label-@{counter} {
                 @color-label-counter: ~"color-label-bg-@{counter}";
                 background-color: darken(@@color-label-counter, 10%);
@@ -115,19 +104,10 @@
 
         .custom-color {
             .color-label {
-<<<<<<< HEAD
-                &.no-color {
-                    margin-right: 52px;
-                }
-
-=======
->>>>>>> 74174fc6
                 width: 40px;
                 height: 40px;
                 margin: 4px;
                 font-size: 30px;
-<<<<<<< HEAD
-=======
 
                 &.no-color {
                     margin-right: 52px;
@@ -138,7 +118,6 @@
                         line-height: 40px;
                     }
                 }
->>>>>>> 74174fc6
             }
         }
     }
