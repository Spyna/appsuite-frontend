--- conflicted
+++ resolved
@@ -792,7 +792,6 @@
         },
 
         'inplace-find': function (app) {
-<<<<<<< HEAD
 
             if (_.device('smartphone') || !capabilities.has('search')) return;
 
@@ -815,30 +814,6 @@
                 return 'unknown';
             }
 
-=======
-
-            if (_.device('smartphone') || !capabilities.has('search')) return;
-
-            app.searchable();
-        },
-
-        'contextual-help': function (app) {
-            app.getContextualHelp = function () {
-                return 'ox.appsuite.user.sect.contacts.gui.html#ox.appsuite.user.sect.contacts.gui';
-            };
-        },
-
-        'metrics': function (app) {
-
-            function getFolderType(folder) {
-                if (folderAPI.is('shared', folder)) return 'shared';
-                if (folderAPI.is('private', folder)) return 'private';
-                if (folderAPI.is('public', folder)) return 'public';
-                if (folder.id === '6') return 'gab';
-                return 'unknown';
-            }
-
->>>>>>> 74174fc6
             require(['io.ox/metrics/main'], function (metrics) {
                 if (!metrics.isEnabled()) return;
 
