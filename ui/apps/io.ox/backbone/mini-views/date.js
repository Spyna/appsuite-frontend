--- conflicted
+++ resolved
@@ -43,12 +43,8 @@
         var node = $('<select tabindex="1">').attr({ name: name, title: titles[name] }).addClass('form-control'),
             i = Math.min(from, to),
             $i = Math.max(from, to),
-<<<<<<< HEAD
-            d = moment.utc(),
-=======
             // see bug 41106 - the initial date is set to 1.1.1970 so the options can always be filled with 31 days
             d = moment.utc(0),
->>>>>>> 74174fc6
             options = [],
             empty, text;
 
