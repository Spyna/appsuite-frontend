Name:           open-xchange-appsuite-spamexperts
Version:        @OXVERSION@
<<<<<<< HEAD
%define         ox_release 6
=======
%define         ox_release 15
>>>>>>> b3d9e478
Release:        %{ox_release}_<CI_CNT>.<B_CNT>
Group:          Applications/Productivity
Packager:       Viktor Pracht <viktor.pracht@open-xchange.com>
License:        CC-BY-NC-SA-3.0
Summary:        Configuration UI for SpamExperts
Source:         %{name}_%{version}.orig.tar.bz2

BuildArch:      noarch
BuildRoot:      %{_tmppath}/%{name}-%{version}-root
BuildRequires:  ant-nodeps
BuildRequires:  java-devel >= 1.6.0
BuildRequires:  nodejs >= 0.10.0

Requires(post): open-xchange-appsuite-manifest

%description
Configuration UI for SpamExperts

## Uncomment for multiple packages (1/4)
#%if 0%{?rhel_version} || 0%{?fedora_version}
#%define docroot /var/www/html/appsuite
#%else
#%define docroot /srv/www/htdocs/appsuite
#%endif
#
#%package        static
#Group:          Applications/Productivity
#Summary:        Configuration UI for SpamExperts
#Requires:       open-xchange-appsuite
#
#%description    static
#Configuration UI for SpamExperts
#
#This package contains the static files for the theme.

%prep
%setup -q

%build

%install
export NO_BRP_CHECK_BYTECODE_VERSION=true
ant -Dbasedir=build -DdestDir=%{buildroot} -DpackageName=%{name} -Dhtdoc=%{docroot} -DkeepCache=true -f build/build.xml build

## Uncomment for multiple packages (2/4)
#files=$(find "%{buildroot}/opt/open-xchange/appsuite/" -type f \
#             ! -regex '.*\.\(js\|css\|less\|json\)' -printf '%%P ')
#for i in $files
#do
#    mkdir -p "%{buildroot}%{docroot}/$(dirname $i)"
#    cp "%{buildroot}/opt/open-xchange/appsuite/$i" "%{buildroot}%{docroot}/$i"
#done

%clean
%{__rm} -rf %{buildroot}

## Uncomment for multiple packages (3/4)
#rm -r "%{buildroot}%{docroot}"

%define update /opt/open-xchange/appsuite/share/update-themes.sh

%post
if [ $1 -eq 1 -a -x %{update} ]; then %{update}; fi

%postun
if [ -x %{update} ]; then %{update}; fi

%files
%defattr(-,root,root)
%dir /opt/open-xchange
%dir /opt/open-xchange/appsuite
%dir /opt/open-xchange/appsuite/apps
%dir /opt/open-xchange/appsuite/apps/com.spamexperts
%dir /opt/open-xchange/appsuite/apps/com.spamexperts/settings
/opt/open-xchange/appsuite/apps/com.spamexperts/*
/opt/open-xchange/appsuite/apps/com.spamexperts/settings/*
%dir /opt/open-xchange/appsuite/manifests
/opt/open-xchange/appsuite/manifests/open-xchange-appsuite-spamexperts.json

## Uncomment for multiple packages (4/4)
#%files static
#%defattr(-,root,root)
#%{docroot}

%changelog
* Tue Feb 10 2015 Viktor Pracht <viktor.pracht@open-xchange.com>
Build for patch 2015-02-11
* Tue Feb 03 2015 Viktor Pracht <viktor.pracht@open-xchange.com>
Build for patch 2015-02-09
* Fri Jan 30 2015 Viktor Pracht <viktor.pracht@open-xchange.com>
Sixth candidate for 7.6.2 release
* Tue Jan 27 2015 Viktor Pracht <viktor.pracht@open-xchange.com>
Fifth candidate for 7.6.2 release
* Wed Jan 21 2015 Viktor Pracht <viktor.pracht@open-xchange.com>
Build for patch 2014-10-27
* Wed Jan 21 2015 Viktor Pracht <viktor.pracht@open-xchange.com>
Build for patch 2015-01-26
* Wed Jan 07 2015 Viktor Pracht <viktor.pracht@open-xchange.com>
Build for patch 2015-01-12
* Tue Dec 16 2014 Viktor Pracht <viktor.pracht@open-xchange.com>
Build for patch 2014-12-22
* Fri Dec 12 2014 Viktor Pracht <viktor.pracht@open-xchange.com>
Fourth candidate for 7.6.2 release
* Wed Dec 10 2014 Viktor Pracht <viktor.pracht@open-xchange.com>
Build for patch 2014-12-15
* Fri Dec 05 2014 Viktor Pracht <viktor.pracht@open-xchange.com>
Third candidate for 7.6.2 release
* Tue Nov 25 2014 Viktor Pracht <viktor.pracht@open-xchange.com>
Build for patch 2014-12-01
* Fri Nov 21 2014 Viktor Pracht <viktor.pracht@open-xchange.com>
Second candidate for 7.6.2 release
* Thu Nov 13 2014 Viktor Pracht <viktor.pracht@open-xchange.com>
Build for patch 2014-11-17
* Fri Oct 31 2014 Viktor Pracht <viktor.pracht@open-xchange.com>
First candidate for 7.6.2 release
* Tue Oct 28 2014 Viktor Pracht <viktor.pracht@open-xchange.com>
Build for patch 2014-11-03
* Mon Oct 27 2014 Viktor Pracht <viktor.pracht@open-xchange.com>
Build for patch 2014-10-30
* Wed Oct 22 2014 Viktor Pracht <viktor.pracht@open-xchange.com>
Build for patch 2014-10-22
* Tue Oct 14 2014 Viktor Pracht <viktor.pracht@open-xchange.com>
Fifth candidate for 7.6.1 release
* Mon Oct 13 2014 Viktor Pracht <viktor.pracht@open-xchange.com>
Build for patch 2014-10-20
* Fri Oct 10 2014 Viktor Pracht <viktor.pracht@open-xchange.com>
Fourth candidate for 7.6.1 release
* Thu Oct 02 2014 Viktor Pracht <viktor.pracht@open-xchange.com>
Third candidate for 7.6.1 release
* Tue Sep 30 2014 Viktor Pracht <viktor.pracht@open-xchange.com>
Build for patch 2014-10-06
* Tue Sep 23 2014 Viktor Pracht <viktor.pracht@open-xchange.com>
Build for patch 2014-10-02
* Wed Sep 17 2014 Viktor Pracht <viktor.pracht@open-xchange.com>
prepare for 7.6.2 release
* Tue Sep 16 2014 Viktor Pracht <viktor.pracht@open-xchange.com>
Second candidate for 7.6.1 release
* Thu Sep 11 2014 Viktor Pracht <viktor.pracht@open-xchange.com>
Build for patch 2014-09-15
* Fri Sep 05 2014 Viktor Pracht <viktor.pracht@open-xchange.com>
First release candidate for 7.6.1
* Fri Sep 05 2014 Viktor Pracht <viktor.pracht@open-xchange.com>
prepare for 7.6.1
* Wed Aug 20 2014 Viktor Pracht <viktor.pracht@open-xchange.com>
Build for patch 2014-08-25
* Mon Aug 11 2014 Viktor Pracht <viktor.pracht@open-xchange.com>
Build for patch 2014-08-11
* Wed Jul 23 2014 Viktor Pracht <viktor.pracht@open-xchange.com>
Build for patch 2014-07-30
* Mon Jul 21 2014 Viktor Pracht <viktor.pracht@open-xchange.com>
Build for patch 2014-07-21
* Wed Jun 25 2014 Viktor Pracht <viktor.pracht@open-xchange.com>
Seventh candidate for 7.6.0 release
* Fri Jun 20 2014 Viktor Pracht <viktor.pracht@open-xchange.com>
Sixth candidate for 7.6.0 release
* Fri Jun 13 2014 Viktor Pracht <viktor.pracht@open-xchange.com>
Fifth candidate for 7.6.0 release
* Thu Jan 23 2014 Viktor Pracht <viktor.pracht@open-xchange.com>
Initial Release.<|MERGE_RESOLUTION|>--- conflicted
+++ resolved
@@ -1,10 +1,6 @@
 Name:           open-xchange-appsuite-spamexperts
 Version:        @OXVERSION@
-<<<<<<< HEAD
 %define         ox_release 6
-=======
-%define         ox_release 15
->>>>>>> b3d9e478
 Release:        %{ox_release}_<CI_CNT>.<B_CNT>
 Group:          Applications/Productivity
 Packager:       Viktor Pracht <viktor.pracht@open-xchange.com>
