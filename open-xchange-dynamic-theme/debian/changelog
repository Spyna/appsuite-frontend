<<<<<<< HEAD
open-xchange-dynamic-theme (7.8.1-0) unstable; urgency=medium

  * prepare for 7.8.1 release

 -- Viktor Pracht <viktor.pracht@open-xchange.com>  Thu, 08 Oct 2015 17:17:52 +0200
=======
open-xchange-dynamic-theme (7.8.0-9) stable; urgency=medium

  * Build for patch 2015-11-09 (2840)

 -- Viktor Pracht <viktor.pracht@open-xchange.com>  Fri, 06 Nov 2015 12:41:45 +0000
>>>>>>> b5dec274

open-xchange-dynamic-theme (7.8.0-8) stable; urgency=medium

  * Build for patch 2015-10-26 (2816)

 -- Viktor Pracht <viktor.pracht@open-xchange.com>  Tue, 20 Oct 2015 11:46:32 +0200

open-xchange-dynamic-theme (7.8.0-7) stable; urgency=medium

  * Build for patch 2015-10-26 (2812)

 -- Viktor Pracht <viktor.pracht@open-xchange.com>  Mon, 19 Oct 2015 13:36:22 +0200

open-xchange-dynamic-theme (7.8.0-6) stable; urgency=medium

  * Sixth candidate for 7.8.0 release

 -- Viktor Pracht <viktor.pracht@open-xchange.com>  Tue, 06 Oct 2015 09:37:54 +0200

open-xchange-dynamic-theme (7.8.0-5) stable; urgency=medium

  * Fith candidate for 7.8.0 release

 -- Viktor Pracht <viktor.pracht@open-xchange.com>  Fri, 25 Sep 2015 16:53:57 +0200

open-xchange-dynamic-theme (7.8.0-4) stable; urgency=medium

  * Fourth candidate for 7.8.0 release

 -- Viktor Pracht <viktor.pracht@open-xchange.com>  Fri, 18 Sep 2015 11:58:18 +0200

open-xchange-dynamic-theme (7.8.0-3) stable; urgency=medium

  * Third candidate for 7.8.0 release

 -- Viktor Pracht <viktor.pracht@open-xchange.com>  Mon, 07 Sep 2015 17:54:01 +0200

open-xchange-dynamic-theme (7.8.0-2) stable; urgency=medium

  * Second candidate for 7.8.0 release

 -- Viktor Pracht <viktor.pracht@open-xchange.com>  Fri, 21 Aug 2015 17:15:11 +0200

open-xchange-dynamic-theme (7.8.0-1) stable; urgency=low

  * First candidate for 7.8.0 release

 -- Viktor Pracht <viktor.pracht@open-xchange.com>  Wed, 05 Aug 2015 12:53:04 +0200

open-xchange-dynamic-theme (7.8.0-0) unstable; urgency=medium

  * prepare for 7.8.0 release

 -- Viktor Pracht <viktor.pracht@open-xchange.com>  Wed, 05 Nov 2014 16:22:40 +0100

open-xchange-dynamic-theme (7.6.2-28) stable; urgency=medium

  * Build for patch 2015-11-09 (2841)

 -- Viktor Pracht <viktor.pracht@open-xchange.com>  Tue, 03 Nov 2015 15:51:02 +0100

open-xchange-dynamic-theme (7.6.2-27) stable; urgency=medium

  * Build for patch 2015-11-11 (2844)

 -- Viktor Pracht <viktor.pracht@open-xchange.com>  Thu, 29 Oct 2015 14:01:55 +0100

open-xchange-dynamic-theme (7.6.2-26) stable; urgency=medium

  * Build for patch  2015-10-12 (2784)

 -- Viktor Pracht <viktor.pracht@open-xchange.com>  Wed, 30 Sep 2015 17:57:42 +0200

open-xchange-dynamic-theme (7.6.2-25) stable; urgency=medium

  * Build for patch 2015-09-28 (2767)

 -- Viktor Pracht <viktor.pracht@open-xchange.com>  Thu, 24 Sep 2015 12:49:30 +0200

open-xchange-dynamic-theme (7.6.2-24) stable; urgency=medium

  * Build for patch 2015-09-14 (2732)

 -- Viktor Pracht <viktor.pracht@open-xchange.com>  Tue, 08 Sep 2015 14:52:18 +0200

open-xchange-dynamic-theme (7.6.2-23) stable; urgency=medium

  * Build for patch 2015-08-24 (2674)

 -- Viktor Pracht <viktor.pracht@open-xchange.com>  Tue, 18 Aug 2015 17:40:14 +0200

open-xchange-dynamic-theme (7.6.2-22) stable; urgency=low

  * Build for patch 2015-08-10

 -- Viktor Pracht <viktor.pracht@open-xchange.com>  Wed, 05 Aug 2015 09:47:20 +0200

open-xchange-dynamic-theme (7.6.2-21) stable; urgency=low

  * Build for patch 2015-08-03 (2650)

 -- Viktor Pracht <viktor.pracht@open-xchange.com>  Tue, 04 Aug 2015 12:01:36 +0200

open-xchange-dynamic-theme (7.6.2-20) stable; urgency=low

  * First candidate for 7.8.0 release

 -- Viktor Pracht <viktor.pracht@open-xchange.com>  Wed, 05 Aug 2015 12:52:57 +0200

open-xchange-dynamic-theme (7.6.2-20) stable; urgency=low

  * Build for patch 2015-07-20 (2614)

 -- Viktor Pracht <viktor.pracht@open-xchange.com>  Fri, 17 Jul 2015 09:21:32 +0200

open-xchange-dynamic-theme (7.6.2-19) stable; urgency=low

  * Build for patch 2015-06-29 (2569)

 -- Viktor Pracht <viktor.pracht@open-xchange.com>  Tue, 30 Jun 2015 15:24:28 +0200

open-xchange-dynamic-theme (7.6.2-18) stable; urgency=low

  * Build for patch 2015-06-08 (2540)

 -- Viktor Pracht <viktor.pracht@open-xchange.com>  Wed, 10 Jun 2015 16:31:44 +0200

open-xchange-dynamic-theme (7.6.2-17) stable; urgency=low

  * Build for patch 2015-05-26 (2521)

 -- Viktor Pracht <viktor.pracht@open-xchange.com>  Tue, 19 May 2015 15:12:11 +0200

open-xchange-dynamic-theme (7.6.2-16) stable; urgency=low

  * Build for patch 2015-05-04 (2496)

 -- Viktor Pracht <viktor.pracht@open-xchange.com>  Tue, 05 May 2015 15:32:11 +0200

open-xchange-dynamic-theme (7.6.2-15) stable; urgency=low

  * Build for patch 2015-09-09 (2495)

 -- Viktor Pracht <viktor.pracht@open-xchange.com>  Fri, 24 Apr 2015 10:19:54 +0200

open-xchange-dynamic-theme (7.6.2-14) stable; urgency=low

  * Build for patch 2015-04-17 (2491)

 -- Viktor Pracht <viktor.pracht@open-xchange.com>  Thu, 23 Apr 2015 12:00:13 +0200

open-xchange-dynamic-theme (7.6.2-13) stable; urgency=low

  * Build for patch 2015-04-13 (2474)

 -- Viktor Pracht <viktor.pracht@open-xchange.com>  Tue, 14 Apr 2015 18:53:17 +0200

open-xchange-dynamic-theme (7.6.2-12) stable; urgency=low

  * Twelfth candidate for 7.6.2 release

 -- Viktor Pracht <viktor.pracht@open-xchange.com>  Fri, 13 Mar 2015 16:29:53 +0100

open-xchange-dynamic-theme (7.6.2-11) stable; urgency=low

  * Eleventh candidate for 7.6.2 release

 -- Viktor Pracht <viktor.pracht@open-xchange.com>  Fri, 06 Mar 2015 16:30:26 +0100

open-xchange-dynamic-theme (7.6.2-10) stable; urgency=low

  * Tenth candidate for 7.6.2 release

 -- Viktor Pracht <viktor.pracht@open-xchange.com>  Wed, 04 Mar 2015 14:35:35 +0100

open-xchange-dynamic-theme (7.6.2-9) stable; urgency=low

  * Nineth candidate for 7.6.2 release

 -- Viktor Pracht <viktor.pracht@open-xchange.com>  Tue, 03 Mar 2015 13:35:52 +0100

open-xchange-dynamic-theme (7.6.2-8) stable; urgency=low

  * Eighth candidate for 7.6.2 release

 -- Viktor Pracht <viktor.pracht@open-xchange.com>  Tue, 24 Feb 2015 16:40:18 +0100

open-xchange-dynamic-theme (7.6.2-7) stable; urgency=low

  * Seventh candidate for 7.6.2 release

 -- Viktor Pracht <viktor.pracht@open-xchange.com>  Wed, 11 Feb 2015 16:07:52 +0100

open-xchange-dynamic-theme (7.6.2-6) stable; urgency=low

  * Sixth candidate for 7.6.2 release

 -- Viktor Pracht <viktor.pracht@open-xchange.com>  Fri, 30 Jan 2015 16:34:07 +0100

open-xchange-dynamic-theme (7.6.2-5) stable; urgency=low

  * Fifth candidate for 7.6.2 release

 -- Viktor Pracht <viktor.pracht@open-xchange.com>  Tue, 27 Jan 2015 11:47:37 +0100

open-xchange-dynamic-theme (7.6.2-4) stable; urgency=low

  * Moved open-xchange-dynamic-theme to the core repository

 -- Viktor Pracht <viktor.pracht@open-xchange.com>  Wed, 17 Dec 2014 15:51:00 +0100

open-xchange-dynamic-theme (7.6.1-5) stable; urgency=low

  * Follow-up release for rpost theme

 -- Viktor Pracht <viktor.pracht@open-xchange.com>  Wed, 17 Dec 2014 12:38:03 +0100

open-xchange-dynamic-theme (7.6.1-4) stable; urgency=low

  * Follow-up release for rpost theme

 -- Viktor Pracht <viktor.pracht@open-xchange.com>  Tue, 16 Dec 2014 15:34:12 +0100

open-xchange-dynamic-theme (7.6.1-3) stable; urgency=low

  * Follow-up release candidate for 7.6.1.

 -- Viktor Pracht <viktor.pracht@open-xchange.com>  Mon, 20 Oct 2014 10:01:26 +0200

open-xchange-dynamic-theme (7.6.1-2) stable; urgency=low

  * Second release candidate for 7.6.1.

 -- Viktor Pracht <viktor.pracht@open-xchange.com>  Tue, 14 Oct 2014 12:37:18 +0200

open-xchange-dynamic-theme (7.6.1-1) stable; urgency=low

  * First release candidate for 7.6.1.

 -- Viktor Pracht <viktor.pracht@open-xchange.com>  Thu, 02 Oct 2014 10:21:31 +0200

open-xchange-dynamic-theme (7.6.1-0) unstable; urgency=low

  * Prepare backend and appsuite custom plugins for 7.6.1 release

 -- Viktor Pracht <viktor.pracht@open-xchange.com>  Wed, 01 Oct 2014 14:48:13 +0200

open-xchange-dynamic-theme (7.6.0-13) stable; urgency=low

  * Follow-up build.

 -- Viktor Pracht <viktor.pracht@open-xchange.com>  Wed, 15 Oct 2014 16:20:55 +0200

open-xchange-dynamic-theme (7.6.0-12) stable; urgency=low

  * Follow-up build with new open-xchange-rpost-theme.

 -- Viktor Pracht <viktor.pracht@open-xchange.com>  Thu, 25 Sep 2014 16:02:14 +0200

open-xchange-dynamic-theme (7.6.0-11) stable; urgency=low

  * add package open-xchange-rpost-theme

 -- Viktor Pracht <viktor.pracht@open-xchange.com>  Wed, 24 Sep 2014 15:36:59 +0200

open-xchange-dynamic-theme (7.6.0-10) stable; urgency=low

  * enable provisioning of imap

 -- Viktor Pracht <viktor.pracht@open-xchange.com>  Wed, 06 Aug 2014 09:35:06 +0200

open-xchange-dynamic-theme (7.6.0-9) stable; urgency=low

  * removed provisioning method from auth method

 -- Viktor Pracht <viktor.pracht@open-xchange.com>  Tue, 05 Aug 2014 20:53:48 +0200

open-xchange-dynamic-theme (7.6.0-8) stable; urgency=low

  * proxy servlet: better logging, disable admin user

 -- Viktor Pracht <viktor.pracht@open-xchange.com>  Mon, 21 Jul 2014 19:52:45 +0200

open-xchange-dynamic-theme (7.6.0-7) stable; urgency=low

  * Follow-up release for dropping specifc java6 dependency artefacts

 -- Viktor Pracht <viktor.pracht@open-xchange.com>  Fri, 18 Jul 2014 12:33:44 +0200

open-xchange-dynamic-theme (7.6.0-6) stable; urgency=low

  * Second release candidate for hotfix release for ptf 2091

 -- Viktor Pracht <viktor.pracht@open-xchange.com>  Wed, 16 Jul 2014 16:54:58 +0200

open-xchange-dynamic-theme (7.6.0-5) stable; urgency=low

  * Hotfix release for ptf 2091

 -- Viktor Pracht <viktor.pracht@open-xchange.com>  Wed, 16 Jul 2014 11:22:01 +0200

open-xchange-dynamic-theme (7.6.0-4) stable; urgency=low

  * Fourth release candidate for OX 7.6.0

 -- Viktor Pracht <viktor.pracht@open-xchange.com>  Tue, 15 Jul 2014 14:25:44 +0200

open-xchange-dynamic-theme (7.6.0-3) stable; urgency=low

  * Third release candidate for OX 7.6.0

 -- Viktor Pracht <viktor.pracht@open-xchange.com>  Mon, 14 Jul 2014 17:29:21 +0200

open-xchange-dynamic-theme (7.6.0-2) stable; urgency=low

  * Second release candidate for OX 7.6.0

 -- Viktor Pracht <viktor.pracht@open-xchange.com>  Fri, 11 Jul 2014 08:43:15 +0200

open-xchange-dynamic-theme (7.6.0-1) stable; urgency=low

  * First release candidate for OX 7.6.0

 -- Viktor Pracht <viktor.pracht@open-xchange.com>  Mon, 23 Jun 2014 16:06:28 +0200

open-xchange-dynamic-theme (7.6.0-0) unstable; urgency=low

  * Prepare backend and appsuite custom plugins for 7.6.0 release

 -- Viktor Pracht <viktor.pracht@open-xchange.com>  Wed, 11 Jun 2014 14:19:46 +0200

open-xchange-dynamic-theme (7.4.2-6) stable; urgency=low

  * Release build to fix static theming

 -- Viktor Pracht <viktor.pracht@open-xchange.com>  Mon, 19 May 2014 15:30:40 +0200

open-xchange-dynamic-theme (7.4.2-5) stable; urgency=low

  * Release build for PTF 2005

 -- Viktor Pracht <viktor.pracht@open-xchange.com>  Thu, 08 May 2014 09:11:37 +0200

open-xchange-dynamic-theme (7.4.2-4) stable; urgency=low

  * Release build for PTF 2000

 -- Viktor Pracht <viktor.pracht@open-xchange.com>  Wed, 23 Apr 2014 14:28:12 +0200

open-xchange-dynamic-theme (7.4.2-3) stable; urgency=low

  * Bugfix build for ptf 1984

 -- Viktor Pracht <viktor.pracht@open-xchange.com>  Tue, 08 Apr 2014 13:27:37 +0200

open-xchange-dynamic-theme (7.4.2-2) stable; urgency=low

  * Follow-up release for bugfix 31524

 -- Viktor Pracht <viktor.pracht@open-xchange.com>  Thu, 03 Apr 2014 17:39:45 +0200

open-xchange-dynamic-theme (7.4.2-1) unstable; urgency=low

  * Initial Release.

 -- Viktor Pracht <viktor.pracht@open-xchange.com>  Mon, 17 Mar 2014 16:51:44 +0000<|MERGE_RESOLUTION|>--- conflicted
+++ resolved
@@ -1,16 +1,14 @@
-<<<<<<< HEAD
 open-xchange-dynamic-theme (7.8.1-0) unstable; urgency=medium
 
   * prepare for 7.8.1 release
 
  -- Viktor Pracht <viktor.pracht@open-xchange.com>  Thu, 08 Oct 2015 17:17:52 +0200
-=======
+
 open-xchange-dynamic-theme (7.8.0-9) stable; urgency=medium
 
   * Build for patch 2015-11-09 (2840)
 
- -- Viktor Pracht <viktor.pracht@open-xchange.com>  Fri, 06 Nov 2015 12:41:45 +0000
->>>>>>> b5dec274
+ -- Viktor Pracht <viktor.pracht@open-xchange.com>  Fri, 06 Nov 2015 13:41:45 +0100
 
 open-xchange-dynamic-theme (7.8.0-8) stable; urgency=medium
 
