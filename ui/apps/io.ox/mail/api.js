/**
 * This work is provided under the terms of the CREATIVE COMMONS PUBLIC
 * LICENSE. This work is protected by copyright and/or other applicable
 * law. Any use of the work other than as authorized under this license
 * or copyright law is prohibited.
 *
 * http://creativecommons.org/licenses/by-nc-sa/2.5/
 *
 * © 2011 Open-Xchange Inc., Tarrytown, NY, USA. info@open-xchange.com
 *
 * @author Matthias Biggeleben <matthias.biggeleben@open-xchange.com>
 */

define('io.ox/mail/api', [
    'io.ox/core/http',
    'io.ox/core/cache',
    'settings!io.ox/core',
    'io.ox/core/api/factory',
    'io.ox/core/folder/api',
    'io.ox/contacts/api',
    'io.ox/core/api/account',
    'io.ox/core/notifications',
    'io.ox/mail/util',
    'io.ox/core/api/collection-pool',
    'io.ox/core/api/collection-loader',
    'settings!io.ox/mail',
    'gettext!io.ox/mail'
], function (http, cache, coreConfig, apiFactory, folderAPI, contactsAPI, accountAPI, notifications, util, Pool, CollectionLoader, settings, gt) {

    // SHOULD NOT USE notifications inside API!

    'use strict';

<<<<<<< HEAD
    var DELIM = '//';
=======
    var DONE = $.when(),
        DELIM = '//';

    var tracker = (function () {

        // simple temporary thread cache
        var threads = {},

            // stores CIDs to find items in threads
            // key is item CID, value is top-level item CID
            threadHash = {},

            // track mails that are manually marked as unseen
            unseen = {},
            colorLabel = {};

        var calculateUnread = function (memo, obj) {
            return memo + ((obj.flags & 32) !== 32 ? 1 : 0);
        };

        var getCID = function (param) {
            return _.isString(param) ? param : _.cid(param);
        };

        var getTailCID = function (obj) {
            if (!obj) return '';
            if (obj.thread) return _.cid(_(obj.thread).last());
            return threadHash[getCID(obj)];
        };

        var self = {

            getTailCID: getTailCID,

            addThread: function (obj) {

                var cid = getTailCID(obj), changed = false;

                if (threads[cid]) {
                    // has changed?
                    changed = !_.isEqual(threads[cid], obj.thread);
                }

                threads[cid] = obj.thread;
                _(obj.thread).each(function (o) {
                    threadHash[_.cid(o)] = cid;
                });

                if (changed) {
                    api.trigger('threadChanged threadChanged:' + _.ecid(obj), obj);
                }
            },

            hasThread: function (obj) {
                return self.getThread(obj).length > 1;
            },

            getThread: function (obj, copy) {
                var cid = getCID(obj),
                    tail = getTailCID(obj),
                    thread = threads[tail] || [],
                    first = _.cid(_(thread).first());
                // is not first item?
                if (cid !== first) return [];
                return copy ? _.deepCopy(thread) : thread;
            },

            getThreadCID: function (obj) {
                var cid = getCID(obj);
                return threadHash[cid];
            },

            getThreadSize: function (obj) {
                return self.getThread(obj).length || 1;
            },

            getUnreadCount: function (obj) {
                var cid = getCID(obj), root = threads[cid];
                return root === undefined ? 0 : _(root.thread).inject(calculateUnread, 0);
            },

            update: function (list, callback) {

                var hash = {};

                // hash affected cids
                // return top thread obj (threadview) or mail obj (singleview)
                list = _(list).chain()
                    .map(function (obj) {
                        var cid = _.cid(obj), top = threadHash[cid];
                        hash[cid] = true;
                        return top in threads ? _(threads[top]).first() : obj;
                    })
                    .compact().value();

                function process(obj) {
                    var cid = _.cid(obj);
                    if (cid in hash) {
                        callback(obj);
                    }
                }

                return api.updateAllCache(list, function (obj) {
                    // handles threadView: on || off
                    if (obj.thread)
                        _(obj.thread).each(process);
                    else
                        process(obj);
                });
            },

            reset: (function () {

                function reset(obj) {
                    var cid = _.cid(obj);
                    unseen[cid] = (obj.flags & 32) !== 32;
                    colorLabel[cid] = parseInt(obj.color_label, 10) || 0;
                }

                return function (list) {
                    _(list).each(function (obj) {
                        reset(obj);
                        _(obj.thread).each(reset);
                    });
                };

            }()),

            setUnseen: function (obj, options) {
                var cid = getCID(obj);
                unseen[cid] = true;
                options = options || {};
                if (!options.silent) {
                    api.trigger('refresh.list');
                }
            },

            setSeen: function (obj, options) {
                var cid = getCID(obj);
                unseen[cid] = false;
                options = options || {};
                if (!options.silent) {
                    api.trigger('refresh.list');
                }
            },

            /**
             * @param {object|string} obj (id, folder_id) or string (cid)
             * @returns {void}
             */
            remove: function (obj) {
                var cid = getCID(obj),
                    root = this.getThreadCID(cid);
                if (root) {
                    threads[root] = _(threads[root]).filter(function (item) {
                        return cid !== getCID(item);
                    });
                }
            },

            // use this to check if mails in a thread are unseen
            isPartiallyUnseen: function (obj) {
                var cid = getCID(obj), top = threads[threadHash[cid]];
                if (top) {
                    return _(top).reduce(function (memo, obj) {
                        return memo || unseen[_.cid(obj)] === true;
                    }, false);
                } else {
                    return false;
                }
            },

            isUnseen: function (obj) {
                if (_.isObject(obj)) {
                    var cid = getCID(obj);
                    return cid in unseen ? !!unseen[cid] : (obj.flags & 32) !== 32;
                } else {
                    return !!unseen[obj];
                }
            },

            getThreadColorLabel: function (obj) {
                var cid = getCID(obj), top = threads[threadHash[cid]];
                if (top) {
                    return _(top).reduce(function (memo, obj) {
                        return memo || colorLabel[cid] || obj.color_label;
                    }, 0);
                } else {
                    return self.getColorLabel(obj);
                }
            },

            getColorLabel: function (obj) {
                var cid = getCID(obj);
                // fallback to 0 to avoid undefined
                return (cid in colorLabel ? colorLabel[cid] : obj.color_label) || 0;
            },

            setColorLabel: function (obj) {
                var cid = getCID(obj);
                colorLabel[cid] = parseInt(obj.color_label, 10) || 0;
            },

            clear: function () {
                threads = {};
                threadHash = {};
            }
        };

        return self;

    }());
>>>>>>> 6c7d6d7a

    // color_label resort hash
    var colorLabelResort = _('0 1 7 10 6 3 9 2 5 8 4'.split(' ')).invert(),
        colorLabelSort = function (a, b) {
            return colorLabelResort[b.color_label] - colorLabelResort[a.color_label];
        };

    // model pool
    var pool = Pool.create('mail');

    // generate basic API
    var api = apiFactory({
        module: 'mail',
        keyGenerator: function (obj) {
            return obj ? (obj.folder_id || obj.folder) + '.' + obj.id + '.' + (obj.view || api.options.requests.get.view || '') : '';
        },
        requests: {
            all: {
                folder: 'default0/INBOX',
                // + flags & color_label
                columns: '601,600,611,102',
                extendColumns: 'io.ox/mail/api/all',
                // received_date
                sort: '610',
                order: 'desc',
                deleted: 'true',
                // allow DB cache
                cache: false
            },
            list: {
                action: 'list',
                columns: '102,600,601,602,603,604,605,607,608,610,611,614,652',
                extendColumns: 'io.ox/mail/api/list'
            },
            get: {
                action: 'get',
                embedded: 'true'
            },
            getUnmodified: {
                action: 'get',
                unseen: 'true',
                view: 'html',
                embedded: 'true'
            },
            search: {
                action: 'search',
                folder: 'default0/INBOX',
                columns: '601,600,611',
                extendColumns: 'io.ox/mail/api/all',
                sort: '610',
                order: 'desc',
                getData: function (query, options) {
                    var map = { from: 603, to: 604, cc: 605, subject: 607, text: -1 }, composite = [];
                    _(options).each(function (value, key) {
                        if (key in map && value === 'on') {
                            composite.push({ col: map[key], pattern: query });
                        }
                    });
                    return composite;
                }
            }
        },
        // composite key for 'all' cache
        cid: function (o) {
            return (o.action || 'all') + ':' + o.folder + DELIM + [o.sort, o.order, o.max || 0, !!o.unseen, !!o.deleted].join('.');
        },

        // fail: {
        //     get: function (e, ids) {
        //         if (e.code === 'MSG-0032') {
        //             // mail no longer exists, so we remove it from caches
        //             // we don't trigger any event here, as it might run into cyclic event chains
        //             api.updateCaches([ids]);
        //         }
        //     }
        // },

        // filter list request (special fix for nested messages; don't have folder; inline action checks fail)
        filter: function (obj) {
            return obj.folder_id !== undefined || obj.folder !== undefined;
        },
        pipe: {
            all: function (response, opt) {
                // fix sort order for "label"
                if (opt.sort === '102') {
                    response.sort(colorLabelSort);
                    if (opt.order === 'desc') response.reverse();
                }
<<<<<<< HEAD
=======
                // reset tracker! if we get a seen mail here, although we have it in 'explicit unseen' hash,
                // another devices might have set it back to seen.
                // threadedAll || all
                tracker.reset(response.data || response);
>>>>>>> 6c7d6d7a
                return response;
            },
            get: function (data, options) {
                // check integrated unread counter
                folderAPI.setUnseenCounter(data.folder_id, data.unread);
                // inject view (text/html/noimg). need this to generate proper cache keys.
                // data might be plain string, e.g. for mail source
                if (_.isObject(data)) {
                    data.view = options.view;
                }
                return data;
            }
        },
        params: {
            all: function (options) {
                if (options.sort === 'thread') {
                    options.sort = 610;
                }
                return options;
            }
        },
        //special function for list requests that fall back to a get request (only one item in the array)
        simplify: function (options) {
            // fix mail unseen issue
            options.simplified.unseen = true;
            return options.simplified;
        }
    });

    /**
     * updates the view used for get requests, used on mail settings save to be responsive
     */
    api.updateViewSettings = function () {
        api.options.requests.get.view = settings.get('allowHtmlMessages', true) ? (settings.get('allowHtmlImages', false) ? 'html' : 'noimg') : 'text';
        //special event to redraw current detailview
        api.trigger('viewChanged');
    };

    api.separator = settings.get('defaultseparator', '/');

    api.SENDTYPE = {
        NORMAL:  '0',
        REPLY:   '1',
        FORWARD: '2',
        EDIT_DRAFT: '3',
        DRAFT:   '4'
    };

    api.FLAGS = {
        ANSWERD:     1,
        DELETED:     2,
        DRAFT:       4,
        FLAGGED:     8,
        RECENT:     16,
        SEEN:       32,
        USER:       64,
        SPAM:      128,
        FORWARDED: 256
    };

    api.COLORS = {
        NONE:        0,
        RED:         1,
        ORANGE:      7,
        YELLOW:     10,
        LIGHTGREEN:  6,
        GREEN:       3,
        LIGHTBLUE:   9,
        BLUE:        2,
        PURPLE:      5,
        PINK:        8,
        GRAY:        4
    };

    // respond to change:flags
    pool.get('detail').on('change:flags', function (model) {
        // get previous and current flags to determine if unseen bit has changed
        var previous = util.isUnseen(model.previous('flags')),
            current = util.isUnseen(model.get('flags'));
        if (previous === current) return;
        // update folder
        folderAPI.changeUnseenCounter(model.get('folder_id'), current ? +1 : -1);
    });

    // respond to removing unseen messages
    pool.get('detail').on('remove', function (model) {
        // check if removed message was unseen
        var unseen = util.isUnseen(model.get('flags'));
        if (!unseen) return;
        // update folder
        folderAPI.changeUnseenCounter(model.get('folder_id'), -1);
    });

    var get = api.get,
        getAll = api.getAll,
        getList = api.getList,
        search = api.search;

    // update thread model
    function propagate(model) {
        api.threads.touch(model.toJSON());
    }

    function allowImages(obj) {
        if (!settings.get('allowHtmlImages', false)) return false;
        if (accountAPI.is('spam|trash', obj.folder_id || obj.folder)) return false;
        return true;
    }

    function defaultView(obj) {
        if (!settings.get('allowHtmlMessages', true)) return 'text';
        return allowImages(obj) ? 'html' : 'noimg';
    }

    api.get = function (obj, options) {

        var cid = _.isObject(obj) ? _.cid(obj) : obj,
            model = pool.get('detail').get(cid);

        // TODO: make this smarter
        if (!obj.src && (obj.view === 'noimg' || !obj.view) && model && model.get('attachments')) return $.when(model.toJSON());

        // determine default view parameter
        if (!obj.view) obj.view = defaultView(obj);

        // limit default size (30KB)
        obj.max_size = settings.get('maxSize/view', 1024 * 30);

        return get.call(api, obj, options && options.cache).done(function (data) {
            if (model) {
                // if we already have a model we promote changes for threads
                model.set(data);
                propagate(model);
            } else {
                // add new model
                pool.add('detail', data);
            }
        });
    };

    api.getAll = function (options, useCache) {
        options = options || {};

        // special handling for top-level mail account folders
        if (/^default\d+$/.test(options.folder)) return $.when([]);

        // support for from-to
        if (options.sort === 'from-to') {
            options.sort = accountAPI.is('sent|drafts', options.folder) ? 604 : 603;
        }

        return getAll.call(this, options, useCache);
    };

    /**
     * pipes getList() to remove typesuffix from sender
     * @param  {array} ids
     * @param  {boolean} useCache (default is true)
     * @param  {object} options
     * @return { deferred }
     */
    api.getList = function (ids, useCache, options) {
        //TOOD: use this until backend removes channel suffix
        return getList.call(this, ids, useCache, options).then(function (data) {
            _.each(data, util.removeChannelSuffix);
            return data;
        });
    };

    api.search = function (query, options) {
        if (options.sort === 'from-to') {
            options.sort = accountAPI.is('sent|drafts', options.folder) ? 604 : 603;
        }
        return search.call(this, query, options);
    };

    //
    // Utility functions
    //

    function prepareRemove(ids, all) {

        var collection = pool.get('detail');

        // fallback
        all = all || ids;

        if (all.length === 1) {
            api.threads.remove(all[0]);
            api.threads.touch(all[0]);
        }

        // we need the original list of ids "all" to also catch threads
        // that start with an email from the sent folder
        api.trigger('beforedelete', all);
<<<<<<< HEAD

        _(all).each(function (item) {
            var cid = _.cid(item), model = collection.get(cid);
            if (model) collection.remove(model);
        });
    }

    function resetFolder(ids) {
        var list = _(pool.getByFolder(ids));
        list.each(function (collection) { collection.expired = true; });
        return list;
    }

    function resetFolderByType(type) {
        return resetFolder(accountAPI.getFoldersByType(type));
=======

        _(all).each(function (item) {
            var cid = _.cid(item), model = collection.get(cid);
            if (model) collection.remove(model);
        });
>>>>>>> 6c7d6d7a
    }

    /**
     * wrapper for factories remove to update counters
     * @param  {array} ids
     * @param  {object} options [see api factory]
     * @return { deferred} resolves as array
     */
    api.remove = function (ids, all) {

        prepareRemove(ids, all);

        return http.wait(
            http.PUT({
                module: 'mail',
                params: { action: 'delete', timestamp: _.then() },
                data: http.simplify(ids),
                appendColumns: false
            })
            .done(function () {
                // reset trash folder
                var trashId = accountAPI.getFoldersByType('trash');
                resetFolder(trashId);
                // update unread counter and folder item counter
                folderAPI.reload(ids, trashId);
                // trigger delete to update notification area
                api.trigger('delete');
                api.trigger('deleted-mails', ids);
            })
        );
    };

    //
    // Archive messages
    //
    api.archive = function (id) {

        return http.PUT({
            module: 'mail',
            params: { action: 'archive_folder', folder: id, days: 90 },
            appendColumns: false
        })
        .done(function () {
            // refresh all folders because the archive folder might be new
            folderAPI.refresh();
            // reload mail views
            api.trigger('refresh.all');
        });
    };

    /**
     * requests data for all ids
     * @param  {object} options
     * @param  {boolean} useCache (default is true)
     * @return { deferred} returns array of threads
     */
    api.getAllThreads = function (options, useCache) {

        // request for brand new thread support
        options = options || {};

        options = $.extend(options, {
            action: 'threadedAll',
            // +flags +color_label
            columns: options.columns || '601,600,611,102',
            sort: options.sort || '610',
            sortKey: 'threaded-' + (options.sort || '610'),
            konfetti: true,
            order: options.order || 'desc',
            includeSent: !accountAPI.is('sent|drafts', options.folder),
            // never use server cache
            cache: false,
            // apply internal limit to build threads fast enough
            max: options.max || 500
        });

        return getAll.call(this, options, useCache, null, false);
    };

    var update = function (list, data, apiAction) {

        var move = false,
            modfolder = data.folder_id || data.folder;

        // allow single object and arrays
        list = _.isArray(list) ? list : [list];

        // pause http layer
        http.pause();

        // now talk to server
        _(list).map(function (obj) {
            var folder  = obj.folder || obj.folder_id;
            if (modfolder && modfolder !== folder) {
                move = true;
            }
            return http.PUT({
                module: 'mail',
                params: {
                    action: apiAction || 'update',
                    id: obj.id,
                    folder: folder,
                    // to be safe
                    timestamp: _.then()
                },
                data: data,
                appendColumns: false
            });
        });
        // resume & trigger refresh
        return http.resume().pipe(function (response) {
            // trigger update events
            _(list).each(function (obj) {
                api.trigger('update:' + _.ecid(obj), obj);
            });
            if (apiAction === 'copy' || move) {
<<<<<<< HEAD
                //give response if its a copy action (to look if there was an error)
                //not doing this as a standardaction to prevent errors with functions looking only for the list parameter
                return { list: list, response: response };
=======
                // give response (to look if there was an error)
                // not doing this as a standardaction to prevent errors with functions looking only for the list parameter
                return { list: list, response: response};
>>>>>>> 6c7d6d7a
            }
            // return list
            return list;
        });
    };

<<<<<<< HEAD
=======
    var resetTrashFolders = function () {
        return $.when.apply($,
            _(accountAPI.getFoldersByType('trash')).map(function (folder) {
                return api.caches.all.grepRemove(folder + DELIM);
            })
        );
    };

    var clearCaches = function (obj, targetFolderId) {
        return function () {
            var id = obj.folder_id || obj.folder;
            return $.when(
                api.caches.get.remove(obj),
                api.caches.get.remove(id),
                api.caches.list.remove(obj),
                api.caches.list.remove(id),
                // clear target folder
                api.caches.all.grepRemove(targetFolderId + DELIM)
            );
        };
    };

>>>>>>> 6c7d6d7a
    api.update = function () {
        console.error('Do not call this directly because mail is so special');
    };

    api.on('not-found', function () {
        api.trigger('refresh.list');
    });

    /**
     * cleaning up
     * @param  {string]} folder_id
     * @fires  api#refresh.all
     * @return { deferred }
     */
    api.expunge = function (folder_id) {

        // remove deleted messages immediately
        _(pool.getByFolder(folder_id)).each(function (collection) {
            collection.set(
                collection.filter(function (model) {
                    return !util.isDeleted(model.toJSON());
                })
            );
        });

        return http.PUT({
            module: 'mail',
            appendColumns: false,
            params: { action: 'expunge' },
            data: [folder_id]
        })
        .done(function () {
            folderAPI.reload(folder_id);
        });
    };

    /**
     * deletes all mails from a specific folder
     * @param  {string} id
     * @fires  api#refresh.all
     * @return { deferred }
     */
    api.clear = function (id) {

        // clear target folder
        resetFolder(id).each(function (collection) {
            collection.reset();
        });

        // reset trash folders
        resetFolderByType('trash');

        // new clear
        return http.PUT({
            module: 'folders',
            appendColumns: false,
            params: {
                action: 'clear',
                tree: '1'
            },
            data: [id]
        })
        .done(function () {
            folderAPI.reload(id);
            api.trigger('refresh.all');
        });
    };

    /**
     * sets color
     * @param  {array|object} list of mail objects
     * @param  {string} label (numeric color id mapped in api.COLORS)
     * @fires  api#refresh.list
     * @return { promise} done returns list of mails in current folder
     */
    api.changeColor = function (list, label) {

        list = [].concat(list);

        // see Bug 24730 - Folder "INBOX" does not support user-defined flags. Update of color flag ignored.
        label = String(label);

        _(list).each(function (obj) {
            obj.color_label = label;
            pool.propagate('change', {
                id: obj.id,
                folder_id: obj.folder_id,
                color_label: parseInt(label, 10) || 0
            });
            // update thread model
            api.threads.touch(obj);
            api.trigger('update:' + _.ecid(obj), obj);
        });

        return http.wait(
            update(list, { color_label: label })
        );
    };

    /**
     * marks list of mails unread
     * @param {array} list
     * @fires api#refresh.list
     * @return { deferred }
     */
    api.markUnread = function (list) {
        list = [].concat(list);

        _(list).each(function (obj) {
            obj.flags = obj.flags & ~32;
            pool.propagate('change', {
                id: obj.id,
                folder_id: obj.folder_id,
                flags: obj.flags
            });
            // update thread model
            api.threads.touch(obj);
            api.trigger('update:' + _.ecid(obj), obj);
            api.trigger('refresh.unseen', list);
        });

        return update(list, { flags: api.FLAGS.SEEN, value: false }).done(function () {
            folderAPI.reload(list);
        });
    };

    /**
     * marks list of mails read
     * @param {array} list
     * @fires api#refresh.list
     * @fires api#update:set-seen (list)
     * @return { deferred }
     */
    api.markRead = function (list) {

        list = [].concat(list);

        _(list).each(function (obj) {
            obj.flags = obj.flags | 32;
            pool.propagate('change', {
                id: obj.id,
                folder_id: obj.folder_id,
                flags: obj.flags,
                unseen: false
            });
            // update thread model
            api.threads.touch(obj);
            api.trigger('update:' + _.ecid(obj), obj);
            api.trigger('refresh.seen', list);
            api.trigger('update:set-seen', list); // used by notification area
        });

        return update(list, { flags: api.FLAGS.SEEN, value: true }).done(function () {
            folderAPI.reload(list);
        });
    };

    api.allSeen = function (folder) {

        // loop over detail collection
        pool.get('detail').each(function (model) {
            var data = model.toJSON();
            if (data.folder_id === folder && util.isUnseen(data)) {
                pool.propagate('change', {
                    id: data.id,
                    folder_id: data.folder_id,
                    flags: data.flags | 32
                });
                // update affected threads
                api.threads.touch(data);
            }
        });

        // remove notifications in notification area
        api.trigger('update:set-seen', folder);

        return http.PUT({
            module: 'mail',
            params: {
                action: 'all_seen',
                folder: folder
            },
            appendColumns: false
        })
        .done(function () {
            folderAPI.reload(folder);
        });
    };

    /**
     * marks list of mails as spam
     * @param {array} list
     * @return {deferred}
     */
    api.markSpam = function (list) {

        prepareRemove(list);
        // reset spam folder; we assume that the spam handler will move the message to the spam folder
        resetFolderByType('spam');

        return update(list, { flags: api.FLAGS.SPAM, value: true }).fail(notifications.yell);
    };

    api.noSpam = function (list) {

        prepareRemove(list);
        // reset inbox; we assume that the spam handler will move the message (back) to the inbox
        resetFolderByType('inbox');

        return update(list, { flags: api.FLAGS.SPAM, value: false }).fail(notifications.yell);
    };

    // combines move & copy
    function transfer(type, list, targetFolderId) {

        // mark target folder as expired
        resetFolder(targetFolderId);

        return http.wait(
            update(list, { folder_id: targetFolderId }, type).then(function (response) {
                var errorText, i = 0, $i = response.length;
                // look if anything went wrong
                for (; i < $i; i++) {
                    if (response[i].error) {
                        errorText = response[i].error.error;
                        break;
                    }
                }
                api.trigger(type, list, targetFolderId);
                folderAPI.reload(targetFolderId, list);
                if (errorText) return errorText;
            })
        );
    }

    /**
     * move mails to another folder
     * @param  {array} list
     * @param  {string} targetFolderId
     * @fires  api#refresh.all
     * @fires  api#move (list, targetFolderId)
     * @return { deferred }
     */
<<<<<<< HEAD
    api.move = function (list, targetFolderId, all) {

        prepareRemove(list, all);

        return transfer('update', list, targetFolderId);
    };

    /**
     * copies a number of mails to another folder
     * @param  {array} list
     * @param  {string} targetFolderId
     * @return { deferred }
     */
    api.copy = function (list, targetFolderId) {

        return transfer('copy', list, targetFolderId);
=======
    api.copy = function (list, targetFolderId) {

        // mark target folder as expired
        _(pool.getByFolder(targetFolderId)).each(function (collection) {
            collection.expired = true;
        });

        return update(list, { folder_id: targetFolderId }, 'copy')
            .then(function (result) {
                return (clearCaches(list, targetFolderId)()).then(function () {
                    return result;
                });
            })
            .then(function (result) {

                var response = result.response, errorText;

                // look if something went wrong
                for (var i = 0; i < response.length; i++) {
                    if (response[i].error) {
                        response = response[i].error.error;
                        break;
                    }
                }

                api.trigger('copy', list, targetFolderId);
                folderAPI.reload(targetFolderId);

                return errorText ? errorText : _(response).pluck('data');
            });
>>>>>>> 6c7d6d7a
    };

    api.autosave = function (obj) {

        return http.PUT({
            module: 'mail',
            params: {
                action: 'autosave'
            },
            data: obj,
            appendColumns: false
        });
    };

    // composition space id
    api.csid = function () {
        return _.uniqueId() + '.' + _.now();
    };

    var react = function (action, obj, view) {

        // get proper view first
        view = $.trim(view || 'text').toLowerCase();
        view = view === 'text/plain' ? 'text' : view;
        view = view === 'text/html' ? 'html' : view;

        // attach original message on touch devices?
        var attachOriginalMessage = view === 'text' && Modernizr.touch && settings.get('attachOriginalMessage', false) === true,
            csid = api.csid();

        return http.PUT({
<<<<<<< HEAD
            module: 'mail',
            params: {
                action: action || '',
                attachOriginalMessage: attachOriginalMessage,
                view: view,
                setFrom: (/reply|replyall|forward/.test(action))
            },
            data: _([].concat(obj)).map(function (obj) {
                return api.reduce(obj);
            }),
            appendColumns: false
        })
        .then(function (data) {
            var text = '', quote = '', tmp = '';
            // inject csid
            data.csid = csid;
            // transform pseudo-plain text to real text
            if (data.attachments && data.attachments.length) {
                if (data.attachments[0].content === '') {
                    // nothing to do - nothing to break
                } else {
                    //content-type specific
                    if (data.attachments[0].content_type === 'text/plain') {
                        $('<div>')
                            // escape everything but BR tags
                            .html(data.attachments[0].content.replace(/<(?!br)/ig, '&lt;'))
                            .contents().each(function () {
                                if (this.tagName === 'BR') {
                                    text += '\n';
                                } else {
                                    text += $(this).text();
                                }
=======
                module: 'mail',
                // using jQuery's params because it ignores undefined values
                params: $.extend({}, {
                    action: action || '',
                    attachOriginalMessage: attachOriginalMessage,
                    view: view,
                    setFrom: (/reply|replyall|forward/.test(action)),
                    csid: csid,
                    embedded: obj.embedded,
                    max_size: obj.max_size
                }),
                data: _([].concat(obj)).map(function (obj) {
                    return api.reduce(obj);
                }),
                appendColumns: false
            })
            .then(function (data) {
                var text = '', quote = '', tmp = '';
                // inject csid
                data.csid = csid;
                // transform pseudo-plain text to real text
                if (data.attachments && data.attachments.length) {
                    if (data.attachments[0].content === '') {
                        // nothing to do - nothing to break
                    } else {
                        //content-type specific
                        if (data.attachments[0].content_type === 'text/plain') {
                            $('<div>')
                                // escape everything but BR tags
                                .html(data.attachments[0].content.replace(/<(?!br)/ig, '&lt;'))
                                .contents().each(function () {
                                    if (this.tagName === 'BR') {
                                        text += '\n';
                                    } else {
                                        text += $(this).text();
                                    }
                                });
                            // remove white space
                            text = $.trim(text);
                            // polish for html editing
                            if (view === 'html') {
                                // escape '<'
                                text = text.replace(/</ig, '&lt;');
                                // replace '\n>' sequences by blockquote-tags
                                _(text.split(/\n/).concat('\n')).each(function (line) {
                                    if (/^> /.test(line)) {
                                        quote += line.substr(2) + '\n';
                                    } else {
                                        tmp += (quote !== '' ? '<blockquote type="cite"><p>' + quote + '</p></blockquote>' : '') + line + '\n';
                                        quote = '';
                                    }
                                });
                                // transform line-feeds back to BR
                                data.attachments[0].content = $.trim(tmp).replace(/\n/g, '<br>');
                            } else {
                                // replace
                                data.attachments[0].content = $.trim(text);
                            }
                        } else if (data.attachments[0].content_type === 'text/html') {
                            // robust approach for large mails
                            tmp = document.createElement('DIV');
                            tmp.innerHTML = data.attachments[0].content;
                            _(tmp.getElementsByTagName('BLOCKQUOTE')).each(function (node) {
                                node.removeAttribute('style');
>>>>>>> 6c7d6d7a
                            });
                        // remove white space
                        text = $.trim(text);
                        // polish for html editing
                        if (view === 'html') {
                            // escape '<'
                            text = text.replace(/</ig, '&lt;');
                            // replace '\n>' sequences by blockquote-tags
                            _(text.split(/\n/).concat('\n')).each(function (line) {
                                if (/^> /.test(line)) {
                                    quote += line.substr(2) + '\n';
                                } else {
                                    tmp += (quote !== '' ? '<blockquote type="cite"><p>' + quote + '</p></blockquote>' : '') + line + '\n';
                                    quote = '';
                                }
                            });
                            // transform line-feeds back to BR
                            data.attachments[0].content = $.trim(tmp).replace(/\n/g, '<br>');
                        } else {
                            // replace
                            data.attachments[0].content = $.trim(text);
                        }
                    } else if (data.attachments[0].content_type === 'text/html') {
                        // robust approach for large mails
                        tmp = document.createElement('DIV');
                        tmp.innerHTML = data.attachments[0].content;
                        _(tmp.getElementsByTagName('BLOCKQUOTE')).each(function (node) {
                            node.removeAttribute('style');
                        });
                        data.attachments[0].content = tmp.innerHTML;
                        tmp = null;
                    }
                }
            } else {
                data.attachments = data.attachments || [{}];
                data.attachments[0].content = '';
            }
            return data;
        });
    };

    /**
     * By updating the last access timestamp the referenced file is prevented from being deleted from both session and disk storage.
     * Needed for inline images
     */
    api.keepalive = function (id) {
        return http.GET({
            module: 'file',
            params: { action: 'keepalive', id: id }
        });
    };

    /**
     * get mail object with unmodified content (in case externalresources warning message was ignored)
     * @param  {object]} obj (mail object)
     * @return { deferred} obj (mail object)
     */
    api.getUnmodified = function (obj) {
        // has folder?
        if ('folder_id' in obj || 'folder' in obj) {
            return this.get({
                action: 'get',
                id: obj.id,
                folder: obj.folder || obj.folder_id,
                view: 'html'
            }, false);
        } else if ('parent' in obj) {
            // nested message!?
            var id = obj.id, parent = obj.parent;
            return this.get({
                action: 'get',
                id: obj.parent.id,
                folder: obj.parent.folder || obj.parent.folder_id,
                view: 'html'
            }, false)
            .pipe(function (data) {
                return _.chain(data.nested_msgs)
                    .filter(function (obj) {
                        if (obj.id === id) {
                            obj.parent = parent;
                            return true;
                        } else {
                            return false;
                        }
                    })
                    .first().value();
            });
        } else {
            console.error('api.getUnmodified(). Invalid case.', obj);
            return $.Deferred().resolve(obj);
        }
    };

    /**
     * get source code of specified mail
     * @param  {object} obj (mail)
     * @return { deferred} returns source string
     */
    api.getSource = function (obj) {
        return this.get({
            action: 'get',
            id: obj.id,
            src: true,
            folder: obj.folder || obj.folder_id,
            view: 'html'
        }, false);
    };

    /**
     * prepares object content for 'replayall' action
     * @param  {object} obj (mail object)
     * @param  {string} view (html or text)
     * @return { deferred} done returns prepared object
     */
    api.replyall = function (obj, view) {
        return react('replyall', obj, view);
    };

    /**
     * prepares object content for 'reply' action
     * @param  {object} obj (mail object)
     * @param  {string} view (html or text)
     * @return { deferred} done returns prepared object
     */
    api.reply = function (obj, view) {
        return react('reply', obj, view);
    };

    /**
     * prepares object content for 'forward' action
     * @param  {object} obj (mail object)
     * @param  {string} view (html or text)
     * @return { deferred} done returns prepared object
     */
    api.forward = function (obj, view) {
        return react('forward', obj, view);
    };

    /**
     * sends a mail
     * @param  {object} data (mail object)
     * @param  {array} files
     * @param  {jquery} form (for 'oldschool')
     * @fires  api#refresh.all
     * @fires  api#refresh.list
     * @return { deferred }
     */
    api.send = function (data, files, form) {

        var deferred,
            flatten = function (recipient) {
                var name = $.trim(recipient[0] || '').replace(/^["']+|["']+$/g, ''),
                    address = String(recipient[1] || ''),
                    typesuffix = recipient[2] || '',
                    isMSISDN;
                // don't send display name for MSISDN numbers
                isMSISDN = typesuffix === '/TYPE=PLMN' || /\/TYPE=PLMN$/.test(address);
                // always use angular brackets!
                if (isMSISDN) return '<' + address + typesuffix + '>';
                // otherise ... check if name is empty or name and address are identical
                return name === '' || name === address ? address : '"' + name + '" <' + address + '>';
            };

        // clone data (to avoid side-effects)
        data = _.clone(data);

        // flatten from, to, cc, bcc
        data.from = _(data.from).map(flatten).join(', ');
        data.to = _(data.to).map(flatten).join(', ');
        data.cc = _(data.cc).map(flatten).join(', ');
        data.bcc = _(data.bcc).map(flatten).join(', ');

        function mapArgs(obj) {
            return {
                'args': [{ 'com.openexchange.groupware.contact.pairs': [{ 'folder': obj.folder_id, 'id': obj.id }] }],
                'identifier': 'com.openexchange.contact'
            };
        }

        if (data.contacts_ids) {
            data.datasources = _.chain(data.contacts_ids).map(mapArgs).value();
        }

        api.trigger('beforesend', { data: data, files: files, form: form });
        ox.trigger('mail:send:start', data, files);

        deferred = handleSendXHR2(data, files, deferred);

        return deferred
            .done(function () {
                contactsAPI.trigger('maybyNewContact');
                api.trigger('send', { data: data, files: files, form: form });
                ox.trigger('mail:send:stop', data, files);
            })
            .then(function (text) {
                // wait a moment, then update mail index
                setTimeout(function () {
<<<<<<< HEAD
                    resetFolderByType('inbox');
                    resetFolderByType('sent');
                    resetFolderByType('drafts');
=======
>>>>>>> 6c7d6d7a
                    api.trigger('refresh.all');
                }, 3000);
                // IE9
                if (_.isObject(text))
                    return text;
                // process HTML-ish non-JSONP response
                var a = text.indexOf('{'),
                    b = text.lastIndexOf('}');
                if (a > -1 && b > -1) {
                    return JSON.parse(text.substr(a, b - a + 1));
                } else {
                    return {};
                }
            })
            .then(function (result) {
                if (result.data) {
                    var base = _(result.data.toString().split(api.separator)),
                        id = base.last(),
                        folder = base.without(id).join(api.separator);
                    $.when(accountAPI.getUnifiedMailboxName())
                    .done(function (isUnified) {
                        if (isUnified !== null) {
                            folderAPI.refresh();
                        } else {
                            folderAPI.reload(folder);
                        }
                        api.trigger('refresh.list');
                    });
                }

                return result;
            });
    };

    function handleSendXHR2(data, files) {

        var form = new FormData();

        // add mail data
        form.append('json_0', JSON.stringify(data));
        // add files
        _(files).each(function (file, index) {
            form.append('file_' + index, file);
        });

        return http.UPLOAD({
            module: 'mail',
            params: {
                action: 'new'
            },
            data: form,
            dataType: 'text'
        });
    }

    /**
     * save mail attachments in files app
     * @param  {array} list
     * @param  {string} target (folder id) [optional]
     * @fires  api#refresh.all
     * @return { deferred }
     */
    api.saveAttachments = function (list, target) {
        // be robust
        target = target || coreConfig.get('folder/infostore');
        // support for multiple attachments
        list = _.isArray(list) ? list : [list];
        http.pause();
        // loop
        _(list).each(function (data) {
            http.PUT({
                module: 'mail',
                params: {
                    action: 'attachment',
                    id: data.mail.id,
                    folder: data.mail.folder_id,
                    dest_folder: target,
                    attachment: data.id
                },
                data: { folder_id: target, description: gt('Saved mail attachment') },
                appendColumns: false
            });
        });
        return http.resume().done(function () {
            require(['io.ox/files/api'], function (fileAPI) {
                fileAPI.caches.all.grepRemove(target + DELIM);
                fileAPI.trigger('refresh.all');
            });
        });
    };

    /**
     * get url for attachment in requested mode
     * @param  {object} data (attachment)
     * @param  {string} mode ('download', 'zip', 'email, 'view', 'open')
     * @return { string} url
     */
    api.getUrl = function (data, mode) {
        var url = ox.apiRoot + '/mail', first;
        if (mode === 'zip') {
            first = _(data).first();
            return url + '?' + $.param({
                action: 'zip_attachments',
                folder: (first.parent || first.mail).folder_id,
                id: (first.parent || first.mail).id,
                attachment: _(data).pluck('id').join(','),
                // required here!
                session: ox.session
            });
        } else if (mode === 'eml:reference') {
            //if eml stored as reference use parent object
            return this.getUrl(_([].concat(data)).first().parent, 'eml');
        } else if (mode === 'eml') {
            data = [].concat(data);
            first = _(data).first();
            // multiple?
            if (data.length > 1) {
               // zipped
                return url + '?' + $.param({
                    action: 'zip_messages',
                    folder: first.folder_id,
                    id: _(data).pluck('id').join(','),
                    session: ox.session
                });
            } else {
                // single EML
                url += (first.subject ? '/' + encodeURIComponent(first.subject.replace(/[\\:\/]/g, '_') + '.eml') : '') + '?' +
                    $.param($.extend(api.reduce(first), {
                        action: 'get',
                        src: 1,
                        save: 1,
                        session: ox.session
                    }));
                return url;
            }
        } else {
            // inject filename for more convenient file downloads
            var filename = data.filename ? data.filename.replace(/[\\:\/]/g, '_').replace(/\(/g, '%28').replace(/\)/, '%29') : undefined;
            url += (data.filename ? '/' + encodeURIComponent(filename) : '') + '?' +
                $.param({
                    action: 'attachment',
                    folder: (data.parent || data.mail).folder_id,
                    id: (data.parent || data.mail).id,
                    attachment: data.id
                });
            switch (mode) {
            case 'view':
            case 'open':
                return url + '&delivery=view';
            case 'download':
                return url + '&delivery=download';
            default:
                return url;
            }
        }
    };

    var lastUnseenMail = 0;

    /**
     * checks inbox for new mails
     * @fires api#new-mail (recent, unseen)
     * @return { deferred} done returns { unseen: [], recent: [] }
     */
    api.checkInbox = function () {
        // look for new unseen mails in INBOX
        return http.GET({
            module: 'mail',
            params: {
                action: 'all',
                folder: 'default0/INBOX',
                //received_date, id, folder_id, flags
                columns: '610,600,601,611',
                // only unseen mails are interesting here!
                unseen: 'true',
                // any reason to see them?
                deleted: 'false',
                sort: '610',
                order: 'desc',
                // not really sure if limit works as expected
                // if I only fetch 10 mails and my inbox has some unread mails but the first 10 are seen
                // I still get the unread mails
                limit: 100
            }
        })
        .then(function (unseen) {

            // check most recent mail
            var recent = _(unseen).filter(function (obj) {
                // ignore mails 'mark as deleted'
                return obj.received_date > lastUnseenMail && (obj.flags & 2) !== 2;
            });

            // Trigger even if no new mails are added to ensure read mails are removed
            api.trigger('new-mail', recent, unseen);

            if (recent.length > 0) {
                lastUnseenMail = recent[0].received_date;
                api.newMailTitle(true);
            } else {
                //if no new mail set lastUnseenMail to now, to prevent mark as unread to trigger new mail
                lastUnseenMail = _.utc();
            }

            return {
                unseen: unseen,
                recent: recent || []
            };
        });
    };

    /**
     * bind to global refresh; clears caches and trigger refresh.all
     * @fires  api#refresh.all
     * @return { promise }
     */
    api.refresh = function () {
        if (!ox.online) return;
        api.checkInbox().always(function () {
            api.trigger('refresh.all');
        });
    };

    /**
     * @return { string} default folder for mail
     */
    api.getDefaultFolder = function () {
        return folderAPI.getDefaultFolder('mail');
    };

    /**
     * get account id
     * @param  {[type]} initialFolder (folder id)
     * @return { string} account id
     */
    api.getAccountIDFromFolder = function (initialFolder) {
        var accountId = /^default(\d*)\b/.exec(initialFolder);
        return accountId[1];
    };

    /**
     * beautifies mail text
     * @param  {string} str
     * @param  {integer} lengthLimit
     * @return {string}
     */
    api.beautifyMailText = function (str, lengthLimit) {
        lengthLimit = lengthLimit || 500;
        str = String(str)
            // remove line breaks
            .replace(/(\r\n|\n|\r)/gm, '')
            // limit overall length
            .substr(0, lengthLimit)
            // reduce dashes
            .replace(/-{3,}/g, '---')
            // remove quotes after line breaks
            .replace(/<br\s?\/?>(&gt;)+/ig, ' ')
            // remove line breaks
            .replace(/<br\s?\/?>/ig, ' ')
            // strip tags
            .replace(/<[^>]+(>|$)/g, '')
            // links
            .replace(/(http(s?):\/\/\S+)/i, '<a href="$1" target="_blank">http$2://...</a>')
            // convert to simple white space
            .replace(/&#160;/g, ' ')
            // reduce consecutive white space
            .replace(/\s{2,}/g, ' ');
        // trim
        return $.trim(str);
    };

    /**
     * imports mail as EML
     * @param  {object} options (file: {}, folder: string )
     * @fires  api#refresh.all
     * @return { deferred} returns array with objects (id, folder_id)
     */
    api.importEML = function (options) {
        options.folder = options.folder || api.getDefaultFolder();

        var form = new FormData();
        form.append('file', options.file);

        return http.UPLOAD({
<<<<<<< HEAD
            module: 'mail',
            params: {
                action: 'import',
                folder: options.folder,
                // don't check from address!
                force: true
            },
            data: form,
            fixPost: true
        })
        .done(function () {
            resetFolder(options.folder);
            folderAPI.reload(options.folder);
            api.trigger('refresh.all');
        });
=======
                module: 'mail',
                params: {
                    action: 'import',
                    folder: options.folder,
                    // don't check from address!
                    force: true
                },
                data: form,
                fixPost: true
            })
            .pipe(function (data) {
                return api.caches.all.grepRemove(options.folder + DELIM).pipe(function () {
                    api.trigger('refresh.all');
                    folderAPI.reload(options.folder);
                    return data;
                });
            });
>>>>>>> 6c7d6d7a
    };

    // send read receipt
    // data must include "folder" and "id"
    api.ack = function (data) {

        return accountAPI.getPrimaryAddressFromFolder(data.folder).then(function (addressArray) {

            var name = addressArray[0],
                address = addressArray[1],
                from = !name ? address : '"' + name + '" <' + address + '>';

            return http.PUT({
                module: 'mail',
                params: { action: 'receipt_ack' },
                data: _.extend({ from: from }, data)
            });
        });
    };

    // change API's default options if allowHtmlMessages changes
    settings.on('change:allowHtmlMessages', function (e, value) {
        api.options.requests.get.view = value ? 'noimg' : 'text';
        pool.get('detail').each(function (model) {
            model.unset('attachments', { silent: true });
        });
    });

    accountAPI.on('refresh.all create:account', function () {
        folderAPI.list('1', { cache: false }).done(function () {
            folderAPI.pool.unfetch();
        });
    });

    //If the folder api creates a new folder in mail, the mail api needs to be refreshed
    folderAPI.on('create', function (e, data) {
        if (data.module === 'mail') api.refresh();
    });

    /**
     * sets title to 'New Mail' or default
     * @param  {boolean} state
     * @return { undefined }
     */
    api.newMailTitle = (function () {

        var interval = null, alt = false;

        function tick() {
            document.title = (alt = !alt) ? gt('New Mail') : document.customTitle;
        }

        function blink() {
            if (interval) return;
            // 1s is fast, 2s feels slow, 1.5 is compromise
            interval = setInterval(tick, 1500);
        }

        function original() {
            if (document.customTitle) document.title = document.customTitle;
            if (interval) { clearInterval(interval); interval = null; }
        }

        return function (state) {
            if (_.device('smartphone')) return;
            if (state === true) blink(); else original();
        };

    }());

    // publish pool
    api.pool = pool;

    // resolve a list of composite keys
    api.resolve = (function () {

        function map(cid) {
            // yep, also in non-threaded mails
            cid = String(cid).replace(/^thread\./, '');
            return pool.get('detail').get(cid);
        }

        return function (list, threaded) {
            // threaded
            if (threaded) return api.threads.resolve(list);
            // non-threaded
            return _(list).chain().map(map).compact().invoke('toJSON').value();
        };

    }());

    // simple thread support
    api.threads = {

        // keys are cid, values are array of flat cids
        hash: {},
        reverse: {},

        contains: function (cid) {
            return !!this.hash[cid];
        },

        getModels: function (cid) {
            if (!_.isString(cid)) return [];
            var thread = this.hash[cid] || [cid], collection = pool.get('detail');
            return _(thread)
                .chain()
                .map(collection.get, collection)
                .compact()
                .value();
        },

        get: function (cid) {
            return _(this.getModels(cid))
                .chain()
                .invoke('toJSON')
                .map(function injectIndex(obj, index) {
                    obj.index = index;
                    return obj;
                })
                .value();
        },

        // get 'head' data, for example, to show details of most recent message in list view
        head: function (data) {
            return data.head || data;
        },

        // propagate changed within a thread to root model
        touch: function (cid) {
            cid = _.isString(cid) ? cid : _.cid(cid);
            var top = this.reverse[cid];
            if (!top || top === cid) return;
            pool.propagate('change', _.extend({ timestamp: _.now() }, _.cid(top)));
        },

        // resolve a list of cids
        resolve: function (list) {
            return _(list).chain()
                .map(function (cid) {
                    // strip 'thread.' prefix
                    cid = String(cid).replace(/^thread\.(.+)$/, '$1');
                    // get thread
                    var thread = api.threads.get(cid);
                    return thread.length > 0 && thread;
                })
                .flatten().compact().value();
        },

        clear: function () {
            this.hash = {};
            this.reverse = {};
        },

        add: function (obj) {
            var cid = _.cid(obj);
            this.hash[cid] = obj.thread || [cid];
            _(this.hash[cid]).each(function (thread_cid) {
                this.reverse[thread_cid] = cid;
            }, this);
        },

        remove: function (cid) {
            cid = _.isString(cid) ? cid : _.cid(cid);
            var top = this.reverse[cid];
            if (!top || !this.hash[top]) return;
            this.hash[top] = _(this.hash[top]).without(cid);
        },

        size: function (cid) {
            cid = _.isString(cid) ? cid : _.cid(cid);
            var top = this.reverse[cid];
            if (!top) return 1;
            return (this.hash[top] || [cid]).length;
        }
    };

    // help garbage collector to find dependent models
    api.pool.getDependentModels = function (cid) {
        return api.threads.getModels(cid);
    };

    // collection loader
    api.collectionLoader = new CollectionLoader({
        module: 'mail',
        getQueryParams: function (params) {
            // use threads?
            if (params.thread === true) {
                return {
                    action: 'threadedAll',
                    folder: params.folder,
                    columns: '102,600,601,602,603,604,605,607,608,610,611,614,652',
                    sort: '610',
                    order: params.order || 'desc',
                    includeSent: !accountAPI.is('sent|drafts', params.folder),
                    max: (params.offset || 0) + 300,
                    timezone: 'utc'
                };
            } else {
                return {
                    action: 'all',
                    folder: params.folder,
                    columns: '102,600,601,602,603,604,605,607,608,610,611,614,652',
                    sort: params.sort || '610',
                    order: params.order || 'desc',
                    timezone: 'utc'
                };
            }
        }
    });

    function filterDeleted(item) {
        return !util.isDeleted(item);
    }

    api.processThreadMessage = function (obj) {

        // get thread
        var thread = obj.thread || [obj], list;

        // remove deleted mails
        thread = _(list = thread).filter(filterDeleted);
        // don't remove all if all marked as deleted
        if (thread.length === 0) thread = list.slice(0, 1);

        // we use the last item to generate the cid. More robust because unlikely to change.
        var last = _(thread).last();

        // get thread size - deleted messages are ignored; minimum is 1
        var size = thread.length;

        // store data of most recent message as head
        obj.head = _.extend({ threadSize: size }, obj);

        // Use last item's id and folder_id.
        // As we got obj by reference, such changes affect the CID
        // in the collection which is wanted behavior.
        _.extend(obj, last);

        // only store plain composite keys instead of full objects
        obj.thread = _(thread).map(_.cid);
        obj.threadSize = size;

        // also copy thread property to 'last' item to detect model changes
        last.thread = _(thread).map(_.cid);

        // add to thread hash - this must be done before the pool so that this
        // hash is up to date if the pool starts propagating changes.
        api.threads.add(obj);

        // add full models to pool
        api.pool.add('detail', thread);
    };

    api.collectionLoader.virtual = function (options) {
        // special handling for top-level mail account folders (e.g. bug 34818)
        if (/^default\d+$/.test(options.folder)) return [];
    };

    api.collectionLoader.each = function (obj, index, offset, params) {
        if (params.action === 'threadedAll') api.processThreadMessage(obj); else api.pool.add('detail', obj);
    };

    return api;
});<|MERGE_RESOLUTION|>--- conflicted
+++ resolved
@@ -31,222 +31,7 @@
 
     'use strict';
 
-<<<<<<< HEAD
     var DELIM = '//';
-=======
-    var DONE = $.when(),
-        DELIM = '//';
-
-    var tracker = (function () {
-
-        // simple temporary thread cache
-        var threads = {},
-
-            // stores CIDs to find items in threads
-            // key is item CID, value is top-level item CID
-            threadHash = {},
-
-            // track mails that are manually marked as unseen
-            unseen = {},
-            colorLabel = {};
-
-        var calculateUnread = function (memo, obj) {
-            return memo + ((obj.flags & 32) !== 32 ? 1 : 0);
-        };
-
-        var getCID = function (param) {
-            return _.isString(param) ? param : _.cid(param);
-        };
-
-        var getTailCID = function (obj) {
-            if (!obj) return '';
-            if (obj.thread) return _.cid(_(obj.thread).last());
-            return threadHash[getCID(obj)];
-        };
-
-        var self = {
-
-            getTailCID: getTailCID,
-
-            addThread: function (obj) {
-
-                var cid = getTailCID(obj), changed = false;
-
-                if (threads[cid]) {
-                    // has changed?
-                    changed = !_.isEqual(threads[cid], obj.thread);
-                }
-
-                threads[cid] = obj.thread;
-                _(obj.thread).each(function (o) {
-                    threadHash[_.cid(o)] = cid;
-                });
-
-                if (changed) {
-                    api.trigger('threadChanged threadChanged:' + _.ecid(obj), obj);
-                }
-            },
-
-            hasThread: function (obj) {
-                return self.getThread(obj).length > 1;
-            },
-
-            getThread: function (obj, copy) {
-                var cid = getCID(obj),
-                    tail = getTailCID(obj),
-                    thread = threads[tail] || [],
-                    first = _.cid(_(thread).first());
-                // is not first item?
-                if (cid !== first) return [];
-                return copy ? _.deepCopy(thread) : thread;
-            },
-
-            getThreadCID: function (obj) {
-                var cid = getCID(obj);
-                return threadHash[cid];
-            },
-
-            getThreadSize: function (obj) {
-                return self.getThread(obj).length || 1;
-            },
-
-            getUnreadCount: function (obj) {
-                var cid = getCID(obj), root = threads[cid];
-                return root === undefined ? 0 : _(root.thread).inject(calculateUnread, 0);
-            },
-
-            update: function (list, callback) {
-
-                var hash = {};
-
-                // hash affected cids
-                // return top thread obj (threadview) or mail obj (singleview)
-                list = _(list).chain()
-                    .map(function (obj) {
-                        var cid = _.cid(obj), top = threadHash[cid];
-                        hash[cid] = true;
-                        return top in threads ? _(threads[top]).first() : obj;
-                    })
-                    .compact().value();
-
-                function process(obj) {
-                    var cid = _.cid(obj);
-                    if (cid in hash) {
-                        callback(obj);
-                    }
-                }
-
-                return api.updateAllCache(list, function (obj) {
-                    // handles threadView: on || off
-                    if (obj.thread)
-                        _(obj.thread).each(process);
-                    else
-                        process(obj);
-                });
-            },
-
-            reset: (function () {
-
-                function reset(obj) {
-                    var cid = _.cid(obj);
-                    unseen[cid] = (obj.flags & 32) !== 32;
-                    colorLabel[cid] = parseInt(obj.color_label, 10) || 0;
-                }
-
-                return function (list) {
-                    _(list).each(function (obj) {
-                        reset(obj);
-                        _(obj.thread).each(reset);
-                    });
-                };
-
-            }()),
-
-            setUnseen: function (obj, options) {
-                var cid = getCID(obj);
-                unseen[cid] = true;
-                options = options || {};
-                if (!options.silent) {
-                    api.trigger('refresh.list');
-                }
-            },
-
-            setSeen: function (obj, options) {
-                var cid = getCID(obj);
-                unseen[cid] = false;
-                options = options || {};
-                if (!options.silent) {
-                    api.trigger('refresh.list');
-                }
-            },
-
-            /**
-             * @param {object|string} obj (id, folder_id) or string (cid)
-             * @returns {void}
-             */
-            remove: function (obj) {
-                var cid = getCID(obj),
-                    root = this.getThreadCID(cid);
-                if (root) {
-                    threads[root] = _(threads[root]).filter(function (item) {
-                        return cid !== getCID(item);
-                    });
-                }
-            },
-
-            // use this to check if mails in a thread are unseen
-            isPartiallyUnseen: function (obj) {
-                var cid = getCID(obj), top = threads[threadHash[cid]];
-                if (top) {
-                    return _(top).reduce(function (memo, obj) {
-                        return memo || unseen[_.cid(obj)] === true;
-                    }, false);
-                } else {
-                    return false;
-                }
-            },
-
-            isUnseen: function (obj) {
-                if (_.isObject(obj)) {
-                    var cid = getCID(obj);
-                    return cid in unseen ? !!unseen[cid] : (obj.flags & 32) !== 32;
-                } else {
-                    return !!unseen[obj];
-                }
-            },
-
-            getThreadColorLabel: function (obj) {
-                var cid = getCID(obj), top = threads[threadHash[cid]];
-                if (top) {
-                    return _(top).reduce(function (memo, obj) {
-                        return memo || colorLabel[cid] || obj.color_label;
-                    }, 0);
-                } else {
-                    return self.getColorLabel(obj);
-                }
-            },
-
-            getColorLabel: function (obj) {
-                var cid = getCID(obj);
-                // fallback to 0 to avoid undefined
-                return (cid in colorLabel ? colorLabel[cid] : obj.color_label) || 0;
-            },
-
-            setColorLabel: function (obj) {
-                var cid = getCID(obj);
-                colorLabel[cid] = parseInt(obj.color_label, 10) || 0;
-            },
-
-            clear: function () {
-                threads = {};
-                threadHash = {};
-            }
-        };
-
-        return self;
-
-    }());
->>>>>>> 6c7d6d7a
 
     // color_label resort hash
     var colorLabelResort = _('0 1 7 10 6 3 9 2 5 8 4'.split(' ')).invert(),
@@ -335,13 +120,6 @@
                     response.sort(colorLabelSort);
                     if (opt.order === 'desc') response.reverse();
                 }
-<<<<<<< HEAD
-=======
-                // reset tracker! if we get a seen mail here, although we have it in 'explicit unseen' hash,
-                // another devices might have set it back to seen.
-                // threadedAll || all
-                tracker.reset(response.data || response);
->>>>>>> 6c7d6d7a
                 return response;
             },
             get: function (data, options) {
@@ -537,7 +315,6 @@
         // we need the original list of ids "all" to also catch threads
         // that start with an email from the sent folder
         api.trigger('beforedelete', all);
-<<<<<<< HEAD
 
         _(all).each(function (item) {
             var cid = _.cid(item), model = collection.get(cid);
@@ -553,13 +330,6 @@
 
     function resetFolderByType(type) {
         return resetFolder(accountAPI.getFoldersByType(type));
-=======
-
-        _(all).each(function (item) {
-            var cid = _.cid(item), model = collection.get(cid);
-            if (model) collection.remove(model);
-        });
->>>>>>> 6c7d6d7a
     }
 
     /**
@@ -676,46 +446,15 @@
                 api.trigger('update:' + _.ecid(obj), obj);
             });
             if (apiAction === 'copy' || move) {
-<<<<<<< HEAD
                 //give response if its a copy action (to look if there was an error)
                 //not doing this as a standardaction to prevent errors with functions looking only for the list parameter
                 return { list: list, response: response };
-=======
-                // give response (to look if there was an error)
-                // not doing this as a standardaction to prevent errors with functions looking only for the list parameter
-                return { list: list, response: response};
->>>>>>> 6c7d6d7a
             }
             // return list
             return list;
         });
     };
 
-<<<<<<< HEAD
-=======
-    var resetTrashFolders = function () {
-        return $.when.apply($,
-            _(accountAPI.getFoldersByType('trash')).map(function (folder) {
-                return api.caches.all.grepRemove(folder + DELIM);
-            })
-        );
-    };
-
-    var clearCaches = function (obj, targetFolderId) {
-        return function () {
-            var id = obj.folder_id || obj.folder;
-            return $.when(
-                api.caches.get.remove(obj),
-                api.caches.get.remove(id),
-                api.caches.list.remove(obj),
-                api.caches.list.remove(id),
-                // clear target folder
-                api.caches.all.grepRemove(targetFolderId + DELIM)
-            );
-        };
-    };
-
->>>>>>> 6c7d6d7a
     api.update = function () {
         console.error('Do not call this directly because mail is so special');
     };
@@ -959,7 +698,6 @@
      * @fires  api#move (list, targetFolderId)
      * @return { deferred }
      */
-<<<<<<< HEAD
     api.move = function (list, targetFolderId, all) {
 
         prepareRemove(list, all);
@@ -976,38 +714,6 @@
     api.copy = function (list, targetFolderId) {
 
         return transfer('copy', list, targetFolderId);
-=======
-    api.copy = function (list, targetFolderId) {
-
-        // mark target folder as expired
-        _(pool.getByFolder(targetFolderId)).each(function (collection) {
-            collection.expired = true;
-        });
-
-        return update(list, { folder_id: targetFolderId }, 'copy')
-            .then(function (result) {
-                return (clearCaches(list, targetFolderId)()).then(function () {
-                    return result;
-                });
-            })
-            .then(function (result) {
-
-                var response = result.response, errorText;
-
-                // look if something went wrong
-                for (var i = 0; i < response.length; i++) {
-                    if (response[i].error) {
-                        response = response[i].error.error;
-                        break;
-                    }
-                }
-
-                api.trigger('copy', list, targetFolderId);
-                folderAPI.reload(targetFolderId);
-
-                return errorText ? errorText : _(response).pluck('data');
-            });
->>>>>>> 6c7d6d7a
     };
 
     api.autosave = function (obj) {
@@ -1039,14 +745,17 @@
             csid = api.csid();
 
         return http.PUT({
-<<<<<<< HEAD
             module: 'mail',
-            params: {
+            // using jQuery's params because it ignores undefined values
+            params: $.extend({}, {
                 action: action || '',
                 attachOriginalMessage: attachOriginalMessage,
                 view: view,
-                setFrom: (/reply|replyall|forward/.test(action))
-            },
+                setFrom: (/reply|replyall|forward/.test(action)),
+                csid: csid,
+                embedded: obj.embedded,
+                max_size: obj.max_size
+            }),
             data: _([].concat(obj)).map(function (obj) {
                 return api.reduce(obj);
             }),
@@ -1072,72 +781,6 @@
                                 } else {
                                     text += $(this).text();
                                 }
-=======
-                module: 'mail',
-                // using jQuery's params because it ignores undefined values
-                params: $.extend({}, {
-                    action: action || '',
-                    attachOriginalMessage: attachOriginalMessage,
-                    view: view,
-                    setFrom: (/reply|replyall|forward/.test(action)),
-                    csid: csid,
-                    embedded: obj.embedded,
-                    max_size: obj.max_size
-                }),
-                data: _([].concat(obj)).map(function (obj) {
-                    return api.reduce(obj);
-                }),
-                appendColumns: false
-            })
-            .then(function (data) {
-                var text = '', quote = '', tmp = '';
-                // inject csid
-                data.csid = csid;
-                // transform pseudo-plain text to real text
-                if (data.attachments && data.attachments.length) {
-                    if (data.attachments[0].content === '') {
-                        // nothing to do - nothing to break
-                    } else {
-                        //content-type specific
-                        if (data.attachments[0].content_type === 'text/plain') {
-                            $('<div>')
-                                // escape everything but BR tags
-                                .html(data.attachments[0].content.replace(/<(?!br)/ig, '&lt;'))
-                                .contents().each(function () {
-                                    if (this.tagName === 'BR') {
-                                        text += '\n';
-                                    } else {
-                                        text += $(this).text();
-                                    }
-                                });
-                            // remove white space
-                            text = $.trim(text);
-                            // polish for html editing
-                            if (view === 'html') {
-                                // escape '<'
-                                text = text.replace(/</ig, '&lt;');
-                                // replace '\n>' sequences by blockquote-tags
-                                _(text.split(/\n/).concat('\n')).each(function (line) {
-                                    if (/^> /.test(line)) {
-                                        quote += line.substr(2) + '\n';
-                                    } else {
-                                        tmp += (quote !== '' ? '<blockquote type="cite"><p>' + quote + '</p></blockquote>' : '') + line + '\n';
-                                        quote = '';
-                                    }
-                                });
-                                // transform line-feeds back to BR
-                                data.attachments[0].content = $.trim(tmp).replace(/\n/g, '<br>');
-                            } else {
-                                // replace
-                                data.attachments[0].content = $.trim(text);
-                            }
-                        } else if (data.attachments[0].content_type === 'text/html') {
-                            // robust approach for large mails
-                            tmp = document.createElement('DIV');
-                            tmp.innerHTML = data.attachments[0].content;
-                            _(tmp.getElementsByTagName('BLOCKQUOTE')).each(function (node) {
-                                node.removeAttribute('style');
->>>>>>> 6c7d6d7a
                             });
                         // remove white space
                         text = $.trim(text);
@@ -1335,12 +978,9 @@
             .then(function (text) {
                 // wait a moment, then update mail index
                 setTimeout(function () {
-<<<<<<< HEAD
                     resetFolderByType('inbox');
                     resetFolderByType('sent');
                     resetFolderByType('drafts');
-=======
->>>>>>> 6c7d6d7a
                     api.trigger('refresh.all');
                 }, 3000);
                 // IE9
@@ -1625,7 +1265,6 @@
         form.append('file', options.file);
 
         return http.UPLOAD({
-<<<<<<< HEAD
             module: 'mail',
             params: {
                 action: 'import',
@@ -1641,25 +1280,6 @@
             folderAPI.reload(options.folder);
             api.trigger('refresh.all');
         });
-=======
-                module: 'mail',
-                params: {
-                    action: 'import',
-                    folder: options.folder,
-                    // don't check from address!
-                    force: true
-                },
-                data: form,
-                fixPost: true
-            })
-            .pipe(function (data) {
-                return api.caches.all.grepRemove(options.folder + DELIM).pipe(function () {
-                    api.trigger('refresh.all');
-                    folderAPI.reload(options.folder);
-                    return data;
-                });
-            });
->>>>>>> 6c7d6d7a
     };
 
     // send read receipt
