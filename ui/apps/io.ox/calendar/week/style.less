--- conflicted
+++ resolved
@@ -162,11 +162,7 @@
                     position: relative;
                     margin-left: 1em;
                     border-bottom: 1px solid @weekview-border;
-<<<<<<< HEAD
                     color: #757575;
-=======
-                    color: #767676;
->>>>>>> ae74bae1
 
                     &.working-time-border { border-bottom: 1px solid @weekview-working-time-border; }
 
