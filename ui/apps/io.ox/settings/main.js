/**
 * This work is provided under the terms of the CREATIVE COMMONS PUBLIC
 * LICENSE. This work is protected by copyright and/or other applicable
 * law. Any use of the work other than as authorized under this license
 * or copyright law is prohibited.
 *
 * http://creativecommons.org/licenses/by-nc-sa/2.5/
 *
 * © 2016 OX Software GmbH, Germany. info@open-xchange.com
 *
 * @author Mario Scheliga <mario.scheliga@open-xchange.com>
 */

define('io.ox/settings/main', [
    'io.ox/core/tk/vgrid',
    'io.ox/core/api/apps',
    'io.ox/core/extensions',
    'io.ox/core/commons',
    'gettext!io.ox/core',
    'settings!io.ox/settings/configjump',
    'settings!io.ox/core',
    'io.ox/core/capabilities',
    'io.ox/core/folder/tree',
    'io.ox/core/folder/node',
    'io.ox/core/folder/api',
    'io.ox/core/folder/util',
    'io.ox/core/api/mailfilter',
    'io.ox/core/yell',
    'io.ox/keychain/api',
    'io.ox/core/settings/errorlog/settings/pane',
    'io.ox/core/settings/downloads/pane',
    'io.ox/settings/apps/settings/pane',
    'less!io.ox/settings/style'
], function (VGrid, apps, ext, commons, gt, configJumpSettings, coreSettings, capabilities, TreeView, TreeNodeView, api, folderUtil, mailfilterAPI, yell, keychainAPI) {

    'use strict';

    // application object
    var app = ox.ui.createApp({ name: 'io.ox/settings' }),
        // app window
        win,
        // nodes
        left,
        right,
        currentSelection = null,
        previousSelection = null,
        pool = api.pool,
        mainGroups = [],
        disabledSettingsPanes;

    ext.point('io.ox/settings/help/mapping').extend({
        id: 'core',
        index: 100,
        list: function () {
            _.extend(this, {
<<<<<<< HEAD
                'virtual/settings/io.ox/settings/accounts': 'ox.appsuite.user.sect.dataorganisation.accounts.html',
                'virtual/settings/io.ox/portal': 'ox.appsuite.user.sect.portal.customize.settings.html',
                'virtual/settings/io.ox/mail': 'ox.appsuite.user.sect.email.settings.html',
=======
>>>>>>> 1c74fb5d
                'virtual/settings/io.ox/vacation': 'ox.appsuite.user.sect.email.send.vacationnotice.html',
                'virtual/settings/io.ox/autoforward': 'ox.appsuite.user.sect.email.send.autoforward.html',
                'virtual/settings/io.ox/core': 'ox.appsuite.user.sect.firststeps.globalsettings.html',
                'virtual/settings/io.ox/settings/accounts': 'ox.appsuite.user.sect.dataorganisation.accounts.html',
                'virtual/settings/security': 'ox.appsuite.user.sect.dataorganisation.security.html',
                'virtual/settings/sessions': 'ox.appsuite.user.sect.dataorganisation.security.sessions.html',
                'virtual/settings/io.ox/mail': 'ox.appsuite.user.sect.email.settings.receive.html',
                'virtual/settings/io.ox/mail/settings/compose': 'ox.appsuite.user.sect.email.settings.compose.html',
                'virtual/settings/io.ox/mail/settings/signatures': 'ox.appsuite.user.sect.email.send.signatures.html',
                'virtual/settings/io.ox/mailfilter': 'ox.appsuite.user.sect.email.mailfilter.html',
                'virtual/settings/io.ox/calendar': 'ox.appsuite.user.sect.calendar.settings.html',
                'virtual/settings/io.ox/timezones': 'ox.appsuite.user.sect.calendar.manage.timezones.html',
                'virtual/settings/io.ox/contacts': 'ox.appsuite.user.sect.contacts.settings.html',
                'virtual/settings/io.ox/files': 'ox.appsuite.user.sect.files.settings.html',
                'virtual/settings/io.ox/portal': 'ox.appsuite.user.sect.portal.customize.settings.html',
                'virtual/settings/io.ox/tasks': 'ox.appsuite.user.sect.tasks.settings.html',
                'virtual/settings/io.ox/office': 'ox.documents.user.sect.text.settings.html',
                'virtual/settings/io.ox/core/sub': 'ox.appsuite.user.sect.dataorganisation.subscribe.html',
                'virtual/settings/io.ox/core/downloads': 'ox.appsuite.user.sect.firststeps.clients.html',
                'virtual/settings/administration/groups': 'ox.appsuite.user.sect.calendar.groups.html',
                'virtual/settings/administration/resources': 'ox.appsuite.user.sect.calendar.resources.html'
            });
        }
    });

    app.getContextualHelp = function () {
        var id = this.folder.get(),
            data = {};

        ext.point('io.ox/settings/help/mapping').invoke('list', data);

        return data[id] ? data[id] : 'ox.appsuite.user.sect.firststeps.globalsettings.html';
    };

    app.setLauncher(function (options) {

        app.setWindow(win = ox.ui.createWindow({
            name: 'io.ox/settings',
            title: 'Settings',
            chromeless: true
        }));

        function disableListetSettingsPanes(subgroup) {
            _.each(ext.point(subgroup).list(), function (p) {
                var result = _.indexOf(disabledSettingsPanes, p.id) >= 0;
                if (result) ext.point(subgroup).disable(p.id);
            });
        }

        win.addClass('io-ox-settings-main');

        var vsplit = commons.vsplit(win.nodes.main, app);
        left = vsplit.left.addClass('leftside border-right');

        left.attr({
            'role': 'navigation',
            'aria-label': gt('Settings')
        });

        right = vsplit.right.addClass('default-content-padding settings-detail-pane f6-target').attr({
            //needed or mac voice over reads the whole settings pane when an input element is focused
            'tabindex': 0
        }).scrollable();

        // Create extensions for the apps
        var appsInitialized = $.when(apps.where({ settings: true })).done(function (apps) {

            ext.point('io.ox/settings/pane').extend({
                id: 'main',
                index: 200,
                subgroup: 'io.ox/settings/pane/main'
            });

            var index = 100;

            _(apps).each(function (app) {
                ext.point('io.ox/settings/pane/main').extend(_.extend({}, {
                    title: app.get('description'),
                    ref: app.id,
                    index: index
                }, app.toJSON()));
                index += 100;
            });
        });

        var getAllSettingsPanes = function () {

            var def = $.Deferred(),
                actionPoints = {
                    'redirect': 'auto-forward',
                    'vacation': 'vacation-notice'
                };

            disabledSettingsPanes = coreSettings.get('disabledSettingsPanes') ? coreSettings.get('disabledSettingsPanes').split(',') : [];

            function filterAvailableSettings(point) {
                return _.indexOf(disabledSettingsPanes, point.id) === -1;
            }

            if (capabilities.has('mailfilter_v2')) {
                mailfilterAPI.getConfig().done(function (config) {

                    // disable autoforward or vacationnotice if the needed actions are not available
                    _.each(actionPoints, function (val, key) {
<<<<<<< HEAD
                        if (_.findIndex(config.actioncmds, function (obj) { return obj.id === key; }) === -1) disabledSettingsPanes.push(val);
                    });

                    appsInitialized.done(function () {
                        def.resolve(_.filter(ext.point('io.ox/settings/pane').list(), filterAvailableSettings));
=======
                        if (_.findIndex(config.actioncmds, function (obj) { return obj.id === key; }) === -1) {
                            ext.point('io.ox/mail/settings/detail/view/buttons').disable(val);
                        }
>>>>>>> 1c74fb5d
                    });

                }).fail(function (response) {
                    yell('error', response.error_desc);
                }).always(function () {
                    appsInitialized.done(function () {
                        def.resolve(_.filter(ext.point('io.ox/settings/pane').list(), filterAvailableSettings));
                    }).fail(def.reject);

                });
            } else {
                appsInitialized.done(function () {
                    def.resolve(_.filter(ext.point('io.ox/settings/pane').list(), filterAvailableSettings));
                }).fail(def.reject);

            }

            return def;
        };

        var defaultExtension = {
            id: 'standard-folders',
            index: 100,
            draw: function (tree) {
                var defaults = {
                    headless: true,
                    count: 0,
                    empty: false,
                    indent: false,
                    open: true,
                    tree: tree,
                    parent: tree,
                    folder: 'virtual/settings',
                    className: 'folder selectable'
                };

                this.append(

                    mainGroups.map(function (group) {
                        var folderOptions = _.extend({}, defaults, group.folderOptions || {}, { model_id: group.id });
                        return new TreeNodeView(folderOptions)
                        .render().$el.addClass('standard-folders');
                    })

                );
            }
        };

        ext.point('io.ox/core/foldertree/settings/app').extend(_.extend({}, defaultExtension));

        var getter = function () {
            var def = $.Deferred();
            def.resolve(pool.getCollection(this.id).models);
            return def;
        };

        // tree view
        var tree = new TreeView({
            root: '1',
            all: false,
            app: app,
            contextmenu: false,
            flat: false,
            indent: true,
            module: 'settings'
        });
        tree.preselect(_.url.hash('folder'));

        // select tree node on expand
        tree.on('open', function (id, autoOpen) {
            if (autoOpen) return;
            if (_.device('smartphone')) return;
            select(id, undefined, undefined, { focus: true, focusPane: true });
        });

        // select virtual node
        tree.on('virtual', select);
        function select(id, item, baton, options) {
            // a11y - avoid this folder to avoid focus drop
            if (id === 'virtual/settings') return;

            var opt = _.extend({
                focus: false,
                focusPane: !!baton,
                refresh: baton && baton.options && baton.options.refresh
            }, options);

            // different selections
            tree.selection.uncheck().preselect(id);
            app.folder.set(id);
            item = tree.selection.byId(id);

            // view may not exists if the user does not have this setting
            var view = item.closest('li').data('view');
            if (!view) return;

            // expand subfolders
            folderUtil.open(view.options.parent);
            // focus tree node
            if (opt.focus) item.focus();

            // show subfolders on default
            if (view.hasSubFolders() && view.options.open !== 'open') view.toggle('open', true);

            // show settings on changed selection or on forced refresh
            previousSelection = currentSelection;
            currentSelection = pool.getModel(id).get('meta');

            if (previousSelection === null || (previousSelection.id !== currentSelection.id) || opt.refresh) {
                showSettings(baton || currentSelection, opt.focusPane);
            }

            left.trigger('select');

        }

        // metrics
        tree.on('virtual', function (id) {
            require(['io.ox/metrics/main'], function (metrics) {
                if (!metrics.isEnabled()) return;
                // folder tree selection
                metrics.trackEvent({
                    app: 'settings',
                    target: 'folder',
                    type: 'click',
                    action: 'select',
                    // flat
                    detail: id.substr(id.lastIndexOf('/') + 1)
                });
            });
        });

        if (_.device('smartphone')) {
            tree.$container.on('click', '.folder.selectable.selected .folder-label', function () {
                left.trigger('select');
            });

        }

        function addModelsToPool(groupList) {

            var externalList = [];

            function processSubgroup(extPoint, subgroup) {

                subgroup = subgroup + '/' + extPoint.id;
                disableListetSettingsPanes(subgroup);

                var list = _(ext.point(subgroup).list()).map(function (p) {
                    processSubgroup(p, subgroup);
                    return pool.addModel({
                        id: 'virtual/settings/' + p.id,
                        module: 'settings',
                        own_rights: 134225984,
                        title: /*#, dynamic*/gt.pgettext('app', p.title),
                        meta: p
                    });
                });

                if (list.length > 0) {
                    api.virtual.add('virtual/settings/' + extPoint.id, getter);
                    pool.addCollection('virtual/settings/' + extPoint.id, list, { reset: true });
                }
            }

            _.each(groupList, function (val) {

                if (val.subgroup) {
                    mainGroups.push({
                        id: 'virtual/settings/' + val.id,
                        folderOptions: val.folderOptions
                    });
                    disableListetSettingsPanes(val.subgroup);
                    var list = _(ext.point(val.subgroup).list()).map(function (p) {
                        processSubgroup(p, val.subgroup);

                        return pool.addModel({
                            id: 'virtual/settings/' + p.id,
                            module: 'settings',
                            own_rights: 134225984,
                            title: /*#, dynamic*/gt.pgettext('app', p.title),
                            meta: p
                        });
                    });
                    list = _(list).compact();
                    pool.addCollection('virtual/settings/' + val.id, list, { reset: true });
                } else {
                    // this handles all old settings without a settingsgroup
                    externalList.push(pool.addModel({
                        id: 'virtual/settings/' + val.id,
                        module: 'settings',
                        own_rights: 134225984,
                        title: /*#, dynamic*/gt.pgettext('app', val.title),
                        meta: val
                    }).toJSON());
                }
            });

            pool.getCollection('virtual/settings/external').add(externalList);
        }

        // Create extensions for the config jump pages
        _(configJumpSettings.get()).chain().keys().each(function (id) {

            var declaration = configJumpSettings.get(id);
            if (declaration.requires && !capabilities.has(declaration.requires)) return;

            // try to get a translated title
            var title = declaration['title_' + ox.language] || /*#, dynamic*/gt(declaration.title) || '';

            ext.point('io.ox/settings/pane/' + (declaration.group || 'tools')).extend(_.extend({
                id: id,
                ref: 'io.ox/configjump/' + id,
                loadSettingPane: false
            }, declaration, { title: title }));

            ext.point('io.ox/configjump/' + id + '/settings/detail').extend({
                id: 'iframe',
                index: 100,
                draw: function () {
                    var $node = this;
                    $node.css({ height: '100%' });
                    var fillUpURL = $.Deferred();

                    if (declaration.url.indexOf('[token]') > 0) {
                        // Grab token
                        $node.busy();
                        require(['io.ox/core/http'], function (http) {
                            http.GET({
                                module: 'token',
                                params: {
                                    action: 'acquireToken'
                                }
                            }).done(function (resp) {
                                fillUpURL.resolve(declaration.url.replace('[token]', resp.token));
                            }).fail(yell);
                        });
                    } else {
                        fillUpURL.resolve(declaration.url);
                    }

                    fillUpURL.done(function (url) {
                        $node.idle();
                        $node.append($('<iframe>', { src: url, frameborder: 0 }).css({
                            width: '100%',
                            minHeight: '90%'
                        }));
                    });
                }
            });
        });

        require(['io.ox/metrics/main'], function (metrics) {
            if (!metrics.isEnabled()) return;

            var node = app.getWindow().nodes.outer;
            metrics.watch({
                node: node,
                selector: '.io-ox-accounts-settings [data-actionname="mailaccount"]',
                type: 'click'

            }, {
                app: 'mail',
                target: 'settings/account',
                type: 'click',
                action: 'add'
            });
        });

        ext.point('io.ox/settings/pane').extend({
            id: 'general',
            index: 100,
            subgroup: 'io.ox/settings/pane/general'
        });

        ext.point('io.ox/settings/pane/general').extend({
            title: gt('Basic settings'),
            index: 100,
            id: 'io.ox/core'
        });

        // security group

        ext.point('io.ox/settings/pane/general').extend({
            id: 'security',
            title: gt('Security'),
            ref: 'io.ox/settings/security',
            index: 300
        });

        ext.point('io.ox/settings/pane/general/security').extend({
            id: 'sessions',
            title: gt('Active clients'),
            ref: 'io.ox/settings/security/sessions',
            index: 100
        });

        if ((coreSettings.get('security/manageCertificates') && !coreSettings.get('security/acceptUntrustedCertificates')) && !capabilities.has('guest')) {
            ext.point('io.ox/settings/pane/general/security').extend({
                id: 'certificates',
                title: gt('Certificates'),
                ref: 'io.ox/settings/security/certificates',
                index: 150
            });
        }

        var submodules = _(keychainAPI.submodules).filter(function (submodule) {
            return !submodule.canAdd || submodule.canAdd.apply(this);
        });
        // do not show accounts for guest
        // show accounts if user has webmail
        // show accounts if user has submodules which can be added
        if (!capabilities.has('guest') && (capabilities.has('webmail') || submodules.length > 0)) {
            ext.point('io.ox/settings/pane/general').extend({
                title: gt('Accounts'),
                index: 200,
                id: 'io.ox/settings/accounts'
            });
        }

        ext.point('io.ox/settings/pane').extend({
            id: 'tools',
            index: 400,
            subgroup: 'io.ox/settings/pane/tools'
        });

        ext.point('io.ox/settings/pane').extend({
            id: 'external',
            index: 500,
            subgroup: 'io.ox/settings/pane/external'
        });

        // enqueue is probably a bad name, but since it's not exposed …
        // only resolve the last object enqueed
        var enqueue = (function () {
            var active;
            return function (def) {
                if (active) active.cancelled = true;
                active = def;

                return def.then(function () {
                    if (this.cancelled) return $.Deferred().reject();

                    active = null;
                    return $.Deferred().resolve();
                }.bind(active));
            };
        }());
        var showSettings = function (baton, focus) {
            baton = ext.Baton.ensure(baton);
            baton.tree = tree;
            app.get('window').setTitle(gt('%1$s %2$s', gt('Settings'), /*#, dynamic*/gt.pgettext('app', baton.data.title)));

            var data = baton.data,
                settingsPath = data.pane || ((data.ref || data.id) + '/settings/pane'),
                extPointPart = data.pane || ((data.ref || data.id) + '/settings/detail'),
                def = $.Deferred();

            right.empty().busy();

            if (data.loadSettingPane || _.isUndefined(data.loadSettingPane)) {
                def = require([settingsPath]);
            } else {
                def.resolve();
            }
            return enqueue(def).then(function () {
                vsplit.right.attr('aria-label', /*#, dynamic*/gt.pgettext('app', baton.data.title));
                ext.point(extPointPart).invoke('draw', right, baton);
                if (focus) vsplit.right.focus();
                right.idle();
            });
        };

        app.setSettingsPane = function (options) {

            getAllSettingsPanes().done(function (data) {
                addModelsToPool(data);
                if (vsplit.left.find('.folder-tree').length === 0) {
                    vsplit.left.append(tree.render().$el);
                }

                if (options && (options.id || options.folder)) {

                    var id = options.folder || ('virtual/settings/' + options.id),
                        baton = new ext.Baton({ data: pool.getModel(id).get('meta'), options: options || {} });
                    tree.trigger('virtual', id, {}, baton);
                }
                if (!_.device('smartphone')) {
                    if (tree.selection.get() === undefined) tree.selection.uncheck().pick(0);
                }
            });

            return $.when();
        };

        // go!
        commons.addFolderSupport(app, null, 'settings', options.folder || 'virtual/settings/io.ox/core')
            .always(function always() {
                win.show(function () {
                    app.setSettingsPane(options);
                });
            })
            .fail(function fail(result) {
                var errorMsg = (result && result.error) ? result.error + ' ' : '';
                errorMsg += gt('Application may not work as expected until this problem is solved.');
                yell('error', errorMsg);
            });
    });

    return {
        getApp: app.getInstance
    };
});<|MERGE_RESOLUTION|>--- conflicted
+++ resolved
@@ -53,12 +53,6 @@
         index: 100,
         list: function () {
             _.extend(this, {
-<<<<<<< HEAD
-                'virtual/settings/io.ox/settings/accounts': 'ox.appsuite.user.sect.dataorganisation.accounts.html',
-                'virtual/settings/io.ox/portal': 'ox.appsuite.user.sect.portal.customize.settings.html',
-                'virtual/settings/io.ox/mail': 'ox.appsuite.user.sect.email.settings.html',
-=======
->>>>>>> 1c74fb5d
                 'virtual/settings/io.ox/vacation': 'ox.appsuite.user.sect.email.send.vacationnotice.html',
                 'virtual/settings/io.ox/autoforward': 'ox.appsuite.user.sect.email.send.autoforward.html',
                 'virtual/settings/io.ox/core': 'ox.appsuite.user.sect.firststeps.globalsettings.html',
@@ -163,17 +157,9 @@
 
                     // disable autoforward or vacationnotice if the needed actions are not available
                     _.each(actionPoints, function (val, key) {
-<<<<<<< HEAD
-                        if (_.findIndex(config.actioncmds, function (obj) { return obj.id === key; }) === -1) disabledSettingsPanes.push(val);
-                    });
-
-                    appsInitialized.done(function () {
-                        def.resolve(_.filter(ext.point('io.ox/settings/pane').list(), filterAvailableSettings));
-=======
                         if (_.findIndex(config.actioncmds, function (obj) { return obj.id === key; }) === -1) {
                             ext.point('io.ox/mail/settings/detail/view/buttons').disable(val);
                         }
->>>>>>> 1c74fb5d
                     });
 
                 }).fail(function (response) {
