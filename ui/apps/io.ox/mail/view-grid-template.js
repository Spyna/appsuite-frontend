--- conflicted
+++ resolved
@@ -33,11 +33,7 @@
                     ),
                     $('<div>').append(
                         threadSize = $('<div>').addClass('thread-size'),
-<<<<<<< HEAD
-                        flag = $('<div>').addClass('flag').text('\u00A0'),
-=======
                         flag = $('<div>').addClass('flag').text(_.noI18n('\u00A0')),
->>>>>>> ce02beda
                         attachment = $('<i>').addClass('icon-paper-clip'),
                         priority = $('<span>').addClass('priority'),
                         $('<div>').addClass('subject')
@@ -82,12 +78,8 @@
                 var self = this.removeClass('vgrid-label').addClass('thread-summary').empty(),
                     thread = api.getThread(prev);
                 return api.getList(thread).done(function (list) {
-<<<<<<< HEAD
-                    _(list.slice(1)).each(function (data) {
-=======
                     var length = list.length;
                     _(list.slice(1)).each(function (data, index) {
->>>>>>> ce02beda
                         self.append(
                             $('<div class="thread-summary-item selectable">')
                             .addClass(util.isUnread(data) ? 'unread' : undefined)
