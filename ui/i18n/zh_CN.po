--- conflicted
+++ resolved
@@ -13,1491 +13,21 @@
 "Plural-Forms: nplurals=2; plural=(n != 1);\n"
 "X-Generator: Poedit 2.0.1\n"
 
-#. recurrence string
-#. used to concatenate two weekdays, like Monday and Tuesday
-#. make sure that the leading and trailing spaces are also in the translation
-#: apps/io.ox/calendar/util.js module:io.ox/calendar
-msgid " and "
-msgstr "和"
-
-#. File size
-#. %1$d is the number
-#. %2$s is the unit (B, KB, MB etc.)
-#: apps/io.ox/core/strings.js module:io.ox/core
-msgid "%1$d %2$s"
-msgstr "%1$d %2$s"
-
-#: apps/io.ox/calendar/util.js module:io.ox/calendar
-msgid "%1$d Day"
-msgid_plural "%1$d Days"
-msgstr[0] "%1$d 天"
-msgstr[1] "%1$d 天"
-
-#: apps/io.ox/calendar/util.js module:io.ox/calendar
-msgid "%1$d Hour"
-msgid_plural "%1$d Hours"
-msgstr[0] "%1$d 小时"
-msgstr[1] "%1$d 小时"
-
-#: apps/io.ox/calendar/util.js module:io.ox/calendar
-msgid "%1$d Minute"
-msgid_plural "%1$d Minutes"
-msgstr[0] "%1$d 分钟"
-msgstr[1] "%1$d 分钟"
-
-#: apps/io.ox/calendar/util.js module:io.ox/calendar
-msgid "%1$d Week"
-msgid_plural "%1$d Weeks"
-msgstr[0] "%1$d 周"
-msgstr[1] "%1$d 周"
-
-#. %1$d is number of selected addresses
-#: apps/io.ox/contacts/addressbook/popup.js module:io.ox/contacts
-msgid "%1$d address selected"
-msgid_plural "%1$d addresses selected"
-msgstr[0] "已选定 %1$d 个地址"
-msgstr[1] "已选定 %1$d 个地址"
-
-#: apps/io.ox/core/attachments/view.js module:io.ox/core
-msgid "%1$d attachment"
-msgid_plural "%1$d attachments"
-msgstr[0] "(%1$s) 个附件"
-msgstr[1] "(%1$s) 个附件"
-
-#. estimated upload duration
-#: apps/io.ox/files/upload/main.js module:io.ox/files
-#: apps/io.ox/mail/compose/extensions.js module:io.ox/mail
-msgid "%1$d day"
-msgid_plural "%1$d days"
-msgstr[0] "%1$d 天"
-msgstr[1] "%1$d 天"
-
-#. General duration (nominative case): X days, Y hours and Z minutes
-#. %1$d is the number of days
-#. %2$s is the text for the remainder of the last day
-#: apps/io.ox/core/date.js module:io.ox/core
-#, c-format
-msgid "%1$d day, %2$s"
-msgid_plural "%1$d days, %2$s"
-msgstr[0] "%1$d 天、%2$s"
-msgstr[1] "%1$d 天、%2$s"
-
-#. Reminder (objective case): in X days, Y hours and Z minutes
-#. %1$d is the number of days
-#. %2$s is the text for the remainder of the last day
-#: apps/io.ox/core/date.js module:io.ox/core
-#, c-format
-msgctxt "in"
-msgid "%1$d day, %2$s"
-msgid_plural "%1$d days, %2$s"
-msgstr[0] "%1$d 天、%2$s"
-msgstr[1] "%1$d 天、%2$s"
-
-#: apps/plugins/portal/recentfiles/register.js module:plugins/portal
-msgid "%1$d files has been changed recently"
-msgstr "最近更改了 %1$d 个文件"
-
-#. estimated upload duration
-#: apps/io.ox/files/upload/main.js module:io.ox/files
-msgid "%1$d hour"
-msgid_plural "%1$d hours"
-msgstr[0] "%1$d 小时"
-msgstr[1] "%1$d 小时"
-
-#. General duration (nominative case): X hours and Y minutes
-#. %1$d is the number of hours
-#. %2$s is the text for the remainder of the last hour
-#: apps/io.ox/core/date.js module:io.ox/core
-#, c-format
-msgid "%1$d hour and %2$s"
-msgid_plural "%1$d hours and %2$s"
-msgstr[0] "%1$d 小时和 %2$s"
-msgstr[1] "%1$d 小时和 %2$s"
-
-#. Reminder (objective case): in X hours and Y minutes
-#. %1$d is the number of hours
-#. %2$s is the text for the remainder of the last hour
-#: apps/io.ox/core/date.js module:io.ox/core
-#, c-format
-msgctxt "in"
-msgid "%1$d hour and %2$s"
-msgid_plural "%1$d hours and %2$s"
-msgstr[0] "%1$d 小时和 %2$s"
-msgstr[1] "%1$d 小时和 %2$s"
-
-#. %1$d is number of selected items (addresses/groups) in the list
-#: apps/io.ox/contacts/addressbook/popup.js module:io.ox/contacts
-msgid "%1$d item selected"
-msgid_plural "%1$d items selected"
-msgstr[0] "已选定 %1$d 个项目"
-msgstr[1] "已选定 %1$d 个项目"
-
-#. %1$d is the number of members
-#: apps/plugins/administration/groups/settings/pane.js module:io.ox/core
-msgid "%1$d member"
-msgid_plural "%1$d members"
-msgstr[0] "%1$d 位成员"
-msgstr[1] "%1$d 位成员"
-
-#. %1$d is the number of selected messages
-#: apps/io.ox/mail/main.js module:io.ox/mail
-msgid "%1$d message selected"
-msgid_plural "%1$d messages selected"
-msgstr[0] "已选定 %1$d 个消息"
-msgstr[1] "已选定 %1$d 个消息"
-
-#: apps/io.ox/mail/threadview.js module:io.ox/mail
-msgid "%1$d messages in this conversation"
-msgstr "此交谈有 %1$d 个消息"
-
-#. estimated upload duration
-#: apps/io.ox/files/upload/main.js module:io.ox/files
-msgid "%1$d minute"
-msgid_plural "%1$d minutes"
-msgstr[0] "%1$d 分钟"
-msgstr[1] "%1$d 分钟"
-
-#: apps/io.ox/mail/compose/extensions.js module:io.ox/mail
-msgid "%1$d month"
-msgid_plural "%1$d months"
-msgstr[0] "1 个月"
-msgstr[1] "1 个月"
-
-#. %1$d number of notifications in notification area
-#: apps/io.ox/core/notifications/badgeview.js module:io.ox/core
-#, c-format
-msgid "%1$d notification."
-msgid_plural "%1$d notifications."
-msgstr[0] "您有 %1$d 条通知。"
-msgstr[1] "您有 %1$d 条通知。"
-
-#. information about position of the current item in viewer
-#. this will only be shown for more than one item
-#. %1$d - position of current item
-#. %2$d - total amount of items
-#. %2$d - total amount of item
-#: apps/io.ox/core/viewer/views/displayerview.js module:io.ox/core
-msgid "%1$d of %2$d item"
-msgid_plural "%1$d of %2$d items"
-msgstr[0] "%2$s 的 %1$s 个项目"
-msgstr[1] "%2$s 的 %1$s"
-
-#: apps/plugins/core/feedback/register.js module:io.ox/core
-msgid "%1$d of 10 points."
-msgstr "10 分满分的 %1$d 分。"
-
-#: apps/plugins/core/feedback/register.js module:io.ox/core
-msgid "%1$d of 5 stars"
-msgstr "5 星满分的 %1$d 星"
-
-#. estimated upload duration
-#: apps/io.ox/files/upload/main.js module:io.ox/files
-msgid "%1$d second"
-msgid_plural "%1$d seconds"
-msgstr[0] "%1$d 秒"
-msgstr[1] "%1$d 秒"
-
-#. This is a short version of "x messages selected", will be used in mobile mail list view
-#: apps/io.ox/mail/main.js module:io.ox/mail
-msgid "%1$d selected"
-msgstr "已选定 %1$d 个"
-
-#: apps/io.ox/core/folder/node.js module:io.ox/core
-#, fuzzy
-#| msgid "%1$d month"
-#| msgid_plural "%1$d months"
-msgid "%1$d total"
-msgstr "1 个月"
-
-#: apps/io.ox/core/folder/node.js module:io.ox/core
-#, fuzzy
-#| msgid "%1$d unread mails"
-msgid "%1$d unread"
-msgstr "%1$d 封未读邮件"
-
-#. %1$d number of notifications
-#: apps/plugins/notifications/mail/register.js module:plugins/notifications
-msgid "%1$d unread mails"
-msgstr "%1$d 封未读邮件"
-
-#. estimated upload duration
-#: apps/io.ox/files/upload/main.js module:io.ox/files
-#: apps/io.ox/mail/compose/extensions.js module:io.ox/mail
-msgid "%1$d week"
-msgid_plural "%1$d weeks"
-msgstr[0] "%1$d 周"
-msgstr[1] "%1$d 周"
-
-#: apps/io.ox/mail/compose/extensions.js module:io.ox/mail
-msgid "%1$d year"
-msgid_plural "%1$d years"
-msgstr[0] "1 年"
-msgstr[1] "1 年"
-
-#. Format of addresses
-#. %1$s is the street
-#. %2$s is the postal code
-#. %3$s is the city
-#. %4$s is the state
-#. %5$s is the country
-#: apps/io.ox/contacts/edit/view-form.js module:io.ox/contacts
-#: apps/io.ox/contacts/view-detail.js apps/plugins/halo/xing/register.js
-#: module:plugins/portal
-msgid ""
-"%1$s\n"
-"%2$s %3$s\n"
-"%4$s\n"
-"%5$s"
-msgstr ""
-"%5$s\n"
-"%4$s %3$s\n"
-"%1$s\n"
-"%2$s"
-
-#: apps/io.ox/settings/main.js module:io.ox/core
-msgid "%1$s %2$s"
-msgstr "%1$s %2$s"
-
-#. Name in mail addresses
-#. %1$s is the first name
-#. %2$s is the last name
-#: apps/io.ox/contacts/util.js module:io.ox/contacts
-msgctxt "mail address"
-msgid "%1$s %2$s"
-msgstr "%1$s %2$s"
-
-#. Title of the browser window
-#. %1$s is the name of the page, e.g. OX App Suite
-#. %2$s is the title of the active app, e.g. Calendar
-#: apps/io.ox/core/desktop.js module:io.ox/core
-msgctxt "window title"
-msgid "%1$s %2$s"
-msgstr "%1$s %2$s"
-
-#. add confirmation status behind appointment title
-#. %1$s = apppintment title
-#: apps/io.ox/calendar/month/view.js module:io.ox/calendar
-#: apps/io.ox/calendar/week/view.js
-#, c-format
-msgid "%1$s (Tentative)"
-msgstr "%1$s （暂定）"
-
-#. screenreader label for main toolbar
-#: apps/io.ox/backbone/mini-views/toolbar.js module:io.ox/core
-msgid "%1$s Toolbar"
-msgstr "%1$s 工具条"
-
-#. %1$s is the employee position or status, e.g. student
-#. %2$s is the employer name, e.g. University of Meinerzhagen-Valbert
-#: apps/plugins/halo/xing/register.js module:plugins/portal
-msgid "%1$s at %2$s"
-msgstr "%1$s - %2$s"
-
-#. %1$s is the name of the inputfield (To, CC, BCC)
-#: apps/io.ox/mail/compose/extensions.js module:io.ox/mail
-msgid ""
-"%1$s autocomplete token field. Use left and right Arrowkeys to navigate "
-"between the tokens"
-msgstr "%1$s 自动完成代币字段。使用左或右方向键于代币间导航"
-
-#. We do not know the gender of the user and therefore, it is impossible to write e.g. '%1$s changed her status'.
-#. But you could use '%1$s changes his/her status' depending on the language.
-#. %1$s the name of the user which changed his/her status
-#: apps/plugins/portal/xing/activities.js module:plugins/portal
-msgid "%1$s changed the status:"
-msgstr "%1$s 更改了状态："
-
-#. %1$s progress of currently uploaded files in percent
-#: apps/io.ox/files/upload/main.js module:io.ox/files
-#: apps/io.ox/files/upload/view.js
-msgid "%1$s completed"
-msgstr "已完成 %1$s"
-
-#: apps/plugins/portal/xing/activities.js module:plugins/portal
-msgid "%1$s has a new contact:"
-msgstr "%1$s 有一个新联系人："
-
-#: apps/plugins/portal/xing/activities.js module:plugins/portal
-msgid "%1$s has new contacts:"
-msgstr "%1$s 有新联系人："
-
-#: apps/plugins/portal/linkedIn/register.js module:plugins/portal
-msgid "%1$s is a new contact"
-msgstr "%1$s 为新联系人"
-
-#: apps/plugins/portal/linkedIn/register.js module:plugins/portal
-msgid "%1$s is now connected with %2$s"
-msgstr "%1$s 现在与 %2$s 连接"
-
-#. number of selected item
-#. %1$s is the number surrounded by a tag
-#: apps/io.ox/core/commons.js module:io.ox/core
-msgid "%1$s item selected"
-msgid_plural "%1$s items selected"
-msgstr[0] "已选定 %1$d 个项目"
-msgstr[1] "已选定 %1$d 个项目"
-
-#: apps/io.ox/backbone/mini-views/settings-list-view.js module:io.ox/core
-msgid "%1$s moved to position %2$s of %3$s"
-msgstr "%1$s 已移动到 %3$s 的 %2$s 位置"
-
-#. %1$s is the storagespace in use
-#. %2$s is the max storagespace
-#: apps/io.ox/backbone/mini-views/quota.js module:io.ox/core
-#, c-format
-msgid "%1$s of %2$s"
-msgstr "%2$s 的 %1$s"
-
-#: apps/plugins/portal/xing/activities.js module:plugins/portal
-msgid "%1$s posted a link:"
-msgstr "%1$s 以链接发送："
-
-#: apps/plugins/portal/xing/activities.js module:plugins/portal
-msgid "%1$s posted a new activity:"
-msgstr "%1$s 发送了一个新活动："
-
-#: apps/plugins/portal/xing/activities.js module:plugins/portal
-msgid "%1$s recommends this link:"
-msgstr "%1$s 推荐此链接："
-
-#. date intervals for screenreaders
-#. please keep the 'to' do not use dashes here because this text will be spoken by the screenreaders
-#. %1$s is the start date
-#. %2$s is the end date
-#: apps/io.ox/calendar/util.js module:io.ox/calendar
-#, c-format
-msgid "%1$s to %2$s"
-msgstr "%1$s - %2$s"
-
-#. We do not know the gender of the user and therefore, it is impossible to write e.g. '%1$s changed her profile:'.
-#. But you could use '%1$s changes his/her profile:' depending on the language.
-#. %1$s the name of the user which changed his/her profile
-#: apps/plugins/portal/xing/activities.js module:plugins/portal
-msgid "%1$s updated the profile:"
-msgstr "%1$s 更改了状态："
-
-#: apps/io.ox/core/tk/tokenfield.js module:io.ox/core
-msgid "%1$s. Press backspace to delete."
-msgstr ""
-
-#. %1$s is the folder owner
-#. %2$s is the folder title
-#: apps/io.ox/core/folder/api.js module:io.ox/core
-msgid "%1$s: %2$s"
-msgstr "%1$s: %2$s"
-
-#. Name without title
-#. %1$s is the first name
-#. %2$s is the last name
-#: apps/io.ox/contacts/util.js module:io.ox/contacts
-msgid "%2$s, %1$s"
-msgstr "%2$s、%1$s"
-
-#. Name with title
-#. %1$s is the first name
-#. %2$s is the last name
-#. %3$s is the title
-#: apps/io.ox/contacts/util.js module:io.ox/contacts
-msgid "%3$s %2$s, %1$s"
-msgstr "%2$s %1$s %3$s"
-
-#. General duration (nominative case): X days
-#. %d is the number of days
-#: apps/io.ox/calendar/util.js module:io.ox/calendar apps/io.ox/core/date.js
-#: module:io.ox/core
-#, c-format
-msgid "%d day"
-msgid_plural "%d days"
-msgstr[0] "%d 天"
-msgstr[1] "%d 天"
-
-#. Reminder (objective case): in X days
-#. %d is the number of days
-#: apps/io.ox/core/date.js module:io.ox/core
-#, c-format
-msgctxt "in"
-msgid "%d day"
-msgid_plural "%d days"
-msgstr[0] "%d 天"
-msgstr[1] "%d 天"
-
-#. General duration (nominative case): X hours
-#. %d is the number of hours
-#: apps/io.ox/core/date.js module:io.ox/core
-#, c-format
-msgid "%d hour"
-msgid_plural "%d hours"
-msgstr[0] "%d 小时"
-msgstr[1] "%d 小时"
-
-#. Reminder (objective case): in X hours
-#. %d is the number of hours
-#: apps/io.ox/core/date.js module:io.ox/core
-#, c-format
-msgctxt "in"
-msgid "%d hour"
-msgid_plural "%d hours"
-msgstr[0] "%d 小时"
-msgstr[1] "%d 小时"
-
-#. General duration (nominative case): X minutes
-#. %d is the number of minutes
-#: apps/io.ox/calendar/settings/pane.js module:io.ox/calendar
-#: apps/io.ox/core/date.js module:io.ox/core
-#, c-format
-msgid "%d minute"
-msgid_plural "%d minutes"
-msgstr[0] "%d 分钟"
-msgstr[1] "%d 分钟"
-
-#. Reminder (objective case): in X minutes
-#. %d is the number of minutes
-#: apps/io.ox/core/date.js module:io.ox/core
-#, c-format
-msgctxt "in"
-msgid "%d minute"
-msgid_plural "%d minutes"
-msgstr[0] "%d 分钟"
-msgstr[1] "%d 分钟"
-
-#. General duration (nominative case): X weeks
-#. %d is the number of weeks
-#: apps/io.ox/core/date.js module:io.ox/core
-#, c-format
-msgid "%d week"
-msgid_plural "%d weeks"
-msgstr[0] "%d 周"
-msgstr[1] "%d 周"
-
-#. Reminder (objective case): in X weeks
-#. %d is the number of weeks
-#: apps/io.ox/core/date.js module:io.ox/core
-#, c-format
-msgctxt "in"
-msgid "%d week"
-msgid_plural "%d weeks"
-msgstr[0] "%d 周"
-msgstr[1] "%d 周"
-
-#: apps/io.ox/core/settings/downloads/pane.js module:io.ox/core
-msgid "%s client for Android"
-msgstr "Android 版 %s 客户端"
-
-#: apps/io.ox/core/settings/downloads/pane.js module:io.ox/core
-msgid "%s client for Mac OS"
-msgstr "Mac OS 版 %s 客户端"
-
-#: apps/io.ox/core/settings/downloads/pane.js module:io.ox/core
-msgid "%s client for Windows"
-msgstr "视窗版 %s 客户端"
-
-#: apps/io.ox/core/settings/downloads/pane.js module:io.ox/core
-msgid "%s client for Windows (Installation via the OX Updater)"
-msgstr "视窗版 %s 客户端（经由 OX 更新器安装）"
-
-#: apps/io.ox/core/settings/downloads/pane.js module:io.ox/core
-msgid "%s client for iOS"
-msgstr "iOS 版 %s 客户端"
-
-#: apps/plugins/portal/oxdriveclients/register.js module:plugins/portal
-msgid "%s is also available for other platforms:"
-msgstr "%s 也在其他平台可用："
-
-#: apps/io.ox/files/share/permissions.js module:io.ox/core
-msgid "(Read and write)"
-msgstr "（读写）"
-
-#: apps/io.ox/files/share/permissions.js module:io.ox/core
-msgid "(Read only)"
-msgstr "（唯读）"
-
-#: apps/io.ox/files/share/permissions.js module:io.ox/core
-msgid "(Read, write, and delete)"
-msgstr "（读取、写入、删除）"
-
-#: apps/io.ox/core/main.js module:io.ox/core
-msgid "(current app)"
-msgstr "(当前应用程序)"
-
-#. This delimiter is used to concatenate a list of string
-#. Example: Monday, Tuesday, Wednesday
-#. make sure, that the trailing space is also in the translation
-#: apps/io.ox/calendar/util.js module:io.ox/calendar
-msgid ", "
-msgstr ","
-
-#: apps/plugins/portal/recentfiles/register.js module:plugins/portal
-msgid "1 file has been changed recently"
-msgstr "最近更改了一个文件"
-
-#: apps/io.ox/core/tk/list-dnd.js module:io.ox/core
-#: apps/io.ox/core/tk/selection.js
-msgid "1 item"
-msgid_plural "%1$d items"
-msgstr[0] "%1$d 项目"
-msgstr[1] "%1$d 项目"
-
-#: apps/io.ox/mail/settings/pane.js module:io.ox/mail
-msgid "1 minute"
-msgstr "1 分钟"
-
-#: apps/io.ox/core/settings/pane.js module:io.ox/core
-#: apps/io.ox/mail/settings/pane.js module:io.ox/mail
-msgid "10 minutes"
-msgstr "10 分钟"
-
-#. Quota maxed out; 100%
-#: apps/io.ox/backbone/mini-views/quota.js module:io.ox/core
-msgid "100%"
-msgstr "100%"
-
-#: apps/io.ox/core/settings/pane.js module:io.ox/core
-msgid "15 minutes"
-msgstr "15 分钟"
-
-#: apps/io.ox/mail/settings/pane.js module:io.ox/mail
-msgid "3 minutes"
-msgstr "3 分钟"
-
-#: apps/io.ox/core/settings/pane.js module:io.ox/core
-msgid "30 minutes"
-msgstr "30 分钟"
-
-#: apps/io.ox/core/settings/pane.js module:io.ox/core
-#: apps/io.ox/mail/settings/pane.js module:io.ox/mail
-msgid "5 minutes"
-msgstr "5 分钟"
-
-#: apps/io.ox/files/upload/main.js module:io.ox/files
-msgid "A new version for \"%1$s\" has been added."
-msgstr "已添加 \"%1$s\" 一个新版本。"
-
-#: apps/io.ox/core/folder/actions/add.js module:io.ox/core
-msgid ""
-"A public folder is used for content that is of common interest for all "
-"users. To allow other users to read or edit the contents, you have to set "
-"the respective permissions for the public folder."
-msgstr ""
-"一个公共文件夹用作存放所有用户共同拥有的内容。要允许其他用户读取或编辑其内"
-"容，您必须为公共文件夹设置相对权限。"
-
-#. read receipt; German "Lesebestätigung"
-#: apps/io.ox/mail/common-extensions.js module:io.ox/mail
-msgid "A read receipt has been sent"
-msgstr "已发送一个送达回执"
-
-#: apps/io.ox/core/sub/settings/pane.js module:io.ox/core/sub
-msgid ""
-"A refresh takes some time, so please be patient, while the refresh runs in "
-"the background. Only one refresh per subscription and per session is allowed."
-msgstr ""
-"一个刷新稍为需时，请耐心等待背景运行完成。一个会话和订阅每次只允许一个刷新。"
-
-#: apps/io.ox/tasks/actions/doneUndone.js module:io.ox/tasks
-msgid "A severe error occurred!"
-msgstr "发生一个严重错误！"
-
-#: apps/io.ox/core/main.js module:io.ox/core
-msgid "About"
-msgstr "关于"
-
-#: apps/io.ox/calendar/edit/extensions.js module:io.ox/calendar/edit/main
-#: apps/io.ox/calendar/freetime/timeView.js module:io.ox/calendar
-#: apps/io.ox/calendar/util.js
-msgid "Absent"
-msgstr "缺乏"
-
-#: apps/io.ox/calendar/actions/acceptdeny.js module:io.ox/calendar
-#: apps/io.ox/calendar/invitations/register.js module:io.ox/calendar/main
-#: apps/plugins/portal/xing/register.js module:plugins/portal
-msgid "Accept"
-msgstr "接受"
-
-#: apps/plugins/notifications/calendar/register.js
-#: module:plugins/notifications
-msgid "Accept / Decline"
-msgstr "接受 / 拒绝"
-
-#: apps/io.ox/calendar/invitations/register.js module:io.ox/calendar/main
-msgid "Accept changes"
-msgstr "接受更改"
-
-#: apps/plugins/notifications/calendar/register.js
-#: module:plugins/notifications apps/plugins/notifications/tasks/register.js
-msgid "Accept invitation"
-msgstr "接受邀请"
-
-#: apps/plugins/notifications/calendar/register.js
-#: module:plugins/notifications apps/plugins/notifications/tasks/register.js
-msgid "Accept/Decline"
-msgstr "接受 / 拒绝"
-
-#: apps/io.ox/calendar/print.js module:io.ox/calendar
-#: apps/io.ox/tasks/print.js module:io.ox/tasks
-msgid "Accepted"
-msgstr "接受"
-
-#: apps/io.ox/files/guidance/main.js module:io.ox/files
-msgctxt "help"
-msgid "Accessing Files with WebDAV"
-msgstr "以 WebDAV 访问文件"
-
-#: apps/io.ox/core/folder/api.js module:io.ox/core
-msgid "Accessing global address book is not permitted"
-msgstr "不允许访问全域地址簿"
-
-#: apps/io.ox/core/sub/subscriptions.js module:io.ox/core/sub
-#: apps/plugins/portal/mail/register.js module:plugins/portal
-msgid "Account"
-msgstr "账户"
-
-#: apps/io.ox/oauth/settings.js module:io.ox/settings
-msgid "Account Name"
-msgstr "户口名称"
-
-#: apps/io.ox/files/actions/add-storage-account.js module:io.ox/files
-#: apps/io.ox/mail/accounts/settings.js module:io.ox/mail/accounts/settings
-#: apps/io.ox/oauth/keychain.js module:io.ox/core
-msgid "Account added successfully"
-msgstr "户口添加成功"
-
-#: apps/io.ox/files/actions/add-storage-account.js module:io.ox/files
-#: apps/io.ox/oauth/keychain.js module:io.ox/core
-msgid "Account could not be added"
-msgstr "无法添加户口"
-
-#: apps/io.ox/mail/accounts/view-form.js module:io.ox/settings
-msgid "Account name"
-msgstr "账户名称"
-
-#: apps/io.ox/mail/accounts/view-form.js module:io.ox/settings
-msgid "Account settings"
-msgstr "账户设定"
-
-#: apps/io.ox/mail/accounts/settings.js module:io.ox/mail/accounts/settings
-msgid ""
-"Account settings could not be saved. Please take a look at the annotations "
-"in the form. "
-msgstr "无法保存户口配置，请看一下表格里的注解。"
-
-#: apps/io.ox/mail/accounts/view-form.js module:io.ox/settings
-msgid "Account updated"
-msgstr "户口已更新"
-
-#: apps/io.ox/find/extensions-api.js module:io.ox/core
-#: apps/io.ox/settings/accounts/settings/pane.js
-#: module:io.ox/settings/accounts apps/io.ox/settings/main.js
-msgid "Accounts"
-msgstr "账户"
-
-#: apps/io.ox/calendar/mobile-toolbar-actions.js module:io.ox/calendar
-#: apps/io.ox/contacts/mobile-toolbar-actions.js module:io.ox/mail
-#: apps/io.ox/core/extPatterns/links.js module:io.ox/core
-#: apps/io.ox/core/main.js apps/io.ox/files/mobile-toolbar-actions.js
-#: apps/io.ox/files/share/permissions.js apps/io.ox/mail/detail/view.js
-#: apps/io.ox/mail/mailfilter/settings/filter/view-form.js
-#: module:io.ox/settings apps/io.ox/mail/mobile-toolbar-actions.js
-#: apps/io.ox/tasks/mobile-toolbar-actions.js module:io.ox/tasks
-msgid "Actions"
-msgstr "动作"
-
-#. %1$s is the name of the folder
-#: apps/io.ox/core/folder/node.js module:io.ox/core
-msgid "Actions for %1$s"
-msgstr "%1$s 的行动"
-
-#. screenreader label for main toolbar
-#: apps/io.ox/backbone/mini-views/toolbar.js module:io.ox/core
-msgid "Actions. Use cursor keys to navigate."
-msgstr "动作。使用方向键导航。"
-
-#: apps/io.ox/tasks/edit/view-template.js module:io.ox/tasks/edit
-#: apps/io.ox/tasks/print.js module:io.ox/tasks
-#: apps/io.ox/tasks/view-detail.js
-msgid "Actual costs"
-msgstr "实质费用"
-
-#: apps/io.ox/tasks/edit/view-template.js module:io.ox/tasks/edit
-#: apps/io.ox/tasks/print.js module:io.ox/tasks
-#: apps/io.ox/tasks/view-detail.js
-msgid "Actual duration in minutes"
-msgstr "按分钟设置间隔"
-
-#: apps/io.ox/calendar/settings/timezones/favorite-view.js
-#: module:io.ox/calendar apps/io.ox/core/folder/actions/add.js
-#: module:io.ox/core apps/io.ox/core/sub/subscriptions.js
-#: module:io.ox/core/sub apps/io.ox/mail/accounts/settings.js
-#: module:io.ox/mail/accounts/settings apps/io.ox/mail/compose/extensions.js
-#: module:io.ox/mail
-msgid "Add"
-msgstr "添加"
-
-#: apps/io.ox/mail/mailfilter/settings/filter/actions/register.js
-#: module:io.ox/mailfilter
-msgid "Add IMAP keyword"
-msgstr "添加IMAP关键字"
-
-#: apps/io.ox/core/viewer/views/sidebar/filedescriptionview.js
-#: module:io.ox/core/viewer
-msgid "Add a description"
-msgstr "添加一个描述"
-
-#: apps/io.ox/mail/mailfilter/settings/filter/view-form.js
-#: module:io.ox/settings
-msgid "Add action"
-msgstr "添加动作"
-
-#: apps/io.ox/core/folder/actions/add.js module:io.ox/core
-msgid "Add as public calendar"
-msgstr "添加成公共日历"
-
-#: apps/io.ox/core/folder/actions/add.js module:io.ox/core
-msgid "Add as public folder"
-msgstr "添加成公共文件夹"
-
-#: apps/io.ox/core/tk/attachments.js module:io.ox/core
-#: apps/io.ox/mail/compose/extensions.js module:io.ox/mail
-msgid "Add attachments"
-msgstr "添加附件"
-
-#: apps/io.ox/mail/mailfilter/settings/filter/tests/register.js
-#: module:io.ox/mailfilter
-#: apps/io.ox/mail/mailfilter/settings/filter/view-form.js
-#: module:io.ox/settings
-msgid "Add condition"
-msgstr "添加条件"
-
-#: apps/io.ox/contacts/actions.js module:io.ox/contacts
-#: apps/io.ox/contacts/distrib/create-dist-view.js
-#: apps/io.ox/mail/vacationnotice/settings/model.js module:io.ox/mail
-#: apps/io.ox/tasks/edit/view-template.js module:io.ox/tasks/edit
-msgid "Add contact"
-msgstr "添加联系人"
-
-#: apps/io.ox/participants/add.js module:io.ox/core
-msgid "Add contact/resource"
-msgstr "添加联系人/资源"
-
-#: apps/io.ox/contacts/actions.js module:io.ox/contacts
-msgid "Add distribution list"
-msgstr "添加通讯组列表"
-
-#: apps/io.ox/files/filepicker.js module:io.ox/files
-msgid "Add files"
-msgstr "添加文件"
-
-#: apps/io.ox/core/tk/attachments.js module:io.ox/core
-#: apps/io.ox/mail/compose/extensions.js module:io.ox/mail
-msgid "Add from Drive"
-msgstr "从 Drive 添加"
-
-#: apps/io.ox/files/actions.js module:io.ox/files
-#: apps/io.ox/mail/compose/extensions.js module:io.ox/mail
-msgid "Add local file"
-msgstr "附加本地文件"
-
-#: apps/io.ox/core/folder/extensions.js module:io.ox/core
-#: apps/io.ox/mail/accounts/settings.js module:io.ox/mail/accounts/settings
-#: apps/io.ox/mail/folderview-extensions.js module:io.ox/mail
-msgid "Add mail account"
-msgstr "添加邮件帐户"
-
-#: apps/io.ox/core/folder/actions/add.js module:io.ox/core
-#: apps/io.ox/core/folder/extensions.js
-msgid "Add new address book"
-msgstr "添加新地址簿"
-
-#: apps/io.ox/core/folder/actions/add.js module:io.ox/core
-#: apps/io.ox/core/folder/extensions.js
-msgid "Add new calendar"
-msgstr "添加新日历"
-
-#: apps/io.ox/core/folder/actions/add.js module:io.ox/core
-#: apps/io.ox/core/folder/contextmenu.js apps/io.ox/core/folder/extensions.js
-#: apps/io.ox/files/actions.js module:io.ox/files
-msgid "Add new folder"
-msgstr "添加新文件夹"
-
-#: apps/io.ox/calendar/invitations/register.js module:io.ox/calendar/main
-msgid "Add new participant"
-msgstr "添加新参与者"
-
-#: apps/io.ox/mail/mailfilter/settings/filter.js module:io.ox/mail
-msgid "Add new rule"
-msgstr "添加新规则"
-
-#: apps/io.ox/mail/settings/signatures/settings/pane.js module:io.ox/mail
-msgid "Add new signature"
-msgstr "添加新签名"
-
-#: apps/io.ox/files/settings/pane.js module:io.ox/files
-msgid "Add new version"
-msgstr "添加新版本"
-
-#: apps/io.ox/files/settings/pane.js module:io.ox/files
-msgid "Add new version and show notification"
-msgstr "添加新版本和显示通知"
-
-#. Please translate like "take a note", "Notiz" in German, for example.
-#. more like "to notice" than "to notify".
-#: apps/io.ox/files/actions.js module:io.ox/files
-msgid "Add note"
-msgstr "添加备注"
-
-#: apps/plugins/xing/main.js module:plugins/portal
-msgid "Add on %s"
-msgstr "在 %s 上添加"
-
-#: apps/io.ox/mail/compose/view.js module:io.ox/mail
-msgid "Add original message as attachment"
-msgstr "添加原来消息成附件"
-
-#: apps/io.ox/calendar/freetime/participantsView.js module:io.ox/calendar
-msgid "Add participant"
-msgstr "添加参与者"
-
-#: apps/io.ox/files/share/permissions.js module:io.ox/core
-msgid "Add people"
-msgstr "添加人员"
-
-#: apps/io.ox/files/share/wizard.js module:io.ox/files
-msgid "Add recipients ..."
-msgstr "添加收件人 ..."
-
-#: apps/io.ox/files/settings/pane.js module:io.ox/files
-msgid "Add separate file"
-msgstr "添加单独文件"
-
-#: apps/io.ox/mail/settings/signatures/settings/pane.js module:io.ox/mail
-msgid "Add signature"
-msgstr "添加签名"
-
-#: apps/io.ox/mail/settings/signatures/settings/pane.js module:io.ox/mail
-msgid "Add signature above quoted text"
-msgstr "在引用文本上方添加签名"
-
-#: apps/io.ox/mail/settings/signatures/settings/pane.js module:io.ox/mail
-msgid "Add signature below quoted text"
-msgstr "在引用文本下方添加签名"
-
-#: apps/io.ox/core/folder/extensions.js module:io.ox/core
-#: apps/io.ox/files/actions/add-storage-account.js module:io.ox/files
-msgid "Add storage account"
-msgstr "添加储存户口"
-
-#: apps/io.ox/mail/compose/actions/send.js module:io.ox/mail
-msgid "Add subject"
-msgstr "添加题目"
-
-#: apps/io.ox/calendar/settings/timezones/favorite-view.js
-#: module:io.ox/calendar
-msgid "Add timezone"
-msgstr "添加时区"
-
-#: apps/io.ox/contacts/actions.js module:io.ox/contacts
-#: apps/io.ox/mail/actions.js module:io.ox/mail
-msgid "Add to address book"
-msgstr "添加到地址簿"
-
-#: apps/io.ox/mail/actions.js module:io.ox/mail
-msgid "Add to calendar"
-msgstr "添加到日历"
-
-#: apps/io.ox/core/folder/favorites.js module:io.ox/core
-msgid "Add to favorites"
-msgstr "添加到我的最爱"
-
-#: apps/io.ox/contacts/actions.js module:io.ox/contacts
-#: apps/io.ox/contacts/toolbar.js apps/io.ox/core/viewer/views/toolbarview.js
-#: module:io.ox/core apps/io.ox/files/actions.js module:io.ox/files
-#: apps/io.ox/files/toolbar.js apps/io.ox/mail/actions.js module:io.ox/mail
-#: apps/io.ox/mail/toolbar.js
-msgid "Add to portal"
-msgstr "添加到门户"
-
-#: apps/io.ox/core/permissions/permissions.js module:io.ox/core
-msgid "Add user/group"
-msgstr "添加用户/群组"
-
-#: apps/io.ox/portal/settings/pane.js module:io.ox/portal
-msgid "Add widget"
-msgstr "添加迷你程序"
-
-#. %1$s is social media name, e.g. Facebook
-#: apps/io.ox/portal/main.js module:io.ox/portal
-msgid "Add your %1$s account"
-msgstr "添加您的 %1$s 户口"
-
-#: apps/plugins/portal/linkedIn/register.js module:plugins/portal
-#: apps/plugins/portal/twitter/register.js
-msgid "Add your account"
-msgstr "添加您的帐户"
-
-#. %1$s is the display name of an added user or mail recipient
-#. %2$s is the email address of the user or mail recipient
-#. %1$s is the added search query
-#. %2$s is the context of the added search query
-#: apps/io.ox/core/tk/tokenfield.js module:io.ox/core
-msgid "Added %1$s, %2$s."
-msgstr "添加了 %1$s、%2$s。"
-
-#. %1$s is the display name of an added user or mail recipient
-#. %1$s is the added search query
-#: apps/io.ox/core/tk/tokenfield.js module:io.ox/core
-msgid "Added %1$s."
-msgstr "添加了 %1$s。"
-
-#. %s is a list of filenames separeted by commas
-#. it is used by screenreaders to indicate which files are currently added to the list of attachments
-#: apps/io.ox/mail/compose/extensions.js module:io.ox/mail
-msgid "Added %s to attachments."
-msgstr "添加了 %s 到附件。"
-
-#: apps/io.ox/core/tk/tokenfield.js module:io.ox/core
-msgid ""
-"Added distribution list %s with %s member. The only member of the "
-"distribution list is %s."
-msgstr "已添加到通讯组列表 %s（%s 个成员）。此通讯组列表的唯一成员是 %s。"
-
-#: apps/io.ox/core/tk/tokenfield.js module:io.ox/core
-msgid ""
-"Added distribution list %s with %s members. Members of the distribution list "
-"are %s."
-msgstr "已添加到通讯组列表 %s（%s 个成员）。此通讯组列表的成员是 %s。"
-
-#: apps/io.ox/calendar/invitations/register.js module:io.ox/calendar/main
-msgid "Added the new participant"
-msgstr "添加新参与者"
-
-#: apps/io.ox/files/settings/pane.js module:io.ox/files
-msgid "Adding files with identical names"
-msgstr "添加带有独一名称的文件"
-
-#: apps/io.ox/mail/settings/pane.js module:io.ox/mail
-msgid "Additional settings"
-msgstr "额外设定"
-
-#: apps/io.ox/mail/mailfilter/settings/filter/tests/register.js
-#: module:io.ox/mailfilter
-msgid "Address"
-msgstr "地址"
-
-<<<<<<< HEAD
-#: apps/io.ox/contacts/settings/pane.js module:io.ox/contacts
-#: apps/io.ox/mail/detail/links.js module:io.ox/mail
-msgid "Address Book"
-msgstr "地址簿"
-=======
-#: apps/io.ox/calendar/main.js module:io.ox/calendar
-#: apps/io.ox/contacts/main.js module:io.ox/contacts
-#: apps/io.ox/core/folder/view.js module:io.ox/core
-#: apps/io.ox/files/filepicker.js module:io.ox/files apps/io.ox/files/main.js
-#: apps/io.ox/mail/main.js module:io.ox/mail apps/io.ox/tasks/main.js
-#: module:io.ox/tasks
-msgid "Folders"
-msgstr "文件夹"
->>>>>>> 8efd135e
-
-#: apps/io.ox/core/main.js module:io.ox/core
-#: apps/io.ox/search/view-template.js
-msgctxt "app"
-msgid "Address Book"
-msgstr "地址簿"
-
-#: apps/io.ox/contacts/model.js module:io.ox/contacts
-msgid "Address Business"
-msgstr "地址（业务）"
-
-#: apps/io.ox/contacts/model.js module:io.ox/contacts
-msgid "Address Home"
-msgstr "地址（住宅）"
-
-#: apps/io.ox/contacts/model.js module:io.ox/contacts
-msgid "Address Other"
-msgstr "地址（其他）"
-
-#: apps/io.ox/files/util.js module:io.ox/files
-msgid "Adjust"
-msgstr "调整"
-
-#: apps/io.ox/tasks/common-extensions.js module:io.ox/tasks
-msgid "Adjust start date"
-msgstr "调整起始日期"
-
-#: apps/io.ox/files/share/permissions.js module:io.ox/core
-msgid "Administrative role"
-msgstr "管理角色"
-
-#. Role: all permissions
-#. object permissions - admin role
-#: apps/io.ox/core/permissions/permissions.js module:io.ox/core
-#: apps/io.ox/files/share/permissions.js
-msgid "Administrator"
-msgstr "管理员"
-
-#: apps/io.ox/backbone/views/recurrence-view.js
-#: module:io.ox/calendar/edit/main
-msgid "After a number of occurrences"
-msgstr "发生几次之后"
-
-#: apps/io.ox/files/view-options.js module:io.ox/files
-#: apps/io.ox/find/extensions-api.js module:io.ox/core
-#: apps/io.ox/find/manager/value-model.js
-#: apps/io.ox/mail/mailfilter/settings/filter/tests/register.js
-#: module:io.ox/mailfilter
-msgid "All"
-msgstr "全部"
-
-#. Emojis of SoftBank set.
-#. Japanese: 全絵文字
-#: apps/io.ox/emoji/categories.js module:io.ox/mail/emoji
-msgid "All Emoji"
-msgstr "所有表情符号"
-
-#: apps/io.ox/find/extensions-api.js module:io.ox/core
-msgid "All Folders"
-msgstr "所有文件夹"
-
-#: apps/io.ox/contacts/view-detail.js module:io.ox/contacts
-#: apps/io.ox/core/tk/attachments.js module:io.ox/core
-#: apps/io.ox/mail/toolbar.js module:io.ox/mail
-#: apps/io.ox/tasks/view-detail.js module:io.ox/tasks
-msgid "All attachments"
-msgstr "所有附件"
-
-#: apps/io.ox/calendar/edit/extensions.js module:io.ox/calendar/edit/main
-#: apps/io.ox/tasks/edit/view-template.js module:io.ox/tasks/edit
-msgid "All day"
-msgstr "整天"
-
-#: apps/io.ox/contacts/addressbook/popup.js module:io.ox/contacts
-msgid "All distribution lists"
-msgstr "所有通讯组列表"
-
-#: apps/io.ox/files/view-options.js module:io.ox/files
-msgid "All files"
-msgstr "所有文件"
-
-#: apps/io.ox/core/folder/actions/common.js module:io.ox/core
-msgid "All files have been deleted"
-msgstr "已删除所有文件"
-
-#: apps/io.ox/contacts/addressbook/popup.js module:io.ox/contacts
-#: apps/io.ox/search/facets/extensions.js module:io.ox/core
-msgid "All folders"
-msgstr "所有文件夹"
-
-#. informs user about the consequences when creating a rule for selected mails
-#. %1$s represents a email address
-#: apps/io.ox/mail/actions/copyMove.js module:io.ox/mail
-msgid "All future messages from %1$s will be moved to the selected folder."
-msgid_plural ""
-"All future messages from the senders of the selected mails will be moved to "
-"the selected folder."
-msgstr[0] "所有来自 %1$s 的未来消息将会移到选定的文件夹里。"
-msgstr[1] "所有来自选定邮件发送人的未来消息将会移到选定的文件夹里。"
-
-#: apps/io.ox/contacts/addressbook/popup.js module:io.ox/contacts
-msgid "All groups"
-msgstr "所有组"
-
-#: apps/io.ox/core/folder/actions/common.js module:io.ox/core
-msgid "All messages have been deleted"
-msgstr "已删除所有消息"
-
-#: apps/io.ox/core/folder/actions/archive.js module:io.ox/core
-msgid "All messages older than %1$d days will be moved to the archive folder"
-msgstr "所有超过 %1$d 天的消息将会移到归档文件夹"
-
-#: apps/io.ox/core/folder/api.js module:io.ox/core
-msgid "All my appointments"
-msgstr "我所有的约会"
-
-#: apps/io.ox/backbone/mini-views/timezonepicker.js module:io.ox/core
-msgid "All timezones"
-msgstr "所有时区"
-
-#: apps/io.ox/settings/accounts/settings/pane.js
-#: module:io.ox/settings/accounts
-msgid "Allow connections with untrusted certificates"
-msgstr "允许与不受信任的证书连接"
-
-#: apps/io.ox/mail/settings/pane.js module:io.ox/mail
-msgid "Allow html formatted emails"
-msgstr "允许 html 格式的电子邮件"
-
-#: apps/io.ox/mail/settings/pane.js module:io.ox/mail
-msgid "Allow pre-loading of externally linked images"
-msgstr "允许外部链接图像的预加载"
-
-#: apps/io.ox/mail/settings/pane.js module:io.ox/mail
-msgid "Always add the following recipient to blind carbon copy (BCC)"
-msgstr "永远添加以下收件人到暗送（BCC）"
-
-#: apps/io.ox/backbone/mini-views/colorpicker.js module:io.ox/core
-msgid "Amber"
-msgstr "琥珀"
-
-#: apps/io.ox/core/viewer/views/types/documentview.js module:io.ox/core
-#: apps/io.ox/files/actions/save-as-pdf.js module:io.ox/files
-msgid "An error occurred converting the document so it cannot be displayed."
-msgstr "转换文档时发生错误，因而不能显示。"
-
-#: apps/io.ox/files/actions/save-as-pdf.js module:io.ox/files
-msgid "An error occurred loading the document so it cannot be displayed."
-msgstr "加载文档时发生错误，因而未能显示。"
-
-#: apps/io.ox/portal/main.js module:io.ox/portal
-msgid "An error occurred."
-msgstr "发生一个错误。"
-
-#: apps/io.ox/calendar/detail/main.js module:io.ox/calendar
-#: apps/io.ox/calendar/week/perspective.js
-msgid "An error occurred. Please try again."
-msgstr "发生了一个错误。请重试。"
-
-#: apps/io.ox/core/tk/iframe.js module:io.ox/core/tk/iframe
-msgid "An error occurred. There is no valid token available."
-msgstr "发生一个错误。没有有效的代币可用。"
-
-#: apps/plugins/portal/twitter/register.js module:plugins/portal
-#: apps/plugins/portal/twitter/util.js
-msgid "An internal error occurred"
-msgstr "发生一个内部错误"
-
-#. generic error message
-#: apps/io.ox/core/http_errors.js module:io.ox/core
-msgid "An unknown error occurred"
-msgstr "发生一个不明错误"
-
-#: apps/io.ox/contacts/model.js module:io.ox/contacts
-msgid "Anniversary"
-msgstr "周年纪念日"
-
-#: apps/io.ox/mail/mailfilter/settings/filter/tests/register.js
-#: module:io.ox/mailfilter
-msgid "Any recipient"
-msgstr "任何收件人"
-
-#. %1$s: app store name
-#: apps/io.ox/onboarding/clients/config.js module:io.ox/core/onboarding
-msgid "App Store"
-msgstr "App Store"
-
-#: apps/io.ox/mail/settings/pane.js module:io.ox/mail
-msgid "Append vCard"
-msgstr "追加 vcard"
-
-#: apps/io.ox/contacts/settings/pane.js module:io.ox/contacts
-#: apps/io.ox/contacts/view-detail.js
-msgid "Apple Maps"
-msgstr "Apple Maps"
-
-#: apps/io.ox/core/desktop.js module:io.ox/core
-msgid "Application Toolbar"
-msgstr "应用程序工具条"
-
-#: apps/io.ox/mail/main.js module:io.ox/mail apps/io.ox/settings/main.js
-#: module:io.ox/core
-msgid "Application may not work as expected until this problem is solved."
-msgstr "在此问题被修复前，应用程序可能未能如常工作。"
-
-#: apps/io.ox/backbone/views/recurrence-view.js
-#: module:io.ox/calendar/edit/main
-msgid "Apply"
-msgstr "套用"
-
-#. Applies changes to an existing appointment, used in scheduling view
-#: apps/io.ox/calendar/edit/extensions.js module:io.ox/calendar/edit/main
-msgid "Apply changes"
-msgstr "套用更改"
-
-#: apps/io.ox/core/permissions/permissions.js module:io.ox/core
-msgid "Apply role"
-msgstr "套用角色"
-
-#: apps/io.ox/mail/mailfilter/settings/filter/view-form.js
-#: module:io.ox/settings
-msgid "Apply rule if all conditions are met"
-msgstr "如果达到所有条件套用规则"
-
-#: apps/io.ox/mail/mailfilter/settings/filter/view-form.js
-#: module:io.ox/settings
-#, fuzzy
-#| msgid "Apply rule if any condition is met."
-msgid "Apply rule if any condition is met"
-msgstr "如果达到其中一个条件套用规则。"
-
-#: apps/io.ox/core/permissions/permissions.js module:io.ox/core
-#: apps/io.ox/files/share/permissions.js
-msgid "Apply to all subfolders"
-msgstr "套用到所有子文件夹"
-
-#: apps/io.ox/calendar/actions/acceptdeny.js module:io.ox/calendar
-#: apps/io.ox/calendar/actions/delete.js apps/io.ox/calendar/edit/main.js
-#: module:io.ox/calendar/edit/main apps/io.ox/calendar/list/perspective.js
-#: apps/io.ox/calendar/util.js apps/io.ox/calendar/view-detail.js
-#: apps/io.ox/mail/detail/links.js module:io.ox/mail
-msgid "Appointment"
-msgstr "约会"
-
-#: apps/io.ox/calendar/detail/main.js module:io.ox/calendar
-#: apps/io.ox/calendar/month/perspective.js
-#: apps/io.ox/calendar/week/perspective.js
-msgid "Appointment Details"
-msgstr "约会详情"
-
-#. Invitations (notifications) about appointments
-#: apps/plugins/notifications/calendar/register.js
-#: module:plugins/notifications
-msgid "Appointment invitations"
-msgstr "约会邀请"
-
-#: apps/io.ox/calendar/week/perspective.js module:io.ox/calendar
-msgid "Appointment list"
-msgstr "约会列表"
-
-#. Reminders (notifications) about appointments
-#: apps/plugins/notifications/calendar/register.js
-#: module:plugins/notifications
-msgid "Appointment reminders"
-msgstr "约会提醒"
-
-#: apps/io.ox/calendar/freetime/timeView.js module:io.ox/calendar
-msgid "Appointment types"
-msgstr "约会类型"
-
-#: apps/plugins/portal/calendar/register.js module:plugins/portal
-msgid "Appointments"
-msgstr "约会"
-
-#: apps/io.ox/calendar/actions/create.js module:io.ox/calendar
-msgid "Appointments in shared calendars"
-msgstr "共享日历中的约会"
-
-#: apps/io.ox/settings/apps/settings/pane.js module:io.ox/core
-msgid "Approved:"
-msgstr "已批准："
-
-#: apps/io.ox/core/main.js module:io.ox/core
-msgid "Apps"
-msgstr "应用程序"
-
-#. Archive folder
-#: apps/io.ox/mail/accounts/view-form.js module:io.ox/settings
-msgctxt "folder"
-msgid "Archive"
-msgstr "归档"
-
-#. Verb: (to) archive messages
-#: apps/io.ox/core/folder/actions/archive.js module:io.ox/core
-#: apps/io.ox/core/folder/contextmenu.js apps/io.ox/mail/actions.js
-#: module:io.ox/mail apps/io.ox/mail/mobile-toolbar-actions.js
-#: apps/io.ox/mail/toolbar.js
-msgctxt "verb"
-msgid "Archive"
-msgstr "归档"
-
-#: apps/io.ox/core/folder/actions/archive.js module:io.ox/core
-msgid "Archive messages"
-msgstr "归档信息"
-
-#. notification while archiving messages
-#: apps/io.ox/core/folder/actions/archive.js module:io.ox/core
-msgid "Archiving messages ..."
-msgstr "消息归档中 ..."
-
-#: apps/plugins/portal/twitter/util.js module:plugins/portal
-msgid "Are you sure you want to delete this Tweet?"
-msgstr "您确定要删除此推吗？"
-
-#. Auth type. Short for "Use same credentials as incoming mail server"
-#: apps/io.ox/mail/accounts/view-form.js module:io.ox/settings
-msgid "As incoming mail server"
-msgstr "一个外来邮件服务器"
-
-#: apps/io.ox/files/favorite/view-options.js module:io.ox/core
-#: apps/io.ox/files/share/view-options.js module:io.ox/files
-#: apps/io.ox/files/view-options.js apps/io.ox/mail/view-options.js
-#: module:io.ox/mail apps/io.ox/tasks/main.js module:io.ox/tasks
-msgid "Ascending"
-msgstr "升序"
-
-#: apps/io.ox/mail/settings/pane.js module:io.ox/mail
-msgid "Ask for mailto link registration"
-msgstr "询问 mailto 链接注册"
-
-#: apps/io.ox/contacts/model.js module:io.ox/contacts
-msgid "Assistant"
-msgstr "助理"
-
-#: apps/io.ox/mail/compose/view.js module:io.ox/mail
-msgid "Attach Vcard"
-msgstr "附加 vCard "
-
-#: apps/io.ox/mail/settings/pane.js module:io.ox/mail
-msgid "Attachment"
-msgstr "附件"
-
-#. %1$s is usually "Drive Mail" (product name; might be customized)
-#: apps/io.ox/mail/compose/extensions.js module:io.ox/mail
-msgid ""
-"Attachment file size too large. You have to use %1$s or reduce the "
-"attachment file size."
-msgstr "附件文件太大，你必须使用 %1$s 或减少附件文件体积。"
-
-#: apps/io.ox/mail/actions/attachmentSave.js module:io.ox/mail
-msgid "Attachment has been saved"
-msgid_plural "Attachments have been saved"
-msgstr[0] "已保存附件"
-msgstr[1] "已保存附件"
-
-#: apps/io.ox/mail/compose/extensions.js module:io.ox/mail
-msgid ""
-"Attachment size too large. Please remove attachments or reduce the file size."
-msgstr "附件太大，请移除附件或减少文件体积。"
-
-#: apps/io.ox/calendar/edit/extensions.js module:io.ox/calendar/edit/main
-#: apps/io.ox/calendar/view-detail.js module:io.ox/calendar
-#: apps/io.ox/contacts/edit/view-form.js module:io.ox/contacts
-#: apps/io.ox/mail/compose/extensions.js module:io.ox/mail
-#: apps/io.ox/tasks/edit/view-template.js module:io.ox/tasks/edit
-#: apps/io.ox/tasks/view-detail.js module:io.ox/tasks
-msgid "Attachments"
-msgstr "附件"
-
-#: apps/io.ox/core/pim/actions.js module:io.ox/core
-msgid "Attachments have been saved!"
-msgstr "附件已被保存！"
-
-#: apps/io.ox/mail/accounts/view-form.js module:io.ox/settings
-msgid "Authentication"
-msgstr "身份认证"
-
-#. Role: create folder + read/write/delete all
-#: apps/io.ox/core/permissions/permissions.js module:io.ox/core
-#: apps/io.ox/files/share/permissions.js
-msgid "Author"
-msgstr "作者"
-
-#: apps/plugins/portal/linkedIn/register.js module:plugins/portal
-#: apps/plugins/portal/twitter/register.js
-msgid "Authorize your account again"
-msgstr "重新认证您的户口"
-
-#: apps/io.ox/mail/autoforward/settings/model.js module:io.ox/mail
-#: apps/io.ox/mail/autoforward/settings/register.js
-msgid "Auto Forward"
-msgstr "自动转发"
-
-#: apps/io.ox/mail/accounts/settings.js module:io.ox/mail/accounts/settings
-msgid ""
-"Auto-configuration failed. Do you want to configure your account manually?"
-msgstr "自动配置失败。您要手动配置您的户口吗？"
-
-#: apps/io.ox/mail/settings/pane.js module:io.ox/mail
-msgid "Auto-save email drafts"
-msgstr "自动保存电子邮件草稿"
-
-#: apps/io.ox/onboarding/clients/extensions.js module:io.ox/core/onboarding
-#: apps/io.ox/onboarding/clients/view-mobile.js
-msgid "Automatic Configuration"
-msgstr "自动设置"
-
-#: apps/io.ox/onboarding/clients/extensions.js module:io.ox/core/onboarding
-msgid "Automatic Configuration (via SMS)"
-msgstr "自动设置（经由短讯）"
-
-#: apps/io.ox/core/settings/pane.js module:io.ox/core
-msgid "Automatic opening of notification area"
-msgstr "自动打开通知区域"
-
-#: apps/io.ox/core/main.js module:io.ox/core apps/io.ox/core/settings/pane.js
-msgid "Automatic sign out"
-msgstr "自动注销"
-
-#: apps/io.ox/mail/settings/pane.js module:io.ox/mail
-msgid ""
-"Automatically collect contacts in the folder \"Collected addresses\" while "
-"reading"
-msgstr "在阅读时自动在文件夹 \"收集地址\" 中收集联系人"
-
-#: apps/io.ox/mail/settings/pane.js module:io.ox/mail
-msgid ""
-"Automatically collect contacts in the folder \"Collected addresses\" while "
-"sending"
-msgstr "在发送时自动在文件夹 \"收集地址\" 中收集联系人"
-
-#: apps/io.ox/calendar/settings/pane.js module:io.ox/calendar
-msgid ""
-"Automatically delete the invitation email after the appointment has been "
-"accepted or declined"
-msgstr "在接受或拒绝一个约会后，自动删除邀请电子邮件"
-
-#: apps/io.ox/core/settings/errorlog/settings/pane.js module:io.ox/core
-msgid "Average time: %1$s ms"
-msgstr "平均时间：%1$s 毫秒"
-
-#. Bytes
-#: apps/io.ox/core/strings.js module:io.ox/core
-msgid "B"
-msgstr "B"
-
-#. %1$s is the name of the inputfield (To, CC, BCC)
-#: apps/io.ox/mail/compose/extensions.js module:io.ox/mail
-msgid "BCC"
-msgstr "暗送"
-
-#. Used as button label for a navigation action, like the browser back button
-#: apps/io.ox/calendar/main.js module:io.ox/calendar
-#: apps/io.ox/contacts/main.js module:io.ox/contacts
-#: apps/io.ox/core/commons.js module:io.ox/core apps/io.ox/core/tk/wizard.js
-#: apps/io.ox/mail/main.js module:io.ox/mail apps/io.ox/mail/threadview.js
-#: apps/io.ox/tasks/main.js module:io.ox/tasks
-msgid "Back"
-msgstr "向后"
-
-#: apps/io.ox/calendar/freebusy/templates.js module:io.ox/calendar/freebusy
-msgid "Back to appointment"
-msgstr "回到约会"
-
-#: apps/io.ox/mail/threadview.js module:io.ox/mail
-msgid "Back to list"
-msgstr "返回列表"
-
-#: apps/plugins/wizards/mandatory/main.js module:io.ox/wizards/firstStart
-msgid "Back to sign in"
-msgstr "返回登录"
-
-#: apps/io.ox/core/settings/pane.js module:io.ox/core
-#: apps/io.ox/settings/main.js
-msgid "Basic settings"
-msgstr "基本设置"
-
-#: apps/io.ox/mail/mailfilter/settings/filter/tests/register.js
-#: module:io.ox/mailfilter
-msgid "Bcc"
-msgstr "密件抄送"
-
-#: apps/plugins/wizards/mandatory/main.js module:io.ox/wizards/firstStart
-msgid ""
-"Before you can continue using the product, you have to enter some basic "
-"information. It will take less than a minute."
-msgstr "在您能继续使用产品之前，您必须输入一些基本信息。这将会花少于一分钟。"
-
-#: apps/plugins/notifications/mail/register.js module:plugins/notifications
-msgid "Bell"
-msgstr "鈴鐺"
-
-#: apps/io.ox/tasks/edit/view-template.js module:io.ox/tasks/edit
-#: apps/io.ox/tasks/print.js module:io.ox/tasks
-#: apps/io.ox/tasks/view-detail.js
-msgid "Billing information"
-msgstr "开票信息"
-
-#: apps/plugins/portal/birthdays/register.js module:plugins/portal
-msgid "Birthdays"
-msgstr "生日"
+#: apps/io.ox/backbone/basicModel.js module:io.ox/core
+#: apps/io.ox/backbone/extendedModel.js
+msgid "The dialog contains invalid data"
+msgstr "对话包括无效数据"
+
+#: apps/io.ox/backbone/basicModel.js module:io.ox/core
+#: apps/io.ox/backbone/extendedModel.js apps/io.ox/core/main.js
+msgid "Server unreachable"
+msgstr "服务器无法访问"
+
+#: apps/io.ox/backbone/mini-views/attachments.js module:io.ox/core
+#: apps/io.ox/core/attachments/view.js apps/io.ox/core/tk/attachments.js
+#: apps/io.ox/core/tk/attachmentsUtil.js
+msgid "Remove attachment"
+msgstr "删除附件"
 
 #. color names for screenreaders
 #: apps/io.ox/backbone/mini-views/colorpicker.js module:io.ox/core
@@ -1505,14 +35,68 @@
 msgid "Black"
 msgstr "黑色"
 
-#: apps/io.ox/mail/common-extensions.js module:io.ox/mail
-msgid "Blind copy"
-msgstr "暗送"
-
-#: apps/io.ox/mail/print.js module:io.ox/mail
-msgctxt "BCC"
-msgid "Blind copy"
-msgstr "暗送"
+#. color names for screenreaders
+#: apps/io.ox/backbone/mini-views/colorpicker.js module:io.ox/core
+msgid "Burnt orange"
+msgstr "焦橙色"
+
+#. color names for screenreaders
+#: apps/io.ox/backbone/mini-views/colorpicker.js module:io.ox/core
+msgid "Dark olive"
+msgstr "深橄榄"
+
+#. color names for screenreaders
+#: apps/io.ox/backbone/mini-views/colorpicker.js module:io.ox/core
+msgid "Dark green"
+msgstr "深绿"
+
+#. color names for screenreaders
+#: apps/io.ox/backbone/mini-views/colorpicker.js module:io.ox/core
+msgid "Dark azure"
+msgstr "湛藍"
+
+#. color names for screenreaders
+#: apps/io.ox/backbone/mini-views/colorpicker.js module:io.ox/core
+msgid "Navy Blue"
+msgstr "海蓝"
+
+#. color names for screenreaders
+#: apps/io.ox/backbone/mini-views/colorpicker.js module:io.ox/core
+msgid "Indigo"
+msgstr "靛蓝"
+
+#. color names for screenreaders
+#: apps/io.ox/backbone/mini-views/colorpicker.js module:io.ox/core
+msgid "Very dark gray"
+msgstr "非常暗灰"
+
+#: apps/io.ox/backbone/mini-views/colorpicker.js module:io.ox/core
+msgid "Maroon"
+msgstr "栗色"
+
+#: apps/io.ox/backbone/mini-views/colorpicker.js module:io.ox/core
+#: apps/io.ox/core/tk/flag-picker.js module:io.ox/mail
+#: apps/io.ox/mail/mailfilter/settings/filter/actions/register.js
+#: module:io.ox/mailfilter apps/io.ox/portal/settings/pane.js
+#: module:io.ox/portal
+msgid "Orange"
+msgstr "橙色"
+
+#: apps/io.ox/backbone/mini-views/colorpicker.js module:io.ox/core
+msgid "Olive"
+msgstr "橄榄"
+
+#: apps/io.ox/backbone/mini-views/colorpicker.js module:io.ox/core
+#: apps/io.ox/core/tk/flag-picker.js module:io.ox/mail
+#: apps/io.ox/mail/mailfilter/settings/filter/actions/register.js
+#: module:io.ox/mailfilter apps/io.ox/portal/settings/pane.js
+#: module:io.ox/portal
+msgid "Green"
+msgstr "绿色"
+
+#: apps/io.ox/backbone/mini-views/colorpicker.js module:io.ox/core
+msgid "Teal"
+msgstr "深青"
 
 #: apps/io.ox/backbone/mini-views/colorpicker.js module:io.ox/core
 #: apps/io.ox/core/tk/flag-picker.js module:io.ox/mail
@@ -1522,66 +106,316 @@
 msgid "Blue"
 msgstr "蓝色"
 
+#: apps/io.ox/backbone/mini-views/colorpicker.js module:io.ox/core
+msgid "Grayish blue"
+msgstr "灰蓝"
+
+#: apps/io.ox/backbone/mini-views/colorpicker.js module:io.ox/core
+#: apps/io.ox/core/tk/flag-picker.js module:io.ox/mail
+#: apps/io.ox/mail/mailfilter/settings/filter/actions/register.js
+#: module:io.ox/mailfilter apps/io.ox/portal/settings/pane.js
+#: module:io.ox/portal
+msgid "Gray"
+msgstr "灰色"
+
+#: apps/io.ox/backbone/mini-views/colorpicker.js module:io.ox/core
+#: apps/io.ox/core/tk/flag-picker.js module:io.ox/mail
+#: apps/io.ox/mail/mailfilter/settings/filter/actions/register.js
+#: module:io.ox/mailfilter apps/io.ox/portal/settings/pane.js
+#: module:io.ox/portal
+msgid "Red"
+msgstr "红色"
+
+#: apps/io.ox/backbone/mini-views/colorpicker.js module:io.ox/core
+msgid "Amber"
+msgstr "琥珀"
+
+#: apps/io.ox/backbone/mini-views/colorpicker.js module:io.ox/core
+msgid "Yellow green"
+msgstr "黄绿"
+
+#: apps/io.ox/backbone/mini-views/colorpicker.js module:io.ox/core
+msgid "Sea green"
+msgstr "海藻綠"
+
+#: apps/io.ox/backbone/mini-views/colorpicker.js module:io.ox/core
+msgid "Turquoise"
+msgstr "绿松石"
+
+#: apps/io.ox/backbone/mini-views/colorpicker.js module:io.ox/core
+msgid "Royal blue"
+msgstr "皇家蓝"
+
+#: apps/io.ox/backbone/mini-views/colorpicker.js module:io.ox/core
+#: apps/io.ox/core/tk/flag-picker.js module:io.ox/mail
+#: apps/io.ox/mail/mailfilter/settings/filter/actions/register.js
+#: module:io.ox/mailfilter apps/io.ox/portal/settings/pane.js
+#: module:io.ox/portal
+msgid "Purple"
+msgstr "紫色"
+
+#: apps/io.ox/backbone/mini-views/colorpicker.js module:io.ox/core
+msgid "Medium gray"
+msgstr "中灰"
+
+#: apps/io.ox/backbone/mini-views/colorpicker.js module:io.ox/core
+msgid "Magenta"
+msgstr "洋紅色"
+
+#: apps/io.ox/backbone/mini-views/colorpicker.js module:io.ox/core
+msgid "Gold"
+msgstr "黃金"
+
+#: apps/io.ox/backbone/mini-views/colorpicker.js module:io.ox/core
+msgid "Sky blue"
+msgstr "天藍"
+
+#: apps/io.ox/backbone/mini-views/colorpicker.js module:io.ox/core
+msgid "Red violet"
+msgstr "紫色"
+
+#: apps/io.ox/backbone/mini-views/colorpicker.js module:io.ox/core
+#: apps/io.ox/core/tk/flag-picker.js module:io.ox/mail
+#: apps/io.ox/mail/mailfilter/settings/filter/actions/register.js
+#: module:io.ox/mailfilter apps/io.ox/portal/settings/pane.js
+#: module:io.ox/portal
+msgid "Pink"
+msgstr "粉红色"
+
+#: apps/io.ox/backbone/mini-views/colorpicker.js module:io.ox/core
+msgid "Light sky blue"
+msgstr "浅天蓝"
+
+#: apps/io.ox/backbone/mini-views/colorpicker.js module:io.ox/core
+msgid "Plum"
+msgstr "梅子"
+
+#: apps/io.ox/backbone/mini-views/colorpicker.js module:io.ox/core
+msgid "No color"
+msgstr "沒有顏色"
+
+#. title of toggle button within password field
+#: apps/io.ox/backbone/mini-views/common.js module:io.ox/core
+msgid "toggle password visibility"
+msgstr "切换密码可见性"
+
+#: apps/io.ox/backbone/mini-views/date.js module:io.ox/core
+msgid "Year"
+msgstr "年"
+
+#: apps/io.ox/backbone/mini-views/date.js module:io.ox/core
+#: apps/io.ox/calendar/toolbar.js module:io.ox/calendar
+msgid "Month"
+msgstr "月"
+
+#: apps/io.ox/backbone/mini-views/date.js module:io.ox/core
+#: apps/io.ox/calendar/freebusy/templates.js module:io.ox/calendar/freebusy
+#: apps/io.ox/calendar/toolbar.js module:io.ox/calendar
+msgid "Day"
+msgstr "日"
+
+#: apps/io.ox/backbone/mini-views/datepicker.js module:io.ox/core
+#: apps/io.ox/backbone/views/recurrence-view.js module:io.ox/calendar/edit/main
+#: apps/io.ox/core/settings/errorlog/settings/pane.js
+#: apps/io.ox/files/favorite/view-options.js
+#: apps/io.ox/files/share/view-options.js module:io.ox/files
+#: apps/io.ox/files/view-options.js apps/io.ox/mail/view-options.js
+#: module:io.ox/mail
+msgid "Date"
+msgstr "日期"
+
+#: apps/io.ox/backbone/mini-views/datepicker.js module:io.ox/core
+#: apps/io.ox/calendar/freetime/timeView.js module:io.ox/calendar
+#: apps/io.ox/calendar/week/view.js
+msgid ""
+"Use cursor keys to change the date. Press ctrl-key at the same time to "
+"change year or shift-key to change month. Close date-picker by pressing ESC "
+"key."
+msgstr ""
+"使用方向键以更改日期。同时按下 ctrl 键以更改年份或 shift 键以更改月份。按下 "
+"ESC 键以关闭日期选择器。"
+
+#: apps/io.ox/backbone/mini-views/datepicker.js module:io.ox/core
+msgid ""
+"Use up and down keys to change the time. Close selection by pressing ESC key."
+msgstr "使用上下键以更改时间，按下 ESC 键以关闭选择。"
+
+#: apps/io.ox/backbone/mini-views/datepicker.js module:io.ox/core
+msgid "Time"
+msgstr "时间"
+
+#: apps/io.ox/backbone/mini-views/datepicker.js module:io.ox/core
+#: apps/io.ox/backbone/validation.js
 #: apps/io.ox/mail/mailfilter/settings/filter/tests/register.js
 #: module:io.ox/mailfilter
-msgid "Body"
-msgstr "主体"
-
-#: apps/io.ox/contacts/model.js module:io.ox/contacts
-msgid "Branches"
-msgstr "分支"
-
-#: apps/io.ox/core/settings/errorlog/settings/pane.js module:io.ox/core
-msgid "Browser"
-msgstr "浏览器"
-
-#. color names for screenreaders
-#: apps/io.ox/backbone/mini-views/colorpicker.js module:io.ox/core
-msgid "Burnt orange"
-msgstr "焦橙色"
-
-#. vcard (electronic business card) field
-#: apps/io.ox/contacts/print-details.js module:io.ox/contacts
-msgid "Business"
-msgstr "业务"
-
-#. vcard (electronic business card) field
-#: apps/io.ox/contacts/print-details.js module:io.ox/contacts
-#: apps/io.ox/contacts/view-detail.js
-msgid "Business Address"
-msgstr "业务地址"
-
-#: apps/io.ox/contacts/edit/view-form.js module:io.ox/contacts
-#: apps/plugins/halo/xing/register.js module:plugins/portal
-msgid "Business address"
-msgstr "业务地址"
-
-#: apps/io.ox/contacts/model.js module:io.ox/contacts
-msgid "Business category"
-msgstr "业务类别"
-
-#: apps/plugins/portal/birthdays/register.js module:plugins/portal
-msgid "Buy a gift"
-msgstr "购买一份礼物"
-
-#: apps/io.ox/wizards/upsell.js module:io.ox/wizards
-msgid "Buy now!"
-msgstr "现在就买！"
-
-#: apps/io.ox/calendar/util.js module:io.ox/calendar
-msgid ""
-"By changing the date of this appointment you are creating an appointment "
-"exception to the series."
-msgstr "更改此约会日期可创建一个系列约会的例外。"
-
-#. %1$s is the name of the inputfield (To, CC, BCC)
-#: apps/io.ox/mail/compose/extensions.js module:io.ox/mail
-msgid "CC"
-msgstr "抄送"
-
-#: apps/io.ox/core/import/import.js module:io.ox/core
-msgid "CSV"
-msgstr "CSV"
+msgid "Please enter a valid date"
+msgstr "请输入一个有效日期"
+
+#: apps/io.ox/backbone/mini-views/help.js module:io.ox/core
+msgid "Online help"
+msgstr "线上帮助"
+
+#. Really delete portal widget - in contrast to "just disable"
+#: apps/io.ox/backbone/mini-views/listutils.js module:io.ox/core
+#: apps/io.ox/calendar/actions.js module:io.ox/calendar
+#: apps/io.ox/calendar/actions/delete.js
+#: apps/io.ox/calendar/invitations/register.js module:io.ox/calendar/main
+#: apps/io.ox/calendar/mobile-toolbar-actions.js apps/io.ox/calendar/toolbar.js
+#: apps/io.ox/contacts/actions.js module:io.ox/contacts
+#: apps/io.ox/contacts/actions/delete.js
+#: apps/io.ox/contacts/mobile-toolbar-actions.js module:io.ox/mail
+#: apps/io.ox/contacts/toolbar.js apps/io.ox/core/folder/actions/remove.js
+#: apps/io.ox/core/folder/contextmenu.js apps/io.ox/core/sub/settings/pane.js
+#: module:io.ox/core/sub apps/io.ox/core/viewer/views/toolbarview.js
+#: apps/io.ox/files/actions.js module:io.ox/files
+#: apps/io.ox/files/actions/delete.js apps/io.ox/files/toolbar.js
+#: apps/io.ox/mail/actions.js apps/io.ox/mail/actions/delete.js
+#: apps/io.ox/mail/compose/extensions.js
+#: apps/io.ox/mail/mailfilter/settings/filter.js
+#: apps/io.ox/mail/mobile-toolbar-actions.js apps/io.ox/mail/toolbar.js
+#: apps/io.ox/notes/toolbar.js module:io.ox/notes apps/io.ox/portal/main.js
+#: module:io.ox/portal apps/io.ox/portal/settings/widgetview.js
+#: apps/io.ox/settings/apps/settings/pane.js apps/io.ox/tasks/actions.js
+#: module:io.ox/tasks apps/io.ox/tasks/actions/delete.js
+#: apps/io.ox/tasks/mobile-toolbar-actions.js apps/io.ox/tasks/toolbar.js
+#: apps/plugins/administration/groups/settings/toolbar.js
+#: apps/plugins/administration/resources/settings/toolbar.js
+#: apps/plugins/portal/twitter/util.js module:plugins/portal
+#: apps/plugins/portal/xing/actions.js
+msgid "Delete"
+msgstr "删除"
+
+#. Used as a button label to enter the "edit mode"
+#: apps/io.ox/backbone/mini-views/listutils.js module:io.ox/core
+#: apps/io.ox/calendar/actions.js module:io.ox/calendar
+#: apps/io.ox/calendar/main.js apps/io.ox/calendar/toolbar.js
+#: apps/io.ox/contacts/actions.js module:io.ox/contacts
+#: apps/io.ox/contacts/main.js apps/io.ox/contacts/mobile-toolbar-actions.js
+#: module:io.ox/mail apps/io.ox/contacts/toolbar.js
+#: apps/io.ox/core/viewer/views/toolbarview.js apps/io.ox/files/actions.js
+#: module:io.ox/files apps/io.ox/files/main.js
+#: apps/io.ox/files/share/permissions.js apps/io.ox/files/toolbar.js
+#: apps/io.ox/mail/actions.js apps/io.ox/mail/main.js
+#: apps/io.ox/portal/settings/pane.js module:io.ox/portal
+#: apps/io.ox/settings/accounts/views.js module:io.ox/settings/accounts
+#: apps/io.ox/tasks/actions.js module:io.ox/tasks apps/io.ox/tasks/main.js
+#: apps/io.ox/tasks/mobile-toolbar-actions.js apps/io.ox/tasks/toolbar.js
+#: apps/plugins/administration/groups/settings/toolbar.js
+#: apps/plugins/administration/resources/settings/toolbar.js
+msgid "Edit"
+msgstr "编辑"
+
+#: apps/io.ox/backbone/mini-views/listutils.js module:io.ox/core
+#: apps/io.ox/mail/autoforward/settings/model.js module:io.ox/mail
+#: apps/io.ox/mail/mailfilter/settings/filter/view-form.js
+#: module:io.ox/settings
+msgid "Process subsequent rules"
+msgstr "处理连续规则"
+
+#: apps/io.ox/backbone/mini-views/quota.js module:io.ox/core
+msgid "unlimited"
+msgstr "无限"
+
+#: apps/io.ox/backbone/mini-views/quota.js module:io.ox/core
+#: apps/io.ox/core/viewer/views/sidebar/fileversionsview.js
+#: module:io.ox/core/viewer apps/io.ox/mail/util.js
+msgid "unknown"
+msgstr "未知"
+
+#. %1$s is the storagespace in use
+#. %2$s is the max storagespace
+#: apps/io.ox/backbone/mini-views/quota.js module:io.ox/core
+#, c-format
+msgid "%1$s of %2$s"
+msgstr "%2$s 的 %1$s"
+
+#. Quota maxed out; 100%
+#: apps/io.ox/backbone/mini-views/quota.js module:io.ox/core
+msgid "100%"
+msgstr "100%"
+
+#: apps/io.ox/backbone/mini-views/settings-list-view.js module:io.ox/core
+msgid "Use cursor keys to reorder items"
+msgstr "使用方向键从新排序项目"
+
+#: apps/io.ox/backbone/mini-views/settings-list-view.js module:io.ox/core
+msgid "%1$s moved to position %2$s of %3$s"
+msgstr "%1$s 已移动到 %3$s 的 %2$s 位置"
+
+#: apps/io.ox/backbone/mini-views/timezonepicker.js module:io.ox/core
+#: apps/io.ox/calendar/week/view.js module:io.ox/calendar
+msgid "Standard timezone"
+msgstr "标准时区"
+
+#: apps/io.ox/backbone/mini-views/timezonepicker.js module:io.ox/core
+#: apps/io.ox/calendar/week/view.js module:io.ox/calendar
+#: apps/io.ox/core/folder/favorites.js apps/io.ox/files/main.js
+#: module:io.ox/files
+msgid "Favorites"
+msgstr "最爱"
+
+#: apps/io.ox/backbone/mini-views/timezonepicker.js module:io.ox/core
+msgid "All timezones"
+msgstr "所有时区"
+
+#. screenreader label for main toolbar
+#: apps/io.ox/backbone/mini-views/toolbar.js module:io.ox/core
+msgid "%1$s Toolbar"
+msgstr "%1$s 工具条"
+
+#. screenreader label for main toolbar
+#: apps/io.ox/backbone/mini-views/toolbar.js module:io.ox/core
+msgid "Actions. Use cursor keys to navigate."
+msgstr "动作。使用方向键导航。"
+
+#. Tooltip for main toolbar
+#: apps/io.ox/backbone/mini-views/toolbar.js module:io.ox/core
+msgid "Use cursor keys to navigate"
+msgstr "使用方向键导航"
+
+#: apps/io.ox/backbone/validation.js module:io.ox/core
+msgid "Please enter a valid number"
+msgstr "请输入一个有效数值"
+
+#: apps/io.ox/backbone/validation.js module:io.ox/core
+msgid "Please enter a date in the past"
+msgstr "请为输入一个过去日期"
+
+#: apps/io.ox/backbone/validation.js module:io.ox/core
+msgid "Please enter a valid email address"
+msgstr "请输入一个有效电子邮件地址"
+
+#: apps/io.ox/backbone/validation.js module:io.ox/core
+msgid "Please enter a valid phone number. Allowed characters are: %1$s"
+msgstr "请输入一个有效电话号码。允许字符为：%1$s"
+
+#: apps/io.ox/backbone/validation.js module:io.ox/core
+msgid "Please enter a valid email address or phone number"
+msgstr "请输入一个有效的电子邮件地址或电话号码"
+
+#: apps/io.ox/backbone/validation.js module:io.ox/core
+msgid "Please enter a valid object"
+msgstr "请输入一个对象"
+
+#: apps/io.ox/backbone/validation.js module:io.ox/core
+msgid "Please enter a value"
+msgstr "请输入一个数值"
+
+#: apps/io.ox/backbone/views/datepicker.js module:io.ox/core
+msgid "Use cursor keys to navigate, press enter to select a date"
+msgstr "使用方向键导航、按下回车键以选择一个日期"
+
+#: apps/io.ox/backbone/views/datepicker.js module:io.ox/core
+msgid "Today: %1$s"
+msgstr "今天: %1$s"
+
+#: apps/io.ox/backbone/views/datepicker.js module:io.ox/core
+msgid "Go to previous month"
+msgstr "跳到上个月"
+
+#: apps/io.ox/backbone/views/datepicker.js module:io.ox/core
+msgid "Go to next month"
+msgstr "跳到下个月"
 
 #: apps/io.ox/backbone/views/datepicker.js module:io.ox/core
 msgid "CW"
@@ -1595,58 +429,40 @@
 msgid "CW %1$d"
 msgstr "第 %1$d 周"
 
-#: apps/io.ox/onboarding/clients/config.js module:io.ox/core/onboarding
-msgid "CalDAV"
-msgstr "CalDAV"
-
-#: apps/io.ox/core/folder/actions/properties.js module:io.ox/core
-msgid "CalDAV URL"
-msgstr "CalDAV URL"
-
-#: apps/io.ox/core/folder/api.js module:io.ox/core
-#: apps/io.ox/mail/detail/links.js module:io.ox/mail
-msgid "Calendar"
-msgstr "日历"
-
-#: apps/io.ox/calendar/settings/pane.js module:io.ox/calendar
-#: apps/io.ox/core/main.js module:io.ox/core
-#: apps/io.ox/search/view-template.js
-msgctxt "app"
-msgid "Calendar"
-msgstr "日历"
-
-#: apps/io.ox/calendar/week/perspective.js module:io.ox/calendar
-msgid "Calendar Day View"
-msgstr "日历日视图"
-
-#: apps/io.ox/calendar/month/perspective.js module:io.ox/calendar
-msgid "Calendar Month View"
-msgstr "日历月视图"
-
-#: apps/io.ox/calendar/week/perspective.js module:io.ox/calendar
-msgid "Calendar Week View"
-msgstr "日历周视图"
-
-#: apps/io.ox/calendar/week/perspective.js module:io.ox/calendar
-msgid "Calendar Workweek View"
-msgstr "日历工作周视图"
-
-<<<<<<< HEAD
-#: apps/io.ox/calendar/mobile-toolbar-actions.js module:io.ox/calendar
-msgid "Calendar view"
-msgstr "日历视图"
-
-#: apps/io.ox/calendar/settings/pane.js module:io.ox/calendar
-msgid "Calendar workweek view"
-msgstr "日历工作周视图"
-
-#: apps/io.ox/calendar/edit/extensions.js module:io.ox/calendar/edit/main
-msgid "Calendar:"
-msgstr "日历："
-
-#: apps/io.ox/calendar/main.js module:io.ox/calendar
-msgid "Calendars"
-msgstr "日历"
+#: apps/io.ox/backbone/views/datepicker.js module:io.ox/core
+msgid "Go to previous year"
+msgstr "跳到去年"
+
+#: apps/io.ox/backbone/views/datepicker.js module:io.ox/core
+msgid "Go to next year"
+msgstr "跳到明年"
+
+#: apps/io.ox/backbone/views/datepicker.js module:io.ox/core
+msgid "Go to previous decade"
+msgstr "跳到十年前"
+
+#: apps/io.ox/backbone/views/datepicker.js module:io.ox/core
+msgid "Go to next decade"
+msgstr "跳到十年后"
+
+#: apps/io.ox/backbone/views/modal.js module:io.ox/core
+#: apps/io.ox/calendar/freetime/main.js module:io.ox/calendar
+#: apps/io.ox/core/about/about.js apps/io.ox/core/folder/actions/properties.js
+#: apps/io.ox/core/folder/tree.js apps/io.ox/core/main.js
+#: apps/io.ox/core/permissions/permissions.js apps/io.ox/core/tk/dialogs.js
+#: apps/io.ox/core/tk/wizard.js apps/io.ox/core/viewer/views/toolbarview.js
+#: apps/io.ox/core/wizard/registry.js module:io.ox/core/wizard
+#: apps/io.ox/editor/main.js module:io.ox/editor
+#: apps/io.ox/files/actions/add-storage-account.js module:io.ox/files
+#: apps/io.ox/files/actions/share.js apps/io.ox/files/mediaplayer.js
+#: apps/io.ox/files/share/permissions.js apps/io.ox/files/upload/view.js
+#: apps/io.ox/mail/accounts/settings.js module:io.ox/mail/accounts/settings
+#: apps/io.ox/mail/actions/source.js module:io.ox/mail apps/io.ox/mail/main.js
+#: apps/io.ox/mail/statistics.js apps/io.ox/onboarding/clients/view-mobile.js
+#: module:io.ox/core/onboarding apps/plugins/upsell/simple-wizard/register.js
+#: module:plugins/upsell/simple-wizard
+msgid "Close"
+msgstr "关闭"
 
 #: apps/io.ox/backbone/views/modal.js module:io.ox/core
 #: apps/io.ox/calendar/actions.js module:io.ox/calendar
@@ -1689,10 +505,9 @@
 #: apps/io.ox/mail/settings/signatures/settings/pane.js
 #: apps/io.ox/portal/main.js module:io.ox/portal
 #: apps/io.ox/portal/settings/widgetview.js
-#: apps/io.ox/settings/apps/settings/pane.js
-#: apps/io.ox/tasks/actions/delete.js module:io.ox/tasks
-#: apps/io.ox/tasks/common-extensions.js apps/io.ox/tasks/edit/main.js
-#: apps/io.ox/tasks/main.js
+#: apps/io.ox/settings/apps/settings/pane.js apps/io.ox/tasks/actions/delete.js
+#: module:io.ox/tasks apps/io.ox/tasks/common-extensions.js
+#: apps/io.ox/tasks/edit/main.js apps/io.ox/tasks/main.js
 #: apps/plugins/administration/groups/settings/edit.js
 #: apps/plugins/administration/groups/settings/toolbar.js
 #: apps/plugins/administration/resources/settings/edit.js
@@ -1705,316 +520,194 @@
 msgid "Cancel"
 msgstr "取消"
 
-#: apps/io.ox/core/desktop.js module:io.ox/core
-msgid "Cancel search"
-msgstr "取消搜寻"
-
-#: apps/io.ox/core/tk/filestorageUtil.js module:io.ox/core
-#: apps/io.ox/tasks/common-extensions.js module:io.ox/tasks
-msgid "Canceled"
-msgstr "已取消"
-
-#. %1$s is an email address
-#: apps/io.ox/participants/add.js module:io.ox/core
-msgid "Cannot add contact with an invalid mail address: %1$s"
-msgstr "不能添加带有无效邮件地址的联系人：%1$s"
-
-#. error message when offline
-#: apps/io.ox/core/http_errors.js module:io.ox/core
-msgid "Cannot connect to server. Please check your connection."
-msgstr "不能连接服务器，请检查您的连接。"
-
-#: apps/io.ox/mail/accounts/settings.js module:io.ox/mail/accounts/settings
-msgid "Cannot establish secure connection. Do you want to proceed anyway?"
-msgstr "不能建立安全连线。您还要继续吗？"
-
-#: apps/plugins/halo/mail/register.js module:plugins/halo
-msgid "Cannot find any messages this contact sent to you."
-msgstr "找不到此联系人向您发送的任何消息。"
-
-#: apps/plugins/halo/mail/register.js module:plugins/halo
-msgid "Cannot find any messages you sent to this contact."
-msgstr "找不到您向此联系人发送的任何消息。"
-
-#: apps/plugins/portal/flickr/register.js module:plugins/portal
-msgid "Cannot find user with given name."
-msgstr "找不到提供名称的用户"
-
-#: apps/io.ox/core/print.js module:io.ox/core
-msgid "Cannot print this item"
-msgid_plural "Cannot print these items"
-msgstr[0] "无法打印此项目"
-msgstr[1] "无法打印此项目"
-
-#: apps/io.ox/core/viewer/views/displayerview.js module:io.ox/core
-msgid "Cannot require a view type for %1$s"
-msgstr "不能为 %1$s 要求一个视图类型"
-=======
-#. %1$n is the maximum number of appointments
-#: apps/io.ox/calendar/week/view.js module:io.ox/calendar
-msgid ""
-"There are more than %n appointments in the current calendar. Some features "
-"are disabled due to performance reasons."
-msgstr "当前日历中有超过％n个约会。由于性能原因，某些功能被禁用了。"
-
-#: apps/io.ox/calendar/week/view.js module:io.ox/calendar
-msgid "Manage favorites"
-msgstr "管理最爱"
->>>>>>> 8efd135e
-
-#: apps/io.ox/files/guidance/statistics.js module:io.ox/files
-msgid "Capacity"
-msgstr "容量"
-
-#: apps/io.ox/onboarding/clients/config.js module:io.ox/core/onboarding
-msgid "CardDAV"
-msgstr "CardDAV"
-
-#: apps/io.ox/wizards/upsell.js module:io.ox/wizards
-msgid "Cart is empty."
-msgstr "购物车是空的。"
-
-#: apps/io.ox/mail/mailfilter/settings/filter/tests/register.js
-#: module:io.ox/mailfilter
-msgid "Cc"
-msgstr "抄送"
-
-#. vcard (electronic business card) field
-#: apps/io.ox/contacts/model.js module:io.ox/contacts
-#: apps/io.ox/contacts/print-details.js apps/io.ox/contacts/print.js
-#: apps/io.ox/onboarding/clients/extensions.js module:io.ox/core/onboarding
-msgid "Cell phone"
-msgstr "移动电话"
-
-#: apps/io.ox/contacts/model.js module:io.ox/contacts
-msgid "Cell phone (alt)"
-msgstr "移动电话（替代）"
-
-#: apps/io.ox/calendar/edit/timezone-dialog.js module:io.ox/calendar/edit/main
-msgid "Change"
-msgstr "更改"
-
-#: apps/io.ox/mail/settings/pane.js module:io.ox/mail
-msgid "Change IMAP subscriptions"
-msgstr "更改 IMAP 订阅"
-
-#: apps/io.ox/calendar/actions/acceptdeny.js module:io.ox/calendar
+#: apps/io.ox/backbone/views/recurrence-view.js module:io.ox/calendar/edit/main
+msgid "Daily"
+msgstr "每天"
+
+#: apps/io.ox/backbone/views/recurrence-view.js module:io.ox/calendar/edit/main
+msgid "Daily on workdays"
+msgstr "每个工作天"
+
+#: apps/io.ox/backbone/views/recurrence-view.js module:io.ox/calendar/edit/main
+msgid "Weekly"
+msgstr "每周"
+
+#: apps/io.ox/backbone/views/recurrence-view.js module:io.ox/calendar/edit/main
+msgid "Monthly"
+msgstr "每月"
+
+#: apps/io.ox/backbone/views/recurrence-view.js module:io.ox/calendar/edit/main
+msgid "Yearly"
+msgstr "每年"
+
+#: apps/io.ox/backbone/views/recurrence-view.js module:io.ox/calendar/edit/main
+msgid "Repeat"
+msgstr "重复"
+
+#: apps/io.ox/backbone/views/recurrence-view.js module:io.ox/calendar/edit/main
+msgid "Weekday"
+msgstr "工作日"
+
+#. Used as label for the following selection: 'date' or 'weekday'
+#. Thus an appointment/task will be repeated by date (e.g. every 4th of a month) or by weekday (e.g. every second tuesday)
+#: apps/io.ox/backbone/views/recurrence-view.js module:io.ox/calendar/edit/main
+msgid "Repeat by"
+msgstr "重复"
+
+#: apps/io.ox/backbone/views/recurrence-view.js module:io.ox/calendar/edit/main
+msgid "day(s)"
+msgstr "天"
+
+#: apps/io.ox/backbone/views/recurrence-view.js module:io.ox/calendar/edit/main
+msgid "week(s)"
+msgstr "周"
+
+#: apps/io.ox/backbone/views/recurrence-view.js module:io.ox/calendar/edit/main
+msgid "month(s)"
+msgstr "月"
+
+#: apps/io.ox/backbone/views/recurrence-view.js module:io.ox/calendar/edit/main
+msgid "year(s)"
+msgstr "年"
+
+#: apps/io.ox/backbone/views/recurrence-view.js module:io.ox/calendar/edit/main
+msgid "Interval"
+msgstr "间隔"
+
+#. declines the use of desktop notifications
+#: apps/io.ox/backbone/views/recurrence-view.js module:io.ox/calendar/edit/main
+#: apps/io.ox/core/notifications.js module:io.ox/core
+msgid "Never"
+msgstr "从来没有"
+
+#: apps/io.ox/backbone/views/recurrence-view.js module:io.ox/calendar/edit/main
+msgid "After a number of occurrences"
+msgstr "发生几次之后"
+
+#: apps/io.ox/backbone/views/recurrence-view.js module:io.ox/calendar/edit/main
+msgid "On specific date"
+msgstr "与指定日期"
+
+#: apps/io.ox/backbone/views/recurrence-view.js module:io.ox/calendar/edit/main
+msgid "Ends"
+msgstr "结束于"
+
+#: apps/io.ox/backbone/views/recurrence-view.js module:io.ox/calendar/edit/main
+msgid "Occurrences"
+msgstr "事件"
+
+#: apps/io.ox/backbone/views/recurrence-view.js module:io.ox/calendar/edit/main
+#: apps/io.ox/calendar/edit/extensions.js
+msgid "Ends on"
+msgstr "结束于"
+
+#: apps/io.ox/backbone/views/recurrence-view.js module:io.ox/calendar/edit/main
+msgid "Please enter a positive number"
+msgstr "请输入一个正数"
+
+#: apps/io.ox/backbone/views/recurrence-view.js module:io.ox/calendar/edit/main
+msgid "Please insert a date after the start date"
+msgstr "请插入一个开始日期之后的日期"
+
+#: apps/io.ox/backbone/views/recurrence-view.js module:io.ox/calendar/edit/main
+msgid "Please select at least one day"
+msgstr "请选择最少一天"
+
+#: apps/io.ox/backbone/views/recurrence-view.js module:io.ox/calendar/edit/main
+msgid "Edit recurrence"
+msgstr "编辑循环"
+
+#: apps/io.ox/backbone/views/recurrence-view.js module:io.ox/calendar/edit/main
+msgid "Apply"
+msgstr "套用"
+
+#: apps/io.ox/calendar/actions.js module:io.ox/calendar
+msgid "Do you want the appointments printed in detail or as a compact list?"
+msgstr "您要打印约会详情还是紧密列表？"
+
+#. answer Button to 'Do you want the appointments printed in detail or as a compact list?'
+#: apps/io.ox/calendar/actions.js module:io.ox/calendar
+msgid "Detailed"
+msgstr "详细的"
+
+#. answer Button to 'Do you want the appointments printed in detail or as a compact list?'
+#: apps/io.ox/calendar/actions.js module:io.ox/calendar
+#: apps/io.ox/calendar/freetime/timeView.js apps/io.ox/mail/toolbar.js
+#: module:io.ox/mail
+msgid "Compact"
+msgstr "精简"
+
+#: apps/io.ox/calendar/actions.js module:io.ox/calendar
+#: apps/io.ox/calendar/mobile-toolbar-actions.js apps/io.ox/calendar/toolbar.js
+#: apps/io.ox/contacts/actions.js module:io.ox/contacts
+#: apps/io.ox/contacts/mobile-toolbar-actions.js module:io.ox/mail
+#: apps/io.ox/contacts/toolbar.js apps/io.ox/core/folder/contextmenu.js
+#: module:io.ox/core apps/io.ox/files/actions.js module:io.ox/files
+#: apps/io.ox/files/toolbar.js apps/io.ox/mail/actions.js
+#: apps/io.ox/mail/mobile-toolbar-actions.js apps/io.ox/mail/toolbar.js
 #: apps/io.ox/tasks/actions.js module:io.ox/tasks
-#: apps/io.ox/tasks/mobile-toolbar-actions.js apps/io.ox/tasks/toolbar.js
-msgid "Change confirmation status"
-msgstr "更改确认状态"
-
-#: apps/io.ox/tasks/actions.js module:io.ox/tasks apps/io.ox/tasks/toolbar.js
-msgid "Change due date"
-msgstr "更改完成日期"
-
-#: apps/io.ox/core/main.js module:io.ox/core apps/io.ox/core/settings/pane.js
-#: apps/plugins/portal/userSettings/register.js
-msgid "Change password"
-msgstr "更改密码"
-
-#: apps/plugins/portal/userSettings/register.js module:io.ox/core
-msgid "Change password and sign out"
-msgstr "更改密码后注销"
+#: apps/io.ox/tasks/actions/move.js apps/io.ox/tasks/mobile-toolbar-actions.js
+#: apps/io.ox/tasks/toolbar.js
+msgid "Move"
+msgstr "移动"
 
 #: apps/io.ox/calendar/actions.js module:io.ox/calendar
 #: apps/io.ox/calendar/toolbar.js
 msgid "Change status"
 msgstr "更改状态"
 
-#: apps/io.ox/calendar/edit/timezone-dialog.js module:io.ox/calendar/edit/main
-msgid "Change timezone"
-msgstr "更改时区"
-
-#: apps/io.ox/calendar/freebusy/templates.js module:io.ox/calendar/freebusy
-msgid "Change view"
-msgstr "更改视图"
-
-#: apps/io.ox/tasks/common-extensions.js module:io.ox/tasks
-msgid "Changed due date"
-msgstr "已更改完成日期"
-
+#. Calendar: Create follow-up appointment. Maybe "Folgetermin" in German.
+#: apps/io.ox/calendar/actions.js module:io.ox/calendar
+msgid "Follow-up"
+msgstr "跟进"
+
+#: apps/io.ox/calendar/actions.js module:io.ox/calendar
+#: apps/io.ox/calendar/toolbar.js apps/io.ox/contacts/actions.js
+#: module:io.ox/contacts apps/io.ox/contacts/actions/print.js
+#: apps/io.ox/contacts/toolbar.js apps/io.ox/core/print.js module:io.ox/core
+#: apps/io.ox/mail/actions.js module:io.ox/mail apps/io.ox/mail/toolbar.js
+#: apps/io.ox/tasks/actions.js module:io.ox/tasks apps/io.ox/tasks/toolbar.js
+msgid "Print"
+msgstr "打印"
+
+#: apps/io.ox/calendar/actions.js module:io.ox/calendar
+msgid "Send mail to all participants"
+msgstr "发送邮件到所有参与者"
+
+#: apps/io.ox/calendar/actions.js module:io.ox/calendar
+msgid "Invite to new appointment"
+msgstr "邀请到新约会"
+
+#: apps/io.ox/calendar/actions.js module:io.ox/calendar
+#: apps/io.ox/calendar/freetime/main.js apps/io.ox/mail/actions.js
+#: module:io.ox/mail
+msgid "Save as distribution list"
+msgstr "保存为通讯组列表"
+
+#: apps/io.ox/calendar/actions.js module:io.ox/calendar
+msgid "Synchronize calendar"
+msgstr "同步日历"
+
+#: apps/io.ox/calendar/actions/acceptdeny.js module:io.ox/calendar
+#: apps/io.ox/calendar/edit/extensions.js module:io.ox/calendar/edit/main
 #: apps/io.ox/calendar/invitations/register.js module:io.ox/calendar/main
-msgid "Changes have been saved"
-msgstr "已保存更改"
-
-#. Emoji category
-#. Japanese: キャラクター
-#. Contains: Cartoon characters, animals
-#: apps/io.ox/emoji/categories.js module:io.ox/mail/emoji
-msgid "Character"
-msgstr "字符"
-
-#: apps/io.ox/calendar/toolbar.js module:io.ox/calendar
-#: apps/io.ox/contacts/toolbar.js module:io.ox/contacts
-#: apps/io.ox/files/toolbar.js module:io.ox/files apps/io.ox/mail/toolbar.js
-#: module:io.ox/mail apps/io.ox/tasks/toolbar.js module:io.ox/tasks
-msgid "Checkboxes"
-msgstr "选择框"
-
-#: apps/io.ox/contacts/model.js module:io.ox/contacts
-msgid "Children"
-msgstr "子女"
-
-#: apps/plugins/notifications/mail/register.js module:plugins/notifications
-msgid "Chimes"
-msgstr "钟声"
-
-#: apps/io.ox/contacts/print.js module:io.ox/contacts
-msgid "City"
-msgstr "城市"
-
-#: apps/io.ox/calendar/toolbar.js module:io.ox/calendar
-msgid "Classic colors"
-msgstr "经典颜色"
-
-#: apps/io.ox/core/folder/contextmenu.js module:io.ox/core
-msgid "Clean up"
-msgstr "清理"
-
-#: apps/io.ox/core/folder/actions/common.js module:io.ox/core
-msgid "Cleaning up ..."
-msgstr "清理中 ..."
-
-#: apps/io.ox/core/tk/datepicker.js module:io.ox/core
-#: apps/io.ox/core/tk/mobiscroll.js
-msgid "Clear"
-msgstr "清空"
-
-#: apps/io.ox/search/view-template.js module:io.ox/core
-msgid "Clear field"
-msgstr "清除字段"
-
-#: apps/io.ox/help/center.js module:io.ox/help
-msgid "Click here to quit the help center"
-msgstr "点击此处离开帮助中心"
-
-#: apps/plugins/portal/xing/register.js module:plugins/portal
-msgid "Click here to reconnect to your xing account to see activities."
-msgstr "单击这里重新连接到您的 xing 户口，以观看活动。"
-
-#: apps/io.ox/core/viewer/views/types/audioview.js module:io.ox/core
-msgid "Click to play audio file"
-msgstr "单击播放音像文件"
-
-#: apps/io.ox/onboarding/clients/wizard.js module:io.ox/core/onboarding
-msgid "Client onboarding"
-msgstr "客户登上中"
-
-#: apps/io.ox/backbone/views/modal.js module:io.ox/core
-#: apps/io.ox/calendar/freetime/main.js module:io.ox/calendar
-#: apps/io.ox/core/about/about.js apps/io.ox/core/folder/actions/properties.js
-#: apps/io.ox/core/folder/tree.js apps/io.ox/core/main.js
-#: apps/io.ox/core/permissions/permissions.js apps/io.ox/core/tk/dialogs.js
-#: apps/io.ox/core/tk/wizard.js apps/io.ox/core/viewer/views/toolbarview.js
-#: apps/io.ox/core/wizard/registry.js module:io.ox/core/wizard
-#: apps/io.ox/editor/main.js module:io.ox/editor
-#: apps/io.ox/files/actions/add-storage-account.js module:io.ox/files
-#: apps/io.ox/files/actions/share.js apps/io.ox/files/mediaplayer.js
-#: apps/io.ox/files/share/permissions.js apps/io.ox/files/upload/view.js
-#: apps/io.ox/mail/accounts/settings.js module:io.ox/mail/accounts/settings
-#: apps/io.ox/mail/actions/source.js module:io.ox/mail apps/io.ox/mail/main.js
-#: apps/io.ox/mail/statistics.js apps/io.ox/onboarding/clients/view-mobile.js
-#: module:io.ox/core/onboarding apps/plugins/upsell/simple-wizard/register.js
-#: module:plugins/upsell/simple-wizard
-msgid "Close"
-msgstr "关闭"
-
-#: apps/io.ox/mail/threadview.js module:io.ox/mail
-msgid "Close all messages"
-msgstr "关闭所有消息"
-
-#: apps/io.ox/core/viewer/views/sidebar/panelbaseview.js
-#: module:io.ox/core/viewer
-msgid "Close description panel"
-msgstr "关闭描述面板"
-
-#: apps/io.ox/calendar/main.js module:io.ox/calendar
-#: apps/io.ox/calendar/toolbar.js apps/io.ox/core/commons.js module:io.ox/core
-#: apps/io.ox/files/main.js module:io.ox/files
-#: apps/io.ox/files/view-options.js apps/io.ox/mail/view-options.js
+#: apps/io.ox/mail/actions.js module:io.ox/mail apps/io.ox/mail/toolbar.js
+#: apps/io.ox/tasks/edit/view-template.js module:io.ox/tasks/edit
+msgid "Reminder"
+msgstr "提醒"
+
+#: apps/io.ox/calendar/actions/acceptdeny.js module:io.ox/calendar
+#: apps/io.ox/tasks/actions.js module:io.ox/tasks
+#: apps/io.ox/tasks/mobile-toolbar-actions.js apps/io.ox/tasks/toolbar.js
 #: module:io.ox/mail
-msgid "Close folder view"
-msgstr "关闭文件夹视图"
-
-<<<<<<< HEAD
-#: apps/io.ox/core/main.js module:io.ox/core
-#, fuzzy
-#| msgid "close for %1$s"
-msgid "Close for %1$s"
-msgstr "按 %1$s 关闭"
-=======
-#. empty message for list view
-#: apps/io.ox/contacts/addressbook/popup.js module:io.ox/contacts
-#: apps/io.ox/mail/common-extensions.js module:io.ox/mail
-msgid "Empty"
-msgstr "空置"
-
-#. Context: Add selected contacts; German "Auswählen", for example
-#: apps/io.ox/contacts/addressbook/popup.js module:io.ox/contacts
-msgctxt "select-contacts"
-msgid "Select"
-msgstr "选择"
-
-#. %1$d is number of selected items (addresses/groups) in the list
-#: apps/io.ox/contacts/addressbook/popup.js module:io.ox/contacts
-msgid "%1$d item selected"
-msgid_plural "%1$d items selected"
-msgstr[0] "已选定 %1$d 个项目"
-msgstr[1] "已选定 %1$d 个项目"
->>>>>>> 8efd135e
-
-#: apps/io.ox/core/notifications.js module:io.ox/core
-msgid "Close notification area"
-msgstr "关闭通知区域"
-
-<<<<<<< HEAD
-#: apps/io.ox/core/commons.js module:io.ox/core
-msgid "Close premium features"
-msgstr "关闭优质功能"
-
-#. %1$s appointment or task title
-#: apps/io.ox/core/tk/reminder-util.js module:io.ox/core
-msgid "Close reminder for %1$s"
-msgstr "关闭 %1$s 通知"
-
-#: apps/io.ox/core/yell.js module:io.ox/core
-msgid "Close this notification"
-msgstr "关闭此通知"
-
-#: apps/io.ox/core/viewer/views/toolbarview.js module:io.ox/core
-msgid "Close viewer"
-msgstr "关闭检视器"
-=======
-#: apps/io.ox/contacts/detail/main.js module:io.ox/contacts
-msgid "Distribution List Details"
-msgstr "通讯组列表详情"
->>>>>>> 8efd135e
-
-#: apps/io.ox/calendar/edit/extensions.js module:io.ox/calendar/edit/main
-#: apps/io.ox/tasks/edit/view-template.js module:io.ox/tasks/edit
-msgid "Collapse form"
-msgstr "折叠表格"
-
-#: apps/io.ox/calendar/edit/extensions.js module:io.ox/calendar/edit/main
-#: apps/io.ox/mail/settings/pane.js module:io.ox/mail
-#: apps/io.ox/mail/view-options.js apps/io.ox/portal/settings/pane.js
-#: module:io.ox/portal
-msgid "Color"
-msgstr "颜色"
-
-#. %1$s is the title of the item, which should be colored
-#: apps/io.ox/portal/settings/pane.js module:io.ox/portal
-msgid "Color %1$s"
-msgstr "颜色 %1$s"
-
-#: apps/io.ox/mail/settings/pane.js module:io.ox/mail
-msgid "Color quoted lines"
-msgstr "颜色引用线"
-
-#: apps/io.ox/calendar/toolbar.js module:io.ox/calendar
-msgid "Color scheme"
-msgstr "颜色方案"
+msgid "Change confirmation status"
+msgstr "更改确认状态"
+
+#: apps/io.ox/calendar/actions/acceptdeny.js module:io.ox/calendar
+msgid ""
+"You are about to change your confirmation status. Please leave a comment for "
+"other participants."
+msgstr "您就要更改您的确认状态。请留下注释给其他参与者。"
 
 #: apps/io.ox/calendar/actions/acceptdeny.js module:io.ox/calendar
 #: apps/io.ox/calendar/invitations/register.js module:io.ox/calendar/main
@@ -2024,770 +717,92 @@
 msgid "Comment"
 msgstr "注释"
 
-#: apps/plugins/portal/xing/actions.js module:plugins/portal
-msgid "Comment has been successfully posted on XING"
-msgstr "意见已成功在 XING 发送"
-
-#: apps/plugins/portal/reddit/register.js module:io.ox/portal
-msgid "Comments"
-msgstr "注释"
-
-#: apps/plugins/core/feedback/register.js module:io.ox/core
-msgid "Comments and suggestions"
-msgstr "意见和建议"
-
-#: apps/io.ox/contacts/model.js module:io.ox/contacts
-msgid "Commercial Register"
-msgstr "商业注册"
-
-#: apps/io.ox/mail/settings/pane.js module:io.ox/mail
-msgid "Common"
-msgstr "共同设置"
-
-#. Emojis that work across all Japanese carriers.
-#. Japanese: 他社共通絵文字
-#: apps/io.ox/emoji/categories.js module:io.ox/mail/emoji
-msgid "Common Emoji"
-msgstr "一般表情符号"
-
-#. answer Button to 'Do you want the appointments printed in detail or as a compact list?'
-#: apps/io.ox/calendar/actions.js module:io.ox/calendar
-#: apps/io.ox/calendar/freetime/timeView.js apps/io.ox/mail/toolbar.js
-#: module:io.ox/mail
-msgid "Compact"
-msgstr "精简"
-
-#: apps/io.ox/tasks/edit/view-template.js module:io.ox/tasks/edit
-#: apps/io.ox/tasks/print.js module:io.ox/tasks
-#: apps/io.ox/tasks/view-detail.js
-msgid "Companies"
-msgstr "公司"
-
-#: apps/io.ox/contacts/model.js module:io.ox/contacts
-msgid "Company"
-msgstr "公司"
-
-#: apps/io.ox/mail/compose/main.js module:io.ox/mail
-#: apps/io.ox/mail/compose/view.js apps/io.ox/mail/mobile-toolbar-actions.js
-#: apps/io.ox/mail/settings/pane.js apps/io.ox/mail/toolbar.js
-msgid "Compose"
-msgstr "撰写"
-
-#: apps/io.ox/mail/toolbar.js module:io.ox/mail
-msgid "Compose new email"
-msgstr "撰写新邮件"
-
-#: apps/io.ox/mail/compose/extensions.js module:io.ox/mail
-msgid "Compose new mail"
-msgstr "撰写新邮件"
-
-#: apps/io.ox/mail/mailfilter/settings/filter/view-form.js
-#: module:io.ox/settings
-msgid "Conditions"
-msgstr "条件"
-
-#: apps/io.ox/onboarding/clients/extensions.js module:io.ox/core/onboarding
-msgid "Configuration Email"
-msgstr "设置电子邮件"
-
-#. term is followed by a space and three dots (' …')
-#. the dots refer to the term 'Categories' right above this dropdown entry
-#. so user reads it as 'Configure Categories'
-#: apps/io.ox/mail/toolbar.js module:io.ox/mail
-msgid "Configure"
-msgstr "配置"
-
-#: apps/io.ox/core/sub/subscriptions.js module:io.ox/core/sub
-#, fuzzy
-#| msgid "Configure %1$s"
-msgid "Configure %s"
-msgstr "配置 %1$s"
-
-#: apps/io.ox/mail/categories/edit.js module:io.ox/mail
-msgid "Configure categories"
-msgstr "配置类别"
-
-#: apps/io.ox/onboarding/clients/extensions.js module:io.ox/core/onboarding
-msgid "Configure now"
-msgstr "现在设置"
-
-#: apps/io.ox/mail/settings/pane.js module:io.ox/mail
-msgid "Confirm recipients when replying to a mailing list"
-msgstr "回复到邮件列表时确认收件人"
-
-#: apps/io.ox/files/util.js module:io.ox/files
-msgid "Confirmation"
-msgstr "确认"
-
-#: apps/io.ox/core/tk/filestorageUtil.js module:io.ox/core
-msgid "Conflicts"
-msgstr "冲突"
-
-#: apps/io.ox/calendar/conflicts/conflictList.js
-#: module:io.ox/calendar/conflicts/conflicts
-msgid "Conflicts detected"
-msgstr "检测到冲突"
-
-#: apps/io.ox/calendar/conflicts/conflictList.js
-#: module:io.ox/calendar/conflicts/conflicts
-msgid "Conflicts with resources cannot be ignored"
-msgstr "不能无视与资源的冲突"
-
-#: apps/io.ox/calendar/conflicts/conflictList.js
-#: module:io.ox/calendar/conflicts/conflicts
-msgid "Conflicts:"
-msgstr "冲突："
-
-#. button label within the client-onboarding widget
-#. button opens the wizard to configure your device
-#: apps/plugins/portal/client-onboarding/register.js module:plugins/portal
-msgid "Connect"
-msgstr "连接"
-
-#. starts the client onboarding wizard that helps users
-#. to configure their devices to access/sync appsuites
-#. data (f.e. install ox mail app)
-#: apps/io.ox/core/main.js module:io.ox/core
-#: apps/plugins/portal/client-onboarding/register.js module:plugins/portal
-msgid "Connect your Device"
-msgstr "连接您的装置"
-
-#: apps/io.ox/onboarding/clients/view-mobile.js module:io.ox/core/onboarding
-msgid "Connect your device"
-msgstr "连接您的装置"
-
-#: apps/io.ox/onboarding/clients/config.js module:io.ox/core/onboarding
-msgid "Connection"
-msgstr "连接"
-
-#: apps/io.ox/mail/accounts/view-form.js module:io.ox/settings
-msgid "Connection security"
-msgstr "连线安全"
-
-#: apps/io.ox/core/settings/downloads/pane.js module:io.ox/core
-msgid "Connector for Microsoft Outlook®"
-msgstr "Microsoft Outlook® 的连接器"
-
-#: apps/io.ox/contacts/edit/main.js module:io.ox/contacts
-#: apps/io.ox/mail/detail/links.js module:io.ox/mail
-msgid "Contact"
-msgstr "联系人"
-
-#: apps/io.ox/contacts/detail/main.js module:io.ox/contacts
-#: apps/io.ox/contacts/main.js apps/io.ox/contacts/view-detail.js
-msgid "Contact Details"
-msgstr "联系人详情"
-
-#: apps/io.ox/contacts/actions.js module:io.ox/contacts
-msgid "Contact has been copied"
-msgstr "联系人已复制"
-
-#: apps/io.ox/contacts/actions.js module:io.ox/contacts
-msgid "Contact has been moved"
-msgstr "联系人已移动"
-
-#: apps/io.ox/mail/toolbar.js module:io.ox/mail
-msgid "Contact pictures"
-msgstr "联系人图像"
-
-#: apps/plugins/xing/main.js module:plugins/portal
-msgid "Contact request sent"
-msgstr "已发送联系人请求"
-
-#: apps/io.ox/contacts/main.js module:io.ox/contacts
-msgid "Contacts"
-msgstr "成员"
-
-#: apps/io.ox/contacts/actions.js module:io.ox/contacts
-msgid "Contacts have been copied"
-msgstr "联系人已复制"
-
-#: apps/io.ox/contacts/actions.js module:io.ox/contacts
-msgid "Contacts have been moved"
-msgstr "联系人已移动"
-
-#: apps/io.ox/contacts/main.js module:io.ox/contacts
-msgid "Contacts toolbar"
-msgstr "联系人工具条"
-
-#: apps/io.ox/mail/mailfilter/settings/filter/tests/util.js
-#: module:io.ox/mailfilter
-msgid "Contains"
-msgstr "包含"
-
-#: apps/io.ox/mail/mailfilter/settings/filter/tests/util.js
-#: module:io.ox/mailfilter
-msgid "Contains not"
-msgstr "不包含"
-
-#: apps/io.ox/core/main.js module:io.ox/core apps/io.ox/mail/compose/view.js
-#: module:io.ox/mail
-msgid "Continue"
-msgstr "继续"
-
-#: apps/io.ox/mail/threadview.js module:io.ox/mail
-msgid "Conversation"
-msgstr "交谈"
-
-#: apps/io.ox/mail/view-options.js module:io.ox/mail
-msgid "Conversations"
-msgstr "交谈"
-
-#: apps/io.ox/core/main.js module:io.ox/core
-#: apps/io.ox/search/view-template.js
-msgctxt "app"
-msgid "Conversations"
-msgstr "谈话"
-
-#: apps/io.ox/calendar/edit/timezone-dialog.js module:io.ox/calendar/edit/main
-msgid "Convert the entered start and end dates to match the modified timezones"
-msgstr "转换输入的开始和结束日期，以匹配更改的时区"
-
-#: apps/io.ox/files/share/wizard.js module:io.ox/files
-msgid "Copied"
-msgstr "已复制"
-
-#: apps/io.ox/contacts/actions.js module:io.ox/contacts
-#: apps/io.ox/contacts/mobile-toolbar-actions.js module:io.ox/mail
-#: apps/io.ox/contacts/toolbar.js apps/io.ox/files/actions.js
-#: module:io.ox/files apps/io.ox/files/toolbar.js apps/io.ox/mail/actions.js
-#: apps/io.ox/mail/mobile-toolbar-actions.js apps/io.ox/mail/toolbar.js
-msgid "Copy"
-msgstr "复制"
-
-#: apps/io.ox/mail/common-extensions.js module:io.ox/mail
-#: apps/io.ox/mail/print.js
-msgctxt "CC"
-msgid "Copy"
-msgstr "复制"
-
-#. Copy a message into a folder
-#: apps/io.ox/mail/mailfilter/settings/filter/actions/register.js
-#: module:io.ox/mailfilter
-#, fuzzy
-#| msgid "Copy to"
-msgid "Copy into"
-msgstr "复制到"
-
-#: apps/io.ox/files/share/wizard.js module:io.ox/files
-msgid "Copy to clipboard"
-msgstr "复制到剪贴簿"
-
-#: apps/io.ox/contacts/view-detail.js module:io.ox/contacts
-msgid "Copy to description"
-msgstr "复制到描述"
-
-#: apps/io.ox/tasks/model.js module:io.ox/tasks
-msgid "Costs must be between -%1$d and %1$d."
-msgstr "支出必须在 -%1$d 到 %1$d 之间。"
-
-#: apps/io.ox/tasks/model.js module:io.ox/tasks
-msgid "Costs must only have two decimal places."
-msgstr "花费只能有两个小数位。"
-
-#: apps/io.ox/core/folder/actions/remove.js module:io.ox/core
-msgid ""
-"Could not delete folder. This can be due to insufficient permissions in your "
-"trash folder or this might be a special folder that cannot be deleted."
-msgstr ""
-
-#: apps/io.ox/core/desktop.js module:io.ox/core
-msgid "Could not get a default folder for this application."
-msgstr "不能获得此应用程序的默认文件夹。"
-
-#: apps/io.ox/contacts/view-detail.js module:io.ox/contacts
-msgid "Could not load attachments for this contact."
-msgstr "不能加载此联系人的附件。"
-
-#: apps/io.ox/tasks/view-detail.js module:io.ox/tasks
-msgid "Could not load attachments for this task."
-msgstr "不能加载此任务的附件。"
-
-#: apps/plugins/portal/flickr/register.js module:plugins/portal
-msgid "Could not load data"
-msgstr "加载数据失败"
-
-#: apps/plugins/portal/twitter/register.js module:plugins/portal
-msgid "Could not load new Tweets."
-msgstr "读取新推失败。"
-
-#: apps/io.ox/core/tk/vgrid.js module:io.ox/core
-msgid "Could not load this list"
-msgstr "不能加载此列表"
-
-#: apps/io.ox/mail/settings/pane.js module:io.ox/mail
-#: apps/io.ox/mail/settings/signatures/settings/pane.js
-msgid "Could not save settings"
-msgstr "不能保存设定"
-
-#: apps/io.ox/portal/widgets.js module:io.ox/portal
-msgid "Could not save settings."
-msgstr "不能保存设定。"
-
-#: apps/io.ox/core/folder/api.js module:io.ox/core
-msgid ""
-"Could not save settings. There have to be at least one user with "
-"administration rights."
-msgstr "无法保存设定。必须最少有一个拥有管理员权力的用户："
-
-#: apps/io.ox/calendar/list/perspective.js module:io.ox/calendar
-msgid "Couldn't load appointment data."
-msgstr "读取约会数据失败。"
-
-#: apps/io.ox/contacts/main.js module:io.ox/contacts
-msgid "Couldn't load contact data."
-msgstr "加载联系人数据失败。"
-
-#: apps/io.ox/mail/compose/view.js module:io.ox/mail
-msgid "Couldn't load editor"
-msgstr "无法加载编辑器"
-
-#: apps/io.ox/tasks/main.js module:io.ox/tasks
-msgid "Couldn't load that task."
-msgstr "加载该任务失败。"
-
-#: apps/io.ox/mail/autoforward/settings/register.js module:io.ox/mail
-msgid "Couldn't load your auto forward."
-msgstr "不能加载您的自动转发。"
-
-#: apps/io.ox/core/settings/user.js module:io.ox/contacts
-msgid "Couldn't load your contact data."
-msgstr "不能加载您的联系人数据。"
-
-#: apps/io.ox/mail/mailfilter/settings/register.js module:io.ox/mail
-msgid "Couldn't load your mail filter rules."
-msgstr "不能加载您的邮件过滤器。"
-
-#: apps/io.ox/mail/vacationnotice/settings/register.js module:io.ox/mail
-msgid "Couldn't load your vacation notice."
-msgstr "不能加载您的假期通知。"
-
-#: apps/io.ox/contacts/model.js module:io.ox/contacts
-msgid "Country"
-msgstr "国家/地区"
-
-#: apps/io.ox/calendar/edit/extensions.js module:io.ox/calendar/edit/main
-#: apps/io.ox/calendar/mobile-toolbar-actions.js module:io.ox/calendar
-#: apps/io.ox/tasks/edit/view-template.js module:io.ox/tasks/edit
-#: apps/plugins/administration/groups/settings/edit.js module:io.ox/core
-#: apps/plugins/administration/resources/settings/edit.js
-msgid "Create"
-msgstr "创建"
-
-#: apps/io.ox/calendar/week/view.js module:io.ox/calendar
-msgid "Create all-day appointment"
-msgstr "创建全天约会"
-
-#: apps/io.ox/calendar/edit/extensions.js module:io.ox/calendar/edit/main
-#: apps/io.ox/calendar/edit/main.js apps/io.ox/calendar/freetime/main.js
-#: module:io.ox/calendar
-msgid "Create appointment"
-msgstr "创建约会"
-
-#: apps/io.ox/contacts/edit/main.js module:io.ox/contacts
-msgid "Create contact"
-msgstr "创建联系人"
-
-#: apps/io.ox/calendar/freetime/distributionListPopup.js module:io.ox/calendar
-msgid "Create distibution list"
-msgstr "创建通讯组列表"
-
-#: apps/io.ox/calendar/freetime/distributionListPopup.js module:io.ox/calendar
-#: apps/io.ox/contacts/distrib/create-dist-view.js module:io.ox/contacts
-#: apps/io.ox/contacts/distrib/main.js
-msgid "Create distribution list"
-msgstr "创建通讯组列表"
-
-#: apps/io.ox/calendar/util.js module:io.ox/calendar
-msgid "Create exception"
-msgstr "创建例外"
-
-#: apps/io.ox/mail/actions.js module:io.ox/mail
-#: apps/io.ox/mail/actions/copyMove.js
-msgid "Create filter rule"
-msgstr "创建过滤准则"
-
-#: apps/io.ox/core/folder/picker.js module:io.ox/core
-msgid "Create folder"
-msgstr "创建文件夹"
-
-#: apps/io.ox/contacts/distrib/create-dist-view.js module:io.ox/contacts
-msgid "Create list"
-msgstr "创建列表"
-
-#. %1$s is social media name, e.g. Facebook
+#: apps/io.ox/calendar/actions/acceptdeny.js module:io.ox/calendar
+msgid "Please comment your confirmation status."
+msgstr "请注释您的确认状态。"
+
+#: apps/io.ox/calendar/actions/acceptdeny.js module:io.ox/calendar
+#: apps/io.ox/calendar/invitations/register.js module:io.ox/calendar/main
 #: apps/plugins/portal/xing/register.js module:plugins/portal
-msgid "Create new %1$s account"
-msgstr "创建新 %1$s 户口"
-
-#: apps/plugins/administration/groups/settings/edit.js module:io.ox/core
-#: apps/plugins/administration/groups/settings/toolbar.js
-msgid "Create new group"
-msgstr "创建新群组"
-
-#: apps/plugins/administration/resources/settings/edit.js module:io.ox/core
-#: apps/plugins/administration/resources/settings/toolbar.js
-msgid "Create new resource"
-msgstr "创建新资源"
-
-#: apps/io.ox/mail/mailfilter/settings/filter.js module:io.ox/mail
-msgid "Create new rule"
-msgstr "创建新规则"
-
-#. folder permissions
-#: apps/io.ox/files/share/permissions.js module:io.ox/core
-msgid "Create objects"
-msgstr "创建对象"
-
-#. folder permissions
-#: apps/io.ox/files/share/permissions.js module:io.ox/core
-msgid "Create objects and subfolders"
-msgstr "创建对象和子文件夹"
-
-#: apps/io.ox/mail/actions/reminder.js module:io.ox/mail
-msgid "Create reminder"
-msgstr "创建提醒"
-
-#: apps/io.ox/core/folder/contextmenu.js module:io.ox/core
-#: apps/io.ox/core/viewer/views/toolbarview.js apps/io.ox/files/actions.js
-#: module:io.ox/files
-msgid "Create sharing link"
-msgstr "创建分享链接"
-
-#: apps/io.ox/tasks/edit/main.js module:io.ox/tasks
-#: apps/io.ox/tasks/edit/view-template.js module:io.ox/tasks/edit
-#: apps/io.ox/tasks/edit/view.js
-msgid "Create task"
-msgstr "创建任务"
-
-#: apps/io.ox/calendar/common-extensions.js module:io.ox/calendar
-msgid "Created"
-msgstr "已创建"
-
-#: apps/io.ox/files/guidance/main.js module:io.ox/files
-msgctxt "help"
-msgid "Creating Files"
-msgstr "创建新文件"
-
-#: apps/io.ox/tasks/edit/view-template.js module:io.ox/tasks/edit
-msgid "Currency"
-msgstr "货币"
-
-#: apps/io.ox/mail/mailfilter/settings/filter/tests/register.js
-#: module:io.ox/mailfilter
-msgid "Current date"
-msgstr "当前日期"
-
-#: apps/io.ox/files/share/permissions.js module:io.ox/core
-msgid "Current role"
-msgstr "当前角色"
-
-#: apps/io.ox/core/main.js module:io.ox/core
-msgid "Currently refreshing"
-msgstr "当前刷新"
-
-#: apps/io.ox/calendar/toolbar.js module:io.ox/calendar
-msgid "Custom colors"
-msgstr "自定义颜色"
-
-#: apps/io.ox/mail/compose/names.js module:io.ox/mail
-msgid "Custom name"
-msgstr "自定义名称"
-
-#: apps/io.ox/portal/main.js module:io.ox/portal
-msgid "Customize this page"
-msgstr "自定义本页"
-
-#: apps/io.ox/backbone/views/recurrence-view.js
-#: module:io.ox/calendar/edit/main
-msgid "Daily"
-msgstr "每天"
-
-#: apps/io.ox/backbone/views/recurrence-view.js
-#: module:io.ox/calendar/edit/main
-msgid "Daily on workdays"
-msgstr "每个工作天"
-
-#. color names for screenreaders
-#: apps/io.ox/backbone/mini-views/colorpicker.js module:io.ox/core
-msgid "Dark azure"
-msgstr "湛藍"
-
-#: apps/io.ox/calendar/toolbar.js module:io.ox/calendar
-msgid "Dark colors"
-msgstr "深颜色"
-
-#. color names for screenreaders
-#: apps/io.ox/backbone/mini-views/colorpicker.js module:io.ox/core
-msgid "Dark green"
-msgstr "深绿"
-
-#. color names for screenreaders
-#: apps/io.ox/backbone/mini-views/colorpicker.js module:io.ox/core
-msgid "Dark olive"
-msgstr "深橄榄"
-
-#: apps/io.ox/core/import/import.js module:io.ox/core
-msgid "Data imported successfully"
-msgstr "数据导入成功"
-
-#: apps/io.ox/core/import/import.js module:io.ox/core
-msgid "Data only partially imported (%1$s of %2$s records)"
-msgstr "只导入部分数据（%2$s 中 %1$ 条记录）"
-
-#: apps/io.ox/backbone/mini-views/datepicker.js module:io.ox/core
-#: apps/io.ox/backbone/views/recurrence-view.js
-#: module:io.ox/calendar/edit/main
-#: apps/io.ox/core/settings/errorlog/settings/pane.js
-#: apps/io.ox/files/favorite/view-options.js
-#: apps/io.ox/files/share/view-options.js module:io.ox/files
-#: apps/io.ox/files/view-options.js apps/io.ox/mail/view-options.js
-#: module:io.ox/mail
-msgid "Date"
-msgstr "日期"
-
-#: apps/io.ox/tasks/print.js module:io.ox/tasks
-#: apps/io.ox/tasks/view-detail.js
-msgid "Date completed"
-msgstr "完成日期"
-
-#. vcard (electronic business card) field
-#: apps/io.ox/contacts/model.js module:io.ox/contacts
-#: apps/io.ox/contacts/print-details.js apps/plugins/halo/xing/register.js
-#: module:plugins/portal
-msgid "Date of birth"
-msgstr "出生日期"
-
-#: apps/io.ox/backbone/mini-views/date.js module:io.ox/core
-#: apps/io.ox/calendar/freebusy/templates.js module:io.ox/calendar/freebusy
-#: apps/io.ox/calendar/toolbar.js module:io.ox/calendar
-msgid "Day"
-msgstr "日"
-
-#: apps/io.ox/core/tk/mobiscroll.js module:io.ox/core
-msgid "Days"
-msgstr "日"
-
-#. Opens popup to decide if desktop notifications should be shown
-#: apps/io.ox/core/notifications.js module:io.ox/core
-msgid "Decide now"
-msgstr "现在决定"
+msgid "Accept"
+msgstr "接受"
+
+#: apps/io.ox/calendar/actions/acceptdeny.js module:io.ox/calendar
+#: apps/io.ox/calendar/invitations/register.js module:io.ox/calendar/main
+msgid "Tentative"
+msgstr "暂定"
 
 #: apps/io.ox/calendar/actions/acceptdeny.js module:io.ox/calendar
 #: apps/io.ox/calendar/invitations/register.js module:io.ox/calendar/main
 msgid "Decline"
 msgstr "拒绝"
 
-#: apps/io.ox/calendar/print.js module:io.ox/calendar
-#: apps/io.ox/tasks/print.js module:io.ox/tasks
-msgid "Declined"
-msgstr "已拒绝"
-
-#: apps/io.ox/core/settings/pane.js module:io.ox/core
-msgid "Default Theme"
-msgstr "默认主题"
-
-#: apps/io.ox/contacts/model.js module:io.ox/contacts
-msgid "Default address"
-msgstr "默认发件人地址"
-
-#: apps/io.ox/core/settings/pane.js module:io.ox/core
-msgid "Default app after sign in"
-msgstr "登录后的默认软件"
-
-#: apps/io.ox/core/folder/api.js module:io.ox/core
-msgid "Default calendar"
-msgstr "默认日历"
-
-#: apps/io.ox/mail/settings/pane.js module:io.ox/mail
-msgid "Default font style"
-msgstr "默认字体风格"
-
-#: apps/io.ox/calendar/settings/pane.js module:io.ox/calendar
-msgid "Default reminder"
-msgstr "默认提醒"
-
-#: apps/io.ox/mail/settings/pane.js module:io.ox/mail
-msgid "Default sender address"
-msgstr "默认发件人地址"
-
-#: apps/io.ox/mail/vacationnotice/settings/model.js module:io.ox/mail
-msgid "Default sender for vacation notice"
-msgstr "假期通知的默认发送人"
-
-#: apps/io.ox/mail/settings/signatures/settings/pane.js module:io.ox/mail
-msgid "Default signature"
-msgstr "默认签名"
-
-#: apps/io.ox/mail/settings/signatures/settings/pane.js module:io.ox/mail
-msgid "Default signature for new messages"
-msgstr "新信息没有默认签名"
-
-#: apps/io.ox/mail/settings/signatures/settings/pane.js module:io.ox/mail
-msgid "Default signature for replies or forwardings"
-msgstr "回复或转发的默认签名"
-
-#: apps/io.ox/tasks/edit/view-template.js module:io.ox/tasks/edit
-#: apps/io.ox/tasks/print.js module:io.ox/tasks apps/io.ox/tasks/util.js
-msgid "Deferred"
-msgstr "延迟"
-
-#. Really delete portal widget - in contrast to "just disable"
-#: apps/io.ox/backbone/mini-views/listutils.js module:io.ox/core
-#: apps/io.ox/calendar/actions.js module:io.ox/calendar
-#: apps/io.ox/calendar/actions/delete.js
-#: apps/io.ox/calendar/invitations/register.js module:io.ox/calendar/main
-#: apps/io.ox/calendar/mobile-toolbar-actions.js
-#: apps/io.ox/calendar/toolbar.js apps/io.ox/contacts/actions.js
-#: module:io.ox/contacts apps/io.ox/contacts/actions/delete.js
-#: apps/io.ox/contacts/mobile-toolbar-actions.js module:io.ox/mail
-#: apps/io.ox/contacts/toolbar.js apps/io.ox/core/folder/actions/remove.js
-#: apps/io.ox/core/folder/contextmenu.js apps/io.ox/core/sub/settings/pane.js
-#: module:io.ox/core/sub apps/io.ox/core/viewer/views/toolbarview.js
-#: apps/io.ox/files/actions.js module:io.ox/files
-#: apps/io.ox/files/actions/delete.js apps/io.ox/files/toolbar.js
-#: apps/io.ox/mail/actions.js apps/io.ox/mail/actions/delete.js
-#: apps/io.ox/mail/compose/extensions.js
-#: apps/io.ox/mail/mailfilter/settings/filter.js
-#: apps/io.ox/mail/mobile-toolbar-actions.js apps/io.ox/mail/toolbar.js
-#: apps/io.ox/notes/toolbar.js module:io.ox/notes apps/io.ox/portal/main.js
-#: module:io.ox/portal apps/io.ox/portal/settings/widgetview.js
-#: apps/io.ox/settings/apps/settings/pane.js apps/io.ox/tasks/actions.js
-#: module:io.ox/tasks apps/io.ox/tasks/actions/delete.js
-#: apps/io.ox/tasks/mobile-toolbar-actions.js apps/io.ox/tasks/toolbar.js
-#: apps/plugins/administration/groups/settings/toolbar.js
-#: apps/plugins/administration/resources/settings/toolbar.js
-#: apps/plugins/portal/twitter/util.js module:plugins/portal
-#: apps/plugins/portal/xing/actions.js
-msgid "Delete"
-msgstr "删除"
-
-#: apps/io.ox/settings/accounts/views.js module:io.ox/settings/accounts
-msgid "Delete %1$s"
-msgstr "删除 %1$s"
-
-#: apps/io.ox/settings/accounts/views.js module:io.ox/settings/accounts
-msgid "Delete account"
-msgstr "删除户口"
-
-#: apps/io.ox/core/folder/contextmenu.js module:io.ox/core
-msgid "Delete all messages"
-msgstr "删除所有消息"
-
-#. object permissions - delete
-#: apps/io.ox/files/share/permissions.js module:io.ox/core
-msgid "Delete all objects"
-msgstr "删除所有对象"
-
-#: apps/io.ox/calendar/toolbar.js module:io.ox/calendar
-msgid "Delete appointment"
-msgstr "删除约会"
-
-#: apps/io.ox/contacts/toolbar.js module:io.ox/contacts
-msgid "Delete contact"
-msgstr "删除联系人"
-
-#: apps/io.ox/mail/compose/view.js module:io.ox/mail
-msgctxt "dialog"
-msgid "Delete draft"
-msgstr "删除草稿"
-
-#: apps/plugins/administration/groups/settings/toolbar.js module:io.ox/core
-msgid "Delete group"
-msgstr "删除组"
-
-#: apps/io.ox/mail/settings/signatures/settings/pane.js module:io.ox/mail
-msgid "Delete old signatures after import"
-msgstr "在导入后删除旧的签名"
-
-#. object permissions - delete
-#: apps/io.ox/files/share/permissions.js module:io.ox/core
-msgid "Delete own objects"
-msgstr "删除"
-
-#: apps/io.ox/files/share/permissions.js module:io.ox/core
-msgid "Delete permissions"
-msgstr "删除权限"
-
-#: apps/plugins/administration/resources/settings/toolbar.js module:io.ox/core
-msgid "Delete resource"
-msgstr "删除资源"
-
-#: apps/io.ox/tasks/toolbar.js module:io.ox/tasks
-msgid "Delete task"
-msgstr "删除任务"
-
-#: apps/io.ox/files/actions.js module:io.ox/files
-#: apps/io.ox/files/actions/versions-delete.js
-msgid "Delete version"
-msgstr "删除版本"
-
-#: apps/io.ox/portal/main.js module:io.ox/portal
-#: apps/io.ox/portal/settings/widgetview.js
-msgid "Delete widget"
-msgstr "删除迷你程序"
-
-#. Trash folder
-#: apps/io.ox/mail/accounts/view-form.js module:io.ox/settings
-msgctxt "folder"
-msgid "Deleted messages"
-msgstr "已删除消息"
-
-#: apps/io.ox/mail/accounts/view-form.js module:io.ox/settings
-msgid "Deleting messages on local storage also deletes them on server"
-msgstr "邮件从本地存储删除时也将从服务器上删除"
-
-#: apps/io.ox/contacts/model.js module:io.ox/contacts
-#: apps/io.ox/contacts/print.js
-msgid "Department"
-msgstr "部门"
-
-#: apps/io.ox/contacts/addressbook/popup.js module:io.ox/contacts
-msgid "Departments"
-msgstr "部门"
-
-#: apps/io.ox/files/favorite/view-options.js module:io.ox/core
-#: apps/io.ox/files/share/view-options.js module:io.ox/files
-#: apps/io.ox/files/view-options.js apps/io.ox/mail/view-options.js
-#: module:io.ox/mail apps/io.ox/tasks/main.js module:io.ox/tasks
-msgid "Descending"
-msgstr "降序"
-
+#: apps/io.ox/calendar/actions/acceptdeny.js module:io.ox/calendar
+msgid ""
+"Do you want to confirm the whole series or just one appointment within the "
+"series?"
+msgstr "您是否想确认整个循环约会或循环约会中的其中一个？"
+
+#. Use singular in this context
+#: apps/io.ox/calendar/actions/acceptdeny.js module:io.ox/calendar
+#: apps/io.ox/calendar/actions/delete.js apps/io.ox/calendar/util.js
+msgid "Series"
+msgstr "系列"
+
+#: apps/io.ox/calendar/actions/acceptdeny.js module:io.ox/calendar
+#: apps/io.ox/calendar/actions/delete.js apps/io.ox/calendar/edit/main.js
+#: module:io.ox/calendar/edit/main apps/io.ox/calendar/list/perspective.js
+#: apps/io.ox/calendar/util.js apps/io.ox/calendar/view-detail.js
+#: apps/io.ox/mail/detail/links.js module:io.ox/mail
+msgid "Appointment"
+msgstr "约会"
+
+#: apps/io.ox/calendar/actions/create.js module:io.ox/calendar
+msgid "Appointments in shared calendars"
+msgstr "共享日历中的约会"
+
+#: apps/io.ox/calendar/actions/create.js module:io.ox/calendar
+msgid ""
+"The selected calendar is shared by %1$s. Appointments in shared calendars "
+"will generally be created on behalf of the owner."
+msgstr "选中的日历由 %1$s 分享。分享日历里的约会一般将会以拥有者的名义创建。"
+
+#: apps/io.ox/calendar/actions/create.js module:io.ox/calendar
+msgid ""
+"Do you really want to create an appointment <b>on behalf of the folder "
+"owner</b> or do you want to create an appointment <b>with the folder owner</"
+"b> in your own calendar?"
+msgstr ""
+"您真的要<b>以文件夹拥有者之名</b>创建一个约会，还是要以您的日历里<b>的文件夹"
+"拥有者</b>创建一个约会？"
+
+#: apps/io.ox/calendar/actions/create.js module:io.ox/calendar
+msgid "On behalf of the owner"
+msgstr "以拥有者之名"
+
+#: apps/io.ox/calendar/actions/create.js module:io.ox/calendar
+msgid "Invite owner"
+msgstr "邀请拥有者"
+
+#: apps/io.ox/calendar/actions/delete.js module:io.ox/calendar
+msgid ""
+"Do you want to delete the whole series or just one appointment within the "
+"series?"
+msgstr "您是否想删除整个循环约会或循环约会中其中一个？"
+
+#: apps/io.ox/calendar/actions/delete.js module:io.ox/calendar
+msgid "Do you want to delete this appointment?"
+msgstr "确定要删除此约会吗？"
+
+#: apps/io.ox/calendar/common-extensions.js module:io.ox/calendar
 #: apps/io.ox/calendar/edit/extensions.js module:io.ox/calendar/edit/main
-#: apps/io.ox/calendar/util.js module:io.ox/calendar
-#: apps/io.ox/core/viewer/views/sidebar/filedescriptionview.js
-#: module:io.ox/core/viewer apps/io.ox/files/actions/edit-description.js
-#: module:io.ox/files apps/io.ox/tasks/edit/view-template.js
-#: module:io.ox/tasks/edit
-#: apps/plugins/administration/resources/settings/edit.js module:io.ox/core
-#: apps/plugins/portal/flickr/register.js module:plugins/portal
-#: apps/plugins/portal/mail/register.js apps/plugins/portal/rss/register.js
-#: module:io.ox/portal apps/plugins/portal/tumblr/register.js
-msgid "Description"
-msgstr "描述"
-
-#: apps/io.ox/calendar/edit/main.js module:io.ox/calendar/edit/main
-msgid "Description has been copied"
-msgstr "描述已复制"
-
-#: apps/io.ox/core/viewer/views/sidebar/filedescriptionview.js
-#: module:io.ox/core/viewer
-msgid "Description text"
-msgstr "描述文本"
-
-#: apps/io.ox/mail/mailfilter/settings/filter/tests/register.js
-#: module:io.ox/mailfilter
-msgid "Detail"
-msgstr "详情"
-
-#. answer Button to 'Do you want the appointments printed in detail or as a compact list?'
-#: apps/io.ox/calendar/actions.js module:io.ox/calendar
-msgid "Detailed"
-msgstr "详细的"
-
-#: apps/io.ox/files/share/permissions.js module:io.ox/core
-msgid "Detailed access rights"
-msgstr "详细访问权"
+#: apps/io.ox/calendar/list/view-grid-template.js
+#: apps/io.ox/calendar/month/view.js apps/io.ox/calendar/view-grid-template.js
+#: apps/io.ox/calendar/week/view.js apps/io.ox/contacts/view-detail.js
+#: module:io.ox/contacts apps/io.ox/tasks/edit/view-template.js
+#: module:io.ox/tasks/edit apps/io.ox/tasks/view-detail.js module:io.ox/tasks
+msgid "Private"
+msgstr "私人"
 
 #. File and folder details
 #: apps/io.ox/calendar/common-extensions.js module:io.ox/calendar
@@ -2798,1301 +813,15 @@
 msgid "Details"
 msgstr "详细信息"
 
-#. the user selects, whether to print a simple phonelist or a detailed contact list.
-#: apps/io.ox/contacts/actions/print.js module:io.ox/contacts
-msgctxt "contact-print-dialog"
-msgid "Details"
-msgstr "详细信息"
-
-#: apps/io.ox/core/main.js module:io.ox/core
-msgid ""
-"Did you know that you can take OX App Suite with you? Just click this icon "
-"and choose 'Connect your device' from the menu."
-msgstr ""
-"你知道你可以随身携带OX App Suite吗？只需点击此图标，然后从菜单中选择“连接您的"
-"设备”。"
-
-#: apps/io.ox/calendar/view-detail.js module:io.ox/calendar
-msgid "Direct link"
-msgstr "直接链接"
-
-#: apps/io.ox/core/sub/settings/pane.js module:io.ox/core/sub
-#: apps/io.ox/mail/mailfilter/settings/filter.js module:io.ox/mail
-#: apps/io.ox/portal/settings/pane.js module:io.ox/portal
-msgid "Disable"
-msgstr "禁用"
-
-#: apps/io.ox/portal/settings/pane.js module:io.ox/portal
-msgid "Disable %1$s"
-msgstr "停用 %1$s"
-
-#: apps/io.ox/mail/categories/edit.js module:io.ox/mail
-msgid "Disable categories"
-msgstr "停用类别"
-
-#: apps/io.ox/portal/main.js module:io.ox/portal
-msgid "Disable widget"
-msgstr "关闭小程序"
-
+#: apps/io.ox/calendar/common-extensions.js module:io.ox/calendar
+#: apps/io.ox/participants/views.js module:io.ox/core
+msgid "Organizer"
+msgstr "组织器"
+
+#: apps/io.ox/calendar/common-extensions.js module:io.ox/calendar
 #: apps/io.ox/calendar/edit/extensions.js module:io.ox/calendar/edit/main
-#: apps/io.ox/contacts/distrib/create-dist-view.js module:io.ox/contacts
-#: apps/io.ox/contacts/edit/view-form.js apps/io.ox/core/settings/user.js
-#: apps/io.ox/mail/compose/extensions.js module:io.ox/mail
-#: apps/io.ox/mail/mailfilter/settings/filter/actions/register.js
-#: module:io.ox/mailfilter apps/io.ox/tasks/edit/view-template.js
-#: module:io.ox/tasks/edit
-msgid "Discard"
-msgstr "放弃"
-
-#. "Discard changes" appears in combination with "Cancel" (this action)
-#. Translation should be distinguishable for the user
-#: apps/io.ox/calendar/edit/main.js module:io.ox/calendar/edit/main
-#: apps/io.ox/contacts/distrib/main.js module:io.ox/contacts
-#: apps/io.ox/contacts/edit/main.js apps/io.ox/editor/main.js
-#: module:io.ox/editor apps/io.ox/tasks/edit/main.js module:io.ox/tasks
-msgctxt "dialog"
-msgid "Discard changes"
-msgstr "丢弃更改"
-
-#. This is a summary for a mail filter rule
-#. Example: Discard mails from test@invalid
-#: apps/io.ox/mail/mailfilter/settings/util.js module:io.ox/mail
-msgid "Discard mails from %1$s"
-msgstr "丢弃来自 %1$s 的邮件"
-
-#. This is a summary for a mail filter rule
-#. Example: Discard mails to test@invalid
-#: apps/io.ox/mail/mailfilter/settings/util.js module:io.ox/mail
-msgid "Discard mails to %1$s"
-msgstr "丢弃到 %1$s 的邮件"
-
-#. This is a summary for a mail filter rule
-#. Example: Discard mails with subject Some subject
-#: apps/io.ox/mail/mailfilter/settings/util.js module:io.ox/mail
-msgid "Discard mails with subject %1$s"
-msgstr "丢弃带有主题 %1$s 的邮件"
-
-#: apps/io.ox/mail/compose/view.js module:io.ox/mail
-msgctxt "dialog"
-msgid "Discard message"
-msgstr "丢弃消息"
-
-#: apps/io.ox/mail/settings/pane.js module:io.ox/mail
-msgid "Display"
-msgstr "显示"
-
-#: apps/io.ox/mail/settings/pane.js module:io.ox/mail
-msgid "Display emoticons as graphics in text emails"
-msgstr "在文本电子邮件中以图形显示表情符号"
-
-#: apps/io.ox/contacts/model.js module:io.ox/contacts
-msgid "Display name"
-msgstr "显示名"
-
-#: apps/io.ox/contacts/settings/pane.js module:io.ox/contacts
-msgid "Display of names"
-msgstr "显示名称"
-
-#: apps/io.ox/tasks/edit/view-template.js module:io.ox/tasks/edit
-#: apps/io.ox/tasks/print.js module:io.ox/tasks
-#: apps/io.ox/tasks/view-detail.js
-msgid "Distance"
-msgstr "距离"
-
-#: apps/io.ox/contacts/distrib/main.js module:io.ox/contacts
-msgid "Distribution List"
-msgstr "通讯组列表"
-
-#: apps/io.ox/contacts/detail/main.js module:io.ox/contacts
-msgid "Distribution List Details"
-msgstr "通讯组列表详情"
-
-#: apps/io.ox/contacts/addressbook/popup.js module:io.ox/contacts
-#: apps/io.ox/contacts/common-extensions.js apps/io.ox/contacts/main.js
-#: apps/io.ox/contacts/model.js apps/io.ox/contacts/view-detail.js
-#: apps/io.ox/participants/views.js module:io.ox/core
-msgid "Distribution list"
-msgstr "通讯组列表"
-
-#: apps/io.ox/calendar/freetime/distributionListPopup.js module:io.ox/calendar
-#: apps/io.ox/contacts/distrib/main.js module:io.ox/contacts
-msgid "Distribution list has been saved"
-msgstr "已保存通讯组列表"
-
-#: apps/io.ox/contacts/view-detail.js module:io.ox/contacts
-msgid "Distribution list with 1 entry"
-msgid_plural "Distribution list with %1$d entries"
-msgstr[0] "带有 1 个项目的通讯组列表"
-msgstr[1] "带有 %1$d 个项目的通讯组列表"
-
-#: apps/io.ox/files/util.js module:io.ox/files
-msgid ""
-"Do you really want to change the file extension from  \".%1$s\" to \".%2$s"
-"\" ?"
-msgstr "确定要更改文件延伸，从 \".%1$s\" 改成 \".%2$s\" 吗？"
-
-#: apps/io.ox/calendar/actions/create.js module:io.ox/calendar
-msgid ""
-"Do you really want to create an appointment <b>on behalf of the folder "
-"owner</b> or do you want to create an appointment <b>with the folder owner</"
-"b> in your own calendar?"
-msgstr ""
-"您真的要<b>以文件夹拥有者之名</b>创建一个约会，还是要以您的日历里<b>的文件夹"
-"拥有者</b>创建一个约会？"
-
-#: apps/io.ox/core/folder/actions/remove.js module:io.ox/core
-msgid "Do you really want to delete folder \"%s\"?"
-msgstr "确定要删除文件夹 \"%s\" 吗？"
-
-#. %1$s is the group name
-#: apps/plugins/administration/groups/settings/toolbar.js module:io.ox/core
-msgid ""
-"Do you really want to delete the group \"%1$s\"? This action cannot be "
-"undone!"
-msgstr "您真的要删除 \"%1$s\" 群组吗？此动作是无法挽回的！"
-
-#. %1$s is the resource name
-#: apps/plugins/administration/resources/settings/toolbar.js module:io.ox/core
-msgid ""
-"Do you really want to delete the resource \"%1$s\"? This action cannot be "
-"undone!"
-msgstr "您真的要删除 \"%1$s\" 资源吗？此动作是无法挽回的！"
-
-#: apps/io.ox/contacts/actions/delete.js module:io.ox/contacts
-msgid "Do you really want to delete these items?"
-msgstr "确定要删除该项吗？"
-
-#: apps/io.ox/settings/accounts/views.js module:io.ox/settings/accounts
-msgid "Do you really want to delete this account?"
-msgstr "确定要删除此户口吗？"
-
-#: apps/io.ox/contacts/actions/delete.js module:io.ox/contacts
-msgid "Do you really want to delete this contact?"
-msgstr "确定要删除该联系人吗？"
-
-#: apps/io.ox/contacts/actions/delete.js module:io.ox/contacts
-msgid "Do you really want to delete this distribution list?"
-msgstr "确定要删除所选通讯组列表吗？"
-
-#: apps/io.ox/mail/compose/view.js module:io.ox/mail
-msgid "Do you really want to delete this draft?"
-msgstr "您确定要删除这个草稿吗？"
-
-#: apps/io.ox/mail/mailfilter/settings/filter.js module:io.ox/mail
-msgid "Do you really want to delete this filter rule?"
-msgstr "您真的要删除此过滤器准则吗？"
-
-#: apps/io.ox/files/actions/delete.js module:io.ox/files
-msgid "Do you really want to delete this item?"
-msgid_plural "Do you really want to delete these items?"
-msgstr[0] "您真的要删除此项目吗？"
-msgstr[1] "您真的要删除这些项目吗？"
-
-#: apps/io.ox/tasks/actions/delete.js module:io.ox/tasks
-msgid "Do you really want to delete this task?"
-msgid_plural "Do you really want to delete these tasks?"
-msgstr[0] "您真的要删除此任务吗？"
-msgstr[1] "您真的要删除这些任务吗？"
-
-#: apps/io.ox/files/actions/versions-delete.js module:io.ox/files
-msgctxt "One file only"
-msgid "Do you really want to delete this version?"
-msgstr "您真的要删除此版本吗？"
-
-#: apps/io.ox/portal/main.js module:io.ox/portal
-#: apps/io.ox/portal/settings/widgetview.js
-msgid "Do you really want to delete this widget?"
-msgstr "您确定要删除这个迷你程序吗？"
-
-#: apps/io.ox/calendar/edit/main.js module:io.ox/calendar/edit/main
-#: apps/io.ox/contacts/distrib/main.js module:io.ox/contacts
-#: apps/io.ox/contacts/edit/main.js apps/io.ox/editor/main.js
-#: module:io.ox/editor apps/io.ox/tasks/edit/main.js module:io.ox/tasks
-msgid "Do you really want to discard your changes?"
-msgstr "您真的想放弃更改吗？"
-
-#: apps/io.ox/mail/compose/view.js module:io.ox/mail
-msgid "Do you really want to discard your message?"
-msgstr "您真的想丢弃您的消息吗？"
-
-#: apps/io.ox/core/folder/actions/common.js module:io.ox/core
-msgid "Do you really want to empty folder \"%s\"?"
-msgstr "确定要清空文件夹 \"%s\" 吗？"
-
-#: apps/io.ox/files/util.js module:io.ox/files
-msgid ""
-"Do you really want to remove the extension \".%1$s\" from your filename?"
-msgstr "确定从您的文件名称移除  \".%1$s\" 延伸吗？"
-
-#. %1$d is an email addresses
-#: apps/io.ox/mail/compose/checks.js module:io.ox/mail
-msgid "Do you really want to reply all or just %1$s?"
-msgstr "你真的想要全部回复或只是 %1$s？"
-
-#: apps/io.ox/calendar/actions.js module:io.ox/calendar
-msgid "Do you want the appointments printed in detail or as a compact list?"
-msgstr "您要打印约会详情还是紧密列表？"
-
-#: apps/io.ox/calendar/actions/acceptdeny.js module:io.ox/calendar
-msgid ""
-"Do you want to confirm the whole series or just one appointment within the "
-"series?"
-msgstr "您是否想确认整个循环约会或循环约会中的其中一个？"
-
-#: apps/io.ox/calendar/actions/delete.js module:io.ox/calendar
-msgid ""
-"Do you want to delete the whole series or just one appointment within the "
-"series?"
-msgstr "您是否想删除整个循环约会或循环约会中其中一个？"
-
-#: apps/io.ox/calendar/actions/delete.js module:io.ox/calendar
-msgid "Do you want to delete this appointment?"
-msgstr "确定要删除此约会吗？"
-
-#: apps/io.ox/calendar/util.js module:io.ox/calendar
-msgid ""
-"Do you want to edit the whole series or just one appointment within the "
-"series?"
-msgstr "您是否想编辑整个循环约会或循环约会中的其中一个？"
-
-#. ask user to move all messages from the same sender to the mail category (tab)
-#. %1$s represents a email address
-#: apps/io.ox/mail/categories/train.js module:io.ox/mail
-msgid "Do you want to move all messages from %1$s to that category?"
-msgid_plural ""
-"Do you want to move all messages from selected senders to that category?"
-msgstr[0] "您要从 %1$s 移动所有消息到那个类别吗？"
-msgstr[1] "您要从选中的发送人移动所有消息到那个类别吗？"
-
-#: apps/io.ox/mail/actions/delete.js module:io.ox/mail
-msgid "Do you want to permanently delete this mail?"
-msgid_plural "Do you want to permanently delete these mails?"
-msgstr[0] "确定要永久删除这封电子邮件吗？"
-msgstr[1] "确定要永久删除这些电子邮件吗？"
-
-#: apps/io.ox/settings/apps/settings/pane.js module:io.ox/core
-msgid "Do you want to revoke the access of this application?"
-msgstr "您要收回此应用程序的访问权吗？"
-
-#: apps/io.ox/mail/detail/links.js module:io.ox/mail
-msgid "Document"
-msgstr "文件"
-
-#: apps/io.ox/search/view-template.js module:io.ox/core
-msgctxt "app"
-msgid "Documents"
-msgstr "文档"
-
-#: apps/io.ox/mail/mailfilter/settings/filter/tests/register.js
-#: module:io.ox/mailfilter
-msgid "Domain"
-msgstr "域"
-
-#. Task: Done like in "Mark as done"
-#: apps/io.ox/core/wizard/registry.js module:io.ox/core/wizard
-#: apps/io.ox/core/yell.js module:io.ox/core
-#: apps/io.ox/tasks/edit/view-template.js module:io.ox/tasks/edit
-#: apps/io.ox/tasks/print.js module:io.ox/tasks apps/io.ox/tasks/toolbar.js
-#: apps/io.ox/tasks/util.js apps/plugins/notifications/tasks/register.js
-#: module:plugins/notifications
-msgid "Done"
-msgstr "已完成"
-
-#: apps/io.ox/calendar/week/view.js module:io.ox/calendar
-msgid "Doubleclick in this row for whole day appointment"
-msgstr "在此行里双击以查看全天约会"
-
-#: apps/io.ox/core/pim/actions.js module:io.ox/core
-#: apps/io.ox/core/viewer/views/toolbarview.js apps/io.ox/files/actions.js
-#: module:io.ox/files apps/io.ox/files/toolbar.js apps/io.ox/mail/actions.js
-#: module:io.ox/mail apps/io.ox/notes/toolbar.js module:io.ox/notes
-#: apps/io.ox/onboarding/clients/extensions.js module:io.ox/core/onboarding
-#: apps/plugins/portal/updater/register.js module:plugins/portal
-msgid "Download"
-msgstr "下载"
-
-#: apps/plugins/portal/oxdriveclients/register.js module:plugins/portal
-msgid "Download %s"
-msgstr "下载 %s"
-
-#: apps/plugins/portal/oxdriveclients/register.js module:plugins/portal
-msgid "Download %s for %s now"
-msgstr "立刻下载 %s（为  %s）"
-
-#: apps/plugins/portal/oxdriveclients/register.js module:plugins/portal
-msgid "Download %s via the OX Updater"
-msgstr "经由 OX 更新器下载 %s"
-
-#: apps/io.ox/core/folder/contextmenu.js module:io.ox/core
-msgid "Download entire folder"
-msgstr "下载完整文件夹"
-
-#: apps/io.ox/core/settings/downloads/pane.js module:io.ox/core
-msgid "Download installation file"
-msgstr "下载安装文件"
-
-#: apps/io.ox/core/settings/downloads/pane.js module:io.ox/core
-msgid "Download installation file (for Windows)"
-msgstr "下载安装文件（为 Windows）"
-
-#: apps/io.ox/core/settings/downloads/pane.js module:io.ox/core
-#: apps/plugins/portal/oxdriveclients/register.js module:plugins/portal
-msgid "Download the %s client for %s"
-msgstr "下载 %s 客户端（为 %s）"
-
-#: apps/io.ox/onboarding/clients/config.js module:io.ox/core/onboarding
-msgid "Download the application."
-msgstr "下载应用程序"
-
-#: apps/io.ox/core/settings/downloads/pane.js module:io.ox/core
-msgid "Downloads"
-msgstr "下载"
-
-#. %1$s is the time, the draft was saved
-#: apps/io.ox/mail/compose/actions/save.js module:io.ox/mail
-#: apps/io.ox/mail/compose/view.js
-#, c-format
-msgid "Draft saved at %1$s"
-msgstr "草稿保存到 %1$s"
-
-#. Drafts folder
-#: apps/io.ox/mail/accounts/view-form.js module:io.ox/settings
-msgctxt "folder"
-msgid "Drafts"
-msgstr "草稿"
-
-#: apps/io.ox/mail/mailfilter/settings/filter.js module:io.ox/mail
-msgid "Drag to reorder filter rules"
-msgstr "拖拽以重新排序过滤器准则"
-
-#: apps/io.ox/portal/settings/pane.js module:io.ox/portal
-msgid "Drag to reorder widget"
-msgstr "以拖动重新排序小部件"
-
-#. %1$s is usually "Drive" (product name; might be customized)
-#: apps/io.ox/core/main.js module:io.ox/core apps/io.ox/core/pim/actions.js
-#: apps/io.ox/core/viewer/views/toolbarview.js
-#: apps/io.ox/files/settings/pane.js module:io.ox/files
-#: apps/io.ox/mail/actions.js module:io.ox/mail apps/io.ox/oauth/settings.js
-#: module:io.ox/settings apps/io.ox/search/view-template.js
-msgctxt "app"
-msgid "Drive"
-msgstr "Drive"
-
-#: apps/io.ox/files/guidance/main.js module:io.ox/files
-msgctxt "help"
-msgid "Drive Settings"
-msgstr "Drive 设置"
-
-#: apps/io.ox/mail/import.js module:io.ox/mail
-msgid "Drop EML file here for import"
-msgstr "拖放 EML 文件到这里以作导入"
-
-#: apps/io.ox/mail/compose/extensions.js module:io.ox/mail
-msgid "Drop attachments here"
-msgstr "把附件放在这里"
-
-#: apps/io.ox/files/upload/dropzone.js module:io.ox/files
-msgid "Drop files here to upload"
-msgstr "把文件投下这儿以上载"
-
-#: apps/io.ox/mail/actions.js module:io.ox/mail
-msgid "Drop here to import this mail"
-msgstr "拖放到这里以导入此邮件"
-
-#: apps/io.ox/calendar/edit/extensions.js module:io.ox/calendar/edit/main
-#: apps/io.ox/contacts/edit/view-form.js module:io.ox/contacts
-#: apps/io.ox/tasks/edit/view-template.js module:io.ox/tasks/edit
-msgid "Drop here to upload a <b class=\"dndignore\">new attachment</b>"
-msgstr "拖放到这里已上载一个 <b class=\"dndignore\">新附件</b>"
-
-#: apps/io.ox/files/actions.js module:io.ox/files
-msgid "Drop here to upload a <b class=\"dndignore\">new file</b>"
-msgstr "拖到这里以上载一个 <b  class=\"dndignore\">新文件</b>"
-
-#: apps/io.ox/files/actions.js module:io.ox/files
-msgid "Drop here to upload a <b class=\"dndignore\">new version</b>"
-msgstr "拖到这里以上载一个 <b class=\"dndignore\">新版本</b>"
-
-#: apps/io.ox/files/actions.js module:io.ox/files
-msgid ""
-"Drop here to upload a <b class=\"dndignore\">new version</b> of \"%1$s\""
-msgstr "拖到这里以上载 \"%1$s\" 的一个 <b class=\"dndignore\">新版本</b>"
-
-#: apps/io.ox/mail/categories/tabs.js module:io.ox/mail
-msgid "Drop here!"
-msgstr "放在这里！"
-
-#: apps/io.ox/core/tk/contenteditable-editor.js module:io.ox/core
-msgid "Drop inline images here"
-msgstr "将内联图像放在此处"
-
-#. %1$s is the filename of the current file
-#: apps/io.ox/core/viewer/views/sidebarview.js module:io.ox/core/viewer
-msgid "Drop new version of \"%1$s\" here"
-msgstr "把 \"%1$s\" 新版本投下这里"
-
-#: apps/io.ox/core/viewer/views/sidebarview.js module:io.ox/core/viewer
-msgid "Drop only a single file as new version."
-msgstr "投下单个文件成新版本。"
-
-#. Task: "Due" like in "Change due date"
-#: apps/io.ox/tasks/print.js module:io.ox/tasks apps/io.ox/tasks/toolbar.js
-msgid "Due"
-msgstr "截止于"
-
-#. %1$s due date of a task
-#: apps/io.ox/tasks/view-detail.js module:io.ox/tasks
-#, c-format
-msgid "Due %1$s"
-msgstr "%1$s 到期"
-
-#: apps/io.ox/tasks/edit/view-template.js module:io.ox/tasks/edit
-#: apps/io.ox/tasks/main.js module:io.ox/tasks
-msgid "Due date"
-msgstr "截止日"
-
-#. Due on date
-#: apps/plugins/portal/tasks/register.js module:plugins/portal
-msgid "Due on %1$s"
-msgstr "结束于 %1$s"
-
-#: apps/io.ox/onboarding/clients/config.js module:io.ox/core/onboarding
-msgid "EAS"
-msgstr "EAS"
-
-#. Exabytes
-#: apps/io.ox/core/strings.js module:io.ox/core
-msgid "EB"
-msgstr "EB"
-
-#. Used as a button label to enter the "edit mode"
-#: apps/io.ox/backbone/mini-views/listutils.js module:io.ox/core
-#: apps/io.ox/calendar/actions.js module:io.ox/calendar
-#: apps/io.ox/calendar/main.js apps/io.ox/calendar/toolbar.js
-#: apps/io.ox/contacts/actions.js module:io.ox/contacts
-#: apps/io.ox/contacts/main.js apps/io.ox/contacts/mobile-toolbar-actions.js
-#: module:io.ox/mail apps/io.ox/contacts/toolbar.js
-#: apps/io.ox/core/viewer/views/toolbarview.js apps/io.ox/files/actions.js
-#: module:io.ox/files apps/io.ox/files/main.js
-#: apps/io.ox/files/share/permissions.js apps/io.ox/files/toolbar.js
-#: apps/io.ox/mail/actions.js apps/io.ox/mail/main.js
-#: apps/io.ox/portal/settings/pane.js module:io.ox/portal
-#: apps/io.ox/settings/accounts/views.js module:io.ox/settings/accounts
-#: apps/io.ox/tasks/actions.js module:io.ox/tasks apps/io.ox/tasks/main.js
-#: apps/io.ox/tasks/mobile-toolbar-actions.js apps/io.ox/tasks/toolbar.js
-#: apps/plugins/administration/groups/settings/toolbar.js
-#: apps/plugins/administration/resources/settings/toolbar.js
-msgid "Edit"
-msgstr "编辑"
-
-#: apps/io.ox/mail/mailfilter/settings/filter.js module:io.ox/mail
-#: apps/io.ox/portal/settings/pane.js module:io.ox/portal
-#: apps/io.ox/settings/accounts/views.js module:io.ox/settings/accounts
-msgid "Edit %1$s"
-msgstr "编辑 %1$s"
-
-#: apps/io.ox/contacts/edit/main.js module:io.ox/contacts
-msgid "Edit Contact"
-msgstr "编辑联系人"
-
-#: apps/plugins/portal/flickr/register.js module:plugins/portal
-msgid "Edit Flickr photo stream"
-msgstr "编辑 Flickr 照片流"
-
-#: apps/plugins/portal/tumblr/register.js module:io.ox/portal
-msgid "Edit Tumblr feed"
-msgstr "编辑 Tumblr feed"
-
-#. object permissions - edit/modify
-#: apps/io.ox/files/share/permissions.js module:io.ox/core
-msgid "Edit all objects"
-msgstr "编辑所有对象"
-
-#: apps/io.ox/calendar/edit/extensions.js module:io.ox/calendar/edit/main
-#: apps/io.ox/calendar/edit/main.js apps/io.ox/calendar/toolbar.js
-#: module:io.ox/calendar
-msgid "Edit appointment"
-msgstr "编辑约会"
-
-#: apps/io.ox/contacts/edit/main.js module:io.ox/contacts
-#: apps/io.ox/contacts/toolbar.js
-msgid "Edit contact"
-msgstr "编辑联系人"
-
-#: apps/io.ox/mail/toolbar.js module:io.ox/mail
-msgid "Edit copy"
-msgstr "编辑副本"
-
-#: apps/io.ox/core/viewer/views/sidebar/filedescriptionview.js
-#: module:io.ox/core/viewer apps/io.ox/core/viewer/views/toolbarview.js
-#: module:io.ox/core apps/io.ox/files/actions.js module:io.ox/files
-#: apps/io.ox/files/toolbar.js
-msgid "Edit description"
-msgstr "编辑描述"
-
-#: apps/io.ox/contacts/distrib/create-dist-view.js module:io.ox/contacts
-#: apps/io.ox/contacts/distrib/main.js
-msgid "Edit distribution list"
-msgstr "编辑通讯组列表"
-
-#: apps/io.ox/mail/mobile-toolbar-actions.js module:io.ox/mail
-#: apps/io.ox/mail/toolbar.js
-msgid "Edit draft"
-msgstr "编辑草稿"
-
-#: apps/plugins/administration/groups/settings/edit.js module:io.ox/core
-msgid "Edit group"
-msgstr "编辑群组"
-
-#: apps/io.ox/mail/accounts/settings.js module:io.ox/mail/accounts/settings
-msgid "Edit mail account"
-msgstr "编辑邮件户口"
-
-#: apps/io.ox/mail/compose/extensions.js module:io.ox/mail
-msgid "Edit names"
-msgstr "编辑名称"
-
-#. object permissions - edit/modify
-#: apps/io.ox/files/share/permissions.js module:io.ox/core
-msgid "Edit own objects"
-msgstr "编辑拥有的对象"
-
-#: apps/io.ox/mail/compose/names.js module:io.ox/mail
-msgid "Edit real names"
-msgstr "编辑真实名称"
-
-#: apps/io.ox/backbone/views/recurrence-view.js
-#: module:io.ox/calendar/edit/main
-msgid "Edit recurrence"
-msgstr "编辑循环"
-
-#: apps/plugins/administration/resources/settings/edit.js module:io.ox/core
-msgid "Edit resource"
-msgstr "编辑资源"
-
-#: apps/io.ox/mail/mailfilter/settings/filter.js module:io.ox/mail
-msgid "Edit rule"
-msgstr "编辑规则"
-
-#: apps/io.ox/files/share/toolbar.js module:io.ox/files
-msgid "Edit share"
-msgstr "编辑分享"
-
-#: apps/io.ox/mail/settings/signatures/settings/pane.js module:io.ox/mail
-msgid "Edit signature"
-msgstr "编辑签名"
-
-<<<<<<< HEAD
-#: apps/io.ox/tasks/edit/main.js module:io.ox/tasks
-#: apps/io.ox/tasks/edit/view-template.js module:io.ox/tasks/edit
-#: apps/io.ox/tasks/edit/view.js apps/io.ox/tasks/toolbar.js
-msgid "Edit task"
-msgstr "编辑任务"
-=======
-#: apps/io.ox/core/folder/actions/remove.js module:io.ox/core
-msgid ""
-"Could not delete folder. This can be due to insufficient permissions in your "
-"trash folder or this might be a special folder that cannot be deleted."
-msgstr ""
-"无法删除文件夹。这可能是由于垃圾文件夹中的权限不足，或者是一个无法删除的特殊"
-"文件夹。"
-
-#: apps/io.ox/core/folder/actions/remove.js module:io.ox/core
-msgid "Do you really want to delete folder \"%s\"?"
-msgstr "确定要删除文件夹 \"%s\" 吗？"
->>>>>>> 8efd135e
-
-#: apps/io.ox/contacts/main.js module:io.ox/contacts
-msgid "Edit to set a name."
-msgstr "编辑一个名称。"
-
-#: apps/io.ox/editor/main.js module:io.ox/editor
-#: apps/io.ox/mail/compose/view.js module:io.ox/mail
-msgid "Editor"
-msgstr "编辑器"
-
-#. vcard (electronic business card) field
-#: apps/io.ox/contacts/print-details.js module:io.ox/contacts
-#: apps/io.ox/contacts/print.js
-msgid "Email"
-msgstr "电子邮件"
-
-#: apps/io.ox/contacts/model.js module:io.ox/contacts
-msgid "Email 1"
-msgstr "电子邮件 1"
-
-#: apps/io.ox/contacts/model.js module:io.ox/contacts
-msgid "Email 1 / Phone number"
-msgstr "电子邮件 1 / 电话号码"
-
-#: apps/io.ox/contacts/model.js module:io.ox/contacts
-msgid "Email 2"
-msgstr "电子邮件 2"
-
-#: apps/io.ox/contacts/model.js module:io.ox/contacts
-msgid "Email 3"
-msgstr "电子邮件 3"
-
-#: apps/io.ox/mail/accounts/view-form.js module:io.ox/settings
-msgid "Email address"
-msgstr "电子邮件地址"
-
-#: apps/io.ox/mail/vacationnotice/settings/model.js module:io.ox/mail
-msgid "Email addresses"
-msgstr "电子邮件地址"
-
-#. %1$s: Mail sender
-#. %2$s: Mail subject
-#: apps/io.ox/mail/detail/mobileView.js module:io.ox/mail
-#: apps/io.ox/mail/detail/view.js
-msgid "Email from %1$s: %2$s"
-msgstr "来自 %1$s 的电子邮件：%2$d"
-
-#: apps/io.ox/calendar/settings/pane.js module:io.ox/calendar
-#: apps/io.ox/tasks/settings/pane.js module:io.ox/tasks
-msgid "Email notifications"
-msgstr "电子邮件通知"
-
-#: apps/io.ox/mail/actions/delete.js module:io.ox/mail
-msgid ""
-"Emails cannot be put into trash folder while your mail quota is exceeded."
-msgstr "在超过您的邮件限额时，电子邮件未能放到垃圾文件夹。"
-
-#: apps/plugins/halo/xing/register.js module:plugins/portal
-msgid "Employee"
-msgstr "员工"
-
-#: apps/io.ox/contacts/model.js module:io.ox/contacts
-msgid "Employee ID"
-msgstr "员工 ID"
-
-#: apps/io.ox/contacts/model.js module:io.ox/contacts
-msgid "Employee type"
-msgstr "员工类型"
-
-#: apps/plugins/halo/xing/register.js module:plugins/portal
-msgid "Employment"
-msgstr "雇用"
-
-#. empty message for list view
-#: apps/io.ox/contacts/addressbook/popup.js module:io.ox/contacts
-#: apps/io.ox/mail/common-extensions.js module:io.ox/mail
-msgid "Empty"
-msgstr "空置"
-
-#. list is empty / no items
-#: apps/io.ox/core/tk/vgrid.js module:io.ox/core
-msgctxt "vgrid"
-msgid "Empty"
-msgstr "空置"
-
-#: apps/io.ox/core/folder/actions/common.js module:io.ox/core
-#: apps/io.ox/core/folder/contextmenu.js
-msgid "Empty folder"
-msgstr "空文件夹"
-
-#: apps/io.ox/contacts/main.js module:io.ox/contacts
-msgid "Empty name and description found."
-msgstr "找到空的名称和描述。"
-
-#: apps/io.ox/core/folder/contextmenu.js module:io.ox/core
-msgid "Empty trash"
-msgstr "清空垃圾"
-
-#: apps/io.ox/core/sub/settings/pane.js module:io.ox/core/sub
-#: apps/io.ox/mail/autoforward/settings/model.js module:io.ox/mail
-#: apps/io.ox/mail/mailfilter/settings/filter.js
-#: apps/io.ox/mail/vacationnotice/settings/model.js
-#: apps/io.ox/portal/settings/pane.js module:io.ox/portal
-msgid "Enable"
-msgstr "启用"
-
-#: apps/io.ox/portal/settings/pane.js module:io.ox/portal
-msgid "Enable %1$s"
-msgstr "启用 %1$s"
-
-#: apps/io.ox/mail/vacationnotice/settings/model.js module:io.ox/mail
-msgid "Enable for the following addresses"
-msgstr "为以下地址启用"
-
-#: apps/io.ox/mail/vacationnotice/settings/model.js module:io.ox/mail
-msgid "End"
-msgstr "结束"
-
-#: apps/io.ox/calendar/edit/timezone-dialog.js module:io.ox/calendar/edit/main
-msgid "End date timezone"
-msgstr "结束日期时区"
-
-#: apps/io.ox/calendar/settings/pane.js module:io.ox/calendar
-msgid "End of working time"
-msgstr "工作时间结束"
-
-#: apps/io.ox/backbone/views/recurrence-view.js
-#: module:io.ox/calendar/edit/main
-msgid "Ends"
-msgstr "结束于"
-
-#. a given string does not end with a specified pattern
-#: apps/io.ox/mail/mailfilter/settings/filter/tests/util.js
-#: module:io.ox/mailfilter
-msgid "Ends not with"
-msgstr "不以此结尾："
-
-#: apps/io.ox/backbone/views/recurrence-view.js
-#: module:io.ox/calendar/edit/main apps/io.ox/calendar/edit/extensions.js
-msgid "Ends on"
-msgstr "结束于"
-
-<<<<<<< HEAD
-#. a given string does end with a specified pattern
-#: apps/io.ox/mail/mailfilter/settings/filter/tests/util.js
-#: module:io.ox/mailfilter
-msgid "Ends with"
-msgstr "以此结尾："
-
-#: apps/io.ox/files/share/wizard.js module:io.ox/files
-msgid "Enter Password"
-msgstr "输入密码"
-=======
-#: apps/io.ox/core/folder/extensions.js module:io.ox/core
-#: apps/io.ox/core/sub/subscriptions.js module:io.ox/core/sub
-msgid "Subscribe address book"
-msgstr "订阅地址簿"
->>>>>>> 8efd135e
-
-#: apps/io.ox/files/share/permissions.js module:io.ox/core
-msgid "Enter a Message to inform users"
-msgstr "输入一个消息以通知用户"
-
-#: apps/io.ox/editor/main.js module:io.ox/editor
-msgid "Enter document title here"
-msgstr "在这里输入文档标题"
-
-<<<<<<< HEAD
-#. what follows is a set of job/status descriptions used by XING
-#: apps/plugins/halo/xing/register.js module:plugins/portal
-msgid "Entrepreneur"
-msgstr "创业家"
-=======
-#: apps/io.ox/core/folder/extensions.js module:io.ox/core
-#: apps/io.ox/mail/accounts/settings.js module:io.ox/mail/accounts/settings
-#: apps/io.ox/mail/folderview-extensions.js module:io.ox/mail
-msgid "Add mail account"
-msgstr "添加邮件帐户"
-
-#: apps/io.ox/core/folder/extensions.js module:io.ox/core
-msgid "Synchronize with your tablet or smartphone"
-msgstr "和您的平板或智能手机同步"
->>>>>>> 8efd135e
-
-#: apps/io.ox/mail/mailfilter/settings/filter/tests/register.js
-#: module:io.ox/mailfilter
-msgid "Envelope"
-msgstr "信封"
-
-#: apps/io.ox/core/print.js module:io.ox/core
-#: apps/io.ox/core/sub/subscriptions.js module:io.ox/core/sub
-#: apps/io.ox/core/yell.js apps/io.ox/mail/accounts/settings.js
-#: module:io.ox/mail/accounts/settings apps/io.ox/oauth/keychain.js
-msgid "Error"
-msgstr "错误"
-
-#: apps/io.ox/core/settings/errorlog/settings/pane.js module:io.ox/core
-msgid "Error log"
-msgstr "错误记录"
-
-#: apps/io.ox/core/viewer/views/types/videoview.js module:io.ox/core
-msgid ""
-"Error while playing the video. Either your browser does not support the "
-"format or you have connection problems."
-msgstr "在播放视频时发生了错误。要不您的浏览器不支持该格式，或是您有连接问题。"
-
-#: apps/io.ox/mail/actions/create.js module:io.ox/core
-msgid "Error while resolving mail addresses. Please try again."
-msgstr "于解析邮件地址时发生错误，请再试。"
-
-#. generic erromessage if inserting an image into a mail failed.
-#: apps/io.ox/mail/compose/inline-images.js module:io.ox/mail
-msgid "Error while uploading your image"
-msgstr "上载您的图像时发生错误"
-
-#: apps/io.ox/core/sub/subscriptions.js module:io.ox/core/sub
-msgid "Error:"
-msgstr "错误："
-
-#: apps/io.ox/mail/detail/view.js module:io.ox/mail
-msgid "Error: Failed to load message content"
-msgstr "错误：加载消息内容失败"
-
-#: apps/io.ox/mail/listview.js module:io.ox/mail
-msgid "Error: Failed to load messages"
-msgstr "错误：加载消息失败"
-
-#: apps/io.ox/core/settings/errorlog/settings/pane.js module:io.ox/core
-msgid "Errors"
-msgstr "错误"
-
-#: apps/io.ox/tasks/edit/view-template.js module:io.ox/tasks/edit
-#: apps/io.ox/tasks/print.js module:io.ox/tasks
-#: apps/io.ox/tasks/view-detail.js
-msgid "Estimated costs"
-msgstr "预估成本"
-
-#: apps/io.ox/tasks/edit/view-template.js module:io.ox/tasks/edit
-#: apps/io.ox/tasks/print.js module:io.ox/tasks
-#: apps/io.ox/tasks/view-detail.js
-msgid "Estimated duration in minutes"
-msgstr "预估持续时间（分钟）"
-
-#. recurrence string
-#. %1$d: numeric
-#. %2$s: day string, e.g. "Friday" or "Monday, Tuesday, Wednesday"
-#. day string will be in "superessive" form if %1$d >= 2; nominative if %1$d == 1
-#: apps/io.ox/calendar/util.js module:io.ox/calendar
-msgctxt "weekly"
-msgid "Every %2$s."
-msgid_plural "Every %1$d weeks on %2$s."
-msgstr[0] "每一个 %2$s。"
-msgstr[1] "每 %1$d 个星期的 %2$s。"
-
-#. recurrence string
-#. %1$d: numeric
-#: apps/io.ox/calendar/util.js module:io.ox/calendar
-msgctxt "daily"
-msgid "Every day."
-msgid_plural "Every %1$d days."
-msgstr[0] "每天。"
-msgstr[1] "每 %1$d 天。"
-
-#. recurrence string
-#. %1$d: numeric
-#: apps/io.ox/calendar/util.js module:io.ox/calendar
-msgctxt "weekly"
-msgid "Every day."
-msgid_plural "Every %1$d weeks on all days."
-msgstr[0] "每天。"
-msgstr[1] "每 %1$d 周的每一天。"
-
-#. recurrence string
-#. %1$d: numeric, interval
-#. %2$d: numeric, day in month
-#. Example: Every 5 months on day 18
-#: apps/io.ox/calendar/util.js module:io.ox/calendar
-msgctxt "monthly"
-msgid "Every month on day %2$d."
-msgid_plural "Every %1$d months on day %2$d."
-msgstr[0] "每个月的第 %2$d 天。"
-msgstr[1] "每 %1$d 个月的第 %2$d 天。"
-
-#. recurrence string
-#. %1$d: numeric, interval
-#. %2$s: count string, e.g. first, second, or last
-#. %3$s: day string, e.g. Monday
-#. Example Every 3 months on the second Tuesday
-#: apps/io.ox/calendar/util.js module:io.ox/calendar
-msgctxt "monthly"
-msgid "Every month on the %2$s %3$s."
-msgid_plural "Every %1$d months on the %2$s %3$s."
-msgstr[0] "每个月的 %1$s %1$s"
-msgstr[1] "每个月的 %1$s %1$s"
-
-<<<<<<< HEAD
-#. sharing: a guest user will be created for the owner of that email address
-#: apps/io.ox/files/actions.js module:io.ox/files
-msgid ""
-"Every recipient gets an individual link. Guests can also create and change "
-"files."
-msgstr "每一位收件人个别获得一个链接，访客也能创建和更改文件。"
-
-#. recurrence string
-#. %1$d: numeric
-#: apps/io.ox/calendar/util.js module:io.ox/calendar
-msgctxt "weekly"
-msgid "Every weekend."
-msgid_plural "Every %1$d weeks on weekends."
-msgstr[0] "每个周末。"
-msgstr[1] "每 %1$d 周的周末。"
-=======
-#: apps/io.ox/core/folder/node.js module:io.ox/core
-msgid "%1$d total"
-msgstr "共 %1$d"
-
-#: apps/io.ox/core/folder/node.js module:io.ox/core
-msgid "Unread: %1$d"
-msgstr "未读：%1$d"
-
-#: apps/io.ox/core/folder/node.js module:io.ox/core
-msgid "%1$d unread"
-msgstr "%1$d 个未读"
-
-#: apps/io.ox/core/folder/node.js module:io.ox/core
-msgid "Folder-specific actions"
-msgstr "文件夹指定动作"
->>>>>>> 8efd135e
-
-#. recurrence string
-#. %1$s: Month nane, e.g. January
-#. %2$d: Date, numeric, e.g. 29
-#. Example: Every year in December on day 3
-#: apps/io.ox/calendar/util.js module:io.ox/calendar
-msgid "Every year in %1$s on day %2$d."
-msgstr "每年 %1$d 月的第 %2$d 天。"
-
-#. recurrence string
-#. %1$s: count string, e.g. first, second, or last
-#. %2$s: day string, e.g. Monday
-#. %3$s: month nane, e.g. January
-#. Example: Every year on the first Tuesday in December
-#: apps/io.ox/calendar/util.js module:io.ox/calendar
-msgid "Every year on the %1$s %2$s in %3$d."
-msgstr "每年 %3$d 月的第 %1$s 个 %2$s。"
-
-#. sharing: a link will be created
-#: apps/io.ox/files/actions.js module:io.ox/files
-msgid ""
-"Everybody gets the same link. The link just allows to view the file or "
-"folder."
-msgstr "每人获得一样的链接。此链接只允许检视文件或文件夹。"
-
-#: apps/io.ox/mail/toolbar.js module:io.ox/mail
-msgid "Exact dates"
-msgstr "准确日期"
-
-#: apps/plugins/halo/xing/register.js module:plugins/portal
-msgid "Executive"
-msgstr "行政主管"
-
-#: apps/io.ox/calendar/edit/extensions.js module:io.ox/calendar/edit/main
-#: apps/io.ox/tasks/edit/view-template.js module:io.ox/tasks/edit
-msgid "Expand form"
-msgstr "展开表格"
-
-#. Label for a button which shows more upcoming
-#. appointments in a listview by extending the search
-#. by one month in the future
-#: apps/io.ox/calendar/main.js module:io.ox/calendar
-msgid "Expand timeframe by one month"
-msgstr "扩张一个月的时段"
-
-#: apps/io.ox/onboarding/clients/extensions.js module:io.ox/core/onboarding
-msgid "Expert user?"
-msgstr "专家用户？"
-
-#: apps/io.ox/mail/compose/extensions.js module:io.ox/mail
-msgid "Expiration"
-msgstr "过期"
-
-#: apps/io.ox/files/share/wizard.js module:io.ox/files
-msgid "Expires in"
-msgstr "过期于"
-
-#: apps/io.ox/files/share/wizard.js module:io.ox/files
-msgid "Expires on"
-msgstr "过期于"
-
-#: apps/io.ox/core/export/export.js module:io.ox/core
-#: apps/io.ox/core/folder/contextmenu.js
-msgid "Export"
-msgstr "导出"
-
-#: apps/io.ox/core/export/export.js module:io.ox/core
-msgid "Export folder"
-msgstr "导出文件夹"
-
-#: apps/io.ox/settings/apps/settings/pane.js module:io.ox/core
-msgid "External Apps"
-msgstr "外部应用程序"
-
-#: apps/io.ox/participants/views.js module:io.ox/core
-msgid "External contact"
-msgstr "外部联系人"
-
-#: apps/io.ox/files/share/listview.js module:io.ox/files
-msgid "External guests"
-msgstr "外部访客"
-
-#: apps/io.ox/mail/common-extensions.js module:io.ox/mail
-msgid ""
-"External images have been blocked to protect you against potential spam!"
-msgstr "为保护您的隐私，从外部链接的图像的预加载已被阻止！"
-
-#: apps/plugins/portal/birthdays/register.js module:plugins/portal
-msgid "External link"
-msgstr "外部链接"
-
-#: apps/io.ox/participants/detail.js module:io.ox/core
-msgid "External participants"
-msgstr "外部参与者"
-
-#: apps/plugins/core/feedback/register.js module:io.ox/core
-msgid "Extremely likely"
-msgstr "极有可能"
-
-#. Emoji category
-#. Japanese: 顔
-#. Contains: All kinds of smilies
-#: apps/io.ox/emoji/categories.js module:io.ox/mail/emoji
-msgid "Face"
-msgstr "脸部"
-
-#: apps/io.ox/mail/actions/vcard.js module:io.ox/mail
-msgid "Failed to add. Maybe the vCard attachment is invalid."
-msgstr "添加失败，VCard 附件可能无效。"
-
-#: apps/io.ox/core/desktop.js module:io.ox/core
-msgid ""
-"Failed to automatically save current stage of work. Please save your work to "
-"avoid data loss in case the browser closes unexpectedly."
-msgstr ""
-"自动保存工作的当前进度失败。请保存您的工作，以防止万一浏览器在未预料关闭时丢"
-"失数据。"
-
-#: apps/io.ox/mail/accounts/settings.js module:io.ox/mail/accounts/settings
-msgid "Failed to connect."
-msgstr "连接失败。"
-
-#. Failure message if no data (e.g. appointments) could be imported
-#: apps/io.ox/core/import/import.js module:io.ox/core
-msgid "Failed to import any data"
-msgstr "导入任何数据失败"
-
-#: apps/io.ox/keychain/secretRecoveryDialog.js module:io.ox/keychain
-msgid "Failed to recover accounts"
-msgstr "复原失败"
-
-#: apps/io.ox/contacts/distrib/main.js module:io.ox/contacts
-msgid "Failed to save distribution list."
-msgstr "保存通讯组列表失败。"
-
-#: apps/io.ox/core/relogin.js module:io.ox/core
-msgid "Failed to sign in"
-msgstr "登录失败"
-
-#: apps/io.ox/core/desktop.js module:io.ox/core
-msgid ""
-"Failed to start application. Maybe you have connection problems. Please try "
-"again."
-msgstr "起动应用失败。也许您有连接问题，请重试。"
-
-#: apps/io.ox/calendar/invitations/register.js module:io.ox/calendar/main
-msgid ""
-"Failed to update confirmation status; most probably the appointment has been "
-"deleted."
-msgstr "更新确认状态失败；最可能是约会已删除。"
-
-#: apps/io.ox/calendar/invitations/register.js module:io.ox/calendar/main
-msgid ""
-"Failed to update confirmation status; most probably the task has been "
-"deleted."
-msgstr "更新确认状态失败；最可能是任务已删除。"
-
-#: apps/plugins/portal/twitter/util.js module:plugins/portal
-msgid "Favorite"
-msgstr "最爱"
-
-#: apps/io.ox/calendar/settings/timezones/pane.js module:io.ox/calendar
-msgid "Favorite timezones"
-msgstr "最爱时区"
-
-#: apps/io.ox/calendar/settings/timezones/pane.js module:io.ox/calendar
-msgctxt "app"
-msgid "Favorite timezones"
-msgstr "最爱时区"
-
-#: apps/plugins/portal/twitter/util.js module:plugins/portal
-msgid "Favorited"
-msgstr "已加最爱"
-
-#: apps/io.ox/backbone/mini-views/timezonepicker.js module:io.ox/core
-#: apps/io.ox/calendar/week/view.js module:io.ox/calendar
-#: apps/io.ox/core/folder/favorites.js apps/io.ox/files/main.js
-#: module:io.ox/files
-msgid "Favorites"
-msgstr "最爱"
-
-#: apps/io.ox/contacts/model.js module:io.ox/contacts
-msgid "Fax"
-msgstr "传真"
-
-#: apps/io.ox/contacts/model.js module:io.ox/contacts
-msgid "Fax (Home)"
-msgstr "传真（家居）"
-
-#: apps/io.ox/contacts/model.js module:io.ox/contacts
-msgid "Fax (alt)"
-msgstr "传真（替代）"
-
-#: apps/plugins/portal/tumblr/register.js module:io.ox/portal
-msgid "Feed URL"
-msgstr "Feed URL"
-
-#: apps/plugins/core/feedback/register.js module:io.ox/core
-msgid "Feedback"
-msgstr "回馈"
-
-#. popup error message
-#: apps/plugins/core/feedback/register.js module:io.ox/core
-msgid "Feedback could not be sent"
-msgstr "不能发送反馈"
-
-#. Emoji category
-#. Japanese should include "Katakana Middle Dot". Unicode: 30FB
-#. Japanese: 気持ち・装飾
-#. Other languages can use simple bullet. Unicode: 2022
-#. Contains: Hearts, Gestures like thumbs up
-#: apps/io.ox/emoji/categories.js module:io.ox/mail/emoji
-msgid "Feeling • Decoration"
-msgstr "感觉：装饰"
-
-#: apps/io.ox/core/viewer/views/sidebar/fileversionsview.js
-#: module:io.ox/core/viewer apps/io.ox/editor/main.js module:io.ox/editor
-#: apps/io.ox/mail/detail/links.js module:io.ox/mail
-msgid "File"
-msgstr "档案"
-
-#: apps/io.ox/files/detail/main.js module:io.ox/files
-msgid "File Details"
-msgstr "文件详情"
-
-#: apps/io.ox/files/toolbar.js module:io.ox/files
-msgid "File details"
-msgstr "文件详情"
-
-#: apps/io.ox/files/actions.js module:io.ox/files
-msgid "File has been copied"
-msgstr "文档已复制"
-
-#: apps/io.ox/files/actions.js module:io.ox/files
-msgid "File has been moved"
-msgstr "文档已被移动"
-
-#. File a message into a folder
-#: apps/io.ox/mail/mailfilter/settings/filter/actions/register.js
-#: module:io.ox/mailfilter
-#, fuzzy
-#| msgid "File name"
-msgid "File into"
-msgstr "文件名称"
-
-#: apps/io.ox/core/viewer/views/toolbarview.js module:io.ox/core
-msgid "File name"
-msgstr "文件名称"
-
-#. Quota means a general quota for mail and files
-#: apps/io.ox/files/main.js module:io.ox/files
-#: apps/plugins/portal/quota/register.js module:plugins/portal
-msgid "File quota"
-msgstr "文件限额"
-
-#: apps/io.ox/core/viewer/views/sidebar/fileversionsview.js
-#: module:io.ox/core/viewer
-msgid "File version table, the first row represents the current version."
-msgstr "文件版本表格，第一行代表当前版本。"
-
-#: apps/io.ox/files/filepicker.js module:io.ox/files apps/io.ox/files/main.js
-msgid "Files"
-msgstr "文件"
-
-#: apps/io.ox/contacts/model.js module:io.ox/contacts
-msgid "Files can not be uploaded, because quota exceeded."
-msgstr "因为文件超出限额，所以未能上载。"
-
-#. %1$s is an upload limit like for example 10mb
-#: apps/io.ox/calendar/model.js module:io.ox/calendar
-#: apps/io.ox/tasks/model.js module:io.ox/tasks
-msgid "Files can not be uploaded, because upload limit of %1$s is exceeded."
-msgstr "文件由于超出上载限额 %1$s，因此不能上载。"
-
-#: apps/io.ox/files/actions.js module:io.ox/files
-msgid "Files have been copied"
-msgstr "文档已复制"
-
-#: apps/io.ox/files/actions.js module:io.ox/files
-msgid "Files have been moved"
-msgstr "文档已被移动"
-
-#. toolbar with 'select all' and 'sort by'
-#: apps/io.ox/files/main.js module:io.ox/files
-msgid "Files options"
-msgstr "文件选项"
-
-#. Verb: (to) filter documents by file type
-#: apps/io.ox/files/view-options.js module:io.ox/files
-msgctxt "verb"
-msgid "Filter"
-msgstr "过滤器"
-
-#: apps/io.ox/mail/mailfilter/settings/register.js module:io.ox/mail
-msgid "Filter Rules"
-msgstr "过滤器规则"
-
-#: apps/io.ox/calendar/edit/extensions.js module:io.ox/calendar/edit/main
-#: apps/io.ox/calendar/freebusy/templates.js module:io.ox/calendar/freebusy
-#: apps/io.ox/calendar/toolbar.js module:io.ox/calendar
-msgid "Find a free time"
-msgstr "寻找一个空闲时间"
-
-#. finish the tour
-#: apps/io.ox/core/tk/wizard.js module:io.ox/core
-msgctxt "tour"
-msgid "Finish"
-msgstr "结束"
-
-#: apps/io.ox/contacts/model.js module:io.ox/contacts
-#: apps/plugins/portal/xing/register.js module:plugins/portal
-#: apps/plugins/wizards/mandatory/main.js module:io.ox/wizards/firstStart
-msgid "First name"
-msgstr "名字"
-
-#: apps/io.ox/contacts/settings/pane.js module:io.ox/contacts
-msgid "First name Last name"
-msgstr "名字 姓氏"
-
-#: apps/io.ox/core/viewer/views/toolbarview.js module:io.ox/core
-msgid "Fit to screen size"
-msgstr "调整成屏幕大小"
-
-#: apps/io.ox/core/viewer/views/toolbarview.js module:io.ox/core
-msgid "Fit to screen width"
-msgstr "调整成屏幕宽度"
-
-#. Sort by messages which are flagged, "Flag" is used in dropdown
-#: apps/io.ox/mail/view-options.js module:io.ox/mail
-msgid "Flag"
-msgstr "标记"
-
-#. Verb: (to) flag messages
-#: apps/io.ox/mail/toolbar.js module:io.ox/mail
-msgctxt "verb"
-msgid "Flag"
-msgstr "标记"
-
-#. This is a summary for a mail filter rule
-#. Example: Flag mails from test@invalid with a color
-#: apps/io.ox/mail/mailfilter/settings/util.js module:io.ox/mail
-msgid "Flag mails from %1$s with a color"
-msgstr "以一种颜色标记来自 %1$s 的邮件"
-
-#. This is a summary for a mail filter rule
-#. Example: Flag mails to test@invalid with a color
-#: apps/io.ox/mail/mailfilter/settings/util.js module:io.ox/mail
-msgid "Flag mails to %1$s with a color"
-msgstr "以一种颜色标记到 %1$s 的邮件"
-
-#. This is a summary for a mail filter rule
-#. Example: Flag mails with subject Some subject with a color
-#: apps/io.ox/mail/mailfilter/settings/util.js module:io.ox/mail
-msgid "Flag mails with subject %1$s with a color"
-msgstr "以一种颜色标记带有主题 %1$s 的邮件"
-
-#: apps/io.ox/mail/common-extensions.js module:io.ox/mail
-msgid "Flagged"
-msgstr "已标记"
-
-#: apps/plugins/portal/flickr/register.js module:plugins/portal
-msgid "Flickr"
-msgstr "Flickr"
+msgid "Shown as"
+msgstr "显示为"
 
 #: apps/io.ox/calendar/common-extensions.js module:io.ox/calendar
 #: apps/io.ox/core/viewer/views/sidebar/fileinfoview.js
@@ -4104,1506 +833,9 @@
 msgid "Folder"
 msgstr "文件夹"
 
-#: apps/io.ox/core/folder/actions/add.js module:io.ox/core
-#: apps/io.ox/core/folder/actions/rename.js apps/io.ox/oauth/settings.js
-#: module:io.ox/settings
-msgid "Folder name"
-msgstr "文件夹名"
-
-#: apps/io.ox/core/folder/tree.js module:io.ox/core
-msgid "Folder options"
-msgstr "文件夹选项"
-
-#: apps/io.ox/core/permissions/permissions.js module:io.ox/core
-msgid "Folder permissions"
-msgstr "文件夹权限"
-
-#: apps/io.ox/core/folder/actions/properties.js module:io.ox/core
-msgid "Folder type"
-msgstr "文件夹类型"
-
-#: apps/io.ox/calendar/toolbar.js module:io.ox/calendar
-#: apps/io.ox/contacts/toolbar.js module:io.ox/contacts
-#: apps/io.ox/files/toolbar.js module:io.ox/files apps/io.ox/mail/toolbar.js
-#: module:io.ox/mail apps/io.ox/tasks/toolbar.js module:io.ox/tasks
-msgid "Folder view"
-msgstr "文件夹视图"
-
-#. %1$s is the filename
-#: apps/io.ox/core/main.js module:io.ox/core
-msgid ""
-"Folder with name \"%1$s\" will be hidden. Enable setting \"Show hidden files "
-"and folders\" to access this folder again."
-msgstr ""
-"名称为 \"%1$s\" 的文件夹将会被隐藏。启用 \"显示隐藏文件和文件夹\" 以再次访问"
-"这些文件夹。"
-
-#: apps/io.ox/core/folder/node.js module:io.ox/core
-msgid "Folder-specific actions"
-msgstr "文件夹指定动作"
-
-#: apps/io.ox/calendar/main.js module:io.ox/calendar
-#: apps/io.ox/contacts/main.js module:io.ox/contacts
-#: apps/io.ox/core/folder/view.js module:io.ox/core
-#: apps/io.ox/files/filepicker.js module:io.ox/files apps/io.ox/files/main.js
-#: apps/io.ox/mail/main.js module:io.ox/mail apps/io.ox/tasks/main.js
-#: module:io.ox/tasks
-msgid "Folders"
-msgstr "文件夹"
-
-#. twitter: Follow this person
-#: apps/plugins/portal/twitter/util.js module:plugins/portal
-msgid "Follow"
-msgstr "跟随"
-
-#. Calendar: Create follow-up appointment. Maybe "Folgetermin" in German.
-#: apps/io.ox/calendar/actions.js module:io.ox/calendar
-msgid "Follow-up"
-msgstr "跟进"
-
-#. twitter: already following this person
-#: apps/plugins/portal/twitter/util.js module:plugins/portal
-msgid "Following"
-msgstr "跟随中"
-
-#: apps/io.ox/mail/settings/pane.js module:io.ox/mail
-msgid "Font"
-msgstr "字体"
-
-#. Emoji category
-#. Japanese: 食べ物
-#. Contains: Cup of coffee, cake, fruits
-#: apps/io.ox/emoji/categories.js module:io.ox/mail/emoji
-msgid "Food"
-msgstr "食物"
-
-#. browser recommendation: sentence ends with 'Google Chrome' (wrappend in a clickable link)
-#: apps/io.ox/core/boot/i18n.js module:io.ox/core/boot
-msgid "For best results, please use "
-msgstr "为了最好的结果，请使用"
-
-#: apps/io.ox/settings/accounts/settings/pane.js
-#: module:io.ox/settings/accounts
-msgid ""
-"For security reasons, all credentials are encrypted with your primary "
-"account password. If you change your primary password, your external "
-"accounts might stop working. In this case, you can use your old password to "
-"recover all account passwords."
-msgstr ""
-"为了安全理由，所有凭证会皆以您的主要户口密码加密。如果您更改您的主要户口密"
-"码，您的外部户口可能停止运作。如是者，您能使用您的旧密码以复原所有户口密码："
-
-#: apps/io.ox/core/boot/i18n.js module:io.ox/core/boot
-msgid "Forgot your password?"
-msgstr "忘记密码？"
-
-#: apps/io.ox/core/export/export.js module:io.ox/core
-#: apps/io.ox/core/import/import.js
-msgid "Format"
-msgstr "格式"
-
-#: apps/io.ox/mail/settings/pane.js module:io.ox/mail
-msgid "Format emails as"
-msgstr "将电子邮件格式化为"
-
-#: apps/io.ox/mail/actions.js module:io.ox/mail
-#: apps/io.ox/mail/mobile-toolbar-actions.js apps/io.ox/mail/toolbar.js
-msgid "Forward"
-msgstr "转发"
-
-#: apps/io.ox/mail/autoforward/settings/model.js module:io.ox/mail
-msgid "Forward all incoming emails to this address"
-msgstr "转发所有接收电子邮件到此地址"
-
-#: apps/io.ox/mail/settings/pane.js module:io.ox/mail
-msgid "Forward emails as"
-msgstr "电子邮件的转发方式"
-
-#: apps/io.ox/calendar/edit/extensions.js module:io.ox/calendar/edit/main
-#: apps/io.ox/calendar/freetime/timeView.js module:io.ox/calendar
-#: apps/io.ox/calendar/util.js
-msgid "Free"
-msgstr "空闲的"
-
-#: apps/plugins/halo/xing/register.js module:plugins/portal
-msgid "Freelancer"
-msgstr "自由工作者"
-
-#. superessive of the weekday
-#. will only be used in a form like “Happens every week on $weekday”
-#: apps/io.ox/calendar/util.js module:io.ox/calendar
-msgctxt "superessive"
-msgid "Friday"
-msgstr "星期五"
-
-#: apps/io.ox/core/viewer/views/sidebar/fileinfoview.js
-#: module:io.ox/core/viewer apps/io.ox/mail/actions/reminder.js
-#: module:io.ox/mail apps/io.ox/mail/compose/extensions.js
-#: apps/io.ox/mail/mailfilter/settings/filter/tests/register.js
-#: module:io.ox/mailfilter apps/io.ox/mail/view-options.js
-msgid "From"
-msgstr "从"
-
-#. Placeholder in furigana field
-#: apps/l10n/ja_JP/io.ox/register.js module:l10n/ja_JP
-msgid "Furigana for company"
-msgstr "公司名称的和式拼音"
-
-#. Placeholder in furigana field
-#: apps/l10n/ja_JP/io.ox/register.js module:l10n/ja_JP
-msgid "Furigana for first name"
-msgstr "名字的和式拼音"
-
-#. Placeholder in furigana field
-#: apps/l10n/ja_JP/io.ox/register.js module:l10n/ja_JP
-msgid "Furigana for last name"
-msgstr "姓氏的和式拼音"
-
-#. Gigabytes
-#: apps/io.ox/core/strings.js module:io.ox/core
-msgid "GB"
-msgstr "GB"
-
-#. used in feedback dialog for general feedback. Would be "Allgemein" in German for example
-#: apps/plugins/core/feedback/register.js module:io.ox/core
-msgid "General"
-msgstr "通用"
-
-#: apps/plugins/portal/oxdriveclients/register.js module:plugins/portal
-msgid "Get %s"
-msgstr "获得 %s"
-
-#: apps/io.ox/core/upsell.js module:io.ox/core
-msgid "Get free upgrade"
-msgstr "获取免费更新"
-
-#: apps/plugins/portal/xing/register.js module:plugins/portal
-msgid ""
-"Get news from your XING network delivered to you. Stay in touch and find out "
-"about new business opportunities."
-msgstr "从递送给您的 XING 网路获得新闻。保持联系和找寻有关新的生意机会。"
-
-#: apps/io.ox/portal/main.js module:io.ox/portal
-msgid "Get started here"
-msgstr "开始使用"
-
-#. %1$s: app store name
-#: apps/io.ox/onboarding/clients/config.js module:io.ox/core/onboarding
-msgid "Get the App from %1$s"
-msgstr "从 %1$s 获得应用程序"
-
-#. %1$s: app store name
-#: apps/io.ox/onboarding/clients/config.js module:io.ox/core/onboarding
-msgid "Get the App from %1$s."
-msgstr "从 %1$s 获得应用程序。"
-
-#: apps/io.ox/onboarding/clients/config.js module:io.ox/core/onboarding
-msgid "Get your device configured by email."
-msgstr "以邮件设置您的装置。"
-
-#: apps/plugins/core/feedback/register.js module:io.ox/core
-msgid "Give feedback"
-msgstr "提供回馈"
-
-#: apps/io.ox/backbone/views/datepicker.js module:io.ox/core
-msgid "Go to next decade"
-msgstr "跳到十年后"
-
-#: apps/io.ox/backbone/views/datepicker.js module:io.ox/core
-msgid "Go to next month"
-msgstr "跳到下个月"
-
-#: apps/io.ox/backbone/views/datepicker.js module:io.ox/core
-msgid "Go to next year"
-msgstr "跳到明年"
-
-#: apps/io.ox/backbone/views/datepicker.js module:io.ox/core
-msgid "Go to previous decade"
-msgstr "跳到十年前"
-
-#: apps/io.ox/backbone/views/datepicker.js module:io.ox/core
-msgid "Go to previous month"
-msgstr "跳到上个月"
-
-#: apps/io.ox/backbone/views/datepicker.js module:io.ox/core
-msgid "Go to previous year"
-msgstr "跳到去年"
-
-#: apps/io.ox/backbone/mini-views/colorpicker.js module:io.ox/core
-msgid "Gold"
-msgstr "黃金"
-
-#: apps/io.ox/portal/main.js module:io.ox/portal
-msgid "Good evening, %s"
-msgstr "晚上好， %s"
-
-#: apps/io.ox/portal/main.js module:io.ox/portal
-msgid "Good morning, %s"
-msgstr "早上好， %s"
-
-#: apps/io.ox/contacts/settings/pane.js module:io.ox/contacts
-#: apps/io.ox/contacts/view-detail.js
-msgid "Google Maps"
-msgstr "Google 地图"
-
-#. %1$s: app store name
-#: apps/io.ox/onboarding/clients/config.js module:io.ox/core/onboarding
-msgid "Google Play"
-msgstr "Google Play"
-
-#: apps/io.ox/backbone/mini-views/colorpicker.js module:io.ox/core
-#: apps/io.ox/core/tk/flag-picker.js module:io.ox/mail
-#: apps/io.ox/mail/mailfilter/settings/filter/actions/register.js
-#: module:io.ox/mailfilter apps/io.ox/portal/settings/pane.js
-#: module:io.ox/portal
-msgid "Gray"
-msgstr "灰色"
-
-#: apps/io.ox/backbone/mini-views/colorpicker.js module:io.ox/core
-msgid "Grayish blue"
-msgstr "灰蓝"
-
-#. greater than the given value
-#: apps/io.ox/mail/mailfilter/settings/filter/tests/register.js
-#: module:io.ox/mailfilter
-#, fuzzy
-#| msgid "Create"
-msgid "Greater"
-msgstr "创建"
-
-#. greater than or equal to
-#: apps/io.ox/mail/mailfilter/settings/filter/tests/register.js
-#: module:io.ox/mailfilter
-#, fuzzy
-#| msgid "Create list"
-msgid "Greater equals"
-msgstr "创建列表"
-
-#: apps/io.ox/backbone/mini-views/colorpicker.js module:io.ox/core
-#: apps/io.ox/core/tk/flag-picker.js module:io.ox/mail
-#: apps/io.ox/mail/mailfilter/settings/filter/actions/register.js
-#: module:io.ox/mailfilter apps/io.ox/portal/settings/pane.js
-#: module:io.ox/portal
-msgid "Green"
-msgstr "绿色"
-
-#: apps/io.ox/files/share/permissions.js module:io.ox/core
-#: apps/io.ox/participants/views.js
-msgid "Group"
-msgstr "组"
-
-#: apps/plugins/administration/groups/settings/edit.js module:io.ox/core
-msgid "Group name"
-msgstr "群组名字"
-
-#: apps/plugins/administration/groups/register.js module:io.ox/core
-#: apps/plugins/administration/groups/settings/pane.js
-msgid "Groups"
-msgstr "群组"
-
-#: apps/io.ox/core/permissions/permissions.js module:io.ox/core
-#: apps/io.ox/files/share/permissions.js
-msgid "Guest"
-msgstr "访客"
-
-#: apps/io.ox/tours/get-started.js module:io.ox/core
-msgid "Guided tour for this app"
-msgstr "此应用程序的导游"
-
-#: apps/io.ox/mail/compose/view.js module:io.ox/mail
-#: apps/io.ox/mail/settings/pane.js
-msgid "HTML"
-msgstr "HTML"
-
-#: apps/io.ox/mail/settings/pane.js module:io.ox/mail
-msgid "HTML and plain text"
-msgstr "HTML 和纯文本"
-
-#: apps/io.ox/mail/mailfilter/settings/filter/tests/register.js
-#: module:io.ox/mailfilter
-#: apps/io.ox/mail/mailfilter/settings/filter/tests/util.js
-msgid "Header"
-msgstr "标题"
-
-#: apps/io.ox/mail/mailfilter/settings/filter/tests/register.js
-#: module:io.ox/mailfilter
-#, fuzzy
-#| msgid "Header"
-msgid "Header exists"
-msgstr "标题"
-
-#: apps/io.ox/portal/main.js module:io.ox/portal
-msgid "Hello %s"
-msgstr "您好 %s"
-
-#: apps/plugins/portal/helloworld/register.js module:plugins/portal
-msgid "Hello World"
-msgstr "您好世界"
-
-#: apps/io.ox/calendar/freebusy/templates.js module:io.ox/calendar/freebusy
-#: apps/io.ox/core/main.js module:io.ox/core apps/io.ox/help/center.js
-#: module:io.ox/help
-msgid "Help"
-msgstr "帮助"
-
-#: apps/io.ox/core/folder/extensions.js module:io.ox/core
-msgid "Hidden address books"
-msgstr "隐藏地址簿"
-
-#: apps/io.ox/core/folder/extensions.js module:io.ox/core
-msgid "Hidden calendars"
-msgstr "隐藏日历"
-
-#: apps/io.ox/core/folder/extensions.js module:io.ox/core
-msgid "Hidden tasks"
-msgstr "隐藏任务"
-
-#: apps/io.ox/core/folder/contextmenu.js module:io.ox/core
-msgid "Hide"
-msgstr "隐藏"
-
-#. Invitations (notifications) about appointments
-#: apps/plugins/notifications/calendar/register.js
-#: module:plugins/notifications
-msgid "Hide all appointment invitations."
-msgstr "隐藏所有约会邀请。"
-
-#. Reminders (notifications) about appointments
-#: apps/plugins/notifications/calendar/register.js
-#: module:plugins/notifications
-msgid "Hide all appointment reminders."
-msgstr "隐藏所有约会提醒。"
-
-#: apps/plugins/notifications/tasks/register.js module:plugins/notifications
-msgid "Hide all notifications for overdue tasks."
-msgstr "隐藏所有逾期任务的通知。"
-
-<<<<<<< HEAD
-#. Inviations (notifications) to tasks
-#: apps/plugins/notifications/tasks/register.js module:plugins/notifications
-msgid "Hide all task invitations."
-msgstr "隐藏所有任务邀请。"
-=======
-#: apps/io.ox/core/settings/pane.js module:io.ox/core
-msgid "Refresh interval"
-msgstr "刷新间隔"
-
-#: apps/io.ox/core/settings/pane.js module:io.ox/core
-#: apps/io.ox/mail/settings/pane.js module:io.ox/mail
-msgid "5 minutes"
-msgstr "5 分钟"
->>>>>>> 8efd135e
-
-#. Reminders (notifications) about tasks
-#: apps/plugins/notifications/tasks/register.js module:plugins/notifications
-msgid "Hide all task reminders."
-msgstr "隐藏所有任务提醒。"
-
-#. button: show collapsed content
-#: apps/io.ox/core/viewer/views/sidebar/fileinfoview.js
-#: module:io.ox/core/viewer apps/io.ox/onboarding/clients/view-mobile.js
-#: module:io.ox/core/onboarding apps/io.ox/tasks/edit/view-template.js
-#: module:io.ox/tasks/edit
-msgid "Hide details"
-msgstr "隐藏详情"
-
-#: apps/io.ox/mail/compose/extensions.js module:io.ox/mail
-msgid "Hide names"
-msgstr "隐藏名称"
-
-<<<<<<< HEAD
-#: apps/io.ox/calendar/freetime/timeView.js module:io.ox/calendar
-msgid "Hide non-working time"
-msgstr "隐藏非工作时间"
-
-#: apps/io.ox/onboarding/clients/extensions.js module:io.ox/core/onboarding
-msgid "Hide options for expert users."
-msgstr "专家用户的隐藏选项。"
-=======
-#. object permissions - read
-#. object permissions - edit/modify
-#. object permissions - delete
-#. Auth type. None. No authentication
-#. Connection security. None.
-#: apps/io.ox/core/settings/pane.js module:io.ox/core
-#: apps/io.ox/core/tk/attachments.js apps/io.ox/core/tk/flag-picker.js
-#: module:io.ox/mail apps/io.ox/files/share/permissions.js
-#: apps/io.ox/files/view-options.js module:io.ox/files
-#: apps/io.ox/mail/accounts/view-form.js module:io.ox/settings
-#: apps/io.ox/mail/mailfilter/settings/filter/actions/register.js
-#: module:io.ox/mailfilter
-msgid "None"
-msgstr "无"
->>>>>>> 8efd135e
-
-#: apps/io.ox/core/settings/errorlog/settings/pane.js module:io.ox/core
-msgid "Hide request body"
-msgstr "隐藏请求内文"
-
-#: apps/io.ox/core/settings/errorlog/settings/pane.js module:io.ox/core
-msgid "Hide stack trace"
-msgstr "隐藏堆叠痕迹"
-
-#: apps/io.ox/core/notifications/subview.js module:io.ox/core
-msgid "Hide this notification"
-msgstr "隐藏此通知"
-
-#: apps/io.ox/tasks/print.js module:io.ox/tasks
-msgid "High"
-msgstr "高"
-
-#. E-Mail priority
-#: apps/io.ox/mail/compose/view.js module:io.ox/mail
-msgctxt "E-Mail priority"
-msgid "High"
-msgstr "高"
-
-#: apps/io.ox/tasks/edit/view-template.js module:io.ox/tasks/edit
-msgctxt "Tasks priority"
-msgid "High"
-msgstr "高"
-
-#: apps/io.ox/core/settings/pane.js module:io.ox/core
-msgid "High contrast theme"
-msgstr "高对比主题"
-
-#: apps/io.ox/tasks/util.js module:io.ox/tasks
-msgid "High priority"
-msgstr "高优先级"
-
-#: apps/io.ox/mail/util.js module:io.ox/core
-msgctxt "E-Mail"
-msgid "High priority"
-msgstr "高优先"
-
-#. Emoji category
-#. Japanese: 趣味
-#. Contains: Tennis, golf, football, pool
-#: apps/io.ox/emoji/categories.js module:io.ox/mail/emoji
-msgid "Hobby"
-msgstr "兴趣"
-
-#. vcard (electronic business card) field
-#: apps/io.ox/contacts/print-details.js module:io.ox/contacts
-msgid "Home"
-msgstr "首页"
-
-#. vcard (electronic business card) field
-#: apps/io.ox/contacts/print-details.js module:io.ox/contacts
-#: apps/io.ox/contacts/view-detail.js
-msgid "Home Address"
-msgstr "住宅地址"
-
-#: apps/io.ox/contacts/edit/view-form.js module:io.ox/contacts
-msgid "Home address"
-msgstr "住宅地址"
-
-#: apps/io.ox/mail/toolbar.js module:io.ox/mail
-msgid "Horizontal"
-msgstr "水平"
-
-#: apps/io.ox/core/settings/errorlog/settings/pane.js module:io.ox/core
-msgid "Host"
-msgstr "主机"
-
-#: apps/io.ox/core/tk/mobiscroll.js module:io.ox/core
-msgid "Hours"
-msgstr "小时"
-
-#: apps/io.ox/calendar/freebusy/templates.js module:io.ox/calendar/freebusy
-msgid "How does this work?"
-msgstr "这如何运作？"
-
-#. %1$s is the product name, for example 'OX App Suite'
-#: apps/plugins/core/feedback/register.js module:io.ox/core
-msgid "How likely is it that you would recommend %1$s to a friend?"
-msgstr "您会向朋友推荐 %1$s 的可能性如何？"
-
-#. 2 of 5 star rating
-#: apps/plugins/core/feedback/register.js module:io.ox/core
-msgctxt "rating"
-msgid "I don't like it"
-msgstr "我不喜欢"
-
-#. 4 of 5 star rating
-#: apps/plugins/core/feedback/register.js module:io.ox/core
-msgctxt "rating"
-msgid "I like it"
-msgstr "我喜欢"
-
-#: apps/io.ox/onboarding/clients/config.js module:io.ox/core/onboarding
-msgid "IMAP"
-msgstr "IMAP"
-
-#: apps/io.ox/contacts/model.js module:io.ox/contacts
-msgid "IP phone"
-msgstr "IP 电话"
-
-#: apps/io.ox/files/toolbar.js module:io.ox/files
-msgid "Icons"
-msgstr "图标"
-
-#: apps/plugins/portal/userSettings/register.js module:io.ox/core
-msgid ""
-"If you change the password, you will be signed out. Please ensure that "
-"everything is closed and saved."
-msgstr "如果您更改密码，您将会注销。请确定所有东西皆关闭和保存。"
-
-#: apps/io.ox/calendar/edit/timezone-dialog.js module:io.ox/calendar/edit/main
-msgid ""
-"If you select different timezones, the appointment's start and end dates are "
-"saved in the timezone of the appointment's start date. A different end date "
-"timezone only allows a convenient conversion."
-msgstr ""
-"如果您选择不同的时区，约会的开始和结束日期会保存于约会开始日的时区。一个不同"
-"的日期时区只允许一个方便的交谈。"
-
-#: apps/io.ox/calendar/freebusy/templates.js module:io.ox/calendar/freebusy
-msgid ""
-"If you spot a free time, just select this area. To do this, move the cursor "
-"to the start time, hold the mouse button, and <b>drag the mouse</b> to the "
-"end time."
-msgstr ""
-"如果您看到一个空闲时间，只需选择此区域。为此，把鼠标移动到开始时间，按紧鼠标"
-"按钮；然后 <b>拖动鼠标</b> 到结束时间。"
-
-#: apps/io.ox/calendar/invitations/register.js module:io.ox/calendar/main
-msgid "Ignore"
-msgstr "忽视"
-
-#: apps/io.ox/mail/accounts/settings.js module:io.ox/mail/accounts/settings
-#: apps/io.ox/mail/accounts/view-form.js module:io.ox/settings
-msgid "Ignore Warnings"
-msgstr "忽视警告"
-
-#: apps/io.ox/calendar/conflicts/conflictList.js
-#: module:io.ox/calendar/conflicts/conflicts
-msgid "Ignore conflicts"
-msgstr "忽视冲突"
-
-#: apps/io.ox/core/import/import.js module:io.ox/core
-msgid "Ignore existing events"
-msgstr "忽略当前事件"
-
-#: apps/io.ox/core/import/import.js module:io.ox/core
-msgid ""
-"Ignore existing events. Helpful to import public holiday calendars, for "
-"example."
-msgstr "忽视存在的事件，对像导入公众假期日历有用。"
-
-#: apps/io.ox/core/tk/filestorageUtil.js module:io.ox/core
-msgid "Ignore warnings"
-msgstr "忽视警告"
-
-#: apps/io.ox/contacts/model.js module:io.ox/contacts
-msgid "Image 1"
-msgstr "图像 1"
-
-#: apps/io.ox/files/view-options.js module:io.ox/files
-msgid "Images"
-msgstr "图像"
-
-#: apps/io.ox/core/folder/contextmenu.js module:io.ox/core
-#: apps/io.ox/core/import/import.js
-#: apps/io.ox/mail/settings/signatures/settings/pane.js module:io.ox/mail
-msgid "Import"
-msgstr "导入"
-
-#: apps/io.ox/core/import/import.js module:io.ox/core
-msgid "Import from file"
-msgstr "从文件导入"
-
-#: apps/io.ox/mail/settings/signatures/settings/pane.js module:io.ox/mail
-msgid "Import signatures"
-msgstr "导入签名"
-
-#: apps/plugins/portal/birthdays/register.js module:plugins/portal
-msgid "In %1$d days"
-msgstr "%1$d 天内"
-
-#: apps/io.ox/tasks/edit/view-template.js module:io.ox/tasks/edit
-#: apps/io.ox/tasks/print.js module:io.ox/tasks apps/io.ox/tasks/util.js
-msgid "In progress"
-msgstr "进行中"
-
-#: apps/io.ox/mail/toolbar.js module:io.ox/mail apps/io.ox/portal/widgets.js
-#: module:io.ox/portal apps/plugins/portal/mail/register.js
-#: module:plugins/portal
-msgid "Inbox"
-msgstr "收件箱"
-
-#: apps/io.ox/mail/categories/tabs.js module:io.ox/mail
-msgid "Inbox categories"
-msgstr "收件箱类别"
-
-#: apps/io.ox/core/export/export.js module:io.ox/core
-msgid "Include distribution lists"
-msgstr "包括通讯组列表"
-
-#: apps/io.ox/mail/accounts/view-form.js module:io.ox/settings
-msgid "Incoming server"
-msgstr "外来服务器"
-
-#. error message when server returns incomplete
-#. configuration for client onboarding
-#: apps/io.ox/onboarding/clients/wizard.js module:io.ox/core/onboarding
-msgid "Incomplete configuration."
-msgstr "未完成设置。"
-
-#: apps/io.ox/tasks/common-extensions.js module:io.ox/tasks
-msgid "Inconsistent dates"
-msgstr "不一致的日期"
-
-<<<<<<< HEAD
-#. color names for screenreaders
-#: apps/io.ox/backbone/mini-views/colorpicker.js module:io.ox/core
-msgid "Indigo"
-msgstr "靛蓝"
-=======
-#: apps/io.ox/core/sub/subscriptions.js module:io.ox/core/sub
-msgid "Configure %s"
-msgstr "配置 %s"
->>>>>>> 8efd135e
-
-#: apps/io.ox/contacts/model.js module:io.ox/contacts apps/io.ox/core/yell.js
-#: module:io.ox/core
-msgid "Info"
-msgstr "信息"
-
-#: apps/io.ox/core/settings/downloads/pane.js module:io.ox/core
-msgid ""
-"Informs about the current status of Emails and appointments without having "
-"to display the user interface or another Windows® client."
-msgstr ""
-"不用显示用户界面或别的 Windows® 客户端，通知有关电子邮件和约会的当前状态。"
-
-#: apps/io.ox/contacts/settings/pane.js module:io.ox/contacts
-msgid "Initial folder"
-msgstr "初始文件夹"
-
-#: apps/io.ox/mail/settings/pane.js module:io.ox/mail
-msgid "Inline"
-msgstr "内联"
-
-#. %1$s inline menu title for better accessibility
-#: apps/io.ox/core/extPatterns/links.js module:io.ox/core
-msgid "Inline menu %1$s"
-msgstr "直列的菜单 %1$s"
-
-#: apps/io.ox/mail/compose/inline-images.js module:io.ox/mail
-#: apps/io.ox/notes/detail-view.js module:io.ox/notes
-msgid "Insert"
-msgstr "插入"
-
-#: apps/io.ox/mail/compose/inline-images.js module:io.ox/mail
-msgid "Insert inline image"
-msgstr "插入直列图像"
-
-#: apps/io.ox/mail/settings/pane.js module:io.ox/mail
-msgid "Insert the original email text to a reply"
-msgstr "在回复中插入原始电子邮件文本"
-
-#: apps/io.ox/onboarding/clients/view-mobile.js module:io.ox/core/onboarding
-msgid "Install"
-msgstr "安装"
-
-#. %1$s is the name of the platform
-#. %2$s is an the "add to home" icon
-#. %3$s and %4$s are markers for bold text.
-#. The words "Home Screen" may not be translated or should match the
-#. string used on an iPhone using the "add to homescreen" function for weblinks
-#: apps/plugins/mobile/addToHomescreen/register.js
-#: module:plugins/mobile/addToHomescreen/i18n
-msgid ""
-"Install this web app on your %1$s: Tap %2$s and then %3$s'Add to Home "
-"Screen'%4$s"
-msgstr ""
-"在您的 %1$s 上安装此网页软件： 轻按 %2$s 后，再按 %3$s'添加到主页画面'%4$s"
-
-#: apps/io.ox/onboarding/clients/extensions.js module:io.ox/core/onboarding
-msgid "Installation"
-msgstr "安装"
-
-#: apps/io.ox/contacts/model.js module:io.ox/contacts
-msgid "Instant Messenger 1"
-msgstr "即时通讯 1"
-
-#: apps/io.ox/contacts/model.js module:io.ox/contacts
-msgid "Instant Messenger 2"
-msgstr "即时通讯 2"
-
-#: apps/io.ox/files/share/permissions.js module:io.ox/core
-msgid "Internal user"
-msgstr "内部用户"
-
-#: apps/io.ox/files/share/listview.js module:io.ox/files
-msgid "Internal users"
-msgstr "内部用户"
-
-#: apps/io.ox/backbone/views/recurrence-view.js
-#: module:io.ox/calendar/edit/main
-msgid "Interval"
-msgstr "间隔"
-
-#. %1$s Appointment title
-#. %1$s task title
-#: apps/plugins/notifications/calendar/register.js
-#: module:plugins/notifications apps/plugins/notifications/tasks/register.js
-#, c-format
-msgid "Invitation for %1$s."
-msgstr "%1$s 的邀请。"
-
-#: apps/plugins/xing/main.js module:plugins/portal
-msgid "Invitation sent"
-msgstr "已发送邀请"
-
-#: apps/io.ox/contacts/toolbar.js module:io.ox/contacts
-msgid "Invite"
-msgstr "邀请"
-
-#: apps/io.ox/calendar/actions/create.js module:io.ox/calendar
-msgid "Invite owner"
-msgstr "邀请拥有者"
-
-#: apps/io.ox/core/folder/contextmenu.js module:io.ox/core
-#: apps/io.ox/core/viewer/views/toolbarview.js apps/io.ox/files/actions.js
-#: module:io.ox/files
-msgid "Invite people"
-msgstr "邀请人员"
-
-#: apps/plugins/xing/main.js module:plugins/portal
-msgid "Invite to %s"
-msgstr "邀请到 %s"
-
-#: apps/io.ox/contacts/actions.js module:io.ox/contacts
-#: apps/io.ox/contacts/mobile-toolbar-actions.js module:io.ox/mail
-#: apps/io.ox/contacts/toolbar.js apps/io.ox/mail/actions.js
-msgid "Invite to appointment"
-msgstr "邀请到约会"
-
-#: apps/io.ox/calendar/actions.js module:io.ox/calendar
-msgid "Invite to new appointment"
-msgstr "邀请到新约会"
-
-#: apps/io.ox/mail/mailfilter/settings/filter/tests/register.js
-#: module:io.ox/mailfilter
-msgid "Is bigger than"
-msgstr "是大于"
-
-#: apps/io.ox/mail/mailfilter/settings/filter/tests/register.js
-#: module:io.ox/mailfilter
-#: apps/io.ox/mail/mailfilter/settings/filter/tests/util.js
-msgid "Is exactly"
-msgstr "正是"
-
-#: apps/io.ox/mail/mailfilter/settings/filter/tests/register.js
-#: module:io.ox/mailfilter
-#: apps/io.ox/mail/mailfilter/settings/filter/tests/util.js
-msgid "Is not exactly"
-msgstr "不完全是"
-
-#: apps/io.ox/mail/mailfilter/settings/filter/tests/register.js
-#: module:io.ox/mailfilter
-msgid "Is smaller than"
-msgstr "是小于"
-
-#. mail categories feature: the update job is running that assigns
-#. some common mails (e.g. from twitter.com) to predefined categories
-#: apps/io.ox/mail/categories/mediator.js module:io.ox/mail
-msgid ""
-"It may take some time until mails are assigned to the default categories."
-msgstr "将会花一点时间直到邮件分派到默认类别里。"
-
-#. 5 of 5 star rating
-#: apps/plugins/core/feedback/register.js module:io.ox/core
-msgctxt "rating"
-msgid "It's awesome"
-msgstr "太棒了"
-
-#. 3 of 5 star rating
-#: apps/plugins/core/feedback/register.js module:io.ox/core
-msgctxt "rating"
-msgid "It's ok"
-msgstr "还行"
-
-#. 1 of 5 star rating
-#: apps/plugins/core/feedback/register.js module:io.ox/core
-msgctxt "rating"
-msgid "It's really bad"
-msgstr "糟透了"
-
-#: apps/io.ox/core/commons.js module:io.ox/core
-msgid "Item list"
-msgstr "项目列表"
-
-#. toolbar with 'select all' and 'sort by'
-#: apps/io.ox/core/tk/vgrid.js module:io.ox/core
-msgid "Item list options"
-msgstr "项目列表选项"
-
-#: apps/io.ox/files/actions/download.js module:io.ox/files
-msgid "Items without a file can not be downloaded."
-msgstr "没有一个文件的项目无法下载。"
-
-#. Emoji collection. Emoji icons that work across Japanese (telecom) carriers.
-#: apps/io.ox/emoji/categories.js module:io.ox/mail/emoji
-msgid "Japanese Carrier"
-msgstr "日本手机服务商"
-
-#: apps/io.ox/contacts/view-detail.js module:io.ox/contacts
-msgid "Job"
-msgstr "工作"
-
-#: apps/io.ox/contacts/edit/view-form.js module:io.ox/contacts
-msgid "Job description"
-msgstr "职业描述"
-
-<<<<<<< HEAD
-#. Just disable portal widget - in contrast to delete
-#: apps/io.ox/portal/main.js module:io.ox/portal
-#: apps/io.ox/portal/settings/widgetview.js
-msgid "Just disable widget"
-msgstr "只要关闭迷你程序"
-=======
-#: apps/io.ox/core/tk/tokenfield.js module:io.ox/core
-msgid "%1$s. Press backspace to delete."
-msgstr "%1$s、按后退键删除。"
-
-#. %1$s is the display name of a removed user or mail recipient
-#. %2$s is the email address of the user or mail recipient
-#. %1$s is the removed search query
-#. %2$s is the context of the removed search query
-#: apps/io.ox/core/tk/tokenfield.js module:io.ox/core
-msgid "Removed %1$s, %2$s."
-msgstr "已移除 %1$s,、%2$s。"
->>>>>>> 8efd135e
-
-#. Kilobytes
-#: apps/io.ox/core/strings.js module:io.ox/core
-msgid "KB"
-msgstr "KB"
-
-#: apps/io.ox/mail/mailfilter/settings/filter/actions/register.js
-#: module:io.ox/mailfilter
-msgid "Keep"
-msgstr "保留"
-
-#: apps/io.ox/mail/autoforward/settings/model.js module:io.ox/mail
-msgid "Keep a copy of the message"
-msgstr "保留一个消息副本"
-
-#: apps/io.ox/mail/compose/view.js module:io.ox/mail
-msgid "Keep draft"
-msgstr "保留草稿"
-
-#. This is a summary for a mail filter rule
-#. Example: Keep mails from test@invalid
-#: apps/io.ox/mail/mailfilter/settings/util.js module:io.ox/mail
-msgid "Keep mails from %1$s"
-msgstr "保留来自 %1$s 的邮件"
-
-#. This is a summary for a mail filter rule
-#. Example: Keep mails to test@invalid
-#: apps/io.ox/mail/mailfilter/settings/util.js module:io.ox/mail
-msgid "Keep mails to %1$s"
-msgstr "保留到 %1$s 的邮件"
-
-#. This is a summary for a mail filter rule
-#. Example: Keep mails with subject Some subject
-#: apps/io.ox/mail/mailfilter/settings/util.js module:io.ox/mail
-msgid "Keep mails with subject %1$s"
-msgstr "保留带有主题 %1$s 的邮件"
-
-#: apps/io.ox/core/settings/pane.js module:io.ox/core
-#: apps/plugins/portal/xing/register.js module:plugins/portal
-msgid "Language"
-msgstr "语言"
-
-#: apps/io.ox/contacts/settings/pane.js module:io.ox/contacts
-msgid "Language-specific default"
-msgstr "语言指定的默认值"
-
-#: apps/io.ox/core/boot/i18n.js module:io.ox/core/boot
-msgid "Languages"
-msgstr "语言"
-
-#: apps/io.ox/find/date/patterns.js module:io.ox/core
-msgid "Last 30 days"
-msgstr "最后 30 天"
-
-#: apps/io.ox/find/date/patterns.js module:io.ox/core
-msgid "Last 365 days"
-msgstr "最后 365 天"
-
-#: apps/io.ox/find/date/patterns.js module:io.ox/core
-msgid "Last 7 days"
-msgstr "最后 7 天"
-
-#: apps/io.ox/find/date/patterns.js module:io.ox/core
-msgid "Last day"
-msgstr "最后 1 天"
-
-#: apps/io.ox/find/date/patterns.js module:io.ox/core
-msgid "Last month"
-msgstr "最后 1 个月"
-
-#: apps/io.ox/contacts/model.js module:io.ox/contacts
-#: apps/plugins/portal/xing/register.js module:plugins/portal
-#: apps/plugins/wizards/mandatory/main.js module:io.ox/wizards/firstStart
-msgid "Last name"
-msgstr "姓氏"
-
-#: apps/io.ox/contacts/settings/pane.js module:io.ox/contacts
-msgid "Last name, First name"
-msgstr "姓氏，名字"
-
-#: apps/io.ox/find/date/patterns.js module:io.ox/core
-msgid "Last week"
-msgstr "上周"
-
-#: apps/io.ox/find/date/patterns.js module:io.ox/core
-msgid "Last year"
-msgstr "去年"
-
-#: apps/io.ox/core/notifications.js module:io.ox/core
-msgid "Later"
-msgstr "之后"
-
-#: apps/io.ox/core/main.js module:io.ox/core
-msgid "Launcher dropdown. Press [enter] to jump to the dropdown."
-msgstr "执行器下拉。请按 [enter] 以跳到下拉。"
-
-#: apps/io.ox/calendar/toolbar.js module:io.ox/calendar
-#: apps/io.ox/files/toolbar.js module:io.ox/files apps/io.ox/mail/toolbar.js
-#: module:io.ox/mail
-msgid "Layout"
-msgstr "布局"
-
-#: apps/io.ox/core/import/import.js module:io.ox/core
-msgid "Learn more"
-msgstr "了解更多"
-
-#. Hint to leave an input field empty if the user does not already have a password
-#: apps/plugins/portal/userSettings/register.js module:io.ox/core
-msgid "Leave empty if you have none"
-msgstr "如果你没有请留空"
-
-#. Emoji category
-#. Japanese should include "Katakana Middle Dot". Unicode: 30FB
-#. Japanese: 文字・記号
-#. Other languages can use simple bullet. Unicode: 2022
-#. Contains: Arrows, numbers, symbols like play and fast-forward, copyright symbol
-#: apps/io.ox/emoji/categories.js module:io.ox/mail/emoji
-msgid "Letters • Symbols"
-msgstr "信件：符号"
-
-#: apps/io.ox/onboarding/clients/config.js module:io.ox/core/onboarding
-msgid ""
-"Let´s automatically configure your device, by clicking the button below."
-msgstr "一起单击以下按钮，自动设置您的装置吧。"
-
-#. Emoji category
-#. Japanese: 日常
-#. Rather "everyday life". Contains: Cars, trucks, plane, buildings, flags
-#: apps/io.ox/emoji/categories.js module:io.ox/mail/emoji
-msgid "Life"
-msgstr "生活"
-
-#: apps/io.ox/core/tk/flag-picker.js module:io.ox/mail
-#: apps/io.ox/mail/mailfilter/settings/filter/actions/register.js
-#: module:io.ox/mailfilter apps/io.ox/portal/settings/pane.js
-#: module:io.ox/portal
-msgid "Light blue"
-msgstr "浅蓝色"
-
-#: apps/io.ox/core/tk/flag-picker.js module:io.ox/mail
-#: apps/io.ox/mail/mailfilter/settings/filter/actions/register.js
-#: module:io.ox/mailfilter apps/io.ox/portal/settings/pane.js
-#: module:io.ox/portal
-msgid "Light green"
-msgstr "浅绿色"
-
-#: apps/io.ox/backbone/mini-views/colorpicker.js module:io.ox/core
-msgid "Light sky blue"
-msgstr "浅天蓝"
-
-#: apps/plugins/portal/xing/actions.js module:plugins/portal
-msgid "Like"
-msgstr "赞"
-
-#. As on Facebook, XING allows a user to point out that they like a comment
-#: apps/plugins/portal/xing/actions.js module:plugins/portal
-msgid "Liked comment"
-msgstr "已赞回帖"
-
-#: apps/io.ox/mail/detail/links.js module:io.ox/mail
-msgid "Link"
-msgstr "连结"
-
-#: apps/io.ox/contacts/settings/pane.js module:io.ox/contacts
-msgid "Link postal addresses with map service"
-msgstr "连接邮递地址和地图服务"
-
-#: apps/plugins/portal/linkedIn/register.js module:plugins/portal
-msgid "LinkedIn"
-msgstr "LinkedIn"
-
-#: apps/plugins/portal/linkedIn/register.js module:plugins/portal
-msgid "LinkedIn Network Updates"
-msgstr "LinkedIn 网路更新"
-
-#: apps/plugins/portal/linkedIn/register.js module:plugins/portal
-msgid "LinkedIn reported an error:"
-msgstr "LinkedIn 报告一个错误："
-
-#: apps/io.ox/contacts/model.js module:io.ox/contacts
-msgid "Links"
-msgstr "连结"
-
-#: apps/io.ox/calendar/toolbar.js module:io.ox/calendar
-#: apps/io.ox/files/toolbar.js module:io.ox/files apps/io.ox/mail/toolbar.js
-#: module:io.ox/mail
-msgid "List"
-msgstr "列表"
-
-#: apps/io.ox/calendar/mobile-toolbar-actions.js module:io.ox/calendar
-msgid "Listview"
-msgstr "列表视图"
-
-#: apps/io.ox/mail/compose/view.js module:io.ox/mail
-msgid "Load full mail"
-msgstr "加载完整邮件"
-
-#: apps/io.ox/mail/compose/view.js module:io.ox/mail
-msgid "Loading the full mail might lead to performance problems."
-msgstr "加载完整邮件可能导致效能问题。"
-
-#: apps/io.ox/mail/mailfilter/settings/filter/tests/register.js
-#: module:io.ox/mailfilter
-msgid "Localpart"
-msgstr "本地部分"
-
-#: apps/io.ox/calendar/edit/extensions.js module:io.ox/calendar/edit/main
-#: apps/io.ox/calendar/print-compact.js module:io.ox/calendar
-#: apps/io.ox/calendar/util.js
-msgid "Location"
-msgstr "地点"
-
-#: apps/io.ox/files/actions.js module:io.ox/files apps/io.ox/files/toolbar.js
-msgid "Lock"
-msgstr "锁住"
-
-#: apps/io.ox/files/common-extensions.js module:io.ox/files
-msgid "Locked"
-msgstr "锁住"
-
-#: apps/io.ox/onboarding/clients/config.js module:io.ox/core/onboarding
-msgid "Login"
-msgstr "登录"
-
-#: apps/io.ox/core/settings/errorlog/settings/pane.js module:io.ox/core
-msgid "Loss"
-msgstr "丢失"
-
-#: apps/io.ox/core/settings/errorlog/settings/pane.js module:io.ox/core
-msgid "Loss: %1$s %"
-msgstr "丢失： %1$s %"
-
-#: apps/io.ox/tasks/print.js module:io.ox/tasks
-msgid "Low"
-msgstr "低"
-
-#. E-Mail priority
-#: apps/io.ox/mail/compose/view.js module:io.ox/mail
-msgctxt "E-Mail priority"
-msgid "Low"
-msgstr "低"
-
-#: apps/io.ox/tasks/edit/view-template.js module:io.ox/tasks/edit
-msgctxt "Tasks priority"
-msgid "Low"
-msgstr "低"
-
-#: apps/io.ox/tasks/util.js module:io.ox/tasks
-msgid "Low priority"
-msgstr "低优先级"
-
-#: apps/io.ox/mail/util.js module:io.ox/core
-msgctxt "E-Mail"
-msgid "Low priority"
-msgstr "低优先"
-
-#. lower than the given value
-#: apps/io.ox/mail/mailfilter/settings/filter/tests/register.js
-#: module:io.ox/mailfilter
-msgid "Lower"
-msgstr ""
-
-#. lower than or equal to
-#: apps/io.ox/mail/mailfilter/settings/filter/tests/register.js
-#: module:io.ox/mailfilter
-msgid "Lower equals"
-msgstr ""
-
-#. Megabytes
-#: apps/io.ox/core/strings.js module:io.ox/core
-msgid "MB"
-msgstr "MB"
-
-#: apps/io.ox/core/date.js module:io.ox/core
-msgid "MM"
-msgstr "月"
-
-#. %1$s: app store name
-#: apps/io.ox/onboarding/clients/config.js module:io.ox/core/onboarding
-msgid "Mac App Store"
-msgstr "Mac App Store"
-
-#: apps/io.ox/backbone/mini-views/colorpicker.js module:io.ox/core
-msgid "Magenta"
-msgstr "洋紅色"
-
-#: apps/io.ox/mail/compose/model.js module:io.ox/mail
-#: apps/io.ox/mail/compose/view.js
-msgid "Mail"
-msgstr "邮件"
-
-#: apps/io.ox/core/main.js module:io.ox/core apps/io.ox/mail/settings/pane.js
-#: module:io.ox/mail apps/io.ox/oauth/settings.js module:io.ox/settings
-#: apps/io.ox/search/view-template.js
-msgctxt "app"
-msgid "Mail"
-msgstr "邮件"
-
-#: apps/io.ox/mail/mailfilter/settings/filter.js module:io.ox/mail
-msgid "Mail Filter Rules"
-msgstr "邮件过滤器规则"
-
-#: apps/io.ox/mail/accounts/keychain.js module:io.ox/keychain
-msgid "Mail account"
-msgstr "邮件户口"
-
-#: apps/plugins/portal/xing/register.js module:plugins/portal
-msgid "Mail address"
-msgstr "邮件地址"
-
-#: apps/plugins/administration/resources/settings/edit.js module:io.ox/core
-msgid "Mail address (mandatory)"
-msgstr "邮件地址（必填）"
-
-#: apps/io.ox/contacts/view-detail.js module:io.ox/contacts
-msgid "Mail and Messaging"
-msgstr "邮件和即时通讯"
-
-#: apps/plugins/portal/quota/register.js module:plugins/portal
-msgid "Mail count quota"
-msgstr "邮件总数限额"
-
-#. %1$s mail sender
-#. %2$s mail subject
-#: apps/plugins/notifications/mail/register.js module:plugins/notifications
-#, c-format
-msgid "Mail from %1$s, %2$s"
-msgstr "来自 %1$s 的电子邮件：%2$s"
-
-#: apps/io.ox/mail/actions.js module:io.ox/mail
-msgid "Mail has been copied"
-msgstr "邮件已复制"
-
-#: apps/io.ox/mail/import.js module:io.ox/mail
-msgid "Mail has been imported"
-msgstr "电子邮件已导入"
-
-#: apps/io.ox/mail/actions.js module:io.ox/mail
-msgid "Mail has been moved"
-msgstr "邮件已移动"
-
-#: apps/io.ox/mail/compose/actions/send.js module:io.ox/mail
-msgid "Mail has empty subject. Send it anyway?"
-msgstr "邮件没有题目，您还要发送吗？"
-
-#: apps/io.ox/mail/compose/actions/send.js module:io.ox/mail
-msgid "Mail has no recipient."
-msgstr "邮件没有收件人。"
-
-#. Quota means a general quota for mail and files
-#: apps/io.ox/mail/main.js module:io.ox/mail
-#: apps/plugins/portal/quota/register.js module:plugins/portal
-msgid "Mail quota"
-msgstr "电子邮件限额"
-
-#: apps/io.ox/mail/actions/delete.js module:io.ox/mail
-msgid "Mail quota exceeded"
-msgstr "超出邮件限额"
-
-#: apps/io.ox/mail/actions/reminder.js module:io.ox/mail
-msgid "Mail reminder"
-msgstr "邮件提醒"
-
-#: apps/io.ox/mail/actions/reminder.js module:io.ox/mail
-msgid "Mail reminder for"
-msgstr "邮件提醒于"
-
-#: apps/io.ox/mail/actions/source.js module:io.ox/mail
-msgid "Mail source"
-msgstr "电子邮件来源"
-
-#: apps/io.ox/core/tk/upload.js module:io.ox/core apps/io.ox/mail/import.js
-#: module:io.ox/mail
-msgid "Mail was not imported. Only .eml files are supported."
-msgstr "没有导入邮件，只支持 .eml 文件。"
-
-#: apps/io.ox/mail/mailfilter/settings/filter/tests/register.js
-#: module:io.ox/mailfilter
-msgid "Mailing list"
-msgstr "邮件列表"
-
-#: apps/io.ox/mail/actions.js module:io.ox/mail
-msgid "Mails have been copied"
-msgstr "邮件已复制"
-
-#: apps/io.ox/mail/actions.js module:io.ox/mail
-msgid "Mails have been moved"
-msgstr "邮件已被移动"
-
-#: apps/io.ox/mail/statistics.js module:io.ox/mail
-msgid "Mails per hour (%)"
-msgstr "每小时邮件数（%）"
-
-#: apps/io.ox/mail/statistics.js module:io.ox/mail
-msgid "Mails per week-day (%)"
-msgstr "每工作日邮件数（%）"
-
-#: apps/io.ox/files/actions.js module:io.ox/files
-msgid "Make this the current version"
-msgstr "定此为当前版本"
-
-#: apps/io.ox/calendar/week/view.js module:io.ox/calendar
-msgid "Manage favorites"
-msgstr "管理最爱"
-
-#. Opens popup to decide if desktop notifications should be shown
-#: apps/io.ox/core/settings/pane.js module:io.ox/core
-msgid "Manage permission now"
-msgstr "现在管理权限"
-
-#: apps/io.ox/mail/compose/extensions.js module:io.ox/mail
-msgid "Manage signatures"
-msgstr "管理签名"
-
-#: apps/io.ox/contacts/model.js module:io.ox/contacts
-msgid "Manager"
-msgstr "经理"
-
-#: apps/io.ox/files/guidance/main.js module:io.ox/files
-msgctxt "help"
-msgid "Managing Files"
-msgstr "管理文件"
-
-#: apps/io.ox/mail/accounts/settings.js module:io.ox/mail/accounts/settings
-msgid "Manual"
-msgstr "手动"
-
-#: apps/io.ox/onboarding/clients/extensions.js module:io.ox/core/onboarding
-msgid "Manual Configuration"
-msgstr "手动配置"
-
-#. Text that is displayed in a select box for task reminders, when the user does not use a predefined time, like in 15minutes
-#: apps/io.ox/tasks/edit/view-template.js module:io.ox/tasks/edit
-msgid "Manual input"
-msgstr "手动输入"
-
-#: apps/plugins/notifications/mail/register.js module:plugins/notifications
-msgid "Marimba"
-msgstr "木琴"
-
-#: apps/io.ox/contacts/model.js module:io.ox/contacts
-msgid "Marital status"
-msgstr "婚姻状况"
-
-#: apps/io.ox/calendar/settings/pane.js module:io.ox/calendar
-msgid "Mark all day appointments as free"
-msgstr "标记全天约会为空闲"
-
-#: apps/io.ox/core/folder/contextmenu.js module:io.ox/core
-msgid "Mark all messages as read"
-msgstr "标记所有邮件为已读"
-
-#: apps/io.ox/contacts/model.js module:io.ox/contacts
-msgid "Mark as distributionlist"
-msgstr "标记成通讯组列表"
-
-#: apps/io.ox/tasks/actions.js module:io.ox/tasks
-#: apps/io.ox/tasks/mobile-toolbar-actions.js apps/io.ox/tasks/toolbar.js
-#: apps/plugins/notifications/tasks/register.js module:plugins/notifications
-msgid "Mark as done"
-msgstr "标记为已完成"
-
-#: apps/io.ox/mail/mobile-toolbar-actions.js module:io.ox/mail
-#: apps/io.ox/mail/toolbar.js
-msgid "Mark as read"
-msgstr "标记为已读"
-
-#: apps/io.ox/mail/actions.js module:io.ox/mail apps/io.ox/mail/toolbar.js
-msgid "Mark as spam"
-msgstr "标记成垃圾邮件"
-
-#: apps/io.ox/tasks/actions.js module:io.ox/tasks
-#: apps/io.ox/tasks/mobile-toolbar-actions.js apps/io.ox/tasks/toolbar.js
-msgid "Mark as undone"
-msgstr "标记为未完成"
-
-#: apps/io.ox/mail/mobile-toolbar-actions.js module:io.ox/mail
-#: apps/io.ox/mail/toolbar.js
-msgid "Mark as unread"
-msgstr "标记为未读"
-
-#: apps/io.ox/mail/mailfilter/settings/filter/actions/register.js
-#: module:io.ox/mailfilter
-msgid "Mark mail as"
-msgstr "标记邮件为"
-
-#. This is a summary for a mail filter rule
-#. Example: Mark mails from test@invalid as deleted
-#: apps/io.ox/mail/mailfilter/settings/util.js module:io.ox/mail
-msgid "Mark mails from %1$s as deleted"
-msgstr "标记来自 %1$s 的邮件为已删除"
-
-#. This is a summary for a mail filter rule
-#. Example: Mark mails from test@invalid as seen
-#: apps/io.ox/mail/mailfilter/settings/util.js module:io.ox/mail
-msgid "Mark mails from %1$s as seen"
-msgstr "标记来自 %1$s 的邮件为已读"
-
-#. This is a summary for a mail filter rule
-#. Example: Mark mails to test@invalid as deleted
-#: apps/io.ox/mail/mailfilter/settings/util.js module:io.ox/mail
-msgid "Mark mails to %1$s as deleted"
-msgstr "标记到 %1$s 的邮件为已删除"
-
-#. This is a summary for a mail filter rule
-#. Example: Mark mails to test@invalid as seen
-#: apps/io.ox/mail/mailfilter/settings/util.js module:io.ox/mail
-msgid "Mark mails to %1$s as seen"
-msgstr "标记到 %1$s 的邮件为已读"
-
-#. This is a summary for a mail filter rule
-#. Example: Mark mails with subject Some subject as deleted
-#: apps/io.ox/mail/mailfilter/settings/util.js module:io.ox/mail
-msgid "Mark mails with subject %1$s as deleted"
-msgstr "标记带有主题 %1$s 的邮件为已删除"
-
-#. This is a summary for a mail filter rule
-#. Example: Mark mails with subject Some subject as seen
-#: apps/io.ox/mail/mailfilter/settings/util.js module:io.ox/mail
-msgid "Mark mails with subject %1$s as seen"
-msgstr "标记带有主题 %1$s 的邮件为已读"
-
-#: apps/io.ox/backbone/mini-views/colorpicker.js module:io.ox/core
-msgid "Maroon"
-msgstr "栗色"
-
-#: apps/io.ox/mail/mailfilter/settings/filter/tests/util.js
-#: module:io.ox/mailfilter
-msgid "Matches"
-msgstr "匹配"
-
-#: apps/io.ox/mail/mailfilter/settings/filter/tests/util.js
-#: module:io.ox/mailfilter
-msgid "Matches not"
-msgstr "不匹配"
-
-#: apps/io.ox/tasks/print.js module:io.ox/tasks
-msgid "Medium"
-msgstr "媒介"
-
-#: apps/io.ox/tasks/edit/view-template.js module:io.ox/tasks/edit
-msgctxt "Tasks priority"
-msgid "Medium"
-msgstr "中"
-
-#: apps/io.ox/backbone/mini-views/colorpicker.js module:io.ox/core
-msgid "Medium gray"
-msgstr "中灰"
-
-#: apps/io.ox/tasks/util.js module:io.ox/tasks
-msgid "Medium priority"
-msgstr "中优先级"
-
-#: apps/plugins/administration/groups/settings/edit.js module:io.ox/core
-msgid "Members"
-msgstr "成员"
-
-#: apps/io.ox/participants/views.js module:io.ox/core
-msgid "Members (%1$d)"
-msgstr "成员 (%1$d)"
-
-#. placeholder text in share dialog
-#: apps/io.ox/files/share/wizard.js module:io.ox/files
-msgid "Message (optional)"
-msgstr "消息（选填）"
-
-#. successfully moved a message via drag&drop to another mail category (tab)
-#. %1$s represents the name if the target category
-#: apps/io.ox/mail/categories/train.js module:io.ox/mail
-msgid "Message moved to category \"%1$s\"."
-msgid_plural "Messages moved to category \"%1$s\"."
-msgstr[0] "消息已移动到类别 \"%1$s\"。"
-msgstr[1] "消息已移动到类别 \"%1$s\"。"
-
-#: apps/io.ox/mail/toolbar.js module:io.ox/mail
-msgid "Message size"
-msgstr "消息大小"
-
-#: apps/io.ox/mail/main.js module:io.ox/mail
-msgid "Messages"
-msgstr "消息"
-
-#. toolbar with 'select all' and 'sort by'
-#: apps/io.ox/mail/main.js module:io.ox/mail
-msgid "Messages options"
-msgstr "消息选项"
-
-#: apps/io.ox/contacts/edit/view-form.js module:io.ox/contacts
-msgid "Messaging"
-msgstr "消息"
-
-#. vcard (electronic business card) field
-#: apps/io.ox/contacts/print-details.js module:io.ox/contacts
-#: apps/io.ox/contacts/view-detail.js
-msgid "Messenger"
-msgstr "即时通讯软件"
-
-#: apps/io.ox/contacts/model.js module:io.ox/contacts
-msgid "Middle name"
-msgstr "中间名"
-
-#: apps/io.ox/files/mediaplayer.js module:io.ox/files
-msgid "Minimize"
-msgstr "最小化"
-
-#. %1$s is the minimum password length
-#: apps/plugins/portal/userSettings/register.js module:io.ox/core
-#, c-format
-msgid "Minimum password length is %1$d."
-msgstr "最短密码长度为 %1$d。"
-
-#: apps/io.ox/tasks/edit/util.js module:io.ox/tasks
-msgid "Minus"
-msgstr "分钟"
-
-#: apps/io.ox/core/tk/mobiscroll.js module:io.ox/core
-msgid "Minutes"
-msgstr "分钟"
-
-#. section name for contact fields in detail view
-#: apps/io.ox/contacts/view-detail.js module:io.ox/contacts
-msgid "Miscellaneous"
-msgstr "杂项"
-
-#: apps/io.ox/core/sub/model.js module:io.ox/core/sub
-msgid "Model is incomplete."
-msgstr "模型未完成。"
+#: apps/io.ox/calendar/common-extensions.js module:io.ox/calendar
+msgid "Created"
+msgstr "已创建"
 
 #: apps/io.ox/calendar/common-extensions.js module:io.ox/calendar
 #: apps/io.ox/core/viewer/views/sidebar/fileinfoview.js
@@ -5611,2464 +843,59 @@
 msgid "Modified"
 msgstr "已修改"
 
-#. superessive of the weekday
-#. will only be used in a form like “Happens every week on $weekday”
-#: apps/io.ox/calendar/util.js module:io.ox/calendar
-msgctxt "superessive"
-msgid "Monday"
-msgstr "星期一"
-
-#: apps/io.ox/backbone/mini-views/date.js module:io.ox/core
-#: apps/io.ox/calendar/toolbar.js module:io.ox/calendar
-msgid "Month"
-msgstr "月"
-
-#: apps/io.ox/backbone/views/recurrence-view.js
-#: module:io.ox/calendar/edit/main
-msgid "Monthly"
-msgstr "每月"
-
-#: apps/io.ox/core/tk/mobiscroll.js module:io.ox/core
-msgid "Months"
-msgstr "月"
-
-#: apps/io.ox/core/extPatterns/links.js module:io.ox/core
-#: apps/io.ox/find/extensions-api.js apps/io.ox/search/facets/extensions.js
-msgid "More"
-msgstr "更多"
-
-#: apps/io.ox/core/extPatterns/links.js module:io.ox/core
-msgid "More actions"
-msgstr "更多动作"
-
-#: apps/io.ox/search/view-template.js module:io.ox/core
-msgid "More than the currently displayed %1$s items were found"
-msgstr "找到当前显示以外的 %1$s 个项目"
-
-#: apps/io.ox/calendar/actions.js module:io.ox/calendar
-#: apps/io.ox/calendar/mobile-toolbar-actions.js
-#: apps/io.ox/calendar/toolbar.js apps/io.ox/contacts/actions.js
-#: module:io.ox/contacts apps/io.ox/contacts/mobile-toolbar-actions.js
-#: module:io.ox/mail apps/io.ox/contacts/toolbar.js
-#: apps/io.ox/core/folder/contextmenu.js module:io.ox/core
-#: apps/io.ox/files/actions.js module:io.ox/files apps/io.ox/files/toolbar.js
-#: apps/io.ox/mail/actions.js apps/io.ox/mail/mobile-toolbar-actions.js
-#: apps/io.ox/mail/toolbar.js apps/io.ox/tasks/actions.js module:io.ox/tasks
-#: apps/io.ox/tasks/actions/move.js apps/io.ox/tasks/mobile-toolbar-actions.js
-#: apps/io.ox/tasks/toolbar.js
-msgid "Move"
-msgstr "移动"
-
-#: apps/io.ox/core/folder/actions/common.js module:io.ox/core
-msgid "Move all"
-msgstr "移动全部"
-
-#: apps/io.ox/core/folder/actions/move.js module:io.ox/core
-#: apps/io.ox/core/folder/contextmenu.js apps/io.ox/mail/categories/train.js
-#: module:io.ox/mail
-msgid "Move all messages"
-msgstr "移动所有消息"
-
-#: apps/io.ox/core/folder/actions/move.js module:io.ox/core
-msgid "Move folder"
-msgstr "移动文件夹"
-
-#. This is a summary for a mail filter rule
-#. %1$s A user input (usually a mail address)
-#. %2$s A folder selected by the user
-#. Example: Move mails from test@invalid into folder INBOX
-#: apps/io.ox/mail/mailfilter/settings/util.js module:io.ox/mail
-msgid "Move mails from %1$s into folder %2$s"
-msgstr "移动来自 %1$s 的邮件到 %2$s 文件夹"
-
-#. This is a summary for a mail filter rule
-#. %1$s A user input (usually a mail address)
-#. %2$s A folder selected by the user
-#. Example: Move mails to test@invalid into folder INBOX
-#: apps/io.ox/mail/mailfilter/settings/util.js module:io.ox/mail
-msgid "Move mails to %1$s into folder %2$s"
-msgstr "移动到 %1$s 的邮件到 %2$s 文件夹"
-
-#. This is a summary for a mail filter rule
-#. %1$s User input for mail subjects to filter for
-#. %2$s A folder selected by the user
-#. Example: Move mails with subject Some subject into folder INBOX
-#: apps/io.ox/mail/mailfilter/settings/util.js module:io.ox/mail
-msgid "Move mails with subject %1$s into folder %2$s"
-msgstr "将带有主题 %1$s 的邮件移动到文件夹 %2$s"
-
-#: apps/io.ox/mail/categories/picker.js module:io.ox/mail
-msgid "Move to category"
-msgstr "移动到类别"
-
-#: apps/io.ox/mail/categories/picker.js module:io.ox/mail
-msgid "Move to folder"
-msgstr "移动到文件夹"
-
-#: apps/io.ox/core/tk/vgrid.js module:io.ox/core
-msgid "Multiselect"
-msgstr "多重选择"
-
-#: apps/io.ox/files/view-options.js module:io.ox/files
-msgid "Music"
-msgstr "音乐"
-
-#. %1$s is the display name of the account
-#. e.g. My Xing account
-#: apps/io.ox/core/sub/subscriptions.js module:io.ox/core/sub
-#: apps/io.ox/files/actions/add-storage-account.js module:io.ox/files
-#: apps/io.ox/mail/accounts/settings.js module:io.ox/mail/accounts/settings
-#: apps/io.ox/oauth/keychain.js module:io.ox/core
-msgid "My %1$s account"
-msgstr "我的 %1$s 户口"
-
-#. %1$s is the display name of the account
-#. %2$d number, if more than one account of the same service
-#. e.g. My Xing account
-#: apps/io.ox/oauth/keychain.js module:io.ox/core
-msgid "My %1$s account (%2$d)"
-msgstr "我的 %1$s 户口（%2$d）"
-
-#: apps/io.ox/core/sub/subscriptions.js module:io.ox/core/sub
-msgid "My %1$s calendar"
-msgstr "我的 %1$s 日历"
-
-#: apps/io.ox/core/sub/subscriptions.js module:io.ox/core/sub
-msgid "My %1$s contacts"
-msgstr "我的 %1$ 联系人"
-
-#: apps/io.ox/contacts/addressbook/popup.js module:io.ox/contacts
-#: apps/io.ox/core/folder/extensions.js module:io.ox/core
-msgid "My address books"
-msgstr "我的地址簿"
-
-#: apps/io.ox/core/folder/extensions.js module:io.ox/core
-msgid "My calendars"
-msgstr "我的日历"
-
-#: apps/io.ox/core/folder/extensions.js module:io.ox/core
-#: apps/io.ox/core/main.js apps/io.ox/core/settings/pane.js
-#: apps/plugins/portal/userSettings/register.js
-msgid "My contact data"
-msgstr "我的联系人数据"
-
-#: apps/io.ox/core/folder/extensions.js module:io.ox/core
-msgid "My folders"
-msgstr "我的文件夹"
-
-#: apps/plugins/portal/recentfiles/register.js module:plugins/portal
-msgid "My latest files"
-msgstr "我的最新文件"
-
-#: apps/plugins/portal/userSettings/register.js module:io.ox/core
-msgid "My password"
-msgstr "我的密码"
-
-#: apps/io.ox/core/folder/extensions.js module:io.ox/core
-#: apps/io.ox/files/main.js module:io.ox/files
-msgid "My shares"
-msgstr "我的分享"
-
-#: apps/io.ox/core/folder/extensions.js module:io.ox/core
-#: apps/plugins/portal/tasks/register.js module:plugins/portal
-msgid "My tasks"
-msgstr "我的任务"
-
-#. Name of distribution list
-#: apps/io.ox/calendar/freetime/distributionListPopup.js module:io.ox/calendar
-#: apps/io.ox/contacts/distrib/create-dist-view.js module:io.ox/contacts
-#: apps/io.ox/contacts/print.js apps/io.ox/contacts/view-detail.js
-#: apps/io.ox/core/viewer/views/sidebar/fileinfoview.js
-#: module:io.ox/core/viewer apps/io.ox/files/favorite/view-options.js
-#: module:io.ox/core apps/io.ox/files/share/view-options.js module:io.ox/files
-#: apps/io.ox/files/view-options.js apps/io.ox/mail/categories/edit.js
-#: module:io.ox/mail apps/io.ox/mail/mailfilter/settings/filter/tests/util.js
-#: module:io.ox/mailfilter
-msgid "Name"
-msgstr "姓名"
-
-#. Emoji category
-#: apps/io.ox/emoji/categories.js module:io.ox/mail/emoji
-msgid "Nature"
-msgstr "自然"
-
-#. color names for screenreaders
-#: apps/io.ox/backbone/mini-views/colorpicker.js module:io.ox/core
-msgid "Navy Blue"
-msgstr "海蓝"
-
-#: apps/io.ox/files/main.js module:io.ox/files apps/io.ox/mail/main.js
-#: module:io.ox/mail
-msgid "Need more space?"
-msgstr "需要更多空间？"
-
-#: apps/io.ox/mail/mailfilter/settings/filter/tests/register.js
-#: module:io.ox/mailfilter
-msgid "Nested condition"
-msgstr "嵌套的条件"
-
-#. declines the use of desktop notifications
-#: apps/io.ox/backbone/views/recurrence-view.js
-#: module:io.ox/calendar/edit/main apps/io.ox/core/notifications.js
-#: module:io.ox/core
-msgid "Never"
-msgstr "从来没有"
-
-#: apps/io.ox/calendar/util.js module:io.ox/calendar
-msgid "Never."
-msgstr "从来没有。"
-
-#: apps/io.ox/calendar/toolbar.js module:io.ox/calendar
-#: apps/io.ox/contacts/mobile-toolbar-actions.js module:io.ox/mail
-#: apps/io.ox/contacts/toolbar.js module:io.ox/contacts
-#: apps/io.ox/files/toolbar.js module:io.ox/files
-#: apps/io.ox/tasks/mobile-toolbar-actions.js module:io.ox/tasks
-#: apps/io.ox/tasks/toolbar.js
-msgid "New"
-msgstr "新建"
-
-#: apps/io.ox/core/folder/api.js module:io.ox/core
-#: apps/io.ox/core/sub/subscriptions.js module:io.ox/core/sub
-msgid "New Folder"
-msgstr "新文件夹"
-
-#: apps/io.ox/mail/api.js module:io.ox/mail
-msgid "New Mail"
-msgstr "新邮件"
-
-#: apps/io.ox/core/folder/actions/add.js module:io.ox/core
-msgid "New address book"
-msgstr "我的地址簿"
-
-#: apps/io.ox/calendar/settings/pane.js module:io.ox/calendar
-#: apps/io.ox/calendar/toolbar.js
-msgid "New appointment"
-msgstr "新约会"
-
-#. Title of generic desktop notification about new invitations to appointments
-#. Title of the desktop notification about new invitation to a specific appointment
-#: apps/plugins/notifications/calendar/register.js
-#: module:plugins/notifications
-msgid "New appointment invitation"
-msgstr "新约会邀请"
-
-<<<<<<< HEAD
-#. Title of the desktop notification about new reminder for a specific appointment
-#: apps/plugins/notifications/calendar/register.js
-#: module:plugins/notifications
-msgid "New appointment reminder"
-msgstr "新约会提醒"
-=======
-#. Quota means a general quota for mail and files
-#: apps/io.ox/files/main.js module:io.ox/files apps/io.ox/mail/main.js
-#: module:io.ox/mail apps/plugins/portal/quota/register.js
-#: module:plugins/portal
-msgid "Quota"
-msgstr "限额"
-
-#. Quota means a general quota for mail and files
-#: apps/io.ox/files/main.js module:io.ox/files
-#: apps/plugins/portal/quota/register.js module:plugins/portal
-msgid "File quota"
-msgstr "文件限额"
->>>>>>> 8efd135e
-
-#. Title of generic desktop notification about new reminders for appointments
-#: apps/plugins/notifications/calendar/register.js
-#: module:plugins/notifications
-msgid "New appointment reminders"
-msgstr "新约会提醒"
-
-#: apps/io.ox/core/folder/actions/add.js module:io.ox/core
-msgid "New calendar"
-msgstr "新日历"
-
-#: apps/io.ox/contacts/edit/main.js module:io.ox/contacts
-msgid "New contact"
-msgstr "新联系人"
-
-#: apps/io.ox/files/toolbar.js module:io.ox/files
-msgid "New file"
-msgstr "新文件"
-
-#: apps/io.ox/core/folder/actions/add.js module:io.ox/core
-msgid "New folder"
-msgstr "新文件夹"
-
-#: apps/plugins/notifications/mail/register.js module:plugins/notifications
-msgid "New mail"
-msgstr "新邮件"
-
-#: apps/plugins/notifications/mail/register.js module:plugins/notifications
-msgid "New mails"
-msgstr "新邮件"
-
-#: apps/io.ox/notes/toolbar.js module:io.ox/notes
-msgid "New note"
-msgstr "新笔记"
-
-#: apps/io.ox/core/notifications/subview.js module:io.ox/core
-msgid "New notifications"
-msgstr "新通知"
-
-#: apps/plugins/notifications/tasks/register.js module:plugins/notifications
-msgid "New overdue task"
-msgstr "新到期任务"
-
-#: apps/plugins/notifications/tasks/register.js module:plugins/notifications
-msgid "New overdue tasks"
-msgstr "新到期任务"
-
-#: apps/plugins/portal/userSettings/register.js module:io.ox/core
-msgid "New password"
-msgstr "新密码"
-
-<<<<<<< HEAD
-#: apps/io.ox/mail/mailfilter/settings/model.js module:io.ox/mail
-#: apps/io.ox/mail/mailfilter/settings/util.js
-msgid "New rule"
-msgstr "新规则"
-
-#: apps/io.ox/tasks/toolbar.js module:io.ox/tasks
-msgid "New task"
-msgstr "新任务"
-
-#. Title for a desktop notification about a new invitation to a specific task
-#: apps/plugins/notifications/tasks/register.js module:plugins/notifications
-msgid "New task invitation"
-msgstr "新任务邀请"
-
-#. Title for a generic desktop notification about new invitations to tasks
-#: apps/plugins/notifications/tasks/register.js module:plugins/notifications
-msgid "New task invitations"
-msgstr "新任务邀请"
-=======
-#: apps/io.ox/files/settings/pane.js module:io.ox/files
-msgid "Show all images just once"
-msgstr "仅显示一次图像"
-
-#: apps/io.ox/files/settings/pane.js module:io.ox/files
-msgid "Repeat slideshow"
-msgstr "重复幻灯片"
-
-#: apps/io.ox/files/settings/pane.js module:io.ox/files
-msgid "Slideshow / Autoplay mode for images"
-msgstr "图像的幻灯片/自动播放模式"
-
-#: apps/io.ox/files/settings/pane.js module:io.ox/files
-msgid "Show all images for"
-msgstr "显示所有图片："
-
-#: apps/io.ox/files/settings/pane.js module:io.ox/files
-msgid "seconds"
-msgstr "秒"
->>>>>>> 8efd135e
-
-#. Title for a desktop notification about a new reminder for a specific task
-#: apps/plugins/notifications/tasks/register.js module:plugins/notifications
-msgid "New task reminder"
-msgstr "新任务提醒"
-
-#. Title for a generic desktop notification about new reminders for tasks
-#: apps/plugins/notifications/tasks/register.js module:plugins/notifications
-msgid "New task reminders"
-msgstr "新任务提醒"
-
-#: apps/io.ox/calendar/month/perspective.js module:io.ox/calendar
-#: apps/io.ox/core/tk/wizard.js module:io.ox/core
-#: apps/io.ox/core/viewer/views/displayerview.js
-#: apps/io.ox/core/wizard/registry.js module:io.ox/core/wizard
-#: apps/io.ox/wizards/upsell.js module:io.ox/wizards
-msgid "Next"
-msgstr "下一个"
-
-#: apps/io.ox/calendar/freetime/timeView.js module:io.ox/calendar
-#: apps/io.ox/calendar/week/view.js
-msgid "Next Day"
-msgstr "下一天"
-
-#: apps/io.ox/calendar/week/view.js module:io.ox/calendar
-msgid "Next Week"
-msgstr "下周"
-
-#: apps/io.ox/mail/threadview.js module:io.ox/mail
-msgid "Next message"
-msgstr "下一个消息"
-
-#: apps/io.ox/core/viewer/views/toolbarview.js module:io.ox/core
-msgid "Next page"
-msgstr "下页"
-
-#: apps/io.ox/contacts/model.js module:io.ox/contacts
-msgid "Nickname"
-msgstr "别名"
-
-#. folder permissions - Is Admin? NO
-#: apps/io.ox/core/main.js module:io.ox/core
-#: apps/io.ox/core/permissions/permissions.js
-msgid "No"
-msgstr "否"
-
-#: apps/plugins/portal/rss/register.js module:io.ox/portal
-msgid "No RSS feeds found."
-msgstr "没找到 RSS feeds。"
-
-#: apps/plugins/portal/twitter/register.js module:plugins/portal
-msgid "No Tweets yet."
-msgstr "还没有新推。"
-
-#: apps/io.ox/core/folder/tree.js module:io.ox/core
-msgid "No action available"
-msgstr "无可用动作"
-
-#: apps/io.ox/calendar/list/perspective.js module:io.ox/calendar
-msgid "No appointments found until %s"
-msgstr "直至 %s 没有找到任何约会"
-
-#: apps/io.ox/core/tk/tokenfield.js module:io.ox/core
-msgid "No autocomplete entries found"
-msgstr "没找到自动完成项目"
-
-#: apps/plugins/portal/birthdays/register.js module:plugins/portal
-msgid "No birthdays within the next %1$d weeks"
-msgstr "往后 %1$d 星期没有生日"
-
-#: apps/io.ox/backbone/mini-views/colorpicker.js module:io.ox/core
-msgid "No color"
-msgstr "沒有顏色"
-
-#: apps/io.ox/core/boot/i18n.js module:io.ox/core/boot
-msgid ""
-"No connection to server. Please check your internet connection and retry."
-msgstr "连接失败。请检查您的 Internet 设置重试。"
-
-#: apps/io.ox/core/commons.js module:io.ox/core apps/io.ox/files/main.js
-#: module:io.ox/files
-msgid "No elements selected"
-msgstr "没有选定的元素"
-
-#: apps/io.ox/core/settings/errorlog/settings/pane.js module:io.ox/core
-msgid "No errors"
-msgstr "没有错误"
-
-#: apps/plugins/portal/recentfiles/register.js module:plugins/portal
-msgid "No files have been changed recently"
-msgstr "最近没有文件更改"
-
-#: apps/io.ox/search/items/view-template.js module:io.ox/core
-msgid "No items found"
-msgstr "没找到项目"
-
-#: apps/io.ox/contacts/settings/pane.js module:io.ox/contacts
-msgid "No link"
-msgstr "没有链接"
-
-#: apps/io.ox/core/settings/errorlog/settings/pane.js module:io.ox/core
-msgid "No lost requests"
-msgstr "没有丢失请求"
-
-#: apps/plugins/portal/mail/register.js module:plugins/portal
-msgid "No mails in your inbox"
-msgstr "您的文件夹中没有邮件"
-
-#. search feature returns an empty result
-#: apps/io.ox/calendar/main.js module:io.ox/calendar
-#: apps/io.ox/contacts/addressbook/popup.js module:io.ox/contacts
-#: apps/io.ox/find/main.js module:io.ox/core
-msgid "No matching items found."
-msgstr "没找到匹配项目。"
-
-#: apps/io.ox/mail/main.js module:io.ox/mail
-msgid "No message selected"
-msgstr "没有选定消息"
-
-#: apps/io.ox/core/notifications.js module:io.ox/core
-msgid "No notifications"
-msgstr "没有通知"
-
-#: apps/io.ox/tasks/util.js module:io.ox/tasks
-msgid "No priority"
-msgstr "无优先级"
-
-#: apps/io.ox/mail/util.js module:io.ox/core
-msgid "No recipients"
-msgstr "无收件人"
-
-#: apps/io.ox/calendar/settings/pane.js module:io.ox/calendar
-#: apps/io.ox/calendar/util.js apps/io.ox/tasks/edit/view-template.js
-#: module:io.ox/tasks/edit
-msgid "No reminder"
-msgstr "无提醒"
-
-#: apps/io.ox/mail/compose/extensions.js module:io.ox/mail
-#: apps/io.ox/mail/settings/signatures/settings/pane.js
-msgid "No signature"
-msgstr "没有签名"
-
-#: apps/io.ox/core/settings/errorlog/settings/pane.js module:io.ox/core
-msgid "No slow requests"
-msgstr "没有慢速请求"
-
-#. %1$s mail sender
-#. %2$s mail subject
-#: apps/io.ox/mail/actions/addToPortal.js module:io.ox/mail
-#: apps/io.ox/mail/compose/model.js apps/io.ox/mail/compose/view.js
-#: apps/io.ox/mail/util.js module:io.ox/core
-#: apps/plugins/notifications/mail/register.js module:plugins/notifications
-#: apps/plugins/portal/mail/register.js module:plugins/portal
-#, c-format
-msgid "No subject"
-msgstr "无主题"
-
-#: apps/io.ox/core/sub/subscriptions.js module:io.ox/core/sub
-msgid "No subscription services available for this module"
-msgstr "此模组没有订阅服务可用"
-
-#: apps/plugins/portal/reddit/register.js module:io.ox/portal
-msgid "No title."
-msgstr "无标题。"
-
-#. object permissions - read
-#. object permissions - edit/modify
-#. object permissions - delete
-#. Auth type. None. No authentication
-#. Connection security. None.
-#: apps/io.ox/core/settings/pane.js module:io.ox/core
-#: apps/io.ox/core/tk/attachments.js apps/io.ox/core/tk/flag-picker.js
-#: module:io.ox/mail apps/io.ox/files/share/permissions.js
-#: apps/io.ox/files/view-options.js module:io.ox/files
-#: apps/io.ox/mail/accounts/view-form.js module:io.ox/settings
-#: apps/io.ox/mail/mailfilter/settings/filter/actions/register.js
-#: module:io.ox/mailfilter
-msgid "None"
-msgstr "无"
-
-#: apps/io.ox/tasks/edit/view-template.js module:io.ox/tasks/edit
-msgctxt "Tasks priority"
-msgid "None"
-msgstr "无"
-
-#. E-Mail priority
-#: apps/io.ox/mail/compose/view.js module:io.ox/mail
-msgctxt "E-Mail priority"
-msgid "Normal"
-msgstr "普通"
-
-#: apps/io.ox/mail/mailfilter/settings/filter/tests/util.js
-#: module:io.ox/mailfilter
-msgid "Not Regex"
-msgstr "不是正则表达式"
-
-#: apps/io.ox/mail/common-extensions.js module:io.ox/mail
-msgid "Not flagged"
-msgstr "未标记"
-
-#: apps/plugins/core/feedback/register.js module:io.ox/core
-msgid "Not likely at all"
-msgstr "不应该会"
-
-#: apps/io.ox/mail/actions.js module:io.ox/mail apps/io.ox/mail/toolbar.js
-msgid "Not spam"
-msgstr "没有垃圾邮件"
-
-#: apps/io.ox/tasks/edit/view-template.js module:io.ox/tasks/edit
-#: apps/io.ox/tasks/print.js module:io.ox/tasks apps/io.ox/tasks/util.js
-msgid "Not started"
-msgstr "未开始"
-
-#: apps/io.ox/calendar/freebusy/templates.js module:io.ox/calendar/freebusy
-#: apps/io.ox/editor/main.js module:io.ox/editor
-#: apps/io.ox/mail/actions/reminder.js module:io.ox/mail
-msgid "Note"
-msgstr "备注"
-
-#: apps/io.ox/core/import/import.js module:io.ox/core
-msgid "Note on CSV files:"
-msgstr "CSV 文件上的备注："
-
-#: apps/io.ox/contacts/print.js module:io.ox/contacts
-msgid "Note: One contact is not shown due to missing phone numbers"
-msgid_plural "Note: %1$d contacts are not shown due to missing phone numbers"
-msgstr[0] "备注：因为缺少电话号码，有一个联系人没有显示。"
-msgstr[1] "备注：因为缺少电话号码，有 %1$d 个联系人没有显示。"
-
-#: apps/io.ox/core/sub/settings/pane.js module:io.ox/core/sub
-msgid ""
-"Note: Refreshing this subscription will replace the calendar content with "
-"the external content. Changes you have made inside appsuite will be "
-"overwritten"
-msgstr ""
-"备注：刷新此订阅将会以外部内容取代日历内容。您已经在软件套装作出的更改将会被"
-"覆盖。"
-
-#: apps/io.ox/mail/compose/extensions.js module:io.ox/mail
-msgid "Notification"
-msgstr "通知"
-
-#. Should be "töne" in german, used for notification sounds. Not "geräusch"
-#: apps/plugins/notifications/mail/register.js module:plugins/notifications
-msgid "Notification sounds"
-msgstr "通知音效"
-
-#: apps/io.ox/core/notifications.js module:io.ox/core
-msgid "Notifications"
-msgstr "通知"
-
-#: apps/io.ox/core/settings/downloads/pane.js module:io.ox/core
-msgid "Notifier"
-msgstr "通知器"
+#: apps/io.ox/calendar/conflicts/conflictList.js
+#: module:io.ox/calendar/conflicts/conflicts
+msgid "Conflicts:"
+msgstr "冲突："
+
+#: apps/io.ox/calendar/conflicts/conflictList.js
+#: module:io.ox/calendar/conflicts/conflicts
+#: apps/io.ox/calendar/invitations/register.js module:io.ox/calendar/main
+msgid "Show appointment details"
+msgstr "显示约会详情"
+
+#: apps/io.ox/calendar/conflicts/conflictList.js
+#: module:io.ox/calendar/conflicts/conflicts
+msgid "Conflicts detected"
+msgstr "检测到冲突"
+
+#: apps/io.ox/calendar/conflicts/conflictList.js
+#: module:io.ox/calendar/conflicts/conflicts
+msgid "The new appointment conflicts with existing appointments."
+msgstr "新约会与现存约会冲突了。"
+
+#: apps/io.ox/calendar/conflicts/conflictList.js
+#: module:io.ox/calendar/conflicts/conflicts
+msgid "Conflicts with resources cannot be ignored"
+msgstr "不能无视与资源的冲突"
+
+#: apps/io.ox/calendar/conflicts/conflictList.js
+#: module:io.ox/calendar/conflicts/conflicts
+msgid "Ignore conflicts"
+msgstr "忽视冲突"
+
+#: apps/io.ox/calendar/detail/main.js module:io.ox/calendar
+#: apps/io.ox/calendar/month/perspective.js
+#: apps/io.ox/calendar/week/perspective.js
+msgid "Appointment Details"
+msgstr "约会详情"
+
+#: apps/io.ox/calendar/detail/main.js module:io.ox/calendar
+#: apps/io.ox/calendar/week/perspective.js
+msgid "An error occurred. Please try again."
+msgstr "发生了一个错误。请重试。"
 
 #: apps/io.ox/calendar/edit/extensions.js module:io.ox/calendar/edit/main
-msgid "Notify all participants by email."
-msgstr "以电子邮件通知所有参与者。"
-
-#. Hides all current notifications (invitations, reminder etc.) for half an hour.
-#: apps/io.ox/core/notifications.js module:io.ox/core
-msgid "Notify me again later"
-msgstr "稍后再通知我"
-
-#: apps/io.ox/mail/vacationnotice/settings/model.js module:io.ox/mail
-msgid "Number of days between vacation notices to the same sender"
-msgstr "向同一发送人的假期通知时间间隔"
-
-#: apps/io.ox/calendar/settings/pane.js module:io.ox/calendar
-msgid "Number of days in work week"
-msgstr "工作周的天数"
-
-#. number of items in a folder
-#: apps/io.ox/core/folder/actions/properties.js module:io.ox/core
-msgid "Number of items"
-msgstr "搜寻项目数"
-
-#. number of messages in a folder (mail only)
-#: apps/io.ox/core/folder/actions/properties.js module:io.ox/core
-msgid "Number of messages"
-msgstr "消息数"
-
-#: apps/io.ox/core/tk/reminder-util.js module:io.ox/core
-msgid "OK"
-msgstr "确认"
-
-#: apps/io.ox/core/permissions/permissions.js module:io.ox/core
-msgid "Object permissions"
-msgstr "对象权限"
-
-#. Emoji category
-#: apps/io.ox/emoji/categories.js module:io.ox/mail/emoji
-msgid "Objects"
-msgstr "物件"
-
-#: apps/io.ox/backbone/views/recurrence-view.js
-#: module:io.ox/calendar/edit/main
-msgid "Occurrences"
-msgstr "事件"
-
-#: apps/io.ox/core/main.js module:io.ox/core
-msgid "Offline"
-msgstr "离线"
-
-#: apps/io.ox/core/boot/i18n.js module:io.ox/core/boot
-msgid "Offline mode"
-msgstr "脱机模式"
-
-#: apps/io.ox/core/folder/picker.js module:io.ox/core
-#: apps/io.ox/core/relogin.js apps/io.ox/core/tk/filestorageUtil.js
-#: apps/io.ox/core/tk/mobiscroll.js
-msgid "Ok"
-msgstr "确定"
-
-#: apps/io.ox/backbone/mini-views/colorpicker.js module:io.ox/core
-msgid "Olive"
-msgstr "橄榄"
-
-#: apps/io.ox/calendar/actions/create.js module:io.ox/calendar
-msgid "On behalf of the owner"
-msgstr "以拥有者之名"
-
-#: apps/io.ox/backbone/views/recurrence-view.js
-#: module:io.ox/calendar/edit/main
-msgid "On specific date"
-msgstr "与指定日期"
-
-#. recurrence string
-#. %1$d: numeric
-#: apps/io.ox/calendar/util.js module:io.ox/calendar
-msgctxt "weekly"
-msgid "On workdays."
-msgid_plural "Every %1$d weeks on workdays."
-msgstr[0] "在工作天。"
-msgstr[1] "每 %1$d 周的工作天。"
-
-#. %1$d is the number of search results in the autocomplete field
-#: apps/io.ox/core/tk/tokenfield.js module:io.ox/core
-#, c-format
-msgid "One autocomplete entry found"
-msgid_plural "%1$d autocomplete entries found"
-msgstr[0] "找到的一个自动完成条目"
-msgstr[1] "找到的 %1$d 个自动完成条目"
-
-#: apps/io.ox/mail/actions/attachmentQuota.js module:io.ox/mail
-msgid ""
-"One or more attached files exceed the size limit per email. Therefore, the "
-"files are not sent as attachments but kept on the server. The email you have "
-"sent just contains links to download these files."
-msgstr ""
-"一个或多个附带文件超出每个电子邮件的体织限制。因此，那些文件未能以附件发送而"
-"是保留在服务器上。您发送的电子邮件只会包含下载那些文件的链接。"
-
-#: apps/io.ox/backbone/mini-views/help.js module:io.ox/core
-msgid "Online help"
-msgstr "线上帮助"
-
-#: apps/io.ox/core/sub/settings/pane.js module:io.ox/core/sub
-msgid "Only showing items related to folder \"%1$s\""
-msgstr "只显示和 \"%1$s\" 文件夹有关的项目"
-
-#: apps/io.ox/files/actions.js module:io.ox/files
-msgid "Open"
-msgstr "打开"
-
-#: apps/io.ox/contacts/settings/pane.js module:io.ox/contacts
-#: apps/io.ox/contacts/view-detail.js
-msgid "Open Street Map"
-msgstr "开放街道地图"
-
-#: apps/io.ox/mail/threadview.js module:io.ox/mail
-msgid "Open all messages"
-msgstr "打开所有消息"
-
-#: apps/io.ox/core/viewer/views/toolbarview.js module:io.ox/core
-msgid "Open attachment"
-msgstr "打开附件"
-
-#: apps/io.ox/core/viewer/views/sidebar/panelbaseview.js
-#: module:io.ox/core/viewer
-msgid "Open description panel"
-msgstr "打开描述面板"
-
-#: apps/plugins/portal/tumblr/register.js module:io.ox/portal
-msgid "Open external link"
-msgstr "打开外部链接"
-
-#: apps/io.ox/preview/main.js module:io.ox/core
-msgid "Open file"
-msgstr "打开文件"
-
-#: apps/io.ox/preview/main.js module:io.ox/core
-msgid "Open file. Drag to your desktop to download."
-msgstr "打开文件，拖到您的桌面以下载。"
-
-#: apps/io.ox/calendar/main.js module:io.ox/calendar
-#: apps/io.ox/core/commons.js module:io.ox/core
-#: apps/io.ox/files/favorite/view-options.js
-#: apps/io.ox/files/share/view-options.js module:io.ox/files
-#: apps/io.ox/files/view-options.js apps/io.ox/mail/view-options.js
-#: module:io.ox/mail
-msgid "Open folder view"
-msgstr "打开文件夹视图"
-
-#. %1$s is a map service, like "Google Maps"
-#: apps/io.ox/contacts/view-detail.js module:io.ox/contacts
-msgid "Open in %1$s"
-msgstr "在 %1$s 打开"
-
-#: apps/io.ox/core/pim/actions.js module:io.ox/core
-#: apps/io.ox/files/actions.js module:io.ox/files apps/io.ox/mail/actions.js
-#: module:io.ox/mail
-msgid "Open in browser"
-msgstr "在浏览器打开"
-
-#: apps/io.ox/core/viewer/views/toolbarview.js module:io.ox/core
-msgid "Open in browser tab"
-msgstr "在浏览器选项卡打开"
-
-#: apps/io.ox/linkedIn/view-detail.js module:io.ox/portal
-msgid "Open on LinkedIn"
-msgstr "在 LinkedIn 打开"
-
-#. button label within the client-onboarding widget
-#. button opens the wizard to configure your device
-#: apps/plugins/portal/powerdns-parental-control/register.js
-#: module:plugins/portal
-msgid "Open parental control settings"
-msgstr "打开家长控制设置"
-
-#: apps/io.ox/mail/threadview.js module:io.ox/mail
-msgid "Open/close all messages"
-msgstr "打开/关闭所有信息"
-
-#: apps/io.ox/contacts/model.js module:io.ox/contacts
-msgid "Optional 01"
-msgstr "选项 01"
-
-#: apps/io.ox/contacts/model.js module:io.ox/contacts
-msgid "Optional 02"
-msgstr "选项 02"
-
-#: apps/io.ox/contacts/model.js module:io.ox/contacts
-msgid "Optional 03"
-msgstr "选项 03"
-
-#: apps/io.ox/contacts/model.js module:io.ox/contacts
-msgid "Optional 04"
-msgstr "选项 04"
-
-#: apps/io.ox/contacts/model.js module:io.ox/contacts
-msgid "Optional 05"
-msgstr "选项 05"
-
-#: apps/io.ox/contacts/model.js module:io.ox/contacts
-msgid "Optional 06"
-msgstr "选项 06"
-
-#: apps/io.ox/contacts/model.js module:io.ox/contacts
-msgid "Optional 07"
-msgstr "选项 07"
-
-#: apps/io.ox/contacts/model.js module:io.ox/contacts
-msgid "Optional 08"
-msgstr "选项 08"
-
-#: apps/io.ox/contacts/model.js module:io.ox/contacts
-msgid "Optional 09"
-msgstr "选项 09"
-
-#: apps/io.ox/contacts/model.js module:io.ox/contacts
-msgid "Optional 10"
-msgstr "选项 10"
-
-#: apps/io.ox/contacts/model.js module:io.ox/contacts
-msgid "Optional 11"
-msgstr "选项 11"
-
-#: apps/io.ox/contacts/model.js module:io.ox/contacts
-msgid "Optional 12"
-msgstr "选项 12"
-
-#: apps/io.ox/contacts/model.js module:io.ox/contacts
-msgid "Optional 13"
-msgstr "选项 13"
-
-#: apps/io.ox/contacts/model.js module:io.ox/contacts
-msgid "Optional 14"
-msgstr "选项 14"
-
-#: apps/io.ox/contacts/model.js module:io.ox/contacts
-msgid "Optional 15"
-msgstr "选项 15"
-
-#: apps/io.ox/contacts/model.js module:io.ox/contacts
-msgid "Optional 16"
-msgstr "选项 16"
-
-#: apps/io.ox/contacts/model.js module:io.ox/contacts
-msgid "Optional 17"
-msgstr "选项 17"
-
-#: apps/io.ox/contacts/model.js module:io.ox/contacts
-msgid "Optional 18"
-msgstr "选项 18"
-
-#: apps/io.ox/contacts/model.js module:io.ox/contacts
-msgid "Optional 19"
-msgstr "选项 19"
-
-#: apps/io.ox/contacts/model.js module:io.ox/contacts
-msgid "Optional 20"
-msgstr "选项 20"
-
-#: apps/io.ox/calendar/freetime/timeView.js module:io.ox/calendar
-#: apps/io.ox/calendar/toolbar.js apps/io.ox/contacts/toolbar.js
-#: module:io.ox/contacts apps/io.ox/core/emoji/view.js module:io.ox/mail/emoji
-#: apps/io.ox/files/toolbar.js module:io.ox/files
-#: apps/io.ox/find/extensions-facets.js module:io.ox/core
-#: apps/io.ox/mail/compose/extensions.js module:io.ox/mail
-#: apps/io.ox/mail/compose/view.js apps/io.ox/mail/toolbar.js
-#: apps/io.ox/tasks/toolbar.js module:io.ox/tasks
-msgid "Options"
-msgstr "选项"
-
-#: apps/io.ox/backbone/mini-views/colorpicker.js module:io.ox/core
-#: apps/io.ox/core/tk/flag-picker.js module:io.ox/mail
-#: apps/io.ox/mail/mailfilter/settings/filter/actions/register.js
-#: module:io.ox/mailfilter apps/io.ox/portal/settings/pane.js
-#: module:io.ox/portal
-msgid "Orange"
-msgstr "橙色"
-
-#: apps/io.ox/tasks/main.js module:io.ox/tasks
-msgid "Order"
-msgstr "循序"
-
-#: apps/io.ox/calendar/common-extensions.js module:io.ox/calendar
-#: apps/io.ox/participants/views.js module:io.ox/core
-msgid "Organizer"
-msgstr "组织器"
-
-#: apps/io.ox/tasks/util.js module:io.ox/tasks
-msgid "Original mail"
-msgstr "原电子邮件"
-
-#. vcard (electronic business card) field
-#: apps/io.ox/contacts/print-details.js module:io.ox/contacts
-#: apps/io.ox/mail/accounts/settings.js module:io.ox/mail/accounts/settings
-msgid "Other"
-msgstr "其他"
-
-#. vcard (electronic business card) field
-#: apps/io.ox/contacts/print-details.js module:io.ox/contacts
-#: apps/io.ox/contacts/view-detail.js
-msgid "Other Address"
-msgstr "其他地址"
-
-#: apps/io.ox/contacts/edit/view-form.js module:io.ox/contacts
-msgid "Other address"
-msgstr "其他地址"
-
-#: apps/io.ox/mail/accounts/view-form.js module:io.ox/settings
-msgid "Outgoing server (SMTP)"
-msgstr "外送服务器 (SMTP)"
-
-#: apps/io.ox/tasks/util.js module:io.ox/tasks
-msgid "Overdue"
-msgstr "过期"
-
-#. %1$s task title
-#: apps/plugins/notifications/tasks/register.js module:plugins/notifications
-#, c-format
-msgid "Overdue Task %1$s."
-msgstr "过期任务 %1$s。"
-
-#: apps/plugins/notifications/tasks/register.js module:plugins/notifications
-msgid "Overdue Tasks"
-msgstr "过期任务"
-
-#. Role: Owner (same as admin)
-#: apps/io.ox/core/permissions/permissions.js module:io.ox/core
-#: apps/io.ox/files/share/permissions.js
-msgid "Owner"
-msgstr "拥有者"
-
-#. Petabytes
-#: apps/io.ox/core/strings.js module:io.ox/core
-msgid "PB"
-msgstr "PB"
-
-#: apps/io.ox/files/view-options.js module:io.ox/files
-msgid "PDFs"
-msgstr "PDFs"
-
-#. text of a viewer document page caption
-#. Example result: "Page 5 of 10"
-#. %1$d is the current page index
-#. %2$d is the total number of pages
-#: apps/io.ox/core/viewer/views/types/documentview.js module:io.ox/core
-msgid "Page %1$d of %2$d"
-msgstr "第 %1$d 页（共 %2$d 页）"
-
-#: apps/io.ox/contacts/model.js module:io.ox/contacts
-msgid "Pager"
-msgstr "寻呼机"
-
-#: apps/io.ox/mail/mailfilter/settings/filter/tests/util.js
-#: module:io.ox/mailfilter
-msgid "Part"
-msgstr "部件"
-
-#: apps/io.ox/calendar/print-compact.js module:io.ox/calendar
-#: apps/io.ox/participants/detail.js module:io.ox/core
-msgid "Participants"
-msgstr "参与者"
-
-#: apps/io.ox/participants/views.js module:io.ox/core
-msgid "Participants (%1$d)"
-msgstr "参与者 (%1$d)"
-
-#: apps/io.ox/core/boot/i18n.js module:io.ox/core/boot
-#: apps/io.ox/core/relogin.js module:io.ox/core
-#: apps/io.ox/files/share/wizard.js module:io.ox/files
-#: apps/io.ox/mail/accounts/view-form.js module:io.ox/settings
-#: apps/io.ox/mail/compose/extensions.js module:io.ox/mail
-msgid "Password"
-msgstr "密码"
-
-#. %1$s is the minimum password length
-#. %2$s is the maximum password length
-#: apps/plugins/portal/userSettings/register.js module:io.ox/core
-#, c-format
-msgid "Password length must be between %1$d and %2$d characters."
-msgstr "密码长度必须在 %1$d 和 %2$d 字符之间。"
-
-#: apps/io.ox/settings/accounts/settings/pane.js
-#: module:io.ox/settings/accounts
-msgid "Password recovery"
-msgstr "密码恢复"
-
-#: apps/io.ox/files/share/wizard.js module:io.ox/files
-msgid "Password required"
-msgstr "需要密码"
-
-#: apps/plugins/portal/userSettings/register.js module:io.ox/core
-msgid "Password strength: Good"
-msgstr "密码强度：好"
-
-#: apps/plugins/portal/userSettings/register.js module:io.ox/core
-msgid "Password strength: Legendary!"
-msgstr "密码强度：传奇级！"
-
-#: apps/plugins/portal/userSettings/register.js module:io.ox/core
-msgid "Password strength: Strong"
-msgstr "密码强度：强"
-
-#: apps/plugins/portal/userSettings/register.js module:io.ox/core
-msgid "Password strength: Too short"
-msgstr "密码强度：太短"
-
-#: apps/plugins/portal/userSettings/register.js module:io.ox/core
-msgid "Password strength: Very strong"
-msgstr "密码强度：非常强"
-
-#: apps/plugins/portal/userSettings/register.js module:io.ox/core
-msgid "Password strength: Very weak"
-msgstr "密码强度：非常弱"
-
-#: apps/plugins/portal/userSettings/register.js module:io.ox/core
-msgid "Password strength: Weak"
-msgstr "密码强度：弱"
-
-#: apps/plugins/portal/userSettings/register.js module:io.ox/core
-msgid "Password strength: Wrong length"
-msgstr "密码强度：错误长度"
-
-#. tooltip for getting auto-play mode ready for pausing.
-#: apps/io.ox/core/viewer/views/displayerview.js module:io.ox/core
-msgid "Pause auto-play mode"
-msgstr "暂停自动播放模式"
-
-#. Emoji category
-#: apps/io.ox/emoji/categories.js module:io.ox/mail/emoji
-msgid "People"
-msgstr "人文"
-
-#: apps/io.ox/mail/settings/pane.js module:io.ox/mail
-msgid "Permanently remove deleted emails"
-msgstr "永久移除已删除的电子邮件"
-
-#: apps/io.ox/core/folder/contextmenu.js module:io.ox/core
-msgid "Permissions"
-msgstr "权限"
-
-#: apps/io.ox/files/share/permissions.js module:io.ox/core
-msgid "Permissions for %1$s \"%2$s\""
-msgstr "%1$s 的权限 \"%2$s\""
-
-#: apps/io.ox/settings/apps/settings/pane.js module:io.ox/core
-msgid "Permissions:"
-msgstr "权限："
-
-#: apps/io.ox/contacts/view-detail.js module:io.ox/contacts
-msgid "Personal"
-msgstr "个人"
-
-#. vcard (electronic business card) field
-#: apps/io.ox/contacts/edit/view-form.js module:io.ox/contacts
-#: apps/io.ox/contacts/print-details.js
-msgid "Personal information"
-msgstr "个人信息"
-
-#. placeholder text in share dialog
-#: apps/io.ox/files/share/permissions.js module:io.ox/core
-msgid ""
-"Personal message (optional). This message is sent to all newly invited "
-"people."
-msgstr "个人消息（选择性）。此消息会发送给所有新邀请人员。"
-
-#. vcard (electronic business card) field
-#: apps/io.ox/contacts/print-details.js module:io.ox/contacts
-#: apps/io.ox/contacts/print.js
-msgid "Phone"
-msgstr "电话"
-
-#: apps/io.ox/contacts/edit/view-form.js module:io.ox/contacts
-msgid "Phone & fax numbers"
-msgstr "电话和传真号码"
-
-#: apps/io.ox/contacts/model.js module:io.ox/contacts
-msgid "Phone (assistant)"
-msgstr "电话（助理）"
-
-#: apps/io.ox/contacts/model.js module:io.ox/contacts
-msgid "Phone (business alt)"
-msgstr "电话（业务、替代）"
-
-#: apps/io.ox/contacts/model.js module:io.ox/contacts
-msgid "Phone (business)"
-msgstr "电话（业务）"
-
-#: apps/io.ox/contacts/model.js module:io.ox/contacts
-msgid "Phone (car)"
-msgstr "电话（汽车）"
-
-#: apps/io.ox/contacts/model.js module:io.ox/contacts
-msgid "Phone (company)"
-msgstr "电话（公司）"
-
-#: apps/io.ox/contacts/model.js module:io.ox/contacts
-msgid "Phone (home alt)"
-msgstr "电话（住宅、替代）"
-
-#: apps/io.ox/contacts/model.js module:io.ox/contacts
-msgid "Phone (home)"
-msgstr "电话（住宅）"
-
-#: apps/io.ox/contacts/model.js module:io.ox/contacts
-msgid "Phone (other)"
-msgstr "电话（其他）"
-
-#: apps/io.ox/contacts/actions/print.js module:io.ox/contacts
-#: apps/io.ox/contacts/print.js
-msgid "Phone list"
-msgstr "电话列表"
-
-#: apps/io.ox/contacts/view-detail.js module:io.ox/contacts
-msgid "Phone numbers"
-msgstr "电话号码"
-
-#: apps/io.ox/core/tk/reminder-util.js module:io.ox/core
-msgid "Pick a time here"
-msgstr "在此选择一个时间"
-
-#: apps/io.ox/backbone/mini-views/colorpicker.js module:io.ox/core
-#: apps/io.ox/core/tk/flag-picker.js module:io.ox/mail
-#: apps/io.ox/mail/mailfilter/settings/filter/actions/register.js
-#: module:io.ox/mailfilter apps/io.ox/portal/settings/pane.js
-#: module:io.ox/portal
-msgid "Pink"
-msgstr "粉红色"
-
-#. Emoji category
-#: apps/io.ox/emoji/categories.js module:io.ox/mail/emoji
-msgid "Places"
-msgstr "地点"
-
-#: apps/io.ox/mail/compose/view.js module:io.ox/mail
-msgid "Plain Text"
-msgstr "纯文本"
-
-#: apps/io.ox/mail/settings/pane.js module:io.ox/mail
-msgid "Plain text"
-msgstr "纯文本"
-
-#: apps/io.ox/files/toolbar.js module:io.ox/files
-msgid "Play audio files"
-msgstr "播放音效档"
-
-#: apps/plugins/notifications/mail/register.js module:plugins/notifications
-msgid "Play sound on incoming mail"
-msgstr "对外来邮件播放音效"
-
-#: apps/io.ox/files/toolbar.js module:io.ox/files
-msgid "Play video files"
-msgstr "播放视象档"
-
-#: apps/io.ox/core/settings/pane.js module:io.ox/core
-msgid ""
-"Please check your browser settings and enable desktop notifications for this "
-"domain"
-msgstr "请检查您的浏览器设置并启用此域的桌面通知"
-
-#: apps/plugins/portal/xing/register.js module:plugins/portal
-msgid ""
-"Please check your inbox for a confirmation email.\n"
-"\n"
-"Follow the instructions in the email and then return to the widget to "
-"complete account setup."
-msgstr ""
-"请检查您邮箱的一封确认电子邮件。\n"
-"\n"
-"跟随电子邮件内的指示，之后回到小部件完成户口设置。"
-
-#: apps/io.ox/calendar/actions/acceptdeny.js module:io.ox/calendar
-msgid "Please comment your confirmation status."
-msgstr "请注释您的确认状态。"
-
-#: apps/io.ox/mail/mailfilter/settings/filter/view-form.js
-#: module:io.ox/settings
-msgid "Please define at least one action."
-msgstr "请定义最少一个动作。"
-
-#: apps/io.ox/backbone/validation.js module:io.ox/core
-msgid "Please enter a date in the past"
-msgstr "请为输入一个过去日期"
-
-#: apps/plugins/portal/flickr/register.js module:plugins/portal
-msgid "Please enter a description"
-msgstr "请输入一个描述"
-
-#: apps/plugins/portal/tumblr/register.js module:io.ox/portal
-msgid "Please enter a description."
-msgstr "请输入一个描述。"
-
-#: apps/plugins/portal/rss/register.js module:io.ox/portal
-msgid "Please enter a feed URL."
-msgstr "请输入一个 feed URL。"
-
-#: apps/io.ox/calendar/freetime/distributionListPopup.js module:io.ox/calendar
-msgid "Please enter a name for the distribution list"
-msgstr "请为通讯组列表输入一个名称"
-
-#: apps/io.ox/backbone/views/recurrence-view.js
-#: module:io.ox/calendar/edit/main
-msgid "Please enter a positive number"
-msgstr "请输入一个正数"
-
-#: apps/plugins/portal/flickr/register.js module:plugins/portal
-msgid "Please enter a search query"
-msgstr "请输入一个搜索查詢"
-
-#: apps/io.ox/backbone/mini-views/datepicker.js module:io.ox/core
-#: apps/io.ox/backbone/validation.js
-#: apps/io.ox/mail/mailfilter/settings/filter/tests/register.js
-#: module:io.ox/mailfilter
-msgid "Please enter a valid date"
-msgstr "请输入一个有效日期"
-
-<<<<<<< HEAD
-#: apps/io.ox/backbone/validation.js module:io.ox/core
-msgid "Please enter a valid email address"
-msgstr "请输入一个有效电子邮件地址"
-
-#: apps/io.ox/backbone/validation.js module:io.ox/core
-msgid "Please enter a valid email address or phone number"
-msgstr "请输入一个有效的电子邮件地址或电话号码"
-=======
-#: apps/io.ox/mail/actions.js module:io.ox/mail
-msgid "Send new mail"
-msgstr "发送新电子邮件"
->>>>>>> 8efd135e
-
-#: apps/io.ox/mail/settings/signatures/settings/pane.js module:io.ox/mail
-msgid "Please enter a valid name"
-msgstr "请输入一个有效名称"
-
-#: apps/io.ox/backbone/validation.js module:io.ox/core
-msgid "Please enter a valid number"
-msgstr "请输入一个有效数值"
-
-#: apps/io.ox/backbone/validation.js module:io.ox/core
-msgid "Please enter a valid object"
-msgstr "请输入一个对象"
-
-#: apps/io.ox/backbone/validation.js module:io.ox/core
-msgid "Please enter a valid phone number. Allowed characters are: %1$s"
-msgstr "请输入一个有效电话号码。允许字符为：%1$s"
-
-#: apps/io.ox/backbone/validation.js module:io.ox/core
-msgid "Please enter a value"
-msgstr "请输入一个数值"
-
-#: apps/plugins/portal/tumblr/register.js module:io.ox/portal
-msgid "Please enter an blog url."
-msgstr "请输入一个博客 URL。"
-
-#: apps/io.ox/core/relogin.js module:io.ox/core
-msgid "Please enter correct password"
-msgstr "请输入正确密码。"
-
-#. %1$s the missing request parameter
-#: apps/io.ox/mail/accounts/view-form.js module:io.ox/settings
-#, c-format
-msgid "Please enter the following data: %1$s"
-msgstr "请输入以下数据：%1$s"
-
-#: apps/io.ox/tasks/edit/view-template.js module:io.ox/tasks/edit
-msgid "Please enter value between 0 and 100."
-msgstr "请输入 1 到 100 间的数值。"
-
-#: apps/io.ox/core/boot/i18n.js module:io.ox/core/boot
-msgid "Please enter your credentials."
-msgstr "请输入您的凭据。"
-
-#: apps/io.ox/onboarding/clients/extensions.js module:io.ox/core/onboarding
-msgid ""
-"Please enter your mobile phone number, and we´ll send you a link to "
-"automatically configure your iOS device! It´s that simple!"
-msgstr ""
-"请输入您的手机号码，之后我们将会给您发送一个链接以自动设置您的 iOS 装置！就是"
-"那么简单！"
-
-#: apps/io.ox/core/boot/i18n.js module:io.ox/core/boot
-msgid "Please enter your password."
-msgstr "请输入您的密码。"
-
-#: apps/io.ox/backbone/views/recurrence-view.js
-#: module:io.ox/calendar/edit/main
-msgid "Please insert a date after the start date"
-msgstr "请插入一个开始日期之后的日期"
-
-#: apps/io.ox/calendar/freetime/distributionListPopup.js module:io.ox/calendar
-msgid "Please note that distribution lists cannot contain ressources."
-msgstr "请注意通讯组列表不能包含资源。"
-
-#: apps/io.ox/mail/categories/edit.js module:io.ox/mail
-msgid ""
-"Please note that some categories are predefined and you might not be able to "
-"rename or disable them."
-msgstr "请注意某些类别为预定义，你可能无法重新命名或停用它们。"
-
-#: apps/plugins/core/feedback/register.js module:io.ox/core
-msgid ""
-"Please note that support requests cannot be handled via the feedback form. "
-"If you have questions or problems please contact our support directly."
-msgstr ""
-"请注意支持请求不能经由回馈表格处理，假若您有任何问题和疑难请直接联系我们的支"
-"持团队。"
-
-#: apps/io.ox/files/util.js module:io.ox/files
-msgid ""
-"Please note, changing or removing the file extension will cause problems "
-"when viewing or editing."
-msgstr "请您注意，更改或移除文件延伸将会于检视和编辑时引致问题。"
-
-#: apps/io.ox/core/tk/contenteditable-editor.js module:io.ox/core
-msgid ""
-"Please only drop images here. If you want to send other files, you can send "
-"them as attachments."
-msgstr "图像请只放在此处。如果您想要发送的其他文件，您能够以附件的方式发送。"
-
-#: apps/io.ox/keychain/secretRecoveryDialog.js module:io.ox/keychain
-msgid ""
-"Please provide the old password so the account passwords can be recovered."
-msgstr "请您提供旧密码以复原户口密码。"
-
-#: apps/plugins/core/feedback/register.js module:io.ox/core
-msgid "Please rate the following application:"
-msgstr "请评价以下应用程序："
-
-#: apps/plugins/core/feedback/register.js module:io.ox/core
-msgid "Please rate this product"
-msgstr "请评价此产品"
-
-#: apps/io.ox/core/import/import.js module:io.ox/core
-msgid "Please select a file to import"
-msgstr "请选择一个汇入的文件"
-
-#: apps/plugins/core/feedback/register.js module:io.ox/core
-msgid "Please select a rating."
-msgstr "請選擇評級。"
+#: apps/io.ox/calendar/edit/main.js apps/io.ox/calendar/toolbar.js
+#: module:io.ox/calendar
+msgid "Edit appointment"
+msgstr "编辑约会"
 
 #: apps/io.ox/calendar/edit/extensions.js module:io.ox/calendar/edit/main
-#: apps/io.ox/calendar/freetime/main.js module:io.ox/calendar
-msgid "Please select a time for the appointment"
-msgstr "请选择一个约会时间"
-
-#: apps/io.ox/core/import/import.js module:io.ox/core
-msgid "Please select a valid iCal File to import"
-msgstr "请选择一个有效 iCal 文件作汇入"
-
-#: apps/io.ox/mail/compose/inline-images.js module:io.ox/mail
-msgid "Please select a valid image File to insert"
-msgstr "请选择一个有效图像文件作插入"
-
-#: apps/io.ox/backbone/views/recurrence-view.js
-#: module:io.ox/calendar/edit/main
-msgid "Please select at least one day"
-msgstr "请选择最少一天"
-
-#: apps/io.ox/calendar/freetime/distributionListPopup.js module:io.ox/calendar
-msgid "Please select at least one participant"
-msgstr "请选择最少一个参与者"
-
-#. user can choose between windows, android, apple (usually)
-#: apps/io.ox/onboarding/clients/wizard.js module:io.ox/core/onboarding
-msgid "Please select the platform of your device."
-msgstr "请选择您装置的平台。"
-
-#: apps/plugins/portal/xing/register.js module:plugins/portal
-msgid ""
-"Please select which of the following data we may use to create your %s "
-"account:"
-msgstr "请选择以下哪些数据我们可以用作创建您的 %s 户口："
-
-#: apps/io.ox/mail/accounts/settings.js module:io.ox/mail/accounts/settings
-msgid "Please select your mail account provider"
-msgstr "请选择您的邮件户口提供者"
-
-#: apps/io.ox/contacts/model.js module:io.ox/contacts
-msgid "Please set day and month properly"
-msgstr "请正确设置月和日"
-
-#: apps/io.ox/files/share/model.js module:io.ox/core
-msgid "Please set password"
-msgstr "请设置密码"
-
-#: apps/io.ox/core/main.js module:io.ox/core apps/io.ox/core/relogin.js
-msgid "Please sign in again to continue"
-msgstr "请再登录继续"
-
-#: apps/io.ox/files/legacy_api.js module:io.ox/files
-msgid "Please specify these missing variables: "
-msgstr "请指定这些缺少的变量："
-
-#: apps/io.ox/core/boot/i18n.js module:io.ox/core/boot
-msgid "Please update your browser."
-msgstr "请更新您的浏览器。"
-
-#: apps/io.ox/core/folder/actions/move.js module:io.ox/core
-msgid "Please wait for the previous operation to finish"
-msgstr "请等待前一个操作结束"
-
-#: apps/io.ox/backbone/mini-views/colorpicker.js module:io.ox/core
-msgid "Plum"
-msgstr "梅子"
-
-#: apps/io.ox/tasks/edit/util.js module:io.ox/tasks
-msgid "Plus"
-msgstr "额外"
-
-#: apps/io.ox/core/viewer/views/toolbarview.js module:io.ox/core
-msgid "Pop out"
-msgstr "弹出"
-
-#: apps/io.ox/core/viewer/views/toolbarview.js module:io.ox/core
-msgid "Pop out standalone viewer"
-msgstr "弹出独立检视器"
-
-#: apps/io.ox/onboarding/clients/config.js module:io.ox/core/onboarding
-msgid "Port"
-msgstr "端口"
-
-#: apps/io.ox/portal/main.js module:io.ox/portal
-msgid "Portal"
-msgstr "门户"
-
-#: apps/io.ox/core/main.js module:io.ox/core
-#: apps/io.ox/search/view-template.js
-msgctxt "app"
-msgid "Portal"
-msgstr "门户"
-
-#: apps/io.ox/portal/settings/pane.js module:io.ox/portal
-msgid "Portal settings"
-msgstr "门户设定"
-
-#: apps/io.ox/portal/main.js module:io.ox/portal
-msgid "Portal widgets"
-msgstr "门户小部件"
-
-#: apps/io.ox/contacts/model.js module:io.ox/contacts
-msgid "Position"
-msgstr "职位"
-
-#: apps/plugins/portal/xing/register.js module:plugins/portal
-msgid "Post a status update"
-msgstr "发送一个状态更新"
-
-<<<<<<< HEAD
-#: apps/io.ox/contacts/model.js module:io.ox/contacts
-msgid "Postcode"
-msgstr "邮寄编号"
-=======
-#: apps/io.ox/mail/categories/picker.js module:io.ox/mail
-msgid "Move to folder"
-msgstr "移动到文件夹"
->>>>>>> 8efd135e
-
-#: apps/plugins/portal/powerdns-parental-control/register.js
-#: module:plugins/portal
-msgid "PowerDNS parental control"
-msgstr "PowerDNS 家长控制"
-
-#: apps/io.ox/onboarding/clients/wizard.js module:io.ox/core/onboarding
-msgid "Premium"
-msgstr "优质"
-
-#: apps/io.ox/core/commons.js module:io.ox/core
-msgid "Premium features"
-msgstr "优质功能"
-
-#: apps/io.ox/files/view-options.js module:io.ox/files
-msgid "Presentations"
-msgstr "演讲"
-
-#: apps/plugins/portal/birthdays/register.js module:plugins/portal
-msgid "Press [enter] to jump to complete list of Birthdays."
-msgstr "按下 [enter] 以跳到完整生日列表。"
-
-#: apps/plugins/portal/flickr/register.js module:plugins/portal
-msgid "Press [enter] to jump to the flicker stream."
-msgstr "按下 [enter] 以跳到 flicker stream。"
-
-#: apps/plugins/portal/linkedIn/register.js module:plugins/portal
-msgid "Press [enter] to jump to the linkedin stream."
-msgstr "按下 [enter] 以跳到 linkedin stream。"
-
-#: apps/plugins/portal/rss/register.js module:io.ox/portal
-msgid "Press [enter] to jump to the rss stream."
-msgstr "按下 [enter] 以跳到 rss stream。"
-
-#: apps/plugins/portal/tumblr/register.js module:io.ox/portal
-msgid "Press [enter] to jump to the tumblr feed."
-msgstr "按下 [enter] 以跳到 tumblr feed。"
-
-#: apps/plugins/portal/twitter/register.js module:plugins/portal
-msgid "Press [enter] to jump to the twitter feed."
-msgstr "按下 [enter] 以跳到推特 feed。"
-
-#: apps/io.ox/core/tk/reminder-util.js module:io.ox/core
-#: apps/plugins/notifications/calendar/register.js
-#: module:plugins/notifications apps/plugins/notifications/tasks/register.js
-msgid "Press to open Details"
-msgstr "按下以打开详情"
-
-#: apps/io.ox/core/tk/attachmentsUtil.js module:io.ox/core
-#: apps/io.ox/preview/main.js
-msgid "Preview"
-msgstr "概览"
-
-#: apps/io.ox/notes/mediator.js module:io.ox/notes
-msgid "Preview not available"
-msgstr "无预览可用"
-
-#: apps/io.ox/calendar/month/perspective.js module:io.ox/calendar
-#: apps/io.ox/core/viewer/views/displayerview.js module:io.ox/core
-#: apps/io.ox/core/wizard/registry.js module:io.ox/core/wizard
-msgid "Previous"
-msgstr "前一个"
-
-#: apps/io.ox/calendar/freetime/timeView.js module:io.ox/calendar
-#: apps/io.ox/calendar/week/view.js
-msgid "Previous Day"
-msgstr "前一天"
-
-#: apps/io.ox/calendar/week/view.js module:io.ox/calendar
-msgid "Previous Week"
-msgstr "上周"
-
-#: apps/io.ox/mail/threadview.js module:io.ox/mail
-msgid "Previous message"
-msgstr "上一个消息"
-
-#: apps/io.ox/find/date/patterns.js module:io.ox/core
-msgid "Previous month"
-msgstr "上月"
-
-#: apps/io.ox/core/viewer/views/toolbarview.js module:io.ox/core
-msgid "Previous page"
-msgstr "前一页"
-
-#: apps/io.ox/find/date/patterns.js module:io.ox/core
-msgid "Previous week"
-msgstr "上周"
-
-#: apps/io.ox/find/date/patterns.js module:io.ox/core
-msgid "Previous year"
-msgstr "去年"
-
-#: apps/io.ox/mail/util.js module:io.ox/core
-msgid "Primary account"
-msgstr "主要户口"
-
-#: apps/io.ox/calendar/actions.js module:io.ox/calendar
-#: apps/io.ox/calendar/toolbar.js apps/io.ox/contacts/actions.js
-#: module:io.ox/contacts apps/io.ox/contacts/actions/print.js
-#: apps/io.ox/contacts/toolbar.js apps/io.ox/core/print.js module:io.ox/core
-#: apps/io.ox/mail/actions.js module:io.ox/mail apps/io.ox/mail/toolbar.js
-#: apps/io.ox/tasks/actions.js module:io.ox/tasks apps/io.ox/tasks/toolbar.js
-msgid "Print"
-msgstr "打印"
-
-#: apps/io.ox/core/viewer/views/toolbarview.js module:io.ox/core
-msgid "Print as PDF"
-msgstr "打印成 PDF"
-
-#: apps/io.ox/contacts/actions/print.js module:io.ox/contacts
-msgid "Print preview"
-msgstr "打印预览"
-
-#: apps/io.ox/tasks/actions/printDisabled.js module:io.ox/tasks
-msgid "Print tasks"
-msgstr "打印任务"
-
-#: apps/io.ox/core/print.js module:io.ox/core
-msgid "Printout"
-msgstr "打印"
-
-#: apps/io.ox/tasks/main.js module:io.ox/tasks apps/io.ox/tasks/print.js
-msgid "Priority"
-msgstr "优先级"
-
-#. E-Mail priority
-#: apps/io.ox/mail/compose/view.js module:io.ox/mail
-msgctxt "E-Mail"
-msgid "Priority"
-msgstr "优先度"
-
-#: apps/io.ox/tasks/edit/view-template.js module:io.ox/tasks/edit
-msgctxt "Tasks"
-msgid "Priority"
-msgstr "优先度"
-
-#: apps/io.ox/calendar/common-extensions.js module:io.ox/calendar
-#: apps/io.ox/calendar/edit/extensions.js module:io.ox/calendar/edit/main
-#: apps/io.ox/calendar/list/view-grid-template.js
-#: apps/io.ox/calendar/month/view.js apps/io.ox/calendar/view-grid-template.js
-#: apps/io.ox/calendar/week/view.js apps/io.ox/contacts/view-detail.js
-#: module:io.ox/contacts apps/io.ox/tasks/edit/view-template.js
-#: module:io.ox/tasks/edit apps/io.ox/tasks/view-detail.js module:io.ox/tasks
-msgid "Private"
-msgstr "私人"
-
-<<<<<<< HEAD
-#: apps/plugins/halo/xing/register.js module:plugins/portal
-msgid "Private address"
-msgstr "私人地址"
-=======
-#. %1$s is the name of the inputfield (To, CC, BCC)
-#: apps/io.ox/mail/compose/extensions.js module:io.ox/mail
-msgid "CC"
-msgstr "抄送"
->>>>>>> 8efd135e
-
-#: apps/io.ox/backbone/mini-views/listutils.js module:io.ox/core
-#: apps/io.ox/mail/autoforward/settings/model.js module:io.ox/mail
-#: apps/io.ox/mail/mailfilter/settings/filter/view-form.js
-#: module:io.ox/settings
-msgid "Process subsequent rules"
-msgstr "处理连续规则"
-
-#: apps/io.ox/mail/mailfilter/settings/filter.js module:io.ox/mail
-msgid "Process subsequent rules of %1$s"
-msgstr "处理 %1$s 的连续规则"
-
-#: apps/io.ox/contacts/model.js module:io.ox/contacts
-msgid "Profession"
-msgstr "专业"
-
-#: apps/io.ox/tasks/common-extensions.js module:io.ox/tasks
-#: apps/io.ox/tasks/print.js
-msgid "Progress"
-msgstr "进度 %"
-
-#. %1$s how much of a task is completed in percent, values from 0-100
-#: apps/io.ox/tasks/view-detail.js module:io.ox/tasks
-#: apps/io.ox/tasks/view-grid-template.js
-#, c-format
-msgid "Progress %1$s %"
-msgstr "进度 %1$s %"
-
-#: apps/io.ox/tasks/edit/view-template.js module:io.ox/tasks/edit
-msgid "Progress in %"
-msgstr "进度 %"
-
-#: apps/io.ox/tasks/model.js module:io.ox/tasks
-msgid "Progress must be a valid number between 0 and 100"
-msgstr "进度必须是 0 到 100 之间的有效数值"
-
-#: apps/io.ox/core/folder/actions/properties.js module:io.ox/core
-#: apps/io.ox/core/folder/contextmenu.js
-msgid "Properties"
-msgstr "属性"
-
-#: apps/io.ox/contacts/addressbook/popup.js module:io.ox/contacts
-#: apps/io.ox/core/folder/extensions.js module:io.ox/core
-msgid "Public address books"
-msgstr "公共地址簿"
-
-#: apps/io.ox/core/folder/extensions.js module:io.ox/core
-msgid "Public calendars"
-msgstr "公共日历"
-
-#: apps/io.ox/files/share/listview.js module:io.ox/files
-#: apps/io.ox/files/share/permissions.js module:io.ox/core
-msgid "Public link"
-msgstr "公共链接"
-
-#: apps/plugins/halo/xing/register.js module:plugins/portal
-msgid "Public servant"
-msgstr "公共服务者"
-
-#: apps/io.ox/core/folder/extensions.js module:io.ox/core
-msgid "Public tasks"
-msgstr "公共任务"
-
-#: apps/io.ox/core/sub/model.js module:io.ox/core/sub
-msgid "Publication must have a site."
-msgstr "发布必须有一个地点。"
-
-#: apps/io.ox/core/sub/model.js module:io.ox/core/sub
-msgid "Publication must have a target."
-msgstr "发布必须有一个目标。"
-
-#: apps/io.ox/core/sub/settings/pane.js module:io.ox/core/sub
-#: apps/io.ox/core/sub/settings/register.js
-msgid "Publications"
-msgstr "发布"
-
-#: apps/io.ox/core/sub/settings/register.js module:io.ox/core/sub
-msgid "Publications and Subscriptions"
-msgstr "发布和订阅"
-
-#: apps/io.ox/wizards/upsell.js module:io.ox/wizards
-msgid "Purchase confirmation"
-msgstr "购买配置"
-
-#: apps/io.ox/backbone/mini-views/colorpicker.js module:io.ox/core
-#: apps/io.ox/core/tk/flag-picker.js module:io.ox/mail
-#: apps/io.ox/mail/mailfilter/settings/filter/actions/register.js
-#: module:io.ox/mailfilter apps/io.ox/portal/settings/pane.js
-#: module:io.ox/portal
-msgid "Purple"
-msgstr "紫色"
-
-#. Quick reply to a message; maybe "Direkt antworten" or "Schnell antworten" in German
-#: apps/io.ox/mail/actions.js module:io.ox/mail
-msgid "Quick reply"
-msgstr "快速回复"
-
-#: apps/io.ox/calendar/freebusy/templates.js module:io.ox/calendar/freebusy
-msgid "Quit"
-msgstr "退出"
-
-#. Quota means a general quota for mail and files
-#: apps/io.ox/files/main.js module:io.ox/files apps/io.ox/mail/main.js
-#: module:io.ox/mail apps/plugins/portal/quota/register.js
-#: module:plugins/portal
-msgid "Quota"
-msgstr "限额"
-
-#: apps/plugins/portal/rss/register.js module:io.ox/portal
-msgid "RSS Feed"
-msgstr "RSS Feed"
-
-#: apps/plugins/portal/rss/register.js module:io.ox/portal
-msgid "RSS Feeds"
-msgstr "RSS Feeds"
-
-#: apps/io.ox/mail/common-extensions.js module:io.ox/mail
-msgid "Read"
-msgstr "读取"
-
-#. object permissions - read
-#: apps/io.ox/files/share/permissions.js module:io.ox/core
-msgid "Read all objects"
-msgstr "读取所有对象"
-
-#: apps/plugins/portal/tumblr/register.js module:io.ox/portal
-msgid "Read article on tumblr.com"
-msgstr "在 tumblr.com 上阅读文章"
-
-#. object permissions - read
-#: apps/io.ox/files/share/permissions.js module:io.ox/core
-msgid "Read own objects"
-msgstr "读取拥有的对象"
-
-#: apps/io.ox/files/share/permissions.js module:io.ox/core
-msgid "Read permissions"
-msgstr "读取权限"
-
-#: apps/io.ox/oauth/keychain.js module:io.ox/core apps/io.ox/oauth/settings.js
-#: module:io.ox/settings
-msgid "Reauthorize"
-msgstr "再认证"
-
-#: apps/io.ox/calendar/settings/pane.js module:io.ox/calendar
-msgid ""
-"Receive notification as appointment creator when participants accept or "
-"decline"
-msgstr "在参与者接受或拒绝时，接收约会创建者方式的通知"
-
-#: apps/io.ox/calendar/settings/pane.js module:io.ox/calendar
-msgid ""
-"Receive notification as appointment participant when other participants "
-"accept or decline"
-msgstr "在其他参与者接受或拒绝时，接收约会参与者方式的通知"
-
-#: apps/io.ox/calendar/settings/pane.js module:io.ox/calendar
-msgid "Receive notification for appointment changes"
-msgstr "接收约会更改的通知"
-
-#: apps/io.ox/tasks/settings/pane.js module:io.ox/tasks
-msgid ""
-"Receive notifications when a participant accepted or declined a task created "
-"by you"
-msgstr "在一个参与者接受或拒绝了您创建的一个任务时接收通知"
-
-#: apps/io.ox/tasks/settings/pane.js module:io.ox/tasks
-msgid ""
-"Receive notifications when a participant accepted or declined a task in "
-"which you participate"
-msgstr "在一个参与者接受或拒绝了您参与的一个任务时接收通知"
-
-#: apps/io.ox/tasks/settings/pane.js module:io.ox/tasks
-msgid ""
-"Receive notifications when a task in which you participate is created, "
-"modified or deleted"
-msgstr "在一个您参与的一个任务被创建、更改、或删除了时接收通知。"
-
-#: apps/io.ox/core/viewer/views/sidebar/fileinfoview.js
-#: module:io.ox/core/viewer
-msgid "Received"
-msgstr "以接收"
-
-#: apps/plugins/halo/mail/register.js module:plugins/halo
-msgid "Received mails"
-msgstr "已接收邮件"
-
-#: apps/plugins/portal/linkedIn/register.js module:plugins/portal
-msgid "Recent activities"
-msgstr "最近活动"
-
-#: apps/plugins/halo/mail/register.js module:plugins/halo
-msgid "Recent conversations"
-msgstr "最近交谈"
-
-#: apps/plugins/portal/recentfiles/register.js module:plugins/portal
-msgid "Recently changed files"
-msgstr "最近更改文件"
-
-#: apps/io.ox/emoji/categories.js module:io.ox/mail/emoji
-msgid "Recently used"
-msgstr "最近使用"
-
-#: apps/io.ox/keychain/secretRecoveryDialog.js module:io.ox/keychain
-msgid "Recover"
-msgstr "还原"
-
-#: apps/io.ox/keychain/secretRecoveryDialog.js module:io.ox/keychain
-#: apps/io.ox/settings/accounts/settings/pane.js
-#: module:io.ox/settings/accounts
-msgid "Recover passwords"
-msgstr "还原密码"
-
-#: apps/plugins/halo/xing/register.js module:plugins/portal
-msgid "Recruiter"
-msgstr "招募者"
-
-#: apps/io.ox/tasks/model.js module:io.ox/tasks
-msgid "Recurring tasks need a valid due date."
-msgstr "重复任务需要一个有效结束日期。"
-
-#: apps/io.ox/tasks/model.js module:io.ox/tasks
-msgid "Recurring tasks need a valid start date."
-msgstr "重复任务需要一个有效开始日期。"
-
-#: apps/io.ox/backbone/mini-views/colorpicker.js module:io.ox/core
-#: apps/io.ox/core/tk/flag-picker.js module:io.ox/mail
-#: apps/io.ox/mail/mailfilter/settings/filter/actions/register.js
-#: module:io.ox/mailfilter apps/io.ox/portal/settings/pane.js
-#: module:io.ox/portal
-msgid "Red"
-msgstr "红色"
-
-#: apps/io.ox/backbone/mini-views/colorpicker.js module:io.ox/core
-msgid "Red violet"
-msgstr "紫色"
-
-#. This is a summary for a mail filter rule
-#. %1$s A user input (usually a mail address)
-#. %2$s user input (expected a mail address) where the messages are redirected to
-#. Example: Redirect mails from test@invalid to another@invalid
-#: apps/io.ox/mail/mailfilter/settings/util.js module:io.ox/mail
-msgid "Redirect mails from %1$s to %2$s"
-msgstr "重新定向来自 %1$s 的邮件到 %2$s"
-
-#. This is a summary for a mail filter rule
-#. %1$s A user input (usually a mail address)
-#. %2$s user input (expected a mail address) where the messages are redirected to
-#. Example: Redirect mails to test@invalid to another@invalid
-#: apps/io.ox/mail/mailfilter/settings/util.js module:io.ox/mail
-msgid "Redirect mails to %1$s to %2$s"
-msgstr "重新定向发送到 %1$s 的邮件到 %2$s"
-
-#. This is a summary for a mail filter rule
-#. %1$s User input for mail subjects to filter for
-#. %2$s user input (expected a mail address) where the messages are redirected to
-#. Example: Redirect mails with subject Some subject to another@invalid
-#: apps/io.ox/mail/mailfilter/settings/util.js module:io.ox/mail
-msgid "Redirect mails with subject %1$s to %2$s"
-msgstr "将主题 %1$ 的邮件重定向到 %2$s"
-
-#: apps/io.ox/mail/mailfilter/settings/filter/actions/register.js
-#: module:io.ox/mailfilter
-msgid "Redirect to"
-msgstr "转送到"
-
-#: apps/io.ox/portal/settings/pane.js module:io.ox/portal
-msgid "Reduce to widget summary"
-msgstr "减少到小部件摘要"
-
-#: apps/io.ox/core/main.js module:io.ox/core
-#: apps/io.ox/core/sub/settings/pane.js module:io.ox/core/sub
-msgid "Refresh"
-msgstr "刷新"
-
-#: apps/io.ox/core/settings/pane.js module:io.ox/core
-msgid "Refresh interval"
-msgstr "刷新间隔"
-
-#: apps/io.ox/mail/accounts/view-form.js module:io.ox/settings
-msgid "Refresh rate in minutes"
-msgstr "刷新频率（分钟）"
-
-#: apps/io.ox/mail/mailfilter/settings/filter/tests/util.js
-#: module:io.ox/mailfilter
-msgid "Regex"
-msgstr "正则表达式"
-
-#: apps/io.ox/mail/settings/pane.js module:io.ox/mail
-msgid "Register now"
-msgstr "现在注册"
-
-#: apps/io.ox/calendar/invitations/register.js module:io.ox/calendar/main
-msgid "Reject changes"
-msgstr "驳回更改"
-
-#. This is a summary for a mail filter rule
-#. %1$s A user input (usually a mail address)
-#. %2$s A reason which is entered by the user
-#. Example: Reject mails from test@invalid with reason Invalid
-#: apps/io.ox/mail/mailfilter/settings/util.js module:io.ox/mail
-msgid "Reject mails from %1$s with reason %2$s"
-msgstr "拒绝带有主题 %1$s 的邮件（以原因 %2$s）"
-
-#. This is a summary for a mail filter rule
-#. %1$s A user input (usually a mail address)
-#. %2$s A reason which is entered by the user
-#. Example: Reject mails to test@invalid with reason Invalid
-#: apps/io.ox/mail/mailfilter/settings/util.js module:io.ox/mail
-msgid "Reject mails to %1$s with reason %2$s"
-msgstr "拒绝发送到 %1$s 的邮件（以原因 %2$s）"
-
-#. This is a summary for a mail filter rule
-#. %1$s User input for mail subjects to filter for
-#. %2$s A reason which is entered by the user
-#. Example: Reject mails with subject Some subject with reason Invalid
-#: apps/io.ox/mail/mailfilter/settings/util.js module:io.ox/mail
-msgid "Reject mails with subject %1$s with reason %2$s"
-msgstr "拒绝带有主题 %1$s（以原因 %2$s）"
-
-#: apps/io.ox/mail/mailfilter/settings/filter/actions/register.js
-#: module:io.ox/mailfilter
-msgid "Reject with reason"
-msgstr "以原因驳回"
-
-#: apps/io.ox/files/guidance/main.js module:io.ox/files
-msgid "Related articles"
-msgstr "有关文章"
-
-#: apps/io.ox/core/settings/pane.js module:io.ox/core
-msgid "Reload page"
-msgstr "重载页面"
-
-#: apps/io.ox/core/settings/errorlog/settings/pane.js module:io.ox/core
-#: apps/io.ox/files/guidance/main.js module:io.ox/files
-msgid "Reload statistics"
-msgstr "重读统计"
-
-#. %1$s remaining upload time
-#: apps/io.ox/files/upload/main.js module:io.ox/files
-msgid "Remaining time: %1$s"
-msgstr "剩下时间：%1$s "
-
-#: apps/io.ox/mail/actions/reminder.js module:io.ox/mail
-msgid "Remind me"
-msgstr "提醒我"
-
-#: apps/io.ox/core/tk/reminder-util.js module:io.ox/core
-msgid "Remind me again"
-msgstr "再次提醒我"
-
-#. %1$s is something like "in 5 minutes"
-#. don't know if that works for all languages but it has been
-#. a string concatenation before; at least now it's documented
-#: apps/io.ox/core/tk/reminder-util.js module:io.ox/core
-msgid "Remind me again %1$s"
-msgstr "%1$s 后再次提醒我"
-
-#: apps/io.ox/calendar/actions/acceptdeny.js module:io.ox/calendar
-#: apps/io.ox/calendar/edit/extensions.js module:io.ox/calendar/edit/main
-#: apps/io.ox/calendar/invitations/register.js module:io.ox/calendar/main
-#: apps/io.ox/mail/actions.js module:io.ox/mail apps/io.ox/mail/toolbar.js
-#: apps/io.ox/tasks/edit/view-template.js module:io.ox/tasks/edit
-msgid "Reminder"
-msgstr "提醒"
-
-#: apps/io.ox/tasks/edit/view-template.js module:io.ox/tasks/edit
-#: apps/io.ox/tasks/print.js module:io.ox/tasks
-msgid "Reminder date"
-msgstr "提醒日期 "
-
-#. %1$s reminder date of a task
-#: apps/io.ox/tasks/view-detail.js module:io.ox/tasks
-#, c-format
-msgid "Reminder date %1$s"
-msgstr "提醒日期 %1$s "
-
-#. %1$s appointment title
-#: apps/io.ox/core/tk/reminder-util.js module:io.ox/core
-#, c-format
-msgid "Reminder for appointment %1$s."
-msgstr "约会 %1$s 提醒。"
-
-#. %1$s task title
-#: apps/io.ox/core/tk/reminder-util.js module:io.ox/core
-#, c-format
-msgid "Reminder for task %1$s."
-msgstr "任务 %1$s 提醒。"
-
-#: apps/io.ox/mail/actions/reminder.js module:io.ox/mail
-msgid "Reminder has been created"
-msgstr "已创建提醒"
-
-#: apps/io.ox/files/share/permissions.js module:io.ox/core
-msgid "Remove"
-msgstr "移除"
-
-#. %1$s is the user name of the group member
-#: apps/io.ox/mail/mailfilter/settings/filter.js module:io.ox/mail
-#: apps/io.ox/portal/settings/pane.js module:io.ox/portal
-#: apps/plugins/administration/groups/settings/members.js module:io.ox/core
-msgid "Remove %1$s"
-msgstr "移除 %1$s"
-
-#: apps/io.ox/mail/mailfilter/settings/filter/actions/register.js
-#: module:io.ox/mailfilter
-msgid "Remove IMAP keyword"
-msgstr "移除 IMAP 关键字"
-
-#: apps/io.ox/backbone/mini-views/attachments.js module:io.ox/core
-#: apps/io.ox/core/attachments/view.js apps/io.ox/core/tk/attachments.js
-#: apps/io.ox/core/tk/attachmentsUtil.js
-msgid "Remove attachment"
-msgstr "删除附件"
-
-#: apps/io.ox/participants/views.js module:io.ox/core
-msgid "Remove contact"
-msgstr "移除联系人"
-
-#: apps/io.ox/mail/accounts/view-form.js module:io.ox/settings
-msgid "Remove copy from server after retrieving a message"
-msgstr "在取回一个消息后，从服务器移除副本。"
-
-#: apps/io.ox/core/folder/favorites.js module:io.ox/core
-#: apps/io.ox/files/favorite/toolbar.js
-msgid "Remove from favorites"
-msgstr "从我的最爱删除"
-
-#: apps/io.ox/files/actions/share.js module:io.ox/files
-msgid "Remove link"
-msgstr "移除链接"
-
-<<<<<<< HEAD
-#: apps/plugins/administration/groups/settings/members.js module:io.ox/core
-msgid "Remove member"
-msgstr "移除成员"
-=======
-#. File a message into a folder
-#: apps/io.ox/mail/mailfilter/settings/filter/actions/register.js
-#: module:io.ox/mailfilter
-msgid "File into"
-msgstr "备案到"
-
-#. Copy a message into a folder
-#: apps/io.ox/mail/mailfilter/settings/filter/actions/register.js
-#: module:io.ox/mailfilter
-msgid "Copy into"
-msgstr "复制到"
->>>>>>> 8efd135e
-
-#. %1$s is the display name of a removed user or mail recipient
-#. %2$s is the email address of the user or mail recipient
-#. %1$s is the removed search query
-#. %2$s is the context of the removed search query
-#: apps/io.ox/core/tk/tokenfield.js module:io.ox/core
-msgid "Removed %1$s, %2$s."
-msgstr "已移除 %1$s,、%2$s。"
-
-#. %1$s is the display name of a removed user or mail recipient
-#. %1$s is the removed search query
-#: apps/io.ox/core/tk/tokenfield.js module:io.ox/core
-msgid "Removed %1$s."
-msgstr "已移除 %1$s。"
-
-#: apps/io.ox/core/folder/actions/rename.js module:io.ox/core
-#: apps/io.ox/core/folder/contextmenu.js
-#: apps/io.ox/core/viewer/views/toolbarview.js apps/io.ox/files/actions.js
-#: module:io.ox/files apps/io.ox/files/actions/rename.js
-#: apps/io.ox/files/toolbar.js
-msgid "Rename"
-msgstr "重命名"
-
-#: apps/io.ox/core/viewer/views/toolbarview.js module:io.ox/core
-msgid "Rename File"
-msgstr "重命名文件"
-
-<<<<<<< HEAD
-#: apps/io.ox/core/folder/actions/rename.js module:io.ox/core
-msgid "Rename folder"
-msgstr "更名文件夹"
-=======
-#: apps/io.ox/mail/mailfilter/settings/filter/tests/register.js
-#: module:io.ox/mailfilter
-msgid "continue if any of these condition is met"
-msgstr "如果满足任何这些条件就继续"
->>>>>>> 8efd135e
-
-#: apps/io.ox/backbone/views/recurrence-view.js
-#: module:io.ox/calendar/edit/main
-msgid "Repeat"
-msgstr "重复"
-
-#. Used as label for the following selection: 'date' or 'weekday'
-#. Thus an appointment/task will be repeated by date (e.g. every 4th of a month) or by weekday (e.g. every second tuesday)
-#: apps/io.ox/backbone/views/recurrence-view.js
-#: module:io.ox/calendar/edit/main
-msgid "Repeat by"
-msgstr "重复"
-
-#: apps/plugins/portal/userSettings/register.js module:io.ox/core
-msgid "Repeat new password"
-msgstr "确认新密码"
-
-#: apps/io.ox/files/settings/pane.js module:io.ox/files
-#, fuzzy
-#| msgid "View Slideshow"
-msgid "Repeat slideshow"
-msgstr "显示幻灯片"
-
-<<<<<<< HEAD
-#. Used as a verb to reply to one recipient
-#: apps/io.ox/mail/actions.js module:io.ox/mail
-#: apps/io.ox/mail/inplace-reply.js apps/plugins/portal/twitter/util.js
-#: module:plugins/portal
-msgid "Reply"
-msgstr "回复"
-
-#: apps/io.ox/mail/actions.js module:io.ox/mail
-#: apps/io.ox/mail/compose/checks.js
-msgid "Reply all"
-msgstr "回复全部"
-
-#. Must not exceed 8 characters. e.g. German would be: "Antworten an", needs to be abbreviated like "Antw. an" as space is very limited
-#: apps/io.ox/mail/compose/extensions.js module:io.ox/mail
-msgctxt "compose"
-msgid "Reply to"
-msgstr "回复给"
-
-#. Used as a verb to reply to all recipients
-#: apps/io.ox/mail/inplace-reply.js module:io.ox/mail
-msgid "Reply to all"
-msgstr "全部回复"
-
-#: apps/io.ox/mail/mobile-toolbar-actions.js module:io.ox/mail
-#: apps/io.ox/mail/toolbar.js
-msgid "Reply to all recipients"
-msgstr "回复所有收件人"
-
-#: apps/io.ox/mail/compose/checks.js module:io.ox/mail
-msgid "Reply to mailing list"
-msgstr "回复邮件列表"
-
-#: apps/io.ox/mail/compose/checks.js module:io.ox/mail
-#: apps/io.ox/mail/mobile-toolbar-actions.js apps/io.ox/mail/toolbar.js
-msgid "Reply to sender"
-msgstr "回复发信人"
-=======
-#: apps/io.ox/mail/mailfilter/settings/filter/tests/register.js
-#: module:io.ox/mailfilter
-msgid "original time zone"
-msgstr "原始时区"
-
-#. greater than or equal to
-#: apps/io.ox/mail/mailfilter/settings/filter/tests/register.js
-#: module:io.ox/mailfilter
-msgid "Greater equals"
-msgstr "大于或等于"
-
-#. lower than or equal to
-#: apps/io.ox/mail/mailfilter/settings/filter/tests/register.js
-#: module:io.ox/mailfilter
-msgid "Lower equals"
-msgstr "低于或等于"
-
-#: apps/io.ox/mail/mailfilter/settings/filter/tests/register.js
-#: module:io.ox/mailfilter
-#: apps/io.ox/mail/mailfilter/settings/filter/tests/util.js
-msgid "Is exactly"
-msgstr "正是"
-
-#: apps/io.ox/mail/mailfilter/settings/filter/tests/register.js
-#: module:io.ox/mailfilter
-#: apps/io.ox/mail/mailfilter/settings/filter/tests/util.js
-msgid "Is not exactly"
-msgstr "不完全是"
-
-#. lower than the given value
-#: apps/io.ox/mail/mailfilter/settings/filter/tests/register.js
-#: module:io.ox/mailfilter
-msgid "Lower"
-msgstr "低于"
-
-#. greater than the given value
-#: apps/io.ox/mail/mailfilter/settings/filter/tests/register.js
-#: module:io.ox/mailfilter
-msgid "Greater"
-msgstr "大于"
->>>>>>> 8efd135e
-
-#: apps/io.ox/mail/compose/view.js module:io.ox/mail
-msgid "Request read receipt"
-msgstr "请求送达回执"
-
-#: apps/io.ox/files/share/permissions.js module:io.ox/core
-msgid "Resend invitation"
-msgstr "重发邀请"
-
-#. header entry - needs no different translation
-#: apps/io.ox/mail/mailfilter/settings/filter/tests/register.js
-#: module:io.ox/mailfilter
-msgid "Resent-From"
-msgstr "重新发送自"
-
-#. header entry - needs no different translation
-#: apps/io.ox/mail/mailfilter/settings/filter/tests/register.js
-#: module:io.ox/mailfilter
-msgid "Resent-To"
-msgstr "重新发送到"
-
-#: apps/io.ox/calendar/edit/extensions.js module:io.ox/calendar/edit/main
-#: apps/io.ox/calendar/freetime/timeView.js module:io.ox/calendar
-#: apps/io.ox/calendar/util.js
-msgid "Reserved"
-msgstr "已保留"
-
-#: apps/io.ox/core/emoji/view.js module:io.ox/mail/emoji
-msgid "Reset this list"
-msgstr "重设此操作"
-
-#: apps/io.ox/contacts/view-detail.js module:io.ox/contacts
-#: apps/io.ox/participants/views.js module:io.ox/core
-msgid "Resource"
-msgstr "资源"
-
-<<<<<<< HEAD
-#: apps/io.ox/participants/views.js module:io.ox/core
-msgid "Resource group"
-msgstr "资源组"
-=======
-#: apps/io.ox/mail/mailfilter/settings/filter/tests/register.js
-#: module:io.ox/mailfilter
-msgid "Cc"
-msgstr "抄送"
-
-#: apps/io.ox/mail/mailfilter/settings/filter/tests/register.js
-#: module:io.ox/mailfilter
-msgid "Any recipient"
-msgstr "任何收件人"
->>>>>>> 8efd135e
-
-#: apps/plugins/administration/resources/settings/edit.js module:io.ox/core
-msgid "Resource name (mandatory)"
-msgstr "资源名称（必填）"
-
-#: apps/io.ox/participants/detail.js module:io.ox/core
-#: apps/plugins/administration/resources/register.js
-#: apps/plugins/administration/resources/settings/pane.js
-msgid "Resources"
-msgstr "资源"
-
-#: apps/io.ox/core/main.js module:io.ox/core
-msgid "Restore applications"
-msgstr "恢复应用"
-
-#: apps/io.ox/core/commons.js module:io.ox/core
-msgid "Results"
-msgstr "结果"
-
-#: apps/plugins/halo/xing/register.js module:plugins/portal
-msgid "Retired"
-msgstr "退休"
-
-<<<<<<< HEAD
-#: apps/io.ox/core/commons.js module:io.ox/core apps/io.ox/mail/detail/view.js
-#: module:io.ox/mail apps/io.ox/mail/listview.js
-#: apps/plugins/portal/twitter/register.js module:plugins/portal
-msgid "Retry"
-msgstr "回复"
-
-#: apps/plugins/portal/twitter/register.js module:plugins/portal
-msgid "Retry later."
-msgstr "请稍后再试。"
-=======
-#: apps/io.ox/mail/mailfilter/settings/filter/tests/register.js
-#: module:io.ox/mailfilter
-msgid "Bcc"
-msgstr "密件抄送"
->>>>>>> 8efd135e
-
-#: apps/plugins/portal/twitter/util.js module:plugins/portal
-msgid "Retweet"
-msgstr "推送"
-
-<<<<<<< HEAD
-#: apps/plugins/portal/twitter/util.js module:plugins/portal
-msgid "Retweet this to your followers?"
-msgstr "对您的跟随者重新发推？"
-
-#: apps/plugins/portal/twitter/util.js module:plugins/portal
-msgid "Retweeted"
-msgstr "转送"
-
-#: apps/plugins/portal/twitter/util.js module:plugins/portal
-msgid "Retweeted by %s"
-msgstr "由 %s 转推"
-=======
-#. header entry - needs no different translation
-#: apps/io.ox/mail/mailfilter/settings/filter/tests/register.js
-#: module:io.ox/mailfilter
-msgid "Resent-From"
-msgstr "重新发送自"
-
-#. header entry - needs no different translation
-#: apps/io.ox/mail/mailfilter/settings/filter/tests/register.js
-#: module:io.ox/mailfilter
-msgid "Resent-To"
-msgstr "重新发送到"
-
-#: apps/io.ox/mail/mailfilter/settings/filter/tests/register.js
-#: module:io.ox/mailfilter
-msgid "Header exists"
-msgstr "页头存在"
->>>>>>> 8efd135e
-
-#: apps/io.ox/wizards/upsell.js module:io.ox/wizards
-msgid "Review your purchases"
-msgstr "复检您的订单"
-
-#. Role: view folder + read/write all
-#: apps/io.ox/files/share/permissions.js module:io.ox/core
-msgid "Reviewer"
-msgstr "审核者"
-
-#: apps/io.ox/settings/apps/settings/pane.js module:io.ox/core
-msgid "Revoke"
-msgstr "收回"
-
-<<<<<<< HEAD
-#: apps/io.ox/files/share/permissions.js module:io.ox/core
-#: apps/io.ox/files/share/toolbar.js module:io.ox/files
-msgid "Revoke access"
-msgstr "收回访问权"
-
-#: apps/io.ox/files/share/toolbar.js module:io.ox/files
-msgid "Revoked access."
-msgstr "收回访问权。"
-
-#: apps/io.ox/core/tk/contenteditable-editor.js module:io.ox/core
-msgid "Rich Text Area. Press ALT-F10 for toolbar"
-msgstr "Rich Text 区域。按下 ALT-F10 叫出工具条"
-=======
-#: apps/io.ox/mail/mailfilter/settings/filter/tests/util.js
-#: module:io.ox/mailfilter
-msgid "Matches"
-msgstr "匹配"
->>>>>>> 8efd135e
-
-#: apps/io.ox/contacts/model.js module:io.ox/contacts
-msgid "Room number"
-msgstr "房间号"
-
-#: apps/io.ox/calendar/freetime/timeView.js module:io.ox/calendar
-msgid "Rows"
-msgstr "行"
-
-#: apps/io.ox/backbone/mini-views/colorpicker.js module:io.ox/core
-msgid "Royal blue"
-msgstr "皇家蓝"
-
-<<<<<<< HEAD
-#: apps/io.ox/mail/mailfilter/settings/filter/view-form.js
-#: module:io.ox/settings
-msgid "Rule name"
-msgstr "规则名称"
-
-#. tooltip for getting auto-play mode ready for running.
-#: apps/io.ox/core/viewer/views/displayerview.js module:io.ox/core
-msgid "Run auto-play mode"
-msgstr "运行自动播放模式"
-=======
-#. a given string does end with a specified pattern
-#: apps/io.ox/mail/mailfilter/settings/filter/tests/util.js
-#: module:io.ox/mailfilter
-msgid "Ends with"
-msgstr "以此结尾："
-
-#. a given string does not end with a specified pattern
-#: apps/io.ox/mail/mailfilter/settings/filter/tests/util.js
-#: module:io.ox/mailfilter
-msgid "Ends not with"
-msgstr "不以此结尾："
->>>>>>> 8efd135e
-
-#: apps/io.ox/onboarding/clients/config.js module:io.ox/core/onboarding
-msgid "SMTP"
-msgstr "SMTP"
-
-#. Connection security. SSL/TLS.
-#: apps/io.ox/mail/accounts/view-form.js module:io.ox/settings
-msgid "SSL/TLS"
-msgstr "SSL/TLS"
-
-<<<<<<< HEAD
-#: apps/io.ox/contacts/model.js module:io.ox/contacts
-msgid "Sales Volume"
-msgstr "销售量"
-=======
-#: apps/io.ox/mail/mailfilter/settings/filter/tests/util.js
-#: module:io.ox/mailfilter
-msgid "matches a substring"
-msgstr "匹配一个子串"
-
-#: apps/io.ox/mail/mailfilter/settings/filter/tests/util.js
-#: module:io.ox/mailfilter
-msgid "does not match a substring"
-msgstr "不匹配一个子串"
-
-#: apps/io.ox/mail/mailfilter/settings/filter/tests/util.js
-#: module:io.ox/mailfilter
-msgid "an exact, full match"
-msgstr "一个完全匹配"
-
-#: apps/io.ox/mail/mailfilter/settings/filter/tests/util.js
-#: module:io.ox/mailfilter
-msgid "not an exact, full match "
-msgstr "不完全匹配"
-
-#: apps/io.ox/mail/mailfilter/settings/filter/tests/util.js
-#: module:io.ox/mailfilter
-msgid "a full match (allows DOS-style wildcards)"
-msgstr "完全匹配（允许DOS风格的通配符）"
-
-#: apps/io.ox/mail/mailfilter/settings/filter/tests/util.js
-#: module:io.ox/mailfilter
-msgid "not a full match (allows DOS-style wildcards)"
-msgstr "不完全匹配（允许DOS风格的通配符）"
-
-#: apps/io.ox/mail/mailfilter/settings/filter/view-form.js
-#: module:io.ox/settings
-msgid ""
-"This rule applies to all messages. Please add a condition to restrict this "
-"rule to specific messages."
-msgstr "此规则适用于所有消息，请在特定消息添加一个条件以限制此规则。"
->>>>>>> 8efd135e
-
-#. superessive of the weekday
-#. will only be used in a form like “Happens every week on $weekday”
-#: apps/io.ox/calendar/util.js module:io.ox/calendar
-msgctxt "superessive"
-msgid "Saturday"
-msgstr "星期六"
+#: apps/io.ox/calendar/edit/main.js apps/io.ox/calendar/freetime/main.js
+#: module:io.ox/calendar
+msgid "Create appointment"
+msgstr "创建约会"
 
 #: apps/io.ox/calendar/edit/extensions.js module:io.ox/calendar/edit/main
 #: apps/io.ox/contacts/distrib/create-dist-view.js module:io.ox/contacts
@@ -8095,167 +922,29 @@
 msgid "Save"
 msgstr "保存"
 
-#: apps/io.ox/files/actions/save-as-pdf.js module:io.ox/files
-#: apps/io.ox/files/toolbar.js
-msgid "Save as PDF"
-msgstr "另存为 PDF"
-
-#: apps/io.ox/calendar/actions.js module:io.ox/calendar
-#: apps/io.ox/calendar/freetime/main.js apps/io.ox/mail/actions.js
-#: module:io.ox/mail
-msgid "Save as distribution list"
-msgstr "保存为通讯组列表"
-
-#: apps/io.ox/mail/compose/view.js module:io.ox/mail
-msgid "Save as draft"
-msgstr "保存为草稿"
-
-<<<<<<< HEAD
-#: apps/io.ox/mail/actions.js module:io.ox/mail apps/io.ox/mail/toolbar.js
-msgid "Save as file"
-msgstr "另存为文件"
-=======
-#: apps/io.ox/mail/mailfilter/settings/filter/view-form.js
-#: module:io.ox/settings
-msgid "Apply rule if any condition is met"
-msgstr "如果达到任何条件，套用规则"
->>>>>>> 8efd135e
-
-#: apps/io.ox/mail/actions/attachmentSave.js module:io.ox/mail
-msgid "Save attachment"
-msgstr "保存附件"
-
-#. %1$s is usually "Drive" (product name; might be customized)
-#: apps/io.ox/core/pim/actions.js module:io.ox/core
-#: apps/io.ox/core/viewer/views/toolbarview.js apps/io.ox/mail/actions.js
-#: module:io.ox/mail
-msgid "Save to %1$s"
-msgstr "保存到 %1$s"
-
-#: apps/io.ox/core/api/attachment.js module:io.ox/core
-msgid "Saved appointment attachment"
-msgstr "保存约会附件"
-
-#: apps/io.ox/core/api/attachment.js module:io.ox/core
-msgid "Saved attachment"
-msgstr "保存附件"
-
-#: apps/io.ox/core/api/attachment.js module:io.ox/core
-msgid "Saved contact attachment"
-msgstr "保存联系人附件"
-
-#: apps/io.ox/contacts/view-detail.js module:io.ox/contacts
-msgid "Saved in:"
-msgstr "保存在："
-
-#: apps/io.ox/mail/api.js module:io.ox/mail
-msgid "Saved mail attachment"
-msgstr "保存邮件附件"
-
-#: apps/io.ox/core/api/attachment.js module:io.ox/core
-msgid "Saved task attachment"
-msgstr "保存约会附件"
-
-#: apps/io.ox/mail/actions/attachmentSave.js module:io.ox/mail
-msgid "Saving attachment ..."
-msgid_plural "Saving attachments ..."
-msgstr[0] "保存附件中 ..."
-msgstr[1] "保存附件中 ..."
-
-#: apps/io.ox/calendar/freebusy/templates.js module:io.ox/calendar/freebusy
-#: apps/io.ox/calendar/freetime/main.js module:io.ox/calendar
-#: apps/io.ox/calendar/toolbar.js
-msgid "Scheduling"
-msgstr "安排时间"
-
-#: apps/io.ox/core/main.js module:io.ox/core
-#: apps/io.ox/search/view-template.js
-msgctxt "app"
-msgid "Scheduling"
-msgstr "排程"
-
-#: apps/io.ox/backbone/mini-views/colorpicker.js module:io.ox/core
-msgid "Sea green"
-msgstr "海藻綠"
-
-#: apps/io.ox/contacts/addressbook/popup.js module:io.ox/contacts
-#: apps/io.ox/core/desktop.js module:io.ox/core apps/io.ox/core/main.js
-#: apps/io.ox/find/extensions-facets.js apps/io.ox/find/main.js
-#: apps/io.ox/find/view-tokenfield.js
-#: apps/io.ox/search/autocomplete/extensions.js apps/io.ox/search/main.js
-#: module:io.ox/search apps/plugins/portal/flickr/register.js
-#: module:plugins/portal
-msgid "Search"
-msgstr "搜索"
-
-#: apps/io.ox/find/view-facets.js module:io.ox/core
-msgid "Search facets"
-msgstr "搜寻刻面"
-
-#: apps/io.ox/find/main.js module:io.ox/core
-msgid "Search in all folders"
-msgstr "搜寻所有文件夹"
-
-#: apps/io.ox/files/view-options.js module:io.ox/files
-msgid "Search results"
-msgstr "搜索结果"
-
-#. search feature help text for screenreaders
-#: apps/io.ox/core/desktop.js module:io.ox/core
-msgid ""
-"Search results page lists all active facets to allow them to be easly "
-"adjustable/removable. Below theses common facets additonal advanced facets "
-"are listed. To narrow down search result please adjust active facets or add "
-"new ones"
-msgstr ""
-"搜寻结果页列出所有活跃刻面，以允许易调整性/易移动性。在这些普遍刻面之下，列出"
-"了额外的进阶刻面。要缩窄搜寻结果请调整活跃刻面或添加新的。"
+#: apps/io.ox/calendar/edit/extensions.js module:io.ox/calendar/edit/main
+#: apps/io.ox/calendar/mobile-toolbar-actions.js module:io.ox/calendar
+#: apps/io.ox/tasks/edit/view-template.js module:io.ox/tasks/edit
+#: apps/plugins/administration/groups/settings/edit.js module:io.ox/core
+#: apps/plugins/administration/resources/settings/edit.js
+msgid "Create"
+msgstr "创建"
+
+#: apps/io.ox/calendar/edit/extensions.js module:io.ox/calendar/edit/main
+#: apps/io.ox/contacts/distrib/create-dist-view.js module:io.ox/contacts
+#: apps/io.ox/contacts/edit/view-form.js apps/io.ox/core/settings/user.js
+#: apps/io.ox/mail/compose/extensions.js module:io.ox/mail
+#: apps/io.ox/mail/mailfilter/settings/filter/actions/register.js
+#: module:io.ox/mailfilter apps/io.ox/tasks/edit/view-template.js
+#: module:io.ox/tasks/edit
+msgid "Discard"
+msgstr "放弃"
 
 #: apps/io.ox/calendar/edit/extensions.js module:io.ox/calendar/edit/main
 #: apps/io.ox/files/view-options.js module:io.ox/files
 #: apps/io.ox/mail/accounts/view-form.js module:io.ox/settings
 msgid "Select"
 msgstr "选择"
-
-#. Sort options drop-down
-#: apps/io.ox/files/view-options.js module:io.ox/files
-msgctxt "dropdown"
-msgid "Select"
-msgstr "选择"
-
-#. Context: Add selected contacts; German "Auswählen", for example
-#: apps/io.ox/contacts/addressbook/popup.js module:io.ox/contacts
-msgctxt "select-contacts"
-msgid "Select"
-msgstr "选择"
-
-#: apps/io.ox/mail/compose/names.js module:io.ox/mail
-msgid ""
-"Select a checkbox to define a custom name for that address; otherwise the "
-"mail account's default name will be used. If you want to use an address "
-"anonymously, select the checkbox and leave the field empty."
-msgstr ""
-"选择一个检查框以为其地址定义一个自定义名称；否则将会使用邮件户口的默认名称。"
-"如果您要匿名使用一个地址，选择检查框后把字段留白。"
-
-#: apps/io.ox/core/tk/vgrid.js module:io.ox/core
-#: apps/io.ox/mail/view-options.js module:io.ox/mail
-msgid "Select all"
-msgstr "选择所有"
-
-#: apps/io.ox/contacts/addressbook/popup.js module:io.ox/contacts
-#: apps/io.ox/mail/compose/extensions.js module:io.ox/mail
-msgid "Select contacts"
-msgstr "选择联系人"
-
-#: apps/io.ox/calendar/settings/timezones/favorite-view.js
-#: module:io.ox/calendar
-msgid "Select favorite timezone"
-msgstr "选择最爱时区"
-
-#: apps/io.ox/files/actions/upload-new-version.js module:io.ox/files
-msgid "Select file"
-msgstr "选择文件"
 
 #: apps/io.ox/calendar/edit/extensions.js module:io.ox/calendar/edit/main
 #: apps/io.ox/core/folder/picker.js module:io.ox/core
@@ -8264,661 +953,9 @@
 msgid "Select folder"
 msgstr "选择文件夹"
 
-#: apps/io.ox/contacts/actions/print.js module:io.ox/contacts
-msgid "Select print layout"
-msgstr "选择打印布局"
-
-#: apps/io.ox/core/commons.js module:io.ox/core
-msgid "Selection Details"
-msgstr "选择详情"
-
-#: apps/io.ox/mail/compose/extensions.js module:io.ox/mail
-#: apps/io.ox/onboarding/clients/extensions.js module:io.ox/core/onboarding
-#: apps/plugins/core/feedback/register.js module:io.ox/core
-msgid "Send"
-msgstr "发送"
-
-#. Respond to a read receipt request; German "Lesebestätigung senden"
-#: apps/io.ox/mail/common-extensions.js module:io.ox/mail
-msgid "Send a read receipt"
-msgstr "发送一个送达回执"
-
-#: apps/io.ox/contacts/actions.js module:io.ox/contacts
-#: apps/io.ox/contacts/mobile-toolbar-actions.js module:io.ox/mail
-#: apps/io.ox/contacts/toolbar.js
-msgid "Send as vCard"
-msgstr "以 vCard 发送"
-
-#: apps/io.ox/core/viewer/views/toolbarview.js module:io.ox/core
-#: apps/io.ox/files/actions.js module:io.ox/files apps/io.ox/files/toolbar.js
-#: apps/io.ox/notes/toolbar.js module:io.ox/notes
-msgid "Send by mail"
-msgstr "发送电子邮件"
-
-<<<<<<< HEAD
-#: apps/io.ox/mail/vacationnotice/settings/model.js module:io.ox/mail
-msgid "Send from"
-msgstr "来自"
-=======
-#. Quota means a general quota for mail and files
-#: apps/io.ox/mail/main.js module:io.ox/mail
-#: apps/plugins/portal/quota/register.js module:plugins/portal
-msgid "Mail quota"
-msgstr "电子邮件限额"
->>>>>>> 8efd135e
-
-#: apps/io.ox/files/actions/share.js module:io.ox/files
-msgid "Send link"
-msgstr "发送链接"
-
-#: apps/io.ox/contacts/actions.js module:io.ox/contacts
-#: apps/io.ox/contacts/mobile-toolbar-actions.js module:io.ox/mail
-#: apps/io.ox/contacts/toolbar.js
-msgid "Send mail"
-msgstr "发送邮件"
-
-#: apps/io.ox/calendar/actions.js module:io.ox/calendar
-msgid "Send mail to all participants"
-msgstr "发送邮件到所有参与者"
-
-#: apps/io.ox/mail/actions.js module:io.ox/mail
-msgid "Send new mail"
-msgstr "发送新电子邮件"
-
-#: apps/io.ox/files/share/permissions.js module:io.ox/core
-msgid "Send notification by email"
-msgstr "以邮件发送通知"
-
-#: apps/io.ox/mail/vacationnotice/settings/model.js module:io.ox/mail
-msgid "Send vacation notice during this time only"
-msgstr "只于此时间发送假期通知"
-
-#: apps/io.ox/mail/mailfilter/settings/filter/tests/register.js
-#: module:io.ox/mailfilter
-msgid "Sender"
-msgstr "发送者"
-
-#. %1$d is number of messages; %2$d is progress in percent
-#: apps/io.ox/mail/main.js module:io.ox/mail
-msgid "Sending 1 message ... %2$d%"
-msgid_plural "Sending %1$d messages ... %2$d%"
-msgstr[0] "发送 1 个消息中 ... %2$d%"
-msgstr[1] "发送 %1$d 个消息中 ... %2$d%"
-
-#: apps/io.ox/core/viewer/views/sidebar/fileinfoview.js
-#: module:io.ox/core/viewer
-msgid "Sent"
-msgstr "已发送"
-
-#: apps/io.ox/mail/mailfilter/settings/filter/tests/register.js
-#: module:io.ox/mailfilter
-msgid "Sent date"
-msgstr "發送日期"
-
-#. %s is the product name
-#: apps/io.ox/mail/compose/signatures.js module:io.ox/mail
-msgid "Sent from %s via mobile"
-msgstr "从 %s 经过移动网路发送"
-
-#: apps/plugins/halo/mail/register.js module:plugins/halo
-msgid "Sent mails"
-msgstr "已发送邮件"
-
-#. Sent folder
-#: apps/io.ox/mail/accounts/view-form.js module:io.ox/settings
-msgctxt "folder"
-msgid "Sent messages"
-msgstr "已发送消息"
-
-#. Use singular in this context
-#: apps/io.ox/calendar/actions/acceptdeny.js module:io.ox/calendar
-#: apps/io.ox/calendar/actions/delete.js apps/io.ox/calendar/util.js
-msgid "Series"
-msgstr "系列"
-
-#: apps/io.ox/onboarding/clients/config.js module:io.ox/core/onboarding
-msgid "Server Name"
-msgstr "服务器名称"
-
-#: apps/io.ox/mail/accounts/view-form.js module:io.ox/settings
-msgid "Server name"
-msgstr "服务器名称"
-
-#: apps/io.ox/mail/accounts/view-form.js module:io.ox/settings
-msgid "Server port"
-msgstr "服务器端口"
-
-#: apps/io.ox/mail/accounts/view-form.js module:io.ox/settings
-msgid "Server type"
-msgstr "服务器类型"
-
-#: apps/io.ox/backbone/basicModel.js module:io.ox/core
-#: apps/io.ox/backbone/extendedModel.js apps/io.ox/core/main.js
-msgid "Server unreachable"
-msgstr "服务器无法访问"
-
-#: apps/io.ox/core/about/about.js module:io.ox/core
-#: apps/io.ox/core/settings/errorlog/settings/pane.js
-msgid "Server version"
-msgstr "服务器版本"
-
-#: apps/io.ox/mail/toolbar.js module:io.ox/mail
-msgid "Set category"
-msgstr "设置类别"
-
-#: apps/io.ox/core/tk/flag-picker.js module:io.ox/mail
-#: apps/io.ox/mail/toolbar.js
-msgid "Set color"
-msgstr "设定颜色"
-
-#: apps/io.ox/mail/mailfilter/settings/filter/actions/register.js
-#: module:io.ox/mailfilter
-msgid "Set color flag"
-msgstr "设置颜色标志"
-
-#: apps/io.ox/core/main.js module:io.ox/core apps/io.ox/settings/main.js
-msgid "Settings"
-msgstr "设置"
-
-#: apps/io.ox/search/view-template.js module:io.ox/core
-msgctxt "app"
-msgid "Settings"
-msgstr "设定"
-
-#: apps/io.ox/core/viewer/views/toolbarview.js module:io.ox/core
-#: apps/io.ox/files/share/permissions.js apps/io.ox/files/toolbar.js
-#: module:io.ox/files apps/plugins/portal/xing/actions.js
-#: module:plugins/portal
-msgid "Share"
-msgstr "共享"
-
-#. %1$s determines whether setting permissions for a file or folder
-#. %2$s is the file or folder name
-#: apps/io.ox/files/share/permissions.js module:io.ox/core
-msgid "Share %1$s \"%2$s\""
-msgstr "分享 %1$s \"%2$s\""
-
-#: apps/io.ox/files/toolbar.js module:io.ox/files
-msgid "Share current folder"
-msgstr "分享当前文件夹"
-
-#: apps/io.ox/files/toolbar.js module:io.ox/files
-msgid "Share selected file"
-msgid_plural "Share selected files"
-msgstr[0] "分享选中的文件夹"
-msgstr[1] "分享选中的文件"
-
-#: apps/io.ox/files/toolbar.js module:io.ox/files
-msgid "Share selected folder"
-msgid_plural "Share selected folders"
-msgstr[0] "分享选中的文件夹"
-msgstr[1] "分享选中的文件夹"
-
-#: apps/io.ox/files/toolbar.js module:io.ox/files
-msgid "Share selected objects"
-msgstr "分享选中的对象"
-
-#: apps/io.ox/core/viewer/views/toolbarview.js module:io.ox/core
-msgid "Share this file"
-msgstr "分享此文件"
-
-#: apps/io.ox/contacts/actions.js module:io.ox/contacts
-msgid "Share your contacts"
-msgstr "分享您的联系人"
-
-#: apps/io.ox/files/actions.js module:io.ox/files
-msgid "Share your folders"
-msgstr "分享你的文件夹"
-
-#: apps/plugins/halo/appointments/register.js module:plugins/halo
-msgid "Shared Appointments"
-msgstr "已分享约会"
-
-#: apps/plugins/portal/xing/actions.js module:plugins/portal
-msgid "Shared activity"
-msgstr "已分享活动"
-
-#: apps/io.ox/contacts/addressbook/popup.js module:io.ox/contacts
-#: apps/io.ox/core/folder/extensions.js module:io.ox/core
-msgid "Shared address books"
-msgstr "已共享地址簿"
-
-#: apps/io.ox/core/folder/extensions.js module:io.ox/core
-msgid "Shared by other users"
-msgstr "其他用户的分享"
-
-#: apps/io.ox/core/folder/extensions.js module:io.ox/core
-msgid "Shared calendars"
-msgstr "已共享日历"
-
-#: apps/io.ox/core/folder/extensions.js module:io.ox/core
-msgid "Shared tasks"
-msgstr "已共享任务"
-
-#. "Shares" in terms of "shared with others" ("Freigaben")
-#: apps/io.ox/core/viewer/views/sidebar/fileinfoview.js
-#: module:io.ox/core/viewer
-msgid "Shares"
-msgstr "共享"
-
-#: apps/io.ox/core/folder/contextmenu.js module:io.ox/core
-msgid "Sharing"
-msgstr "分享"
-
-#. if only one item -> insert filename / on more than one item -> item count
-#: apps/io.ox/files/actions/share.js module:io.ox/files
-msgid "Sharing link created for file \"%1$d\""
-msgid_plural "Sharing link created for %1$d items"
-msgstr[0] "分享为文件 \"%1$d\" 创建的链接"
-msgstr[1] "分享为 %1$d 个项目创建的链接"
-
-#: apps/io.ox/files/actions/share.js module:io.ox/files
-msgid "Sharing link created for folder \"%1$d\""
-msgid_plural "Sharing link created for %1$d items"
-msgstr[0] "分享为文件夹 \"%1$d\" 创建的链接"
-msgstr[1] "分享为 %1$d 项目创建的链接"
-
-#: apps/io.ox/wizards/upsell.js module:io.ox/wizards
-msgid "Shopping cart"
-msgstr "购物车"
-
-#: apps/io.ox/core/folder/contextmenu.js module:io.ox/core
-msgid "Show"
-msgstr "显示为"
-
-#: apps/io.ox/contacts/edit/view-form.js module:io.ox/contacts
-#: apps/io.ox/core/settings/user.js
-msgid "Show all fields"
-msgstr "显示所有字段"
-
-#: apps/io.ox/files/settings/pane.js module:io.ox/files
-#, fuzzy
-#| msgid "Show images"
-msgid "Show all images for"
-msgstr "显示图像"
-
-#: apps/io.ox/files/settings/pane.js module:io.ox/files
-#, fuzzy
-#| msgid "Show all items"
-msgid "Show all images just once"
-msgstr "显示所有项目"
-
-#: apps/io.ox/core/sub/settings/pane.js module:io.ox/core/sub
-msgid "Show all items"
-msgstr "显示所有项目"
-
-#: apps/io.ox/calendar/conflicts/conflictList.js
-#: module:io.ox/calendar/conflicts/conflicts
-#: apps/io.ox/calendar/invitations/register.js module:io.ox/calendar/main
-msgid "Show appointment details"
-msgstr "显示约会详情"
-
-#: apps/io.ox/mail/compose/extensions.js module:io.ox/mail
-msgid "Show blind carbon copy input field"
-msgstr "显示加密副本输入字段"
-
-#: apps/io.ox/mail/compose/extensions.js module:io.ox/mail
-msgid "Show carbon copy input field"
-msgstr "显示副本输入字段"
-
-#: apps/io.ox/calendar/settings/pane.js module:io.ox/calendar
-msgid "Show declined appointments"
-msgstr "显示已拒绝约会"
-
-#: apps/io.ox/core/settings/pane.js module:io.ox/core
-msgid "Show desktop notifications"
-msgstr "显示桌面通知"
-
-#. button: hide collapsable content
-#: apps/io.ox/onboarding/clients/view-mobile.js module:io.ox/core/onboarding
-#: apps/io.ox/tasks/edit/view-template.js module:io.ox/tasks/edit
-msgid "Show details"
-msgstr "显示详情"
-
-#: apps/io.ox/tasks/main.js module:io.ox/tasks
-msgid "Show done tasks"
-msgstr "显示已完成任务"
-
-#: apps/io.ox/mail/detail/mobileView.js module:io.ox/mail
-#: apps/io.ox/mail/detail/view.js
-msgid "Show entire message"
-msgstr "显示整篇消息"
-
-#: apps/io.ox/mail/settings/pane.js module:io.ox/mail
-msgid "Show folder with all unseen messages"
-msgstr "显示带有所有不可见消息的文件夹"
-
-#: apps/io.ox/files/settings/pane.js module:io.ox/files
-msgid "Show hidden files and folders"
-msgstr "显示隐藏文件和文件夹"
-
-#: apps/io.ox/files/mobile-toolbar-actions.js module:io.ox/mail
-msgid "Show icons"
-msgstr "显示图标"
-
-#: apps/io.ox/mail/common-extensions.js module:io.ox/mail
-msgid "Show images"
-msgstr "显示图像"
-
-#. Shown in settings page for accounts. Should use the indefinite form, it's a general information
-#. about account recovery, where account can be plural. In German "Informationen zur Accounwiederherstellung"
-#: apps/io.ox/settings/accounts/settings/pane.js
-#: module:io.ox/settings/accounts
-msgid "Show information about account recovery"
-msgstr "显示关于户口恢复的信息"
-
-#: apps/io.ox/files/mobile-toolbar-actions.js module:io.ox/mail
-msgid "Show list"
-msgstr "显示列表"
-
-#: apps/io.ox/mail/compose/extensions.js module:io.ox/mail
-msgid "Show names"
-msgstr "显示名称"
-
-#: apps/io.ox/calendar/mobile-toolbar-actions.js module:io.ox/calendar
-msgid "Show next day"
-msgstr "显示后一天"
-
-#: apps/io.ox/onboarding/clients/extensions.js module:io.ox/core/onboarding
-msgid "Show or hide actions for advanced users."
-msgstr "显示或隐藏高级用户的动作。"
-
-#: apps/io.ox/calendar/mobile-toolbar-actions.js module:io.ox/calendar
-msgid "Show previous day"
-msgstr "显示前一天"
-
-#: apps/io.ox/mail/detail/content.js module:io.ox/mail
-msgid "Show quoted text"
-msgstr "显示引用文本"
-
-#: apps/io.ox/core/settings/errorlog/settings/pane.js module:io.ox/core
-msgid "Show request body"
-msgstr "显示请求内文"
-
-#: apps/io.ox/mail/settings/pane.js module:io.ox/mail
-msgid "Show requests for read receipts"
-msgstr "显示送达回执的请求"
-
-#: apps/io.ox/core/settings/errorlog/settings/pane.js module:io.ox/core
-msgid "Show stack trace"
-msgstr "显示堆叠痕迹"
-
-#: apps/io.ox/calendar/invitations/register.js module:io.ox/calendar/main
-msgid "Show task details"
-msgstr "显示任务详情"
-
-#: apps/io.ox/files/mobile-toolbar-actions.js module:io.ox/mail
-msgid "Show tiles"
-msgstr "显示方块"
-
-#: apps/io.ox/calendar/common-extensions.js module:io.ox/calendar
 #: apps/io.ox/calendar/edit/extensions.js module:io.ox/calendar/edit/main
-msgid "Shown as"
-msgstr "显示为"
-
-#: apps/io.ox/core/boot/i18n.js module:io.ox/core/boot
-#: apps/io.ox/core/relogin.js module:io.ox/core
-msgid "Sign in"
-msgstr "登录"
-
-#. the noun not the verb
-#: apps/io.ox/core/boot/i18n.js module:io.ox/core/boot
-msgctxt "word"
-msgid "Sign in"
-msgstr "登录"
-
-#: apps/io.ox/core/main.js module:io.ox/core
-msgid "Sign out"
-msgstr "登出"
-
-#: apps/io.ox/core/main.js module:io.ox/core
-msgid "Sign out now"
-msgstr "现在登出"
-
-#: apps/io.ox/mail/settings/signatures/settings/pane.js module:io.ox/mail
-msgid "Signature name"
-msgstr "签名名称"
-
-#: apps/io.ox/mail/compose/extensions.js module:io.ox/mail
-#: apps/io.ox/mail/settings/signatures/register.js
-#: apps/io.ox/mail/settings/signatures/settings/pane.js
-msgid "Signatures"
-msgstr "签名"
-
-#. Portal. Logged in as user
-#: apps/io.ox/portal/main.js module:io.ox/portal
-msgid "Signed in as %1$s"
-msgstr "登入为 %1$s"
-
-#: apps/io.ox/core/main.js module:io.ox/core
-msgid "Signed in as:"
-msgstr "登录为："
-
-#: apps/io.ox/core/viewer/views/sidebar/fileinfoview.js
-#: module:io.ox/core/viewer apps/io.ox/files/view-options.js
-#: module:io.ox/files apps/io.ox/mail/settings/pane.js module:io.ox/mail
-#: apps/io.ox/mail/view-options.js
-msgid "Size"
-msgstr "大小"
-
-<<<<<<< HEAD
-#: apps/io.ox/mail/mailfilter/settings/filter/tests/register.js
-#: module:io.ox/mailfilter
-msgid "Size (bytes)"
-msgstr "体积（字节）"
-=======
-#. Verb: (to) flag messages
-#: apps/io.ox/mail/toolbar.js module:io.ox/mail
-msgctxt "verb"
-msgid "Flag"
-msgstr "标记"
-
-#: apps/io.ox/mail/toolbar.js module:io.ox/mail
-msgid "Vertical"
-msgstr "垂直"
->>>>>>> 8efd135e
-
-#: apps/io.ox/backbone/mini-views/colorpicker.js module:io.ox/core
-msgid "Sky blue"
-msgstr "天藍"
-
-#: apps/io.ox/files/settings/pane.js module:io.ox/files
-#, fuzzy
-#| msgid "Slideshow / Autoplay mode"
-msgid "Slideshow / Autoplay mode for images"
-msgstr "幻灯片显示 / 自动播放模式"
-
-#: apps/io.ox/core/settings/errorlog/settings/pane.js module:io.ox/core
-msgid "Slow requests"
-msgstr "慢速请求"
-
-#: apps/io.ox/portal/settings/pane.js module:io.ox/portal
-msgid "Smartphone settings:"
-msgstr "智能手机配置："
-
-#. Emoji collection. SoftBank-specific icons. "SoftBank" in other languages, too.
-#: apps/io.ox/emoji/categories.js module:io.ox/mail/emoji
-msgid "SoftBank"
-msgstr "软银"
-
-#: apps/io.ox/contacts/edit/main.js module:io.ox/contacts
-msgid "Some fields contain invalid data"
-msgstr "有些输入字段包含无效数据"
-
-#. %1$s the maximum file size
-#: apps/io.ox/core/tk/upload.js module:io.ox/core
-msgid ""
-"Some files cannot be uploaded because they exceed the maximum file size of "
-"%1$s"
-msgstr "因为文件超出最大文件体积 %1$s，所以未能上载。"
-
-#: apps/io.ox/core/settings/pane.js module:io.ox/core
-msgid ""
-"Some settings (language, timezone, theme) require a page reload or relogin "
-"to take effect."
-msgstr "有些设置（语言、时区、主题）必须要重载页面或重新登录已生效。"
-
-#: apps/plugins/portal/linkedIn/register.js module:plugins/portal
-#: apps/plugins/portal/twitter/register.js
-msgid "Something went wrong reauthorizing the %s account."
-msgstr "在重认证 %s 户口时发生一些错误。"
-
-#: apps/plugins/halo/xing/register.js module:plugins/portal
-msgid "Sorry, could not connect to %s right now."
-msgstr "抱歉，现在无法连接到 %s。"
-
-#: apps/plugins/halo/xing/register.js module:plugins/portal
-msgid "Sorry, there is no data available for you on %s."
-msgstr "抱歉，%s 没有您的可用数据。"
-
-#: apps/io.ox/core/viewer/views/types/textview.js module:io.ox/core
-msgid "Sorry, there is no preview available for this file."
-msgstr "抱歉，此文件没有预览可用。"
-
-#: apps/io.ox/core/viewer/views/types/imageview.js module:io.ox/core
-msgid "Sorry, there is no preview available for this image."
-msgstr "抱歉，此图像没有预览可用。"
-
-#: apps/io.ox/core/viewer/views/types/documentview.js module:io.ox/core
-msgid "Sorry, this page is not available at the moment."
-msgstr "抱歉，此页面暂时不可用。"
-
-#: apps/plugins/portal/linkedIn/register.js module:plugins/portal
-msgid ""
-"Sorry, we cannot help you here. Your provider needs to obtain a key from "
-"LinkedIn with the permission to do read messages."
-msgstr ""
-"抱歉，我们在这不能帮到您。您的提供者需要从 LinkedIn 获取一个包含进行读取消息"
-"权限的键。"
-
-#. Sort options drop-down
-#: apps/io.ox/files/favorite/view-options.js module:io.ox/core
-#: apps/io.ox/files/share/view-options.js module:io.ox/files
-#: apps/io.ox/files/view-options.js apps/io.ox/mail/view-options.js
-#: module:io.ox/mail
-msgctxt "dropdown"
-msgid "Sort by"
-msgstr "依 .. 排序"
-
-#: apps/io.ox/tasks/main.js module:io.ox/tasks
-msgid "Sort options"
-msgstr "排序选项"
-
-#: apps/plugins/notifications/mail/register.js module:plugins/notifications
-msgid "Sound"
-msgstr "音效"
-
-#. Spam folder
-#: apps/io.ox/mail/accounts/view-form.js module:io.ox/settings
-msgctxt "folder"
-msgid "Spam"
-msgstr "垃圾邮件"
-
-#: apps/io.ox/contacts/model.js module:io.ox/contacts
-msgid "Spouse's name"
-msgstr "配偶姓名"
-
-#: apps/io.ox/mail/detail/links.js module:io.ox/mail
-msgid "Spreadsheet"
-msgstr "试算表"
-
-#: apps/io.ox/files/view-options.js module:io.ox/files
-msgid "Spreadsheets"
-msgstr "试算表"
-
-#: apps/io.ox/mail/accounts/view-form.js module:io.ox/settings
-msgid "Standard folders"
-msgstr "常规文件夹"
-
-#: apps/io.ox/backbone/mini-views/timezonepicker.js module:io.ox/core
-#: apps/io.ox/calendar/week/view.js module:io.ox/calendar
-msgid "Standard timezone"
-msgstr "标准时区"
-
-#: apps/io.ox/mail/vacationnotice/settings/model.js module:io.ox/mail
-#: apps/io.ox/tasks/print.js module:io.ox/tasks
-msgid "Start"
-msgstr "开始于"
-
-#: apps/io.ox/tasks/edit/view-template.js module:io.ox/tasks/edit
-#: apps/io.ox/tasks/view-detail.js module:io.ox/tasks
-msgid "Start date"
-msgstr "起始日期"
-
-#: apps/io.ox/calendar/edit/timezone-dialog.js module:io.ox/calendar/edit/main
-msgid "Start date timezone"
-msgstr "开始日期时区"
-
-#: apps/io.ox/contacts/settings/pane.js module:io.ox/contacts
-msgid "Start in global address book"
-msgstr "在主地址簿打开"
-
-#: apps/io.ox/calendar/settings/pane.js module:io.ox/calendar
-msgid "Start of working time"
-msgstr "工作时间开始"
-
-#: apps/io.ox/core/desktop.js module:io.ox/core
-msgid "Start search"
-msgstr "开始搜索"
-
-#: apps/io.ox/core/tk/wizard.js module:io.ox/core
-msgid "Start tour"
-msgstr "开始向导"
-
-#: apps/io.ox/core/permissions/permissions.js module:io.ox/core
-#: apps/io.ox/files/share/permissions.js
-#: apps/plugins/administration/groups/settings/edit.js
-msgid "Start typing to search for user names"
-msgstr "开始输入以搜寻用户名称"
-
-#: apps/io.ox/core/viewer/views/types/videoview.js module:io.ox/core
-msgid "Start video"
-msgstr "开始视频"
-
-#. Connection security. StartTLS.
-#: apps/io.ox/mail/accounts/view-form.js module:io.ox/settings
-msgid "StartTLS"
-msgstr "StartTLS"
-
-#: apps/io.ox/mail/mailfilter/settings/filter/tests/util.js
-#: module:io.ox/mailfilter
-msgid "Starts not with"
-msgstr "不以以下开始："
-
-#: apps/io.ox/calendar/edit/extensions.js module:io.ox/calendar/edit/main
-msgid "Starts on"
-msgstr "开始于"
-
-#: apps/io.ox/mail/mailfilter/settings/filter/tests/util.js
-#: module:io.ox/mailfilter
-msgid "Starts with"
-msgstr "以以下开始："
-
-#: apps/io.ox/contacts/model.js module:io.ox/contacts
-msgid "State"
-msgstr "州"
-
-#: apps/io.ox/mail/toolbar.js module:io.ox/mail
-msgid "Statistics"
-msgstr "统计"
-
-#: apps/io.ox/calendar/toolbar.js module:io.ox/calendar
-#: apps/io.ox/tasks/edit/view-template.js module:io.ox/tasks/edit
-#: apps/io.ox/tasks/main.js module:io.ox/tasks
-msgid "Status"
-msgstr "状态"
-
-#: apps/io.ox/core/boot/i18n.js module:io.ox/core/boot
-msgid "Stay signed in"
-msgstr "保持登入"
-
-#: apps/io.ox/contacts/model.js module:io.ox/contacts
-msgid "Street"
-msgstr "街道"
-
-#: apps/plugins/halo/xing/register.js module:plugins/portal
-msgid "Student"
-msgstr "学生"
+msgid "Calendar:"
+msgstr "日历："
 
 #: apps/io.ox/calendar/edit/extensions.js module:io.ox/calendar/edit/main
 #: apps/io.ox/calendar/util.js module:io.ox/calendar
@@ -8933,226 +970,57 @@
 msgid "Subject"
 msgstr "主题"
 
-#: apps/plugins/portal/xing/actions.js module:plugins/portal
-msgid "Submit comment"
-msgstr "送出回帖"
-
-#: apps/io.ox/core/sub/subscriptions.js module:io.ox/core/sub
-msgid "Subscribe"
-msgstr "订阅"
-
-#: apps/io.ox/core/folder/actions/imap-subscription.js module:io.ox/core
-msgid "Subscribe IMAP folders"
-msgstr "订阅 IMAP 文件夹"
-
-#: apps/io.ox/core/folder/extensions.js module:io.ox/core
-#: apps/io.ox/core/sub/subscriptions.js module:io.ox/core/sub
-msgid "Subscribe address book"
-msgstr "订阅地址簿"
-
-#: apps/io.ox/core/folder/extensions.js module:io.ox/core
-#: apps/io.ox/core/sub/subscriptions.js module:io.ox/core/sub
-msgid "Subscribe calendar"
-msgstr "订阅日历"
-
-#: apps/io.ox/core/sub/settings/pane.js module:io.ox/core/sub
-msgid "Subscription refresh"
-msgstr "订阅刷新"
-
-#: apps/io.ox/core/sub/subscriptions.js module:io.ox/core/sub
-msgid "Subscription successfully created."
-msgstr "成功创建订阅。"
-
-#: apps/io.ox/core/sub/settings/pane.js module:io.ox/core/sub
-#: apps/io.ox/core/sub/settings/register.js
-msgid "Subscriptions"
-msgstr "订阅"
-
-#: apps/io.ox/core/yell.js module:io.ox/core
-msgid "Success"
-msgstr "成功"
-
-#: apps/plugins/portal/xing/register.js module:plugins/portal
-msgid "Successfully reauthorized your %s account"
-msgstr "已成功重认证您的 %s 户口"
-
-#: apps/io.ox/contacts/model.js module:io.ox/contacts
-msgid "Suffix"
-msgstr "后缀"
-
-#: apps/io.ox/participants/detail.js module:io.ox/core
-msgid "Summary"
-msgstr "撮要"
-
-#. superessive of the weekday
-#. will only be used in a form like “Happens every week on $weekday”
+#: apps/io.ox/calendar/edit/extensions.js module:io.ox/calendar/edit/main
+#: apps/io.ox/calendar/print-compact.js module:io.ox/calendar
+#: apps/io.ox/calendar/util.js
+msgid "Location"
+msgstr "地点"
+
+#: apps/io.ox/calendar/edit/extensions.js module:io.ox/calendar/edit/main
+msgid "Starts on"
+msgstr "开始于"
+
+#. %1$s timezone abbreviation of the appointment
+#. %2$s default user timezone
+#: apps/io.ox/calendar/edit/extensions.js module:io.ox/calendar/edit/main
+msgid ""
+"The timezone of this appointment (%1$s) differs from your default timezone "
+"(%2$s)."
+msgstr "此约会 (%1$s) 的时区异于您的默认时区 (%2$s)。"
+
+#: apps/io.ox/calendar/edit/extensions.js module:io.ox/calendar/edit/main
+#: apps/io.ox/tasks/edit/view-template.js module:io.ox/tasks/edit
+msgid "All day"
+msgstr "整天"
+
+#: apps/io.ox/calendar/edit/extensions.js module:io.ox/calendar/edit/main
 #: apps/io.ox/calendar/util.js module:io.ox/calendar
-msgctxt "superessive"
-msgid "Sunday"
-msgstr "星期天"
-
-#: apps/io.ox/files/view-options.js module:io.ox/files
-msgid "Switch to parent folder"
-msgstr "切换至母文件夹。"
-
-#. Emoji category
-#: apps/io.ox/emoji/categories.js module:io.ox/mail/emoji
-msgid "Symbols"
-msgstr "符号"
-
-#: apps/io.ox/core/settings/downloads/pane.js module:io.ox/core
-msgid ""
-"Synchronization of Emails, Calendar, Contacts and Tasks, along with Public, "
-"Shared and System Folders to Microsoft Outlook® clients."
-msgstr ""
-"从电子邮件、日历、联系人、任务、公共文件夹、共享文件夹、系统文件夹，到 "
-"Microsoft Outlook® 客户端的同步。"
-
-#: apps/io.ox/calendar/actions.js module:io.ox/calendar
-msgid "Synchronize calendar"
-msgstr "同步日历"
-
-#: apps/io.ox/mail/actions.js module:io.ox/mail
-msgid "Synchronize with Outlook"
-msgstr "与 Outlook 同步"
-
-#: apps/io.ox/core/folder/extensions.js module:io.ox/core
-msgid "Synchronize with your tablet or smartphone"
-msgstr "和您的平板或智能手机同步"
-
-#: apps/io.ox/contacts/model.js module:io.ox/contacts
-msgid "TAX ID"
-msgstr "TAX ID"
-
-#. Terabytes
-#: apps/io.ox/core/strings.js module:io.ox/core
-msgid "TB"
-msgstr "TB"
-
-#: apps/io.ox/contacts/model.js module:io.ox/contacts
-msgid "TTY/TDD"
-msgstr "TTY/TDD"
-
-#. This is a summary for a mail filter rule
-#. %1$s User input (usually a mail address)
-#. %2$s A tag, which is entered by the user via a text input
-#. Example: Tag mails from test@invalid with SoccerTeam
-#: apps/io.ox/mail/mailfilter/settings/util.js module:io.ox/mail
-msgid "Tag mails from %1$s with %2$s"
-msgstr "标记来自 %1$s 的邮件（以 %2$s）"
-
-#. This is a summary for a mail filter rule
-#. %1$s User input
-#. %2$s A tag, which is entered by the user via a text input
-#. Example: Tag mails to test@invalid with SoccerTeam
-#: apps/io.ox/mail/mailfilter/settings/util.js module:io.ox/mail
-msgid "Tag mails to %1$s with %2$s"
-msgstr "标记到 %1$s 的邮件（以 %2$d）"
-
-#. This is a summary for a mail filter rule
-#. %1$s User input for mail subjects to filter for
-#. %2$s A tag, which is entered by the user via a text input
-#. Example: Tag mails with subject Some subject with SoccerTeam
-#: apps/io.ox/mail/mailfilter/settings/util.js module:io.ox/mail
-msgid "Tag mails with subject %1$s with %2$s"
-msgstr "标记邮件带有主题 %1$s（以 %2$s）"
-
-#. title for 1st and snd step of the client onboarding wizard
-#. users can configure their devices to access/sync appsuites data (f.e. install ox mail app)
-#. %1$s the product name
-#: apps/io.ox/onboarding/clients/wizard.js module:io.ox/core/onboarding
-#: apps/plugins/portal/client-onboarding/register.js module:plugins/portal
-#, c-format
-msgid "Take %1$s with you! Stay up-to-date on your favorite devices."
-msgstr "带着 %1$s！在您的装置上保持更新。"
-
-#: apps/io.ox/mail/detail/links.js module:io.ox/mail
-#: apps/io.ox/tasks/edit/main.js module:io.ox/tasks
-msgid "Task"
-msgstr "任务"
-
-#: apps/io.ox/tasks/detail/main.js module:io.ox/tasks apps/io.ox/tasks/main.js
-msgid "Task Details"
-msgstr "任务详情"
-
-#: apps/io.ox/tasks/actions/delete.js module:io.ox/tasks
-msgid "Task has been deleted!"
-msgid_plural "Tasks have been deleted!"
-msgstr[0] "任务已删除！"
-msgstr[1] "任务已删除！"
-
-#. Inviations (notifications) to tasks
-#: apps/plugins/notifications/tasks/register.js module:plugins/notifications
-msgid "Task invitations"
-msgstr "任务邀请"
-
-#: apps/io.ox/tasks/actions/doneUndone.js module:io.ox/tasks
-msgid "Task marked as done"
-msgid_plural "Tasks marked as done"
-msgstr[0] "任务标记为已完成"
-msgstr[1] "任务标记为已完成"
-
-#: apps/io.ox/tasks/actions/doneUndone.js module:io.ox/tasks
-msgid "Task marked as undone"
-msgid_plural "Tasks marked as undone"
-msgstr[0] "任务标记为未完成"
-msgstr[1] "任务标记为未完成"
-
-#. Reminders (notifications) about tasks
-#: apps/plugins/notifications/tasks/register.js module:plugins/notifications
-msgid "Task reminders"
-msgstr "任务提醒"
-
-#: apps/io.ox/tasks/actions/delete.js module:io.ox/tasks
-msgid "Task was already deleted!"
-msgstr "任务已经删除！"
-
-#: apps/io.ox/tasks/actions/doneUndone.js module:io.ox/tasks
-msgid "Task was modified before, please reload"
-msgstr "任务已更改过，请重新加载"
-
-#: apps/io.ox/mail/detail/links.js module:io.ox/mail
-msgid "Tasks"
-msgstr "任务"
-
-#: apps/io.ox/core/main.js module:io.ox/core
-#: apps/io.ox/search/view-template.js apps/io.ox/tasks/settings/pane.js
-#: module:io.ox/tasks
-msgctxt "app"
-msgid "Tasks"
-msgstr "任务"
-
-#: apps/io.ox/tasks/actions/move.js module:io.ox/tasks
-msgid "Tasks can not be moved to or out of shared folders"
-msgstr "任务无法移入或移出共享文件夹。"
-
-#: apps/io.ox/tasks/main.js module:io.ox/tasks
-msgid "Tasks toolbar"
-msgstr "任务工具条"
-
-#: apps/io.ox/backbone/mini-views/colorpicker.js module:io.ox/core
-msgid "Teal"
-msgstr "深青"
-
-#: apps/io.ox/contacts/model.js module:io.ox/contacts
-msgid "Telephone (ISDN)"
-msgstr "电话（ISDN）"
-
-#: apps/io.ox/contacts/model.js module:io.ox/contacts
-msgid "Telephone callback"
-msgstr "电话回呼"
-
-#: apps/io.ox/contacts/model.js module:io.ox/contacts
-msgid "Telephone primary"
-msgstr "电话（主要）"
-
-#: apps/io.ox/contacts/model.js module:io.ox/contacts
-msgid "Telephone radio"
-msgstr "电话（无线电）"
-
-#: apps/io.ox/contacts/model.js module:io.ox/contacts
-msgid "Telex"
-msgstr "电报"
+#: apps/io.ox/core/viewer/views/sidebar/filedescriptionview.js
+#: module:io.ox/core/viewer apps/io.ox/files/actions/edit-description.js
+#: module:io.ox/files apps/io.ox/tasks/edit/view-template.js
+#: module:io.ox/tasks/edit
+#: apps/plugins/administration/resources/settings/edit.js module:io.ox/core
+#: apps/plugins/portal/flickr/register.js module:plugins/portal
+#: apps/plugins/portal/mail/register.js apps/plugins/portal/rss/register.js
+#: module:io.ox/portal apps/plugins/portal/tumblr/register.js
+msgid "Description"
+msgstr "描述"
+
+#: apps/io.ox/calendar/edit/extensions.js module:io.ox/calendar/edit/main
+#: apps/io.ox/tasks/edit/view-template.js module:io.ox/tasks/edit
+msgid "Expand form"
+msgstr "展开表格"
+
+#: apps/io.ox/calendar/edit/extensions.js module:io.ox/calendar/edit/main
+#: apps/io.ox/tasks/edit/view-template.js module:io.ox/tasks/edit
+msgid "Collapse form"
+msgstr "折叠表格"
+
+#: apps/io.ox/calendar/edit/extensions.js module:io.ox/calendar/edit/main
+#: apps/io.ox/calendar/freetime/timeView.js module:io.ox/calendar
+#: apps/io.ox/calendar/util.js
+msgid "Reserved"
+msgstr "已保留"
 
 #: apps/io.ox/calendar/edit/extensions.js module:io.ox/calendar/edit/main
 #: apps/io.ox/calendar/freetime/timeView.js module:io.ox/calendar
@@ -9160,250 +1028,543 @@
 msgid "Temporary"
 msgstr "临时"
 
-#: apps/io.ox/calendar/actions/acceptdeny.js module:io.ox/calendar
+#: apps/io.ox/calendar/edit/extensions.js module:io.ox/calendar/edit/main
+#: apps/io.ox/calendar/freetime/timeView.js module:io.ox/calendar
+#: apps/io.ox/calendar/util.js
+msgid "Absent"
+msgstr "缺乏"
+
+#: apps/io.ox/calendar/edit/extensions.js module:io.ox/calendar/edit/main
+#: apps/io.ox/calendar/freetime/timeView.js module:io.ox/calendar
+#: apps/io.ox/calendar/util.js
+msgid "Free"
+msgstr "空闲的"
+
+#: apps/io.ox/calendar/edit/extensions.js module:io.ox/calendar/edit/main
+#: apps/io.ox/mail/settings/pane.js module:io.ox/mail
+#: apps/io.ox/mail/view-options.js apps/io.ox/portal/settings/pane.js
+#: module:io.ox/portal
+msgid "Color"
+msgstr "颜色"
+
+#: apps/io.ox/calendar/edit/extensions.js module:io.ox/calendar/edit/main
+#: apps/io.ox/tasks/edit/view-template.js module:io.ox/tasks/edit
+#: apps/plugins/portal/flickr/register.js module:plugins/portal
+msgid "Type"
+msgstr "类型"
+
+#: apps/io.ox/calendar/edit/extensions.js module:io.ox/calendar/edit/main
+msgid "Notify all participants by email."
+msgstr "以电子邮件通知所有参与者。"
+
+#: apps/io.ox/calendar/edit/extensions.js module:io.ox/calendar/edit/main
+#: apps/io.ox/calendar/view-detail.js module:io.ox/calendar
+#: apps/io.ox/contacts/edit/view-form.js module:io.ox/contacts
+#: apps/io.ox/mail/compose/extensions.js module:io.ox/mail
+#: apps/io.ox/tasks/edit/view-template.js module:io.ox/tasks/edit
+#: apps/io.ox/tasks/view-detail.js module:io.ox/tasks
+msgid "Attachments"
+msgstr "附件"
+
+#: apps/io.ox/calendar/edit/extensions.js module:io.ox/calendar/edit/main
+#: apps/io.ox/contacts/edit/view-form.js module:io.ox/contacts
+#: apps/io.ox/tasks/edit/view-template.js module:io.ox/tasks/edit
+msgid "Drop here to upload a <b class=\"dndignore\">new attachment</b>"
+msgstr "拖放到这里已上载一个 <b class=\"dndignore\">新附件</b>"
+
+#. Applies changes to an existing appointment, used in scheduling view
+#: apps/io.ox/calendar/edit/extensions.js module:io.ox/calendar/edit/main
+msgid "Apply changes"
+msgstr "套用更改"
+
+#: apps/io.ox/calendar/edit/extensions.js module:io.ox/calendar/edit/main
+#: apps/io.ox/calendar/freetime/main.js module:io.ox/calendar
+msgid "Please select a time for the appointment"
+msgstr "请选择一个约会时间"
+
+#: apps/io.ox/calendar/edit/extensions.js module:io.ox/calendar/edit/main
+#: apps/io.ox/calendar/freebusy/templates.js module:io.ox/calendar/freebusy
+#: apps/io.ox/calendar/toolbar.js module:io.ox/calendar
+msgid "Find a free time"
+msgstr "寻找一个空闲时间"
+
+#: apps/io.ox/calendar/edit/main.js module:io.ox/calendar/edit/main
+msgid "Description has been copied"
+msgstr "描述已复制"
+
+#: apps/io.ox/calendar/edit/main.js module:io.ox/calendar/edit/main
+msgid "The field \"%1$s\" exceeds its maximum size of %2$d characters."
+msgstr "字段 \"%1$s\" 超出 %2$d 个字符之最大体积。"
+
+#: apps/io.ox/calendar/edit/main.js module:io.ox/calendar/edit/main
+#: apps/io.ox/contacts/distrib/main.js module:io.ox/contacts
+#: apps/io.ox/contacts/edit/main.js apps/io.ox/editor/main.js
+#: module:io.ox/editor apps/io.ox/tasks/edit/main.js module:io.ox/tasks
+msgid "Do you really want to discard your changes?"
+msgstr "您真的想放弃更改吗？"
+
+#. "Discard changes" appears in combination with "Cancel" (this action)
+#. Translation should be distinguishable for the user
+#: apps/io.ox/calendar/edit/main.js module:io.ox/calendar/edit/main
+#: apps/io.ox/contacts/distrib/main.js module:io.ox/contacts
+#: apps/io.ox/contacts/edit/main.js apps/io.ox/editor/main.js
+#: module:io.ox/editor apps/io.ox/tasks/edit/main.js module:io.ox/tasks
+msgctxt "dialog"
+msgid "Discard changes"
+msgstr "丢弃更改"
+
+#: apps/io.ox/calendar/edit/timezone-dialog.js module:io.ox/calendar/edit/main
+msgid "Start date timezone"
+msgstr "开始日期时区"
+
+#: apps/io.ox/calendar/edit/timezone-dialog.js module:io.ox/calendar/edit/main
+msgid "End date timezone"
+msgstr "结束日期时区"
+
+#: apps/io.ox/calendar/edit/timezone-dialog.js module:io.ox/calendar/edit/main
+msgid ""
+"If you select different timezones, the appointment's start and end dates are "
+"saved in the timezone of the appointment's start date. A different end date "
+"timezone only allows a convenient conversion."
+msgstr ""
+"如果您选择不同的时区，约会的开始和结束日期会保存于约会开始日的时区。一个不同"
+"的日期时区只允许一个方便的交谈。"
+
+#: apps/io.ox/calendar/edit/timezone-dialog.js module:io.ox/calendar/edit/main
+msgid "Convert the entered start and end dates to match the modified timezones"
+msgstr "转换输入的开始和结束日期，以匹配更改的时区"
+
+#: apps/io.ox/calendar/edit/timezone-dialog.js module:io.ox/calendar/edit/main
+msgid "Change timezone"
+msgstr "更改时区"
+
+#: apps/io.ox/calendar/edit/timezone-dialog.js module:io.ox/calendar/edit/main
+msgid "Change"
+msgstr "更改"
+
+#: apps/io.ox/calendar/freebusy/templates.js module:io.ox/calendar/freebusy
+#: apps/io.ox/calendar/freetime/main.js module:io.ox/calendar
+#: apps/io.ox/calendar/toolbar.js
+msgid "Scheduling"
+msgstr "安排时间"
+
+#: apps/io.ox/calendar/freebusy/templates.js module:io.ox/calendar/freebusy
+msgid "Change view"
+msgstr "更改视图"
+
+#: apps/io.ox/calendar/freebusy/templates.js module:io.ox/calendar/freebusy
+#: apps/io.ox/calendar/toolbar.js module:io.ox/calendar
+msgid "Workweek"
+msgstr "工作周"
+
+#: apps/io.ox/calendar/freebusy/templates.js module:io.ox/calendar/freebusy
+#: apps/io.ox/calendar/toolbar.js module:io.ox/calendar
+msgid "Week"
+msgstr "周"
+
+#: apps/io.ox/calendar/freebusy/templates.js module:io.ox/calendar/freebusy
+msgid ""
+"If you spot a free time, just select this area. To do this, move the cursor "
+"to the start time, hold the mouse button, and <b>drag the mouse</b> to the "
+"end time."
+msgstr ""
+"如果您看到一个空闲时间，只需选择此区域。为此，把鼠标移动到开始时间，按紧鼠标"
+"按钮；然后 <b>拖动鼠标</b> 到结束时间。"
+
+#: apps/io.ox/calendar/freebusy/templates.js module:io.ox/calendar/freebusy
+msgid ""
+"You will automatically return to the appointment dialog. The selected start "
+"and end time as well as the current participant list will be applied."
+msgstr ""
+"您会自动回到约会对话。选择的开始和结束时间，还有当前参与者列表将会套用。"
+
+#: apps/io.ox/calendar/freebusy/templates.js module:io.ox/calendar/freebusy
+msgid "How does this work?"
+msgstr "这如何运作？"
+
+#: apps/io.ox/calendar/freebusy/templates.js module:io.ox/calendar/freebusy
+#: apps/io.ox/core/main.js module:io.ox/core apps/io.ox/help/center.js
+#: module:io.ox/help
+msgid "Help"
+msgstr "帮助"
+
+#: apps/io.ox/calendar/freebusy/templates.js module:io.ox/calendar/freebusy
+msgid "Back to appointment"
+msgstr "回到约会"
+
+#: apps/io.ox/calendar/freebusy/templates.js module:io.ox/calendar/freebusy
+msgid "Quit"
+msgstr "退出"
+
+#: apps/io.ox/calendar/freebusy/templates.js module:io.ox/calendar/freebusy
+#: apps/io.ox/editor/main.js module:io.ox/editor
+#: apps/io.ox/mail/actions/reminder.js module:io.ox/mail
+msgid "Note"
+msgstr "备注"
+
+#. Warning dialog
+#. %1$s is a folder/calendar name
+#. %2$s is the folder owner
+#: apps/io.ox/calendar/freebusy/templates.js module:io.ox/calendar/freebusy
+msgid ""
+"You are not allowed to create appointments in \"%1$s\" owned by %2$s. "
+"Appointments will therefore be created in your private calendar."
+msgstr ""
+"您不允许在 %2$s 拥有的  \"%1$s\" 里创建约会。因此，约会将会在您的私人日历里创"
+"建。"
+
+#. Warning dialog
+#. %1$s is a folder/calendar name
+#: apps/io.ox/calendar/freebusy/templates.js module:io.ox/calendar/freebusy
+msgid ""
+"You are not allowed to create appointments in \"%1$s\". Appointments will "
+"therefore be created in your private calendar."
+msgstr "您不允许在  \"%1$s\" 里创建约会。因此，约会将会在您的私人日历里创建。"
+
+#: apps/io.ox/calendar/freetime/distributionListPopup.js module:io.ox/calendar
+msgid "Please select at least one participant"
+msgstr "请选择最少一个参与者"
+
+#: apps/io.ox/calendar/freetime/distributionListPopup.js module:io.ox/calendar
+#: apps/io.ox/contacts/distrib/create-dist-view.js module:io.ox/contacts
+#: apps/io.ox/contacts/distrib/main.js
+msgid "Create distribution list"
+msgstr "创建通讯组列表"
+
+#. Name of distribution list
+#: apps/io.ox/calendar/freetime/distributionListPopup.js module:io.ox/calendar
+#: apps/io.ox/contacts/distrib/create-dist-view.js module:io.ox/contacts
+#: apps/io.ox/contacts/print.js apps/io.ox/contacts/view-detail.js
+#: apps/io.ox/core/viewer/views/sidebar/fileinfoview.js
+#: module:io.ox/core/viewer apps/io.ox/files/favorite/view-options.js
+#: module:io.ox/core apps/io.ox/files/share/view-options.js module:io.ox/files
+#: apps/io.ox/files/view-options.js apps/io.ox/mail/categories/edit.js
+#: module:io.ox/mail apps/io.ox/mail/mailfilter/settings/filter/tests/util.js
+#: module:io.ox/mailfilter
+msgid "Name"
+msgstr "姓名"
+
+#: apps/io.ox/calendar/freetime/distributionListPopup.js module:io.ox/calendar
+msgid "Please note that distribution lists cannot contain ressources."
+msgstr "请注意通讯组列表不能包含资源。"
+
+#: apps/io.ox/calendar/freetime/distributionListPopup.js module:io.ox/calendar
+msgid "Create distibution list"
+msgstr "创建通讯组列表"
+
+#: apps/io.ox/calendar/freetime/distributionListPopup.js module:io.ox/calendar
+#: apps/io.ox/contacts/distrib/main.js module:io.ox/contacts
+msgid "Distribution list has been saved"
+msgstr "已保存通讯组列表"
+
+#: apps/io.ox/calendar/freetime/distributionListPopup.js module:io.ox/calendar
+msgid "Please enter a name for the distribution list"
+msgstr "请为通讯组列表输入一个名称"
+
+#: apps/io.ox/calendar/freetime/participantsView.js module:io.ox/calendar
+msgid "Add participant"
+msgstr "添加参与者"
+
+#: apps/io.ox/calendar/freetime/timeView.js module:io.ox/calendar
+#: apps/io.ox/calendar/week/view.js
+msgid "Previous Day"
+msgstr "前一天"
+
+#: apps/io.ox/calendar/freetime/timeView.js module:io.ox/calendar
+#: apps/io.ox/calendar/week/view.js
+msgid "Next Day"
+msgstr "下一天"
+
+#: apps/io.ox/calendar/freetime/timeView.js module:io.ox/calendar
+#: apps/io.ox/calendar/toolbar.js apps/io.ox/contacts/toolbar.js
+#: module:io.ox/contacts apps/io.ox/core/emoji/view.js module:io.ox/mail/emoji
+#: apps/io.ox/files/toolbar.js module:io.ox/files
+#: apps/io.ox/find/extensions-facets.js module:io.ox/core
+#: apps/io.ox/mail/compose/extensions.js module:io.ox/mail
+#: apps/io.ox/mail/compose/view.js apps/io.ox/mail/toolbar.js
+#: apps/io.ox/tasks/toolbar.js
+msgid "Options"
+msgstr "选项"
+
+#: apps/io.ox/calendar/freetime/timeView.js module:io.ox/calendar
+#: apps/io.ox/core/viewer/views/toolbarview.js module:io.ox/core
+msgid "Zoom"
+msgstr "放大"
+
+#: apps/io.ox/calendar/freetime/timeView.js module:io.ox/calendar
+msgid "Rows"
+msgstr "行"
+
+#: apps/io.ox/calendar/freetime/timeView.js module:io.ox/calendar
+msgid "Appointment types"
+msgstr "约会类型"
+
+#: apps/io.ox/calendar/freetime/timeView.js module:io.ox/calendar
+msgid "Hide non-working time"
+msgstr "隐藏非工作时间"
+
 #: apps/io.ox/calendar/invitations/register.js module:io.ox/calendar/main
-msgid "Tentative"
-msgstr "暂定"
-
-#: apps/io.ox/calendar/print.js module:io.ox/calendar
-#: apps/io.ox/tasks/print.js module:io.ox/tasks
-msgid "Tentatively accepted"
-msgstr "暂定接受"
-
-#: apps/io.ox/mail/vacationnotice/settings/model.js module:io.ox/mail
-msgid "Text"
-msgstr "文本"
-
-#: apps/io.ox/files/view-options.js module:io.ox/files
-msgid "Text documents"
-msgstr "文本档"
-
-#. popup info message
-#: apps/plugins/core/feedback/register.js module:io.ox/core
-msgid "Thank you for your feedback"
-msgstr "谢谢您的回馈"
-
-#: apps/plugins/portal/oxdriveclients/register.js module:plugins/portal
-msgid ""
-"The %s client lets you store and share your photos, files, documents and "
-"videos, anytime, anywhere. Access any file you save to %s from all your "
-"computers, iPhone, iPad or from within %s itself."
-msgstr ""
-"%s 客户端让您在任何时候和地点，储存和分享您的照片、文件、文档、视频。从您的 "
-"%s、所有计算机、iPhone、iPad，访问保存到 %s 的文件。"
-
-#: apps/io.ox/files/guidance/main.js module:io.ox/files
-msgctxt "help"
-msgid "The Drive App"
-msgstr "Drive 应用程序"
-
-#: apps/io.ox/mail/vacationnotice/settings/view-form.js module:io.ox/mail
-msgid ""
-"The Notice is sent out for messages received by %1$s. You may choose to send "
-"it out for other recipient addresses too:"
-msgstr "通知书为 %1$s 收到的邮件而发送，您也可以选择发送到其他收件人的地址︰"
-
-#: apps/io.ox/mail/accounts/model.js module:io.ox/keychain
-msgid "The account must be named"
-msgstr "户口必须命名"
-
-#: apps/plugins/portal/xing/actions.js module:plugins/portal
-msgid "The activity has been deleted successfully"
-msgstr "已成功删除活动"
-
-#: apps/io.ox/files/api.js module:io.ox/files apps/io.ox/files/legacy_api.js
-msgid "The allowed quota is reached."
-msgstr "已到达允许额度。"
-
-#: apps/io.ox/mail/actions/ical.js module:io.ox/mail
-msgid "The appointment has been added to your calendar"
-msgstr "此约会已添加到您的日历"
+msgid "Accept changes"
+msgstr "接受更改"
+
+#: apps/io.ox/calendar/invitations/register.js module:io.ox/calendar/main
+msgid "Add new participant"
+msgstr "添加新参与者"
+
+#: apps/io.ox/calendar/invitations/register.js module:io.ox/calendar/main
+msgid "Reject changes"
+msgstr "驳回更改"
+
+#: apps/io.ox/calendar/invitations/register.js module:io.ox/calendar/main
+msgid "Ignore"
+msgstr "忽视"
+
+#: apps/io.ox/calendar/invitations/register.js module:io.ox/calendar/main
+msgid "You have accepted the appointment"
+msgstr "您已接受此约会"
+
+#: apps/io.ox/calendar/invitations/register.js module:io.ox/calendar/main
+msgid "Changes have been saved"
+msgstr "已保存更改"
+
+#: apps/io.ox/calendar/invitations/register.js module:io.ox/calendar/main
+msgid "Added the new participant"
+msgstr "添加新参与者"
+
+#: apps/io.ox/calendar/invitations/register.js module:io.ox/calendar/main
+msgid "The appointment has been updated"
+msgstr "约会已更新"
 
 #: apps/io.ox/calendar/invitations/register.js module:io.ox/calendar/main
 msgid "The appointment has been deleted"
 msgstr "约会已删除"
 
 #: apps/io.ox/calendar/invitations/register.js module:io.ox/calendar/main
-msgid "The appointment has been updated"
-msgstr "约会已更新"
-
-#: apps/io.ox/core/settings/errorlog/settings/pane.js module:io.ox/core
-msgid ""
-"The blue graph shows the distribution of request durations in percent. The "
-"gray graph shows a trivial network ping to recognize slow connections."
-msgstr ""
-"蓝色图表表示请求持续期的百分比分布。灰色图表表示一个琐碎的网路检测讯号以识别"
-"遲緩的连接。"
-
-#: apps/io.ox/calendar/invitations/register.js module:io.ox/calendar/main
 msgid "The changes have been rejected"
 msgstr "更改被驳回"
 
-#: apps/plugins/portal/xing/actions.js module:plugins/portal
-msgid "The comment has been deleted successfully"
-msgstr "已成功删除回帖"
-
-#: apps/io.ox/backbone/basicModel.js module:io.ox/core
-#: apps/io.ox/backbone/extendedModel.js
-msgid "The dialog contains invalid data"
-msgstr "对话包括无效数据"
-
-#. If the user changes the duedate of a task, it may be before the start date, which is not allowed
-#. If this happens the user gets the option to change the start date so it matches the due date
-#: apps/io.ox/tasks/common-extensions.js module:io.ox/tasks
-msgid "The due date cannot be before start date. Adjust start date?"
-msgstr "结束时间不能在开始时间之前。调整开始时间？"
-
-#: apps/io.ox/tasks/model.js module:io.ox/tasks
-msgid "The due date must not be before the start date."
-msgstr "开始日期一定要在截止日期之前。"
-
-#: apps/io.ox/mail/compose/actions/send.js module:io.ox/mail
-msgid "The email has been sent"
-msgstr "已发送电子邮件"
+#: apps/io.ox/calendar/invitations/register.js module:io.ox/calendar/main
+msgid "You have tentatively accepted the appointment"
+msgstr "您已经暂时的接受约会吗。"
+
+#: apps/io.ox/calendar/invitations/register.js module:io.ox/calendar/main
+msgid "You have declined the appointment"
+msgstr "您已经拒绝了约会"
+
+#: apps/io.ox/calendar/invitations/register.js module:io.ox/calendar/main
+msgid "This email contains an appointment"
+msgstr "此邮件包含一个约会"
+
+#: apps/io.ox/calendar/invitations/register.js module:io.ox/calendar/main
+msgid "This email contains a task"
+msgstr "此邮件包含一个任务"
+
+#: apps/io.ox/calendar/invitations/register.js module:io.ox/calendar/main
+msgid "Show task details"
+msgstr "显示任务详情"
+
+#: apps/io.ox/calendar/invitations/register.js module:io.ox/calendar/main
+msgid "You are the organizer"
+msgstr "您是组织者"
+
+#: apps/io.ox/calendar/invitations/register.js module:io.ox/calendar/main
+msgid "You have accepted this appointment"
+msgstr "您已接受此约会"
+
+#: apps/io.ox/calendar/invitations/register.js module:io.ox/calendar/main
+msgid "You have accepted this task"
+msgstr "您已接受此任务"
+
+#: apps/io.ox/calendar/invitations/register.js module:io.ox/calendar/main
+msgid "You declined this appointment"
+msgstr "您已经拒绝了约会"
+
+#: apps/io.ox/calendar/invitations/register.js module:io.ox/calendar/main
+msgid "You declined this task"
+msgstr "您拒绝了此任务"
+
+#: apps/io.ox/calendar/invitations/register.js module:io.ox/calendar/main
+msgid "You tentatively accepted this invitation"
+msgstr "您暂时接受此约会"
+
+#: apps/io.ox/calendar/invitations/register.js module:io.ox/calendar/main
+msgid "You tentatively accepted this task"
+msgstr "您暂时接受此任务"
+
+#: apps/io.ox/calendar/invitations/register.js module:io.ox/calendar/main
+msgid ""
+"Failed to update confirmation status; most probably the appointment has been "
+"deleted."
+msgstr "更新确认状态失败；最可能是约会已删除。"
+
+#: apps/io.ox/calendar/invitations/register.js module:io.ox/calendar/main
+msgid ""
+"Failed to update confirmation status; most probably the task has been "
+"deleted."
+msgstr "更新确认状态失败；最可能是任务已删除。"
+
+#: apps/io.ox/calendar/list/perspective.js module:io.ox/calendar
+msgid "Couldn't load appointment data."
+msgstr "读取约会数据失败。"
+
+#: apps/io.ox/calendar/list/perspective.js module:io.ox/calendar
+msgid "No appointments found until %s"
+msgstr "直至 %s 没有找到任何约会"
+
+#. %1$s is an appointment location (e.g. a room, a telco line, a company, a city)
+#. This fragment appears within a long string for screen readers
+#: apps/io.ox/calendar/list/view-grid-template.js module:io.ox/calendar
+msgctxt "a11y"
+msgid "location %1$s"
+msgstr "位置  %1$s"
+
+#: apps/io.ox/calendar/main.js module:io.ox/calendar
+#: apps/io.ox/contacts/main.js module:io.ox/contacts
+#: apps/io.ox/core/folder/view.js module:io.ox/core
+#: apps/io.ox/files/filepicker.js module:io.ox/files apps/io.ox/files/main.js
+#: apps/io.ox/mail/main.js module:io.ox/mail apps/io.ox/tasks/main.js
+#: module:io.ox/tasks
+msgid "Folders"
+msgstr "文件夹"
+
+#. Used as button label for a navigation action, like the browser back button
+#: apps/io.ox/calendar/main.js module:io.ox/calendar
+#: apps/io.ox/contacts/main.js module:io.ox/contacts apps/io.ox/core/commons.js
+#: module:io.ox/core apps/io.ox/core/tk/wizard.js apps/io.ox/mail/main.js
+#: module:io.ox/mail apps/io.ox/mail/threadview.js apps/io.ox/tasks/main.js
+#: module:io.ox/tasks
+msgid "Back"
+msgstr "向后"
+
+#. Label for a button which shows more upcoming
+#. appointments in a listview by extending the search
+#. by one month in the future
+#: apps/io.ox/calendar/main.js module:io.ox/calendar
+msgid "Expand timeframe by one month"
+msgstr "扩张一个月的时段"
+
+#: apps/io.ox/calendar/main.js module:io.ox/calendar
+msgid "Calendars"
+msgstr "日历"
+
+#: apps/io.ox/calendar/main.js module:io.ox/calendar apps/io.ox/core/commons.js
+#: module:io.ox/core apps/io.ox/files/favorite/view-options.js
+#: apps/io.ox/files/share/view-options.js module:io.ox/files
+#: apps/io.ox/files/view-options.js apps/io.ox/mail/view-options.js
+#: module:io.ox/mail
+msgid "Open folder view"
+msgstr "打开文件夹视图"
+
+#: apps/io.ox/calendar/main.js module:io.ox/calendar
+#: apps/io.ox/calendar/toolbar.js apps/io.ox/core/commons.js module:io.ox/core
+#: apps/io.ox/files/main.js module:io.ox/files apps/io.ox/files/view-options.js
+#: apps/io.ox/mail/view-options.js module:io.ox/mail
+msgid "Close folder view"
+msgstr "关闭文件夹视图"
+
+#. search feature returns an empty result
+#: apps/io.ox/calendar/main.js module:io.ox/calendar
+#: apps/io.ox/contacts/addressbook/popup.js module:io.ox/contacts
+#: apps/io.ox/find/main.js module:io.ox/core
+msgid "No matching items found."
+msgstr "没找到匹配项目。"
+
+#: apps/io.ox/calendar/mobile-toolbar-actions.js module:io.ox/calendar
+msgid "Listview"
+msgstr "列表视图"
+
+#: apps/io.ox/calendar/mobile-toolbar-actions.js module:io.ox/calendar
+msgid "Calendar view"
+msgstr "日历视图"
+
+#: apps/io.ox/calendar/mobile-toolbar-actions.js module:io.ox/calendar
+msgid "Show next day"
+msgstr "显示后一天"
+
+#: apps/io.ox/calendar/mobile-toolbar-actions.js module:io.ox/calendar
+msgid "Show previous day"
+msgstr "显示前一天"
+
+#: apps/io.ox/calendar/mobile-toolbar-actions.js module:io.ox/calendar
+#: apps/io.ox/calendar/toolbar.js apps/io.ox/calendar/util.js
+#: apps/io.ox/calendar/week/view.js apps/io.ox/core/tk/datepicker.js
+#: module:io.ox/core apps/io.ox/find/date/patterns.js apps/io.ox/tasks/util.js
+#: module:io.ox/tasks apps/plugins/portal/birthdays/register.js
+#: module:plugins/portal
+msgid "Today"
+msgstr "今天"
+
+#: apps/io.ox/calendar/mobile-toolbar-actions.js module:io.ox/calendar
+#: apps/io.ox/contacts/mobile-toolbar-actions.js module:io.ox/mail
+#: apps/io.ox/core/extPatterns/links.js module:io.ox/core
+#: apps/io.ox/core/main.js apps/io.ox/files/mobile-toolbar-actions.js
+#: apps/io.ox/files/share/permissions.js apps/io.ox/mail/detail/view.js
+#: apps/io.ox/mail/mailfilter/settings/filter/view-form.js
+#: module:io.ox/settings apps/io.ox/mail/mobile-toolbar-actions.js
+#: apps/io.ox/tasks/mobile-toolbar-actions.js module:io.ox/tasks
+msgid "Actions"
+msgstr "动作"
 
 #: apps/io.ox/calendar/model.js module:io.ox/calendar
 msgid "The end date must be after the start date."
 msgstr "结束日期必须在开始日期之后。"
 
-#: apps/io.ox/calendar/edit/main.js module:io.ox/calendar/edit/main
-msgid "The field \"%1$s\" exceeds its maximum size of %2$d characters."
-msgstr "字段 \"%1$s\" 超出 %2$d 个字符之最大体积。"
-
-#: apps/io.ox/mail/actions/attachmentQuota.js module:io.ox/mail
-msgid ""
-"The file \"%1$s\" cannot be uploaded because it exceeds the attachment "
-"publication maximum file size of %2$s"
-msgstr "因为文件 \"%1$s\" 超出附件发布最大文件体积 %2$s，所以未能上载。"
-
-#: apps/io.ox/mail/actions/attachmentQuota.js module:io.ox/mail
-msgid ""
-"The file \"%1$s\" cannot be uploaded because it exceeds the infostore quota "
-"limit of %2$s"
-msgstr "因为文件 \"%1$s\" 超出 infostore 限额 %2$s，所以未能上载。"
-
-#. %1$s the filename
-#. %2$s the maximum file size
-#: apps/io.ox/core/tk/upload.js module:io.ox/core
-#: apps/io.ox/mail/actions/attachmentQuota.js module:io.ox/mail
-msgid ""
-"The file \"%1$s\" cannot be uploaded because it exceeds the maximum file "
-"size of %2$s"
-msgstr "因为文件 \"%1$s\" 超出最大文件体积 %2$s，所以未能上载。"
-
-#: apps/io.ox/mail/actions/attachmentQuota.js module:io.ox/mail
-msgid ""
-"The file \"%1$s\" cannot be uploaded because it exceeds the total attachment "
-"size limit of %2$s"
-msgstr "因为它超出了 %2$s 的总附件大小限制，所以不能上传文件\"%1$s\"。"
-
-#. %1$s quota limit
-#: apps/io.ox/core/tk/upload.js module:io.ox/core
-msgid "The file cannot be uploaded because it exceeds the quota limit of %1$s"
-msgid_plural ""
-"The files cannot be uploaded because they exceed the quota limit of %1$s"
-msgstr[0] "因为文件超出限额 %1$s，所以未能上载。"
-msgstr[1] "因为文件超出限额 %1$s，所以未能上载。"
-
-#. %1$s the maximum file size
-#: apps/io.ox/core/tk/upload.js module:io.ox/core
-msgid ""
-"The files cannot be uploaded because each file exceeds the maximum file size "
-"of %1$s"
-msgstr "因为文件超出最大文件体积 %1$s，所以未能上载。"
-
-#: apps/io.ox/core/upsell.js module:io.ox/core
-msgid "The first 90 days are free."
-msgstr "开始 90 天为免费。"
-
-#: apps/io.ox/core/import/import.js module:io.ox/core
-msgid ""
-"The first record of a valid CSV file must define proper column names. "
-"Supported separators are comma and semi-colon."
-msgstr ""
-"一个有效 CSV 文件的第一个记录必须定义正确列名称。支持的分隔符是逗号和分号。"
-
-#: apps/io.ox/core/folder/actions/common.js module:io.ox/core
-msgid "The folder has been cleaned up."
-msgstr "文件夹已清理。"
-
-#: apps/io.ox/core/folder/actions/common.js module:io.ox/core
-msgid "The folder has been emptied"
-msgstr "已清空文件夹"
-
-#: apps/io.ox/core/main.js module:io.ox/core
-msgid ""
-"The following applications can be restored. Just remove the restore point if "
-"you don't want it to be restored."
-msgstr "以下应用已恢复，如果您不想它被恢复只需删除恢复点。"
-
-#: apps/io.ox/settings/apps/settings/pane.js module:io.ox/core
-msgid "The following external applications/services can access your data:"
-msgstr "以下外部应用程序/服务能够访问您的数据："
-
+#. %1$s is an upload limit like for example 10mb
+#: apps/io.ox/calendar/model.js module:io.ox/calendar apps/io.ox/tasks/model.js
+#: module:io.ox/tasks
+msgid "Files can not be uploaded, because upload limit of %1$s is exceeded."
+msgstr "文件由于超出上载限额 %1$s，因此不能上载。"
+
+#: apps/io.ox/calendar/month/perspective.js module:io.ox/calendar
+msgid "Calendar Month View"
+msgstr "日历月视图"
+
+#: apps/io.ox/calendar/month/perspective.js module:io.ox/calendar
+#: apps/io.ox/core/viewer/views/displayerview.js module:io.ox/core
+#: apps/io.ox/core/wizard/registry.js module:io.ox/core/wizard
+msgid "Previous"
+msgstr "前一个"
+
+#: apps/io.ox/calendar/month/perspective.js module:io.ox/calendar
+#: apps/io.ox/core/tk/wizard.js module:io.ox/core
+#: apps/io.ox/core/viewer/views/displayerview.js
+#: apps/io.ox/core/wizard/registry.js module:io.ox/core/wizard
 #: apps/io.ox/wizards/upsell.js module:io.ox/wizards
-msgid "The following products will be activated now:"
-msgstr "以下产品将会马上激活："
-
-#: apps/io.ox/files/actions/share.js module:io.ox/files
-msgid "The link has been removed"
-msgstr "已经移除链接"
-
-#: apps/io.ox/calendar/conflicts/conflictList.js
-#: module:io.ox/calendar/conflicts/conflicts
-msgid "The new appointment conflicts with existing appointments."
-msgstr "新约会与现存约会冲突了。"
-
-#: apps/io.ox/files/share/permissions.js module:io.ox/core
-msgid "The notification has been resent"
-msgstr "通知已再发送"
-
-#: apps/io.ox/files/api.js module:io.ox/files apps/io.ox/files/legacy_api.js
-msgid "The provided filename exceeds the allowed length."
-msgstr "提供的文件名称超过允许长度。"
-
-#: apps/io.ox/core/main.js module:io.ox/core
-msgid "The requested application is not available at this moment."
-msgstr "现在请求的应用程序不可用。"
-
-#: apps/io.ox/calendar/actions/create.js module:io.ox/calendar
-msgid ""
-"The selected calendar is shared by %1$s. Appointments in shared calendars "
-"will generally be created on behalf of the owner."
-msgstr "选中的日历由 %1$s 分享。分享日历里的约会一般将会以拥有者的名义创建。"
-
-#: apps/io.ox/search/model.js module:io.ox/search
-msgid ""
-"The selected folder is virtual and can not be searched. Please select "
-"another folder."
-msgstr "选择的文件夹为虚拟和不能被搜寻的。请选择别的文件夹。"
-
-#: apps/io.ox/calendar/settings/timezones/favorite-view.js
-#: module:io.ox/calendar
-msgid "The selected timezone is already a favorite."
-msgstr "选中的时区已经为最爱。"
-
-#: apps/io.ox/mail/common-extensions.js module:io.ox/mail
-msgid "The sender wants to get notified when you have read this email"
-msgstr "此发送人想在您阅读此电子邮件时获得一个通知"
-
-#: apps/io.ox/mail/compose/actions/send.js module:io.ox/mail
-msgid "The sending of the message has been canceled."
-msgstr "已经取消消息发送。"
-
-#: apps/io.ox/calendar/util.js module:io.ox/calendar
-msgid "The series ends after one occurrence."
-msgid_plural "The series ends after %1$d occurences."
-msgstr[0] "1 次约会后结束系列."
-msgstr[1] "%1$d 次约会后结束系列。"
-
-#: apps/io.ox/calendar/util.js module:io.ox/calendar
-msgid "The series ends on %1$s."
-msgstr "系列于 %1$s 结束。"
-
-#: apps/io.ox/calendar/util.js module:io.ox/calendar
-msgid "The series never ends."
-msgstr "系列永不结束。"
+msgid "Next"
+msgstr "下一个"
+
+#. add confirmation status behind appointment title
+#. %1$s = apppintment title
+#: apps/io.ox/calendar/month/view.js module:io.ox/calendar
+#: apps/io.ox/calendar/week/view.js
+#, c-format
+msgid "%1$s (Tentative)"
+msgstr "%1$s （暂定）"
+
+#: apps/io.ox/calendar/print-compact.js module:io.ox/calendar
+#: apps/io.ox/participants/detail.js module:io.ox/core
+msgid "Participants"
+msgstr "参与者"
+
+#: apps/io.ox/calendar/print.js module:io.ox/calendar apps/io.ox/tasks/print.js
+#: module:io.ox/tasks
+msgid "Accepted"
+msgstr "接受"
+
+#: apps/io.ox/calendar/print.js module:io.ox/calendar apps/io.ox/tasks/print.js
+#: module:io.ox/tasks
+msgid "Declined"
+msgstr "已拒绝"
+
+#: apps/io.ox/calendar/print.js module:io.ox/calendar apps/io.ox/tasks/print.js
+#: module:io.ox/tasks
+msgid "Tentatively accepted"
+msgstr "暂定接受"
+
+#: apps/io.ox/calendar/print.js module:io.ox/calendar apps/io.ox/tasks/print.js
+#: module:io.ox/tasks
+msgid "Unconfirmed"
+msgstr "未确认"
 
 #: apps/io.ox/calendar/settings/model.js module:io.ox/calendar
 #: apps/io.ox/calendar/settings/pane.js apps/io.ox/contacts/settings/pane.js
@@ -9413,225 +1574,1494 @@
 "application the next time."
 msgstr "设置已保存，在您下一次进入应用时会生效。"
 
-#: apps/io.ox/core/settings/pane.js module:io.ox/core
-msgid "The setting requires a reload or relogin to take effect."
-msgstr "设置要求重新读取或登陆以生效。"
-
-#: apps/io.ox/tasks/model.js module:io.ox/tasks
-msgid "The start date must be before the due date."
-msgstr "起始日期一定要在结束日期之前。"
-
-#: apps/io.ox/mail/vacationnotice/settings/filter.js module:io.ox/mail
-msgid "The start date must be before the end date."
-msgstr "起始日期一定要在结束日期之前。"
-
-#: apps/io.ox/core/sub/subscriptions.js module:io.ox/core/sub
-msgid "The subscription could not be created."
-msgstr "不能创建此订阅。"
-
-#: apps/io.ox/tasks/actions/delete.js module:io.ox/tasks
-msgid "The task could not be deleted."
-msgid_plural "The tasks could not be deleted."
-msgstr[0] "不能删除任务。"
-msgstr[1] "不能删除任务。"
-
-#. %1$s timezone abbreviation of the appointment
-#. %2$s default user timezone
-#: apps/io.ox/calendar/edit/extensions.js module:io.ox/calendar/edit/main
+#: apps/io.ox/calendar/settings/pane.js module:io.ox/calendar
+#: apps/io.ox/calendar/util.js apps/io.ox/tasks/edit/view-template.js
+#: module:io.ox/tasks/edit
+msgid "No reminder"
+msgstr "无提醒"
+
+#. General duration (nominative case): X minutes
+#. %d is the number of minutes
+#: apps/io.ox/calendar/settings/pane.js module:io.ox/calendar
+#: apps/io.ox/core/date.js module:io.ox/core
+#, c-format
+msgid "%d minute"
+msgid_plural "%d minutes"
+msgstr[0] "%d 分钟"
+msgstr[1] "%d 分钟"
+
+#: apps/io.ox/calendar/settings/pane.js module:io.ox/calendar
+#: apps/io.ox/core/main.js module:io.ox/core apps/io.ox/search/view-template.js
+msgctxt "app"
+msgid "Calendar"
+msgstr "日历"
+
+#: apps/io.ox/calendar/settings/pane.js module:io.ox/calendar
+msgid "Time scale in minutes"
+msgstr "按分钟设置间隔"
+
+#: apps/io.ox/calendar/settings/pane.js module:io.ox/calendar
+msgid "Start of working time"
+msgstr "工作时间开始"
+
+#: apps/io.ox/calendar/settings/pane.js module:io.ox/calendar
+msgid "End of working time"
+msgstr "工作时间结束"
+
+#: apps/io.ox/calendar/settings/pane.js module:io.ox/calendar
+msgid "Show declined appointments"
+msgstr "显示已拒绝约会"
+
+#: apps/io.ox/calendar/settings/pane.js module:io.ox/calendar
+#: apps/io.ox/calendar/toolbar.js
+msgid "New appointment"
+msgstr "新约会"
+
+#: apps/io.ox/calendar/settings/pane.js module:io.ox/calendar
+msgid "Default reminder"
+msgstr "默认提醒"
+
+#: apps/io.ox/calendar/settings/pane.js module:io.ox/calendar
+msgid "Mark all day appointments as free"
+msgstr "标记全天约会为空闲"
+
+#: apps/io.ox/calendar/settings/pane.js module:io.ox/calendar
+#: apps/io.ox/tasks/settings/pane.js module:io.ox/tasks
+msgid "Email notifications"
+msgstr "电子邮件通知"
+
+#: apps/io.ox/calendar/settings/pane.js module:io.ox/calendar
+msgid "Receive notification for appointment changes"
+msgstr "接收约会更改的通知"
+
+#: apps/io.ox/calendar/settings/pane.js module:io.ox/calendar
 msgid ""
-"The timezone of this appointment (%1$s) differs from your default timezone "
-"(%2$s)."
-msgstr "此约会 (%1$s) 的时区异于您的默认时区 (%2$s)。"
-
-#: apps/plugins/portal/userSettings/register.js module:io.ox/core
-msgid "The two newly entered passwords do not match."
-msgstr "两个新输入的密码并未吻合。"
-
-#: apps/io.ox/keychain/api.js module:io.ox/keychain
+"Receive notification as appointment creator when participants accept or "
+"decline"
+msgstr "在参与者接受或拒绝时，接收约会创建者方式的通知"
+
+#: apps/io.ox/calendar/settings/pane.js module:io.ox/calendar
 msgid ""
-"The unrecoverable items have been cleaned up successfully. Please refresh "
-"this page to see the changes."
-msgstr "已成功清空无法还原的项目，请重新刷新此页以检视改变。"
-
-#: apps/io.ox/files/filepicker.js module:io.ox/files
-msgid "The uploaded file does not match the requested file type."
-msgid_plural "None of the uploaded files matches the requested file type."
-msgstr[0] "上载的文件和请求的文件类别不匹配。"
-msgstr[1] "没有一个上载的文件与请求的文件类别匹配。"
-
-#: apps/io.ox/core/permissions/permissions.js module:io.ox/core
-msgid "The user has administrative rights"
-msgstr "此用户有管理权"
-
-#: apps/io.ox/core/settings/pane.js module:io.ox/core
-msgid "Theme"
-msgstr "主题"
-
-#: apps/io.ox/mail/main.js module:io.ox/mail
+"Receive notification as appointment participant when other participants "
+"accept or decline"
+msgstr "在其他参与者接受或拒绝时，接收约会参与者方式的通知"
+
+#: apps/io.ox/calendar/settings/pane.js module:io.ox/calendar
 msgid ""
-"There are %1$d messages in this folder; not all messages are displayed in "
-"the list currently."
-msgstr "此文件夹里有 %1$d 个消息。不是所有消息现在都在列表里显示。"
+"Automatically delete the invitation email after the appointment has been "
+"accepted or declined"
+msgstr "在接受或拒绝一个约会后，自动删除邀请电子邮件"
+
+#: apps/io.ox/calendar/settings/pane.js module:io.ox/calendar
+msgid "Calendar workweek view"
+msgstr "日历工作周视图"
+
+#: apps/io.ox/calendar/settings/pane.js module:io.ox/calendar
+msgid "Number of days in work week"
+msgstr "工作周的天数"
+
+#: apps/io.ox/calendar/settings/pane.js module:io.ox/calendar
+msgid "Work week starts on"
+msgstr "工作周开始于"
+
+#: apps/io.ox/calendar/settings/timezones/favorite-view.js
+#: module:io.ox/calendar
+msgid "Add timezone"
+msgstr "添加时区"
+
+#: apps/io.ox/calendar/settings/timezones/favorite-view.js
+#: module:io.ox/calendar
+msgid "Select favorite timezone"
+msgstr "选择最爱时区"
+
+#: apps/io.ox/calendar/settings/timezones/favorite-view.js
+#: module:io.ox/calendar apps/io.ox/core/folder/actions/add.js
+#: module:io.ox/core apps/io.ox/core/sub/subscriptions.js module:io.ox/core/sub
+#: apps/io.ox/mail/accounts/settings.js module:io.ox/mail/accounts/settings
+#: apps/io.ox/mail/compose/extensions.js module:io.ox/mail
+msgid "Add"
+msgstr "添加"
+
+#: apps/io.ox/calendar/settings/timezones/favorite-view.js
+#: module:io.ox/calendar
+msgid "The selected timezone is already a favorite."
+msgstr "选中的时区已经为最爱。"
+
+#: apps/io.ox/calendar/settings/timezones/pane.js module:io.ox/calendar
+msgid "Favorite timezones"
+msgstr "最爱时区"
+
+#: apps/io.ox/calendar/settings/timezones/pane.js module:io.ox/calendar
+msgctxt "app"
+msgid "Favorite timezones"
+msgstr "最爱时区"
+
+#: apps/io.ox/calendar/toolbar.js module:io.ox/calendar
+#: apps/io.ox/contacts/mobile-toolbar-actions.js module:io.ox/mail
+#: apps/io.ox/contacts/toolbar.js module:io.ox/contacts
+#: apps/io.ox/files/toolbar.js module:io.ox/files
+#: apps/io.ox/tasks/mobile-toolbar-actions.js module:io.ox/tasks
+#: apps/io.ox/tasks/toolbar.js
+msgid "New"
+msgstr "新建"
+
+#: apps/io.ox/calendar/toolbar.js module:io.ox/calendar
+#: apps/io.ox/tasks/edit/view-template.js module:io.ox/tasks/edit
+#: apps/io.ox/tasks/main.js module:io.ox/tasks
+msgid "Status"
+msgstr "状态"
+
+#: apps/io.ox/calendar/toolbar.js module:io.ox/calendar
+msgid "Delete appointment"
+msgstr "删除约会"
+
+#. View is used as a noun in the toolbar. Clicking the button opens a popup with options related to the View
+#: apps/io.ox/calendar/toolbar.js module:io.ox/calendar
+#: apps/io.ox/contacts/toolbar.js module:io.ox/contacts
+#: apps/io.ox/core/pim/actions.js module:io.ox/core
+#: apps/io.ox/core/viewer/views/sidebar/fileversionsview.js
+#: module:io.ox/core/viewer apps/io.ox/files/actions.js module:io.ox/files
+#: apps/io.ox/files/toolbar.js apps/io.ox/mail/actions.js module:io.ox/mail
+#: apps/io.ox/mail/toolbar.js apps/io.ox/tasks/toolbar.js
+msgid "View"
+msgstr "视图"
+
+#: apps/io.ox/calendar/toolbar.js module:io.ox/calendar
+#: apps/io.ox/files/toolbar.js module:io.ox/files apps/io.ox/mail/toolbar.js
+#: module:io.ox/mail
+msgid "Layout"
+msgstr "布局"
+
+#: apps/io.ox/calendar/toolbar.js module:io.ox/calendar
+#: apps/io.ox/files/toolbar.js module:io.ox/files apps/io.ox/mail/toolbar.js
+#: module:io.ox/mail
+msgid "List"
+msgstr "列表"
+
+#: apps/io.ox/calendar/toolbar.js module:io.ox/calendar
+#: apps/io.ox/contacts/toolbar.js module:io.ox/contacts
+#: apps/io.ox/files/toolbar.js module:io.ox/files apps/io.ox/mail/toolbar.js
+#: module:io.ox/mail apps/io.ox/tasks/toolbar.js
+msgid "Folder view"
+msgstr "文件夹视图"
+
+#: apps/io.ox/calendar/toolbar.js module:io.ox/calendar
+#: apps/io.ox/contacts/toolbar.js module:io.ox/contacts
+#: apps/io.ox/files/toolbar.js module:io.ox/files apps/io.ox/mail/toolbar.js
+#: module:io.ox/mail apps/io.ox/tasks/toolbar.js
+msgid "Checkboxes"
+msgstr "选择框"
+
+#: apps/io.ox/calendar/toolbar.js module:io.ox/calendar
+msgid "Color scheme"
+msgstr "颜色方案"
+
+#: apps/io.ox/calendar/toolbar.js module:io.ox/calendar
+msgid "Classic colors"
+msgstr "经典颜色"
+
+#: apps/io.ox/calendar/toolbar.js module:io.ox/calendar
+msgid "Dark colors"
+msgstr "深颜色"
+
+#: apps/io.ox/calendar/toolbar.js module:io.ox/calendar
+msgid "Custom colors"
+msgstr "自定义颜色"
+
+#: apps/io.ox/calendar/util.js module:io.ox/calendar
+msgid "fifth / last"
+msgstr "第五 / 最后"
+
+#: apps/io.ox/calendar/util.js module:io.ox/calendar
+msgid "first"
+msgstr "第一个"
+
+#: apps/io.ox/calendar/util.js module:io.ox/calendar
+msgid "second"
+msgstr "第二个"
+
+#: apps/io.ox/calendar/util.js module:io.ox/calendar
+msgid "third"
+msgstr "第三个"
+
+#: apps/io.ox/calendar/util.js module:io.ox/calendar
+msgid "fourth"
+msgstr "第四个"
+
+#: apps/io.ox/calendar/util.js module:io.ox/calendar
+msgid "unconfirmed"
+msgstr "未确认"
+
+#: apps/io.ox/calendar/util.js module:io.ox/calendar
+msgid "accepted"
+msgstr "已接受"
+
+#: apps/io.ox/calendar/util.js module:io.ox/calendar
+msgid "declined"
+msgstr "已拒绝"
+
+#: apps/io.ox/calendar/util.js module:io.ox/calendar
+msgid "tentative"
+msgstr "暂定"
+
+#: apps/io.ox/calendar/util.js module:io.ox/calendar
+msgid "no color"
+msgstr "无颜色"
+
+#: apps/io.ox/calendar/util.js module:io.ox/calendar
+msgid "light blue"
+msgstr "浅蓝色"
+
+#: apps/io.ox/calendar/util.js module:io.ox/calendar
+msgid "dark blue"
+msgstr "深蓝色"
+
+#: apps/io.ox/calendar/util.js module:io.ox/calendar
+msgid "purple"
+msgstr "紫色"
+
+#: apps/io.ox/calendar/util.js module:io.ox/calendar
+msgid "pink"
+msgstr "粉红"
+
+#: apps/io.ox/calendar/util.js module:io.ox/calendar
+msgid "red"
+msgstr "红色"
+
+#: apps/io.ox/calendar/util.js module:io.ox/calendar
+msgid "orange"
+msgstr "橙色"
+
+#: apps/io.ox/calendar/util.js module:io.ox/calendar
+msgid "yellow"
+msgstr "黄色"
+
+#: apps/io.ox/calendar/util.js module:io.ox/calendar
+msgid "light green"
+msgstr "浅绿色"
+
+#: apps/io.ox/calendar/util.js module:io.ox/calendar
+msgid "dark green"
+msgstr "深绿色"
+
+#: apps/io.ox/calendar/util.js module:io.ox/calendar
+msgid "gray"
+msgstr "灰色"
+
+#. superessive of the weekday
+#. will only be used in a form like “Happens every week on $weekday”
+#: apps/io.ox/calendar/util.js module:io.ox/calendar
+msgctxt "superessive"
+msgid "Sunday"
+msgstr "星期天"
+
+#. superessive of the weekday
+#. will only be used in a form like “Happens every week on $weekday”
+#: apps/io.ox/calendar/util.js module:io.ox/calendar
+msgctxt "superessive"
+msgid "Monday"
+msgstr "星期一"
+
+#. superessive of the weekday
+#. will only be used in a form like “Happens every week on $weekday”
+#: apps/io.ox/calendar/util.js module:io.ox/calendar
+msgctxt "superessive"
+msgid "Tuesday"
+msgstr "星期二"
+
+#. superessive of the weekday
+#. will only be used in a form like “Happens every week on $weekday”
+#: apps/io.ox/calendar/util.js module:io.ox/calendar
+msgctxt "superessive"
+msgid "Wednesday"
+msgstr "星期三"
+
+#. superessive of the weekday
+#. will only be used in a form like “Happens every week on $weekday”
+#: apps/io.ox/calendar/util.js module:io.ox/calendar
+msgctxt "superessive"
+msgid "Thursday"
+msgstr "星期四"
+
+#. superessive of the weekday
+#. will only be used in a form like “Happens every week on $weekday”
+#: apps/io.ox/calendar/util.js module:io.ox/calendar
+msgctxt "superessive"
+msgid "Friday"
+msgstr "星期五"
+
+#. superessive of the weekday
+#. will only be used in a form like “Happens every week on $weekday”
+#: apps/io.ox/calendar/util.js module:io.ox/calendar
+msgctxt "superessive"
+msgid "Saturday"
+msgstr "星期六"
+
+#: apps/io.ox/calendar/util.js module:io.ox/calendar
+#: apps/io.ox/find/date/patterns.js module:io.ox/core apps/io.ox/mail/util.js
+#: apps/io.ox/tasks/util.js module:io.ox/tasks
+#: apps/plugins/portal/birthdays/register.js module:plugins/portal
+msgid "Yesterday"
+msgstr "昨天"
+
+#: apps/io.ox/calendar/util.js module:io.ox/calendar apps/io.ox/tasks/util.js
+#: module:io.ox/tasks apps/plugins/portal/birthdays/register.js
+#: module:plugins/portal
+msgid "Tomorrow"
+msgstr "明天"
+
+#. date intervals for screenreaders
+#. please keep the 'to' do not use dashes here because this text will be spoken by the screenreaders
+#. %1$s is the start date
+#. %2$s is the end date
+#: apps/io.ox/calendar/util.js module:io.ox/calendar
+#, c-format
+msgid "%1$s to %2$s"
+msgstr "%1$s - %2$s"
+
+#: apps/io.ox/calendar/util.js module:io.ox/calendar
+msgid "Whole day"
+msgstr "全天"
+
+#. General duration (nominative case): X days
+#. %d is the number of days
+#: apps/io.ox/calendar/util.js module:io.ox/calendar apps/io.ox/core/date.js
+#: module:io.ox/core
+#, c-format
+msgid "%d day"
+msgid_plural "%d days"
+msgstr[0] "%d 天"
+msgstr[1] "%d 天"
+
+#: apps/io.ox/calendar/util.js module:io.ox/calendar
+msgid "%1$d Minute"
+msgid_plural "%1$d Minutes"
+msgstr[0] "%1$d 分钟"
+msgstr[1] "%1$d 分钟"
+
+#: apps/io.ox/calendar/util.js module:io.ox/calendar
+msgid "%1$d Hour"
+msgid_plural "%1$d Hours"
+msgstr[0] "%1$d 小时"
+msgstr[1] "%1$d 小时"
+
+#: apps/io.ox/calendar/util.js module:io.ox/calendar
+msgid "%1$d Day"
+msgid_plural "%1$d Days"
+msgstr[0] "%1$d 天"
+msgstr[1] "%1$d 天"
+
+#: apps/io.ox/calendar/util.js module:io.ox/calendar
+msgid "%1$d Week"
+msgid_plural "%1$d Weeks"
+msgstr[0] "%1$d 周"
+msgstr[1] "%1$d 周"
+
+#. recurrence string
+#. used to concatenate two weekdays, like Monday and Tuesday
+#. make sure that the leading and trailing spaces are also in the translation
+#: apps/io.ox/calendar/util.js module:io.ox/calendar
+msgid " and "
+msgstr "和"
+
+#. This delimiter is used to concatenate a list of string
+#. Example: Monday, Tuesday, Wednesday
+#. make sure, that the trailing space is also in the translation
+#: apps/io.ox/calendar/util.js module:io.ox/calendar
+msgid ", "
+msgstr ","
+
+#. recurrence string
+#. %1$d: numeric
+#: apps/io.ox/calendar/util.js module:io.ox/calendar
+msgctxt "daily"
+msgid "Every day."
+msgid_plural "Every %1$d days."
+msgstr[0] "每天。"
+msgstr[1] "每 %1$d 天。"
+
+#. recurrence string
+#. %1$d: numeric
+#: apps/io.ox/calendar/util.js module:io.ox/calendar
+msgctxt "weekly"
+msgid "Every day."
+msgid_plural "Every %1$d weeks on all days."
+msgstr[0] "每天。"
+msgstr[1] "每 %1$d 周的每一天。"
+
+#. recurrence string
+#. %1$d: numeric
+#: apps/io.ox/calendar/util.js module:io.ox/calendar
+msgctxt "weekly"
+msgid "On workdays."
+msgid_plural "Every %1$d weeks on workdays."
+msgstr[0] "在工作天。"
+msgstr[1] "每 %1$d 周的工作天。"
+
+#. recurrence string
+#. %1$d: numeric
+#: apps/io.ox/calendar/util.js module:io.ox/calendar
+msgctxt "weekly"
+msgid "Every weekend."
+msgid_plural "Every %1$d weeks on weekends."
+msgstr[0] "每个周末。"
+msgstr[1] "每 %1$d 周的周末。"
+
+#: apps/io.ox/calendar/util.js module:io.ox/calendar
+msgid "Never."
+msgstr "从来没有。"
+
+#. recurrence string
+#. %1$d: numeric
+#. %2$s: day string, e.g. "Friday" or "Monday, Tuesday, Wednesday"
+#. day string will be in "superessive" form if %1$d >= 2; nominative if %1$d == 1
+#: apps/io.ox/calendar/util.js module:io.ox/calendar
+msgctxt "weekly"
+msgid "Every %2$s."
+msgid_plural "Every %1$d weeks on %2$s."
+msgstr[0] "每一个 %2$s。"
+msgstr[1] "每 %1$d 个星期的 %2$s。"
+
+#. recurrence string
+#. %1$d: numeric, interval
+#. %2$d: numeric, day in month
+#. Example: Every 5 months on day 18
+#: apps/io.ox/calendar/util.js module:io.ox/calendar
+msgctxt "monthly"
+msgid "Every month on day %2$d."
+msgid_plural "Every %1$d months on day %2$d."
+msgstr[0] "每个月的第 %2$d 天。"
+msgstr[1] "每 %1$d 个月的第 %2$d 天。"
+
+#. recurrence string
+#. %1$d: numeric, interval
+#. %2$s: count string, e.g. first, second, or last
+#. %3$s: day string, e.g. Monday
+#. Example Every 3 months on the second Tuesday
+#: apps/io.ox/calendar/util.js module:io.ox/calendar
+msgctxt "monthly"
+msgid "Every month on the %2$s %3$s."
+msgid_plural "Every %1$d months on the %2$s %3$s."
+msgstr[0] "每个月的 %1$s %1$s"
+msgstr[1] "每个月的 %1$s %1$s"
+
+#. recurrence string
+#. %1$s: Month nane, e.g. January
+#. %2$d: Date, numeric, e.g. 29
+#. Example: Every year in December on day 3
+#: apps/io.ox/calendar/util.js module:io.ox/calendar
+msgid "Every year in %1$s on day %2$d."
+msgstr "每年 %1$d 月的第 %2$d 天。"
+
+#. recurrence string
+#. %1$s: count string, e.g. first, second, or last
+#. %2$s: day string, e.g. Monday
+#. %3$s: month nane, e.g. January
+#. Example: Every year on the first Tuesday in December
+#: apps/io.ox/calendar/util.js module:io.ox/calendar
+msgid "Every year on the %1$s %2$s in %3$d."
+msgstr "每年 %3$d 月的第 %1$s 个 %2$s。"
+
+#: apps/io.ox/calendar/util.js module:io.ox/calendar
+msgid "The series ends on %1$s."
+msgstr "系列于 %1$s 结束。"
+
+#: apps/io.ox/calendar/util.js module:io.ox/calendar
+msgid "The series ends after one occurrence."
+msgid_plural "The series ends after %1$d occurences."
+msgstr[0] "1 次约会后结束系列."
+msgstr[1] "%1$d 次约会后结束系列。"
+
+#: apps/io.ox/calendar/util.js module:io.ox/calendar
+msgid "The series never ends."
+msgstr "系列永不结束。"
+
+#: apps/io.ox/calendar/util.js module:io.ox/calendar
+msgid ""
+"By changing the date of this appointment you are creating an appointment "
+"exception to the series."
+msgstr "更改此约会日期可创建一个系列约会的例外。"
+
+#: apps/io.ox/calendar/util.js module:io.ox/calendar
+msgid "Create exception"
+msgstr "创建例外"
+
+#: apps/io.ox/calendar/util.js module:io.ox/calendar
+msgid ""
+"Do you want to edit the whole series or just one appointment within the "
+"series?"
+msgstr "您是否想编辑整个循环约会或循环约会中的其中一个？"
+
+#: apps/io.ox/calendar/view-detail.js module:io.ox/calendar
+msgid ""
+"This appointment is an exception. Changing the series does not affect "
+"exceptions."
+msgstr "此约会为一例外，更改系列不会影响例外。"
+
+#: apps/io.ox/calendar/view-detail.js module:io.ox/calendar
+msgid "Direct link"
+msgstr "直接链接"
+
+#. %1$s is an appointment location (e.g. a room, a telco line, a company, a city)
+#. This fragment appears within a long string for screen readers.
+#. Some languages (e.g. German) might need to translate "location:".
+#: apps/io.ox/calendar/view-grid-template.js module:io.ox/calendar
+msgctxt "a11y"
+msgid "at %1$s"
+msgstr "在 %1$s"
+
+#: apps/io.ox/calendar/week/perspective.js module:io.ox/calendar
+msgid "Calendar Day View"
+msgstr "日历日视图"
+
+#: apps/io.ox/calendar/week/perspective.js module:io.ox/calendar
+msgid "Calendar Workweek View"
+msgstr "日历工作周视图"
+
+#: apps/io.ox/calendar/week/perspective.js module:io.ox/calendar
+msgid "Calendar Week View"
+msgstr "日历周视图"
+
+#: apps/io.ox/calendar/week/perspective.js module:io.ox/calendar
+msgid "Appointment list"
+msgstr "约会列表"
 
 #. %1$n is the maximum number of appointments
 #: apps/io.ox/calendar/week/view.js module:io.ox/calendar
 msgid ""
 "There are more than %n appointments in the current calendar. Some features "
 "are disabled due to performance reasons."
+msgstr "当前日历中有超过％n个约会。由于性能原因，某些功能被禁用了。"
+
+#: apps/io.ox/calendar/week/view.js module:io.ox/calendar
+msgid "Manage favorites"
+msgstr "管理最爱"
+
+#: apps/io.ox/calendar/week/view.js module:io.ox/calendar
+msgid "Doubleclick in this row for whole day appointment"
+msgstr "在此行里双击以查看全天约会"
+
+#: apps/io.ox/calendar/week/view.js module:io.ox/calendar
+msgid "Next Week"
+msgstr "下周"
+
+#: apps/io.ox/calendar/week/view.js module:io.ox/calendar
+msgid "Previous Week"
+msgstr "上周"
+
+#: apps/io.ox/calendar/week/view.js module:io.ox/calendar
+msgid "Create all-day appointment"
+msgstr "创建全天约会"
+
+#: apps/io.ox/contacts/actions.js module:io.ox/contacts
+msgid "Contacts have been moved"
+msgstr "联系人已移动"
+
+#: apps/io.ox/contacts/actions.js module:io.ox/contacts
+msgid "Contact has been moved"
+msgstr "联系人已移动"
+
+#: apps/io.ox/contacts/actions.js module:io.ox/contacts
+#: apps/io.ox/contacts/mobile-toolbar-actions.js module:io.ox/mail
+#: apps/io.ox/contacts/toolbar.js apps/io.ox/files/actions.js
+#: module:io.ox/files apps/io.ox/files/toolbar.js apps/io.ox/mail/actions.js
+#: apps/io.ox/mail/mobile-toolbar-actions.js apps/io.ox/mail/toolbar.js
+msgid "Copy"
+msgstr "复制"
+
+#: apps/io.ox/contacts/actions.js module:io.ox/contacts
+msgid "Contacts have been copied"
+msgstr "联系人已复制"
+
+#: apps/io.ox/contacts/actions.js module:io.ox/contacts
+msgid "Contact has been copied"
+msgstr "联系人已复制"
+
+#: apps/io.ox/contacts/actions.js module:io.ox/contacts
+#: apps/io.ox/contacts/distrib/create-dist-view.js
+#: apps/io.ox/mail/vacationnotice/settings/model.js module:io.ox/mail
+#: apps/io.ox/tasks/edit/view-template.js module:io.ox/tasks/edit
+msgid "Add contact"
+msgstr "添加联系人"
+
+#: apps/io.ox/contacts/actions.js module:io.ox/contacts
+msgid "Add distribution list"
+msgstr "添加通讯组列表"
+
+#: apps/io.ox/contacts/actions.js module:io.ox/contacts
+#: apps/io.ox/mail/actions.js module:io.ox/mail
+msgid "Add to address book"
+msgstr "添加到地址簿"
+
+#: apps/io.ox/contacts/actions.js module:io.ox/contacts
+#: apps/io.ox/contacts/mobile-toolbar-actions.js module:io.ox/mail
+#: apps/io.ox/contacts/toolbar.js
+msgid "Send mail"
+msgstr "发送邮件"
+
+#: apps/io.ox/contacts/actions.js module:io.ox/contacts
+#: apps/io.ox/contacts/mobile-toolbar-actions.js module:io.ox/mail
+#: apps/io.ox/contacts/toolbar.js
+msgid "Send as vCard"
+msgstr "以 vCard 发送"
+
+#: apps/io.ox/contacts/actions.js module:io.ox/contacts
+#: apps/io.ox/contacts/mobile-toolbar-actions.js module:io.ox/mail
+#: apps/io.ox/contacts/toolbar.js apps/io.ox/mail/actions.js
+msgid "Invite to appointment"
+msgstr "邀请到约会"
+
+#: apps/io.ox/contacts/actions.js module:io.ox/contacts
+#: apps/io.ox/contacts/toolbar.js apps/io.ox/core/viewer/views/toolbarview.js
+#: module:io.ox/core apps/io.ox/files/actions.js module:io.ox/files
+#: apps/io.ox/files/toolbar.js apps/io.ox/mail/actions.js module:io.ox/mail
+#: apps/io.ox/mail/toolbar.js
+msgid "Add to portal"
+msgstr "添加到门户"
+
+#: apps/io.ox/contacts/actions.js module:io.ox/contacts
+msgid "Share your contacts"
+msgstr "分享您的联系人"
+
+#: apps/io.ox/contacts/actions/addToPortal.js module:io.ox/mail
+msgid "This distribution list has been added to the portal"
+msgstr "此通讯组列表已添加到门户"
+
+#: apps/io.ox/contacts/actions/delete.js module:io.ox/contacts
+msgid "Do you really want to delete these items?"
+msgstr "确定要删除该项吗？"
+
+#: apps/io.ox/contacts/actions/delete.js module:io.ox/contacts
+msgid "Do you really want to delete this distribution list?"
+msgstr "确定要删除所选通讯组列表吗？"
+
+#: apps/io.ox/contacts/actions/delete.js module:io.ox/contacts
+msgid "Do you really want to delete this contact?"
+msgstr "确定要删除该联系人吗？"
+
+#: apps/io.ox/contacts/actions/print.js module:io.ox/contacts
+msgid "Print preview"
+msgstr "打印预览"
+
+#: apps/io.ox/contacts/actions/print.js module:io.ox/contacts
+#: apps/io.ox/contacts/print.js
+msgid "Phone list"
+msgstr "电话列表"
+
+#. the user selects, whether to print a simple phonelist or a detailed contact list.
+#: apps/io.ox/contacts/actions/print.js module:io.ox/contacts
+msgctxt "contact-print-dialog"
+msgid "Details"
+msgstr "详细信息"
+
+#: apps/io.ox/contacts/actions/print.js module:io.ox/contacts
+msgid "Select print layout"
+msgstr "选择打印布局"
+
+#: apps/io.ox/contacts/addressbook/popup.js module:io.ox/contacts
+#: apps/io.ox/contacts/common-extensions.js apps/io.ox/contacts/main.js
+#: apps/io.ox/contacts/model.js apps/io.ox/contacts/view-detail.js
+#: apps/io.ox/participants/views.js module:io.ox/core
+msgid "Distribution list"
+msgstr "通讯组列表"
+
+#: apps/io.ox/contacts/addressbook/popup.js module:io.ox/contacts
+#: apps/io.ox/core/folder/extensions.js module:io.ox/core
+msgid "My address books"
+msgstr "我的地址簿"
+
+#: apps/io.ox/contacts/addressbook/popup.js module:io.ox/contacts
+#: apps/io.ox/core/folder/extensions.js module:io.ox/core
+msgid "Public address books"
+msgstr "公共地址簿"
+
+#: apps/io.ox/contacts/addressbook/popup.js module:io.ox/contacts
+#: apps/io.ox/core/folder/extensions.js module:io.ox/core
+msgid "Shared address books"
+msgstr "已共享地址簿"
+
+#: apps/io.ox/contacts/addressbook/popup.js module:io.ox/contacts
+#: apps/io.ox/mail/compose/extensions.js module:io.ox/mail
+msgid "Select contacts"
+msgstr "选择联系人"
+
+#: apps/io.ox/contacts/addressbook/popup.js module:io.ox/contacts
+msgid "Departments"
+msgstr "部门"
+
+#: apps/io.ox/contacts/addressbook/popup.js module:io.ox/contacts
+#: apps/io.ox/core/desktop.js module:io.ox/core apps/io.ox/core/main.js
+#: apps/io.ox/find/extensions-facets.js apps/io.ox/find/main.js
+#: apps/io.ox/find/view-tokenfield.js
+#: apps/io.ox/search/autocomplete/extensions.js apps/io.ox/search/main.js
+#: module:io.ox/search apps/plugins/portal/flickr/register.js
+#: module:plugins/portal
+msgid "Search"
+msgstr "搜索"
+
+#: apps/io.ox/contacts/addressbook/popup.js module:io.ox/contacts
+#: apps/io.ox/search/facets/extensions.js module:io.ox/core
+msgid "All folders"
+msgstr "所有文件夹"
+
+#: apps/io.ox/contacts/addressbook/popup.js module:io.ox/contacts
+msgid "All distribution lists"
+msgstr "所有通讯组列表"
+
+#: apps/io.ox/contacts/addressbook/popup.js module:io.ox/contacts
+msgid "All groups"
+msgstr "所有组"
+
+#. empty message for list view
+#: apps/io.ox/contacts/addressbook/popup.js module:io.ox/contacts
+#: apps/io.ox/mail/common-extensions.js module:io.ox/mail
+msgid "Empty"
+msgstr "空置"
+
+#. Context: Add selected contacts; German "Auswählen", for example
+#: apps/io.ox/contacts/addressbook/popup.js module:io.ox/contacts
+msgctxt "select-contacts"
+msgid "Select"
+msgstr "选择"
+
+#. %1$d is number of selected items (addresses/groups) in the list
+#: apps/io.ox/contacts/addressbook/popup.js module:io.ox/contacts
+msgid "%1$d item selected"
+msgid_plural "%1$d items selected"
+msgstr[0] "已选定 %1$d 个项目"
+msgstr[1] "已选定 %1$d 个项目"
+
+#. %1$d is number of selected addresses
+#: apps/io.ox/contacts/addressbook/popup.js module:io.ox/contacts
+msgid "%1$d address selected"
+msgid_plural "%1$d addresses selected"
+msgstr[0] "已选定 %1$d 个地址"
+msgstr[1] "已选定 %1$d 个地址"
+
+#: apps/io.ox/contacts/detail/main.js module:io.ox/contacts
+msgid "Distribution List Details"
+msgstr "通讯组列表详情"
+
+#: apps/io.ox/contacts/detail/main.js module:io.ox/contacts
+#: apps/io.ox/contacts/main.js apps/io.ox/contacts/view-detail.js
+msgid "Contact Details"
+msgstr "联系人详情"
+
+#: apps/io.ox/contacts/distrib/create-dist-view.js module:io.ox/contacts
+msgid "Create list"
+msgstr "创建列表"
+
+#: apps/io.ox/contacts/distrib/create-dist-view.js module:io.ox/contacts
+#: apps/io.ox/contacts/distrib/main.js
+msgid "Edit distribution list"
+msgstr "编辑通讯组列表"
+
+#: apps/io.ox/contacts/distrib/create-dist-view.js module:io.ox/contacts
+#: apps/io.ox/contacts/view-detail.js
+msgid "This list has no members yet"
+msgstr "此列表尚未有任何成员"
+
+#: apps/io.ox/contacts/distrib/create-dist-view.js module:io.ox/contacts
+msgid ""
+"To add contacts manually, just provide a valid email address (e.g john."
+"doe@example.com or \"John Doe\" <jd@example.com>)"
 msgstr ""
-
-#: apps/io.ox/settings/apps/settings/pane.js module:io.ox/core
+"要手动添加参与者，只要提供一个有效电子邮件地址（例如： john.doe@example.com "
+"或 \"John Doe\" <jd@example.com>）"
+
+#: apps/io.ox/contacts/distrib/main.js module:io.ox/contacts
+msgid "Distribution List"
+msgstr "通讯组列表"
+
+#: apps/io.ox/contacts/distrib/main.js module:io.ox/contacts
+msgid "Failed to save distribution list."
+msgstr "保存通讯组列表失败。"
+
+#: apps/io.ox/contacts/edit/main.js module:io.ox/contacts
+msgid "Edit Contact"
+msgstr "编辑联系人"
+
+#: apps/io.ox/contacts/edit/main.js module:io.ox/contacts
+msgid "Create contact"
+msgstr "创建联系人"
+
+#: apps/io.ox/contacts/edit/main.js module:io.ox/contacts
+#: apps/io.ox/contacts/toolbar.js
+msgid "Edit contact"
+msgstr "编辑联系人"
+
+#: apps/io.ox/contacts/edit/main.js module:io.ox/contacts
+msgid "Some fields contain invalid data"
+msgstr "有些输入字段包含无效数据"
+
+#: apps/io.ox/contacts/edit/main.js module:io.ox/contacts
+msgid "New contact"
+msgstr "新联系人"
+
+#: apps/io.ox/contacts/edit/main.js module:io.ox/contacts
+#: apps/io.ox/mail/detail/links.js module:io.ox/mail
+msgid "Contact"
+msgstr "联系人"
+
+#. vcard (electronic business card) field
+#: apps/io.ox/contacts/edit/view-form.js module:io.ox/contacts
+#: apps/io.ox/contacts/print-details.js
+msgid "Personal information"
+msgstr "个人信息"
+
+#: apps/io.ox/contacts/edit/view-form.js module:io.ox/contacts
+msgid "Messaging"
+msgstr "消息"
+
+#: apps/io.ox/contacts/edit/view-form.js module:io.ox/contacts
+msgid "Phone & fax numbers"
+msgstr "电话和传真号码"
+
+#: apps/io.ox/contacts/edit/view-form.js module:io.ox/contacts
+msgid "Home address"
+msgstr "住宅地址"
+
+#: apps/io.ox/contacts/edit/view-form.js module:io.ox/contacts
+#: apps/plugins/halo/xing/register.js module:plugins/portal
+msgid "Business address"
+msgstr "业务地址"
+
+#: apps/io.ox/contacts/edit/view-form.js module:io.ox/contacts
+msgid "Other address"
+msgstr "其他地址"
+
+#: apps/io.ox/contacts/edit/view-form.js module:io.ox/contacts
+msgid "Job description"
+msgstr "职业描述"
+
+#: apps/io.ox/contacts/edit/view-form.js module:io.ox/contacts
+msgid "User fields"
+msgstr "用户定义"
+
+#. Format of addresses
+#. %1$s is the street
+#. %2$s is the postal code
+#. %3$s is the city
+#. %4$s is the state
+#. %5$s is the country
+#: apps/io.ox/contacts/edit/view-form.js module:io.ox/contacts
+#: apps/io.ox/contacts/view-detail.js apps/plugins/halo/xing/register.js
+#: module:plugins/portal
 msgid ""
-"There are no external applications/services which can access your account."
-msgstr "没有能够访问您户口的外部应用程序/服务。"
-
-#: apps/io.ox/core/desktop.js module:io.ox/core
-msgid "There are unsaved changes."
-msgstr "找到未保存更改。"
-
-#: apps/io.ox/core/viewer/views/types/defaultview.js module:io.ox/core
-msgid "There is no preview for this file type"
-msgstr "没有此文件类别的预览"
-
+"%1$s\n"
+"%2$s %3$s\n"
+"%4$s\n"
+"%5$s"
+msgstr ""
+"%5$s\n"
+"%4$s %3$s\n"
+"%1$s\n"
+"%2$s"
+
+#: apps/io.ox/contacts/edit/view-form.js module:io.ox/contacts
+#: apps/io.ox/core/settings/user.js
+msgid "Show all fields"
+msgstr "显示所有字段"
+
+#: apps/io.ox/contacts/main.js module:io.ox/contacts
+msgid "Empty name and description found."
+msgstr "找到空的名称和描述。"
+
+#: apps/io.ox/contacts/main.js module:io.ox/contacts
+msgid "Edit to set a name."
+msgstr "编辑一个名称。"
+
+#: apps/io.ox/contacts/main.js module:io.ox/contacts
+msgid "Couldn't load contact data."
+msgstr "加载联系人数据失败。"
+
+#: apps/io.ox/contacts/main.js module:io.ox/contacts
+msgid "Contacts"
+msgstr "成员"
+
+#: apps/io.ox/contacts/main.js module:io.ox/contacts
+msgid "Contacts toolbar"
+msgstr "联系人工具条"
+
+#: apps/io.ox/contacts/model.js module:io.ox/contacts
+msgid "Files can not be uploaded, because quota exceeded."
+msgstr "因为文件超出限额，所以未能上载。"
+
+#: apps/io.ox/contacts/model.js module:io.ox/contacts
+msgid "Please set day and month properly"
+msgstr "请正确设置月和日"
+
+#: apps/io.ox/contacts/model.js module:io.ox/contacts
+msgid "Display name"
+msgstr "显示名"
+
+#: apps/io.ox/contacts/model.js module:io.ox/contacts
 #: apps/plugins/portal/xing/register.js module:plugins/portal
-msgid "There is no recent activity in your Xing network."
-msgstr "您的 Xing 最近没有活动。"
-
-#: apps/io.ox/mail/mailfilter/settings/filter.js module:io.ox/mail
-msgid "There is no rule defined"
-msgstr "没有定义规则"
-
+#: apps/plugins/wizards/mandatory/main.js module:io.ox/wizards/firstStart
+msgid "First name"
+msgstr "名字"
+
+#: apps/io.ox/contacts/model.js module:io.ox/contacts
 #: apps/plugins/portal/xing/register.js module:plugins/portal
-#: apps/plugins/xing/main.js
-msgid "There was a problem with %s. The error message was: \"%s\""
-msgstr "%s 有一个问题，错误消息为： \"%s\""
-
-#: apps/plugins/portal/xing/actions.js module:plugins/portal
-msgid "There was a problem with XING, the error message was: \"%s\""
-msgstr "XING 有一个问题，错误消息为： \"%s\""
-
-#: apps/plugins/portal/xing/actions.js module:plugins/portal
-msgid "There was a problem with XING. The error message was: \"%s\""
-msgstr "XING 有一个问题，错误消息为： \"%s\""
-
-#. Error message if calendar import failed
-#: apps/io.ox/core/import/import.js module:io.ox/core
-msgid "There was no appointment data to import"
-msgstr "没有可以导入的约会数据"
-
-#. Error message if contact import failed
-#: apps/io.ox/core/import/import.js module:io.ox/core
-msgid "There was no contact data to import"
-msgstr "没有要导入的联系人数据"
-
-#: apps/io.ox/mail/accounts/settings.js module:io.ox/mail/accounts/settings
-msgid "There was no suitable server found for this mail/password combination"
-msgstr "没有找到此邮件 / 密码组合的适当服务器"
-
-#. Error message if task import failed
-#: apps/io.ox/core/import/import.js module:io.ox/core
-msgid "There was no task data to import"
-msgstr "没有要导入的任务数据"
-
-#: apps/plugins/portal/linkedIn/register.js module:plugins/portal
-msgid "There were not activities in your network"
-msgstr "那些不是您网路里的活动"
-
-#. %1$s name of the current folder
-#: apps/io.ox/files/guidance/statistics.js module:io.ox/files
-msgid ""
-"These statistics only include folders, which have a depth less than four in "
-"the folder structure from the folder \"%1$s\"."
-msgstr "这些统计只包含从 \"%1$s\" 文件夹少于四层文件夹结构深度的文件夹。"
-
-#: apps/io.ox/calendar/view-detail.js module:io.ox/calendar
-msgid ""
-"This appointment is an exception. Changing the series does not affect "
-"exceptions."
-msgstr "此约会为一例外，更改系列不会影响例外。"
-
-#: apps/io.ox/core/boot/i18n.js module:io.ox/core/boot
-msgid "This browser is not supported on your current platform."
-msgstr "在您当前平台上不支持此浏览器。"
+#: apps/plugins/wizards/mandatory/main.js module:io.ox/wizards/firstStart
+msgid "Last name"
+msgstr "姓氏"
+
+#: apps/io.ox/contacts/model.js module:io.ox/contacts
+msgid "Middle name"
+msgstr "中间名"
+
+#: apps/io.ox/contacts/model.js module:io.ox/contacts
+msgid "Suffix"
+msgstr "后缀"
+
+#: apps/io.ox/contacts/model.js module:io.ox/contacts
+msgctxt "salutation"
+msgid "Title"
+msgstr "标题"
+
+#: apps/io.ox/contacts/model.js module:io.ox/contacts
+msgid "Street"
+msgstr "街道"
+
+#: apps/io.ox/contacts/model.js module:io.ox/contacts
+msgid "Postcode"
+msgstr "邮寄编号"
+
+#: apps/io.ox/contacts/model.js module:io.ox/contacts
+msgid "Town"
+msgstr "城镇"
+
+#: apps/io.ox/contacts/model.js module:io.ox/contacts
+msgid "State"
+msgstr "州"
+
+#: apps/io.ox/contacts/model.js module:io.ox/contacts
+msgid "Country"
+msgstr "国家/地区"
+
+#. vcard (electronic business card) field
+#: apps/io.ox/contacts/model.js module:io.ox/contacts
+#: apps/io.ox/contacts/print-details.js apps/plugins/halo/xing/register.js
+#: module:plugins/portal
+msgid "Date of birth"
+msgstr "出生日期"
+
+#: apps/io.ox/contacts/model.js module:io.ox/contacts
+msgid "Marital status"
+msgstr "婚姻状况"
+
+#: apps/io.ox/contacts/model.js module:io.ox/contacts
+msgid "Children"
+msgstr "子女"
+
+#: apps/io.ox/contacts/model.js module:io.ox/contacts
+msgid "Profession"
+msgstr "专业"
+
+#: apps/io.ox/contacts/model.js module:io.ox/contacts
+msgid "Nickname"
+msgstr "别名"
+
+#: apps/io.ox/contacts/model.js module:io.ox/contacts
+msgid "Spouse's name"
+msgstr "配偶姓名"
+
+#: apps/io.ox/contacts/model.js module:io.ox/contacts
+msgid "Anniversary"
+msgstr "周年纪念日"
+
+#: apps/io.ox/contacts/model.js module:io.ox/contacts
+#: apps/io.ox/contacts/print.js
+msgid "Department"
+msgstr "部门"
+
+#: apps/io.ox/contacts/model.js module:io.ox/contacts
+msgid "Position"
+msgstr "职位"
+
+#: apps/io.ox/contacts/model.js module:io.ox/contacts
+msgid "Employee type"
+msgstr "员工类型"
+
+#: apps/io.ox/contacts/model.js module:io.ox/contacts
+msgid "Room number"
+msgstr "房间号"
+
+#: apps/io.ox/contacts/model.js module:io.ox/contacts
+msgid "Employee ID"
+msgstr "员工 ID"
+
+#: apps/io.ox/contacts/model.js module:io.ox/contacts
+msgid "Sales Volume"
+msgstr "销售量"
+
+#: apps/io.ox/contacts/model.js module:io.ox/contacts
+msgid "TAX ID"
+msgstr "TAX ID"
+
+#: apps/io.ox/contacts/model.js module:io.ox/contacts
+msgid "Commercial Register"
+msgstr "商业注册"
+
+#: apps/io.ox/contacts/model.js module:io.ox/contacts
+msgid "Branches"
+msgstr "分支"
+
+#: apps/io.ox/contacts/model.js module:io.ox/contacts
+msgid "Business category"
+msgstr "业务类别"
+
+#: apps/io.ox/contacts/model.js module:io.ox/contacts apps/io.ox/core/yell.js
+#: module:io.ox/core
+msgid "Info"
+msgstr "信息"
+
+#: apps/io.ox/contacts/model.js module:io.ox/contacts
+msgid "Manager"
+msgstr "经理"
+
+#: apps/io.ox/contacts/model.js module:io.ox/contacts
+msgid "Assistant"
+msgstr "助理"
+
+#: apps/io.ox/contacts/model.js module:io.ox/contacts
+msgid "Phone (business)"
+msgstr "电话（业务）"
+
+#: apps/io.ox/contacts/model.js module:io.ox/contacts
+msgid "Phone (business alt)"
+msgstr "电话（业务、替代）"
+
+#: apps/io.ox/contacts/model.js module:io.ox/contacts
+msgid "Fax"
+msgstr "传真"
+
+#: apps/io.ox/contacts/model.js module:io.ox/contacts
+msgid "Telephone callback"
+msgstr "电话回呼"
+
+#: apps/io.ox/contacts/model.js module:io.ox/contacts
+msgid "Phone (car)"
+msgstr "电话（汽车）"
+
+#: apps/io.ox/contacts/model.js module:io.ox/contacts
+msgid "Phone (company)"
+msgstr "电话（公司）"
+
+#: apps/io.ox/contacts/model.js module:io.ox/contacts
+msgid "Phone (home)"
+msgstr "电话（住宅）"
+
+#: apps/io.ox/contacts/model.js module:io.ox/contacts
+msgid "Phone (home alt)"
+msgstr "电话（住宅、替代）"
+
+#: apps/io.ox/contacts/model.js module:io.ox/contacts
+msgid "Fax (Home)"
+msgstr "传真（家居）"
+
+#. vcard (electronic business card) field
+#: apps/io.ox/contacts/model.js module:io.ox/contacts
+#: apps/io.ox/contacts/print-details.js apps/io.ox/contacts/print.js
+#: apps/io.ox/onboarding/clients/extensions.js module:io.ox/core/onboarding
+msgid "Cell phone"
+msgstr "移动电话"
+
+#: apps/io.ox/contacts/model.js module:io.ox/contacts
+msgid "Cell phone (alt)"
+msgstr "移动电话（替代）"
+
+#: apps/io.ox/contacts/model.js module:io.ox/contacts
+msgid "Phone (other)"
+msgstr "电话（其他）"
+
+#: apps/io.ox/contacts/model.js module:io.ox/contacts
+msgid "Fax (alt)"
+msgstr "传真（替代）"
+
+#: apps/io.ox/contacts/model.js module:io.ox/contacts
+msgid "Email 1 / Phone number"
+msgstr "电子邮件 1 / 电话号码"
+
+#: apps/io.ox/contacts/model.js module:io.ox/contacts
+msgid "Email 1"
+msgstr "电子邮件 1"
+
+#: apps/io.ox/contacts/model.js module:io.ox/contacts
+msgid "Email 2"
+msgstr "电子邮件 2"
+
+#: apps/io.ox/contacts/model.js module:io.ox/contacts
+msgid "Email 3"
+msgstr "电子邮件 3"
+
+#: apps/io.ox/contacts/model.js module:io.ox/contacts
+#: apps/io.ox/onboarding/clients/config.js module:io.ox/core/onboarding
+#: apps/plugins/portal/rss/register.js module:io.ox/portal
+msgid "URL"
+msgstr "URL"
+
+#: apps/io.ox/contacts/model.js module:io.ox/contacts
+msgid "Telephone (ISDN)"
+msgstr "电话（ISDN）"
+
+#: apps/io.ox/contacts/model.js module:io.ox/contacts
+msgid "Pager"
+msgstr "寻呼机"
+
+#: apps/io.ox/contacts/model.js module:io.ox/contacts
+msgid "Telephone primary"
+msgstr "电话（主要）"
+
+#: apps/io.ox/contacts/model.js module:io.ox/contacts
+msgid "Telephone radio"
+msgstr "电话（无线电）"
+
+#: apps/io.ox/contacts/model.js module:io.ox/contacts
+msgid "Telex"
+msgstr "电报"
+
+#: apps/io.ox/contacts/model.js module:io.ox/contacts
+msgid "TTY/TDD"
+msgstr "TTY/TDD"
+
+#: apps/io.ox/contacts/model.js module:io.ox/contacts
+msgid "Instant Messenger 1"
+msgstr "即时通讯 1"
+
+#: apps/io.ox/contacts/model.js module:io.ox/contacts
+msgid "Instant Messenger 2"
+msgstr "即时通讯 2"
+
+#: apps/io.ox/contacts/model.js module:io.ox/contacts
+msgid "IP phone"
+msgstr "IP 电话"
+
+#: apps/io.ox/contacts/model.js module:io.ox/contacts
+msgid "Phone (assistant)"
+msgstr "电话（助理）"
+
+#: apps/io.ox/contacts/model.js module:io.ox/contacts
+msgid "Company"
+msgstr "公司"
+
+#: apps/io.ox/contacts/model.js module:io.ox/contacts
+msgid "Image 1"
+msgstr "图像 1"
+
+#: apps/io.ox/contacts/model.js module:io.ox/contacts
+msgid "Optional 01"
+msgstr "选项 01"
+
+#: apps/io.ox/contacts/model.js module:io.ox/contacts
+msgid "Optional 02"
+msgstr "选项 02"
+
+#: apps/io.ox/contacts/model.js module:io.ox/contacts
+msgid "Optional 03"
+msgstr "选项 03"
+
+#: apps/io.ox/contacts/model.js module:io.ox/contacts
+msgid "Optional 04"
+msgstr "选项 04"
+
+#: apps/io.ox/contacts/model.js module:io.ox/contacts
+msgid "Optional 05"
+msgstr "选项 05"
+
+#: apps/io.ox/contacts/model.js module:io.ox/contacts
+msgid "Optional 06"
+msgstr "选项 06"
+
+#: apps/io.ox/contacts/model.js module:io.ox/contacts
+msgid "Optional 07"
+msgstr "选项 07"
+
+#: apps/io.ox/contacts/model.js module:io.ox/contacts
+msgid "Optional 08"
+msgstr "选项 08"
+
+#: apps/io.ox/contacts/model.js module:io.ox/contacts
+msgid "Optional 09"
+msgstr "选项 09"
+
+#: apps/io.ox/contacts/model.js module:io.ox/contacts
+msgid "Optional 10"
+msgstr "选项 10"
+
+#: apps/io.ox/contacts/model.js module:io.ox/contacts
+msgid "Optional 11"
+msgstr "选项 11"
+
+#: apps/io.ox/contacts/model.js module:io.ox/contacts
+msgid "Optional 12"
+msgstr "选项 12"
+
+#: apps/io.ox/contacts/model.js module:io.ox/contacts
+msgid "Optional 13"
+msgstr "选项 13"
+
+#: apps/io.ox/contacts/model.js module:io.ox/contacts
+msgid "Optional 14"
+msgstr "选项 14"
+
+#: apps/io.ox/contacts/model.js module:io.ox/contacts
+msgid "Optional 15"
+msgstr "选项 15"
+
+#: apps/io.ox/contacts/model.js module:io.ox/contacts
+msgid "Optional 16"
+msgstr "选项 16"
+
+#: apps/io.ox/contacts/model.js module:io.ox/contacts
+msgid "Optional 17"
+msgstr "选项 17"
+
+#: apps/io.ox/contacts/model.js module:io.ox/contacts
+msgid "Optional 18"
+msgstr "选项 18"
+
+#: apps/io.ox/contacts/model.js module:io.ox/contacts
+msgid "Optional 19"
+msgstr "选项 19"
+
+#: apps/io.ox/contacts/model.js module:io.ox/contacts
+msgid "Optional 20"
+msgstr "选项 20"
+
+#: apps/io.ox/contacts/model.js module:io.ox/contacts
+msgid "Links"
+msgstr "连结"
+
+#: apps/io.ox/contacts/model.js module:io.ox/contacts
+msgid "Mark as distributionlist"
+msgstr "标记成通讯组列表"
+
+#: apps/io.ox/contacts/model.js module:io.ox/contacts
+msgid "Default address"
+msgstr "默认发件人地址"
+
+#: apps/io.ox/contacts/model.js module:io.ox/contacts
+msgid "Address Home"
+msgstr "地址（住宅）"
+
+#: apps/io.ox/contacts/model.js module:io.ox/contacts
+msgid "Address Business"
+msgstr "地址（业务）"
+
+#: apps/io.ox/contacts/model.js module:io.ox/contacts
+msgid "Address Other"
+msgstr "地址（其他）"
 
 #: apps/io.ox/contacts/model.js module:io.ox/contacts
 msgid "This contact is private and cannot be shared"
 msgstr "此联系人为私人，不能予以分享。"
 
-#: apps/io.ox/contacts/actions/addToPortal.js module:io.ox/mail
-msgid "This distribution list has been added to the portal"
-msgstr "此通讯组列表已添加到门户"
-
-#: apps/io.ox/core/viewer/views/types/documentview.js module:io.ox/core
-#: apps/io.ox/files/actions/save-as-pdf.js module:io.ox/files
-msgid "This document is password protected and cannot be displayed."
-msgstr "此文档由密码保护因而未能显示。"
-
-#. %1$d a list of email addresses
-#: apps/io.ox/participants/add.js module:io.ox/core
-#, c-format
-msgid "This email address cannot be used"
-msgid_plural "The following email addresses cannot be used: %1$d"
-msgstr[0] "不能使用此电子邮件地址"
-msgstr[1] "不能使用以下电子邮件地址：%1$d"
-
-#: apps/io.ox/calendar/invitations/register.js module:io.ox/calendar/main
-msgid "This email contains a task"
-msgstr "此邮件包含一个任务"
-
-#: apps/io.ox/calendar/invitations/register.js module:io.ox/calendar/main
-msgid "This email contains an appointment"
-msgstr "此邮件包含一个约会"
-
-#: apps/io.ox/core/upsell.js module:io.ox/core
-msgid ""
-"This feature is not available. In order to use it, you need to upgrade your "
-"account now."
-msgstr "此特性不可用。您必须先升级您的户口才能使用。"
-
-#: apps/io.ox/mail/accounts/model.js module:io.ox/keychain
-msgid "This field is mandatory"
-msgstr "此字段为必填"
-
-#: apps/io.ox/files/actions/delete.js module:io.ox/files
-msgid ""
-"This file (or folder) is shared with others. It won't be available for them "
-"any more."
-msgid_plural ""
-"Some files/folder are shared with others. They won't be available for them "
-"any more."
-msgstr[0] "此文件（或文件夹）正与其他人分享，文件将不再会对他们可用。"
-msgstr[1] "这些文件（或文件夹）正与其他人分享，文件将不再会对他们可用。"
-
-#: apps/io.ox/files/api.js module:io.ox/files apps/io.ox/files/legacy_api.js
-msgid "This file could not be uploaded."
-msgstr "无法上载此文件。"
-
-#: apps/io.ox/files/actions/add-to-portal.js module:io.ox/files
-msgid "This file has been added to the portal"
-msgstr "此档案已添加到门户"
-
-#: apps/io.ox/files/actions/delete.js module:io.ox/files
-msgid "This file has not been deleted"
-msgid_plural "These files have not been deleted"
-msgstr[0] "没有删除此档案"
-msgstr[1] "没有删除此档案"
-
-#: apps/io.ox/files/actions/delete.js module:io.ox/files
-msgid "This file has not been deleted, as it is locked by its owner."
-msgid_plural ""
-"These files have not been deleted, as they are locked by their owner."
-msgstr[0] "因为被拥有者锁住，没有删除此档案。"
-msgstr[1] "因为被拥有者锁住，没有删除这些档案。"
-
-#: apps/io.ox/core/viewer/views/sidebar/fileinfoview.js
-#: module:io.ox/core/viewer
-msgid "This file is shared with others"
-msgstr "已与别人分享此文件"
-
-#: apps/io.ox/editor/main.js module:io.ox/editor
-msgid "This file will be written in your default folder to allow editing"
-msgstr "此文件将会写入在您的默认文件夹以允许编辑"
+#. vcard (electronic business card) field
+#: apps/io.ox/contacts/print-details.js module:io.ox/contacts
+#: apps/io.ox/contacts/print.js
+msgid "Phone"
+msgstr "电话"
+
+#. vcard (electronic business card) field
+#: apps/io.ox/contacts/print-details.js module:io.ox/contacts
+#: apps/io.ox/contacts/print.js
+msgid "Email"
+msgstr "电子邮件"
+
+#. vcard (electronic business card) field
+#: apps/io.ox/contacts/print-details.js module:io.ox/contacts
+#: apps/io.ox/contacts/view-detail.js
+msgid "Business Address"
+msgstr "业务地址"
+
+#. vcard (electronic business card) field
+#: apps/io.ox/contacts/print-details.js module:io.ox/contacts
+#: apps/io.ox/contacts/view-detail.js
+msgid "Home Address"
+msgstr "住宅地址"
+
+#. vcard (electronic business card) field
+#: apps/io.ox/contacts/print-details.js module:io.ox/contacts
+#: apps/io.ox/contacts/view-detail.js
+msgid "Other Address"
+msgstr "其他地址"
+
+#. vcard (electronic business card) field
+#: apps/io.ox/contacts/print-details.js module:io.ox/contacts
+msgid "Business"
+msgstr "业务"
+
+#. vcard (electronic business card) field
+#: apps/io.ox/contacts/print-details.js module:io.ox/contacts
+msgid "Home"
+msgstr "首页"
+
+#. vcard (electronic business card) field
+#: apps/io.ox/contacts/print-details.js module:io.ox/contacts
+#: apps/io.ox/mail/accounts/settings.js module:io.ox/mail/accounts/settings
+msgid "Other"
+msgstr "其他"
+
+#. vcard (electronic business card) field
+#: apps/io.ox/contacts/print-details.js module:io.ox/contacts
+#: apps/io.ox/contacts/view-detail.js
+msgid "Messenger"
+msgstr "即时通讯软件"
+
+#: apps/io.ox/contacts/print.js module:io.ox/contacts
+msgid "City"
+msgstr "城市"
+
+#: apps/io.ox/contacts/print.js module:io.ox/contacts
+msgid "Note: One contact is not shown due to missing phone numbers"
+msgid_plural "Note: %1$d contacts are not shown due to missing phone numbers"
+msgstr[0] "备注：因为缺少电话号码，有一个联系人没有显示。"
+msgstr[1] "备注：因为缺少电话号码，有 %1$d 个联系人没有显示。"
+
+#: apps/io.ox/contacts/print.js module:io.ox/contacts
+msgid "This note will not be printed"
+msgstr "将不会打印此备注"
+
+#: apps/io.ox/contacts/settings/pane.js module:io.ox/contacts
+#: apps/io.ox/mail/detail/links.js module:io.ox/mail
+msgid "Address Book"
+msgstr "地址簿"
+
+#: apps/io.ox/contacts/settings/pane.js module:io.ox/contacts
+msgid "Initial folder"
+msgstr "初始文件夹"
+
+#: apps/io.ox/contacts/settings/pane.js module:io.ox/contacts
+msgid "Start in global address book"
+msgstr "在主地址簿打开"
+
+#: apps/io.ox/contacts/settings/pane.js module:io.ox/contacts
+msgid "Language-specific default"
+msgstr "语言指定的默认值"
+
+#: apps/io.ox/contacts/settings/pane.js module:io.ox/contacts
+msgid "First name Last name"
+msgstr "名字 姓氏"
+
+#: apps/io.ox/contacts/settings/pane.js module:io.ox/contacts
+msgid "Last name, First name"
+msgstr "姓氏，名字"
+
+#: apps/io.ox/contacts/settings/pane.js module:io.ox/contacts
+msgid "Display of names"
+msgstr "显示名称"
+
+#: apps/io.ox/contacts/settings/pane.js module:io.ox/contacts
+#: apps/io.ox/contacts/view-detail.js
+msgid "Google Maps"
+msgstr "Google 地图"
+
+#: apps/io.ox/contacts/settings/pane.js module:io.ox/contacts
+#: apps/io.ox/contacts/view-detail.js
+msgid "Open Street Map"
+msgstr "开放街道地图"
+
+#: apps/io.ox/contacts/settings/pane.js module:io.ox/contacts
+msgid "No link"
+msgstr "没有链接"
+
+#: apps/io.ox/contacts/settings/pane.js module:io.ox/contacts
+#: apps/io.ox/contacts/view-detail.js
+msgid "Apple Maps"
+msgstr "Apple Maps"
+
+#: apps/io.ox/contacts/settings/pane.js module:io.ox/contacts
+msgid "Link postal addresses with map service"
+msgstr "连接邮递地址和地图服务"
+
+#: apps/io.ox/contacts/toolbar.js module:io.ox/contacts
+msgid "Invite"
+msgstr "邀请"
+
+#: apps/io.ox/contacts/toolbar.js module:io.ox/contacts
+msgid "Delete contact"
+msgstr "删除联系人"
+
+#. Name with title
+#. %1$s is the first name
+#. %2$s is the last name
+#. %3$s is the title
+#: apps/io.ox/contacts/util.js module:io.ox/contacts
+msgid "%3$s %2$s, %1$s"
+msgstr "%2$s %1$s %3$s"
+
+#. Name without title
+#. %1$s is the first name
+#. %2$s is the last name
+#: apps/io.ox/contacts/util.js module:io.ox/contacts
+msgid "%2$s, %1$s"
+msgstr "%2$s、%1$s"
+
+#. Name in mail addresses
+#. %1$s is the first name
+#. %2$s is the last name
+#: apps/io.ox/contacts/util.js module:io.ox/contacts
+msgctxt "mail address"
+msgid "%1$s %2$s"
+msgstr "%1$s %2$s"
+
+#: apps/io.ox/contacts/view-detail.js module:io.ox/contacts
+msgid "Distribution list with 1 entry"
+msgid_plural "Distribution list with %1$d entries"
+msgstr[0] "带有 1 个项目的通讯组列表"
+msgstr[1] "带有 %1$d 个项目的通讯组列表"
+
+#: apps/io.ox/contacts/view-detail.js module:io.ox/contacts
+#: apps/io.ox/participants/views.js module:io.ox/core
+msgid "Resource"
+msgstr "资源"
+
+#: apps/io.ox/contacts/view-detail.js module:io.ox/contacts
+#: apps/io.ox/core/tk/attachments.js module:io.ox/core
+#: apps/io.ox/mail/toolbar.js module:io.ox/mail apps/io.ox/tasks/view-detail.js
+#: module:io.ox/tasks
+msgid "All attachments"
+msgstr "所有附件"
+
+#: apps/io.ox/contacts/view-detail.js module:io.ox/contacts
+msgid "Could not load attachments for this contact."
+msgstr "不能加载此联系人的附件。"
+
+#. %1$s is a map service, like "Google Maps"
+#: apps/io.ox/contacts/view-detail.js module:io.ox/contacts
+msgid "Open in %1$s"
+msgstr "在 %1$s 打开"
+
+#: apps/io.ox/contacts/view-detail.js module:io.ox/contacts
+msgid "Personal"
+msgstr "个人"
+
+#: apps/io.ox/contacts/view-detail.js module:io.ox/contacts
+msgid "Job"
+msgstr "工作"
+
+#: apps/io.ox/contacts/view-detail.js module:io.ox/contacts
+msgid "Mail and Messaging"
+msgstr "邮件和即时通讯"
+
+#: apps/io.ox/contacts/view-detail.js module:io.ox/contacts
+msgid "Phone numbers"
+msgstr "电话号码"
+
+#. section name for contact fields in detail view
+#: apps/io.ox/contacts/view-detail.js module:io.ox/contacts
+msgid "Miscellaneous"
+msgstr "杂项"
+
+#: apps/io.ox/contacts/view-detail.js module:io.ox/contacts
+msgid "Copy to description"
+msgstr "复制到描述"
+
+#: apps/io.ox/contacts/view-detail.js module:io.ox/contacts
+msgid "Saved in:"
+msgstr "保存在："
 
 #: apps/io.ox/contacts/widgets/pictureUpload.js module:io.ox/contacts
 msgid ""
@@ -9640,41 +3070,161 @@
 msgstr ""
 "此文件类型不支持作为联系人图片。只支持图像类型 （JPG、 GIF、 BMP 或 PNG） 。"
 
-#: apps/io.ox/core/sub/settings/pane.js module:io.ox/core/sub
-msgid "This folder has no publications"
-msgstr "此文件夹没有发布"
-
-#: apps/io.ox/core/sub/settings/pane.js module:io.ox/core/sub
-msgid "This folder has no subscriptions"
-msgstr "此文件夹没有订阅"
-
-#: apps/io.ox/core/folder/extensions.js module:io.ox/core
-msgid "This folder has publications and/or subscriptions"
-msgstr "此文件夹有发布和/或订阅"
-
-#: apps/io.ox/core/sub/settings/pane.js module:io.ox/core/sub
+#: apps/io.ox/contacts/widgets/pictureUpload.js module:io.ox/contacts
+msgid "Your selected picture will be displayed after saving"
+msgstr "您选择的图像将会在保存后显示"
+
+#. %1$s maximum file size
+#: apps/io.ox/contacts/widgets/pictureUpload.js module:io.ox/contacts
+msgid "Your selected picture exceeds the maximum allowed file size of %1$s"
+msgstr "您选择的图像超出最大允许文件大小 %1$s"
+
+#: apps/io.ox/contacts/widgets/pictureUpload.js module:io.ox/contacts
+msgid "Upload image"
+msgstr "上载图像"
+
+#: apps/io.ox/core/about/about.js module:io.ox/core
+#: apps/io.ox/core/settings/errorlog/settings/pane.js
+msgid "UI version"
+msgstr "界面版本"
+
+#: apps/io.ox/core/about/about.js module:io.ox/core
+#: apps/io.ox/core/settings/errorlog/settings/pane.js
+msgid "Server version"
+msgstr "服务器版本"
+
+#: apps/io.ox/core/api/attachment.js module:io.ox/core
+msgid "Saved appointment attachment"
+msgstr "保存约会附件"
+
+#: apps/io.ox/core/api/attachment.js module:io.ox/core
+msgid "Saved task attachment"
+msgstr "保存约会附件"
+
+#: apps/io.ox/core/api/attachment.js module:io.ox/core
+msgid "Saved contact attachment"
+msgstr "保存联系人附件"
+
+#: apps/io.ox/core/api/attachment.js module:io.ox/core
+msgid "Saved attachment"
+msgstr "保存附件"
+
+#: apps/io.ox/core/attachments/view.js module:io.ox/core
+msgid "%1$d attachment"
+msgid_plural "%1$d attachments"
+msgstr[0] "(%1$s) 个附件"
+msgstr[1] "(%1$s) 个附件"
+
+#: apps/io.ox/core/boot/i18n.js module:io.ox/core/boot
+#: apps/plugins/administration/groups/settings/edit.js module:io.ox/core
+msgid "User name"
+msgstr "用户名"
+
+#: apps/io.ox/core/boot/i18n.js module:io.ox/core/boot
+#: apps/io.ox/core/relogin.js module:io.ox/core
+#: apps/io.ox/files/share/wizard.js module:io.ox/files
+#: apps/io.ox/mail/accounts/view-form.js module:io.ox/settings
+#: apps/io.ox/mail/compose/extensions.js module:io.ox/mail
+msgid "Password"
+msgstr "密码"
+
+#: apps/io.ox/core/boot/i18n.js module:io.ox/core/boot
+#: apps/io.ox/core/relogin.js module:io.ox/core
+msgid "Sign in"
+msgstr "登录"
+
+#. the noun not the verb
+#: apps/io.ox/core/boot/i18n.js module:io.ox/core/boot
+msgctxt "word"
+msgid "Sign in"
+msgstr "登录"
+
+#: apps/io.ox/core/boot/i18n.js module:io.ox/core/boot
+msgid "Stay signed in"
+msgstr "保持登入"
+
+#: apps/io.ox/core/boot/i18n.js module:io.ox/core/boot
+msgid "Forgot your password?"
+msgstr "忘记密码？"
+
+#: apps/io.ox/core/boot/i18n.js module:io.ox/core/boot
+msgid "Languages"
+msgstr "语言"
+
+#: apps/io.ox/core/boot/i18n.js module:io.ox/core/boot
 msgid ""
-"This folder has publications but you are not allowed to view or edit them"
-msgstr "此文件夹带有发布，可是您不允许检视或编辑它们"
-
-#: apps/io.ox/core/folder/extensions.js module:io.ox/core
-msgid "This folder has subscriptions"
-msgstr "此文件夹有订阅"
-
-#: apps/io.ox/core/sub/settings/pane.js module:io.ox/core/sub
+"No connection to server. Please check your internet connection and retry."
+msgstr "连接失败。请检查您的 Internet 设置重试。"
+
+#: apps/io.ox/core/boot/i18n.js module:io.ox/core/boot
+msgid "Please enter your credentials."
+msgstr "请输入您的凭据。"
+
+#: apps/io.ox/core/boot/i18n.js module:io.ox/core/boot
+msgid "Please enter your password."
+msgstr "请输入您的密码。"
+
+#: apps/io.ox/core/boot/i18n.js module:io.ox/core/boot
+msgid "Your browser version is not supported!"
+msgstr "不支持您的浏览器版本。"
+
+#: apps/io.ox/core/boot/i18n.js module:io.ox/core/boot
+msgid "Your browser is not supported!"
+msgstr "不支持您的浏览器！"
+
+#: apps/io.ox/core/boot/i18n.js module:io.ox/core/boot
+msgid "This browser is not supported on your current platform."
+msgstr "在您当前平台上不支持此浏览器。"
+
+#. %n in the lowest version of Android
+#: apps/io.ox/core/boot/i18n.js module:io.ox/core/boot
+msgid "You need to use Android %n or higher."
+msgstr "您需要使用 Android %n 或更新版本。"
+
+#. %n is the lowest version of iOS
+#: apps/io.ox/core/boot/i18n.js module:io.ox/core/boot
+msgid "You need to use iOS %n or higher."
+msgstr "您需要使用 %n 或更新版本。"
+
+#: apps/io.ox/core/boot/i18n.js module:io.ox/core/boot
+msgid "Your operating system is not supported."
+msgstr "不支持您的操作系统！"
+
+#: apps/io.ox/core/boot/i18n.js module:io.ox/core/boot
+msgid "Your password is expired. Please change your password to continue."
+msgstr "您的密码已过期。请更改您的密码继续。"
+
+#: apps/io.ox/core/boot/i18n.js module:io.ox/core/boot
+msgid "Please update your browser."
+msgstr "请更新您的浏览器。"
+
+#. browser recommendation: sentence ends with 'Google Chrome' (wrappend in a clickable link)
+#: apps/io.ox/core/boot/i18n.js module:io.ox/core/boot
+msgid "For best results, please use "
+msgstr "为了最好的结果，请使用"
+
+#: apps/io.ox/core/boot/i18n.js module:io.ox/core/boot
+msgid "You have been automatically signed out"
+msgstr "您已被自动注销"
+
+#: apps/io.ox/core/boot/i18n.js module:io.ox/core/boot
 msgid ""
-"This folder has subscriptions but you are not allowed to view or edit them"
-msgstr "此文件夹带有订阅，可是您不允许检视或编辑它们"
-
-#: apps/io.ox/core/viewer/views/sidebar/fileinfoview.js
-#: module:io.ox/core/viewer
-msgid "This folder is shared with others"
-msgstr "已与别人分享此文件夹"
-
-#: apps/io.ox/core/folder/actions/remove.js module:io.ox/core
-msgid ""
-"This folder is shared with others. It won't be available for them any more."
-msgstr "此文件夹正与其他人分享，文件夹将不再会对他们可用。"
+"Unsupported Preview - Certain functions disabled and stability not assured "
+"until general release later this year"
+msgstr ""
+"不支持预览 - 某些功能为关闭、不保证稳定性，直到今年往后发布的一般版本。"
+
+#: apps/io.ox/core/boot/i18n.js module:io.ox/core/boot
+msgid "Offline mode"
+msgstr "脱机模式"
+
+#: apps/io.ox/core/boot/i18n.js module:io.ox/core/boot
+msgid "Your browser's cookie functionality is disabled. Please turn it on."
+msgstr "您的浏览器停用 cookie 功能，请您启用它。"
+
+#: apps/io.ox/core/boot/warning.js module:io.ox/core/boot
+msgid "Warning!"
+msgstr "警告！"
 
 #: apps/io.ox/core/boot/warning.js module:io.ox/core/boot
 msgid ""
@@ -9685,23 +3235,1129 @@
 "这是开发者的浏览器功能。如果您被问及要复制和粘贴在这里的任何东西，有人可能会"
 "想要接管您的户口。请不要不明所以就输入任何脚本代码。"
 
+#. number of selected item
+#. %1$s is the number surrounded by a tag
+#: apps/io.ox/core/commons.js module:io.ox/core
+msgid "%1$s item selected"
+msgid_plural "%1$s items selected"
+msgstr[0] "已选定 %1$d 个项目"
+msgstr[1] "已选定 %1$d 个项目"
+
+#: apps/io.ox/core/commons.js module:io.ox/core
+msgid "Selection Details"
+msgstr "选择详情"
+
+#: apps/io.ox/core/commons.js module:io.ox/core apps/io.ox/files/main.js
+#: module:io.ox/files
+msgid "No elements selected"
+msgstr "没有选定的元素"
+
+#: apps/io.ox/core/commons.js module:io.ox/core
+msgid "Results"
+msgstr "结果"
+
+#: apps/io.ox/core/commons.js module:io.ox/core
+msgid "Item list"
+msgstr "项目列表"
+
+#: apps/io.ox/core/commons.js module:io.ox/core
+msgid "Premium features"
+msgstr "优质功能"
+
+#: apps/io.ox/core/commons.js module:io.ox/core
+msgid "Close premium features"
+msgstr "关闭优质功能"
+
+#: apps/io.ox/core/commons.js module:io.ox/core
+msgid "Try now!"
+msgstr "现在就试！"
+
+#: apps/io.ox/core/commons.js module:io.ox/core apps/io.ox/mail/detail/view.js
+#: module:io.ox/mail apps/io.ox/mail/listview.js
+#: apps/plugins/portal/twitter/register.js module:plugins/portal
+msgid "Retry"
+msgstr "回复"
+
+#. Strings to build input formats to be more accessible
+#. yyyy: 4-digit year | MM: 2-digit month | dd: 2-digit day
+#. Sample for de_DE: TT.MM.JJJJ
+#: apps/io.ox/core/date.js module:io.ox/core
+msgid "yyyy"
+msgstr "年"
+
+#: apps/io.ox/core/date.js module:io.ox/core
+msgid "MM"
+msgstr "月"
+
+#: apps/io.ox/core/date.js module:io.ox/core
+msgid "dd"
+msgstr "日"
+
+#. Reminder (objective case): in X weeks
+#. %d is the number of weeks
+#: apps/io.ox/core/date.js module:io.ox/core
+#, c-format
+msgctxt "in"
+msgid "%d week"
+msgid_plural "%d weeks"
+msgstr[0] "%d 周"
+msgstr[1] "%d 周"
+
+#. General duration (nominative case): X weeks
+#. %d is the number of weeks
+#: apps/io.ox/core/date.js module:io.ox/core
+#, c-format
+msgid "%d week"
+msgid_plural "%d weeks"
+msgstr[0] "%d 周"
+msgstr[1] "%d 周"
+
+#. Reminder (objective case): in X days
+#. %d is the number of days
+#: apps/io.ox/core/date.js module:io.ox/core
+#, c-format
+msgctxt "in"
+msgid "%d day"
+msgid_plural "%d days"
+msgstr[0] "%d 天"
+msgstr[1] "%d 天"
+
+#. Reminder (objective case): in X days, Y hours and Z minutes
+#. %1$d is the number of days
+#. %2$s is the text for the remainder of the last day
+#: apps/io.ox/core/date.js module:io.ox/core
+#, c-format
+msgctxt "in"
+msgid "%1$d day, %2$s"
+msgid_plural "%1$d days, %2$s"
+msgstr[0] "%1$d 天、%2$s"
+msgstr[1] "%1$d 天、%2$s"
+
+#. General duration (nominative case): X days, Y hours and Z minutes
+#. %1$d is the number of days
+#. %2$s is the text for the remainder of the last day
+#: apps/io.ox/core/date.js module:io.ox/core
+#, c-format
+msgid "%1$d day, %2$s"
+msgid_plural "%1$d days, %2$s"
+msgstr[0] "%1$d 天、%2$s"
+msgstr[1] "%1$d 天、%2$s"
+
+#. Reminder (objective case): in X hours
+#. %d is the number of hours
+#: apps/io.ox/core/date.js module:io.ox/core
+#, c-format
+msgctxt "in"
+msgid "%d hour"
+msgid_plural "%d hours"
+msgstr[0] "%d 小时"
+msgstr[1] "%d 小时"
+
+#. General duration (nominative case): X hours
+#. %d is the number of hours
+#: apps/io.ox/core/date.js module:io.ox/core
+#, c-format
+msgid "%d hour"
+msgid_plural "%d hours"
+msgstr[0] "%d 小时"
+msgstr[1] "%d 小时"
+
+#. Reminder (objective case): in X hours and Y minutes
+#. %1$d is the number of hours
+#. %2$s is the text for the remainder of the last hour
+#: apps/io.ox/core/date.js module:io.ox/core
+#, c-format
+msgctxt "in"
+msgid "%1$d hour and %2$s"
+msgid_plural "%1$d hours and %2$s"
+msgstr[0] "%1$d 小时和 %2$s"
+msgstr[1] "%1$d 小时和 %2$s"
+
+#. General duration (nominative case): X hours and Y minutes
+#. %1$d is the number of hours
+#. %2$s is the text for the remainder of the last hour
+#: apps/io.ox/core/date.js module:io.ox/core
+#, c-format
+msgid "%1$d hour and %2$s"
+msgid_plural "%1$d hours and %2$s"
+msgstr[0] "%1$d 小时和 %2$s"
+msgstr[1] "%1$d 小时和 %2$s"
+
+#. Reminder (objective case): in X minutes
+#. %d is the number of minutes
+#: apps/io.ox/core/date.js module:io.ox/core
+#, c-format
+msgctxt "in"
+msgid "%d minute"
+msgid_plural "%d minutes"
+msgstr[0] "%d 分钟"
+msgstr[1] "%d 分钟"
+
+#: apps/io.ox/core/desktop.js module:io.ox/core
+msgid ""
+"Failed to automatically save current stage of work. Please save your work to "
+"avoid data loss in case the browser closes unexpectedly."
+msgstr ""
+"自动保存工作的当前进度失败。请保存您的工作，以防止万一浏览器在未预料关闭时丢"
+"失数据。"
+
+#: apps/io.ox/core/desktop.js module:io.ox/core
+msgid "Could not get a default folder for this application."
+msgstr "不能获得此应用程序的默认文件夹。"
+
+#: apps/io.ox/core/desktop.js module:io.ox/core
+msgid "There are unsaved changes."
+msgstr "找到未保存更改。"
+
+#: apps/io.ox/core/desktop.js module:io.ox/core
+msgid "Application Toolbar"
+msgstr "应用程序工具条"
+
+#. Title of the browser window
+#. %1$s is the name of the page, e.g. OX App Suite
+#. %2$s is the title of the active app, e.g. Calendar
+#: apps/io.ox/core/desktop.js module:io.ox/core
+msgctxt "window title"
+msgid "%1$s %2$s"
+msgstr "%1$s %2$s"
+
+#: apps/io.ox/core/desktop.js module:io.ox/core
+msgid "Start search"
+msgstr "开始搜索"
+
+#: apps/io.ox/core/desktop.js module:io.ox/core
+msgid "Cancel search"
+msgstr "取消搜寻"
+
+#. search feature help text for screenreaders
+#: apps/io.ox/core/desktop.js module:io.ox/core
+msgid ""
+"Search results page lists all active facets to allow them to be easly "
+"adjustable/removable. Below theses common facets additonal advanced facets "
+"are listed. To narrow down search result please adjust active facets or add "
+"new ones"
+msgstr ""
+"搜寻结果页列出所有活跃刻面，以允许易调整性/易移动性。在这些普遍刻面之下，列出"
+"了额外的进阶刻面。要缩窄搜寻结果请调整活跃刻面或添加新的。"
+
+#: apps/io.ox/core/desktop.js module:io.ox/core
+msgid ""
+"Failed to start application. Maybe you have connection problems. Please try "
+"again."
+msgstr "起动应用失败。也许您有连接问题，请重试。"
+
+#: apps/io.ox/core/emoji/view.js module:io.ox/mail/emoji
+msgid "Reset this list"
+msgstr "重设此操作"
+
+#: apps/io.ox/core/export/export.js module:io.ox/core
+msgid "Export folder"
+msgstr "导出文件夹"
+
+#: apps/io.ox/core/export/export.js module:io.ox/core
+#: apps/io.ox/core/import/import.js
+msgid "Format"
+msgstr "格式"
+
+#: apps/io.ox/core/export/export.js module:io.ox/core
+#: apps/io.ox/core/import/import.js
+msgid "select format"
+msgstr "选择格式"
+
+#: apps/io.ox/core/export/export.js module:io.ox/core
+msgid "Include distribution lists"
+msgstr "包括通讯组列表"
+
+#: apps/io.ox/core/export/export.js module:io.ox/core
+#: apps/io.ox/core/folder/contextmenu.js
+msgid "Export"
+msgstr "导出"
+
+#. %1$s inline menu title for better accessibility
+#: apps/io.ox/core/extPatterns/links.js module:io.ox/core
+msgid "Inline menu %1$s"
+msgstr "直列的菜单 %1$s"
+
+#: apps/io.ox/core/extPatterns/links.js module:io.ox/core
+msgid "More actions"
+msgstr "更多动作"
+
+#: apps/io.ox/core/extPatterns/links.js module:io.ox/core
+#: apps/io.ox/find/extensions-api.js apps/io.ox/search/facets/extensions.js
+msgid "More"
+msgstr "更多"
+
+#: apps/io.ox/core/folder/actions/add.js module:io.ox/core
+#: apps/io.ox/core/folder/extensions.js
+msgid "Add new calendar"
+msgstr "添加新日历"
+
+#: apps/io.ox/core/folder/actions/add.js module:io.ox/core
+#: apps/io.ox/core/folder/extensions.js
+msgid "Add new address book"
+msgstr "添加新地址簿"
+
+#: apps/io.ox/core/folder/actions/add.js module:io.ox/core
+#: apps/io.ox/core/folder/contextmenu.js apps/io.ox/core/folder/extensions.js
+#: apps/io.ox/files/actions.js module:io.ox/files
+msgid "Add new folder"
+msgstr "添加新文件夹"
+
+#: apps/io.ox/core/folder/actions/add.js module:io.ox/core
+msgid "New calendar"
+msgstr "新日历"
+
+#: apps/io.ox/core/folder/actions/add.js module:io.ox/core
+msgid "New address book"
+msgstr "我的地址簿"
+
+#: apps/io.ox/core/folder/actions/add.js module:io.ox/core
+msgid "New folder"
+msgstr "新文件夹"
+
+#: apps/io.ox/core/folder/actions/add.js module:io.ox/core
+#: apps/io.ox/core/folder/actions/rename.js apps/io.ox/oauth/settings.js
+#: module:io.ox/settings
+msgid "Folder name"
+msgstr "文件夹名"
+
+#: apps/io.ox/core/folder/actions/add.js module:io.ox/core
+msgid "Add as public calendar"
+msgstr "添加成公共日历"
+
+#: apps/io.ox/core/folder/actions/add.js module:io.ox/core
+msgid "Add as public folder"
+msgstr "添加成公共文件夹"
+
+#: apps/io.ox/core/folder/actions/add.js module:io.ox/core
+msgid ""
+"A public folder is used for content that is of common interest for all "
+"users. To allow other users to read or edit the contents, you have to set "
+"the respective permissions for the public folder."
+msgstr ""
+"一个公共文件夹用作存放所有用户共同拥有的内容。要允许其他用户读取或编辑其内"
+"容，您必须为公共文件夹设置相对权限。"
+
+#. notification while archiving messages
+#: apps/io.ox/core/folder/actions/archive.js module:io.ox/core
+msgid "Archiving messages ..."
+msgstr "消息归档中 ..."
+
+#: apps/io.ox/core/folder/actions/archive.js module:io.ox/core
+msgid "Archive messages"
+msgstr "归档信息"
+
+#: apps/io.ox/core/folder/actions/archive.js module:io.ox/core
+msgid "All messages older than %1$d days will be moved to the archive folder"
+msgstr "所有超过 %1$d 天的消息将会移到归档文件夹"
+
+#. Verb: (to) archive messages
+#: apps/io.ox/core/folder/actions/archive.js module:io.ox/core
+#: apps/io.ox/core/folder/contextmenu.js apps/io.ox/mail/actions.js
+#: module:io.ox/mail apps/io.ox/mail/mobile-toolbar-actions.js
+#: apps/io.ox/mail/toolbar.js
+msgctxt "verb"
+msgid "Archive"
+msgstr "归档"
+
+#: apps/io.ox/core/folder/actions/common.js module:io.ox/core
+msgid "Move all"
+msgstr "移动全部"
+
+#: apps/io.ox/core/folder/actions/common.js module:io.ox/core
+msgid "Cleaning up ..."
+msgstr "清理中 ..."
+
+#: apps/io.ox/core/folder/actions/common.js module:io.ox/core
+msgid "The folder has been cleaned up."
+msgstr "文件夹已清理。"
+
+#: apps/io.ox/core/folder/actions/common.js module:io.ox/core
+msgid "All messages have been deleted"
+msgstr "已删除所有消息"
+
+#: apps/io.ox/core/folder/actions/common.js module:io.ox/core
+msgid "All files have been deleted"
+msgstr "已删除所有文件"
+
+#: apps/io.ox/core/folder/actions/common.js module:io.ox/core
+msgid "The folder has been emptied"
+msgstr "已清空文件夹"
+
+#: apps/io.ox/core/folder/actions/common.js module:io.ox/core
+msgid "Do you really want to empty folder \"%s\"?"
+msgstr "确定要清空文件夹 \"%s\" 吗？"
+
+#: apps/io.ox/core/folder/actions/common.js module:io.ox/core
+#: apps/io.ox/core/folder/contextmenu.js
+msgid "Empty folder"
+msgstr "空文件夹"
+
+#: apps/io.ox/core/folder/actions/imap-subscription.js module:io.ox/core
+msgid "Subscribe IMAP folders"
+msgstr "订阅 IMAP 文件夹"
+
+#: apps/io.ox/core/folder/actions/move.js module:io.ox/core
+msgid "You cannot move items to virtual folders"
+msgstr "您不能移动项目到虚拟文件夹。"
+
+#: apps/io.ox/core/folder/actions/move.js module:io.ox/core
+msgid "You cannot move items to this folder"
+msgstr "您不能移动项目到此文件夹"
+
+#: apps/io.ox/core/folder/actions/move.js module:io.ox/core
+msgid "Please wait for the previous operation to finish"
+msgstr "请等待前一个操作结束"
+
+#: apps/io.ox/core/folder/actions/move.js module:io.ox/core
+#: apps/io.ox/core/folder/contextmenu.js apps/io.ox/mail/categories/train.js
+#: module:io.ox/mail
+msgid "Move all messages"
+msgstr "移动所有消息"
+
+#: apps/io.ox/core/folder/actions/move.js module:io.ox/core
+msgid "Move folder"
+msgstr "移动文件夹"
+
+#: apps/io.ox/core/folder/actions/properties.js module:io.ox/core
+#: apps/io.ox/core/folder/contextmenu.js
+msgid "Properties"
+msgstr "属性"
+
+#: apps/io.ox/core/folder/actions/properties.js module:io.ox/core
+msgid "Folder type"
+msgstr "文件夹类型"
+
+#. number of messages in a folder (mail only)
+#: apps/io.ox/core/folder/actions/properties.js module:io.ox/core
+msgid "Number of messages"
+msgstr "消息数"
+
+#. number of items in a folder
+#: apps/io.ox/core/folder/actions/properties.js module:io.ox/core
+msgid "Number of items"
+msgstr "搜寻项目数"
+
+#: apps/io.ox/core/folder/actions/properties.js module:io.ox/core
+msgid "CalDAV URL"
+msgstr "CalDAV URL"
+
+#: apps/io.ox/core/folder/actions/remove.js module:io.ox/core
+msgid ""
+"Could not delete folder. This can be due to insufficient permissions in your "
+"trash folder or this might be a special folder that cannot be deleted."
+msgstr ""
+"无法删除文件夹。这可能是由于垃圾文件夹中的权限不足，或者是一个无法删除的特殊"
+"文件夹。"
+
+#: apps/io.ox/core/folder/actions/remove.js module:io.ox/core
+msgid "Do you really want to delete folder \"%s\"?"
+msgstr "确定要删除文件夹 \"%s\" 吗？"
+
+#: apps/io.ox/core/folder/actions/remove.js module:io.ox/core
+msgid ""
+"This folder is shared with others. It won't be available for them any more."
+msgstr "此文件夹正与其他人分享，文件夹将不再会对他们可用。"
+
 #: apps/io.ox/core/folder/actions/rename.js module:io.ox/core
 msgid "This is a standard folder, which can't be renamed."
 msgstr "这是标准文件夹，不能更名。"
 
-#: apps/io.ox/mail/settings/pane.js module:io.ox/mail
-#, fuzzy
-#| msgid "This is how your message text will look like."
-msgid "This is how your message text will look."
-msgstr "这是您讯息文本的样子。"
-
-#: apps/io.ox/mail/accounts/model.js module:io.ox/keychain
-msgid "This is not a valid email address"
-msgstr "这不是有效的电子邮件地址"
-
+#: apps/io.ox/core/folder/actions/rename.js module:io.ox/core
+msgid "Rename folder"
+msgstr "更名文件夹"
+
+#: apps/io.ox/core/folder/actions/rename.js module:io.ox/core
+#: apps/io.ox/core/folder/contextmenu.js
+#: apps/io.ox/core/viewer/views/toolbarview.js apps/io.ox/files/actions.js
+#: module:io.ox/files apps/io.ox/files/actions/rename.js
+#: apps/io.ox/files/toolbar.js
+msgid "Rename"
+msgstr "重命名"
+
+#: apps/io.ox/core/folder/api.js module:io.ox/core
+#: apps/io.ox/mail/detail/links.js module:io.ox/mail
+msgid "Calendar"
+msgstr "日历"
+
+#: apps/io.ox/core/folder/api.js module:io.ox/core
+msgid "Default calendar"
+msgstr "默认日历"
+
+#. %1$s is the folder owner
+#. %2$s is the folder title
+#: apps/io.ox/core/folder/api.js module:io.ox/core
+msgid "%1$s: %2$s"
+msgstr "%1$s: %2$s"
+
+#: apps/io.ox/core/folder/api.js module:io.ox/core
+msgid "All my appointments"
+msgstr "我所有的约会"
+
+#: apps/io.ox/core/folder/api.js module:io.ox/core
+msgid "Unread messages"
+msgstr "未读消息"
+
+#: apps/io.ox/core/folder/api.js module:io.ox/core
+msgid "Accessing global address book is not permitted"
+msgstr "不允许访问全域地址簿"
+
+#: apps/io.ox/core/folder/api.js module:io.ox/core
+msgid ""
+"Could not save settings. There have to be at least one user with "
+"administration rights."
+msgstr "无法保存设定。必须最少有一个拥有管理员权力的用户："
+
+#: apps/io.ox/core/folder/api.js module:io.ox/core
+#: apps/io.ox/core/sub/subscriptions.js module:io.ox/core/sub
+msgid "New Folder"
+msgstr "新文件夹"
+
+#: apps/io.ox/core/folder/contextmenu.js module:io.ox/core
+msgid "Mark all messages as read"
+msgstr "标记所有邮件为已读"
+
+#: apps/io.ox/core/folder/contextmenu.js module:io.ox/core
+msgid "Clean up"
+msgstr "清理"
+
+#: apps/io.ox/core/folder/contextmenu.js module:io.ox/core
+msgid "Empty trash"
+msgstr "清空垃圾"
+
+#: apps/io.ox/core/folder/contextmenu.js module:io.ox/core
+msgid "Delete all messages"
+msgstr "删除所有消息"
+
+#: apps/io.ox/core/folder/contextmenu.js module:io.ox/core
+msgid "Download entire folder"
+msgstr "下载完整文件夹"
+
+#: apps/io.ox/core/folder/contextmenu.js module:io.ox/core
+#: apps/io.ox/core/import/import.js
+#: apps/io.ox/mail/settings/signatures/settings/pane.js module:io.ox/mail
+msgid "Import"
+msgstr "导入"
+
+#: apps/io.ox/core/folder/contextmenu.js module:io.ox/core
+msgid "Sharing"
+msgstr "分享"
+
+#: apps/io.ox/core/folder/contextmenu.js module:io.ox/core
+msgid "Permissions"
+msgstr "权限"
+
+#: apps/io.ox/core/folder/contextmenu.js module:io.ox/core
+#: apps/io.ox/core/viewer/views/toolbarview.js apps/io.ox/files/actions.js
+#: module:io.ox/files
+msgid "Invite people"
+msgstr "邀请人员"
+
+#: apps/io.ox/core/folder/contextmenu.js module:io.ox/core
+#: apps/io.ox/core/viewer/views/toolbarview.js apps/io.ox/files/actions.js
+#: module:io.ox/files
+msgid "Create sharing link"
+msgstr "创建分享链接"
+
+#: apps/io.ox/core/folder/contextmenu.js module:io.ox/core
+msgid "Show"
+msgstr "显示为"
+
+#: apps/io.ox/core/folder/contextmenu.js module:io.ox/core
+msgid "Hide"
+msgstr "隐藏"
+
+#: apps/io.ox/core/folder/extensions.js module:io.ox/core
+#: apps/io.ox/files/main.js module:io.ox/files
+msgid "My shares"
+msgstr "我的分享"
+
+#: apps/io.ox/core/folder/extensions.js module:io.ox/core
+msgid "My folders"
+msgstr "我的文件夹"
+
+#: apps/io.ox/core/folder/extensions.js module:io.ox/core
+#: apps/io.ox/files/actions/add-storage-account.js module:io.ox/files
+msgid "Add storage account"
+msgstr "添加储存户口"
+
+#: apps/io.ox/core/folder/extensions.js module:io.ox/core
+#: apps/io.ox/core/sub/subscriptions.js module:io.ox/core/sub
+msgid "Subscribe address book"
+msgstr "订阅地址簿"
+
+#: apps/io.ox/core/folder/extensions.js module:io.ox/core
+#: apps/io.ox/core/sub/subscriptions.js module:io.ox/core/sub
+msgid "Subscribe calendar"
+msgstr "订阅日历"
+
+#: apps/io.ox/core/folder/extensions.js module:io.ox/core
+msgid "View all attachments"
+msgstr "检视所有附件"
+
+#: apps/io.ox/core/folder/extensions.js module:io.ox/core
 #: apps/io.ox/mail/accounts/settings.js module:io.ox/mail/accounts/settings
-msgid "This is not a valid mail address"
-msgstr "这不是有效的电子邮件地址"
+#: apps/io.ox/mail/folderview-extensions.js module:io.ox/mail
+msgid "Add mail account"
+msgstr "添加邮件帐户"
+
+#: apps/io.ox/core/folder/extensions.js module:io.ox/core
+msgid "Synchronize with your tablet or smartphone"
+msgstr "和您的平板或智能手机同步"
+
+#: apps/io.ox/core/folder/extensions.js module:io.ox/core
+#: apps/io.ox/core/main.js apps/io.ox/core/settings/pane.js
+#: apps/plugins/portal/userSettings/register.js
+msgid "My contact data"
+msgstr "我的联系人数据"
+
+#: apps/io.ox/core/folder/extensions.js module:io.ox/core
+msgid "Hidden address books"
+msgstr "隐藏地址簿"
+
+#: apps/io.ox/core/folder/extensions.js module:io.ox/core
+msgid "My calendars"
+msgstr "我的日历"
+
+#: apps/io.ox/core/folder/extensions.js module:io.ox/core
+msgid "Public calendars"
+msgstr "公共日历"
+
+#: apps/io.ox/core/folder/extensions.js module:io.ox/core
+msgid "Shared calendars"
+msgstr "已共享日历"
+
+#: apps/io.ox/core/folder/extensions.js module:io.ox/core
+msgid "Hidden calendars"
+msgstr "隐藏日历"
+
+#: apps/io.ox/core/folder/extensions.js module:io.ox/core
+#: apps/plugins/portal/tasks/register.js module:plugins/portal
+msgid "My tasks"
+msgstr "我的任务"
+
+#: apps/io.ox/core/folder/extensions.js module:io.ox/core
+msgid "Public tasks"
+msgstr "公共任务"
+
+#: apps/io.ox/core/folder/extensions.js module:io.ox/core
+msgid "Shared tasks"
+msgstr "已共享任务"
+
+#: apps/io.ox/core/folder/extensions.js module:io.ox/core
+msgid "Hidden tasks"
+msgstr "隐藏任务"
+
+#: apps/io.ox/core/folder/extensions.js module:io.ox/core
+msgid "Shared by other users"
+msgstr "其他用户的分享"
+
+#: apps/io.ox/core/folder/extensions.js module:io.ox/core
+msgid "You share this folder with other users"
+msgstr "您和其他用户分享此文件夹"
+
+#: apps/io.ox/core/folder/extensions.js module:io.ox/core
+msgid "This folder has subscriptions"
+msgstr "此文件夹有订阅"
+
+#: apps/io.ox/core/folder/extensions.js module:io.ox/core
+msgid "This folder has publications and/or subscriptions"
+msgstr "此文件夹有发布和/或订阅"
+
+#: apps/io.ox/core/folder/favorites.js module:io.ox/core
+#: apps/io.ox/files/favorite/toolbar.js
+msgid "Remove from favorites"
+msgstr "从我的最爱删除"
+
+#: apps/io.ox/core/folder/favorites.js module:io.ox/core
+msgid "Add to favorites"
+msgstr "添加到我的最爱"
+
+#: apps/io.ox/core/folder/node.js module:io.ox/core
+msgid "Total: %1$d"
+msgstr "总数： %1$s"
+
+#: apps/io.ox/core/folder/node.js module:io.ox/core
+msgid "%1$d total"
+msgstr "共 %1$d"
+
+#: apps/io.ox/core/folder/node.js module:io.ox/core
+msgid "Unread: %1$d"
+msgstr "未读：%1$d"
+
+#: apps/io.ox/core/folder/node.js module:io.ox/core
+msgid "%1$d unread"
+msgstr "%1$d 个未读"
+
+#: apps/io.ox/core/folder/node.js module:io.ox/core
+msgid "Folder-specific actions"
+msgstr "文件夹指定动作"
+
+#. %1$s is the name of the folder
+#: apps/io.ox/core/folder/node.js module:io.ox/core
+msgid "Actions for %1$s"
+msgstr "%1$s 的行动"
+
+#: apps/io.ox/core/folder/picker.js module:io.ox/core
+#: apps/io.ox/core/relogin.js apps/io.ox/core/tk/filestorageUtil.js
+#: apps/io.ox/core/tk/mobiscroll.js
+msgid "Ok"
+msgstr "确定"
+
+#: apps/io.ox/core/folder/picker.js module:io.ox/core
+msgid "Create folder"
+msgstr "创建文件夹"
+
+#: apps/io.ox/core/folder/tree.js module:io.ox/core
+msgid "No action available"
+msgstr "无可用动作"
+
+#: apps/io.ox/core/folder/tree.js module:io.ox/core
+msgid "Folder options"
+msgstr "文件夹选项"
+
+#. generic error message
+#: apps/io.ox/core/http_errors.js module:io.ox/core
+msgid "An unknown error occurred"
+msgstr "发生一个不明错误"
+
+#. error message when offline
+#: apps/io.ox/core/http_errors.js module:io.ox/core
+msgid "Cannot connect to server. Please check your connection."
+msgstr "不能连接服务器，请检查您的连接。"
+
+#: apps/io.ox/core/import/import.js module:io.ox/core
+msgid "iCal"
+msgstr "iCal"
+
+#: apps/io.ox/core/import/import.js module:io.ox/core
+msgid "CSV"
+msgstr "CSV"
+
+#: apps/io.ox/core/import/import.js module:io.ox/core
+msgid "vCard"
+msgstr "vCard"
+
+#: apps/io.ox/core/import/import.js module:io.ox/core
+msgid "Upload file"
+msgstr "上载档案"
+
+#: apps/io.ox/core/import/import.js module:io.ox/core
+msgid ""
+"Ignore existing events. Helpful to import public holiday calendars, for "
+"example."
+msgstr "忽视存在的事件，对像导入公众假期日历有用。"
+
+#: apps/io.ox/core/import/import.js module:io.ox/core
+msgid "Ignore existing events"
+msgstr "忽略当前事件"
+
+#: apps/io.ox/core/import/import.js module:io.ox/core
+msgid "Note on CSV files:"
+msgstr "CSV 文件上的备注："
+
+#: apps/io.ox/core/import/import.js module:io.ox/core
+msgid ""
+"The first record of a valid CSV file must define proper column names. "
+"Supported separators are comma and semi-colon."
+msgstr ""
+"一个有效 CSV 文件的第一个记录必须定义正确列名称。支持的分隔符是逗号和分号。"
+
+#: apps/io.ox/core/import/import.js module:io.ox/core
+msgid "Learn more"
+msgstr "了解更多"
+
+#: apps/io.ox/core/import/import.js module:io.ox/core
+msgid "Import from file"
+msgstr "从文件导入"
+
+#. Error message if contact import failed
+#: apps/io.ox/core/import/import.js module:io.ox/core
+msgid "There was no contact data to import"
+msgstr "没有要导入的联系人数据"
+
+#. Error message if task import failed
+#: apps/io.ox/core/import/import.js module:io.ox/core
+msgid "There was no task data to import"
+msgstr "没有要导入的任务数据"
+
+#. Error message if calendar import failed
+#: apps/io.ox/core/import/import.js module:io.ox/core
+msgid "There was no appointment data to import"
+msgstr "没有可以导入的约会数据"
+
+#. %1$d is line number, %2$s is an error message
+#: apps/io.ox/core/import/import.js module:io.ox/core
+msgid "Line %1$d: %2$s"
+msgstr "第 %1$d 行: %2$s"
+
+#: apps/io.ox/core/import/import.js module:io.ox/core
+msgid "Please select a file to import"
+msgstr "请选择一个汇入的文件"
+
+#: apps/io.ox/core/import/import.js module:io.ox/core
+msgid "Please select a valid iCal File to import"
+msgstr "请选择一个有效 iCal 文件作汇入"
+
+#: apps/io.ox/core/import/import.js module:io.ox/core
+msgid "Data imported successfully"
+msgstr "数据导入成功"
+
+#. Failure message if no data (e.g. appointments) could be imported
+#: apps/io.ox/core/import/import.js module:io.ox/core
+msgid "Failed to import any data"
+msgstr "导入任何数据失败"
+
+#: apps/io.ox/core/import/import.js module:io.ox/core
+msgid "Data only partially imported (%1$s of %2$s records)"
+msgstr "只导入部分数据（%2$s 中 %1$ 条记录）"
+
+#: apps/io.ox/core/main.js module:io.ox/core
+msgid "Unsaved documents will be lost. Do you want to sign out now?"
+msgstr "将会失去未保存的文档，您确定现在要注销？"
+
+#. folder permissions - Is Admin? YES
+#: apps/io.ox/core/main.js module:io.ox/core
+#: apps/io.ox/core/permissions/permissions.js apps/io.ox/files/util.js
+#: module:io.ox/files
+msgid "Yes"
+msgstr "是"
+
+#. folder permissions - Is Admin? NO
+#: apps/io.ox/core/main.js module:io.ox/core
+#: apps/io.ox/core/permissions/permissions.js
+msgid "No"
+msgstr "否"
+
+#: apps/io.ox/core/main.js module:io.ox/core
+msgid "Offline"
+msgstr "离线"
+
+#: apps/io.ox/core/main.js module:io.ox/core
+msgid "Launcher dropdown. Press [enter] to jump to the dropdown."
+msgstr "执行器下拉。请按 [enter] 以跳到下拉。"
+
+#: apps/io.ox/core/main.js module:io.ox/core
+msgid "Apps"
+msgstr "应用程序"
+
+#: apps/io.ox/core/main.js module:io.ox/core apps/io.ox/search/view-template.js
+msgctxt "app"
+msgid "Portal"
+msgstr "门户"
+
+#: apps/io.ox/core/main.js module:io.ox/core apps/io.ox/mail/settings/pane.js
+#: module:io.ox/mail apps/io.ox/oauth/settings.js module:io.ox/settings
+#: apps/io.ox/search/view-template.js
+msgctxt "app"
+msgid "Mail"
+msgstr "邮件"
+
+#: apps/io.ox/core/main.js module:io.ox/core apps/io.ox/search/view-template.js
+msgctxt "app"
+msgid "Address Book"
+msgstr "地址簿"
+
+#: apps/io.ox/core/main.js module:io.ox/core apps/io.ox/search/view-template.js
+msgctxt "app"
+msgid "Scheduling"
+msgstr "排程"
+
+#: apps/io.ox/core/main.js module:io.ox/core apps/io.ox/search/view-template.js
+#: apps/io.ox/tasks/settings/pane.js module:io.ox/tasks
+msgctxt "app"
+msgid "Tasks"
+msgstr "任务"
+
+#. %1$s is usually "Drive" (product name; might be customized)
+#: apps/io.ox/core/main.js module:io.ox/core apps/io.ox/core/pim/actions.js
+#: apps/io.ox/core/viewer/views/toolbarview.js
+#: apps/io.ox/files/settings/pane.js module:io.ox/files
+#: apps/io.ox/mail/actions.js module:io.ox/mail apps/io.ox/oauth/settings.js
+#: module:io.ox/settings apps/io.ox/search/view-template.js
+msgctxt "app"
+msgid "Drive"
+msgstr "Drive"
+
+#: apps/io.ox/core/main.js module:io.ox/core apps/io.ox/search/view-template.js
+msgctxt "app"
+msgid "Conversations"
+msgstr "谈话"
+
+#: apps/io.ox/core/main.js module:io.ox/core
+#: apps/io.ox/core/sub/settings/pane.js module:io.ox/core/sub
+msgid "Refresh"
+msgstr "刷新"
+
+#: apps/io.ox/core/main.js module:io.ox/core
+msgid "Currently refreshing"
+msgstr "当前刷新"
+
+#: apps/io.ox/core/main.js module:io.ox/core
+msgid "You will be automatically signed out in %1$d second"
+msgid_plural "You will be automatically signed out in %1$d seconds"
+msgstr[0] "您会在 %1$d 秒后自动注销"
+msgstr[1] "您会在 %1$d 秒后自动注销"
+
+#: apps/io.ox/core/main.js module:io.ox/core apps/io.ox/core/settings/pane.js
+msgid "Automatic sign out"
+msgstr "自动注销"
+
+#: apps/io.ox/core/main.js module:io.ox/core
+msgid "Sign out now"
+msgstr "现在登出"
+
+#. %1$s is app title/name
+#: apps/io.ox/core/main.js module:io.ox/core
+msgid "close for %1$s"
+msgstr "按 %1$s 关闭"
+
+#: apps/io.ox/core/main.js module:io.ox/core
+msgid "(current app)"
+msgstr "(当前应用程序)"
+
+#: apps/io.ox/core/main.js module:io.ox/core apps/io.ox/settings/main.js
+msgid "Settings"
+msgstr "设置"
+
+#. starts the client onboarding wizard that helps users
+#. to configure their devices to access/sync appsuites
+#. data (f.e. install ox mail app)
+#: apps/io.ox/core/main.js module:io.ox/core
+#: apps/plugins/portal/client-onboarding/register.js module:plugins/portal
+msgid "Connect your Device"
+msgstr "连接您的装置"
+
+#: apps/io.ox/core/main.js module:io.ox/core apps/io.ox/core/settings/pane.js
+#: apps/plugins/portal/userSettings/register.js
+msgid "Change password"
+msgstr "更改密码"
+
+#: apps/io.ox/core/main.js module:io.ox/core
+msgid "About"
+msgstr "关于"
+
+#: apps/io.ox/core/main.js module:io.ox/core
+msgid "Sign out"
+msgstr "登出"
+
+#: apps/io.ox/core/main.js module:io.ox/core
+msgid ""
+"You forgot to sign out last time. Always use the sign-out button when you "
+"finished your work."
+msgstr "你上一次忘了注销。当你完成工作时始终使用注销按钮。"
+
+#: apps/io.ox/core/main.js module:io.ox/core
+msgid ""
+"Did you know that you can take OX App Suite with you? Just click this icon "
+"and choose 'Connect your device' from the menu."
+msgstr ""
+"你知道你可以随身携带OX App Suite吗？只需点击此图标，然后从菜单中选择“连接您的"
+"设备”。"
+
+#: apps/io.ox/core/main.js module:io.ox/core
+msgid "Signed in as:"
+msgstr "登录为："
+
+#: apps/io.ox/core/main.js module:io.ox/core apps/io.ox/core/relogin.js
+msgid "Your session is expired"
+msgstr "会话已过期"
+
+#: apps/io.ox/core/main.js module:io.ox/core apps/io.ox/core/relogin.js
+msgid "Please sign in again to continue"
+msgstr "请再登录继续"
+
+#: apps/io.ox/core/main.js module:io.ox/core
+msgid "Restore applications"
+msgstr "恢复应用"
+
+#: apps/io.ox/core/main.js module:io.ox/core
+msgid ""
+"The following applications can be restored. Just remove the restore point if "
+"you don't want it to be restored."
+msgstr "以下应用已恢复，如果您不想它被恢复只需删除恢复点。"
+
+#: apps/io.ox/core/main.js module:io.ox/core apps/io.ox/mail/compose/view.js
+#: module:io.ox/mail
+msgid "Continue"
+msgstr "继续"
+
+#: apps/io.ox/core/main.js module:io.ox/core
+msgid "The requested application is not available at this moment."
+msgstr "现在请求的应用程序不可用。"
+
+#. %1$s is the filename
+#: apps/io.ox/core/main.js module:io.ox/core
+msgid ""
+"Folder with name \"%1$s\" will be hidden. Enable setting \"Show hidden files "
+"and folders\" to access this folder again."
+msgstr ""
+"名称为 \"%1$s\" 的文件夹将会被隐藏。启用 \"显示隐藏文件和文件夹\" 以再次访问"
+"这些文件夹。"
+
+#: apps/io.ox/core/notifications.js module:io.ox/core
+msgid "No notifications"
+msgstr "没有通知"
+
+#: apps/io.ox/core/notifications.js module:io.ox/core
+msgid "Notifications"
+msgstr "通知"
+
+#: apps/io.ox/core/notifications.js module:io.ox/core
+msgid "Close notification area"
+msgstr "关闭通知区域"
+
+#. Hides all current notifications (invitations, reminder etc.) for half an hour.
+#: apps/io.ox/core/notifications.js module:io.ox/core
+msgid "Notify me again later"
+msgstr "稍后再通知我"
+
+#: apps/io.ox/core/notifications.js module:io.ox/core
+msgid "Would you like to enable desktop notifications?"
+msgstr "您要启用桌面通知吗？"
+
+#: apps/io.ox/core/notifications.js module:io.ox/core
+msgid "Later"
+msgstr "之后"
+
+#. Opens popup to decide if desktop notifications should be shown
+#: apps/io.ox/core/notifications.js module:io.ox/core
+msgid "Decide now"
+msgstr "现在决定"
+
+#: apps/io.ox/core/notifications.js module:io.ox/core
+msgid ""
+"You can manage desktop notifications at any time, by visiting your settings"
+msgstr "通过访问您的设置，您可以随时管理桌面通知"
+
+#. %1$d number of notifications in notification area
+#: apps/io.ox/core/notifications/badgeview.js module:io.ox/core
+#, c-format
+msgid "%1$d notification."
+msgid_plural "%1$d notifications."
+msgstr[0] "您有 %1$d 条通知。"
+msgstr[1] "您有 %1$d 条通知。"
+
+#: apps/io.ox/core/notifications/subview.js module:io.ox/core
+msgid "Hide this notification"
+msgstr "隐藏此通知"
+
+#: apps/io.ox/core/notifications/subview.js module:io.ox/core
+msgid "New notifications"
+msgstr "新通知"
+
+#: apps/io.ox/core/notifications/subview.js module:io.ox/core
+msgid "You have new notifications"
+msgstr "您有新通知"
+
+#: apps/io.ox/core/permissions/permissions.js module:io.ox/core
+#: apps/io.ox/files/share/permissions.js
+msgid "Guest"
+msgstr "访客"
+
+#. Role: create folder + read/write/delete all
+#: apps/io.ox/core/permissions/permissions.js module:io.ox/core
+#: apps/io.ox/files/share/permissions.js
+msgid "Author"
+msgstr "作者"
+
+#. Role: all permissions
+#. object permissions - admin role
+#: apps/io.ox/core/permissions/permissions.js module:io.ox/core
+#: apps/io.ox/files/share/permissions.js
+msgid "Administrator"
+msgstr "管理员"
+
+#: apps/io.ox/core/permissions/permissions.js module:io.ox/core
+msgid "Apply role"
+msgstr "套用角色"
+
+#. folder permissions
+#: apps/io.ox/core/permissions/permissions.js module:io.ox/core
+msgid "view the folder"
+msgstr "检视文件夹"
+
+#. folder permissions
+#: apps/io.ox/core/permissions/permissions.js module:io.ox/core
+msgid "create objects"
+msgstr "创建对象"
+
+#. folder permissions
+#: apps/io.ox/core/permissions/permissions.js module:io.ox/core
+msgid "create objects and subfolders"
+msgstr "创建对象和子文件夹"
+
+#. object permissions - read
+#: apps/io.ox/core/permissions/permissions.js module:io.ox/core
+msgid "no read permissions"
+msgstr "无读取权限"
+
+#. object permissions - read
+#: apps/io.ox/core/permissions/permissions.js module:io.ox/core
+msgid "read own objects"
+msgstr "读取拥有的对象"
+
+#. object permissions - read
+#: apps/io.ox/core/permissions/permissions.js module:io.ox/core
+msgid "read all objects"
+msgstr "读取所有对象"
+
+#. object permissions - edit/modify
+#: apps/io.ox/core/permissions/permissions.js module:io.ox/core
+msgid "no edit permissions"
+msgstr "没有编辑权限"
+
+#. object permissions - edit/modify
+#: apps/io.ox/core/permissions/permissions.js module:io.ox/core
+msgid "edit own objects"
+msgstr "编辑拥有的对象"
+
+#. object permissions - edit/modify
+#: apps/io.ox/core/permissions/permissions.js module:io.ox/core
+msgid "edit all objects"
+msgstr "编辑所有对象"
+
+#. object permissions - delete
+#: apps/io.ox/core/permissions/permissions.js module:io.ox/core
+msgid "no delete permissions"
+msgstr "没有删除权限"
+
+#. object permissions - delete
+#: apps/io.ox/core/permissions/permissions.js module:io.ox/core
+msgid "delete only own objects"
+msgstr "只删除拥有的对象"
+
+#. object permissions - delete
+#: apps/io.ox/core/permissions/permissions.js module:io.ox/core
+msgid "delete all objects"
+msgstr "删除所有对象"
+
+#. Role: Owner (same as admin)
+#: apps/io.ox/core/permissions/permissions.js module:io.ox/core
+#: apps/io.ox/files/share/permissions.js
+msgid "Owner"
+msgstr "拥有者"
+
+#: apps/io.ox/core/permissions/permissions.js module:io.ox/core
+msgid "Folder permissions"
+msgstr "文件夹权限"
+
+#: apps/io.ox/core/permissions/permissions.js module:io.ox/core
+msgid "Object permissions"
+msgstr "对象权限"
+
+#: apps/io.ox/core/permissions/permissions.js module:io.ox/core
+msgid "The user has administrative rights"
+msgstr "此用户有管理权"
+
+#: apps/io.ox/core/permissions/permissions.js module:io.ox/core
+#: apps/io.ox/files/share/permissions.js
+msgid "Apply to all subfolders"
+msgstr "套用到所有子文件夹"
+
+#: apps/io.ox/core/permissions/permissions.js module:io.ox/core
+msgid "Add user/group"
+msgstr "添加用户/群组"
 
 #. permissions dialog
 #. error message when selected user or group can not be used
@@ -9709,694 +4365,78 @@
 msgid "This is not a valid user or group."
 msgstr "这不是有效的用户或组。"
 
-#: apps/io.ox/contacts/distrib/create-dist-view.js module:io.ox/contacts
-#: apps/io.ox/contacts/view-detail.js
-msgid "This list has no members yet"
-msgstr "此列表尚未有任何成员"
-
-#: apps/io.ox/participants/views.js module:io.ox/core
-msgid "This list has no participants yet"
-msgstr "此列表尚未有参与者"
-
-#: apps/io.ox/mail/actions/addToPortal.js module:io.ox/mail
-msgid "This mail has been added to the portal"
-msgstr "此邮件已添加到门户"
-
-#: apps/io.ox/mail/detail/content.js module:io.ox/mail
-msgid "This mail has no content"
-msgstr "此邮件没有内容"
-
-#: apps/io.ox/mail/compose/view.js module:io.ox/mail
-#: apps/io.ox/mail/detail/mobileView.js apps/io.ox/mail/detail/view.js
-msgid "This message has been truncated due to size limitations."
-msgstr "此消息已因体积限制而被截短。"
-
-#. %1$d is an email addresses
-#: apps/io.ox/mail/compose/checks.js module:io.ox/mail
-msgid "This message was sent via a mailing list."
-msgstr "此消息经由一个邮件列表發送。"
-
-#. %1$d is an email addresses
-#: apps/io.ox/mail/compose/checks.js module:io.ox/mail
-msgid "This message was sent via the mailing list %1$s."
-msgstr "此消息经由 %1$s 邮件列表發送。"
-
-#: apps/io.ox/contacts/print.js module:io.ox/contacts
-msgid "This note will not be printed"
-msgstr "将不会打印此备注"
-
-#: apps/io.ox/mail/mailfilter/settings/filter/view-form.js
-#: module:io.ox/settings
-msgid ""
-"This rule applies to all messages. Please add a condition to restrict this "
-"rule to specific messages."
-msgstr "此规则适用于所有消息，请在特定消息添加一个条件以限制此规则。"
-
-#: apps/io.ox/mail/mailfilter/settings/filter.js module:io.ox/mail
-msgid "This rule contains unsupported properties. "
-msgstr "此规则包含不受支持的属性。"
-
-#: apps/io.ox/tasks/edit/view-template.js module:io.ox/tasks/edit
-msgid "This task has no participants yet"
-msgstr "此任务尚未有参与者"
-
-#: apps/io.ox/tasks/print.js module:io.ox/tasks
-#: apps/io.ox/tasks/view-detail.js
-msgid "This task recurs"
-msgstr "此任务重复频率是"
-
-#: apps/plugins/portal/twitter/register.js module:plugins/portal
-msgid ""
-"This widget is currently offline because the twitter rate limit exceeded."
-msgstr "因为超出推特流量限制，所以此小部件当前离线。"
-
-#: apps/io.ox/mail/main.js module:io.ox/mail
-msgid "Thread"
-msgstr "帖子"
-
-#: apps/io.ox/core/viewer/views/sidebarview.js module:io.ox/core/viewer
-msgid "Thumbnails"
-msgstr "缩图"
-
-#. superessive of the weekday
-#. will only be used in a form like “Happens every week on $weekday”
-#: apps/io.ox/calendar/util.js module:io.ox/calendar
-msgctxt "superessive"
-msgid "Thursday"
-msgstr "星期四"
-
-#: apps/io.ox/files/toolbar.js module:io.ox/files
-msgid "Tiles"
-msgstr "方块"
-
-#: apps/io.ox/backbone/mini-views/datepicker.js module:io.ox/core
-msgid "Time"
-msgstr "时间"
-
-#: apps/io.ox/calendar/settings/pane.js module:io.ox/calendar
-msgid "Time scale in minutes"
-msgstr "按分钟设置间隔"
-
-#: apps/io.ox/core/settings/pane.js module:io.ox/core
-msgid "Time zone"
-msgstr "时区"
-
-#: apps/io.ox/editor/main.js module:io.ox/editor
-msgid "Title"
-msgstr "标题"
-
-#: apps/io.ox/contacts/model.js module:io.ox/contacts
-msgctxt "salutation"
-msgid "Title"
-msgstr "标题"
-
-#. %1$s is the name of the inputfield (To, CC, BCC)
-#: apps/io.ox/core/viewer/views/sidebar/fileinfoview.js
-#: module:io.ox/core/viewer apps/io.ox/mail/common-extensions.js
-#: module:io.ox/mail apps/io.ox/mail/compose/extensions.js
-#: apps/io.ox/mail/mailfilter/settings/filter/tests/register.js
-#: module:io.ox/mailfilter apps/io.ox/mail/print.js
-#: apps/io.ox/mail/view-options.js
-msgid "To"
-msgstr "收件人"
-
-#: apps/io.ox/contacts/distrib/create-dist-view.js module:io.ox/contacts
-msgid ""
-"To add contacts manually, just provide a valid email address (e.g john."
-"doe@example.com or \"John Doe\" <jd@example.com>)"
-msgstr ""
-"要手动添加参与者，只要提供一个有效电子邮件地址（例如： john.doe@example.com "
-"或 \"John Doe\" <jd@example.com>）"
-
-#: apps/io.ox/calendar/mobile-toolbar-actions.js module:io.ox/calendar
-#: apps/io.ox/calendar/toolbar.js apps/io.ox/calendar/util.js
-#: apps/io.ox/calendar/week/view.js apps/io.ox/core/tk/datepicker.js
-#: module:io.ox/core apps/io.ox/find/date/patterns.js apps/io.ox/tasks/util.js
-#: module:io.ox/tasks apps/plugins/portal/birthdays/register.js
-#: module:plugins/portal
-msgid "Today"
-msgstr "今天"
-
-#: apps/io.ox/backbone/views/datepicker.js module:io.ox/core
-msgid "Today: %1$s"
-msgstr "今天: %1$s"
-
-#: apps/io.ox/core/viewer/views/sidebar/panelbaseview.js
-#: module:io.ox/core/viewer
-msgid "Toggle panel"
-msgstr "切换面板"
-
-#: apps/io.ox/mail/threadview.js module:io.ox/mail
-msgid "Toggle viewport size"
-msgstr "切换视口大小"
-
-#: apps/io.ox/calendar/util.js module:io.ox/calendar apps/io.ox/tasks/util.js
-#: module:io.ox/tasks apps/plugins/portal/birthdays/register.js
-#: module:plugins/portal
-msgid "Tomorrow"
-msgstr "明天"
-
-#. Emoji category
-#. Japanese: ツール
-#. Contains: Phones, tv, clocks
-#: apps/io.ox/emoji/categories.js module:io.ox/mail/emoji
-msgid "Tool"
-msgstr "工具"
-
-#: apps/io.ox/files/guidance/statistics.js module:io.ox/files
-msgid "Top 10 file types"
-msgstr "前十文件类别"
-
-#: apps/io.ox/files/guidance/statistics.js module:io.ox/files
-msgid "Top 10 folder size"
-msgstr "前十文件夹体织"
-
-#: apps/io.ox/mail/statistics.js module:io.ox/mail
-msgid "Top 10 you got mail from"
-msgstr "最高十个您收到邮件的人"
-
-#: apps/io.ox/mail/statistics.js module:io.ox/mail
-msgid "Top 10 you sent mail to"
-msgstr "最高十个您发送邮件的人"
-
-#: apps/io.ox/notes/mediator.js module:io.ox/notes
-msgid "Topics"
-msgstr "主题"
-
-#: apps/io.ox/wizards/upsell.js module:io.ox/wizards
-msgid "Total cost"
-msgstr "总费用"
-
-#: apps/io.ox/core/folder/node.js module:io.ox/core
-msgid "Total: %1$d"
-msgstr "总数： %1$s"
-
-#: apps/io.ox/core/settings/errorlog/settings/pane.js module:io.ox/core
-msgid "Total: %1$s requests"
-msgstr "合共：%1$s 个请求"
-
-#: apps/io.ox/contacts/model.js module:io.ox/contacts
-msgid "Town"
-msgstr "城镇"
-
-#: apps/io.ox/portal/main.js module:io.ox/portal
-msgid "Try again."
-msgstr "请重试。"
-
-#: apps/io.ox/core/commons.js module:io.ox/core
-msgid "Try now!"
-msgstr "现在就试！"
-
-#: apps/io.ox/mail/accounts/settings.js module:io.ox/mail/accounts/settings
-msgid "Trying to auto-configure your mail account"
-msgstr "正在尝试自动设置您的邮件户口"
-
-#. superessive of the weekday
-#. will only be used in a form like “Happens every week on $weekday”
-#: apps/io.ox/calendar/util.js module:io.ox/calendar
-msgctxt "superessive"
-msgid "Tuesday"
-msgstr "星期二"
-
-#: apps/plugins/portal/tumblr/register.js module:io.ox/portal
-msgid "Tumblr"
-msgstr "Tumblr"
-
-#: apps/io.ox/backbone/mini-views/colorpicker.js module:io.ox/core
-msgid "Turquoise"
-msgstr "绿松石"
-
-#: apps/plugins/portal/twitter/register.js module:plugins/portal
-msgid "Twitter"
-msgstr "推特"
-
-#: apps/plugins/portal/twitter/register.js module:plugins/portal
-msgid "Twitter reported the following errors:"
-msgstr "推特报告以下错误："
-
-#: apps/io.ox/calendar/edit/extensions.js module:io.ox/calendar/edit/main
-#: apps/io.ox/tasks/edit/view-template.js module:io.ox/tasks/edit
-#: apps/plugins/portal/flickr/register.js module:plugins/portal
-msgid "Type"
-msgstr "类型"
-
-#: apps/io.ox/core/about/about.js module:io.ox/core
-#: apps/io.ox/core/settings/errorlog/settings/pane.js
-msgid "UI version"
-msgstr "界面版本"
-
-#: apps/io.ox/contacts/model.js module:io.ox/contacts
-#: apps/io.ox/onboarding/clients/config.js module:io.ox/core/onboarding
-#: apps/plugins/portal/rss/register.js module:io.ox/portal
-msgid "URL"
-msgstr "URL"
-
-#: apps/plugins/portal/xing/actions.js module:plugins/portal
-msgid "Un-like"
-msgstr "取消喜欢"
-
-#. As on Facebook, XING allows a stop pointing out they liked a comment. An 'undo' for the like action, if you will.
-#: apps/plugins/portal/xing/actions.js module:plugins/portal
-msgid "Un-liked comment"
-msgstr "已取消回帖的赞"
-
-#: apps/io.ox/mail/api.js module:io.ox/mail
-msgid ""
-"Unable to connect to mail server. Possible reasons: The mail server is "
-"(temporarily) down or there are network connection problems. Please try "
-"again in a few minutes."
-msgstr ""
-"无法连接到邮件服务器。可能原因：邮件服务器可能（临时）故障，或有网路连接问"
-"题。请在数分钟后再试。"
-
-#: apps/io.ox/mail/mailfilter/settings/register.js module:io.ox/mail
-msgid "Unable to load mail filter rules settings."
-msgstr "无法读取邮件过滤设置。"
-
-#: apps/io.ox/mail/autoforward/settings/register.js module:io.ox/mail
-#: apps/io.ox/mail/vacationnotice/settings/register.js
-#: apps/io.ox/settings/util.js module:io.ox/core
-msgid "Unable to load mail filter settings."
-msgstr "无法联系邮件过滤后台。"
-
-#: apps/io.ox/calendar/print.js module:io.ox/calendar
-#: apps/io.ox/tasks/print.js module:io.ox/tasks
-msgid "Unconfirmed"
-msgstr "未确认"
-
-#. Task: Undone like in "Mark as undone"
-#: apps/io.ox/tasks/toolbar.js module:io.ox/tasks
-msgid "Undone"
-msgstr "已复原"
-
-#: apps/plugins/halo/xing/register.js module:plugins/portal
-msgid "Unemployed"
-msgstr "无业"
-
-#. twitter: Stop following this person
-#: apps/plugins/portal/twitter/util.js module:plugins/portal
-msgid "Unfollow"
-msgstr "取消跟随"
-
-#. Emoji collection. Unified/standard icons. "Standard" might work for other languages.
-#: apps/io.ox/emoji/categories.js module:io.ox/mail/emoji
-msgid "Unified"
-msgstr "已统一"
-
-#: apps/io.ox/participants/views.js module:io.ox/core
-msgid "Unknown"
-msgstr "未知"
-
-#: apps/plugins/portal/tumblr/register.js module:io.ox/portal
-msgid "Unknown error while checking tumblr-blog."
-msgstr "检查 tumblr 博客时不明错误"
-
-#: apps/io.ox/mail/util.js module:io.ox/core
-msgid "Unknown sender"
-msgstr "未知发送人"
-
-#: apps/io.ox/files/actions.js module:io.ox/files apps/io.ox/files/toolbar.js
-msgid "Unlock"
-msgstr "解锁"
-
-#: apps/io.ox/core/sub/settings/pane.js module:io.ox/core/sub
-msgid "Unnamed subscription"
-msgstr "未命名订阅"
-
-#: apps/io.ox/mail/common-extensions.js module:io.ox/mail
-#: apps/io.ox/mail/view-options.js
-msgid "Unread"
-msgstr "未读"
-
-#: apps/io.ox/core/folder/api.js module:io.ox/core
-msgid "Unread messages"
-msgstr "未读消息"
-
-#: apps/io.ox/core/folder/node.js module:io.ox/core
-msgid "Unread: %1$d"
-msgstr "未读：%1$d"
-
-#: apps/io.ox/core/main.js module:io.ox/core
-msgid "Unsaved documents will be lost. Do you want to sign out now?"
-msgstr "将会失去未保存的文档，您确定现在要注销？"
-
-#: apps/io.ox/core/boot/i18n.js module:io.ox/core/boot
-msgid ""
-"Unsupported Preview - Certain functions disabled and stability not assured "
-"until general release later this year"
-msgstr ""
-"不支持预览 - 某些功能为关闭、不保证稳定性，直到今年往后发布的一般版本。"
+#: apps/io.ox/core/permissions/permissions.js module:io.ox/core
+#: apps/io.ox/files/share/permissions.js
+#: apps/plugins/administration/groups/settings/edit.js
+msgid "Start typing to search for user names"
+msgstr "开始输入以搜寻用户名称"
+
+#: apps/io.ox/core/pim/actions.js module:io.ox/core
+msgid "Attachments have been saved!"
+msgstr "附件已被保存！"
+
+#: apps/io.ox/core/pim/actions.js module:io.ox/core apps/io.ox/files/actions.js
+#: module:io.ox/files apps/io.ox/mail/actions.js module:io.ox/mail
+msgid "Open in browser"
+msgstr "在浏览器打开"
+
+#: apps/io.ox/core/pim/actions.js module:io.ox/core
+#: apps/io.ox/core/viewer/views/toolbarview.js apps/io.ox/files/actions.js
+#: module:io.ox/files apps/io.ox/files/toolbar.js apps/io.ox/mail/actions.js
+#: module:io.ox/mail apps/io.ox/notes/toolbar.js module:io.ox/notes
+#: apps/io.ox/onboarding/clients/extensions.js module:io.ox/core/onboarding
+#: apps/plugins/portal/updater/register.js module:plugins/portal
+msgid "Download"
+msgstr "下载"
+
+#. %1$s is usually "Drive" (product name; might be customized)
+#: apps/io.ox/core/pim/actions.js module:io.ox/core
+#: apps/io.ox/core/viewer/views/toolbarview.js apps/io.ox/mail/actions.js
+#: module:io.ox/mail
+msgid "Save to %1$s"
+msgstr "保存到 %1$s"
+
+#: apps/io.ox/core/print.js module:io.ox/core
+msgid "Printout"
+msgstr "打印"
+
+#: apps/io.ox/core/print.js module:io.ox/core
+#: apps/io.ox/core/sub/subscriptions.js module:io.ox/core/sub
+#: apps/io.ox/core/yell.js apps/io.ox/mail/accounts/settings.js
+#: module:io.ox/mail/accounts/settings apps/io.ox/oauth/keychain.js
+msgid "Error"
+msgstr "错误"
+
+#: apps/io.ox/core/print.js module:io.ox/core
+msgid "Cannot print this item"
+msgid_plural "Cannot print these items"
+msgstr[0] "无法打印此项目"
+msgstr[1] "无法打印此项目"
+
+#: apps/io.ox/core/relogin.js module:io.ox/core
+msgid "Your IP address has changed"
+msgstr "您的 IP 地址已更改"
+
+#: apps/io.ox/core/relogin.js module:io.ox/core
+msgid "You have to sign in again"
+msgstr "您必须再次登录"
+
+#: apps/io.ox/core/relogin.js module:io.ox/core
+msgid "Please enter correct password"
+msgstr "请输入正确密码。"
+
+#: apps/io.ox/core/relogin.js module:io.ox/core
+msgid "Failed to sign in"
+msgstr "登录失败"
 
 #: apps/io.ox/core/settings/downloads/pane.js module:io.ox/core
 #: apps/plugins/portal/updater/register.js module:plugins/portal
 msgid "Updater"
 msgstr "更新程序"
 
-#: apps/io.ox/core/upsell.js module:io.ox/core
-msgid "Upgrade required"
-msgstr "需要更新"
-
-#: apps/io.ox/wizards/upsell.js module:io.ox/wizards
-msgid "Upgrade to premium edition"
-msgstr "升级到高级版"
-
-#: apps/plugins/portal/upsell/register.js module:plugins/portal
-msgid "Upgrade your account"
-msgstr "升级您的帐户"
-
-#: apps/io.ox/core/viewer/views/sidebar/uploadnewversionview.js
-#: module:io.ox/core/viewer apps/io.ox/files/actions/upload-new-version.js
-#: module:io.ox/files
-msgid "Upload"
-msgstr "上载"
-
-#: apps/io.ox/core/import/import.js module:io.ox/core
-msgid "Upload file"
-msgstr "上载档案"
-
-#: apps/io.ox/contacts/widgets/pictureUpload.js module:io.ox/contacts
-msgid "Upload image"
-msgstr "上载图像"
-
-#: apps/io.ox/files/filepicker.js module:io.ox/files
-msgid "Upload local file"
-msgstr "上载本地文件"
-
-#: apps/io.ox/core/viewer/views/sidebar/uploadnewversionview.js
-#: module:io.ox/core/viewer apps/io.ox/core/viewer/views/toolbarview.js
-#: module:io.ox/core apps/io.ox/files/actions/upload-new-version.js
-#: module:io.ox/files
-msgid "Upload new version"
-msgstr "上载新版本"
-
-#: apps/io.ox/files/upload/view.js module:io.ox/files
-msgid "Upload progress"
-msgstr "上载进度"
-
-#. the name of the file, which is currently uploaded (might be shortended by '...' on missing screen space )
-#: apps/io.ox/files/upload/main.js module:io.ox/files
-msgid "Uploading \"%1$s\""
-msgstr "\"%1$s\" 上载中"
-
-#. headline for a progress bar
-#: apps/io.ox/core/tk/attachments.js module:io.ox/core
-msgid "Uploading attachments"
-msgstr "上载附件"
-
-#: apps/io.ox/core/tk/upload.js module:io.ox/core
-msgid "Uploading folders is not supported."
-msgstr "不支持上载文件夹。"
-
-#: apps/io.ox/core/settings/errorlog/settings/pane.js module:io.ox/core
-msgid "Uptime: %1$s minutes"
-msgstr "正常运行时间：%1$s 分钟"
-
-#: apps/io.ox/tasks/main.js module:io.ox/tasks
-msgid "Urgency"
-msgstr "紧急"
-
-#. %1$s is usually "Drive Mail" (product name; might be customized)
-#: apps/io.ox/mail/compose/extensions.js module:io.ox/mail
-msgid "Use %1$s"
-msgstr "使用 %1$s"
-
-#: apps/io.ox/core/settings/pane.js module:io.ox/core
-msgid "Use accessibility improvements"
-msgstr "使用辅助功能改进"
-
-#: apps/io.ox/mail/settings/pane.js module:io.ox/mail
-msgid "Use browser default"
-msgstr "使用浏览器默认值"
-
-#: apps/io.ox/mail/toolbar.js module:io.ox/mail
-msgid "Use categories"
-msgstr "使用类别"
-
-#: apps/io.ox/backbone/mini-views/datepicker.js module:io.ox/core
-#: apps/io.ox/calendar/freetime/timeView.js module:io.ox/calendar
-#: apps/io.ox/calendar/week/view.js
-msgid ""
-"Use cursor keys to change the date. Press ctrl-key at the same time to "
-"change year or shift-key to change month. Close date-picker by pressing ESC "
-"key."
-msgstr ""
-"使用方向键以更改日期。同时按下 ctrl 键以更改年份或 shift 键以更改月份。按下 "
-"ESC 键以关闭日期选择器。"
-
-#. Tooltip for main toolbar
-#: apps/io.ox/backbone/mini-views/toolbar.js module:io.ox/core
-msgid "Use cursor keys to navigate"
-msgstr "使用方向键导航"
-
-#: apps/io.ox/backbone/views/datepicker.js module:io.ox/core
-msgid "Use cursor keys to navigate, press enter to select a date"
-msgstr "使用方向键导航、按下回车键以选择一个日期"
-
-#: apps/io.ox/backbone/mini-views/settings-list-view.js module:io.ox/core
-msgid "Use cursor keys to reorder items"
-msgstr "使用方向键从新排序项目"
-
-#: apps/io.ox/mail/compose/names.js module:io.ox/mail
-msgid "Use custom name"
-msgstr "使用自定义名称"
-
-#: apps/io.ox/mail/settings/pane.js module:io.ox/mail
-msgid "Use fixed-width font for text mails"
-msgstr "文本邮件使用固定宽度"
-
-#: apps/io.ox/core/viewer/views/displayerview.js module:io.ox/core
-msgid ""
-"Use left/right arrow keys to navigate and escape key to exit the viewer."
-msgstr "使用左/右箭头键导航和换码键离开检视器。"
-
-#. Auth type. Use separate username and password
-#: apps/io.ox/mail/accounts/view-form.js module:io.ox/settings
-msgid "Use separate username and password"
-msgstr "使用分离的用户名称和密码"
-
-#: apps/io.ox/mail/accounts/settings.js module:io.ox/mail/accounts/settings
-#: apps/io.ox/mail/accounts/view-form.js module:io.ox/settings
-msgid "Use unified mail for this account"
-msgstr "该户口使用统一邮件"
-
-#: apps/io.ox/backbone/mini-views/datepicker.js module:io.ox/core
-msgid ""
-"Use up and down keys to change the time. Close selection by pressing ESC key."
-msgstr "使用上下键以更改时间，按下 ESC 键以关闭选择。"
-
-#. object permissions - user role
-#: apps/io.ox/files/share/permissions.js module:io.ox/core
-#: apps/io.ox/mail/mailfilter/settings/filter/tests/register.js
-#: module:io.ox/mailfilter
-msgid "User"
-msgstr "用户"
-
-#: apps/io.ox/onboarding/clients/config.js module:io.ox/core/onboarding
-msgid "User Name"
-msgstr "用户名称"
-
-#: apps/plugins/portal/userSettings/register.js module:io.ox/core
-msgid "User data"
-msgstr "用户数据"
-
-#: apps/io.ox/contacts/edit/view-form.js module:io.ox/contacts
-msgid "User fields"
-msgstr "用户定义"
-
-#: apps/io.ox/core/boot/i18n.js module:io.ox/core/boot
-#: apps/plugins/administration/groups/settings/edit.js module:io.ox/core
-msgid "User name"
-msgstr "用户名"
-
-#: apps/io.ox/mail/accounts/view-form.js module:io.ox/settings
-msgid "Username"
-msgstr "用户名称"
-
-#: apps/io.ox/mail/accounts/view-form.js module:io.ox/settings
-msgid "Username must not be empty."
-msgstr "用户名称不得为空。"
-
-#: apps/io.ox/mail/vacationnotice/settings/model.js module:io.ox/mail
-#: apps/io.ox/mail/vacationnotice/settings/register.js
-msgid "Vacation Notice"
-msgstr "假期通知"
-
-#: apps/io.ox/core/viewer/views/sidebar/uploadnewversionview.js
-#: module:io.ox/core/viewer
-msgid "Version Comment"
-msgstr "版本注释"
-
-#. information about the currently displayed file version in viewer
-#. %1$d - version date
-#: apps/io.ox/core/viewer/views/displayerview.js module:io.ox/core
-msgid "Version of %1$s"
-msgstr "%1$d 的版本"
-
-#: apps/io.ox/core/viewer/views/sidebar/fileversionsview.js
-#: module:io.ox/core/viewer
-msgid "Versions (%1$d)"
-msgstr "版本 (%1$d)"
-
-#: apps/io.ox/mail/toolbar.js module:io.ox/mail
-msgid "Vertical"
-msgstr "垂直"
-
-#. color names for screenreaders
-#: apps/io.ox/backbone/mini-views/colorpicker.js module:io.ox/core
-msgid "Very dark gray"
-msgstr "非常暗灰"
-
-#: apps/io.ox/files/view-options.js module:io.ox/files
-msgid "Videos"
-msgstr "视频"
-
-#. View is used as a noun in the toolbar. Clicking the button opens a popup with options related to the View
-#: apps/io.ox/calendar/toolbar.js module:io.ox/calendar
-#: apps/io.ox/contacts/toolbar.js module:io.ox/contacts
-#: apps/io.ox/core/pim/actions.js module:io.ox/core
-#: apps/io.ox/core/viewer/views/sidebar/fileversionsview.js
-#: module:io.ox/core/viewer apps/io.ox/files/actions.js module:io.ox/files
-#: apps/io.ox/files/toolbar.js apps/io.ox/mail/actions.js module:io.ox/mail
-#: apps/io.ox/mail/toolbar.js apps/io.ox/tasks/toolbar.js module:io.ox/tasks
-msgid "View"
-msgstr "视图"
-
-#: apps/io.ox/core/folder/extensions.js module:io.ox/core
-msgid "View all attachments"
-msgstr "检视所有附件"
-
-#: apps/io.ox/mail/actions.js module:io.ox/mail
-msgid "View attachment"
-msgstr "检视附件"
-
-#: apps/io.ox/core/viewer/views/toolbarview.js module:io.ox/core
-msgid "View details"
-msgstr "检视详情"
-
-#: apps/io.ox/core/viewer/views/sidebar/fileinfoview.js
-#: module:io.ox/core/viewer
-msgid "View message"
-msgstr "检视消息"
-
-#. source in terms of source code
-#: apps/io.ox/mail/actions.js module:io.ox/mail apps/io.ox/mail/toolbar.js
-msgid "View source"
-msgstr "检视来源"
-
-#. folder permissions
-#: apps/io.ox/files/share/permissions.js module:io.ox/core
-msgid "View the folder"
-msgstr "检视文件夹"
-
-#. Role: view folder + read all
-#: apps/io.ox/files/share/permissions.js module:io.ox/core
-msgid "Viewer"
-msgstr "检视器"
-
-#: apps/io.ox/core/viewer/views/toolbarview.js module:io.ox/core
-msgid "Viewer Toolbar"
-msgstr "检视器工具条"
-
-#: apps/io.ox/tasks/edit/view-template.js module:io.ox/tasks/edit
-#: apps/io.ox/tasks/print.js module:io.ox/tasks apps/io.ox/tasks/util.js
-msgid "Waiting"
-msgstr "等待中"
-
-#: apps/io.ox/core/yell.js module:io.ox/core
-#: apps/io.ox/mail/accounts/settings.js module:io.ox/mail/accounts/settings
-msgid "Warning"
-msgstr "警告"
-
-#: apps/io.ox/core/boot/warning.js module:io.ox/core/boot
-msgid "Warning!"
-msgstr "警告！"
-
-#: apps/io.ox/mail/common-extensions.js module:io.ox/mail
-msgid "Warning: This message might be a phishing or scam mail"
-msgstr "警告：该邮件可能存在邮件欺诈！"
-
-#: apps/io.ox/mail/accounts/view-form.js module:io.ox/settings
-msgid "Warnings"
-msgstr "警告"
-
-#: apps/io.ox/core/tk/filestorageUtil.js module:io.ox/core
-msgid "Warnings:"
-msgstr "警告："
-
-#. Emoji category
-#. Japanese should include "Katakana Middle Dot". Unicode: 30FB
-#. Japanese: 天気・季節
-#. Other languages can use simple bullet. Unicode: 2022
-#. Contains: Sun, rain, flowers
-#: apps/io.ox/emoji/categories.js module:io.ox/mail/emoji
-msgid "Weather • Season"
-msgstr "天气：季节"
-
-#. superessive of the weekday
-#. will only be used in a form like “Happens every week on $weekday”
-#: apps/io.ox/calendar/util.js module:io.ox/calendar
-msgctxt "superessive"
-msgid "Wednesday"
-msgstr "星期三"
-
-#: apps/io.ox/calendar/freebusy/templates.js module:io.ox/calendar/freebusy
-#: apps/io.ox/calendar/toolbar.js module:io.ox/calendar
-msgid "Week"
-msgstr "周"
-
-#: apps/io.ox/backbone/views/recurrence-view.js
-#: module:io.ox/calendar/edit/main
-msgid "Weekday"
-msgstr "工作日"
-
-#: apps/io.ox/backbone/views/recurrence-view.js
-#: module:io.ox/calendar/edit/main
-msgid "Weekly"
-msgstr "每周"
-
-#: apps/io.ox/core/tk/wizard.js module:io.ox/core
-msgid "Welcome"
-msgstr "欢迎"
-
-#. %1$s is social media name, e.g. Facebook
-#: apps/io.ox/portal/main.js module:io.ox/portal
-msgid "Welcome to %1$s"
-msgstr "欢迎到 %1$s"
-
-#: apps/plugins/wizards/mandatory/main.js module:io.ox/wizards/firstStart
-msgid "Welcome to %s"
-msgstr "欢迎到 %s"
-
-#. Default greeting for portal widget
-#: apps/io.ox/portal/main.js module:io.ox/portal
-msgid "Welcome to your calendar"
-msgstr "欢迎到您的日历"
-
-#. Default greeting for portal widget
-#: apps/io.ox/portal/main.js module:io.ox/portal
-msgid "Welcome to your files"
-msgstr "欢迎到您的文件"
-
-#. Default greeting for portal widget
-#: apps/io.ox/portal/main.js module:io.ox/portal
-msgid "Welcome to your inbox"
-msgstr "欢迎到您的收件箱"
-
-#. Default greeting for portal widget
-#: apps/io.ox/portal/main.js module:io.ox/portal
-msgid "Welcome to your tasks"
-msgstr "欢迎到您的任务"
-
-#. title for 3rd step of the client onboarding wizard
-#. user can choose between different scenarios (usually identical with our apps)
-#: apps/io.ox/onboarding/clients/wizard.js module:io.ox/core/onboarding
-msgid "What do you want to use?"
-msgstr "您要使用什么？"
-
-#. user can choose between smartphone, tablet and laptop/desktop (usually)
-#: apps/io.ox/onboarding/clients/wizard.js module:io.ox/core/onboarding
-msgid "What type of device do you want to configure?"
-msgstr "您要设置那一类的装置？"
+#: apps/io.ox/core/settings/downloads/pane.js module:io.ox/core
+msgid "Download installation file (for Windows)"
+msgstr "下载安装文件（为 Windows）"
 
 #: apps/io.ox/core/settings/downloads/pane.js module:io.ox/core
 #: apps/plugins/portal/updater/register.js module:plugins/portal
@@ -10409,53 +4449,524 @@
 "在执行已下载的文件时，将会启动安装向导。请按照指示后安装更新器和最新版本的 "
 "Windows® 客户端软件。更新器会自动通知新的更新，您可以从更新器里下载更新。"
 
-#: apps/io.ox/calendar/util.js module:io.ox/calendar
-msgid "Whole day"
-msgstr "全天"
-
-#: apps/plugins/notifications/mail/register.js module:plugins/notifications
-msgid "Wood"
-msgstr "树木"
-
-#: apps/io.ox/calendar/settings/pane.js module:io.ox/calendar
-msgid "Work week starts on"
-msgstr "工作周开始于"
-
-#: apps/io.ox/calendar/freebusy/templates.js module:io.ox/calendar/freebusy
-#: apps/io.ox/calendar/toolbar.js module:io.ox/calendar
-msgid "Workweek"
-msgstr "工作周"
-
-#: apps/io.ox/core/notifications.js module:io.ox/core
-msgid "Would you like to enable desktop notifications?"
-msgstr "您要启用桌面通知吗？"
-
-#: apps/io.ox/files/share/permissions.js module:io.ox/core
-msgid "Write permissions"
-msgstr "写入权限"
-
-#: apps/plugins/halo/xing/register.js module:plugins/portal
-#: apps/plugins/portal/xing/register.js apps/plugins/xing/main.js
-msgid "XING"
-msgstr "XING"
+#: apps/io.ox/core/settings/downloads/pane.js module:io.ox/core
+msgid "Connector for Microsoft Outlook®"
+msgstr "Microsoft Outlook® 的连接器"
+
+#: apps/io.ox/core/settings/downloads/pane.js module:io.ox/core
+msgid ""
+"Synchronization of Emails, Calendar, Contacts and Tasks, along with Public, "
+"Shared and System Folders to Microsoft Outlook® clients."
+msgstr ""
+"从电子邮件、日历、联系人、任务、公共文件夹、共享文件夹、系统文件夹，到 "
+"Microsoft Outlook® 客户端的同步。"
+
+#: apps/io.ox/core/settings/downloads/pane.js module:io.ox/core
+msgid "Notifier"
+msgstr "通知器"
+
+#: apps/io.ox/core/settings/downloads/pane.js module:io.ox/core
+msgid ""
+"Informs about the current status of Emails and appointments without having "
+"to display the user interface or another Windows® client."
+msgstr ""
+"不用显示用户界面或别的 Windows® 客户端，通知有关电子邮件和约会的当前状态。"
+
+#: apps/io.ox/core/settings/downloads/pane.js module:io.ox/core
+#: apps/plugins/portal/oxdriveclients/register.js module:plugins/portal
+msgid "Download the %s client for %s"
+msgstr "下载 %s 客户端（为 %s）"
+
+#: apps/io.ox/core/settings/downloads/pane.js module:io.ox/core
+msgid "%s client for Windows"
+msgstr "视窗版 %s 客户端"
+
+#: apps/io.ox/core/settings/downloads/pane.js module:io.ox/core
+msgid "%s client for Windows (Installation via the OX Updater)"
+msgstr "视窗版 %s 客户端（经由 OX 更新器安装）"
+
+#: apps/io.ox/core/settings/downloads/pane.js module:io.ox/core
+msgid "Download installation file"
+msgstr "下载安装文件"
+
+#: apps/io.ox/core/settings/downloads/pane.js module:io.ox/core
+msgid "%s client for Mac OS"
+msgstr "Mac OS 版 %s 客户端"
+
+#: apps/io.ox/core/settings/downloads/pane.js module:io.ox/core
+msgid "%s client for iOS"
+msgstr "iOS 版 %s 客户端"
+
+#: apps/io.ox/core/settings/downloads/pane.js module:io.ox/core
+msgid "%s client for Android"
+msgstr "Android 版 %s 客户端"
+
+#: apps/io.ox/core/settings/downloads/pane.js module:io.ox/core
+msgid "Downloads"
+msgstr "下载"
+
+#: apps/io.ox/core/settings/errorlog/settings/pane.js module:io.ox/core
+msgid "Error log"
+msgstr "错误记录"
+
+#: apps/io.ox/core/settings/errorlog/settings/pane.js module:io.ox/core
+msgid "Show request body"
+msgstr "显示请求内文"
+
+#: apps/io.ox/core/settings/errorlog/settings/pane.js module:io.ox/core
+msgid "Hide request body"
+msgstr "隐藏请求内文"
+
+#: apps/io.ox/core/settings/errorlog/settings/pane.js module:io.ox/core
+msgid "Show stack trace"
+msgstr "显示堆叠痕迹"
+
+#: apps/io.ox/core/settings/errorlog/settings/pane.js module:io.ox/core
+msgid "Hide stack trace"
+msgstr "隐藏堆叠痕迹"
+
+#: apps/io.ox/core/settings/errorlog/settings/pane.js module:io.ox/core
+msgid "Host"
+msgstr "主机"
+
+#: apps/io.ox/core/settings/errorlog/settings/pane.js module:io.ox/core
+msgid "Browser"
+msgstr "浏览器"
+
+#: apps/io.ox/core/settings/errorlog/settings/pane.js module:io.ox/core
+msgid "Total: %1$s requests"
+msgstr "合共：%1$s 个请求"
+
+#: apps/io.ox/core/settings/errorlog/settings/pane.js module:io.ox/core
+msgid "Average time: %1$s ms"
+msgstr "平均时间：%1$s 毫秒"
+
+#: apps/io.ox/core/settings/errorlog/settings/pane.js module:io.ox/core
+msgid "Loss: %1$s %"
+msgstr "丢失： %1$s %"
+
+#: apps/io.ox/core/settings/errorlog/settings/pane.js module:io.ox/core
+msgid "Uptime: %1$s minutes"
+msgstr "正常运行时间：%1$s 分钟"
+
+#: apps/io.ox/core/settings/errorlog/settings/pane.js module:io.ox/core
+#: apps/io.ox/files/guidance/main.js module:io.ox/files
+msgid "Reload statistics"
+msgstr "重读统计"
+
+#: apps/io.ox/core/settings/errorlog/settings/pane.js module:io.ox/core
+msgid ""
+"The blue graph shows the distribution of request durations in percent. The "
+"gray graph shows a trivial network ping to recognize slow connections."
+msgstr ""
+"蓝色图表表示请求持续期的百分比分布。灰色图表表示一个琐碎的网路检测讯号以识别"
+"遲緩的连接。"
+
+#: apps/io.ox/core/settings/errorlog/settings/pane.js module:io.ox/core
+msgid "Errors"
+msgstr "错误"
+
+#: apps/io.ox/core/settings/errorlog/settings/pane.js module:io.ox/core
+msgid "Slow requests"
+msgstr "慢速请求"
+
+#: apps/io.ox/core/settings/errorlog/settings/pane.js module:io.ox/core
+msgid "Loss"
+msgstr "丢失"
+
+#: apps/io.ox/core/settings/errorlog/settings/pane.js module:io.ox/core
+msgid "No errors"
+msgstr "没有错误"
+
+#: apps/io.ox/core/settings/errorlog/settings/pane.js module:io.ox/core
+msgid "No slow requests"
+msgstr "没有慢速请求"
+
+#: apps/io.ox/core/settings/errorlog/settings/pane.js module:io.ox/core
+msgid "No lost requests"
+msgstr "没有丢失请求"
+
+#: apps/io.ox/core/settings/pane.js module:io.ox/core
+msgid "The setting requires a reload or relogin to take effect."
+msgstr "设置要求重新读取或登陆以生效。"
+
+#: apps/io.ox/core/settings/pane.js module:io.ox/core
+#: apps/io.ox/settings/main.js
+msgid "Basic settings"
+msgstr "基本设置"
+
+#: apps/io.ox/core/settings/pane.js module:io.ox/core
+msgid ""
+"Some settings (language, timezone, theme) require a page reload or relogin "
+"to take effect."
+msgstr "有些设置（语言、时区、主题）必须要重载页面或重新登录已生效。"
+
+#: apps/io.ox/core/settings/pane.js module:io.ox/core
+msgid "Reload page"
+msgstr "重载页面"
+
+#: apps/io.ox/core/settings/pane.js module:io.ox/core
+#: apps/plugins/portal/xing/register.js module:plugins/portal
+msgid "Language"
+msgstr "语言"
+
+#: apps/io.ox/core/settings/pane.js module:io.ox/core
+msgid "Time zone"
+msgstr "时区"
+
+#: apps/io.ox/core/settings/pane.js module:io.ox/core
+msgid "Default Theme"
+msgstr "默认主题"
+
+#: apps/io.ox/core/settings/pane.js module:io.ox/core
+msgid "Theme"
+msgstr "主题"
+
+#: apps/io.ox/core/settings/pane.js module:io.ox/core
+msgid "High contrast theme"
+msgstr "高对比主题"
+
+#: apps/io.ox/core/settings/pane.js module:io.ox/core
+msgid "Refresh interval"
+msgstr "刷新间隔"
+
+#: apps/io.ox/core/settings/pane.js module:io.ox/core
+#: apps/io.ox/mail/settings/pane.js module:io.ox/mail
+msgid "5 minutes"
+msgstr "5 分钟"
+
+#: apps/io.ox/core/settings/pane.js module:io.ox/core
+#: apps/io.ox/mail/settings/pane.js module:io.ox/mail
+msgid "10 minutes"
+msgstr "10 分钟"
+
+#: apps/io.ox/core/settings/pane.js module:io.ox/core
+msgid "15 minutes"
+msgstr "15 分钟"
+
+#: apps/io.ox/core/settings/pane.js module:io.ox/core
+msgid "30 minutes"
+msgstr "30 分钟"
+
+#. object permissions - read
+#. object permissions - edit/modify
+#. object permissions - delete
+#. Auth type. None. No authentication
+#. Connection security. None.
+#: apps/io.ox/core/settings/pane.js module:io.ox/core
+#: apps/io.ox/core/tk/attachments.js apps/io.ox/core/tk/flag-picker.js
+#: module:io.ox/mail apps/io.ox/files/share/permissions.js
+#: apps/io.ox/files/view-options.js module:io.ox/files
+#: apps/io.ox/mail/accounts/view-form.js module:io.ox/settings
+#: apps/io.ox/mail/mailfilter/settings/filter/actions/register.js
+#: module:io.ox/mailfilter
+msgid "None"
+msgstr "无"
+
+#: apps/io.ox/core/settings/pane.js module:io.ox/core
+msgid "Default app after sign in"
+msgstr "登录后的默认软件"
+
+#: apps/io.ox/core/settings/pane.js module:io.ox/core
+msgid "disable"
+msgstr "停用"
+
+#: apps/io.ox/core/settings/pane.js module:io.ox/core
+msgid "Automatic opening of notification area"
+msgstr "自动打开通知区域"
+
+#. Opens popup to decide if desktop notifications should be shown
+#: apps/io.ox/core/settings/pane.js module:io.ox/core
+msgid "Manage permission now"
+msgstr "现在管理权限"
+
+#: apps/io.ox/core/settings/pane.js module:io.ox/core
+msgid ""
+"Please check your browser settings and enable desktop notifications for this "
+"domain"
+msgstr "请检查您的浏览器设置并启用此域的桌面通知"
+
+#: apps/io.ox/core/settings/pane.js module:io.ox/core
+msgid "Show desktop notifications"
+msgstr "显示桌面通知"
+
+#: apps/io.ox/core/settings/pane.js module:io.ox/core
+msgid "Use accessibility improvements"
+msgstr "使用辅助功能改进"
+
+#: apps/io.ox/core/settings/user.js module:io.ox/contacts
+msgid "Couldn't load your contact data."
+msgstr "不能加载您的联系人数据。"
+
+#. Bytes
+#: apps/io.ox/core/strings.js module:io.ox/core
+msgid "B"
+msgstr "B"
+
+#. Kilobytes
+#: apps/io.ox/core/strings.js module:io.ox/core
+msgid "KB"
+msgstr "KB"
+
+#. Megabytes
+#: apps/io.ox/core/strings.js module:io.ox/core
+msgid "MB"
+msgstr "MB"
+
+#. Gigabytes
+#: apps/io.ox/core/strings.js module:io.ox/core
+msgid "GB"
+msgstr "GB"
+
+#. Terabytes
+#: apps/io.ox/core/strings.js module:io.ox/core
+msgid "TB"
+msgstr "TB"
+
+#. Petabytes
+#: apps/io.ox/core/strings.js module:io.ox/core
+msgid "PB"
+msgstr "PB"
+
+#. Exabytes
+#: apps/io.ox/core/strings.js module:io.ox/core
+msgid "EB"
+msgstr "EB"
+
+#. Zettabytes
+#: apps/io.ox/core/strings.js module:io.ox/core
+msgid "ZB"
+msgstr "ZB"
 
 #. Yottabytes
 #: apps/io.ox/core/strings.js module:io.ox/core
 msgid "YB"
 msgstr "YB"
 
-#: apps/io.ox/backbone/mini-views/date.js module:io.ox/core
-msgid "Year"
-msgstr "年"
-
-#: apps/io.ox/backbone/views/recurrence-view.js
-#: module:io.ox/calendar/edit/main
-msgid "Yearly"
-msgstr "每年"
-
-#: apps/io.ox/core/tk/mobiscroll.js module:io.ox/core
-msgid "Years"
-msgstr "年"
+#. File size
+#. %1$d is the number
+#. %2$s is the unit (B, KB, MB etc.)
+#: apps/io.ox/core/strings.js module:io.ox/core
+msgid "%1$d %2$s"
+msgstr "%1$d %2$s"
+
+#: apps/io.ox/core/sub/model.js module:io.ox/core/sub
+msgid "Publication must have a target."
+msgstr "发布必须有一个目标。"
+
+#: apps/io.ox/core/sub/model.js module:io.ox/core/sub
+msgid "Publication must have a site."
+msgstr "发布必须有一个地点。"
+
+#: apps/io.ox/core/sub/model.js module:io.ox/core/sub
+msgid "Model is incomplete."
+msgstr "模型未完成。"
+
+#: apps/io.ox/core/sub/model.js module:io.ox/core/sub
+msgid "You have to enter a username and password to subscribe."
+msgstr "您必须输入一个用户名称和密码以订阅。"
+
+#: apps/io.ox/core/sub/settings/pane.js module:io.ox/core/sub
+msgid "Only showing items related to folder \"%1$s\""
+msgstr "只显示和 \"%1$s\" 文件夹有关的项目"
+
+#: apps/io.ox/core/sub/settings/pane.js module:io.ox/core/sub
+msgid "Show all items"
+msgstr "显示所有项目"
+
+#: apps/io.ox/core/sub/settings/pane.js module:io.ox/core/sub
+msgid "Unnamed subscription"
+msgstr "未命名订阅"
+
+#: apps/io.ox/core/sub/settings/pane.js module:io.ox/core/sub
+msgid ""
+"Note: Refreshing this subscription will replace the calendar content with "
+"the external content. Changes you have made inside appsuite will be "
+"overwritten"
+msgstr ""
+"备注：刷新此订阅将会以外部内容取代日历内容。您已经在软件套装作出的更改将会被"
+"覆盖。"
+
+#: apps/io.ox/core/sub/settings/pane.js module:io.ox/core/sub
+#: apps/io.ox/mail/mailfilter/settings/filter.js module:io.ox/mail
+#: apps/io.ox/portal/settings/pane.js module:io.ox/portal
+msgid "Disable"
+msgstr "禁用"
+
+#: apps/io.ox/core/sub/settings/pane.js module:io.ox/core/sub
+#: apps/io.ox/mail/autoforward/settings/model.js module:io.ox/mail
+#: apps/io.ox/mail/mailfilter/settings/filter.js
+#: apps/io.ox/mail/vacationnotice/settings/model.js
+#: apps/io.ox/portal/settings/pane.js module:io.ox/portal
+msgid "Enable"
+msgstr "启用"
+
+#: apps/io.ox/core/sub/settings/pane.js module:io.ox/core/sub
+msgid "Subscription refresh"
+msgstr "订阅刷新"
+
+#: apps/io.ox/core/sub/settings/pane.js module:io.ox/core/sub
+msgid ""
+"A refresh takes some time, so please be patient, while the refresh runs in "
+"the background. Only one refresh per subscription and per session is allowed."
+msgstr ""
+"一个刷新稍为需时，请耐心等待背景运行完成。一个会话和订阅每次只允许一个刷新。"
+
+#: apps/io.ox/core/sub/settings/pane.js module:io.ox/core/sub
+msgid ""
+"This folder has publications but you are not allowed to view or edit them"
+msgstr "此文件夹带有发布，可是您不允许检视或编辑它们"
+
+#: apps/io.ox/core/sub/settings/pane.js module:io.ox/core/sub
+msgid ""
+"This folder has subscriptions but you are not allowed to view or edit them"
+msgstr "此文件夹带有订阅，可是您不允许检视或编辑它们"
+
+#: apps/io.ox/core/sub/settings/pane.js module:io.ox/core/sub
+msgid "This folder has no publications"
+msgstr "此文件夹没有发布"
+
+#: apps/io.ox/core/sub/settings/pane.js module:io.ox/core/sub
+msgid "This folder has no subscriptions"
+msgstr "此文件夹没有订阅"
+
+#: apps/io.ox/core/sub/settings/pane.js module:io.ox/core/sub
+msgid "You don't have any publications yet"
+msgstr "您还没有任何发布"
+
+#: apps/io.ox/core/sub/settings/pane.js module:io.ox/core/sub
+msgid "You don't have any subscriptions yet"
+msgstr "您还没有任何发布"
+
+#: apps/io.ox/core/sub/settings/pane.js module:io.ox/core/sub
+#: apps/io.ox/core/sub/settings/register.js
+msgid "Publications"
+msgstr "发布"
+
+#: apps/io.ox/core/sub/settings/pane.js module:io.ox/core/sub
+#: apps/io.ox/core/sub/settings/register.js
+msgid "Subscriptions"
+msgstr "订阅"
+
+#: apps/io.ox/core/sub/settings/register.js module:io.ox/core/sub
+msgid "Publications and Subscriptions"
+msgstr "发布和订阅"
+
+#: apps/io.ox/core/sub/subscriptions.js module:io.ox/core/sub
+msgid "Subscribe"
+msgstr "订阅"
+
+#: apps/io.ox/core/sub/subscriptions.js module:io.ox/core/sub
+msgid "No subscription services available for this module"
+msgstr "此模组没有订阅服务可用"
+
+#: apps/io.ox/core/sub/subscriptions.js module:io.ox/core/sub
+msgid "Error:"
+msgstr "错误："
+
+#: apps/io.ox/core/sub/subscriptions.js module:io.ox/core/sub
+msgid "Subscription successfully created."
+msgstr "成功创建订阅。"
+
+#: apps/io.ox/core/sub/subscriptions.js module:io.ox/core/sub
+msgid "The subscription could not be created."
+msgstr "不能创建此订阅。"
+
+#: apps/io.ox/core/sub/subscriptions.js module:io.ox/core/sub
+msgid "My %1$s calendar"
+msgstr "我的 %1$s 日历"
+
+#: apps/io.ox/core/sub/subscriptions.js module:io.ox/core/sub
+msgid "My %1$s contacts"
+msgstr "我的 %1$ 联系人"
+
+#. %1$s is the display name of the account
+#. e.g. My Xing account
+#: apps/io.ox/core/sub/subscriptions.js module:io.ox/core/sub
+#: apps/io.ox/files/actions/add-storage-account.js module:io.ox/files
+#: apps/io.ox/mail/accounts/settings.js module:io.ox/mail/accounts/settings
+#: apps/io.ox/oauth/keychain.js module:io.ox/core
+msgid "My %1$s account"
+msgstr "我的 %1$s 户口"
+
+#: apps/io.ox/core/sub/subscriptions.js module:io.ox/core/sub
+msgid "Configure %s"
+msgstr "配置 %s"
+
+#: apps/io.ox/core/sub/subscriptions.js module:io.ox/core/sub
+#: apps/plugins/portal/mail/register.js module:plugins/portal
+msgid "Account"
+msgstr "账户"
+
+#: apps/io.ox/core/tk/attachments.js module:io.ox/core
+#: apps/io.ox/mail/compose/extensions.js module:io.ox/mail
+msgid "Add attachments"
+msgstr "添加附件"
+
+#: apps/io.ox/core/tk/attachments.js module:io.ox/core
+#: apps/io.ox/mail/compose/extensions.js module:io.ox/mail
+msgid "Add from Drive"
+msgstr "从 Drive 添加"
+
+#. headline for a progress bar
+#: apps/io.ox/core/tk/attachments.js module:io.ox/core
+msgid "Uploading attachments"
+msgstr "上载附件"
+
+#: apps/io.ox/core/tk/attachmentsUtil.js module:io.ox/core
+#: apps/io.ox/preview/main.js
+msgid "Preview"
+msgstr "概览"
+
+#: apps/io.ox/core/tk/contenteditable-editor.js module:io.ox/core
+msgid "Drop inline images here"
+msgstr "将内联图像放在此处"
+
+#: apps/io.ox/core/tk/contenteditable-editor.js module:io.ox/core
+msgid ""
+"Please only drop images here. If you want to send other files, you can send "
+"them as attachments."
+msgstr "图像请只放在此处。如果您想要发送的其他文件，您能够以附件的方式发送。"
+
+#: apps/io.ox/core/tk/contenteditable-editor.js module:io.ox/core
+msgid "Rich Text Area. Press ALT-F10 for toolbar"
+msgstr "Rich Text 区域。按下 ALT-F10 叫出工具条"
+
+#: apps/io.ox/core/tk/datepicker.js module:io.ox/core
+#: apps/io.ox/core/tk/mobiscroll.js
+msgid "Clear"
+msgstr "清空"
+
+#: apps/io.ox/core/tk/filestorageUtil.js module:io.ox/core
+msgid "Ignore warnings"
+msgstr "忽视警告"
+
+#: apps/io.ox/core/tk/filestorageUtil.js module:io.ox/core
+msgid "Conflicts"
+msgstr "冲突"
+
+#: apps/io.ox/core/tk/filestorageUtil.js module:io.ox/core
+msgid "Warnings:"
+msgstr "警告："
+
+#: apps/io.ox/core/tk/filestorageUtil.js module:io.ox/core
+#: apps/io.ox/tasks/common-extensions.js module:io.ox/tasks
+msgid "Canceled"
+msgstr "已取消"
+
+#: apps/io.ox/core/tk/flag-picker.js module:io.ox/mail
+#: apps/io.ox/mail/mailfilter/settings/filter/actions/register.js
+#: module:io.ox/mailfilter apps/io.ox/portal/settings/pane.js
+#: module:io.ox/portal
+msgid "Light green"
+msgstr "浅绿色"
+
+#: apps/io.ox/core/tk/flag-picker.js module:io.ox/mail
+#: apps/io.ox/mail/mailfilter/settings/filter/actions/register.js
+#: module:io.ox/mailfilter apps/io.ox/portal/settings/pane.js
+#: module:io.ox/portal
+msgid "Light blue"
+msgstr "浅蓝色"
 
 #: apps/io.ox/core/tk/flag-picker.js module:io.ox/mail
 #: apps/io.ox/mail/mailfilter/settings/filter/actions/register.js
@@ -10463,298 +4974,999 @@
 msgid "Yellow"
 msgstr "黄色"
 
-#: apps/io.ox/backbone/mini-views/colorpicker.js module:io.ox/core
-msgid "Yellow green"
-msgstr "黄绿"
-
-#. folder permissions - Is Admin? YES
-#: apps/io.ox/core/main.js module:io.ox/core
-#: apps/io.ox/core/permissions/permissions.js apps/io.ox/files/util.js
+#: apps/io.ox/core/tk/flag-picker.js module:io.ox/mail
+#: apps/io.ox/mail/toolbar.js
+msgid "Set color"
+msgstr "设定颜色"
+
+#: apps/io.ox/core/tk/iframe.js module:io.ox/core/tk/iframe
+msgid "An error occurred. There is no valid token available."
+msgstr "发生一个错误。没有有效的代币可用。"
+
+#: apps/io.ox/core/tk/list-dnd.js module:io.ox/core
+#: apps/io.ox/core/tk/selection.js
+msgid "1 item"
+msgid_plural "%1$d items"
+msgstr[0] "%1$d 项目"
+msgstr[1] "%1$d 项目"
+
+#: apps/io.ox/core/tk/mobiscroll.js module:io.ox/core
+msgid "Days"
+msgstr "日"
+
+#: apps/io.ox/core/tk/mobiscroll.js module:io.ox/core
+msgid "Hours"
+msgstr "小时"
+
+#: apps/io.ox/core/tk/mobiscroll.js module:io.ox/core
+msgid "Minutes"
+msgstr "分钟"
+
+#: apps/io.ox/core/tk/mobiscroll.js module:io.ox/core
+msgid "Months"
+msgstr "月"
+
+#: apps/io.ox/core/tk/mobiscroll.js module:io.ox/core
+msgid "Years"
+msgstr "年"
+
+#: apps/io.ox/core/tk/reminder-util.js module:io.ox/core
+msgid "Remind me again"
+msgstr "再次提醒我"
+
+#: apps/io.ox/core/tk/reminder-util.js module:io.ox/core
+msgid "Pick a time here"
+msgstr "在此选择一个时间"
+
+#: apps/io.ox/core/tk/reminder-util.js module:io.ox/core
+msgid "OK"
+msgstr "确认"
+
+#. %1$s appointment or task title
+#: apps/io.ox/core/tk/reminder-util.js module:io.ox/core
+msgid "Close reminder for %1$s"
+msgstr "关闭 %1$s 通知"
+
+#. %1$s is something like "in 5 minutes"
+#. don't know if that works for all languages but it has been
+#. a string concatenation before; at least now it's documented
+#: apps/io.ox/core/tk/reminder-util.js module:io.ox/core
+msgid "Remind me again %1$s"
+msgstr "%1$s 后再次提醒我"
+
+#: apps/io.ox/core/tk/reminder-util.js module:io.ox/core
+#: apps/plugins/notifications/calendar/register.js module:plugins/notifications
+#: apps/plugins/notifications/tasks/register.js
+msgid "Press to open Details"
+msgstr "按下以打开详情"
+
+#. %1$s task title
+#: apps/io.ox/core/tk/reminder-util.js module:io.ox/core
+#, c-format
+msgid "Reminder for task %1$s."
+msgstr "任务 %1$s 提醒。"
+
+#. %1$s appointment title
+#: apps/io.ox/core/tk/reminder-util.js module:io.ox/core
+#, c-format
+msgid "Reminder for appointment %1$s."
+msgstr "约会 %1$s 提醒。"
+
+#: apps/io.ox/core/tk/tokenfield.js module:io.ox/core
+msgid "No autocomplete entries found"
+msgstr "没找到自动完成项目"
+
+#. %1$d is the number of search results in the autocomplete field
+#: apps/io.ox/core/tk/tokenfield.js module:io.ox/core
+#, c-format
+msgid "One autocomplete entry found"
+msgid_plural "%1$d autocomplete entries found"
+msgstr[0] "找到的一个自动完成条目"
+msgstr[1] "找到的 %1$d 个自动完成条目"
+
+#: apps/io.ox/core/tk/tokenfield.js module:io.ox/core
+msgid ""
+"Added distribution list %s with %s member. The only member of the "
+"distribution list is %s."
+msgstr "已添加到通讯组列表 %s（%s 个成员）。此通讯组列表的唯一成员是 %s。"
+
+#: apps/io.ox/core/tk/tokenfield.js module:io.ox/core
+msgid ""
+"Added distribution list %s with %s members. Members of the distribution list "
+"are %s."
+msgstr "已添加到通讯组列表 %s（%s 个成员）。此通讯组列表的成员是 %s。"
+
+#. %1$s is the display name of an added user or mail recipient
+#. %2$s is the email address of the user or mail recipient
+#. %1$s is the added search query
+#. %2$s is the context of the added search query
+#: apps/io.ox/core/tk/tokenfield.js module:io.ox/core
+msgid "Added %1$s, %2$s."
+msgstr "添加了 %1$s、%2$s。"
+
+#. %1$s is the display name of an added user or mail recipient
+#. %1$s is the added search query
+#: apps/io.ox/core/tk/tokenfield.js module:io.ox/core
+msgid "Added %1$s."
+msgstr "添加了 %1$s。"
+
+#: apps/io.ox/core/tk/tokenfield.js module:io.ox/core
+msgid "%1$s. Press backspace to delete."
+msgstr "%1$s、按后退键删除。"
+
+#. %1$s is the display name of a removed user or mail recipient
+#. %2$s is the email address of the user or mail recipient
+#. %1$s is the removed search query
+#. %2$s is the context of the removed search query
+#: apps/io.ox/core/tk/tokenfield.js module:io.ox/core
+msgid "Removed %1$s, %2$s."
+msgstr "已移除 %1$s,、%2$s。"
+
+#. %1$s is the display name of a removed user or mail recipient
+#. %1$s is the removed search query
+#: apps/io.ox/core/tk/tokenfield.js module:io.ox/core
+msgid "Removed %1$s."
+msgstr "已移除 %1$s。"
+
+#: apps/io.ox/core/tk/upload.js module:io.ox/core
+msgid "Uploading folders is not supported."
+msgstr "不支持上载文件夹。"
+
+#: apps/io.ox/core/tk/upload.js module:io.ox/core apps/io.ox/mail/import.js
+#: module:io.ox/mail
+msgid "Mail was not imported. Only .eml files are supported."
+msgstr "没有导入邮件，只支持 .eml 文件。"
+
+#. %1$s quota limit
+#: apps/io.ox/core/tk/upload.js module:io.ox/core
+msgid "The file cannot be uploaded because it exceeds the quota limit of %1$s"
+msgid_plural ""
+"The files cannot be uploaded because they exceed the quota limit of %1$s"
+msgstr[0] "因为文件超出限额 %1$s，所以未能上载。"
+msgstr[1] "因为文件超出限额 %1$s，所以未能上载。"
+
+#. %1$s the filename
+#. %2$s the maximum file size
+#: apps/io.ox/core/tk/upload.js module:io.ox/core
+#: apps/io.ox/mail/actions/attachmentQuota.js module:io.ox/mail
+msgid ""
+"The file \"%1$s\" cannot be uploaded because it exceeds the maximum file "
+"size of %2$s"
+msgstr "因为文件 \"%1$s\" 超出最大文件体积 %2$s，所以未能上载。"
+
+#. %1$s the maximum file size
+#: apps/io.ox/core/tk/upload.js module:io.ox/core
+msgid ""
+"The files cannot be uploaded because each file exceeds the maximum file size "
+"of %1$s"
+msgstr "因为文件超出最大文件体积 %1$s，所以未能上载。"
+
+#. %1$s the maximum file size
+#: apps/io.ox/core/tk/upload.js module:io.ox/core
+msgid ""
+"Some files cannot be uploaded because they exceed the maximum file size of "
+"%1$s"
+msgstr "因为文件超出最大文件体积 %1$s，所以未能上载。"
+
+#: apps/io.ox/core/tk/vgrid.js module:io.ox/core
+msgid "Multiselect"
+msgstr "多重选择"
+
+#. toolbar with 'select all' and 'sort by'
+#: apps/io.ox/core/tk/vgrid.js module:io.ox/core
+msgid "Item list options"
+msgstr "项目列表选项"
+
+#: apps/io.ox/core/tk/vgrid.js module:io.ox/core
+#: apps/io.ox/mail/view-options.js module:io.ox/mail
+msgid "Select all"
+msgstr "选择所有"
+
+#. list is empty / no items
+#: apps/io.ox/core/tk/vgrid.js module:io.ox/core
+msgctxt "vgrid"
+msgid "Empty"
+msgstr "空置"
+
+#: apps/io.ox/core/tk/vgrid.js module:io.ox/core
+msgid "Could not load this list"
+msgstr "不能加载此列表"
+
+#. finish the tour
+#: apps/io.ox/core/tk/wizard.js module:io.ox/core
+msgctxt "tour"
+msgid "Finish"
+msgstr "结束"
+
+#: apps/io.ox/core/tk/wizard.js module:io.ox/core
+msgid "Start tour"
+msgstr "开始向导"
+
+#: apps/io.ox/core/tk/wizard.js module:io.ox/core
+msgid "Welcome"
+msgstr "欢迎"
+
+#: apps/io.ox/core/upsell.js module:io.ox/core
+msgid "Upgrade required"
+msgstr "需要更新"
+
+#: apps/io.ox/core/upsell.js module:io.ox/core
+msgid ""
+"This feature is not available. In order to use it, you need to upgrade your "
+"account now."
+msgstr "此特性不可用。您必须先升级您的户口才能使用。"
+
+#: apps/io.ox/core/upsell.js module:io.ox/core
+msgid "The first 90 days are free."
+msgstr "开始 90 天为免费。"
+
+#: apps/io.ox/core/upsell.js module:io.ox/core
+msgid "Get free upgrade"
+msgstr "获取免费更新"
+
+#. tooltip for getting auto-play mode ready for running.
+#: apps/io.ox/core/viewer/views/displayerview.js module:io.ox/core
+msgid "Run auto-play mode"
+msgstr "运行自动播放模式"
+
+#. tooltip for getting auto-play mode ready for pausing.
+#: apps/io.ox/core/viewer/views/displayerview.js module:io.ox/core
+msgid "Pause auto-play mode"
+msgstr "暂停自动播放模式"
+
+#: apps/io.ox/core/viewer/views/displayerview.js module:io.ox/core
+msgid ""
+"Use left/right arrow keys to navigate and escape key to exit the viewer."
+msgstr "使用左/右箭头键导航和换码键离开检视器。"
+
+#. information about position of the current item in viewer
+#. this will only be shown for more than one item
+#. %1$d - position of current item
+#. %2$d - total amount of items
+#. %2$d - total amount of item
+#: apps/io.ox/core/viewer/views/displayerview.js module:io.ox/core
+msgid "%1$d of %2$d item"
+msgid_plural "%1$d of %2$d items"
+msgstr[0] "%2$s 的 %1$s 个项目"
+msgstr[1] "%2$s 的 %1$s"
+
+#: apps/io.ox/core/viewer/views/displayerview.js module:io.ox/core
+msgid "Cannot require a view type for %1$s"
+msgstr "不能为 %1$s 要求一个视图类型"
+
+#. information about the currently displayed file version in viewer
+#. %1$d - version date
+#: apps/io.ox/core/viewer/views/displayerview.js module:io.ox/core
+msgid "Version of %1$s"
+msgstr "%1$d 的版本"
+
+#: apps/io.ox/core/viewer/views/sidebar/filedescriptionview.js
+#: module:io.ox/core/viewer
+msgid "Description text"
+msgstr "描述文本"
+
+#: apps/io.ox/core/viewer/views/sidebar/filedescriptionview.js
+#: module:io.ox/core/viewer apps/io.ox/core/viewer/views/toolbarview.js
+#: module:io.ox/core apps/io.ox/files/actions.js module:io.ox/files
+#: apps/io.ox/files/toolbar.js
+msgid "Edit description"
+msgstr "编辑描述"
+
+#: apps/io.ox/core/viewer/views/sidebar/filedescriptionview.js
+#: module:io.ox/core/viewer
+msgid "Add a description"
+msgstr "添加一个描述"
+
+#: apps/io.ox/core/viewer/views/sidebar/fileinfoview.js
+#: module:io.ox/core/viewer apps/io.ox/files/view-options.js module:io.ox/files
+#: apps/io.ox/mail/settings/pane.js module:io.ox/mail
+#: apps/io.ox/mail/view-options.js
+msgid "Size"
+msgstr "大小"
+
+#. "Shares" in terms of "shared with others" ("Freigaben")
+#: apps/io.ox/core/viewer/views/sidebar/fileinfoview.js
+#: module:io.ox/core/viewer
+msgid "Shares"
+msgstr "共享"
+
+#: apps/io.ox/core/viewer/views/sidebar/fileinfoview.js
+#: module:io.ox/core/viewer
+msgid "This file is shared with others"
+msgstr "已与别人分享此文件"
+
+#: apps/io.ox/core/viewer/views/sidebar/fileinfoview.js
+#: module:io.ox/core/viewer
+msgid "This folder is shared with others"
+msgstr "已与别人分享此文件夹"
+
+#. %1$s is the name of the inputfield (To, CC, BCC)
+#: apps/io.ox/core/viewer/views/sidebar/fileinfoview.js
+#: module:io.ox/core/viewer apps/io.ox/mail/common-extensions.js
+#: module:io.ox/mail apps/io.ox/mail/compose/extensions.js
+#: apps/io.ox/mail/mailfilter/settings/filter/tests/register.js
+#: module:io.ox/mailfilter apps/io.ox/mail/print.js
+#: apps/io.ox/mail/view-options.js
+msgid "To"
+msgstr "收件人"
+
+#: apps/io.ox/core/viewer/views/sidebar/fileinfoview.js
+#: module:io.ox/core/viewer apps/io.ox/mail/actions/reminder.js
+#: module:io.ox/mail apps/io.ox/mail/compose/extensions.js
+#: apps/io.ox/mail/mailfilter/settings/filter/tests/register.js
+#: module:io.ox/mailfilter apps/io.ox/mail/view-options.js
+msgid "From"
+msgstr "从"
+
+#: apps/io.ox/core/viewer/views/sidebar/fileinfoview.js
+#: module:io.ox/core/viewer
+msgid "Sent"
+msgstr "已发送"
+
+#: apps/io.ox/core/viewer/views/sidebar/fileinfoview.js
+#: module:io.ox/core/viewer
+msgid "Received"
+msgstr "以接收"
+
+#: apps/io.ox/core/viewer/views/sidebar/fileinfoview.js
+#: module:io.ox/core/viewer
+msgid "View message"
+msgstr "检视消息"
+
+#. button: show collapsed content
+#: apps/io.ox/core/viewer/views/sidebar/fileinfoview.js
+#: module:io.ox/core/viewer apps/io.ox/onboarding/clients/view-mobile.js
+#: module:io.ox/core/onboarding apps/io.ox/tasks/edit/view-template.js
+#: module:io.ox/tasks/edit
+msgid "Hide details"
+msgstr "隐藏详情"
+
+#: apps/io.ox/core/viewer/views/sidebar/fileversionsview.js
+#: module:io.ox/core/viewer
+msgid "File version table, the first row represents the current version."
+msgstr "文件版本表格，第一行代表当前版本。"
+
+#: apps/io.ox/core/viewer/views/sidebar/fileversionsview.js
+#: module:io.ox/core/viewer apps/io.ox/editor/main.js module:io.ox/editor
+#: apps/io.ox/mail/detail/links.js module:io.ox/mail
+msgid "File"
+msgstr "档案"
+
+#: apps/io.ox/core/viewer/views/sidebar/fileversionsview.js
+#: module:io.ox/core/viewer
+msgid "Versions (%1$d)"
+msgstr "版本 (%1$d)"
+
+#: apps/io.ox/core/viewer/views/sidebar/panelbaseview.js
+#: module:io.ox/core/viewer
+msgid "Toggle panel"
+msgstr "切换面板"
+
+#: apps/io.ox/core/viewer/views/sidebar/panelbaseview.js
+#: module:io.ox/core/viewer
+msgid "Open description panel"
+msgstr "打开描述面板"
+
+#: apps/io.ox/core/viewer/views/sidebar/panelbaseview.js
+#: module:io.ox/core/viewer
+msgid "Close description panel"
+msgstr "关闭描述面板"
+
+#: apps/io.ox/core/viewer/views/sidebar/uploadnewversionview.js
+#: module:io.ox/core/viewer
+msgid "Version Comment"
+msgstr "版本注释"
+
+#: apps/io.ox/core/viewer/views/sidebar/uploadnewversionview.js
+#: module:io.ox/core/viewer apps/io.ox/files/actions/upload-new-version.js
 #: module:io.ox/files
-msgid "Yes"
-msgstr "是"
-
-#: apps/io.ox/mail/compose/actions/send.js module:io.ox/mail
-msgid "Yes, send without subject"
-msgstr "是，不带题目发送"
-
-#: apps/io.ox/mail/actions/attachmentEmpty.js module:io.ox/mail
-msgid "Yes, with empty attachment"
-msgstr "是，和空的附件"
-
-#: apps/io.ox/calendar/util.js module:io.ox/calendar
-#: apps/io.ox/find/date/patterns.js module:io.ox/core apps/io.ox/mail/util.js
-#: apps/io.ox/tasks/util.js module:io.ox/tasks
-#: apps/plugins/portal/birthdays/register.js module:plugins/portal
-msgid "Yesterday"
-msgstr "昨天"
-
-#: apps/io.ox/calendar/actions/acceptdeny.js module:io.ox/calendar
+msgid "Upload"
+msgstr "上载"
+
+#: apps/io.ox/core/viewer/views/sidebar/uploadnewversionview.js
+#: module:io.ox/core/viewer apps/io.ox/core/viewer/views/toolbarview.js
+#: module:io.ox/core apps/io.ox/files/actions/upload-new-version.js
+#: module:io.ox/files
+msgid "Upload new version"
+msgstr "上载新版本"
+
+#: apps/io.ox/core/viewer/views/sidebarview.js module:io.ox/core/viewer
+msgid "Thumbnails"
+msgstr "缩图"
+
+#. %1$s is the filename of the current file
+#: apps/io.ox/core/viewer/views/sidebarview.js module:io.ox/core/viewer
+msgid "Drop new version of \"%1$s\" here"
+msgstr "把 \"%1$s\" 新版本投下这里"
+
+#: apps/io.ox/core/viewer/views/sidebarview.js module:io.ox/core/viewer
+msgid "Drop only a single file as new version."
+msgstr "投下单个文件成新版本。"
+
+#: apps/io.ox/core/viewer/views/toolbarview.js module:io.ox/core
+msgid "File name"
+msgstr "文件名称"
+
+#: apps/io.ox/core/viewer/views/toolbarview.js module:io.ox/core
+msgid "Rename File"
+msgstr "重命名文件"
+
+#: apps/io.ox/core/viewer/views/toolbarview.js module:io.ox/core
+msgid "Zoom out"
+msgstr "缩小"
+
+#: apps/io.ox/core/viewer/views/toolbarview.js module:io.ox/core
+msgid "Zoom in"
+msgstr "放大"
+
+#: apps/io.ox/core/viewer/views/toolbarview.js module:io.ox/core
+msgid "Fit to screen width"
+msgstr "调整成屏幕宽度"
+
+#: apps/io.ox/core/viewer/views/toolbarview.js module:io.ox/core
+msgid "Fit to screen size"
+msgstr "调整成屏幕大小"
+
+#: apps/io.ox/core/viewer/views/toolbarview.js module:io.ox/core
+msgid "View details"
+msgstr "检视详情"
+
+#: apps/io.ox/core/viewer/views/toolbarview.js module:io.ox/core
+msgid "Pop out"
+msgstr "弹出"
+
+#: apps/io.ox/core/viewer/views/toolbarview.js module:io.ox/core
+msgid "Pop out standalone viewer"
+msgstr "弹出独立检视器"
+
+#: apps/io.ox/core/viewer/views/toolbarview.js module:io.ox/core
+msgid "Close viewer"
+msgstr "关闭检视器"
+
+#: apps/io.ox/core/viewer/views/toolbarview.js module:io.ox/core
+msgid "Open attachment"
+msgstr "打开附件"
+
+#: apps/io.ox/core/viewer/views/toolbarview.js module:io.ox/core
+msgid "Print as PDF"
+msgstr "打印成 PDF"
+
+#: apps/io.ox/core/viewer/views/toolbarview.js module:io.ox/core
+#: apps/io.ox/files/share/permissions.js apps/io.ox/files/toolbar.js
+#: module:io.ox/files apps/plugins/portal/xing/actions.js module:plugins/portal
+msgid "Share"
+msgstr "共享"
+
+#: apps/io.ox/core/viewer/views/toolbarview.js module:io.ox/core
+msgid "Share this file"
+msgstr "分享此文件"
+
+#: apps/io.ox/core/viewer/views/toolbarview.js module:io.ox/core
+#: apps/io.ox/files/actions.js module:io.ox/files apps/io.ox/files/toolbar.js
+#: apps/io.ox/notes/toolbar.js module:io.ox/notes
+msgid "Send by mail"
+msgstr "发送电子邮件"
+
+#: apps/io.ox/core/viewer/views/toolbarview.js module:io.ox/core
+msgid "Open in browser tab"
+msgstr "在浏览器选项卡打开"
+
+#: apps/io.ox/core/viewer/views/toolbarview.js module:io.ox/core
+msgid "of %1$d"
+msgstr "（共 %1$d 张）"
+
+#: apps/io.ox/core/viewer/views/toolbarview.js module:io.ox/core
+msgid "Viewer Toolbar"
+msgstr "检视器工具条"
+
+#: apps/io.ox/core/viewer/views/toolbarview.js module:io.ox/core
+msgid "Previous page"
+msgstr "前一页"
+
+#: apps/io.ox/core/viewer/views/toolbarview.js module:io.ox/core
+msgid "Next page"
+msgstr "下页"
+
+#: apps/io.ox/core/viewer/views/types/audioview.js module:io.ox/core
+msgid "Click to play audio file"
+msgstr "单击播放音像文件"
+
+#: apps/io.ox/core/viewer/views/types/audioview.js module:io.ox/core
+msgid "Your browser does not support the audio format of this file."
+msgstr "您的浏览器不支持此文件的音频格式。"
+
+#: apps/io.ox/core/viewer/views/types/defaultview.js module:io.ox/core
+msgid "There is no preview for this file type"
+msgstr "没有此文件类别的预览"
+
+#: apps/io.ox/core/viewer/views/types/documentview.js module:io.ox/core
+#: apps/io.ox/files/actions/save-as-pdf.js module:io.ox/files
+msgid "An error occurred converting the document so it cannot be displayed."
+msgstr "转换文档时发生错误，因而不能显示。"
+
+#: apps/io.ox/core/viewer/views/types/documentview.js module:io.ox/core
+#: apps/io.ox/files/actions/save-as-pdf.js module:io.ox/files
+msgid "This document is password protected and cannot be displayed."
+msgstr "此文档由密码保护因而未能显示。"
+
+#. text of a viewer document page caption
+#. Example result: "Page 5 of 10"
+#. %1$d is the current page index
+#. %2$d is the total number of pages
+#: apps/io.ox/core/viewer/views/types/documentview.js module:io.ox/core
+msgid "Page %1$d of %2$d"
+msgstr "第 %1$d 页（共 %2$d 页）"
+
+#: apps/io.ox/core/viewer/views/types/documentview.js module:io.ox/core
+msgid "Sorry, this page is not available at the moment."
+msgstr "抱歉，此页面暂时不可用。"
+
+#: apps/io.ox/core/viewer/views/types/imageview.js module:io.ox/core
+msgid "Sorry, there is no preview available for this image."
+msgstr "抱歉，此图像没有预览可用。"
+
+#: apps/io.ox/core/viewer/views/types/textview.js module:io.ox/core
+msgid "Sorry, there is no preview available for this file."
+msgstr "抱歉，此文件没有预览可用。"
+
+#: apps/io.ox/core/viewer/views/types/videoview.js module:io.ox/core
+msgid "Your browser does not support the video format of this file."
+msgstr "您的浏览器不支持此文件的视频格式。"
+
+#: apps/io.ox/core/viewer/views/types/videoview.js module:io.ox/core
 msgid ""
-"You are about to change your confirmation status. Please leave a comment for "
-"other participants."
-msgstr "您就要更改您的确认状态。请留下注释给其他参与者。"
-
-#. %1$s used disk space
-#. %2$s total disk space
-#. %3$s free disk space
-#: apps/io.ox/files/guidance/statistics.js module:io.ox/files
-msgid ""
-"You are currently using %1$s of your %2$s available disk space. You have "
-"%3$s left. "
-msgstr "您当前正使用 %2$s 可用磁盘空间的 %1$s。您剩下 %3$s。"
-
-#. Warning dialog
-#. %1$s is a folder/calendar name
-#. %2$s is the folder owner
-#: apps/io.ox/calendar/freebusy/templates.js module:io.ox/calendar/freebusy
-msgid ""
-"You are not allowed to create appointments in \"%1$s\" owned by %2$s. "
-"Appointments will therefore be created in your private calendar."
-msgstr ""
-"您不允许在 %2$s 拥有的  \"%1$s\" 里创建约会。因此，约会将会在您的私人日历里创"
-"建。"
-
-#. Warning dialog
-#. %1$s is a folder/calendar name
-#: apps/io.ox/calendar/freebusy/templates.js module:io.ox/calendar/freebusy
-msgid ""
-"You are not allowed to create appointments in \"%1$s\". Appointments will "
-"therefore be created in your private calendar."
-msgstr "您不允许在  \"%1$s\" 里创建约会。因此，约会将会在您的私人日历里创建。"
-
-#: apps/plugins/halo/xing/register.js module:plugins/portal
-msgid ""
-"You are not directly linked to %s. Here are people who are linked to %s:"
-msgstr "您不是直接连接到 %s。这些人是链接到 %s 的："
-
-#: apps/io.ox/calendar/invitations/register.js module:io.ox/calendar/main
-msgid "You are the organizer"
-msgstr "您是组织者"
-
-#: apps/io.ox/mail/actions/attachmentEmpty.js module:io.ox/mail
-msgid ""
-"You attached an empty file. It could be, that this file has been deleted on "
-"your hard drive. Send it anyway?"
-msgstr "您附上一个空的文件。此文件可能已从您的盘里删除了。要坚持发送吗？"
-
-#: apps/io.ox/files/share/wizard.js module:io.ox/files
-msgid ""
-"You can copy and paste this link in an email, instant messenger or social "
-"network. Please note that anyone with this link can access the share."
-msgstr ""
-"您能复制和贴上此链接在电子邮件、即时通讯器、或社交网路里。请注意每一个有此链"
-"接的人皆能访问该分享。"
-
-#: apps/io.ox/mail/categories/edit.js module:io.ox/mail
-msgid "You can enable categories again via the view dropdown on the right"
-msgstr "您能通过右边的视图下拉列表再次启用类别"
-
-#: apps/io.ox/mail/settings/signatures/settings/pane.js module:io.ox/mail
-msgid ""
-"You can import existing signatures from the previous product generation."
-msgstr "您能从前代产品导入存在的签名。"
-
-#: apps/io.ox/core/notifications.js module:io.ox/core
-msgid ""
-"You can manage desktop notifications at any time, by visiting your settings"
-msgstr "通过访问您的设置，您可以随时管理桌面通知"
+"Error while playing the video. Either your browser does not support the "
+"format or you have connection problems."
+msgstr "在播放视频时发生了错误。要不您的浏览器不支持该格式，或是您有连接问题。"
+
+#: apps/io.ox/core/viewer/views/types/videoview.js module:io.ox/core
+msgid "Start video"
+msgstr "开始视频"
+
+#. Task: Done like in "Mark as done"
+#: apps/io.ox/core/wizard/registry.js module:io.ox/core/wizard
+#: apps/io.ox/core/yell.js module:io.ox/core
+#: apps/io.ox/tasks/edit/view-template.js module:io.ox/tasks/edit
+#: apps/io.ox/tasks/print.js module:io.ox/tasks apps/io.ox/tasks/toolbar.js
+#: module:io.ox/mail apps/io.ox/tasks/util.js
+#: apps/plugins/notifications/tasks/register.js module:plugins/notifications
+msgid "Done"
+msgstr "已完成"
+
+#: apps/io.ox/core/yell.js module:io.ox/core
+msgid "Success"
+msgstr "成功"
+
+#: apps/io.ox/core/yell.js module:io.ox/core
+#: apps/io.ox/mail/accounts/settings.js module:io.ox/mail/accounts/settings
+msgid "Warning"
+msgstr "警告"
+
+#: apps/io.ox/core/yell.js module:io.ox/core
+msgid "Close this notification"
+msgstr "关闭此通知"
+
+#: apps/io.ox/editor/main.js module:io.ox/editor
+msgid "Title"
+msgstr "标题"
+
+#: apps/io.ox/editor/main.js module:io.ox/editor
+msgid "Enter document title here"
+msgstr "在这里输入文档标题"
 
 #: apps/io.ox/editor/main.js module:io.ox/editor
 msgid "You can quick-save your changes via Ctrl+Enter."
 msgstr "您可以使用 Ctrl+Enter 快速保存更改。"
 
-#: apps/io.ox/core/folder/actions/move.js module:io.ox/core
-msgid "You cannot move items to this folder"
-msgstr "您不能移动项目到此文件夹"
-
-#: apps/io.ox/core/folder/actions/move.js module:io.ox/core
-msgid "You cannot move items to virtual folders"
-msgstr "您不能移动项目到虚拟文件夹。"
-
-#: apps/io.ox/calendar/invitations/register.js module:io.ox/calendar/main
-msgid "You declined this appointment"
-msgstr "您已经拒绝了约会"
-
-#: apps/io.ox/calendar/invitations/register.js module:io.ox/calendar/main
-msgid "You declined this task"
-msgstr "您拒绝了此任务"
-
-#: apps/plugins/portal/calendar/register.js module:plugins/portal
-msgid "You don't have any appointments in the near future."
-msgstr "您在稍后没有任何约会。"
-
-#: apps/io.ox/core/sub/settings/pane.js module:io.ox/core/sub
-msgid "You don't have any publications yet"
-msgstr "您还没有任何发布"
-
-#: apps/io.ox/core/sub/settings/pane.js module:io.ox/core/sub
-msgid "You don't have any subscriptions yet"
-msgstr "您还没有任何发布"
-
-#: apps/plugins/portal/tasks/register.js module:plugins/portal
-msgid "You don't have any tasks that are either due soon or overdue."
-msgstr "您没有任何快到期或过期约会。"
-
-#: apps/io.ox/core/main.js module:io.ox/core
+#: apps/io.ox/editor/main.js module:io.ox/editor
+#: apps/io.ox/mail/compose/view.js module:io.ox/mail
+msgid "Editor"
+msgstr "编辑器"
+
+#: apps/io.ox/editor/main.js module:io.ox/editor
+msgid "This file will be written in your default folder to allow editing"
+msgstr "此文件将会写入在您的默认文件夹以允许编辑"
+
+#. Emoji collection. Unified/standard icons. "Standard" might work for other languages.
+#: apps/io.ox/emoji/categories.js module:io.ox/mail/emoji
+msgid "Unified"
+msgstr "已统一"
+
+#. Emoji collection. SoftBank-specific icons. "SoftBank" in other languages, too.
+#: apps/io.ox/emoji/categories.js module:io.ox/mail/emoji
+msgid "SoftBank"
+msgstr "软银"
+
+#. Emoji collection. Emoji icons that work across Japanese (telecom) carriers.
+#: apps/io.ox/emoji/categories.js module:io.ox/mail/emoji
+msgid "Japanese Carrier"
+msgstr "日本手机服务商"
+
+#: apps/io.ox/emoji/categories.js module:io.ox/mail/emoji
+msgid "Recently used"
+msgstr "最近使用"
+
+#. Emoji category
+#. Japanese: 顔
+#. Contains: All kinds of smilies
+#: apps/io.ox/emoji/categories.js module:io.ox/mail/emoji
+msgid "Face"
+msgstr "脸部"
+
+#. Emoji category
+#. Japanese should include "Katakana Middle Dot". Unicode: 30FB
+#. Japanese: 気持ち・装飾
+#. Other languages can use simple bullet. Unicode: 2022
+#. Contains: Hearts, Gestures like thumbs up
+#: apps/io.ox/emoji/categories.js module:io.ox/mail/emoji
+msgid "Feeling • Decoration"
+msgstr "感觉：装饰"
+
+#. Emoji category
+#. Japanese should include "Katakana Middle Dot". Unicode: 30FB
+#. Japanese: 天気・季節
+#. Other languages can use simple bullet. Unicode: 2022
+#. Contains: Sun, rain, flowers
+#: apps/io.ox/emoji/categories.js module:io.ox/mail/emoji
+msgid "Weather • Season"
+msgstr "天气：季节"
+
+#. Emoji category
+#. Japanese: キャラクター
+#. Contains: Cartoon characters, animals
+#: apps/io.ox/emoji/categories.js module:io.ox/mail/emoji
+msgid "Character"
+msgstr "字符"
+
+#. Emoji category
+#. Japanese: 食べ物
+#. Contains: Cup of coffee, cake, fruits
+#: apps/io.ox/emoji/categories.js module:io.ox/mail/emoji
+msgid "Food"
+msgstr "食物"
+
+#. Emoji category
+#. Japanese: 日常
+#. Rather "everyday life". Contains: Cars, trucks, plane, buildings, flags
+#: apps/io.ox/emoji/categories.js module:io.ox/mail/emoji
+msgid "Life"
+msgstr "生活"
+
+#. Emoji category
+#. Japanese: ツール
+#. Contains: Phones, tv, clocks
+#: apps/io.ox/emoji/categories.js module:io.ox/mail/emoji
+msgid "Tool"
+msgstr "工具"
+
+#. Emoji category
+#. Japanese: 趣味
+#. Contains: Tennis, golf, football, pool
+#: apps/io.ox/emoji/categories.js module:io.ox/mail/emoji
+msgid "Hobby"
+msgstr "兴趣"
+
+#. Emoji category
+#. Japanese should include "Katakana Middle Dot". Unicode: 30FB
+#. Japanese: 文字・記号
+#. Other languages can use simple bullet. Unicode: 2022
+#. Contains: Arrows, numbers, symbols like play and fast-forward, copyright symbol
+#: apps/io.ox/emoji/categories.js module:io.ox/mail/emoji
+msgid "Letters • Symbols"
+msgstr "信件：符号"
+
+#. Emoji category
+#: apps/io.ox/emoji/categories.js module:io.ox/mail/emoji
+msgid "People"
+msgstr "人文"
+
+#. Emoji category
+#: apps/io.ox/emoji/categories.js module:io.ox/mail/emoji
+msgid "Symbols"
+msgstr "符号"
+
+#. Emoji category
+#: apps/io.ox/emoji/categories.js module:io.ox/mail/emoji
+msgid "Nature"
+msgstr "自然"
+
+#. Emoji category
+#: apps/io.ox/emoji/categories.js module:io.ox/mail/emoji
+msgid "Objects"
+msgstr "物件"
+
+#. Emoji category
+#: apps/io.ox/emoji/categories.js module:io.ox/mail/emoji
+msgid "Places"
+msgstr "地点"
+
+#. Emojis that work across all Japanese carriers.
+#. Japanese: 他社共通絵文字
+#: apps/io.ox/emoji/categories.js module:io.ox/mail/emoji
+msgid "Common Emoji"
+msgstr "一般表情符号"
+
+#. Emojis of SoftBank set.
+#. Japanese: 全絵文字
+#: apps/io.ox/emoji/categories.js module:io.ox/mail/emoji
+msgid "All Emoji"
+msgstr "所有表情符号"
+
+#: apps/io.ox/files/actions.js module:io.ox/files
+msgid "File has been moved"
+msgstr "文档已被移动"
+
+#: apps/io.ox/files/actions.js module:io.ox/files
+msgid "Files have been moved"
+msgstr "文档已被移动"
+
+#: apps/io.ox/files/actions.js module:io.ox/files
+msgid "File has been copied"
+msgstr "文档已复制"
+
+#: apps/io.ox/files/actions.js module:io.ox/files
+msgid "Files have been copied"
+msgstr "文档已复制"
+
+#: apps/io.ox/files/actions.js module:io.ox/files
+#: apps/io.ox/mail/compose/extensions.js module:io.ox/mail
+msgid "Add local file"
+msgstr "附加本地文件"
+
+#. Please translate like "take a note", "Notiz" in German, for example.
+#. more like "to notice" than "to notify".
+#: apps/io.ox/files/actions.js module:io.ox/files
+msgid "Add note"
+msgstr "添加备注"
+
+#. sharing: a guest user will be created for the owner of that email address
+#: apps/io.ox/files/actions.js module:io.ox/files
 msgid ""
-"You forgot to sign out last time. Always use the sign-out button when you "
-"finished your work."
-msgstr "你上一次忘了注销。当你完成工作时始终使用注销按钮。"
-
-#. %1$d is the number of mails
-#: apps/plugins/portal/mail/register.js module:plugins/portal
-#, c-format
-msgid "You have %1$d unread message"
-msgid_plural "You have %1$d unread messages"
-msgstr[0] "您有 %1$d 条未读消息"
-msgstr[1] "您有 %1$d 条未读消息"
-
-#: apps/io.ox/calendar/invitations/register.js module:io.ox/calendar/main
-msgid "You have accepted the appointment"
-msgstr "您已接受此约会"
-
-#: apps/io.ox/calendar/invitations/register.js module:io.ox/calendar/main
-msgid "You have accepted this appointment"
-msgstr "您已接受此约会"
-
-#: apps/io.ox/calendar/invitations/register.js module:io.ox/calendar/main
-msgid "You have accepted this task"
-msgstr "您已接受此任务"
-
-#: apps/io.ox/core/boot/i18n.js module:io.ox/core/boot
-msgid "You have been automatically signed out"
-msgstr "您已被自动注销"
-
-#: apps/io.ox/calendar/invitations/register.js module:io.ox/calendar/main
-msgid "You have declined the appointment"
-msgstr "您已经拒绝了约会"
-
-#. Body text of generic desktop notification about new invitations to appointments
-#: apps/plugins/notifications/calendar/register.js
-#: module:plugins/notifications
-msgid "You have new appointment invitations"
-msgstr "您有新约会邀请"
-
-#. Body text of generic desktop notification about new reminders for appointments
-#: apps/plugins/notifications/calendar/register.js
-#: module:plugins/notifications
-msgid "You have new appointment reminders"
-msgstr "您有新约会提醒"
-
-#: apps/plugins/notifications/mail/register.js module:plugins/notifications
-msgid "You have new mail"
-msgstr "您有新邮件"
-
-#: apps/io.ox/core/notifications/subview.js module:io.ox/core
-msgid "You have new notifications"
-msgstr "您有新通知"
-
-#. Content for a generic desktop notification about new invitations to tasks
-#: apps/plugins/notifications/tasks/register.js module:plugins/notifications
-msgid "You have new task invitations"
-msgstr "您有新任务邀请"
-
-#. Content for a generic desktop notification about new reminders for tasks
-#: apps/plugins/notifications/tasks/register.js module:plugins/notifications
-msgid "You have new task reminders"
-msgstr "您有新任务提醒"
-
-#: apps/plugins/portal/linkedIn/register.js module:plugins/portal
-msgid "You have no new messages"
-msgstr "您没有新信息"
-
-#: apps/plugins/portal/mail/register.js module:plugins/portal
-msgid "You have no unread messages"
-msgstr "您没有未读消息"
-
-#: apps/plugins/notifications/tasks/register.js module:plugins/notifications
-msgid "You have overdue tasks"
-msgstr "您有逾期任务"
-
-#: apps/plugins/portal/linkedIn/register.js module:plugins/portal
-#: apps/plugins/portal/twitter/register.js
-msgid "You have reauthorized this %s account."
-msgstr "您已重认证此 %s 户口。"
-
-#: apps/io.ox/calendar/invitations/register.js module:io.ox/calendar/main
-msgid "You have tentatively accepted the appointment"
-msgstr "您已经暂时的接受约会吗。"
-
-#: apps/io.ox/core/sub/model.js module:io.ox/core/sub
-msgid "You have to enter a username and password to subscribe."
-msgstr "您必须输入一个用户名称和密码以订阅。"
+"Every recipient gets an individual link. Guests can also create and change "
+"files."
+msgstr "每一位收件人个别获得一个链接，访客也能创建和更改文件。"
+
+#. sharing: a link will be created
+#: apps/io.ox/files/actions.js module:io.ox/files
+msgid ""
+"Everybody gets the same link. The link just allows to view the file or "
+"folder."
+msgstr "每人获得一样的链接。此链接只允许检视文件或文件夹。"
+
+#: apps/io.ox/files/actions.js module:io.ox/files apps/io.ox/files/toolbar.js
+msgid "Lock"
+msgstr "锁住"
+
+#: apps/io.ox/files/actions.js module:io.ox/files apps/io.ox/files/toolbar.js
+msgid "Unlock"
+msgstr "解锁"
+
+#: apps/io.ox/files/actions.js module:io.ox/files
+msgid "Open"
+msgstr "打开"
+
+#: apps/io.ox/files/actions.js module:io.ox/files
+msgid "Make this the current version"
+msgstr "定此为当前版本"
+
+#: apps/io.ox/files/actions.js module:io.ox/files
+#: apps/io.ox/files/actions/versions-delete.js
+msgid "Delete version"
+msgstr "删除版本"
+
+#: apps/io.ox/files/actions.js module:io.ox/files
+msgid "Drop here to upload a <b class=\"dndignore\">new file</b>"
+msgstr "拖到这里以上载一个 <b  class=\"dndignore\">新文件</b>"
+
+#: apps/io.ox/files/actions.js module:io.ox/files
+msgid ""
+"Drop here to upload a <b class=\"dndignore\">new version</b> of \"%1$s\""
+msgstr "拖到这里以上载 \"%1$s\" 的一个 <b class=\"dndignore\">新版本</b>"
+
+#: apps/io.ox/files/actions.js module:io.ox/files
+msgid "Drop here to upload a <b class=\"dndignore\">new version</b>"
+msgstr "拖到这里以上载一个 <b class=\"dndignore\">新版本</b>"
+
+#: apps/io.ox/files/actions.js module:io.ox/files
+msgid "Share your folders"
+msgstr "分享你的文件夹"
+
+#: apps/io.ox/files/actions/add-storage-account.js module:io.ox/files
+#: apps/io.ox/mail/accounts/settings.js module:io.ox/mail/accounts/settings
+#: apps/io.ox/oauth/keychain.js module:io.ox/core
+msgid "Account added successfully"
+msgstr "户口添加成功"
+
+#: apps/io.ox/files/actions/add-storage-account.js module:io.ox/files
+#: apps/io.ox/oauth/keychain.js module:io.ox/core
+msgid "Account could not be added"
+msgstr "无法添加户口"
+
+#: apps/io.ox/files/actions/add-to-portal.js module:io.ox/files
+msgid "This file has been added to the portal"
+msgstr "此档案已添加到门户"
+
+#: apps/io.ox/files/actions/delete.js module:io.ox/files
+msgid "This file has not been deleted, as it is locked by its owner."
+msgid_plural ""
+"These files have not been deleted, as they are locked by their owner."
+msgstr[0] "因为被拥有者锁住，没有删除此档案。"
+msgstr[1] "因为被拥有者锁住，没有删除这些档案。"
+
+#: apps/io.ox/files/actions/delete.js module:io.ox/files
+msgid "This file has not been deleted"
+msgid_plural "These files have not been deleted"
+msgstr[0] "没有删除此档案"
+msgstr[1] "没有删除此档案"
+
+#: apps/io.ox/files/actions/delete.js module:io.ox/files
+msgid "Do you really want to delete this item?"
+msgid_plural "Do you really want to delete these items?"
+msgstr[0] "您真的要删除此项目吗？"
+msgstr[1] "您真的要删除这些项目吗？"
+
+#: apps/io.ox/files/actions/delete.js module:io.ox/files
+msgid ""
+"This file (or folder) is shared with others. It won't be available for them "
+"any more."
+msgid_plural ""
+"Some files/folder are shared with others. They won't be available for them "
+"any more."
+msgstr[0] "此文件（或文件夹）正与其他人分享，文件将不再会对他们可用。"
+msgstr[1] "这些文件（或文件夹）正与其他人分享，文件将不再会对他们可用。"
+
+#: apps/io.ox/files/actions/download.js module:io.ox/files
+msgid "Items without a file can not be downloaded."
+msgstr "没有一个文件的项目无法下载。"
+
+#: apps/io.ox/files/actions/save-as-pdf.js module:io.ox/files
+msgid "An error occurred loading the document so it cannot be displayed."
+msgstr "加载文档时发生错误，因而未能显示。"
+
+#: apps/io.ox/files/actions/save-as-pdf.js module:io.ox/files
+#: apps/io.ox/files/toolbar.js
+msgid "Save as PDF"
+msgstr "另存为 PDF"
+
+#: apps/io.ox/files/actions/share.js module:io.ox/files
+msgid "Send link"
+msgstr "发送链接"
+
+#. if only one item -> insert filename / on more than one item -> item count
+#: apps/io.ox/files/actions/share.js module:io.ox/files
+msgid "Sharing link created for file \"%1$d\""
+msgid_plural "Sharing link created for %1$d items"
+msgstr[0] "分享为文件 \"%1$d\" 创建的链接"
+msgstr[1] "分享为 %1$d 个项目创建的链接"
+
+#: apps/io.ox/files/actions/share.js module:io.ox/files
+msgid "Sharing link created for folder \"%1$d\""
+msgid_plural "Sharing link created for %1$d items"
+msgstr[0] "分享为文件夹 \"%1$d\" 创建的链接"
+msgstr[1] "分享为 %1$d 项目创建的链接"
+
+#: apps/io.ox/files/actions/share.js module:io.ox/files
+msgid "Remove link"
+msgstr "移除链接"
+
+#: apps/io.ox/files/actions/share.js module:io.ox/files
+msgid "The link has been removed"
+msgstr "已经移除链接"
+
+#: apps/io.ox/files/actions/upload-new-version.js module:io.ox/files
+msgid "Select file"
+msgstr "选择文件"
 
 #: apps/io.ox/files/actions/upload-new-version.js module:io.ox/files
 msgid "You have to select a file to upload."
 msgstr "您必须选择一个文件以上载。"
 
-#: apps/io.ox/core/relogin.js module:io.ox/core
-msgid "You have to sign in again"
-msgstr "您必须再次登录"
-
-#. %n in the lowest version of Android
-#: apps/io.ox/core/boot/i18n.js module:io.ox/core/boot
-msgid "You need to use Android %n or higher."
-msgstr "您需要使用 Android %n 或更新版本。"
-
-#. %n is the lowest version of iOS
-#: apps/io.ox/core/boot/i18n.js module:io.ox/core/boot
-msgid "You need to use iOS %n or higher."
-msgstr "您需要使用 %n 或更新版本。"
-
-#: apps/io.ox/core/folder/extensions.js module:io.ox/core
-msgid "You share this folder with other users"
-msgstr "您和其他用户分享此文件夹"
-
-#: apps/io.ox/calendar/invitations/register.js module:io.ox/calendar/main
-msgid "You tentatively accepted this invitation"
-msgstr "您暂时接受此约会"
-
-#: apps/io.ox/calendar/invitations/register.js module:io.ox/calendar/main
-msgid "You tentatively accepted this task"
-msgstr "您暂时接受此任务"
-
-#: apps/io.ox/calendar/freebusy/templates.js module:io.ox/calendar/freebusy
-msgid ""
-"You will automatically return to the appointment dialog. The selected start "
-"and end time as well as the current participant list will be applied."
-msgstr ""
-"您会自动回到约会对话。选择的开始和结束时间，还有当前参与者列表将会套用。"
-
-#: apps/io.ox/core/main.js module:io.ox/core
-msgid "You will be automatically signed out in %1$d second"
-msgid_plural "You will be automatically signed out in %1$d seconds"
-msgstr[0] "您会在 %1$d 秒后自动注销"
-msgstr[1] "您会在 %1$d 秒后自动注销"
-
-#: apps/plugins/portal/xing/register.js module:plugins/portal
-msgid "Your %s newsfeed"
-msgstr "您的 %s 新闻条目"
-
-#: apps/io.ox/core/relogin.js module:io.ox/core
-msgid "Your IP address has changed"
-msgstr "您的 IP 地址已更改"
-
-#: apps/io.ox/core/viewer/views/types/audioview.js module:io.ox/core
-msgid "Your browser does not support the audio format of this file."
-msgstr "您的浏览器不支持此文件的音频格式。"
-
-#: apps/io.ox/core/viewer/views/types/videoview.js module:io.ox/core
-msgid "Your browser does not support the video format of this file."
-msgstr "您的浏览器不支持此文件的视频格式。"
-
-#: apps/io.ox/core/boot/i18n.js module:io.ox/core/boot
-msgid "Your browser is not supported!"
-msgstr "不支持您的浏览器！"
-
-#: apps/io.ox/core/boot/i18n.js module:io.ox/core/boot
-msgid "Your browser version is not supported!"
-msgstr "不支持您的浏览器版本。"
-
-#: apps/io.ox/core/boot/i18n.js module:io.ox/core/boot
-msgid "Your browser's cookie functionality is disabled. Please turn it on."
-msgstr "您的浏览器停用 cookie 功能，请您启用它。"
+#: apps/io.ox/files/actions/versions-delete.js module:io.ox/files
+msgctxt "One file only"
+msgid "Do you really want to delete this version?"
+msgstr "您真的要删除此版本吗？"
+
+#: apps/io.ox/files/api.js module:io.ox/files apps/io.ox/files/legacy_api.js
+msgid "The provided filename exceeds the allowed length."
+msgstr "提供的文件名称超过允许长度。"
+
+#: apps/io.ox/files/api.js module:io.ox/files apps/io.ox/files/legacy_api.js
+msgid "The allowed quota is reached."
+msgstr "已到达允许额度。"
+
+#: apps/io.ox/files/api.js module:io.ox/files apps/io.ox/files/legacy_api.js
+msgid "This file could not be uploaded."
+msgstr "无法上载此文件。"
+
+#: apps/io.ox/files/common-extensions.js module:io.ox/files
+msgid "modified"
+msgstr "已更改"
+
+#: apps/io.ox/files/common-extensions.js module:io.ox/files
+msgid "size"
+msgstr "体积"
+
+#: apps/io.ox/files/common-extensions.js module:io.ox/files
+msgid "Locked"
+msgstr "锁住"
+
+#: apps/io.ox/files/detail/main.js module:io.ox/files
+msgid "File Details"
+msgstr "文件详情"
+
+#. Sort options drop-down
+#: apps/io.ox/files/favorite/view-options.js module:io.ox/core
+#: apps/io.ox/files/share/view-options.js module:io.ox/files
+#: apps/io.ox/files/view-options.js apps/io.ox/mail/view-options.js
+#: module:io.ox/mail
+msgctxt "dropdown"
+msgid "Sort by"
+msgstr "依 .. 排序"
+
+#: apps/io.ox/files/favorite/view-options.js module:io.ox/core
+#: apps/io.ox/files/share/view-options.js module:io.ox/files
+#: apps/io.ox/files/view-options.js apps/io.ox/mail/view-options.js
+#: module:io.ox/mail apps/io.ox/tasks/main.js module:io.ox/tasks
+msgid "Ascending"
+msgstr "升序"
+
+#: apps/io.ox/files/favorite/view-options.js module:io.ox/core
+#: apps/io.ox/files/share/view-options.js module:io.ox/files
+#: apps/io.ox/files/view-options.js apps/io.ox/mail/view-options.js
+#: module:io.ox/mail apps/io.ox/tasks/main.js module:io.ox/tasks
+msgid "Descending"
+msgstr "降序"
+
+#: apps/io.ox/files/filepicker.js module:io.ox/files
+msgid "Add files"
+msgstr "添加文件"
+
+#: apps/io.ox/files/filepicker.js module:io.ox/files apps/io.ox/files/main.js
+msgid "Files"
+msgstr "文件"
+
+#: apps/io.ox/files/filepicker.js module:io.ox/files
+msgid "The uploaded file does not match the requested file type."
+msgid_plural "None of the uploaded files matches the requested file type."
+msgstr[0] "上载的文件和请求的文件类别不匹配。"
+msgstr[1] "没有一个上载的文件与请求的文件类别匹配。"
+
+#: apps/io.ox/files/filepicker.js module:io.ox/files
+msgid "Upload local file"
+msgstr "上载本地文件"
+
+#: apps/io.ox/files/guidance/main.js module:io.ox/files
+msgctxt "help"
+msgid "The Drive App"
+msgstr "Drive 应用程序"
+
+#: apps/io.ox/files/guidance/main.js module:io.ox/files
+msgctxt "help"
+msgid "Creating Files"
+msgstr "创建新文件"
+
+#: apps/io.ox/files/guidance/main.js module:io.ox/files
+msgctxt "help"
+msgid "Managing Files"
+msgstr "管理文件"
+
+#: apps/io.ox/files/guidance/main.js module:io.ox/files
+msgctxt "help"
+msgid "Accessing Files with WebDAV"
+msgstr "以 WebDAV 访问文件"
+
+#: apps/io.ox/files/guidance/main.js module:io.ox/files
+msgctxt "help"
+msgid "Drive Settings"
+msgstr "Drive 设置"
+
+#: apps/io.ox/files/guidance/main.js module:io.ox/files
+msgid "Related articles"
+msgstr "有关文章"
+
+#: apps/io.ox/files/guidance/statistics.js module:io.ox/files
+msgid "Capacity"
+msgstr "容量"
 
 #. %1$s used disk space
 #. %2$s total disk space
@@ -10768,57 +5980,4726 @@
 "您的容量是和您群组的所有成员共享的。您的群当前正使用 %2$s 可用磁盘空间的 "
 "%1$s。未用空间为 %3$s。"
 
+#. %1$s used disk space
+#. %2$s total disk space
+#. %3$s free disk space
+#: apps/io.ox/files/guidance/statistics.js module:io.ox/files
+msgid ""
+"You are currently using %1$s of your %2$s available disk space. You have "
+"%3$s left. "
+msgstr "您当前正使用 %2$s 可用磁盘空间的 %1$s。您剩下 %3$s。"
+
+#: apps/io.ox/files/guidance/statistics.js module:io.ox/files
+msgid "Top 10 folder size"
+msgstr "前十文件夹体织"
+
+#. %1$s name of the current folder
+#: apps/io.ox/files/guidance/statistics.js module:io.ox/files
+msgid ""
+"These statistics only include folders, which have a depth less than four in "
+"the folder structure from the folder \"%1$s\"."
+msgstr "这些统计只包含从 \"%1$s\" 文件夹少于四层文件夹结构深度的文件夹。"
+
+#: apps/io.ox/files/guidance/statistics.js module:io.ox/files
+msgid "Top 10 file types"
+msgstr "前十文件类别"
+
+#: apps/io.ox/files/legacy_api.js module:io.ox/files
+msgid "Please specify these missing variables: "
+msgstr "请指定这些缺少的变量："
+
+#. Quota means a general quota for mail and files
+#: apps/io.ox/files/main.js module:io.ox/files apps/io.ox/mail/main.js
+#: module:io.ox/mail apps/plugins/portal/quota/register.js
+#: module:plugins/portal
+msgid "Quota"
+msgstr "限额"
+
+#. Quota means a general quota for mail and files
+#: apps/io.ox/files/main.js module:io.ox/files
+#: apps/plugins/portal/quota/register.js module:plugins/portal
+msgid "File quota"
+msgstr "文件限额"
+
+#: apps/io.ox/files/main.js module:io.ox/files apps/io.ox/mail/main.js
+#: module:io.ox/mail
+msgid "Need more space?"
+msgstr "需要更多空间？"
+
+#. toolbar with 'select all' and 'sort by'
+#: apps/io.ox/files/main.js module:io.ox/files
+msgid "Files options"
+msgstr "文件选项"
+
+#: apps/io.ox/files/main.js module:io.ox/files
+msgid "thumbnail"
+msgstr "缩图"
+
+#: apps/io.ox/files/mediaplayer.js module:io.ox/files
+msgid "Minimize"
+msgstr "最小化"
+
+#: apps/io.ox/files/mobile-toolbar-actions.js module:io.ox/mail
+msgid "Show icons"
+msgstr "显示图标"
+
+#: apps/io.ox/files/mobile-toolbar-actions.js module:io.ox/mail
+msgid "Show tiles"
+msgstr "显示方块"
+
+#: apps/io.ox/files/mobile-toolbar-actions.js module:io.ox/mail
+msgid "Show list"
+msgstr "显示列表"
+
+#: apps/io.ox/files/settings/pane.js module:io.ox/files
+msgid "Show hidden files and folders"
+msgstr "显示隐藏文件和文件夹"
+
+#: apps/io.ox/files/settings/pane.js module:io.ox/files
+msgid "Add new version"
+msgstr "添加新版本"
+
+#: apps/io.ox/files/settings/pane.js module:io.ox/files
+msgid "Add new version and show notification"
+msgstr "添加新版本和显示通知"
+
+#: apps/io.ox/files/settings/pane.js module:io.ox/files
+msgid "Add separate file"
+msgstr "添加单独文件"
+
+#: apps/io.ox/files/settings/pane.js module:io.ox/files
+msgid "Adding files with identical names"
+msgstr "添加带有独一名称的文件"
+
+#: apps/io.ox/files/settings/pane.js module:io.ox/files
+msgid "Show all images just once"
+msgstr "仅显示一次图像"
+
+#: apps/io.ox/files/settings/pane.js module:io.ox/files
+msgid "Repeat slideshow"
+msgstr "重复幻灯片"
+
+#: apps/io.ox/files/settings/pane.js module:io.ox/files
+msgid "Slideshow / Autoplay mode for images"
+msgstr "图像的幻灯片/自动播放模式"
+
+#: apps/io.ox/files/settings/pane.js module:io.ox/files
+msgid "Show all images for"
+msgstr "显示所有图片："
+
+#: apps/io.ox/files/settings/pane.js module:io.ox/files
+msgid "seconds"
+msgstr "秒"
+
+#: apps/io.ox/files/share/listview.js module:io.ox/files
+msgid "Internal users"
+msgstr "内部用户"
+
+#: apps/io.ox/files/share/listview.js module:io.ox/files
+msgid "External guests"
+msgstr "外部访客"
+
+#: apps/io.ox/files/share/listview.js module:io.ox/files
+#: apps/io.ox/files/share/permissions.js module:io.ox/core
+msgid "Public link"
+msgstr "公共链接"
+
+#: apps/io.ox/files/share/model.js module:io.ox/core
+msgid "Please set password"
+msgstr "请设置密码"
+
+#. Role: view folder + read all
+#: apps/io.ox/files/share/permissions.js module:io.ox/core
+msgid "Viewer"
+msgstr "检视器"
+
+#. Role: view folder + read/write all
+#: apps/io.ox/files/share/permissions.js module:io.ox/core
+msgid "Reviewer"
+msgstr "审核者"
+
+#: apps/io.ox/files/share/permissions.js module:io.ox/core
+msgid "The notification has been resent"
+msgstr "通知已再发送"
+
+#: apps/io.ox/files/share/permissions.js module:io.ox/core
+msgid "Internal user"
+msgstr "内部用户"
+
+#: apps/io.ox/files/share/permissions.js module:io.ox/core
+#: apps/io.ox/participants/views.js
+msgid "Group"
+msgstr "组"
+
+#: apps/io.ox/files/share/permissions.js module:io.ox/core
+msgid "Current role"
+msgstr "当前角色"
+
+#: apps/io.ox/files/share/permissions.js module:io.ox/core
+msgid "(Read only)"
+msgstr "（唯读）"
+
+#: apps/io.ox/files/share/permissions.js module:io.ox/core
+msgid "(Read and write)"
+msgstr "（读写）"
+
+#: apps/io.ox/files/share/permissions.js module:io.ox/core
+msgid "(Read, write, and delete)"
+msgstr "（读取、写入、删除）"
+
+#: apps/io.ox/files/share/permissions.js module:io.ox/core
+msgid "Detailed access rights"
+msgstr "详细访问权"
+
+#. folder permissions
+#: apps/io.ox/files/share/permissions.js module:io.ox/core
+msgid "View the folder"
+msgstr "检视文件夹"
+
+#. folder permissions
+#: apps/io.ox/files/share/permissions.js module:io.ox/core
+msgid "Create objects"
+msgstr "创建对象"
+
+#. folder permissions
+#: apps/io.ox/files/share/permissions.js module:io.ox/core
+msgid "Create objects and subfolders"
+msgstr "创建对象和子文件夹"
+
+#: apps/io.ox/files/share/permissions.js module:io.ox/core
+msgid "Read permissions"
+msgstr "读取权限"
+
+#. object permissions - read
+#: apps/io.ox/files/share/permissions.js module:io.ox/core
+msgid "Read own objects"
+msgstr "读取拥有的对象"
+
+#. object permissions - read
+#: apps/io.ox/files/share/permissions.js module:io.ox/core
+msgid "Read all objects"
+msgstr "读取所有对象"
+
+#: apps/io.ox/files/share/permissions.js module:io.ox/core
+msgid "Write permissions"
+msgstr "写入权限"
+
+#. object permissions - edit/modify
+#: apps/io.ox/files/share/permissions.js module:io.ox/core
+msgid "Edit own objects"
+msgstr "编辑拥有的对象"
+
+#. object permissions - edit/modify
+#: apps/io.ox/files/share/permissions.js module:io.ox/core
+msgid "Edit all objects"
+msgstr "编辑所有对象"
+
+#: apps/io.ox/files/share/permissions.js module:io.ox/core
+msgid "Delete permissions"
+msgstr "删除权限"
+
+#. object permissions - delete
+#: apps/io.ox/files/share/permissions.js module:io.ox/core
+msgid "Delete own objects"
+msgstr "删除"
+
+#. object permissions - delete
+#: apps/io.ox/files/share/permissions.js module:io.ox/core
+msgid "Delete all objects"
+msgstr "删除所有对象"
+
+#: apps/io.ox/files/share/permissions.js module:io.ox/core
+msgid "Administrative role"
+msgstr "管理角色"
+
+#. object permissions - user role
+#: apps/io.ox/files/share/permissions.js module:io.ox/core
+#: apps/io.ox/mail/mailfilter/settings/filter/tests/register.js
+#: module:io.ox/mailfilter
+msgid "User"
+msgstr "用户"
+
+#: apps/io.ox/files/share/permissions.js module:io.ox/core
+msgid "Remove"
+msgstr "移除"
+
+#: apps/io.ox/files/share/permissions.js module:io.ox/core
+#: apps/io.ox/files/share/toolbar.js module:io.ox/files
+msgid "Revoke access"
+msgstr "收回访问权"
+
+#: apps/io.ox/files/share/permissions.js module:io.ox/core
+msgid "Resend invitation"
+msgstr "重发邀请"
+
+#. %1$s determines whether setting permissions for a file or folder
+#. %2$s is the file or folder name
+#: apps/io.ox/files/share/permissions.js module:io.ox/core
+msgid "Share %1$s \"%2$s\""
+msgstr "分享 %1$s \"%2$s\""
+
+#. %1$s determines whether setting permissions for a file or folder
+#. %2$s is the file or folder name
+#: apps/io.ox/files/share/permissions.js module:io.ox/core
+msgid "file"
+msgstr "文件"
+
+#. %1$s determines whether setting permissions for a file or folder
+#. %2$s is the file or folder name
+#: apps/io.ox/files/share/permissions.js module:io.ox/core
+msgid "folder"
+msgstr "文件夹"
+
+#: apps/io.ox/files/share/permissions.js module:io.ox/core
+msgid "Permissions for %1$s \"%2$s\""
+msgstr "%1$s 的权限 \"%2$s\""
+
+#: apps/io.ox/files/share/permissions.js module:io.ox/core
+msgid "Send notification by email"
+msgstr "以邮件发送通知"
+
+#: apps/io.ox/files/share/permissions.js module:io.ox/core
+msgid "Add people"
+msgstr "添加人员"
+
+#: apps/io.ox/files/share/permissions.js module:io.ox/core
+msgid "Enter a Message to inform users"
+msgstr "输入一个消息以通知用户"
+
+#. placeholder text in share dialog
+#: apps/io.ox/files/share/permissions.js module:io.ox/core
+msgid ""
+"Personal message (optional). This message is sent to all newly invited "
+"people."
+msgstr "个人消息（选择性）。此消息会发送给所有新邀请人员。"
+
+#: apps/io.ox/files/share/toolbar.js module:io.ox/files
+msgid "Edit share"
+msgstr "编辑分享"
+
+#: apps/io.ox/files/share/toolbar.js module:io.ox/files
+msgid "Revoked access."
+msgstr "收回访问权。"
+
+#: apps/io.ox/files/share/wizard.js module:io.ox/files
+msgid ""
+"You can copy and paste this link in an email, instant messenger or social "
+"network. Please note that anyone with this link can access the share."
+msgstr ""
+"您能复制和贴上此链接在电子邮件、即时通讯器、或社交网路里。请注意每一个有此链"
+"接的人皆能访问该分享。"
+
+#: apps/io.ox/files/share/wizard.js module:io.ox/files
+msgid "Copy to clipboard"
+msgstr "复制到剪贴簿"
+
+#: apps/io.ox/files/share/wizard.js module:io.ox/files
+msgid "Copied"
+msgstr "已复制"
+
+#: apps/io.ox/files/share/wizard.js module:io.ox/files
+msgid "Add recipients ..."
+msgstr "添加收件人 ..."
+
+#. placeholder text in share dialog
+#: apps/io.ox/files/share/wizard.js module:io.ox/files
+msgid "Message (optional)"
+msgstr "消息（选填）"
+
+#: apps/io.ox/files/share/wizard.js module:io.ox/files
+msgid "one day"
+msgstr "1 天"
+
+#: apps/io.ox/files/share/wizard.js module:io.ox/files
+msgid "one week"
+msgstr "1 周"
+
+#: apps/io.ox/files/share/wizard.js module:io.ox/files
+msgid "one month"
+msgstr "1 个月"
+
+#: apps/io.ox/files/share/wizard.js module:io.ox/files
+msgid "three months"
+msgstr "3 个月"
+
+#: apps/io.ox/files/share/wizard.js module:io.ox/files
+msgid "six months"
+msgstr "6 个月"
+
+#: apps/io.ox/files/share/wizard.js module:io.ox/files
+msgid "one year"
+msgstr "1 年"
+
+#: apps/io.ox/files/share/wizard.js module:io.ox/files
+msgid "Expires in"
+msgstr "过期于"
+
+#: apps/io.ox/files/share/wizard.js module:io.ox/files
+msgid "Expires on"
+msgstr "过期于"
+
+#: apps/io.ox/files/share/wizard.js module:io.ox/files
+msgid "Password required"
+msgstr "需要密码"
+
+#: apps/io.ox/files/share/wizard.js module:io.ox/files
+msgid "Enter Password"
+msgstr "输入密码"
+
+#: apps/io.ox/files/toolbar.js module:io.ox/files
+msgid "New file"
+msgstr "新文件"
+
+#: apps/io.ox/files/toolbar.js module:io.ox/files
+msgid "Share selected objects"
+msgstr "分享选中的对象"
+
+#: apps/io.ox/files/toolbar.js module:io.ox/files
+msgid "Share selected folder"
+msgid_plural "Share selected folders"
+msgstr[0] "分享选中的文件夹"
+msgstr[1] "分享选中的文件夹"
+
+#: apps/io.ox/files/toolbar.js module:io.ox/files
+msgid "Share selected file"
+msgid_plural "Share selected files"
+msgstr[0] "分享选中的文件夹"
+msgstr[1] "分享选中的文件"
+
+#: apps/io.ox/files/toolbar.js module:io.ox/files
+msgid "Share current folder"
+msgstr "分享当前文件夹"
+
+#: apps/io.ox/files/toolbar.js module:io.ox/files
+msgid "Play audio files"
+msgstr "播放音效档"
+
+#: apps/io.ox/files/toolbar.js module:io.ox/files
+msgid "Play video files"
+msgstr "播放视象档"
+
+#: apps/io.ox/files/toolbar.js module:io.ox/files
+msgid "Icons"
+msgstr "图标"
+
+#: apps/io.ox/files/toolbar.js module:io.ox/files
+msgid "Tiles"
+msgstr "方块"
+
+#: apps/io.ox/files/toolbar.js module:io.ox/files
+msgid "File details"
+msgstr "文件详情"
+
+#: apps/io.ox/files/upload/dropzone.js module:io.ox/files
+msgid "Drop files here to upload"
+msgstr "把文件投下这儿以上载"
+
+#. estimated upload duration
+#: apps/io.ox/files/upload/main.js module:io.ox/files
+msgid "%1$d second"
+msgid_plural "%1$d seconds"
+msgstr[0] "%1$d 秒"
+msgstr[1] "%1$d 秒"
+
+#. estimated upload duration
+#: apps/io.ox/files/upload/main.js module:io.ox/files
+msgid "%1$d minute"
+msgid_plural "%1$d minutes"
+msgstr[0] "%1$d 分钟"
+msgstr[1] "%1$d 分钟"
+
+#. estimated upload duration
+#: apps/io.ox/files/upload/main.js module:io.ox/files
+msgid "%1$d hour"
+msgid_plural "%1$d hours"
+msgstr[0] "%1$d 小时"
+msgstr[1] "%1$d 小时"
+
+#. estimated upload duration
+#: apps/io.ox/files/upload/main.js module:io.ox/files
+#: apps/io.ox/mail/compose/extensions.js module:io.ox/mail
+msgid "%1$d day"
+msgid_plural "%1$d days"
+msgstr[0] "%1$d 天"
+msgstr[1] "%1$d 天"
+
+#. estimated upload duration
+#: apps/io.ox/files/upload/main.js module:io.ox/files
+#: apps/io.ox/mail/compose/extensions.js module:io.ox/mail
+msgid "%1$d week"
+msgid_plural "%1$d weeks"
+msgstr[0] "%1$d 周"
+msgstr[1] "%1$d 周"
+
+#: apps/io.ox/files/upload/main.js module:io.ox/files
+msgid "A new version for \"%1$s\" has been added."
+msgstr "已添加 \"%1$s\" 一个新版本。"
+
+#. %1$s progress of currently uploaded files in percent
+#: apps/io.ox/files/upload/main.js module:io.ox/files
+#: apps/io.ox/files/upload/view.js
+msgid "%1$s completed"
+msgstr "已完成 %1$s"
+
+#. %1$s remaining upload time
+#: apps/io.ox/files/upload/main.js module:io.ox/files
+msgid "Remaining time: %1$s"
+msgstr "剩下时间：%1$s "
+
+#. the name of the file, which is currently uploaded (might be shortended by '...' on missing screen space )
+#: apps/io.ox/files/upload/main.js module:io.ox/files
+msgid "Uploading \"%1$s\""
+msgstr "\"%1$s\" 上载中"
+
+#: apps/io.ox/files/upload/view.js module:io.ox/files
+msgid "Upload progress"
+msgstr "上载进度"
+
+#: apps/io.ox/files/util.js module:io.ox/files
+msgid ""
+"Please note, changing or removing the file extension will cause problems "
+"when viewing or editing."
+msgstr "请您注意，更改或移除文件延伸将会于检视和编辑时引致问题。"
+
+#: apps/io.ox/files/util.js module:io.ox/files
+msgid ""
+"Do you really want to remove the extension \".%1$s\" from your filename?"
+msgstr "确定从您的文件名称移除  \".%1$s\" 延伸吗？"
+
+#: apps/io.ox/files/util.js module:io.ox/files
+msgid ""
+"Do you really want to change the file extension from  \".%1$s\" to \".%2$s"
+"\" ?"
+msgstr "确定要更改文件延伸，从 \".%1$s\" 改成 \".%2$s\" 吗？"
+
+#: apps/io.ox/files/util.js module:io.ox/files
+msgid "Confirmation"
+msgstr "确认"
+
+#: apps/io.ox/files/util.js module:io.ox/files
+msgid "Adjust"
+msgstr "调整"
+
+#: apps/io.ox/files/view-options.js module:io.ox/files
+#: apps/io.ox/find/extensions-api.js module:io.ox/core
+#: apps/io.ox/find/manager/value-model.js
+#: apps/io.ox/mail/mailfilter/settings/filter/tests/register.js
+#: module:io.ox/mailfilter
+msgid "All"
+msgstr "全部"
+
+#: apps/io.ox/files/view-options.js module:io.ox/files
+msgid "All files"
+msgstr "所有文件"
+
+#. Verb: (to) filter documents by file type
+#: apps/io.ox/files/view-options.js module:io.ox/files
+msgctxt "verb"
+msgid "Filter"
+msgstr "过滤器"
+
+#: apps/io.ox/files/view-options.js module:io.ox/files
+msgid "PDFs"
+msgstr "PDFs"
+
+#: apps/io.ox/files/view-options.js module:io.ox/files
+msgid "Text documents"
+msgstr "文本档"
+
+#: apps/io.ox/files/view-options.js module:io.ox/files
+msgid "Spreadsheets"
+msgstr "试算表"
+
+#: apps/io.ox/files/view-options.js module:io.ox/files
+msgid "Presentations"
+msgstr "演讲"
+
+#: apps/io.ox/files/view-options.js module:io.ox/files
+msgid "Images"
+msgstr "图像"
+
+#: apps/io.ox/files/view-options.js module:io.ox/files
+msgid "Music"
+msgstr "音乐"
+
+#: apps/io.ox/files/view-options.js module:io.ox/files
+msgid "Videos"
+msgstr "视频"
+
+#. Sort options drop-down
+#: apps/io.ox/files/view-options.js module:io.ox/files
+msgctxt "dropdown"
+msgid "Select"
+msgstr "选择"
+
+#: apps/io.ox/files/view-options.js module:io.ox/files
+msgid "Switch to parent folder"
+msgstr "切换至母文件夹。"
+
+#: apps/io.ox/files/view-options.js module:io.ox/files
+msgid "Search results"
+msgstr "搜索结果"
+
+#: apps/io.ox/find/date/patterns.js module:io.ox/core
+msgid "as daterange"
+msgstr "成日期范围"
+
+#: apps/io.ox/find/date/patterns.js module:io.ox/core
+msgid "Last day"
+msgstr "最后 1 天"
+
+#: apps/io.ox/find/date/patterns.js module:io.ox/core
+msgid "Last week"
+msgstr "上周"
+
+#: apps/io.ox/find/date/patterns.js module:io.ox/core
+msgid "Previous week"
+msgstr "上周"
+
+#: apps/io.ox/find/date/patterns.js module:io.ox/core
+msgid "Last month"
+msgstr "最后 1 个月"
+
+#: apps/io.ox/find/date/patterns.js module:io.ox/core
+msgid "Previous month"
+msgstr "上月"
+
+#: apps/io.ox/find/date/patterns.js module:io.ox/core
+msgid "Last year"
+msgstr "去年"
+
+#: apps/io.ox/find/date/patterns.js module:io.ox/core
+msgid "Previous year"
+msgstr "去年"
+
+#: apps/io.ox/find/date/patterns.js module:io.ox/core
+msgid "Last 7 days"
+msgstr "最后 7 天"
+
+#: apps/io.ox/find/date/patterns.js module:io.ox/core
+msgid "Last 30 days"
+msgstr "最后 30 天"
+
+#: apps/io.ox/find/date/patterns.js module:io.ox/core
+msgid "Last 365 days"
+msgstr "最后 365 天"
+
+#: apps/io.ox/find/extensions-api.js module:io.ox/core
+msgid "as date"
+msgstr "成日期"
+
+#: apps/io.ox/find/extensions-api.js module:io.ox/core
+msgid "All Folders"
+msgstr "所有文件夹"
+
+#: apps/io.ox/find/extensions-api.js module:io.ox/core
+#: apps/io.ox/settings/accounts/settings/pane.js module:io.ox/settings/accounts
+#: apps/io.ox/settings/main.js
+msgid "Accounts"
+msgstr "账户"
+
+#: apps/io.ox/find/main.js module:io.ox/core
+msgid "Search in all folders"
+msgstr "搜寻所有文件夹"
+
+#: apps/io.ox/find/view-facets.js module:io.ox/core
+msgid "Search facets"
+msgstr "搜寻刻面"
+
+#: apps/io.ox/help/center.js module:io.ox/help
+msgid "Click here to quit the help center"
+msgstr "点击此处离开帮助中心"
+
+#: apps/io.ox/keychain/api.js module:io.ox/keychain
+msgid ""
+"The unrecoverable items have been cleaned up successfully. Please refresh "
+"this page to see the changes."
+msgstr "已成功清空无法还原的项目，请重新刷新此页以检视改变。"
+
+#: apps/io.ox/keychain/secretRecoveryDialog.js module:io.ox/keychain
+#: apps/io.ox/settings/accounts/settings/pane.js module:io.ox/settings/accounts
+msgid "Recover passwords"
+msgstr "还原密码"
+
+#: apps/io.ox/keychain/secretRecoveryDialog.js module:io.ox/keychain
+msgid ""
+"Please provide the old password so the account passwords can be recovered."
+msgstr "请您提供旧密码以复原户口密码。"
+
+#: apps/io.ox/keychain/secretRecoveryDialog.js module:io.ox/keychain
+msgid "Your old password"
+msgstr "您的旧密码"
+
+#: apps/io.ox/keychain/secretRecoveryDialog.js module:io.ox/keychain
+msgid "Recover"
+msgstr "还原"
+
+#: apps/io.ox/keychain/secretRecoveryDialog.js module:io.ox/keychain
+msgid "Failed to recover accounts"
+msgstr "复原失败"
+
+#: apps/io.ox/linkedIn/view-detail.js module:io.ox/portal
+msgid "Open on LinkedIn"
+msgstr "在 LinkedIn 打开"
+
+#: apps/io.ox/mail/accounts/keychain.js module:io.ox/keychain
+msgid "Mail account"
+msgstr "邮件户口"
+
+#: apps/io.ox/mail/accounts/model.js module:io.ox/keychain
+msgid "The account must be named"
+msgstr "户口必须命名"
+
+#: apps/io.ox/mail/accounts/model.js module:io.ox/keychain
+msgid "This field is mandatory"
+msgstr "此字段为必填"
+
+#: apps/io.ox/mail/accounts/model.js module:io.ox/keychain
+msgid "This is not a valid email address"
+msgstr "这不是有效的电子邮件地址"
+
+#: apps/io.ox/mail/accounts/settings.js module:io.ox/mail/accounts/settings
+msgid "Edit mail account"
+msgstr "编辑邮件户口"
+
+#: apps/io.ox/mail/accounts/settings.js module:io.ox/mail/accounts/settings
+msgid ""
+"Account settings could not be saved. Please take a look at the annotations "
+"in the form. "
+msgstr "无法保存户口配置，请看一下表格里的注解。"
+
+#: apps/io.ox/mail/accounts/settings.js module:io.ox/mail/accounts/settings
+#: apps/io.ox/mail/accounts/view-form.js module:io.ox/settings
+msgid "Use unified mail for this account"
+msgstr "该户口使用统一邮件"
+
+#: apps/io.ox/mail/accounts/settings.js module:io.ox/mail/accounts/settings
+msgid "Please select your mail account provider"
+msgstr "请选择您的邮件户口提供者"
+
+#: apps/io.ox/mail/accounts/settings.js module:io.ox/mail/accounts/settings
+msgid "Your mail address"
+msgstr "您的电子邮件地址"
+
+#: apps/io.ox/mail/accounts/settings.js module:io.ox/mail/accounts/settings
+msgid "Your password"
+msgstr "您的密码"
+
 #: apps/io.ox/mail/accounts/settings.js module:io.ox/mail/accounts/settings
 msgid "Your credentials will be sent over a secure connection only"
 msgstr "您的凭据将只会通过安全连接发送"
 
-#: apps/plugins/portal/userSettings/register.js module:io.ox/core
-msgid "Your current password"
-msgstr "您的当前密码"
-
-#: apps/plugins/notifications/calendar/register.js
+#: apps/io.ox/mail/accounts/settings.js module:io.ox/mail/accounts/settings
+msgid "Trying to auto-configure your mail account"
+msgstr "正在尝试自动设置您的邮件户口"
+
+#: apps/io.ox/mail/accounts/settings.js module:io.ox/mail/accounts/settings
+msgid "There was no suitable server found for this mail/password combination"
+msgstr "没有找到此邮件 / 密码组合的适当服务器"
+
+#: apps/io.ox/mail/accounts/settings.js module:io.ox/mail/accounts/settings
+msgid "Failed to connect."
+msgstr "连接失败。"
+
+#: apps/io.ox/mail/accounts/settings.js module:io.ox/mail/accounts/settings
+msgid "Manual"
+msgstr "手动"
+
+#: apps/io.ox/mail/accounts/settings.js module:io.ox/mail/accounts/settings
+msgid ""
+"Auto-configuration failed. Do you want to configure your account manually?"
+msgstr "自动配置失败。您要手动配置您的户口吗？"
+
+#: apps/io.ox/mail/accounts/settings.js module:io.ox/mail/accounts/settings
+#: apps/io.ox/mail/accounts/view-form.js module:io.ox/settings
+msgid "Ignore Warnings"
+msgstr "忽视警告"
+
+#: apps/io.ox/mail/accounts/settings.js module:io.ox/mail/accounts/settings
+msgid "Cannot establish secure connection. Do you want to proceed anyway?"
+msgstr "不能建立安全连线。您还要继续吗？"
+
+#: apps/io.ox/mail/accounts/settings.js module:io.ox/mail/accounts/settings
+msgid "This is not a valid mail address"
+msgstr "这不是有效的电子邮件地址"
+
+#. Auth type. Short for "Use same credentials as incoming mail server"
+#: apps/io.ox/mail/accounts/view-form.js module:io.ox/settings
+msgid "As incoming mail server"
+msgstr "一个外来邮件服务器"
+
+#. Auth type. Use separate username and password
+#: apps/io.ox/mail/accounts/view-form.js module:io.ox/settings
+msgid "Use separate username and password"
+msgstr "使用分离的用户名称和密码"
+
+#. Connection security. StartTLS.
+#: apps/io.ox/mail/accounts/view-form.js module:io.ox/settings
+msgid "StartTLS"
+msgstr "StartTLS"
+
+#. Connection security. SSL/TLS.
+#: apps/io.ox/mail/accounts/view-form.js module:io.ox/settings
+msgid "SSL/TLS"
+msgstr "SSL/TLS"
+
+#: apps/io.ox/mail/accounts/view-form.js module:io.ox/settings
+msgid "Account updated"
+msgstr "户口已更新"
+
+#: apps/io.ox/mail/accounts/view-form.js module:io.ox/settings
+msgid "Username must not be empty."
+msgstr "用户名称不得为空。"
+
+#. %1$s the missing request parameter
+#: apps/io.ox/mail/accounts/view-form.js module:io.ox/settings
+#, c-format
+msgid "Please enter the following data: %1$s"
+msgstr "请输入以下数据：%1$s"
+
+#: apps/io.ox/mail/accounts/view-form.js module:io.ox/settings
+msgid "Warnings"
+msgstr "警告"
+
+#: apps/io.ox/mail/accounts/view-form.js module:io.ox/settings
+msgid "Incoming server"
+msgstr "外来服务器"
+
+#: apps/io.ox/mail/accounts/view-form.js module:io.ox/settings
+msgid "Server type"
+msgstr "服务器类型"
+
+#: apps/io.ox/mail/accounts/view-form.js module:io.ox/settings
+msgid "Server name"
+msgstr "服务器名称"
+
+#: apps/io.ox/mail/accounts/view-form.js module:io.ox/settings
+msgid "Connection security"
+msgstr "连线安全"
+
+#: apps/io.ox/mail/accounts/view-form.js module:io.ox/settings
+msgid "Server port"
+msgstr "服务器端口"
+
+#: apps/io.ox/mail/accounts/view-form.js module:io.ox/settings
+msgid "Username"
+msgstr "用户名称"
+
+#: apps/io.ox/mail/accounts/view-form.js module:io.ox/settings
+msgid "Refresh rate in minutes"
+msgstr "刷新频率（分钟）"
+
+#: apps/io.ox/mail/accounts/view-form.js module:io.ox/settings
+msgid "Remove copy from server after retrieving a message"
+msgstr "在取回一个消息后，从服务器移除副本。"
+
+#: apps/io.ox/mail/accounts/view-form.js module:io.ox/settings
+msgid "Deleting messages on local storage also deletes them on server"
+msgstr "邮件从本地存储删除时也将从服务器上删除"
+
+#: apps/io.ox/mail/accounts/view-form.js module:io.ox/settings
+msgid "Outgoing server (SMTP)"
+msgstr "外送服务器 (SMTP)"
+
+#: apps/io.ox/mail/accounts/view-form.js module:io.ox/settings
+msgid "Authentication"
+msgstr "身份认证"
+
+#. Sent folder
+#: apps/io.ox/mail/accounts/view-form.js module:io.ox/settings
+msgctxt "folder"
+msgid "Sent messages"
+msgstr "已发送消息"
+
+#. Trash folder
+#: apps/io.ox/mail/accounts/view-form.js module:io.ox/settings
+msgctxt "folder"
+msgid "Deleted messages"
+msgstr "已删除消息"
+
+#. Drafts folder
+#: apps/io.ox/mail/accounts/view-form.js module:io.ox/settings
+msgctxt "folder"
+msgid "Drafts"
+msgstr "草稿"
+
+#. Spam folder
+#: apps/io.ox/mail/accounts/view-form.js module:io.ox/settings
+msgctxt "folder"
+msgid "Spam"
+msgstr "垃圾邮件"
+
+#. Archive folder
+#: apps/io.ox/mail/accounts/view-form.js module:io.ox/settings
+msgctxt "folder"
+msgid "Archive"
+msgstr "归档"
+
+#: apps/io.ox/mail/accounts/view-form.js module:io.ox/settings
+msgid "Standard folders"
+msgstr "常规文件夹"
+
+#: apps/io.ox/mail/accounts/view-form.js module:io.ox/settings
+msgid "Account settings"
+msgstr "账户设定"
+
+#: apps/io.ox/mail/accounts/view-form.js module:io.ox/settings
+msgid "Account name"
+msgstr "账户名称"
+
+#: apps/io.ox/mail/accounts/view-form.js module:io.ox/settings
+#: apps/plugins/wizards/mandatory/main.js module:io.ox/wizards/firstStart
+msgid "Your name"
+msgstr "您的名字"
+
+#: apps/io.ox/mail/accounts/view-form.js module:io.ox/settings
+msgid "Email address"
+msgstr "电子邮件地址"
+
+#. If the user selects 'copy of' in the drafts folder, the subject of the email is prefixed with [Copy].
+#. Please make sure that this is a prefix in every translation since it will be removed when the mail is sent.
+#. %1$s the original subject of the mail
+#: apps/io.ox/mail/actions.js module:io.ox/mail
+msgid "[Copy] %1$s"
+msgstr "[复制] %1$s"
+
+#: apps/io.ox/mail/actions.js module:io.ox/mail
+msgid "Mails have been moved"
+msgstr "邮件已被移动"
+
+#: apps/io.ox/mail/actions.js module:io.ox/mail
+msgid "Mail has been moved"
+msgstr "邮件已移动"
+
+#: apps/io.ox/mail/actions.js module:io.ox/mail
+msgid "Mails have been copied"
+msgstr "邮件已复制"
+
+#: apps/io.ox/mail/actions.js module:io.ox/mail
+msgid "Mail has been copied"
+msgstr "邮件已复制"
+
+#. Quick reply to a message; maybe "Direkt antworten" or "Schnell antworten" in German
+#: apps/io.ox/mail/actions.js module:io.ox/mail
+msgid "Quick reply"
+msgstr "快速回复"
+
+#. Used as a verb to reply to one recipient
+#: apps/io.ox/mail/actions.js module:io.ox/mail
+#: apps/io.ox/mail/inplace-reply.js apps/plugins/portal/twitter/util.js
+#: module:plugins/portal
+msgid "Reply"
+msgstr "回复"
+
+#: apps/io.ox/mail/actions.js module:io.ox/mail
+#: apps/io.ox/mail/compose/checks.js
+msgid "Reply all"
+msgstr "回复全部"
+
+#: apps/io.ox/mail/actions.js module:io.ox/mail
+#: apps/io.ox/mail/mobile-toolbar-actions.js apps/io.ox/mail/toolbar.js
+msgid "Forward"
+msgstr "转发"
+
+#: apps/io.ox/mail/actions.js module:io.ox/mail apps/io.ox/mail/toolbar.js
+msgid "Mark as spam"
+msgstr "标记成垃圾邮件"
+
+#: apps/io.ox/mail/actions.js module:io.ox/mail apps/io.ox/mail/toolbar.js
+msgid "Not spam"
+msgstr "没有垃圾邮件"
+
+#: apps/io.ox/mail/actions.js module:io.ox/mail
+msgid "Send new mail"
+msgstr "发送新电子邮件"
+
+#: apps/io.ox/mail/actions.js module:io.ox/mail apps/io.ox/mail/toolbar.js
+msgid "Save as file"
+msgstr "另存为文件"
+
+#. source in terms of source code
+#: apps/io.ox/mail/actions.js module:io.ox/mail apps/io.ox/mail/toolbar.js
+msgid "View source"
+msgstr "检视来源"
+
+#: apps/io.ox/mail/actions.js module:io.ox/mail
+#: apps/io.ox/mail/actions/copyMove.js
+msgid "Create filter rule"
+msgstr "创建过滤准则"
+
+#: apps/io.ox/mail/actions.js module:io.ox/mail
+msgid "Add to calendar"
+msgstr "添加到日历"
+
+#: apps/io.ox/mail/actions.js module:io.ox/mail
+msgid "View attachment"
+msgstr "检视附件"
+
+#: apps/io.ox/mail/actions.js module:io.ox/mail
+msgid "Drop here to import this mail"
+msgstr "拖放到这里以导入此邮件"
+
+#: apps/io.ox/mail/actions.js module:io.ox/mail
+msgid "Synchronize with Outlook"
+msgstr "与 Outlook 同步"
+
+#. %1$s mail sender
+#. %2$s mail subject
+#: apps/io.ox/mail/actions/addToPortal.js module:io.ox/mail
+#: apps/io.ox/mail/compose/model.js apps/io.ox/mail/compose/view.js
+#: apps/io.ox/mail/util.js module:io.ox/core
+#: apps/plugins/notifications/mail/register.js module:plugins/notifications
+#: apps/plugins/portal/mail/register.js module:plugins/portal
+#, c-format
+msgid "No subject"
+msgstr "无主题"
+
+#: apps/io.ox/mail/actions/addToPortal.js module:io.ox/mail
+msgid "This mail has been added to the portal"
+msgstr "此邮件已添加到门户"
+
+#: apps/io.ox/mail/actions/attachmentEmpty.js module:io.ox/mail
+msgid ""
+"You attached an empty file. It could be, that this file has been deleted on "
+"your hard drive. Send it anyway?"
+msgstr "您附上一个空的文件。此文件可能已从您的盘里删除了。要坚持发送吗？"
+
+#: apps/io.ox/mail/actions/attachmentEmpty.js module:io.ox/mail
+msgid "Yes, with empty attachment"
+msgstr "是，和空的附件"
+
+#: apps/io.ox/mail/actions/attachmentQuota.js module:io.ox/mail
+msgid ""
+"The file \"%1$s\" cannot be uploaded because it exceeds the total attachment "
+"size limit of %2$s"
+msgstr "因为它超出了 %2$s 的总附件大小限制，所以不能上传文件\"%1$s\"。"
+
+#: apps/io.ox/mail/actions/attachmentQuota.js module:io.ox/mail
+msgid ""
+"The file \"%1$s\" cannot be uploaded because it exceeds the attachment "
+"publication maximum file size of %2$s"
+msgstr "因为文件 \"%1$s\" 超出附件发布最大文件体积 %2$s，所以未能上载。"
+
+#: apps/io.ox/mail/actions/attachmentQuota.js module:io.ox/mail
+msgid ""
+"The file \"%1$s\" cannot be uploaded because it exceeds the infostore quota "
+"limit of %2$s"
+msgstr "因为文件 \"%1$s\" 超出 infostore 限额 %2$s，所以未能上载。"
+
+#: apps/io.ox/mail/actions/attachmentQuota.js module:io.ox/mail
+msgid ""
+"One or more attached files exceed the size limit per email. Therefore, the "
+"files are not sent as attachments but kept on the server. The email you have "
+"sent just contains links to download these files."
+msgstr ""
+"一个或多个附带文件超出每个电子邮件的体织限制。因此，那些文件未能以附件发送而"
+"是保留在服务器上。您发送的电子邮件只会包含下载那些文件的链接。"
+
+#: apps/io.ox/mail/actions/attachmentSave.js module:io.ox/mail
+msgid "Saving attachment ..."
+msgid_plural "Saving attachments ..."
+msgstr[0] "保存附件中 ..."
+msgstr[1] "保存附件中 ..."
+
+#: apps/io.ox/mail/actions/attachmentSave.js module:io.ox/mail
+msgid "Attachment has been saved"
+msgid_plural "Attachments have been saved"
+msgstr[0] "已保存附件"
+msgstr[1] "已保存附件"
+
+#: apps/io.ox/mail/actions/attachmentSave.js module:io.ox/mail
+msgid "Save attachment"
+msgstr "保存附件"
+
+#: apps/io.ox/mail/actions/copyMove.js module:io.ox/mail
+msgid "unknown sender"
+msgstr "未知发送人"
+
+#. informs user about the consequences when creating a rule for selected mails
+#. %1$s represents a email address
+#: apps/io.ox/mail/actions/copyMove.js module:io.ox/mail
+msgid "All future messages from %1$s will be moved to the selected folder."
+msgid_plural ""
+"All future messages from the senders of the selected mails will be moved to "
+"the selected folder."
+msgstr[0] "所有来自 %1$s 的未来消息将会移到选定的文件夹里。"
+msgstr[1] "所有来自选定邮件发送人的未来消息将会移到选定的文件夹里。"
+
+#: apps/io.ox/mail/actions/create.js module:io.ox/core
+msgid "Error while resolving mail addresses. Please try again."
+msgstr "于解析邮件地址时发生错误，请再试。"
+
+#: apps/io.ox/mail/actions/delete.js module:io.ox/mail
+msgid "Do you want to permanently delete this mail?"
+msgid_plural "Do you want to permanently delete these mails?"
+msgstr[0] "确定要永久删除这封电子邮件吗？"
+msgstr[1] "确定要永久删除这些电子邮件吗？"
+
+#: apps/io.ox/mail/actions/delete.js module:io.ox/mail
+msgid "Mail quota exceeded"
+msgstr "超出邮件限额"
+
+#: apps/io.ox/mail/actions/delete.js module:io.ox/mail
+msgid ""
+"Emails cannot be put into trash folder while your mail quota is exceeded."
+msgstr "在超过您的邮件限额时，电子邮件未能放到垃圾文件夹。"
+
+#: apps/io.ox/mail/actions/ical.js module:io.ox/mail
+msgid "The appointment has been added to your calendar"
+msgstr "此约会已添加到您的日历"
+
+#: apps/io.ox/mail/actions/reminder.js module:io.ox/mail
+msgid "Create reminder"
+msgstr "创建提醒"
+
+#: apps/io.ox/mail/actions/reminder.js module:io.ox/mail
+msgid "Remind me"
+msgstr "提醒我"
+
+#: apps/io.ox/mail/actions/reminder.js module:io.ox/mail
+msgid "Mail reminder"
+msgstr "邮件提醒"
+
+#: apps/io.ox/mail/actions/reminder.js module:io.ox/mail
+msgid "Mail reminder for"
+msgstr "邮件提醒于"
+
+#: apps/io.ox/mail/actions/reminder.js module:io.ox/mail
+msgid "Reminder has been created"
+msgstr "已创建提醒"
+
+#: apps/io.ox/mail/actions/source.js module:io.ox/mail
+msgid "Mail source"
+msgstr "电子邮件来源"
+
+#: apps/io.ox/mail/actions/vcard.js module:io.ox/mail
+msgid "Failed to add. Maybe the vCard attachment is invalid."
+msgstr "添加失败，VCard 附件可能无效。"
+
+#: apps/io.ox/mail/api.js module:io.ox/mail
+msgid "Saved mail attachment"
+msgstr "保存邮件附件"
+
+#: apps/io.ox/mail/api.js module:io.ox/mail
+msgid "New Mail"
+msgstr "新邮件"
+
+#: apps/io.ox/mail/api.js module:io.ox/mail
+msgid ""
+"Unable to connect to mail server. Possible reasons: The mail server is "
+"(temporarily) down or there are network connection problems. Please try "
+"again in a few minutes."
+msgstr ""
+"无法连接到邮件服务器。可能原因：邮件服务器可能（临时）故障，或有网路连接问"
+"题。请在数分钟后再试。"
+
+#: apps/io.ox/mail/autoforward/settings/model.js module:io.ox/mail
+#: apps/io.ox/mail/autoforward/settings/register.js
+msgid "Auto Forward"
+msgstr "自动转发"
+
+#: apps/io.ox/mail/autoforward/settings/model.js module:io.ox/mail
+msgid "Forward all incoming emails to this address"
+msgstr "转发所有接收电子邮件到此地址"
+
+#: apps/io.ox/mail/autoforward/settings/model.js module:io.ox/mail
+msgid "Keep a copy of the message"
+msgstr "保留一个消息副本"
+
+#: apps/io.ox/mail/autoforward/settings/register.js module:io.ox/mail
+#: apps/io.ox/mail/vacationnotice/settings/register.js
+#: apps/io.ox/settings/util.js module:io.ox/core
+msgid "Unable to load mail filter settings."
+msgstr "无法联系邮件过滤后台。"
+
+#: apps/io.ox/mail/autoforward/settings/register.js module:io.ox/mail
+msgid "Couldn't load your auto forward."
+msgstr "不能加载您的自动转发。"
+
+#: apps/io.ox/mail/categories/edit.js module:io.ox/mail
+msgid "Configure categories"
+msgstr "配置类别"
+
+#: apps/io.ox/mail/categories/edit.js module:io.ox/mail
+msgid "You can enable categories again via the view dropdown on the right"
+msgstr "您能通过右边的视图下拉列表再次启用类别"
+
+#: apps/io.ox/mail/categories/edit.js module:io.ox/mail
+msgid ""
+"Please note that some categories are predefined and you might not be able to "
+"rename or disable them."
+msgstr "请注意某些类别为预定义，你可能无法重新命名或停用它们。"
+
+#: apps/io.ox/mail/categories/edit.js module:io.ox/mail
+msgid "Disable categories"
+msgstr "停用类别"
+
+#. mail categories feature: the update job is running that assigns
+#. some common mails (e.g. from twitter.com) to predefined categories
+#: apps/io.ox/mail/categories/mediator.js module:io.ox/mail
+msgid ""
+"It may take some time until mails are assigned to the default categories."
+msgstr "将会花一点时间直到邮件分派到默认类别里。"
+
+#: apps/io.ox/mail/categories/picker.js module:io.ox/mail
+msgid "Move to category"
+msgstr "移动到类别"
+
+#: apps/io.ox/mail/categories/picker.js module:io.ox/mail
+msgid "Move to folder"
+msgstr "移动到文件夹"
+
+#: apps/io.ox/mail/categories/tabs.js module:io.ox/mail
+msgid "Inbox categories"
+msgstr "收件箱类别"
+
+#: apps/io.ox/mail/categories/tabs.js module:io.ox/mail
+msgid "Drop here!"
+msgstr "放在这里！"
+
+#. successfully moved a message via drag&drop to another mail category (tab)
+#. %1$s represents the name if the target category
+#: apps/io.ox/mail/categories/train.js module:io.ox/mail
+msgid "Message moved to category \"%1$s\"."
+msgid_plural "Messages moved to category \"%1$s\"."
+msgstr[0] "消息已移动到类别 \"%1$s\"。"
+msgstr[1] "消息已移动到类别 \"%1$s\"。"
+
+#. ask user to move all messages from the same sender to the mail category (tab)
+#. %1$s represents a email address
+#: apps/io.ox/mail/categories/train.js module:io.ox/mail
+msgid "Do you want to move all messages from %1$s to that category?"
+msgid_plural ""
+"Do you want to move all messages from selected senders to that category?"
+msgstr[0] "您要从 %1$s 移动所有消息到那个类别吗？"
+msgstr[1] "您要从选中的发送人移动所有消息到那个类别吗？"
+
+#: apps/io.ox/mail/common-extensions.js module:io.ox/mail
+#: apps/io.ox/mail/view-options.js
+msgid "Unread"
+msgstr "未读"
+
+#: apps/io.ox/mail/common-extensions.js module:io.ox/mail
+msgid "Flagged"
+msgstr "已标记"
+
+#: apps/io.ox/mail/common-extensions.js module:io.ox/mail
+msgid "has attachments"
+msgstr "有附件"
+
+#: apps/io.ox/mail/common-extensions.js module:io.ox/mail
+msgid "Not flagged"
+msgstr "未标记"
+
+#: apps/io.ox/mail/common-extensions.js module:io.ox/mail
+#: apps/io.ox/mail/print.js
+msgctxt "CC"
+msgid "Copy"
+msgstr "复制"
+
+#: apps/io.ox/mail/common-extensions.js module:io.ox/mail
+msgid "Blind copy"
+msgstr "暗送"
+
+#. %1$d - number of other recipients (names will be shown if string is clicked)
+#: apps/io.ox/mail/common-extensions.js module:io.ox/mail
+msgid "and %1$d others"
+msgstr "和 %1$d 位收件人"
+
+#: apps/io.ox/mail/common-extensions.js module:io.ox/mail
+msgid "Read"
+msgstr "读取"
+
+#: apps/io.ox/mail/common-extensions.js module:io.ox/mail
+msgid "Show images"
+msgstr "显示图像"
+
+#: apps/io.ox/mail/common-extensions.js module:io.ox/mail
+msgid ""
+"External images have been blocked to protect you against potential spam!"
+msgstr "为保护您的隐私，从外部链接的图像的预加载已被阻止！"
+
+#: apps/io.ox/mail/common-extensions.js module:io.ox/mail
+msgid "Warning: This message might be a phishing or scam mail"
+msgstr "警告：该邮件可能存在邮件欺诈！"
+
+#. read receipt; German "Lesebestätigung"
+#: apps/io.ox/mail/common-extensions.js module:io.ox/mail
+msgid "A read receipt has been sent"
+msgstr "已发送一个送达回执"
+
+#. Respond to a read receipt request; German "Lesebestätigung senden"
+#: apps/io.ox/mail/common-extensions.js module:io.ox/mail
+msgid "Send a read receipt"
+msgstr "发送一个送达回执"
+
+#: apps/io.ox/mail/common-extensions.js module:io.ox/mail
+msgid "The sender wants to get notified when you have read this email"
+msgstr "此发送人想在您阅读此电子邮件时获得一个通知"
+
+#. %1$s is the time, the draft was saved
+#: apps/io.ox/mail/compose/actions/save.js module:io.ox/mail
+#: apps/io.ox/mail/compose/view.js
+#, c-format
+msgid "Draft saved at %1$s"
+msgstr "草稿保存到 %1$s"
+
+#: apps/io.ox/mail/compose/actions/send.js module:io.ox/mail
+msgid "Mail has no recipient."
+msgstr "邮件没有收件人。"
+
+#: apps/io.ox/mail/compose/actions/send.js module:io.ox/mail
+msgid "Mail has empty subject. Send it anyway?"
+msgstr "邮件没有题目，您还要发送吗？"
+
+#: apps/io.ox/mail/compose/actions/send.js module:io.ox/mail
+msgid "Yes, send without subject"
+msgstr "是，不带题目发送"
+
+#: apps/io.ox/mail/compose/actions/send.js module:io.ox/mail
+msgid "Add subject"
+msgstr "添加题目"
+
+#: apps/io.ox/mail/compose/actions/send.js module:io.ox/mail
+msgid "The sending of the message has been canceled."
+msgstr "已经取消消息发送。"
+
+#: apps/io.ox/mail/compose/actions/send.js module:io.ox/mail
+msgid "The email has been sent"
+msgstr "已发送电子邮件"
+
+#: apps/io.ox/mail/compose/checks.js module:io.ox/mail
+msgid "Reply to mailing list"
+msgstr "回复邮件列表"
+
+#. %1$d is an email addresses
+#: apps/io.ox/mail/compose/checks.js module:io.ox/mail
+msgid "This message was sent via the mailing list %1$s."
+msgstr "此消息经由 %1$s 邮件列表發送。"
+
+#. %1$d is an email addresses
+#: apps/io.ox/mail/compose/checks.js module:io.ox/mail
+msgid "This message was sent via a mailing list."
+msgstr "此消息经由一个邮件列表發送。"
+
+#. %1$d is an email addresses
+#: apps/io.ox/mail/compose/checks.js module:io.ox/mail
+msgid "Do you really want to reply all or just %1$s?"
+msgstr "你真的想要全部回复或只是 %1$s？"
+
+#: apps/io.ox/mail/compose/checks.js module:io.ox/mail
+#: apps/io.ox/mail/mobile-toolbar-actions.js apps/io.ox/mail/toolbar.js
+msgid "Reply to sender"
+msgstr "回复发信人"
+
+#. %1$s is the name of the inputfield (To, CC, BCC)
+#: apps/io.ox/mail/compose/extensions.js module:io.ox/mail
+msgid ""
+"%1$s autocomplete token field. Use left and right Arrowkeys to navigate "
+"between the tokens"
+msgstr "%1$s 自动完成代币字段。使用左或右方向键于代币间导航"
+
+#. %1$s is the name of the inputfield (To, CC, BCC)
+#: apps/io.ox/mail/compose/extensions.js module:io.ox/mail
+msgid "CC"
+msgstr "抄送"
+
+#. %1$s is the name of the inputfield (To, CC, BCC)
+#: apps/io.ox/mail/compose/extensions.js module:io.ox/mail
+msgid "BCC"
+msgstr "暗送"
+
+#. Must not exceed 8 characters. e.g. German would be: "Antworten an", needs to be abbreviated like "Antw. an" as space is very limited
+#: apps/io.ox/mail/compose/extensions.js module:io.ox/mail
+msgctxt "compose"
+msgid "Reply to"
+msgstr "回复给"
+
+#: apps/io.ox/mail/compose/extensions.js module:io.ox/mail
+msgid "Compose new mail"
+msgstr "撰写新邮件"
+
+#: apps/io.ox/mail/compose/extensions.js module:io.ox/mail
+#: apps/io.ox/onboarding/clients/extensions.js module:io.ox/core/onboarding
+#: apps/plugins/core/feedback/register.js module:io.ox/core
+msgid "Send"
+msgstr "发送"
+
+#: apps/io.ox/mail/compose/extensions.js module:io.ox/mail
+msgid "Hide names"
+msgstr "隐藏名称"
+
+#: apps/io.ox/mail/compose/extensions.js module:io.ox/mail
+msgid "Show names"
+msgstr "显示名称"
+
+#: apps/io.ox/mail/compose/extensions.js module:io.ox/mail
+msgid "Edit names"
+msgstr "编辑名称"
+
+#: apps/io.ox/mail/compose/extensions.js module:io.ox/mail
+msgid "Show carbon copy input field"
+msgstr "显示副本输入字段"
+
+#: apps/io.ox/mail/compose/extensions.js module:io.ox/mail
+msgid "Show blind carbon copy input field"
+msgstr "显示加密副本输入字段"
+
+#: apps/io.ox/mail/compose/extensions.js module:io.ox/mail
+#: apps/io.ox/mail/settings/signatures/register.js
+#: apps/io.ox/mail/settings/signatures/settings/pane.js
+msgid "Signatures"
+msgstr "签名"
+
+#: apps/io.ox/mail/compose/extensions.js module:io.ox/mail
+#: apps/io.ox/mail/settings/signatures/settings/pane.js
+msgid "No signature"
+msgstr "没有签名"
+
+#: apps/io.ox/mail/compose/extensions.js module:io.ox/mail
+msgid "Manage signatures"
+msgstr "管理签名"
+
+#. %1$s is usually "Drive Mail" (product name; might be customized)
+#: apps/io.ox/mail/compose/extensions.js module:io.ox/mail
+msgid ""
+"Attachment file size too large. You have to use %1$s or reduce the "
+"attachment file size."
+msgstr "附件文件太大，你必须使用 %1$s 或减少附件文件体积。"
+
+#. %1$s is usually "Drive Mail" (product name; might be customized)
+#: apps/io.ox/mail/compose/extensions.js module:io.ox/mail
+msgid "Use %1$s"
+msgstr "使用 %1$s"
+
+#: apps/io.ox/mail/compose/extensions.js module:io.ox/mail
+msgid "%1$d month"
+msgid_plural "%1$d months"
+msgstr[0] "1 个月"
+msgstr[1] "1 个月"
+
+#: apps/io.ox/mail/compose/extensions.js module:io.ox/mail
+msgid "%1$d year"
+msgid_plural "%1$d years"
+msgstr[0] "1 年"
+msgstr[1] "1 年"
+
+#: apps/io.ox/mail/compose/extensions.js module:io.ox/mail
+msgid "no expiry date"
+msgstr "没有到期日"
+
+#: apps/io.ox/mail/compose/extensions.js module:io.ox/mail
+msgid "delete if expired"
+msgstr "过期时删除"
+
+#: apps/io.ox/mail/compose/extensions.js module:io.ox/mail
+msgid ""
+"Attachment size too large. Please remove attachments or reduce the file size."
+msgstr "附件太大，请移除附件或减少文件体积。"
+
+#: apps/io.ox/mail/compose/extensions.js module:io.ox/mail
+msgid "Expiration"
+msgstr "过期"
+
+#: apps/io.ox/mail/compose/extensions.js module:io.ox/mail
+msgid "Notification"
+msgstr "通知"
+
+#: apps/io.ox/mail/compose/extensions.js module:io.ox/mail
+msgid "when the receivers have finished downloading the files"
+msgstr "在接收者结束下载文件时"
+
+#: apps/io.ox/mail/compose/extensions.js module:io.ox/mail
+msgid "when the link is expired"
+msgstr "在链接过期时"
+
+#: apps/io.ox/mail/compose/extensions.js module:io.ox/mail
+msgid "when the receivers have accessed the files"
+msgstr "在接收者已经访问文件时"
+
+#: apps/io.ox/mail/compose/extensions.js module:io.ox/mail
+msgid "Drop attachments here"
+msgstr "把附件放在这里"
+
+#. %s is a list of filenames separeted by commas
+#. it is used by screenreaders to indicate which files are currently added to the list of attachments
+#: apps/io.ox/mail/compose/extensions.js module:io.ox/mail
+msgid "Added %s to attachments."
+msgstr "添加了 %s 到附件。"
+
+#. generic erromessage if inserting an image into a mail failed.
+#: apps/io.ox/mail/compose/inline-images.js module:io.ox/mail
+msgid "Error while uploading your image"
+msgstr "上载您的图像时发生错误"
+
+#: apps/io.ox/mail/compose/inline-images.js module:io.ox/mail
+msgid "Insert inline image"
+msgstr "插入直列图像"
+
+#: apps/io.ox/mail/compose/inline-images.js module:io.ox/mail
+#: apps/io.ox/notes/detail-view.js module:io.ox/notes
+msgid "Insert"
+msgstr "插入"
+
+#: apps/io.ox/mail/compose/inline-images.js module:io.ox/mail
+msgid "Please select a valid image File to insert"
+msgstr "请选择一个有效图像文件作插入"
+
+#: apps/io.ox/mail/compose/main.js module:io.ox/mail
+#: apps/io.ox/mail/compose/view.js apps/io.ox/mail/mobile-toolbar-actions.js
+#: apps/io.ox/mail/settings/pane.js apps/io.ox/mail/toolbar.js
+msgid "Compose"
+msgstr "撰写"
+
+#: apps/io.ox/mail/compose/model.js module:io.ox/mail
+#: apps/io.ox/mail/compose/view.js
+msgid "Mail"
+msgstr "邮件"
+
+#: apps/io.ox/mail/compose/names.js module:io.ox/mail
+msgid "Use custom name"
+msgstr "使用自定义名称"
+
+#: apps/io.ox/mail/compose/names.js module:io.ox/mail
+msgid "Custom name"
+msgstr "自定义名称"
+
+#: apps/io.ox/mail/compose/names.js module:io.ox/mail
+msgid ""
+"Select a checkbox to define a custom name for that address; otherwise the "
+"mail account's default name will be used. If you want to use an address "
+"anonymously, select the checkbox and leave the field empty."
+msgstr ""
+"选择一个检查框以为其地址定义一个自定义名称；否则将会使用邮件户口的默认名称。"
+"如果您要匿名使用一个地址，选择检查框后把字段留白。"
+
+#: apps/io.ox/mail/compose/names.js module:io.ox/mail
+msgid "Edit real names"
+msgstr "编辑真实名称"
+
+#. %s is the product name
+#: apps/io.ox/mail/compose/signatures.js module:io.ox/mail
+msgid "Sent from %s via mobile"
+msgstr "从 %s 经过移动网路发送"
+
+#: apps/io.ox/mail/compose/view.js module:io.ox/mail
+msgid "Plain Text"
+msgstr "纯文本"
+
+#: apps/io.ox/mail/compose/view.js module:io.ox/mail
+#: apps/io.ox/mail/settings/pane.js
+msgid "HTML"
+msgstr "HTML"
+
+#. E-Mail priority
+#: apps/io.ox/mail/compose/view.js module:io.ox/mail
+msgctxt "E-Mail"
+msgid "Priority"
+msgstr "优先度"
+
+#. E-Mail priority
+#: apps/io.ox/mail/compose/view.js module:io.ox/mail
+msgctxt "E-Mail priority"
+msgid "High"
+msgstr "高"
+
+#. E-Mail priority
+#: apps/io.ox/mail/compose/view.js module:io.ox/mail
+msgctxt "E-Mail priority"
+msgid "Normal"
+msgstr "普通"
+
+#. E-Mail priority
+#: apps/io.ox/mail/compose/view.js module:io.ox/mail
+msgctxt "E-Mail priority"
+msgid "Low"
+msgstr "低"
+
+#: apps/io.ox/mail/compose/view.js module:io.ox/mail
+msgid "Attach Vcard"
+msgstr "附加 vCard "
+
+#: apps/io.ox/mail/compose/view.js module:io.ox/mail
+msgid "Request read receipt"
+msgstr "请求送达回执"
+
+#: apps/io.ox/mail/compose/view.js module:io.ox/mail
+#: apps/io.ox/mail/detail/mobileView.js apps/io.ox/mail/detail/view.js
+msgid "This message has been truncated due to size limitations."
+msgstr "此消息已因体积限制而被截短。"
+
+#: apps/io.ox/mail/compose/view.js module:io.ox/mail
+msgid "Loading the full mail might lead to performance problems."
+msgstr "加载完整邮件可能导致效能问题。"
+
+#: apps/io.ox/mail/compose/view.js module:io.ox/mail
+msgid "Load full mail"
+msgstr "加载完整邮件"
+
+#: apps/io.ox/mail/compose/view.js module:io.ox/mail
+msgid "Add original message as attachment"
+msgstr "添加原来消息成附件"
+
+#: apps/io.ox/mail/compose/view.js module:io.ox/mail
+msgctxt "dialog"
+msgid "Delete draft"
+msgstr "删除草稿"
+
+#: apps/io.ox/mail/compose/view.js module:io.ox/mail
+msgctxt "dialog"
+msgid "Discard message"
+msgstr "丢弃消息"
+
+#: apps/io.ox/mail/compose/view.js module:io.ox/mail
+msgid "Keep draft"
+msgstr "保留草稿"
+
+#: apps/io.ox/mail/compose/view.js module:io.ox/mail
+msgid "Save as draft"
+msgstr "保存为草稿"
+
+#: apps/io.ox/mail/compose/view.js module:io.ox/mail
+msgid "Do you really want to delete this draft?"
+msgstr "您确定要删除这个草稿吗？"
+
+#: apps/io.ox/mail/compose/view.js module:io.ox/mail
+msgid "Do you really want to discard your message?"
+msgstr "您真的想丢弃您的消息吗？"
+
+#. This is a prefix of a copied draft and will be removed
+#. This string must equal the prefix, which is prepended before the subject on copy
+#. It is important, that the space is also translated, as the space will also be removed
+#: apps/io.ox/mail/compose/view.js module:io.ox/mail
+msgid "[Copy] "
+msgstr "[复制]"
+
+#: apps/io.ox/mail/compose/view.js module:io.ox/mail
+msgid "Couldn't load editor"
+msgstr "无法加载编辑器"
+
+#: apps/io.ox/mail/detail/content.js module:io.ox/mail
+msgid "This mail has no content"
+msgstr "此邮件没有内容"
+
+#: apps/io.ox/mail/detail/content.js module:io.ox/mail
+msgid "Show quoted text"
+msgstr "显示引用文本"
+
+#: apps/io.ox/mail/detail/links.js module:io.ox/mail
+#: apps/io.ox/tasks/edit/main.js module:io.ox/tasks
+msgid "Task"
+msgstr "任务"
+
+#: apps/io.ox/mail/detail/links.js module:io.ox/mail
+msgid "Document"
+msgstr "文件"
+
+#: apps/io.ox/mail/detail/links.js module:io.ox/mail
+msgid "Spreadsheet"
+msgstr "试算表"
+
+#: apps/io.ox/mail/detail/links.js module:io.ox/mail
+msgid "Tasks"
+msgstr "任务"
+
+#: apps/io.ox/mail/detail/links.js module:io.ox/mail
+msgid "Link"
+msgstr "连结"
+
+#: apps/io.ox/mail/detail/mobileView.js module:io.ox/mail
+#: apps/io.ox/mail/detail/view.js
+msgid "Show entire message"
+msgstr "显示整篇消息"
+
+#. %1$s: Mail sender
+#. %2$s: Mail subject
+#: apps/io.ox/mail/detail/mobileView.js module:io.ox/mail
+#: apps/io.ox/mail/detail/view.js
+msgid "Email from %1$s: %2$s"
+msgstr "来自 %1$s 的电子邮件：%2$d"
+
+#: apps/io.ox/mail/detail/view.js module:io.ox/mail
+msgid "Error: Failed to load message content"
+msgstr "错误：加载消息内容失败"
+
+#: apps/io.ox/mail/import.js module:io.ox/mail
+msgid "Mail has been imported"
+msgstr "电子邮件已导入"
+
+#: apps/io.ox/mail/import.js module:io.ox/mail
+msgid "Drop EML file here for import"
+msgstr "拖放 EML 文件到这里以作导入"
+
+#. Used as a verb to reply to all recipients
+#: apps/io.ox/mail/inplace-reply.js module:io.ox/mail
+msgid "Reply to all"
+msgstr "全部回复"
+
+#: apps/io.ox/mail/inplace-reply.js module:io.ox/mail
+msgid "Your reply has been sent"
+msgstr "您的回复已发送"
+
+#: apps/io.ox/mail/listview.js module:io.ox/mail
+msgid "Error: Failed to load messages"
+msgstr "错误：加载消息失败"
+
+#: apps/io.ox/mail/mailfilter/settings/filter.js module:io.ox/mail
+msgid "Create new rule"
+msgstr "创建新规则"
+
+#: apps/io.ox/mail/mailfilter/settings/filter.js module:io.ox/mail
+msgid "Edit rule"
+msgstr "编辑规则"
+
+#: apps/io.ox/mail/mailfilter/settings/filter.js module:io.ox/mail
+#: apps/io.ox/portal/settings/pane.js module:io.ox/portal
+#: apps/io.ox/settings/accounts/views.js module:io.ox/settings/accounts
+msgid "Edit %1$s"
+msgstr "编辑 %1$s"
+
+#: apps/io.ox/mail/mailfilter/settings/filter.js module:io.ox/mail
+msgid "Process subsequent rules of %1$s"
+msgstr "处理 %1$s 的连续规则"
+
+#. %1$s is the user name of the group member
+#: apps/io.ox/mail/mailfilter/settings/filter.js module:io.ox/mail
+#: apps/io.ox/portal/settings/pane.js module:io.ox/portal
+#: apps/plugins/administration/groups/settings/members.js module:io.ox/core
+msgid "Remove %1$s"
+msgstr "移除 %1$s"
+
+#: apps/io.ox/mail/mailfilter/settings/filter.js module:io.ox/mail
+msgid "This rule contains unsupported properties. "
+msgstr "此规则包含不受支持的属性。"
+
+#: apps/io.ox/mail/mailfilter/settings/filter.js module:io.ox/mail
+msgid "Drag to reorder filter rules"
+msgstr "拖拽以重新排序过滤器准则"
+
+#: apps/io.ox/mail/mailfilter/settings/filter.js module:io.ox/mail
+msgid "Do you really want to delete this filter rule?"
+msgstr "您真的要删除此过滤器准则吗？"
+
+#: apps/io.ox/mail/mailfilter/settings/filter.js module:io.ox/mail
+msgid "Mail Filter Rules"
+msgstr "邮件过滤器规则"
+
+#: apps/io.ox/mail/mailfilter/settings/filter.js module:io.ox/mail
+msgid "Add new rule"
+msgstr "添加新规则"
+
+#: apps/io.ox/mail/mailfilter/settings/filter.js module:io.ox/mail
+msgid "There is no rule defined"
+msgstr "没有定义规则"
+
+#: apps/io.ox/mail/mailfilter/settings/filter/actions/register.js
+#: module:io.ox/mailfilter
+msgid "Mark mail as"
+msgstr "标记邮件为"
+
+#: apps/io.ox/mail/mailfilter/settings/filter/actions/register.js
+#: module:io.ox/mailfilter
+msgid "Add IMAP keyword"
+msgstr "添加IMAP关键字"
+
+#: apps/io.ox/mail/mailfilter/settings/filter/actions/register.js
+#: module:io.ox/mailfilter
+msgid "Set color flag"
+msgstr "设置颜色标志"
+
+#: apps/io.ox/mail/mailfilter/settings/filter/actions/register.js
+#: module:io.ox/mailfilter
+msgid "deleted"
+msgstr "已删除"
+
+#: apps/io.ox/mail/mailfilter/settings/filter/actions/register.js
+#: module:io.ox/mailfilter
+msgid "seen"
+msgstr "看到"
+
+#: apps/io.ox/mail/mailfilter/settings/filter/actions/register.js
+#: module:io.ox/mailfilter
+msgid "flagged"
+msgstr "已标记"
+
+#: apps/io.ox/mail/mailfilter/settings/filter/actions/register.js
+#: module:io.ox/mailfilter
+msgid "Remove IMAP keyword"
+msgstr "移除 IMAP 关键字"
+
+#: apps/io.ox/mail/mailfilter/settings/filter/actions/register.js
+#: module:io.ox/mailfilter
+msgid "Keep"
+msgstr "保留"
+
+#. File a message into a folder
+#: apps/io.ox/mail/mailfilter/settings/filter/actions/register.js
+#: module:io.ox/mailfilter
+msgid "File into"
+msgstr "备案到"
+
+#. Copy a message into a folder
+#: apps/io.ox/mail/mailfilter/settings/filter/actions/register.js
+#: module:io.ox/mailfilter
+msgid "Copy into"
+msgstr "复制到"
+
+#: apps/io.ox/mail/mailfilter/settings/filter/actions/register.js
+#: module:io.ox/mailfilter
+msgid "Redirect to"
+msgstr "转送到"
+
+#: apps/io.ox/mail/mailfilter/settings/filter/actions/register.js
+#: module:io.ox/mailfilter
+msgid "Reject with reason"
+msgstr "以原因驳回"
+
+#: apps/io.ox/mail/mailfilter/settings/filter/tests/register.js
+#: module:io.ox/mailfilter
+msgid "Nested condition"
+msgstr "嵌套的条件"
+
+#: apps/io.ox/mail/mailfilter/settings/filter/tests/register.js
+#: module:io.ox/mailfilter
+msgid "continue if all of these conditions are met"
+msgstr "如果满足所有这些条件就继续"
+
+#: apps/io.ox/mail/mailfilter/settings/filter/tests/register.js
+#: module:io.ox/mailfilter
+msgid "continue if any of these condition is met"
+msgstr "如果满足任何这些条件就继续"
+
+#: apps/io.ox/mail/mailfilter/settings/filter/tests/register.js
+#: module:io.ox/mailfilter
+msgid "continue if all conditions are met"
+msgstr "如果满足所有条件就继续"
+
+#: apps/io.ox/mail/mailfilter/settings/filter/tests/register.js
+#: module:io.ox/mailfilter
+#: apps/io.ox/mail/mailfilter/settings/filter/view-form.js
+#: module:io.ox/settings
+msgid "Add condition"
+msgstr "添加条件"
+
+#: apps/io.ox/mail/mailfilter/settings/filter/tests/register.js
+#: module:io.ox/mailfilter
+msgid "Body"
+msgstr "主体"
+
+#: apps/io.ox/mail/mailfilter/settings/filter/tests/register.js
+#: module:io.ox/mailfilter
+msgid "Current date"
+msgstr "当前日期"
+
+#: apps/io.ox/mail/mailfilter/settings/filter/tests/register.js
+#: module:io.ox/mailfilter
+msgid "original time zone"
+msgstr "原始时区"
+
+#. greater than or equal to
+#: apps/io.ox/mail/mailfilter/settings/filter/tests/register.js
+#: module:io.ox/mailfilter
+msgid "Greater equals"
+msgstr "大于或等于"
+
+#. lower than or equal to
+#: apps/io.ox/mail/mailfilter/settings/filter/tests/register.js
+#: module:io.ox/mailfilter
+msgid "Lower equals"
+msgstr "低于或等于"
+
+#: apps/io.ox/mail/mailfilter/settings/filter/tests/register.js
+#: module:io.ox/mailfilter
+#: apps/io.ox/mail/mailfilter/settings/filter/tests/util.js
+msgid "Is exactly"
+msgstr "正是"
+
+#: apps/io.ox/mail/mailfilter/settings/filter/tests/register.js
+#: module:io.ox/mailfilter
+#: apps/io.ox/mail/mailfilter/settings/filter/tests/util.js
+msgid "Is not exactly"
+msgstr "不完全是"
+
+#. lower than the given value
+#: apps/io.ox/mail/mailfilter/settings/filter/tests/register.js
+#: module:io.ox/mailfilter
+msgid "Lower"
+msgstr "低于"
+
+#. greater than the given value
+#: apps/io.ox/mail/mailfilter/settings/filter/tests/register.js
+#: module:io.ox/mailfilter
+msgid "Greater"
+msgstr "大于"
+
+#: apps/io.ox/mail/mailfilter/settings/filter/tests/register.js
+#: module:io.ox/mailfilter
+msgid "datepicker"
+msgstr "时间选取器"
+
+#: apps/io.ox/mail/mailfilter/settings/filter/tests/register.js
+#: module:io.ox/mailfilter
+msgid "Sent date"
+msgstr "發送日期"
+
+#: apps/io.ox/mail/mailfilter/settings/filter/tests/register.js
+#: module:io.ox/mailfilter
+msgid "Envelope"
+msgstr "信封"
+
+#: apps/io.ox/mail/mailfilter/settings/filter/tests/register.js
+#: module:io.ox/mailfilter
+msgid "Localpart"
+msgstr "本地部分"
+
+#: apps/io.ox/mail/mailfilter/settings/filter/tests/register.js
+#: module:io.ox/mailfilter
+msgid "Domain"
+msgstr "域"
+
+#: apps/io.ox/mail/mailfilter/settings/filter/tests/register.js
+#: module:io.ox/mailfilter
+msgid "Detail"
+msgstr "详情"
+
+#: apps/io.ox/mail/mailfilter/settings/filter/tests/register.js
+#: module:io.ox/mailfilter
+#: apps/io.ox/mail/mailfilter/settings/filter/tests/util.js
+msgid "Header"
+msgstr "标题"
+
+#: apps/io.ox/mail/mailfilter/settings/filter/tests/register.js
+#: module:io.ox/mailfilter
+msgid "Cc"
+msgstr "抄送"
+
+#: apps/io.ox/mail/mailfilter/settings/filter/tests/register.js
+#: module:io.ox/mailfilter
+msgid "Any recipient"
+msgstr "任何收件人"
+
+#: apps/io.ox/mail/mailfilter/settings/filter/tests/register.js
+#: module:io.ox/mailfilter
+msgid "Mailing list"
+msgstr "邮件列表"
+
+#: apps/io.ox/mail/mailfilter/settings/filter/tests/register.js
+#: module:io.ox/mailfilter
+msgid "Size (bytes)"
+msgstr "体积（字节）"
+
+#: apps/io.ox/mail/mailfilter/settings/filter/tests/register.js
+#: module:io.ox/mailfilter
+msgid "Is bigger than"
+msgstr "是大于"
+
+#: apps/io.ox/mail/mailfilter/settings/filter/tests/register.js
+#: module:io.ox/mailfilter
+msgid "Is smaller than"
+msgstr "是小于"
+
+#: apps/io.ox/mail/mailfilter/settings/filter/tests/register.js
+#: module:io.ox/mailfilter
+msgid "Address"
+msgstr "地址"
+
+#: apps/io.ox/mail/mailfilter/settings/filter/tests/register.js
+#: module:io.ox/mailfilter
+msgid "Bcc"
+msgstr "密件抄送"
+
+#: apps/io.ox/mail/mailfilter/settings/filter/tests/register.js
+#: module:io.ox/mailfilter
+msgid "Sender"
+msgstr "发送者"
+
+#. header entry - needs no different translation
+#: apps/io.ox/mail/mailfilter/settings/filter/tests/register.js
+#: module:io.ox/mailfilter
+msgid "Resent-From"
+msgstr "重新发送自"
+
+#. header entry - needs no different translation
+#: apps/io.ox/mail/mailfilter/settings/filter/tests/register.js
+#: module:io.ox/mailfilter
+msgid "Resent-To"
+msgstr "重新发送到"
+
+#: apps/io.ox/mail/mailfilter/settings/filter/tests/register.js
+#: module:io.ox/mailfilter
+msgid "Header exists"
+msgstr "页头存在"
+
+#: apps/io.ox/mail/mailfilter/settings/filter/tests/util.js
+#: module:io.ox/mailfilter
+msgid "Part"
+msgstr "部件"
+
+#: apps/io.ox/mail/mailfilter/settings/filter/tests/util.js
+#: module:io.ox/mailfilter
+msgid "Contains"
+msgstr "包含"
+
+#: apps/io.ox/mail/mailfilter/settings/filter/tests/util.js
+#: module:io.ox/mailfilter
+msgid "Contains not"
+msgstr "不包含"
+
+#: apps/io.ox/mail/mailfilter/settings/filter/tests/util.js
+#: module:io.ox/mailfilter
+msgid "Matches"
+msgstr "匹配"
+
+#: apps/io.ox/mail/mailfilter/settings/filter/tests/util.js
+#: module:io.ox/mailfilter
+msgid "Matches not"
+msgstr "不匹配"
+
+#: apps/io.ox/mail/mailfilter/settings/filter/tests/util.js
+#: module:io.ox/mailfilter
+msgid "Starts with"
+msgstr "以以下开始："
+
+#: apps/io.ox/mail/mailfilter/settings/filter/tests/util.js
+#: module:io.ox/mailfilter
+msgid "Starts not with"
+msgstr "不以以下开始："
+
+#. a given string does end with a specified pattern
+#: apps/io.ox/mail/mailfilter/settings/filter/tests/util.js
+#: module:io.ox/mailfilter
+msgid "Ends with"
+msgstr "以此结尾："
+
+#. a given string does not end with a specified pattern
+#: apps/io.ox/mail/mailfilter/settings/filter/tests/util.js
+#: module:io.ox/mailfilter
+msgid "Ends not with"
+msgstr "不以此结尾："
+
+#: apps/io.ox/mail/mailfilter/settings/filter/tests/util.js
+#: module:io.ox/mailfilter
+msgid "Regex"
+msgstr "正则表达式"
+
+#: apps/io.ox/mail/mailfilter/settings/filter/tests/util.js
+#: module:io.ox/mailfilter
+msgid "Not Regex"
+msgstr "不是正则表达式"
+
+#: apps/io.ox/mail/mailfilter/settings/filter/tests/util.js
+#: module:io.ox/mailfilter
+msgid "matches a substring"
+msgstr "匹配一个子串"
+
+#: apps/io.ox/mail/mailfilter/settings/filter/tests/util.js
+#: module:io.ox/mailfilter
+msgid "does not match a substring"
+msgstr "不匹配一个子串"
+
+#: apps/io.ox/mail/mailfilter/settings/filter/tests/util.js
+#: module:io.ox/mailfilter
+msgid "an exact, full match"
+msgstr "一个完全匹配"
+
+#: apps/io.ox/mail/mailfilter/settings/filter/tests/util.js
+#: module:io.ox/mailfilter
+msgid "not an exact, full match "
+msgstr "不完全匹配"
+
+#: apps/io.ox/mail/mailfilter/settings/filter/tests/util.js
+#: module:io.ox/mailfilter
+msgid "a full match (allows DOS-style wildcards)"
+msgstr "完全匹配（允许DOS风格的通配符）"
+
+#: apps/io.ox/mail/mailfilter/settings/filter/tests/util.js
+#: module:io.ox/mailfilter
+msgid "not a full match (allows DOS-style wildcards)"
+msgstr "不完全匹配（允许DOS风格的通配符）"
+
+#: apps/io.ox/mail/mailfilter/settings/filter/view-form.js
+#: module:io.ox/settings
+msgid ""
+"This rule applies to all messages. Please add a condition to restrict this "
+"rule to specific messages."
+msgstr "此规则适用于所有消息，请在特定消息添加一个条件以限制此规则。"
+
+#: apps/io.ox/mail/mailfilter/settings/filter/view-form.js
+#: module:io.ox/settings
+msgid "Please define at least one action."
+msgstr "请定义最少一个动作。"
+
+#: apps/io.ox/mail/mailfilter/settings/filter/view-form.js
+#: module:io.ox/settings
+msgid "Conditions"
+msgstr "条件"
+
+#: apps/io.ox/mail/mailfilter/settings/filter/view-form.js
+#: module:io.ox/settings
+msgid "Add action"
+msgstr "添加动作"
+
+#: apps/io.ox/mail/mailfilter/settings/filter/view-form.js
+#: module:io.ox/settings
+msgid "Rule name"
+msgstr "规则名称"
+
+#: apps/io.ox/mail/mailfilter/settings/filter/view-form.js
+#: module:io.ox/settings
+msgid "Apply rule if all conditions are met"
+msgstr "如果达到所有条件套用规则"
+
+#: apps/io.ox/mail/mailfilter/settings/filter/view-form.js
+#: module:io.ox/settings
+msgid "Apply rule if any condition is met"
+msgstr "如果达到任何条件，套用规则"
+
+#: apps/io.ox/mail/mailfilter/settings/model.js module:io.ox/mail
+#: apps/io.ox/mail/mailfilter/settings/util.js
+msgid "New rule"
+msgstr "新规则"
+
+#: apps/io.ox/mail/mailfilter/settings/register.js module:io.ox/mail
+msgid "Filter Rules"
+msgstr "过滤器规则"
+
+#: apps/io.ox/mail/mailfilter/settings/register.js module:io.ox/mail
+msgid "Unable to load mail filter rules settings."
+msgstr "无法读取邮件过滤设置。"
+
+#: apps/io.ox/mail/mailfilter/settings/register.js module:io.ox/mail
+msgid "Couldn't load your mail filter rules."
+msgstr "不能加载您的邮件过滤器。"
+
+#. This is a summary for a mail filter rule
+#. Example: Keep mails from test@invalid
+#: apps/io.ox/mail/mailfilter/settings/util.js module:io.ox/mail
+msgid "Keep mails from %1$s"
+msgstr "保留来自 %1$s 的邮件"
+
+#. This is a summary for a mail filter rule
+#. Example: Discard mails from test@invalid
+#: apps/io.ox/mail/mailfilter/settings/util.js module:io.ox/mail
+msgid "Discard mails from %1$s"
+msgstr "丢弃来自 %1$s 的邮件"
+
+#. This is a summary for a mail filter rule
+#. %1$s A user input (usually a mail address)
+#. %2$s A folder selected by the user
+#. Example: Move mails from test@invalid into folder INBOX
+#: apps/io.ox/mail/mailfilter/settings/util.js module:io.ox/mail
+msgid "Move mails from %1$s into folder %2$s"
+msgstr "移动来自 %1$s 的邮件到 %2$s 文件夹"
+
+#. This is a summary for a mail filter rule
+#. %1$s A user input (usually a mail address)
+#. %2$s user input (expected a mail address) where the messages are redirected to
+#. Example: Redirect mails from test@invalid to another@invalid
+#: apps/io.ox/mail/mailfilter/settings/util.js module:io.ox/mail
+msgid "Redirect mails from %1$s to %2$s"
+msgstr "重新定向来自 %1$s 的邮件到 %2$s"
+
+#. This is a summary for a mail filter rule
+#. %1$s A user input (usually a mail address)
+#. %2$s A reason which is entered by the user
+#. Example: Reject mails from test@invalid with reason Invalid
+#: apps/io.ox/mail/mailfilter/settings/util.js module:io.ox/mail
+msgid "Reject mails from %1$s with reason %2$s"
+msgstr "拒绝带有主题 %1$s 的邮件（以原因 %2$s）"
+
+#. This is a summary for a mail filter rule
+#. Example: Mark mails from test@invalid as seen
+#: apps/io.ox/mail/mailfilter/settings/util.js module:io.ox/mail
+msgid "Mark mails from %1$s as seen"
+msgstr "标记来自 %1$s 的邮件为已读"
+
+#. This is a summary for a mail filter rule
+#. Example: Mark mails from test@invalid as deleted
+#: apps/io.ox/mail/mailfilter/settings/util.js module:io.ox/mail
+msgid "Mark mails from %1$s as deleted"
+msgstr "标记来自 %1$s 的邮件为已删除"
+
+#. This is a summary for a mail filter rule
+#. Example: Flag mails from test@invalid with a color
+#: apps/io.ox/mail/mailfilter/settings/util.js module:io.ox/mail
+msgid "Flag mails from %1$s with a color"
+msgstr "以一种颜色标记来自 %1$s 的邮件"
+
+#. This is a summary for a mail filter rule
+#. %1$s User input (usually a mail address)
+#. %2$s A tag, which is entered by the user via a text input
+#. Example: Tag mails from test@invalid with SoccerTeam
+#: apps/io.ox/mail/mailfilter/settings/util.js module:io.ox/mail
+msgid "Tag mails from %1$s with %2$s"
+msgstr "标记来自 %1$s 的邮件（以 %2$s）"
+
+#. This is a summary for a mail filter rule
+#. Example: Keep mails to test@invalid
+#: apps/io.ox/mail/mailfilter/settings/util.js module:io.ox/mail
+msgid "Keep mails to %1$s"
+msgstr "保留到 %1$s 的邮件"
+
+#. This is a summary for a mail filter rule
+#. Example: Discard mails to test@invalid
+#: apps/io.ox/mail/mailfilter/settings/util.js module:io.ox/mail
+msgid "Discard mails to %1$s"
+msgstr "丢弃到 %1$s 的邮件"
+
+#. This is a summary for a mail filter rule
+#. %1$s A user input (usually a mail address)
+#. %2$s A folder selected by the user
+#. Example: Move mails to test@invalid into folder INBOX
+#: apps/io.ox/mail/mailfilter/settings/util.js module:io.ox/mail
+msgid "Move mails to %1$s into folder %2$s"
+msgstr "移动到 %1$s 的邮件到 %2$s 文件夹"
+
+#. This is a summary for a mail filter rule
+#. %1$s A user input (usually a mail address)
+#. %2$s user input (expected a mail address) where the messages are redirected to
+#. Example: Redirect mails to test@invalid to another@invalid
+#: apps/io.ox/mail/mailfilter/settings/util.js module:io.ox/mail
+msgid "Redirect mails to %1$s to %2$s"
+msgstr "重新定向发送到 %1$s 的邮件到 %2$s"
+
+#. This is a summary for a mail filter rule
+#. %1$s A user input (usually a mail address)
+#. %2$s A reason which is entered by the user
+#. Example: Reject mails to test@invalid with reason Invalid
+#: apps/io.ox/mail/mailfilter/settings/util.js module:io.ox/mail
+msgid "Reject mails to %1$s with reason %2$s"
+msgstr "拒绝发送到 %1$s 的邮件（以原因 %2$s）"
+
+#. This is a summary for a mail filter rule
+#. Example: Mark mails to test@invalid as seen
+#: apps/io.ox/mail/mailfilter/settings/util.js module:io.ox/mail
+msgid "Mark mails to %1$s as seen"
+msgstr "标记到 %1$s 的邮件为已读"
+
+#. This is a summary for a mail filter rule
+#. Example: Mark mails to test@invalid as deleted
+#: apps/io.ox/mail/mailfilter/settings/util.js module:io.ox/mail
+msgid "Mark mails to %1$s as deleted"
+msgstr "标记到 %1$s 的邮件为已删除"
+
+#. This is a summary for a mail filter rule
+#. Example: Flag mails to test@invalid with a color
+#: apps/io.ox/mail/mailfilter/settings/util.js module:io.ox/mail
+msgid "Flag mails to %1$s with a color"
+msgstr "以一种颜色标记到 %1$s 的邮件"
+
+#. This is a summary for a mail filter rule
+#. %1$s User input
+#. %2$s A tag, which is entered by the user via a text input
+#. Example: Tag mails to test@invalid with SoccerTeam
+#: apps/io.ox/mail/mailfilter/settings/util.js module:io.ox/mail
+msgid "Tag mails to %1$s with %2$s"
+msgstr "标记到 %1$s 的邮件（以 %2$d）"
+
+#. This is a summary for a mail filter rule
+#. Example: Keep mails with subject Some subject
+#: apps/io.ox/mail/mailfilter/settings/util.js module:io.ox/mail
+msgid "Keep mails with subject %1$s"
+msgstr "保留带有主题 %1$s 的邮件"
+
+#. This is a summary for a mail filter rule
+#. Example: Discard mails with subject Some subject
+#: apps/io.ox/mail/mailfilter/settings/util.js module:io.ox/mail
+msgid "Discard mails with subject %1$s"
+msgstr "丢弃带有主题 %1$s 的邮件"
+
+#. This is a summary for a mail filter rule
+#. %1$s User input for mail subjects to filter for
+#. %2$s A folder selected by the user
+#. Example: Move mails with subject Some subject into folder INBOX
+#: apps/io.ox/mail/mailfilter/settings/util.js module:io.ox/mail
+msgid "Move mails with subject %1$s into folder %2$s"
+msgstr "将带有主题 %1$s 的邮件移动到文件夹 %2$s"
+
+#. This is a summary for a mail filter rule
+#. %1$s User input for mail subjects to filter for
+#. %2$s user input (expected a mail address) where the messages are redirected to
+#. Example: Redirect mails with subject Some subject to another@invalid
+#: apps/io.ox/mail/mailfilter/settings/util.js module:io.ox/mail
+msgid "Redirect mails with subject %1$s to %2$s"
+msgstr "将主题 %1$ 的邮件重定向到 %2$s"
+
+#. This is a summary for a mail filter rule
+#. %1$s User input for mail subjects to filter for
+#. %2$s A reason which is entered by the user
+#. Example: Reject mails with subject Some subject with reason Invalid
+#: apps/io.ox/mail/mailfilter/settings/util.js module:io.ox/mail
+msgid "Reject mails with subject %1$s with reason %2$s"
+msgstr "拒绝带有主题 %1$s（以原因 %2$s）"
+
+#. This is a summary for a mail filter rule
+#. Example: Mark mails with subject Some subject as seen
+#: apps/io.ox/mail/mailfilter/settings/util.js module:io.ox/mail
+msgid "Mark mails with subject %1$s as seen"
+msgstr "标记带有主题 %1$s 的邮件为已读"
+
+#. This is a summary for a mail filter rule
+#. Example: Mark mails with subject Some subject as deleted
+#: apps/io.ox/mail/mailfilter/settings/util.js module:io.ox/mail
+msgid "Mark mails with subject %1$s as deleted"
+msgstr "标记带有主题 %1$s 的邮件为已删除"
+
+#. This is a summary for a mail filter rule
+#. Example: Flag mails with subject Some subject with a color
+#: apps/io.ox/mail/mailfilter/settings/util.js module:io.ox/mail
+msgid "Flag mails with subject %1$s with a color"
+msgstr "以一种颜色标记带有主题 %1$s 的邮件"
+
+#. This is a summary for a mail filter rule
+#. %1$s User input for mail subjects to filter for
+#. %2$s A tag, which is entered by the user via a text input
+#. Example: Tag mails with subject Some subject with SoccerTeam
+#: apps/io.ox/mail/mailfilter/settings/util.js module:io.ox/mail
+msgid "Tag mails with subject %1$s with %2$s"
+msgstr "标记邮件带有主题 %1$s（以 %2$s）"
+
+#: apps/io.ox/mail/main.js module:io.ox/mail
+msgid "Thread"
+msgstr "帖子"
+
+#. Quota means a general quota for mail and files
+#: apps/io.ox/mail/main.js module:io.ox/mail
+#: apps/plugins/portal/quota/register.js module:plugins/portal
+msgid "Mail quota"
+msgstr "电子邮件限额"
+
+#: apps/io.ox/mail/main.js module:io.ox/mail
+msgid "Messages"
+msgstr "消息"
+
+#. toolbar with 'select all' and 'sort by'
+#: apps/io.ox/mail/main.js module:io.ox/mail
+msgid "Messages options"
+msgstr "消息选项"
+
+#: apps/io.ox/mail/main.js module:io.ox/mail
+msgid "No message selected"
+msgstr "没有选定消息"
+
+#. %1$d is the number of selected messages
+#: apps/io.ox/mail/main.js module:io.ox/mail
+msgid "%1$d message selected"
+msgid_plural "%1$d messages selected"
+msgstr[0] "已选定 %1$d 个消息"
+msgstr[1] "已选定 %1$d 个消息"
+
+#: apps/io.ox/mail/main.js module:io.ox/mail
+msgid ""
+"There are %1$d messages in this folder; not all messages are displayed in "
+"the list currently."
+msgstr "此文件夹里有 %1$d 个消息。不是所有消息现在都在列表里显示。"
+
+#. This is a short version of "x messages selected", will be used in mobile mail list view
+#: apps/io.ox/mail/main.js module:io.ox/mail
+msgid "%1$d selected"
+msgstr "已选定 %1$d 个"
+
+#. %1$d is number of messages; %2$d is progress in percent
+#: apps/io.ox/mail/main.js module:io.ox/mail
+msgid "Sending 1 message ... %2$d%"
+msgid_plural "Sending %1$d messages ... %2$d%"
+msgstr[0] "发送 1 个消息中 ... %2$d%"
+msgstr[1] "发送 %1$d 个消息中 ... %2$d%"
+
+#: apps/io.ox/mail/main.js module:io.ox/mail apps/io.ox/settings/main.js
+#: module:io.ox/core
+msgid "Application may not work as expected until this problem is solved."
+msgstr "在此问题被修复前，应用程序可能未能如常工作。"
+
+#: apps/io.ox/mail/mobile-toolbar-actions.js module:io.ox/mail
+#: apps/io.ox/mail/toolbar.js
+msgid "Reply to all recipients"
+msgstr "回复所有收件人"
+
+#: apps/io.ox/mail/mobile-toolbar-actions.js module:io.ox/mail
+#: apps/io.ox/mail/toolbar.js
+msgid "Mark as read"
+msgstr "标记为已读"
+
+#: apps/io.ox/mail/mobile-toolbar-actions.js module:io.ox/mail
+#: apps/io.ox/mail/toolbar.js
+msgid "Mark as unread"
+msgstr "标记为未读"
+
+#: apps/io.ox/mail/mobile-toolbar-actions.js module:io.ox/mail
+#: apps/io.ox/mail/toolbar.js
+msgid "Edit draft"
+msgstr "编辑草稿"
+
+#: apps/io.ox/mail/print.js module:io.ox/mail
+msgctxt "BCC"
+msgid "Blind copy"
+msgstr "暗送"
+
+#: apps/io.ox/mail/settings/pane.js module:io.ox/mail
+msgid "Inline"
+msgstr "内联"
+
+#: apps/io.ox/mail/settings/pane.js module:io.ox/mail
+msgid "Attachment"
+msgstr "附件"
+
+#: apps/io.ox/mail/settings/pane.js module:io.ox/mail
+msgid "Plain text"
+msgstr "纯文本"
+
+#: apps/io.ox/mail/settings/pane.js module:io.ox/mail
+msgid "HTML and plain text"
+msgstr "HTML 和纯文本"
+
+#: apps/io.ox/mail/settings/pane.js module:io.ox/mail
+msgid "disabled"
+msgstr "禁用"
+
+#: apps/io.ox/mail/settings/pane.js module:io.ox/mail
+msgid "1 minute"
+msgstr "1 分钟"
+
+#: apps/io.ox/mail/settings/pane.js module:io.ox/mail
+msgid "3 minutes"
+msgstr "3 分钟"
+
+#: apps/io.ox/mail/settings/pane.js module:io.ox/mail
+msgid "Use browser default"
+msgstr "使用浏览器默认值"
+
+#: apps/io.ox/mail/settings/pane.js module:io.ox/mail
+#: apps/io.ox/mail/settings/signatures/settings/pane.js
+msgid "Could not save settings"
+msgstr "不能保存设定"
+
+#: apps/io.ox/mail/settings/pane.js module:io.ox/mail
+msgid "Display"
+msgstr "显示"
+
+#: apps/io.ox/mail/settings/pane.js module:io.ox/mail
+msgid "Allow html formatted emails"
+msgstr "允许 html 格式的电子邮件"
+
+#: apps/io.ox/mail/settings/pane.js module:io.ox/mail
+msgid "Allow pre-loading of externally linked images"
+msgstr "允许外部链接图像的预加载"
+
+#: apps/io.ox/mail/settings/pane.js module:io.ox/mail
+msgid "Display emoticons as graphics in text emails"
+msgstr "在文本电子邮件中以图形显示表情符号"
+
+#: apps/io.ox/mail/settings/pane.js module:io.ox/mail
+msgid "Color quoted lines"
+msgstr "颜色引用线"
+
+#: apps/io.ox/mail/settings/pane.js module:io.ox/mail
+msgid "Use fixed-width font for text mails"
+msgstr "文本邮件使用固定宽度"
+
+#. prettify or beautify
+#. technically plain text is parsed and turned into HTML to have nicer lists or blockquotes, for example
+#: apps/io.ox/mail/settings/pane.js module:io.ox/mail
+msgid "Prettify plain text mails"
+msgstr "美化纯文本邮件"
+
+#: apps/io.ox/mail/settings/pane.js module:io.ox/mail
+msgid "Show requests for read receipts"
+msgstr "显示送达回执的请求"
+
+#: apps/io.ox/mail/settings/pane.js module:io.ox/mail
+msgid "Common"
+msgstr "共同设置"
+
+#: apps/io.ox/mail/settings/pane.js module:io.ox/mail
+msgid "Permanently remove deleted emails"
+msgstr "永久移除已删除的电子邮件"
+
+#: apps/io.ox/mail/settings/pane.js module:io.ox/mail
+msgid ""
+"Automatically collect contacts in the folder \"Collected addresses\" while "
+"sending"
+msgstr "在发送时自动在文件夹 \"收集地址\" 中收集联系人"
+
+#: apps/io.ox/mail/settings/pane.js module:io.ox/mail
+msgid ""
+"Automatically collect contacts in the folder \"Collected addresses\" while "
+"reading"
+msgstr "在阅读时自动在文件夹 \"收集地址\" 中收集联系人"
+
+#: apps/io.ox/mail/settings/pane.js module:io.ox/mail
+msgid "Ask for mailto link registration"
+msgstr "询问 mailto 链接注册"
+
+#: apps/io.ox/mail/settings/pane.js module:io.ox/mail
+msgid "Register now"
+msgstr "现在注册"
+
+#: apps/io.ox/mail/settings/pane.js module:io.ox/mail
+msgid "Show folder with all unseen messages"
+msgstr "显示带有所有不可见消息的文件夹"
+
+#: apps/io.ox/mail/settings/pane.js module:io.ox/mail
+msgid "Font"
+msgstr "字体"
+
+#: apps/io.ox/mail/settings/pane.js module:io.ox/mail
+msgid "Append vCard"
+msgstr "追加 vcard"
+
+#: apps/io.ox/mail/settings/pane.js module:io.ox/mail
+msgid "Insert the original email text to a reply"
+msgstr "在回复中插入原始电子邮件文本"
+
+#: apps/io.ox/mail/settings/pane.js module:io.ox/mail
+msgid "Confirm recipients when replying to a mailing list"
+msgstr "回复到邮件列表时确认收件人"
+
+#: apps/io.ox/mail/settings/pane.js module:io.ox/mail
+msgid "Forward emails as"
+msgstr "电子邮件的转发方式"
+
+#: apps/io.ox/mail/settings/pane.js module:io.ox/mail
+msgid "Format emails as"
+msgstr "将电子邮件格式化为"
+
+#: apps/io.ox/mail/settings/pane.js module:io.ox/mail
+msgid "Default font style"
+msgstr "默认字体风格"
+
+#: apps/io.ox/mail/settings/pane.js module:io.ox/mail
+msgid "This is how your message text will look like."
+msgstr "这是您讯息文本的样子。"
+
+#: apps/io.ox/mail/settings/pane.js module:io.ox/mail
+msgid "Additional settings"
+msgstr "额外设定"
+
+#: apps/io.ox/mail/settings/pane.js module:io.ox/mail
+msgid "Default sender address"
+msgstr "默认发件人地址"
+
+#: apps/io.ox/mail/settings/pane.js module:io.ox/mail
+msgid "Auto-save email drafts"
+msgstr "自动保存电子邮件草稿"
+
+#: apps/io.ox/mail/settings/pane.js module:io.ox/mail
+msgid "Always add the following recipient to blind carbon copy (BCC)"
+msgstr "永远添加以下收件人到暗送（BCC）"
+
+#: apps/io.ox/mail/settings/pane.js module:io.ox/mail
+msgid "Change IMAP subscriptions"
+msgstr "更改 IMAP 订阅"
+
+#: apps/io.ox/mail/settings/signatures/settings/pane.js module:io.ox/mail
+msgid "Signature name"
+msgstr "签名名称"
+
+#: apps/io.ox/mail/settings/signatures/settings/pane.js module:io.ox/mail
+msgid "Add signature above quoted text"
+msgstr "在引用文本上方添加签名"
+
+#: apps/io.ox/mail/settings/signatures/settings/pane.js module:io.ox/mail
+msgid "Add signature below quoted text"
+msgstr "在引用文本下方添加签名"
+
+#: apps/io.ox/mail/settings/signatures/settings/pane.js module:io.ox/mail
+msgid "Please enter a valid name"
+msgstr "请输入一个有效名称"
+
+#: apps/io.ox/mail/settings/signatures/settings/pane.js module:io.ox/mail
+msgid "Add signature"
+msgstr "添加签名"
+
+#: apps/io.ox/mail/settings/signatures/settings/pane.js module:io.ox/mail
+msgid "Edit signature"
+msgstr "编辑签名"
+
+#: apps/io.ox/mail/settings/signatures/settings/pane.js module:io.ox/mail
+msgid "Import signatures"
+msgstr "导入签名"
+
+#: apps/io.ox/mail/settings/signatures/settings/pane.js module:io.ox/mail
+msgid ""
+"You can import existing signatures from the previous product generation."
+msgstr "您能从前代产品导入存在的签名。"
+
+#: apps/io.ox/mail/settings/signatures/settings/pane.js module:io.ox/mail
+msgid "Delete old signatures after import"
+msgstr "在导入后删除旧的签名"
+
+#: apps/io.ox/mail/settings/signatures/settings/pane.js module:io.ox/mail
+msgid "Add new signature"
+msgstr "添加新签名"
+
+#: apps/io.ox/mail/settings/signatures/settings/pane.js module:io.ox/mail
+msgid "Default signature"
+msgstr "默认签名"
+
+#: apps/io.ox/mail/settings/signatures/settings/pane.js module:io.ox/mail
+msgid "Default signature for replies or forwardings"
+msgstr "回复或转发的默认签名"
+
+#: apps/io.ox/mail/settings/signatures/settings/pane.js module:io.ox/mail
+msgid "Default signature for new messages"
+msgstr "新信息没有默认签名"
+
+#: apps/io.ox/mail/statistics.js module:io.ox/mail
+msgid "Top 10 you sent mail to"
+msgstr "最高十个您发送邮件的人"
+
+#: apps/io.ox/mail/statistics.js module:io.ox/mail
+msgid "Top 10 you got mail from"
+msgstr "最高十个您收到邮件的人"
+
+#: apps/io.ox/mail/statistics.js module:io.ox/mail
+msgid "Mails per week-day (%)"
+msgstr "每工作日邮件数（%）"
+
+#: apps/io.ox/mail/statistics.js module:io.ox/mail
+msgid "Mails per hour (%)"
+msgstr "每小时邮件数（%）"
+
+#: apps/io.ox/mail/threadview.js module:io.ox/mail
+msgid "Back to list"
+msgstr "返回列表"
+
+#: apps/io.ox/mail/threadview.js module:io.ox/mail
+msgid "Previous message"
+msgstr "上一个消息"
+
+#: apps/io.ox/mail/threadview.js module:io.ox/mail
+msgid "Next message"
+msgstr "下一个消息"
+
+#: apps/io.ox/mail/threadview.js module:io.ox/mail
+msgid "Conversation"
+msgstr "交谈"
+
+#: apps/io.ox/mail/threadview.js module:io.ox/mail
+msgid "Open all messages"
+msgstr "打开所有消息"
+
+#: apps/io.ox/mail/threadview.js module:io.ox/mail
+msgid "Open/close all messages"
+msgstr "打开/关闭所有信息"
+
+#: apps/io.ox/mail/threadview.js module:io.ox/mail
+msgid "%1$d messages in this conversation"
+msgstr "此交谈有 %1$d 个消息"
+
+#: apps/io.ox/mail/threadview.js module:io.ox/mail
+msgid "Toggle viewport size"
+msgstr "切换视口大小"
+
+#: apps/io.ox/mail/threadview.js module:io.ox/mail
+msgid "Close all messages"
+msgstr "关闭所有消息"
+
+#: apps/io.ox/mail/toolbar.js module:io.ox/mail
+msgid "Compose new email"
+msgstr "撰写新邮件"
+
+#: apps/io.ox/mail/toolbar.js module:io.ox/mail
+msgid "Edit copy"
+msgstr "编辑副本"
+
+#: apps/io.ox/mail/toolbar.js module:io.ox/mail
+msgid "Set category"
+msgstr "设置类别"
+
+#. Verb: (to) flag messages
+#: apps/io.ox/mail/toolbar.js module:io.ox/mail
+msgctxt "verb"
+msgid "Flag"
+msgstr "标记"
+
+#: apps/io.ox/mail/toolbar.js module:io.ox/mail
+msgid "Vertical"
+msgstr "垂直"
+
+#: apps/io.ox/mail/toolbar.js module:io.ox/mail
+msgid "Horizontal"
+msgstr "水平"
+
+#: apps/io.ox/mail/toolbar.js module:io.ox/mail apps/io.ox/portal/widgets.js
+#: module:io.ox/portal apps/plugins/portal/mail/register.js
+#: module:plugins/portal
+msgid "Inbox"
+msgstr "收件箱"
+
+#: apps/io.ox/mail/toolbar.js module:io.ox/mail
+msgid "Use categories"
+msgstr "使用类别"
+
+#. term is followed by a space and three dots (' …')
+#. the dots refer to the term 'Categories' right above this dropdown entry
+#. so user reads it as 'Configure Categories'
+#: apps/io.ox/mail/toolbar.js module:io.ox/mail
+msgid "Configure"
+msgstr "配置"
+
+#: apps/io.ox/mail/toolbar.js module:io.ox/mail
+msgid "Contact pictures"
+msgstr "联系人图像"
+
+#: apps/io.ox/mail/toolbar.js module:io.ox/mail
+msgid "Exact dates"
+msgstr "准确日期"
+
+#: apps/io.ox/mail/toolbar.js module:io.ox/mail
+msgid "Message size"
+msgstr "消息大小"
+
+#: apps/io.ox/mail/toolbar.js module:io.ox/mail
+msgid "Statistics"
+msgstr "统计"
+
+#. (From) email1 via email2. Appears in email detail view.
+#: apps/io.ox/mail/util.js module:io.ox/core
+msgid "via"
+msgstr "经由"
+
+#: apps/io.ox/mail/util.js module:io.ox/core
+msgid "Unknown sender"
+msgstr "未知发送人"
+
+#: apps/io.ox/mail/util.js module:io.ox/core
+msgid "No recipients"
+msgstr "无收件人"
+
+#: apps/io.ox/mail/util.js module:io.ox/core
+msgctxt "E-Mail"
+msgid "High priority"
+msgstr "高优先"
+
+#: apps/io.ox/mail/util.js module:io.ox/core
+msgctxt "E-Mail"
+msgid "Low priority"
+msgstr "低优先"
+
+#: apps/io.ox/mail/util.js module:io.ox/core
+msgid "Primary account"
+msgstr "主要户口"
+
+#: apps/io.ox/mail/util.js module:io.ox/core
+msgid "message"
+msgstr "消息"
+
+#: apps/io.ox/mail/vacationnotice/settings/filter.js module:io.ox/mail
+msgid "The start date must be before the end date."
+msgstr "起始日期一定要在结束日期之前。"
+
+#: apps/io.ox/mail/vacationnotice/settings/model.js module:io.ox/mail
+msgid "vacation notice"
+msgstr "假期通知"
+
+#: apps/io.ox/mail/vacationnotice/settings/model.js module:io.ox/mail
+#: apps/io.ox/mail/vacationnotice/settings/register.js
+msgid "Vacation Notice"
+msgstr "假期通知"
+
+#: apps/io.ox/mail/vacationnotice/settings/model.js module:io.ox/mail
+msgid "Text"
+msgstr "文本"
+
+#: apps/io.ox/mail/vacationnotice/settings/model.js module:io.ox/mail
+msgid "Number of days between vacation notices to the same sender"
+msgstr "向同一发送人的假期通知时间间隔"
+
+#: apps/io.ox/mail/vacationnotice/settings/model.js module:io.ox/mail
+msgid "Enable for the following addresses"
+msgstr "为以下地址启用"
+
+#: apps/io.ox/mail/vacationnotice/settings/model.js module:io.ox/mail
+msgid "Default sender for vacation notice"
+msgstr "假期通知的默认发送人"
+
+#: apps/io.ox/mail/vacationnotice/settings/model.js module:io.ox/mail
+msgid "Email addresses"
+msgstr "电子邮件地址"
+
+#: apps/io.ox/mail/vacationnotice/settings/model.js module:io.ox/mail
+#: apps/io.ox/tasks/print.js module:io.ox/tasks
+msgid "Start"
+msgstr "开始于"
+
+#: apps/io.ox/mail/vacationnotice/settings/model.js module:io.ox/mail
+msgid "End"
+msgstr "结束"
+
+#: apps/io.ox/mail/vacationnotice/settings/model.js module:io.ox/mail
+msgid "Send vacation notice during this time only"
+msgstr "只于此时间发送假期通知"
+
+#: apps/io.ox/mail/vacationnotice/settings/model.js module:io.ox/mail
+msgid "Send from"
+msgstr "来自"
+
+#: apps/io.ox/mail/vacationnotice/settings/register.js module:io.ox/mail
+msgid "default sender"
+msgstr "默认发送人"
+
+#: apps/io.ox/mail/vacationnotice/settings/register.js module:io.ox/mail
+msgid "Couldn't load your vacation notice."
+msgstr "不能加载您的假期通知。"
+
+#: apps/io.ox/mail/vacationnotice/settings/view-form.js module:io.ox/mail
+msgid "unselect all"
+msgstr "取消选择所有"
+
+#: apps/io.ox/mail/vacationnotice/settings/view-form.js module:io.ox/mail
+msgid "select all"
+msgstr "选择所有"
+
+#: apps/io.ox/mail/vacationnotice/settings/view-form.js module:io.ox/mail
+msgid ""
+"The Notice is sent out for messages received by %1$s. You may choose to send "
+"it out for other recipient addresses too:"
+msgstr "通知书为 %1$s 收到的邮件而发送，您也可以选择发送到其他收件人的地址︰"
+
+#. Sort by messages which are flagged, "Flag" is used in dropdown
+#: apps/io.ox/mail/view-options.js module:io.ox/mail
+msgid "Flag"
+msgstr "标记"
+
+#: apps/io.ox/mail/view-options.js module:io.ox/mail
+msgid "Conversations"
+msgstr "交谈"
+
+#: apps/io.ox/notes/mediator.js module:io.ox/notes
+msgid "Topics"
+msgstr "主题"
+
+#: apps/io.ox/notes/mediator.js module:io.ox/notes
+msgid "Preview not available"
+msgstr "无预览可用"
+
+#: apps/io.ox/notes/toolbar.js module:io.ox/notes
+msgid "New note"
+msgstr "新笔记"
+
+#. %1$s is the display name of the account
+#. %2$d number, if more than one account of the same service
+#. e.g. My Xing account
+#: apps/io.ox/oauth/keychain.js module:io.ox/core
+msgid "My %1$s account (%2$d)"
+msgstr "我的 %1$s 户口（%2$d）"
+
+#: apps/io.ox/oauth/keychain.js module:io.ox/core apps/io.ox/oauth/settings.js
+#: module:io.ox/settings
+msgid "Reauthorize"
+msgstr "再认证"
+
+#: apps/io.ox/oauth/settings.js module:io.ox/settings
+msgid "Account Name"
+msgstr "户口名称"
+
+#. %1$s: app store name
+#: apps/io.ox/onboarding/clients/config.js module:io.ox/core/onboarding
+msgid "Mac App Store"
+msgstr "Mac App Store"
+
+#. %1$s: app store name
+#: apps/io.ox/onboarding/clients/config.js module:io.ox/core/onboarding
+msgid "Get the App from %1$s."
+msgstr "从 %1$s 获得应用程序。"
+
+#. %1$s: app store name
+#: apps/io.ox/onboarding/clients/config.js module:io.ox/core/onboarding
+msgid "App Store"
+msgstr "App Store"
+
+#. %1$s: app store name
+#: apps/io.ox/onboarding/clients/config.js module:io.ox/core/onboarding
+msgid "Google Play"
+msgstr "Google Play"
+
+#. %1$s: app store name
+#: apps/io.ox/onboarding/clients/config.js module:io.ox/core/onboarding
+msgid "Get the App from %1$s"
+msgstr "从 %1$s 获得应用程序"
+
+#: apps/io.ox/onboarding/clients/config.js module:io.ox/core/onboarding
+msgid "Download the application."
+msgstr "下载应用程序"
+
+#: apps/io.ox/onboarding/clients/config.js module:io.ox/core/onboarding
+msgid "Get your device configured by email."
+msgstr "以邮件设置您的装置。"
+
+#: apps/io.ox/onboarding/clients/config.js module:io.ox/core/onboarding
+msgid ""
+"Let´s automatically configure your device, by clicking the button below."
+msgstr "一起单击以下按钮，自动设置您的装置吧。"
+
+#: apps/io.ox/onboarding/clients/config.js module:io.ox/core/onboarding
+msgid "CalDAV"
+msgstr "CalDAV"
+
+#: apps/io.ox/onboarding/clients/config.js module:io.ox/core/onboarding
+msgid "Login"
+msgstr "登录"
+
+#: apps/io.ox/onboarding/clients/config.js module:io.ox/core/onboarding
+msgid "CardDAV"
+msgstr "CardDAV"
+
+#: apps/io.ox/onboarding/clients/config.js module:io.ox/core/onboarding
+msgid "IMAP"
+msgstr "IMAP"
+
+#: apps/io.ox/onboarding/clients/config.js module:io.ox/core/onboarding
+msgid "Server Name"
+msgstr "服务器名称"
+
+#: apps/io.ox/onboarding/clients/config.js module:io.ox/core/onboarding
+msgid "Port"
+msgstr "端口"
+
+#: apps/io.ox/onboarding/clients/config.js module:io.ox/core/onboarding
+msgid "User Name"
+msgstr "用户名称"
+
+#: apps/io.ox/onboarding/clients/config.js module:io.ox/core/onboarding
+msgid "Connection"
+msgstr "连接"
+
+#: apps/io.ox/onboarding/clients/config.js module:io.ox/core/onboarding
+msgid "SMTP"
+msgstr "SMTP"
+
+#: apps/io.ox/onboarding/clients/config.js module:io.ox/core/onboarding
+msgid "EAS"
+msgstr "EAS"
+
+#: apps/io.ox/onboarding/clients/extensions.js module:io.ox/core/onboarding
+msgid "Show or hide actions for advanced users."
+msgstr "显示或隐藏高级用户的动作。"
+
+#: apps/io.ox/onboarding/clients/extensions.js module:io.ox/core/onboarding
+msgid "Expert user?"
+msgstr "专家用户？"
+
+#: apps/io.ox/onboarding/clients/extensions.js module:io.ox/core/onboarding
+msgid "Hide options for expert users."
+msgstr "专家用户的隐藏选项。"
+
+#: apps/io.ox/onboarding/clients/extensions.js module:io.ox/core/onboarding
+msgid "Manual Configuration"
+msgstr "手动配置"
+
+#: apps/io.ox/onboarding/clients/extensions.js module:io.ox/core/onboarding
+msgid "Automatic Configuration (via SMS)"
+msgstr "自动设置（经由短讯）"
+
+#: apps/io.ox/onboarding/clients/extensions.js module:io.ox/core/onboarding
+msgid ""
+"Please enter your mobile phone number, and we´ll send you a link to "
+"automatically configure your iOS device! It´s that simple!"
+msgstr ""
+"请输入您的手机号码，之后我们将会给您发送一个链接以自动设置您的 iOS 装置！就是"
+"那么简单！"
+
+#: apps/io.ox/onboarding/clients/extensions.js module:io.ox/core/onboarding
+msgid "Configuration Email"
+msgstr "设置电子邮件"
+
+#: apps/io.ox/onboarding/clients/extensions.js module:io.ox/core/onboarding
+#: apps/io.ox/onboarding/clients/view-mobile.js
+msgid "Automatic Configuration"
+msgstr "自动设置"
+
+#: apps/io.ox/onboarding/clients/extensions.js module:io.ox/core/onboarding
+msgid "Configure now"
+msgstr "现在设置"
+
+#: apps/io.ox/onboarding/clients/extensions.js module:io.ox/core/onboarding
+msgid "Installation"
+msgstr "安装"
+
+#. button: hide collapsable content
+#: apps/io.ox/onboarding/clients/view-mobile.js module:io.ox/core/onboarding
+#: apps/io.ox/tasks/edit/view-template.js module:io.ox/tasks/edit
+msgid "Show details"
+msgstr "显示详情"
+
+#: apps/io.ox/onboarding/clients/view-mobile.js module:io.ox/core/onboarding
+msgid "Install"
+msgstr "安装"
+
+#: apps/io.ox/onboarding/clients/view-mobile.js module:io.ox/core/onboarding
+msgid "Connect your device"
+msgstr "连接您的装置"
+
+#. title for 1st and snd step of the client onboarding wizard
+#. users can configure their devices to access/sync appsuites data (f.e. install ox mail app)
+#. %1$s the product name
+#: apps/io.ox/onboarding/clients/wizard.js module:io.ox/core/onboarding
+#: apps/plugins/portal/client-onboarding/register.js module:plugins/portal
+#, c-format
+msgid "Take %1$s with you! Stay up-to-date on your favorite devices."
+msgstr "带着 %1$s！在您的装置上保持更新。"
+
+#: apps/io.ox/onboarding/clients/wizard.js module:io.ox/core/onboarding
+msgid "back"
+msgstr "返回"
+
+#: apps/io.ox/onboarding/clients/wizard.js module:io.ox/core/onboarding
+msgid "Premium"
+msgstr "优质"
+
+#. user can choose between windows, android, apple (usually)
+#: apps/io.ox/onboarding/clients/wizard.js module:io.ox/core/onboarding
+msgid "Please select the platform of your device."
+msgstr "请选择您装置的平台。"
+
+#: apps/io.ox/onboarding/clients/wizard.js module:io.ox/core/onboarding
+msgid "list of available platforms"
+msgstr "可用平台列表"
+
+#. user can choose between smartphone, tablet and laptop/desktop (usually)
+#: apps/io.ox/onboarding/clients/wizard.js module:io.ox/core/onboarding
+msgid "What type of device do you want to configure?"
+msgstr "您要设置那一类的装置？"
+
+#: apps/io.ox/onboarding/clients/wizard.js module:io.ox/core/onboarding
+msgid "list of available devices"
+msgstr "可用装置列表"
+
+#: apps/io.ox/onboarding/clients/wizard.js module:io.ox/core/onboarding
+msgid "choose a different platform"
+msgstr "选择一个不同的平台"
+
+#. title for 3rd step of the client onboarding wizard
+#. user can choose between different scenarios (usually identical with our apps)
+#: apps/io.ox/onboarding/clients/wizard.js module:io.ox/core/onboarding
+msgid "What do you want to use?"
+msgstr "您要使用什么？"
+
+#: apps/io.ox/onboarding/clients/wizard.js module:io.ox/core/onboarding
+msgid "list of available actions"
+msgstr "可用动作列表"
+
+#: apps/io.ox/onboarding/clients/wizard.js module:io.ox/core/onboarding
+msgid "choose a different scenario"
+msgstr "选择一个不同的情景"
+
+#: apps/io.ox/onboarding/clients/wizard.js module:io.ox/core/onboarding
+msgid "Client onboarding"
+msgstr "客户登上中"
+
+#. error message when server returns incomplete
+#. configuration for client onboarding
+#: apps/io.ox/onboarding/clients/wizard.js module:io.ox/core/onboarding
+msgid "Incomplete configuration."
+msgstr "未完成设置。"
+
+#. %1$d a list of email addresses
+#: apps/io.ox/participants/add.js module:io.ox/core
+#, c-format
+msgid "This email address cannot be used"
+msgid_plural "The following email addresses cannot be used: %1$d"
+msgstr[0] "不能使用此电子邮件地址"
+msgstr[1] "不能使用以下电子邮件地址：%1$d"
+
+#: apps/io.ox/participants/add.js module:io.ox/core
+msgid "Add contact/resource"
+msgstr "添加联系人/资源"
+
+#. %1$s is an email address
+#: apps/io.ox/participants/add.js module:io.ox/core
+msgid "Cannot add contact with an invalid mail address: %1$s"
+msgstr "不能添加带有无效邮件地址的联系人：%1$s"
+
+#: apps/io.ox/participants/detail.js module:io.ox/core
+msgid "External participants"
+msgstr "外部参与者"
+
+#: apps/io.ox/participants/detail.js module:io.ox/core
+#: apps/plugins/administration/resources/register.js
+#: apps/plugins/administration/resources/settings/pane.js
+msgid "Resources"
+msgstr "资源"
+
+#: apps/io.ox/participants/detail.js module:io.ox/core
+msgid "Summary"
+msgstr "撮要"
+
+#: apps/io.ox/participants/views.js module:io.ox/core
+msgid "Unknown"
+msgstr "未知"
+
+#: apps/io.ox/participants/views.js module:io.ox/core
+msgid "Resource group"
+msgstr "资源组"
+
+#: apps/io.ox/participants/views.js module:io.ox/core
+msgid "External contact"
+msgstr "外部联系人"
+
+#: apps/io.ox/participants/views.js module:io.ox/core
+msgid "Remove contact"
+msgstr "移除联系人"
+
+#: apps/io.ox/participants/views.js module:io.ox/core
+msgid "This list has no participants yet"
+msgstr "此列表尚未有参与者"
+
+#: apps/io.ox/participants/views.js module:io.ox/core
+msgid "Members (%1$d)"
+msgstr "成员 (%1$d)"
+
+#: apps/io.ox/participants/views.js module:io.ox/core
+msgid "Participants (%1$d)"
+msgstr "参与者 (%1$d)"
+
+#. Default greeting for portal widget
+#: apps/io.ox/portal/main.js module:io.ox/portal
+msgid "Welcome to your inbox"
+msgstr "欢迎到您的收件箱"
+
+#. Default greeting for portal widget
+#: apps/io.ox/portal/main.js module:io.ox/portal
+msgid "Welcome to your calendar"
+msgstr "欢迎到您的日历"
+
+#. Default greeting for portal widget
+#: apps/io.ox/portal/main.js module:io.ox/portal
+msgid "Welcome to your tasks"
+msgstr "欢迎到您的任务"
+
+#. Default greeting for portal widget
+#: apps/io.ox/portal/main.js module:io.ox/portal
+msgid "Welcome to your files"
+msgstr "欢迎到您的文件"
+
+#: apps/io.ox/portal/main.js module:io.ox/portal
+msgid "Good morning, %s"
+msgstr "早上好， %s"
+
+#: apps/io.ox/portal/main.js module:io.ox/portal
+msgid "Good evening, %s"
+msgstr "晚上好， %s"
+
+#: apps/io.ox/portal/main.js module:io.ox/portal
+msgid "Hello %s"
+msgstr "您好 %s"
+
+#. Portal. Logged in as user
+#: apps/io.ox/portal/main.js module:io.ox/portal
+msgid "Signed in as %1$s"
+msgstr "登入为 %1$s"
+
+#: apps/io.ox/portal/main.js module:io.ox/portal
+msgid "Customize this page"
+msgstr "自定义本页"
+
+#: apps/io.ox/portal/main.js module:io.ox/portal
+msgid "Disable widget"
+msgstr "关闭小程序"
+
+#: apps/io.ox/portal/main.js module:io.ox/portal
+msgid "Get started here"
+msgstr "开始使用"
+
+#. %1$s is social media name, e.g. Facebook
+#: apps/io.ox/portal/main.js module:io.ox/portal
+msgid "Welcome to %1$s"
+msgstr "欢迎到 %1$s"
+
+#. %1$s is social media name, e.g. Facebook
+#: apps/io.ox/portal/main.js module:io.ox/portal
+msgid "Add your %1$s account"
+msgstr "添加您的 %1$s 户口"
+
+#: apps/io.ox/portal/main.js module:io.ox/portal
+msgid "An error occurred."
+msgstr "发生一个错误。"
+
+#: apps/io.ox/portal/main.js module:io.ox/portal
+msgid "Try again."
+msgstr "请重试。"
+
+#: apps/io.ox/portal/main.js module:io.ox/portal
+msgid "Portal widgets"
+msgstr "门户小部件"
+
+#: apps/io.ox/portal/main.js module:io.ox/portal
+msgid "Portal"
+msgstr "门户"
+
+#: apps/io.ox/portal/main.js module:io.ox/portal
+#: apps/io.ox/portal/settings/widgetview.js
+msgid "Delete widget"
+msgstr "删除迷你程序"
+
+#: apps/io.ox/portal/main.js module:io.ox/portal
+#: apps/io.ox/portal/settings/widgetview.js
+msgid "Do you really want to delete this widget?"
+msgstr "您确定要删除这个迷你程序吗？"
+
+#. Just disable portal widget - in contrast to delete
+#: apps/io.ox/portal/main.js module:io.ox/portal
+#: apps/io.ox/portal/settings/widgetview.js
+msgid "Just disable widget"
+msgstr "只要关闭迷你程序"
+
+#: apps/io.ox/portal/settings/pane.js module:io.ox/portal
+msgid "Portal settings"
+msgstr "门户设定"
+
+#: apps/io.ox/portal/settings/pane.js module:io.ox/portal
+msgid "Add widget"
+msgstr "添加迷你程序"
+
+#. %1$s is the title of the item, which should be colored
+#: apps/io.ox/portal/settings/pane.js module:io.ox/portal
+msgid "Color %1$s"
+msgstr "颜色 %1$s"
+
+#: apps/io.ox/portal/settings/pane.js module:io.ox/portal
+msgid "Drag to reorder widget"
+msgstr "以拖动重新排序小部件"
+
+#: apps/io.ox/portal/settings/pane.js module:io.ox/portal
+msgid "Disable %1$s"
+msgstr "停用 %1$s"
+
+#: apps/io.ox/portal/settings/pane.js module:io.ox/portal
+msgid "Enable %1$s"
+msgstr "启用 %1$s"
+
+#: apps/io.ox/portal/settings/pane.js module:io.ox/portal
+msgid "Smartphone settings:"
+msgstr "智能手机配置："
+
+#: apps/io.ox/portal/settings/pane.js module:io.ox/portal
+msgid "Reduce to widget summary"
+msgstr "减少到小部件摘要"
+
+#: apps/io.ox/portal/widgets.js module:io.ox/portal
+msgid "Could not save settings."
+msgstr "不能保存设定。"
+
+#: apps/io.ox/preview/main.js module:io.ox/core
+msgid "Open file. Drag to your desktop to download."
+msgstr "打开文件，拖到您的桌面以下载。"
+
+#: apps/io.ox/preview/main.js module:io.ox/core
+msgid "Open file"
+msgstr "打开文件"
+
+#: apps/io.ox/search/items/view-template.js module:io.ox/core
+msgid "No items found"
+msgstr "没找到项目"
+
+#: apps/io.ox/search/model.js module:io.ox/search
+msgid ""
+"The selected folder is virtual and can not be searched. Please select "
+"another folder."
+msgstr "选择的文件夹为虚拟和不能被搜寻的。请选择别的文件夹。"
+
+#: apps/io.ox/search/view-template.js module:io.ox/core
+msgctxt "app"
+msgid "Settings"
+msgstr "设定"
+
+#: apps/io.ox/search/view-template.js module:io.ox/core
+msgctxt "app"
+msgid "Documents"
+msgstr "文档"
+
+#: apps/io.ox/search/view-template.js module:io.ox/core
+msgid "Clear field"
+msgstr "清除字段"
+
+#: apps/io.ox/search/view-template.js module:io.ox/core
+msgid "in"
+msgstr "在"
+
+#: apps/io.ox/search/view-template.js module:io.ox/core
+msgid "More than the currently displayed %1$s items were found"
+msgstr "找到当前显示以外的 %1$s 个项目"
+
+#: apps/io.ox/settings/accounts/settings/pane.js module:io.ox/settings/accounts
+msgid "Allow connections with untrusted certificates"
+msgstr "允许与不受信任的证书连接"
+
+#: apps/io.ox/settings/accounts/settings/pane.js module:io.ox/settings/accounts
+msgid "Password recovery"
+msgstr "密码恢复"
+
+#. Shown in settings page for accounts. Should use the indefinite form, it's a general information
+#. about account recovery, where account can be plural. In German "Informationen zur Accounwiederherstellung"
+#: apps/io.ox/settings/accounts/settings/pane.js module:io.ox/settings/accounts
+msgid "Show information about account recovery"
+msgstr "显示关于户口恢复的信息"
+
+#: apps/io.ox/settings/accounts/settings/pane.js module:io.ox/settings/accounts
+msgid ""
+"For security reasons, all credentials are encrypted with your primary "
+"account password. If you change your primary password, your external "
+"accounts might stop working. In this case, you can use your old password to "
+"recover all account passwords."
+msgstr ""
+"为了安全理由，所有凭证会皆以您的主要户口密码加密。如果您更改您的主要户口密"
+"码，您的外部户口可能停止运作。如是者，您能使用您的旧密码以复原所有户口密码："
+
+#: apps/io.ox/settings/accounts/views.js module:io.ox/settings/accounts
+msgid "Delete %1$s"
+msgstr "删除 %1$s"
+
+#: apps/io.ox/settings/accounts/views.js module:io.ox/settings/accounts
+msgid "Delete account"
+msgstr "删除户口"
+
+#: apps/io.ox/settings/accounts/views.js module:io.ox/settings/accounts
+msgid "Do you really want to delete this account?"
+msgstr "确定要删除此户口吗？"
+
+#: apps/io.ox/settings/apps/settings/pane.js module:io.ox/core
+msgid "External Apps"
+msgstr "外部应用程序"
+
+#: apps/io.ox/settings/apps/settings/pane.js module:io.ox/core
+msgid "Do you want to revoke the access of this application?"
+msgstr "您要收回此应用程序的访问权吗？"
+
+#: apps/io.ox/settings/apps/settings/pane.js module:io.ox/core
+msgid "Revoke"
+msgstr "收回"
+
+#: apps/io.ox/settings/apps/settings/pane.js module:io.ox/core
+msgid "Permissions:"
+msgstr "权限："
+
+#: apps/io.ox/settings/apps/settings/pane.js module:io.ox/core
+msgid "Approved:"
+msgstr "已批准："
+
+#: apps/io.ox/settings/apps/settings/pane.js module:io.ox/core
+msgid "The following external applications/services can access your data:"
+msgstr "以下外部应用程序/服务能够访问您的数据："
+
+#: apps/io.ox/settings/apps/settings/pane.js module:io.ox/core
+msgid ""
+"There are no external applications/services which can access your account."
+msgstr "没有能够访问您户口的外部应用程序/服务。"
+
+#: apps/io.ox/settings/main.js module:io.ox/core
+msgid "%1$s %2$s"
+msgstr "%1$s %2$s"
+
+#: apps/io.ox/tasks/actions.js module:io.ox/tasks apps/io.ox/tasks/toolbar.js
+#: module:io.ox/mail
+msgid "Change due date"
+msgstr "更改完成日期"
+
+#: apps/io.ox/tasks/actions.js module:io.ox/tasks
+#: apps/io.ox/tasks/mobile-toolbar-actions.js apps/io.ox/tasks/toolbar.js
+#: module:io.ox/mail apps/plugins/notifications/tasks/register.js
 #: module:plugins/notifications
+msgid "Mark as done"
+msgstr "标记为已完成"
+
+#: apps/io.ox/tasks/actions.js module:io.ox/tasks
+#: apps/io.ox/tasks/mobile-toolbar-actions.js apps/io.ox/tasks/toolbar.js
+#: module:io.ox/mail
+msgid "Mark as undone"
+msgstr "标记为未完成"
+
+#: apps/io.ox/tasks/actions/delete.js module:io.ox/tasks
+msgid "Do you really want to delete this task?"
+msgid_plural "Do you really want to delete these tasks?"
+msgstr[0] "您真的要删除此任务吗？"
+msgstr[1] "您真的要删除这些任务吗？"
+
+#: apps/io.ox/tasks/actions/delete.js module:io.ox/tasks
+msgid "Task has been deleted!"
+msgid_plural "Tasks have been deleted!"
+msgstr[0] "任务已删除！"
+msgstr[1] "任务已删除！"
+
+#: apps/io.ox/tasks/actions/delete.js module:io.ox/tasks
+msgid "Task was already deleted!"
+msgstr "任务已经删除！"
+
+#: apps/io.ox/tasks/actions/delete.js module:io.ox/tasks
+msgid "The task could not be deleted."
+msgid_plural "The tasks could not be deleted."
+msgstr[0] "不能删除任务。"
+msgstr[1] "不能删除任务。"
+
+#: apps/io.ox/tasks/actions/doneUndone.js module:io.ox/tasks
+msgid "Task marked as undone"
+msgid_plural "Tasks marked as undone"
+msgstr[0] "任务标记为未完成"
+msgstr[1] "任务标记为未完成"
+
+#: apps/io.ox/tasks/actions/doneUndone.js module:io.ox/tasks
+msgid "Task marked as done"
+msgid_plural "Tasks marked as done"
+msgstr[0] "任务标记为已完成"
+msgstr[1] "任务标记为已完成"
+
+#: apps/io.ox/tasks/actions/doneUndone.js module:io.ox/tasks
+msgid "A severe error occurred!"
+msgstr "发生一个严重错误！"
+
+#: apps/io.ox/tasks/actions/doneUndone.js module:io.ox/tasks
+msgid "Task was modified before, please reload"
+msgstr "任务已更改过，请重新加载"
+
+#: apps/io.ox/tasks/actions/move.js module:io.ox/tasks
+msgid "Tasks can not be moved to or out of shared folders"
+msgstr "任务无法移入或移出共享文件夹。"
+
+#: apps/io.ox/tasks/actions/printDisabled.js module:io.ox/tasks
+msgid "Print tasks"
+msgstr "打印任务"
+
+#: apps/io.ox/tasks/common-extensions.js module:io.ox/tasks
+#: apps/io.ox/tasks/print.js
+msgid "Progress"
+msgstr "进度 %"
+
+#: apps/io.ox/tasks/common-extensions.js module:io.ox/tasks
+msgid "Adjust start date"
+msgstr "调整起始日期"
+
+#: apps/io.ox/tasks/common-extensions.js module:io.ox/tasks
+msgid "Inconsistent dates"
+msgstr "不一致的日期"
+
+#. If the user changes the duedate of a task, it may be before the start date, which is not allowed
+#. If this happens the user gets the option to change the start date so it matches the due date
+#: apps/io.ox/tasks/common-extensions.js module:io.ox/tasks
+msgid "The due date cannot be before start date. Adjust start date?"
+msgstr "结束时间不能在开始时间之前。调整开始时间？"
+
+#: apps/io.ox/tasks/common-extensions.js module:io.ox/tasks
+msgid "Changed due date"
+msgstr "已更改完成日期"
+
+#: apps/io.ox/tasks/detail/main.js module:io.ox/tasks apps/io.ox/tasks/main.js
+msgid "Task Details"
+msgstr "任务详情"
+
+#: apps/io.ox/tasks/edit/main.js module:io.ox/tasks
+#: apps/io.ox/tasks/edit/view-template.js module:io.ox/tasks/edit
+#: apps/io.ox/tasks/edit/view.js apps/io.ox/tasks/toolbar.js module:io.ox/mail
+msgid "Edit task"
+msgstr "编辑任务"
+
+#: apps/io.ox/tasks/edit/main.js module:io.ox/tasks
+#: apps/io.ox/tasks/edit/view-template.js module:io.ox/tasks/edit
+#: apps/io.ox/tasks/edit/view.js
+msgid "Create task"
+msgstr "创建任务"
+
+#: apps/io.ox/tasks/edit/util.js module:io.ox/tasks
+msgid "Minus"
+msgstr "分钟"
+
+#: apps/io.ox/tasks/edit/util.js module:io.ox/tasks
+msgid "Plus"
+msgstr "额外"
+
+#: apps/io.ox/tasks/edit/view-template.js module:io.ox/tasks/edit
+#: apps/io.ox/tasks/view-detail.js module:io.ox/tasks
+msgid "Start date"
+msgstr "起始日期"
+
+#: apps/io.ox/tasks/edit/view-template.js module:io.ox/tasks/edit
+#: apps/io.ox/tasks/main.js module:io.ox/tasks
+msgid "Due date"
+msgstr "截止日"
+
+#. Text that is displayed in a select box for task reminders, when the user does not use a predefined time, like in 15minutes
+#: apps/io.ox/tasks/edit/view-template.js module:io.ox/tasks/edit
+msgid "Manual input"
+msgstr "手动输入"
+
+#: apps/io.ox/tasks/edit/view-template.js module:io.ox/tasks/edit
+#: apps/io.ox/tasks/print.js module:io.ox/tasks
+msgid "Reminder date"
+msgstr "提醒日期 "
+
+#: apps/io.ox/tasks/edit/view-template.js module:io.ox/tasks/edit
+#: apps/io.ox/tasks/print.js module:io.ox/tasks apps/io.ox/tasks/util.js
+msgid "Not started"
+msgstr "未开始"
+
+#: apps/io.ox/tasks/edit/view-template.js module:io.ox/tasks/edit
+#: apps/io.ox/tasks/print.js module:io.ox/tasks apps/io.ox/tasks/util.js
+msgid "In progress"
+msgstr "进行中"
+
+#: apps/io.ox/tasks/edit/view-template.js module:io.ox/tasks/edit
+#: apps/io.ox/tasks/print.js module:io.ox/tasks apps/io.ox/tasks/util.js
+msgid "Waiting"
+msgstr "等待中"
+
+#: apps/io.ox/tasks/edit/view-template.js module:io.ox/tasks/edit
+#: apps/io.ox/tasks/print.js module:io.ox/tasks apps/io.ox/tasks/util.js
+msgid "Deferred"
+msgstr "延迟"
+
+#: apps/io.ox/tasks/edit/view-template.js module:io.ox/tasks/edit
+msgid "Progress in %"
+msgstr "进度 %"
+
+#: apps/io.ox/tasks/edit/view-template.js module:io.ox/tasks/edit
+msgid "Please enter value between 0 and 100."
+msgstr "请输入 1 到 100 间的数值。"
+
+#: apps/io.ox/tasks/edit/view-template.js module:io.ox/tasks/edit
+msgctxt "Tasks priority"
+msgid "None"
+msgstr "无"
+
+#: apps/io.ox/tasks/edit/view-template.js module:io.ox/tasks/edit
+msgctxt "Tasks priority"
+msgid "Low"
+msgstr "低"
+
+#: apps/io.ox/tasks/edit/view-template.js module:io.ox/tasks/edit
+msgctxt "Tasks priority"
+msgid "Medium"
+msgstr "中"
+
+#: apps/io.ox/tasks/edit/view-template.js module:io.ox/tasks/edit
+msgctxt "Tasks priority"
+msgid "High"
+msgstr "高"
+
+#: apps/io.ox/tasks/edit/view-template.js module:io.ox/tasks/edit
+msgctxt "Tasks"
+msgid "Priority"
+msgstr "优先度"
+
+#: apps/io.ox/tasks/edit/view-template.js module:io.ox/tasks/edit
+msgid "This task has no participants yet"
+msgstr "此任务尚未有参与者"
+
+#: apps/io.ox/tasks/edit/view-template.js module:io.ox/tasks/edit
+#: apps/io.ox/tasks/print.js module:io.ox/tasks apps/io.ox/tasks/view-detail.js
+msgid "Estimated duration in minutes"
+msgstr "预估持续时间（分钟）"
+
+#: apps/io.ox/tasks/edit/view-template.js module:io.ox/tasks/edit
+#: apps/io.ox/tasks/print.js module:io.ox/tasks apps/io.ox/tasks/view-detail.js
+msgid "Actual duration in minutes"
+msgstr "按分钟设置间隔"
+
+#: apps/io.ox/tasks/edit/view-template.js module:io.ox/tasks/edit
+#: apps/io.ox/tasks/print.js module:io.ox/tasks apps/io.ox/tasks/view-detail.js
+msgid "Estimated costs"
+msgstr "预估成本"
+
+#: apps/io.ox/tasks/edit/view-template.js module:io.ox/tasks/edit
+#: apps/io.ox/tasks/print.js module:io.ox/tasks apps/io.ox/tasks/view-detail.js
+msgid "Actual costs"
+msgstr "实质费用"
+
+#: apps/io.ox/tasks/edit/view-template.js module:io.ox/tasks/edit
+msgid "Currency"
+msgstr "货币"
+
+#: apps/io.ox/tasks/edit/view-template.js module:io.ox/tasks/edit
+#: apps/io.ox/tasks/print.js module:io.ox/tasks apps/io.ox/tasks/view-detail.js
+msgid "Distance"
+msgstr "距离"
+
+#: apps/io.ox/tasks/edit/view-template.js module:io.ox/tasks/edit
+#: apps/io.ox/tasks/print.js module:io.ox/tasks apps/io.ox/tasks/view-detail.js
+msgid "Billing information"
+msgstr "开票信息"
+
+#: apps/io.ox/tasks/edit/view-template.js module:io.ox/tasks/edit
+#: apps/io.ox/tasks/print.js module:io.ox/tasks apps/io.ox/tasks/view-detail.js
+msgid "Companies"
+msgstr "公司"
+
+#: apps/io.ox/tasks/main.js module:io.ox/tasks
+msgid "Couldn't load that task."
+msgstr "加载该任务失败。"
+
+#: apps/io.ox/tasks/main.js module:io.ox/tasks
+msgid "Tasks toolbar"
+msgstr "任务工具条"
+
+#: apps/io.ox/tasks/main.js module:io.ox/tasks
+msgid "Sort options"
+msgstr "排序选项"
+
+#: apps/io.ox/tasks/main.js module:io.ox/tasks
+msgid "Urgency"
+msgstr "紧急"
+
+#: apps/io.ox/tasks/main.js module:io.ox/tasks apps/io.ox/tasks/print.js
+msgid "Priority"
+msgstr "优先级"
+
+#: apps/io.ox/tasks/main.js module:io.ox/tasks
+msgid "Order"
+msgstr "循序"
+
+#: apps/io.ox/tasks/main.js module:io.ox/tasks
+msgid "Show done tasks"
+msgstr "显示已完成任务"
+
+#: apps/io.ox/tasks/model.js module:io.ox/tasks
+msgid "The start date must be before the due date."
+msgstr "起始日期一定要在结束日期之前。"
+
+#: apps/io.ox/tasks/model.js module:io.ox/tasks
+msgid "The due date must not be before the start date."
+msgstr "开始日期一定要在截止日期之前。"
+
+#: apps/io.ox/tasks/model.js module:io.ox/tasks
+msgid "Costs must be between -%1$d and %1$d."
+msgstr "支出必须在 -%1$d 到 %1$d 之间。"
+
+#: apps/io.ox/tasks/model.js module:io.ox/tasks
+msgid "Costs must only have two decimal places."
+msgstr "花费只能有两个小数位。"
+
+#: apps/io.ox/tasks/model.js module:io.ox/tasks
+msgid "Progress must be a valid number between 0 and 100"
+msgstr "进度必须是 0 到 100 之间的有效数值"
+
+#: apps/io.ox/tasks/model.js module:io.ox/tasks
+msgid "Recurring tasks need a valid start date."
+msgstr "重复任务需要一个有效开始日期。"
+
+#: apps/io.ox/tasks/model.js module:io.ox/tasks
+msgid "Recurring tasks need a valid due date."
+msgstr "重复任务需要一个有效结束日期。"
+
+#: apps/io.ox/tasks/print.js module:io.ox/tasks
+msgid "Low"
+msgstr "低"
+
+#: apps/io.ox/tasks/print.js module:io.ox/tasks
+msgid "Medium"
+msgstr "媒介"
+
+#: apps/io.ox/tasks/print.js module:io.ox/tasks
+msgid "High"
+msgstr "高"
+
+#. Task: "Due" like in "Change due date"
+#: apps/io.ox/tasks/print.js module:io.ox/tasks apps/io.ox/tasks/toolbar.js
+#: module:io.ox/mail
+msgid "Due"
+msgstr "截止于"
+
+#: apps/io.ox/tasks/print.js module:io.ox/tasks apps/io.ox/tasks/view-detail.js
+msgid "Date completed"
+msgstr "完成日期"
+
+#: apps/io.ox/tasks/print.js module:io.ox/tasks apps/io.ox/tasks/view-detail.js
+msgid "This task recurs"
+msgstr "此任务重复频率是"
+
+#: apps/io.ox/tasks/settings/pane.js module:io.ox/tasks
+msgid ""
+"Receive notifications when a task in which you participate is created, "
+"modified or deleted"
+msgstr "在一个您参与的一个任务被创建、更改、或删除了时接收通知。"
+
+#: apps/io.ox/tasks/settings/pane.js module:io.ox/tasks
+msgid ""
+"Receive notifications when a participant accepted or declined a task created "
+"by you"
+msgstr "在一个参与者接受或拒绝了您创建的一个任务时接收通知"
+
+#: apps/io.ox/tasks/settings/pane.js module:io.ox/tasks
+msgid ""
+"Receive notifications when a participant accepted or declined a task in "
+"which you participate"
+msgstr "在一个参与者接受或拒绝了您参与的一个任务时接收通知"
+
+#: apps/io.ox/tasks/toolbar.js module:io.ox/mail
+msgid "New task"
+msgstr "新任务"
+
+#. Task: Undone like in "Mark as undone"
+#: apps/io.ox/tasks/toolbar.js module:io.ox/mail
+msgid "Undone"
+msgstr "已复原"
+
+#: apps/io.ox/tasks/toolbar.js module:io.ox/mail
+msgid "Delete task"
+msgstr "删除任务"
+
+#: apps/io.ox/tasks/util.js module:io.ox/tasks
+msgid "this morning"
+msgstr "今早"
+
+#: apps/io.ox/tasks/util.js module:io.ox/tasks
+msgid "by noon"
+msgstr "中午前"
+
+#: apps/io.ox/tasks/util.js module:io.ox/tasks
+msgid "this afternoon"
+msgstr "这个下午"
+
+#: apps/io.ox/tasks/util.js module:io.ox/tasks
+msgid "tonight"
+msgstr "今晚"
+
+#: apps/io.ox/tasks/util.js module:io.ox/tasks
+msgid "late in the evening"
+msgstr "晚上稍后时间"
+
+#: apps/io.ox/tasks/util.js module:io.ox/tasks
+msgid "in 5 minutes"
+msgstr "5 分钟"
+
+#: apps/io.ox/tasks/util.js module:io.ox/tasks
+msgid "in 15 minutes"
+msgstr "15 分钟"
+
+#: apps/io.ox/tasks/util.js module:io.ox/tasks
+msgid "in 30 minutes"
+msgstr "30 分钟"
+
+#: apps/io.ox/tasks/util.js module:io.ox/tasks
+msgid "in one hour"
+msgstr "一小时内"
+
+#: apps/io.ox/tasks/util.js module:io.ox/tasks
+msgid "tomorrow"
+msgstr "明天"
+
+#: apps/io.ox/tasks/util.js module:io.ox/tasks
+msgid "in one week"
+msgstr "一周内"
+
+#: apps/io.ox/tasks/util.js module:io.ox/tasks
+msgid "Original mail"
+msgstr "原电子邮件"
+
+#: apps/io.ox/tasks/util.js module:io.ox/tasks
+msgid "Overdue"
+msgstr "过期"
+
+#: apps/io.ox/tasks/util.js module:io.ox/tasks
+msgid "No priority"
+msgstr "无优先级"
+
+#: apps/io.ox/tasks/util.js module:io.ox/tasks
+msgid "Low priority"
+msgstr "低优先级"
+
+#: apps/io.ox/tasks/util.js module:io.ox/tasks
+msgid "Medium priority"
+msgstr "中优先级"
+
+#: apps/io.ox/tasks/util.js module:io.ox/tasks
+msgid "High priority"
+msgstr "高优先级"
+
+#. %1$s due date of a task
+#: apps/io.ox/tasks/view-detail.js module:io.ox/tasks
+#, c-format
+msgid "Due %1$s"
+msgstr "%1$s 到期"
+
+#. %1$s reminder date of a task
+#: apps/io.ox/tasks/view-detail.js module:io.ox/tasks
+#, c-format
+msgid "Reminder date %1$s"
+msgstr "提醒日期 %1$s "
+
+#. %1$s how much of a task is completed in percent, values from 0-100
+#: apps/io.ox/tasks/view-detail.js module:io.ox/tasks
+#: apps/io.ox/tasks/view-grid-template.js
+#, c-format
+msgid "Progress %1$s %"
+msgstr "进度 %1$s %"
+
+#: apps/io.ox/tasks/view-detail.js module:io.ox/tasks
+msgid "Could not load attachments for this task."
+msgstr "不能加载此任务的附件。"
+
+#. followed by date or time to mark the enddate of a task
+#: apps/io.ox/tasks/view-grid-template.js module:io.ox/tasks
+msgid "ends:"
+msgstr "结束在："
+
+#. message for screenreaders in case selected task has participants
+#: apps/io.ox/tasks/view-grid-template.js module:io.ox/tasks
+msgid "has participants"
+msgstr "有参与者"
+
+#: apps/io.ox/tasks/view-grid-template.js module:io.ox/tasks
+msgid "private"
+msgstr "私人"
+
+#: apps/io.ox/tours/get-started.js module:io.ox/core
+msgid "Guided tour for this app"
+msgstr "此应用程序的导游"
+
+#: apps/io.ox/wizards/upsell.js module:io.ox/wizards
+msgid "Upgrade to premium edition"
+msgstr "升级到高级版"
+
+#: apps/io.ox/wizards/upsell.js module:io.ox/wizards
+msgid "Shopping cart"
+msgstr "购物车"
+
+#: apps/io.ox/wizards/upsell.js module:io.ox/wizards
+msgid "Cart is empty."
+msgstr "购物车是空的。"
+
+#: apps/io.ox/wizards/upsell.js module:io.ox/wizards
+msgid "Review your purchases"
+msgstr "复检您的订单"
+
+#: apps/io.ox/wizards/upsell.js module:io.ox/wizards
+msgid "Total cost"
+msgstr "总费用"
+
+#: apps/io.ox/wizards/upsell.js module:io.ox/wizards
+msgid "Buy now!"
+msgstr "现在就买！"
+
+#: apps/io.ox/wizards/upsell.js module:io.ox/wizards
+msgid "Purchase confirmation"
+msgstr "购买配置"
+
+#: apps/io.ox/wizards/upsell.js module:io.ox/wizards
+msgid "The following products will be activated now:"
+msgstr "以下产品将会马上激活："
+
+#. Placeholder in furigana field
+#: apps/l10n/ja_JP/io.ox/register.js module:l10n/ja_JP
+msgid "Furigana for last name"
+msgstr "姓氏的和式拼音"
+
+#. Placeholder in furigana field
+#: apps/l10n/ja_JP/io.ox/register.js module:l10n/ja_JP
+msgid "Furigana for first name"
+msgstr "名字的和式拼音"
+
+#. Placeholder in furigana field
+#: apps/l10n/ja_JP/io.ox/register.js module:l10n/ja_JP
+msgid "Furigana for company"
+msgstr "公司名称的和式拼音"
+
+#: apps/plugins/administration/groups/register.js module:io.ox/core
+#: apps/plugins/administration/groups/settings/pane.js
+msgid "Groups"
+msgstr "群组"
+
+#: apps/plugins/administration/groups/settings/edit.js module:io.ox/core
+msgid "Group name"
+msgstr "群组名字"
+
+#: apps/plugins/administration/groups/settings/edit.js module:io.ox/core
+msgid "Members"
+msgstr "成员"
+
+#: apps/plugins/administration/groups/settings/edit.js module:io.ox/core
+msgid "Edit group"
+msgstr "编辑群组"
+
+#: apps/plugins/administration/groups/settings/edit.js module:io.ox/core
+#: apps/plugins/administration/groups/settings/toolbar.js
+msgid "Create new group"
+msgstr "创建新群组"
+
+#: apps/plugins/administration/groups/settings/members.js module:io.ox/core
+msgid "Remove member"
+msgstr "移除成员"
+
+#. %1$d is the number of members
+#: apps/plugins/administration/groups/settings/pane.js module:io.ox/core
+msgid "%1$d member"
+msgid_plural "%1$d members"
+msgstr[0] "%1$d 位成员"
+msgstr[1] "%1$d 位成员"
+
+#. %1$s is the group name
+#: apps/plugins/administration/groups/settings/toolbar.js module:io.ox/core
+msgid ""
+"Do you really want to delete the group \"%1$s\"? This action cannot be "
+"undone!"
+msgstr "您真的要删除 \"%1$s\" 群组吗？此动作是无法挽回的！"
+
+#: apps/plugins/administration/groups/settings/toolbar.js module:io.ox/core
+msgid "Delete group"
+msgstr "删除组"
+
+#: apps/plugins/administration/resources/settings/edit.js module:io.ox/core
+msgid "Resource name (mandatory)"
+msgstr "资源名称（必填）"
+
+#: apps/plugins/administration/resources/settings/edit.js module:io.ox/core
+msgid "Mail address (mandatory)"
+msgstr "邮件地址（必填）"
+
+#: apps/plugins/administration/resources/settings/edit.js module:io.ox/core
+msgid "Edit resource"
+msgstr "编辑资源"
+
+#: apps/plugins/administration/resources/settings/edit.js module:io.ox/core
+#: apps/plugins/administration/resources/settings/toolbar.js
+msgid "Create new resource"
+msgstr "创建新资源"
+
+#. %1$s is the resource name
+#: apps/plugins/administration/resources/settings/toolbar.js module:io.ox/core
+msgid ""
+"Do you really want to delete the resource \"%1$s\"? This action cannot be "
+"undone!"
+msgstr "您真的要删除 \"%1$s\" 资源吗？此动作是无法挽回的！"
+
+#: apps/plugins/administration/resources/settings/toolbar.js module:io.ox/core
+msgid "Delete resource"
+msgstr "删除资源"
+
+#. 1 of 5 star rating
+#: apps/plugins/core/feedback/register.js module:io.ox/core
+msgctxt "rating"
+msgid "It's really bad"
+msgstr "糟透了"
+
+#. 2 of 5 star rating
+#: apps/plugins/core/feedback/register.js module:io.ox/core
+msgctxt "rating"
+msgid "I don't like it"
+msgstr "我不喜欢"
+
+#. 3 of 5 star rating
+#: apps/plugins/core/feedback/register.js module:io.ox/core
+msgctxt "rating"
+msgid "It's ok"
+msgstr "还行"
+
+#. 4 of 5 star rating
+#: apps/plugins/core/feedback/register.js module:io.ox/core
+msgctxt "rating"
+msgid "I like it"
+msgstr "我喜欢"
+
+#. 5 of 5 star rating
+#: apps/plugins/core/feedback/register.js module:io.ox/core
+msgctxt "rating"
+msgid "It's awesome"
+msgstr "太棒了"
+
+#: apps/plugins/core/feedback/register.js module:io.ox/core
+msgid "%1$d of 5 stars"
+msgstr "5 星满分的 %1$d 星"
+
+#. used in feedback dialog for general feedback. Would be "Allgemein" in German for example
+#: apps/plugins/core/feedback/register.js module:io.ox/core
+msgid "General"
+msgstr "通用"
+
+#: apps/plugins/core/feedback/register.js module:io.ox/core
+msgid "Not likely at all"
+msgstr "不应该会"
+
+#: apps/plugins/core/feedback/register.js module:io.ox/core
+msgid "%1$d of 10 points."
+msgstr "10 分满分的 %1$d 分。"
+
+#: apps/plugins/core/feedback/register.js module:io.ox/core
+msgid "Extremely likely"
+msgstr "极有可能"
+
+#. %1$s is the product name, for example 'OX App Suite'
+#: apps/plugins/core/feedback/register.js module:io.ox/core
+msgid "How likely is it that you would recommend %1$s to a friend?"
+msgstr "您会向朋友推荐 %1$s 的可能性如何？"
+
+#: apps/plugins/core/feedback/register.js module:io.ox/core
+msgid "Please rate this product"
+msgstr "请评价此产品"
+
+#: apps/plugins/core/feedback/register.js module:io.ox/core
+msgid "Please rate the following application:"
+msgstr "请评价以下应用程序："
+
+#: apps/plugins/core/feedback/register.js module:io.ox/core
+msgid "Your feedback"
+msgstr "您的回馈"
+
+#: apps/plugins/core/feedback/register.js module:io.ox/core
+msgid "Comments and suggestions"
+msgstr "意见和建议"
+
+#: apps/plugins/core/feedback/register.js module:io.ox/core
+msgid ""
+"Please note that support requests cannot be handled via the feedback form. "
+"If you have questions or problems please contact our support directly."
+msgstr ""
+"请注意支持请求不能经由回馈表格处理，假若您有任何问题和疑难请直接联系我们的支"
+"持团队。"
+
+#: apps/plugins/core/feedback/register.js module:io.ox/core
+msgid "Please select a rating."
+msgstr "請選擇評級。"
+
+#. popup info message
+#: apps/plugins/core/feedback/register.js module:io.ox/core
+msgid "Thank you for your feedback"
+msgstr "谢谢您的回馈"
+
+#. popup error message
+#: apps/plugins/core/feedback/register.js module:io.ox/core
+msgid "Feedback could not be sent"
+msgstr "不能发送反馈"
+
+#: apps/plugins/core/feedback/register.js module:io.ox/core
+msgid "Feedback"
+msgstr "回馈"
+
+#: apps/plugins/core/feedback/register.js module:io.ox/core
+msgid "Give feedback"
+msgstr "提供回馈"
+
+#: apps/plugins/halo/appointments/register.js module:plugins/halo
+msgid "Shared Appointments"
+msgstr "已分享约会"
+
+#: apps/plugins/halo/mail/register.js module:plugins/halo
+msgid "Recent conversations"
+msgstr "最近交谈"
+
+#: apps/plugins/halo/mail/register.js module:plugins/halo
+msgid "Received mails"
+msgstr "已接收邮件"
+
+#: apps/plugins/halo/mail/register.js module:plugins/halo
+msgid "Cannot find any messages this contact sent to you."
+msgstr "找不到此联系人向您发送的任何消息。"
+
+#: apps/plugins/halo/mail/register.js module:plugins/halo
+msgid "Sent mails"
+msgstr "已发送邮件"
+
+#: apps/plugins/halo/mail/register.js module:plugins/halo
+msgid "Cannot find any messages you sent to this contact."
+msgstr "找不到您向此联系人发送的任何消息。"
+
+#: apps/plugins/halo/xing/register.js module:plugins/portal
+#: apps/plugins/portal/xing/register.js apps/plugins/xing/main.js
+msgid "XING"
+msgstr "XING"
+
+#. what follows is a set of job/status descriptions used by XING
+#: apps/plugins/halo/xing/register.js module:plugins/portal
+msgid "Entrepreneur"
+msgstr "创业家"
+
+#: apps/plugins/halo/xing/register.js module:plugins/portal
+msgid "Freelancer"
+msgstr "自由工作者"
+
+#: apps/plugins/halo/xing/register.js module:plugins/portal
+msgid "Employee"
+msgstr "员工"
+
+#: apps/plugins/halo/xing/register.js module:plugins/portal
+msgid "Executive"
+msgstr "行政主管"
+
+#: apps/plugins/halo/xing/register.js module:plugins/portal
+msgid "Recruiter"
+msgstr "招募者"
+
+#: apps/plugins/halo/xing/register.js module:plugins/portal
+msgid "Public servant"
+msgstr "公共服务者"
+
+#: apps/plugins/halo/xing/register.js module:plugins/portal
+msgid "Student"
+msgstr "学生"
+
+#: apps/plugins/halo/xing/register.js module:plugins/portal
+msgid "Unemployed"
+msgstr "无业"
+
+#: apps/plugins/halo/xing/register.js module:plugins/portal
+msgid "Retired"
+msgstr "退休"
+
+#: apps/plugins/halo/xing/register.js module:plugins/portal
+msgid ""
+"You are not directly linked to %s. Here are people who are linked to %s:"
+msgstr "您不是直接连接到 %s。这些人是链接到 %s 的："
+
+#: apps/plugins/halo/xing/register.js module:plugins/portal
+msgid "Your shared contacts:"
+msgstr "您的已分享联系人："
+
+#: apps/plugins/halo/xing/register.js module:plugins/portal
+msgid "Private address"
+msgstr "私人地址"
+
+#. %1$s is the employee position or status, e.g. student
+#. %2$s is the employer name, e.g. University of Meinerzhagen-Valbert
+#: apps/plugins/halo/xing/register.js module:plugins/portal
+msgid "%1$s at %2$s"
+msgstr "%1$s - %2$s"
+
+#: apps/plugins/halo/xing/register.js module:plugins/portal
+msgid "Employment"
+msgstr "雇用"
+
+#: apps/plugins/halo/xing/register.js module:plugins/portal
+msgid "Sorry, could not connect to %s right now."
+msgstr "抱歉，现在无法连接到 %s。"
+
+#: apps/plugins/halo/xing/register.js module:plugins/portal
+msgid "Sorry, there is no data available for you on %s."
+msgstr "抱歉，%s 没有您的可用数据。"
+
+#. %1$s is the name of the platform
+#. %2$s is an the "add to home" icon
+#. %3$s and %4$s are markers for bold text.
+#. The words "Home Screen" may not be translated or should match the
+#. string used on an iPhone using the "add to homescreen" function for weblinks
+#: apps/plugins/mobile/addToHomescreen/register.js
+#: module:plugins/mobile/addToHomescreen/i18n
+msgid ""
+"Install this web app on your %1$s: Tap %2$s and then %3$s'Add to Home "
+"Screen'%4$s"
+msgstr ""
+"在您的 %1$s 上安装此网页软件： 轻按 %2$s 后，再按 %3$s'添加到主页画面'%4$s"
+
+#: apps/plugins/notifications/calendar/register.js module:plugins/notifications
 msgid ""
 "Your default reminder could not be set for this appointment due to "
 "insufficient permissions"
 msgstr "此约会由于权限不足，无法设置您的默认提醒"
 
-#: apps/plugins/core/feedback/register.js module:io.ox/core
-msgid "Your feedback"
-msgstr "您的回馈"
-
-#: apps/io.ox/mail/accounts/settings.js module:io.ox/mail/accounts/settings
-msgid "Your mail address"
-msgstr "您的电子邮件地址"
+#. %1$s Appointment title
+#. %1$s task title
+#: apps/plugins/notifications/calendar/register.js module:plugins/notifications
+#: apps/plugins/notifications/tasks/register.js
+#, c-format
+msgid "Invitation for %1$s."
+msgstr "%1$s 的邀请。"
+
+#: apps/plugins/notifications/calendar/register.js module:plugins/notifications
+#: apps/plugins/notifications/tasks/register.js
+msgid "Accept/Decline"
+msgstr "接受 / 拒绝"
+
+#: apps/plugins/notifications/calendar/register.js module:plugins/notifications
+msgid "Accept / Decline"
+msgstr "接受 / 拒绝"
+
+#: apps/plugins/notifications/calendar/register.js module:plugins/notifications
+#: apps/plugins/notifications/tasks/register.js
+msgid "Accept invitation"
+msgstr "接受邀请"
+
+#: apps/plugins/notifications/calendar/register.js module:plugins/notifications
+msgctxt "in"
+msgid "in %d minute"
+msgid_plural "in %d minutes"
+msgstr[0] "%d 分钟"
+msgstr[1] "%d 分钟"
+
+#. Reminders (notifications) about appointments
+#: apps/plugins/notifications/calendar/register.js module:plugins/notifications
+msgid "Appointment reminders"
+msgstr "约会提醒"
+
+#. Title of generic desktop notification about new reminders for appointments
+#: apps/plugins/notifications/calendar/register.js module:plugins/notifications
+msgid "New appointment reminders"
+msgstr "新约会提醒"
+
+#. Body text of generic desktop notification about new reminders for appointments
+#: apps/plugins/notifications/calendar/register.js module:plugins/notifications
+msgid "You have new appointment reminders"
+msgstr "您有新约会提醒"
+
+#. Title of the desktop notification about new reminder for a specific appointment
+#: apps/plugins/notifications/calendar/register.js module:plugins/notifications
+msgid "New appointment reminder"
+msgstr "新约会提醒"
+
+#. Reminders (notifications) about appointments
+#: apps/plugins/notifications/calendar/register.js module:plugins/notifications
+msgid "Hide all appointment reminders."
+msgstr "隐藏所有约会提醒。"
+
+#. Invitations (notifications) about appointments
+#: apps/plugins/notifications/calendar/register.js module:plugins/notifications
+msgid "Appointment invitations"
+msgstr "约会邀请"
+
+#. Title of generic desktop notification about new invitations to appointments
+#. Title of the desktop notification about new invitation to a specific appointment
+#: apps/plugins/notifications/calendar/register.js module:plugins/notifications
+msgid "New appointment invitation"
+msgstr "新约会邀请"
+
+#. Body text of generic desktop notification about new invitations to appointments
+#: apps/plugins/notifications/calendar/register.js module:plugins/notifications
+msgid "You have new appointment invitations"
+msgstr "您有新约会邀请"
+
+#. Invitations (notifications) about appointments
+#: apps/plugins/notifications/calendar/register.js module:plugins/notifications
+msgid "Hide all appointment invitations."
+msgstr "隐藏所有约会邀请。"
+
+#: apps/plugins/notifications/mail/register.js module:plugins/notifications
+msgid "Bell"
+msgstr "鈴鐺"
+
+#: apps/plugins/notifications/mail/register.js module:plugins/notifications
+msgid "Marimba"
+msgstr "木琴"
+
+#: apps/plugins/notifications/mail/register.js module:plugins/notifications
+msgid "Wood"
+msgstr "树木"
+
+#: apps/plugins/notifications/mail/register.js module:plugins/notifications
+msgid "Chimes"
+msgstr "钟声"
+
+#: apps/plugins/notifications/mail/register.js module:plugins/notifications
+msgid "New mail"
+msgstr "新邮件"
+
+#. Should be "töne" in german, used for notification sounds. Not "geräusch"
+#: apps/plugins/notifications/mail/register.js module:plugins/notifications
+msgid "Notification sounds"
+msgstr "通知音效"
+
+#: apps/plugins/notifications/mail/register.js module:plugins/notifications
+msgid "Play sound on incoming mail"
+msgstr "对外来邮件播放音效"
+
+#: apps/plugins/notifications/mail/register.js module:plugins/notifications
+msgid "Sound"
+msgstr "音效"
+
+#. %1$d number of notifications
+#: apps/plugins/notifications/mail/register.js module:plugins/notifications
+msgid "%1$d unread mails"
+msgstr "%1$d 封未读邮件"
+
+#: apps/plugins/notifications/mail/register.js module:plugins/notifications
+msgid "New mails"
+msgstr "新邮件"
+
+#: apps/plugins/notifications/mail/register.js module:plugins/notifications
+msgid "You have new mail"
+msgstr "您有新邮件"
+
+#. %1$s mail sender
+#. %2$s mail subject
+#: apps/plugins/notifications/mail/register.js module:plugins/notifications
+#, c-format
+msgid "Mail from %1$s, %2$s"
+msgstr "来自 %1$s 的电子邮件：%2$s"
+
+#. %1$s task title
+#: apps/plugins/notifications/tasks/register.js module:plugins/notifications
+#, c-format
+msgid "Overdue Task %1$s."
+msgstr "过期任务 %1$s。"
+
+#: apps/plugins/notifications/tasks/register.js module:plugins/notifications
+msgid "Overdue Tasks"
+msgstr "过期任务"
+
+#: apps/plugins/notifications/tasks/register.js module:plugins/notifications
+msgid "New overdue tasks"
+msgstr "新到期任务"
+
+#: apps/plugins/notifications/tasks/register.js module:plugins/notifications
+msgid "You have overdue tasks"
+msgstr "您有逾期任务"
+
+#: apps/plugins/notifications/tasks/register.js module:plugins/notifications
+msgid "New overdue task"
+msgstr "新到期任务"
+
+#: apps/plugins/notifications/tasks/register.js module:plugins/notifications
+msgid "Hide all notifications for overdue tasks."
+msgstr "隐藏所有逾期任务的通知。"
+
+#. Reminders (notifications) about tasks
+#: apps/plugins/notifications/tasks/register.js module:plugins/notifications
+msgid "Task reminders"
+msgstr "任务提醒"
+
+#. Title for a generic desktop notification about new reminders for tasks
+#: apps/plugins/notifications/tasks/register.js module:plugins/notifications
+msgid "New task reminders"
+msgstr "新任务提醒"
+
+#. Content for a generic desktop notification about new reminders for tasks
+#: apps/plugins/notifications/tasks/register.js module:plugins/notifications
+msgid "You have new task reminders"
+msgstr "您有新任务提醒"
+
+#. Title for a desktop notification about a new reminder for a specific task
+#: apps/plugins/notifications/tasks/register.js module:plugins/notifications
+msgid "New task reminder"
+msgstr "新任务提醒"
+
+#. Reminders (notifications) about tasks
+#: apps/plugins/notifications/tasks/register.js module:plugins/notifications
+msgid "Hide all task reminders."
+msgstr "隐藏所有任务提醒。"
+
+#. Inviations (notifications) to tasks
+#: apps/plugins/notifications/tasks/register.js module:plugins/notifications
+msgid "Task invitations"
+msgstr "任务邀请"
+
+#. Title for a generic desktop notification about new invitations to tasks
+#: apps/plugins/notifications/tasks/register.js module:plugins/notifications
+msgid "New task invitations"
+msgstr "新任务邀请"
+
+#. Content for a generic desktop notification about new invitations to tasks
+#: apps/plugins/notifications/tasks/register.js module:plugins/notifications
+msgid "You have new task invitations"
+msgstr "您有新任务邀请"
+
+#. Title for a desktop notification about a new invitation to a specific task
+#: apps/plugins/notifications/tasks/register.js module:plugins/notifications
+msgid "New task invitation"
+msgstr "新任务邀请"
+
+#. Inviations (notifications) to tasks
+#: apps/plugins/notifications/tasks/register.js module:plugins/notifications
+msgid "Hide all task invitations."
+msgstr "隐藏所有任务邀请。"
+
+#: apps/plugins/portal/birthdays/register.js module:plugins/portal
+msgid "Birthdays"
+msgstr "生日"
+
+#: apps/plugins/portal/birthdays/register.js module:plugins/portal
+msgid "Press [enter] to jump to complete list of Birthdays."
+msgstr "按下 [enter] 以跳到完整生日列表。"
+
+#: apps/plugins/portal/birthdays/register.js module:plugins/portal
+msgid "No birthdays within the next %1$d weeks"
+msgstr "往后 %1$d 星期没有生日"
+
+#: apps/plugins/portal/birthdays/register.js module:plugins/portal
+msgid "External link"
+msgstr "外部链接"
+
+#: apps/plugins/portal/birthdays/register.js module:plugins/portal
+msgid "Buy a gift"
+msgstr "购买一份礼物"
+
+#: apps/plugins/portal/birthdays/register.js module:plugins/portal
+msgid "In %1$d days"
+msgstr "%1$d 天内"
+
+#: apps/plugins/portal/calendar/register.js module:plugins/portal
+msgid "Appointments"
+msgstr "约会"
+
+#: apps/plugins/portal/calendar/register.js module:plugins/portal
+msgid "You don't have any appointments in the near future."
+msgstr "您在稍后没有任何约会。"
+
+#. button label within the client-onboarding widget
+#. button opens the wizard to configure your device
+#: apps/plugins/portal/client-onboarding/register.js module:plugins/portal
+msgid "Connect"
+msgstr "连接"
+
+#: apps/plugins/portal/flickr/register.js module:plugins/portal
+msgid "Could not load data"
+msgstr "加载数据失败"
+
+#: apps/plugins/portal/flickr/register.js module:plugins/portal
+msgid "Press [enter] to jump to the flicker stream."
+msgstr "按下 [enter] 以跳到 flicker stream。"
+
+#: apps/plugins/portal/flickr/register.js module:plugins/portal
+msgid "Cannot find user with given name."
+msgstr "找不到提供名称的用户"
+
+#: apps/plugins/portal/flickr/register.js module:plugins/portal
+msgid "flickr.photos.search"
+msgstr "flickr.photos.search"
+
+#: apps/plugins/portal/flickr/register.js module:plugins/portal
+msgid "flickr.people.getPublicPhotos"
+msgstr "flickr.people.getPublicPhotos"
+
+#: apps/plugins/portal/flickr/register.js module:plugins/portal
+msgid "Edit Flickr photo stream"
+msgstr "编辑 Flickr 照片流"
+
+#: apps/plugins/portal/flickr/register.js module:plugins/portal
+msgid "Please enter a search query"
+msgstr "请输入一个搜索查詢"
+
+#: apps/plugins/portal/flickr/register.js module:plugins/portal
+msgid "Please enter a description"
+msgstr "请输入一个描述"
+
+#: apps/plugins/portal/flickr/register.js module:plugins/portal
+msgid "Flickr"
+msgstr "Flickr"
+
+#: apps/plugins/portal/helloworld/register.js module:plugins/portal
+msgid "Hello World"
+msgstr "您好世界"
+
+#: apps/plugins/portal/linkedIn/register.js module:plugins/portal
+msgid "Recent activities"
+msgstr "最近活动"
+
+#: apps/plugins/portal/linkedIn/register.js module:plugins/portal
+msgid "%1$s is now connected with %2$s"
+msgstr "%1$s 现在与 %2$s 连接"
+
+#: apps/plugins/portal/linkedIn/register.js module:plugins/portal
+msgid "%1$s is a new contact"
+msgstr "%1$s 为新联系人"
+
+#: apps/plugins/portal/linkedIn/register.js module:plugins/portal
+msgid "LinkedIn reported an error:"
+msgstr "LinkedIn 报告一个错误："
+
+#: apps/plugins/portal/linkedIn/register.js module:plugins/portal
+#: apps/plugins/portal/twitter/register.js
+msgid "Authorize your account again"
+msgstr "重新认证您的户口"
+
+#: apps/plugins/portal/linkedIn/register.js module:plugins/portal
+#: apps/plugins/portal/twitter/register.js
+msgid "You have reauthorized this %s account."
+msgstr "您已重认证此 %s 户口。"
+
+#: apps/plugins/portal/linkedIn/register.js module:plugins/portal
+#: apps/plugins/portal/twitter/register.js
+msgid "Something went wrong reauthorizing the %s account."
+msgstr "在重认证 %s 户口时发生一些错误。"
+
+#: apps/plugins/portal/linkedIn/register.js module:plugins/portal
+msgid ""
+"Sorry, we cannot help you here. Your provider needs to obtain a key from "
+"LinkedIn with the permission to do read messages."
+msgstr ""
+"抱歉，我们在这不能帮到您。您的提供者需要从 LinkedIn 获取一个包含进行读取消息"
+"权限的键。"
+
+#: apps/plugins/portal/linkedIn/register.js module:plugins/portal
+msgid "LinkedIn"
+msgstr "LinkedIn"
+
+#: apps/plugins/portal/linkedIn/register.js module:plugins/portal
+msgid "Press [enter] to jump to the linkedin stream."
+msgstr "按下 [enter] 以跳到 linkedin stream。"
+
+#: apps/plugins/portal/linkedIn/register.js module:plugins/portal
+msgid "You have no new messages"
+msgstr "您没有新信息"
+
+#: apps/plugins/portal/linkedIn/register.js module:plugins/portal
+msgid "There were not activities in your network"
+msgstr "那些不是您网路里的活动"
+
+#: apps/plugins/portal/linkedIn/register.js module:plugins/portal
+msgid "LinkedIn Network Updates"
+msgstr "LinkedIn 网路更新"
 
 #: apps/plugins/portal/linkedIn/register.js module:plugins/portal
 msgid "Your messages"
 msgstr "您的信息"
 
-#: apps/io.ox/mail/accounts/view-form.js module:io.ox/settings
-#: apps/plugins/wizards/mandatory/main.js module:io.ox/wizards/firstStart
-msgid "Your name"
-msgstr "您的名字"
+#: apps/plugins/portal/linkedIn/register.js module:plugins/portal
+#: apps/plugins/portal/twitter/register.js
+msgid "Add your account"
+msgstr "添加您的帐户"
+
+#: apps/plugins/portal/mail/register.js module:plugins/portal
+msgid "No mails in your inbox"
+msgstr "您的文件夹中没有邮件"
+
+#: apps/plugins/portal/mail/register.js module:plugins/portal
+msgid "You have no unread messages"
+msgstr "您没有未读消息"
+
+#. %1$d is the number of mails
+#: apps/plugins/portal/mail/register.js module:plugins/portal
+#, c-format
+msgid "You have %1$d unread message"
+msgid_plural "You have %1$d unread messages"
+msgstr[0] "您有 %1$d 条未读消息"
+msgstr[1] "您有 %1$d 条未读消息"
+
+#: apps/plugins/portal/oxdriveclients/register.js module:plugins/portal
+msgid "your platform"
+msgstr "您的平台"
+
+#: apps/plugins/portal/oxdriveclients/register.js module:plugins/portal
+msgid "Download %s"
+msgstr "下载 %s"
+
+#: apps/plugins/portal/oxdriveclients/register.js module:plugins/portal
+msgid "Download %s via the OX Updater"
+msgstr "经由 OX 更新器下载 %s"
+
+#: apps/plugins/portal/oxdriveclients/register.js module:plugins/portal
+msgid "Get %s"
+msgstr "获得 %s"
+
+#: apps/plugins/portal/oxdriveclients/register.js module:plugins/portal
+msgid "Download %s for %s now"
+msgstr "立刻下载 %s（为  %s）"
+
+#: apps/plugins/portal/oxdriveclients/register.js module:plugins/portal
+msgid ""
+"The %s client lets you store and share your photos, files, documents and "
+"videos, anytime, anywhere. Access any file you save to %s from all your "
+"computers, iPhone, iPad or from within %s itself."
+msgstr ""
+"%s 客户端让您在任何时候和地点，储存和分享您的照片、文件、文档、视频。从您的 "
+"%s、所有计算机、iPhone、iPad，访问保存到 %s 的文件。"
+
+#: apps/plugins/portal/oxdriveclients/register.js module:plugins/portal
+msgid "%s is also available for other platforms:"
+msgstr "%s 也在其他平台可用："
+
+#: apps/plugins/portal/powerdns-parental-control/register.js
+#: module:plugins/portal
+msgid "PowerDNS parental control"
+msgstr "PowerDNS 家长控制"
+
+#. button label within the client-onboarding widget
+#. button opens the wizard to configure your device
+#: apps/plugins/portal/powerdns-parental-control/register.js
+#: module:plugins/portal
+msgid "Open parental control settings"
+msgstr "打开家长控制设置"
+
+#: apps/plugins/portal/quota/register.js module:plugins/portal
+msgid "Mail count quota"
+msgstr "邮件总数限额"
+
+#: apps/plugins/portal/recentfiles/register.js module:plugins/portal
+msgid "Recently changed files"
+msgstr "最近更改文件"
+
+#: apps/plugins/portal/recentfiles/register.js module:plugins/portal
+msgid "My latest files"
+msgstr "我的最新文件"
+
+#: apps/plugins/portal/recentfiles/register.js module:plugins/portal
+msgid "No files have been changed recently"
+msgstr "最近没有文件更改"
+
+#: apps/plugins/portal/recentfiles/register.js module:plugins/portal
+msgid "1 file has been changed recently"
+msgstr "最近更改了一个文件"
+
+#: apps/plugins/portal/recentfiles/register.js module:plugins/portal
+msgid "%1$d files has been changed recently"
+msgstr "最近更改了 %1$d 个文件"
+
+#: apps/plugins/portal/reddit/register.js module:io.ox/portal
+msgid "No title."
+msgstr "无标题。"
+
+#: apps/plugins/portal/reddit/register.js module:io.ox/portal
+msgid "Comments"
+msgstr "注释"
+
+#: apps/plugins/portal/rss/register.js module:io.ox/portal
+msgid "RSS Feed"
+msgstr "RSS Feed"
+
+#: apps/plugins/portal/rss/register.js module:io.ox/portal
+msgid "Press [enter] to jump to the rss stream."
+msgstr "按下 [enter] 以跳到 rss stream。"
+
+#: apps/plugins/portal/rss/register.js module:io.ox/portal
+msgid "No RSS feeds found."
+msgstr "没找到 RSS feeds。"
+
+#: apps/plugins/portal/rss/register.js module:io.ox/portal
+msgid "RSS Feeds"
+msgstr "RSS Feeds"
+
+#: apps/plugins/portal/rss/register.js module:io.ox/portal
+msgid "Please enter a feed URL."
+msgstr "请输入一个 feed URL。"
+
+#: apps/plugins/portal/tasks/register.js module:plugins/portal
+msgid "You don't have any tasks that are either due soon or overdue."
+msgstr "您没有任何快到期或过期约会。"
+
+#. Due on date
+#: apps/plugins/portal/tasks/register.js module:plugins/portal
+msgid "Due on %1$s"
+msgstr "结束于 %1$s"
+
+#: apps/plugins/portal/tumblr/register.js module:io.ox/portal
+msgid "Press [enter] to jump to the tumblr feed."
+msgstr "按下 [enter] 以跳到 tumblr feed。"
+
+#: apps/plugins/portal/tumblr/register.js module:io.ox/portal
+msgid "Read article on tumblr.com"
+msgstr "在 tumblr.com 上阅读文章"
+
+#: apps/plugins/portal/tumblr/register.js module:io.ox/portal
+msgid "Open external link"
+msgstr "打开外部链接"
+
+#: apps/plugins/portal/tumblr/register.js module:io.ox/portal
+msgid "Edit Tumblr feed"
+msgstr "编辑 Tumblr feed"
+
+#: apps/plugins/portal/tumblr/register.js module:io.ox/portal
+msgid "Feed URL"
+msgstr "Feed URL"
+
+#: apps/plugins/portal/tumblr/register.js module:io.ox/portal
+msgid "Please enter an blog url."
+msgstr "请输入一个博客 URL。"
+
+#: apps/plugins/portal/tumblr/register.js module:io.ox/portal
+msgid "Please enter a description."
+msgstr "请输入一个描述。"
+
+#: apps/plugins/portal/tumblr/register.js module:io.ox/portal
+msgid "Unknown error while checking tumblr-blog."
+msgstr "检查 tumblr 博客时不明错误"
+
+#: apps/plugins/portal/tumblr/register.js module:io.ox/portal
+msgid "Tumblr"
+msgstr "Tumblr"
+
+#: apps/plugins/portal/twitter/register.js module:plugins/portal
+msgid ""
+"This widget is currently offline because the twitter rate limit exceeded."
+msgstr "因为超出推特流量限制，所以此小部件当前离线。"
+
+#: apps/plugins/portal/twitter/register.js module:plugins/portal
+#: apps/plugins/portal/twitter/util.js
+msgid "An internal error occurred"
+msgstr "发生一个内部错误"
+
+#: apps/plugins/portal/twitter/register.js module:plugins/portal
+msgid "Could not load new Tweets."
+msgstr "读取新推失败。"
+
+#: apps/plugins/portal/twitter/register.js module:plugins/portal
+msgid "No Tweets yet."
+msgstr "还没有新推。"
+
+#: apps/plugins/portal/twitter/register.js module:plugins/portal
+msgid "Twitter reported the following errors:"
+msgstr "推特报告以下错误："
+
+#: apps/plugins/portal/twitter/register.js module:plugins/portal
+msgid "Retry later."
+msgstr "请稍后再试。"
+
+#: apps/plugins/portal/twitter/register.js module:plugins/portal
+msgid "Twitter"
+msgstr "推特"
+
+#: apps/plugins/portal/twitter/register.js module:plugins/portal
+msgid "Press [enter] to jump to the twitter feed."
+msgstr "按下 [enter] 以跳到推特 feed。"
+
+#: apps/plugins/portal/twitter/util.js module:plugins/portal
+msgid "Favorited"
+msgstr "已加最爱"
+
+#: apps/plugins/portal/twitter/util.js module:plugins/portal
+msgid "Favorite"
+msgstr "最爱"
+
+#: apps/plugins/portal/twitter/util.js module:plugins/portal
+msgid "Retweet this to your followers?"
+msgstr "对您的跟随者重新发推？"
+
+#: apps/plugins/portal/twitter/util.js module:plugins/portal
+msgid "Retweet"
+msgstr "推送"
+
+#: apps/plugins/portal/twitter/util.js module:plugins/portal
+msgid "Retweeted"
+msgstr "转送"
+
+#: apps/plugins/portal/twitter/util.js module:plugins/portal
+msgid "Retweeted by %s"
+msgstr "由 %s 转推"
+
+#. twitter: Follow this person
+#: apps/plugins/portal/twitter/util.js module:plugins/portal
+msgid "Follow"
+msgstr "跟随"
+
+#. twitter: Stop following this person
+#: apps/plugins/portal/twitter/util.js module:plugins/portal
+msgid "Unfollow"
+msgstr "取消跟随"
+
+#. twitter: already following this person
+#: apps/plugins/portal/twitter/util.js module:plugins/portal
+msgid "Following"
+msgstr "跟随中"
+
+#: apps/plugins/portal/twitter/util.js module:plugins/portal
+msgid "Are you sure you want to delete this Tweet?"
+msgstr "您确定要删除此推吗？"
+
+#: apps/plugins/portal/upsell/register.js module:plugins/portal
+msgid "Upgrade your account"
+msgstr "升级您的帐户"
 
 #: apps/plugins/portal/userSettings/register.js module:io.ox/core
-msgid "Your new password may not be empty."
-msgstr "您的新密码不得为空白。"
-
-#: apps/io.ox/keychain/secretRecoveryDialog.js module:io.ox/keychain
-msgid "Your old password"
-msgstr "您的旧密码"
-
-#: apps/io.ox/core/boot/i18n.js module:io.ox/core/boot
-msgid "Your operating system is not supported."
-msgstr "不支持您的操作系统！"
-
-#: apps/io.ox/mail/accounts/settings.js module:io.ox/mail/accounts/settings
-msgid "Your password"
-msgstr "您的密码"
-
-#: apps/io.ox/core/boot/i18n.js module:io.ox/core/boot
-msgid "Your password is expired. Please change your password to continue."
-msgstr "您的密码已过期。请更改您的密码继续。"
+msgid "Password strength: Too short"
+msgstr "密码强度：太短"
+
+#: apps/plugins/portal/userSettings/register.js module:io.ox/core
+msgid "Password strength: Wrong length"
+msgstr "密码强度：错误长度"
+
+#: apps/plugins/portal/userSettings/register.js module:io.ox/core
+msgid "Password strength: Very weak"
+msgstr "密码强度：非常弱"
+
+#: apps/plugins/portal/userSettings/register.js module:io.ox/core
+msgid "Password strength: Weak"
+msgstr "密码强度：弱"
+
+#: apps/plugins/portal/userSettings/register.js module:io.ox/core
+msgid "Password strength: Good"
+msgstr "密码强度：好"
+
+#: apps/plugins/portal/userSettings/register.js module:io.ox/core
+msgid "Password strength: Strong"
+msgstr "密码强度：强"
+
+#: apps/plugins/portal/userSettings/register.js module:io.ox/core
+msgid "Password strength: Very strong"
+msgstr "密码强度：非常强"
+
+#: apps/plugins/portal/userSettings/register.js module:io.ox/core
+msgid "Password strength: Legendary!"
+msgstr "密码强度：传奇级！"
 
 #. %1$s are some example characters
 #: apps/plugins/portal/userSettings/register.js module:io.ox/core
@@ -10828,26 +10709,179 @@
 "and special characters like %1$s"
 msgstr "您的密码会在它包含大写、数字、和如 %1$s 特殊字符时更为安全。"
 
-#: apps/io.ox/mail/inplace-reply.js module:io.ox/mail
-msgid "Your reply has been sent"
-msgstr "您的回复已发送"
-
-#. %1$s maximum file size
-#: apps/io.ox/contacts/widgets/pictureUpload.js module:io.ox/contacts
-msgid "Your selected picture exceeds the maximum allowed file size of %1$s"
-msgstr "您选择的图像超出最大允许文件大小 %1$s"
-
-#: apps/io.ox/contacts/widgets/pictureUpload.js module:io.ox/contacts
-msgid "Your selected picture will be displayed after saving"
-msgstr "您选择的图像将会在保存后显示"
-
-#: apps/io.ox/core/main.js module:io.ox/core apps/io.ox/core/relogin.js
-msgid "Your session is expired"
-msgstr "会话已过期"
-
-#: apps/plugins/halo/xing/register.js module:plugins/portal
-msgid "Your shared contacts:"
-msgstr "您的已分享联系人："
+#. %1$s is the minimum password length
+#. %2$s is the maximum password length
+#: apps/plugins/portal/userSettings/register.js module:io.ox/core
+#, c-format
+msgid "Password length must be between %1$d and %2$d characters."
+msgstr "密码长度必须在 %1$d 和 %2$d 字符之间。"
+
+#. %1$s is the minimum password length
+#: apps/plugins/portal/userSettings/register.js module:io.ox/core
+#, c-format
+msgid "Minimum password length is %1$d."
+msgstr "最短密码长度为 %1$d。"
+
+#: apps/plugins/portal/userSettings/register.js module:io.ox/core
+msgid "Your current password"
+msgstr "您的当前密码"
+
+#. Hint to leave an input field empty if the user does not already have a password
+#: apps/plugins/portal/userSettings/register.js module:io.ox/core
+msgid "Leave empty if you have none"
+msgstr "如果你没有请留空"
+
+#: apps/plugins/portal/userSettings/register.js module:io.ox/core
+msgid "New password"
+msgstr "新密码"
+
+#: apps/plugins/portal/userSettings/register.js module:io.ox/core
+msgid "Repeat new password"
+msgstr "确认新密码"
+
+#: apps/plugins/portal/userSettings/register.js module:io.ox/core
+msgid ""
+"If you change the password, you will be signed out. Please ensure that "
+"everything is closed and saved."
+msgstr "如果您更改密码，您将会注销。请确定所有东西皆关闭和保存。"
+
+#: apps/plugins/portal/userSettings/register.js module:io.ox/core
+msgid "Change password and sign out"
+msgstr "更改密码后注销"
+
+#: apps/plugins/portal/userSettings/register.js module:io.ox/core
+msgid "Your new password may not be empty."
+msgstr "您的新密码不得为空白。"
+
+#: apps/plugins/portal/userSettings/register.js module:io.ox/core
+msgid "The two newly entered passwords do not match."
+msgstr "两个新输入的密码并未吻合。"
+
+#: apps/plugins/portal/userSettings/register.js module:io.ox/core
+msgid "User data"
+msgstr "用户数据"
+
+#: apps/plugins/portal/userSettings/register.js module:io.ox/core
+msgid "My password"
+msgstr "我的密码"
+
+#: apps/plugins/portal/xing/actions.js module:plugins/portal
+msgid "There was a problem with XING, the error message was: \"%s\""
+msgstr "XING 有一个问题，错误消息为： \"%s\""
+
+#: apps/plugins/portal/xing/actions.js module:plugins/portal
+msgid "Comment has been successfully posted on XING"
+msgstr "意见已成功在 XING 发送"
+
+#: apps/plugins/portal/xing/actions.js module:plugins/portal
+msgid "Submit comment"
+msgstr "送出回帖"
+
+#: apps/plugins/portal/xing/actions.js module:plugins/portal
+msgid "The activity has been deleted successfully"
+msgstr "已成功删除活动"
+
+#: apps/plugins/portal/xing/actions.js module:plugins/portal
+msgid "The comment has been deleted successfully"
+msgstr "已成功删除回帖"
+
+#: apps/plugins/portal/xing/actions.js module:plugins/portal
+msgid "There was a problem with XING. The error message was: \"%s\""
+msgstr "XING 有一个问题，错误消息为： \"%s\""
+
+#. As on Facebook, XING allows a stop pointing out they liked a comment. An 'undo' for the like action, if you will.
+#: apps/plugins/portal/xing/actions.js module:plugins/portal
+msgid "Un-liked comment"
+msgstr "已取消回帖的赞"
+
+#. As on Facebook, XING allows a user to point out that they like a comment
+#: apps/plugins/portal/xing/actions.js module:plugins/portal
+msgid "Liked comment"
+msgstr "已赞回帖"
+
+#: apps/plugins/portal/xing/actions.js module:plugins/portal
+msgid "Un-like"
+msgstr "取消喜欢"
+
+#: apps/plugins/portal/xing/actions.js module:plugins/portal
+msgid "Like"
+msgstr "赞"
+
+#: apps/plugins/portal/xing/actions.js module:plugins/portal
+msgid "Shared activity"
+msgstr "已分享活动"
+
+#: apps/plugins/portal/xing/activities.js module:plugins/portal
+msgid "%1$s recommends this link:"
+msgstr "%1$s 推荐此链接："
+
+#: apps/plugins/portal/xing/activities.js module:plugins/portal
+msgid "%1$s posted a link:"
+msgstr "%1$s 以链接发送："
+
+#. We do not know the gender of the user and therefore, it is impossible to write e.g. '%1$s changed her status'.
+#. But you could use '%1$s changes his/her status' depending on the language.
+#. %1$s the name of the user which changed his/her status
+#: apps/plugins/portal/xing/activities.js module:plugins/portal
+msgid "%1$s changed the status:"
+msgstr "%1$s 更改了状态："
+
+#: apps/plugins/portal/xing/activities.js module:plugins/portal
+msgid "%1$s has a new contact:"
+msgstr "%1$s 有一个新联系人："
+
+#: apps/plugins/portal/xing/activities.js module:plugins/portal
+msgid "%1$s has new contacts:"
+msgstr "%1$s 有新联系人："
+
+#: apps/plugins/portal/xing/activities.js module:plugins/portal
+msgid "%1$s posted a new activity:"
+msgstr "%1$s 发送了一个新活动："
+
+#. We do not know the gender of the user and therefore, it is impossible to write e.g. '%1$s changed her profile:'.
+#. But you could use '%1$s changes his/her profile:' depending on the language.
+#. %1$s the name of the user which changed his/her profile
+#: apps/plugins/portal/xing/activities.js module:plugins/portal
+msgid "%1$s updated the profile:"
+msgstr "%1$s 更改了状态："
+
+#: apps/plugins/portal/xing/activities.js module:plugins/portal
+msgid "%1$s updated their profile:"
+msgstr "%1$s 更改了他们的状态："
+
+#: apps/plugins/portal/xing/register.js module:plugins/portal
+msgid "Successfully reauthorized your %s account"
+msgstr "已成功重认证您的 %s 户口"
+
+#: apps/plugins/portal/xing/register.js module:plugins/portal
+#: apps/plugins/xing/main.js
+msgid "There was a problem with %s. The error message was: \"%s\""
+msgstr "%s 有一个问题，错误消息为： \"%s\""
+
+#: apps/plugins/portal/xing/register.js module:plugins/portal
+msgid ""
+"Please select which of the following data we may use to create your %s "
+"account:"
+msgstr "请选择以下哪些数据我们可以用作创建您的 %s 户口："
+
+#: apps/plugins/portal/xing/register.js module:plugins/portal
+msgid "Mail address"
+msgstr "邮件地址"
+
+#: apps/plugins/portal/xing/register.js module:plugins/portal
+msgid ""
+"Please check your inbox for a confirmation email.\n"
+"\n"
+"Follow the instructions in the email and then return to the widget to "
+"complete account setup."
+msgstr ""
+"请检查您邮箱的一封确认电子邮件。\n"
+"\n"
+"跟随电子邮件内的指示，之后回到小部件完成户口设置。"
+
+#: apps/plugins/portal/xing/register.js module:plugins/portal
+msgid "Post a status update"
+msgstr "发送一个状态更新"
 
 #: apps/plugins/portal/xing/register.js module:plugins/portal
 msgid ""
@@ -10858,555 +10892,63 @@
 msgid "Your status update has been successfully posted on %s"
 msgstr "您的状态更新已成功在 %s 发送"
 
+#: apps/plugins/portal/xing/register.js module:plugins/portal
+msgid "There is no recent activity in your Xing network."
+msgstr "您的 Xing 最近没有活动。"
+
+#: apps/plugins/portal/xing/register.js module:plugins/portal
+msgid ""
+"Get news from your XING network delivered to you. Stay in touch and find out "
+"about new business opportunities."
+msgstr "从递送给您的 XING 网路获得新闻。保持联系和找寻有关新的生意机会。"
+
+#. %1$s is social media name, e.g. Facebook
+#: apps/plugins/portal/xing/register.js module:plugins/portal
+msgid "Create new %1$s account"
+msgstr "创建新 %1$s 户口"
+
+#: apps/plugins/portal/xing/register.js module:plugins/portal
+msgid "Click here to reconnect to your xing account to see activities."
+msgstr "单击这里重新连接到您的 xing 户口，以观看活动。"
+
+#: apps/plugins/portal/xing/register.js module:plugins/portal
+msgid "Your %s newsfeed"
+msgstr "您的 %s 新闻条目"
+
+#: apps/plugins/wizards/mandatory/main.js module:io.ox/wizards/firstStart
+msgid "Welcome to %s"
+msgstr "欢迎到 %s"
+
+#: apps/plugins/wizards/mandatory/main.js module:io.ox/wizards/firstStart
+msgid ""
+"Before you can continue using the product, you have to enter some basic "
+"information. It will take less than a minute."
+msgstr "在您能继续使用产品之前，您必须输入一些基本信息。这将会花少于一分钟。"
+
+#: apps/plugins/wizards/mandatory/main.js module:io.ox/wizards/firstStart
+msgid "Back to sign in"
+msgstr "返回登录"
+
 #: apps/plugins/wizards/mandatory/main.js module:io.ox/wizards/firstStart
 msgid "Your timezone"
 msgstr "您的时区"
 
-#. Zettabytes
-#: apps/io.ox/core/strings.js module:io.ox/core
-msgid "ZB"
-msgstr "ZB"
-
-#: apps/io.ox/calendar/freetime/timeView.js module:io.ox/calendar
-msgid "Zoom"
-msgstr "放大"
-
-#: apps/io.ox/core/viewer/views/toolbarview.js module:io.ox/core
-msgid "Zoom in"
-msgstr "放大"
-
-#: apps/io.ox/core/viewer/views/toolbarview.js module:io.ox/core
-msgid "Zoom out"
-msgstr "缩小"
-
-#. This is a prefix of a copied draft and will be removed
-#. This string must equal the prefix, which is prepended before the subject on copy
-#. It is important, that the space is also translated, as the space will also be removed
-#: apps/io.ox/mail/compose/view.js module:io.ox/mail
-msgid "[Copy] "
-msgstr "[复制]"
-
-#. If the user selects 'copy of' in the drafts folder, the subject of the email is prefixed with [Copy].
-#. Please make sure that this is a prefix in every translation since it will be removed when the mail is sent.
-#. %1$s the original subject of the mail
-#: apps/io.ox/mail/actions.js module:io.ox/mail
-msgid "[Copy] %1$s"
-msgstr "[复制] %1$s"
-
-#: apps/io.ox/mail/mailfilter/settings/filter/tests/util.js
-#: module:io.ox/mailfilter
-msgid "a full match (allows DOS-style wildcards)"
-msgstr ""
-
-#: apps/io.ox/calendar/util.js module:io.ox/calendar
-msgid "accepted"
-msgstr "已接受"
-
-#: apps/io.ox/mail/mailfilter/settings/filter/tests/util.js
-#: module:io.ox/mailfilter
-msgid "an exact, full match"
-msgstr ""
-
-#. %1$d - number of other recipients (names will be shown if string is clicked)
-#: apps/io.ox/mail/common-extensions.js module:io.ox/mail
-msgid "and %1$d others"
-msgstr "和 %1$d 位收件人"
-
-<<<<<<< HEAD
-#: apps/io.ox/find/extensions-api.js module:io.ox/core
-msgid "as date"
-msgstr "成日期"
-
-#: apps/io.ox/find/date/patterns.js module:io.ox/core
-msgid "as daterange"
-msgstr "成日期范围"
-=======
-#: apps/plugins/portal/quota/register.js module:plugins/portal
-msgid "Mail count quota"
-msgstr "邮件总数限额"
->>>>>>> 8efd135e
-
-#. %1$s is an appointment location (e.g. a room, a telco line, a company, a city)
-#. This fragment appears within a long string for screen readers.
-#. Some languages (e.g. German) might need to translate "location:".
-#: apps/io.ox/calendar/view-grid-template.js module:io.ox/calendar
-msgctxt "a11y"
-msgid "at %1$s"
-msgstr "在 %1$s"
-
-#: apps/io.ox/onboarding/clients/wizard.js module:io.ox/core/onboarding
-msgid "back"
-msgstr "返回"
-
-#: apps/io.ox/tasks/util.js module:io.ox/tasks
-msgid "by noon"
-msgstr "中午前"
-
-#: apps/io.ox/onboarding/clients/wizard.js module:io.ox/core/onboarding
-msgid "choose a different platform"
-msgstr "选择一个不同的平台"
-
-#: apps/io.ox/onboarding/clients/wizard.js module:io.ox/core/onboarding
-msgid "choose a different scenario"
-msgstr "选择一个不同的情景"
-
-#: apps/io.ox/mail/mailfilter/settings/filter/tests/register.js
-#: module:io.ox/mailfilter
-msgid "continue if all conditions are met"
-msgstr "如果满足所有条件就继续"
-
-#: apps/io.ox/mail/mailfilter/settings/filter/tests/register.js
-#: module:io.ox/mailfilter
-msgid "continue if all of these conditions are met"
-msgstr "如果满足所有这些条件就继续"
-
-#: apps/io.ox/mail/mailfilter/settings/filter/tests/register.js
-#: module:io.ox/mailfilter
-#, fuzzy
-#| msgid "continue if all of these conditions are met"
-msgid "continue if any of these conditions are met"
-msgstr "如果满足所有这些条件就继续"
-
-#. folder permissions
-#: apps/io.ox/core/permissions/permissions.js module:io.ox/core
-msgid "create objects"
-msgstr "创建对象"
-
-#. folder permissions
-#: apps/io.ox/core/permissions/permissions.js module:io.ox/core
-msgid "create objects and subfolders"
-msgstr "创建对象和子文件夹"
-
-#: apps/io.ox/calendar/util.js module:io.ox/calendar
-msgid "dark blue"
-msgstr "深蓝色"
-
-#: apps/io.ox/calendar/util.js module:io.ox/calendar
-msgid "dark green"
-msgstr "深绿色"
-
-#: apps/io.ox/mail/mailfilter/settings/filter/tests/register.js
-#: module:io.ox/mailfilter
-msgid "datepicker"
-msgstr "时间选取器"
-
-#: apps/io.ox/backbone/views/recurrence-view.js
-#: module:io.ox/calendar/edit/main
-msgid "day(s)"
-msgstr "天"
-
-#: apps/io.ox/core/date.js module:io.ox/core
-msgid "dd"
-msgstr "日"
-
-#: apps/io.ox/calendar/util.js module:io.ox/calendar
-msgid "declined"
-msgstr "已拒绝"
-
-#: apps/io.ox/mail/vacationnotice/settings/register.js module:io.ox/mail
-msgid "default sender"
-msgstr "默认发送人"
-
-#. object permissions - delete
-#: apps/io.ox/core/permissions/permissions.js module:io.ox/core
-msgid "delete all objects"
-msgstr "删除所有对象"
-
-#: apps/io.ox/mail/compose/extensions.js module:io.ox/mail
-msgid "delete if expired"
-msgstr "过期时删除"
-
-#. object permissions - delete
-#: apps/io.ox/core/permissions/permissions.js module:io.ox/core
-msgid "delete only own objects"
-msgstr "只删除拥有的对象"
-
-#: apps/io.ox/mail/mailfilter/settings/filter/actions/register.js
-#: module:io.ox/mailfilter
-msgid "deleted"
-msgstr "已删除"
-
-#: apps/io.ox/core/settings/pane.js module:io.ox/core
-msgid "disable"
-msgstr "停用"
-
-#: apps/io.ox/mail/settings/pane.js module:io.ox/mail
-msgid "disabled"
-msgstr "禁用"
-
-#: apps/io.ox/mail/mailfilter/settings/filter/tests/util.js
-#: module:io.ox/mailfilter
-#, fuzzy
-#| msgid "Does not match regex"
-msgid "does not match a substring"
-msgstr "未正则匹配"
-
-#. object permissions - edit/modify
-#: apps/io.ox/core/permissions/permissions.js module:io.ox/core
-msgid "edit all objects"
-msgstr "编辑所有对象"
-
-#. object permissions - edit/modify
-#: apps/io.ox/core/permissions/permissions.js module:io.ox/core
-msgid "edit own objects"
-msgstr "编辑拥有的对象"
-
-#. followed by date or time to mark the enddate of a task
-#: apps/io.ox/tasks/view-grid-template.js module:io.ox/tasks
-msgid "ends:"
-msgstr "结束在："
-
-#: apps/io.ox/calendar/util.js module:io.ox/calendar
-msgid "fifth / last"
-msgstr "第五 / 最后"
-
-#. %1$s determines whether setting permissions for a file or folder
-#. %2$s is the file or folder name
-#: apps/io.ox/files/share/permissions.js module:io.ox/core
-msgid "file"
-msgstr "文件"
-
-#: apps/io.ox/calendar/util.js module:io.ox/calendar
-msgid "first"
-msgstr "第一个"
-
-#: apps/io.ox/mail/mailfilter/settings/filter/actions/register.js
-#: module:io.ox/mailfilter
-msgid "flagged"
-msgstr "已标记"
-
-#: apps/plugins/portal/flickr/register.js module:plugins/portal
-msgid "flickr.people.getPublicPhotos"
-msgstr "flickr.people.getPublicPhotos"
-
-#: apps/plugins/portal/flickr/register.js module:plugins/portal
-msgid "flickr.photos.search"
-msgstr "flickr.photos.search"
-
-#. %1$s determines whether setting permissions for a file or folder
-#. %2$s is the file or folder name
-#: apps/io.ox/files/share/permissions.js module:io.ox/core
-msgid "folder"
-msgstr "文件夹"
-
-#: apps/io.ox/calendar/util.js module:io.ox/calendar
-msgid "fourth"
-msgstr "第四个"
-
-#: apps/io.ox/calendar/util.js module:io.ox/calendar
-msgid "gray"
-msgstr "灰色"
-
-#: apps/io.ox/mail/common-extensions.js module:io.ox/mail
-msgid "has attachments"
-msgstr "有附件"
-
-#. message for screenreaders in case selected task has participants
-#: apps/io.ox/tasks/view-grid-template.js module:io.ox/tasks
-msgid "has participants"
-msgstr "有参与者"
-
-#: apps/io.ox/core/import/import.js module:io.ox/core
-msgid "iCal"
-msgstr "iCal"
-
-#: apps/io.ox/search/view-template.js module:io.ox/core
-msgid "in"
-msgstr "在"
-
-#: apps/plugins/notifications/calendar/register.js
-#: module:plugins/notifications
-msgctxt "in"
-msgid "in %d minute"
-msgid_plural "in %d minutes"
-msgstr[0] "%d 分钟"
-msgstr[1] "%d 分钟"
-
-#: apps/io.ox/tasks/util.js module:io.ox/tasks
-msgid "in 15 minutes"
-msgstr "15 分钟"
-
-#: apps/io.ox/tasks/util.js module:io.ox/tasks
-msgid "in 30 minutes"
-msgstr "30 分钟"
-
-#: apps/io.ox/tasks/util.js module:io.ox/tasks
-msgid "in 5 minutes"
-msgstr "5 分钟"
-
-#: apps/io.ox/tasks/util.js module:io.ox/tasks
-msgid "in one hour"
-msgstr "一小时内"
-
-#: apps/io.ox/tasks/util.js module:io.ox/tasks
-msgid "in one week"
-msgstr "一周内"
-
-#: apps/io.ox/tasks/util.js module:io.ox/tasks
-msgid "late in the evening"
-msgstr "晚上稍后时间"
-
-#: apps/io.ox/calendar/util.js module:io.ox/calendar
-msgid "light blue"
-msgstr "浅蓝色"
-
-#: apps/io.ox/calendar/util.js module:io.ox/calendar
-msgid "light green"
-msgstr "浅绿色"
-
-#: apps/io.ox/onboarding/clients/wizard.js module:io.ox/core/onboarding
-msgid "list of available actions"
-msgstr "可用动作列表"
-
-#: apps/io.ox/onboarding/clients/wizard.js module:io.ox/core/onboarding
-msgid "list of available devices"
-msgstr "可用装置列表"
-
-#: apps/io.ox/onboarding/clients/wizard.js module:io.ox/core/onboarding
-msgid "list of available platforms"
-msgstr "可用平台列表"
-
-#. %1$s is an appointment location (e.g. a room, a telco line, a company, a city)
-#. This fragment appears within a long string for screen readers
-#: apps/io.ox/calendar/list/view-grid-template.js module:io.ox/calendar
-msgctxt "a11y"
-msgid "location %1$s"
-msgstr "位置  %1$s"
-
-#: apps/io.ox/mail/mailfilter/settings/filter/tests/util.js
-#: module:io.ox/mailfilter
-msgid "matches a substring"
-msgstr ""
-
-<<<<<<< HEAD
-#: apps/io.ox/mail/util.js module:io.ox/core
-msgid "message"
-msgstr "消息"
-=======
-#. Hint to leave an input field empty if the user does not already have a password
-#: apps/plugins/portal/userSettings/register.js module:io.ox/core
-msgid "Leave empty if you have none"
-msgstr "如果你没有请留空"
->>>>>>> 8efd135e
-
-#: apps/io.ox/files/common-extensions.js module:io.ox/files
-msgid "modified"
-msgstr "已更改"
-
-#: apps/io.ox/backbone/views/recurrence-view.js
-#: module:io.ox/calendar/edit/main
-msgid "month(s)"
-msgstr "月"
-
-#: apps/io.ox/calendar/util.js module:io.ox/calendar
-msgid "no color"
-msgstr "无颜色"
-
-#. object permissions - delete
-#: apps/io.ox/core/permissions/permissions.js module:io.ox/core
-msgid "no delete permissions"
-msgstr "没有删除权限"
-
-#. object permissions - edit/modify
-#: apps/io.ox/core/permissions/permissions.js module:io.ox/core
-msgid "no edit permissions"
-msgstr "没有编辑权限"
-
-#: apps/io.ox/mail/compose/extensions.js module:io.ox/mail
-msgid "no expiry date"
-msgstr "没有到期日"
-
-#. object permissions - read
-#: apps/io.ox/core/permissions/permissions.js module:io.ox/core
-msgid "no read permissions"
-msgstr "无读取权限"
-
-#: apps/io.ox/mail/mailfilter/settings/filter/tests/util.js
-#: module:io.ox/mailfilter
-msgid "not a full match (allows DOS-style wildcards)"
-msgstr ""
-
-#: apps/io.ox/mail/mailfilter/settings/filter/tests/util.js
-#: module:io.ox/mailfilter
-msgid "not an exact, full match "
-msgstr ""
-
-#: apps/io.ox/core/viewer/views/toolbarview.js module:io.ox/core
-msgid "of %1$d"
-msgstr "（共 %1$d 张）"
-
-#: apps/io.ox/files/share/wizard.js module:io.ox/files
-msgid "one day"
-msgstr "1 天"
-
-#: apps/io.ox/files/share/wizard.js module:io.ox/files
-msgid "one month"
-msgstr "1 个月"
-
-#: apps/io.ox/files/share/wizard.js module:io.ox/files
-msgid "one week"
-msgstr "1 周"
-
-#: apps/io.ox/files/share/wizard.js module:io.ox/files
-msgid "one year"
-msgstr "1 年"
-
-#: apps/io.ox/calendar/util.js module:io.ox/calendar
-msgid "orange"
-msgstr "橙色"
-
-#: apps/io.ox/mail/mailfilter/settings/filter/tests/register.js
-#: module:io.ox/mailfilter
-#, fuzzy
-#| msgid "original timezone"
-msgid "original time zone"
-msgstr "原始时区"
-
-#: apps/io.ox/calendar/util.js module:io.ox/calendar
-msgid "pink"
-msgstr "粉红"
-
-#: apps/io.ox/tasks/view-grid-template.js module:io.ox/tasks
-msgid "private"
-msgstr "私人"
-
-#: apps/io.ox/calendar/util.js module:io.ox/calendar
-msgid "purple"
-msgstr "紫色"
-
-#. object permissions - read
-#: apps/io.ox/core/permissions/permissions.js module:io.ox/core
-msgid "read all objects"
-msgstr "读取所有对象"
-
-#. object permissions - read
-#: apps/io.ox/core/permissions/permissions.js module:io.ox/core
-msgid "read own objects"
-msgstr "读取拥有的对象"
-
-#: apps/io.ox/calendar/util.js module:io.ox/calendar
-msgid "red"
-msgstr "红色"
-
-#: apps/io.ox/calendar/util.js module:io.ox/calendar
-msgid "second"
-msgstr "第二个"
-
-#: apps/io.ox/files/settings/pane.js module:io.ox/files
-#, fuzzy
-#| msgid "second"
-msgid "seconds"
-msgstr "第二个"
-
-#: apps/io.ox/mail/mailfilter/settings/filter/actions/register.js
-#: module:io.ox/mailfilter
-msgid "seen"
-msgstr "看到"
-
-#: apps/io.ox/mail/vacationnotice/settings/view-form.js module:io.ox/mail
-msgid "select all"
-msgstr "选择所有"
-
-#: apps/io.ox/core/export/export.js module:io.ox/core
-#: apps/io.ox/core/import/import.js
-msgid "select format"
-msgstr "选择格式"
-
-#: apps/io.ox/files/share/wizard.js module:io.ox/files
-msgid "six months"
-msgstr "6 个月"
-
-#: apps/io.ox/files/common-extensions.js module:io.ox/files
-msgid "size"
-msgstr "体积"
-
-#: apps/io.ox/calendar/util.js module:io.ox/calendar
-msgid "tentative"
-msgstr "暂定"
-
-#: apps/io.ox/calendar/util.js module:io.ox/calendar
-msgid "third"
-msgstr "第三个"
-
-#: apps/io.ox/tasks/util.js module:io.ox/tasks
-msgid "this afternoon"
-msgstr "这个下午"
-
-#: apps/io.ox/tasks/util.js module:io.ox/tasks
-msgid "this morning"
-msgstr "今早"
-
-#: apps/io.ox/files/share/wizard.js module:io.ox/files
-msgid "three months"
-msgstr "3 个月"
-
-#: apps/io.ox/files/main.js module:io.ox/files
-msgid "thumbnail"
-msgstr "缩图"
-
-#. title of toggle button within password field
-#: apps/io.ox/backbone/mini-views/common.js module:io.ox/core
-msgid "toggle password visibility"
-msgstr "切换密码可见性"
-
-#: apps/io.ox/tasks/util.js module:io.ox/tasks
-msgid "tomorrow"
-msgstr "明天"
-
-#: apps/io.ox/tasks/util.js module:io.ox/tasks
-msgid "tonight"
-msgstr "今晚"
-
-#: apps/io.ox/calendar/util.js module:io.ox/calendar
-msgid "unconfirmed"
-msgstr "未确认"
-
-#: apps/io.ox/backbone/mini-views/quota.js module:io.ox/core
-#: apps/io.ox/core/viewer/views/sidebar/fileversionsview.js
-#: module:io.ox/core/viewer apps/io.ox/mail/util.js
-msgid "unknown"
-msgstr "未知"
-
-#: apps/io.ox/mail/actions/copyMove.js module:io.ox/mail
-msgid "unknown sender"
-msgstr "未知发送人"
-
-#: apps/io.ox/backbone/mini-views/quota.js module:io.ox/core
-msgid "unlimited"
-msgstr "无限"
-
-#: apps/io.ox/mail/vacationnotice/settings/view-form.js module:io.ox/mail
-msgid "unselect all"
-msgstr "取消选择所有"
-
-#: apps/io.ox/core/import/import.js module:io.ox/core
-msgid "vCard"
-msgstr "vCard"
-
-#: apps/io.ox/mail/vacationnotice/settings/model.js module:io.ox/mail
-msgid "vacation notice"
-msgstr "假期通知"
-
-#. (From) email1 via email2. Appears in email detail view.
-#: apps/io.ox/mail/util.js module:io.ox/core
-msgid "via"
-msgstr "经由"
-
-#. folder permissions
-#: apps/io.ox/core/permissions/permissions.js module:io.ox/core
-msgid "view the folder"
-msgstr "检视文件夹"
-
-#: apps/io.ox/backbone/views/recurrence-view.js
-#: module:io.ox/calendar/edit/main
-msgid "week(s)"
-msgstr "周"
-
-<<<<<<< HEAD
-#: apps/io.ox/mail/compose/extensions.js module:io.ox/mail
-msgid "when the link is expired"
-msgstr "在链接过期时"
-=======
+#: apps/plugins/xing/main.js module:plugins/portal
+msgid "Invitation sent"
+msgstr "已发送邀请"
+
+#: apps/plugins/xing/main.js module:plugins/portal
+msgid "Contact request sent"
+msgstr "已发送联系人请求"
+
+#: apps/plugins/xing/main.js module:plugins/portal
+msgid "Invite to %s"
+msgstr "邀请到 %s"
+
+#: apps/plugins/xing/main.js module:plugins/portal
+msgid "Add on %s"
+msgstr "在 %s 上添加"
+
 #~ msgid "Clear selection"
 #~ msgstr "清除选择"
 
@@ -11460,35 +11002,24 @@
 
 #~ msgid "Content"
 #~ msgstr "内容"
->>>>>>> 8efd135e
-
-#: apps/io.ox/mail/compose/extensions.js module:io.ox/mail
-msgid "when the receivers have accessed the files"
-msgstr "在接收者已经访问文件时"
-
-#: apps/io.ox/mail/compose/extensions.js module:io.ox/mail
-msgid "when the receivers have finished downloading the files"
-msgstr "在接收者结束下载文件时"
-
-#: apps/io.ox/backbone/views/recurrence-view.js
-#: module:io.ox/calendar/edit/main
-msgid "year(s)"
-msgstr "年"
-
-#: apps/io.ox/calendar/util.js module:io.ox/calendar
-msgid "yellow"
-msgstr "黄色"
-
-#: apps/plugins/portal/oxdriveclients/register.js module:plugins/portal
-msgid "your platform"
-msgstr "您的平台"
-
-#. Strings to build input formats to be more accessible
-#. yyyy: 4-digit year | MM: 2-digit month | dd: 2-digit day
-#. Sample for de_DE: TT.MM.JJJJ
-#: apps/io.ox/core/date.js module:io.ox/core
-msgid "yyyy"
-msgstr "年"
+
+#~ msgid "Envelope - To"
+#~ msgstr "信封 - 到"
+
+#~ msgid "Flag mail with"
+#~ msgstr "向邮件添加标志"
+
+#~ msgid "Reply All"
+#~ msgstr "全部回复"
+
+#~ msgid "Sender address"
+#~ msgstr "发送者地址"
+
+#~ msgid "Sender/From"
+#~ msgstr "发送者/来自"
+
+#~ msgid "Tag mail with"
+#~ msgstr "标签邮件为"
 
 #~ msgid " %1$s (%2$s) "
 #~ msgstr " %1$s (%2$s) "
@@ -11563,9 +11094,6 @@
 #~ msgid_plural "%1$s mails, %2$s unread"
 #~ msgstr[0] "共%2$s封, %1$s 封未读"
 #~ msgstr[1] "共%2$s封, %1$s 封未读"
-
-#~ msgid "%1$s updated their profile:"
-#~ msgstr "%1$s 更改了他们的状态："
 
 #~ msgid "%1$s, %2$s"
 #~ msgstr "%1$s %2$s"
@@ -12178,9 +11706,6 @@
 #~ msgid "Automatically wrap plain text after character:"
 #~ msgstr "自动在字符后包裹纯文字："
 
-#~ msgid "Autoplay pause in seconds"
-#~ msgstr "自动播放的暂停秒数"
-
 #~ msgid "Availability"
 #~ msgstr "可用性"
 
@@ -12481,9 +12006,6 @@
 
 #~ msgid "Clear cache"
 #~ msgstr "清除快取"
-
-#~ msgid "Clear selection"
-#~ msgstr "清除选择"
 
 #~ msgid "Click for whole day appointment"
 #~ msgstr "单击查看全天约会"
@@ -12633,9 +12155,6 @@
 #~ msgid "Contact overview"
 #~ msgstr "联系人概览"
 
-#~ msgid "Content"
-#~ msgstr "内容"
-
 #~ msgid "Content-Type:"
 #~ msgstr "内容类型："
 
@@ -12655,8 +12174,8 @@
 #~ msgid "Copy (CC) to"
 #~ msgstr "抄送（CC）到"
 
-#~ msgid "Copy message to folder"
-#~ msgstr "将消息复制到文件夹"
+#~ msgid "Copy to"
+#~ msgstr "复制到"
 
 #~ msgid "Costa Rica"
 #~ msgstr "哥斯达黎加"
@@ -13086,6 +12605,9 @@
 #~ msgid "Does not match"
 #~ msgstr "不匹配"
 
+#~ msgid "Does not match regex"
+#~ msgstr "未正则匹配"
+
 #~ msgid "Dominica"
 #~ msgstr "多米尼加"
 
@@ -13449,9 +12971,6 @@
 #~ msgid "Entire thread"
 #~ msgstr "完整交谈线索"
 
-#~ msgid "Envelope - To"
-#~ msgstr "信封 - 到"
-
 #~ msgid "Equatorial Guinea"
 #~ msgstr "赤道几内亚"
 
@@ -13514,9 +13033,6 @@
 
 #~ msgid "Existing shares"
 #~ msgstr "当前共享"
-
-#~ msgid "Exists"
-#~ msgstr "存在"
 
 #~ msgid "Exit Fullscreen"
 #~ msgstr "离开全屏幕"
@@ -13645,9 +13161,6 @@
 
 #~ msgid "Flag #%d"
 #~ msgstr "标志 #%d"
-
-#~ msgid "Flag mail with"
-#~ msgstr "向邮件添加标志"
 
 #~ msgid "Flags"
 #~ msgstr "标志"
@@ -14067,9 +13580,6 @@
 #~ msgid "Justify"
 #~ msgstr "排列版面"
 
-#~ msgid "Keep looping endlessly"
-#~ msgstr "保持无尽循环"
-
 #~ msgid "Label"
 #~ msgstr "标签"
 
@@ -14107,9 +13617,6 @@
 #~ msgid "Liked a link: %s"
 #~ msgstr "赞一个链接：%s"
 
-#~ msgid "Line %1$d: %2$s"
-#~ msgstr "第 %1$d 行: %2$s"
-
 #~ msgid "Line Spacing"
 #~ msgstr "隔行"
 
@@ -14135,9 +13642,6 @@
 
 #~ msgid "Logout now"
 #~ msgstr "现在注销"
-
-#~ msgid "Loop once only"
-#~ msgstr "只循环一次"
 
 #, fuzzy
 #~| msgid "March"
@@ -14577,9 +14081,6 @@
 #~ msgid "Press [enter] to select a time when you want to be reminded again"
 #~ msgstr "如果您要再被通知，请按 [enter] 以选择一个时间。"
 
-#~ msgid "Prettify plain text mails"
-#~ msgstr "美化纯文本邮件"
-
 #~ msgid "Prev"
 #~ msgstr "前一个"
 
@@ -14661,9 +14162,6 @@
 #~ msgid "Rename Document"
 #~ msgstr "文档更名"
 
-#~ msgid "Reply All"
-#~ msgstr "全部回复"
-
 #~ msgid "Reply to"
 #~ msgstr "回复"
 
@@ -14700,24 +14198,6 @@
 #~ msgid "Romania"
 #~ msgstr "罗马尼亚文"
 
-#~ msgid "Rule applies from"
-#~ msgstr "规则由以下时间开始适用："
-
-#~ msgid "Rule applies not from"
-#~ msgstr "以下时间前不套用规则："
-
-#~ msgid "Rule applies not on"
-#~ msgstr "于以下时间不套用规则："
-
-#~ msgid "Rule applies not until"
-#~ msgstr "以下时间后不套用规则："
-
-#~ msgid "Rule applies on"
-#~ msgstr "规则适用于"
-
-#~ msgid "Rule applies until"
-#~ msgstr "规则适用至"
-
 #~ msgid "Running applications"
 #~ msgstr "运行中应用"
 
@@ -14806,12 +14286,6 @@
 
 #~ msgid "Send feedback"
 #~ msgstr "发送回馈"
-
-#~ msgid "Sender address"
-#~ msgstr "发送者地址"
-
-#~ msgid "Sender/From"
-#~ msgstr "发送者/来自"
 
 #~ msgid "Sending an E-Mail to a contact"
 #~ msgstr "发送一个电子邮件的一个联系人中"
@@ -15093,9 +14567,6 @@
 #~| msgid "Table"
 #~ msgid "Tablet"
 #~ msgstr "表格"
-
-#~ msgid "Tag mail with"
-#~ msgstr "标签邮件为"
 
 #~ msgid "Task invitation. %1$s %2$s %3$s. Press [enter] to open"
 #~ msgstr "任务邀请。%1$s %2$s %3$s。请按 [enter] 打开"
@@ -15797,6 +15268,9 @@
 
 #~ msgid "Video enabled"
 #~ msgstr "启用视效"
+
+#~ msgid "View Slideshow"
+#~ msgstr "显示幻灯片"
 
 #~ msgid "View participants"
 #~ msgstr "检视参与者"
@@ -16010,11 +15484,6 @@
 #~ msgid "collapsed"
 #~ msgstr "已折叠"
 
-#, fuzzy
-#~| msgid "continue if any of these condition is met."
-#~ msgid "continue if any of these condition is met"
-#~ msgstr "如果满足任何这些条件就继续。"
-
 #~ msgid "daily"
 #~ msgstr "每天"
 
