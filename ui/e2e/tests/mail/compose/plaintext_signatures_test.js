/**
 * This work is provided under the terms of the CREATIVE COMMONS PUBLIC
 * LICENSE. This work is protected by copyright and/or other applicable
 * law. Any use of the work other than as authorized under this license
 * or copyright law is prohibited.
 *
 * http://creativecommons.org/licenses/by-nc-sa/2.5/
 * © 2017 OX Software GmbH, Germany. info@open-xchange.com
 *
 * @author Richard Petersen <richard.petersen@open-xchange.com>
 */
/// <reference path="../../../steps.d.ts" />

const expect = require('chai').expect;

Feature('Mail Compose > Plaintext signatures');

Before(async function (users) {
    await users.create();
});

After(async function (users) {
    await users.removeAll();
    signatures.forEach(signature => {
        delete signature.id;
        delete signature.plaintext;
    });
});

const signatures = [{
    content: '<p>The content of the first signature</p>',
    displayname: 'First signature above',
    misc: { insertion: 'above', 'content-type': 'text/html' },
    module: 'io.ox/mail',
    type: 'signature'
}, {
    content: '<p>The content of the second signature</p>',
    displayname: 'Second signature above',
    misc: { insertion: 'above', 'content-type': 'text/html' },
    module: 'io.ox/mail',
    type: 'signature'
}, {
    content: '<p>The content of the third signature</p>',
    displayname: 'First signature below',
    misc: { insertion: 'below', 'content-type': 'text/html' },
    module: 'io.ox/mail',
    type: 'signature'
}, {
    content: '<p>The content of the fourth signature</p>',
    displayname: 'Second signature below',
    misc: { insertion: 'below', 'content-type': 'text/html' },
    module: 'io.ox/mail',
    type: 'signature'
}];

async function selectAndAssertSignature(I, mail, name, compare) {
<<<<<<< HEAD
    I.click(mail.locators.compose.signatures);
=======
    I.click(mail.locators.compose.options);
>>>>>>> 938790d3
    I.click(name);
    let result = await grabValueFrom(I, '.io-ox-mail-compose textarea.plain-text');
    if (compare instanceof RegExp) expect(result).to.match(compare);
    else expect(result).to.equal(compare);
}

async function grabValueFrom(I, selector) {
    const result = await I.grabValueFrom(selector);
    if (result instanceof Array && result.length <= 1) return result[0] || '';
    return result;
}

function getTestMail(user) {
    return {
        attachments: [{
            content: '<div>Test content</div>',
            content_type: 'text/html',
            disp: 'inline'
        }],
        from: [[user.get('display_name'), user.get('primaryEmail')]],
        sendtype: 0,
        subject: 'Test subject',
        to: [[user.get('display_name'), user.get('primaryEmail')]]
    };
}

Scenario('Compose new mail with signature above correctly placed and changed', async function (I, mail) {
    for (let signature of signatures) {
        var response = await I.haveSnippet(signature);
        signature.id = response.data;
        signature.plaintext = signature.content.replace(/<[^>]*>/g, '');
    }
    await I.haveSetting('io.ox/mail//defaultSignature', signatures[0].id);
    await I.haveSetting('io.ox/mail//messageFormat', 'text');
    await I.haveSetting('io.ox/mail//compose/signatureLimit', 5);


    I.login('app=io.ox/mail');
    I.waitForVisible('.io-ox-mail-window');

    I.clickToolbar('Compose');
    I.waitForVisible('.io-ox-mail-compose textarea.plain-text');
    I.wait(1);
    expect(await grabValueFrom(I, '.io-ox-mail-compose textarea.plain-text')).to.equal(`\n\n${signatures[0].plaintext}`);

    await selectAndAssertSignature(I, mail, 'Second signature above', `\n\n${signatures[1].plaintext}`);
    await selectAndAssertSignature(I, mail, 'First signature below', `\n\n${signatures[2].plaintext}`);
    await selectAndAssertSignature(I, mail, 'Second signature below', `\n\n${signatures[3].plaintext}`);
    await selectAndAssertSignature(I, mail, 'No signature', '');
    await selectAndAssertSignature(I, mail, 'First signature above', `\n\n${signatures[0].plaintext}`);

    // insert some text
    I.click('.io-ox-mail-compose textarea.plain-text');
    I.pressKey('Up arrow');
    I.pressKey('Up arrow');
    I.pressKeys('some user input');
    expect(await grabValueFrom(I, '.io-ox-mail-compose textarea.plain-text')).to.equal(`some user input\n\n${signatures[0].plaintext}`);

    await selectAndAssertSignature(I, mail, 'Second signature above', `some user input\n\n${signatures[1].plaintext}`);
    await selectAndAssertSignature(I, mail, 'First signature below', `some user input\n\n${signatures[2].plaintext}`);
    await selectAndAssertSignature(I, mail, 'Second signature below', `some user input\n\n${signatures[3].plaintext}`);
    await selectAndAssertSignature(I, mail, 'No signature', 'some user input');
    await selectAndAssertSignature(I, mail, 'First signature above', `some user input\n\n${signatures[0].plaintext}`);

    // discard mail
    I.click(mail.locators.compose.close);
    I.click('Discard message');
    I.waitForVisible('.io-ox-mail-window');
});

Scenario('Compose new mail with signature below correctly placed initially', async function (I, mail) {
    for (let signature of signatures) {
        var response = await I.haveSnippet(signature);
        signature.id = response.data;
        signature.plaintext = signature.content.replace(/<[^>]*>/g, '');
    }
    await I.haveSetting('io.ox/mail//defaultSignature', signatures[2].id);
    await I.haveSetting('io.ox/mail//messageFormat', 'text');
    await I.haveSetting('io.ox/mail//compose/signatureLimit', 5);

    I.login('app=io.ox/mail');
    I.waitForVisible('.io-ox-mail-window');

    I.clickToolbar('Compose');
    I.waitForVisible('.io-ox-mail-compose textarea.plain-text');
    I.wait(1);
    expect(await grabValueFrom(I, '.io-ox-mail-compose textarea.plain-text')).to.equal(`\n\n${signatures[2].plaintext}`);

    // discard mail
    I.click(mail.locators.compose.close);
    I.waitForVisible('.io-ox-mail-window');
});

Scenario('Reply to mail with plaintext signature above correctly placed and changed', async function (I, users, mail) {
    let [user] = users;
    for (let signature of signatures) {
        var response = await I.haveSnippet(signature);
        signature.id = response.data;
        signature.plaintext = signature.content.replace(/<[^>]*>/g, '');
    }
    await I.haveSetting('io.ox/mail//defaultSignature', signatures[0].id);
    await I.haveSetting('io.ox/mail//messageFormat', 'text');
    await I.haveSetting('io.ox/mail//compose/signatureLimit', 5);

    await I.haveMail(getTestMail(user));

    I.login('app=io.ox/mail');
    I.waitForVisible('.io-ox-mail-window');

    // click on first email
    I.retry(5).click('.io-ox-mail-window .leftside ul li.list-item');
    I.waitForVisible('.io-ox-mail-window .mail-detail-pane .subject');
    expect(await I.grabTextFrom('.io-ox-mail-window .mail-detail-pane .subject')).to.equal('Test subject');

    // reply to that mail
    I.click('Reply');
    I.waitForVisible('.io-ox-mail-compose textarea.plain-text');
    I.wait(1);
    expect(await grabValueFrom(I, '.io-ox-mail-compose textarea.plain-text')).to.match(
        new RegExp(`^\\n\\n${signatures[0].plaintext}\\n\\n(>[^\\n]*(\\n)?)+$`)
    );

    await selectAndAssertSignature(I, mail, 'Second signature above', new RegExp(`^\\n\\n${signatures[1].plaintext}\\n\\n(>[^\\n]*(\\n)?)+$`));
    await selectAndAssertSignature(I, mail, 'First signature below', new RegExp(`^\\n\\n(>[^\\n]*(\\n)?)+\\n\\n${signatures[2].plaintext}$`));
    await selectAndAssertSignature(I, mail, 'Second signature below', new RegExp(`^\\n\\n(>[^\\n]*(\\n)?)+\\n\\n${signatures[3].plaintext}$`));
    await selectAndAssertSignature(I, mail, 'No signature', /^\n\n(>[^\n]*(\n)?)+$/);
    await selectAndAssertSignature(I, mail, 'First signature above', new RegExp(`^\\n\\n${signatures[0].plaintext}\\n\\n(>[^\\n]*(\\n)?)+$`));

    // insert some text at the very beginning
    I.fillField('Subject', 'Reply to mail with plaintext signature');
    I.pressKey('Tab');
<<<<<<< HEAD
    I.pressKey('Tab');
    I.pressKey('Tab');
    I.pressKey('Tab');
=======

>>>>>>> 938790d3
    I.pressKeys('some user input');
    expect(await grabValueFrom(I, '.io-ox-mail-compose textarea.plain-text')).to.match(
        new RegExp(`^some user input\\n\\n${signatures[0].plaintext}\\n\\n(>[^\\n]*(\\n)?)+$`)
    );

    await selectAndAssertSignature(I, mail, 'Second signature above', new RegExp(`^some user input\\n\\n${signatures[1].plaintext}\\n\\n(>[^\\n]*(\\n)?)+$`));
    await selectAndAssertSignature(I, mail, 'First signature below', new RegExp(`^some user input\\n\\n(>[^\\n]*(\\n)?)+\\n\\n${signatures[2].plaintext}$`));
    await selectAndAssertSignature(I, mail, 'Second signature below', new RegExp(`^some user input\\n\\n(>[^\\n]*(\\n)?)+\\n\\n${signatures[3].plaintext}$`));
    await selectAndAssertSignature(I, mail, 'No signature', /^some user input\n\n(>[^\n]*(\n)?)+$/);
    await selectAndAssertSignature(I, mail, 'First signature above', new RegExp(`^some user input\\n\\n${signatures[0].plaintext}\\n\\n(>[^\\n]*(\\n)?)+$`));

    // discard mail
    I.click(mail.locators.compose.close);
    I.click('Discard message');
    I.waitForVisible('.io-ox-mail-window');
});

Scenario('Reply to mail with signature below correctly placed initially', async function (I, users, mail) {
    let [user] = users;
    for (let signature of signatures) {
        var response = await I.haveSnippet(signature);
        signature.id = response.data;
        signature.plaintext = signature.content.replace(/<[^>]*>/g, '');
    }
    await I.haveSetting('io.ox/mail//defaultSignature', signatures[2].id);
    await I.haveSetting('io.ox/mail//messageFormat', 'text');
    await I.haveSetting('io.ox/mail//compose/signatureLimit', 5);

    await I.haveMail(getTestMail(user));

    I.login('app=io.ox/mail');
    I.waitForVisible('.io-ox-mail-window');

    // click on first email
    I.retry(5).click('.io-ox-mail-window .leftside ul li.list-item');
    I.waitForVisible('.io-ox-mail-window .mail-detail-pane .subject');
    expect(await I.grabTextFrom('.io-ox-mail-window .mail-detail-pane .subject')).to.equal('Test subject');

    // reply to that mail
    I.click('Reply');
    I.waitForVisible('.io-ox-mail-compose textarea.plain-text');
    I.wait(1);
    expect(await grabValueFrom(I, '.io-ox-mail-compose textarea.plain-text')).to.match(
        new RegExp(`^\\n\\n(>[^\\n]*(\\n)?)+\\n\\n${signatures[2].plaintext}$`)
    );

    // discard mail
    I.click(mail.locators.compose.close);
    I.waitForVisible('.io-ox-mail-window');
});

Scenario('Add and replace signatures with special characters', async function (I, mail) {    // at leat one that had to be escaped in a regex
    // at leat one that had to be escaped in a regex
    const first = 'Very original? ...or clever signature?',
        second = 'Super original and fabulous signature';

    await Promise.all([
        I.haveSetting({ 'io.ox/mail': { messageFormat: 'text' } }),
        I.haveSnippet({
            content: `<p>${first}</p>`,
            displayname: 'My signature',
            misc: { insertion: 'above', 'content-type': 'text/html' },
            module: 'io.ox/mail',
            type: 'signature'
        }),
        I.haveSnippet({
            content: `<p>${second}</p>`,
            displayname: 'Super signature',
            misc: { insertion: 'above', 'content-type': 'text/html' },
            module: 'io.ox/mail',
            type: 'signature'
        })
    ]);

    I.login('app=io.ox/mail');
    mail.newMail();
    I.waitForVisible({ css: 'textarea.plain-text' });

    I.click(mail.locators.compose.options);
    I.clickDropdown('My signature');
    I.seeInField({ css: 'textarea.plain-text' }, first);

    I.click(mail.locators.compose.options);
    I.clickDropdown('Super signature');
    I.seeInField({ css: 'textarea.plain-text' }, second);
    I.dontSeeInField({ css: 'textarea.plain-text' }, first);
});<|MERGE_RESOLUTION|>--- conflicted
+++ resolved
@@ -54,11 +54,7 @@
 }];
 
 async function selectAndAssertSignature(I, mail, name, compare) {
-<<<<<<< HEAD
-    I.click(mail.locators.compose.signatures);
-=======
     I.click(mail.locators.compose.options);
->>>>>>> 938790d3
     I.click(name);
     let result = await grabValueFrom(I, '.io-ox-mail-compose textarea.plain-text');
     if (compare instanceof RegExp) expect(result).to.match(compare);
@@ -190,13 +186,7 @@
     // insert some text at the very beginning
     I.fillField('Subject', 'Reply to mail with plaintext signature');
     I.pressKey('Tab');
-<<<<<<< HEAD
-    I.pressKey('Tab');
-    I.pressKey('Tab');
-    I.pressKey('Tab');
-=======
-
->>>>>>> 938790d3
+
     I.pressKeys('some user input');
     expect(await grabValueFrom(I, '.io-ox-mail-compose textarea.plain-text')).to.match(
         new RegExp(`^some user input\\n\\n${signatures[0].plaintext}\\n\\n(>[^\\n]*(\\n)?)+$`)
