<<<<<<< HEAD
open-xchange-appsuite-spamexperts (7.8.0-3) stable; urgency=medium

  * Third candidate for 7.8.0 release

 -- Viktor Pracht <viktor.pracht@open-xchange.com>  Mon, 07 Sep 2015 15:52:05 +0000

open-xchange-appsuite-spamexperts (7.8.0-2) stable; urgency=medium

  * Second candidate for 7.8.0 release

 -- Viktor Pracht <viktor.pracht@open-xchange.com>  Fri, 21 Aug 2015 17:13:02 +0200

open-xchange-appsuite-spamexperts (7.8.0-1) stable; urgency=low

  * First candidate for 7.8.0 release

 -- Viktor Pracht <viktor.pracht@open-xchange.com>  Wed, 05 Aug 2015 12:51:59 +0200

open-xchange-appsuite-spamexperts (7.8.0-0) unstable; urgency=medium

  * prepare for 7.8.0 release

 -- Viktor Pracht <viktor.pracht@open-xchange.com>  Wed, 05 Nov 2014 16:22:31 +0100
=======
open-xchange-appsuite-spamexperts (7.6.2-24) stable; urgency=medium

  * Build for patch 2015-09-14 (2732)

 -- Viktor Pracht <viktor.pracht@open-xchange.com>  Tue, 08 Sep 2015 12:50:40 +0000
>>>>>>> e96c1184

open-xchange-appsuite-spamexperts (7.6.2-23) stable; urgency=medium

  * Build for patch 2015-08-24 (2674)

 -- Viktor Pracht <viktor.pracht@open-xchange.com>  Tue, 18 Aug 2015 17:39:02 +0200

open-xchange-appsuite-spamexperts (7.6.2-22) stable; urgency=low

  * Build for patch 2015-08-10

 -- Viktor Pracht <viktor.pracht@open-xchange.com>  Wed, 05 Aug 2015 09:46:23 +0200

open-xchange-appsuite-spamexperts (7.6.2-21) stable; urgency=low

  * Build for patch 2015-08-03 (2650)

 -- Viktor Pracht <viktor.pracht@open-xchange.com>  Tue, 04 Aug 2015 12:00:37 +0200

open-xchange-appsuite-spamexperts (7.6.2-20) stable; urgency=low

  * Build for patch 2015-07-20 (2614)

 -- Viktor Pracht <viktor.pracht@open-xchange.com>  Fri, 17 Jul 2015 09:20:33 +0200

open-xchange-appsuite-spamexperts (7.6.2-19) stable; urgency=low

  * Build for patch 2015-06-29 (2569)

 -- Viktor Pracht <viktor.pracht@open-xchange.com>  Tue, 30 Jun 2015 15:23:40 +0200

open-xchange-appsuite-spamexperts (7.6.2-18) stable; urgency=low

  * Build for patch 2015-06-08 (2540)

 -- Viktor Pracht <viktor.pracht@open-xchange.com>  Wed, 10 Jun 2015 16:31:00 +0200

open-xchange-appsuite-spamexperts (7.6.2-17) stable; urgency=low

  * Build for patch 2015-05-26 (2521)

 -- Viktor Pracht <viktor.pracht@open-xchange.com>  Tue, 19 May 2015 15:11:27 +0200

open-xchange-appsuite-spamexperts (7.6.2-16) stable; urgency=low

  * Build for patch 2015-05-04 (2496)

 -- Viktor Pracht <viktor.pracht@open-xchange.com>  Tue, 05 May 2015 15:31:32 +0200

open-xchange-appsuite-spamexperts (7.6.2-15) stable; urgency=low

  * Build for patch 2015-09-09 (2495)

 -- Viktor Pracht <viktor.pracht@open-xchange.com>  Fri, 24 Apr 2015 10:19:13 +0200

open-xchange-appsuite-spamexperts (7.6.2-14) stable; urgency=low

  * Build for patch 2015-04-17 (2491)

 -- Viktor Pracht <viktor.pracht@open-xchange.com>  Thu, 23 Apr 2015 11:59:24 +0200

open-xchange-appsuite-spamexperts (7.6.2-13) stable; urgency=low

  * Build for patch 2015-04-13 (2474)

 -- Viktor Pracht <viktor.pracht@open-xchange.com>  Tue, 14 Apr 2015 18:52:41 +0200

open-xchange-appsuite-spamexperts (7.6.2-12) stable; urgency=low

  * Twelfth candidate for 7.6.2 release

 -- Viktor Pracht <viktor.pracht@open-xchange.com>  Fri, 13 Mar 2015 16:29:18 +0100

open-xchange-appsuite-spamexperts (7.6.2-11) stable; urgency=low

  * Eleventh candidate for 7.6.2 release

 -- Viktor Pracht <viktor.pracht@open-xchange.com>  Fri, 06 Mar 2015 16:29:45 +0100

open-xchange-appsuite-spamexperts (7.6.2-10) stable; urgency=low

  * Tenth candidate for 7.6.2 release

 -- Viktor Pracht <viktor.pracht@open-xchange.com>  Wed, 04 Mar 2015 14:34:56 +0100

open-xchange-appsuite-spamexperts (7.6.2-9) stable; urgency=low

  * Nineth candidate for 7.6.2 release

 -- Viktor Pracht <viktor.pracht@open-xchange.com>  Tue, 03 Mar 2015 13:35:15 +0100

open-xchange-appsuite-spamexperts (7.6.2-8) stable; urgency=low

  * Eighth candidate for 7.6.2 release

 -- Viktor Pracht <viktor.pracht@open-xchange.com>  Tue, 24 Feb 2015 16:39:43 +0100

open-xchange-appsuite-spamexperts (7.6.2-7) stable; urgency=low

  * Seventh candidate for 7.6.2 release

 -- Viktor Pracht <viktor.pracht@open-xchange.com>  Wed, 11 Feb 2015 16:07:17 +0100

open-xchange-appsuite-spamexperts (7.6.2-6) stable; urgency=low

  * Sixth candidate for 7.6.2 release

 -- Viktor Pracht <viktor.pracht@open-xchange.com>  Fri, 30 Jan 2015 16:33:23 +0100

open-xchange-appsuite-spamexperts (7.6.2-5) stable; urgency=low

  * Fifth candidate for 7.6.2 release

 -- Viktor Pracht <viktor.pracht@open-xchange.com>  Tue, 27 Jan 2015 11:46:39 +0100

open-xchange-appsuite-spamexperts (7.6.2-4) stable; urgency=low

  * Fourth candidate for 7.6.2 release

 -- Viktor Pracht <viktor.pracht@open-xchange.com>  Fri, 12 Dec 2014 15:26:45 +0100

open-xchange-appsuite-spamexperts (7.6.2-3) stable; urgency=medium

  * Third candidate for 7.6.2 release

 -- Viktor Pracht <viktor.pracht@open-xchange.com>  Fri, 05 Dec 2014 15:31:20 +0100

open-xchange-appsuite-spamexperts (7.6.2-2) stable; urgency=low

  * Second candidate for 7.6.2 release

 -- Viktor Pracht <viktor.pracht@open-xchange.com>  Fri, 21 Nov 2014 11:51:54 +0100

open-xchange-appsuite-spamexperts (7.6.2-1) stable; urgency=medium

  * First candidate for 7.6.2 release

 -- Viktor Pracht <viktor.pracht@open-xchange.com>  Fri, 31 Oct 2014 13:59:41 +0100

open-xchange-appsuite-spamexperts (7.6.2-0) unstable; urgency=medium

  * prepare for 7.6.2 release

 -- Viktor Pracht <viktor.pracht@open-xchange.com>  Wed, 17 Sep 2014 12:44:56 +0200

open-xchange-appsuite-spamexperts (7.6.1-26) stable; urgency=low

  * Build for patch 2015-08-17 (2666)

 -- Viktor Pracht <viktor.pracht@open-xchange.com>  Thu, 06 Aug 2015 11:26:02 +0200

open-xchange-appsuite-spamexperts (7.6.1-25) stable; urgency=low

  * Build for patch 2015-07-20 (2637)

 -- Viktor Pracht <viktor.pracht@open-xchange.com>  Fri, 17 Jul 2015 09:51:35 +0200

open-xchange-appsuite-spamexperts (7.6.1-24) stable; urgency=low

  * Build for patch 2015-06-26 (2573)

 -- Viktor Pracht <viktor.pracht@open-xchange.com>  Wed, 24 Jun 2015 14:28:20 +0200

open-xchange-appsuite-spamexperts (7.6.1-23) stable; urgency=low

  * Build for patch 2015-06-08 (2539)

 -- Viktor Pracht <viktor.pracht@open-xchange.com>  Tue, 09 Jun 2015 13:47:07 +0200

open-xchange-appsuite-spamexperts (7.6.1-22) stable; urgency=low

  * Build for patch 2015-05-26 (2520)

 -- Viktor Pracht <viktor.pracht@open-xchange.com>  Fri, 15 May 2015 16:05:22 +0200

open-xchange-appsuite-spamexperts (7.6.1-21) stable; urgency=low

  * Build for patch 2015-04-13 (2473)

 -- Viktor Pracht <viktor.pracht@open-xchange.com>  Tue, 14 Apr 2015 17:31:33 +0000

open-xchange-appsuite-spamexperts (7.6.1-20) stable; urgency=low

  * Build for patch 2015-03-29 (2475)

 -- Viktor Pracht <viktor.pracht@open-xchange.com>  Fri, 27 Mar 2015 15:26:31 +0000

open-xchange-appsuite-spamexperts (7.6.1-19) stable; urgency=low

  * Build for patch 2015-03-30 (2459)

 -- Viktor Pracht <viktor.pracht@open-xchange.com>  Wed, 25 Mar 2015 07:35:34 +0000

open-xchange-appsuite-spamexperts (7.6.1-18) stable; urgency=low

  * Build for patch 2015-03-30 (2446)

 -- Viktor Pracht <viktor.pracht@open-xchange.com>  Mon, 23 Mar 2015 15:34:21 +0000

open-xchange-appsuite-spamexperts (7.6.1-17) stable; urgency=low

  * Build for patch 2015-03-16

 -- Viktor Pracht <viktor.pracht@open-xchange.com>  Fri, 13 Mar 2015 12:35:58 +0100

open-xchange-appsuite-spamexperts (7.6.1-16) stable; urgency=low

  * Build for patch 2015-02-23

 -- Viktor Pracht <viktor.pracht@open-xchange.com>  Thu, 12 Feb 2015 14:34:13 +0100

open-xchange-appsuite-spamexperts (7.6.1-15) stable; urgency=low

  * Build for patch 2015-02-11

 -- Viktor Pracht <viktor.pracht@open-xchange.com>  Tue, 10 Feb 2015 10:25:42 +0100

open-xchange-appsuite-spamexperts (7.6.1-14) stable; urgency=low

  * Build for patch 2015-02-09

 -- Viktor Pracht <viktor.pracht@open-xchange.com>  Tue, 03 Feb 2015 17:05:43 +0100

open-xchange-appsuite-spamexperts (7.6.1-13) stable; urgency=low

  * Build for patch 2014-10-27

 -- Viktor Pracht <viktor.pracht@open-xchange.com>  Wed, 21 Jan 2015 14:42:58 +0100

open-xchange-appsuite-spamexperts (7.6.1-12) stable; urgency=low

  * Build for patch 2015-01-26

 -- Viktor Pracht <viktor.pracht@open-xchange.com>  Wed, 21 Jan 2015 11:07:59 +0100

open-xchange-appsuite-spamexperts (7.6.1-11) stable; urgency=low

  * Build for patch 2015-01-12

 -- Viktor Pracht <viktor.pracht@open-xchange.com>  Wed, 07 Jan 2015 16:26:45 +0100

open-xchange-appsuite-spamexperts (7.6.1-10) stable; urgency=low

  * Build for patch 2014-12-22

 -- Viktor Pracht <viktor.pracht@open-xchange.com>  Tue, 16 Dec 2014 16:56:27 +0100

open-xchange-appsuite-spamexperts (7.6.1-9) stable; urgency=low

  * Build for patch 2014-12-15

 -- Viktor Pracht <viktor.pracht@open-xchange.com>  Wed, 10 Dec 2014 13:02:06 +0100

open-xchange-appsuite-spamexperts (7.6.1-8) stable; urgency=low

  * Build for patch 2014-12-01

 -- Viktor Pracht <viktor.pracht@open-xchange.com>  Tue, 25 Nov 2014 13:30:38 +0100

open-xchange-appsuite-spamexperts (7.6.1-7) stable; urgency=medium

  * Build for patch 2014-11-17

 -- Viktor Pracht <viktor.pracht@open-xchange.com>  Thu, 13 Nov 2014 14:50:26 +0000

open-xchange-appsuite-spamexperts (7.6.1-6) stable; urgency=low

  * Build for patch 2014-10-30

 -- Viktor Pracht <viktor.pracht@open-xchange.com>  Mon, 27 Oct 2014 10:06:25 +0100

open-xchange-appsuite-spamexperts (7.6.1-5) stable; urgency=low

  * Fifth candidate for 7.6.1 release

 -- Viktor Pracht <viktor.pracht@open-xchange.com>  Tue, 14 Oct 2014 13:41:07 +0200

open-xchange-appsuite-spamexperts (7.6.1-4) stable; urgency=low

  * Fourth candidate for 7.6.1 release

 -- Viktor Pracht <viktor.pracht@open-xchange.com>  Fri, 10 Oct 2014 15:25:01 +0200

open-xchange-appsuite-spamexperts (7.6.1-3) stable; urgency=low

  * Third candidate for 7.6.1 release

 -- Viktor Pracht <viktor.pracht@open-xchange.com>  Thu, 02 Oct 2014 16:18:01 +0200

open-xchange-appsuite-spamexperts (7.6.1-2) stable; urgency=low

  * Second candidate for 7.6.1 release

 -- Viktor Pracht <viktor.pracht@open-xchange.com>  Tue, 16 Sep 2014 16:35:18 +0200

open-xchange-appsuite-spamexperts (7.6.1-1) stable; urgency=low

  * First release candidate for 7.6.1

 -- Viktor Pracht <viktor.pracht@open-xchange.com>  Fri, 05 Sep 2014 14:59:31 +0200

open-xchange-appsuite-spamexperts (7.6.1-0) unstable; urgency=medium

  * prepare for 7.6.1

 -- Viktor Pracht <viktor.pracht@open-xchange.com>  Fri, 05 Sep 2014 11:50:06 +0200

open-xchange-appsuite-spamexperts (0.0.1-14) stable; urgency=low

  * Build for patch 2014-11-03

 -- Viktor Pracht <viktor.pracht@open-xchange.com>  Tue, 28 Oct 2014 15:12:02 +0100

open-xchange-appsuite-spamexperts (0.0.1-13) stable; urgency=medium

  * Build for patch 2014-10-22

 -- Viktor Pracht <viktor.pracht@open-xchange.com>  Wed, 22 Oct 2014 11:34:11 +0000

open-xchange-appsuite-spamexperts (0.0.1-12) stable; urgency=low

  * Build for patch 2014-10-20

 -- Viktor Pracht <viktor.pracht@open-xchange.com>  Mon, 13 Oct 2014 15:58:52 +0200

open-xchange-appsuite-spamexperts (0.0.1-11) stable; urgency=medium

  * Build for patch 2014-10-06

 -- Viktor Pracht <viktor.pracht@open-xchange.com>  Tue, 30 Sep 2014 11:28:08 +0000

open-xchange-appsuite-spamexperts (0.0.1-10) stable; urgency=medium

  * Build for patch 2014-10-02

 -- Viktor Pracht <viktor.pracht@open-xchange.com>  Tue, 23 Sep 2014 09:02:24 +0000

open-xchange-appsuite-spamexperts (0.0.1-9) stable; urgency=low

  * Build for patch 2014-09-15

 -- Viktor Pracht <viktor.pracht@open-xchange.com>  Thu, 11 Sep 2014 12:22:02 +0200

open-xchange-appsuite-spamexperts (0.0.1-8) stable; urgency=low

  * Build for patch 2014-08-25

 -- Viktor Pracht <viktor.pracht@open-xchange.com>  Wed, 20 Aug 2014 08:59:16 +0200

open-xchange-appsuite-spamexperts (0.0.1-7) stable; urgency=low

  * Build for patch 2014-08-11

 -- Viktor Pracht <viktor.pracht@open-xchange.com>  Mon, 11 Aug 2014 17:59:52 +0200

open-xchange-appsuite-spamexperts (0.0.1-6) stable; urgency=low

  * Build for patch 2014-07-30

 -- Viktor Pracht <viktor.pracht@open-xchange.com>  Wed, 23 Jul 2014 16:21:25 +0200

open-xchange-appsuite-spamexperts (0.0.1-5) stable; urgency=low

  * Build for patch 2014-07-21

 -- Viktor Pracht <viktor.pracht@open-xchange.com>  Mon, 21 Jul 2014 08:35:49 +0200

open-xchange-appsuite-spamexperts (0.0.1-4) stable; urgency=low

  * Seventh candidate for 7.6.0 release

 -- Viktor Pracht <viktor.pracht@open-xchange.com>  Wed, 25 Jun 2014 09:58:56 +0200

open-xchange-appsuite-spamexperts (0.0.1-3) stable; urgency=low

  * Sixth candidate for 7.6.0 release

 -- Viktor Pracht <viktor.pracht@open-xchange.com>  Fri, 20 Jun 2014 12:58:25 +0200

open-xchange-appsuite-spamexperts (0.0.1-2) stable; urgency=low

  * Fifth candidate for 7.6.0 release

 -- Viktor Pracht <viktor.pracht@open-xchange.com>  Fri, 13 Jun 2014 14:07:48 +0200

open-xchange-appsuite-spamexperts (0.0.1-1) unstable; urgency=low

  * Initial Release.

 -- Viktor Pracht <viktor.pracht@open-xchange.com>  Thu, 23 Jan 2014 15:00:47 +0000<|MERGE_RESOLUTION|>--- conflicted
+++ resolved
@@ -1,9 +1,8 @@
-<<<<<<< HEAD
 open-xchange-appsuite-spamexperts (7.8.0-3) stable; urgency=medium
 
   * Third candidate for 7.8.0 release
 
- -- Viktor Pracht <viktor.pracht@open-xchange.com>  Mon, 07 Sep 2015 15:52:05 +0000
+ -- Viktor Pracht <viktor.pracht@open-xchange.com>  Mon, 07 Sep 2015 17:52:05 +0200
 
 open-xchange-appsuite-spamexperts (7.8.0-2) stable; urgency=medium
 
@@ -22,13 +21,12 @@
   * prepare for 7.8.0 release
 
  -- Viktor Pracht <viktor.pracht@open-xchange.com>  Wed, 05 Nov 2014 16:22:31 +0100
-=======
+
 open-xchange-appsuite-spamexperts (7.6.2-24) stable; urgency=medium
 
   * Build for patch 2015-09-14 (2732)
 
- -- Viktor Pracht <viktor.pracht@open-xchange.com>  Tue, 08 Sep 2015 12:50:40 +0000
->>>>>>> e96c1184
+ -- Viktor Pracht <viktor.pracht@open-xchange.com>  Tue, 08 Sep 2015 14:50:40 +0200
 
 open-xchange-appsuite-spamexperts (7.6.2-23) stable; urgency=medium
 
