<html lang="nl">
<head>
<meta http-equiv="Content-Type" content="text/html; charset=utf-8">
<title>11.3.4. Uw gedeelde elementen beheren</title>
<link rel="stylesheet" type="text/css" href="../../help.css">
<meta name="generator" content="DocBook XSL Stylesheets V1.78.1">
<link rel="home" href="index.html" title="Groupware">
<link rel="up" href="ox.appsuite.user.sect.dataorganisation.sharing.html" title="11.3. Delen">
<link rel="prev" href="ox.appsuite.user.sect.dataorganisation.sharing.consume.html" title="11.3.3. Gedeelde gegevens benaderen">
<link rel="next" href="ox.appsuite.user.sect.dataorganisation.sharing.view.html" title="11.3.5. Toon uw eigen gedeelde elementen in de Bestanden app">
<link rel="copyright" href="ox.appsuite.user.legalnotice.html" title="Juridische kennisgeving">
<link rel="stylesheet" type="text/css" href="../../bootstrap.min.css"​/> 
<link id="favicon" rel="shortcut icon" href="../../../apps/themes/default/favicon.ico" type="image/x-icon"> 
<meta name="viewport" content="width=device-width, initial-scale=1.0">
   <script src="../../jquery.min.js"></script> 

   <script src="../../bootstrap.min.js"></script> 
</head>
<body bgcolor="white" text="black" link="#0000FF" vlink="#840084" alink="#0000FF">
<div class="oxhelp-navigation-top"><nav class="navbar navbar-inverse" role="navigation"><div class="container-fluid">
<div class="navbar-header">
<button type="button" class="navbar-toggle" data-toggle="collapse" data-target="#ox-main-nav"><span class="sr-only">Toggle navigation</span><span class="icon-bar"></span><span class="icon-bar"></span><span class="icon-bar"></span></button><a class="navbar-brand">Open-Xchange</a>
</div>
<div class="collapse navbar-collapse" id="ox-main-nav"><ul class="nav navbar-nav">
<li><a accesskey="p" class="oxhelp-prev-link" href="ox.appsuite.user.sect.dataorganisation.sharing.consume.html">Terug</a></li>
<li><a accesskey="h" href="index.html" class="oxhelp-home-link">Begin</a></li>
<li><a accesskey="t" href="bk01-toc.html" class="oxhelp-toc-link">Inhoudsopgave</a></li>
<li><a accesskey="n" class="oxhelp-next-link" href="ox.appsuite.user.sect.dataorganisation.sharing.view.html">Volgende</a></li>
</ul></div>
</div></nav></div>
<div class="oxhelp-content">
  <h1 class="sr-only">Organiseren van Gegevens</h1>
<h2 class="sr-only">Delen</h2>
<div class="sect2">
<div class="titlepage"><div><div><h3 class="title">
<a name="ox.appsuite.user.sect.dataorganisation.sharing.manage"></a>11.3.4. Uw gedeelde elementen beheren</h3></div></div></div>
<a class="indexterm" name="id-1.12.6.7.2"></a><a class="indexterm" name="id-1.12.6.7.3"></a><div class="concept">
<a name="ox.appsuite.user.concept.sharing.manage"></a><p>Om uw eigen gedeelde items te organiseren kan u het volgende doen:</p>
<div class="itemizedlist"><ul class="itemizedlist" style="list-style-type: disc; ">
<li class="listitem">
<p><a class="link" href="ox.appsuite.user.sect.dataorganisation.sharing.manage.html#ox.appsuite.user.task.sharing.edit" title="De huidige rechten bewerken gaat als volgt:">bewerk de bestaande rechten</a>:</p>
<table border="0" summary="Simple list" class="simplelist">
<tr><td>pas gebruikersrollen of rechten aan</td></tr>
<tr><td>voeg een nieuw persoon toe</td></tr>
<tr><td>verwijder rechten voor een persoon</td></tr>
</table>
</li>
<li class="listitem"><p><a class="link" href="ox.appsuite.user.sect.dataorganisation.sharing.manage.html#ox.appsuite.user.task.sharing.resend" title="Een uitnodiging opnieuw verzenden gaat als volgt:">verstuur opnieuw een uitnodiging</a> naar een persoon</p></li>
<li class="listitem"><p><a class="link" href="ox.appsuite.user.sect.dataorganisation.sharing.manage.html#ox.appsuite.user.task.sharing.removeall" title="Alle rechten van een map of folder verwijderen vanuit de Bestanden app gaat als volgt">verwijder</a> alle bestaande rechten voor een bestand of een map in de <span class="phrase">Bestanden</span> app</p></li>
</ul></div>
<p>Informatie over de rechten kan u vinden in <a class="xref" href="ox.appsuite.user.sect.dataorganisation.rights.html" title="11.2. Rechten">11.2: Rechten</a>. </p>
</div>
<div class="task">
<a name="ox.appsuite.user.task.sharing.edit"></a><p class="title">De huidige rechten bewerken gaat als volgt:</p>
<div class="procedure"><ol class="procedure" type="1">
<li class="step"><p>Vanuit de mappenboom, <a class="link" href="ox.appsuite.user.sect.dataorganisation.folder.navigate.html#ox.appsuite.user.task.folder.select" title="Een map opent of selecteert u als volgt:">selecteert</a> u een map die u wilt delen.</p></li>
<li class="step">
<p>Klik op het <span class="guibutton"><strong>Map-specifieke acties</strong></span> pictogram<span class="inlinemediaobject"><a name="ox.appsuite.user.fig.sharing.edit.actions"></a><img src="../../images/appsuite_user_icon_foldertree_actions.png"></span> naast de mapnaam. Klik op <span class="guibutton"><strong>Rechten / Mensen uitnodigingen</strong></span>.</p>
<p>U kan ook op het <span class="guibutton"><strong>Gedeeld</strong></span> pictogram<span class="inlinemediaobject"><a name="ox.appsuite.user.fig.sharing.edit.sharedfolder"></a><img src="../../images/appsuite_user_icon_folder_shared.png"></span> klikken naast de mapnaam.</p>
<p>In de <span class="phrase">Bestanden</span> app, u kan ook op het <span class="guibutton"><strong>Delen</strong></span> pictogram<span class="inlinemediaobject"><a name="ox.appsuite.user.fig.sharing.edit.share"></a><img src="../../images/appsuite_user_icon_share.png"></span> in de werkbalk klikken. Klik op <span class="guibutton"><strong>Mensen uitnodigingen</strong></span>.</p>
<p>Het scherm voor het aanpassen van rechten wordt geopend.</p>
</li>
<li class="step">
<p>U heeft de volgende mogelijkheden om de rechten te wijzigen.</p>
<div class="itemizedlist"><ul class="itemizedlist" style="list-style-type: disc; ">
<li class="listitem"><p>Om de rol van een gebruikers aan te passen klikt u op een element in <span class="guibutton"><strong>Huidige rol</strong></span>. Selecteer een element vanuit het menu.</p></li>
<li class="listitem">
<p>Om de detail rechten aan te passen klikt u op een element in <span class="guibutton"><strong>Gedetailleerde toegangsrechten</strong></span>. Selecteer een recht vanuit het menu. <span class="phrase"><strong>Opmerking:</strong></span></p>
<div class="itemizedlist"><ul class="itemizedlist" style="list-style-type: none; ">
<li class="listitem" style="list-style-type: none"><p>U kan de beheerdersrechten niet veranderen van een persoonlijke map.</p></li>
<li class="listitem" style="list-style-type: none"><p>Rechten van publieke links zijn niet aan te passen.</p></li>
<li class="listitem" style="list-style-type: none"><p>Gasten krijgen alleen leesrechten. U kan deze rechten niet aanpassen.</p></li>
</ul></div>
<p>
                  </p>
</li>
<li class="listitem"><p>Om nieuwe rechten toe te kennen, geeft u een e-mailadres in bij <span class="guilabel"><strong>Mensen toevoegen</strong></span>. Het e-mailadres wordt toegevoegd aan de lijst als interne gebruikers, groep of gast.</p></li>
<li class="listitem"><p>Om de rechten van een gebruiker te verwijderen klikt u op het <span class="guibutton"><strong>Acties</strong></span> pictogram<span class="inlinemediaobject"><a name="ox.appsuite.user.fig.sharing.edit.useractions.removeuser"></a><img src="../../images/appsuite_user_icon_actions.png"></span> naast de naam van de gebruiker. Klik op <span class="guibutton"><strong>Toegang intrekken</strong></span> in the menu.</p></li>
</ul></div>
<p>
            </p>
<<<<<<< HEAD
<p><span class="phrase"><strong>Opmerkingen:</strong></span></p>
<div class="itemizedlist"><ul class="itemizedlist" style="list-style-type: none; ">
<li class="listitem" style="list-style-type: none"><p>U kan de beheerdersrechten niet veranderen van een persoonlijke map.</p></li>
<li class="listitem" style="list-style-type: none"><p>Rechten van publieke links zijn niet aan te passen.</p></li>
<li class="listitem" style="list-style-type: none"><p>Gasten krijgen alleen leesrechten. U kan deze rechten niet aanpassen.</p></li>
</ul></div>
<p>
            </p>
=======
>>>>>>> 4b2e00f6
</li>
<li class="step"><p>Klik op <span class="guibutton"><strong>Opslaan</strong></span>.</p></li>
</ol></div>
<div class="taskrelated">
          <div class="itemizedlist">
<a name="ox.appsuite.user.task.sharing.edit.related"></a><p class="title">Vergelijkbare acties</p>
<ul class="itemizedlist" style="list-style-type: none; "><li class="listitem" style="list-style-type: none"><p>
                <span class="simplelist"><a class="xref" href="ox.appsuite.user.sect.dataorganisation.sharing.manage.html#ox.appsuite.user.task.sharing.resend" title="Een uitnodiging opnieuw verzenden gaat als volgt:">Een uitnodiging opnieuw verzenden gaat als volgt:</a>, <a class="xref" href="ox.appsuite.user.sect.dataorganisation.sharing.manage.html#ox.appsuite.user.task.sharing.removeall" title="Alle rechten van een map of folder verwijderen vanuit de Bestanden app gaat als volgt">Alle rechten van een map of folder verwijderen vanuit de <span class="phrase">Bestanden</span> app gaat als volgt</a></span>
              </p></li></ul>
</div>
        </div>
</div>
<div class="task">
<a name="ox.appsuite.user.task.sharing.resend"></a><p class="title">Een uitnodiging opnieuw verzenden gaat als volgt:</p>
<div class="procedure"><ol class="procedure" type="1">
<li class="step"><p>Vanuit de mappenboom, <a class="link" href="ox.appsuite.user.sect.dataorganisation.folder.navigate.html#ox.appsuite.user.task.folder.select" title="Een map opent of selecteert u als volgt:">selecteert</a> u een map die u wilt delen.</p></li>
<li class="step">
<p>Klik op het <span class="guibutton"><strong>Map-specifieke acties</strong></span> pictogram<span class="inlinemediaobject"><a name="ox.appsuite.user.fig.sharing.resend.actions"></a><img src="../../images/appsuite_user_icon_foldertree_actions.png"></span> naast de mapnaam. Klik op <span class="guibutton"><strong>Rechten / Mensen uitnodigingen</strong></span>.</p>
<p>U kan ook op het <span class="guibutton"><strong>Gedeeld</strong></span> pictogram<span class="inlinemediaobject"><a name="ox.appsuite.user.fig.sharing.resend.sharedfolder"></a><img src="../../images/appsuite_user_icon_folder_shared.png"></span> klikken naast de mapnaam.</p>
<p>In de <span class="phrase">Bestanden</span> app, u kan ook op het <span class="guibutton"><strong>Delen</strong></span> pictogram<span class="inlinemediaobject"><a name="ox.appsuite.user.fig.sharing.resend.share"></a><img src="../../images/appsuite_user_icon_share.png"></span> in de werkbalk klikken. Klik op <span class="guibutton"><strong>Mensen uitnodigingen</strong></span>.</p>
<p>Het scherm voor het aanpassen van rechten wordt geopend.</p>
</li>
<li class="step"><p>Klik op het <span class="guibutton"><strong>Acties</strong></span> pictogram<span class="inlinemediaobject"><a name="ox.appsuite.user.fig.sharing.resend.useractions"></a><img src="../../images/appsuite_user_icon_actions.png"></span> naast een gebruikersnaam. Klik op <span class="guibutton"><strong>Uitnodiging opnieuw versturen</strong></span> uit het menu.</p></li>
<li class="step"><p>Klik op <span class="guibutton"><strong>Opslaan</strong></span>.</p></li>
</ol></div>
<div class="taskrelated">
          <div class="itemizedlist">
<a name="ox.appsuite.user.task.sharing.resend.related"></a><p class="title">Vergelijkbare acties</p>
<ul class="itemizedlist" style="list-style-type: none; "><li class="listitem" style="list-style-type: none">
<p>
                </p>
<table border="0" summary="Simple list" class="simplelist"><tr><td><a class="xref" href="ox.appsuite.user.sect.dataorganisation.sharing.manage.html#ox.appsuite.user.task.sharing.edit" title="De huidige rechten bewerken gaat als volgt:">De huidige rechten bewerken gaat als volgt:</a></td></tr></table>
<p>
              </p>
</li></ul>
</div>
        </div>
</div>
<div class="task">
<a name="ox.appsuite.user.task.sharing.removeall"></a><p class="title">Alle rechten van een map of folder verwijderen vanuit de <span class="phrase">Bestanden</span> app gaat als volgt</p>
<div class="procedure"><ol class="procedure" type="1">
<li class="step"><p>In de <span class="phrase">Bestanden</span> app, open <span class="guibutton"><strong>Mijn gedeelde elementen</strong></span> vanuit de mappenboom.</p></li>
<li class="step"><p>Selecteer een gedeeld element in het hoofdgebied. Klik op <span class="guibutton"><strong>Toegang intrekken</strong></span> op de werkbalk.</p></li>
</ol></div>
<div class="taskrelated">
          <div class="itemizedlist">
<a name="ox.appsuite.user.task.sharing.removeall.related"></a><p class="title">Vergelijkbare acties</p>
<ul class="itemizedlist" style="list-style-type: none; "><li class="listitem" style="list-style-type: none">
<p>
                </p>
<table border="0" summary="Simple list" class="simplelist"><tr><td><a class="xref" href="ox.appsuite.user.sect.dataorganisation.sharing.manage.html#ox.appsuite.user.task.sharing.edit" title="De huidige rechten bewerken gaat als volgt:">De huidige rechten bewerken gaat als volgt:</a></td></tr></table>
<p>
              </p>
</li></ul>
</div>
        </div>
</div>
</div>
          </div>
        </body>
</html><|MERGE_RESOLUTION|>--- conflicted
+++ resolved
@@ -79,17 +79,6 @@
 </ul></div>
 <p>
             </p>
-<<<<<<< HEAD
-<p><span class="phrase"><strong>Opmerkingen:</strong></span></p>
-<div class="itemizedlist"><ul class="itemizedlist" style="list-style-type: none; ">
-<li class="listitem" style="list-style-type: none"><p>U kan de beheerdersrechten niet veranderen van een persoonlijke map.</p></li>
-<li class="listitem" style="list-style-type: none"><p>Rechten van publieke links zijn niet aan te passen.</p></li>
-<li class="listitem" style="list-style-type: none"><p>Gasten krijgen alleen leesrechten. U kan deze rechten niet aanpassen.</p></li>
-</ul></div>
-<p>
-            </p>
-=======
->>>>>>> 4b2e00f6
 </li>
 <li class="step"><p>Klik op <span class="guibutton"><strong>Opslaan</strong></span>.</p></li>
 </ol></div>
