<<<<<<< HEAD
open-xchange-appsuite-emig (7.4.2-11) unstable; urgency=low

  * Fixed version number.

 -- Viktor Pracht <viktor.pracht@open-xchange.com>  Thu, 13 Mar 2014 09:39:30 +0000
=======
open-xchange-appsuite-emig (0.0.1-2) stable; urgency=low

  * Build for patch 2014-03-14

 -- Viktor Pracht <viktor.pracht@open-xchange.com>  Fri, 14 Mar 2014 14:38:57 +0100
>>>>>>> d202bf0d

open-xchange-appsuite-emig (0.0.1-1) unstable; urgency=low

  * Initial Release.

 -- Viktor Pracht <viktor.pracht@open-xchange.com>  Fri, 13 Dec 2013 16:23:30 +0000<|MERGE_RESOLUTION|>--- conflicted
+++ resolved
@@ -1,16 +1,14 @@
-<<<<<<< HEAD
 open-xchange-appsuite-emig (7.4.2-11) unstable; urgency=low
 
   * Fixed version number.
 
  -- Viktor Pracht <viktor.pracht@open-xchange.com>  Thu, 13 Mar 2014 09:39:30 +0000
-=======
+
 open-xchange-appsuite-emig (0.0.1-2) stable; urgency=low
 
   * Build for patch 2014-03-14
 
  -- Viktor Pracht <viktor.pracht@open-xchange.com>  Fri, 14 Mar 2014 14:38:57 +0100
->>>>>>> d202bf0d
 
 open-xchange-appsuite-emig (0.0.1-1) unstable; urgency=low
 
