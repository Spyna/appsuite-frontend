/**
 * This work is provided under the terms of the CREATIVE COMMONS PUBLIC
 * LICENSE. This work is protected by copyright and/or other applicable
 * law. Any use of the work other than as authorized under this license
 * or copyright law is prohibited.
 *
 * http://creativecommons.org/licenses/by-nc-sa/2.5/
 * © 2014 Open-Xchange Inc., Tarrytown, NY, USA. info@open-xchange.com
 *
 * @author David Bauer <david.bauer@open-xchange.com>
 * @author Julian Bäume <julian.baeume@open-xchange.com>
 */

'use strict';

module.exports = function (grunt) {

    grunt.config.merge({
        copy: {
            build_static: {
                files: [
                    {
                        src: ['.*', '*', '!*.hbs', '!{core_*,index,signin}.html'],
                        expand: true,
                        cwd: 'html/',
                        dest: 'build/'
                    },
                    {
                        src: ['o{n,ff}line.js'],
                        expand: true,
                        cwd: 'src/',
                        dest: 'build/'
<<<<<<< HEAD
=======
                    },
                    {
                        src: ['src/browser.js'],
                        expand: true,
                        dest: 'build/'
                    },
                    {
                        expand: true,
                        src: ['apps/**/*.{json,yml,tmpl}', '!apps/io.ox/core/date/*.json', '!apps/**/manifest.json'],
                        dest: 'build/'
                    }
                ]
            },
            build_dateData: {
                files: [
                    {
                        src: ['apps/io.ox/core/date/*.json'],
                        expand: true,
                        filter: 'isFile',
                        dest: 'build/'
>>>>>>> 5eff25d4
                    }
                ]
            }
        }
    });

    grunt.loadNpmTasks('grunt-contrib-copy');
};<|MERGE_RESOLUTION|>--- conflicted
+++ resolved
@@ -30,29 +30,11 @@
                         expand: true,
                         cwd: 'src/',
                         dest: 'build/'
-<<<<<<< HEAD
-=======
                     },
                     {
                         src: ['src/browser.js'],
                         expand: true,
                         dest: 'build/'
-                    },
-                    {
-                        expand: true,
-                        src: ['apps/**/*.{json,yml,tmpl}', '!apps/io.ox/core/date/*.json', '!apps/**/manifest.json'],
-                        dest: 'build/'
-                    }
-                ]
-            },
-            build_dateData: {
-                files: [
-                    {
-                        src: ['apps/io.ox/core/date/*.json'],
-                        expand: true,
-                        filter: 'isFile',
-                        dest: 'build/'
->>>>>>> 5eff25d4
                     }
                 ]
             }
