--- conflicted
+++ resolved
@@ -37,53 +37,20 @@
   </h1>
 <h2 class="sr-only">E-Mails organisieren</h2>
 <div class="sect2" id="ox.appsuite.user.sect.email.manage.mark">
-<<<<<<< HEAD
-<div class="titlepage"><div><div><h3 class="title">5.5.4. E-Mails als gelesen oder ungelesen markieren</h3></div></div></div>
-<a class="indexterm" name="id-1.6.12.10.2"></a><a class="indexterm" name="id-1.6.12.10.3"></a><a class="indexterm" name="id-1.6.12.10.4"></a><div class="concept">
-=======
 <div class="titlepage"><div><div><h3 class="title">5.6.4. E-Mails als gelesen oder ungelesen markieren</h3></div></div></div>
 <a class="indexterm" name="id-1.6.13.10.2"></a><a class="indexterm" name="id-1.6.13.10.3"></a><a class="indexterm" name="id-1.6.13.10.4"></a><div class="concept">
->>>>>>> 1c74fb5d
 <a name="ox.appsuite.user.concept.email.manage.mark"></a><p id="ox.appsuite.user.concept.email.manage.mark">Ungelesene E-Mails werden mit dem Symbol
           <span class="guilabel"><strong>Ungelesen</strong></span>
         <span aria-hidden="true" class="inlinemediaobject" id="ox.appsuite.user.fig.email.manage.mark"><img src="../../images/appsuite_user_icon_email_unread.png"></span> gekennzeichnet. Um eine E-Mail als gelesen oder ungelesen markieren, haben Sie folgende
         Möglichkeiten: </p>
 <ul class="itemizedlist" style="list-style-type: disc; ">
-<<<<<<< HEAD
-<li class="listitem"><p role="presentation">Einzelne E-Mails <a class="link" href="ox.appsuite.user.sect.email.manage.mark.html#ox.appsuite.user.task.email.manage.mark">als
-                gelesen oder als ungelesen markieren</a>.</p></li>
-<li class="listitem"><p role="presentation">Alle E-Mails eines <a class="link" href="ox.appsuite.user.sect.email.manage.mark.html#ox.appsuite.user.task.email.manage.markfolder">E-Mail-Ordners als gelesen
-                markieren</a></p></li>
-=======
 <li class="listitem"><p role="presentation">Einzelne E-Mails als gelesen oder als ungelesen markieren.</p></li>
 <li class="listitem"><p role="presentation">Alle E-Mails eines E-Mail-Ordners als gelesen markieren</p></li>
->>>>>>> 1c74fb5d
 </ul>
 <p>
       </p>
 </div>
 <div class="task" id="ox.appsuite.user.task.email.manage.mark">
-<<<<<<< HEAD
-<p class="title">So markieren Sie eine E-Mail als ungelesen oder als gelesen:</p>
-<div class="procedure"><ol class="procedure" type="1">
-<li class="step"><p role="presentation">Wählen Sie eine E-Mail.</p></li>
-<li class="step">
-<p role="presentation">Klicken Sie in der Werkzeugleiste auf das Symbol <span class="guibutton"><strong>Aktionen</strong></span>
-            <span aria-hidden="true" class="inlinemediaobject" id="ox.appsuite.user.fig.email.manage.mark.toolbar"><img src="../../images/appsuite_user_icon_actions.png"></span> . Klicken Sie im Menü auf
-              <span class="guibutton"><strong>Als ungelesen markieren</strong></span>. Wenn die E-Mail zu einer Konversation gehört,
-            werden alle empfangenen Nachrichten dieser Konversation als ungelesen markiert.</p>
-<p role="presentation">Alternativ verwenden Sie in der Detailansicht das Symbol <span class="guibutton"><strong>Aktionen</strong></span>
-              <span aria-hidden="true" class="inlinemediaobject" id="ox.appsuite.user.fig.email.manage.mark.detailview"><img src="../../images/appsuite_user_icon_actions.png"></span> , oder Sie klicken auf das Symbol <span class="guibutton"><strong>Gelesen</strong></span>
-              <span aria-hidden="true" class="inlinemediaobject" id="ox.appsuite.user.fig.email.manage.mark.read"><img src="../../images/appsuite_user_icon_email_read.png"></span> . Das Symbol wechselt zur Darstellung <span class="guibutton"><strong>Ungelesen</strong></span>
-              <span aria-hidden="true" class="inlinemediaobject" id="ox.appsuite.user.fig.email.manage.mark.unread"><img src="../../images/appsuite_user_icon_email_unread.png"></span> .</p>
-</li>
-<li class="step"><p role="presentation">Um diese E-Mail als gelesen zu markieren, verwenden Sie sinngemäß die gleichen Schritte.</p></li>
-</ol></div>
-<div class="taskrelated">
-          <p><span class="phrase"><strong>Tipp:</strong></span> Sie können auch <a class="link" href="ox.appsuite.user.sect.email.manage.multiple.html">mehrere E-Mails gemeinsam</a> als ungelesen oder gelesen
-            markieren.</p>
-        </div>
-=======
 <p class="title">So markieren Sie E-Mails als ungelesen oder als gelesen:</p>
 <div class="procedure"><ol class="procedure" type="1">
 <li class="step"><p role="presentation">Wählen Sie eine E-Mail oder mehrere E-Mails.</p></li>
@@ -107,16 +74,10 @@
 </li>
 <li class="step"><p role="presentation">Um diese E-Mail als gelesen zu markieren, verwenden Sie sinngemäß die gleichen Schritte.</p></li>
 </ol></div>
->>>>>>> 1c74fb5d
 </div>
 <div class="task" id="ox.appsuite.user.task.email.manage.markfolder">
 <p class="title">So markieren Sie alle E-Mails eines Ordners als gelesen:</p>
 <div class="procedure"><ol class="procedure" type="1">
-<<<<<<< HEAD
-<li class="step"><p role="presentation"><a class="link" href="ox.appsuite.user.sect.dataorganisation.folder.navigate.html#ox.appsuite.user.task.dataorganisation.folder.select">Wählen</a> Sie im Ordnerbaum einen E-Mail-Ordner.</p></li>
-<li class="step"><p role="presentation">Klicken Sie neben dem Ordnernamen auf das Symbol <span class="guibutton"><strong>Ordnerspezifische Aktionen</strong></span>
-              <span aria-hidden="true" class="inlinemediaobject" id="ox.appsuite.user.fig.email.manage.markfolder"><img src="../../images/appsuite_user_icon_foldertree_actions.png"></span> . Klicken Sie auf <span class="guibutton"><strong>Alle E-Mails als gelesen markieren</strong></span>.</p></li>
-=======
 <li class="step"><p role="presentation">Wählen Sie im Ordnerbaum einen E-Mail-Ordner.</p></li>
 <li class="step"><p role="presentation">Führen Sie eine der folgenden Aktionen aus:
               <ul class="itemizedlist" style="list-style-type: disc; ">
@@ -127,7 +88,6 @@
                   </p></li>
 </ul>
             </p></li>
->>>>>>> 1c74fb5d
 </ol></div>
 </div>
 <p class="title">Siehe auch</p>
