/**
 * All content on this website (including text, images, source
 * code and any other original works), unless otherwise noted,
 * is licensed under a Creative Commons License.
 *
 * http://creativecommons.org/licenses/by-nc-sa/2.5/
 *
 * Copyright (C) Open-Xchange Inc., 2013
 * Mail: info@open-xchange.com
 *
 * @author Julian Bäume <julian.baeume@open-xchange.com>
 */

define('io.ox/mail/folderview-extensions',
    ['io.ox/core/extensions',
     'io.ox/core/api/folder',
     'io.ox/mail/api',
     'gettext!io.ox/mail'], function (ext, folderAPI, mailAPI, gt) {

    'use strict';

    var POINT = 'io.ox/mail/folderview';

    function addAccount(e) {
        e.preventDefault();
        require(['io.ox/mail/accounts/settings'], function (m) {
            m.mailAutoconfigDialog(e);
        });
    }

    ext.point(POINT + '/sidepanel/toolbar/add').extend({
        id: 'add-account',
        index: 300,
        draw: function (baton) {
            this.append($('<li>').append(
                $('<a href="#" data-action="add-mail-account" tabindex="1" role="menuitem">').text(gt('Add mail account')).on('click', addAccount)
            ));
        }
    });

    function subscribeIMAPFolder(e) {
        e.preventDefault();
        e.data.app.folderView.subscribe(e.data);
    }

    ext.point(POINT + '/sidepanel/toolbar/add').extend({
        id: 'subscribe-folder',
        index: 400,
        draw: function (baton) {
            this.append($('<li>').append(
                $('<a href="#" data-action="subscribe" tabindex="1" role="menuitem">').text(gt('Subscribe IMAP folders'))
                .on('click', { app: baton.app, selection: baton.tree.selection }, subscribeIMAPFolder)
            ));
        }
    });

    function markMailFolderRead(e) {
        e.preventDefault();
        var item = { folder: e.data.app.folder.get() };

        mailAPI.markRead(item).done(function () {
            // TODO: unify events?
            mailAPI.trigger('update:set-seen', item); //remove notifications in notification area
            folderAPI.trigger('update:unread', item);
        });
    }

    ext.point(POINT + '/sidepanel/toolbar/options').extend({
        id: 'mark-folder-read',
        index: 50,
        draw: function (baton) {
            this.append(
                $('<li>').append(
                    $('<a href="#" data-action="markfolderread" tabindex="1" role="menuitem">')
                    .text(gt('Mark all mails as read'))
                    .on('click', { app: baton.app }, markMailFolderRead)
                    .addClass(baton.data.unread === 0 ? 'disabled' : undefined)
                )
            );
        }
    });

    function expungeFolder(e) {
        e.preventDefault();
        // get current folder id
        var baton = e.data.baton, id = baton.app.folder.get();
        mailAPI.expunge(id);
    }

    ext.point(POINT + '/sidepanel/toolbar/options').extend({
        id: 'expunge',
        index: 75,
        draw: function (baton) {
            var link = $('<a href="#" data-action="expunge" role="menuitem">').text(gt('Clean up'));
            this.append($('<li>').append(link));
            if (folderAPI.can('delete', baton.data)) {
                link.attr('tabindex', 1).on('click', { baton: baton }, expungeFolder);
            } else {
                link.attr('aria-disabled', true).addClass('disabled').on('click', $.preventDefault);
            }
            this.append($('<li class="divider">'));
        }
    });

    function clearFolder(e) {
        e.preventDefault();
<<<<<<< HEAD
        // get current folder id
        var baton = e.data.baton, id = baton.app.folder.get();
        mailAPI.clear(id);
=======
        var baton = e.data.baton,
        id = _(baton.app.folderView.selection.get()).first();
        $.when(
            folderAPI.get({ folder: id }),
            ox.load(['io.ox/core/tk/dialogs'])
        ).done(function (folder, dialogs) {
            new dialogs.ModalDialog()
                .text(gt('Do you really want to empty folder "%s"?', folder.title))
                .addPrimaryButton('delete', gt('Empty'))
                .addButton('cancel', gt('Cancel'))
                .show()
                .done(function (action) {
                    if (action === 'delete') {
                        mailAPI.clear(id);
                    }
                });
        });
>>>>>>> 6aae3568
    }

    ext.point(POINT + '/sidepanel/toolbar/options').extend({
        id: 'clear',
        index: 450,
        draw: function (baton) {
            var link = $('<a href="#" data-action="clearfolder" role="menuitem">').text(gt('Empty folder'));
            this.append($('<li class="divider">'), $('<li>').append(link));
            if (folderAPI.can('delete', baton.data)) {
                link.attr('tabindex', 1).on('click', { baton: baton }, clearFolder);
            } else {
                link.attr('aria-disabled', true).addClass('disabled').on('click', $.preventDefault);
            }
        }
    });

});<|MERGE_RESOLUTION|>--- conflicted
+++ resolved
@@ -104,11 +104,7 @@
 
     function clearFolder(e) {
         e.preventDefault();
-<<<<<<< HEAD
-        // get current folder id
-        var baton = e.data.baton, id = baton.app.folder.get();
-        mailAPI.clear(id);
-=======
+
         var baton = e.data.baton,
         id = _(baton.app.folderView.selection.get()).first();
         $.when(
@@ -126,7 +122,6 @@
                     }
                 });
         });
->>>>>>> 6aae3568
     }
 
     ext.point(POINT + '/sidepanel/toolbar/options').extend({
