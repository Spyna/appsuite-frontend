--- conflicted
+++ resolved
@@ -916,9 +916,6 @@
         //trigger refresh
         api.trigger('update:' + key);
     };
-<<<<<<< HEAD
-
-=======
+
     return api;
->>>>>>> b3c73762
 });