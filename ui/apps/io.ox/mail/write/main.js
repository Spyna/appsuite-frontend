--- conflicted
+++ resolved
@@ -55,26 +55,18 @@
         }
     });
 
-<<<<<<< HEAD
-    var UUID = 1,
-        timerScale = {
-            minute: 60000, //60s
-            minutes: 60000
-        };
-
-    function stopAutoSave(app) {
-        if (app.autosave) {
-            window.clearTimeout(app.autosave.timer);
-        }
-    }
-=======
     var UUID = 1;
     var blocked = {};
     var timerScale = {
         minute: 60000, //60s
         minutes: 60000
     };
->>>>>>> 6aae3568
+
+    function stopAutoSave(app) {
+        if (app.autosave) {
+            window.clearTimeout(app.autosave.timer);
+        }
+    }
 
     function initAutoSaveAsDraft(app) {
 
@@ -106,27 +98,6 @@
 
         app.autosave = {};
         delay();
-    }
-
-    function prepareMailForSending(mail) {
-        // get flat ids for data.infostore_ids
-        if (mail.data.infostore_ids) {
-            mail.data.infostore_ids = _(mail.data.infostore_ids).pluck('id');
-        }
-        // get flat cids for data.contacts_ids
-        if (mail.data.contacts_ids) {
-            mail.data.contacts_ids = _(mail.data.contacts_ids).map(function (o) { return _.pick(o, 'folder_id', 'id'); });
-        }
-        // move nested messages into attachment array
-        _(mail.data.nested_msgs).each(function (obj) {
-            mail.data.attachments.push({
-                id: mail.data.attachments.length + 1,
-                filemname: obj.subject,
-                content_type: 'message/rfc822',
-                msgref: obj.msgref
-            });
-        });
-        delete mail.data.nested_msgs;
     }
 
     function prepareMailForSending(mail) {
@@ -801,9 +772,6 @@
                         mailAPI[type](obj, getDefaultEditorMode())
                         .done(function (data) {
                             data.sendtype = mailAPI.SENDTYPE.REPLY;
-                            //remove type suffix from sender/recipients (quoted mail)
-                            if (data.attachments[0].content)
-                                data.attachments[0].content = mailUtil.removeTypeSuffix(data.attachments[0].content);
                             app.setMail({ data: data, mode: type, initial: true })
                             .done(function () {
                                 var ed = app.getEditor();
@@ -849,9 +817,6 @@
                 mailAPI.forward(obj, getDefaultEditorMode())
                 .done(function (data) {
                     data.sendtype = mailAPI.SENDTYPE.FORWARD;
-                    //remove type suffix from sender/recipients (mail forwarded inline)
-                    if (data.attachments[0].content)
-                        data.attachments[0].content = mailUtil.removeTypeSuffix(data.attachments[0].content);
                     app.setMail({ data: data, mode: 'forward', initial: true })
                     .done(function () {
                         var ed = app.getEditor();
@@ -939,11 +904,7 @@
                 parse = function (list) {
                     return _(mailUtil.parseRecipients([].concat(list).join(', ')))
                         .map(function (recipient) {
-<<<<<<< HEAD
-                            var typesuffix = mailUtil.getChannel(recipient[1]) === 'email' ? '' : '/TYPE=PLMN';
-=======
                             var typesuffix = mailUtil.getChannel(recipient[1]) === 'email' ? '' : mailUtil.getChannelSuffixes().msisdn;
->>>>>>> 6aae3568
                             return ['"' + recipient[0] + '"', recipient[1], typesuffix];
                         });
                 },
@@ -1044,10 +1005,7 @@
             // get mail
             var mail = this.getMail(), def = $.Deferred();
 
-<<<<<<< HEAD
-=======
             blockReuse(mail.data.sendtype);
->>>>>>> 6aae3568
             prepareMailForSending(mail);
 
             function cont() {
