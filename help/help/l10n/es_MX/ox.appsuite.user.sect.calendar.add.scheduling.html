--- conflicted
+++ resolved
@@ -32,54 +32,32 @@
   <h1 class="sr-only"><span class="phrase">Calendario</span></h1>
 <h2 class="sr-only">Creación de citas</h2>
 <div class="sect2" id="ox.appsuite.user.sect.calendar.add.scheduling">
-<<<<<<< HEAD
-<div class="titlepage"><div><div><h3 class="title">7.4.7. Uso de la vista de planificación</h3></div></div></div>
-<a class="indexterm" name="id-1.8.11.11.2"></a><a class="indexterm" name="id-1.8.11.11.3"></a><div class="concept">
-=======
 <div class="titlepage"><div><div><h3 class="title">7.4.8. Uso de la vista de planificación</h3></div></div></div>
 <a class="indexterm" name="id-1.8.11.12.2"></a><a class="indexterm" name="id-1.8.11.12.3"></a><a class="indexterm" name="id-1.8.11.12.4"></a><a class="indexterm" name="id-1.8.11.12.5"></a><div class="concept">
->>>>>>> 1c74fb5d
 <a name="ox.appsuite.user.concept.calendar.add.scheduling"></a><p id="ox.appsuite.user.concept.calendar.add.scheduling">Cuando se planifica una cita con varios participantes o recursos, la vista de Planificación muestra los periodos libres y ocupados de los usuarios y recursos.</p>
 </div>
 <div class="task" id="ox.appsuite.user.task.calendar.add.scheduling">
 <p class="title">Cómo usar la vista de planificación para crear citas:</p>
 <div class="procedure"><ol class="procedure" type="1">
 <li class="step"><p role="presentation">Dispone de las siguientes opciones para abrir la vista de planificación:<ul class="itemizedlist" style="list-style-type: disc; ">
-<<<<<<< HEAD
-<li class="listitem"><p role="presentation">Presione en <span class="guibutton"><strong>Planificación</strong></span> en la barra de herramientas. Se abrirá la página <span class="guilabel"><strong>Planificación</strong></span>.</p></li>
-<li class="listitem"><p role="presentation">Presione en <span class="guibutton"><strong>Encontrar una hora libre</strong></span> en la página <span class="guilabel"><strong>Crear cita</strong></span>. Se abrirá la ventana <span class="guilabel"><strong>Planificación</strong></span>.</p></li>
-=======
 <li class="listitem"><p role="presentation">Para usar la vista de planificación antes de crear un nueva cita, presione en <span class="guibutton"><strong>Planificación</strong></span> en la barra de herramientas. Se abre la página <span class="guilabel"><strong>Planificación</strong></span>.</p></li>
 <li class="listitem"><p role="presentation">Para usar la vista de planificación al crear una nueva cita o editar una ya existente, presione <span class="guibutton"><strong>Buscar tiempo libre</strong></span> en la ventana de edición de cita. Se abre la ventana <span class="guilabel"><strong>Planificación</strong></span>.</p></li>
->>>>>>> 1c74fb5d
 </ul>
             </p></li>
 <li class="step">
 <p role="presentation">Introduzca un nombre de participante o recurso en <span class="guilabel"><strong>Participantes</strong></span>. <span class="phrase"><strong>Consejos:</strong></span><ul class="itemizedlist" style="list-style-type: disc; ">
-<<<<<<< HEAD
-<li class="listitem"><p role="presentation">Mientras va introduciendo direcciones de correo, se muestran varias sugerencias. Para aceptar una sugerencia, utilice uno de los siguientes métodos: <ul class="itemizedlist" style="list-style-type: circle; ">
-<li class="listitem"><p role="presentation">Utilice la barra de desplazamiento para navegar por la lista. Presione en una sugerencia.</p></li>
-<li class="listitem"><p role="presentation">Utilice las teclas del cursor para seleccionar una sugerencia. Presione Intro.</p></li>
-</ul></p></li>
-<li class="listitem"><p role="presentation">Para seleccionar contactos de una lista, abra la ventana <span class="guilabel"><strong>Seleccionar contactos</strong></span>. Para hacerlo, presione el icono <span class="guibutton"><strong>Libreta de direcciones</strong></span> <span aria-hidden="true" class="inlinemediaobject" id="ox.appsuite.user.fig.calendar.add.scheduling.addressbookpicker"><img src="../../images/appsuite_user_icon_addressbookpicker.png"></span> a la derecha del campo de entrada.</p></li>
-</ul>Las citas del participante o recurso se muestran en la hoja del calendario.</p>
-=======
 <li class="listitem"><p role="presentation">Mientras va introduciendo la dirección de correo, se muestran varias sugerencias. Para aceptar una sugerencia, utilice uno de los siguientes métodos: <ul class="itemizedlist" style="list-style-type: circle; ">
 <li class="listitem"><p role="presentation">Utilice la barra de desplazamiento para navegar por la lista. Presione en una sugerencia.</p></li>
 <li class="listitem"><p role="presentation">Utilice las teclas del cursor para seleccionar una sugerencia. Presione Intro.</p></li>
 </ul></p></li>
 <li class="listitem"><p role="presentation">Para seleccionar contactos de una lista, presione el icono <span class="guibutton"><strong>Libreta de direcciones</strong></span> <span aria-hidden="true" class="inlinemediaobject" id="ox.appsuite.user.fig.calendar.add.scheduling.addressbookpicker"><img src="../../images/appsuite_user_icon_addressbookpicker.png"></span>a la derecha del campo.</p></li>
 </ul>Se muestran las citas del participante o el recurso en la hoja del calendario.</p>
->>>>>>> 1c74fb5d
 <p role="presentation">Puede guardar los participantes como lista de distribución. Para hacerlo, seleccione <span class="guibutton"><strong>Guardar como lista de distribución</strong></span> debajo de la lista.</p>
 </li>
 <li class="step"><p role="presentation">Buscar un hueco libre en el calendario. Utilice uno de los siguientes métodos:<ul class="itemizedlist" style="list-style-type: disc; ">
 <li class="listitem"><p role="presentation">Para establecer un intervalo de tiempo, presione en la fecha de la parte superior izquierda. También puede utilizar los iconos de navegación.</p></li>
-<<<<<<< HEAD
-=======
 <li class="listitem"><p role="presentation">Para establecer el tamaño de visualización de la hoja del calendario, use los elementos de control de la parte superior derecha.</p></li>
 <li class="listitem"><p role="presentation">Para ajustar el rango de tiempo <span class="guibutton"><strong>Semana</strong></span> o <span class="guibutton"><strong>Mes</strong></span>, marque los elementos correspondientes en el desplegable <span class="guibutton"><strong>Opciones</strong></span>.</p></li>
->>>>>>> 1c74fb5d
 <li class="listitem"><p role="presentation">Utilice el menú <span class="guibutton"><strong>Opciones</strong></span> para ajustar la vista en la hoja de calendario.</p></li>
 <li class="listitem"><p role="presentation">Para ajustar la parte visible del intervalo de tiempo, use la barra de desplazamiento que hay bajo la hoja de calendario.</p></li>
 </ul>
@@ -88,20 +66,12 @@
 <p role="presentation">Determine el comienzo y finalización de la cita utilizando una de las siguientes opciones:<ul class="itemizedlist" style="list-style-type: disc; ">
 <li class="listitem">
 <p role="presentation">En la hoja de calendario arrastre un área que comprenda desde el comienzo hasta el final de la nueva cita.</p>
-<<<<<<< HEAD
-<p role="presentation">Si presiona la tecla [Alt] antes de levantar el botón del ratón, el comienzo y fin de la cita aparecen ya cumplimentados en la página <span class="guilabel"><strong>Crear cita</strong></span>.</p>
-=======
 <p role="presentation">Si presiona la tecla [Alt] antes de levantar el botón del ratón, las fechas de comienzo y fin de la cita aparecen ya cumplimentados en la página de edición de la cita.</p>
->>>>>>> 1c74fb5d
 </li>
 <li class="listitem"><p role="presentation">Para establecer la duración de la cita en una hora, presione en la hora deseada.</p></li>
 </ul>
             </p>
-<<<<<<< HEAD
-<p role="presentation">Dependiendo de cómo haya abierto la vista de planificación, presione en <span class="guibutton"><strong>Crear cita</strong></span> o en <span class="guibutton"><strong>Aceptar cambios</strong></span> para finalizar el proceso. Se mostrará la página para crear o editar citas. </p>
-=======
 <p role="presentation">Dependiendo de cómo haya abierto la vista de planificación, presione en <span class="guibutton"><strong>Crear cita</strong></span> o en <span class="guibutton"><strong>Aceptar cambios</strong></span> para finalizar el proceso. Se mostrará la ventana de edición de citas. </p>
->>>>>>> 1c74fb5d
 </li>
 <li class="step"><p role="presentation">Complete los detalles para crear o editar la cita.</p></li>
 </ol></div>
