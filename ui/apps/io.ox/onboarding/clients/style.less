/**
 * This work is provided under the terms of the CREATIVE COMMONS PUBLIC
 * LICENSE. This work is protected by copyright and/or other applicable
 * law. Any use of the work other than as authorized under this license
 * or copyright law is prohibited.
 *
 * http://creativecommons.org/licenses/by-nc-sa/2.5/
 *
 * © 2016 OX Software GmbH, Germany. info@open-xchange.com
 *
 * @author Frank Paczynski <frank.paczynski@open-xchange.com>
 */


/**
 * :MIXINS
 */
.mixin-unstyled-list() {
    list-style-type: none;
    padding: 0;
    margin: 0;
}

.mixin-expanded() {
    .content { display: block; }
    .config { display: flex; }
    .fa-chevron-right { display: none; }
    .fa-chevron-down { display: inline-block; }
}

.mixin-premium() {
    position: absolute;
    font-weight: 700;
    left: 50%;
    top: 50%;
    transform: translate(-50%, -50%);
    padding: 4px 16px;
    background: @brand-primary;
    border-radius: 12px;
    color: white;
    opacity: .8;
    width: 90%;
    .fa { padding-right: 4px; }
}

/**
 * :SPECIAL
 */

// reserve extra space for bars on ios
.ios:not(.standalone) .client-onboarding.mobile .modal-content {
    max-height: calc(~"100vh - 88px");
}

/**
 * :GENERAL
 */

.client-onboarding {

    [data-action='link/mailappinstall'] .app-icon {
        background-image: url(@onboarding-mailapp);
    }
    [data-action='link/driveappinstall'] .app-icon {
        background-image: url(@onboarding-driveapp);
    }

    .app-icon {
        width: 20vw;
        height: 20vw;
        margin-right: 16px;
        background-size: cover;
    }

    // general
    pre {
        margin: 0;
        &.config {
            font-size: 14px;
            display: none;
            .title, .property, .value { padding: 4px 8px 0 0; }
            .title {
                font-style: italic;
                &:not(:first-child) { padding-top: 24px; }
            }
            .value { font-weight: 700; }
        }
    }

    // mobile
    &.mobile.modal.flex {


        .premium-container {
            height: 100%;
            width: 100%;
            position: absolute;
            background-color: rgba(0,0,0,.5);
            margin: -8px 8px 8px -8px;
            border: 1px lightgray dashed;
            background-color: rgba(255, 255, 255, 0.8);
        }

<<<<<<< HEAD
=======
        pre.config { display: flex; }

>>>>>>> 1c74fb5d
        .premium {
            .mixin-premium();
        }

        @space: 16px;

        .modal-dialog {
            // scroll
            max-height: 100%;
            overflow: scroll;
            // fixed transparent border
            max-width: 100%;
            padding: 16px;

            .modal-header {
                display: flex;

                .modal-title {
                    margin-left: 32px;
                    width: 100%;
                    text-align: center;
                }

                .modal-action { margin-left: @space; }
            }

            .modal-body {

                .title { margin-top: 0; }

                .scenario {
                    .title { font-size: 16px; }
                    & > .description { padding-bottom: @space; }
                }

                .action {
                    padding-bottom: 16px;
                    position: relative;

                    .title { font-size: 14px; }

                    .toggle {
                        text-decoration: none;
                        padding-bottom: 12px;
                    }

                    .store-icon { max-height: 40px; }

                    .description {
                        font-weight: 300;
                        display: flex;
                    }

                    &:empty { display: none; }

                }


                hr.divider {
                    border-top-width: 2px;
                    max-width: 30vw;
                }
            }

            .modal-footer { display: none; }
        }
    }

    // desktop
    .wizard-step {

        .transition(@duration:0.2s, @ease:ease-out) {
            -webkit-transition: all @duration @ease;
            -moz-transition: all @duration @ease;
            -o-transition: all @duration @ease;
            transition: all @duration @ease;
        }

        /**
         * SIMPLE MODE
         */

        &[data-mode="simple"] {
            fieldset.action {
                display: none;
            }
            fieldset.action:nth-child(1) {
                display: block;
            }
            .wizard-content .actions .toggle-link {
                &[data-value="to-advanced"] { display: block; }
                &[data-value="to-simple"] { display: none; }
            }
        }

        &[data-type="scenario"] {
            min-height: 400px;
            // align option icons on same main axis
            .link .title {  min-height: 32px; }
        }

        /**
         * ADVANCED MODE
         */

        .wizard-content {

            .teaser {
                margin: 0;
            }

            .options {
                .mixin-unstyled-list();
                display: flex;
                white-space: nowrap;
                // auto expand to full height
                display: flex;
                align-items: stretch;

                .option {
                    margin: 0 16px 0 0;
                    display: inline-flex;
                    //max-width: 146px;
                    white-space: normal;

                    .premium-container {
                        height: 100%;
                        width: 100%;
                        position: absolute;
                        left: 50%;
                        top: 50%;
                        transform: translate(-50%, -50%);
                    }

                    .premium {
                        .mixin-premium();
                    }

                    .link {
                        //max-width: 144px;
                        max-height: 200px;
                        border: 1px solid rgba(0, 0, 0, 0.10);
                        display: inline-block;
                        outline: 0;
                        text-decoration: none;
                        color: black;

                        &.disabled {
                            color: #ccc;
                            cursor: default;
                        }

                        &:hover {
                            border-color: rgba(0, 0, 0, 0.50);
                            &.disabled {
                                border-color: rgba(0, 0, 0, 0.10);
                            }
                        }

                        // https://turnkey-shop.com/animate-box-shadow-with-silky-smooth-performance
                        &.box {
                            position: relative;
                            display: inline-block;
                            background-color: #fff;
                            border-radius: 5px;
                            box-shadow: 0 1px 2px rgba(0, 0, 0, 0.1);
                            .transition(0.6s cubic-bezier(0.165, 0.84, 0.44, 1));
                            &:hover, &:focus {
                                z-index:1000;
                                box-shadow: rgba(0, 0, 0, 0.3) 0 8px 8px 0;

                                &.disabled {
                                   box-shadow: none;
                                }
                            }
                        }

                        .icon-list {
                            margin: 8px 16px 0 16px;
                            display: flex;
                            justify-content: space-around;
                            align-items: center;
                            .icon {
                                width: 48px;
                                font-size: 48px;
                                text-align: center;
                                margin: 8px;
                                text-decoration: none;
                            }
                        }

                        .title {
                            text-align: center;
                            line-height: 16px;
                            margin-bottom: 8px;
                            // overflow: hidden;
                            // text-overflow: ellipsis;
                            padding: 0 8px;
                            text-decoration: none;
                        }
                    }

                    // back button
                    &.centered {
                        .link.box { display: flex; }
                        //.icon-list { margin: 18px 24px 18px 24px; }
                        .icon-list { margin: 0}
                    }

                    // selection
                    &.selected>.link:not(.disabled) { border: 1px rgb(60, 115, 170) solid; }
                }
            }

            .descriptions { .mixin-unstyled-list(); }

            .teaser, .descriptions>.description {
                width: 100%;
                padding: 16px 0;
            }

            .actions {

                .toggle-link {
                    margin-top: 12px;
                    display: inline-block;
                    outline: 0;
                    &[data-value="to-advanced"] { display: none; }
                    &[data-value="to-simple"] { display: block; }
                }

                .action {
                    // accordeon: less space when collapsed
                    margin-bottom: 0;
                    margin-top: 4px;

                    .button-clicked {
                        font-size: 18px;
                        color: #79bb32;
                        padding-left: 8px;
                    }

                    .btn.disabled {
                        pointer-events: none;
                    }

                    .app .app-icon {
                        max-height: 80px;
                        max-width: 80px;
                    }
                    .store .store-icon { height: 40px; }

                    .section-title {
                        font-size: 14px;
                        height: 32px;
                        color: #333;
                        cursor: pointer;
                        margin-bottom: 5px;
                        outline: 0;
                        .fa {
                            font-size: 12px;
                            padding-right: 8px;
                        }
                        // collapsed
                        .fa-chevron-right { display: inline-block; }
                        .fa-chevron-down { display: none; }
                    }
                    // style: button to legend
                    // keyboard navigation on legend node (tabindex, role button) don't work
                    button.section-title {
                        padding-left: 0;
                        border: none;
                        background: none;
                        border-bottom: 1px #ddd solid;
                        width: 100%;
                        text-align: left;
                        font-weight: 700;
                    }

                    &[data-action="sms"] {
                        .content .interaction .field { width: 30%; min-width: 120px; }
                    }

                    .content {
                        padding: 2px 0;
                        display: none;

                        .description {
                            margin-bottom: 5px;
                        }

                        .interaction {
                            label, input, select { margin-right: 8px; }
                            .field {
                                min-width: 350px;
                                width: 50%;
                            }
                            .select { width: 30%; }
                            .row {
                                margin-right: -10px;
                                padding: 0 0 0 15px;
                            }
                            .form-inline>* { padding-right: 8px; }
                        }

                        .data .row { padding-bottom: 5px; }

                        .data .row label { padding-top: 0; }

                        .control-label {
                            margin-top: 4px;
                            margin-bottom: 4px;
                            .display-label { text-align: right; }
                        }

                    }

                    &.expanded {
                        .mixin-expanded();
                    }
                }

                // when only one action is visible
                .single-action .action {
                    .mixin-expanded();
                    .section-title {
                        cursor: default;
                        .fa-chevron-right, .fa-chevron-down {
                            display: none;
                        }
                    }
                }

            }
        }
    }
}<|MERGE_RESOLUTION|>--- conflicted
+++ resolved
@@ -101,11 +101,8 @@
             background-color: rgba(255, 255, 255, 0.8);
         }
 
-<<<<<<< HEAD
-=======
         pre.config { display: flex; }
 
->>>>>>> 1c74fb5d
         .premium {
             .mixin-premium();
         }
