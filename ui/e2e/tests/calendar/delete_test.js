/**
 * This work is provided under the terms of the CREATIVE COMMONS PUBLIC
 * LICENSE. This work is protected by copyright and/or other applicable
 * law. Any use of the work other than as authorized under this license
 * or copyright law is prohibited.
 *
 * http://creativecommons.org/licenses/by-nc-sa/2.5/
 * © 2017 OX Software GmbH, Germany. info@open-xchange.com
 *
 * @author Daniel Pondruff <daniel.pondruff@open-xchange.com>
 */

/// <reference path="../../steps.d.ts" />

const moment = require('moment');

Feature('Calendar > Delete');

Before(async (I, users) => {
    await users.create();
    await I.haveSetting({
        'io.ox/core': { autoOpenNotification: false, showDesktopNotifications: false },
        'io.ox/calendar': { showCheckboxes: true }
    });
});

After(async (users) => {
    await users.removeAll();
});

<<<<<<< HEAD
Scenario('[C7466] Delete one appointment of an series', async function (I, users, calendar, dialogs) {
    const testrailID = 'C7466';
    await I.haveSetting('io.ox/core//autoOpenNotification', false);
    await I.haveSetting('io.ox/core//showDesktopNotifications', false);

    //Create Appointment
    const appointmentDefaultFolder = await I.grabDefaultFolder('calendar');
    I.haveAppointment({
        folder: 'cal://0/' + appointmentDefaultFolder,
=======
Scenario('[C7466] Delete one appointment of an series', async function (I, calendar, dialogs) {
    const testrailID = 'C7466';
    const ariaLabel = `~${testrailID}, ${testrailID}`;

    await I.haveAppointment({
        folder: await calendar.defaultFolder(),
>>>>>>> 938790d3
        summary: testrailID,
        location: testrailID,
        description: testrailID,
        attendeePrivileges: 'DEFAULT',
        rrule: 'FREQ=WEEKLY;BYDAY=' + moment().format('dd') + '',
<<<<<<< HEAD
        startDate: {
            tzid: 'Europe/Berlin',
            value: moment().format('YYYYMMDD')
        },
        endDate: {
            tzid: 'Europe/Berlin',
            value: moment().format('YYYYMMDD')
        }//,
        // attendees: [{
        //     cuType: 'INDIVIDUAL',
        //     cn: users[0].userdata.given_name + ' ' + users[0].userdata.sur_name,
        //     partStat: 'ACCEPTED',
        //     entity: users[0].userdata.id,
        //     email: users[0].userdata.primaryEmail,
        //     uri: 'mailto:' + users[0].userdata.primaryEmail,
        //     contact: {
        //         display_name: users[0].userdata.given_name + ' ' + users[0].userdata.sur_name,
        //         first_name: users[0].userdata.given_name,
        //         last_name: users[0].userdata.sur_name
        //     }
        // }]
    });
=======
        startDate: { tzid: 'Europe/Berlin', value: moment().format('YYYYMMDD') },
        endDate:   { tzid: 'Europe/Berlin', value: moment().format('YYYYMMDD') }
    });

>>>>>>> 938790d3
    I.login('app=io.ox/calendar&perspective=week:week');
    calendar.waitForApp();

    I.clickToolbar('Today');
    I.click('.next');
<<<<<<< HEAD
    I.waitForElement('.appointment-panel [aria-label^="' + testrailID + ', ' + testrailID + '"]', 5);
    I.click('.appointment-panel [aria-label^="' + testrailID + ', ' + testrailID + '"]');
=======
    I.waitForElement(ariaLabel, 5);
    I.click(ariaLabel);
>>>>>>> 938790d3

    I.say('Delete');
    I.waitForElement('.io-ox-calendar-main .io-ox-sidepopup');
    I.waitForText('Delete', undefined, '.io-ox-sidepopup');
    I.click('Delete', '.io-ox-sidepopup');
    dialogs.waitForVisible();
    dialogs.clickButton('Delete this appointment');
    I.waitForDetached('.modal-dialog');
<<<<<<< HEAD
    I.waitForDetached('.appointment-panel [aria-label^="' + testrailID + ', ' + testrailID + '"]');

    I.say('Check');
=======
    I.waitForDetached(ariaLabel);
>>>>>>> 938790d3
    I.click('Today');
    I.waitForElement(ariaLabel, 5);
    I.click('.next');
    I.waitForDetached(ariaLabel, 5);
    I.click('.next');
    I.waitForElement(ariaLabel, 5);
    I.click('.next');
    I.waitForElement(ariaLabel, 5);
    I.click('.next');
    I.waitForElement(ariaLabel, 5);
    I.click('.next');
    I.waitForElement(ariaLabel, 5);
});

<<<<<<< HEAD
Scenario('[C7468] Delete an appointment', async function (I, users, calendar) {

    const testrailID = 'C7468';

    //var timestamp = Math.round(+new Date() / 1000);
    await I.haveSetting('io.ox/core//autoOpenNotification', false);
    await I.haveSetting('io.ox/core//showDesktopNotifications', false);

    //Create Appointment
    const appointmentDefaultFolder = await I.grabDefaultFolder('calendar', { user: users[0] });
    I.haveAppointment({
        folder: 'cal://0/' + appointmentDefaultFolder,
=======
Scenario('[C7468] Delete an appointment', async function (I, calendar) {
    const testrailID = 'C7468';
    const ariaLabel = `~${testrailID}, ${testrailID}`;
    await I.haveAppointment({
        folder: await calendar.defaultFolder(),
>>>>>>> 938790d3
        summary: testrailID,
        location: testrailID,
        description: testrailID,
        attendeePrivileges: 'DEFAULT',
<<<<<<< HEAD
        endDate: {
            tzid: 'Europe/Berlin',
            value: moment().add(4, 'hours').format('YYYYMMDD[T]HHmm00')
        },
        startDate: {
            tzid: 'Europe/Berlin',
            value: moment().add(2, 'hours').format('YYYYMMDD[T]HHmm00')
        }//,
        // attendees: [
        //     {
        //         cuType: 'INDIVIDUAL',
        //         cn: users[0].userdata.given_name + ' ' + users[0].userdata.sur_name,
        //         partStat: 'ACCEPTED',
        //         entity: users[0].userdata.id,
        //         email: users[0].userdata.primaryEmail,
        //         uri: 'mailto:' + users[0].userdata.primaryEmail,
        //         contact: {
        //             display_name: users[0].userdata.given_name + ' ' + users[0].userdata.sur_name,
        //             first_name: users[0].userdata.given_name,
        //             last_name: users[0].userdata.sur_name
        //         }
        //     }
        // ]
=======
        endDate:   { tzid: 'Europe/Berlin', value: moment().add(4, 'hours').format('YYYYMMDD[T]HHmm00') },
        startDate: { tzid: 'Europe/Berlin', value: moment().add(2, 'hours').format('YYYYMMDD[T]HHmm00') }
>>>>>>> 938790d3
    });
    I.login('app=io.ox/calendar&perspective=week:week');
    calendar.waitForApp();

    I.clickToolbar('Today');
    I.waitForElement(ariaLabel, 5);
    I.click(ariaLabel);
    I.waitForElement('.io-ox-calendar-main .io-ox-sidepopup', 5);

    calendar.deleteAppointment();
<<<<<<< HEAD
    I.waitForDetached('.appointment[aria-label^="' + testrailID + ', ' + testrailID + '"]');
});

Scenario('[C7469] Delete a whole-day appointment', async function (I, users, calendar) {
    let testrailID = 'C7469';
    //var timestamp = Math.round(+new Date() / 1000);
    await I.haveSetting('io.ox/core//autoOpenNotification', false);
    await I.haveSetting('io.ox/core//showDesktopNotifications', false);

    //Create Appointment
    const appointmentDefaultFolder = await I.grabDefaultFolder('calendar', { user: users[0] });
    I.haveAppointment({
        folder: 'cal://0/' + appointmentDefaultFolder,
=======
    I.waitForDetached(ariaLabel);
});

Scenario('[C7469] Delete a whole-day appointment', async function (I, calendar) {
    const testrailID = 'C7469';
    const ariaLabel = `~${testrailID}, ${testrailID}`;

    await I.haveAppointment({
        folder: await calendar.defaultFolder(),
>>>>>>> 938790d3
        summary: testrailID,
        location: testrailID,
        description: testrailID,
        attendeePrivileges: 'DEFAULT',
<<<<<<< HEAD
        endDate: {
            tzid: 'Europe/Berlin',
            value: moment().format('YYYYMMDD')
        },
        startDate: {
            tzid: 'Europe/Berlin',
            value: moment().format('YYYYMMDD')
        }//,
        // attendees: [
        //     {
        //         cuType: 'INDIVIDUAL',
        //         cn: users[0].userdata.given_name + ' ' + users[0].userdata.sur_name,
        //         partStat: 'ACCEPTED',
        //         entity: users[0].userdata.id,
        //         email: users[0].userdata.primaryEmail,
        //         uri: 'mailto:' + users[0].userdata.primaryEmail,
        //         contact: {
        //             display_name: users[0].userdata.given_name + ' ' + users[0].userdata.sur_name,
        //             first_name: users[0].userdata.given_name,
        //             last_name: users[0].userdata.sur_name
        //         }
        //     }
        // ]
=======
        endDate:   { tzid: 'Europe/Berlin', value: moment().format('YYYYMMDD') },
        startDate: { tzid: 'Europe/Berlin', value: moment().format('YYYYMMDD') }
>>>>>>> 938790d3
    });
    I.login('app=io.ox/calendar&perspective=week:week');
    calendar.waitForApp();

    I.clickToolbar('Today');
    I.waitForVisible(ariaLabel);
    I.click(ariaLabel);
    I.waitForVisible('.io-ox-calendar-main .io-ox-sidepopup');

    calendar.deleteAppointment();
<<<<<<< HEAD
    I.waitForDetached('.appointment-panel [aria-label^="' + testrailID + ', ' + testrailID + '"]');
=======
    I.waitForDetached(ariaLabel);
>>>>>>> 938790d3
});<|MERGE_RESOLUTION|>--- conflicted
+++ resolved
@@ -28,70 +28,28 @@
     await users.removeAll();
 });
 
-<<<<<<< HEAD
-Scenario('[C7466] Delete one appointment of an series', async function (I, users, calendar, dialogs) {
-    const testrailID = 'C7466';
-    await I.haveSetting('io.ox/core//autoOpenNotification', false);
-    await I.haveSetting('io.ox/core//showDesktopNotifications', false);
-
-    //Create Appointment
-    const appointmentDefaultFolder = await I.grabDefaultFolder('calendar');
-    I.haveAppointment({
-        folder: 'cal://0/' + appointmentDefaultFolder,
-=======
 Scenario('[C7466] Delete one appointment of an series', async function (I, calendar, dialogs) {
     const testrailID = 'C7466';
     const ariaLabel = `~${testrailID}, ${testrailID}`;
 
     await I.haveAppointment({
         folder: await calendar.defaultFolder(),
->>>>>>> 938790d3
         summary: testrailID,
         location: testrailID,
         description: testrailID,
         attendeePrivileges: 'DEFAULT',
         rrule: 'FREQ=WEEKLY;BYDAY=' + moment().format('dd') + '',
-<<<<<<< HEAD
-        startDate: {
-            tzid: 'Europe/Berlin',
-            value: moment().format('YYYYMMDD')
-        },
-        endDate: {
-            tzid: 'Europe/Berlin',
-            value: moment().format('YYYYMMDD')
-        }//,
-        // attendees: [{
-        //     cuType: 'INDIVIDUAL',
-        //     cn: users[0].userdata.given_name + ' ' + users[0].userdata.sur_name,
-        //     partStat: 'ACCEPTED',
-        //     entity: users[0].userdata.id,
-        //     email: users[0].userdata.primaryEmail,
-        //     uri: 'mailto:' + users[0].userdata.primaryEmail,
-        //     contact: {
-        //         display_name: users[0].userdata.given_name + ' ' + users[0].userdata.sur_name,
-        //         first_name: users[0].userdata.given_name,
-        //         last_name: users[0].userdata.sur_name
-        //     }
-        // }]
-    });
-=======
         startDate: { tzid: 'Europe/Berlin', value: moment().format('YYYYMMDD') },
         endDate:   { tzid: 'Europe/Berlin', value: moment().format('YYYYMMDD') }
     });
 
->>>>>>> 938790d3
     I.login('app=io.ox/calendar&perspective=week:week');
     calendar.waitForApp();
 
     I.clickToolbar('Today');
     I.click('.next');
-<<<<<<< HEAD
-    I.waitForElement('.appointment-panel [aria-label^="' + testrailID + ', ' + testrailID + '"]', 5);
-    I.click('.appointment-panel [aria-label^="' + testrailID + ', ' + testrailID + '"]');
-=======
     I.waitForElement(ariaLabel, 5);
     I.click(ariaLabel);
->>>>>>> 938790d3
 
     I.say('Delete');
     I.waitForElement('.io-ox-calendar-main .io-ox-sidepopup');
@@ -100,13 +58,7 @@
     dialogs.waitForVisible();
     dialogs.clickButton('Delete this appointment');
     I.waitForDetached('.modal-dialog');
-<<<<<<< HEAD
-    I.waitForDetached('.appointment-panel [aria-label^="' + testrailID + ', ' + testrailID + '"]');
-
-    I.say('Check');
-=======
     I.waitForDetached(ariaLabel);
->>>>>>> 938790d3
     I.click('Today');
     I.waitForElement(ariaLabel, 5);
     I.click('.next');
@@ -121,58 +73,17 @@
     I.waitForElement(ariaLabel, 5);
 });
 
-<<<<<<< HEAD
-Scenario('[C7468] Delete an appointment', async function (I, users, calendar) {
-
-    const testrailID = 'C7468';
-
-    //var timestamp = Math.round(+new Date() / 1000);
-    await I.haveSetting('io.ox/core//autoOpenNotification', false);
-    await I.haveSetting('io.ox/core//showDesktopNotifications', false);
-
-    //Create Appointment
-    const appointmentDefaultFolder = await I.grabDefaultFolder('calendar', { user: users[0] });
-    I.haveAppointment({
-        folder: 'cal://0/' + appointmentDefaultFolder,
-=======
 Scenario('[C7468] Delete an appointment', async function (I, calendar) {
     const testrailID = 'C7468';
     const ariaLabel = `~${testrailID}, ${testrailID}`;
     await I.haveAppointment({
         folder: await calendar.defaultFolder(),
->>>>>>> 938790d3
         summary: testrailID,
         location: testrailID,
         description: testrailID,
         attendeePrivileges: 'DEFAULT',
-<<<<<<< HEAD
-        endDate: {
-            tzid: 'Europe/Berlin',
-            value: moment().add(4, 'hours').format('YYYYMMDD[T]HHmm00')
-        },
-        startDate: {
-            tzid: 'Europe/Berlin',
-            value: moment().add(2, 'hours').format('YYYYMMDD[T]HHmm00')
-        }//,
-        // attendees: [
-        //     {
-        //         cuType: 'INDIVIDUAL',
-        //         cn: users[0].userdata.given_name + ' ' + users[0].userdata.sur_name,
-        //         partStat: 'ACCEPTED',
-        //         entity: users[0].userdata.id,
-        //         email: users[0].userdata.primaryEmail,
-        //         uri: 'mailto:' + users[0].userdata.primaryEmail,
-        //         contact: {
-        //             display_name: users[0].userdata.given_name + ' ' + users[0].userdata.sur_name,
-        //             first_name: users[0].userdata.given_name,
-        //             last_name: users[0].userdata.sur_name
-        //         }
-        //     }
-        // ]
-=======
         endDate:   { tzid: 'Europe/Berlin', value: moment().add(4, 'hours').format('YYYYMMDD[T]HHmm00') },
         startDate: { tzid: 'Europe/Berlin', value: moment().add(2, 'hours').format('YYYYMMDD[T]HHmm00') }
->>>>>>> 938790d3
     });
     I.login('app=io.ox/calendar&perspective=week:week');
     calendar.waitForApp();
@@ -183,21 +94,6 @@
     I.waitForElement('.io-ox-calendar-main .io-ox-sidepopup', 5);
 
     calendar.deleteAppointment();
-<<<<<<< HEAD
-    I.waitForDetached('.appointment[aria-label^="' + testrailID + ', ' + testrailID + '"]');
-});
-
-Scenario('[C7469] Delete a whole-day appointment', async function (I, users, calendar) {
-    let testrailID = 'C7469';
-    //var timestamp = Math.round(+new Date() / 1000);
-    await I.haveSetting('io.ox/core//autoOpenNotification', false);
-    await I.haveSetting('io.ox/core//showDesktopNotifications', false);
-
-    //Create Appointment
-    const appointmentDefaultFolder = await I.grabDefaultFolder('calendar', { user: users[0] });
-    I.haveAppointment({
-        folder: 'cal://0/' + appointmentDefaultFolder,
-=======
     I.waitForDetached(ariaLabel);
 });
 
@@ -207,39 +103,12 @@
 
     await I.haveAppointment({
         folder: await calendar.defaultFolder(),
->>>>>>> 938790d3
         summary: testrailID,
         location: testrailID,
         description: testrailID,
         attendeePrivileges: 'DEFAULT',
-<<<<<<< HEAD
-        endDate: {
-            tzid: 'Europe/Berlin',
-            value: moment().format('YYYYMMDD')
-        },
-        startDate: {
-            tzid: 'Europe/Berlin',
-            value: moment().format('YYYYMMDD')
-        }//,
-        // attendees: [
-        //     {
-        //         cuType: 'INDIVIDUAL',
-        //         cn: users[0].userdata.given_name + ' ' + users[0].userdata.sur_name,
-        //         partStat: 'ACCEPTED',
-        //         entity: users[0].userdata.id,
-        //         email: users[0].userdata.primaryEmail,
-        //         uri: 'mailto:' + users[0].userdata.primaryEmail,
-        //         contact: {
-        //             display_name: users[0].userdata.given_name + ' ' + users[0].userdata.sur_name,
-        //             first_name: users[0].userdata.given_name,
-        //             last_name: users[0].userdata.sur_name
-        //         }
-        //     }
-        // ]
-=======
         endDate:   { tzid: 'Europe/Berlin', value: moment().format('YYYYMMDD') },
         startDate: { tzid: 'Europe/Berlin', value: moment().format('YYYYMMDD') }
->>>>>>> 938790d3
     });
     I.login('app=io.ox/calendar&perspective=week:week');
     calendar.waitForApp();
@@ -250,9 +119,5 @@
     I.waitForVisible('.io-ox-calendar-main .io-ox-sidepopup');
 
     calendar.deleteAppointment();
-<<<<<<< HEAD
-    I.waitForDetached('.appointment-panel [aria-label^="' + testrailID + ', ' + testrailID + '"]');
-=======
     I.waitForDetached(ariaLabel);
->>>>>>> 938790d3
 });