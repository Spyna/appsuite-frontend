<html lang="de">
<head>
<meta http-equiv="Content-Type" content="text/html; charset=utf-8">
<title>5.1.2. Die E-Mail-Werkzeugleiste</title>
<link rel="stylesheet" type="text/css" href="../../help.css">
<meta name="generator" content="DocBook XSL Stylesheets V1.78.1">
<link rel="home" href="index.html" title="Benutzeranleitung">
<link rel="up" href="ox.appsuite.user.sect.email.gui.html" title="5.1. Die E-Mail-Bestandteile">
<link rel="prev" href="ox.appsuite.user.sect.email.gui.search.html" title="5.1.1. Die E-Mail-Suchleiste">
<link rel="next" href="ox.appsuite.user.sect.email.gui.foldertree.html" title="5.1.3. Der E-Mail-Ordnerbaum">
<link rel="copyright" href="ox.appsuite.user.legalnotice.html" title="Rechtlicher Hinweis">
<link rel="stylesheet" type="text/css" href="../../bootstrap.min.css"​/> 
<link id="favicon" rel="shortcut icon" href="../../../apps/themes/default/favicon.ico" type="image/x-icon"> 
<meta name="viewport" content="width=device-width, initial-scale=1.0">
   <script src="../../jquery.min.js"></script> 

   <script src="../../bootstrap.min.js"></script> 
</head>
<body bgcolor="white" text="black" link="#0000FF" vlink="#840084" alink="#0000FF">
<div class="oxhelp-navigation-top"><nav class="navbar navbar-inverse" role="navigation"><div class="container-fluid">
<div class="navbar-header">
<button type="button" class="navbar-toggle" data-toggle="collapse" data-target="#ox-main-nav"><span class="sr-only">Navigation umschalten</span><span class="icon-bar"></span><span class="icon-bar"></span><span class="icon-bar"></span></button><a class="navbar-brand"></a>
</div>
<div class="collapse navbar-collapse" id="ox-main-nav"><ul class="nav navbar-nav">
<li><a accesskey="p" class="oxhelp-prev-link" href="ox.appsuite.user.sect.email.gui.search.html">Zurück</a></li>
<li><a accesskey="h" href="index.html" class="oxhelp-home-link">Startseite</a></li>
<li><a accesskey="t" href="bk01-toc.html" class="oxhelp-toc-link">Inhaltsverzeichnis</a></li>
<li><a accesskey="n" class="oxhelp-next-link" href="ox.appsuite.user.sect.email.gui.foldertree.html">Weiter</a></li>
</ul></div>
</div></nav></div>
<div class="oxhelp-content">
  <h1 class="sr-only">
    <span class="phrase">E-Mail</span>
    
    
        
  </h1>
<h2 class="sr-only">Die 
      <span class="phrase"><span class="guilabel"><strong>E-Mail</strong></span></span>-Bestandteile
    </h2>
<div class="sect2" id="ox.appsuite.user.sect.email.gui.toolbar">
<<<<<<< HEAD
<div class="titlepage"><div><div><h3 class="title">5.1.4. Die
        <span class="phrase">E-Mail</span>
        
        
        
        Werkzeugleiste</h3></div></div></div>
=======
<div class="titlepage"><div><div><h3 class="title">5.1.2. Die
        <span class="phrase">E-Mail</span>-Werkzeugleiste
      </h3></div></div></div>
>>>>>>> 1c74fb5d
<div class="reference">
<a name="ox.appsuite.user.reference.email.gui.toolbar"></a><p id="ox.appsuite.user.reference.email.gui.toolbar">
        Enthält die folgenden Elemente:
      </p>
<ul class="itemizedlist" style="list-style-type: disc; ">
<<<<<<< HEAD
<li class="listitem"><p role="presentation"><span class="guibutton"><strong>Verfassen</strong></span>.
=======
<li class="listitem"><p role="presentation"><span class="guibutton"><strong>Verfassen</strong></span>. 
>>>>>>> 1c74fb5d
            Erstellt eine neue E-Mail.</p></li>
<li class="listitem"><p role="presentation">Symbole zum <span class="guibutton"><strong>Beantworten</strong></span> und <span class="guibutton"><strong>Weiterleiten</strong></span> der gewählten E-Mail:
            <span aria-hidden="true" class="inlinemediaobject" id="ox.appsuite.user.fig.email.toolbar.reply"><img src="../../images/appsuite_user_icon_reply.png"></span>
            <span aria-hidden="true" class="inlinemediaobject" id="ox.appsuite.user.fig.email.toolbar.replyall"><img src="../../images/appsuite_user_icon_replyall.png"></span>
            <span aria-hidden="true" class="inlinemediaobject" id="ox.appsuite.user.fig.email.toolbar.forward"><img src="../../images/appsuite_user_icon_forward.png"></span>
          </p></li>
<li class="listitem"><p role="presentation">Symbol <span class="guibutton"><strong>Löschen</strong></span>
<<<<<<< HEAD
            <span aria-hidden="true" class="inlinemediaobject" id="ox.appsuite.user.fig.email.toolbar.delete"><img src="../../images/appsuite_user_icon_functionbar_trash.png"></span> .
            Löscht die E-Mails, die Sie ausgewählt haben.
          </p></li>
<li class="listitem"><p role="presentation">Symbol <span class="guibutton"><strong>Verschieben</strong></span>
            <span aria-hidden="true" class="inlinemediaobject" id="ox.appsuite.user.fig.email.toolbar.moveto"><img src="../../images/appsuite_user_icon_moveto.png"></span> .
            Öffnet ein Menü, mit dem Sie eine E-Mail in eine Kategorie verschieben können. Dieses Symbol ist nur verfügbar,
            wenn die Kategorienleiste angezeigt wird.
=======
            <span aria-hidden="true" class="inlinemediaobject" id="ox.appsuite.user.fig.email.toolbar.delete"><img src="../../images/appsuite_user_icon_functionbar_trash.png"></span>. 
            Löscht die E-Mails, die Sie ausgewählt haben.
          </p></li>
<li class="listitem"><p role="presentation">Symbol <span class="guibutton"><strong>Kategorie festlegen</strong></span>
            <span aria-hidden="true" class="inlinemediaobject" id="ox.appsuite.user.fig.email.toolbar.moveto"><img src="../../images/appsuite_user_icon_moveto.png"></span>. 
            Öffnet ein Menü, mit dem Sie eine E-Mail in eine Kategorie verschieben können. Dieses Symbol ist nur verfügbar, wenn die 
            <a class="link" href="ox.appsuite.user.sect.email.gui.tabs.html">Kategorienleiste</a> 
            angezeigt wird.
>>>>>>> 1c74fb5d
          </p></li>
<li class="listitem">
<p role="presentation">Symbole zum Kennzeichnen von E-Mails.
            </p>
<ul class="itemizedlist" style="list-style-type: circle; ">
<li class="listitem"><p role="presentation">Symbol <span class="guibutton"><strong>Farbe zuweisen</strong></span>
<<<<<<< HEAD
                  <span aria-hidden="true" class="inlinemediaobject" id="ox.appsuite.user.fig.email.toolbar.label"><img src="../../images/appsuite_user_icon_label.png"></span> .
                  Öffnet ein Menü, mit dem Sie der E-Mail ein farbiges Label zuweisen können.
                </p></li>
<li class="listitem"><p role="presentation">Symbol <span class="guibutton"><strong>Markieren</strong></span>
                  <span aria-hidden="true" class="inlinemediaobject" id="ox.appsuite.user.fig.email.toolbar.starred"><img src="../../images/appsuite_user_icon_starred.png"></span> .
=======
                  <span aria-hidden="true" class="inlinemediaobject" id="ox.appsuite.user.fig.email.toolbar.label"><img src="../../images/appsuite_user_icon_label.png"></span>. 
                  Öffnet ein Menü, mit dem Sie der E-Mail ein farbiges Label zuweisen können.
                </p></li>
<li class="listitem"><p role="presentation">Symbol <span class="guibutton"><strong>Markieren</strong></span>
                  <span aria-hidden="true" class="inlinemediaobject" id="ox.appsuite.user.fig.email.toolbar.starred"><img src="../../images/appsuite_user_icon_starred.png"></span>. 
>>>>>>> 1c74fb5d
                  Markiert die E-Mail.
                </p></li>
</ul>
<p role="presentation">
            <span class="phrase"><strong>Hinweis:</strong></span> Je nach Konfiguration der Groupware sind nicht alle Möglichkeiten zum Kennzeichnen verfügbar.
          </p>
</li>
<li class="listitem"><p role="presentation">Symbol <span class="guibutton"><strong>Archivieren</strong></span>
<<<<<<< HEAD
            <span aria-hidden="true" class="inlinemediaobject" id="ox.appsuite.user.fig.email.toolbar.archive"><img src="../../images/appsuite_user_icon_archive.png"></span> .
            Archiviert die E-Mails, die Sie ausgewählt haben.
          </p></li>
<li class="listitem"><p role="presentation">Symbol <span class="guibutton"><strong>Aktionen</strong></span>
            <span aria-hidden="true" class="inlinemediaobject" id="ox.appsuite.user.fig.email.toolbar.actions"><img src="../../images/appsuite_user_icon_actions.png"></span> .
            Öffnet ein Menü mit weiteren Funktionen.
          </p></li>
<li class="listitem">
<p role="presentation"><span class="guibutton"><strong>Ansicht</strong></span>.
            Öffnet ein Menü mit Funktionen zur Steuerung der Ansicht.
            </p>
<ul class="itemizedlist" id="ox.appsuite.user.reference.email.gui.toolbar.view" style="list-style-type: circle; ">
<li class="listitem"><p role="presentation">Die Anordnung von Liste und Detailansicht bestimmen:
                  <span class="guibutton"><strong>Vertikal</strong></span>, <span class="guibutton"><strong>Kompakt</strong></span>, <span class="guibutton"><strong>Horizontal</strong></span></p></li>
<li class="listitem"><p role="presentation"><span class="guibutton"><strong>Liste</strong></span>. Zeigt die Liste der E-Mails. Um die Detailsicht zu sehen,
                  klicken Sie auf eine E-Mail. Oberhalb der Detailansicht wird eine Navigationsleiste eingeblendet.</p></li>
<li class="listitem"><p role="presentation"><span class="guibutton"><strong>Kategorien verwenden</strong></span>.
                  Öffnet oder schließt die Kategorienleiste.</p></li>
<li class="listitem"><p role="presentation"><span class="guibutton"><strong>Konfigurieren</strong></span>.
                  Öffnet das Dialogfenster zum Konfigurieren der Kategorienleiste.</p></li>
<li class="listitem"><p role="presentation"><span class="guibutton"><strong>Ordneransicht</strong></span>.
                  Öffnet oder schließt den Ordnerbaum.</p></li>
<li class="listitem"><p role="presentation"><span class="guibutton"><strong>Kontrollfelder</strong></span>. Zeigt in der Liste Kontrollfelder zum Wählen von Objekten.</p></li>
<li class="listitem"><p role="presentation"><span class="guibutton"><strong>Kontaktbilder</strong></span>. Zeigt in der Liste vor jeder
                  E-Mail das Kontaktbild, das der Absender im Adressbuch gespeichert hat.</p></li>
<li class="listitem"><p role="presentation"><span class="guibutton"><strong>Datum und Uhrzeit</strong></span>. Zeigt für alle E-Mails das
                Datum und die Uhrzeit des Empfangs.</p></li>
<li class="listitem"><p role="presentation"><span class="guibutton"><strong>Nachrichtengröße</strong></span>. Zeigt für alle E-Mails anstelle von
                  Datum und Uhrzeit die Größe der E-Mail.</p></li>
=======
            <span aria-hidden="true" class="inlinemediaobject" id="ox.appsuite.user.fig.email.toolbar.archive"><img src="../../images/appsuite_user_icon_archive.png"></span>. 
            Archiviert die E-Mails, die Sie ausgewählt haben.
          </p></li>
<li class="listitem"><p role="presentation">Symbol <span class="guibutton"><strong>Weitere Aktionen</strong></span>
            <span aria-hidden="true" class="inlinemediaobject" id="ox.appsuite.user.fig.email.toolbar.actions"><img src="../../images/appsuite_user_icon_actions.png"></span>. 
            Öffnet ein Menü mit weiteren 
            <a class="link" href="ox.appsuite.user.sect.email.gui.toolbar.html#ox.appsuite.user.reference.email.gui.toolbar.related.actions">Funktionen</a>.
          </p></li>
<li class="listitem">
<p role="presentation"><span class="guibutton"><strong>Ansicht</strong></span>. 
            Öffnet ein Menü mit Funktionen zur Steuerung der Ansicht.
            </p>
<ul class="itemizedlist" id="ox.appsuite.user.reference.email.gui.toolbar.view" style="list-style-type: circle; ">
<li class="listitem"><p role="presentation">Die Anordnung von Liste und Detailansicht bestimmen: 
                  <span class="guibutton"><strong>Vertikal</strong></span>, <span class="guibutton"><strong>Kompakt</strong></span>, <span class="guibutton"><strong>Horizontal</strong></span></p></li>
<li class="listitem"><p role="presentation"><span class="guibutton"><strong>Liste</strong></span>. Zeigt die Liste der E-Mails. Um die Detailansicht zu sehen, 
                  klicken Sie auf eine E-Mail. Oberhalb der Detailansicht wird eine Navigationsleiste eingeblendet.</p></li>
<li class="listitem"><p role="presentation"><span class="guibutton"><strong>Kategorien verwenden</strong></span>. 
                  Öffnet oder schließt die Kategorienleiste.</p></li>
<li class="listitem"><p role="presentation"><span class="guibutton"><strong>Konfigurieren</strong></span>. 
                  Öffnet das Dialogfenster zum Konfigurieren der Kategorienleiste.</p></li>
<li class="listitem"><p role="presentation"><span class="guibutton"><strong>Ordneransicht</strong></span>. 
                  Öffnet oder schließt den Ordnerbaum.</p></li>
<li class="listitem"><p role="presentation"><span class="guibutton"><strong>Kontrollfelder</strong></span>. Zeigt in der Liste Kontrollfelder zum Wählen von Objekten.</p></li>
<li class="listitem"><p role="presentation"><span class="guibutton"><strong>Textvorschau</strong></span>. Zeigt in der Liste für jede E-Mail unterhalb des Betreffs eine Vorschau 
                  des E-Mail-Inhalts.</p></li>
<li class="listitem"><p role="presentation"><span class="guibutton"><strong>Kontaktbilder</strong></span>. Zeigt in der Liste vor jeder 
                  E-Mail das Kontaktbild, das der Absender im Adressbuch gespeichert hat.</p></li>
<li class="listitem"><p role="presentation"><span class="guibutton"><strong>Datum und Uhrzeit</strong></span>. Zeigt für alle E-Mails das
                Datum und die Uhrzeit des Empfangs.</p></li>
<li class="listitem"><p role="presentation"><span class="guibutton"><strong>Nachrichtengröße</strong></span>. Zeigt die Größe der E-Mail.</p></li>
<li class="listitem"><p role="presentation"><span class="guibutton"><strong>Abwesenheitsbenachrichtigung</strong></span>. Öffnet das Fenster
                  <span class="guilabel"><strong>Abwesenheitsbenachrichtigung</strong></span>.</p></li>
>>>>>>> 1c74fb5d
<li class="listitem"><p role="presentation"><span class="guibutton"><strong>Alle Anhänge</strong></span>. Zeigt in der App
                  <span class="phrase"><span class="guilabel"><strong>Drive</strong></span></span>
                  
                  
                   
                  alle Anhänge von E-Mails, die Sie gesendet oder empfangen haben.</p></li>
</ul>
<p role="presentation">
          </p>
</li>
</ul>
<p>
      </p>
</div>
<p class="title">Siehe auch</p>
<ul class="itemizedlist" id="ox.appsuite.user.reference.email.gui.toolbar.related" style="list-style-type: none; ">
<li class="listitem" style="list-style-type: none"><p role="presentation"><a class="xref" href="ox.appsuite.user.sect.firststeps.gui.toolbar.html">Die Werkzeugleiste</a></p></li>
<li class="listitem" style="list-style-type: none">
<p role="presentation">Anleitungen zu den Schaltflächen und Symbolen:</p>
<p role="presentation"><a class="xref" href="ox.appsuite.user.sect.email.send.new.html">Neue E-Mail senden</a></p>
<p role="presentation"><a class="xref" href="ox.appsuite.user.sect.email.send.reply.html">E-Mail beantworten</a></p>
<<<<<<< HEAD
<p role="presentation"><a class="xref" href="ox.appsuite.user.sect.email.send.forward.html">E-Mail weiterleiten</a></p>
=======
<p role="presentation"><a class="xref" href="ox.appsuite.user.sect.email.send.forward.html">E-Mails weiterleiten</a></p>
>>>>>>> 1c74fb5d
<p role="presentation"><a class="xref" href="ox.appsuite.user.sect.email.manage.delete.html">E-Mails löschen</a></p>
<p role="presentation"><a class="xref" href="ox.appsuite.user.sect.email.manage.label.html">E-Mails kennzeichnen</a></p>
<p role="presentation"><a class="xref" href="ox.appsuite.user.sect.email.manage.archive.html">E-Mails archivieren</a></p>
</li>
<<<<<<< HEAD
<li class="listitem" style="list-style-type: none">
<p role="presentation">Anleitungen zu den Funktionen im Menü <span class="guibutton"><strong>Aktionen</strong></span>
=======
<li class="listitem" id="ox.appsuite.user.reference.email.gui.toolbar.related.actions" style="list-style-type: none">
<p role="presentation">Anleitungen zu den Funktionen im Menü <span class="guibutton"><strong>Weitere Aktionen</strong></span>
>>>>>>> 1c74fb5d
            <span aria-hidden="true" class="inlinemediaobject" id="ox.appsuite.user.fig.email.gui.toolbar.related.actions"><img src="../../images/appsuite_user_icon_actions.png"></span> :
          </p>
<p role="presentation"><a class="xref" href="ox.appsuite.user.sect.email.manage.mark.html">E-Mails als gelesen oder ungelesen markieren</a></p>
<p role="presentation"><a class="xref" href="ox.appsuite.user.sect.email.manage.move.html">E-Mails verschieben</a></p>
<p role="presentation"><a class="xref" href="ox.appsuite.user.sect.email.manage.copy.html">E-Mails kopieren</a></p>
<p role="presentation"><a class="xref" href="ox.appsuite.user.sect.email.manage.print.html">E-Mails drucken</a></p>
<p role="presentation"><a class="xref" href="ox.appsuite.user.sect.email.manage.save.html">E-Mails speichern</a></p>
<p role="presentation"><a class="xref" href="ox.appsuite.user.sect.email.manage.source.html">Quelltext anzeigen</a></p>
<p role="presentation"><a class="xref" href="ox.appsuite.user.sect.email.manage.reminder.html">E-Mail Erinnerung anlegen</a></p>
<p role="presentation"><a class="xref" href="ox.appsuite.user.sect.email.manage.addportal.html">E-Mail zum Portal hinzufügen</a></p>
</li>
</ul>
<p id="ox.appsuite.user.reference.email.gui.toolbar.parent">Übergeordnetes Thema:
<<<<<<< HEAD
        <a class="xref" href="ox.appsuite.user.sect.email.gui.html">Die
      <span class="phrase"><span class="guilabel"><strong>E-Mail</strong></span></span>
      
      
      
      Bestandteile
=======
        <a class="xref" href="ox.appsuite.user.sect.email.gui.html">Die 
      <span class="phrase"><span class="guilabel"><strong>E-Mail</strong></span></span>-Bestandteile
>>>>>>> 1c74fb5d
    </a>
      </p>
</div>
          </div>
        </body>
</html><|MERGE_RESOLUTION|>--- conflicted
+++ resolved
@@ -39,28 +39,15 @@
       <span class="phrase"><span class="guilabel"><strong>E-Mail</strong></span></span>-Bestandteile
     </h2>
 <div class="sect2" id="ox.appsuite.user.sect.email.gui.toolbar">
-<<<<<<< HEAD
-<div class="titlepage"><div><div><h3 class="title">5.1.4. Die
-        <span class="phrase">E-Mail</span>
-        
-        
-        
-        Werkzeugleiste</h3></div></div></div>
-=======
 <div class="titlepage"><div><div><h3 class="title">5.1.2. Die
         <span class="phrase">E-Mail</span>-Werkzeugleiste
       </h3></div></div></div>
->>>>>>> 1c74fb5d
 <div class="reference">
 <a name="ox.appsuite.user.reference.email.gui.toolbar"></a><p id="ox.appsuite.user.reference.email.gui.toolbar">
         Enthält die folgenden Elemente:
       </p>
 <ul class="itemizedlist" style="list-style-type: disc; ">
-<<<<<<< HEAD
-<li class="listitem"><p role="presentation"><span class="guibutton"><strong>Verfassen</strong></span>.
-=======
 <li class="listitem"><p role="presentation"><span class="guibutton"><strong>Verfassen</strong></span>. 
->>>>>>> 1c74fb5d
             Erstellt eine neue E-Mail.</p></li>
 <li class="listitem"><p role="presentation">Symbole zum <span class="guibutton"><strong>Beantworten</strong></span> und <span class="guibutton"><strong>Weiterleiten</strong></span> der gewählten E-Mail:
             <span aria-hidden="true" class="inlinemediaobject" id="ox.appsuite.user.fig.email.toolbar.reply"><img src="../../images/appsuite_user_icon_reply.png"></span>
@@ -68,15 +55,6 @@
             <span aria-hidden="true" class="inlinemediaobject" id="ox.appsuite.user.fig.email.toolbar.forward"><img src="../../images/appsuite_user_icon_forward.png"></span>
           </p></li>
 <li class="listitem"><p role="presentation">Symbol <span class="guibutton"><strong>Löschen</strong></span>
-<<<<<<< HEAD
-            <span aria-hidden="true" class="inlinemediaobject" id="ox.appsuite.user.fig.email.toolbar.delete"><img src="../../images/appsuite_user_icon_functionbar_trash.png"></span> .
-            Löscht die E-Mails, die Sie ausgewählt haben.
-          </p></li>
-<li class="listitem"><p role="presentation">Symbol <span class="guibutton"><strong>Verschieben</strong></span>
-            <span aria-hidden="true" class="inlinemediaobject" id="ox.appsuite.user.fig.email.toolbar.moveto"><img src="../../images/appsuite_user_icon_moveto.png"></span> .
-            Öffnet ein Menü, mit dem Sie eine E-Mail in eine Kategorie verschieben können. Dieses Symbol ist nur verfügbar,
-            wenn die Kategorienleiste angezeigt wird.
-=======
             <span aria-hidden="true" class="inlinemediaobject" id="ox.appsuite.user.fig.email.toolbar.delete"><img src="../../images/appsuite_user_icon_functionbar_trash.png"></span>. 
             Löscht die E-Mails, die Sie ausgewählt haben.
           </p></li>
@@ -85,26 +63,17 @@
             Öffnet ein Menü, mit dem Sie eine E-Mail in eine Kategorie verschieben können. Dieses Symbol ist nur verfügbar, wenn die 
             <a class="link" href="ox.appsuite.user.sect.email.gui.tabs.html">Kategorienleiste</a> 
             angezeigt wird.
->>>>>>> 1c74fb5d
           </p></li>
 <li class="listitem">
 <p role="presentation">Symbole zum Kennzeichnen von E-Mails.
             </p>
 <ul class="itemizedlist" style="list-style-type: circle; ">
 <li class="listitem"><p role="presentation">Symbol <span class="guibutton"><strong>Farbe zuweisen</strong></span>
-<<<<<<< HEAD
-                  <span aria-hidden="true" class="inlinemediaobject" id="ox.appsuite.user.fig.email.toolbar.label"><img src="../../images/appsuite_user_icon_label.png"></span> .
-                  Öffnet ein Menü, mit dem Sie der E-Mail ein farbiges Label zuweisen können.
-                </p></li>
-<li class="listitem"><p role="presentation">Symbol <span class="guibutton"><strong>Markieren</strong></span>
-                  <span aria-hidden="true" class="inlinemediaobject" id="ox.appsuite.user.fig.email.toolbar.starred"><img src="../../images/appsuite_user_icon_starred.png"></span> .
-=======
                   <span aria-hidden="true" class="inlinemediaobject" id="ox.appsuite.user.fig.email.toolbar.label"><img src="../../images/appsuite_user_icon_label.png"></span>. 
                   Öffnet ein Menü, mit dem Sie der E-Mail ein farbiges Label zuweisen können.
                 </p></li>
 <li class="listitem"><p role="presentation">Symbol <span class="guibutton"><strong>Markieren</strong></span>
                   <span aria-hidden="true" class="inlinemediaobject" id="ox.appsuite.user.fig.email.toolbar.starred"><img src="../../images/appsuite_user_icon_starred.png"></span>. 
->>>>>>> 1c74fb5d
                   Markiert die E-Mail.
                 </p></li>
 </ul>
@@ -113,37 +82,6 @@
           </p>
 </li>
 <li class="listitem"><p role="presentation">Symbol <span class="guibutton"><strong>Archivieren</strong></span>
-<<<<<<< HEAD
-            <span aria-hidden="true" class="inlinemediaobject" id="ox.appsuite.user.fig.email.toolbar.archive"><img src="../../images/appsuite_user_icon_archive.png"></span> .
-            Archiviert die E-Mails, die Sie ausgewählt haben.
-          </p></li>
-<li class="listitem"><p role="presentation">Symbol <span class="guibutton"><strong>Aktionen</strong></span>
-            <span aria-hidden="true" class="inlinemediaobject" id="ox.appsuite.user.fig.email.toolbar.actions"><img src="../../images/appsuite_user_icon_actions.png"></span> .
-            Öffnet ein Menü mit weiteren Funktionen.
-          </p></li>
-<li class="listitem">
-<p role="presentation"><span class="guibutton"><strong>Ansicht</strong></span>.
-            Öffnet ein Menü mit Funktionen zur Steuerung der Ansicht.
-            </p>
-<ul class="itemizedlist" id="ox.appsuite.user.reference.email.gui.toolbar.view" style="list-style-type: circle; ">
-<li class="listitem"><p role="presentation">Die Anordnung von Liste und Detailansicht bestimmen:
-                  <span class="guibutton"><strong>Vertikal</strong></span>, <span class="guibutton"><strong>Kompakt</strong></span>, <span class="guibutton"><strong>Horizontal</strong></span></p></li>
-<li class="listitem"><p role="presentation"><span class="guibutton"><strong>Liste</strong></span>. Zeigt die Liste der E-Mails. Um die Detailsicht zu sehen,
-                  klicken Sie auf eine E-Mail. Oberhalb der Detailansicht wird eine Navigationsleiste eingeblendet.</p></li>
-<li class="listitem"><p role="presentation"><span class="guibutton"><strong>Kategorien verwenden</strong></span>.
-                  Öffnet oder schließt die Kategorienleiste.</p></li>
-<li class="listitem"><p role="presentation"><span class="guibutton"><strong>Konfigurieren</strong></span>.
-                  Öffnet das Dialogfenster zum Konfigurieren der Kategorienleiste.</p></li>
-<li class="listitem"><p role="presentation"><span class="guibutton"><strong>Ordneransicht</strong></span>.
-                  Öffnet oder schließt den Ordnerbaum.</p></li>
-<li class="listitem"><p role="presentation"><span class="guibutton"><strong>Kontrollfelder</strong></span>. Zeigt in der Liste Kontrollfelder zum Wählen von Objekten.</p></li>
-<li class="listitem"><p role="presentation"><span class="guibutton"><strong>Kontaktbilder</strong></span>. Zeigt in der Liste vor jeder
-                  E-Mail das Kontaktbild, das der Absender im Adressbuch gespeichert hat.</p></li>
-<li class="listitem"><p role="presentation"><span class="guibutton"><strong>Datum und Uhrzeit</strong></span>. Zeigt für alle E-Mails das
-                Datum und die Uhrzeit des Empfangs.</p></li>
-<li class="listitem"><p role="presentation"><span class="guibutton"><strong>Nachrichtengröße</strong></span>. Zeigt für alle E-Mails anstelle von
-                  Datum und Uhrzeit die Größe der E-Mail.</p></li>
-=======
             <span aria-hidden="true" class="inlinemediaobject" id="ox.appsuite.user.fig.email.toolbar.archive"><img src="../../images/appsuite_user_icon_archive.png"></span>. 
             Archiviert die E-Mails, die Sie ausgewählt haben.
           </p></li>
@@ -177,7 +115,6 @@
 <li class="listitem"><p role="presentation"><span class="guibutton"><strong>Nachrichtengröße</strong></span>. Zeigt die Größe der E-Mail.</p></li>
 <li class="listitem"><p role="presentation"><span class="guibutton"><strong>Abwesenheitsbenachrichtigung</strong></span>. Öffnet das Fenster
                   <span class="guilabel"><strong>Abwesenheitsbenachrichtigung</strong></span>.</p></li>
->>>>>>> 1c74fb5d
 <li class="listitem"><p role="presentation"><span class="guibutton"><strong>Alle Anhänge</strong></span>. Zeigt in der App
                   <span class="phrase"><span class="guilabel"><strong>Drive</strong></span></span>
                   
@@ -199,22 +136,13 @@
 <p role="presentation">Anleitungen zu den Schaltflächen und Symbolen:</p>
 <p role="presentation"><a class="xref" href="ox.appsuite.user.sect.email.send.new.html">Neue E-Mail senden</a></p>
 <p role="presentation"><a class="xref" href="ox.appsuite.user.sect.email.send.reply.html">E-Mail beantworten</a></p>
-<<<<<<< HEAD
-<p role="presentation"><a class="xref" href="ox.appsuite.user.sect.email.send.forward.html">E-Mail weiterleiten</a></p>
-=======
 <p role="presentation"><a class="xref" href="ox.appsuite.user.sect.email.send.forward.html">E-Mails weiterleiten</a></p>
->>>>>>> 1c74fb5d
 <p role="presentation"><a class="xref" href="ox.appsuite.user.sect.email.manage.delete.html">E-Mails löschen</a></p>
 <p role="presentation"><a class="xref" href="ox.appsuite.user.sect.email.manage.label.html">E-Mails kennzeichnen</a></p>
 <p role="presentation"><a class="xref" href="ox.appsuite.user.sect.email.manage.archive.html">E-Mails archivieren</a></p>
 </li>
-<<<<<<< HEAD
-<li class="listitem" style="list-style-type: none">
-<p role="presentation">Anleitungen zu den Funktionen im Menü <span class="guibutton"><strong>Aktionen</strong></span>
-=======
 <li class="listitem" id="ox.appsuite.user.reference.email.gui.toolbar.related.actions" style="list-style-type: none">
 <p role="presentation">Anleitungen zu den Funktionen im Menü <span class="guibutton"><strong>Weitere Aktionen</strong></span>
->>>>>>> 1c74fb5d
             <span aria-hidden="true" class="inlinemediaobject" id="ox.appsuite.user.fig.email.gui.toolbar.related.actions"><img src="../../images/appsuite_user_icon_actions.png"></span> :
           </p>
 <p role="presentation"><a class="xref" href="ox.appsuite.user.sect.email.manage.mark.html">E-Mails als gelesen oder ungelesen markieren</a></p>
@@ -228,17 +156,8 @@
 </li>
 </ul>
 <p id="ox.appsuite.user.reference.email.gui.toolbar.parent">Übergeordnetes Thema:
-<<<<<<< HEAD
-        <a class="xref" href="ox.appsuite.user.sect.email.gui.html">Die
-      <span class="phrase"><span class="guilabel"><strong>E-Mail</strong></span></span>
-      
-      
-      
-      Bestandteile
-=======
         <a class="xref" href="ox.appsuite.user.sect.email.gui.html">Die 
       <span class="phrase"><span class="guilabel"><strong>E-Mail</strong></span></span>-Bestandteile
->>>>>>> 1c74fb5d
     </a>
       </p>
 </div>
