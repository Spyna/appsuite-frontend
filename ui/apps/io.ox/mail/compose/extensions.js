--- conflicted
+++ resolved
@@ -276,8 +276,7 @@
                 var title = gt('Click to select contacts');
 
                 this.append(
-<<<<<<< HEAD
-                    $('<div data-extension-id="' + attr + '">').addClass(cls).append(
+                    extNode = $('<div data-extension-id="' + attr + '">').addClass(cls).append(
                         $('<div class="maillabel col-xs-1">').append(
                             $('<a href="#" role="button" tabindex="1">')
                             .text(tokenfieldTranslations[attr])
@@ -292,14 +291,6 @@
                         node
                     )
                 );
-=======
-                    extNode = $('<div data-extension-id="' + attr + '">').addClass(cls)
-                        .append(
-                            $('<label class="maillabel col-xs-1">').text(tokenfieldTranslations[attr]).attr({ 'for': guid }),
-                            node
-                        )
-                    );
->>>>>>> 52f46cfd
 
                 tokenfieldView.render().$el.on('tokenfield:createdtoken', function (e) {
                     // extension point for validation etc.
