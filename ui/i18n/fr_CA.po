--- conflicted
+++ resolved
@@ -17,7 +17,6 @@
 "Plural-Forms: nplurals=2; plural=(n > 1);\n"
 "X-Generator: Poedit 1.8.6\n"
 
-<<<<<<< HEAD
 #. text of a presentation zoom level caption
 #. Example result: "100 %"
 #. %1$d is the zoom level
@@ -141,56 +140,63 @@
 #: apps/io.ox/mail/main.js module:io.ox/mail
 msgid "%1$d messages selected"
 msgstr "%1$d messages sélectionnés"
-=======
-#: apps/io.ox/backbone/basicModel.js:128 module:io.ox/core
-#: apps/io.ox/backbone/extendedModel.js:185
-msgid "Invalid data"
-msgstr "Données invalides"
->>>>>>> 0de5ca36
-
-#: apps/io.ox/backbone/basicModel.js:143 module:io.ox/core
-#: apps/io.ox/backbone/extendedModel.js:202 apps/io.ox/core/main.js:217
-msgid "Server unreachable"
-msgstr "Serveur injoignable"
-
-#: apps/io.ox/backbone/mini-views/attachments.js:89 module:io.ox/core
-#: apps/io.ox/backbone/mini-views/attachments.js:91
-#: apps/io.ox/core/attachments/view.js:343 apps/io.ox/core/tk/attachments.js:88
-#: apps/io.ox/core/tk/attachmentsUtil.js:227
-msgid "Remove attachment"
-msgstr "Supprimer la pièce jointe"
-
-#: apps/io.ox/backbone/mini-views/date.js:22 module:io.ox/core
-msgid "Year"
-msgstr "Année"
-
-#: apps/io.ox/backbone/mini-views/date.js:23 module:io.ox/core
-#: apps/io.ox/calendar/toolbar.js:164 module:io.ox/calendar
-msgid "Month"
-msgstr "Mois"
-
-#: apps/io.ox/backbone/mini-views/date.js:24 module:io.ox/core
-#: apps/io.ox/calendar/freebusy/templates.js:79 module:io.ox/calendar/freebusy
-#: apps/io.ox/calendar/toolbar.js:161 module:io.ox/calendar
-msgid "Day"
-msgstr "Jour"
-
-#: apps/io.ox/backbone/mini-views/datepicker.js:63 module:io.ox/core
-#: apps/io.ox/core/settings/errorlog/settings/pane.js:121
-#: apps/io.ox/files/share/view-options.js:47 module:io.ox/files
-#: apps/io.ox/files/view-options.js:45 apps/io.ox/mail/view-options.js:32
-#: module:io.ox/mail
-msgid "Date"
-msgstr "Date"
-
-#: apps/io.ox/backbone/mini-views/datepicker.js:113 module:io.ox/core
-#: apps/io.ox/calendar/week/view.js:130 module:io.ox/calendar
+
+#. estimated upload duration
+#: apps/io.ox/files/upload/main.js module:io.ox/files
+msgid "%1$d minute"
+msgid_plural "%1$d minutes"
+msgstr[0] "%1$d minute"
+msgstr[1] "%1$d minutes"
+
+#. text of a viewer slide caption
+#. Example result: "1 of 10"
+#. %1$d is the slide index of the current
+#. %2$d is the total slide count
+#. text of a presentation slide caption
+#: apps/io.ox/core/viewer/views/displayerview.js module:io.ox/core
+#: apps/io.ox/presenter/views/presentationview.js module:io.ox/presenter
+msgid "%1$d of %2$d"
+msgstr "%1$s sur %2$s"
+
+#. estimated upload duration
+#: apps/io.ox/files/upload/main.js module:io.ox/files
+msgid "%1$d second"
+msgid_plural "%1$d seconds"
+msgstr[0] "%1$d seconde"
+msgstr[1] "%1$d secondes"
+
+#. This is a short version of "x messages selected", will be used in mobile mail list view
+#: apps/io.ox/mail/main.js module:io.ox/mail
+msgid "%1$d selected"
+msgstr "%1$d sélectionnés"
+
+#. %1$d number of notifications
+#: apps/plugins/notifications/mail/register.js module:plugins/notifications
+msgid "%1$d unread mails"
+msgstr "%1$d messages non lus"
+
+#. estimated upload duration
+#: apps/io.ox/files/upload/main.js module:io.ox/files
+msgid "%1$d week"
+msgid_plural "%1$d weeks"
+msgstr[0] "%1$d semaine"
+msgstr[1] "%1$d semaines"
+
+#. Format of addresses
+#. %1$s is the street
+#. %2$s is the postal code
+#. %3$s is the city
+#. %4$s is the state
+#. %5$s is the country
+#: apps/io.ox/contacts/edit/view-form.js module:io.ox/contacts
+#: apps/io.ox/contacts/view-detail.js apps/plugins/halo/xing/register.js
+#: module:plugins/portal
 msgid ""
-"Use cursor keys to change the date. Press ctrl-key at the same time to "
-"change year or shift-key to change month. Close date-picker by pressing ESC "
-"key."
-msgstr ""
-<<<<<<< HEAD
+"%1$s\n"
+"%2$s %3$s\n"
+"%4$s\n"
+"%5$s"
+msgstr ""
 "%1$s\n"
 "%2$s %3$s\n"
 "%4$s\n"
@@ -270,8 +276,6 @@
 #. But you could use '%1$s changes his/her status' depending on the language.
 #. %1$s the name of the user which changed his/her status
 #: apps/plugins/portal/xing/activities.js module:plugins/portal
-#, fuzzy
-#| msgid "%1$s changed their status:"
 msgid "%1$s changed the status:"
 msgstr "%1$s a modifié son état :"
 
@@ -287,53 +291,43 @@
 
 #. message text of a presentation end alert
 #. %1$d is the presenter name
-#: apps/io.ox/presenter/views/mainview.js module:io.ox/presenter
+#: apps/io.ox/presenter/views/notification.js module:io.ox/presenter
 msgid "%1$s has ended the presentation."
 msgstr "%1$s a terminé la présentation."
-=======
-"Utilisez les touches curseur pour modifier la date. Appuyez sur la touche "
-"Ctrl en même temps pour changer l'année ou la touche Maj pour changer le "
-"mois. Fermez le sélecteur de date en appuyant sur Échap."
->>>>>>> 0de5ca36
-
-#: apps/io.ox/backbone/mini-views/datepicker.js:117 module:io.ox/core
-msgid ""
-"Use up and down keys to change the time. Close selection by pressing ESC key."
-msgstr ""
-"Utilisez les flèches haut et bas pour modifier l'heure. Fermez la sélection "
-"en appuyant sur ESC."
-
-#: apps/io.ox/backbone/mini-views/datepicker.js:124 module:io.ox/core
-msgid "Time"
-msgstr "Heure"
-
-#: apps/io.ox/backbone/mini-views/datepicker.js:227 module:io.ox/core
-#: apps/io.ox/backbone/validation.js:71 apps/io.ox/backbone/validation.js:78
-#: apps/io.ox/mail/mailfilter/settings/filter/view-form.js:586
-#: module:io.ox/settings
-msgid "Please enter a valid date"
-msgstr "Veuillez saisir une date valide"
-
-#: apps/io.ox/backbone/mini-views/help.js:96 module:io.ox/core
-msgid "Online help"
-msgstr "Aide en ligne"
-
-#: apps/io.ox/backbone/mini-views/quota.js:94 module:io.ox/core
-msgid "unlimited"
-msgstr "illimité"
+
+#: apps/plugins/portal/xing/activities.js module:plugins/portal
+msgid "%1$s has new contacts:"
+msgstr "%1$s a de nouveaux contacts :"
+
+#. message text of of a presentation start alert
+#. %1$d is the presenter name
+#: apps/io.ox/presenter/views/notification.js module:io.ox/presenter
+msgid "%1$s has started the presentation."
+msgstr "%1$s a terminé la présentation."
+
+#: apps/plugins/portal/linkedIn/register.js module:plugins/portal
+msgid "%1$s is a new contact"
+msgstr "%1$s est un nouveau contact"
+
+#: apps/plugins/portal/linkedIn/register.js module:plugins/portal
+msgid "%1$s is now connected with %2$s"
+msgstr "%1$s est à présent en contact avec %2$s"
+
+#. number of selected item
+#. %1$s is the number surrounded by a tag
+#: apps/io.ox/core/commons.js module:io.ox/core
+msgid "%1$s item selected"
+msgid_plural "%1$s items selected"
+msgstr[0] "%1$s élément sélectionné"
+msgstr[1] "%1$s éléments sélectionnés"
 
 #. %1$s is the storagespace in use
 #. %2$s is the max storagespace
-<<<<<<< HEAD
 #: apps/io.ox/backbone/mini-views/quota.js module:io.ox/core
-=======
-#: apps/io.ox/backbone/mini-views/quota.js:101 module:io.ox/core
->>>>>>> 0de5ca36
 #, c-format
 msgid "%1$s of %2$s"
 msgstr "%1$s sur %2$s"
 
-<<<<<<< HEAD
 #: apps/plugins/portal/xing/activities.js module:plugins/portal
 msgid "%1$s posted a link:"
 msgstr "%1$s a publié un lien :"
@@ -359,8 +353,6 @@
 #. But you could use '%1$s changes his/her profile:' depending on the language.
 #. %1$s the name of the user which changed his/her profile
 #: apps/plugins/portal/xing/activities.js module:plugins/portal
-#, fuzzy
-#| msgid "%1$s updated their profile:"
 msgid "%1$s updated the profile:"
 msgstr "%1$s a mis à jour son profil :"
 
@@ -470,2244 +462,1680 @@
 msgid_plural "%d weeks"
 msgstr[0] "%d semaine"
 msgstr[1] "%d semaines"
-=======
+
+#: apps/io.ox/core/settings/downloads/pane.js module:io.ox/core
+msgid "%s client for Android"
+msgstr "Client %s pour Android"
+
+#: apps/io.ox/core/settings/downloads/pane.js module:io.ox/core
+msgid "%s client for Mac OS"
+msgstr "Client %s pour Mac OS"
+
+#: apps/io.ox/core/settings/downloads/pane.js module:io.ox/core
+msgid "%s client for Windows"
+msgstr "Client %s pour Windows"
+
+#: apps/io.ox/core/settings/downloads/pane.js module:io.ox/core
+msgid "%s client for Windows (Installation via the OX Updater)"
+msgstr ""
+"Client %s pour Windows (installation à travers le Programme de mise à jour "
+"OX)"
+
+#: apps/io.ox/core/settings/downloads/pane.js module:io.ox/core
+msgid "%s client for iOS"
+msgstr "Client %s pour iOS"
+
+#: apps/plugins/portal/oxdriveclients/register.js module:plugins/portal
+msgid "%s is also available for other platforms:"
+msgstr "%s est également disponible pour d'autres plates-formes :"
+
+#: apps/io.ox/files/share/permissions.js module:io.ox/core
+msgid "(Read and write)"
+msgstr "(Lecture et écriture)"
+
+#: apps/io.ox/files/share/permissions.js module:io.ox/core
+msgid "(Read only)"
+msgstr "(Lecture seule)"
+
+#: apps/io.ox/files/share/permissions.js module:io.ox/core
+msgid "(Read, write, and delete)"
+msgstr "(Lecture, écriture et suppression)"
+
+#: apps/plugins/portal/recentfiles/register.js module:plugins/portal
+msgid "1 file has been changed recently"
+msgstr "1 fichier a été modifié récemment"
+
+#: apps/io.ox/core/tk/list-dnd.js module:io.ox/core
+#: apps/io.ox/core/tk/selection.js
+msgid "1 item"
+msgid_plural "%1$d items"
+msgstr[0] "1 élément"
+msgstr[1] "%1$d éléments"
+
+#: apps/io.ox/mail/settings/pane.js module:io.ox/mail
+msgid "1 minute"
+msgstr "1 minute"
+
+#: apps/io.ox/core/settings/pane.js module:io.ox/core
+#: apps/io.ox/mail/settings/pane.js module:io.ox/mail
+msgid "10 minutes"
+msgstr "10 minutes"
+
 #. Quota maxed out; 100%
-#: apps/io.ox/backbone/mini-views/quota.js:103 module:io.ox/core
+#: apps/io.ox/backbone/mini-views/quota.js module:io.ox/core
 msgid "100%"
 msgstr "100 %"
 
-#: apps/io.ox/backbone/mini-views/timezonepicker.js:76 module:io.ox/core
-#: apps/io.ox/calendar/week/view.js:686 module:io.ox/calendar
-msgid "Standard timezone"
-msgstr "Fuseaux horaires standard"
-
-#: apps/io.ox/backbone/mini-views/timezonepicker.js:77 module:io.ox/core
-#: apps/io.ox/calendar/week/view.js:690 module:io.ox/calendar
-#: apps/io.ox/core/folder/favorites.js:91
-msgid "Favorites"
-msgstr "Favoris"
-
-#: apps/io.ox/backbone/mini-views/timezonepicker.js:78 module:io.ox/core
+#: apps/io.ox/core/settings/pane.js module:io.ox/core
+msgid "15 minutes"
+msgstr "15 minutes"
+
+#: apps/io.ox/mail/settings/pane.js module:io.ox/mail
+msgid "3 minutes"
+msgstr "3 minutes"
+
+#: apps/io.ox/core/settings/pane.js module:io.ox/core
+msgid "30 minutes"
+msgstr "30 minutes"
+
+#: apps/io.ox/core/settings/pane.js module:io.ox/core
+#: apps/io.ox/mail/settings/pane.js module:io.ox/mail
+msgid "5 minutes"
+msgstr "5 minutes"
+
+#: apps/io.ox/presenter/errormessages.js module:io.ox/presenter
+msgid ""
+"A general error occurred. Please try to reload the document. In case this "
+"does not help, please contact your system administrator."
+msgstr ""
+
+#: apps/io.ox/presenter/errormessages.js module:io.ox/presenter
+msgid ""
+"A general file storage error occurred. Please try to reload the document. In "
+"case this does not help, please contact your system administrator."
+msgstr ""
+
+#: apps/io.ox/presenter/errormessages.js module:io.ox/presenter
+#, fuzzy
+#| msgid "An error occurred. Please try again."
+msgid ""
+"A general network error occurred. Please contact your system administrator."
+msgstr "Une erreur s'est produite. Veuillez réessayer."
+
+#: apps/io.ox/presenter/errormessages.js module:io.ox/presenter
+msgid ""
+"A general network error occurred. Please try to reload the document. In case "
+"this does not help, please contact your system administrator."
+msgstr ""
+
+#: apps/io.ox/core/folder/actions/add.js module:io.ox/core
+msgid ""
+"A public folder is used for content that is of common interest for all "
+"users. To allow other users to read or edit the contents, you have to set "
+"the respective permissions for the public folder."
+msgstr ""
+"Un dossier public sert à stocker des contenus d'intérêt commun à tous les "
+"utilisateurs. Pour autoriser d'autres utilisateurs à lire ou modifier les "
+"contenus, vous devez définir des droits appropriés sur le dossier public."
+
+#. read receipt; German "Lesebestätigung"
+#: apps/io.ox/mail/common-extensions.js module:io.ox/mail
+msgid "A read receipt has been sent"
+msgstr "Un accusé de réception a été envoyé"
+
+#: apps/io.ox/core/sub/settings/pane.js module:io.ox/core/sub
+msgid ""
+"A refresh takes some time, so please be patient, while the refresh runs in "
+"the background. Only one refresh per subscription and per session is allowed."
+msgstr ""
+"Actualiser prend du temps, veuillez prendre patience pendant que "
+"l'actualisation se fait en arrière-plan. On n'autorise qu'une seule "
+"actualisation par abonnement et par session."
+
+#: apps/io.ox/tasks/actions/doneUndone.js module:io.ox/tasks
+msgid "A severe error occurred!"
+msgstr "Une erreur grave s'est produite."
+
+#: apps/io.ox/core/main.js module:io.ox/core
+msgid "About"
+msgstr "À propos"
+
+#: apps/io.ox/calendar/edit/extensions.js module:io.ox/calendar/edit/main
+#: apps/io.ox/calendar/util.js module:io.ox/calendar
+msgid "Absent"
+msgstr "Absent"
+
+#: apps/io.ox/calendar/actions/acceptdeny.js module:io.ox/calendar
+#: apps/io.ox/calendar/invitations/register.js module:io.ox/calendar/main
+#: apps/plugins/portal/xing/register.js module:plugins/portal
+msgid "Accept"
+msgstr "Accepter"
+
+#: apps/plugins/notifications/calendar/register.js
+#: module:plugins/notifications
+msgid "Accept / Decline"
+msgstr "Accepter / Décliner"
+
+#: apps/io.ox/calendar/invitations/register.js module:io.ox/calendar/main
+msgid "Accept changes"
+msgstr "Accepter les modifications"
+
+#: apps/plugins/notifications/calendar/register.js
+#: module:plugins/notifications apps/plugins/notifications/tasks/register.js
+msgid "Accept invitation"
+msgstr "Accepter l'invitation"
+
+#: apps/plugins/notifications/tasks/register.js module:plugins/notifications
+msgid "Accept/Decline"
+msgstr "Accepter / Décliner"
+
+#: apps/io.ox/calendar/print.js module:io.ox/calendar
+#: apps/io.ox/tasks/print.js module:io.ox/tasks
+msgid "Accepted"
+msgstr "Accepté"
+
+#: apps/io.ox/files/guidance/main.js module:io.ox/files
+msgctxt "help"
+msgid "Accessing Files with WebDAV"
+msgstr "Accéder à des fichiers avec WebDAV"
+
+#: apps/io.ox/core/folder/api.js module:io.ox/core
+msgid "Accessing global address book is not permitted"
+msgstr "Il n'est pas permis d'accéder au carnet d'adresses global"
+
+#: apps/io.ox/core/sub/subscriptions.js module:io.ox/core/sub
+#: apps/plugins/portal/mail/register.js module:plugins/portal
+msgid "Account"
+msgstr "Compte"
+
+#: apps/io.ox/oauth/settings.js module:io.ox/settings
+msgid "Account Settings"
+msgstr "Réglages du compte"
+
+#: apps/io.ox/mail/accounts/settings.js module:io.ox/mail/accounts/settings
+#: apps/io.ox/oauth/keychain.js module:io.ox/core
+msgid "Account added successfully"
+msgstr "Compte ajouté avec succès"
+
+#: apps/io.ox/oauth/keychain.js module:io.ox/core
+msgid "Account could not be added"
+msgstr "Le compte n'a pas pu être ajouté"
+
+#: apps/io.ox/mail/accounts/view-form.js module:io.ox/settings
+msgid "Account name"
+msgstr "Nom du compte"
+
+#: apps/io.ox/mail/accounts/view-form.js module:io.ox/settings
+msgid "Account settings"
+msgstr "Réglages du compte"
+
+#: apps/io.ox/mail/accounts/settings.js module:io.ox/mail/accounts/settings
+msgid ""
+"Account settings could not be saved. Please take a look at the annotations "
+"in the form. "
+msgstr ""
+"Impossible d'enregistrer les réglages du compte. Veuillez vérifier les "
+"annotations dans le formulaire."
+
+#: apps/io.ox/mail/accounts/view-form.js module:io.ox/settings
+msgid "Account updated"
+msgstr "Compte mis à jour"
+
+#: apps/io.ox/find/extensions-api.js module:io.ox/core
+#: apps/io.ox/settings/accounts/settings/pane.js
+#: module:io.ox/settings/accounts apps/io.ox/settings/main.js
+msgid "Accounts"
+msgstr "Comptes"
+
+#: apps/io.ox/calendar/mobile-toolbar-actions.js module:io.ox/calendar
+#: apps/io.ox/contacts/mobile-toolbar-actions.js module:io.ox/mail
+#: apps/io.ox/core/extPatterns/links.js module:io.ox/core
+#: apps/io.ox/files/mobile-toolbar-actions.js
+#: apps/io.ox/files/share/permissions.js apps/io.ox/mail/detail/view.js
+#: apps/io.ox/mail/mailfilter/settings/filter/view-form.js
+#: module:io.ox/settings apps/io.ox/mail/mobile-toolbar-actions.js
+#: apps/io.ox/tasks/mobile-toolbar-actions.js module:io.ox/tasks
+msgid "Actions"
+msgstr "Actions"
+
+#. screenreader label for main toolbar
+#: apps/io.ox/backbone/mini-views/toolbar.js module:io.ox/core
+msgid "Actions. Use cursor keys to navigate."
+msgstr "Actions. Utilisez les flèches du clavier pour naviguer."
+
+#: apps/io.ox/tasks/edit/view-template.js module:io.ox/tasks/edit
+#: apps/io.ox/tasks/print.js module:io.ox/tasks
+#: apps/io.ox/tasks/view-detail.js
+msgid "Actual costs"
+msgstr "Coûts réels"
+
+#: apps/io.ox/tasks/edit/view-template.js module:io.ox/tasks/edit
+#: apps/io.ox/tasks/print.js module:io.ox/tasks
+#: apps/io.ox/tasks/view-detail.js
+msgid "Actual duration in minutes"
+msgstr "Durée réelle en minutes"
+
+#: apps/io.ox/calendar/settings/timezones/favorite-view.js
+#: module:io.ox/calendar apps/io.ox/core/folder/actions/add.js
+#: module:io.ox/core apps/io.ox/mail/accounts/settings.js
+#: module:io.ox/mail/accounts/settings apps/io.ox/mail/compose/extensions.js
+#: module:io.ox/mail
+msgid "Add"
+msgstr "Ajouter"
+
+#. %1$s is the account name like Dropbox, Google Drive, or OneDrive
+#: apps/io.ox/files/actions/add-storage-account.js module:io.ox/files
+msgid "Add %1$s account"
+msgstr "Ajouter un compte %1$s"
+
+#: apps/io.ox/core/viewer/views/sidebar/filedescriptionview.js
+#: module:io.ox/core/viewer
+msgid "Add a description"
+msgstr "Ajouter une description"
+
+#: apps/io.ox/settings/accounts/settings/pane.js
+#: module:io.ox/settings/accounts
+msgid "Add account"
+msgstr "Ajouter un compte"
+
+#: apps/io.ox/mail/mailfilter/settings/filter/view-form.js
+#: module:io.ox/settings
+msgid "Add action"
+msgstr "Ajouter une action"
+
+#: apps/io.ox/core/folder/actions/add.js module:io.ox/core
+msgid "Add as public calendar"
+msgstr "Ajouter en tant qu'agenda public"
+
+#: apps/io.ox/core/folder/actions/add.js module:io.ox/core
+msgid "Add as public folder"
+msgstr "Ajouter en tant que dossier public"
+
+#: apps/io.ox/core/tk/attachments.js module:io.ox/core
+#: apps/io.ox/mail/compose/extensions.js module:io.ox/mail
+msgid "Add attachments"
+msgstr "Joindre des pièces"
+
+#: apps/io.ox/mail/mailfilter/settings/filter/view-form.js
+#: module:io.ox/settings
+msgid "Add condition"
+msgstr "Ajouter une condition"
+
+#: apps/io.ox/contacts/actions.js module:io.ox/contacts
+#: apps/io.ox/contacts/distrib/create-dist-view.js
+msgid "Add contact"
+msgstr "Ajouter un contact"
+
+#: apps/io.ox/contacts/actions.js module:io.ox/contacts
+msgid "Add distribution list"
+msgstr "Ajouter une liste de distribution"
+
+#: apps/io.ox/files/filepicker.js module:io.ox/files
+msgid "Add files"
+msgstr "Ajouter des fichiers"
+
+#: apps/io.ox/core/tk/attachments.js module:io.ox/core
+#: apps/io.ox/mail/compose/extensions.js module:io.ox/mail
+msgid "Add from Drive"
+msgstr "Ajouter depuis Drive"
+
+#: apps/io.ox/files/actions.js module:io.ox/files
+#: apps/io.ox/mail/compose/extensions.js module:io.ox/mail
+msgid "Add local file"
+msgstr "Ajouter un fichier local"
+
+#: apps/io.ox/core/folder/extensions.js module:io.ox/core
+#: apps/io.ox/mail/accounts/settings.js module:io.ox/mail/accounts/settings
+#: apps/io.ox/mail/folderview-extensions.js module:io.ox/mail
+msgid "Add mail account"
+msgstr "Ajouter un compte de courrier électronique"
+
+#: apps/io.ox/core/sub/subscriptions.js module:io.ox/core/sub
+msgid "Add new account"
+msgstr "Ajouter un nouveau compte"
+
+#: apps/io.ox/core/folder/actions/add.js module:io.ox/core
+#: apps/io.ox/core/folder/extensions.js
+msgid "Add new calendar"
+msgstr "Ajouter un nouvel agenda"
+
+#: apps/io.ox/core/folder/actions/add.js module:io.ox/core
+#: apps/io.ox/core/folder/contextmenu.js apps/io.ox/core/folder/extensions.js
+#: apps/io.ox/files/actions.js module:io.ox/files
+msgid "Add new folder"
+msgstr "Ajouter un nouveau dossier"
+
+#: apps/io.ox/core/sub/subscriptions.js module:io.ox/core/sub
+msgid "Add new folder for this subscription"
+msgstr "Ajouter un nouveau dossier pour cet abonnement"
+
+#: apps/io.ox/calendar/invitations/register.js module:io.ox/calendar/main
+msgid "Add new participant"
+msgstr "Ajouter un nouveau participant"
+
+#: apps/io.ox/mail/mailfilter/settings/filter.js module:io.ox/mail
+msgid "Add new rule"
+msgstr "Ajouter une nouvelle règle"
+
+#: apps/io.ox/mail/settings/signatures/settings/pane.js module:io.ox/mail
+msgid "Add new signature"
+msgstr "Ajouter une nouvelle signature"
+
+#. Please translate like "take a note", "Notiz" in German, for example.
+#. more like "to notice" than "to notify".
+#: apps/io.ox/files/actions.js module:io.ox/files
+msgid "Add note"
+msgstr "Ajouter une note"
+
+#: apps/plugins/xing/main.js module:plugins/portal
+msgid "Add on %s"
+msgstr "Ajouter à %s"
+
+#: apps/io.ox/participants/add.js module:io.ox/core
+msgid "Add participant/resource"
+msgstr "Ajouter un participant ou une ressource"
+
+#: apps/io.ox/files/share/permissions.js module:io.ox/core
+msgid "Add people"
+msgstr "Ajouter des personnes"
+
+#: apps/io.ox/files/share/wizard.js module:io.ox/files
+msgid "Add recipients ..."
+msgstr "Ajouter des destinataires..."
+
+#: apps/io.ox/mail/settings/signatures/settings/pane.js module:io.ox/mail
+msgid "Add signature"
+msgstr "Ajouter une signature"
+
+#: apps/io.ox/mail/settings/signatures/settings/pane.js module:io.ox/mail
+msgid "Add signature above quoted text"
+msgstr "Ajouter la signature au-dessus du contenu cité"
+
+#: apps/io.ox/mail/settings/signatures/settings/pane.js module:io.ox/mail
+msgid "Add signature below quoted text"
+msgstr "Ajouter la signature en dessous du contenu cité"
+
+#: apps/io.ox/core/folder/extensions.js module:io.ox/core
+#: apps/io.ox/files/actions/add-storage-account.js module:io.ox/files
+msgid "Add storage account"
+msgstr "Ajouter un compte de stockage"
+
+#: apps/io.ox/mail/compose/actions/send.js module:io.ox/mail
+msgid "Add subject"
+msgstr "Ajouter un sujet"
+
+#: apps/io.ox/calendar/settings/timezones/favorite-view.js
+#: module:io.ox/calendar
+msgid "Add timezone"
+msgstr "Ajouter un fuseau horaire"
+
+#: apps/io.ox/contacts/actions.js module:io.ox/contacts
+#: apps/io.ox/mail/actions.js module:io.ox/mail
+msgid "Add to address book"
+msgstr "Ajouter au carnet d'adresses"
+
+#: apps/io.ox/mail/actions.js module:io.ox/mail
+msgid "Add to calendar"
+msgstr "Ajouter à l'agenda"
+
+#: apps/io.ox/core/folder/favorites.js module:io.ox/core
+msgid "Add to favorites"
+msgstr "Ajouter aux favoris"
+
+#: apps/io.ox/contacts/actions.js module:io.ox/contacts
+#: apps/io.ox/contacts/toolbar.js apps/io.ox/core/viewer/views/toolbarview.js
+#: module:io.ox/core apps/io.ox/files/actions.js module:io.ox/files
+#: apps/io.ox/files/toolbar.js apps/io.ox/mail/actions.js module:io.ox/mail
+#: apps/io.ox/mail/toolbar.js
+msgid "Add to portal"
+msgstr "Ajouter au portail"
+
+#: apps/io.ox/core/permissions/permissions.js module:io.ox/core
+msgid "Add user/group"
+msgstr "Ajouter un utilisateur / groupe"
+
+#: apps/io.ox/portal/settings/pane.js module:io.ox/portal
+msgid "Add widget"
+msgstr "Ajouter un composant graphique"
+
+#. %1$s is social media name, e.g. Facebook
+#: apps/io.ox/portal/main.js module:io.ox/portal
+msgid "Add your %1$s account"
+msgstr "Ajouter votre compte %1$s"
+
+#: apps/plugins/portal/linkedIn/register.js module:plugins/portal
+#: apps/plugins/portal/twitter/register.js
+msgid "Add your account"
+msgstr "Ajoutez votre compte"
+
+#: apps/io.ox/calendar/invitations/register.js module:io.ox/calendar/main
+msgid "Added the new participant"
+msgstr "Ajouté le nouveau participant"
+
+#: apps/io.ox/mail/settings/pane.js module:io.ox/mail
+msgid "Additional settings"
+msgstr "Réglages supplémentaires"
+
+#: apps/io.ox/contacts/settings/pane.js module:io.ox/contacts
+#: apps/io.ox/mail/detail/links.js module:io.ox/mail
+msgid "Address Book"
+msgstr "Carnet d'adresses"
+
+#: apps/io.ox/core/main.js module:io.ox/core apps/io.ox/launchpad/main.js
+#: apps/io.ox/search/view-template.js
+msgctxt "app"
+msgid "Address Book"
+msgstr "Carnet d'adresses"
+
+#: apps/io.ox/contacts/model.js module:io.ox/contacts
+msgid "Address Business"
+msgstr "Adresse professionnelle"
+
+#: apps/io.ox/contacts/model.js module:io.ox/contacts
+msgid "Address Home"
+msgstr "Adresse privée"
+
+#: apps/io.ox/contacts/model.js module:io.ox/contacts
+msgid "Address Other"
+msgstr "Adresse autre"
+
+#: apps/io.ox/files/util.js module:io.ox/files
+msgid "Adjust"
+msgstr "Ajuster"
+
+#: apps/io.ox/tasks/common-extensions.js module:io.ox/tasks
+msgid "Adjust start date"
+msgstr "Ajuster la date de début"
+
+#: apps/io.ox/files/share/permissions.js module:io.ox/core
+msgid "Administrative role"
+msgstr "Rôle administratif"
+
+#. Role: all permissions
+#. object permissions - admin role
+#: apps/io.ox/core/permissions/permissions.js module:io.ox/core
+#: apps/io.ox/files/share/permissions.js
+msgid "Administrator"
+msgstr "Administrateur"
+
+#: apps/io.ox/files/view-options.js module:io.ox/files
+#: apps/io.ox/find/extensions-api.js module:io.ox/core
+#: apps/io.ox/find/manager/value-model.js
+msgid "All"
+msgstr "Tous"
+
+#. Emojis of SoftBank set.
+#. Japanese: 全絵文字
+#: apps/io.ox/emoji/categories.js module:io.ox/mail/emoji
+msgid "All Emoji"
+msgstr "Tous les emoji"
+
+#: apps/io.ox/find/extensions-api.js module:io.ox/core
+msgid "All Folders"
+msgstr "Tous les dossiers"
+
+#: apps/io.ox/contacts/view-detail.js module:io.ox/contacts
+#: apps/io.ox/core/tk/attachments.js module:io.ox/core
+#: apps/io.ox/tasks/view-detail.js module:io.ox/tasks
+msgid "All attachments"
+msgstr "Toutes les pièces jointes"
+
+#: apps/io.ox/calendar/edit/extensions.js module:io.ox/calendar/edit/main
+#: apps/io.ox/tasks/edit/view-template.js module:io.ox/tasks/edit
+msgid "All day"
+msgstr "Journée entière"
+
+#: apps/io.ox/files/view-options.js module:io.ox/files
+msgid "All files"
+msgstr "Tous les fichiers"
+
+#: apps/io.ox/core/folder/actions/common.js module:io.ox/core
+msgid "All files have been deleted"
+msgstr "Tous les fichiers ont été supprimés"
+
+#: apps/io.ox/search/facets/extensions.js module:io.ox/core
+msgid "All folders"
+msgstr "Tous les dossiers"
+
+#: apps/io.ox/core/folder/actions/common.js module:io.ox/core
+msgid "All messages have been deleted"
+msgstr "Tous les messages ont été supprimés"
+
+#: apps/io.ox/core/folder/actions/archive.js module:io.ox/core
+msgid "All messages older than %1$d days will be moved to the archive folder"
+msgstr ""
+"Tous les messages plus anciens de %1$d jours seront déplacés dans le dossier "
+"d'archive"
+
+#: apps/io.ox/core/folder/api.js module:io.ox/core
+msgid "All my appointments"
+msgstr "Tous mes rendez-vous"
+
+#: apps/io.ox/backbone/mini-views/timezonepicker.js module:io.ox/core
 msgid "All timezones"
 msgstr "Tous les fuseaux horaires"
->>>>>>> 0de5ca36
-
-#. screenreader label for main toolbar
-#: apps/io.ox/backbone/mini-views/toolbar.js:35 module:io.ox/core
-msgid "Actions. Use cursor keys to navigate."
-msgstr "Actions. Utilisez les flèches du clavier pour naviguer."
-
-#. Tooltip for main toolbar
-#: apps/io.ox/backbone/mini-views/toolbar.js:42 module:io.ox/core
-msgid "Use cursor keys to navigate"
-msgstr "Utilisez les flèches du clavier pour naviguer."
-
-#. %1$s inline menu title for better accessibility
-#: apps/io.ox/backbone/mini-views/toolbar.js:52 module:io.ox/core
-#: apps/io.ox/core/extPatterns/links.js:389
-msgid "Inline menu %1$s"
-msgstr "Menu dans le corps %1$s"
-
-#: apps/io.ox/backbone/validation.js:46 module:io.ox/core
-#: apps/io.ox/backbone/validation.js:56
-msgid "Please enter a valid number"
-msgstr "Veuillez saisir un nombre valable"
-
-#: apps/io.ox/backbone/validation.js:81 module:io.ox/core
-msgid "Please enter a date in the past"
-msgstr "Veuillez saisir une date passée"
-
-#: apps/io.ox/backbone/validation.js:87 module:io.ox/core
-msgid "Please enter a valid email address"
-msgstr "Veuillez saisir une adresse de courrier électronique valide"
-
-#: apps/io.ox/backbone/validation.js:93 module:io.ox/core
-msgid "Please enter a valid phone number. Allowed characters are: %1$s"
-msgstr ""
-"Veuillez saisir un numéro de téléphone valide. Les caractères autorisés "
-"sont : %1$s"
-
-#: apps/io.ox/backbone/validation.js:100 module:io.ox/core
-msgid "Please enter a valid email address or phone number"
-msgstr ""
-"Veuillez saisir une adresse de courrier électronique ou un numéro de "
-"téléphone valide"
-
-#: apps/io.ox/backbone/validation.js:107 module:io.ox/core
-msgid "Please enter a valid object"
-msgstr "Veuillez saisir un objet valide"
-
-#: apps/io.ox/backbone/validation.js:158 module:io.ox/core
-msgid "Please enter a value"
-msgstr "Veuillez saisir une valeur"
-
-#: apps/io.ox/backbone/views/modal.js:132 module:io.ox/core
-#: apps/io.ox/core/about/about.js:66
-#: apps/io.ox/core/folder/actions/properties.js:71
-#: apps/io.ox/core/folder/tree.js:226 apps/io.ox/core/main.js:1245
-#: apps/io.ox/core/permissions/permissions.js:491
-#: apps/io.ox/core/tk/wizard.js:421
-#: apps/io.ox/core/viewer/views/sidebar/fileinfoview.js:161
-#: module:io.ox/core/viewer apps/io.ox/core/viewer/views/toolbarview.js:181
-#: apps/io.ox/core/viewer/views/toolbarview.js:187
-#: apps/io.ox/core/wizard/registry.js:60 module:io.ox/core/wizard
-#: apps/io.ox/editor/main.js:175 module:io.ox/editor
-#: apps/io.ox/files/actions/add-storage-account.js:103 module:io.ox/files
-#: apps/io.ox/files/actions/showlink.js:48 apps/io.ox/files/mediaplayer.js:305
-#: apps/io.ox/files/share/permissions.js:874
-#: apps/io.ox/files/upload/view.js:133 apps/io.ox/mail/accounts/settings.js:327
-#: module:io.ox/mail/accounts/settings apps/io.ox/mail/actions/source.js:26
-#: module:io.ox/mail apps/io.ox/mail/statistics.js:276
-#: apps/plugins/upsell/simple-wizard/register.js:93
-#: module:plugins/upsell/simple-wizard
-msgid "Close"
-msgstr "Fermer"
-
-#: apps/io.ox/backbone/views/modal.js:149 module:io.ox/core
-#: apps/io.ox/calendar/actions.js:219 module:io.ox/calendar
-#: apps/io.ox/calendar/actions/acceptdeny.js:107
-#: apps/io.ox/calendar/actions/acceptdeny.js:193
-#: apps/io.ox/calendar/actions/acceptdeny.js:226
-#: apps/io.ox/calendar/actions/create.js:51
-#: apps/io.ox/calendar/actions/delete.js:79
-#: apps/io.ox/calendar/actions/delete.js:91
-#: apps/io.ox/calendar/actions/edit.js:42 apps/io.ox/calendar/edit/main.js:155
-#: module:io.ox/calendar/edit/main apps/io.ox/calendar/edit/main.js:400
-#: apps/io.ox/calendar/edit/timezone-dialog.js:141
-#: apps/io.ox/calendar/main.js:256 apps/io.ox/calendar/main.js:329
-#: apps/io.ox/calendar/month/perspective.js:126
-#: apps/io.ox/calendar/settings/timezones/favorite-view.js:92
-#: apps/io.ox/calendar/week/perspective.js:135
-#: apps/io.ox/calendar/week/perspective.js:180
-#: apps/io.ox/contacts/actions/delete.js:38 module:io.ox/contacts
-#: apps/io.ox/contacts/distrib/main.js:201 apps/io.ox/contacts/edit/main.js:258
-#: apps/io.ox/contacts/main.js:412 apps/io.ox/contacts/main.js:744
-#: apps/io.ox/core/desktop.js:1648 apps/io.ox/core/export/export.js:104
-#: apps/io.ox/core/folder/actions/add.js:111
-#: apps/io.ox/core/folder/actions/archive.js:44
-#: apps/io.ox/core/folder/actions/common.js:68
-#: apps/io.ox/core/folder/actions/remove.js:34
-#: apps/io.ox/core/folder/actions/rename.js:66
-#: apps/io.ox/core/folder/picker.js:101 apps/io.ox/core/import/import.js:188
-#: apps/io.ox/core/main.js:523 apps/io.ox/core/main.js:1534
-#: apps/io.ox/core/permissions/permissions.js:371
-#: apps/io.ox/core/permissions/permissions.js:405 apps/io.ox/core/print.js:113
-#: apps/io.ox/core/relogin.js:90 apps/io.ox/core/sub/subscriptions.js:168
-#: module:io.ox/core/sub apps/io.ox/core/sub/subscriptions.js:174
-#: apps/io.ox/core/tk/filestorageUtil.js:39 apps/io.ox/core/tk/mobiscroll.js:27
-#: apps/io.ox/core/upsell.js:36
-#: apps/io.ox/core/viewer/views/sidebar/uploadnewversionview.js:83
-#: module:io.ox/core/viewer apps/io.ox/editor/main.js:366 module:io.ox/editor
-#: apps/io.ox/files/actions/delete.js:68 module:io.ox/files
-#: apps/io.ox/files/actions/edit-description.js:36
-#: apps/io.ox/files/actions/rename.js:74 apps/io.ox/files/actions/share.js:49
-#: apps/io.ox/files/actions/share.js:55
-#: apps/io.ox/files/actions/upload-new-version.js:78
-#: apps/io.ox/files/actions/versions-delete.js:26 apps/io.ox/files/main.js:924
-#: apps/io.ox/files/main.js:982 apps/io.ox/files/share/permissions.js:872
-#: apps/io.ox/keychain/secretRecoveryDialog.js:39 module:io.ox/keychain
-#: apps/io.ox/mail/accounts/settings.js:45 module:io.ox/mail/accounts/settings
-#: apps/io.ox/mail/accounts/settings.js:273
-#: apps/io.ox/mail/accounts/view-form.js:333 module:io.ox/settings
-#: apps/io.ox/mail/actions/attachmentEmpty.js:29 module:io.ox/mail
-#: apps/io.ox/mail/actions/delete.js:68 apps/io.ox/mail/actions/delete.js:87
-#: apps/io.ox/mail/actions/reminder.js:37
-#: apps/io.ox/mail/compose/extensions.js:502
-#: apps/io.ox/mail/compose/inline-images.js:79
-#: apps/io.ox/mail/compose/names.js:163 apps/io.ox/mail/compose/view.js:629
-#: apps/io.ox/mail/inplace-reply.js:199
-#: apps/io.ox/mail/mailfilter/settings/filter.js:105
-#: apps/io.ox/mail/mailfilter/settings/filter.js:329
-#: apps/io.ox/mail/main.js:307 apps/io.ox/mail/main.js:1322
-#: apps/io.ox/mail/settings/signatures/settings/pane.js:150
-#: apps/io.ox/mail/settings/signatures/settings/pane.js:257
-#: apps/io.ox/oauth/settings.js:82 apps/io.ox/portal/main.js:689
-#: module:io.ox/portal apps/io.ox/portal/settings/widgetview.js:121
-#: apps/io.ox/settings/accounts/settings/pane.js:134
-#: module:io.ox/settings/accounts apps/io.ox/settings/apps/settings/pane.js:54
-#: apps/io.ox/tasks/actions/delete.js:28 module:io.ox/tasks
-#: apps/io.ox/tasks/common-extensions.js:77 apps/io.ox/tasks/edit/main.js:182
-#: apps/io.ox/tasks/main.js:203 apps/io.ox/tasks/main.js:217
-#: apps/plugins/administration/groups/settings/edit.js:133
-#: apps/plugins/administration/groups/settings/toolbar.js:67
-#: apps/plugins/administration/resources/settings/edit.js:90
-#: apps/plugins/administration/resources/settings/toolbar.js:63
-#: apps/plugins/core/feedback/register.js:140
-#: apps/plugins/notifications/calendar/register.js:85
-#: module:plugins/notifications apps/plugins/portal/flickr/register.js:236
-#: module:plugins/portal apps/plugins/portal/mail/register.js:245
-#: apps/plugins/portal/rss/register.js:155
-#: apps/plugins/portal/tumblr/register.js:258
-#: apps/plugins/portal/twitter/util.js:120
-#: apps/plugins/portal/twitter/util.js:402
-#: apps/plugins/portal/userSettings/register.js:111
-#: apps/plugins/portal/xing/register.js:111
+
+#: apps/io.ox/mail/settings/pane.js module:io.ox/mail
+msgid "Allow html formatted emails"
+msgstr "Autoriser les courriels mis en forme avec HTML"
+
+#: apps/io.ox/mail/settings/pane.js module:io.ox/mail
+msgid "Allow pre-loading of externally linked images"
+msgstr "Autoriser le préchargement des images externes liées"
+
+#: apps/io.ox/core/viewer/views/types/documentview.js module:io.ox/core
+#: apps/io.ox/presenter/errormessages.js module:io.ox/presenter
+msgid "An error occurred converting the document so it cannot be displayed."
+msgstr ""
+"Une erreur s'est produite pendant la conversion du document, il n'est pas "
+"possible de l'afficher."
+
+#: apps/io.ox/presenter/errormessages.js module:io.ox/presenter
+msgid "An error occurred loading the document so it cannot be displayed."
+msgstr ""
+"Une erreur s'est produite lors du chargement du document, il n'est pas "
+"possible de l'afficher."
+
+#: apps/io.ox/portal/main.js module:io.ox/portal
+msgid "An error occurred."
+msgstr "Une erreur s'est produite."
+
+#: apps/io.ox/calendar/detail/main.js module:io.ox/calendar
+#: apps/io.ox/calendar/week/perspective.js
+msgid "An error occurred. Please try again."
+msgstr "Une erreur s'est produite. Veuillez réessayer."
+
+#: apps/io.ox/core/tk/iframe.js module:io.ox/core/tk/iframe
+msgid "An error occurred. There is no valid token available."
+msgstr "Une erreur s'est produite. Il n'y a pas de jeton valide disponible."
+
+#: apps/plugins/portal/twitter/register.js module:plugins/portal
+#: apps/plugins/portal/twitter/util.js
+msgid "An internal error occurred"
+msgstr "Une erreur interne s'est produite"
+
+#. generic error message
+#: apps/io.ox/core/http_errors.js module:io.ox/core
+msgid "An unknown error occurred"
+msgstr "Une erreur inconnue s'est produite"
+
+#: apps/io.ox/contacts/model.js module:io.ox/contacts
+msgid "Anniversary"
+msgstr "Anniversaire"
+
+#: apps/io.ox/mail/mailfilter/settings/filter/view-form.js
+#: module:io.ox/settings
+msgid "Any recipient"
+msgstr "N'importe quel destinataire"
+
+#: apps/io.ox/onboarding/clients/extensions.js module:io.ox/core/onboarding
+msgid "App Store"
+msgstr "App Store"
+
+#: apps/io.ox/mail/settings/pane.js module:io.ox/mail
+msgid "Append vCard"
+msgstr "Ajouter une carte de visite au format vCard"
+
+#: apps/io.ox/contacts/settings/pane.js module:io.ox/contacts
+#: apps/io.ox/contacts/view-detail.js
+msgid "Apple Maps"
+msgstr ""
+
+#: apps/io.ox/core/desktop.js module:io.ox/core
+msgid "Application Toolbar"
+msgstr "Barre d'outils de l'application"
+
+#: apps/io.ox/mail/main.js module:io.ox/mail apps/io.ox/settings/main.js
+#: module:io.ox/core
+msgid "Application may not work as expected until this problem is solved."
+msgstr ""
+"Il se peut que l'application ne fonctionne pas correctement tant que ce "
+"problème n'est pas réglé."
+
+#: apps/io.ox/core/main.js module:io.ox/core
+msgid "Applications"
+msgstr "Applications"
+
+#: apps/io.ox/core/permissions/permissions.js module:io.ox/core
+msgid "Apply role"
+msgstr "Appliquer le rôle"
+
+#: apps/io.ox/mail/mailfilter/settings/filter/view-form.js
+#: module:io.ox/settings
+msgid "Apply rule if all conditions are met"
+msgstr "Appliquer la règle si toutes les conditions sont respectées"
+
+#: apps/io.ox/mail/mailfilter/settings/filter/view-form.js
+#: module:io.ox/settings
+msgid "Apply rule if any condition is met."
+msgstr "Appliquer la règle si au moins une condition est respectée"
+
+#: apps/io.ox/core/permissions/permissions.js module:io.ox/core
+#: apps/io.ox/files/share/permissions.js
+msgid "Apply to all subfolders"
+msgstr "Appliquer à tous les sous-dossiers"
+
+#: apps/io.ox/calendar/actions/acceptdeny.js module:io.ox/calendar
+#: apps/io.ox/calendar/actions/edit.js apps/io.ox/calendar/edit/main.js
+#: module:io.ox/calendar/edit/main apps/io.ox/calendar/view-detail.js
+#: apps/io.ox/calendar/week/perspective.js apps/io.ox/mail/detail/links.js
+#: module:io.ox/mail
+msgid "Appointment"
+msgstr "Rendez-vous"
+
+#: apps/io.ox/calendar/detail/main.js module:io.ox/calendar
+#: apps/io.ox/calendar/list/perspective.js
+#: apps/io.ox/calendar/month/perspective.js
+#: apps/io.ox/calendar/week/perspective.js
+msgid "Appointment Details"
+msgstr "Détails du rendez-vous"
+
+#. Invitations (notifications) about appointments
+#: apps/plugins/notifications/calendar/register.js
+#: module:plugins/notifications
+msgid "Appointment invitations"
+msgstr "Invitations à des rendez-vous"
+
+#: apps/io.ox/calendar/month/perspective.js module:io.ox/calendar
+#: apps/io.ox/calendar/week/perspective.js
+msgid "Appointment list"
+msgstr "Liste des rendez-vous"
+
+#. Reminders (notifications) about appointments
+#: apps/plugins/notifications/calendar/register.js
+#: module:plugins/notifications
+msgid "Appointment reminders"
+msgstr "Rappels de rendez-vous"
+
+#: apps/plugins/portal/calendar/register.js module:plugins/portal
+msgid "Appointments"
+msgstr "Rendez-vous"
+
+#: apps/io.ox/calendar/actions/create.js module:io.ox/calendar
+msgid "Appointments in shared calendars"
+msgstr "Rendez-vous dans les agendas partagés"
+
+#: apps/io.ox/settings/apps/settings/pane.js module:io.ox/core
+msgid "Approved:"
+msgstr "Approuvé :"
+
+#: apps/io.ox/core/sub/subscriptions.js module:io.ox/core/sub
+msgid "Approximate Duration for Subscriptions"
+msgstr "Durée approximative pour les abonnements"
+
+#: apps/io.ox/calendar/edit/recurrence-view.js module:io.ox/calendar/edit/main
+msgid "April"
+msgstr "Avril"
+
+#. Archive folder
+#: apps/io.ox/mail/accounts/view-form.js module:io.ox/settings
+msgctxt "folder"
+msgid "Archive"
+msgstr "Archives"
+
+#. Verb: (to) archive messages
+#: apps/io.ox/core/folder/actions/archive.js module:io.ox/core
+#: apps/io.ox/core/folder/contextmenu.js apps/io.ox/mail/actions.js
+#: module:io.ox/mail apps/io.ox/mail/mobile-toolbar-actions.js
+#: apps/io.ox/mail/toolbar.js
+msgctxt "verb"
+msgid "Archive"
+msgstr "Archiver"
+
+#: apps/io.ox/core/folder/actions/archive.js module:io.ox/core
+msgid "Archive messages"
+msgstr "Archiver les messages"
+
+#. notification while archiving messages
+#: apps/io.ox/core/folder/actions/archive.js module:io.ox/core
+msgid "Archiving messages ..."
+msgstr "Archivage des messages..."
+
+#: apps/plugins/portal/twitter/util.js module:plugins/portal
+msgid "Are you sure you want to delete this Tweet?"
+msgstr "Êtes-vous sûr de vouloir supprimer ce microblogue Tweeter ?"
+
+#. Auth type. Short for "Use same credentials as incoming mail server"
+#: apps/io.ox/mail/accounts/view-form.js module:io.ox/settings
+msgid "As incoming mail server"
+msgstr "En tant que serveur de courrier entrant"
+
+#: apps/io.ox/files/share/view-options.js module:io.ox/files
+#: apps/io.ox/files/view-options.js apps/io.ox/mail/view-options.js
+#: module:io.ox/mail apps/io.ox/tasks/main.js module:io.ox/tasks
+msgid "Ascending"
+msgstr "Croissant"
+
+#: apps/io.ox/mail/settings/pane.js module:io.ox/mail
+msgid "Ask for mailto link registration"
+msgstr "Demander l'enregistrement par lien mailto"
+
+#: apps/io.ox/contacts/model.js module:io.ox/contacts
+msgid "Assistant"
+msgstr "Assistant"
+
+#: apps/io.ox/mail/compose/view.js module:io.ox/mail
+msgid "Attach Vcard"
+msgstr "Joindre ma vCard"
+
+#: apps/io.ox/mail/settings/pane.js module:io.ox/mail
+msgid "Attachment"
+msgstr "en pièce jointe"
+
+#: apps/io.ox/mail/actions/attachmentSave.js module:io.ox/mail
+msgid "Attachment has been saved"
+msgid_plural "Attachments have been saved"
+msgstr[0] "La pièce jointe a été enregistrée"
+msgstr[1] "Les pièces jointes ont été enregistrées"
+
+#: apps/io.ox/calendar/edit/extensions.js module:io.ox/calendar/edit/main
+#: apps/io.ox/calendar/view-detail.js module:io.ox/calendar
+#: apps/io.ox/contacts/edit/view-form.js module:io.ox/contacts
+#: apps/io.ox/mail/compose/extensions.js module:io.ox/mail
+#: apps/io.ox/tasks/edit/view-template.js module:io.ox/tasks/edit
+#: apps/io.ox/tasks/view-detail.js module:io.ox/tasks
+msgid "Attachments"
+msgstr "Pièces jointes"
+
+#: apps/io.ox/core/pim/actions.js module:io.ox/core
+msgid "Attachments have been saved!"
+msgstr "Les pièces jointes ont été enregistrées."
+
+#: apps/io.ox/calendar/edit/recurrence-view.js module:io.ox/calendar/edit/main
+msgid "August"
+msgstr "Août"
+
+#: apps/io.ox/mail/accounts/view-form.js module:io.ox/settings
+msgid "Authentication"
+msgstr "Authentification"
+
+#. Role: create folder + read/write/delete all
+#: apps/io.ox/core/permissions/permissions.js module:io.ox/core
+#: apps/io.ox/files/share/permissions.js
+msgid "Author"
+msgstr "Auteur"
+
+#: apps/io.ox/mail/autoforward/settings/model.js module:io.ox/mail
+#: apps/io.ox/mail/autoforward/settings/register.js
+msgid "Auto Forward"
+msgstr "Transfert automatique"
+
+#: apps/io.ox/mail/settings/pane.js module:io.ox/mail
+msgid "Auto-save email drafts"
+msgstr "Enregistrer automatiquement les brouillons des messages"
+
+#: apps/io.ox/onboarding/clients/extensions.js module:io.ox/core/onboarding
+msgid "Automatic Configuration"
+msgstr "Configuration automatique"
+
+#: apps/io.ox/onboarding/clients/extensions.js module:io.ox/core/onboarding
+msgid "Automatic Configuration (via SMS)"
+msgstr "Configuration automatique (par SMS)"
+
+#: apps/io.ox/core/settings/pane.js module:io.ox/core
+msgid "Automatic opening of notification area"
+msgstr "Ouvrir automatiquement la zone de notification"
+
+#: apps/io.ox/core/main.js module:io.ox/core apps/io.ox/core/settings/pane.js
+msgid "Automatic sign out"
+msgstr "Déconnexion automatique"
+
+#: apps/io.ox/mail/settings/pane.js module:io.ox/mail
+msgid ""
+"Automatically collect contacts in the folder \"Collected addresses\" while "
+"reading"
+msgstr ""
+"Collecter automatiquement les contacts dans le dossier « Adresses "
+"collectées » lors de la lecture"
+
+#: apps/io.ox/mail/settings/pane.js module:io.ox/mail
+msgid ""
+"Automatically collect contacts in the folder \"Collected addresses\" while "
+"sending"
+msgstr ""
+"Collecter automatiquement les contacts dans le dossier « Adresses "
+"collectées » lors de l'envoi"
+
+#: apps/io.ox/calendar/settings/pane.js module:io.ox/calendar
+msgid ""
+"Automatically delete the invitation email after the appointment has been "
+"accepted or declined"
+msgstr ""
+"Supprimer automatiquement le courriel d'invitation une fois que le rendez-"
+"vous a été accepté ou décliné"
+
+#: apps/io.ox/core/settings/errorlog/settings/pane.js module:io.ox/core
+msgid "Average time: %1$s ms"
+msgstr "Durée moyenne : %1$s ms"
+
+#. Bytes
+#: apps/io.ox/core/strings.js module:io.ox/core
+msgid "B"
+msgstr "o"
+
+#: apps/io.ox/mail/compose/extensions.js module:io.ox/mail
+msgid "BCC"
+msgstr "BCC"
+
+#. Used as button label for a navigation action, like the browser back button
+#: apps/io.ox/calendar/main.js module:io.ox/calendar
+#: apps/io.ox/contacts/main.js module:io.ox/contacts
+#: apps/io.ox/core/commons.js module:io.ox/core apps/io.ox/core/tk/wizard.js
+#: apps/io.ox/mail/main.js module:io.ox/mail apps/io.ox/mail/threadview.js
+#: apps/io.ox/tasks/main.js module:io.ox/tasks
+msgid "Back"
+msgstr "Précédent"
+
+#: apps/io.ox/calendar/freebusy/templates.js module:io.ox/calendar/freebusy
+msgid "Back to appointment"
+msgstr "Revenir au rendez-vous"
+
+#: apps/plugins/wizards/mandatory/main.js module:io.ox/wizards/firstStart
+msgid "Back to sign in"
+msgstr "Retourner à la connexion"
+
+#: apps/io.ox/core/settings/pane.js module:io.ox/core
+#: apps/io.ox/settings/main.js
+msgid "Basic settings"
+msgstr "Réglages de base"
+
+#: apps/plugins/wizards/mandatory/main.js module:io.ox/wizards/firstStart
+msgid ""
+"Before you can continue using the product, you have to enter some basic "
+"information. It will take less than a minute."
+msgstr ""
+"Avant de pouvoir continuer à utiliser ce produit, vous devez fournir "
+"quelques informations de base. Cela prendra moins d'une minute."
+
+#: apps/io.ox/tasks/edit/view-template.js module:io.ox/tasks/edit
+#: apps/io.ox/tasks/print.js module:io.ox/tasks
+#: apps/io.ox/tasks/view-detail.js
+msgid "Billing information"
+msgstr "Informations de facturation"
+
+#: apps/plugins/portal/birthdays/register.js module:plugins/portal
+msgid "Birthdays"
+msgstr "Anniversaires"
+
+#: apps/io.ox/portal/settings/pane.js module:io.ox/portal
+msgid "Black"
+msgstr "Noir"
+
+#: apps/io.ox/mail/common-extensions.js module:io.ox/mail
+msgid "Blind copy"
+msgstr "Copie invisible"
+
+#: apps/io.ox/mail/print.js module:io.ox/mail
+msgctxt "BCC"
+msgid "Blind copy"
+msgstr "Copie invisible"
+
+#: apps/io.ox/core/tk/flag-picker.js module:io.ox/mail
+#: apps/io.ox/mail/mailfilter/settings/filter/view-form.js
+#: module:io.ox/settings apps/io.ox/portal/settings/pane.js
+#: module:io.ox/portal
+msgid "Blue"
+msgstr "Bleu"
+
+#: apps/io.ox/files/actions/add-storage-account.js module:io.ox/files
+msgid "Box"
+msgstr "Box"
+
+#: apps/io.ox/contacts/model.js module:io.ox/contacts
+msgid "Branches"
+msgstr "Filiales"
+
+#: apps/io.ox/presenter/actions.js module:io.ox/presenter
+msgid "Broadcast your presentation over the Web."
+msgstr "Diffuser une présentation sur le Web."
+
+#: apps/io.ox/core/settings/errorlog/settings/pane.js module:io.ox/core
+msgid "Browser"
+msgstr "Navigateur"
+
+#: apps/io.ox/contacts/view-detail.js module:io.ox/contacts
+msgid "Business Address"
+msgstr "Adresse professionnelle"
+
+#: apps/io.ox/contacts/edit/view-form.js module:io.ox/contacts
+#: apps/plugins/halo/xing/register.js module:plugins/portal
+msgid "Business address"
+msgstr "Adresse professionnelle"
+
+#: apps/io.ox/contacts/model.js module:io.ox/contacts
+msgid "Business category"
+msgstr "Catégorie d'entreprises"
+
+#: apps/plugins/portal/birthdays/register.js module:plugins/portal
+msgid "Buy a gift"
+msgstr "Acheter un cadeau"
+
+#: apps/io.ox/wizards/upsell.js module:io.ox/wizards
+msgid "Buy now!"
+msgstr "Acheter maintenant !"
+
+#: apps/io.ox/calendar/month/perspective.js module:io.ox/calendar
+#: apps/io.ox/calendar/week/perspective.js
+msgid ""
+"By changing the date of this appointment you are creating an appointment "
+"exception to the series. Do you want to continue?"
+msgstr ""
+"En modifiant la date de ce rendez-vous, vous créez une exception de rendez-"
+"vous dans la série. Voulez-vous continuer ?"
+
+#: apps/io.ox/mail/compose/extensions.js module:io.ox/mail
+#: apps/io.ox/mail/mailfilter/settings/filter/view-form.js
+#: module:io.ox/settings
+msgid "CC"
+msgstr "CC"
+
+#: apps/io.ox/core/import/import.js module:io.ox/core
+msgid "CSV"
+msgstr "CSV"
+
+#. %1$d = Calendar week
+#: apps/io.ox/calendar/month/view.js module:io.ox/calendar
+#: apps/io.ox/calendar/week/view.js
+msgid "CW %1$d"
+msgstr "JO %1$d"
+
+#: apps/io.ox/onboarding/clients/extensions.js module:io.ox/core/onboarding
+#, fuzzy
+#| msgid "CalDAV URL"
+msgid "CalDAV Login"
+msgstr "URL CalDAV"
+
+#: apps/io.ox/core/folder/actions/properties.js module:io.ox/core
+#: apps/io.ox/onboarding/clients/extensions.js module:io.ox/core/onboarding
+msgid "CalDAV URL"
+msgstr "URL CalDAV"
+
+#: apps/io.ox/core/folder/api.js module:io.ox/core
+#: apps/io.ox/mail/detail/links.js module:io.ox/mail
+msgid "Calendar"
+msgstr "Agenda"
+
+#: apps/io.ox/calendar/settings/pane.js module:io.ox/calendar
+#: apps/io.ox/core/main.js module:io.ox/core apps/io.ox/launchpad/main.js
+#: apps/io.ox/search/view-template.js
+msgctxt "app"
+msgid "Calendar"
+msgstr "Agenda"
+
+#: apps/io.ox/calendar/mobile-toolbar-actions.js module:io.ox/calendar
+msgid "Calendar view"
+msgstr "Vue en calendrier"
+
+#: apps/io.ox/calendar/edit/extensions.js module:io.ox/calendar/edit/main
+msgid "Calendar:"
+msgstr "Agenda :"
+
+#: apps/io.ox/backbone/views/modal.js module:io.ox/core
+#: apps/io.ox/calendar/actions.js module:io.ox/calendar
+#: apps/io.ox/calendar/actions/acceptdeny.js
+#: apps/io.ox/calendar/actions/create.js apps/io.ox/calendar/actions/delete.js
+#: apps/io.ox/calendar/actions/edit.js apps/io.ox/calendar/edit/main.js
+#: module:io.ox/calendar/edit/main apps/io.ox/calendar/edit/timezone-dialog.js
+#: apps/io.ox/calendar/main.js apps/io.ox/calendar/month/perspective.js
+#: apps/io.ox/calendar/settings/timezones/favorite-view.js
+#: apps/io.ox/calendar/week/perspective.js
+#: apps/io.ox/contacts/actions/delete.js module:io.ox/contacts
+#: apps/io.ox/contacts/distrib/main.js apps/io.ox/contacts/edit/main.js
+#: apps/io.ox/contacts/main.js apps/io.ox/core/desktop.js
+#: apps/io.ox/core/export/export.js apps/io.ox/core/folder/actions/add.js
+#: apps/io.ox/core/folder/actions/archive.js
+#: apps/io.ox/core/folder/actions/common.js
+#: apps/io.ox/core/folder/actions/remove.js
+#: apps/io.ox/core/folder/actions/rename.js apps/io.ox/core/folder/picker.js
+#: apps/io.ox/core/import/import.js apps/io.ox/core/main.js
+#: apps/io.ox/core/permissions/permissions.js apps/io.ox/core/print.js
+#: apps/io.ox/core/relogin.js apps/io.ox/core/sub/subscriptions.js
+#: module:io.ox/core/sub apps/io.ox/core/tk/filestorageUtil.js
+#: apps/io.ox/core/tk/mobiscroll.js apps/io.ox/core/upsell.js
+#: apps/io.ox/core/viewer/views/sidebar/uploadnewversionview.js
+#: module:io.ox/core/viewer apps/io.ox/editor/main.js module:io.ox/editor
+#: apps/io.ox/files/actions/delete.js module:io.ox/files
+#: apps/io.ox/files/actions/edit-description.js
+#: apps/io.ox/files/actions/rename.js apps/io.ox/files/actions/share.js
+#: apps/io.ox/files/actions/upload-new-version.js
+#: apps/io.ox/files/actions/versions-delete.js apps/io.ox/files/main.js
+#: apps/io.ox/files/share/permissions.js
+#: apps/io.ox/keychain/secretRecoveryDialog.js module:io.ox/keychain
+#: apps/io.ox/mail/accounts/settings.js module:io.ox/mail/accounts/settings
+#: apps/io.ox/mail/accounts/view-form.js module:io.ox/settings
+#: apps/io.ox/mail/actions/attachmentEmpty.js module:io.ox/mail
+#: apps/io.ox/mail/actions/delete.js apps/io.ox/mail/actions/reminder.js
+#: apps/io.ox/mail/compose/extensions.js
+#: apps/io.ox/mail/compose/inline-images.js apps/io.ox/mail/compose/names.js
+#: apps/io.ox/mail/compose/view.js apps/io.ox/mail/inplace-reply.js
+#: apps/io.ox/mail/mailfilter/settings/filter.js apps/io.ox/mail/main.js
+#: apps/io.ox/mail/settings/signatures/settings/pane.js
+#: apps/io.ox/oauth/settings.js apps/io.ox/portal/main.js module:io.ox/portal
+#: apps/io.ox/portal/settings/widgetview.js
+#: apps/io.ox/settings/accounts/settings/pane.js
+#: module:io.ox/settings/accounts apps/io.ox/settings/apps/settings/pane.js
+#: apps/io.ox/tasks/actions/delete.js module:io.ox/tasks
+#: apps/io.ox/tasks/common-extensions.js apps/io.ox/tasks/edit/main.js
+#: apps/io.ox/tasks/main.js
+#: apps/plugins/administration/groups/settings/edit.js
+#: apps/plugins/administration/groups/settings/toolbar.js
+#: apps/plugins/administration/resources/settings/edit.js
+#: apps/plugins/administration/resources/settings/toolbar.js
+#: apps/plugins/core/feedback/register.js
+#: apps/plugins/notifications/calendar/register.js
+#: module:plugins/notifications apps/plugins/portal/flickr/register.js
+#: module:plugins/portal apps/plugins/portal/mail/register.js
+#: apps/plugins/portal/rss/register.js apps/plugins/portal/tumblr/register.js
+#: apps/plugins/portal/twitter/util.js
+#: apps/plugins/portal/userSettings/register.js
+#: apps/plugins/portal/xing/register.js
 msgid "Cancel"
 msgstr "Annuler"
 
-#: apps/io.ox/calendar/actions.js:212 module:io.ox/calendar
-msgid "Do you want the appointments printed in detail or as a compact list?"
-msgstr ""
-"Souhaitez-vous imprimer les rendez-vous en détail ou sous forme de liste "
-"compacte ?"
-
-#. answer Button to 'Do you want the appointments printed in detail or as a compact list?'
-#: apps/io.ox/calendar/actions.js:215 module:io.ox/calendar
-msgid "Detailed"
-msgstr "Détails"
-
-#. answer Button to 'Do you want the appointments printed in detail or as a compact list?'
-#: apps/io.ox/calendar/actions.js:217 module:io.ox/calendar
-#: apps/io.ox/mail/toolbar.js:242 module:io.ox/mail
-msgid "Compact"
-msgstr "Compacte"
-
-#: apps/io.ox/calendar/actions.js:288 module:io.ox/calendar
-#: apps/io.ox/calendar/actions.js:303 apps/io.ox/calendar/actions.js:490
-#: apps/io.ox/calendar/mobile-toolbar-actions.js:98
-#: apps/io.ox/calendar/toolbar.js:95 apps/io.ox/contacts/actions.js:125
-#: module:io.ox/contacts apps/io.ox/contacts/actions.js:448
-#: apps/io.ox/contacts/mobile-toolbar-actions.js:84 module:io.ox/mail
-#: apps/io.ox/contacts/toolbar.js:109 apps/io.ox/core/folder/contextmenu.js:320
-#: module:io.ox/core apps/io.ox/files/actions.js:523 module:io.ox/files
-#: apps/io.ox/files/actions.js:867 apps/io.ox/files/toolbar.js:223
-#: apps/io.ox/mail/actions.js:263 apps/io.ox/mail/actions.js:664
-#: apps/io.ox/mail/mobile-toolbar-actions.js:81 apps/io.ox/mail/toolbar.js:136
-#: apps/io.ox/tasks/actions.js:317 module:io.ox/tasks
-#: apps/io.ox/tasks/actions/move.js:46 apps/io.ox/tasks/actions/move.js:58
-#: apps/io.ox/tasks/mobile-toolbar-actions.js:77
-#: apps/io.ox/tasks/toolbar.js:108
-msgid "Move"
-msgstr "Déplacer"
-
-#. Used as a button label to enter the "edit mode"
-#: apps/io.ox/calendar/actions.js:453 module:io.ox/calendar
-#: apps/io.ox/calendar/main.js:225 apps/io.ox/calendar/main.js:231
-#: apps/io.ox/calendar/main.js:251 apps/io.ox/calendar/main.js:329
-#: apps/io.ox/calendar/toolbar.js:64 apps/io.ox/contacts/actions.js:422
-#: module:io.ox/contacts apps/io.ox/contacts/main.js:372
-#: apps/io.ox/contacts/main.js:378 apps/io.ox/contacts/main.js:410
-#: apps/io.ox/contacts/main.js:744
-#: apps/io.ox/contacts/mobile-toolbar-actions.js:68 module:io.ox/mail
-#: apps/io.ox/contacts/toolbar.js:77 apps/io.ox/files/actions.js:740
-#: module:io.ox/files apps/io.ox/files/actions.js:750
-#: apps/io.ox/files/main.js:164 apps/io.ox/files/main.js:170
-#: apps/io.ox/files/main.js:927 apps/io.ox/files/main.js:982
-#: apps/io.ox/files/share/permissions.js:742 module:io.ox/core
-#: apps/io.ox/files/toolbar.js:72 apps/io.ox/mail/actions.js:559
-#: apps/io.ox/mail/mailfilter/settings/filter.js:159
-#: apps/io.ox/mail/main.js:149 apps/io.ox/mail/main.js:155
-#: apps/io.ox/mail/main.js:307 apps/io.ox/mail/main.js:1326
-#: apps/io.ox/mail/settings/signatures/settings/pane.js:372
-#: apps/io.ox/mail/settings/signatures/settings/pane.js:374
-#: apps/io.ox/portal/settings/pane.js:279 module:io.ox/portal
-#: apps/io.ox/portal/settings/pane.js:280
-#: apps/io.ox/settings/accounts/settings/pane.js:113
-#: module:io.ox/settings/accounts
-#: apps/io.ox/settings/accounts/settings/pane.js:114
-#: apps/io.ox/tasks/actions.js:167 module:io.ox/tasks
-#: apps/io.ox/tasks/main.js:158 apps/io.ox/tasks/main.js:164
-#: apps/io.ox/tasks/main.js:198 apps/io.ox/tasks/main.js:217
-#: apps/io.ox/tasks/mobile-toolbar-actions.js:42 apps/io.ox/tasks/toolbar.js:52
-#: apps/plugins/administration/groups/settings/toolbar.js:92
-#: apps/plugins/administration/resources/settings/toolbar.js:88
-msgid "Edit"
+#: apps/io.ox/core/desktop.js module:io.ox/core
+msgid "Cancel search"
+msgstr "Annuler la recherche"
+
+#: apps/io.ox/core/tk/filestorageUtil.js module:io.ox/core
+#: apps/io.ox/tasks/common-extensions.js module:io.ox/tasks
+msgid "Canceled"
+msgstr "Annulé"
+
+#. error message when offline
+#: apps/io.ox/core/http_errors.js module:io.ox/core
+msgid "Cannot connect to server. Please check your connection."
+msgstr ""
+"Impossible de se connecter au serveur. Veuillez vérifier votre connexion."
+
+#: apps/plugins/halo/mail/register.js module:plugins/halo
+msgid "Cannot find any messages this contact sent to you."
+msgstr "Impossible de trouver des messages que ce contact vous aurait envoyés."
+
+#: apps/plugins/halo/mail/register.js module:plugins/halo
+msgid "Cannot find any messages you sent to this contact."
+msgstr ""
+"Impossible de trouver des messages que vous auriez envoyés à ce contact."
+
+#: apps/plugins/portal/flickr/register.js module:plugins/portal
+msgid "Cannot find user with given name."
+msgstr "Impossible de trouver un utilisateur de ce nom."
+
+#: apps/io.ox/core/print.js module:io.ox/core
+msgid "Cannot print this item"
+msgid_plural "Cannot print these items"
+msgstr[0] "Impossible d'imprimer cet élément"
+msgstr[1] "Impossible d'imprimer ces éléments"
+
+#: apps/io.ox/core/viewer/views/displayerview.js module:io.ox/core
+msgid "Cannot require a view type for %1$s"
+msgstr "Impossible de choisir un type de vue pour %1$s"
+
+#: apps/io.ox/files/guidance/statistics.js module:io.ox/files
+msgid "Capacity"
+msgstr "Capacité"
+
+#: apps/io.ox/onboarding/clients/extensions.js module:io.ox/core/onboarding
+#, fuzzy
+#| msgid "CalDAV URL"
+msgid "CardDAV Login"
+msgstr "URL CalDAV"
+
+#: apps/io.ox/onboarding/clients/extensions.js module:io.ox/core/onboarding
+#, fuzzy
+#| msgid "CalDAV URL"
+msgid "CardDAV URL"
+msgstr "URL CalDAV"
+
+#: apps/io.ox/wizards/upsell.js module:io.ox/wizards
+msgid "Cart is empty."
+msgstr "Le panier est vide."
+
+#: apps/io.ox/contacts/model.js module:io.ox/contacts
+#: apps/io.ox/contacts/print.js apps/io.ox/onboarding/clients/extensions.js
+#: module:io.ox/core/onboarding
+msgid "Cell phone"
+msgstr "Téléphone cellulaire"
+
+#: apps/io.ox/contacts/model.js module:io.ox/contacts
+msgid "Cell phone (alt)"
+msgstr "Téléphone cellulaire (autre)"
+
+#: apps/io.ox/calendar/edit/timezone-dialog.js module:io.ox/calendar/edit/main
+msgid "Change"
 msgstr "Modifier"
 
-#: apps/io.ox/calendar/actions.js:462 module:io.ox/calendar
-#: apps/io.ox/calendar/toolbar.js:72
-msgid "Change status"
-msgstr "Modifier l'état"
-
-#. Calendar: Create follow-up appointment. Maybe "Folgetermin" in German.
-#: apps/io.ox/calendar/actions.js:472 module:io.ox/calendar
-msgid "Follow-up"
-msgstr "Suivre"
-
-#. Really delete portal widget - in contrast to "just disable"
-#: apps/io.ox/calendar/actions.js:481 module:io.ox/calendar
-#: apps/io.ox/calendar/actions/delete.js:90
-#: apps/io.ox/calendar/invitations/register.js:33 module:io.ox/calendar/main
-#: apps/io.ox/calendar/mobile-toolbar-actions.js:107
-#: apps/io.ox/calendar/toolbar.js:78 apps/io.ox/contacts/actions.js:432
-#: module:io.ox/contacts apps/io.ox/contacts/actions/delete.js:37
-#: apps/io.ox/contacts/mobile-toolbar-actions.js:78 module:io.ox/mail
-#: apps/io.ox/contacts/toolbar.js:85
-#: apps/io.ox/core/folder/actions/remove.js:33 module:io.ox/core
-#: apps/io.ox/core/folder/contextmenu.js:293
-#: apps/io.ox/core/sub/settings/pane.js:215 module:io.ox/core/sub
-#: apps/io.ox/core/sub/settings/pane.js:217
-#: apps/io.ox/core/viewer/views/toolbarview.js:279
-#: apps/io.ox/files/actions.js:776 module:io.ox/files
-#: apps/io.ox/files/actions/delete.js:67
-#: apps/io.ox/files/actions/versions-delete.js:25
-#: apps/io.ox/files/toolbar.js:174 apps/io.ox/mail/actions.js:569
-#: apps/io.ox/mail/actions/delete.js:67 apps/io.ox/mail/actions/delete.js:86
-#: apps/io.ox/mail/mailfilter/settings/filter.js:328
-#: apps/io.ox/mail/mobile-toolbar-actions.js:73
-#: apps/io.ox/mail/settings/signatures/settings/pane.js:378
-#: apps/io.ox/mail/settings/signatures/settings/pane.js:379
-#: apps/io.ox/mail/toolbar.js:79 apps/io.ox/portal/main.js:687
-#: module:io.ox/portal apps/io.ox/portal/settings/widgetview.js:119
-#: apps/io.ox/settings/accounts/settings/pane.js:111
-#: module:io.ox/settings/accounts apps/io.ox/settings/apps/settings/pane.js:96
-#: apps/io.ox/tasks/actions.js:308 module:io.ox/tasks
-#: apps/io.ox/tasks/actions/delete.js:27
-#: apps/io.ox/tasks/mobile-toolbar-actions.js:49 apps/io.ox/tasks/toolbar.js:85
-#: apps/plugins/administration/groups/settings/toolbar.js:100
-#: apps/plugins/administration/resources/settings/toolbar.js:96
-#: apps/plugins/portal/twitter/util.js:267 module:plugins/portal
-#: apps/plugins/portal/twitter/util.js:401
-#: apps/plugins/portal/xing/actions.js:119
-msgid "Delete"
-msgstr "Supprimer"
-
-#: apps/io.ox/calendar/actions.js:499 module:io.ox/calendar
-#: apps/io.ox/calendar/toolbar.js:88 apps/io.ox/calendar/toolbar.js:176
-#: apps/io.ox/contacts/actions.js:404 module:io.ox/contacts
-#: apps/io.ox/contacts/toolbar.js:102 apps/io.ox/core/print.js:108
-#: module:io.ox/core apps/io.ox/core/viewer/views/toolbarview.js:221
-#: apps/io.ox/mail/actions.js:695 module:io.ox/mail
-#: apps/io.ox/mail/toolbar.js:150 apps/io.ox/tasks/actions.js:335
-#: module:io.ox/tasks apps/io.ox/tasks/toolbar.js:101
-msgid "Print"
-msgstr "Imprimer"
-
-#: apps/io.ox/calendar/actions.js:515 module:io.ox/calendar
-msgid "Send mail to all participants"
-msgstr "Envoyer un courriel à tous les participants"
-
-#: apps/io.ox/calendar/actions.js:524 module:io.ox/calendar
-msgid "Invite to new appointment"
-msgstr "Inviter à un nouveau rendez-vous"
-
-#: apps/io.ox/calendar/actions.js:533 module:io.ox/calendar
-#: apps/io.ox/mail/actions.js:652 module:io.ox/mail
-msgid "Save as distribution list"
-msgstr "Enregistrer comme liste de distribution"
-
-#: apps/io.ox/calendar/actions.js:548 module:io.ox/calendar
-msgid "Synchronize calendar"
-msgstr "Synchroniser l'agenda"
-
-#: apps/io.ox/calendar/actions/acceptdeny.js:50 module:io.ox/calendar
-#: apps/io.ox/calendar/edit/extensions.js:362 module:io.ox/calendar/edit/main
-#: apps/io.ox/calendar/invitations/register.js:606 module:io.ox/calendar/main
-#: apps/io.ox/mail/actions.js:726 module:io.ox/mail
-#: apps/io.ox/mail/toolbar.js:172
-msgid "Reminder"
-msgstr "Rappel"
-
-#: apps/io.ox/calendar/actions/acceptdeny.js:86 module:io.ox/calendar
-#: apps/io.ox/tasks/actions.js:326 module:io.ox/tasks
-#: apps/io.ox/tasks/mobile-toolbar-actions.js:70 apps/io.ox/tasks/toolbar.js:95
+#: apps/io.ox/mail/settings/pane.js module:io.ox/mail
+msgid "Change IMAP subscriptions"
+msgstr "Modifier les abonnements IMAP"
+
+#: apps/io.ox/calendar/actions/acceptdeny.js module:io.ox/calendar
+#: apps/io.ox/tasks/actions.js module:io.ox/tasks
+#: apps/io.ox/tasks/mobile-toolbar-actions.js apps/io.ox/tasks/toolbar.js
 #: module:io.ox/mail
 msgid "Change confirmation status"
 msgstr "Modifier l'état de confirmation"
 
-#: apps/io.ox/calendar/actions/acceptdeny.js:90 module:io.ox/calendar
-msgid ""
-"You are about to change your confirmation status. Please leave a comment for "
-"other participants."
-msgstr ""
-"Vous allez modifier l'état de confirmation vous concernant. Veuillez laisser "
-"un commentaire pour les autres participants."
-
-#: apps/io.ox/calendar/actions/acceptdeny.js:96 module:io.ox/calendar
-#: apps/io.ox/calendar/invitations/register.js:264 module:io.ox/calendar/main
-#: apps/io.ox/contacts/edit/view-form.js:128 module:io.ox/contacts
-#: apps/io.ox/contacts/model.js:216 apps/io.ox/contacts/view-detail.js:438
-#: apps/plugins/portal/xing/actions.js:68 module:plugins/portal
-msgid "Comment"
-msgstr "Commentaire"
-
-#: apps/io.ox/calendar/actions/acceptdeny.js:97 module:io.ox/calendar
-msgid "Please comment your confirmation status."
-msgstr "Veuillez commenter l'état de confirmation."
-
-#: apps/io.ox/calendar/actions/acceptdeny.js:104 module:io.ox/calendar
-#: apps/io.ox/calendar/invitations/register.js:27 module:io.ox/calendar/main
-#: apps/io.ox/calendar/invitations/register.js:29
-#: apps/io.ox/calendar/invitations/register.js:31
-#: apps/plugins/portal/xing/register.js:112 module:plugins/portal
-msgid "Accept"
-msgstr "Accepter"
-
-#: apps/io.ox/calendar/actions/acceptdeny.js:105 module:io.ox/calendar
-#: apps/io.ox/calendar/invitations/register.js:35 module:io.ox/calendar/main
-msgid "Tentative"
-msgstr "Provisoire"
-
-#: apps/io.ox/calendar/actions/acceptdeny.js:106 module:io.ox/calendar
-#: apps/io.ox/calendar/invitations/register.js:36 module:io.ox/calendar/main
-msgid "Decline"
-msgstr "Décliner"
-
-#: apps/io.ox/calendar/actions/acceptdeny.js:191 module:io.ox/calendar
-#: apps/io.ox/calendar/edit/main.js:153 module:io.ox/calendar/edit/main
-#: apps/io.ox/calendar/month/perspective.js:125
-#: apps/io.ox/calendar/week/perspective.js:134
-#: apps/plugins/notifications/calendar/register.js:83
-#: module:plugins/notifications
-msgid "Ignore conflicts"
-msgstr "Ignorer les conflits"
-
-#: apps/io.ox/calendar/actions/acceptdeny.js:221 module:io.ox/calendar
-msgid ""
-"Do you want to confirm the whole series or just one appointment within the "
-"series?"
-msgstr ""
-"Voulez-vous confirmer la série complète ou uniquement un seul rendez-vous de "
-"la série ?"
-
-#. Use singular in this context
-#: apps/io.ox/calendar/actions/acceptdeny.js:224 module:io.ox/calendar
-#: apps/io.ox/calendar/actions/edit.js:40
-#: apps/io.ox/calendar/week/perspective.js:178
-msgid "Series"
-msgstr "Série"
-
-#: apps/io.ox/calendar/actions/acceptdeny.js:225 module:io.ox/calendar
-#: apps/io.ox/calendar/actions/edit.js:41 apps/io.ox/calendar/edit/main.js:360
-#: module:io.ox/calendar/edit/main apps/io.ox/calendar/view-detail.js:281
-#: apps/io.ox/calendar/week/perspective.js:179
-#: apps/io.ox/mail/detail/links.js:73 module:io.ox/mail
-msgid "Appointment"
-msgstr "Rendez-vous"
-
-#: apps/io.ox/calendar/actions/create.js:41 module:io.ox/calendar
-msgid "Appointments in shared calendars"
-msgstr "Rendez-vous dans les agendas partagés"
-
-#: apps/io.ox/calendar/actions/create.js:45 module:io.ox/calendar
-msgid ""
-"The selected calendar is shared by %1$s. Appointments in shared calendars "
-"will generally be created on behalf of the owner."
-msgstr ""
-"L'agenda sélectionné est partagé par %1$s. Les rendez-vous dans les agendas "
-"partagés sont généralement créés au nom du propriétaire."
-
-#: apps/io.ox/calendar/actions/create.js:46 module:io.ox/calendar
-msgid ""
-"Do you really want to create an appointment <b>on behalf of the folder "
-"owner</b> or do you want to create an appointment <b>with the folder owner</"
-"b> in your own calendar?"
-msgstr ""
-"Souhaitez-vous vraiment créer un rendez-vous <b>au nom du propriétaire du "
-"dossier</b> ou souhaitez-vous créer un rendez-vous <b>avec le propriétaire "
-"du dossier</b> dans votre propre agenda ?"
-
-#: apps/io.ox/calendar/actions/create.js:49 module:io.ox/calendar
-msgid "On behalf of the owner"
-msgstr "Au nom du propriétaire"
-
-#: apps/io.ox/calendar/actions/create.js:50 module:io.ox/calendar
-msgid "Invite owner"
-msgstr "Inviter le propriétaire"
-
-#: apps/io.ox/calendar/actions/delete.js:76 module:io.ox/calendar
-msgid ""
-"Do you want to delete the whole series or just one appointment within the "
-"series?"
-msgstr ""
-"Souhaitez-vous supprimer la série complète ou un seul rendez-vous de la "
-"série ?"
-
-#: apps/io.ox/calendar/actions/delete.js:77 module:io.ox/calendar
-#: apps/io.ox/calendar/toolbar.js:79
-msgid "Delete appointment"
-msgstr "Supprimer le rendez-vous"
-
-#: apps/io.ox/calendar/actions/delete.js:78 module:io.ox/calendar
-msgid "Delete whole series"
-msgstr "Supprimer toute la série"
-
-#: apps/io.ox/calendar/actions/delete.js:89 module:io.ox/calendar
-msgid "Do you want to delete this appointment?"
-msgstr "Voulez-vous vraiment supprimer le rendez-vous ?"
-
-#: apps/io.ox/calendar/actions/edit.js:37 module:io.ox/calendar
-#: apps/io.ox/calendar/week/perspective.js:176
-msgid ""
-"Do you want to edit the whole series or just one appointment within the "
-"series?"
-msgstr ""
-"Souhaitez-vous modifier la série complète ou un seul rendez-vous de la "
-"série ?"
-
-#: apps/io.ox/calendar/conflicts/conflictList.js:21
-#: module:io.ox/calendar/conflicts/conflicts
-msgid "Conflicts detected"
-msgstr "Conflits détectés"
-
-#: apps/io.ox/calendar/detail/main.js:38 module:io.ox/calendar
-#: apps/io.ox/calendar/list/perspective.js:66
-#: apps/io.ox/calendar/list/perspective.js:77
-#: apps/io.ox/calendar/month/perspective.js:75
-#: apps/io.ox/calendar/week/perspective.js:83
-msgid "Appointment Details"
-msgstr "Détails du rendez-vous"
-
-#: apps/io.ox/calendar/detail/main.js:46 module:io.ox/calendar
-#: apps/io.ox/calendar/week/perspective.js:100
-#: apps/io.ox/calendar/week/perspective.js:244
-msgid "An error occurred. Please try again."
-msgstr "Une erreur s'est produite. Veuillez réessayer."
-
-#: apps/io.ox/calendar/edit/extensions.js:55 module:io.ox/calendar/edit/main
-#: apps/io.ox/calendar/edit/main.js:176 apps/io.ox/calendar/edit/main.js:299
-#: apps/io.ox/calendar/toolbar.js:65 module:io.ox/calendar
-msgid "Edit appointment"
-msgstr "Modifier le rendez-vous"
-
-#: apps/io.ox/calendar/edit/extensions.js:55 module:io.ox/calendar/edit/main
-#: apps/io.ox/calendar/edit/main.js:176 apps/io.ox/calendar/edit/main.js:301
-msgid "Create appointment"
-msgstr "Créer un rendez-vous"
-
-#: apps/io.ox/calendar/edit/extensions.js:66 module:io.ox/calendar/edit/main
-#: apps/io.ox/contacts/distrib/create-dist-view.js:43 module:io.ox/contacts
-#: apps/io.ox/contacts/edit/view-form.js:239
-#: apps/io.ox/core/folder/actions/imap-subscription.js:54 module:io.ox/core
-#: apps/io.ox/core/permissions/permissions.js:370
-#: apps/io.ox/core/permissions/permissions.js:405
-#: apps/io.ox/core/settings/user.js:45 apps/io.ox/editor/main.js:150
-#: module:io.ox/editor apps/io.ox/editor/main.js:172
-#: apps/io.ox/files/actions/edit-description.js:35 module:io.ox/files
-#: apps/io.ox/files/filepicker.js:38 apps/io.ox/files/share/permissions.js:871
-#: apps/io.ox/mail/accounts/settings.js:44 module:io.ox/mail/accounts/settings
-#: apps/io.ox/mail/actions/attachmentSave.js:70 module:io.ox/mail
-#: apps/io.ox/mail/compose/extensions.js:71
-#: apps/io.ox/mail/compose/names.js:162
-#: apps/io.ox/mail/mailfilter/settings/filter.js:104
-#: apps/io.ox/mail/settings/signatures/settings/pane.js:149
-#: apps/io.ox/oauth/settings.js:80 module:io.ox/settings
-#: apps/io.ox/tasks/edit/view-template.js:46 module:io.ox/tasks/edit
-#: apps/io.ox/tasks/edit/view-template.js:85
-#: apps/plugins/administration/groups/settings/edit.js:132
-#: apps/plugins/administration/resources/settings/edit.js:89
-#: apps/plugins/portal/flickr/register.js:235 module:plugins/portal
-#: apps/plugins/portal/mail/register.js:244
-#: apps/plugins/portal/rss/register.js:154 module:io.ox/portal
-#: apps/plugins/portal/tumblr/register.js:257
-msgid "Save"
-msgstr "Enregistrer"
-
-#: apps/io.ox/calendar/edit/extensions.js:66 module:io.ox/calendar/edit/main
-#: apps/io.ox/calendar/mobile-toolbar-actions.js:36 module:io.ox/calendar
-#: apps/io.ox/tasks/edit/view-template.js:41 module:io.ox/tasks/edit
-#: apps/io.ox/tasks/edit/view-template.js:88
-#: apps/plugins/administration/groups/settings/edit.js:132 module:io.ox/core
-#: apps/plugins/administration/resources/settings/edit.js:89
-msgid "Create"
-msgstr "Créer"
-
-#: apps/io.ox/calendar/edit/extensions.js:97 module:io.ox/calendar/edit/main
-#: apps/io.ox/contacts/distrib/create-dist-view.js:54 module:io.ox/contacts
-#: apps/io.ox/contacts/edit/view-form.js:253
-#: apps/io.ox/core/settings/user.js:46 apps/io.ox/mail/compose/extensions.js:60
-#: module:io.ox/mail apps/io.ox/mail/mailfilter/settings/filter/view-form.js:77
-#: module:io.ox/settings apps/io.ox/tasks/edit/view-template.js:73
-#: module:io.ox/tasks/edit
-msgid "Discard"
-msgstr "Abandonner"
-
-#: apps/io.ox/calendar/edit/extensions.js:129 module:io.ox/calendar/edit/main
-#: apps/io.ox/core/folder/picker.js:77 module:io.ox/core
-#: apps/io.ox/mail/mailfilter/settings/filter/view-form.js:795
-#: module:io.ox/settings
-msgid "Select folder"
-msgstr "Choisir un dossier"
-
-#: apps/io.ox/calendar/edit/extensions.js:151 module:io.ox/calendar/edit/main
-msgid "Calendar:"
-msgstr "Agenda :"
-
-#: apps/io.ox/calendar/edit/extensions.js:177 module:io.ox/calendar/edit/main
-#: apps/io.ox/mail/actions/reminder.js:47 module:io.ox/mail
-#: apps/io.ox/mail/compose/extensions.js:309
-#: apps/io.ox/mail/compose/extensions.js:313
-#: apps/io.ox/mail/mailfilter/settings/filter/view-form.js:56
-#: module:io.ox/settings apps/io.ox/mail/vacationnotice/settings/model.js:174
-#: apps/io.ox/mail/view-options.js:36
-#: apps/io.ox/tasks/edit/view-template.js:102 module:io.ox/tasks/edit
-#: apps/io.ox/tasks/main.js:832 module:io.ox/tasks
-msgid "Subject"
-msgstr "Sujet"
-
-#: apps/io.ox/calendar/edit/extensions.js:196 module:io.ox/calendar/edit/main
-#: apps/io.ox/calendar/print-compact.js:81 module:io.ox/calendar
-msgid "Location"
-msgstr "Lieu"
-
-#: apps/io.ox/calendar/edit/extensions.js:222 module:io.ox/calendar/edit/main
-msgid "Starts on"
-msgstr "Commence le"
-
-#: apps/io.ox/calendar/edit/extensions.js:244 module:io.ox/calendar/edit/main
-msgid "Ends on"
-msgstr "Se termine le"
-
-#. %1$s timezone abbreviation of the appointment
-#. %2$s default user timezone
-#: apps/io.ox/calendar/edit/extensions.js:268 module:io.ox/calendar/edit/main
-msgid ""
-"The timezone of this appointment (%1$s) differs from your default timezone "
-"(%2$s)."
-msgstr ""
-"Le fuseau horaire de ce rendez-vous (%1$s) est différent de votre fuseau "
-"horaire par défaut (%2$s)."
-
-#: apps/io.ox/calendar/edit/extensions.js:283 module:io.ox/calendar/edit/main
-#: apps/io.ox/tasks/edit/view-template.js:215 module:io.ox/tasks/edit
-msgid "All day"
-msgstr "Journée entière"
-
-#: apps/io.ox/calendar/edit/extensions.js:321 module:io.ox/calendar/edit/main
-#: apps/io.ox/core/viewer/views/sidebar/filedescriptionview.js:96
-#: module:io.ox/core/viewer apps/io.ox/files/actions/edit-description.js:31
-#: module:io.ox/files apps/io.ox/tasks/edit/view-template.js:116
-#: module:io.ox/tasks/edit
-#: apps/plugins/administration/resources/settings/edit.js:50 module:io.ox/core
-#: apps/plugins/portal/flickr/register.js:228 module:plugins/portal
-#: apps/plugins/portal/mail/register.js:238
-#: apps/plugins/portal/rss/register.js:148 module:io.ox/portal
-#: apps/plugins/portal/tumblr/register.js:250
-msgid "Description"
-msgstr "Description"
-
-#: apps/io.ox/calendar/edit/extensions.js:334 module:io.ox/calendar/edit/main
-#: apps/io.ox/calendar/edit/extensions.js:340
-#: apps/io.ox/tasks/edit/view-template.js:130 module:io.ox/tasks/edit
-#: apps/io.ox/tasks/edit/view-template.js:150
-msgid "Expand form"
-msgstr "Déployer le formulaire"
-
-#: apps/io.ox/calendar/edit/extensions.js:343 module:io.ox/calendar/edit/main
-#: apps/io.ox/tasks/edit/view-template.js:127 module:io.ox/tasks/edit
-#: apps/io.ox/tasks/edit/view-template.js:150
-msgid "Collapse form"
-msgstr "Enrouler le formulaire"
-
-#: apps/io.ox/calendar/edit/extensions.js:386 module:io.ox/calendar/edit/main
-#: apps/io.ox/calendar/util.js:30 module:io.ox/calendar
-msgid "Reserved"
-msgstr "Réservé"
-
-#: apps/io.ox/calendar/edit/extensions.js:387 module:io.ox/calendar/edit/main
-#: apps/io.ox/calendar/util.js:30 module:io.ox/calendar
-msgid "Temporary"
-msgstr "Temporaire"
-
-#: apps/io.ox/calendar/edit/extensions.js:388 module:io.ox/calendar/edit/main
-#: apps/io.ox/calendar/util.js:30 module:io.ox/calendar
-msgid "Absent"
-msgstr "Absent"
-
-#: apps/io.ox/calendar/edit/extensions.js:389 module:io.ox/calendar/edit/main
-#: apps/io.ox/calendar/util.js:30 module:io.ox/calendar
-msgid "Free"
-msgstr "Disponible"
-
-#: apps/io.ox/calendar/edit/extensions.js:395 module:io.ox/calendar/edit/main
-#: apps/io.ox/calendar/view-detail.js:222 module:io.ox/calendar
-msgid "Shown as"
-msgstr "Affiché sous forme de"
-
-#: apps/io.ox/calendar/edit/extensions.js:436 module:io.ox/calendar/edit/main
-#: apps/io.ox/mail/view-options.js:37 module:io.ox/mail
-#: apps/io.ox/portal/settings/pane.js:169 module:io.ox/portal
-#: apps/io.ox/portal/settings/pane.js:171
-msgid "Color"
-msgstr "En couleur"
-
-#: apps/io.ox/calendar/edit/extensions.js:466 module:io.ox/calendar/edit/main
-#: apps/io.ox/tasks/edit/view-template.js:392 module:io.ox/tasks/edit
-#: apps/plugins/portal/flickr/register.js:222 module:plugins/portal
-msgid "Type"
-msgstr "Type"
-
-#: apps/io.ox/calendar/edit/extensions.js:469 module:io.ox/calendar/edit/main
-#: apps/io.ox/calendar/list/view-grid-template.js:83 module:io.ox/calendar
-#: apps/io.ox/calendar/view-grid-template.js:75
-#: apps/io.ox/contacts/view-detail.js:154 module:io.ox/contacts
-#: apps/io.ox/tasks/edit/view-template.js:395 module:io.ox/tasks/edit
-msgid "Private"
-msgstr "Privé"
-
-#: apps/io.ox/calendar/edit/extensions.js:525 module:io.ox/calendar/edit/main
-msgid "Notify all participants by email."
-msgstr "Informer tous les participants par courriel."
-
-#: apps/io.ox/calendar/edit/extensions.js:544 module:io.ox/calendar/edit/main
-#: apps/io.ox/calendar/view-detail.js:381 module:io.ox/calendar
-#: apps/io.ox/contacts/edit/view-form.js:130 module:io.ox/contacts
-#: apps/io.ox/mail/compose/extensions.js:523 module:io.ox/mail
-#: apps/io.ox/mail/compose/extensions.js:542
-#: apps/io.ox/tasks/edit/view-template.js:449 module:io.ox/tasks/edit
-#: apps/io.ox/tasks/view-detail.js:92 module:io.ox/tasks
-#: apps/io.ox/tasks/view-detail.js:233
-msgid "Attachments"
-msgstr "Pièces jointes"
-
-#: apps/io.ox/calendar/edit/extensions.js:616 module:io.ox/calendar/edit/main
-#: apps/io.ox/contacts/edit/view-form.js:390 module:io.ox/contacts
-#: apps/io.ox/tasks/edit/view-template.js:685 module:io.ox/tasks/edit
-msgid "Drop here to upload a <b class=\"dndignore\">new attachment</b>"
-msgstr ""
-"Déposer ici pour téléverser une <b class=\"dndignore\">nouvelle pièce "
-"jointe</b>"
-
-#: apps/io.ox/calendar/edit/extensions.js:658 module:io.ox/calendar/edit/main
-#: apps/io.ox/calendar/freebusy/templates.js:31 module:io.ox/calendar/freebusy
-#: apps/io.ox/calendar/toolbar.js:51 module:io.ox/calendar
-msgid "Find a free time"
-msgstr "Trouver un horaire libre"
-
-#: apps/io.ox/calendar/edit/main.js:63 module:io.ox/calendar/edit/main
-msgid "Description has been copied"
-msgstr "La description a été copiée"
-
-#: apps/io.ox/calendar/edit/main.js:150 module:io.ox/calendar/edit/main
-msgid "Conflicts with resources cannot be ignored"
-msgstr "Le conflit avec certaines ressources ne peut pas être ignoré"
-
-#: apps/io.ox/calendar/edit/main.js:396 module:io.ox/calendar/edit/main
-#: apps/io.ox/contacts/distrib/main.js:197 module:io.ox/contacts
-#: apps/io.ox/contacts/edit/main.js:254 apps/io.ox/editor/main.js:362
-#: module:io.ox/editor apps/io.ox/tasks/edit/main.js:178 module:io.ox/tasks
-msgid "Do you really want to discard your changes?"
-msgstr "Voulez-vous vraiment perdre toutes vos modifications ?"
-
-#. "Discard changes" appears in combination with "Cancel" (this action)
-#. Translation should be distinguishable for the user
-#: apps/io.ox/calendar/edit/main.js:399 module:io.ox/calendar/edit/main
-#: apps/io.ox/contacts/distrib/main.js:200 module:io.ox/contacts
-#: apps/io.ox/contacts/edit/main.js:257 apps/io.ox/editor/main.js:365
-#: module:io.ox/editor apps/io.ox/tasks/edit/main.js:181 module:io.ox/tasks
-msgctxt "dialog"
-msgid "Discard changes"
-msgstr "Abandonner les modifications"
-
-#. as in: The appointment is repeated every day, or The appointment is repeated every %1$d days.
-#. This is inserted into an HTML construct.
-#: apps/io.ox/calendar/edit/recurrence-view.js:466
-#: module:io.ox/calendar/edit/main
-#: apps/io.ox/calendar/edit/recurrence-view.js:541
-#: apps/io.ox/calendar/edit/recurrence-view.js:544
-msgid "every %1$d day"
-msgid_plural "every %1$d days"
-msgstr[0] "chaque %1$d jour"
-msgstr[1] "tous les %1$d jours"
-
-#. as in: The appointment is repeated every week, or The appointment is repeated every %1$d weeks.
-#. This is inserted into an HTML construct.
-#: apps/io.ox/calendar/edit/recurrence-view.js:467
-#: module:io.ox/calendar/edit/main
-#: apps/io.ox/calendar/edit/recurrence-view.js:562
-#: apps/io.ox/calendar/edit/recurrence-view.js:565
-msgid "every %1$d week"
-msgid_plural "every %1$d weeks"
-msgstr[0] "chaque %1$d semaine"
-msgstr[1] "toutes les %1$d semaines"
-
-#. as in: The appointment is repeated on day 12 every month, or The appointment is repeated on day 12 every %1$d months.
-#. This is inserted into an HTML construct.
-#: apps/io.ox/calendar/edit/recurrence-view.js:468
-#: module:io.ox/calendar/edit/main
-#: apps/io.ox/calendar/edit/recurrence-view.js:585
-#: apps/io.ox/calendar/edit/recurrence-view.js:587
-#: apps/io.ox/calendar/edit/recurrence-view.js:642
-msgid "every %1$d month"
-msgid_plural "every %1$d months"
-msgstr[0] "chaque %1$d mois"
-msgstr[1] "tous les %1$d mois"
-
-#: apps/io.ox/calendar/edit/recurrence-view.js:469
-#: module:io.ox/calendar/edit/main
-#: apps/io.ox/calendar/edit/recurrence-view.js:763
-msgid "after %1$d appointment"
-msgid_plural "after %1$d appointments"
-msgstr[0] "après %1$d rendez-vous"
-msgstr[1] "après %1$d rendez-vous"
-
-#: apps/io.ox/calendar/edit/recurrence-view.js:482
-#: module:io.ox/calendar/edit/main
+#: apps/io.ox/tasks/actions.js module:io.ox/tasks apps/io.ox/tasks/toolbar.js
+#: module:io.ox/mail
+msgid "Change due date"
+msgstr "Modifier la date d'échéance"
+
+#: apps/io.ox/core/main.js module:io.ox/core apps/io.ox/core/settings/pane.js
+#: apps/plugins/portal/userSettings/register.js
+msgid "Change password"
+msgstr "Changer le mot de passe"
+
+#: apps/plugins/portal/userSettings/register.js module:io.ox/core
+msgid "Change password and sign out"
+msgstr "Changer le mot de passe et se déconnecter"
+
+#: apps/io.ox/calendar/actions.js module:io.ox/calendar
+#: apps/io.ox/calendar/toolbar.js
+msgid "Change status"
+msgstr "Modifier l'état"
+
+#: apps/io.ox/calendar/edit/timezone-dialog.js module:io.ox/calendar/edit/main
+msgid "Change timezone"
+msgstr "Changer le fuseau horaire"
+
+#: apps/io.ox/calendar/freebusy/templates.js module:io.ox/calendar/freebusy
+msgid "Change view"
+msgstr "Changer de vue"
+
+#: apps/io.ox/tasks/common-extensions.js module:io.ox/tasks
+msgid "Changed due date"
+msgstr "Date d'échéance modifiée"
+
+#: apps/io.ox/calendar/invitations/register.js module:io.ox/calendar/main
+msgid "Changes have been saved"
+msgstr "Les modifications ont été enregistrées"
+
+#: apps/io.ox/oauth/settings.js module:io.ox/settings
+msgid "Changes have been saved."
+msgstr "Les modifications ont été enregistrées."
+
+#. Emoji category
+#. Japanese: キャラクター
+#. Contains: Cartoon characters, animals
+#: apps/io.ox/emoji/categories.js module:io.ox/mail/emoji
+msgid "Character"
+msgstr "Caractère"
+
+#: apps/io.ox/calendar/toolbar.js module:io.ox/calendar
+#: apps/io.ox/contacts/toolbar.js module:io.ox/contacts
+#: apps/io.ox/files/toolbar.js module:io.ox/files apps/io.ox/mail/toolbar.js
+#: module:io.ox/mail apps/io.ox/tasks/toolbar.js
+msgid "Checkboxes"
+msgstr "Cases à cocher"
+
+#: apps/io.ox/core/sub/subscriptions.js module:io.ox/core/sub
+msgid "Checking credentials ..."
+msgstr "Vérification de l'identité en cours…"
+
+#: apps/io.ox/contacts/model.js module:io.ox/contacts
+msgid "Children"
+msgstr "Enfants"
+
+#: apps/io.ox/contacts/print.js module:io.ox/contacts
+msgid "City"
+msgstr "Ville"
+
+#: apps/io.ox/calendar/toolbar.js module:io.ox/calendar
+msgid "Classic colors"
+msgstr "Couleurs classiques"
+
+#: apps/io.ox/core/folder/contextmenu.js module:io.ox/core
+msgid "Clean up"
+msgstr "Vider"
+
+#: apps/io.ox/core/folder/actions/common.js module:io.ox/core
+msgid "Cleaning up ..."
+msgstr "Nettoyage..."
+
+#: apps/io.ox/core/tk/datepicker.js module:io.ox/core
+#: apps/io.ox/core/tk/mobiscroll.js
+msgid "Clear"
+msgstr "Réinitialiser"
+
+#: apps/io.ox/search/view-template.js module:io.ox/core
+msgid "Clear field"
+msgstr "Réinitialiser le champ"
+
+#: apps/io.ox/calendar/week/view.js module:io.ox/calendar
+msgid "Click for whole day appointment"
+msgstr "Cliquez pour un rendez-vous sur toute la journée"
+
+#: apps/io.ox/help/center.js module:io.ox/help
+msgid "Click here to quit the help center"
+msgstr "Cliquez ici pour quitter le centre d'aide"
+
+#: apps/plugins/portal/xing/register.js module:plugins/portal
+msgid "Click here to reconnect to your xing account to see activities."
+msgstr ""
+"Cliquez ici pour vous reconnecter à votre compte Xing et voir les activités."
+
+#: apps/io.ox/calendar/edit/recurrence-view.js module:io.ox/calendar/edit/main
+msgid "Click on a sentence to choose when to repeat the appointment."
+msgstr "Cliquer sur une phrase pour choisir quand répéter le rendez-vous."
+
+#: apps/io.ox/calendar/edit/recurrence-view.js module:io.ox/calendar/edit/main
+msgid "Click on the links to change the values."
+msgstr "Cliquer sur les liens pour modifier les valeurs."
+
+#: apps/plugins/portal/linkedIn/register.js module:plugins/portal
+#: apps/plugins/portal/twitter/register.js
+msgid "Click to authorize your account again"
+msgstr "Cliquez ici pour autoriser à nouveau votre compte"
+
+#: apps/io.ox/calendar/edit/recurrence-view.js module:io.ox/calendar/edit/main
 msgid "Click to close the recurrence view"
 msgstr "Cliquez pour fermer la vue des répétitions"
 
-#: apps/io.ox/calendar/edit/recurrence-view.js:509
-#: module:io.ox/calendar/edit/main
-msgid "Click on the links to change the values."
-msgstr "Cliquer sur les liens pour modifier les valeurs."
-
-#: apps/io.ox/calendar/edit/recurrence-view.js:510
-#: module:io.ox/calendar/edit/main
-msgid "Click on a sentence to choose when to repeat the appointment."
-msgstr "Cliquer sur une phrase pour choisir quand répéter le rendez-vous."
-
-#: apps/io.ox/calendar/edit/recurrence-view.js:511
-#: module:io.ox/calendar/edit/main
-msgid ""
-"The appointment is repeated <a href=\"#\" data-attribute=\"recurrenceType\" "
-"data-widget=\"options\">weekly</a>."
-msgstr ""
-"Le rendez-vous se répète de façon <a href=\"#\" data-attribute="
-"\"recurrenceType\" data-widget=\"options\">hebdomadaire</a>."
-
-#. recurring appointment: the appointment is repeated daily
-#: apps/io.ox/calendar/edit/recurrence-view.js:517
-#: module:io.ox/calendar/edit/main
-msgid "daily"
-msgstr "quotidienne"
-
-#. recurring appointment: the appointment is repeated weekly
-#: apps/io.ox/calendar/edit/recurrence-view.js:519
-#: module:io.ox/calendar/edit/main
-msgid "weekly"
-msgstr "hebdomadaire"
-
-#. recurring appointment: the appointment is repeated monthly
-#: apps/io.ox/calendar/edit/recurrence-view.js:521
-#: module:io.ox/calendar/edit/main
-msgid "monthly"
-msgstr "mensuelle"
-
-#. recurring appointment: the appointment is repeated yearly
-#: apps/io.ox/calendar/edit/recurrence-view.js:523
-#: module:io.ox/calendar/edit/main
-msgid "yearly"
-msgstr "annuelle"
-
-#: apps/io.ox/calendar/edit/recurrence-view.js:529
-#: module:io.ox/calendar/edit/main
-msgid ""
-"The appointment is repeated <a href=\"#\"  data-widget=\"number\" data-"
-"attribute=\"interval\">every <span class=\"number-control\">2</span> days</"
-"a>."
-msgstr ""
-"Le rendez-vous se répète <a href=\"#\"  data-widget=\"number\" data-"
-"attribute=\"interval\">tous les <span class=\"number-control\">2</span> "
-"jours</a>."
-
-#. as in: The appointment is repeated every day
-#. This is inserted into an HTML construct and is the form without the number
-#: apps/io.ox/calendar/edit/recurrence-view.js:536
-#: module:io.ox/calendar/edit/main
-msgid "every day"
-msgstr "chaque jour"
-
-#: apps/io.ox/calendar/edit/recurrence-view.js:550
-#: module:io.ox/calendar/edit/main
-msgid ""
-"The appointment is repeated <a href=\"#\"  data-widget=\"number\" data-"
-"attribute=\"interval\">every <span class=\"number-control\">2</span> weeks</"
-"a> on <a href=\"#\"  data-widget=\"days\" data-attribute=\"days\">monday</a>."
-msgstr ""
-"Le rendez-vous se répète <a href=\"#\" data-widget=\"number\" data-attribute="
-"\"interval\">toutes les <span class=\"number-control\">2</span> semaines</a> "
-"le <a href=\"#\" data-widget=\"days\" data-attribute=\"days\">lundi</a>. "
-
-#. as in: The appointment is repeated every week
-#. This is inserted into an HTML construct and is the form without the number
-#: apps/io.ox/calendar/edit/recurrence-view.js:558
-#: module:io.ox/calendar/edit/main
-msgid "every week"
-msgstr "chaque semaine"
-
-#: apps/io.ox/calendar/edit/recurrence-view.js:572
-#: module:io.ox/calendar/edit/main
-msgid ""
-"The appointment is repeated on day <a href=\"#\" data-widget=\"number\" data-"
-"attribute=\"dayInMonth\"><span class=\"number-control\">10</span></a> <a "
-"href=\"#\" data-widget=\"number\" data-attribute=\"interval\">every <span "
-"class=\"number-control\">2</span> months</a>."
-msgstr ""
-"Le rendez-vous se répète tous les <a href=\"#\" data-widget=\"number\" data-"
-"attribute=\"dayInMonth\"><span class=\"number-control\">10</span></a> du "
-"mois <a href=\"#\" data-widget=\"number\" data-attribute=\"interval\">tous "
-"les <span class=\"number-control\">2</span> mois</a>. "
-
-#. as in: The appointment is repeated every month
-#. This is inserted into an HTML construct and is the form without the number
-#: apps/io.ox/calendar/edit/recurrence-view.js:581
-#: module:io.ox/calendar/edit/main
-#: apps/io.ox/calendar/edit/recurrence-view.js:640
-msgid "every month"
-msgstr "chaque mois"
-
-#: apps/io.ox/calendar/edit/recurrence-view.js:601
-#: module:io.ox/calendar/edit/main
-msgid ""
-"The appointment is repeated the <a href=\"#\" data-widget=\"options\" data-"
-"attribute=\"ordinal\">second</a> <a href=\"#\" data-widget=\"options\" data-"
-"attribute=\"day\">Wednesday</a> <a href=\"#\" data-widget=\"number\" data-"
-"attribute=\"interval\">every <span class=\"number-control\">2</span> months</"
-"a>."
-msgstr ""
-"Le rendez-vous se répète toutes les <a href=\"#\" data-widget=\"options\" "
-"data-attribute=\"ordinal\">secondes</a> <a href=\"#\" data-widget=\"options"
-"\" data-attribute=\"day\">mercredi</a> <a href=\"#\" data-widget=\"number\" "
-"data-attribute=\"interval\">tous les <span class=\"number-control\">2</span> "
-"mois</a>. "
-
-#. As in last monday, tuesday, wednesday ... , day of the week, day of the weekend
-#. as in: last week or last Monday
-#: apps/io.ox/calendar/edit/recurrence-view.js:607
-#: module:io.ox/calendar/edit/main
-#: apps/io.ox/calendar/edit/recurrence-view.js:690
-#: apps/io.ox/calendar/util.js:28 module:io.ox/calendar
-msgid "last"
-msgstr "dernier"
-
-#. As in first monday, tuesday, wednesday ... , day of the week, day of the weekend
-#. as in: first week or first Monday
-#: apps/io.ox/calendar/edit/recurrence-view.js:610
-#: module:io.ox/calendar/edit/main
-#: apps/io.ox/calendar/edit/recurrence-view.js:682
-#: apps/io.ox/calendar/util.js:28 module:io.ox/calendar
-msgid "first"
-msgstr "premier"
-
-#. As in second monday, tuesday, wednesday ... , day of the week, day of the weekend
-#. as in: second week or second Monday
-#: apps/io.ox/calendar/edit/recurrence-view.js:613
-#: module:io.ox/calendar/edit/main
-#: apps/io.ox/calendar/edit/recurrence-view.js:684
-#: apps/io.ox/calendar/util.js:28 module:io.ox/calendar
-msgid "second"
-msgstr "deuxième"
-
-#. As in third monday, tuesday, wednesday ... , day of the week, day of the weekend
-#. as in: third week or third Monday
-#: apps/io.ox/calendar/edit/recurrence-view.js:616
-#: module:io.ox/calendar/edit/main
-#: apps/io.ox/calendar/edit/recurrence-view.js:686
-#: apps/io.ox/calendar/util.js:28 module:io.ox/calendar
-msgid "third"
-msgstr "troisième"
-
-#. As in fourth monday, tuesday, wednesday ... , day of the week, day of the weekend
-#. as in: fourth week or fourth Monday
-#: apps/io.ox/calendar/edit/recurrence-view.js:619
-#: module:io.ox/calendar/edit/main
-#: apps/io.ox/calendar/edit/recurrence-view.js:688
-#: apps/io.ox/calendar/util.js:28 module:io.ox/calendar
-msgid "fourth"
-msgstr "quatrième"
-
-#: apps/io.ox/calendar/edit/recurrence-view.js:628
-#: module:io.ox/calendar/edit/main
-#: apps/io.ox/calendar/edit/recurrence-view.js:696
-msgid "day of the week"
-msgstr "jour en semaine"
-
-#: apps/io.ox/calendar/edit/recurrence-view.js:629
-#: module:io.ox/calendar/edit/main
-#: apps/io.ox/calendar/edit/recurrence-view.js:697
-msgid "day of the weekend"
-msgstr "jour de la fin de semaine"
-
-#: apps/io.ox/calendar/edit/recurrence-view.js:648
-#: module:io.ox/calendar/edit/main
-msgid ""
-"The appointment is repeated every year on day <a href=\"#\" data-widget="
-"\"number\" data-attribute=\"dayInMonth\"><span class=\"number-control\">10</"
-"span></a> of <a href=\"#\" data-widget=\"options\" data-attribute=\"month"
-"\">October</a>."
-msgstr ""
-"Le rendez-vous se répète chaque année le <a href=\"#\" data-widget=\"number"
-"\" data-attribute=\"dayInMonth\"><span class=\"number-control\">10</span></"
-"a> d'<a href=\"#\" data-widget=\"options\" data-attribute=\"month\">octobre</"
-"a>."
-
-#: apps/io.ox/calendar/edit/recurrence-view.js:660
-#: module:io.ox/calendar/edit/main
-#: apps/io.ox/calendar/edit/recurrence-view.js:706
-msgid "January"
-msgstr "Janvier"
-
-#: apps/io.ox/calendar/edit/recurrence-view.js:661
-#: module:io.ox/calendar/edit/main
-#: apps/io.ox/calendar/edit/recurrence-view.js:707
-msgid "February"
-msgstr "Février"
-
-#: apps/io.ox/calendar/edit/recurrence-view.js:662
-#: module:io.ox/calendar/edit/main
-#: apps/io.ox/calendar/edit/recurrence-view.js:708
-msgid "March"
-msgstr "Mars"
-
-#: apps/io.ox/calendar/edit/recurrence-view.js:663
-#: module:io.ox/calendar/edit/main
-#: apps/io.ox/calendar/edit/recurrence-view.js:709
-msgid "April"
-msgstr "Avril"
-
-#: apps/io.ox/calendar/edit/recurrence-view.js:664
-#: module:io.ox/calendar/edit/main
-#: apps/io.ox/calendar/edit/recurrence-view.js:710
-msgid "May"
-msgstr "Mai"
-
-#: apps/io.ox/calendar/edit/recurrence-view.js:665
-#: module:io.ox/calendar/edit/main
-#: apps/io.ox/calendar/edit/recurrence-view.js:711
-msgid "June"
-msgstr "Juin"
-
-#: apps/io.ox/calendar/edit/recurrence-view.js:666
-#: module:io.ox/calendar/edit/main
-#: apps/io.ox/calendar/edit/recurrence-view.js:712
-msgid "July"
-msgstr "Juillet"
-
-#: apps/io.ox/calendar/edit/recurrence-view.js:667
-#: module:io.ox/calendar/edit/main
-#: apps/io.ox/calendar/edit/recurrence-view.js:713
-msgid "August"
-msgstr "Août"
-
-#: apps/io.ox/calendar/edit/recurrence-view.js:668
-#: module:io.ox/calendar/edit/main
-#: apps/io.ox/calendar/edit/recurrence-view.js:714
-msgid "September"
-msgstr "Septembre"
-
-#: apps/io.ox/calendar/edit/recurrence-view.js:669
-#: module:io.ox/calendar/edit/main
-#: apps/io.ox/calendar/edit/recurrence-view.js:715
-msgid "October"
-msgstr "Octobre"
-
-#: apps/io.ox/calendar/edit/recurrence-view.js:670
-#: module:io.ox/calendar/edit/main
-#: apps/io.ox/calendar/edit/recurrence-view.js:716
-msgid "November"
-msgstr "Novembre"
-
-#: apps/io.ox/calendar/edit/recurrence-view.js:671
-#: module:io.ox/calendar/edit/main
-#: apps/io.ox/calendar/edit/recurrence-view.js:717
-msgid "December"
-msgstr "Décembre"
-
-#: apps/io.ox/calendar/edit/recurrence-view.js:676
-#: module:io.ox/calendar/edit/main
-msgid ""
-"The appointment is repeated every <a href=\"#\" data-widget=\"options\" data-"
-"attribute=\"ordinal\">first</a> <a href=\"#\" data-widget=\"options\" data-"
-"attribute=\"day\">Wednesday</a> in <a href=\"#\" data-widget=\"options\" "
-"data-attribute=\"month\">October</a>."
-msgstr ""
-"Le rendez-vous se répète chaque <a href=\"#\" data-widget=\"options\" data-"
-"attribute=\"ordinal\">premier</a> <a href=\"#\" data-widget=\"options\" data-"
-"attribute=\"day\">mercredi</a> d'<a href=\"#\" data-widget=\"options\" data-"
-"attribute=\"month\">octobre</a>. "
-
-#: apps/io.ox/calendar/edit/recurrence-view.js:728
-#: module:io.ox/calendar/edit/main
-#: apps/io.ox/calendar/edit/recurrence-view.js:742
-msgid "never ends"
-msgstr "ne se termine jamais"
-
-<<<<<<< HEAD
-#: apps/io.ox/contacts/settings/pane.js module:io.ox/contacts
-#: apps/io.ox/contacts/view-detail.js
-msgid "Apple Maps"
-msgstr ""
-
-#: apps/io.ox/core/desktop.js module:io.ox/core
-msgid "Application Toolbar"
-msgstr "Barre d'outils de l'application"
-=======
-#: apps/io.ox/calendar/edit/recurrence-view.js:729
-#: module:io.ox/calendar/edit/main
-msgid "ends on a specific date"
-msgstr "se termine à une date donnée"
->>>>>>> 0de5ca36
-
-#: apps/io.ox/calendar/edit/recurrence-view.js:730
-#: module:io.ox/calendar/edit/main
-msgid "ends after a certain number of appointments"
-msgstr "s'arrête après un certain nombre de rendez-vous"
-
-#: apps/io.ox/calendar/edit/recurrence-view.js:733
-#: module:io.ox/calendar/edit/main
-msgid "ends"
-msgstr "se termine"
-
-#: apps/io.ox/calendar/edit/recurrence-view.js:737
-#: module:io.ox/calendar/edit/main
-msgid ""
-"The series <a href=\"#\" data-attribute=\"ending\" data-widget=\"options"
-"\">never ends</a>."
-msgstr ""
-"La série <a href=\"#\" data-attribute=\"ending\" data-widget=\"options\">ne "
-"s'arrête jamais</a>."
-
-#: apps/io.ox/calendar/edit/recurrence-view.js:746
-#: module:io.ox/calendar/edit/main
-msgid ""
-"The series <a href=\"#\" data-attribute=\"ending\" data-widget=\"options"
-"\">ends</a> on <a href=\"#\" data-attribute=\"until\" data-widget="
-"\"datePicker\">11/03/2013</a>."
-msgstr ""
-"La série <a href=\"#\" data-attribute=\"ending\" data-widget=\"options"
-"\">s'arrête</a> le <a href=\"#\" data-attribute=\"until\" data-widget="
-"\"datePicker\">11/03/2013</a>."
-
-#: apps/io.ox/calendar/edit/recurrence-view.js:756
-#: module:io.ox/calendar/edit/main
-msgid ""
-"The series <a href=\"#\" data-attribute=\"ending\" data-widget=\"options"
-"\">ends</a> <a href=\"#\" data-attribute=\"occurrences\" data-widget=\"number"
-"\">after <span class=\"number-control\">2</span> appointments</a>."
-msgstr ""
-"La série <a href=\"#\" data-attribute=\"ending\" data-widget=\"options"
-"\">s'arrête</a> <a href=\"#\" data-attribute=\"occurrences\" data-widget="
-"\"number\">après <span class=\"number-control\">2</span> rendez-vous</a>."
-
-#: apps/io.ox/calendar/edit/recurrence-view.js:1110
-#: module:io.ox/calendar/edit/main
-msgid "Please choose a sentence below."
-msgstr "Veuillez choisir une phrase ci-dessous."
-
-#: apps/io.ox/calendar/edit/recurrence-view.js:1234
-#: module:io.ox/calendar/edit/main
-msgid "Repeat"
-msgstr "Répéter"
-
-#: apps/io.ox/calendar/edit/timezone-dialog.js:42
-#: module:io.ox/calendar/edit/main
-msgid "Start date timezone"
-msgstr "Fuseau horaire pour la date de début"
-
-#: apps/io.ox/calendar/edit/timezone-dialog.js:64
-#: module:io.ox/calendar/edit/main
-msgid "End date timezone"
-msgstr "Fuseau horaire pour la date de fin"
-
-#: apps/io.ox/calendar/edit/timezone-dialog.js:86
-#: module:io.ox/calendar/edit/main
-msgid ""
-"If you select different timezones, the appointment's start and end dates are "
-"saved in the timezone of the appointment's start date. A different end date "
-"timezone only allows a convenient conversion."
-msgstr ""
-"Si vous choisissez des fuseaux horaires différents, les dates de début et de "
-"fin du rendez-vous sont enregistrées dans le fuseau horaire de la date de "
-"début du rendez-vous. Un fuseau horaire différent pour la date de fin ne "
-"sert qu'à faciliter la conversion."
-
-#: apps/io.ox/calendar/edit/timezone-dialog.js:106
-#: module:io.ox/calendar/edit/main
-msgid "Convert the entered start and end dates to match the modified timezones"
-msgstr ""
-"Convertir les dates saisies pour le début et la fin pour faire correspondre "
-"les fuseaux horaires"
-
-#: apps/io.ox/calendar/edit/timezone-dialog.js:139
-#: module:io.ox/calendar/edit/main
-msgid "Change timezone"
-msgstr "Changer le fuseau horaire"
-
-#: apps/io.ox/calendar/edit/timezone-dialog.js:140
-#: module:io.ox/calendar/edit/main
-msgid "Change"
-msgstr "Modifier"
-
-#: apps/io.ox/calendar/freebusy/templates.js:31 module:io.ox/calendar/freebusy
-#: apps/io.ox/calendar/toolbar.js:50 module:io.ox/calendar
-msgid "Scheduling"
-msgstr "Planification"
-
-#: apps/io.ox/calendar/freebusy/templates.js:74 module:io.ox/calendar/freebusy
-msgid "Change view"
-msgstr "Changer de vue"
-
-#: apps/io.ox/calendar/freebusy/templates.js:80 module:io.ox/calendar/freebusy
-#: apps/io.ox/calendar/toolbar.js:162 module:io.ox/calendar
-msgid "Workweek"
-msgstr "Semaine ouvrée"
-
-#: apps/io.ox/calendar/freebusy/templates.js:81 module:io.ox/calendar/freebusy
-#: apps/io.ox/calendar/toolbar.js:163 module:io.ox/calendar
-msgid "Week"
-msgstr "Semaine"
-
-#: apps/io.ox/calendar/freebusy/templates.js:92 module:io.ox/calendar/freebusy
-msgid ""
-"If you spot a free time, just select this area. To do this, move the cursor "
-"to the start time, hold the mouse button, and <b>drag the mouse</b> to the "
-"end time."
-msgstr ""
-"Si vous identifiez un horaire libre, sélectionnez simplement la zone "
-"correspondante. Pour cela, <b>faites glisser la souris</b> en gardant le "
-"bouton de la souris enfoncé entre l'heure de début et l'heure de fin."
-
-#: apps/io.ox/calendar/freebusy/templates.js:94 module:io.ox/calendar/freebusy
-msgid ""
-"You will automatically return to the appointment dialog. The selected start "
-"and end time as well as the current participant list will be applied."
-msgstr ""
-"Vous reviendrez automatiquement à la boîte de dialogue de rendez-vous. Les "
-"heures de début et de fin choisies ainsi que la liste actuelle des "
-"participants seront appliquées."
-
-#: apps/io.ox/calendar/freebusy/templates.js:98 module:io.ox/calendar/freebusy
-msgid "How does this work?"
-msgstr "Comment cela fonctionne-t-il ?"
-
-#: apps/io.ox/calendar/freebusy/templates.js:104 module:io.ox/calendar/freebusy
-#: apps/io.ox/core/main.js:984 module:io.ox/core apps/io.ox/help/center.js:103
-#: module:io.ox/help
-msgid "Help"
-msgstr "Aide"
-
-#: apps/io.ox/calendar/freebusy/templates.js:111 module:io.ox/calendar/freebusy
-msgid "Back to appointment"
-msgstr "Revenir au rendez-vous"
-
-#: apps/io.ox/calendar/freebusy/templates.js:118 module:io.ox/calendar/freebusy
-msgid "Quit"
-msgstr "Quitter"
-
-#: apps/io.ox/calendar/freebusy/templates.js:125 module:io.ox/calendar/freebusy
-#: apps/io.ox/mail/actions/reminder.js:52 module:io.ox/mail
-msgid "Note"
-msgstr "Remarque"
-
-#. Warning dialog
-#. %1$s is a folder/calendar name
-#. %2$s is the folder owner
-#: apps/io.ox/calendar/freebusy/templates.js:131 module:io.ox/calendar/freebusy
-msgid ""
-"You are not allowed to create appointments in \"%1$s\" owned by %2$s. "
-"Appointments will therefore be created in your private calendar."
-msgstr ""
-"Vous n'avez pas le droit de créer des rendez-vous dans « %1$s » qui "
-"appartient à %2$s. Les rendez-vous seront donc créés dans votre agenda "
-"personnel."
-
-#. Warning dialog
-#. %1$s is a folder/calendar name
-#: apps/io.ox/calendar/freebusy/templates.js:135 module:io.ox/calendar/freebusy
-msgid ""
-"You are not allowed to create appointments in \"%1$s\". Appointments will "
-"therefore be created in your private calendar."
-msgstr ""
-"Vous n'avez pas le droit de créer des rendez-vous dans « %1$s ». Les rendez-"
-"vous seront donc créés dans votre agenda personnel."
-
-#: apps/io.ox/calendar/invitations/register.js:28 module:io.ox/calendar/main
-#: apps/io.ox/calendar/invitations/register.js:32
-msgid "Accept changes"
-msgstr "Accepter les modifications"
-
-#: apps/io.ox/calendar/invitations/register.js:30 module:io.ox/calendar/main
-msgid "Add new participant"
-msgstr "Ajouter un nouveau participant"
-
-#: apps/io.ox/calendar/invitations/register.js:34 module:io.ox/calendar/main
-msgid "Reject changes"
-msgstr "Rejeter les modifications"
-
-#: apps/io.ox/calendar/invitations/register.js:37 module:io.ox/calendar/main
-msgid "Ignore"
-msgstr "Ignorer"
-
-#: apps/io.ox/calendar/invitations/register.js:55 module:io.ox/calendar/main
-#: apps/io.ox/calendar/invitations/register.js:57
-#: apps/io.ox/calendar/invitations/register.js:59
-#: apps/io.ox/calendar/invitations/register.js:68
-msgid "You have accepted the appointment"
-msgstr "Vous avez accepté le rendez-vous"
-
-#: apps/io.ox/calendar/invitations/register.js:56 module:io.ox/calendar/main
-msgid "Changes have been saved"
-msgstr "Les modifications ont été enregistrées"
-
-#: apps/io.ox/calendar/invitations/register.js:58 module:io.ox/calendar/main
-msgid "Added the new participant"
-msgstr "Ajouté le nouveau participant"
-
-#: apps/io.ox/calendar/invitations/register.js:60 module:io.ox/calendar/main
-msgid "The appointment has been updated"
-msgstr "Le rendez-vous a été mis à jour"
-
-#: apps/io.ox/calendar/invitations/register.js:61 module:io.ox/calendar/main
-msgid "The appointment has been deleted"
-msgstr "Le rendez-vous a été supprimé"
-
-#: apps/io.ox/calendar/invitations/register.js:62 module:io.ox/calendar/main
-msgid "The changes have been rejected"
-msgstr "Les modifications ont été rejetées"
-
-#: apps/io.ox/calendar/invitations/register.js:63 module:io.ox/calendar/main
-#: apps/io.ox/calendar/invitations/register.js:70
-msgid "You have tentatively accepted the appointment"
-msgstr "Vous avez accepté le rendez-vous à titre provisoire"
-
-#: apps/io.ox/calendar/invitations/register.js:64 module:io.ox/calendar/main
-#: apps/io.ox/calendar/invitations/register.js:69
-msgid "You have declined the appointment"
-msgstr "Vous avez décliné le rendez-vous"
-
-#: apps/io.ox/calendar/invitations/register.js:117 module:io.ox/calendar/main
-msgid "This email contains an appointment"
-msgstr "Ce message contient un rendez-vous"
-
-#: apps/io.ox/calendar/invitations/register.js:118 module:io.ox/calendar/main
-msgid "This email contains a task"
-msgstr "Ce message contient une tâche"
-
-#: apps/io.ox/calendar/invitations/register.js:121 module:io.ox/calendar/main
-msgid "Show appointment details"
-msgstr "Afficher le détail du rendez-vous"
-
-#: apps/io.ox/calendar/invitations/register.js:122 module:io.ox/calendar/main
-msgid "Show task details"
-msgstr "Afficher les détails de la tâche"
-
-#: apps/io.ox/calendar/invitations/register.js:146 module:io.ox/calendar/main
-msgid "You are the organizer"
-msgstr "Vous êtes l'organisateur"
-
-#: apps/io.ox/calendar/invitations/register.js:155 module:io.ox/calendar/main
-msgid "You have accepted this appointment"
-msgstr "Vous avez accepté ce rendez-vous"
-
-#: apps/io.ox/calendar/invitations/register.js:156 module:io.ox/calendar/main
-msgid "You have accepted this task"
-msgstr "Vous avez accepté cette tâche"
-
-#: apps/io.ox/calendar/invitations/register.js:161 module:io.ox/calendar/main
-msgid "You declined this appointment"
-msgstr "Vous avez décliné ce rendez-vous"
-
-#: apps/io.ox/calendar/invitations/register.js:162 module:io.ox/calendar/main
-msgid "You declined this task"
-msgstr "Vous avez décliné cette tâche"
-
-#: apps/io.ox/calendar/invitations/register.js:167 module:io.ox/calendar/main
-msgid "You tentatively accepted this invitation"
-msgstr "Vous avez accepté cette invitation à titre provisoire"
-
-#: apps/io.ox/calendar/invitations/register.js:168 module:io.ox/calendar/main
-msgid "You tentatively accepted this task"
-msgstr "Vous avez accepté cette tâche à titre provisoire"
-
-#: apps/io.ox/calendar/invitations/register.js:441 module:io.ox/calendar/main
-msgid "There is already %1$d appointment in this timeframe."
-msgid_plural "There are already %1$d appointments in this timeframe."
-msgstr[0] "Il y a déjà %1$d rendez-vous dans cette plage horaire."
-msgstr[1] "Il y a déjà %1$d rendez-vous dans cette plage horaire."
-
-#: apps/io.ox/calendar/invitations/register.js:448 module:io.ox/calendar/main
-msgid "Show conflicts"
-msgstr "Afficher les conflits"
-
-#: apps/io.ox/calendar/invitations/register.js:532 module:io.ox/calendar/main
-msgid ""
-"Failed to update confirmation status; most probably the appointment has been "
-"deleted."
-msgstr ""
-"Impossible de mettre à jour l'état de confirmation ; il est probable que le "
-"rendez-vous a été supprimé."
-
-#: apps/io.ox/calendar/invitations/register.js:533 module:io.ox/calendar/main
-msgid ""
-"Failed to update confirmation status; most probably the task has been "
-"deleted."
-msgstr ""
-"Impossible de mettre à jour l'état de confirmation ; il est probable que la "
-"tâche a été supprimée."
-
-#: apps/io.ox/calendar/list/perspective.js:185 module:io.ox/calendar
-msgid "Couldn't load appointment data."
-msgstr "Impossible de charger les données de rendez-vous."
-
-#: apps/io.ox/calendar/list/perspective.js:216 module:io.ox/calendar
-msgid "No appointments found until %s"
-msgstr "Aucun rendez-vous trouvé jusqu'à %s"
-
-#: apps/io.ox/calendar/main.js:210 module:io.ox/calendar
-#: apps/io.ox/calendar/main.js:222 apps/io.ox/calendar/main.js:229
-#: apps/io.ox/contacts/main.js:369 module:io.ox/contacts
-#: apps/io.ox/contacts/main.js:376 apps/io.ox/core/folder/view.js:307
-#: module:io.ox/core apps/io.ox/files/filepicker.js:67 module:io.ox/files
-#: apps/io.ox/files/filepicker.js:85 apps/io.ox/files/main.js:161
-#: apps/io.ox/files/main.js:168 apps/io.ox/mail/main.js:146 module:io.ox/mail
-#: apps/io.ox/mail/main.js:153 apps/io.ox/tasks/main.js:155 module:io.ox/tasks
-#: apps/io.ox/tasks/main.js:162
-msgid "Folders"
-msgstr "Dossiers"
-
-#. Used as button label for a navigation action, like the browser back button
-#: apps/io.ox/calendar/main.js:216 module:io.ox/calendar
-#: apps/io.ox/calendar/main.js:237 apps/io.ox/contacts/main.js:384
-#: module:io.ox/contacts apps/io.ox/core/commons.js:606 module:io.ox/core
-#: apps/io.ox/core/tk/wizard.js:352 apps/io.ox/mail/main.js:161
-#: module:io.ox/mail apps/io.ox/mail/main.js:166
-#: apps/io.ox/mail/threadview.js:40 apps/io.ox/tasks/main.js:171
-#: module:io.ox/tasks
-msgid "Back"
-msgstr "Précédent"
-
-#. Label for a button which shows more upcoming
-#. appointments in a listview by extending the search
-#. by one month in the future
-#: apps/io.ox/calendar/main.js:282 module:io.ox/calendar
-msgid "Expand timeframe by one month"
-msgstr "Élargir l'intervalle de temps d'un mois"
-
-#: apps/io.ox/calendar/mobile-toolbar-actions.js:45 module:io.ox/calendar
-msgid "Listview"
-msgstr "Vue en liste"
-
-#: apps/io.ox/calendar/mobile-toolbar-actions.js:54 module:io.ox/calendar
-msgid "Calendar view"
-msgstr "Vue en calendrier"
-
-#: apps/io.ox/calendar/mobile-toolbar-actions.js:63 module:io.ox/calendar
-msgid "Show next day"
-msgstr "Afficher la journée suivante"
-
-#: apps/io.ox/calendar/mobile-toolbar-actions.js:73 module:io.ox/calendar
-msgid "Show previous day"
-msgstr "Afficher la journée précédente"
-
-#: apps/io.ox/calendar/mobile-toolbar-actions.js:82 module:io.ox/calendar
-#: apps/io.ox/calendar/mobile-toolbar-actions.js:90
-#: apps/io.ox/calendar/toolbar.js:58 apps/io.ox/calendar/util.js:125
-#: apps/io.ox/core/tk/datepicker.js:33 module:io.ox/core
-#: apps/io.ox/find/date/patterns.js:188 apps/io.ox/tasks/util.js:183
-#: module:io.ox/tasks apps/plugins/portal/birthdays/register.js:102
-#: module:plugins/portal apps/plugins/portal/birthdays/register.js:171
-msgid "Today"
-msgstr "Aujourd'hui"
-
-#: apps/io.ox/calendar/mobile-toolbar-actions.js:131 module:io.ox/calendar
-#: apps/io.ox/contacts/mobile-toolbar-actions.js:132 module:io.ox/mail
-#: apps/io.ox/contacts/mobile-toolbar-actions.js:133
-#: apps/io.ox/core/extPatterns/links.js:418 module:io.ox/core
-#: apps/io.ox/core/extPatterns/links.js:422
-#: apps/io.ox/core/extPatterns/links.js:423
-#: apps/io.ox/core/extPatterns/links.js:431
-#: apps/io.ox/files/mobile-toolbar-actions.js:88
-#: apps/io.ox/files/mobile-toolbar-actions.js:132
-#: apps/io.ox/files/share/permissions.js:723 apps/io.ox/mail/detail/view.js:92
-#: apps/io.ox/mail/detail/view.js:93
-#: apps/io.ox/mail/mailfilter/settings/filter/view-form.js:950
-#: module:io.ox/settings apps/io.ox/mail/mobile-toolbar-actions.js:150
-#: apps/io.ox/mail/mobile-toolbar-actions.js:151
-#: apps/io.ox/tasks/mobile-toolbar-actions.js:110 module:io.ox/tasks
-msgid "Actions"
-msgstr "Actions"
-
-#: apps/io.ox/calendar/model.js:259 module:io.ox/calendar
-#: apps/io.ox/calendar/model.js:260
-#: apps/io.ox/mail/vacationnotice/settings/filter.js:109 module:io.ox/mail
-#: apps/io.ox/mail/vacationnotice/settings/filter.js:110
-msgid "The start date must be before the end date."
-msgstr "La date de début doit précéder la date de fin."
-
-#: apps/io.ox/calendar/model.js:269 module:io.ox/calendar
-#: apps/io.ox/contacts/model.js:187 module:io.ox/contacts
-#: apps/io.ox/tasks/model.js:198 module:io.ox/tasks
-msgid "Files can not be uploaded, because quota exceeded."
-msgstr "Le fichier ne peut pas être téléversé car le quota est dépassé."
-
-#: apps/io.ox/calendar/month/perspective.js:144 module:io.ox/calendar
-#: apps/io.ox/calendar/week/perspective.js:171
-msgid ""
-"By changing the date of this appointment you are creating an appointment "
-"exception to the series. Do you want to continue?"
-msgstr ""
-"En modifiant la date de ce rendez-vous, vous créez une exception de rendez-"
-"vous dans la série. Voulez-vous continuer ?"
-
-#. folder permissions - Is Admin? YES
-#: apps/io.ox/calendar/month/perspective.js:145 module:io.ox/calendar
-#: apps/io.ox/calendar/week/perspective.js:172 apps/io.ox/core/main.js:143
-#: module:io.ox/core apps/io.ox/core/permissions/permissions.js:179
-#: apps/io.ox/files/util.js:254 module:io.ox/files
-msgid "Yes"
-msgstr "Oui"
-
-#. folder permissions - Is Admin? NO
-#: apps/io.ox/calendar/month/perspective.js:146 module:io.ox/calendar
-#: apps/io.ox/calendar/week/perspective.js:173 apps/io.ox/core/main.js:144
-#: module:io.ox/core apps/io.ox/core/permissions/permissions.js:177
-msgid "No"
-msgstr "Non"
-
-#: apps/io.ox/calendar/month/perspective.js:472 module:io.ox/calendar
-#: apps/io.ox/calendar/week/perspective.js:419
-msgid "Appointment list"
-msgstr "Liste des rendez-vous"
-
-#. %1$d = Calendar week
-#: apps/io.ox/calendar/month/view.js:136 module:io.ox/calendar
-#: apps/io.ox/calendar/week/view.js:1012 apps/io.ox/calendar/week/view.js:1020
-msgid "CW %1$d"
-msgstr "JO %1$d"
-
-#. add confirmation status behind appointment title
-#. %1$s = apppintment title
-#: apps/io.ox/calendar/month/view.js:373 module:io.ox/calendar
-#: apps/io.ox/calendar/week/view.js:1923
-#, c-format
-msgid "%1$s (Tentative)"
-msgstr "%1$s (Provisoire)"
-
-#. text of an user list that shows the names of presenting user and participants.
-#. the dropdown button label for the participants dropdown.
-#. the participants section label.
-#: apps/io.ox/calendar/print-compact.js:82 module:io.ox/calendar
-#: apps/io.ox/participants/detail.js:177 module:io.ox/core
-#: apps/io.ox/participants/views.js:207
-#: apps/io.ox/presenter/views/navigationview.js:167 module:io.ox/presenter
-#: apps/io.ox/presenter/views/navigationview.js:178
-msgid "Participants"
-msgstr "Participants"
-
-#: apps/io.ox/calendar/print.js:196 module:io.ox/calendar
-#: apps/io.ox/tasks/print.js:89 module:io.ox/tasks
-msgid "Accepted"
-msgstr "Accepté"
-
-#: apps/io.ox/calendar/print.js:197 module:io.ox/calendar
-#: apps/io.ox/tasks/print.js:90 module:io.ox/tasks
-msgid "Declined"
-msgstr "Décliné"
-
-#: apps/io.ox/calendar/print.js:198 module:io.ox/calendar
-#: apps/io.ox/tasks/print.js:91 module:io.ox/tasks
-msgid "Tentatively accepted"
-msgstr "Accepté provisoirement"
-
-#: apps/io.ox/calendar/print.js:199 module:io.ox/calendar
-#: apps/io.ox/tasks/print.js:92 module:io.ox/tasks
-msgid "Unconfirmed"
-msgstr "Non confirmé"
-
-#: apps/io.ox/calendar/settings/model.js:52 module:io.ox/calendar
-#: apps/io.ox/contacts/settings/pane.js:41 module:io.ox/contacts
-msgid ""
-"The setting has been saved and will become active when you enter the "
-"application the next time."
-msgstr ""
-"Le réglage a été enregistré et sera activé la prochaine fois que vous "
-"entrerez dans l'application."
-
-#: apps/io.ox/calendar/settings/pane.js:48 module:io.ox/calendar
-#: apps/io.ox/calendar/util.js:245
-msgid "No reminder"
-msgstr "Pas de rappel"
-
-#. General duration (nominative case): X minutes
-#. %d is the number of minutes
-#: apps/io.ox/calendar/settings/pane.js:49 module:io.ox/calendar
-#: apps/io.ox/core/date.js:184 module:io.ox/core
-#, c-format
-msgid "%d minute"
-msgid_plural "%d minutes"
-msgstr[0] "%d minute"
-msgstr[1] "%d minutes"
-
-#: apps/io.ox/calendar/settings/pane.js:77 module:io.ox/calendar
-#: apps/io.ox/core/main.js:249 module:io.ox/core
-#: apps/io.ox/launchpad/main.js:32 apps/io.ox/search/view-template.js:36
-msgctxt "app"
-msgid "Calendar"
-msgstr "Agenda"
-
-#: apps/io.ox/calendar/settings/pane.js:90 module:io.ox/calendar
-msgid "Time scale in minutes"
-msgstr "Échelle de temps en minutes"
-
-#: apps/io.ox/calendar/settings/pane.js:98 module:io.ox/calendar
-msgid "Start of working time"
-msgstr "Heure de début de travail"
-
-#: apps/io.ox/calendar/settings/pane.js:106 module:io.ox/calendar
-msgid "End of working time"
-msgstr "Heure de fin de travail"
-
-#: apps/io.ox/calendar/settings/pane.js:114 module:io.ox/calendar
-msgid "Show declined appointments"
-msgstr "Afficher les rendez-vous déclinés"
-
-#: apps/io.ox/calendar/settings/pane.js:131 module:io.ox/calendar
-#: apps/io.ox/calendar/toolbar.js:43
-msgid "New appointment"
-msgstr "Nouveau rendez-vous"
-
-#: apps/io.ox/calendar/settings/pane.js:135 module:io.ox/calendar
-msgid "Default reminder"
-msgstr "Rappel par défaut"
-
-#: apps/io.ox/calendar/settings/pane.js:143 module:io.ox/calendar
-msgid "Mark all day appointments as free"
-msgstr "Libérer les rendez-vous sur la journée"
-
-#: apps/io.ox/calendar/settings/pane.js:160 module:io.ox/calendar
-#: apps/io.ox/tasks/settings/pane.js:63 module:io.ox/tasks
-msgid "Email notifications"
-msgstr "Notifications par courriel"
-
-#: apps/io.ox/calendar/settings/pane.js:164 module:io.ox/calendar
-msgid "Receive notification for appointment changes"
-msgstr "Recevoir des notifications pour toute modification du rendez-vous"
-
-#: apps/io.ox/calendar/settings/pane.js:169 module:io.ox/calendar
-msgid ""
-"Receive notification as appointment creator when participants accept or "
-"decline"
-msgstr ""
-"Recevoir des notifications en tant que créateur du rendez-vous lorsque des "
-"participants acceptent ou déclinent"
-
-#: apps/io.ox/calendar/settings/pane.js:174 module:io.ox/calendar
-msgid ""
-"Receive notification as appointment participant when other participants "
-"accept or decline"
-msgstr ""
-"Recevoir des notifications en tant que participant au rendez-vous lorsque "
-"d'autres participants acceptent ou déclinent"
-
-#: apps/io.ox/calendar/settings/pane.js:179 module:io.ox/calendar
-msgid ""
-"Automatically delete the invitation email after the appointment has been "
-"accepted or declined"
-msgstr ""
-"Supprimer automatiquement le courriel d'invitation une fois que le rendez-"
-"vous a été accepté ou décliné"
-
-#: apps/io.ox/calendar/settings/timezones/favorite-view.js:74
-#: module:io.ox/calendar
-msgid "Add timezone"
-msgstr "Ajouter un fuseau horaire"
-
-#: apps/io.ox/calendar/settings/timezones/favorite-view.js:90
-#: module:io.ox/calendar
-msgid "Select favorite timezone"
-msgstr "Sélectionner le fuseau horaire favori"
-
-#: apps/io.ox/calendar/settings/timezones/favorite-view.js:91
-#: module:io.ox/calendar apps/io.ox/core/folder/actions/add.js:110
-#: module:io.ox/core apps/io.ox/mail/accounts/settings.js:272
-#: module:io.ox/mail/accounts/settings
-#: apps/io.ox/mail/compose/extensions.js:501 module:io.ox/mail
-msgid "Add"
-msgstr "Ajouter"
-
-#: apps/io.ox/calendar/settings/timezones/favorite-view.js:111
-#: module:io.ox/calendar
-msgid "The selected timezone is already a favorite."
-msgstr "Le fuseau horaire sélectionné est déjà dans les favoris."
-
-#: apps/io.ox/calendar/settings/timezones/pane.js:28 module:io.ox/calendar
-msgid "Favorite timezones"
-msgstr "Fuseaux horaires favoris"
-
-#: apps/io.ox/calendar/settings/timezones/pane.js:51 module:io.ox/calendar
-msgctxt "app"
-msgid "Favorite timezones"
-msgstr "Fuseaux horaires favoris"
-
-#: apps/io.ox/calendar/toolbar.js:42 module:io.ox/calendar
-#: apps/io.ox/contacts/mobile-toolbar-actions.js:34 module:io.ox/mail
-#: apps/io.ox/contacts/toolbar.js:40 module:io.ox/contacts
-#: apps/io.ox/files/toolbar.js:39 module:io.ox/files
-#: apps/io.ox/tasks/mobile-toolbar-actions.js:33 module:io.ox/tasks
-#: apps/io.ox/tasks/toolbar.js:44
-msgid "New"
-msgstr "Nouveau"
-
-#: apps/io.ox/calendar/toolbar.js:71 module:io.ox/calendar
-#: apps/io.ox/tasks/edit/view-template.js:291 module:io.ox/tasks/edit
-#: apps/io.ox/tasks/main.js:830 module:io.ox/tasks
-msgid "Status"
-msgstr "État"
-
-#. View is used as a noun in the toolbar. Clicking the button opens a popup with options related to the View
-#: apps/io.ox/calendar/toolbar.js:159 module:io.ox/calendar
-#: apps/io.ox/contacts/toolbar.js:167 module:io.ox/contacts
-#: apps/io.ox/core/pim/actions.js:77 module:io.ox/core
-#: apps/io.ox/files/actions.js:731 module:io.ox/files
-#: apps/io.ox/files/toolbar.js:146 apps/io.ox/files/toolbar.js:293
-#: apps/io.ox/mail/actions.js:763 module:io.ox/mail
-#: apps/io.ox/mail/toolbar.js:238 apps/io.ox/tasks/toolbar.js:142
-msgid "View"
-msgstr "Vue"
-
-#: apps/io.ox/calendar/toolbar.js:160 module:io.ox/calendar
-#: apps/io.ox/files/toolbar.js:294 module:io.ox/files
-#: apps/io.ox/mail/toolbar.js:239 module:io.ox/mail
-msgid "Layout"
-msgstr "Disposition"
-
-#: apps/io.ox/calendar/toolbar.js:165 module:io.ox/calendar
-#: apps/io.ox/files/toolbar.js:295 module:io.ox/files
-#: apps/io.ox/mail/toolbar.js:244 module:io.ox/mail
-msgid "List"
-msgstr "Liste"
-
-#: apps/io.ox/calendar/toolbar.js:167 module:io.ox/calendar
-#: apps/io.ox/contacts/toolbar.js:168 module:io.ox/contacts
-#: apps/io.ox/core/emoji/view.js:121 module:io.ox/mail/emoji
-#: apps/io.ox/files/toolbar.js:299 module:io.ox/files
-#: apps/io.ox/find/extensions-facets.js:84 module:io.ox/core
-#: apps/io.ox/mail/compose/extensions.js:377 module:io.ox/mail
-#: apps/io.ox/mail/compose/view.js:229 apps/io.ox/mail/compose/view.js:230
-#: apps/io.ox/mail/compose/view.js:231 apps/io.ox/mail/toolbar.js:246
-#: apps/io.ox/tasks/toolbar.js:143
-msgid "Options"
-msgstr "Options"
-
-#: apps/io.ox/calendar/toolbar.js:168 module:io.ox/calendar
-#: apps/io.ox/contacts/toolbar.js:169 module:io.ox/contacts
-#: apps/io.ox/files/toolbar.js:301 module:io.ox/files
-#: apps/io.ox/mail/toolbar.js:247 module:io.ox/mail
-#: apps/io.ox/tasks/toolbar.js:144
-msgid "Folder view"
-msgstr "Vue des dossiers"
-
-#: apps/io.ox/calendar/toolbar.js:169 module:io.ox/calendar
-#: apps/io.ox/contacts/toolbar.js:170 module:io.ox/contacts
-#: apps/io.ox/files/toolbar.js:300 module:io.ox/files
-#: apps/io.ox/mail/toolbar.js:248 module:io.ox/mail
-#: apps/io.ox/tasks/toolbar.js:145
-msgid "Checkboxes"
-msgstr "Cases à cocher"
-
-#: apps/io.ox/calendar/toolbar.js:171 module:io.ox/calendar
-msgid "Color scheme"
-msgstr "Jeu de couleurs"
-
-#: apps/io.ox/calendar/toolbar.js:172 module:io.ox/calendar
-msgid "Classic colors"
-msgstr "Couleurs classiques"
-
-#: apps/io.ox/calendar/toolbar.js:173 module:io.ox/calendar
-msgid "Dark colors"
-msgstr "Couleurs sombres"
-
-#: apps/io.ox/calendar/toolbar.js:174 module:io.ox/calendar
-msgid "Custom colors"
-msgstr "Couleurs personnalisées"
-
-#: apps/io.ox/calendar/util.js:36 module:io.ox/calendar
-msgid "unconfirmed"
-msgstr "non confirmé"
-
-#: apps/io.ox/calendar/util.js:37 module:io.ox/calendar
-msgid "accepted"
-msgstr "accepté"
-
-#: apps/io.ox/calendar/util.js:38 module:io.ox/calendar
-msgid "declined"
-msgstr "décliné"
-
-#: apps/io.ox/calendar/util.js:39 module:io.ox/calendar
-msgid "tentative"
-msgstr "provisoire"
-
-#: apps/io.ox/calendar/util.js:42 module:io.ox/calendar
-msgid "no color"
-msgstr "pas de couleur"
-
-#: apps/io.ox/calendar/util.js:42 module:io.ox/calendar
-msgid "light blue"
-msgstr "bleu clair"
-
-#: apps/io.ox/calendar/util.js:42 module:io.ox/calendar
-msgid "dark blue"
-msgstr "bleu foncé"
-
-#: apps/io.ox/calendar/util.js:42 module:io.ox/calendar
-msgid "purple"
-msgstr "violet"
-
-#: apps/io.ox/calendar/util.js:42 module:io.ox/calendar
-msgid "pink"
-msgstr "rose"
-
-#: apps/io.ox/calendar/util.js:42 module:io.ox/calendar
-msgid "red"
-msgstr "rouge"
-
-#: apps/io.ox/calendar/util.js:42 module:io.ox/calendar
-msgid "orange"
-msgstr "orange"
-
-<<<<<<< HEAD
+#: apps/io.ox/core/yell.js module:io.ox/core
+msgid "Click to close this notification"
+msgstr "Cliquez pour fermer cette notification"
+
+#: apps/io.ox/preview/main.js module:io.ox/core
+msgid "Click to open."
+msgstr "Cliquez pour ouvrir."
+
+#: apps/io.ox/preview/main.js module:io.ox/core
+msgid "Click to open. Drag to your desktop to download."
+msgstr "Cliquez pour ouvrir. Déposez sur votre bureau pour télécharger."
+
+#: apps/plugins/portal/twitter/register.js module:plugins/portal
+msgid "Click to retry"
+msgstr "Cliquez pour réessayer"
+
+#: apps/plugins/portal/twitter/register.js module:plugins/portal
+msgid "Click to retry later."
+msgstr "Cliquez pour réessayer ultérieurement."
+
 #: apps/io.ox/mail/compose/extensions.js module:io.ox/mail
 #, fuzzy
 #| msgid "Delete contact"
 msgid "Click to select contacts"
 msgstr "Supprimer le contact"
 
+#: apps/io.ox/onboarding/clients/extensions.js module:io.ox/core/onboarding
+#, fuzzy
+#| msgid "Settings for advanced users"
+msgid "Click to show or hide actions for advanced users."
+msgstr "Réglages pour les utilisateurs avancés"
+
 #: apps/io.ox/portal/main.js module:io.ox/portal
 msgid "Click to try again."
 msgstr "Cliquez pour réessayer."
-=======
-#: apps/io.ox/calendar/util.js:42 module:io.ox/calendar
-msgid "yellow"
-msgstr "jaune"
->>>>>>> 0de5ca36
-
-#: apps/io.ox/calendar/util.js:42 module:io.ox/calendar
-msgid "light green"
-msgstr "vert clair"
-
-#: apps/io.ox/calendar/util.js:42 module:io.ox/calendar
-msgid "dark green"
-msgstr "vert foncé"
-
-#: apps/io.ox/calendar/util.js:42 module:io.ox/calendar
-msgid "gray"
-msgstr "gris"
-
-#: apps/io.ox/calendar/util.js:119 module:io.ox/calendar
-#: apps/io.ox/find/date/patterns.js:192 module:io.ox/core
-#: apps/io.ox/mail/util.js:61 apps/io.ox/tasks/util.js:177 module:io.ox/tasks
-#: apps/plugins/portal/birthdays/register.js:108 module:plugins/portal
-#: apps/plugins/portal/birthdays/register.js:171
-msgid "Yesterday"
-msgstr "Hier"
-
-#: apps/io.ox/calendar/util.js:128 module:io.ox/calendar
-#: apps/io.ox/tasks/util.js:185 module:io.ox/tasks
-#: apps/plugins/portal/birthdays/register.js:105 module:plugins/portal
-#: apps/plugins/portal/birthdays/register.js:171
-msgid "Tomorrow"
-msgstr "Demain"
-
-#. date intervals for screenreaders
-#. please keep the 'to' do not use dashes here because this text will be spoken by the screenreaders
-#. %1$s is the start date
-#. %2$s is the end date
-#: apps/io.ox/calendar/util.js:156 module:io.ox/calendar
-#: apps/io.ox/calendar/util.js:184
-#, c-format
-msgid "%1$s to %2$s"
-msgstr "%1$s à %2$s"
-
-#: apps/io.ox/calendar/util.js:195 module:io.ox/calendar
-msgid "Whole day"
-msgstr "Journée entière"
-
-#. General duration (nominative case): X days
-#. %d is the number of days
-#: apps/io.ox/calendar/util.js:199 module:io.ox/calendar
-#: apps/io.ox/core/date.js:126 module:io.ox/core
-#, c-format
-msgid "%d day"
-msgid_plural "%d days"
-msgstr[0] "%d jour"
-msgstr[1] "%d jours"
-
-#: apps/io.ox/calendar/util.js:248 module:io.ox/calendar
-msgid "%1$d Minute"
-msgid_plural "%1$d Minutes"
-msgstr[0] "%1$d minute"
-msgstr[1] "%1$d minutes"
-
-#: apps/io.ox/calendar/util.js:252 module:io.ox/calendar
-msgid "%1$d Hour"
-msgid_plural "%1$d Hours"
-msgstr[0] "%1$d heure"
-msgstr[1] "%1$d heures"
-
-#: apps/io.ox/calendar/util.js:256 module:io.ox/calendar
-msgid "%1$d Day"
-msgid_plural "%1$d Days"
-msgstr[0] "%1$d jour"
-msgstr[1] "%1$d jours"
-
-#: apps/io.ox/calendar/util.js:260 module:io.ox/calendar
-msgid "%1$d Week"
-msgid_plural "%1$d Weeks"
-msgstr[0] "%1$d semaine"
-msgstr[1] "%1$d semaines"
-
-#. recurrence string
-#: apps/io.ox/calendar/util.js:398 module:io.ox/calendar
-msgid "work days"
-msgstr "jours ouvrés"
-
-#. recurrence string
-#. used to concatenate two weekdays, like Monday and Tuesday
-#: apps/io.ox/calendar/util.js:413 module:io.ox/calendar
-msgid "and"
-msgstr "et"
-
-#: apps/io.ox/calendar/util.js:434 module:io.ox/calendar
-#: apps/io.ox/calendar/util.js:445
-msgid "Every day"
-msgstr "Chaque jour"
-
-#. recurrence string
-#. %1$d: numeric
-#: apps/io.ox/calendar/util.js:437 module:io.ox/calendar
-msgid "Every %1$d days"
-msgstr "Tous les %1$d jours"
-
-#. recurrence string
-#. %1$d: numeric
-#: apps/io.ox/calendar/util.js:448 module:io.ox/calendar
-msgid "Every %1$d weeks on all days"
-msgstr "Toutes les %1$d semaine chaque jour"
-
-#. recurrence string
-#: apps/io.ox/calendar/util.js:452 module:io.ox/calendar
-msgid "On work days"
-msgstr "Les jours ouvrés"
-
-#. recurrence string
-#. %1$d: numeric
-#: apps/io.ox/calendar/util.js:455 module:io.ox/calendar
-msgid "Every %1$d weeks on work days"
-msgstr "Toutes les %1$d semaines les jours ouvrés"
-
-#. recurrence string
-#. %1$s day string, e.g. "work days" or "Friday" or "Monday, Tuesday, Wednesday"
-#: apps/io.ox/calendar/util.js:460 module:io.ox/calendar
-msgid "Weekly on %1$s"
-msgstr "Hebdomadaire les %1$s"
-
-#. recurrence string
-#. %1$d: numeric
-#. %2$s: day string, e.g. "Friday" or "Monday, Tuesday, Wednesday"
-#: apps/io.ox/calendar/util.js:464 module:io.ox/calendar
-msgid "Every %1$d weeks on %2$s"
-msgstr "Toutes les %1$d semaines le %2$s"
-
-#. recurrence string
-#. %1$d: numeric, day in month
-#: apps/io.ox/calendar/util.js:475 module:io.ox/calendar
-msgid "Monthly on day %1$d"
-msgstr "Mensuel le %1$d du mois"
-
-#. recurrence string
-#. %1$d: numeric, interval
-#. %1$d: numeric, day in month
-#: apps/io.ox/calendar/util.js:479 module:io.ox/calendar
-msgid "Every %1$d months on day %2$d"
-msgstr "Tous les %1$d mois le %2$d du mois"
-
-#. recurrence string
-#. %1$s: count string, e.g. first, second, or last
-#. %2$s: day string, e.g. Monday
-#: apps/io.ox/calendar/util.js:485 module:io.ox/calendar
-msgid "Monthly on the %1$s %2$s"
-msgstr "Le %1$s %2$s de chaque mois"
-
-#. recurrence string
-#. %1$d: numeric, interval
-#. %2$s: count string, e.g. first, second, or last
-#. %3$s: day string, e.g. Monday
-#: apps/io.ox/calendar/util.js:490 module:io.ox/calendar
-msgid "Every %1$d months on the %2$s %3$s"
-msgstr "Le %2$s %3$s un mois sur %1$d"
-
-#. recurrence string
-#. %1$s: Month nane, e.g. January
-#. %2$d: Date, numeric, e.g. 29
-#: apps/io.ox/calendar/util.js:502 module:io.ox/calendar
-msgid "Yearly on %1$s %2$d"
-msgstr "Annuel le %2$d %1$s"
-
-#. recurrence string
-#. %1$d: interval, numeric
-#. %2$s: Month nane, e.g. January
-#. %3$d: Date, numeric, e.g. 29
-#: apps/io.ox/calendar/util.js:507 module:io.ox/calendar
-msgid "Every %1$d years on %2$s %3$d"
-msgstr "Tous les %1$d ans le %3$d %2$s"
-
-#. recurrence string
-#. %1$s: count string, e.g. first, second, or last
-#. %2$s: day string, e.g. Monday
-#. %3$s: month nane, e.g. January
-#: apps/io.ox/calendar/util.js:514 module:io.ox/calendar
-msgid "Yearly on the %1$s %2$s of %3$d"
-msgstr "Annuel le %1$s %2$s de %3$d"
-
-#. recurrence string
-#. %1$d: interval, numeric
-#. %2$s: count string, e.g. first, second, or last
-#. %3$s: day string, e.g. Monday
-#. %4$s: month nane, e.g. January
-#: apps/io.ox/calendar/util.js:520 module:io.ox/calendar
-msgid "Every %1$d years on the %2$s %3$s of %4$d"
-msgstr "Tous les %1$d ans le %2$s %3$s de %4$d"
-
-#: apps/io.ox/calendar/util.js:530 module:io.ox/calendar
-msgid "The series ends on %1$s"
-msgstr "La série se termine le %1$s"
-
-#: apps/io.ox/calendar/util.js:535 module:io.ox/calendar
-msgid "The series ends after %1$d appointment"
-msgid_plural "The series ends after %1$d appointments"
-msgstr[0] "La série se termine après %1$d rendez-vous"
-msgstr[1] "La série se termine après %1$d rendez-vous"
-
-#. File and folder details
-#: apps/io.ox/calendar/view-detail.js:174 module:io.ox/calendar
-#: apps/io.ox/core/viewer/views/sidebar/fileinfoview.js:143
-#: module:io.ox/core/viewer apps/io.ox/core/viewer/views/sidebarview.js:128
-#: apps/io.ox/files/share/permissions.js:638 module:io.ox/core
-#: apps/io.ox/files/upload/main.js:289 module:io.ox/files
-msgid "Details"
-msgstr "Détails"
-
-#: apps/io.ox/calendar/view-detail.js:196 module:io.ox/calendar
-#: apps/io.ox/participants/views.js:137 module:io.ox/core
-msgid "Organizer"
-msgstr "Organisateur"
-
-#: apps/io.ox/calendar/view-detail.js:242 module:io.ox/calendar
-#: apps/io.ox/core/viewer/views/sidebar/fileinfoview.js:80
-#: module:io.ox/core/viewer apps/io.ox/files/share/permissions.js:642
-#: module:io.ox/core apps/io.ox/files/share/toolbar.js:50 module:io.ox/files
-#: apps/io.ox/find/extensions-api.js:282 apps/io.ox/find/extensions-api.js:295
-#: apps/io.ox/find/extensions-api.js:431 apps/io.ox/mail/detail/links.js:84
-#: module:io.ox/mail apps/io.ox/search/main.js:74 module:io.ox/search
-msgid "Folder"
-msgstr "Dossier"
-
-#: apps/io.ox/calendar/view-detail.js:274 module:io.ox/calendar
-#: apps/io.ox/files/actions/showlink.js:28 module:io.ox/files
-msgid "Direct link"
-msgstr "Lien direct"
-
-#: apps/io.ox/calendar/view-detail.js:337 module:io.ox/calendar
-msgid "Created"
-msgstr "Date de création"
-
-#: apps/io.ox/calendar/view-detail.js:360 module:io.ox/calendar
-#: apps/io.ox/core/viewer/views/sidebar/fileinfoview.js:69
-#: module:io.ox/core/viewer
-msgid "Modified"
-msgstr "Date de modification"
-
-#: apps/io.ox/calendar/view-grid-template.js:96 module:io.ox/calendar
+
+#: apps/io.ox/contacts/widgets/pictureUpload.js module:io.ox/contacts
+msgid "Click to upload image"
+msgstr "Cliquez pour téléverser l'image."
+
+#: apps/io.ox/onboarding/clients/wizard.js module:io.ox/core/onboarding
+msgid "Client onboarding"
+msgstr "Intégration du client "
+
+#: apps/io.ox/backbone/views/modal.js module:io.ox/core
+#: apps/io.ox/core/about/about.js apps/io.ox/core/folder/actions/properties.js
+#: apps/io.ox/core/folder/tree.js apps/io.ox/core/main.js
+#: apps/io.ox/core/permissions/permissions.js apps/io.ox/core/tk/wizard.js
+#: apps/io.ox/core/viewer/views/sidebar/fileinfoview.js
+#: module:io.ox/core/viewer apps/io.ox/core/viewer/views/toolbarview.js
+#: apps/io.ox/core/wizard/registry.js module:io.ox/core/wizard
+#: apps/io.ox/editor/main.js module:io.ox/editor
+#: apps/io.ox/files/actions/add-storage-account.js module:io.ox/files
+#: apps/io.ox/files/actions/showlink.js apps/io.ox/files/mediaplayer.js
+#: apps/io.ox/files/share/permissions.js apps/io.ox/files/upload/view.js
+#: apps/io.ox/mail/accounts/settings.js module:io.ox/mail/accounts/settings
+#: apps/io.ox/mail/actions/source.js module:io.ox/mail
+#: apps/io.ox/mail/statistics.js apps/plugins/upsell/simple-wizard/register.js
+#: module:plugins/upsell/simple-wizard
+msgid "Close"
+msgstr "Fermer"
+
+#: apps/io.ox/core/commons.js module:io.ox/core apps/io.ox/files/main.js
+#: module:io.ox/files apps/io.ox/files/view-options.js
+#: apps/io.ox/mail/view-options.js module:io.ox/mail
+msgid "Close folder view"
+msgstr "Fermer la vue des dossiers"
+
+#: apps/io.ox/core/commons.js module:io.ox/core
+msgid "Close premium features"
+msgstr "Fermer les fonctions Premium"
+
+#: apps/io.ox/core/tk/reminder-util.js module:io.ox/core
+msgid "Close this reminder"
+msgstr "Fermer ce rappel"
+
+#: apps/io.ox/calendar/edit/extensions.js module:io.ox/calendar/edit/main
+#: apps/io.ox/tasks/edit/view-template.js module:io.ox/tasks/edit
+msgid "Collapse form"
+msgstr "Enrouler le formulaire"
+
+#: apps/io.ox/calendar/edit/extensions.js module:io.ox/calendar/edit/main
+#: apps/io.ox/mail/view-options.js module:io.ox/mail
+#: apps/io.ox/portal/settings/pane.js module:io.ox/portal
+msgid "Color"
+msgstr "En couleur"
+
+#: apps/io.ox/mail/settings/pane.js module:io.ox/mail
+msgid "Color quoted lines"
+msgstr "Colorer les lignes citées"
+
+#: apps/io.ox/calendar/toolbar.js module:io.ox/calendar
+msgid "Color scheme"
+msgstr "Jeu de couleurs"
+
+#: apps/io.ox/calendar/actions/acceptdeny.js module:io.ox/calendar
+#: apps/io.ox/calendar/invitations/register.js module:io.ox/calendar/main
+#: apps/io.ox/contacts/edit/view-form.js module:io.ox/contacts
+#: apps/io.ox/contacts/model.js apps/io.ox/contacts/view-detail.js
+#: apps/plugins/portal/xing/actions.js module:plugins/portal
+msgid "Comment"
+msgstr "Commentaire"
+
+#: apps/plugins/portal/xing/actions.js module:plugins/portal
+msgid "Comment has been successfully posted on XING"
+msgstr "Le commentaire a été publié sur XING"
+
+#: apps/plugins/portal/reddit/register.js module:io.ox/portal
+msgid "Comments"
+msgstr "Commentaires"
+
+#: apps/plugins/core/feedback/register.js module:io.ox/core
+msgid "Comments and suggestions"
+msgstr "Commentaires et suggestions"
+
+#: apps/io.ox/contacts/model.js module:io.ox/contacts
+msgid "Commercial Register"
+msgstr "Registre du commerce"
+
+#: apps/io.ox/mail/settings/pane.js module:io.ox/mail
+msgid "Common"
+msgstr "Commun"
+
+#. Emojis that work across all Japanese carriers.
+#. Japanese: 他社共通絵文字
+#: apps/io.ox/emoji/categories.js module:io.ox/mail/emoji
+msgid "Common Emoji"
+msgstr "Emoji courants"
+
+#. answer Button to 'Do you want the appointments printed in detail or as a compact list?'
+#: apps/io.ox/calendar/actions.js module:io.ox/calendar
+#: apps/io.ox/mail/toolbar.js module:io.ox/mail
+msgid "Compact"
+msgstr "Compacte"
+
+#: apps/io.ox/tasks/edit/view-template.js module:io.ox/tasks/edit
+#: apps/io.ox/tasks/print.js module:io.ox/tasks
+#: apps/io.ox/tasks/view-detail.js
+msgid "Companies"
+msgstr "Entreprises"
+
+#: apps/io.ox/contacts/model.js module:io.ox/contacts
+msgid "Company"
+msgstr "Entreprise"
+
+#: apps/io.ox/mail/compose/main.js module:io.ox/mail
+#: apps/io.ox/mail/compose/view.js apps/io.ox/mail/mobile-toolbar-actions.js
+#: apps/io.ox/mail/settings/pane.js apps/io.ox/mail/toolbar.js
+msgid "Compose"
+msgstr "Rédiger"
+
+#: apps/io.ox/mail/toolbar.js module:io.ox/mail
+msgid "Compose new email"
+msgstr "Rédiger un nouveau courrier électronique"
+
+#: apps/io.ox/mail/compose/extensions.js module:io.ox/mail
+msgid "Compose new mail"
+msgstr "Rédiger un nouveau courrier électronique"
+
+#: apps/io.ox/mail/mailfilter/settings/filter/view-form.js
+#: module:io.ox/settings
+msgid "Conditions"
+msgstr "Conditions"
+
+#: apps/io.ox/onboarding/clients/extensions.js module:io.ox/core/onboarding
+msgid "Configuration Email"
+msgstr "Courriel de configuration"
+
+#: apps/io.ox/onboarding/clients/extensions.js module:io.ox/core/onboarding
+msgid "Configure now"
+msgstr "Configurer maintenant"
+
+#: apps/io.ox/files/util.js module:io.ox/files
+msgid "Confirmation"
+msgstr "Confirmation"
+
+#: apps/io.ox/core/tk/filestorageUtil.js module:io.ox/core
+msgid "Conflicts"
+msgstr "Conflits"
+
+#: apps/io.ox/calendar/conflicts/conflictList.js
+#: module:io.ox/calendar/conflicts/conflicts
+msgid "Conflicts detected"
+msgstr "Conflits détectés"
+
+#: apps/io.ox/calendar/edit/main.js module:io.ox/calendar/edit/main
+msgid "Conflicts with resources cannot be ignored"
+msgstr "Le conflit avec certaines ressources ne peut pas être ignoré"
+
+#: apps/io.ox/calendar/view-grid-template.js module:io.ox/calendar
 msgid "Conflicts:"
 msgstr "Entre en conflit avec :"
 
-#: apps/io.ox/calendar/week/perspective.js:342 module:io.ox/calendar
-msgid "Day View"
-msgstr "Vue de la journée"
-
-#: apps/io.ox/calendar/week/perspective.js:347 module:io.ox/calendar
-msgid "Workweek View"
-msgstr "Vue de la semaine ouvrée"
-
-#: apps/io.ox/calendar/week/perspective.js:353 module:io.ox/calendar
-msgid "Week View"
-msgstr "Vue de la semaine"
-
-#: apps/io.ox/calendar/week/view.js:702 module:io.ox/calendar
-msgid "Manage favorites"
-msgstr "Gérer les favoris"
-
-#: apps/io.ox/calendar/week/view.js:792 module:io.ox/calendar
-msgid "Doubleclick in this row for whole day appointment"
-msgstr ""
-"Double-cliquez sur cette ligne pour un rendez-vous sur toute la journée"
-
-#: apps/io.ox/calendar/week/view.js:821 module:io.ox/calendar
-msgid "Next Day"
-msgstr "Jour suivant"
-
-#: apps/io.ox/calendar/week/view.js:821 module:io.ox/calendar
-msgid "Next Week"
-msgstr "Semaine suivante"
-
-#: apps/io.ox/calendar/week/view.js:822 module:io.ox/calendar
-msgid "Previous Day"
-msgstr "Jour précédent"
-
-#: apps/io.ox/calendar/week/view.js:822 module:io.ox/calendar
-msgid "Previous Week"
-msgstr "Semaine précédente"
-
-#: apps/io.ox/calendar/week/view.js:973 module:io.ox/calendar
-#: apps/io.ox/calendar/week/view.js:977
-msgid "Click for whole day appointment"
-msgstr "Cliquez pour un rendez-vous sur toute la journée"
-
-#: apps/io.ox/contacts/actions.js:125 module:io.ox/contacts
+#: apps/plugins/portal/client-onboarding/register.js module:plugins/portal
+msgid "Connect"
+msgstr ""
+
+#: apps/io.ox/core/main.js module:io.ox/core
+#: apps/plugins/portal/client-onboarding/register.js module:plugins/portal
+msgid "Connect your Device"
+msgstr "Connecter votre appareil"
+
+#: apps/io.ox/core/settings/downloads/pane.js module:io.ox/core
+msgid "Connector for Microsoft Outlook®"
+msgstr "Connecteur pour Microsoft Outlook®"
+
+#: apps/io.ox/contacts/edit/main.js module:io.ox/contacts
+#: apps/io.ox/mail/detail/links.js module:io.ox/mail
+msgid "Contact"
+msgstr "Contact"
+
+#: apps/io.ox/contacts/detail/main.js module:io.ox/contacts
+#: apps/io.ox/contacts/main.js apps/io.ox/contacts/view-detail.js
+msgid "Contact Details"
+msgstr "Détails sur le contact"
+
+#: apps/io.ox/contacts/actions.js module:io.ox/contacts
+msgid "Contact has been copied"
+msgstr "Le contact a été copié"
+
+#: apps/io.ox/contacts/actions.js module:io.ox/contacts
+msgid "Contact has been moved"
+msgstr "Le contact a été déplacé"
+
+#: apps/io.ox/mail/toolbar.js module:io.ox/mail
+msgid "Contact pictures"
+msgstr "Images du contact"
+
+#: apps/plugins/xing/main.js module:plugins/portal
+msgid "Contact request sent"
+msgstr "Demande de mise en contact envoyée"
+
+#: apps/io.ox/contacts/actions.js module:io.ox/contacts
+msgid "Contacts have been copied"
+msgstr "Les contacts ont été copiés"
+
+#: apps/io.ox/contacts/actions.js module:io.ox/contacts
 msgid "Contacts have been moved"
 msgstr "Les contacts ont été déplacés"
 
-#: apps/io.ox/contacts/actions.js:125 module:io.ox/contacts
-msgid "Contact has been moved"
-msgstr "Le contact a été déplacé"
-
-#: apps/io.ox/contacts/actions.js:126 module:io.ox/contacts
-#: apps/io.ox/contacts/actions.js:456
-#: apps/io.ox/contacts/mobile-toolbar-actions.js:90 module:io.ox/mail
-#: apps/io.ox/contacts/toolbar.js:117 apps/io.ox/files/actions.js:524
-#: module:io.ox/files apps/io.ox/files/actions.js:877
-#: apps/io.ox/files/toolbar.js:232 apps/io.ox/mail/actions.js:264
-#: apps/io.ox/mail/actions.js:674 apps/io.ox/mail/mobile-toolbar-actions.js:107
-#: apps/io.ox/mail/toolbar.js:143
+#: apps/io.ox/mail/mailfilter/settings/filter/view-form.js
+#: module:io.ox/settings
+msgid "Contains"
+msgstr "Contient"
+
+#: apps/io.ox/mail/mailfilter/settings/filter/view-form.js
+#: module:io.ox/settings
+msgid "Content"
+msgstr "Contenu"
+
+#: apps/io.ox/core/main.js module:io.ox/core
+msgid "Continue"
+msgstr "Continuer"
+
+#. button label for continuing the presentation
+#. tooltip for the continue presentation button
+#: apps/io.ox/presenter/views/navigationview.js module:io.ox/presenter
+#: apps/io.ox/presenter/views/presentationview.js
+#: apps/io.ox/presenter/views/toolbarview.js
+msgid "Continue presentation"
+msgstr "Poursuivre la présentation"
+
+#. button tooltip for continuing the presentation
+#: apps/io.ox/presenter/views/navigationview.js module:io.ox/presenter
+#: apps/io.ox/presenter/views/toolbarview.js
+msgid "Continue the presentation"
+msgstr "Poursuivre la présentation"
+
+#: apps/io.ox/mail/view-options.js module:io.ox/mail
+msgid "Conversations"
+msgstr "Conversations"
+
+#: apps/io.ox/core/main.js module:io.ox/core apps/io.ox/launchpad/main.js
+#: apps/io.ox/search/view-template.js
+msgctxt "app"
+msgid "Conversations"
+msgstr "Conversations"
+
+#: apps/io.ox/calendar/edit/timezone-dialog.js module:io.ox/calendar/edit/main
+msgid "Convert the entered start and end dates to match the modified timezones"
+msgstr ""
+"Convertir les dates saisies pour le début et la fin pour faire correspondre "
+"les fuseaux horaires"
+
+#: apps/io.ox/contacts/actions.js module:io.ox/contacts
+#: apps/io.ox/contacts/mobile-toolbar-actions.js module:io.ox/mail
+#: apps/io.ox/contacts/toolbar.js apps/io.ox/files/actions.js
+#: module:io.ox/files apps/io.ox/files/toolbar.js apps/io.ox/mail/actions.js
+#: apps/io.ox/mail/mobile-toolbar-actions.js apps/io.ox/mail/toolbar.js
 msgid "Copy"
 msgstr "Copier"
 
-#: apps/io.ox/contacts/actions.js:126 module:io.ox/contacts
-msgid "Contacts have been copied"
-msgstr "Les contacts ont été copiés"
-
-#: apps/io.ox/contacts/actions.js:126 module:io.ox/contacts
-msgid "Contact has been copied"
-msgstr "Le contact a été copié"
-
-#: apps/io.ox/contacts/actions.js:361 module:io.ox/contacts
-#: apps/io.ox/contacts/distrib/create-dist-view.js:127
-#: apps/io.ox/contacts/distrib/create-dist-view.js:128
-msgid "Add contact"
-msgstr "Ajouter un contact"
-
-#: apps/io.ox/contacts/actions.js:368 module:io.ox/contacts
-msgid "Add distribution list"
-msgstr "Ajouter une liste de distribution"
-
-#: apps/io.ox/contacts/actions.js:388 module:io.ox/contacts
-#: apps/io.ox/contacts/mobile-toolbar-actions.js:43 module:io.ox/mail
-#: apps/io.ox/contacts/toolbar.js:63 apps/io.ox/contacts/toolbar.js:64
-msgid "Send mail"
-msgstr "Envoyer un courriel"
-
-#: apps/io.ox/contacts/actions.js:397 module:io.ox/contacts
-#: apps/io.ox/contacts/mobile-toolbar-actions.js:52 module:io.ox/mail
-#: apps/io.ox/contacts/toolbar.js:95
-msgid "Send as vCard"
-msgstr "Envoyer en tant que vCard"
-
-#: apps/io.ox/contacts/actions.js:413 module:io.ox/contacts
-#: apps/io.ox/contacts/mobile-toolbar-actions.js:59 module:io.ox/mail
-#: apps/io.ox/contacts/toolbar.js:71 apps/io.ox/mail/actions.js:643
-msgid "Invite to appointment"
-msgstr "Inviter à un rendez-vous"
-
-#: apps/io.ox/contacts/actions.js:440 module:io.ox/contacts
-#: apps/io.ox/contacts/toolbar.js:125
-#: apps/io.ox/core/viewer/views/toolbarview.js:265 module:io.ox/core
-#: apps/io.ox/files/actions.js:817 module:io.ox/files
-#: apps/io.ox/files/toolbar.js:218 apps/io.ox/mail/actions.js:736
-#: module:io.ox/mail apps/io.ox/mail/toolbar.js:179
-msgid "Add to portal"
-msgstr "Ajouter au portail"
-
-#: apps/io.ox/contacts/actions.js:463 module:io.ox/contacts
-#: apps/io.ox/mail/actions.js:747 module:io.ox/mail
-msgid "Add to address book"
-msgstr "Ajouter au carnet d'adresses"
-
-#: apps/io.ox/contacts/actions.js:486 module:io.ox/contacts
-msgid "Share your contacts"
-msgstr "Partager vos contacts"
-
-#: apps/io.ox/contacts/actions/addToPortal.js:34 module:io.ox/mail
-msgid "This distribution list has been added to the portal"
-msgstr "La liste de distribution a été ajoutée au portail"
-
-#: apps/io.ox/contacts/actions/delete.js:28 module:io.ox/contacts
-msgid "Do you really want to delete these items?"
-msgstr "Voulez-vous vraiment supprimer ces éléments ?"
-
-#: apps/io.ox/contacts/actions/delete.js:30 module:io.ox/contacts
-msgid "Do you really want to delete this distribution list?"
-msgstr "Voulez-vous vraiment supprimer cette liste de distribution ?"
-
-#: apps/io.ox/contacts/actions/delete.js:32 module:io.ox/contacts
-msgid "Do you really want to delete this contact?"
-msgstr "Voulez-vous vraiment supprimer ce contact ?"
-
-#: apps/io.ox/contacts/common-extensions.js:42 module:io.ox/contacts
-#: apps/io.ox/contacts/main.js:213 apps/io.ox/contacts/model.js:289
-#: apps/io.ox/contacts/view-detail.js:51 apps/io.ox/participants/model.js:49
-#: module:io.ox/core
-msgid "Distribution list"
-msgstr "Liste de distribution"
-
-#: apps/io.ox/contacts/detail/main.js:35 module:io.ox/contacts
-msgid "Distribution List Details"
-msgstr "Détails de la liste de distribution"
-
-#: apps/io.ox/contacts/detail/main.js:35 module:io.ox/contacts
-#: apps/io.ox/contacts/main.js:183 apps/io.ox/contacts/view-detail.js:758
-msgid "Contact Details"
-msgstr "Détails sur le contact"
-
-#: apps/io.ox/contacts/distrib/create-dist-view.js:38 module:io.ox/contacts
-msgid "Create list"
-msgstr "Créer une liste"
-
-#: apps/io.ox/contacts/distrib/create-dist-view.js:39 module:io.ox/contacts
-#: apps/io.ox/contacts/distrib/main.js:46
+#: apps/io.ox/mail/common-extensions.js module:io.ox/mail
+#: apps/io.ox/mail/print.js
+msgctxt "CC"
+msgid "Copy"
+msgstr "Copie"
+
+#: apps/io.ox/contacts/view-detail.js module:io.ox/contacts
+msgid "Copy to description"
+msgstr "Copier dans la description"
+
+#: apps/io.ox/tasks/model.js module:io.ox/tasks
+msgid "Costs must be between -%1$d and %1$d."
+msgstr "Les coûts doivent se situer entre -%1$d et %1$d."
+
+#: apps/io.ox/tasks/model.js module:io.ox/tasks
+msgid "Costs must only have two decimal places."
+msgstr "Les coûts ne doivent avoir que deux décimales."
+
+#: apps/io.ox/core/desktop.js module:io.ox/core
+msgid "Could not get a default folder for this application."
+msgstr "Impossible d'obtenir un dossier par défaut pour cette application."
+
+#: apps/io.ox/contacts/view-detail.js module:io.ox/contacts
+msgid "Could not load attachments for this contact."
+msgstr "Impossible de charger les pièces jointes pour ce contact."
+
+#: apps/io.ox/tasks/view-detail.js module:io.ox/tasks
+msgid "Could not load attachments for this task."
+msgstr "Impossible de charger les pièces jointes à cette tâche."
+
+#: apps/plugins/portal/flickr/register.js module:plugins/portal
+msgid "Could not load data"
+msgstr "Impossible de charger les données"
+
+#: apps/plugins/portal/twitter/register.js module:plugins/portal
+msgid "Could not load new Tweets."
+msgstr "Impossible de charger de nouveaux microblogues Tweeter."
+
+#: apps/io.ox/core/tk/vgrid.js module:io.ox/core
+msgid "Could not load this list"
+msgstr "Impossible de charger cette liste"
+
+#: apps/io.ox/mail/settings/pane.js module:io.ox/mail
+#: apps/io.ox/mail/settings/signatures/settings/pane.js
+msgid "Could not save settings"
+msgstr "Impossible d'enregistrer les réglages"
+
+#: apps/io.ox/portal/widgets.js module:io.ox/portal
+msgid "Could not save settings."
+msgstr "Impossible d'enregistrer les réglages."
+
+#: apps/io.ox/core/folder/api.js module:io.ox/core
+msgid ""
+"Could not save settings. There have to be at least one user with "
+"administration rights."
+msgstr ""
+"Impossible d'enregistrer les réglages. Il faut qu'au moins un utilisateur "
+"ait des droits administratifs."
+
+#: apps/io.ox/calendar/list/perspective.js module:io.ox/calendar
+msgid "Couldn't load appointment data."
+msgstr "Impossible de charger les données de rendez-vous."
+
+#: apps/io.ox/contacts/main.js module:io.ox/contacts
+msgid "Couldn't load contact data."
+msgstr "Impossible de charger les données de contact."
+
+#: apps/io.ox/tasks/main.js module:io.ox/tasks
+msgid "Couldn't load that task."
+msgstr "Impossible de charger cette tâche."
+
+#: apps/io.ox/mail/autoforward/settings/register.js module:io.ox/mail
+msgid "Couldn't load your auto forward."
+msgstr "Impossible de charger votre transfert automatique."
+
+#: apps/io.ox/core/settings/user.js module:io.ox/contacts
+msgid "Couldn't load your contact data."
+msgstr "Impossible de charger vos données de contact."
+
+#: apps/io.ox/mail/mailfilter/settings/register.js module:io.ox/mail
+msgid "Couldn't load your mail filter rules."
+msgstr "Impossible de charger vos règles de filtrage du courrier."
+
+#: apps/io.ox/mail/vacationnotice/settings/register.js module:io.ox/mail
+msgid "Couldn't load your vacation notice."
+msgstr "Impossible de charger votre message d'absence."
+
+#: apps/io.ox/contacts/model.js module:io.ox/contacts
+msgid "Country"
+msgstr "Pays"
+
+#: apps/io.ox/calendar/edit/extensions.js module:io.ox/calendar/edit/main
+#: apps/io.ox/calendar/mobile-toolbar-actions.js module:io.ox/calendar
+#: apps/io.ox/tasks/edit/view-template.js module:io.ox/tasks/edit
+#: apps/plugins/administration/groups/settings/edit.js module:io.ox/core
+#: apps/plugins/administration/resources/settings/edit.js
+msgid "Create"
+msgstr "Créer"
+
+#: apps/io.ox/calendar/edit/extensions.js module:io.ox/calendar/edit/main
+#: apps/io.ox/calendar/edit/main.js
+msgid "Create appointment"
+msgstr "Créer un rendez-vous"
+
+#: apps/io.ox/contacts/edit/main.js module:io.ox/contacts
+msgid "Create contact"
+msgstr "Créer un contact"
+
+#: apps/io.ox/contacts/distrib/create-dist-view.js module:io.ox/contacts
+#: apps/io.ox/contacts/distrib/main.js
 msgid "Create distribution list"
 msgstr "Créer une liste de distribution"
 
-#: apps/io.ox/contacts/distrib/create-dist-view.js:44 module:io.ox/contacts
-#: apps/io.ox/contacts/distrib/main.js:115
-msgid "Edit distribution list"
-msgstr "Modifier une liste de distribution"
-
-#. Name of distribution list
-#: apps/io.ox/contacts/distrib/create-dist-view.js:74 module:io.ox/contacts
-#: apps/io.ox/contacts/print.js:107 apps/io.ox/contacts/view-detail.js:457
-#: apps/io.ox/core/viewer/views/sidebar/fileinfoview.js:63
-#: module:io.ox/core/viewer apps/io.ox/files/share/view-options.js:46
-#: module:io.ox/files apps/io.ox/files/view-options.js:44
-#: apps/io.ox/mail/mailfilter/settings/filter/view-form.js:510
-#: module:io.ox/settings
-msgid "Name"
-msgstr "Nom"
-
-#: apps/io.ox/contacts/distrib/create-dist-view.js:142 module:io.ox/contacts
-msgid ""
-"To add contacts manually, just provide a valid email address (e.g john."
-"doe@example.com or \"John Doe\" <jd@example.com>)"
-msgstr ""
-"Pour ajouter des contacts manuellement, indiquez simplement une adresse de "
-"courriel valide (p. ex. jean.dupont@example.com ou \"Jean Dupont\" "
-"<jd@example.com>)"
-
-#: apps/io.ox/contacts/distrib/main.js:36 module:io.ox/contacts
-#: apps/io.ox/contacts/distrib/main.js:171
-msgid "Distribution List"
-msgstr "Liste de distribution"
-
-#: apps/io.ox/contacts/distrib/main.js:75 module:io.ox/contacts
-#: apps/io.ox/contacts/distrib/main.js:124
-msgid "Distribution list has been saved"
-msgstr "La liste de distribution a été enregistrée"
-
-#: apps/io.ox/contacts/distrib/main.js:82 module:io.ox/contacts
-#: apps/io.ox/contacts/distrib/main.js:130
-msgid "Failed to save distribution list."
-msgstr "L'enregistrement de la liste de distribution a échoué."
-
-#: apps/io.ox/contacts/edit/main.js:67 module:io.ox/contacts
-#: apps/io.ox/contacts/edit/main.js:68 apps/io.ox/contacts/edit/main.js:185
-msgid "Create contact"
-msgstr "Créer un contact"
-
-#: apps/io.ox/contacts/edit/main.js:68 module:io.ox/contacts
-#: apps/io.ox/contacts/toolbar.js:78
-msgid "Edit contact"
-msgstr "Modifier le contact"
-
-<<<<<<< HEAD
 #: apps/io.ox/mail/actions.js module:io.ox/mail
 #, fuzzy
 #| msgid "Create new rule"
@@ -2717,961 +2145,1247 @@
 #: apps/io.ox/contacts/distrib/create-dist-view.js module:io.ox/contacts
 msgid "Create list"
 msgstr "Créer une liste"
-=======
-#: apps/io.ox/contacts/edit/main.js:101 module:io.ox/contacts
-msgid "Some fields contain invalid data"
-msgstr "Certains champs contiennent des données invalides"
->>>>>>> 0de5ca36
-
-#: apps/io.ox/contacts/edit/main.js:183 module:io.ox/contacts
-msgid "Edit Contact"
-msgstr "Modifier le contact"
-
-#: apps/io.ox/contacts/edit/main.js:211 module:io.ox/contacts
-msgid "New contact"
-msgstr "Nouveau contact"
-
-#: apps/io.ox/contacts/edit/main.js:281 module:io.ox/contacts
-#: apps/io.ox/mail/detail/links.js:72 module:io.ox/mail
-msgid "Contact"
-msgstr "Contact"
-
-#: apps/io.ox/contacts/edit/view-form.js:121 module:io.ox/contacts
-msgid "Personal information"
-msgstr "Informations personnelles"
-
-#: apps/io.ox/contacts/edit/view-form.js:122 module:io.ox/contacts
-msgid "Messaging"
-msgstr "Messagerie"
-
-#: apps/io.ox/contacts/edit/view-form.js:123 module:io.ox/contacts
-msgid "Phone & fax numbers"
-msgstr "Nos de téléphone et de télécopie"
-
-#: apps/io.ox/contacts/edit/view-form.js:124 module:io.ox/contacts
-msgid "Home address"
-msgstr "Adresse privée"
-
-#: apps/io.ox/contacts/edit/view-form.js:125 module:io.ox/contacts
-#: apps/plugins/halo/xing/register.js:151 module:plugins/portal
-msgid "Business address"
-msgstr "Adresse professionnelle"
-
-#: apps/io.ox/contacts/edit/view-form.js:126 module:io.ox/contacts
-msgid "Other address"
-msgstr "Autre adresse"
-
-#: apps/io.ox/contacts/edit/view-form.js:127 module:io.ox/contacts
-msgid "Job description"
-msgstr "Description du poste"
-
-#: apps/io.ox/contacts/edit/view-form.js:129 module:io.ox/contacts
-msgid "User fields"
-msgstr "Champs définis par l'utilisateur"
-
-#. Format of addresses
-#. %1$s is the street
-#. %2$s is the postal code
-#. %3$s is the city
-#. %4$s is the state
-#. %5$s is the country
-#: apps/io.ox/contacts/edit/view-form.js:168 module:io.ox/contacts
-#: apps/io.ox/contacts/view-detail.js:407 apps/plugins/halo/xing/register.js:65
-#: module:plugins/portal
-msgid ""
-"%1$s\n"
-"%2$s %3$s\n"
-"%4$s\n"
-"%5$s"
-msgstr ""
-"%1$s\n"
-"%2$s %3$s\n"
-"%4$s\n"
-"%5$s"
-
-#: apps/io.ox/contacts/edit/view-form.js:276 module:io.ox/contacts
-#: apps/io.ox/core/settings/user.js:60
-msgid "Show all fields"
-msgstr "Afficher tous les champs"
-
-#: apps/io.ox/contacts/main.js:234 module:io.ox/contacts
-msgid "Empty name and description found."
-msgstr "Un nom et une description vides ont été trouvés."
-
-#: apps/io.ox/contacts/main.js:235 module:io.ox/contacts
-msgid "Edit to set a name."
-msgstr "Modifier pour donner un nom."
-
-#: apps/io.ox/contacts/main.js:518 module:io.ox/contacts
-#: apps/io.ox/contacts/main.js:561
-msgid "Couldn't load contact data."
-msgstr "Impossible de charger les données de contact."
-
-#: apps/io.ox/contacts/main.js:951 module:io.ox/contacts
-msgid "Item List"
-msgstr "Liste des éléments"
-
-#: apps/io.ox/contacts/model.js:198 module:io.ox/contacts
+
+#. %1$s is social media name, e.g. Facebook
+#: apps/plugins/portal/xing/register.js module:plugins/portal
+msgid "Create new %1$s account"
+msgstr "Créer un nouveau compte %1$s"
+
+#: apps/plugins/administration/groups/settings/edit.js module:io.ox/core
+#: apps/plugins/administration/groups/settings/toolbar.js
+msgid "Create new group"
+msgstr "Créer un nouveau groupe"
+
+#: apps/plugins/administration/resources/settings/edit.js module:io.ox/core
+#: apps/plugins/administration/resources/settings/toolbar.js
+msgid "Create new resource"
+msgstr "Créer une nouvelle ressource"
+
+#: apps/io.ox/mail/mailfilter/settings/filter.js module:io.ox/mail
+msgid "Create new rule"
+msgstr "Créer une nouvelle règle"
+
+#. folder permissions
+#: apps/io.ox/files/share/permissions.js module:io.ox/core
+msgid "Create objects"
+msgstr "Créer des objets"
+
+#. folder permissions
+#: apps/io.ox/files/share/permissions.js module:io.ox/core
+msgid "Create objects and subfolders"
+msgstr "Créer des objets et sous-dossiers"
+
+#: apps/io.ox/mail/actions/reminder.js module:io.ox/mail
+msgid "Create reminder"
+msgstr "Créer un rappel"
+
+#: apps/io.ox/tasks/edit/main.js module:io.ox/tasks
+#: apps/io.ox/tasks/edit/view-template.js module:io.ox/tasks/edit
+#: apps/io.ox/tasks/edit/view.js
+msgid "Create task"
+msgstr "Créer une tâche"
+
+#: apps/io.ox/calendar/view-detail.js module:io.ox/calendar
+msgid "Created"
+msgstr "Date de création"
+
+#: apps/io.ox/files/guidance/main.js module:io.ox/files
+msgctxt "help"
+msgid "Creating Files"
+msgstr "Créer des fichiers"
+
+#: apps/io.ox/tasks/edit/view-template.js module:io.ox/tasks/edit
+msgid "Currency"
+msgstr "Devise"
+
+#: apps/io.ox/mail/mailfilter/settings/filter/view-form.js
+#: module:io.ox/settings
+msgid "Current Date"
+msgstr "Date actuelle"
+
+#: apps/io.ox/files/share/permissions.js module:io.ox/core
+msgid "Current role"
+msgstr "Rôle actuel"
+
+#: apps/io.ox/core/main.js module:io.ox/core
+msgid "Currently refreshing"
+msgstr "Rafraîchissement en cours"
+
+#: apps/io.ox/calendar/toolbar.js module:io.ox/calendar
+msgid "Custom colors"
+msgstr "Couleurs personnalisées"
+
+#: apps/io.ox/mail/compose/names.js module:io.ox/mail
+msgid "Custom name"
+msgstr "Nom personnalisé"
+
+#: apps/io.ox/portal/main.js module:io.ox/portal
+msgid "Customize this page"
+msgstr "Personnaliser cette page"
+
+#: apps/io.ox/calendar/toolbar.js module:io.ox/calendar
+msgid "Dark colors"
+msgstr "Couleurs sombres"
+
+#: apps/io.ox/core/import/import.js module:io.ox/core
+msgid "Data imported successfully"
+msgstr "Données importées avec succès"
+
+#: apps/io.ox/core/import/import.js module:io.ox/core
+msgid "Data only partially imported (%1$s of %2$s records)"
+msgstr ""
+"Les données n'ont été importées qu'en partie (%1$s enregistrements parmi "
+"%2$s)"
+
+#: apps/io.ox/backbone/mini-views/datepicker.js module:io.ox/core
+#: apps/io.ox/core/settings/errorlog/settings/pane.js
+#: apps/io.ox/files/share/view-options.js module:io.ox/files
+#: apps/io.ox/files/view-options.js apps/io.ox/mail/view-options.js
+#: module:io.ox/mail
+msgid "Date"
+msgstr "Date"
+
+#: apps/io.ox/tasks/print.js module:io.ox/tasks
+#: apps/io.ox/tasks/view-detail.js
+msgid "Date completed"
+msgstr "Date d'achèvement"
+
+#: apps/io.ox/contacts/model.js module:io.ox/contacts
+#: apps/plugins/halo/xing/register.js module:plugins/portal
+msgid "Date of birth"
+msgstr "Date de naissance"
+
+#: apps/io.ox/backbone/mini-views/date.js module:io.ox/core
+#: apps/io.ox/calendar/freebusy/templates.js module:io.ox/calendar/freebusy
+#: apps/io.ox/calendar/toolbar.js module:io.ox/calendar
+msgid "Day"
+msgstr "Jour"
+
+#: apps/io.ox/calendar/week/perspective.js module:io.ox/calendar
+msgid "Day View"
+msgstr "Vue de la journée"
+
+#: apps/io.ox/core/tk/mobiscroll.js module:io.ox/core
+msgid "Days"
+msgstr "Jours"
+
+#: apps/io.ox/calendar/edit/recurrence-view.js module:io.ox/calendar/edit/main
+msgid "December"
+msgstr "Décembre"
+
+#. Opens popup to decide if desktop notifications should be shown
+#: apps/io.ox/core/notifications.js module:io.ox/core
+msgid "Decide now"
+msgstr "Décider maintenant"
+
+#: apps/io.ox/calendar/actions/acceptdeny.js module:io.ox/calendar
+#: apps/io.ox/calendar/invitations/register.js module:io.ox/calendar/main
+msgid "Decline"
+msgstr "Décliner"
+
+#: apps/io.ox/calendar/print.js module:io.ox/calendar
+#: apps/io.ox/tasks/print.js module:io.ox/tasks
+msgid "Declined"
+msgstr "Décliné"
+
+#: apps/io.ox/core/settings/pane.js module:io.ox/core
+msgid "Default Theme"
+msgstr "Thème par défaut"
+
+#: apps/io.ox/contacts/model.js module:io.ox/contacts
+msgid "Default address"
+msgstr "Adresse par défaut"
+
+#: apps/io.ox/core/settings/pane.js module:io.ox/core
+msgid "Default app after sign in"
+msgstr "App par défaut après la connexion"
+
+#: apps/io.ox/core/folder/api.js module:io.ox/core
+msgid "Default calendar"
+msgstr "Agenda par défaut"
+
+#: apps/io.ox/calendar/settings/pane.js module:io.ox/calendar
+msgid "Default reminder"
+msgstr "Rappel par défaut"
+
+#: apps/io.ox/mail/settings/pane.js module:io.ox/mail
+msgid "Default sender address"
+msgstr "Adresse d'expéditeur par défaut"
+
+#: apps/io.ox/mail/vacationnotice/settings/model.js module:io.ox/mail
+msgid "Default sender for vacation notice"
+msgstr "Expéditeur par défaut pour le message d'absence"
+
+#: apps/io.ox/mail/settings/signatures/settings/pane.js module:io.ox/mail
+msgid "Default signature for new messages"
+msgstr "Signature par défaut pour les nouveaux messages"
+
+#: apps/io.ox/mail/settings/signatures/settings/pane.js module:io.ox/mail
+msgid "Default signature for replies or forwardings"
+msgstr "Signature par défaut pour les réponses ou les messages transférés"
+
+#: apps/io.ox/tasks/edit/view-template.js module:io.ox/tasks/edit
+#: apps/io.ox/tasks/print.js module:io.ox/tasks apps/io.ox/tasks/util.js
+msgid "Deferred"
+msgstr "Reporté"
+
+#. Really delete portal widget - in contrast to "just disable"
+#: apps/io.ox/calendar/actions.js module:io.ox/calendar
+#: apps/io.ox/calendar/actions/delete.js
+#: apps/io.ox/calendar/invitations/register.js module:io.ox/calendar/main
+#: apps/io.ox/calendar/mobile-toolbar-actions.js
+#: apps/io.ox/calendar/toolbar.js apps/io.ox/contacts/actions.js
+#: module:io.ox/contacts apps/io.ox/contacts/actions/delete.js
+#: apps/io.ox/contacts/mobile-toolbar-actions.js module:io.ox/mail
+#: apps/io.ox/contacts/toolbar.js apps/io.ox/core/folder/actions/remove.js
+#: module:io.ox/core apps/io.ox/core/folder/contextmenu.js
+#: apps/io.ox/core/sub/settings/pane.js module:io.ox/core/sub
+#: apps/io.ox/core/viewer/views/toolbarview.js apps/io.ox/files/actions.js
+#: module:io.ox/files apps/io.ox/files/actions/delete.js
+#: apps/io.ox/files/actions/versions-delete.js apps/io.ox/files/toolbar.js
+#: apps/io.ox/mail/actions.js apps/io.ox/mail/actions/delete.js
+#: apps/io.ox/mail/mailfilter/settings/filter.js
+#: apps/io.ox/mail/mobile-toolbar-actions.js
+#: apps/io.ox/mail/settings/signatures/settings/pane.js
+#: apps/io.ox/mail/toolbar.js apps/io.ox/portal/main.js module:io.ox/portal
+#: apps/io.ox/portal/settings/widgetview.js
+#: apps/io.ox/settings/accounts/settings/pane.js
+#: module:io.ox/settings/accounts apps/io.ox/settings/apps/settings/pane.js
+#: apps/io.ox/tasks/actions.js module:io.ox/tasks
+#: apps/io.ox/tasks/actions/delete.js
+#: apps/io.ox/tasks/mobile-toolbar-actions.js apps/io.ox/tasks/toolbar.js
+#: apps/plugins/administration/groups/settings/toolbar.js
+#: apps/plugins/administration/resources/settings/toolbar.js
+#: apps/plugins/portal/twitter/util.js module:plugins/portal
+#: apps/plugins/portal/xing/actions.js
+msgid "Delete"
+msgstr "Supprimer"
+
+#: apps/io.ox/settings/accounts/settings/pane.js
+#: module:io.ox/settings/accounts
+msgid "Delete account"
+msgstr "Supprimer le compte"
+
+#. %1$d is the total number of messages
+#: apps/io.ox/mail/main.js module:io.ox/mail
+msgid "Delete all messages in this folder"
+msgstr "Supprimer tous les messages contenus dans ce dossier"
+
+#. object permissions - delete
+#: apps/io.ox/files/share/permissions.js module:io.ox/core
+msgid "Delete all objects"
+msgstr "Supprimer tous les objets"
+
+#: apps/io.ox/calendar/actions/delete.js module:io.ox/calendar
+#: apps/io.ox/calendar/toolbar.js
+msgid "Delete appointment"
+msgstr "Supprimer le rendez-vous"
+
+#: apps/io.ox/contacts/toolbar.js module:io.ox/contacts
+msgid "Delete contact"
+msgstr "Supprimer le contact"
+
+#: apps/plugins/administration/groups/settings/toolbar.js module:io.ox/core
+msgid "Delete group"
+msgstr "Supprimer le groupe"
+
+#: apps/io.ox/mail/settings/signatures/settings/pane.js module:io.ox/mail
+msgid "Delete old signatures after import"
+msgstr "Supprimer les anciennes signatures après importation"
+
+#. object permissions - delete
+#: apps/io.ox/files/share/permissions.js module:io.ox/core
+msgid "Delete own objects"
+msgstr "Supprimer ses propres objets"
+
+#: apps/io.ox/files/share/permissions.js module:io.ox/core
+msgid "Delete permissions"
+msgstr "Droits de suppression"
+
+#: apps/plugins/administration/resources/settings/toolbar.js module:io.ox/core
+msgid "Delete resource"
+msgstr "Supprimer la ressource"
+
+#: apps/io.ox/tasks/toolbar.js module:io.ox/mail
+msgid "Delete task"
+msgstr "Supprimer la tâche"
+
+#: apps/io.ox/files/actions.js module:io.ox/files
+msgid "Delete version"
+msgstr "Supprimer la version"
+
+#: apps/io.ox/calendar/actions/delete.js module:io.ox/calendar
+msgid "Delete whole series"
+msgstr "Supprimer toute la série"
+
+#: apps/io.ox/portal/main.js module:io.ox/portal
+#: apps/io.ox/portal/settings/widgetview.js
+msgid "Delete widget"
+msgstr "Supprimer le composant graphique"
+
+#. Trash folder
+#: apps/io.ox/mail/accounts/view-form.js module:io.ox/settings
+msgctxt "folder"
+msgid "Deleted messages"
+msgstr "Messages supprimés"
+
+#: apps/io.ox/mail/accounts/view-form.js module:io.ox/settings
+msgid "Deleting messages on local storage also deletes them on server"
+msgstr ""
+"Supprimer des messages sur un stockage local les supprime également sur le "
+"serveur"
+
+#: apps/io.ox/contacts/model.js module:io.ox/contacts
+#: apps/io.ox/contacts/print.js
+msgid "Department"
+msgstr "Département"
+
+#: apps/io.ox/files/share/view-options.js module:io.ox/files
+#: apps/io.ox/files/view-options.js apps/io.ox/mail/view-options.js
+#: module:io.ox/mail apps/io.ox/tasks/main.js module:io.ox/tasks
+msgid "Descending"
+msgstr "Décroissant"
+
+#: apps/io.ox/calendar/edit/extensions.js module:io.ox/calendar/edit/main
+#: apps/io.ox/calendar/util.js module:io.ox/calendar
+#: apps/io.ox/core/viewer/views/sidebar/filedescriptionview.js
+#: module:io.ox/core/viewer apps/io.ox/files/actions/edit-description.js
+#: module:io.ox/files apps/io.ox/tasks/edit/view-template.js
+#: module:io.ox/tasks/edit
+#: apps/plugins/administration/resources/settings/edit.js module:io.ox/core
+#: apps/plugins/portal/flickr/register.js module:plugins/portal
+#: apps/plugins/portal/mail/register.js apps/plugins/portal/rss/register.js
+#: module:io.ox/portal apps/plugins/portal/tumblr/register.js
+msgid "Description"
+msgstr "Description"
+
+#: apps/io.ox/calendar/edit/main.js module:io.ox/calendar/edit/main
+msgid "Description has been copied"
+msgstr "La description a été copiée"
+
+#: apps/io.ox/core/viewer/views/sidebar/filedescriptionview.js
+#: module:io.ox/core/viewer
+msgid "Description text"
+msgstr "Texte de la description"
+
+#. answer Button to 'Do you want the appointments printed in detail or as a compact list?'
+#: apps/io.ox/calendar/actions.js module:io.ox/calendar
+msgid "Detailed"
+msgstr "Détails"
+
+#: apps/io.ox/files/share/permissions.js module:io.ox/core
+msgid "Detailed access rights"
+msgstr "Droits d'accès détaillés"
+
+#. File and folder details
+#: apps/io.ox/calendar/view-detail.js module:io.ox/calendar
+#: apps/io.ox/core/viewer/views/sidebar/fileinfoview.js
+#: module:io.ox/core/viewer apps/io.ox/core/viewer/views/sidebarview.js
+#: apps/io.ox/files/share/permissions.js module:io.ox/core
+#: apps/io.ox/files/upload/main.js module:io.ox/files
+msgid "Details"
+msgstr "Détails"
+
+#: apps/io.ox/calendar/view-detail.js module:io.ox/calendar
+#: apps/io.ox/files/actions/showlink.js module:io.ox/files
+msgid "Direct link"
+msgstr "Lien direct"
+
+#: apps/io.ox/files/actions/sendlink.js module:io.ox/files
+msgid "Direct link: %1$s"
+msgstr "Lien direct : %1$s"
+
+#: apps/io.ox/core/sub/settings/pane.js module:io.ox/core/sub
+#: apps/io.ox/mail/mailfilter/settings/filter.js module:io.ox/mail
+#: apps/io.ox/portal/settings/pane.js module:io.ox/portal
+msgid "Disable"
+msgstr "Désactiver"
+
+#: apps/io.ox/portal/main.js module:io.ox/portal
+msgid "Disable widget"
+msgstr "Désactiver le composant graphique"
+
+#: apps/io.ox/calendar/edit/extensions.js module:io.ox/calendar/edit/main
+#: apps/io.ox/contacts/distrib/create-dist-view.js module:io.ox/contacts
+#: apps/io.ox/contacts/edit/view-form.js apps/io.ox/core/settings/user.js
+#: apps/io.ox/mail/compose/extensions.js module:io.ox/mail
+#: apps/io.ox/mail/mailfilter/settings/filter/view-form.js
+#: module:io.ox/settings apps/io.ox/tasks/edit/view-template.js
+#: module:io.ox/tasks/edit
+msgid "Discard"
+msgstr "Abandonner"
+
+#. "Discard changes" appears in combination with "Cancel" (this action)
+#. Translation should be distinguishable for the user
+#: apps/io.ox/calendar/edit/main.js module:io.ox/calendar/edit/main
+#: apps/io.ox/contacts/distrib/main.js module:io.ox/contacts
+#: apps/io.ox/contacts/edit/main.js apps/io.ox/editor/main.js
+#: module:io.ox/editor apps/io.ox/tasks/edit/main.js module:io.ox/tasks
+msgctxt "dialog"
+msgid "Discard changes"
+msgstr "Abandonner les modifications"
+
+#. "Discard message" appears in combination with "Cancel" (this action)
+#. Translation should be distinguishable for the user
+#: apps/io.ox/mail/compose/view.js module:io.ox/mail
+msgctxt "dialog"
+msgid "Discard message"
+msgstr "Abandonner le message"
+
+#: apps/io.ox/mail/settings/pane.js module:io.ox/mail
+msgid "Display"
+msgstr "Affichage"
+
+#: apps/io.ox/oauth/settings.js module:io.ox/settings
+msgid "Display Name"
+msgstr "Nom affiché"
+
+#: apps/io.ox/mail/settings/pane.js module:io.ox/mail
+msgid "Display emoticons as graphics in text emails"
+msgstr "Afficher les binettes sous forme graphique dans les messages de texte"
+
+#: apps/io.ox/contacts/model.js module:io.ox/contacts
 msgid "Display name"
 msgstr "Nom affiché"
 
-#: apps/io.ox/contacts/model.js:199 module:io.ox/contacts
-#: apps/plugins/portal/xing/register.js:84 module:plugins/portal
-#: apps/plugins/wizards/mandatory/main.js:68 module:io.ox/wizards/firstStart
-msgid "First name"
-msgstr "Prénom"
-
-#: apps/io.ox/contacts/model.js:200 module:io.ox/contacts
-#: apps/plugins/portal/xing/register.js:88 module:plugins/portal
-#: apps/plugins/wizards/mandatory/main.js:74 module:io.ox/wizards/firstStart
-msgid "Last name"
-msgstr "Nom de famille"
-
-#: apps/io.ox/contacts/model.js:201 module:io.ox/contacts
-msgid "Middle name"
-msgstr "Second prénom"
-
-#: apps/io.ox/contacts/model.js:202 module:io.ox/contacts
-msgid "Suffix"
-msgstr "Suffixe"
-
-#: apps/io.ox/contacts/model.js:203 module:io.ox/contacts
-msgctxt "salutation"
-msgid "Title"
-msgstr "Titre"
-
-#: apps/io.ox/contacts/model.js:204 module:io.ox/contacts
-#: apps/io.ox/contacts/model.js:221 apps/io.ox/contacts/model.js:235
-msgid "Street"
-msgstr "Rue"
-
-#: apps/io.ox/contacts/model.js:205 module:io.ox/contacts
-#: apps/io.ox/contacts/model.js:222 apps/io.ox/contacts/model.js:237
-msgid "Postcode"
-msgstr "Code postal"
-
-#: apps/io.ox/contacts/model.js:206 module:io.ox/contacts
-#: apps/io.ox/contacts/model.js:223 apps/io.ox/contacts/model.js:236
-msgid "Town"
-msgstr "Ville"
-
-#: apps/io.ox/contacts/model.js:207 module:io.ox/contacts
-#: apps/io.ox/contacts/model.js:224 apps/io.ox/contacts/model.js:290
-msgid "State"
-msgstr "État/région/département"
-
-#: apps/io.ox/contacts/model.js:208 module:io.ox/contacts
-#: apps/io.ox/contacts/model.js:225 apps/io.ox/contacts/model.js:238
-msgid "Country"
-msgstr "Pays"
-
-#: apps/io.ox/contacts/model.js:209 module:io.ox/contacts
-#: apps/plugins/halo/xing/register.js:142 module:plugins/portal
-msgid "Date of birth"
-msgstr "Date de naissance"
-
-#: apps/io.ox/contacts/model.js:210 module:io.ox/contacts
-msgid "Marital status"
-msgstr "Situation de famille"
-
-#: apps/io.ox/contacts/model.js:211 module:io.ox/contacts
-msgid "Children"
-msgstr "Enfants"
-
-#: apps/io.ox/contacts/model.js:212 module:io.ox/contacts
-msgid "Profession"
-msgstr "Profession"
-
-#: apps/io.ox/contacts/model.js:213 module:io.ox/contacts
-msgid "Nickname"
-msgstr "Pseudonyme"
-
-#: apps/io.ox/contacts/model.js:214 module:io.ox/contacts
-msgid "Spouse's name"
-msgstr "Nom du conjoint"
-
-#: apps/io.ox/contacts/model.js:215 module:io.ox/contacts
-msgid "Anniversary"
-msgstr "Anniversaire"
-
-#: apps/io.ox/contacts/model.js:217 module:io.ox/contacts
-#: apps/io.ox/contacts/print.js:107
-msgid "Department"
-msgstr "Département"
-
-#: apps/io.ox/contacts/model.js:218 module:io.ox/contacts
-msgid "Position"
-msgstr "Poste"
-
-#: apps/io.ox/contacts/model.js:219 module:io.ox/contacts
-msgid "Employee type"
-msgstr "Type d'employé"
-
-#: apps/io.ox/contacts/model.js:220 module:io.ox/contacts
-msgid "Room number"
-msgstr "Numéro de salle"
-
-#: apps/io.ox/contacts/model.js:226 module:io.ox/contacts
-msgid "Employee ID"
-msgstr "Numéro d'employé"
-
-#: apps/io.ox/contacts/model.js:227 module:io.ox/contacts
-msgid "Sales Volume"
-msgstr "Chiffre d'affaires"
-
-#: apps/io.ox/contacts/model.js:228 module:io.ox/contacts
-msgid "TAX ID"
-msgstr "Code fiscal"
-
-#: apps/io.ox/contacts/model.js:229 module:io.ox/contacts
-msgid "Commercial Register"
-msgstr "Registre du commerce"
-
-#: apps/io.ox/contacts/model.js:230 module:io.ox/contacts
-msgid "Branches"
-msgstr "Filiales"
-
-#: apps/io.ox/contacts/model.js:231 module:io.ox/contacts
-msgid "Business category"
-msgstr "Catégorie d'entreprises"
-
-#: apps/io.ox/contacts/model.js:232 module:io.ox/contacts
-#: apps/io.ox/core/yell.js:22 module:io.ox/core
-msgid "Info"
-msgstr "Info"
-
-#: apps/io.ox/contacts/model.js:233 module:io.ox/contacts
-msgid "Manager"
-msgstr "Directeur"
-
-#: apps/io.ox/contacts/model.js:234 module:io.ox/contacts
-msgid "Assistant"
-msgstr "Assistant"
-
-#: apps/io.ox/contacts/model.js:239 module:io.ox/contacts
-msgid "Phone (business)"
-msgstr "Tél. (professionnel)"
-
-#: apps/io.ox/contacts/model.js:240 module:io.ox/contacts
-msgid "Phone (business alt)"
-msgstr "Tél. (professionnel autre)"
-
-#: apps/io.ox/contacts/model.js:241 module:io.ox/contacts
-msgid "Fax"
-msgstr "Télécopie"
-
-#: apps/io.ox/contacts/model.js:242 module:io.ox/contacts
-msgid "Telephone callback"
-msgstr "Rappel téléphonique"
-
-#: apps/io.ox/contacts/model.js:243 module:io.ox/contacts
-msgid "Phone (car)"
-msgstr "Tél. (voiture)"
-
-#: apps/io.ox/contacts/model.js:244 module:io.ox/contacts
-msgid "Phone (company)"
-msgstr "Tél. (entreprise)"
-
-#: apps/io.ox/contacts/model.js:245 module:io.ox/contacts
-msgid "Phone (home)"
-msgstr "Tél. (privé)"
-
-#: apps/io.ox/contacts/model.js:246 module:io.ox/contacts
-msgid "Phone (home alt)"
-msgstr "Tél. (privé autre)"
-
-#: apps/io.ox/contacts/model.js:247 module:io.ox/contacts
-msgid "Fax (Home)"
-msgstr "Télécopie (privé)"
-
-#: apps/io.ox/contacts/model.js:248 module:io.ox/contacts
-#: apps/io.ox/contacts/print.js:109
-#: apps/io.ox/onboarding/clients/extensions.js:225 module:io.ox/core/onboarding
-msgid "Cell phone"
-msgstr "Téléphone cellulaire"
-
-#: apps/io.ox/contacts/model.js:249 module:io.ox/contacts
-msgid "Cell phone (alt)"
-msgstr "Téléphone cellulaire (autre)"
-
-#: apps/io.ox/contacts/model.js:250 module:io.ox/contacts
-msgid "Phone (other)"
-msgstr "Tél. (autre)"
-
-#: apps/io.ox/contacts/model.js:251 module:io.ox/contacts
-msgid "Fax (alt)"
-msgstr "Télécopie 2"
-
-#: apps/io.ox/contacts/model.js:252 module:io.ox/contacts
-msgid "Email 1 / Phone number"
-msgstr "Adresse électronique 1 /  Numéro de téléphone"
-
-#: apps/io.ox/contacts/model.js:252 module:io.ox/contacts
-msgid "Email 1"
-msgstr "Adresse électronique 1"
-
-#: apps/io.ox/contacts/model.js:253 module:io.ox/contacts
-msgid "Email 2"
-msgstr "Adresse électronique 2"
-
-#: apps/io.ox/contacts/model.js:254 module:io.ox/contacts
-msgid "Email 3"
-msgstr "Adresse électronique 3"
-
-#: apps/io.ox/contacts/model.js:255 module:io.ox/contacts
-#: apps/plugins/portal/rss/register.js:144 module:io.ox/portal
-msgid "URL"
-msgstr "URL"
-
-#: apps/io.ox/contacts/model.js:256 module:io.ox/contacts
-msgid "Telephone (ISDN)"
-msgstr "Téléphone (RNIS)"
-
-#: apps/io.ox/contacts/model.js:257 module:io.ox/contacts
-msgid "Pager"
-msgstr "Téléavertisseur"
-
-#: apps/io.ox/contacts/model.js:258 module:io.ox/contacts
-msgid "Telephone primary"
-msgstr "Téléphone principal"
-
-#: apps/io.ox/contacts/model.js:259 module:io.ox/contacts
-msgid "Telephone radio"
-msgstr "Radiotéléphone"
-
-#: apps/io.ox/contacts/model.js:260 module:io.ox/contacts
-msgid "Telex"
-msgstr "Télex"
-
-#: apps/io.ox/contacts/model.js:261 module:io.ox/contacts
-msgid "TTY/TDD"
-msgstr "Téléscripteur / tél. malentendants"
-
-#: apps/io.ox/contacts/model.js:262 module:io.ox/contacts
-msgid "Instant Messenger 1"
-msgstr "Messagerie instantanée 1"
-
-#: apps/io.ox/contacts/model.js:263 module:io.ox/contacts
-msgid "Instant Messenger 2"
-msgstr "Messagerie instantanée 2"
-
-#: apps/io.ox/contacts/model.js:264 module:io.ox/contacts
-msgid "IP phone"
-msgstr "Téléphone IP"
-
-#: apps/io.ox/contacts/model.js:265 module:io.ox/contacts
-msgid "Phone (assistant)"
-msgstr "Tél. (assistant)"
-
-#: apps/io.ox/contacts/model.js:266 module:io.ox/contacts
-msgid "Company"
-msgstr "Entreprise"
-
-#: apps/io.ox/contacts/model.js:267 module:io.ox/contacts
-msgid "Image 1"
-msgstr "Image 1"
-
-#: apps/io.ox/contacts/model.js:268 module:io.ox/contacts
-msgid "Optional 01"
-msgstr "Optionnel 01"
-
-#: apps/io.ox/contacts/model.js:269 module:io.ox/contacts
-msgid "Optional 02"
-msgstr "Optionnel 02"
-
-#: apps/io.ox/contacts/model.js:270 module:io.ox/contacts
-msgid "Optional 03"
-msgstr "Optionnel 03"
-
-<<<<<<< HEAD
+#: apps/io.ox/contacts/settings/pane.js module:io.ox/contacts
+msgid "Display of names"
+msgstr "Affichage des noms"
+
+#: apps/io.ox/tasks/edit/view-template.js module:io.ox/tasks/edit
+#: apps/io.ox/tasks/print.js module:io.ox/tasks
+#: apps/io.ox/tasks/view-detail.js
+msgid "Distance"
+msgstr "Distance"
+
+#: apps/io.ox/contacts/distrib/main.js module:io.ox/contacts
+msgid "Distribution List"
+msgstr "Liste de distribution"
+
+#: apps/io.ox/contacts/detail/main.js module:io.ox/contacts
+msgid "Distribution List Details"
+msgstr "Détails de la liste de distribution"
+
 #: apps/io.ox/contacts/addressbook/popup.js module:io.ox/contacts
 #: apps/io.ox/contacts/common-extensions.js apps/io.ox/contacts/main.js
 #: apps/io.ox/contacts/model.js apps/io.ox/contacts/view-detail.js
 #: apps/io.ox/participants/model.js module:io.ox/core
 msgid "Distribution list"
 msgstr "Liste de distribution"
-=======
-#: apps/io.ox/contacts/model.js:271 module:io.ox/contacts
-msgid "Optional 04"
-msgstr "Optionnel 04"
->>>>>>> 0de5ca36
-
-#: apps/io.ox/contacts/model.js:272 module:io.ox/contacts
-msgid "Optional 05"
-msgstr "Optionnel 05"
-
-#: apps/io.ox/contacts/model.js:273 module:io.ox/contacts
-msgid "Optional 06"
-msgstr "Optionnel 06"
-
-#: apps/io.ox/contacts/model.js:274 module:io.ox/contacts
-msgid "Optional 07"
-msgstr "Optionnel 07"
-
-#: apps/io.ox/contacts/model.js:275 module:io.ox/contacts
-msgid "Optional 08"
-msgstr "Optionnel 08"
-
-#: apps/io.ox/contacts/model.js:276 module:io.ox/contacts
-msgid "Optional 09"
-msgstr "Optionnel 09"
-
-#: apps/io.ox/contacts/model.js:277 module:io.ox/contacts
-msgid "Optional 10"
-msgstr "Optionnel 10"
-
-#: apps/io.ox/contacts/model.js:278 module:io.ox/contacts
-msgid "Optional 11"
-msgstr "Optionnel 11"
-
-#: apps/io.ox/contacts/model.js:279 module:io.ox/contacts
-msgid "Optional 12"
-msgstr "Optionnel 12"
-
-#: apps/io.ox/contacts/model.js:280 module:io.ox/contacts
-msgid "Optional 13"
-msgstr "Optionnel 13"
-
-#: apps/io.ox/contacts/model.js:281 module:io.ox/contacts
-msgid "Optional 14"
-msgstr "Optionnel 14"
-
-#: apps/io.ox/contacts/model.js:282 module:io.ox/contacts
-msgid "Optional 15"
-msgstr "Optionnel 15"
-
-#: apps/io.ox/contacts/model.js:283 module:io.ox/contacts
-msgid "Optional 16"
-msgstr "Optionnel 16"
-
-#: apps/io.ox/contacts/model.js:284 module:io.ox/contacts
-msgid "Optional 17"
-msgstr "Optionnel 17"
-
-#: apps/io.ox/contacts/model.js:285 module:io.ox/contacts
-msgid "Optional 18"
-msgstr "Optionnel 18"
-
-#: apps/io.ox/contacts/model.js:286 module:io.ox/contacts
-msgid "Optional 19"
-msgstr "Optionnel 19"
-
-#: apps/io.ox/contacts/model.js:287 module:io.ox/contacts
-msgid "Optional 20"
-msgstr "Optionnel 20"
-
-#: apps/io.ox/contacts/model.js:288 module:io.ox/contacts
-msgid "Links"
-msgstr "Liens"
-
-#: apps/io.ox/contacts/model.js:291 module:io.ox/contacts
-msgid "Mark as distributionlist"
-msgstr "Marquer comme liste de de distribution"
-
-#: apps/io.ox/contacts/model.js:292 module:io.ox/contacts
-msgid "Default address"
-msgstr "Adresse par défaut"
-
-#: apps/io.ox/contacts/model.js:293 module:io.ox/contacts
-msgid "Address Home"
-msgstr "Adresse privée"
-
-#: apps/io.ox/contacts/model.js:294 module:io.ox/contacts
-msgid "Address Business"
-msgstr "Adresse professionnelle"
-
-#: apps/io.ox/contacts/model.js:295 module:io.ox/contacts
-msgid "Address Other"
-msgstr "Adresse autre"
-
-#: apps/io.ox/contacts/model.js:296 module:io.ox/contacts
-msgid "This contact is private and cannot be shared"
-msgstr "Ce contact est privé et ne peut pas être partagé"
-
-#: apps/io.ox/contacts/print.js:106 module:io.ox/contacts
-msgid "Phone list"
-msgstr "Répertoire téléphonique"
-
-#: apps/io.ox/contacts/print.js:107 module:io.ox/contacts
-msgid "City"
-msgstr "Ville"
-
-#: apps/io.ox/contacts/print.js:108 module:io.ox/contacts
-msgid "Phone"
-msgstr "Téléphone"
-
-#: apps/io.ox/contacts/print.js:110 module:io.ox/contacts
-msgid "Email"
-msgstr "Courriel"
-
-#: apps/io.ox/contacts/print.js:112 module:io.ox/contacts
-msgid "Note: One contact is not shown due to missing phone numbers"
-msgid_plural "Note: %1$d contacts are not shown due to missing phone numbers"
-msgstr[0] ""
-"Remarque : un contact n'est pas affiché car il n'a pas de numéro de téléphone"
-msgstr[1] ""
-"Remarque : %1$d contacts ne sont pas affichés car ils n'ont pas de numéro de "
-"téléphone"
-
-#: apps/io.ox/contacts/print.js:118 module:io.ox/contacts
-msgid "This note will not be printed"
-msgstr "Cette remarque ne sera pas imprimée"
-
-#: apps/io.ox/contacts/settings/pane.js:64 module:io.ox/contacts
-#: apps/io.ox/mail/detail/links.js:81 module:io.ox/mail
-msgid "Address Book"
-msgstr "Carnet d'adresses"
-
-#: apps/io.ox/contacts/settings/pane.js:74 module:io.ox/contacts
-msgid "Language-specific default"
-msgstr "Valeur par défaut pour la langue"
-
-#: apps/io.ox/contacts/settings/pane.js:75 module:io.ox/contacts
-msgid "First name Last name"
-msgstr "Prénom Nom"
-
-#: apps/io.ox/contacts/settings/pane.js:76 module:io.ox/contacts
-msgid "Last name, First name"
-msgstr "Nom Prénom"
-
-#: apps/io.ox/contacts/settings/pane.js:82 module:io.ox/contacts
-msgid "Display of names"
-msgstr "Affichage des noms"
-
-#: apps/io.ox/contacts/toolbar.js:70 module:io.ox/contacts
-#: apps/io.ox/files/actions/share.js:48 module:io.ox/files
-msgid "Invite"
-msgstr "Inviter"
-
-#: apps/io.ox/contacts/toolbar.js:86 module:io.ox/contacts
-msgid "Delete contact"
-msgstr "Supprimer le contact"
-
-#. Name with title
-#. %1$s is the first name
-#. %2$s is the last name
-#. %3$s is the title
-#: apps/io.ox/contacts/util.js:107 module:io.ox/contacts
-msgid "%3$s %2$s, %1$s"
-msgstr "%3$s %1$s %2$s"
-
-#. Name without title
-#. %1$s is the first name
-#. %2$s is the last name
-#: apps/io.ox/contacts/util.js:111 module:io.ox/contacts
-msgid "%2$s, %1$s"
-msgstr "%2$s, %1$s"
-
-#. Name in mail addresses
-#. %1$s is the first name
-#. %2$s is the last name
-#: apps/io.ox/contacts/util.js:181 module:io.ox/contacts
-msgctxt "mail address"
-msgid "%1$s %2$s"
-msgstr "%1$s %2$s"
-
-#: apps/io.ox/contacts/view-detail.js:55 module:io.ox/contacts
-#: apps/io.ox/participants/model.js:46 module:io.ox/core
-msgid "Resource"
-msgstr "Ressource"
-
-#: apps/io.ox/contacts/view-detail.js:193 module:io.ox/contacts
-#: apps/io.ox/core/tk/attachments.js:449 module:io.ox/core
-#: apps/io.ox/tasks/view-detail.js:241 module:io.ox/tasks
-msgid "All attachments"
-msgstr "Toutes les pièces jointes"
-
-#: apps/io.ox/contacts/view-detail.js:199 module:io.ox/contacts
-msgid "Could not load attachments for this contact."
-msgstr "Impossible de charger les pièces jointes pour ce contact."
-
-#: apps/io.ox/contacts/view-detail.js:255 module:io.ox/contacts
-#: apps/io.ox/participants/views.js:201 module:io.ox/core
-msgid "This list has no contacts yet"
-msgstr "Cette liste ne comporte pas encore de contacts"
-
-#: apps/io.ox/contacts/view-detail.js:387 module:io.ox/contacts
-msgid "Messenger"
-msgstr "Messenger"
-
-#: apps/io.ox/contacts/view-detail.js:455 module:io.ox/contacts
-msgid "Personal"
-msgstr "Personnel"
-
-#: apps/io.ox/contacts/view-detail.js:494 module:io.ox/contacts
-msgid "Job"
-msgstr "Professionnel"
-
-#: apps/io.ox/contacts/view-detail.js:532 module:io.ox/contacts
-msgid "Mail and Messaging"
-msgstr "Courrier et messagerie"
-
-#: apps/io.ox/contacts/view-detail.js:552 module:io.ox/contacts
-msgid "Phone numbers"
-msgstr "Numéros de téléphone"
-
-#: apps/io.ox/contacts/view-detail.js:590 module:io.ox/contacts
-msgid "Business Address"
-msgstr "Adresse professionnelle"
-
-#: apps/io.ox/contacts/view-detail.js:608 module:io.ox/contacts
-msgid "Home Address"
-msgstr "Adresse privée"
-
-#: apps/io.ox/contacts/view-detail.js:626 module:io.ox/contacts
-msgid "Other Address"
-msgstr "Autre adresse"
-
-#. section name for contact fields in detail view
-#: apps/io.ox/contacts/view-detail.js:645 module:io.ox/contacts
-msgid "Miscellaneous"
-msgstr "Divers"
-
-#: apps/io.ox/contacts/view-detail.js:706 module:io.ox/contacts
-msgid "Copy to description"
-msgstr "Copier dans la description"
-
-#: apps/io.ox/contacts/view-detail.js:730 module:io.ox/contacts
-msgid "Saved in:"
-msgstr "Enregistré dans :"
-
-#: apps/io.ox/contacts/widgets/pictureUpload.js:59 module:io.ox/contacts
-msgid "Your selected picture will be displayed after saving"
-msgstr "La photo que vous avez sélectionnée sera affichée après enregistrement"
-
-#. %1$s maximum file size
-#: apps/io.ox/contacts/widgets/pictureUpload.js:66 module:io.ox/contacts
-msgid "Your selected picture exceeds the maximum allowed file size of %1$s"
-msgstr ""
-"La photo que vous avez sélectionnée dépasse la taille maximale de %1$s "
-"autorisée pour un fichier"
-
-#: apps/io.ox/contacts/widgets/pictureUpload.js:160 module:io.ox/contacts
-#: apps/io.ox/contacts/widgets/pictureUpload.js:164
-msgid "Click to upload image"
-msgstr "Cliquez pour téléverser l'image."
-
-<<<<<<< HEAD
+
+#: apps/io.ox/contacts/distrib/main.js module:io.ox/contacts
+msgid "Distribution list has been saved"
+msgstr "La liste de distribution a été enregistrée"
+
+#: apps/io.ox/files/util.js module:io.ox/files
+msgid ""
+"Do you really want to change the file extension from  \".%1$s\" to \".%2$s"
+"\" ?"
+msgstr "Voulez-vous vraiment changer l'extension « %1$s » en « %2$s » ?"
+
+#: apps/io.ox/calendar/actions/create.js module:io.ox/calendar
+msgid ""
+"Do you really want to create an appointment <b>on behalf of the folder "
+"owner</b> or do you want to create an appointment <b>with the folder owner</"
+"b> in your own calendar?"
+msgstr ""
+"Souhaitez-vous vraiment créer un rendez-vous <b>au nom du propriétaire du "
+"dossier</b> ou souhaitez-vous créer un rendez-vous <b>avec le propriétaire "
+"du dossier</b> dans votre propre agenda ?"
+
+#: apps/io.ox/core/folder/actions/remove.js module:io.ox/core
+msgid "Do you really want to delete folder \"%s\"?"
+msgstr "Voulez-vous vraiment supprimer le dossier « %s » ?"
+
+#. %1$s is the group name
+#: apps/plugins/administration/groups/settings/toolbar.js module:io.ox/core
+msgid ""
+"Do you really want to delete the group \"%1$s\"? This action cannot be "
+"undone!"
+msgstr ""
+"Voulez-vous vraiment supprimer le groupe \"%1$s\" ? Cette action ne peut "
+"être annulée !"
+
+#. %1$s is the resource name
+#: apps/plugins/administration/resources/settings/toolbar.js module:io.ox/core
+msgid ""
+"Do you really want to delete the resource \"%1$s\"? This action cannot be "
+"undone!"
+msgstr ""
+"Voulez-vous vraiment supprimer la ressource \"%1$s\" ? Cette action ne peut "
+"être annulée !"
+
+#: apps/io.ox/contacts/actions/delete.js module:io.ox/contacts
+msgid "Do you really want to delete these items?"
+msgstr "Voulez-vous vraiment supprimer ces éléments ?"
+
+#: apps/io.ox/settings/accounts/settings/pane.js
+#: module:io.ox/settings/accounts
+msgid "Do you really want to delete this account?"
+msgstr "Voulez-vous vraiment supprimer ce compte ?"
+
+#: apps/io.ox/contacts/actions/delete.js module:io.ox/contacts
+msgid "Do you really want to delete this contact?"
+msgstr "Voulez-vous vraiment supprimer ce contact ?"
+
+#: apps/io.ox/contacts/actions/delete.js module:io.ox/contacts
+msgid "Do you really want to delete this distribution list?"
+msgstr "Voulez-vous vraiment supprimer cette liste de distribution ?"
+
+#: apps/io.ox/files/actions/versions-delete.js module:io.ox/files
+msgctxt "One file only"
+msgid "Do you really want to delete this file?"
+msgstr "Voulez-vous vraiment supprimer ce fichier ?"
+
+#: apps/io.ox/mail/mailfilter/settings/filter.js module:io.ox/mail
+msgid "Do you really want to delete this filter rule?"
+msgstr "Voulez-vous vraiment supprimer cette règle de filtrage ?"
+
+#: apps/io.ox/files/actions/delete.js module:io.ox/files
+msgid "Do you really want to delete this item?"
+msgid_plural "Do you really want to delete these items?"
+msgstr[0] "Voulez-vous vraiment supprimer cet élément ?"
+msgstr[1] "Voulez-vous vraiment supprimer ces éléments ?"
+
+#: apps/io.ox/tasks/actions/delete.js module:io.ox/tasks
+msgid "Do you really want to delete this task?"
+msgid_plural "Do you really want to delete these tasks?"
+msgstr[0] "Voulez-vous vraiment supprimer cette tâche ?"
+msgstr[1] "Voulez-vous vraiment supprimer ces tâches ?"
+
+#: apps/io.ox/portal/main.js module:io.ox/portal
+#: apps/io.ox/portal/settings/widgetview.js
+msgid "Do you really want to delete this widget?"
+msgstr "Voulez-vous vraiment supprimer ce composant ?"
+
+#: apps/io.ox/calendar/edit/main.js module:io.ox/calendar/edit/main
+#: apps/io.ox/contacts/distrib/main.js module:io.ox/contacts
+#: apps/io.ox/contacts/edit/main.js apps/io.ox/editor/main.js
+#: module:io.ox/editor apps/io.ox/tasks/edit/main.js module:io.ox/tasks
+msgid "Do you really want to discard your changes?"
+msgstr "Voulez-vous vraiment perdre toutes vos modifications ?"
+
+#: apps/io.ox/mail/compose/view.js module:io.ox/mail
+msgid "Do you really want to discard your message?"
+msgstr "Voulez-vous vraiment supprimer votre message ?"
+
+#: apps/io.ox/core/folder/actions/common.js module:io.ox/core
+msgid "Do you really want to empty folder \"%s\"?"
+msgstr "Voulez-vous vraiment vider le dossier « %s » ?"
+
+#: apps/io.ox/files/util.js module:io.ox/files
+msgid ""
+"Do you really want to remove the extension \".%1$s\" from your filename?"
+msgstr ""
+"Voulez-vous vraiment supprimer l'extension « %1$s » de votre nom de fichier ?"
+
+#: apps/io.ox/calendar/actions.js module:io.ox/calendar
+msgid "Do you want the appointments printed in detail or as a compact list?"
+msgstr ""
+"Souhaitez-vous imprimer les rendez-vous en détail ou sous forme de liste "
+"compacte ?"
+
+#: apps/io.ox/calendar/actions/acceptdeny.js module:io.ox/calendar
+msgid ""
+"Do you want to confirm the whole series or just one appointment within the "
+"series?"
+msgstr ""
+"Voulez-vous confirmer la série complète ou uniquement un seul rendez-vous de "
+"la série ?"
+
+#: apps/io.ox/calendar/actions/delete.js module:io.ox/calendar
+msgid ""
+"Do you want to delete the whole series or just one appointment within the "
+"series?"
+msgstr ""
+"Souhaitez-vous supprimer la série complète ou un seul rendez-vous de la "
+"série ?"
+
+#: apps/io.ox/calendar/actions/delete.js module:io.ox/calendar
+msgid "Do you want to delete this appointment?"
+msgstr "Voulez-vous vraiment supprimer le rendez-vous ?"
+
+#: apps/io.ox/calendar/actions/edit.js module:io.ox/calendar
+#: apps/io.ox/calendar/week/perspective.js
+msgid ""
+"Do you want to edit the whole series or just one appointment within the "
+"series?"
+msgstr ""
+"Souhaitez-vous modifier la série complète ou un seul rendez-vous de la "
+"série ?"
+
+#: apps/io.ox/mail/actions/delete.js module:io.ox/mail
+msgid "Do you want to permanently delete this mail?"
+msgid_plural "Do you want to permanently delete these mails?"
+msgstr[0] "Voulez-vous vraiment supprimer ce courriel de façon irrévocable ?"
+msgstr[1] "Voulez-vous vraiment supprimer ces courriels de façon irrévocable ?"
+
+#: apps/io.ox/settings/apps/settings/pane.js module:io.ox/core
+msgid "Do you want to revoke the access of this application?"
+msgstr "Voulez-vous vraiment révoquer l'accès de cette application ?"
+
+#: apps/io.ox/mail/detail/links.js module:io.ox/mail
+msgid "Document"
+msgstr "Document"
+
+#: apps/io.ox/files/view-options.js module:io.ox/files
+msgid "Documents"
+msgstr "Documents"
+
+#: apps/io.ox/launchpad/main.js module:io.ox/core
+#: apps/io.ox/search/view-template.js
+msgctxt "app"
+msgid "Documents"
+msgstr "Documents"
+
+#. Task: Done like in "Mark as done"
+#: apps/io.ox/core/wizard/registry.js module:io.ox/core/wizard
+#: apps/io.ox/core/yell.js module:io.ox/core apps/io.ox/files/actions/share.js
+#: module:io.ox/files apps/io.ox/tasks/edit/view-template.js
+#: module:io.ox/tasks/edit apps/io.ox/tasks/print.js module:io.ox/tasks
+#: apps/io.ox/tasks/toolbar.js module:io.ox/mail apps/io.ox/tasks/util.js
+#: apps/plugins/notifications/tasks/register.js module:plugins/notifications
+msgid "Done"
+msgstr "Terminé"
+
+#: apps/io.ox/calendar/week/view.js module:io.ox/calendar
+msgid "Doubleclick in this row for whole day appointment"
+msgstr ""
+"Double-cliquez sur cette ligne pour un rendez-vous sur toute la journée"
+
+#: apps/io.ox/core/pim/actions.js module:io.ox/core
+#: apps/io.ox/core/viewer/views/toolbarview.js apps/io.ox/files/actions.js
+#: module:io.ox/files apps/io.ox/files/toolbar.js apps/io.ox/mail/actions.js
+#: module:io.ox/mail apps/io.ox/onboarding/clients/extensions.js
+#: module:io.ox/core/onboarding apps/plugins/portal/updater/register.js
+#: module:plugins/portal
+msgid "Download"
+msgstr "Télécharger"
+
+#: apps/plugins/portal/oxdriveclients/register.js module:plugins/portal
+msgid "Download %s"
+msgstr "Télécharger %s"
+
+#: apps/plugins/portal/oxdriveclients/register.js module:plugins/portal
+msgid "Download %s for %s now"
+msgstr "Télécharger maintenant %s pour %s"
+
+#: apps/plugins/portal/oxdriveclients/register.js module:plugins/portal
+msgid "Download %s via the OX Updater"
+msgstr "Télécharger %s à travers le Programme de mise à jour OX"
+
+#: apps/io.ox/core/folder/contextmenu.js module:io.ox/core
+msgid "Download entire folder"
+msgstr "Télécharger le dossier complet"
+
+#: apps/io.ox/core/settings/downloads/pane.js module:io.ox/core
+msgid "Download installation file"
+msgstr "Télécharger le fichier d'installation"
+
+#: apps/io.ox/core/settings/downloads/pane.js module:io.ox/core
+msgid "Download installation file (for Windows)"
+msgstr "Télécharger le fichier d'installation (pour Windows)"
+
+#: apps/io.ox/core/settings/downloads/pane.js module:io.ox/core
+#: apps/plugins/portal/oxdriveclients/register.js module:plugins/portal
+msgid "Download the %s client for %s"
+msgstr "Télécharger le client %s pour %s"
+
+#. %1$s: app store name
+#: apps/io.ox/onboarding/clients/extensions.js module:io.ox/core/onboarding
+#, fuzzy
+#| msgid "Manage applications"
+msgid "Download the application."
+msgstr "Gérer les applications"
+
+#: apps/io.ox/core/settings/downloads/pane.js module:io.ox/core
+msgid "Downloads"
+msgstr "Téléchargements"
+
+#. Drafts folder
+#: apps/io.ox/mail/accounts/view-form.js module:io.ox/settings
+msgctxt "folder"
+msgid "Drafts"
+msgstr "Brouillons"
+
+#: apps/io.ox/portal/settings/pane.js module:io.ox/portal
+msgid "Drag to reorder widget"
+msgstr "Faites glisser pour réordonner le composant graphique"
+
+#. %1$s is usually "Drive" (product name; might be customized)
+#: apps/io.ox/core/main.js module:io.ox/core apps/io.ox/core/pim/actions.js
+#: apps/io.ox/core/viewer/views/toolbarview.js
+#: apps/io.ox/files/settings/pane.js module:io.ox/files
+#: apps/io.ox/launchpad/main.js apps/io.ox/mail/actions.js module:io.ox/mail
+#: apps/io.ox/search/view-template.js
+msgctxt "app"
+msgid "Drive"
+msgstr "Drive"
+
+#: apps/io.ox/files/guidance/main.js module:io.ox/files
+msgctxt "help"
+msgid "Drive Settings"
+msgstr "Réglages de Drive"
+
+#: apps/io.ox/mail/import.js module:io.ox/mail
+msgid "Drop EML file here for import"
+msgstr "Déposer le fichier EML ici pour une importation"
+
+#: apps/io.ox/mail/compose/extensions.js module:io.ox/mail
+msgid "Drop attachments here"
+msgstr "Déposez les pièces jointes ici"
+
+#: apps/io.ox/files/upload/dropzone.js module:io.ox/files
+msgid "Drop files here to upload"
+msgstr "Déposer les fichiers ici pour les téléverser"
+
+#: apps/io.ox/mail/actions.js module:io.ox/mail
+msgid "Drop here to import this mail"
+msgstr "Déposer ici pour importer ce courriel"
+
+#: apps/io.ox/calendar/edit/extensions.js module:io.ox/calendar/edit/main
+#: apps/io.ox/contacts/edit/view-form.js module:io.ox/contacts
+#: apps/io.ox/tasks/edit/view-template.js module:io.ox/tasks/edit
+msgid "Drop here to upload a <b class=\"dndignore\">new attachment</b>"
+msgstr ""
+"Déposer ici pour téléverser une <b class=\"dndignore\">nouvelle pièce "
+"jointe</b>"
+
+#: apps/io.ox/files/actions.js module:io.ox/files
+msgid "Drop here to upload a <b class=\"dndignore\">new file</b>"
+msgstr ""
+"Déposer ici pour téléverser un <b class=\"dndignore\">nouveau fichier</b>"
+
+#: apps/io.ox/files/actions.js module:io.ox/files
+msgid "Drop here to upload a <b class=\"dndignore\">new version</b>"
+msgstr ""
+"Déposer ici pour téléverser une <b class=\"dndignore\">nouvelle version</b>"
+
+#: apps/io.ox/files/actions.js module:io.ox/files
+msgid ""
+"Drop here to upload a <b class=\"dndignore\">new version</b> of \"%1$s\""
+msgstr ""
+"Déposer ici pour téléverser une <b class=\"dndignore\">nouvelle version</b> "
+"de « %1$s »"
+
+#. %1$s is the filename of the current file
+#: apps/io.ox/core/viewer/views/sidebarview.js module:io.ox/core/viewer
+msgid "Drop new version of \"%1$s\" here"
+msgstr "Déposez ici la nouvelle version de \"%1$s\""
+
+#: apps/io.ox/core/viewer/views/sidebarview.js module:io.ox/core/viewer
+msgid "Drop only a single file as new version."
+msgstr "Ne déposez qu'un seul fichier comme nouvelle version."
+
+#: apps/io.ox/files/actions/add-storage-account.js module:io.ox/files
+msgid "Dropbox"
+msgstr "Dropbox"
+
+#. Task: "Due" like in "Change due date"
+#: apps/io.ox/tasks/print.js module:io.ox/tasks apps/io.ox/tasks/toolbar.js
+#: module:io.ox/mail
+msgid "Due"
+msgstr "Échéance"
+
 #. %1$s due date of a task
 #: apps/io.ox/tasks/view-detail.js module:io.ox/tasks
 #, c-format
 msgid "Due %1$s"
 msgstr "Échéance au %1$s"
-=======
-#: apps/io.ox/core/about/about.js:31 module:io.ox/core
-#: apps/io.ox/core/settings/errorlog/settings/pane.js:123
-msgid "UI version"
-msgstr "Version de l'interface utilisateur"
->>>>>>> 0de5ca36
-
-#: apps/io.ox/core/about/about.js:32 module:io.ox/core
-#: apps/io.ox/core/settings/errorlog/settings/pane.js:124
-msgid "Server version"
-msgstr "Version du serveur"
-
-#: apps/io.ox/core/api/attachment.js:208 module:io.ox/core
-msgid "Saved appointment attachment"
-msgstr "Pièce jointe au rendez-vous enregistrée"
-
-#: apps/io.ox/core/api/attachment.js:209 module:io.ox/core
-msgid "Saved task attachment"
-msgstr "Pièce jointe à la tâche enregistrée"
-
-#: apps/io.ox/core/api/attachment.js:210 module:io.ox/core
-msgid "Saved contact attachment"
-msgstr "Pièce jointe au contact enregistrée"
-
-#: apps/io.ox/core/api/attachment.js:226 module:io.ox/core
-msgid "Saved attachment"
-msgstr "Pièce jointe enregistrée"
-
-#: apps/io.ox/core/attachments/view.js:120 module:io.ox/core
-msgid "%1$d attachment"
-msgid_plural "%1$d attachments"
-msgstr[0] "Pièce jointe (%1$s)"
-msgstr[1] "Pièces jointes (%1$s)"
-
-#: apps/io.ox/core/boot/i18n.js:24 module:io.ox/core/boot
-#: apps/plugins/administration/groups/settings/edit.js:61 module:io.ox/core
-msgid "User name"
-msgstr "Nom d'utilisateur"
-
-#: apps/io.ox/core/boot/i18n.js:25 module:io.ox/core/boot
-#: apps/io.ox/core/relogin.js:85 module:io.ox/core
-#: apps/io.ox/files/share/wizard.js:257 module:io.ox/files
-#: apps/io.ox/mail/accounts/view-form.js:460 module:io.ox/settings
-#: apps/io.ox/mail/accounts/view-form.js:539
-msgid "Password"
-msgstr "Mot de passe"
-
-#: apps/io.ox/core/boot/i18n.js:26 module:io.ox/core/boot
-#: apps/io.ox/core/relogin.js:89 module:io.ox/core
-msgid "Sign in"
-msgstr "Se connecter"
-
-#: apps/io.ox/core/boot/i18n.js:27 module:io.ox/core/boot
-msgid "Stay signed in"
-msgstr "Rester connecté"
-
-#: apps/io.ox/core/boot/i18n.js:28 module:io.ox/core/boot
-msgid "Forgot your password?"
-msgstr "Mot de passe oublié ?"
-
-#: apps/io.ox/core/boot/i18n.js:29 module:io.ox/core/boot
-msgid "Languages"
-msgstr "Langues"
-
-#: apps/io.ox/core/boot/i18n.js:30 module:io.ox/core/boot
+
+#: apps/io.ox/tasks/edit/view-template.js module:io.ox/tasks/edit
+#: apps/io.ox/tasks/main.js module:io.ox/tasks
+msgid "Due date"
+msgstr "Date d'échéance"
+
+#. Due on date
+#: apps/plugins/portal/tasks/register.js module:plugins/portal
+msgid "Due on %1$s"
+msgstr "Arrive à échéance le %1$s"
+
+#: apps/io.ox/onboarding/clients/extensions.js module:io.ox/core/onboarding
+#, fuzzy
+#| msgid "Login"
+msgid "EAS Login"
+msgstr "Connexion"
+
+#: apps/io.ox/onboarding/clients/extensions.js module:io.ox/core/onboarding
+#, fuzzy
+#| msgid "Enter URL"
+msgid "EAS URL"
+msgstr "Saisir l'URL"
+
+#. Exabytes
+#: apps/io.ox/core/strings.js module:io.ox/core
+msgid "EB"
+msgstr "Eo"
+
+#. Used as a button label to enter the "edit mode"
+#: apps/io.ox/calendar/actions.js module:io.ox/calendar
+#: apps/io.ox/calendar/main.js apps/io.ox/calendar/toolbar.js
+#: apps/io.ox/contacts/actions.js module:io.ox/contacts
+#: apps/io.ox/contacts/main.js apps/io.ox/contacts/mobile-toolbar-actions.js
+#: module:io.ox/mail apps/io.ox/contacts/toolbar.js
+#: apps/io.ox/files/actions.js module:io.ox/files apps/io.ox/files/main.js
+#: apps/io.ox/files/share/permissions.js module:io.ox/core
+#: apps/io.ox/files/toolbar.js apps/io.ox/mail/actions.js
+#: apps/io.ox/mail/mailfilter/settings/filter.js apps/io.ox/mail/main.js
+#: apps/io.ox/mail/settings/signatures/settings/pane.js
+#: apps/io.ox/portal/settings/pane.js module:io.ox/portal
+#: apps/io.ox/settings/accounts/settings/pane.js
+#: module:io.ox/settings/accounts apps/io.ox/tasks/actions.js
+#: module:io.ox/tasks apps/io.ox/tasks/main.js
+#: apps/io.ox/tasks/mobile-toolbar-actions.js apps/io.ox/tasks/toolbar.js
+#: apps/plugins/administration/groups/settings/toolbar.js
+#: apps/plugins/administration/resources/settings/toolbar.js
+msgid "Edit"
+msgstr "Modifier"
+
+#: apps/io.ox/contacts/edit/main.js module:io.ox/contacts
+msgid "Edit Contact"
+msgstr "Modifier le contact"
+
+#: apps/plugins/portal/flickr/register.js module:plugins/portal
+msgid "Edit Flickr photo stream"
+msgstr "Modifier un flux de photos Flickr"
+
+#: apps/plugins/portal/tumblr/register.js module:io.ox/portal
+msgid "Edit Tumblr feed"
+msgstr "Modifier un abonnement Tumblr"
+
+#. object permissions - edit/modify
+#: apps/io.ox/files/share/permissions.js module:io.ox/core
+msgid "Edit all objects"
+msgstr "Modifier tous les objets"
+
+#: apps/io.ox/calendar/edit/extensions.js module:io.ox/calendar/edit/main
+#: apps/io.ox/calendar/edit/main.js apps/io.ox/calendar/toolbar.js
+#: module:io.ox/calendar
+msgid "Edit appointment"
+msgstr "Modifier le rendez-vous"
+
+#: apps/io.ox/contacts/edit/main.js module:io.ox/contacts
+#: apps/io.ox/contacts/toolbar.js
+msgid "Edit contact"
+msgstr "Modifier le contact"
+
+#: apps/io.ox/core/viewer/views/toolbarview.js module:io.ox/core
+#: apps/io.ox/files/actions.js module:io.ox/files apps/io.ox/files/toolbar.js
+msgid "Edit description"
+msgstr "Modifier la description"
+
+#: apps/io.ox/contacts/distrib/create-dist-view.js module:io.ox/contacts
+#: apps/io.ox/contacts/distrib/main.js
+msgid "Edit distribution list"
+msgstr "Modifier une liste de distribution"
+
+#: apps/io.ox/mail/mobile-toolbar-actions.js module:io.ox/mail
+#: apps/io.ox/mail/toolbar.js
+msgid "Edit draft"
+msgstr "Modifier le brouillon"
+
+#: apps/plugins/administration/groups/settings/edit.js module:io.ox/core
+msgid "Edit group"
+msgstr "Modifier le groupe"
+
+#: apps/io.ox/mail/compose/extensions.js module:io.ox/mail
+msgid "Edit names"
+msgstr "Modifier les noms"
+
+#. object permissions - edit/modify
+#: apps/io.ox/files/share/permissions.js module:io.ox/core
+msgid "Edit own objects"
+msgstr "Modifier ses propres objets"
+
+#: apps/io.ox/mail/compose/names.js module:io.ox/mail
+msgid "Edit real names"
+msgstr "Modifier les noms réels"
+
+#: apps/plugins/administration/resources/settings/edit.js module:io.ox/core
+msgid "Edit resource"
+msgstr "Modifier la ressource"
+
+#: apps/io.ox/mail/mailfilter/settings/filter.js module:io.ox/mail
+msgid "Edit rule"
+msgstr "Modifier la règle"
+
+#: apps/io.ox/files/share/toolbar.js module:io.ox/files
+msgid "Edit share"
+msgstr "Modifier le partage"
+
+#: apps/io.ox/mail/settings/signatures/settings/pane.js module:io.ox/mail
+msgid "Edit signature"
+msgstr "Modifier la signature"
+
+#: apps/io.ox/tasks/edit/main.js module:io.ox/tasks
+#: apps/io.ox/tasks/edit/view-template.js module:io.ox/tasks/edit
+#: apps/io.ox/tasks/edit/view.js apps/io.ox/tasks/toolbar.js module:io.ox/mail
+msgid "Edit task"
+msgstr "Modifier la tâche"
+
+#: apps/io.ox/contacts/main.js module:io.ox/contacts
+msgid "Edit to set a name."
+msgstr "Modifier pour donner un nom."
+
+#: apps/io.ox/editor/main.js module:io.ox/editor
+#: apps/io.ox/mail/compose/view.js module:io.ox/mail
+msgid "Editor"
+msgstr "Éditeur"
+
+#: apps/io.ox/contacts/print.js module:io.ox/contacts
+msgid "Email"
+msgstr "Courriel"
+
+#: apps/io.ox/contacts/model.js module:io.ox/contacts
+msgid "Email 1"
+msgstr "Adresse électronique 1"
+
+#: apps/io.ox/contacts/model.js module:io.ox/contacts
+msgid "Email 1 / Phone number"
+msgstr "Adresse électronique 1 /  Numéro de téléphone"
+
+#: apps/io.ox/contacts/model.js module:io.ox/contacts
+msgid "Email 2"
+msgstr "Adresse électronique 2"
+
+#: apps/io.ox/contacts/model.js module:io.ox/contacts
+msgid "Email 3"
+msgstr "Adresse électronique 3"
+
+#: apps/io.ox/mail/accounts/view-form.js module:io.ox/settings
+msgid "Email address"
+msgstr "Adresse électronique"
+
+#: apps/io.ox/mail/vacationnotice/settings/model.js module:io.ox/mail
+msgid "Email addresses"
+msgstr "Adresses de courrier électronique"
+
+#. %1$s: Mail sender
+#. %2$s: Mail subject
+#: apps/io.ox/mail/detail/mobileView.js module:io.ox/mail
+#: apps/io.ox/mail/detail/view.js
+msgid "Email from %1$s: %2$s"
+msgstr "Courrier électronique de %1$s : %2$s"
+
+#: apps/io.ox/calendar/settings/pane.js module:io.ox/calendar
+#: apps/io.ox/tasks/settings/pane.js module:io.ox/tasks
+msgid "Email notifications"
+msgstr "Notifications par courriel"
+
+#: apps/io.ox/mail/actions/delete.js module:io.ox/mail
 msgid ""
-"No connection to server. Please check your internet connection and retry."
-msgstr ""
-"La connexion au serveur a échoué. Veuillez vérifier votre connexion à "
-"Internet et réessayer."
-
-#: apps/io.ox/core/boot/i18n.js:32 module:io.ox/core/boot
-msgid "Please enter your credentials."
-msgstr "Veuillez saisir vos données d'authentification."
-
-#: apps/io.ox/core/boot/i18n.js:33 module:io.ox/core/boot
-msgid "Please enter your password."
-msgstr "Veuillez saisir votre mot de passe."
-
-#: apps/io.ox/core/boot/i18n.js:34 module:io.ox/core/boot
-msgid "Your browser version is not supported!"
-msgstr "Cette version de votre navigateur n'est pas prise en charge."
-
-#: apps/io.ox/core/boot/i18n.js:35 module:io.ox/core/boot
-msgid "Your browser is not supported!"
-msgstr "Votre navigateur n'est pas pris en charge."
-
-#: apps/io.ox/core/boot/i18n.js:36 module:io.ox/core/boot
-msgid "This browser is not supported on your current platform."
-msgstr "Ce navigateur n'est pas compatible avec votre plate-forme actuelle."
-
-#. %n in the lowest version of Android
-#: apps/io.ox/core/boot/i18n.js:38 module:io.ox/core/boot
-msgid "You need to use Android %n or higher."
-msgstr "Vous devez utiliser la version %n d'Android ou une version supérieure."
-
-#. %n is the lowest version of iOS
-#: apps/io.ox/core/boot/i18n.js:40 module:io.ox/core/boot
-msgid "You need to use iOS %n or higher."
-msgstr "Vous devez utiliser la version %n d'iOS ou une version supérieure."
-
-#: apps/io.ox/core/boot/i18n.js:41 module:io.ox/core/boot
-msgid "Your operating system is not supported."
-msgstr "Votre système d'exploitation n'est pas pris en charge."
-
-#: apps/io.ox/core/boot/i18n.js:42 module:io.ox/core/boot
-msgid "Your password is expired. Please change your password to continue."
-msgstr "Votre mot de passe a expiré. Veuillez le modifier pour poursuivre."
-
-#: apps/io.ox/core/boot/i18n.js:43 module:io.ox/core/boot
-msgid "Please update your browser."
-msgstr "Veuillez mettre à jour votre navigateur."
-
-#. browser recommendation: sentence ends with 'Google Chrome' (wrappend in a clickable link)
-#: apps/io.ox/core/boot/i18n.js:45 module:io.ox/core/boot
-msgid "For best results, please use "
-msgstr "Pour des résultats optimaux, veuillez utiliser"
-
-#: apps/io.ox/core/boot/i18n.js:46 module:io.ox/core/boot
-msgid "You have been automatically signed out"
-msgstr "Vous avez été déconnecté automatiquement"
-
-#: apps/io.ox/core/boot/i18n.js:47 module:io.ox/core/boot
+"Emails cannot be put into trash folder while your mail quota is exceeded."
+msgstr ""
+"Les messages électroniques ne peuvent pas être mis à la corbeille tant que "
+"votre quota de courriel est dépassé."
+
+#: apps/plugins/halo/xing/register.js module:plugins/portal
+msgid "Employee"
+msgstr "Employé"
+
+#: apps/io.ox/contacts/model.js module:io.ox/contacts
+msgid "Employee ID"
+msgstr "Numéro d'employé"
+
+#: apps/io.ox/contacts/model.js module:io.ox/contacts
+msgid "Employee type"
+msgstr "Type d'employé"
+
+#: apps/plugins/halo/xing/register.js module:plugins/portal
+msgid "Employment"
+msgstr "Type d'employé"
+
+#. when items list is empty (e.g. search result)
+#: apps/io.ox/mail/main.js module:io.ox/mail
+msgid "Empty"
+msgstr "Vide"
+
+#. list is empty / no items
+#: apps/io.ox/core/tk/vgrid.js module:io.ox/core
+msgctxt "vgrid"
+msgid "Empty"
+msgstr "Vide"
+
+#: apps/io.ox/core/folder/actions/common.js module:io.ox/core
+#: apps/io.ox/core/folder/contextmenu.js
+msgid "Empty folder"
+msgstr "Vider le dossier"
+
+#: apps/io.ox/contacts/main.js module:io.ox/contacts
+msgid "Empty name and description found."
+msgstr "Un nom et une description vides ont été trouvés."
+
+#: apps/io.ox/core/folder/contextmenu.js module:io.ox/core
+#, fuzzy
+#| msgid "Empty"
+msgid "Empty trash"
+msgstr "Vide"
+
+#: apps/io.ox/core/sub/settings/pane.js module:io.ox/core/sub
+#: apps/io.ox/mail/autoforward/settings/model.js module:io.ox/mail
+#: apps/io.ox/mail/mailfilter/settings/filter.js
+#: apps/io.ox/portal/settings/pane.js module:io.ox/portal
+msgid "Enable"
+msgstr "Activer"
+
+#: apps/io.ox/mail/vacationnotice/settings/model.js module:io.ox/mail
+msgid "Enable for the following addresses"
+msgstr "Activer pour les adresses suivantes"
+
+#: apps/io.ox/mail/vacationnotice/settings/model.js module:io.ox/mail
+msgid "End"
+msgstr "Fin"
+
+#: apps/io.ox/calendar/edit/timezone-dialog.js module:io.ox/calendar/edit/main
+msgid "End date timezone"
+msgstr "Fuseau horaire pour la date de fin"
+
+#. info text on the next slide preview, which means the presenting user reached the last slide.
+#: apps/io.ox/presenter/views/sidebar/slidepeekview.js module:io.ox/presenter
+msgid "End of Slides"
+msgstr "Fin du diaporama"
+
+#: apps/io.ox/calendar/settings/pane.js module:io.ox/calendar
+msgid "End of working time"
+msgstr "Heure de fin de travail"
+
+#. button label for ending the presentation
+#: apps/io.ox/presenter/views/toolbarview.js module:io.ox/presenter
+msgid "End presentation"
+msgstr "Terminer la présentation"
+
+#. button tooltip for ending the presentation
+#: apps/io.ox/presenter/views/toolbarview.js module:io.ox/presenter
+msgid "End the presentation"
+msgstr "Terminer la présentation"
+
+#: apps/io.ox/calendar/edit/extensions.js module:io.ox/calendar/edit/main
+msgid "Ends on"
+msgstr "Se termine le"
+
+#: apps/io.ox/files/share/wizard.js module:io.ox/files
+msgid "Enter Password"
+msgstr "Saisissez le mot de passe"
+
+#: apps/io.ox/files/share/permissions.js module:io.ox/core
+msgid "Enter a Message to inform users"
+msgstr "Saisissez un message d'information à destination des utilisateurs"
+
+#: apps/io.ox/editor/main.js module:io.ox/editor
+msgid "Enter document title here"
+msgstr "Saisissez ici le titre du document"
+
+#. what follows is a set of job/status descriptions used by XING
+#: apps/plugins/halo/xing/register.js module:plugins/portal
+msgid "Entrepreneur"
+msgstr "Entrepreneur"
+
+#: apps/io.ox/mail/mailfilter/settings/filter/view-form.js
+#: module:io.ox/settings
+msgid "Envelope - To"
+msgstr "Enveloppe - À"
+
+#: apps/io.ox/core/print.js module:io.ox/core
+#: apps/io.ox/core/sub/subscriptions.js module:io.ox/core/sub
+#: apps/io.ox/core/yell.js
+msgid "Error"
+msgstr "Erreur"
+
+#: apps/io.ox/core/settings/errorlog/settings/pane.js module:io.ox/core
+msgid "Error log"
+msgstr "Journal d'erreurs"
+
+#: apps/io.ox/mail/detail/view.js module:io.ox/mail
+msgid "Error while loading message content"
+msgstr "Une erreur s'est produite pendant le chargement du contenu du message."
+
+#: apps/io.ox/mail/actions/invite.js module:io.ox/core
+msgid "Error while resolving mail addresses. Please try again."
+msgstr ""
+"Erreur lors de la résolution des adresses électroniques. Veuillez vous "
+"reconnecter."
+
+#: apps/io.ox/core/sub/subscriptions.js module:io.ox/core/sub
+msgid "Error:"
+msgstr "Erreur :"
+
+#: apps/io.ox/core/settings/errorlog/settings/pane.js module:io.ox/core
+msgid "Errors"
+msgstr "Erreurs"
+
+#: apps/io.ox/tasks/edit/view-template.js module:io.ox/tasks/edit
+#: apps/io.ox/tasks/print.js module:io.ox/tasks
+#: apps/io.ox/tasks/view-detail.js
+msgid "Estimated costs"
+msgstr "Coûts estimés"
+
+#: apps/io.ox/tasks/edit/view-template.js module:io.ox/tasks/edit
+#: apps/io.ox/tasks/print.js module:io.ox/tasks
+#: apps/io.ox/tasks/view-detail.js
+msgid "Estimated duration in minutes"
+msgstr "Durée estimée en minutes"
+
+#. recurrence string
+#. %1$d: numeric
+#: apps/io.ox/calendar/util.js module:io.ox/calendar
+msgid "Every %1$d days"
+msgstr "Tous les %1$d jours"
+
+#. recurrence string
+#. %1$d: numeric, interval
+#. %1$d: numeric, day in month
+#: apps/io.ox/calendar/util.js module:io.ox/calendar
+msgid "Every %1$d months on day %2$d"
+msgstr "Tous les %1$d mois le %2$d du mois"
+
+#. recurrence string
+#. %1$d: numeric, interval
+#. %2$s: count string, e.g. first, second, or last
+#. %3$s: day string, e.g. Monday
+#: apps/io.ox/calendar/util.js module:io.ox/calendar
+msgid "Every %1$d months on the %2$s %3$s"
+msgstr "Le %2$s %3$s un mois sur %1$d"
+
+#. recurrence string
+#. %1$d: numeric
+#. %2$s: day string, e.g. "Friday" or "Monday, Tuesday, Wednesday"
+#: apps/io.ox/calendar/util.js module:io.ox/calendar
+msgid "Every %1$d weeks on %2$s"
+msgstr "Toutes les %1$d semaines le %2$s"
+
+#. recurrence string
+#. %1$d: numeric
+#: apps/io.ox/calendar/util.js module:io.ox/calendar
+msgid "Every %1$d weeks on all days"
+msgstr "Toutes les %1$d semaine chaque jour"
+
+#. recurrence string
+#. %1$d: numeric
+#: apps/io.ox/calendar/util.js module:io.ox/calendar
+msgid "Every %1$d weeks on work days"
+msgstr "Toutes les %1$d semaines les jours ouvrés"
+
+#. recurrence string
+#. %1$d: interval, numeric
+#. %2$s: Month nane, e.g. January
+#. %3$d: Date, numeric, e.g. 29
+#: apps/io.ox/calendar/util.js module:io.ox/calendar
+msgid "Every %1$d years on %2$s %3$d"
+msgstr "Tous les %1$d ans le %3$d %2$s"
+
+#. recurrence string
+#. %1$d: interval, numeric
+#. %2$s: count string, e.g. first, second, or last
+#. %3$s: day string, e.g. Monday
+#. %4$s: month nane, e.g. January
+#: apps/io.ox/calendar/util.js module:io.ox/calendar
+msgid "Every %1$d years on the %2$s %3$s of %4$d"
+msgstr "Tous les %1$d ans le %2$s %3$s de %4$d"
+
+#: apps/io.ox/calendar/util.js module:io.ox/calendar
+msgid "Every day"
+msgstr "Chaque jour"
+
+#. sharing: a guest user will be created for the owner of that email address
+#: apps/io.ox/files/actions.js module:io.ox/files
 msgid ""
-"Unsupported Preview - Certain functions disabled and stability not assured "
-"until general release later this year"
-msgstr ""
-"Version préliminaire sans assistance aux utilisateurs ; certaines "
-"fonctionnalités sont désactivées et la stabilité n'est pas assurée en "
-"attendant la version officielle qui viendra plus tard cette année."
-
-#: apps/io.ox/core/boot/i18n.js:49 module:io.ox/core/boot
-msgid "Offline mode"
-msgstr "Mode hors connexion"
-
-#: apps/io.ox/core/boot/i18n.js:50 module:io.ox/core/boot
-msgid "Your browser's cookie functionality is disabled. Please turn it on."
-msgstr ""
-"Les témoins ont été désactivés dans votre navigateur. Veuillez réactiver "
-"cette fonctionnalité."
-
-#. number of selected item
-#. %1$s is the number surrounded by a tag
-#: apps/io.ox/core/commons.js:51 module:io.ox/core
-msgid "%1$s item selected"
-msgid_plural "%1$s items selected"
-msgstr[0] "%1$s élément sélectionné"
-msgstr[1] "%1$s éléments sélectionnés"
-
-#: apps/io.ox/core/commons.js:133 module:io.ox/core
-msgid "Selection Details"
-msgstr "Détails sur la sélection"
-
-#: apps/io.ox/core/commons.js:154 module:io.ox/core
-#: apps/io.ox/files/main.js:506 module:io.ox/files
-msgid "No elements selected"
-msgstr "Pas d'éléments sélectionnés"
-
-#: apps/io.ox/core/commons.js:329 module:io.ox/core
-msgid "Results"
-msgstr "Résultats"
-
-#. items list (e.g. mails)
-#: apps/io.ox/core/commons.js:599 module:io.ox/core
-#: apps/io.ox/files/main.js:299 module:io.ox/files apps/io.ox/mail/main.js:548
-#: module:io.ox/mail
-msgid "Item list"
-msgstr "Liste des éléments"
-
-#: apps/io.ox/core/commons.js:639 module:io.ox/core
-#: apps/io.ox/files/share/view-options.js:84 module:io.ox/files
-#: apps/io.ox/files/view-options.js:233 apps/io.ox/mail/view-options.js:162
-#: module:io.ox/mail
-msgid "Open folder view"
-msgstr "Ouvrir la vue des dossiers"
-
-#: apps/io.ox/core/commons.js:653 module:io.ox/core
-#: apps/io.ox/files/main.js:957 module:io.ox/files
-#: apps/io.ox/files/view-options.js:246 apps/io.ox/mail/view-options.js:175
-#: module:io.ox/mail
-msgid "Close folder view"
-msgstr "Fermer la vue des dossiers"
-
-#: apps/io.ox/core/commons.js:679 module:io.ox/core
-msgid "Premium features"
-msgstr "Fonctions Premium"
-
-#: apps/io.ox/core/commons.js:682 module:io.ox/core
-msgid "Close premium features"
-msgstr "Fermer les fonctions Premium"
-
-#: apps/io.ox/core/commons.js:697 module:io.ox/core
-msgid "Try now!"
-msgstr "Essayer maintenant !"
-
-#: apps/io.ox/core/commons.js:822 module:io.ox/core
-msgid "Retry"
-msgstr "Réessayer"
-
-#. Strings to build input formats to be more accessible
-#. yyyy: 4-digit year | MM: 2-digit month | dd: 2-digit day
-#. Sample for de_DE: TT.MM.JJJJ
-#: apps/io.ox/core/date.js:75 module:io.ox/core
-msgid "yyyy"
-msgstr "aaaa"
-
-#: apps/io.ox/core/date.js:76 module:io.ox/core
-msgid "MM"
-msgstr "MM"
-
-#: apps/io.ox/core/date.js:77 module:io.ox/core
-msgid "dd"
-msgstr "jj"
-
-#. Reminder (objective case): in X weeks
-#. %d is the number of weeks
-#: apps/io.ox/core/date.js:103 module:io.ox/core
-#, c-format
-msgctxt "in"
-msgid "%d week"
-msgid_plural "%d weeks"
-msgstr[0] "%d semaine"
-msgstr[1] "%d semaines"
-
-#. General duration (nominative case): X weeks
-#. %d is the number of weeks
-#: apps/io.ox/core/date.js:107 module:io.ox/core
-#, c-format
-msgid "%d week"
-msgid_plural "%d weeks"
-msgstr[0] "%d semaine"
-msgstr[1] "%d semaines"
-
-#. Reminder (objective case): in X days
-#. %d is the number of days
-#: apps/io.ox/core/date.js:122 module:io.ox/core
-#, c-format
-msgctxt "in"
-msgid "%d day"
-msgid_plural "%d days"
-msgstr[0] "%d jour"
-msgstr[1] "%d jours"
-
-#. Reminder (objective case): in X days, Y hours and Z minutes
-#. %1$d is the number of days
-#. %2$s is the text for the remainder of the last day
-#: apps/io.ox/core/date.js:135 module:io.ox/core
-#, c-format
-msgctxt "in"
-msgid "%1$d day, %2$s"
-msgid_plural "%1$d days, %2$s"
-msgstr[0] "%1$d jour, %2$s"
-msgstr[1] "%1$d jours, %2$s"
-
-#. General duration (nominative case): X days, Y hours and Z minutes
-#. %1$d is the number of days
-#. %2$s is the text for the remainder of the last day
-#: apps/io.ox/core/date.js:140 module:io.ox/core
-#, c-format
-msgid "%1$d day, %2$s"
-msgid_plural "%1$d days, %2$s"
-msgstr[0] "%1$d jour, %2$s"
-msgstr[1] "%1$d jours, %2$s"
-
-#. Reminder (objective case): in X hours
-#. %d is the number of hours
-#: apps/io.ox/core/date.js:154 module:io.ox/core
-#, c-format
-msgctxt "in"
-msgid "%d hour"
-msgid_plural "%d hours"
-msgstr[0] "%d heure"
-msgstr[1] "%d heures"
-
-#. General duration (nominative case): X hours
-#. %d is the number of hours
-#: apps/io.ox/core/date.js:158 module:io.ox/core
-#, c-format
-msgid "%d hour"
-msgid_plural "%d hours"
-msgstr[0] "%d heure"
-msgstr[1] "%d heures"
-
-#. Reminder (objective case): in X hours and Y minutes
-#. %1$d is the number of hours
-#. %2$s is the text for the remainder of the last hour
-#: apps/io.ox/core/date.js:167 module:io.ox/core
-#, c-format
-msgctxt "in"
-msgid "%1$d hour and %2$s"
-msgid_plural "%1$d hours and %2$s"
-msgstr[0] "%1$d heure et %2$s"
-msgstr[1] "%1$d heures et %2$s"
-
-#. General duration (nominative case): X hours and Y minutes
-#. %1$d is the number of hours
-#. %2$s is the text for the remainder of the last hour
-#: apps/io.ox/core/date.js:172 module:io.ox/core
-#, c-format
-msgid "%1$d hour and %2$s"
-msgid_plural "%1$d hours and %2$s"
-msgstr[0] "%1$d heure et %2$s"
-msgstr[1] "%1$d heures et %2$s"
-
-#. Reminder (objective case): in X minutes
-#. %d is the number of minutes
-#: apps/io.ox/core/date.js:180 module:io.ox/core
-#, c-format
-msgctxt "in"
-msgid "%d minute"
-msgid_plural "%d minutes"
-msgstr[0] "%d minute"
-msgstr[1] "%d minutes"
-
-#: apps/io.ox/core/desktop.js:166 module:io.ox/core
+"Every recipient gets an individual link. Guests can also create and change "
+"files."
+msgstr ""
+"Chaque destinataire obtient un lien personnel. Les invités peuvent également "
+"créer et modifier les fichiers."
+
+#. sharing: a link will be created
+#: apps/io.ox/files/actions.js module:io.ox/files
+msgid ""
+"Everybody gets the same link. The link just allows to view the file or "
+"folder."
+msgstr ""
+"Tout le monde obtient le même lien. Le lien permet simplement de consulter "
+"le fichier ou le dossier."
+
+#: apps/io.ox/mail/toolbar.js module:io.ox/mail
+msgid "Exact dates"
+msgstr "Dates exactes"
+
+#: apps/plugins/halo/xing/register.js module:plugins/portal
+msgid "Executive"
+msgstr "Dirigeant"
+
+#: apps/io.ox/calendar/edit/extensions.js module:io.ox/calendar/edit/main
+#: apps/io.ox/tasks/edit/view-template.js module:io.ox/tasks/edit
+msgid "Expand form"
+msgstr "Déployer le formulaire"
+
+#. Label for a button which shows more upcoming
+#. appointments in a listview by extending the search
+#. by one month in the future
+#: apps/io.ox/calendar/main.js module:io.ox/calendar
+msgid "Expand timeframe by one month"
+msgstr "Élargir l'intervalle de temps d'un mois"
+
+#: apps/io.ox/onboarding/clients/extensions.js module:io.ox/core/onboarding
+msgid "Expert user?"
+msgstr "Utilisateur expert ?"
+
+#: apps/io.ox/files/share/wizard.js module:io.ox/files
+msgid "Expires in"
+msgstr "Expire dans"
+
+#: apps/io.ox/files/share/wizard.js module:io.ox/files
+msgid "Expires on"
+msgstr "Expire le"
+
+#: apps/io.ox/core/export/export.js module:io.ox/core
+#: apps/io.ox/core/folder/contextmenu.js
+msgid "Export"
+msgstr "Exporter"
+
+#: apps/io.ox/core/export/export.js module:io.ox/core
+msgid "Export folder"
+msgstr "Exporter le dossier"
+
+#: apps/io.ox/settings/apps/settings/pane.js module:io.ox/core
+msgid "External Apps"
+msgstr "Applications externes"
+
+#: apps/io.ox/participants/model.js module:io.ox/core
+msgid "External contact"
+msgstr "Contact externe"
+
+#: apps/io.ox/files/share/listview.js module:io.ox/files
+msgid "External guests"
+msgstr "Invités externes"
+
+#: apps/io.ox/mail/common-extensions.js module:io.ox/mail
+msgid ""
+"External images have been blocked to protect you against potential spam!"
+msgstr ""
+"Le préchargement d'images externes a été bloqué pour vous protéger "
+"d'éventuels pourriels."
+
+#: apps/plugins/portal/birthdays/register.js module:plugins/portal
+msgid "External link"
+msgstr "Lien externe"
+
+#: apps/io.ox/participants/detail.js module:io.ox/core
+msgid "External participants"
+msgstr "Participants externes"
+
+#. Emoji category
+#. Japanese: 顔
+#. Contains: All kinds of smilies
+#: apps/io.ox/emoji/categories.js module:io.ox/mail/emoji
+msgid "Face"
+msgstr "Visage"
+
+#: apps/io.ox/mail/actions/vcard.js module:io.ox/mail
+msgid "Failed to add. Maybe the vCard attachment is invalid."
+msgstr ""
+"L'ajout a échoué. Il se peut que la pièce jointe au format vCard soit "
+"invalide."
+
+#: apps/io.ox/core/desktop.js module:io.ox/core
 msgid ""
 "Failed to automatically save current stage of work. Please save your work to "
 "avoid data loss in case the browser closes unexpectedly."
@@ -3680,66 +3394,28 @@
 "Veuillez enregistrer votre travail pour éviter de perdre vos données si "
 "votre navigateur se ferme de manière inattendue."
 
-#: apps/io.ox/core/desktop.js:301 module:io.ox/core
-msgid "Could not get a default folder for this application."
-msgstr "Impossible d'obtenir un dossier par défaut pour cette application."
-
-#: apps/io.ox/core/desktop.js:780 module:io.ox/core
-msgid "There are unsaved changes."
-msgstr "Certaines modifications n'ont pas été enregistrées."
-
-#: apps/io.ox/core/desktop.js:1093 module:io.ox/core
-msgid "Application Toolbar"
-msgstr "Barre d'outils de l'application"
-
-#. Title of the browser window
-#. %1$s is the name of the page, e.g. OX App Suite
-#. %2$s is the title of the active app, e.g. Calendar
-#: apps/io.ox/core/desktop.js:1179 module:io.ox/core
-#: apps/io.ox/core/desktop.js:1348
-msgctxt "window title"
-msgid "%1$s %2$s"
-msgstr "%2$s %1$s"
-
-#: apps/io.ox/core/desktop.js:1465 module:io.ox/core
-msgid "Main window"
-msgstr "Fenêtre principale"
-
-#: apps/io.ox/core/desktop.js:1529 module:io.ox/core
-#: apps/io.ox/core/main.js:827 apps/io.ox/find/extensions-facets.js:30
-#: apps/io.ox/find/main.js:65 apps/io.ox/find/view-tokenfield.js:119
-#: apps/io.ox/search/autocomplete/extensions.js:52
-#: apps/io.ox/search/main.js:199 module:io.ox/search
-#: apps/io.ox/search/main.js:260 apps/plugins/portal/flickr/register.js:216
-#: module:plugins/portal
-msgid "Search"
-msgstr "Chercher"
-
-#: apps/io.ox/core/desktop.js:1567 module:io.ox/core
-#: apps/io.ox/core/desktop.js:1568
-msgid "Start search"
-msgstr "Démarrer la recherche"
-
-#: apps/io.ox/core/desktop.js:1580 module:io.ox/core
-#: apps/io.ox/core/desktop.js:1581
-msgid "Cancel search"
-msgstr "Annuler la recherche"
-
-#. search feature help text for screenreaders
-#: apps/io.ox/core/desktop.js:1601 module:io.ox/core
-msgid ""
-"Search results page lists all active facets to allow them to be easly "
-"adjustable/removable. Below theses common facets additonal advanced facets "
-"are listed. To narrow down search result please adjust active facets or add "
-"new ones"
-msgstr ""
-"La page de résultats de recherche dresse la liste de toutes les facettes "
-"actives pour permettre de les ajuster ou supprimer facilement. En dessous de "
-"ces facettes communes figurent des facettes supplémentaires avancées. Pour "
-"affiner la recherche, veuillez ajuster les facettes actives ou en ajouter de "
-"nouvelles."
-
-#: apps/io.ox/core/desktop.js:1724 module:io.ox/core
+#: apps/io.ox/mail/accounts/settings.js module:io.ox/mail/accounts/settings
+msgid "Failed to connect."
+msgstr "Impossible de se connecter."
+
+#. Failure message if no data (e.g. appointments) could be imported
+#: apps/io.ox/core/import/import.js module:io.ox/core
+msgid "Failed to import any data"
+msgstr "Impossible d'importer les données"
+
+#: apps/io.ox/keychain/secretRecoveryDialog.js module:io.ox/keychain
+msgid "Failed to recover accounts"
+msgstr "Impossible de se récupérer les comptes"
+
+#: apps/io.ox/contacts/distrib/main.js module:io.ox/contacts
+msgid "Failed to save distribution list."
+msgstr "L'enregistrement de la liste de distribution a échoué."
+
+#: apps/io.ox/core/relogin.js module:io.ox/core
+msgid "Failed to sign in"
+msgstr "La connexion a échoué"
+
+#: apps/io.ox/core/desktop.js module:io.ox/core
 msgid ""
 "Failed to start application. Maybe you have connection problems. Please try "
 "again."
@@ -3747,448 +3423,682 @@
 "L'application n'a pas pu être lancée. Vous avez peut-être des problèmes de "
 "connexion. Veuillez réessayer."
 
-#: apps/io.ox/core/emoji/view.js:221 module:io.ox/mail/emoji
-msgid "Reset this list"
-msgstr "Réinitialiser cette liste"
-
-#: apps/io.ox/core/export/export.js:33 module:io.ox/core
-msgid "Export folder"
-msgstr "Exporter le dossier"
-
-#: apps/io.ox/core/export/export.js:48 module:io.ox/core
-#: apps/io.ox/core/import/import.js:37
+#: apps/io.ox/calendar/invitations/register.js module:io.ox/calendar/main
+msgid ""
+"Failed to update confirmation status; most probably the appointment has been "
+"deleted."
+msgstr ""
+"Impossible de mettre à jour l'état de confirmation ; il est probable que le "
+"rendez-vous a été supprimé."
+
+#: apps/io.ox/calendar/invitations/register.js module:io.ox/calendar/main
+msgid ""
+"Failed to update confirmation status; most probably the task has been "
+"deleted."
+msgstr ""
+"Impossible de mettre à jour l'état de confirmation ; il est probable que la "
+"tâche a été supprimée."
+
+#: apps/plugins/portal/twitter/util.js module:plugins/portal
+msgid "Favorite"
+msgstr "Favori"
+
+#: apps/io.ox/calendar/settings/timezones/pane.js module:io.ox/calendar
+msgid "Favorite timezones"
+msgstr "Fuseaux horaires favoris"
+
+#: apps/io.ox/calendar/settings/timezones/pane.js module:io.ox/calendar
+msgctxt "app"
+msgid "Favorite timezones"
+msgstr "Fuseaux horaires favoris"
+
+#: apps/plugins/portal/twitter/util.js module:plugins/portal
+msgid "Favorited"
+msgstr "Favorisé"
+
+#: apps/io.ox/backbone/mini-views/timezonepicker.js module:io.ox/core
+#: apps/io.ox/calendar/week/view.js module:io.ox/calendar
+#: apps/io.ox/core/folder/favorites.js
+msgid "Favorites"
+msgstr "Favoris"
+
+#: apps/io.ox/contacts/model.js module:io.ox/contacts
+msgid "Fax"
+msgstr "Télécopie"
+
+#: apps/io.ox/contacts/model.js module:io.ox/contacts
+msgid "Fax (Home)"
+msgstr "Télécopie (privé)"
+
+#: apps/io.ox/contacts/model.js module:io.ox/contacts
+msgid "Fax (alt)"
+msgstr "Télécopie 2"
+
+#: apps/io.ox/calendar/edit/recurrence-view.js module:io.ox/calendar/edit/main
+msgid "February"
+msgstr "Février"
+
+#: apps/plugins/portal/tumblr/register.js module:io.ox/portal
+msgid "Feed URL"
+msgstr "URL de l'abonnement"
+
+#: apps/plugins/core/feedback/register.js module:io.ox/core
+msgid "Feedback"
+msgstr "Impressions"
+
+#. Emoji category
+#. Japanese should include "Katakana Middle Dot". Unicode: 30FB
+#. Japanese: 気持ち・装飾
+#. Other languages can use simple bullet. Unicode: 2022
+#. Contains: Hearts, Gestures like thumbs up
+#: apps/io.ox/emoji/categories.js module:io.ox/mail/emoji
+msgid "Feeling • Decoration"
+msgstr "Sentiment • Décoration"
+
+#: apps/io.ox/core/viewer/views/sidebar/fileversionsview.js
+#: module:io.ox/core/viewer apps/io.ox/editor/main.js module:io.ox/editor
+#: apps/io.ox/mail/detail/links.js module:io.ox/mail
+msgid "File"
+msgstr "Fichier"
+
+#: apps/io.ox/files/detail/main.js module:io.ox/files
+msgid "File Details"
+msgstr "Détails sur le fichier"
+
+#: apps/io.ox/files/toolbar.js module:io.ox/files
+msgid "File details"
+msgstr "Détails du fichier"
+
+#: apps/io.ox/files/actions.js module:io.ox/files
+msgid "File has been copied"
+msgstr "Le fichier a été copié"
+
+#: apps/io.ox/files/actions.js module:io.ox/files
+msgid "File has been moved"
+msgstr "Le fichier a été déplacé"
+
+#: apps/io.ox/core/viewer/views/toolbarview.js module:io.ox/core
+msgid "File name"
+msgstr "Nom de fichier"
+
+#: apps/io.ox/core/viewer/views/toolbarview.js module:io.ox/core
+msgid "File name, click to rename"
+msgstr "Nom de fichier, cliquer pour renommer"
+
+#: apps/plugins/portal/quota/register.js module:plugins/portal
+msgid "File quota"
+msgstr "Quota de fichiers"
+
+#: apps/io.ox/core/viewer/views/sidebar/fileversionsview.js
+#: module:io.ox/core/viewer
+msgid "File version table, the first row represents the current version."
+msgstr ""
+"Tableau des versions du fichier ; la première ligne représente la version "
+"actuelle."
+
+#: apps/io.ox/files/actions/sendlink.js module:io.ox/files
+msgid "File: %1$s"
+msgstr "Fichier : %1$s"
+
+#: apps/io.ox/files/filepicker.js module:io.ox/files
+msgid "Files"
+msgstr "Fichiers"
+
+#: apps/io.ox/contacts/model.js module:io.ox/contacts
+msgid "Files can not be uploaded, because quota exceeded."
+msgstr "Le fichier ne peut pas être téléversé car le quota est dépassé."
+
+#. %1$s is an upload limit like for example 10mb
+#: apps/io.ox/calendar/model.js module:io.ox/calendar
+#: apps/io.ox/tasks/model.js module:io.ox/tasks
+#, fuzzy
+#| msgid "Files can not be uploaded, because quota exceeded."
+msgid "Files can not be uploaded, because upload limit of %1$s is exceeded."
+msgstr "Le fichier ne peut pas être téléversé car le quota est dépassé."
+
+#: apps/io.ox/files/actions.js module:io.ox/files
+msgid "Files have been copied"
+msgstr "Les fichiers ont été copiés"
+
+#: apps/io.ox/files/actions.js module:io.ox/files
+msgid "Files have been moved"
+msgstr "Les fichiers ont été déplacés"
+
+#. Verb: (to) filter documents by file type
+#: apps/io.ox/files/view-options.js module:io.ox/files
+msgctxt "verb"
+msgid "Filter"
+msgstr "Filtrer"
+
+#: apps/io.ox/mail/mailfilter/settings/register.js module:io.ox/mail
+msgid "Filter Rules"
+msgstr "Règles de filtrage"
+
+#: apps/io.ox/calendar/edit/extensions.js module:io.ox/calendar/edit/main
+#: apps/io.ox/calendar/freebusy/templates.js module:io.ox/calendar/freebusy
+#: apps/io.ox/calendar/toolbar.js module:io.ox/calendar
+msgid "Find a free time"
+msgstr "Trouver un horaire libre"
+
+#. finish the tour
+#: apps/io.ox/core/tk/wizard.js module:io.ox/core
+msgctxt "tour"
+msgid "Finish"
+msgstr "Terminer"
+
+#: apps/io.ox/contacts/model.js module:io.ox/contacts
+#: apps/plugins/portal/xing/register.js module:plugins/portal
+#: apps/plugins/wizards/mandatory/main.js module:io.ox/wizards/firstStart
+msgid "First name"
+msgstr "Prénom"
+
+#: apps/io.ox/contacts/settings/pane.js module:io.ox/contacts
+msgid "First name Last name"
+msgstr "Prénom Nom"
+
+#: apps/io.ox/core/viewer/views/toolbarview.js module:io.ox/core
+msgid "Fit to screen size"
+msgstr "Adapter à la taille de l'écran"
+
+#: apps/io.ox/core/viewer/views/toolbarview.js module:io.ox/core
+msgid "Fit to screen width"
+msgstr "Adapter à la largeur de l'écran"
+
+#: apps/io.ox/mail/mailfilter/settings/filter/view-form.js
+#: module:io.ox/settings
+msgid "Flag mail with"
+msgstr "Associer au message le drapeau"
+
+#: apps/plugins/portal/flickr/register.js module:plugins/portal
+msgid "Flickr"
+msgstr "Flickr"
+
+#: apps/io.ox/calendar/view-detail.js module:io.ox/calendar
+#: apps/io.ox/core/viewer/views/sidebar/fileinfoview.js
+#: module:io.ox/core/viewer apps/io.ox/files/share/permissions.js
+#: module:io.ox/core apps/io.ox/files/share/toolbar.js module:io.ox/files
+#: apps/io.ox/find/extensions-api.js apps/io.ox/mail/detail/links.js
+#: module:io.ox/mail apps/io.ox/search/main.js module:io.ox/search
+msgid "Folder"
+msgstr "Dossier"
+
+#: apps/io.ox/core/folder/actions/add.js module:io.ox/core
+#: apps/io.ox/core/folder/actions/rename.js
+msgid "Folder name"
+msgstr "Nom du dossier"
+
+#: apps/io.ox/core/permissions/permissions.js module:io.ox/core
+msgid "Folder permissions"
+msgstr "Droits sur les dossiers"
+
+#: apps/io.ox/core/folder/actions/properties.js module:io.ox/core
+msgid "Folder type"
+msgstr "Type de dossier"
+
+#: apps/io.ox/calendar/toolbar.js module:io.ox/calendar
+#: apps/io.ox/contacts/toolbar.js module:io.ox/contacts
+#: apps/io.ox/files/toolbar.js module:io.ox/files apps/io.ox/mail/toolbar.js
+#: module:io.ox/mail apps/io.ox/tasks/toolbar.js
+msgid "Folder view"
+msgstr "Vue des dossiers"
+
+#. %1$s is the filename
+#: apps/io.ox/core/main.js module:io.ox/core
+msgid ""
+"Folder with name \"%1$s\" will be hidden. Enable setting \"Show hidden files "
+"and folders\" to access this folder again."
+msgstr ""
+"Le dossier nommé « %1$s » sera caché. Activez le réglage « Afficher les "
+"dossiers et fichiers cachés » pour accéder à nouveau à ce dossier."
+
+#: apps/io.ox/core/folder/node.js module:io.ox/core
+msgid "Folder-specific actions"
+msgstr "Actions sur le dossier"
+
+#: apps/io.ox/calendar/main.js module:io.ox/calendar
+#: apps/io.ox/contacts/main.js module:io.ox/contacts
+#: apps/io.ox/core/folder/view.js module:io.ox/core
+#: apps/io.ox/files/filepicker.js module:io.ox/files apps/io.ox/files/main.js
+#: apps/io.ox/mail/main.js module:io.ox/mail apps/io.ox/tasks/main.js
+#: module:io.ox/tasks
+msgid "Folders"
+msgstr "Dossiers"
+
+#. twitter: Follow this person
+#: apps/plugins/portal/twitter/util.js module:plugins/portal
+msgid "Follow"
+msgstr "Suivre"
+
+#. Calendar: Create follow-up appointment. Maybe "Folgetermin" in German.
+#: apps/io.ox/calendar/actions.js module:io.ox/calendar
+msgid "Follow-up"
+msgstr "Suivre"
+
+#. twitter: already following this person
+#: apps/plugins/portal/twitter/util.js module:plugins/portal
+msgid "Following"
+msgstr "En train de suivre"
+
+#. Emoji category
+#. Japanese: 食べ物
+#. Contains: Cup of coffee, cake, fruits
+#: apps/io.ox/emoji/categories.js module:io.ox/mail/emoji
+msgid "Food"
+msgstr "Nourriture"
+
+#. browser recommendation: sentence ends with 'Google Chrome' (wrappend in a clickable link)
+#: apps/io.ox/core/boot/i18n.js module:io.ox/core/boot
+msgid "For best results, please use "
+msgstr "Pour des résultats optimaux, veuillez utiliser"
+
+#: apps/io.ox/settings/accounts/settings/pane.js
+#: module:io.ox/settings/accounts
+msgid ""
+"For security reasons, all credentials are encrypted with your primary "
+"account password. If you change your primary password, your external "
+"accounts might stop working. In this case, you can use your old password to "
+"recover all account passwords:"
+msgstr ""
+"Pour des raisons de sécurité, les informations de connexion sont chiffrées "
+"avec votre mot de passe de compte principal. Si vous modifiez ce mot de "
+"passe principal, vos comptes externes risquent de ne plus fonctionner. Dans "
+"ce cas, vous pouvez simplement utiliser votre ancien mot de passe pour "
+"récupérer tous vos mots de passe de compte :"
+
+#: apps/io.ox/core/boot/i18n.js module:io.ox/core/boot
+msgid "Forgot your password?"
+msgstr "Mot de passe oublié ?"
+
+#: apps/io.ox/core/export/export.js module:io.ox/core
+#: apps/io.ox/core/import/import.js
 msgid "Format"
 msgstr "Mise en forme"
 
-#: apps/io.ox/core/export/export.js:50 module:io.ox/core
-#: apps/io.ox/core/import/import.js:38
-msgid "select format"
-msgstr "choisir la mise en forme"
-
-#: apps/io.ox/core/export/export.js:79 module:io.ox/core
-msgid "Note: The vCard format cannot contain distribution lists"
-msgstr ""
-"Remarque : le format vCard ne peut pas contenir de listes de distribution"
-
-#: apps/io.ox/core/export/export.js:84 module:io.ox/core
-msgid "Include distribution lists"
-msgstr "Y compris les listes de distribution"
-
-#: apps/io.ox/core/export/export.js:103 module:io.ox/core
-#: apps/io.ox/core/folder/contextmenu.js:377
-msgid "Export"
-msgstr "Exporter"
-
-#: apps/io.ox/core/extPatterns/links.js:418 module:io.ox/core
-#: apps/io.ox/core/extPatterns/links.js:431
-#: apps/io.ox/find/extensions-api.js:224
-#: apps/io.ox/search/facets/extensions.js:237
-msgid "More"
-msgstr "Plus"
-
-#: apps/io.ox/core/folder/actions/add.js:59 module:io.ox/core
-#: apps/io.ox/core/folder/extensions.js:655
-msgid "Add new calendar"
-msgstr "Ajouter un nouvel agenda"
-
-#: apps/io.ox/core/folder/actions/add.js:59 module:io.ox/core
-#: apps/io.ox/core/folder/contextmenu.js:243
-#: apps/io.ox/core/folder/extensions.js:655 apps/io.ox/files/actions.js:700
-#: module:io.ox/files
-msgid "Add new folder"
-msgstr "Ajouter un nouveau dossier"
-
-#: apps/io.ox/core/folder/actions/add.js:63 module:io.ox/core
-msgid "New calendar"
-msgstr "Nouvel agenda"
-
-#: apps/io.ox/core/folder/actions/add.js:63 module:io.ox/core
-msgid "New folder"
-msgstr "Nouveau dossier"
-
-#: apps/io.ox/core/folder/actions/add.js:80 module:io.ox/core
-msgid "Add as public calendar"
-msgstr "Ajouter en tant qu'agenda public"
-
-#: apps/io.ox/core/folder/actions/add.js:80 module:io.ox/core
-msgid "Add as public folder"
-msgstr "Ajouter en tant que dossier public"
-
-#: apps/io.ox/core/folder/actions/add.js:85 module:io.ox/core
-#: apps/io.ox/core/folder/actions/add.js:86
-#: apps/io.ox/core/folder/actions/rename.js:61
-msgid "Folder name"
-msgstr "Nom du dossier"
-
-#: apps/io.ox/core/folder/actions/add.js:102 module:io.ox/core
-msgid ""
-"A public folder is used for content that is of common interest for all "
-"users. To allow other users to read or edit the contents, you have to set "
-"the respective permissions for the public folder."
-msgstr ""
-"Un dossier public sert à stocker des contenus d'intérêt commun à tous les "
-"utilisateurs. Pour autoriser d'autres utilisateurs à lire ou modifier les "
-"contenus, vous devez définir des droits appropriés sur le dossier public."
-
-#. notification while archiving messages
-#: apps/io.ox/core/folder/actions/archive.js:28 module:io.ox/core
-msgid "Archiving messages ..."
-msgstr "Archivage des messages..."
-
-#: apps/io.ox/core/folder/actions/archive.js:37 module:io.ox/core
-msgid "Archive messages"
-msgstr "Archiver les messages"
-
-#: apps/io.ox/core/folder/actions/archive.js:40 module:io.ox/core
-msgid "All messages older than %1$d days will be moved to the archive folder"
-msgstr ""
-"Tous les messages plus anciens de %1$d jours seront déplacés dans le dossier "
-"d'archive"
-
-#. Verb: (to) archive messages
-#: apps/io.ox/core/folder/actions/archive.js:43 module:io.ox/core
-#: apps/io.ox/core/folder/contextmenu.js:192 apps/io.ox/mail/actions.js:685
-#: module:io.ox/mail apps/io.ox/mail/mobile-toolbar-actions.js:116
-#: apps/io.ox/mail/toolbar.js:113
-msgctxt "verb"
-msgid "Archive"
-msgstr "Archiver"
-
-#: apps/io.ox/core/folder/actions/common.js:34 module:io.ox/core
-msgid "Move all"
-msgstr "Tout déplacer"
-
-#: apps/io.ox/core/folder/actions/common.js:39 module:io.ox/core
-msgid "Cleaning up ..."
-msgstr "Nettoyage..."
-
-#: apps/io.ox/core/folder/actions/common.js:41 module:io.ox/core
-msgid "The folder has been cleaned up."
-msgstr "Le dossier a été nettoyé."
-
-#: apps/io.ox/core/folder/actions/common.js:55 module:io.ox/core
-msgid "All messages have been deleted"
-msgstr "Tous les messages ont été supprimés"
-
-#: apps/io.ox/core/folder/actions/common.js:57 module:io.ox/core
-msgid "All files have been deleted"
-msgstr "Tous les fichiers ont été supprimés"
-
-#: apps/io.ox/core/folder/actions/common.js:58 module:io.ox/core
-msgid "The folder has been emptied"
-msgstr "Le dossier a été vidé."
-
-#: apps/io.ox/core/folder/actions/common.js:66 module:io.ox/core
-msgid "Do you really want to empty folder \"%s\"?"
-msgstr "Voulez-vous vraiment vider le dossier « %s » ?"
-
-#: apps/io.ox/core/folder/actions/common.js:67 module:io.ox/core
-#: apps/io.ox/core/folder/contextmenu.js:210
-msgid "Empty folder"
-msgstr "Vider le dossier"
-
-#: apps/io.ox/core/folder/actions/imap-subscription.js:59 module:io.ox/core
-msgid "Subscribe IMAP folders"
-msgstr "S'abonner à des dossiers IMAP"
-
-#: apps/io.ox/core/folder/actions/move.js:70 module:io.ox/core
-msgid "You cannot move items to virtual folders"
-msgstr "Impossible de déplacer des objets vers des dossiers virtuels"
-
-#: apps/io.ox/core/folder/actions/move.js:75 module:io.ox/core
-msgid "You cannot move items to this folder"
-msgstr "Vous ne pouvez pas déplacer d'objets vers ce dossier"
-
-#: apps/io.ox/core/folder/actions/move.js:166 module:io.ox/core
-msgid "Move folder"
-msgstr "Déplacer le dossier"
-
-#: apps/io.ox/core/folder/actions/properties.js:46 module:io.ox/core
-#: apps/io.ox/core/folder/contextmenu.js:539
-msgid "Properties"
-msgstr "Propriétés"
-
-#: apps/io.ox/core/folder/actions/properties.js:52 module:io.ox/core
-msgid "Folder type"
-msgstr "Type de dossier"
-
-#. number of items in a folder
-#: apps/io.ox/core/folder/actions/properties.js:56 module:io.ox/core
-msgid "Number of messages"
-msgstr "Nombre de messages"
-
-#. number of items in a folder
-#: apps/io.ox/core/folder/actions/properties.js:56 module:io.ox/core
-msgid "Number of items"
-msgstr "Nombre d'éléments"
-
-#: apps/io.ox/core/folder/actions/properties.js:63 module:io.ox/core
-msgid "CalDAV URL"
-msgstr "URL CalDAV"
-
-#: apps/io.ox/core/folder/actions/remove.js:32 module:io.ox/core
-msgid "Do you really want to delete folder \"%s\"?"
-msgstr "Voulez-vous vraiment supprimer le dossier « %s » ?"
-
-#: apps/io.ox/core/folder/actions/rename.js:48 module:io.ox/core
-msgid "This is a standard folder, which can't be renamed."
-msgstr "Ceci est un dossier standard qui ne peut pas être renommé."
-
-#: apps/io.ox/core/folder/actions/rename.js:54 module:io.ox/core
-msgid "Rename folder"
-msgstr "Renommer le dossier"
-
-#: apps/io.ox/core/folder/actions/rename.js:65 module:io.ox/core
-#: apps/io.ox/core/folder/contextmenu.js:268
-#: apps/io.ox/core/viewer/views/toolbarview.js:199
-#: apps/io.ox/files/actions.js:847 module:io.ox/files
-#: apps/io.ox/files/actions/rename.js:68 apps/io.ox/files/actions/rename.js:73
-#: apps/io.ox/files/toolbar.js:183
-msgid "Rename"
-msgstr "Renommer"
-
-#: apps/io.ox/core/folder/api.js:77 module:io.ox/core
-#: apps/io.ox/mail/detail/links.js:82 module:io.ox/mail
-msgid "Calendar"
-msgstr "Agenda"
-
-#: apps/io.ox/core/folder/api.js:78 module:io.ox/core
-msgid "Default calendar"
-msgstr "Agenda par défaut"
-
-#. %1$s is the folder owner
-#. %2$s is the folder title
-#: apps/io.ox/core/folder/api.js:82 module:io.ox/core
-msgid "%1$s: %2$s"
-msgstr "%1$s : %2$s"
-
-#: apps/io.ox/core/folder/api.js:386 module:io.ox/core
-msgid "All my appointments"
-msgstr "Tous mes rendez-vous"
-
-#: apps/io.ox/core/folder/api.js:395 module:io.ox/core
-msgid "Unread messages"
-msgstr "Messages non lus"
-
-#: apps/io.ox/core/folder/api.js:507 module:io.ox/core
-msgid "Accessing global address book is not permitted"
-msgstr "Il n'est pas permis d'accéder au carnet d'adresses global"
-
-#: apps/io.ox/core/folder/api.js:866 module:io.ox/core
-msgid ""
-"Could not save settings. There have to be at least one user with "
-"administration rights."
-msgstr ""
-"Impossible d'enregistrer les réglages. Il faut qu'au moins un utilisateur "
-"ait des droits administratifs."
-
-#: apps/io.ox/core/folder/api.js:931 module:io.ox/core
-#: apps/io.ox/core/sub/subscriptions.js:216 module:io.ox/core/sub
-msgid "New Folder"
-msgstr "Nouveau dossier"
-
-#: apps/io.ox/core/folder/contextmenu.js:130 module:io.ox/core
-msgid "Mark all messages as read"
-msgstr "Marquer tous les messages comme lus"
-
-#: apps/io.ox/core/folder/contextmenu.js:146 module:io.ox/core
-msgid "Move all messages"
-msgstr "Déplacer tous les messages"
-
-#: apps/io.ox/core/folder/contextmenu.js:162 module:io.ox/core
-msgid "Clean up"
-msgstr "Vider"
-
-#: apps/io.ox/core/folder/contextmenu.js:348 module:io.ox/core
-msgid "Download entire folder"
-msgstr "Télécharger le dossier complet"
-
-#: apps/io.ox/core/folder/contextmenu.js:404 module:io.ox/core
-#: apps/io.ox/core/import/import.js:187
-#: apps/io.ox/mail/settings/signatures/settings/pane.js:256 module:io.ox/mail
-msgid "Import"
-msgstr "Importation"
-
-#: apps/io.ox/core/folder/contextmenu.js:448 module:io.ox/core
-msgid "Sharing"
-msgstr "Partager"
-
-#: apps/io.ox/core/folder/contextmenu.js:457 module:io.ox/core
-msgid "Permissions"
-msgstr "Droits"
-
-#: apps/io.ox/core/folder/contextmenu.js:457 module:io.ox/core
-#: apps/io.ox/files/actions.js:708 module:io.ox/files
-#: apps/io.ox/files/actions.js:827
-msgid "Invite people"
-msgstr "Inviter des personnes"
-
-#: apps/io.ox/core/folder/contextmenu.js:468 module:io.ox/core
-#: apps/io.ox/files/actions.js:717 module:io.ox/files
-#: apps/io.ox/files/actions.js:837
+#: apps/io.ox/mail/settings/pane.js module:io.ox/mail
+msgid "Format emails as"
+msgstr "Mettre en forme les messages :"
+
+#: apps/io.ox/mail/actions.js module:io.ox/mail
+#: apps/io.ox/mail/mobile-toolbar-actions.js apps/io.ox/mail/toolbar.js
+msgid "Forward"
+msgstr "Transférer"
+
+#: apps/io.ox/mail/autoforward/settings/model.js module:io.ox/mail
+msgid "Forward all incoming emails to this address"
+msgstr "Faire suivre tous les messages entrants à cette adresse"
+
+#: apps/io.ox/mail/settings/pane.js module:io.ox/mail
+msgid "Forward emails as"
+msgstr "Transférer les messages :"
+
+#: apps/io.ox/calendar/edit/extensions.js module:io.ox/calendar/edit/main
+#: apps/io.ox/calendar/util.js module:io.ox/calendar
+msgid "Free"
+msgstr "Disponible"
+
+#: apps/plugins/halo/xing/register.js module:plugins/portal
+msgid "Freelancer"
+msgstr "Travailleur indépendant"
+
+#: apps/io.ox/mail/actions/reminder.js module:io.ox/mail
+#: apps/io.ox/mail/compose/extensions.js apps/io.ox/mail/main.js
+#: apps/io.ox/mail/view-options.js
+msgid "From"
+msgstr "De"
+
+#. Placeholder in furigana field
+#: apps/l10n/ja_JP/io.ox/register.js module:l10n/ja_JP
+msgid "Furigana for company"
+msgstr "Furigana pour l'entreprise"
+
+#. Placeholder in furigana field
+#: apps/l10n/ja_JP/io.ox/register.js module:l10n/ja_JP
+msgid "Furigana for first name"
+msgstr "Furigana pour le prénom"
+
+#. Placeholder in furigana field
+#: apps/l10n/ja_JP/io.ox/register.js module:l10n/ja_JP
+msgid "Furigana for last name"
+msgstr "Furigana pour le nom"
+
+#. Gigabytes
+#: apps/io.ox/core/strings.js module:io.ox/core
+msgid "GB"
+msgstr "Go"
+
+#: apps/plugins/portal/oxdriveclients/register.js module:plugins/portal
+msgid "Get %s"
+msgstr "Obtenir %s"
+
+#: apps/io.ox/core/upsell.js module:io.ox/core
+msgid "Get free upgrade"
+msgstr "Obtenir une mise à jour gratuite"
+
+#: apps/io.ox/core/folder/contextmenu.js module:io.ox/core
+#: apps/io.ox/files/actions.js module:io.ox/files
 msgid "Get link"
 msgstr "Obtenir le lien"
 
-#: apps/io.ox/core/folder/contextmenu.js:493 module:io.ox/core
-msgid "New subscription"
-msgstr "Nouvel abonnement"
-
-#: apps/io.ox/core/folder/contextmenu.js:573 module:io.ox/core
-msgid "Show"
-msgstr "Afficher"
-
-#: apps/io.ox/core/folder/contextmenu.js:573 module:io.ox/core
+#: apps/plugins/portal/xing/register.js module:plugins/portal
+msgid ""
+"Get news from your XING network delivered to you. Stay in touch and find out "
+"about new business opportunities."
+msgstr ""
+"Recevez directement les nouvelles de votre réseau XING. Restez en contact "
+"soyez informé de nouvelles opportunités commerciales."
+
+#: apps/io.ox/portal/main.js module:io.ox/portal
+msgid "Get started here"
+msgstr "Premiers pas"
+
+#. %1$s: app store name
+#: apps/io.ox/onboarding/clients/extensions.js module:io.ox/core/onboarding
+msgid "Get the App from %1$s"
+msgstr "Obtenir l'App depuis %1$s"
+
+#: apps/io.ox/onboarding/clients/extensions.js module:io.ox/core/onboarding
+msgid "Get your device configured by email."
+msgstr "Faites configurer votre appareil par courriel."
+
+#: apps/plugins/core/feedback/register.js module:io.ox/core
+msgid "Give feedback"
+msgstr "Donner vos impressions"
+
+#: apps/io.ox/portal/main.js module:io.ox/portal
+msgid "Good evening, %s"
+msgstr "Bonsoir, %s"
+
+#: apps/io.ox/portal/main.js module:io.ox/portal
+msgid "Good morning, %s"
+msgstr "Bonjour, %s"
+
+#: apps/io.ox/files/actions/add-storage-account.js module:io.ox/files
+msgid "Google Drive"
+msgstr "Google Drive"
+
+#: apps/io.ox/contacts/settings/pane.js module:io.ox/contacts
+#: apps/io.ox/contacts/view-detail.js
+#, fuzzy
+#| msgid "Google Play"
+msgid "Google Maps"
+msgstr "Google Play"
+
+#: apps/io.ox/onboarding/clients/extensions.js module:io.ox/core/onboarding
+msgid "Google Play"
+msgstr "Google Play"
+
+#: apps/io.ox/core/tk/flag-picker.js module:io.ox/mail
+#: apps/io.ox/mail/mailfilter/settings/filter/view-form.js
+#: module:io.ox/settings apps/io.ox/portal/settings/pane.js
+#: module:io.ox/portal
+msgid "Gray"
+msgstr "Gris"
+
+#: apps/io.ox/core/tk/flag-picker.js module:io.ox/mail
+#: apps/io.ox/mail/mailfilter/settings/filter/view-form.js
+#: module:io.ox/settings apps/io.ox/portal/settings/pane.js
+#: module:io.ox/portal
+msgid "Green"
+msgstr "Vert"
+
+#
+#: apps/io.ox/files/share/permissions.js module:io.ox/core
+#: apps/io.ox/participants/model.js
+msgid "Group"
+msgstr "Groupe"
+
+#: apps/plugins/administration/groups/settings/edit.js module:io.ox/core
+msgid "Group name"
+msgstr "Nom du groupe"
+
+#: apps/plugins/administration/groups/register.js module:io.ox/core
+#: apps/plugins/administration/groups/settings/pane.js
+msgid "Groups"
+msgstr "Groupes"
+
+#: apps/io.ox/core/permissions/permissions.js module:io.ox/core
+#: apps/io.ox/files/share/permissions.js
+msgid "Guest"
+msgstr "Invité"
+
+#: apps/io.ox/tours/get-started.js module:io.ox/core
+msgid "Guided tour for this app"
+msgstr "Visite guidée pour cette app"
+
+#: apps/io.ox/mail/compose/view.js module:io.ox/mail
+#: apps/io.ox/mail/settings/pane.js
+msgid "HTML"
+msgstr "en HTML"
+
+#: apps/io.ox/mail/settings/pane.js module:io.ox/mail
+msgid "HTML and plain text"
+msgstr "HTML et texte pur"
+
+#: apps/io.ox/mail/mailfilter/settings/filter/view-form.js
+#: module:io.ox/settings
+msgid "Header"
+msgstr "En-tête"
+
+#: apps/io.ox/portal/main.js module:io.ox/portal
+msgid "Hello %s"
+msgstr "Bonjour, %s"
+
+#: apps/plugins/portal/helloworld/register.js module:plugins/portal
+msgid "Hello World"
+msgstr "Bonjour à tous"
+
+#: apps/io.ox/calendar/freebusy/templates.js module:io.ox/calendar/freebusy
+#: apps/io.ox/core/main.js module:io.ox/core apps/io.ox/help/center.js
+#: module:io.ox/help
+msgid "Help"
+msgstr "Aide"
+
+#: apps/io.ox/core/folder/extensions.js module:io.ox/core
+msgid "Hidden address books"
+msgstr "Carnets d'adresses cachés"
+
+#: apps/io.ox/core/folder/extensions.js module:io.ox/core
+msgid "Hidden calendars"
+msgstr "Agendas cachés"
+
+#: apps/io.ox/core/folder/extensions.js module:io.ox/core
+msgid "Hidden tasks"
+msgstr "Tâches cachées"
+
+#: apps/io.ox/core/folder/contextmenu.js module:io.ox/core
 msgid "Hide"
 msgstr "Masquer"
 
-#: apps/io.ox/core/folder/extensions.js:104 module:io.ox/core
-#: apps/io.ox/files/share/view-options.js:60 module:io.ox/files
-msgid "My shares"
-msgstr "Mes partages"
-
-#: apps/io.ox/core/folder/extensions.js:187 module:io.ox/core
-msgid "My folders"
-msgstr "Mes dossiers"
-
-#: apps/io.ox/core/folder/extensions.js:251 module:io.ox/core
-#: apps/io.ox/files/actions/add-storage-account.js:102 module:io.ox/files
-msgid "Add storage account"
-msgstr "Ajouter un compte de stockage"
-
-#: apps/io.ox/core/folder/extensions.js:284 module:io.ox/core
-#: apps/io.ox/mail/accounts/settings.js:266 module:io.ox/mail/accounts/settings
-#: apps/io.ox/mail/folderview-extensions.js:39 module:io.ox/mail
-msgid "Add mail account"
-msgstr "Ajouter un compte de courrier électronique"
-
-#: apps/io.ox/core/folder/extensions.js:300 module:io.ox/core
-#: apps/io.ox/core/folder/extensions.js:685
-msgid "Synchronize with your tablet or smartphone"
-msgstr "Synchroniser avec votre tablette ou votre téléphone mobile"
-
-#: apps/io.ox/core/folder/extensions.js:559 module:io.ox/core
-msgid "My address books"
-msgstr "Mes carnets d'adresses"
-
-#: apps/io.ox/core/folder/extensions.js:560 module:io.ox/core
-msgid "Public address books"
-msgstr "Carnets d'adresses publics"
-
-#: apps/io.ox/core/folder/extensions.js:561 module:io.ox/core
-msgid "Shared address books"
-msgstr "Carnets d'adresses partagés"
-
-#: apps/io.ox/core/folder/extensions.js:562 module:io.ox/core
-msgid "Hidden address books"
-msgstr "Carnets d'adresses cachés"
-
-#: apps/io.ox/core/folder/extensions.js:565 module:io.ox/core
-msgid "My calendars"
-msgstr "Mes agendas"
-
-#: apps/io.ox/core/folder/extensions.js:566 module:io.ox/core
-msgid "Public calendars"
-msgstr "Agendas publics"
-
-#: apps/io.ox/core/folder/extensions.js:567 module:io.ox/core
-msgid "Shared calendars"
-msgstr "Agendas partagés"
-
-#: apps/io.ox/core/folder/extensions.js:568 module:io.ox/core
-msgid "Hidden calendars"
-msgstr "Agendas cachés"
-
-#: apps/io.ox/core/folder/extensions.js:571 module:io.ox/core
-#: apps/plugins/portal/tasks/register.js:25 module:plugins/portal
-#: apps/plugins/portal/tasks/register.js:137
-msgid "My tasks"
-msgstr "Mes tâches"
-
-#: apps/io.ox/core/folder/extensions.js:572 module:io.ox/core
-msgid "Public tasks"
-msgstr "Tâches publiques"
-
-#: apps/io.ox/core/folder/extensions.js:573 module:io.ox/core
-msgid "Shared tasks"
-msgstr "Tâches partagées"
-
-#: apps/io.ox/core/folder/extensions.js:574 module:io.ox/core
-msgid "Hidden tasks"
-msgstr "Tâches cachées"
-
-#: apps/io.ox/core/folder/extensions.js:726 module:io.ox/core
-msgid "Shared by other users"
-msgstr "Partagé par d'autres utilisateurs"
-
-#: apps/io.ox/core/folder/extensions.js:736 module:io.ox/core
-#: apps/io.ox/core/folder/extensions.js:745
-#: apps/io.ox/core/folder/extensions.js:748
-msgid "You share this folder with other users"
-msgstr "Vous partagez ce dossier avec d'autres utilisateurs"
-
-#: apps/io.ox/core/folder/extensions.js:765 module:io.ox/core
-msgid "This folder has subscriptions"
-msgstr "Ce dossier comporte des abonnements"
-
-#: apps/io.ox/core/folder/extensions.js:768 module:io.ox/core
-msgid "This folder has publications and/or subscriptions"
-msgstr "Ce dossier comporte des publications ou des abonnements"
-
-#: apps/io.ox/core/folder/favorites.js:167 module:io.ox/core
-msgid "Remove from favorites"
-msgstr "Retirer des favoris"
-
-#: apps/io.ox/core/folder/favorites.js:167 module:io.ox/core
-msgid "Add to favorites"
-msgstr "Ajouter aux favoris"
-
-#: apps/io.ox/core/folder/node.js:460 module:io.ox/core
-msgid "Total: %1$d"
-msgstr "Total : %1$d"
-
-#: apps/io.ox/core/folder/node.js:461 module:io.ox/core
-msgid "Unread: %1$d"
-msgstr "Non lu : %1$d"
-
-#: apps/io.ox/core/folder/node.js:476 module:io.ox/core
-#: apps/io.ox/core/folder/node.js:483
-msgid "Folder-specific actions"
-msgstr "Actions sur le dossier"
-
-#: apps/io.ox/core/folder/picker.js:66 module:io.ox/core
-#: apps/io.ox/core/relogin.js:61 apps/io.ox/core/tk/filestorageUtil.js:37
-#: apps/io.ox/core/tk/mobiscroll.js:33
-msgid "Ok"
-msgstr "OK"
-
-#. generic error message
-#: apps/io.ox/core/http_errors.js:21 module:io.ox/core
-msgid "An unknown error occurred"
-msgstr "Une erreur inconnue s'est produite"
-
-#. error message when offline
-#: apps/io.ox/core/http_errors.js:23 module:io.ox/core
-msgid "Cannot connect to server. Please check your connection."
-msgstr ""
-"Impossible de se connecter au serveur. Veuillez vérifier votre connexion."
-
-#: apps/io.ox/core/import/import.js:61 module:io.ox/core
-msgid "iCal"
-msgstr "iCal"
-
-#: apps/io.ox/core/import/import.js:74 module:io.ox/core
-msgid "CSV"
-msgstr "CSV"
-
-#: apps/io.ox/core/import/import.js:87 module:io.ox/core
-msgid "vCard"
-msgstr "vCard"
-
-#: apps/io.ox/core/import/import.js:101 module:io.ox/core
-msgid "Upload file"
-msgstr "Téléverser un fichier"
-
-#: apps/io.ox/core/import/import.js:129 module:io.ox/core
+#. Invitations (notifications) about appointments
+#: apps/plugins/notifications/calendar/register.js
+#: module:plugins/notifications
+msgid "Hide all appointment invitations."
+msgstr "Masquer toutes les invitations à des rendez-vous."
+
+#. Reminders (notifications) about appointments
+#: apps/plugins/notifications/calendar/register.js
+#: module:plugins/notifications
+msgid "Hide all appointment reminders."
+msgstr "Masquer tous les rappels de rendez-vous."
+
+#: apps/io.ox/core/notifications.js module:io.ox/core
+msgid "Hide all notifications"
+msgstr "Masquer toutes les notifications"
+
+#: apps/plugins/notifications/tasks/register.js module:plugins/notifications
+msgid "Hide all notifications for overdue tasks."
+msgstr ""
+"Masquer toutes les notifications de date d'échéance dépassée pour les tâches."
+
+#. Inviations (notifications) to tasks
+#: apps/plugins/notifications/tasks/register.js module:plugins/notifications
+msgid "Hide all task invitations."
+msgstr "Masquer toutes les invitations à des tâches."
+
+#. Reminders (notifications) about tasks
+#: apps/plugins/notifications/tasks/register.js module:plugins/notifications
+msgid "Hide all task reminders."
+msgstr "Masquer tous les rappels de tâches."
+
+#: apps/io.ox/tasks/edit/view-template.js module:io.ox/tasks/edit
+msgid "Hide details"
+msgstr "Masquer les détails"
+
+#: apps/io.ox/mail/compose/extensions.js module:io.ox/mail
+msgid "Hide names"
+msgstr "Masquer les noms"
+
+#: apps/io.ox/onboarding/clients/extensions.js module:io.ox/core/onboarding
+msgid "Hide options for expert users."
+msgstr "Cacher les options réservées aux utilisateurs experts."
+
+#: apps/io.ox/core/settings/errorlog/settings/pane.js module:io.ox/core
+msgid "Hide request body"
+msgstr "Masquer le corps de la requête"
+
+#: apps/io.ox/core/settings/errorlog/settings/pane.js module:io.ox/core
+msgid "Hide stack trace"
+msgstr "Masquer la trace d'erreurs"
+
+#: apps/io.ox/core/notifications/subview.js module:io.ox/core
+msgid "Hide this notification"
+msgstr "Masquer cette notification"
+
+#. E-Mail priority
+#: apps/io.ox/mail/compose/view.js module:io.ox/mail
+#: apps/io.ox/tasks/edit/view-template.js module:io.ox/tasks/edit
+#: apps/io.ox/tasks/print.js module:io.ox/tasks
+msgid "High"
+msgstr "Haute"
+
+#: apps/io.ox/core/settings/pane.js module:io.ox/core
+msgid "High contrast theme"
+msgstr "Thème à haut contraste"
+
+#: apps/io.ox/mail/util.js module:io.ox/core apps/io.ox/tasks/util.js
+#: module:io.ox/tasks
+msgid "High priority"
+msgstr "Haute priorité"
+
+#. Emoji category
+#. Japanese: 趣味
+#. Contains: Tennis, golf, football, pool
+#: apps/io.ox/emoji/categories.js module:io.ox/mail/emoji
+msgid "Hobby"
+msgstr "Loisir"
+
+#: apps/io.ox/contacts/view-detail.js module:io.ox/contacts
+msgid "Home Address"
+msgstr "Adresse privée"
+
+#: apps/io.ox/contacts/edit/view-form.js module:io.ox/contacts
+msgid "Home address"
+msgstr "Adresse privée"
+
+#: apps/io.ox/mail/toolbar.js module:io.ox/mail
+msgid "Horizontal"
+msgstr "Horizontale"
+
+#: apps/io.ox/core/settings/errorlog/settings/pane.js module:io.ox/core
+msgid "Host"
+msgstr "Hôte"
+
+#: apps/io.ox/core/tk/mobiscroll.js module:io.ox/core
+msgid "Hours"
+msgstr "Heures"
+
+#: apps/io.ox/calendar/freebusy/templates.js module:io.ox/calendar/freebusy
+msgid "How does this work?"
+msgstr "Comment cela fonctionne-t-il ?"
+
+#: apps/io.ox/onboarding/clients/extensions.js module:io.ox/core/onboarding
+#, fuzzy
+#| msgid "IMAP login"
+msgid "IMAP Login"
+msgstr "Identifiant IMAP"
+
+#: apps/io.ox/onboarding/clients/extensions.js module:io.ox/core/onboarding
+#, fuzzy
+#| msgid "IMAP port"
+msgid "IMAP Port"
+msgstr "Port IMAP"
+
+#: apps/io.ox/onboarding/clients/extensions.js module:io.ox/core/onboarding
+#, fuzzy
+#| msgid "IMAP secure"
+msgid "IMAP Secure"
+msgstr "IMAP sécurisé"
+
+#: apps/io.ox/onboarding/clients/extensions.js module:io.ox/core/onboarding
+#, fuzzy
+#| msgid "IMAP server"
+msgid "IMAP Server"
+msgstr "Serveur IMAP"
+
+#: apps/io.ox/contacts/model.js module:io.ox/contacts
+msgid "IP phone"
+msgstr "Téléphone IP"
+
+#: apps/io.ox/files/toolbar.js module:io.ox/files
+msgid "Icons"
+msgstr "Icônes"
+
+#: apps/plugins/portal/userSettings/register.js module:io.ox/core
+msgid ""
+"If you change the password, you will be signed out. Please ensure that "
+"everything is closed and saved."
+msgstr ""
+"Si vous changez le mot de passe, vous serez déconnecté. Veuillez vous "
+"assurer que tout est fermé et enregistré."
+
+#: apps/io.ox/onboarding/clients/extensions.js module:io.ox/core/onboarding
+msgid "If you know what you are doing...just setup your account manually!"
+msgstr ""
+"Si vous savez ce que vous faites... configurez votre compte manuellement !"
+
+#: apps/io.ox/calendar/edit/timezone-dialog.js module:io.ox/calendar/edit/main
+msgid ""
+"If you select different timezones, the appointment's start and end dates are "
+"saved in the timezone of the appointment's start date. A different end date "
+"timezone only allows a convenient conversion."
+msgstr ""
+"Si vous choisissez des fuseaux horaires différents, les dates de début et de "
+"fin du rendez-vous sont enregistrées dans le fuseau horaire de la date de "
+"début du rendez-vous. Un fuseau horaire différent pour la date de fin ne "
+"sert qu'à faciliter la conversion."
+
+#: apps/io.ox/calendar/freebusy/templates.js module:io.ox/calendar/freebusy
+msgid ""
+"If you spot a free time, just select this area. To do this, move the cursor "
+"to the start time, hold the mouse button, and <b>drag the mouse</b> to the "
+"end time."
+msgstr ""
+"Si vous identifiez un horaire libre, sélectionnez simplement la zone "
+"correspondante. Pour cela, <b>faites glisser la souris</b> en gardant le "
+"bouton de la souris enfoncé entre l'heure de début et l'heure de fin."
+
+#: apps/io.ox/calendar/invitations/register.js module:io.ox/calendar/main
+msgid "Ignore"
+msgstr "Ignorer"
+
+#: apps/io.ox/mail/accounts/view-form.js module:io.ox/settings
+msgid "Ignore Warnings"
+msgstr "Ignorer les avertissements"
+
+#: apps/io.ox/calendar/actions/acceptdeny.js module:io.ox/calendar
+#: apps/io.ox/calendar/edit/main.js module:io.ox/calendar/edit/main
+#: apps/io.ox/calendar/month/perspective.js
+#: apps/io.ox/calendar/week/perspective.js
+#: apps/plugins/notifications/calendar/register.js
+#: module:plugins/notifications
+msgid "Ignore conflicts"
+msgstr "Ignorer les conflits"
+
+#: apps/io.ox/core/import/import.js module:io.ox/core
+msgid "Ignore existing events"
+msgstr "Ignorer les événements existants"
+
+#: apps/io.ox/core/import/import.js module:io.ox/core
 msgid ""
 "Ignore existing events. Helpful to import public holiday calendars, for "
 "example."
@@ -4196,549 +4106,70 @@
 "Ignorer les évènements qui existent déjà. Cette option est utile par exemple "
 "quand on importe des calendriers de jours fériés."
 
-#: apps/io.ox/core/import/import.js:130 module:io.ox/core
-msgid "Ignore existing events"
-msgstr "Ignorer les événements existants"
-
-#: apps/io.ox/core/import/import.js:147 module:io.ox/core
-msgid "Note on CSV files:"
-msgstr "Remarque sur les fichiers CSV :"
-
-#: apps/io.ox/core/import/import.js:150 module:io.ox/core
-msgid ""
-"The first record of a valid CSV file must define proper column names. "
-"Supported separators are comma and semi-colon."
-msgstr ""
-"Le premier enregistrement d'un fichier CSV valide doit définir des noms de "
-"colonnes valides. Les séparateurs pris en charge sont les virgules et points-"
-"virgules."
-
-#: apps/io.ox/core/import/import.js:156 module:io.ox/core
-msgid "Learn more"
-msgstr "En savoir plus"
-
-#: apps/io.ox/core/import/import.js:179 module:io.ox/core
+#: apps/io.ox/core/tk/filestorageUtil.js module:io.ox/core
+msgid "Ignore warnings"
+msgstr "Ignorer les avertissements"
+
+#: apps/io.ox/contacts/model.js module:io.ox/contacts
+msgid "Image 1"
+msgstr "Image 1"
+
+#: apps/io.ox/files/view-options.js module:io.ox/files
+msgid "Images"
+msgstr "Images"
+
+#: apps/io.ox/core/folder/contextmenu.js module:io.ox/core
+#: apps/io.ox/core/import/import.js
+#: apps/io.ox/mail/settings/signatures/settings/pane.js module:io.ox/mail
+msgid "Import"
+msgstr "Importation"
+
+#: apps/io.ox/core/import/import.js module:io.ox/core
 msgid "Import from file"
 msgstr "Importer depuis un fichier"
 
-#. Error message if calendar import failed
-#: apps/io.ox/core/import/import.js:210 module:io.ox/core
-msgid "There was no appointment data to import"
-msgstr "Pas de données de rendez-vous à importer"
-
-#. Error message if contact import failed
-#: apps/io.ox/core/import/import.js:213 module:io.ox/core
-msgid "There was no contact data to import"
-msgstr "Pas de données de contacts à importer"
-
-#. Error message if task import failed
-#: apps/io.ox/core/import/import.js:216 module:io.ox/core
-msgid "There was no task data to import"
-msgstr "Pas de données de tâches à importer"
-
-#: apps/io.ox/core/import/import.js:230 module:io.ox/core
-msgid "Please select a file to import"
-msgstr "Choisissez un fichier à importer"
-
-#: apps/io.ox/core/import/import.js:234 module:io.ox/core
-msgid "Please select a valid iCal File to import"
-msgstr "Choisissez un fichier iCal valide à importer"
-
-#: apps/io.ox/core/import/import.js:273 module:io.ox/core
-msgid "Data imported successfully"
-msgstr "Données importées avec succès"
-
-#. Failure message if no data (e.g. appointments) could be imported
-#: apps/io.ox/core/import/import.js:277 module:io.ox/core
-msgid "Failed to import any data"
-msgstr "Impossible d'importer les données"
-
-#: apps/io.ox/core/import/import.js:281 module:io.ox/core
-msgid "Data only partially imported (%1$s of %2$s records)"
-msgstr ""
-"Les données n'ont été importées qu'en partie (%1$s enregistrements parmi "
-"%2$s)"
-
-#: apps/io.ox/core/main.js:142 module:io.ox/core
-msgid "Unsaved documents will be lost. Do you want to sign out now?"
-msgstr ""
-"Les documents non enregistrés seront perdus. Voulez-vous vous déconnecter "
-"maintenant ?"
-
-#: apps/io.ox/core/main.js:210 module:io.ox/core
-msgid "Offline"
-msgstr "Non connecté"
-
-#: apps/io.ox/core/main.js:231 module:io.ox/core
-msgid "Applications"
-msgstr "Applications"
-
-#: apps/io.ox/core/main.js:238 module:io.ox/core
-msgid "Launcher dropdown. Press [enter] to jump to the dropdown."
-msgstr ""
-"Boîte déroulante de lancement. Appuyez sur [Entr] pour passer à la boîte "
-"déroulante."
-
-#: apps/io.ox/core/main.js:246 module:io.ox/core
-#: apps/io.ox/launchpad/main.js:29 apps/io.ox/search/view-template.js:33
-msgctxt "app"
-msgid "Portal"
-msgstr "Portail"
-
-#: apps/io.ox/core/main.js:247 module:io.ox/core
-#: apps/io.ox/launchpad/main.js:30 apps/io.ox/mail/settings/pane.js:151
-#: module:io.ox/mail apps/io.ox/search/view-template.js:34
-msgctxt "app"
-msgid "Mail"
-msgstr "Courrier"
-
-#: apps/io.ox/core/main.js:248 module:io.ox/core
-#: apps/io.ox/launchpad/main.js:31 apps/io.ox/search/view-template.js:35
-msgctxt "app"
-msgid "Address Book"
-msgstr "Carnet d'adresses"
-
-#: apps/io.ox/core/main.js:250 module:io.ox/core
-#: apps/io.ox/launchpad/main.js:33 apps/io.ox/search/view-template.js:37
-msgctxt "app"
-msgid "Scheduling"
-msgstr "Planification"
-
-#: apps/io.ox/core/main.js:251 module:io.ox/core
-#: apps/io.ox/launchpad/main.js:34 apps/io.ox/search/view-template.js:38
-#: apps/io.ox/tasks/settings/pane.js:50 module:io.ox/tasks
-msgctxt "app"
-msgid "Tasks"
-msgstr "Tâches"
-
-#: apps/io.ox/core/main.js:252 module:io.ox/core
-#: apps/io.ox/files/settings/pane.js:56 module:io.ox/files
-#: apps/io.ox/launchpad/main.js:35 apps/io.ox/search/view-template.js:39
-msgctxt "app"
-msgid "Drive"
-msgstr "Drive"
-
-#: apps/io.ox/core/main.js:253 module:io.ox/core
-#: apps/io.ox/launchpad/main.js:36 apps/io.ox/search/view-template.js:40
-msgctxt "app"
-msgid "Conversations"
-msgstr "Conversations"
-
-<<<<<<< HEAD
-#: apps/io.ox/contacts/settings/pane.js module:io.ox/contacts
-#: apps/io.ox/contacts/view-detail.js
-#, fuzzy
-#| msgid "Add Google Drive account"
-msgid "Google Maps"
-msgstr "Ajouter un compte Google Drive"
-
-#: apps/io.ox/onboarding/clients/extensions.js module:io.ox/core/onboarding
-#, fuzzy
-#| msgid "Add Google Drive account"
-msgid "Google Play"
-msgstr "Ajouter un compte Google Drive"
-=======
-#: apps/io.ox/core/main.js:363 module:io.ox/core apps/io.ox/core/main.js:842
-#: apps/io.ox/core/sub/settings/pane.js:189 module:io.ox/core/sub
-#: apps/io.ox/core/sub/settings/pane.js:190
-msgid "Refresh"
-msgstr "Actualiser"
->>>>>>> 0de5ca36
-
-#: apps/io.ox/core/main.js:380 module:io.ox/core
-msgid "Currently refreshing"
-msgstr "Rafraîchissement en cours"
-
-#: apps/io.ox/core/main.js:501 module:io.ox/core
-msgid "You will be automatically signed out in %1$d second"
-msgid_plural "You will be automatically signed out in %1$d seconds"
-msgstr[0] "Vous serez déconnecté automatiquement dans %1$d seconde"
-msgstr[1] "Vous serez déconnecté automatiquement dans %1$d secondes"
-
-#: apps/io.ox/core/main.js:520 module:io.ox/core
-#: apps/io.ox/core/settings/pane.js:326
-msgid "Automatic sign out"
-msgstr "Déconnexion automatique"
-
-#: apps/io.ox/core/main.js:524 module:io.ox/core
-msgid "Sign out now"
-msgstr "Se déconnecter maintenant"
-
-#. %1$s is app title/name
-#: apps/io.ox/core/main.js:642 module:io.ox/core
-msgid "close for %1$s"
-msgstr "fermer dans %1$s"
-
-#: apps/io.ox/core/main.js:897 module:io.ox/core apps/io.ox/core/main.js:1047
-#: apps/io.ox/settings/main.js:129 apps/io.ox/settings/main.js:499
-msgid "Settings"
-msgstr "Réglages"
-
-#: apps/io.ox/core/main.js:916 module:io.ox/core
-msgid "Connect your Device"
-msgstr "Connecter votre appareil"
-
-#: apps/io.ox/core/main.js:939 module:io.ox/core
-#: apps/io.ox/core/settings/pane.js:87
-#: apps/plugins/portal/userSettings/register.js:216
-msgid "My contact data"
-msgstr "Mes données de contact"
-
-#: apps/io.ox/core/main.js:961 module:io.ox/core
-#: apps/io.ox/core/settings/pane.js:115
-#: apps/plugins/portal/userSettings/register.js:67
-msgid "Change password"
-msgstr "Changer le mot de passe"
-
-#: apps/io.ox/core/main.js:1008 module:io.ox/core
-msgid "About"
-msgstr "À propos"
-
-#: apps/io.ox/core/main.js:1027 module:io.ox/core apps/io.ox/core/main.js:1065
-#: apps/io.ox/core/main.js:1067 apps/io.ox/core/main.js:1215
-msgid "Sign out"
-msgstr "Se déconnecter"
-
-#: apps/io.ox/core/main.js:1093 module:io.ox/core
-msgid "Your Applications"
-msgstr "Vos applications"
-
-#: apps/io.ox/core/main.js:1208 module:io.ox/core
-msgid "Signed in as:"
-msgstr "Connecté en tant que :"
-
-#: apps/io.ox/core/main.js:1234 module:io.ox/core apps/io.ox/core/relogin.js:31
-msgid "Your session is expired"
-msgstr "Votre session a expiré"
-
-#: apps/io.ox/core/main.js:1235 module:io.ox/core apps/io.ox/core/relogin.js:82
-msgid "Please sign in again to continue"
-msgstr "Veuillez vous reconnecter pour continuer"
-
-#: apps/io.ox/core/main.js:1527 module:io.ox/core
-msgid "Restore applications"
-msgstr "Restaurer les applications"
-
-#: apps/io.ox/core/main.js:1529 module:io.ox/core
-msgid ""
-"The following applications can be restored. Just remove the restore point if "
-"you don't want it to be restored."
-msgstr ""
-"Les applications suivantes peuvent être restaurées. Supprimez simplement le "
-"point de restauration si vous ne voulez pas qu'il soit restauré."
-
-#: apps/io.ox/core/main.js:1535 module:io.ox/core
-msgid "Continue"
-msgstr "Continuer"
-
-#. %1$s is the filename
-#: apps/io.ox/core/main.js:1791 module:io.ox/core
-msgid ""
-"Folder with name \"%1$s\" will be hidden. Enable setting \"Show hidden files "
-"and folders\" to access this folder again."
-msgstr ""
-"Le dossier nommé « %1$s » sera caché. Activez le réglage « Afficher les "
-"dossiers et fichiers cachés » pour accéder à nouveau à ce dossier."
-
-#: apps/io.ox/core/notifications.js:105 module:io.ox/core
-#: apps/io.ox/core/notifications.js:382
-msgid "No notifications"
-msgstr "Pas de notifications"
-
-#: apps/io.ox/core/notifications.js:110 module:io.ox/core
-msgid "Notifications"
-msgstr "Notifications"
-
-#: apps/io.ox/core/notifications.js:114 module:io.ox/core
-msgid "Hide all notifications"
-msgstr "Masquer toutes les notifications"
-
-#: apps/io.ox/core/notifications.js:129 module:io.ox/core
-msgid "Would you like to enable desktop notifications?"
-msgstr "Souhaitez-vous activer les notifications de bureau ?"
-
-#: apps/io.ox/core/notifications.js:130 module:io.ox/core
-msgid "Later"
-msgstr "Plus tard"
-
-#. declines the use of desktop notifications
-#: apps/io.ox/core/notifications.js:134 module:io.ox/core
-msgid "Never"
-msgstr "Jamais"
-
-#. Opens popup to decide if desktop notifications should be shown
-#: apps/io.ox/core/notifications.js:139 module:io.ox/core
-msgid "Decide now"
-msgstr "Décider maintenant"
-
-#: apps/io.ox/core/notifications.js:151 module:io.ox/core
-msgid ""
-"You can manage desktop notifications at any time, by vitising your settings"
-msgstr ""
-"Vous pouvez à tout moment gérer vos notifications de bureau en consultant "
-"vos réglages"
-
-#. %1$d number of notifications
-#: apps/io.ox/core/notifications/badgeview.js:43 module:io.ox/core
-#, c-format
-msgid "You have %1$d notification."
-msgid_plural "You have %1$d notifications."
-msgstr[0] "Vous avez %1$d notification."
-msgstr[1] "Vous avez %1$d notifications."
-
-#: apps/io.ox/core/notifications/badgeview.js:44 module:io.ox/core
-#: apps/io.ox/core/notifications/badgeview.js:61
-msgid "The notification area is open"
-msgstr "La zone de notification est ouverte"
-
-#: apps/io.ox/core/notifications/badgeview.js:44 module:io.ox/core
-#: apps/io.ox/core/notifications/badgeview.js:61
-msgid "The notification area is closed"
-msgstr "La zone de notification est fermée"
-
-#: apps/io.ox/core/notifications/subview.js:70 module:io.ox/core
-msgid "Hide this notification"
-msgstr "Masquer cette notification"
-
-#: apps/io.ox/core/notifications/subview.js:155 module:io.ox/core
-msgid "New notifications"
-msgstr "Nouvelles notifications"
-
-#: apps/io.ox/core/notifications/subview.js:156 module:io.ox/core
-msgid "You have new notifications"
-msgstr "Vous avez de nouvelles notifications"
-
-#: apps/io.ox/core/permissions/permissions.js:47 module:io.ox/core
-#: apps/io.ox/files/share/permissions.js:358
-msgid "Guest"
-msgstr "Invité"
-
-#. Role: create folder + read/write/delete all
-#: apps/io.ox/core/permissions/permissions.js:49 module:io.ox/core
-#: apps/io.ox/files/share/permissions.js:49
-#: apps/io.ox/files/share/permissions.js:579
-msgid "Author"
-msgstr "Auteur"
-
-#. Role: all permissions
-#. object permissions - admin role
-#: apps/io.ox/core/permissions/permissions.js:51 module:io.ox/core
-#: apps/io.ox/files/share/permissions.js:51
-#: apps/io.ox/files/share/permissions.js:583
-#: apps/io.ox/files/share/permissions.js:694
-msgid "Administrator"
-msgstr "Administrateur"
-
-#: apps/io.ox/core/permissions/permissions.js:121 module:io.ox/core
-msgid "Apply role"
-msgstr "Appliquer le rôle"
-
-#. folder permissions
-#: apps/io.ox/core/permissions/permissions.js:137 module:io.ox/core
-msgid "view the folder"
-msgstr "afficher le dossier"
-
-#. folder permissions
-#: apps/io.ox/core/permissions/permissions.js:139 module:io.ox/core
-msgid "create objects"
-msgstr "créer des objets"
-
-#. folder permissions
-#: apps/io.ox/core/permissions/permissions.js:141 module:io.ox/core
-#: apps/io.ox/core/permissions/permissions.js:143
-msgid "create objects and subfolders"
-msgstr "créer des objets et des sous-dossiers"
-
-#. object permissions - read
-#: apps/io.ox/core/permissions/permissions.js:147 module:io.ox/core
-msgid "no read permissions"
-msgstr "pas de droits de lecture"
-
-#. object permissions - read
-#: apps/io.ox/core/permissions/permissions.js:149 module:io.ox/core
-msgid "read own objects"
-msgstr "lire ses propres objets"
-
-#. object permissions - read
-#: apps/io.ox/core/permissions/permissions.js:151 module:io.ox/core
-#: apps/io.ox/core/permissions/permissions.js:153
-msgid "read all objects"
-msgstr "lire tous les objets"
-
-#. object permissions - edit/modify
-#: apps/io.ox/core/permissions/permissions.js:157 module:io.ox/core
-msgid "no edit permissions"
-msgstr "pas de droits de modification"
-
-#. object permissions - edit/modify
-#: apps/io.ox/core/permissions/permissions.js:159 module:io.ox/core
-msgid "edit own objects"
-msgstr "modifier ses propres objets"
-
-#. object permissions - edit/modify
-#: apps/io.ox/core/permissions/permissions.js:161 module:io.ox/core
-#: apps/io.ox/core/permissions/permissions.js:163
-msgid "edit all objects"
-msgstr "modifier tous les objets"
-
-#. object permissions - delete
-#: apps/io.ox/core/permissions/permissions.js:167 module:io.ox/core
-msgid "no delete permissions"
-msgstr "pas de droits de suppression"
-
-#. object permissions - delete
-#: apps/io.ox/core/permissions/permissions.js:169 module:io.ox/core
-msgid "delete only own objects"
-msgstr "supprimer ses propres objets"
-
-#. object permissions - delete
-#: apps/io.ox/core/permissions/permissions.js:171 module:io.ox/core
-#: apps/io.ox/core/permissions/permissions.js:173
-msgid "delete all objects"
-msgstr "supprimer tous les objets"
-
-#. Role: Owner (same as admin)
-#: apps/io.ox/core/permissions/permissions.js:242 module:io.ox/core
-#: apps/io.ox/files/share/permissions.js:53
-msgid "Owner"
-msgstr "Propriétaire"
-
-#: apps/io.ox/core/permissions/permissions.js:251 module:io.ox/core
-#: apps/io.ox/core/permissions/permissions.js:365
-msgid "Folder permissions"
-msgstr "Droits sur les dossiers"
-
-#: apps/io.ox/core/permissions/permissions.js:254 module:io.ox/core
-msgid "Object permissions"
-msgstr "Droits sur les objets"
-
-#: apps/io.ox/core/permissions/permissions.js:259 module:io.ox/core
-msgid "The user has administrative rights"
-msgstr "L'utilisateur a des droits administratifs"
-
-#: apps/io.ox/core/permissions/permissions.js:434 module:io.ox/core
-#: apps/io.ox/files/share/permissions.js:950
-msgid "Apply to all subfolders"
-msgstr "Appliquer à tous les sous-dossiers"
-
-#: apps/io.ox/core/permissions/permissions.js:444 module:io.ox/core
-msgid "Add user/group"
-msgstr "Ajouter un utilisateur / groupe"
-
-#. permissions dialog
-#. error message when selected user or group can not be used
-#: apps/io.ox/core/permissions/permissions.js:466 module:io.ox/core
-msgid "This is not a valid user or group."
-msgstr "Ce n'est pas un utilisateur ou un groupe valide."
-
-#: apps/io.ox/core/permissions/permissions.js:478 module:io.ox/core
-#: apps/io.ox/files/share/permissions.js:961
-#: apps/plugins/administration/groups/settings/edit.js:87
-msgid "Start typing to search for user names"
-msgstr "Saisissez du texte pour chercher des noms d'utilisateur"
-
-#: apps/io.ox/core/pim/actions.js:70 module:io.ox/core
-msgid "Attachments have been saved!"
-msgstr "Les pièces jointes ont été enregistrées."
-
-#: apps/io.ox/core/pim/actions.js:78 module:io.ox/core
-#: apps/io.ox/mail/actions.js:771 module:io.ox/mail
-msgid "Open in browser"
-msgstr "Ouvrir dans le navigateur"
-
-#: apps/io.ox/core/pim/actions.js:79 module:io.ox/core
-#: apps/io.ox/core/viewer/views/toolbarview.js:214
-#: apps/io.ox/core/viewer/views/toolbarview.js:295
-#: apps/io.ox/core/viewer/views/toolbarview.js:322
-#: apps/io.ox/files/actions.js:759 module:io.ox/files
-#: apps/io.ox/files/actions.js:767 apps/io.ox/files/actions.js:918
-#: apps/io.ox/files/toolbar.js:160 apps/io.ox/files/toolbar.js:167
-#: apps/io.ox/mail/actions.js:779 module:io.ox/mail
-#: apps/plugins/portal/updater/register.js:38 module:plugins/portal
-msgid "Download"
-msgstr "Télécharger"
-
-#: apps/io.ox/core/pim/actions.js:80 module:io.ox/core
-#: apps/io.ox/core/viewer/views/toolbarview.js:301
-#: apps/io.ox/core/viewer/views/toolbarview.js:328
-#: apps/io.ox/mail/actions.js:787 module:io.ox/mail
-msgid "Save to Drive"
-msgstr "Enregistrer dans Drive"
-
-#: apps/io.ox/core/print.js:47 module:io.ox/core
-msgid "Printout"
-msgstr "Impression"
-
-#: apps/io.ox/core/print.js:198 module:io.ox/core
-#: apps/io.ox/core/sub/subscriptions.js:118 module:io.ox/core/sub
-#: apps/io.ox/core/yell.js:21 apps/io.ox/core/yell.js:122
-msgid "Error"
-msgstr "Erreur"
-
-#: apps/io.ox/core/print.js:199 module:io.ox/core
-msgid "Cannot print this item"
-msgid_plural "Cannot print these items"
-msgstr[0] "Impossible d'imprimer cet élément"
-msgstr[1] "Impossible d'imprimer ces éléments"
-
-#: apps/io.ox/core/relogin.js:30 module:io.ox/core
-msgid "Your IP address has changed"
-msgstr "Votre adresse IP a changé"
-
-#: apps/io.ox/core/relogin.js:58 module:io.ox/core
-msgid "You have to sign in again"
-msgstr "Vous devez vous authentifier à nouveau"
-
-#: apps/io.ox/core/relogin.js:124 module:io.ox/core
-msgid "Please enter correct password"
-msgstr "Veuillez saisir le mot de passe correct"
-
-#: apps/io.ox/core/relogin.js:127 module:io.ox/core
-msgid "Failed to sign in"
-msgstr "La connexion a échoué"
-
-#: apps/io.ox/core/settings/downloads/pane.js:52 module:io.ox/core
-#: apps/plugins/portal/updater/register.js:23 module:plugins/portal
-#: apps/plugins/portal/updater/register.js:46
-msgid "Updater"
-msgstr "Programme de mise à jour"
-
-#: apps/io.ox/core/settings/downloads/pane.js:56 module:io.ox/core
-msgid "Download installation file (for Windows)"
-msgstr "Télécharger le fichier d'installation (pour Windows)"
-
-#: apps/io.ox/core/settings/downloads/pane.js:59 module:io.ox/core
-#: apps/plugins/portal/updater/register.js:32 module:plugins/portal
-msgid ""
-"When executing the downloaded file, an installation wizard will be launched. "
-"Follow the instructions and install the updater. Installs latest versions of "
-"Windows® client software. The Updater automatically informs about new "
-"updates. You can download the updates from within the Updater."
-msgstr ""
-"Lorsque vous exécutez le fichier téléchargé, un assistant d'installation se "
-"lance. Suivez les instructions et installez le programme de mise à jour. "
-"Installe les dernières versions du logiciel client pour Windows®. Le "
-"Programme de mise à jour vous informe automatiquement de toute nouvelle mise "
-"à jour. Vous pouvez télécharger les mises à jour depuis le programme de mise "
-"à jour."
-
-#: apps/io.ox/core/settings/downloads/pane.js:68 module:io.ox/core
-msgid "Connector for Microsoft Outlook®"
-msgstr "Connecteur pour Microsoft Outlook®"
-
-#: apps/io.ox/core/settings/downloads/pane.js:70 module:io.ox/core
-msgid ""
-"Synchronization of Emails, Calendar, Contacts and Tasks, along with Public, "
-"Shared and System Folders to Microsoft Outlook® clients."
-msgstr ""
-"Synchronisation des courriers, agendas, contacts et tâches, ainsi que des "
-"dossiers public, partagé et système, avec les clients Microsoft Outlook®."
-
-#: apps/io.ox/core/settings/downloads/pane.js:76 module:io.ox/core
-msgid "Notifier"
-msgstr "Source de l'information"
-
-#: apps/io.ox/core/settings/downloads/pane.js:78 module:io.ox/core
+#: apps/io.ox/mail/settings/signatures/settings/pane.js module:io.ox/mail
+msgid "Import signatures"
+msgstr "Importer des signatures"
+
+#: apps/plugins/portal/birthdays/register.js module:plugins/portal
+msgid "In %1$d days"
+msgstr "Dans %1$d jours"
+
+#: apps/io.ox/tasks/edit/view-template.js module:io.ox/tasks/edit
+#: apps/io.ox/tasks/print.js module:io.ox/tasks apps/io.ox/tasks/util.js
+msgid "In progress"
+msgstr "En cours"
+
+#: apps/io.ox/portal/widgets.js module:io.ox/portal
+#: apps/plugins/portal/mail/register.js module:plugins/portal
+msgid "Inbox"
+msgstr "Boîte de réception"
+
+#: apps/io.ox/core/export/export.js module:io.ox/core
+msgid "Include distribution lists"
+msgstr "Y compris les listes de distribution"
+
+#: apps/io.ox/mail/accounts/view-form.js module:io.ox/settings
+msgid "Incoming server"
+msgstr "Serveur entrant"
+
+#. error message when server returns incomplete
+#. configuration for client onboarding
+#: apps/io.ox/onboarding/clients/wizard.js module:io.ox/core/onboarding
+msgid "Incomplete configuration."
+msgstr "Configuration incomplète."
+
+#: apps/io.ox/tasks/common-extensions.js module:io.ox/tasks
+msgid "Inconsistent dates"
+msgstr "Dates incohérentes"
+
+#: apps/io.ox/contacts/model.js module:io.ox/contacts apps/io.ox/core/yell.js
+#: module:io.ox/core
+msgid "Info"
+msgstr "Info"
+
+#: apps/io.ox/core/settings/downloads/pane.js module:io.ox/core
 msgid ""
 "Informs about the current status of Emails and appointments without having "
 "to display the user interface or another Windows® client."
@@ -4746,7 +4177,6 @@
 "Informe de l'état actuel des courriels et rendez-vous sans avoir à afficher "
 "l'interface utilisateur ou un autre client Windows®."
 
-<<<<<<< HEAD
 #: apps/io.ox/contacts/settings/pane.js module:io.ox/contacts
 #, fuzzy
 #| msgid "Rename folder"
@@ -4756,382 +4186,345 @@
 #: apps/io.ox/mail/settings/pane.js module:io.ox/mail
 msgid "Inline"
 msgstr "dans le corps du message"
-=======
-#: apps/io.ox/core/settings/downloads/pane.js:109 module:io.ox/core
-#: apps/plugins/portal/oxdriveclients/register.js:70 module:plugins/portal
-msgid "Download the %s client for %s"
-msgstr "Télécharger le client %s pour %s"
->>>>>>> 0de5ca36
-
-#: apps/io.ox/core/settings/downloads/pane.js:125 module:io.ox/core
-msgid "%s client for Windows"
-msgstr "Client %s pour Windows"
-
-#: apps/io.ox/core/settings/downloads/pane.js:127 module:io.ox/core
-msgid "%s client for Windows (Installation via the OX Updater)"
-msgstr ""
-"Client %s pour Windows (installation à travers le Programme de mise à jour "
-"OX)"
-
-#: apps/io.ox/core/settings/downloads/pane.js:136 module:io.ox/core
-msgid "Download installation file"
-msgstr "Télécharger le fichier d'installation"
-
-#: apps/io.ox/core/settings/downloads/pane.js:140 module:io.ox/core
-msgid "%s client for Mac OS"
-msgstr "Client %s pour Mac OS"
-
-#: apps/io.ox/core/settings/downloads/pane.js:145 module:io.ox/core
-msgid "%s client for iOS"
-msgstr "Client %s pour iOS"
-
-#: apps/io.ox/core/settings/downloads/pane.js:150 module:io.ox/core
-msgid "%s client for Android"
-msgstr "Client %s pour Android"
-
-#: apps/io.ox/core/settings/downloads/pane.js:168 module:io.ox/core
-#: apps/io.ox/core/settings/downloads/pane.js:177
-msgid "Downloads"
-msgstr "Téléchargements"
-
-#: apps/io.ox/core/settings/errorlog/settings/pane.js:30 module:io.ox/core
-#: apps/io.ox/core/settings/errorlog/settings/pane.js:350
-msgid "Error log"
-msgstr "Journal d'erreurs"
-
-#: apps/io.ox/core/settings/errorlog/settings/pane.js:72 module:io.ox/core
-#: apps/io.ox/core/settings/errorlog/settings/pane.js:330
-msgid "Show request body"
-msgstr "Afficher le corps de la requête"
-
-#: apps/io.ox/core/settings/errorlog/settings/pane.js:74 module:io.ox/core
-msgid "Hide request body"
-msgstr "Masquer le corps de la requête"
-
-#: apps/io.ox/core/settings/errorlog/settings/pane.js:82 module:io.ox/core
-#: apps/io.ox/core/settings/errorlog/settings/pane.js:336
-msgid "Show stack trace"
-msgstr "Afficher la trace d'erreurs"
-
-#: apps/io.ox/core/settings/errorlog/settings/pane.js:84 module:io.ox/core
-msgid "Hide stack trace"
-msgstr "Masquer la trace d'erreurs"
-
-#: apps/io.ox/core/settings/errorlog/settings/pane.js:122 module:io.ox/core
-msgid "Host"
-msgstr "Hôte"
-
-#: apps/io.ox/core/settings/errorlog/settings/pane.js:125 module:io.ox/core
-msgid "Browser"
-msgstr "Navigateur"
-
-#: apps/io.ox/core/settings/errorlog/settings/pane.js:135 module:io.ox/core
-msgid "Total: %1$s requests"
-msgstr "Total : %1$s requêtes"
-
-#: apps/io.ox/core/settings/errorlog/settings/pane.js:136 module:io.ox/core
-msgid "Average time: %1$s ms"
-msgstr "Durée moyenne : %1$s ms"
-
-#: apps/io.ox/core/settings/errorlog/settings/pane.js:137 module:io.ox/core
-msgid "Loss: %1$s %"
-msgstr "Perte : %1$s %"
-
-#: apps/io.ox/core/settings/errorlog/settings/pane.js:138 module:io.ox/core
-msgid "Uptime: %1$s minutes"
-msgstr "Fonctionne depuis : $1$s minutes"
-
-#: apps/io.ox/core/settings/errorlog/settings/pane.js:141 module:io.ox/core
-#: apps/io.ox/files/guidance/main.js:188 module:io.ox/files
-msgid "Reload statistics"
-msgstr "Actualiser les statistiques"
-
-#: apps/io.ox/core/settings/errorlog/settings/pane.js:158 module:io.ox/core
+
+#. %1$s inline menu title for better accessibility
+#: apps/io.ox/backbone/mini-views/toolbar.js module:io.ox/core
+#: apps/io.ox/core/extPatterns/links.js
+msgid "Inline menu %1$s"
+msgstr "Menu dans le corps %1$s"
+
+#: apps/io.ox/mail/compose/inline-images.js module:io.ox/mail
+msgid "Insert"
+msgstr "Insérer"
+
+#: apps/io.ox/mail/compose/inline-images.js module:io.ox/mail
+msgid "Insert inline image"
+msgstr "Insérer une image dans le corps du texte"
+
+#: apps/io.ox/mail/settings/pane.js module:io.ox/mail
+msgid "Insert the original email text to a reply"
+msgstr "Reprendre le texte du message original dans la réponse"
+
+#. %1$s is the name of the platform
+#. %2$s is an the "add to home" icon
+#. %3$s and %4$s are markers for bold text.
+#. The words "Home Screen" may not be translated or should match the
+#. string used on an iPhone using the "add to homescreen" function for weblinks
+#: apps/plugins/mobile/addToHomescreen/register.js
+#: module:plugins/mobile/addToHomescreen/i18n
 msgid ""
-"The blue graph shows the distribution of request durations in percent. The "
-"gray graph shows a trivial network ping to recognize slow connections."
-msgstr ""
-"Le graphique bleu montre la distribution de la durée des requêtes en "
-"pourcentage. Le graphique gris montre le résultat d'un simple « ping » "
-"réseau afin d'identifier les connexions lentes."
-
-#: apps/io.ox/core/settings/errorlog/settings/pane.js:226 module:io.ox/core
-msgid "Errors"
-msgstr "Erreurs"
-
-#: apps/io.ox/core/settings/errorlog/settings/pane.js:227 module:io.ox/core
-msgid "Slow requests"
-msgstr "Requêtes lentes"
-
-#: apps/io.ox/core/settings/errorlog/settings/pane.js:228 module:io.ox/core
-msgid "Loss"
-msgstr "Pertes"
-
-#: apps/io.ox/core/settings/errorlog/settings/pane.js:233 module:io.ox/core
-msgid "No errors"
-msgstr "Pas d'erreurs"
-
-#: apps/io.ox/core/settings/errorlog/settings/pane.js:235 module:io.ox/core
-msgid "No slow requests"
-msgstr "Pas de requêtes lentes"
-
-#: apps/io.ox/core/settings/errorlog/settings/pane.js:237 module:io.ox/core
-msgid "No lost requests"
-msgstr "Pas de requêtes perdues"
-
-#: apps/io.ox/core/settings/pane.js:56 module:io.ox/core
-msgid "The setting requires a reload or relogin to take effect."
-msgstr ""
-"Ce réglage nécessite de recharger la page ou de se connecter à nouveau pour "
-"prendre effet."
-
-#: apps/io.ox/core/settings/pane.js:63 module:io.ox/core
-#: apps/io.ox/settings/main.js:471
-msgid "Basic settings"
-msgstr "Réglages de base"
-
-#: apps/io.ox/core/settings/pane.js:138 module:io.ox/core
-#: apps/plugins/portal/xing/register.js:92 module:plugins/portal
+"Install this web app on your %1$s: Tap %2$s and then %3$s'Add to Home "
+"Screen'%4$s"
+msgstr ""
+"Installez cette app web sur votre %1$s : tapez sur %2$s puis sur "
+"%3$s'Ajouter à l'écran d'accueil'%4$s"
+
+#: apps/io.ox/onboarding/clients/extensions.js module:io.ox/core/onboarding
+msgid "Installation"
+msgstr "Installation"
+
+#: apps/io.ox/contacts/model.js module:io.ox/contacts
+msgid "Instant Messenger 1"
+msgstr "Messagerie instantanée 1"
+
+#: apps/io.ox/contacts/model.js module:io.ox/contacts
+msgid "Instant Messenger 2"
+msgstr "Messagerie instantanée 2"
+
+#: apps/io.ox/files/share/permissions.js module:io.ox/core
+msgid "Internal user"
+msgstr "Utilisateur interne"
+
+#: apps/io.ox/files/share/listview.js module:io.ox/files
+msgid "Internal users"
+msgstr "Utilisateurs internes"
+
+#: apps/plugins/xing/main.js module:plugins/portal
+msgid "Invitation sent"
+msgstr "Invitation envoyée"
+
+#: apps/io.ox/contacts/toolbar.js module:io.ox/contacts
+#: apps/io.ox/files/actions/share.js module:io.ox/files
+msgid "Invite"
+msgstr "Inviter"
+
+#: apps/io.ox/calendar/actions/create.js module:io.ox/calendar
+msgid "Invite owner"
+msgstr "Inviter le propriétaire"
+
+#: apps/io.ox/core/folder/contextmenu.js module:io.ox/core
+#: apps/io.ox/files/actions.js module:io.ox/files
+msgid "Invite people"
+msgstr "Inviter des personnes"
+
+#: apps/io.ox/files/share/wizard.js module:io.ox/files
+msgid ""
+"Invite people via email. Every recipient will get an individual link to "
+"access the shared files."
+msgstr ""
+"Inviter des personnes par courriel. Chaque destinataire recevra un lien "
+"individuel lui permettant d'accéder aux fichiers partagés."
+
+#: apps/plugins/xing/main.js module:plugins/portal
+msgid "Invite to %s"
+msgstr "Inviter à %s"
+
+#: apps/io.ox/contacts/actions.js module:io.ox/contacts
+#: apps/io.ox/contacts/mobile-toolbar-actions.js module:io.ox/mail
+#: apps/io.ox/contacts/toolbar.js apps/io.ox/mail/actions.js
+msgid "Invite to appointment"
+msgstr "Inviter à un rendez-vous"
+
+#: apps/io.ox/calendar/actions.js module:io.ox/calendar
+msgid "Invite to new appointment"
+msgstr "Inviter à un nouveau rendez-vous"
+
+#: apps/io.ox/mail/mailfilter/settings/filter/view-form.js
+#: module:io.ox/settings
+msgid "Is bigger than"
+msgstr "Est plus grand que"
+
+#: apps/io.ox/mail/mailfilter/settings/filter/view-form.js
+#: module:io.ox/settings
+msgid "Is exactly"
+msgstr "Vaut exactement"
+
+#: apps/io.ox/mail/mailfilter/settings/filter/view-form.js
+#: module:io.ox/settings
+msgid "Is smaller than"
+msgstr "Est plus petit que"
+
+#: apps/io.ox/contacts/main.js module:io.ox/contacts
+msgid "Item List"
+msgstr "Liste des éléments"
+
+#. items list (e.g. mails)
+#: apps/io.ox/core/commons.js module:io.ox/core apps/io.ox/files/main.js
+#: module:io.ox/files apps/io.ox/mail/main.js module:io.ox/mail
+msgid "Item list"
+msgstr "Liste des éléments"
+
+#. toolbar with 'select all' and 'sort by'
+#: apps/io.ox/core/tk/vgrid.js module:io.ox/core apps/io.ox/files/main.js
+#: module:io.ox/files apps/io.ox/mail/main.js module:io.ox/mail
+msgid "Item list options"
+msgstr "Options de la liste d'éléments"
+
+#: apps/io.ox/files/actions/download.js module:io.ox/files
+msgid "Items without a file can not be downloaded."
+msgstr "Les éléments sans fichier associé ne peuvent pas être téléchargés."
+
+#: apps/io.ox/calendar/edit/recurrence-view.js module:io.ox/calendar/edit/main
+msgid "January"
+msgstr "Janvier"
+
+#. Emoji collection. Emoji icons that work across Japanese (telecom) carriers.
+#: apps/io.ox/emoji/categories.js module:io.ox/mail/emoji
+msgid "Japanese Carrier"
+msgstr "Japanese Carrier"
+
+#: apps/io.ox/contacts/view-detail.js module:io.ox/contacts
+msgid "Job"
+msgstr "Professionnel"
+
+#: apps/io.ox/contacts/edit/view-form.js module:io.ox/contacts
+msgid "Job description"
+msgstr "Description du poste"
+
+#. link button to join the currently running presentation
+#: apps/io.ox/presenter/views/notification.js module:io.ox/presenter
+msgid "Join Presentation"
+msgstr "Joindre la présentation"
+
+#. button label for joining the presentation
+#: apps/io.ox/presenter/views/toolbarview.js module:io.ox/presenter
+msgid "Join presentation"
+msgstr "Joindre la présentation"
+
+#. button tooltip for joining the presentation
+#: apps/io.ox/presenter/views/toolbarview.js module:io.ox/presenter
+msgid "Join the presentation"
+msgstr "Joindre la présentation"
+
+#. message text of a presentation join alert
+#. %1$d is the presenter name
+#: apps/io.ox/presenter/views/notification.js module:io.ox/presenter
+msgid "Joining the presentation of %1$s."
+msgstr "Joindre la présentation de %1$s."
+
+#: apps/io.ox/calendar/edit/recurrence-view.js module:io.ox/calendar/edit/main
+msgid "July"
+msgstr "Juillet"
+
+#. button tooltip for 'jump to presentation slide' action
+#: apps/io.ox/presenter/views/navigationview.js module:io.ox/presenter
+msgid "Jump to slide"
+msgstr "Aller à la diapositive"
+
+#: apps/io.ox/calendar/edit/recurrence-view.js module:io.ox/calendar/edit/main
+msgid "June"
+msgstr "Juin"
+
+#. Just disable portal widget - in contrast to delete
+#: apps/io.ox/portal/main.js module:io.ox/portal
+#: apps/io.ox/portal/settings/widgetview.js
+msgid "Just disable widget"
+msgstr "Uniquement le désactiver"
+
+#. Kilobytes
+#: apps/io.ox/core/strings.js module:io.ox/core
+msgid "KB"
+msgstr "Ko"
+
+#: apps/io.ox/mail/mailfilter/settings/filter/view-form.js
+#: module:io.ox/settings
+msgid "Keep"
+msgstr "Conserver"
+
+#: apps/io.ox/mail/autoforward/settings/model.js module:io.ox/mail
+msgid "Keep a copy of the message"
+msgstr "Conserver une copie du message"
+
+#: apps/io.ox/core/settings/pane.js module:io.ox/core
+#: apps/plugins/portal/xing/register.js module:plugins/portal
 msgid "Language"
 msgstr "Langue"
 
-#: apps/io.ox/core/settings/pane.js:164 module:io.ox/core
-msgid "Time zone"
-msgstr "Fuseau horaire"
-
-#: apps/io.ox/core/settings/pane.js:185 module:io.ox/core
-msgid "Default Theme"
-msgstr "Thème par défaut"
-
-#: apps/io.ox/core/settings/pane.js:199 module:io.ox/core
-msgid "Theme"
-msgstr "Thème"
-
-#: apps/io.ox/core/settings/pane.js:222 module:io.ox/core
-msgid "High contrast theme"
-msgstr "Thème à haut contraste"
-
-#: apps/io.ox/core/settings/pane.js:237 module:io.ox/core
-#: apps/io.ox/core/settings/pane.js:310 apps/io.ox/mail/settings/pane.js:49
+#: apps/io.ox/contacts/settings/pane.js module:io.ox/contacts
+msgid "Language-specific default"
+msgstr "Valeur par défaut pour la langue"
+
+#: apps/io.ox/core/boot/i18n.js module:io.ox/core/boot
+msgid "Languages"
+msgstr "Langues"
+
+#: apps/io.ox/find/date/patterns.js module:io.ox/core
+msgid "Last 30 days"
+msgstr "Les 30 derniers jours"
+
+#: apps/io.ox/find/date/patterns.js module:io.ox/core
+msgid "Last 365 days"
+msgstr "Les 365 derniers jours"
+
+#: apps/io.ox/find/date/patterns.js module:io.ox/core
+msgid "Last 7 days"
+msgstr "Les 7 derniers jours"
+
+#: apps/io.ox/find/date/patterns.js module:io.ox/core
+msgid "Last day"
+msgstr "Jour passé"
+
+#: apps/io.ox/find/date/patterns.js module:io.ox/core
+msgid "Last month"
+msgstr "Mois dernier"
+
+#: apps/io.ox/contacts/model.js module:io.ox/contacts
+#: apps/plugins/portal/xing/register.js module:plugins/portal
+#: apps/plugins/wizards/mandatory/main.js module:io.ox/wizards/firstStart
+msgid "Last name"
+msgstr "Nom de famille"
+
+#: apps/io.ox/contacts/settings/pane.js module:io.ox/contacts
+msgid "Last name, First name"
+msgstr "Nom Prénom"
+
+#: apps/io.ox/find/date/patterns.js module:io.ox/core
+msgid "Last week"
+msgstr "Semaine dernière"
+
+#: apps/io.ox/find/date/patterns.js module:io.ox/core
+msgid "Last year"
+msgstr "Année dernière"
+
+#: apps/io.ox/core/notifications.js module:io.ox/core
+msgid "Later"
+msgstr "Plus tard"
+
+#: apps/io.ox/core/main.js module:io.ox/core
+msgid "Launcher dropdown. Press [enter] to jump to the dropdown."
+msgstr ""
+"Boîte déroulante de lancement. Appuyez sur [Entr] pour passer à la boîte "
+"déroulante."
+
+#: apps/io.ox/calendar/toolbar.js module:io.ox/calendar
+#: apps/io.ox/files/toolbar.js module:io.ox/files apps/io.ox/mail/toolbar.js
 #: module:io.ox/mail
-msgid "5 minutes"
-msgstr "5 minutes"
-
-#: apps/io.ox/core/settings/pane.js:238 module:io.ox/core
-#: apps/io.ox/core/settings/pane.js:311 apps/io.ox/mail/settings/pane.js:50
-#: module:io.ox/mail
-msgid "10 minutes"
-msgstr "10 minutes"
-
-#: apps/io.ox/core/settings/pane.js:239 module:io.ox/core
-#: apps/io.ox/core/settings/pane.js:312
-msgid "15 minutes"
-msgstr "15 minutes"
-
-#: apps/io.ox/core/settings/pane.js:240 module:io.ox/core
-#: apps/io.ox/core/settings/pane.js:313
-msgid "30 minutes"
-msgstr "30 minutes"
-
-#: apps/io.ox/core/settings/pane.js:253 module:io.ox/core
-msgid "Refresh interval"
-msgstr "Intervalle d'actualisation"
-
-#. object permissions - read
-#. object permissions - edit/modify
-#. object permissions - delete
-#. Auth type. None. No authentication
-#: apps/io.ox/core/settings/pane.js:275 module:io.ox/core
-#: apps/io.ox/core/tk/attachments.js:452 apps/io.ox/core/tk/flag-picker.js:142
-#: module:io.ox/mail apps/io.ox/files/share/permissions.js:655
-#: apps/io.ox/files/share/permissions.js:666
-#: apps/io.ox/files/share/permissions.js:677
-#: apps/io.ox/files/view-options.js:113 module:io.ox/files
-#: apps/io.ox/files/view-options.js:124
-#: apps/io.ox/mail/accounts/view-form.js:57 module:io.ox/settings
-#: apps/io.ox/mail/mailfilter/settings/filter/view-form.js:98
-#: apps/io.ox/tasks/edit/view-template.js:361 module:io.ox/tasks/edit
-msgid "None"
-msgstr "Aucun"
-
-#: apps/io.ox/core/settings/pane.js:289 module:io.ox/core
-msgid "Default app after sign in"
-msgstr "App par défaut après la connexion"
-
-#: apps/io.ox/core/settings/pane.js:309 module:io.ox/core
-msgid "disable"
-msgstr "désactiver"
-
-#: apps/io.ox/core/settings/pane.js:361 module:io.ox/core
-msgid "Automatic opening of notification area"
-msgstr "Ouvrir automatiquement la zone de notification"
-
-#: apps/io.ox/core/settings/pane.js:390 module:io.ox/core
-msgid "Show desktop notifications"
-msgstr "Afficher les notifications de bureau"
-
-#. Opens popup to decide if desktop notifications should be shown
-#: apps/io.ox/core/settings/pane.js:395 module:io.ox/core
-msgid "Manage permission now"
-msgstr "Gérer les droits maintenant"
-
-#: apps/io.ox/core/settings/user.js:99 module:io.ox/contacts
-msgid "Couldn't load your contact data."
-msgstr "Impossible de charger vos données de contact."
-
-#. Bytes
-#: apps/io.ox/core/strings.js:22 module:io.ox/core
-msgid "B"
-msgstr "o"
-
-#. Kilobytes
-#: apps/io.ox/core/strings.js:24 module:io.ox/core
-msgid "KB"
-msgstr "Ko"
-
-#. Megabytes
-#: apps/io.ox/core/strings.js:26 module:io.ox/core
-msgid "MB"
-msgstr "Mo"
-
-#. Gigabytes
-#: apps/io.ox/core/strings.js:28 module:io.ox/core
-msgid "GB"
-msgstr "Go"
-
-#. Terabytes
-#: apps/io.ox/core/strings.js:30 module:io.ox/core
-msgid "TB"
-msgstr "To"
-
-#. Petabytes
-#: apps/io.ox/core/strings.js:32 module:io.ox/core
-msgid "PB"
-msgstr "Po"
-
-#. Exabytes
-#: apps/io.ox/core/strings.js:34 module:io.ox/core
-msgid "EB"
-msgstr "Eo"
-
-#. Zettabytes
-#: apps/io.ox/core/strings.js:36 module:io.ox/core
-msgid "ZB"
-msgstr "Zo"
-
-#. Yottabytes
-#: apps/io.ox/core/strings.js:38 module:io.ox/core
-msgid "YB"
-msgstr "Yo"
-
-#. File size
-#. %1$d is the number
-#. %2$s is the unit (B, KB, MB etc.)
-#: apps/io.ox/core/strings.js:74 module:io.ox/core
-msgid "%1$d %2$s"
-msgstr "%1$d %2$s"
-
-#: apps/io.ox/core/sub/model.js:170 module:io.ox/core/sub
-msgid "Publication must have a target."
-msgstr "La publication doit comporter une cible."
-
-#: apps/io.ox/core/sub/model.js:174 module:io.ox/core/sub
-msgid "Publication must have a site."
-msgstr "La publication doit comporter un site."
-
-#: apps/io.ox/core/sub/model.js:182 module:io.ox/core/sub
-msgid "Model is incomplete."
-msgstr "Le modèle est incomplet."
-
-#: apps/io.ox/core/sub/model.js:187 module:io.ox/core/sub
-msgid "You have to enter a username and password to subscribe."
-msgstr ""
-"Vous devez indiquer un nom d'utilisateur et un mot de passe pour vous "
-"abonner."
-
-#: apps/io.ox/core/sub/settings/pane.js:61 module:io.ox/core/sub
-msgid "Only showing items related to folder \"%1$s\""
-msgstr "Seuls les éléments relatifs au dossier « %1$s » sont affichés"
-
-#: apps/io.ox/core/sub/settings/pane.js:63 module:io.ox/core/sub
-msgid "Show all items"
-msgstr "Afficher tous les éléments"
-
-#: apps/io.ox/core/sub/settings/pane.js:152 module:io.ox/core/sub
-msgid "Unnamed subscription"
-msgstr "Abonnement sans nom"
-
-#: apps/io.ox/core/sub/settings/pane.js:165 module:io.ox/core/sub
+msgid "Layout"
+msgstr "Disposition"
+
+#: apps/io.ox/core/import/import.js module:io.ox/core
+msgid "Learn more"
+msgstr "En savoir plus"
+
+#. label for the leave presentation button
+#: apps/io.ox/presenter/views/presentationview.js module:io.ox/presenter
+msgid "Leave"
+msgstr "Quitter"
+
+#. tooltip for the leave presentation button
+#. button label for leaving the presentation
+#: apps/io.ox/presenter/views/presentationview.js module:io.ox/presenter
+#: apps/io.ox/presenter/views/toolbarview.js
+msgid "Leave presentation"
+msgstr "Quitter la présentation"
+
+#. button tooltip for leaving the presentation
+#: apps/io.ox/presenter/views/toolbarview.js module:io.ox/presenter
+msgid "Leave the presentation"
+msgstr "Quitter la présentation"
+
+#. Emoji category
+#. Japanese should include "Katakana Middle Dot". Unicode: 30FB
+#. Japanese: 文字・記号
+#. Other languages can use simple bullet. Unicode: 2022
+#. Contains: Arrows, numbers, symbols like play and fast-forward, copyright symbol
+#: apps/io.ox/emoji/categories.js module:io.ox/mail/emoji
+msgid "Letters • Symbols"
+msgstr "Lettres • Symboles"
+
+#: apps/io.ox/onboarding/clients/extensions.js module:io.ox/core/onboarding
 msgid ""
-"Note: Refreshing this subscription will replace the calendar content with "
-"the external content. Changes you have made inside appsuite will be "
-"overwritten"
-msgstr ""
-"Remarque : si vous rafraîchissez cet abonnement, le contenu de l'agenda sera "
-"remplacé par le contenu externe. Les modifications que vous avez effectuées "
-"dans appsuite seront perdues."
-
-#: apps/io.ox/core/sub/settings/pane.js:209 module:io.ox/core/sub
-#: apps/io.ox/core/sub/settings/pane.js:210
-#: apps/io.ox/mail/mailfilter/settings/filter.js:145 module:io.ox/mail
-#: apps/io.ox/mail/mailfilter/settings/filter.js:289
-#: apps/io.ox/portal/settings/pane.js:300 module:io.ox/portal
-msgid "Disable"
-msgstr "Désactiver"
-
-#: apps/io.ox/core/sub/settings/pane.js:209 module:io.ox/core/sub
-#: apps/io.ox/core/sub/settings/pane.js:210
-#: apps/io.ox/mail/autoforward/settings/model.js:92 module:io.ox/mail
-#: apps/io.ox/mail/mailfilter/settings/filter.js:145
-#: apps/io.ox/mail/mailfilter/settings/filter.js:289
-#: apps/io.ox/portal/settings/pane.js:305 module:io.ox/portal
-msgid "Enable"
-msgstr "Activer"
-
-#: apps/io.ox/core/sub/settings/pane.js:284 module:io.ox/core/sub
-msgid "Subscription refresh"
-msgstr "Actualiser l'abonnement"
-
-#: apps/io.ox/core/sub/settings/pane.js:285 module:io.ox/core/sub
-msgid ""
-"A refresh takes some time, so please be patient, while the refresh runs in "
-"the background. Only one refresh per subscription and per session is allowed."
-msgstr ""
-"Actualiser prend du temps, veuillez prendre patience pendant que "
-"l'actualisation se fait en arrière-plan. On n'autorise qu'une seule "
-"actualisation par abonnement et par session."
-
-#: apps/io.ox/core/sub/settings/pane.js:366 module:io.ox/core/sub
-msgid ""
-"This folder has publications but you are not allowed to view or edit them"
-msgstr ""
-"Ce dossier comporte des publications, mais vous n'avez pas le droit de les "
-"voir ni de les modifier."
-
-#: apps/io.ox/core/sub/settings/pane.js:367 module:io.ox/core/sub
-msgid ""
-"This folder has subscriptions but you are not allowed to view or edit them"
-msgstr ""
-"Ce dossier comporte des abonnements, mais vous n'avez pas le droit de les "
-"voir ni de les modifier."
-
-#: apps/io.ox/core/sub/settings/pane.js:373 module:io.ox/core/sub
-msgid "This folder has no publications"
-msgstr "Ce dossier ne comporte pas de publications"
-
-#: apps/io.ox/core/sub/settings/pane.js:374 module:io.ox/core/sub
-msgid "This folder has no subscriptions"
-msgstr "Ce dossier ne comporte pas d'abonnements"
-
-#: apps/io.ox/core/sub/settings/pane.js:378 module:io.ox/core/sub
-msgid "You don't have any publications yet"
-msgstr "Vous n'avez pas encore de publications"
-
-#: apps/io.ox/core/sub/settings/pane.js:379 module:io.ox/core/sub
-msgid "You don't have any subscriptions yet"
-msgstr "Vous n'avez pas encore d'abonnements"
-
-<<<<<<< HEAD
+"Let´s automatically configure your device, by clicking the button below. It"
+"´s that simple!"
+msgstr ""
+"Configurez automatiquement votre appareil en cliquant sur le bouton ci-"
+"dessous. C'est aussi simple que cela !"
+
+#. Emoji category
+#. Japanese: 日常
+#. Rather "everyday life". Contains: Cars, trucks, plane, buildings, flags
+#: apps/io.ox/emoji/categories.js module:io.ox/mail/emoji
+msgid "Life"
+msgstr "Vie"
+
+#: apps/io.ox/core/tk/flag-picker.js module:io.ox/mail
+#: apps/io.ox/mail/mailfilter/settings/filter/view-form.js
+#: module:io.ox/settings apps/io.ox/portal/settings/pane.js
+#: module:io.ox/portal
+msgid "Light blue"
+msgstr "Bleu clair"
+
+#: apps/io.ox/core/tk/flag-picker.js module:io.ox/mail
+#: apps/io.ox/mail/mailfilter/settings/filter/view-form.js
+#: module:io.ox/settings apps/io.ox/portal/settings/pane.js
+#: module:io.ox/portal
+msgid "Light green"
+msgstr "Vert clair"
+
+#: apps/plugins/portal/xing/actions.js module:plugins/portal
+msgid "Like"
+msgstr "J'aime"
+
+#. As on Facebook, XING allows a user to point out that they like a comment
+#: apps/plugins/portal/xing/actions.js module:plugins/portal
+msgid "Liked comment"
+msgstr "Commentaire passé en « J'aime ça »"
+
+#: apps/io.ox/core/viewer/views/sidebar/fileinfoview.js
+#: module:io.ox/core/viewer apps/io.ox/mail/detail/links.js module:io.ox/mail
+msgid "Link"
+msgstr "Lien"
+
 #: apps/io.ox/contacts/settings/pane.js module:io.ox/contacts
 msgid "Link postal addresses with map service"
 msgstr ""
@@ -5139,892 +4532,705 @@
 #: apps/plugins/portal/linkedIn/register.js module:plugins/portal
 msgid "LinkedIn"
 msgstr "LinkedIn"
-=======
-#: apps/io.ox/core/sub/settings/pane.js:405 module:io.ox/core/sub
-#: apps/io.ox/core/sub/settings/register.js:41
-msgid "Publications"
-msgstr "Publications"
->>>>>>> 0de5ca36
-
-#: apps/io.ox/core/sub/settings/pane.js:415 module:io.ox/core/sub
-#: apps/io.ox/core/sub/settings/register.js:36
-msgid "Subscriptions"
-msgstr "Abonnements"
-
-#: apps/io.ox/core/sub/settings/register.js:26 module:io.ox/core/sub
-msgid "Publications and Subscriptions"
-msgstr "Publications et abonnements"
-
-#: apps/io.ox/core/sub/subscriptions.js:57 module:io.ox/core/sub
-#: apps/io.ox/core/sub/subscriptions.js:167
-msgid "Subscribe"
-msgstr "S'abonner"
-
-#: apps/io.ox/core/sub/subscriptions.js:74 module:io.ox/core/sub
-msgid "Checking credentials ..."
-msgstr "Vérification de l'identité en cours…"
-
-#: apps/io.ox/core/sub/subscriptions.js:83 module:io.ox/core/sub
-msgid "Subscription successfully created."
-msgstr "Abonnement créé avec succès"
-
-#: apps/io.ox/core/sub/subscriptions.js:90 module:io.ox/core/sub
-#: apps/io.ox/core/sub/subscriptions.js:114
-msgid "Error:"
-msgstr "Erreur :"
-
-#: apps/io.ox/core/sub/subscriptions.js:119 module:io.ox/core/sub
-msgid "The subscription could not be created."
-msgstr "L'abonnement n'a pas pu être créé."
-
-#: apps/io.ox/core/sub/subscriptions.js:173 module:io.ox/core/sub
-msgid "No subscription services available for this module"
-msgstr "Aucun service d'abonnement disponible pour ce module"
-
-#: apps/io.ox/core/sub/subscriptions.js:283 module:io.ox/core/sub
-msgid "Add new account"
-msgstr "Ajouter un nouveau compte"
-
-#: apps/io.ox/core/sub/subscriptions.js:296 module:io.ox/core/sub
-#: apps/plugins/portal/mail/register.js:234 module:plugins/portal
-msgid "Account"
-msgstr "Compte"
-
-#: apps/io.ox/core/sub/subscriptions.js:321 module:io.ox/core/sub
-msgid "Source"
-msgstr "Source"
-
-#: apps/io.ox/core/sub/subscriptions.js:368 module:io.ox/core/sub
-msgid "Add new folder for this subscription"
-msgstr "Ajouter un nouveau dossier pour cet abonnement"
-
-#: apps/io.ox/core/sub/subscriptions.js:375 module:io.ox/core/sub
-msgid ""
-"Note: This subscription will replace the calendar content with the external "
-"content. Therefore you must create a new folder for this subscription."
-msgstr ""
-"Attention, cet abonnement va remplacer le contenu de l'agenda par le contenu "
-"externe. Vous devez par conséquent créer un nouveau dossier pour cet "
-"abonnement."
-
-#: apps/io.ox/core/sub/subscriptions.js:385 module:io.ox/core/sub
-#: apps/io.ox/core/sub/subscriptions.js:388
-msgid "Approximate Duration for Subscriptions"
-msgstr "Durée approximative pour les abonnements"
-
-#: apps/io.ox/core/sub/subscriptions.js:387 module:io.ox/core/sub
-msgid ""
-"Updating subscribed data takes time. Importing 100 contacts for example, may "
-"take up to 5 minutes. Please have some patience."
-msgstr ""
-"La mise à jour des données auxquelles vous êtes abonné prend un certain "
-"temps. L'importation d'une centaine de contacts, par exemple, peut prendre "
-"jusqu'à 5 minutes. Veuillez patienter."
-
-#. %1$s the filename
-#. %2$s the maximum file size
-#: apps/io.ox/core/tk/attachments.js:362 module:io.ox/core
-#: apps/io.ox/core/tk/upload.js:281
-#: apps/io.ox/mail/actions/attachmentQuota.js:45 module:io.ox/mail
-#: apps/io.ox/mail/actions/attachmentQuota.js:51
-msgid ""
-"The file \"%1$s\" cannot be uploaded because it exceeds the maximum file "
-"size of %2$s"
-msgstr ""
-"Le fichier « %1$s » ne peut pas être téléversé car sa taille excède la "
-"taille maximale d'un fichier %2$s"
-
-#: apps/io.ox/core/tk/attachments.js:367 module:io.ox/core
-msgid ""
-"The file \"%1$s\" cannot be uploaded because it exceeds the quota limit of "
-"%2$s"
-msgstr ""
-"Le fichier « %1$s » ne peut pas être téléversé car il excède le quota de %2$s"
-
-#: apps/io.ox/core/tk/attachments.js:373 module:io.ox/core
-#: apps/io.ox/mail/actions/attachmentQuota.js:57 module:io.ox/mail
-msgid ""
-"The file \"%1$s\" cannot be uploaded because it exceeds the attachment "
-"publication maximum file size of %2$s"
-msgstr ""
-"Le fichier « %1$s » ne peut pas être téléversé car sa taille excède la "
-"taille maximale de publication d'une pièce jointe %2$s"
-
-#: apps/io.ox/core/tk/attachments.js:378 module:io.ox/core
-#: apps/io.ox/mail/actions/attachmentQuota.js:62 module:io.ox/mail
-msgid ""
-"The file \"%1$s\" cannot be uploaded because it exceeds the infostore quota "
-"limit of %2$s"
-msgstr ""
-"Le fichier « %1$s » ne peut pas être téléversé car il excède le quota de "
-"%2$s du dépôt de données"
-
-#: apps/io.ox/core/tk/attachments.js:471 module:io.ox/core
-#: apps/io.ox/mail/compose/extensions.js:503 module:io.ox/mail
-msgid "Add attachments"
-msgstr "Joindre des pièces"
-
-#: apps/io.ox/core/tk/attachments.js:482 module:io.ox/core
-#: apps/io.ox/mail/compose/extensions.js:534 module:io.ox/mail
-msgid "Add from Drive"
-msgstr "Ajouter depuis Drive"
-
-#: apps/io.ox/core/tk/attachmentsUtil.js:92 module:io.ox/core
-#: apps/io.ox/preview/main.js:118
-msgid "Preview"
-msgstr "Vue d'ensemble"
-
-#: apps/io.ox/core/tk/datepicker.js:34 module:io.ox/core
-#: apps/io.ox/core/tk/mobiscroll.js:28
-msgid "Clear"
-msgstr "Réinitialiser"
-
-<<<<<<< HEAD
+
+#: apps/plugins/portal/linkedIn/register.js module:plugins/portal
+msgid "LinkedIn Network Updates"
+msgstr "Informations du réseau LinkedIn"
+
+#: apps/plugins/portal/linkedIn/register.js module:plugins/portal
+msgid "LinkedIn reported an error:"
+msgstr "LinkedIn a signalé une erreur :"
+
+#: apps/io.ox/contacts/model.js module:io.ox/contacts
+msgid "Links"
+msgstr "Liens"
+
+#: apps/io.ox/calendar/toolbar.js module:io.ox/calendar
+#: apps/io.ox/files/toolbar.js module:io.ox/files apps/io.ox/mail/toolbar.js
+#: module:io.ox/mail
+msgid "List"
+msgstr "Liste"
+
+#: apps/io.ox/calendar/mobile-toolbar-actions.js module:io.ox/calendar
+msgid "Listview"
+msgstr "Vue en liste"
+
+#: apps/io.ox/calendar/edit/extensions.js module:io.ox/calendar/edit/main
+#: apps/io.ox/calendar/print-compact.js module:io.ox/calendar
+#: apps/io.ox/calendar/util.js
+msgid "Location"
+msgstr "Lieu"
+
+#: apps/io.ox/files/actions.js module:io.ox/files apps/io.ox/files/toolbar.js
+msgid "Lock"
+msgstr "Verrouiller"
+
+#: apps/io.ox/files/common-extensions.js module:io.ox/files
+msgid "Locked"
+msgstr "Verrouillé"
+
+#: apps/io.ox/core/settings/errorlog/settings/pane.js module:io.ox/core
+msgid "Loss"
+msgstr "Pertes"
+
+#: apps/io.ox/core/settings/errorlog/settings/pane.js module:io.ox/core
+msgid "Loss: %1$s %"
+msgstr "Perte : %1$s %"
+
+#. E-Mail priority
+#: apps/io.ox/mail/compose/view.js module:io.ox/mail
+#: apps/io.ox/tasks/edit/view-template.js module:io.ox/tasks/edit
+#: apps/io.ox/tasks/print.js module:io.ox/tasks
+msgid "Low"
+msgstr "Basse"
+
+#: apps/io.ox/mail/util.js module:io.ox/core apps/io.ox/tasks/util.js
+#: module:io.ox/tasks
+msgid "Low priority"
+msgstr "Basse priorité"
+
+#. Megabytes
+#: apps/io.ox/core/strings.js module:io.ox/core
+msgid "MB"
+msgstr "Mo"
+
+#: apps/io.ox/core/date.js module:io.ox/core
+msgid "MM"
+msgstr "MM"
+
+#: apps/io.ox/onboarding/clients/extensions.js module:io.ox/core/onboarding
+#, fuzzy
+#| msgid "App Store"
+msgid "Mac App Store"
+msgstr "App Store"
+
+#: apps/io.ox/mail/compose/model.js module:io.ox/mail
+msgid "Mail"
+msgstr "Courrier"
+
+#: apps/io.ox/core/main.js module:io.ox/core apps/io.ox/launchpad/main.js
+#: apps/io.ox/mail/settings/pane.js module:io.ox/mail
+#: apps/io.ox/search/view-template.js
+msgctxt "app"
+msgid "Mail"
+msgstr "Courrier"
+
+#: apps/io.ox/mail/main.js module:io.ox/mail
+msgid "Mail Details"
+msgstr "Détails du message"
+
+#: apps/io.ox/mail/mailfilter/settings/filter.js module:io.ox/mail
+msgid "Mail Filter Rules"
+msgstr "Règles de filtrage du courrier"
+
+#: apps/io.ox/mail/accounts/keychain.js module:io.ox/keychain
+msgid "Mail account"
+msgstr "Compte de courrier électronique"
+
+#: apps/plugins/portal/xing/register.js module:plugins/portal
+msgid "Mail address"
+msgstr "Adresse électronique"
+
+#: apps/plugins/administration/resources/settings/edit.js module:io.ox/core
+msgid "Mail address (mandatory)"
+msgstr "Adresse de courrier (obligatoire)"
+
+#: apps/io.ox/contacts/view-detail.js module:io.ox/contacts
+msgid "Mail and Messaging"
+msgstr "Courrier et messagerie"
+
+#: apps/plugins/portal/quota/register.js module:plugins/portal
+msgid "Mail count quota"
+msgstr "Quota de nombre de courriels"
+
 #. %1$s mail sender
 #. %2$s mail subject
 #: apps/plugins/notifications/mail/register.js module:plugins/notifications
 #, c-format
 msgid "Mail from %1$s, %2$s"
 msgstr "Courrier électronique de %1$s, %2$s"
-=======
-#: apps/io.ox/core/tk/dropdown-options.js:210 module:io.ox/core
-msgid "close"
-msgstr "fermer"
->>>>>>> 0de5ca36
-
-#: apps/io.ox/core/tk/filestorageUtil.js:40 module:io.ox/core
-msgid "Ignore warnings"
-msgstr "Ignorer les avertissements"
-
-#: apps/io.ox/core/tk/filestorageUtil.js:47 module:io.ox/core
-msgid "Conflicts"
-msgstr "Conflits"
-
-#: apps/io.ox/core/tk/filestorageUtil.js:49 module:io.ox/core
-msgid "Warnings:"
-msgstr "Avertissements :"
-
-#: apps/io.ox/core/tk/filestorageUtil.js:60 module:io.ox/core
-#: apps/io.ox/tasks/common-extensions.js:90 module:io.ox/tasks
-msgid "Canceled"
-msgstr "Annulé"
-
-#: apps/io.ox/core/tk/flag-picker.js:143 module:io.ox/mail
-#: apps/io.ox/mail/mailfilter/settings/filter/view-form.js:99
-#: module:io.ox/settings apps/io.ox/portal/settings/pane.js:150
-#: module:io.ox/portal
-msgid "Red"
-msgstr "Rouge"
-
-#: apps/io.ox/core/tk/flag-picker.js:144 module:io.ox/mail
-#: apps/io.ox/mail/mailfilter/settings/filter/view-form.js:105
-#: module:io.ox/settings apps/io.ox/portal/settings/pane.js:155
-#: module:io.ox/portal
-msgid "Blue"
-msgstr "Bleu"
-
-#: apps/io.ox/core/tk/flag-picker.js:145 module:io.ox/mail
-#: apps/io.ox/mail/mailfilter/settings/filter/view-form.js:103
-#: module:io.ox/settings apps/io.ox/portal/settings/pane.js:153
-#: module:io.ox/portal
-msgid "Green"
-msgstr "Vert"
-
-#: apps/io.ox/core/tk/flag-picker.js:146 module:io.ox/mail
-#: apps/io.ox/mail/mailfilter/settings/filter/view-form.js:108
-#: module:io.ox/settings apps/io.ox/portal/settings/pane.js:149
-#: module:io.ox/portal
-msgid "Gray"
-msgstr "Gris"
-
-#: apps/io.ox/core/tk/flag-picker.js:147 module:io.ox/mail
-#: apps/io.ox/mail/mailfilter/settings/filter/view-form.js:106
-#: module:io.ox/settings apps/io.ox/portal/settings/pane.js:156
-#: module:io.ox/portal
-msgid "Purple"
-msgstr "Pourpre"
-
-#: apps/io.ox/core/tk/flag-picker.js:148 module:io.ox/mail
-#: apps/io.ox/mail/mailfilter/settings/filter/view-form.js:102
-#: module:io.ox/settings apps/io.ox/portal/settings/pane.js:152
-#: module:io.ox/portal
-msgid "Light green"
-msgstr "Vert clair"
-
-#: apps/io.ox/core/tk/flag-picker.js:149 module:io.ox/mail
-#: apps/io.ox/mail/mailfilter/settings/filter/view-form.js:100
-#: module:io.ox/settings apps/io.ox/portal/settings/pane.js:151
-#: module:io.ox/portal
-msgid "Orange"
-msgstr "Orange"
-
-#: apps/io.ox/core/tk/flag-picker.js:150 module:io.ox/mail
-#: apps/io.ox/mail/mailfilter/settings/filter/view-form.js:107
-#: module:io.ox/settings apps/io.ox/portal/settings/pane.js:157
-#: module:io.ox/portal
-msgid "Pink"
-msgstr "Rose"
-
-#: apps/io.ox/core/tk/flag-picker.js:151 module:io.ox/mail
-#: apps/io.ox/mail/mailfilter/settings/filter/view-form.js:104
-#: module:io.ox/settings apps/io.ox/portal/settings/pane.js:154
-#: module:io.ox/portal
-msgid "Light blue"
-msgstr "Bleu clair"
-
-#: apps/io.ox/core/tk/flag-picker.js:152 module:io.ox/mail
-#: apps/io.ox/mail/mailfilter/settings/filter/view-form.js:101
+
+#: apps/io.ox/mail/actions.js module:io.ox/mail
+msgid "Mail has been copied"
+msgstr "Le courriel a été copié"
+
+#: apps/io.ox/mail/import.js module:io.ox/mail
+msgid "Mail has been imported"
+msgstr "Le courrier électronique a été importé"
+
+#: apps/io.ox/mail/actions.js module:io.ox/mail
+msgid "Mail has been moved"
+msgstr "Le courriel a été déplacé"
+
+#: apps/io.ox/mail/compose/actions/send.js module:io.ox/mail
+msgid "Mail has empty subject. Send it anyway?"
+msgstr "Le message a un sujet vide. L'envoyer quand même ?"
+
+#: apps/io.ox/mail/compose/actions/send.js module:io.ox/mail
+msgid "Mail has no recipient."
+msgstr "Le message n'a pas de destinataire."
+
+#: apps/io.ox/mail/main.js module:io.ox/mail
+#: apps/plugins/portal/quota/register.js module:plugins/portal
+msgid "Mail quota"
+msgstr "Quota de courriel"
+
+#: apps/io.ox/mail/actions/delete.js module:io.ox/mail
+msgid "Mail quota exceeded"
+msgstr "Quota de courrier électronique dépassé"
+
+#: apps/io.ox/mail/actions/reminder.js module:io.ox/mail
+msgid "Mail reminder"
+msgstr "Rappel par courriel"
+
+#: apps/io.ox/mail/actions/reminder.js module:io.ox/mail
+msgid "Mail reminder for"
+msgstr "Rappel par courriel de"
+
+#: apps/io.ox/mail/compose/view.js module:io.ox/mail
+msgid "Mail saved as draft"
+msgstr "Message enregistré en tant que brouillon"
+
+#: apps/io.ox/mail/actions/source.js module:io.ox/mail
+msgid "Mail source"
+msgstr "Source du courriel"
+
+#: apps/io.ox/core/tk/upload.js module:io.ox/core apps/io.ox/mail/import.js
+#: module:io.ox/mail
+msgid "Mail was not imported. Only .eml files are supported."
+msgstr ""
+"Le courrier n'a pas été importé. Seuls les fichiers .eml sont reconnus."
+
+#: apps/io.ox/mail/mailfilter/settings/filter/view-form.js
 #: module:io.ox/settings
-msgid "Yellow"
-msgstr "Jaune"
-
-#: apps/io.ox/core/tk/flag-picker.js:212 module:io.ox/mail
-#: apps/io.ox/core/tk/flag-picker.js:217 apps/io.ox/mail/toolbar.js:101
-msgid "Set color"
-msgstr "Définir la couleur"
-
-#: apps/io.ox/core/tk/iframe.js:48 module:io.ox/core/tk/iframe
-msgid "An error occurred. There is no valid token available."
-msgstr "Une erreur s'est produite. Il n'y a pas de jeton valide disponible."
-
-#: apps/io.ox/core/tk/list-dnd.js:32 module:io.ox/core
-#: apps/io.ox/core/tk/selection.js:35
-msgid "1 item"
-msgid_plural "%1$d items"
-msgstr[0] "1 élément"
-msgstr[1] "%1$d éléments"
-
-#: apps/io.ox/core/tk/mobiscroll.js:29 module:io.ox/core
-msgid "Days"
-msgstr "Jours"
-
-#: apps/io.ox/core/tk/mobiscroll.js:30 module:io.ox/core
-msgid "Hours"
-msgstr "Heures"
-
-#: apps/io.ox/core/tk/mobiscroll.js:31 module:io.ox/core
-msgid "Minutes"
-msgstr "Minutes"
-
-#: apps/io.ox/core/tk/mobiscroll.js:32 module:io.ox/core
-msgid "Months"
-msgstr "Mois"
-
-#: apps/io.ox/core/tk/mobiscroll.js:34 module:io.ox/core
-msgid "Years"
-msgstr "Années"
-
-#: apps/io.ox/core/tk/reminder-util.js:26 module:io.ox/core
-#: apps/io.ox/core/tk/reminder-util.js:53
-msgid "Remind me again"
-msgstr "Me le rappeler à nouveau"
-
-#: apps/io.ox/core/tk/reminder-util.js:28 module:io.ox/core
-msgid "Pick a time here"
-msgstr "Choisissez une heure ici"
-
-#: apps/io.ox/core/tk/reminder-util.js:34 module:io.ox/core
-#: apps/io.ox/core/tk/reminder-util.js:65
-msgid "OK"
-msgstr "OK"
-
-#: apps/io.ox/core/tk/reminder-util.js:34 module:io.ox/core
-#: apps/io.ox/core/tk/reminder-util.js:66
-msgid "Close this reminder"
-msgstr "Fermer ce rappel"
-
-#: apps/io.ox/core/tk/reminder-util.js:60 module:io.ox/core
-msgid "Remind me again "
-msgstr "Me rappeler à nouveau "
-
-#: apps/io.ox/core/tk/reminder-util.js:91 module:io.ox/core
-#: apps/io.ox/core/tk/reminder-util.js:112
-#: apps/plugins/notifications/calendar/register.js:124
-#: module:plugins/notifications apps/plugins/notifications/tasks/register.js:66
-#: apps/plugins/notifications/tasks/register.js:303
-msgid "Press [enter] to open"
-msgstr "Appuyez sur [Entrée] pour passer à "
-
-#: apps/io.ox/core/tk/reminder-util.js:99 module:io.ox/core
-#: apps/plugins/notifications/tasks/register.js:53 module:plugins/notifications
-#: apps/plugins/notifications/tasks/register.js:287
-msgid "end date "
-msgstr "date de fin"
-
-#: apps/io.ox/core/tk/reminder-util.js:102 module:io.ox/core
-msgid "status "
-msgstr "état"
-
-#. %1$s task title
-#. %2$s task end date
-#. %3$s task status
-#: apps/io.ox/core/tk/reminder-util.js:108 module:io.ox/core
-#: apps/plugins/notifications/tasks/register.js:293
-#: module:plugins/notifications
-#, c-format
-msgid "%1$s %2$s %3$s."
-msgstr "%1$s %2$s %3$s."
-
-#. %1$s Appointment title
-#. %2$s Appointment date
-#. %3$s Appointment time
-#. %4$s Appointment location
-#: apps/io.ox/core/tk/reminder-util.js:123 module:io.ox/core
-#, c-format
-msgid "%1$s %2$s %3$s %4$s."
-msgstr "%1$s %2$s %3$s %4$s."
-
-#: apps/io.ox/core/tk/upload.js:93 module:io.ox/core
-msgid "Uploading folders is not supported."
-msgstr "Le téléversement de dossiers n'est pas pris en charge."
-
-#: apps/io.ox/core/tk/upload.js:104 module:io.ox/core
-#: apps/io.ox/mail/import.js:77 module:io.ox/mail
-msgid "Mail was not imported. Only .eml files are supported."
-msgstr ""
-"Le courrier n'a pas été importé. Seuls les fichiers .eml sont reconnus."
-
-#. %1$s quota limit
-#: apps/io.ox/core/tk/upload.js:264 module:io.ox/core
-msgid "The file cannot be uploaded because it exceeds the quota limit of %1$s"
-msgid_plural ""
-"The files cannot be uploaded because they exceed the quota limit of %1$s"
-msgstr[0] ""
-"Le fichier ne peut pas être téléversé car il dépasse le quota de %1$s"
-msgstr[1] ""
-"Les fichiers ne peuvent pas être téléversés car ils dépassent le quota de "
-"%1$s"
-
-#. %1$s the maximum file size
-#: apps/io.ox/core/tk/upload.js:286 module:io.ox/core
-msgid ""
-"The files cannot be uploaded because each file exceeds the maximum file size "
-"of %1$s"
-msgstr ""
-"Les fichiers ne peuvent pas être téléversés car la taille de chaque fichier "
-"dépasse la taille maximale d'un fichier %1$s"
-
-#. %1$s the maximum file size
-#: apps/io.ox/core/tk/upload.js:291 module:io.ox/core
-msgid ""
-"Some files cannot be uploaded because they exceed the maximum file size of "
-"%1$s"
-msgstr ""
-"Certains fichiers ne peuvent pas être téléversés car leur taille excède la "
-"taille maximale d'un fichier %1$s"
-
-#: apps/io.ox/core/tk/vgrid.js:229 module:io.ox/core
-msgid "Multiselect"
-msgstr "Sélection multiple"
-
-#. toolbar with 'select all' and 'sort by'
-#: apps/io.ox/core/tk/vgrid.js:308 module:io.ox/core
-#: apps/io.ox/files/main.js:302 module:io.ox/files apps/io.ox/mail/main.js:551
+msgid "Mailing list"
+msgstr "Liste de distribution"
+
+#: apps/io.ox/mail/actions.js module:io.ox/mail
+msgid "Mails have been copied"
+msgstr "Les courriels ont été copiés"
+
+#: apps/io.ox/mail/actions.js module:io.ox/mail
+msgid "Mails have been moved"
+msgstr "Les courriels ont été déplacés"
+
+#: apps/io.ox/mail/statistics.js module:io.ox/mail
+msgid "Mails per hour (%)"
+msgstr "Messages par heure (%)"
+
+#: apps/io.ox/mail/statistics.js module:io.ox/mail
+msgid "Mails per week-day (%)"
+msgstr "Messages par jour ouvré (%)"
+
+#: apps/io.ox/core/desktop.js module:io.ox/core
+msgid "Main window"
+msgstr "Fenêtre principale"
+
+#: apps/io.ox/files/actions.js module:io.ox/files
+msgid "Make this the current version"
+msgstr "Faire de cette version la version actuelle"
+
+#: apps/io.ox/launchpad/main.js module:io.ox/core
+msgid "Manage applications"
+msgstr "Gérer les applications"
+
+#: apps/io.ox/calendar/week/view.js module:io.ox/calendar
+msgid "Manage favorites"
+msgstr "Gérer les favoris"
+
+#. Opens popup to decide if desktop notifications should be shown
+#: apps/io.ox/core/settings/pane.js module:io.ox/core
+msgid "Manage permission now"
+msgstr "Gérer les droits maintenant"
+
+#: apps/io.ox/mail/compose/extensions.js module:io.ox/mail
+msgid "Manage signatures"
+msgstr "Gérer les signatures"
+
+#: apps/io.ox/contacts/model.js module:io.ox/contacts
+msgid "Manager"
+msgstr "Directeur"
+
+#: apps/io.ox/files/guidance/main.js module:io.ox/files
+msgctxt "help"
+msgid "Managing Files"
+msgstr "Gérer des fichiers"
+
+#: apps/io.ox/mail/accounts/settings.js module:io.ox/mail/accounts/settings
+msgid "Manual"
+msgstr "Manuel"
+
+#: apps/io.ox/calendar/edit/recurrence-view.js module:io.ox/calendar/edit/main
+msgid "March"
+msgstr "Mars"
+
+#: apps/io.ox/contacts/model.js module:io.ox/contacts
+msgid "Marital status"
+msgstr "Situation de famille"
+
+#: apps/io.ox/calendar/settings/pane.js module:io.ox/calendar
+msgid "Mark all day appointments as free"
+msgstr "Libérer les rendez-vous sur la journée"
+
+#: apps/io.ox/core/folder/contextmenu.js module:io.ox/core
+msgid "Mark all messages as read"
+msgstr "Marquer tous les messages comme lus"
+
+#: apps/io.ox/contacts/model.js module:io.ox/contacts
+msgid "Mark as distributionlist"
+msgstr "Marquer comme liste de de distribution"
+
+#: apps/io.ox/tasks/actions.js module:io.ox/tasks
+#: apps/io.ox/tasks/mobile-toolbar-actions.js apps/io.ox/tasks/toolbar.js
 #: module:io.ox/mail
-msgid "Item list options"
-msgstr "Options de la liste d'éléments"
-
-#: apps/io.ox/core/tk/vgrid.js:316 module:io.ox/core
-#: apps/io.ox/mail/view-options.js:115 module:io.ox/mail
-msgid "Select all"
-msgstr "Tout sélectionner"
-
-#: apps/io.ox/core/tk/vgrid.js:322 module:io.ox/core
-msgid "Toggle checkboxes"
-msgstr "Inverser les cases à cocher"
-
-#. list is empty / no items
-#: apps/io.ox/core/tk/vgrid.js:750 module:io.ox/core
-msgctxt "vgrid"
-msgid "Empty"
-msgstr "Vide"
-
-#: apps/io.ox/core/tk/vgrid.js:867 module:io.ox/core
-msgid "Could not load this list"
-msgstr "Impossible de charger cette liste"
-
-#. finish the tour
-#: apps/io.ox/core/tk/wizard.js:354 module:io.ox/core
-msgctxt "tour"
-msgid "Finish"
-msgstr "Terminer"
-
-#: apps/io.ox/core/tk/wizard.js:470 module:io.ox/core
-msgid "Start tour"
-msgstr "Démarrer la visite"
-
-#: apps/io.ox/core/tk/wizard.js:470 module:io.ox/core
-#: apps/io.ox/core/viewer/views/displayerview.js:123
-#: apps/io.ox/core/wizard/registry.js:47 module:io.ox/core/wizard
-#: apps/io.ox/wizards/upsell.js:80 module:io.ox/wizards
-msgid "Next"
-msgstr "Suivant"
-
-#: apps/io.ox/core/tk/wizard.js:855 module:io.ox/core
-msgid "Welcome"
-msgstr "Bienvenue"
-
-#: apps/io.ox/core/upsell.js:28 module:io.ox/core
-msgid "Upgrade required"
-msgstr "Une mise à jour est nécessaire"
-
-#: apps/io.ox/core/upsell.js:31 module:io.ox/core
-msgid ""
-"This feature is not available. In order to use it, you need to upgrade your "
-"account now."
-msgstr ""
-"Cette fonctionnalité n'est pas disponible. Pour l'utiliser, il vous faut "
-"mettre à jour votre compte maintenant."
-
-#: apps/io.ox/core/upsell.js:33 module:io.ox/core
-msgid "The first 90 days are free."
-msgstr "Les 90 premiers jours sont gratuits."
-
-<<<<<<< HEAD
+msgid "Mark as done"
+msgstr "Marquer comme effectué"
+
+#: apps/io.ox/mail/mobile-toolbar-actions.js module:io.ox/mail
+#: apps/io.ox/mail/toolbar.js
+msgid "Mark as read"
+msgstr "Marquer comme lu"
+
+#: apps/io.ox/mail/actions.js module:io.ox/mail apps/io.ox/mail/toolbar.js
+msgid "Mark as spam"
+msgstr "Marquer comme pourriel"
+
+#: apps/io.ox/tasks/actions.js module:io.ox/tasks
+#: apps/io.ox/tasks/mobile-toolbar-actions.js apps/io.ox/tasks/toolbar.js
+#: module:io.ox/mail
+msgid "Mark as undone"
+msgstr "Marquer comme défait"
+
+#: apps/io.ox/mail/mobile-toolbar-actions.js module:io.ox/mail
+#: apps/io.ox/mail/toolbar.js
+msgid "Mark as unread"
+msgstr "Marquer comme non lu"
+
+#: apps/io.ox/mail/mailfilter/settings/filter/view-form.js
+#: module:io.ox/settings
+msgid "Mark mail as"
+msgstr "Marquer le message comme"
+
+#. Translation should be as short a possible
+#. Instead of "Mark as read" it's just "Mark read"
+#. German, for example, should be just "Gelesen"
+#: apps/io.ox/mail/actions.js module:io.ox/mail
+msgid "Mark read"
+msgstr "Marquer comme lu"
+
+#. Translation should be as short a possible
+#. Instead of "Mark as unread" it's just "Mark unread"
+#. German, for example, should be just "Ungelesen"
+#: apps/io.ox/mail/actions.js module:io.ox/mail
+msgid "Mark unread"
+msgstr "Marquer comme non lu"
+
+#: apps/io.ox/mail/mailfilter/settings/filter/view-form.js
+#: module:io.ox/settings
+msgid "Matches"
+msgstr "Correspond à"
+
+#: apps/io.ox/calendar/edit/recurrence-view.js module:io.ox/calendar/edit/main
+msgid "May"
+msgstr "Mai"
+
+#: apps/io.ox/tasks/edit/view-template.js module:io.ox/tasks/edit
+#: apps/io.ox/tasks/print.js module:io.ox/tasks
+msgid "Medium"
+msgstr "Moyenne"
+
+#: apps/io.ox/tasks/util.js module:io.ox/tasks
+msgid "Medium priority"
+msgstr "Priorité moyenne"
+
+#: apps/plugins/administration/groups/settings/edit.js module:io.ox/core
+msgid "Members"
+msgstr "Membres"
+
+#. placeholder text in share dialog
+#: apps/io.ox/files/share/wizard.js module:io.ox/files
+msgid "Message (optional)"
+msgstr "Message (facultatif)"
+
+#: apps/io.ox/contacts/edit/view-form.js module:io.ox/contacts
+msgid "Messaging"
+msgstr "Messagerie"
+
+#: apps/io.ox/contacts/view-detail.js module:io.ox/contacts
+msgid "Messenger"
+msgstr "Messenger"
+
+#: apps/io.ox/contacts/model.js module:io.ox/contacts
+msgid "Middle name"
+msgstr "Second prénom"
+
+#: apps/io.ox/files/mediaplayer.js module:io.ox/files
+msgid "Minimize"
+msgstr "Réduire"
+
 #. %1$s is the minimum password length
 #: apps/plugins/portal/userSettings/register.js module:io.ox/core
 #, c-format
 msgid "Minimum password length is %1$d."
 msgstr "La longueur minimale du mot de passe est %1$d."
-=======
-#: apps/io.ox/core/upsell.js:35 module:io.ox/core
-msgid "Get free upgrade"
-msgstr "Obtenir une mise à jour gratuite"
->>>>>>> 0de5ca36
-
-#: apps/io.ox/core/viewer/views/displayerview.js:122 module:io.ox/core
-#: apps/io.ox/core/wizard/registry.js:53 module:io.ox/core/wizard
-msgid "Previous"
-msgstr "Précédent"
-
-#: apps/io.ox/core/viewer/views/displayerview.js:124 module:io.ox/core
-msgid ""
-"Use left/right arrow keys to navigate and escape key to exit the viewer."
-msgstr ""
-"Utilisez les flèches droite/gauche pour naviguer et la touche Échap pour "
-"quitter l'affichage."
-
-#. text of a viewer slide caption
-#. Example result: "1 of 10"
-#. %1$d is the slide index of the current
-#. %2$d is the total slide count
-#. text of a presentation slide caption
-#: apps/io.ox/core/viewer/views/displayerview.js:148 module:io.ox/core
-#: apps/io.ox/core/viewer/views/displayerview.js:581
-#: apps/io.ox/presenter/views/presentationview.js:396 module:io.ox/presenter
-msgid "%1$d of %2$d"
-msgstr "%1$s sur %2$s"
-
-#: apps/io.ox/core/viewer/views/displayerview.js:179 module:io.ox/core
-#: apps/io.ox/core/viewer/views/displayerview.js:246
-msgid "Cannot require a view type for %1$s"
-msgstr "Impossible de choisir un type de vue pour %1$s"
-
-#: apps/io.ox/core/viewer/views/sidebar/filedescriptionview.js:39
+
+#: apps/io.ox/tasks/edit/util.js module:io.ox/tasks
+msgid "Minus"
+msgstr "Moins"
+
+#: apps/io.ox/core/tk/mobiscroll.js module:io.ox/core
+msgid "Minutes"
+msgstr "Minutes"
+
+#. section name for contact fields in detail view
+#: apps/io.ox/contacts/view-detail.js module:io.ox/contacts
+msgid "Miscellaneous"
+msgstr "Divers"
+
+#: apps/io.ox/core/sub/model.js module:io.ox/core/sub
+msgid "Model is incomplete."
+msgstr "Le modèle est incomplet."
+
+#: apps/io.ox/calendar/view-detail.js module:io.ox/calendar
+#: apps/io.ox/core/viewer/views/sidebar/fileinfoview.js
 #: module:io.ox/core/viewer
-msgid "Description text"
-msgstr "Texte de la description"
-
-#: apps/io.ox/core/viewer/views/sidebar/filedescriptionview.js:45
-#: module:io.ox/core/viewer
-msgid "Add a description"
-msgstr "Ajouter une description"
-
-#: apps/io.ox/core/viewer/views/sidebar/fileinfoview.js:66
-#: module:io.ox/core/viewer apps/io.ox/files/view-options.js:46
-#: module:io.ox/files apps/io.ox/mail/view-options.js:35 module:io.ox/mail
-msgid "Size"
-msgstr "Taille"
-
-#: apps/io.ox/core/viewer/views/sidebar/fileinfoview.js:96
-#: module:io.ox/core/viewer apps/io.ox/mail/detail/links.js:120
-#: module:io.ox/mail
-msgid "Link"
-msgstr "Lien"
-
-#. "Shares" in terms of "shared with others" ("Freigaben")
-#: apps/io.ox/core/viewer/views/sidebar/fileinfoview.js:114
-#: module:io.ox/core/viewer
-msgid "Shares"
-msgstr "Partages"
-
-#: apps/io.ox/core/viewer/views/sidebar/fileinfoview.js:118
-#: module:io.ox/core/viewer
-msgid "This file is shared with others"
-msgstr "Ce fichier est partagé avec d'autres utilisateurs"
-
-#: apps/io.ox/core/viewer/views/sidebar/fileinfoview.js:118
-#: module:io.ox/core/viewer
-msgid "This folder is shared with others"
-msgstr "Ce dossier est partagé avec d'autres utilisateurs"
-
-#: apps/io.ox/core/viewer/views/sidebar/fileversionsview.js:64
-#: module:io.ox/core/viewer
-msgid "File version table, the first row represents the current version."
-msgstr ""
-"Tableau des versions du fichier ; la première ligne représente la version "
-"actuelle."
-
-#: apps/io.ox/core/viewer/views/sidebar/fileversionsview.js:67
-#: module:io.ox/core/viewer apps/io.ox/editor/main.js:384 module:io.ox/editor
-#: apps/io.ox/mail/detail/links.js:75 module:io.ox/mail
-#: apps/io.ox/mail/detail/links.js:76
-msgid "File"
-msgstr "Fichier"
-
-#: apps/io.ox/core/viewer/views/sidebar/fileversionsview.js:122
-#: module:io.ox/core/viewer apps/io.ox/mail/util.js:42 module:io.ox/core
-#: apps/io.ox/mail/util.js:431 apps/io.ox/mail/util.js:445
-msgid "unknown"
-msgstr "inconnu"
-
-#: apps/io.ox/core/viewer/views/sidebar/fileversionsview.js:201
-#: module:io.ox/core/viewer
-msgid "Versions (%1$d)"
-msgstr "Versions (%1$d)"
-
-#: apps/io.ox/core/viewer/views/sidebar/panelbaseview.js:57
-#: module:io.ox/core/viewer
-#: apps/io.ox/core/viewer/views/sidebar/panelbaseview.js:58
-msgid "Toggle panel"
-msgstr "Afficher/cacher le panneau"
-
-#: apps/io.ox/core/viewer/views/sidebar/uploadnewversionview.js:50
-#: module:io.ox/core/viewer
-msgid "Version Comment"
-msgstr "Commentaire de version"
-
-#: apps/io.ox/core/viewer/views/sidebar/uploadnewversionview.js:70
-#: module:io.ox/core/viewer apps/io.ox/files/actions/upload-new-version.js:77
-#: module:io.ox/files
-msgid "Upload"
-msgstr "Téléverser"
-
-#: apps/io.ox/core/viewer/views/sidebar/uploadnewversionview.js:166
-#: module:io.ox/core/viewer apps/io.ox/core/viewer/views/toolbarview.js:272
-#: module:io.ox/core apps/io.ox/files/actions/upload-new-version.js:64
-#: module:io.ox/files
-msgid "Upload new version"
-msgstr "Téléverser une nouvelle version"
-
-#: apps/io.ox/core/viewer/views/sidebarview.js:131 module:io.ox/core/viewer
-msgid "Thumbnails"
-msgstr "Imagette"
-
-<<<<<<< HEAD
+msgid "Modified"
+msgstr "Date de modification"
+
+#: apps/io.ox/backbone/mini-views/date.js module:io.ox/core
+#: apps/io.ox/calendar/toolbar.js module:io.ox/calendar
+msgid "Month"
+msgstr "Mois"
+
+#. recurrence string
+#. %1$d: numeric, day in month
+#: apps/io.ox/calendar/util.js module:io.ox/calendar
+msgid "Monthly on day %1$d"
+msgstr "Mensuel le %1$d du mois"
+
+#. recurrence string
+#. %1$s: count string, e.g. first, second, or last
+#. %2$s: day string, e.g. Monday
+#: apps/io.ox/calendar/util.js module:io.ox/calendar
+msgid "Monthly on the %1$s %2$s"
+msgstr "Le %1$s %2$s de chaque mois"
+
+#: apps/io.ox/core/tk/mobiscroll.js module:io.ox/core
+msgid "Months"
+msgstr "Mois"
+
+#: apps/io.ox/core/extPatterns/links.js module:io.ox/core
+#: apps/io.ox/find/extensions-api.js apps/io.ox/search/facets/extensions.js
+msgid "More"
+msgstr "Plus"
+
+#: apps/io.ox/core/extPatterns/links.js module:io.ox/core
+#, fuzzy
+#| msgid "Your applications"
+msgid "More actions"
+msgstr "Vos applications"
+
+#: apps/io.ox/search/view-template.js module:io.ox/core
+msgid "More than the currently displayed %1$s items were found"
+msgstr ""
+"D'autres éléments que les %1$s objets actuellement affichés ont été trouvés"
+
+#: apps/io.ox/calendar/actions.js module:io.ox/calendar
+#: apps/io.ox/calendar/mobile-toolbar-actions.js
+#: apps/io.ox/calendar/toolbar.js apps/io.ox/contacts/actions.js
+#: module:io.ox/contacts apps/io.ox/contacts/mobile-toolbar-actions.js
+#: module:io.ox/mail apps/io.ox/contacts/toolbar.js
+#: apps/io.ox/core/folder/contextmenu.js module:io.ox/core
+#: apps/io.ox/files/actions.js module:io.ox/files apps/io.ox/files/toolbar.js
+#: apps/io.ox/mail/actions.js apps/io.ox/mail/mobile-toolbar-actions.js
+#: apps/io.ox/mail/toolbar.js apps/io.ox/tasks/actions.js module:io.ox/tasks
+#: apps/io.ox/tasks/actions/move.js apps/io.ox/tasks/mobile-toolbar-actions.js
+#: apps/io.ox/tasks/toolbar.js
+msgid "Move"
+msgstr "Déplacer"
+
+#: apps/io.ox/core/folder/actions/common.js module:io.ox/core
+msgid "Move all"
+msgstr "Tout déplacer"
+
+#: apps/io.ox/core/folder/contextmenu.js module:io.ox/core
+msgid "Move all messages"
+msgstr "Déplacer tous les messages"
+
+#. %1$d is the total number of messages
+#: apps/io.ox/mail/main.js module:io.ox/mail
+msgid "Move all messages to another folder"
+msgstr "Afficher tous les messages vers un autre dossier"
+
+#: apps/io.ox/core/folder/actions/move.js module:io.ox/core
+msgid "Move folder"
+msgstr "Déplacer le dossier"
+
+#: apps/io.ox/mail/mailfilter/settings/filter/view-form.js
+#: module:io.ox/settings
+msgid "Move to folder"
+msgstr "Déplacer dans le dossier"
+
+#: apps/io.ox/core/tk/vgrid.js module:io.ox/core
+msgid "Multiselect"
+msgstr "Sélection multiple"
+
+#: apps/io.ox/files/view-options.js module:io.ox/files
+msgid "Music"
+msgstr "Musique"
+
 #: apps/io.ox/contacts/addressbook/popup.js module:io.ox/contacts
 #: apps/io.ox/core/folder/extensions.js module:io.ox/core
 msgid "My address books"
 msgstr "Mes carnets d'adresses"
-=======
-#. %1$s is the filename of the current file
-#: apps/io.ox/core/viewer/views/sidebarview.js:262 module:io.ox/core/viewer
-msgid "Drop new version of \"%1$s\" here"
-msgstr "Déposez ici la nouvelle version de \"%1$s\""
->>>>>>> 0de5ca36
-
-#: apps/io.ox/core/viewer/views/sidebarview.js:346 module:io.ox/core/viewer
-msgid "Drop only a single file as new version."
-msgstr "Ne déposez qu'un seul fichier comme nouvelle version."
-
-#: apps/io.ox/core/viewer/views/toolbarview.js:49 module:io.ox/core
-msgid "File name"
-msgstr "Nom de fichier"
-
-#: apps/io.ox/core/viewer/views/toolbarview.js:67 module:io.ox/core
-msgid "File name, click to rename"
-msgstr "Nom de fichier, cliquer pour renommer"
-
-#. button label for zooming out the presentation
-#. button tooltip for zooming out the presentation
-#: apps/io.ox/core/viewer/views/toolbarview.js:83 module:io.ox/core
-#: apps/io.ox/core/viewer/views/toolbarview.js:87
-#: apps/io.ox/presenter/views/toolbarview.js:155 module:io.ox/presenter
-#: apps/io.ox/presenter/views/toolbarview.js:157
-#: apps/io.ox/presenter/views/toolbarview.js:160
-msgid "Zoom out"
-msgstr "Réduire"
-
-#. button label for zooming in the presentation
-#. button tooltip for zooming in the presentation
-#: apps/io.ox/core/viewer/views/toolbarview.js:95 module:io.ox/core
-#: apps/io.ox/core/viewer/views/toolbarview.js:100
-#: apps/io.ox/presenter/views/toolbarview.js:169 module:io.ox/presenter
-#: apps/io.ox/presenter/views/toolbarview.js:171
-#: apps/io.ox/presenter/views/toolbarview.js:175
-msgid "Zoom in"
-msgstr "Agrandir"
-
-#: apps/io.ox/core/viewer/views/toolbarview.js:107 module:io.ox/core
-#: apps/io.ox/core/viewer/views/toolbarview.js:117
-msgid "Fit to screen width"
-msgstr "Adapter à la largeur de l'écran"
-
-#: apps/io.ox/core/viewer/views/toolbarview.js:111 module:io.ox/core
-msgid "Zoom"
-msgstr "Agrandir"
-
-#: apps/io.ox/core/viewer/views/toolbarview.js:124 module:io.ox/core
-#: apps/io.ox/core/viewer/views/toolbarview.js:131
-msgid "Fit to screen size"
-msgstr "Adapter à la taille de l'écran"
-
-#. launch the presenter app
-#: apps/io.ox/core/viewer/views/toolbarview.js:138 module:io.ox/core
-#: apps/io.ox/core/viewer/views/toolbarview.js:145
-msgctxt "presenter"
-msgid "Present"
-msgstr "Présenter"
-
-#: apps/io.ox/core/viewer/views/toolbarview.js:153 module:io.ox/core
-#: apps/io.ox/core/viewer/views/toolbarview.js:159
-msgid "View details"
-msgstr "Voir les détails"
-
-#: apps/io.ox/core/viewer/views/toolbarview.js:166 module:io.ox/core
-msgid "Pop out"
-msgstr "Nouvelle fenêtre"
-
-#: apps/io.ox/core/viewer/views/toolbarview.js:173 module:io.ox/core
-msgid "Pop out standalone viewer"
-msgstr "Ouvrir l'afficheur dans une nouvelle fenêtre"
-
-#: apps/io.ox/core/viewer/views/toolbarview.js:206 module:io.ox/core
-#: apps/io.ox/files/actions.js:857 module:io.ox/files
-#: apps/io.ox/files/toolbar.js:190
-msgid "Edit description"
-msgstr "Modifier la description"
-
-#: apps/io.ox/core/viewer/views/toolbarview.js:229 module:io.ox/core
-#: apps/io.ox/files/share/permissions.js:871 apps/io.ox/files/toolbar.js:79
-#: module:io.ox/files apps/plugins/portal/xing/actions.js:208
-#: module:plugins/portal
-msgid "Share"
-msgstr "Partager"
-
-#: apps/io.ox/core/viewer/views/toolbarview.js:230 module:io.ox/core
-msgid "Share this file"
-msgstr "Partager ce fichier"
-
-#: apps/io.ox/core/viewer/views/toolbarview.js:258 module:io.ox/core
-#: apps/io.ox/files/actions.js:787 module:io.ox/files
-#: apps/io.ox/files/toolbar.js:197
-msgid "Send by mail"
-msgstr "Envoyer par courriel"
-
-#: apps/io.ox/core/viewer/views/toolbarview.js:288 module:io.ox/core
-#: apps/io.ox/core/viewer/views/toolbarview.js:316
-msgid "Open in browser tab"
-msgstr "Ouvrir dans un onglet du navigateur"
-
-#: apps/io.ox/core/viewer/views/toolbarview.js:308 module:io.ox/core
-msgid "Send as mail"
-msgstr "Envoyer en tant que courriel"
-
-#. text of a presentation slide count display
-#. Example result: "of 10"
-#. %1$d is the total slide count
-#: apps/io.ox/core/viewer/views/toolbarview.js:540 module:io.ox/core
-#: apps/io.ox/presenter/views/navigationview.js:334 module:io.ox/presenter
-msgid "of %1$d"
-msgstr "sur %1$d"
-
-#: apps/io.ox/core/viewer/views/toolbarview.js:633 module:io.ox/core
-msgid "Viewer Toolbar"
-msgstr "Barre d'outils de l'afficheur"
-
-#: apps/io.ox/core/viewer/views/toolbarview.js:691 module:io.ox/core
-msgid "Previous page"
-msgstr "Page précédente"
-
-#: apps/io.ox/core/viewer/views/toolbarview.js:694 module:io.ox/core
+
+#: apps/io.ox/core/folder/extensions.js module:io.ox/core
+msgid "My calendars"
+msgstr "Mes agendas"
+
+#: apps/io.ox/core/main.js module:io.ox/core apps/io.ox/core/settings/pane.js
+#: apps/plugins/portal/userSettings/register.js
+msgid "My contact data"
+msgstr "Mes données de contact"
+
+#: apps/io.ox/core/folder/extensions.js module:io.ox/core
+msgid "My folders"
+msgstr "Mes dossiers"
+
+#: apps/plugins/portal/recentfiles/register.js module:plugins/portal
+msgid "My latest files"
+msgstr "Mes fichiers récents"
+
+#: apps/plugins/portal/userSettings/register.js module:io.ox/core
+msgid "My password"
+msgstr "Mon mot de passe"
+
+#: apps/io.ox/core/folder/extensions.js module:io.ox/core
+#: apps/io.ox/files/share/view-options.js module:io.ox/files
+msgid "My shares"
+msgstr "Mes partages"
+
+#: apps/io.ox/core/folder/extensions.js module:io.ox/core
+#: apps/plugins/portal/tasks/register.js module:plugins/portal
+msgid "My tasks"
+msgstr "Mes tâches"
+
+#. Name of distribution list
+#: apps/io.ox/contacts/distrib/create-dist-view.js module:io.ox/contacts
+#: apps/io.ox/contacts/print.js apps/io.ox/contacts/view-detail.js
+#: apps/io.ox/core/viewer/views/sidebar/fileinfoview.js
+#: module:io.ox/core/viewer apps/io.ox/files/share/view-options.js
+#: module:io.ox/files apps/io.ox/files/view-options.js
+#: apps/io.ox/mail/mailfilter/settings/filter/view-form.js
+#: module:io.ox/settings
+msgid "Name"
+msgstr "Nom"
+
+#. Emoji category
+#: apps/io.ox/emoji/categories.js module:io.ox/mail/emoji
+msgid "Nature"
+msgstr "Nature"
+
+#: apps/io.ox/mail/main.js module:io.ox/mail
+msgid "Need more space?"
+msgstr "Besoin de davantage d'espace ?"
+
+#. declines the use of desktop notifications
+#: apps/io.ox/core/notifications.js module:io.ox/core
+msgid "Never"
+msgstr "Jamais"
+
+#: apps/io.ox/calendar/toolbar.js module:io.ox/calendar
+#: apps/io.ox/contacts/mobile-toolbar-actions.js module:io.ox/mail
+#: apps/io.ox/contacts/toolbar.js module:io.ox/contacts
+#: apps/io.ox/files/toolbar.js module:io.ox/files
+#: apps/io.ox/tasks/mobile-toolbar-actions.js module:io.ox/tasks
+#: apps/io.ox/tasks/toolbar.js
+msgid "New"
+msgstr "Nouveau"
+
+#: apps/io.ox/core/folder/api.js module:io.ox/core
+#: apps/io.ox/core/sub/subscriptions.js module:io.ox/core/sub
+msgid "New Folder"
+msgstr "Nouveau dossier"
+
+#: apps/io.ox/mail/api.js module:io.ox/mail
+msgid "New Mail"
+msgstr "Nouveau message"
+
+#: apps/io.ox/calendar/settings/pane.js module:io.ox/calendar
+#: apps/io.ox/calendar/toolbar.js
+msgid "New appointment"
+msgstr "Nouveau rendez-vous"
+
+#. Title of generic desktop notification about new invitations to appointments
+#. Title of the desktop notification about new invitation to a specific appointment
+#: apps/plugins/notifications/calendar/register.js
+#: module:plugins/notifications
+msgid "New appointment invitation"
+msgstr "Nouvelle invitation à un rendez-vous"
+
+#. Title of the desktop notification about new reminder for a specific appointment
+#: apps/plugins/notifications/calendar/register.js
+#: module:plugins/notifications
+msgid "New appointment reminder"
+msgstr "Nouveau rappel de rendez-vous"
+
+#. Title of generic desktop notification about new reminders for appointments
+#: apps/plugins/notifications/calendar/register.js
+#: module:plugins/notifications
+msgid "New appointment reminders"
+msgstr "Nouveaux rappels de rendez-vous"
+
+#: apps/io.ox/core/folder/actions/add.js module:io.ox/core
+msgid "New calendar"
+msgstr "Nouvel agenda"
+
+#: apps/io.ox/contacts/edit/main.js module:io.ox/contacts
+msgid "New contact"
+msgstr "Nouveau contact"
+
+#: apps/io.ox/files/toolbar.js module:io.ox/files
+msgid "New file"
+msgstr "Nouveau fichier"
+
+#: apps/io.ox/core/folder/actions/add.js module:io.ox/core
+msgid "New folder"
+msgstr "Nouveau dossier"
+
+#: apps/plugins/notifications/mail/register.js module:plugins/notifications
+msgid "New mail"
+msgstr "Nouveau message"
+
+#: apps/plugins/notifications/mail/register.js module:plugins/notifications
+msgid "New mails"
+msgstr "Nouveaux messages"
+
+#: apps/io.ox/core/notifications/subview.js module:io.ox/core
+msgid "New notifications"
+msgstr "Nouvelles notifications"
+
+#: apps/plugins/notifications/tasks/register.js module:plugins/notifications
+msgid "New overdue task"
+msgstr "Nouvelle tâche en retard"
+
+#: apps/plugins/notifications/tasks/register.js module:plugins/notifications
+msgid "New overdue tasks"
+msgstr "Nouvelles tâches en retard"
+
+#: apps/plugins/portal/userSettings/register.js module:io.ox/core
+msgid "New password"
+msgstr "Nouveau mot de passe"
+
+#
+#: apps/io.ox/mail/mailfilter/settings/model.js module:io.ox/mail
+msgid "New rule"
+msgstr "Nouvelle règle"
+
+#: apps/io.ox/core/folder/contextmenu.js module:io.ox/core
+msgid "New subscription"
+msgstr "Nouvel abonnement"
+
+#: apps/io.ox/tasks/toolbar.js module:io.ox/mail
+msgid "New task"
+msgstr "Nouvelle tâche"
+
+#. Title for a desktop notification about a new invitation to a specific task
+#: apps/plugins/notifications/tasks/register.js module:plugins/notifications
+msgid "New task invitation"
+msgstr "Nouvelle invitation à une tâche"
+
+#. Title for a generic desktop notification about new invitations to tasks
+#: apps/plugins/notifications/tasks/register.js module:plugins/notifications
+msgid "New task invitations"
+msgstr "Nouvelles invitations à des tâches"
+
+#. Title for a desktop notification about a new reminder for a specific task
+#: apps/plugins/notifications/tasks/register.js module:plugins/notifications
+msgid "New task reminder"
+msgstr "Nouveau rappel de tâche"
+
+#. Title for a generic desktop notification about new reminders for tasks
+#: apps/plugins/notifications/tasks/register.js module:plugins/notifications
+msgid "New task reminders"
+msgstr "Nouveaux rappels de tâches"
+
+#: apps/io.ox/core/tk/wizard.js module:io.ox/core
+#: apps/io.ox/core/viewer/views/displayerview.js
+#: apps/io.ox/core/wizard/registry.js module:io.ox/core/wizard
+#: apps/io.ox/wizards/upsell.js module:io.ox/wizards
+msgid "Next"
+msgstr "Suivant"
+
+#: apps/io.ox/calendar/week/view.js module:io.ox/calendar
+msgid "Next Day"
+msgstr "Jour suivant"
+
+#: apps/io.ox/calendar/week/view.js module:io.ox/calendar
+msgid "Next Week"
+msgstr "Semaine suivante"
+
+#: apps/io.ox/core/viewer/views/toolbarview.js module:io.ox/core
 msgid "Next page"
 msgstr "Page suivante"
 
-#: apps/io.ox/core/viewer/views/types/audioview.js:67 module:io.ox/core
-#: apps/io.ox/core/viewer/views/types/audioview.js:95
-msgid "Your browser does not support the audio format of this file."
-msgstr "Votre navigateur ne prend pas en charge le format audio de ce fichier."
-
-#: apps/io.ox/core/viewer/views/types/defaultview.js:49 module:io.ox/core
-msgid "There is no preview for this file type"
-msgstr "Il n'y a pas de prévisualisation pour ce type de fichier."
-
-#: apps/io.ox/core/viewer/views/types/documentview.js:30 module:io.ox/core
-#: apps/io.ox/presenter/views/presentationview.js:70 module:io.ox/presenter
-msgid "An error occurred converting the document so it cannot be displayed."
-msgstr ""
-"Une erreur s'est produite pendant la conversion du document, il n'est pas "
-"possible de l'afficher."
-
-#: apps/io.ox/core/viewer/views/types/documentview.js:31 module:io.ox/core
-#: apps/io.ox/presenter/views/presentationview.js:71 module:io.ox/presenter
-msgid "This document is password protected and cannot be displayed."
-msgstr ""
-"Ce document est protégé par un mot de passe et ne peut donc être affiché."
-
-#. text of a viewer document page caption
-#. Example result: "Page 5 of 10"
-#. %1$d is the current page index
-#. %2$d is the total number of pages
-#: apps/io.ox/core/viewer/views/types/documentview.js:283 module:io.ox/core
-msgid "Page %1$d of %2$d"
-msgstr "Page %1$d sur %2$d"
-
-#: apps/io.ox/core/viewer/views/types/documentview.js:367 module:io.ox/core
-#: apps/io.ox/presenter/views/presentationview.js:807 module:io.ox/presenter
-msgid "Sorry, this page is not available at the moment."
-msgstr "Désolé, cette page est indisponible pour le moment."
-
-#: apps/io.ox/core/viewer/views/types/imageview.js:64 module:io.ox/core
-msgid "Sorry, there is no preview available for this image."
-msgstr "Désolés, il n'y a pas de prévisualisation disponible pour cette image."
-
-#: apps/io.ox/core/viewer/views/types/videoview.js:53 module:io.ox/core
-#: apps/io.ox/core/viewer/views/types/videoview.js:82
-msgid "Your browser does not support the video format of this file."
-msgstr "Votre navigateur ne prend pas en charge le format vidéo de ce fichier."
-
-#. Task: Done like in "Mark as done"
-#: apps/io.ox/core/wizard/registry.js:50 module:io.ox/core/wizard
-#: apps/io.ox/core/yell.js:206 module:io.ox/core
-#: apps/io.ox/files/actions/share.js:54 module:io.ox/files
-#: apps/io.ox/tasks/edit/view-template.js:283 module:io.ox/tasks/edit
-#: apps/io.ox/tasks/print.js:31 module:io.ox/tasks
-#: apps/io.ox/tasks/toolbar.js:70 module:io.ox/mail
-#: apps/io.ox/tasks/util.js:258 apps/plugins/notifications/tasks/register.js:74
-#: module:plugins/notifications
-msgid "Done"
-msgstr "Terminé"
-
-#: apps/io.ox/core/yell.js:23 module:io.ox/core
-msgid "Success"
-msgstr "Succès"
-
-#: apps/io.ox/core/yell.js:24 module:io.ox/core
-msgid "Warning"
-msgstr "Avertissement"
-
-#: apps/io.ox/core/yell.js:188 module:io.ox/core
-msgid "Click to close this notification"
-msgstr "Cliquez pour fermer cette notification"
-
-#: apps/io.ox/editor/main.js:160 module:io.ox/editor
-#: apps/io.ox/editor/main.js:163
-msgid "Enter document title here"
-msgstr "Saisissez ici le titre du document"
-
-#: apps/io.ox/editor/main.js:182 module:io.ox/editor
-msgid "You can quick-save your changes via Ctrl+Enter."
-msgstr "Vous pouvez enregistrer rapidement vos modifications avec Ctrl+Entrée."
-
-#: apps/io.ox/editor/main.js:205 module:io.ox/editor
-#: apps/io.ox/editor/main.js:223 apps/io.ox/editor/main.js:226
-#: apps/io.ox/editor/main.js:315 apps/io.ox/mail/compose/view.js:202
-#: module:io.ox/mail apps/io.ox/mail/compose/view.js:206
-msgid "Editor"
-msgstr "Éditeur"
-
-#: apps/io.ox/editor/main.js:265 module:io.ox/editor
-msgid "This file will be written in your default folder to allow editing"
-msgstr ""
-"Ce fichier sera écrit dans votre dossier par défaut pour permettre de le "
-"modifier"
-
-#. Emoji collection. Unified/standard icons. "Standard" might work for other languages.
-#: apps/io.ox/emoji/categories.js:39 module:io.ox/mail/emoji
-msgid "Unified"
-msgstr "Unified"
-
-#. Emoji collection. SoftBank-specific icons. "SoftBank" in other languages, too.
-#: apps/io.ox/emoji/categories.js:42 module:io.ox/mail/emoji
-msgid "SoftBank"
-msgstr "SoftBank"
-
-#. Emoji collection. Emoji icons that work across Japanese (telecom) carriers.
-#: apps/io.ox/emoji/categories.js:45 module:io.ox/mail/emoji
-msgid "Japanese Carrier"
-msgstr "Japanese Carrier"
-
-#: apps/io.ox/emoji/categories.js:48 module:io.ox/mail/emoji
-msgid "Recently used"
-msgstr "Utilisés récemment"
-
-#. Emoji category
-#. Japanese: 顔
-#. Contains: All kinds of smilies
-#: apps/io.ox/emoji/categories.js:55 module:io.ox/mail/emoji
-msgid "Face"
-msgstr "Visage"
-
-#. Emoji category
-#. Japanese should include "Katakana Middle Dot". Unicode: 30FB
-#. Japanese: 気持ち・装飾
-#. Other languages can use simple bullet. Unicode: 2022
-#. Contains: Hearts, Gestures like thumbs up
-#: apps/io.ox/emoji/categories.js:62 module:io.ox/mail/emoji
-msgid "Feeling • Decoration"
-msgstr "Sentiment • Décoration"
-
-#. Emoji category
-#. Japanese should include "Katakana Middle Dot". Unicode: 30FB
-#. Japanese: 天気・季節
-#. Other languages can use simple bullet. Unicode: 2022
-#. Contains: Sun, rain, flowers
-#: apps/io.ox/emoji/categories.js:69 module:io.ox/mail/emoji
-msgid "Weather • Season"
-msgstr "Temps • Saison"
-
-#. Emoji category
-#. Japanese: キャラクター
-#. Contains: Cartoon characters, animals
-#: apps/io.ox/emoji/categories.js:74 module:io.ox/mail/emoji
-msgid "Character"
-msgstr "Caractère"
-
-#. Emoji category
-#. Japanese: 食べ物
-#. Contains: Cup of coffee, cake, fruits
-#: apps/io.ox/emoji/categories.js:79 module:io.ox/mail/emoji
-msgid "Food"
-msgstr "Nourriture"
-
-#. Emoji category
-#. Japanese: 日常
-#. Rather "everyday life". Contains: Cars, trucks, plane, buildings, flags
-#: apps/io.ox/emoji/categories.js:84 module:io.ox/mail/emoji
-msgid "Life"
-msgstr "Vie"
-
-#. Emoji category
-#. Japanese: ツール
-#. Contains: Phones, tv, clocks
-#: apps/io.ox/emoji/categories.js:89 module:io.ox/mail/emoji
-msgid "Tool"
-msgstr "Outil"
-
-#. Emoji category
-#. Japanese: 趣味
-#. Contains: Tennis, golf, football, pool
-#: apps/io.ox/emoji/categories.js:94 module:io.ox/mail/emoji
-msgid "Hobby"
-msgstr "Loisir"
-
-#. Emoji category
-#. Japanese should include "Katakana Middle Dot". Unicode: 30FB
-#. Japanese: 文字・記号
-#. Other languages can use simple bullet. Unicode: 2022
-#. Contains: Arrows, numbers, symbols like play and fast-forward, copyright symbol
-#: apps/io.ox/emoji/categories.js:101 module:io.ox/mail/emoji
-msgid "Letters • Symbols"
-msgstr "Lettres • Symboles"
-
-#. Emoji category
-#: apps/io.ox/emoji/categories.js:106 module:io.ox/mail/emoji
-msgid "People"
-msgstr "Personnes"
-
-<<<<<<< HEAD
+#. button tooltip for 'go to next presentation slide' action
+#: apps/io.ox/presenter/views/navigationview.js module:io.ox/presenter
+#: apps/io.ox/presenter/views/presentationview.js
+msgid "Next slide"
+msgstr "Diapositive suivante"
+
+#: apps/io.ox/contacts/model.js module:io.ox/contacts
+msgid "Nickname"
+msgstr "Pseudonyme"
+
+#. folder permissions - Is Admin? NO
+#: apps/io.ox/calendar/month/perspective.js module:io.ox/calendar
+#: apps/io.ox/calendar/week/perspective.js apps/io.ox/core/main.js
+#: module:io.ox/core apps/io.ox/core/permissions/permissions.js
+msgid "No"
+msgstr "Non"
+
+#: apps/plugins/portal/rss/register.js module:io.ox/portal
+msgid "No RSS feeds found."
+msgstr "Pas trouvé de flux RSS."
+
+#: apps/plugins/portal/twitter/register.js module:plugins/portal
+msgid "No Tweets yet."
+msgstr "Pas de microblogues Tweeter pour le moment."
+
+#: apps/io.ox/calendar/list/perspective.js module:io.ox/calendar
+msgid "No appointments found until %s"
+msgstr "Aucun rendez-vous trouvé jusqu'à %s"
+
+#: apps/plugins/portal/birthdays/register.js module:plugins/portal
+msgid "No birthdays within the next %1$d weeks"
+msgstr "Pas d'anniversaires dans les %1$d prochaines semaines"
+
+#: apps/io.ox/core/boot/i18n.js module:io.ox/core/boot
+msgid ""
+"No connection to server. Please check your internet connection and retry."
+msgstr ""
+"La connexion au serveur a échoué. Veuillez vérifier votre connexion à "
+"Internet et réessayer."
+
+#: apps/io.ox/core/commons.js module:io.ox/core apps/io.ox/files/main.js
+#: module:io.ox/files
+msgid "No elements selected"
+msgstr "Pas d'éléments sélectionnés"
+
+#: apps/io.ox/core/settings/errorlog/settings/pane.js module:io.ox/core
+msgid "No errors"
+msgstr "Pas d'erreurs"
+
+#: apps/plugins/portal/recentfiles/register.js module:plugins/portal
+msgid "No files have been changed recently"
+msgstr "Aucun fichier n'a été modifié récemment"
+
+#: apps/io.ox/search/items/view-template.js module:io.ox/core
+msgid "No items found"
+msgstr "Aucun élément trouvé"
+
 #: apps/io.ox/contacts/settings/pane.js module:io.ox/contacts
 #, fuzzy
 #| msgid "show all"
@@ -6034,57 +5240,45 @@
 #: apps/io.ox/core/settings/errorlog/settings/pane.js module:io.ox/core
 msgid "No lost requests"
 msgstr "Pas de requêtes perdues"
-=======
-#. Emoji category
-#: apps/io.ox/emoji/categories.js:109 module:io.ox/mail/emoji
-msgid "Symbols"
-msgstr "Symboles"
->>>>>>> 0de5ca36
-
-#. Emoji category
-#: apps/io.ox/emoji/categories.js:112 module:io.ox/mail/emoji
-msgid "Nature"
-msgstr "Nature"
-
-#. Emoji category
-#: apps/io.ox/emoji/categories.js:115 module:io.ox/mail/emoji
-msgid "Objects"
-msgstr "Objets"
-
-#. Emoji category
-#: apps/io.ox/emoji/categories.js:118 module:io.ox/mail/emoji
-msgid "Places"
-msgstr "Lieux"
-
-#. Emojis that work across all Japanese carriers.
-#. Japanese: 他社共通絵文字
-#: apps/io.ox/emoji/categories.js:124 module:io.ox/mail/emoji
-msgid "Common Emoji"
-msgstr "Emoji courants"
-
-#. Emojis of SoftBank set.
-#. Japanese: 全絵文字
-#: apps/io.ox/emoji/categories.js:128 module:io.ox/mail/emoji
-msgid "All Emoji"
-msgstr "Tous les emoji"
-
-#: apps/io.ox/files/actions.js:523 module:io.ox/files
-msgid "File has been moved"
-msgstr "Le fichier a été déplacé"
-
-#: apps/io.ox/files/actions.js:523 module:io.ox/files
-msgid "Files have been moved"
-msgstr "Les fichiers ont été déplacés"
-
-#: apps/io.ox/files/actions.js:524 module:io.ox/files
-msgid "File has been copied"
-msgstr "Le fichier a été copié"
-
-#: apps/io.ox/files/actions.js:524 module:io.ox/files
-msgid "Files have been copied"
-msgstr "Les fichiers ont été copiés"
-
-<<<<<<< HEAD
+
+#: apps/plugins/portal/mail/register.js module:plugins/portal
+msgid "No mails in your inbox"
+msgstr "Il n'y a pas de messages dans votre boîte de réception"
+
+#: apps/io.ox/find/main.js module:io.ox/core
+msgid "No matching items found."
+msgstr "Aucun élément correspondant trouvé."
+
+#: apps/io.ox/mail/main.js module:io.ox/mail
+msgid "No message selected"
+msgstr "Aucun message sélectionné"
+
+#: apps/io.ox/core/notifications.js module:io.ox/core
+msgid "No notifications"
+msgstr "Pas de notifications"
+
+#: apps/io.ox/tasks/util.js module:io.ox/tasks
+msgid "No priority"
+msgstr "Aucune priorité"
+
+#: apps/io.ox/mail/util.js module:io.ox/core
+msgid "No recipients"
+msgstr "Pas de destinataires"
+
+#: apps/io.ox/calendar/settings/pane.js module:io.ox/calendar
+#: apps/io.ox/calendar/util.js
+msgid "No reminder"
+msgstr "Pas de rappel"
+
+#: apps/io.ox/mail/compose/extensions.js module:io.ox/mail
+#: apps/io.ox/mail/settings/signatures/settings/pane.js
+msgid "No signature"
+msgstr "Pas de signature"
+
+#: apps/io.ox/core/settings/errorlog/settings/pane.js module:io.ox/core
+msgid "No slow requests"
+msgstr "Pas de requêtes lentes"
+
 #. %1$s mail sender
 #. %2$s mail subject
 #: apps/io.ox/mail/compose/model.js module:io.ox/mail apps/io.ox/mail/util.js
@@ -6093,172 +5287,182 @@
 #, c-format
 msgid "No subject"
 msgstr "Pas de sujet"
-=======
-#: apps/io.ox/files/actions.js:683 module:io.ox/files
-#: apps/io.ox/mail/compose/extensions.js:527 module:io.ox/mail
-msgid "Add local file"
-msgstr "Ajouter un fichier local"
->>>>>>> 0de5ca36
-
-#. Please translate like "take a note", "Notiz" in German, for example.
-#. more like "to notice" than "to notify".
-#: apps/io.ox/files/actions.js:693 module:io.ox/files
-msgid "Add note"
-msgstr "Ajouter une note"
-
-#. sharing: a guest user will be created for the owner of that email address
-#: apps/io.ox/files/actions.js:710 module:io.ox/files
+
+#: apps/io.ox/core/sub/subscriptions.js module:io.ox/core/sub
+msgid "No subscription services available for this module"
+msgstr "Aucun service d'abonnement disponible pour ce module"
+
+#: apps/plugins/portal/reddit/register.js module:io.ox/portal
+msgid "No title."
+msgstr "Pas de titre."
+
+#. object permissions - read
+#. object permissions - edit/modify
+#. object permissions - delete
+#. Auth type. None. No authentication
+#: apps/io.ox/core/settings/pane.js module:io.ox/core
+#: apps/io.ox/core/tk/attachments.js apps/io.ox/core/tk/flag-picker.js
+#: module:io.ox/mail apps/io.ox/files/share/permissions.js
+#: apps/io.ox/files/view-options.js module:io.ox/files
+#: apps/io.ox/mail/accounts/view-form.js module:io.ox/settings
+#: apps/io.ox/mail/mailfilter/settings/filter/view-form.js
+#: apps/io.ox/tasks/edit/view-template.js module:io.ox/tasks/edit
+msgid "None"
+msgstr "Aucun"
+
+#. E-Mail priority
+#: apps/io.ox/mail/compose/view.js module:io.ox/mail
+msgid "Normal"
+msgstr "Normale"
+
+#: apps/io.ox/mail/actions.js module:io.ox/mail apps/io.ox/mail/toolbar.js
+msgid "Not spam"
+msgstr "Pas du pourriel"
+
+#: apps/io.ox/tasks/edit/view-template.js module:io.ox/tasks/edit
+#: apps/io.ox/tasks/print.js module:io.ox/tasks apps/io.ox/tasks/util.js
+msgid "Not started"
+msgstr "Non démarré"
+
+#: apps/io.ox/calendar/freebusy/templates.js module:io.ox/calendar/freebusy
+#: apps/io.ox/mail/actions/reminder.js module:io.ox/mail
+msgid "Note"
+msgstr "Remarque"
+
+#: apps/io.ox/core/import/import.js module:io.ox/core
+msgid "Note on CSV files:"
+msgstr "Remarque sur les fichiers CSV :"
+
+#: apps/io.ox/contacts/print.js module:io.ox/contacts
+msgid "Note: One contact is not shown due to missing phone numbers"
+msgid_plural "Note: %1$d contacts are not shown due to missing phone numbers"
+msgstr[0] ""
+"Remarque : un contact n'est pas affiché car il n'a pas de numéro de téléphone"
+msgstr[1] ""
+"Remarque : %1$d contacts ne sont pas affichés car ils n'ont pas de numéro de "
+"téléphone"
+
+#: apps/io.ox/core/sub/settings/pane.js module:io.ox/core/sub
 msgid ""
-"Every recipient gets an individual link. Guests can also create and change "
-"files."
-msgstr ""
-"Chaque destinataire obtient un lien personnel. Les invités peuvent également "
-"créer et modifier les fichiers."
-
-#. sharing: a link will be created
-#: apps/io.ox/files/actions.js:719 module:io.ox/files
+"Note: Refreshing this subscription will replace the calendar content with "
+"the external content. Changes you have made inside appsuite will be "
+"overwritten"
+msgstr ""
+"Remarque : si vous rafraîchissez cet abonnement, le contenu de l'agenda sera "
+"remplacé par le contenu externe. Les modifications que vous avez effectuées "
+"dans appsuite seront perdues."
+
+#: apps/io.ox/core/export/export.js module:io.ox/core
+msgid "Note: The vCard format cannot contain distribution lists"
+msgstr ""
+"Remarque : le format vCard ne peut pas contenir de listes de distribution"
+
+#: apps/io.ox/core/sub/subscriptions.js module:io.ox/core/sub
 msgid ""
-"Everybody gets the same link. The link just allows to view the file or "
-"folder."
-msgstr ""
-"Tout le monde obtient le même lien. Le lien permet simplement de consulter "
-"le fichier ou le dossier."
-
-#: apps/io.ox/files/actions.js:797 module:io.ox/files
-#: apps/io.ox/files/toolbar.js:204
-msgid "Send as internal link"
-msgstr "Envoyer en tant que lien interne"
-
-#: apps/io.ox/files/actions.js:807 module:io.ox/files
-#: apps/io.ox/files/toolbar.js:211
-msgid "Show internal link"
-msgstr "Afficher le lien interne"
-
-#: apps/io.ox/files/actions.js:887 module:io.ox/files
-#: apps/io.ox/files/toolbar.js:239
-msgid "Lock"
-msgstr "Verrouiller"
-
-#: apps/io.ox/files/actions.js:897 module:io.ox/files
-#: apps/io.ox/files/toolbar.js:246
-msgid "Unlock"
-msgstr "Déverrouiller"
-
-#: apps/io.ox/files/actions.js:909 module:io.ox/files
+"Note: This subscription will replace the calendar content with the external "
+"content. Therefore you must create a new folder for this subscription."
+msgstr ""
+"Attention, cet abonnement va remplacer le contenu de l'agenda par le contenu "
+"externe. Vous devez par conséquent créer un nouveau dossier pour cet "
+"abonnement."
+
+#: apps/io.ox/core/notifications.js module:io.ox/core
+msgid "Notifications"
+msgstr "Notifications"
+
+#: apps/io.ox/core/settings/downloads/pane.js module:io.ox/core
+msgid "Notifier"
+msgstr "Source de l'information"
+
+#: apps/io.ox/calendar/edit/extensions.js module:io.ox/calendar/edit/main
+msgid "Notify all participants by email."
+msgstr "Informer tous les participants par courriel."
+
+#: apps/io.ox/calendar/edit/recurrence-view.js module:io.ox/calendar/edit/main
+msgid "November"
+msgstr "Novembre"
+
+#: apps/io.ox/mail/vacationnotice/settings/model.js module:io.ox/mail
+msgid "Number of days between vacation notices to the same sender"
+msgstr "Nombre de jours entre les messages d'absence au même expéditeur"
+
+#. number of items in a folder
+#: apps/io.ox/core/folder/actions/properties.js module:io.ox/core
+msgid "Number of items"
+msgstr "Nombre d'éléments"
+
+#. number of messages in a folder (mail only)
+#: apps/io.ox/core/folder/actions/properties.js module:io.ox/core
+msgid "Number of messages"
+msgstr "Nombre de messages"
+
+#: apps/io.ox/core/tk/reminder-util.js module:io.ox/core
+msgid "OK"
+msgstr "OK"
+
+#: apps/io.ox/core/permissions/permissions.js module:io.ox/core
+msgid "Object permissions"
+msgstr "Droits sur les objets"
+
+#. Emoji category
+#: apps/io.ox/emoji/categories.js module:io.ox/mail/emoji
+msgid "Objects"
+msgstr "Objets"
+
+#: apps/io.ox/calendar/edit/recurrence-view.js module:io.ox/calendar/edit/main
+msgid "October"
+msgstr "Octobre"
+
+#: apps/io.ox/core/main.js module:io.ox/core
+msgid "Offline"
+msgstr "Non connecté"
+
+#: apps/io.ox/core/boot/i18n.js module:io.ox/core/boot
+msgid "Offline mode"
+msgstr "Mode hors connexion"
+
+#: apps/io.ox/core/folder/picker.js module:io.ox/core
+#: apps/io.ox/core/relogin.js apps/io.ox/core/tk/filestorageUtil.js
+#: apps/io.ox/core/tk/mobiscroll.js
+msgid "Ok"
+msgstr "OK"
+
+#: apps/io.ox/calendar/actions/create.js module:io.ox/calendar
+msgid "On behalf of the owner"
+msgstr "Au nom du propriétaire"
+
+#. recurrence string
+#: apps/io.ox/calendar/util.js module:io.ox/calendar
+msgid "On work days"
+msgstr "Les jours ouvrés"
+
+#: apps/io.ox/mail/actions/attachmentQuota.js module:io.ox/mail
+msgid ""
+"One or more attached files exceed the size limit per email. Therefore, the "
+"files are not sent as attachments but kept on the server. The email you have "
+"sent just contains links to download these files."
+msgstr ""
+"Un ou plusieurs fichiers en pièces jointes dépassent la taille maximale pour "
+"un courrier électronique. Par conséquent, les fichiers ne sont pas envoyés "
+"en pièces jointes, mais conservés sur le serveur. Le message que vous avez "
+"envoyé ne contient que des liens permettant de télécharger ces fichiers."
+
+#: apps/io.ox/files/actions/add-storage-account.js module:io.ox/files
+msgid "OneDrive"
+msgstr "OneDrive"
+
+#: apps/io.ox/backbone/mini-views/help.js module:io.ox/core
+msgid "Online help"
+msgstr "Aide en ligne"
+
+#: apps/io.ox/core/sub/settings/pane.js module:io.ox/core/sub
+msgid "Only showing items related to folder \"%1$s\""
+msgstr "Seuls les éléments relatifs au dossier « %1$s » sont affichés"
+
+#: apps/io.ox/files/actions.js module:io.ox/files
 msgid "Open"
 msgstr "Ouvrir"
 
-#: apps/io.ox/files/actions.js:927 module:io.ox/files
-msgid "Make this the current version"
-msgstr "Faire de cette version la version actuelle"
-
-#: apps/io.ox/files/actions.js:936 module:io.ox/files
-msgid "Delete version"
-msgstr "Supprimer la version"
-
-#: apps/io.ox/files/actions.js:946 module:io.ox/files
-msgid "Drop here to upload a <b class=\"dndignore\">new file</b>"
-msgstr ""
-"Déposer ici pour téléverser un <b class=\"dndignore\">nouveau fichier</b>"
-
-#: apps/io.ox/files/actions.js:962 module:io.ox/files
-msgid ""
-"Drop here to upload a <b class=\"dndignore\">new version</b> of \"%1$s\""
-msgstr ""
-"Déposer ici pour téléverser une <b class=\"dndignore\">nouvelle version</b> "
-"de « %1$s »"
-
-#: apps/io.ox/files/actions.js:968 module:io.ox/files
-msgid "Drop here to upload a <b class=\"dndignore\">new version</b>"
-msgstr ""
-"Déposer ici pour téléverser une <b class=\"dndignore\">nouvelle version</b>"
-
-#: apps/io.ox/files/actions.js:988 module:io.ox/files
-msgid "Share your folders"
-msgstr "Partager vos dossiers"
-
-#: apps/io.ox/files/actions/add-storage-account.js:24 module:io.ox/files
-msgid "Google Drive"
-msgstr "Google Drive"
-
-#: apps/io.ox/files/actions/add-storage-account.js:28 module:io.ox/files
-msgid "Dropbox"
-msgstr "Dropbox"
-
-#: apps/io.ox/files/actions/add-storage-account.js:32 module:io.ox/files
-msgid "Box"
-msgstr "Box"
-
-#: apps/io.ox/files/actions/add-storage-account.js:36 module:io.ox/files
-msgid "OneDrive"
-msgstr "OneDrive"
-
-#. %1$s is the account name like Dropbox, Google Drive, or OneDrive
-#: apps/io.ox/files/actions/add-storage-account.js:71 module:io.ox/files
-msgid "Add %1$s account"
-msgstr "Ajouter un compte %1$s"
-
-#: apps/io.ox/files/actions/add-to-portal.js:22 module:io.ox/files
-msgid "This file has been added to the portal"
-msgstr "Ce fichier a été ajouté au portail"
-
-#: apps/io.ox/files/actions/delete.js:37 module:io.ox/files
-msgid "This file has not been deleted, as it is locked by its owner."
-msgid_plural ""
-"These files have not been deleted, as they are locked by their owner."
-msgstr[0] ""
-"Ce fichier n'a pas été supprimé, car il est verrouillé par son propriétaire."
-msgstr[1] ""
-"Ces fichiers n'ont pas été supprimés, car ils sont verrouillés par leur "
-"propriétaire."
-
-#: apps/io.ox/files/actions/delete.js:43 module:io.ox/files
-msgid "This file has not been deleted"
-msgid_plural "These files have not been deleted"
-msgstr[0] "Ce fichier n'a pas été supprimé"
-msgstr[1] "Ces fichiers n'ont pas été supprimés"
-
-#: apps/io.ox/files/actions/delete.js:62 module:io.ox/files
-msgid "Do you really want to delete this item?"
-msgid_plural "Do you really want to delete these items?"
-msgstr[0] "Voulez-vous vraiment supprimer cet élément ?"
-msgstr[1] "Voulez-vous vraiment supprimer ces éléments ?"
-
-#: apps/io.ox/files/actions/download.js:45 module:io.ox/files
-msgid "Items without a file can not be downloaded."
-msgstr "Les éléments sans fichier associé ne peuvent pas être téléchargés."
-
-#: apps/io.ox/files/actions/sendlink.js:28 module:io.ox/files
-#: apps/io.ox/files/actions/sendlink.js:32
-msgid "Direct link: %1$s"
-msgstr "Lien direct : %1$s"
-
-#: apps/io.ox/files/actions/sendlink.js:40 module:io.ox/files
-msgid "File: %1$s"
-msgstr "Fichier : %1$s"
-
-#. if only one item -> insert filename / on more than one item -> item count
-#: apps/io.ox/files/actions/share.js:36 module:io.ox/files
-msgid "Share the file \"%1$d\""
-msgid_plural "Share %1$d items"
-msgstr[0] "Partager le fichier \"%1$d\""
-msgstr[1] "Partager %1$d fichiers"
-
-#: apps/io.ox/files/actions/share.js:38 module:io.ox/files
-msgid "Share the folder \"%1$d\""
-msgid_plural "Share %1$d items"
-msgstr[0] "Partager le dossier \"%1$d\""
-msgstr[1] "Partager %1$d dossiers"
-
-#: apps/io.ox/files/actions/upload-new-version.js:58 module:io.ox/files
-msgid "Select file"
-msgstr "Choisir un fichier"
-
-#: apps/io.ox/files/actions/upload-new-version.js:87 module:io.ox/files
-msgid "You have to select a file to upload."
-msgstr "Vous devez sélectionner un fichier à téléverser."
-
-<<<<<<< HEAD
 #: apps/io.ox/contacts/settings/pane.js module:io.ox/contacts
 #: apps/io.ox/contacts/view-detail.js
 msgid "Open Street Map"
@@ -6267,19 +5471,14 @@
 #: apps/plugins/portal/tumblr/register.js module:io.ox/portal
 msgid "Open external link"
 msgstr "Ouvrir le lien externe"
-=======
-#: apps/io.ox/files/actions/versions-delete.js:24 module:io.ox/files
-msgctxt "One file only"
-msgid "Do you really want to delete this file?"
-msgstr "Voulez-vous vraiment supprimer ce fichier ?"
->>>>>>> 0de5ca36
-
-#: apps/io.ox/files/api.js:378 module:io.ox/files
-#: apps/io.ox/files/legacy_api.js:349
-msgid "The provided filename exceeds the allowed length."
-msgstr "Le nom de fichier indiqué dépasse la longueur autorisée."
-
-<<<<<<< HEAD
+
+#: apps/io.ox/core/commons.js module:io.ox/core
+#: apps/io.ox/files/share/view-options.js module:io.ox/files
+#: apps/io.ox/files/view-options.js apps/io.ox/mail/view-options.js
+#: module:io.ox/mail
+msgid "Open folder view"
+msgstr "Ouvrir la vue des dossiers"
+
 #. %1$s is a map service, like "Google Maps"
 #: apps/io.ox/contacts/view-detail.js module:io.ox/contacts
 #, fuzzy
@@ -6291,216 +5490,194 @@
 #: module:io.ox/mail
 msgid "Open in browser"
 msgstr "Ouvrir dans le navigateur"
-=======
-#: apps/io.ox/files/api.js:383 module:io.ox/files
-#: apps/io.ox/files/legacy_api.js:354
-msgid "The allowed quota is reached."
-msgstr "Le quota autorisé a été atteint."
->>>>>>> 0de5ca36
-
-#: apps/io.ox/files/api.js:390 module:io.ox/files
-#: apps/io.ox/files/legacy_api.js:359
-msgid "This file could not be uploaded."
-msgstr "Le fichier n'a pas pu être téléversé."
-
-#: apps/io.ox/files/common-extensions.js:50 module:io.ox/files
-msgid "Locked"
-msgstr "Verrouillé"
-
-#: apps/io.ox/files/detail/main.js:29 module:io.ox/files
-msgid "File Details"
-msgstr "Détails sur le fichier"
-
-#: apps/io.ox/files/filepicker.js:37 module:io.ox/files
-msgid "Add files"
-msgstr "Ajouter des fichiers"
-
-#: apps/io.ox/files/filepicker.js:76 module:io.ox/files
-#: apps/io.ox/files/filepicker.js:133
-msgid "Files"
-msgstr "Fichiers"
-
-#: apps/io.ox/files/filepicker.js:213 module:io.ox/files
-msgid "The uploaded file does not match the requested file type."
-msgid_plural "None of the uploaded files matches the requested file type."
-msgstr[0] "Le fichier téléversé ne correspond pas au type de fichier demandé."
-msgstr[1] ""
-"Aucun des fichiers téléversés ne correspond au type de fichier demandé."
-
-#: apps/io.ox/files/filepicker.js:232 module:io.ox/files
-msgid "Upload local file"
-msgstr "Téléverser un fichier local"
-
-#: apps/io.ox/files/guidance/main.js:92 module:io.ox/files
-msgctxt "help"
-msgid "The Drive App"
-msgstr "L'app Drive"
-
-#: apps/io.ox/files/guidance/main.js:93 module:io.ox/files
-msgctxt "help"
-msgid "Creating Files"
-msgstr "Créer des fichiers"
-
-#: apps/io.ox/files/guidance/main.js:94 module:io.ox/files
-msgctxt "help"
-msgid "Managing Files"
-msgstr "Gérer des fichiers"
-
-#: apps/io.ox/files/guidance/main.js:95 module:io.ox/files
-msgctxt "help"
-msgid "Accessing Files with WebDAV"
-msgstr "Accéder à des fichiers avec WebDAV"
-
-#: apps/io.ox/files/guidance/main.js:96 module:io.ox/files
-msgctxt "help"
-msgid "Drive Settings"
-msgstr "Réglages de Drive"
-
-#: apps/io.ox/files/guidance/main.js:100 module:io.ox/files
-msgid "Related articles"
-msgstr "Articles à ce sujet"
-
-#: apps/io.ox/files/guidance/statistics.js:188 module:io.ox/files
-msgid "Capacity"
-msgstr "Capacité"
-
-#. %1$s used disk space
-#. %2$s total disk space
-#. %3$s free disk space
-#: apps/io.ox/files/guidance/statistics.js:203 module:io.ox/files
-msgid ""
-"Your capacity is shared with all members of your group. Your group is "
-"currently using %1$s of its %2$s available disk space. The amount of free "
-"space is %3$s. "
-msgstr ""
-"Votre capacité est partagée avec l'ensemble des membres de votre groupe. "
-"Votre groupe utilise actuellement %1$s sur les %2$s d'espace disque "
-"disponible. La quantité d'espace libre est de %3$s. "
-
-#. %1$s used disk space
-#. %2$s total disk space
-#. %3$s free disk space
-#: apps/io.ox/files/guidance/statistics.js:216 module:io.ox/files
-msgid ""
-"You are currently using %1$s of your %2$s available disk space. You have "
-"%3$s left. "
-msgstr ""
-"Vous utilisez actuellement %1$s sur les %2$s de votre espace disque "
-"disponible. Il vous reste %3$s."
-
-#: apps/io.ox/files/guidance/statistics.js:234 module:io.ox/files
-msgid "Top 10 folder size"
-msgstr "Taille des 10 plus gros dossiers"
-
-#. %1$s name of the current folder
-#: apps/io.ox/files/guidance/statistics.js:309 module:io.ox/files
-#: apps/io.ox/files/guidance/statistics.js:394
-msgid ""
-"These statistics only include folders, which have a depth less than four in "
-"the folder structure from the folder \"%1$s\"."
-msgstr ""
-"Ces statistiques ne comprennent que les dossiers qui sont à moins de quatre "
-"dossiers de profondeur dans la structure des dossiers du dossier « %1$s »."
-
-#: apps/io.ox/files/guidance/statistics.js:328 module:io.ox/files
-msgid "Top 10 file types"
-msgstr "10 types de fichiers les plus fréquents"
-
-#: apps/io.ox/files/legacy_api.js:394 module:io.ox/files
-msgid "Please specify these missing variables: "
-msgstr "Veuillez définir les variables manquantes suivantes :"
-
-#: apps/io.ox/files/main.js:524 module:io.ox/files
-msgid "thumbnail"
-msgstr "imagette"
-
-#: apps/io.ox/files/mediaplayer.js:303 module:io.ox/files
-msgid "Minimize"
-msgstr "Réduire"
-
-#: apps/io.ox/files/mobile-toolbar-actions.js:61 module:io.ox/mail
-msgid "Show icons"
-msgstr "Afficher les icônes"
-
-#: apps/io.ox/files/mobile-toolbar-actions.js:70 module:io.ox/mail
-msgid "Show tiles"
-msgstr "Afficher les pavés"
-
-#: apps/io.ox/files/mobile-toolbar-actions.js:79 module:io.ox/mail
-msgid "Show list"
-msgstr "Afficher la liste"
-
-#: apps/io.ox/files/settings/pane.js:70 module:io.ox/files
-msgid "Show hidden files and folders"
-msgstr "Afficher les fichiers et les dossiers cachés"
-
-#: apps/io.ox/files/share/listview.js:215 module:io.ox/files
-msgid "Internal users"
-msgstr "Utilisateurs internes"
-
-#: apps/io.ox/files/share/listview.js:229 module:io.ox/files
-msgid "External guests"
-msgstr "Invités externes"
-
-#: apps/io.ox/files/share/listview.js:243 module:io.ox/files
-#: apps/io.ox/files/share/permissions.js:123 module:io.ox/core
-#: apps/io.ox/files/share/permissions.js:362
-msgid "Public link"
-msgstr "Lien public"
-
-#. Role: view folder + read all
-#: apps/io.ox/files/share/permissions.js:45 module:io.ox/core
-#: apps/io.ox/files/share/permissions.js:571
-msgid "Viewer"
-msgstr "Lecteur"
-
-#. Role: view folder + read/write all
-#: apps/io.ox/files/share/permissions.js:47 module:io.ox/core
-#: apps/io.ox/files/share/permissions.js:574
-msgid "Reviewer"
-msgstr "Réviseur"
-
-#: apps/io.ox/files/share/permissions.js:311 module:io.ox/core
-msgid "The notification has been resent"
-msgstr "La notification a été envoyée à nouveau"
-
-#: apps/io.ox/files/share/permissions.js:349 module:io.ox/core
-msgid "Internal user"
-msgstr "Utilisateur interne"
-
-#
-#: apps/io.ox/files/share/permissions.js:353 module:io.ox/core
-#: apps/io.ox/participants/model.js:45
-msgid "Group"
-msgstr "Groupe"
-
-#: apps/io.ox/files/share/permissions.js:569 module:io.ox/core
-msgid "Current role"
-msgstr "Rôle actuel"
-
-#: apps/io.ox/files/share/permissions.js:571 module:io.ox/core
-msgid "(Read only)"
-msgstr "(Lecture seule)"
-
-#: apps/io.ox/files/share/permissions.js:574 module:io.ox/core
-msgid "(Read and write)"
-msgstr "(Lecture et écriture)"
-
-#: apps/io.ox/files/share/permissions.js:579 module:io.ox/core
-msgid "(Read, write, and delete)"
-msgstr "(Lecture, écriture et suppression)"
-
-#. folder permissions
-#: apps/io.ox/files/share/permissions.js:644 module:io.ox/core
-msgid "View the folder"
-msgstr "Voir le dossier"
-
-#. folder permissions
-#: apps/io.ox/files/share/permissions.js:646 module:io.ox/core
-msgid "Create objects"
-msgstr "Créer des objets"
-
-<<<<<<< HEAD
+
+#: apps/io.ox/core/viewer/views/toolbarview.js module:io.ox/core
+msgid "Open in browser tab"
+msgstr "Ouvrir dans un onglet du navigateur"
+
+#: apps/io.ox/linkedIn/view-detail.js module:io.ox/portal
+msgid "Open on LinkedIn"
+msgstr "Ouvrir sur LinkedIn"
+
+#: apps/io.ox/mail/threadview.js module:io.ox/mail
+msgid "Open/close all messages"
+msgstr "Ouvrir / Fermer tous les messages"
+
+#: apps/io.ox/contacts/model.js module:io.ox/contacts
+msgid "Optional 01"
+msgstr "Optionnel 01"
+
+#: apps/io.ox/contacts/model.js module:io.ox/contacts
+msgid "Optional 02"
+msgstr "Optionnel 02"
+
+#: apps/io.ox/contacts/model.js module:io.ox/contacts
+msgid "Optional 03"
+msgstr "Optionnel 03"
+
+#: apps/io.ox/contacts/model.js module:io.ox/contacts
+msgid "Optional 04"
+msgstr "Optionnel 04"
+
+#: apps/io.ox/contacts/model.js module:io.ox/contacts
+msgid "Optional 05"
+msgstr "Optionnel 05"
+
+#: apps/io.ox/contacts/model.js module:io.ox/contacts
+msgid "Optional 06"
+msgstr "Optionnel 06"
+
+#: apps/io.ox/contacts/model.js module:io.ox/contacts
+msgid "Optional 07"
+msgstr "Optionnel 07"
+
+#: apps/io.ox/contacts/model.js module:io.ox/contacts
+msgid "Optional 08"
+msgstr "Optionnel 08"
+
+#: apps/io.ox/contacts/model.js module:io.ox/contacts
+msgid "Optional 09"
+msgstr "Optionnel 09"
+
+#: apps/io.ox/contacts/model.js module:io.ox/contacts
+msgid "Optional 10"
+msgstr "Optionnel 10"
+
+#: apps/io.ox/contacts/model.js module:io.ox/contacts
+msgid "Optional 11"
+msgstr "Optionnel 11"
+
+#: apps/io.ox/contacts/model.js module:io.ox/contacts
+msgid "Optional 12"
+msgstr "Optionnel 12"
+
+#: apps/io.ox/contacts/model.js module:io.ox/contacts
+msgid "Optional 13"
+msgstr "Optionnel 13"
+
+#: apps/io.ox/contacts/model.js module:io.ox/contacts
+msgid "Optional 14"
+msgstr "Optionnel 14"
+
+#: apps/io.ox/contacts/model.js module:io.ox/contacts
+msgid "Optional 15"
+msgstr "Optionnel 15"
+
+#: apps/io.ox/contacts/model.js module:io.ox/contacts
+msgid "Optional 16"
+msgstr "Optionnel 16"
+
+#: apps/io.ox/contacts/model.js module:io.ox/contacts
+msgid "Optional 17"
+msgstr "Optionnel 17"
+
+#: apps/io.ox/contacts/model.js module:io.ox/contacts
+msgid "Optional 18"
+msgstr "Optionnel 18"
+
+#: apps/io.ox/contacts/model.js module:io.ox/contacts
+msgid "Optional 19"
+msgstr "Optionnel 19"
+
+#: apps/io.ox/contacts/model.js module:io.ox/contacts
+msgid "Optional 20"
+msgstr "Optionnel 20"
+
+#: apps/io.ox/calendar/toolbar.js module:io.ox/calendar
+#: apps/io.ox/contacts/toolbar.js module:io.ox/contacts
+#: apps/io.ox/core/emoji/view.js module:io.ox/mail/emoji
+#: apps/io.ox/files/toolbar.js module:io.ox/files
+#: apps/io.ox/find/extensions-facets.js module:io.ox/core
+#: apps/io.ox/mail/compose/extensions.js module:io.ox/mail
+#: apps/io.ox/mail/compose/view.js apps/io.ox/mail/toolbar.js
+#: apps/io.ox/tasks/toolbar.js
+msgid "Options"
+msgstr "Options"
+
+#: apps/io.ox/core/tk/flag-picker.js module:io.ox/mail
+#: apps/io.ox/mail/mailfilter/settings/filter/view-form.js
+#: module:io.ox/settings apps/io.ox/portal/settings/pane.js
+#: module:io.ox/portal
+msgid "Orange"
+msgstr "Orange"
+
+#: apps/io.ox/tasks/main.js module:io.ox/tasks
+msgid "Order"
+msgstr "Ordre"
+
+#: apps/io.ox/calendar/view-detail.js module:io.ox/calendar
+#: apps/io.ox/participants/views.js module:io.ox/core
+msgid "Organizer"
+msgstr "Organisateur"
+
+#: apps/io.ox/tasks/util.js module:io.ox/tasks
+msgid "Original mail"
+msgstr "Courrier d'origine"
+
+#: apps/io.ox/contacts/view-detail.js module:io.ox/contacts
+msgid "Other Address"
+msgstr "Autre adresse"
+
+#: apps/io.ox/contacts/edit/view-form.js module:io.ox/contacts
+msgid "Other address"
+msgstr "Autre adresse"
+
+#: apps/io.ox/mail/accounts/view-form.js module:io.ox/settings
+msgid "Outgoing server (SMTP)"
+msgstr "Serveur sortant (SMTP)"
+
+#: apps/io.ox/tasks/util.js module:io.ox/tasks
+msgid "Overdue"
+msgstr "Échu"
+
+#: apps/plugins/notifications/tasks/register.js module:plugins/notifications
+msgid "Overdue Tasks"
+msgstr "Tâches en retard"
+
+#. Role: Owner (same as admin)
+#: apps/io.ox/core/permissions/permissions.js module:io.ox/core
+#: apps/io.ox/files/share/permissions.js
+msgid "Owner"
+msgstr "Propriétaire"
+
+#. Petabytes
+#: apps/io.ox/core/strings.js module:io.ox/core
+msgid "PB"
+msgstr "Po"
+
+#: apps/io.ox/files/view-options.js module:io.ox/files
+msgid "PDFs"
+msgstr "PDFs"
+
+#. text of a viewer document page caption
+#. Example result: "Page 5 of 10"
+#. %1$d is the current page index
+#. %2$d is the total number of pages
+#: apps/io.ox/core/viewer/views/types/documentview.js module:io.ox/core
+msgid "Page %1$d of %2$d"
+msgstr "Page %1$d sur %2$d"
+
+#: apps/io.ox/contacts/model.js module:io.ox/contacts
+msgid "Pager"
+msgstr "Téléavertisseur"
+
+#. text of a user list that shows the names of presenting user and participants.
+#. the dropdown button label for the participants dropdown.
+#. the participants section label.
+#: apps/io.ox/calendar/print-compact.js module:io.ox/calendar
+#: apps/io.ox/participants/detail.js module:io.ox/core
+#: apps/io.ox/participants/views.js
+#: apps/io.ox/presenter/views/navigationview.js module:io.ox/presenter
+msgid "Participants"
+msgstr "Participants"
+
+#: apps/io.ox/core/boot/i18n.js module:io.ox/core/boot
+#: apps/io.ox/core/relogin.js module:io.ox/core
+#: apps/io.ox/files/share/wizard.js module:io.ox/files
+#: apps/io.ox/mail/accounts/view-form.js module:io.ox/settings
+msgid "Password"
+msgstr "Mot de passe"
+
 #. %1$s is the minimum password length
 #. %2$s is the maximum password length
 #: apps/plugins/portal/userSettings/register.js module:io.ox/core
@@ -6509,97 +5686,91 @@
 msgstr ""
 "La longueur du mot de passe doit être comprise entre %1$d and %2$d "
 "caractères."
-=======
-#. folder permissions
-#: apps/io.ox/files/share/permissions.js:648 module:io.ox/core
-msgid "Create objects and subfolders"
-msgstr "Créer des objets et sous-dossiers"
->>>>>>> 0de5ca36
-
-#: apps/io.ox/files/share/permissions.js:653 module:io.ox/core
-msgid "Read permissions"
-msgstr "Droits de lecture"
-
-#. object permissions - read
-#: apps/io.ox/files/share/permissions.js:657 module:io.ox/core
-msgid "Read own objects"
-msgstr "Lire ses propres objets"
-
-#. object permissions - read
-#: apps/io.ox/files/share/permissions.js:659 module:io.ox/core
-msgid "Read all objects"
-msgstr "Lire tous les objets"
-
-#: apps/io.ox/files/share/permissions.js:664 module:io.ox/core
-msgid "Write permissions"
-msgstr "Droits d'écriture"
-
-#. object permissions - edit/modify
-#: apps/io.ox/files/share/permissions.js:668 module:io.ox/core
-msgid "Edit own objects"
-msgstr "Modifier ses propres objets"
-
-#. object permissions - edit/modify
-#: apps/io.ox/files/share/permissions.js:670 module:io.ox/core
-msgid "Edit all objects"
-msgstr "Modifier tous les objets"
-
-#: apps/io.ox/files/share/permissions.js:675 module:io.ox/core
-msgid "Delete permissions"
-msgstr "Droits de suppression"
-
-#. object permissions - delete
-#: apps/io.ox/files/share/permissions.js:679 module:io.ox/core
-msgid "Delete own objects"
-msgstr "Supprimer ses propres objets"
-
-#. object permissions - delete
-#: apps/io.ox/files/share/permissions.js:681 module:io.ox/core
-msgid "Delete all objects"
-msgstr "Supprimer tous les objets"
-
-#: apps/io.ox/files/share/permissions.js:690 module:io.ox/core
-msgid "Administrative role"
-msgstr "Rôle administratif"
-
-#. object permissions - user role
-#: apps/io.ox/files/share/permissions.js:692 module:io.ox/core
-msgid "User"
-msgstr "Utilisateur"
-
-#: apps/io.ox/files/share/permissions.js:706 module:io.ox/core
-msgid "Detailed access rights"
-msgstr "Droits d'accès détaillés"
-
-#: apps/io.ox/files/share/permissions.js:731 module:io.ox/core
-#: apps/io.ox/files/share/permissions.js:738
-#: apps/io.ox/files/share/permissions.js:744
-#: apps/io.ox/files/share/toolbar.js:43 module:io.ox/files
-msgid "Revoke access"
-msgstr "Révoquer l'accès"
-
-#: apps/io.ox/files/share/permissions.js:736 module:io.ox/core
-msgid "Resend invitation"
-msgstr "Renvoyer l'invitation"
-
-#: apps/io.ox/files/share/permissions.js:845 module:io.ox/core
-msgid "Share \"%1$s\""
-msgstr "Partager « %1$s »"
-
-#: apps/io.ox/files/share/permissions.js:846 module:io.ox/core
+
+#: apps/io.ox/settings/accounts/settings/pane.js
+#: module:io.ox/settings/accounts
+msgid "Password recovery"
+msgstr "Récupération du mot de passe"
+
+#: apps/io.ox/files/share/wizard.js module:io.ox/files
+msgid "Password required"
+msgstr "Mot de passe requis"
+
+#: apps/plugins/portal/userSettings/register.js module:io.ox/core
+msgid "Password strength: Good"
+msgstr "Robustesse du mot de passe : bonne"
+
+#: apps/plugins/portal/userSettings/register.js module:io.ox/core
+msgid "Password strength: Legendary!"
+msgstr "Robustesse du mot de passe : légendaire !"
+
+#: apps/plugins/portal/userSettings/register.js module:io.ox/core
+msgid "Password strength: Strong"
+msgstr "Robustesse du mot de passe : forte"
+
+#: apps/plugins/portal/userSettings/register.js module:io.ox/core
+msgid "Password strength: Too short"
+msgstr "Robustesse du mot de passe : trop court"
+
+#: apps/plugins/portal/userSettings/register.js module:io.ox/core
+msgid "Password strength: Very strong"
+msgstr "Robustesse du mot de passe : très forte"
+
+#: apps/plugins/portal/userSettings/register.js module:io.ox/core
+msgid "Password strength: Very weak"
+msgstr "Robustesse du mot de passe : très faible"
+
+#: apps/plugins/portal/userSettings/register.js module:io.ox/core
+msgid "Password strength: Weak"
+msgstr "Robustesse du mot de passe : faible"
+
+#: apps/plugins/portal/userSettings/register.js module:io.ox/core
+msgid "Password strength: Wrong length"
+msgstr "Robustesse du mot de passe : mauvaise longueur"
+
+#. button label for pausing the presentation
+#: apps/io.ox/presenter/views/navigationview.js module:io.ox/presenter
+#: apps/io.ox/presenter/views/toolbarview.js
+msgid "Pause presentation"
+msgstr "Mettre la présentation en pause"
+
+#. button tooltip for pausing the presentation
+#: apps/io.ox/presenter/views/navigationview.js module:io.ox/presenter
+#: apps/io.ox/presenter/views/toolbarview.js
+msgid "Pause the presentation"
+msgstr "Mettre la présentation en pause"
+
+#. Emoji category
+#: apps/io.ox/emoji/categories.js module:io.ox/mail/emoji
+msgid "People"
+msgstr "Personnes"
+
+#: apps/io.ox/mail/settings/pane.js module:io.ox/mail
+msgid "Permanently remove deleted emails"
+msgstr "Effacer définitivement les messages supprimés"
+
+#: apps/io.ox/core/folder/contextmenu.js module:io.ox/core
+msgid "Permissions"
+msgstr "Droits"
+
+#: apps/io.ox/files/share/permissions.js module:io.ox/core
 msgid "Permissions for \"%1$s\""
 msgstr "Droits sur \"%1$s\""
 
-#: apps/io.ox/files/share/permissions.js:904 module:io.ox/core
-msgid "Add people"
-msgstr "Ajouter des personnes"
-
-#: apps/io.ox/files/share/permissions.js:996 module:io.ox/core
-msgid "Enter a Message to inform users"
-msgstr "Saisissez un message d'information à destination des utilisateurs"
+#: apps/io.ox/settings/apps/settings/pane.js module:io.ox/core
+msgid "Permissions:"
+msgstr "Droits :"
+
+#: apps/io.ox/contacts/view-detail.js module:io.ox/contacts
+msgid "Personal"
+msgstr "Personnel"
+
+#: apps/io.ox/contacts/edit/view-form.js module:io.ox/contacts
+msgid "Personal information"
+msgstr "Informations personnelles"
 
 #. placeholder text in share dialog
-#: apps/io.ox/files/share/permissions.js:1004 module:io.ox/core
+#: apps/io.ox/files/share/permissions.js module:io.ox/core
 msgid ""
 "Personal message (optional). This message is sent to all newly invited "
 "people."
@@ -6607,224 +5778,207 @@
 "Message personnel (optionnel). Ce message est envoyé à toutes les personnes "
 "nouvellement invitées."
 
-#: apps/io.ox/files/share/toolbar.js:36 module:io.ox/files
-msgid "Edit share"
-msgstr "Modifier le partage"
-
-#: apps/io.ox/files/share/toolbar.js:70 module:io.ox/files
-msgid "Revoked access."
-msgstr "Accès révoqué."
-
-#. Sort options drop-down
-#: apps/io.ox/files/share/view-options.js:42 module:io.ox/files
-#: apps/io.ox/files/view-options.js:68 apps/io.ox/mail/view-options.js:74
-#: module:io.ox/mail
-msgctxt "dropdown"
-msgid "Sort by"
-msgstr "Trier par"
-
-#: apps/io.ox/files/share/view-options.js:49 module:io.ox/files
-#: apps/io.ox/files/view-options.js:56 apps/io.ox/mail/view-options.js:47
-#: module:io.ox/mail apps/io.ox/tasks/main.js:836 module:io.ox/tasks
-msgid "Ascending"
-msgstr "Croissant"
-
-#: apps/io.ox/files/share/view-options.js:50 module:io.ox/files
-#: apps/io.ox/files/view-options.js:57 apps/io.ox/mail/view-options.js:48
-#: module:io.ox/mail apps/io.ox/tasks/main.js:837 module:io.ox/tasks
-msgid "Descending"
-msgstr "Décroissant"
-
-#: apps/io.ox/files/share/wizard.js:32 module:io.ox/files
-msgid ""
-"Invite people via email. Every recipient will get an individual link to "
-"access the shared files."
-msgstr ""
-"Inviter des personnes par courriel. Chaque destinataire recevra un lien "
-"individuel lui permettant d'accéder aux fichiers partagés."
-
-#: apps/io.ox/files/share/wizard.js:33 module:io.ox/files
-msgid ""
-"You can copy and paste this link in an email, instant messenger or social "
-"network. Please note that anyone with this link can access the share."
-msgstr ""
-"Vous pouvez copier-coller ce lien dans un courriel, dans un client de "
-"messagerie instantanée ou dans un réseau social. Notez que toute personne "
-"connaissant ce lien peut accéder au partage."
-
-#: apps/io.ox/files/share/wizard.js:93 module:io.ox/files
-#: apps/io.ox/files/share/wizard.js:105
-msgid "Add recipients ..."
-msgstr "Ajouter des destinataires..."
-
-#. placeholder text in share dialog
-#: apps/io.ox/files/share/wizard.js:129 module:io.ox/files
-#: apps/io.ox/files/share/wizard.js:137
-msgid "Message (optional)"
-msgstr "Message (facultatif)"
-
-#: apps/io.ox/files/share/wizard.js:169 module:io.ox/files
-msgid "one day"
-msgstr "une journée"
-
-#: apps/io.ox/files/share/wizard.js:170 module:io.ox/files
-msgid "one week"
-msgstr "une semaine"
-
-#: apps/io.ox/files/share/wizard.js:171 module:io.ox/files
-msgid "one month"
-msgstr "un mois"
-
-#: apps/io.ox/files/share/wizard.js:172 module:io.ox/files
-msgid "three months"
-msgstr "trois mois"
-
-#: apps/io.ox/files/share/wizard.js:173 module:io.ox/files
-msgid "six months"
-msgstr "six mois"
-
-#: apps/io.ox/files/share/wizard.js:174 module:io.ox/files
-msgid "one year"
-msgstr "un an"
-
-#: apps/io.ox/files/share/wizard.js:192 module:io.ox/files
-msgid "Expires in"
-msgstr "Expire dans"
-
-#: apps/io.ox/files/share/wizard.js:202 module:io.ox/files
-msgid "Expires on"
-msgstr "Expire le"
-
-#: apps/io.ox/files/share/wizard.js:228 module:io.ox/files
-msgid "Recipients can edit"
-msgstr "Les destinataires peuvent modifier"
-
-#: apps/io.ox/files/share/wizard.js:248 module:io.ox/files
-msgid "Password required"
-msgstr "Mot de passe requis"
-
-#: apps/io.ox/files/share/wizard.js:254 module:io.ox/files
-msgid "Enter Password"
-msgstr "Saisissez le mot de passe"
-
-#: apps/io.ox/files/toolbar.js:40 module:io.ox/files
-msgid "New file"
-msgstr "Nouveau fichier"
-
-#: apps/io.ox/files/toolbar.js:80 module:io.ox/files
-#: apps/io.ox/files/toolbar.js:124
-msgid "Share current folder"
-msgstr "Partager le dossier courant"
-
-#: apps/io.ox/files/toolbar.js:117 module:io.ox/files
-msgid "Share selected objects"
-msgstr "Partager les objets sélectionnés"
-
-#: apps/io.ox/files/toolbar.js:119 module:io.ox/files
-msgid "Share selected folder"
-msgid_plural "Share selected folders"
-msgstr[0] "Partager le dossier sélectionné"
-msgstr[1] "Partager les dossiers sélectionnés"
-
-#: apps/io.ox/files/toolbar.js:122 module:io.ox/files
-msgid "Share selected file"
-msgid_plural "Share selected files"
-msgstr[0] "Partager le fichier sélectionné"
-msgstr[1] "Partager les fichiers sélectionnés"
-
-#: apps/io.ox/files/toolbar.js:132 module:io.ox/files
+#: apps/io.ox/contacts/print.js module:io.ox/contacts
+msgid "Phone"
+msgstr "Téléphone"
+
+#: apps/io.ox/contacts/edit/view-form.js module:io.ox/contacts
+msgid "Phone & fax numbers"
+msgstr "Nos de téléphone et de télécopie"
+
+#: apps/io.ox/contacts/model.js module:io.ox/contacts
+msgid "Phone (assistant)"
+msgstr "Tél. (assistant)"
+
+#: apps/io.ox/contacts/model.js module:io.ox/contacts
+msgid "Phone (business alt)"
+msgstr "Tél. (professionnel autre)"
+
+#: apps/io.ox/contacts/model.js module:io.ox/contacts
+msgid "Phone (business)"
+msgstr "Tél. (professionnel)"
+
+#: apps/io.ox/contacts/model.js module:io.ox/contacts
+msgid "Phone (car)"
+msgstr "Tél. (voiture)"
+
+#: apps/io.ox/contacts/model.js module:io.ox/contacts
+msgid "Phone (company)"
+msgstr "Tél. (entreprise)"
+
+#: apps/io.ox/contacts/model.js module:io.ox/contacts
+msgid "Phone (home alt)"
+msgstr "Tél. (privé autre)"
+
+#: apps/io.ox/contacts/model.js module:io.ox/contacts
+msgid "Phone (home)"
+msgstr "Tél. (privé)"
+
+#: apps/io.ox/contacts/model.js module:io.ox/contacts
+msgid "Phone (other)"
+msgstr "Tél. (autre)"
+
+#: apps/io.ox/contacts/print.js module:io.ox/contacts
+msgid "Phone list"
+msgstr "Répertoire téléphonique"
+
+#: apps/io.ox/contacts/view-detail.js module:io.ox/contacts
+msgid "Phone numbers"
+msgstr "Numéros de téléphone"
+
+#: apps/io.ox/core/tk/reminder-util.js module:io.ox/core
+msgid "Pick a time here"
+msgstr "Choisissez une heure ici"
+
+#: apps/io.ox/core/tk/flag-picker.js module:io.ox/mail
+#: apps/io.ox/mail/mailfilter/settings/filter/view-form.js
+#: module:io.ox/settings apps/io.ox/portal/settings/pane.js
+#: module:io.ox/portal
+msgid "Pink"
+msgstr "Rose"
+
+#. Emoji category
+#: apps/io.ox/emoji/categories.js module:io.ox/mail/emoji
+msgid "Places"
+msgstr "Lieux"
+
+#: apps/io.ox/mail/compose/view.js module:io.ox/mail
+msgid "Plain Text"
+msgstr "Texte pur"
+
+#: apps/io.ox/mail/settings/pane.js module:io.ox/mail
+msgid "Plain text"
+msgstr "Texte pur"
+
+#: apps/io.ox/files/toolbar.js module:io.ox/files
 msgid "Play audio files"
 msgstr "Jouer les fichiers audio"
 
-#: apps/io.ox/files/toolbar.js:139 module:io.ox/files
+#: apps/io.ox/files/toolbar.js module:io.ox/files
 msgid "Play video files"
 msgstr "Jouer les fichiers vidéo"
 
-#: apps/io.ox/files/toolbar.js:153 module:io.ox/files
-msgid "Present"
-msgstr "Présenter"
-
-#: apps/io.ox/files/toolbar.js:296 module:io.ox/files
-msgid "Icons"
-msgstr "Icônes"
-
-#: apps/io.ox/files/toolbar.js:297 module:io.ox/files
-msgid "Tiles"
-msgstr "Pavés"
-
-#: apps/io.ox/files/toolbar.js:303 module:io.ox/files
-msgid "File details"
-msgstr "Détails du fichier"
-
-#: apps/io.ox/files/upload/dropzone.js:31 module:io.ox/files
-msgid "Drop files here to upload"
-msgstr "Déposer les fichiers ici pour les téléverser"
-
-#. estimated upload duration
-#: apps/io.ox/files/upload/main.js:29 module:io.ox/files
-msgid "%1$d second"
-msgid_plural "%1$d seconds"
-msgstr[0] "%1$d seconde"
-msgstr[1] "%1$d secondes"
-
-#. estimated upload duration
-#: apps/io.ox/files/upload/main.js:36 module:io.ox/files
-msgid "%1$d minute"
-msgid_plural "%1$d minutes"
-msgstr[0] "%1$d minute"
-msgstr[1] "%1$d minutes"
-
-#. estimated upload duration
-#: apps/io.ox/files/upload/main.js:43 module:io.ox/files
-msgid "%1$d hour"
-msgid_plural "%1$d hours"
-msgstr[0] "%1$d heure"
-msgstr[1] "%1$d heures"
-
-#. estimated upload duration
-#: apps/io.ox/files/upload/main.js:50 module:io.ox/files
-msgid "%1$d day"
-msgid_plural "%1$d days"
-msgstr[0] "%1$d jour"
-msgstr[1] "%1$d jours"
-
-<<<<<<< HEAD
+#: apps/plugins/portal/xing/register.js module:plugins/portal
+msgid ""
+"Please check your inbox for a confirmation email.\n"
+"\n"
+"Follow the instructions in the email and then return to the widget to "
+"complete account setup."
+msgstr ""
+"Veuillez consulter votre boîte de réception : vous devriez avoir reçu un "
+"courriel de confirmation.\n"
+"\n"
+"Suivez les instructions données dans ce courriel et revenez au composant "
+"pour terminer la configuration du compte."
+
+#: apps/io.ox/calendar/edit/recurrence-view.js module:io.ox/calendar/edit/main
+msgid "Please choose a sentence below."
+msgstr "Veuillez choisir une phrase ci-dessous."
+
+#: apps/io.ox/calendar/actions/acceptdeny.js module:io.ox/calendar
+msgid "Please comment your confirmation status."
+msgstr "Veuillez commenter l'état de confirmation."
+
+#: apps/io.ox/mail/mailfilter/settings/filter/view-form.js
+#: module:io.ox/settings
+msgid "Please define at least one action."
+msgstr "Veuillez définir au moins une action."
+
+#: apps/io.ox/backbone/validation.js module:io.ox/core
+msgid "Please enter a date in the past"
+msgstr "Veuillez saisir une date passée"
+
+#: apps/plugins/portal/flickr/register.js module:plugins/portal
+msgid "Please enter a description"
+msgstr "Veuillez saisir une description"
+
+#: apps/plugins/portal/tumblr/register.js module:io.ox/portal
+msgid "Please enter a description."
+msgstr "Veuillez saisir une description."
+
+#: apps/plugins/portal/rss/register.js module:io.ox/portal
+msgid "Please enter a feed URL."
+msgstr "Veuillez saisir l'URL d'un flux."
+
+#: apps/plugins/portal/flickr/register.js module:plugins/portal
+msgid "Please enter a search query"
+msgstr "Veuillez formuler la recherche"
+
+#: apps/io.ox/backbone/mini-views/datepicker.js module:io.ox/core
+#: apps/io.ox/backbone/validation.js
+#: apps/io.ox/mail/mailfilter/settings/filter/view-form.js
+#: module:io.ox/settings
+msgid "Please enter a valid date"
+msgstr "Veuillez saisir une date valide"
+
+#: apps/io.ox/backbone/validation.js module:io.ox/core
+msgid "Please enter a valid email address"
+msgstr "Veuillez saisir une adresse de courrier électronique valide"
+
+#: apps/io.ox/backbone/validation.js module:io.ox/core
+msgid "Please enter a valid email address or phone number"
+msgstr ""
+"Veuillez saisir une adresse de courrier électronique ou un numéro de "
+"téléphone valide"
+
+#: apps/io.ox/mail/settings/signatures/settings/pane.js module:io.ox/mail
+msgid "Please enter a valid name"
+msgstr "Veuillez saisir un nom valide"
+
+#: apps/io.ox/backbone/validation.js module:io.ox/core
+msgid "Please enter a valid number"
+msgstr "Veuillez saisir un nombre valable"
+
+#: apps/io.ox/backbone/validation.js module:io.ox/core
+msgid "Please enter a valid object"
+msgstr "Veuillez saisir un objet valide"
+
+#: apps/io.ox/backbone/validation.js module:io.ox/core
+msgid "Please enter a valid phone number. Allowed characters are: %1$s"
+msgstr ""
+"Veuillez saisir un numéro de téléphone valide. Les caractères autorisés "
+"sont : %1$s"
+
+#: apps/io.ox/backbone/validation.js module:io.ox/core
+msgid "Please enter a value"
+msgstr "Veuillez saisir une valeur"
+
+#: apps/plugins/portal/tumblr/register.js module:io.ox/portal
+msgid "Please enter an blog url."
+msgstr "Veuillez saisir une URL de blogue."
+
+#: apps/io.ox/core/relogin.js module:io.ox/core
+msgid "Please enter correct password"
+msgstr "Veuillez saisir le mot de passe correct"
+
 #. %1$s the missing request parameter
 #: apps/io.ox/mail/accounts/view-form.js module:io.ox/settings
 #, c-format
 msgid "Please enter the following data: %1$s"
 msgstr "Veuillez saisir les données suivantes : %1$s"
-=======
-#. estimated upload duration
-#: apps/io.ox/files/upload/main.js:57 module:io.ox/files
-msgid "%1$d week"
-msgid_plural "%1$d weeks"
-msgstr[0] "%1$d semaine"
-msgstr[1] "%1$d semaines"
->>>>>>> 0de5ca36
-
-#. %1$s progress of currently uploaded files in percent
-#: apps/io.ox/files/upload/main.js:227 module:io.ox/files
-#: apps/io.ox/files/upload/main.js:309 apps/io.ox/files/upload/view.js:53
-#: apps/io.ox/files/upload/view.js:97
-msgid "%1$s completed"
-msgstr "%1$s transférés"
-
-#. %1$s remaining upload time
-#: apps/io.ox/files/upload/main.js:232 module:io.ox/files
-msgid "Remaining time: %1$s"
-msgstr "Durée restante : %1$s"
-
-#. the name of the file, which is currently uploaded (might be shortended by '...' on missing screen space )
-#: apps/io.ox/files/upload/main.js:265 module:io.ox/files
-msgid "Uploading %1$s"
-msgstr "Téléversement de %1$s"
-
-#: apps/io.ox/files/upload/view.js:130 module:io.ox/files
-msgid "Upload progress"
-msgstr "Avancement du téléversement"
-
-#: apps/io.ox/files/util.js:236 module:io.ox/files
+
+#: apps/io.ox/tasks/edit/view-template.js module:io.ox/tasks/edit
+msgid "Please enter value between 0 and 100."
+msgstr "Veuillez saisir une valeur entre 0 et 100."
+
+#: apps/io.ox/core/boot/i18n.js module:io.ox/core/boot
+msgid "Please enter your credentials."
+msgstr "Veuillez saisir vos données d'authentification."
+
+#: apps/io.ox/onboarding/clients/extensions.js module:io.ox/core/onboarding
+msgid ""
+"Please enter your mobile phone number, and we´ll send you a link to "
+"automatically configure your iOS device! It´s that simple!"
+msgstr ""
+"Veuillez saisir votre numéro de téléphone mobile et nous vous enverrons un "
+"lien permettant de configurer automatiquement votre appareil iOS ! C'est "
+"aussi simple que cela !"
+
+#: apps/io.ox/core/boot/i18n.js module:io.ox/core/boot
+msgid "Please enter your password."
+msgstr "Veuillez saisir votre mot de passe."
+
+#: apps/io.ox/files/util.js module:io.ox/files
 msgid ""
 "Please note, changing or removing the file extension will cause problems "
 "when viewing or editing."
@@ -6832,337 +5986,381 @@
 "Veuillez remarquer que le fait de modifier ou de supprimer l'extension du "
 "fichier provoquera des problèmes lorsqu'on l'affiche ou lorsqu'on le modifie."
 
-#: apps/io.ox/files/util.js:244 module:io.ox/files
+#: apps/plugins/core/feedback/register.js module:io.ox/core
 msgid ""
-"Do you really want to remove the extension \".%1$s\" from your filename?"
-msgstr ""
-"Voulez-vous vraiment supprimer l'extension « %1$s » de votre nom de fichier ?"
-
-#: apps/io.ox/files/util.js:247 module:io.ox/files
+"Please note, that support requests cannot be handled via the feedback-"
+"formular. When you have questions or problems please contact our support "
+"directly"
+msgstr ""
+"Veuillez remarquer que les requêtes d'assistance ne peuvent être effectuées "
+"par le biais du formulaire d'impressions. Si vous avez des questions ou des "
+"problèmes, veuillez les soumettre directement à l'assistance."
+
+#: apps/io.ox/keychain/secretRecoveryDialog.js module:io.ox/keychain
 msgid ""
-"Do you really want to change the file extension from  \".%1$s\" to \".%2$s"
-"\" ?"
-msgstr "Voulez-vous vraiment changer l'extension « %1$s » en « %2$s » ?"
-
-#: apps/io.ox/files/util.js:252 module:io.ox/files
-msgid "Confirmation"
-msgstr "Confirmation"
-
-#: apps/io.ox/files/util.js:255 module:io.ox/files
-msgid "Adjust"
-msgstr "Ajuster"
-
-#: apps/io.ox/files/view-options.js:110 module:io.ox/files
-#: apps/io.ox/mail/accounts/view-form.js:581 module:io.ox/settings
-msgid "Select"
-msgstr "Sélectionner"
-
-#: apps/io.ox/files/view-options.js:111 module:io.ox/files
-#: apps/io.ox/find/extensions-api.js:456 module:io.ox/core
-#: apps/io.ox/find/manager/value-model.js:166
-msgid "All"
-msgstr "Tous"
-
-#: apps/io.ox/files/view-options.js:112 module:io.ox/files
-msgid "All files"
-msgstr "Tous les fichiers"
-
-#. Verb: (to) filter documents by file type
-#: apps/io.ox/files/view-options.js:116 module:io.ox/files
-msgctxt "verb"
-msgid "Filter"
-msgstr "Filtrer"
-
-#: apps/io.ox/files/view-options.js:117 module:io.ox/files
-msgid "PDFs"
-msgstr "PDFs"
-
-#: apps/io.ox/files/view-options.js:118 module:io.ox/files
-msgid "Documents"
-msgstr "Documents"
-
-#: apps/io.ox/files/view-options.js:119 module:io.ox/files
-msgid "Spreadsheets"
-msgstr "Feuilles de calcul"
-
-#: apps/io.ox/files/view-options.js:120 module:io.ox/files
+"Please provide the old password so the account passwords can be recovered."
+msgstr ""
+"Veuillez saisir l'ancien mot de passe afin de pouvoir récupérer les mots de "
+"passe du compte."
+
+#: apps/io.ox/core/import/import.js module:io.ox/core
+msgid "Please select a file to import"
+msgstr "Choisissez un fichier à importer"
+
+#: apps/io.ox/core/import/import.js module:io.ox/core
+msgid "Please select a valid iCal File to import"
+msgstr "Choisissez un fichier iCal valide à importer"
+
+#: apps/io.ox/mail/compose/inline-images.js module:io.ox/mail
+msgid "Please select a valid image File to insert"
+msgstr "Choisissez un fichier image valide à importer"
+
+#: apps/io.ox/onboarding/clients/wizard.js module:io.ox/core/onboarding
+msgid "Please select the platform of your device."
+msgstr "Veuillez choisir la plate-forme de votre appareil."
+
+#: apps/plugins/portal/xing/register.js module:plugins/portal
+msgid ""
+"Please select which of the following data we may use to create your %s "
+"account:"
+msgstr ""
+"Veuillez choisir parmi les informations ci-dessous lesquelles utiliser pour "
+"créer votre compte %s :"
+
+#: apps/io.ox/core/main.js module:io.ox/core apps/io.ox/core/relogin.js
+msgid "Please sign in again to continue"
+msgstr "Veuillez vous reconnecter pour continuer"
+
+#: apps/io.ox/files/legacy_api.js module:io.ox/files
+msgid "Please specify these missing variables: "
+msgstr "Veuillez définir les variables manquantes suivantes :"
+
+#: apps/io.ox/core/boot/i18n.js module:io.ox/core/boot
+msgid "Please update your browser."
+msgstr "Veuillez mettre à jour votre navigateur."
+
+#: apps/io.ox/tasks/edit/util.js module:io.ox/tasks
+msgid "Plus"
+msgstr "Plus"
+
+#: apps/io.ox/core/viewer/views/toolbarview.js module:io.ox/core
+msgid "Pop out"
+msgstr "Nouvelle fenêtre"
+
+#: apps/io.ox/core/viewer/views/toolbarview.js module:io.ox/core
+msgid "Pop out standalone viewer"
+msgstr "Ouvrir l'afficheur dans une nouvelle fenêtre"
+
+#: apps/io.ox/portal/main.js module:io.ox/portal
+msgid "Portal"
+msgstr "Portail"
+
+#: apps/io.ox/core/main.js module:io.ox/core apps/io.ox/launchpad/main.js
+#: apps/io.ox/search/view-template.js
+msgctxt "app"
+msgid "Portal"
+msgstr "Portail"
+
+#: apps/io.ox/portal/settings/pane.js module:io.ox/portal
+msgid "Portal settings"
+msgstr "Réglages du portail"
+
+#: apps/io.ox/contacts/model.js module:io.ox/contacts
+msgid "Position"
+msgstr "Poste"
+
+#: apps/plugins/portal/xing/register.js module:plugins/portal
+msgid "Post a status update"
+msgstr "Publier une mise à jour d'état"
+
+#: apps/io.ox/contacts/model.js module:io.ox/contacts
+msgid "Postcode"
+msgstr "Code postal"
+
+#: apps/io.ox/onboarding/clients/wizard.js module:io.ox/core/onboarding
+msgid "Premium"
+msgstr "Premium"
+
+#: apps/io.ox/core/commons.js module:io.ox/core
+msgid "Premium features"
+msgstr "Fonctions Premium"
+
+#: apps/io.ox/files/toolbar.js module:io.ox/files
+msgid "Present"
+msgstr "Présenter"
+
+#. launch the presenter app
+#: apps/io.ox/core/viewer/views/toolbarview.js module:io.ox/core
+msgctxt "presenter"
+msgid "Present"
+msgstr "Présenter"
+
+#. headline of a presentation end alert
+#: apps/io.ox/presenter/views/notification.js module:io.ox/presenter
+msgid "Presentation end"
+msgstr "Fin de la présentation"
+
+#. Info text that says the presentation is paused.
+#: apps/io.ox/presenter/views/presentationview.js module:io.ox/presenter
+msgid "Presentation is paused."
+msgstr "La présentation est en pause."
+
+#. headline of a presentation join alert
+#: apps/io.ox/presenter/views/notification.js module:io.ox/presenter
+msgid "Presentation join"
+msgstr "Joindre la présentation"
+
+#. headline of a presentation start alert
+#: apps/io.ox/presenter/views/notification.js module:io.ox/presenter
+msgid "Presentation start"
+msgstr "Début de la présentation"
+
+#: apps/io.ox/files/view-options.js module:io.ox/files
 msgid "Presentations"
 msgstr "Présentations"
 
-#: apps/io.ox/files/view-options.js:121 module:io.ox/files
-msgid "Images"
-msgstr "Images"
-
-#: apps/io.ox/files/view-options.js:122 module:io.ox/files
-msgid "Music"
-msgstr "Musique"
-
-#: apps/io.ox/files/view-options.js:123 module:io.ox/files
-msgid "Videos"
-msgstr "Vidéos"
-
-#. Sort options drop-down
-#: apps/io.ox/files/view-options.js:138 module:io.ox/files
-msgctxt "dropdown"
-msgid "Select"
-msgstr "Sélectionner"
-
-#: apps/io.ox/files/view-options.js:165 module:io.ox/files
-msgid "Switch to parent folder"
-msgstr "Basculer vers le dossier parent"
-
-#: apps/io.ox/files/view-options.js:197 module:io.ox/files
-msgid "Search results"
-msgstr "Résultats de recherche"
-
-#: apps/io.ox/find/date/patterns.js:97 module:io.ox/core
-msgid "as daterange"
-msgstr "comme intervalle de dates"
-
-#: apps/io.ox/find/date/patterns.js:192 module:io.ox/core
-msgid "Last day"
-msgstr "Jour passé"
-
-#: apps/io.ox/find/date/patterns.js:196 module:io.ox/core
-msgid "Last week"
-msgstr "Semaine dernière"
-
-#: apps/io.ox/find/date/patterns.js:196 module:io.ox/core
+#. text of a user list that shows the names of presenting user and participants.
+#. the presenter section label.
+#. tooltip for the icon that identifies the presenting user
+#: apps/io.ox/presenter/views/navigationview.js module:io.ox/presenter
+#: apps/io.ox/presenter/views/sidebar/userbadgeview.js
+msgid "Presenter"
+msgstr "Présentateur"
+
+#. aria label for the presenter navigation bar, for screen reader only.
+#: apps/io.ox/presenter/views/navigationview.js module:io.ox/presenter
+msgid "Presenter navigation bar"
+msgstr "Barre de navigation du présentateur"
+
+#. aria label for the toolbar, for screen reader only.
+#: apps/io.ox/presenter/views/toolbarview.js module:io.ox/presenter
+msgid "Presenter toolbar"
+msgstr "Barre d'outils du présentateur"
+
+#: apps/plugins/portal/birthdays/register.js module:plugins/portal
+msgid "Press [enter] to jump to complete list of Birthdays."
+msgstr "Appuyez sur [Entr] pour passer à la liste complète d'anniversaires."
+
+#: apps/plugins/portal/flickr/register.js module:plugins/portal
+msgid "Press [enter] to jump to the flicker stream."
+msgstr "Appuyez sur [Entr] pour passer au flux Flicker."
+
+#: apps/plugins/portal/linkedIn/register.js module:plugins/portal
+msgid "Press [enter] to jump to the linkedin stream."
+msgstr "Appuyez sur [Entr] pour passer au flux LinkedIn."
+
+#: apps/plugins/portal/rss/register.js module:io.ox/portal
+msgid "Press [enter] to jump to the rss stream."
+msgstr "Appuyez sur [Entr] pour passer au flux RSS."
+
+#: apps/plugins/portal/tumblr/register.js module:io.ox/portal
+msgid "Press [enter] to jump to the tumblr feed."
+msgstr "Appuyez sur [Entr] pour passer au flux Tumblr."
+
+#: apps/plugins/portal/twitter/register.js module:plugins/portal
+msgid "Press [enter] to jump to the twitter feed."
+msgstr "Appuyez sur [Entr] pour passer au flux Twitter."
+
+#: apps/io.ox/core/tk/reminder-util.js module:io.ox/core
+#: apps/plugins/notifications/calendar/register.js
+#: module:plugins/notifications apps/plugins/notifications/tasks/register.js
+msgid "Press [enter] to open"
+msgstr "Appuyez sur [Entrée] pour passer à "
+
+#: apps/io.ox/core/tk/attachmentsUtil.js module:io.ox/core
+#: apps/io.ox/preview/main.js
+msgid "Preview"
+msgstr "Vue d'ensemble"
+
+#: apps/io.ox/core/viewer/views/displayerview.js module:io.ox/core
+#: apps/io.ox/core/wizard/registry.js module:io.ox/core/wizard
+msgid "Previous"
+msgstr "Précédent"
+
+#: apps/io.ox/calendar/week/view.js module:io.ox/calendar
+msgid "Previous Day"
+msgstr "Jour précédent"
+
+#: apps/io.ox/calendar/week/view.js module:io.ox/calendar
+msgid "Previous Week"
+msgstr "Semaine précédente"
+
+#: apps/io.ox/find/date/patterns.js module:io.ox/core
+msgid "Previous month"
+msgstr "Mois précédent"
+
+#: apps/io.ox/core/viewer/views/toolbarview.js module:io.ox/core
+msgid "Previous page"
+msgstr "Page précédente"
+
+#. button tooltip for 'go to previous presentation slide' action
+#: apps/io.ox/presenter/views/navigationview.js module:io.ox/presenter
+#: apps/io.ox/presenter/views/presentationview.js
+msgid "Previous slide"
+msgstr "Diapositive précédente"
+
+#: apps/io.ox/find/date/patterns.js module:io.ox/core
 msgid "Previous week"
 msgstr "Semaine précédente"
 
-#: apps/io.ox/find/date/patterns.js:200 module:io.ox/core
-msgid "Last month"
-msgstr "Mois dernier"
-
-#: apps/io.ox/find/date/patterns.js:200 module:io.ox/core
-msgid "Previous month"
-msgstr "Mois précédent"
-
-#: apps/io.ox/find/date/patterns.js:204 module:io.ox/core
-msgid "Last year"
-msgstr "Année dernière"
-
-#: apps/io.ox/find/date/patterns.js:204 module:io.ox/core
+#: apps/io.ox/find/date/patterns.js module:io.ox/core
 msgid "Previous year"
 msgstr "Année précédente"
 
-#: apps/io.ox/find/date/patterns.js:208 module:io.ox/core
-msgid "Last 7 days"
-msgstr "Les 7 derniers jours"
-
-#: apps/io.ox/find/date/patterns.js:212 module:io.ox/core
-msgid "Last 30 days"
-msgstr "Les 30 derniers jours"
-
-#: apps/io.ox/find/date/patterns.js:216 module:io.ox/core
-msgid "Last 365 days"
-msgstr "Les 365 derniers jours"
-
-#: apps/io.ox/find/extensions-api.js:54 module:io.ox/core
-msgid "as date"
-msgstr "comme date"
-
-#: apps/io.ox/find/extensions-api.js:303 module:io.ox/core
-msgid "All Folders"
-msgstr "Tous les dossiers"
-
-#: apps/io.ox/find/extensions-api.js:419 module:io.ox/core
-#: apps/io.ox/settings/accounts/settings/pane.js:77
-#: module:io.ox/settings/accounts apps/io.ox/settings/main.js:478
-msgid "Accounts"
-msgstr "Comptes"
-
-#: apps/io.ox/find/main.js:44 module:io.ox/core
-msgid "No matching items found."
-msgstr "Aucun élément correspondant trouvé."
-
-#: apps/io.ox/find/view-facets.js:63 module:io.ox/core
-msgid "Search facets"
-msgstr "Facettes de recherche"
-
-#: apps/io.ox/help/center.js:127 module:io.ox/help
-msgid "Click here to quit the help center"
-msgstr "Cliquez ici pour quitter le centre d'aide"
-
-#: apps/io.ox/keychain/api.js:188 module:io.ox/keychain
-msgid ""
-"The unrecoverable items have been cleaned up successfully. Please refresh "
-"this page to see the changes."
-msgstr ""
-"Les éléments non récupérables ont été nettoyés avec succès. Veuillez "
-"actualiser cette page pour qu'elle reflète les changements."
-
-#: apps/io.ox/keychain/secretRecoveryDialog.js:28 module:io.ox/keychain
-#: apps/io.ox/settings/accounts/settings/pane.js:60
-#: module:io.ox/settings/accounts
-#: apps/io.ox/settings/accounts/settings/pane.js:62
-#: apps/io.ox/settings/accounts/settings/pane.js:63
-msgid "Recover passwords"
-msgstr "Récupérer les mots de passe"
-
-#: apps/io.ox/keychain/secretRecoveryDialog.js:31 module:io.ox/keychain
-msgid ""
-"Please provide the old password so the account passwords can be recovered."
-msgstr ""
-"Veuillez saisir l'ancien mot de passe afin de pouvoir récupérer les mots de "
-"passe du compte."
-
-#: apps/io.ox/keychain/secretRecoveryDialog.js:33 module:io.ox/keychain
-msgid "Your old password"
-msgstr "Votre ancien mot de passe"
-
-#: apps/io.ox/keychain/secretRecoveryDialog.js:38 module:io.ox/keychain
-msgid "Recover"
-msgstr "Récupérer"
-
-#: apps/io.ox/keychain/secretRecoveryDialog.js:53 module:io.ox/keychain
-msgid "Failed to recover accounts"
-msgstr "Impossible de se récupérer les comptes"
-
-#: apps/io.ox/launchpad/main.js:37 module:io.ox/core
-#: apps/io.ox/search/view-template.js:41
-msgctxt "app"
-msgid "Settings"
-msgstr "Réglages"
-
-#: apps/io.ox/launchpad/main.js:38 module:io.ox/core
-#: apps/io.ox/search/view-template.js:42
-msgctxt "app"
-msgid "Documents"
-msgstr "Documents"
-
-#: apps/io.ox/launchpad/main.js:174 module:io.ox/core
-msgid "Running applications"
-msgstr "Applications en cours d'exécution"
-
-#: apps/io.ox/launchpad/main.js:176 module:io.ox/core
-msgid "Your applications"
-msgstr "Vos applications"
-
-#: apps/io.ox/launchpad/main.js:197 module:io.ox/core
-msgid "Manage applications"
-msgstr "Gérer les applications"
-
-#: apps/io.ox/linkedIn/view-detail.js:67 module:io.ox/portal
-msgid "Open on LinkedIn"
-msgstr "Ouvrir sur LinkedIn"
-
-<<<<<<< HEAD
+#: apps/io.ox/mail/util.js module:io.ox/core
+msgid "Primary account"
+msgstr "Compte principal"
+
+#: apps/io.ox/calendar/actions.js module:io.ox/calendar
+#: apps/io.ox/calendar/toolbar.js apps/io.ox/contacts/actions.js
+#: module:io.ox/contacts apps/io.ox/contacts/toolbar.js
+#: apps/io.ox/core/print.js module:io.ox/core
+#: apps/io.ox/core/viewer/views/toolbarview.js apps/io.ox/mail/actions.js
+#: module:io.ox/mail apps/io.ox/mail/toolbar.js apps/io.ox/tasks/actions.js
+#: module:io.ox/tasks apps/io.ox/tasks/toolbar.js
+msgid "Print"
+msgstr "Imprimer"
+
+#: apps/io.ox/tasks/actions/printDisabled.js module:io.ox/tasks
+msgid "Print tasks"
+msgstr "Imprimer les tâches"
+
+#: apps/io.ox/core/print.js module:io.ox/core
+msgid "Printout"
+msgstr "Impression"
+
+#. E-Mail priority
+#: apps/io.ox/mail/compose/view.js module:io.ox/mail
+#: apps/io.ox/tasks/edit/view-template.js module:io.ox/tasks/edit
+#: apps/io.ox/tasks/main.js module:io.ox/tasks apps/io.ox/tasks/print.js
+msgid "Priority"
+msgstr "Priorité"
+
+#: apps/io.ox/calendar/edit/extensions.js module:io.ox/calendar/edit/main
+#: apps/io.ox/calendar/list/view-grid-template.js module:io.ox/calendar
+#: apps/io.ox/calendar/view-grid-template.js
+#: apps/io.ox/contacts/view-detail.js module:io.ox/contacts
+#: apps/io.ox/tasks/edit/view-template.js module:io.ox/tasks/edit
+msgid "Private"
+msgstr "Privé"
+
+#: apps/plugins/halo/xing/register.js module:plugins/portal
+msgid "Private address"
+msgstr "Adresse privée"
+
+#: apps/io.ox/mail/mailfilter/settings/filter/view-form.js
+#: module:io.ox/settings
+msgid "Process subsequent rules"
+msgstr "Traiter les règles suivantes"
+
+#: apps/io.ox/contacts/model.js module:io.ox/contacts
+msgid "Profession"
+msgstr "Profession"
+
+#: apps/io.ox/tasks/common-extensions.js module:io.ox/tasks
+#: apps/io.ox/tasks/print.js
+msgid "Progress"
+msgstr "Avancement"
+
 #. %1$s how much of a task is completed in percent, values from 0-100
 #: apps/io.ox/tasks/view-detail.js module:io.ox/tasks
 #: apps/io.ox/tasks/view-grid-template.js
 #, c-format
 msgid "Progress %1$s %"
 msgstr "Avancement %1$s %"
-=======
-#: apps/io.ox/mail/accounts/keychain.js:97 module:io.ox/keychain
-msgid "Mail account"
-msgstr "Compte de courrier électronique"
->>>>>>> 0de5ca36
-
-#: apps/io.ox/mail/accounts/model.js:37 module:io.ox/keychain
-msgid "The account must be named"
-msgstr "Le compte doit avoir un nom"
-
-#: apps/io.ox/mail/accounts/model.js:42 module:io.ox/keychain
-#: apps/io.ox/mail/accounts/model.js:50 apps/io.ox/mail/accounts/model.js:56
-#: apps/io.ox/mail/accounts/model.js:63 apps/io.ox/mail/accounts/model.js:70
-#: apps/io.ox/mail/accounts/model.js:87 apps/io.ox/mail/accounts/model.js:94
-msgid "This field has to be filled"
-msgstr "Ce champ doit être rempli"
-
-#: apps/io.ox/mail/accounts/model.js:127 module:io.ox/keychain
-msgid "This is not a valid email address"
-msgstr "Ce n'est pas une adresse électronique valide"
-
-<<<<<<< HEAD
+
+#: apps/io.ox/tasks/edit/view-template.js module:io.ox/tasks/edit
+msgid "Progress in %"
+msgstr "Avancement en %"
+
+#: apps/io.ox/tasks/model.js module:io.ox/tasks
+msgid "Progress must be a valid number between 0 and 100"
+msgstr "L'avancement doit être un nombre valide entre 0 et 100"
+
+#: apps/io.ox/core/folder/actions/properties.js module:io.ox/core
+#: apps/io.ox/core/folder/contextmenu.js
+msgid "Properties"
+msgstr "Propriétés"
+
 #: apps/io.ox/contacts/addressbook/popup.js module:io.ox/contacts
 #: apps/io.ox/core/folder/extensions.js module:io.ox/core
 msgid "Public address books"
 msgstr "Carnets d'adresses publics"
-=======
-#: apps/io.ox/mail/accounts/settings.js:71 module:io.ox/mail/accounts/settings
+
+#: apps/io.ox/core/folder/extensions.js module:io.ox/core
+msgid "Public calendars"
+msgstr "Agendas publics"
+
+#: apps/io.ox/files/share/listview.js module:io.ox/files
+#: apps/io.ox/files/share/permissions.js module:io.ox/core
+msgid "Public link"
+msgstr "Lien public"
+
+#: apps/plugins/halo/xing/register.js module:plugins/portal
+msgid "Public servant"
+msgstr "Fonctionnaire"
+
+#: apps/io.ox/core/folder/extensions.js module:io.ox/core
+msgid "Public tasks"
+msgstr "Tâches publiques"
+
+#: apps/io.ox/core/sub/model.js module:io.ox/core/sub
+msgid "Publication must have a site."
+msgstr "La publication doit comporter un site."
+
+#: apps/io.ox/core/sub/model.js module:io.ox/core/sub
+msgid "Publication must have a target."
+msgstr "La publication doit comporter une cible."
+
+#: apps/io.ox/core/sub/settings/pane.js module:io.ox/core/sub
+#: apps/io.ox/core/sub/settings/register.js
+msgid "Publications"
+msgstr "Publications"
+
+#: apps/io.ox/core/sub/settings/register.js module:io.ox/core/sub
+msgid "Publications and Subscriptions"
+msgstr "Publications et abonnements"
+
+#: apps/io.ox/wizards/upsell.js module:io.ox/wizards
+msgid "Purchase confirmation"
+msgstr "Confirmer l'achat"
+
+#: apps/io.ox/core/tk/flag-picker.js module:io.ox/mail
+#: apps/io.ox/mail/mailfilter/settings/filter/view-form.js
+#: module:io.ox/settings apps/io.ox/portal/settings/pane.js
+#: module:io.ox/portal
+msgid "Purple"
+msgstr "Pourpre"
+
+#. Quick reply to a message; maybe "Direkt antworten" or "Schnell antworten" in German
+#: apps/io.ox/mail/actions.js module:io.ox/mail
+msgid "Quick reply"
+msgstr "Réponse rapide"
+
+#: apps/io.ox/calendar/freebusy/templates.js module:io.ox/calendar/freebusy
+msgid "Quit"
+msgstr "Quitter"
+
+#: apps/plugins/portal/quota/register.js module:plugins/portal
+msgid "Quota"
+msgstr "Quotas"
+
+#: apps/plugins/portal/rss/register.js module:io.ox/portal
+msgid "RSS Feed"
+msgstr "Flux RSS"
+
+#: apps/plugins/portal/rss/register.js module:io.ox/portal
+msgid "RSS Feeds"
+msgstr "Flux RSS"
+
+#: apps/plugins/core/feedback/register.js module:io.ox/core
 msgid ""
-"Account settings could not be saved. Please take a look at the annotations "
-"in the form. "
-msgstr ""
-"Impossible d'enregistrer les réglages du compte. Veuillez vérifier les "
-"annotations dans le formulaire."
->>>>>>> 0de5ca36
-
-#: apps/io.ox/mail/accounts/settings.js:107 module:io.ox/mail/accounts/settings
-msgid "Your mail address"
-msgstr "Votre adresse de courrier électronique"
-
-#: apps/io.ox/mail/accounts/settings.js:120 module:io.ox/mail/accounts/settings
-msgid "Your password"
-msgstr "Votre mot de passe"
-
-#: apps/io.ox/mail/accounts/settings.js:161 module:io.ox/mail/accounts/settings
-msgid "Trying to auto-configure your mail account"
-msgstr "Essai de configuration automatique de votre compte de courriel"
-
-#: apps/io.ox/mail/accounts/settings.js:201 module:io.ox/mail/accounts/settings
-msgid "There was no suitable server found for this mail/password combination"
-msgstr ""
-"Il n'a pas été trouvé de serveur adéquat pour cette combinaison d'adresse "
-"électronique et de mot de passe"
-
-#: apps/io.ox/mail/accounts/settings.js:208 module:io.ox/mail/accounts/settings
-msgid "Failed to connect."
-msgstr "Impossible de se connecter."
-
-#: apps/io.ox/mail/accounts/settings.js:274 module:io.ox/mail/accounts/settings
-msgid "Manual"
-msgstr "Manuel"
-
-#: apps/io.ox/mail/accounts/settings.js:286 module:io.ox/mail/accounts/settings
-msgid "This is not a valid mail address"
-msgstr "Ce n'est pas une adresse électronique valide"
-
-#: apps/io.ox/mail/accounts/settings.js:311 module:io.ox/mail/accounts/settings
-#: apps/io.ox/oauth/keychain.js:130 module:io.ox/core
-msgid "Account added successfully"
-msgstr "Compte ajouté avec succès"
-
-#. Auth type. Short for "Use same credentials as incoming mail server"
-#: apps/io.ox/mail/accounts/view-form.js:53 module:io.ox/settings
-msgid "As incoming mail server"
-msgstr "En tant que serveur de courrier entrant"
-
-#. Auth type. Use separate username and password
-#: apps/io.ox/mail/accounts/view-form.js:55 module:io.ox/settings
-msgid "Use separate username and password"
-msgstr "Utiliser des nom d'utilisateur et mot de passe séparés"
-
-#: apps/io.ox/mail/accounts/view-form.js:285 module:io.ox/settings
-msgid "Account updated"
-msgstr "Compte mis à jour"
-
-#: apps/io.ox/mail/accounts/view-form.js:291 module:io.ox/settings
-msgid "Username must not be empty."
-msgstr "Le nom d'utilisateur ne doit pas être vide."
-
-#. %1$s the missing request parameter
-#: apps/io.ox/mail/accounts/view-form.js:296 module:io.ox/settings
-#, c-format
-msgid "Please enter the following data: %1$s"
-msgstr "Veuillez saisir les données suivantes : %1$s"
-
-#: apps/io.ox/mail/accounts/view-form.js:327 module:io.ox/settings
-msgid "Warnings"
-msgstr "Avertissements"
-
-#: apps/io.ox/mail/accounts/view-form.js:332 module:io.ox/settings
-msgid "Ignore Warnings"
-msgstr "Ignorer les avertissements"
-
-#: apps/io.ox/mail/accounts/view-form.js:414 module:io.ox/settings
-msgid "Incoming server"
-msgstr "Serveur entrant"
-
-<<<<<<< HEAD
+"Rating %1$d of %2$d confirmed. Use the left and right arrowkeys to adjust "
+"your rating."
+msgstr ""
+"Note de %1$d sur %2$d confirmée. Utilisez les flèches gauche et droite pour "
+"ajuster votre notation."
+
 #. %1$d is current raiting
 #. %2$d is the maximum rating
 #: apps/plugins/core/feedback/register.js module:io.ox/core
@@ -7173,522 +6371,512 @@
 msgstr ""
 "Note de %1$d sur %2$d. Appuyez sur Entrée pour confirmer, ou utilisez les "
 "flèches gauche et droite pour ajuster votre notation."
-=======
-#: apps/io.ox/mail/accounts/view-form.js:418 module:io.ox/settings
-msgid "Server type"
-msgstr "Type du serveur"
->>>>>>> 0de5ca36
-
-#: apps/io.ox/mail/accounts/view-form.js:426 module:io.ox/settings
-#: apps/io.ox/mail/accounts/view-form.js:498
-msgid "Use SSL connection"
-msgstr "Utiliser la connexion SSL"
-
-#: apps/io.ox/mail/accounts/view-form.js:432 module:io.ox/settings
-#: apps/io.ox/mail/accounts/view-form.js:504
-msgid "Server name"
-msgstr "Nom du serveur"
-
-#: apps/io.ox/mail/accounts/view-form.js:446 module:io.ox/settings
-#: apps/io.ox/mail/accounts/view-form.js:518
-msgid "Server port"
-msgstr "Port du serveur"
-
-#: apps/io.ox/mail/accounts/view-form.js:453 module:io.ox/settings
-#: apps/io.ox/mail/accounts/view-form.js:532
-msgid "Username"
-msgstr "Nom d'utilisateur"
-
-#: apps/io.ox/mail/accounts/view-form.js:467 module:io.ox/settings
+
+#. object permissions - read
+#: apps/io.ox/files/share/permissions.js module:io.ox/core
+msgid "Read all objects"
+msgstr "Lire tous les objets"
+
+#: apps/plugins/portal/tumblr/register.js module:io.ox/portal
+msgid "Read article on tumblr.com"
+msgstr "Lire l'article sur tumblr.com"
+
+#. object permissions - read
+#: apps/io.ox/files/share/permissions.js module:io.ox/core
+msgid "Read own objects"
+msgstr "Lire ses propres objets"
+
+#: apps/io.ox/files/share/permissions.js module:io.ox/core
+msgid "Read permissions"
+msgstr "Droits de lecture"
+
+#: apps/io.ox/oauth/settings.js module:io.ox/settings
+msgid "Reauthorize"
+msgstr "Autoriser à nouveau"
+
+#: apps/io.ox/calendar/settings/pane.js module:io.ox/calendar
+msgid ""
+"Receive notification as appointment creator when participants accept or "
+"decline"
+msgstr ""
+"Recevoir des notifications en tant que créateur du rendez-vous lorsque des "
+"participants acceptent ou déclinent"
+
+#: apps/io.ox/calendar/settings/pane.js module:io.ox/calendar
+msgid ""
+"Receive notification as appointment participant when other participants "
+"accept or decline"
+msgstr ""
+"Recevoir des notifications en tant que participant au rendez-vous lorsque "
+"d'autres participants acceptent ou déclinent"
+
+#: apps/io.ox/calendar/settings/pane.js module:io.ox/calendar
+msgid "Receive notification for appointment changes"
+msgstr "Recevoir des notifications pour toute modification du rendez-vous"
+
+#: apps/io.ox/tasks/settings/pane.js module:io.ox/tasks
+msgid ""
+"Receive notifications when a participant accepted or declined a task created "
+"by you"
+msgstr ""
+"Recevoir des notifications lorsqu'un participant a accepté ou décliné une "
+"tâche que vous avez créée"
+
+#: apps/io.ox/tasks/settings/pane.js module:io.ox/tasks
+msgid ""
+"Receive notifications when a participant accepted or declined a task in "
+"which you participate"
+msgstr ""
+"Recevoir des notifications lorsqu'un participant a accepté ou décliné une "
+"tâche à laquelle vous participez"
+
+#: apps/io.ox/tasks/settings/pane.js module:io.ox/tasks
+msgid ""
+"Receive notifications when a task in which you participate is created, "
+"modified or deleted"
+msgstr ""
+"Recevoir des notifications lorsqu'une tâche à laquelle vous participez est "
+"créée, modifiée ou supprimée"
+
+#: apps/plugins/halo/mail/register.js module:plugins/halo
+msgid "Received mails"
+msgstr "Messages reçus"
+
+#: apps/plugins/portal/linkedIn/register.js module:plugins/portal
+msgid "Recent activities"
+msgstr "Activités récentes"
+
+#: apps/plugins/halo/mail/register.js module:plugins/halo
+msgid "Recent conversations"
+msgstr "Conversations récentes"
+
+#: apps/plugins/portal/recentfiles/register.js module:plugins/portal
+msgid "Recently changed files"
+msgstr "Fichiers changés récemment"
+
+#: apps/io.ox/emoji/categories.js module:io.ox/mail/emoji
+msgid "Recently used"
+msgstr "Utilisés récemment"
+
+#: apps/io.ox/files/share/wizard.js module:io.ox/files
+msgid "Recipients can edit"
+msgstr "Les destinataires peuvent modifier"
+
+#: apps/io.ox/keychain/secretRecoveryDialog.js module:io.ox/keychain
+msgid "Recover"
+msgstr "Récupérer"
+
+#: apps/io.ox/keychain/secretRecoveryDialog.js module:io.ox/keychain
+#: apps/io.ox/settings/accounts/settings/pane.js
+#: module:io.ox/settings/accounts
+msgid "Recover passwords"
+msgstr "Récupérer les mots de passe"
+
+#: apps/plugins/halo/xing/register.js module:plugins/portal
+msgid "Recruiter"
+msgstr "Recruteur"
+
+#: apps/io.ox/tasks/model.js module:io.ox/tasks
+msgid "Recurring tasks need a valid due date."
+msgstr "Les tâches répétitives ont besoin d'une date d'échéance valable."
+
+#: apps/io.ox/tasks/model.js module:io.ox/tasks
+msgid "Recurring tasks need a valid start date."
+msgstr "Les tâches répétitives ont besoin d'une date de début valide."
+
+#: apps/io.ox/core/tk/flag-picker.js module:io.ox/mail
+#: apps/io.ox/mail/mailfilter/settings/filter/view-form.js
+#: module:io.ox/settings apps/io.ox/portal/settings/pane.js
+#: module:io.ox/portal
+msgid "Red"
+msgstr "Rouge"
+
+#: apps/io.ox/mail/mailfilter/settings/filter/view-form.js
+#: module:io.ox/settings
+msgid "Redirect to"
+msgstr "Transmettre à"
+
+#: apps/io.ox/portal/settings/pane.js module:io.ox/portal
+msgid "Reduce to widget summary"
+msgstr "Réduire au résumé du composant"
+
+#: apps/io.ox/core/main.js module:io.ox/core
+#: apps/io.ox/core/sub/settings/pane.js module:io.ox/core/sub
+msgid "Refresh"
+msgstr "Actualiser"
+
+#: apps/io.ox/core/settings/pane.js module:io.ox/core
+msgid "Refresh interval"
+msgstr "Intervalle d'actualisation"
+
+#: apps/io.ox/mail/accounts/view-form.js module:io.ox/settings
 msgid "Refresh rate in minutes"
 msgstr "Intervalle d'actualisation en minutes"
 
-#: apps/io.ox/mail/accounts/view-form.js:476 module:io.ox/settings
-msgid "Remove copy from server after retrieving a message"
-msgstr "Après avoir récupéré un message, supprimer sa copie sur le serveur"
-
-#: apps/io.ox/mail/accounts/view-form.js:484 module:io.ox/settings
-msgid "Deleting messages on local storage also deletes them on server"
-msgstr ""
-"Supprimer des messages sur un stockage local les supprime également sur le "
-"serveur"
-
-#: apps/io.ox/mail/accounts/view-form.js:493 module:io.ox/settings
-msgid "Outgoing server (SMTP)"
-msgstr "Serveur sortant (SMTP)"
-
-#: apps/io.ox/mail/accounts/view-form.js:525 module:io.ox/settings
-msgid "Authentication"
-msgstr "Authentification"
-
-#. Sent folder
-#: apps/io.ox/mail/accounts/view-form.js:549 module:io.ox/settings
-msgctxt "folder"
-msgid "Sent messages"
-msgstr "Messages envoyés"
-
-#. Trash folder
-#: apps/io.ox/mail/accounts/view-form.js:551 module:io.ox/settings
-msgctxt "folder"
-msgid "Deleted messages"
-msgstr "Messages supprimés"
-
-#. Drafts folder
-#: apps/io.ox/mail/accounts/view-form.js:553 module:io.ox/settings
-msgctxt "folder"
-msgid "Drafts"
-msgstr "Brouillons"
-
-#. Spam folder
-#: apps/io.ox/mail/accounts/view-form.js:555 module:io.ox/settings
-msgctxt "folder"
-msgid "Spam"
-msgstr "Pourriel"
-
-#. Archive folder
-#: apps/io.ox/mail/accounts/view-form.js:557 module:io.ox/settings
-msgctxt "folder"
-msgid "Archive"
-msgstr "Archives"
-
-#: apps/io.ox/mail/accounts/view-form.js:561 module:io.ox/settings
-msgid "Standard folders"
-msgstr "Dossiers standard"
-
-#: apps/io.ox/mail/accounts/view-form.js:595 module:io.ox/settings
-msgid "Account settings"
-msgstr "Réglages du compte"
-
-#: apps/io.ox/mail/accounts/view-form.js:599 module:io.ox/settings
-msgid "Account name"
-msgstr "Nom du compte"
-
-#: apps/io.ox/mail/accounts/view-form.js:606 module:io.ox/settings
-#: apps/plugins/wizards/mandatory/main.js:65 module:io.ox/wizards/firstStart
-msgid "Your name"
-msgstr "Votre nom"
-
-#: apps/io.ox/mail/accounts/view-form.js:613 module:io.ox/settings
-msgid "Email address"
-msgstr "Adresse électronique"
-
-#: apps/io.ox/mail/accounts/view-form.js:623 module:io.ox/settings
-msgid "Use unified mail for this account"
-msgstr "Utiliser la messagerie unifiée pour ce compte"
-
-#: apps/io.ox/mail/actions.js:263 module:io.ox/mail
-msgid "Mails have been moved"
-msgstr "Les courriels ont été déplacés"
-
-#: apps/io.ox/mail/actions.js:263 module:io.ox/mail
-msgid "Mail has been moved"
-msgstr "Le courriel a été déplacé"
-
-#: apps/io.ox/mail/actions.js:264 module:io.ox/mail
-msgid "Mails have been copied"
-msgstr "Les courriels ont été copiés"
-
-#: apps/io.ox/mail/actions.js:264 module:io.ox/mail
-msgid "Mail has been copied"
-msgstr "Le courriel a été copié"
-
-#. Quick reply to a message; maybe "Direkt antworten" or "Schnell antworten" in German
-#: apps/io.ox/mail/actions.js:517 module:io.ox/mail
-msgid "Quick reply"
-msgstr "Réponse rapide"
-
-#: apps/io.ox/mail/actions.js:527 module:io.ox/mail
-#: apps/plugins/portal/twitter/util.js:221 module:plugins/portal
-msgid "Reply"
-msgstr "Répondre"
-
-#: apps/io.ox/mail/actions.js:537 module:io.ox/mail
-msgid "Reply All"
-msgstr "Répondre à tous"
-
-#: apps/io.ox/mail/actions.js:548 module:io.ox/mail
-#: apps/io.ox/mail/mobile-toolbar-actions.js:64 apps/io.ox/mail/toolbar.js:71
-msgid "Forward"
-msgstr "Transférer"
-
-#. Translation should be as short a possible
-#. Instead of "Mark as unread" it's just "Mark unread"
-#. German, for example, should be just "Ungelesen"
-#: apps/io.ox/mail/actions.js:583 module:io.ox/mail
-msgid "Mark unread"
-msgstr "Marquer comme non lu"
-
-#. Translation should be as short a possible
-#. Instead of "Mark as read" it's just "Mark read"
-#. German, for example, should be just "Gelesen"
-#: apps/io.ox/mail/actions.js:597 module:io.ox/mail
-msgid "Mark read"
-msgstr "Marquer comme lu"
-
-#: apps/io.ox/mail/actions.js:613 module:io.ox/mail
-#: apps/io.ox/mail/toolbar.js:87
-msgid "Mark as spam"
-msgstr "Marquer comme pourriel"
-
-#: apps/io.ox/mail/actions.js:623 module:io.ox/mail
-#: apps/io.ox/mail/toolbar.js:94
-msgid "Not spam"
-msgstr "Pas du pourriel"
-
-#: apps/io.ox/mail/actions.js:634 module:io.ox/mail
-msgid "Send new mail"
-msgstr "Envoyer un nouveau courriel"
-
-#: apps/io.ox/mail/actions.js:705 module:io.ox/mail
-#: apps/io.ox/mail/toolbar.js:157
-msgid "Save as file"
-msgstr "Enregistrer dans un fichier"
-
-#. source in terms of source code
-#: apps/io.ox/mail/actions.js:716 module:io.ox/mail
-#: apps/io.ox/mail/toolbar.js:165
-msgid "View source"
-msgstr "Afficher le code source"
-
-#: apps/io.ox/mail/actions.js:755 module:io.ox/mail
-msgid "Add to calendar"
-msgstr "Ajouter à l'agenda"
-
-#: apps/io.ox/mail/actions.js:796 module:io.ox/mail
-msgid "View attachment"
-msgstr "Afficher la pièce jointe"
-
-#: apps/io.ox/mail/actions.js:805 module:io.ox/mail
-msgid "Drop here to import this mail"
-msgstr "Déposer ici pour importer ce courriel"
-
-#: apps/io.ox/mail/actions.js:822 module:io.ox/mail
-msgid "Synchronize with Outlook"
-msgstr "Synchroniser avec Outlook"
-
-#: apps/io.ox/mail/actions/addToPortal.js:33 module:io.ox/mail
-msgid "This mail has been added to the portal"
-msgstr "Ce message a été ajouté au portail"
-
-<<<<<<< HEAD
+#: apps/io.ox/mail/mailfilter/settings/filter/view-form.js
+#: module:io.ox/settings
+msgid "Regex"
+msgstr "Expression rationnelle"
+
+#: apps/io.ox/mail/settings/pane.js module:io.ox/mail
+msgid "Register now"
+msgstr "S'enregistrer maintenant"
+
+#: apps/io.ox/calendar/invitations/register.js module:io.ox/calendar/main
+msgid "Reject changes"
+msgstr "Rejeter les modifications"
+
+#: apps/io.ox/mail/mailfilter/settings/filter/view-form.js
+#: module:io.ox/settings
+msgid "Reject with reason"
+msgstr "Rejeter avec une explication"
+
+#: apps/io.ox/files/guidance/main.js module:io.ox/files
+msgid "Related articles"
+msgstr "Articles à ce sujet"
+
+#: apps/io.ox/core/settings/errorlog/settings/pane.js module:io.ox/core
+#: apps/io.ox/files/guidance/main.js module:io.ox/files
+msgid "Reload statistics"
+msgstr "Actualiser les statistiques"
+
+#. %1$s remaining upload time
+#: apps/io.ox/files/upload/main.js module:io.ox/files
+msgid "Remaining time: %1$s"
+msgstr "Durée restante : %1$s"
+
+#: apps/io.ox/mail/actions/reminder.js module:io.ox/mail
+#: apps/io.ox/tasks/edit/view-template.js module:io.ox/tasks/edit
+msgid "Remind me"
+msgstr "Me le rappeler"
+
+#: apps/io.ox/core/tk/reminder-util.js module:io.ox/core
+msgid "Remind me again"
+msgstr "Me le rappeler à nouveau"
+
+#: apps/io.ox/core/tk/reminder-util.js module:io.ox/core
+msgid "Remind me again "
+msgstr "Me rappeler à nouveau "
+
+#: apps/io.ox/calendar/actions/acceptdeny.js module:io.ox/calendar
+#: apps/io.ox/calendar/edit/extensions.js module:io.ox/calendar/edit/main
+#: apps/io.ox/calendar/invitations/register.js module:io.ox/calendar/main
+#: apps/io.ox/mail/actions.js module:io.ox/mail apps/io.ox/mail/toolbar.js
+msgid "Reminder"
+msgstr "Rappel"
+
+#: apps/io.ox/tasks/edit/view-template.js module:io.ox/tasks/edit
+#: apps/io.ox/tasks/print.js module:io.ox/tasks
+msgid "Reminder date"
+msgstr "Date de rappel"
+
 #. %1$s reminder date of a task
 #: apps/io.ox/tasks/view-detail.js module:io.ox/tasks
 #, c-format
 msgid "Reminder date %1$s"
 msgstr "Date de rappel %1$s"
-=======
-#: apps/io.ox/mail/actions/attachmentEmpty.js:27 module:io.ox/mail
-msgid ""
-"You attached an empty file. It could be, that this file has been deleted on "
-"your hard drive. Send it anyway?"
-msgstr ""
-"Vous avez joint un fichier vide. Il se peut que ce fichier ait été supprimé "
-"sur votre disque dur. Envoyer tout de même le message ?"
->>>>>>> 0de5ca36
-
-#: apps/io.ox/mail/actions/attachmentEmpty.js:28 module:io.ox/mail
-msgid "Yes, with empty attachment"
-msgstr "Oui, avec une pièce jointe vide"
-
-#: apps/io.ox/mail/actions/attachmentQuota.js:97 module:io.ox/mail
-msgid ""
-"One or more attached files exceed the size limit per email. Therefore, the "
-"files are not sent as attachments but kept on the server. The email you have "
-"sent just contains links to download these files."
-msgstr ""
-"Un ou plusieurs fichiers en pièces jointes dépassent la taille maximale pour "
-"un courrier électronique. Par conséquent, les fichiers ne sont pas envoyés "
-"en pièces jointes, mais conservés sur le serveur. Le message que vous avez "
-"envoyé ne contient que des liens permettant de télécharger ces fichiers."
-
-#: apps/io.ox/mail/actions/attachmentSave.js:31 module:io.ox/mail
+
+#: apps/io.ox/mail/actions/reminder.js module:io.ox/mail
+msgid "Reminder has been created"
+msgstr "Le rappel a été créé"
+
+#. %1$s is the user name of the group member
+#: apps/plugins/administration/groups/settings/members.js module:io.ox/core
+msgid "Remove %1$s"
+msgstr "Supprimer %1$s"
+
+#: apps/io.ox/backbone/mini-views/attachments.js module:io.ox/core
+#: apps/io.ox/core/attachments/view.js apps/io.ox/core/tk/attachments.js
+#: apps/io.ox/core/tk/attachmentsUtil.js
+msgid "Remove attachment"
+msgstr "Supprimer la pièce jointe"
+
+#: apps/io.ox/participants/views.js module:io.ox/core
+msgid "Remove contact"
+msgstr "Supprimer le contact"
+
+#: apps/io.ox/mail/accounts/view-form.js module:io.ox/settings
+msgid "Remove copy from server after retrieving a message"
+msgstr "Après avoir récupéré un message, supprimer sa copie sur le serveur"
+
+#: apps/io.ox/core/folder/favorites.js module:io.ox/core
+msgid "Remove from favorites"
+msgstr "Retirer des favoris"
+
+#: apps/plugins/administration/groups/settings/members.js module:io.ox/core
+msgid "Remove member"
+msgstr "Supprimer le membre"
+
+#: apps/io.ox/core/folder/actions/rename.js module:io.ox/core
+#: apps/io.ox/core/folder/contextmenu.js
+#: apps/io.ox/core/viewer/views/toolbarview.js apps/io.ox/files/actions.js
+#: module:io.ox/files apps/io.ox/files/actions/rename.js
+#: apps/io.ox/files/toolbar.js
+msgid "Rename"
+msgstr "Renommer"
+
+#: apps/io.ox/core/folder/actions/rename.js module:io.ox/core
+msgid "Rename folder"
+msgstr "Renommer le dossier"
+
+#: apps/io.ox/calendar/edit/recurrence-view.js module:io.ox/calendar/edit/main
+msgid "Repeat"
+msgstr "Répéter"
+
+#: apps/plugins/portal/userSettings/register.js module:io.ox/core
+msgid "Repeat new password"
+msgstr "Répétez le nouveau mot de passe"
+
+#: apps/io.ox/mail/actions.js module:io.ox/mail
+#: apps/plugins/portal/twitter/util.js module:plugins/portal
+msgid "Reply"
+msgstr "Répondre"
+
+#: apps/io.ox/mail/actions.js module:io.ox/mail
+msgid "Reply All"
+msgstr "Répondre à tous"
+
+#. Must not exceed 8 characters. e.g. German would be: "Antworten an", needs to be abbreviated like "Antw. an" as space is very limited
+#: apps/io.ox/mail/compose/extensions.js module:io.ox/mail
+msgctxt "compose"
+msgid "Reply to"
+msgstr "Rép. à"
+
+#: apps/io.ox/mail/inplace-reply.js module:io.ox/mail
+msgid "Reply to all"
+msgstr "Répondre à tous"
+
+#: apps/io.ox/mail/mobile-toolbar-actions.js module:io.ox/mail
+#: apps/io.ox/mail/toolbar.js
+msgid "Reply to all recipients"
+msgstr "Répondre à tous les destinataires"
+
+#: apps/io.ox/mail/mobile-toolbar-actions.js module:io.ox/mail
+#: apps/io.ox/mail/toolbar.js
+msgid "Reply to sender"
+msgstr "Répondre à l'expéditeur"
+
+#: apps/io.ox/mail/compose/view.js module:io.ox/mail
+msgid "Request read receipt"
+msgstr "Demander un accusé de réception"
+
+#: apps/io.ox/files/share/permissions.js module:io.ox/core
+msgid "Resend invitation"
+msgstr "Renvoyer l'invitation"
+
+#: apps/io.ox/calendar/edit/extensions.js module:io.ox/calendar/edit/main
+#: apps/io.ox/calendar/util.js module:io.ox/calendar
+msgid "Reserved"
+msgstr "Réservé"
+
+#: apps/io.ox/core/emoji/view.js module:io.ox/mail/emoji
+msgid "Reset this list"
+msgstr "Réinitialiser cette liste"
+
+#: apps/io.ox/contacts/view-detail.js module:io.ox/contacts
+#: apps/io.ox/participants/model.js module:io.ox/core
+msgid "Resource"
+msgstr "Ressource"
+
+#: apps/io.ox/participants/model.js module:io.ox/core
+msgid "Resource group"
+msgstr "Groupe de ressources"
+
+#: apps/plugins/administration/resources/settings/edit.js module:io.ox/core
+msgid "Resource name"
+msgstr "Nom de la ressource"
+
+#: apps/io.ox/participants/detail.js module:io.ox/core
+#: apps/plugins/administration/resources/register.js
+#: apps/plugins/administration/resources/settings/pane.js
+msgid "Resources"
+msgstr "Ressources"
+
+#: apps/io.ox/core/main.js module:io.ox/core
+msgid "Restore applications"
+msgstr "Restaurer les applications"
+
+#: apps/io.ox/core/commons.js module:io.ox/core
+msgid "Results"
+msgstr "Résultats"
+
+#: apps/plugins/halo/xing/register.js module:plugins/portal
+msgid "Retired"
+msgstr "Retraité"
+
+#: apps/io.ox/core/commons.js module:io.ox/core
+msgid "Retry"
+msgstr "Réessayer"
+
+#: apps/plugins/portal/twitter/util.js module:plugins/portal
+msgid "Retweet"
+msgstr "Renvoyer un microblogue Tweeter"
+
+#: apps/plugins/portal/twitter/util.js module:plugins/portal
+msgid "Retweet this to your followers?"
+msgstr "Renvoyer le microblogue Tweeter à vos suiveurs ?"
+
+#: apps/plugins/portal/twitter/util.js module:plugins/portal
+msgid "Retweeted"
+msgstr "Renvoyé un microblogue Tweeter"
+
+#: apps/plugins/portal/twitter/util.js module:plugins/portal
+msgid "Retweeted by %s"
+msgstr "Microblogue Tweeter renvoyé par %s"
+
+#: apps/io.ox/wizards/upsell.js module:io.ox/wizards
+msgid "Review your purchases"
+msgstr "Passer en revue vos achats"
+
+#. Role: view folder + read/write all
+#: apps/io.ox/files/share/permissions.js module:io.ox/core
+msgid "Reviewer"
+msgstr "Réviseur"
+
+#: apps/io.ox/settings/apps/settings/pane.js module:io.ox/core
+msgid "Revoke"
+msgstr "Révoquer"
+
+#: apps/io.ox/files/share/permissions.js module:io.ox/core
+#: apps/io.ox/files/share/toolbar.js module:io.ox/files
+msgid "Revoke access"
+msgstr "Révoquer l'accès"
+
+#: apps/io.ox/files/share/toolbar.js module:io.ox/files
+msgid "Revoked access."
+msgstr "Accès révoqué."
+
+#: apps/io.ox/contacts/model.js module:io.ox/contacts
+msgid "Room number"
+msgstr "Numéro de salle"
+
+#: apps/io.ox/mail/mailfilter/settings/filter/view-form.js
+#: module:io.ox/settings
+msgid "Rule name"
+msgstr "Nom de la règle"
+
+#: apps/io.ox/launchpad/main.js module:io.ox/core
+msgid "Running applications"
+msgstr "Applications en cours d'exécution"
+
+#: apps/io.ox/onboarding/clients/extensions.js module:io.ox/core/onboarding
+#, fuzzy
+#| msgid "SMTP login"
+msgid "SMTP Login"
+msgstr "Identifiant SMTP"
+
+#: apps/io.ox/onboarding/clients/extensions.js module:io.ox/core/onboarding
+#, fuzzy
+#| msgid "SMTP port"
+msgid "SMTP Port"
+msgstr "Port SMTP"
+
+#: apps/io.ox/onboarding/clients/extensions.js module:io.ox/core/onboarding
+#, fuzzy
+#| msgid "SMTP secure"
+msgid "SMTP Secure"
+msgstr "SMTP sécurisé"
+
+#: apps/io.ox/onboarding/clients/extensions.js module:io.ox/core/onboarding
+#, fuzzy
+#| msgid "SMTP server"
+msgid "SMTP Server"
+msgstr "Serveur SMTP"
+
+#: apps/io.ox/contacts/model.js module:io.ox/contacts
+msgid "Sales Volume"
+msgstr "Chiffre d'affaires"
+
+#: apps/io.ox/calendar/edit/extensions.js module:io.ox/calendar/edit/main
+#: apps/io.ox/contacts/distrib/create-dist-view.js module:io.ox/contacts
+#: apps/io.ox/contacts/edit/view-form.js
+#: apps/io.ox/core/folder/actions/imap-subscription.js module:io.ox/core
+#: apps/io.ox/core/permissions/permissions.js apps/io.ox/core/settings/user.js
+#: apps/io.ox/editor/main.js module:io.ox/editor
+#: apps/io.ox/files/actions/edit-description.js module:io.ox/files
+#: apps/io.ox/files/filepicker.js apps/io.ox/files/share/permissions.js
+#: apps/io.ox/mail/accounts/settings.js module:io.ox/mail/accounts/settings
+#: apps/io.ox/mail/actions/attachmentSave.js module:io.ox/mail
+#: apps/io.ox/mail/compose/extensions.js apps/io.ox/mail/compose/names.js
+#: apps/io.ox/mail/mailfilter/settings/filter.js
+#: apps/io.ox/mail/settings/signatures/settings/pane.js
+#: apps/io.ox/oauth/settings.js module:io.ox/settings
+#: apps/io.ox/tasks/edit/view-template.js module:io.ox/tasks/edit
+#: apps/plugins/administration/groups/settings/edit.js
+#: apps/plugins/administration/resources/settings/edit.js
+#: apps/plugins/portal/flickr/register.js module:plugins/portal
+#: apps/plugins/portal/mail/register.js apps/plugins/portal/rss/register.js
+#: module:io.ox/portal apps/plugins/portal/tumblr/register.js
+msgid "Save"
+msgstr "Enregistrer"
+
+#: apps/io.ox/calendar/actions.js module:io.ox/calendar
+#: apps/io.ox/mail/actions.js module:io.ox/mail
+msgid "Save as distribution list"
+msgstr "Enregistrer comme liste de distribution"
+
+#: apps/io.ox/mail/compose/view.js module:io.ox/mail
+msgid "Save as draft"
+msgstr "Enregistrer en tant que brouillon"
+
+#: apps/io.ox/mail/actions.js module:io.ox/mail apps/io.ox/mail/toolbar.js
+msgid "Save as file"
+msgstr "Enregistrer dans un fichier"
+
+#: apps/io.ox/mail/actions/attachmentSave.js module:io.ox/mail
+msgid "Save attachment"
+msgstr "Enregistrer le fichier joint"
+
+#. %1$s is usually "Drive" (product name; might be customized)
+#: apps/io.ox/core/pim/actions.js module:io.ox/core
+#: apps/io.ox/core/viewer/views/toolbarview.js apps/io.ox/mail/actions.js
+#: module:io.ox/mail
+#, fuzzy
+#| msgid "Due on %1$s"
+msgid "Save to %1$s"
+msgstr "Arrive à échéance le %1$s"
+
+#: apps/io.ox/core/api/attachment.js module:io.ox/core
+msgid "Saved appointment attachment"
+msgstr "Pièce jointe au rendez-vous enregistrée"
+
+#: apps/io.ox/core/api/attachment.js module:io.ox/core
+msgid "Saved attachment"
+msgstr "Pièce jointe enregistrée"
+
+#: apps/io.ox/core/api/attachment.js module:io.ox/core
+msgid "Saved contact attachment"
+msgstr "Pièce jointe au contact enregistrée"
+
+#: apps/io.ox/contacts/view-detail.js module:io.ox/contacts
+msgid "Saved in:"
+msgstr "Enregistré dans :"
+
+#: apps/io.ox/mail/api.js module:io.ox/mail
+msgid "Saved mail attachment"
+msgstr "Fichier joint au courrier enregistré"
+
+#: apps/io.ox/core/api/attachment.js module:io.ox/core
+msgid "Saved task attachment"
+msgstr "Pièce jointe à la tâche enregistrée"
+
+#: apps/io.ox/mail/actions/attachmentSave.js module:io.ox/mail
 msgid "Saving attachment ..."
 msgid_plural "Saving attachments ..."
 msgstr[0] "Pièce jointe en cours d'enregistrement..."
 msgstr[1] "Pièces jointes en cours d'enregistrement..."
 
-#: apps/io.ox/mail/actions/attachmentSave.js:43 module:io.ox/mail
-msgid "Attachment has been saved"
-msgid_plural "Attachments have been saved"
-msgstr[0] "La pièce jointe a été enregistrée"
-msgstr[1] "Les pièces jointes ont été enregistrées"
-
-#: apps/io.ox/mail/actions/attachmentSave.js:76 module:io.ox/mail
-msgid "Save attachment"
-msgstr "Enregistrer le fichier joint"
-
-#: apps/io.ox/mail/actions/delete.js:37 module:io.ox/mail
-msgid "Do you want to permanently delete this mail?"
-msgid_plural "Do you want to permanently delete these mails?"
-msgstr[0] "Voulez-vous vraiment supprimer ce courriel de façon irrévocable ?"
-msgstr[1] "Voulez-vous vraiment supprimer ces courriels de façon irrévocable ?"
-
-#: apps/io.ox/mail/actions/delete.js:80 module:io.ox/mail
-msgid "Mail quota exceeded"
-msgstr "Quota de courrier électronique dépassé"
-
-#: apps/io.ox/mail/actions/delete.js:83 module:io.ox/mail
-msgid ""
-"Emails cannot be put into trash folder while your mail quota is exceeded."
-msgstr ""
-"Les messages électroniques ne peuvent pas être mis à la corbeille tant que "
-"votre quota de courriel est dépassé."
-
-#: apps/io.ox/mail/actions/ical.js:45 module:io.ox/mail
-msgid "The appointment has been added to your calendar"
-msgstr "Ce rendez-vous a été ajouté à votre agenda"
-
-#: apps/io.ox/mail/actions/invite.js:99 module:io.ox/core
-msgid "Error while resolving mail addresses. Please try again."
-msgstr ""
-"Erreur lors de la résolution des adresses électroniques. Veuillez vous "
-"reconnecter."
-
-#: apps/io.ox/mail/actions/reminder.js:36 module:io.ox/mail
-msgid "Create reminder"
-msgstr "Créer un rappel"
-
-#: apps/io.ox/mail/actions/reminder.js:40 module:io.ox/mail
-#: apps/io.ox/mail/actions/reminder.js:57
-#: apps/io.ox/tasks/edit/view-template.js:237 module:io.ox/tasks/edit
-msgid "Remind me"
-msgstr "Me le rappeler"
-
-#: apps/io.ox/mail/actions/reminder.js:48 module:io.ox/mail
-msgid "Mail reminder"
-msgstr "Rappel par courriel"
-
-#: apps/io.ox/mail/actions/reminder.js:53 module:io.ox/mail
-msgid "Mail reminder for"
-msgstr "Rappel par courriel de"
-
-#: apps/io.ox/mail/actions/reminder.js:53 module:io.ox/mail
-#: apps/io.ox/mail/compose/extensions.js:110
-#: apps/io.ox/mail/compose/extensions.js:168 apps/io.ox/mail/main.js:653
-#: apps/io.ox/mail/view-options.js:33
-msgid "From"
-msgstr "De"
-
-#: apps/io.ox/mail/actions/reminder.js:84 module:io.ox/mail
-msgid "Reminder has been created"
-msgstr "Le rappel a été créé"
-
-#: apps/io.ox/mail/actions/source.js:28 module:io.ox/mail
-msgid "Mail source"
-msgstr "Source du courriel"
-
-#: apps/io.ox/mail/actions/vcard.js:43 module:io.ox/mail
-msgid "Failed to add. Maybe the vCard attachment is invalid."
-msgstr ""
-"L'ajout a échoué. Il se peut que la pièce jointe au format vCard soit "
-"invalide."
-
-#: apps/io.ox/mail/api.js:1252 module:io.ox/mail
-msgid "Saved mail attachment"
-msgstr "Fichier joint au courrier enregistré"
-
-#: apps/io.ox/mail/api.js:1527 module:io.ox/mail
-msgid "New Mail"
-msgstr "Nouveau message"
-
-#: apps/io.ox/mail/autoforward/settings/model.js:90 module:io.ox/mail
-#: apps/io.ox/mail/autoforward/settings/register.js:27
-msgid "Auto Forward"
-msgstr "Transfert automatique"
-
-#: apps/io.ox/mail/autoforward/settings/model.js:91 module:io.ox/mail
-msgid "Forward all incoming emails to this address"
-msgstr "Faire suivre tous les messages entrants à cette adresse"
-
-#: apps/io.ox/mail/autoforward/settings/model.js:93 module:io.ox/mail
-msgid "Keep a copy of the message"
-msgstr "Conserver une copie du message"
-
-#: apps/io.ox/mail/autoforward/settings/register.js:50 module:io.ox/mail
-#: apps/io.ox/mail/vacationnotice/settings/register.js:80
-#: apps/io.ox/settings/util.js:61 module:io.ox/core
-msgid "Unable to load mail filter settings."
-msgstr "Impossible de charger les réglages des filtres de courrier."
-
-#: apps/io.ox/mail/autoforward/settings/register.js:53 module:io.ox/mail
-msgid "Couldn't load your auto forward."
-msgstr "Impossible de charger votre transfert automatique."
-
-#: apps/io.ox/mail/common-extensions.js:45 module:io.ox/mail
-#: apps/io.ox/mail/view-options.js:34
-msgid "Unread"
-msgstr "Non lu"
-
-#: apps/io.ox/mail/common-extensions.js:47 module:io.ox/mail
-msgid "has attachments"
-msgstr "présente des pièces jointes"
-
-#: apps/io.ox/mail/common-extensions.js:350 module:io.ox/mail
-#: apps/io.ox/mail/compose/extensions.js:34
-#: apps/io.ox/mail/mailfilter/settings/filter/view-form.js:58
-#: module:io.ox/settings apps/io.ox/mail/main.js:653
-#: apps/io.ox/mail/print.js:84 apps/io.ox/mail/view-options.js:33
-msgid "To"
-msgstr "À"
-
-#: apps/io.ox/mail/common-extensions.js:361 module:io.ox/mail
-#: apps/io.ox/mail/print.js:85
-msgctxt "CC"
-msgid "Copy"
-msgstr "Copie"
-
-#: apps/io.ox/mail/common-extensions.js:372 module:io.ox/mail
-msgid "Blind copy"
-msgstr "Copie invisible"
-
-#. %1$d - number of other recipients (names will be shown if string is clicked)
-#: apps/io.ox/mail/common-extensions.js:387 module:io.ox/mail
-msgid "and %1$d others"
-msgstr "et les %1$d autres"
-
-#: apps/io.ox/mail/common-extensions.js:523 module:io.ox/mail
-msgid "This message is unread, press this button to mark it as read."
-msgstr ""
-"Ce courriel est non lu, appuyez sur ce bouton pour le marquer comme lu."
-
-#: apps/io.ox/mail/common-extensions.js:524 module:io.ox/mail
-msgid "This message is read, press this button to mark it as unread."
-msgstr ""
-"Ce courriel est lu, appuyez sur ce bouton pour le marquer comme non lu."
-
-#: apps/io.ox/mail/common-extensions.js:574 module:io.ox/mail
-msgid "Show images"
-msgstr "Afficher les images"
-
-#: apps/io.ox/mail/common-extensions.js:575 module:io.ox/mail
-msgid ""
-"External images have been blocked to protect you against potential spam!"
-msgstr ""
-"Le préchargement d'images externes a été bloqué pour vous protéger "
-"d'éventuels pourriels."
-
-#: apps/io.ox/mail/common-extensions.js:601 module:io.ox/mail
-msgid "Warning: This message might be a phishing or scam mail"
-msgstr ""
-"Avertissement : ce message pourrait être une tentative d'escroquerie par "
-"courriel"
-
-#. read receipt; German "Lesebestätigung"
-#: apps/io.ox/mail/common-extensions.js:628 module:io.ox/mail
-msgid "A read receipt has been sent"
-msgstr "Un accusé de réception a été envoyé"
-
-#. Respond to a read receipt request; German "Lesebestätigung senden"
-#: apps/io.ox/mail/common-extensions.js:658 module:io.ox/mail
-msgid "Send a read receipt"
-msgstr "Envoyer un accusé de réception"
-
-#: apps/io.ox/mail/common-extensions.js:661 module:io.ox/mail
-msgid "The sender wants to get notified when you have read this email"
-msgstr "L'émetteur souhaite être prévenu quand vous aurez lu ce message"
-
-#: apps/io.ox/mail/compose/actions/send.js:59 module:io.ox/mail
-msgid "Mail has no recipient."
-msgstr "Le message n'a pas de destinataire."
-
-#: apps/io.ox/mail/compose/actions/send.js:75 module:io.ox/mail
-msgid "Mail has empty subject. Send it anyway?"
-msgstr "Le message a un sujet vide. L'envoyer quand même ?"
-
-#: apps/io.ox/mail/compose/actions/send.js:76 module:io.ox/mail
-msgid "Yes, send without subject"
-msgstr "Oui, envoyer sans sujet"
-
-#: apps/io.ox/mail/compose/actions/send.js:77 module:io.ox/mail
-msgid "Add subject"
-msgstr "Ajouter un sujet"
-
-#: apps/io.ox/mail/compose/actions/send.js:195 module:io.ox/mail
-msgid "The email has been sent"
-msgstr "Le courriel a été envoyé"
-
-#: apps/io.ox/mail/compose/extensions.js:35 module:io.ox/mail
-#: apps/io.ox/mail/compose/extensions.js:206
-#: apps/io.ox/mail/mailfilter/settings/filter/view-form.js:59
-#: module:io.ox/settings
-msgid "CC"
-msgstr "CC"
-
-#: apps/io.ox/mail/compose/extensions.js:36 module:io.ox/mail
-#: apps/io.ox/mail/compose/extensions.js:208
-msgid "BCC"
-msgstr "BCC"
-
-#. Must not exceed 8 characters. e.g. German would be: "Antworten an", needs to be abbreviated like "Antw. an" as space is very limited
-#: apps/io.ox/mail/compose/extensions.js:37 module:io.ox/mail
-msgctxt "compose"
-msgid "Reply to"
-msgstr "Rép. à"
-
-#: apps/io.ox/mail/compose/extensions.js:51 module:io.ox/mail
-msgid "Compose new mail"
-msgstr "Rédiger un nouveau courrier électronique"
-
-#: apps/io.ox/mail/compose/extensions.js:76 module:io.ox/mail
-#: apps/io.ox/onboarding/clients/extensions.js:267 module:io.ox/core/onboarding
-#: apps/io.ox/onboarding/clients/extensions.js:344
-msgid "Send"
-msgstr "Envoyer"
-
-#: apps/io.ox/mail/compose/extensions.js:151 module:io.ox/mail
-msgid "Hide names"
-msgstr "Masquer les noms"
-
-#: apps/io.ox/mail/compose/extensions.js:151 module:io.ox/mail
-msgid "Show names"
-msgstr "Afficher les noms"
-
-#: apps/io.ox/mail/compose/extensions.js:152 module:io.ox/mail
-msgid "Edit names"
-msgstr "Modifier les noms"
-
-#: apps/io.ox/mail/compose/extensions.js:206 module:io.ox/mail
-msgid "Show carbon copy input field"
-msgstr "Afficher le champ de saisie des adresses en copie carbone"
-
-#: apps/io.ox/mail/compose/extensions.js:208 module:io.ox/mail
-msgid "Show blind carbon copy input field"
-msgstr "Afficher le champ de saisie des adresses en copie carbone cachée"
-
-#: apps/io.ox/mail/compose/extensions.js:349 module:io.ox/mail
-#: apps/io.ox/mail/settings/signatures/register.js:23
-#: apps/io.ox/mail/settings/signatures/settings/pane.js:305
-msgid "Signatures"
-msgstr "Signatures"
-
-#: apps/io.ox/mail/compose/extensions.js:350 module:io.ox/mail
-#: apps/io.ox/mail/settings/signatures/settings/pane.js:350
-#: apps/io.ox/mail/settings/signatures/settings/pane.js:352
-#: apps/io.ox/mail/settings/signatures/settings/pane.js:409
-msgid "No signature"
-msgstr "Pas de signature"
-
-#: apps/io.ox/mail/compose/extensions.js:356 module:io.ox/mail
-msgid "Manage signatures"
-msgstr "Gérer les signatures"
-
-#: apps/io.ox/mail/compose/extensions.js:398 module:io.ox/mail
-msgid "Drop attachments here"
-msgstr "Déposez les pièces jointes ici"
-
-#: apps/io.ox/mail/compose/inline-images.js:60 module:io.ox/mail
-msgid "Insert inline image"
-msgstr "Insérer une image dans le corps du texte"
-
-#: apps/io.ox/mail/compose/inline-images.js:78 module:io.ox/mail
-msgid "Insert"
-msgstr "Insérer"
-
-#: apps/io.ox/mail/compose/inline-images.js:120 module:io.ox/mail
-msgid "Please select a valid image File to insert"
-msgstr "Choisissez un fichier image valide à importer"
-
-<<<<<<< HEAD
+#: apps/io.ox/calendar/freebusy/templates.js module:io.ox/calendar/freebusy
+#: apps/io.ox/calendar/toolbar.js module:io.ox/calendar
+msgid "Scheduling"
+msgstr "Planification"
+
+#: apps/io.ox/core/main.js module:io.ox/core apps/io.ox/launchpad/main.js
+#: apps/io.ox/search/view-template.js
+msgctxt "app"
+msgid "Scheduling"
+msgstr "Planification"
+
 #: apps/io.ox/contacts/addressbook/popup.js module:io.ox/contacts
 #: apps/io.ox/core/desktop.js module:io.ox/core apps/io.ox/core/main.js
 #: apps/io.ox/find/extensions-facets.js apps/io.ox/find/main.js
@@ -7698,42 +6886,40 @@
 #: module:plugins/portal
 msgid "Search"
 msgstr "Chercher"
-=======
-#: apps/io.ox/mail/compose/main.js:26 module:io.ox/mail
-#: apps/io.ox/mail/compose/main.js:90 apps/io.ox/mail/compose/view.js:456
-#: apps/io.ox/mail/mobile-toolbar-actions.js:36
-#: apps/io.ox/mail/settings/pane.js:223 apps/io.ox/mail/toolbar.js:40
-msgid "Compose"
-msgstr "Rédiger"
->>>>>>> 0de5ca36
-
-#. %s is the product name
-#: apps/io.ox/mail/compose/model.js:207 module:io.ox/mail
-msgid "Sent from %s via mobile"
-msgstr "Envoyé depuis %s sur un mobile"
-
-#: apps/io.ox/mail/compose/model.js:237 module:io.ox/mail
-msgid "Mail"
-msgstr "Courrier"
-
-#. %1$s mail sender
-#. %2$s mail subject
-#: apps/io.ox/mail/compose/model.js:237 module:io.ox/mail
-#: apps/io.ox/mail/util.js:395 module:io.ox/core
-#: apps/plugins/notifications/mail/register.js:110 module:plugins/notifications
-#, c-format
-msgid "No subject"
-msgstr "Pas de sujet"
-
-#: apps/io.ox/mail/compose/names.js:67 module:io.ox/mail
-msgid "Use custom name"
-msgstr "Utiliser le nom personnalisé"
-
-#: apps/io.ox/mail/compose/names.js:75 module:io.ox/mail
-msgid "Custom name"
-msgstr "Nom personnalisé"
-
-<<<<<<< HEAD
+
+#: apps/io.ox/find/view-facets.js module:io.ox/core
+msgid "Search facets"
+msgstr "Facettes de recherche"
+
+#: apps/io.ox/files/view-options.js module:io.ox/files
+msgid "Search results"
+msgstr "Résultats de recherche"
+
+#. search feature help text for screenreaders
+#: apps/io.ox/core/desktop.js module:io.ox/core
+msgid ""
+"Search results page lists all active facets to allow them to be easly "
+"adjustable/removable. Below theses common facets additonal advanced facets "
+"are listed. To narrow down search result please adjust active facets or add "
+"new ones"
+msgstr ""
+"La page de résultats de recherche dresse la liste de toutes les facettes "
+"actives pour permettre de les ajuster ou supprimer facilement. En dessous de "
+"ces facettes communes figurent des facettes supplémentaires avancées. Pour "
+"affiner la recherche, veuillez ajuster les facettes actives ou en ajouter de "
+"nouvelles."
+
+#: apps/io.ox/files/view-options.js module:io.ox/files
+#: apps/io.ox/mail/accounts/view-form.js module:io.ox/settings
+msgid "Select"
+msgstr "Sélectionner"
+
+#. Sort options drop-down
+#: apps/io.ox/files/view-options.js module:io.ox/files
+msgctxt "dropdown"
+msgid "Select"
+msgstr "Sélectionner"
+
 #. Context: Add selected contacts; German "Auswählen", for example
 #: apps/io.ox/contacts/addressbook/popup.js module:io.ox/contacts
 #, fuzzy
@@ -7743,9 +6929,6 @@
 msgstr "Sélectionner"
 
 #: apps/io.ox/mail/compose/names.js module:io.ox/mail
-=======
-#: apps/io.ox/mail/compose/names.js:91 module:io.ox/mail
->>>>>>> 0de5ca36
 msgid ""
 "Select a checkbox to define a custom name for that address; otherwise the "
 "mail account's default name will be used. If you want to use an address "
@@ -7756,57 +6939,11 @@
 "souhaitez utiliser une adresse de manière anonyme, cochez la case et laissez "
 "le champ vide."
 
-#: apps/io.ox/mail/compose/names.js:156 module:io.ox/mail
-msgid "Edit real names"
-msgstr "Modifier les noms réels"
-
-#: apps/io.ox/mail/compose/view.js:185 module:io.ox/mail
-msgid "Plain Text"
-msgstr "Texte pur"
-
-#: apps/io.ox/mail/compose/view.js:190 module:io.ox/mail
-#: apps/io.ox/mail/settings/pane.js:40
-msgid "HTML"
-msgstr "en HTML"
-
-#. E-Mail priority
-#: apps/io.ox/mail/compose/view.js:215 module:io.ox/mail
-#: apps/io.ox/mail/compose/view.js:217 apps/io.ox/mail/compose/view.js:219
-#: apps/io.ox/mail/compose/view.js:221
-#: apps/io.ox/tasks/edit/view-template.js:370 module:io.ox/tasks/edit
-#: apps/io.ox/tasks/main.js:833 module:io.ox/tasks
-#: apps/io.ox/tasks/print.js:102
-msgid "Priority"
-msgstr "Priorité"
-
-#. E-Mail priority
-#: apps/io.ox/mail/compose/view.js:217 module:io.ox/mail
-#: apps/io.ox/tasks/edit/view-template.js:364 module:io.ox/tasks/edit
-#: apps/io.ox/tasks/print.js:32 module:io.ox/tasks
-msgid "High"
-msgstr "Haute"
-
-#. E-Mail priority
-#: apps/io.ox/mail/compose/view.js:219 module:io.ox/mail
-msgid "Normal"
-msgstr "Normale"
-
-#. E-Mail priority
-#: apps/io.ox/mail/compose/view.js:221 module:io.ox/mail
-#: apps/io.ox/tasks/edit/view-template.js:362 module:io.ox/tasks/edit
-#: apps/io.ox/tasks/print.js:32 module:io.ox/tasks
-msgid "Low"
-msgstr "Basse"
-
-#: apps/io.ox/mail/compose/view.js:230 module:io.ox/mail
-msgid "Attach Vcard"
-msgstr "Joindre ma vCard"
-
-#: apps/io.ox/mail/compose/view.js:231 module:io.ox/mail
-msgid "Request read receipt"
-msgstr "Demander un accusé de réception"
-
-<<<<<<< HEAD
+#: apps/io.ox/core/tk/vgrid.js module:io.ox/core
+#: apps/io.ox/mail/view-options.js module:io.ox/mail
+msgid "Select all"
+msgstr "Tout sélectionner"
+
 #: apps/io.ox/contacts/addressbook/popup.js module:io.ox/contacts
 #, fuzzy
 #| msgid "Delete contact"
@@ -7817,547 +6954,515 @@
 #: module:io.ox/calendar
 msgid "Select favorite timezone"
 msgstr "Sélectionner le fuseau horaire favori"
-=======
-#: apps/io.ox/mail/compose/view.js:516 module:io.ox/mail
-#: apps/io.ox/mail/compose/view.js:541
-msgid "Mail saved as draft"
-msgstr "Message enregistré en tant que brouillon"
->>>>>>> 0de5ca36
-
-#: apps/io.ox/mail/compose/view.js:624 module:io.ox/mail
-msgid "Do you really want to discard your message?"
-msgstr "Voulez-vous vraiment supprimer votre message ?"
-
-#. "Discard message" appears in combination with "Cancel" (this action)
-#. Translation should be distinguishable for the user
-#: apps/io.ox/mail/compose/view.js:627 module:io.ox/mail
-msgctxt "dialog"
-msgid "Discard message"
-msgstr "Abandonner le message"
-
-#: apps/io.ox/mail/compose/view.js:628 module:io.ox/mail
-msgid "Save as draft"
-msgstr "Enregistrer en tant que brouillon"
-
-#: apps/io.ox/mail/detail/content.js:150 module:io.ox/mail
-msgid "This mail has no content"
-msgstr "Ce message n'a pas de contenu"
-
-#: apps/io.ox/mail/detail/content.js:378 module:io.ox/mail
-msgid "Show quoted text"
-msgstr "Afficher le texte cité"
-
-#: apps/io.ox/mail/detail/links.js:74 module:io.ox/mail
-#: apps/io.ox/tasks/edit/main.js:213 module:io.ox/tasks
-msgid "Task"
-msgstr "Tâche"
-
-#: apps/io.ox/mail/detail/links.js:77 module:io.ox/mail
-msgid "Document"
-msgstr "Document"
-
-#: apps/io.ox/mail/detail/links.js:78 module:io.ox/mail
-msgid "Spreadsheet"
-msgstr "Feuille de calcul"
-
-#: apps/io.ox/mail/detail/links.js:83 module:io.ox/mail
-msgid "Tasks"
-msgstr "Tâches"
-
-#: apps/io.ox/mail/detail/mobileView.js:194 module:io.ox/mail
-#: apps/io.ox/mail/detail/view.js:328
-msgid "This message has been truncated due to size limitations."
-msgstr "Ce message a été tronqué du fait des limites de taille."
-
-#: apps/io.ox/mail/detail/mobileView.js:195 module:io.ox/mail
-#: apps/io.ox/mail/detail/view.js:329
-msgid "Show entire message"
-msgstr "Afficher le message complet"
-
-#. %1$s: Mail sender
-#. %2$s: Mail subject
-#: apps/io.ox/mail/detail/mobileView.js:266 module:io.ox/mail
-#: apps/io.ox/mail/detail/view.js:553
-msgid "Email from %1$s: %2$s"
-msgstr "Courrier électronique de %1$s : %2$s"
-
-#: apps/io.ox/mail/detail/view.js:473 module:io.ox/mail
-msgid "Error while loading message content"
-msgstr "Une erreur s'est produite pendant le chargement du contenu du message."
-
-#: apps/io.ox/mail/import.js:47 module:io.ox/mail
-msgid "Mail has been imported"
-msgstr "Le courrier électronique a été importé"
-
-#: apps/io.ox/mail/import.js:61 module:io.ox/mail
-msgid "Drop EML file here for import"
-msgstr "Déposer le fichier EML ici pour une importation"
-
-#: apps/io.ox/mail/inplace-reply.js:196 module:io.ox/mail
-msgid "Reply to all"
-msgstr "Répondre à tous"
-
-#: apps/io.ox/mail/inplace-reply.js:224 module:io.ox/mail
-msgid "Your reply has been sent"
-msgstr "Votre réponse a été envoyée"
-
-#: apps/io.ox/mail/mailfilter/settings/filter.js:54 module:io.ox/mail
-msgid "Create new rule"
-msgstr "Créer une nouvelle règle"
-
-#: apps/io.ox/mail/mailfilter/settings/filter.js:54 module:io.ox/mail
-msgid "Edit rule"
-msgstr "Modifier la règle"
-
-#: apps/io.ox/mail/mailfilter/settings/filter.js:161 module:io.ox/mail
-msgid "process subsequent rules"
-msgstr "traiter les règles suivantes"
-
-#: apps/io.ox/mail/mailfilter/settings/filter.js:162 module:io.ox/mail
-#: apps/io.ox/portal/settings/pane.js:310 module:io.ox/portal
-msgid "remove"
-msgstr "supprimer"
-
-#: apps/io.ox/mail/mailfilter/settings/filter.js:246 module:io.ox/mail
-#: apps/io.ox/portal/settings/pane.js:251 module:io.ox/portal
-msgid ""
-"Use cursor keys to change the item position. Virtual cursor mode has to be "
-"disabled."
-msgstr ""
-"Utilisez les touches curseur pour changer la position de l'élément. Le mode "
-"de curseur virtuel doit être désactivé."
-
-#: apps/io.ox/mail/mailfilter/settings/filter.js:327 module:io.ox/mail
-msgid "Do you really want to delete this filter rule?"
-msgstr "Voulez-vous vraiment supprimer cette règle de filtrage ?"
-
-#: apps/io.ox/mail/mailfilter/settings/filter.js:398 module:io.ox/mail
-#: apps/io.ox/portal/settings/pane.js:212 module:io.ox/portal
-msgid "the item has been moved"
-msgstr "l'élément a été déplacé"
-
-#: apps/io.ox/mail/mailfilter/settings/filter.js:433 module:io.ox/mail
-msgid "Mail Filter Rules"
-msgstr "Règles de filtrage du courrier"
-
-#: apps/io.ox/mail/mailfilter/settings/filter.js:435 module:io.ox/mail
-msgid "Add new rule"
-msgstr "Ajouter une nouvelle règle"
-
-#: apps/io.ox/mail/mailfilter/settings/filter.js:453 module:io.ox/mail
-msgid "There is no rule defined"
-msgstr "Pas de règle définie"
-
-#: apps/io.ox/mail/mailfilter/settings/filter/view-form.js:30
+
+#: apps/io.ox/files/actions/upload-new-version.js module:io.ox/files
+msgid "Select file"
+msgstr "Choisir un fichier"
+
+#: apps/io.ox/calendar/edit/extensions.js module:io.ox/calendar/edit/main
+#: apps/io.ox/core/folder/picker.js module:io.ox/core
+#: apps/io.ox/mail/mailfilter/settings/filter/view-form.js
 #: module:io.ox/settings
-msgid "Is bigger than"
-msgstr "Est plus grand que"
-
-#: apps/io.ox/mail/mailfilter/settings/filter/view-form.js:31
-#: module:io.ox/settings
-msgid "Is smaller than"
-msgstr "Est plus petit que"
-
-#: apps/io.ox/mail/mailfilter/settings/filter/view-form.js:35
-#: module:io.ox/settings
-msgid "deleted"
-msgstr "supprimé"
-
-#: apps/io.ox/mail/mailfilter/settings/filter/view-form.js:36
-#: module:io.ox/settings
-msgid "seen"
-msgstr "vu"
-
-#: apps/io.ox/mail/mailfilter/settings/filter/view-form.js:40
-#: module:io.ox/settings
-msgid "Contains"
-msgstr "Contient"
-
-#: apps/io.ox/mail/mailfilter/settings/filter/view-form.js:41
-#: module:io.ox/settings
-msgid "Is exactly"
-msgstr "Vaut exactement"
-
-#: apps/io.ox/mail/mailfilter/settings/filter/view-form.js:42
-#: module:io.ox/settings
-msgid "Matches"
-msgstr "Correspond à"
-
-#: apps/io.ox/mail/mailfilter/settings/filter/view-form.js:44
-#: module:io.ox/settings
-msgid "Regex"
-msgstr "Expression rationnelle"
-
-#: apps/io.ox/mail/mailfilter/settings/filter/view-form.js:48
-#: module:io.ox/settings
-msgid "starts on"
-msgstr "commence le"
-
-#: apps/io.ox/mail/mailfilter/settings/filter/view-form.js:49
-#: module:io.ox/settings
-msgid "ends on"
-msgstr "se termine le"
-
-#: apps/io.ox/mail/mailfilter/settings/filter/view-form.js:50
-#: module:io.ox/settings
-msgid "is on"
-msgstr "a lieu le"
-
-#: apps/io.ox/mail/mailfilter/settings/filter/view-form.js:54
+msgid "Select folder"
+msgstr "Choisir un dossier"
+
+#: apps/io.ox/core/commons.js module:io.ox/core
+msgid "Selection Details"
+msgstr "Détails sur la sélection"
+
+#: apps/io.ox/mail/compose/extensions.js module:io.ox/mail
+#: apps/io.ox/onboarding/clients/extensions.js module:io.ox/core/onboarding
+msgid "Send"
+msgstr "Envoyer"
+
+#. Respond to a read receipt request; German "Lesebestätigung senden"
+#: apps/io.ox/mail/common-extensions.js module:io.ox/mail
+msgid "Send a read receipt"
+msgstr "Envoyer un accusé de réception"
+
+#: apps/io.ox/files/actions.js module:io.ox/files apps/io.ox/files/toolbar.js
+msgid "Send as internal link"
+msgstr "Envoyer en tant que lien interne"
+
+#: apps/io.ox/core/viewer/views/toolbarview.js module:io.ox/core
+msgid "Send as mail"
+msgstr "Envoyer en tant que courriel"
+
+#: apps/io.ox/contacts/actions.js module:io.ox/contacts
+#: apps/io.ox/contacts/mobile-toolbar-actions.js module:io.ox/mail
+#: apps/io.ox/contacts/toolbar.js
+msgid "Send as vCard"
+msgstr "Envoyer en tant que vCard"
+
+#: apps/io.ox/core/viewer/views/toolbarview.js module:io.ox/core
+#: apps/io.ox/files/actions.js module:io.ox/files apps/io.ox/files/toolbar.js
+msgid "Send by mail"
+msgstr "Envoyer par courriel"
+
+#: apps/plugins/core/feedback/register.js module:io.ox/core
+msgid "Send feedback"
+msgstr "Envoyer mes impressions"
+
+#: apps/io.ox/contacts/actions.js module:io.ox/contacts
+#: apps/io.ox/contacts/mobile-toolbar-actions.js module:io.ox/mail
+#: apps/io.ox/contacts/toolbar.js
+msgid "Send mail"
+msgstr "Envoyer un courriel"
+
+#: apps/io.ox/calendar/actions.js module:io.ox/calendar
+msgid "Send mail to all participants"
+msgstr "Envoyer un courriel à tous les participants"
+
+#: apps/io.ox/mail/actions.js module:io.ox/mail
+msgid "Send new mail"
+msgstr "Envoyer un nouveau courriel"
+
+#: apps/io.ox/mail/vacationnotice/settings/model.js module:io.ox/mail
+msgid "Send vacation notice during this time only"
+msgstr "N'envoyer le message d'absence que pendant cette période"
+
+#: apps/io.ox/mail/mailfilter/settings/filter/view-form.js
 #: module:io.ox/settings
 msgid "Sender/From"
 msgstr "Expéditeur / De"
 
-#: apps/io.ox/mail/mailfilter/settings/filter/view-form.js:55
-#: module:io.ox/settings
-msgid "Any recipient"
-msgstr "N'importe quel destinataire"
-
-#: apps/io.ox/mail/mailfilter/settings/filter/view-form.js:57
-#: module:io.ox/settings
-msgid "Mailing list"
-msgstr "Liste de distribution"
-
-#: apps/io.ox/mail/mailfilter/settings/filter/view-form.js:60
-#: module:io.ox/settings
-msgid "Header"
-msgstr "En-tête"
-
-<<<<<<< HEAD
+#. %s is the product name
+#: apps/io.ox/mail/compose/model.js module:io.ox/mail
+msgid "Sent from %s via mobile"
+msgstr "Envoyé depuis %s sur un mobile"
+
+#: apps/plugins/halo/mail/register.js module:plugins/halo
+msgid "Sent mails"
+msgstr "Messages envoyés"
+
+#. Sent folder
+#: apps/io.ox/mail/accounts/view-form.js module:io.ox/settings
+msgctxt "folder"
+msgid "Sent messages"
+msgstr "Messages envoyés"
+
+#: apps/io.ox/calendar/edit/recurrence-view.js module:io.ox/calendar/edit/main
+msgid "September"
+msgstr "Septembre"
+
+#. Use singular in this context
+#: apps/io.ox/calendar/actions/acceptdeny.js module:io.ox/calendar
+#: apps/io.ox/calendar/actions/edit.js apps/io.ox/calendar/week/perspective.js
+msgid "Series"
+msgstr "Série"
+
+#: apps/io.ox/mail/accounts/view-form.js module:io.ox/settings
+msgid "Server name"
+msgstr "Nom du serveur"
+
+#: apps/io.ox/mail/accounts/view-form.js module:io.ox/settings
+msgid "Server port"
+msgstr "Port du serveur"
+
+#: apps/io.ox/mail/accounts/view-form.js module:io.ox/settings
+msgid "Server type"
+msgstr "Type du serveur"
+
+#: apps/io.ox/backbone/basicModel.js module:io.ox/core
+#: apps/io.ox/backbone/extendedModel.js apps/io.ox/core/main.js
+msgid "Server unreachable"
+msgstr "Serveur injoignable"
+
+#: apps/io.ox/core/about/about.js module:io.ox/core
+#: apps/io.ox/core/settings/errorlog/settings/pane.js
+msgid "Server version"
+msgstr "Version du serveur"
+
+#: apps/io.ox/core/tk/flag-picker.js module:io.ox/mail
+#: apps/io.ox/mail/toolbar.js
+msgid "Set color"
+msgstr "Définir la couleur"
+
+#: apps/io.ox/core/main.js module:io.ox/core apps/io.ox/settings/main.js
+msgid "Settings"
+msgstr "Réglages"
+
+#: apps/io.ox/launchpad/main.js module:io.ox/core
+#: apps/io.ox/search/view-template.js
+msgctxt "app"
+msgid "Settings"
+msgstr "Réglages"
+
+#: apps/io.ox/onboarding/clients/extensions.js module:io.ox/core/onboarding
+msgid "Settings for advanced users"
+msgstr "Réglages pour les utilisateurs avancés"
+
+#: apps/io.ox/core/viewer/views/toolbarview.js module:io.ox/core
+#: apps/io.ox/files/share/permissions.js apps/io.ox/files/toolbar.js
+#: module:io.ox/files apps/plugins/portal/xing/actions.js
+#: module:plugins/portal
+msgid "Share"
+msgstr "Partager"
+
+#: apps/io.ox/files/share/permissions.js module:io.ox/core
+msgid "Share \"%1$s\""
+msgstr "Partager « %1$s »"
+
+#: apps/io.ox/files/toolbar.js module:io.ox/files
+msgid "Share current folder"
+msgstr "Partager le dossier courant"
+
+#: apps/io.ox/files/toolbar.js module:io.ox/files
+msgid "Share selected file"
+msgid_plural "Share selected files"
+msgstr[0] "Partager le fichier sélectionné"
+msgstr[1] "Partager les fichiers sélectionnés"
+
+#: apps/io.ox/files/toolbar.js module:io.ox/files
+msgid "Share selected folder"
+msgid_plural "Share selected folders"
+msgstr[0] "Partager le dossier sélectionné"
+msgstr[1] "Partager les dossiers sélectionnés"
+
+#: apps/io.ox/files/toolbar.js module:io.ox/files
+msgid "Share selected objects"
+msgstr "Partager les objets sélectionnés"
+
+#. if only one item -> insert filename / on more than one item -> item count
+#: apps/io.ox/files/actions/share.js module:io.ox/files
+msgid "Share the file \"%1$d\""
+msgid_plural "Share %1$d items"
+msgstr[0] "Partager le fichier \"%1$d\""
+msgstr[1] "Partager %1$d fichiers"
+
+#: apps/io.ox/files/actions/share.js module:io.ox/files
+msgid "Share the folder \"%1$d\""
+msgid_plural "Share %1$d items"
+msgstr[0] "Partager le dossier \"%1$d\""
+msgstr[1] "Partager %1$d dossiers"
+
+#: apps/io.ox/core/viewer/views/toolbarview.js module:io.ox/core
+msgid "Share this file"
+msgstr "Partager ce fichier"
+
+#: apps/io.ox/contacts/actions.js module:io.ox/contacts
+msgid "Share your contacts"
+msgstr "Partager vos contacts"
+
+#: apps/io.ox/files/actions.js module:io.ox/files
+msgid "Share your folders"
+msgstr "Partager vos dossiers"
+
+#: apps/plugins/halo/appointments/register.js module:plugins/halo
+msgid "Shared Appointments"
+msgstr "Rendez-vous partagés"
+
+#: apps/plugins/portal/xing/actions.js module:plugins/portal
+msgid "Shared activity"
+msgstr "Activité partagée"
+
 #: apps/io.ox/contacts/addressbook/popup.js module:io.ox/contacts
 #: apps/io.ox/core/folder/extensions.js module:io.ox/core
 msgid "Shared address books"
 msgstr "Carnets d'adresses partagés"
-=======
-#: apps/io.ox/mail/mailfilter/settings/filter/view-form.js:61
-#: module:io.ox/settings
-msgid "Envelope - To"
-msgstr "Enveloppe - À"
->>>>>>> 0de5ca36
-
-#: apps/io.ox/mail/mailfilter/settings/filter/view-form.js:62
+
+#: apps/io.ox/core/folder/extensions.js module:io.ox/core
+msgid "Shared by other users"
+msgstr "Partagé par d'autres utilisateurs"
+
+#: apps/io.ox/core/folder/extensions.js module:io.ox/core
+msgid "Shared calendars"
+msgstr "Agendas partagés"
+
+#: apps/io.ox/core/folder/extensions.js module:io.ox/core
+msgid "Shared tasks"
+msgstr "Tâches partagées"
+
+#. "Shares" in terms of "shared with others" ("Freigaben")
+#: apps/io.ox/core/viewer/views/sidebar/fileinfoview.js
+#: module:io.ox/core/viewer
+msgid "Shares"
+msgstr "Partages"
+
+#: apps/io.ox/core/folder/contextmenu.js module:io.ox/core
+msgid "Sharing"
+msgstr "Partager"
+
+#: apps/io.ox/wizards/upsell.js module:io.ox/wizards
+msgid "Shopping cart"
+msgstr "Panier"
+
+#: apps/io.ox/core/folder/contextmenu.js module:io.ox/core
+msgid "Show"
+msgstr "Afficher"
+
+#: apps/io.ox/contacts/edit/view-form.js module:io.ox/contacts
+#: apps/io.ox/core/settings/user.js
+msgid "Show all fields"
+msgstr "Afficher tous les champs"
+
+#: apps/io.ox/core/sub/settings/pane.js module:io.ox/core/sub
+msgid "Show all items"
+msgstr "Afficher tous les éléments"
+
+#: apps/io.ox/calendar/invitations/register.js module:io.ox/calendar/main
+msgid "Show appointment details"
+msgstr "Afficher le détail du rendez-vous"
+
+#: apps/io.ox/mail/compose/extensions.js module:io.ox/mail
+msgid "Show blind carbon copy input field"
+msgstr "Afficher le champ de saisie des adresses en copie carbone cachée"
+
+#: apps/io.ox/mail/compose/extensions.js module:io.ox/mail
+msgid "Show carbon copy input field"
+msgstr "Afficher le champ de saisie des adresses en copie carbone"
+
+#: apps/io.ox/calendar/invitations/register.js module:io.ox/calendar/main
+msgid "Show conflicts"
+msgstr "Afficher les conflits"
+
+#: apps/io.ox/calendar/settings/pane.js module:io.ox/calendar
+msgid "Show declined appointments"
+msgstr "Afficher les rendez-vous déclinés"
+
+#: apps/io.ox/core/settings/pane.js module:io.ox/core
+msgid "Show desktop notifications"
+msgstr "Afficher les notifications de bureau"
+
+#: apps/io.ox/tasks/edit/view-template.js module:io.ox/tasks/edit
+msgid "Show details"
+msgstr "Afficher les détails"
+
+#: apps/io.ox/tasks/main.js module:io.ox/tasks
+msgid "Show done tasks"
+msgstr "Afficher les tâches achevées"
+
+#: apps/io.ox/mail/detail/mobileView.js module:io.ox/mail
+#: apps/io.ox/mail/detail/view.js
+msgid "Show entire message"
+msgstr "Afficher le message complet"
+
+#: apps/io.ox/files/settings/pane.js module:io.ox/files
+msgid "Show hidden files and folders"
+msgstr "Afficher les fichiers et les dossiers cachés"
+
+#: apps/io.ox/files/mobile-toolbar-actions.js module:io.ox/mail
+msgid "Show icons"
+msgstr "Afficher les icônes"
+
+#: apps/io.ox/mail/common-extensions.js module:io.ox/mail
+msgid "Show images"
+msgstr "Afficher les images"
+
+#: apps/io.ox/files/actions.js module:io.ox/files apps/io.ox/files/toolbar.js
+msgid "Show internal link"
+msgstr "Afficher le lien interne"
+
+#: apps/io.ox/files/mobile-toolbar-actions.js module:io.ox/mail
+msgid "Show list"
+msgstr "Afficher la liste"
+
+#: apps/io.ox/mail/compose/extensions.js module:io.ox/mail
+msgid "Show names"
+msgstr "Afficher les noms"
+
+#: apps/io.ox/calendar/mobile-toolbar-actions.js module:io.ox/calendar
+msgid "Show next day"
+msgstr "Afficher la journée suivante"
+
+#: apps/io.ox/calendar/mobile-toolbar-actions.js module:io.ox/calendar
+msgid "Show previous day"
+msgstr "Afficher la journée précédente"
+
+#: apps/io.ox/mail/detail/content.js module:io.ox/mail
+msgid "Show quoted text"
+msgstr "Afficher le texte cité"
+
+#: apps/io.ox/core/settings/errorlog/settings/pane.js module:io.ox/core
+msgid "Show request body"
+msgstr "Afficher le corps de la requête"
+
+#: apps/io.ox/mail/settings/pane.js module:io.ox/mail
+msgid "Show requests for read receipts"
+msgstr "Afficher les demandes d'accusé de réception"
+
+#: apps/io.ox/core/settings/errorlog/settings/pane.js module:io.ox/core
+msgid "Show stack trace"
+msgstr "Afficher la trace d'erreurs"
+
+#: apps/io.ox/calendar/invitations/register.js module:io.ox/calendar/main
+msgid "Show task details"
+msgstr "Afficher les détails de la tâche"
+
+#: apps/io.ox/files/mobile-toolbar-actions.js module:io.ox/mail
+msgid "Show tiles"
+msgstr "Afficher les pavés"
+
+#: apps/io.ox/calendar/edit/extensions.js module:io.ox/calendar/edit/main
+#: apps/io.ox/calendar/view-detail.js module:io.ox/calendar
+msgid "Shown as"
+msgstr "Affiché sous forme de"
+
+#: apps/io.ox/core/boot/i18n.js module:io.ox/core/boot
+#: apps/io.ox/core/relogin.js module:io.ox/core
+msgid "Sign in"
+msgstr "Se connecter"
+
+#: apps/io.ox/core/main.js module:io.ox/core
+msgid "Sign out"
+msgstr "Se déconnecter"
+
+#: apps/io.ox/core/main.js module:io.ox/core
+msgid "Sign out now"
+msgstr "Se déconnecter maintenant"
+
+#: apps/io.ox/mail/settings/signatures/settings/pane.js module:io.ox/mail
+msgid "Signature name"
+msgstr "Nom de la signature"
+
+#: apps/io.ox/mail/compose/extensions.js module:io.ox/mail
+#: apps/io.ox/mail/settings/signatures/register.js
+#: apps/io.ox/mail/settings/signatures/settings/pane.js
+msgid "Signatures"
+msgstr "Signatures"
+
+#. Portal. Logged in as user
+#: apps/io.ox/portal/main.js module:io.ox/portal
+msgid "Signed in as %1$s"
+msgstr "Connecté en tant que %1$s"
+
+#: apps/io.ox/core/main.js module:io.ox/core
+msgid "Signed in as:"
+msgstr "Connecté en tant que :"
+
+#: apps/io.ox/core/viewer/views/sidebar/fileinfoview.js
+#: module:io.ox/core/viewer apps/io.ox/files/view-options.js
+#: module:io.ox/files apps/io.ox/mail/view-options.js module:io.ox/mail
+msgid "Size"
+msgstr "Taille"
+
+#: apps/io.ox/mail/mailfilter/settings/filter/view-form.js
 #: module:io.ox/settings
 msgid "Size (bytes)"
 msgstr "Taille (octets)"
 
-#: apps/io.ox/mail/mailfilter/settings/filter/view-form.js:63
-#: module:io.ox/settings
-msgid "Content"
-msgstr "Contenu"
-
-#: apps/io.ox/mail/mailfilter/settings/filter/view-form.js:64
-#: module:io.ox/settings
-msgid "Current Date"
-msgstr "Date actuelle"
-
-#: apps/io.ox/mail/mailfilter/settings/filter/view-form.js:76
-#: module:io.ox/settings
-msgid "Keep"
-msgstr "Conserver"
-
-#: apps/io.ox/mail/mailfilter/settings/filter/view-form.js:78
-#: module:io.ox/settings
-msgid "Redirect to"
-msgstr "Transmettre à"
-
-#: apps/io.ox/mail/mailfilter/settings/filter/view-form.js:79
-#: module:io.ox/settings
-msgid "Move to folder"
-msgstr "Déplacer dans le dossier"
-
-#: apps/io.ox/mail/mailfilter/settings/filter/view-form.js:80
-#: module:io.ox/settings
-msgid "Reject with reason"
-msgstr "Rejeter avec une explication"
-
-#: apps/io.ox/mail/mailfilter/settings/filter/view-form.js:81
-#: module:io.ox/settings
-msgid "Mark mail as"
-msgstr "Marquer le message comme"
-
-#: apps/io.ox/mail/mailfilter/settings/filter/view-form.js:82
-#: module:io.ox/settings
-msgid "Tag mail with"
-msgstr "Associer au message la marque"
-
-#: apps/io.ox/mail/mailfilter/settings/filter/view-form.js:83
-#: module:io.ox/settings
-msgid "Flag mail with"
-msgstr "Associer au message le drapeau"
-
-#: apps/io.ox/mail/mailfilter/settings/filter/view-form.js:137
-#: module:io.ox/settings
+#: apps/io.ox/core/settings/errorlog/settings/pane.js module:io.ox/core
+msgid "Slow requests"
+msgstr "Requêtes lentes"
+
+#: apps/io.ox/portal/settings/pane.js module:io.ox/portal
+msgid "Smartphone settings:"
+msgstr "Réglages pour téléphone mobile :"
+
+#. Emoji collection. SoftBank-specific icons. "SoftBank" in other languages, too.
+#: apps/io.ox/emoji/categories.js module:io.ox/mail/emoji
+msgid "SoftBank"
+msgstr "SoftBank"
+
+#: apps/io.ox/contacts/edit/main.js module:io.ox/contacts
+msgid "Some fields contain invalid data"
+msgstr "Certains champs contiennent des données invalides"
+
+#. %1$s the maximum file size
+#: apps/io.ox/core/tk/upload.js module:io.ox/core
 msgid ""
-"This rule applies to all messages. Please add a condition to restrict this "
-"rule to specific messages."
-msgstr ""
-"Cette règle s'applique à tous les messages. Veuillez ajouter une condition "
-"pour restreindre cette règle à des messages précis."
-
-#: apps/io.ox/mail/mailfilter/settings/filter/view-form.js:142
-#: module:io.ox/settings
-msgid "Please define at least one action."
-msgstr "Veuillez définir au moins une action."
-
-#: apps/io.ox/mail/mailfilter/settings/filter/view-form.js:610
-#: module:io.ox/settings
-msgid "datepicker"
-msgstr "datepicker"
-
-#: apps/io.ox/mail/mailfilter/settings/filter/view-form.js:949
-#: module:io.ox/settings
-msgid "Conditions"
-msgstr "Conditions"
-
-#: apps/io.ox/mail/mailfilter/settings/filter/view-form.js:964
-#: module:io.ox/settings
-msgid "Add condition"
-msgstr "Ajouter une condition"
-
-#: apps/io.ox/mail/mailfilter/settings/filter/view-form.js:969
-#: module:io.ox/settings
-msgid "Add action"
-msgstr "Ajouter une action"
-
-#: apps/io.ox/mail/mailfilter/settings/filter/view-form.js:983
-#: module:io.ox/settings
-msgid "Rule name"
-msgstr "Nom de la règle"
-
-#: apps/io.ox/mail/mailfilter/settings/filter/view-form.js:1000
-#: module:io.ox/settings
-#: apps/io.ox/mail/mailfilter/settings/filter/view-form.js:1004
-msgid "Apply rule if all conditions are met"
-msgstr "Appliquer la règle si toutes les conditions sont respectées"
-
-#: apps/io.ox/mail/mailfilter/settings/filter/view-form.js:1000
-#: module:io.ox/settings
-msgid "Apply rule if any condition is met."
-msgstr "Appliquer la règle si au moins une condition est respectée"
-
-#: apps/io.ox/mail/mailfilter/settings/filter/view-form.js:1040
-#: module:io.ox/settings
-msgid "Process subsequent rules"
-msgstr "Traiter les règles suivantes"
-
-#
-#: apps/io.ox/mail/mailfilter/settings/model.js:62 module:io.ox/mail
-msgid "New rule"
-msgstr "Nouvelle règle"
-
-#: apps/io.ox/mail/mailfilter/settings/register.js:24 module:io.ox/mail
-msgid "Filter Rules"
-msgstr "Règles de filtrage"
-
-#: apps/io.ox/mail/mailfilter/settings/register.js:43 module:io.ox/mail
-msgid "Unable to load mail filter rules settings."
-msgstr "Impossible de charger les réglages des règles de filtrage du courrier."
-
-#: apps/io.ox/mail/mailfilter/settings/register.js:46 module:io.ox/mail
-msgid "Couldn't load your mail filter rules."
-msgstr "Impossible de charger vos règles de filtrage du courrier."
-
-#: apps/io.ox/mail/main.js:165 module:io.ox/mail
-msgid "Thread"
-msgstr "Fil de discussion"
-
-#: apps/io.ox/mail/main.js:242 module:io.ox/mail
-#: apps/plugins/portal/quota/register.js:50 module:plugins/portal
-msgid "Mail quota"
-msgstr "Quota de courriel"
-
-#: apps/io.ox/mail/main.js:245 module:io.ox/mail
-msgid "Need more space?"
-msgstr "Besoin de davantage d'espace ?"
-
-#: apps/io.ox/mail/main.js:377 module:io.ox/mail
-msgid "Mail Details"
-msgstr "Détails du message"
-
-#: apps/io.ox/mail/main.js:411 module:io.ox/mail
-msgid "Empty"
-msgstr "Vide"
-
-#: apps/io.ox/mail/main.js:753 module:io.ox/mail
-msgid "No message selected"
-msgstr "Aucun message sélectionné"
-
-#: apps/io.ox/mail/main.js:782 module:io.ox/mail
-msgid "%1$d messages selected"
-msgstr "%1$d messages sélectionnés"
-
-#: apps/io.ox/mail/main.js:787 module:io.ox/mail
-msgid "The following actions apply to all messages (%1$d) in this folder:"
-msgstr ""
-"Les actions suivantes s'appliquent à tous les messages (%1$d) contenus dans "
-"ce dossier :"
-
-#. %1$d is the total number of messages
-#: apps/io.ox/mail/main.js:790 module:io.ox/mail
-msgid "Move all messages to another folder"
-msgstr "Afficher tous les messages vers un autre dossier"
-
-#. %1$d is the total number of messages
-#: apps/io.ox/mail/main.js:793 module:io.ox/mail
-msgid "Delete all messages in this folder"
-msgstr "Supprimer tous les messages contenus dans ce dossier"
-
-#. This is a short version of "x messages selected", will be used in mobile mail list view
-#: apps/io.ox/mail/main.js:821 module:io.ox/mail
-msgid "%1$d selected"
-msgstr "%1$d sélectionnés"
-
-#: apps/io.ox/mail/main.js:1584 module:io.ox/mail
-#: apps/io.ox/settings/main.js:577 module:io.ox/core
-msgid "Application may not work as expected until this problem is solved."
-msgstr ""
-"Il se peut que l'application ne fonctionne pas correctement tant que ce "
-"problème n'est pas réglé."
-
-#: apps/io.ox/mail/mobile-toolbar-actions.js:46 module:io.ox/mail
-#: apps/io.ox/mail/toolbar.js:55
-msgid "Reply to sender"
-msgstr "Répondre à l'expéditeur"
-
-#: apps/io.ox/mail/mobile-toolbar-actions.js:55 module:io.ox/mail
-#: apps/io.ox/mail/toolbar.js:63
-msgid "Reply to all recipients"
-msgstr "Répondre à tous les destinataires"
-
-#: apps/io.ox/mail/mobile-toolbar-actions.js:92 module:io.ox/mail
-#: apps/io.ox/mail/toolbar.js:122
-msgid "Mark as read"
-msgstr "Marquer comme lu"
-
-#: apps/io.ox/mail/mobile-toolbar-actions.js:100 module:io.ox/mail
-#: apps/io.ox/mail/toolbar.js:129
-msgid "Mark as unread"
-msgstr "Marquer comme non lu"
-
-#: apps/io.ox/mail/mobile-toolbar-actions.js:161 module:io.ox/mail
-msgid "Mark as"
-msgstr "Marquer comme"
-
-#: apps/io.ox/mail/mobile-toolbar-actions.js:172 module:io.ox/mail
-#: apps/io.ox/mail/toolbar.js:48
-msgid "Edit draft"
-msgstr "Modifier le brouillon"
-
-#: apps/io.ox/mail/print.js:86 module:io.ox/mail
-msgctxt "BCC"
-msgid "Blind copy"
-msgstr "Copie invisible"
-
-#: apps/io.ox/mail/settings/pane.js:35 module:io.ox/mail
-msgid "Inline"
-msgstr "dans le corps du message"
-
-#: apps/io.ox/mail/settings/pane.js:36 module:io.ox/mail
-msgid "Attachment"
-msgstr "en pièce jointe"
-
-#: apps/io.ox/mail/settings/pane.js:41 module:io.ox/mail
-msgid "Plain text"
-msgstr "Texte pur"
-
-#: apps/io.ox/mail/settings/pane.js:42 module:io.ox/mail
-msgid "HTML and plain text"
-msgstr "HTML et texte pur"
-
-#: apps/io.ox/mail/settings/pane.js:46 module:io.ox/mail
-msgid "disabled"
-msgstr "désactivé"
-
-#: apps/io.ox/mail/settings/pane.js:47 module:io.ox/mail
-msgid "1 minute"
-msgstr "1 minute"
-
-#: apps/io.ox/mail/settings/pane.js:48 module:io.ox/mail
-msgid "3 minutes"
-msgstr "3 minutes"
-
-#: apps/io.ox/mail/settings/pane.js:135 module:io.ox/mail
-#: apps/io.ox/mail/settings/signatures/settings/pane.js:327
-msgid "Could not save settings"
-msgstr "Impossible d'enregistrer les réglages"
-
-#: apps/io.ox/mail/settings/pane.js:166 module:io.ox/mail
-msgid "Common"
-msgstr "Commun"
-
-#: apps/io.ox/mail/settings/pane.js:171 module:io.ox/mail
-msgid "Permanently remove deleted emails"
-msgstr "Effacer définitivement les messages supprimés"
-
-#: apps/io.ox/mail/settings/pane.js:178 module:io.ox/mail
+"Some files cannot be uploaded because they exceed the maximum file size of "
+"%1$s"
+msgstr ""
+"Certains fichiers ne peuvent pas être téléversés car leur taille excède la "
+"taille maximale d'un fichier %1$s"
+
+#: apps/plugins/portal/linkedIn/register.js module:plugins/portal
+#: apps/plugins/portal/twitter/register.js
+msgid "Something went wrong reauthorizing the %s account."
+msgstr "Quelque chose s'est mal passé en autorisant à nouveau le compte %s."
+
+#: apps/io.ox/oauth/settings.js module:io.ox/settings
+msgid "Something went wrong reauthorizing the account."
+msgstr "Quelque chose s'est mal passé en autorisant à nouveau le compte."
+
+#: apps/io.ox/oauth/settings.js module:io.ox/settings
+msgid "Something went wrong saving your changes."
+msgstr ""
+"Quelque chose s'est mal passé pendant l'enregistrement de vos modifications."
+
+#: apps/plugins/halo/xing/register.js module:plugins/portal
+msgid "Sorry, could not connect to %s right now."
+msgstr "Désolés, impossible de se connecter à %s pour le moment."
+
+#: apps/plugins/halo/xing/register.js module:plugins/portal
+msgid "Sorry, there is no data available for you on %s."
+msgstr "Désolés, il n'y a pas de données mises à votre disposition sur %s."
+
+#: apps/io.ox/core/viewer/views/types/imageview.js module:io.ox/core
+msgid "Sorry, there is no preview available for this image."
+msgstr "Désolés, il n'y a pas de prévisualisation disponible pour cette image."
+
+#: apps/io.ox/core/viewer/views/types/documentview.js module:io.ox/core
+#: apps/io.ox/presenter/views/presentationview.js module:io.ox/presenter
+msgid "Sorry, this page is not available at the moment."
+msgstr "Désolé, cette page est indisponible pour le moment."
+
+#: apps/plugins/portal/linkedIn/register.js module:plugins/portal
 msgid ""
-"Automatically collect contacts in the folder \"Collected addresses\" while "
-"sending"
-msgstr ""
-"Collecter automatiquement les contacts dans le dossier « Adresses "
-"collectées » lors de l'envoi"
-
-#: apps/io.ox/mail/settings/pane.js:185 module:io.ox/mail
-msgid ""
-"Automatically collect contacts in the folder \"Collected addresses\" while "
-"reading"
-msgstr ""
-"Collecter automatiquement les contacts dans le dossier « Adresses "
-"collectées » lors de la lecture"
-
-#: apps/io.ox/mail/settings/pane.js:191 module:io.ox/mail
-msgid "Use fixed-width font for text mails"
-msgstr "Utiliser une police à chasse fixe pour les courriels de texte"
-
-#: apps/io.ox/mail/settings/pane.js:197 module:io.ox/mail
-msgid "Ask for mailto link registration"
-msgstr "Demander l'enregistrement par lien mailto"
-
-#: apps/io.ox/mail/settings/pane.js:202 module:io.ox/mail
-msgid "Register now"
-msgstr "S'enregistrer maintenant"
-
-#: apps/io.ox/mail/settings/pane.js:227 module:io.ox/mail
-msgid "Append vCard"
-msgstr "Ajouter une carte de visite au format vCard"
-
-#: apps/io.ox/mail/settings/pane.js:232 module:io.ox/mail
-msgid "Insert the original email text to a reply"
-msgstr "Reprendre le texte du message original dans la réponse"
-
-#: apps/io.ox/mail/settings/pane.js:247 module:io.ox/mail
-msgid "Forward emails as"
-msgstr "Transférer les messages :"
-
-#: apps/io.ox/mail/settings/pane.js:256 module:io.ox/mail
-msgid "Format emails as"
-msgstr "Mettre en forme les messages :"
-
-#: apps/io.ox/mail/settings/pane.js:265 module:io.ox/mail
-msgid "Additional settings"
-msgstr "Réglages supplémentaires"
-
-#: apps/io.ox/mail/settings/pane.js:268 module:io.ox/mail
-msgid "Default sender address"
-msgstr "Adresse d'expéditeur par défaut"
-
-#: apps/io.ox/mail/settings/pane.js:278 module:io.ox/mail
-msgid "Auto-save email drafts"
-msgstr "Enregistrer automatiquement les brouillons des messages"
-
-#: apps/io.ox/mail/settings/pane.js:299 module:io.ox/mail
-msgid "Display"
-msgstr "Affichage"
-
-#: apps/io.ox/mail/settings/pane.js:303 module:io.ox/mail
-msgid "Allow html formatted emails"
-msgstr "Autoriser les courriels mis en forme avec HTML"
-
-#: apps/io.ox/mail/settings/pane.js:308 module:io.ox/mail
-msgid "Allow pre-loading of externally linked images"
-msgstr "Autoriser le préchargement des images externes liées"
-
-<<<<<<< HEAD
+"Sorry, we cannot help you here. Your provider needs to obtain a key from "
+"LinkedIn with the permission to do read messages."
+msgstr ""
+"Désolés, nous ne pouvons pas vous aider ici. Votre fournisseur doit obtenir "
+"une clé de la part de LinkedIn avec le droit de lire les messages."
+
+#. Sort options drop-down
+#: apps/io.ox/files/share/view-options.js module:io.ox/files
+#: apps/io.ox/files/view-options.js apps/io.ox/mail/view-options.js
+#: module:io.ox/mail
+msgctxt "dropdown"
+msgid "Sort by"
+msgstr "Trier par"
+
+#: apps/io.ox/tasks/main.js module:io.ox/tasks
+msgid "Sort options"
+msgstr "Options de tri"
+
+#: apps/io.ox/core/sub/subscriptions.js module:io.ox/core/sub
+msgid "Source"
+msgstr "Source"
+
+#. Spam folder
+#: apps/io.ox/mail/accounts/view-form.js module:io.ox/settings
+msgctxt "folder"
+msgid "Spam"
+msgstr "Pourriel"
+
+#: apps/io.ox/contacts/model.js module:io.ox/contacts
+msgid "Spouse's name"
+msgstr "Nom du conjoint"
+
+#: apps/io.ox/mail/detail/links.js module:io.ox/mail
+msgid "Spreadsheet"
+msgstr "Feuille de calcul"
+
+#: apps/io.ox/files/view-options.js module:io.ox/files
+msgid "Spreadsheets"
+msgstr "Feuilles de calcul"
+
+#: apps/io.ox/mail/accounts/view-form.js module:io.ox/settings
+msgid "Standard folders"
+msgstr "Dossiers standard"
+
+#: apps/io.ox/backbone/mini-views/timezonepicker.js module:io.ox/core
+#: apps/io.ox/calendar/week/view.js module:io.ox/calendar
+msgid "Standard timezone"
+msgstr "Fuseaux horaires standard"
+
+#: apps/io.ox/mail/vacationnotice/settings/model.js module:io.ox/mail
+#: apps/io.ox/tasks/print.js module:io.ox/tasks
+msgid "Start"
+msgstr "Démarrer"
+
+#: apps/io.ox/tasks/edit/view-template.js module:io.ox/tasks/edit
+#: apps/io.ox/tasks/view-detail.js module:io.ox/tasks
+msgid "Start date"
+msgstr "Date de début"
+
+#: apps/io.ox/calendar/edit/timezone-dialog.js module:io.ox/calendar/edit/main
+msgid "Start date timezone"
+msgstr "Fuseau horaire pour la date de début"
+
 #: apps/io.ox/contacts/settings/pane.js module:io.ox/contacts
 #, fuzzy
 #| msgid "Shared address books"
@@ -8368,411 +7473,555 @@
 #: apps/io.ox/presenter/actions.js module:io.ox/presenter
 msgid "Start local presentation"
 msgstr "Démarrer une présentation locale"
-=======
-#: apps/io.ox/mail/settings/pane.js:313 module:io.ox/mail
-msgid "Display emoticons as graphics in text emails"
-msgstr "Afficher les binettes sous forme graphique dans les messages de texte"
->>>>>>> 0de5ca36
-
-#: apps/io.ox/mail/settings/pane.js:318 module:io.ox/mail
-msgid "Color quoted lines"
-msgstr "Colorer les lignes citées"
-
-#: apps/io.ox/mail/settings/pane.js:323 module:io.ox/mail
-msgid "Show requests for read receipts"
-msgstr "Afficher les demandes d'accusé de réception"
-
-#: apps/io.ox/mail/settings/pane.js:348 module:io.ox/mail
-msgid "Change IMAP subscriptions"
-msgstr "Modifier les abonnements IMAP"
-
-#: apps/io.ox/mail/settings/signatures/settings/pane.js:34 module:io.ox/mail
-msgid "Signature name"
-msgstr "Nom de la signature"
-
-#: apps/io.ox/mail/settings/signatures/settings/pane.js:104 module:io.ox/mail
-msgid "Add signature above quoted text"
-msgstr "Ajouter la signature au-dessus du contenu cité"
-
-#: apps/io.ox/mail/settings/signatures/settings/pane.js:105 module:io.ox/mail
-msgid "Add signature below quoted text"
-msgstr "Ajouter la signature en dessous du contenu cité"
-
-#: apps/io.ox/mail/settings/signatures/settings/pane.js:131 module:io.ox/mail
-msgid "Please enter a valid name"
-msgstr "Veuillez saisir un nom valide"
-
-#: apps/io.ox/mail/settings/signatures/settings/pane.js:141 module:io.ox/mail
-msgid "Add signature"
-msgstr "Ajouter une signature"
-
-#: apps/io.ox/mail/settings/signatures/settings/pane.js:141 module:io.ox/mail
-msgid "Edit signature"
-msgstr "Modifier la signature"
-
-#: apps/io.ox/mail/settings/signatures/settings/pane.js:228 module:io.ox/mail
-#: apps/io.ox/mail/settings/signatures/settings/pane.js:313
-msgid "Import signatures"
-msgstr "Importer des signatures"
-
-#: apps/io.ox/mail/settings/signatures/settings/pane.js:230 module:io.ox/mail
-msgid ""
-"You can import existing signatures from the previous product generation."
-msgstr ""
-"Vous pouvez importer des signatures existantes depuis des versions "
-"antérieures du logiciel."
-
-#: apps/io.ox/mail/settings/signatures/settings/pane.js:232 module:io.ox/mail
-msgid "Delete old signatures after import"
-msgstr "Supprimer les anciennes signatures après importation"
-
-#: apps/io.ox/mail/settings/signatures/settings/pane.js:300 module:io.ox/mail
-msgid "Add new signature"
-msgstr "Ajouter une nouvelle signature"
-
-#: apps/io.ox/mail/settings/signatures/settings/pane.js:374 module:io.ox/mail
-#: apps/io.ox/mail/settings/signatures/settings/pane.js:379
-msgid "%1$s, %2$s"
-msgstr "%1$s, %2$s"
-
-#: apps/io.ox/mail/settings/signatures/settings/pane.js:496 module:io.ox/mail
-msgid "Default signature for new messages"
-msgstr "Signature par défaut pour les nouveaux messages"
-
-#: apps/io.ox/mail/settings/signatures/settings/pane.js:503 module:io.ox/mail
-msgid "Default signature for replies or forwardings"
-msgstr "Signature par défaut pour les réponses ou les messages transférés"
-
-#: apps/io.ox/mail/statistics.js:107 module:io.ox/mail
-msgid "Top 10 you sent mail to"
-msgstr "10 principaux destinataires"
-
-#: apps/io.ox/mail/statistics.js:107 module:io.ox/mail
-msgid "Top 10 you got mail from"
-msgstr "10 principaux émetteurs"
-
-#: apps/io.ox/mail/statistics.js:167 module:io.ox/mail
-msgid "Mails per week-day (%)"
-msgstr "Messages par jour ouvré (%)"
-
-#: apps/io.ox/mail/statistics.js:219 module:io.ox/mail
-msgid "Mails per hour (%)"
-msgstr "Messages par heure (%)"
-
-#: apps/io.ox/mail/threadview.js:79 module:io.ox/mail
-msgid "Open/close all messages"
-msgstr "Ouvrir / Fermer tous les messages"
-
-#: apps/io.ox/mail/threadview.js:110 module:io.ox/mail
-msgid "%1$d messages in this conversation"
-msgstr "%1$d messages dans cette conversation"
-
-#: apps/io.ox/mail/toolbar.js:41 module:io.ox/mail
-msgid "Compose new email"
-msgstr "Rédiger un nouveau courrier électronique"
-
-#: apps/io.ox/mail/toolbar.js:240 module:io.ox/mail
-msgid "Vertical"
-msgstr "Verticale"
-
-#: apps/io.ox/mail/toolbar.js:243 module:io.ox/mail
-msgid "Horizontal"
-msgstr "Horizontale"
-
-#: apps/io.ox/mail/toolbar.js:249 module:io.ox/mail
-msgid "Contact pictures"
-msgstr "Images du contact"
-
-#: apps/io.ox/mail/toolbar.js:250 module:io.ox/mail
-msgid "Exact dates"
-msgstr "Dates exactes"
-
-#: apps/io.ox/mail/toolbar.js:252 module:io.ox/mail
+
+#: apps/io.ox/calendar/settings/pane.js module:io.ox/calendar
+msgid "Start of working time"
+msgstr "Heure de début de travail"
+
+#. button label for the 'start presentation' dropdown
+#: apps/io.ox/presenter/views/toolbarview.js module:io.ox/presenter
+msgid "Start presentation"
+msgstr "Démarrer la présentation"
+
+#. 'start presentation' dropdown menu entry to start a remote presentation where remote participants would be able to join.
+#: apps/io.ox/presenter/actions.js module:io.ox/presenter
+msgid "Start remote presentation"
+msgstr "Démarrer une présentation à distance"
+
+#: apps/io.ox/core/desktop.js module:io.ox/core
+msgid "Start search"
+msgstr "Démarrer la recherche"
+
+#. button tooltip for 'start presentation' dropdown
+#: apps/io.ox/presenter/views/toolbarview.js module:io.ox/presenter
+msgid "Start the presentation"
+msgstr "Démarrer la présentation"
+
+#: apps/io.ox/core/tk/wizard.js module:io.ox/core
+msgid "Start tour"
+msgstr "Démarrer la visite"
+
+#: apps/io.ox/core/permissions/permissions.js module:io.ox/core
+#: apps/io.ox/files/share/permissions.js
+#: apps/plugins/administration/groups/settings/edit.js
+msgid "Start typing to search for user names"
+msgstr "Saisissez du texte pour chercher des noms d'utilisateur"
+
+#: apps/io.ox/calendar/edit/extensions.js module:io.ox/calendar/edit/main
+msgid "Starts on"
+msgstr "Commence le"
+
+#: apps/io.ox/contacts/model.js module:io.ox/contacts
+msgid "State"
+msgstr "État/région/département"
+
+#: apps/io.ox/mail/toolbar.js module:io.ox/mail
 msgid "Statistics"
 msgstr "Statistiques"
 
-#. (From) email1 via email2. Appears in email detail view.
-#: apps/io.ox/mail/util.js:245 module:io.ox/core
-msgid "via"
-msgstr "réexpédié par"
-
-#: apps/io.ox/mail/util.js:350 module:io.ox/core
-msgid "Unknown sender"
-msgstr "Expéditeur inconnu"
-
-#: apps/io.ox/mail/util.js:350 module:io.ox/core
-msgid "No recipients"
-msgstr "Pas de destinataires"
-
-#: apps/io.ox/mail/util.js:410 module:io.ox/core apps/io.ox/tasks/util.js:373
+#: apps/io.ox/calendar/toolbar.js module:io.ox/calendar
+#: apps/io.ox/tasks/edit/view-template.js module:io.ox/tasks/edit
+#: apps/io.ox/tasks/main.js module:io.ox/tasks
+msgid "Status"
+msgstr "État"
+
+#: apps/io.ox/core/boot/i18n.js module:io.ox/core/boot
+msgid "Stay signed in"
+msgstr "Rester connecté"
+
+#: apps/io.ox/contacts/model.js module:io.ox/contacts
+msgid "Street"
+msgstr "Rue"
+
+#: apps/plugins/halo/xing/register.js module:plugins/portal
+msgid "Student"
+msgstr "Étudiant"
+
+#: apps/io.ox/calendar/edit/extensions.js module:io.ox/calendar/edit/main
+#: apps/io.ox/calendar/util.js module:io.ox/calendar
+#: apps/io.ox/mail/actions/reminder.js module:io.ox/mail
+#: apps/io.ox/mail/compose/extensions.js
+#: apps/io.ox/mail/mailfilter/settings/filter/view-form.js
+#: module:io.ox/settings apps/io.ox/mail/vacationnotice/settings/model.js
+#: apps/io.ox/mail/view-options.js apps/io.ox/tasks/edit/view-template.js
+#: module:io.ox/tasks/edit apps/io.ox/tasks/main.js module:io.ox/tasks
+msgid "Subject"
+msgstr "Sujet"
+
+#: apps/plugins/portal/xing/actions.js module:plugins/portal
+msgid "Submit comment"
+msgstr "Envoyer le commentaire"
+
+#: apps/io.ox/core/sub/subscriptions.js module:io.ox/core/sub
+msgid "Subscribe"
+msgstr "S'abonner"
+
+#: apps/io.ox/core/folder/actions/imap-subscription.js module:io.ox/core
+msgid "Subscribe IMAP folders"
+msgstr "S'abonner à des dossiers IMAP"
+
+#: apps/io.ox/core/sub/settings/pane.js module:io.ox/core/sub
+msgid "Subscription refresh"
+msgstr "Actualiser l'abonnement"
+
+#: apps/io.ox/core/sub/subscriptions.js module:io.ox/core/sub
+msgid "Subscription successfully created."
+msgstr "Abonnement créé avec succès"
+
+#: apps/io.ox/core/sub/settings/pane.js module:io.ox/core/sub
+#: apps/io.ox/core/sub/settings/register.js
+msgid "Subscriptions"
+msgstr "Abonnements"
+
+#: apps/io.ox/core/yell.js module:io.ox/core
+msgid "Success"
+msgstr "Succès"
+
+#: apps/plugins/portal/xing/register.js module:plugins/portal
+msgid "Successfully reauthorized your %s account"
+msgstr "Vous avez autorisé à nouveau ce compte %s."
+
+#: apps/io.ox/contacts/model.js module:io.ox/contacts
+msgid "Suffix"
+msgstr "Suffixe"
+
+#: apps/io.ox/participants/detail.js module:io.ox/core
+msgid "Summary"
+msgstr "Résumé"
+
+#: apps/io.ox/files/view-options.js module:io.ox/files
+msgid "Switch to parent folder"
+msgstr "Basculer vers le dossier parent"
+
+#. Emoji category
+#: apps/io.ox/emoji/categories.js module:io.ox/mail/emoji
+msgid "Symbols"
+msgstr "Symboles"
+
+#: apps/io.ox/core/settings/downloads/pane.js module:io.ox/core
+msgid ""
+"Synchronization of Emails, Calendar, Contacts and Tasks, along with Public, "
+"Shared and System Folders to Microsoft Outlook® clients."
+msgstr ""
+"Synchronisation des courriers, agendas, contacts et tâches, ainsi que des "
+"dossiers public, partagé et système, avec les clients Microsoft Outlook®."
+
+#: apps/io.ox/calendar/actions.js module:io.ox/calendar
+msgid "Synchronize calendar"
+msgstr "Synchroniser l'agenda"
+
+#: apps/io.ox/mail/actions.js module:io.ox/mail
+msgid "Synchronize with Outlook"
+msgstr "Synchroniser avec Outlook"
+
+#: apps/io.ox/core/folder/extensions.js module:io.ox/core
+msgid "Synchronize with your tablet or smartphone"
+msgstr "Synchroniser avec votre tablette ou votre téléphone mobile"
+
+#: apps/io.ox/contacts/model.js module:io.ox/contacts
+msgid "TAX ID"
+msgstr "Code fiscal"
+
+#. Terabytes
+#: apps/io.ox/core/strings.js module:io.ox/core
+msgid "TB"
+msgstr "To"
+
+#: apps/io.ox/contacts/model.js module:io.ox/contacts
+msgid "TTY/TDD"
+msgstr "Téléscripteur / tél. malentendants"
+
+#: apps/io.ox/mail/mailfilter/settings/filter/view-form.js
+#: module:io.ox/settings
+msgid "Tag mail with"
+msgstr "Associer au message la marque"
+
+#: apps/io.ox/onboarding/clients/wizard.js module:io.ox/core/onboarding
+#: apps/plugins/portal/client-onboarding/register.js module:plugins/portal
+msgid "Take %1$s with you! Stay up-to-date on your favorite devices."
+msgstr "Emportez %1$s avec vous ! Restez à jour sur vos appareils favoris."
+
+#: apps/io.ox/mail/detail/links.js module:io.ox/mail
+#: apps/io.ox/tasks/edit/main.js module:io.ox/tasks
+msgid "Task"
+msgstr "Tâche"
+
+#: apps/io.ox/tasks/detail/main.js module:io.ox/tasks apps/io.ox/tasks/main.js
+msgid "Task Details"
+msgstr "Détails de la tâche"
+
+#: apps/io.ox/tasks/actions/delete.js module:io.ox/tasks
+msgid "Task has been deleted!"
+msgid_plural "Tasks have been deleted!"
+msgstr[0] "La tâche a été supprimée."
+msgstr[1] "Les tâches ont été supprimées."
+
+#. Inviations (notifications) to tasks
+#: apps/plugins/notifications/tasks/register.js module:plugins/notifications
+msgid "Task invitations"
+msgstr "Invitations à des tâches"
+
+#: apps/io.ox/tasks/actions/doneUndone.js module:io.ox/tasks
+msgid "Task marked as done"
+msgid_plural "Tasks marked as done"
+msgstr[0] "Tâche marquée comme effectuée"
+msgstr[1] "Tâches marquées comme effectuées"
+
+#: apps/io.ox/tasks/actions/doneUndone.js module:io.ox/tasks
+msgid "Task marked as undone"
+msgid_plural "Tasks marked as undone"
+msgstr[0] "Tâche marquée comme défaite"
+msgstr[1] "Tâches marquées comme défaites"
+
+#. Reminders (notifications) about tasks
+#: apps/plugins/notifications/tasks/register.js module:plugins/notifications
+msgid "Task reminders"
+msgstr "Rappels de tâches"
+
+#: apps/io.ox/tasks/actions/delete.js module:io.ox/tasks
+msgid "Task was already deleted!"
+msgstr "La tâche était déjà supprimée."
+
+#: apps/io.ox/tasks/actions/doneUndone.js module:io.ox/tasks
+msgid "Task was modified before, please reload"
+msgstr "La tâche a été modifiée entre-temps, veuillez réactualiser"
+
+#: apps/io.ox/mail/detail/links.js module:io.ox/mail
+msgid "Tasks"
+msgstr "Tâches"
+
+#: apps/io.ox/core/main.js module:io.ox/core apps/io.ox/launchpad/main.js
+#: apps/io.ox/search/view-template.js apps/io.ox/tasks/settings/pane.js
 #: module:io.ox/tasks
-msgid "High priority"
-msgstr "Haute priorité"
-
-#: apps/io.ox/mail/util.js:411 module:io.ox/core apps/io.ox/tasks/util.js:367
-#: module:io.ox/tasks
-msgid "Low priority"
-msgstr "Basse priorité"
-
-#: apps/io.ox/mail/util.js:417 module:io.ox/core
-msgid "Primary account"
-msgstr "Compte principal"
-
-#: apps/io.ox/mail/vacationnotice/settings/model.js:148 module:io.ox/mail
-msgid "vacation notice"
-msgstr "message d'absence"
-
-#: apps/io.ox/mail/vacationnotice/settings/model.js:173 module:io.ox/mail
-#: apps/io.ox/mail/vacationnotice/settings/register.js:42
-msgid "Vacation Notice"
-msgstr "Message d'absence"
-
-#: apps/io.ox/mail/vacationnotice/settings/model.js:175 module:io.ox/mail
+msgctxt "app"
+msgid "Tasks"
+msgstr "Tâches"
+
+#: apps/io.ox/tasks/actions/move.js module:io.ox/tasks
+msgid "Tasks can not be moved to or out of shared folders"
+msgstr "Impossible de déplacer des tâches depuis ou vers un dossier partagé."
+
+#: apps/io.ox/contacts/model.js module:io.ox/contacts
+msgid "Telephone (ISDN)"
+msgstr "Téléphone (RNIS)"
+
+#: apps/io.ox/contacts/model.js module:io.ox/contacts
+msgid "Telephone callback"
+msgstr "Rappel téléphonique"
+
+#: apps/io.ox/contacts/model.js module:io.ox/contacts
+msgid "Telephone primary"
+msgstr "Téléphone principal"
+
+#: apps/io.ox/contacts/model.js module:io.ox/contacts
+msgid "Telephone radio"
+msgstr "Radiotéléphone"
+
+#: apps/io.ox/contacts/model.js module:io.ox/contacts
+msgid "Telex"
+msgstr "Télex"
+
+#: apps/io.ox/calendar/edit/extensions.js module:io.ox/calendar/edit/main
+#: apps/io.ox/calendar/util.js module:io.ox/calendar
+msgid "Temporary"
+msgstr "Temporaire"
+
+#: apps/io.ox/calendar/actions/acceptdeny.js module:io.ox/calendar
+#: apps/io.ox/calendar/invitations/register.js module:io.ox/calendar/main
+msgid "Tentative"
+msgstr "Provisoire"
+
+#: apps/io.ox/calendar/print.js module:io.ox/calendar
+#: apps/io.ox/tasks/print.js module:io.ox/tasks
+msgid "Tentatively accepted"
+msgstr "Accepté provisoirement"
+
+#: apps/io.ox/mail/vacationnotice/settings/model.js module:io.ox/mail
 msgid "Text"
 msgstr "Texte"
 
-#: apps/io.ox/mail/vacationnotice/settings/model.js:176 module:io.ox/mail
-msgid "Number of days between vacation notices to the same sender"
-msgstr "Nombre de jours entre les messages d'absence au même expéditeur"
-
-#: apps/io.ox/mail/vacationnotice/settings/model.js:177 module:io.ox/mail
-msgid "Enable for the following addresses"
-msgstr "Activer pour les adresses suivantes"
-
-#: apps/io.ox/mail/vacationnotice/settings/model.js:178 module:io.ox/mail
-msgid "Default sender for vacation notice"
-msgstr "Expéditeur par défaut pour le message d'absence"
-
-#: apps/io.ox/mail/vacationnotice/settings/model.js:179 module:io.ox/mail
-msgid "Email addresses"
-msgstr "Adresses de courrier électronique"
-
-#: apps/io.ox/mail/vacationnotice/settings/model.js:180 module:io.ox/mail
-#: apps/io.ox/tasks/print.js:88 module:io.ox/tasks
-msgid "Start"
-msgstr "Démarrer"
-
-#: apps/io.ox/mail/vacationnotice/settings/model.js:181 module:io.ox/mail
-msgid "End"
-msgstr "Fin"
-
-#: apps/io.ox/mail/vacationnotice/settings/model.js:182 module:io.ox/mail
-msgid "Send vacation notice during this time only"
-msgstr "N'envoyer le message d'absence que pendant cette période"
-
-#: apps/io.ox/mail/vacationnotice/settings/register.js:83 module:io.ox/mail
-msgid "Couldn't load your vacation notice."
-msgstr "Impossible de charger votre message d'absence."
-
-#: apps/io.ox/mail/view-options.js:60 module:io.ox/mail
-msgid "Conversations"
-msgstr "Conversations"
-
-#: apps/io.ox/oauth/keychain.js:150 module:io.ox/core
-msgid "Account could not be added"
-msgstr "Le compte n'a pas pu être ajouté"
-
-#: apps/io.ox/oauth/settings.js:55 module:io.ox/settings
-msgid "Changes have been saved."
-msgstr "Les modifications ont été enregistrées."
-
-#: apps/io.ox/oauth/settings.js:55 module:io.ox/settings
-msgid "Something went wrong saving your changes."
-msgstr ""
-"Quelque chose s'est mal passé pendant l'enregistrement de vos modifications."
-
-#: apps/io.ox/oauth/settings.js:62 module:io.ox/settings
-msgid "You have reauthorized this account."
-msgstr "Vous avez autorisé à nouveau ce compte."
-
-#: apps/io.ox/oauth/settings.js:62 module:io.ox/settings
-msgid "Something went wrong reauthorizing the account."
-msgstr "Quelque chose s'est mal passé en autorisant à nouveau le compte."
-
-#: apps/io.ox/oauth/settings.js:66 module:io.ox/settings
-msgid "Account Settings"
-msgstr "Réglages du compte"
-
-#: apps/io.ox/oauth/settings.js:69 module:io.ox/settings
-msgid "Display Name"
-msgstr "Nom affiché"
-
-#: apps/io.ox/oauth/settings.js:81 module:io.ox/settings
-msgid "Reauthorize"
-msgstr "Autoriser à nouveau"
-
-#: apps/io.ox/onboarding/clients/extensions.js:58 module:io.ox/core/onboarding
-#: apps/io.ox/onboarding/clients/extensions.js:68
-msgid "Expert user?"
-msgstr "Utilisateur expert ?"
-
-#: apps/io.ox/onboarding/clients/extensions.js:73 module:io.ox/core/onboarding
-msgid "Hide options for expert users."
-msgstr "Cacher les options réservées aux utilisateurs experts."
-
-#: apps/io.ox/onboarding/clients/extensions.js:141 module:io.ox/core/onboarding
-msgid "hostname"
-msgstr "Nom d'hôte"
-
-#: apps/io.ox/onboarding/clients/extensions.js:142 module:io.ox/core/onboarding
-msgid "login"
-msgstr "Identifiant de connexion"
-
-#: apps/io.ox/onboarding/clients/extensions.js:144 module:io.ox/core/onboarding
-msgid "SMTP login"
-msgstr "Identifiant SMTP"
-
-#: apps/io.ox/onboarding/clients/extensions.js:145 module:io.ox/core/onboarding
-msgid "SMTP server"
-msgstr "Serveur SMTP"
-
-#: apps/io.ox/onboarding/clients/extensions.js:146 module:io.ox/core/onboarding
-msgid "SMTP port"
-msgstr "Port SMTP"
-
-#: apps/io.ox/onboarding/clients/extensions.js:147 module:io.ox/core/onboarding
-msgid "SMTP secure"
-msgstr "SMTP sécurisé"
-
-#: apps/io.ox/onboarding/clients/extensions.js:149 module:io.ox/core/onboarding
-msgid "IMAP login"
-msgstr "Identifiant IMAP"
-
-#: apps/io.ox/onboarding/clients/extensions.js:150 module:io.ox/core/onboarding
-msgid "IMAP server"
-msgstr "Serveur IMAP"
-
-#: apps/io.ox/onboarding/clients/extensions.js:151 module:io.ox/core/onboarding
-msgid "IMAP port"
-msgstr "Port IMAP"
-
-#: apps/io.ox/onboarding/clients/extensions.js:152 module:io.ox/core/onboarding
-msgid "IMAP secure"
-msgstr "IMAP sécurisé"
-
-#: apps/io.ox/onboarding/clients/extensions.js:175 module:io.ox/core/onboarding
-msgid "Settings for advanced users"
-msgstr "Réglages pour les utilisateurs avancés"
-
-#: apps/io.ox/onboarding/clients/extensions.js:180 module:io.ox/core/onboarding
-msgid "If you know what you are doing...just setup your account manually!"
-msgstr ""
-"Si vous savez ce que vous faites... configurez votre compte manuellement !"
-
-#: apps/io.ox/onboarding/clients/extensions.js:254 module:io.ox/core/onboarding
-msgid "Automatic Configuration (via SMS)"
-msgstr "Configuration automatique (par SMS)"
-
-#: apps/io.ox/onboarding/clients/extensions.js:259 module:io.ox/core/onboarding
+#: apps/plugins/core/feedback/register.js module:io.ox/core
+msgid "Thank you for your feedback"
+msgstr "Merci pour vos impressions"
+
+#: apps/plugins/portal/oxdriveclients/register.js module:plugins/portal
 msgid ""
-"Please enter your mobile phone number, and we´ll send you a link to "
-"automatically configure your iOS device! It´s that simple!"
-msgstr ""
-"Veuillez saisir votre numéro de téléphone mobile et nous vous enverrons un "
-"lien permettant de configurer automatiquement votre appareil iOS ! C'est "
-"aussi simple que cela !"
-
-#: apps/io.ox/onboarding/clients/extensions.js:329 module:io.ox/core/onboarding
-msgid "Configuration Email"
-msgstr "Courriel de configuration"
-
-#: apps/io.ox/onboarding/clients/extensions.js:334 module:io.ox/core/onboarding
-msgid "Get your device configured by email."
-msgstr "Faites configurer votre appareil par courriel."
-
-#: apps/io.ox/onboarding/clients/extensions.js:393 module:io.ox/core/onboarding
-msgid "Automatic Configuration"
-msgstr "Configuration automatique"
-
-#: apps/io.ox/onboarding/clients/extensions.js:398 module:io.ox/core/onboarding
+"The %s client lets you store and share your photos, files, documents and "
+"videos, anytime, anywhere. Access any file you save to %s from all your "
+"computers, iPhone, iPad or from within %s itself."
+msgstr ""
+"Le client %s vous permet de stocker et de partager vos photos, fichiers, "
+"documents et vidéos à tout moment et n'importe où. Accédez à tout fichier "
+"enregistré dans votre %s depuis votre ordinateur, votre iPhone, votre iPad "
+"ou depuis la %s elle-même."
+
+#: apps/io.ox/files/guidance/main.js module:io.ox/files
+msgctxt "help"
+msgid "The Drive App"
+msgstr "L'app Drive"
+
+#: apps/io.ox/mail/accounts/model.js module:io.ox/keychain
+msgid "The account must be named"
+msgstr "Le compte doit avoir un nom"
+
+#: apps/plugins/portal/xing/actions.js module:plugins/portal
+msgid "The activity has been deleted successfully"
+msgstr "L'activité a été supprimée"
+
+#: apps/io.ox/files/api.js module:io.ox/files apps/io.ox/files/legacy_api.js
+msgid "The allowed quota is reached."
+msgstr "Le quota autorisé a été atteint."
+
+#: apps/io.ox/mail/actions/ical.js module:io.ox/mail
+msgid "The appointment has been added to your calendar"
+msgstr "Ce rendez-vous a été ajouté à votre agenda"
+
+#: apps/io.ox/calendar/invitations/register.js module:io.ox/calendar/main
+msgid "The appointment has been deleted"
+msgstr "Le rendez-vous a été supprimé"
+
+#: apps/io.ox/calendar/invitations/register.js module:io.ox/calendar/main
+msgid "The appointment has been updated"
+msgstr "Le rendez-vous a été mis à jour"
+
+#: apps/io.ox/calendar/edit/recurrence-view.js module:io.ox/calendar/edit/main
 msgid ""
-"Let´s automatically configure your device, by clicking the button below. It"
-"´s that simple!"
-msgstr ""
-"Configurez automatiquement votre appareil en cliquant sur le bouton ci-"
-"dessous. C'est aussi simple que cela !"
-
-#: apps/io.ox/onboarding/clients/extensions.js:402 module:io.ox/core/onboarding
-msgid "Configure now"
-msgstr "Configurer maintenant"
-
-#: apps/io.ox/onboarding/clients/extensions.js:441 module:io.ox/core/onboarding
-msgid "App Store"
-msgstr "App Store"
-
-#: apps/io.ox/onboarding/clients/extensions.js:442 module:io.ox/core/onboarding
-msgid "Google Play"
-msgstr "Google Play"
-
-#: apps/io.ox/onboarding/clients/extensions.js:465 module:io.ox/core/onboarding
-msgid "Installation"
-msgstr "Installation"
-
-#: apps/io.ox/onboarding/clients/extensions.js:470 module:io.ox/core/onboarding
-msgid "Get the App from %1$s"
-msgstr "Obtenir l'App depuis %1$s"
-
-#: apps/io.ox/onboarding/clients/wizard.js:28 module:io.ox/core/onboarding
-msgid "Take %1$s with you! Stay up-to-date on your favorite devices."
-msgstr "Emportez %1$s avec vous ! Restez à jour sur vos appareils favoris."
-
-#: apps/io.ox/onboarding/clients/wizard.js:80 module:io.ox/core/onboarding
-msgid "Premium"
-msgstr "Premium"
-
-#: apps/io.ox/onboarding/clients/wizard.js:144 module:io.ox/core/onboarding
-msgid "Please select the platform of your device."
-msgstr "Veuillez choisir la plate-forme de votre appareil."
-
-#: apps/io.ox/onboarding/clients/wizard.js:152 module:io.ox/core/onboarding
-msgid "Which device do you want to configure?"
-msgstr "Quel appareil souhaitez-vous configurer ?"
-
-#: apps/io.ox/onboarding/clients/wizard.js:159 module:io.ox/core/onboarding
-msgid "What type of device do you want to configure?"
-msgstr "Quel type d'appareil souhaitez-vous configurer ?"
-
-#: apps/io.ox/onboarding/clients/wizard.js:191 module:io.ox/core/onboarding
-msgid "What do you want to use?"
-msgstr "Que souhaitez-vous utiliser ?"
-
-#: apps/io.ox/onboarding/clients/wizard.js:225 module:io.ox/core/onboarding
-msgid "Client onboarding"
-msgstr "Intégration du client "
-
-#. error message when server returns incomplete
-#. configuration for client onboarding
-#: apps/io.ox/onboarding/clients/wizard.js:369 module:io.ox/core/onboarding
-msgid "Incomplete configuration."
-msgstr "Configuration incomplète."
-
-#: apps/io.ox/participants/add.js:56 module:io.ox/core
-#: apps/io.ox/participants/add.js:57
-msgid "Add participant/resource"
-msgstr "Ajouter un participant ou une ressource"
-
-#: apps/io.ox/participants/add.js:103 module:io.ox/core
-msgid "This email address cannot be used"
-msgstr "Cette adresse électronique ne peut pas être utilisée"
-
-#: apps/io.ox/participants/detail.js:203 module:io.ox/core
-msgid "External participants"
-msgstr "Participants externes"
-
-#: apps/io.ox/participants/detail.js:266 module:io.ox/core
-#: apps/plugins/administration/resources/register.js:23
-#: apps/plugins/administration/resources/settings/pane.js:121
-msgid "Resources"
-msgstr "Ressources"
-
-#: apps/io.ox/participants/detail.js:286 module:io.ox/core
-msgid "Summary"
-msgstr "Résumé"
-
-<<<<<<< HEAD
+"The appointment is repeated <a href=\"#\"  data-widget=\"number\" data-"
+"attribute=\"interval\">every <span class=\"number-control\">2</span> days</"
+"a>."
+msgstr ""
+"Le rendez-vous se répète <a href=\"#\"  data-widget=\"number\" data-"
+"attribute=\"interval\">tous les <span class=\"number-control\">2</span> "
+"jours</a>."
+
+#: apps/io.ox/calendar/edit/recurrence-view.js module:io.ox/calendar/edit/main
+msgid ""
+"The appointment is repeated <a href=\"#\"  data-widget=\"number\" data-"
+"attribute=\"interval\">every <span class=\"number-control\">2</span> weeks</"
+"a> on <a href=\"#\"  data-widget=\"days\" data-attribute=\"days\">monday</a>."
+msgstr ""
+"Le rendez-vous se répète <a href=\"#\" data-widget=\"number\" data-attribute="
+"\"interval\">toutes les <span class=\"number-control\">2</span> semaines</a> "
+"le <a href=\"#\" data-widget=\"days\" data-attribute=\"days\">lundi</a>. "
+
+#: apps/io.ox/calendar/edit/recurrence-view.js module:io.ox/calendar/edit/main
+msgid ""
+"The appointment is repeated <a href=\"#\" data-attribute=\"recurrenceType\" "
+"data-widget=\"options\">weekly</a>."
+msgstr ""
+"Le rendez-vous se répète de façon <a href=\"#\" data-attribute="
+"\"recurrenceType\" data-widget=\"options\">hebdomadaire</a>."
+
+#: apps/io.ox/calendar/edit/recurrence-view.js module:io.ox/calendar/edit/main
+msgid ""
+"The appointment is repeated every <a href=\"#\" data-widget=\"options\" data-"
+"attribute=\"ordinal\">first</a> <a href=\"#\" data-widget=\"options\" data-"
+"attribute=\"day\">Wednesday</a> in <a href=\"#\" data-widget=\"options\" "
+"data-attribute=\"month\">October</a>."
+msgstr ""
+"Le rendez-vous se répète chaque <a href=\"#\" data-widget=\"options\" data-"
+"attribute=\"ordinal\">premier</a> <a href=\"#\" data-widget=\"options\" data-"
+"attribute=\"day\">mercredi</a> d'<a href=\"#\" data-widget=\"options\" data-"
+"attribute=\"month\">octobre</a>. "
+
+#: apps/io.ox/calendar/edit/recurrence-view.js module:io.ox/calendar/edit/main
+msgid ""
+"The appointment is repeated every year on day <a href=\"#\" data-widget="
+"\"number\" data-attribute=\"dayInMonth\"><span class=\"number-control\">10</"
+"span></a> of <a href=\"#\" data-widget=\"options\" data-attribute=\"month"
+"\">October</a>."
+msgstr ""
+"Le rendez-vous se répète chaque année le <a href=\"#\" data-widget=\"number"
+"\" data-attribute=\"dayInMonth\"><span class=\"number-control\">10</span></"
+"a> d'<a href=\"#\" data-widget=\"options\" data-attribute=\"month\">octobre</"
+"a>."
+
+#: apps/io.ox/calendar/edit/recurrence-view.js module:io.ox/calendar/edit/main
+msgid ""
+"The appointment is repeated on day <a href=\"#\" data-widget=\"number\" data-"
+"attribute=\"dayInMonth\"><span class=\"number-control\">10</span></a> <a "
+"href=\"#\" data-widget=\"number\" data-attribute=\"interval\">every <span "
+"class=\"number-control\">2</span> months</a>."
+msgstr ""
+"Le rendez-vous se répète tous les <a href=\"#\" data-widget=\"number\" data-"
+"attribute=\"dayInMonth\"><span class=\"number-control\">10</span></a> du "
+"mois <a href=\"#\" data-widget=\"number\" data-attribute=\"interval\">tous "
+"les <span class=\"number-control\">2</span> mois</a>. "
+
+#: apps/io.ox/calendar/edit/recurrence-view.js module:io.ox/calendar/edit/main
+msgid ""
+"The appointment is repeated the <a href=\"#\" data-widget=\"options\" data-"
+"attribute=\"ordinal\">second</a> <a href=\"#\" data-widget=\"options\" data-"
+"attribute=\"day\">Wednesday</a> <a href=\"#\" data-widget=\"number\" data-"
+"attribute=\"interval\">every <span class=\"number-control\">2</span> months</"
+"a>."
+msgstr ""
+"Le rendez-vous se répète toutes les <a href=\"#\" data-widget=\"options\" "
+"data-attribute=\"ordinal\">secondes</a> <a href=\"#\" data-widget=\"options"
+"\" data-attribute=\"day\">mercredi</a> <a href=\"#\" data-widget=\"number\" "
+"data-attribute=\"interval\">tous les <span class=\"number-control\">2</span> "
+"mois</a>. "
+
+#: apps/io.ox/core/settings/errorlog/settings/pane.js module:io.ox/core
+msgid ""
+"The blue graph shows the distribution of request durations in percent. The "
+"gray graph shows a trivial network ping to recognize slow connections."
+msgstr ""
+"Le graphique bleu montre la distribution de la durée des requêtes en "
+"pourcentage. Le graphique gris montre le résultat d'un simple « ping » "
+"réseau afin d'identifier les connexions lentes."
+
+#: apps/io.ox/calendar/invitations/register.js module:io.ox/calendar/main
+msgid "The changes have been rejected"
+msgstr "Les modifications ont été rejetées"
+
+#: apps/plugins/portal/xing/actions.js module:plugins/portal
+msgid "The comment has been deleted successfully"
+msgstr "Le commentaire a été supprimé"
+
+#: apps/io.ox/backbone/basicModel.js module:io.ox/core
+#: apps/io.ox/backbone/extendedModel.js
+#, fuzzy
+#| msgid "Some fields contain invalid data"
+msgid "The dialog contains invalid data"
+msgstr "Certains champs contiennent des données invalides"
+
+#. If the user changes the duedate of a task, it may be before the start date, which is not allowed
+#. If this happens the user gets the option to change the start date so it matches the due date
+#: apps/io.ox/tasks/common-extensions.js module:io.ox/tasks
+msgid "The due date cannot be before start date. Adjust start date?"
+msgstr ""
+"La date d'échéance ne peut pas précéder la date de début. Ajuster la date de "
+"début ?"
+
+#: apps/io.ox/tasks/model.js module:io.ox/tasks
+msgid "The due date must not be before the start date."
+msgstr "La date d'échéance ne peut pas précéder la date de début."
+
+#: apps/io.ox/mail/compose/actions/send.js module:io.ox/mail
+msgid "The email has been sent"
+msgstr "Le courriel a été envoyé"
+
+#: apps/io.ox/calendar/model.js module:io.ox/calendar
+#, fuzzy
+#| msgid "The due date must not be before the start date."
+msgid "The end date must be after the start date."
+msgstr "La date d'échéance ne peut pas précéder la date de début."
+
+#: apps/io.ox/calendar/edit/main.js module:io.ox/calendar/edit/main
+#, fuzzy
+#| msgid ""
+#| "The file \"%1$s\" cannot be uploaded because it exceeds the maximum file "
+#| "size of %2$s"
+msgid "The field \"%1$s\" exceeds its maximum size of %2$d characters."
+msgstr ""
+"Le fichier « %1$s » ne peut pas être téléversé car sa taille excède la "
+"taille maximale d'un fichier %2$s"
+
+#: apps/io.ox/core/tk/attachments.js module:io.ox/core
+#: apps/io.ox/mail/actions/attachmentQuota.js module:io.ox/mail
+msgid ""
+"The file \"%1$s\" cannot be uploaded because it exceeds the attachment "
+"publication maximum file size of %2$s"
+msgstr ""
+"Le fichier « %1$s » ne peut pas être téléversé car sa taille excède la "
+"taille maximale de publication d'une pièce jointe %2$s"
+
+#: apps/io.ox/core/tk/attachments.js module:io.ox/core
+#: apps/io.ox/mail/actions/attachmentQuota.js module:io.ox/mail
+msgid ""
+"The file \"%1$s\" cannot be uploaded because it exceeds the infostore quota "
+"limit of %2$s"
+msgstr ""
+"Le fichier « %1$s » ne peut pas être téléversé car il excède le quota de "
+"%2$s du dépôt de données"
+
+#. %1$s the filename
+#. %2$s the maximum file size
+#: apps/io.ox/core/tk/attachments.js module:io.ox/core
+#: apps/io.ox/core/tk/upload.js apps/io.ox/mail/actions/attachmentQuota.js
+#: module:io.ox/mail
+msgid ""
+"The file \"%1$s\" cannot be uploaded because it exceeds the maximum file "
+"size of %2$s"
+msgstr ""
+"Le fichier « %1$s » ne peut pas être téléversé car sa taille excède la "
+"taille maximale d'un fichier %2$s"
+
+#: apps/io.ox/core/tk/attachments.js module:io.ox/core
+msgid ""
+"The file \"%1$s\" cannot be uploaded because it exceeds the quota limit of "
+"%2$s"
+msgstr ""
+"Le fichier « %1$s » ne peut pas être téléversé car il excède le quota de %2$s"
+
+#. %1$s quota limit
+#: apps/io.ox/core/tk/upload.js module:io.ox/core
+msgid "The file cannot be uploaded because it exceeds the quota limit of %1$s"
+msgid_plural ""
+"The files cannot be uploaded because they exceed the quota limit of %1$s"
+msgstr[0] ""
+"Le fichier ne peut pas être téléversé car il dépasse le quota de %1$s"
+msgstr[1] ""
+"Les fichiers ne peuvent pas être téléversés car ils dépassent le quota de "
+"%1$s"
+
+#. %1$s the maximum file size
+#: apps/io.ox/core/tk/upload.js module:io.ox/core
+msgid ""
+"The files cannot be uploaded because each file exceeds the maximum file size "
+"of %1$s"
+msgstr ""
+"Les fichiers ne peuvent pas être téléversés car la taille de chaque fichier "
+"dépasse la taille maximale d'un fichier %1$s"
+
+#: apps/io.ox/core/upsell.js module:io.ox/core
+msgid "The first 90 days are free."
+msgstr "Les 90 premiers jours sont gratuits."
+
+#: apps/io.ox/core/import/import.js module:io.ox/core
+msgid ""
+"The first record of a valid CSV file must define proper column names. "
+"Supported separators are comma and semi-colon."
+msgstr ""
+"Le premier enregistrement d'un fichier CSV valide doit définir des noms de "
+"colonnes valides. Les séparateurs pris en charge sont les virgules et points-"
+"virgules."
+
+#: apps/io.ox/core/folder/actions/common.js module:io.ox/core
+msgid "The folder has been cleaned up."
+msgstr "Le dossier a été nettoyé."
+
+#: apps/io.ox/core/folder/actions/common.js module:io.ox/core
+msgid "The folder has been emptied"
+msgstr "Le dossier a été vidé."
+
+#: apps/io.ox/mail/main.js module:io.ox/mail
+msgid "The following actions apply to all messages (%1$d) in this folder:"
+msgstr ""
+"Les actions suivantes s'appliquent à tous les messages (%1$d) contenus dans "
+"ce dossier :"
+
+#: apps/io.ox/core/main.js module:io.ox/core
+msgid ""
+"The following applications can be restored. Just remove the restore point if "
+"you don't want it to be restored."
+msgstr ""
+"Les applications suivantes peuvent être restaurées. Supprimez simplement le "
+"point de restauration si vous ne voulez pas qu'il soit restauré."
+
+#: apps/io.ox/settings/apps/settings/pane.js module:io.ox/core
+msgid "The following external applications/services can access your data:"
+msgstr ""
+"Les applications/services externes suivants peuvent accéder à vos données :"
+
+#: apps/io.ox/wizards/upsell.js module:io.ox/wizards
+msgid "The following products will be activated now:"
+msgstr "Les produits suivants seront à présent activés :"
+
 #. message text of an alert box if joining a presentation fails
 #. %1$d is the name of the user who started the presentation
-#: apps/io.ox/presenter/views/mainview.js module:io.ox/presenter
+#: apps/io.ox/presenter/views/notification.js module:io.ox/presenter
 #, c-format
 msgid ""
 "The limit of participants has been reached. Please contact the presenter "
@@ -8780,555 +8029,538 @@
 msgstr ""
 "La limite de participants a été atteinte. Veuillez contacter le présentateur "
 "%1$s."
-=======
-#: apps/io.ox/participants/model.js:43 module:io.ox/core
-msgid "Unknown"
-msgstr "Inconnu"
->>>>>>> 0de5ca36
-
-#: apps/io.ox/participants/model.js:47 module:io.ox/core
-msgid "Resource group"
-msgstr "Groupe de ressources"
-
-#: apps/io.ox/participants/model.js:48 module:io.ox/core
-msgid "External contact"
-msgstr "Contact externe"
-
-#: apps/io.ox/participants/views.js:67 module:io.ox/core
-msgid "Remove contact"
-msgstr "Supprimer le contact"
-
-#. Default greeting for portal widget
-#: apps/io.ox/portal/main.js:34 module:io.ox/portal
-msgid "Welcome to your inbox"
-msgstr "Bienvenue dans votre boîte de réception"
-
-#. Default greeting for portal widget
-#: apps/io.ox/portal/main.js:36 module:io.ox/portal
-msgid "Welcome to your calendar"
-msgstr "Bienvenue dans votre agenda"
-
-#. Default greeting for portal widget
-#: apps/io.ox/portal/main.js:38 module:io.ox/portal
-msgid "Welcome to your tasks"
-msgstr "Bienvenue dans vos tâches"
-
-#. Default greeting for portal widget
-#: apps/io.ox/portal/main.js:40 module:io.ox/portal
-msgid "Welcome to your files"
-msgstr "Bienvenue dans vos fichiers"
-
-#: apps/io.ox/portal/main.js:87 module:io.ox/portal
-msgid "Good morning, %s"
-msgstr "Bonjour, %s"
-
-#: apps/io.ox/portal/main.js:89 module:io.ox/portal
-msgid "Good evening, %s"
-msgstr "Bonsoir, %s"
-
-#: apps/io.ox/portal/main.js:91 module:io.ox/portal
-msgid "Hello %s"
-msgstr "Bonjour, %s"
-
-#. Portal. Logged in as user
-#: apps/io.ox/portal/main.js:115 module:io.ox/portal
-msgid "Signed in as %1$s"
-msgstr "Connecté en tant que %1$s"
-
-#: apps/io.ox/portal/main.js:135 module:io.ox/portal
-msgid "Customize this page"
-msgstr "Personnaliser cette page"
-
-#: apps/io.ox/portal/main.js:249 module:io.ox/portal
-#: apps/io.ox/portal/main.js:250 apps/io.ox/portal/main.js:569
-msgid "Disable widget"
-msgstr "Désactiver le composant graphique"
-
-#: apps/io.ox/portal/main.js:429 module:io.ox/portal
-#: apps/io.ox/portal/main.js:451
-msgid "Get started here"
-msgstr "Premiers pas"
-
-#. %1$s is social media name, e.g. Facebook
-#: apps/io.ox/portal/main.js:447 module:io.ox/portal
-msgid "Welcome to %1$s"
-msgstr "Bienvenue sur %1$s"
-
-#. %1$s is social media name, e.g. Facebook
-#: apps/io.ox/portal/main.js:457 module:io.ox/portal
-msgid "Add your %1$s account"
-msgstr "Ajouter votre compte %1$s"
-
-#: apps/io.ox/portal/main.js:522 module:io.ox/portal
-msgid "An error occurred."
-msgstr "Une erreur s'est produite."
-
-#: apps/io.ox/portal/main.js:525 module:io.ox/portal
-msgid "Click to try again."
-msgstr "Cliquez pour réessayer."
-
-#: apps/io.ox/portal/main.js:649 module:io.ox/portal
-msgid "Portal"
-msgstr "Portail"
-
-#: apps/io.ox/portal/main.js:683 module:io.ox/portal
-#: apps/io.ox/portal/settings/widgetview.js:115
-msgid "Delete widget"
-msgstr "Supprimer le composant graphique"
-
-#: apps/io.ox/portal/main.js:684 module:io.ox/portal
-#: apps/io.ox/portal/settings/widgetview.js:116
-msgid "Do you really want to delete this widget?"
-msgstr "Voulez-vous vraiment supprimer ce composant ?"
-
-#. Just disable portal widget - in contrast to delete
-#: apps/io.ox/portal/main.js:693 module:io.ox/portal
-#: apps/io.ox/portal/settings/widgetview.js:125
-msgid "Just disable widget"
-msgstr "Uniquement le désactiver"
-
-#: apps/io.ox/portal/settings/pane.js:71 module:io.ox/portal
-msgid "Portal settings"
-msgstr "Réglages du portail"
-
-#: apps/io.ox/portal/settings/pane.js:103 module:io.ox/portal
-msgid "Add widget"
-msgstr "Ajouter un composant graphique"
-
-#: apps/io.ox/portal/settings/pane.js:148 module:io.ox/portal
-msgid "Black"
-msgstr "Noir"
-
-#: apps/io.ox/portal/settings/pane.js:251 module:io.ox/portal
-msgid "Drag to reorder widget"
-msgstr "Faites glisser pour réordonner le composant graphique"
-
-#: apps/io.ox/portal/settings/pane.js:410 module:io.ox/portal
-msgid "Smartphone settings:"
-msgstr "Réglages pour téléphone mobile :"
-
-#: apps/io.ox/portal/settings/pane.js:414 module:io.ox/portal
-msgid "Reduce to widget summary"
-msgstr "Réduire au résumé du composant"
-
-#: apps/io.ox/portal/widgets.js:110 module:io.ox/portal
-#: apps/plugins/portal/mail/register.js:152 module:plugins/portal
-#: apps/plugins/portal/mail/register.js:229
-#: apps/plugins/portal/mail/register.js:239
-#: apps/plugins/portal/mail/register.js:250
-#: apps/plugins/portal/mail/register.js:280
-msgid "Inbox"
-msgstr "Boîte de réception"
-
-#: apps/io.ox/portal/widgets.js:422 module:io.ox/portal
-msgid "Could not save settings."
-msgstr "Impossible d'enregistrer les réglages."
-
-#. 'start presentation' dropdown menu entry to start a local only presentation where no remote participants would be able to join.
-#: apps/io.ox/presenter/actions.js:31 module:io.ox/presenter
-msgid "Start local presentation"
-msgstr "Démarrer une présentation locale"
-
-#: apps/io.ox/presenter/actions.js:32 module:io.ox/presenter
-msgid "View the presentation in fullscreen on your device."
-msgstr "Afficher la présentation en plein écran sur votre périphérique."
-
-#. 'start presentation' dropdown menu entry to start a remote presentation where remote participants would be able to join.
-#: apps/io.ox/presenter/actions.js:40 module:io.ox/presenter
-msgid "Start remote presentation"
-msgstr "Démarrer une présentation à distance"
-
-#: apps/io.ox/presenter/actions.js:41 module:io.ox/presenter
-msgid "Broadcast your presentation over the Web."
-msgstr "Diffuser une présentation sur le Web."
-
-#. headline of a presentation start alert
-#: apps/io.ox/presenter/views/mainview.js:473 module:io.ox/presenter
-msgid "Presentation start"
-msgstr "Début de la présentation"
-
-#. message text of of a presentation start alert
-#. %1$d is the presenter name
-#: apps/io.ox/presenter/views/mainview.js:476 module:io.ox/presenter
-msgid "%1$s has started the presentation."
-msgstr "%1$s a terminé la présentation."
-
-#. link button to join the currently running presentation
-#: apps/io.ox/presenter/views/mainview.js:481 module:io.ox/presenter
-msgid "Join Presentation"
-msgstr "Joindre la présentation"
-
-#. headline of a presentation end alert
-#: apps/io.ox/presenter/views/mainview.js:514 module:io.ox/presenter
-msgid "Presentation end"
-msgstr "Fin de la présentation"
-
-#. message text of a presentation end alert
-#. %1$d is the presenter name
-#: apps/io.ox/presenter/views/mainview.js:517 module:io.ox/presenter
-msgid "%1$s has ended the presentation."
-msgstr "%1$s a terminé la présentation."
-
-#. headline of a presentation end alert
-#: apps/io.ox/presenter/views/mainview.js:534 module:io.ox/presenter
-msgid "Presentation join"
-msgstr "Joindre la présentation"
-
-#. message text of a presentation end alert
-#. %1$d is the presenter name
-#: apps/io.ox/presenter/views/mainview.js:538 module:io.ox/presenter
-msgid "Joining the presentation of %1$s."
-msgstr "Joindre la présentation de %1$s."
-
-#. message text of an alert box if joining a presentation fails
-#. %1$d is the name of the user who started the presentation
-#: apps/io.ox/presenter/views/mainview.js:691 module:io.ox/presenter
-#, c-format
+
+#: apps/io.ox/core/notifications/badgeview.js module:io.ox/core
+msgid "The notification area is closed"
+msgstr "La zone de notification est fermée"
+
+#: apps/io.ox/core/notifications/badgeview.js module:io.ox/core
+msgid "The notification area is open"
+msgstr "La zone de notification est ouverte"
+
+#: apps/io.ox/files/share/permissions.js module:io.ox/core
+msgid "The notification has been resent"
+msgstr "La notification a été envoyée à nouveau"
+
+#: apps/io.ox/presenter/errormessages.js module:io.ox/presenter
+#, fuzzy
+#| msgid ""
+#| "The limit of participants has been reached. Please contact the presenter "
+#| "%1$s."
 msgid ""
-"The limit of participants has been reached. Please contact the presenter "
-"%1$s."
+"The presentation cannot be started. Please check the URL or contact the "
+"presenter."
 msgstr ""
 "La limite de participants a été atteinte. Veuillez contacter le présentateur "
 "%1$s."
 
-#. button tooltip for 'go to next presentation slide' action
-#: apps/io.ox/presenter/views/navigationview.js:47 module:io.ox/presenter
-#: apps/io.ox/presenter/views/navigationview.js:52
-#: apps/io.ox/presenter/views/presentationview.js:98
-#: apps/io.ox/presenter/views/presentationview.js:99
-msgid "Next slide"
-msgstr "Diapositive suivante"
-
-#. button tooltip for 'go to previous presentation slide' action
-#: apps/io.ox/presenter/views/navigationview.js:47 module:io.ox/presenter
-#: apps/io.ox/presenter/views/navigationview.js:54
-#: apps/io.ox/presenter/views/presentationview.js:94
-#: apps/io.ox/presenter/views/presentationview.js:95
-msgid "Previous slide"
-msgstr "Diapositive précédente"
-
-#. button label for pausing the presentation
-#: apps/io.ox/presenter/views/navigationview.js:70 module:io.ox/presenter
-#: apps/io.ox/presenter/views/navigationview.js:75
-#: apps/io.ox/presenter/views/toolbarview.js:91
-#: apps/io.ox/presenter/views/toolbarview.js:97
-msgid "Pause presentation"
-msgstr "Mettre la présentation en pause"
-
-#. button tooltip for pausing the presentation
-#: apps/io.ox/presenter/views/navigationview.js:72 module:io.ox/presenter
-#: apps/io.ox/presenter/views/toolbarview.js:93
-msgid "Pause the presentation"
-msgstr "Mettre la présentation en pause"
-
-#. button label for continuing the presentation
-#. tooltip for the continue presentation button
-#: apps/io.ox/presenter/views/navigationview.js:83 module:io.ox/presenter
-#: apps/io.ox/presenter/views/navigationview.js:88
-#: apps/io.ox/presenter/views/presentationview.js:254
-#: apps/io.ox/presenter/views/presentationview.js:255
-#: apps/io.ox/presenter/views/toolbarview.js:106
-#: apps/io.ox/presenter/views/toolbarview.js:112
-msgid "Continue presentation"
-msgstr "Poursuivre la présentation"
-
-#. button tooltip for continuing the presentation
-#: apps/io.ox/presenter/views/navigationview.js:85 module:io.ox/presenter
-#: apps/io.ox/presenter/views/toolbarview.js:108
-msgid "Continue the presentation"
-msgstr "Poursuivre la présentation"
-
-#. button label for toggling fullscreen mode
-#. button tooltip for toggling fullscreen mode
-#: apps/io.ox/presenter/views/navigationview.js:97 module:io.ox/presenter
-#: apps/io.ox/presenter/views/navigationview.js:99
-#: apps/io.ox/presenter/views/navigationview.js:102
-#: apps/io.ox/presenter/views/toolbarview.js:184
-#: apps/io.ox/presenter/views/toolbarview.js:186
-#: apps/io.ox/presenter/views/toolbarview.js:190
-msgid "Toggle fullscreen"
-msgstr "Passer en plein écran"
-
-#. text of an user list that shows the names of presenting user and participants.
-#. the text to display as presenter name if no user is presenting yet.
-#. the text to display as participants names if no users are listening yet.
-#: apps/io.ox/presenter/views/navigationview.js:161 module:io.ox/presenter
-#: apps/io.ox/presenter/views/navigationview.js:200
-msgid "none"
-msgstr "aucun"
-
-#. text of an user list that shows the names of presenting user and participants.
-#. the presenter section label.
-#. tooltip for the icon that identifies the presenting user
-#: apps/io.ox/presenter/views/navigationview.js:173 module:io.ox/presenter
-#: apps/io.ox/presenter/views/sidebar/userbadgeview.js:42
-msgid "Presenter"
-msgstr "Présentateur"
-
-#. the dropdown button tooltip for the participants dropdown.
-#. button label for toggling participants view
-#. button tooltip for toggling participants view
-#: apps/io.ox/presenter/views/navigationview.js:182 module:io.ox/presenter
-#: apps/io.ox/presenter/views/toolbarview.js:199
-#: apps/io.ox/presenter/views/toolbarview.js:201
-#: apps/io.ox/presenter/views/toolbarview.js:205
-msgid "View participants"
-msgstr "Afficher les participants"
-
-#. aria label for the presenter navigation bar, for screen reader only.
-#: apps/io.ox/presenter/views/navigationview.js:248 module:io.ox/presenter
-msgid "Presenter navigation bar"
-msgstr "Barre de navigation du présentateur"
-
-#. button tooltip for 'jump to presentation slide' action
-#: apps/io.ox/presenter/views/navigationview.js:348 module:io.ox/presenter
-msgid "Jump to slide"
-msgstr "Aller à la diapositive"
-
-#: apps/io.ox/presenter/views/presentationview.js:69 module:io.ox/presenter
-msgid "An error occurred loading the document so it cannot be displayed."
-msgstr ""
-"Une erreur s'est produite lors du chargement du document, il n'est pas "
-"possible de l'afficher."
-
-#. Info text that says the presentation is paused.
-#: apps/io.ox/presenter/views/presentationview.js:240 module:io.ox/presenter
-msgid "Presentation is paused."
-msgstr "La présentation est en pause."
-
-#. tooltip for the leave presentation button
-#. button label for leaving the presentation
-#: apps/io.ox/presenter/views/presentationview.js:245 module:io.ox/presenter
-#: apps/io.ox/presenter/views/presentationview.js:246
-#: apps/io.ox/presenter/views/toolbarview.js:137
-#: apps/io.ox/presenter/views/toolbarview.js:143
-msgid "Leave presentation"
-msgstr "Quitter la présentation"
-
-#. label for the leave presentation button
-#: apps/io.ox/presenter/views/presentationview.js:249 module:io.ox/presenter
-msgid "Leave"
-msgstr "Quitter"
-
-#. text of a presentation zoom level caption
-#. Example result: "100 %"
-#. %1$d is the zoom level
-#: apps/io.ox/presenter/views/presentationview.js:1117 module:io.ox/presenter
-msgid "%1$d %"
-msgstr "%1$d %"
+#. message text of an alert indicating that the presentation file was deleted while presenting it
+#. %1$d is the file name
+#: apps/io.ox/presenter/views/notification.js module:io.ox/presenter
+#, fuzzy
+#| msgid "Joining the presentation of %1$s."
+msgid "The presentation document %1$s was deleted."
+msgstr "Joindre la présentation de %1$s."
+
+#: apps/io.ox/files/api.js module:io.ox/files apps/io.ox/files/legacy_api.js
+msgid "The provided filename exceeds the allowed length."
+msgstr "Le nom de fichier indiqué dépasse la longueur autorisée."
+
+#. message text of a Realtime connection online info
+#: apps/io.ox/presenter/views/notification.js module:io.ox/presenter
+msgid "The realtime connection is established."
+msgstr ""
+
+#. message text of a Realtime connection offline alert.
+#: apps/io.ox/presenter/views/notification.js module:io.ox/presenter
+msgid "The realtime connection is lost."
+msgstr ""
+
+#: apps/io.ox/presenter/errormessages.js module:io.ox/presenter
+#, fuzzy
+#| msgid "The requested email no longer exists"
+msgid "The requested document does not exist."
+msgstr "Le message demandé n'existe plus"
+
+#: apps/io.ox/calendar/actions/create.js module:io.ox/calendar
+msgid ""
+"The selected calendar is shared by %1$s. Appointments in shared calendars "
+"will generally be created on behalf of the owner."
+msgstr ""
+"L'agenda sélectionné est partagé par %1$s. Les rendez-vous dans les agendas "
+"partagés sont généralement créés au nom du propriétaire."
+
+#: apps/io.ox/search/model.js module:io.ox/search
+msgid ""
+"The selected folder is virtual and can not be searched. Please select "
+"another folder."
+msgstr ""
+"Le dossier sélectionné est virtuel et ne peut pas faire l'objet d'une "
+"recherche. Veuillez choisir un autre dossier."
+
+#: apps/io.ox/calendar/settings/timezones/favorite-view.js
+#: module:io.ox/calendar
+msgid "The selected timezone is already a favorite."
+msgstr "Le fuseau horaire sélectionné est déjà dans les favoris."
+
+#: apps/io.ox/mail/common-extensions.js module:io.ox/mail
+msgid "The sender wants to get notified when you have read this email"
+msgstr "L'émetteur souhaite être prévenu quand vous aurez lu ce message"
+
+#: apps/io.ox/calendar/edit/recurrence-view.js module:io.ox/calendar/edit/main
+msgid ""
+"The series <a href=\"#\" data-attribute=\"ending\" data-widget=\"options"
+"\">ends</a> <a href=\"#\" data-attribute=\"occurrences\" data-widget=\"number"
+"\">after <span class=\"number-control\">2</span> appointments</a>."
+msgstr ""
+"La série <a href=\"#\" data-attribute=\"ending\" data-widget=\"options"
+"\">s'arrête</a> <a href=\"#\" data-attribute=\"occurrences\" data-widget="
+"\"number\">après <span class=\"number-control\">2</span> rendez-vous</a>."
+
+#: apps/io.ox/calendar/edit/recurrence-view.js module:io.ox/calendar/edit/main
+msgid ""
+"The series <a href=\"#\" data-attribute=\"ending\" data-widget=\"options"
+"\">ends</a> on <a href=\"#\" data-attribute=\"until\" data-widget="
+"\"datePicker\">11/03/2013</a>."
+msgstr ""
+"La série <a href=\"#\" data-attribute=\"ending\" data-widget=\"options"
+"\">s'arrête</a> le <a href=\"#\" data-attribute=\"until\" data-widget="
+"\"datePicker\">11/03/2013</a>."
+
+#: apps/io.ox/calendar/edit/recurrence-view.js module:io.ox/calendar/edit/main
+msgid ""
+"The series <a href=\"#\" data-attribute=\"ending\" data-widget=\"options"
+"\">never ends</a>."
+msgstr ""
+"La série <a href=\"#\" data-attribute=\"ending\" data-widget=\"options\">ne "
+"s'arrête jamais</a>."
+
+#: apps/io.ox/calendar/util.js module:io.ox/calendar
+msgid "The series ends after %1$d appointment"
+msgid_plural "The series ends after %1$d appointments"
+msgstr[0] "La série se termine après %1$d rendez-vous"
+msgstr[1] "La série se termine après %1$d rendez-vous"
+
+#: apps/io.ox/calendar/util.js module:io.ox/calendar
+msgid "The series ends on %1$s"
+msgstr "La série se termine le %1$s"
+
+#: apps/io.ox/calendar/settings/model.js module:io.ox/calendar
+#: apps/io.ox/contacts/settings/pane.js module:io.ox/contacts
+msgid ""
+"The setting has been saved and will become active when you enter the "
+"application the next time."
+msgstr ""
+"Le réglage a été enregistré et sera activé la prochaine fois que vous "
+"entrerez dans l'application."
+
+#: apps/io.ox/core/settings/pane.js module:io.ox/core
+msgid "The setting requires a reload or relogin to take effect."
+msgstr ""
+"Ce réglage nécessite de recharger la page ou de se connecter à nouveau pour "
+"prendre effet."
+
+#: apps/io.ox/tasks/model.js module:io.ox/tasks
+msgid "The start date must be before the due date."
+msgstr "La date de début doit précéder la date d'échéance."
+
+#: apps/io.ox/mail/vacationnotice/settings/filter.js module:io.ox/mail
+msgid "The start date must be before the end date."
+msgstr "La date de début doit précéder la date de fin."
+
+#: apps/io.ox/core/sub/subscriptions.js module:io.ox/core/sub
+msgid "The subscription could not be created."
+msgstr "L'abonnement n'a pas pu être créé."
+
+#: apps/io.ox/tasks/actions/delete.js module:io.ox/tasks
+msgid "The task could not be deleted."
+msgid_plural "The tasks could not be deleted."
+msgstr[0] "La tâche n'a pas pu être supprimée."
+msgstr[1] "Les tâches n'ont pas pu être supprimées."
+
+#. %1$s timezone abbreviation of the appointment
+#. %2$s default user timezone
+#: apps/io.ox/calendar/edit/extensions.js module:io.ox/calendar/edit/main
+msgid ""
+"The timezone of this appointment (%1$s) differs from your default timezone "
+"(%2$s)."
+msgstr ""
+"Le fuseau horaire de ce rendez-vous (%1$s) est différent de votre fuseau "
+"horaire par défaut (%2$s)."
+
+#: apps/plugins/portal/userSettings/register.js module:io.ox/core
+msgid "The two newly entered passwords do not match."
+msgstr ""
+"Les deux mots de passe qui viennent d'être saisis ne correspondent pas."
+
+#: apps/io.ox/keychain/api.js module:io.ox/keychain
+msgid ""
+"The unrecoverable items have been cleaned up successfully. Please refresh "
+"this page to see the changes."
+msgstr ""
+"Les éléments non récupérables ont été nettoyés avec succès. Veuillez "
+"actualiser cette page pour qu'elle reflète les changements."
+
+#: apps/io.ox/files/filepicker.js module:io.ox/files
+msgid "The uploaded file does not match the requested file type."
+msgid_plural "None of the uploaded files matches the requested file type."
+msgstr[0] "Le fichier téléversé ne correspond pas au type de fichier demandé."
+msgstr[1] ""
+"Aucun des fichiers téléversés ne correspond au type de fichier demandé."
+
+#: apps/io.ox/core/permissions/permissions.js module:io.ox/core
+msgid "The user has administrative rights"
+msgstr "L'utilisateur a des droits administratifs"
+
+#: apps/io.ox/core/settings/pane.js module:io.ox/core
+msgid "Theme"
+msgstr "Thème"
 
 #. info text in the participants list.
-#: apps/io.ox/presenter/views/sidebar/participantsview.js:47
+#: apps/io.ox/presenter/views/sidebar/participantsview.js
 #: module:io.ox/presenter
 msgid "There are currently no participants."
 msgstr "Il n'y a actuellement aucun participant."
 
-#. info text on the next slide preview, which means the presenting user reached the last slide.
-#: apps/io.ox/presenter/views/sidebar/slidepeekview.js:99
-#: module:io.ox/presenter
-msgid "End of Slides"
-msgstr "Fin du diaporama"
-
-#. button label for the 'start presentation' dropdown
-#: apps/io.ox/presenter/views/toolbarview.js:43 module:io.ox/presenter
-msgid "Start presentation"
-msgstr "Démarrer la présentation"
-
-#. button tooltip for 'start presentation' dropdown
-#: apps/io.ox/presenter/views/toolbarview.js:45 module:io.ox/presenter
-msgid "Start the presentation"
-msgstr "Démarrer la présentation"
-
-#. button label for ending the presentation
-#: apps/io.ox/presenter/views/toolbarview.js:76 module:io.ox/presenter
-#: apps/io.ox/presenter/views/toolbarview.js:82
-msgid "End presentation"
-msgstr "Terminer la présentation"
-
-#. button tooltip for ending the presentation
-#: apps/io.ox/presenter/views/toolbarview.js:78 module:io.ox/presenter
-msgid "End the presentation"
-msgstr "Terminer la présentation"
-
-#. button label for joining the presentation
-#: apps/io.ox/presenter/views/toolbarview.js:122 module:io.ox/presenter
-#: apps/io.ox/presenter/views/toolbarview.js:128
-msgid "Join presentation"
-msgstr "Joindre la présentation"
-
-#. button tooltip for joining the presentation
-#: apps/io.ox/presenter/views/toolbarview.js:124 module:io.ox/presenter
-msgid "Join the presentation"
-msgstr "Joindre la présentation"
-
-#. button tooltip for leaving the presentation
-#: apps/io.ox/presenter/views/toolbarview.js:139 module:io.ox/presenter
-msgid "Leave the presentation"
-msgstr "Quitter la présentation"
-
-#. aria label for the toolbar, for screen reader only.
-#: apps/io.ox/presenter/views/toolbarview.js:292 module:io.ox/presenter
-msgid "Presenter toolbar"
-msgstr "Barre d'outils du présentateur"
-
-#: apps/io.ox/preview/main.js:78 module:io.ox/core
-msgid "Click to open. Drag to your desktop to download."
-msgstr "Cliquez pour ouvrir. Déposez sur votre bureau pour télécharger."
-
-#: apps/io.ox/preview/main.js:79 module:io.ox/core
-msgid "Click to open."
-msgstr "Cliquez pour ouvrir."
-
-#: apps/io.ox/search/facets/extensions.js:147 module:io.ox/core
-#: apps/io.ox/search/facets/extensions.js:159
-#: apps/io.ox/search/facets/extensions.js:162
-#: apps/io.ox/search/facets/extensions.js:169
-msgid "All folders"
-msgstr "Tous les dossiers"
-
-#: apps/io.ox/search/items/view-template.js:151 module:io.ox/core
-msgid "No items found"
-msgstr "Aucun élément trouvé"
-
-#: apps/io.ox/search/model.js:36 module:io.ox/search
-msgid ""
-"The selected folder is virtual and can not be searched. Please select "
-"another folder."
-msgstr ""
-"Le dossier sélectionné est virtuel et ne peut pas faire l'objet d'une "
-"recherche. Veuillez choisir un autre dossier."
-
-#: apps/io.ox/search/view-template.js:74 module:io.ox/core
-msgid "Clear field"
-msgstr "Réinitialiser le champ"
-
-#: apps/io.ox/search/view-template.js:158 module:io.ox/core
-msgid "in"
-msgstr "dans"
-
-#: apps/io.ox/search/view-template.js:201 module:io.ox/core
-msgid "More than the currently displayed %1$s items were found"
-msgstr ""
-"D'autres éléments que les %1$s objets actuellement affichés ont été trouvés"
-
-#: apps/io.ox/settings/accounts/settings/pane.js:41
-#: module:io.ox/settings/accounts
-msgid "Add account"
-msgstr "Ajouter un compte"
-
-#: apps/io.ox/settings/accounts/settings/pane.js:49
-#: module:io.ox/settings/accounts
-msgid "Password recovery"
-msgstr "Récupération du mot de passe"
-
-#: apps/io.ox/settings/accounts/settings/pane.js:55
-#: module:io.ox/settings/accounts
-msgid ""
-"For security reasons, all credentials are encrypted with your primary "
-"account password. If you change your primary password, your external "
-"accounts might stop working. In this case, you can use your old password to "
-"recover all account passwords:"
-msgstr ""
-"Pour des raisons de sécurité, les informations de connexion sont chiffrées "
-"avec votre mot de passe de compte principal. Si vous modifiez ce mot de "
-"passe principal, vos comptes externes risquent de ne plus fonctionner. Dans "
-"ce cas, vous pouvez simplement utiliser votre ancien mot de passe pour "
-"récupérer tous vos mots de passe de compte :"
-
-#: apps/io.ox/settings/accounts/settings/pane.js:132
-#: module:io.ox/settings/accounts
-msgid "Do you really want to delete this account?"
-msgstr "Voulez-vous vraiment supprimer ce compte ?"
-
-#: apps/io.ox/settings/accounts/settings/pane.js:133
-#: module:io.ox/settings/accounts
-msgid "Delete account"
-msgstr "Supprimer le compte"
-
-#: apps/io.ox/settings/apps/settings/pane.js:32 module:io.ox/core
-#: apps/io.ox/settings/apps/settings/pane.js:143
-msgid "External Apps"
-msgstr "Applications externes"
-
-#: apps/io.ox/settings/apps/settings/pane.js:52 module:io.ox/core
-msgid "Do you want to revoke the access of this application?"
-msgstr "Voulez-vous vraiment révoquer l'accès de cette application ?"
-
-#: apps/io.ox/settings/apps/settings/pane.js:53 module:io.ox/core
-msgid "Revoke"
-msgstr "Révoquer"
-
-#: apps/io.ox/settings/apps/settings/pane.js:85 module:io.ox/core
-msgid "Permissions:"
-msgstr "Droits :"
-
-#: apps/io.ox/settings/apps/settings/pane.js:89 module:io.ox/core
-msgid "Approved:"
-msgstr "Approuvé :"
-
-#: apps/io.ox/settings/apps/settings/pane.js:158 module:io.ox/core
-msgid "The following external applications/services can access your data:"
-msgstr ""
-"Les applications/services externes suivants peuvent accéder à vos données :"
-
-#: apps/io.ox/settings/apps/settings/pane.js:160 module:io.ox/core
+#: apps/io.ox/settings/apps/settings/pane.js module:io.ox/core
 msgid ""
 "There are no external applications/services which can access your account."
 msgstr "Aucun service ou application externe ne peut accéder à votre compte."
 
-#: apps/io.ox/settings/main.js:499 module:io.ox/core
-msgid "%1$s %2$s"
-msgstr "%1$s %2$s"
-
-#: apps/io.ox/tasks/actions.js:185 module:io.ox/tasks
-#: apps/io.ox/tasks/toolbar.js:62 module:io.ox/mail
-msgid "Change due date"
-msgstr "Modifier la date d'échéance"
-
-#: apps/io.ox/tasks/actions.js:289 module:io.ox/tasks
-#: apps/io.ox/tasks/mobile-toolbar-actions.js:56 apps/io.ox/tasks/toolbar.js:71
-#: module:io.ox/mail
-msgid "Mark as done"
-msgstr "Marquer comme effectué"
-
-#: apps/io.ox/tasks/actions.js:298 module:io.ox/tasks
-#: apps/io.ox/tasks/mobile-toolbar-actions.js:63 apps/io.ox/tasks/toolbar.js:79
-#: module:io.ox/mail
-msgid "Mark as undone"
-msgstr "Marquer comme défait"
-
-<<<<<<< HEAD
+#: apps/io.ox/core/desktop.js module:io.ox/core
+msgid "There are unsaved changes."
+msgstr "Certaines modifications n'ont pas été enregistrées."
+
+#: apps/io.ox/calendar/invitations/register.js module:io.ox/calendar/main
+msgid "There is already %1$d appointment in this timeframe."
+msgid_plural "There are already %1$d appointments in this timeframe."
+msgstr[0] "Il y a déjà %1$d rendez-vous dans cette plage horaire."
+msgstr[1] "Il y a déjà %1$d rendez-vous dans cette plage horaire."
+
+#: apps/io.ox/core/viewer/views/types/defaultview.js module:io.ox/core
+msgid "There is no preview for this file type"
+msgstr "Il n'y a pas de prévisualisation pour ce type de fichier."
+
+#: apps/plugins/portal/xing/register.js module:plugins/portal
+msgid "There is no recent activity in your Xing network."
+msgstr "Il n'y a pas eu d'activité récente dans votre réseau Xing."
+
+#: apps/io.ox/mail/mailfilter/settings/filter.js module:io.ox/mail
+msgid "There is no rule defined"
+msgstr "Pas de règle définie"
+
+#: apps/plugins/portal/xing/register.js module:plugins/portal
+#: apps/plugins/xing/main.js
+msgid "There was a problem with %s. The error message was: \"%s\""
+msgstr ""
+"Un problème est survenu avec %s. Le message d'erreur est le suivant : « %s »"
+
+#: apps/plugins/portal/xing/actions.js module:plugins/portal
+msgid "There was a problem with XING, the error message was: \"%s\""
+msgstr ""
+"Un problème est survenu avec XING, le message d'erreur est le suivant : « %s "
+"»"
+
+#: apps/plugins/portal/xing/actions.js module:plugins/portal
+msgid "There was a problem with XING. The error message was: \"%s\""
+msgstr ""
+"Un problème est survenu avec XING. Le message d'erreur est le suivant : « %s "
+"»"
+
+#. Error message if calendar import failed
+#: apps/io.ox/core/import/import.js module:io.ox/core
+msgid "There was no appointment data to import"
+msgstr "Pas de données de rendez-vous à importer"
+
+#. Error message if contact import failed
+#: apps/io.ox/core/import/import.js module:io.ox/core
+msgid "There was no contact data to import"
+msgstr "Pas de données de contacts à importer"
+
+#: apps/io.ox/mail/accounts/settings.js module:io.ox/mail/accounts/settings
+msgid "There was no suitable server found for this mail/password combination"
+msgstr ""
+"Il n'a pas été trouvé de serveur adéquat pour cette combinaison d'adresse "
+"électronique et de mot de passe"
+
+#. Error message if task import failed
+#: apps/io.ox/core/import/import.js module:io.ox/core
+msgid "There was no task data to import"
+msgstr "Pas de données de tâches à importer"
+
+#: apps/plugins/portal/linkedIn/register.js module:plugins/portal
+msgid "There were not activities in your network"
+msgstr "Il n'y a pas eu d'activité dans votre réseau"
+
+#. %1$s name of the current folder
+#: apps/io.ox/files/guidance/statistics.js module:io.ox/files
+msgid ""
+"These statistics only include folders, which have a depth less than four in "
+"the folder structure from the folder \"%1$s\"."
+msgstr ""
+"Ces statistiques ne comprennent que les dossiers qui sont à moins de quatre "
+"dossiers de profondeur dans la structure des dossiers du dossier « %1$s »."
+
+#: apps/io.ox/core/boot/i18n.js module:io.ox/core/boot
+msgid "This browser is not supported on your current platform."
+msgstr "Ce navigateur n'est pas compatible avec votre plate-forme actuelle."
+
+#: apps/io.ox/contacts/model.js module:io.ox/contacts
+msgid "This contact is private and cannot be shared"
+msgstr "Ce contact est privé et ne peut pas être partagé"
+
+#: apps/io.ox/contacts/actions/addToPortal.js module:io.ox/mail
+msgid "This distribution list has been added to the portal"
+msgstr "La liste de distribution a été ajoutée au portail"
+
+#: apps/io.ox/presenter/errormessages.js module:io.ox/presenter
+msgid "This document does not have any content."
+msgstr ""
+
+#: apps/io.ox/core/viewer/views/types/documentview.js module:io.ox/core
+#: apps/io.ox/presenter/errormessages.js module:io.ox/presenter
+msgid "This document is password protected and cannot be displayed."
+msgstr ""
+"Ce document est protégé par un mot de passe et ne peut donc être affiché."
+
+#: apps/io.ox/participants/add.js module:io.ox/core
+msgid "This email address cannot be used"
+msgstr "Cette adresse électronique ne peut pas être utilisée"
+
+#: apps/io.ox/calendar/invitations/register.js module:io.ox/calendar/main
+msgid "This email contains a task"
+msgstr "Ce message contient une tâche"
+
+#: apps/io.ox/calendar/invitations/register.js module:io.ox/calendar/main
+msgid "This email contains an appointment"
+msgstr "Ce message contient un rendez-vous"
+
+#: apps/io.ox/core/upsell.js module:io.ox/core
+msgid ""
+"This feature is not available. In order to use it, you need to upgrade your "
+"account now."
+msgstr ""
+"Cette fonctionnalité n'est pas disponible. Pour l'utiliser, il vous faut "
+"mettre à jour votre compte maintenant."
+
+#: apps/io.ox/mail/accounts/model.js module:io.ox/keychain
+msgid "This field has to be filled"
+msgstr "Ce champ doit être rempli"
+
+#: apps/io.ox/files/api.js module:io.ox/files apps/io.ox/files/legacy_api.js
+msgid "This file could not be uploaded."
+msgstr "Le fichier n'a pas pu être téléversé."
+
+#: apps/io.ox/files/actions/add-to-portal.js module:io.ox/files
+msgid "This file has been added to the portal"
+msgstr "Ce fichier a été ajouté au portail"
+
+#: apps/io.ox/files/actions/delete.js module:io.ox/files
+msgid "This file has not been deleted"
+msgid_plural "These files have not been deleted"
+msgstr[0] "Ce fichier n'a pas été supprimé"
+msgstr[1] "Ces fichiers n'ont pas été supprimés"
+
+#: apps/io.ox/files/actions/delete.js module:io.ox/files
+msgid "This file has not been deleted, as it is locked by its owner."
+msgid_plural ""
+"These files have not been deleted, as they are locked by their owner."
+msgstr[0] ""
+"Ce fichier n'a pas été supprimé, car il est verrouillé par son propriétaire."
+msgstr[1] ""
+"Ces fichiers n'ont pas été supprimés, car ils sont verrouillés par leur "
+"propriétaire."
+
+#: apps/io.ox/core/viewer/views/sidebar/fileinfoview.js
+#: module:io.ox/core/viewer
+msgid "This file is shared with others"
+msgstr "Ce fichier est partagé avec d'autres utilisateurs"
+
+#: apps/io.ox/editor/main.js module:io.ox/editor
+msgid "This file will be written in your default folder to allow editing"
+msgstr ""
+"Ce fichier sera écrit dans votre dossier par défaut pour permettre de le "
+"modifier"
+
+#: apps/io.ox/core/sub/settings/pane.js module:io.ox/core/sub
+msgid "This folder has no publications"
+msgstr "Ce dossier ne comporte pas de publications"
+
+#: apps/io.ox/core/sub/settings/pane.js module:io.ox/core/sub
+msgid "This folder has no subscriptions"
+msgstr "Ce dossier ne comporte pas d'abonnements"
+
+#: apps/io.ox/core/folder/extensions.js module:io.ox/core
+msgid "This folder has publications and/or subscriptions"
+msgstr "Ce dossier comporte des publications ou des abonnements"
+
+#: apps/io.ox/core/sub/settings/pane.js module:io.ox/core/sub
+msgid ""
+"This folder has publications but you are not allowed to view or edit them"
+msgstr ""
+"Ce dossier comporte des publications, mais vous n'avez pas le droit de les "
+"voir ni de les modifier."
+
+#: apps/io.ox/core/folder/extensions.js module:io.ox/core
+msgid "This folder has subscriptions"
+msgstr "Ce dossier comporte des abonnements"
+
+#: apps/io.ox/core/sub/settings/pane.js module:io.ox/core/sub
+msgid ""
+"This folder has subscriptions but you are not allowed to view or edit them"
+msgstr ""
+"Ce dossier comporte des abonnements, mais vous n'avez pas le droit de les "
+"voir ni de les modifier."
+
+#: apps/io.ox/core/viewer/views/sidebar/fileinfoview.js
+#: module:io.ox/core/viewer
+msgid "This folder is shared with others"
+msgstr "Ce dossier est partagé avec d'autres utilisateurs"
+
+#: apps/io.ox/core/folder/actions/rename.js module:io.ox/core
+msgid "This is a standard folder, which can't be renamed."
+msgstr "Ceci est un dossier standard qui ne peut pas être renommé."
+
+#: apps/io.ox/mail/accounts/model.js module:io.ox/keychain
+msgid "This is not a valid email address"
+msgstr "Ce n'est pas une adresse électronique valide"
+
+#: apps/io.ox/mail/accounts/settings.js module:io.ox/mail/accounts/settings
+msgid "This is not a valid mail address"
+msgstr "Ce n'est pas une adresse électronique valide"
+
+#. permissions dialog
+#. error message when selected user or group can not be used
+#: apps/io.ox/core/permissions/permissions.js module:io.ox/core
+msgid "This is not a valid user or group."
+msgstr "Ce n'est pas un utilisateur ou un groupe valide."
+
+#: apps/io.ox/contacts/view-detail.js module:io.ox/contacts
+#: apps/io.ox/participants/views.js module:io.ox/core
+msgid "This list has no contacts yet"
+msgstr "Cette liste ne comporte pas encore de contacts"
+
+#: apps/io.ox/mail/actions/addToPortal.js module:io.ox/mail
+msgid "This mail has been added to the portal"
+msgstr "Ce message a été ajouté au portail"
+
+#: apps/io.ox/mail/detail/content.js module:io.ox/mail
+msgid "This mail has no content"
+msgstr "Ce message n'a pas de contenu"
+
+#: apps/io.ox/mail/detail/mobileView.js module:io.ox/mail
+#: apps/io.ox/mail/detail/view.js
+msgid "This message has been truncated due to size limitations."
+msgstr "Ce message a été tronqué du fait des limites de taille."
+
+#: apps/io.ox/mail/common-extensions.js module:io.ox/mail
+msgid "This message is read, press this button to mark it as unread."
+msgstr ""
+"Ce courriel est lu, appuyez sur ce bouton pour le marquer comme non lu."
+
+#: apps/io.ox/mail/common-extensions.js module:io.ox/mail
+msgid "This message is unread, press this button to mark it as read."
+msgstr ""
+"Ce courriel est non lu, appuyez sur ce bouton pour le marquer comme lu."
+
+#: apps/io.ox/contacts/print.js module:io.ox/contacts
+msgid "This note will not be printed"
+msgstr "Cette remarque ne sera pas imprimée"
+
+#: apps/io.ox/mail/mailfilter/settings/filter/view-form.js
+#: module:io.ox/settings
+msgid ""
+"This rule applies to all messages. Please add a condition to restrict this "
+"rule to specific messages."
+msgstr ""
+"Cette règle s'applique à tous les messages. Veuillez ajouter une condition "
+"pour restreindre cette règle à des messages précis."
+
+#: apps/io.ox/tasks/print.js module:io.ox/tasks
+#: apps/io.ox/tasks/view-detail.js
+msgid "This task recurs"
+msgstr "Cette tâche est répétitive"
+
+#: apps/plugins/portal/twitter/register.js module:plugins/portal
+msgid ""
+"This widget is currently offline because the twitter rate limit exceeded."
+msgstr ""
+"Ce composant graphique est actuellement indisponible parce que la limite de "
+"rythme de Twitter a été dépassée."
+
+#: apps/io.ox/mail/main.js module:io.ox/mail
+msgid "Thread"
+msgstr "Fil de discussion"
+
+#: apps/io.ox/core/viewer/views/sidebarview.js module:io.ox/core/viewer
+msgid "Thumbnails"
+msgstr "Imagette"
+
+#: apps/io.ox/files/toolbar.js module:io.ox/files
+msgid "Tiles"
+msgstr "Pavés"
+
+#: apps/io.ox/backbone/mini-views/datepicker.js module:io.ox/core
+msgid "Time"
+msgstr "Heure"
+
+#: apps/io.ox/calendar/settings/pane.js module:io.ox/calendar
+msgid "Time scale in minutes"
+msgstr "Échelle de temps en minutes"
+
+#: apps/io.ox/core/settings/pane.js module:io.ox/core
+msgid "Time zone"
+msgstr "Fuseau horaire"
+
+#: apps/io.ox/contacts/model.js module:io.ox/contacts
+msgctxt "salutation"
+msgid "Title"
+msgstr "Titre"
+
+#: apps/io.ox/mail/common-extensions.js module:io.ox/mail
+#: apps/io.ox/mail/compose/extensions.js
+#: apps/io.ox/mail/mailfilter/settings/filter/view-form.js
+#: module:io.ox/settings apps/io.ox/mail/main.js apps/io.ox/mail/print.js
+#: apps/io.ox/mail/view-options.js
+msgid "To"
+msgstr "À"
+
+#: apps/io.ox/contacts/distrib/create-dist-view.js module:io.ox/contacts
+msgid ""
+"To add contacts manually, just provide a valid email address (e.g john."
+"doe@example.com or \"John Doe\" <jd@example.com>)"
+msgstr ""
+"Pour ajouter des contacts manuellement, indiquez simplement une adresse de "
+"courriel valide (p. ex. jean.dupont@example.com ou \"Jean Dupont\" "
+"<jd@example.com>)"
+
+#: apps/io.ox/calendar/mobile-toolbar-actions.js module:io.ox/calendar
+#: apps/io.ox/calendar/toolbar.js apps/io.ox/calendar/util.js
+#: apps/io.ox/core/tk/datepicker.js module:io.ox/core
+#: apps/io.ox/find/date/patterns.js apps/io.ox/tasks/util.js
+#: module:io.ox/tasks apps/plugins/portal/birthdays/register.js
+#: module:plugins/portal
+msgid "Today"
+msgstr "Aujourd'hui"
+
 #. button label for toggling fullscreen mode
 #. button tooltip for toggling fullscreen mode
 #: apps/io.ox/presenter/views/navigationview.js module:io.ox/presenter
 #: apps/io.ox/presenter/views/toolbarview.js
 msgid "Toggle fullscreen"
 msgstr "Passer en plein écran"
-=======
-#: apps/io.ox/tasks/actions/delete.js:32 module:io.ox/tasks
-msgid "Do you really want to delete this task?"
-msgid_plural "Do you really want to delete these tasks?"
-msgstr[0] "Voulez-vous vraiment supprimer cette tâche ?"
-msgstr[1] "Voulez-vous vraiment supprimer ces tâches ?"
-
-#: apps/io.ox/tasks/actions/delete.js:40 module:io.ox/tasks
-msgid "Task has been deleted!"
-msgid_plural "Tasks have been deleted!"
-msgstr[0] "La tâche a été supprimée."
-msgstr[1] "Les tâches ont été supprimées."
->>>>>>> 0de5ca36
-
-#: apps/io.ox/tasks/actions/delete.js:45 module:io.ox/tasks
-msgid "Task was already deleted!"
-msgstr "La tâche était déjà supprimée."
-
-#: apps/io.ox/tasks/actions/delete.js:58 module:io.ox/tasks
-msgid "The task could not be deleted."
-msgid_plural "The tasks could not be deleted."
-msgstr[0] "La tâche n'a pas pu être supprimée."
-msgstr[1] "Les tâches n'ont pas pu être supprimées."
-
-<<<<<<< HEAD
+
+#: apps/io.ox/core/viewer/views/sidebar/panelbaseview.js
+#: module:io.ox/core/viewer
+msgid "Toggle panel"
+msgstr "Afficher/cacher le panneau"
+
+#: apps/io.ox/calendar/util.js module:io.ox/calendar apps/io.ox/tasks/util.js
+#: module:io.ox/tasks apps/plugins/portal/birthdays/register.js
+#: module:plugins/portal
+msgid "Tomorrow"
+msgstr "Demain"
+
 #: apps/io.ox/contacts/addressbook/popup.js module:io.ox/contacts
 msgid "Too many contacts in your address book."
 msgstr ""
@@ -9339,719 +8571,713 @@
 #: apps/io.ox/emoji/categories.js module:io.ox/mail/emoji
 msgid "Tool"
 msgstr "Outil"
-=======
-#: apps/io.ox/tasks/actions/doneUndone.js:32 module:io.ox/tasks
-msgid "Task marked as undone"
-msgid_plural "Tasks marked as undone"
-msgstr[0] "Tâche marquée comme défaite"
-msgstr[1] "Tâches marquées comme défaites"
->>>>>>> 0de5ca36
-
-#: apps/io.ox/tasks/actions/doneUndone.js:40 module:io.ox/tasks
-msgid "Task marked as done"
-msgid_plural "Tasks marked as done"
-msgstr[0] "Tâche marquée comme effectuée"
-msgstr[1] "Tâches marquées comme effectuées"
-
-#: apps/io.ox/tasks/actions/doneUndone.js:66 module:io.ox/tasks
-msgid "A severe error occurred!"
-msgstr "Une erreur grave s'est produite."
-
-#: apps/io.ox/tasks/actions/doneUndone.js:69 module:io.ox/tasks
-msgid "Task was modified before, please reload"
-msgstr "La tâche a été modifiée entre-temps, veuillez réactualiser"
-
-#: apps/io.ox/tasks/actions/move.js:39 module:io.ox/tasks
-msgid "Tasks can not be moved to or out of shared folders"
-msgstr "Impossible de déplacer des tâches depuis ou vers un dossier partagé."
-
-#: apps/io.ox/tasks/actions/printDisabled.js:27 module:io.ox/tasks
-msgid "Print tasks"
-msgstr "Imprimer les tâches"
-
-#: apps/io.ox/tasks/common-extensions.js:51 module:io.ox/tasks
-#: apps/io.ox/tasks/print.js:36
-msgid "Progress"
-msgstr "Avancement"
-
-#: apps/io.ox/tasks/common-extensions.js:78 module:io.ox/tasks
-msgid "Adjust start date"
-msgstr "Ajuster la date de début"
-
-#: apps/io.ox/tasks/common-extensions.js:81 module:io.ox/tasks
-msgid "Inconsistent dates"
-msgstr "Dates incohérentes"
-
-#. If the user changes the duedate of a task, it may be before the start date, which is not allowed
-#. If this happens the user gets the option to change the start date so it matches the due date
-#: apps/io.ox/tasks/common-extensions.js:85 module:io.ox/tasks
-msgid "The due date cannot be before start date. Adjust start date?"
-msgstr ""
-"La date d'échéance ne peut pas précéder la date de début. Ajuster la date de "
-"début ?"
-
-#: apps/io.ox/tasks/common-extensions.js:94 module:io.ox/tasks
-#: apps/io.ox/tasks/common-extensions.js:100
-msgid "Changed due date"
-msgstr "Date d'échéance modifiée"
-
-#: apps/io.ox/tasks/detail/main.js:48 module:io.ox/tasks
-#: apps/io.ox/tasks/main.js:241
-msgid "Task Details"
-msgstr "Détails de la tâche"
-
-#: apps/io.ox/tasks/edit/main.js:27 module:io.ox/tasks
-#: apps/io.ox/tasks/edit/view-template.js:47 module:io.ox/tasks/edit
-#: apps/io.ox/tasks/edit/view-template.js:84 apps/io.ox/tasks/edit/view.js:155
-#: apps/io.ox/tasks/toolbar.js:53 module:io.ox/mail
-msgid "Edit task"
-msgstr "Modifier la tâche"
-
-#: apps/io.ox/tasks/edit/main.js:150 module:io.ox/tasks
-#: apps/io.ox/tasks/edit/view-template.js:42 module:io.ox/tasks/edit
-#: apps/io.ox/tasks/edit/view-template.js:87 apps/io.ox/tasks/edit/view.js:155
-msgid "Create task"
-msgstr "Créer une tâche"
-
-#: apps/io.ox/tasks/edit/util.js:28 module:io.ox/tasks
-msgid "Minus"
-msgstr "Moins"
-
-#: apps/io.ox/tasks/edit/util.js:43 module:io.ox/tasks
-msgid "Plus"
-msgstr "Plus"
-
-#: apps/io.ox/tasks/edit/view-template.js:167 module:io.ox/tasks/edit
-#: apps/io.ox/tasks/view-detail.js:121 module:io.ox/tasks
-msgid "Start date"
-msgstr "Date de début"
-
-#: apps/io.ox/tasks/edit/view-template.js:191 module:io.ox/tasks/edit
-#: apps/io.ox/tasks/main.js:831 module:io.ox/tasks
-msgid "Due date"
-msgstr "Date d'échéance"
-
-#: apps/io.ox/tasks/edit/view-template.js:265 module:io.ox/tasks/edit
-#: apps/io.ox/tasks/print.js:101 module:io.ox/tasks
-msgid "Reminder date"
-msgstr "Date de rappel"
-
-#: apps/io.ox/tasks/edit/view-template.js:281 module:io.ox/tasks/edit
-#: apps/io.ox/tasks/print.js:31 module:io.ox/tasks apps/io.ox/tasks/util.js:250
-msgid "Not started"
-msgstr "Non démarré"
-
-#: apps/io.ox/tasks/edit/view-template.js:282 module:io.ox/tasks/edit
-#: apps/io.ox/tasks/print.js:31 module:io.ox/tasks apps/io.ox/tasks/util.js:254
-msgid "In progress"
-msgstr "En cours"
-
-#: apps/io.ox/tasks/edit/view-template.js:284 module:io.ox/tasks/edit
-#: apps/io.ox/tasks/print.js:31 module:io.ox/tasks apps/io.ox/tasks/util.js:262
+
+#: apps/io.ox/files/guidance/statistics.js module:io.ox/files
+msgid "Top 10 file types"
+msgstr "10 types de fichiers les plus fréquents"
+
+#: apps/io.ox/files/guidance/statistics.js module:io.ox/files
+msgid "Top 10 folder size"
+msgstr "Taille des 10 plus gros dossiers"
+
+#: apps/io.ox/mail/statistics.js module:io.ox/mail
+msgid "Top 10 you got mail from"
+msgstr "10 principaux émetteurs"
+
+#: apps/io.ox/mail/statistics.js module:io.ox/mail
+msgid "Top 10 you sent mail to"
+msgstr "10 principaux destinataires"
+
+#: apps/io.ox/wizards/upsell.js module:io.ox/wizards
+msgid "Total cost"
+msgstr "Prix total"
+
+#: apps/io.ox/core/folder/node.js module:io.ox/core
+msgid "Total: %1$d"
+msgstr "Total : %1$d"
+
+#: apps/io.ox/core/settings/errorlog/settings/pane.js module:io.ox/core
+msgid "Total: %1$s requests"
+msgstr "Total : %1$s requêtes"
+
+#: apps/io.ox/contacts/model.js module:io.ox/contacts
+msgid "Town"
+msgstr "Ville"
+
+#: apps/io.ox/core/commons.js module:io.ox/core
+msgid "Try now!"
+msgstr "Essayer maintenant !"
+
+#: apps/io.ox/mail/accounts/settings.js module:io.ox/mail/accounts/settings
+msgid "Trying to auto-configure your mail account"
+msgstr "Essai de configuration automatique de votre compte de courriel"
+
+#: apps/plugins/portal/tumblr/register.js module:io.ox/portal
+msgid "Tumblr"
+msgstr "Tumblr"
+
+#: apps/plugins/portal/twitter/register.js module:plugins/portal
+msgid "Twitter"
+msgstr "Twitter"
+
+#: apps/plugins/portal/twitter/register.js module:plugins/portal
+msgid "Twitter reported the following errors:"
+msgstr "Twitter a signalé les erreurs suivantes :"
+
+#: apps/io.ox/calendar/edit/extensions.js module:io.ox/calendar/edit/main
+#: apps/io.ox/tasks/edit/view-template.js module:io.ox/tasks/edit
+#: apps/plugins/portal/flickr/register.js module:plugins/portal
+msgid "Type"
+msgstr "Type"
+
+#: apps/io.ox/core/about/about.js module:io.ox/core
+#: apps/io.ox/core/settings/errorlog/settings/pane.js
+msgid "UI version"
+msgstr "Version de l'interface utilisateur"
+
+#: apps/io.ox/contacts/model.js module:io.ox/contacts
+#: apps/plugins/portal/rss/register.js module:io.ox/portal
+msgid "URL"
+msgstr "URL"
+
+#: apps/plugins/portal/xing/actions.js module:plugins/portal
+msgid "Un-like"
+msgstr "Je n'aime plus"
+
+#. As on Facebook, XING allows a stop pointing out they liked a comment. An 'undo' for the like action, if you will.
+#: apps/plugins/portal/xing/actions.js module:plugins/portal
+msgid "Un-liked comment"
+msgstr "Commentaire passé en « Je n'aime plus »"
+
+#: apps/io.ox/mail/mailfilter/settings/register.js module:io.ox/mail
+msgid "Unable to load mail filter rules settings."
+msgstr "Impossible de charger les réglages des règles de filtrage du courrier."
+
+#: apps/io.ox/mail/autoforward/settings/register.js module:io.ox/mail
+#: apps/io.ox/mail/vacationnotice/settings/register.js
+#: apps/io.ox/settings/util.js module:io.ox/core
+msgid "Unable to load mail filter settings."
+msgstr "Impossible de charger les réglages des filtres de courrier."
+
+#: apps/io.ox/calendar/print.js module:io.ox/calendar
+#: apps/io.ox/tasks/print.js module:io.ox/tasks
+msgid "Unconfirmed"
+msgstr "Non confirmé"
+
+#. Task: Undone like in "Mark as undone"
+#: apps/io.ox/tasks/toolbar.js module:io.ox/mail
+msgid "Undone"
+msgstr "Défait"
+
+#: apps/plugins/halo/xing/register.js module:plugins/portal
+msgid "Unemployed"
+msgstr "Sans emploi"
+
+#. twitter: Stop following this person
+#: apps/plugins/portal/twitter/util.js module:plugins/portal
+msgid "Unfollow"
+msgstr "Ne plus suivre"
+
+#. Emoji collection. Unified/standard icons. "Standard" might work for other languages.
+#: apps/io.ox/emoji/categories.js module:io.ox/mail/emoji
+msgid "Unified"
+msgstr "Unified"
+
+#: apps/io.ox/participants/model.js module:io.ox/core
+msgid "Unknown"
+msgstr "Inconnu"
+
+#: apps/plugins/portal/tumblr/register.js module:io.ox/portal
+msgid "Unknown error while checking tumblr-blog."
+msgstr "Erreur inconnue en consultant le blogue tumblr."
+
+#: apps/io.ox/mail/util.js module:io.ox/core
+msgid "Unknown sender"
+msgstr "Expéditeur inconnu"
+
+#: apps/io.ox/files/actions.js module:io.ox/files apps/io.ox/files/toolbar.js
+msgid "Unlock"
+msgstr "Déverrouiller"
+
+#: apps/io.ox/core/sub/settings/pane.js module:io.ox/core/sub
+msgid "Unnamed subscription"
+msgstr "Abonnement sans nom"
+
+#: apps/io.ox/mail/common-extensions.js module:io.ox/mail
+#: apps/io.ox/mail/view-options.js
+msgid "Unread"
+msgstr "Non lu"
+
+#: apps/io.ox/core/folder/api.js module:io.ox/core
+msgid "Unread messages"
+msgstr "Messages non lus"
+
+#: apps/io.ox/core/folder/node.js module:io.ox/core
+msgid "Unread: %1$d"
+msgstr "Non lu : %1$d"
+
+#: apps/io.ox/core/main.js module:io.ox/core
+msgid "Unsaved documents will be lost. Do you want to sign out now?"
+msgstr ""
+"Les documents non enregistrés seront perdus. Voulez-vous vous déconnecter "
+"maintenant ?"
+
+#: apps/io.ox/core/boot/i18n.js module:io.ox/core/boot
+msgid ""
+"Unsupported Preview - Certain functions disabled and stability not assured "
+"until general release later this year"
+msgstr ""
+"Version préliminaire sans assistance aux utilisateurs ; certaines "
+"fonctionnalités sont désactivées et la stabilité n'est pas assurée en "
+"attendant la version officielle qui viendra plus tard cette année."
+
+#: apps/io.ox/core/settings/downloads/pane.js module:io.ox/core
+#: apps/plugins/portal/updater/register.js module:plugins/portal
+msgid "Updater"
+msgstr "Programme de mise à jour"
+
+#: apps/io.ox/core/sub/subscriptions.js module:io.ox/core/sub
+msgid ""
+"Updating subscribed data takes time. Importing 100 contacts for example, may "
+"take up to 5 minutes. Please have some patience."
+msgstr ""
+"La mise à jour des données auxquelles vous êtes abonné prend un certain "
+"temps. L'importation d'une centaine de contacts, par exemple, peut prendre "
+"jusqu'à 5 minutes. Veuillez patienter."
+
+#: apps/io.ox/core/upsell.js module:io.ox/core
+msgid "Upgrade required"
+msgstr "Une mise à jour est nécessaire"
+
+#: apps/io.ox/wizards/upsell.js module:io.ox/wizards
+msgid "Upgrade to premium edition"
+msgstr "Monter en gamme vers la version Premium"
+
+#: apps/plugins/portal/upsell/register.js module:plugins/portal
+msgid "Upgrade your account"
+msgstr "Monter en gamme pour votre compte"
+
+#: apps/io.ox/core/viewer/views/sidebar/uploadnewversionview.js
+#: module:io.ox/core/viewer apps/io.ox/files/actions/upload-new-version.js
+#: module:io.ox/files
+msgid "Upload"
+msgstr "Téléverser"
+
+#: apps/io.ox/core/import/import.js module:io.ox/core
+msgid "Upload file"
+msgstr "Téléverser un fichier"
+
+#: apps/io.ox/files/filepicker.js module:io.ox/files
+msgid "Upload local file"
+msgstr "Téléverser un fichier local"
+
+#: apps/io.ox/core/viewer/views/sidebar/uploadnewversionview.js
+#: module:io.ox/core/viewer apps/io.ox/core/viewer/views/toolbarview.js
+#: module:io.ox/core apps/io.ox/files/actions/upload-new-version.js
+#: module:io.ox/files
+msgid "Upload new version"
+msgstr "Téléverser une nouvelle version"
+
+#: apps/io.ox/files/upload/view.js module:io.ox/files
+msgid "Upload progress"
+msgstr "Avancement du téléversement"
+
+#. the name of the file, which is currently uploaded (might be shortended by '...' on missing screen space )
+#: apps/io.ox/files/upload/main.js module:io.ox/files
+msgid "Uploading %1$s"
+msgstr "Téléversement de %1$s"
+
+#: apps/io.ox/core/tk/upload.js module:io.ox/core
+msgid "Uploading folders is not supported."
+msgstr "Le téléversement de dossiers n'est pas pris en charge."
+
+#: apps/io.ox/core/settings/errorlog/settings/pane.js module:io.ox/core
+msgid "Uptime: %1$s minutes"
+msgstr "Fonctionne depuis : $1$s minutes"
+
+#: apps/io.ox/tasks/main.js module:io.ox/tasks
+msgid "Urgency"
+msgstr "Urgence"
+
+#: apps/io.ox/mail/accounts/view-form.js module:io.ox/settings
+msgid "Use SSL connection"
+msgstr "Utiliser la connexion SSL"
+
+#: apps/io.ox/backbone/mini-views/datepicker.js module:io.ox/core
+#: apps/io.ox/calendar/week/view.js module:io.ox/calendar
+msgid ""
+"Use cursor keys to change the date. Press ctrl-key at the same time to "
+"change year or shift-key to change month. Close date-picker by pressing ESC "
+"key."
+msgstr ""
+"Utilisez les touches curseur pour modifier la date. Appuyez sur la touche "
+"Ctrl en même temps pour changer l'année ou la touche Maj pour changer le "
+"mois. Fermez le sélecteur de date en appuyant sur Échap."
+
+#: apps/io.ox/mail/mailfilter/settings/filter.js module:io.ox/mail
+#: apps/io.ox/portal/settings/pane.js module:io.ox/portal
+msgid ""
+"Use cursor keys to change the item position. Virtual cursor mode has to be "
+"disabled."
+msgstr ""
+"Utilisez les touches curseur pour changer la position de l'élément. Le mode "
+"de curseur virtuel doit être désactivé."
+
+#. Tooltip for main toolbar
+#: apps/io.ox/backbone/mini-views/toolbar.js module:io.ox/core
+msgid "Use cursor keys to navigate"
+msgstr "Utilisez les flèches du clavier pour naviguer."
+
+#: apps/io.ox/mail/compose/names.js module:io.ox/mail
+msgid "Use custom name"
+msgstr "Utiliser le nom personnalisé"
+
+#: apps/io.ox/mail/settings/pane.js module:io.ox/mail
+msgid "Use fixed-width font for text mails"
+msgstr "Utiliser une police à chasse fixe pour les courriels de texte"
+
+#: apps/io.ox/core/viewer/views/displayerview.js module:io.ox/core
+msgid ""
+"Use left/right arrow keys to navigate and escape key to exit the viewer."
+msgstr ""
+"Utilisez les flèches droite/gauche pour naviguer et la touche Échap pour "
+"quitter l'affichage."
+
+#. Auth type. Use separate username and password
+#: apps/io.ox/mail/accounts/view-form.js module:io.ox/settings
+msgid "Use separate username and password"
+msgstr "Utiliser des nom d'utilisateur et mot de passe séparés"
+
+#: apps/io.ox/mail/accounts/view-form.js module:io.ox/settings
+msgid "Use unified mail for this account"
+msgstr "Utiliser la messagerie unifiée pour ce compte"
+
+#: apps/io.ox/backbone/mini-views/datepicker.js module:io.ox/core
+msgid ""
+"Use up and down keys to change the time. Close selection by pressing ESC key."
+msgstr ""
+"Utilisez les flèches haut et bas pour modifier l'heure. Fermez la sélection "
+"en appuyant sur ESC."
+
+#. object permissions - user role
+#: apps/io.ox/files/share/permissions.js module:io.ox/core
+msgid "User"
+msgstr "Utilisateur"
+
+#: apps/plugins/portal/userSettings/register.js module:io.ox/core
+msgid "User data"
+msgstr "Données utilisateur"
+
+#: apps/io.ox/contacts/edit/view-form.js module:io.ox/contacts
+msgid "User fields"
+msgstr "Champs définis par l'utilisateur"
+
+#: apps/io.ox/core/boot/i18n.js module:io.ox/core/boot
+#: apps/plugins/administration/groups/settings/edit.js module:io.ox/core
+msgid "User name"
+msgstr "Nom d'utilisateur"
+
+#: apps/io.ox/mail/accounts/view-form.js module:io.ox/settings
+msgid "Username"
+msgstr "Nom d'utilisateur"
+
+#: apps/io.ox/mail/accounts/view-form.js module:io.ox/settings
+msgid "Username must not be empty."
+msgstr "Le nom d'utilisateur ne doit pas être vide."
+
+#: apps/io.ox/mail/vacationnotice/settings/model.js module:io.ox/mail
+#: apps/io.ox/mail/vacationnotice/settings/register.js
+msgid "Vacation Notice"
+msgstr "Message d'absence"
+
+#: apps/io.ox/core/viewer/views/sidebar/uploadnewversionview.js
+#: module:io.ox/core/viewer
+msgid "Version Comment"
+msgstr "Commentaire de version"
+
+#: apps/io.ox/core/viewer/views/sidebar/fileversionsview.js
+#: module:io.ox/core/viewer
+msgid "Versions (%1$d)"
+msgstr "Versions (%1$d)"
+
+#: apps/io.ox/mail/toolbar.js module:io.ox/mail
+msgid "Vertical"
+msgstr "Verticale"
+
+#: apps/io.ox/files/view-options.js module:io.ox/files
+msgid "Videos"
+msgstr "Vidéos"
+
+#. View is used as a noun in the toolbar. Clicking the button opens a popup with options related to the View
+#: apps/io.ox/calendar/toolbar.js module:io.ox/calendar
+#: apps/io.ox/contacts/toolbar.js module:io.ox/contacts
+#: apps/io.ox/core/pim/actions.js module:io.ox/core
+#: apps/io.ox/files/actions.js module:io.ox/files apps/io.ox/files/toolbar.js
+#: apps/io.ox/mail/actions.js module:io.ox/mail apps/io.ox/mail/toolbar.js
+#: apps/io.ox/tasks/toolbar.js
+msgid "View"
+msgstr "Vue"
+
+#: apps/io.ox/mail/actions.js module:io.ox/mail
+msgid "View attachment"
+msgstr "Afficher la pièce jointe"
+
+#: apps/io.ox/core/viewer/views/toolbarview.js module:io.ox/core
+msgid "View details"
+msgstr "Voir les détails"
+
+#. the dropdown button tooltip for the participants dropdown.
+#. button label for toggling participants view
+#. button tooltip for toggling participants view
+#: apps/io.ox/presenter/views/navigationview.js module:io.ox/presenter
+#: apps/io.ox/presenter/views/toolbarview.js
+msgid "View participants"
+msgstr "Afficher les participants"
+
+#. source in terms of source code
+#: apps/io.ox/mail/actions.js module:io.ox/mail apps/io.ox/mail/toolbar.js
+msgid "View source"
+msgstr "Afficher le code source"
+
+#. folder permissions
+#: apps/io.ox/files/share/permissions.js module:io.ox/core
+msgid "View the folder"
+msgstr "Voir le dossier"
+
+#: apps/io.ox/presenter/actions.js module:io.ox/presenter
+msgid "View the presentation in fullscreen on your device."
+msgstr "Afficher la présentation en plein écran sur votre périphérique."
+
+#. Role: view folder + read all
+#: apps/io.ox/files/share/permissions.js module:io.ox/core
+msgid "Viewer"
+msgstr "Lecteur"
+
+#: apps/io.ox/core/viewer/views/toolbarview.js module:io.ox/core
+msgid "Viewer Toolbar"
+msgstr "Barre d'outils de l'afficheur"
+
+#: apps/io.ox/tasks/edit/view-template.js module:io.ox/tasks/edit
+#: apps/io.ox/tasks/print.js module:io.ox/tasks apps/io.ox/tasks/util.js
 msgid "Waiting"
 msgstr "En attente"
 
-#: apps/io.ox/tasks/edit/view-template.js:285 module:io.ox/tasks/edit
-#: apps/io.ox/tasks/print.js:31 module:io.ox/tasks apps/io.ox/tasks/util.js:266
-msgid "Deferred"
-msgstr "Reporté"
-
-#: apps/io.ox/tasks/edit/view-template.js:322 module:io.ox/tasks/edit
-msgid "Progress in %"
-msgstr "Avancement en %"
-
-#: apps/io.ox/tasks/edit/view-template.js:341 module:io.ox/tasks/edit
-msgid "Please enter value between 0 and 100."
-msgstr "Veuillez saisir une valeur entre 0 et 100."
-
-#: apps/io.ox/tasks/edit/view-template.js:363 module:io.ox/tasks/edit
-#: apps/io.ox/tasks/print.js:32 module:io.ox/tasks
-msgid "Medium"
-msgstr "Moyenne"
-
-#: apps/io.ox/tasks/edit/view-template.js:540 module:io.ox/tasks/edit
-#: apps/io.ox/tasks/edit/view-template.js:550
-msgid "Hide details"
-msgstr "Masquer les détails"
-
-#: apps/io.ox/tasks/edit/view-template.js:542 module:io.ox/tasks/edit
-#: apps/io.ox/tasks/edit/view-template.js:550
-msgid "Show details"
-msgstr "Afficher les détails"
-
-#: apps/io.ox/tasks/edit/view-template.js:565 module:io.ox/tasks/edit
-#: apps/io.ox/tasks/print.js:93 module:io.ox/tasks
-#: apps/io.ox/tasks/view-detail.js:122
-msgid "Estimated duration in minutes"
-msgstr "Durée estimée en minutes"
-
-#: apps/io.ox/tasks/edit/view-template.js:579 module:io.ox/tasks/edit
-#: apps/io.ox/tasks/print.js:94 module:io.ox/tasks
-#: apps/io.ox/tasks/view-detail.js:123
-msgid "Actual duration in minutes"
-msgstr "Durée réelle en minutes"
-
-#: apps/io.ox/tasks/edit/view-template.js:593 module:io.ox/tasks/edit
-#: apps/io.ox/tasks/print.js:95 module:io.ox/tasks
-#: apps/io.ox/tasks/view-detail.js:124
-msgid "Estimated costs"
-msgstr "Coûts estimés"
-
-#: apps/io.ox/tasks/edit/view-template.js:607 module:io.ox/tasks/edit
-#: apps/io.ox/tasks/print.js:96 module:io.ox/tasks
-#: apps/io.ox/tasks/view-detail.js:125
-msgid "Actual costs"
-msgstr "Coûts réels"
-
-#: apps/io.ox/tasks/edit/view-template.js:626 module:io.ox/tasks/edit
-msgid "Currency"
-msgstr "Devise"
-
-#: apps/io.ox/tasks/edit/view-template.js:648 module:io.ox/tasks/edit
-#: apps/io.ox/tasks/print.js:97 module:io.ox/tasks
-#: apps/io.ox/tasks/view-detail.js:126
-msgid "Distance"
-msgstr "Distance"
-
-#: apps/io.ox/tasks/edit/view-template.js:662 module:io.ox/tasks/edit
-#: apps/io.ox/tasks/print.js:98 module:io.ox/tasks
-#: apps/io.ox/tasks/view-detail.js:127
-msgid "Billing information"
-msgstr "Informations de facturation"
-
-#: apps/io.ox/tasks/edit/view-template.js:676 module:io.ox/tasks/edit
-#: apps/io.ox/tasks/print.js:99 module:io.ox/tasks
-#: apps/io.ox/tasks/view-detail.js:128
-msgid "Companies"
-msgstr "Entreprises"
-
-#: apps/io.ox/tasks/main.js:371 module:io.ox/tasks
-msgid "Couldn't load that task."
-msgstr "Impossible de charger cette tâche."
-
-#: apps/io.ox/tasks/main.js:828 module:io.ox/tasks
-msgid "Sort options"
-msgstr "Options de tri"
-
-#: apps/io.ox/tasks/main.js:829 module:io.ox/tasks
-msgid "Urgency"
-msgstr "Urgence"
-
-#: apps/io.ox/tasks/main.js:835 module:io.ox/tasks
-msgid "Order"
-msgstr "Ordre"
-
-#: apps/io.ox/tasks/main.js:839 module:io.ox/tasks
-msgid "Show done tasks"
-msgstr "Afficher les tâches achevées"
-
-#: apps/io.ox/tasks/model.js:124 module:io.ox/tasks
-msgid "The start date must be before the due date."
-msgstr "La date de début doit précéder la date d'échéance."
-
-#: apps/io.ox/tasks/model.js:125 module:io.ox/tasks
-msgid "The due date must not be before the start date."
-msgstr "La date d'échéance ne peut pas précéder la date de début."
-
-#: apps/io.ox/tasks/model.js:136 module:io.ox/tasks
-#: apps/io.ox/tasks/model.js:145
-msgid "Costs must be between -%1$d and %1$d."
-msgstr "Les coûts doivent se situer entre -%1$d et %1$d."
-
-#: apps/io.ox/tasks/model.js:157 module:io.ox/tasks
-#: apps/io.ox/tasks/model.js:160
-msgid "Costs must only have two decimal places."
-msgstr "Les coûts ne doivent avoir que deux décimales."
-
-#: apps/io.ox/tasks/model.js:169 module:io.ox/tasks
-msgid "Progress must be a valid number between 0 and 100"
-msgstr "L'avancement doit être un nombre valide entre 0 et 100"
-
-#: apps/io.ox/tasks/model.js:179 module:io.ox/tasks
-msgid "Recurring tasks need a valid start date."
-msgstr "Les tâches répétitives ont besoin d'une date de début valide."
-
-#: apps/io.ox/tasks/model.js:189 module:io.ox/tasks
-msgid "Recurring tasks need a valid due date."
-msgstr "Les tâches répétitives ont besoin d'une date d'échéance valable."
-
-#. Task: "Due" like in "Change due date"
-#: apps/io.ox/tasks/print.js:87 module:io.ox/tasks
-#: apps/io.ox/tasks/toolbar.js:61 module:io.ox/mail
-msgid "Due"
-msgstr "Échéance"
-
-#: apps/io.ox/tasks/print.js:100 module:io.ox/tasks
-#: apps/io.ox/tasks/view-detail.js:129
-msgid "Date completed"
-msgstr "Date d'achèvement"
-
-#: apps/io.ox/tasks/print.js:103 module:io.ox/tasks
-#: apps/io.ox/tasks/view-detail.js:136
-msgid "This task recurs"
-msgstr "Cette tâche est répétitive"
-
-#: apps/io.ox/tasks/settings/pane.js:67 module:io.ox/tasks
-msgid ""
-"Receive notifications when a task in which you participate is created, "
-"modified or deleted"
-msgstr ""
-"Recevoir des notifications lorsqu'une tâche à laquelle vous participez est "
-"créée, modifiée ou supprimée"
-
-#: apps/io.ox/tasks/settings/pane.js:74 module:io.ox/tasks
-msgid ""
-"Receive notifications when a participant accepted or declined a task created "
-"by you"
-msgstr ""
-"Recevoir des notifications lorsqu'un participant a accepté ou décliné une "
-"tâche que vous avez créée"
-
-#: apps/io.ox/tasks/settings/pane.js:81 module:io.ox/tasks
-msgid ""
-"Receive notifications when a participant accepted or declined a task in "
-"which you participate"
-msgstr ""
-"Recevoir des notifications lorsqu'un participant a accepté ou décliné une "
-"tâche à laquelle vous participez"
-
-#: apps/io.ox/tasks/toolbar.js:45 module:io.ox/mail
-msgid "New task"
-msgstr "Nouvelle tâche"
-
-#. Task: Undone like in "Mark as undone"
-#: apps/io.ox/tasks/toolbar.js:78 module:io.ox/mail
-msgid "Undone"
-msgstr "Défait"
-
-#: apps/io.ox/tasks/toolbar.js:86 module:io.ox/mail
-msgid "Delete task"
-msgstr "Supprimer la tâche"
-
-#: apps/io.ox/tasks/util.js:22 module:io.ox/tasks
-msgid "this morning"
-msgstr "ce matin"
-
-#: apps/io.ox/tasks/util.js:23 module:io.ox/tasks
-msgid "by noon"
-msgstr "à midi"
-
-#: apps/io.ox/tasks/util.js:24 module:io.ox/tasks
-msgid "this afternoon"
-msgstr "cet après-midi"
-
-#: apps/io.ox/tasks/util.js:25 module:io.ox/tasks
-msgid "tonight"
-msgstr "ce soir"
-
-#: apps/io.ox/tasks/util.js:26 module:io.ox/tasks
-msgid "late in the evening"
-msgstr "tard dans la soirée"
-
-#: apps/io.ox/tasks/util.js:129 module:io.ox/tasks
-msgid "in 5 minutes"
-msgstr "dans 5 minutes"
-
-#: apps/io.ox/tasks/util.js:130 module:io.ox/tasks
-msgid "in 15 minutes"
-msgstr "dans 15 minutes"
-
-#: apps/io.ox/tasks/util.js:131 module:io.ox/tasks
-msgid "in 30 minutes"
-msgstr "dans 30 minutes"
-
-#: apps/io.ox/tasks/util.js:132 module:io.ox/tasks
-msgid "in one hour"
-msgstr "dans une heure"
-
-#: apps/io.ox/tasks/util.js:154 module:io.ox/tasks
-msgid "tomorrow"
-msgstr "demain"
-
-#. reminder date selection
-#. %1$s is a weekday, like 'next Monday'
-#: apps/io.ox/tasks/util.js:159 module:io.ox/tasks
-msgid "next %1$s"
-msgstr "%1$s prochain"
-
-#: apps/io.ox/tasks/util.js:162 module:io.ox/tasks
-msgid "in one week"
-msgstr "dans une semaine"
-
-#: apps/io.ox/tasks/util.js:201 module:io.ox/tasks apps/io.ox/tasks/util.js:226
-msgid "Original mail"
-msgstr "Courrier d'origine"
-
-#: apps/io.ox/tasks/util.js:245 module:io.ox/tasks
-msgid "Overdue"
-msgstr "Échu"
-
-#: apps/io.ox/tasks/util.js:364 module:io.ox/tasks
-msgid "No priority"
-msgstr "Aucune priorité"
-
-#: apps/io.ox/tasks/util.js:370 module:io.ox/tasks
-msgid "Medium priority"
-msgstr "Priorité moyenne"
-
-#. %1$s due date of a task
-#: apps/io.ox/tasks/view-detail.js:182 module:io.ox/tasks
-#, c-format
-msgid "Due %1$s"
-msgstr "Échéance au %1$s"
-
-#. %1$s reminder date of a task
-#: apps/io.ox/tasks/view-detail.js:193 module:io.ox/tasks
-#, c-format
-msgid "Reminder date %1$s"
-msgstr "Date de rappel %1$s"
-
-#. %1$s how much of a task is completed in percent, values from 0-100
-#: apps/io.ox/tasks/view-detail.js:202 module:io.ox/tasks
-#: apps/io.ox/tasks/view-grid-template.js:90
-#, c-format
-msgid "Progress %1$s %"
-msgstr "Avancement %1$s %"
-
-#: apps/io.ox/tasks/view-detail.js:253 module:io.ox/tasks
-msgid "Could not load attachments for this task."
-msgstr "Impossible de charger les pièces jointes à cette tâche."
-
-#: apps/io.ox/tasks/view-grid-template.js:34 module:io.ox/tasks
-msgid "private"
-msgstr "privé"
-
-#. message for screenreaders in case selected task has participants
-#: apps/io.ox/tasks/view-grid-template.js:40 module:io.ox/tasks
-msgid "has participants"
-msgstr "possède des participants"
-
-#: apps/io.ox/tours/get-started.js:70 module:io.ox/core
-msgid "Guided tour for this app"
-msgstr "Visite guidée pour cette app"
-
-#: apps/io.ox/wizards/upsell.js:78 module:io.ox/wizards
-msgid "Upgrade to premium edition"
-msgstr "Monter en gamme vers la version Premium"
-
-#: apps/io.ox/wizards/upsell.js:133 module:io.ox/wizards
-msgid "Shopping cart"
-msgstr "Panier"
-
-#: apps/io.ox/wizards/upsell.js:135 module:io.ox/wizards
-msgid "Cart is empty."
-msgstr "Le panier est vide."
-
-#: apps/io.ox/wizards/upsell.js:178 module:io.ox/wizards
-msgid "Review your purchases"
-msgstr "Passer en revue vos achats"
-
-#: apps/io.ox/wizards/upsell.js:205 module:io.ox/wizards
-msgid "Total cost"
-msgstr "Prix total"
-
-#: apps/io.ox/wizards/upsell.js:214 module:io.ox/wizards
-msgid "Buy now!"
-msgstr "Acheter maintenant !"
-
-#: apps/io.ox/wizards/upsell.js:231 module:io.ox/wizards
-msgid "Purchase confirmation"
-msgstr "Confirmer l'achat"
-
-#: apps/io.ox/wizards/upsell.js:246 module:io.ox/wizards
-msgid "The following products will be activated now:"
-msgstr "Les produits suivants seront à présent activés :"
-
-#. Placeholder in furigana field
-#: apps/l10n/ja_JP/io.ox/register.js:77 module:l10n/ja_JP
-msgid "Furigana for last name"
-msgstr "Furigana pour le nom"
-
-#. Placeholder in furigana field
-#: apps/l10n/ja_JP/io.ox/register.js:80 module:l10n/ja_JP
-msgid "Furigana for first name"
-msgstr "Furigana pour le prénom"
-
-#. Placeholder in furigana field
-#: apps/l10n/ja_JP/io.ox/register.js:83 module:l10n/ja_JP
-msgid "Furigana for company"
-msgstr "Furigana pour l'entreprise"
-
-#: apps/plugins/administration/groups/register.js:23 module:io.ox/core
-#: apps/plugins/administration/groups/settings/pane.js:113
-msgid "Groups"
-msgstr "Groupes"
-
-#: apps/plugins/administration/groups/settings/edit.js:82 module:io.ox/core
-msgid "Group name"
-msgstr "Nom du groupe"
-
-#: apps/plugins/administration/groups/settings/edit.js:92 module:io.ox/core
-msgid "Members"
-msgstr "Membres"
-
-#: apps/plugins/administration/groups/settings/edit.js:126 module:io.ox/core
-msgid "Edit group"
-msgstr "Modifier le groupe"
-
-#: apps/plugins/administration/groups/settings/edit.js:126 module:io.ox/core
-#: apps/plugins/administration/groups/settings/toolbar.js:84
-msgid "Create new group"
-msgstr "Créer un nouveau groupe"
-
-#: apps/plugins/administration/groups/settings/members.js:81 module:io.ox/core
-msgid "Remove member"
-msgstr "Supprimer le membre"
-
-#. %1$s is the user name of the group member
-#: apps/plugins/administration/groups/settings/members.js:83 module:io.ox/core
-msgid "Remove %1$s"
-msgstr "Supprimer %1$s"
-
-#. %1$d is the number of members
-#: apps/plugins/administration/groups/settings/pane.js:141 module:io.ox/core
-msgid "%1$d member"
-msgid_plural "%1$d members"
-msgstr[0] "%1$d membre"
-msgstr[1] "%1$d membres"
-
-#. %1$s is the group name
-#: apps/plugins/administration/groups/settings/toolbar.js:64 module:io.ox/core
-msgid ""
-"Do you really want to delete the group \"%1$s\"? This action cannot be "
-"undone!"
-msgstr ""
-"Voulez-vous vraiment supprimer le groupe \"%1$s\" ? Cette action ne peut "
-"être annulée !"
-
-#: apps/plugins/administration/groups/settings/toolbar.js:66 module:io.ox/core
-msgid "Delete group"
-msgstr "Supprimer le groupe"
-
-#: apps/plugins/administration/resources/settings/edit.js:45 module:io.ox/core
-msgid "Resource name"
-msgstr "Nom de la ressource"
-
-#: apps/plugins/administration/resources/settings/edit.js:55 module:io.ox/core
-msgid "Mail address (mandatory)"
-msgstr "Adresse de courrier (obligatoire)"
-
-#: apps/plugins/administration/resources/settings/edit.js:83 module:io.ox/core
-msgid "Edit resource"
-msgstr "Modifier la ressource"
-
-#: apps/plugins/administration/resources/settings/edit.js:83 module:io.ox/core
-#: apps/plugins/administration/resources/settings/toolbar.js:80
-msgid "Create new resource"
-msgstr "Créer une nouvelle ressource"
-
-#. %1$s is the resource name
-#: apps/plugins/administration/resources/settings/toolbar.js:60
-#: module:io.ox/core
-msgid ""
-"Do you really want to delete the resource \"%1$s\"? This action cannot be "
-"undone!"
-msgstr ""
-"Voulez-vous vraiment supprimer la ressource \"%1$s\" ? Cette action ne peut "
-"être annulée !"
-
-#: apps/plugins/administration/resources/settings/toolbar.js:62
-#: module:io.ox/core
-msgid "Delete resource"
-msgstr "Supprimer la ressource"
-
-#. %1$d is current raiting
-#. %2$d is the maximum rating
-#: apps/plugins/core/feedback/register.js:36 module:io.ox/core
-#: apps/plugins/core/feedback/register.js:45
-#: apps/plugins/core/feedback/register.js:52
-#: apps/plugins/core/feedback/register.js:60
-#, c-format
-msgid ""
-"Rating %1$d of %2$d. Press Enter to confirm or use the left and right "
-"arrowkeys to adjust your rating."
-msgstr ""
-"Note de %1$d sur %2$d. Appuyez sur Entrée pour confirmer, ou utilisez les "
-"flèches gauche et droite pour ajuster votre notation."
-
-#: apps/plugins/core/feedback/register.js:56 module:io.ox/core
-msgid ""
-"Rating %1$d of %2$d confirmed. Use the left and right arrowkeys to adjust "
-"your rating."
-msgstr ""
-"Note de %1$d sur %2$d confirmée. Utilisez les flèches gauche et droite pour "
-"ajuster votre notation."
-
-#: apps/plugins/core/feedback/register.js:138 module:io.ox/core
-msgid "Feedback"
-msgstr "Impressions"
-
-#: apps/plugins/core/feedback/register.js:139 module:io.ox/core
-msgid "Send feedback"
-msgstr "Envoyer mes impressions"
-
-#: apps/plugins/core/feedback/register.js:150 module:io.ox/core
+#: apps/io.ox/core/yell.js module:io.ox/core
+msgid "Warning"
+msgstr "Avertissement"
+
+#: apps/io.ox/mail/common-extensions.js module:io.ox/mail
+msgid "Warning: This message might be a phishing or scam mail"
+msgstr ""
+"Avertissement : ce message pourrait être une tentative d'escroquerie par "
+"courriel"
+
+#: apps/io.ox/mail/accounts/view-form.js module:io.ox/settings
+msgid "Warnings"
+msgstr "Avertissements"
+
+#: apps/io.ox/core/tk/filestorageUtil.js module:io.ox/core
+msgid "Warnings:"
+msgstr "Avertissements :"
+
+#. Emoji category
+#. Japanese should include "Katakana Middle Dot". Unicode: 30FB
+#. Japanese: 天気・季節
+#. Other languages can use simple bullet. Unicode: 2022
+#. Contains: Sun, rain, flowers
+#: apps/io.ox/emoji/categories.js module:io.ox/mail/emoji
+msgid "Weather • Season"
+msgstr "Temps • Saison"
+
+#: apps/io.ox/calendar/freebusy/templates.js module:io.ox/calendar/freebusy
+#: apps/io.ox/calendar/toolbar.js module:io.ox/calendar
+msgid "Week"
+msgstr "Semaine"
+
+#: apps/io.ox/calendar/week/perspective.js module:io.ox/calendar
+msgid "Week View"
+msgstr "Vue de la semaine"
+
+#. recurrence string
+#. %1$s day string, e.g. "work days" or "Friday" or "Monday, Tuesday, Wednesday"
+#: apps/io.ox/calendar/util.js module:io.ox/calendar
+msgid "Weekly on %1$s"
+msgstr "Hebdomadaire les %1$s"
+
+#: apps/io.ox/core/tk/wizard.js module:io.ox/core
+msgid "Welcome"
+msgstr "Bienvenue"
+
+#. %1$s is social media name, e.g. Facebook
+#: apps/io.ox/portal/main.js module:io.ox/portal
+msgid "Welcome to %1$s"
+msgstr "Bienvenue sur %1$s"
+
+#: apps/plugins/wizards/mandatory/main.js module:io.ox/wizards/firstStart
+msgid "Welcome to %s"
+msgstr "Bienvenue sur %s"
+
+#. Default greeting for portal widget
+#: apps/io.ox/portal/main.js module:io.ox/portal
+msgid "Welcome to your calendar"
+msgstr "Bienvenue dans votre agenda"
+
+#. Default greeting for portal widget
+#: apps/io.ox/portal/main.js module:io.ox/portal
+msgid "Welcome to your files"
+msgstr "Bienvenue dans vos fichiers"
+
+#. Default greeting for portal widget
+#: apps/io.ox/portal/main.js module:io.ox/portal
+msgid "Welcome to your inbox"
+msgstr "Bienvenue dans votre boîte de réception"
+
+#. Default greeting for portal widget
+#: apps/io.ox/portal/main.js module:io.ox/portal
+msgid "Welcome to your tasks"
+msgstr "Bienvenue dans vos tâches"
+
+#: apps/plugins/core/feedback/register.js module:io.ox/core
 msgid "Welcome. Please provide your feedback about this product"
 msgstr "Bienvenue. N'hésitez pas à donner vos impressions sur ce produit"
 
-#: apps/plugins/core/feedback/register.js:152 module:io.ox/core
-msgid "Comments and suggestions"
-msgstr "Commentaires et suggestions"
-
-#: apps/plugins/core/feedback/register.js:155 module:io.ox/core
+#: apps/io.ox/onboarding/clients/wizard.js module:io.ox/core/onboarding
+msgid "What do you want to use?"
+msgstr "Que souhaitez-vous utiliser ?"
+
+#: apps/io.ox/onboarding/clients/wizard.js module:io.ox/core/onboarding
+msgid "What type of device do you want to configure?"
+msgstr "Quel type d'appareil souhaitez-vous configurer ?"
+
+#: apps/io.ox/core/settings/downloads/pane.js module:io.ox/core
+#: apps/plugins/portal/updater/register.js module:plugins/portal
 msgid ""
-"Please note, that support requests cannot be handled via the feedback-"
-"formular. When you have questions or problems please contact our support "
-"directly"
-msgstr ""
-"Veuillez remarquer que les requêtes d'assistance ne peuvent être effectuées "
-"par le biais du formulaire d'impressions. Si vous avez des questions ou des "
-"problèmes, veuillez les soumettre directement à l'assistance."
-
-#: apps/plugins/core/feedback/register.js:157 module:io.ox/core
-msgid "Your email address will be included when sending this feedback"
-msgstr "Votre adresse électronique sera incluse à l'envoi de vos impressions"
-
-#: apps/plugins/core/feedback/register.js:163 module:io.ox/core
-msgid "Thank you for your feedback"
-msgstr "Merci pour vos impressions"
-
-#: apps/plugins/core/feedback/register.js:189 module:io.ox/core
-msgid "Give feedback"
-msgstr "Donner vos impressions"
-
-#: apps/plugins/halo/appointments/register.js:38 module:plugins/halo
-msgid "Shared Appointments"
-msgstr "Rendez-vous partagés"
-
-#: apps/plugins/halo/mail/register.js:41 module:plugins/halo
-msgid "Recent conversations"
-msgstr "Conversations récentes"
-
-#: apps/plugins/halo/mail/register.js:60 module:plugins/halo
-msgid "Received mails"
-msgstr "Messages reçus"
-
-#: apps/plugins/halo/mail/register.js:62 module:plugins/halo
-msgid "Cannot find any messages this contact sent to you."
-msgstr "Impossible de trouver des messages que ce contact vous aurait envoyés."
-
-#: apps/plugins/halo/mail/register.js:68 module:plugins/halo
-msgid "Sent mails"
-msgstr "Messages envoyés"
-
-#: apps/plugins/halo/mail/register.js:70 module:plugins/halo
-msgid "Cannot find any messages you sent to this contact."
-msgstr ""
-"Impossible de trouver des messages que vous auriez envoyés à ce contact."
-
-#: apps/plugins/halo/xing/register.js:30 module:plugins/portal
-#: apps/plugins/portal/xing/register.js:44
-#: apps/plugins/portal/xing/register.js:47 apps/plugins/xing/main.js:26
+"When executing the downloaded file, an installation wizard will be launched. "
+"Follow the instructions and install the updater. Installs latest versions of "
+"Windows® client software. The Updater automatically informs about new "
+"updates. You can download the updates from within the Updater."
+msgstr ""
+"Lorsque vous exécutez le fichier téléchargé, un assistant d'installation se "
+"lance. Suivez les instructions et installez le programme de mise à jour. "
+"Installe les dernières versions du logiciel client pour Windows®. Le "
+"Programme de mise à jour vous informe automatiquement de toute nouvelle mise "
+"à jour. Vous pouvez télécharger les mises à jour depuis le programme de mise "
+"à jour."
+
+#: apps/io.ox/onboarding/clients/wizard.js module:io.ox/core/onboarding
+msgid "Which device do you want to configure?"
+msgstr "Quel appareil souhaitez-vous configurer ?"
+
+#: apps/io.ox/calendar/util.js module:io.ox/calendar
+msgid "Whole day"
+msgstr "Journée entière"
+
+#: apps/io.ox/calendar/freebusy/templates.js module:io.ox/calendar/freebusy
+#: apps/io.ox/calendar/toolbar.js module:io.ox/calendar
+msgid "Workweek"
+msgstr "Semaine ouvrée"
+
+#: apps/io.ox/calendar/week/perspective.js module:io.ox/calendar
+msgid "Workweek View"
+msgstr "Vue de la semaine ouvrée"
+
+#: apps/io.ox/core/notifications.js module:io.ox/core
+msgid "Would you like to enable desktop notifications?"
+msgstr "Souhaitez-vous activer les notifications de bureau ?"
+
+#: apps/io.ox/files/share/permissions.js module:io.ox/core
+msgid "Write permissions"
+msgstr "Droits d'écriture"
+
+#: apps/plugins/halo/xing/register.js module:plugins/portal
+#: apps/plugins/portal/xing/register.js apps/plugins/xing/main.js
 msgid "XING"
 msgstr "XING"
 
-#. what follows is a set of job/status descriptions used by XING
-#: apps/plugins/halo/xing/register.js:33 module:plugins/portal
-msgid "Entrepreneur"
-msgstr "Entrepreneur"
-
-#: apps/plugins/halo/xing/register.js:34 module:plugins/portal
-msgid "Freelancer"
-msgstr "Travailleur indépendant"
-
-#: apps/plugins/halo/xing/register.js:35 module:plugins/portal
-msgid "Employee"
-msgstr "Employé"
-
-#: apps/plugins/halo/xing/register.js:36 module:plugins/portal
-msgid "Executive"
-msgstr "Dirigeant"
-
-#: apps/plugins/halo/xing/register.js:37 module:plugins/portal
-msgid "Recruiter"
-msgstr "Recruteur"
-
-#: apps/plugins/halo/xing/register.js:38 module:plugins/portal
-msgid "Public servant"
-msgstr "Fonctionnaire"
-
-#: apps/plugins/halo/xing/register.js:39 module:plugins/portal
-msgid "Student"
-msgstr "Étudiant"
-
-#: apps/plugins/halo/xing/register.js:40 module:plugins/portal
-msgid "Unemployed"
-msgstr "Sans emploi"
-
-#: apps/plugins/halo/xing/register.js:41 module:plugins/portal
-msgid "Retired"
-msgstr "Retraité"
-
-#: apps/plugins/halo/xing/register.js:73 module:plugins/portal
+#. Yottabytes
+#: apps/io.ox/core/strings.js module:io.ox/core
+msgid "YB"
+msgstr "Yo"
+
+#: apps/io.ox/backbone/mini-views/date.js module:io.ox/core
+msgid "Year"
+msgstr "Année"
+
+#. recurrence string
+#. %1$s: Month nane, e.g. January
+#. %2$d: Date, numeric, e.g. 29
+#: apps/io.ox/calendar/util.js module:io.ox/calendar
+msgid "Yearly on %1$s %2$d"
+msgstr "Annuel le %2$d %1$s"
+
+#. recurrence string
+#. %1$s: count string, e.g. first, second, or last
+#. %2$s: day string, e.g. Monday
+#. %3$s: month nane, e.g. January
+#: apps/io.ox/calendar/util.js module:io.ox/calendar
+msgid "Yearly on the %1$s %2$s of %3$d"
+msgstr "Annuel le %1$s %2$s de %3$d"
+
+#: apps/io.ox/core/tk/mobiscroll.js module:io.ox/core
+msgid "Years"
+msgstr "Années"
+
+#: apps/io.ox/core/tk/flag-picker.js module:io.ox/mail
+#: apps/io.ox/mail/mailfilter/settings/filter/view-form.js
+#: module:io.ox/settings
+msgid "Yellow"
+msgstr "Jaune"
+
+#. folder permissions - Is Admin? YES
+#: apps/io.ox/calendar/month/perspective.js module:io.ox/calendar
+#: apps/io.ox/calendar/week/perspective.js apps/io.ox/core/main.js
+#: module:io.ox/core apps/io.ox/core/permissions/permissions.js
+#: apps/io.ox/files/util.js module:io.ox/files
+msgid "Yes"
+msgstr "Oui"
+
+#: apps/io.ox/mail/compose/actions/send.js module:io.ox/mail
+msgid "Yes, send without subject"
+msgstr "Oui, envoyer sans sujet"
+
+#: apps/io.ox/mail/actions/attachmentEmpty.js module:io.ox/mail
+msgid "Yes, with empty attachment"
+msgstr "Oui, avec une pièce jointe vide"
+
+#: apps/io.ox/calendar/util.js module:io.ox/calendar
+#: apps/io.ox/find/date/patterns.js module:io.ox/core apps/io.ox/mail/util.js
+#: apps/io.ox/tasks/util.js module:io.ox/tasks
+#: apps/plugins/portal/birthdays/register.js module:plugins/portal
+msgid "Yesterday"
+msgstr "Hier"
+
+#: apps/io.ox/calendar/actions/acceptdeny.js module:io.ox/calendar
+msgid ""
+"You are about to change your confirmation status. Please leave a comment for "
+"other participants."
+msgstr ""
+"Vous allez modifier l'état de confirmation vous concernant. Veuillez laisser "
+"un commentaire pour les autres participants."
+
+#. %1$s used disk space
+#. %2$s total disk space
+#. %3$s free disk space
+#: apps/io.ox/files/guidance/statistics.js module:io.ox/files
+msgid ""
+"You are currently using %1$s of your %2$s available disk space. You have "
+"%3$s left. "
+msgstr ""
+"Vous utilisez actuellement %1$s sur les %2$s de votre espace disque "
+"disponible. Il vous reste %3$s."
+
+#. Warning dialog
+#. %1$s is a folder/calendar name
+#. %2$s is the folder owner
+#: apps/io.ox/calendar/freebusy/templates.js module:io.ox/calendar/freebusy
+msgid ""
+"You are not allowed to create appointments in \"%1$s\" owned by %2$s. "
+"Appointments will therefore be created in your private calendar."
+msgstr ""
+"Vous n'avez pas le droit de créer des rendez-vous dans « %1$s » qui "
+"appartient à %2$s. Les rendez-vous seront donc créés dans votre agenda "
+"personnel."
+
+#. Warning dialog
+#. %1$s is a folder/calendar name
+#: apps/io.ox/calendar/freebusy/templates.js module:io.ox/calendar/freebusy
+msgid ""
+"You are not allowed to create appointments in \"%1$s\". Appointments will "
+"therefore be created in your private calendar."
+msgstr ""
+"Vous n'avez pas le droit de créer des rendez-vous dans « %1$s ». Les rendez-"
+"vous seront donc créés dans votre agenda personnel."
+
+#: apps/plugins/halo/xing/register.js module:plugins/portal
 msgid ""
 "You are not directly linked to %s. Here are people who are linked to %s:"
 msgstr ""
 "Vous n'êtes pas en contact direct avec %s. Voici des personnes qui sont en "
 "contact direct avec %s :"
 
-#: apps/plugins/halo/xing/register.js:97 module:plugins/portal
-msgid "Your shared contacts:"
-msgstr "Vos contacts partagés :"
-
-#: apps/plugins/halo/xing/register.js:160 module:plugins/portal
-msgid "Private address"
-msgstr "Adresse privée"
-
-#. %1$s is the employee position or status, e.g. student
-#. %2$s is the employer name, e.g. University of Meinerzhagen-Valbert
-#: apps/plugins/halo/xing/register.js:176 module:plugins/portal
-msgid "%1$s at %2$s"
-msgstr "%1$s à %2$s"
-
-#: apps/plugins/halo/xing/register.js:186 module:plugins/portal
-msgid "Employment"
-msgstr "Type d'employé"
-
-#: apps/plugins/halo/xing/register.js:240 module:plugins/portal
-msgid "Sorry, could not connect to %s right now."
-msgstr "Désolés, impossible de se connecter à %s pour le moment."
-
-#: apps/plugins/halo/xing/register.js:264 module:plugins/portal
-msgid "Sorry, there is no data available for you on %s."
-msgstr "Désolés, il n'y a pas de données mises à votre disposition sur %s."
-
-#. %1$s is the name of the platform
-#. %2$s is an the "add to home" icon
-#. %3$s and %4$s are markers for bold text.
-#. The words "Home Screen" may not be translated or should match the
-#. string used on an iPhone using the "add to homescreen" function for weblinks
-#: apps/plugins/mobile/addToHomescreen/register.js:73
-#: module:plugins/mobile/addToHomescreen/i18n
+#: apps/io.ox/calendar/invitations/register.js module:io.ox/calendar/main
+msgid "You are the organizer"
+msgstr "Vous êtes l'organisateur"
+
+#: apps/io.ox/mail/actions/attachmentEmpty.js module:io.ox/mail
 msgid ""
-"Install this web app on your %1$s: Tap %2$s and then %3$s'Add to Home "
-"Screen'%4$s"
-msgstr ""
-"Installez cette app web sur votre %1$s : tapez sur %2$s puis sur "
-"%3$s'Ajouter à l'écran d'accueil'%4$s"
-
-#. %1$s Appointment title
-#. %2$s Appointment date
-#. %3$s Appointment time
-#. %4$s Appointment location
-#. %5$s Appointment Organizer
-#: apps/plugins/notifications/calendar/register.js:119
-#: module:plugins/notifications
-#, c-format
-msgid "%1$s %2$s %3$s %4$s %5$s."
-msgstr "%1$s %2$s %3$s %4$s %5$s."
-
-#: apps/plugins/notifications/calendar/register.js:134
-#: module:plugins/notifications
-msgid "Accept / Decline"
-msgstr "Accepter / Décliner"
-
-<<<<<<< HEAD
+"You attached an empty file. It could be, that this file has been deleted on "
+"your hard drive. Send it anyway?"
+msgstr ""
+"Vous avez joint un fichier vide. Il se peut que ce fichier ait été supprimé "
+"sur votre disque dur. Envoyer tout de même le message ?"
+
+#: apps/io.ox/files/share/wizard.js module:io.ox/files
+msgid ""
+"You can copy and paste this link in an email, instant messenger or social "
+"network. Please note that anyone with this link can access the share."
+msgstr ""
+"Vous pouvez copier-coller ce lien dans un courriel, dans un client de "
+"messagerie instantanée ou dans un réseau social. Notez que toute personne "
+"connaissant ce lien peut accéder au partage."
+
+#: apps/io.ox/mail/settings/signatures/settings/pane.js module:io.ox/mail
+msgid ""
+"You can import existing signatures from the previous product generation."
+msgstr ""
+"Vous pouvez importer des signatures existantes depuis des versions "
+"antérieures du logiciel."
+
+#: apps/io.ox/core/notifications.js module:io.ox/core
+msgid ""
+"You can manage desktop notifications at any time, by vitising your settings"
+msgstr ""
+"Vous pouvez à tout moment gérer vos notifications de bureau en consultant "
+"vos réglages"
+
+#: apps/io.ox/editor/main.js module:io.ox/editor
+msgid "You can quick-save your changes via Ctrl+Enter."
+msgstr "Vous pouvez enregistrer rapidement vos modifications avec Ctrl+Entrée."
+
+#: apps/io.ox/core/folder/actions/move.js module:io.ox/core
+msgid "You cannot move items to this folder"
+msgstr "Vous ne pouvez pas déplacer d'objets vers ce dossier"
+
+#: apps/io.ox/core/folder/actions/move.js module:io.ox/core
+msgid "You cannot move items to virtual folders"
+msgstr "Impossible de déplacer des objets vers des dossiers virtuels"
+
+#: apps/io.ox/calendar/invitations/register.js module:io.ox/calendar/main
+msgid "You declined this appointment"
+msgstr "Vous avez décliné ce rendez-vous"
+
+#: apps/io.ox/calendar/invitations/register.js module:io.ox/calendar/main
+msgid "You declined this task"
+msgstr "Vous avez décliné cette tâche"
+
+#: apps/io.ox/presenter/errormessages.js module:io.ox/presenter
+#, fuzzy
+#| msgid "You don't have permissions to change this document"
+msgid "You do not have the appropriate permissions to read the document."
+msgstr "Vous n'avez pas le droit de modifier ce document"
+
+#: apps/plugins/portal/calendar/register.js module:plugins/portal
+msgid "You don't have any appointments in the near future."
+msgstr "Vous n'avez pas de rendez-vous dans le futur immédiat."
+
+#: apps/io.ox/core/sub/settings/pane.js module:io.ox/core/sub
+msgid "You don't have any publications yet"
+msgstr "Vous n'avez pas encore de publications"
+
+#: apps/io.ox/core/sub/settings/pane.js module:io.ox/core/sub
+msgid "You don't have any subscriptions yet"
+msgstr "Vous n'avez pas encore d'abonnements"
+
+#: apps/plugins/portal/tasks/register.js module:plugins/portal
+msgid "You don't have any tasks that are either due soon or overdue."
+msgstr ""
+"Vous n'avez pas de tâches qui arriveront bientôt à échéance ou sont déjà "
+"échues."
+
 #. %1$d number of notifications
 #: apps/io.ox/core/notifications/badgeview.js module:io.ox/core
 #, c-format
@@ -10059,15 +9285,541 @@
 msgid_plural "You have %1$d notifications."
 msgstr[0] "Vous avez %1$d notification."
 msgstr[1] "Vous avez %1$d notifications."
-=======
-#: apps/plugins/notifications/calendar/register.js:138
+
+#: apps/plugins/portal/mail/register.js module:plugins/portal
+msgid "You have %1$d unread messages"
+msgstr "Vous avez %1$d messages non lus"
+
+#: apps/plugins/portal/mail/register.js module:plugins/portal
+msgid "You have 1 unread message"
+msgstr "Vous avez 1 message non lu"
+
+#: apps/io.ox/calendar/invitations/register.js module:io.ox/calendar/main
+msgid "You have accepted the appointment"
+msgstr "Vous avez accepté le rendez-vous"
+
+#: apps/io.ox/calendar/invitations/register.js module:io.ox/calendar/main
+msgid "You have accepted this appointment"
+msgstr "Vous avez accepté ce rendez-vous"
+
+#: apps/io.ox/calendar/invitations/register.js module:io.ox/calendar/main
+msgid "You have accepted this task"
+msgstr "Vous avez accepté cette tâche"
+
+#: apps/io.ox/core/boot/i18n.js module:io.ox/core/boot
+msgid "You have been automatically signed out"
+msgstr "Vous avez été déconnecté automatiquement"
+
+#: apps/io.ox/calendar/invitations/register.js module:io.ox/calendar/main
+msgid "You have declined the appointment"
+msgstr "Vous avez décliné le rendez-vous"
+
+#. Body text of generic desktop notification about new invitations to appointments
+#: apps/plugins/notifications/calendar/register.js
 #: module:plugins/notifications
-#: apps/plugins/notifications/tasks/register.js:316
-msgid "Accept invitation"
-msgstr "Accepter l'invitation"
->>>>>>> 0de5ca36
-
-#: apps/plugins/notifications/calendar/register.js:155
+msgid "You have new appointment invitations"
+msgstr "Vous avez de nouvelles invitations à des rendez-vous"
+
+#. Body text of generic desktop notification about new reminders for appointments
+#: apps/plugins/notifications/calendar/register.js
+#: module:plugins/notifications
+msgid "You have new appointment reminders"
+msgstr "Vous avez de nouveaux rappels de rendez-vous"
+
+#: apps/plugins/notifications/mail/register.js module:plugins/notifications
+msgid "You have new mail"
+msgstr "Vous avez de nouveaux messages"
+
+#: apps/io.ox/core/notifications/subview.js module:io.ox/core
+msgid "You have new notifications"
+msgstr "Vous avez de nouvelles notifications"
+
+#. Content for a generic desktop notification about new invitations to tasks
+#: apps/plugins/notifications/tasks/register.js module:plugins/notifications
+msgid "You have new task invitations"
+msgstr "Vous avez de nouvelles invitations à des tâches"
+
+#. Content for a generic desktop notification about new reminders for tasks
+#: apps/plugins/notifications/tasks/register.js module:plugins/notifications
+msgid "You have new task reminders"
+msgstr "Vous avez de nouveaux rappels de tâches"
+
+#: apps/plugins/portal/linkedIn/register.js module:plugins/portal
+msgid "You have no new messages"
+msgstr "Vous n'avez pas de nouveaux messages"
+
+#: apps/plugins/portal/mail/register.js module:plugins/portal
+msgid "You have no unread messages"
+msgstr "Vous n'avez pas de messages non lus"
+
+#: apps/plugins/notifications/tasks/register.js module:plugins/notifications
+msgid "You have overdue tasks"
+msgstr "Vous avez des tâches en retard"
+
+#: apps/plugins/portal/linkedIn/register.js module:plugins/portal
+#: apps/plugins/portal/twitter/register.js
+msgid "You have reauthorized this %s account."
+msgstr "Vous avez autorisé à nouveau ce compte %s."
+
+#: apps/io.ox/oauth/settings.js module:io.ox/settings
+msgid "You have reauthorized this account."
+msgstr "Vous avez autorisé à nouveau ce compte."
+
+#: apps/io.ox/calendar/invitations/register.js module:io.ox/calendar/main
+msgid "You have tentatively accepted the appointment"
+msgstr "Vous avez accepté le rendez-vous à titre provisoire"
+
+#: apps/io.ox/core/sub/model.js module:io.ox/core/sub
+msgid "You have to enter a username and password to subscribe."
+msgstr ""
+"Vous devez indiquer un nom d'utilisateur et un mot de passe pour vous "
+"abonner."
+
+#: apps/io.ox/files/actions/upload-new-version.js module:io.ox/files
+msgid "You have to select a file to upload."
+msgstr "Vous devez sélectionner un fichier à téléverser."
+
+#: apps/io.ox/core/relogin.js module:io.ox/core
+msgid "You have to sign in again"
+msgstr "Vous devez vous authentifier à nouveau"
+
+#. %n in the lowest version of Android
+#: apps/io.ox/core/boot/i18n.js module:io.ox/core/boot
+msgid "You need to use Android %n or higher."
+msgstr "Vous devez utiliser la version %n d'Android ou une version supérieure."
+
+#. %n is the lowest version of iOS
+#: apps/io.ox/core/boot/i18n.js module:io.ox/core/boot
+msgid "You need to use iOS %n or higher."
+msgstr "Vous devez utiliser la version %n d'iOS ou une version supérieure."
+
+#: apps/io.ox/core/folder/extensions.js module:io.ox/core
+msgid "You share this folder with other users"
+msgstr "Vous partagez ce dossier avec d'autres utilisateurs"
+
+#: apps/io.ox/calendar/invitations/register.js module:io.ox/calendar/main
+msgid "You tentatively accepted this invitation"
+msgstr "Vous avez accepté cette invitation à titre provisoire"
+
+#: apps/io.ox/calendar/invitations/register.js module:io.ox/calendar/main
+msgid "You tentatively accepted this task"
+msgstr "Vous avez accepté cette tâche à titre provisoire"
+
+#: apps/io.ox/calendar/freebusy/templates.js module:io.ox/calendar/freebusy
+msgid ""
+"You will automatically return to the appointment dialog. The selected start "
+"and end time as well as the current participant list will be applied."
+msgstr ""
+"Vous reviendrez automatiquement à la boîte de dialogue de rendez-vous. Les "
+"heures de début et de fin choisies ainsi que la liste actuelle des "
+"participants seront appliquées."
+
+#: apps/io.ox/core/main.js module:io.ox/core
+msgid "You will be automatically signed out in %1$d second"
+msgid_plural "You will be automatically signed out in %1$d seconds"
+msgstr[0] "Vous serez déconnecté automatiquement dans %1$d seconde"
+msgstr[1] "Vous serez déconnecté automatiquement dans %1$d secondes"
+
+#: apps/plugins/portal/xing/register.js module:plugins/portal
+msgid "Your %s newsfeed"
+msgstr "Votre flux d'actualités %s"
+
+#: apps/io.ox/core/main.js module:io.ox/core
+msgid "Your Applications"
+msgstr "Vos applications"
+
+#: apps/io.ox/core/relogin.js module:io.ox/core
+msgid "Your IP address has changed"
+msgstr "Votre adresse IP a changé"
+
+#: apps/io.ox/launchpad/main.js module:io.ox/core
+msgid "Your applications"
+msgstr "Vos applications"
+
+#: apps/io.ox/core/viewer/views/types/audioview.js module:io.ox/core
+msgid "Your browser does not support the audio format of this file."
+msgstr "Votre navigateur ne prend pas en charge le format audio de ce fichier."
+
+#: apps/io.ox/core/viewer/views/types/videoview.js module:io.ox/core
+msgid "Your browser does not support the video format of this file."
+msgstr "Votre navigateur ne prend pas en charge le format vidéo de ce fichier."
+
+#: apps/io.ox/core/boot/i18n.js module:io.ox/core/boot
+msgid "Your browser is not supported!"
+msgstr "Votre navigateur n'est pas pris en charge."
+
+#: apps/io.ox/core/boot/i18n.js module:io.ox/core/boot
+msgid "Your browser version is not supported!"
+msgstr "Cette version de votre navigateur n'est pas prise en charge."
+
+#: apps/io.ox/core/boot/i18n.js module:io.ox/core/boot
+msgid "Your browser's cookie functionality is disabled. Please turn it on."
+msgstr ""
+"Les témoins ont été désactivés dans votre navigateur. Veuillez réactiver "
+"cette fonctionnalité."
+
+#. %1$s used disk space
+#. %2$s total disk space
+#. %3$s free disk space
+#: apps/io.ox/files/guidance/statistics.js module:io.ox/files
+msgid ""
+"Your capacity is shared with all members of your group. Your group is "
+"currently using %1$s of its %2$s available disk space. The amount of free "
+"space is %3$s. "
+msgstr ""
+"Votre capacité est partagée avec l'ensemble des membres de votre groupe. "
+"Votre groupe utilise actuellement %1$s sur les %2$s d'espace disque "
+"disponible. La quantité d'espace libre est de %3$s. "
+
+#: apps/plugins/portal/userSettings/register.js module:io.ox/core
+msgid "Your current password"
+msgstr "Votre mot de passe actuel"
+
+#: apps/plugins/core/feedback/register.js module:io.ox/core
+msgid "Your email address will be included when sending this feedback"
+msgstr "Votre adresse électronique sera incluse à l'envoi de vos impressions"
+
+#: apps/io.ox/mail/accounts/settings.js module:io.ox/mail/accounts/settings
+msgid "Your mail address"
+msgstr "Votre adresse de courrier électronique"
+
+#: apps/plugins/portal/linkedIn/register.js module:plugins/portal
+msgid "Your messages"
+msgstr "Vos messages"
+
+#: apps/io.ox/mail/accounts/view-form.js module:io.ox/settings
+#: apps/plugins/wizards/mandatory/main.js module:io.ox/wizards/firstStart
+msgid "Your name"
+msgstr "Votre nom"
+
+#: apps/io.ox/keychain/secretRecoveryDialog.js module:io.ox/keychain
+msgid "Your old password"
+msgstr "Votre ancien mot de passe"
+
+#: apps/io.ox/core/boot/i18n.js module:io.ox/core/boot
+msgid "Your operating system is not supported."
+msgstr "Votre système d'exploitation n'est pas pris en charge."
+
+#: apps/io.ox/mail/accounts/settings.js module:io.ox/mail/accounts/settings
+msgid "Your password"
+msgstr "Votre mot de passe"
+
+#: apps/io.ox/core/boot/i18n.js module:io.ox/core/boot
+msgid "Your password is expired. Please change your password to continue."
+msgstr "Votre mot de passe a expiré. Veuillez le modifier pour poursuivre."
+
+#. %1$s are some example characters
+#: apps/plugins/portal/userSettings/register.js module:io.ox/core
+#, c-format
+msgid ""
+"Your password is more secure if it also contains capital letters, numbers, "
+"and special characters like %1$s"
+msgstr ""
+"Votre mot de passe est plus sécurisé s'il contient également des lettres "
+"majuscules, des nombres, ainsi que des caractères spéciaux comme %1$s"
+
+#: apps/io.ox/mail/inplace-reply.js module:io.ox/mail
+msgid "Your reply has been sent"
+msgstr "Votre réponse a été envoyée"
+
+#. %1$s maximum file size
+#: apps/io.ox/contacts/widgets/pictureUpload.js module:io.ox/contacts
+msgid "Your selected picture exceeds the maximum allowed file size of %1$s"
+msgstr ""
+"La photo que vous avez sélectionnée dépasse la taille maximale de %1$s "
+"autorisée pour un fichier"
+
+#: apps/io.ox/contacts/widgets/pictureUpload.js module:io.ox/contacts
+msgid "Your selected picture will be displayed after saving"
+msgstr "La photo que vous avez sélectionnée sera affichée après enregistrement"
+
+#: apps/io.ox/core/main.js module:io.ox/core apps/io.ox/core/relogin.js
+msgid "Your session is expired"
+msgstr "Votre session a expiré"
+
+#: apps/plugins/halo/xing/register.js module:plugins/portal
+msgid "Your shared contacts:"
+msgstr "Vos contacts partagés :"
+
+#: apps/plugins/portal/xing/register.js module:plugins/portal
+msgid ""
+"Your status update could not be posted on %s. The error message was: \"%s\""
+msgstr ""
+"Votre mise à jour d'état n'a pas pu être publiée sur %s. Le message d'erreur "
+"est le suivant : « %s »"
+
+#: apps/plugins/portal/xing/register.js module:plugins/portal
+msgid "Your status update has been successfully posted on %s"
+msgstr "Votre mise à jour d'état a été publiée sur %s"
+
+#: apps/plugins/wizards/mandatory/main.js module:io.ox/wizards/firstStart
+msgid "Your timezone"
+msgstr "Votre fuseau horaire"
+
+#. Zettabytes
+#: apps/io.ox/core/strings.js module:io.ox/core
+msgid "ZB"
+msgstr "Zo"
+
+#: apps/io.ox/core/viewer/views/toolbarview.js module:io.ox/core
+msgid "Zoom"
+msgstr "Agrandir"
+
+#. button label for zooming in the presentation
+#. button tooltip for zooming in the presentation
+#: apps/io.ox/core/viewer/views/toolbarview.js module:io.ox/core
+#: apps/io.ox/presenter/views/toolbarview.js module:io.ox/presenter
+msgid "Zoom in"
+msgstr "Agrandir"
+
+#. button label for zooming out the presentation
+#. button tooltip for zooming out the presentation
+#: apps/io.ox/core/viewer/views/toolbarview.js module:io.ox/core
+#: apps/io.ox/presenter/views/toolbarview.js module:io.ox/presenter
+msgid "Zoom out"
+msgstr "Réduire"
+
+#: apps/io.ox/calendar/util.js module:io.ox/calendar
+msgid "accepted"
+msgstr "accepté"
+
+#: apps/io.ox/calendar/edit/recurrence-view.js module:io.ox/calendar/edit/main
+msgid "after %1$d appointment"
+msgid_plural "after %1$d appointments"
+msgstr[0] "après %1$d rendez-vous"
+msgstr[1] "après %1$d rendez-vous"
+
+#. recurrence string
+#. used to concatenate two weekdays, like Monday and Tuesday
+#: apps/io.ox/calendar/util.js module:io.ox/calendar
+msgid "and"
+msgstr "et"
+
+#. %1$d - number of other recipients (names will be shown if string is clicked)
+#: apps/io.ox/mail/common-extensions.js module:io.ox/mail
+msgid "and %1$d others"
+msgstr "et les %1$d autres"
+
+#: apps/io.ox/find/extensions-api.js module:io.ox/core
+msgid "as date"
+msgstr "comme date"
+
+#: apps/io.ox/find/date/patterns.js module:io.ox/core
+msgid "as daterange"
+msgstr "comme intervalle de dates"
+
+#: apps/io.ox/onboarding/clients/wizard.js module:io.ox/core/onboarding
+#, fuzzy
+#| msgid "Feedback"
+msgid "back"
+msgstr "Impressions"
+
+#: apps/io.ox/tasks/util.js module:io.ox/tasks
+msgid "by noon"
+msgstr "à midi"
+
+#: apps/io.ox/onboarding/clients/wizard.js module:io.ox/core/onboarding
+msgid "choose a different platform"
+msgstr ""
+
+#: apps/io.ox/onboarding/clients/wizard.js module:io.ox/core/onboarding
+msgid "choose a different scenario"
+msgstr ""
+
+#: apps/io.ox/core/tk/dropdown-options.js module:io.ox/core
+msgid "close"
+msgstr "fermer"
+
+#. %1$s is app title/name
+#: apps/io.ox/core/main.js module:io.ox/core
+msgid "close for %1$s"
+msgstr "fermer dans %1$s"
+
+#. folder permissions
+#: apps/io.ox/core/permissions/permissions.js module:io.ox/core
+msgid "create objects"
+msgstr "créer des objets"
+
+#. folder permissions
+#: apps/io.ox/core/permissions/permissions.js module:io.ox/core
+msgid "create objects and subfolders"
+msgstr "créer des objets et des sous-dossiers"
+
+#. recurring appointment: the appointment is repeated daily
+#: apps/io.ox/calendar/edit/recurrence-view.js module:io.ox/calendar/edit/main
+msgid "daily"
+msgstr "quotidienne"
+
+#: apps/io.ox/calendar/util.js module:io.ox/calendar
+msgid "dark blue"
+msgstr "bleu foncé"
+
+#: apps/io.ox/calendar/util.js module:io.ox/calendar
+msgid "dark green"
+msgstr "vert foncé"
+
+#: apps/io.ox/mail/mailfilter/settings/filter/view-form.js
+#: module:io.ox/settings
+msgid "datepicker"
+msgstr "datepicker"
+
+#: apps/io.ox/calendar/edit/recurrence-view.js module:io.ox/calendar/edit/main
+msgid "day of the week"
+msgstr "jour en semaine"
+
+#: apps/io.ox/calendar/edit/recurrence-view.js module:io.ox/calendar/edit/main
+msgid "day of the weekend"
+msgstr "jour de la fin de semaine"
+
+#: apps/io.ox/core/date.js module:io.ox/core
+msgid "dd"
+msgstr "jj"
+
+#: apps/io.ox/calendar/util.js module:io.ox/calendar
+msgid "declined"
+msgstr "décliné"
+
+#. object permissions - delete
+#: apps/io.ox/core/permissions/permissions.js module:io.ox/core
+msgid "delete all objects"
+msgstr "supprimer tous les objets"
+
+#. object permissions - delete
+#: apps/io.ox/core/permissions/permissions.js module:io.ox/core
+msgid "delete only own objects"
+msgstr "supprimer ses propres objets"
+
+#: apps/io.ox/mail/mailfilter/settings/filter/view-form.js
+#: module:io.ox/settings
+msgid "deleted"
+msgstr "supprimé"
+
+#: apps/io.ox/core/settings/pane.js module:io.ox/core
+msgid "disable"
+msgstr "désactiver"
+
+#: apps/io.ox/mail/settings/pane.js module:io.ox/mail
+msgid "disabled"
+msgstr "désactivé"
+
+#. object permissions - edit/modify
+#: apps/io.ox/core/permissions/permissions.js module:io.ox/core
+msgid "edit all objects"
+msgstr "modifier tous les objets"
+
+#. object permissions - edit/modify
+#: apps/io.ox/core/permissions/permissions.js module:io.ox/core
+msgid "edit own objects"
+msgstr "modifier ses propres objets"
+
+#: apps/io.ox/core/tk/reminder-util.js module:io.ox/core
+#: apps/plugins/notifications/tasks/register.js module:plugins/notifications
+msgid "end date "
+msgstr "date de fin"
+
+#: apps/io.ox/calendar/edit/recurrence-view.js module:io.ox/calendar/edit/main
+msgid "ends"
+msgstr "se termine"
+
+#: apps/io.ox/calendar/edit/recurrence-view.js module:io.ox/calendar/edit/main
+msgid "ends after a certain number of appointments"
+msgstr "s'arrête après un certain nombre de rendez-vous"
+
+#: apps/io.ox/mail/mailfilter/settings/filter/view-form.js
+#: module:io.ox/settings
+msgid "ends on"
+msgstr "se termine le"
+
+#: apps/io.ox/calendar/edit/recurrence-view.js module:io.ox/calendar/edit/main
+msgid "ends on a specific date"
+msgstr "se termine à une date donnée"
+
+#. as in: The appointment is repeated every day, or The appointment is repeated every %1$d days.
+#. This is inserted into an HTML construct.
+#: apps/io.ox/calendar/edit/recurrence-view.js module:io.ox/calendar/edit/main
+msgid "every %1$d day"
+msgid_plural "every %1$d days"
+msgstr[0] "chaque %1$d jour"
+msgstr[1] "tous les %1$d jours"
+
+#. as in: The appointment is repeated on day 12 every month, or The appointment is repeated on day 12 every %1$d months.
+#. This is inserted into an HTML construct.
+#: apps/io.ox/calendar/edit/recurrence-view.js module:io.ox/calendar/edit/main
+msgid "every %1$d month"
+msgid_plural "every %1$d months"
+msgstr[0] "chaque %1$d mois"
+msgstr[1] "tous les %1$d mois"
+
+#. as in: The appointment is repeated every week, or The appointment is repeated every %1$d weeks.
+#. This is inserted into an HTML construct.
+#: apps/io.ox/calendar/edit/recurrence-view.js module:io.ox/calendar/edit/main
+msgid "every %1$d week"
+msgid_plural "every %1$d weeks"
+msgstr[0] "chaque %1$d semaine"
+msgstr[1] "toutes les %1$d semaines"
+
+#. as in: The appointment is repeated every day
+#. This is inserted into an HTML construct and is the form without the number
+#: apps/io.ox/calendar/edit/recurrence-view.js module:io.ox/calendar/edit/main
+msgid "every day"
+msgstr "chaque jour"
+
+#. as in: The appointment is repeated every month
+#. This is inserted into an HTML construct and is the form without the number
+#: apps/io.ox/calendar/edit/recurrence-view.js module:io.ox/calendar/edit/main
+msgid "every month"
+msgstr "chaque mois"
+
+#. as in: The appointment is repeated every week
+#. This is inserted into an HTML construct and is the form without the number
+#: apps/io.ox/calendar/edit/recurrence-view.js module:io.ox/calendar/edit/main
+msgid "every week"
+msgstr "chaque semaine"
+
+#. As in first monday, tuesday, wednesday ... , day of the week, day of the weekend
+#. as in: first week or first Monday
+#: apps/io.ox/calendar/edit/recurrence-view.js module:io.ox/calendar/edit/main
+#: apps/io.ox/calendar/util.js module:io.ox/calendar
+msgid "first"
+msgstr "premier"
+
+#: apps/plugins/portal/flickr/register.js module:plugins/portal
+msgid "flickr.people.getPublicPhotos"
+msgstr "flickr.people.getPublicPhotos"
+
+#: apps/plugins/portal/flickr/register.js module:plugins/portal
+msgid "flickr.photos.search"
+msgstr "flickr.photos.search"
+
+#. As in fourth monday, tuesday, wednesday ... , day of the week, day of the weekend
+#. as in: fourth week or fourth Monday
+#: apps/io.ox/calendar/edit/recurrence-view.js module:io.ox/calendar/edit/main
+#: apps/io.ox/calendar/util.js module:io.ox/calendar
+msgid "fourth"
+msgstr "quatrième"
+
+#: apps/io.ox/calendar/util.js module:io.ox/calendar
+msgid "gray"
+msgstr "gris"
+
+#: apps/io.ox/mail/common-extensions.js module:io.ox/mail
+msgid "has attachments"
+msgstr "présente des pièces jointes"
+
+#. message for screenreaders in case selected task has participants
+#: apps/io.ox/tasks/view-grid-template.js module:io.ox/tasks
+msgid "has participants"
+msgstr "possède des participants"
+
+#: apps/io.ox/core/import/import.js module:io.ox/core
+msgid "iCal"
+msgstr "iCal"
+
+#: apps/io.ox/search/view-template.js module:io.ox/core
+msgid "in"
+msgstr "dans"
+
+#: apps/plugins/notifications/calendar/register.js
 #: module:plugins/notifications
 msgctxt "in"
 msgid "in %d minute"
@@ -10075,903 +9827,300 @@
 msgstr[0] "dans %d minute"
 msgstr[1] "dans %d minutes"
 
-#. Reminders (notifications) about appointments
-#: apps/plugins/notifications/calendar/register.js:193
-#: module:plugins/notifications
-msgid "Appointment reminders"
-msgstr "Rappels de rendez-vous"
-
-#. Title of generic desktop notification about new reminders for appointments
-#: apps/plugins/notifications/calendar/register.js:201
-#: module:plugins/notifications
-msgid "New appointment reminders"
-msgstr "Nouveaux rappels de rendez-vous"
-
-#. Body text of generic desktop notification about new reminders for appointments
-#: apps/plugins/notifications/calendar/register.js:203
-#: module:plugins/notifications
-msgid "You have new appointment reminders"
-msgstr "Vous avez de nouveaux rappels de rendez-vous"
-
-#. Title of the desktop notification about new reminder for a specific appointment
-#: apps/plugins/notifications/calendar/register.js:213
-#: module:plugins/notifications
-msgid "New appointment reminder"
-msgstr "Nouveau rappel de rendez-vous"
-
-#. Reminders (notifications) about appointments
-#: apps/plugins/notifications/calendar/register.js:219
-#: module:plugins/notifications
-msgid "Hide all appointment reminders."
-msgstr "Masquer tous les rappels de rendez-vous."
-
-#. Invitations (notifications) about appointments
-#: apps/plugins/notifications/calendar/register.js:245
-#: module:plugins/notifications
-msgid "Appointment invitations"
-msgstr "Invitations à des rendez-vous"
-
-#. Title of generic desktop notification about new invitations to appointments
-#. Title of the desktop notification about new invitation to a specific appointment
-#: apps/plugins/notifications/calendar/register.js:253
-#: module:plugins/notifications
-#: apps/plugins/notifications/calendar/register.js:265
-msgid "New appointment invitation"
-msgstr "Nouvelle invitation à un rendez-vous"
-
-#. Body text of generic desktop notification about new invitations to appointments
-#: apps/plugins/notifications/calendar/register.js:255
-#: module:plugins/notifications
-msgid "You have new appointment invitations"
-msgstr "Vous avez de nouvelles invitations à des rendez-vous"
-
-#. Invitations (notifications) about appointments
-#: apps/plugins/notifications/calendar/register.js:271
-#: module:plugins/notifications
-msgid "Hide all appointment invitations."
-msgstr "Masquer toutes les invitations à des rendez-vous."
-
-#. %1$d number of notifications
-#: apps/plugins/notifications/mail/register.js:58 module:plugins/notifications
-msgid "%1$d unread mails"
-msgstr "%1$d messages non lus"
-
-#: apps/plugins/notifications/mail/register.js:100 module:plugins/notifications
-msgid "New mails"
-msgstr "Nouveaux messages"
-
-#: apps/plugins/notifications/mail/register.js:101 module:plugins/notifications
-msgid "You have new mail"
-msgstr "Vous avez de nouveaux messages"
-
-#. %1$s mail sender
-#. %2$s mail subject
-#: apps/plugins/notifications/mail/register.js:110 module:plugins/notifications
-#, c-format
-msgid "Mail from %1$s, %2$s"
-msgstr "Courrier électronique de %1$s, %2$s"
-
-#: apps/plugins/notifications/mail/register.js:112 module:plugins/notifications
-msgid "New mail"
-msgstr "Nouveau message"
-
-#. %1$s task title
-#. %2$s task end date
-#: apps/plugins/notifications/tasks/register.js:58 module:plugins/notifications
-#, c-format
-msgid "%1$s %2$s."
-msgstr "%1$s %2$s."
-
-#: apps/plugins/notifications/tasks/register.js:106
-#: module:plugins/notifications
-msgid "Overdue Tasks"
-msgstr "Tâches en retard"
-
-#: apps/plugins/notifications/tasks/register.js:113
-#: module:plugins/notifications
-msgid "New overdue tasks"
-msgstr "Nouvelles tâches en retard"
-
-#: apps/plugins/notifications/tasks/register.js:114
-#: module:plugins/notifications
-msgid "You have overdue tasks"
-msgstr "Vous avez des tâches en retard"
-
-#: apps/plugins/notifications/tasks/register.js:122
-#: module:plugins/notifications
-msgid "New overdue task"
-msgstr "Nouvelle tâche en retard"
-
-#: apps/plugins/notifications/tasks/register.js:127
-#: module:plugins/notifications
-msgid "Hide all notifications for overdue tasks."
-msgstr ""
-"Masquer toutes les notifications de date d'échéance dépassée pour les tâches."
-
-#. Reminders (notifications) about tasks
-#: apps/plugins/notifications/tasks/register.js:195
-#: module:plugins/notifications
-msgid "Task reminders"
-msgstr "Rappels de tâches"
-
-#. Title for a generic desktop notification about new reminders for tasks
-#: apps/plugins/notifications/tasks/register.js:203
-#: module:plugins/notifications
-msgid "New task reminders"
-msgstr "Nouveaux rappels de tâches"
-
-#. Content for a generic desktop notification about new reminders for tasks
-#: apps/plugins/notifications/tasks/register.js:205
-#: module:plugins/notifications
-msgid "You have new task reminders"
-msgstr "Vous avez de nouveaux rappels de tâches"
-
-#. Title for a desktop notification about a new reminder for a specific task
-#: apps/plugins/notifications/tasks/register.js:214
-#: module:plugins/notifications
-msgid "New task reminder"
-msgstr "Nouveau rappel de tâche"
-
-#. Reminders (notifications) about tasks
-#: apps/plugins/notifications/tasks/register.js:220
-#: module:plugins/notifications
-msgid "Hide all task reminders."
-msgstr "Masquer tous les rappels de tâches."
-
-#: apps/plugins/notifications/tasks/register.js:312
-#: module:plugins/notifications
-msgid "Accept/Decline"
-msgstr "Accepter / Décliner"
-
-#. Inviations (notifications) to tasks
-#: apps/plugins/notifications/tasks/register.js:341
-#: module:plugins/notifications
-msgid "Task invitations"
-msgstr "Invitations à des tâches"
-
-#. Title for a generic desktop notification about new invitations to tasks
-#: apps/plugins/notifications/tasks/register.js:349
-#: module:plugins/notifications
-msgid "New task invitations"
-msgstr "Nouvelles invitations à des tâches"
-
-#. Content for a generic desktop notification about new invitations to tasks
-#: apps/plugins/notifications/tasks/register.js:351
-#: module:plugins/notifications
-msgid "You have new task invitations"
-msgstr "Vous avez de nouvelles invitations à des tâches"
-
-#. Title for a desktop notification about a new invitation to a specific task
-#: apps/plugins/notifications/tasks/register.js:360
-#: module:plugins/notifications
-msgid "New task invitation"
-msgstr "Nouvelle invitation à une tâche"
-
-#. Inviations (notifications) to tasks
-#: apps/plugins/notifications/tasks/register.js:366
-#: module:plugins/notifications
-msgid "Hide all task invitations."
-msgstr "Masquer toutes les invitations à des tâches."
-
-#: apps/plugins/portal/birthdays/register.js:47 module:plugins/portal
-#: apps/plugins/portal/birthdays/register.js:133
-#: apps/plugins/portal/birthdays/register.js:208
-msgid "Birthdays"
-msgstr "Anniversaires"
-
-#: apps/plugins/portal/birthdays/register.js:76 module:plugins/portal
-msgid "Press [enter] to jump to complete list of Birthdays."
-msgstr "Appuyez sur [Entr] pour passer à la liste complète d'anniversaires."
-
-#: apps/plugins/portal/birthdays/register.js:89 module:plugins/portal
-#: apps/plugins/portal/birthdays/register.js:138
-msgid "No birthdays within the next %1$d weeks"
-msgstr "Pas d'anniversaires dans les %1$d prochaines semaines"
-
-#: apps/plugins/portal/birthdays/register.js:146 module:plugins/portal
-msgid "External link"
-msgstr "Lien externe"
-
-#: apps/plugins/portal/birthdays/register.js:146 module:plugins/portal
-msgid "Buy a gift"
-msgstr "Acheter un cadeau"
-
-#: apps/plugins/portal/birthdays/register.js:171 module:plugins/portal
-msgid "In %1$d days"
-msgstr "Dans %1$d jours"
-
-#: apps/plugins/portal/calendar/register.js:27 module:plugins/portal
-#: apps/plugins/portal/calendar/register.js:129
-msgid "Appointments"
-msgstr "Rendez-vous"
-
-#: apps/plugins/portal/calendar/register.js:60 module:plugins/portal
-#: apps/plugins/portal/calendar/register.js:85
-msgid "You don't have any appointments in the near future."
-msgstr "Vous n'avez pas de rendez-vous dans le futur immédiat."
-
-#: apps/plugins/portal/flickr/register.js:56 module:plugins/portal
-msgid "Could not load data"
-msgstr "Impossible de charger les données"
-
-#: apps/plugins/portal/flickr/register.js:106 module:plugins/portal
-msgid "Press [enter] to jump to the flicker stream."
-msgstr "Appuyez sur [Entr] pour passer au flux Flicker."
-
-#: apps/plugins/portal/flickr/register.js:185 module:plugins/portal
-#: apps/plugins/portal/flickr/register.js:190
-msgid "Cannot find user with given name."
-msgstr "Impossible de trouver un utilisateur de ce nom."
-
-#: apps/plugins/portal/flickr/register.js:205 module:plugins/portal
-msgid "flickr.photos.search"
-msgstr "flickr.photos.search"
-
-#: apps/plugins/portal/flickr/register.js:206 module:plugins/portal
-msgid "flickr.people.getPublicPhotos"
-msgstr "flickr.people.getPublicPhotos"
-
-#: apps/plugins/portal/flickr/register.js:211 module:plugins/portal
-msgid "Edit Flickr photo stream"
-msgstr "Modifier un flux de photos Flickr"
-
-#: apps/plugins/portal/flickr/register.js:264 module:plugins/portal
-msgid "Please enter a search query"
-msgstr "Veuillez formuler la recherche"
-
-#: apps/plugins/portal/flickr/register.js:268 module:plugins/portal
-msgid "Please enter a description"
-msgstr "Veuillez saisir une description"
-
-#: apps/plugins/portal/flickr/register.js:290 module:plugins/portal
-msgid "Flickr"
-msgstr "Flickr"
-
-#: apps/plugins/portal/helloworld/register.js:71 module:plugins/portal
-msgid "Hello World"
-msgstr "Bonjour à tous"
-
-#: apps/plugins/portal/linkedIn/register.js:102 module:plugins/portal
-msgid "Recent activities"
-msgstr "Activités récentes"
-
-#: apps/plugins/portal/linkedIn/register.js:126 module:plugins/portal
-msgid "%1$s is now connected with %2$s"
-msgstr "%1$s est à présent en contact avec %2$s"
-
-#: apps/plugins/portal/linkedIn/register.js:152 module:plugins/portal
-msgid "%1$s is a new contact"
-msgstr "%1$s est un nouveau contact"
-
-#: apps/plugins/portal/linkedIn/register.js:164 module:plugins/portal
-msgid "LinkedIn reported an error:"
-msgstr "LinkedIn a signalé une erreur :"
-
-#: apps/plugins/portal/linkedIn/register.js:170 module:plugins/portal
-#: apps/plugins/portal/twitter/register.js:231
-msgid "Click to authorize your account again"
-msgstr "Cliquez ici pour autoriser à nouveau votre compte"
-
-#: apps/plugins/portal/linkedIn/register.js:172 module:plugins/portal
-#: apps/plugins/portal/twitter/register.js:233
-msgid "You have reauthorized this %s account."
-msgstr "Vous avez autorisé à nouveau ce compte %s."
-
-#: apps/plugins/portal/linkedIn/register.js:174 module:plugins/portal
-#: apps/plugins/portal/twitter/register.js:235
-msgid "Something went wrong reauthorizing the %s account."
-msgstr "Quelque chose s'est mal passé en autorisant à nouveau le compte %s."
-
-<<<<<<< HEAD
-#. %1$s are some example characters
-#: apps/plugins/portal/userSettings/register.js module:io.ox/core
-#, c-format
-=======
-#: apps/plugins/portal/linkedIn/register.js:181 module:plugins/portal
->>>>>>> 0de5ca36
-msgid ""
-"Sorry, we cannot help you here. Your provider needs to obtain a key from "
-"LinkedIn with the permission to do read messages."
-msgstr ""
-"Désolés, nous ne pouvons pas vous aider ici. Votre fournisseur doit obtenir "
-"une clé de la part de LinkedIn avec le droit de lire les messages."
-
-#: apps/plugins/portal/linkedIn/register.js:217 module:plugins/portal
-#: apps/plugins/portal/linkedIn/register.js:390
-msgid "LinkedIn"
-msgstr "LinkedIn"
-
-#: apps/plugins/portal/linkedIn/register.js:268 module:plugins/portal
-msgid "Press [enter] to jump to the linkedin stream."
-msgstr "Appuyez sur [Entr] pour passer au flux LinkedIn."
-
-#: apps/plugins/portal/linkedIn/register.js:287 module:plugins/portal
-msgid "You have no new messages"
-msgstr "Vous n'avez pas de nouveaux messages"
-
-#: apps/plugins/portal/linkedIn/register.js:311 module:plugins/portal
-msgid "There were not activities in your network"
-msgstr "Il n'y a pas eu d'activité dans votre réseau"
-
-#: apps/plugins/portal/linkedIn/register.js:325 module:plugins/portal
-msgid "LinkedIn Network Updates"
-msgstr "Informations du réseau LinkedIn"
-
-#: apps/plugins/portal/linkedIn/register.js:330 module:plugins/portal
-msgid "Your messages"
-msgstr "Vos messages"
-
-#: apps/plugins/portal/linkedIn/register.js:383 module:plugins/portal
-#: apps/plugins/portal/twitter/register.js:392
-msgid "Add your account"
-msgstr "Ajoutez votre compte"
-
-#: apps/plugins/portal/mail/register.js:98 module:plugins/portal
-msgid "No mails in your inbox"
-msgstr "Il n'y a pas de messages dans votre boîte de réception"
-
-#: apps/plugins/portal/mail/register.js:191 module:plugins/portal
-msgid "You have no unread messages"
-msgstr "Vous n'avez pas de messages non lus"
-
-#: apps/plugins/portal/mail/register.js:193 module:plugins/portal
-msgid "You have 1 unread message"
-msgstr "Vous avez 1 message non lu"
-
-#: apps/plugins/portal/mail/register.js:195 module:plugins/portal
-msgid "You have %1$d unread messages"
-msgstr "Vous avez %1$d messages non lus"
-
-#: apps/plugins/portal/oxdriveclients/register.js:35 module:plugins/portal
+#: apps/io.ox/tasks/util.js module:io.ox/tasks
+msgid "in 15 minutes"
+msgstr "dans 15 minutes"
+
+#: apps/io.ox/tasks/util.js module:io.ox/tasks
+msgid "in 30 minutes"
+msgstr "dans 30 minutes"
+
+#: apps/io.ox/tasks/util.js module:io.ox/tasks
+msgid "in 5 minutes"
+msgstr "dans 5 minutes"
+
+#: apps/io.ox/tasks/util.js module:io.ox/tasks
+msgid "in one hour"
+msgstr "dans une heure"
+
+#: apps/io.ox/tasks/util.js module:io.ox/tasks
+msgid "in one week"
+msgstr "dans une semaine"
+
+#: apps/io.ox/mail/mailfilter/settings/filter/view-form.js
+#: module:io.ox/settings
+msgid "is on"
+msgstr "a lieu le"
+
+#. As in last monday, tuesday, wednesday ... , day of the week, day of the weekend
+#. as in: last week or last Monday
+#: apps/io.ox/calendar/edit/recurrence-view.js module:io.ox/calendar/edit/main
+#: apps/io.ox/calendar/util.js module:io.ox/calendar
+msgid "last"
+msgstr "dernier"
+
+#: apps/io.ox/tasks/util.js module:io.ox/tasks
+msgid "late in the evening"
+msgstr "tard dans la soirée"
+
+#: apps/io.ox/calendar/util.js module:io.ox/calendar
+msgid "light blue"
+msgstr "bleu clair"
+
+#: apps/io.ox/calendar/util.js module:io.ox/calendar
+msgid "light green"
+msgstr "vert clair"
+
+#: apps/io.ox/onboarding/clients/wizard.js module:io.ox/core/onboarding
+#, fuzzy
+#| msgid "The file is available at %1$s"
+msgid "list of available actions"
+msgstr "Le fichier est disponible à l'adresse %1$s"
+
+#: apps/io.ox/onboarding/clients/wizard.js module:io.ox/core/onboarding
+msgid "list of available devices"
+msgstr ""
+
+#: apps/io.ox/onboarding/clients/wizard.js module:io.ox/core/onboarding
+#, fuzzy
+#| msgid "%s is also available for other platforms:"
+msgid "list of available platforms"
+msgstr "%s est également disponible pour d'autres plates-formes :"
+
+#. recurring appointment: the appointment is repeated monthly
+#: apps/io.ox/calendar/edit/recurrence-view.js module:io.ox/calendar/edit/main
+msgid "monthly"
+msgstr "mensuelle"
+
+#: apps/io.ox/calendar/edit/recurrence-view.js module:io.ox/calendar/edit/main
+msgid "never ends"
+msgstr "ne se termine jamais"
+
+#. reminder date selection
+#. %1$s is a weekday, like 'next Monday'
+#: apps/io.ox/tasks/util.js module:io.ox/tasks
+msgid "next %1$s"
+msgstr "%1$s prochain"
+
+#: apps/io.ox/calendar/util.js module:io.ox/calendar
+msgid "no color"
+msgstr "pas de couleur"
+
+#. object permissions - delete
+#: apps/io.ox/core/permissions/permissions.js module:io.ox/core
+msgid "no delete permissions"
+msgstr "pas de droits de suppression"
+
+#. object permissions - edit/modify
+#: apps/io.ox/core/permissions/permissions.js module:io.ox/core
+msgid "no edit permissions"
+msgstr "pas de droits de modification"
+
+#. object permissions - read
+#: apps/io.ox/core/permissions/permissions.js module:io.ox/core
+msgid "no read permissions"
+msgstr "pas de droits de lecture"
+
+#. text of a user list that shows the names of presenting user and participants.
+#. the text to display as presenter name if no user is presenting yet.
+#. the text to display as participants names if no users are listening yet.
+#: apps/io.ox/presenter/views/navigationview.js module:io.ox/presenter
+msgid "none"
+msgstr "aucun"
+
+#. text of a presentation slide count display
+#. Example result: "of 10"
+#. %1$d is the total slide count
+#: apps/io.ox/core/viewer/views/toolbarview.js module:io.ox/core
+#: apps/io.ox/presenter/views/navigationview.js module:io.ox/presenter
+msgid "of %1$d"
+msgstr "sur %1$d"
+
+#: apps/io.ox/files/share/wizard.js module:io.ox/files
+msgid "one day"
+msgstr "une journée"
+
+#: apps/io.ox/files/share/wizard.js module:io.ox/files
+msgid "one month"
+msgstr "un mois"
+
+#: apps/io.ox/files/share/wizard.js module:io.ox/files
+msgid "one week"
+msgstr "une semaine"
+
+#: apps/io.ox/files/share/wizard.js module:io.ox/files
+msgid "one year"
+msgstr "un an"
+
+#: apps/io.ox/calendar/util.js module:io.ox/calendar
+msgid "orange"
+msgstr "orange"
+
+#: apps/io.ox/calendar/util.js module:io.ox/calendar
+msgid "pink"
+msgstr "rose"
+
+#: apps/io.ox/tasks/view-grid-template.js module:io.ox/tasks
+msgid "private"
+msgstr "privé"
+
+#: apps/io.ox/mail/mailfilter/settings/filter.js module:io.ox/mail
+msgid "process subsequent rules"
+msgstr "traiter les règles suivantes"
+
+#: apps/io.ox/calendar/util.js module:io.ox/calendar
+msgid "purple"
+msgstr "violet"
+
+#. object permissions - read
+#: apps/io.ox/core/permissions/permissions.js module:io.ox/core
+msgid "read all objects"
+msgstr "lire tous les objets"
+
+#. object permissions - read
+#: apps/io.ox/core/permissions/permissions.js module:io.ox/core
+msgid "read own objects"
+msgstr "lire ses propres objets"
+
+#: apps/io.ox/calendar/util.js module:io.ox/calendar
+msgid "red"
+msgstr "rouge"
+
+#: apps/io.ox/mail/mailfilter/settings/filter.js module:io.ox/mail
+#: apps/io.ox/portal/settings/pane.js module:io.ox/portal
+msgid "remove"
+msgstr "supprimer"
+
+#. As in second monday, tuesday, wednesday ... , day of the week, day of the weekend
+#. as in: second week or second Monday
+#: apps/io.ox/calendar/edit/recurrence-view.js module:io.ox/calendar/edit/main
+#: apps/io.ox/calendar/util.js module:io.ox/calendar
+msgid "second"
+msgstr "deuxième"
+
+#: apps/io.ox/mail/mailfilter/settings/filter/view-form.js
+#: module:io.ox/settings
+msgid "seen"
+msgstr "vu"
+
+#: apps/io.ox/core/export/export.js module:io.ox/core
+#: apps/io.ox/core/import/import.js
+msgid "select format"
+msgstr "choisir la mise en forme"
+
+#: apps/io.ox/files/share/wizard.js module:io.ox/files
+msgid "six months"
+msgstr "six mois"
+
+#: apps/io.ox/mail/mailfilter/settings/filter/view-form.js
+#: module:io.ox/settings
+msgid "starts on"
+msgstr "commence le"
+
+#: apps/io.ox/core/tk/reminder-util.js module:io.ox/core
+msgid "status "
+msgstr "état"
+
+#: apps/io.ox/calendar/util.js module:io.ox/calendar
+msgid "tentative"
+msgstr "provisoire"
+
+#: apps/io.ox/mail/mailfilter/settings/filter.js module:io.ox/mail
+#: apps/io.ox/portal/settings/pane.js module:io.ox/portal
+msgid "the item has been moved"
+msgstr "l'élément a été déplacé"
+
+#. As in third monday, tuesday, wednesday ... , day of the week, day of the weekend
+#. as in: third week or third Monday
+#: apps/io.ox/calendar/edit/recurrence-view.js module:io.ox/calendar/edit/main
+#: apps/io.ox/calendar/util.js module:io.ox/calendar
+msgid "third"
+msgstr "troisième"
+
+#: apps/io.ox/tasks/util.js module:io.ox/tasks
+msgid "this afternoon"
+msgstr "cet après-midi"
+
+#: apps/io.ox/tasks/util.js module:io.ox/tasks
+msgid "this morning"
+msgstr "ce matin"
+
+#: apps/io.ox/files/share/wizard.js module:io.ox/files
+msgid "three months"
+msgstr "trois mois"
+
+#: apps/io.ox/files/main.js module:io.ox/files
+msgid "thumbnail"
+msgstr "imagette"
+
+#: apps/io.ox/tasks/util.js module:io.ox/tasks
+msgid "tomorrow"
+msgstr "demain"
+
+#: apps/io.ox/tasks/util.js module:io.ox/tasks
+msgid "tonight"
+msgstr "ce soir"
+
+#: apps/io.ox/calendar/util.js module:io.ox/calendar
+msgid "unconfirmed"
+msgstr "non confirmé"
+
+#: apps/io.ox/core/viewer/views/sidebar/fileversionsview.js
+#: module:io.ox/core/viewer apps/io.ox/mail/util.js module:io.ox/core
+msgid "unknown"
+msgstr "inconnu"
+
+#: apps/io.ox/backbone/mini-views/quota.js module:io.ox/core
+msgid "unlimited"
+msgstr "illimité"
+
+#: apps/io.ox/core/import/import.js module:io.ox/core
+msgid "vCard"
+msgstr "vCard"
+
+#: apps/io.ox/mail/vacationnotice/settings/model.js module:io.ox/mail
+msgid "vacation notice"
+msgstr "message d'absence"
+
+#. (From) email1 via email2. Appears in email detail view.
+#: apps/io.ox/mail/util.js module:io.ox/core
+msgid "via"
+msgstr "réexpédié par"
+
+#. folder permissions
+#: apps/io.ox/core/permissions/permissions.js module:io.ox/core
+msgid "view the folder"
+msgstr "afficher le dossier"
+
+#. recurring appointment: the appointment is repeated weekly
+#: apps/io.ox/calendar/edit/recurrence-view.js module:io.ox/calendar/edit/main
+msgid "weekly"
+msgstr "hebdomadaire"
+
+#. recurrence string
+#: apps/io.ox/calendar/util.js module:io.ox/calendar
+msgid "work days"
+msgstr "jours ouvrés"
+
+#. recurring appointment: the appointment is repeated yearly
+#: apps/io.ox/calendar/edit/recurrence-view.js module:io.ox/calendar/edit/main
+msgid "yearly"
+msgstr "annuelle"
+
+#: apps/io.ox/calendar/util.js module:io.ox/calendar
+msgid "yellow"
+msgstr "jaune"
+
+#: apps/plugins/portal/oxdriveclients/register.js module:plugins/portal
 msgid "your platform"
 msgstr "votre plate-forme"
 
-#: apps/plugins/portal/oxdriveclients/register.js:78 module:plugins/portal
-msgid "Download %s"
-msgstr "Télécharger %s"
-
-#: apps/plugins/portal/oxdriveclients/register.js:87 module:plugins/portal
-msgid "Download %s via the OX Updater"
-msgstr "Télécharger %s à travers le Programme de mise à jour OX"
-
-#: apps/plugins/portal/oxdriveclients/register.js:101 module:plugins/portal
-#: apps/plugins/portal/oxdriveclients/register.js:153
-msgid "Get %s"
-msgstr "Obtenir %s"
-
-#: apps/plugins/portal/oxdriveclients/register.js:106 module:plugins/portal
-msgid "Download %s for %s now"
-msgstr "Télécharger maintenant %s pour %s"
-
-#: apps/plugins/portal/oxdriveclients/register.js:107 module:plugins/portal
-msgid ""
-"The %s client lets you store and share your photos, files, documents and "
-"videos, anytime, anywhere. Access any file you save to %s from all your "
-"computers, iPhone, iPad or from within %s itself."
-msgstr ""
-"Le client %s vous permet de stocker et de partager vos photos, fichiers, "
-"documents et vidéos à tout moment et n'importe où. Accédez à tout fichier "
-"enregistré dans votre %s depuis votre ordinateur, votre iPhone, votre iPad "
-"ou depuis la %s elle-même."
-
-#: apps/plugins/portal/oxdriveclients/register.js:143 module:plugins/portal
-msgid "%s is also available for other platforms:"
-msgstr "%s est également disponible pour d'autres plates-formes :"
-
-#: apps/plugins/portal/quota/register.js:40 module:plugins/portal
-msgid "File quota"
-msgstr "Quota de fichiers"
-
-#: apps/plugins/portal/quota/register.js:59 module:plugins/portal
-msgid "Mail count quota"
-msgstr "Quota de nombre de courriels"
-
-#: apps/plugins/portal/quota/register.js:94 module:plugins/portal
-#: apps/plugins/portal/quota/register.js:107
-msgid "Quota"
-msgstr "Quotas"
-
-#: apps/plugins/portal/recentfiles/register.js:33 module:plugins/portal
-msgid "Recently changed files"
-msgstr "Fichiers changés récemment"
-
-#: apps/plugins/portal/recentfiles/register.js:33 module:plugins/portal
-msgid "My latest files"
-msgstr "Mes fichiers récents"
-
-#: apps/plugins/portal/recentfiles/register.js:69 module:plugins/portal
-#: apps/plugins/portal/recentfiles/register.js:90
-msgid "No files have been changed recently"
-msgstr "Aucun fichier n'a été modifié récemment"
-
-#: apps/plugins/portal/recentfiles/register.js:71 module:plugins/portal
-msgid "1 file has been changed recently"
-msgstr "1 fichier a été modifié récemment"
-
-#: apps/plugins/portal/recentfiles/register.js:73 module:plugins/portal
-msgid "%1$d files has been changed recently"
-msgstr "%1$d fichiers ont été modifiés récemment"
-
-#: apps/plugins/portal/reddit/register.js:109 module:io.ox/portal
-#: apps/plugins/portal/reddit/register.js:138
-msgid "No title."
-msgstr "Pas de titre."
-
-#: apps/plugins/portal/reddit/register.js:170 module:io.ox/portal
-msgid "Comments"
-msgstr "Commentaires"
-
-#: apps/plugins/portal/rss/register.js:30 module:io.ox/portal
-#: apps/plugins/portal/rss/register.js:60
-#: apps/plugins/portal/rss/register.js:202
-msgid "RSS Feed"
-msgstr "Flux RSS"
-
-#: apps/plugins/portal/rss/register.js:70 module:io.ox/portal
-msgid "Press [enter] to jump to the rss stream."
-msgstr "Appuyez sur [Entr] pour passer au flux RSS."
-
-#: apps/plugins/portal/rss/register.js:73 module:io.ox/portal
-msgid "No RSS feeds found."
-msgstr "Pas trouvé de flux RSS."
-
-#: apps/plugins/portal/rss/register.js:140 module:io.ox/portal
-msgid "RSS Feeds"
-msgstr "Flux RSS"
-
-#: apps/plugins/portal/rss/register.js:175 module:io.ox/portal
-msgid "Please enter a feed URL."
-msgstr "Veuillez saisir l'URL d'un flux."
-
-#: apps/plugins/portal/tasks/register.js:60 module:plugins/portal
-#: apps/plugins/portal/tasks/register.js:98
-msgid "You don't have any tasks that are either due soon or overdue."
-msgstr ""
-"Vous n'avez pas de tâches qui arriveront bientôt à échéance ou sont déjà "
-"échues."
-
-#. Due on date
-#: apps/plugins/portal/tasks/register.js:70 module:plugins/portal
-#: apps/plugins/portal/tasks/register.js:113
-msgid "Due on %1$s"
-msgstr "Arrive à échéance le %1$s"
-
-#: apps/plugins/portal/tumblr/register.js:95 module:io.ox/portal
-#: apps/plugins/portal/tumblr/register.js:116
-msgid "Press [enter] to jump to the tumblr feed."
-msgstr "Appuyez sur [Entr] pour passer au flux Tumblr."
-
-#: apps/plugins/portal/tumblr/register.js:186 module:io.ox/portal
-msgid "Read article on tumblr.com"
-msgstr "Lire l'article sur tumblr.com"
-
-#: apps/plugins/portal/tumblr/register.js:189 module:io.ox/portal
-msgid "Open external link"
-msgstr "Ouvrir le lien externe"
-
-#: apps/plugins/portal/tumblr/register.js:239 module:io.ox/portal
-msgid "Edit Tumblr feed"
-msgstr "Modifier un abonnement Tumblr"
-
-#: apps/plugins/portal/tumblr/register.js:244 module:io.ox/portal
-msgid "Feed URL"
-msgstr "URL de l'abonnement"
-
-#: apps/plugins/portal/tumblr/register.js:285 module:io.ox/portal
-msgid "Please enter an blog url."
-msgstr "Veuillez saisir une URL de blogue."
-
-#: apps/plugins/portal/tumblr/register.js:288 module:io.ox/portal
-msgid "Please enter a description."
-msgstr "Veuillez saisir une description."
-
-#: apps/plugins/portal/tumblr/register.js:301 module:io.ox/portal
-#: apps/plugins/portal/tumblr/register.js:306
-msgid "Unknown error while checking tumblr-blog."
-msgstr "Erreur inconnue en consultant le blogue tumblr."
-
-#: apps/plugins/portal/tumblr/register.js:331 module:io.ox/portal
-msgid "Tumblr"
-msgstr "Tumblr"
-
-#: apps/plugins/portal/twitter/register.js:128 module:plugins/portal
-msgid ""
-"This widget is currently offline because the twitter rate limit exceeded."
-msgstr ""
-"Ce composant graphique est actuellement indisponible parce que la limite de "
-"rythme de Twitter a été dépassée."
-
-#: apps/plugins/portal/twitter/register.js:164 module:plugins/portal
-#: apps/plugins/portal/twitter/util.js:102
-#: apps/plugins/portal/twitter/util.js:141
-#: apps/plugins/portal/twitter/util.js:250
-#: apps/plugins/portal/twitter/util.js:377
-#: apps/plugins/portal/twitter/util.js:420
-msgid "An internal error occurred"
-msgstr "Une erreur interne s'est produite"
-
-#: apps/plugins/portal/twitter/register.js:193 module:plugins/portal
-msgid "Could not load new Tweets."
-msgstr "Impossible de charger de nouveaux microblogues Tweeter."
-
-#: apps/plugins/portal/twitter/register.js:201 module:plugins/portal
-msgid "No Tweets yet."
-msgstr "Pas de microblogues Tweeter pour le moment."
-
-#: apps/plugins/portal/twitter/register.js:206 module:plugins/portal
-msgid "Twitter reported the following errors:"
-msgstr "Twitter a signalé les erreurs suivantes :"
-
-#: apps/plugins/portal/twitter/register.js:239 module:plugins/portal
-msgid "Click to retry later."
-msgstr "Cliquez pour réessayer ultérieurement."
-
-#: apps/plugins/portal/twitter/register.js:241 module:plugins/portal
-msgid "Click to retry"
-msgstr "Cliquez pour réessayer"
-
-#: apps/plugins/portal/twitter/register.js:257 module:plugins/portal
-#: apps/plugins/portal/twitter/register.js:284
-#: apps/plugins/portal/twitter/register.js:399
-msgid "Twitter"
-msgstr "Twitter"
-
-#: apps/plugins/portal/twitter/register.js:312 module:plugins/portal
-msgid "Press [enter] to jump to the twitter feed."
-msgstr "Appuyez sur [Entr] pour passer au flux Twitter."
-
-#: apps/plugins/portal/twitter/util.js:88 module:plugins/portal
-#: apps/plugins/portal/twitter/util.js:204
-msgid "Favorited"
-msgstr "Favorisé"
-
-#: apps/plugins/portal/twitter/util.js:93 module:plugins/portal
-#: apps/plugins/portal/twitter/util.js:283
-msgid "Favorite"
-msgstr "Favori"
-
-#: apps/plugins/portal/twitter/util.js:110 module:plugins/portal
-msgid "Retweet this to your followers?"
-msgstr "Renvoyer le microblogue Tweeter à vos suiveurs ?"
-
-#: apps/plugins/portal/twitter/util.js:119 module:plugins/portal
-#: apps/plugins/portal/twitter/util.js:231
-#: apps/plugins/portal/twitter/util.js:243
-msgid "Retweet"
-msgstr "Renvoyer un microblogue Tweeter"
-
-#: apps/plugins/portal/twitter/util.js:132 module:plugins/portal
-#: apps/plugins/portal/twitter/util.js:207
-msgid "Retweeted"
-msgstr "Renvoyé un microblogue Tweeter"
-
-#: apps/plugins/portal/twitter/util.js:156 module:plugins/portal
-msgid "Retweeted by %s"
-msgstr "Microblogue Tweeter renvoyé par %s"
-
-#. twitter: Follow this person
-#: apps/plugins/portal/twitter/util.js:316 module:plugins/portal
-msgid "Follow"
-msgstr "Suivre"
-
-#. twitter: Stop following this person
-#: apps/plugins/portal/twitter/util.js:325 module:plugins/portal
-msgid "Unfollow"
-msgstr "Ne plus suivre"
-
-#. twitter: already following this person
-#: apps/plugins/portal/twitter/util.js:333 module:plugins/portal
-msgid "Following"
-msgstr "En train de suivre"
-
-#: apps/plugins/portal/twitter/util.js:392 module:plugins/portal
-msgid "Are you sure you want to delete this Tweet?"
-msgstr "Êtes-vous sûr de vouloir supprimer ce microblogue Tweeter ?"
-
-#: apps/plugins/portal/upsell/register.js:25 module:plugins/portal
-msgid "Upgrade your account"
-msgstr "Monter en gamme pour votre compte"
-
-#: apps/plugins/portal/userSettings/register.js:56 module:io.ox/core
-msgid "Password strength: Too short"
-msgstr "Robustesse du mot de passe : trop court"
-
-#: apps/plugins/portal/userSettings/register.js:57 module:io.ox/core
-msgid "Password strength: Wrong length"
-msgstr "Robustesse du mot de passe : mauvaise longueur"
-
-#: apps/plugins/portal/userSettings/register.js:58 module:io.ox/core
-msgid "Password strength: Very weak"
-msgstr "Robustesse du mot de passe : très faible"
-
-#: apps/plugins/portal/userSettings/register.js:59 module:io.ox/core
-msgid "Password strength: Weak"
-msgstr "Robustesse du mot de passe : faible"
-
-#: apps/plugins/portal/userSettings/register.js:60 module:io.ox/core
-msgid "Password strength: Good"
-msgstr "Robustesse du mot de passe : bonne"
-
-#: apps/plugins/portal/userSettings/register.js:61 module:io.ox/core
-msgid "Password strength: Strong"
-msgstr "Robustesse du mot de passe : forte"
-
-#: apps/plugins/portal/userSettings/register.js:62 module:io.ox/core
-msgid "Password strength: Very strong"
-msgstr "Robustesse du mot de passe : très forte"
-
-#: apps/plugins/portal/userSettings/register.js:63 module:io.ox/core
-msgid "Password strength: Legendary!"
-msgstr "Robustesse du mot de passe : légendaire !"
-
-#. %1$s are some example characters
-#: apps/plugins/portal/userSettings/register.js:71 module:io.ox/core
-#, c-format
-msgid ""
-"Your password is more secure if it also contains capital letters, numbers, "
-"and special characters like %1$s"
-msgstr ""
-"Votre mot de passe est plus sécurisé s'il contient également des lettres "
-"majuscules, des nombres, ainsi que des caractères spéciaux comme %1$s"
-
-#. %1$s is the minimum password length
-#. %2$s is the maximum password length
-#: apps/plugins/portal/userSettings/register.js:76 module:io.ox/core
-#, c-format
-msgid "Password length must be between %1$d and %2$d characters."
-msgstr ""
-"La longueur du mot de passe doit être comprise entre %1$d and %2$d "
-"caractères."
-
-#. %1$s is the minimum password length
-#: apps/plugins/portal/userSettings/register.js:80 module:io.ox/core
-#, c-format
-msgid "Minimum password length is %1$d."
-msgstr "La longueur minimale du mot de passe est %1$d."
-
-#: apps/plugins/portal/userSettings/register.js:93 module:io.ox/core
-msgid "Your current password"
-msgstr "Votre mot de passe actuel"
-
-#: apps/plugins/portal/userSettings/register.js:95 module:io.ox/core
-msgid "New password"
-msgstr "Nouveau mot de passe"
-
-#: apps/plugins/portal/userSettings/register.js:97 module:io.ox/core
-msgid "Repeat new password"
-msgstr "Répétez le nouveau mot de passe"
-
-#: apps/plugins/portal/userSettings/register.js:103 module:io.ox/core
-msgid ""
-"If you change the password, you will be signed out. Please ensure that "
-"everything is closed and saved."
-msgstr ""
-"Si vous changez le mot de passe, vous serez déconnecté. Veuillez vous "
-"assurer que tout est fermé et enregistré."
-
-#: apps/plugins/portal/userSettings/register.js:110 module:io.ox/core
-msgid "Change password and sign out"
-msgstr "Changer le mot de passe et se déconnecter"
-
-#: apps/plugins/portal/userSettings/register.js:143 module:io.ox/core
-msgid "The two newly entered passwords do not match."
-msgstr ""
-"Les deux mots de passe qui viennent d'être saisis ne correspondent pas."
-
-#: apps/plugins/portal/userSettings/register.js:208 module:io.ox/core
-#: apps/plugins/portal/userSettings/register.js:234
-msgid "User data"
-msgstr "Données utilisateur"
-
-#: apps/plugins/portal/userSettings/register.js:226 module:io.ox/core
-msgid "My password"
-msgstr "Mon mot de passe"
-
-#: apps/plugins/portal/xing/actions.js:55 module:plugins/portal
-#: apps/plugins/portal/xing/actions.js:159
-#: apps/plugins/portal/xing/actions.js:198
-msgid "There was a problem with XING, the error message was: \"%s\""
-msgstr ""
-"Un problème est survenu avec XING, le message d'erreur est le suivant : « %s "
-"»"
-
-#: apps/plugins/portal/xing/actions.js:60 module:plugins/portal
-msgid "Comment has been successfully posted on XING"
-msgstr "Le commentaire a été publié sur XING"
-
-#: apps/plugins/portal/xing/actions.js:72 module:plugins/portal
-msgid "Submit comment"
-msgstr "Envoyer le commentaire"
-
-#: apps/plugins/portal/xing/actions.js:98 module:plugins/portal
-msgid "The activity has been deleted successfully"
-msgstr "L'activité a été supprimée"
-
-#: apps/plugins/portal/xing/actions.js:101 module:plugins/portal
-msgid "The comment has been deleted successfully"
-msgstr "Le commentaire a été supprimé"
-
-#: apps/plugins/portal/xing/actions.js:107 module:plugins/portal
-msgid "There was a problem with XING. The error message was: \"%s\""
-msgstr ""
-"Un problème est survenu avec XING. Le message d'erreur est le suivant : « %s "
-"»"
-
-#. As on Facebook, XING allows a stop pointing out they liked a comment. An 'undo' for the like action, if you will.
-#: apps/plugins/portal/xing/actions.js:147 module:plugins/portal
-msgid "Un-liked comment"
-msgstr "Commentaire passé en « Je n'aime plus »"
-
-#. As on Facebook, XING allows a user to point out that they like a comment
-#: apps/plugins/portal/xing/actions.js:155 module:plugins/portal
-msgid "Liked comment"
-msgstr "Commentaire passé en « J'aime ça »"
-
-#: apps/plugins/portal/xing/actions.js:170 module:plugins/portal
-msgid "Un-like"
-msgstr "Je n'aime plus"
-
-#: apps/plugins/portal/xing/actions.js:175 module:plugins/portal
-msgid "Like"
-msgstr "J'aime"
-
-#: apps/plugins/portal/xing/actions.js:201 module:plugins/portal
-msgid "Shared activity"
-msgstr "Activité partagée"
-
-#: apps/plugins/portal/xing/activities.js:77 module:plugins/portal
-msgid "%1$s recommends this link:"
-msgstr "%1$s recommande ce lien :"
-
-#: apps/plugins/portal/xing/activities.js:98 module:plugins/portal
-msgid "%1$s posted a link:"
-msgstr "%1$s a publié un lien :"
-
-#. We do not know the gender of the user and therefore, it is impossible to write e.g. '%1$s changed her status'.
-#. But you could use '%1$s changes his/her status' depending on the language.
-#. %1$s the name of the user which changed his/her status
-#: apps/plugins/portal/xing/activities.js:122 module:plugins/portal
-msgid "%1$s changed the status:"
-msgstr "%1$s a modifié son état :"
-
-#: apps/plugins/portal/xing/activities.js:140 module:plugins/portal
-msgid "%1$s has a new contact:"
-msgstr "%1$s a un nouveau contact :"
-
-#: apps/plugins/portal/xing/activities.js:153 module:plugins/portal
-msgid "%1$s has new contacts:"
-msgstr "%1$s a de nouveaux contacts :"
-
-#: apps/plugins/portal/xing/activities.js:170 module:plugins/portal
-msgid "%1$s posted a new activity:"
-msgstr "%1$s a publié une nouvelle activité :"
-
-#. We do not know the gender of the user and therefore, it is impossible to write e.g. '%1$s changed her profile:'.
-#. But you could use '%1$s changes his/her profile:' depending on the language.
-#. %1$s the name of the user which changed his/her profile
-#: apps/plugins/portal/xing/activities.js:190 module:plugins/portal
-msgid "%1$s updated the profile:"
-msgstr "%1$s a mis à jour son profil :"
-
-#: apps/plugins/portal/xing/activities.js:206 module:plugins/portal
-msgid "%1$s updated their profile:"
-msgstr "%1$s a mis à jour son profil :"
-
-#: apps/plugins/portal/xing/register.js:54 module:plugins/portal
-msgid "Successfully reauthorized your %s account"
-msgstr "Vous avez autorisé à nouveau ce compte %s."
-
-#: apps/plugins/portal/xing/register.js:57 module:plugins/portal
-#: apps/plugins/portal/xing/register.js:126 apps/plugins/xing/main.js:71
-#: apps/plugins/xing/main.js:105
-msgid "There was a problem with %s. The error message was: \"%s\""
-msgstr ""
-"Un problème est survenu avec %s. Le message d'erreur est le suivant : « %s »"
-
-#: apps/plugins/portal/xing/register.js:77 module:plugins/portal
-msgid ""
-"Please select which of the following data we may use to create your %s "
-"account:"
-msgstr ""
-"Veuillez choisir parmi les informations ci-dessous lesquelles utiliser pour "
-"créer votre compte %s :"
-
-#: apps/plugins/portal/xing/register.js:80 module:plugins/portal
-msgid "Mail address"
-msgstr "Adresse électronique"
-
-#: apps/plugins/portal/xing/register.js:132 module:plugins/portal
-msgid ""
-"Please check your inbox for a confirmation email.\n"
-"\n"
-"Follow the instructions in the email and then return to the widget to "
-"complete account setup."
-msgstr ""
-"Veuillez consulter votre boîte de réception : vous devriez avoir reçu un "
-"courriel de confirmation.\n"
-"\n"
-"Suivez les instructions données dans ce courriel et revenez au composant "
-"pour terminer la configuration du compte."
-
-#: apps/plugins/portal/xing/register.js:155 module:plugins/portal
-msgid "Post a status update"
-msgstr "Publier une mise à jour d'état"
-
-#: apps/plugins/portal/xing/register.js:166 module:plugins/portal
-msgid ""
-"Your status update could not be posted on %s. The error message was: \"%s\""
-msgstr ""
-"Votre mise à jour d'état n'a pas pu être publiée sur %s. Le message d'erreur "
-"est le suivant : « %s »"
-
-#: apps/plugins/portal/xing/register.js:170 module:plugins/portal
-msgid "Your status update has been successfully posted on %s"
-msgstr "Votre mise à jour d'état a été publiée sur %s"
-
-#: apps/plugins/portal/xing/register.js:186 module:plugins/portal
-#: apps/plugins/portal/xing/register.js:241
-msgid "There is no recent activity in your Xing network."
-msgstr "Il n'y a pas eu d'activité récente dans votre réseau Xing."
-
-#: apps/plugins/portal/xing/register.js:287 module:plugins/portal
-msgid ""
-"Get news from your XING network delivered to you. Stay in touch and find out "
-"about new business opportunities."
-msgstr ""
-"Recevez directement les nouvelles de votre réseau XING. Restez en contact "
-"soyez informé de nouvelles opportunités commerciales."
-
-#. %1$s is social media name, e.g. Facebook
-#: apps/plugins/portal/xing/register.js:291 module:plugins/portal
-msgid "Create new %1$s account"
-msgstr "Créer un nouveau compte %1$s"
-
-#: apps/plugins/portal/xing/register.js:328 module:plugins/portal
-msgid "Click here to reconnect to your xing account to see activities."
-msgstr ""
-"Cliquez ici pour vous reconnecter à votre compte Xing et voir les activités."
-
-#: apps/plugins/portal/xing/register.js:346 module:plugins/portal
-msgid "Your %s newsfeed"
-msgstr "Votre flux d'actualités %s"
-
-#: apps/plugins/wizards/mandatory/main.js:53 module:io.ox/wizards/firstStart
-msgid "Welcome to %s"
-msgstr "Bienvenue sur %s"
-
-#: apps/plugins/wizards/mandatory/main.js:54 module:io.ox/wizards/firstStart
-msgid ""
-"Before you can continue using the product, you have to enter some basic "
-"information. It will take less than a minute."
-msgstr ""
-"Avant de pouvoir continuer à utiliser ce produit, vous devez fournir "
-"quelques informations de base. Cela prendra moins d'une minute."
-
-#: apps/plugins/wizards/mandatory/main.js:56 module:io.ox/wizards/firstStart
-msgid "Back to sign in"
-msgstr "Retourner à la connexion"
-
-#: apps/plugins/wizards/mandatory/main.js:93 module:io.ox/wizards/firstStart
-msgid "Your timezone"
-msgstr "Votre fuseau horaire"
-
-#: apps/plugins/xing/main.js:74 module:plugins/portal
-msgid "Invitation sent"
-msgstr "Invitation envoyée"
-
-#: apps/plugins/xing/main.js:108 module:plugins/portal
-msgid "Contact request sent"
-msgstr "Demande de mise en contact envoyée"
-
-#: apps/plugins/xing/main.js:122 module:plugins/portal
-#: apps/plugins/xing/main.js:129 apps/plugins/xing/main.js:137
-msgid "Invite to %s"
-msgstr "Inviter à %s"
-
-#: apps/plugins/xing/main.js:145 module:plugins/portal
-#: apps/plugins/xing/main.js:152 apps/plugins/xing/main.js:160
-msgid "Add on %s"
-msgstr "Ajouter à %s"
+#. Strings to build input formats to be more accessible
+#. yyyy: 4-digit year | MM: 2-digit month | dd: 2-digit day
+#. Sample for de_DE: TT.MM.JJJJ
+#: apps/io.ox/core/date.js module:io.ox/core
+msgid "yyyy"
+msgstr "aaaa"
 
 #~ msgid " is currently editing this document."
 #~ msgstr " est en train de modifier ce document."
@@ -11747,9 +10896,6 @@
 
 #~ msgid "Enter Image URL"
 #~ msgstr "Saisissez l'URL de l'image"
-
-#~ msgid "Enter URL"
-#~ msgstr "Saisir l'URL"
 
 #~ msgid "Enter the E-Mail text below the subject."
 #~ msgstr "Éditeur"
@@ -12119,6 +11265,9 @@
 #~ msgid "Interval of the reminder in minutes"
 #~ msgstr "Intervalle entre deux rappels en minutes"
 
+#~ msgid "Invalid data"
+#~ msgstr "Données invalides"
+
 #~ msgid "Inviting other participants"
 #~ msgstr "Inviter d'autres participants"
 
@@ -12172,9 +11321,6 @@
 #~ msgid "Load all mails. This might take some time."
 #~ msgstr "Charger tous les messages. Cela peut prendre du temps."
 
-#~ msgid "Login"
-#~ msgstr "Connexion"
-
 #~ msgid "Login must not be empty."
 #~ msgstr "Le nom d'utilisateur ne doit pas être vide."
 
@@ -12209,6 +11355,9 @@
 #~ msgid "Managing E-Mail messages"
 #~ msgstr "Gérer les messages électroniques"
 
+#~ msgid "Mark as"
+#~ msgstr "Marquer comme"
+
 #~ msgid "Mediaplayer"
 #~ msgstr "Lecteur multimédia"
 
@@ -12549,6 +11698,9 @@
 
 #~ msgid "Save in file store"
 #~ msgstr "Enregistrer dans le dépôt de fichiers"
+
+#~ msgid "Save to Drive"
+#~ msgstr "Enregistrer dans Drive"
 
 #~ msgid "Saved in"
 #~ msgstr "Enregistré dans"
@@ -12921,9 +12073,6 @@
 #~ msgid "The email address %1$s is already in the list"
 #~ msgstr "L'adresse électronique %1$s figure déjà dans la liste"
 
-#~ msgid "The file is available at %1$s"
-#~ msgstr "Le fichier est disponible à l'adresse %1$s"
-
 #~ msgid "The folder is available at %1$s"
 #~ msgstr "Le dossier est disponible à l'adresse %1$s"
 
@@ -12980,9 +12129,6 @@
 
 #~ msgid "The publication has been made available as %s"
 #~ msgstr "La publication a été rendue disponible sous le nom %s"
-
-#~ msgid "The requested email no longer exists"
-#~ msgstr "Le message demandé n'existe plus"
 
 #~ msgid "The setting has been saved."
 #~ msgstr "Le réglage a été enregistré."
@@ -13471,9 +12617,6 @@
 #~ "télécharger soit un nouveau fichier, soit une nouvelle version d'un "
 #~ "fichier existant."
 
-#~ msgid "You don't have permissions to change this document"
-#~ msgstr "Vous n'avez pas le droit de modifier ce document"
-
 #~ msgid ""
 #~ "You have %1$d notifications. Press [enter] to jump to the notification "
 #~ "area and [escape] to close it again."
@@ -13571,6 +12714,9 @@
 #~ msgid "hCard Export"
 #~ msgstr "Exportation au format hCard"
 
+#~ msgid "hostname"
+#~ msgstr "Nom d'hôte"
+
 #~ msgid "hot"
 #~ msgstr "d'actualité"
 
@@ -13603,6 +12749,9 @@
 #~ msgid "later"
 #~ msgstr "ultérieurement"
 
+#~ msgid "login"
+#~ msgstr "Identifiant de connexion"
+
 #~ msgid "march"
 #~ msgstr "Mars"
 
