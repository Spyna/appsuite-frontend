--- conflicted
+++ resolved
@@ -1073,13 +1073,10 @@
 
 .io-ox-office-blocker {
 
-<<<<<<< HEAD
-=======
     &:focus, &:active {
         outline: none;
     }
 
->>>>>>> f834ac5b
     .header {
         top: 0;
     }
