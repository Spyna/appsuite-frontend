/**
 *
 * All content on this website (including text, images, source
 * code and any other original works), unless otherwise noted,
 * is licensed under a Creative Commons License.
 *
 * http://creativecommons.org/licenses/by-nc-sa/2.5/
 *
 * Copyright (C) Open-Xchange Inc., 2006-2011
 * Mail: info@open-xchange.com
 *
 * @author Francisco Laguna <francisco.laguna@open-xchange.com>
 * @author Matthias Biggeleben <matthias.biggeleben@open-xchange.com>
 */

define("io.ox/core/extensions", ["io.ox/core/event"], function (event) {

    // A naive extension registry.
    
    var pointSorter = function (a, b) {
            return (a.index || 1000000000) - (b.index || 1000000000);
        },
        // for debugging purposes
        randomSorter = function () {
            return Math.random() > 0.5 ? -1 : +1;
        };
    
    // disabled extension points
    var disabled = {};
    
    // point collection
    var Collection = function (list) {
        
        var points = list || [];
        
        var bypass = function (name) {
            return function () {
                var args = $.makeArray(arguments), tmp = [];
                _.each(points, function (point) {
                    tmp.concat(point[name].apply(point, args));
                });
                return tmp;
            };
        };
        
        this.extend = bypass("extend");
        this.all = bypass("all");
        this.each = bypass("each");
        this.map = bypass("map");
        
        this.create = function () {
            
            var list = [], tmp = $(), args = $.makeArray(arguments);
            
            // loop over points to gather all relevant extensions
            _.each(points, function (point) {
                if (!disabled[point.id]) {
                    point.each("create", function (extension) {
                        list.push(extension);
                    });
                }
            });
            
            list.sort(pointSorter);
            
            _(list).each(function (extension) {
                // call
                var result = extension.create.apply(extension, args);
                if (result !== null) {
                    tmp = tmp.add(result);
                }
            });
            
            return tmp;
        };
    };
    
    var Point = function (options) {
        
        this.id = options.id;
        this.description = options.description || "";
        
<<<<<<< HEAD
        var extensions = {
            create: [],
            extend: []
        };
        
        this.extend = function (type, extension) {
            
            if (typeof type !== "string") {
                extension = type;
                type = "extend";
            }
            
            var list = (extensions[type] || (extensions[type] = []));
            list.push(extension);
            list.sort(pointSorter);
            
=======
        event.Dispatcher.extend(this);
        
        var extensions = [];
        
        this.extend = function (extension) {
            extensions.push(extension);
            extensions.sort(pointSorter);
            this.trigger("extended");
>>>>>>> 5c53c392
            return this;
        };
        
        this.all = function (type) {
            return extensions[type || "extend"];
        };
        
        this.each = function (type, cb) {
            if (typeof type !== "string") {
                cb = type;
                type = "extend";
            }
            return _.each(disabled[this.id] ? [] : extensions[type || "extend"], cb);
        };
        
        this.map = function (type, cb) {
            if (typeof type !== "string") {
                cb = type;
                type = "extend";
            }
            return _.map(disabled[this.id] ? [] : extensions[type || "extend"], cb);
        };
    };
    
    // global registry
    var registry = {};
        
    return {
        
        // get point
        point: function (id) {
        
            if (registry[id] !== undefined) {
                return new Collection([registry[id]]);
            } else {
                return new Collection([(registry[id] = new Point({ id: id }))]);
            }
        },
        
        // get child points
        children: function (path) {
            
            // ends with slash?
            if (!(/\/$/).test(path)) {
                path += "/";
            }
            
            var len = path.length, list;
            
            // loop over all points that match
            list = _(registry)
                .select(function (obj) {
                    // matches path and has no further slashes?
                    var id = String(obj.id);
                    return id.substr(0, len) === path && id.substr(len).indexOf("/") === -1;
                });
            
            return new Collection(list);
        },
        
        disable: function (id) {
            disabled[id] = true;
        },
        
        enable: function (id) {
            delete disabled[id];
        },
        
        // extension loader
        load: function () {
            // get proper list
            var ext = ox.serverConfig.extensions || {},
                list = (ox.signin ? ext.signin : ext.core) || [];
            // transform to proper urls
            list = _(list).map(function (i) {
                return "extensions/" + i + "/register";
            });
            // load extensions
            return require(list);
        }
    };
});

// test examples:
// require("io.ox/core/extensions").disable("io.ox/calendar/detail/participants");
// require("io.ox/core/extensions").disable("io.ox/calendar/detail/date");<|MERGE_RESOLUTION|>--- conflicted
+++ resolved
@@ -80,11 +80,12 @@
         this.id = options.id;
         this.description = options.description || "";
         
-<<<<<<< HEAD
         var extensions = {
             create: [],
             extend: []
         };
+        
+        event.Dispatcher.extend(this);
         
         this.extend = function (type, extension) {
             
@@ -97,16 +98,8 @@
             list.push(extension);
             list.sort(pointSorter);
             
-=======
-        event.Dispatcher.extend(this);
-        
-        var extensions = [];
-        
-        this.extend = function (extension) {
-            extensions.push(extension);
-            extensions.sort(pointSorter);
             this.trigger("extended");
->>>>>>> 5c53c392
+            
             return this;
         };
         
