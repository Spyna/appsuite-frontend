<<<<<<< HEAD
open-xchange-guidedtours (7.6.3-0) unstable; urgency=medium

  * prepare for 7.6.3 release

 -- Marcus Klein <marcus.klein@open-xchange.com>  Wed, 25 Mar 2015 13:08:39 +0100
=======
open-xchange-guidedtours (7.6.2-21) stable; urgency=low

  * Build for patch 2015-08-03 (2650)

 -- Marcus Klein <marcus.klein@open-xchange.com>  Tue, 04 Aug 2015 12:02:46 +0200
>>>>>>> 9adefa7d

open-xchange-guidedtours (7.6.2-20) stable; urgency=low

  * Build for patch 2015-07-20 (2614)

 -- Marcus Klein <marcus.klein@open-xchange.com>  Fri, 17 Jul 2015 09:22:28 +0200

open-xchange-guidedtours (7.6.2-19) stable; urgency=low

  * Build for patch 2015-06-29 (2569)

 -- Marcus Klein <marcus.klein@open-xchange.com>  Tue, 30 Jun 2015 15:25:11 +0200

open-xchange-guidedtours (7.6.2-18) stable; urgency=low

  * Build for patch 2015-06-08 (2540)

 -- Marcus Klein <marcus.klein@open-xchange.com>  Wed, 10 Jun 2015 16:32:27 +0200

open-xchange-guidedtours (7.6.2-17) stable; urgency=low

  * Build for patch 2015-05-26 (2521)

 -- Marcus Klein <marcus.klein@open-xchange.com>  Tue, 19 May 2015 15:12:53 +0200

open-xchange-guidedtours (7.6.2-16) stable; urgency=low

  * Build for patch 2015-05-04 (2496)

 -- Marcus Klein <marcus.klein@open-xchange.com>  Tue, 05 May 2015 15:33:34 +0200

open-xchange-guidedtours (7.6.2-15) stable; urgency=low

  * Build for patch 2015-09-09 (2495)

 -- Marcus Klein <marcus.klein@open-xchange.com>  Fri, 24 Apr 2015 10:21:26 +0200

open-xchange-guidedtours (7.6.2-14) stable; urgency=low

  * Build for patch 2015-04-17 (2491)

 -- Marcus Klein <marcus.klein@open-xchange.com>  Thu, 23 Apr 2015 12:01:36 +0200

open-xchange-guidedtours (7.6.2-13) stable; urgency=low

  * Build for patch 2015-04-13 (2474)

 -- Marcus Klein <marcus.klein@open-xchange.com>  Tue, 14 Apr 2015 18:54:52 +0200

open-xchange-guidedtours (7.6.2-12) stable; urgency=low

  * Twelfth candidate for 7.6.2 release

 -- Marcus Klein <marcus.klein@open-xchange.com>  Fri, 13 Mar 2015 16:31:23 +0100

open-xchange-guidedtours (7.6.2-11) stable; urgency=low

  * Eleventh candidate for 7.6.2 release

 -- Marcus Klein <marcus.klein@open-xchange.com>  Fri, 06 Mar 2015 16:32:10 +0100

open-xchange-guidedtours (7.6.2-10) stable; urgency=low

  * Tenth candidate for 7.6.2 release

 -- Marcus Klein <marcus.klein@open-xchange.com>  Wed, 04 Mar 2015 14:37:21 +0100

open-xchange-guidedtours (7.6.2-9) stable; urgency=low

  * Nineth candidate for 7.6.2 release

 -- Marcus Klein <marcus.klein@open-xchange.com>  Tue, 03 Mar 2015 13:37:24 +0100

open-xchange-guidedtours (7.6.2-8) stable; urgency=low

  * Eighth candidate for 7.6.2 release

 -- Marcus Klein <marcus.klein@open-xchange.com>  Tue, 24 Feb 2015 16:41:49 +0100

open-xchange-guidedtours (7.6.2-7) stable; urgency=low

  * Seventh candidate for 7.6.2 release

 -- Marcus Klein <marcus.klein@open-xchange.com>  Wed, 11 Feb 2015 16:09:22 +0100

open-xchange-guidedtours (7.6.2-6) stable; urgency=low

  * Sixth candidate for 7.6.2 release

 -- Marcus Klein <marcus.klein@open-xchange.com>  Fri, 30 Jan 2015 16:36:04 +0100

open-xchange-guidedtours (7.6.2-5) stable; urgency=low

  * Fifth candidate for 7.6.2 release

 -- Marcus Klein <marcus.klein@open-xchange.com>  Tue, 27 Jan 2015 11:49:38 +0100

open-xchange-guidedtours (7.6.2-4) stable; urgency=low

  * Fourth candidate for 7.6.2 release

 -- Marcus Klein <marcus.klein@open-xchange.com>  Fri, 12 Dec 2014 15:27:25 +0100

open-xchange-guidedtours (7.6.2-3) stable; urgency=medium

  * Third candidate for 7.6.2 release

 -- Marcus Klein <marcus.klein@open-xchange.com>  Fri, 05 Dec 2014 15:35:17 +0100

open-xchange-guidedtours (7.6.2-2) stable; urgency=low

  * Second candidate for 7.6.2 release

 -- Marcus Klein <marcus.klein@open-xchange.com>  Fri, 21 Nov 2014 11:52:30 +0100

open-xchange-guidedtours (7.6.2-1) stable; urgency=medium

  * First candidate for 7.6.2 release

 -- Marcus Klein <marcus.klein@open-xchange.com>  Fri, 31 Oct 2014 14:00:59 +0100

open-xchange-guidedtours (7.6.2-0) unstable; urgency=medium

  * prepare for 7.6.2 release

 -- Marcus Klein <marcus.klein@open-xchange.com>  Wed, 17 Sep 2014 12:45:18 +0200

open-xchange-guidedtours (7.6.1-25) stable; urgency=low

  * Build for patch 2015-07-20 (2637)

 -- Marcus Klein <marcus.klein@open-xchange.com>  Fri, 17 Jul 2015 09:52:34 +0200

open-xchange-guidedtours (7.6.1-24) stable; urgency=low

  * Build for patch 2015-06-26 (2573)

 -- Marcus Klein <marcus.klein@open-xchange.com>  Wed, 24 Jun 2015 14:29:02 +0200

open-xchange-guidedtours (7.6.1-23) stable; urgency=low

  * Build for patch 2015-06-08 (2539)

 -- Marcus Klein <marcus.klein@open-xchange.com>  Tue, 09 Jun 2015 13:47:45 +0200

open-xchange-guidedtours (7.6.1-22) stable; urgency=low

  * Build for patch 2015-05-26 (2520)

 -- Marcus Klein <marcus.klein@open-xchange.com>  Fri, 15 May 2015 16:06:04 +0200

open-xchange-guidedtours (7.6.1-21) stable; urgency=low

  * Build for patch 2015-04-13 (2473)

 -- Marcus Klein <marcus.klein@open-xchange.com>  Tue, 14 Apr 2015 19:32:10 +0200

open-xchange-guidedtours (7.6.1-20) stable; urgency=low

  * Build for patch 2015-03-29 (2475)

 -- Marcus Klein <marcus.klein@open-xchange.com>  Fri, 27 Mar 2015 15:27:11 +0000

open-xchange-guidedtours (7.6.1-19) stable; urgency=low

  * Build for patch 2015-03-30 (2459)

 -- Marcus Klein <marcus.klein@open-xchange.com>  Wed, 25 Mar 2015 07:36:12 +0000

open-xchange-guidedtours (7.6.1-18) stable; urgency=low

  * Build for patch 2015-03-30 (2446)

 -- Marcus Klein <marcus.klein@open-xchange.com>  Mon, 23 Mar 2015 15:34:57 +0000

open-xchange-guidedtours (7.6.1-17) stable; urgency=low

  * Build for patch 2015-03-16

 -- Marcus Klein <marcus.klein@open-xchange.com>  Fri, 13 Mar 2015 12:36:33 +0100

open-xchange-guidedtours (7.6.1-16) stable; urgency=low

  * Build for patch 2015-02-23

 -- Marcus Klein <marcus.klein@open-xchange.com>  Thu, 12 Feb 2015 14:34:47 +0100

open-xchange-guidedtours (7.6.1-15) stable; urgency=low

  * Build for patch 2015-02-11

 -- Marcus Klein <marcus.klein@open-xchange.com>  Tue, 10 Feb 2015 10:26:19 +0100

open-xchange-guidedtours (7.6.1-14) stable; urgency=low

  * Build for patch 2015-02-09

 -- Marcus Klein <marcus.klein@open-xchange.com>  Tue, 03 Feb 2015 17:06:18 +0100

open-xchange-guidedtours (7.6.1-13) stable; urgency=low

  * Build for patch 2014-10-27

 -- Marcus Klein <marcus.klein@open-xchange.com>  Wed, 21 Jan 2015 14:43:33 +0100

open-xchange-guidedtours (7.6.1-12) stable; urgency=low

  * Build for patch 2015-01-26

 -- Marcus Klein <marcus.klein@open-xchange.com>  Wed, 21 Jan 2015 11:08:34 +0100

open-xchange-guidedtours (7.6.1-11) stable; urgency=low

  * Build for patch 2015-01-12

 -- Marcus Klein <marcus.klein@open-xchange.com>  Wed, 07 Jan 2015 16:27:21 +0100

open-xchange-guidedtours (7.6.1-10) stable; urgency=low

  * Build for patch 2014-12-22

 -- Marcus Klein <marcus.klein@open-xchange.com>  Tue, 16 Dec 2014 16:57:03 +0100

open-xchange-guidedtours (7.6.1-9) stable; urgency=low

  * Build for patch 2014-12-15

 -- Marcus Klein <marcus.klein@open-xchange.com>  Wed, 10 Dec 2014 13:02:41 +0100

open-xchange-guidedtours (7.6.1-8) stable; urgency=low

  * Build for patch 2014-12-01

 -- Marcus Klein <marcus.klein@open-xchange.com>  Tue, 25 Nov 2014 13:31:13 +0100

open-xchange-guidedtours (7.6.1-7) stable; urgency=medium

  * Build for patch 2014-11-17

 -- Marcus Klein <marcus.klein@open-xchange.com>  Thu, 13 Nov 2014 14:51:46 +0000

open-xchange-guidedtours (7.6.1-6) stable; urgency=low

  * Build for patch 2014-10-30

 -- Marcus Klein <marcus.klein@open-xchange.com>  Mon, 27 Oct 2014 10:08:18 +0100

open-xchange-guidedtours (7.6.1-5) stable; urgency=low

  * Fifth candidate for 7.6.1 release

 -- Marcus Klein <marcus.klein@open-xchange.com>  Tue, 14 Oct 2014 13:41:46 +0200

open-xchange-guidedtours (7.6.1-4) stable; urgency=low

  * Fourth candidate for 7.6.1 release

 -- Marcus Klein <marcus.klein@open-xchange.com>  Fri, 10 Oct 2014 15:25:40 +0200

open-xchange-guidedtours (7.6.1-3) stable; urgency=low

  * Third candidate for 7.6.1 release

 -- Marcus Klein <marcus.klein@open-xchange.com>  Thu, 02 Oct 2014 16:18:42 +0200

open-xchange-guidedtours (7.6.1-2) stable; urgency=low

  * Second candidate for 7.6.1 release

 -- Marcus Klein <marcus.klein@open-xchange.com>  Tue, 16 Sep 2014 16:35:53 +0200

open-xchange-guidedtours (7.6.1-1) stable; urgency=low

  * First release candidate for 7.6.1

 -- Marcus Klein <marcus.klein@open-xchange.com>  Fri, 05 Sep 2014 15:00:20 +0200

open-xchange-guidedtours (7.6.1-0) unstable; urgency=medium

  * prepare for 7.6.1

 -- Marcus Klein <marcus.klein@open-xchange.com>  Fri, 05 Sep 2014 11:50:24 +0200

open-xchange-guidedtours (7.6.0-17) stable; urgency=low

  * Build for patch 2014-11-03

 -- Marcus Klein <marcus.klein@open-xchange.com>  Tue, 28 Oct 2014 15:12:38 +0100

open-xchange-guidedtours (7.6.0-16) stable; urgency=medium

  * Build for patch 2014-10-22

 -- Marcus Klein <marcus.klein@open-xchange.com>  Wed, 22 Oct 2014 11:35:37 +0000

open-xchange-guidedtours (7.6.0-15) stable; urgency=low

  * Build for patch 2014-10-20

 -- Marcus Klein <marcus.klein@open-xchange.com>  Mon, 13 Oct 2014 15:59:28 +0200

open-xchange-guidedtours (7.6.0-14) stable; urgency=medium

  * Build for patch 2014-10-06

 -- Marcus Klein <marcus.klein@open-xchange.com>  Tue, 30 Sep 2014 11:29:12 +0000

open-xchange-guidedtours (7.6.0-13) stable; urgency=medium

  * Build for patch 2014-10-02

 -- Marcus Klein <marcus.klein@open-xchange.com>  Tue, 23 Sep 2014 09:03:27 +0000

open-xchange-guidedtours (7.6.0-12) stable; urgency=low

  * Build for patch 2014-09-15

 -- Marcus Klein <marcus.klein@open-xchange.com>  Thu, 11 Sep 2014 12:22:38 +0200

open-xchange-guidedtours (7.6.0-11) stable; urgency=low

  * Build for patch 2014-08-25

 -- Marcus Klein <marcus.klein@open-xchange.com>  Wed, 20 Aug 2014 08:59:51 +0200

open-xchange-guidedtours (7.6.0-10) stable; urgency=low

  * Build for patch 2014-08-11

 -- Marcus Klein <marcus.klein@open-xchange.com>  Mon, 11 Aug 2014 18:00:29 +0200

open-xchange-guidedtours (7.6.0-9) stable; urgency=low

  * Build for patch 2014-07-30

 -- Marcus Klein <marcus.klein@open-xchange.com>  Wed, 23 Jul 2014 16:21:57 +0200

open-xchange-guidedtours (7.6.0-8) stable; urgency=low

  * Build for patch 2014-07-21

 -- Marcus Klein <marcus.klein@open-xchange.com>  Mon, 21 Jul 2014 08:36:24 +0200

open-xchange-guidedtours (7.6.0-7) stable; urgency=low

  * Seventh candidate for 7.6.0 release

 -- Marcus Klein <marcus.klein@open-xchange.com>  Wed, 25 Jun 2014 09:59:30 +0200

open-xchange-guidedtours (7.6.0-6) stable; urgency=low

  * Sixth candidate for 7.6.0 release

 -- Marcus Klein <marcus.klein@open-xchange.com>  Fri, 20 Jun 2014 12:58:59 +0200

open-xchange-guidedtours (7.6.0-5) stable; urgency=low

  * Fifth candidate for 7.6.0 release

 -- Marcus Klein <marcus.klein@open-xchange.com>  Fri, 13 Jun 2014 14:08:23 +0200

open-xchange-guidedtours (7.6.0-4) stable; urgency=low

  * Fourth candidate for 7.6.0 release

 -- Marcus Klein <marcus.klein@open-xchange.com>  Fri, 30 May 2014 14:19:20 +0200

open-xchange-guidedtours (7.6.0-3) stable; urgency=low

  * Third candidate for 7.6.0 release

 -- Marcus Klein <marcus.klein@open-xchange.com>  Fri, 16 May 2014 13:54:01 +0200

open-xchange-guidedtours (7.6.0-2) stable; urgency=low

  * Second release candidate for 7.6.0

 -- Marcus Klein <marcus.klein@open-xchange.com>  Mon, 05 May 2014 12:36:35 +0200

open-xchange-guidedtours (7.6.0-1) stable; urgency=low

  * First release candidate for 7.6.0

 -- Marcus Klein <marcus.klein@open-xchange.com>  Tue, 22 Apr 2014 18:09:04 +0200

open-xchange-guidedtours (7.6.0-0) unstable; urgency=low

  * prepare for 7.6.0

 -- Marcus Klein <marcus.klein@open-xchange.com>  Fri, 04 Apr 2014 16:14:02 +0200

open-xchange-guidedtours (7.4.2-13) stable; urgency=low

  * Build for patch 2014-03-24

 -- Markus Wagner <markus.wagner@open-xchange.com>  Wed, 19 Mar 2014 10:32:23 +0100

open-xchange-guidedtours (7.4.2-12) stable; urgency=low

  * Build for patch 2014-03-14

 -- Markus Wagner <markus.wagner@open-xchange.com>  Fri, 14 Mar 2014 14:38:53 +0100

open-xchange-guidedtours (7.4.2-11) stable; urgency=low

  * Build for patch 2013-03-04

 -- Markus Wagner <markus.wagner@open-xchange.com>  Tue, 04 Mar 2014 17:09:35 +0100

open-xchange-guidedtours (7.4.2-10) stable; urgency=low

  * Build for patch 2013-03-05

 -- Markus Wagner <markus.wagner@open-xchange.com>  Thu, 27 Feb 2014 15:50:06 +0100

open-xchange-guidedtours (7.4.2-9) stable; urgency=low

  * Build for patch 2014-02-24

 -- Markus Wagner <markus.wagner@open-xchange.com>  Tue, 25 Feb 2014 16:46:21 +0100

open-xchange-guidedtours (7.4.2-8) stable; urgency=low

  * Build for patch 2014-02-26

 -- Markus Wagner <markus.wagner@open-xchange.com>  Tue, 25 Feb 2014 14:44:07 +0100

open-xchange-guidedtours (7.4.2-7) stable; urgency=low

  * Build for patch 2014-02-20

 -- Markus Wagner <markus.wagner@open-xchange.com>  Thu, 20 Feb 2014 11:37:14 +0100

open-xchange-guidedtours (7.4.2-6) stable; urgency=low

  * Sixth candidate for 7.4.2 release

 -- Markus Wagner <markus.wagner@open-xchange.com>  Tue, 11 Feb 2014 12:58:17 +0100

open-xchange-guidedtours (7.4.2-5) stable; urgency=low

  * Fifth candidate for 7.4.2 release

 -- Markus Wagner <markus.wagner@open-xchange.com>  Thu, 06 Feb 2014 14:58:25 +0100

open-xchange-guidedtours (7.4.2-4) stable; urgency=low

  * Fourth candidate for 7.4.2 release

 -- Markus Wagner <markus.wagner@open-xchange.com>  Tue, 04 Feb 2014 17:09:46 +0100

open-xchange-guidedtours (7.4.2-3) stable; urgency=low

  * Third candidate for 7.4.2 release

 -- Markus Wagner <markus.wagner@open-xchange.com>  Thu, 23 Jan 2014 16:31:28 +0100

open-xchange-guidedtours (7.4.2-2) stable; urgency=low

  * Second candidate for 7.4.2 release

 -- Markus Wagner <markus.wagner@open-xchange.com>  Fri, 10 Jan 2014 16:31:43 +0100

open-xchange-guidedtours (7.4.2-1) stable; urgency=low

  * First candidate for 7.4.2 release

 -- Markus Wagner <markus.wagner@open-xchange.com>  Mon, 23 Dec 2013 13:15:53 +0100

open-xchange-guidedtours (7.4.2-0) unstable; urgency=low

  * prepare for 7.4.2

 -- Markus Wagner <markus.wagner@open-xchange.com>  Thu, 19 Dec 2013 09:08:03 +0100

open-xchange-guidedtours (7.4.1-11) stable; urgency=low

  * Build for patch 2014-03-24

 -- Markus Wagner <markus.wagner@open-xchange.com>  Fri, 21 Mar 2014 14:32:42 +0100

open-xchange-guidedtours (7.4.1-10) stable; urgency=low

  * Build for patch 2014-02-26

 -- Markus Wagner <markus.wagner@open-xchange.com>  Tue, 25 Feb 2014 12:49:22 +0100

open-xchange-guidedtours (7.4.1-9) stable; urgency=low

  * Build for patch 2014-01-30

 -- Markus Wagner <markus.wagner@open-xchange.com>  Tue, 28 Jan 2014 17:37:16 +0100

open-xchange-guidedtours (7.4.1-8) stable; urgency=low

  * Build for patch 2013-12-09

 -- Markus Wagner <markus.wagner@open-xchange.com>  Thu, 02 Jan 2014 16:16:10 +0100

open-xchange-guidedtours (7.4.1-7) stable; urgency=low

  * Build for patch 2013-12-23

 -- Markus Wagner <markus.wagner@open-xchange.com>  Thu, 19 Dec 2013 10:08:14 +0100

open-xchange-guidedtours (7.4.1-6) stable; urgency=low

  * Build for patch 2013-12-09

 -- Markus Wagner <markus.wagner@open-xchange.com>  Thu, 05 Dec 2013 13:44:27 +0100

open-xchange-guidedtours (7.4.1-5) stable; urgency=low

  * Fifth candidate for 7.4.1 release

 -- Markus Wagner <markus.wagner@open-xchange.com>  Wed, 20 Nov 2013 12:12:44 +0100

open-xchange-guidedtours (7.4.1-4) stable; urgency=low

  * Fourth candidate for 7.4.1 release

 -- Markus Wagner <markus.wagner@open-xchange.com>  Mon, 18 Nov 2013 10:20:29 +0100

open-xchange-guidedtours (7.4.1-3) stable; urgency=low

  * Third candidate for 7.4.1 release

 -- Markus Wagner <markus.wagner@open-xchange.com>  Thu, 07 Nov 2013 10:17:58 +0100

open-xchange-guidedtours (7.4.1-2) stable; urgency=low

  * Second candidate for 7.4.1 release

 -- Markus Wagner <markus.wagner@open-xchange.com>  Wed, 23 Oct 2013 10:11:10 +0200

open-xchange-guidedtours (7.4.1-1) stable; urgency=low

  * First sprint increment for 7.4.1 release

 -- Markus Wagner <markus.wagner@open-xchange.com>  Thu, 10 Oct 2013 17:57:24 +0200

open-xchange-guidedtours (7.4.1-0) unstable; urgency=low

  * prepare for 7.4.1 release

 -- Markus Wagner <markus.wagner@open-xchange.com>  Fri, 20 Sep 2013 16:29:32 +0200

open-xchange-guidedtours (7.4.0-19) stable; urgency=low

  * Build for patch 2013-03-05

 -- Markus Wagner <markus.wagner@open-xchange.com>  Tue, 04 Mar 2014 14:56:12 +0100

open-xchange-guidedtours (7.4.0-18) stable; urgency=low

  * Build for patch 2013-03-05

 -- Markus Wagner <markus.wagner@open-xchange.com>  Thu, 27 Feb 2014 15:50:06 +0100

open-xchange-guidedtours (7.4.0-17) stable; urgency=low

  * Build for patch 2014-02-07

 -- Markus Wagner <markus.wagner@open-xchange.com>  Fri, 07 Feb 2014 09:17:10 +0100

open-xchange-guidedtours (7.4.0-16) stable; urgency=low

  * Build for patch 2013-11-13

 -- Markus Wagner <markus.wagner@open-xchange.com>  Tue, 12 Nov 2013 13:42:30 +0100

open-xchange-guidedtours (7.4.0-15) stable; urgency=low

  * Build for patch 2013-11-08

 -- Markus Wagner <markus.wagner@open-xchange.com>  Mon, 11 Nov 2013 11:56:08 +0100

open-xchange-guidedtours (7.4.0-14) stable; urgency=low

  * Build for patch 2013-10-28

 -- Markus Wagner <markus.wagner@open-xchange.com>  Wed, 30 Oct 2013 16:56:18 +0100

open-xchange-guidedtours (7.4.0-13) stable; urgency=low

  * Build for patch 2013-10-28

 -- Markus Wagner <markus.wagner@open-xchange.com>  Wed, 23 Oct 2013 15:04:38 +0200

open-xchange-guidedtours (7.4.0-12) stable; urgency=low

  * Build for patch 2013-10-09

 -- Markus Wagner <markus.wagner@open-xchange.com>  Wed, 09 Oct 2013 16:39:09 +0200

open-xchange-guidedtours (7.4.0-11) stable; urgency=low

  * Eleventh candidate for 7.4.0 release

 -- Markus Wagner <markus.wagner@open-xchange.com>  Wed, 25 Sep 2013 11:14:23 +0200

open-xchange-guidedtours (7.4.0-10) stable; urgency=low

  * Tenth candidate for 7.4.0 release

 -- Markus Wagner <markus.wagner@open-xchange.com>  Fri, 20 Sep 2013 10:36:26 +0200

open-xchange-guidedtours (7.4.0-9) stable; urgency=low

  * Ninth candidate for 7.4.0 release

 -- Markus Wagner <markus.wagner@open-xchange.com>  Fri, 13 Sep 2013 15:48:07 +0200

open-xchange-guidedtours (7.4.0-8) stable; urgency=low

  * Eighth candidate for 7.4.0 release

 -- Markus Wagner <markus.wagner@open-xchange.com>  Mon, 02 Sep 2013 10:44:51 +0200

open-xchange-guidedtours (7.4.0-7) stable; urgency=low

  * Seventh candidate for 7.4.0 release

 -- Markus Wagner <markus.wagner@open-xchange.com>  Tue, 27 Aug 2013 14:06:30 +0200

open-xchange-guidedtours (7.4.0-6) stable; urgency=low

  * Sixth candidate for 7.4.0 release

 -- Markus Wagner <markus.wagner@open-xchange.com>  Fri, 23 Aug 2013 13:10:30 +0200

open-xchange-guidedtours (7.4.0-5) stable; urgency=low

  * Fifth candidate for 7.4.0 release

 -- Markus Wagner <markus.wagner@open-xchange.com>  Mon, 19 Aug 2013 12:38:26 +0200

open-xchange-guidedtours (7.4.0-4) stable; urgency=low

  * Fourth candidate for 7.4.0 release

 -- Markus Wagner <markus.wagner@open-xchange.com>  Tue, 13 Aug 2013 10:12:55 +0200

open-xchange-guidedtours (7.4.0-3) stable; urgency=low

  * Third release candidate for 7.4.0

 -- Markus Wagner <markus.wagner@open-xchange.com>  Tue, 06 Aug 2013 12:25:50 +0200

open-xchange-guidedtours (7.4.0-2) stable; urgency=low

  * Second release candidate for 7.4.0

 -- Markus Wagner <markus.wagner@open-xchange.com>  Fri, 02 Aug 2013 14:17:30 +0200

open-xchange-guidedtours (7.4.0-1) stable; urgency=low

  * First release candidate for 7.4.0

 -- Markus Wagner <markus.wagner@open-xchange.com>  Wed, 17 Jul 2013 10:44:17 +0200

open-xchange-guidedtours (7.4.0-0) unstable; urgency=low

  * prepare for 7.4.0

 -- Markus Wagner <markus.wagner@open-xchange.com>  Tue, 16 Jul 2013 14:54:25 +0200

open-xchange-guidedtours (7.2.2-20) stable; urgency=low

  * Build for patch 2014-03-24

 -- Markus Wagner <markus.wagner@open-xchange.com>  Fri, 21 Mar 2014 14:39:41 +0100

open-xchange-guidedtours (7.2.2-19) stable; urgency=low

  * Build for patch 2014-01-22

 -- Markus Wagner <markus.wagner@open-xchange.com>  Fri, 24 Jan 2014 14:33:16 +0100

open-xchange-guidedtours (7.2.2-18) stable; urgency=low

  * Build for patch 2013-11-29

 -- Markus Wagner <markus.wagner@open-xchange.com>  Tue, 10 Dec 2013 08:32:40 +0100

open-xchange-guidedtours (7.2.2-17) stable; urgency=low

  * Build for patch 2013-10-03

 -- Markus Wagner <markus.wagner@open-xchange.com>  Wed, 02 Oct 2013 17:06:23 +0200

open-xchange-guidedtours (7.2.2-16) stable; urgency=low

  * Build for patch 2013-09-26

 -- Markus Wagner <markus.wagner@open-xchange.com>  Tue, 17 Sep 2013 12:00:15 +0200

open-xchange-guidedtours (7.2.2-15) stable; urgency=low

  * Build for patch 2013-09-12

 -- Markus Wagner <markus.wagner@open-xchange.com>  Wed, 11 Sep 2013 15:21:56 +0200

open-xchange-guidedtours (7.2.2-14) stable; urgency=low

  * Build for patch 2013-09-26

 -- Markus Wagner <markus.wagner@open-xchange.com>  Mon, 02 Sep 2013 13:51:05 +0200

open-xchange-guidedtours (7.2.2-13) stable; urgency=low

  * Build for patch 2013-08-26

 -- Markus Wagner <markus.wagner@open-xchange.com>  Mon, 26 Aug 2013 16:28:15 +0200

open-xchange-guidedtours (7.2.2-12) stable; urgency=low

  * Build for patch 2013-08-19

 -- Markus Wagner <markus.wagner@open-xchange.com>  Tue, 20 Aug 2013 11:24:10 +0200

open-xchange-guidedtours (7.2.2-11) stable; urgency=low

  * Build for patch 2013-08-09

 -- Markus Wagner <markus.wagner@open-xchange.com>  Mon, 05 Aug 2013 11:02:03 +0200

open-xchange-guidedtours (7.2.2-10) stable; urgency=low

  * Build for patch 2013-07-22

 -- Markus Wagner <markus.wagner@open-xchange.com>  Mon, 22 Jul 2013 09:50:53 +0200

open-xchange-guidedtours (7.2.2-9) stable; urgency=low

  * Build for patch 2013-07-25

 -- Markus Wagner <markus.wagner@open-xchange.com>  Mon, 15 Jul 2013 15:44:24 +0200

open-xchange-guidedtours (7.2.2-8) stable; urgency=low

  * Build for patch 2013-07-09

 -- Markus Wagner <markus.wagner@open-xchange.com>  Thu, 11 Jul 2013 11:26:44 +0200

open-xchange-guidedtours (7.2.2-7) stable; urgency=low

  * Third candidate for 7.2.2 release

 -- Markus Wagner <markus.wagner@open-xchange.com>  Tue, 02 Jul 2013 13:51:37 +0200

open-xchange-guidedtours (7.2.2-6) stable; urgency=low

  * Second candidate for 7.2.2 release

 -- Markus Wagner <markus.wagner@open-xchange.com>  Fri, 28 Jun 2013 16:17:19 +0200

open-xchange-guidedtours (7.2.2-5) stable; urgency=low

  * Release candidate for 7.2.2 release

 -- Markus Wagner <markus.wagner@open-xchange.com>  Wed, 26 Jun 2013 19:18:51 +0200

open-xchange-guidedtours (7.2.2-4) stable; urgency=low

  * Second feature freeze for 7.2.2 release

 -- Markus Wagner <markus.wagner@open-xchange.com>  Fri, 21 Jun 2013 16:36:47 +0200

open-xchange-guidedtours (7.2.2-3) stable; urgency=low

  * Sprint increment for 7.2.2 release

 -- Markus Wagner <markus.wagner@open-xchange.com>  Mon, 03 Jun 2013 13:30:35 +0200

open-xchange-guidedtours (7.2.2-2) unstable; urgency=low

  * First sprint increment for 7.2.2 release

 -- Markus Wagner <markus.wagner@open-xchange.com>  Mon, 03 Jun 2013 13:30:35 +0200

open-xchange-guidedtours (7.2.2-1) unstable; urgency=low

  * First candidate for 7.2.2 release

 -- Markus Wagner <markus.wagner@open-xchange.com>  Wed, 29 May 2013 17:38:49 +0200

open-xchange-guidedtours (7.2.2-0) unstable; urgency=low

  * prepare for 7.2.0

 -- Markus Wagner <markus.wagner@open-xchange.com>  Fri, 15 Mar 2013 13:52:15 +0100

open-xchange-guidedtours (7.2.1-6) stable; urgency=low

  * Build for patch 2013-06-20

 -- Markus Wagner <markus.wagner@open-xchange.com>  Thu, 20 Jun 2013 15:51:09 +0200

open-xchange-guidedtours (7.2.1-5) stable; urgency=low

  * Build for patch 2013-06-17

 -- Markus Wagner <markus.wagner@open-xchange.com>  Tue, 18 Jun 2013 09:35:46 +0200

open-xchange-guidedtours (7.2.1-4) stable; urgency=low

  * Build for patch 2013-06-14

 -- Markus Wagner <markus.wagner@open-xchange.com>  Wed, 12 Jun 2013 18:15:45 +0200

open-xchange-guidedtours (7.2.1-3) unstable; urgency=low

  * Third candidate for 7.2.1 release

 -- Markus Wagner <markus.wagner@open-xchange.com>  Wed, 22 May 2013 16:07:43 +0200

open-xchange-guidedtours (7.2.1-2) unstable; urgency=low

  * Second candidate for 7.2.1 release

 -- Markus Wagner <markus.wagner@open-xchange.com>  Wed, 15 May 2013 17:49:12 +0200

open-xchange-guidedtours (7.2.1-1) unstable; urgency=low

  * First candidate for 7.2.1 release

 -- Markus Wagner <markus.wagner@open-xchange.com>  Mon, 22 Apr 2013 15:18:20 +0200

open-xchange-guidedtours (7.2.1-0) unstable; urgency=low

  * prepare for 7.2.1

 -- Markus Wagner <markus.wagner@open-xchange.com>  Mon, 15 Apr 2013 11:18:33 +0200

open-xchange-guidedtours (7.2.0-6) unstable; urgency=low

  * Build for patch 2013-05-10

 -- Markus Wagner <markus.wagner@open-xchange.com>  Wed, 15 May 2013 09:33:11 +0200

open-xchange-guidedtours (7.2.0-5) unstable; urgency=low

  * Build for patch 2013-04-23

 -- Markus Wagner <markus.wagner@open-xchange.com>  Thu, 02 May 2013 09:09:28 +0200

open-xchange-guidedtours (7.2.0-4) unstable; urgency=low

  * Fourth candidate for 7.2.0 release

 -- Markus Wagner <markus.wagner@open-xchange.com>  Wed, 10 Apr 2013 17:49:28 +0200

open-xchange-guidedtours (7.2.0-3) unstable; urgency=low

  * Third candidate for 7.2.0 release

 -- Markus Wagner <markus.wagner@open-xchange.com>  Mon, 08 Apr 2013 17:21:25 +0200

open-xchange-guidedtours (7.2.0-2) unstable; urgency=low

  * Second candidate for 7.2.0 release

 -- Markus Wagner <markus.wagner@open-xchange.com>  Tue, 02 Apr 2013 16:21:13 +0200

open-xchange-guidedtours (7.2.0-1) unstable; urgency=low

  * First release candidate for 7.2.0

 -- Markus Wagner <markus.wagner@open-xchange.com>  Tue, 26 Mar 2013 13:01:19 +0100

open-xchange-guidedtours (7.2.0-0) unstable; urgency=low

  * prepare for 7.2.0

 -- Markus Wagner <markus.wagner@open-xchange.com>  Thu, 15 Mar 2013 13:52:15 +0100

open-xchange-guidedtours (7.0.1-6) stable; urgency=low

  * Build for patch 2013-09-12

 -- Viktor Pracht <viktor.pracht@open-xchange.com>  Wed, 11 Sep 2013 15:35:30 +0200

open-xchange-guidedtours (7.0.1-5) unstable; urgency=low

  * Build for patch 2013-03-01

 -- Viktor Pracht <viktor.pracht@open-xchange.com>  Thu, 28 Feb 2013 17:42:15 +0100

open-xchange-guidedtours (7.0.1-4) unstable; urgency=low

  * Fourth release candidate for 7.0.1

 -- Viktor Pracht <viktor.pracht@open-xchange.com>  Tue, 19 Feb 2013 16:41:58 +0100

open-xchange-guidedtours (7.0.1-3) unstable; urgency=low

  * Third release candidate for 7.0.1

 -- Viktor Pracht <viktor.pracht@open-xchange.com>  Tue, 19 Feb 2013 09:22:25 +0100

open-xchange-guidedtours (7.0.1-2) unstable; urgency=low

  * Second release candiate for 7.0.1

 -- Viktor Pracht <viktor.pracht@open-xchange.com>  Thu, 14 Feb 2013 14:28:34 +0100

open-xchange-guidedtours (7.0.1-1) unstable; urgency=low

  * First release candidate for 7.0.1

 -- Viktor Pracht <viktor.pracht@open-xchange.com>  Fri, 01 Feb 2013 15:28:23 +0100

open-xchange-guidedtours (7.0.1-0) unstable; urgency=low

  * prepare for 7.0.1

 -- Viktor Pracht <viktor.pracht@open-xchange.com>  Fri, 01 Feb 2013 15:01:46 +0100

open-xchange-guidedtours (7.0.0-12) unstable; urgency=low

  * Third release candidate for 7.0.0

 -- Viktor Pracht <viktor.pracht@open-xchange.com>  Tue, 18 Dec 2012 14:53:51 +0100

open-xchange-guidedtours (7.0.0-11) unstable; urgency=low

  * Second release candidate for 7.0.0

 -- Viktor Pracht <viktor.pracht@open-xchange.com>  Mon, 17 Dec 2012 18:55:33 +0100

open-xchange-guidedtours (7.0.0-10) unstable; urgency=low

  * Pre release candidate for 7.0.0

 -- Viktor Pracht <viktor.pracht@open-xchange.com>  Thu, 13 Dec 2012 18:47:20 +0100

open-xchange-guidedtours (7.0.0-9) unstable; urgency=low

  * First release candidate for 7.0.0

 -- Viktor Pracht <viktor.pracht@open-xchange.com>  Tue, 11 Dec 2012 11:44:25 +0100

open-xchange-guidedtours (7.0.0-8) unstable; urgency=low

  * First release candidate for EDP drop #6

 -- Viktor Pracht <viktor.pracht@open-xchange.com>  Tue, 13 Nov 2012 15:02:51 +0100

open-xchange-guidedtours (7.0.0-7) unstable; urgency=low

  * Third release candidate for EDP drop #5

 -- Viktor Pracht <viktor.pracht@open-xchange.com>  Mon, 22 Oct 2012 15:48:11 +0200

open-xchange-guidedtours (7.0.0-6) unstable; urgency=low

  * Second release candidate for EDP drop #5

 -- Viktor Pracht <viktor.pracht@open-xchange.com>  Mon, 22 Oct 2012 14:23:03 +0200

open-xchange-guidedtours (7.0.0-5) unstable; urgency=low

  * First release candidate for EDP drop #5

 -- Viktor Pracht <viktor.pracht@open-xchange.com>  Tue, 12 Oct 2012 13:07:35 +0200

open-xchange-guidedtours (7.0.0-4) unstable; urgency=low

  * First release candidate for EDP drop #4

 -- Viktor Pracht <viktor.pracht@open-xchange.com>  Tue, 04 Sep 2012 15:14:35 +0200

open-xchange-guidedtours (7.0.0-3) unstable; urgency=low

  * Release build for 7.0.0

 -- Viktor Pracht <viktor.pracht@open-xchange.com>  Tue, 07 Aug 2012 14:58:23 +0200

open-xchange-guidedtours (7.0.0-2) unstable; urgency=low

  * Release build for EDP drop #3

 -- Viktor Pracht <viktor.pracht@open-xchange.com>  Tue, 07 Aug 2012 11:48:03 +0200

open-xchange-guidedtours (7.0.0-1) unstable; urgency=low

  * Initial Release.

 -- Viktor Pracht <viktor.pracht@open-xchange.com>  Wed, 09 Nov 2011 12:20:23 +0100<|MERGE_RESOLUTION|>--- conflicted
+++ resolved
@@ -1,16 +1,14 @@
-<<<<<<< HEAD
 open-xchange-guidedtours (7.6.3-0) unstable; urgency=medium
 
   * prepare for 7.6.3 release
 
  -- Marcus Klein <marcus.klein@open-xchange.com>  Wed, 25 Mar 2015 13:08:39 +0100
-=======
+
 open-xchange-guidedtours (7.6.2-21) stable; urgency=low
 
   * Build for patch 2015-08-03 (2650)
 
  -- Marcus Klein <marcus.klein@open-xchange.com>  Tue, 04 Aug 2015 12:02:46 +0200
->>>>>>> 9adefa7d
 
 open-xchange-guidedtours (7.6.2-20) stable; urgency=low
 
