<html lang="es">
<head>
<meta http-equiv="Content-Type" content="text/html; charset=utf-8">
<title>9.4.5. Creación y edición de descripciones</title>
<link rel="stylesheet" type="text/css" href="../../help.css">
<meta name="generator" content="DocBook XSL Stylesheets V1.78.1">
<link rel="home" href="index.html" title="Software colaborativo">
<link rel="up" href="ox.appsuite.user.sect.files.manage.html" title="9.4. Gestión de ficheros">
<link rel="prev" href="ox.appsuite.user.sect.files.manage.rename.html" title="9.4.4. Edición de nombres de ficheros">
<link rel="next" href="ox.appsuite.user.sect.files.manage.move.html" title="9.4.6. Mover ficheros o carpetas">
<link rel="copyright" href="ox.appsuite.user.legalnotice.html" title="Aviso Legal">
<link rel="stylesheet" type="text/css" href="../../bootstrap.min.css"​/> 
<link id="favicon" rel="shortcut icon" href="../../../apps/themes/default/favicon.ico" type="image/x-icon"> 
<meta name="viewport" content="width=device-width, initial-scale=1.0">
   <script src="../../jquery.min.js"></script> 

   <script src="../../bootstrap.min.js"></script> 
</head>
<body bgcolor="white" text="black" link="#0000FF" vlink="#840084" alink="#0000FF">
<div class="oxhelp-navigation-top"><nav class="navbar navbar-inverse" role="navigation"><div class="container-fluid">
<div class="navbar-header">
<button type="button" class="navbar-toggle" data-toggle="collapse" data-target="#ox-main-nav"><span class="sr-only">Toggle navigation</span><span class="icon-bar"></span><span class="icon-bar"></span><span class="icon-bar"></span></button><a class="navbar-brand">Open-Xchange</a>
</div>
<div class="collapse navbar-collapse" id="ox-main-nav"><ul class="nav navbar-nav">
<li><a accesskey="p" class="oxhelp-prev-link" href="ox.appsuite.user.sect.files.manage.rename.html">Anterior</a></li>
<li><a accesskey="h" href="index.html" class="oxhelp-home-link">Inicio</a></li>
<li><a accesskey="t" href="bk01-toc.html" class="oxhelp-toc-link">TdC</a></li>
<li><a accesskey="n" class="oxhelp-next-link" href="ox.appsuite.user.sect.files.manage.move.html">Siguiente</a></li>
</ul></div>
</div></nav></div>
<div class="oxhelp-content">
  <h1 class="sr-only"><span class="phrase">Ficheros</span></h1>
<h2 class="sr-only">Gestión de ficheros</h2>
<div class="sect2">
<div class="titlepage"><div><div><h3 class="title">
<a name="ox.appsuite.user.sect.files.manage.editdescription"></a>9.4.5. Creación y edición de descripciones</h3></div></div></div>
<a class="indexterm" name="id-1.10.10.9.2"></a><a class="indexterm" name="id-1.10.10.9.3"></a><a class="indexterm" name="id-1.10.10.9.4"></a><div class="concept">
<a name="ox.appsuite.user.concept.files.editdescription"></a><p>Se puede crear o editar la descripción de un fichero.</p>
</div>
<div class="task">
<<<<<<< HEAD
<a name="ox.appsuite.user.task.files.editdescription"></a><p class="title"><b>Cómo editar la descripción de un fichero:</b></p>
=======
<a name="ox.appsuite.user.task.files.editdescription"></a><p class="title">Cómo crear o editar la descripción de un fichero:</p>
>>>>>>> 74174fc6
<div class="taskprerequisites">
          <p>Requisito: tener los permisos adecuados para editar objetos en la carpeta que contiene al fichero.</p>
        </div>
<div class="procedure"><ol class="procedure" type="1">
<li class="step">
<p>Use una de las siguientes opciones para abrir el fichero en el <span class="guilabel"><strong>Visor</strong></span>:</p>
<div class="itemizedlist"><ul class="itemizedlist" style="list-style-type: none; ">
<li class="listitem" style="list-style-type: none"><p>Hacer doble click en un fichero del área de visualización.</p></li>
<li class="listitem" style="list-style-type: none"><p>Seleccione un fichero en el área de visualización. Pulse el icono <span class="guibutton"><strong>Vista</strong></span> <span class="inlinemediaobject"><a name="ox.appsuite.user.fig.files.editdescription.content"></a><img src="../../images/appsuite_user_icon_viewer.png"></span> de la barra de herramientas.</p></li>
</ul></div>
<p>
            </p>
<p>Si no se muestra la barra lateral, pulse el icono <span class="guibutton"><strong>Ver detalles</strong></span> <span class="inlinemediaobject"><a name="ox.appsuite.user.fig.files.editdescription.viewer"></a><img src="../../images/appsuite_user_icon_viewer_details.png"></span> .</p>
</li>
<li class="step">
<p>Para añadir una descripción pulse en <span class="guibutton"><strong>Añadir una descripción</strong></span>. Para editar una descripción, haga doble click en la descripción.</p>
<p>Introduzca un nuevo texto o cambie el existente. Pulse en <span class="guibutton"><strong>Guardar</strong></span>.</p>
</li>
</ol></div>
</div>
</div>
          </div>
        </body>
</html><|MERGE_RESOLUTION|>--- conflicted
+++ resolved
@@ -38,11 +38,7 @@
 <a name="ox.appsuite.user.concept.files.editdescription"></a><p>Se puede crear o editar la descripción de un fichero.</p>
 </div>
 <div class="task">
-<<<<<<< HEAD
-<a name="ox.appsuite.user.task.files.editdescription"></a><p class="title"><b>Cómo editar la descripción de un fichero:</b></p>
-=======
 <a name="ox.appsuite.user.task.files.editdescription"></a><p class="title">Cómo crear o editar la descripción de un fichero:</p>
->>>>>>> 74174fc6
 <div class="taskprerequisites">
           <p>Requisito: tener los permisos adecuados para editar objetos en la carpeta que contiene al fichero.</p>
         </div>
