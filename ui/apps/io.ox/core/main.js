/**
 * This work is provided under the terms of the CREATIVE COMMONS PUBLIC
 * LICENSE. This work is protected by copyright and/or other applicable
 * law. Any use of the work other than as authorized under this license
 * or copyright law is prohibited.
 *
 * http://creativecommons.org/licenses/by-nc-sa/2.5/
 *
 * © 2016 OX Software GmbH, Germany. info@open-xchange.com
 *
 * @author Matthias Biggeleben <matthias.biggeleben@open-xchange.com>
 */

define('io.ox/core/main', [
    'io.ox/core/desktop',
    'io.ox/core/session',
    'io.ox/core/http',
    'io.ox/core/api/apps',
    'io.ox/core/extensions',
    'io.ox/core/extPatterns/stage',
    'io.ox/core/notifications',
    'io.ox/backbone/mini-views/help',
    // defines jQuery plugin
    'io.ox/core/commons',
    'io.ox/core/upsell',
    'io.ox/backbone/mini-views/upsell',
    'io.ox/core/capabilities',
    'io.ox/core/ping',
    'io.ox/core/folder/api',
    'io.ox/core/a11y',
    'settings!io.ox/core',
    'gettext!io.ox/core',
    'io.ox/core/relogin',
    'io.ox/core/links',
    'io.ox/core/http_errors',
    'io.ox/backbone/disposable',
    'io.ox/tours/get-started'
], function (desktop, session, http, appAPI, ext, Stage, notifications, HelpView, commons, upsell, UpsellView, capabilities, ping, folderAPI, a11y, settings, gt) {

    'use strict';

    var DURATION = 250;

    // enable special logging to investigate why boot fails
    var debug = $.noop;

    if (/\bcore/.test(_.url.hash('debug'))) {
        debug = function () {
            var args = _(arguments).toArray(), t = _.now() - ox.t0;
            args.unshift('core (' + (t / 1000).toFixed(1) + 's): ');
            console.log.apply(console, args);
        };
    }

<<<<<<< HEAD
=======
    // general fix for flexbox scrolling issue (see bugs 43799, 44938, 45501, 46950, 47395)
    $('#io-ox-windowmanager').on('scroll', function () {
        // no infinite loop here. Only scroll if needed
        if (this.scrollTop > 0) this.scrollTop = 0;
    });

>>>>>>> 1c635981
    debug('core: Loaded');
    ox.trigger('core:load');

    _.stepwiseInvoke = function (list, method, context) {
        if (!_.isArray(list)) return $.when();
        var args = Array.prototype.slice.call(arguments, 3), done = $.Deferred(), tmp = [];
        function store(result) {
            tmp.push(result);
        }
        function tick() {
            // are we done now?
            if (list.length === 0) return done.resolve(tmp);
            // get next item
            var item = list.shift();
            // has method?
            if (item && _.isFunction(item[method])) {
                // call method and expect a deferred object
                var ret = item[method].apply(context, args);
                if (ret && ret.promise) return ret.done(store).then(tick, done.reject);
            }
            tick();
        }
        tick();
        return done.promise();
    };

    var logout = function (opt) {

        opt = _.extend({
            autologout: false
        }, opt || {});

        $('#background-loader').fadeIn(DURATION, function () {

            $('#io-ox-core').hide();
            var extensions = ext.point('io.ox/core/logout').list();
            _.stepwiseInvoke(extensions, 'logout', this, new ext.Baton(opt)).then(
                function logout() {
                    session.logout().always(function () {
                        // get logout locations
                        var location = (capabilities.has('guest') && ox.serverConfig.guestLogoutLocation) ? ox.serverConfig.guestLogoutLocation : settings.get('customLocations/logout'),
                            fallback = ox.serverConfig.logoutLocation || ox.logoutLocation,
                            logoutLocation = location || (fallback + (opt.autologout ? '#autologout=true' : ''));
                        // Substitute some variables
                        _.url.redirect(_.url.vars(logoutLocation));
                    });
                },
                function cancel() {
                    $('#io-ox-core').show();
                    $('#background-loader').fadeOut(DURATION);
                }
            );
        });
    };

    // trigger all apps to save restorepoints
    ext.point('io.ox/core/logout').extend({
        id: 'saveRestorePoint',
        index: 1,
        logout: function (baton) {
            http.pause();
            var def = $.Deferred();
            if (baton.autologout || ox.online) {
                // TODO: add http pause / resume
                $.when.apply($,
                    ox.ui.apps.map(function (app) {
                        return app.saveRestorePoint();
                    })
                ).always(def.resolve);
            } else {
                ox.ui.App.canRestore().then(function (canRestore) {
                    if (canRestore) {
                        $('#io-ox-core').show();
                        $('#background-loader').hide();
                        require(['io.ox/core/tk/dialogs'], function (dialogs) {
                            new dialogs.ModalDialog()
                                .text(gt('Unsaved documents will be lost. Do you want to sign out now?'))
                                .addPrimaryButton('Yes', gt('Yes'))
                                .addButton('No', gt('No'))
                                .show()
                                .then(function (action) {
                                    if (action === 'No') {
                                        def.reject();
                                    } else {
                                        $('#io-ox-core').hide();
                                        $('#background-loader').show();
                                        def.resolve();
                                    }
                                });
                        });
                    } else {
                        def.resolve();
                    }
                });
            }
            // save core settings
            settings.save();
            http.resume();
            return def;
        }
    });

    // clear all caches
    ext.point('io.ox/core/logout').extend({
        id: 'clearCache',
        logout: function () {
            return ox.cache.clear();
        }
    });

    // wait for all pending settings
    ext.point('io.ox/core/logout').extend({
        id: 'savePendingSettings',
        index: 1000000000000,
        logout: function () {
            // force save requests for all pending settings
            http.pause();
            $.when.apply($,
                _(settings.getAllPendingSettings()).map(function (set) {
                    return set.save(undefined, { force: true });
                })
            );
            return http.resume();
        }
    });

    //
    // handle online/offline mode
    //
    function showIndicator(text) {
        $('#io-ox-offline').text(text).stop().show().animate({ bottom: '0px' }, 200);
        notifications.yell('screenreader', text);
    }

    function hideIndicator() {
        $('#io-ox-offline').stop().animate({ bottom: '-41px' }, 200, function () { $(this).hide(); });
    }

    ox.on({
        'connection:online': function () {
            hideIndicator();
            ox.online = true;
        },
        'connection:offline': function () {
            showIndicator(gt('Offline'));
            ox.online = false;
        },
        'connection:up': function () {
            if (ox.online) hideIndicator();
        },
        'connection:down': function () {
            if (ox.online) showIndicator(gt('Server unreachable'));
        }
    });

    if (!ox.online) {
        $(window).trigger('offline');
    }

    var launcherDropdown,
        topbar = $('#io-ox-topbar'),
        launchers = $('.launchers', topbar),
        launcherDropdownToggle;

    var launcherDropdownTab = $('<li class="launcher-dropdown dropdown" role="presentation">').append(
        launcherDropdownToggle = $('<a href="#" class="dropdown-toggle" data-toggle="dropdown" role="button" aria-haspopup="true">').attr({
            'aria-label': gt('Launcher dropdown. Press [enter] to jump to the dropdown.')
        }).append(
            $('<i class="fa fa-angle-double-right" aria-hidden="true">'),
            $('<span class="sr-only">').text('Dropdown')
        ),
        launcherDropdown = $('<ul class="dropdown-menu" role="menu">')
    );

    launcherDropdownToggle.dropdown();

    // prevent dragging links
    topbar.on('dragstart', false);

    topbar.find('[role="navigation"]').attr({
        'aria-label': gt('Apps')
    });

    // whatever ...
    gt.pgettext('app', 'Portal');
    gt.pgettext('app', 'Mail');
    gt.pgettext('app', 'Address Book');
    gt.pgettext('app', 'Calendar');
    gt.pgettext('app', 'Scheduling');
    gt.pgettext('app', 'Tasks');
    gt.pgettext('app', 'Drive');
    gt.pgettext('app', 'Conversations');

    var tabManager = _.throttle(function () {

        var items = launchers.children('.launcher'),
            launcherDropDownIcon = $('.launcher-dropdown', topbar),
            secondaryLauncher = topbar.find('.launchers-secondary'),
            forceDesktopLaunchers = settings.get('forceDesktopLaunchers', false);

        // we don't show any launcher in top-bar on small devices
        if (_.device('smartphone') && !forceDesktopLaunchers) {
            items.hide();
            launchers.append(launcherDropdownTab);
            return;
        }

        var itemsLeftWidth = launchers.offset().left;

        // Reset first
        launchers.children('.launcher:hidden').each(function (i, node) {
            $(node).show();
        });

        var itemsVisible = launchers.children('.launcher:visible'),
            itemsRightWidth = secondaryLauncher.length > 0 ? secondaryLauncher[0].getBoundingClientRect().width : 0,
            launcherDropDownIconWidth = launcherDropDownIcon.width(),
            viewPortWidth = topbar.width() - launcherDropDownIconWidth;

        launcherDropdownTab.detach();

        itemsVisible.each(function () {
            // use native bounding client rect function to compute the width as floating point
            itemsLeftWidth += this.getBoundingClientRect().width;
        });

        var i = 0, hidden = 0;
        for (i = items.length; i > 1; i--) {
            if (itemsLeftWidth + itemsRightWidth <= viewPortWidth) {
                break;
            } else {
                var lastVisibleItem = launchers.children('.launcher:visible').last();
                itemsLeftWidth = itemsLeftWidth - lastVisibleItem[0].getBoundingClientRect().width;
                lastVisibleItem.hide();
                hidden++;
            }
        }
        $('li', launcherDropdown).attr('role', 'menuitem').hide();


        if (hidden > 0) {
            launchers.append(launcherDropdownTab);
            for (i = hidden; i > 0; i--) {
                $('li', launcherDropdown).eq(-i).show();
            }
        } else {
            launcherDropdownTab.detach();
        }

    }, 100);

    // add launcher
    var addLauncher = function (side, label, fn, arialabel) {
        var node = $('<li class="launcher">');

        if (fn) {
            node.on('click', function (e) {
                e.preventDefault();
                var self = $(this), content,
                    focus = $(document.activeElement);
                // set fixed width, hide label, be busy
                content = self.contents().detach();
                self.css('width', self.width() + 'px').text('\u00A0').busy();
                // call launcher
                (fn.call(this) || $.when()).done(function () {
                    // revert visual changes
                    self.idle().empty().append(content).css('width', '');
                    //detaching results in lost focus, which is bad for keyboard support.
                    //so we need to restore it, if it was not set manually in the mean time.
                    if ($(document.activeElement).filter('body').length > 0) {
                        focus.focus();
                    }
                });
            });
        }

        //construct
        node.append(function () {
            if (_.isString(label)) {
                return $('<a href="#" class="apptitle">').text(/*#, dynamic*/gt.pgettext('app', label));
            } else if (label[0].tagName === 'I') {
                return $('<a href="#" class="apptitle" role="button">').attr('aria-label', arialabel ? _.escape(arialabel) : null).append(label);
            }
            return label;
        });

        return node.appendTo(side === 'left' ? launchers : topbar);
    };

    function initRefreshAnimation() {

        var count = 0,
            timer = null,
            useSpinner = _.device('webkit || firefox || ie > 9'),
            duration = useSpinner ? 500 : 1500,
            refreshIcon = null;

        function off() {
            if (count === 0 && timer === null) {
                $('#io-ox-refresh-icon .apptitle').attr('aria-label', gt('Refresh'));

                if (useSpinner) {
                    refreshIcon = refreshIcon || $('#io-ox-refresh-icon').find('i');
                    if (refreshIcon.hasClass('fa-spin')) {
                        refreshIcon.addClass('fa-spin-paused').removeClass('fa-spin');
                    }
                } else {
                    $('#io-ox-refresh-icon').removeClass('io-ox-progress');
                }
            }
        }

        http.on('start', function (e, xhr, options) {
            if (count === 0) {
                if (timer === null) {
                    if (!options.silent) {
                        $('#io-ox-refresh-icon .apptitle').attr('aria-label', gt('Currently refreshing'));

                        if (useSpinner) {
                            refreshIcon = refreshIcon || $('#io-ox-refresh-icon').find('i');
                            if (!refreshIcon.hasClass('fa-spin')) {
                                refreshIcon.addClass('fa-spin').removeClass('fa-spin-paused');
                            }
                        } else {
                            $('#io-ox-refresh-icon').addClass('io-ox-progress');
                        }
                    }
                }
                clearTimeout(timer);
                timer = setTimeout(function () {
                    timer = null;
                    off();
                }, duration);
            }
            count++;
        });

        http.on('stop', function () {
            count = Math.max(0, count - 1);
            off();
        });
    }

    var refresh;

    (function () {

        var next = _.now(),
            // only trigger every 10 seconds
            REFRESH_THROTTLE = 10000;

        ext.point('io.ox/core/refresh').extend({
            action: _.throttle(function () {
                if (ox.online && ox.session !== '') {
                    try {
                        // trigger global event
                        ox.trigger('refresh^');
                    } catch (e) {
                        console.error('io.ox/core/refresh:default', e.message, e);
                    }
                }
            }, REFRESH_THROTTLE),
            reset: function () {
                next = _.now() + parseInt(settings.get('refreshInterval', 300000), 10);
            }
        });

        function check() {
            if (_.now() > next) {
                ext.point('io.ox/core/refresh').invoke('action');
                ext.point('io.ox/core/refresh').invoke('reset');
            }
        }

        refresh = function () {
            ext.point('io.ox/core/refresh').invoke('action');
            ext.point('io.ox/core/refresh').invoke('reset');
        };
        settings.on('change:refreshInterval', function () {
            ext.point('io.ox/core/refresh').invoke('reset');
        });

        ext.point('io.ox/core/refresh').invoke('reset');
        // check every 10 seconds
        setInterval(check, 10000);
    }());

    (function () {

        // check only in this interval to optimize script performance
        var CHECKINTERVAL = 10,
            // threshold for warning dialog in sconds
            WARNINGSTART = 30,
            // init logout interval
            interval = 0,
            // main timeout reference
            timeout = null,
            // checker timeout reference
            checker = null,
            // remember timeout init
            timeoutStart,
            // init warning dialog
            dialog = null,
            changed = false;

        var getTimeLeft = function () {
            return Math.ceil((timeoutStart + interval - _.now()) / 1000);
        };

        var getInterval = function () {
            return parseInt(settings.get('autoLogout', 0), 10);
        };

        // clear current timeout and reset activity status
        var resetTimeout = function () {
            clearTimeout(timeout);
            timeout = setTimeout(function () {
                logout({ autologout: true });
            }, interval);
            timeoutStart = _.now();
            changed = false;
        };

        // check activity status
        var check = function () {
            if (changed && dialog === null) {
                resetTimeout();
            } else {
                var timeLeft = getTimeLeft();

                if (timeLeft <= WARNINGSTART && dialog === null) {
                    // show warnig dialog
                    require(['io.ox/core/tk/dialogs'], function (dialogs) {

                        var countdown = timeLeft,
                            getString = function (sec) {
                                return gt.format(
                                    gt.ngettext(
                                        'You will be automatically signed out in %1$d second',
                                        'You will be automatically signed out in %1$d seconds', sec
                                    ), gt.noI18n(sec)
                                );
                            },
                            node = $('<span>').text(getString(countdown)),
                            countdownTimer = setInterval(function () {
                                if (countdown <= 0) {
                                    //make sure, this does not run again in a second
                                    clearInterval(countdownTimer);

                                    logout({ autologout: true });
                                } else {
                                    countdown--;
                                    node.text(getString(countdown));
                                }
                            }, 1000);

                        clearTimeout(timeout);

                        dialog = new dialogs.ModalDialog({ easyOut: false })
                            .header($('<h4>').text(gt('Automatic sign out')))
                            .append(node)
                            .topmost()
                            .addPrimaryButton('cancel', gt('Cancel'))
                            .addAlternativeButton('force', gt('Sign out now'))
                            .setUnderlayStyle({
                                backgroundColor: 'white',
                                opacity: 0.90
                            })
                            .show()
                            .done(function (action) {
                                resetTimeout();
                                clearInterval(countdownTimer);
                                dialog = null;
                                if (action === 'force') {
                                    logout();
                                }
                            });

                    });
                }
            }
        };

        var change = function () {
            changed = true;
        };

        var start = function () {

            interval = getInterval();

            if (interval > 0 && timeout === null) {

                // bind mouse, keyboard and touch events to monitor user activity
                $(document).on('mousedown mousemove scroll touchstart touchmove keydown', change);
                // start timeout
                resetTimeout();
                // check every x seconds to reduce setTimeout operations
                checker = setInterval(check, 1000 * CHECKINTERVAL);
            }

        };

        var stop = function () {
            if (checker && timeout) {
                clearTimeout(timeout);
                clearInterval(checker);
                timeout = checker = null;
                $(document).off('mousedown mousemove scroll touchstart touchmove keydown', change);
            }
        };

        var restart = function () {
            stop();
            start();
        };

        var debug = function () {
            CHECKINTERVAL = 1;
            WARNINGSTART = 10;
            getInterval = function () { return 12000; };
            restart();
        };

        ox.autoLogout = {
            start: start,
            stop: stop,
            restart: restart,
            debug: debug,
            logout: logout.bind(null, { autologout: true })
        };

<<<<<<< HEAD
        settings.on('change:autoLogout', function (ev, val) {
=======
        settings.on('change:autoLogout', function (val) {
>>>>>>> 1c635981
            if (parseInt(val, 10) === 0) return ox.autoLogout.stop();
            ox.autoLogout.start();
        });

        start();

    }());

    //
    // Connection metrics
    //

    function launch() {

        var dedicatedLogoutButton;

        debug('Launching ...');

        /**
         * Listen to events on apps collection
         */

        function add(node, container, model) {
            var placeholder;
            node.attr({
                'data-app-name': model.get('name') || model.id,
                'data-app-guid': model.guid
            });
            // is launcher?
            if (model instanceof ox.ui.AppPlaceholder) {
                node.addClass('placeholder');
                if (!upsell.has(model.get('requires')) && upsell.enabled(model.get('requires'))) {
                    node.addClass('upsell').children('a').first().prepend(
                        _(settings.get('upsell/defaultIcon', 'fa-star').split(/ /)).map(function (icon) {
                            return $('<i class="fa" aria-hidden="true">').addClass(icon);
                        })
                    );
                }
            } else {
                placeholder = container.children('.placeholder[data-app-name="' + $.escape(model.get('name')) + '"]');
                if (placeholder.length) {
                    node.insertBefore(placeholder);
                    //if the placeholder had a badge, move it to the new node
                    if (placeholder.find('.topbar-launcherbadge').length) {
                        node.find('.apptitle').append(placeholder.find('.topbar-launcherbadge')[0]);
                    }
                }
                var restoreFocus = placeholder.children('a')[0] === document.activeElement;
                placeholder.remove();
                if (restoreFocus) node.children('a').focus();
            }
        }

        function quit(model) {
            var ariaBasicLabel =
                    //#. %1$s is app title/name
                    _.escape(gt('close for %1$s', model.get('title'))),
                quitApp = $('<a href="#" class="closelink" role="button">').attr('aria-label', ariaBasicLabel)
                    .append($('<i class="fa fa-times" aria-hidden="true">').attr('title', ariaBasicLabel))
                    .on('click', function (e) {
                        e.preventDefault();
                        e.stopImmediatePropagation();
                        model.getWindow().app.quit();
                    })
                    .on('focus', function () {
                        quitApp.attr('aria-label', ariaBasicLabel);
                    });
            return quitApp;
        }

        function addUserContent(model, launcher, first) {
            if (model.get('closable')) {
                launcher.addClass('closable');
                if (first) launcher.find('a').after(quit(model));
            }

            if (model.get('userContent')) {
                var cls = model.get('userContentClass') || '',
                    icon = model.get('userContentIcon') || '';
                launcher.addClass('user-content').addClass(cls).children().first().prepend(
                    $('<i aria-hidden="true">').addClass(icon)
                );
            }
        }

        function getHelp() {
            var currentApp = ox.ui.App.getCurrentApp();

            if (currentApp && currentApp.getContextualHelp) return currentApp.getContextualHelp();

            var currentType = currentApp && currentApp.getName(),
                manifest = _.defaults(
                    ox.manifests.apps[currentType] || {},
                    ox.manifests.apps[currentType + '/main'] || {},
                    {
                        help: {
                            base: 'help',
                            target: 'index.html'
                        }
                    }
                ).help;

            return manifest;
        }

        ox.ui.apps.on('add', function (model) {

            if (model.get('title') === undefined) return;

            // create topbar launcher
            var node = addLauncher('left', model.get('title'), function () { model.launch(); }),
                title = model.get('title'),
                closable = model.get('closable') && !_.device('smartphone'),
                name;

            model.set('topbarNode', node);
            add(node, launchers, model);

            // call extensions to customize
            name = model.get('name') || model.id;
            ext.point('io.ox/core/topbar/launcher').invoke('draw', node, ext.Baton({ model: model, name: name }));

            // is user-content?
            addUserContent(model, node, true);

            // add list item
            node = $('<li>').append(
                $('<a href="#">').addClass(closable ? 'closable' : '').attr({
                    'data-app-name': name,
                    'data-app-guid': model.guid
                }).text(/*#, dynamic*/gt.pgettext('app', title))
            );

            //add close button
            if (closable) node.append(quit(model));

            launcherDropdown.append(
                node.on('click', function (e) {
                    e.preventDefault();
                    model.launch();
                })
            );
            add(node, launcherDropdown, model);
            tabManager();
        });

        ox.ui.apps.on('remove', function (model) {
            _([launchers, launcherDropdown]).each(function (node) {
                node.children('[data-app-guid="' + model.guid + '"]').remove();
            });
            tabManager();
        });

        ox.ui.apps.on('launch resume', function (model) {
            if (_.device('smartphone') && !settings.get('forceDesktopLaunchers', false)) launchers.children('[role="tab"]').hide();
            // mark last active app
            _([launchers, launcherDropdown]).each(function (nodes) {
                var node = nodes.children(),
                    activeApp = node.filter('[data-app-guid="' + model.guid + '"]');
                node.removeClass('active-app').find('span.sr-only').remove();
                // A11y: Current app indicator for screen-readers
                if (activeApp.length) activeApp.addClass('active-app').find('a').append($('<span class="sr-only">').text(gt('(current app)')));
            });

        });

        ox.ui.apps.on('change:title', function (model, value) {
            var node = $('[data-app-guid="' + model.guid + '"]', launchers);
            $('a.apptitle', node).text(_.noI18n(value));
            addUserContent(model, node);
            launcherDropdown.find('li[data-app-guid="' + model.guid + '"] a:first').text(_.noI18n(value));
            tabManager();
        });

        ext.point('io.ox/core/topbar/right').extend({
            id: 'upsell',
            index: 50,
            draw: function () {
                if (_.device('smartphone')) return;

                var view = new UpsellView({
                    tagName: 'li',
                    className: 'launcher',
                    id: 'secondary-launcher',
                    requires: 'active_sync || caldav || carddav',
                    customize: function () {
                        $('i', this.$el).addClass('launcher-icon');
                    }
                });

                if (view.visible) this.append(view.render().$el);
            }
        });

        ext.point('io.ox/core/topbar/right').extend({
            id: 'notifications',
            index: 100,
            draw: function () {
                // disable notifications if there is no capability of the following (e.g. drive as only app)
                if (!capabilities.has('webmail') && !capabilities.has('calendar') && !capabilities.has('tasks')) return;

                var self = this, DELAY = 5000;

                if (ox.online) {
                    // we don't need this right from the start,
                    // so let's delay this for responsiveness!
                    // only requests are delayed by 5s, the badge is drawn normally
                    self.append(notifications.attach(addLauncher, DELAY));
                    tabManager();
                } else {
                    //lets wait till we are online
                    ox.once('connection:online', function () {
                        self.append(notifications.attach(addLauncher, DELAY));
                        tabManager();
                    });
                }
            }
        });

        ext.point('io.ox/core/topbar/right').extend({
            id: 'search-mobile',
            index: 150,
            draw: function () {
                if (capabilities.has('search') && _.device('smartphone')) {
                    this.append(
                        addLauncher('right', $('<i class="fa fa-search launcher-icon" aria-hidden="true">'), function () {
                            require(['io.ox/search/main'], function (searchapp) {
                                searchapp.run({ reset: true });
                            });
                        }, gt('Search'))
                        .attr('id', 'io-ox-search-topbar-icon')
                    );
                }
            }
        });

        ext.point('io.ox/core/topbar/right').extend({
            id: 'refresh',
            index: 200,
            draw: function () {
                this.append(
                    addLauncher(
                        'right',
                        $('<i class="fa fa-refresh launcher-icon" aria-hidden="true">').attr('title', gt('Refresh')),
                        function () {
                            refresh();
                            return $.when();
                        },
                        gt('Refresh')
                    ).attr('id', 'io-ox-refresh-icon')
                );
            }
        });

        ext.point('io.ox/core/topbar/right').extend({
            id: 'help',
            index: 300,
            draw: function () {
                if (_.device('smartphone')) return;

                this.append(
                    addLauncher('right', new HelpView({
                        iconClass: 'launcher-icon',
                        href: getHelp
                    }).render().$el)
                );
            }
        });

        ext.point('io.ox/core/topbar/right/dropdown').extend({
            id: 'upsell',
            index: 50,
            draw: function () {
                var view = new UpsellView({
                    tagName: 'li',
                    id: 'topbar-dropdown',
                    requires: 'active_sync || caldav || carddav',
                    title: 'Upgrade your account',
                    customize: function () {
                        $('i', this.$el).css({ 'width': 'auto' });
                    }
                });

                if (view.visible) {
                    this.append(
                        view.render().$el,
                        $('<li class="divider" role="separator">')
                    );
                }
            }
        });

        ext.point('io.ox/core/topbar/right/dropdown').extend({
            id: 'settings',
            index: 100,
            draw: function () {
                this.append(
                    $('<li role="presentation">').append(
                        $('<a href="#" data-app-name="io.ox/settings" data-action="settings" role="menuitem">').text(gt('Settings'))
                    )
                    .on('click', function (e) {
                        e.preventDefault();
                        ox.launch('io.ox/settings/main');
                    })
                );
            }
        });

        ext.point('io.ox/core/topbar/right/dropdown').extend({
            id: 'onboarding',
            index: 120,
            draw: function () {
                if (_.device('smartphone')) return;
                if (capabilities.has('!client-onboarding')) return;

                this.append(
                    $('<li role="presentation">').append(
                        $('<a href="#" data-app-name="io.ox/settings" data-action="client-onboarding" role="menuitem">')
                        //#. starts the client onboarding wizard that helps users
                        //#. to configure their devices to access/sync appsuites
                        //#. data (f.e. install ox mail app)
                        .text(gt('Connect your Device'))
                    )
                    .on('click', function (e) {
                        e.preventDefault();
                        require(['io.ox/onboarding/clients/wizard'], function (wizard) {
                            wizard.run();
                        });
                    })
                );
            }
        });

        ext.point('io.ox/core/topbar/right/dropdown').extend({
            id: 'change-user-data',
            index: 150,
            draw: function () {

                // check if users can edit their own data (see bug 34617)
                if (settings.get('user/internalUserEdit', true) === false) return;

                this.append(
                    $('<li role="presentation">').append(
                        $('<a href="#" data-app-name="io.ox/settings" data-action="my-contact-data" role="menuitem">')
                        .text(gt('My contact data'))
                    )
                    .on('click', function (e) {
                        e.preventDefault();
                        require(['io.ox/core/settings/user'], function (userSettings) {
                            userSettings.openModalDialog();
                        });
                    })
                );
            }
        });

        ext.point('io.ox/core/topbar/right/dropdown').extend({
            id: 'change-user-password',
            index: 175,
            draw: function () {

                if (!capabilities.has('edit_password && guest')) return;

                this.append(
                    $('<li role="presentation">').append(
                        $('<a href="#" data-app-name="io.ox/settings" data-action="password" role="menuitem">')
                        .text(gt('Change password'))
                    )
                    .on('click', function (e) {
                        e.preventDefault();
                        require(['plugins/portal/userSettings/register'], function (userSettings) {
                            userSettings.changePassword();
                        });
                    })
                );
            }
        });

        ext.point('io.ox/core/topbar/right/dropdown').extend({
            id: 'app-specific-help',
            index: 200,
            draw: function () {
                //replaced by module
                var node = this;
                node.append(
<<<<<<< HEAD
                    $('<li class="divider" role="separator">'),
                    $('<li role="presentation" class="io-ox-specificHelp">').append(
                        new HelpView({
                            content: gt('Help'),
                            href: getHelp
                        }).render().$el.attr({
                            'role': 'menuitem',
                            'tabindex': -1
                        })
=======
                    $('<li class="divider" role="separator"></li>'),
                    $('<li class="io-ox-specificHelp" role="presentation">').append(
                        new HelpView({
                            content: gt('Help'),
                            href: getHelp
                        }).render().$el.attr('role', 'menuitem')
>>>>>>> 1c635981
                    )
                );
            }
        });

        ext.point('io.ox/core/topbar/right/dropdown').extend({
            id: 'divider-before-about',
            index: 290,
            draw: function () {
                this.append(
                    $('<li class="divider" role="separator">')
                );
            }
        });

        ext.point('io.ox/core/topbar/right/dropdown').extend({
            id: 'about',
            index: 400,
            draw: function () {
                this.append(
                    $('<li role="presentation">').append(
                        $('<a href="#" data-action="about" role="menuitem">').text(gt('About'))
                    )
                    .on('click', function (e) {
                        e.preventDefault();
                        require(['io.ox/core/about/about'], function (about) {
                            about.show();
                        });
                    })
                );
            }
        });

        ext.point('io.ox/core/topbar/right/dropdown').extend({
            id: 'logout',
            index: 1000,
            draw: function () {
                this.append(
                    $('<li class="divider" role="separator">'),
                    $('<li role="presentation">').append(
                        $('<a href="#" data-action="logout" role="menuitem">').text(gt('Sign out'))
                    )
                    .on('click', function (e) {
                        e.preventDefault();
                        logout();
                    })
                );
            }
        });

        ext.point('io.ox/core/topbar/right').extend({
            id: 'dropdown',
            index: 1000,
            draw: function () {
                var ul, a;
                this.append(
                    $('<li id="io-ox-topbar-dropdown-icon" class="launcher dropdown" role="presentation">').append(
                        a = $('<a href="#" role="button" class="dropdown-toggle f6-target" data-toggle="dropdown">').attr('aria-label', gt('Settings')).append(
                            $('<i class="fa fa-bars launcher-icon" aria-hidden="true">').attr('title', gt('Settings'))
                        ),
                        ul = $('<ul id="topbar-settings-dropdown" class="dropdown-menu" role="menu">')
                    )
                );
                ext.point('io.ox/core/topbar/right/dropdown').invoke('draw', ul);
                a.dropdown();
            }
        });

        dedicatedLogoutButton = settings.get('features/dedicatedLogoutButton', false) === true && _.device('!small');
        if (dedicatedLogoutButton) {
            ext.point('io.ox/core/topbar/right').extend({
                id: 'logout-button',
                index: 2000,
                draw: function () {
                    var logoutButton = addLauncher('right', $('<i class="fa fa-sign-out launcher-icon" aria-hidden="true">'), function () {
                        logout();
                    }, gt('Sign out'));
                    logoutButton.find('a')
                    .attr('data-action', 'sign-out')
                    .tooltip({
                        title: gt('Sign out'),
                        placement: function (tip, el) {
                            return ($(window).width() - $(el).offset().left - el.offsetWidth) < 80 ? 'left' : 'auto';
                        }
                    });
                    this.append(logoutButton);
                }
            });
        }

        ext.point('io.ox/core/topbar/right').extend({
            id: 'logout-button-hint',
            index: 2100,
            draw: function () {
                var data, link;
                if (!session.isAutoLogin() || _.device('reload')) return;
                // disabled
                data = _.clone(settings.get('features/logoutButtonHint', {}));
                if (!data.enabled) return;
                // banner action, topbar action, dropdown action
                link = $('#io-ox-banner [data-action="logout"]');
                if (!link.length) link = this.find('[data-action="sign-out"]');
                if (!link.length) link = this.find('#io-ox-topbar-dropdown-icon > a');
                // popover
                link.popover({
                    content: data[ox.language] || gt('You forgot to sign out last time. Always use the sign-out button when you finished your work.'),
                    template: '<div class="popover popover-signout" role="tooltip"><div class="arrow"></div><div class="popover-content popover-content-signout"></div></div>',
                    placement: 'bottom'
                });
                // prevent logout action when clicking hint
                this.get(0).addEventListener('click', function (e) {
                    if (e.target.classList.contains('popover-content-signout')) e.stopImmediatePropagation();
                    link.popover('destroy');
                }, true);
                // close on click
                $(document).one('click', link.popover.bind(link, 'destroy'));
                // show
                _.defer(link.popover.bind(link, 'show'));
            }
        });

        ext.point('io.ox/core/topbar/right').extend({
            id: 'logo',
            index: 10000,
            draw: function () {
                // add small logo to top bar
                this.append(
                    $('<li id="io-ox-top-logo-small" aria-hidden="true">')
                );
            }
        });

        // favorites
        ext.point('io.ox/core/topbar/favorites').extend({
            id: 'default',
            draw: function () {
                var favorites = appAPI.getAllFavorites(),
                    topbarApps = appAPI.getTopbarApps(),
                    topbar = settings.get('topbar/order'),
                    self = this,
                    hash = {};

                // use custom order?
                if (topbar) {
                    // get hash of exisiting favorites
                    _(favorites).each(function (obj) { hash[obj.id] = obj; });
                    _(topbarApps).each(function (obj) { hash[obj.id] = obj; });
                    // get proper order
                    favorites = _(topbar.split(','))
                        .chain()
                        .map(function (id) {
                            return hash[id];
                        })
                        .compact()
                        .value();
                } else {
                    if (topbarApps.length > 0) {
                        _(topbarApps).each(function (obj) {
                            if (_.where(favorites, { id: obj.id }).length === 0) favorites.push(obj);
                        });
                    }
                    // sort by index
                    favorites.sort(function (a, b) {
                        return ext.indexSorter(a, b);
                    });
                }

                _(favorites).each(function (obj) {
                    if (upsell.visible(obj.requires) && _.device(obj.device)) {
                        ox.ui.apps.add(new ox.ui.AppPlaceholder({
                            id: obj.id + '/placeholder',
                            name: obj.id,
                            title: obj.title,
                            requires: obj.requires
                        }));
                    }
                });

                //load and draw badges
                ox.manifests.loadPluginsFor('io.ox/core/notifications').done(function () {
                    ext.point('io.ox/core/notifications/badge').invoke('register', self, {});
                });
            }
        });

        ext.point('io.ox/core/topbar').extend({
            id: 'default',
            draw: function () {

                var rightbar = $('<ul class="launchers-secondary" role="toolbar">')
                    .attr('aria-label', gt('Actions'));

                // right side
                ext.point('io.ox/core/topbar/right').invoke('draw', rightbar);

                rightbar.find('> li').attr('role', 'presentation');
                rightbar.find('> li > a').attr('role', 'button');

                topbar.append(rightbar);

                // refresh animation
                initRefreshAnimation();

                ext.point('io.ox/core/topbar/favorites').invoke('draw');
                $(window).resize(tabManager);
                ox.on('recalculate-topbarsize', tabManager);
            }
        });

        ext.point('io.ox/core/banner').extend({
            id: 'default',
            draw: function () {

                var sc = ox.serverConfig,
                    userOption = settings.get('banner/visible', false),
                    globalOption = !!sc.banner;

                if (userOption === false || _.device('!desktop')) return;
                if (globalOption === false && userOption !== true) return;

                var banner = $('#io-ox-core').addClass('show-banner');

                // set title
                banner.find('.banner-title').append(
                    sc.bannerCompany !== false ? $('<b>').text((sc.bannerCompany || 'OX') + ' ') : $(),
                    $.txt(sc.bannerProductName || 'App Suite')
                );

                var content = banner.find('.banner-content');

                // show current user
                content.append(
                    $('<label>').text(gt('Signed in as:')),
                    $.txt(' '), $.txt(ox.user)
                );

                content.append(
                    $('<a href="#" class="banner-action" data-action="logout" role="button">')
                    .attr('title', gt('Sign out'))
                    .append('<i class="fa fa-sign-out" aria-hidden="true">')
                    .on('click', function (e) {
                        e.preventDefault();
                        logout();
                    })
                );

                // prevent logout action within top-bar drop-down
                ext.point('io.ox/core/topbar/right/dropdown').disable('logout');

                // prevent logo
                ext.point('io.ox/core/topbar/right').disable('logo');
            }
        });

        ext.point('io.ox/core/relogin').extend({
            draw: function () {
                this.append(
                    gt('Your session is expired'), $.txt(_.noI18n('.')), $('<br>'),
                    $('<small>').text(gt('Please sign in again to continue'))
                );
            }
        });

        ext.point('io.ox/core/mobile').extend({
            id: 'i18n',
            draw: function () {
                // pass the translated string to the dropdown handler
                // which has no access to gt functions
                $(document).trigger('dropdown:translate', gt('Close'));
            }
        });

        ext.point('io.ox/core/banner').extend({
            id: 'metrics',
            draw: function () {
                require(['io.ox/metrics/main'], function (metrics) {
                    metrics.watch({
                        node: $('#io-ox-banner'),
                        selector: '.banner-title',
                        type: 'click'
                    }, {
                        app: 'core',
                        target: 'banner/title',
                        type: 'click',
                        action: 'noop'
                    });
                    metrics.watch({
                        node: $('#io-ox-banner'),
                        selector: '.banner-logo',
                        type: 'click'
                    }, {
                        app: 'core',
                        target: 'banner/logo',
                        type: 'click',
                        action: 'noop'
                    });
                });
            }
        });

        // add some senseless characters
        // a) to avoid unwanted scrolling
        // b) to recognize deep links
        if (location.hash === '') location.hash = '#!!';

        var autoLaunchArray = function () {
            var autoStart = [];

            if (settings.get('autoStart') === 'none') {
                autoStart = [];
            } else {
                var favoritePaths = _(appAPI.getFavorites()).pluck('path');

                autoStart = _([].concat(settings.get('autoStart'), 'io.ox/mail', favoritePaths))
                    .chain()
                    .filter(function (o) {
                        return !_.isUndefined(o) && !_.isNull(o) && favoritePaths.indexOf(/main$/.test(o) ? o : o + '/main') >= 0;
                    })
                    .first(1)
                    .value();
            }

            return autoStart;
        };

        var getAutoLaunchDetails = function (str) {
            var pair = (str || '').split(/:/), app = pair[0], method = pair[1] || '';
            return { app: (/\/main$/).test(app) ? app : app + '/main', method: method };
        };

        var mobileAutoLaunchArray = function () {
            var autoStart = _([].concat(settings.get('autoStartMobile', 'io.ox/mail'))).filter(function (o) {
                return !_.isUndefined(o) && !_.isNull(o);
            });
            // add mail as fallback
            if (autoStart[0] !== 'io.ox/mail') autoStart.push('io.ox/mail');
            return autoStart;
        };

        // checks url which app to launch, needed to handle direct links
        function appCheck(baton) {

            var hash = _.url.hash(),
                looksLikeDeepLink = !('!!' in hash),
                usesDetailPage;
            // fix old infostore
            if (hash.m === 'infostore') hash.m = 'files';

            // no id values with id collections 'folder.id,folder.id'
            // no virtual folder
            if (looksLikeDeepLink && hash.app && hash.folder && hash.id && hash.folder.indexOf('virtual/') !== 0 && hash.id.indexOf(',') < 0) {

                // new-school: app + folder + id
                // replace old IDs with a dot by 'folder_id SLASH id'
                var id = /^\d+\./.test(hash.id) ? hash.id.replace(/\./, '/') : hash.id;
                usesDetailPage = /^io.ox\/(mail|contacts|calendar|tasks)$/.test(hash.app);

                _.url.hash({
                    app: usesDetailPage ? hash.app + '/detail' : hash.app,
                    folder: hash.folder,
                    id: id
                });

                baton.isDeepLink = true;

            } else if (hash.m && hash.f && hash.i) {

                // old-school: module + folder + id
                usesDetailPage = /^(mail|contacts|calendar|tasks)$/.test(hash.m);

                _.url.hash({
                    // special treatment for files (viewer + drive app)
                    app: 'io.ox/' + (usesDetailPage ? hash.m + '/detail' : hash.m),
                    folder: hash.f,
                    id: hash.i
                });

                baton.isDeepLink = true;

            } else if (hash.m && hash.f) {

                // just folder
                _.url.hash({
                    app: 'io.ox/' + hash.m,
                    folder: hash.f
                });

                baton.isDeepLink = true;
            }

            // clean up
            _.url.hash({ m: null, f: null, i: null, '!!': undefined, '!': null });

            // always use portal on small devices!
            if (_.device('smartphone')) mobileAutoLaunchArray();

            var appURL = _.url.hash('app'),
                manifest = appURL && ox.manifests.apps[getAutoLaunchDetails(appURL).app],
                deeplink = looksLikeDeepLink && manifest && manifest.deeplink,
                mailto = _.url.hash('mailto') !== undefined && (appURL === ox.registry.get('mail-compose').split('/').slice(0, -1).join('/') + ':compose');

            if (manifest && (manifest.refreshable || deeplink || mailto)) {
                baton.autoLaunch = appURL.split(/,/);
            } else {
                // clear typical parameter?
                if (manifest) _.url.hash({ app: null, folder: null, id: null });
                baton.autoLaunch = autoLaunchArray();
            }
        }

        var baton = ext.Baton({ block: $.Deferred() });

        appCheck(baton);

        baton.autoLaunchApps = _(baton.autoLaunch)
        .chain()
        .map(function (m) {
            return getAutoLaunchDetails(m).app;
        })
        .filter(function (m) {
            //don’t autoload without manifest
            //don’t autoload disabled apps
            return ox.manifests.apps[m] !== undefined && !ox.manifests.isDisabled(m);
        })
        .compact()
        .value();

        var drawDesktop = function () {
            ext.point('io.ox/core/desktop').invoke('draw', $('#io-ox-desktop'), {});
            drawDesktop = $.noop;
        };

        ox.ui.windowManager.on('empty', function (e, isEmpty, win) {
            if (isEmpty) {
                drawDesktop();
                ox.ui.screens.show('desktop');
                var autoStart = getAutoLaunchDetails(win || settings.get('autoStart', 'io.ox/mail/main')).app;
                if (autoStart !== 'none/main') ox.launch(autoStart);
            } else {
                ox.ui.screens.show('windowmanager');
            }
        });

        function fail(type) {
            return function (e) {
                var message = (e && e.message) || '';
                console.error('core: Failed to load:', type, message, e, baton);
            };
        }

        requirejs.onError = function (e) {
            console.error('requirejs', e.message, arguments);
        };

        // start loading stuff
        baton.loaded = $.when(
            baton.block,
            ext.loadPlugins().fail(fail('loadPlugins')),
            require(baton.autoLaunchApps).fail(fail('autoLaunchApps')),
            require(['io.ox/core/api/account']).then(
                function (api) {
                    var def = $.Deferred();
                    api.all().always(def.resolve);
                    return def;
                },
                fail('account')
            )
        );

        new Stage('io.ox/core/stages', {
            id: 'first',
            index: 100,
            run: function () {
                debug('Stage "first"');
            }
        });

        // new Stage('io.ox/core/stages', {
        //     id: 'update-tasks',
        //     index: 200,
        //     run: function () {

        //         debug('Stage "update-tasks"');

        //         require(['io.ox/core/updates/updater']).then(
        //             function success(updater) {
        //                 // this is not mission-critical so continue if anything fails
        //                 return updater.runUpdates().always(function () {
        //                     return $.when();
        //                 });
        //             },
        //             function fail() {
        //                 return $.when();
        //             }
        //         );
        //     }
        // });

        new Stage('io.ox/core/stages', {
            id: 'secretCheck',
            index: 250,
            run: function () {
                if (ox.online && ox.rampup && ox.rampup.oauth) {
                    var analysis = ox.rampup.oauth.secretCheck;
                    if (analysis && !analysis.secretWorks) {
                        // Show dialog
                        require(['io.ox/keychain/secretRecoveryDialog'], function (d) { d.show(); });
                        if (ox.debug) {
                            console.error('Couldn\'t decrypt accounts: ', analysis.diagnosis);
                        }
                    }
                }
            }
        });

        new Stage('io.ox/core/stages', {
            id: 'restore-check',
            index: 300,
            run: function (baton) {

                debug('Stage "restore-check"');

                return ox.ui.App.canRestore().done(function (canRestore) {
                    baton.canRestore = canRestore;
                });
            }
        });

        new Stage('io.ox/core/stages', {
            id: 'restore-confirm',
            index: 400,
            run: function (baton) {

                debug('Stage "restore-confirm"');

                if (baton.canRestore) {

                    baton.restoreHash = _.url.hash();

                    var dialog,
                        def = $.Deferred().done(function () {
                            $('#background-loader').busy().fadeIn();
                            topbar.show();
                            dialog.remove();
                            dialog = null;
                        }),
                        btn1, btn2;

                    $('#io-ox-core').append(
<<<<<<< HEAD
                        dialog = $('<div class="io-ox-restore-dialog" tabindex="1">').append(
=======
                        dialog = $('<div class="io-ox-restore-dialog" tabindex="0" role="dialog">').append(
>>>>>>> 1c635981
                            $('<div class="header">').append(
                                $('<h1>').text(gt('Restore applications')),
                                $('<div>').text(
                                    gt('The following applications can be restored. Just remove the restore point if you don\'t want it to be restored.')
                                )
                            ),
                            $('<ul class="list-unstyled content">'),
                            $('<div class="footer">').append(
                                btn1 = $('<button type="button" class="cancel btn btn-default" tabindex="1">').text(gt('Cancel')),
                                btn2 = $('<button type="button" class="continue btn btn-primary" tabindex="1">').text(gt('Continue'))
                            )
                        )
                    );

                    if (_.device('smartphone')) {
                        btn1.addClass('btn-block btn-lg');
                        btn2.addClass('btn-block btn-lg');
                    }

                    // draw savepoints to allow the user removing them
                    ox.ui.App.getSavePoints().done(function (list) {
                        _(list).each(function (item) {
                            var info = item.description || item.module,
                                versionInfo = $();
                            if (item.version !== ox.version) {
                                var version = item.version || '';
                                version = version.split('.').slice(0, -2).join('.');
                                if (version) {
                                    versionInfo = $('<span class="oldversion">').text(gt.noI18n('(' + version + ')'));
                                }
                            }
                            this.append(
                                $('<li class="restore-item">').append(
                                    $('<a href="#" role="button" class="remove">').data(item).append(
                                        $('<i class="fa fa-trash-o" aria-hidden="true">')
                                    ),
                                    item.icon ? $('<i>').addClass(item.icon) : $(),
                                    $('<span>').text(gt.noI18n(info)),
                                    versionInfo
                                )
                            );
                        }, dialog.find('.content'));
                    });

                    dialog.on('click', '.footer .btn.continue', def.resolve);
                    dialog.on('click', '.footer .btn.cancel', function (e) {
                        e.preventDefault();
                        ox.ui.App.removeAllRestorePoints().done(function () {
                            _.url.hash(baton.restoreHash);
                            baton.canRestore = false;
                            def.resolve();
                        });
                    });
                    dialog.on('click', '.content .remove', function (e) {
                        e.preventDefault();
                        var node = $(this),
                            id = node.data('id');
                        // remove visually first
                        node.closest('li').remove();
                        // remove restore point
                        ox.ui.App.removeRestorePoint(id).done(function (list) {
                            // continue if list is empty
                            if (list.length === 0) {
                                _.url.hash(baton.restoreHash);
                                baton.canRestore = false;
                                def.resolve();
                            }
                        });
                    });

                    topbar.hide();
                    $('#background-loader').idle().fadeOut(function () {
                        dialog.find('.btn-primary').focus();
                    });

                    return def;
                }
            }
        });

        new Stage('io.ox/core/stages', {
            id: 'restore',
            index: 500,
            run: function (baton) {

                debug('Stage "restore"');

                if (baton.canRestore && !baton.isDeepLink) {
                    // clear auto start stuff (just conflicts)
                    baton.autoLaunch = [];
                    baton.autoLaunchApps = [];
                }

                if (baton.autoLaunch.length === 0 && !baton.canRestore) {
                    drawDesktop();
                    return baton.block.resolve(true);
                }

                return baton.block.resolve(baton.autoLaunch.length > 0 || baton.canRestore || location.hash === '#!');
            }
        });

        new Stage('io.ox/core/stages', {
            id: 'load',
            index: 600,
            run: function (baton) {

                debug('Stage "load"', baton);

                return baton.loaded.done(function (instantFadeOut) {

                    debug('Stage "load" > loaded.done');

                    // draw top bar now
                    ext.point('io.ox/core/banner').invoke('draw');
                    ext.point('io.ox/core/topbar').invoke('draw');
                    ext.point('io.ox/core/mobile').invoke('draw');

                    // help here
                    if (!ext.point('io.ox/core/topbar').isEnabled('default')) {
                        $('#io-ox-screens').css('top', '0px');
                        topbar.hide();
                    }
                    //draw plugins
                    ext.point('io.ox/core/plugins').invoke('draw');

                    debug('Stage "load" > autoLaunch ...');

                    // store hash now or restored apps might have changed url
                    var hash = _.copy(_.url.hash());

                    // restore apps
                    ox.ui.App.restore().always(function () {
                        // auto launch
                        _(baton.autoLaunch)
                        .chain()
                        .map(function (id) {
                            return getAutoLaunchDetails(id);
                        })
                        .filter(function (details) {
                            //don’t autoload without manifest
                            //don’t autoload disabled apps
                            return ox.manifests.apps[details.app] !== undefined && !ox.manifests.isDisabled(details.app);
                        })
                        .each(function (details, index) {
                            //only load first app on small devices
                            if (_.device('smartphone') && index > 0) return;
                            // split app/call
                            var launch, method, options = _(hash).pick('folder', 'id');
                            debug('Auto launch:', details.app, options);
                            launch = ox.launch(details.app, options);
                            method = details.method;
                            // TODO: all pretty hard-wired here; looks for better solution
                            // special case: open viewer too?
                            if (hash.app === 'io.ox/files' && hash.id !== undefined) {
                                require(['io.ox/core/viewer/main', 'io.ox/files/api'], function (Viewer, api) {
                                    folderAPI.get(hash.folder)
                                        .done(function () {
                                            api.get(hash).done(function (data) {
                                                new Viewer().launch({ files: [data], folder: hash.folder });
                                            });
                                        })
                                        .fail(function (error) {
                                            _.url.hash('id', null);
                                            notifications.yell(error);
                                        });
                                });
                            }
                            // explicit call?
                            if (method) {
                                launch.done(function () {
                                    if (_.isFunction(this[method])) {
                                        this[method]();
                                    }
                                });
                            }
                            // non-app deeplinks
                            var id = _.url.hash('reg');
                            if (id && ox.registry.get(id)) {
                                // normalise args
                                var list = (_.url.hash('regopt') || '').split(','),
                                    data = {}, parts;
                                // key:value, key:value... -> object
                                _.each(list, function (str) {
                                    parts = str.split(':');
                                    data[parts[0]] = parts[1];
                                });
                                // call after app is ready
                                launch.done(function () {
                                    ox.registry.call(id, 'client-onboarding', { data: data });
                                });
                            }
                        });
                    });

                    baton.instantFadeOut = instantFadeOut;
                })
                .fail(function () {
                    console.warn('core: Stage "load" > loaded.fail!', baton);
                });
            }
        });

        new Stage('io.ox/core/stages', {
            id: 'curtain',
            index: 700,
            run: function (baton) {

                debug('Stage "curtain"');

                if (baton.instantFadeOut) {
                    // instant fade out
                    $('#background-loader').idle().hide();
                    return $.when();
                }
                var def = $.Deferred();
                $('#background-loader').idle().fadeOut(DURATION, def.resolve);
                return def;
            }
        });

        new Stage('io.ox/core/stages', {
            id: 'ready',
            index: 1000000000000,
            run: function () {
                debug('DONE!');
                ox.trigger('core:ready');
                baton = null;
            }
        });

        debug('core: launch > run stages');
        Stage.run('io.ox/core/stages', baton);
    }

    (function () {

        var hash = {
            'mail-compose': 'io.ox/mail/compose/main',
            'client-onboarding': 'io.ox/onboarding/clients/wizard'
        };

        var custom = {};

        ox.registry = {
            set: function (id, path) {
                custom[id] = path;
            },
            get: function (id) {
                return custom[id] || settings.get('registry/' + id) || hash[id];
            },
            call: function (id, name) {
                var dep = this.get(id),
                    args = _(arguments).toArray().slice(2);
                return ox.load([dep]).then(function (m) {
                    // non-apps
                    if (m.run && _.isFunction(m.run)) return m.run.apply(m, args);
                    if (!m.reuse || !m.getApp) return;
                    // app
                    if (m.reuse(name, args[0])) return;
                    return m.getApp().launch().then(function () {
                        return this[name].apply(this, args);
                    });
                });
            }
        };

    }());

    //
    // Visual response to hidden folders
    //
    folderAPI.on('warn:hidden', function (folder) {
        if (folder) {
            notifications.yell('info',
               //#. %1$s is the filename
               gt('Folder with name "%1$s" will be hidden. Enable setting "Show hidden files and folders" to access this folder again.', folder.title)
            );
        }
    });

    //
    // Respond to special http error codes (see bug 32836)
    //

    ox.on('http:error', function (error) {
        switch (error.code) {
            // IMAP-specific: 'Relogin required'
            case 'MSG-1000':
            case 'MSG-1001':
            // INUSE (see bug 37218)
            // falls through
            case 'MSG-1031':
                notifications.yell(error);
                break;
            case 'LGI-0016':
                // redirect based on error message; who had the brilliant idea to name the message of the error object 'error'?
                location.href = _.url.vars(error.error);
                break;
            // no default
        }
    });

    // white list warninff codes
    var isValidWarning = (function () {
        var check = function (code, regex) { return regex.test(code); },
            reCodes = [
                // sharing warnings
                /^SHR_NOT-\d{4}$/,
                /^RSS-0007/
            ];
        return function (code) {
            // return true in case at least one regex matched
            var getValid = _.partial(check, code);
            return !!(_.find(reCodes, getValid));
        };
    })();

    ox.on('http:warning', function (warning) {
        var valid = isValidWarning(warning.code);
        if (valid) return notifications.yell('warning', warning.error);
        if (ox.debug) console.warn('server response: ', warning.error);
    });

    return {
        logout: logout,
        launch: launch,
        addLauncher: addLauncher
    };
});<|MERGE_RESOLUTION|>--- conflicted
+++ resolved
@@ -52,15 +52,12 @@
         };
     }
 
-<<<<<<< HEAD
-=======
     // general fix for flexbox scrolling issue (see bugs 43799, 44938, 45501, 46950, 47395)
     $('#io-ox-windowmanager').on('scroll', function () {
         // no infinite loop here. Only scroll if needed
         if (this.scrollTop > 0) this.scrollTop = 0;
     });
 
->>>>>>> 1c635981
     debug('core: Loaded');
     ox.trigger('core:load');
 
@@ -593,11 +590,7 @@
             logout: logout.bind(null, { autologout: true })
         };
 
-<<<<<<< HEAD
-        settings.on('change:autoLogout', function (ev, val) {
-=======
         settings.on('change:autoLogout', function (val) {
->>>>>>> 1c635981
             if (parseInt(val, 10) === 0) return ox.autoLogout.stop();
             ox.autoLogout.start();
         });
@@ -983,24 +976,12 @@
                 //replaced by module
                 var node = this;
                 node.append(
-<<<<<<< HEAD
-                    $('<li class="divider" role="separator">'),
-                    $('<li role="presentation" class="io-ox-specificHelp">').append(
-                        new HelpView({
-                            content: gt('Help'),
-                            href: getHelp
-                        }).render().$el.attr({
-                            'role': 'menuitem',
-                            'tabindex': -1
-                        })
-=======
                     $('<li class="divider" role="separator"></li>'),
                     $('<li class="io-ox-specificHelp" role="presentation">').append(
                         new HelpView({
                             content: gt('Help'),
                             href: getHelp
                         }).render().$el.attr('role', 'menuitem')
->>>>>>> 1c635981
                     )
                 );
             }
@@ -1205,6 +1186,7 @@
                 initRefreshAnimation();
 
                 ext.point('io.ox/core/topbar/favorites').invoke('draw');
+
                 $(window).resize(tabManager);
                 ox.on('recalculate-topbarsize', tabManager);
             }
@@ -1550,11 +1532,7 @@
                         btn1, btn2;
 
                     $('#io-ox-core').append(
-<<<<<<< HEAD
-                        dialog = $('<div class="io-ox-restore-dialog" tabindex="1">').append(
-=======
                         dialog = $('<div class="io-ox-restore-dialog" tabindex="0" role="dialog">').append(
->>>>>>> 1c635981
                             $('<div class="header">').append(
                                 $('<h1>').text(gt('Restore applications')),
                                 $('<div>').text(
@@ -1563,8 +1541,8 @@
                             ),
                             $('<ul class="list-unstyled content">'),
                             $('<div class="footer">').append(
-                                btn1 = $('<button type="button" class="cancel btn btn-default" tabindex="1">').text(gt('Cancel')),
-                                btn2 = $('<button type="button" class="continue btn btn-primary" tabindex="1">').text(gt('Continue'))
+                                btn1 = $('<button type="button" class="cancel btn btn-default">').text(gt('Cancel')),
+                                btn2 = $('<button type="button" class="continue btn btn-primary">').text(gt('Continue'))
                             )
                         )
                     );
