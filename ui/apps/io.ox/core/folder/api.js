/**
 * This work is provided under the terms of the CREATIVE COMMONS PUBLIC
 * LICENSE. This work is protected by copyright and/or other applicable
 * law. Any use of the work other than as authorized under this license
 * or copyright law is prohibited.
 *
 * http://creativecommons.org/licenses/by-nc-sa/2.5/
 *
 * © 2014 Open-Xchange Inc., Tarrytown, NY, USA. info@open-xchange.com
 *
 * @author Matthias Biggeleben <matthias.biggeleben@open-xchange.com>
 */

define('io.ox/core/folder/api', [
    'io.ox/core/http',
    'io.ox/core/folder/util',
    'io.ox/core/folder/sort',
    'io.ox/core/folder/blacklist',
    'io.ox/core/folder/title',
    'io.ox/core/folder/bitmask',
    'io.ox/core/api/account',
    'io.ox/core/api/user',
    'io.ox/core/capabilities',
    'io.ox/contacts/util',
    'settings!io.ox/core',
    'settings!io.ox/mail',
    'io.ox/core/api/filestorage',
    'gettext!io.ox/core'
], function (http, util, sort, blacklist, getFolderTitle, Bitmask, account, userAPI, capabilities, contactUtil, settings, mailSettings, filestorageApi, gt) {

    'use strict';

    var api = {}, pool;

    // add event hub
    _.extend(api, Backbone.Events);

    //
    // Utility functions
    //

    function tree(id) {
        id = String(id);
        // use tree 0 for mail, use tree 1 for all other modules.
        // we need tree 1 for files so that 'altNames' works.
        return id === '1' || /^default\d+/.test(id) ? 0 : 1;
    }

    function injectIndex(id, item, index) {
        item['index/' + id] = index;
        return item;
    }

    function renameDefaultCalendarFolders(items) {
        var renameItems = [].concat(items).filter(function (item) {
                // only for calendar
                if (!/^(contacts|calendar|tasks)$/.test(item.module)) return false;
                // rename default calendar
                if (item.id === String(settings.get('folder/calendar'))) return true;
                // any shared folder
                return util.is('shared', item);
            }),
            ids = _(renameItems)
                .chain()
                .pluck('created_by')
                .compact()
                .uniq()
                .value();

        if (ids.length === 0) return $.when(items);

        return userAPI.getList(ids).then(function (list) {
            var hash = _.object(ids, list);

            _(renameItems).each(function (item) {
                if (item.id === String(settings.get('folder/calendar')) || item.title === gt('Calendar')) {
                    item.display_title = contactUtil.getFullName(hash[item.created_by]) || gt('Default calendar');
                } else {
                    //#. %1$s is the folder owner
                    //#. %2$s is the folder title
                    item.display_title = gt('%1$s: %2$s', contactUtil.getFullName(hash[item.created_by]), item.title);
                }
            });

            return items;
        });
    }

    function onChangeModelId(model) {
        delete pool.models[model.previous('id')];
        pool.models[model.id] = model;
    }

    function unfetch(model) {
        pool.unfetch(model.id);
    }

    function isVirtual(id) {
        return /^virtual/.test(id);
    }

    function isFlat(id) {
        return /^(contacts|calendar|tasks)$/.test(id);
    }

    function isNested(id) {
        return /^(mail|infostore)$/.test(id);
    }

    function getCollectionId(id, all) {
        return (all ? 'all/' : '') + String(id);
    }

    // no deep recursion needed here, children are sufficient
    function calculateSubtotal(model) {
        return pool.getCollection(model.id).reduce(function (total, model) {
            return total + (model.get('subtotal') || 0) + (model.get('unread') || 0);
        }, 0);
    }

    function bubbleSubtotal(model, value, attribute) {

        // attribute may be subtotal or unread
        var previous = model._previousAttributes[attribute] !== undefined && model._previousAttributes[attribute] !== null ? model._previousAttributes[attribute] : 0,
            difference = value - previous,
            parent = pool.models[model.get('folder_id')],
            virtualParents = model.get('virtual_parents');

        // system folders don't matter
        // bubble through the tree in parent direction
        if (difference !== 0 && parent && parent.get('module') !== 'system' && pool.collections[parent.get('id')]) {
            parent.set('subtotal', calculateSubtotal(parent));
        }

        // if this is a subfolder of a virtual folder we must bubble there too
        if (difference !== 0 && virtualParents && virtualParents.length > 0) {
            _(virtualParents).each(function (virtualParentId) {
                if (pool.models[virtualParentId] && pool.collections[virtualParentId]._byId[model.get('id')]) {
                    pool.models[virtualParentId].set('subtotal', calculateSubtotal(pool.models[virtualParentId]));
                } else {
                    //virtual folder does not exist anymore or this folder is no longer part of it's collection
                    model.set('virtual_parents', _(model.get('virtual_parents')).without(virtualParentId));
                }
            });
        }
    }

    function onChangeSubtotal (model, value) {
        bubbleSubtotal(model, value, 'subtotal');
    }

    function onChangeUnread (model, value) {
        bubbleSubtotal(model, value, 'unread');
        // forward event
        api.trigger('change:unread', model, value);
    }

    //
    // Model & Collections
    //

    var FolderModel = Backbone.Model.extend({

        constructor: function () {
            Backbone.Model.apply(this, arguments);
            this.set('virtual_parents', []);
            // only apply unread Events to mail or undefined folders (some virtual folders might have an undefined module)
            if (this.get('module') === 'mail' || this.get('module') === undefined) {
                this.on({
                    'change:id': onChangeModelId,
                    'change:subtotal': onChangeSubtotal,
                    'change:unread': onChangeUnread
                });
            }
        },

        // check if the current user has admin privileges
        isAdmin: function () {
            var bits = new Bitmask(this.get('own_rights'));
            return !!bits.get('admin');
        },

<<<<<<< HEAD
        // check if the folder can be shared (requires admin bit and the capability "permissions")
        isShareable: function () {
            return this.isAdmin() && _(this.get('supported_capabilities')).indexOf('permissions') > -1;
=======
        // check if the folder can have shares
        supportsShares: function () {
            // for mail folders check "capabilities" bitmask
            if (this.is('mail') && (this.get('capabilities') & 1) === 1) return true;
            // for other folders check supported_capabilities
            return this.supports('permissions');
        },

        // check if the folder can be shared (requires admin bit and the capability "permissions")
        isShareable: function () {
            return this.isAdmin() && this.supportsShares();
        },

        // checks if the folder supports a capability
        supports: function (capability) {
            return _(this.get('supported_capabilities')).indexOf(capability) > -1;
        },

        // convenience function / maps to folderAPI.is(type, folder)
        is: function (type) {
            return util.is(type, this.attributes);
        },

        // convenience function / maps to folderAPI.can(action, folder)
        can: function (action) {
            return util.can(action, this.attributes);
>>>>>>> 74174fc6
        }
    });

    var FolderCollection = Backbone.Collection.extend({

        model: FolderModel,

        constructor: function (id) {
            Backbone.Collection.apply(this, arguments);
            this.id = id;
            this.fetched = false;
            this.on('remove', this.onRemove, this);

            // sort shared and hidden folders by title
            if (/^flat\/(contacts|calendar|tasks)\/shared$/.test(this.id) || /^flat\/(contacts|calendar|tasks)\/hidden$/.test(this.id)) {
                this.comparator = function (model) {
                    return (model.get('display_title') || model.get('title')).toLowerCase();
                };
            }
        },

        comparator: function (model) {
            return model.get('index/' + this.id) || 0;
        },

        onRemove: function (model) {
            if (isFlat(model.get('module'))) return;
            pool.getModel(this.id).set('subfolders', this.length > 0);
<<<<<<< HEAD
=======
            api.trigger('collection:remove', this.id, model);
>>>>>>> 74174fc6
        }
    });

    // collection pool
    function Pool() {

        this.models = {};
        this.collections = {};
    }

    _.extend(Pool.prototype, {

        addModel: function (data) {

            var id = data.id, model = this.models[id];

            if (model === undefined) {
                // add new model
                this.models[id] = model = new FolderModel(data);
                api.trigger('pool:add', model);
            } else {
                // update existing model
                model.set(data);
            }
            return model;
        },

        addCollection: function (id, list, options) {
            // transform list to models
            var models = _(list).map(this.addModel, this);
            // options
            options = options || {};
            // update collection
            var collection = this.getCollection(id),
                type = collection.fetched ? 'set' : 'reset';
            // remove old virtual parent references
            if (this.models[id] && isVirtual(id)) {
                _(collection.models).each(function (model) {
                    model.set('virtual_parents', _(model.get('virtual_parents')).without(id));
                });
            }
            collection[type](models);
            collection.fetched = true;
            if (this.models[id] && this.models[id].get('module') !== 'system') {
                var subtotal = 0;
                for (var i = 0; i < models.length; i++) {
                    subtotal += (models[i].get('subtotal') || 0) + (models[i].get('unread') || 0);
                    // add virtual parent references
                    if (isVirtual(id)) {
                        var newParents = models[i].get('virtual_parents');
                        newParents.push(id);
                        models[i].set('virtual_parents', _.uniq(newParents));
                    }
                }
                this.models[id].set('subtotal', subtotal);
            }

            if (options.reset) collection.trigger('reset');
        },

        getModel: function (id) {
            return this.models[id] || (this.models[id] = new FolderModel({ id: id }));
        },

        getCollection: function (id, all) {
            id = getCollectionId(id, all);
            return this.collections[id] || (this.collections[id] = new FolderCollection(id));
        },

        unfetch: function (id) {
            if (arguments.length === 0 || id === '0') {
                // no need for recursion; reset all collections
                return _(this.collections).each(function (collection) {
                    collection.fetched = false;
                });
            }
            var collection = this.collections[id];
            if (!collection) return;
            collection.fetched = false;
            collection.each(unfetch);
        }
    });

    // get instance
    pool = new Pool();

    //
    // Used by list() and ramp-up
    //

    function processListResponse(id, list) {
        // 1. apply blacklist
        list = blacklist.apply(list);
        // 2. apply custom order
        list = sort.apply(id, list);
        // 3. inject index
        _(list).each(injectIndex.bind(null, id));
        // done
        return list;
    }

    //
    // Use ramp-up data
    //

    _(ox.rampup.folder).chain().keys().each(function (data) {
        pool.addModel(ox.rampup.folder[data]);
    });

    var rampup = {};

    _(ox.rampup.folderlist || {}).each(function (list, id) {
        // make objects
        rampup[id] = _(list).map(function (data) {
            return _.isArray(data) ? http.makeObject(data, 'folders') : data;
        });
    });

    //
    // Define virtual folders
    //

    pool.addModel({
        folder_id: '1',
        id: 'virtual/all-my-appointments',
        module: 'calendar',
        own_rights: 403710016, // all rights but admin
        permissions: [{ bits: 403710016, entity: ox.user_id, group: false }],
        standard_folder: true,
        supported_capabilities: [],
        title: gt('All my appointments'),
        total: -1,
        type: 1
    });

    //
    // Propagate
    // central hub to coordinate events and caches
    // (see files/api.js for a full implementation for files)
    //

    var ready = $.when();

    function propagate(arg) {

        if (arg instanceof Backbone.Model) {

            var model = arg, data = model.toJSON(), id = data.id;

            // use exact comparison here or changes to 0 are ignored
            if (model.changed.total !== undefined && model.changed.total !== null) {
                api.trigger('update:total', id, data);
                api.trigger('update:total:' + id, data);
            }
            if (model.changed.unread !== undefined && model.changed.unread !== null) {
                api.trigger('update:unread', id, data);
                api.trigger('update:unread:' + id, data);
            }
            return;
        }

        if (/^account:(create|delete|unified-enable|unified-disable)$/.test(arg)) {
            // need to refresh subfolders of root folder 1
            return list('1', { cache: false }).done(function () {
                virtual.refresh();
                api.trigger('refresh');
            });
        }

        return ready;
    }

    //
    // Define a virtual collection
    //

    function VirtualFolder(id, getter) {
        this.id = id;
        this.getter = getter;
    }

    VirtualFolder.prototype.concat = function () {
        return $.when.apply($, arguments).then(function () {
            return _(arguments).flatten();
        });
    };

    VirtualFolder.prototype.list = function () {
        var id = this.id;
        return this.getter().done(function (array) {
            _(array).each(injectIndex.bind(null, id));
            pool.addCollection(getCollectionId(id), array);
            pool.getModel(id).set('subfolders', array.length > 0);
        });
    };

    var virtual = {

        hash: {},

        list: function (id) {
            var folder = this.hash[id];
            return folder !== undefined ? folder.list() : $.Deferred().reject();
        },

        add: function (id, getter) {
            this.hash[id] = new VirtualFolder(id, getter);
            pool.getModel(id).set('subfolders', true);
        },

        concat: function () {
            if (ox.debug) console.warn('Deprecated! Please use this.concat()');
            return $.when.apply($, arguments).then(function () {
                return _(arguments).chain().flatten().map(injectIndex.bind(null, 'concat')).value();
            });
        },

        refresh: function () {
            _(this.hash).invoke('list');
        },

        getCollections: function () {
            return _(this.hash).keys().map(function (id) {
                return api.pool.getCollection(id);
            });
        }
    };

    //
    // Get a single folder
    //

    function get(id, options) {

        id = String(id);
        options = _.extend({ cache: true }, options);

        var model = pool.models[id];
        if (options.cache === true && model !== undefined && model.has('title')) return $.when(model.toJSON());

        if (isVirtual(id)) return $.when({ id: id });

        // fetch GAB but GAB is disabled?
        if (id === '6' && !capabilities.has('gab')) {
            var error = gt('Accessing global address book is not permitted');
            console.warn(error);
            return $.Deferred().reject({ error: error });
        }

        return http.GET({
            module: 'folders',
            params: {
                action: 'get',
                altNames: true,
                id: id,
                timezone: 'UTC',
                tree: tree(id)
            }
        })
        .then(function (data) {
            return renameDefaultCalendarFolders(data);
        })
        .then(function (data) {
            // update/add model
            var model = pool.addModel(data);
            // propagate changes via api events
            propagate(model);
            // to make sure we always get the same result (just data; not timestamp)
            return data;
        });
    }

    //
    // Special case: Get multiple folders at once
    //

    function multiple(ids, options) {
        options = _.extend({ cache: true, errors: false }, options);
        try {
            http.pause();
            return $.when.apply($,
                _(ids).map(function (id) {
                    return get(id, { cache: options.cache }).then(
                        null,
                        function fail(error) {
                            error.id = id;
                            return $.when(options.errors ? error : undefined);
                        }
                    );
                })
            )
            .then(function () {
                return _(arguments).toArray();
            });
        } finally {
            http.resume();
        }
    }

    //
    // Get subfolders
    //

    function list(id, options) {

        id = String(id);
        options = _.extend({ all: false, cache: true }, options);

        // already cached?
        var collectionId = getCollectionId(id, options.all),
            collection = pool.getCollection(collectionId);
        if (collection.fetched && options.cache === true) return $.when(collection.toJSON());

        // use rampup data?
        if (rampup[id] && !options.all) {
            var array = processListResponse(id, rampup[id]);
            delete rampup[id];
            return renameDefaultCalendarFolders(array).then(function (list) {
                pool.addCollection(id, list);
                return list;
            });
        }

        // flat?
        var data = /^flat\/([^/]+)\/([^/]+)$/.exec(id), module, section;
        if (data) {
            module = data[1];
            section = data[2];
            return flat({ module: module, cache: options.cache }).then(function (sections) {
                return sections[section];
            });
        }

        // special handling for virtual folders
        if (isVirtual(id)) return virtual.list(id);

        return http.GET({
            module: 'folders',
            params: {
                action: 'list',
                all: options.all ? '1' : '0',
                altNames: true,
                parent: id,
                timezone: 'UTC',
                tree: tree(id)
            },
            appendColumns: true
        })
        .then(renameDefaultCalendarFolders)
        .then(function (array) {
            array = processListResponse(id, array);
            pool.addCollection(collectionId, array);
            // to make sure we always get the same result (just data; not timestamp)
            return array;
        });
    }

    //
    // Get folder path
    //

    function path(id) {

        var result = [], current = id, data, done = false;

        // be robust
        if (id === undefined) return $.when([]);

        // try to resolve via pool
        do {
            result.push(data = pool.getModel(current).toJSON());
            current = data.folder_id;
            done = String(current) === '1';
        } while (current && !done);

        // resolve in reverse order (root > folder)
        if (done) return $.when(result.reverse());

        return http.GET({
            module: 'folders',
            params: {
                action: 'path',
                altNames: true,
                id: id,
                tree: tree(id)
            },
            appendColumns: true
        })
        .then(function (data) {
            // loop over folders to remove root and add to pool
            return _(data)
                .filter(function (folder) {
                    pool.addModel(folder);
                    return folder.id !== '1';
                })
                .reverse();
        });
    }

    //
    // Flat list
    //

    function makeObject(array) {
        return http.makeObject(array, 'folders');
    }

    function getSection(type) {
        if (type === 3) return 'shared';
        if (type === 2) return 'public';
        return 'private';
    }

    function getFlatCollectionId(module, section) {
        return 'flat/' + module + '/' + section;
    }

    function getFlatCollection(module, section) {
        return pool.getCollection(getFlatCollectionId(module, section));
    }

    function injectVirtualCalendarFolder(array) {
        array.unshift(pool.getModel('virtual/all-my-appointments').toJSON());
    }

    function getFlatViews() {
        return _(pool.collections).chain()
            .keys()
            .filter(function (id) {
                return /^flat/.test(id);
            })
            .map(function (id) {
                return id.split('/')[1];
            })
            .uniq()
            .value();
    }

    function flat(options) {

        options = _.extend({ module: undefined, cache: true }, options);

        // missing module?
        if (ox.debug && !options.module) {
            console.warn('Folder API > flat() - Missing module', options);
            return $.Deferred().reject();
        }

        // already cached?
        var module = options.module,
            collection = getFlatCollection(module, 'private');

        if (collection.fetched && options.cache === true) {
            return $.when({
                'private': collection.toJSON(),
                'public':  getFlatCollection(module, 'public').toJSON(),
                'shared':  getFlatCollection(module, 'shared').toJSON(),
                'sharing': getFlatCollection(module, 'sharing').toJSON(),
                'hidden':  getFlatCollection(module, 'hidden').toJSON()
            });
        }

        return http.GET({
            module: 'folders',
            appendColumns: true,
            params: {
                action: 'allVisible',
                altNames: true,
                content_type: module,
                timezone: 'UTC',
                tree: 1
            }
        })
        .then(function (data) {
            var list = [],
                sections = _(data)
                .chain()
                .map(function (section, id) {
                    var obj = _(section)
                        .chain()
                        .map(makeObject)
                        .filter(function (folder) {
                            // read access?
                            if (!util.can('read', folder)) return false;
                            // otherwise
                            return true;
                        })
                        .value();

                    list.push(obj);
                    return [id, obj];
                })
                .object()
                .value();

            return renameDefaultCalendarFolders(_(list).flatten()).then(function () {
                return sections;
            });
        })
        .then(function (data) {
            var sections = {},
                hidden = [],
                sharing = [],
                hash = settings.get(['folder/hidden'], {}),
                collectionId;

            // loop over results to get proper objects and sort out hidden folders
            _(data).each(function (section, id) {
                var array = _(section).filter(function (folder) {
                        // store section / easier than type=1,2,3
                        if (hash[folder.id]) { hidden.push(folder); return false; }
                        // sharing?
                        if (util.is('shared-by-me', folder)) sharing.push(folder);
                        // otherwise
                        return true;
                    });
                // inject 'All my appointments' for calender/private
                if (module === 'calendar' && id === 'private') injectVirtualCalendarFolder(array);
                // process response and add to pool
                collectionId = getFlatCollectionId(module, id);
                array = processListResponse(collectionId, array);
                pool.addCollection(collectionId, sections[id] = array, { reset: true });
            });
            // add collection for hidden folders
            collectionId = getFlatCollectionId(module, 'hidden');
            hidden = processListResponse(collectionId, hidden);
            pool.addCollection(collectionId, sections.hidden = hidden, { reset: true });
            // add collection for folders shared by me
            collectionId = getFlatCollectionId(module, 'sharing');
            sharing = processListResponse(collectionId, sharing);
            pool.addCollection(collectionId, sections.sharing = sharing, { reset: true });
            // done
            return sections;
        });
    }

    //
    // Update folder
    //

    function update(id, changes, options) {

        if (!_.isObject(changes) || _.isEmpty(changes)) return;

        // update model
        options = _.extend({ silent: false }, options);
        var model = pool.getModel(id).set(changes, { silent: options.silent });

        // build data object
        var data = { folder: changes };

        if (options.notification && !_.isEmpty(options.notification)) {
            data.notification = options.notification;
        }

        return http.PUT({
            module: 'folders',
            params: {
                action: 'update',
                id: id,
                timezone: 'UTC',
                tree: tree(id),
                cascadePermissions: options.cascadePermissions,
                ignoreWarnings: options.ignoreWarnings
            },
            data: data,
            appendColumns: false
        })
        .done(function () {
            var data = model.toJSON();
            if (!blacklist.visible(data)) api.trigger('warn:hidden', data);
        })
        .then(
            function success(newId) {
                // id change? (caused by rename or move)
                if (id !== newId) model.set('id', newId);
                if (options.cascadePermissions) refresh();
                // trigger event
                if (!options.silent) {
                    api.trigger('update update:' + id, id, newId, model.toJSON());
                    if ('permissions' in changes) api.trigger('change:permissions', id);
<<<<<<< HEAD
=======
                    // used by drive to respond to updated foldernames in icon/list view
                    if ('title' in changes) api.trigger('rename', id, model.toJSON());
>>>>>>> 74174fc6
                }
                // fetch subfolders of parent folder to ensure proper order after rename/move
                if (id !== newId || changes.title || changes.folder_id ) return list(model.get('folder_id'), { cache: false }).then(function () {
                    pool.getCollection(model.get('folder_id')).sort();
                    return newId;
                });
            },
            function fail(error) {
                //get fresh data for the model (the current ones are wrong since we applied the changes early to be responsive)
                api.get(id, { cache: false });
                if (error && error.code && error.code === 'FLD-0018') {
                    error.error = gt('Could not save settings. There have to be at least one user with administration rights.');
                }
                if (!options.silent) {
                    api.trigger('update:fail', error, id);
                }
                return error;
            }
        );
    }

    //
    // Move folder
    //

    function move(id, target, ignoreWarnings) {

        if (id === target) return;

        // prepare move
        var model = pool.getModel(id),
            folderId = model.get('folder_id');
<<<<<<< HEAD

        removeFromAllCollections(model);

        // trigger event
        api.trigger('before:move', model.toJSON(), target);

        //set unread to 0 to update subtotal attributes of parent folders (bubbles through the tree)
        model.set('unread', 0);

=======

        removeFromAllCollections(model);

        // trigger event
        api.trigger('before:move', model.toJSON(), target);

        //set unread to 0 to update subtotal attributes of parent folders (bubbles through the tree)
        model.set('unread', 0);

>>>>>>> 74174fc6
        return update(id, { folder_id: target }, { ignoreWarnings: ignoreWarnings }).then(function success(newId) {
            // update new parent folder
            pool.getModel(target).set('subfolders', true);
            // update all virtual folders
            virtual.refresh();
            // add folder to collection
            pool.getCollection(target).add(model);
            // trigger event
            api.trigger('move', id, newId);
        }, function fail(error) {
            // update new parent folder
            pool.getModel(folderId).set('subfolders', true);
            // update all virtual folders
            virtual.refresh();
            // add folder to collection
            pool.getCollection(folderId).add(model);
            return error;
        });
    }

    //
    // Create folder
    //

    function create(id, options) {

        id = String(id);

        // get parent folder first - actually just to inherit 'module';
        return get(id).then(function (parent) {
            // default options
            options = _.extend({
                module: parent.module,
                subscribed: 1,
                title: gt('New Folder')
            }, options);
            // don't inherit permissions for private flat folders
            if (isFlat(options.module) && !(parent.id === '2' || util.is('public', parent))) {
                // empty array doesn't work; we heve to copy the admins
                options.permissions = _(parent.permissions).filter(function (item) {
                    return !!(item.bits & 268435456);
                });
            }
            // go!
            return http.PUT({
                module: 'folders',
                params: {
                    action: 'new',
                    autorename: true,
                    folder_id: id,
                    tree: tree(id)
                },
                data: options,
                appendColumns: false
            })
            .then(function getNewFolder(newId) {
                return get(newId);
            })
            .then(function reloadSubFolders(data) {
                return (
                    isFlat(options.module) ? flat({ module: options.module, cache: false }) : list(id, { cache: false })
                )
                .then(function () {
                    // make sure to return new folder data
                    return data;
                });
            })
            .done(function checkVisibility(data) {
                // trigger event if folder will be hidden
                if (!blacklist.visible(data)) api.trigger('warn:hidden', data);
            })
            .done(function updateParentFolder(data) {
                pool.getModel(id).set('subfolders', true);
                virtual.refresh();
                api.trigger('create', data);
                api.trigger('create:' + id.replace(/\s/g, '_'), data);
            })
            .fail(function fail(error) {
                api.trigger('create:fail', error, id);
            });
        });
    }

    //
    // Remove folder
    //

    function removeFromAllCollections(model) {
        _(pool.collections).invoke('remove', model);
    }

    function remove(id) {

        // get model
        var model = pool.getModel(id), data = model.toJSON();

        // trigger event
        api.trigger('before:remove', data);

        //set unread to 0 to update subtotal attributes of parent folders (bubbles through the tree)
        model.set('unread', 0);

        // update collection (now)
        removeFromAllCollections(model);
        model.trigger('destroy');

        // delete on server
        return http.PUT({
            module: 'folders',
            params: {
                action: 'delete',
                failOnError: true,
                tree: tree(id)
            },
            data: [id],
            appendColumns: false
        })
        .done(function () {
            api.trigger('remove', id, data);
            api.trigger('remove:' + id, data);
            api.trigger('remove:' + data.module, data);
        })
        .fail(function () {
            api.trigger('remove:fail', id);
        });
    }

    //
    // Clear/empty folder
    //

    function clear(id) {

        api.trigger('before:clear', id);

        return http.PUT({
            module: 'folders',
            appendColumns: false,
            params: {
                action: 'clear',
                tree: tree(id)
            },
            data: [id]
        })
        .done(function () {
            api.trigger('clear', id);
            refresh();
        });
    }

    //
    // Provide text node
    //

    function updateTextNode(data) {
        this.nodeValue = _.noI18n(data.title || data.id);
    }

    function getTextNode(id) {
        var node = document.createTextNode('');
        get(id).done(updateTextNode.bind(node));
        return node;
    }

    function getDeepLink(data) {

        var app = 'io.ox/' + (data.module === 'infostore' ? 'files' : data.module),
            folder = encodeURIComponent(data.id);

        return ox.abs + ox.root + '/#!&app=' + app + '&folder=' + folder;
    }

    //
    // ignoreSentItems()
    // check a list of object if they originate from more than one folder
    // if so remove items from "sent" folder; useful for delete/move actions and threads
    //

    function fromSameFolder(list) {
        return _(list).chain().pluck('folder_id').uniq().value().length <= 1;
    }

    function isNotSentFolder(obj) {
        return !account.is('sent', obj.folder_id);
    }

    function ignoreSentItems(list) {
        // not array or just one?
        if (!_.isArray(list) || list.length === 1) return list;
        // all from same folder?
        if (fromSameFolder(list)) return list;
        // else: exclude sent items
        return _(list).filter(isNotSentFolder);
    }

    //
    // Reload folder
    //

    function getFolderId(arg) {
        return _.isString(arg) ? arg : (arg ? arg.folder_id : null);
    }

    function reload() {
        _.chain(arguments).flatten().map(getFolderId).compact().uniq().each(function (id) {
            // register function call once
            if (!reload.hash[id]) reload.hash[id] = _.debounce(get.bind(null, id, { cache: false }), reload.wait);
            reload.hash[id]();
        });
    }

    // to debounce reloading folders
    reload.hash = {};
    // interval
    reload.wait = 2000;

    //
    // Hide/show (flat) folder
    //

    function hide(id) {
        // get model & module
        var model = pool.getModel(id), module = model.get('module');
        // change state
        settings.set(['folder/hidden', id], true).save();
        // reload sections; we could handle this locally
        // but this is a dead-end when it comes to sorting

        flat({ module: module, cache: false });
    }

    function show(id) {
        // get model & module
        var model = pool.getModel(id), module = model.get('module');
        // change state
        settings.remove(['folder/hidden', id]).save();
        // reload sections; we could handle this locally
        // but this is a dead-end when it comes to sorting
        flat({ module: module, cache: false });
    }

    function toggle(id, state) {
        if (state === true) show(id); else hide(id);
    }

    //
    // Change unseen count
    //

    var changeUnseenCounter = (function () {

        var hash = {}, wait = 500;

        function cont(id) {
            delete hash[id];
            reload(id);
        }

        function fetch(id) {
            if (hash[id]) clearTimeout(hash[id]);
            hash[id] = setTimeout(cont, wait, id);
        }

        return function changeUnseenCounter(id, delta) {
            var model = pool.getModel(id);
            model.set('unread', Math.max(0, model.get('unread') + delta));
            fetch(id);
        };

    }());

    function setUnseenCounter(id, unread) {
        pool.getModel(id).set('unread', Math.max(0, unread));
    }

    function setUnseenMinimum(id, min) {
        var model = pool.getModel(id);
        model.set('unread', Math.max(min || 0, model.get('unread')));
    }

    //
    // Refresh all folders
    //

    function refresh() {
        // pause http layer to get one multiple
        http.pause();
        // loop over all folders, get all parent folders, apply unique, and reload if they have subfolders
        _(api.pool.models).chain().invoke('get', 'folder_id').uniq().compact().without('0').each(function (id) {
            list(id, { cache: false });
        });
        // loop over flat views
        _(getFlatViews()).each(function (module) {
            flat({ module: module, cache: false });
        });
        // go!
        http.resume().done(function () {
            virtual.refresh();
        });
    }

    ox.on('please:refresh refresh^', refresh);

    // If there is a new filestorage refresh the folders
    $(filestorageApi).on('create delete update', refresh);

    //
    // Get standard mail folders
    //
    // We cannot rely on account API because folders might not yet exist, especially Archive.
    // We assume that all folders for external accounts exist; we furhter assume that standard folders
    // for primary account are located below inbox. Therefore, we fetch subfolders and look for
    // standard folders based on account data. I think that someone someday will report "Folder not found"
    // for external accounts; then we take another round. Would be cool if backend whould just
    // provide a list of existing standard folders but that seems to be rocket science.

    function getStandardMailFolders() {

        // get all external standard folders
        var external = _(account.getStandardFolders()).filter(function (id) {
            return !/^default0/.test(id);
        });

        // get inbox' subfolders
        var inbox = account.getInbox(), collection = pool.getCollection(inbox);

        // get all internal standard folders (_.chain() doesn't work here for whatever reason)
        var internal = _(collection.pluck('id')).filter(account.isStandardFolder);

        return internal.concat(external);
    }

    // Check if "altnamespace" is enabled (mail server setting)
    var altnamespace = mailSettings.get('namespace', 'INBOX/') === '';

    //
    // Special lookup for
    //

    function getExistingFolder(type) {
        var defaultId = util.getDefaultFolder(type);
        if (defaultId) return defaultId;
        if (type === 'mail') return 'default0' + mailSettings.get('defaultseparator') + 'INBOX';
        if (type === 'infostore') return 10;
        return flat({ module: type }).then(function (data) {
            for (var section in data) {
                if (section === 'hidden') continue;
                var list = data[section];
                if (list && list[0] && list[0].id) return list[0].id;
            }
            return null;
        });
    }

    // publish api
    _.extend(api, {
        FolderModel: FolderModel,
        FolderCollection: FolderCollection,
        Pool: Pool,
        pool: pool,
        calculateSubtotal: calculateSubtotal,
        get: get,
        list: list,
        multiple: multiple,
        path: path,
        flat: flat,
        update: update,
        move: move,
        create: create,
        remove: remove,
        clear: clear,
        reload: reload,
        hide: hide,
        show: show,
        toggle: toggle,
        refresh: refresh,
        bits: util.bits,
        is: util.is,
        can: util.can,
        virtual: virtual,
        isVirtual: isVirtual,
        isFlat: isFlat,
<<<<<<< HEAD
=======
        isNested: isNested,
>>>>>>> 74174fc6
        getFlatCollection: getFlatCollection,
        getFlatViews: getFlatViews,
        getDefaultFolder: util.getDefaultFolder,
        getExistingFolder: getExistingFolder,
        getStandardMailFolders: getStandardMailFolders,
        getTextNode: getTextNode,
        getDeepLink: getDeepLink,
        getFolderTitle: getFolderTitle,
        ignoreSentItems: ignoreSentItems,
        processListResponse: processListResponse,
        changeUnseenCounter: changeUnseenCounter,
        setUnseenCounter: setUnseenCounter,
        setUnseenMinimum: setUnseenMinimum,
        getSection: getSection,
        Bitmask: Bitmask,
        propagate: propagate,
        altnamespace: altnamespace,
        injectIndex: injectIndex
    });

    return api;
});<|MERGE_RESOLUTION|>--- conflicted
+++ resolved
@@ -180,11 +180,6 @@
             return !!bits.get('admin');
         },
 
-<<<<<<< HEAD
-        // check if the folder can be shared (requires admin bit and the capability "permissions")
-        isShareable: function () {
-            return this.isAdmin() && _(this.get('supported_capabilities')).indexOf('permissions') > -1;
-=======
         // check if the folder can have shares
         supportsShares: function () {
             // for mail folders check "capabilities" bitmask
@@ -211,7 +206,6 @@
         // convenience function / maps to folderAPI.can(action, folder)
         can: function (action) {
             return util.can(action, this.attributes);
->>>>>>> 74174fc6
         }
     });
 
@@ -240,10 +234,7 @@
         onRemove: function (model) {
             if (isFlat(model.get('module'))) return;
             pool.getModel(this.id).set('subfolders', this.length > 0);
-<<<<<<< HEAD
-=======
             api.trigger('collection:remove', this.id, model);
->>>>>>> 74174fc6
         }
     });
 
@@ -825,11 +816,8 @@
                 if (!options.silent) {
                     api.trigger('update update:' + id, id, newId, model.toJSON());
                     if ('permissions' in changes) api.trigger('change:permissions', id);
-<<<<<<< HEAD
-=======
                     // used by drive to respond to updated foldernames in icon/list view
                     if ('title' in changes) api.trigger('rename', id, model.toJSON());
->>>>>>> 74174fc6
                 }
                 // fetch subfolders of parent folder to ensure proper order after rename/move
                 if (id !== newId || changes.title || changes.folder_id ) return list(model.get('folder_id'), { cache: false }).then(function () {
@@ -862,7 +850,6 @@
         // prepare move
         var model = pool.getModel(id),
             folderId = model.get('folder_id');
-<<<<<<< HEAD
 
         removeFromAllCollections(model);
 
@@ -872,17 +859,6 @@
         //set unread to 0 to update subtotal attributes of parent folders (bubbles through the tree)
         model.set('unread', 0);
 
-=======
-
-        removeFromAllCollections(model);
-
-        // trigger event
-        api.trigger('before:move', model.toJSON(), target);
-
-        //set unread to 0 to update subtotal attributes of parent folders (bubbles through the tree)
-        model.set('unread', 0);
-
->>>>>>> 74174fc6
         return update(id, { folder_id: target }, { ignoreWarnings: ignoreWarnings }).then(function success(newId) {
             // update new parent folder
             pool.getModel(target).set('subfolders', true);
@@ -1265,10 +1241,7 @@
         virtual: virtual,
         isVirtual: isVirtual,
         isFlat: isFlat,
-<<<<<<< HEAD
-=======
         isNested: isNested,
->>>>>>> 74174fc6
         getFlatCollection: getFlatCollection,
         getFlatViews: getFlatViews,
         getDefaultFolder: util.getDefaultFolder,
