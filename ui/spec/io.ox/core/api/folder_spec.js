/**
 * This work is provided under the terms of the CREATIVE COMMONS PUBLIC
 * LICENSE. This work is protected by copyright and/or other applicable
 * law. Any use of the work other than as authorized under this license
 * or copyright law is prohibited.
 *
 * http://creativecommons.org/licenses/by-nc-sa/2.5/
 *
 * © 2013 Open-Xchange Inc., Tarrytown, NY, USA. info@open-xchange.com
 *
 * @author Julian Bäume <julian.baeume@open-xchange.com>
 */

define(['shared/examples/for/api',
       'io.ox/core/folder/api',
       'io.ox/core/http',
       'io.ox/core/extensions',
       'io.ox/core/notifications'], function (sharedExamplesFor, api, http, ext, notifications) {

<<<<<<< HEAD
    var fakeFolders = {},
        setupFakeServer = function (server) {
        //sends a default folder for get calls
        server.respondWith('GET', /api\/folders\?action=get/, function (xhr) {
            var sendObject = JSON.parse('{"' + decodeURI(xhr.url)
                .replace('/api/folders?', '')
                .replace(/"/g, '\\"').replace(/&/g, '","')
                .replace(/=/g, '":"') + '"}'),
                parentFolderIDs =  { '2': '1',
                    '3' : '2',
                    '4' : '2',
                    '5' : '2',
                    '21' : '2'
                },
                data = _.extend({
                    id: sendObject.id,
                    folder_id: parentFolderIDs[sendObject.id]
                }, fakeFolders[sendObject.id] || {});

            xhr.respond(200, { 'Content-Type': 'text/javascript;charset=UTF-8' },
                JSON.stringify({ timestamp: 1378223251586, data: data })
            );
        });

        //sends a list of subfolders
        server.respondWith('GET', /api\/folders\?action=list/, function (xhr) {
            xhr.respond(200, { 'Content-Type': 'text/javascript;charset=UTF-8' },
                JSON.stringify({
                    timestamp: 1368791630910,
                    data: [
                        {id: '3', folder_id: '2' },
                        {id: '4', folder_id: '2' },
                        {id: '5', folder_id: '2' }
                    ]
                })
            );
        });
=======
    var fakeFolders = {};

    var setupFakeServer = function (server) {

        server.respondWith('GET', /api\/folders\?action=get.+id=2&/,
            [200, { 'Content-Type': 'text/javascript;charset=UTF-8' }, JSON.stringify({
                timestamp: 1368791630910,
                data: { id: '2', folder_id: '1', module: 'infostore', title: 'two' }
            })]
        );

        server.respondWith('GET', /api\/folders\?action=get.+id=21&/,
            [200, { 'Content-Type': 'text/javascript;charset=UTF-8' }, JSON.stringify({
                timestamp: 1368791630910,
                data: { id: '21', folder_id: '2', module: 'infostore', title: '.twenty-one' }
            })]
        );

        server.respondWith('GET', /api\/folders\?action=get.+id=13&/,
            [200, { 'Content-Type': 'text/javascript;charset=UTF-8' }, JSON.stringify({
                timestamp: 1368791630910,
                data: { id: '13', folder_id: '2', module: 'infostore', title: '.thirteen' }
            })]
        );

        //sends a list of subfolders
        server.respondWith('GET', /api\/folders\?action=list.+parent=2&/,
            [200, { 'Content-Type': 'text/javascript;charset=UTF-8' }, JSON.stringify({
                timestamp: 1368791630910,
                data: [
                    {id: '3', folder_id: '2', title: 'three' },
                    {id: '4', folder_id: '2', title: 'four' },
                    {id: '5', folder_id: '2', title: 'five' }
                ]
            })]
        );

        server.respondWith('GET', /api\/folders\?action=list.+parent=13&/,
            [200, { 'Content-Type': 'text/javascript;charset=UTF-8' }, JSON.stringify({
                timestamp: 1368791630910,
                data: []
            })]
        );
>>>>>>> 158f701f

        //sends a path from a folder
        server.respondWith('GET', /api\/folders\?action=path/, function (xhr) {
            xhr.respond(200, { 'Content-Type': 'text/javascript;charset=UTF-8' },
                JSON.stringify({
                    'timestamp': 9223372036854775807,
                    'data': [
                        ['3', 0, 0, 0, 0, 0, '2', null, 'Subfolder', 'infostore', 2, true, 0, null, null, true, 2, null, null, null, null, true, true, 8, null, false, false, 'Name'],
                        ['2', 0, 0, 0, 0, 0, '1', null, 'Folder', 'infostore', 2, true, 0, null, null, true, 2, null, null, null, null, true, true, 8, null, false, false, 'Name'],
                        ['1', 0, 0, 0, 0, 0, '0', null, 'Root', 'infostore', 2, true, 0, null, null, true, 2, null, null, null, null, true, true, 8, null, false, false, 'Name']
                    ]
                })
            );
        });

        //sends the created folder
        server.respondWith('PUT', /api\/folders\?action=(new|delete)/, function (xhr) {
            xhr.respond(200, { 'Content-Type': 'text/javascript;charset=UTF-8' },
                JSON.stringify({ timestamp: 1378223251586, data: '21' })
            );
        });

        //responds with empty message to allVisible calls
        server.respondWith(/api\/folders\?action=allVisible/, function (xhr) {
            xhr.respond(200, { 'Content-Type': 'text/javascript;charset=UTF-8' },
                JSON.stringify({ timestamp: 1378223251586, data: []})
            );
        });
    };

    describe('folder API', function () {

        var options = {
                markedPending: {
                    'folder API a basic API class has some get methods should define a getAll method.': true,
                    'folder API a basic API class has some get methods should return a deferred object for getAll.': true,
                    'folder API a basic API class has some get methods should define a getList method.': true,
                    'folder API a basic API class has some get methods should return a deferred object for getList.': true
                }
            };

        describe('default folders', function () {

            it('should provide the mail folder as default', function () {
                require('settings!io.ox/mail').set('folder/inbox', 'default0/INBOX');
                var folder_id = api.getDefaultFolder();
                expect(folder_id).to.equal('default0/INBOX');
            });

            it('should know about the mail folder', function () {
                require('settings!io.ox/mail').set('folder/inbox', 'default0/INBOX');
                var folder_id = api.getDefaultFolder('mail');
                expect(folder_id).to.equal('default0/INBOX');
            });

            it('should get default folder for specific type from settings', function () {
                require('settings!io.ox/core').set('folder/myType', 'testFolder');
                var folder_id = api.getDefaultFolder('myType');
                expect(folder_id).to.equal('testFolder');
            });
        });

        describe('requests some folders from the server', function () {

            beforeEach(function () {
                // reset pool
                // api.pool.unfetch();
                setupFakeServer(this.server);
            });

            it('should return a folder with correct id', function (done) {

                api.get('2').done(function (data) {
                    expect(data.id).to.equal('2');
                    done();
                });
            });

            it('should return a list of subfolders with correct parent ids', function (done) {

                api.list('2', { cache: false }).done(function (data) {
                    expect(data).to.be.an('array');
                    _(data).each(function (folder) {
                        expect(folder.folder_id).to.equal('2');
                    });
                    done();
                });
            });

            it('should return a path of a folder with getPath', function (done) {

                var parentID = '1';

                api.path('3').done(function (data) {
                    _(data).each(function (folder) {
                        expect(folder.folder_id).to.equal(parentID);
                        parentID = folder.id;
                    });
                    expect(_(data).first().id).not.to.equal('0');
                    done();
                });
            });

            it('should trigger a create event', function (done) {

                var spy = sinon.spy();
                api.on('create', spy);

                var result = api.create('2').done(function () {
                    expect(spy.called).to.be.true;
                    done();
                });
            });

            it('should create a folder', function (done) {

                var spy = sinon.spy(http, 'PUT');

                api.create('2').done(function () {
                    //server response should resolve deferred
                    expect(spy).to.have.been.calledOnce;

                    //the http request should containt corrent values
                    var param = spy.getCall(0).args[0];
                    expect(param.module).to.equal('folders');
                    expect(param.params.action).to.equal('new');
                    expect(param.params.folder_id).to.equal('2');

                    //restore http.PUT
                    http.PUT.restore();
                    done();
                });
            });

            it('should trigger a remove event', function (done) {

                var spy = sinon.spy();
                api.on('remove', spy);

                api.remove('2').done(function () {
                    expect(spy.called).to.be.true;
                    done();
                });
            });

            it('should remove a folder', function (done) {

                var spy = sinon.spy(http, 'PUT');

                api.remove('2').done(function () {

                    //server response should resolve deferred
                    expect(spy).to.have.been.calledOnce;

                    //the http request should contain correct values
                    var param = spy.getCall(0).args[0];
                    expect(param.module).to.equal('folders');
                    expect(param.params.action).to.equal('delete');
                    expect(param.data).to.deep.equal(['2']);

                    //restore http.PUT
                    http.PUT.restore();
                    done();
                });
            });

            describe('to find out, if a folder', function () {

                it('can read', function () {
                    expect(api.can('read', { own_rights: 128 })).to.be.true;
                    expect(api.can('read', { own_rights: 127 })).to.befalse;
                });

                it('can create', function () {
                    expect(api.can('create', { own_rights: 2 })).to.be.true;
                    expect(api.can('create', { own_rights: 1 })).to.be.false;
                });

                it('can write', function () {
                    expect(api.can('write', { own_rights: 20000 })).to.be.true;
                    expect(api.can('write', { own_rights: 0 })).to.be.false;
                });

                it('can delete', function () {
                    expect(api.can('delete', { own_rights: 5000000 })).to.be.true;
                    expect(api.can('delete', { own_rights: 0 })).to.be.false;
                });

                it('can rename', function () {
                    expect(api.can('rename', { own_rights: 0x50000000 })).to.be.true;
                    expect(api.can('rename', { own_rights: 0 })).to.be.false;
                });

                it('can create folder', function () {
<<<<<<< HEAD
                    expect(api.can('createFolder', { own_rights: 0x10000000 })).to.be.true;
                    expect(api.can('createFolder', { own_rights: 0, permissions: 0 })).to.be.false;
                });

                it('can delete folder', function () {
                    expect(api.can('deleteFolder', { own_rights: 0x10000000 })).to.be.true;
                    expect(api.can('deleteFolder', { own_rights: 0 })).to.be.false;
=======
                    expect(api.can('create:folder', {own_rights: 0x10000000})).to.be.true;
                    expect(api.can('create:folder', {own_rights: 0, permissions: 0})).to.be.false;
                });

                it('can delete folder', function () {
                    expect(api.can('delete:folder', {own_rights: 0x10000000})).to.be.true;
                    expect(api.can('delete:folder', {own_rights: 0})).to.be.false;
>>>>>>> 158f701f
                });
            });
        });

        describe('shortens the folder title', function () {

            it('from "this is a test title" to "this\u2026title"', function () {
                expect(api.getFolderTitle('this is a test title', 10)).to.equal('this\u2026title');
            });

            it('from "this is a test title" to "t\u2026e"', function () {
                expect(api.getFolderTitle('this is a test title', 5)).to.equal('t\u2026e');
            });

            it('from "this is a test title" to "this is a test title"', function () {
                expect(api.getFolderTitle('this is a test title', 20)).to.equal('this is a test title');
            });

            it('from "this is a test title" to "this is\u2026test title"', function () {
                expect(api.getFolderTitle('this is a test title', 19)).to.equal('this is\u2026test title');
            });

            it('from "_this is a test title" to "_this is\u2026test title"', function () {
                expect(api.getFolderTitle('_this is a test title', 19)).to.equal('_this is\u2026test title');
            });

            it('from "this is a test title_" to "this is\u2026test title_"', function () {
                expect(api.getFolderTitle('this is a test title_', 19)).to.equal('this is\u2026test title_');
            });
        });

        describe('hidden objects', function () {

            beforeEach(function () {
<<<<<<< HEAD
                this.server.respondWith('GET', /api\/folders\?action=list/, function (xhr) {
                    xhr.respond(200, { 'Content-Type': 'text/javascript;charset=UTF-8' },
                                JSON.stringify({
                                    timestamp: 1368791630910,
                                    data: [
                                        {id: '3', folder_id: 'hidden/test', title: '.drive' },
                                        {id: '4', folder_id: 'hidden/test', title: 'visible' },
                                        {id: '5', folder_id: 'hidden/test', title: '.hidden' },
                                        {id: '6', folder_id: 'hidden/test', title: 'customHidden' },
                                        {id: '0815', folder_id: 'hidden/test', title: 'for general files specs' }
                                    ]
                                })
=======

                this.server.respondWith('GET', /api\/folders\?action=list.+parent=hidden/, function (xhr, wurst) {
                    xhr.respond(200, { 'Content-Type': 'text/javascript;charset=UTF-8'},
                        JSON.stringify({
                            timestamp: 1368791630910,
                            data: [
                                {id: '3',    folder_id: 'hidden/test', module: 'infostore', title: '.drive' },
                                {id: '4',    folder_id: 'hidden/test', module: 'infostore', title: 'visible' },
                                {id: '5',    folder_id: 'hidden/test', module: 'infostore', title: '.hidden' },
                                {id: '6',    folder_id: 'hidden/test', module: 'infostore', title: 'customHidden' },
                                {id: '0815', folder_id: 'hidden/test', module: 'infostore', title: 'for general files specs' }
                            ]
                        })
>>>>>>> 158f701f
                    );
                });
            });

            describe('with "show hidden files" option enabled', function () {

                it('should show folders starting with a dot', function (done) {
                    require([
                        'settings!io.ox/core',
                        'settings!io.ox/files'
                    ])
                    .done(function (settings, fileSettings) {
                        settings.set('folder/blacklist');
                        fileSettings.set('showHidden', true);
                        api.pool.unfetch();
                    })
                    .then(function () {
                        return api.list('hidden/test');
                    })
                    .done(function (data) {
                        var titles = _(data).pluck('title');
                        expect(titles).to.contain('.hidden');
                        expect(titles).to.contain('visible');
                        expect(titles).to.contain('.drive');
                        done();
                    });
                });

                it('should show files starting with a dot', function () {
                });
            });

            describe('with "show hidden files" option disabled (default)', function () {

                describe('when naming folders with filtered names', function () {

                    beforeEach(function () {
                        this.server.responses = _(this.server.responses).reject(function (response) {
                            return 'api/folders?action=get'.search(response.url) === 0;
                        });
                        setupFakeServer(this.server);
                        fakeFolders['31337'] = {
                            folder_id: '13',
                            id: '31337',
                            module: 'infostore',
                            title: 'secret'
                        };
                    });

                    it('should trigger "warn:hidden" event during create', function (done) {

                        var spy = sinon.spy();

                        require([
                            'settings!io.ox/core',
                            'settings!io.ox/files'
                        ])
                        .done(function (settings, fileSettings) {
                            settings.set('folder/blacklist');
                            fileSettings.set('showHidden', false);
                            api.pool.unfetch();
                        })
                        .then(function () {
                            api.on('warn:hidden', spy);
                            return api.create('13', { title: '.secret' });
                        })
                        .done(function () {
                            expect(spy.called).to.equal(true);
                            done();
                        });
                    });

                    it('should trigger "warn:hidden" event during update', function (done) {

                        this.server.respondWith('PUT', /api\/folders\?action=update/, function (xhr) {
                            var idPos = xhr.url.indexOf('&id='),
                                id = xhr.url.slice(idPos + 4, xhr.url.indexOf('&', idPos + 1)),
                                oldData = fakeFolders[id];

                            fakeFolders[id] = _.extend(oldData, JSON.parse(xhr.requestBody));
                            xhr.respond(200, { 'Content-Type': 'text/javascript;charset=UTF-8' },
                                JSON.stringify({ 'timestamp': 1386862269412, 'data': id })
                            );
                        });

                        var spy = sinon.spy();

                        require([
                            'settings!io.ox/core',
                            'settings!io.ox/files'
                        ])
                        .done(function (settings, fileSettings) {
                            settings.set('folder/blacklist');
                            fileSettings.set('showHidden', false);
                            api.pool.unfetch();
                        })
                        .then(function () {
                            api.on('warn:hidden', spy);
                            return api.update('31337', { title: '.secret', module: 'infostore' });
                        })
                        .done(function () {
                            expect(spy.called).to.equal(true);
                            done();
                        });
                    });

                    it('should warn the user that files will be hidden', function () {
                        var spy = sinon.spy(notifications, 'yell');
<<<<<<< HEAD

=======
>>>>>>> 158f701f
                        api.trigger('warn:hidden', { title: '.secret' });
                        //expect to contain the folder name in the message
                        expect(spy.calledWithMatch('info', /\.secret/)).to.be.ok;
                        spy.restore();
                    });
                });

                it('should hide folders starting with a dot', function (done) {
                    require([
                        'settings!io.ox/core',
                        'settings!io.ox/files'
                    ])
                    .done(function (settings, fileSettings) {
                        settings.set('folder/blacklist');
                        fileSettings.set('showHidden');
                        api.pool.unfetch();
                    })
                    .then(function () {
                        return api.list('hidden/test');
                    })
                    .then(function (data) {
                        var titles = _(data).pluck('title');
                        expect(titles).not.to.contain('.hidden');
                        expect(titles).to.contain('visible');
                        expect(titles).not.to.contain('.drive');
                        done();
                    });
                });

                it('should hide files starting with a dot', function () {
                });
            });

            describe('defined by blacklist', function () {

                it('should not filter without blacklist', function (done) {
                    require([
                        'settings!io.ox/core',
                        'settings!io.ox/files'
                    ])
                    .done(function (settings, fileSettings) {
                        settings.set('folder/blacklist');
                        fileSettings.set('showHidden', true);
                        api.pool.unfetch();
                    })
                    .then(function () {
                        return api.list('hidden/test');
                    })
                    .done(function (f) {
                        expect(_(f).pluck('title')).to.contain('.hidden');
                        expect(_(f).pluck('title')).to.contain('visible');
                        expect(_(f).pluck('title')).to.contain('.drive');
                        done();
                    });
                });

                it('should not show objects from blacklist', function (done) {
                    require([
                        'settings!io.ox/core',
                        'settings!io.ox/files'
<<<<<<< HEAD
                    ]).then(function (settings, fileSettings) {
                        settings.set('folder/blacklist',  { '4': true });
=======
                    ])
                    .done(function (settings, fileSettings) {
                        settings.set('folder/blacklist', { '4': true });
>>>>>>> 158f701f
                        fileSettings.set('showHidden', false);
                        return api.pool.unfetch();
                    })
                    .then(function () {
                        return api.list('hidden/test');
                    })
                    .done(function (f) {
                        expect(_(f).pluck('title')).not.to.contain('.hidden');
                        expect(_(f).pluck('title')).not.to.contain('visible');
                        expect(_(f).pluck('title')).not.to.contain('.drive');
                        done();
                    });
                });

                it('should not be effected by "show hidden files" option', function (done) {
                    require([
                        'settings!io.ox/core',
                        'settings!io.ox/files'
<<<<<<< HEAD
                    ]).then(function (settings, fileSettings) {
                        settings.set('folder/blacklist',  { '4': true });
=======
                    ])
                    .done(function (settings, fileSettings) {
                        settings.set('folder/blacklist', {'4': true});
>>>>>>> 158f701f
                        fileSettings.set('showHidden', true);
                        api.pool.unfetch();
                    })
                    .then(function () {
                        return api.list('hidden/test');
                    })
                    .done(function (f) {
                        expect(_(f).pluck('title')).to.contain('.hidden');
                        expect(_(f).pluck('title')).not.to.contain('visible');
                        expect(_(f).pluck('title')).to.contain('.drive');
                        done();
                    });
                });
            });

            describe('defined by extension point "io.ox/folders/filter"', function () {

                afterEach(function () {
                    ext.point('io.ox/folder/filter').disable('custom_filter');
                });

                it('should apply extension point "visible" method', function (done) {
                    ext.point('io.ox/core/folder/filter').extend({
                        id: 'custom_filter',
                        visible: function (baton) {
                            return baton.data.title !== 'customHidden';
                        }
                    });
                    require([
                        'settings!io.ox/core',
                        'settings!io.ox/files'
                    ])
                    .done(function (settings, fileSettings) {
                        settings.set('folder/blacklist', {});
                        fileSettings.set('showHidden', true);
                        api.pool.unfetch();
                    })
                    .then(function () {
                        return api.list('hidden/test');
                    })
                    .done(function (f) {
                        expect(_(f).pluck('title')).to.contain('.hidden');
                        expect(_(f).pluck('title')).to.contain('visible');
                        expect(_(f).pluck('title')).to.contain('.drive');
                        expect(_(f).pluck('title')).not.to.contain('customHidden');
                        done();
                    });
                });
            });
        });
    });
});<|MERGE_RESOLUTION|>--- conflicted
+++ resolved
@@ -17,45 +17,6 @@
        'io.ox/core/extensions',
        'io.ox/core/notifications'], function (sharedExamplesFor, api, http, ext, notifications) {
 
-<<<<<<< HEAD
-    var fakeFolders = {},
-        setupFakeServer = function (server) {
-        //sends a default folder for get calls
-        server.respondWith('GET', /api\/folders\?action=get/, function (xhr) {
-            var sendObject = JSON.parse('{"' + decodeURI(xhr.url)
-                .replace('/api/folders?', '')
-                .replace(/"/g, '\\"').replace(/&/g, '","')
-                .replace(/=/g, '":"') + '"}'),
-                parentFolderIDs =  { '2': '1',
-                    '3' : '2',
-                    '4' : '2',
-                    '5' : '2',
-                    '21' : '2'
-                },
-                data = _.extend({
-                    id: sendObject.id,
-                    folder_id: parentFolderIDs[sendObject.id]
-                }, fakeFolders[sendObject.id] || {});
-
-            xhr.respond(200, { 'Content-Type': 'text/javascript;charset=UTF-8' },
-                JSON.stringify({ timestamp: 1378223251586, data: data })
-            );
-        });
-
-        //sends a list of subfolders
-        server.respondWith('GET', /api\/folders\?action=list/, function (xhr) {
-            xhr.respond(200, { 'Content-Type': 'text/javascript;charset=UTF-8' },
-                JSON.stringify({
-                    timestamp: 1368791630910,
-                    data: [
-                        {id: '3', folder_id: '2' },
-                        {id: '4', folder_id: '2' },
-                        {id: '5', folder_id: '2' }
-                    ]
-                })
-            );
-        });
-=======
     var fakeFolders = {};
 
     var setupFakeServer = function (server) {
@@ -99,11 +60,10 @@
                 data: []
             })]
         );
->>>>>>> 158f701f
 
         //sends a path from a folder
         server.respondWith('GET', /api\/folders\?action=path/, function (xhr) {
-            xhr.respond(200, { 'Content-Type': 'text/javascript;charset=UTF-8' },
+            xhr.respond(200, { 'Content-Type': 'text/javascript;charset=UTF-8'},
                 JSON.stringify({
                     'timestamp': 9223372036854775807,
                     'data': [
@@ -117,15 +77,15 @@
 
         //sends the created folder
         server.respondWith('PUT', /api\/folders\?action=(new|delete)/, function (xhr) {
-            xhr.respond(200, { 'Content-Type': 'text/javascript;charset=UTF-8' },
-                JSON.stringify({ timestamp: 1378223251586, data: '21' })
+            xhr.respond(200, { 'Content-Type': 'text/javascript;charset=UTF-8'},
+                JSON.stringify({timestamp: 1378223251586, data: '21'})
             );
         });
 
         //responds with empty message to allVisible calls
         server.respondWith(/api\/folders\?action=allVisible/, function (xhr) {
-            xhr.respond(200, { 'Content-Type': 'text/javascript;charset=UTF-8' },
-                JSON.stringify({ timestamp: 1378223251586, data: []})
+            xhr.respond(200, { 'Content-Type': 'text/javascript;charset=UTF-8'},
+                JSON.stringify({timestamp: 1378223251586, data: []})
             );
         });
     };
@@ -269,40 +229,31 @@
             describe('to find out, if a folder', function () {
 
                 it('can read', function () {
-                    expect(api.can('read', { own_rights: 128 })).to.be.true;
-                    expect(api.can('read', { own_rights: 127 })).to.befalse;
+                    expect(api.can('read', {own_rights: 128})).to.be.true;
+                    expect(api.can('read', {own_rights: 127})).to.befalse;
                 });
 
                 it('can create', function () {
-                    expect(api.can('create', { own_rights: 2 })).to.be.true;
-                    expect(api.can('create', { own_rights: 1 })).to.be.false;
+                    expect(api.can('create', {own_rights: 2})).to.be.true;
+                    expect(api.can('create', {own_rights: 1})).to.be.false;
                 });
 
                 it('can write', function () {
-                    expect(api.can('write', { own_rights: 20000 })).to.be.true;
-                    expect(api.can('write', { own_rights: 0 })).to.be.false;
+                    expect(api.can('write', {own_rights: 20000})).to.be.true;
+                    expect(api.can('write', {own_rights: 0})).to.be.false;
                 });
 
                 it('can delete', function () {
-                    expect(api.can('delete', { own_rights: 5000000 })).to.be.true;
-                    expect(api.can('delete', { own_rights: 0 })).to.be.false;
+                    expect(api.can('delete', {own_rights: 5000000})).to.be.true;
+                    expect(api.can('delete', {own_rights: 0})).to.be.false;
                 });
 
                 it('can rename', function () {
-                    expect(api.can('rename', { own_rights: 0x50000000 })).to.be.true;
-                    expect(api.can('rename', { own_rights: 0 })).to.be.false;
+                    expect(api.can('rename', {own_rights: 0x50000000})).to.be.true;
+                    expect(api.can('rename', {own_rights: 0})).to.be.false;
                 });
 
                 it('can create folder', function () {
-<<<<<<< HEAD
-                    expect(api.can('createFolder', { own_rights: 0x10000000 })).to.be.true;
-                    expect(api.can('createFolder', { own_rights: 0, permissions: 0 })).to.be.false;
-                });
-
-                it('can delete folder', function () {
-                    expect(api.can('deleteFolder', { own_rights: 0x10000000 })).to.be.true;
-                    expect(api.can('deleteFolder', { own_rights: 0 })).to.be.false;
-=======
                     expect(api.can('create:folder', {own_rights: 0x10000000})).to.be.true;
                     expect(api.can('create:folder', {own_rights: 0, permissions: 0})).to.be.false;
                 });
@@ -310,7 +261,6 @@
                 it('can delete folder', function () {
                     expect(api.can('delete:folder', {own_rights: 0x10000000})).to.be.true;
                     expect(api.can('delete:folder', {own_rights: 0})).to.be.false;
->>>>>>> 158f701f
                 });
             });
         });
@@ -345,20 +295,6 @@
         describe('hidden objects', function () {
 
             beforeEach(function () {
-<<<<<<< HEAD
-                this.server.respondWith('GET', /api\/folders\?action=list/, function (xhr) {
-                    xhr.respond(200, { 'Content-Type': 'text/javascript;charset=UTF-8' },
-                                JSON.stringify({
-                                    timestamp: 1368791630910,
-                                    data: [
-                                        {id: '3', folder_id: 'hidden/test', title: '.drive' },
-                                        {id: '4', folder_id: 'hidden/test', title: 'visible' },
-                                        {id: '5', folder_id: 'hidden/test', title: '.hidden' },
-                                        {id: '6', folder_id: 'hidden/test', title: 'customHidden' },
-                                        {id: '0815', folder_id: 'hidden/test', title: 'for general files specs' }
-                                    ]
-                                })
-=======
 
                 this.server.respondWith('GET', /api\/folders\?action=list.+parent=hidden/, function (xhr, wurst) {
                     xhr.respond(200, { 'Content-Type': 'text/javascript;charset=UTF-8'},
@@ -372,7 +308,6 @@
                                 {id: '0815', folder_id: 'hidden/test', module: 'infostore', title: 'for general files specs' }
                             ]
                         })
->>>>>>> 158f701f
                     );
                 });
             });
@@ -453,8 +388,8 @@
                                 oldData = fakeFolders[id];
 
                             fakeFolders[id] = _.extend(oldData, JSON.parse(xhr.requestBody));
-                            xhr.respond(200, { 'Content-Type': 'text/javascript;charset=UTF-8' },
-                                JSON.stringify({ 'timestamp': 1386862269412, 'data': id })
+                            xhr.respond(200, { 'Content-Type': 'text/javascript;charset=UTF-8'},
+                                JSON.stringify({'timestamp': 1386862269412, 'data': id})
                             );
                         });
 
@@ -481,10 +416,6 @@
 
                     it('should warn the user that files will be hidden', function () {
                         var spy = sinon.spy(notifications, 'yell');
-<<<<<<< HEAD
-
-=======
->>>>>>> 158f701f
                         api.trigger('warn:hidden', { title: '.secret' });
                         //expect to contain the folder name in the message
                         expect(spy.calledWithMatch('info', /\.secret/)).to.be.ok;
@@ -545,14 +476,9 @@
                     require([
                         'settings!io.ox/core',
                         'settings!io.ox/files'
-<<<<<<< HEAD
-                    ]).then(function (settings, fileSettings) {
-                        settings.set('folder/blacklist',  { '4': true });
-=======
                     ])
                     .done(function (settings, fileSettings) {
                         settings.set('folder/blacklist', { '4': true });
->>>>>>> 158f701f
                         fileSettings.set('showHidden', false);
                         return api.pool.unfetch();
                     })
@@ -571,14 +497,9 @@
                     require([
                         'settings!io.ox/core',
                         'settings!io.ox/files'
-<<<<<<< HEAD
-                    ]).then(function (settings, fileSettings) {
-                        settings.set('folder/blacklist',  { '4': true });
-=======
                     ])
                     .done(function (settings, fileSettings) {
                         settings.set('folder/blacklist', {'4': true});
->>>>>>> 158f701f
                         fileSettings.set('showHidden', true);
                         api.pool.unfetch();
                     })
