/**
 * All content on this website (including text, images, source
 * code and any other original works), unless otherwise noted,
 * is licensed under a Creative Commons License.
 *
 * http://creativecommons.org/licenses/by-nc-sa/2.5/
 *
 * Copyright (C) Open-Xchange Inc., 2006-2011
 * Mail: info@open-xchange.com
 *
 * @author Matthias Biggeleben <matthias.biggeleben@open-xchange.com>
 * @author Christoph Kopp <christoph.kopp@open-xchange.com>
 */

define('io.ox/mail/util',
    ['io.ox/core/extensions',
     'io.ox/core/date',
     'io.ox/core/util',
     'io.ox/core/api/account',
     'io.ox/core/capabilities',
     'settings!io.ox/mail',
     'settings!io.ox/contacts',
     'gettext!io.ox/core'], function (ext, date, util, accountAPI, capabilities, settings, contactsSetting, gt) {

    'use strict';

    var that,
        format = _.printf,
        MINUTE = 60 * 1000,
        HOUR = MINUTE * 60,

        ngettext = function (s, p, n) {
            return n > 1 ? p : s;
        },

        fnClickPerson = function (e) {
            e.preventDefault();
            ext.point('io.ox/core/person:action').each(function (ext) {
                _.call(ext.action, e.data, e);
            });
        },

        getDateFormated = function (timestamp, options) {
            var opt = $.extend({ fulldate: true, filtertoday: true }, options || {}),
                now = new date.Local(),
                d = new date.Local(timestamp),
                timestr = function () {
                    return d.format(date.TIME);
                },
                datestr = function () {
                    return d.format(date.DATE) + (opt.fulldate ? ' ' + timestr() : '');
                },
                isSameDay = function () {
                    return d.getDate() === now.getDate() &&
                        d.getMonth() === now.getMonth() &&
                        d.getYear() === now.getYear();
                };
            return isSameDay() && opt.filtertoday ? timestr() : datestr();
        },


        // regex: split list at non-quoted ',' or ';'
        rRecipientList = /([^,;"]+|"(\\.|[^"])+")+/,
        // regex: remove delimiters/spaces
        rRecipientCleanup = /^[,;\s]+/,
        // regex: process single recipient
        rRecipient = /^("(\\.|[^"])+"\s|[^<]+)(<[^\>]+\>)$/,
        // regex: remove < > from mail address
        rMailCleanup = /(^<|>$)/g,
        // regex: remove special characters from telephone number
        rTelephoneCleanup = /[^0-9+]/g,
        // regex: used to identify phone numbers
        rNotDigitAndAt = /[^A-Za-z@]/g,

        // mail addresses hash
        addresses = {};

    accountAPI.getAllSenderAddresses().done(function (sendAddresses) {
        _(sendAddresses).chain().pluck(1).each(function (address) {
            addresses[address.toLowerCase()] = true;
        });
    });


    that = {

        /**
         * currently registred types
         * @example: { MSISND : '/TYPE=PLMN' }
         * @return {array} list of types
         */
        getChannelSuffixes: (function () {
            //important: used for global replacements so keep this value unique
            var types = { msisdn: contactsSetting.get('msisdn/suffix', '/TYPE=PLMN') };
            return function () {
                return types;
            };
        }()),

        /**
         * identify channel (email or phone)
         * @param  {string} value
         * @param  {boolean} check for activated cap first (optional: default is true)
         * @return {string} channel
         */
        getChannel: function (value, check) {
            //default value
            check = check || typeof check === 'undefined';
            var type = value.indexOf(that.getChannelSuffixes().msisdn) > -1,
                //no check OR activated cap
                setting = !(check) || capabilities.has('msisdn'),
                //no '@' AND no alphabetic digit AND at least one numerical digit
                phoneval = function () {
                            return value.replace(rNotDigitAndAt, '').length === 0 &&
                                   value.replace(rTelephoneCleanup, '').length > 0;
                        };
            return type || (setting && phoneval()) ? 'phone' : 'email';
        },

        cleanupPhone: function (phone) {
            return phone.replace(rTelephoneCleanup, '');
        },

        parseRecipient: function (s) {
            var recipient = $.trim(s), match, name, target;
            if ((match = recipient.match(rRecipient)) !== null) {
                // case 1: display name plus email address / telephone number
                if (that.getChannel(match[3]) === 'email') {
                    target = match[3].replace(rMailCleanup, '').toLowerCase();
                } else {
                    target = that.cleanupPhone(match[3]);
                }
                name = util.unescapeDisplayName(match[1]);
            } else {
                // case 2: assume plain email address / telephone number
                if (that.getChannel(recipient) === 'email') {
                    target = recipient.replace(rMailCleanup, '').toLowerCase();
                    name = target.split(/@/)[0];
                } else {
                    name = target = that.cleanupPhone(recipient);
                }
            }
            return [name, target];
        },

        /**
         * remove typesuffix from sender/reciepients
         * @param  {object|string} mail
         * @return {undefined}
         */
        removeChannelSuffix: !capabilities.has('msisdn') ? _.identity :
            function (mail) {
                var types = that.getChannelSuffixes(),
                    //remove typesuffx from string
                    remove = function (value) {
                        _.each(types, function (type) {
                            value = value.replace(new RegExp(type, 'ig'), '');
                        });
                        return value;
                    };
                if (!_.isEmpty(types)) {
                    if (_.isString(mail)) {
                        mail = remove(mail);
                    } else if (_.isArray(mail)) {
                        //array of nested mails
                        _.each(mail, function (message) {
                            message = that.removeChannelSuffix(message);
                        });
                    } else if (_.isObject(mail)) {
                        if (_.isArray(mail.from[0]) && mail.from[0][1])
                            mail.from[0][1] = remove(mail.from[0][1]);
                        if (_.isArray(mail.to)) {
                            _.each(mail.to, function (recipient) {
                                recipient[1] = remove(recipient[1]);
                            });
                        }
                        ///nestedm mail
                        if (_.isArray(mail.nested_msgs)) {
                            _.each(mail.nested_msgs, function (message) {
                                message = that.removeChannelSuffix(message);
                            });
                        }
                    }
                }
                return mail;
            },

        /**
         * Parse comma or semicolon separated list of recipients
         * Example: '"Doe, Jon" <jon@doe.foo>, "\'World, Hello\'" <hi@dom.tld>, urbi@orbi.tld'
         */
        parseRecipients: function (s) {
            var list = [], match, recipient;
            while ((match = s.match(rRecipientList)) !== null) {
                // look ahead for next round
                s = s.substr(match[0].length).replace(rRecipientCleanup, '');
                // get recipient
                recipient = this.parseRecipient(match[0]);
                //stupid workarround so exchange draft emails without proper mail adresses get displayed correctly
                //look Bug 23983
                var msExchange = recipient[0] === recipient[1];
                // add to list? (stupid check but avoids trash)
                if (msExchange || recipient[1].indexOf('@') > -1 || that.getChannel(recipient[1]) === 'phone') {
                    list.push(recipient);
                }
            }
            return list;
        },

        serializeList: function (data, field) {

            field = field || 'from';
            var list = data[field] || [['', '']],
                i = 0, $i = list.length,
                tmp = $('<div>'), obj, sender;

            for (; i < $i; i++) {
                obj = {
                    display_name: this.getDisplayName(list[i]),
                    email1: String(list[i][1] || '').toLowerCase()
                };
                $('<a>', { href: '#', title: obj.email1, tabindex: 1 })
                    .addClass('person-link person-' + field)
                    .css('whiteSpace', 'nowrap')
                    .text(_.noI18n(obj.display_name))
                    .data('person', obj)
                    .on('click', obj, fnClickPerson).css('cursor', 'pointer')
                    .appendTo(tmp);

                // add 'on behalf of'?
                if (field === 'from' && 'headers' in data && 'Sender' in data.headers) {
                    sender = this.parseRecipients(data.headers.Sender);
                    // only show if display names differ (otherwise it looks like a senseless duplicate)
                    if (sender[0][0] !== data.from[0][0]) {
                        tmp.append(
                            $.txt(_.noI18n(' ')),
                            //#. (From) email1 via email2. Appears in email detail view.
                            gt('via'),
                            $.txt(_.noI18n(' ')),
                            this.serializeList({ sender: sender }, 'sender')
                        );
                    }
                }

                if (i < $i - 1) {
                    tmp.append($('<span>').addClass('delimiter')
                        .append($.txt(_.noI18n('\u00A0\u00A0\u2022\u00A0 ')))); // '&nbsp;&nbsp;&bull;&nbsp; '
                }
            }
            return tmp.contents();
        },

        serializeAttachments: function (data, list) {
            var i = 0, $i = list.length, tmp = $(), filename = '', href = '';
            for (; i < $i; i++) {
                filename = list[i].filename || '';
                href = ox.apiRoot + '/mail?' + $.param({
                    action: 'attachment',
                    folder: data.folder_id,
                    id: data.id,
                    attachment: list[i].id,
                    delivery: 'download'
                });
                tmp = tmp.add(
                    $('<a>', { href: href, target: '_blank' })
                    .addClass('attachment-link').text(_.noI18n(filename))
                );
                if (i < $i - 1) {
                    tmp = tmp.add(
                        $('<span>').addClass('delimiter')
                            .append($.txt(_.noI18n('\u00A0\u2022 '))) // '&nbsp;&bull; '
                    );
                }
            }
            return tmp;
        },

        getDisplayName: function (pair) {

            if (!pair) return '';

            var name = pair[0],
                email = String(pair[1] || '').toLowerCase(),
                display_name = util.unescapeDisplayName(name);

            return display_name || email;
        },

        // takes care of special edge-case: no from address
        hasFrom: function (data) {
            return data && _.isArray(data.from) && !!data.from[0][1];
        },

        getFrom: function (data, field) {
            field = field || 'from';
            var list = data[field] || [['', '']],
                dn = that.getDisplayName(list[0]);
            return $('<span>').addClass('person').text(_.noI18n(dn));
        },

        /**
         * Format the Sender field using display name and email
         *
         * @return the email address or a string like "Display Name" <email@address.example>
         */
        formatSender: function (name, address, quote) {

            var args = _(arguments).toArray();

            if (_.isArray(args[0])) {
                quote = address;
                name = args[0][0];
                address = args[0][1];
            }

            name = util.unescapeDisplayName(name);
            address = $.trim(address || '').toLowerCase();

<<<<<<< HEAD
            // short version; just mail address
            if (name === '') return address;
            // long version; display_name plus address
            return (quote === false ? name : '"' + name + '"') + ' <' + address + '>';
        },

=======
>>>>>>> fb57b3c4
        getPriority: function (data) {
            // normal?
            if (data.priority === 3) return $();
            var i = '<i class="icon-star"/>',
                stars = $('<span>').append(_.noI18n('\u00A0'), i, i, i);
            return stars.addClass(data.priority < 3 ? 'high' : 'low');
        },

        getAccountName: function (data) {
            // primary account?
            var id = window.unescape(data.id);
            return (/^default0/).test(id) ? gt('Primary account') : (data.account_name || 'N/A');
        },

        getTime: function (timestamp) {
            return getDateFormated(timestamp, { fulldate: false });
        },

        getDateTime: function (timestamp, options) {
            return getDateFormated(timestamp, options);
        },

        getFullDate: function (timestamp) {
            var t = new date.Local(date.Local.utc(timestamp));
            return t.format(date.DATE_TIME);
        },

        getSmartTime: function (timestamp) {
            var now = new Date(),
                zone = now.getTimezoneOffset(),
                time = now.getTime() - zone * 60 * 1000,
                delta = time - timestamp,
                d = new Date(timestamp),
                n = 0;
            // today?
            if (d.getDate() === now.getDate()) {
                if (delta < HOUR) {
                    n = Math.ceil(delta / MINUTE);
                    return '' + format(ngettext('%d minute ago', '%d minutes ago', n), n); /*i18n*/
                } else {
                    n = Math.ceil(delta / HOUR);
                    return '' + format(ngettext('%d hour ago', '%d hours ago', n), n); /*i18n*/
                }
            } else if (d.getDate() === now.getDate() - 1) {
                // yesterday
                return 'Yesterday';
            } else {
                return d.getDate() + '.' + (d.getMonth() + 1) + '.' + d.getFullYear();
            }
        },

        count: function (data) {
            return _(data).reduce(function (memo, obj) {
                return memo + (obj.thread ? obj.thread.length : 1);
            }, 0);
        },

        isUnseen: function (data) {
            return (data.flags & 32) !== 32;
        },

        isDeleted: function (data) {
            return (data.flags & 2) === 2;
        },

        isSpam: function (data) {
            return (data.flags & 128) === 128;
        },

        isAnswered: function () {
            return _.chain(arguments).flatten().compact().reduce(function (memo, data) {
                return memo || (data.flags & 1) === 1;
            }, false).value();
        },

        isForwarded: function () {
            return _.chain(arguments).flatten().compact().reduce(function (memo, data) {
                return memo || (data.flags & 256) === 256;
            }, false).value();
        },

        byMyself: function (data) {
            return data.from && data.from.length && String(data.from[0][1] || '').toLowerCase() in addresses;
        },

        hasOtherRecipients: function (data) {
            var list = [].concat(data.to, data.cc, data.bcc);
            return 0 < _(list).reduce(function (memo, arr) {
                var email = String(arr[1] || '').toLowerCase();
                return memo + (email && !(email in addresses) ? 1 : 0);
            }, 0);
        },

        //deprecated?
        getInitialDefaultSender: function () {
            var mailArray = _(settings.get('defaultSendAddress', []));
            return mailArray._wrapped[0];
        },

        getAttachments: (function () {

            var isWinmailDATPart = function (obj) {
                return !('filename' in obj) && obj.attachments &&
                    obj.attachments.length === 1 && obj.attachments[0].content === null;
            };

            //remove last element from id (previewing during compose)
            //TODO: there must be a better solution (frank)
            var fixIds = function (data, obj) {
                if (data.parent && data.parent.needsfix) {
                    var tmp = obj.id.split('.');
                    obj.id = obj.id.split('.').length > 1 ? tmp.splice(1, tmp.length).join('.') : obj.id;
                }
            };

            return function (data) {

                var i, $i, obj, dat, attachments = [],
                mail = { id: data.id, folder_id: data.folder_id };

                // get nested messages
                for (i = 0, $i = (data.nested_msgs || []).length; i < $i; i++) {
                    obj = data.nested_msgs[i];
                    // is wrapped attachment? (winmail.dat stuff)
                    if (isWinmailDATPart(obj)) {
                        dat = obj.attachments[0];
                        attachments.push(
                            _.extend({}, dat, { mail: mail, title: obj.filename || '' })
                        );
                    } else {
                        fixIds(data, obj);
                        attachments.push({
                            id: obj.id,
                            content_type: 'message/rfc822',
                            filename: obj.filename ||
                                _.ellipsis((obj.subject || '').replace(/\s+/g, ' '), 50), // remove consecutive white-space
                            title: obj.filename || obj.subject || '',
                            mail: mail,
                            parent: data.parent || mail,
                            nested_message: _.extend({}, obj, { parent: mail })
                        });
                    }
                }

                //fix referenced mail
                if (data.parent && mail && mail.folder_id === undefined) {
                    console.log('fixed mail', data, mail);
                    mail.id =  data.parent.id;
                    mail.folder_id = data.parent.folder_id;
                }

                // get non-inline attachments
                for (i = 0, $i = (data.attachments || []).length; i < $i; i++) {
                    obj = data.attachments[i];
                    if (obj.disp === 'attachment') {
                        fixIds(data, obj);
                        attachments.push(
                            _.extend(obj, { mail: mail, title: obj.filename || '', parent: data.parent || mail })
                        );
                    }
                }

                return attachments;
            };
        }())
    };
    return that;
});<|MERGE_RESOLUTION|>--- conflicted
+++ resolved
@@ -316,15 +316,12 @@
             name = util.unescapeDisplayName(name);
             address = $.trim(address || '').toLowerCase();
 
-<<<<<<< HEAD
             // short version; just mail address
             if (name === '') return address;
             // long version; display_name plus address
             return (quote === false ? name : '"' + name + '"') + ' <' + address + '>';
         },
 
-=======
->>>>>>> fb57b3c4
         getPriority: function (data) {
             // normal?
             if (data.priority === 3) return $();
