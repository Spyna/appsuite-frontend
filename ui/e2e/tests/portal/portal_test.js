--- conflicted
+++ resolved
@@ -308,11 +308,7 @@
     I.waitForDetached('.io-ox-sidepopup', 5);
 });
 
-<<<<<<< HEAD
-Scenario('[C7478] Add user data widget', async function (I, users, portal, dialogs) {
-=======
 Scenario('[C7478] Add user data widget', async function (I, users, portal) {
->>>>>>> 938790d3
     await I.haveSetting('io.ox/portal//widgets/user', '{}');
     I.login('app=io.ox/portal');
     portal.waitForApp();
@@ -334,10 +330,7 @@
     I.see('Repeat new password');
     dialogs.clickButton('Cancel');
     I.waitForDetached('.modal-dialog');
-<<<<<<< HEAD
-=======
     */
->>>>>>> 938790d3
 });
 
 Scenario('[C7480] Add recently changed files widget', async function (I, users) {
