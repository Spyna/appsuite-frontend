/**
 * This work is provided under the terms of the CREATIVE COMMONS PUBLIC
 * LICENSE. This work is protected by copyright and/or other applicable
 * law. Any use of the work other than as authorized under this license
 * or copyright law is prohibited.
 *
 * http://creativecommons.org/licenses/by-nc-sa/2.5/
 * © 2012 Open-Xchange Inc., Tarrytown, NY, USA. info@open-xchange.com
 *
 * @author Matthias Biggeleben <matthias.biggeleben@open-xchange.com>
 */

define('io.ox/core/commons-folderview',
    ['io.ox/core/extensions',
     'io.ox/core/extPatterns/links',
     'io.ox/core/notifications',
     'io.ox/core/api/folder',
     'io.ox/core/config',
     'io.ox/core/capabilities',
     'gettext!io.ox/core'], function (ext, links, notifications, api, config, capabilities, gt) {

    'use strict';

    function initExtensions(POINT, app) {

        // mobile quirks
        if (_.device('small')) {
            //nobody needs options and create in folder tree on mobile
            ext.point(POINT + '/sidepanel/toolbar').disable('add');
            ext.point(POINT + '/sidepanel/toolbar').disable('options');
        }

        // default options
        ext.point(POINT + '/options').extend({
            id: 'defaults',
            index: 100,
            rootFolderId: '1',
            type: undefined,
            view: 'ApplicationFolderTree',
            // disable folder popup as it takes to much space for startup on small screens
            visible: _.device('!small') ? app.settings.get('folderview/visible/' + _.display(), false): false
        });

        // draw container
        ext.point(POINT + '/sidepanel').extend({
            draw: function (baton) {
                this.prepend(
                    // sidepanel
                    baton.$.sidepanel = $('<div class="abs border-right foldertree-sidepanel">')
                    .css({ right: 'auto', zIndex: 3 })
                    .hide()
                    .append(
                        // container
                        baton.$.container = $('<div class="abs foldertree-container" tabindex="1">'),
                        // toolbar
                        baton.$.toolbar = $('<div class="abs foldertree-toolbar">')
                    )
                );
            }
        });

        // toolbar
        ext.point(POINT + '/sidepanel/toolbar').extend({
            id: 'add',
            index: 100,
            draw: function (baton) {
                var ul;
                this.append(
                    $('<div class="toolbar-action pull-left dropdown dropup" data-action="add">').append(
                        $('<a href="#" class="dropdown-toggle">')
                            .attr({
                                'data-toggle': 'dropdown',
                                tabindex: 1,
                                role: 'menuitem',
                                'aria-haspopup': true,
                                title: gt('Add folder menu'),
                                'aria-label': gt('Add folder menu')
                            })
                            .append($('<i class="icon-plus">')),
                        ul = $('<ul class="dropdown-menu" role="menu">')
                    )
                );
                ext.point(POINT + '/sidepanel/toolbar/add').invoke('draw', ul, baton);
            }
        });

        ext.point(POINT + '/sidepanel/toolbar').extend({
            id: 'options',
            index: 200,
            draw: function (baton) {
                var ul;
                this.append(
                    $('<div class="toolbar-action pull-left dropdown dropup" data-action="options">').append(
                        $('<a href="#" class="dropdown-toggle">')
                            .attr({
                                'data-toggle': 'dropdown',
                                tabindex: 1,
                                role: 'menuitem',
                                title: gt('Folder actions'),
                                'aria-label': gt('Folder actions'),
                                'aria-haspopup': true
                            })
                            .append($('<i class="icon-cog accent-color" aria-hidden="true" role="presentation">')),
                        ul = $('<ul class="dropdown-menu" role="menu">').append(
                            $('<li class="dropdown-header" role="presentation" aria-hidden="true">').text(_.noI18n(baton.data.title))
                        )
                    )
                );
                ext.point(POINT + '/sidepanel/toolbar/options').invoke('draw', ul, baton);
            }
        });

        function fnClose(e) {
            e.preventDefault();
            e.data.app.toggleFolderView();
        }

        ext.point(POINT + '/sidepanel/toolbar').extend({
            id: 'close',
            index: 900,
            draw: function (baton) {
                this.append(
                    $('<a href="#" class="toolbar-action pull-right">')
                        .attr({
                            'data-action': 'close',
                            tabindex: 1,
                            title: gt('Close Foldertree'),
                            'aria-label': gt('Close Foldertree')
                        })
                        .append($('<i class="icon-remove" aria-hidden="true" role="presentation">'))
                        .on('click', { app: baton.app }, fnClose)
                );
            }
        });

        function addTopLevelFolder(e) {
            e.preventDefault();
            e.data.app.folderView.add('1', { module: 'mail' });
        }

        function addSubFolder(e) {
            e.preventDefault();
            // set explicit folder?
            if (/^(contacts|calendar|tasks)$/.test(e.data.type)) {
                e.data.app.folderView.add(api.getDefaultFolder(e.data.type));
            } else {
                e.data.app.folderView.add();
            }
        }

         // toolbar actions
        ext.point(POINT + '/sidepanel/toolbar/add').extend({
            id: 'add-toplevel-folder',
            index: 100,
            draw: function (baton) {
                if (baton.options.type === 'mail') {
                    // only show for mail
                    this.append($('<li>').append(
                        $('<a href="#" data-action="add-toplevel-folder" tabindex="1" role="menuitem">').text(gt('Add new folder'))
                        .on('click', { app: baton.app }, addTopLevelFolder)
                    ));
                }
            }
        });

        ext.point(POINT + '/sidepanel/toolbar/add').extend({
            id: 'add-folder',
            index: 200,
            draw: function (baton) {
                // only mail and infostore show hierarchies
                var label = /^(contacts|calendar|tasks)$/.test(baton.options.type) ? gt('Add private folder') : gt('Add subfolder'),
                    link = $('<a href="#" data-action="add-subfolder" role="menuitem">').text(label);
                if (api.can('create', baton.data)) {
                    link.attr('tabindex', 1).on('click', { app: baton.app, type: baton.options.type }, addSubFolder);
                } else {
                    link.attr('aria-disabled', true).addClass('disabled');
                }
                this.append($('<li>').append(link));
            }
        });

        function createPublicFolder(e) {
            e.preventDefault();
            // public folder has the magic id 2
            e.data.app.folderView.add('2', { module: e.data.module });
        }

        ext.point(POINT + '/sidepanel/toolbar/add').extend({
            id: 'add-public-folder',
            index: 200,
            draw: function (baton) {
                var type = baton.options.type,
                    link = $('<a href="#" data-action="add-public-folder" role="menuitem">').text(gt('Add public folder'));
                if (!(type === 'contacts' || type === 'calendar' || type === 'tasks')) return;

                api.get({folder: 2}).then(function (public_folder) {
                    if (api.can('create', public_folder)) {
                        link.attr('tabindex', 1).on('click', {app: baton.app, module: type}, createPublicFolder);
                    } else {
                        link.attr('aria-disabled', true).addClass('disabled');
                    }
                });
                this.append($('<li>').append(link));
            }
        });

        function publish(e) {
            e.preventDefault();
            require(['io.ox/core/pubsub/publications'], function (publications) {
                publications.buildPublishDialog(e.data.baton);
            });
        }

        ext.point(POINT + '/sidepanel/toolbar/add').extend({
            id: 'publications',
            index: 500,
            draw: function (baton) {
<<<<<<< HEAD
                var link = $('<a href="#" data-action="publications" role="menuitem">').text(gt('Publication'));
                this.append($('<li class="divider" aria-hidden="true" role="presentation">'), $('<li>').append(link));
                if (capabilities.has('publication') &&
                    (baton.data.module === 'contacts' || baton.data.module === 'infostore')
                ) {
                    link.attr('tabindex', 1).on('click', { baton: baton }, publish);
=======
                var link = $('<a href="#" data-action="publications">').text(gt('Publication')),
                    contacts = baton.data.module === 'contacts',
                    files = baton.data.module === 'infostore';
                this.append($('<li class="divider">'), $('<li>').append(link));
                if (capabilities.has('publication') &&  (contacts || (files && api.can('publish', baton.data)))) {
                    link.on('click', { baton: baton }, publish);
>>>>>>> 75d16cf3
                } else {
                    link.attr('aria-disabled', true).addClass('disabled').on('click', $.preventDefault);
                }
            }
        });

        function subscribe(e) {
            e.preventDefault();
            require(['io.ox/core/pubsub/subscriptions'], function (subscriptions) {
                subscriptions.buildSubscribeDialog(e.data.baton);
            });
        }

        ext.point(POINT + '/sidepanel/toolbar/add').extend({
            id: 'subscribe',
            index: 600,
            draw: function (baton) {
                var link = $('<a href="#" data-action="subscriptions" role="menuitem">').text(gt('Subscription'));
                this.append(
                    $('<li>').append(link)
                );
                if (api.can('write', baton.data) && capabilities.has('subscription') &&
                    (baton.data.module === 'contacts' || baton.data.module === 'infostore' || baton.data.module === 'calendar')
                ) {
                    link.attr('tabindex', 1).on('click', { baton: baton }, subscribe);
                } else {
                    link.attr('aria-disabled', true).addClass('disabled').on('click', $.preventDefault);
                }
            }
        });

        function renameFolder(e) {
            e.preventDefault();
            e.data.app.folderView.rename();
        }

        ext.point(POINT + '/sidepanel/toolbar/options').extend({
            id: 'rename',
            index: 100,
            draw: function (baton) {
                var link = $('<a href="#" data-action="rename" role="menuitem">').text(gt('Rename'));
                this.append($('<li>').append(link));
                if (api.can('rename', baton.data)) {
                    link.attr('tabindex', 1).on('click', { app: baton.app }, renameFolder);
                } else {
                    link.attr('aria-disabled', true).addClass('disabled').on('click', $.preventDefault);
                }
            }
        });

        function deleteFolder(e) {
            e.preventDefault();
            e.data.app.folderView.remove();
        }

        ext.point(POINT + '/sidepanel/toolbar/options').extend({
            id: 'delete',
            index: 500,
            draw: function (baton) {
                var link = $('<a href="#" data-action="delete" role="menuitem">').text(gt('Delete'));
                this.append(
                    (baton.options.type === 'mail' ? '' : $('<li class="divider" role="presentation" aria-hidden="true">')),
                    $('<li>').append(link)
                );
                if (api.can('deleteFolder', baton.data)) {
                    link.attr('tabindex', 1).on('click', { app: baton.app }, deleteFolder);
                } else {
                    link.attr('aria-disabled', true).addClass('disabled').on('click', $.preventDefault);
                }
            }
        });

        function exportData(e) {
            e.preventDefault();
            require(['io.ox/core/export/export'], function (exporter) {
                //module,folderid
                exporter.show(e.data.baton.data.module, String(e.data.baton.app.folderView.selection.get()));
            });
        }

        ext.point(POINT + '/sidepanel/toolbar/options').extend({
            id: 'export',
            index: 250,
            draw: function (baton) {
                var link = $('<a href="#" data-action="export" role="menuitem">').text(gt('Export'));
                this.append(
                    $('<li>').append(link)
                );
                if (api.can('export', baton.data)) {
                    link.attr('tabindex', 1).on('click', { baton: baton }, exportData);
                } else {
                    link.attr('aria-disabled', true).addClass('disabled').on('click', $.preventDefault);
                }
            }
        });

        function importData(e) {
            e.preventDefault();
            require(['io.ox/core/import/import'], function (importer) {
                importer.show(e.data.baton.data.module, String(e.data.baton.app.folderView.selection.get()));
            });
        }

        ext.point(POINT + '/sidepanel/toolbar/options').extend({
            id: 'import',
            index: 245,
            draw: function (baton) {
                var link = $('<a href="#" data-action="import" role="menuitem">').text(gt('Import'));
                this.append(
                    $('<li>').append(link)
                );
                if (api.can('import', baton.data)) {
                    link.attr('tabindex', 1).on('click', { baton: baton }, importData);
                } else {
                    link.attr('aria-disabled', true).addClass('disabled').on('click', $.preventDefault);
                }
            }
        });


        function setFolderPermissions(e) {
            e.preventDefault();
            require(['io.ox/core/permissions/permissions'], function (permissions) {
                permissions.show(String(e.data.app.folderView.selection.get()));
            });
        }

        ext.point(POINT + '/sidepanel/toolbar/options').extend({
            id: 'permissions',
            index: 300,
            draw: function (baton) {
                if (capabilities.has('!alone')) {
                    var link = $('<a href="#" data-action="permissions" tabindex="1" role="menuitem">').text(gt('Permissions'));
                    this.append(
                        $('<li class="divider" aria-hidden="true" role="presentation">'),
                        $('<li>').append(link.on('click', { app: baton.app }, setFolderPermissions))
                    );
                }
            }
        });

        function showFolderProperties(e) {
            e.preventDefault();
            var baton = e.data.baton,
                id = _(baton.app.folderView.selection.get()).first();
            api.get({ folder: id }).done(function (folder) {
                require(['io.ox/core/tk/dialogs', 'io.ox/core/tk/folderviews'], function (dialogs, views) {
                    var title = gt('Properties'),
                    dialog = new dialogs.ModalDialog({
                        easyOut: true
                    })
                    .header(
                        api.getBreadcrumb(folder.id, { prefix: title }).css({ margin: '0' })
                    )
                    .build(function () {
                        function ucfirst(str) {
                            return str.charAt(0).toUpperCase() + str.slice(1);
                        }
                        var node = this.getContentNode().append(
                            $('<div class="row-fluid">').append(
                                $('<label>')
                                    .css({'padding-top': '5px', 'padding-left': '5px'})
                                    .addClass('span3')
                                    .text(gt('Folder type')),
                                $('<input>', { type: 'text' })
                                    .addClass('span9')
                                    .attr('readonly', 'readonly')
                                    .val(ucfirst(folder.module))
                            )
                        );
                        if (config.get('modules.caldav.active') && folder.module === 'calendar') {
                            node.append(
                                $('<div class="row-fluid">').append(
                                    $('<label>')
                                        .css({'padding-top': '5px', 'padding-left': '5px'})
                                        .addClass('span3')
                                        .text(gt('CalDAV URL')),
                                    $('<input>', { type: 'text' })
                                        .addClass('span9')
                                        .attr('readonly', 'readonly')
                                        .val(
                                            _.noI18n(config.get('modules.caldav.url')
                                                .replace("[hostname]", location.host)
                                                .replace("[folderId]", id)
                                        )
                                    )
                                )
                            );
                        }
                    })
                    .addPrimaryButton('ok', gt('Close'))
                    .show().done(function () { dialog = null; });
                });
            });
        }

        ext.point(POINT + '/sidepanel/toolbar/options').extend({
            id: 'properties',
            index: 400,
            draw: function (baton) {
                var link = $('<a href="#" data-action="properties" tabindex="1" role="menuitem">').text(gt('Properties'));
                this.append($('<li>').append(link));
                link.on('click', { baton: baton }, showFolderProperties);
            }
        });

        function moveFolder(e) {
            e.preventDefault();
            var baton = e.data.baton,
                id = _(baton.app.folderView.selection.get()).first();
            api.get({ folder: id }).done(function (folder) {
                require(['io.ox/core/tk/dialogs', 'io.ox/core/tk/folderviews'], function (dialogs, views) {
                    var title = gt('Move folder'),
                        dialog = new dialogs.ModalDialog({ easyOut: true })
                            .header(
                                api.getBreadcrumb(folder.id, { prefix: title }).css({ margin: '0' })
                            )
                            .addPrimaryButton('ok', title)
                            .addButton('cancel', gt('Cancel'));
                    dialog.getBody().css('height', '250px');
                    var tree = new views.FolderTree(dialog.getBody(), {
                        type: baton.options.type,
                        rootFolderId: '1',
                        skipRoot: true,
                        cut: folder.id,
                        customize: function (data) {
                            var canMove = api.can('moveFolder', folder, data);
                            if (!canMove) {
                                this.removeClass('selectable').addClass('disabled');
                            }
                        }
                    });
                    dialog.show(function () {
                        tree.paint().done(function () {
                            tree.select(folder.id);
                        });
                    })
                    .done(function (action) {
                        if (action === 'ok') {
                            var selectedFolder = tree.selection.get();
                            if (selectedFolder.length === 1) {
                                // move action
                                api.move(folder.id, selectedFolder[0]).fail(notifications.yell);
                            }
                        }
                        tree.destroy().done(function () {
                            tree = dialog = null;
                        });
                    });
                });
            });
        }

        ext.point(POINT + '/sidepanel/toolbar/options').extend({
            id: 'move',
            index: 200,
            draw: function (baton) {
                var link = $('<a href="#" data-action="delete" role="menuitem">').text(gt('Move'));
                this.append($('<li>').append(link));
                if (api.can('deleteFolder', baton.data)) {
                    link.attr('tabindex', 1).on('click', { baton: baton }, moveFolder);
                } else {
                    link.attr('aria-disabled', true).addClass('disabled').on('click', $.preventDefault);
                }
            }
        });
    }

    /**
     * Add folder view
     */
    function add(app, options) {

        var container = $(),
            sidepanel = $(),
            visible = false,
            tmpVisible = false,
            top = 0, UP = 'icon-chevron-up', DOWN = 'icon-chevron-down',
            onChangeFolder, changeFolder, changeFolderOff, changeFolderOn,
            fnHide, fnShow, initResize, restoreWidth, makeResizable, fnAnimationEnd,
            toggle, toggleTree, loadTree, initTree,
            name = app.getName(),
            POINT = name + '/folderview',
            TOGGLE = name + '/links/toolbar',
            ACTION = name + '/actions/toggle-folderview',
            baton = new ext.Baton({ app: app });

        changeFolder = function (e, folder) {
            app.folderView.selection.set(folder.id);
        };

        changeFolderOn = function () {
            app.on('folder:change', changeFolder);
        };

        changeFolderOff = function () {
            app.off('folder:change', changeFolder);
        };

        onChangeFolder = function (e, selection) {
            var id = _(selection).first();

            api.get({ folder: id }).done(function (data) {
                if (_.device('small')) {
                    // close tree
                    toggle();
                }
                if (data.module === options.type) {
                    changeFolderOff();
                    app.folder.set(id);
                    changeFolderOn();
                }
            });
        };

        restoreWidth = $.noop;

        makeResizable = function () {

            var resizeBar, minSidePanelWidth, windowContainer, maxSidePanelWidth, windowHeadWidth;

            sidepanel.append(resizeBar = $('<div class="resizebar">'));
            // needs to match min-width!
            minSidePanelWidth = 170;

            function resetWidths() {
                if ($(window).width() < 700) {
                    app.getWindow().nodes.body.attr('style', '');
                    sidepanel.attr('style', '');
                }
            }

            function getWidths() {
                windowContainer   = sidepanel.closest('.window-container-center');
                maxSidePanelWidth = windowContainer.width() / 2;
                windowHeadWidth   = windowContainer.find('.window-head').width();
                resetWidths();
            }

            function applyWidth(width) {
                sidepanel.css({ width: width + 'px', left: (0 - width) + 'px' })
                    .closest('.window-body.side-shift').css('left', (width + windowHeadWidth) + 'px');
                windowContainer.data('resize-width', width);
            }

            restoreWidth = function () {
                var width = app.settings.get('folderview/width/' + _.display(), 250);
                applyWidth(width);
                resetWidths();
            };

            resizeBar.off('mousedown').on('mousedown', function (e) {
                e.preventDefault();
                windowContainer.on('mousemove', function (e) {
                    var newWidth = e.pageX - windowHeadWidth;
                    if (newWidth < maxSidePanelWidth && newWidth > minSidePanelWidth) {
                        applyWidth(newWidth);
                    }
                });
            });

            getWidths();

            windowContainer.on('mouseup', function (e) {
                windowContainer.off('mousemove');
                var width = $(this).data('resize-width') || 250;
                app.settings.set('folderview/width/' + _.display(), width).save();
            });

            $(window).on('resize', _.debounce(getWidths, 200));
        };

        fnAnimationEnd = function (e) {
            if (sidepanel.hasClass('slidein')) {
                sidepanel.removeClass('slidein');
            }
            if (sidepanel.hasClass('slideout')) {
                app.getWindow().nodes.body.removeClass('side-shift').attr('style', '');
                sidepanel.removeClass('side-shift slideout').attr('style', '').hide();
            }

        };

        fnHide = function () {
            app.settings.set('folderview/visible/' + _.display(), visible = false).save();
            app.getWindow().nodes.title.find('.' + UP).removeClass(UP).addClass(DOWN);
            top = container.scrollTop();

            if (_.device('small')) {
                sidepanel.addClass('slideout');

            } else {
                app.getWindow().nodes.body.removeClass('side-shift').attr('style', '');
                sidepanel.removeClass('side-shift').attr('style', '').hide();
            }

        };

        fnShow = function () {
            app.settings.set('folderview/visible/' + _.display(), visible = true).save();
            app.getWindow().nodes.body.addClass('side-shift');

            sidepanel.addClass('side-shift').show();
            if (_.device('small')) {
                sidepanel.addClass('slidein');
            }
            app.getWindow().nodes.title.find('.' + DOWN).removeClass(DOWN).addClass(UP);
            return $.when();
        };

        toggle = function () {
            if (visible) { fnHide(); } else { fnShow();  }
        };

        initResize = function () {
            if (_.device('!touch')) {
                makeResizable();
                restoreWidth();
            }
        };

        initTree = function (views) {

            // init tree before running toolbar extensions
            var tree = baton.tree = app.folderView = new views[options.view](container, {
                    type: options.type,
                    rootFolderId: String(options.rootFolderId),
                    open: app.settings.get('folderview/open', []),
                    toggle: function (open) {
                        app.settings.set('folderview/open', open).save();
                    }
                });

            // draw toolbar
            tree.selection.on('change', function (e, selection) {
                if (selection.length) {
                    var id = selection[0];
                    api.get({ folder: id }).done(function (data) {
                        baton.data = data;
                        // update toolbar
                        ext.point(POINT + '/sidepanel/toolbar').invoke('draw', baton.$.toolbar.empty(), baton);
                        // reload tree node
                        tree.reloadNode(id);
                    });
                }
            });

            baton.tree.selection
                .keyboard(container, true);

            sidepanel.on('webkitAnimationEnd', function (e) {
                fnAnimationEnd(e);
            });

            // paint now
            return tree.paint().pipe(function () {

                if (options.visible === false) {
                    initResize();
                }

                return tree.select(app.folder.get()).done(function () {

                    tree.selection.on('change', onChangeFolder);
                    toggleTree = toggle;
                    sidepanel.idle();

                    changeFolderOn();

                    api.on('create', function (e, data) {
                        tree.repaint().done(function () {
                            tree.select(data.id);
                        });
                    });

                    api.on('delete:prepare', function (e, id, folder_id) {
                        tree.select(folder_id);
                        tree.removeNode(id);
                    });

                    api.on('delete', function (e, id) {
                        app.trigger('folder:delete', id);
                    });

                    api.on('refresh', function () {
                        tree.repaint();
                    });

                    api.on('update', function (e, id, newId, data) {
                        // this is used by folder rename, since the id might change (mail folders)
                        var sel = tree.selection.get();
                        if (_.isEqual(sel, [id])) {
                            tree.repaint().done(function () {
                                tree.idle();
                                if (newId !== id) tree.select(newId);
                            });
                        } else {
                            if (!id && !newId && sel.length === 0) {
                                tree.select(config.get('folder.' + options.type) + '');
                            }
                            tree.repaint();
                        }
                    });

                    api.on('delete:fail update:fail create:fail', function (e, error) {
                        notifications.yell(error);
                        tree.repaint();
                    });

                    api.on('update:unread', function (e, id, data) {
                        tree.reloadNode(id);
                    });

                    // just a delveopment hack - turning off - no right click menus!
                    // sidepanel.on('contextmenu', '.folder', function (e) {
                    //     e.preventDefault();
                    //     $(this).closest('.foldertree-sidepanel').find('.foldertree-toolbar > [data-action="options"]').addClass('open');
                    //     return false;
                    // });

                    if (_.device('touch && small')) {
                        // mobile stuff
                        $('.foldertree-sidepanel').on('swipeleft', function (e) {
                            //e.preventDefault();
                            toggle();
                        });
                    }

                    initTree = loadTree = null;
                });
            });
        };

        loadTree = function (e) {
            toggle();
            app.showFolderView = fnShow;
            app.hideFolderView = fnHide;
            app.toggleFolderView = toggle;
            loadTree = toggleTree = $.noop;
            return require(['io.ox/core/tk/folderviews']).pipe(initTree);
        };

        toggleTree = loadTree;

        app.showFolderView = loadTree;
        app.hideFolderView = $.noop;
        app.toggleFolderView = loadTree;
        app.folderView = null;

        initExtensions(POINT, app);

        // apply all options
        _(ext.point(POINT + '/options').all()).each(function (obj) {
            options = _.extend(obj, options || {});
        });

        baton.options = options;

        // draw sidepanel & container
        ext.point(POINT + '/sidepanel').invoke('draw', app.getWindow().nodes.body, baton);
        sidepanel = baton.$.sidepanel;
        container = baton.$.container;

        new links.ActionGroup(TOGGLE, {
            id: 'folder',
            index: 200,
            icon: function () {
                return $('<i class="icon-folder-close">').attr('aria-label', gt('Toggle folder'));
            }
        });

        new links.Action(ACTION, {
            action: function (baton) {
                toggleTree();
            }
        });

        new links.ActionLink(TOGGLE + '/folder', {
            index: 100,
            id: 'toggle',
            label: gt('Toggle folder'),
            addClass: 'folderview-toggle',
            ref: ACTION
        });

        if (options.visible === true) {
            toggleTree();
            app.getWindow().on('open', initResize);
        }

        // auto-open on drag
        app.getWindow().nodes.body
            .on('selection:dragstart', function () {
                tmpVisible = !visible;
                app.showFolderView();
            })
            .on('selection:dragstop', function () {
                if (tmpVisible) {
                    app.hideFolderView();
                }
            });
    }

    return {
        add: add
    };
});<|MERGE_RESOLUTION|>--- conflicted
+++ resolved
@@ -215,21 +215,12 @@
             id: 'publications',
             index: 500,
             draw: function (baton) {
-<<<<<<< HEAD
-                var link = $('<a href="#" data-action="publications" role="menuitem">').text(gt('Publication'));
-                this.append($('<li class="divider" aria-hidden="true" role="presentation">'), $('<li>').append(link));
-                if (capabilities.has('publication') &&
-                    (baton.data.module === 'contacts' || baton.data.module === 'infostore')
-                ) {
-                    link.attr('tabindex', 1).on('click', { baton: baton }, publish);
-=======
-                var link = $('<a href="#" data-action="publications">').text(gt('Publication')),
+                var link = $('<a href="#" data-action="publications" role="menuitem">').text(gt('Publication')),
                     contacts = baton.data.module === 'contacts',
                     files = baton.data.module === 'infostore';
-                this.append($('<li class="divider">'), $('<li>').append(link));
+                this.append($('<li class="divider" aria-hidden="true" role="presentation">'), $('<li>').append(link));
                 if (capabilities.has('publication') &&  (contacts || (files && api.can('publish', baton.data)))) {
-                    link.on('click', { baton: baton }, publish);
->>>>>>> 75d16cf3
+                    link.attr('tabindex', 1).on('click', { baton: baton }, publish);
                 } else {
                     link.attr('aria-disabled', true).addClass('disabled').on('click', $.preventDefault);
                 }
