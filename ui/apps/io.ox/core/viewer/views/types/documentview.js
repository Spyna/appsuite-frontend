--- conflicted
+++ resolved
@@ -58,18 +58,8 @@
          */
         render: function () {
             //console.warn('DocumentView.render()', this.model.get('filename'));
-<<<<<<< HEAD
-            var pageContainer = $('<div class="document-container">');
+            var pageContainer = $('<div class="document-container io-ox-core-pdf">');
             this.$el.empty().append(pageContainer, this.createCaption());
-=======
-            var pageContainer = $('<div class="document-container io-ox-core-pdf">');
-
-            // remove content of the slide duplicates
-            if (this.$el.hasClass('swiper-slide-duplicate')) {
-                this.$el.empty();
-            }
-            this.$el.append(pageContainer, this.createCaption());
->>>>>>> f23c9333
             return this;
         },
 
