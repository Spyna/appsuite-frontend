--- conflicted
+++ resolved
@@ -33,11 +33,7 @@
     await users.removeAll();
 });
 
-<<<<<<< HEAD
-Scenario('[OXUIB-384] Image signature', async function (I, dialogs) {
-=======
 Scenario('[OXUIB-384] Image signature', async ({ I, dialogs }) => {
->>>>>>> ca3be1a3
     await I.haveSnippet({
         content: '<div></div>',
         displayname: 'my-image-signature',
