/**
 * This work is provided under the terms of the CREATIVE COMMONS PUBLIC
 * LICENSE. This work is protected by copyright and/or other applicable
 * law. Any use of the work other than as authorized under this license
 * or copyright law is prohibited.
 *
 * http://creativecommons.org/licenses/by-nc-sa/2.5/
 *
 * © 2016 OX Software GmbH, Germany. info@open-xchange.com
 *
 * @author Matthias Biggeleben <matthias.biggeleben@open-xchange.com>
 */

define('io.ox/core/tk/dialogs', [
    'io.ox/core/event',
    'io.ox/core/extensions',
    'io.ox/core/a11y',
    'io.ox/backbone/mini-views/help',
    'gettext!io.ox/core'
], function (Events, ext, a11y, HelpView, gt) {

    'use strict';

    // scaffolds
    function getUnderlay() {
        return $('<div class="abs io-ox-dialog-underlay" tabindex="-1">').hide();
    }

    function getPopup() {
        return $('<div class="io-ox-dialog-popup" tabindex="-1" role="dialog" aria-labelledby="dialog-title">').hide()
            .append(
                $('<div role="document">').append(
                    $('<div class="modal-header" id="dialog-title">'),
                    $('<div class="modal-body">'),
                    $('<div class="clearfix">'),
                    $('<div class="modal-footer">')
                )
            );
    }

    var Dialog = function (options) {

        var o = _.extend({
                width: 500,
                underlayAction: null,
                defaultAction: null,
                easyOut: true,
                center: true,
                async: false,
                //prevents busy function even in asyncmode (needed for IE9 uploads)
                noBusy: false,
                maximize: false,
                top: '50%',
                // sidepopups may be in body node under certain circumstances. Prevent new dialogs from hiding under them
                container: ($('body>.io-ox-sidepopup-overlay').length ? $('body') : $('#io-ox-core')),
                tabTrap: true,
                focus: true
            }, options),

            nodes = {
                buttons: [],
                underlay: getUnderlay(),
                popup: getPopup(),
                wrapper: $('<div class="abs io-ox-dialog-wrapper">')
            },

            lastFocus = $(),
            innerFocus = $(),
            deferred = $.Deferred(),
            isBusy = false,
            self = this,
            data = {},

            keepFocus = function (e) {
                // we have to consider that two popups might be open
                // so we cannot just refocus the current popup
<<<<<<< HEAD
                var insidePopup = $(e.target).closest('.io-ox-dialog-popup, .io-ox-sidepopup, .mce-window, .date-picker').length > 0;
=======
                var insidePopup = $(e.target).closest('.io-ox-dialog-popup, .io-ox-sidepopup, .mce-window, .date-picker, .addressbook-popup').length > 0;
>>>>>>> 8efd135e
                if (insidePopup) return;
                // should not keep focus if smart dropdown is open
                var smartDropdown = $('body > .smart-dropdown-container').length > 0;
                if (smartDropdown) return;
                if (nodes.popup.is(':visible')) {
                    e.stopPropagation();
                    nodes.popup.focus();
                }
            },

            close = function () {

                // already closed?
                if (!self) return;

                // disable scrollblocker - Bug 29011
                o.container.removeClass('blockscroll');

                self.trigger('close');
                // not via jQuery!
                document.removeEventListener('focus', keepFocus, true);
                nodes.popup.empty().remove();
                nodes.underlay.remove();
                nodes.wrapper.remove();

                // restore focus
                lastFocus = lastFocus.closest(':visible');
                if (o.focus) {
                    if (lastFocus.hasClass('dropdown')) {
                        lastFocus.children().first().focus();
                    } else {
                        lastFocus.focus();
                    }
                }
                // self destruction
                self.events.destroy();
                for (var prop in self) {
                    delete self[prop];
                }
                // remove mobile resize listener
                $(window).off('resize.mobile-dialog');
                self.close = self.idle = $.noop;
                nodes.header = nodes.body = nodes.footer = nodes.underlay = nodes.wrapper = null;
                nodes.buttons = lastFocus = innerFocus = null;
                nodes = deferred = self = data = o = null;
            },

            busy = function () {
                nodes.footer
                    .find('input, select, button')
                    .add(
                        nodes.body
                            .css('opacity', 0.5)
                            .find('input, select, button, textarea')
                    )
                    .each(function (key, val) {
                        val = $(val);
                        if (_.isUndefined(val.data('wasDisabled'))) {
                            val.data('wasDisabled', val.prop('disabled'));
                            val.prop('disabled', true);
                        }
                    });

                innerFocus = $(document.activeElement);
                nodes.popup.focus();
                isBusy = true;
            },

            idle = function () {
                nodes.footer
                    .find('input, select, button')
                    .add(
                        nodes.body
                            .css('opacity', '')
                            .find('input, select, button, textarea')
                    )
                    .each(function (key, val) {
                        val = $(val);
                        if (!_.isUndefined(val.data('wasDisabled'))) {
                            val.prop('disabled', val.data('wasDisabled'));
                            val.removeData('wasDisabled');
                        }
                    });

                innerFocus.focus();
                isBusy = false;
            },

            invoke = function (e) {
                var action = e.data ? e.data.action : e,
                    async = o.async && action !== 'cancel';
                // be busy?
                if (async && !o.noBusy) {
                    busy();
                }
                // trigger action event
                self.trigger('action ' + action, data, self);
                // resolve & close?
                if (!async && self) {
                    deferred.resolveWith(nodes.popup, [action, data, self.getContentNode().get(0)]);
                    close();
                }

                // Fix for #33214 - TypeError: Attempted to assign to readonly property.
                if (_.isObject(e) && !_.browser.Safari) e.processed = true;
            },

            fnKey = function (e) {

                switch (e.which) {
                    case 27:
                        // ESC
                        if (!isBusy && self.getBody().find('.open > .dropdown-menu').length === 0) {
                            // prevent other elements to trigger close
                            e.stopPropagation();
                            if (o.easyOut) invoke('cancel');
                        }
                        break;
                    case 13:
                        // Enter
                        if (!isBusy && $(e.target).is('input:text, input:password')) {
                            if (!o.enter) return false;
                            if (_.isFunction(o.enter)) return o.enter.call(self);
                            invoke(o.enter);
                            return false;
                        }
                        break;
                    case 9:
                        if (o.tabTrap) a11y.trapFocus(this, e);
                        break;
                    default:
                        break;
                }
            },

            /*
             * This function hides the siblings of the element itself and the siblings of all parents (except body) from screen-readers
             * by setting aria-hidden="true". It also registers a listener, which restores the aria-hidden attribute after the
             * dialog has been closed.
             */
            ariaHideSiblings = function () {
                // add aria-hidden="true" to all siblings of the wrapper and all parents of the wrapper
                $(nodes.wrapper).parentsUntil('body').add(nodes.wrapper).siblings(':not(script,noscript)').each(function () {
                    var el = $(this);
                    // save aria-hidden value for later restoring
                    el.data('ox-restore-aria-hidden', el.attr('aria-hidden'));
                }).attr('aria-hidden', true);
                self.on('close', function () {
                    // restore aria-hidden and remove restoring information
                    $(nodes.wrapper).parentsUntil('body').add(nodes.wrapper).siblings(':not(script,noscript)').removeAttr('aria-hidden').each(function () {
                        var el = $(this);
                        if (el.data('ox-restore-aria-hidden')) el.attr('aria-hidden', el.data('ox-restore-aria-hidden'));
                        el.removeData('ox-restore-aria-hidden');
                    });
                });
            };
        // pass options to ext point
        ext.point('io.ox/core/dialogs').invoke('customize', this, o);
        // append all elements
        o.container.append(
            nodes.wrapper
                .append(nodes.underlay, nodes.popup)
        );

        _(['header', 'body', 'footer']).each(function (part) {
            nodes[part] = nodes.popup.find('.modal-' + part);
        });

        if (o.addClass) {
            nodes.popup.addClass(o.addClass);
        }

        // add event hub
        Events.extend(this);

        this.resizeBody = function () {
            var topSpace = self.getPopup().position().top,
                docHeight = $(document).height(),
                bodyHeight = self.getBody().height(),
                popupHeight = self.getPopup().height(),
                bottomSpace = 30,
                cellHeight = self.getBody().find('.vgrid-cell').eq(0).outerHeight(),
                neededHeight = popupHeight + topSpace + bottomSpace;
            if (neededHeight >= docHeight) {
                var overSize = docHeight - neededHeight,
                    heightVal = bodyHeight + overSize;
                if (heightVal >= cellHeight) {
                    self.getBody().css('height', heightVal + 'px');
                } else {
                    self.getBody().css('height', cellHeight + 'px');
                }
            }
        };

        this.data = function (d) {
            data = d !== undefined ? d : {};
            return this;
        };

        this.header = function () {
            nodes.header.append.apply(nodes.header, arguments);
            return this;
        };

        this.getHeader = function () {
            return nodes.header;
        };

        this.getPopup = function () {
            return nodes.popup;
        };

        this.getContentNode = this.getBody = function () {
            return nodes.body;
        };

        this.getContentControls = this.getFooter = function () {
            return nodes.footer;
        };

        this.text = function (str) {
            var p = nodes.body,
                id = _.uniqueId('label-');
            p.find('.plain-text').remove();
            p.append($('<h4 class="plain-text">').attr('id', id).text(str || ''));
            nodes.popup.attr({
                'aria-labelledby': id,
                role: 'alertdialog'
            });
            return this;
        };

        this.build = function (fn) {
            if (_.isFunction(fn)) {
                fn.call(this);
            }
            return this;
        };

        this.append = function () {
            nodes.body.append.apply(nodes.body, arguments);
            return this;
        };

        this.prepend = function (node) {
            nodes.body.prepend(node);
            return this;
        };

        var addButton = function (action, label, dataaction, options) {

            options = options || {};

            var opt = {
                label: label,
                data: { action: action },
                click: options.click || invoke,
                dataaction: dataaction,
                purelink: options.purelink,
                inverse: options.inverse
            };

            if (options.type) {
                opt[options.type] = true;
            }
            var button = $.button(opt);
            nodes.buttons.push(button);
            return button.addClass(options.classes).attr({
                type: 'button'
            });
        };

        this.addButton = function (action, label, dataaction, options) {
            nodes.footer.prepend(addButton(action, label, dataaction, options).addClass('btn-default'));
            return this;
        };

        this.addDangerButton = function (action, label, dataaction, options) {
            nodes.footer.prepend(addButton(action, label, dataaction, options).addClass('btn-danger'));
            return this;
        };

        this.addSuccessButton = function (action, label, dataaction, options) {
            nodes.footer.prepend(addButton(action, label, dataaction, options).addClass('btn-success'));
            return this;
        };

        this.addWarningButton = function (action, label, dataaction, options) {
            nodes.footer.prepend(addButton(action, label, dataaction, options).addClass('btn-warning'));
            return this;
        };

        this.addPrimaryButton = function (action, label, dataaction, options) {
            nodes.footer.prepend(addButton(action, label, dataaction, options).addClass('btn-primary'));
            return this;
        };

        this.addAlternativeButton = function (action, label, dataaction, options) {
            nodes.footer.prepend(addButton(action, label, dataaction, options).addClass('btn-default').css({ 'float': 'left', marginLeft: 0 }));
            return this;
        };

        this.addButtonMobile = function (action, label, dataaction, options) {
            return addButton(action, label, dataaction, options);
        };

        this.addCheckbox = function (label, action, status) {
            nodes.footer.prepend(
                $('<div class="checkbox">').append(
                    $('<div class="controls">'),
                    $('<label>').text(label).prepend(
                        $('<input type="checkbox">').attr({ 'data-action': action, 'checked': status })
                    )
                )
            );
            return this;
        };

        this.close = function () {
            if (!o || o.async) {
                close();
            } else {
                invoke('cancel');
            }
        };

        this.invoke = function (action) {
            invoke(action);
            return this;
        };

        this.idle = function () {
            idle();
            return this;
        };

        this.busy = function () {
            busy();
            return this;
        };

        this.show = function (callback) {

            // enable scrollblocker - Bug 29011
            o.container.addClass('blockscroll');
            if (o.focus) {
                // remember focussed element
                lastFocus = $(document.activeElement);
                // not via jQuery!
                document.addEventListener('focus', keepFocus, true);
            }

            // empty header?
            if (nodes.header.children().length === 0) {
                nodes.header.remove();
            }

            if (o.help) nodes.header.addClass('help').append(new HelpView({ href: o.help }).render().$el);

            // show but keep invisible
            // this speeds up calculation of dimenstions
            nodes.underlay.show().addClass('in');
            nodes.popup.addClass('invisible').show();

            var fnSetDimensions = function () {
                var dim = {
                    width: parseInt(o.width || nodes.popup.width() * 1.1, 10),
                    height: parseInt(o.height || nodes.popup.height(), 10)
                };
                // limit width & height
                _(['width', 'height']).each(function (d) {
                    // apply explicit limit
                    var id = o[$.camelCase('max-' + d)];
                    if (o[id] && dim[d] > o[id]) {
                        dim[d] = o[id];
                    }
                    // apply document limits
                    var max = $(document)[d]();
                    if (dim[d] && dim[d] > max) {
                        dim[d] = max;
                    }
                });
                return dim;
            };

            var fnSetMaxDimensions = function () {
                if (nodes) {
                    var dim = fnSetDimensions();
                    nodes.popup.css({
                        'max-width': dim.width,
                        top: o.top || 0
                    });
                    // not window here, or we might overlap ads or sth
                    var height = $('#io-ox-core').height() - (2 * o.top) - nodes.header.outerHeight() - nodes.footer.outerHeight();
                    nodes.body.css({
                        'height': height,
                        'max-height': height
                    });
                }
            };

            var dim = fnSetDimensions();

            // apply dimensions, only on desktop and pad
            if (_.device('!smartphone')) {
                var css = { 'max-width': dim.width + 'px' };
                if (o.center) {
                    // center vertically
                    css.top = '50%';
                    var calcSize = function () {
                        if (nodes) {
                            var nodeHeight = nodes.popup.height(),
                                winHeight = $(window).height();
                            // adjust on very small windows
                            if (winHeight < nodes.popup.height()) {
                                nodeHeight = winHeight;
                                css.overflow = 'auto';
                                css.maxHeight = '100%';
                            }
                            css.marginTop = 0 - (nodeHeight / 2 >> 0) + 'px';
                            nodes.popup.css(css);
                        }
                    };

                    $(window)
                        .off('resize.checkTop')
                        .on('resize.checkTop', calcSize);
                    calcSize();

                } else {
                    // use fixed top position
                    nodes.popup.css('top', o.top || '0px');
                    if (o.maximize) {
                        fnSetMaxDimensions();
                        $(window)
                            .off('resize.maximizedpopup')
                            .on('resize.maximizedpopup', fnSetMaxDimensions);
                    }
                }
            }

            if (_.device('smartphone')) {
                // rebuild button section for mobile devices
                nodes.popup.addClass('mobile-dialog');
                nodes.footer.rowfluid = $('<div class="row">');
                nodes.footer.append(nodes.footer.rowfluid);

                _.each(nodes.buttons, function (buttonNode) {
                    nodes.footer.rowfluid.prepend(buttonNode.addClass('btn-medium'));
                    buttonNode.wrap('<div class="col-xs-12 col-md-3">');
                });
                //nodes.body.css('margin-bottom', Math.ceil(nodes.buttons.length / 2) * 40);
            }

            this.trigger('beforeshow');

            nodes.popup.removeClass('invisible');

            // make sure, that the maximum height of the dialog does not exceed the screen height
            function fnMobileMaxHeight() {
                nodes.body.css('max-height', $('#io-ox-core').height() - 40 - nodes.header.outerHeight() - nodes.footer.outerHeight());
            }
            if (_.device('smartphone')) {
                fnMobileMaxHeight();
                $(window).on('resize.mobile-dialog', fnMobileMaxHeight);
            }

            // focus button (if available)
            if (_.device('!smartphone')) {
                var button = nodes.popup.find('.btn-primary').first().focus();
                if (!button.length) {
                    nodes.popup.find('.btn').not('.btn-danger').first().focus();
                }
            }

            nodes.popup.on('keydown', fnKey);

            if (callback) {
                callback.call(nodes.popup, this);
            }

            ariaHideSiblings();
            this.trigger('show');

            return deferred;
        };

        nodes.underlay.click(function () {
            if (o && o.underlayAction) {
                invoke(o.underlayAction);
            }
        });

        nodes.popup.click(function () {
            if (o && o.defaultAction) {
                invoke(o.defaultAction);
            }
        });

        this.setUnderlayAction = function (action) {
            o.underlayAction = action;
            return this;
        };

        this.topmost = function () {
            nodes.underlay.addClass('topmost');
            nodes.popup.addClass('topmost');
            return this;
        };

        this.setUnderlayStyle = function (css) {
            nodes.underlay.css(css || {});
            return this;
        };

        this.setDefaultAction = function (action) {
            o.defaultAction = action;
            return this;
        };
    };

    var CreateDialog = function (options) {

        options = $.extend(
            { top: '50px', center: false },
            options || {}
        );

        Dialog.call(this, options);
    };

    // global click handler to properly close side-popups
    $(document).on('click', function (e) {

        var popups, target = $(e.target);

        if (target.hasClass('apptitle')) {
            popups = $('.io-ox-sidepopup:not(.preserve-on-appchange)');
        } else {
            popups = $('.io-ox-sidepopup:not(.preserve-on-appchange), .preserve-on-appchange:visible');
        }

        if (popups.length === 0) return;
        //check if we are inside a modal dialog or pressed a button in the footer (footer buttons usually close the dialog so check with .io-ox-dialog-popup would fail)
        if (target.closest('.io-ox-dialog-popup, .io-ox-dialog-underlay, .modal-footer').length > 0) return;
        // see bug 41822
        if (target.closest('.io-ox-dialog-sidepopup-toggle').length > 0) return;

        var inside = $(e.target).closest('.io-ox-sidepopup'),
            index = popups.index(inside);

        popups.slice(index + 1).trigger('close');
    });

    $(document).on('keydown', function (e) {
        if (e.which === 27) $('.io-ox-sidepopup:not(.preserve-on-appchange), .preserve-on-appchange:visible').trigger('close');
    });

    var SidePopup = function (options) {

        options = _.extend({
            modal: false,
            arrow: true,
            // closely positon to click/touch location
            closely: false,
            tabTrap: true,
            focus: true
        }, options || {});

        var open,
            close,
            // for example: The view within this SidePopup closes itself
            closeByEvent,
            previousProp,
            timer = null,
            lastFocus = $(),

            overlay,

            sidepopuppane = $('<div class="io-ox-sidepopup-pane f6-target default-content-padding abs">'),

            id = _.uniqueId('sidepopup-'),

            closer = $('<div class="io-ox-sidepopup-close">').append(
                $('<a href="#" class="close" data-action="close" role="button">').attr({
                    'aria-label': gt('Close'),
                    'aria-controls': id
                }).append(
                    $('<i class="fa fa-times" aria-hidden="true">').attr('title', gt('Close'))
                )
            ),

            popup = $('<div class="io-ox-sidepopup abs" role="dialog">').attr('id', id).append($('<div role="document">').append(closer, sidepopuppane)),

            arrow = options.arrow === false ? $() :
                $('<div class="io-ox-sidepopup-arrow">').append(
                    $('<div class="border">'),
                    $('<div class="triangle">')
                ),

            target = null,

            self = this,

            fnKey = function (e) {
                if (e.which === 9 && options.tabTrap) a11y.trapFocus(this, e);
            },

            pane = sidepopuppane.scrollable();

        // add event hub
        Events.extend(this);

        if (options.modal) {
            overlay = $('<div class="io-ox-sidepopup-overlay abs">').append(popup, arrow);
        }

        // prevent popups from closing when the app changes
        // used in calendar week/month views see Bug 41346
        if (options.preserveOnAppchange) {
            popup.addClass('preserve-on-appchange');
        }

        // public nodes
        this.nodes = {};
        this.lastTrigger = null;

        closeByEvent = function (e) {
            close(e);
        };

        close = function () {

            // use this to check if it's open
            if (self.nodes.closest) {

                if (options.saveOnClose) {
                    pane.find('.settings-detail-pane').trigger('save');
                }

                // remove handlers & avoid leaks
                self.nodes.closest.prop('sidepopup', previousProp);
                popup.off('view:remove remove close', closeByEvent);
                self.lastTrigger = previousProp = null;
                // use time to avoid flicker
                timer = setTimeout(function () {

                    // is inside simple-window?
                    if (self.nodes.simple.length) {
                        var popups = self.nodes.simple.find('.io-ox-sidepopup'), prev;
                        if (popups.length > 1) {
                            prev = popups.eq(-2);
                            prev.show();
                            $('body').scrollTop(prev.attr('data-scrolltop') || 0);
                        } else {
                            self.nodes.simple.find('[data-hidden-by-sidepopup]')
                                .removeAttr('data-hidden-by-sidepopup')
                                .show();
                            $('body').scrollTop(self.lastSimpleScrollPos || 0);
                        }
                        self.nodes.simple = null;
                    }

                    if (options.modal) {
                        overlay.detach();
                    } else {
                        arrow.detach();
                        popup.detach();
                    }
                    pane.empty();

                    if (options.focus) {
                        lastFocus = lastFocus.closest(':visible');
                        lastFocus.focus();
                    }

                    self.trigger('close');
                }, 100);
            }
        };

        // TODO: unused
        // closeAll = function (e) {
        //     e.data.target.find('.io-ox-sidepopup').trigger('close');
        // };

        popup.on('close', close);

        popup.on('keydown', fnKey);

        closer.find('.close')
            .on('click', function (e) {
                // route click to 'pane' since closer is above pane
                pane.trigger('click');
                // close side popup
                close(e);
                return false;
            })
            .on('keydown', function (e) {
                // enter
                if (e.which === 13) {
                    $(this).trigger('click');
                }
            });

        function getPct(x) {
            var pct = x / $('body').width() * 100 >> 0;
            // ensure 0-100 range
            return Math.max(0, Math.min(100, pct));
        }

        open = function (e, handler) {
            // get proper elements
            var my = $(this), zIndex, sidepopup;

            lastFocus = $(document.activeElement);

            self.nodes = {
                closest: target || my.parents('.io-ox-sidepopup-pane, .window-content, .window-container-center, .io-ox-dialog-popup, .notifications-overlay, body').first(),
                click: my.parents('.io-ox-sidepopup-pane, .io-ox-dialog-popup, .notifications-overlay, body').first(),
                target: target || my.parents('.simple-window, .window-container-center, .notifications-overlay, body').first(),
                simple: my.closest('.simple-window')
            };

            // get active side popup & triggering element
            sidepopup = self.nodes.closest.prop('sidepopup') || null;
            self.lastTrigger = sidepopup ? sidepopup.lastTrigger : null;
            // get zIndex for visual stacking
            zIndex = my.parents('.io-ox-sidepopup, .window-content, .io-ox-dialog-popup, .window-container-center, .notifications-overlay, body').css('zIndex');
            zIndex = parseInt(zIndex, 10);
            zIndex = _.isNumber(zIndex) ? zIndex + 2 : 100;
            // second click?
            if (self.lastTrigger === this) {
                close(e);
            } else {

                // open siblings?
                if (sidepopup) {
                    sidepopup.close();
                }

                // remember as current trigger
                self.lastTrigger = this;
                previousProp = sidepopup;
                self.nodes.closest.prop('sidepopup', self);

                // clear timer
                clearTimeout(timer);

                // add handlers to close popup
                popup.on('view:remove remove', closeByEvent);

                // decide for proper side
                var docWidth = $('body').width(), mode, pct, left, right,
                    parentPopup = my.parents('.io-ox-sidepopup').first(),
                    firstPopup = parentPopup.length === 0;

                // get side
                if (/^(left|right)$/.test(options.side)) {
                    mode = options.side;
                } else if (self.nodes.target.is('.notifications-overlay')) {
                    // classic behavior: consider position of previous popup
                    mode = parentPopup.hasClass('right') ? 'left' : 'right';
                } else {
                    // use click position to determine which side to appear
                    mode = e.pageX > docWidth / 2 ? 'left' : 'right';
                    if (firstPopup) {
                        options.closely = true;
                        popup.add(arrow).addClass('first');
                    }
                }

                popup.add(arrow).removeClass('left right').addClass(mode).css('z-index', zIndex);
                arrow.css('zIndex', zIndex + 1);

                if (options.closely && _.device('!smartphone')) {
                    if (mode === 'left') {
                        // sidepopup's max-width is 45%, so we limit to 54%
                        pct = Math.min(54, 100 - getPct(e.pageX - 100));
                        left = '';
                        right = pct + '%';
                    } else {
                        pct = Math.min(54, getPct(e.pageX + 100));
                        left = pct + '%';
                        right = '';
                    }
                    // we need to set left AND right because the popup might be reused (delegate mode)
                    popup.add(arrow).css({ left: left, right: right });
                }

                // is inside simple-window?
                if (self.nodes.simple.length) {
                    self.lastSimpleScrollPos = $('body').scrollTop();
                    self.nodes.simple.find('.window-content:visible')
                        .attr('data-hidden-by-sidepopup', 'true')
                        .hide();
                    self.nodes.simple.find('.io-ox-sidepopup:visible').each(function () {
                        $(this).attr('data-scrolltop', $('body').scrollTop()).hide();
                    });
                    $('body').scrollTop(0);
                }

                // defer to avoid being closed directly
                _.defer(function () {

                    // add popup to proper element
                    self.nodes.target.append(
                        (options.modal ? overlay : popup).css('visibility', 'hidden')
                    );

                    // call custom handler
                    (handler || $.noop).call(self, pane.empty(), e, my);

                    // set arrow top
                    var halfHeight = (my.outerHeight(true) / 2 >> 0),
                        targetOffset = self.nodes.target.offset() ? self.nodes.target.offset().top : 0,
                        top = my.offset().top + halfHeight - targetOffset;

                    //
                    arrow.css('top', top);

                    // finally, add arrow
                    (options.modal ? overlay : popup).css('visibility', '');
                    if (!options.modal) {
                        self.nodes.target.append(arrow);
                    }
                    closer.find('.close').focus();
                    self.trigger('show');
                });
            }
        };

        this.delegate = function (node, selector, handler) {

            $(node).on('click.sidepopup', selector, function (e) {
                if ((e.originalEvent || e).processed !== true) {
                    open.call(this, e, handler);
                }
            });

            $(node).on('keypress.sidepopup', selector, function (e) {
                if (e.which === 13 && (e.originalEvent || e).processed !== true) {
                    open.call(this, e, handler);
                }
            });

            return this;
        };

        this.undelegate = function (node) {
            $(node).off('.sidepopup');
            return this;
        };

        this.setTarget = function (t) {
            target = $(t);
            return this;
        };

        this.show = function (e, handler) {
            setTimeout(function () {
                open.call(e.target, e, handler);
            }, 0);
            return this;
        };

        this.close = function (e) {
            close(e);
        };

        this.destroy = function () {
            close();
            this.nodes = overlay = pane = closer = popup = arrow = null;
            return this;
        };
    };

    return {
        ModalDialog: Dialog,
        CreateDialog: CreateDialog,
        SidePopup: SidePopup,
        busy: function (node) {
            node.find('button, input').each(function (key, val) {
                val = $(val);
                if (val.prop('disabled')) {
                    val.data('disabled', true);
                } else {
                    val.prop('disabled', true);
                }
            });
        },
        idle: function (node) {
            node.find('button, input').each(function (key, val) {
                val = $(val);
                if (val.data('disabled')) {
                    val.removeData('disabled');
                } else {
                    val.prop('disabled', false);
                }
            });
        }
    };
});

// DEBUGGING
/*
require(['io.ox/core/tk/dialogs'], function (dialogs) {
    new dialogs.ModalDialog()
        .text('Are you really sure about your decision? Are you aware of all consequences you have to live with?')
        .addButton('cancel', 'No, rather not')
        .addPrimaryButton('delete', 'Shut up and delete it!')
        .show()
        .done(function (action) {
            console.debug('Action', action);
        });
});

require(['io.ox/core/tk/dialogs'], function (dialogs) {
    new dialogs.CreateDialog()
        .text(new Array(20).join('Lorem ipsum dolor sit amet, consetetur sadipscing elitr'))
        .data({ id: 1234 })
        .addButton('cancel', 'Cancel')
        .addButton('yep', 'Yep')
        .show()
        .done(function (action, data) {
            console.debug('Action', action, data);
        });
});

*/<|MERGE_RESOLUTION|>--- conflicted
+++ resolved
@@ -74,11 +74,7 @@
             keepFocus = function (e) {
                 // we have to consider that two popups might be open
                 // so we cannot just refocus the current popup
-<<<<<<< HEAD
-                var insidePopup = $(e.target).closest('.io-ox-dialog-popup, .io-ox-sidepopup, .mce-window, .date-picker').length > 0;
-=======
                 var insidePopup = $(e.target).closest('.io-ox-dialog-popup, .io-ox-sidepopup, .mce-window, .date-picker, .addressbook-popup').length > 0;
->>>>>>> 8efd135e
                 if (insidePopup) return;
                 // should not keep focus if smart dropdown is open
                 var smartDropdown = $('body > .smart-dropdown-container').length > 0;
