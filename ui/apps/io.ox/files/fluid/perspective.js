--- conflicted
+++ resolved
@@ -11,7 +11,6 @@
  * @author Matthias Biggeleben <matthias.biggeleben@open-xchange.com>
  */
 
-<<<<<<< HEAD
 define('io.ox/files/fluid/perspective', [
     'io.ox/files/fluid/view-detail',
     'io.ox/core/extensions',
@@ -29,26 +28,6 @@
     'io.ox/core/notifications',
     'io.ox/files/upload/main'
 ], function (viewDetail, ext, commons, dialogs, api, folderAPI, date, upload, dnd, actions, util, gt, Selection, notifications, fileUpload) {
-=======
-define('io.ox/files/fluid/perspective',
-    ['io.ox/files/fluid/view-detail',
-     'io.ox/core/extensions',
-     'io.ox/core/commons',
-     'io.ox/core/tk/dialogs',
-     'io.ox/files/api',
-     'io.ox/core/folder/api',
-     'io.ox/core/date',
-     'io.ox/core/tk/upload',
-     'io.ox/core/extPatterns/dnd',
-     'io.ox/core/extPatterns/shortcuts',
-     'io.ox/core/extPatterns/actions',
-     'io.ox/files/util',
-     'gettext!io.ox/files',
-     'io.ox/core/tk/selection',
-     'io.ox/core/notifications',
-     'static/3rd.party/jquery-imageloader/jquery.imageloader.js'
-     ], function (viewDetail, ext, commons, dialogs, api, folderAPI, date, upload, dnd, shortcuts, actions, util, gt, Selection, notifications) {
->>>>>>> 6c7d6d7a
 
     'use strict';
 
@@ -66,10 +45,9 @@
 
     function drawGenericIcon(name) {
         var node = $('<i>');
-<<<<<<< HEAD
         if (/(docx|docm|dotx|dotm|odt|ott|doc|dot|rtf)$/i.test(name)) {
             node.addClass('fa fa-align-left file-type-doc');
-        } else if (/(xlsx|xlsm|xltx|xltm|xlam|xls|xlt|xla|xlsb)$/i.test(name)) {
+        } else if (/(csv|xlsx|xlsm|xltx|xltm|xlam|xls|xlt|xla|xlsb)$/i.test(name)) {
             node.addClass('fa fa-table file-type-xls');
         } else if (/(pptx|pptm|potx|potm|ppsx|ppsm|ppam|odp|otp|ppt|pot|pps|ppa)$/i.test(name)) {
             node.addClass('fa fa-picture-o file-type-ppt');
@@ -86,17 +64,6 @@
         } else {
             node.addClass('fa fa-file');
         }
-=======
-        if (/(docx|docm|dotx|dotm|odt|ott|doc|dot|rtf)$/i.test(name)) { node.addClass('fa fa-align-left file-type-doc'); }
-        else if (/(csv|xlsx|xlsm|xltx|xltm|xlam|xls|xlt|xla|xlsb)$/i.test(name)) { node.addClass('fa fa-table file-type-xls'); }
-        else if (/(pptx|pptm|potx|potm|ppsx|ppsm|ppam|odp|otp|ppt|pot|pps|ppa)$/i.test(name)) { node.addClass('fa fa-picture file-type-ppt'); }
-        else if ((/(aac|mp3|m4a|m4b|ogg|opus|wav)$/i).test(name)) { node.addClass('fa fa-music'); }
-        else if ((/(mp4|ogv|webm)$/i).test(name)) { node.addClass('fa fa-film'); }
-        else if ((/(epub|mobi)$/i).test(name)) { node.addClass('fa fa-book'); }
-        else if ((/(cbz|cbr|cb7|cbt|cba)$/i).test(name)) { node.addClass('fa fa-comment-o'); }
-        else if ((/(zip|tar|gz|rar|7z|bz2)$/i).test(name)) { node.addClass('fa fa-archive'); }
-        else { node.addClass('fa fa-file'); }
->>>>>>> 6c7d6d7a
         return node.addClass('not-selectable');
     }
 
@@ -257,18 +224,14 @@
         id: 'selection',
         register: function (baton) {
 
-<<<<<<< HEAD
-            Selection.extend(this, scrollpane, { draggable: true, dragType: 'mail', scrollpane: wrapper, focus: undefined });
-=======
             Selection.extend(this, scrollpane, {
-                    draggable: true,
-                    dragType: 'mail',
-                    scrollpane: wrapper,
-                    focus: undefined ,
-                    tabFix: false,
-                    markable: true
-                });
->>>>>>> 6c7d6d7a
+                draggable: true,
+                dragType: 'mail',
+                scrollpane: wrapper,
+                focus: undefined,
+                tabFix: false,
+                markable: true
+            });
             //selection accessible via app
             baton.app.selection = this.selection;
 
@@ -395,9 +358,6 @@
                 return !baton.app.folderViewIsVisible();
             };
             this.append(
-<<<<<<< HEAD
-                filesContainer = $('<div class="files-container f6-target view-' + baton.options.mode + '" tabindex="1">')
-=======
                 filesContainer = $('<ul class="files-container list-unstyled f6-target view-' + baton.options.mode + '">')
                     .attr({
                         tabindex: 1,
@@ -405,7 +365,6 @@
                         'aria-multiselectable': true
                     })
                     .addClass(baton.app.getWindow().search.active ? 'searchresult' : '')
->>>>>>> 6c7d6d7a
                     .on('click', function () {
                         //force focus on container click
                         focus();
@@ -465,7 +424,6 @@
         $(this).remove();
     }
 
-<<<<<<< HEAD
     /*
      * This extension point adds a toolbar, which displays the upload progess of all files.
      * If several files are loaded this toolbar provides links to open an overview of all currently uploaded files.
@@ -505,7 +463,7 @@
             ));
         }
     });
-=======
+
     function getAriaLabel (file, title, filesize, changed) {
         var arialabel = [
             title,
@@ -521,7 +479,6 @@
         }
         return arialabel.join(', ');
     }
->>>>>>> 6c7d6d7a
 
     ext.point('io.ox/files/icons/file').extend({
 
@@ -567,7 +524,7 @@
             }
 
             var title = file.filename || file.title,
-                filesize = gt.noI18n(_.filesize(file.file_size || 0, {digits: 1, zerochar: ''}));
+                filesize = gt.noI18n(_.filesize(file.file_size || 0, { digits: 1, zerochar: '' }));
 
             this.addClass('file-cell pull-left selectable')
                 .attr({
@@ -602,11 +559,8 @@
                         //smart last modified
                         $('<span class="text modified">').text(gt.noI18n(changed)),
                         //filesize
-<<<<<<< HEAD
-                        $('<span class="text size">').text(gt.noI18n(_.filesize(file.file_size || 0, { digits: 1, zerochar: '' })))
-=======
+
                         $('<span class="text size">').text(filesize)
->>>>>>> 6c7d6d7a
                     )
                 );
             if (_.device('smartphone')) {
