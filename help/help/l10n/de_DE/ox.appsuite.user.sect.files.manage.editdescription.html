--- conflicted
+++ resolved
@@ -63,20 +63,12 @@
 <p>
             </p>
 <p>Wenn die Seitenleiste nicht angezeigt wird, klicken Sie auf das Symbol 
-<<<<<<< HEAD
-              <span class="guibutton"><strong>View Details</strong></span>
-=======
               <span class="guibutton"><strong>Detail anzeigen</strong></span>
->>>>>>> 74174fc6
               <span class="inlinemediaobject"><a name="ox.appsuite.user.fig.files.editdescription.viewer"></a><img src="../../images/appsuite_user_icon_viewer_details.png"></span> .
             </p>
 </li>
 <li class="step">
-<<<<<<< HEAD
-<p>Um eine Beschreibung hinzuzufügen, klicken Sie auf <span class="guibutton"><strong>Add a description</strong></span>. 
-=======
 <p>Um eine Beschreibung hinzuzufügen, klicken Sie auf <span class="guibutton"><strong>Beschreibung hinzufügen</strong></span>. 
->>>>>>> 74174fc6
               Um eine Beschreibung zu bearbeiten, doppelklicken Sie auf die Beschreibung.</p>
 <p>Geben Sie einen neuen Text ein, oder Sie ändern Sie den vorhandenen Text. 
               Klicken Sie auf <span class="guibutton"><strong>Speichern</strong></span>.</p>
