/**
 * This work is provided under the terms of the CREATIVE COMMONS PUBLIC
 * LICENSE. This work is protected by copyright and/or other applicable
 * law. Any use of the work other than as authorized under this license
 * or copyright law is prohibited.
 *
 * http://creativecommons.org/licenses/by-nc-sa/2.5/
 *
 * © 2011 Open-Xchange Inc., Tarrytown, NY, USA. info@open-xchange.com
 *
 * @author Daniel Dickhaus <daniel.dickhaus@open-xchange.com>
 */

define('plugins/notifications/tasks/register', [
    'io.ox/core/extensions',
    'gettext!plugins/notifications',
    'io.ox/tasks/api',
    'io.ox/core/api/reminder',
    'less!plugins/notifications/tasks/style'
], function (ext, gt, api, reminderAPI) {

    'use strict';

    // this file builds three notification views: OVERDUE TASKS, TASK REMINDERS and TASK CONFIRMATIONS

    /*
     * OVERDUE TASKS
     */

    ext.point('io.ox/core/notifications/due-tasks/header').extend({
        draw: function () {
            this.append(
                $('<legend class="section-title">').text(gt('Overdue Tasks')).append(
                    $('<button type="button" class="btn btn-link clear-button fa fa-times refocus">')
                    .attr({ tabindex: 1,
                        'aria-label': gt('Press to hide all notifications for overdue tasks.'),
                        'data-action': 'clear',
                        'focus-id': 'task-overdue-notification-clear'
                    })
                ),
                $('<div class="notifications">')
            );
        }
    });

    function drawItem(node, model) {
        var endText = '';
        if (_.noI18n(model.get('end_date'))) {
            endText = gt('end date ') + _.noI18n(model.get('end_date'));
        }
                //#. %1$s task title
                //#. %2$s task end date
                //#, c-format
        var label = gt('Overdue Task. %1$s %2$s. Press [enter] to open', _.noI18n(model.get('title')), endText);

        node.append(
            $('<div class="taskNotification item refocus" tabindex="1" role="listitem">')
            .attr({
                'data-cid': model.get('cid'),
                'focus-id': 'task-overdue-notification-' + model.get('cid'),
                'model-cid': model.cid,
                'aria-label': label
            })
            .append(
                $('<div class="title">').text(_.noI18n(model.get('title'))),
                $('<span class="end_date">').text(_.noI18n(model.get('end_date'))),
                $('<span class="status pull-right">').text(model.get('status')).addClass(model.get('badge')),
                $('<div class="actions">').append(
                    $('<button type="button" tabindex="1" class="refocus btn btn-default" data-action="done">')
                    .attr('focus-id', 'task-overdue-notification-button-' + model.get('cid'))
                    .text(gt('Done'))
                )
            )
        );
    }

    ext.point('io.ox/core/notifications/due-tasks/item').extend({
        draw: function (baton) {
            drawItem(this, baton.model);
        }
    });

    var NotificationsView = Backbone.View.extend({

        tagName: 'li',
        className: 'notifications',
        id: 'io-ox-notifications-tasks',

        events: {
            'click [data-action="done"]': 'setStatus',
            'click [data-action="clear"]': 'clearItems',
            'keydown [data-action="clear"]': 'clearItems',
            'click .item': 'openTask',
            'keydown .item': 'openTask'
        },

        render: function () {

            this.$el.empty();
            if (this.collection.length) {
                var baton = ext.Baton({ view: this });
                ext.point('io.ox/core/notifications/due-tasks/header').invoke('draw', this.$el, baton);

                this.collection.each(function (model) {
                    baton = ext.Baton({ model: model, view: this });
                    ext.point('io.ox/core/notifications/due-tasks/item').invoke('draw', this.$('.notifications'), baton);
                }, this);
            }
            return this;
        },

        clearItems: function (e) {
            if ((e.type === 'keydown') && (e.which !== 13)) { return; }
            //hide all items from view
            this.collection.each(function (item) {
                hiddenOverDueItems[_.ecid(item.attributes)] = true;
            });
            this.collection.reset();
        },

        setStatus: function (e) {
            e.stopPropagation();
            var item = $(e.currentTarget).closest('.item'),
                cid = item.attr('data-cid'),
                obj = _.cid(cid), model;
            // now with much cooler api signature. YEAH!
            api.update({
                id: obj.id,
                folder_id: obj.folder_id,
                status: 3,
                percent_completed: 100,
                date_completed: _.now()
            }).done(function (result) {
                api.trigger('update:' + _.ecid(obj), result);
            });
            model = this.collection.get(item.attr('model-cid'));
            this.collection.remove(model);
        },

        openTask: function (e) {
            if ($(e.target).is('a') || $(e.target).is('i') || $(e.target).is('button')) {
                //ignore chevron and dropdownlinks
                return;
            }
            if ((e.type !== 'click') && (e.which !== 13)) { return; }
            var cid = $(e.currentTarget).attr('data-cid'),
                overlay = $('#io-ox-notifications-overlay'),
                lastFocus = e.target,
                sidepopup = overlay.prop('sidepopup');

            // toggle?
            if (sidepopup && cid === overlay.find('[data-cid]').attr('data-cid')) {
                //no focus restore when toggling
                lastFocus = undefined;
                sidepopup.close();
            } else {
                require(['io.ox/core/tk/dialogs', 'io.ox/tasks/view-detail'], function (dialogs, viewDetail) {
                    // get task and draw detailview
                    api.get(_.cid(cid)).done(function (taskData) {
                        // open SidePopup without arrow
                        new dialogs.SidePopup({ arrow: false, side: 'right' })
                            .setTarget(overlay)
                            .on('close', function () {
                                if (_.device('smartphone') && overlay.children().length > 0) {
                                    overlay.addClass('active');
                                } else if (_.device('smartphone')) {
                                    overlay.removeClass('active');
                                    $('[data-app-name="io.ox/portal"]').removeClass('notifications-open');
                                }
                                //restore focus
                                $(lastFocus).focus();
                            })
                            .show(e, function (popup) {
                                popup.append(viewDetail.draw(taskData));
                                if (_.device('smartphone')) {
                                    $('#io-ox-notifications').removeClass('active');
                                }
                            });
                    });
                });
            }

        }
    });

    //object to store hidden items (clear button uses this)
    var hiddenOverDueItems = {};

    ext.point('io.ox/core/notifications/register').extend({
        id: 'dueTasks',
        index: 500,
        register: function (controller) {
            var notifications = controller.get('io.ox/tasks', NotificationsView);

            function add(e, tasks, reset) {
                var items = [];

                if (tasks.length > 0) {
                    require(['io.ox/tasks/util'], function (util) {
                        _(tasks).each(function (taskObj) {
                            if (!hiddenOverDueItems[_.ecid(taskObj)]) {
                                var task = util.interpretTask(taskObj),
                                    tmp = new Backbone.Model({
                                        id: task.id,
                                        folder_id: task.folder_id,
                                        badge: task.badge,
                                        title: _.noI18n(task.title),
                                        end_date: task.end_date,
                                        status: task.status,
                                        cid: _.cid(task)
                                    });
                                if (reset) {
                                    items.push(tmp);
                                } else {
                                    //update data but don't throw events until we are finished(causes many redraws)
                                    notifications.collection.push(tmp, { merge: true, silent: true });
                                }
                            }
                        });
                        if (reset) {
                            notifications.collection.reset(items);
                        }
                    });
                } else if (reset) {
                    notifications.collection.reset(items);
                }
            }

            function remove(e, tasks) {
                _(tasks).each(function (taskObj) {
                    notifications.collection.remove(notifications.collection._byId[taskObj.id]);
                });
            }
            //be responsive
            api.on('delete', remove);
            api.on('new-tasks', function (e, tasks) {
                add(e, tasks, true);
            });
            api.on('mark:overdue', function (e, tasks) {
                add(e, tasks);
                notifications.collection.trigger('add');
            });
            api.on('unmark:overdue', function (e, tasks) {
                remove(e, tasks);
            });

            api.getTasks();
        }
    });

    /*------------------------------------------
     *
     * REMINDER TASKS
     *
     *------------------------------------------
     */

    ext.point('io.ox/core/notifications/task-reminder/header').extend({
        draw: function () {
            this.append(
                $('<legend class="section-title">').text(gt('Task reminders')).append(
                    $('<button type="button" class="btn btn-link clear-button fa fa-times refocus">')
                    .attr({
                        tabindex: 1,
                        'aria-label': gt('Press to hide all task reminders.'),
                        'data-action': 'clear',
                        'focus-id': 'task-reminder-notification-clear'
                    })
                ),
                $('<div class="notifications">')
            );
        }
    });

    ext.point('io.ox/core/notifications/task-reminder/item').extend({
        draw: function (baton) {
            var self = this;
            require(['io.ox/tasks/util', 'io.ox/core/tk/reminder-util'], function (util, reminderUtil) {
                reminderUtil.draw(self, baton.model, util.buildOptionArray());
            });
        }
    });

    var ReminderView = Backbone.View.extend({

        className: 'taskNotification item',

        events: {
            'click [data-action="ok"]': 'deleteReminder',
            'change [data-action="reminder"]': 'remindAgain',
            'click [data-action="reminder"]': 'remindAgain',
            'click': 'onClickItem',
            'keydown': 'onClickItem'
        },

        render: function () {
            var baton = ext.Baton({ model: this.model, view: this });
            ext.point('io.ox/core/notifications/task-reminder/item').invoke('draw', this.$el, baton);
            $('.dropdown-menu', this.$el).on('click', 'a', $.proxy(this.remindAgain, this));
            return this;
        },

        deleteReminder: function (e) {
            e.stopPropagation();
            var obj = { id: this.model.get('reminder').id };
            if (this.model.get('reminder').recurrence_position) {
                obj.recurrence_position = this.model.get('reminder').recurrence_position;
            }
            reminderAPI.deleteReminder(obj);
            this.model.collection.remove(this.model);
        },

        remindAgain: function (e) {
            e.stopPropagation();
            var model = this.model,
                time = ($(e.target).data('value') || $(e.target).val()).toString(),
                key = [model.get('folder_id') + '.' + model.get('id')];
            if (time !== '0') {
                //0 means 'pick a time here' was selected. Do nothing.
                require(['io.ox/tasks/util'], function (util) {
                    reminderAPI.remindMeAgain(util.computePopupTime(time).alarmDate, model.get('reminder').id).then(function () {
                        //update Caches
                        return $.when(api.caches.get.remove(key), api.caches.list.remove(key));
                    }).done(function () {
                        //update detailview
                        api.trigger('update:' + _.ecid(key[0]));
                    });
                    model.collection.remove(model);
                });
            }
        },

        onClickItem: function (e) {
            if ($(e.target).is('a') || $(e.target).is('i') || $(e.target).is('button') || $(e.target).is('ul')) {
                //ignore chevron and dropdownlinks
                return;
            }

            if ((e.type !== 'click') && (e.which !== 13)) { return; }

            var overlay = $('#io-ox-notifications-overlay'),
                obj = {
                    id: this.model.get('id'),
                    folder: this.model.get('folder_id')
                },
                sidepopup = overlay.prop('sidepopup'),
                lastFocus = e.target,
                cid = _.cid(obj);

                // toggle?
            if (sidepopup && cid === overlay.find('.tasks-detailview').attr('data-cid')) {
                //no focus restore when toggling
                lastFocus = undefined;
                sidepopup.close();
            } else {
                require(['io.ox/core/tk/dialogs', 'io.ox/tasks/view-detail'], function (dialogs, viewDetail) {
                    // get task and draw detail view
                    api.get(obj, false).done(function (taskData) {
                        // open SidePopup without arrow
                        new dialogs.SidePopup({ arrow: false, side: 'right' })
                            .setTarget(overlay)
                            .on('close', function () {
                                if (_.device('smartphone') && overlay.children().length > 0) {
                                    overlay.addClass('active');
                                } else if (_.device('smartphone')) {
                                    overlay.removeClass('active');
                                    $('[data-app-name="io.ox/portal"]').removeClass('notifications-open');
                                }
                                //restore focus
                                $(lastFocus).focus();
                            })
                            .show(e, function (popup) {
                                popup.append(viewDetail.draw(taskData));
                                if (_.device('smartphone')) {
                                    $('#io-ox-notifications').removeClass('active');
                                }
                            });
                    });
                });
            }
        }
    });

    var NotificationsReminderView = Backbone.View.extend({

        tagName: 'li',
        className: 'notifications',
        id: 'io-ox-notifications-reminder-tasks',
        events: {
            'keydown [data-action="clear"]': 'clearItems',
            'click [data-action="clear"]': 'clearItems'
        },

        render: function () {

            this.$el.empty();
            if (this.collection.length) {
                var baton = ext.Baton({ view: this });

                ext.point('io.ox/core/notifications/task-reminder/header').invoke('draw', this.$el, baton);

                this.collection.each(function (model) {
                    this.$el.find('.notifications').append(
                        new ReminderView({ model: model }).render().$el
                    );
                }, this);
            }
            return this;
        },

        clearItems: function (e) {
            if ((e.type === 'keydown') && (e.which !== 13)) { return; }
            //hide all items from view
            this.collection.each(function (item) {
                hiddenReminderItems[_.ecid(item.attributes.reminder)] = true;
            });
            this.collection.reset();
        }
    });

    //object to store hidden items (clear button uses this)
    var hiddenReminderItems = {};

    ext.point('io.ox/core/notifications/register').extend({
        id: 'reminderTasks',
        index: 200,
        register: function (controller) {
            var notifications = controller.get('io.ox/tasksreminder', NotificationsReminderView);

            reminderAPI.on('set:tasks:reminder', function (e, reminders) {

                var taskIds = [];

                _(reminders).each(function (reminder) {
                    if (!hiddenReminderItems[_.ecid(reminder)]) {
                        taskIds.push({ id: reminder.target_id, folder: reminder.folder });
                    }
                });

<<<<<<< HEAD
                if (taskIds.length === 0) {
                    //no reminders to display
=======
                if (taskIds.length === 0) {//no reminders to display
>>>>>>> 49e213f4
                    notifications.collection.reset([]);
                    return;
                }

                api.getList(taskIds).done(function (tasks) {
                    if (tasks && tasks.length > 0) {
                        require(['io.ox/tasks/util'], function (util) {
                            var tempTasks = [];
                            _(tasks).each(function (task) {
                                _(reminders).each(function (reminder) {
                                    if (reminder.target_id === task.id) {
                                        var obj = util.interpretTask(task);
                                        obj.reminder = reminder;
                                        tempTasks.push(obj);
<<<<<<< HEAD
=======
                                        
>>>>>>> 49e213f4
                                    }
                                });
                            });
                            notifications.collection.reset(tempTasks);
                        });
                    }
                });
            });
            api.on('delete', function (e, ids) {
                //ids of task objects
                _(ids).each(function (id) {
                    notifications.collection.remove(notifications.collection._byId[id.id]);
                });
            }).on('mark:task:confirmed', function (e, ids) {
                var reminders = [];
                _(ids).each(function (id) {
<<<<<<< HEAD
                    if ((!id.data || id.data.confirmation === 2) && notifications.collection._byId[id.id]) {
                        //remove reminders for declined tasks
=======
                    if ((!id.data || id.data.confirmation === 2) && notifications.collection._byId[id.id]) {//remove reminders for declined tasks
>>>>>>> 49e213f4
                        var obj = { id: notifications.collection._byId[id.id].get('reminder').id };
                        if (notifications.collection._byId[id.id].get('reminder').recurrence_position) {
                            obj.recurrence_position = notifications.collection._byId[id.id].get('reminder').recurrence_position;
                        }
                        reminders.push(obj);
                        notifications.collection.remove(notifications.collection._byId[id.id]);
                    }
                });
                if (reminders.length > 0) {
<<<<<<< HEAD
                    //remove reminders correctly from server too
                    reminderAPI.deleteReminder(reminders);
=======
                   reminderAPI.deleteReminder(reminders);//remove reminders correctly from server too  
                }
            });
            api.on('update', function (e, task) {
                if (notifications.collection._byId[task.id]) {
                    //get fresh data to be consistent(name, due date change etc)
                    reminderAPI.getReminders();
>>>>>>> 49e213f4
                }
            });
        }
    });

    /*------------------------------------------
    *
    * CONFIRMATION TASKS
    *
    *-------------------------------------------
    */

    ext.point('io.ox/core/notifications/task-confirmation/header').extend({
        draw: function () {
            this.append(
                $('<legend class="section-title">').text(gt('Task invitations')).append(
                    $('<button type="button" class="btn btn-link clear-button fa fa-times refocus">')
                        .attr({
                            tabindex: 1,
                            'aria-label': gt('Press to hide all task invitations.'),
                            'data-action': 'clear',
                            'focus-id': 'task-invitation-notification-clear'
                        })
                ),
                $('<div class="notifications">')
            );
        }
    });

    ext.point('io.ox/core/notifications/task-confirmation/item').extend({
        draw: function (baton) {
            var self = this;
            require(['io.ox/tasks/util'], function (util) {
                var task = util.interpretTask(baton.model.toJSON()),
                    endText = '';
                if (_.noI18n(baton.model.get('end_date'))) {
                    endText = gt('end date ') + _.noI18n(baton.model.get('end_date'));
                }
                        //#. %1$s task title
                        //#. %2$s task end date
                        //#, c-format
                var label = gt('Task invitation. %1$s %2$s %3$s. Press [enter] to open', _.noI18n(baton.model.get('title')), endText);
                self.attr({
                    role: 'listitem',
                    'data-cid': _.ecid(baton.model.attributes),
                    'focus-id': 'task-invitation-' + _.ecid(baton.model.attributes),
                    tabindex: 1,
                    'aria-label': label
                })
                .append(
                    $('<div class="title">').text(_.noI18n(task.title)),
                    $('<div class="clearfix">').append(
                        $('<span class="end_date">').text(_.noI18n(task.end_date)),
                        $('<span class="status">').text(task.status).addClass(task.badge)),
                    $('<div class="actions">').append(
                        $('<button type="button" tabindex="1" class="accept-decline-button refocus btn btn-default" data-action="change_state">')
                        .attr('focus-id', 'task-invitation-accept-decline' + _.ecid(baton.model.attributes))
                        .text(gt('Accept/Decline')),
                        $('<button type="button" tabindex="1" class="refocus btn btn-success" data-action="accept">')
                            .attr({
                                'title': gt('Accept invitation'),
                                'aria-label': gt('Accept invitation'),
                                'focus-id': 'task-invite-accept-' + _.ecid(baton.model.attributes)
                            })
                            .append('<i class="fa fa-check">')
                    )
                );
                task = null;
            });
        }
    });

    var ConfirmationView = Backbone.View.extend({

        className: 'taskNotification item',

        events: {
            'click': 'onClickItem',
            'keydown': 'onClickItem',
            'click [data-action="change_state"]': 'onChangeState',
            'keydown [data-action="change_state"]': 'onChangeState',
            'click [data-action="accept"]': 'onClickAccept',
            'keydown [data-action="accept"]': 'onClickAccept'
            //'dispose': 'close'
        },

        render: function () {
            var baton = ext.Baton({ model: this.model, view: this });
            ext.point('io.ox/core/notifications/task-confirmation/item').invoke('draw', this.$el, baton);
            return this;
        },

        onClickItem: function (e) {
            if ($(e.target).is('a') || $(e.target).is('i') || $(e.target).is('button')) {
                //ignore chevron and dropdownlinks
                return;
            }
            if ((e.type !== 'click') && (e.which !== 13)) { return; }

            var overlay = $('#io-ox-notifications-overlay'),
                obj = {
                    id: this.model.get('id'),
                    folder: this.model.get('folder_id')
                },
                lastFocus = e.target,
                sidepopup = overlay.prop('sidepopup'),
                cid = _.cid(obj);

               // toggle?
            if (sidepopup && cid === overlay.find('.tasks-detailview').attr('data-cid')) {
                //no focus restore when toggling
                lastFocus = undefined;
                sidepopup.close();
            } else {
                require(['io.ox/core/tk/dialogs', 'io.ox/tasks/view-detail'], function (dialogs, viewDetail) {
                    // get task and draw detail view
                    api.get(obj, false).done(function (taskData) {
                        // open SidePopup without arrow
                        new dialogs.SidePopup({ arrow: false, side: 'right' })
                            .setTarget(overlay)
                            .on('close', function () {
                                if (_.device('smartphone') && overlay.children().length > 0) {
                                    overlay.addClass('active');
                                } else if (_.device('smartphone')) {
                                    overlay.removeClass('active');
                                    $('[data-app-name="io.ox/portal"]').removeClass('notifications-open');
                                }
                                //restore focus
                                $(lastFocus).focus();
                            })
                            .show(e, function (popup) {
                                popup.append(viewDetail.draw(taskData));
                                if (_.device('smartphone')) {
                                    $('#io-ox-notifications').removeClass('active');
                                }
                            });
                    });
                });
            }
        },

        onClickAccept: function (e) {
            e.stopPropagation();
            //only open if click or enter is pressed
            if ((e.type !== 'click') && (e.which !== 13)) { return; }

            var model = this.model,
                o = {
                    id: model.get('id'),
                    folder_id: model.get('folder_id'),
                    data: { confirmmessage: '', confirmation: 1 }
                };
            api.confirm(o).done(function () {
                //update detailview
                var data = model.toJSON();
                api.trigger('update:' + _.ecid(data));
            });
        },

        onChangeState: function (e) {
            e.stopPropagation();
            //only open if click or enter is pressed
            if ((e.type !== 'click') && (e.which !== 13)) { return; }

            var data = this.model.attributes;
            ox.load(['io.ox/calendar/actions/acceptdeny', 'io.ox/tasks/api']).done(function (acceptdeny, api) {
                acceptdeny(data, { taskmode: true, api: api, callback: function () {
                    //update detailview
                    api.trigger('update:' + _.ecid({ id: data.id, folder_id: data.folder_id }));
                }});
            });
        }
    });

    var NotificationsConfirmationView = Backbone.View.extend({

        tagName: 'li',
        className: 'notifications',
        id: 'io-ox-notifications-confirmation-tasks',

        events: {
            'keydown [data-action="clear"]': 'clearItems',
            'click [data-action="clear"]': 'clearItems'
        },

        render: function () {

            this.$el.empty();
            if (this.collection.length) {
                var baton = ext.Baton({ view: this });

                ext.point('io.ox/core/notifications/task-confirmation/header').invoke('draw', this.$el, baton);

                this.collection.each(function (model) {
                    this.$el.append(
                        new ConfirmationView({ model: model }).render().$el
                    );
                }, this);
            }
            return this;
        },

        clearItems: function (e) {
            if ((e.type === 'keydown') && (e.which !== 13)) { return; }
            //hide all items from view
            this.collection.each(function (item) {
                hiddenInvitationItems[_.ecid(item.attributes)] = true;
            });
            this.collection.reset();
        }
    });

    //object to store hidden items (clear button uses this)
    var hiddenInvitationItems = {};

    ext.point('io.ox/core/notifications/register').extend({
        id: 'confirmationTasks',
        index: 400,
        register: function (controller) {
            var notifications = controller.get('io.ox/tasksconfirmation', NotificationsConfirmationView);
            api.on('set:tasks:to-be-confirmed', function (e, confirmationTasks) {
                var items = [];
                _(confirmationTasks).each(function (task) {
                    if (!hiddenInvitationItems[_.ecid(task)]) {
                        items.push(
                            new Backbone.Model(task)
                        );
                    }
                });
                notifications.collection.reset(items);
            }).on('mark:task:confirmed', function (e, ids) {
                _(ids).each(function (id) {
                    notifications.collection.remove(notifications.collection._byId[id.id]);
                });
            }).on('mark:task:to-be-confirmed', function (e, ids) {
                _(ids).each(function (id) {
                    if (!hiddenInvitationItems[_.ecid(id)]) {
                        notifications.collection.push(new Backbone.Model(id), { silent: true });
                    }
                });
                notifications.collection.trigger('add');
            }).on('delete', function (e, ids) {
                _(ids).each(function (id) {
                    notifications.collection.remove(notifications.collection._byId[id.id]);
                });
            });
        }
    });

    return true;

});<|MERGE_RESOLUTION|>--- conflicted
+++ resolved
@@ -437,12 +437,8 @@
                     }
                 });
 
-<<<<<<< HEAD
                 if (taskIds.length === 0) {
                     //no reminders to display
-=======
-                if (taskIds.length === 0) {//no reminders to display
->>>>>>> 49e213f4
                     notifications.collection.reset([]);
                     return;
                 }
@@ -457,10 +453,6 @@
                                         var obj = util.interpretTask(task);
                                         obj.reminder = reminder;
                                         tempTasks.push(obj);
-<<<<<<< HEAD
-=======
-                                        
->>>>>>> 49e213f4
                                     }
                                 });
                             });
@@ -477,12 +469,8 @@
             }).on('mark:task:confirmed', function (e, ids) {
                 var reminders = [];
                 _(ids).each(function (id) {
-<<<<<<< HEAD
                     if ((!id.data || id.data.confirmation === 2) && notifications.collection._byId[id.id]) {
                         //remove reminders for declined tasks
-=======
-                    if ((!id.data || id.data.confirmation === 2) && notifications.collection._byId[id.id]) {//remove reminders for declined tasks
->>>>>>> 49e213f4
                         var obj = { id: notifications.collection._byId[id.id].get('reminder').id };
                         if (notifications.collection._byId[id.id].get('reminder').recurrence_position) {
                             obj.recurrence_position = notifications.collection._byId[id.id].get('reminder').recurrence_position;
@@ -492,18 +480,14 @@
                     }
                 });
                 if (reminders.length > 0) {
-<<<<<<< HEAD
                     //remove reminders correctly from server too
                     reminderAPI.deleteReminder(reminders);
-=======
-                   reminderAPI.deleteReminder(reminders);//remove reminders correctly from server too  
                 }
             });
             api.on('update', function (e, task) {
                 if (notifications.collection._byId[task.id]) {
                     //get fresh data to be consistent(name, due date change etc)
                     reminderAPI.getReminders();
->>>>>>> 49e213f4
                 }
             });
         }
