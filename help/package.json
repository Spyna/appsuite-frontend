--- conflicted
+++ resolved
@@ -1,10 +1,6 @@
 {
   "name": "open-xchange-appsuite-help",
-<<<<<<< HEAD
-  "version": "7.10.0-19",
-=======
   "version": "7.10.1-4",
->>>>>>> d6c891ba
   "description": "App Suite UI Help",
   "repository": {
     "type": "git",
