--- conflicted
+++ resolved
@@ -1,14 +1,4 @@
-<<<<<<< HEAD
 open-xchange-appsuite-help-drive (7.6.2-4) stable; urgency=low
-=======
-open-xchange-appsuite-help-drive (7.6.1-18) stable; urgency=low
-
-  * Build for patch 2015-03-30 (2446)
-
- -- Marcus Klein <marcus.klein@open-xchange.com>  Mon, 23 Mar 2015 16:33:49 +0100
-
-open-xchange-appsuite-help-drive (7.6.1-17) stable; urgency=low
->>>>>>> 657992a6
 
   * Twelfth candidate for 7.6.2 release
 
@@ -36,4 +26,10 @@
 
   * Transitional package
 
- -- Marcus Klein <marcus.klein@open-xchange.com>  Mon, 16 Feb 2015 16:45:32 +0100+ -- Marcus Klein <marcus.klein@open-xchange.com>  Mon, 16 Feb 2015 16:45:32 +0100
+
+open-xchange-appsuite-help-drive (7.6.1-18) stable; urgency=low
+
+  * Build for patch 2015-03-30 (2446)
+
+ -- Marcus Klein <marcus.klein@open-xchange.com>  Mon, 23 Mar 2015 16:33:49 +0100