/**
 * This work is provided under the terms of the CREATIVE COMMONS PUBLIC
 * LICENSE. This work is protected by copyright and/or other applicable
 * law. Any use of the work other than as authorized under this license
 * or copyright law is prohibited.
 *
 * http://creativecommons.org/licenses/by-nc-sa/2.5/
 *
 * © 2011 Open-Xchange Inc., Tarrytown, NY, USA. info@open-xchange.com
 *
 * @author Matthias Biggeleben <matthias.biggeleben@open-xchange.com>
 */

define('io.ox/core/tk/dialogs', [
    'io.ox/core/event',
    'less!io.ox/core/tk/dialog'
], function (Events) {

    'use strict';

    // scaffolds
    var underlay = $('<div class="abs io-ox-dialog-underlay">').hide(),
        popup = $('<div class="io-ox-dialog-popup" tabindex="-1" role="dialog" aria-labelledby="dialog-title">').hide()
            .append(
                $('<div class="modal-header">'),
                $('<div class="modal-body">'),
                $('<div class="clearfix">'),
                $('<div class="modal-footer">')
            );

    var Dialog = function (options) {

        var o = _.extend({
                width: 500,
                underlayAction: null,
                defaultAction: null,
                easyOut: true,
                center: true,
                async: false,
                //prevents busy function even in asyncmode (needed for IE9 uploads)
                noBusy: false,
                maximize: false,
                top: '50%',
                container: $('#io-ox-core'),
                tabTrap: true,
                focus: true
            }, options),

            nodes = {
                buttons: [],
                underlay: underlay.clone(),
                popup: popup.clone(),
                wrapper: $('<div>').addClass('abs io-ox-dialog-wrapper')
            },

            lastFocus = $(),
            innerFocus = $(),
            deferred = $.Deferred(),
            isBusy = false,
            self = this,
            data = {},

            keepFocus = function (e) {
                // we have to consider that two popups might be open
                // so we cannot just refocus the current popup
                var insidePopup = $(e.target).closest('.io-ox-dialog-popup, .io-ox-sidepopup, .mce-window').length > 0;
                if (insidePopup) return;
                if (nodes.popup.is(':visible')) {
                    e.stopPropagation();
                    nodes.popup.focus();
                }
            },

            close = function () {
                if (!self) {
                    //already closed
                    return;
                }

                // disable scrollblocker - Bug 29011
                o.container.removeClass('blockscroll');

                self.trigger('close');
                // not via jQuery!
                document.removeEventListener('focus', keepFocus, true);
                nodes.popup.empty().remove();
                nodes.underlay.remove();
                nodes.wrapper.remove();

                // restore focus
                lastFocus = lastFocus.closest(':visible');
                if (o.focus) {
                    if (lastFocus.hasClass('dropdown')) {
                        lastFocus.children().first().focus();
                    } else {
                        lastFocus.focus();
                    }
                }
                // self destruction
                self.events.destroy();
                for (var prop in self) {
                    delete self[prop];
                }
                self.close = self.idle = $.noop;
                nodes.header = nodes.body = nodes.footer = null;
                nodes = deferred = self = data = o = null;
            },

            busy = function () {
                nodes.footer
                    .find('input, select, button')
                    .add(
                        nodes.body
                            .css('opacity', 0.5)
                            .find('input, select, button, textarea')
                    )
                    .each(function (key, val) {
                        val = $(val);
                        if (_.isUndefined(val.data('wasDisabled'))) {
                            val.data('wasDisabled', val.prop('disabled'));
                            val.prop('disabled', true);
                        }
                    });

                innerFocus = $(document.activeElement);
                nodes.popup.focus();
                isBusy = true;
            },

            idle = function () {
                nodes.footer
                    .find('input, select, button')
                    .add(
                        nodes.body
                            .css('opacity','')
                            .find('input, select, button, textarea')
                    )
                    .each(function (key, val) {
                        val = $(val);
                        if (!_.isUndefined(val.data('wasDisabled'))) {
                            val.prop('disabled', val.data('wasDisabled'));
                            val.removeData('wasDisabled');
                        }
                    });

                innerFocus.focus();
                isBusy = false;
            },

            invoke = function (e) {
                var action = e.data ? e.data.action : e,
                    async = o.async && action !== 'cancel';
                // be busy?
                if (async && !o.noBusy) {
                    busy();
                }
                // trigger action event
                self.trigger('action ' + action, data, self);
                // resolve & close?
                if (!async && self) {
                    deferred.resolveWith(nodes.popup, [action, data, self.getContentNode().get(0)]);
                    close();
                }

                // Fix for #33214 - TypeError: Attempted to assign to readonly property.
                if (_.isObject(e) && !_.browser.Safari) e.processed = true;
            },

            fnKey = function (e) {

                var items, focus, index;

                switch (e.which || e.keyCode) {
                case 27:
                    // ESC
                    if (!isBusy) {
                        // prevent other elements to trigger close
                        e.stopPropagation();
                        if (o.easyOut) invoke('cancel');
                    }
                    break;
                case 13:
                    // Enter
                    if (!isBusy && $(e.target).is('input:text, input:password')) {
                        if (!o.enter) return false;
                        if (_.isFunction(o.enter)) return o.enter.call(self);
                        invoke(o.enter);
                        return false;
                    }
                    break;
                case 9:
                    // tab
                    if (o.tabTrap) {
                        // get items first
                        items = $(this).find('[tabindex][tabindex!="-1"][disabled!="disabled"]:visible');
                        if (items.length) {
                            e.preventDefault();
                            focus = $(document.activeElement);
                            index = (items.index(focus) >= 0) ? items.index(focus) : 0;
                            index += (e.shiftKey) ? -1 : 1;

                            if (index >= items.length) {
                                index = 0;
                            } else if (index < 0) {
                                index = items.length - 1;
                            }
                            items.eq(index).focus();
                        }
                    }
                    break;
                default:
                    break;
                }
            };

        // append all elements
        o.container.append(
            nodes.wrapper
                .append(nodes.underlay, nodes.popup)
        );

        _(['header', 'body', 'footer']).each(function (part) {
            nodes[part] = nodes.popup.find('.modal-' + part);
        });

        if (o.addClass) {
            nodes.popup.addClass(o.addClass);
        }
        // add event hub
        Events.extend(this);

        this.resizeBody = function () {
            var topSpace = self.getPopup().position().top,
                docHeight = $(document).height(),
                bodyHeight = self.getBody().height(),
                popupHeight = self.getPopup().height(),
                bottomSpace = 30,
                cellHeight = self.getBody().find('.vgrid-cell').eq(0).outerHeight(),
                neededHeight = popupHeight + topSpace + bottomSpace;
            if (neededHeight >= docHeight) {
                var overSize = docHeight - neededHeight,
                    heightVal = bodyHeight + overSize;
                if (heightVal >= cellHeight) {
                    self.getBody().css('height', heightVal +'px');
                } else {
                    self.getBody().css('height', cellHeight +'px');
                }
            }
        };

        this.data = function (d) {
            data = d !== undefined ? d : {};
            return this;
        };

        this.header = function () {
            nodes.header.append.apply(nodes.header, arguments);
            return this;
        };

        this.getHeader = function () {
            return nodes.header;
        };

        this.getPopup = function () {
            return nodes.popup;
        };

        this.getContentNode = this.getBody = function () {
            return nodes.body;
        };

        this.getContentControls = this.getFooter = function () {
            return nodes.footer;
        };

        this.text = function (str) {
            var p = nodes.body;
            p.find('.plain-text').remove();
            p.append($('<h4 class="plain-text" id="dialog-title">').text(str || ''));
            return this;
        };

        this.build = function (fn) {
            if (_.isFunction(fn)) {
                fn.call(this);
            }
            return this;
        };

        this.append = function () {
            nodes.body.append.apply(nodes.body, arguments);
            return this;
        };

        this.prepend = function (node) {
            nodes.body.prepend(node);
            return this;
        };

        var addButton = function (action, label, dataaction, options) {

            options = options || {};

            var opt = {
                label: label,
                data: { action: action },
                click: options.click || invoke,
                dataaction: dataaction,
                purelink: options.purelink,
                inverse: options.inverse,
                tabIndex: options.tabIndex || options.tabindex
            };

            if (options.type) {
                opt[options.type] = true;
            }
            var button = $.button(opt);
            nodes.buttons.push(button);
            return button.addClass(options.classes).attr({
                role: 'button',
                type: 'button'
            });
        };

        this.addButton = function (action, label, dataaction, options) {
            nodes.footer.prepend(addButton(action, label, dataaction, options).addClass('btn-default'));
            return this;
        };

        this.addDangerButton = function (action, label, dataaction, options) {
            nodes.footer.prepend(addButton(action, label, dataaction, options).addClass('btn-danger'));
            return this;
        };

        this.addSuccessButton = function (action, label, dataaction, options) {
            nodes.footer.prepend(addButton(action, label, dataaction, options).addClass('btn-success'));
            return this;
        };

        this.addWarningButton = function (action, label, dataaction, options) {
            nodes.footer.prepend(addButton(action, label, dataaction, options).addClass('btn-warning'));
            return this;
        };

        this.addPrimaryButton = function (action, label, dataaction, options) {
            nodes.footer.prepend(addButton(action, label, dataaction, options).addClass('btn-primary'));
            return this;
        };

        this.addAlternativeButton = function (action, label, dataaction, options) {
            nodes.footer.prepend(addButton(action, label, dataaction, options).addClass('btn-default').css({ 'float': 'left', marginLeft: 0 }));
            return this;
        };

        this.addButtonMobile = function (action, label, dataaction, options) {
            return addButton(action, label, dataaction, options);
        };

        this.close = function () {
            if (!o || o.async)  {
                close();
            } else {
                invoke('cancel');
            }
        };

        this.invoke = function (action) {
            invoke(action);
            return this;
        };

        this.idle = function () {
            idle();
            return this;
        };

        this.busy = function () {
            busy();
            return this;
        };

        this.show = function (callback) {

            // enable scrollblocker - Bug 29011
            o.container.addClass('blockscroll');
            if (o.focus) {
                // remember focussed element
                lastFocus = $(document.activeElement);
                // not via jQuery!
                document.addEventListener('focus', keepFocus, true);
            }

            // empty header?
            if (nodes.header.children().length === 0) {
                nodes.header.remove();
            }

            var fnSetDimensions = function () {
                var dim = {
                    width: parseInt(o.width || nodes.popup.width() * 1.1, 10),
                    height: parseInt(o.height || nodes.popup.height(), 10)
                };
                // limit width & height
                _(['width', 'height']).each(function (d) {
                    // apply explicit limit
                    var id = o[$.camelCase('max-' + d)];
                    if (o[id] && dim[d] > o[id]) {
                        dim[d] = o[id];
                    }
                    // apply document limits
                    var max = $(document)[d]();
                    if (dim[d] && dim[d] > max) {
                        dim[d] = max;
                    }
                });
                return dim;
            };

            var fnSetMaxDimensions = function () {
                if (nodes) {
                    var dim = fnSetDimensions();
                    nodes.popup.css({
                        'max-width': dim.width,
                        top: o.top || 0
                    });
                    //not window here, or we might overlap ads or sth
                    var height = o.substract ? $('#io-ox-core').height() - o.substract - o.top : $('#io-ox-core').height() - 170 - o.top;
                    nodes.body.css({
                        'height': height,
                        'max-height': height
                    });
                }
            };

            var dim = fnSetDimensions();

            // apply dimensions, only on desktop and pad
            if (_.device('!smartphone')) {
                var css = { 'max-width': dim.width + 'px' };
                if (o.center) {
                    // center vertically
                    css.top = '50%';
                    var calcSize = function () {
                        if (nodes) {
                            var nodeHeight = nodes.popup.height(),
                                winHeight = $(window).height();
                            // adjust on very small windows
                            if (winHeight < nodes.popup.height()) {
                                nodeHeight = winHeight;
                                css.overflow = 'auto';
                                css.maxHeight = '100%';
                            }
                            css.marginTop = 0 - (nodeHeight / 2 >> 0) + 'px';
                            nodes.popup.css(css);
                        }
                    };

                    $(window)
                        .off('resize.checkTop')
                        .on('resize.checkTop', calcSize);
                    calcSize();

                } else {
                    // use fixed top position
                    nodes.popup.css('top', o.top || '0px');
                    if (o.maximize) {
                        fnSetMaxDimensions();
                        $(window)
                            .off('resize.maximizedpopup')
                            .on('resize.maximizedpopup', fnSetMaxDimensions);
                    }
                }
            }

            if (_.device('smartphone')) {
                // rebuild button section for mobile devices
                nodes.popup.addClass('mobile-dialog');
                nodes.footer.rowfluid = $('<div class="row">');
                nodes.footer.append(nodes.footer.rowfluid);

                _.each(nodes.buttons, function (buttonNode) {
                    nodes.footer.rowfluid.prepend(buttonNode.addClass('btn-medium'));
                    buttonNode.wrap('<div class="col-xs-12 col-md-3">');
                });
                //nodes.body.css('margin-bottom', Math.ceil(nodes.buttons.length / 2) * 40);
            }

            this.trigger('beforeshow');

            nodes.underlay.show().addClass('in');
            nodes.popup.show();

            // focus button (if available)
            var button = nodes.popup.find('.btn-primary').first().focus();
            if (!button.length) {
                nodes.popup.find('.btn').not('.btn-danger').first().focus();
            }

            nodes.popup.on('keydown', fnKey);

            if (callback) {
                callback.call(nodes.popup, this);
            }

            this.trigger('show');

            return deferred;
        };

        nodes.underlay.click(function () {
            if (o && o.underlayAction) {
                invoke(o.underlayAction);
            }
        });

        nodes.popup.click(function () {
            if (o && o.defaultAction) {
                invoke(o.defaultAction);
            }
        });

        this.setUnderlayAction = function (action) {
            o.underlayAction = action;
            return this;
        };

        this.topmost = function () {
            nodes.underlay.addClass('topmost');
            nodes.popup.addClass('topmost');
            return this;
        };

        this.setUnderlayStyle =  function (css) {
            nodes.underlay.css(css || {});
            return this;
        };

        this.setDefaultAction = function (action) {
            o.defaultAction = action;
            return this;
        };
    };

    var CreateDialog = function (options) {

        options = $.extend(
            { top: '50px', center: false },
            options || {}
        );

        Dialog.call(this, options);
    };

    //
    // global click handler to properly close side-popups
    $(document).on('click', function (e) {

        var popups = $('.io-ox-sidepopup');
        if (popups.length === 0) return;
        //check if we are inside a modal dialog or pressed a button in the footer (footer buttons usually close the dialog so check with .io-ox-dialog-popup would fail)
        if ($(e.target).closest('.io-ox-dialog-popup,.modal-footer').length > 0) {
            return;
        }

        var inside = $(e.target).closest('.io-ox-sidepopup'),
            index = popups.index(inside);

        popups.slice(index + 1).trigger('close');
    });

    $(document).on('keydown', function (e) {
        if (e.which === 27) $('.io-ox-sidepopup').trigger('close');
    });

    var SidePopup = function (options) {

        options = _.extend({
            modal: false,
            arrow: true,
            // closely positon to click/touch location
            closely: false,
            tabTrap: true
        }, options || {});

        var open,
            close,
            closeAll,
<<<<<<< HEAD
=======
            closeByEscapeKey,
            closeByClick,
>>>>>>> 6c7d6d7a
            // for example: The view within this SidePopup closes itself
            closeByEvent,
            previousProp,
            timer = null,
            lastFocus = $(),

            overlay,

            pane = $('<div class="io-ox-sidepopup-pane f6-target default-content-padding abs" tabindex="1">'),

            closer = $('<div class="io-ox-sidepopup-close">').append(
                    $('<a href="#" class="close" data-action="close" role="button" tabindex="1">').append(
                        $('<i class="fa fa-times">')
                    )
                ),

            popup = $('<div class="io-ox-sidepopup abs">').append(closer, pane),

            arrow = options.arrow === false ? $() :
                $('<div class="io-ox-sidepopup-arrow">').append(
                    $('<div class="border">'),
                    $('<div class="triangle">')
                ),

            target = null,

            self = this,

            fnKey = function (e) {
                var items, focus, index;
                if (e.which === 9 && options.tabTrap) {

                    items = $(this).find('[tabindex][disabled!="disabled"]:visible');
                    if (items.length) {
                        e.preventDefault();
                        focus = $(document.activeElement);
                        index = (items.index(focus) >= 0) ? items.index(focus) : 0;
                        index += (e.shiftKey) ? -1 : 1;

                        if (index >= items.length) {
                            index = 0;
                        } else if (index < 0) {
                            index = items.length - 1;
                        }
                        items.eq(index).focus();
                    }
                }
            },

            pane = pane.scrollable();

        // add event hub
        Events.extend(this);

        if (options.modal) {
            overlay = $('<div class="io-ox-sidepopup-overlay abs">').append(popup, arrow);
        }

        // public nodes
        this.nodes = {};
        this.lastTrigger = null;

        closeByEvent = function (e) {
            close(e);
        };

        close = function () {

            // use this to check if it's open
            if (self.nodes.closest) {

                if (options.saveOnClose) {
                    pane.find('.settings-detail-pane').trigger('save');
                }

                // remove handlers & avoid leaks
                self.nodes.closest.prop('sidepopup', previousProp);
                popup.off('view:remove remove close', closeByEvent);
                self.lastTrigger = previousProp = null;
                // use time to avoid flicker
                timer = setTimeout(function () {

                    // is inside simple-window?
                    if (self.nodes.simple.length) {
                        var popups = self.nodes.simple.find('.io-ox-sidepopup'), prev;
                        if (popups.length > 1) {
                            prev = popups.eq(-2);
                            prev.show();
                            $('body').scrollTop(prev.attr('data-scrolltop') || 0);
                        } else {
                            self.nodes.simple.find('[data-hidden-by-sidepopup]')
                                .removeAttr('data-hidden-by-sidepopup')
                                .show();
                            $('body').scrollTop(self.lastSimpleScrollPos || 0);
                        }
                        self.nodes.simple = null;
                    }

                    if (options.modal) {
                        overlay.detach();
                    } else {
                        arrow.detach();
                        popup.detach();
                    }
                    pane.empty();

                    if (options.focus) {
                        lastFocus = lastFocus.closest(':visible');
                        lastFocus.focus();
                    }

                    self.trigger('close');
                }, 100);
            }
        };

        closeAll = function (e) {
            e.data.target.find('.io-ox-sidepopup').trigger('close');
        };

        popup.on('close', close);

        popup.on('keydown', fnKey);

        closer.find('.close')
            .on('click', function (e) {
                // route click to 'pane' since closer is above pane
                pane.trigger('click');
                // close side popup
                close(e);
                return false;
            })
            .on('keydown', function (e) {
                // enter
                if ((e.keyCode || e.which) === 13) {
                    $(this).trigger('click');
                }
            });

        function getPct(x) {
            var pct = x / $('body').width() * 100 >> 0;
            // ensure 0-100 range
            return Math.max(0, Math.min(100, pct));
        }

        open = function (e, handler) {
            // get proper elements
            var my = $(this), zIndex, sidepopup;

            lastFocus = $(document.activeElement);

            self.nodes = {
                closest: target || my.parents('.io-ox-sidepopup-pane, .window-content, .window-container-center, .io-ox-dialog-popup, .notifications-overlay, body').first(),
                click: my.parents('.io-ox-sidepopup-pane, .io-ox-dialog-popup, .notifications-overlay, body').first(),
                target: target || my.parents('.simple-window, .window-container-center, .notifications-overlay, body').first(),
                simple: my.closest('.simple-window')
            };

            // get active side popup & triggering element
            sidepopup = self.nodes.closest.prop('sidepopup') || null;
            self.lastTrigger = sidepopup ? sidepopup.lastTrigger : null;
            // get zIndex for visual stacking
            zIndex = my.parents('.io-ox-sidepopup, .window-content, .io-ox-dialog-popup, .window-container-center, .notifications-overlay, body').css('zIndex');
            zIndex = parseInt(zIndex, 10);
            zIndex = _.isNumber(zIndex) ? zIndex + 2 : 100;
            // second click?
            if (self.lastTrigger === this) {
                close(e);
            } else {

                // open siblings?
                if (sidepopup) {
                    sidepopup.close();
                }

                // remember as current trigger
                self.lastTrigger = this;
                previousProp = sidepopup;
                self.nodes.closest.prop('sidepopup', self);

                // clear timer
                clearTimeout(timer);

                // add handlers to close popup
                popup.on('view:remove remove', closeByEvent);

                // decide for proper side
                var docWidth = $('body').width(), mode, pct, left, right,
                    parentPopup = my.parents('.io-ox-sidepopup').first(),
                    firstPopup = parentPopup.length === 0;

                // get side
                if (/^(left|right)$/.test(options.side)) {
                    mode = options.side;
                } else if (self.nodes.target.is('.notifications-overlay')) {
                    // classic behavior: consider position of previous popup
                    mode = parentPopup.hasClass('right') ? 'left' : 'right';
                } else {
                    // use click position to determine which side to appear
                    mode = e.pageX > docWidth / 2 ? 'left' : 'right';
                    if (firstPopup) {
                        options.closely = true;
                        popup.add(arrow).addClass('first');
                    }
                }

                popup.add(arrow).removeClass('left right').addClass(mode).css('z-index', zIndex);
                arrow.css('zIndex', zIndex + 1);

                if (options.closely && _.device('!smartphone')) {
                    if (mode === 'left') {
                        pct = getPct(e.pageX - 100);
                        left = '';
                        right = (100 - pct) + '%';
                    } else {
                        pct = getPct(e.pageX + 100);
                        left = pct + '%';
                        right = '';
                    }
                    // we need to set left AND right because the popup might be reused (delegate mode)
                    popup.add(arrow).css({ left: left, right: right });
                }

                // is inside simple-window?
                if (self.nodes.simple.length) {
                    self.lastSimpleScrollPos = $('body').scrollTop();
                    self.nodes.simple.find('.window-content:visible')
                        .attr('data-hidden-by-sidepopup', 'true')
                        .hide();
                    self.nodes.simple.find('.io-ox-sidepopup:visible').each(function () {
                        $(this).attr('data-scrolltop', $('body').scrollTop()).hide();
                    });
                    $('body').scrollTop(0);
                }

                // defer to avoid being closed directly
                _.defer(function () {

                    // add popup to proper element
                    self.nodes.target.append(
                        (options.modal ? overlay : popup).css('visibility', 'hidden')
                    );

                    // call custom handler
                    (handler || $.noop).call(self, pane.empty(), e, my);

                    // set arrow top
                    var halfHeight = (my.outerHeight(true) / 2 >> 0),
                        targetOffset = self.nodes.target.offset() ? self.nodes.target.offset().top : 0,
                        top = my.offset().top + halfHeight - targetOffset;

                    //
                    arrow.css('top', top);

                    // finally, add arrow
                    (options.modal ? overlay : popup).css('visibility', '');
                    if (!options.modal) {
                        self.nodes.target.append(arrow);
                    }

                    pane.parent().focus();
                    self.trigger('show');
                });
            }
        };

        this.delegate = function (node, selector, handler) {
            $(node).on('click', selector, function (e) {
                if ((e.originalEvent || e).processed !== true) {
                    open.call(this, e, handler);
                }
            });

            $(node).on('keypress', selector, function (e) {
                if (e.which === 13 && (e.originalEvent || e).processed !== true) {
                    open.call(this, e, handler);
                }
            });

            return this;
        };

        this.setTarget = function (t) {
            target = $(t);
            return this;
        };

        this.show = function (e, handler) {
            setTimeout(function () {
                open.call(e.target, e, handler);
            }, 0);
            return this;
        };

        this.close = function (e) {
            close(e);
        };
    };

    return {
        ModalDialog: Dialog,
        CreateDialog: CreateDialog,
        SidePopup: SidePopup,
        busy: function (node) {
            node.find('button, input').each(function (key, val) {
                val = $(val);
                if (val.prop('disabled')) {
                    val.data('disabled', true);
                } else {
                    val.prop('disabled', true);
                }
            });
        },
        idle: function (node) {
            node.find('button, input').each(function (key, val) {
                val = $(val);
                if (val.data('disabled')) {
                    val.removeData('disabled');
                } else {
                    val.prop('disabled', false);
                }
            });
        }
    };
});

// DEBUGGING
/*
require(['io.ox/core/tk/dialogs'], function (dialogs) {
    new dialogs.ModalDialog()
        .text('Are you really sure about your decision? Are you aware of all consequences you have to live with?')
        .addButton('cancel', 'No, rather not')
        .addPrimaryButton('delete', 'Shut up and delete it!')
        .show()
        .done(function (action) {
            console.debug('Action', action);
        });
});

require(['io.ox/core/tk/dialogs'], function (dialogs) {
    new dialogs.CreateDialog()
        .text(new Array(20).join('Lorem ipsum dolor sit amet, consetetur sadipscing elitr'))
        .data({ id: 1234 })
        .addButton('cancel', 'Cancel')
        .addButton('yep', 'Yep')
        .show()
        .done(function (action, data) {
            console.debug('Action', action, data);
        });
});

*/<|MERGE_RESOLUTION|>--- conflicted
+++ resolved
@@ -586,11 +586,6 @@
         var open,
             close,
             closeAll,
-<<<<<<< HEAD
-=======
-            closeByEscapeKey,
-            closeByClick,
->>>>>>> 6c7d6d7a
             // for example: The view within this SidePopup closes itself
             closeByEvent,
             previousProp,
