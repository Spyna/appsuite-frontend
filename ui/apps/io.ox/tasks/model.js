--- conflicted
+++ resolved
@@ -68,23 +68,6 @@
                         changeParticipantsUpdate = false;
                     });
                     return this._participants;
-<<<<<<< HEAD
-                },
-                // special functions for datepicker
-                getDate: function (attr) {
-                    var time = this.get.apply(this, arguments);
-                    if (time && _.indexOf(['start_time', 'end_time'], attr) >= 0) {
-                        time = moment.utc(time).local(true).valueOf();
-                    }
-                    return time;
-                },
-                setDate: function (attr, time) {
-                    if (time && _.indexOf(['start_time', 'end_time'], attr) >= 0) {
-                        arguments[1] = moment(time).utc(true).valueOf();
-                    }
-                    return this.set.apply(this, arguments);
-=======
->>>>>>> 74174fc6
                 }
             }
         });
