<<<<<<< HEAD
open-xchange-appsuite-help-drive (7.6.3-2) stable; urgency=medium

  * Second release candidate for 7.6.3

 -- Marcus Klein <marcus.klein@open-xchange.com>  Mon, 23 Nov 2015 08:50:30 +0000

open-xchange-appsuite-help-drive (7.6.3-1) stable; urgency=medium

  * First candidate for 7.6.3 release

 -- Marcus Klein <marcus.klein@open-xchange.com>  Mon, 26 Oct 2015 11:37:09 +0100

open-xchange-appsuite-help-drive (7.6.3-0) unstable; urgency=medium

  * prepare for 7.6.3 release

 -- Marcus Klein <marcus.klein@open-xchange.com>  Wed, 25 Mar 2015 13:07:31 +0100
=======
open-xchange-appsuite-help-drive (7.6.2-23) stable; urgency=medium

  * Build for patch 2015-11-23 (2882)

 -- Marcus Klein <marcus.klein@open-xchange.com>  Tue, 17 Nov 2015 14:28:01 +0000

open-xchange-appsuite-help-drive (7.6.2-22) stable; urgency=medium

  * Build for patch 2015-11-13 (2879)

 -- Marcus Klein <marcus.klein@open-xchange.com>  Mon, 16 Nov 2015 13:04:00 +0000
>>>>>>> b082e68c

open-xchange-appsuite-help-drive (7.6.2-21) stable; urgency=medium

  * Build for patch 2015-11-16 (2862)

 -- Marcus Klein <marcus.klein@open-xchange.com>  Wed, 11 Nov 2015 20:19:49 +0100

open-xchange-appsuite-help-drive (7.6.2-20) stable; urgency=medium

  * Build for patch 2015-11-09 (2841)

 -- Marcus Klein <marcus.klein@open-xchange.com>  Tue, 03 Nov 2015 15:46:16 +0100

open-xchange-appsuite-help-drive (7.6.2-19) stable; urgency=medium

  * Build for patch 2015-11-11 (2844)

 -- Marcus Klein <marcus.klein@open-xchange.com>  Thu, 29 Oct 2015 13:57:42 +0100

open-xchange-appsuite-help-drive (7.6.2-18) stable; urgency=medium

  * Build for patch  2015-10-12 (2784)

 -- Marcus Klein <marcus.klein@open-xchange.com>  Wed, 30 Sep 2015 17:54:10 +0200

open-xchange-appsuite-help-drive (7.6.2-17) stable; urgency=medium

  * Build for patch 2015-09-28 (2767)

 -- Marcus Klein <marcus.klein@open-xchange.com>  Thu, 24 Sep 2015 12:46:44 +0200

open-xchange-appsuite-help-drive (7.6.2-16) stable; urgency=medium

  * Build for patch 2015-09-14 (2732)

 -- Marcus Klein <marcus.klein@open-xchange.com>  Tue, 08 Sep 2015 14:48:44 +0200

open-xchange-appsuite-help-drive (7.6.2-15) stable; urgency=medium

  * Build for patch 2015-08-24 (2674)

 -- Marcus Klein <marcus.klein@open-xchange.com>  Tue, 18 Aug 2015 17:37:39 +0200

open-xchange-appsuite-help-drive (7.6.2-14) stable; urgency=low

  * Build for patch 2015-08-10

 -- Marcus Klein <marcus.klein@open-xchange.com>  Wed, 05 Aug 2015 09:46:21 +0200

open-xchange-appsuite-help-drive (7.6.2-13) stable; urgency=low

  * Build for patch 2015-08-03 (2650)

 -- Marcus Klein <marcus.klein@open-xchange.com>  Tue, 04 Aug 2015 12:00:35 +0200

open-xchange-appsuite-help-drive (7.6.2-12) stable; urgency=low

  * Build for patch 2015-07-20 (2614)

 -- Marcus Klein <marcus.klein@open-xchange.com>  Fri, 17 Jul 2015 09:20:31 +0200

open-xchange-appsuite-help-drive (7.6.2-11) stable; urgency=low

  * Build for patch 2015-06-29 (2569)

 -- Marcus Klein <marcus.klein@open-xchange.com>  Tue, 30 Jun 2015 15:23:38 +0200

open-xchange-appsuite-help-drive (7.6.2-10) stable; urgency=low

  * Build for patch 2015-06-08 (2540)

 -- Marcus Klein <marcus.klein@open-xchange.com>  Wed, 10 Jun 2015 16:30:58 +0200

open-xchange-appsuite-help-drive (7.6.2-9) stable; urgency=low

  * Build for patch 2015-05-26 (2521)

 -- Marcus Klein <marcus.klein@open-xchange.com>  Tue, 19 May 2015 15:11:25 +0200

open-xchange-appsuite-help-drive (7.6.2-8) stable; urgency=low

  * Build for patch 2015-05-04 (2496)

 -- Marcus Klein <marcus.klein@open-xchange.com>  Tue, 05 May 2015 15:31:30 +0200

open-xchange-appsuite-help-drive (7.6.2-7) stable; urgency=low

  * Build for patch 2015-09-09 (2495)

 -- Marcus Klein <marcus.klein@open-xchange.com>  Fri, 24 Apr 2015 10:19:11 +0200

open-xchange-appsuite-help-drive (7.6.2-6) stable; urgency=low

  * Build for patch 2015-04-17 (2491)

 -- Marcus Klein <marcus.klein@open-xchange.com>  Thu, 23 Apr 2015 11:59:22 +0200

open-xchange-appsuite-help-drive (7.6.2-5) stable; urgency=low

  * Build for patch 2015-04-13 (2474)

 -- Marcus Klein <marcus.klein@open-xchange.com>  Tue, 14 Apr 2015 18:52:39 +0200

open-xchange-appsuite-help-drive (7.6.2-4) stable; urgency=low

  * Twelfth candidate for 7.6.2 release

 -- Marcus Klein <marcus.klein@open-xchange.com>  Fri, 13 Mar 2015 16:29:16 +0100

open-xchange-appsuite-help-drive (7.6.2-3) stable; urgency=low

  * Eleventh candidate for 7.6.2 release

 -- Marcus Klein <marcus.klein@open-xchange.com>  Fri, 06 Mar 2015 16:29:43 +0100

open-xchange-appsuite-help-drive (7.6.2-2) stable; urgency=low

  * Tenth candidate for 7.6.2 release

 -- Marcus Klein <marcus.klein@open-xchange.com>  Wed, 04 Mar 2015 14:34:54 +0100

open-xchange-appsuite-help-drive (7.6.2-1) stable; urgency=low

  * First candidate for 1.4.0 release

 -- Marcus Klein <marcus.klein@open-xchange.com>  Thu, 26 Feb 2015 11:01:37 +0100

open-xchange-appsuite-help-drive (7.6.2-0) stable; urgency=low

  * Transitional package

 -- Marcus Klein <marcus.klein@open-xchange.com>  Mon, 16 Feb 2015 16:45:32 +0100

open-xchange-appsuite-help-drive (7.6.1-26) stable; urgency=low

  * Build for patch 2015-08-17 (2666)

 -- Marcus Klein <marcus.klein@open-xchange.com>  Thu, 06 Aug 2015 11:23:55 +0200

open-xchange-appsuite-help-drive (7.6.1-25) stable; urgency=low

  * Build for patch 2015-07-20 (2637)

 -- Marcus Klein <marcus.klein@open-xchange.com>  Fri, 17 Jul 2015 09:49:29 +0200

open-xchange-appsuite-help-drive (7.6.1-24) stable; urgency=low

  * Build for patch 2015-06-26 (2573)

 -- Marcus Klein <marcus.klein@open-xchange.com>  Wed, 24 Jun 2015 14:26:54 +0200

open-xchange-appsuite-help-drive (7.6.1-23) stable; urgency=low

  * Build for patch 2015-06-08 (2539)

 -- Marcus Klein <marcus.klein@open-xchange.com>  Tue, 09 Jun 2015 13:46:35 +0200

open-xchange-appsuite-help-drive (7.6.1-22) stable; urgency=low

  * Build for patch 2015-05-26 (2520)

 -- Marcus Klein <marcus.klein@open-xchange.com>  Fri, 15 May 2015 16:04:48 +0200

open-xchange-appsuite-help-drive (7.6.1-21) stable; urgency=low

  * Build for patch 2015-04-13 (2473)

 -- Marcus Klein <marcus.klein@open-xchange.com>  Tue, 14 Apr 2015 19:31:00 +0200

open-xchange-appsuite-help-drive (7.6.1-20) stable; urgency=low

  * Build for patch 2015-03-29 (2475)

 -- Marcus Klein <marcus.klein@open-xchange.com>  Fri, 27 Mar 2015 16:25:52 +0100

open-xchange-appsuite-help-drive (7.6.1-19) stable; urgency=low

  * Build for patch 2015-03-30 (2459)

 -- Marcus Klein <marcus.klein@open-xchange.com>  Wed, 25 Mar 2015 08:35:00 +0100

open-xchange-appsuite-help-drive (7.6.1-18) stable; urgency=low

  * Build for patch 2015-03-30 (2446)

 -- Marcus Klein <marcus.klein@open-xchange.com>  Mon, 23 Mar 2015 16:33:49 +0100

open-xchange-appsuite-help-drive (7.6.1-17) stable; urgency=low

  * Build for patch 2015-03-16

 -- Marcus Klein <marcus.klein@open-xchange.com>  Fri, 13 Mar 2015 12:35:26 +0100

open-xchange-appsuite-help-drive (7.6.1-16) stable; urgency=low

  * Build for patch 2015-02-23

 -- Marcus Klein <marcus.klein@open-xchange.com>  Thu, 12 Feb 2015 14:33:40 +0100

open-xchange-appsuite-help-drive (7.6.1-15) stable; urgency=low

  * Build for patch 2015-02-11

 -- Marcus Klein <marcus.klein@open-xchange.com>  Tue, 10 Feb 2015 10:25:06 +0100

open-xchange-appsuite-help-drive (7.6.1-14) stable; urgency=low

  * Build for patch 2015-02-09

 -- Marcus Klein <marcus.klein@open-xchange.com>  Tue, 03 Feb 2015 17:05:10 +0100

open-xchange-appsuite-help-drive (7.6.1-13) stable; urgency=low

  * Build for patch 2014-10-27

 -- Marcus Klein <marcus.klein@open-xchange.com>  Wed, 21 Jan 2015 14:42:25 +0100

open-xchange-appsuite-help-drive (7.6.1-12) stable; urgency=low

  * Build for patch 2015-01-26

 -- Marcus Klein <marcus.klein@open-xchange.com>  Wed, 21 Jan 2015 11:07:26 +0100

open-xchange-appsuite-help-drive (7.6.1-11) stable; urgency=low

  * Build for patch 2015-01-12

 -- Marcus Klein <marcus.klein@open-xchange.com>  Wed, 07 Jan 2015 16:26:11 +0100

open-xchange-appsuite-help-drive (7.6.1-10) stable; urgency=low

  * Build for patch 2014-12-22

 -- Marcus Klein <marcus.klein@open-xchange.com>  Tue, 16 Dec 2014 16:55:52 +0100

open-xchange-appsuite-help-drive (7.6.1-9) stable; urgency=low

  * Build for patch 2014-12-15

 -- Marcus Klein <marcus.klein@open-xchange.com>  Wed, 10 Dec 2014 13:01:32 +0100

open-xchange-appsuite-help-drive (7.6.1-8) stable; urgency=low

  * Build for patch 2014-12-01

 -- Marcus Klein <marcus.klein@open-xchange.com>  Tue, 25 Nov 2014 13:30:05 +0100

open-xchange-appsuite-help-drive (7.6.1-7) stable; urgency=medium

  * Build for patch 2014-11-17

 -- Marcus Klein <marcus.klein@open-xchange.com>  Thu, 13 Nov 2014 14:49:00 +0000

open-xchange-appsuite-help-drive (7.6.1-6) stable; urgency=low

  * Build for patch 2014-10-30

 -- Marcus Klein <marcus.klein@open-xchange.com>  Mon, 27 Oct 2014 10:05:26 +0100

open-xchange-appsuite-help-drive (7.6.1-5) stable; urgency=low

  * Fifth candidate for 7.6.1 release

 -- Marcus Klein <marcus.klein@open-xchange.com>  Tue, 14 Oct 2014 13:40:33 +0200

open-xchange-appsuite-help-drive (7.6.1-4) stable; urgency=low

  * Fourth candidate for 7.6.1 release

 -- Marcus Klein <marcus.klein@open-xchange.com>  Fri, 10 Oct 2014 15:24:23 +0200

open-xchange-appsuite-help-drive (7.6.1-3) stable; urgency=low

  * Third candidate for 7.6.1 release

 -- Marcus Klein <marcus.klein@open-xchange.com>  Thu, 02 Oct 2014 16:17:26 +0200

open-xchange-appsuite-help-drive (7.6.1-2) stable; urgency=low

  * Second candidate for 7.6.1 release

 -- Marcus Klein <marcus.klein@open-xchange.com>  Tue, 16 Sep 2014 16:34:45 +0200

open-xchange-appsuite-help-drive (7.6.1-1) stable; urgency=low

  * First release candidate for 7.6.1

 -- Marcus Klein <marcus.klein@open-xchange.com>  Fri, 05 Sep 2014 14:58:37 +0200

open-xchange-appsuite-help-drive (7.6.1-0) unstable; urgency=medium

  * prepare for 7.6.1

 -- Marcus Klein <marcus.klein@open-xchange.com>  Fri, 05 Sep 2014 11:49:47 +0200

open-xchange-appsuite-help-drive (7.6.0-14) stable; urgency=medium

  * Build for patch 2014-10-06

 -- Marcus Klein <marcus.klein@open-xchange.com>  Tue, 30 Sep 2014 11:27:23 +0000

open-xchange-appsuite-help-drive (7.6.0-13) stable; urgency=medium

  * Build for patch 2014-10-02

 -- Marcus Klein <marcus.klein@open-xchange.com>  Tue, 23 Sep 2014 09:01:23 +0000

open-xchange-appsuite-help-drive (7.6.0-12) stable; urgency=low

  * Build for patch 2014-09-15

 -- Marcus Klein <marcus.klein@open-xchange.com>  Thu, 11 Sep 2014 12:21:26 +0200

open-xchange-appsuite-help-drive (7.6.0-11) stable; urgency=low

  * Build for patch 2014-08-25

 -- Marcus Klein <marcus.klein@open-xchange.com>  Wed, 20 Aug 2014 08:58:42 +0200

open-xchange-appsuite-help-drive (7.6.0-10) stable; urgency=low

  * Build for patch 2014-08-11

 -- Marcus Klein <marcus.klein@open-xchange.com>  Mon, 11 Aug 2014 17:59:17 +0200

open-xchange-appsuite-help-drive (7.6.0-9) stable; urgency=low

  * Build for patch 2014-07-30

 -- Marcus Klein <marcus.klein@open-xchange.com>  Wed, 23 Jul 2014 16:20:52 +0200

open-xchange-appsuite-help-drive (7.6.0-8) stable; urgency=low

  * Build for patch 2014-07-21

 -- Marcus Klein <marcus.klein@open-xchange.com>  Mon, 21 Jul 2014 08:35:15 +0200

open-xchange-appsuite-help-drive (7.6.0-7) stable; urgency=low

  * Seventh candidate for 7.6.0 release

 -- Marcus Klein <marcus.klein@open-xchange.com>  Wed, 25 Jun 2014 09:58:23 +0200

open-xchange-appsuite-help-drive (7.6.0-6) stable; urgency=low

  * Sixth candidate for 7.6.0 release

 -- Marcus Klein <marcus.klein@open-xchange.com>  Fri, 20 Jun 2014 12:57:52 +0200

open-xchange-appsuite-help-drive (7.6.0-5) stable; urgency=low

  * Fifth candidate for 7.6.0 release

 -- Marcus Klein <marcus.klein@open-xchange.com>  Fri, 13 Jun 2014 14:07:12 +0200

open-xchange-appsuite-help-drive (7.6.0-4) stable; urgency=low

  * Fourth candidate for 7.6.0 release

 -- Marcus Klein <marcus.klein@open-xchange.com>  Fri, 30 May 2014 14:18:47 +0200

open-xchange-appsuite-help-drive (7.6.0-3) stable; urgency=low

  * Third candidate for 7.6.0 release

 -- Marcus Klein <marcus.klein@open-xchange.com>  Fri, 16 May 2014 13:53:23 +0200

open-xchange-appsuite-help-drive (7.6.0-2) stable; urgency=low

  * Second release candidate for 7.6.0

 -- Marcus Klein <marcus.klein@open-xchange.com>  Mon, 05 May 2014 12:36:16 +0200

open-xchange-appsuite-help-drive (7.6.0-1) stable; urgency=low

  * First release candidate for 7.6.0

 -- Marcus Klein <marcus.klein@open-xchange.com>  Tue, 22 Apr 2014 18:08:02 +0200

open-xchange-appsuite-help-drive (7.6.0-0) unstable; urgency=low

  * prepare for 7.6.0

 -- Marcus Klein <marcus.klein@open-xchange.com>  Thu, 03 Apr 2014 14:14:54 +0200

open-xchange-appsuite-help-drive (7.4.2-13) stable; urgency=low

  * Build for patch 2014-03-24

 -- Markus Wagner <markus.wagner@open-xchange.com>  Wed, 19 Mar 2014 10:32:23 +0100

open-xchange-appsuite-help-drive (7.4.2-12) stable; urgency=low

  * Build for patch 2014-03-14

 -- Markus Wagner <markus.wagner@open-xchange.com>  Fri, 14 Mar 2014 14:38:53 +0100

open-xchange-appsuite-help-drive (7.4.2-11) stable; urgency=low

  * Build for patch 2013-03-04

 -- Markus Wagner <markus.wagner@open-xchange.com>  Tue, 04 Mar 2014 17:09:35 +0100

open-xchange-appsuite-help-drive (7.4.2-10) stable; urgency=low

  * Build for patch 2013-03-05

 -- Markus Wagner <markus.wagner@open-xchange.com>  Thu, 27 Feb 2014 15:50:06 +0100

open-xchange-appsuite-help-drive (7.4.2-9) stable; urgency=low

  * Build for patch 2014-02-24

 -- Markus Wagner <markus.wagner@open-xchange.com>  Tue, 25 Feb 2014 16:46:21 +0100

open-xchange-appsuite-help-drive (7.4.2-8) stable; urgency=low

  * Build for patch 2014-02-26

 -- Markus Wagner <markus.wagner@open-xchange.com>  Tue, 25 Feb 2014 14:44:07 +0100

open-xchange-appsuite-help-drive (7.4.2-7) stable; urgency=low

  * Build for patch 2014-02-20

 -- Markus Wagner <markus.wagner@open-xchange.com>  Thu, 20 Feb 2014 11:37:14 +0100

open-xchange-appsuite-help-drive (7.4.2-6) stable; urgency=low

  * Sixth candidate for 7.4.2 release

 -- Markus Wagner <markus.wagner@open-xchange.com>  Tue, 11 Feb 2014 12:58:17 +0100

open-xchange-appsuite-help-drive (7.4.2-5) stable; urgency=low

  * Fifth candidate for 7.4.2 release

 -- Markus Wagner <markus.wagner@open-xchange.com>  Thu, 06 Feb 2014 14:58:25 +0100

open-xchange-appsuite-help-drive (7.4.2-4) stable; urgency=low

  * Fourth candidate for 7.4.2 release

 -- Markus Wagner <markus.wagner@open-xchange.com>  Tue, 04 Feb 2014 17:09:46 +0100

open-xchange-appsuite-help-drive (7.4.2-3) stable; urgency=low

  * Third candidate for 7.4.2 release

 -- Markus Wagner <markus.wagner@open-xchange.com>  Thu, 23 Jan 2014 16:31:28 +0100

open-xchange-appsuite-help-drive (7.4.2-2) stable; urgency=low

  * Second candidate for 7.4.2 release

 -- Markus Wagner <markus.wagner@open-xchange.com>  Fri, 10 Jan 2014 16:31:43 +0100

open-xchange-appsuite-help-drive (7.4.2-1) stable; urgency=low

  * First candidate for 7.4.2 release

 -- Markus Wagner <markus.wagner@open-xchange.com>  Mon, 23 Dec 2013 13:15:53 +0100

open-xchange-appsuite-help-drive (7.4.2-0) unstable; urgency=low

  * prepare for 7.4.2

 -- Markus Wagner <markus.wagner@open-xchange.com>  Thu, 19 Dec 2013 09:08:03 +0100

open-xchange-appsuite-help-drive (7.4.1-11) stable; urgency=low

  * Build for patch 2014-03-24

 -- Markus Wagner <markus.wagner@open-xchange.com>  Fri, 21 Mar 2014 14:32:42 +0100

open-xchange-appsuite-help-drive (7.4.1-10) stable; urgency=low

  * Build for patch 2014-02-26

 -- Markus Wagner <markus.wagner@open-xchange.com>  Tue, 25 Feb 2014 12:49:22 +0100

open-xchange-appsuite-help-drive (7.4.1-9) stable; urgency=low

  * Build for patch 2014-01-30

 -- Markus Wagner <markus.wagner@open-xchange.com>  Tue, 28 Jan 2014 17:37:16 +0100

open-xchange-appsuite-help-drive (7.4.1-8) stable; urgency=low

  * Build for patch 2013-12-09

 -- Markus Wagner <markus.wagner@open-xchange.com>  Thu, 02 Jan 2014 16:16:10 +0100

open-xchange-appsuite-help-drive (7.4.1-7) stable; urgency=low

  * Build for patch 2013-12-23

 -- Markus Wagner <markus.wagner@open-xchange.com>  Thu, 19 Dec 2013 10:08:14 +0100

open-xchange-appsuite-help-drive (7.4.1-6) stable; urgency=low

  * Build for patch 2013-12-09

 -- Markus Wagner <markus.wagner@open-xchange.com>  Thu, 05 Dec 2013 13:44:27 +0100

open-xchange-appsuite-help-drive (7.4.1-5) stable; urgency=low

  * Fifth candidate for 7.4.1 release

 -- Markus Wagner <markus.wagner@open-xchange.com>  Wed, 20 Nov 2013 12:12:44 +0100

open-xchange-appsuite-help-drive (7.4.1-4) stable; urgency=low

  * Fourth candidate for 7.4.1 release

 -- Markus Wagner <markus.wagner@open-xchange.com>  Mon, 18 Nov 2013 10:20:29 +0100

open-xchange-appsuite-help-drive (7.4.1-3) stable; urgency=low

  * Third candidate for 7.4.1 release

 -- Markus Wagner <markus.wagner@open-xchange.com>  Thu, 07 Nov 2013 10:17:58 +0100

open-xchange-appsuite-help-drive (7.4.1-2) stable; urgency=low

  * Second candidate for 7.4.1 release

 -- Markus Wagner <markus.wagner@open-xchange.com>  Wed, 23 Oct 2013 10:11:10 +0200

open-xchange-appsuite-help-drive (7.4.1-1) stable; urgency=low

  * First sprint increment for 7.4.1 release

 -- Markus Wagner <markus.wagner@open-xchange.com>  Thu, 10 Oct 2013 17:57:24 +0200

open-xchange-appsuite-help-drive (7.4.1-0) unstable; urgency=low

  * prepare for 7.4.1 release

 -- Markus Wagner <markus.wagner@open-xchange.com>  Fri, 20 Sep 2013 16:29:32 +0200

open-xchange-appsuite-help-drive (7.4.0-19) stable; urgency=low

  * Build for patch 2013-03-05

 -- Markus Wagner <markus.wagner@open-xchange.com>  Tue, 04 Mar 2014 14:56:12 +0100

open-xchange-appsuite-help-drive (7.4.0-18) stable; urgency=low

  * Build for patch 2013-03-05

 -- Markus Wagner <markus.wagner@open-xchange.com>  Thu, 27 Feb 2014 15:50:06 +0100<|MERGE_RESOLUTION|>--- conflicted
+++ resolved
@@ -1,9 +1,8 @@
-<<<<<<< HEAD
 open-xchange-appsuite-help-drive (7.6.3-2) stable; urgency=medium
 
   * Second release candidate for 7.6.3
 
- -- Marcus Klein <marcus.klein@open-xchange.com>  Mon, 23 Nov 2015 08:50:30 +0000
+ -- Marcus Klein <marcus.klein@open-xchange.com>  Mon, 23 Nov 2015 09:50:30 +0100
 
 open-xchange-appsuite-help-drive (7.6.3-1) stable; urgency=medium
 
@@ -16,19 +15,18 @@
   * prepare for 7.6.3 release
 
  -- Marcus Klein <marcus.klein@open-xchange.com>  Wed, 25 Mar 2015 13:07:31 +0100
-=======
+
 open-xchange-appsuite-help-drive (7.6.2-23) stable; urgency=medium
 
   * Build for patch 2015-11-23 (2882)
 
- -- Marcus Klein <marcus.klein@open-xchange.com>  Tue, 17 Nov 2015 14:28:01 +0000
+ -- Marcus Klein <marcus.klein@open-xchange.com>  Tue, 17 Nov 2015 15:28:01 +0100
 
 open-xchange-appsuite-help-drive (7.6.2-22) stable; urgency=medium
 
   * Build for patch 2015-11-13 (2879)
 
- -- Marcus Klein <marcus.klein@open-xchange.com>  Mon, 16 Nov 2015 13:04:00 +0000
->>>>>>> b082e68c
+ -- Marcus Klein <marcus.klein@open-xchange.com>  Mon, 16 Nov 2015 14:04:00 +0100
 
 open-xchange-appsuite-help-drive (7.6.2-21) stable; urgency=medium
 
