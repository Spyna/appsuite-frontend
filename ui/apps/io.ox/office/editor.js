--- conflicted
+++ resolved
@@ -1,1466 +1,1477 @@
-/**
- * All content on this website (including text, images, source
- * code and any other original works), unless otherwise noted,
- * is licensed under a Creative Commons License.
- *
- * http://creativecommons.org/licenses/by-nc-sa/2.5/
- *
- * Copyright (C) Open-Xchange Inc., 2006-2012
- * Mail: info@open-xchange.com
- *
- * @author Malte Timmermann <malte.timmermann@open-xchange.com>
- * @author Ingo Schmidt-Rosbiegal <ingo.schmidt-rosbiegal@open-xchange.com>
- * @author Daniel Rentz <daniel.rentz@open-xchange.com>
- */
-
-define('io.ox/office/editor', ['io.ox/core/event'], function (Events) {
-
-    'use strict';
-
-    function OXOUndoAction(undoOperation, redoOperation) {
-
-        this.undo = function (editor) {
-            editor.applyOperation(undoOperation);
-        };
-
-        this.redo = function (editor) {
-            editor.applyOperation(redoOperation);
-        };
-    }
-
-
-    function OXOUndoManager() {
-        var actions = [];
-        // var nMaxActions = 1000;
-        var nCurrentAction = 0;
-
-        this.addUndo = function (oxoUndoAction) {
-
-            // remove undone actions
-            if (nCurrentAction < actions.length)
-                actions.splice(nCurrentAction);
-
-            actions.push(oxoUndoAction);
-            nCurrentAction = actions.length;
-        };
-
-        this.undo = function (editor) {
-
-            if (nCurrentAction === 0)
-                return;
-
-            nCurrentAction--;
-            actions[nCurrentAction].undo(editor);
-        };
-
-        this.redo = function (editor) {
-
-            if (nCurrentAction >= actions.length)
-                return;
-
-            actions[nCurrentAction].redo(editor);
-            nCurrentAction++;
-        };
-
-    }
-
-    function fillstr(str, len, fill, right) {
-        while (str.length < len) {
-            if (right)
-                str = str + fill;
-            else
-                str = fill + str;
-        }
-        return str;
-    }
-
-    /**
-     * 'Point and mark'. Represents a text position a.k.a. cursor position.
-     * Member field 'para' contains the zero-based paragraph index, member
-     * field 'pos' contains the zero-based character index behind the cursor
-     * position.
-     */
-    function OXOPaM(oxoPosition) {
-        this.oxoPosition = oxoPosition;
-
-        this.toString = function () {
-            return oxoPosition.toString();
-        };
-    }
-
-    /**
-     * Represents a text range consisting of start position and end position.
-     */
-    function OXOSelection(start, end) {
-        this.startPaM = start ? _.copy(start, true) : new OXOPaM([0, 0]);
-        this.endPaM = end ? _.copy(end, true) : _.copy(this.startPaM, true);
-        this.hasRange = function () {
-            var hasRange = false;
-            if (this.startPaM.oxoPosition.length === this.endPaM.oxoPosition.length) {
-                _(this.startPaM.oxoPosition).each(function (element, i) {
-                    if (element !== this.endPaM.oxoPosition[i]) {
-                        hasRange = true;
-                    }
-                }, this);
-            } else {
-                hasRange = true;
-            }
-
-            return hasRange;
-        };
-        this.adjust = function () {
-            var tmp;
-            var startPara = this.startPaM.oxoPosition[0];
-            var endPara = this.endPaM.oxoPosition[0];
-            var startPos = this.startPaM.oxoPosition[1]; // invalid for tables!
-            var endPos = this.endPaM.oxoPosition[1]; // invalid for tables!
-            if ((startPara > endPara) || ((startPara === endPara) && (startPos > endPos))) { // invalid for tables
-                tmp = _.copy(this.startPaM, true);
-                this.startPaM = _.copy(this.endPaM, true);
-                this.endPaM = tmp;
-            }
-        };
-        this.toString = function () {
-            return ("Startpoint: " + this.startPaM.toString() + ", Endpoint: " + this.endPaM.toString());
-        };
-    }
-
-    /**
-     * 'Point and mark'. Represents a text position a.k.a. cursor position.
-     * Member field 'aNode' contains the selected node, member field 'aOffset'
-     * contain the offset inside the node, where the selection starts.
-     */
-    function DOMPaM(node, offset) {
-        this.node = node;
-        this.offset = offset;
-        this.toString = function () {
-            return ("(node: " + this.node.nodeName + ", offset: " + this.offset + ")");
-        };
-    }
-
-    /**
-     * Represents a text range consisting of start position and end position.
-     */
-    function DOMSelection(start, end) {
-        this.startPaM = start;
-        this.endPaM = end;
-        this.toString = function () {
-            return ("Startpoint: " + this.startPaM.toString() + ", Endpoint: " + this.endPaM.toString());
-        };
-    }
-
-    function collectTextNodes(element, textNodes) {
-        for (var child = element.firstChild; child !== null; child = child.nextSibling) {
-            if (child.nodeType === 3)
-                textNodes.push(child);
-            else if (child.nodeType === 1)
-                collectTextNodes(child, textNodes);
-        }
-    }
-
-    function hasTextContent(element) {
-        for (var child = element.firstChild; child !== null; child = child.nextSibling) {
-            if (child.nodeName === 'BR') {
-                if (!child.dummyBR) // regular line break is content
-                    return true;
-            }
-            if (child.nodeType === 3) {
-                if (child.nodeValue.length)
-                    return true;
-            }
-            else if (child.nodeType === 1)
-                return hasTextContent(child);
-        }
-        return false;
-    }
-
-    // class OXOEditor ========================================================
-
-    /**
-     * The text editor.
-     *
-     * Triggers the following events:
-     * - 'focus': When the editor container got or lost browser focus.
-     * - 'operation': When a new operation has been applied.
-     * - 'modified': When the modified flag has been changed.
-     */
-    function OXOEditor(controller, editdiv, textMode) {
-
-        // key codes of navigation keys that will be passed directly to the browser
-        var NAVIGATION_KEYS = _([
-//              16, 17, 18, // Shift, Ctrl, Alt
-//              20, // CapsLock
-                33, 34, 35, 36, // PageUp, PageDown, End, Pos1
-                37, 38, 39, 40, // Cursor Left, Up, Right, Down
-                91, 92, // Left Windows, Right Windows
-                144, 145 // NumLock, ScrollLock
-            ]);
-
-        var modified = false;
-        var focused = false;
-
-        var lastKeyDownEvent;
-
-        // list of operations
-        var operations = [];
-
-        var undomgr = new OXOUndoManager();
-
-        var lastOperationEnd;     // Need to decide: Should the last operation modify this member, or should the selection be passed up the whole call chain?!
-
-        var blockOperations = false;
-        var blockOperationNotifications = false;
-
-        var charcodeSPACE = 32;
-        var charcodeNBSP = 160;
-
-        // list of paragraphs as jQuery object
-        var paragraphs = editdiv.children();
-
-        var dbgoutEvents = false, dbgoutObjects = false, dbgoutInfos = true;
-
-        // add event hub
-        Events.extend(this);
-
-        // global editor settings ---------------------------------------------
-
-        /**
-         * Returns the root DOM element representing this editor.
-         */
-        this.getNode = function () {
-            return editdiv;
-        };
-
-        /**
-         * Returns whether the editor contains unsaved changes.
-         */
-        this.isModified = function () {
-            return modified;
-        };
-
-        /**
-         * Sets the editor to modified or unmodified state, and triggers a
-         * 'modified' event, if the state has been changed.
-         */
-        this.setModified = function (state) {
-            if (modified !== state) {
-                modified = state;
-                this.trigger('modified', state);
-            }
-        };
-
-        /**
-         * Returns whether the editor is currently focused.
-         */
-        this.hasFocus = function () {
-            return focused;
-        };
-
-        /**
-         * Sets the browser focus into the edit text area, and triggers a
-         * 'focus' event, if the state has been changed.
-         */
-        this.grabFocus = function (initSelection) {
-            editdiv.focus();
-            if (initSelection) {
-                this.setSelection(new OXOSelection(new OXOPaM([0, 0]), new OXOPaM([0, 0])));
-            }
-        };
-
-        // OPERATIONS API
-
-        this.clearOperations = function () {
-            operations = [];
-        };
-
-        // Maybe only applyOperation_s_, where param might be operation or operation[] ?
-        this.applyOperation = function (operation, bRecord, bNotify) {
-
-            if (blockOperations) {
-                // This can only happen if someone tries to apply new operation in the operation notify.
-                // This is not allowed because a document manipulation method might be split into multiple operations, following operations would have invalid positions then.
-                this.implDbgOutInfo('applyOperation - operations blocked');
-                return;
-            }
-
-            blockOperations = true;
-
-            this.implDbgOutObject({type: 'operation', value: operation});
-
-            if (bRecord) {
-                operations.push(operation);
-            }
-
-            if (operation.name === "initDocument") {
-                this.implInitDocument();
-            }
-            else if (operation.name === "insertText") {
-                this.implInsertText(operation.text, operation.start);
-            }
-            else if (operation.name === "deleteText") {
-                this.implDeleteText(operation.start, operation.end);
-            }
-            else if (operation.name === "setAttribute") {
-                this.implSetAttribute(operation.attr, operation.value, operation.start, operation.end);
-            }
-            else if (operation.name === "insertParagraph") {
-                this.implInsertParagraph(operation.start);
-                if (operation.text)
-                    this.implInsertText(new OXOPaM(operation.start));
-            }
-            else if (operation.name === "deleteParagraph") {
-                this.implDeleteParagraph(operation.start);
-            }
-            else if (operation.name === "splitParagraph") {
-                this.implSplitParagraph(operation.start);
-            }
-            else if (operation.name === "mergeParagraph") {
-                this.implMergeParagraph(operation.start);
-            }
-            else if (operation.name === "xxxxxxxxxxxxxx") {
-                // TODO
-            }
-
-            // document state
-            this.setModified(true);
-
-            if (bNotify && !blockOperationNotifications) {
-                this.trigger("operation", operation);
-                // TBD: Use operation directly, or copy?
-            }
-
-            blockOperations = false;
-        };
-
-        this.applyOperations = function (theOperations, bRecord, notify) {
-
-            if (_(theOperations).isArray()) {
-                _(theOperations).each(function (operation, i) {
-                    if (_(operation).isObject()) {
-                        this.applyOperation(operation, bRecord, notify);
-                    }
-                }, this);
-            }
-        };
-
-        this.getOperations = function () {
-            return operations;
-        };
-
-        // GUI/EDITOR API
-
-        /**
-         * Returns true, if the passed keyboard event is a navigation event (cursor
-         * traveling etc.) and will be passed directly to the browser.
-         *
-         * @param event
-         *  A jQuery keyboard event object.
-         */
-        this.isNavigationKeyEvent = function (event) {
-            return NAVIGATION_KEYS.contains(event.keyCode);
-        };
-
-        this.getPrintableChar = function (event) {
-            // event.char preferred. DL2, but nyi in most browsers:(
-            if (event.char) {
-                return String.fromCharCode(event.char);
-            }
-            // event.which deprecated, but seems to work well
-            if (event.which && (event.which >= 32) /* && (event.which <= 255)*/) {
-                return String.fromCharCode(event.which);
-            }
-            // TODO: Need to handle other cases - later...
-            return '';
-        };
-
-        this.implGetOXOSelection = function (domSelection) {
-
-            function getOXOPositionFromDOMPosition(node, offset) {
-
-                // check input values
-                if (!node || (offset < 0)) {
-                    return;
-                }
-
-                // Check, if the selected node is a descendant of "this.editdiv"
-                // Converting jQuery object to DOMNode using get(0)
-                // Attention: In the future "this.editdiv" is already a jQuery object.
-                var editorDiv = editdiv.has(node).get(0);
-
-                if (!editorDiv) { // range not in text area
-                    return;
-                }
-
-                var myParagraph = paragraphs.has(node);
-
-                if (myParagraph.length === 0) {
-                    return;
-                }
-
-                // Calculating the position inside the paragraph.
-                // Adding the textNodes from all siblings and parents left of the node.
-                // All siblings and parents can have children.
-                // Finally the offset has to be added.
-                var para = myParagraph.index();
-                var textLength = 0;
-                var column;
-                var row;
-                var cellpara;
-                var countTextLength = true;
-
-                var nodeParagraph = myParagraph.get(0);
-
-                for (; node && (node !== nodeParagraph); node = node.parentNode) {
-                    if ((node.nodeName === 'TD') || (node.nodeName === 'TH')) {
-                        column = $(node).prevAll().length; // zero based
-                    }
-                    if (node.nodeName === 'TR') {
-                        row = $(node).prevAll().length; // zero based
-                    }
-                    if (node.nodeName === 'P') {
-                        cellpara = $(node).prevAll().length; // zero based
-                        countTextLength = false;
-                    }
-                    if (countTextLength) {
-                        for (var prevNode = node; (prevNode = prevNode.previousSibling);) {
-                            textLength += $(prevNode).text().length;
-                        }
-                    }
-                }
-
-                // Filling content into the oxoPosition array
-                var oxoPosition = [];
-                oxoPosition.push(para);
-
-                if ((column !== undefined) && (row !== undefined) && (cellpara !== undefined)) {
-                    oxoPosition.push([column, row]);
-                    oxoPosition.push(cellpara);
-                }
-
-                oxoPosition.push(textLength + offset);
-
-                return new OXOPaM(oxoPosition);
-            }
-
-            // Only supporting single selection at the moment
-
-            var startPaM, endPaM;
-
-            // Checking selection - setting a valid selection doesn't always work on para end, browser is manipulating it....
-            // Assume this only happens on para end - seems we are always directly in a p-element when this error occurs.
-            if (domSelection.startPaM.node.nodeType === 3) {
-                startPaM = getOXOPositionFromDOMPosition.call(this, domSelection.startPaM.node, domSelection.startPaM.offset);
-            }
-            else {
-                // Work around browser selection bugs...
-                var myParagraph = paragraphs.has(domSelection.startPaM.node.firstChild);
-                var para = myParagraph.index();
-                var nPos = 0;
-                if ((domSelection.startPaM.node === domSelection.endPaM.node) && (domSelection.startPaM.offset === domSelection.endPaM.offset)) {
-                    nPos = this.getParagraphLen(para);
-                }
-                startPaM = new OXOPaM([para, nPos]);
-                this.implDbgOutInfo('info: fixed invalid selection (start): ' + startPaM.toString());
-            }
-
-            if (domSelection.endPaM.node.nodeType === 3) {
-                endPaM = getOXOPositionFromDOMPosition.call(this, domSelection.endPaM.node, domSelection.endPaM.offset);
-            }
-            else {
-                // Work around browser selection bugs...
-                var myParagraph = paragraphs.has(domSelection.endPaM.node.firstChild);
-                var para = myParagraph.index();
-                // Special handling for triple click in Chrome, that selects the start of the following paragraph as end point
-                if ((domSelection.startPaM.node.nodeType === 3) && (domSelection.endPaM.node.nodeName === 'P') && (domSelection.endPaM.offset === 0)) {
-                    para--;
-                }
-                endPaM = new OXOPaM([para, this.getParagraphLen(para)]);
-                this.implDbgOutInfo('info: fixed invalid selection (end):' + endPaM.toString());
-            }
-
-            var aOXOSelection = new OXOSelection(startPaM, endPaM);
-
-            return aOXOSelection;
-        };
-
-        this.getDOMPosition = function (oxoPosition) {
-
-            var oxoPos = _.copy(oxoPosition, true);
-
-            // Converting an oxoPosition array to node and offset
-            var maxPara = $(paragraphs).size() - 1;
-            var para = oxoPos.shift();
-            if (para > maxPara) {
-                this.implDbgOutInfo('getDOMPosition: Warning: Paragraph ' + para + ' is out of range. Last paragraph: ' + maxPara);
-                return;
-            }
-
-            var myParagraph = $(paragraphs).get(para);
-
-            if (_(oxoPos[0]).isArray()) {
-
-                var tableCell = oxoPos.shift();
-                var column = tableCell[0];
-                var row = tableCell[1];
-                var cellpara = oxoPos.shift();
-
-                // In tables it is necessary, to find the correct
-                // paragraph inside the table
-                if ((column !== undefined) && (row !== undefined) && (cellpara !== undefined)) {
-                    var tablerow = $('tr', myParagraph).get(row);
-                    var tablecell = $('th, td', tablerow).get(column);
-                    myParagraph = $(tablecell).children().get(cellpara);
-                    // $(myParagraph).css('background-color', 'red');
-                }
-            }
-
-            // Checking if this paragraph has children
-            if (!myParagraph.hasChildNodes()) {
-                this.implDbgOutInfo('getDOMPosition: Warning: Paragraph is empty');
-                return;
-            }
-
-            var pos = oxoPos.shift();
-            var textLength = 0;
-            var nodeList = myParagraph.childNodes;
-            var currentNode = nodeList.firstChild;
-            var bFound = false;
-
-            while (myParagraph.hasChildNodes()) {
-
-                nodeList = myParagraph.childNodes;
-
-                for (var i = 0; i < nodeList.length; i++) {
-                    // Searching the children
-                    currentNode = nodeList[i];
-                    var currentLength = $(nodeList[i]).text().length;
-                    if (textLength + currentLength >= pos) {
-                        bFound = true;
-                        myParagraph = currentNode;
-                        break;  // leaving the for-loop
-                    } else {
-                        textLength += currentLength;
-                    }
-                }
-            }
-
-            if (!bFound) {
-                this.implDbgOutInfo('getDOMPosition: Warning: Paragraph does not contain position: ' + pos + '. Last position: ' + textLength);
-                return;
-            }
-
-            var offset = pos - textLength;
-            return new DOMPaM(currentNode, offset);
-        };
-
-        this.getDOMSelection = function (oxoSelection) {
-
-            // Only supporting single selection at the moment
-            var startPaM = this.getDOMPosition(oxoSelection.startPaM.oxoPosition);
-            var endPaM = this.getDOMPosition(oxoSelection.endPaM.oxoPosition);
-
-            var domSelection;
-            if ((startPaM) && (endPaM)) {
-                domSelection = new DOMSelection(startPaM, endPaM);
-            }
-
-            return domSelection;
-        };
-
-        this.addExampleTable = function () {
-            // build table for testing reasons
-
-            window.console.log("Number of children of editdiv before inserting table: " + paragraphs.length);
-
-            editdiv
-                .append($('<table>').attr('border', '4').attr('cellspacing', '10').attr('cellpadding', '20').attr('width', '60%')
-                    .append('<colgroup><col width="40%"><col width="30%"><col width="30%"></colgroup>')
-                    .append($('<tr>').attr('valign', 'top')
-                        .append('<td><p id="1_1_1">This is paragraph 1 in row 1 and column 1.</p><p id="1_1_2">Second paragraph.</p><p id="1_1_3">Third paragraph.</p></td>')
-                        .append('<td><p id="1_2_1">This is paragraph 1 in row 1 and column 2.</p><p id="1_2_2">Second paragraph.</p><p id="1_2_3">Third paragraph.</p></td>')
-                        .append('<td><p id="1_3_1">This is paragraph 1 in row 1 and column 3.</p><p id="1_3_2">Second paragraph.</p><p id="1_3_3">Third paragraph.</p></td>'))
-                    .append($('<tr>').attr('valign', 'top')
-                        .append('<td><p id="2_1_1">This is paragraph 1 in row 2 and column 1.</p><p id="2_1_2">Second paragraph.</p><p id="2_1_3">Third paragraph.</p></td>')
-                        .append('<td><p id="2_2_1">This is a paragraph in row 2 and column 2.</p><p id="2_2_2">Second paragraph.</p><p id="2_2_3">Third paragraph.</p></td>')
-                        .append('<td><p id="2_3_1">This is a paragraph in row 2 and column 3.</p><p id="2_3_2">Second paragraph.</p><p id="2_3_3">Third paragraph.</p></td>'))
-                    .append($('<tr>').attr('valign', 'top')
-                        .append('<td><p id="3_1_1">This is paragraph 1 in row 3 and column 1.</p><p id="3_1_2">Second paragraph.</p><p id="3_1_3">Third paragraph.</p></td>')
-                        .append('<td><p id="3_2_1">This is a paragraph in row 3 and column 2.</p><p id="3_2_2">Second paragraph.</p><p id="3_2_3">Third paragraph.</p></td>')
-                        .append('<td><p id="3_3_1">This is a paragraph in row 3 and column 3.</p><p id="3_3_2">Second paragraph.</p><p id="3_3_3">Third paragraph.</p></td>'))
-                    .append($('<tr>').attr('valign', 'top')
-                        .append('<td><p id="4_1_1">This is paragraph 1 in row 4 and column 1.</p><p id="4_1_2">Second paragraph.</p><p id="4_1_3">Third paragraph.</p></td>')
-                        .append('<td><p id="4_2_1">This is a paragraph in row 4 and column 2.</p><p id="4_2_2">Second paragraph.</p><p id="4_2_3">Third paragraph.</p></td>')
-                        .append('<td><p id="4_3_1">This is a paragraph in row 4 and column 3.</p><p id="4_3_2">Second paragraph.</p><p id="4_3_3">Third paragraph.</p></td>')));
-
-            paragraphs = editdiv.children();
-
-            window.console.log("Number of children of editdiv after inserting table: " + paragraphs.length);
-        };
-
-        this.initDocument = function () {
-            var newOperation = { name: 'initDocument' };
-            this.applyOperation(newOperation, true, true);
-        };
-
-        this.getSelection = function () {
-            var domSelection = this.implGetCurrentDOMSelection();
-            var selection = this.implGetOXOSelection(domSelection);
-            return selection;
-        };
-
-        this.setSelection = function (oxosel) {
-            var aDOMSelection = this.getDOMSelection(oxosel);
-            this.implSetDOMSelection(aDOMSelection.startPaM.node, aDOMSelection.startPaM.offset, aDOMSelection.endPaM.node, aDOMSelection.endPaM.offset);
-        };
-
-<<<<<<< HEAD
-        this.undo = function () {
-            undomgr.undo(this);
-            this.setSelection(new OXOSelection(lastOperationEnd));
-        };
-
-        this.redo = function () {
-            undomgr.redo(this);
-            this.setSelection(new OXOSelection(lastOperationEnd));
-=======
-        this.getUndoStack = function () {
-            return [];
-        };
-
-        this.undo = function (count) {
-        };
-
-        this.getRedoStack = function () {
-            return [];
-        };
-
-        this.redo = function (count) {
->>>>>>> 9c20cf78
-        };
-
-        this.processFocus = function (state) {
-            if (focused !== state) {
-                focused = state;
-                this.trigger('focus', state);
-            }
-        };
-
-        this.processDragOver = function (event) {
-            event.preventDefault();
-        };
-
-        this.processDrop = function (event) {
-            event.preventDefault();
-        };
-
-        this.processContextMenu = function (event) {
-            event.preventDefault();
-        };
-
-
-        this.processKeyDown = function (event) {
-
-            this.implDbgOutEvent(event);
-            lastKeyDownEvent = event;
-            // this.implCheckSelection();
-
-            // TODO: How to strip away debug code?
-            if (event.keyCode && event.shiftKey && event.ctrlKey && event.altKey) {
-                var c = this.getPrintableChar(event);
-                if (c === 'P') {
-                    alert('#Paragraphs: ' + paragraphs.length);
-                }
-                if (c === 'I') {
-                    this.insertParagraph([paragraphs.length]);
-                }
-                if (c === 'D') {
-                    this.initDocument();
-                    this.grabFocus(true);
-                }
-                if (c === 'T') {
-                    this.insertParagraph([paragraphs.length]);
-                    this.addExampleTable();
-                }
-                if (c === '1') {
-                    dbgoutEvents = !dbgoutEvents;
-                    window.console.log('dbgoutEvents is now ' + dbgoutEvents);
-                }
-                if (c === '2') {
-                    dbgoutObjects = !dbgoutObjects;
-                    window.console.log('dbgoutObjects is now ' + dbgoutObjects);
-                }
-                if (c === '3') {
-                    dbgoutInfos = !dbgoutInfos;
-                    window.console.log('dbgoutInfos is now ' + dbgoutInfos);
-                }
-                if (c === '4') {
-                    blockOperationNotifications = !blockOperationNotifications;
-                    window.console.log('block operation notifications is now ' + blockOperationNotifications);
-                }
-            }
-
-            // For some keys we only get keyDown, not keyPressed!
-
-            var selection; // only get when really needed...
-
-            if (event.keyCode === 46) { // DELETE
-                selection = this.getSelection();
-                selection.adjust();
-                if (selection.hasRange()) {
-                    this.deleteSelected(selection);
-                }
-                else {
-                    var paraLen = this.getParagraphLen(selection.startPaM.oxoPosition[0]);
-                    if (selection.startPaM.oxoPosition[1] < paraLen) { // invalid for tables
-                        selection.endPaM.oxoPosition[1]++;
-                        this.deleteText(selection.startPaM.oxoPosition, selection.endPaM.oxoPosition);
-                    }
-                    else {
-                        this.mergeParagraph(selection.startPaM.oxoPosition);
-                    }
-                }
-                selection.endPaM = _.copy(selection.startPaM, true);
-                event.preventDefault();
-                this.setSelection(selection);
-            }
-            else if (event.keyCode === 8) { // BACKSPACE
-                selection = this.getSelection();
-                selection.adjust();
-                if (selection.hasRange()) {
-                    this.deleteSelected(selection);
-                }
-                else {
-                    if (selection.startPaM.oxoPosition[1] > 0) { // invalid for tables
-                        var startPosition = _.copy(selection.startPaM.oxoPosition, true);
-                        var endPosition = _.copy(selection.startPaM.oxoPosition, true);
-                        startPosition[1] -= 1;
-                        this.deleteText(startPosition, endPosition);
-                        selection.startPaM.oxoPosition[1] -= 1;
-                    }
-                    else if (selection.startPaM.oxoPosition[0] > 0) {
-                        var startPosition = _.copy(selection.startPaM.oxoPosition, true);
-                        startPosition[0] -= 1;
-                        var length = this.getParagraphLen(startPosition[0]);
-                        this.mergeParagraph(startPosition);
-                        selection.startPaM.oxoPosition[0] -= 1;
-                        selection.startPaM.oxoPosition[1] = length;
-                    }
-                }
-                selection.endPaM = _.copy(selection.startPaM, true);
-                event.preventDefault();
-                this.setSelection(selection);
-            }
-            else if (event.ctrlKey) {
-                var c = this.getPrintableChar(event);
-                if (c === 'A') {
-                    selection = new OXOSelection(new OXOPaM([0, 0]), new OXOPaM([0, 0]));
-                    var lastPara = this.getParagraphCount() - 1;
-                    selection.endPaM.oxoPosition[0] = lastPara;
-                    selection.endPaM.oxoPosition[1] = this.getParagraphLen(lastPara); // invalid for tables
-                    event.preventDefault();
-                    this.setSelection(selection);
-                }
-                else if (c === 'Z') {
-                    event.preventDefault();
-                    this.undo();
-                }
-                else if (c === 'Y') {
-                    event.preventDefault();
-                    this.redo();
-                }
-                else if (c === 'X') {
-                    event.preventDefault();
-                    this.cut();
-                }
-                else if (c === 'C') {
-                    event.preventDefault();
-                    this.copy();
-                }
-                else if (c === 'V') {
-                    event.preventDefault();
-                    this.paste();
-                }
-                else if (c === 'B') {
-                    event.preventDefault();
-                    this.setAttribute('bold', !this.getAttribute('bold'));
-                }
-                else if (c === 'I') {
-                    event.preventDefault();
-                    this.setAttribute('italic', !this.getAttribute('italic'));
-                }
-                else if (c === 'U') {
-                    event.preventDefault();
-                    this.setAttribute('underline', !this.getAttribute('underline'));
-                }
-                else if (c === 'xxxxxxx') {
-                    event.preventDefault();
-                }
-            }
-        };
-
-        this.processKeyPressed = function (event) {
-
-            this.implDbgOutEvent(event);
-            // this.implCheckSelection();
-
-            if (this.isNavigationKeyEvent(lastKeyDownEvent)) {
-                // Don't block cursor navigation keys.
-                // Use lastKeyDownEvent, because some browsers (eg Chrome) change keyCode to become the charCode in keyPressed
-                return;
-            }
-
-            var selection = this.getSelection();
-
-            selection.adjust();
-
-            /*
-            window.console.log('processKeyPressed: keyCode: ' + event.keyCode + ' isNavi: ' + this.isNavigationKeyEvent(event));
-            if (this.isNavigationKeyEvent(event)) {
-                return;
-            }
-            */
-
-            var c = this.getPrintableChar(event);
-
-            // TODO
-            // For now (the prototype), only accept single chars, but let the browser process, so we don't need to care about DOM stuff
-            // TODO: But we at least need to check if there is a selection!!!
-
-            if ((!event.ctrlKey) && (c.length === 1)) {
-
-                this.deleteSelected(selection);
-                // Selection was adjusted, so we need to use start, not end
-                this.insertText(c, selection.startPaM.oxoPosition);
-                selection.startPaM.oxoPosition[1]++; // invalid for tables
-                selection.endPaM = _.copy(selection.startPaM, true);
-                event.preventDefault();
-                this.setSelection(selection);
-            }
-            else if (c.length > 1) {
-                // TODO?
-                event.preventDefault();
-            }
-            else {
-
-                if (event.keyCode === 13) { // RETURN
-                    this.deleteSelected(selection);
-                    var startPosition = _.copy(selection.startPaM.oxoPosition, true);
-                    this.splitParagraph(startPosition);
-                    // TODO / TBD: Should all API / Operation calls return the new position?!
-                    selection.startPaM.oxoPosition[0] += 1;
-                    selection.startPaM.oxoPosition[1] = 0; // invalid for tables
-                    selection.endPaM = _.copy(selection.startPaM, true);
-                    event.preventDefault();
-                    this.setSelection(selection);
-                }
-            }
-
-            // Block everything else to be on the save side....
-            event.preventDefault();
-        };
-
-        this.cut = function () {
-            // TODO
-            this.implDbgOutInfo('NIY: cut()');
-        };
-
-        this.copy = function () {
-            // TODO
-            this.implDbgOutInfo('NIY: copy()');
-        };
-
-        this.paste = function () {
-            // TODO
-            this.implDbgOutInfo('NIY: paste()');
-        };
-
-        // HIGH LEVEL EDITOR API which finally results in Operations and creates Undo Actions
-
-        this.deleteSelected = function (_selection) {
-
-            // this.implCheckSelection();
-            var selection = _selection || this.getSelection();
-            if (selection.hasRange()) {
-
-                selection.adjust();
-
-                var endPosition = _.copy(selection.endPaM.oxoPosition, true);
-                // 1) delete selected part or rest of para in first para (pos to end)
-                if (selection.startPaM.oxoPosition[0] !== selection.endPaM.oxoPosition[0]) {
-                    endPosition[0] = selection.startPaM.oxoPosition[0];
-                    endPosition[1] = this.getParagraphLen(endPosition[0]);  // invalid for tables
-                }
-                this.deleteText(selection.startPaM.oxoPosition, endPosition);
-
-                // 2) delete completly slected paragraphs completely
-                for (var i = selection.startPaM.oxoPosition[0] + 1; i < selection.endPaM.oxoPosition[0]; i++) {
-                    // startPaM.oxoPosition[0]+1 instead of i, because we always remove a paragraph
-                    var startPosition = _.copy(selection.startPaM.oxoPosition, true);
-                    startPosition[0] += 1;
-                    this.deleteParagraph(startPosition);
-                }
-
-                // 3) delete selected part in last para (start to pos) and merge first and last para
-                if (selection.startPaM.oxoPosition[0] !== selection.endPaM.oxoPosition[0]) {
-                    var startPosition = _.copy(selection.startPaM.oxoPosition, true);
-                    startPosition[0] += 1;
-                    startPosition[1] = 0;
-                    this.deleteText(startPosition, selection.endPaM.oxoPosition);
-                    this.mergeParagraph(selection.startPaM.oxoPosition);
-                }
-            }
-        };
-
-        this.deleteText = function (startposition, endposition) {
-            if (startposition !== endposition) {
-                var newOperation = { name: 'deleteText', start: startposition, end: endposition };
-                // Hack for now. Might span multiple elements later, and we also need to keep attributes!
-                // Right now, dleteText is only valid for single paragraphs...
-                var undoOperation = { name: 'insertText', start: _.copy(startposition, true), text: this.getParagraphText(startposition[0], startposition[1], endposition[1]) };
-                undomgr.addUndo(new OXOUndoAction(undoOperation, newOperation));
-                this.applyOperation(newOperation, true, true);
-            }
-        };
-
-        this.deleteParagraph = function (position) {
-            var newOperation = { name: 'deleteParagraph', start: _.copy(position, true) };
-            var undoOperation = { name: 'insertParagraph', start: _.copy(position, true), text: this.getParagraphText(position[0]) }; // HACK: Text is not part of the official operation, but I need it for Undo. Can be changed once we can have multiple undos for one operation.
-            undomgr.addUndo(new OXOUndoAction(undoOperation, newOperation));
-            this.applyOperation(newOperation, true, true);
-        };
-
-        this.insertParagraph = function (position) {
-            var newOperation = {name: 'insertParagraph', start: _.copy(position, true)};
-            var undoOperation = { name: 'deleteParagraph', start: _.copy(position, true) };
-            undomgr.addUndo(new OXOUndoAction(undoOperation, newOperation));
-            this.applyOperation(newOperation, true, true);
-        };
-
-        this.splitParagraph = function (position) {
-            var newOperation = {name: 'splitParagraph', start: _.copy(position, true)};
-            var undoOperation = { name: 'mergeParagraph', start: _.copy(position, true) };
-            undomgr.addUndo(new OXOUndoAction(undoOperation, newOperation));
-            this.applyOperation(newOperation, true, true);
-        };
-
-        this.mergeParagraph = function (position) {
-            var newOperation = {name: 'mergeParagraph', start: _.copy(position)};
-            var undoOperation = { name: 'splitParagraph', start: _.copy(position, true) };
-            undomgr.addUndo(new OXOUndoAction(undoOperation, newOperation));
-            this.applyOperation(newOperation, true, true);
-        };
-
-        this.insertText = function (text, position) {
-            var newOperation = { name: 'insertText', text: text, start: _.copy(position, true) };
-            var undoOperation = { name: 'deleteText', start: _.copy(position, true), end: [position[0], position[1] + text.length] };
-            undomgr.addUndo(new OXOUndoAction(undoOperation, newOperation));
-            this.applyOperation(newOperation, true, true);
-        };
-
-        this.setAttribute = function (attr, value, startPosition, endPosition) {
-
-            var para;
-            var start;
-            var end;
-
-            if ((startPosition !== undefined) && (endPosition !== undefined)) {
-                para = startPosition[0];
-                start = startPosition[1]; // invalid for tables
-                end = endPosition[1]; // invalid for tables
-            }
-
-            // TODO
-            if (para === undefined) {
-                // Set attr to current selection
-                var selection = this.getSelection();
-                if (selection.hasRange()) {
-
-                    selection.adjust();
-
-                    // 1) selected part or rest of para in first para (pos to end)
-                    var endPosition = selection.endPaM.oxoPosition;
-                    if (selection.startPaM.oxoPosition[0] !== selection.endPaM.oxoPosition[0]) {
-                        endPosition = _.copy(selection.endPaM.oxoPosition, true);
-                        endPosition[0] = selection.startPaM.oxoPosition[0]; // invalid for tables
-                        endPosition[1] = this.getParagraphLen(endPosition[0]); // invalid for tables
-                    }
-                    this.setAttribute(attr, value, selection.startPaM.oxoPosition, endPosition);
-
-                    // 2) completly slected paragraphs
-                    for (var i = selection.startPaM.oxoPosition[0] + 1; i < selection.endPaM.oxoPosition[0]; i++) {
-                        var startPosition = _.copy(selection.startPaM.oxoPosition, true);
-                        startPosition[0] = i;
-                        startPosition[1] = 0; // invalid for tables
-                        var endPosition = _.copy(selection.endPaM.oxoPosition, true);
-                        endPosition[0] = i;
-                        endPosition[1] = this.getParagraphLen(endPosition[0]); // invalid for tables
-                        this.setAttribute(attr, value, startPosition, endPosition);
-                    }
-
-                    // 3) selected part in last para
-                    if (selection.startPaM.oxoPosition[0] !== selection.endPaM.oxoPosition[0]) {
-                        var startPosition = _.copy(selection.endPaM.oxoPosition, true);
-                        startPosition[0] = selection.endPaM.oxoPosition[0];
-                        startPosition[1] = 0; // invalid for tables
-                        this.setAttribute(attr, value, startPosition, selection.endPaM.oxoPosition);
-                    }
-                }
-            }
-            else {
-                var newOperation = {name: 'setAttribute', attr: attr, value: value, start: _.copy(startPosition, true), end: _.copy(endPosition, true)};
-                // Hack - this is not the correct Undo - but the attr toggle from the browser will have the effect we want to see ;)
-                var undoOperation = {name: 'setAttribute', attr: attr, value: !value, start: _.copy(startPosition, true), end: _.copy(endPosition, true)};
-                undomgr.addUndo(new OXOUndoAction(undoOperation, newOperation));
-                this.applyOperation(newOperation, true, true);
-            }
-        };
-
-        this.getAttribute = function (attr, para, start, end) {
-            // TODO
-            if (attr === undefined) {
-                this.implDbgOutInfo('getAttribute - no attribute specified');
-                return;
-            }
-
-            // TODO
-            if (para === undefined) {
-                // Get Attr for selection
-                return document.queryCommandState(attr);
-            }
-            else {
-                // TODO
-                this.implDbgOutInfo('niy: getAttribute with selection parameter');
-                // implGetAttribute( attr, para, start, end );
-            }
-        };
-
-        this.getParagraphCount = function () {
-            return paragraphs.size();
-        };
-
-        this.getParagraphLen = function (para) {
-            var textLength = 0;
-            if (paragraphs[para] !== undefined) {
-                var nodeList = paragraphs[para].childNodes;
-                for (var i = 0; i < nodeList.length; i++) {
-                    textLength += $(nodeList[i]).text().length;
-                }
-            }
-            return textLength;
-        };
-
-        this.getParagraphText = function (para, start, end) {
-
-            var text;
-            var textNodes = [];
-
-            if (start === undefined)
-                start = 0;
-            if (end === undefined)
-                end = 0xFFFF; // don't need correct len, just a very large value
-
-            collectTextNodes(paragraphs[para], textNodes);
-            var node, nodeLen, startpos, endpos;
-            var nodes = textNodes.length;
-            var nodeStart = 0;
-            for (var i = 0; i < nodes; i++) {
-                node = textNodes[i];
-                nodeLen = node.nodeValue.length;
-                if ((nodeStart + nodeLen) > start) {
-                    startpos = 0;
-                    endpos = nodeLen;
-                    if (nodeStart <= start) { // node matching startPaM
-                        startpos = start - nodeStart;
-                    }
-                    if ((nodeStart + nodeLen) >= end) { // node matching endPaM
-                        endpos = end - nodeStart;
-                    }
-                    text = text + node.nodeValue.slice(startpos, endpos);
-                }
-                nodeStart += nodeLen;
-                if (nodeStart >= end)
-                    break;
-            }
-            return text;
-        };
-
-
-
-
-        // ==================================================================
-        // IMPL METHODS
-        // ==================================================================
-
-        this.implParagraphChanged = function (para) {
-
-            // Make sure that a completly empty para has the dummy br element, and that all others don't have it anymore...
-            var paragraph = paragraphs[para];
-
-            if (!hasTextContent(paragraph)) {
-                // We need an empty text node and a br
-                if (!paragraph.lastChild || !paragraph.lastChild.dummyBR) {
-                    paragraph.appendChild(document.createTextNode(''));
-                    var dummyBR = document.createElement('br');
-                    dummyBR.dummyBR = true;
-                    paragraph.appendChild(dummyBR);
-                }
-            }
-            else {
-                // only keep it when inserted by the user
-                if (paragraph.lastChild.dummyBR) {
-                    paragraph.removeChild(paragraph.lastChild);
-                }
-
-                // Browser show multiple spaces in a row as single space, and space at paragraph end is problematic for selection...
-                var textNodes = [];
-                collectTextNodes(paragraphs[para], textNodes);
-                var nNode, nChar;
-                var currChar = 0, prevChar = 0;
-                var node, nodes = textNodes.length;
-                for (nNode = 0; nNode < nodes; nNode++) {
-
-                    node = textNodes[nNode];
-
-                    if (!node.nodeValue.length)
-                        continue;
-
-                    // this.implDbgOutInfo(node.nodeValue, true);
-                    for (nChar = 0; nChar < node.nodeValue.length; nChar++) {
-                        currChar = node.nodeValue.charCodeAt(nChar);
-                        if ((currChar === charcodeSPACE) && (prevChar === charcodeSPACE)) { // Space - make sure there is no space before
-                            currChar = charcodeNBSP;
-                            node.nodeValue = node.nodeValue.slice(0, nChar) + String.fromCharCode(currChar) + node.nodeValue.slice(nChar + 1);
-                        }
-                        else if ((currChar === charcodeNBSP) && (prevChar !== charcodeSPACE)) { // NBSP not needed (until we support them for doc content, then we need to flag them somehow)
-                            currChar = charcodeSPACE;
-                            node.nodeValue = node.nodeValue.slice(0, nChar) + String.fromCharCode(currChar) + node.nodeValue.slice(nChar + 1);
-                        }
-                        prevChar = currChar;
-                    }
-                    // this.implDbgOutInfo(node.nodeValue, true);
-                }
-
-                if (prevChar === charcodeSPACE) { // SPACE hat para end is a problem in some browsers
-                    // this.implDbgOutInfo(node.nodeValue, true);
-                    currChar = charcodeNBSP;
-                    node.nodeValue = node.nodeValue.slice(0, node.nodeValue.length - 1) + String.fromCharCode(currChar);
-                    // this.implDbgOutInfo(node.nodeValue, true);
-                }
-
-                // TODO: Adjust tabs, ...
-            }
-
-        };
-
-        this.implSetDOMSelection = function (startnode, startpos, endnode, endpos) {
-            var range = window.document.createRange();
-            range.setStart(startnode, startpos);
-            range.setEnd(endnode, endpos);
-            var sel = window.getSelection();
-            sel.removeAllRanges();
-            sel.addRange(range);
-        };
-
-        this.implGetCurrentDOMSelection = function () {
-            // DOMSelection consists of Node and Offset for startpoint and for endpoint
-            var windowSel = window.getSelection();
-            var startPaM = new DOMPaM(windowSel.anchorNode, windowSel.anchorOffset);
-            var endPaM = new DOMPaM(windowSel.focusNode, windowSel.focusOffset);
-            var domSelection = new DOMSelection(startPaM, endPaM);
-
-            return domSelection;
-        };
-
-        /* This didn't work - browser doesn't accept the corrected selection, is changing it again immediatly...
-        this.implCheckSelection = function () {
-            var node;
-            var windowSel = window.getSelection();
-            if ((windowSel.anchorNode.nodeType !== 3) || (windowSel.focusNode.nodeType !== 3)) {
-
-                this.implDbgOutInfo('warning: invalid selection');
-
-                var selection = this.getSelection();
-
-                // var node, startnode = windowSel.anchorNode, startpos = windowSel.anchorOffset, endnode = windowSel.focusNode, endpos = windowSel.focusOffset;
-
-                if (windowSel.anchorNode.nodeType !== 3) {
-                    // Assume this only happens on para end - seems we are always directly in a p-element when this error occurs.
-                    selection.startPaM.oxoPosition[1] = this.getParagraphLen(selection.startPaM.oxoPosition[0]);
-                }
-
-                if (windowSel.focusNode.nodeType !== 3) {
-                    selection.endPaM.oxoPosition[1] = this.getParagraphLen(selection.endPaM.oxoPosition[0]);
-
-                }
-
-                this.setSelection(selection);
-            }
-        };
-        */
-
-        this.implInitDocument = function () {
-            editdiv[0].innerHTML = '<html><p></p></html>';
-            paragraphs = editdiv.children();
-            this.implParagraphChanged(0);
-            this.setSelection(new OXOSelection());
-            lastOperationEnd = new OXOPaM([0, 0]);
-        };
-
-        this.implInsertText = function (text, position) {
-            // -1 not allowed here - but code need to be robust
-            var para = position[0];
-            if ((para < 0) || (para >= paragraphs.size())) {
-                this.implDbgOutInfo('error: invalid para pos in implInsertText (' + para + ')');
-                para = paragraphs.size() - 1;
-                // return;
-            }
-
-            var domPos = this.getDOMPosition(position);
-            var oldText = domPos.node.nodeValue;
-            var newText = oldText.slice(0, domPos.offset) + text + oldText.slice(domPos.offset);
-            domPos.node.nodeValue = newText;
-            lastOperationEnd = new OXOPaM([position[0], position[1] + text.length]);
-            this.implParagraphChanged(para);
-        };
-
-        this.implSetAttribute = function (attr, value, startposition, endposition) {
-
-            // The right thing to do is DOM manipulation, take care for correctly terminating/starting attributes.
-            // See also http://dvcs.w3.org/hg/editing/raw-file/tip/editing.html#set-the-selection%27s-value
-
-            // Alternative: Simply span new atributes. Results in ugly HTML, but the operations that we record are correct,
-            // and we don't care too much for the current/temporary HTML in this editor.
-            // It will not negativly unfluence the resulting document.
-
-            var para = startposition[0];
-            var start = startposition[1]; // invalid for tables
-            var end = endposition[1]; // invalid for tables
-
-            if (textMode === OXOEditor.TextMode.PLAIN) {
-                return;
-            }
-            if ((start === undefined) || (start === -1)) {
-                start = 0;
-            }
-            if ((end === undefined) || (end === -1)) {
-                end = this.getParagraphLen(para);
-            }
-            // HACK
-            var oldselection = this.getSelection();
-            // DR: works without focus
-            //this.grabFocus(); // this is really ugly, but execCommand only works when having the focus. Can we restore the focus in case we didn't have it???
-            this.setSelection(new OXOSelection(new OXOPaM([para, start]), new OXOPaM([para, end])));
-            // This will only work if the editor has the focus. Grabbing it would be ugly, can't restore.
-            // But anyway, it's just a hack, and in the future we need to do the DOM manipulations on our own...
-            // The boolean formatting attributes (e.g. bold/italic/underline) do always toggle, they
-            // cannot be set or cleared explicitly. Therefore, first check if anything needs to be done.
-            // Note that document.queryCommandState() returns false for mixed formatting, but execCommand()
-            // will set the formatting in this case too.
-            if (typeof value === 'boolean') {
-                if (document.queryCommandState(attr) !== value) {
-                    document.execCommand(attr, false, null);
-                }
-            } else {
-                document.execCommand(attr, false, value);
-            }
-            oldselection.adjust(); // FireFox can'r restore selection if end < start
-            this.setSelection(oldselection);
-
-            lastOperationEnd = new OXOPaM([para, end]);
-        };
-
-        this.implInsertParagraph = function (position) {
-            var para = position[0];
-            var newPara = document.createElement('p');
-            newPara = $(newPara);
-
-            if (para === -1) {
-                para = paragraphs.size();
-            }
-
-            if (para > 0) {
-                newPara.insertAfter(paragraphs[para - 1]);
-            }
-            else {
-                newPara.insertBefore(paragraphs[0]);
-            }
-            paragraphs = editdiv.children();
-
-            lastOperationEnd = new OXOPaM([para, 0]);
-            this.implParagraphChanged(para);
-        };
-
-        this.implSplitParagraph = function (position) {
-            var para = position[0];
-            var pos = position[1]; // invalid for tables!
-            var paraclone = $(paragraphs[para]).clone();
-            paraclone.insertAfter(paragraphs[para]);
-            paragraphs = editdiv.children();
-            if (pos !== -1) {
-                var startPos = _.copy(position, true);
-                var endPos = _.copy(position, true);
-                endPos[1] = -1;
-                this.implDeleteText(startPos, endPos);
-            }
-            var startPosition = _.copy(position, true);
-            startPosition[0] += 1;
-            startPosition[1] = 0;
-            var endPosition = _.copy(position, true);
-            endPosition[0] = startPosition[0];
-            this.implDeleteText(startPosition, endPosition);
-
-            this.implParagraphChanged(para);
-            this.implParagraphChanged(para + 1);
-            lastOperationEnd = new OXOPaM([para, pos]);
-        };
-
-        this.implMergeParagraph = function (position) {
-            var para = position[0];
-            if (para < (paragraphs.size() - 1)) {
-
-                var thisPara = paragraphs[para];
-                var nextPara = paragraphs[para + 1];
-
-                var oldParaLen = this.getParagraphLen(para);
-
-                var lastCurrentChild = thisPara.lastChild;
-                if (lastCurrentChild && (lastCurrentChild.nodeName === 'BR')) {
-                    thisPara.removeChild(lastCurrentChild);
-                }
-
-                for (var child = nextPara.firstChild; child !== null; child = child.nextSibling) {
-                    thisPara.appendChild(child);
-                }
-
-                var localPosition = _.copy(position, true);
-                localPosition[0] += 1;
-
-                this.implDeleteParagraph(localPosition);
-
-                lastOperationEnd = new OXOPaM([para, oldParaLen]);
-                this.implParagraphChanged(para);
-            }
-        };
-
-        this.implDeleteParagraph = function (position) {
-            var para = position[0];
-            var paragraph = paragraphs[para];
-            paragraph.parentNode.removeChild(paragraph);
-            paragraphs = editdiv.children();
-            lastOperationEnd = new OXOPaM([para ? para - 1 : 0, 0]);    // pos not corrct, but doesn't matter. Deleting paragraphs always happens between other operations, never at the last one.
-        };
-
-        this.implDeleteText = function (startPosition, endPosition) {
-
-            var para = startPosition[0];
-            var start = startPosition[1]; // invalid for tables
-            var end = endPosition[1]; // invalid for tables
-
-            if (end === -1) {
-                end = this.getParagraphLen(para);
-            }
-
-            if (start === end) {
-                return;
-            }
-
-            var textNodes = [];
-            collectTextNodes(paragraphs[para], textNodes);
-            var node, nodeLen, delStart, delEnd;
-            var nodes = textNodes.length;
-            var nodeStart = 0;
-            for (var i = 0; i < nodes; i++) {
-                node = textNodes[i];
-                nodeLen = node.nodeValue.length;
-                if ((nodeStart + nodeLen) > start) {
-                    delStart = 0;
-                    delEnd = nodeLen;
-                    if (nodeStart <= start) { // node matching startPaM
-                        delStart = start - nodeStart;
-                    }
-                    if ((nodeStart + nodeLen) >= end) { // node matching endPaM
-                        delEnd = end - nodeStart;
-                    }
-                    if ((delEnd - delStart) === nodeLen) {
-                        // remove element completely.
-                        // TODO: Need to take care for empty elements!
-                        node.nodeValue = '';
-                    }
-                    else {
-                        var oldText = node.nodeValue;
-                        var newText = oldText.slice(0, delStart) + oldText.slice(delEnd);
-                        node.nodeValue = newText;
-                    }
-                }
-                nodeStart += nodeLen;
-                if (nodeStart >= end)
-                    break;
-            }
-
-            lastOperationEnd = new OXOPaM([para, start]);
-            this.implParagraphChanged(para);
-        };
-
-        this.implDbgOutEvent = function (event) {
-
-            if (!dbgoutEvents)
-                return;
-
-            var selection = this.getSelection();
-
-            var dbg = fillstr(event.type, 10, ' ', true) + ' sel:[' + fillstr(selection.startPaM.oxoPosition[0].toString(), 2, '0') + ',' + fillstr(selection.startPaM.oxoPosition[1].toString(), 2, '0') + '/' + fillstr(selection.endPaM.oxoPosition[0].toString(), 2, '0') + ',' + fillstr(selection.endPaM.oxoPosition[1].toString(), 2, '0') + ']';
-            if ((event.type === "keypress") || (event.type === "keydown")) {
-                dbg += ' key:[keyCode=' + fillstr(event.keyCode.toString(), 3, '0') + ' charCode=' + fillstr(event.charCode.toString(), 3, '0') + ' shift=' + event.shiftKey + ' ctrl=' + event.ctrlKey + ' alt=' + event.altKey + ']';
-            }
-
-            window.console.log(dbg);
-        };
-
-        this.implDbgOutObject = function (obj) {
-
-            if (!dbgoutObjects)
-                return;
-
-            var dbg = fillstr(obj.type + ': ', 10, ' ', true) + JSON.stringify(obj.value);
-            window.console.log(dbg);
-        };
-
-        this.implDbgOutInfo = function (str, showStrCodePoints) {
-
-            if (!dbgoutInfos)
-                return;
-
-            var msg = str;
-
-            if (showStrCodePoints) {
-                msg = msg + ' (' + str.length + ' code points: ';
-                for (var i = 0; i < str.length; i++) {
-                    msg = msg + '[' + str.charCodeAt(i) + ']';
-                }
-            }
-
-            window.console.log(msg);
-        };
-
-        // hybrid edit mode
-        editdiv
-            .on('focus', _.bind(this.processFocus, this, true))
-            .on('blur', _.bind(this.processFocus, this, false))
-            .on('keydown', $.proxy(this, 'processKeyDown'))
-            .on('keypress', $.proxy(this, 'processKeyPressed'))
-            .on('dragover', $.proxy(this, 'processDragOver'))
-            .on('drop', $.proxy(this, 'processDrop'))
-            .on('contextmenu', $.proxy(this, 'processContextMenu'));
-
-    } // end of OXOEditor()
-
-    // static constants, used as map keys, and as CSS class names
-    OXOEditor.TextMode = {
-        RICH: 'rich',
-        PLAIN: 'plain'
-    };
-
-    // exports ================================================================
-
-    return OXOEditor;
-});
+/**
+ * All content on this website (including text, images, source
+ * code and any other original works), unless otherwise noted,
+ * is licensed under a Creative Commons License.
+ *
+ * http://creativecommons.org/licenses/by-nc-sa/2.5/
+ *
+ * Copyright (C) Open-Xchange Inc., 2006-2012
+ * Mail: info@open-xchange.com
+ *
+ * @author Malte Timmermann <malte.timmermann@open-xchange.com>
+ * @author Ingo Schmidt-Rosbiegal <ingo.schmidt-rosbiegal@open-xchange.com>
+ * @author Daniel Rentz <daniel.rentz@open-xchange.com>
+ */
+
+define('io.ox/office/editor', ['io.ox/core/event'], function (Events) {
+
+    'use strict';
+
+    function OXOUndoAction(undoOperation, redoOperation) {
+
+        this.undo = function (editor) {
+            editor.applyOperation(undoOperation);
+        };
+
+        this.redo = function (editor) {
+            editor.applyOperation(redoOperation);
+        };
+    }
+
+
+    function OXOUndoManager() {
+        var actions = [];
+        // var nMaxActions = 1000;
+        var nCurrentAction = 0;
+
+        this.clear = function () {
+            actions = [];
+            nCurrentAction = 0;
+        };
+
+        this.addUndo = function (oxoUndoAction) {
+
+            // remove undone actions
+            if (nCurrentAction < actions.length)
+                actions.splice(nCurrentAction);
+
+            actions.push(oxoUndoAction);
+            nCurrentAction = actions.length;
+        };
+
+        this.hasUndo = function () {
+            return nCurrentAction > 0 ? true : false;
+        };
+
+        this.undo = function (editor) {
+
+            if (!this.hasUndo())
+                return;
+
+            nCurrentAction--;
+            actions[nCurrentAction].undo(editor);
+        };
+
+        this.hasRedo = function () {
+            return nCurrentAction < actions.length ? true : false;
+        };
+
+        this.redo = function (editor) {
+
+            if (!this.hasRedo())
+                return;
+
+            actions[nCurrentAction].redo(editor);
+            nCurrentAction++;
+        };
+
+    }
+
+    function fillstr(str, len, fill, right) {
+        while (str.length < len) {
+            if (right)
+                str = str + fill;
+            else
+                str = fill + str;
+        }
+        return str;
+    }
+
+    /**
+     * 'Point and mark'. Represents a text position a.k.a. cursor position.
+     * Member field 'para' contains the zero-based paragraph index, member
+     * field 'pos' contains the zero-based character index behind the cursor
+     * position.
+     */
+    function OXOPaM(oxoPosition) {
+        this.oxoPosition = oxoPosition;
+
+        this.toString = function () {
+            return oxoPosition.toString();
+        };
+    }
+
+    /**
+     * Represents a text range consisting of start position and end position.
+     */
+    function OXOSelection(start, end) {
+        this.startPaM = start ? _.copy(start, true) : new OXOPaM([0, 0]);
+        this.endPaM = end ? _.copy(end, true) : _.copy(this.startPaM, true);
+        this.hasRange = function () {
+            var hasRange = false;
+            if (this.startPaM.oxoPosition.length === this.endPaM.oxoPosition.length) {
+                _(this.startPaM.oxoPosition).each(function (element, i) {
+                    if (element !== this.endPaM.oxoPosition[i]) {
+                        hasRange = true;
+                    }
+                }, this);
+            } else {
+                hasRange = true;
+            }
+
+            return hasRange;
+        };
+        this.adjust = function () {
+            var tmp;
+            var startPara = this.startPaM.oxoPosition[0];
+            var endPara = this.endPaM.oxoPosition[0];
+            var startPos = this.startPaM.oxoPosition[1]; // invalid for tables!
+            var endPos = this.endPaM.oxoPosition[1]; // invalid for tables!
+            if ((startPara > endPara) || ((startPara === endPara) && (startPos > endPos))) { // invalid for tables
+                tmp = _.copy(this.startPaM, true);
+                this.startPaM = _.copy(this.endPaM, true);
+                this.endPaM = tmp;
+            }
+        };
+        this.toString = function () {
+            return ("Startpoint: " + this.startPaM.toString() + ", Endpoint: " + this.endPaM.toString());
+        };
+    }
+
+    /**
+     * 'Point and mark'. Represents a text position a.k.a. cursor position.
+     * Member field 'aNode' contains the selected node, member field 'aOffset'
+     * contain the offset inside the node, where the selection starts.
+     */
+    function DOMPaM(node, offset) {
+        this.node = node;
+        this.offset = offset;
+        this.toString = function () {
+            return ("(node: " + this.node.nodeName + ", offset: " + this.offset + ")");
+        };
+    }
+
+    /**
+     * Represents a text range consisting of start position and end position.
+     */
+    function DOMSelection(start, end) {
+        this.startPaM = start;
+        this.endPaM = end;
+        this.toString = function () {
+            return ("Startpoint: " + this.startPaM.toString() + ", Endpoint: " + this.endPaM.toString());
+        };
+    }
+
+    function collectTextNodes(element, textNodes) {
+        for (var child = element.firstChild; child !== null; child = child.nextSibling) {
+            if (child.nodeType === 3)
+                textNodes.push(child);
+            else if (child.nodeType === 1)
+                collectTextNodes(child, textNodes);
+        }
+    }
+
+    function hasTextContent(element) {
+        for (var child = element.firstChild; child !== null; child = child.nextSibling) {
+            if (child.nodeName === 'BR') {
+                if (!child.dummyBR) // regular line break is content
+                    return true;
+            }
+            if (child.nodeType === 3) {
+                if (child.nodeValue.length)
+                    return true;
+            }
+            else if (child.nodeType === 1)
+                return hasTextContent(child);
+        }
+        return false;
+    }
+
+    // class OXOEditor ========================================================
+
+    /**
+     * The text editor.
+     *
+     * Triggers the following events:
+     * - 'focus': When the editor container got or lost browser focus.
+     * - 'operation': When a new operation has been applied.
+     * - 'modified': When the modified flag has been changed.
+     */
+    function OXOEditor(controller, editdiv, textMode) {
+
+        // key codes of navigation keys that will be passed directly to the browser
+        var NAVIGATION_KEYS = _([
+//              16, 17, 18, // Shift, Ctrl, Alt
+//              20, // CapsLock
+                33, 34, 35, 36, // PageUp, PageDown, End, Pos1
+                37, 38, 39, 40, // Cursor Left, Up, Right, Down
+                91, 92, // Left Windows, Right Windows
+                144, 145 // NumLock, ScrollLock
+            ]);
+
+        var modified = false;
+        var focused = false;
+
+        var lastKeyDownEvent;
+
+        // list of operations
+        var operations = [];
+
+        var undomgr = new OXOUndoManager();
+
+        var lastOperationEnd;     // Need to decide: Should the last operation modify this member, or should the selection be passed up the whole call chain?!
+
+        var blockOperations = false;
+        var blockOperationNotifications = false;
+
+        var charcodeSPACE = 32;
+        var charcodeNBSP = 160;
+
+        // list of paragraphs as jQuery object
+        var paragraphs = editdiv.children();
+
+        var dbgoutEvents = false, dbgoutObjects = false, dbgoutInfos = true;
+
+        // add event hub
+        Events.extend(this);
+
+        // global editor settings ---------------------------------------------
+
+        /**
+         * Returns the root DOM element representing this editor.
+         */
+        this.getNode = function () {
+            return editdiv;
+        };
+
+        /**
+         * Returns whether the editor contains unsaved changes.
+         */
+        this.isModified = function () {
+            return modified;
+        };
+
+        /**
+         * Sets the editor to modified or unmodified state, and triggers a
+         * 'modified' event, if the state has been changed.
+         */
+        this.setModified = function (state) {
+            if (modified !== state) {
+                modified = state;
+                this.trigger('modified', state);
+            }
+        };
+
+        /**
+         * Returns whether the editor is currently focused.
+         */
+        this.hasFocus = function () {
+            return focused;
+        };
+
+        /**
+         * Sets the browser focus into the edit text area, and triggers a
+         * 'focus' event, if the state has been changed.
+         */
+        this.grabFocus = function (initSelection) {
+            editdiv.focus();
+            if (initSelection) {
+                this.setSelection(new OXOSelection(new OXOPaM([0, 0]), new OXOPaM([0, 0])));
+            }
+        };
+
+        // OPERATIONS API
+
+        this.clearOperations = function () {
+            operations = [];
+        };
+
+        // Maybe only applyOperation_s_, where param might be operation or operation[] ?
+        this.applyOperation = function (operation, bRecord, bNotify) {
+
+            if (blockOperations) {
+                // This can only happen if someone tries to apply new operation in the operation notify.
+                // This is not allowed because a document manipulation method might be split into multiple operations, following operations would have invalid positions then.
+                this.implDbgOutInfo('applyOperation - operations blocked');
+                return;
+            }
+
+            blockOperations = true;
+
+            this.implDbgOutObject({type: 'operation', value: operation});
+
+            if (bRecord) {
+                operations.push(operation);
+            }
+
+            if (operation.name === "initDocument") {
+                this.implInitDocument();
+            }
+            else if (operation.name === "insertText") {
+                this.implInsertText(operation.text, operation.start);
+            }
+            else if (operation.name === "deleteText") {
+                this.implDeleteText(operation.start, operation.end);
+            }
+            else if (operation.name === "setAttribute") {
+                this.implSetAttribute(operation.attr, operation.value, operation.start, operation.end);
+            }
+            else if (operation.name === "insertParagraph") {
+                this.implInsertParagraph(operation.start);
+                if (operation.text)
+                    this.implInsertText(new OXOPaM(operation.start));
+            }
+            else if (operation.name === "deleteParagraph") {
+                this.implDeleteParagraph(operation.start);
+            }
+            else if (operation.name === "splitParagraph") {
+                this.implSplitParagraph(operation.start);
+            }
+            else if (operation.name === "mergeParagraph") {
+                this.implMergeParagraph(operation.start);
+            }
+            else if (operation.name === "xxxxxxxxxxxxxx") {
+                // TODO
+            }
+
+            // document state
+            this.setModified(true);
+
+            if (bNotify && !blockOperationNotifications) {
+                this.trigger("operation", operation);
+                // TBD: Use operation directly, or copy?
+            }
+
+            blockOperations = false;
+        };
+
+        this.applyOperations = function (theOperations, bRecord, notify) {
+
+            if (_(theOperations).isArray()) {
+                _(theOperations).each(function (operation, i) {
+                    if (_(operation).isObject()) {
+                        this.applyOperation(operation, bRecord, notify);
+                    }
+                }, this);
+            }
+        };
+
+        this.getOperations = function () {
+            return operations;
+        };
+
+        // GUI/EDITOR API
+
+        /**
+         * Returns true, if the passed keyboard event is a navigation event (cursor
+         * traveling etc.) and will be passed directly to the browser.
+         *
+         * @param event
+         *  A jQuery keyboard event object.
+         */
+        this.isNavigationKeyEvent = function (event) {
+            return NAVIGATION_KEYS.contains(event.keyCode);
+        };
+
+        this.getPrintableChar = function (event) {
+            // event.char preferred. DL2, but nyi in most browsers:(
+            if (event.char) {
+                return String.fromCharCode(event.char);
+            }
+            // event.which deprecated, but seems to work well
+            if (event.which && (event.which >= 32) /* && (event.which <= 255)*/) {
+                return String.fromCharCode(event.which);
+            }
+            // TODO: Need to handle other cases - later...
+            return '';
+        };
+
+        this.implGetOXOSelection = function (domSelection) {
+
+            function getOXOPositionFromDOMPosition(node, offset) {
+
+                // check input values
+                if (!node || (offset < 0)) {
+                    return;
+                }
+
+                // Check, if the selected node is a descendant of "this.editdiv"
+                // Converting jQuery object to DOMNode using get(0)
+                // Attention: In the future "this.editdiv" is already a jQuery object.
+                var editorDiv = editdiv.has(node).get(0);
+
+                if (!editorDiv) { // range not in text area
+                    return;
+                }
+
+                var myParagraph = paragraphs.has(node);
+
+                if (myParagraph.length === 0) {
+                    return;
+                }
+
+                // Calculating the position inside the paragraph.
+                // Adding the textNodes from all siblings and parents left of the node.
+                // All siblings and parents can have children.
+                // Finally the offset has to be added.
+                var para = myParagraph.index();
+                var textLength = 0;
+                var column;
+                var row;
+                var cellpara;
+                var countTextLength = true;
+
+                var nodeParagraph = myParagraph.get(0);
+
+                for (; node && (node !== nodeParagraph); node = node.parentNode) {
+                    if ((node.nodeName === 'TD') || (node.nodeName === 'TH')) {
+                        column = $(node).prevAll().length; // zero based
+                    }
+                    if (node.nodeName === 'TR') {
+                        row = $(node).prevAll().length; // zero based
+                    }
+                    if (node.nodeName === 'P') {
+                        cellpara = $(node).prevAll().length; // zero based
+                        countTextLength = false;
+                    }
+                    if (countTextLength) {
+                        for (var prevNode = node; (prevNode = prevNode.previousSibling);) {
+                            textLength += $(prevNode).text().length;
+                        }
+                    }
+                }
+
+                // Filling content into the oxoPosition array
+                var oxoPosition = [];
+                oxoPosition.push(para);
+
+                if ((column !== undefined) && (row !== undefined) && (cellpara !== undefined)) {
+                    oxoPosition.push([column, row]);
+                    oxoPosition.push(cellpara);
+                }
+
+                oxoPosition.push(textLength + offset);
+
+                return new OXOPaM(oxoPosition);
+            }
+
+            // Only supporting single selection at the moment
+
+            var startPaM, endPaM;
+
+            // Checking selection - setting a valid selection doesn't always work on para end, browser is manipulating it....
+            // Assume this only happens on para end - seems we are always directly in a p-element when this error occurs.
+            if (domSelection.startPaM.node.nodeType === 3) {
+                startPaM = getOXOPositionFromDOMPosition.call(this, domSelection.startPaM.node, domSelection.startPaM.offset);
+            }
+            else {
+                // Work around browser selection bugs...
+                var myParagraph = paragraphs.has(domSelection.startPaM.node.firstChild);
+                var para = myParagraph.index();
+                var nPos = 0;
+                if ((domSelection.startPaM.node === domSelection.endPaM.node) && (domSelection.startPaM.offset === domSelection.endPaM.offset)) {
+                    nPos = this.getParagraphLen(para);
+                }
+                startPaM = new OXOPaM([para, nPos]);
+                this.implDbgOutInfo('info: fixed invalid selection (start): ' + startPaM.toString());
+            }
+
+            if (domSelection.endPaM.node.nodeType === 3) {
+                endPaM = getOXOPositionFromDOMPosition.call(this, domSelection.endPaM.node, domSelection.endPaM.offset);
+            }
+            else {
+                // Work around browser selection bugs...
+                var myParagraph = paragraphs.has(domSelection.endPaM.node.firstChild);
+                var para = myParagraph.index();
+                // Special handling for triple click in Chrome, that selects the start of the following paragraph as end point
+                if ((domSelection.startPaM.node.nodeType === 3) && (domSelection.endPaM.node.nodeName === 'P') && (domSelection.endPaM.offset === 0)) {
+                    para--;
+                }
+                endPaM = new OXOPaM([para, this.getParagraphLen(para)]);
+                this.implDbgOutInfo('info: fixed invalid selection (end):' + endPaM.toString());
+            }
+
+            var aOXOSelection = new OXOSelection(startPaM, endPaM);
+
+            return aOXOSelection;
+        };
+
+        this.getDOMPosition = function (oxoPosition) {
+
+            var oxoPos = _.copy(oxoPosition, true);
+
+            // Converting an oxoPosition array to node and offset
+            var maxPara = $(paragraphs).size() - 1;
+            var para = oxoPos.shift();
+            if (para > maxPara) {
+                this.implDbgOutInfo('getDOMPosition: Warning: Paragraph ' + para + ' is out of range. Last paragraph: ' + maxPara);
+                return;
+            }
+
+            var myParagraph = $(paragraphs).get(para);
+
+            if (_(oxoPos[0]).isArray()) {
+
+                var tableCell = oxoPos.shift();
+                var column = tableCell[0];
+                var row = tableCell[1];
+                var cellpara = oxoPos.shift();
+
+                // In tables it is necessary, to find the correct
+                // paragraph inside the table
+                if ((column !== undefined) && (row !== undefined) && (cellpara !== undefined)) {
+                    var tablerow = $('tr', myParagraph).get(row);
+                    var tablecell = $('th, td', tablerow).get(column);
+                    myParagraph = $(tablecell).children().get(cellpara);
+                    // $(myParagraph).css('background-color', 'red');
+                }
+            }
+
+            // Checking if this paragraph has children
+            if (!myParagraph.hasChildNodes()) {
+                this.implDbgOutInfo('getDOMPosition: Warning: Paragraph is empty');
+                return;
+            }
+
+            var pos = oxoPos.shift();
+            var textLength = 0;
+            var nodeList = myParagraph.childNodes;
+            var currentNode = nodeList.firstChild;
+            var bFound = false;
+
+            while (myParagraph.hasChildNodes()) {
+
+                nodeList = myParagraph.childNodes;
+
+                for (var i = 0; i < nodeList.length; i++) {
+                    // Searching the children
+                    currentNode = nodeList[i];
+                    var currentLength = $(nodeList[i]).text().length;
+                    if (textLength + currentLength >= pos) {
+                        bFound = true;
+                        myParagraph = currentNode;
+                        break;  // leaving the for-loop
+                    } else {
+                        textLength += currentLength;
+                    }
+                }
+            }
+
+            if (!bFound) {
+                this.implDbgOutInfo('getDOMPosition: Warning: Paragraph does not contain position: ' + pos + '. Last position: ' + textLength);
+                return;
+            }
+
+            var offset = pos - textLength;
+            return new DOMPaM(currentNode, offset);
+        };
+
+        this.getDOMSelection = function (oxoSelection) {
+
+            // Only supporting single selection at the moment
+            var startPaM = this.getDOMPosition(oxoSelection.startPaM.oxoPosition);
+            var endPaM = this.getDOMPosition(oxoSelection.endPaM.oxoPosition);
+
+            var domSelection;
+            if ((startPaM) && (endPaM)) {
+                domSelection = new DOMSelection(startPaM, endPaM);
+            }
+
+            return domSelection;
+        };
+
+        this.addExampleTable = function () {
+            // build table for testing reasons
+
+            window.console.log("Number of children of editdiv before inserting table: " + paragraphs.length);
+
+            editdiv
+                .append($('<table>').attr('border', '4').attr('cellspacing', '10').attr('cellpadding', '20').attr('width', '60%')
+                    .append('<colgroup><col width="40%"><col width="30%"><col width="30%"></colgroup>')
+                    .append($('<tr>').attr('valign', 'top')
+                        .append('<td><p id="1_1_1">This is paragraph 1 in row 1 and column 1.</p><p id="1_1_2">Second paragraph.</p><p id="1_1_3">Third paragraph.</p></td>')
+                        .append('<td><p id="1_2_1">This is paragraph 1 in row 1 and column 2.</p><p id="1_2_2">Second paragraph.</p><p id="1_2_3">Third paragraph.</p></td>')
+                        .append('<td><p id="1_3_1">This is paragraph 1 in row 1 and column 3.</p><p id="1_3_2">Second paragraph.</p><p id="1_3_3">Third paragraph.</p></td>'))
+                    .append($('<tr>').attr('valign', 'top')
+                        .append('<td><p id="2_1_1">This is paragraph 1 in row 2 and column 1.</p><p id="2_1_2">Second paragraph.</p><p id="2_1_3">Third paragraph.</p></td>')
+                        .append('<td><p id="2_2_1">This is a paragraph in row 2 and column 2.</p><p id="2_2_2">Second paragraph.</p><p id="2_2_3">Third paragraph.</p></td>')
+                        .append('<td><p id="2_3_1">This is a paragraph in row 2 and column 3.</p><p id="2_3_2">Second paragraph.</p><p id="2_3_3">Third paragraph.</p></td>'))
+                    .append($('<tr>').attr('valign', 'top')
+                        .append('<td><p id="3_1_1">This is paragraph 1 in row 3 and column 1.</p><p id="3_1_2">Second paragraph.</p><p id="3_1_3">Third paragraph.</p></td>')
+                        .append('<td><p id="3_2_1">This is a paragraph in row 3 and column 2.</p><p id="3_2_2">Second paragraph.</p><p id="3_2_3">Third paragraph.</p></td>')
+                        .append('<td><p id="3_3_1">This is a paragraph in row 3 and column 3.</p><p id="3_3_2">Second paragraph.</p><p id="3_3_3">Third paragraph.</p></td>'))
+                    .append($('<tr>').attr('valign', 'top')
+                        .append('<td><p id="4_1_1">This is paragraph 1 in row 4 and column 1.</p><p id="4_1_2">Second paragraph.</p><p id="4_1_3">Third paragraph.</p></td>')
+                        .append('<td><p id="4_2_1">This is a paragraph in row 4 and column 2.</p><p id="4_2_2">Second paragraph.</p><p id="4_2_3">Third paragraph.</p></td>')
+                        .append('<td><p id="4_3_1">This is a paragraph in row 4 and column 3.</p><p id="4_3_2">Second paragraph.</p><p id="4_3_3">Third paragraph.</p></td>')));
+
+            paragraphs = editdiv.children();
+
+            window.console.log("Number of children of editdiv after inserting table: " + paragraphs.length);
+        };
+
+        this.initDocument = function () {
+            var newOperation = { name: 'initDocument' };
+            this.applyOperation(newOperation, true, true);
+        };
+
+        this.getSelection = function () {
+            var domSelection = this.implGetCurrentDOMSelection();
+            var selection = this.implGetOXOSelection(domSelection);
+            return selection;
+        };
+
+        this.setSelection = function (oxosel) {
+            var aDOMSelection = this.getDOMSelection(oxosel);
+            this.implSetDOMSelection(aDOMSelection.startPaM.node, aDOMSelection.startPaM.offset, aDOMSelection.endPaM.node, aDOMSelection.endPaM.offset);
+        };
+
+        this.clearUndo = function () {
+            undomgr.clear();
+        };
+
+        this.undo = function () {
+            undomgr.undo(this);
+            this.setSelection(new OXOSelection(lastOperationEnd));
+        };
+
+        this.redo = function () {
+            undomgr.redo(this);
+            this.setSelection(new OXOSelection(lastOperationEnd));
+        };
+
+        this.hasUndo = function () {
+            return undomgr.hasUndo();
+        };
+
+        this.hasRedo = function () {
+            return undomgr.hasUndo();
+        };
+
+        this.processFocus = function (state) {
+            if (focused !== state) {
+                focused = state;
+                this.trigger('focus', state);
+            }
+        };
+
+        this.processDragOver = function (event) {
+            event.preventDefault();
+        };
+
+        this.processDrop = function (event) {
+            event.preventDefault();
+        };
+
+        this.processContextMenu = function (event) {
+            event.preventDefault();
+        };
+
+
+        this.processKeyDown = function (event) {
+
+            this.implDbgOutEvent(event);
+            lastKeyDownEvent = event;
+            // this.implCheckSelection();
+
+            // TODO: How to strip away debug code?
+            if (event.keyCode && event.shiftKey && event.ctrlKey && event.altKey) {
+                var c = this.getPrintableChar(event);
+                if (c === 'P') {
+                    alert('#Paragraphs: ' + paragraphs.length);
+                }
+                if (c === 'I') {
+                    this.insertParagraph([paragraphs.length]);
+                }
+                if (c === 'D') {
+                    this.initDocument();
+                    this.grabFocus(true);
+                }
+                if (c === 'T') {
+                    this.insertParagraph([paragraphs.length]);
+                    this.addExampleTable();
+                }
+                if (c === '1') {
+                    dbgoutEvents = !dbgoutEvents;
+                    window.console.log('dbgoutEvents is now ' + dbgoutEvents);
+                }
+                if (c === '2') {
+                    dbgoutObjects = !dbgoutObjects;
+                    window.console.log('dbgoutObjects is now ' + dbgoutObjects);
+                }
+                if (c === '3') {
+                    dbgoutInfos = !dbgoutInfos;
+                    window.console.log('dbgoutInfos is now ' + dbgoutInfos);
+                }
+                if (c === '4') {
+                    blockOperationNotifications = !blockOperationNotifications;
+                    window.console.log('block operation notifications is now ' + blockOperationNotifications);
+                }
+            }
+
+            // For some keys we only get keyDown, not keyPressed!
+
+            var selection; // only get when really needed...
+
+            if (event.keyCode === 46) { // DELETE
+                selection = this.getSelection();
+                selection.adjust();
+                if (selection.hasRange()) {
+                    this.deleteSelected(selection);
+                }
+                else {
+                    var paraLen = this.getParagraphLen(selection.startPaM.oxoPosition[0]);
+                    if (selection.startPaM.oxoPosition[1] < paraLen) { // invalid for tables
+                        selection.endPaM.oxoPosition[1]++;
+                        this.deleteText(selection.startPaM.oxoPosition, selection.endPaM.oxoPosition);
+                    }
+                    else {
+                        this.mergeParagraph(selection.startPaM.oxoPosition);
+                    }
+                }
+                selection.endPaM = _.copy(selection.startPaM, true);
+                event.preventDefault();
+                this.setSelection(selection);
+            }
+            else if (event.keyCode === 8) { // BACKSPACE
+                selection = this.getSelection();
+                selection.adjust();
+                if (selection.hasRange()) {
+                    this.deleteSelected(selection);
+                }
+                else {
+                    if (selection.startPaM.oxoPosition[1] > 0) { // invalid for tables
+                        var startPosition = _.copy(selection.startPaM.oxoPosition, true);
+                        var endPosition = _.copy(selection.startPaM.oxoPosition, true);
+                        startPosition[1] -= 1;
+                        this.deleteText(startPosition, endPosition);
+                        selection.startPaM.oxoPosition[1] -= 1;
+                    }
+                    else if (selection.startPaM.oxoPosition[0] > 0) {
+                        var startPosition = _.copy(selection.startPaM.oxoPosition, true);
+                        startPosition[0] -= 1;
+                        var length = this.getParagraphLen(startPosition[0]);
+                        this.mergeParagraph(startPosition);
+                        selection.startPaM.oxoPosition[0] -= 1;
+                        selection.startPaM.oxoPosition[1] = length;
+                    }
+                }
+                selection.endPaM = _.copy(selection.startPaM, true);
+                event.preventDefault();
+                this.setSelection(selection);
+            }
+            else if (event.ctrlKey) {
+                var c = this.getPrintableChar(event);
+                if (c === 'A') {
+                    selection = new OXOSelection(new OXOPaM([0, 0]), new OXOPaM([0, 0]));
+                    var lastPara = this.getParagraphCount() - 1;
+                    selection.endPaM.oxoPosition[0] = lastPara;
+                    selection.endPaM.oxoPosition[1] = this.getParagraphLen(lastPara); // invalid for tables
+                    event.preventDefault();
+                    this.setSelection(selection);
+                }
+                else if (c === 'Z') {
+                    event.preventDefault();
+                    this.undo();
+                }
+                else if (c === 'Y') {
+                    event.preventDefault();
+                    this.redo();
+                }
+                else if (c === 'X') {
+                    event.preventDefault();
+                    this.cut();
+                }
+                else if (c === 'C') {
+                    event.preventDefault();
+                    this.copy();
+                }
+                else if (c === 'V') {
+                    event.preventDefault();
+                    this.paste();
+                }
+                else if (c === 'B') {
+                    event.preventDefault();
+                    this.setAttribute('bold', !this.getAttribute('bold'));
+                }
+                else if (c === 'I') {
+                    event.preventDefault();
+                    this.setAttribute('italic', !this.getAttribute('italic'));
+                }
+                else if (c === 'U') {
+                    event.preventDefault();
+                    this.setAttribute('underline', !this.getAttribute('underline'));
+                }
+                else if (c === 'xxxxxxx') {
+                    event.preventDefault();
+                }
+            }
+        };
+
+        this.processKeyPressed = function (event) {
+
+            this.implDbgOutEvent(event);
+            // this.implCheckSelection();
+
+            if (this.isNavigationKeyEvent(lastKeyDownEvent)) {
+                // Don't block cursor navigation keys.
+                // Use lastKeyDownEvent, because some browsers (eg Chrome) change keyCode to become the charCode in keyPressed
+                return;
+            }
+
+            var selection = this.getSelection();
+
+            selection.adjust();
+
+            /*
+            window.console.log('processKeyPressed: keyCode: ' + event.keyCode + ' isNavi: ' + this.isNavigationKeyEvent(event));
+            if (this.isNavigationKeyEvent(event)) {
+                return;
+            }
+            */
+
+            var c = this.getPrintableChar(event);
+
+            // TODO
+            // For now (the prototype), only accept single chars, but let the browser process, so we don't need to care about DOM stuff
+            // TODO: But we at least need to check if there is a selection!!!
+
+            if ((!event.ctrlKey) && (c.length === 1)) {
+
+                this.deleteSelected(selection);
+                // Selection was adjusted, so we need to use start, not end
+                this.insertText(c, selection.startPaM.oxoPosition);
+                selection.startPaM.oxoPosition[1]++; // invalid for tables
+                selection.endPaM = _.copy(selection.startPaM, true);
+                event.preventDefault();
+                this.setSelection(selection);
+            }
+            else if (c.length > 1) {
+                // TODO?
+                event.preventDefault();
+            }
+            else {
+
+                if (event.keyCode === 13) { // RETURN
+                    this.deleteSelected(selection);
+                    var startPosition = _.copy(selection.startPaM.oxoPosition, true);
+                    this.splitParagraph(startPosition);
+                    // TODO / TBD: Should all API / Operation calls return the new position?!
+                    selection.startPaM.oxoPosition[0] += 1;
+                    selection.startPaM.oxoPosition[1] = 0; // invalid for tables
+                    selection.endPaM = _.copy(selection.startPaM, true);
+                    event.preventDefault();
+                    this.setSelection(selection);
+                }
+            }
+
+            // Block everything else to be on the save side....
+            event.preventDefault();
+        };
+
+        this.cut = function () {
+            // TODO
+            this.implDbgOutInfo('NIY: cut()');
+        };
+
+        this.copy = function () {
+            // TODO
+            this.implDbgOutInfo('NIY: copy()');
+        };
+
+        this.paste = function () {
+            // TODO
+            this.implDbgOutInfo('NIY: paste()');
+        };
+
+        // HIGH LEVEL EDITOR API which finally results in Operations and creates Undo Actions
+
+        this.deleteSelected = function (_selection) {
+
+            // this.implCheckSelection();
+            var selection = _selection || this.getSelection();
+            if (selection.hasRange()) {
+
+                selection.adjust();
+
+                var endPosition = _.copy(selection.endPaM.oxoPosition, true);
+                // 1) delete selected part or rest of para in first para (pos to end)
+                if (selection.startPaM.oxoPosition[0] !== selection.endPaM.oxoPosition[0]) {
+                    endPosition[0] = selection.startPaM.oxoPosition[0];
+                    endPosition[1] = this.getParagraphLen(endPosition[0]);  // invalid for tables
+                }
+                this.deleteText(selection.startPaM.oxoPosition, endPosition);
+
+                // 2) delete completly slected paragraphs completely
+                for (var i = selection.startPaM.oxoPosition[0] + 1; i < selection.endPaM.oxoPosition[0]; i++) {
+                    // startPaM.oxoPosition[0]+1 instead of i, because we always remove a paragraph
+                    var startPosition = _.copy(selection.startPaM.oxoPosition, true);
+                    startPosition[0] += 1;
+                    this.deleteParagraph(startPosition);
+                }
+
+                // 3) delete selected part in last para (start to pos) and merge first and last para
+                if (selection.startPaM.oxoPosition[0] !== selection.endPaM.oxoPosition[0]) {
+                    var startPosition = _.copy(selection.startPaM.oxoPosition, true);
+                    startPosition[0] += 1;
+                    startPosition[1] = 0;
+                    this.deleteText(startPosition, selection.endPaM.oxoPosition);
+                    this.mergeParagraph(selection.startPaM.oxoPosition);
+                }
+            }
+        };
+
+        this.deleteText = function (startposition, endposition) {
+            if (startposition !== endposition) {
+                var newOperation = { name: 'deleteText', start: startposition, end: endposition };
+                // Hack for now. Might span multiple elements later, and we also need to keep attributes!
+                // Right now, dleteText is only valid for single paragraphs...
+                var undoOperation = { name: 'insertText', start: _.copy(startposition, true), text: this.getParagraphText(startposition[0], startposition[1], endposition[1]) };
+                undomgr.addUndo(new OXOUndoAction(undoOperation, newOperation));
+                this.applyOperation(newOperation, true, true);
+            }
+        };
+
+        this.deleteParagraph = function (position) {
+            var newOperation = { name: 'deleteParagraph', start: _.copy(position, true) };
+            var undoOperation = { name: 'insertParagraph', start: _.copy(position, true), text: this.getParagraphText(position[0]) }; // HACK: Text is not part of the official operation, but I need it for Undo. Can be changed once we can have multiple undos for one operation.
+            undomgr.addUndo(new OXOUndoAction(undoOperation, newOperation));
+            this.applyOperation(newOperation, true, true);
+        };
+
+        this.insertParagraph = function (position) {
+            var newOperation = {name: 'insertParagraph', start: _.copy(position, true)};
+            var undoOperation = { name: 'deleteParagraph', start: _.copy(position, true) };
+            undomgr.addUndo(new OXOUndoAction(undoOperation, newOperation));
+            this.applyOperation(newOperation, true, true);
+        };
+
+        this.splitParagraph = function (position) {
+            var newOperation = {name: 'splitParagraph', start: _.copy(position, true)};
+            var undoOperation = { name: 'mergeParagraph', start: _.copy(position, true) };
+            undomgr.addUndo(new OXOUndoAction(undoOperation, newOperation));
+            this.applyOperation(newOperation, true, true);
+        };
+
+        this.mergeParagraph = function (position) {
+            var newOperation = {name: 'mergeParagraph', start: _.copy(position)};
+            var undoOperation = { name: 'splitParagraph', start: _.copy(position, true) };
+            undomgr.addUndo(new OXOUndoAction(undoOperation, newOperation));
+            this.applyOperation(newOperation, true, true);
+        };
+
+        this.insertText = function (text, position) {
+            var newOperation = { name: 'insertText', text: text, start: _.copy(position, true) };
+            var undoOperation = { name: 'deleteText', start: _.copy(position, true), end: [position[0], position[1] + text.length] };
+            undomgr.addUndo(new OXOUndoAction(undoOperation, newOperation));
+            this.applyOperation(newOperation, true, true);
+        };
+
+        this.setAttribute = function (attr, value, startPosition, endPosition) {
+
+            var para;
+            var start;
+            var end;
+
+            if ((startPosition !== undefined) && (endPosition !== undefined)) {
+                para = startPosition[0];
+                start = startPosition[1]; // invalid for tables
+                end = endPosition[1]; // invalid for tables
+            }
+
+            // TODO
+            if (para === undefined) {
+                // Set attr to current selection
+                var selection = this.getSelection();
+                if (selection.hasRange()) {
+
+                    selection.adjust();
+
+                    // 1) selected part or rest of para in first para (pos to end)
+                    var endPosition = selection.endPaM.oxoPosition;
+                    if (selection.startPaM.oxoPosition[0] !== selection.endPaM.oxoPosition[0]) {
+                        endPosition = _.copy(selection.endPaM.oxoPosition, true);
+                        endPosition[0] = selection.startPaM.oxoPosition[0]; // invalid for tables
+                        endPosition[1] = this.getParagraphLen(endPosition[0]); // invalid for tables
+                    }
+                    this.setAttribute(attr, value, selection.startPaM.oxoPosition, endPosition);
+
+                    // 2) completly slected paragraphs
+                    for (var i = selection.startPaM.oxoPosition[0] + 1; i < selection.endPaM.oxoPosition[0]; i++) {
+                        var startPosition = _.copy(selection.startPaM.oxoPosition, true);
+                        startPosition[0] = i;
+                        startPosition[1] = 0; // invalid for tables
+                        var endPosition = _.copy(selection.endPaM.oxoPosition, true);
+                        endPosition[0] = i;
+                        endPosition[1] = this.getParagraphLen(endPosition[0]); // invalid for tables
+                        this.setAttribute(attr, value, startPosition, endPosition);
+                    }
+
+                    // 3) selected part in last para
+                    if (selection.startPaM.oxoPosition[0] !== selection.endPaM.oxoPosition[0]) {
+                        var startPosition = _.copy(selection.endPaM.oxoPosition, true);
+                        startPosition[0] = selection.endPaM.oxoPosition[0];
+                        startPosition[1] = 0; // invalid for tables
+                        this.setAttribute(attr, value, startPosition, selection.endPaM.oxoPosition);
+                    }
+                }
+            }
+            else {
+                var newOperation = {name: 'setAttribute', attr: attr, value: value, start: _.copy(startPosition, true), end: _.copy(endPosition, true)};
+                // Hack - this is not the correct Undo - but the attr toggle from the browser will have the effect we want to see ;)
+                var undoOperation = {name: 'setAttribute', attr: attr, value: !value, start: _.copy(startPosition, true), end: _.copy(endPosition, true)};
+                undomgr.addUndo(new OXOUndoAction(undoOperation, newOperation));
+                this.applyOperation(newOperation, true, true);
+            }
+        };
+
+        this.getAttribute = function (attr, para, start, end) {
+            // TODO
+            if (attr === undefined) {
+                this.implDbgOutInfo('getAttribute - no attribute specified');
+                return;
+            }
+
+            // TODO
+            if (para === undefined) {
+                // Get Attr for selection
+                return document.queryCommandState(attr);
+            }
+            else {
+                // TODO
+                this.implDbgOutInfo('niy: getAttribute with selection parameter');
+                // implGetAttribute( attr, para, start, end );
+            }
+        };
+
+        this.getParagraphCount = function () {
+            return paragraphs.size();
+        };
+
+        this.getParagraphLen = function (para) {
+            var textLength = 0;
+            if (paragraphs[para] !== undefined) {
+                var nodeList = paragraphs[para].childNodes;
+                for (var i = 0; i < nodeList.length; i++) {
+                    textLength += $(nodeList[i]).text().length;
+                }
+            }
+            return textLength;
+        };
+
+        this.getParagraphText = function (para, start, end) {
+
+            var text;
+            var textNodes = [];
+
+            if (start === undefined)
+                start = 0;
+            if (end === undefined)
+                end = 0xFFFF; // don't need correct len, just a very large value
+
+            collectTextNodes(paragraphs[para], textNodes);
+            var node, nodeLen, startpos, endpos;
+            var nodes = textNodes.length;
+            var nodeStart = 0;
+            for (var i = 0; i < nodes; i++) {
+                node = textNodes[i];
+                nodeLen = node.nodeValue.length;
+                if ((nodeStart + nodeLen) > start) {
+                    startpos = 0;
+                    endpos = nodeLen;
+                    if (nodeStart <= start) { // node matching startPaM
+                        startpos = start - nodeStart;
+                    }
+                    if ((nodeStart + nodeLen) >= end) { // node matching endPaM
+                        endpos = end - nodeStart;
+                    }
+                    text = text + node.nodeValue.slice(startpos, endpos);
+                }
+                nodeStart += nodeLen;
+                if (nodeStart >= end)
+                    break;
+            }
+            return text;
+        };
+
+
+
+
+        // ==================================================================
+        // IMPL METHODS
+        // ==================================================================
+
+        this.implParagraphChanged = function (para) {
+
+            // Make sure that a completly empty para has the dummy br element, and that all others don't have it anymore...
+            var paragraph = paragraphs[para];
+
+            if (!hasTextContent(paragraph)) {
+                // We need an empty text node and a br
+                if (!paragraph.lastChild || !paragraph.lastChild.dummyBR) {
+                    paragraph.appendChild(document.createTextNode(''));
+                    var dummyBR = document.createElement('br');
+                    dummyBR.dummyBR = true;
+                    paragraph.appendChild(dummyBR);
+                }
+            }
+            else {
+                // only keep it when inserted by the user
+                if (paragraph.lastChild.dummyBR) {
+                    paragraph.removeChild(paragraph.lastChild);
+                }
+
+                // Browser show multiple spaces in a row as single space, and space at paragraph end is problematic for selection...
+                var textNodes = [];
+                collectTextNodes(paragraphs[para], textNodes);
+                var nNode, nChar;
+                var currChar = 0, prevChar = 0;
+                var node, nodes = textNodes.length;
+                for (nNode = 0; nNode < nodes; nNode++) {
+
+                    node = textNodes[nNode];
+
+                    if (!node.nodeValue.length)
+                        continue;
+
+                    // this.implDbgOutInfo(node.nodeValue, true);
+                    for (nChar = 0; nChar < node.nodeValue.length; nChar++) {
+                        currChar = node.nodeValue.charCodeAt(nChar);
+                        if ((currChar === charcodeSPACE) && (prevChar === charcodeSPACE)) { // Space - make sure there is no space before
+                            currChar = charcodeNBSP;
+                            node.nodeValue = node.nodeValue.slice(0, nChar) + String.fromCharCode(currChar) + node.nodeValue.slice(nChar + 1);
+                        }
+                        else if ((currChar === charcodeNBSP) && (prevChar !== charcodeSPACE)) { // NBSP not needed (until we support them for doc content, then we need to flag them somehow)
+                            currChar = charcodeSPACE;
+                            node.nodeValue = node.nodeValue.slice(0, nChar) + String.fromCharCode(currChar) + node.nodeValue.slice(nChar + 1);
+                        }
+                        prevChar = currChar;
+                    }
+                    // this.implDbgOutInfo(node.nodeValue, true);
+                }
+
+                if (prevChar === charcodeSPACE) { // SPACE hat para end is a problem in some browsers
+                    // this.implDbgOutInfo(node.nodeValue, true);
+                    currChar = charcodeNBSP;
+                    node.nodeValue = node.nodeValue.slice(0, node.nodeValue.length - 1) + String.fromCharCode(currChar);
+                    // this.implDbgOutInfo(node.nodeValue, true);
+                }
+
+                // TODO: Adjust tabs, ...
+            }
+
+        };
+
+        this.implSetDOMSelection = function (startnode, startpos, endnode, endpos) {
+            var range = window.document.createRange();
+            range.setStart(startnode, startpos);
+            range.setEnd(endnode, endpos);
+            var sel = window.getSelection();
+            sel.removeAllRanges();
+            sel.addRange(range);
+        };
+
+        this.implGetCurrentDOMSelection = function () {
+            // DOMSelection consists of Node and Offset for startpoint and for endpoint
+            var windowSel = window.getSelection();
+            var startPaM = new DOMPaM(windowSel.anchorNode, windowSel.anchorOffset);
+            var endPaM = new DOMPaM(windowSel.focusNode, windowSel.focusOffset);
+            var domSelection = new DOMSelection(startPaM, endPaM);
+
+            return domSelection;
+        };
+
+        /* This didn't work - browser doesn't accept the corrected selection, is changing it again immediatly...
+        this.implCheckSelection = function () {
+            var node;
+            var windowSel = window.getSelection();
+            if ((windowSel.anchorNode.nodeType !== 3) || (windowSel.focusNode.nodeType !== 3)) {
+
+                this.implDbgOutInfo('warning: invalid selection');
+
+                var selection = this.getSelection();
+
+                // var node, startnode = windowSel.anchorNode, startpos = windowSel.anchorOffset, endnode = windowSel.focusNode, endpos = windowSel.focusOffset;
+
+                if (windowSel.anchorNode.nodeType !== 3) {
+                    // Assume this only happens on para end - seems we are always directly in a p-element when this error occurs.
+                    selection.startPaM.oxoPosition[1] = this.getParagraphLen(selection.startPaM.oxoPosition[0]);
+                }
+
+                if (windowSel.focusNode.nodeType !== 3) {
+                    selection.endPaM.oxoPosition[1] = this.getParagraphLen(selection.endPaM.oxoPosition[0]);
+
+                }
+
+                this.setSelection(selection);
+            }
+        };
+        */
+
+        this.implInitDocument = function () {
+            editdiv[0].innerHTML = '<html><p></p></html>';
+            paragraphs = editdiv.children();
+            this.implParagraphChanged(0);
+            this.setSelection(new OXOSelection());
+            lastOperationEnd = new OXOPaM([0, 0]);
+            this.clearUndo();
+        };
+
+        this.implInsertText = function (text, position) {
+            // -1 not allowed here - but code need to be robust
+            var para = position[0];
+            if ((para < 0) || (para >= paragraphs.size())) {
+                this.implDbgOutInfo('error: invalid para pos in implInsertText (' + para + ')');
+                para = paragraphs.size() - 1;
+                // return;
+            }
+
+            var domPos = this.getDOMPosition(position);
+            var oldText = domPos.node.nodeValue;
+            var newText = oldText.slice(0, domPos.offset) + text + oldText.slice(domPos.offset);
+            domPos.node.nodeValue = newText;
+            lastOperationEnd = new OXOPaM([position[0], position[1] + text.length]);
+            this.implParagraphChanged(para);
+        };
+
+        this.implSetAttribute = function (attr, value, startposition, endposition) {
+
+            // The right thing to do is DOM manipulation, take care for correctly terminating/starting attributes.
+            // See also http://dvcs.w3.org/hg/editing/raw-file/tip/editing.html#set-the-selection%27s-value
+
+            // Alternative: Simply span new atributes. Results in ugly HTML, but the operations that we record are correct,
+            // and we don't care too much for the current/temporary HTML in this editor.
+            // It will not negativly unfluence the resulting document.
+
+            var para = startposition[0];
+            var start = startposition[1]; // invalid for tables
+            var end = endposition[1]; // invalid for tables
+
+            if (textMode === OXOEditor.TextMode.PLAIN) {
+                return;
+            }
+            if ((start === undefined) || (start === -1)) {
+                start = 0;
+            }
+            if ((end === undefined) || (end === -1)) {
+                end = this.getParagraphLen(para);
+            }
+            // HACK
+            var oldselection = this.getSelection();
+            // DR: works without focus
+            //this.grabFocus(); // this is really ugly, but execCommand only works when having the focus. Can we restore the focus in case we didn't have it???
+            this.setSelection(new OXOSelection(new OXOPaM([para, start]), new OXOPaM([para, end])));
+            // This will only work if the editor has the focus. Grabbing it would be ugly, can't restore.
+            // But anyway, it's just a hack, and in the future we need to do the DOM manipulations on our own...
+            // The boolean formatting attributes (e.g. bold/italic/underline) do always toggle, they
+            // cannot be set or cleared explicitly. Therefore, first check if anything needs to be done.
+            // Note that document.queryCommandState() returns false for mixed formatting, but execCommand()
+            // will set the formatting in this case too.
+            if (typeof value === 'boolean') {
+                if (document.queryCommandState(attr) !== value) {
+                    document.execCommand(attr, false, null);
+                }
+            } else {
+                document.execCommand(attr, false, value);
+            }
+            oldselection.adjust(); // FireFox can'r restore selection if end < start
+            this.setSelection(oldselection);
+
+            lastOperationEnd = new OXOPaM([para, end]);
+        };
+
+        this.implInsertParagraph = function (position) {
+            var para = position[0];
+            var newPara = document.createElement('p');
+            newPara = $(newPara);
+
+            if (para === -1) {
+                para = paragraphs.size();
+            }
+
+            if (para > 0) {
+                newPara.insertAfter(paragraphs[para - 1]);
+            }
+            else {
+                newPara.insertBefore(paragraphs[0]);
+            }
+            paragraphs = editdiv.children();
+
+            lastOperationEnd = new OXOPaM([para, 0]);
+            this.implParagraphChanged(para);
+        };
+
+        this.implSplitParagraph = function (position) {
+            var para = position[0];
+            var pos = position[1]; // invalid for tables!
+            var paraclone = $(paragraphs[para]).clone();
+            paraclone.insertAfter(paragraphs[para]);
+            paragraphs = editdiv.children();
+            if (pos !== -1) {
+                var startPos = _.copy(position, true);
+                var endPos = _.copy(position, true);
+                endPos[1] = -1;
+                this.implDeleteText(startPos, endPos);
+            }
+            var startPosition = _.copy(position, true);
+            startPosition[0] += 1;
+            startPosition[1] = 0;
+            var endPosition = _.copy(position, true);
+            endPosition[0] = startPosition[0];
+            this.implDeleteText(startPosition, endPosition);
+
+            this.implParagraphChanged(para);
+            this.implParagraphChanged(para + 1);
+            lastOperationEnd = new OXOPaM([para, pos]);
+        };
+
+        this.implMergeParagraph = function (position) {
+            var para = position[0];
+            if (para < (paragraphs.size() - 1)) {
+
+                var thisPara = paragraphs[para];
+                var nextPara = paragraphs[para + 1];
+
+                var oldParaLen = this.getParagraphLen(para);
+
+                var lastCurrentChild = thisPara.lastChild;
+                if (lastCurrentChild && (lastCurrentChild.nodeName === 'BR')) {
+                    thisPara.removeChild(lastCurrentChild);
+                }
+
+                for (var child = nextPara.firstChild; child !== null; child = child.nextSibling) {
+                    thisPara.appendChild(child);
+                }
+
+                var localPosition = _.copy(position, true);
+                localPosition[0] += 1;
+
+                this.implDeleteParagraph(localPosition);
+
+                lastOperationEnd = new OXOPaM([para, oldParaLen]);
+                this.implParagraphChanged(para);
+            }
+        };
+
+        this.implDeleteParagraph = function (position) {
+            var para = position[0];
+            var paragraph = paragraphs[para];
+            paragraph.parentNode.removeChild(paragraph);
+            paragraphs = editdiv.children();
+            lastOperationEnd = new OXOPaM([para ? para - 1 : 0, 0]);    // pos not corrct, but doesn't matter. Deleting paragraphs always happens between other operations, never at the last one.
+        };
+
+        this.implDeleteText = function (startPosition, endPosition) {
+
+            var para = startPosition[0];
+            var start = startPosition[1]; // invalid for tables
+            var end = endPosition[1]; // invalid for tables
+
+            if (end === -1) {
+                end = this.getParagraphLen(para);
+            }
+
+            if (start === end) {
+                return;
+            }
+
+            var textNodes = [];
+            collectTextNodes(paragraphs[para], textNodes);
+            var node, nodeLen, delStart, delEnd;
+            var nodes = textNodes.length;
+            var nodeStart = 0;
+            for (var i = 0; i < nodes; i++) {
+                node = textNodes[i];
+                nodeLen = node.nodeValue.length;
+                if ((nodeStart + nodeLen) > start) {
+                    delStart = 0;
+                    delEnd = nodeLen;
+                    if (nodeStart <= start) { // node matching startPaM
+                        delStart = start - nodeStart;
+                    }
+                    if ((nodeStart + nodeLen) >= end) { // node matching endPaM
+                        delEnd = end - nodeStart;
+                    }
+                    if ((delEnd - delStart) === nodeLen) {
+                        // remove element completely.
+                        // TODO: Need to take care for empty elements!
+                        node.nodeValue = '';
+                    }
+                    else {
+                        var oldText = node.nodeValue;
+                        var newText = oldText.slice(0, delStart) + oldText.slice(delEnd);
+                        node.nodeValue = newText;
+                    }
+                }
+                nodeStart += nodeLen;
+                if (nodeStart >= end)
+                    break;
+            }
+
+            lastOperationEnd = new OXOPaM([para, start]);
+            this.implParagraphChanged(para);
+        };
+
+        this.implDbgOutEvent = function (event) {
+
+            if (!dbgoutEvents)
+                return;
+
+            var selection = this.getSelection();
+
+            var dbg = fillstr(event.type, 10, ' ', true) + ' sel:[' + fillstr(selection.startPaM.oxoPosition[0].toString(), 2, '0') + ',' + fillstr(selection.startPaM.oxoPosition[1].toString(), 2, '0') + '/' + fillstr(selection.endPaM.oxoPosition[0].toString(), 2, '0') + ',' + fillstr(selection.endPaM.oxoPosition[1].toString(), 2, '0') + ']';
+            if ((event.type === "keypress") || (event.type === "keydown")) {
+                dbg += ' key:[keyCode=' + fillstr(event.keyCode.toString(), 3, '0') + ' charCode=' + fillstr(event.charCode.toString(), 3, '0') + ' shift=' + event.shiftKey + ' ctrl=' + event.ctrlKey + ' alt=' + event.altKey + ']';
+            }
+
+            window.console.log(dbg);
+        };
+
+        this.implDbgOutObject = function (obj) {
+
+            if (!dbgoutObjects)
+                return;
+
+            var dbg = fillstr(obj.type + ': ', 10, ' ', true) + JSON.stringify(obj.value);
+            window.console.log(dbg);
+        };
+
+        this.implDbgOutInfo = function (str, showStrCodePoints) {
+
+            if (!dbgoutInfos)
+                return;
+
+            var msg = str;
+
+            if (showStrCodePoints) {
+                msg = msg + ' (' + str.length + ' code points: ';
+                for (var i = 0; i < str.length; i++) {
+                    msg = msg + '[' + str.charCodeAt(i) + ']';
+                }
+            }
+
+            window.console.log(msg);
+        };
+
+        // hybrid edit mode
+        editdiv
+            .on('focus', _.bind(this.processFocus, this, true))
+            .on('blur', _.bind(this.processFocus, this, false))
+            .on('keydown', $.proxy(this, 'processKeyDown'))
+            .on('keypress', $.proxy(this, 'processKeyPressed'))
+            .on('dragover', $.proxy(this, 'processDragOver'))
+            .on('drop', $.proxy(this, 'processDrop'))
+            .on('contextmenu', $.proxy(this, 'processContextMenu'));
+
+    } // end of OXOEditor()
+
+    // static constants, used as map keys, and as CSS class names
+    OXOEditor.TextMode = {
+        RICH: 'rich',
+        PLAIN: 'plain'
+    };
+
+    // exports ================================================================
+
+    return OXOEditor;
+});