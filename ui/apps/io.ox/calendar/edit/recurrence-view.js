/**
 * This work is provided under the terms of the CREATIVE COMMONS PUBLIC
 * LICENSE. This work is protected by copyright and/or other applicable
 * law. Any use of the work other than as authorized under this license
 * or copyright law is prohibited.
 *
 * http://creativecommons.org/licenses/by-nc-sa/2.5/
 *
 * © 2011 Open-Xchange Inc., Tarrytown, NY, USA. info@open-xchange.com
 *
 * @author Francisco Laguna <francisco.laguna@open-xchange.com>
 */
define('io.ox/calendar/edit/recurrence-view', [
    'io.ox/core/date',
    'io.ox/core/tk/keys',
    'gettext!io.ox/calendar/edit/main',
    'less!io.ox/calendar/edit/recurrence-view-style'
], function (dateAPI, KeyListener, gt) {

    'use strict';

    // First, some constants
    // A series is of a certain recurrence type
    // daily, weekly, monhtly, yearly, no_recurrence
    var RECURRENCE_TYPES = {
        NO_RECURRENCE: 0,
        DAILY: 1,
        WEEKLY: 2,
        MONTHLY: 3,
        YEARLY: 4
    };

    // Sometimes we need to reference a certain day, so
    // here are the weekdays, bitmap-style
    var DAYS = {
        SUNDAY: 1,
        MONDAY: 2,
        TUESDAY: 4,
        WEDNESDAY: 8,
        THURSDAY: 16,
        FRIDAY: 32,
        SATURDAY: 64,
        i18n: {
            SUNDAY: gt('Sunday'),
            MONDAY: gt('Monday'),
            TUESDAY: gt('Tuesday'),
            WEDNESDAY: gt('Wednesday'),
            THURSDAY: gt('Thursday'),
            FRIDAY: gt('Friday'),
            SATURDAY: gt('Saturday')
        },
        values: [
            'SUNDAY',
            'MONDAY',
            'TUESDAY',
            'WEDNESDAY',
            'THURSDAY',
            'FRIDAY',
            'SATURDAY'
        ],
        // Usage: DAYS.pack('monday', 'wednesday', 'friday') -> some bitmask
        pack: function () {
            var result = 0;
            _(arguments).each(function (day) {
                var dayConst = DAYS[day.toUpperCase()];

                if (_.isUndefined(dayConst)) {
                    throw 'Invalid day: ' + day;
                }
                result = result | dayConst;
            });
            return result;
        },
        // Usage: DAYS.unpack(bitmask) -> {'MONDAY': 1, 'WEDNESDAY': 1, 'FRIDAY': 1 }
        unpack: function (bitmask) {
            var days = {};
            _(DAYS.values).each(function (day) {
                var dayConst = DAYS[day];
                if (bitmask & dayConst) {
                    days[day] = 1;
                } else {
                    days[day] = 0;
                }
            });

            return days;
        }
    };

    // rotate DAYS once to have a localized order
    for (var i = 0; i < dateAPI.locale.weekStart; i++) {
        DAYS.values.push(DAYS.values.shift());
    }

    // helper to get days bitmask
    function getDays(additionalBits) {
        var bits = {};
        _(DAYS.values).each(function (bit) {
            // need to use prefixed strings to keep order
            bits['bit_' + DAYS[bit]] = DAYS.i18n[bit];
        });
        _(additionalBits).each(function (label, bit) {
            bits['bit_' + bit] = label;
        });
        return bits;
    }

    var Widgets = {

        number: function ($anchor, attribute, options) {
            var self = this,
                originalContent = $anchor.html();

            // check options
            if (!options || !options.initial || !options.phrase) {
                return false;
            }

            self[attribute] = options.initial;

            function drawState() {
                var value = self[attribute];
                $anchor.text(options.phrase(value)).focus();
                self.trigger('redraw', self);
                $anchor.attr('aria-label', self.ghost());
            }

            $anchor.on('click', function (e) {
                e.preventDefault();
                var type = (Modernizr.inputtypes.number && _.device('smartphone')) ? 'number' : 'text',
                    $numberInput = $('<input type="' + type + '" size="4" tabindex="1">').css({
                        width: (Modernizr.inputtypes.number && _.device('smartphone')) ? '2em' : '1em',
                        marginBottom: 0,
                        padding: 0
                    }).val(self[attribute]);
                var keys = new KeyListener($numberInput);

                var $content = $('<span>' + originalContent + '</span>');
                $content.find('.number-control').empty().append(
                    $numberInput
                );
                $anchor.after($content);
                $anchor.hide();

                $numberInput.select();
                keys.include();

                // TODO: Allow only number entries
                function updateValue() {
                    var value = parseInt($numberInput.val(), 10);
                    if (isNaN(value)) {
                        value = options.initial || 1;
                    }
                    try {
                        $content.remove();
                    } catch (e) {}
                    $anchor.show();
                    self[attribute] = value;
                    self.trigger('change', self);
                    self.trigger('change:' + attribute, self);
                    drawState();
                    keys.destroy();
                }
                $numberInput.on('blur', function () {
                    updateValue();
                });

                // Enter
                keys.on('enter', function () {
                    updateValue();
                });

                // Escape
                keys.on('esc', function () {
                    $numberInput.val(self[attribute]);
                    keys.destroy();
                    try {
                        $content.remove();
                    } catch (e) {}
                    $anchor.show();
                });
            });

            $anchor.attr('aria-label', self.ghost());
            this.on('change:' + attribute, drawState);
        },

        options: function ($anchor, attribute, options) {

            // First we need to wrap the anchor
            var self = this;

            // check options
            if (!options || !options.options) return false;

            self[attribute] = options.initial;

            var $container = $('<span class="dropdown">');
            $anchor.after($container);
            $container.append($anchor);

            function drawState() {
                var label = options.options[self[attribute]];
                if (options.chooseLabel) {
                    label = options.chooseLabel(self[attribute]);
                }
                $anchor.text(label).focus();
                self.trigger('redraw', self);
                $anchor.attr('aria-label', self.ghost());
            }

            // Now build the menu
            var $menu = $('<ul class="dropdown-menu no-clone" role="menu">');
            _(options.options).each(function (label, value) {
                value = parseInt(String(value).replace(/^bit_/, ''), 10);
                if (label === '') {
                    $menu.append('<li class="divider" role="presentation">');
                } else {
                    $menu.append(
                        $('<li role="presentation">').append(
                            $('<a href="#" role="menuitem">').attr('tabindex', $anchor.attr('tabindex')).text(label)
                                .on('click', function (e) {
                                    // todo: DON'T DEFINE FUNCTIONS IN A LOOP!
                                    e.preventDefault();
                                    self[attribute] = value;
                                    self.trigger('change', self);
                                    self.trigger('change:' + attribute, self);
                                    drawState();
                                })
                        )
                    );
                }
            });
            $container.append($menu);

            // Tell the anchor that it triggers the dropdown
            $anchor.attr({
                'data-toggle': 'dropdown',
                'aria-haspopup': true,
                'aria-label': self.ghost()
            }).dropdown();

            this.on('change:' + attribute, drawState);
        },

        days: function ($anchor, attribute) {

            var self = this,
                nodes = {},
                now = new dateAPI.Local(),
                $container = $('<span class="dropdown">');

            self[attribute] = Math.pow(2, now.getDay());
            $anchor.after($container);
            $container.append($anchor);

            function drawState() {
                var value = DAYS.unpack(self[attribute]),
                    selectedDays = [];

                _(nodes).each(function (node, day) {
                    if (value[day]) {
                        selectedDays.push(DAYS.i18n[day]);
                        node.find('i').attr('class', 'fa fa-check');
                    } else {
                        node.find('i').attr('class', 'fa fa-fw');
                    }
                });

                $anchor.text(selectedDays.join(', ')).focus();
                self.trigger('redraw', self);
            }

            // Now build the menu
            $container.append(
                $('<ul class="dropdown-menu no-clone" role="menu">').append(
                    _(DAYS.values).map(function (day) {
                        return (nodes[day] = $('<li>').attr({
                            role: 'presentation'
                        }).append(
                            $('<a>').attr({
                                href: '#',
                                role: 'menuitem',
                                tabindex: $anchor.attr('tabindex')
                            }).append(
                                $('<i class="fa fa-check">'),
                                $.txt(DAYS.i18n[day])
                            ).on('click', function (e) {
                                e.preventDefault();
                                var bitmask = self[attribute];
                                bitmask = bitmask ^ DAYS[day];
                                if (bitmask) {
                                    self[attribute] = bitmask;
                                    self.trigger('change', self);
                                    self.trigger('change:' + attribute, self);
                                    drawState();
                                }
                                return false;
                            })
                        ));
                    })
                )
            );

            // Tell the anchor that it triggers the dropdown
            $anchor.attr({
                'data-toggle': 'dropdown',
                'aria-haspopup': true,
                'aria-label': self.ghost(),
                role: 'menuitem'
            }).dropdown();

            this.on('change:' + attribute, drawState);
        },

        datePicker: function ($anchor, attribute, options) {
            var self = this;

            // check options
            if (!options || !options.model) {
                return false;
            }

            if (options.initial) {
                self[attribute] = _.isFunction(options.initial) ? options.initial() : options.initial;
            } else {
                self[attribute] = _.now();
            }

            function renderDate() {
                var value = self[attribute];
                if (value) {
                    var myTime = dateAPI.Local.utc(parseInt(value, 10));
                    if (_.isNull(myTime)) {
                        value = '';
                    } else {
                        value = new dateAPI.Local(myTime).format(dateAPI.DATE);
                    }
                } else {
                    value = '';
                }
                return value;
            }

            function drawState() {
                if (_.isFunction(options.initial) && self[attribute] <= options.model.get('start_date')) {
                    self[attribute] = options.initial();
                }
                var value = renderDate();
                $anchor.text(value).focus();
                self.trigger('redraw', self);
                $anchor.attr('aria-label', self.ghost());
                $anchor.parent().find('.dropdown a[data-toggle="dropdown"]').attr('aria-label', self.ghost());
            }

            $anchor.on('click', function (e) {
                e.preventDefault();
                var now = new dateAPI.Local(),
                    minDate = new Date(now.getYear(), now.getMonth(), now.getDate()),
                    $dateInput = $('<input type="text" class="form-control dateinput no-clone">').val(renderDate);

                if (_.device('smartphone')) {
                    require(['io.ox/core/tk/mobiscroll'], function () {
                        $dateInput.mobiscroll().date({
                            onChange: updateValue,
                            minDate: minDate
                        }).mobiscroll('show');
                    });
                } else {
                    require(['io.ox/core/tk/datepicker'], function () {
                        $dateInput.datepicker({
                            parentEl: self.$el,
                            startDate: minDate
                        });
                        $anchor.after($dateInput).hide();
                        $dateInput.select().on({
                            'hide': updateValue,
                            'keydown': function (e) {
                                if (e.which === 13) {
                                    updateValue();
                                }
                            }
                        });
                    });
                }

                // On change
                function updateValue() {
                    var value = dateAPI.Local.parse($dateInput.val(), dateAPI.DATE);
                    if (!_.isNull(value) && value.getTime() !== 0) {
                        self[attribute] = dateAPI.Local.localTime(value.getTime());
                        self.trigger('change', self);
                        self.trigger('change:' + attribute, self);
                        drawState();
                    }
                    try {
                        if (_.device('smartphone')) {
                            $dateInput.mobiscroll('destroy');
                        } else {
                            $dateInput.datepicker('remove');
                        }
                        $dateInput.remove();
                    } catch (e) {}
                    $anchor.show().focus();
                }
            });

            $anchor.attr('aria-label', self.ghost());
            $anchor.parent().find('.dropdown a[data-toggle="dropdown"]').attr('aria-label', self.ghost());

            this.on('change:' + attribute, drawState);
        }

    };

    function ConfigSentence(sentence, options) {
        options = options || {};
        var self = this;

        this.set = function (key, value) {
            this[key] = value;
            this.trigger('change', this);
            this.trigger('change:' + key, this);
        };

        this.ghost = function () {
            var $ghost = this.$el.clone(false);
            $ghost.find('.no-clone, .datepicker')
                .remove();
            $ghost
                .find('*')
                .each(function () {
                    $(this).replaceWith($.txt($(this).text()));
                });
            return $ghost.text();
        };

        _.extend(this, Backbone.Events);
        this.$el = $('<span>').html(sentence);
        this.$el.find('a').each(function () {
            var $anchor = $(this),
                attribute = $anchor.data('attribute') || 'value',
                widget = $anchor.data('widget'),
                opts = options[attribute] || options;
            if (options.tabindex) {
                $anchor.attr({ tabindex: options.tabindex });
            }
            // TODO: Use ExtensionPoints here
            if (Widgets[widget]) {
                Widgets[widget].call(self, $anchor, attribute, opts, options);
            }
        });

        this.id = options.id;

    }

    // Mark a few translations, so the buildsystem picks up on them
    gt.ngettext('every %1$d day', 'every %1$d days', 2);
    gt.ngettext('every %1$d week', 'every %1$d weeks', 2);
    gt.ngettext('every %1$d month', 'every %1$d months', 2);
    gt.ngettext('after %1$d appointment', 'after %1$d appointments', 2);

    var RecurrenceView = function (options) {
        _.extend(this, {
            tabindex: 1,
            init: function () {
                var self = this;
                // Construct the UI
                this.controls = {
                    checkbox: $('<input tabindex="1" type="checkbox">'),
                    checkboxLabel: $('<label class="control-label">'),
                    detailToggle: $('<a href="#" class="recurrence-detail-toggle">').attr({
                        'role': 'button',
                        'aria-label': gt('Click to close the recurrence view')
                    }).css({ 'float': 'right' }).append($('<i class="fa fa-times">'))
                };

                // add tabindex to all control elements
                _.each(this.controls, function (value) {
                    if (!value.hasClass('control-label')) {
                        value.attr({ tabindex: self.tabindex });
                    }
                });

                this.nodes = {
<<<<<<< HEAD
                    wrapper: $('<div>').addClass('checkbox'),
                    recView: $('<form class="io-ox-recurrence-view form-inline">').hide(),
=======
>>>>>>> 009321c9
                    summary: $('<span>'),
                    wrapper: $('<div>').addClass('checkbox'),
                    recView: $('<form class="io-ox-recurrence-view form-inline">').hide(),
                    typeChoice: $('<div class="inset">'),
                    hint: $('<div class="text-muted inset">'),
                    alternative1: $('<div class="inset">'),
                    alternative2: $('<div class="inset">'),
                    endsChoice: $('<div class="inset">')
                };

                // UI state
                this.more = false;

                // Config Sentences
                this.sentences = {
                    useLinksHint: gt('Click on the links to change the values.'),
                    chooseSentenceHint: gt('Click on a sentence to choose when to repeat the appointment.'),
                    rectype: new ConfigSentence(gt('The appointment is repeated <a href="#" data-attribute="recurrenceType" data-widget="options">weekly</a>.'), {
                        id: 'recurrenceType',
                        tabindex: self.tabindex,
                        recurrenceType: {
                            options: {
                                1: gt('daily'),
                                2: gt('weekly'),
                                3: gt('monthly'),
                                4: gt('yearly')
                            },
                            initial: 2
                        },
                        gt: gt
                    }).on('change', self.updateModel, self),
                    daily: new ConfigSentence(gt('The appointment is repeated <a href="#"  data-widget="number" data-attribute="interval">every <span class="number-control">2</span> days</a>.'), {
                        id: 'daily',
                        tabindex: self.tabindex,
                        phrase: function (n) {
                            if (n === 1) {
                                //#. as in: The appointment is repeated every day
                                //#. This is inserted into an HTML construct and is the form without the number
                                return gt('every day');
                            }

                            //#. as in: The appointment is repeated every day, or The appointment is repeated every %1$d days.
                            //#. This is inserted into an HTML construct.
                            gt.format(gt.ngettext('every %1$d day',
                                'every %1$d days', n), n);

                            return gt.format(gt.ngettext('every %1$d day',
                                'every %1$d days', n), n);
                        },
                        initial: 1,
                        gt: gt
                    }),
                    weekly: new ConfigSentence(gt('The appointment is repeated <a href="#"  data-widget="number" data-attribute="interval">every <span class="number-control">2</span> weeks</a> on <a href="#"  data-widget="days" data-attribute="days">monday</a>.'), {
                        id: 'weekly',
                        tabindex: self.tabindex,
                        interval: {
                            phrase: function (n) {
                                if (n === 1) {
                                    //#. as in: The appointment is repeated every week
                                    //#. This is inserted into an HTML construct and is the form without the number
                                    return gt('every week');
                                }
                                //#. as in: The appointment is repeated every week, or The appointment is repeated every %1$d weeks.
                                //#. This is inserted into an HTML construct.
                                gt.format(gt.ngettext('every %1$d week',
                                    'every %1$d weeks', n), n);

                                return gt.format(gt.ngettext('every %1$d week',
                                    'every %1$d weeks', n), n);
                            },
                            initial: 1,
                            gt: gt
                        }
                    }),
                    monthlyDate: new ConfigSentence(gt('The appointment is repeated on day <a href="#" data-widget="number" data-attribute="dayInMonth"><span class="number-control">10</span></a> <a href="#" data-widget="number" data-attribute="interval">every <span class="number-control">2</span> months</a>.'), {
                        id: 'monthlyDate',
                        tabindex: self.tabindex,
                        interval: {
                            phrase: function (n) {
                                n = Math.max(1, n);
                                if (n === 1) {
                                    //#. as in: The appointment is repeated every month
                                    //#. This is inserted into an HTML construct and is the form without the number
                                    return gt('every month');
                                }
                                //#. as in: The appointment is repeated on day 12 every month, or The appointment is repeated on day 12 every %1$d months.
                                //#. This is inserted into an HTML construct.
                                gt.format(gt.ngettext('every %1$d month',
                                    'every %1$d months', n), n);
                                return gt.format(gt.ngettext('every %1$d month',
                                    'every %1$d months', n), n);
                            },
                            initial: 1,
                            gt: gt
                        },
                        dayInMonth: {
                            phrase: function (n) {
                                return Math.max(Math.min(n, 31), 1);
                            },
                            initial: 1,
                            gt: gt
                        }
                    }),
                    monthlyDay: new ConfigSentence(gt('The appointment is repeated the <a href="#" data-widget="options" data-attribute="ordinal">second</a> <a href="#" data-widget="options" data-attribute="day">Wednesday</a> <a href="#" data-widget="number" data-attribute="interval">every <span class="number-control">2</span> months</a>.'), {
                        id: 'monthlyDay',
                        tabindex: self.tabindex,
                        ordinal: {
                            options: {
                                '-1': //#. As in last monday, tuesday, wednesday ... , day of the week, day of the weekend
                                    gt('last'),

                                1:  //#. As in first monday, tuesday, wednesday ... , day of the week, day of the weekend
                                    gt('first'),

                                2:  //#. As in second monday, tuesday, wednesday ... , day of the week, day of the weekend
                                    gt('second'),

                                3:  //#. As in third monday, tuesday, wednesday ... , day of the week, day of the weekend
                                    gt('third'),

                                4:  //#. As in fourth monday, tuesday, wednesday ... , day of the week, day of the weekend
                                    gt('fourth')

                                // 5:  //#. As in last monday, tuesday, wednesday ... , day of the week, day of the weekend
                                //     gt('last')
                            }
                        },
                        day: {
                            options: getDays({
                                0: '',
                                62: gt('day of the week'),
                                65: gt('day of the weekend')
                            }),
                            chooseLabel: function (val) {
                                return this.options['bit_' + val];
                            },
                            initial: 2
                        },
                        interval: {
                            phrase: function (n) {
                                n = Math.max(1, n);
                                if (n === 1) {
                                    return gt('every month');
                                }
                                return gt.format(gt.ngettext('every %1$d month', 'every %1$d months', n), n);
                            },
                            initial: 1,
                            gt: gt
                        }
                    }),
                    yearlyDate: new ConfigSentence(gt('The appointment is repeated every year on day <a href="#" data-widget="number" data-attribute="dayInMonth"><span class="number-control">10</span></a> of <a href="#" data-widget="options" data-attribute="month">October</a>.'), {
                        id: 'yearlyDate',
                        tabindex: self.tabindex,
                        dayInMonth: {
                            phrase: function (n) {
                                return Math.max(Math.min(n, 31), 1);
                            },
                            initial: 1,
                            gt: gt
                        },
                        month: {
                            options: {
                                0: gt('January'),
                                1: gt('February'),
                                2: gt('March'),
                                3: gt('April'),
                                4: gt('May'),
                                5: gt('June'),
                                6: gt('July'),
                                7: gt('August'),
                                8: gt('September'),
                                9: gt('October'),
                                10: gt('November'),
                                11: gt('December')
                            },
                            initial: 2
                        }
                    }),
                    yearlyDay: new ConfigSentence(gt('The appointment is repeated every <a href="#" data-widget="options" data-attribute="ordinal">first</a> <a href="#" data-widget="options" data-attribute="day">Wednesday</a> in <a href="#" data-widget="options" data-attribute="month">October</a>.'), {
                        id: 'yearlyDay',
                        tabindex: self.tabindex,
                        ordinal: {
                            options: {
                                1:  //#. as in: first week or first Monday
                                    gt('first'),
                                2:  //#. as in: second week or second Monday
                                    gt('second'),
                                3:  //#. as in: third week or third Monday
                                    gt('third'),
                                4:  //#. as in: fourth week or fourth Monday
                                    gt('fourth'),
                                5:  //#. as in: last week or last Monday
                                    gt('last')
                            }
                        },
                        day: {
                            options: getDays({
                                0: '',
                                62: gt('day of the week'),
                                65: gt('day of the weekend')
                            }),
                            chooseLabel: function (val) {
                                return this.options['bit_' + val];
                            },
                            initial: 2
                        },
                        month: {
                            options: {
                                0: gt('January'),
                                1: gt('February'),
                                2: gt('March'),
                                3: gt('April'),
                                4: gt('May'),
                                5: gt('June'),
                                6: gt('July'),
                                7: gt('August'),
                                8: gt('September'),
                                9: gt('October'),
                                10: gt('November'),
                                11: gt('December')
                            },
                            initial: 2
                        }
                    })
                };

                this.nodes.typeChoice.append(this.sentences.rectype.$el);

                var endingOptions = {
                    options: {
                        1: gt('never ends'),
                        2: gt('ends on a specific date'),
                        3: gt('ends after a certain number of appointments')
                    },
                    chooseLabel: function () {
                        return gt('ends');
                    }
                };
                this.ends = {
                    never: new ConfigSentence(gt('The series <a href="#" data-attribute="ending" data-widget="options">never ends</a>.'), {
                        id: 'never',
                        tabindex: self.tabindex,
                        ending: _.extend({}, endingOptions, {
                            chooseLabel: function () {
                                return gt('never ends');
                            }
                        })
                    }).on('change:ending', this.endingChanged, this).on('change', this.updateModel, this),
                    date: new ConfigSentence(gt('The series <a href="#" data-attribute="ending" data-widget="options">ends</a> on <a href="#" data-attribute="until" data-widget="datePicker">11/03/2013</a>.'), {
                        id: 'date',
                        tabindex: self.tabindex,
                        ending: endingOptions,
                        model: self.model,
                        initial: function () {
                            //tasks may not have a start date at this point
                            return (self.model.get('start_date') || _.now()) + (4 * dateAPI.WEEK);
                        }
                    }).on('change:ending', this.endingChanged, this).on('change', this.updateModel, this),
                    after: new ConfigSentence(gt('The series <a href="#" data-attribute="ending" data-widget="options">ends</a> <a href="#" data-attribute="occurrences" data-widget="number">after <span class="number-control">2</span> appointments</a>.'), {
                        id: 'after',
                        tabindex: self.tabindex,
                        ending: endingOptions,
                        occurrences: {
                            phrase: function (n) {
                                n = Math.max(1, n);
                                return gt.format(gt.ngettext(
                                    'after %1$d appointment',
                                    'after %1$d appointments', n), n);
                            },
                            initial: 3,
                            gt: gt
                        }
                    }).on('change:ending', this.endingChanged, this).on('change', this.updateModel, this)
                };

                // Events
                this.controls.checkbox.on('change', function (e) {
                    e.preventDefault();
                    if (self.controls.checkbox.is(':checked')) {
                        if (self.lastConfiguration) {
                            self.model.set(self.lastConfiguration, { validate: true });
                        } else {
                            self.model.set({
                                recurrence_type: RECURRENCE_TYPES.WEEKLY,
                                interval: self.sentences.weekly.interval,
                                days: self.sentences.weekly.days
                            }, { validate: true });
                        }
                        self.showMore();
                    } else {
                        self.updateModel();
                        self.showLess();
                    }
                });

                this.controls.detailToggle.on('click', function (e) {
                    e.preventDefault();
                    self.showLess();
                });

                this.nodes.summary.on('click', function (e) {
                    if (self.controls.checkbox.is(':checked')) {
                        e.preventDefault();
                    }
                    self.toggle();
                });

                _('recurrence_type days month day_in_month interval occurrences until'.split(' ')).each(function (attr) {
                    self.listenTo(self.model, 'change:' + attr, self.updateView);
                });

                this.listenTo(this.model, 'change:start_date', self.updateSuggestions);

                this.updateView();
                this.updateSuggestions();

            },
            setHint: function (string) {
                this.nodes.hint.empty().append($('<small>').text(string));
            },
            updateView: function () {
                if (this.updatingModel) {
                    return;
                }
                this.updatingView = true;

                var self = this,
                    type = this.model.get('recurrence_type');

                if (type === RECURRENCE_TYPES.NO_RECURRENCE) {
                    this.controls.checkbox.prop('checked', false);
                } else {
                    this.controls.checkbox.prop('checked', true);
                    this.lastConfiguration = {};

                    _(['recurrence_type', 'days', 'day_in_month', 'interval', 'occurrences', 'until']).each(function (attr) {
                        if (self.model.isSet(attr)) {
                            self.lastConfiguration[attr] = self.model.get(attr);
                        }
                    });

                    this.nodes.alternative1.children().detach();
                    this.nodes.alternative2.hide().children().detach();

                    this.sentences.rectype.set('recurrenceType', type);

                    switch (type) {
                    case RECURRENCE_TYPES.DAILY:
                        this.nodes.alternative1.append(this.sentences.daily.$el);
                        this.setChoice(this.sentences.daily);
                        this.choice.set('interval', this.model.get('interval') || 1);
                        this.setHint(this.sentences.useLinksHint);
                        break;
                    case RECURRENCE_TYPES.WEEKLY:
                        this.nodes.alternative1.append(this.sentences.weekly.$el);
                        this.setChoice(this.sentences.weekly);
                        if (this.model.isSet('interval')) {
                            this.choice.set('interval', this.model.get('interval'));
                        }
                        if (this.model.isSet('days')) {
                            this.choice.set('days', this.model.get('days'));
                        }
                        this.setHint(this.sentences.useLinksHint);
                        break;
                    case RECURRENCE_TYPES.MONTHLY:
                        this.nodes.alternative1.append(
                            this.createGhost(this.sentences.monthlyDay)
                        );
                        this.nodes.alternative2.show().append(
                            this.createGhost(this.sentences.monthlyDate)
                        );
                        this.setHint(this.sentences.useLinksHint);
                        if (this.model.isSet('days')) {
                            this.setChoice(this.sentences.monthlyDay);
                            this.choice.set('ordinal', this.model.get('day_in_month'));
                            this.choice.set('day', this.model.get('days'));
                            this.choice.set('interval', this.model.get('interval'));
                            this.nodes.alternative1.children().detach();
                            this.nodes.alternative1.append(this.sentences.monthlyDay.$el);
                        } else if (this.model.isSet('day_in_month')) {
                            this.setChoice(this.sentences.monthlyDate);
                            this.choice.set('dayInMonth', this.model.get('day_in_month'));
                            this.choice.set('interval', this.model.get('interval'));
                            this.nodes.alternative2.children().detach();
                            this.nodes.alternative2.show().append(this.sentences.monthlyDate.$el);
                        } else {
                            this.setHint(this.sentences.chooseSentenceHint);
                            this.nodes.alternative1.find('.text-muted').removeClass('text-muted');
                            this.nodes.alternative2.find('.text-muted').removeClass('text-muted');
                            this.setChoice(null);
                        }
                        break;
                    case RECURRENCE_TYPES.YEARLY:
                        this.nodes.alternative1.append(
                            this.createGhost(this.sentences.yearlyDay)
                        );
                        this.nodes.alternative2.show().append(
                            this.createGhost(this.sentences.yearlyDate)
                        );
                        this.setHint(this.sentences.useLinksHint);
                        if (this.model.isSet('days')) {
                            this.setChoice(this.sentences.yearlyDay);
                            this.choice.set('ordinal', this.model.get('day_in_month'));
                            this.choice.set('day', this.model.get('days'));
                            this.choice.set('month', this.model.get('month'));
                            this.nodes.alternative1.children().detach();
                            this.nodes.alternative1.append(this.sentences.yearlyDay.$el);
                        } else if (this.model.isSet('day_in_month')) {
                            this.setChoice(this.sentences.yearlyDate);
                            this.choice.set('month', this.model.get('month'));
                            this.choice.set('dayInMonth', this.model.get('day_in_month'));
                            this.nodes.alternative2.children().detach();
                            this.nodes.alternative2.show().append(this.sentences.yearlyDate.$el);
                        } else {
                            this.setHint(this.sentences.chooseSentenceHint);
                            this.nodes.alternative1.find('.text-muted').removeClass('text-muted');
                            this.nodes.alternative2.find('.text-muted').removeClass('text-muted');
                            this.setChoice(null);
                        }
                        break;
                    }

                    this.nodes.endsChoice.children().detach();
                    if (this.model.get('occurrences')) {
                        this.nodes.endsChoice.append(this.ends.after.$el);
                        this.ends.after.set('occurrences', this.model.get('occurrences'));
                        this.endsChoice = this.ends.after;
                    } else if (this.model.get('until')) {
                        this.nodes.endsChoice.append(this.ends.date.$el);
                        this.ends.date.set('until', this.model.get('until'));
                        this.endsChoice = this.ends.date;
                    } else {
                        this.nodes.endsChoice.append(this.ends.never.$el);
                        this.endsChoice = this.ends.never;
                    }
                    this.updateSummary();
                }

                this.updatingView = false;
            },
            updateSummary: function () {
                var sum;
                this.nodes.summary
                    .empty()
                    .append(
                        $('<span>&nbsp;</span>'),
                        sum = $('<a href="#" tabindex="' + this.tabindex + '">')
                            .css('fontSize', 'small')
                    );
                if (this.model.get('recurrence_type') !== RECURRENCE_TYPES.NO_RECURRENCE) {
                    this.nodes.wrapper.css({ 'display': 'inline-block' });
                    this.nodes.summary.show();
                    sum.append(
                        this.choice.ghost(),
                        (this.choice && this.choice.id === 'no-choice') ? $() : this.endsChoice.ghost(),
                        $('<span>&nbsp;</span>')
                    );
                } else {
                    this.nodes.wrapper.removeAttr('style');
                    this.nodes.summary.hide();
                }
            },
            updateModel: function () {
                if (this.updatingView) {
                    return;
                }
                this.updatingModel = true;

                this.model.unset('recurrence_type');
                this.model.unset('interval');
                this.model.unset('days');
                this.model.unset('day_in_month');
                this.model.unset('month');
                this.model.unset('occurrences');
                this.model.unset('until');

                if (this.controls.checkbox.is(':checked')) {
                    var recType = parseInt(this.sentences.rectype.recurrenceType, 10);

                    switch (recType) {
                    case 1:
                        var daily =  {
                            recurrence_type: recType,
                            interval: this.sentences.daily.interval
                        };
                        this.model.set(daily, { validate: true });
                        break;
                    case 2:
                        var weekly =  {
                            recurrence_type: recType,
                            interval: this.sentences.weekly.interval,
                            days: this.sentences.weekly.days
                        };
                        this.model.set(weekly, { validate: true });
                        break;
                    case 3:
                        var monthly =  {
                            recurrence_type: recType
                        };
                        if (this.choice.id === 'monthlyDate') {
                            _.extend(monthly, {
                                recurrence_type: recType,
                                day_in_month: this.choice.dayInMonth,
                                interval: this.choice.interval
                            });
                        } else {
                            this.setChoice(this.sentences.monthlyDay);
                            _.extend(monthly, {
                                day_in_month: this.choice.ordinal,
                                days: this.choice.day,
                                interval: this.choice.interval
                            });
                        }
                        this.model.set(monthly, { validate: true });
                        break;
                    case 4:
                        var yearly =  {
                            recurrence_type: recType
                        };
                        if (this.choice.id === 'yearlyDate') {
                            _.extend(yearly, {
                                day_in_month: this.choice.dayInMonth,
                                month: this.choice.month,
                                interval: 1
                            });
                        } else {
                            this.setChoice(this.sentences.yearlyDay);
                            _.extend(yearly, {
                                day_in_month: this.choice.ordinal,
                                days: this.choice.day,
                                month: this.choice.month,
                                interval: 1
                            });
                        }

                        this.model.set(yearly, { validate: true });
                        break;
                    default:
                        break;
                    }

                    if (this.endsChoice) {
                        switch (this.endsChoice.id) {
                        case 'never':
                            // remove this when backend bug 24870 is fixed
                            this.model.set({
                                until: null
                            }, { validate: true });
                            // ----
                            break;
                        case 'date':
                            this.model.set({
                                until: this.endsChoice.until
                            }, { validate: true });
                            break;
                        case 'after':
                            if (this.endsChoice.occurrences <= 0) {
                                this.endsChoice.occurrences = 1;
                            }
                            this.model.set({
                                occurrences: this.endsChoice.occurrences
                            }, { validate: true });
                            break;
                        }
                    }
                } else {
                    // No Recurrence
                    this.model.set({ recurrence_type: RECURRENCE_TYPES.NO_RECURRENCE }, { validate: true });
                }
                this.updatingModel = false;
                this.updateView();
            },
            createGhost: function (sentence) {
                var self = this;
                return $('<span class="text-muted" tabindex="' + self.tabindex + '">')
                    .append(sentence.ghost())
                    .on('click keydown', function (e) {
                        // hit space or enter
                        if (e.type === 'click' || (e.type === 'keydown' && (e.which === 13 || e.which === 32))) {
                            e.preventDefault();
                            self.setChoice(sentence);
                            self.updateModel();
                            $('a:first', sentence.$el).focus();
                        }
                    })
                    .css({ cursor: 'pointer' });
            },
            endingChanged: function (sentence) {
                switch (String(sentence.ending)) {
                case '1':
                    this.endsChoice = this.ends.never;
                    break;
                case '2':
                    this.endsChoice = this.ends.date;
                    break;
                case '3':
                    this.endsChoice = this.ends.after;
                    break;
                }
                this.updateModel();
            },
            setChoice: function (sentence) {
                if (this.choice) {
                    this.choice.off('change');
                }
                if (sentence === null) {
                    this.choice = {
                        id: 'no-choice',
                        ghost: function () {
                            return $('<span>').text(gt('Please choose a sentence below.'));
                        },
                        on: $.noop,
                        off: $.noop
                    };
                    return;
                }
                this.choice = sentence;
                this.choice.on('change', this.updateModel, this);
            },
            showMore: function () {
                this.more = true;
                this.nodes.recView.show();
                $('a:first', this.nodes.recView).focus();
                this.updateSummary();
            },
            showLess: function () {
                this.more = false;
                this.nodes.recView.hide();
                this.updateSummary();
                $('a:first', this.nodes.summary).focus();
            },
            toggle: function () {
                if (this.controls.checkbox.is(':checked')) {
                    if (this.more) {
                        this.showLess();
                    } else {
                        this.showMore();
                    }
                }
            },
            updateSuggestions: function () {
                if (!this.model.get('start_date')) {
                    return;
                }
                var self = this,
                    startDate = new dateAPI.Local(dateAPI.Local.utc(this.model.get('start_date'))),
                    dayBits = 1 << startDate.getDay(),
                    dayInMonth = startDate.getDate(),
                    month = startDate.getMonth(),
                    ordinal = Math.ceil(startDate.getDate() / 7),

                    canUpdate = function (sentence) {
                        // Don't update the chosen sentence carelessly
                        return sentence !== self.choice;
                    };

                if (this.previousStartDate) {
                    var previousAttributes = {
                        dayBits: 1 << this.previousStartDate.getDay(),
                        dayInMonth: this.previousStartDate.getDate(),
                        month: this.previousStartDate.getMonth(),
                        ordinal: Math.ceil(this.previousStartDate.getDate() / 7)
                    };
                    canUpdate = function (sentence) {
                        if (sentence !== self.choice) {
                            // Not the chosen sentence, so update the suggestion
                            return true;
                        }

                        // Update the current choice only if it was similar to the previously chosen date
                        if (!_.isUndefined(sentence.days) && !(sentence.days & previousAttributes.dayBits)) {
                            return false;
                        }
                        if (!_.isUndefined(sentence.day) &&  (sentence.day !== previousAttributes.dayBits)) {
                            return false;
                        }
                        if (!_.isUndefined(sentence.dayInMonth) && (sentence.dayInMonth !== previousAttributes.dayInMonth)) {
                            return false;
                        }
                        if (!_.isUndefined(sentence.month) && (sentence.month !== previousAttributes.month)) {
                            return false;
                        }
                        if (!_.isUndefined(sentence.ordinal) &&  (sentence.ordinal !== previousAttributes.ordinal)) {
                            return false;
                        }
                        return true;
                    };
                }

                // Weekly
                if (canUpdate(this.sentences.weekly)) {
                    if (!(this.sentences.weekly.days & dayBits)) {
                        this.sentences.weekly.set('days', dayBits);
                    }
                }

                // Monthly
                if (canUpdate(this.sentences.monthlyDay)) {
                    this.sentences.monthlyDay.set('day', dayBits);
                    this.sentences.monthlyDay.set('ordinal', ordinal);
                }

                if (canUpdate(this.sentences.monthlyDate)) {
                    this.sentences.monthlyDate.set('dayInMonth', dayInMonth);
                }

                // Yearly
                if (canUpdate(this.sentences.yearlyDay)) {
                    this.sentences.yearlyDay.set('day', dayBits);
                    this.sentences.yearlyDay.set('ordinal', ordinal);
                    this.sentences.yearlyDay.set('month', month);
                }

                if (canUpdate(this.sentences.yearlyDate)) {
                    this.sentences.yearlyDate.set('dayInMonth', dayInMonth);
                    this.sentences.yearlyDate.set('month', month);
                }

                this.previousStartDate = startDate;

            },
            render: function () {
                // only allow editing recurrence if either master or single appointment.
                // hide it for recurring appointments and exceptions, i.e.
                // if rec_pos is unset or zero
                if (!this.model.get('recurrence_position')) {
                    this.$el.append(
                        this.nodes.wrapper.append(
                            this.controls.checkboxLabel.append(
                                this.controls.checkbox,
                                $.txt(gt('Repeat'))
                            )
                        ),
                        this.nodes.summary,
                        this.nodes.recView.append(
                            this.controls.detailToggle,
                            this.nodes.hint,
                            this.nodes.typeChoice,
                            $('<div>&nbsp;</div>'),
                            this.nodes.alternative1,
                            this.nodes.alternative2,
                            $('<div>&nbsp;</div>'),
                            this.nodes.endsChoice
                        )
                    );
                }
            }
        }, options);
    };

    return RecurrenceView;
});<|MERGE_RESOLUTION|>--- conflicted
+++ resolved
@@ -484,11 +484,8 @@
                 });
 
                 this.nodes = {
-<<<<<<< HEAD
                     wrapper: $('<div>').addClass('checkbox'),
                     recView: $('<form class="io-ox-recurrence-view form-inline">').hide(),
-=======
->>>>>>> 009321c9
                     summary: $('<span>'),
                     wrapper: $('<div>').addClass('checkbox'),
                     recView: $('<form class="io-ox-recurrence-view form-inline">').hide(),
