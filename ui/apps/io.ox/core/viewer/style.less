/**
 * This work is provided under the terms of the CREATIVE COMMONS PUBLIC
 * LICENSE. This work is protected by copyright and/or other applicable
 * law. Any use of the work other than as authorized under this license
 * or copyright law is prohibited.
 *
 * http://creativecommons.org/licenses/by-nc-sa/2.5/
 *
 * © 2016 OX Software GmbH, Germany. info@open-xchange.com
 *
 * @author Mario Schroeder <mario.schroeder@open-xchange.com>
 * @author Edy Haryono <edy.haryono@open-xchange.com>
 */
@viewer-toolbar-height: 40px;
@viewer-toolbar-filename-width: 400px;
@viewer-toolbar-filename-width-smartphone-portrait: 130px;
@viewer-toolbar-filename-width-smartphone-landscape: 220px;
@viewer-toolbar-link-width: 48px;
@viewer-toolbar-link-width-smartphone: 50px;
@viewer-sidebar-width: 360px;
@viewer-sidebar-width-smartphone: 100%;
@viewer-audio-cover-size: 280px;

.viewer-dark-colors () {
    @viewer-text-color: #ffffff;
    @viewer-scrollbar-track-color: @viewer-sidebar-bgcolor;
    @viewer-scrollbar-thumb-color: #555555;
    @viewer-scrollbar-thumb-hover-color: #777777;
    @viewer-scrollbar-base-color: #666666;
    @viewer-scrollbar-arrow-color: @viewer-sidebar-label-text-color;
    @viewer-background-color: rgba(0, 0, 0, 0.85);
    @viewer-busy-color: rgba(255, 255, 255, 0.3);
    @viewer-toolbar-bgcolor: #000000;
    @viewer-toolbar-color: #999999;
    @viewer-toolbar-border-color: #000000;
    @viewer-toolbar-hover-color: #999;
    @viewer-toolbar-hover-bgcolor: #333333;
    @viewer-toolbar-focus-color: #FFFFFF;
    @viewer-toolbar-focus-bgcolor: #222222;
    @viewer-toolbar-active-color: #FFFFFF;
    @viewer-toolbar-active-bgcolor: #222222;
    @viewer-displayer-navigation-color: rgba(255, 255, 255, 0.5);
    @viewer-displayer-navigation-bgcolor: rgba(0, 0, 0, 0.5);
    @viewer-displayer-caption-color: #FFFFFF;
    @viewer-displayer-caption-bgcolor: rgba(0, 0, 0, 0.7);
    @viewer-displayer-document-shadowcolor: rgba(255, 255, 255, 0.2);
    @viewer-control-color: @viewer-toolbar-color;
    @viewer-sidebar-bgcolor: rgba(0, 0, 0, 0.40);
    @viewer-sidebar-border-color: #000000;
    @viewer-sidebar-active-color: #FFFFFF;
    @viewer-sidebar-active-bgcolor: #333333;
    @viewer-sidebar-active-bordercolor: #444444;
    @viewer-sidebar-label-text-color: #999999;
    @viewer-sidebar-uploadnewversion-bgcolor: #222;
    @viewer-sidebar-uploadnewversion-bordercolor: #444;
    @viewer-sidebar-uploadnewversion-hovercolor: #777777;
    @viewer-sidebar-versions-text-color: #CCCCCC;
    @viewer-sidebar-versions-comment-color: lightgrey;
    @viewer-sidebar-versions-dropdown-color: #FFFFFF;
    @viewer-sidebar-versions-dropdown-active-bgcolor: #444444;
    @viewer-sidebar-description-outline-color: #444444;
    @viewer-sidebar-tab-color: #ffffff;
    @viewer-sidebar-tab-bordercolor: #555555;
    @viewer-sidebar-activetab-bordercolor: @brand-primary;
    @viewer-sidebar-activetab-bgcolor: rgba(255,255,255,0.1);
    @viewer-sidebar-tab-hovercolor: rgba(255,255,255,0.2);
    @document-thumbnail-link-focus-color: #777777;
    @document-thumbnail-link-hover-color: #444444;
    @document-thumbnail-link-selected-color: #777777;
    @document-thumbnail-bgcolor: #FFFFFF;
    @document-thumbnail-border-color: #e0e0e0;
    @document-thumbnail-number-color: #999999;
    @document-thumbnail-number-hover-color: #FFFFFF;

    @viewer-displayer-spreadsheet-header-pane-text-color: #e0e0e0;
    @viewer-displayer-spreadsheet-header-pane-border-color: #999999;
    @viewer-displayer-spreadsheet-header-pane-background-color: #222222;
}

.viewer-light-colors () {
    @viewer-text-color: #333333;
    @viewer-scrollbar-track-color: #DDDDDD;
    @viewer-scrollbar-thumb-color: #AAAAAA;
    @viewer-scrollbar-thumb-hover-color: #777777;
    @viewer-scrollbar-base-color: #666666;
    @viewer-scrollbar-arrow-color: @viewer-sidebar-label-text-color;
    @viewer-background-color: #f5f5f5;
    @viewer-busy-color: rgba(0, 0, 0, 0.3);
    @viewer-toolbar-bgcolor: #ffffff;
    @viewer-toolbar-color: @brand-primary;
    @viewer-toolbar-border-color: #DDDDDD;
    @viewer-toolbar-hover-color: #284d71;
    @viewer-toolbar-hover-bgcolor: #EEEEEE;
    @viewer-toolbar-focus-color: #FFFFFF;
    @viewer-toolbar-focus-bgcolor: @brand-primary;
    @viewer-toolbar-active-color: #284d71;
    @viewer-toolbar-active-bgcolor: #AAAAAA;
    @viewer-displayer-navigation-color: rgba(255, 255, 255, 0.5);
    @viewer-displayer-navigation-bgcolor: rgba(0, 0, 0, 0.2);
    @viewer-displayer-caption-color: #FFFFFF;
    @viewer-displayer-caption-bgcolor: rgba(0, 0, 0, 0.6);
    @viewer-displayer-document-shadowcolor: rgba(0, 0, 0, 0.2);
    @viewer-control-color: @viewer-toolbar-color;
    @viewer-sidebar-bgcolor: #f5f5f5;
    @viewer-sidebar-border-color: #DDDDDD;
    @viewer-sidebar-active-color: #ffffff;
    @viewer-sidebar-active-bgcolor: @brand-primary;
    @viewer-sidebar-active-bordercolor: #ffffff;
    @viewer-sidebar-label-text-color: #999999;
    @viewer-sidebar-uploadnewversion-bgcolor: rgba(0,0,0,.1);
    @viewer-sidebar-uploadnewversion-bordercolor: rgba(0,0,0,0.1);
    @viewer-sidebar-uploadnewversion-hovercolor: rgba(0,0,0,0.5);
    @viewer-sidebar-versions-text-color: #333333;
    @viewer-sidebar-versions-comment-color: darkgrey;
    @viewer-sidebar-versions-dropdown-color: #222222;
    @viewer-sidebar-versions-dropdown-active-bgcolor: transparent;
    @viewer-sidebar-description-outline-color: #777777;
    @viewer-sidebar-tab-color: #333333;
    @viewer-sidebar-tab-bordercolor: rgba(0,0,0,0.2);
    @viewer-sidebar-activetab-bordercolor: @brand-primary;
    @viewer-sidebar-activetab-bgcolor: rgba(0,0,0,0.1);
    @viewer-sidebar-tab-hovercolor: rgba(0,0,0,0.2);
    @document-thumbnail-link-focus-color: rgba(0,0,0,0.1);
    @document-thumbnail-link-hover-color: rgba(0,0,0,0.05);
    @document-thumbnail-link-selected-color: rgba(0,0,0,0.15);
    @document-thumbnail-bgcolor: #FFFFFF;
    @document-thumbnail-border-color: #e0e0e0;
    @document-thumbnail-number-color: #333333;
    @document-thumbnail-number-hover-color: #333333;

    @viewer-displayer-spreadsheet-header-pane-text-color: #333333;
    @viewer-displayer-spreadsheet-header-pane-border-color: #e0e0e0;
    @viewer-displayer-spreadsheet-header-pane-background-color: #f8f8f8;
}


/* OX Viewer Sidebar generic styles */
.viewer-sidebar {
    position: absolute;
    width: @viewer-sidebar-width;
    padding: 16px;
    display: none;
    overflow-y: auto;
    overflow-x: hidden;

    /* set the text context of responsive labels according to the device and it's orientation */
    /* the default */
    *.viewer-responsive-label[data-label-normal]:before {
        content: attr(data-label-normal);
    }
    /* for smartphones with orientation portrait */
    *.smartphone *.viewer-responsive-label[data-label-normal]:before {
        @media (orientation: portrait) {
            content: attr(data-label-short);
        }
    }

    &.open { display: block; }

    .viewer-uploadnewversion > .form-group {
        margin-top: 5px;
        & > .btn-default {
            background-color: transparent;
            width: 100%;
        }
    }

    .breadcrumb-view { margin: 0; }

    .breadcrumb-tail { font-weight: normal; }
}

/* OX Viewer Sidebar section panel generic styles */

.sidebar-panel {
    margin-bottom: 16px;

    .close { font-size: 16px; }

    .sidebar-panel-heading {
        position: relative;
        padding: 12px 0 5px 0;

        .panel-toggle-btn {
            color: inherit;
            position: absolute;
            top: 10px;
            right: 0;
        }

        h3 {
            font-size: 13px;
            font-weight: bold;
            margin-top: 0;
            margin-bottom: 0;
            cursor: default;
        }

        &.io-ox-busy:before { top: 185%; }
    }

    .sidebar-panel-body {
        padding: 12px 0 5px 0;

        &.panel-collapsed { display: none; }

        &:after {
            content: " ";
            display: table;
            clear: both;
        }

        dd,
        dt {
            line-height: 16px;
            margin-bottom: 8px;
            float: left;
        }

        dt {
            width: 33%;
            font-weight: normal;
            cursor: default;
            clear: both;
        }

        dd {
            width: 66%;
            .user-select(text);
            word-wrap: break-word;

            &.io-ox-busy:before {
                font-size: inherit;
                left: 0px;
                margin-left: 0px;
            }

            &.modified {
                > span {
                    display: block;
                }
            }
        }

        .versiontable {
            white-space: nowrap;
            margin-bottom: 0;

            td {
                padding: 0;
                border-top: none;
                line-height: 16px;
            }

            .version-content {
                padding: 0 0 8px 0;

                .createdby, .last_modified, .size {
                    padding: 2px;
                }

                .last_modified { float: right; }

                .size { text-align: left; }
            }

            .dropdown > a.current { font-weight: bold; }
        }

        .description {
            display: block;
            white-space: pre-wrap;
            line-height: 16px;
            .user-select(text);

            &.description-empty {
                .user-select(none);
                cursor: default;
            }
        }
    }

    &.viewer-fileinfo { margin-bottom: 0; }
}

// a mixin containing all styles for viewer
.viewer-styles() {

    font-size: 13px;
    background-color: @viewer-background-color;
    color: @viewer-text-color;
    outline: 0;
    z-index: 1000;

    scrollbar-base-color: @viewer-scrollbar-base-color;
    scrollbar-track-color: @viewer-scrollbar-track-color;
    scrollbar-arrow-color: @viewer-sidebar-label-text-color @viewer-scrollbar-arrow-color;

    ::-webkit-scrollbar { width: 12px; }
    ::-webkit-scrollbar-track { background: @viewer-scrollbar-track-color; }
    ::-webkit-scrollbar-thumb {
        background: @viewer-scrollbar-thumb-color;
        width: 12px;

        &:hover { background: @viewer-scrollbar-thumb-hover-color; }
    }

    .viewer-toolbar {
        position: absolute;
        top: 0;
        width: 100%;
        height: @viewer-toolbar-height;
        line-height: @viewer-toolbar-height;
        background: @viewer-toolbar-bgcolor;
        list-style: none;
        padding-left: 0;
        text-align: right;
        z-index: 2;
        border-bottom: 1px solid @viewer-toolbar-border-color;
        .user-select(none);

        i.fa { font-size: 14px; }

        > li {
            display: inline-block;
            height: @viewer-toolbar-height;
            text-align: center;

            > a {
                display: inline-block;
                height: @viewer-toolbar-height;
                min-width: @viewer-toolbar-link-width;
                padding: 0 16px;
                outline: 0;
                text-align: center;
                text-decoration: none;
                color: @viewer-toolbar-color;
                border-bottom: 1px solid @viewer-toolbar-border-color;
                &:not(.disabled) {
                    &:hover {
                        color: @viewer-toolbar-hover-color;
                        background-color: @viewer-toolbar-hover-bgcolor;
                    }
                    &:focus,
                    &:active {
                        color: @viewer-toolbar-focus-color;
                        background-color: @viewer-toolbar-focus-bgcolor;
                    }
                }
            }

            > a.active {
                color: @viewer-toolbar-active-color;
                background-color: @viewer-toolbar-active-bgcolor;
            }

            &.dropdown {
                margin-right: @viewer-toolbar-link-width;

                &.open { background-color: @viewer-toolbar-active-bgcolor; }

                @media (max-width: 1023px) { margin-right: 0; }
            }

            .dropdown-menu { margin: 0; }
        }

        .viewer-toolbar-filename {
            max-width: @viewer-toolbar-filename-width;
            padding: 0 16px;
            text-align: left;
            cursor: pointer;
            .ellipsis();

            i {
                margin-right: 16px;
                font-size: 14px;
            }

            i.fa-file-excel-o      { color: #44B957; }
            i.fa-file-word-o       { color: #1A9DD4; }
            i.fa-file-powerpoint-o { color: #EE5F37; }
            i.fa-file-pdf-o        { color: #CF1E28; }
            i.fa-file-image-o      { color: #EE5F37; }
            i.fa-file-text-o       { color: #4285f4; }

            &:not(.disabled) {
                &:hover, &:active, &:focus {
                    color: @viewer-toolbar-color;
                    background: @viewer-toolbar-hover-bgcolor;
                }
            }

            &.disabled { cursor: default; }

            // portrait
            @media screen and (max-aspect-ratio: 13/9) and (min-width: 320px) {

                i { margin-right: 5px; }

                @media (min-width: 320px)  { width: 115px; }
                @media (min-width: 1024px) { width: 215px; }
            }
            // landscape
            @media screen and (min-aspect-ratio: 13/9) {
                width: @viewer-toolbar-filename-width-smartphone-landscape;
            }
        }

        .viewer-toolbar-navigation {
            position: absolute;
            top: 0;
            left: ~"calc(50% - 280px)";
            display: flex;
            justify-content: center;
            align-items: center;
            flex-direction: row;

            @media (max-width: 1023px) { left: 135px; }
            @media (max-width: 767px)  { display: none; }
        }

        @viewer-toolbar-link-disabled-color: #CCCCCC;
        .viewer-toolbar-navigation-button {
            cursor: pointer;

            &.disabled {
                color: @viewer-toolbar-link-disabled-color;
                cursor: auto;
                @viewer-toolbar-disabled-hover: #FFFFFF;

                &:hover,
                &:focus,
                &:active { background: @viewer-toolbar-disabled-hover; }
            }
        }

        @viewer-toolbar-page-bordercolor: #e0e0e0;
        .viewer-toolbar-page-wrapper {
            display: inline-block;
            outline: 1px solid @viewer-toolbar-page-bordercolor;
            height: 30px;
            margin: 5px 10px;
        }
        .viewer-toolbar-page {
            display: block;
            height: 28px;
            line-height: 28px;
            width: 40px;
            padding-right: 5px;
            text-align: right;
            -webkit-appearance:none;
            border: 0;
        }
        .viewer-toolbar-page-total {
            color: @link-color;
            display: inline-block;
        }

    }

    // show active sidebar button in toolbar when sidebar is open
    .viewer-sidebar:not(.open) ~ .viewer-toolbar a.viewer-toolbar-togglesidebar {
        &:focus {
            color: rgba(255, 255, 255, 0.3);
        }
    }

    .viewer-displayer {
        position: absolute;
        top: @viewer-toolbar-height;
        width: 100%;
        bottom: 0;
        outline: 0;

        &.toolbar-bottom-visible {
            .toolbar.bottom {
                display: block;
            }
        }
        .toolbar.bottom {
            display: none;
            .upload-wrapper {
                border-top: 1px solid #000000;
                background-color: #000000;
            }
        }

        .carousel-inner,
        .item,
        .swiper-container { height: 100%; }

        .swiper-container {

            // copied directly from 'io.ox/presenter/style.less' ... see line 278
            //
            .fullscreen() {
                top: 0;
                background-color: black;

                // #49797 - Presenting in full screen mode shows scroll bar
                .swiper-container .swiper-wrapper .swiper-slide {
                    overflow: hidden;
                }
            }

            // The selectors for full screen need to be kept in separate declarations.
            // For example if Firefox discovers ":-webkit-full-screen" it ignores the whole selector, same if Chrome discovers ":-moz-full-screen".
            //
            &:-webkit-full-screen {
                .fullscreen()
            }
            &:-moz-full-screen {
                .fullscreen()
            }
            &:-ms-fullscreen {
                .fullscreen()
            }
            &:full-screen {
                .fullscreen()
            }
            &:fullscreen {
                .fullscreen()
            }
        }

        .swiper-container {
            width: 100%;

            .swiper-slide {
                display: -webkit-box;
                display: -ms-flexbox;
                display: -webkit-flex;
                display: flex;
                -webkit-box-pack: center;
                -ms-flex-pack: center;
                -webkit-justify-content: center;
                justify-content: center;
                -webkit-box-align: center;
                -ms-flex-align: center;
                -webkit-align-items: center;
                align-items: center;
                .user-select(none);

                &.swiper-slide-document {
                    display: block;
                    height: 100%;
                }
            }

            .io-ox-busy::before { color: @viewer-busy-color; }

            &.autoplay-controls-visible {
                > .autoplay-button {

                    opacity: 1;
                }
            }
            &.autoplay-controls-disabled {
                > .autoplay-button {

                    display: none!important;
                }
            }
        }
        &.fullscreen-mode {
            .fullscreen-button {

                display: block;
            }
        }

        .viewer-displayer-item-container { max-height: 100%; }

        .viewer-displayer-item {
            max-height: 100%;
            max-width: 100%;
        }

        .viewer-displayer-image {

            // fix transparent images; see e.g. http://lea.verou.me/css3patterns/#checkerboard
            @g: #eee;
            @t: transparent;
            background-color: #fff;
            background-image: -webkit-linear-gradient(45deg, @g 25%, @t 25%, @t 75%, @g 75%, @g),
                -webkit-linear-gradient(45deg, @g 25%, @t 25%, @t 75%, @g 75%, @g);
            background-image: linear-gradient(45deg, @g 25%, @t 25%, @t 75%, @g 75%, @g),
                linear-gradient(45deg, @g 25%, @t 25%, @t 75%, @g 75%, @g);
            background-position: 0 0, 16px 16px;
            background-size: 32px 32px;
        }

        .viewer-displayer-audio {
            &.player-hidden { display: none; }

            img {
                display: block;
                max-width: @viewer-audio-cover-size;
                max-height: @viewer-audio-cover-size;
                margin-bottom: 4px;
                border-radius: 6px;
            }

            audio {
                width: @viewer-audio-cover-size;
                min-height: 34px;
            }

            .play-button {
                position: relative;
                width: 280px;
                height: auto;
                text-align: center;
                font-size: 56px;
                color: #eee;
                cursor: pointer;
                &.cover {
                    height: 280px;
                    position: absolute;
                    padding-top: 100px;
                }
            }
            .player-text {
                text-align: center;
            }
        }

        .viewer-displayer-video {
            min-height: 34px;

            &.player-hidden { display: none; }
        }

        .viewer-displayer-audio-video-placeholder {
            width: 90%;
            height: 90%;

            i {
                font-size: 56px;
                text-align: center;
            }
        }

        .viewer-displayer-spreadsheet {

            .io-ox-office-main.io-ox-office-spreadsheet-main {

                .pane-root {
                    > .header-pane .cell, > .corner-pane {
                        color: @viewer-displayer-spreadsheet-header-pane-text-color;
                        background-color: @viewer-displayer-spreadsheet-header-pane-background-color;
                        border-right-color: @viewer-displayer-spreadsheet-header-pane-border-color;
                        border-bottom-color: @viewer-displayer-spreadsheet-header-pane-border-color;
                    }
                }

                > .app-pane {
                    border-top: 1px solid @viewer-displayer-spreadsheet-header-pane-border-color;
                }

                .grid-layer.drawing-layer.comment-layer {
                    color: #333333;
                }

                ::-webkit-scrollbar-corner { background-color: @viewer-displayer-spreadsheet-header-pane-background-color; }
            }
        }

        .document-container .document-page {
            margin: 20px auto;
            width: 450px;
            background: #ffffff;
            color: #000000;
            box-shadow: 0 0 8px @viewer-displayer-document-shadowcolor;
        }

        .white-page {
            color: #333;
            background-color: #fff;
            width: 100%;
            max-width: 21cm;
            padding: 16px;
            margin: 32px auto;
            min-height: 90%;
            .user-select(text);
            // white on white makes no sense, so change color of busy animation
            .io-ox-busy::before { color: rgba(0, 0, 0, 0.30); }
        }

        .letter { padding: 77px 3cm; }

        .plain-text {
            font: 13px/1.23077em monospace;
            white-space: pre-wrap;
        }

        .viewer-displayer-caption {
            position: absolute;
            z-index: 1;
            left: 0;
            right: 0;
            bottom: 40px;
            text-align: center;
            display: none;
            pointer-events: none;

            .caption-content {
                display: inline-block;
                min-height: 24px;
                line-height: 24px;
                padding: 0 15px;
                color: @viewer-displayer-caption-color;
                background: @viewer-displayer-caption-bgcolor;
                border-radius: 4px;
            }

            &.smartphone { bottom: 6px; }
        }

        .autoplay-button,
        .swiper-button-control {
            display: none;
            margin-top: -25px;
            color: @viewer-displayer-navigation-color;
            background: @viewer-displayer-navigation-bgcolor;
            outline: 0;
            width: 50px;
            height: 50px;
            border-radius: 2px;
            text-align: center;

            i {
                line-height: 50px;
                font-size: 3rem;
            }

            &:hover,
            &:focus { color: #FFFFFF; }
        }
        .autoplay-button {
            display: block;
            position: absolute;
            left: 50%;
            top: 50%;
            right: auto;
            bottom: auto;
            margin-left: -25px;
            z-index: 10;
            cursor: pointer;
            opacity: 0;
            transition-property: opacity;
            transition-duration: 0.5s;
        }
        .fullscreen-button {
          //display: block;
            display: none;
            position: absolute;
            right: 4px;
            top: 4px;
            width: 40px;
            height: 40px;
            padding: 10px 0 0 0;
            text-align: center;
            font-size: 18px;
            line-height: 18px;
            color: #999;
            z-index: 1;
        }

        .viewer-displayer-notification {
            position: absolute;
            top: 50%;
            left: 0;
            margin-top: -50px;
            height: 100px;
            width: 100%;
            padding: 0 40px;
            text-align: center;
            color: @viewer-toolbar-color;

            i { font-size: 4rem; }

            .apology { margin-top: 20px; }
        }
    }

    /* OX Viewer Sidebar specific styles */

    .viewer-sidebar {
        position: absolute;
        top: @viewer-toolbar-height;
        right: 0;
        bottom: 0;
        width: @viewer-sidebar-width;
        background-color: @viewer-sidebar-bgcolor;
        border-left: 1px solid @viewer-sidebar-border-color;
        outline: 0;
        z-index: 2;     // hide captions when sidebar is 100% width

        &.open { display: block; }

        &.smartphone { width: @viewer-sidebar-width-smartphone; }

        .inplace-dropzone {
            background-color: @viewer-sidebar-bgcolor;

            .dropzone-caption { color: @viewer-sidebar-label-text-color; }
        }

        .viewer-uploadnewversion > .form-group > .btn-default {
            color: @viewer-text-color;
            background-color: @viewer-sidebar-uploadnewversion-bgcolor;
            border-color: @viewer-sidebar-uploadnewversion-bordercolor;

            &.active,
            &:active,
            &:hover {
                border-color: @viewer-sidebar-uploadnewversion-hovercolor;
            }
            &.active,
            &:focus {
                outline: 0;
                color: @viewer-sidebar-active-color;
                background: @viewer-sidebar-active-bgcolor;
                border-color: @viewer-sidebar-active-bordercolor;
            }
        }


        .viewer-sidebar-tabs {
            list-style: none;
            width: 100%;
            margin-bottom: 20px;
            padding: 0;
            .user-select(none);

            li {
                display: inline-block;
                width: 50%;
            }

            a {
                display: block;
                font-weight: bold;
                color: @viewer-sidebar-tab-color;
                height: 40px;
                line-height: 40px;
                text-align: center;
                cursor: pointer;
                text-decoration: none;
                border-bottom: 2px solid @viewer-sidebar-tab-bordercolor;

                &.selected {
                    border-bottom: 2px solid @viewer-sidebar-activetab-bordercolor;
                    background-color: @viewer-sidebar-activetab-bgcolor;
                }

                &:hover { background-color: @viewer-sidebar-tab-hovercolor; }
            }
        }

        .viewer-sidebar-pane {
            &.thumbnail-pane.io-ox-busy::before {
                top: 100px;
                color: @viewer-busy-color;
            }
        }

        .document-thumbnail-link {
            display: inline-block;
            width: 150px;
            height: 180px;
            padding: 10px 0 0 0;
            margin: 0 5px 5px 0;
            cursor: pointer;
            vertical-align: top;

            &:hover {
                background: @document-thumbnail-link-hover-color;
                text-decoration: none;

                .page-number { color: @document-thumbnail-number-hover-color; }
            }

            &:active,
            &:focus { background: @document-thumbnail-link-focus-color; }

            &.selected {
                background: @document-thumbnail-link-selected-color;

                .page-number { color: @document-thumbnail-number-hover-color; }
            }
        }

        .document-thumbnail {
            width: 100px;
            height: 140px;
            margin: 0 auto;
            background: @document-thumbnail-bgcolor;
            border: 1px solid @document-thumbnail-border-color;
            overflow: hidden;

            .thumbnail-image {
                width: 100%;
                height: auto;
            }

            &.landscape {
                width: 140px;
                height: 100px;
            }
        }

        .page-number {
            color: @document-thumbnail-number-color;
            text-align:center;
            margin-top: 5px;
            font-weight: bold;
        }
    }

    /* OX Viewer Sidebar section panel specific styles */

    .sidebar-panel {

        a.btn, div.dropdown > a { outline: 0; }

        .sidebar-panel-heading {

            color: @viewer-sidebar-label-text-color;

            .panel-toggle-btn {
                outline: 0;
                color: @viewer-control-color;
                border: 1px solid transparent;
                border-radius: 3px;
                width: 20px;
                text-align:center;

                i.fa-chevron-right {
                    padding-top: 3px;
                    padding-left: 1px;
                }

                &:active,
                &:focus,
                &:hover {
                    border-color: @viewer-sidebar-active-bordercolor;
                    color: @viewer-sidebar-active-color;
                    background-color: @viewer-sidebar-active-bgcolor;
                }
            }

            h3 {
                font-size: 13px;
                font-weight: bold;
                margin-top: 0;
                margin-bottom: 0;
                cursor: default;
            }

            &.io-ox-busy:before { top: 185%; }
        }

        .sidebar-panel-body {

            dt { color: @viewer-sidebar-label-text-color; }

            .versiontable {

                td { color: @viewer-sidebar-versions-text-color; }

                .version-comment { color: @viewer-sidebar-versions-comment-color; }

                .dropdown > a {
                    color: @viewer-sidebar-versions-dropdown-color;
                    border: 1px solid transparent;
                    padding: 2px;

                    &:hover { color: @viewer-sidebar-versions-dropdown-color; }

                    &:active,
                    &:focus {
                        border-radius: 3px;
                        border-color: @viewer-sidebar-active-bordercolor;
                        color: @viewer-sidebar-active-color;
                        background-color: @viewer-sidebar-active-bgcolor;
                    }
                }
            }

            .description {
                &:active, &:focus {
                    outline: 2px solid @viewer-sidebar-description-outline-color;
                    outline-offset: 2px;
                }
            }
        }
    }
}

// generate dark and light themes
.io-ox-viewer {

    .viewer-print-overlay {
        display: none;

        @media print {
<<<<<<< HEAD
            display: flex;
            flex-direction: row;
            justify-content: center;
            align-items: center;
=======
            .flex-center(row);
>>>>>>> 1c74fb5d
            position: absolute;
            z-index: 2;
            background-color: #fff!important;
            text-align: center;
            height: 100%;

            &:before {
                font-family: FontAwesome;
                content: "\f1c5";
                font-size: 75px;
                width: 100%;
                margin-top: -150px;
                position: absolute;
                color: #333!important;
            }
            .print-content {
                display: flex;
                flex-wrap: wrap;

                span {
                    width: 100%;
                    margin: 15px 100px;
                    font-size: 32px;
                    color: #333!important;
                }
            }
        }
    }

    &.viewer-dark-theme {

        .viewer-dark-colors();
        .viewer-styles();

        .viewer-sidebar {
            dd {
                a:link, a:visited { color: lighten(@link-color, 20%); }
                a:hover, a:focus { color: @link-color; }
            }
        }

        .breadcrumb-tail { color: white; }
    }

    &.viewer-light-theme {
        .viewer-light-colors();
        .viewer-styles();
    }
}

/* enable iOS momentum scrolling */
html.ios .io-ox-viewer {
    .viewer-sidebar, .swiper-slide.swiper-slide-active { -webkit-overflow-scrolling: touch; }
}

<<<<<<< HEAD
.viewer-sidebar .description-button { outline:0; padding:0; border:0; font-size: 13px; color: #3c73aa; }
=======
.viewer-sidebar .description-button { outline:0; padding:0; border:0; font-size: 13px; color: @brand-primary; }
>>>>>>> 1c74fb5d
.viewer-dark-theme .viewer-sidebar .description-button { color: #7ba6d1; }

@media print {
    .io-ox-viewer {
        background-color: #fff!important;
    }
    .viewer-toolbar,
    .viewer-sidebar,
    .viewer-displayer .swiper-button-control {
        display: none !important;
    }
}<|MERGE_RESOLUTION|>--- conflicted
+++ resolved
@@ -1007,14 +1007,7 @@
         display: none;
 
         @media print {
-<<<<<<< HEAD
-            display: flex;
-            flex-direction: row;
-            justify-content: center;
-            align-items: center;
-=======
             .flex-center(row);
->>>>>>> 1c74fb5d
             position: absolute;
             z-index: 2;
             background-color: #fff!important;
@@ -1070,11 +1063,7 @@
     .viewer-sidebar, .swiper-slide.swiper-slide-active { -webkit-overflow-scrolling: touch; }
 }
 
-<<<<<<< HEAD
-.viewer-sidebar .description-button { outline:0; padding:0; border:0; font-size: 13px; color: #3c73aa; }
-=======
 .viewer-sidebar .description-button { outline:0; padding:0; border:0; font-size: 13px; color: @brand-primary; }
->>>>>>> 1c74fb5d
 .viewer-dark-theme .viewer-sidebar .description-button { color: #7ba6d1; }
 
 @media print {
