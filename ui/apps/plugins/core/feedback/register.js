/**
 * This work is provided under the terms of the CREATIVE COMMONS PUBLIC
 * LICENSE. This work is protected by copyright and/or other applicable
 * law. Any use of the work other than as authorized under this license
 * or copyright law is prohibited.
 *
 * http://creativecommons.org/licenses/by-nc-sa/2.5/
 *
 * © 2014 Open-Xchange Inc., Tarrytown, NY, USA. info@open-xchange.com
 *
 * @author Daniel Dickhaus <daniel.dickhaus@open-xchange.com>
 */

define('plugins/core/feedback/register', [
    'io.ox/core/tk/dialogs',
    'gettext!io.ox/core',
    'io.ox/core/notifications',
    'settings!io.ox/core',
    'io.ox/core/api/user',
    'io.ox/core/extensions',
    'less!plugins/core/feedback/style'
], function (dialogs, gt, notifications, settings, api, ext) {

    'use strict';

    var includeUserInfo = settings.get('feeback/includeUserInfo', false);
    function buildStarWidget(number, hover) {
        //number of stars and boolean to enable or disable the hovereffect, default is 5 stars and hover enabled
        number = number || 5;
        //0 on init
        var value = 0,
            node = $('<div tabindex="1" class="star-wrapper tabindex="1" ' +
<<<<<<< HEAD
                                 //#. %1$d is current raiting
                                 //#. %2$d is the maximum rating
                                 //#, c-format
                'aria-label="' + gt('Rating %1$d of %2$d. Press Enter to confirm or use the left and right arrowkeys to adjust your rating.', value, number) + '">')
                .on('keydown', function (e) {
                    if (e.which === 37) {//left arrow
                        var activestars = node.find('.active-star').length;
                        if (activestars - 1 >= 0) {
                            updateStars({ data: { starnumber: activestars - 1 }});
=======
                                     //#. %1$d is current raiting
                                     //#. %2$d is the maximum rating
                                     //#, c-format
                    'aria-label="' + gt('Rating %1$d of %2$d. Press Enter to confirm or use the left and right arrowkeys to adjust your rating.', value, number) + '">')
                    .on('keydown', function (e) {
                        if (e.which === 37) {
                            //left arrow
                            var activestars = node.find('.active-star').length;
                            if (activestars - 1 >= 0) {
                                updateStars({data: {starnumber: activestars - 1}});
                            }
                            node.attr('aria-label', gt('Rating %1$d of %2$d. Press Enter to confirm or use the left and right arrowkeys to adjust your rating.', activestars - 1, number));
                        } else if (e.which === 39) {
                            //right arrow
                            var activestars = node.find('.active-star').length;
                            if (activestars + 1 <= number) {
                                updateStars({data: {starnumber: activestars + 1}});
                            }
                            node.attr('aria-label', gt('Rating %1$d of %2$d. Press Enter to confirm or use the left and right arrowkeys to adjust your rating.', activestars + 1, number));
                        } else if (e.which === 13) {
                            //enter
                            updateStars({type: 'click', data: {starnumber: node.find('.active-star').length}});
                            node.attr('aria-label', gt('Rating %1$d of %2$d confirmed. Use the left and right arrowkeys to adjust your rating.', value, number));
                        } else if (e.which === 9) {
                            //tab
                            updateStars({type: 'mouseleave', data: {starnumber: value}});
                            node.attr('aria-label', gt('Rating %1$d of %2$d. Press Enter to confirm or use the left and right arrowkeys to adjust your rating.', value, number));
>>>>>>> e7758a2e
                        }
                        node.attr('aria-label', gt('Rating %1$d of %2$d. Press Enter to confirm or use the left and right arrowkeys to adjust your rating.', activestars - 1, number));
                    } else if (e.which === 39) {//right arrow
                        var activestars = node.find('.active-star').length;
                        if (activestars + 1 <= number) {
                            updateStars({ data: { starnumber: activestars + 1 }});
                        }
                        node.attr('aria-label', gt('Rating %1$d of %2$d. Press Enter to confirm or use the left and right arrowkeys to adjust your rating.', activestars + 1, number));
                    } else if (e.which === 13) {//enter
                        updateStars({ type: 'click', data: { starnumber: node.find('.active-star').length }});
                        node.attr('aria-label', gt('Rating %1$d of %2$d confirmed. Use the left and right arrowkeys to adjust your rating.', value, number));
                    } else if (e.which === 9) {//tab
                        updateStars({ type: 'mouseleave', data: { starnumber: value }});
                        node.attr('aria-label', gt('Rating %1$d of %2$d. Press Enter to confirm or use the left and right arrowkeys to adjust your rating.', value, number));
                    }
                }),
            stars = [];
        //update function
        function updateStars(e) {
            var starnumber = e.data.starnumber;

            //reset stars on mouseleave
            if (e.type === 'mouseleave') {
                starnumber = value;
            }
            _(stars).each(function (star, index) {

                if (index < starnumber) {
                    star.addClass('active-star');
                } else {
                    star.removeClass('active-star');
                }
            });
            //update on click
            if (e.type === 'click') {
                //save value
                value = starnumber;
            }
        }
        //build stars
        for (var i = 0; i < number; i++) {
            stars.push($('<i class="fa fa-star rating-star">')
              .on((hover === false ? 'click' : 'click mouseenter mouseleave'), { starnumber: i + 1 }, updateStars));
        }
        //trigger initial update
        updateStars({ data: { starnumber: value }});

        node.append(stars);

        return { getValue: function () { return value; }, node: node };
    }

    function sendFeedback(data) {
        if (includeUserInfo) {
            return api.getCurrentUser().then(function (userdata) {
                data.user_id = ox.user_id;
                data.email = userdata.get('email1');
                //print data to console for now
                console.log(data);
                return $.when();
                // TODO: check if backend is ready now?
                //when backend is ready remove the placeholder 'console.log and return $.when' and use the correct function below

                /*return http.PUT({//could be done to use all folders, see portal widget but not sure if this is needed
                    module: 'feedback',
                    params: { action: 'send',
                        timezone: 'UTC'
                    },
                    data: data
                });*/
            });
        } else {
            //print data to console for now
            console.log(data);
            return $.when();
            // TODO: check if backend is ready now?
            // when backend is ready remove the placeholder 'console.log and return $.when' and use the correct function below

            /*return http.PUT({//could be done to use all folders, see portal widget but not sure if this is needed
                module: 'feedback',
                params: { action: 'send',
                    timezone: 'UTC'
                },
                data: data
            });*/
        }
    }

    var feedback = {
        show: function () {
            var guid = _.uniqueId('feedback-note-'),
                popup = new dialogs.ModalDialog()
                    .header($('<h4>').text(gt('Feedback')))
                    .addPrimaryButton('send', gt('Send feedback'), 'send', { tabIndex: 1 })
                    .addButton('cancel', gt('Cancel'), 'cancel', { tabIndex: 1 }),
                stars = buildStarWidget(settings.get('feeback/numberOfStars', 5), settings.get('feeback/showHover', true)),
                note = $('<textarea tabindex="1" id="' + guid + '" class="feedback-note form-control" rows="5">'),
                supportlink = settings.get('feedback/supportlink', '');
            if (supportlink !== '') {
                supportlink = $('<a href="' + supportlink + '" tabindex="1">');
            }

            popup.getBody().append(
                $('<div class="feedback-welcome-text">')
                    .text(gt('Welcome. Please provide your feedback about this product')),
                stars.node,
                $('<label class="feedback-label" for="' + guid + '">').text(gt('Comments and suggestions')),
                note,
                $('<div class="feedback-info">')
                    .text(gt('Please note, that support requests cannot be handled via the feedback-formular. When you have questions or problems please contact our support directly')),
                supportlink,
                $('<div class="feedback-userdata-notice">').text(includeUserInfo ? gt('Your email address will be included when sending this feedback') : ''));

            popup.show().done(function (action) {
                if (action === 'send') {
                    sendFeedback({ rating: stars.getValue(), message: note.val() })
                    .done(function () {
                        notifications.yell('success', gt('Thank you for your feedback'));
                    })
                    .fail(function (error) {
                        notifications.yell(error);
                    });
                }
            });
        },
        drawButton: function () {
            var position = settings.get('feedback/position', 'left'),
                feedbackButton = $('<div class="feedback-button">').text('Feedback')
                .addClass(position + 'side-button')
                .on('click', this.show);

            $('#io-ox-core').append(feedbackButton);
        }
    };

    ext.point('io.ox/core/topbar/right/dropdown').extend({
        id: 'feedback',
        index: 250,
        draw: function () {
            var currentSetting = settings.get('feeback/show', 'both');
            if (currentSetting === 'both' || currentSetting === 'topbar') {
                this.append(
                    $('<li>').append(
                        $('<a href="#" data-action="feedback" role="menuitem" tabindex="1">').text(gt('Give feedback'))
                    )
                    .on('click', function (e) {
                        e.preventDefault();
                        feedback.show();
                    })
                );
            }
        }
    });

    ext.point('io.ox/core/plugins').extend({
        id: 'feedback',
        draw: function () {
            var currentSetting = settings.get('feeback/show', 'both');
            if (_.device('!smartphone') && (currentSetting === 'both' || currentSetting === 'side')) {
                feedback.drawButton();
            }

        }
    });

    return feedback;
});<|MERGE_RESOLUTION|>--- conflicted
+++ resolved
@@ -30,57 +30,31 @@
         //0 on init
         var value = 0,
             node = $('<div tabindex="1" class="star-wrapper tabindex="1" ' +
-<<<<<<< HEAD
                                  //#. %1$d is current raiting
                                  //#. %2$d is the maximum rating
                                  //#, c-format
                 'aria-label="' + gt('Rating %1$d of %2$d. Press Enter to confirm or use the left and right arrowkeys to adjust your rating.', value, number) + '">')
                 .on('keydown', function (e) {
-                    if (e.which === 37) {//left arrow
+                    //left arrow
+                    if (e.which === 37) {
                         var activestars = node.find('.active-star').length;
                         if (activestars - 1 >= 0) {
                             updateStars({ data: { starnumber: activestars - 1 }});
-=======
-                                     //#. %1$d is current raiting
-                                     //#. %2$d is the maximum rating
-                                     //#, c-format
-                    'aria-label="' + gt('Rating %1$d of %2$d. Press Enter to confirm or use the left and right arrowkeys to adjust your rating.', value, number) + '">')
-                    .on('keydown', function (e) {
-                        if (e.which === 37) {
-                            //left arrow
-                            var activestars = node.find('.active-star').length;
-                            if (activestars - 1 >= 0) {
-                                updateStars({data: {starnumber: activestars - 1}});
-                            }
-                            node.attr('aria-label', gt('Rating %1$d of %2$d. Press Enter to confirm or use the left and right arrowkeys to adjust your rating.', activestars - 1, number));
-                        } else if (e.which === 39) {
-                            //right arrow
-                            var activestars = node.find('.active-star').length;
-                            if (activestars + 1 <= number) {
-                                updateStars({data: {starnumber: activestars + 1}});
-                            }
-                            node.attr('aria-label', gt('Rating %1$d of %2$d. Press Enter to confirm or use the left and right arrowkeys to adjust your rating.', activestars + 1, number));
-                        } else if (e.which === 13) {
-                            //enter
-                            updateStars({type: 'click', data: {starnumber: node.find('.active-star').length}});
-                            node.attr('aria-label', gt('Rating %1$d of %2$d confirmed. Use the left and right arrowkeys to adjust your rating.', value, number));
-                        } else if (e.which === 9) {
-                            //tab
-                            updateStars({type: 'mouseleave', data: {starnumber: value}});
-                            node.attr('aria-label', gt('Rating %1$d of %2$d. Press Enter to confirm or use the left and right arrowkeys to adjust your rating.', value, number));
->>>>>>> e7758a2e
                         }
                         node.attr('aria-label', gt('Rating %1$d of %2$d. Press Enter to confirm or use the left and right arrowkeys to adjust your rating.', activestars - 1, number));
-                    } else if (e.which === 39) {//right arrow
+                    } else if (e.which === 39) {
+                        //right arrow
                         var activestars = node.find('.active-star').length;
                         if (activestars + 1 <= number) {
                             updateStars({ data: { starnumber: activestars + 1 }});
                         }
                         node.attr('aria-label', gt('Rating %1$d of %2$d. Press Enter to confirm or use the left and right arrowkeys to adjust your rating.', activestars + 1, number));
-                    } else if (e.which === 13) {//enter
+                    } else if (e.which === 13) {
+                        //enter
                         updateStars({ type: 'click', data: { starnumber: node.find('.active-star').length }});
                         node.attr('aria-label', gt('Rating %1$d of %2$d confirmed. Use the left and right arrowkeys to adjust your rating.', value, number));
-                    } else if (e.which === 9) {//tab
+                    } else if (e.which === 9) {
+                        //tab
                         updateStars({ type: 'mouseleave', data: { starnumber: value }});
                         node.attr('aria-label', gt('Rating %1$d of %2$d. Press Enter to confirm or use the left and right arrowkeys to adjust your rating.', value, number));
                     }
