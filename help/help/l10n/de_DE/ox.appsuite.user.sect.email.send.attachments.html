--- conflicted
+++ resolved
@@ -39,31 +39,19 @@
 <div class="sect2" id="ox.appsuite.user.sect.email.send.attachments">
 <div class="titlepage"><div><div><h3 class="title">5.4.5. Anhänge hinzufügen</h3></div></div></div>
 <a class="indexterm" name="id-1.6.11.11.2"></a><div class="task" id="ox.appsuite.user.task.email.send.attachments">
-<<<<<<< HEAD
-<p class="title">So fügen Sie auf der Seite <span class="guilabel"><strong>Verfassen</strong></span> einer E-Mail Anhänge hinzu:</p>
-=======
 <p class="title">So fügen Sie im E-Mail-Bearbeitungsfenster einer E-Mail Anhänge hinzu:</p>
->>>>>>> 1c74fb5d
 <a class="indexterm" name="id-1.6.11.11.3.1"></a><div class="procedure"><ol class="procedure" type="1">
 <li class="step"><p role="presentation">Wählen Sie die Dateien, die Sie als Anhang senden wollen.
               <ul class="itemizedlist" style="list-style-type: disc; ">
 <li class="listitem">
-<<<<<<< HEAD
-<p role="presentation">Um eine lokale Datei als Anhang zu senden, klicken Sie auf <span class="guibutton"><strong>Anhänge</strong></span>.
-=======
 <p role="presentation">Um eine lokale Datei als Anhang zu senden, klicken Sie auf <span class="guibutton"><strong>Anhänge</strong></span>. 
->>>>>>> 1c74fb5d
                     Klicken Sie auf <span class="guibutton"><strong>Lokale Datei hinzufügen</strong></span>. Wählen Sie eine Datei oder mehrere Dateien aus.</p>
 <p role="presentation"><span class="phrase"><strong>Tipp:</strong></span> Sie
                     können einen Anhang auch hinzufügen, indem Sie eine Datei oder mehrere Dateien aus einem Dateibrowser oder vom Desktop in das
                     E-Mail-Fenster ziehen und unterhalb der Schaltfläche <span class="guibutton"><strong>Anhänge</strong></span> ablegen. </p>
 </li>
 <li class="listitem">
-<<<<<<< HEAD
-<p role="presentation">Um die aktuelle Version einer Datei aus der App
-=======
 <p role="presentation">Um die aktuelle Version einer Datei aus der App 
->>>>>>> 1c74fb5d
                     <span class="phrase"><span class="guilabel"><strong>Drive</strong></span></span>
                     
                     
@@ -71,11 +59,7 @@
                     als Anhang zu verwenden, klicken Sie auf <span class="guibutton"><strong>Anhänge</strong></span>. Klicken Sie auf
                     <span class="phrase"><span class="guibutton"><strong>Von Drive hinzufügen</strong></span></span>. 
                   </p>
-<<<<<<< HEAD
-<p role="presentation">Öffnen Sie im Fenster <span class="guilabel"><strong>Anhänge hinzufügen</strong></span> einen Ordner. Wählen Sie eine Datei
-=======
 <p role="presentation">Öffnen Sie im Fenster <span class="guilabel"><strong>Anhänge hinzufügen</strong></span> einen Ordner. Wählen Sie eine Datei 
->>>>>>> 1c74fb5d
                     oder mehrere Dateien. Klicken Sie auf <span class="guibutton"><strong>Hinzufügen</strong></span>.</p>
 </li>
 </ul>
@@ -83,21 +67,12 @@
 <li class="step"><p role="presentation">Bei Bedarf verwenden Sie diese Funktionen.
               <ul class="itemizedlist" style="list-style-type: disc; ">
 <li class="listitem"><p role="presentation">Um einen Anhang zu entfernen, klicken Sie auf das Symbol <span class="guibutton"><strong>Anhang entfernen</strong></span>
-<<<<<<< HEAD
-                    <span aria-hidden="true" class="inlinemediaobject" id="ox.appsuite.user.fig.email.send.attachments.delete"><img src="../../images/appsuite_user_icon_trash.png"></span> .</p></li>
-<li class="listitem"><p role="presentation">Um die Anhänge auszublenden oder einzublenden, klicken Sie links auf das Symbol <span class="guilabel"><strong>Ausklappen</strong></span>
-                    <span aria-hidden="true" class="inlinemediaobject" id="ox.appsuite.user.fig.email.send.attachments.unfold"><img src="../../images/appsuite_user_icon_unfold.png"></span>. Die Anhänge werden als Kacheln oder als Liste angezeigt. Um die Darstellung
-                    umzuschalten, klicken Sie rechts auf das Symbol <span class="guibutton"><strong>Kacheln</strong></span>
-                    <span aria-hidden="true" class="inlinemediaobject" id="ox.appsuite.user.fig.email.send.attachments.unfold.tiles"><img src="../../images/appsuite_user_icon_tiles.png"></span> beziehungsweise <span class="guibutton"><strong>Liste</strong></span>
-                    <span aria-hidden="true" class="inlinemediaobject" id="ox.appsuite.user.fig.email.send.attachments.unfold.list"><img src="../../images/appsuite_user_icon_list.png"></span> . </p></li>
-=======
                     <span aria-hidden="true" class="inlinemediaobject" id="ox.appsuite.user.fig.email.send.attachments.delete"><img src="../../images/appsuite_user_icon_trash.png"></span>.</p></li>
 <li class="listitem"><p role="presentation">Um die Anhänge auszublenden oder einzublenden, klicken Sie links auf das Symbol <span class="guilabel"><strong>Ausklappen</strong></span>
                     <span aria-hidden="true" class="inlinemediaobject" id="ox.appsuite.user.fig.email.send.attachments.unfold"><img src="../../images/appsuite_user_icon_unfold.png"></span>. Die Anhänge werden als Kacheln oder als Liste angezeigt. Um die Darstellung 
                     umzuschalten, klicken Sie rechts auf das Symbol <span class="guibutton"><strong>Kacheln</strong></span>
                     <span aria-hidden="true" class="inlinemediaobject" id="ox.appsuite.user.fig.email.send.attachments.unfold.tiles"><img src="../../images/appsuite_user_icon_tiles.png"></span> beziehungsweise <span class="guibutton"><strong>Liste</strong></span>
                     <span aria-hidden="true" class="inlinemediaobject" id="ox.appsuite.user.fig.email.send.attachments.unfold.list"><img src="../../images/appsuite_user_icon_list.png"></span>. </p></li>
->>>>>>> 1c74fb5d
 </ul>
             </p></li>
 </ol></div>
