/**
 * This work is provided under the terms of the CREATIVE COMMONS PUBLIC
 * LICENSE. This work is protected by copyright and/or other applicable
 * law. Any use of the work other than as authorized under this license
 * or copyright law is prohibited.
 *
 * http://creativecommons.org/licenses/by-nc-sa/2.5/
 *
 * © 2011 Open-Xchange Inc., Tarrytown, NY, USA. info@open-xchange.com
 *
 * @author Matthias Biggeleben <matthias.biggeleben@open-xchange.com>
 * @author Daniel Dickhaus <daniel.dickhaus@open-xchange.com>
 */

define('io.ox/mail/actions', [
    'io.ox/core/extensions',
    'io.ox/core/extPatterns/links',
    'io.ox/mail/api',
    'io.ox/mail/util',
    'gettext!io.ox/mail',
    'io.ox/core/folder/api',
    'io.ox/core/print',
    'io.ox/core/api/account'
], function (ext, links, api, util, gt, folderAPI, print, account) {

    'use strict';

    var isDraftFolder = function (folder_id) {
            return _.contains(account.getFoldersByType('drafts'), folder_id);
        },
        isDraftMail = function (mail) {
            return isDraftFolder(mail.folder_id) || ((mail.flags & 4) > 0);
        },
        Action = links.Action;

    // actions

    new Action('io.ox/mail/actions/compose', {
        requires: function () {
            return true;
        },
        action: function (baton) {
            ox.registry.call('mail-compose', 'compose', { folder_id: baton.app.folder.get() });
        }
    });

    new Action('io.ox/mail/actions/delete', {
        requires: 'toplevel some delete',
        multiple: function (list) {
            require(['io.ox/mail/actions/delete'], function (action) {
                action.multiple(list);
            });
        }
    });

    new Action('io.ox/mail/actions/reply-all', {
        requires: function (e) {
            // must be top-level
            if (!e.collection.has('toplevel', 'some')) return;
            // multiple selection
            if (e.baton.selection && e.baton.selection.length > 1) return;
            // multiple and not a thread?
            if (!e.collection.has('one') && !e.baton.isThread) return;
            // get first mail
            var data = e.baton.first();
            // has sender? and not a draft mail
            return util.hasFrom(data) && !isDraftMail(data);
        },
        action: function (baton) {
            ox.registry.call('mail-compose', 'replyall', baton.first());
        }
    });

    new Action('io.ox/mail/actions/reply', {
        requires: function (e) {
            // must be top-level
            if (!e.collection.has('toplevel', 'some')) return;
            // multiple selection
            if (e.baton.selection && e.baton.selection.length > 1) return;
            // multiple and not a thread?
            if (!e.collection.has('one') && !e.baton.isThread) return;
            // get first mail
            var data = e.baton.first();
            // has sender? and not a draft mail
            return util.hasFrom(data) && !isDraftMail(data);
        },
        action: function (baton) {
            ox.registry.call('mail-compose', 'reply', baton.first());
        }
    });

    new Action('io.ox/mail/actions/forward', {
        requires: function (e) {
            return e.collection.has('toplevel', 'some');
        },
        action: function (baton) {

            var data;
            // Only first mail of thread is selected on multiselection, as most commonly users don't want to forward whole threads
            if (baton.selection && baton.selection.length > 1) {
                data = baton.selection.map(function (o) {
                    return _.cid(o.replace(/^thread./, ''));
                });
            } else {
                data = baton.first();
            }

            ox.registry.call('mail-compose', 'forward', data);
        }
    });

    new Action('io.ox/mail/actions/edit', {
        requires: function (e) {
            // must be top-level
            if (!e.collection.has('toplevel')) return;
            // multiple selection
            if (e.baton.selection && e.baton.selection.length > 1) return;
            // multiple and not a thread?
            if (!e.collection.has('one') && !e.baton.isThread) return;
            // get first mail
            var data = e.baton.first();
            // must be draft folder
            return data && isDraftMail(data);
        },
        action: function (baton) {
            var data = baton.first(),
                check = false;
            _.each(ox.ui.apps.models, function (app) {
                if (app.refId === data.id) {
                    check = true;
                    app.launch();
                }
            });
            if (check === true) return;

            require(['settings!io.ox/mail'], function (settings) {

                // Open Drafts in HTML mode if content type is html even if text-editor is default
                if (data.content_type === 'text/html' && settings.get('messageFormat', 'html') === 'text') {
                    data.preferredEditorMode = 'html';
                    data.editorMode = 'html';
                }

                ox.registry.call('mail-compose', 'edit', data);
            });
        }
    });

    new Action('io.ox/mail/actions/source', {
        requires: function (e) {
            // must be at least one message and top-level
            if (!e.collection.has('some') || !e.collection.has('toplevel')) return;
            // multiple selection
            if (e.baton.selection && e.baton.selection.length > 1) return;
            // multiple and not a thread?
            if (!e.collection.has('one') && !e.baton.isThread) return;
            // get first mail
            return true;
        },
        action: function (baton) {
            require(['io.ox/mail/actions/source'], function (action) {
                action(baton);
            });
        }
    });

    new Action('io.ox/mail/actions/print', {
        requires: function (e) {
            // not on smartphones
            if (_.device('smartphone')) return false;
            // need some and either read access or being embedded
            return e.collection.has('some') && (e.collection.has('read') || !e.collection.has('toplevel'));
        },
        multiple: function (list) {
            print.request('io.ox/mail/print', list);
        }
    });

    new Action('io.ox/mail/actions/archive', {
        requires: function (e) {
            if (!e.collection.has('some')) return false;

            return _(e.baton.array()).reduce(function (memo, obj) {
                // already false?
                if (memo === false) return false;
                // is not primary account?
                if (!account.isPrimary(obj.folder_id)) return false;
                // is unified folder (may be external)
                if (account.isUnifiedFolder(obj.folder_id)) return false;
                // is in a subfolder of archive?
                if (account.is('archive', obj.folder_id)) return false;
                // else
                return true;
            }, true);
        },
        action: function (baton) {
            var list = _.isArray(baton.data) ? baton.data : [ baton.data ];

            api.archive(list);
        }
    });

    /*
     *  Move and Copy
     */

    function generate(type, label, success) {

        new Action('io.ox/mail/actions/' + type, {
            requires: 'toplevel some',
            multiple: function (list, baton) {
                require(['io.ox/mail/actions/copyMove'], function (action) {
                    action.multiple({
                        list: list,
                        baton: baton,
                        type: type,
                        label: label,
                        success: success
                    });
                });
            }
        });
    }

    generate('move', gt('Move'), { multiple: gt('Mails have been moved'), single: gt('Mail has been moved') });
    generate('copy', gt('Copy'), { multiple: gt('Mails have been copied'), single: gt('Mail has been copied') });

    new Action('io.ox/mail/actions/mark-unread', {
<<<<<<< HEAD
        id: 'mark-unread',
=======
>>>>>>> 74174fc6
        requires: function (e) {
            // must be top-level
            if (!e.collection.has('toplevel')) return;
            // partiallySeen? has at least one email that's seen?
            return _(e.baton.array()).reduce(function (memo, obj) {
                return memo || !util.isUnseen(obj);
            }, false);
        },
        multiple: function (list) {
            // we don't process sent items
            list = folderAPI.ignoreSentItems(list);
            api.markUnread(list);
        }
    });

    new Action('io.ox/mail/actions/mark-read', {
<<<<<<< HEAD
        id: 'mark-read',
=======
>>>>>>> 74174fc6
        requires: function (e) {
            // must be top-level
            if (!e.collection.has('toplevel')) return;
            // partiallyUnseen? has at least one email that's seen?
            return _(e.baton.array()).reduce(function (memo, obj) {
                return memo || util.isUnseen(obj);
            }, false);
        },
        multiple: function (list) {
            // we don't process sent items
            list = folderAPI.ignoreSentItems(list);
            api.markRead(list);
        }
    });

    // SPAM

    new Action('io.ox/mail/actions/spam', {
        capabilities: 'spam',
        requires: function (e) {
            // must be top-level
            if (!e.collection.has('toplevel', 'some')) return false;
            // is spam?
            return _(e.baton.array()).reduce(function (memo, obj) {
                // already false?
                if (memo === false) return false;
                // is not primary account?
                if (!account.isPrimary(obj.folder_id)) return false;
                // is spam folder?
                if (account.is('spam', obj.folder_id)) return false;
                // is marked as spam already?
                if (util.isSpam(obj)) return false;
                // else
                return true;
            }, true);
        },
        multiple: function (list) {
            api.markSpam(list);
        }
    });

    new Action('io.ox/mail/actions/nospam', {
        capabilities: 'spam',
        requires: function (e) {
            // must be top-level
            if (!e.collection.has('toplevel', 'some')) return false;
            // is spam?
            return _(e.baton.array()).reduce(function (memo, obj) {
                // already false?
                if (memo === false) return false;
                // is not primary account?
                if (!account.isPrimary(obj.folder_id)) return false;
                // else
                return account.is('spam', obj.folder_id) || util.isSpam(obj);
            }, true);
        },
        multiple: function (list) {
            api.noSpam(list);
        }
    });

    // Attachments

    new Action('io.ox/mail/actions/open-attachment', {
        requires: 'one',
        multiple: function (list) {
            _(list).each(function (data) {
                var url = api.getUrl(data, 'view');
                window.open(url);
            });
        }
    });

    new Action('io.ox/mail/actions/view-attachment', {
<<<<<<< HEAD
        id: 'viewer',
=======
>>>>>>> 74174fc6
        // TODO capabilites check, files filter?
        requires: 'some',
        multiple: function (attachmentList, baton) {
            ox.load(['io.ox/mail/actions/viewer']).done(function (action) {
                var options = { files: attachmentList };
                if ( baton.startItem ) {
                    options.selection = baton.startItem;
                }
                action(options);
            });
        }
    });

    new Action('io.ox/mail/actions/download-attachment', {
        requires: function (e) {
            return _.device('!ios') && e.collection.has('some');
        },
        multiple: function (list) {

            // download single attachment or zip file
            var url = list.length === 1 ?
                api.getUrl(_(list).first(), 'download') :
                api.getUrl(list, 'zip');

            // download via iframe
            require(['io.ox/core/download'], function (download) {
                download.url(url);
            });
        }
    });

    new Action('io.ox/mail/actions/save-attachment', {
        capabilities: 'infostore',
        requires: 'some',
        multiple: function (list) {
            require(['io.ox/mail/actions/attachmentSave'], function (action) {
                action.multiple(list);
            });
        }
    });

    new Action('io.ox/mail/actions/vcard', {
        capabilities: 'contacts',
        requires: function (e) {
            if (!e.collection.has('one')) {
                return false;
            }
            var context = e.context,
                hasRightSuffix = (/\.vcf$/i).test(context.filename),
                isVCardType = (/^text\/(x-)?vcard/i).test(context.content_type),
                isDirectoryType = (/^text\/directory/i).test(context.content_type);
            return (hasRightSuffix && isDirectoryType) || isVCardType;
        },
        action: function (baton) {
            require(['io.ox/mail/actions/vcard'], function (action) {
                action(baton);
            });
        }
    });

    new Action('io.ox/mail/actions/ical', {
        capabilities: 'calendar',
        requires: function (e) {
            var context = _.isArray(e.context) ? _.first(e.context) : e.context,
                hasRightSuffix = context.filename && !!context.filename.match(/\.ics$/i),
                isCalendarType = context.content_type  && !!context.content_type.match(/^text\/calendar/i),
                isAppType = context.content_type  && !!context.content_type.match(/^application\/ics/i);
            return hasRightSuffix || isCalendarType || isAppType;
        },
        action: function (baton) {
            require(['io.ox/mail/actions/ical'], function (action) {
                action(baton);
            });
        }
    });

    new Action('io.ox/mail/actions/save', {
<<<<<<< HEAD
        id: 'save-as-eml',
=======
>>>>>>> 74174fc6
        requires: function (e) {
            // ios cannot handle EML download
            return _.device('!ios') && e.collection.has('some', 'read');
        },
        multiple: function (data) {
            require(['io.ox/mail/actions/save'], function (action) {
                action.multiple(data);
            });
        }
    });

    new Action('io.ox/mail/actions/add-to-portal', {
        capabilities: 'portal',
        requires: 'one toplevel',
        action: function (baton) {
            require(['io.ox/mail/actions/addToPortal'], function (action) {
                action(baton);
            });
        }
    });

    // all actions

    new Action('io.ox/mail/actions/sendmail', {
        requires: 'some',
        action: function (baton) {
            var data = baton.data;
            ox.registry.call('mail-compose', 'compose', { folder_id: data.folder_id, to: data.to.concat(data.cc).concat(data.from) });
        }
    });

    new Action('io.ox/mail/actions/createdistlist', {
        capabilities: 'contacts',
        requires: 'some',
        action: function (baton) {
            require(['io.ox/mail/actions/createdistlist'], function (action) {
                action(baton);
            });
        }
    });

    new Action('io.ox/mail/actions/invite', {
        capabilities: 'calendar',
        requires: 'some',
        action: function (baton) {
            require(['io.ox/mail/actions/invite'], function (action) {
                action(baton);
            });
        }
    });

    new Action('io.ox/mail/actions/reminder', {
        capabilities: 'tasks',
        requires: 'one toplevel',
        action: function (baton) {
            require(['io.ox/mail/actions/reminder'], function (action) {
                action(baton);
            });
        }
    });

    // inline links
    var INDEX = 0;

    ext.point('io.ox/mail/links/inline').extend(new links.Link({
        index: INDEX += 100,
        prio: 'hi',
        id: 'reply',
        mobile: 'hi',
        label: gt('Reply'),
        ref: 'io.ox/mail/actions/reply',
        section: 'standard'
    }));

    ext.point('io.ox/mail/links/inline').extend(new links.Link({
        index: INDEX += 100,
        prio: 'hi',
        id: 'reply-all',
        mobile: 'hi',
        label: gt('Reply All'),
        ref: 'io.ox/mail/actions/reply-all',
        drawDisabled: true,
        section: 'standard'
    }));

    ext.point('io.ox/mail/links/inline').extend(new links.Link({
        index: INDEX += 100,
        prio: 'hi',
        id: 'forward',
        mobile: 'hi',
        label: gt('Forward'),
        ref: 'io.ox/mail/actions/forward',
        section: 'standard'
    }));

    // edit draft
    ext.point('io.ox/mail/links/inline').extend(new links.Link({
        index: INDEX += 100,
        prio: 'hi',
        id: 'edit',
        mobile: 'hi',
        label: gt('Edit'),
        ref: 'io.ox/mail/actions/edit',
        section: 'standard'
    }));

    ext.point('io.ox/mail/links/inline').extend(new links.Link({
        index: INDEX += 100,
        prio: 'hi',
        id: 'delete',
        mobile: 'hi',
        label: gt('Delete'),
        ref: 'io.ox/mail/actions/delete',
        section: 'standard'
    }));

    ext.point('io.ox/mail/links/inline').extend(new links.Link({
        index: INDEX += 100,
        prio: 'hi',
        mobile: 'hi',
        id: 'mark-unread',
        label:
            //#. Translation should be as short a possible
            //#. Instead of "Mark as unread" it's just "Mark unread"
            //#. German, for example, should be just "Ungelesen"
            gt('Mark unread'),
        ref: 'io.ox/mail/actions/mark-unread',
        section: 'flags'
    }));

    ext.point('io.ox/mail/links/inline').extend(new links.Link({
        index: INDEX + 1,
        prio: 'hi',
        mobile: 'hi',
        id: 'mark-read',
        label:
            //#. Translation should be as short a possible
            //#. Instead of "Mark as read" it's just "Mark read"
            //#. German, for example, should be just "Gelesen"
            gt('Mark read'),
        ref: 'io.ox/mail/actions/mark-read',
        section: 'flags'
    }));

    new Action('io.ox/mail/actions/label', {
        id: 'label',
        requires: 'toplevel some',
        multiple: $.noop
    });

    ext.point('io.ox/mail/links/inline').extend(new links.Link({
        index: INDEX += 100,
        prio: 'hi',
        mobile: 'hi',
        id: 'spam',
        label: gt('Mark as spam'),
        ref: 'io.ox/mail/actions/spam',
        section: 'flags'
    }));

    ext.point('io.ox/mail/links/inline').extend(new links.Link({
        index: INDEX + 1,
        prio: 'hi',
        mobile: 'hi',
        id: 'nospam',
        label: gt('Not spam'),
        ref: 'io.ox/mail/actions/nospam',
        section: 'flags'
    }));

    // recipients

    ext.point('io.ox/mail/links/inline').extend(new links.Link({
        id: 'sendmail',
        index: INDEX += 100,
        prio: 'lo',
        label: gt('Send new mail'),
        ref: 'io.ox/mail/actions/sendmail',
        section: 'recipients'
    }));

    ext.point('io.ox/mail/links/inline').extend(new links.Link({
        id: 'invite-to-appointment',
        index: INDEX += 100,
        prio: 'lo',
        label: gt('Invite to appointment'),
        ref: 'io.ox/mail/actions/invite',
        section: 'recipients'
    }));

    ext.point('io.ox/mail/links/inline').extend(new links.Link({
        id: 'save-as-distlist',
        index: INDEX += 100,
        prio: 'lo',
        label: gt('Save as distribution list'),
        ref: 'io.ox/mail/actions/createdistlist',
        section: 'recipients'
    }));

    // file op

    ext.point('io.ox/mail/links/inline').extend(new links.Link({
        index: INDEX += 100,
        prio: 'lo',
        mobile: 'lo',
        id: 'move',
        label: gt('Move'),
        ref: 'io.ox/mail/actions/move',
        section: 'file-op'
    }));

    ext.point('io.ox/mail/links/inline').extend(new links.Link({
        index: INDEX += 100,
        prio: 'lo',
        mobile: 'lo',
        id: 'copy',
        label: gt('Copy'),
        ref: 'io.ox/mail/actions/copy',
        section: 'file-op'
    }));

    ext.point('io.ox/mail/links/inline').extend(new links.Link({
        index: INDEX += 100,
        prio: 'hi',
        mobile: 'hi',
        id: 'archive',
        //#. Verb: (to) archive messages
        label: gt.pgettext('verb', 'Archive'),
        ref: 'io.ox/mail/actions/archive',
        section: 'file-op'
    }));

    ext.point('io.ox/mail/links/inline').extend(new links.Link({
        index: INDEX += 100,
        prio: 'lo',
        mobile: 'none',
        id: 'print',
        label: gt('Print'),
        ref: 'io.ox/mail/actions/print',
        section: 'export'
    }));

    ext.point('io.ox/mail/links/inline').extend(new links.Link({
        index: INDEX += 100,
        prio: 'lo',
        mobile: 'none',
        id: 'save-as-eml',
        label: gt('Save as file'),
        ref: 'io.ox/mail/actions/save',
        section: 'export'
    }));

    ext.point('io.ox/mail/links/inline').extend(new links.Link({
        index: INDEX += 100,
        prio: 'lo',
        mobile: 'none',
        id: 'source',
        //#. source in terms of source code
        label: gt('View source'),
        ref: 'io.ox/mail/actions/source',
        section: 'export'
    }));

    ext.point('io.ox/mail/links/inline').extend(new links.Link({
        index: INDEX += 100,
        prio: 'lo',
        mobile: 'lo',
        id: 'reminder',
        label: gt('Reminder'),
        ref: 'io.ox/mail/actions/reminder',
        section: 'keep'
    }));

    ext.point('io.ox/mail/links/inline').extend(new links.Link({
        index: INDEX += 100,
        prio: 'lo',
        mobile: 'none',
        id: 'add-to-portal',
        label: gt('Add to portal'),
        ref: 'io.ox/mail/actions/add-to-portal',
        section: 'keep'
    }));

    // Attachments

    ext.point('io.ox/mail/attachment/links').extend(new links.Link({
        id: 'vcard',
        mobile: 'high',
        index: 50,
        label: gt('Add to address book'),
        ref: 'io.ox/mail/actions/vcard'
    }));

    ext.point('io.ox/mail/attachment/links').extend(new links.Link({
        id: 'ical',
        mobile: 'high',
        index: 50,
        label: gt('Add to calendar'),
        ref: 'io.ox/mail/actions/ical'
    }));

    ext.point('io.ox/mail/attachment/links').extend(new links.Link({
        id: 'view_new',
        index: 100,
        mobile: 'high',
        label: gt('View'),
        ref: 'io.ox/mail/actions/view-attachment'
    }));

    ext.point('io.ox/mail/attachment/links').extend(new links.Link({
        id: 'open',
        index: 300,
        mobile: 'high',
        label: gt('Open in browser'),
        ref: 'io.ox/mail/actions/open-attachment'
    }));

    ext.point('io.ox/mail/attachment/links').extend(new links.Link({
        id: 'download',
        index: 400,
        mobile: 'high',
        label: gt('Download'),
        ref: 'io.ox/mail/actions/download-attachment'
    }));

    ext.point('io.ox/mail/attachment/links').extend(new links.Link({
        id: 'save',
        index: 500,
        mobile: 'high',
        label: gt('Save to Drive'),
        ref: 'io.ox/mail/actions/save-attachment'
    }));

    // the mighty Viewer 2.0
    ext.point('io.ox/mail/attachment/links').extend(new links.Link({
        id: 'viewer',
        index: 600,
        mobile: 'high',
        label: gt('View attachment'),
        ref: 'io.ox/mail/actions/viewer'
    }));

    // DND actions

    ext.point('io.ox/mail/dnd/actions').extend({
        id: 'importEML',
        index: 10,
        label: gt('Drop here to import this mail'),
        action: function (file, app) {
            app.queues.importEML.offer(file, { folder: app.folder.get() });
        }
    });
});<|MERGE_RESOLUTION|>--- conflicted
+++ resolved
@@ -226,10 +226,6 @@
     generate('copy', gt('Copy'), { multiple: gt('Mails have been copied'), single: gt('Mail has been copied') });
 
     new Action('io.ox/mail/actions/mark-unread', {
-<<<<<<< HEAD
-        id: 'mark-unread',
-=======
->>>>>>> 74174fc6
         requires: function (e) {
             // must be top-level
             if (!e.collection.has('toplevel')) return;
@@ -246,10 +242,6 @@
     });
 
     new Action('io.ox/mail/actions/mark-read', {
-<<<<<<< HEAD
-        id: 'mark-read',
-=======
->>>>>>> 74174fc6
         requires: function (e) {
             // must be top-level
             if (!e.collection.has('toplevel')) return;
@@ -324,10 +316,6 @@
     });
 
     new Action('io.ox/mail/actions/view-attachment', {
-<<<<<<< HEAD
-        id: 'viewer',
-=======
->>>>>>> 74174fc6
         // TODO capabilites check, files filter?
         requires: 'some',
         multiple: function (attachmentList, baton) {
@@ -405,10 +393,6 @@
     });
 
     new Action('io.ox/mail/actions/save', {
-<<<<<<< HEAD
-        id: 'save-as-eml',
-=======
->>>>>>> 74174fc6
         requires: function (e) {
             // ios cannot handle EML download
             return _.device('!ios') && e.collection.has('some', 'read');
