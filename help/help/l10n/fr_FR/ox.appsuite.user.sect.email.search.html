--- conflicted
+++ resolved
@@ -101,11 +101,7 @@
 <p>Vous avez les options suivantes pour affiner les résultats de la recherche :</p>
 <div class="itemizedlist"><ul class="itemizedlist" style="list-style-type: disc; ">
 <li class="listitem"><p>Si vous utiliser le nom d'une personne comme critère de recherche, vous pouvez définir si la recherche doit porter sur le nom d'expéditeur, le nom de destinataire, ou les deux. Pour cela, cliquez sur l'icône <span class="inlinemediaobject"><a name="ox.appsuite.user.fig.email.search.adaptfilter"></a><img src="../../images/appsuite_user_icon_dropdown.png"></span> à côté du nom.</p></li>
-<<<<<<< HEAD
-<li class="listitem"><p>Pour affiner les résultats de la recherche, saisissez des termes complémentaires : pour supprimer un terme recherché, cliquez sur l'icône <span class="inlinemediaobject"><a name="ox.appsuite.user.fig.email.search.remove"></a><img src="../../images/appsuite_user_icon_close.png"></span> à côté du terme recherché. </p></li>
-=======
 <li class="listitem"><p>Pour affiner les résultats de la recherche, saisissez des termes complémentaires : pour supprimer un terme recherché, cliquez sur l'icône <span class="inlinemediaobject"><a name="ox.appsuite.user.fig.email.search.remove"></a><img src="../../images/appsuite_user_icon_close.png"></span> à proximité du terme recherché. </p></li>
->>>>>>> 15b67d9d
 <li class="listitem"><p>Pour chercher dans un autre dossier, cliquez sur le bouton du dossier.</p></li>
 </ul></div>
 <p>
