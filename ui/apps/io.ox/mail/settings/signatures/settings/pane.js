--- conflicted
+++ resolved
@@ -17,11 +17,7 @@
     'io.ox/mail/compose/inline-images',
     'static/3rd.party/purify.min.js',
     'less!io.ox/mail/settings/signatures/style'
-<<<<<<< HEAD
-], function (ext, ExtensibleView, gt, settings, util, ModalDialog, snippets, mini, config, notifications, listutils, mailutil, ListView, inline, DOMPurify) {
-=======
 ], function (ext, ExtensibleView, gt, settings, util, ModalDialog, snippets, mini, config, notifications, listutils, mailutil, mailAPI, ListView, Editor, inline, DOMPurify) {
->>>>>>> 4d2c175d
 
     'use strict';
 
@@ -93,12 +89,6 @@
                     getUrl: function (response) {
                         return inline.api.getInsertedImageUrl(response);
                     }
-<<<<<<< HEAD
-                    if (signature.content) signature.content = DOMPurify.sanitize(signature.content) + '';
-                    editor.setContent(signature.content);
-                    baton.view.editor = editor;
-                });
-=======
                 }
             }).done(function (editor) {
                 editor.show();
@@ -111,7 +101,6 @@
                 if (signature.content) signature.content = DOMPurify.sanitize(signature.content) + '';
                 editor.setContent(signature.content);
                 baton.view.editor = editor;
->>>>>>> 4d2c175d
             });
         }
     });
