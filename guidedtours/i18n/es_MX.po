# Andres Herrera <andres@workshop-chapina.com>, 2010, 2011, 2012, 2013, 2014, 2015, 2016, 2018, 2019, 2020, 2021.
# Jose Alba Perez <jose@workshop-chapina.com>, 2020.
# Antje Faber <antje.faber@open-xchange.com>, 2009, 2010, 2012.
# peri <jalbap@gmail.com>, 2021.
msgid ""
msgstr ""
"Project-Id-Version: tours\n"
"POT-Creation-Date: \n"
<<<<<<< HEAD
"PO-Revision-Date: 2021-07-15 13:03+0200\n"
=======
"PO-Revision-Date: 2021-06-22 20:54+0100\n"
>>>>>>> 871e9849
"Last-Translator: Andrés Herrera <andres@workshop-chapina.com>\n"
"Language-Team: Spanish <ox7doc@workshop-chapina.com>\n"
"Language: es_ES\n"
"MIME-Version: 1.0\n"
"Content-Type: text/plain; charset=UTF-8\n"
"Content-Transfer-Encoding: 8bit\n"
"Plural-Forms: nplurals=2; plural=(n != 1);\n"
"X-Generator: Poedit 2.4.2\n"

#: apps/io.ox/tours/calendar.js module:io.ox/tours
msgid "Creating a new appointment"
msgstr "Creación de una nueva cita"

#: apps/io.ox/tours/calendar.js module:io.ox/tours
msgid "To create a new appointment, click on New appointments in the toolbar."
msgstr ""
<<<<<<< HEAD
"Para crear una cita nueva, presione en Nueva cita en la larra de "
"herramientas."
=======
"Para crear una cita nueva, presione en Nueva cita en la larra de herramientas."
>>>>>>> 871e9849

#: apps/io.ox/tours/calendar.js module:io.ox/tours
msgid "Entering the appointment's data"
msgstr "Introducción de los datos de la cita"

#: apps/io.ox/tours/calendar.js module:io.ox/tours
msgid ""
"Enter the subject, the start and the end date of the appointment. Other "
"details are optional."
msgstr ""
"Introduzca el asunto, y las fechas de inicio y y fin de la cita. Los otros "
"detalles son opcionales."

#: apps/io.ox/tours/calendar.js module:io.ox/tours
msgid "Creating recurring appointments"
msgstr "Creación de citas periódicas"

#: apps/io.ox/tours/calendar.js module:io.ox/tours
msgid ""
"To create recurring appointments, enable Repeat. Functions for setting the "
"recurrence parameters are shown."
msgstr ""
"Para crear citas periódicas, marque Repetir. Se muestran funciones para el "
"establecimiento de los parámetros de repetición."

#: apps/io.ox/tours/calendar.js module:io.ox/tours apps/io.ox/tours/tasks.js
msgid "Inviting other participants"
msgstr "Invitar a otros participantes"

#: apps/io.ox/tours/calendar.js module:io.ox/tours
msgid ""
"To invite other participants, enter their names in the field below "
"Participants. To avoid appointment conflicts, click on Find a free time at "
"the upper right side."
msgstr ""
"Para invitar a otros participantes, introduzca su nombre en el campo que hay "
"debajo de Participantes. Para evitar conflictos entre citas, presione en "
"Buscar tiempo libre en la parte superior derecha."

#: apps/io.ox/tours/calendar.js module:io.ox/tours apps/io.ox/tours/tasks.js
msgid "Using the reminder function"
msgstr "Uso de la función de recordatorio"

#: apps/io.ox/tours/calendar.js module:io.ox/tours
msgid "To not miss the appointment, use the reminder function."
msgstr "Para no olvidar la cita, utilice la función de recordatorio."

#: apps/io.ox/tours/calendar.js module:io.ox/tours
msgid "Adding attachments"
msgstr "Añadir adjuntos"

#: apps/io.ox/tours/calendar.js module:io.ox/tours
msgid "Further down you can add documents as attachments to the appointment."
msgstr "Más abajo puede añadir documentos como adjuntos a la cita."

#: apps/io.ox/tours/calendar.js module:io.ox/tours
msgid "Creating the appointment"
msgstr "Creación de la cita"

#: apps/io.ox/tours/calendar.js module:io.ox/tours
msgid "To create the appointment, click on Create at the lower left side."
msgstr "Para crear la cita, presione en Crear en la parte inferior izquierda."

#: apps/io.ox/tours/calendar.js module:io.ox/tours apps/io.ox/tours/mail.js
msgid "Selecting a view"
msgstr "Selección de una vista"

#: apps/io.ox/tours/calendar.js module:io.ox/tours
msgid ""
"To select one of the views like Day, Month or List, click on View in the "
"toolbar. Select a menu entry from the Layout section."
msgstr ""
"Para seleccionar una de las vistas, tales como Día, Mes o Lista, presione en "
"Vista en la barra de herramientas. Seleccione una entrada del menú desde la "
"sección Disposición."

#: apps/io.ox/tours/calendar.js module:io.ox/tours
msgid "The calendar views"
msgstr "Las vistas Calendario"

#: apps/io.ox/tours/calendar.js module:io.ox/tours
msgid ""
"The calendar views display a calendar sheet with the appointments for the "
"selected time range."
msgstr ""
"Las vistas de calendario muestran una hoja de calendario con las citas para "
"el intervalo de tiempo seleccionado."

#: apps/io.ox/tours/calendar.js module:io.ox/tours
msgid "The List view"
msgstr "La vista Lista"

#: apps/io.ox/tours/calendar.js module:io.ox/tours
msgid ""
"The List view shows a list of the appointments in the current folder. If "
"clicking on an appointment, the appointment's data and some functions are "
"displayed in the Detail view."
msgstr ""
"La Vista de lista muestra una lista de las citas de la carpeta actual. Si "
"presiona en una cita, los datos de dicha cita y algunas funciones se "
"muestran en la Vista de detalle."

#: apps/io.ox/tours/contacts.js module:io.ox/tours
msgid "Creating a new contact"
msgstr "Creación de un nuevo contacto"

#: apps/io.ox/tours/contacts.js module:io.ox/tours
msgid "To create a new contact, click on New > Add contact in the toolbar."
msgstr ""
"Para crear un nuevo contacto, presione en Nuevo > Añadir contacto en la "
"barra de herramientas."

#: apps/io.ox/tours/contacts.js module:io.ox/tours
msgid "Navigation bar"
msgstr "Barra de navegación"

#: apps/io.ox/tours/contacts.js module:io.ox/tours
msgid ""
"Click on a letter on the left side of the navigation bar in order to display "
"the corresponding contacts from the selected address book."
msgstr ""
"Haga clic en una letra a la izquierda de la barra de navegación para mostrar "
"los contactos correspondientes de la libreta de direcciones seleccionada."

#: apps/io.ox/tours/contacts.js module:io.ox/tours
msgid "Sending an email to a contact"
msgstr "Envío de un correo electrónico a un contacto"

#: apps/io.ox/tours/contacts.js module:io.ox/tours
msgid ""
"To send an email to the contact, click on an email address or on Send email "
"in the toolbar."
msgstr ""
"Para enviar un correo electrónico al contacto, presione en una dirección de "
"correo electrónico o en Enviar correo en la barra de herramientas."

#: apps/io.ox/tours/contacts.js module:io.ox/tours
msgid "Editing multiple contacts"
msgstr "Edición de múltiples contactos"

#: apps/io.ox/tours/contacts.js module:io.ox/tours
msgid ""
"To edit multiple contacts at once, enable the checkboxes on the left side of "
"the contacts. If the checkboxes are not displayed, click on View > "
"Checkboxes on the right side of the toolbar."
msgstr ""
"Para editar varios contactos de una vez, marque las casillas que hay a la "
"izquierda de los contactos. Si no aparecen las casillas de verificación, "
"presione en Vista > Casillas de verificación a la derecha de la barra de "
"herramientas."

#: apps/io.ox/tours/files.js module:io.ox/tours
msgid "The Drive app"
msgstr "La aplicación Drive"

#: apps/io.ox/tours/files.js module:io.ox/tours
msgid ""
"Welcome to your cloud storage app. This Guided Tour will introduce you to "
"your new online storage solution - your one point to access online stored "
"files from all your accounts. This is where you can upload and save your "
"files, share them and synchronize them with different devices.  "
msgstr ""
"Bienvenido a su aplicación de almacenamiento en la nube. Esta visita guiada "
"le dará a conocer su nueva solución de almacenamiento en línea - su único "
"punto de acceso a los archivos almacenados en línea de todas sus cuentas. Es "
"aquí donde puede subir y guardar sus archivos, compartirlos y sincronizarlos "
"con diferentes dispositivos. "

#: apps/io.ox/tours/files.js module:io.ox/tours
msgid "Folder tree"
msgstr "Árbol de carpetas"

#: apps/io.ox/tours/files.js module:io.ox/tours
msgid ""
"On the left you can see the folder tree. It displays your folder structure "
"and allows you to navigate to specific folders and subfolders. To make your "
"life easier, we have already included folders for your Documents, Music, "
"Pictures and Videos."
msgstr ""
"A la izquierda puede ver el árbol de carpetas. Se muestra la estructura de "
"carpetas y le permite navegar a carpetas y subcarpetas concretas. Para "
"hacerle la vida más fácil, hemos incluido carpetas para sus documentos, "
"música, imágenes y vídeos."

#: apps/io.ox/tours/files.js module:io.ox/tours
msgid "Folder content"
msgstr "Contenido de la carpeta"

#: apps/io.ox/tours/files.js module:io.ox/tours
msgid ""
"Clicking on a folder displays all the subfolders, documents, media and other "
"files that it contains."
msgstr ""
"Al presionar sobre una carpeta se muestran todas las subcarpetas, "
"documentos, archivos de medios y otros archivos que contenga."

#: apps/io.ox/tours/files.js module:io.ox/tours
msgid "Select a view"
msgstr "Seleccionar una vista"

#: apps/io.ox/tours/files.js module:io.ox/tours
msgid "Different views are available. Just select the one you like best."
msgstr ""
"Están disponibles varias vistas. Simplemente seleccione la que más le guste."

#: apps/io.ox/tours/files.js module:io.ox/tours
msgid "Toolbar"
msgstr "Barra de herramientas"

#: apps/io.ox/tours/files.js module:io.ox/tours
msgid ""
"At the top you can find the toolbar with many functions and additional "
"options. You can easily create new folders, new files and much more."
msgstr ""
"En la parte superior puede encontrar la barra de herramientas con múltiples "
"funciones y opciones adicionales. Puede crear fácilmente carpetas nuevas, "
"archivos nuevos y mucho más."

#: apps/io.ox/tours/files.js module:io.ox/tours
msgid "Upload a new file"
msgstr "Subir un nuevo archivo"

#: apps/io.ox/tours/files.js module:io.ox/tours
msgid ""
"To upload a new file from your local device, simply click on Upload, then "
"choose File in the dropdown menu and select the file you would like to "
"upload. It is even easier if you just drag and drop files from your local "
"device into Drive. The uploaded file is now available in Drive on all your "
"devices."
msgstr ""
<<<<<<< HEAD
"Para subir un archivo nuevo de su dispositivo local, simplemente presione en "
"Subir, después elija Archivo en el menú desplegable y seleccione el archivo "
"que quiere subir. Es incluso más fácil si simplemente arrastra y suelta "
"archivos de su dispositivo local en Drive. El archivo subido queda "
"disponible en Drive en todos sus dispositivos."
=======
"Para subir un archivo nuevo de su dispositivo local, simplemente presione en"
" Subir, después elija Archivo en el menú desplegable y seleccione el archivo"
" que quiere subir. Es incluso más fácil si simplemente arrastra y suelta"
" archivos de su dispositivo local en Drive. El archivo subido queda"
" disponible en Drive en todos sus dispositivos."
>>>>>>> 871e9849

#: apps/io.ox/tours/files.js module:io.ox/tours
msgid "Preview files"
msgstr "Vista previa de archivos"

#: apps/io.ox/tours/files.js module:io.ox/tours
msgid "Clicking on the view icon leads you to a preview of the selected file."
msgstr ""
"Al presionar en el icono de vista se muestra una previsualización del "
"archivo seleccionado."

#: apps/io.ox/tours/files.js module:io.ox/tours
msgid "Preview mode"
msgstr "Modo de vista previa"

#: apps/io.ox/tours/files.js module:io.ox/tours
msgid ""
"From preview you can also select other options to help you manage and work "
"on your files."
msgstr ""
"Desde la vista previa puede también seleccionar otras opciones que le "
"ayudarán a administrar y trabajar con sus archivos."

#: apps/io.ox/tours/files.js module:io.ox/tours
msgid "Share files"
msgstr "Compartir archivos"

#: apps/io.ox/tours/files.js module:io.ox/tours
msgid ""
"Here you can share files with your colleagues and external contacts. You can "
"also collaborate on a document and set different rights."
msgstr ""
"Aquí puede compartir archivos con sus compañeros y contactos externos. "
"También puede colaborar en un documento y asignar distintos permisos."

#: apps/io.ox/tours/files.js module:io.ox/tours
msgid "Sharing option - Invite people"
msgstr "Opción de compartición - Invitar a personas"

#: apps/io.ox/tours/files.js module:io.ox/tours
msgid ""
"Choose from two alternatives to share your files and folders. Use \"Invited "
"people only\" if you want to manage access rights and allow recipients to "
"create and edit files. Internal and external participants are also able to "
"collaborate with you on documents at the same time."
msgstr ""
<<<<<<< HEAD
"Elija entre dos alternativas para compartir sus archivos y carpetas. Utilice "
"\"Solo personas invitadas\" si quiere administrar los permisos de acceso y "
"permitir a los destinatarios crear y editar archivos. Los colaboradores "
"internos y externos también pueden colaborar con usted en documentos de "
"forma concurrente."
=======
"Elija entre dos alternativas para compartir sus archivos y carpetas. Utilice"
" \"Solo personas invitadas\" si quiere administrar los permisos de acceso y"
" permitir a los destinatarios crear y editar archivos. Los colaboradores"
" internos y externos también pueden colaborar con usted en documentos de"
" forma concurrente."
>>>>>>> 871e9849

#: apps/io.ox/tours/files.js module:io.ox/tours
msgid "Sharing option - Everyone who has the link"
msgstr "Opción de compartición - Todo el que tenga el enlace"

#: apps/io.ox/tours/files.js module:io.ox/tours
msgid ""
"It is also possible to get a sharing link to let others view or download "
"your files. You can use an expiration date and password protection if you "
"like."
msgstr ""
"También es posible obtener un enlace de compartición para permitir a otros "
"ver o descargar sus archivos. Puede utilizar una fecha de caducidad y una "
"protección por contraseña si lo prefiere."

#: apps/io.ox/tours/files.js module:io.ox/tours
msgid "Edit documents"
msgstr "Editar documentos"

#: apps/io.ox/tours/files.js module:io.ox/tours
msgid ""
"Did you know that you can edit text documents and spreadsheets online? Drive "
"will automatically update your edited file, but thanks to versioning the "
"original file stays available."
msgstr ""
"¿Sabía que puede editar documentos de texto y hojas de cálculo en línea? "
"Drive actualizará automáticamente el archivo editado, pero gracias al "
"control de versiones el archivo original permanece disponible."

#: apps/io.ox/tours/files.js module:io.ox/tours
msgid "File details"
msgstr "Detalles del archivo"

#: apps/io.ox/tours/files.js module:io.ox/tours
msgid ""
"The file details side bar offers additional information about your files. "
"Just enable the File details option from the View drop down menu and select "
"a file to see the details."
msgstr ""
"La barra lateral de detalles del archivo ofrece información adicional sobre "
"sus archivos. Tan sólo marque la opción Detalles de archivo en la lista "
"desplegable Vista y seleccione un archivo para ver los detalles."

#: apps/io.ox/tours/files.js module:io.ox/tours
msgid "Add another account"
msgstr "Añadir otra cuenta"

#: apps/io.ox/tours/files.js module:io.ox/tours
msgid ""
"Drive allows you to connect to other storage solutions if you already have a "
"cloud storage account you use to save and sync your files. Simply click on "
"the appropriate logo to access your existing data."
msgstr ""
"Drive permite conectar con otras soluciones de almacenamiento si ya dispone "
"de otra cuenta de almacenamiento en la nube que utiliza para guardar y "
"sincronizar sus archivos. Simplemente presione en el logotipo "
"correspondiente para acceder a los datos existentes."

#: apps/io.ox/tours/files.js module:io.ox/tours
msgid "The Drive app tour.txt"
msgstr "El tour.txt de la aplicación Drive"

#. %s is the product name, e.g. OX App Suite
#: apps/io.ox/tours/intro.js module:io.ox/tours
msgid "Welcome to %s"
msgstr "Bienvenido a %s"

#: apps/io.ox/tours/intro.js module:io.ox/tours
msgid ""
"This tour will give you a quick introduction to the product in five steps."
msgstr ""
"Esta visita guiada le proporcionará una introducción rápida al producto en "
"cinco pasos."

#: apps/io.ox/tours/intro.js module:io.ox/tours
msgid "Navigation"
msgstr "Navegación"

#: apps/io.ox/tours/intro.js module:io.ox/tours
msgid "All apps can be found in the app menu on the top left."
msgstr ""
"Todas las aplicaciones pueden encontrarse en el menú de aplicaciones de la "
"parte superior izquierda."

#: apps/io.ox/tours/intro.js module:io.ox/tours
msgid "Personal settings"
msgstr "Ajustes personales"

#: apps/io.ox/tours/intro.js module:io.ox/tours
msgid ""
"Your personal data can be changed in the account dropdown. You can also sign "
"out from there."
msgstr ""
"Sus datos personales se pueden cambiar en el desplegable de la cuenta. "
"También puede cerrar la sesión desde allí."

#: apps/io.ox/tours/intro.js module:io.ox/tours
msgid "Settings"
msgstr "Configuración"

#: apps/io.ox/tours/intro.js module:io.ox/tours
msgid "Customize the product to your needs in the settings area."
msgstr "Personalice el producto según sus necesidades en el área de ajustes."

#: apps/io.ox/tours/intro.js module:io.ox/tours
msgid "Help"
msgstr "Ayuda"

#: apps/io.ox/tours/intro.js module:io.ox/tours
msgid ""
"If you need assistance or have further questions, you can use the help app."
msgstr ""
"Si necesita ayuda o tiene más preguntas, puede usar la ayuda de la "
"aplicación."

#: apps/io.ox/tours/intro.js module:io.ox/tours
msgid "Cancel tour"
msgstr "Cancelar la visita guiada"

#. %s is the "getting started" tour button label
#: apps/io.ox/tours/intro.js module:io.ox/tours
msgid ""
"You can restart this tour at any time by clicking on the help icon and "
"choose \"%s\"."
msgstr ""
<<<<<<< HEAD
"Puede reiniciar esta visita guiada en cualquier momento presionando el icono "
"de ayuda y eligiendo \"%s\"."
=======
"Puede reiniciar esta visita guiada en cualquier momento presionando el icono"
" de ayuda y eligiendo \"%s\"."
>>>>>>> 871e9849

#. Tour name; general introduction
#: apps/io.ox/tours/intro.js module:io.ox/tours apps/io.ox/tours/main.js
msgid "Getting started"
msgstr "Primeros pasos"

#: apps/io.ox/tours/mail.js module:io.ox/tours
msgid "Composing a new email"
msgstr "Componer una nuevo correo electrónico"

#: apps/io.ox/tours/mail.js module:io.ox/tours
msgid "To compose a new email, click on Compose in the toolbar."
msgstr ""
"Para redactar un nuevo correo electrónico, presione el icono Redactar nuevo "
"correo electrónico en la barra de herramientas."

#: apps/io.ox/tours/mail.js module:io.ox/tours
msgid "Entering the recipient's name"
msgstr "Introducción del nombre del destinatario"

#: apps/io.ox/tours/mail.js module:io.ox/tours
msgid ""
"Enter the recipient's name into the recipients field. As soon as you typed "
"the first letters, suggestions from the address books are displayed. To "
"accept a recipient suggestion, click on it."
msgstr ""
"Escriba el nombre del destinatario en el campo de destinatarios. En cuanto "
"escriba las primeras letras se mostrarán sugerencias a partir de las "
"libretas de direcciones. Para aceptar una sugerencia, presione en ella."

#: apps/io.ox/tours/mail.js module:io.ox/tours
msgid "Entering the subject"
msgstr "Introducción del asunto"

#: apps/io.ox/tours/mail.js module:io.ox/tours
msgid "Enter the subject into the subject field."
msgstr "Escriba el asunto en el campo de asunto."

#: apps/io.ox/tours/mail.js module:io.ox/tours
msgid "Further functions"
msgstr "Funciones adicionales"

#: apps/io.ox/tours/mail.js module:io.ox/tours
msgid ""
"In this area you can find further functions, e.g. for adding attachments."
msgstr ""
"En este área puede encontrar más funciones, por ejemplo para añadir adjuntos."

#: apps/io.ox/tours/mail.js module:io.ox/tours
msgid "Entering the email text"
msgstr "Introducción del texto del correo electrónico"

#: apps/io.ox/tours/mail.js module:io.ox/tours
msgid ""
"Enter the email text into the main area. If the text format was set to HTML "
"in the options, you can format the email text. To do so select a text part "
"and then click an icon in the formatting bar."
msgstr ""
"Escriba el texto del correo en el área principal. Si el formato del texto se "
"indicó como HTML en las opciones, puede dar formato al texto del correo. "
"Para ello seleccione una parte del texto y presione en algún icono de la "
"barra de formato."

#: apps/io.ox/tours/mail.js module:io.ox/tours
msgid "Sending the email"
msgstr "Envío del correo electrónico"

#: apps/io.ox/tours/mail.js module:io.ox/tours
msgid "To send the email, click on Send"
msgstr "Para enviar el correo, presione en Enviar"

#: apps/io.ox/tours/mail.js module:io.ox/tours
msgid "Sorting your emails"
msgstr "Ordenar sus correos electrónicos"

#. Sort is the label of a dropdown menu
#: apps/io.ox/tours/mail.js module:io.ox/tours
msgid "To sort the emails, click on Sort. Select a sort criteria."
msgstr ""
<<<<<<< HEAD
"Para ordenar los correos presione Ordenar. Seleccione un criterio de "
"ordenación."
=======
"Para ordenar los correos presione Ordenar. Seleccione un criterio de"
" ordenación."
>>>>>>> 871e9849

#: apps/io.ox/tours/mail.js module:io.ox/tours
msgid ""
"To choose between the different views, click on View in the toolbar. Select "
"a menu entry in the layout."
msgstr ""
"Para elegir entre diferentes vistas, presione en Vista en la barra de "
"herramientas. Seleccione un elemento del menú en la presentación."

#: apps/io.ox/tours/mail.js module:io.ox/tours
msgid "Opening an email in a separate window"
msgstr "Apertura de un correo electrónico en una ventana independiente"

#: apps/io.ox/tours/mail.js module:io.ox/tours
msgid ""
"If double-clicking on an email in the list, the email is opened in a "
"separate window."
msgstr ""
"Si hace doble clic en un correo electrónico en la lista, el correo "
"electrónico se abre en una ventana separada."

#: apps/io.ox/tours/mail.js module:io.ox/tours
msgid "Reading email conversations"
msgstr "Lectura de conversaciones recientes"

#. Sort is the label of a dropdown menu, keep this consistent
#: apps/io.ox/tours/mail.js module:io.ox/tours
msgid ""
"If conversations are enabled in the Sort menu, you can collapse or expand an "
"email in a conversation. To do so, click on a free area in the email "
"headline."
msgstr ""
<<<<<<< HEAD
"Si las conversaciones están activadas en el menú Ordenar, puede plegar o "
"desplegar un correo de una conversación. Para ello presione en una zona "
"libre del encabezado del correo."
=======
"Si las conversaciones están activadas en el menú Ordenar, puede plegar o"
" desplegar un correo de una conversación. Para ello presione en una zona"
" libre del encabezado del correo."
>>>>>>> 871e9849

#: apps/io.ox/tours/mail.js module:io.ox/tours
msgid "Halo view"
msgstr "Vista Halo"

#: apps/io.ox/tours/mail.js module:io.ox/tours
msgid ""
"To receive information about the sender or other recipients, open the Halo "
"view by clicking on a name."
msgstr ""
"Para recibir información sobre el remitente o de otros destinatarios, abra "
"la vista Halo presionando en un nombre."

#: apps/io.ox/tours/mail.js module:io.ox/tours
msgid "Editing multiple emails"
msgstr "Edición de múltiples correos electrónicos"

#: apps/io.ox/tours/mail.js module:io.ox/tours
msgid ""
"In order to edit multiple emails at once, enable the checkboxes on the left "
"side of the emails. If the checkboxes are not displayed, click on View > "
"Checkboxes on the right side of the toolbar."
msgstr ""
"Para editar múltiples correos electrónicos a la vez, marque la casilla que "
"hay a la izquierda de los correos. Si no aparecen las casillas de "
"verificación, presione en Vista > Casillas de verificación a la derecha de "
"la barra de herramientas."

#: apps/io.ox/tours/mail.js module:io.ox/tours
msgid "Opening the email settings"
msgstr "Apertura de los ajustes de correo electrónico"

#: apps/io.ox/tours/mail.js module:io.ox/tours
msgid ""
"To open the email settings, click the Settings menu icon on the upper right "
"side of the menu bar. Select Settings. Click on Mail on the left side."
msgstr ""
"Para abrir los ajustes del correo, presione el icono del menú Configuración "
"de la parte superior derecha de la barra de menús. Seleccione Configuración. "
"Presione Correo en la parte izquierda."

#: apps/io.ox/tours/mail.js module:io.ox/tours
msgid ""
"To open the email settings, click the Settings menu icon on the upper right "
"side of the menu bar. Click on Mail on the left side."
msgstr ""
<<<<<<< HEAD
"Para abrir los ajustes del correo presione en el icono Configuración de la "
"parte superior derecha de la barra de menús. Presione en Correo, en la parte "
"izquierda."
=======
"Para abrir los ajustes del correo presione en el icono Configuración de la"
" parte superior derecha de la barra de menús. Presione en Correo, en la parte"
" izquierda."
>>>>>>> 871e9849

#: apps/io.ox/tours/multifactor.js module:io.ox/tours
msgid "Second Factor Authentication"
msgstr "Autenticación del segundo factor"

#: apps/io.ox/tours/multifactor.js module:io.ox/tours
msgid ""
"You can now add additional verification options to enhance the security of "
"your account."
msgstr ""
"Ahora puede añadir opciones de verificación adicionales para incrementar la "
"seguridad de su cuenta."

#: apps/io.ox/tours/multifactor.js module:io.ox/tours
msgid "Adding verification option"
msgstr "Adición de opción de verificación"

#: apps/io.ox/tours/multifactor.js module:io.ox/tours
msgid ""
"Various options for additional verification depends on your installation."
msgstr ""
"Varias opciones para verificación adicional dependen de su instalación."

#: apps/io.ox/tours/multifactor.js module:io.ox/tours
msgid "Adding a code via text message"
msgstr "Adición de un código mediante mensaje de texto"

#: apps/io.ox/tours/multifactor.js module:io.ox/tours
msgid ""
"Selecting the option for a code via text message, for example, will then ask "
"you for a phone number."
msgstr ""
"La selección de la opción de un código mediante mensaje de texto, por "
"ejemplo, le pedirá un número de teléfono."

#: apps/io.ox/tours/multifactor.js module:io.ox/tours
msgid "Authentication Requests"
msgstr "Peticiones de autenticación"

#: apps/io.ox/tours/multifactor.js module:io.ox/tours
msgid ""
"Then the next time you log in, you will have to verify your identitity by "
"entering the number sent to your phone."
msgstr ""
"Después, la siguiente vez que inicie sesión tendrá que verificar su "
"identidad introduciendo el número enviado a su teléfono."

#: apps/io.ox/tours/multifactor.js module:io.ox/tours
msgid "Removing"
msgstr "Eliminación"

#: apps/io.ox/tours/multifactor.js module:io.ox/tours
msgid ""
"Devices can be removed once added if you so choose.  See help for additional "
"details."
msgstr ""
"Los dispositivos se pueden eliminar una vez añadidos, si así lo elige. "
"Consulte la ayuda para más detalles."

#: apps/io.ox/tours/multifactor.js module:io.ox/tours
msgid "Next"
msgstr "Siguiente"

#: apps/io.ox/tours/multifactor.js module:io.ox/tours
msgid ""
"As an additional security feature, you can now require a second method of "
"authentication, such as a text message, before logging into your account.  "
"Would you like to see some information on this now?"
msgstr ""
"Como característica de seguridad adicional, ya puede necesitar un segundo "
"método de autenticación, tal como un mensaje de texto, antes de iniciar "
"sesión en su cuenta. ¿Le gustaría ver algo de información sobre esto?"

#: apps/io.ox/tours/multifactor.js module:io.ox/tours
msgid "Start tour"
msgstr "Comenzar visita guiada"

#: apps/io.ox/tours/portal.js module:io.ox/tours
msgid "The Portal"
msgstr "El Portal"

#: apps/io.ox/tours/portal.js module:io.ox/tours
msgid ""
"The Portal informs you about current emails, appointments or social network "
"news."
msgstr ""
"El Portal le informa sobre correos actuales, citas o noticias de las redes "
"sociales."

#: apps/io.ox/tours/portal.js module:io.ox/tours
msgid "Reading the details"
msgstr "Lectura de los detalles"

#: apps/io.ox/tours/portal.js module:io.ox/tours
msgid "To read the details, click on an entry in a square."
msgstr "Para leer los detalles, presione en un elemento de un panel."

#: apps/io.ox/tours/portal.js module:io.ox/tours
msgid "Drag and drop"
msgstr "Arrastrar y soltar"

#: apps/io.ox/tours/portal.js module:io.ox/tours
msgid ""
"To change the layout, drag a square's title to another position and drop it "
"there."
msgstr ""
"Para cambiar la distribución, arrastre un panel desde el título a otra "
"posición y suéltela allí."

#: apps/io.ox/tours/portal.js module:io.ox/tours
msgid "Closing a square"
msgstr "Cerrar un panel"

#: apps/io.ox/tours/portal.js module:io.ox/tours
msgid "If you no longer want to display a square, click the delete icon."
msgstr "Si ya no quiere ver más un panel, presione en el icono de borrar."

#: apps/io.ox/tours/portal.js module:io.ox/tours
msgid "Customizing the Portal"
msgstr "Personalización del Portal"

#: apps/io.ox/tours/portal.js module:io.ox/tours
msgid ""
"To display a square again or to display further information sources, click "
"on Customize this page."
msgstr ""
"Para mostrar un panel de nuevo, o para mostrar otras fuentes de información, "
"presione en Personalizar esta página."

#: apps/io.ox/tours/settings.js module:io.ox/tours
msgid "Opening the settings"
msgstr "Abrir los ajustes"

#: apps/io.ox/tours/settings.js module:io.ox/tours
msgid ""
"To open the settings, click on the settings icon on the upper right side of "
"the menu bar."
msgstr ""
"Para abrir los ajustes, presione en el icono de configuración de la parte "
"superior derecha de la barra de menús."

#: apps/io.ox/tours/settings.js module:io.ox/tours
msgid "How the settings are organized"
msgstr "Cómo están organizados los ajustes"

#: apps/io.ox/tours/settings.js module:io.ox/tours
msgid ""
"The settings are organized in topics. Select the topic on the left side, e.g "
"Basic settings or Mail."
msgstr ""
"La configuración se organiza por temas. Seleccione el tema en la parte "
"izquierda, por ejemplo Configuración básica o Correo."

#: apps/io.ox/tours/settings.js module:io.ox/tours
msgid "Editing settings"
msgstr "Edición de ajustes"

#: apps/io.ox/tours/settings.js module:io.ox/tours
msgid ""
"Edit a setting on the right side. In most of the cases, the changes are "
"activated immediately."
msgstr ""
"Edite un ajuste en el lado derecho. En la mayoría de los casos, los cambios "
"se activan inmediatamente."

#: apps/io.ox/tours/settings.js module:io.ox/tours
msgid "Opening the help"
msgstr "Abrir la ayuda"

#: apps/io.ox/tours/settings.js module:io.ox/tours
msgid ""
"To open the help, click the help icon on the upper right side of the menu "
"bar. Select Help. The help for the currently selected app is displayed. To "
"browse the complete help, click on Start Page or Table Of Contents at the "
"upper part of the window."
msgstr ""
"Para abrir la ayuda, presione el icono de ayuda de la parte superior derecha "
"de la barra de menús. Seleccione Ayuda. Se mostrará la ayuda de la "
"aplicación actualmente seleccionada. Para navegar por toda la ayuda presione "
"en Página de inicio o Tabla de Contenidos en la parte superior de la ventana."

#: apps/io.ox/tours/settings.js module:io.ox/tours
msgid "Signing out"
msgstr "Cierre de sesión"

#: apps/io.ox/tours/settings.js module:io.ox/tours
msgid ""
"To sign out, click the System menu icon on the upper right side of the menu "
"bar. Select Sign out."
msgstr ""
"Para cerrar la sesión, presione el icono Menú del sistema situado a la "
"derecha de la barra de menús. Seleccione Cerrar sesión."

#: apps/io.ox/tours/settings.js module:io.ox/tours
msgid ""
"To sign out, click the logout icon on the upper right side of the menu bar."
msgstr ""
"Para cerrar la sesión, presione el icono de cierre de sesión de la parte "
"superior derecha de la barra de menús."

#: apps/io.ox/tours/tasks.js module:io.ox/tours
msgid "Creating a new task"
msgstr "Creación de una nueva tarea"

#: apps/io.ox/tours/tasks.js module:io.ox/tours
msgid "To create a new task, click on New task in the toolbar."
msgstr ""
<<<<<<< HEAD
"Para crear una tarea nueva presione en Nueva tarea en la barra de "
"herramientas."
=======
"Para crear una tarea nueva presione en Nueva tarea en la barra de"
" herramientas."
>>>>>>> 871e9849

#: apps/io.ox/tours/tasks.js module:io.ox/tours
msgid "Entering the task's data"
msgstr "Introducción de los datos de la tarea"

#: apps/io.ox/tours/tasks.js module:io.ox/tours
msgid "Enter the subject, the start date, and a description."
msgstr "Introduzca el asunto, la fecha de inicio y una descripción."

#: apps/io.ox/tours/tasks.js module:io.ox/tours
msgid "Adding further details"
msgstr "Añadir más detalles"

#: apps/io.ox/tours/tasks.js module:io.ox/tours
msgid "To add further details, click on Expand form."
msgstr "Para añadir más detalles, presione Expandir formulario."

#: apps/io.ox/tours/tasks.js module:io.ox/tours
msgid "Creating recurring tasks"
msgstr "Creación de tareas periódicas"

#: apps/io.ox/tours/tasks.js module:io.ox/tours
msgid ""
"To create recurring tasks, enable Repeat. Functions for setting the "
"recurrence parameters are shown."
msgstr ""
"Para crear tareas periódicas, marque Repetir. Se mostrarán funciones para "
"establecer los parámetros repetición."

#: apps/io.ox/tours/tasks.js module:io.ox/tours
msgid "To not miss the task, use the reminder function."
msgstr "Para no olvidar la tarea, utilice la función de recordatorio."

#: apps/io.ox/tours/tasks.js module:io.ox/tours
msgid "Tracking the editing status"
msgstr "Seguimiento del estado de edición"

#: apps/io.ox/tours/tasks.js module:io.ox/tours
msgid "To track the editing status, enter the current progress."
msgstr ""
"Para realizar el seguimiento del estado de edición, introduzca el progreso "
"actual."

#: apps/io.ox/tours/tasks.js module:io.ox/tours
msgid ""
"To invite other participants, enter their names in the field below "
"Participants. You can add documents as attachment to the task."
msgstr ""
"Para invitar a otros participantes, introduzca sus nombres en el campo que "
"hay debajo de Participantes. Puede agregar documentos adjuntos a la tarea."

#: apps/io.ox/tours/tasks.js module:io.ox/tours
msgid "Entering billing information"
msgstr "Introducción de información de facturación"

#: apps/io.ox/tours/tasks.js module:io.ox/tours
msgid "To enter billing information, click on Show details."
msgstr ""
"Para introducir información de facturación, presione en Mostrar detalles."

#: apps/io.ox/tours/tasks.js module:io.ox/tours
msgid "Creating the task"
msgstr "Creación de la tarea"

#: apps/io.ox/tours/tasks.js module:io.ox/tours
msgid "To create the task, click on Create."
msgstr "Para crear la tarea, presione en Crear."

#: apps/io.ox/tours/tasks.js module:io.ox/tours
msgid "Sorting tasks"
msgstr "Ordenación de tareas"

#: apps/io.ox/tours/tasks.js module:io.ox/tours
msgid ""
"To sort the tasks, click on the sort icon above the list. Select a sort "
"criteria."
msgstr ""
<<<<<<< HEAD
"Para ordenar las tareas presione en el icono ordenar situado encima de la "
"lista. Seleccione un criterio de ordenación."
=======
"Para ordenar las tareas presione en el icono ordenar situado encima de la"
" lista. Seleccione un criterio de ordenación."
>>>>>>> 871e9849

#: apps/io.ox/tours/tasks.js module:io.ox/tours
msgid "Editing multiple tasks"
msgstr "Edición de múltiples tareas"

#: apps/io.ox/tours/tasks.js module:io.ox/tours
msgid ""
"To edit multiple tasks at once, enable the checkboxes at the left side of "
"the tasks. If the checkboxes are not displayed, click on View > Checkboxes "
"on the right side of the toolbar."
msgstr ""
"Para editar múltiples tareas a la vez, marque las casillas situadas a la "
"izquierda de las tareas. Si no se muestran las casillas de verificación, "
"presione en Vista > Casillas de verificación a la derecha de la barra de "
"herramientas."

#~ msgid "To create a new appointment, click on New in the toolbar."
#~ msgstr ""
#~ "Para crear una nueva cita, presione en Nuevo en la barra de herramientas."

#~ msgid ""
#~ "To upload a new file from your local device, simply click on Add local "
#~ "file and select the file you would like to upload. It is even easier if "
#~ "you just drag and drop files from your local device into Drive. The "
#~ "uploaded file is now available in Drive on all your devices."
#~ msgstr ""
#~ "Para subir un nuevo archivo desde el dispositivo local, simplemente "
#~ "presione en Añadir archivo local y seleccione el archivo que desea subir. "
#~ "Es aún más fácil si sólo arrastra y suelta los archivos desde el "
#~ "dispositivo local a Drive. El archivo subido estará ahora disponible en "
#~ "Drive en todos sus dispositivos."

#~ msgid ""
#~ "Choose from two alternatives to share your files and folder. Use "
#~ "\"Invited people only\" if you want ot manage access rights and allow "
#~ "recipients to create and edit files. Internal and external participants "
#~ "are also able to collaborate with you on documents at the same time."
#~ msgstr ""
#~ "Elija entre dos posibilidades para compartir sus archivos y carpeta. Use "
#~ "\"solo personas invitadas\" si quiere gestionar permisos de acceso y "
#~ "permitir a los destinatarios crear y editar archivos. Los participantes "
#~ "internos y externos también pueden colaborar con usted en documentos al "
#~ "mismo tiempo."

#~ msgid ""
#~ "You can restart this tour at any time by clicking on the account icon and "
#~ "choose \"%s\""
#~ msgstr ""
#~ "Puede reiniciar esta visita guiada en cualquier momento presionando en el "
#~ "icono de la cuenta y eligiendo \"%s\""

#~ msgid "To sort the emails, click on Sort by. Select a sort criteria."
#~ msgstr ""
#~ "Para ordenar correos electrónicos, presione en Ordenar por. Seleccione un "
#~ "criterio de ordenación."

#~ msgid ""
#~ "To open or close an email in a conversation, click on a free area in the "
#~ "header."
#~ msgstr ""
#~ "Para abrir o cerrar un correo en una conversación, presione en una zona "
#~ "libre del encabezado."

#~ msgid "To create a new task, click on New in the toolbar."
#~ msgstr ""
#~ "Para crear una nueva tarea, presione Nuevo en la barra de herramientas."

#~ msgid "To sort the tasks, click on Sort by. Select a sort criteria."
#~ msgstr ""
#~ "Para ordenar las tareas, presione en Ordenar por. Seleccione un criterio "
#~ "de ordenación."

#~ msgid ""
#~ "Here you can share files with your colleagues and external contacts. You "
#~ "can also collaborate on a document and set different access rights."
#~ msgstr ""
#~ "Aquí puede compartir archivos con sus colaboradores o contactos externos. "
#~ "Puede también colaborar en un documento y establecer diferentes permisos "
#~ "de acceso."

#~ msgid "Sharing options"
#~ msgstr "Opciones de compartición"

#~ msgid ""
#~ "Choose from two alternatives to share your files and folders. Use Invite "
#~ "people if you want to manage access rights and allow recipients to create "
#~ "and edit files. Or just get a link to let others view and download your "
#~ "files. You can use an expiration date and password protection if you like."
#~ msgstr ""
#~ "Elija entre dos alternativas para compartir sus archivos y carpetas. "
#~ "Utilice Invitar a personas si desea administrar los permisos de acceso y "
#~ "permitir a los destinatarios crear y editar archivos. O simplemente "
#~ "obtenga un enlace para que los demás vean y descarguen sus archivos. "
#~ "Puede utilizar una fecha de vencimiento y protección por contraseña si lo "
#~ "desea."

#~ msgid "Collaborating"
#~ msgstr "Colaboración"

#~ msgid ""
#~ "Sharing files by inviting people does not only offer your recipients the "
#~ "option to create and edit files. Internal and external participants are "
#~ "also able to collaborate with you on text documents and spreadsheets at "
#~ "the same time."
#~ msgstr ""
#~ "Al compartir archivos con colaboradores no sólo ofrece a sus "
#~ "destinatarios la opción de crear y editar archivos. Los colaboradores "
#~ "internos y externos también pueden colaborar con usted en documentos de "
#~ "texto y hojas de cálculo al mismo tiempo."

#~ msgid "All apps can be found in the app menu on the top right."
#~ msgstr ""
#~ "Todas las aplicaciones pueden encontrase en el menú de la aplicación en "
#~ "la parte superior derecha."

#~ msgid ""
#~ "To open the email settings, click the System menu icon on the upper right "
#~ "side of the menu bar. Select Settings. Click on Mail on the left side."
#~ msgstr ""
#~ "Para abrir la configuración de Correo, presione el icono Menú del sistema "
#~ "en la parte superior derecha de la barra de menús. Seleccione "
#~ "Configuración. Presione en Correo en la parte izquierda."

#~ msgid ""
#~ "To open the help, click the user image on the upper right side of the "
#~ "menu bar. Select Help. The help for the currently selected app is "
#~ "displayed. To browse the complete help, click on Start Page or Table Of "
#~ "Contents at the upper part of the window."
#~ msgstr ""
#~ "Para abrir la ayuda, presione en la imagen del usuario de la parte "
#~ "superior derecha de la barra de menús. Seleccione Ayuda. Se mostrará la "
#~ "ayuda de la aplicación seleccionada. Para navegar por toda la ayuda, "
#~ "presione en Página de inicio o Tabla de contenidos en la parte superior "
#~ "de la ventana."

#~ msgid "Creating new items"
#~ msgstr "Creación de nuevos elementos"

#~ msgid ""
#~ "Depending on the app, the toolbar contains various functions for "
#~ "creating, editing and organizing objects."
#~ msgstr ""
#~ "Dependiendo de la aplicación, la barra de herramientas contiene varias "
#~ "funciones para crear, editar y organizar objetos."

#~ msgid ""
#~ "Detailed instructions for the single apps are located in System menu > "
#~ "Help."
#~ msgstr ""
#~ "Las instrucciones detalladas para las aplicaciones individuales se "
#~ "encuentran en el Menú del sistema > Ayuda."

#~ msgid "Displaying the help or the settings"
#~ msgstr "Visualización de la ayuda o de los ajustes"

#~ msgid "Further information"
#~ msgstr "Más información"

#~ msgid "Launching an app"
#~ msgstr "Lanzar una aplicación"

#~ msgid "Opening or closing the folder tree"
#~ msgstr "Abrir o cerrar el árbol de carpetas"

#~ msgid "Searching for objects"
#~ msgstr "Búsqueda de objetos"

#~ msgid "The Detail view"
#~ msgstr "La Vista de detalle"

#~ msgid ""
#~ "The Detail view displays an object's content. Depending on the app, "
#~ "further functions for organizing objects can be found in the Detail view."
#~ msgstr ""
#~ "La Vista de detalle muestra el contenido de un objeto. Dependiendo de la "
#~ "aplicación, se pueden encontrar distintas funciones para la organización "
#~ "de los objetos en la Vista de detalle."

#~ msgid "The folder tree"
#~ msgstr "El árbol de carpetas"

#~ msgid "The list"
#~ msgstr "La lista"

#~ msgid "The toolbar"
#~ msgstr "La barra de herramientas"

#~ msgid ""
#~ "This guided tour will briefly introduce you to the product. Get more "
#~ "detailed information in the tours for the single apps or in the online "
#~ "help."
#~ msgstr ""
#~ "Esta visita guiada le dará a conocer brevemente al producto. Obtenga "
#~ "información más detallada en las visitas guiadas de las aplicaciones "
#~ "individuales o en la ayuda en línea."

#~ msgid ""
#~ "To display the help or the settings, click the System menu icon in the "
#~ "menu bar."
#~ msgstr ""
#~ "Para mostrar la ayuda o los ajustes, presione el icono Menú del sistema "
#~ "de la barra de menús."

#~ msgid "To launch an app click on an entry inside the app launcher menu."
#~ msgstr ""
#~ "Para iniciar una aplicación, presione en un elemento del menú del "
#~ "lanzador de aplicaciones."

#~ msgid ""
#~ "To open or close the folder tree, click on View >  Folder view on the "
#~ "right side of the toolbar."
#~ msgstr ""
#~ "Para abrir o cerrar el árbol de carpetas, presione en Vista > Vista de "
#~ "carpeta en la parte derecha de la barra de herramientas."

#~ msgid ""
#~ "To open the settings, click the user image on the upper right side of the "
#~ "menu bar. Select Settings."
#~ msgstr ""
#~ "Para abrir los ajustes, presione en la imagen del usuario de la parte "
#~ "superior derecha de la barra de menús. Seleccione Ajustes."

#~ msgid "To search for objects, click the Search icon in the menu bar."
#~ msgstr ""
#~ "Para buscar objetos, haga clic en el icono Buscar de la barra de menú."

#~ msgid ""
#~ "Use the folder tree to open the folder containing the objects that you "
#~ "want to view in the list."
#~ msgstr ""
#~ "Utilice el árbol de carpetas para abrir la carpeta que contiene los "
#~ "objetos que desea ver en la lista."

#~ msgid ""
#~ "Use the list to select an object, show its contents or activate functions."
#~ msgstr ""
#~ "Utilice la lista para seleccionar un objeto, para ver sus contenidos o "
#~ "aplicarle determinadas funciones."

#~ msgid " %1$s (%2$s) "
#~ msgstr " %1$s (%2$s) "

#~ msgid " %1$s (%2$s); "
#~ msgstr " %1$s (%2$s); "

#~ msgid " %1$s; "
#~ msgstr " %1$s; "

#~ msgid " is currently editing this document."
#~ msgstr " está editando este documento actualmente."

#~ msgid "!!!This file has not been added"
#~ msgstr "No se ha añadido este fichero"

#~ msgid "% done:"
#~ msgstr "% hecho:"

#~ msgid "% finished"
#~ msgstr "% terminado"

#~ msgid "%1$d %2$s"
#~ msgstr "%1$d %2$s"

#~ msgid "%1$d Day"
#~ msgid_plural "%1$d Days"
#~ msgstr[0] "%1$d día"
#~ msgstr[1] "%1$d días"

#~ msgid "%1$d Hour"
#~ msgid_plural "%1$d Hours"
#~ msgstr[0] "%1$d hora"
#~ msgstr[1] "%1$d horas"

#~ msgid "%1$d Minute"
#~ msgid_plural "%1$d Minutes"
#~ msgstr[0] "%1$d minuto"
#~ msgstr[1] "%1$d minutos"

#~ msgid "%1$d Week"
#~ msgid_plural "%1$d Weeks"
#~ msgstr[0] "%1$d semana"
#~ msgstr[1] "%1$d semanas"

#~ msgid "%1$d column"
#~ msgid_plural "%1$d columns"
#~ msgstr[0] "%1$d columna"
#~ msgstr[1] "%1$d columnas"

#~ msgid "%1$d day, %2$s"
#~ msgid_plural "%1$d days, %2$s"
#~ msgstr[0] "%1$d día, %2$s"
#~ msgstr[1] "%1$d días, %2$s"

#~ msgctxt "in"
#~ msgid "%1$d day, %2$s"
#~ msgid_plural "%1$d days, %2$s"
#~ msgstr[0] "%1$d día, %2$s"
#~ msgstr[1] "%1$d días, %2$s"

#~ msgid "%1$d files has been changed recently"
#~ msgstr "Se han modificado %1$d ficheros recientemente"

#~ msgid "%1$d hour and %2$s"
#~ msgid_plural "%1$d hours and %2$s"
#~ msgstr[0] "%1$d hora y %2$s"
#~ msgstr[1] "%1$d horas y %2$s"

#~ msgctxt "in"
#~ msgid "%1$d hour and %2$s"
#~ msgid_plural "%1$d hours and %2$s"
#~ msgstr[0] "%1$d hora y %2$s"
#~ msgstr[1] "%1$d horas y %2$s"

#~ msgid "%1$d mail"
#~ msgid_plural "%1$d mails"
#~ msgstr[0] "%1$d correo"
#~ msgstr[1] "%1$d correos"

#, fuzzy
#~ msgid "%1$d messages in this conversation"
#~ msgstr "Conversaciones recientes"

#, fuzzy
#~ msgid "%1$d messages selected"
#~ msgstr "<b>%1$d</b> elementos seleccionados"

#~ msgid "%1$d row"
#~ msgid_plural "%1$d rows"
#~ msgstr[0] "%1$s fila"
#~ msgstr[1] "%1$d filas"

#~ msgctxt "datetime"
#~ msgid "%1$s %2$s"
#~ msgstr "%1$s %2$s"

#~ msgctxt "mail address"
#~ msgid "%1$s %2$s"
#~ msgstr "%1$s %2$s"

#~ msgctxt "window title"
#~ msgid "%1$s %2$s"
#~ msgstr "%1$s %2$s"

#~ msgid "%1$s %2$s the invitation: %3$s"
#~ msgstr "%1$s ha %2$s la invitación: %3$s"

#, fuzzy
#~ msgid "%1$s (Tentative)"
#~ msgstr "%1$s (Provisional)"

#~ msgid "%1$s - %2$s"
#~ msgstr "%1$s - %2$s"

#~ msgid "%1$s created a recurrence exception. Original date: %2$s:"
#~ msgstr ""
#~ "%1$s ha creado una excepción en la cita periódica. Fecha original: %2$s: "

#~ msgid ""
#~ "%1$s has %2$s the appointment, but would like to make a counter proposal: "
#~ msgstr "%1$s ha %2$s la cita, pero le gustaría hacer una contrapropuesta:"

#~ msgid "%1$s has %2$s the appointment."
#~ msgstr "%1$s tiene %2$s de la cita."

#~ msgid "%1$s has %2$s the invitation on behalf of %3$s:"
#~ msgstr "%1$s ha %2$s la invitación en nombre de %3$s:"

#~ msgid "%1$s has %2$s the invitation on your behalf:"
#~ msgstr "%1$s ha %2$s la invitación en nombre de usted:"

#~ msgid "%1$s has %2$s the invitation:"
#~ msgstr "%1$s ha %2$s la invitación:"

#~ msgid "%1$s has asked %2$s to change the event:"
#~ msgstr "%1$s ha solicitado a %2$s que cambie el evento:"

#~ msgid "%1$s has been removed from the appointment."
#~ msgstr "%1$s ha sido eliminado de la cita."

#~ msgid "%1$s has changed an event on behalf of %2$s:"
#~ msgstr "%1$s ha cambiado un evento en nombre de %2$s:"

#~ msgid "%1$s has changed an event on your behalf:"
#~ msgstr "%1$s ha cambiado un evento en nombre de usted:"

#~ msgid "%1$s has changed an event:"
#~ msgstr "%1$s ha cambiado un evento:"

#~ msgid "%1$s has declined your proposed changes for the appointment %2$s."
#~ msgstr "%1$s ha rechazado su propuesta de cambio para la cita %2$s."

#~ msgid ""
#~ "%1$s has declined your proposed changes on behalf of %2$s for the "
#~ "appointment %3$s."
#~ msgstr ""
#~ "%1$s ha rechazado los cambios que usted ha propuesto en nombre de %2$s "
#~ "para la cita %3$s."

#~ msgid ""
#~ "%1$s has deleted an appointment on behalf of %2$s, or you have been "
#~ "removed as a participant:"
#~ msgstr ""
#~ "%1$s ha borrado una cita en nombre de %2$s, o se le ha eliminado a usted "
#~ "como participante:"

#~ msgid "%1$s has deleted an appointment on your behalf:"
#~ msgstr "%1$s ha borrado una cita en nombre de usted:"

#~ msgid ""
#~ "%1$s has deleted an appointment, or you have been removed as a "
#~ "participant:"
#~ msgstr ""
#~ "%1$s ha borrado una cita, o se le ha eliminado a usted como participante:"

#~ msgid "%1$s is a new contact"
#~ msgstr "%1$s en un contacto nuevo"

#~ msgid "%1$s is now connected with %2$s"
#~ msgstr "%1$s está ahora conectado con %2$s"

#~ msgid "%1$s is organizing an event on your behalf."
#~ msgstr "%1$s está organizando un evento en nombre de usted."

#~ msgid "%1$s mail"
#~ msgid_plural "%1$s mails"
#~ msgstr[0] "%1$s correo"
#~ msgstr[1] "%1$s correos"

#~ msgid "%1$s mail, %2$s unread"
#~ msgid_plural "%1$s mails, %2$s unread"
#~ msgstr[0] "%1$s correo, %2$s no leído(s)"
#~ msgstr[1] "%1$s correos, %2$s no leído(s)"

#~ msgid "%1$s of %2$s"
#~ msgstr "%1$s de %2$s"

#~ msgid "%1$s set your status to %2$s on your behalf for this appointment:"
#~ msgstr ""
#~ "%1$s estableció el estado en %2$s para esta cita en nombre de usted:"

#~ msgid "%1$s sets the status to %2$s for this appointment:"
#~ msgstr "%1$s establece el estado en %2$s para esta cita:"

#~ msgid "%1$s sets the status to %2$s on behalf of %3$s for this appointment:"
#~ msgstr "%1$s establece el estado en %2$s para esta cita en nombre de %3$s:"

#~ msgid "%1$s sets the status to 'none' for: %1$s"
#~ msgstr "%1$s ha fijado el estado a 'ninguno' para: %1$s"

#~ msgid ""
#~ "%1$s would like to be brought up to date about the appointment %2$s. "
#~ "Please send another invitation."
#~ msgstr ""
#~ "A %1$s le gustaría estar informado sobre la cita %2$s. Por favor envíe "
#~ "otra invitación."

#, fuzzy
#~ msgid "%1$s%2$s %3$s%4$s%5$s"
#~ msgstr ""
#~ "%1$s\n"
#~ "%2$s %3$s\n"
#~ "%4$s\n"
#~ "%5$s"

#~ msgid "%1$s: %2$s"
#~ msgstr "%1$s: %2$s"

#~ msgid "%2$s (%1$s, %3$s)"
#~ msgstr "%2$s (%1$s, %3$s)"

#~ msgid "%2$s, %1$s"
#~ msgstr "%2$s, %1$s"

#~ msgid "%3$s %2$s, %1$s"
#~ msgstr "%3$s %2$s, %1$s"

#~ msgid "%d appointment"
#~ msgid_plural "%d appointments"
#~ msgstr[0] "%d cita"
#~ msgstr[1] "%d citas"

#~ msgid "%d day"
#~ msgid_plural "%d days"
#~ msgstr[0] "%d día"
#~ msgstr[1] "%d días"

#~ msgctxt "in"
#~ msgid "%d day"
#~ msgid_plural "%d days"
#~ msgstr[0] "%d día"
#~ msgstr[1] "%d días"

#~ msgid "%d hour"
#~ msgid_plural "%d hours"
#~ msgstr[0] "%d hora"
#~ msgstr[1] "%d horas"

#~ msgctxt "in"
#~ msgid "%d hour"
#~ msgid_plural "%d hours"
#~ msgstr[0] "%d hora"
#~ msgstr[1] "%d horas"

#~ msgid "%d info item"
#~ msgid_plural "%d info items"
#~ msgstr[0] "%d elemento de información"
#~ msgstr[1] "%d elementos de información"

#~ msgid "%d minute"
#~ msgid_plural "%d minutes"
#~ msgstr[0] "%d minuto"
#~ msgstr[1] "%d minutos"

#~ msgctxt "in"
#~ msgid "%d minute"
#~ msgid_plural "%d minutes"
#~ msgstr[0] "%d minuto"
#~ msgstr[1] "%d minutos"

#~ msgid "%d task"
#~ msgid_plural "%d tasks"
#~ msgstr[0] "%d tarea"
#~ msgstr[1] "%d tareas"

#~ msgid "%d week"
#~ msgid_plural "%d weeks"
#~ msgstr[0] "%d semana"
#~ msgstr[1] "%d semanas"

#~ msgctxt "in"
#~ msgid "%d week"
#~ msgid_plural "%d weeks"
#~ msgstr[0] "%d semana"
#~ msgstr[1] "%d semanas"

#~ msgid "%s, EEE"
#~ msgstr "%s, EEE"

#~ msgid "&Attachment"
#~ msgstr "&Adjunto"

#~ msgid "&Distribution List"
#~ msgstr "Lista de &distribución"

#~ msgid "&Distributionlist"
#~ msgstr "&Lista de distribución"

#~ msgid "&E-Mail"
#~ msgstr "&E-Mail"

#~ msgid "&Edit"
#~ msgstr "&Editar"

#~ msgid "&Flags"
#~ msgstr "&Marcas"

#~ msgid "&Folder permissions"
#~ msgstr "&Permisos de la carpeta"

#~ msgid "&Messaging"
#~ msgstr "&Mensajería"

#~ msgid "&New"
#~ msgstr "&Nuevo"

#~ msgid "&New Task"
#~ msgstr "&Nueva tarea"

#~ msgid "&Save"
#~ msgstr "&Guardar"

#~ msgid "&Search"
#~ msgstr "&Buscar"

#~ msgid "&Social"
#~ msgstr "&Social"

#~ msgid "(%1$s) Attachments"
#~ msgstr "(%1$s) adjuntos"

#~ msgid "(32-bit only)"
#~ msgstr "(sólo 32 bits)"

#~ msgid "(Default)"
#~ msgstr "(Predeterminada)"

#~ msgid "(may be slow on old machines)"
#~ msgstr "(puede ser lento en equipos antiguos)"

#~ msgid ", "
#~ msgstr ", "

#~ msgid ", ends after %1$s task(s)"
#~ msgstr ", termina después de %1$s tarea(s)"

#~ msgid ", ends on %1$s"
#~ msgstr ", termina el %1$s"

#~ msgid "--"
#~ msgstr "--"

#~ msgid ""
#~ "---------- Original Message ----------\n"
#~ "From: #FROM#\n"
#~ "To: #TO##CC_LINE#\n"
#~ "Date: #DATE# at #TIME#\n"
#~ "Subject: #SUBJECT#"
#~ msgstr ""
#~ "---------- Mensaje original ----------\n"
#~ "De: #FROM#\n"
#~ "Para: #TO##CC_LINE#\n"
#~ "Fecha: #DATE# a las #TIME#\n"
#~ "Asunto: #SUBJECT#"

#~ msgid "--:--"
#~ msgstr "--:--"

#~ msgid "... or create a fresh one for your profile"
#~ msgstr "... o crear uno nuevo para su perfil"

#~ msgid "0 minutes"
#~ msgstr "0 minutos"

#~ msgid "1 day"
#~ msgstr "1 día"

#~ msgid "1 file has been changed recently"
#~ msgstr "Se ha modificado 1 fichero recientemente"

#~ msgid "1 hour"
#~ msgstr "1 hora"

#~ msgid "1 item"
#~ msgid_plural "%1$d items"
#~ msgstr[0] "1 elemento"
#~ msgstr[1] "%1$s elementos"

#~ msgid "1 minute"
#~ msgstr "1 minuto"

#~ msgid "1 week"
#~ msgstr "1 semana"

#~ msgid "10"
#~ msgstr "10"

#~ msgid "10 minutes"
#~ msgstr "10 minutos"

#~ msgid "100%"
#~ msgstr "100%"

#~ msgid "12 hour"
#~ msgstr "12 horas"

#~ msgid "15"
#~ msgstr "15"

#~ msgid "15 minutes"
#~ msgstr "15 minutos"

#~ msgid "150%"
#~ msgstr "150%"

#~ msgid "2 days"
#~ msgstr "2 días"

#~ msgid "2 hour"
#~ msgstr "2 horas"

#~ msgid "2 weeks"
#~ msgstr "2 semanas"

#~ msgid "20"
#~ msgstr "20"

#~ msgid "200%"
#~ msgstr "200%"

#~ msgid "3 days"
#~ msgstr "3 días"

#~ msgid "3 minutes"
#~ msgstr "3 minutos"

#~ msgid "3 weeks"
#~ msgstr "3 semanas"

#~ msgid "30"
#~ msgstr "30"

#~ msgid "30 minutes"
#~ msgstr "30 minutos"

#~ msgid "4 days"
#~ msgstr "4 días"

#~ msgid "4 hour"
#~ msgstr "4 horas"

#~ msgid "4 weeks"
#~ msgstr "4 semanas"

#~ msgid "45 minutes"
#~ msgstr "45 minutos"

#~ msgid "5"
#~ msgstr "5"

#~ msgid "5 days"
#~ msgstr "5 días"

#~ msgid "5 minutes"
#~ msgstr "5 minutos"

#~ msgid "50%"
#~ msgstr "50%"

#~ msgid "6 days"
#~ msgstr "6 días"

#~ msgid "6 hour"
#~ msgstr "6 horas"

#~ msgid "60"
#~ msgstr "60"

#~ msgid "75%"
#~ msgstr "75%"

#~ msgid "8 hour"
#~ msgstr "8 horas"

#~ msgid "<b>%1$d</b> elements selected"
#~ msgstr "<b>%1$d</b> elementos seleccionados"

#~ msgid "A B C D E F G H I J K L M N O P Q R S T U V W X Y Z"
#~ msgstr "A B C D E F G H I J K L M N O P Q R S T U V W X Y Z"

#~ msgid ""
#~ "A new appointment was created by [created_by] on behalf of [behalf_of].\n"
#~ "\n"
#~ "Appointment\n"
#~ "===========\n"
#~ "Created by: [created_by]\n"
#~ "Created at: [creation_datetime]\n"
#~ "[title]\n"
#~ "[location]\n"
#~ "[start]\n"
#~ "[end]\n"
#~ "[series][delete_exceptions][change_exceptions]\n"
#~ "[description]\n"
#~ "Participants\n"
#~ "============\n"
#~ "[participants]\n"
#~ "\n"
#~ "Resources\n"
#~ "=========\n"
#~ "[resources]\n"
#~ "\n"
#~ "========================================== "
#~ msgstr ""
#~ "[created_by] ha creado una nueva cita en nombre de [behalf_of].\n"
#~ "\n"
#~ "Cita\n"
#~ "====\n"
#~ "Creada por: [created_by]\n"
#~ "Creada el: [creation_datetime]\n"
#~ "[title]\n"
#~ "[location]\n"
#~ "[start]\n"
#~ "[end]\n"
#~ "[series][delete_exceptions][change_exceptions]\n"
#~ "[description]\n"
#~ "Participantes\n"
#~ "=============\n"
#~ "[participants]\n"
#~ "\n"
#~ "Recursos\n"
#~ "========\n"
#~ "[resources]\n"
#~ "\n"
#~ "========================================== "

#~ msgid ""
#~ "A new appointment was created by [created_by] on behalf of [behalf_of].\n"
#~ "You can check this appointment in your calendar:\n"
#~ "[link]\n"
#~ "\n"
#~ "Appointment\n"
#~ "===========\n"
#~ "Created by: [created_by]\n"
#~ "Created at: [creation_datetime]\n"
#~ "[title]\n"
#~ "[location][folder_name]\n"
#~ "\n"
#~ "[start]\n"
#~ "[end]\n"
#~ "[series][delete_exceptions][change_exceptions]\n"
#~ "[description]\n"
#~ "Participants\n"
#~ "============\n"
#~ "[participants]\n"
#~ "\n"
#~ "Resources\n"
#~ "=========\n"
#~ "[resources]\n"
#~ "\n"
#~ "========================================== "
#~ msgstr ""
#~ "[created_by] ha creado una nueva cita en nombre de [behalf_of].\n"
#~ "Puede revisar esta cita en su calendario:\n"
#~ "[link]\n"
#~ "\n"
#~ "Cita\n"
#~ "====\n"
#~ "Creada por: [created_by]\n"
#~ "Creada el: [creation_datetime]\n"
#~ "[title]\n"
#~ "[location][folder_name]\n"
#~ "\n"
#~ "[start]\n"
#~ "[end]\n"
#~ "[series][delete_exceptions][change_exceptions]\n"
#~ "[description]\n"
#~ "Participantes\n"
#~ "=============\n"
#~ "[participants]\n"
#~ "\n"
#~ "Recursos\n"
#~ "========\n"
#~ "[resources]\n"
#~ "\n"
#~ "========================================== "

#~ msgid ""
#~ "A new appointment was created by [created_by].\n"
#~ "\n"
#~ "Appointment\n"
#~ "===========\n"
#~ "Created by: [created_by]\n"
#~ "Created at: [creation_datetime]\n"
#~ "[title]\n"
#~ "[location]\n"
#~ "[start]\n"
#~ "[end]\n"
#~ "[series][delete_exceptions][change_exceptions]\n"
#~ "[description]\n"
#~ "Participants\n"
#~ "============\n"
#~ "[participants]\n"
#~ "\n"
#~ "Resources\n"
#~ "=========\n"
#~ "[resources]\n"
#~ "\n"
#~ "========================================== "
#~ msgstr ""
#~ "Ha sido creada una nueva cita por [created_by].\n"
#~ "\n"
#~ "Cita\n"
#~ "====\n"
#~ "Creada por: [created_by]\n"
#~ "Creada el: [creation_datetime]\n"
#~ "[title]\n"
#~ "[location]\n"
#~ "[start]\n"
#~ "[end]\n"
#~ "[series][delete_exceptions][change_exceptions]\n"
#~ "[description]\n"
#~ "Participantes\n"
#~ "=============\n"
#~ "[participants]\n"
#~ "\n"
#~ "Recursos\n"
#~ "========\n"
#~ "[resources]\n"
#~ "\n"
#~ "========================================== "

#~ msgid ""
#~ "A new appointment was created by [created_by].\n"
#~ "You can check this appointment in your calendar:\n"
#~ "[link]\n"
#~ "\n"
#~ "Appointment\n"
#~ "===========\n"
#~ "Created by: [created_by]\n"
#~ "Created at: [creation_datetime]\n"
#~ "[title]\n"
#~ "[location][folder_name]\n"
#~ "\n"
#~ "[start]\n"
#~ "[end]\n"
#~ "[series][delete_exceptions][change_exceptions]\n"
#~ "[description]\n"
#~ "Participants\n"
#~ "============\n"
#~ "[participants]\n"
#~ "\n"
#~ "Resources\n"
#~ "=========\n"
#~ "[resources]\n"
#~ "\n"
#~ "========================================== "
#~ msgstr ""
#~ "Ha sido creada una nueva cita por [created_by].\n"
#~ "Puede revisar esta cita en su calendario:\n"
#~ "[link]\n"
#~ "\n"
#~ "Cita\n"
#~ "====\n"
#~ "Creada por: [created_by]\n"
#~ "Creada el: [creation_datetime]\n"
#~ "[title]\n"
#~ "[location][folder_name]\n"
#~ "\n"
#~ "[start]\n"
#~ "[end]\n"
#~ "[series][delete_exceptions][change_exceptions]\n"
#~ "[description]\n"
#~ "Participantes\n"
#~ "=============\n"
#~ "[participants]\n"
#~ "\n"
#~ "Recursos\n"
#~ "========\n"
#~ "[resources]\n"
#~ "\n"
#~ "========================================== "

#~ msgid ""
#~ "A new task was created by [created_by].\n"
#~ "\n"
#~ "Task\n"
#~ "====\n"
#~ "Created by: [created_by]\n"
#~ "Created at: [creation_datetime]\n"
#~ "[title]\n"
#~ "[folder_name]\n"
#~ "[priority]\n"
#~ "[task_status]\n"
#~ "\n"
#~ "[start]\n"
#~ "[end]\n"
#~ "[series]\n"
#~ "[description]\n"
#~ "Participants\n"
#~ "============\n"
#~ "[participants]\n"
#~ "\n"
#~ "Resources\n"
#~ "=========\n"
#~ "[resources]\n"
#~ "\n"
#~ "========================================== "
#~ msgstr ""
#~ "Ha sido creada una nueva tarea por [created_by].\n"
#~ "\n"
#~ "Tarea\n"
#~ "=====\n"
#~ "Creada por: [created_by]\n"
#~ "Creada el: [creation_datetime]\n"
#~ "[title]\n"
#~ "[folder_name]\n"
#~ "[priority]\n"
#~ "[task_status]\n"
#~ "\n"
#~ "[start]\n"
#~ "[end]\n"
#~ "[series]\n"
#~ "[description]\n"
#~ "Participantes\n"
#~ "=============\n"
#~ "[participants]\n"
#~ "\n"
#~ "Recursos\n"
#~ "========\n"
#~ "[resources]\n"
#~ "\n"
#~ "========================================== "

#~ msgid ""
#~ "A new task was created by [created_by].\n"
#~ "You can check this task in your tasks:\n"
#~ "[link]\n"
#~ "\n"
#~ "Task\n"
#~ "====\n"
#~ "Created by: [created_by]\n"
#~ "Created at: [creation_datetime]\n"
#~ "[title]\n"
#~ "[folder_name]\n"
#~ "[priority]\n"
#~ "[task_status]\n"
#~ "\n"
#~ "[start]\n"
#~ "[end]\n"
#~ "[series]\n"
#~ "[description]\n"
#~ "Participants\n"
#~ "============\n"
#~ "[participants]\n"
#~ "\n"
#~ "Resources\n"
#~ "=========\n"
#~ "[resources]\n"
#~ "\n"
#~ "========================================== "
#~ msgstr ""
#~ "Ha sido creada una nueva tarea por [created_by].\n"
#~ "Puede revisar esta tarea en sus tareas:\n"
#~ "[link]\n"
#~ "\n"
#~ "Tarea\n"
#~ "=====\n"
#~ "Creada por: [created_by]\n"
#~ "Creada el: [creation_datetime]\n"
#~ "[title]\n"
#~ "[folder_name]\n"
#~ "[priority]\n"
#~ "[task_status]\n"
#~ "\n"
#~ "[start]\n"
#~ "[end]\n"
#~ "[series]\n"
#~ "[description]\n"
#~ "Participantes\n"
#~ "=============\n"
#~ "[participants]\n"
#~ "\n"
#~ "Rescursos\n"
#~ "========\n"
#~ "[resources]\n"
#~ "\n"
#~ "========================================== "

#~ msgid ""
#~ "A refresh takes some time, so please be patient, while the refresh runs "
#~ "in the background. Only one refresh per subscription and per session is "
#~ "allowed."
#~ msgstr ""
#~ "Una actualización requiere algo de tiempo así que, por favor, sea "
#~ "paciente mientras la actualización se lleva a cabo en segundo plano. Sólo "
#~ "se permite una actualización por suscripción y sesión."

#, fuzzy
#~ msgid "A return receipt has been sent"
#~ msgstr "Se ha enviado un acuse de recibo"

#~ msgid "A severe error occurred!"
#~ msgstr "¡Se ha producido un error grave!"

#~ msgid "AD"
#~ msgstr "DC"

#~ msgid "AJAX Error"
#~ msgstr "Error de AJAX"

#~ msgid "AM"
#~ msgstr "AM"

#~ msgid "About"
#~ msgstr "Acerca de"

#~ msgid "Above quoted text"
#~ msgstr "Sobre el texto citado"

#~ msgid "Absent"
#~ msgstr "Ausente"

#~ msgid "Absent on business"
#~ msgstr "Ausente por trabajo"

#~ msgid "Accent 1"
#~ msgstr "Énfasis 1"

#~ msgid "Accent 2"
#~ msgstr "Énfasis 2"

#~ msgid "Accent 3"
#~ msgstr "Énfasis 3"

#~ msgid "Accent 4"
#~ msgstr "Énfasis 4"

#~ msgid "Accent 5"
#~ msgstr "Énfasis 5"

#~ msgid "Accent 6"
#~ msgstr "Énfasis 6"

#~ msgid "Accept"
#~ msgstr "Aceptar"

#~ msgid "Accept / Decline"
#~ msgstr "Aceptar / Rechazar"

#~ msgid "Accept Party-Crasher"
#~ msgstr "Aceptar participante extra"

#~ msgid "Accept and replace exception"
#~ msgstr "Aceptar y reemplazar excepción"

#~ msgid "Accept changes"
#~ msgstr "Aceptar cambios"

#~ msgid "Accept extra participant"
#~ msgstr "Aceptar participante extra"

#~ msgid "Accept invitation"
#~ msgstr "Aceptar invitación"

#~ msgid "Accept/Decline"
#~ msgstr "Aceptar/Rechazar"

#~ msgid "Accepted"
#~ msgstr "Aceptada"

#~ msgctxt "help"
#~ msgid "Accessing Files with WebDAV"
#~ msgstr "Acceso a ficheros con WebDAV"

#~ msgid "Accessing global address book is not permitted"
#~ msgstr "No se permite acceder a la libreta de direcciones global"

#~ msgid "Account"
#~ msgstr "Cuenta"

#~ msgid "Account Settings"
#~ msgstr "Configuración de la cuenta"

#~ msgid "Account added successfully"
#~ msgstr "Cuenta añadida satisfactoriamente"

#~ msgid "Account name"
#~ msgstr "Nombre de la cuenta"

#~ msgid "Account settings"
#~ msgstr "Configuración de la cuenta"

#~ msgid "Account settings could not be saved."
#~ msgstr "No se pudieron guardar los ajustes de la cuenta."

#~ msgid "Account updated"
#~ msgstr "Cuenta actualizada"

#~ msgid "Account:"
#~ msgstr "Cuenta:"

#~ msgid "Accounts"
#~ msgstr "Cuentas"

#~ msgid "Acquire Edit Rights"
#~ msgstr "Adquirir derechos de edición"

#~ msgid "Actions"
#~ msgstr "Acciones"

#~ msgid "Activate or deactivate the start page hovers."
#~ msgstr "Active o desactive los elementos emergentes de la página de inicio."

#~ msgid "Active"
#~ msgstr "Activa"

#~ msgid "Actual costs"
#~ msgstr "Costes reales"

#~ msgid "Actual duration in minutes"
#~ msgstr "Duración real en minutos"

#~ msgid "Add"
#~ msgstr "Añadir"

#~ msgid "Add %1$s to the appointment."
#~ msgstr "Añada a %1$s a la cita."

#~ msgid "Add ->"
#~ msgstr "Añadir ->"

#~ msgid "Add Attachment"
#~ msgstr "Añadir adjunto"

#~ msgid "Add Bcc →"
#~ msgstr "Añadir Cco →"

#~ msgid "Add Cc →"
#~ msgstr "Añadir Cc →"

#~ msgid "Add E-Mail account ..."
#~ msgstr "Añadir cuenta de E-Mail ..."

#~ msgid "Add Facebook/Twitter ..."
#~ msgstr "Añadir Facebook/Twitter ..."

#~ msgid "Add To →"
#~ msgstr "Añadir Para →"

#~ msgid "Add a Subreddit"
#~ msgstr "Añadir un foro de Reddit"

#~ msgid "Add a blog"
#~ msgstr "Añadir un blog"

#~ msgid "Add a feed"
#~ msgstr "Añadir feed"

#~ msgid "Add a stream"
#~ msgstr "Añadir un flujo"

#~ msgid "Add account"
#~ msgstr "Añadir cuenta"

#~ msgid "Add action"
#~ msgstr "Añadir acción"

#~ msgid "Add cipher code"
#~ msgstr "Añadir código de cifrado"

#~ msgid "Add condition"
#~ msgstr "Añadir condición"

#~ msgid "Add contact"
#~ msgstr "Añadir contacto"

#~ msgid "Add distribution list"
#~ msgstr "Añadir lista de distribución"

#~ msgid "Add feed"
#~ msgstr "Añadir feed"

#~ msgid "Add files"
#~ msgstr "Añadir ficheros"

#~ msgid "Add folder"
#~ msgstr "Añadir carpeta"

#~ msgid "Add folder menu"
#~ msgstr "Añadir menú de carpeta"

#~ msgid "Add from addressbook"
#~ msgstr "Añadir desde la libreta de direcciones"

#~ msgid "Add group"
#~ msgstr "Añadir grupo"

#~ msgid "Add mail account"
#~ msgstr "Añadir cuenta de correo electrónico"

#~ msgid "Add member"
#~ msgstr "Añadir miembro"

#~ msgid "Add new contact"
#~ msgstr "Añadir nuevo contacto"

#~ msgid "Add new folder"
#~ msgstr "Añadir nueva subcarpeta"

#~ msgid "Add new folder for this subscription"
#~ msgstr "Añadir nueva carpeta para esta suscripción"

#~ msgid "Add new participant"
#~ msgstr "Añadir nuevo participante"

#~ msgid "Add new rule"
#~ msgstr "Añadir nueva regla"

#~ msgid "Add new signature"
#~ msgstr "Añadir nueva firma"

#~ msgid "Add new subfolder"
#~ msgstr "Añadir nueva subcarpeta"

#~ msgid "Add note"
#~ msgstr "Añadir nota"

#~ msgid "Add participant"
#~ msgstr "Añadir participante"

#~ msgid "Add participant/resource"
#~ msgstr "Añadir participante/recurso"

#~ msgid "Add picture"
#~ msgstr "Añadir foto"

#~ msgid "Add sender and recipients to \"To\", Cc to \"Cc\""
#~ msgstr ""
#~ "Añadir el remitente y los destinatarios a \"Para\", destinatarios de "
#~ "copias a \"Cc\""

#~ msgid "Add sender to \"To\", recipients to \"Cc\""
#~ msgstr "Añadir el remitente a \"Para\", los destinatarios a \"Cc\""

#~ msgid "Add signature"
#~ msgstr "Añadir firma"

#~ msgid "Add subfolder"
#~ msgstr "Añadir subcarpeta"

#~ msgid "Add subject"
#~ msgstr "Añadir asunto"

#~ msgid "Add to address book"
#~ msgstr "Añadir a libreta de direcciones"

#~ msgid "Add to calendar"
#~ msgstr "Añadir al calendario"

#~ msgid "Add to portal"
#~ msgstr "Añadir al portal"

#~ msgid "Add widget"
#~ msgstr "Añadir widget"

#~ msgid "Add your account"
#~ msgstr "Añadir su cuenta"

#~ msgid "Added"
#~ msgstr "Añadida"

#~ msgid "Added the new participant"
#~ msgstr "Añadido el nuevo participante"

#~ msgid "Adding subscription. This may take some seconds..."
#~ msgstr "Añadiendo suscripción. Esto puede tardar unos segundos..."

#~ msgid "Additional:"
#~ msgstr "Adicional:"

#~ msgid "Address (private)"
#~ msgstr "Dirección (privada)"

#~ msgid "Address Book"
#~ msgstr "Libreta de direcciones"

#~ msgctxt "app"
#~ msgid "Address Book"
#~ msgstr "Libreta de direcciones"

#~ msgid "Address Business"
#~ msgstr "Dirección profesional"

#~ msgid "Address Home"
#~ msgstr "Dirección privada"

#~ msgid "Address Other"
#~ msgstr "Otra dirección"

#~ msgid "Addresses"
#~ msgstr "Direcciones"

#~ msgid "Adjust"
#~ msgstr "Ajustar"

#~ msgid "Adjust start date"
#~ msgstr "Ajustar fecha de comienzo"

#~ msgid "Admin"
#~ msgstr "Administrador"

#~ msgid "Administration"
#~ msgstr "Administración"

#~ msgid "Administrator"
#~ msgstr "Administrador"

#, fuzzy
#~ msgid "Advanced Settings"
#~ msgstr "Ajustes de Drive"

#~ msgid "Afghanistan"
#~ msgstr "Afganistán"

#~ msgid "Africa/Abidjan"
#~ msgstr "África/Abiyán"

#~ msgid "Africa/Accra"
#~ msgstr "África/Accra"

#~ msgid "Africa/Addis Ababa"
#~ msgstr "África/Adís Abeba"

#~ msgid "Africa/Algiers"
#~ msgstr "África/Argel"

#~ msgid "Africa/Asmara"
#~ msgstr "África/Asmara"

#~ msgid "Africa/Asmera"
#~ msgstr "África/Asmara"

#~ msgid "Africa/Bamako"
#~ msgstr "África/Bamako"

#~ msgid "Africa/Bangui"
#~ msgstr "África/Bangui"

#~ msgid "Africa/Banjul"
#~ msgstr "África/Banjul"

#~ msgid "Africa/Bissau"
#~ msgstr "África/Bissau"

#~ msgid "Africa/Blantyre"
#~ msgstr "África/Blantyre"

#~ msgid "Africa/Brazzaville"
#~ msgstr "África/Brazzaville"

#~ msgid "Africa/Bujumbura"
#~ msgstr "África/Bujumbura"

#~ msgid "Africa/Cairo"
#~ msgstr "África/El Cairo"

#~ msgid "Africa/Casablanca"
#~ msgstr "África/Casablanca"

#~ msgid "Africa/Ceuta"
#~ msgstr "África/Ceuta"

#~ msgid "Africa/Conakry"
#~ msgstr "África/Conakry"

#~ msgid "Africa/Dakar"
#~ msgstr "África/Dakar"

#~ msgid "Africa/Dar es Salaam"
#~ msgstr "África/Dar es Salaam"

#~ msgid "Africa/Djibouti"
#~ msgstr "África/Yibouti"

#~ msgid "Africa/Douala"
#~ msgstr "África/Duala"

#~ msgid "Africa/El Aaiun"
#~ msgstr "África/El Aaiún"

#~ msgid "Africa/Freetown"
#~ msgstr "África/Freetown"

#~ msgid "Africa/Gaborone"
#~ msgstr "África/Gaborone"

#~ msgid "Africa/Harare"
#~ msgstr "África/Harare"

#~ msgid "Africa/Johannesburg"
#~ msgstr "África/Johannesburgo"

#~ msgid "Africa/Kampala"
#~ msgstr "África/Kampala"

#~ msgid "Africa/Khartoum"
#~ msgstr "África/Jartum"

#~ msgid "Africa/Kigali"
#~ msgstr "África/Kigali"

#~ msgid "Africa/Kinshasa"
#~ msgstr "África/Kinshasa"

#~ msgid "Africa/Lagos"
#~ msgstr "África/Lagos"

#~ msgid "Africa/Libreville"
#~ msgstr "África/Libreville"

#~ msgid "Africa/Lome"
#~ msgstr "África/Lomé"

#~ msgid "Africa/Luanda"
#~ msgstr "África/Luanda"

#~ msgid "Africa/Lubumbashi"
#~ msgstr "África/Lubumbashi"

#~ msgid "Africa/Lusaka"
#~ msgstr "África/Lusaka"

#~ msgid "Africa/Malabo"
#~ msgstr "África/Malabo"

#~ msgid "Africa/Maputo"
#~ msgstr "África/Maputo"

#~ msgid "Africa/Maseru"
#~ msgstr "África/Maseru"

#~ msgid "Africa/Mbabane"
#~ msgstr "África/Mbabane"

#~ msgid "Africa/Mogadishu"
#~ msgstr "África/Mogadiscio"

#~ msgid "Africa/Monrovia"
#~ msgstr "África/Monrovia"

#~ msgid "Africa/Nairobi"
#~ msgstr "África/Nairobi"

#~ msgid "Africa/Ndjamena"
#~ msgstr "África/Yamena"

#~ msgid "Africa/Niamey"
#~ msgstr "África/Niamey"

#~ msgid "Africa/Nouakchott"
#~ msgstr "África/Nuakchot"

#~ msgid "Africa/Ouagadougou"
#~ msgstr "África/Uagadugú"

#~ msgid "Africa/Porto-Novo"
#~ msgstr "África/Porto Novo"

#~ msgid "Africa/Sao Tome"
#~ msgstr "África/Santo Tomé"

#~ msgid "Africa/Timbuktu"
#~ msgstr "África/Tombuctú"

#~ msgid "Africa/Tripoli"
#~ msgstr "África/Trípoli"

#~ msgid "Africa/Tunis"
#~ msgstr "África/Túnez"

#~ msgid "Africa/Windhoek"
#~ msgstr "África/Windhoek"

#~ msgid ""
#~ "After pressing OK, a new window will open where you can authorize %s to "
#~ "access your account data."
#~ msgstr ""
#~ "Tras pulsar Aceptar se abrirá una nueva ventana en la que puede autorizar "
#~ "a %s a acceder a los datos de su cuenta."

#~ msgid "Albania"
#~ msgstr "Albania"

#~ msgid "Album"
#~ msgstr "Álbum"

#~ msgid "Algeria"
#~ msgstr "Argelia"

#~ msgid "All"
#~ msgstr "Todos"

#~ msgid "All Categories..."
#~ msgstr "Todas las categorías..."

#~ msgid "All Emoji"
#~ msgstr "Todos los emojis"

#~ msgid "All appointments"
#~ msgstr "Todas las citas"

#~ msgid "All attachments"
#~ msgstr "Todos los adjuntos"

#~ msgid "All changes saved"
#~ msgstr "Todos los cambios están guardados"

#~ msgid "All day"
#~ msgstr "Todo el día"

#, fuzzy
#~| msgid "OX folders"
#~ msgid "All folders"
#~ msgstr "Carpetas OX"

#~ msgid "All my contacts"
#~ msgstr "Todos mis contactos"

#~ msgid "All times will be shown in the timezone %1$s"
#~ msgstr "Todas las horas se muestran en la zona horaria %1$s"

#~ msgid "All users"
#~ msgstr "Todos los usuarios"

#~ msgid "All-day events"
#~ msgstr "Eventos de día completo"

#~ msgid "Allow html formatted emails"
#~ msgstr "Permitir correos con formato HTML"

#~ msgid "Allow pre-loading of externally linked images"
#~ msgstr "Permitir la precarga de imágenes externas enlazadas"

#~ msgid "Alternative Email"
#~ msgstr "Correo alternativo"

#~ msgid "America/Adak"
#~ msgstr "América/Adak"

#~ msgid "America/Anchorage"
#~ msgstr "América/Anchorage"

#~ msgid "America/Anguilla"
#~ msgstr "América/Anguila"

#~ msgid "America/Antigua"
#~ msgstr "América/Antigua"

#~ msgid "America/Araguaina"
#~ msgstr "América/Araguaína"

#~ msgid "America/Argentina/Buenos Aires"
#~ msgstr "América/Argentina/Buenos Aires"

#~ msgid "America/Argentina/Catamarca"
#~ msgstr "América/Argentina/Catamarca"

#~ msgid "America/Argentina/ComodRivadavia"
#~ msgstr "América/Argentina/Comodoro Rivadavia"

#~ msgid "America/Argentina/Cordoba"
#~ msgstr "América/Argentina/Córdoba"

#~ msgid "America/Argentina/Jujuy"
#~ msgstr "América/Argentina/Jujuy"

#~ msgid "America/Argentina/La Rioja"
#~ msgstr "América/Argentina/La Rioja"

#~ msgid "America/Argentina/Mendoza"
#~ msgstr "América/Argentina/Mendoza"

#~ msgid "America/Argentina/Rio Gallegos"
#~ msgstr "América/Argentina/Río Gallegos"

#~ msgid "America/Argentina/Salta"
#~ msgstr "América/Argentina/Salta"

#~ msgid "America/Argentina/San Juan"
#~ msgstr "América/Argentina/San Juan"

#~ msgid "America/Argentina/San Luis"
#~ msgstr "América/Argentina/San Luis"

#~ msgid "America/Argentina/Tucuman"
#~ msgstr "América/Argentina/Tucumán"

#~ msgid "America/Argentina/Ushuaia"
#~ msgstr "América/Argentina/Ushuaia"

#~ msgid "America/Aruba"
#~ msgstr "América/Aruba"

#~ msgid "America/Asuncion"
#~ msgstr "América/Asunción"

#~ msgid "America/Atikokan"
#~ msgstr "América/Atikokan"

#~ msgid "America/Atka"
#~ msgstr "América/Atka"

#~ msgid "America/Bahia"
#~ msgstr "América/Bahía"

#~ msgid "America/Barbados"
#~ msgstr "América/Barbados"

#~ msgid "America/Belem"
#~ msgstr "América/Belém"

#~ msgid "America/Belize"
#~ msgstr "América/Belice"

#~ msgid "America/Blanc-Sablon"
#~ msgstr "América/Blanc-Sablon"

#~ msgid "America/Boa Vista"
#~ msgstr "América/Boa Vista"

#~ msgid "America/Bogota"
#~ msgstr "América/Bogotá"

#~ msgid "America/Boise"
#~ msgstr "América/Boise"

#~ msgid "America/Buenos Aires"
#~ msgstr "América/Buenos Aires"

#~ msgid "America/Cambridge Bay"
#~ msgstr "América/Cambridge Bay"

#~ msgid "America/Campo Grande"
#~ msgstr "América/Campo Grande"

#~ msgid "America/Cancun"
#~ msgstr "América/Cancún"

#~ msgid "America/Caracas"
#~ msgstr "América/Caracas"

#~ msgid "America/Catamarca"
#~ msgstr "América/Catamarca"

#~ msgid "America/Cayenne"
#~ msgstr "América/Cayena"

#~ msgid "America/Cayman"
#~ msgstr "América/Caimán"

#~ msgid "America/Chicago"
#~ msgstr "América/Chicago"

#~ msgid "America/Chihuahua"
#~ msgstr "América/Chihuahua"

#~ msgid "America/Coral Harbour"
#~ msgstr "América/Coral Harbour"

#~ msgid "America/Cordoba"
#~ msgstr "América/Córdoba"

#~ msgid "America/Costa Rica"
#~ msgstr "América/Costa Rica"

#~ msgid "America/Cuiaba"
#~ msgstr "América/Cuiabá"

#~ msgid "America/Curacao"
#~ msgstr "América/Curazao"

#~ msgid "America/Danmarkshavn"
#~ msgstr "América/Danmarkshavn"

#~ msgid "America/Dawson"
#~ msgstr "América/Dawson"

#~ msgid "America/Dawson Creek"
#~ msgstr "América/Dawson Creek"

#~ msgid "America/Denver"
#~ msgstr "América/Denver"

#~ msgid "America/Detroit"
#~ msgstr "América/Detroit"

#~ msgid "America/Dominica"
#~ msgstr "América/Dominica"

#~ msgid "America/Edmonton"
#~ msgstr "América/Edmonton"

#~ msgid "America/Eirunepe"
#~ msgstr "América/Eirunepe"

#~ msgid "America/El Salvador"
#~ msgstr "América/El Salvador"

#~ msgid "America/Ensenada"
#~ msgstr "América/Ensenada"

#~ msgid "America/Fort Wayne"
#~ msgstr "América/Fort Wayne"

#~ msgid "America/Fortaleza"
#~ msgstr "América/Fortaleza"

#~ msgid "America/Glace Bay"
#~ msgstr "América/Glace Bay"

#~ msgid "America/Godthab"
#~ msgstr "América/Godthab"

#~ msgid "America/Goose Bay"
#~ msgstr "América/Goose Bay"

#~ msgid "America/Grand Turk"
#~ msgstr "América/Gran Turca"

#~ msgid "America/Grenada"
#~ msgstr "América/Granada"

#~ msgid "America/Guadeloupe"
#~ msgstr "América/Guadalupe"

#~ msgid "America/Guatemala"
#~ msgstr "América/Guatemala"

#~ msgid "America/Guayaquil"
#~ msgstr "América/Guayaquil"

#~ msgid "America/Guyana"
#~ msgstr "América/Guyana"

#~ msgid "America/Halifax"
#~ msgstr "América/Halifax"

#~ msgid "America/Havana"
#~ msgstr "América/La Habana"

#~ msgid "America/Hermosillo"
#~ msgstr "América/Hermosillo"

#~ msgid "America/Indiana/Indianapolis"
#~ msgstr "América/Indiana/Indianápolis"

#~ msgid "America/Indiana/Knox"
#~ msgstr "América/Indiana/Knox"

#~ msgid "America/Indiana/Marengo"
#~ msgstr "América/Indiana/Marengo"

#~ msgid "America/Indiana/Petersburg"
#~ msgstr "América/Indiana/Petersburg"

#~ msgid "America/Indiana/Tell City"
#~ msgstr "América/Indiana/Tell City"

#~ msgid "America/Indiana/Vevay"
#~ msgstr "América/Indiana/Vevay"

#~ msgid "America/Indiana/Vincennes"
#~ msgstr "América/Indiana/Vincennes"

#~ msgid "America/Indiana/Winamac"
#~ msgstr "América/Indiana/Winamac"

#~ msgid "America/Indianapolis"
#~ msgstr "América/Indianápolis"

#~ msgid "America/Inuvik"
#~ msgstr "América/Inuvik"

#~ msgid "America/Iqaluit"
#~ msgstr "América/Iqaluit"

#~ msgid "America/Jamaica"
#~ msgstr "América/Jamaica"

#~ msgid "America/Jujuy"
#~ msgstr "América/Jujuy"

#~ msgid "America/Juneau"
#~ msgstr "América/Juneau"

#~ msgid "America/Kentucky/Louisville"
#~ msgstr "América/Kentucky/Louisville"

#~ msgid "America/Kentucky/Monticello"
#~ msgstr "América/Kentucky/Monticello"

#~ msgid "America/Knox IN"
#~ msgstr "América/Knox IN"

#~ msgid "America/La Paz"
#~ msgstr "América/La Paz"

#~ msgid "America/Lima"
#~ msgstr "América/Lima"

#~ msgid "America/Los Angeles"
#~ msgstr "América/Los Ángeles"

#~ msgid "America/Louisville"
#~ msgstr "América/Louisville"

#~ msgid "America/Maceio"
#~ msgstr "América/Maceió"

#~ msgid "America/Managua"
#~ msgstr "América/Managua"

#~ msgid "America/Manaus"
#~ msgstr "América/Manaos"

#~ msgid "America/Marigot"
#~ msgstr "América/Marigot"

#~ msgid "America/Martinique"
#~ msgstr "América/Martinica"

#~ msgid "America/Mazatlan"
#~ msgstr "América/Mazatlán"

#~ msgid "America/Mendoza"
#~ msgstr "América/Mendoza"

#~ msgid "America/Menominee"
#~ msgstr "América/Menominee"

#~ msgid "America/Merida"
#~ msgstr "América/Mérida"

#~ msgid "America/Mexico City"
#~ msgstr "América/Ciudad de México"

#~ msgid "America/Miquelon"
#~ msgstr "América/Miquelón"

#~ msgid "America/Moncton"
#~ msgstr "América/Moncton"

#~ msgid "America/Monterrey"
#~ msgstr "América/Monterrey"

#~ msgid "America/Montevideo"
#~ msgstr "América/Montevideo"

#~ msgid "America/Montreal"
#~ msgstr "América/Montreal"

#~ msgid "America/Montserrat"
#~ msgstr "América/Montserrat"

#~ msgid "America/Nassau"
#~ msgstr "América/Nassau"

#~ msgid "America/New York"
#~ msgstr "América/Nueva York"

#~ msgid "America/Nipigon"
#~ msgstr "América/Nipigon"

#~ msgid "America/Nome"
#~ msgstr "América/Nome"

#~ msgid "America/Noronha"
#~ msgstr "América/Noronha"

#~ msgid "America/North Dakota/Center"
#~ msgstr "América/Dakota del Norte/Centro"

#~ msgid "America/North Dakota/New Salem"
#~ msgstr "América/Dakota del Norte/New Salem"

#~ msgid "America/Panama"
#~ msgstr "América/Panamá"

#~ msgid "America/Pangnirtung"
#~ msgstr "América/Pangnirtung"

#~ msgid "America/Paramaribo"
#~ msgstr "América/Paramaribo"

#~ msgid "America/Phoenix"
#~ msgstr "América/Phoenix"

#~ msgid "America/Port of Spain"
#~ msgstr "América/Puerto España"

#~ msgid "America/Port-au-Prince"
#~ msgstr "América/Puerto Príncipe"

#~ msgid "America/Porto Acre"
#~ msgstr "América/Porto Acre"

#~ msgid "America/Porto Velho"
#~ msgstr "América/Porto Velho"

#~ msgid "America/Puerto Rico"
#~ msgstr "América/Puerto Rico"

#~ msgid "America/Rainy River"
#~ msgstr "América/Rainy River"

#~ msgid "America/Rankin Inlet"
#~ msgstr "América/Rankin Inlet"

#~ msgid "America/Recife"
#~ msgstr "América/Recife"

#~ msgid "America/Regina"
#~ msgstr "América/Regina"

#~ msgid "America/Resolute"
#~ msgstr "América/Resolute"

#~ msgid "America/Rio Branco"
#~ msgstr "América/Rio Branco"

#~ msgid "America/Rosario"
#~ msgstr "América/Rosario"

#~ msgid "America/Santarem"
#~ msgstr "América/Santarém"

#~ msgid "America/Santiago"
#~ msgstr "América/Santiago"

#~ msgid "America/Santo Domingo"
#~ msgstr "América/Santo Domingo"

#~ msgid "America/Sao Paulo"
#~ msgstr "América/Sao Paulo"

#~ msgid "America/Scoresbysund"
#~ msgstr "América/Scoresby Sund"

#~ msgid "America/Shiprock"
#~ msgstr "América/Shiprock"

#~ msgid "America/St Barthelemy"
#~ msgstr "América/San Bartolomé"

#~ msgid "America/St Johns"
#~ msgstr "América/St Johns"

#~ msgid "America/St Kitts"
#~ msgstr "América/St Kitts"

#~ msgid "America/St Lucia"
#~ msgstr "América/Santa Lucía"

#~ msgid "America/St Thomas"
#~ msgstr "América/St Thomas"

#~ msgid "America/St Vincent"
#~ msgstr "América/San Vicente"

#~ msgid "America/Swift Current"
#~ msgstr "América/Swift Current"

#~ msgid "America/Tegucigalpa"
#~ msgstr "América/Tegucigalpa"

#~ msgid "America/Thule"
#~ msgstr "América/Thule"

#~ msgid "America/Thunder Bay"
#~ msgstr "América/Thunder Bay"

#~ msgid "America/Tijuana"
#~ msgstr "América/Tijuana"

#~ msgid "America/Toronto"
#~ msgstr "América/Toronto"

#~ msgid "America/Tortola"
#~ msgstr "América/Tórtola"

#~ msgid "America/Vancouver"
#~ msgstr "América/Vancouver"

#~ msgid "America/Virgin"
#~ msgstr "América/Virgin"

#~ msgid "America/Whitehorse"
#~ msgstr "América/Whitehorse"

#~ msgid "America/Winnipeg"
#~ msgstr "América/Winnipeg"

#~ msgid "America/Yakutat"
#~ msgstr "América/Yakutat"

#~ msgid "America/Yellowknife"
#~ msgstr "América/Yellowknife"

#~ msgid "American Samoa"
#~ msgstr "Samoa Americana"

#~ msgid ""
#~ "An attendee wanted to change his/her participant state in an appointment "
#~ "that could not be found. Probably the appointment was already cancelled."
#~ msgstr ""
#~ "Un asistente quería cambiar su estado de participación en una cita que no "
#~ "se ha podido encontrar. Probablemente la cita ya había sido cancelada."

#~ msgid ""
#~ "An attendee wants to be brought up to date about an appointment that does "
#~ "not seem to exist. It was probably deleted at some point. It is best to "
#~ "just ignore this message."
#~ msgstr ""
#~ "Un asistente quiere ser puesto al día sobre una cita que parece no "
#~ "existir. Probablemente fue borrada en algún momento. Lo mejor será "
#~ "simplemente ignorar este mensaje."

#~ msgid ""
#~ "An attendee wants to change an appointment that could not be found. "
#~ "Probably the appointment was deleted at some point, so it is best to just "
#~ "ignore this update."
#~ msgstr ""
#~ "Un asistente quiere cambiar una cita que no se ha podido encontrar. "
#~ "Probablemente la cita fue borrada en algún momento, así que lo mejor será "
#~ "ignorar este cambio."

#~ msgid ""
#~ "An attendee would like to be brought up to date about this appointment."
#~ msgstr "A un participante le gustaría estar informado sobre esta cita."

#~ msgid "An error occurred"
#~ msgstr "Ocurrió un error"

#~ msgid "An error occurred while importing the document."
#~ msgstr "Ocurrió un error al importar el documento."

#~ msgid "An error occurred while loading page %1$d."
#~ msgstr "Se produjo un error al cargar la página %1$d."

#~ msgid "An error occurred while loading the document."
#~ msgstr "Se produjo un error durante la carga del documento."

#~ msgid "An error occurred."
#~ msgstr "Ocurrió un error."

#~ msgid "An error occurred. (%1$s, %3$s)"
#~ msgstr "Ha ocurrido un error. (%1$s, %3$s)"

#~ msgid "An error occurred. Click to try again"
#~ msgstr "Se ha producido un error. Pulse para probar otra vez"

#~ msgid "An error occurred. Please try again later"
#~ msgstr "Ha ocurrido un error. Por favor, inténtelo de nuevo más tarde"

#~ msgid "An error occurred. Please try again."
#~ msgstr "Ha ocurrido un error. Por favor, inténtelo de nuevo."

#~ msgid "An error occurred. The message was:"
#~ msgstr "Se ha producido un error. El mensaje ha sido:"

#~ msgid "An internal error occurred"
#~ msgstr "Ocurrió un error interno"

#~ msgid "An unknown error occurred"
#~ msgstr "Se ha producido un error desconocido"

#~ msgid "Andorra"
#~ msgstr "Andorra"

#~ msgid "Angola"
#~ msgstr "Angola"

#~ msgid "Anguilla"
#~ msgstr "Anguilla"

#~ msgid "Anniversary"
#~ msgstr "Aniversario"

#~ msgid "Anniversary:"
#~ msgstr "Aniversario:"

#~ msgid "Another user"
#~ msgstr "Otro usuario"

#~ msgid "Answered"
#~ msgstr "Contestado"

#~ msgid "Antarctica"
#~ msgstr "Antártida"

#~ msgid "Antarctica/Casey"
#~ msgstr "Antarctica/Casey"

#~ msgid "Antarctica/Davis"
#~ msgstr "Antarctica/Davis"

#~ msgid "Antarctica/DumontDUrville"
#~ msgstr "Antarctica/Dumont D'Urville"

#~ msgid "Antarctica/Mawson"
#~ msgstr "Antarctica/Mawson"

#~ msgid "Antarctica/McMurdo"
#~ msgstr "Antarctica/McMurdo"

#~ msgid "Antarctica/Palmer"
#~ msgstr "Antarctica/Palmer"

#~ msgid "Antarctica/Rothera"
#~ msgstr "Antarctica/Rothera"

#~ msgid "Antarctica/South Pole"
#~ msgstr "Antarctica/Polo Sur"

#~ msgid "Antarctica/Syowa"
#~ msgstr "Antarctica/Syowa"

#~ msgid "Antarctica/Vostok"
#~ msgstr "Antarctica/Vostok"

#~ msgid "Antigua and Barbuda"
#~ msgstr "Antigua y Barbuda"

#~ msgid "Any recipient"
#~ msgstr "Cualquier destinatario"

#~ msgid "Append vCard"
#~ msgstr "Añadir vCard"

#~ msgid "Application Toolbar"
#~ msgstr "Barra de herramientas de la aplicación"

#~ msgid "Application may not work as expected until this problem is solved."
#~ msgstr ""
#~ "La aplicación puede no funcionar como debería hasta que se resuelva este "
#~ "problema."

#~ msgid "Applications"
#~ msgstr "Aplicaciones"

#~ msgid "Apply a Template (optional)"
#~ msgstr "Aplicar una plantilla (opcional)"

#~ msgid "Apply role"
#~ msgstr "Aplicar rol"

#~ msgid "Apply rule if all conditions are met"
#~ msgstr "Aplicar regla si se cumplen todas las condiciones"

#~ msgid "Apply rule if any condition is met."
#~ msgstr "Aplicar regla si se cumple alguna condición"

#~ msgid "Appointment"
#~ msgstr "Cita"

#~ msgid "Appointment '%s' not found."
#~ msgstr "No se ha encontrado la cita '%s'."

#~ msgid "Appointment (accepted)"
#~ msgstr "Cita (aceptada)"

#~ msgid "Appointment (declined)"
#~ msgstr "Cita (rechazada)"

#~ msgid "Appointment (none)"
#~ msgstr "Cita (ninguna)"

#~ msgid "Appointment Details"
#~ msgstr "Detalles de la cita"

#~ msgid "Appointment cancelled: %1$s"
#~ msgstr "Cita cancelada: %1$s"

#~ msgid "Appointment changed: %1$s"
#~ msgstr "Cita modificada: %1$s"

#~ msgid "Appointment deleted"
#~ msgstr "Cita borrada"

#~ msgid "Appointment has been copied"
#~ msgid_plural "Appointments have been copied"
#~ msgstr[0] "La cita ha sido copiada"
#~ msgstr[1] "Las citas han sido copiadas"

#~ msgid "Appointment has been moved"
#~ msgid_plural "Appointments have been moved"
#~ msgstr[0] "La cita ha sido movida"
#~ msgstr[1] "Las citas han sido movidas"

#~ msgid ""
#~ "Appointment invitation. %1$s %2$s %3$s %4$s %5$s. Press [enter] to open"
#~ msgstr ""
#~ "Invitación a cita. %1$s %2$s %3$s %4$s %5$s. Pulse [Intro] para abrirla"

#~ msgid "Appointment invitations"
#~ msgstr "Invitaciones a citas"

#~ msgid "Appointment reminder. %1$s %2$s %3$s %4$s. Press [enter] to open"
#~ msgstr "Recordatorio de cita. %1$s %2$s %3$s %4$s. Pulse [Intro] para abrir"

#~ msgid "Appointment reminders"
#~ msgstr "Recordatorios de citas"

#~ msgid "Appointments"
#~ msgstr "Citas"

#~ msgid "Appointments in personal calendars: set status to"
#~ msgstr "Citas en calendarios personales: establecer estado como"

#~ msgid "Appointments in public calendars: set status to"
#~ msgstr "Citas en calendarios públicos: establecer estado como"

#~ msgid "Appointments:"
#~ msgstr "Citas:"

#~ msgid "Approximate Duration for Subscriptions"
#~ msgstr "Duración aproximada de las suscripciones"

#~ msgid "Apr"
#~ msgstr "abr"

#~ msgid "April"
#~ msgstr "abril"

#~ msgid "Arctic/Longyearbyen"
#~ msgstr "Arctic/Longyearbyen"

#~ msgid ""
#~ "Are you sure you want to delete all E-Mails from this folder? The deleted "
#~ "E-Mails will be moved to the Trash folder."
#~ msgstr ""
#~ "¿Está seguro de querer borrar todos los E-Mails de esta carpeta? Los E-"
#~ "Mails borrados se moverán a la Papelera."

#~ msgid "Are you sure you want to delete selected item?"
#~ msgstr "¿Está seguro de querer borrar el elemento seleccionado?"

#~ msgid "Are you sure you want to delete selected items?"
#~ msgstr "¿Está seguro de querer borrar los elementos seleccionados?"

#~ msgid "Are you sure you want to delete the selected E-Mails?"
#~ msgstr "¿Está seguro de querer borrar los E-Mails seleccionados?"

#~ msgid "Are you sure you want to delete the selected account?"
#~ msgid_plural "Are you sure you want to delete the selected accounts?"
#~ msgstr[0] "¿Está seguro de querer borrar la cuenta seleccionada?"
#~ msgstr[1] "¿Está seguro de querer borrar las cuentas seleccionadas?"

#~ msgid "Are you sure you want to delete the selected attachment?"
#~ msgstr "¿Está seguro de querer borrar el adjunto seleccionado?"

#~ msgid "Are you sure you want to delete the selected contact?"
#~ msgid_plural "Are you sure you want to delete the selected contacts?"
#~ msgstr[0] "¿Está seguro de querer borrar el contacto seleccionado?"
#~ msgstr[1] "¿Está seguro de querer borrar los contactos seleccionados?"

#~ msgid "Are you sure you want to delete the selected folder?"
#~ msgstr "¿Está seguro de querer borrar la carpeta seleccionada?"

#~ msgid "Are you sure you want to delete the selected items?"
#~ msgstr "¿Está seguro de querer borrar los elementos seleccionados?"

#~ msgid "Are you sure you want to delete the selected publication?"
#~ msgid_plural "Are you sure you want to delete the selected publications?"
#~ msgstr[0] "¿Está seguro de querer borrar la publicación seleccionada?"
#~ msgstr[1] "¿Está seguro de querer borrar las publicaciones seleccionadas?"

#~ msgid "Are you sure you want to delete the selected resource?"
#~ msgid_plural "Are you sure you want to delete the selected resources?"
#~ msgstr[0] "¿Está seguro de querer borrar el recurso seleccionado?"
#~ msgstr[1] "¿Está seguro de querer borrar los recursos seleccionados?"

#~ msgid "Are you sure you want to delete the selected rule?"
#~ msgid_plural "Are you sure you want to delete the selected rules?"
#~ msgstr[0] "¿Está seguro de querer borrar la regla seleccionada?"
#~ msgstr[1] "¿Está seguro de querer borrar las reglas seleccionadas?"

#~ msgid "Are you sure you want to delete the selected version?"
#~ msgstr "¿Está seguro de querer borrar la versión seleccionada?"

#~ msgid "Are you sure you want to delete this Tweet?"
#~ msgstr "¿Está seguro de querer borrar este tuit?"

#~ msgid ""
#~ "Are you sure you want to detach the file from current Info Item?\n"
#~ " (all versions of the file will be removed)"
#~ msgstr ""
#~ "¿Está seguro de querer quitar el fichero del elemento de información "
#~ "actual?\n"
#~ " (todas las versiones del fichero serán eliminadas)"

#~ msgid ""
#~ "Are you sure you want to permanently delete all E-Mails from this folder? "
#~ "The deleted E-Mails will be irrevocably lost."
#~ msgstr ""
#~ "¿Está seguro de querer borrar permanentemente todos los E-Mails de esta "
#~ "carpeta? Los E-Mails borrados se perderán definitivamente."

#~ msgid "Are you sure?"
#~ msgstr "¿Está seguro?"

#~ msgid "Argentina"
#~ msgstr "Argentina"

#~ msgid "Armenia"
#~ msgstr "Armenia"

#~ msgid "Aruba"
#~ msgstr "Aruba"

#~ msgid "Ascending"
#~ msgstr "Ascendente"

#~ msgid "Asia/Aden"
#~ msgstr "Asia/Adén"

#~ msgid "Asia/Almaty"
#~ msgstr "Asia/Almatý"

#~ msgid "Asia/Amman"
#~ msgstr "Asia/Ammán"

#~ msgid "Asia/Anadyr"
#~ msgstr "Asia/Anádyr"

#~ msgid "Asia/Aqtau"
#~ msgstr "Asia/Aktau"

#~ msgid "Asia/Aqtobe"
#~ msgstr "Asia/Aktobe"

#~ msgid "Asia/Ashgabat"
#~ msgstr "Asia/Asjabad"

#~ msgid "Asia/Ashkhabad"
#~ msgstr "Asia/Asjabad"

#~ msgid "Asia/Baghdad"
#~ msgstr "Asia/Bagdad"

#~ msgid "Asia/Bahrain"
#~ msgstr "Asia/Bahrein"

#~ msgid "Asia/Baku"
#~ msgstr "Asia/Bakú"

#~ msgid "Asia/Bangkok"
#~ msgstr "Asia/Bangkok"

#~ msgid "Asia/Beirut"
#~ msgstr "Asia/Beirut"

#~ msgid "Asia/Bishkek"
#~ msgstr "Asia/Biskek"

#~ msgid "Asia/Brunei"
#~ msgstr "Asia/Brunei"

#~ msgid "Asia/Calcutta"
#~ msgstr "Asia/Calcuta"

#~ msgid "Asia/Choibalsan"
#~ msgstr "Asia/Choybalsan"

#~ msgid "Asia/Chongqing"
#~ msgstr "Asia/Chongqing"

#~ msgid "Asia/Chungking"
#~ msgstr "Asia/Chongqing"

#~ msgid "Asia/Colombo"
#~ msgstr "Asia/Colombo"

#~ msgid "Asia/Dacca"
#~ msgstr "Asia/Dacca"

#~ msgid "Asia/Damascus"
#~ msgstr "Asia/Damasco"

#~ msgid "Asia/Dhaka"
#~ msgstr "Asia/Dhaka"

#~ msgid "Asia/Dili"
#~ msgstr "Asia/Dili"

#~ msgid "Asia/Dubai"
#~ msgstr "Asia/Dubai"

#~ msgid "Asia/Dushanbe"
#~ msgstr "Asia/Dusambé"

#~ msgid "Asia/Gaza"
#~ msgstr "Asia/Gaza"

#~ msgid "Asia/Harbin"
#~ msgstr "Asia/Harbin"

#~ msgid "Asia/Ho Chi Minh"
#~ msgstr "Asia/Ho Chi Minh"

#~ msgid "Asia/Hong Kong"
#~ msgstr "Asia/Hong Kong"

#~ msgid "Asia/Hovd"
#~ msgstr "Asia/Hovd"

#~ msgid "Asia/Irkutsk"
#~ msgstr "Asia/Irkutsk"

#~ msgid "Asia/Istanbul"
#~ msgstr "Asia/Estambul"

#~ msgid "Asia/Jakarta"
#~ msgstr "Asia/Yakarta"

#~ msgid "Asia/Jayapura"
#~ msgstr "Asia/Jayapura"

#~ msgid "Asia/Jerusalem"
#~ msgstr "Asia/Jerusalén"

#~ msgid "Asia/Kabul"
#~ msgstr "Asia/Kabul"

#~ msgid "Asia/Kamchatka"
#~ msgstr "Asia/Kamchatka"

#~ msgid "Asia/Karachi"
#~ msgstr "Asia/Karachi"

#~ msgid "Asia/Kashgar"
#~ msgstr "Asia/Kashgar"

#~ msgid "Asia/Kathmandu"
#~ msgstr "Asia/Katmandú"

#~ msgid "Asia/Katmandu"
#~ msgstr "Asia/Katmandú"

#~ msgid "Asia/Kolkata"
#~ msgstr "Asia/Calcuta"

#~ msgid "Asia/Krasnoyarsk"
#~ msgstr "Asia/Krasnoyarsk"

#~ msgid "Asia/Kuala Lumpur"
#~ msgstr "Asia/Kuala Lumpur"

#~ msgid "Asia/Kuching"
#~ msgstr "Asia/Kuching"

#~ msgid "Asia/Kuwait"
#~ msgstr "Asia/Kuwait"

#~ msgid "Asia/Macao"
#~ msgstr "Asia/Macao"

#~ msgid "Asia/Macau"
#~ msgstr "Asia/Macao"

#~ msgid "Asia/Magadan"
#~ msgstr "Asia/Magadán"

#~ msgid "Asia/Makassar"
#~ msgstr "Asia/Macasar"

#~ msgid "Asia/Manila"
#~ msgstr "Asia/Manila"

#~ msgid "Asia/Muscat"
#~ msgstr "Asia/Muscat"

#~ msgid "Asia/Nicosia"
#~ msgstr "Asia/Nicosia"

#~ msgid "Asia/Novosibirsk"
#~ msgstr "Asia/Novosibirsk"

#~ msgid "Asia/Omsk"
#~ msgstr "Asia/Omsk"

#~ msgid "Asia/Oral"
#~ msgstr "Asia/Oral"

#~ msgid "Asia/Phnom Penh"
#~ msgstr "Asia/Phnom Penh"

#~ msgid "Asia/Pontianak"
#~ msgstr "Asia/Pontianak"

#~ msgid "Asia/Pyongyang"
#~ msgstr "Asia/Pyongyang"

#~ msgid "Asia/Qatar"
#~ msgstr "Asia/Qatar"

#~ msgid "Asia/Qyzylorda"
#~ msgstr "Asia/Qyzylorda"

#~ msgid "Asia/Rangoon"
#~ msgstr "Asia/Rangún"

#~ msgid "Asia/Riyadh"
#~ msgstr "Asia/Riad"

#~ msgid "Asia/Riyadh87"
#~ msgstr "Asia/Riad87"

#~ msgid "Asia/Riyadh88"
#~ msgstr "Asia/Riad88"

#~ msgid "Asia/Riyadh89"
#~ msgstr "Asia/Riad89"

#~ msgid "Asia/Saigon"
#~ msgstr "Asia/Saigón"

#~ msgid "Asia/Sakhalin"
#~ msgstr "Asia/Sajalín"

#~ msgid "Asia/Samarkand"
#~ msgstr "Asia/Samarcanda"

#~ msgid "Asia/Seoul"
#~ msgstr "Asia/Seúl"

#~ msgid "Asia/Shanghai"
#~ msgstr "Asia/Shanghái"

#~ msgid "Asia/Singapore"
#~ msgstr "Asia/Singapur"

#~ msgid "Asia/Taipei"
#~ msgstr "Asia/Taipéi"

#~ msgid "Asia/Tashkent"
#~ msgstr "Asia/Taskent"

#~ msgid "Asia/Tbilisi"
#~ msgstr "Asia/Tiflis"

#~ msgid "Asia/Tehran"
#~ msgstr "Asia/Teherán"

#~ msgid "Asia/Tel Aviv"
#~ msgstr "Asia/Tel Aviv"

#~ msgid "Asia/Thimbu"
#~ msgstr "Asia/Timbu"

#~ msgid "Asia/Thimphu"
#~ msgstr "Asia/Timbu"

#~ msgid "Asia/Tokyo"
#~ msgstr "Asia/Tokio"

#~ msgid "Asia/Ujung Pandang"
#~ msgstr "Asia/Macasar"

#~ msgid "Asia/Ulaanbaatar"
#~ msgstr "Asia/Ulán Bator"

#~ msgid "Asia/Ulan Bator"
#~ msgstr "Asia/Ulán Bator"

#~ msgid "Asia/Urumqi"
#~ msgstr "Asia/Ürümqi"

#~ msgid "Asia/Vientiane"
#~ msgstr "Asia/Vientián"

#~ msgid "Asia/Vladivostok"
#~ msgstr "Asia/Vladivostok"

#~ msgid "Asia/Yakutsk"
#~ msgstr "Asia/Yakutsk"

#~ msgid "Asia/Yekaterinburg"
#~ msgstr "Asia/Ekaterimburgo"

#~ msgid "Asia/Yerevan"
#~ msgstr "Asia/Ereván"

#~ msgid "Ask for new invitation"
#~ msgstr "Pedir una nueva invitación"

#, fuzzy
#~ msgid "Ask for return receipt"
#~ msgstr "Pedir un acuse de recibo"

#~ msgid "Assistant"
#~ msgstr "Ayudante"

#~ msgid "Assistant:"
#~ msgstr "Ayudante:"

#~ msgid ""
#~ "At the top of the display area the path to the selected folder is shown. "
#~ "Click on the path to switch to another folder."
#~ msgstr ""
#~ "En la parte superior del área de visualización se muestra la ruta de la "
#~ "carpeta seleccionada. Pulse en la ruta para cambiar a otra carpeta."

#~ msgid "Atlantic/Azores"
#~ msgstr "Atlántico/Azores"

#~ msgid "Atlantic/Bermuda"
#~ msgstr "Atlántico/Bermudas"

#~ msgid "Atlantic/Canary"
#~ msgstr "Atlántico/Canarias"

#~ msgid "Atlantic/Cape Verde"
#~ msgstr "Atlántico/Cabo Verde"

#~ msgid "Atlantic/Faeroe"
#~ msgstr "Atlántico/Feroe"

#~ msgid "Atlantic/Faroe"
#~ msgstr "Atlántico/Feroe"

#~ msgid "Atlantic/Jan Mayen"
#~ msgstr "Atlántico/Jan Mayen"

#~ msgid "Atlantic/Madeira"
#~ msgstr "Atlántico/Madeira"

#~ msgid "Atlantic/Reykjavik"
#~ msgstr "Atlántico/Reykiavik"

#~ msgid "Atlantic/South Georgia"
#~ msgstr "Atlántico/Georgia del Sur"

#~ msgid "Atlantic/St Helena"
#~ msgstr "Atlántico/Santa Elena"

#~ msgid "Atlantic/Stanley"
#~ msgstr "Atlántico/Stanley"

#~ msgid "Attach InfoItem"
#~ msgstr "Adjuntar Elemento de información"

#~ msgid "Attach local file"
#~ msgstr "Adjuntar fichero local"

#~ msgid "Attach my vCard"
#~ msgstr "Adjuntar mi vCard"

#~ msgid "Attachment"
#~ msgstr "Adjunto"

#~ msgctxt "plural"
#~ msgid "Attachment"
#~ msgid_plural "Attachments"
#~ msgstr[0] "Adjunto"
#~ msgstr[1] "Adjuntos"

#~ msgid "Attachment has been saved"
#~ msgid_plural "Attachments have been saved"
#~ msgstr[0] "El adjunto se ha guardado"
#~ msgstr[1] "Los adjuntos se han guardado"

#~ msgid ""
#~ "Attachment uploads are not supported in Internet Explorer 9. Please "
#~ "upgrade to Internet Explorer 10."
#~ msgstr ""
#~ "La subida de archivos adjuntos no es compatible con Internet Explorer 9. "
#~ "Por favor, actualice a Internet Explorer 10."

#~ msgid "Attachments"
#~ msgstr "Adjuntos"

#~ msgid "Attachments (%1$s)"
#~ msgstr "Adjuntos (%1$s)"

#~ msgid "Attachments have been saved!"
#~ msgstr "Los adjuntos han sido guardados"

#~ msgid "Attachments will be saved"
#~ msgstr "Los adjuntos se guardarán"

#~ msgid "Attachments   "
#~ msgstr "Adjuntos   "

#~ msgid "Attention"
#~ msgstr "Atención"

#~ msgid "Audio enabled"
#~ msgstr "Audio activado"

#~ msgid "Aug"
#~ msgstr "ago"

#~ msgid "August"
#~ msgstr "agosto"

#~ msgid "Australia"
#~ msgstr "Australia"

#~ msgid "Australia/ACT"
#~ msgstr "Australia/ACT"

#~ msgid "Australia/Adelaide"
#~ msgstr "Australia/Adelaida"

#~ msgid "Australia/Brisbane"
#~ msgstr "Australia/Brisbane"

#~ msgid "Australia/Broken Hill"
#~ msgstr "Australia/Broken Hill"

#~ msgid "Australia/Canberra"
#~ msgstr "Australia/Canberra"

#~ msgid "Australia/Currie"
#~ msgstr "Australia/Currie"

#~ msgid "Australia/Darwin"
#~ msgstr "Australia/Darwin"

#~ msgid "Australia/Eucla"
#~ msgstr "Australia/Eucla"

#~ msgid "Australia/Hobart"
#~ msgstr "Australia/Hobart"

#~ msgid "Australia/LHI"
#~ msgstr "Australia/LHI"

#~ msgid "Australia/Lindeman"
#~ msgstr "Australia/Lindeman"

#~ msgid "Australia/Lord Howe"
#~ msgstr "Australia/Lord Howe"

#~ msgid "Australia/Melbourne"
#~ msgstr "Australia/Melbourne"

#~ msgid "Australia/NSW"
#~ msgstr "Australia/NSW"

#~ msgid "Australia/North"
#~ msgstr "Australia/Norte"

#~ msgid "Australia/Perth"
#~ msgstr "Australia/Perth"

#~ msgid "Australia/Queensland"
#~ msgstr "Australia/Queensland"

#~ msgid "Australia/South"
#~ msgstr "Australia/Sur"

#~ msgid "Australia/Sydney"
#~ msgstr "Australia/Sydney"

#~ msgid "Australia/Tasmania"
#~ msgstr "Australia/Tasmania"

#~ msgid "Australia/Victoria"
#~ msgstr "Australia/Victoria"

#~ msgid "Australia/West"
#~ msgstr "Australia/Oeste"

#~ msgid "Australia/Yancowinna"
#~ msgstr "Australia/Yancowinna"

#~ msgid "Austria"
#~ msgstr "Austria"

#~ msgid "Author"
#~ msgstr "Autor"

#~ msgid "Auto"
#~ msgstr "Auto"

#~ msgid "Auto Forward"
#~ msgstr "Reenvío automático"

#~ msgid "Auto Logout"
#~ msgstr "Desconexión automática"

#~ msgid "Auto-save email drafts"
#~ msgstr "Guardar automáticamente borradores de correo electrónico"

#~ msgid "Auto-save email drafts?"
#~ msgstr "¿Guardar automáticamente borradores de correo electrónico?"

#~ msgid "Automatic opening of notification area"
#~ msgstr "Apertura automática del área de notificación"

#~ msgid "Automatic sign out"
#~ msgstr "Desconexión automática"

#~ msgid "Automatically collect contacts"
#~ msgstr "Recopilar contactos automáticamente"

#~ msgid ""
#~ "Automatically collect contacts in the folder \"Collected addresses\" "
#~ "while reading"
#~ msgstr ""
#~ "Recopilar contactos automáticamente en la carpeta \"Direcciones "
#~ "recopiladas\" al leer"

#~ msgid ""
#~ "Automatically collect contacts in the folder \"Collected addresses\" "
#~ "while reading?"
#~ msgstr ""
#~ "Recopilar contactos automáticamente en la carpeta \"Direcciones "
#~ "recopiladas\" al leer?"

#~ msgid ""
#~ "Automatically collect contacts in the folder \"Collected addresses\" "
#~ "while sending"
#~ msgstr ""
#~ "Recopilar contactos automáticamente en la carpeta \"Direcciones "
#~ "recopiladas al enviar"

#~ msgid ""
#~ "Automatically collect contacts in the folder \"Collected addresses\" "
#~ "while sending?"
#~ msgstr ""
#~ "¿Recopilar contactos automáticamente en la carpeta \"Direcciones "
#~ "recopiladas\" al enviar?"

#~ msgid ""
#~ "Automatically delete a notification mail after it has been accepted or "
#~ "declined?"
#~ msgstr ""
#~ "¿Borrar automáticamente un correo de notificación tras haber sido "
#~ "aceptado o rechazado?"

#~ msgid "Automatically select first E-Mail"
#~ msgstr "Seleccionar automáticamente el primer correo electrónico"

#~ msgid "Autorefresh:"
#~ msgstr "Autorefresco:"

#~ msgid "Availability"
#~ msgstr "Disponibilidad"

#~ msgid "Available Categories:"
#~ msgstr "Categorías disponibles:"

#~ msgid "Available Teams:"
#~ msgstr "Equipos disponibles:"

#~ msgid "Available UWA modules:"
#~ msgstr "Módulos UWA disponibles:"

#~ msgid "Average time: %1$s ms"
#~ msgstr "Tiempo medio: %1$s ms"

#~ msgid "Azerbaijan"
#~ msgstr "Azerbaiján"

#~ msgid "B"
#~ msgstr "B"

#~ msgid "BCC"
#~ msgstr "CCO"

#~ msgid "Back"
#~ msgstr "Atrás"

#~ msgid "Back to appointment"
#~ msgstr "Volver a la cita"

#~ msgid "Background 1"
#~ msgstr "Fondo 1"

#~ msgid "Background 2"
#~ msgstr "Fondo 2"

#~ msgid "Bahamas"
#~ msgstr "Bahamas"

#~ msgid "Bahrain"
#~ msgstr "Bahrein"

#~ msgid "Bangladesh"
#~ msgstr "Bangladesh"

#~ msgid "Barbados"
#~ msgstr "Barbados"

#~ msgid "Bars"
#~ msgstr "Barras"

#~ msgid "Based on mailing list"
#~ msgstr "Basado en la lista de correo"

#~ msgid "Based on sender"
#~ msgstr "Basado en el remitente"

#~ msgid "Basic settings"
#~ msgstr "Configuración básica"

#~ msgid "Bcc"
#~ msgstr "Cco"

#~ msgid "Bcc..."
#~ msgstr "Cco..."

#~ msgid "Bcc:"
#~ msgstr "Cco:"

#~ msgid "Be a participant when creating appointments?"
#~ msgstr "¿Desea convertirse en participante al crear una cita?"

#~ msgid "Begins at"
#~ msgstr "Comienza el"

#~ msgid "Belarus"
#~ msgstr "Bielorrusia"

#~ msgid "Below quoted text"
#~ msgstr "Debajo del texto citado"

#~ msgid ""
#~ "Below the recipient you will find further functions, e.g. for sending "
#~ "copies to other recipients or for adding attachments."
#~ msgstr ""
#~ "Debajo del destinatario encontrará otras funciones, por ejemplo para "
#~ "enviar copias a otros destinatarios, o para añadir archivos adjuntos."

#~ msgid "Benin"
#~ msgstr "Benin"

#~ msgid "Bermuda"
#~ msgstr "Bermudas"

#~ msgid "Bhutan"
#~ msgstr "Bhután"

#~ msgid "Billing information"
#~ msgstr "Información de facturación"

#~ msgid "Birthday Appointment"
#~ msgstr "Cita de cumpleaños"

#~ msgid "Birthday appointment has been changed."
#~ msgstr "Se ha cambiado la cita de cumpleaños."

#~ msgid "Birthday of %s."
#~ msgstr "Cumpleaños de %s."

#~ msgid "Birthdays"
#~ msgstr "Cumpleaños"

#~ msgid "Black"
#~ msgstr "Negro"

#~ msgid "Blind copy (BCC) to"
#~ msgstr "Copia oculta (BCC) para"

#~ msgid "Block pre-loading of externally linked images"
#~ msgstr "Bloquear la precarga de imágenes externas enlazadas"

#~ msgid "Blue"
#~ msgstr "Azul"

#~ msgid "Bold"
#~ msgstr "Negrita"

#~ msgid "Bolivia"
#~ msgstr "Bolivia"

#~ msgid "Border inside"
#~ msgstr "Borde interno"

#~ msgid "Border left"
#~ msgstr "Borde izquierdo"

#~ msgid "Border left and right"
#~ msgstr "Bordes izquierdo y derecho"

#~ msgid "Border outside"
#~ msgstr "Borde exterior"

#~ msgid "Border outside and inside"
#~ msgstr "Borde exterior e interior"

#~ msgid "Border right"
#~ msgstr "Borde derecho"

#~ msgid "Border top"
#~ msgstr "Borde superior"

#~ msgid "Border top and bottom"
#~ msgstr "Bordes superior e inferior"

#~ msgid "Bosnia and Herzegovina"
#~ msgstr "Bosnia Herzegovina"

#~ msgid "Botswana"
#~ msgstr "Botswana"

#, fuzzy
#~ msgid "Bottom"
#~ msgstr "Borde inferior"

#~ msgid "Bouvet Island"
#~ msgstr "Isla Bouvet"

#~ msgid "Branches"
#~ msgstr "Sucursales"

#~ msgid "Branches:"
#~ msgstr "Sucursales:"

#~ msgid "Brazil"
#~ msgstr "Brasil"

#~ msgid "Brazil/Acre"
#~ msgstr "Brasil/Acre"

#~ msgid "Brazil/DeNoronha"
#~ msgstr "Brasil/De Noronha"

#~ msgid "Brazil/East"
#~ msgstr "Brasil/Este"

#~ msgid "Brazil/West"
#~ msgstr "Brasil/Oeste"

#~ msgid "British Indian Ocean Territory"
#~ msgstr "Territorio Británico del Océano Índico"

#~ msgid "Browser"
#~ msgstr "Navegador"

#~ msgid "Brunei Darussalam"
#~ msgstr "Brunei Darussalam"

#~ msgid "Bulgaria"
#~ msgstr "Bulgaria"

#~ msgid "Bullets On/Off"
#~ msgstr "Viñetas Sí/No"

#~ msgid "Burkina Faso"
#~ msgstr "Burkina Faso"

#~ msgid "Burundi"
#~ msgstr "Burundi"

#~ msgid "Business Address"
#~ msgstr "Dirección profesional"

#~ msgid "Business address"
#~ msgstr "Dirección profesional"

#~ msgid "Business category"
#~ msgstr "Categoría profesional"

#~ msgid "Buy a gift"
#~ msgstr "Comprar un regalo"

#~ msgid "Buy now!"
#~ msgstr "¡Comprar ahora!"

#~ msgid ""
#~ "By changing the date of this appointment you are creating an appointment "
#~ "exception to the series. Do you want to continue?"
#~ msgstr ""
#~ "Al modificar la fecha de esta cita, está creando una excepción en la "
#~ "serie recurrente. ¿Desea continuar?"

#~ msgid "CAD"
#~ msgstr "CAD"

#~ msgid "CC"
#~ msgstr "CC"

#~ msgid "CHF"
#~ msgstr "CHF"

#~ msgid "CSV"
#~ msgstr "CSV"

#~ msgid "CSV (Contacts)"
#~ msgstr "CSV (Contactos)"

#~ msgid "CW"
#~ msgstr "Sem."

#~ msgid "CW %1$d"
#~ msgstr "Sem %1$d"

#~ msgid "CalDAV URL"
#~ msgstr "URL de CalDAV"

#~ msgid "Calendar"
#~ msgstr "Calendario"

#~ msgctxt "app"
#~ msgid "Calendar"
#~ msgstr "Calendario"

#~ msgid "Calendar custom view"
#~ msgstr "Vista personalizada del calendario"

#~ msgid "Calendar day view"
#~ msgstr "Vista del día del calendario"

#~ msgid "Calendar workweek view"
#~ msgstr "Vista de semana laboral del calendario"

#~ msgid "Cambodia"
#~ msgstr "Camboya"

#~ msgid "Cameroon"
#~ msgstr "Camerún"

#~ msgid "Can not create appointment in a folder other than appointment folder"
#~ msgstr "No se puede crear una cita en una carpeta que no sea la de citas"

#~ msgid "Canada"
#~ msgstr "Canadá"

#~ msgid "Canada/Atlantic"
#~ msgstr "Canadá/Atlántico"

#~ msgid "Canada/Central"
#~ msgstr "Canadá/Central"

#~ msgid "Canada/East-Saskatchewan"
#~ msgstr "Canadá/Este-Saskatchewan"

#~ msgid "Canada/Eastern"
#~ msgstr "Canadá/Oriental"

#~ msgid "Canada/Mountain"
#~ msgstr "Canada/Rocosas"

#~ msgid "Canada/Newfoundland"
#~ msgstr "Canadá/Newfoundland"

#~ msgid "Canada/Pacific"
#~ msgstr "Canadá/Pacífico"

#~ msgid "Canada/Saskatchewan"
#~ msgstr "Canadá/Saskatchewan"

#~ msgid "Canada/Yukon"
#~ msgstr "Canadá/Yukón"

#~ msgid "Canadian dollar"
#~ msgstr "Dólar canadiense"

#~ msgid "Cancel"
#~ msgstr "Cancelar"

#~ msgid "Cancel search"
#~ msgstr "Cancelar búsqueda"

#~ msgid "Canceled"
#~ msgstr "Cancelado"

#~ msgid "Cannot find any messages this contact sent to you."
#~ msgstr "No se encuentra ningún mensaje que este contacto le haya enviado."

#~ msgid "Cannot find any messages you sent to this contact."
#~ msgstr "No se encuentra ningún mensaje enviado a este contacto."

#~ msgid "Cannot find user with given name."
#~ msgstr "No se puede encontrar el usuario con el nombre suministrado."

#~ msgid "Cannot move default folders."
#~ msgstr "No se pueden mover las carpetas predeterminadas."

#~ msgid "Cannot move folder into itself."
#~ msgstr "No se puede mover la carpeta dentro de sí misma."

#~ msgid "Cannot move shared folder."
#~ msgstr "No se puede mover la carpeta compartida."

#~ msgid "Cannot move system folder."
#~ msgstr "No se puede mover una carpeta de sistema."

#~ msgid "Cannot print this item"
#~ msgid_plural "Cannot print these items"
#~ msgstr[0] "No se puede imprimir este elemento"
#~ msgstr[1] "No se pueden imprimir estos elementos"

#~ msgid "Capacity"
#~ msgstr "Capacidad"

#~ msgid "Cape Verde"
#~ msgstr "Cabo Verde"

#~ msgid "Cards"
#~ msgstr "Tarjetas"

#~ msgid "Cart is empty."
#~ msgstr "La cesta esta vacía."

#~ msgid "Categories"
#~ msgstr "Categorías"

#~ msgid "Categories..."
#~ msgstr "Categorías..."

#~ msgid "Categories:"
#~ msgstr "Categorías:"

#~ msgid "Category"
#~ msgstr "Categoría"

#~ msgid "Category names must be unique"
#~ msgstr "Los nombres de categorías deben ser únicos"

#~ msgid "Cayman Islands"
#~ msgstr "Islas Caimán"

#~ msgid "Cc"
#~ msgstr "Cc"

#~ msgid "Cc..."
#~ msgstr "Cc..."

#~ msgid "Cc:"
#~ msgstr "Cc:"

#~ msgid "Cell phone"
#~ msgstr "Teléfono móvil"

#~ msgid "Cell phone (alt)"
#~ msgstr "Teléfono móvil (alternativo)"

#~ msgid "Cell phone (private):"
#~ msgstr "Teléfono móvil (privado):"

#~ msgid "Cell phone:"
#~ msgstr "Teléfono móvil:"

#~ msgid "Center"
#~ msgstr "Centrado"

#~ msgid "Centered, no text wrapping"
#~ msgstr "Centrado, sin que el texto le rodee"

#~ msgid "Central African Republic"
#~ msgstr "República Centroafricana"

#~ msgid "Chad"
#~ msgstr "Chad"

#~ msgid "Change"
#~ msgstr "Cambiar"

#~ msgid "Change View"
#~ msgstr "Cambiar vista"

#~ msgid "Change confirmation status"
#~ msgstr "Cambiar estado de confirmación"

#~ msgid "Change due date"
#~ msgstr "Cambiar fecha de vencimiento"

#~ msgid "Change exception of %1$s on %2$s"
#~ msgstr "Excepción de modificación de %1$s el %2$s"

#~ msgid "Change exceptions: %1$s"
#~ msgstr "Excepciones de modificación: %1$s"

#~ msgid "Change folder"
#~ msgstr "Cambiar carpeta"

#~ msgid "Change not accepted for: %1$s"
#~ msgstr "Cambios no aceptados para: %1$s"

#~ msgid "Change password"
#~ msgstr "Cambiar contraseña"

#~ msgid "Change password and sign out"
#~ msgstr "Cambiar contraseña y cerrar la sesión"

#~ msgid "Change state"
#~ msgstr "Cambiar estado"

#~ msgid "Change status"
#~ msgstr "Cambiar estado"

#~ msgid "Change subscription"
#~ msgstr "Cambiar suscripción"

#~ msgid "Change the description to %1$s."
#~ msgstr "Cambie la descripción a %1$s."

#~ msgid "Change the location to %1$s."
#~ msgstr "Cambie la ubicación a %1$s."

#~ msgid "Change view"
#~ msgstr "Cambiar vista"

#~ msgid "Changed due date"
#~ msgstr "Fecha de vencimiento cambiada"

#~ msgid "Changed on"
#~ msgstr "Cambiada el"

#~ msgid "Changes have been saved"
#~ msgstr "Los cambios se han guardado"

#~ msgid "Changes have been saved."
#~ msgstr "Los cambios se han guardado."

#~ msgid "Character"
#~ msgstr "Carácter"

#~ msgid "Check"
#~ msgstr "Comprobar"

#~ msgid "Check connection"
#~ msgstr "Comprobar la conexión"

#~ msgid "Check for new messages every 'n' minutes"
#~ msgstr "Comprobar nuevos mensajes cada 'n' minutos"

#~ msgid "Check for:"
#~ msgstr "Comprobar si hay:"

#, fuzzy
#~ msgid "Checkboxes"
#~ msgstr "Cambiar casillas de verificación"

#~ msgid "Checking credentials... This may take a few seconds."
#~ msgstr "Comprobando credenciales... Esto puede tardar unos segundos."

#~ msgid "Children"
#~ msgstr "Hijos"

#~ msgid "Children:"
#~ msgstr "Hijos:"

#~ msgid "Chile"
#~ msgstr "Chile"

#~ msgid "Chile/Continental"
#~ msgstr "Chile/Continental"

#~ msgid "Chile/EasterIsland"
#~ msgstr "Chile/Easter Island"

#~ msgid "China"
#~ msgstr "China"

#~ msgid "Choose Team"
#~ msgstr "Elegir equipo"

#~ msgid "Choose a new password for your account."
#~ msgstr "Elija una nueva contraseña para su cuenta."

#~ msgid "Christmas Island"
#~ msgstr "Isla de Pascua"

#~ msgid "City"
#~ msgstr "Ciudad"

#~ msgid "City (business)"
#~ msgstr "Ciudad (profesional)"

#~ msgid "City (private)"
#~ msgstr "Ciudad (personal)"

#~ msgid "City:"
#~ msgstr "Ciudad:"

#~ msgid "Classic"
#~ msgstr "Clásico"

#~ msgid "Clean up"
#~ msgstr "Limpiar"

#~ msgid "Cleaning up... This may take a few seconds."
#~ msgstr "Limpiando... Esto puede tardar unos segundos."

#~ msgid "Clear cache"
#~ msgstr "Limpiar caché"

#~ msgid "Click for whole day appointment"
#~ msgstr "Pulse para cita de todo el día"

#~ msgid "Click here for free trial."
#~ msgstr "Pulse aquí para un prueba gratuita."

#~ msgid "Click here to add your account"
#~ msgstr "Pulse aquí para añadir su cuenta"

#~ msgid "Click here to quit the help center"
#~ msgstr "Haga clic aquí para salir del centro de ayuda"

#~ msgid "Click on a sentence to choose when to repeat the appointment."
#~ msgstr "Pulse en una frase para elegir cuándo repetir la cita."

#~ msgid "Click on the links to change the values."
#~ msgstr "Pulse en los enlaces para cambiar los valores."

#~ msgid "Click to authorize your account again"
#~ msgstr "Pulse para autorizar su cuenta de nuevo"

#~ msgid "Click to open."
#~ msgstr "Pulse para abrir."

#~ msgid "Click to open. Drag to your desktop to download."
#~ msgstr "Pulse para abrir. Arrastre a su escritorio para descargar."

#~ msgid "Click to retry"
#~ msgstr "Pulse para reintentarlo"

#~ msgid "Click to retry later."
#~ msgstr "Pulse para reintentarlo más tarde."

#~ msgid "Click to try again."
#~ msgstr "Pulse para intentarlo otra vez."

#~ msgid "Click to upload image"
#~ msgstr "Pulse para subir una imagen"

#~ msgid ""
#~ "Client PC operating system: Latest Versions of Windows XP, Windows 7 "
#~ "(each with 32 + 64 bit) (no support of Mac OS X clients with emulators), "
#~ "Windows 8"
#~ msgstr ""
#~ "Sistema operativo del PC cliente: Últimas versiones de Windows XP, "
#~ "Windows 7 (tanto de 32 como de 64 bits) (no hay soporte para clientes Mac "
#~ "OS X con emuladores), Windows 8"

#~ msgid "Client PC operating system: Windows XP, Windows Vista, Windows 7"
#~ msgstr ""
#~ "Sistema operativo del ordenador cliente: Windows XP, Windows Vista, "
#~ "Windows 7"

#~ msgid ""
#~ "Client PC operation system: Latest Versions of Windows XP, Windows 7 "
#~ "(each with 32 + 64 bit) (no support of Mac OS X clients with emulators)"
#~ msgstr ""
#~ "Sistema operativo del PC cliente: Últimas versiones de Windows XP, "
#~ "Windows 7 (tanto de 32 como de 64 bits) (no hay soporte para clientes Mac "
#~ "OS X con emuladores)"

#~ msgid "Close"
#~ msgstr "Cerrar"

#~ msgid "Close Window"
#~ msgstr "Cerrar ventana"

#~ msgid "Close all"
#~ msgstr "Cerrar todo"

#~ msgid "Close configuration"
#~ msgstr "Cerrar configuración"

#~ msgid "Close document"
#~ msgstr "Cerrar documento"

#, fuzzy
#~| msgid "Folder view"
#~ msgid "Close folder view"
#~ msgstr "Vista de carpeta"

#~ msgid "Close quick config"
#~ msgstr "Cerrar configuración rápida"

#~ msgid "Close this reminder"
#~ msgstr "Cierre este recordatorio"

#~ msgid "Cocos (Keeling) Islands"
#~ msgstr "Islas Cocos (Keeling)"

#~ msgid "Collapse form"
#~ msgstr "Plegar formulario"

#~ msgid "Collect while reading E-Mails?"
#~ msgstr "¿Recopilar al leer los correos?"

#~ msgid "Collect while sending E-Mails?"
#~ msgstr "¿Recopilar al enviar los mensajes?"

#~ msgid "Collected addresses"
#~ msgstr "Direcciones recopiladas"

#~ msgid "Colombia"
#~ msgstr "Colombia"

#~ msgid "Color"
#~ msgstr "Color"

#~ msgid "Color quoted lines"
#~ msgstr "Colorear líneas citadas"

#~ msgid "Comma Separated"
#~ msgstr "Separado por comas"

#~ msgid "Comment"
#~ msgstr "Comentario"

#~ msgid "Comment:"
#~ msgstr "Comentario:"

#~ msgid "Comments"
#~ msgstr "Comentarios"

#~ msgid "Comments:"
#~ msgstr "Comentarios:"

#~ msgid ""
#~ "Comments:\n"
#~ "%1$s"
#~ msgstr ""
#~ "Comentarios:\n"
#~ "%1$s"

#~ msgid "Commercial Register"
#~ msgstr "Registro comercial"

#~ msgid "Commercial Register:"
#~ msgstr "Registro comercial:"

#~ msgid "Common"
#~ msgstr "Común"

#~ msgid "Common Emoji"
#~ msgstr "Emojis habituales"

#, fuzzy
#~| msgid "Compact view"
#~ msgid "Compact"
#~ msgstr "Vista compacta"

#~ msgid "Compact view"
#~ msgstr "Vista compacta"

#~ msgid "Companies"
#~ msgstr "Empresas"

#~ msgid "Company"
#~ msgstr "Empresa"

#~ msgid "Company (business)"
#~ msgstr "Empresa (profesional)"

#~ msgid "Company:"
#~ msgstr "Empresa:"

#~ msgid "Compose"
#~ msgstr "Redactar"

#, fuzzy
#~ msgid "Compose new email"
#~ msgstr "Redactar nuevo correo electrónico"

#~ msgid "Compose new mail"
#~ msgstr "Redactar nuevo correo electrónico"

#~ msgid "Composing a new E-Mail"
#~ msgstr "Componer una nuevo correo electrónico"

#~ msgid "Conditions"
#~ msgstr "Condiciones"

#~ msgid "Configuration changed"
#~ msgstr "Configuración cambiada"

#~ msgid "Configuration damaged, please inform the administrator."
#~ msgstr "Configuración dañada. Por favor, informe al administrador."

#~ msgid "Confirm"
#~ msgstr "Confirmar"

#~ msgid "Confirm new password"
#~ msgstr "Confirmar nueva contraseña"

#~ msgid "Confirmation"
#~ msgstr "Confirmación"

#~ msgid "Confirmation message"
#~ msgstr "Mensaje de confirmación"

#~ msgid "Confirmation status"
#~ msgstr "Estado de confirmación"

#~ msgid "Confirmed"
#~ msgstr "Confirmada"

#~ msgid "Confirmed spam"
#~ msgstr "Correo no deseado confirmado"

#~ msgid "Confirmed spam folder"
#~ msgstr "Carpeta de correo no deseado confirmado"

#~ msgid "Conflicts detected"
#~ msgstr "Conflictos detectados"

#~ msgid "Conflicts with resources cannot be ignored"
#~ msgstr "Los conflictos con recursos no se pueden ignorar"

#~ msgid "Conflicts:"
#~ msgstr "Conflictos:"

#~ msgid "Congo"
#~ msgstr "Congo"

#~ msgid "Connection failed! Please check your settings: "
#~ msgstr "¡Ha fallado la conexión! Por favor, compruebe sus ajustes:"

#~ msgid "Connector for Microsoft Outlook"
#~ msgstr "Conector para Microsoft Outlook"

#~ msgid "Contact"
#~ msgstr "Contacto"

#~ msgid "Contact Details"
#~ msgstr "Detalles del contacto"

#~ msgid "Contact folder..."
#~ msgstr "Carpeta de contactos..."

#~ msgid "Contact overview"
#~ msgstr "Vista general de contacto"

#, fuzzy
#~ msgid "Contact pictures"
#~ msgstr "Contactos"

#~ msgid "Contact: %1$s"
#~ msgstr "Contacto: %1$s"

#~ msgid "Contacts"
#~ msgstr "Contactos"

#~ msgid "Contacts have been copied"
#~ msgstr "Los contactos se han copiado"

#~ msgid "Contacts have been moved"
#~ msgstr "Los contactos se han movido"

#~ msgid "Contains"
#~ msgstr "Contiene"

#~ msgid "Content"
#~ msgstr "Contenido"

#~ msgid "Content-Type:"
#~ msgstr "Content-Type:"

#~ msgid "Continue"
#~ msgstr "Continuar"

#~ msgid "Conversations"
#~ msgstr "Conversaciones"

#~ msgctxt "app"
#~ msgid "Conversations"
#~ msgstr "Conversaciones"

#~ msgid "Cook Islands"
#~ msgstr "Islas Cook"

#~ msgid "Copy"
#~ msgstr "Copiar"

#~ msgctxt "CC"
#~ msgid "Copy"
#~ msgid_plural "Copy"
#~ msgstr[0] "Copia"
#~ msgstr[1] "Copias"

#~ msgid "Copy (CC) to"
#~ msgstr "Copia (CC) para "

#~ msgid "Copy to"
#~ msgstr "Copiar a"

#~ msgid "Copy to description"
#~ msgstr "Copiar a la descripción"

#~ msgid "Costa Rica"
#~ msgstr "Costa Rica"

#~ msgid "Costs must be between -%1$d and %1$d."
#~ msgstr "Los costes deben estar entre -%1$d y %1$d."

#~ msgid "Cote d'Ivoire"
#~ msgstr "Costa de Marfil"

#~ msgid "Could not get a default folder for this application."
#~ msgstr "No se pudo obtener una carpeta predeterminada para esta aplicación."

#~ msgid "Could not load all participants for this task."
#~ msgstr "No se pudieron cargar todos los participantes de esta tarea."

#~ msgid "Could not load attachments for this contact."
#~ msgstr "No se pudieron cargar los adjuntos de este contacto."

#~ msgid "Could not load attachments for this task."
#~ msgstr "No se pudieron cargar todos los adjuntos de esta tarea."

#~ msgid "Could not load data"
#~ msgstr "No se pudieron cargar los datos"

#~ msgid "Could not load new Tweets."
#~ msgstr "No se han podido cargar nuevos tuits."

#~ msgid "Could not load this list"
#~ msgstr "No se pudo cargar esta lista"

#~ msgid "Could not save auto forward"
#~ msgstr "No se pudo guardar el reenvío automático"

#~ msgid "Could not save settings"
#~ msgstr "No se han podido guardar los ajustes"

#~ msgid "Could not save settings."
#~ msgstr "No se han podido guardar los ajustes."

#~ msgid ""
#~ "Could not save settings. There have to be at least one user with "
#~ "administration rights."
#~ msgstr ""
#~ "No se pudo guardar la configuración. Debe haber al menos un usuario con "
#~ "derechos de administración."

#~ msgid "Could not save vacation notice"
#~ msgstr "No se pudo guardar el aviso de ausencia"

#~ msgid "Couldn't load all contact images."
#~ msgstr "No se pudieron cargar todas las imágenes de contactos."

#~ msgid "Couldn't load appointment data."
#~ msgstr "No se pudieron cargar los datos de la cita."

#~ msgid "Couldn't load contact data."
#~ msgstr "No se pudieron cargar los datos de contacto."

#~ msgid "Couldn't load file data."
#~ msgstr "No se pudieron cargar los datos del fichero."

#~ msgid "Couldn't load folders."
#~ msgstr "No se pudieron cargar las carpetas."

#~ msgid "Couldn't load subfolders."
#~ msgstr "No se pudieron cargar las subcarpetas."

#~ msgid "Couldn't load that email."
#~ msgstr "No se pudo cargar el correo electrónico."

#~ msgid "Couldn't load that task."
#~ msgstr "No se pudo cargar esa tarea."

#~ msgid "Couldn't load your auto forward."
#~ msgstr "No se pudo cargar su reenvío automático."

#~ msgid "Couldn't load your contact data."
#~ msgstr "No se pudieron cargar sus datos de contacto."

#~ msgid "Couldn't load your mail filters."
#~ msgstr "No se pudieron cargar sus filtros de correo."

#~ msgid "Couldn't load your vacation notice."
#~ msgstr "No se pudo cargar su aviso de ausencia."

#~ msgid "Country"
#~ msgstr "País"

#~ msgid "Country (other)"
#~ msgstr "País (otro)"

#~ msgid "Country (other):"
#~ msgstr "País (otro):"

#~ msgid "Country:"
#~ msgstr "País:"

#~ msgid "Create"
#~ msgstr "Crear"

#~ msgid "Create Appointment"
#~ msgstr "Crear Cita"

#~ msgid "Create a filter"
#~ msgstr "Crear un filtro"

#~ msgid "Create a recurring appointment"
#~ msgstr "Crear una cita recurrente"

#~ msgid "Create appointment"
#~ msgstr "Crear cita"

#~ msgid "Create contact"
#~ msgstr "Crear contacto"

#~ msgid "Create distribution list"
#~ msgstr "Crear lista de distribución"

#~ msgid "Create list"
#~ msgstr "Crear lista"

#~ msgid "Create new rule"
#~ msgstr "Crear nueva regla"

#~ msgid "Create new task"
#~ msgstr "Crear tarea nueva"

#~ msgid "Create public appointments"
#~ msgstr "Crear citas públicas"

#~ msgid "Create reminder"
#~ msgstr "Crear recordatorio"

#~ msgid "Create task"
#~ msgstr "Crear tarea"

#~ msgid "Created"
#~ msgstr "Creado"

#~ msgid "Created By:"
#~ msgstr "Creado por:"

#~ msgid "Created by"
#~ msgstr "Creado por"

#~ msgid "Created by:"
#~ msgstr "Creada por:"

#~ msgid "Created on"
#~ msgstr "Creado el"

#~ msgid "Created on %1$s by %2$s"
#~ msgstr "Creado el %1$s por %2$s"

#~ msgid "Created on %1$s by %2$s, last changed on %3$s by %4$s"
#~ msgstr "Creado el %1$s por %2$s, modificado por última vez el %3$s por %4$s"

#~ msgid "Created on:"
#~ msgstr "Creado el:"

#~ msgid ""
#~ "Created private folder '%1$s' in %2$s and subscribed successfully to "
#~ "shared folder"
#~ msgstr ""
#~ "Se ha creado la carpeta privada '%1$s' en %2$s y se suscribió "
#~ "correctamente a la carpeta compartida"

#~ msgid "Created:"
#~ msgstr "Creado:"

#~ msgctxt "help"
#~ msgid "Creating Files"
#~ msgstr "Creación de ficheros"

#~ msgid "Creating a note"
#~ msgstr "Creación de una nota"

#~ msgid "Creation date:"
#~ msgstr "Fecha de creación:"

#~ msgid "Croatia"
#~ msgstr "Croacia"

#~ msgid "Cuba"
#~ msgstr "Cuba"

#~ msgid "Currency"
#~ msgstr "Moneda"

#~ msgid "Current Costs:"
#~ msgstr "Costes actuales:"

#~ msgid "Current costs:"
#~ msgstr "Costes actuales:"

#~ msgid "Current duration:"
#~ msgstr "Duración actual:"

#~ msgid "Current page and total page count"
#~ msgstr "Página actual y total de páginas"

#~ msgid "Current version"
#~ msgstr "Versión actual"

#~ msgid "Current week"
#~ msgstr "Semana actual"

#~ msgid "Current week, next week"
#~ msgstr "Semana actual, próxima semana"

#~ msgid "Current week, next week, 10 later"
#~ msgstr "Semana actual, próxima semana, 10 siguientes"

#~ msgid "Current week, next week, 15 later"
#~ msgstr "Semana actual, próxima semana, 15 siguientes"

#~ msgid "Current week, next week, 20 later"
#~ msgstr "Semana actual, próxima semana, 20 siguientes"

#~ msgid "Current week, next week, 5 later"
#~ msgstr "Semana actual, próxima semana, 5 siguientes"

#~ msgid "Current zoom factor"
#~ msgstr "Factor de ampliación actual"

#~ msgid "Custom"
#~ msgstr "Personalizada"

#~ msgid "Custom form"
#~ msgstr "Formulario personalizado"

#~ msgid "Customize this page"
#~ msgstr "Personalizar esta página"

#~ msgid "Cut"
#~ msgstr "Cortar"

#~ msgid "Cyprus"
#~ msgstr "Chipre"

#~ msgid "Czech"
#~ msgstr "Checo"

#~ msgid "Czech Republic"
#~ msgstr "República Checa"

#~ msgid "DKK"
#~ msgstr "DKK"

#~ msgid "Danish"
#~ msgstr "Danés"

#~ msgid "Dark blue"
#~ msgstr "Azul oscuro"

#~ msgid "Dark red"
#~ msgstr "Rojo oscuro"

#~ msgid "Darker"
#~ msgstr "Más oscuro"

#~ msgid "Data imported successfully"
#~ msgstr "Datos importados satisfactoriamente"

#~ msgid "Data only partially imported ( %1$s of %2$s records)"
#~ msgstr "Datos importados sólo parcialmente (%1$s de %2$s registros)"

#~ msgid "Date"
#~ msgstr "Fecha"

#~ msgid "Date completed"
#~ msgstr "Fecha completada"

#~ msgid "Date format:"
#~ msgstr "Formato de fecha:"

#~ msgid "Date of birth"
#~ msgstr "Fecha de nacimiento"

#~ msgid "Date of birth:"
#~ msgstr "Fecha de nacimiento:"

#~ msgid "Date:"
#~ msgstr "Fecha:"

#~ msgid "Day"
#~ msgstr "Día"

#~ msgid "Day View"
#~ msgstr "Vista de día"

#~ msgid "Days"
#~ msgstr "Días"

#~ msgid "Dear Sir or Madam"
#~ msgstr "Estimado Sr./Sra."

#~ msgid "Debug"
#~ msgstr "Depurar"

#~ msgid "December"
#~ msgstr "Diciembre"

#~ msgid "Decline"
#~ msgstr "Rechazar"

#~ msgid "Decline counter proposal"
#~ msgstr "Rechazar contrapropuesta"

#~ msgid "Declined"
#~ msgstr "Rechazada"

#~ msgid "Default E-Mail font size?"
#~ msgstr "¿Tamaño de letra predeterminado para E-Mail?"

#~ msgid "Default E-Mail font?"
#~ msgstr "¿Tipo de letra predeterminado para E-Mail?"

#~ msgid "Default Theme"
#~ msgstr "Tema predeterminado"

#~ msgid "Default address"
#~ msgstr "Dirección predeterminada"

#~ msgid "Default app after sign in"
#~ msgstr "Aplicación predeterminada después de iniciar sesión"

#~ msgid "Default calendar view"
#~ msgstr "Vista de calendario predeterminada"

#~ msgid "Default reminder"
#~ msgstr "Recordatorio predeterminado"

#~ msgid "Default sender address"
#~ msgstr "Dirección de remite predeterminada"

#~ msgid "Default sender address:"
#~ msgstr "Dirección de remite predeterminada:"

#~ msgid "Default view"
#~ msgstr "Vista predeterminada"

#~ msgid "Default view for Spam folder:"
#~ msgstr "Vista predeterminada de la carpeta de correo no deseado:"

#~ msgid "Deferred"
#~ msgstr "Retrasada"

#~ msgid "Delay before a hover is displayed"
#~ msgstr "Retardo antes de mostrar elementos emergentes"

#~ msgid "Delete"
#~ msgstr "Borrar"

#~ msgid "Delete Attachment"
#~ msgstr "Borrar adjunto"

#~ msgid "Delete Columns"
#~ msgstr "Borrar columnas"

#~ msgid "Delete Contact"
#~ msgstr "Borrar contacto"

#~ msgid "Delete E-Mail"
#~ msgstr "Borrar E-Mail"

#~ msgid "Delete E-Mails"
#~ msgstr "Borrar E-Mails"

#~ msgid "Delete Folder"
#~ msgstr "Borrar carpeta"

#~ msgid "Delete Publication"
#~ msgid_plural "Delete Publications"
#~ msgstr[0] "Borrar publicación"
#~ msgstr[1] "Borrar publicaciones"

#~ msgid "Delete Resource"
#~ msgid_plural "Delete Resources"
#~ msgstr[0] "Borrar recurso"
#~ msgstr[1] "Borrar recursos"

#~ msgid "Delete Rows"
#~ msgstr "Borrar filas"

#~ msgid "Delete Rule"
#~ msgid_plural "Delete Rules"
#~ msgstr[0] "Borrar regla"
#~ msgstr[1] "Borrar reglas"

#~ msgid "Delete Task"
#~ msgstr "Borrar tarea"

#~ msgid "Delete a Subreddit"
#~ msgstr "Borrar un foro de Reddit"

#~ msgid "Delete a blog"
#~ msgstr "Borrar un blog"

#~ msgid "Delete a feed"
#~ msgstr "Borrar un feed"

#~ msgid "Delete a group of feeds"
#~ msgstr "Borrar un grupo de feeds"

#~ msgid "Delete a stream"
#~ msgstr "Borrar un flujo"

#~ msgid "Delete account"
#~ msgstr "Borrar cuenta"

#~ msgid "Delete all accounts"
#~ msgstr "Borrar todas las cuentas"

#~ msgid "Delete appointment"
#~ msgstr "Borrar cita"

#~ msgid "Delete contact"
#~ msgid_plural "Delete contacts"
#~ msgstr[0] "Borrar contacto"
#~ msgstr[1] "Borrar contactos"

#~ msgid "Delete drawing object"
#~ msgstr "Borrar objeto de dibujo"

#~ msgid "Delete exceptions: %1$s"
#~ msgstr "Excepciones de borrado: %1$s"

#~ msgid "Delete feed"
#~ msgstr "Borrar feed"

#~ msgid "Delete group"
#~ msgstr "Borrar grupo"

#~ msgid "Delete selected columns"
#~ msgstr "Eliminar columnas seleccionadas"

#~ msgid "Delete selected rows"
#~ msgstr "Eliminar filas seleccionadas"

#~ msgid "Delete the draft after sending."
#~ msgstr "Eliminar el borrador después de enviar."

#~ msgid "Delete version"
#~ msgstr "Borrar versión"

#~ msgid "Delete whole series"
#~ msgstr "Borrar series completas"

#~ msgid "Delete widget"
#~ msgstr "Borrar widget"

#~ msgid "Deleting messages on local storage also deletes them on server"
#~ msgstr ""
#~ "Al eliminar mensajes guardados localmente también se borrarán en el "
#~ "servidor"

#~ msgid "Demote One Level"
#~ msgstr "Disminuir un nivel"

#~ msgid "Department"
#~ msgstr "Departamento"

#~ msgid "Department:"
#~ msgstr "Departamento:"

#~ msgid "Descending"
#~ msgstr "Descendente"

#~ msgid "Description"
#~ msgstr "Descripción"

#~ msgid "Description has been copied"
#~ msgstr "La descripción ha sido copiada"

#~ msgid "Description:"
#~ msgstr "Descripción:"

#~ msgid "Description: %1$s"
#~ msgstr "Descripción: %1$s"

#~ msgid "Destination"
#~ msgstr "Destino"

#~ msgid "Destination folder:"
#~ msgstr "Carpeta de destino"

#~ msgid "Detach file"
#~ msgstr "Quitar fichero adjunto"

#~ msgid "Detail"
#~ msgstr "Detalle"

#~ msgid "Detail Information for Publication"
#~ msgstr "Información detallada de la publicación"

#~ msgid "Detail information for publication"
#~ msgstr "Información detallada de la publicación"

#~ msgid ""
#~ "Detailed guides for all modules are located in the help section of the "
#~ "settings."
#~ msgstr ""
#~ "Las guías de uso para todos los módulos se encuentran en la sección de "
#~ "ayuda de la configuración."

#~ msgid ""
#~ "Detailed information can be found in the Import section of the online "
#~ "help or the user manual."
#~ msgstr ""
#~ "Puede encontrar información detallada en la sección Importar de la ayuda "
#~ "en línea o el manual del usuario."

#~ msgid "Details"
#~ msgstr "Detalles"

#~ msgid "Details:"
#~ msgstr "Detalles:"

#~ msgid "Direct link"
#~ msgstr "Enlace directo"

#~ msgid "Direct link: %1$s"
#~ msgstr "Enlace directo: %1$s"

#~ msgid "Direct message"
#~ msgstr "Mensaje directo"

#~ msgid "Disable"
#~ msgstr "Desactivar"

#~ msgid "Disable all"
#~ msgstr "Desactivar todo"

#~ msgid "Disable widget"
#~ msgstr "Desactivar widget"

#~ msgid "Disabled"
#~ msgstr "Desactivado"

#~ msgid "Discard"
#~ msgstr "Descartar"

#~ msgid "Discard changes"
#~ msgstr "Descartar cambios"

#~ msgid "Display"
#~ msgstr "Mostrar"

#~ msgid "Display Name"
#~ msgstr "Nombre a mostrar"

#~ msgid "Display area"
#~ msgstr "Área de visualización"

#~ msgid "Display as"
#~ msgstr "Mostrar como"

#~ msgid "Display as:"
#~ msgstr "Mostrar como:"

#~ msgid "Display emoticons as graphics in text emails"
#~ msgstr "Mostrar emoticonos como gráficos en correos de texto"

#~ msgid "Display name"
#~ msgstr "Nombre a mostrar"

#~ msgid "Display of names"
#~ msgstr "Visualización de nombres"

#~ msgid "Displayed name"
#~ msgstr "Nombre mostrado"

#~ msgid "Displaying information"
#~ msgstr "Mostrar información"

#~ msgid "Distance"
#~ msgstr "Distancia"

#~ msgid "Distribution List"
#~ msgstr "Lista de distribución"

#~ msgid "Distribution list"
#~ msgstr "Lista de distribución"

#~ msgid "Distribution list has been saved"
#~ msgstr "Se ha guardado la lista de distribución"

#~ msgid "Djibouti"
#~ msgstr "Djibouti"

#~ msgid "Do the following:"
#~ msgstr "Haga lo siguiente:"

#~ msgid ""
#~ "Do you really want to change the file extension from  \".%1$s\" to \".%2$s"
#~ "\" ?"
#~ msgstr ""
#~ "¿De verdad quiere cambiar la extensión \".%1$s\" del fichero por \".%2$s"
#~ "\" ?"

#~ msgid "Do you really want to delete folder \"%s\"?"
#~ msgstr "¿Está seguro de querer borrar la carpeta \"%s\"?"

#~ msgid "Do you really want to delete the following blog?"
#~ msgstr "¿Está seguro de querer borrar el siguiente blog?"

#~ msgid "Do you really want to delete the following feed?"
#~ msgstr "¿Está seguro de querer borrar el siguiente feed?"

#~ msgid "Do you really want to delete the following group of feeds?"
#~ msgstr "¿Está seguro de querer borrar el siguiente grupo de feeds?"

#~ msgid "Do you really want to delete the following stream?"
#~ msgstr "¿Está seguro de querer borrar el siguiente flujo?"

#~ msgid "Do you really want to delete the following subreddit?"
#~ msgstr "¿Está seguro de querer borrar el foro de Reddit seleccionado?"

#~ msgid "Do you really want to delete these items?"
#~ msgstr "¿Está seguro de querer borrar estos elementos?"

#~ msgid "Do you really want to delete this account?"
#~ msgstr "¿Está seguro de querer borrar esta cuenta?"

#~ msgid "Do you really want to delete this contact?"
#~ msgstr "¿Está seguro de querer borrar este contacto?"

#~ msgid "Do you really want to delete this distribution list?"
#~ msgstr "¿Está seguro de querer borrar esta lista de distribución?"

#~ msgid "Do you really want to delete this file?"
#~ msgid_plural "Do you really want to delete these files?"
#~ msgstr[0] "¿Está seguro de querer borrar este fichero?"
#~ msgstr[1] "¿Está seguro de querer borrar estos ficheros?"

#~ msgid "Do you really want to delete this task?"
#~ msgid_plural "Do you really want to delete this tasks?"
#~ msgstr[0] "¿Está seguro de querer borrar esta tarea?"
#~ msgstr[1] "¿Está seguro de querer borrar estas tareas?"

#~ msgid "Do you really want to delete this widget?"
#~ msgstr "¿Está seguro de querer borrar este widget?"

#~ msgid "Do you really want to discard this mail?"
#~ msgstr "¿De verdad quiere descartar este correo?"

#~ msgid "Do you really want to discard your changes?"
#~ msgstr "De verdad desea descartar los cambios?"

#~ msgid "Do you really want to empty folder \"%s\"?"
#~ msgstr "¿De verdad quiere vaciar la carpeta \"%s\"?"

#~ msgid ""
#~ "Do you really want to remove the extension \".%1$s\" from your filename?"
#~ msgstr ""
#~ "¿Realmente desea eliminar la extensión \".%1$s\" del nombre del fichero?"

#, fuzzy
#~| msgid ""
#~| "Do you want to edit the whole series or just one appointment within the "
#~| "series?"
#~ msgid ""
#~ "Do you want to confirm the whole series or just one appointment within "
#~ "the series?"
#~ msgstr ""
#~ "¿Quieres editar la serie completa o simplemente una cita dentro de ella?"

#~ msgid ""
#~ "Do you want to delete the whole recurrence or a single instance of the "
#~ "recurrence?"
#~ msgstr ""
#~ "¿Desea borrar la serie completa o un elemento individual de la serie?"

#~ msgid ""
#~ "Do you want to delete the whole recurrence or single instances of the "
#~ "recurrence?"
#~ msgstr ""
#~ "¿Desea borrar la serie completa o elementos individuales de la serie?"

#~ msgid ""
#~ "Do you want to delete the whole series or just one appointment within the "
#~ "series?"
#~ msgstr ""
#~ "¿Quiere borrar la serie completa o citas individuales dentro de ella?"

#~ msgid "Do you want to delete this appointment?"
#~ msgstr "¿Quiere borrar esta cita?"

#~ msgid ""
#~ "Do you want to edit the whole recurrence or a single recurrence "
#~ "appointment? Please note when changing a serial appointment, exceptions "
#~ "to the recurrence are reset."
#~ msgstr ""
#~ "¿Desea editar la serie completa o una cita individual de la serie? "
#~ "Recuerde que cuando se modifica una cita recurrente, las excepciones de "
#~ "la serie quedan anuladas."

#~ msgid ""
#~ "Do you want to edit the whole recurrence or single instances of the "
#~ "recurrence? Please note when changing a serial appointment, exceptions to "
#~ "the recurrence are reset."
#~ msgstr ""
#~ "¿Desea editar la serie completa o elementos individuales de la serie? "
#~ "Tenga en cuenta que, cuando se modifica una cita recurrente, las "
#~ "excepciones de la serie quedan anuladas."

#~ msgid ""
#~ "Do you want to edit the whole series or a single series appointment? "
#~ "Please note when changing a serial appointment, exceptions to the series "
#~ "are reset."
#~ msgstr ""
#~ "¿Desea editar la serie completa o una cita individual de la serie? "
#~ "Recuerde que cuando se modifica una cita de la serie, las excepciones de "
#~ "la serie quedan anuladas."

#~ msgid ""
#~ "Do you want to edit the whole series or just one appointment within the "
#~ "series?"
#~ msgstr ""
#~ "¿Quieres editar la serie completa o simplemente una cita dentro de ella?"

#~ msgid "Do you want to keep the draft after sending this mail?"
#~ msgstr "¿Quiere conservar el borrador después de enviar este correo?"

#~ msgid "Do you want to permanently delete this mail?"
#~ msgid_plural "Do you want to permanently delete these mails?"
#~ msgstr[0] "¿Está seguro de querer borrar este correo definitivamente?"
#~ msgstr[1] "¿Está seguro de querer borrar estos correos definitivamente?"

#~ msgid "Do you want to save your configuration?"
#~ msgstr "¿Quiere guardar la configuración?"

#~ msgid "Do you want to send a delivery receipt?"
#~ msgstr "¿Desea enviar un acuse de recibo?"

#~ msgid "Document"
#~ msgstr "Documento"

#~ msgid "Document name"
#~ msgstr "Nombre del documento"

#~ msgid "Document saved in folder \"%1$s\"."
#~ msgstr "Documento guardado en la carpeta \"%1$s\"."

#~ msgctxt "app"
#~ msgid "Documents"
#~ msgstr "Documentos"

#~ msgid "Does not match"
#~ msgstr "No coincide"

#~ msgid "Does not match regex"
#~ msgstr "No coincide con la expresión regular"

#~ msgid "Dominica"
#~ msgstr "Dominica"

#~ msgid "Dominican Republic"
#~ msgstr "República Dominicana"

#~ msgid "Don't show again"
#~ msgstr "No mostrar de nuevo"

#~ msgid "Done"
#~ msgstr "Completada"

#~ msgid "Double"
#~ msgstr "Doble"

#, fuzzy
#~ msgid "Doubleclick in this row for whole day appointment"
#~ msgstr "Pulse para cita de todo el día"

#~ msgid "Download"
#~ msgstr "Descargar"

#~ msgid "Download Updater"
#~ msgstr "Descargar Updater"

#~ msgid "Download install file (for Windows)"
#~ msgstr "Descargue el fichero de instalación (para Windows)"

#~ msgid "Download updater for the Connector for Microsoft Outlook"
#~ msgstr "Descargue el updater para el Conector para Microsoft Outlook"

#~ msgid "Downloads"
#~ msgstr "Descargas"

#~ msgid "Drafts"
#~ msgstr "Borradores"

#~ msgid "Drafts folder"
#~ msgstr "Carpeta Borradores"

#~ msgid "Drag to reorder widget"
#~ msgstr "Arrastrar para reubicar el widget"

#~ msgid "Drawing"
#~ msgstr "Dibujo"

#~ msgid "Drawing Position"
#~ msgstr "Posición del dibujo"

#~ msgid "Drawing position"
#~ msgstr "Posición del dibujo"

#~ msgctxt "app"
#~ msgid "Drive"
#~ msgstr "Drive"

#~ msgctxt "help"
#~ msgid "Drive Settings"
#~ msgstr "Ajustes de Drive"

#, fuzzy
#~ msgid "Drop EML file here for import"
#~ msgstr "Soltar aquí para importar este correo"

#~ msgid "Drop here to import this mail"
#~ msgstr "Soltar aquí para importar este correo"

#~ msgid "Drop here to upload a <b class=\"dndignore\">new attachment</b>"
#~ msgstr "Suelte aquí para subir un <b class=\"dndignore\">nuevo adjunto</b>"

#~ msgid "Drop here to upload a <b class=\"dndignore\">new file</b>"
#~ msgstr "Soltar aquí para subir un <b class=\"dndignore\">nuevo fichero</b>"

#~ msgid "Drop here to upload a <b class=\"dndignore\">new version</b>"
#~ msgstr "Soltar aquí para subir una <b class=\"dndignore\">nueva versión</b>"

#~ msgid ""
#~ "Drop here to upload a <b class=\"dndignore\">new version</b> of \"%1$s\""
#~ msgstr ""
#~ "Soltar aquí para subir una <b class=\"dndignore\">nueva versión</b> de "
#~ "\"%1$s\""

#~ msgid "Drop here to upload a <b class='dndignore'>new attachment</b>"
#~ msgstr "Suelte aquí para subir un <b class='dndignore'>nuevo adjunto</b>"

#~ msgid "Drop the file anywhere to add attachment"
#~ msgstr "Suelte el fichero en cualquier lugar para agregar el adjunto"

#~ msgid "Dropdown"
#~ msgstr "Desplegable"

#~ msgid "Due"
#~ msgstr "Vencimiento"

#~ msgid "Due %1$s"
#~ msgstr "Vencimiento %1$s"

#~ msgid "Due date"
#~ msgstr "Fecha de vencimiento"

#~ msgid "Due date:"
#~ msgstr "Fecha vencimiento:"

#~ msgid "Due in %d day."
#~ msgid_plural "Due in %d days."
#~ msgstr[0] "Vence en %d día."
#~ msgstr[1] "Vence en %d días."

#~ msgid "Due on %1$s"
#~ msgstr "Vence el %1$s"

#~ msgid "Due today!"
#~ msgstr "¡Vence hoy!"

#~ msgid "Dutch (Netherlands)"
#~ msgstr "Holandés (Países Bajos)"

#~ msgid "Dynamic resizing..."
#~ msgstr "Redimensionado dinámico..."

#~ msgid "E-Mail"
#~ msgstr "E-Mail"

#~ msgid "E-Mail (business)"
#~ msgstr "E-Mail (profesional)"

#~ msgid "E-Mail (business):"
#~ msgstr "E-Mail (profesional):"

#~ msgid "E-Mail (other)"
#~ msgstr "E-Mail (otro)"

#~ msgid "E-Mail (other):"
#~ msgstr "E-Mail (otro):"

#~ msgid "E-Mail (private)"
#~ msgstr "E-Mail (privado)"

#~ msgid "E-Mail (private):"
#~ msgstr "E-Mail (privado):"

#~ msgctxt "help"
#~ msgid "E-Mail Settings"
#~ msgstr "Configuración del correo electrónico"

#~ msgid "E-Mail:"
#~ msgstr "E-Mail:"

#~ msgid "EB"
#~ msgstr "EB"

#~ msgid "EEE, %s"
#~ msgstr "EEE, %s"

#~ msgid "EEEE, %s"
#~ msgstr "EEEE, %s"

#~ msgid "EUR"
#~ msgstr "EUR"

#~ msgid "Each"
#~ msgstr "Cada"

#~ msgid "Each %s Day"
#~ msgstr "Cada día %s"

#~ msgid "Each %s Week(s) on %s"
#~ msgstr "Cada %s semana(s) el %s"

#~ msgid "Each %s weeks on %s"
#~ msgstr "Cada %s semanas el %s"

#~ msgid "Each %s. %s"
#~ msgstr "Cada %s %s"

#~ msgid "Each day"
#~ msgstr "Cada día"

#~ msgid "Each week on %1$s"
#~ msgstr "Cada semana el %1$s"

#~ msgid "Ecuador"
#~ msgstr "Ecuador"

#~ msgid "Edit"
#~ msgstr "Editar"

#~ msgid "Edit Appointment"
#~ msgstr "Editar cita"

#~ msgid "Edit Contact"
#~ msgstr "Editar contacto"

#~ msgid "Edit Distribution List"
#~ msgstr "Editar lista de distribución"

#~ msgid "Edit Flickr photo stream"
#~ msgstr "Editar un flujo de fotos de Flickr"

#~ msgid "Edit Furigana"
#~ msgstr "Editar Furigana"

#~ msgid "Edit InfoItem"
#~ msgstr "Editar elemento de información"

#~ msgid "Edit Mode"
#~ msgstr "Modo de edición"

#~ msgid "Edit Tumblr feed"
#~ msgstr "Editar un feed de Tumblr"

#~ msgid "Edit a Subreddit"
#~ msgstr "Editar un foro de Reddit"

#~ msgid "Edit a blog"
#~ msgstr "Editar un blog"

#~ msgid "Edit a group of feeds"
#~ msgstr "Editar un grupo de feeds"

#~ msgid "Edit appointment"
#~ msgstr "Editar cita"

#~ msgid "Edit as new"
#~ msgstr "Editar como nuevo"

#~ msgid "Edit description"
#~ msgstr "Editar descripción"

#~ msgid "Edit draft"
#~ msgstr "Editar borrador"

#~ msgid "Edit feed"
#~ msgstr "Editar feed"

#~ msgid "Edit rule"
#~ msgstr "Editar regla"

#~ msgid "Edit signature"
#~ msgstr "Editar firma"

#~ msgid "Edit task"
#~ msgstr "Editar tarea"

#~ msgid "Edit to set a name."
#~ msgstr "Editar para definir un nombre."

#~ msgid "Editing multiple E-Mails"
#~ msgstr "Edición de múltiples correos electrónicos"

#~ msgid "Editor"
#~ msgstr "Editor"

#~ msgid "Editor feature set:"
#~ msgstr "Características del editor:"

#~ msgid "Eire"
#~ msgstr "Irlanda"

#~ msgid "El Salvador"
#~ msgstr "El Salvador"

#~ msgid "Elements of this week only"
#~ msgstr "Sólo elementos de esta semana"

#~ msgid "Email"
#~ msgstr "Correo electrónico"

#~ msgid "Email 1"
#~ msgstr "Correo electrónico 1"

#~ msgid "Email 1 / Phone number"
#~ msgstr "Correo electrónico 1 / Número de teléfono"

#~ msgid "Email 2"
#~ msgstr "Correo electrónico 2"

#~ msgid "Email 3"
#~ msgstr "Correo electrónico 3"

#~ msgid "Email Address:"
#~ msgstr "Dirección de correo:"

#~ msgid "Email address"
#~ msgstr "Dirección de correo electrónico"

#~ msgid "Email addresses"
#~ msgstr "Direcciones de correo"

#, fuzzy
#~ msgid "Email from %1$s: %2$s"
#~ msgstr "Cada %1$s de %2$s"

#~ msgid "Email notification for Accept/Declined"
#~ msgstr "Notificación por correo de aceptadas/rechazadas"

#~ msgid "Email notification for New, Changed, Deleted?"
#~ msgstr "¿Notificación por correo para Nuevo, Cambiado, Borrado?"

#~ msgid "Email notification for appointment"
#~ msgstr "Notificación de cita por correo"

#~ msgid "Email notification for appointment creator?"
#~ msgstr "¿Notificación por correo al creador de la cita?"

#~ msgid "Email notification for appointment participant?"
#~ msgstr "¿Notificación por correo a cada participante en la cita?"

#~ msgid "Email notification for task"
#~ msgstr "Notificación de tarea por correo"

#~ msgid "Email notification for task creator?"
#~ msgstr "¿Notificación por correo al creador de la tarea?"

#~ msgid "Email notification for task participant?"
#~ msgstr "¿Notificación por correo a participantes de la tarea?"

#~ msgid ""
#~ "Emails cannot be put into trash folder while your mail quota is exceeded."
#~ msgstr ""
#~ "Los correos no se pueden enviar a la papelera mientras su cuota de correo "
#~ "haya haya sido superada."

#~ msgid "Embedded windows"
#~ msgstr "Ventanas incrustadas"

#~ msgid "Employee ID"
#~ msgstr "Nº de empleado"

#~ msgid "Employee ID:"
#~ msgstr "ID de empleado:"

#~ msgid "Employee type"
#~ msgstr "Tipo de empleado"

#~ msgctxt "vgrid"
#~ msgid "Empty"
#~ msgstr "Vacío"

#~ msgid "Empty folder"
#~ msgstr "Vaciar Carpeta"

#~ msgid "Empty name and description found."
#~ msgstr "Se encontraron un nombre y descripción vacíos."

#~ msgid "Emptying folder... This may take a few seconds."
#~ msgstr "Vaciando carpeta... Esto puede tardar unos segundos."

#~ msgid "Enable"
#~ msgstr "Activar"

#~ msgid "Enable Calendar Hover"
#~ msgstr "Activar elementos emergentes en Calendario"

#~ msgid "Enable Contacts Hover"
#~ msgstr "Activar elementos emergentes en Contactos"

#~ msgid "Enable E-Mail Hover"
#~ msgstr "Activar elementos emergentes en E-Mail"

#~ msgid "Enable E-Mail Hover?"
#~ msgstr "¿Activar elementos emergentes en E-Mail?"

#~ msgid "Enable Infostore Hover"
#~ msgstr "Activar elementos emergentes en el Almacén de información"

#~ msgid "Enable Plugin"
#~ msgstr "Activar Plugin"

#~ msgid "Enable Tasks Hover"
#~ msgstr "Activar elementos emergentes en Tareas"

#~ msgid "Enable auto completion of E-Mail addresses?"
#~ msgstr "¿Activar autocompletado de direcciones de E-Mail?"

#~ msgid "Enable calendar hovers"
#~ msgstr "Activar elementos emergentes en el calendario"

#~ msgid "Enable start page hovers"
#~ msgstr "Activar elementos emergentes de la página principal"

#~ msgid "Enable visual effects"
#~ msgstr "Activar efectos visuales"

#~ msgid "Enabled"
#~ msgstr "Activado"

#~ msgid "Enabled for all mail folders"
#~ msgstr "Activado para todas las carpetas de correo"

#~ msgid "Enabled for inbox only"
#~ msgstr "Activado sólo para la Bandeja de entrada"

#~ msgid "Enabled for the following addresses"
#~ msgstr "Activado para las siguientes direcciones"

#~ msgid ""
#~ "Enables offline access to e-mail, calendar, tasks, and contacts folders. "
#~ "Any changes that are made using Microsoft Outlook offline will be "
#~ "automatically synchronized the next time you go online:"
#~ msgstr ""
#~ "Permite el acceso sin conexión a las carpetas de e-mail, calendario, "
#~ "tareas y contactos. Cualquier cambio que se lleve a cabo usando Microsoft "
#~ "Office mientras esté desconectado, se sincronizará automáticamente la "
#~ "próxima vez que se conecte:"

#~ msgid "End"
#~ msgstr "Fin"

#~ msgid "End date is before start date"
#~ msgstr "La fecha de fin es anterior a la de comienzo"

#~ msgid "End date:"
#~ msgstr "Fecha de fin:"

#~ msgid "End of working time"
#~ msgstr "Fin de jornada laboral"

#~ msgid "End time is before start time"
#~ msgstr "La hora de fin es anterior a la de comienzo"

#~ msgid "End:"
#~ msgstr "Fin:"

#~ msgid "Ends at"
#~ msgstr "Finaliza el"

#~ msgid "Ends at:"
#~ msgstr "Finaliza el:"

#~ msgid "Ends on"
#~ msgstr "Termina el"

#~ msgid "English (US)"
#~ msgstr "Inglés (US)"

#~ msgid "Enhanced"
#~ msgstr "Ampliado"

#~ msgid "Enter Image URL"
#~ msgstr "Indique la URL de la imagen"

#~ msgid "Enter URL"
#~ msgstr "Indique URL"

#~ msgid "Enter a comment"
#~ msgstr "Introducir un comentario"

#~ msgid "Enter additional data"
#~ msgstr "Introducir datos adicionales"

#~ msgid "Enter business data"
#~ msgstr "Introducir datos profesionales"

#~ msgid "Enter document title here"
#~ msgstr "Indique el título del documento aquí"

#~ msgid "Enter general data"
#~ msgstr "Introducir datos generales"

#~ msgid "Enter personal data"
#~ msgstr "Introducir datos personales"

#~ msgid "Enter the E-Mail text below the subject."
#~ msgstr "Introduzca el texto del correo electrónico debajo del asunto"

#~ msgid ""
#~ "Enter the E-Mail text below the subject. If the text format was set to "
#~ "HTMl in the options, you can format the E-Mail text. To do so select a "
#~ "text part and then click an icon in the formatting bar."
#~ msgstr ""
#~ "Introduzca el texto del correo electrónico bajo el asunto. Si ha "
#~ "establecido el formato de texto como HTML, puede dar formato al texto del "
#~ "correo. Para ello, seleccione una parte del texto y haga clic en un icono "
#~ "de la barra de formato."

#~ msgid ""
#~ "Enter the E-Mail text into the main area. If the text format was set to "
#~ "HTML in the options, you can format the E-Mail text. To do so select a "
#~ "text part and then click an icon in the formatting bar."
#~ msgstr ""
#~ "Escriba el texto del correo en el área principal. Si el formato del texto "
#~ "se indicó como HTML en las opciones, puede dar formato al texto del "
#~ "correo. Para ello seleccione una parte del texto y presione en algún "
#~ "icono de la barra de formato."

#~ msgid ""
#~ "Enter the recipient's name on the top left side. As soon as you typed the "
#~ "first letters, suggestions from the address books are displayed. To "
#~ "accept a recipient suggestion, click on it."
#~ msgstr ""
#~ "Introduzca el nombre del destinatario en la parte superior izquierda. Tan "
#~ "pronto como haya escrito las primeras letras, se mostrarán sugerencias de "
#~ "las libretas de direcciones. Para aceptar una sugerencia de destinatario, "
#~ "pulse en ella."

#~ msgid "Enter the subject on the right side of the recipient."
#~ msgstr "Introduzca el asunto a la derecha del destinatario."

#~ msgid "Enter visible text"
#~ msgstr "Indique el texto visible"

#~ msgid "Enter your version comment:"
#~ msgstr "Introduzca su comentario de la versión:"

#~ msgid "Entering the E-Mail text"
#~ msgstr "Introducción del texto del correo electrónico"

#~ msgid "Entire thread"
#~ msgstr "Hilo completo"

#~ msgid "Envelope"
#~ msgstr "Sobre"

#~ msgid "Equatorial Guinea"
#~ msgstr "Guinea Ecuatorial"

#~ msgid "Error"
#~ msgstr "Error"

#~ msgid "Error log"
#~ msgstr "Registro de errores"

#~ msgid "Error-ID: %1$s"
#~ msgstr "Error-ID: %1$s"

#~ msgid "Error:"
#~ msgstr "Error:"

#~ msgid "Error: %1$s - %2$s"
#~ msgstr "Error: %1$s - %2$s"

#~ msgid "Error: %1$s doesn't support routing from %2$s"
#~ msgstr "Error: %1$s no admite guiado desde %2$s"

#~ msgid "Error: %1$s doesn't support routing to %2$s"
#~ msgstr "Error: %1$s no admite guiado a %2$s"

#~ msgid "Error: %2$s"
#~ msgstr "Error: %2$s"

#~ msgid "Errors"
#~ msgstr "Errores"

#~ msgid "Estimated Costs:"
#~ msgstr "Costes estimados:"

#~ msgid "Estimated Duration:"
#~ msgstr "Duración estimada:"

#~ msgid "Estimated costs"
#~ msgstr "Costes estimados"

#~ msgid "Estimated duration in minutes"
#~ msgstr "Duración estimada en minutos"

#~ msgid "Estonia"
#~ msgstr "Estonia"

#~ msgid "Ethiopia"
#~ msgstr "Etiopía"

#~ msgid "Euro"
#~ msgstr "Euro"

#~ msgid "Europe/Amsterdam"
#~ msgstr "Europa/Amsterdam"

#~ msgid "Europe/Andorra"
#~ msgstr "Europa/Andorra"

#~ msgid "Europe/Athens"
#~ msgstr "Europa/Atenas"

#~ msgid "Europe/Belfast"
#~ msgstr "Europa/Belfast"

#~ msgid "Europe/Belgrade"
#~ msgstr "Europa/Belgrado"

#~ msgid "Europe/Berlin"
#~ msgstr "Europa/Berlín"

#~ msgid "Europe/Bratislava"
#~ msgstr "Europa/Bratislava"

#~ msgid "Europe/Brussels"
#~ msgstr "Europa/Bruselas"

#~ msgid "Europe/Bucharest"
#~ msgstr "Europa/Bucarest"

#~ msgid "Europe/Budapest"
#~ msgstr "Europa/Budapest"

#~ msgid "Europe/Chisinau"
#~ msgstr "Europa/Chisinau"

#~ msgid "Europe/Copenhagen"
#~ msgstr "Europa/Copenhague"

#~ msgid "Europe/Dublin"
#~ msgstr "Europa/Dublín"

#~ msgid "Europe/Gibraltar"
#~ msgstr "Europa/Gibraltar"

#~ msgid "Europe/Guernsey"
#~ msgstr "Europa/Guernsey"

#~ msgid "Europe/Helsinki"
#~ msgstr "Europa/Helsinki"

#~ msgid "Europe/Isle of Man"
#~ msgstr "Europa/Isla de Man"

#~ msgid "Europe/Istanbul"
#~ msgstr "Europa/Estambul"

#~ msgid "Europe/Jersey"
#~ msgstr "Europa/Jersey"

#~ msgid "Europe/Kaliningrad"
#~ msgstr "Europa/Kaliningrado"

#~ msgid "Europe/Kiev"
#~ msgstr "Europa/Kiev"

#~ msgid "Europe/Lisbon"
#~ msgstr "Europa/Lisboa"

#~ msgid "Europe/Ljubljana"
#~ msgstr "Europa/Liubliana"

#~ msgid "Europe/London"
#~ msgstr "Europa/Londres"

#~ msgid "Europe/Luxembourg"
#~ msgstr "Europa/Luxemburgo"

#~ msgid "Europe/Madrid"
#~ msgstr "Europa/Madrid"

#~ msgid "Europe/Malta"
#~ msgstr "Europa/Malta"

#~ msgid "Europe/Mariehamn"
#~ msgstr "Europa/Mariehamn"

#~ msgid "Europe/Minsk"
#~ msgstr "Europa/Minsk"

#~ msgid "Europe/Monaco"
#~ msgstr "Europa/Mónaco"

#~ msgid "Europe/Moscow"
#~ msgstr "Europa/Moscú"

#~ msgid "Europe/Nicosia"
#~ msgstr "Europa/Nicosia"

#~ msgid "Europe/Oslo"
#~ msgstr "Europa/Oslo"

#~ msgid "Europe/Paris"
#~ msgstr "Europa/París"

#~ msgid "Europe/Podgorica"
#~ msgstr "Europa/Podgorica"

#~ msgid "Europe/Prague"
#~ msgstr "Europa/Praga"

#~ msgid "Europe/Riga"
#~ msgstr "Europa/Riga"

#~ msgid "Europe/Rome"
#~ msgstr "Europa/Roma"

#~ msgid "Europe/Samara"
#~ msgstr "Europa/Samara"

#~ msgid "Europe/San Marino"
#~ msgstr "Europa/San Marino"

#~ msgid "Europe/Sarajevo"
#~ msgstr "Europa/Sarajevo"

#~ msgid "Europe/Simferopol"
#~ msgstr "Europa/Simferópol"

#~ msgid "Europe/Skopje"
#~ msgstr "Europa/Skopje"

#~ msgid "Europe/Sofia"
#~ msgstr "Europa/Sofía"

#~ msgid "Europe/Stockholm"
#~ msgstr "Europa/Estocolmo"

#~ msgid "Europe/Tallinn"
#~ msgstr "Europa/Tallin"

#~ msgid "Europe/Tirane"
#~ msgstr "Europa/Tirana"

#~ msgid "Europe/Tiraspol"
#~ msgstr "Europa/Tiráspol"

#~ msgid "Europe/Uzhgorod"
#~ msgstr "Europa/Úzhgorod"

#~ msgid "Europe/Vaduz"
#~ msgstr "Europa/Vaduz"

#~ msgid "Europe/Vatican"
#~ msgstr "Europa/Vaticano"

#~ msgid "Europe/Vienna"
#~ msgstr "Europa/Viena"

#~ msgid "Europe/Vilnius"
#~ msgstr "Europa/Vilna"

#~ msgid "Europe/Volgograd"
#~ msgstr "Europa/Volgogrado"

#~ msgid "Europe/Warsaw"
#~ msgstr "Europa/Varsovia"

#~ msgid "Europe/Zagreb"
#~ msgstr "Europa/Zagreb"

#~ msgid "Europe/Zaporozhye"
#~ msgstr "Europa/Zaporozhia"

#~ msgid "Europe/Zurich"
#~ msgstr "Europa/Zúrich"

#~ msgid "Events"
#~ msgstr "Eventos"

#~ msgid "Every"
#~ msgstr "Cada"

#~ msgid "Every %1$d days"
#~ msgstr "Cada %1$d días"

#~ msgid "Every %1$d months on day %2$d"
#~ msgstr "Cada %1$d meses el día %2$d"

#~ msgid "Every %1$d months on the %2$s %3$s"
#~ msgstr "Cada %1$d meses el %2$s %3$s"

#~ msgid "Every %1$d weeks on %2$s"
#~ msgstr "Cada %1$d semanas el %2$s"

#~ msgid "Every %1$d weeks on all days"
#~ msgstr "Cada %1$d semanas todos los días"

#~ msgid "Every %1$d weeks on work days"
#~ msgstr "Cada %1$d semanas los días laborables"

#~ msgid "Every %1$d years on %2$s %3$d"
#~ msgstr "Cada %1$d años el %3$d de %2$s"

#~ msgid "Every %1$d years on the %2$s %3$s of %4$d"
#~ msgstr "Cada %1$d años el %2$s %3$s de %4$d"

#~ msgid "Every Week on %1$s"
#~ msgstr "Cada semana el %1$s"

#~ msgid "Every day"
#~ msgstr "Todos los días"

#~ msgid "Exception caught: "
#~ msgstr "Se interceptó una excepción:"

#~ msgid "Exit Fullscreen"
#~ msgstr "Salir del modo de pantalla completa"

#~ msgid "Expand form"
#~ msgstr "Expandir formulario"

#~ msgid "Expand timeframe by one month"
#~ msgstr "Expandir el rango de tiempo un mes"

#~ msgid "Expert mode"
#~ msgstr "Modo experto"

#~ msgid "Export"
#~ msgstr "Exportar"

#~ msgid "Export folder"
#~ msgstr "Exportar carpeta"

#~ msgid "Extended view"
#~ msgstr "Vista extendida"

#~ msgctxt "help"
#~ msgid "External E-Mail Accounts"
#~ msgstr "Cuentas de correo externas"

#~ msgid "External contact"
#~ msgstr "Contacto externo"

#~ msgid ""
#~ "External images have been blocked to protect you against potential spam!"
#~ msgstr ""
#~ "Las imágenes externas han sido bloqueadas para protegerle contra un "
#~ "posible spam"

#~ msgid "External link"
#~ msgstr "Enlace externo"

#~ msgid "External participants"
#~ msgstr "Participantes externos"

#~ msgid "External user"
#~ msgstr "Usuario externo"

#
#~ msgctxt "friday"
#~ msgid "F"
#~ msgstr "V"

#~ msgid "FAQ"
#~ msgstr "FAQ"

#~ msgid "Face"
#~ msgstr "Cara"

#~ msgid "Facebook"
#~ msgstr "Facebook"

#~ msgid "Facebook reported an error:"
#~ msgstr "Facebook ha informado de un error:"

#~ msgid "Failed to add. Maybe the vCard attachment is invalid."
#~ msgstr "Falló la adición. Puede que el adjunto VCard no sea válido."

#~ msgid "Failed to connect."
#~ msgstr "Falló la conexión."

#~ msgid "Failed to recover accounts"
#~ msgstr "Falló la recuperación de las cuentas"

#~ msgid "Failed to save distribution list."
#~ msgstr "Error al guardar la lista de distribución."

#~ msgid "Failed to sign in"
#~ msgstr "Falló el inicio de sesión"

#~ msgid ""
#~ "Failed to start application. Maybe you have connection problems. Please "
#~ "try again."
#~ msgstr ""
#~ "Error al iniciar la aplicación. Tal vez tenga problemas de conexión. Por "
#~ "favor, inténtelo de nuevo."

#~ msgid ""
#~ "Failed to update confirmation status; most probably the appointment has "
#~ "been deleted."
#~ msgstr ""
#~ "Hubo un fallo al actualizar el estado de confirmación; lo más probable es "
#~ "que la cita haya sido borrada."

#~ msgid ""
#~ "Failed to update confirmation status; most probably the task has been "
#~ "deleted."
#~ msgstr ""
#~ "Hubo un fallo al actualizar el estado de confirmación; lo más probable es "
#~ "que la tarea haya sido borrada."

#~ msgid "Failure! Please refresh."
#~ msgstr "¡Error! Por favor, vuelva a cargar."

#~ msgid "Falkland Islands (Malvinas)"
#~ msgstr "Islas Falkland (Malvinas)"

#~ msgid "Faroe Islands"
#~ msgstr "Islas Feroe"

#~ msgid "Favorite"
#~ msgstr "Favorito"

#~ msgid "Favorited"
#~ msgstr "Marcado como favorito"

#~ msgid "Fax"
#~ msgstr "Fax"

#~ msgid "Fax (Home)"
#~ msgstr "Fax (Casa)"

#~ msgid "Fax (alt)"
#~ msgstr "Fax (alternativo)"

#~ msgid "Fax (business)"
#~ msgstr "Fax (profesional)"

#~ msgid "Fax (business):"
#~ msgstr "Fax (profesional):"

#~ msgid "Fax (other)"
#~ msgstr "Fax (otro)"

#~ msgid "Fax (other):"
#~ msgstr "Fax (otro):"

#~ msgid "Fax (private)"
#~ msgstr "Fax (privado):"

#~ msgid "Fax:"
#~ msgstr "Fax:"

#~ msgid "Feature not available!"
#~ msgstr "¡Característica no disponible!"

#~ msgid "Feb"
#~ msgstr "feb"

#~ msgid "February"
#~ msgstr "febrero"

#~ msgid "Feed URL"
#~ msgstr "URL del Feed"

#, fuzzy
#~ msgid "Feedback"
#~ msgstr "volver"

#~ msgid "Feeling • Decoration"
#~ msgstr "Sensación • Decoración"

#~ msgid "Fiji"
#~ msgstr "Fiji"

#~ msgid "File"
#~ msgstr "Fichero"

#~ msgid "File name"
#~ msgstr "Nombre de fichero"

#~ msgid "File name:"
#~ msgstr "Nombre de fichero:"

#~ msgid "File names must not be empty"
#~ msgstr "Los nombres de fichero no deben estar vacíos"

#~ msgid "File names must not contain slashes"
#~ msgstr "Los nombres de fichero no deben contener barras inclinadas"

#~ msgid "File quota"
#~ msgstr "Cuota de ficheros"

#~ msgid "File type:"
#~ msgstr "Tipo de fichero:"

#~ msgid "File versions"
#~ msgstr "Versiones del fichero"

#~ msgid "File..."
#~ msgstr "Fichero..."

#~ msgid "File:"
#~ msgstr "Fichero:"

#~ msgid "File: %1$s"
#~ msgstr "Fichero: %1$s"

#~ msgid "Files"
#~ msgstr "Ficheros"

#~ msgctxt "app"
#~ msgid "Files"
#~ msgstr "Ficheros"

#~ msgid "Files View"
#~ msgstr "Vista de ficheros"

#~ msgid "Files have been copied"
#~ msgstr "Los ficheros se han copiado"

#~ msgid "Files have been moved"
#~ msgstr "Los ficheros se han movido"

#~ msgid "Filter"
#~ msgstr "Filtro"

#~ msgid "Find a free time"
#~ msgstr "Encuentre una hora libre"

#~ msgid "Fine grid"
#~ msgstr "Rejilla fina"

#~ msgid "Finish tour"
#~ msgstr "Finalizar presentación"

#~ msgid "Finland"
#~ msgstr "Finlandia"

#~ msgid "First Tab"
#~ msgstr "Primera pestaña"

#~ msgid "First field"
#~ msgstr "Primer campo"

#~ msgid "First name"
#~ msgstr "Nombre"

#~ msgid "First name Last name"
#~ msgstr "Nombre Apellidos"

#~ msgid "First name:"
#~ msgstr "Nombre:"

#~ msgid "Fit to screen size"
#~ msgstr "Ajustar al tamaño de la pantalla"

#~ msgid "Fit to screen width"
#~ msgstr "Ajustar al ancho de la pantalla"

#~ msgid "Flag"
#~ msgstr "Marca"

#~ msgid "Flag #%d"
#~ msgstr "Marca #%d"

#~ msgid "Flag mail with"
#~ msgstr "Marcar correo con"

#~ msgid "Flags"
#~ msgstr "Marcas"

#~ msgid "Flickr"
#~ msgstr "Flickr"

#~ msgid "Float Left"
#~ msgstr "Flotante a la izquierda"

#~ msgid "Float Right"
#~ msgstr "Flotante a la derecha"

#~ msgid "Folder"
#~ msgstr "Carpeta"

#~ msgid "Folder Name"
#~ msgstr "Nombre de la carpeta"

#~ msgid "Folder Properties"
#~ msgstr "Propiedades de la carpeta"

#~ msgid "Folder Properties: %s"
#~ msgstr "Propiedades de la carpeta: %s"

#~ msgid "Folder actions"
#~ msgstr "Acciones de carpeta"

#~ msgid "Folder name"
#~ msgstr "Nombre de carpeta"

#~ msgid "Folder names must not be empty"
#~ msgstr "Los nombres de carpeta no deben estar vacíos"

#~ msgid "Folder names must not contain slashes"
#~ msgstr "Los nombres de carpeta no deben contener barras inclinadas"

#~ msgid "Folder path"
#~ msgstr "Ruta de la carpeta"

#~ msgid "Folder permissions"
#~ msgstr "Permisos de carpeta"

#~ msgid "Folder type"
#~ msgstr "Tipo de carpeta"

#~ msgid "Folder view"
#~ msgstr "Vista de carpeta"

#~ msgid ""
#~ "Folder with name \"%1$s\" will be hidden. Enable setting \"Show hidden "
#~ "files and folders\" to access this folder again."
#~ msgstr ""
#~ "La carpeta denominada \"%1$s\" se ocultará. Active el ajuste \"Mostrar "
#~ "ficheros y carpetas ocultos\" para acceder de nuevo a esta carpeta."

#~ msgid "Folder-specific actions"
#~ msgstr "Acciones específicas de carpeta"

#~ msgid "Folder..."
#~ msgstr "Carpeta..."

#~ msgid "Folder:"
#~ msgstr "Carpeta:"

#~ msgid "Folders"
#~ msgstr "Carpetas"

#~ msgid "Follow"
#~ msgstr "Seguir"

#~ msgid "Follow the instructions and install the updater."
#~ msgstr "Siga las instrucciones e instale el updater."

#~ msgid "Following"
#~ msgstr "Siguiendo"

#~ msgid "Font name"
#~ msgstr "Nombre de la fuente"

#~ msgid "Font size"
#~ msgstr "Tamaño de fuente"

#~ msgid "Food"
#~ msgstr "Comida"

#, fuzzy
#~ msgid "For best results, please use"
#~ msgstr "Para obtener mejores resultados, por favor utilice "

#~ msgid ""
#~ "For security reasons, all account passwords are encrypted with your "
#~ "primary account password. If you change your primary password, your "
#~ "external accounts might stop working. In this case, you can use your old "
#~ "password to recover all account passwords:"
#~ msgstr ""
#~ "Por razones de seguridad, todas las contraseñas de las cuentas están "
#~ "encriptadas con la contraseña de su cuenta principal. Si cambia su "
#~ "contraseña principal, sus cuentas externas podrían dejar de funcionar. En "
#~ "tal caso, puede usar su contraseña anterior para recuperar las "
#~ "contraseñas de todas sus cuentas:"

#~ msgid "Forgot your password?"
#~ msgstr "¿Olvidó su contraseña?"

#~ msgid "Format"
#~ msgstr "Formato"

#~ msgid "Format emails as"
#~ msgstr "Formatear correos como"

#~ msgid "Format emails as:"
#~ msgstr "Formatear correos como:"

#~ msgid "Forward"
#~ msgstr "Reenviar"

#~ msgid "Forward all incoming emails to this address"
#~ msgstr "Reenviar todos los correos entrantes a esta dirección"

#~ msgid "Forward emails as"
#~ msgstr "Reenviar correos como"

#~ msgid "Forward emails as:"
#~ msgstr "Reenviar correos como:"

#~ msgid "Free"
#~ msgstr "Libre"

#~ msgid "Free trial..."
#~ msgstr "Prueba gratuita..."

#~ msgid "French"
#~ msgstr "Francés"

#~ msgid "French Guiana"
#~ msgstr "Guayana Francesa"

#~ msgid "French Polynesia"
#~ msgstr "Polinesia Francesa"

#~ msgid "French Southern Territories"
#~ msgstr "Territorios Meridionales Franceses"

#~ msgid "Fri"
#~ msgstr "vie"

#~ msgid "Friday"
#~ msgstr "viernes"

#~ msgid "From"
#~ msgstr "De"

#~ msgid "From %s"
#~ msgstr "De %s"

#~ msgctxt "when"
#~ msgid "From:"
#~ msgstr "De:"

#
#~ msgctxt "who"
#~ msgid "From:"
#~ msgstr "De:"

#~ msgid "Fullscreen"
#~ msgstr "Pantalla completa"

#~ msgid "Furigana for company"
#~ msgstr "Furigana de empresa"

#~ msgid "Furigana for first name"
#~ msgstr "Furigana de nombre"

#~ msgid "Furigana for last name"
#~ msgstr "Furigana de apellido"

#~ msgid "Furigana..."
#~ msgstr "Furigana..."

#~ msgid "GB"
#~ msgstr "GB"

#~ msgid "GBP"
#~ msgstr "GBP"

#~ msgid "Gabon"
#~ msgstr "Gabón"

#~ msgid "Gambia"
#~ msgstr "Gambia"

#~ msgid "General"
#~ msgstr "General"

#~ msgid "Georgia"
#~ msgstr "Georgia"

#~ msgid "German"
#~ msgstr "Alemán"

#~ msgid "Get directions"
#~ msgstr "Obtener indicaciones"

#~ msgid "Get free upgrade"
#~ msgstr "Obtener actualización gratuita"

#~ msgid "Ghana"
#~ msgstr "Ghana"

#~ msgid "Gibraltar"
#~ msgstr "Gibraltar"

#~ msgid "Global address book"
#~ msgstr "Libreta de direcciones global"

#~ msgid "Go"
#~ msgstr "Ir"

#~ msgid "Go to page"
#~ msgstr "Ir a la página"

#~ msgid "Good"
#~ msgstr "Bueno"

#~ msgid "Good evening"
#~ msgstr "Buenas noches"

#~ msgid "Good evening, %s"
#~ msgstr "Buenas noches, %s"

#~ msgid "Good morning"
#~ msgstr "Buenos días"

#~ msgid "Good morning, %s"
#~ msgstr "Buenos días, %s"

#~ msgid "Gray"
#~ msgstr "Gris"

#~ msgid "Greek"
#~ msgstr "Griego"

#~ msgid "Green"
#~ msgstr "Verde"

#~ msgid "Greenland"
#~ msgstr "Groenlandia"

#~ msgid "Greenwich"
#~ msgstr "Greenwich"

#~ msgid "Grenada"
#~ msgstr "Granada"

#~ msgid "Grey"
#~ msgstr "Gris"

#~ msgid "Grid"
#~ msgstr "Rejilla"

#~ msgid "Group"
#~ msgstr "Grupo"

#~ msgid "Group Administration"
#~ msgstr "Administración de grupos"

#~ msgid "Group Member"
#~ msgstr "Miembro del grupo"

#~ msgid "Group Members"
#~ msgstr "Miembros del grupo"

#~ msgid "Group appointment"
#~ msgstr "Cita de grupo"

#~ msgid "Group name"
#~ msgstr "Nombre del grupo"

#~ msgid "Group task"
#~ msgstr "Tarea del grupo"

#~ msgid "Groups"
#~ msgstr "Grupos"

#~ msgid "Guadeloupe"
#~ msgstr "Guadalupe"

#~ msgid "Guam"
#~ msgstr "Guam"

#~ msgid "Guatemala"
#~ msgstr "Guatemala"

#~ msgid "Guest"
#~ msgstr "Invitado"

#~ msgid "Guidance"
#~ msgstr "Guía"

#~ msgid "Guided tour for this app"
#~ msgstr "Visita guiada para esta aplicación"

#~ msgid "Guinea"
#~ msgstr "Guinea"

#~ msgid "Guinea-Bissau"
#~ msgstr "Guinea-Bissau"

#~ msgid "Guyana"
#~ msgstr "Guayana"

#~ msgctxt "teamview"
#~ msgid "H"
#~ msgstr "H"

#~ msgid "H-Split"
#~ msgstr "División Hor"

#~ msgid "H-split view"
#~ msgstr "Vista División Hor."

#~ msgctxt "dayview"
#~ msgid "HH"
#~ msgstr "HH"

#~ msgid "HH:mm"
#~ msgstr "HH:mm"

#~ msgctxt "dayview"
#~ msgid "HH:mm"
#~ msgstr "HH:mm"

#~ msgid "HTML"
#~ msgstr "HTML"

#~ msgid "HTML and plain text"
#~ msgstr "HTML y texto sencillo"

#~ msgid "HTML-only mail"
#~ msgstr "Correo sólo en HTML"

#~ msgid "Haiti"
#~ msgstr "Haití"

#~ msgid "Header"
#~ msgstr "Cabecera"

#~ msgid "Heading"
#~ msgstr "Encabezado"

#~ msgid "Heard Island and McDonald Islands"
#~ msgstr "Islas Heard y McDonald"

#~ msgid "Hello"
#~ msgstr "Hola"

#~ msgid "Hello %s"
#~ msgstr "Hola %s"

#~ msgid "Hello World"
#~ msgstr "Hola Mundo"

#~ msgid ""
#~ "Here you can import tasks, appointments or contacts from iCal, vCard or "
#~ "CSV files."
#~ msgstr ""
#~ "Aquí puede importar tareas, citas o contactos desde ficheros iCal, vCard "
#~ "o CSV."

#~ msgid "Hi!<br><br>%1$s shares a publication with you:<br>%2$s"
#~ msgstr "¡Hola!<br><br>%1$s ha compartido una publicación con usted:<br>%2$s"

#, fuzzy
#~ msgid "Hidden folders"
#~ msgstr "Añadir carpeta"

#~ msgid "Hide"
#~ msgstr "Ocultar"

#~ msgid "Hide QR code"
#~ msgstr "Ocultar código QR"

#~ msgctxt "plural"
#~ msgid "Hide attachment"
#~ msgid_plural "Hide attachments"
#~ msgstr[0] "Ocultar adjunto"
#~ msgstr[1] "Ocultar adjuntos"

#~ msgid "Hide comments"
#~ msgstr "Ocultar comentarios"

#~ msgid "Hide conflicts"
#~ msgstr "Ocultar conflictos"

#~ msgid "Hide details"
#~ msgstr "Ocultar detalles"

#~ msgid "Hide later elements"
#~ msgstr "Ocultar elementos posteriores"

#~ msgid "Hide non-working time"
#~ msgstr "Ocultar tiempo no laborable"

#~ msgid "Hide non-working time in teamview"
#~ msgstr "Ocultar tiempo no laborable en la vista de equipo"

#~ msgid "Hide request body"
#~ msgstr "Ocultar el cuerpo de la petición"

#~ msgid "Hide side panel"
#~ msgstr "Ocultar el panel lateral"

#~ msgid "Hide stack trace"
#~ msgstr "Ocultar el trazado de pila"

#~ msgid "High"
#~ msgstr "Alta"

#~ msgid "High priority"
#~ msgstr "Alta prioridad"

#~ msgid ""
#~ "Hint: you can always restart guided tours, any time you need them, from "
#~ "the system menu."
#~ msgstr ""
#~ "Sugerencia: puede reiniciar la visita guiada siempre que lo desee desde "
#~ "el menú de sistema."

#~ msgid "History of error messages"
#~ msgstr "Historial de mensajes de error"

#~ msgid "Hobby"
#~ msgstr "Afición"

#~ msgid "Holy See (Vatican City State)"
#~ msgstr "Ciudad del Vaticano"

#~ msgctxt "address"
#~ msgid "Home"
#~ msgstr "Casa"

#~ msgid "Home Address"
#~ msgstr "Dirección privada"

#~ msgid "Home address"
#~ msgstr "Dirección privada"

#~ msgid "Honduras"
#~ msgstr "Honduras"

#~ msgid "Hong Kong"
#~ msgstr "Hong Kong"

#~ msgid "Hongkong"
#~ msgstr "Hong Kong"

#, fuzzy
#~| msgid "US/Arizona"
#~ msgid "Horizontal"
#~ msgstr "EEUU/Arizona"

#~ msgid "Host"
#~ msgstr "Servidor"

#~ msgid "Hours"
#~ msgstr "Horas"

#~ msgid "How does this work?"
#~ msgstr "¿Cómo funciona esto?"

#~ msgid "Hungarian"
#~ msgstr "Húngaro"

#~ msgid "IM"
#~ msgstr "MI"

#~ msgid "IM (business)"
#~ msgstr "MI (profesional)"

#~ msgid "IM (business):"
#~ msgstr "MI (profesional):"

#~ msgid "IM (private)"
#~ msgstr "MI (privado)"

#~ msgid "IM (private):"
#~ msgstr "MI (privado):"

#~ msgid "IMAP Mail Server"
#~ msgstr "Servidor de correo IMAP"

#~ msgid "IMAP folder subscription"
#~ msgstr "Suscripción a carpeta IMAP"

#~ msgid "IP phone"
#~ msgstr "Teléfono IP"

#~ msgid "IP phone (private)"
#~ msgstr "Teléfono IP (privado)"

#~ msgid "IP phone (private):"
#~ msgstr "Teléfono IP (privado):"

#~ msgid "Iceland"
#~ msgstr "Islandia"

#~ msgid "Icon view"
#~ msgstr "Vista de iconos"

#~ msgid "Icons"
#~ msgstr "Iconos"

#~ msgid ""
#~ "If a folder contains images, you can display a slideshow. To do so click "
#~ "the View slideshow icon in the toolbar."
#~ msgstr ""
#~ "Si una carpeta contiene imágenes, puede mostrar una presentación de "
#~ "diapositivas. Para ello pulse en el icono Ver presentación en la barra de "
#~ "herramientas."

#~ msgid ""
#~ "If double-clicking on an E-Mail in the list, the E-Mail is opened in a "
#~ "separate window."
#~ msgstr ""
#~ "Si hace doble clic en un correo electrónico en la lista, el correo "
#~ "electrónico se abre en una ventana separada."

#~ msgid ""
#~ "If the authorization expired or was revoked, you can repeat the "
#~ "authorization process by clicking on the button below. The authorization "
#~ "will proceed in a separate window."
#~ msgstr ""
#~ "Si la autorización caducó o fue revocada, puede repetir el proceso de "
#~ "autorización pulsando en el botón siguiente. La autorización se realizará "
#~ "en una ventana distinta."

#~ msgid ""
#~ "If you change the password, you will be signed out. Please ensure that "
#~ "everything is closed and saved."
#~ msgstr ""
#~ "Si cambia la contraseña, se cerrará la sesión. Por favor, asegúrese de "
#~ "quetodo está cerrado y guardado."

#~ msgid ""
#~ "If you no longer want to display a square, click the cross on the upper "
#~ "right side."
#~ msgstr ""
#~ "Si no desea seguir mostrando un panel, pulse en la cruz de la parte "
#~ "superior derecha."

#~ msgid ""
#~ "If you spot a free time, just select this area. To do this, move the "
#~ "cursor to the start time, hold the mouse button, and <b>drag the mouse</"
#~ "b> to the end time."
#~ msgstr ""
#~ "Si encuentra un horario libre, simplemente seleccione esa área. Para "
#~ "ello, lleve el cursor hasta la hora de inicio, pulse el botón del ratón, "
#~ "y <b>arrastre el ratón</b> hasta la hora de fin."

#~ msgid "Ignore"
#~ msgstr "Ignorar"

#~ msgid "Ignore conflicts"
#~ msgstr "Ignorar conflictos"

#~ msgid ""
#~ "Ignore existing events. Helpful to import public holiday calendars, for "
#~ "example."
#~ msgstr ""
#~ "Ignorar eventos existentes. Útil para importar calendarios de días "
#~ "festivos, por ejemplo."

#~ msgid "Illegal Date in remind date"
#~ msgstr "Fecha no válida en fecha de recordatorio"

#~ msgid "Illegal Date in start date"
#~ msgstr "Fecha no válida en fecha de comienzo"

#~ msgid "Illegal date in due date"
#~ msgstr "Fecha no válida en fecha de vencimiento"

#~ msgid "Illegal entry in reminder hour field"
#~ msgstr "Entrada no válida en el campo de hora de recordatorio"

#~ msgid "Image"
#~ msgstr "Imagen"

#~ msgid "Image 1"
#~ msgstr "Imagen 1"

#~ msgid "Import"
#~ msgstr "Importar"

#~ msgid "Import Status"
#~ msgstr "Estado de la importación"

#~ msgid "Import into"
#~ msgstr "Importar a"

#~ msgid "Import signatures"
#~ msgstr "Importar firmas"

#~ msgid "In %1$d days"
#~ msgstr "En %1$d días"

#~ msgid "In %s hours:"
#~ msgstr "En %s horas:"

#~ msgid "In %s milliseconds:"
#~ msgstr "En %s milisegundos:"

#~ msgid "In %s minutes:"
#~ msgstr "En %s minutos:"

#~ msgid "In %s seconds:"
#~ msgstr "En %s segundos:"

#~ msgid "In %s weeks:"
#~ msgstr "En %s semanas:"

#~ msgid "In a public folder there must be at least one participant."
#~ msgstr "En una carpeta pública debe haber al menos un participante."

#~ msgid ""
#~ "In case of new notifications, e.g. appointment invitations, the info area "
#~ "is opened on the right side."
#~ msgstr ""
#~ "En caso de nuevas notificaciones, por ejemplo, invitaciones a citas, se "
#~ "abre el área de información en el lado derecho."

#~ msgid ""
#~ "In case of new notifications, e.g. appointment invitations, the info area "
#~ "is opened."
#~ msgstr ""
#~ "En caso de nuevas notificaciones, por ejemplo invitaciones a citas, se "
#~ "abre el área de información."

#~ msgid ""
#~ "In order to assign categories to the objects selected, use the control "
#~ "fields on the left of the categories. In order to edit a category select "
#~ "it and use the buttons on the right side."
#~ msgstr ""
#~ "Utilice los campos de control situados a la izquierda de las categorías "
#~ "para asignar una categoría a los objetos seleccionados. Para editar una "
#~ "categoría, selecciónela y use los botones ubicados a la derecha."

#~ msgid ""
#~ "In order to edit multiple E-Mails at once, enable the checkboxes on the "
#~ "left side of the E-Mails. If the checkboxes are not displayed, click on "
#~ "View > Checkboxes on the right side of the toolbar."
#~ msgstr ""
#~ "Para editar múltiples correos electrónicos a la vez, marque la casilla "
#~ "que hay a la izquierda de los correos. Si no aparecen las casillas de "
#~ "verificación, presione en Vista > Casillas de verificación a la derecha "
#~ "de la barra de herramientas."

#~ msgid "In progress"
#~ msgstr "En progreso"

#~ msgid ""
#~ "In the Details section at the bottom right side you can enter billing "
#~ "information."
#~ msgstr ""
#~ "En la sección Detalles de la parte inferior derecha puede introducir la "
#~ "información de facturación."

#~ msgid ""
#~ "In the Icons view you can see the files of the selected folder in the "
#~ "display area."
#~ msgstr ""
#~ "En la vista Iconos, puede ver los ficheros de la carpeta seleccionada en "
#~ "el área de visualización."

#~ msgid "Inbox"
#~ msgstr "Bandeja de entrada"

#~ msgid "Include distribution lists"
#~ msgstr "Incluye listas de distribución"

#~ msgid "Incoming Notification Mails"
#~ msgstr "Correos de notificación entrantes"

#~ msgid "Inconsistent dates"
#~ msgstr "Fechas inconsistentes"

#~ msgid "Incorrect input, only numbers are allowed."
#~ msgstr "Entrada incorrecta, sólo se permiten números."

#~ msgid "Incorrect input."
#~ msgstr "Entrada incorrecta."

#~ msgid "India"
#~ msgstr "India"

#~ msgid "Indian/Antananarivo"
#~ msgstr "Índico/Antananarivo"

#~ msgid "Indian/Chagos"
#~ msgstr "Índico/Chagos"

#~ msgid "Indian/Christmas"
#~ msgstr "Índico/Christmas"

#~ msgid "Indian/Cocos"
#~ msgstr "Índico/Cocos"

#~ msgid "Indian/Comoro"
#~ msgstr "Índico/Comoras"

#~ msgid "Indian/Kerguelen"
#~ msgstr "Índico/Kerguelen"

#~ msgid "Indian/Mahe"
#~ msgstr "Índico/Mahé"

#~ msgid "Indian/Maldives"
#~ msgstr "Índico/Maldivas"

#~ msgid "Indian/Mauritius"
#~ msgstr "Índico/Mauricio"

#~ msgid "Indian/Mayotte"
#~ msgstr "Índico/Mayotte"

#~ msgid "Indian/Reunion"
#~ msgstr "Índico/Reunión"

#~ msgid "Indonesia"
#~ msgstr "Indonesia"

#~ msgid "Info"
#~ msgstr "Información"

#~ msgid "InfoItem"
#~ msgstr "Elemento de información"

#~ msgid "InfoStore"
#~ msgstr "Almacén de información"

#~ msgid "InfoStore:"
#~ msgstr "Almacén de información:"

#~ msgid "Infoitem"
#~ msgstr "Elemento de información"

#~ msgid "Infostore"
#~ msgstr "Almacén de información"

#~ msgid "Initialization ..."
#~ msgstr "Inicialización ..."

#~ msgid "Inline"
#~ msgstr "Incrustado"

#~ msgid "Inline With Text"
#~ msgstr "Incrustado en el texto"

#, fuzzy
#~ msgid "Inline menu %1$s"
#~ msgstr "Conectado como %1$s"

#~ msgid "Inline with text"
#~ msgstr "Incrustado en el texto"

#~ msgid "Insert"
#~ msgstr "Insertar"

#~ msgid "Insert Column"
#~ msgstr "Insertar columna"

#~ msgid "Insert Image File"
#~ msgstr "Insertar fichero de imagen"

#~ msgid "Insert Image URL"
#~ msgstr "Insertar URL de imagen"

#~ msgid "Insert Row"
#~ msgstr "Insertar fila"

#~ msgid "Insert column"
#~ msgstr "Insertar columna"

#~ msgid "Insert image file"
#~ msgstr "Insertar fichero de imagen"

#~ msgid "Insert inline image"
#~ msgstr "Insertar imagen incrustada"

#~ msgid "Insert row"
#~ msgstr "Insertar fila"

#~ msgid "Insert table"
#~ msgstr "Insertar tabla"

#~ msgid "Insert the original email text to a reply"
#~ msgstr "Insertar el texto original del correo en la respuesta"

#~ msgid "Insert/Edit Hyperlink"
#~ msgstr "Insertar/Editar hipervínculo"

#~ msgid ""
#~ "Install this web app on your %1$s: Tap %2$s and then %3$s'Add to Home "
#~ "Screen'%4$s"
#~ msgstr ""
#~ "Instale esta aplicación web en su %1$s: Pulse %2$s y después %3$s'Añadir "
#~ "a la pantalla de inicio'%4$s"

#~ msgid "Instant Messenger 1"
#~ msgstr "Mensajería instantánea 1"

#~ msgid "Instant Messenger 2"
#~ msgstr "Mensajería instantánea 2"

#~ msgid "Instant Messenger:"
#~ msgstr "Mensajería instantánea:"

#~ msgid "Internal Error"
#~ msgstr "Error interno"

#~ msgid "Internal Error: The server didn't provide any data."
#~ msgstr "Error interno: El servidor no proporcionó ningún dato."

#~ msgid "Internal Error: Unable to open the Attachment (%s)."
#~ msgstr "Error interno: No fue posible abrir el adjunto (%s)."

#~ msgid ""
#~ "Internet Explorer 9 does not support attachment uploads. Please upgrade "
#~ "to Internet Explorer 10."
#~ msgstr ""
#~ "Internet Explorer 9 no permite la subida de adjuntos. Por favor, "
#~ "actualice a Internet Explorer 10."

#~ msgid ""
#~ "Internet Explorer 9 does not support file uploads. Please upgrade to "
#~ "Internet Explorer 10."
#~ msgstr ""
#~ "Internet Explorer 9 no admite la subida de ficheros. Por favor, actualice "
#~ "a Internet Explorer 10."

#~ msgid "Interval of the reminder in minutes"
#~ msgstr "Intervalo del recordatorio en minutos"

#~ msgid "Invalid Signature"
#~ msgstr "Firma no válida"

#~ msgid "Invalid Team"
#~ msgstr "Equipo no válido"

#~ msgid "Invalid data"
#~ msgstr "Datos no válidos"

#~ msgid "Invalid date format for birthday."
#~ msgstr "Formato de fecha no válido para el cumpleaños."

#~ msgid "Invalid date format. The valid format is %s"
#~ msgstr "Formato de fecha no válido. El formato correcto es %s"

#~ msgid "Invalid date!"
#~ msgstr "Fecha no válida"

#~ msgid "Invalid date."
#~ msgstr "Fecha no válida."

#~ msgid "Invalid tag name. Tags may not contain the character '%s'."
#~ msgstr ""
#~ "Etiqueta no válida. Las etiquetas no pueden contener el carácter '%s'."

#~ msgid "Invalid time!"
#~ msgstr "Hora no válida"

#~ msgid "Invalid time."
#~ msgstr "Hora no válida."

#~ msgid "Invitations"
#~ msgstr "Invitaciones"

#~ msgid "Invite the group %1$s to the appointment."
#~ msgstr "Invite al grupo %1$s a la cita."

#~ msgid "Invite to appointment"
#~ msgstr "Invitar a la cita"

#~ msgid "Invite to new appointment"
#~ msgstr "Invitar a nueva cita"

#~ msgid "Iran"
#~ msgstr "Irán"

#~ msgid "Iraq"
#~ msgstr "Iraq"

#~ msgid "Ireland"
#~ msgstr "Irlanda"

#~ msgid "Is at least"
#~ msgstr "Es al menos"

#~ msgid "Is at most"
#~ msgstr "Es como máximo"

#~ msgid "Is bigger than"
#~ msgstr "Es mayor que"

#~ msgid "Is exactly"
#~ msgstr "Es exactamente"

#~ msgid "Is not exactly"
#~ msgstr "No es exactamente"

#~ msgid "Is smaller than"
#~ msgstr "Es menor que"

#~ msgid "Isle of Man"
#~ msgstr "Isla of Man"

#~ msgid "Israel"
#~ msgstr "Israel"

#~ msgid "Italian (Italy)"
#~ msgstr "Italiano (Italia)"

#~ msgid "Italic"
#~ msgstr "Cursiva"

#~ msgid "Items"
#~ msgstr "Elementos"

#~ msgid "Items without a file can not be downloaded."
#~ msgstr "No se pueden descargar elementos sin fichero."

#~ msgid "Items without a file can not be opened."
#~ msgstr "No se pueden abrir elementos sin fichero."

#~ msgid "JPY"
#~ msgstr "JPY"

#~ msgid "Jamaica"
#~ msgstr "Jamaica"

#~ msgid "Jan"
#~ msgstr "ene"

#~ msgid "January"
#~ msgstr "enero"

#~ msgid "Japan"
#~ msgstr "Japón"

#~ msgid "Japanese Carrier"
#~ msgstr "Transportista japonés"

#~ msgid "Jersey"
#~ msgstr "Jersey"

#~ msgid "Job"
#~ msgstr "Empleo"

#~ msgid "Job description"
#~ msgstr "Descripción del trabajo"

#~ msgid "Jordan"
#~ msgstr "Jordania"

#~ msgid "Jul"
#~ msgstr "jul"

#~ msgid "July"
#~ msgstr "julio"

#~ msgid "Jun"
#~ msgstr "jun"

#~ msgid "June"
#~ msgstr "junio"

#~ msgid "Just disable widget"
#~ msgstr "Sólo desactivar widget"

#~ msgid "Justify"
#~ msgstr "Justificado"

#~ msgid "KB"
#~ msgstr "KB"

#~ msgid "Kazakhstan"
#~ msgstr "Kazajstán"

#~ msgid "Keep"
#~ msgstr "Mantener"

#~ msgid "Keep the draft."
#~ msgstr "Conservar el borrador."

#~ msgid "Kenya"
#~ msgstr "Kenia"

#~ msgid "Kiribati"
#~ msgstr "Kiribati"

#~ msgid "Korea, Democratic People's Republic of"
#~ msgstr "Corea del Norte"

#~ msgid "Korea, Republic of"
#~ msgstr "Corea del Sur"

#~ msgid "Kuwait"
#~ msgstr "Kuwait"

#~ msgid "Kwajalein"
#~ msgstr "Kwajalein"

#~ msgid "Kyrgyzstan"
#~ msgstr "Kirguistán"

#~ msgid "Label"
#~ msgstr "Etiqueta"

#~ msgid "Language"
#~ msgstr "Idioma"

#~ msgid "Language and region"
#~ msgstr "Idioma y región"

#~ msgid "Language-specific default"
#~ msgstr "Valores predeterminados para este idioma"

#~ msgid "Languages"
#~ msgstr "Idiomas"

#~ msgid "Lao People's Democratic Republic"
#~ msgstr "Laos"

#~ msgid "Last Modified:"
#~ msgstr "Última modificación:"

#~ msgid "Last Week"
#~ msgstr "La última semana"

#~ msgid "Last changed on %1$s by %2$s"
#~ msgstr "Modificado por última vez el %1$s por %2$s"

#~ msgid "Last day"
#~ msgstr "Último día"

#~ msgid "Last modified"
#~ msgstr "Modificado por última vez"

#~ msgid "Last name"
#~ msgstr "Apellidos"

#~ msgid "Last name, First name"
#~ msgstr "Apellidos, Nombre"

#~ msgid "Last name:"
#~ msgstr "Apellidos:"

#~ msgid "Later tasks:"
#~ msgstr "Últimas tareas:"

#~ msgid "Launcher dropdown. Press [enter] to jump to the dropdown."
#~ msgstr ""
#~ "Lanzador desplegable. Pulse [Intro] para pasar a la lista desplegable."

#~ msgid "Layout"
#~ msgstr "Disposición"

#~ msgid "Leave messages on server"
#~ msgstr "Mantener mensajes en el servidor"

#~ msgid "Lebanon"
#~ msgstr "Líbano"

#~ msgid "Left"
#~ msgstr "Izquierda"

#~ msgid "Left aligned, text wraps at right side"
#~ msgstr "Alineado a la izquierda, el texto le rodea por la derecha"

#~ msgid "Lesotho"
#~ msgstr "Lesotho"

#~ msgid "Letters • Symbols"
#~ msgstr "Letras • Símbolos"

#~ msgid "Liberia"
#~ msgstr "Liberia"

#~ msgid "Libya"
#~ msgstr "Libia"

#~ msgid "Libyan Arab Jamahiriya"
#~ msgstr "Líbia"

#~ msgid "Liechtenstein"
#~ msgstr "Liechtenstein"

#~ msgid "Life"
#~ msgstr "Vida"

#~ msgid "Light blue"
#~ msgstr "Azul claro"

#~ msgid "Light green"
#~ msgstr "Verde claro"

#~ msgid "Lighter"
#~ msgstr "Más claro"

#~ msgid "Liked a link: %s"
#~ msgstr "Marcó \"Me gusta\" en un enlace: %s"

#~ msgid "Line Spacing"
#~ msgstr "Espaciado entre líneas"

#, fuzzy
#~ msgid "Line wrap when sending text mails after"
#~ msgstr "Salto de línea al enviar correos de texto tras "

#, fuzzy
#~ msgid "Line wrap when sending text mails after how much characters"
#~ msgstr "Salto de línea al enviar correos de texto tras "

#~ msgid "Line wrap when sending text mails after: "
#~ msgstr "Dividir líneas al enviar correos de texto tras: "

#~ msgid "Link"
#~ msgstr "Enlace"

#~ msgid "Link / URL:"
#~ msgstr "Enlace / URL:"

#~ msgid "Link/Url"
#~ msgstr "Enlace/Url"

#~ msgid "LinkedIn"
#~ msgstr "LinkedIn"

#~ msgid "LinkedIn Network Updates"
#~ msgstr "Actualizaciones de la red de LinkedIn"

#~ msgid "LinkedIn reported an error:"
#~ msgstr "LinkedIn ha informado de un error:"

#~ msgid "Links"
#~ msgstr "Enlaces"

#~ msgid "List"
#~ msgstr "Lista"

#~ msgid "List name"
#~ msgstr "Nombre de lista"

#~ msgid "List view"
#~ msgstr "Vista de lista"

#~ msgid "Lithuania"
#~ msgstr "Lituania"

#~ msgid "Load Contents..."
#~ msgstr "Cargar contenidos..."

#~ msgid "Load Error"
#~ msgstr "Error de carga"

#~ msgid "Load all mails. This might take some time."
#~ msgstr "Cargar todos los correos. Esto puede tardar un tiempo."

#~ msgid "Location"
#~ msgstr "Ubicación"

#~ msgid "Location:"
#~ msgstr "Ubicación:"

#~ msgid "Location: %1$s"
#~ msgstr "Ubicación: %1$s"

#~ msgid "Lock"
#~ msgstr "Bloquear"

#~ msgid "Locked:"
#~ msgstr "Bloqueado:"

#~ msgid "Login"
#~ msgstr "Nombre de usuario"

#
#~ msgctxt "username"
#~ msgid "Login"
#~ msgstr "Usuario"

#~ msgctxt "verb"
#~ msgid "Login"
#~ msgstr "Conectar"

#~ msgid ""
#~ "Login failed. Please check your user name and password and try again."
#~ msgstr ""
#~ "Conexión fallida. Por favor, compruebe su nombre de usuario y contraseña "
#~ "e inténtelo de nuevo."

#~ msgid "Login must not be empty."
#~ msgstr "El nombre de usuario no debe estar vacío."

#~ msgid "Login not possible at the moment, please try again later."
#~ msgstr ""
#~ "No es posible conectarse por el momento. Por favor, inténtelo más tarde."

#~ msgid "Logout now"
#~ msgstr "Desconectar ahora"

#~ msgid "Long"
#~ msgstr "Largo"

#~ msgid "Loss"
#~ msgstr "Pérdidas"

#~ msgid "Loss: %1$s %"
#~ msgstr "Pérdidas: %1$s %"

#~ msgid "Low"
#~ msgstr "Baja"

#~ msgid "Low priority"
#~ msgstr "Baja prioridad"

#~ msgid "Luxembourg"
#~ msgstr "Luxemburgo"

#
#~ msgctxt "monday"
#~ msgid "M"
#~ msgstr "L"

#~ msgid "M/d/yy"
#~ msgstr "M/d/aa"

#~ msgid "M/d/yyyy"
#~ msgstr "M/d/aaaa"

#~ msgid "MB"
#~ msgstr "MB"

#~ msgid "MM/dd"
#~ msgstr "MM/dd"

#~ msgid "MM/dd/yy"
#~ msgstr "MM/dd/aa"

#~ msgid "MM/dd/yyyy"
#~ msgstr "MM/dd/aaaa"

#~ msgid "Macao"
#~ msgstr "Macao"

#~ msgid "Macedonia"
#~ msgstr "Macedonia"

#~ msgid "Madagascar"
#~ msgstr "Madagascar"

#~ msgid "Mail"
#~ msgstr "Correo"

#~ msgctxt "app"
#~ msgid "Mail"
#~ msgstr "Correo"

#~ msgid "Mail Details"
#~ msgstr "Detalles del correo"

#~ msgid "Mail Filter"
#~ msgstr "Filtro de correo"

#~ msgid "Mail Thread Details"
#~ msgstr "Detalles del hilo de correo"

#~ msgid "Mail account"
#~ msgstr "Cuenta de correo"

#~ msgid "Mail and Messaging"
#~ msgstr "Correo y mensajería"

#~ msgid "Mail and Social Accounts"
#~ msgstr "Cuentas de correo electrónico y de redes sociales"

#~ msgid "Mail count quota"
#~ msgstr "Cuota de número de de correos"

#~ msgid "Mail has been copied"
#~ msgstr "El correo se ha copiado"

#~ msgid "Mail has been imported"
#~ msgstr "El correo ha sido importado"

#~ msgid "Mail has been moved"
#~ msgstr "Los correos se han movido"

#~ msgid "Mail has empty subject. Send it anyway?"
#~ msgstr "El correo tiene el asunto vacío. ¿Desea enviarlo de todos modos?"

#~ msgid "Mail has no recipient."
#~ msgstr "El correo no tiene destinatario."

#~ msgid "Mail port"
#~ msgstr "Puerto de correo"

#~ msgid "Mail protocol"
#~ msgstr "Protocolo de correo"

#~ msgid "Mail quota"
#~ msgstr "Cuota de correo"

#~ msgid "Mail quota exceeded"
#~ msgstr "Cuota de correo superada"

#~ msgid "Mail reminder"
#~ msgstr "Recordatorio por correo electrónico"

#~ msgid "Mail reminder for"
#~ msgstr "Recordatorio por correo electrónico para"

#~ msgid "Mail saved as draft"
#~ msgstr "Correo guardado como borrador"

#~ msgid "Mail server"
#~ msgstr "Servidor de correo"

#~ msgid "Mail source"
#~ msgstr "Fuente de correo"

#~ msgid "Mail text"
#~ msgstr "Texto del correo"

#~ msgid "Mail to resource %1$s"
#~ msgstr "Enviar correo a recurso %1$s"

#~ msgid "Mail was not imported, only .eml files are supported."
#~ msgstr "No se importó el correo, sólo se admiten ficheros .eml"

#, fuzzy
#~ msgid "Mail was not imported. Only .eml files are supported."
#~ msgstr "No se importó el correo, sólo se admiten ficheros .eml"

#~ msgid "Mailfilter created"
#~ msgstr "Filtro de correo creado"

#~ msgid "Mailfilter updated"
#~ msgstr "Filtro de correo actualizado"

#~ msgid "Mailing list"
#~ msgstr "Lista de correo"

#~ msgid "Mailing list %s"
#~ msgstr "Lista de correo %s"

#~ msgid "Mails have been copied"
#~ msgstr "Los correos se han copiado"

#~ msgid "Mails have been moved"
#~ msgstr "Los correos se han movido"

#~ msgid "Mails per hour (%)"
#~ msgstr "Correos por hora (%)"

#~ msgid "Mails per week-day (%)"
#~ msgstr "Correos por día de la semana (%)"

#~ msgid "Main window"
#~ msgstr "Ventana principal"

#~ msgid "Make this the current version"
#~ msgstr "Establecer como versión actual"

#~ msgid "Malawi"
#~ msgstr "Malawi"

#~ msgid "Malaysia"
#~ msgstr "Malasia"

#~ msgid "Maldives"
#~ msgstr "Islas Maldivas"

#~ msgid "Mali"
#~ msgstr "Mali"

#~ msgid "Malta"
#~ msgstr "Malta"

#~ msgid "Manage applications"
#~ msgstr "Administrar aplicaciones"

#~ msgid "Manager"
#~ msgstr "Gerente"

#~ msgid "Manager:"
#~ msgstr "Gerente:"

#~ msgctxt "help"
#~ msgid "Managing E-Mail messages"
#~ msgstr "Gestión de mensajes de correo"

#~ msgctxt "help"
#~ msgid "Managing Files"
#~ msgstr "Gestión de ficheros"

#~ msgid "Mandatory Field(s) missing!"
#~ msgstr "¡Falta(n) algún(os) campo(s) obligatorio(s)!"

#~ msgid "Manual"
#~ msgstr "Manual"

#~ msgid "Mar"
#~ msgstr "mar"

#~ msgid "March"
#~ msgstr "marzo"

#~ msgid "Marital status"
#~ msgstr "Estado civil"

#~ msgid "Marital status:"
#~ msgstr "Estado civil:"

#~ msgid "Mark all day appointments as free"
#~ msgstr "Marcar todas las citas de día completo como libre"

#~ msgid "Mark all mails as read"
#~ msgstr "Marcar todos los correos como leídos"

#~ msgid "Mark as distributionlist"
#~ msgstr "Marcar como lista de distribución"

#, fuzzy
#~ msgid "Mark as done"
#~ msgstr "Marcar como Completada"

#, fuzzy
#~ msgid "Mark as read"
#~ msgstr "Marcar como leído"

#~ msgid "Mark as spam"
#~ msgstr "Marcar como no deseado"

#, fuzzy
#~ msgid "Mark as unread"
#~ msgstr "Marcar como no leído"

#~ msgid "Mark folder read"
#~ msgstr "Marcar carpeta como leída"

#~ msgid "Mark mail as"
#~ msgstr "Marcar correo como"

#~ msgid "Mark read"
#~ msgstr "Marcar como leído"

#~ msgid "Mark unread"
#~ msgstr "Marcar como no leído"

#~ msgid "Marshall Islands"
#~ msgstr "Islas Marshall"

#~ msgid "Martinique"
#~ msgstr "Martinica"

#~ msgid "Matches"
#~ msgstr "Cumple"

#~ msgid "Matches (wildcards allowed)"
#~ msgstr "Coincide con (se admiten comodines)"

#~ msgid "Matches regex"
#~ msgstr "Coincide con la expresión regular"

#~ msgid "Mauritania"
#~ msgstr "Mauritania"

#~ msgid "Mauritius"
#~ msgstr "Mauricio"

#~ msgid "Maximum"
#~ msgstr "Máximo"

#~ msgid "May"
#~ msgstr "mayo"

#~ msgid "Mayotte"
#~ msgstr "Mayotte"

#~ msgid "Mediaplayer"
#~ msgstr "Reproductor multimedia"

#~ msgid "Medium"
#~ msgstr "Media"

#, fuzzy
#~ msgid "Medium priority"
#~ msgstr "Alta prioridad"

#~ msgid "Members"
#~ msgstr "Miembros"

#~ msgid "Members of group"
#~ msgstr "Miembros del grupo"

#~ msgid "Members:"
#~ msgstr "Miembros:"

#~ msgid "Messaging"
#~ msgstr "Mensajería"

#~ msgid "Messenger"
#~ msgstr "Mensajería"

#~ msgid "Mexico"
#~ msgstr "México"

#~ msgid "Mexico/BajaNorte"
#~ msgstr "México/Baja Norte"

#~ msgid "Mexico/BajaSur"
#~ msgstr "México/Baja Sur"

#~ msgid "Mexico/General"
#~ msgstr "México/General"

#~ msgid "Micronesia"
#~ msgstr "Micronesia"

#~ msgid "Microsoft Outlook"
#~ msgstr "Microsoft Outlook"

#~ msgid "Middle name"
#~ msgstr "Segundo nombre"

#~ msgid "Middle name:"
#~ msgstr "Segundo nombre:"

#~ msgid "Mideast/Riyadh87"
#~ msgstr "Oriente Medio/Riad87"

#~ msgid "Mideast/Riyadh88"
#~ msgstr "Oriente Medio/Riad88"

#~ msgid "Mideast/Riyadh89"
#~ msgstr "Oriente Medio/Riad89"

#~ msgid "Mime Type"
#~ msgstr "Tipo mime"

#~ msgid "Mime type"
#~ msgstr "Tipo mime"

#~ msgid "Minimize"
#~ msgstr "Minimizar"

#, fuzzy
#~ msgid "Minimum password length is %1$d."
#~ msgstr "La longitud mínima de contraseña es %1$s."

#~ msgid "Minutes"
#~ msgstr "Minutos"

#~ msgid "Miscellaneous"
#~ msgstr "Otros"

#~ msgid "Mobile"
#~ msgstr "Móvil"

#~ msgid "Mobile (private)"
#~ msgstr "Móvil (privado)"

#~ msgid "Mobile (private):"
#~ msgstr "Móvil (privado):"

#, fuzzy
#~ msgid "Mobile device settings:"
#~ msgstr "Ajustes de carpeta"

#~ msgid "Mobile:"
#~ msgstr "Móvil:"

#~ msgid "Model is incomplete."
#~ msgstr "El modelo está incompleto."

#~ msgid "Modified"
#~ msgstr "Modificado"

#~ msgid "Modified By:"
#~ msgstr "Modificado por:"

#~ msgid "Modified by:"
#~ msgstr "Modificado por:"

#~ msgid "Modify"
#~ msgstr "Modificar"

#~ msgid "Modify all"
#~ msgstr "Modificar todo"

#~ msgid "Modify objects"
#~ msgstr "Modificar objetos"

#~ msgid "Modify own"
#~ msgstr "Modificar los propios"

#~ msgid "Modify your account information."
#~ msgstr "Modificar la información de su cuenta."

#~ msgid "Module"
#~ msgstr "Módulo"

#~ msgid "Moldova"
#~ msgstr "Moldavia"

#~ msgid "Mon"
#~ msgstr "lun"

#~ msgid "Monaco"
#~ msgstr "Mónaco"

#~ msgid "Monday"
#~ msgstr "lunes"

#~ msgid "Mongolia"
#~ msgstr "Mongolia"

#~ msgid "Montenegro"
#~ msgstr "Montenegro"

#~ msgid "Month"
#~ msgstr "Mes"

#~ msgid "Month View"
#~ msgstr "Vista de mes"

#~ msgid "Monthly on day %1$d"
#~ msgstr "Mensualmente el día %1$d"

#~ msgid "Monthly on the %1$s %2$s"
#~ msgstr "Mensualmente el %1$s %2$s"

#~ msgid "Months"
#~ msgstr "Meses"

#~ msgid "More"
#~ msgstr "Más"

#~ msgid "More zoom settings"
#~ msgstr "Más ajustes de zoom"

#~ msgid "Morocco"
#~ msgstr "Marruecos"

#~ msgid "Move"
#~ msgstr "Mover"

#~ msgid "Move folder"
#~ msgstr "Mover carpeta"

#~ msgid "Move to folder"
#~ msgstr "Mover a la carpeta"

#~ msgid "Moving mails ... This may take a few seconds."
#~ msgstr "Moviendo correos... Esto puede tardar unos segundos."

#~ msgid "Mozambique"
#~ msgstr "Mozambique"

#~ msgid "My Infostore"
#~ msgstr "Mi almacén de información"

#~ msgid "My OX Social"
#~ msgstr "Mi OX social"

#~ msgid "My Social Configuration"
#~ msgstr "Mi Configuración Social"

#~ msgid "My contact data"
#~ msgstr "Mis datos de contacto"

#~ msgid "My latest files"
#~ msgstr "Mis últimos ficheros"

#~ msgid "My password"
#~ msgstr "Mi contraseña"

#~ msgid "Myanmar"
#~ msgstr "Birmania"

#~ msgid "N/A"
#~ msgstr "N/D"

#~ msgid "Name"
#~ msgstr "Nombre"

#~ msgid "Name already taken"
#~ msgstr "Nombre ya en uso"

#~ msgid "Name for group of feeds"
#~ msgstr "Nombre para el grupo de feeds"

#~ msgid "Name of feed"
#~ msgstr "Nombre del feed"

#~ msgid "Name of the Distribution List:"
#~ msgstr "Nombre de la lista de distribución:"

#~ msgid "Name:"
#~ msgstr "Nombre:"

#~ msgid "Names and email addresses"
#~ msgstr "Nombres y direcciones de correo electrónico"

#~ msgid "Namibia"
#~ msgstr "Namibia"

#~ msgid "Nature"
#~ msgstr "Naturaleza"

#~ msgid "Nauru"
#~ msgstr "Nauru"

#~ msgid "Navajo"
#~ msgstr "Navajo"

#~ msgid "Nepal"
#~ msgstr "Nepal"

#~ msgid "Netherlands Antilles"
#~ msgstr "Antillas Holandesas"

#~ msgid "Network Problems"
#~ msgstr "Problemas en la red"

#~ msgid "Never"
#~ msgstr "Nunca"

#~ msgid "New Appointment"
#~ msgstr "Nueva cita"

#~ msgid "New Appointment: %1$s"
#~ msgstr "Nueva cita: %1$s"

#~ msgid "New Caledonia"
#~ msgstr "Nueva Caledonia"

#~ msgid "New Distribution List"
#~ msgstr "Nueva lista de distribución"

#~ msgid "New Folder"
#~ msgstr "Nueva carpeta"

#~ msgid "New InfoItem"
#~ msgstr "Nuevo elemento de información"

#~ msgid "New Infoitem"
#~ msgstr "Nuevo elemento de información"

#~ msgid "New Mail"
#~ msgstr "Nuevo correo"

#~ msgid "New Mail from %1$s %2$s. Press [enter] to open"
#~ msgstr "Nuevo correo de %1$s %2$s. Pulse [intro] para abrirlo"

#~ msgid "New Mails"
#~ msgstr "Nuevos correos electrónicos"

#~ msgid "New Task"
#~ msgstr "Nueva tarea"

#~ msgid "New Team"
#~ msgstr "Nuevo equipo"

#~ msgid "New Zealand"
#~ msgstr "Nueva Zelanda"

#~ msgid "New account..."
#~ msgstr "Nueva cuenta..."

#~ msgid "New appointment"
#~ msgstr "Nueva cita"

#~ msgid "New contact"
#~ msgstr "Nuevo contacto"

#~ msgid "New folder"
#~ msgstr "Nueva carpeta"

#~ msgid "New message"
#~ msgstr "Nuevo mensaje"

#~ msgid "New messaging service"
#~ msgstr "Nuevo servicio de mensajería"

#~ msgid "New office document"
#~ msgstr "Nuevo documento de oficina"

#~ msgid "New password"
#~ msgstr "Nueva contraseña"

#~ msgid "New private folder"
#~ msgstr "Nueva carpeta privada"

#~ msgid "New public folder"
#~ msgstr "Nueva carpeta pública"

#~ msgid "New publication"
#~ msgstr "Nueva publicación"

#~ msgid "New rule"
#~ msgstr "Nueva regla"

#~ msgid "New subfolder"
#~ msgstr "Nueva subcarpeta"

#~ msgid "New subscription"
#~ msgstr "Nueva suscripción"

#~ msgid "New task"
#~ msgstr "Nueva tarea"

#~ msgid "New..."
#~ msgstr "Nuevo..."

#~ msgid "Next Day"
#~ msgstr "Día siguiente"

#~ msgid "Next Week"
#~ msgstr "Semana siguiente"

#~ msgid "Next birthdays"
#~ msgstr "Próximos cumpleaños"

#~ msgid "Next step"
#~ msgstr "Paso siguiente"

#~ msgid "Nicaragua"
#~ msgstr "Nicaragua"

#~ msgid "Nickname"
#~ msgstr "Apodo"

#~ msgid "Nickname:"
#~ msgstr "Apodo:"

#~ msgid "Niger"
#~ msgstr "Níger"

#~ msgid "Nigeria"
#~ msgstr "Nigeria"

#~ msgid "Niue"
#~ msgstr "Niue"

#~ msgid "No"
#~ msgstr "No"

#~ msgid "No Appointment selected."
#~ msgstr "Ninguna cita seleccionada."

#~ msgid "No Attachments available"
#~ msgstr "Ningún adjunto disponible"

#~ msgid "No End"
#~ msgstr "Sin fin"

#~ msgid "No Info Items in this folder"
#~ msgstr "No hay elementos de información en esta carpeta"

#~ msgid "No Members"
#~ msgstr "Sin miembros"

#~ msgid "No Messaging accounts configured."
#~ msgstr "No hay configurada ninguna cuenta de mensajería."

#~ msgid "No RSS feeds found."
#~ msgstr "No se encontraron feeds RSS."

#~ msgid "No Tweets yet."
#~ msgstr "Aún no hay tuits."

#~ msgid "No activity"
#~ msgstr "Sin actividad"

#~ msgid "No addresses available"
#~ msgstr "Ninguna dirección disponible"

#, fuzzy
#~ msgid "No appointments found for \"%s\""
#~ msgstr "No se encontraron correos para \"%s\""

#, fuzzy
#~ msgid "No appointments found until %s"
#~ msgstr "Sin citas para hoy"

#~ msgid "No attachments available"
#~ msgstr "Ningún adjunto disponible"

#~ msgid "No birthdays within the next %1$d weeks"
#~ msgstr "No hay cumpleaños en las próximas %1$d semanas"

#~ msgid "No border"
#~ msgstr "Sin borde"

#~ msgid "No change exceptions"
#~ msgstr "Sin excepciones de modificación"

#~ msgid "No color"
#~ msgstr "Sin color"

#~ msgid ""
#~ "No connection to server. Please check your internet connection and retry."
#~ msgstr ""
#~ "No hay conexión con el servidor. Por favor, compruebe su conexión a "
#~ "internet e inténtelo de nuevo."

#~ msgid "No delete exceptions"
#~ msgstr "Sin excepciones de borrado"

#~ msgid "No downloads available"
#~ msgstr "No hay descargas disponibles"

#~ msgid "No elements selected"
#~ msgstr "No hay elementos seleccionados"

#~ msgid "No end date"
#~ msgstr "Sin fecha de fin"

#~ msgid "No errors"
#~ msgstr "No hay errores"

#~ msgid "No file selected for upload."
#~ msgstr "No hay ningún fichero seleccionado para subir."

#~ msgid "No files have been changed recently"
#~ msgstr "No se ha modificado ningún fichero recientemente"

#~ msgid "No groups available"
#~ msgstr "Ningún grupo disponible"

#, fuzzy
#~| msgid "No RSS feeds found."
#~ msgid "No items found"
#~ msgstr "No se encontraron feeds RSS."

#~ msgid "No lost requests"
#~ msgstr "No hay peticiones perdidas"

#~ msgid "No mails"
#~ msgstr "No hay correos"

#~ msgid "No mails at all!"
#~ msgstr "No hay correos"

#~ msgid "No mails found for \"%s\""
#~ msgstr "No se encontraron correos para \"%s\""

#~ msgid "No mails in this folder"
#~ msgstr "No hay correos en esta carpeta"

#~ msgid "No mails in your inbox"
#~ msgstr "No hay correos en su bandeja de entrada"

#~ msgid "No matching templates on this Server"
#~ msgstr "No hay plantillas coincidentes en este servidor"

#, fuzzy
#~ msgid "No message selected"
#~ msgstr "No hay elementos seleccionados"

#~ msgid "No notifications"
#~ msgstr "No hay notificaciones"

#~ msgid "No participants available"
#~ msgstr "Ningún participante disponible"

#~ msgid "No preview available"
#~ msgstr "Vista previa no disponible"

#, fuzzy
#~ msgid "No priority"
#~ msgstr "Baja prioridad"

#~ msgid "No recipients"
#~ msgstr "Sin destinatarios"

#, fuzzy
#~ msgid "No recurrence"
#~ msgstr ""
#~ "#-#-#-#-#  ox.es_ES.po (ox)  #-#-#-#-#\n"
#~ "Sin recurrencia\n"
#~ "#-#-#-#-#  server.es_ES.po (server)  #-#-#-#-#\n"
#~ "Sin repeticiones"

#~ msgid "No reminder"
#~ msgstr "Sin recordatorio"

#~ msgid "No resources available"
#~ msgstr "Ningún recurso disponible"

#~ msgid "No resources have been scheduled."
#~ msgstr "No se ha planificado ningún recurso."

#~ msgid "No route planner registered."
#~ msgstr "Ningún planificador de rutas registrado."

#~ msgid "No routing data available"
#~ msgstr "No hay datos de ruta disponibles"

#~ msgid "No search result found for the string provided"
#~ msgstr ""
#~ "No se han encontrado resultados en la búsqueda de la cadena indicada"

#, fuzzy
#~ msgid "No series"
#~ msgstr ""
#~ "#-#-#-#-#  ox.es_ES.po (ox)  #-#-#-#-#\n"
#~ "No hay series.\n"
#~ "#-#-#-#-#  server.es_ES.po (server)  #-#-#-#-#\n"
#~ "No recurrente"

#~ msgid "No server connection"
#~ msgstr "Sin conexión con el servidor"

#~ msgid "No signature"
#~ msgstr "Sin firma"

#~ msgid "No slow requests"
#~ msgstr "No hay peticiones lentas"

#~ msgid "No subject"
#~ msgstr "Sin asunto"

#~ msgid "No subscription added"
#~ msgstr "No se ha añadido ninguna suscripción"

#~ msgid "No subscription selected"
#~ msgstr "No se ha seleccionado ninguna suscripción"

#~ msgid "No subscriptions configured"
#~ msgstr "No hay configurada ninguna suscripción"

#~ msgid "No tasks today"
#~ msgstr "Sin tareas para hoy"

#~ msgid "No text"
#~ msgstr "Sin texto"

#~ msgid "No title."
#~ msgstr "Sin título."

#~ msgid "No versions available"
#~ msgstr "Ninguna versión disponible"

#~ msgid "No wall posts yet."
#~ msgstr "Aún no hay publicaciones en el muro."

#~ msgid "No, not now"
#~ msgstr "Por ahora, no"

#~ msgid "None"
#~ msgstr "Ninguno"

#~ msgid "Norfolk Island"
#~ msgstr "Isla Norfolk"

#~ msgid "Normal"
#~ msgstr "Normal"

#~ msgid "Northern Mariana Islands"
#~ msgstr "Islas Marianas del Norte"

#~ msgid "Norway"
#~ msgstr "Noruega"

#~ msgid "Not Spam"
#~ msgstr "No es spam"

#~ msgid "Not enough rights"
#~ msgstr "Sin permisos suficientes"

#, fuzzy
#~ msgid "Not set"
#~ msgstr ""
#~ "#-#-#-#-#  ox.es_ES.po (ox)  #-#-#-#-#\n"
#~ "No establecido\n"
#~ "#-#-#-#-#  server.es_ES.po (server)  #-#-#-#-#\n"
#~ "Sin definir"

#~ msgid "Not spam"
#~ msgstr "No es spam"

#~ msgid "Not started"
#~ msgstr "No comenzada"

#~ msgid "Not yet confirmed"
#~ msgstr "No confirmada todavía"

#~ msgid "Note"
#~ msgstr "Nota"

#~ msgid "Note: Attachments are not viewable when composing a new message"
#~ msgstr ""
#~ "Nota: Los adjuntos no son visibles mientras se redacta un mensaje nuevo"

#~ msgid "Note: One contact is not shown due to missing phone numbers"
#~ msgid_plural ""
#~ "Note: %1$d contacts are not shown due to missing phone numbers"
#~ msgstr[0] ""
#~ "Nota: No se muestra un contacto debido a la falta de números de teléfono"
#~ msgstr[1] ""
#~ "Nota: No se muestran %1$d contactos debido a la falta de números de "
#~ "teléfono"

#~ msgid ""
#~ "Note: Refreshing this subscription will replace the calendar content with "
#~ "the external content. Changes you have made inside appsuite will be "
#~ "overwritten"
#~ msgstr ""
#~ "Nota: La actualización de esta suscripción reemplazará el contenido del "
#~ "calendario con el contenido externo. Los cambios que ha realizado en la "
#~ "aplicación se sobreescribirán"

#~ msgid "Note: The vCard format cannot contain distribution lists"
#~ msgstr "Nota: El formato vCard no puede contener listas de distribución"

#~ msgid ""
#~ "Note: This subscription will replace the calendar content with the "
#~ "external content. Therefore you must create a new folder for this "
#~ "subscription."
#~ msgstr ""
#~ "Nota: Esta suscripción reemplazará el contenido del calendario con el "
#~ "contenido externo. Por lo tanto debe crear una nueva carpeta para esta "
#~ "suscripción."

#~ msgid "Notifier"
#~ msgstr "Notificador"

#~ msgid ""
#~ "Notifier informs the user about the current status of emails and "
#~ "appointments without having to display the user interface."
#~ msgstr ""
#~ "El notificador informa al usuario del estado actual de los emails y citas "
#~ "sin necesidad de mostrar el interfaz de usuario."

#~ msgid "Notify all participants by email."
#~ msgstr "Notificar a todos los participantes por correo."

#~ msgid "Notify on delivery receipt?"
#~ msgstr "¿Notificar acuse de recibo?"

#~ msgid "Notify participants by E-Mail"
#~ msgstr "Notificar participantes por E-Mail"

#~ msgid "Nov"
#~ msgstr "nov"

#~ msgid "November"
#~ msgstr "noviembre"

#~ msgid "Nr:"
#~ msgstr "Núm:"

#~ msgid "Number of concurrent appointments shown in custom view"
#~ msgstr "Número de citas simultáneas mostradas en la vista personalizada"

#~ msgid "Number of concurrent appointments shown in day view"
#~ msgstr "Número de citas simultáneas mostradas en la vista del día"

#~ msgid "Number of concurrent appointments shown in workweek view"
#~ msgstr ""
#~ "Número de citas simultáneas mostradas en la vista de semana de trabajo"

#~ msgid "Number of days between vacation notices to the same sender"
#~ msgstr "Número de días entre avisos de ausencia al mismo destinatario"

#~ msgid "Number of days in custom view"
#~ msgstr "Número de días en la vista personalizada"

#~ msgid "Number of days in work week"
#~ msgstr "Número de días de trabajo en una semana"

#~ msgid "Number of rows to be displayed in card view:"
#~ msgstr "Número de filas mostradas en la vista de tarjetas:"

#~ msgid "Numbering On/Off"
#~ msgstr "Numeración Sí/No"

#~ msgid "OAuth Accounts"
#~ msgstr "Cuentas OAuth"

#~ msgid "OK"
#~ msgstr "Aceptar"

#~ msgid "OXMF Contacts"
#~ msgstr "Contactos OXMF"

#~ msgid "OXMF Infostore"
#~ msgstr "Almacén de información OXMF"

#~ msgid "Object permissions"
#~ msgstr "Permisos de objeto"

#~ msgid "Objects"
#~ msgstr "Objetos"

#~ msgid "Occurs %1$s times"
#~ msgstr "Se produce %1$s veces"

#~ msgid "Oct"
#~ msgstr "oct"

#~ msgid "October"
#~ msgstr "octubre"

#~ msgid "Of the following conditions:"
#~ msgstr "De las siguientes condiciones:"

#~ msgid "Off"
#~ msgstr "Desconectado"

#~ msgid "Offline"
#~ msgstr "Desconectado"

#~ msgid "Offline mode"
#~ msgstr "Modo desconectado"

#~ msgid "Ok"
#~ msgstr "Aceptar"

#~ msgid "Old Password is wrong."
#~ msgstr "La contraseña antigua es errónea."

#~ msgid "Oman"
#~ msgstr "Omán"

#~ msgid "On #DATE# at #TIME# #SENDER# wrote:"
#~ msgstr "El #DATE# a las #TIME# #SENDER# escribió:"

#~ msgid "On %1$s %2$s each %3$s month"
#~ msgstr "El %1$s %2$s de cada %3$s mes"

#~ msgid "On %1$s %2$s each month"
#~ msgstr "El %1$s %2$s de cada mes"

#~ msgid "On %1$s %2$s every %3$s. month"
#~ msgstr "El %1$s %2$s cada %3$s. mes"

#~ msgid "On %1$s day every %2$s month"
#~ msgstr "El %1$s día de cada %2$s mes"

#~ msgid "On %s %s each %s. months"
#~ msgstr "El %sº %s de cada %s meses"

#~ msgid "On %s %s every month"
#~ msgstr "El %sº %s de cada mes"

#~ msgid "On %s %s in %s"
#~ msgstr "El %sº %s de %s"

#~ msgid "On %s. day every %s. month"
#~ msgstr "El %sº día de cada %s mes"

#~ msgid "On %s. day every month"
#~ msgstr "El %sº día de cada mes"

#~ msgid "On day %s every %s month(s)"
#~ msgstr "El %s día cada %s mes(es)"

#~ msgid "On every new notification"
#~ msgstr "En todas las nuevas notificaciones"

#~ msgid "On new notifications except mails"
#~ msgstr "En notificaciones nuevas excepto correos"

#~ msgid "On work days"
#~ msgstr "Los días laborables"

#~ msgid "One and a Half"
#~ msgstr "Uno y medio"

#~ msgid ""
#~ "One or more attached files exceed the size limit per email. Therefore, "
#~ "the files are not sent as attachments but kept on the server. The email "
#~ "you have sent just contains links to download these files."
#~ msgstr ""
#~ "Uno o más ficheros adjuntos superan el límite de tamaño por correo "
#~ "electrónico. Por tanto, los ficheros no se han enviado como adjuntos, "
#~ "sino que siguen en el servidor. El correo que ha enviado sólo contiene "
#~ "enlaces para descargar dichos ficheros."

#~ msgid "One or more other fields have been updated"
#~ msgstr "Uno o varios de campos adicionales han sido actualizados"

#~ msgid "Only showing items related to folder \"%1$s\""
#~ msgstr "Sólo se muestran elementos relacionados con la carpeta \"%1$s\""

#~ msgid ""
#~ "Only use this option if this computer is used solely by you. Your "
#~ "credentials are locally saved for the current working day. You can use "
#~ "several browser windows for working with the groupware. Do not use this "
#~ "option when working on a 3rd party computer (e.g., in an Internet cafe)"
#~ msgstr ""
#~ "Utilice esta opción sólo si este ordenador lo utiliza únicamente usted. "
#~ "Sus credenciales se guardarán localmente hasta que finalice el actual día "
#~ "de trabajo. Puede utilizar varias ventanas del navegador para trabajar "
#~ "con el software colaborativo. No emplee esta opción si trabaja desde un "
#~ "ordenador de terceros (por ejemplo, desde un cibercafé)"

#~ msgid "Open"
#~ msgstr "Abrir"

#~ msgid "Open attachment"
#~ msgstr "Abrir adjunto"

#~ msgid "Open external link"
#~ msgstr "Abrir enlace externo"

#, fuzzy
#~| msgid "Folder view"
#~ msgid "Open folder view"
#~ msgstr "Vista de carpeta"

#~ msgid "Open in browser"
#~ msgstr "Abrir en el navegador"

#~ msgid "Open in new tab"
#~ msgstr "Abrir en nueva pestaña"

#, fuzzy
#~ msgid "Open on LinkedIn"
#~ msgstr "LinkedIn"

#~ msgid "Open-Xchange Server"
#~ msgstr "Servidor Open-Xchange"

#, fuzzy
#~| msgid "All messages"
#~ msgid "Open/close all messages"
#~ msgstr "Todos los mensajes"

#~ msgid "Opening E-Mail threads"
#~ msgstr "Apertura de hilos de correo electrónico"

#~ msgid "Opening an E-Mail in a separate window"
#~ msgstr "Apertura de un correo electrónico en una ventana independiente"

#~ msgid "Opening the E-Mail settings"
#~ msgstr "Apertura de los ajustes de correo electrónico"

#~ msgid "Optional %d"
#~ msgstr "Opcional %d"

#~ msgid "Optional 01"
#~ msgstr "Opcional 01"

#~ msgid "Optional 02"
#~ msgstr "Opcional 02"

#~ msgid "Optional 03"
#~ msgstr "Opcional 03"

#~ msgid "Optional 04"
#~ msgstr "Opcional 04"

#~ msgid "Optional 05"
#~ msgstr "Opcional 05"

#~ msgid "Optional 06"
#~ msgstr "Opcional 06"

#~ msgid "Optional 07"
#~ msgstr "Opcional 07"

#~ msgid "Optional 08"
#~ msgstr "Opcional 08"

#~ msgid "Optional 09"
#~ msgstr "Opcional 09"

#~ msgid "Optional 10"
#~ msgstr "Opcional 10"

#~ msgid "Optional 11"
#~ msgstr "Opcional 11"

#~ msgid "Optional 12"
#~ msgstr "Opcional 12"

#~ msgid "Optional 13"
#~ msgstr "Opcional 13"

#~ msgid "Optional 14"
#~ msgstr "Opcional 14"

#~ msgid "Optional 15"
#~ msgstr "Opcional 15"

#~ msgid "Optional 16"
#~ msgstr "Opcional 16"

#~ msgid "Optional 17"
#~ msgstr "Opcional 17"

#~ msgid "Optional 18"
#~ msgstr "Opcional 18"

#~ msgid "Optional 19"
#~ msgstr "Opcional 19"

#~ msgid "Optional 20"
#~ msgstr "Opcional 20"

#~ msgid "Optional Fields:"
#~ msgstr "Campos opcionales:"

#~ msgid "Options"
#~ msgstr "Opciones"

#~ msgid "Orange"
#~ msgstr "Naranja"

#~ msgid "Order by:"
#~ msgstr "Ordenar por:"

#~ msgid "Organization"
#~ msgstr "Organización"

#~ msgid "Organizer"
#~ msgstr "Organizador"

#~ msgid "Organizer:"
#~ msgstr "Organizador:"

#~ msgid "Other Address"
#~ msgstr "Otras direcciones"

#~ msgid "Other address"
#~ msgstr "Otras direcciones"

#~ msgid "Other calendar folders"
#~ msgstr "Otras carpetas de calendario"

#~ msgid "Other contact folders"
#~ msgstr "Otras carpetas de contactos"

#~ msgid "Other infostore folders"
#~ msgstr "Otras carpetas de almacén de información"

#~ msgid "Other task folders"
#~ msgstr "Otras carpetas de tareas"

#~ msgid "Others"
#~ msgstr "Otros"

#~ msgid "Outgoing server settings (SMTP)"
#~ msgstr "Ajustes del servidor saliente (SMTP)"

#~ msgid "Outlook file"
#~ msgstr "Fichero Outlook"

#~ msgid "Overdue"
#~ msgstr "Vencido"

#~ msgid "Overdue Task. %1$s %2$s. Press [enter] to open"
#~ msgstr "Tarea atrasada. %1$s %2$s. Pulse [Intro] para abrir"

#~ msgid "Overdue Tasks"
#~ msgstr "Tareas atrasadas"

#~ msgid "Overdue by %d day."
#~ msgid_plural "Overdue by %d days."
#~ msgstr[0] "Venció hace %d día."
#~ msgstr[1] "Venció hace %d días."

#~ msgid "Overdue by yesterday."
#~ msgstr "Venció ayer."

#~ msgid "Overview Subscriptions"
#~ msgstr "Vista general de suscripciones."

#~ msgid "Owner"
#~ msgstr "Propietario"

#~ msgid "PB"
#~ msgstr "PB"

#~ msgid "PLN"
#~ msgstr "PLN"

#~ msgid "PM"
#~ msgstr "PM"

#~ msgid "POP3 Mail Server"
#~ msgstr "Servidor de correo POP3"

#~ msgid "POP3:"
#~ msgstr "POP3:"

#~ msgid "Pacific/Apia"
#~ msgstr "Pacífico/Apia"

#~ msgid "Pacific/Auckland"
#~ msgstr "Pacífico/Auckland"

#~ msgid "Pacific/Chatham"
#~ msgstr "Pacífico/Chatham"

#~ msgid "Pacific/Easter"
#~ msgstr "Pacífico/Easter"

#~ msgid "Pacific/Efate"
#~ msgstr "Pacífico/Efate"

#~ msgid "Pacific/Enderbury"
#~ msgstr "Pacífico/Enderbury"

#~ msgid "Pacific/Fakaofo"
#~ msgstr "Pacífico/Fakaofo"

#~ msgid "Pacific/Fiji"
#~ msgstr "Pacífico/Fiyi"

#~ msgid "Pacific/Funafuti"
#~ msgstr "Pacífico/Funafuti"

#~ msgid "Pacific/Galapagos"
#~ msgstr "Pacífico/Galápagos"

#~ msgid "Pacific/Gambier"
#~ msgstr "Pacífico/Gambier"

#~ msgid "Pacific/Guadalcanal"
#~ msgstr "Pacífico/Guadalcanal"

#~ msgid "Pacific/Guam"
#~ msgstr "Pacífico/Guam"

#~ msgid "Pacific/Honolulu"
#~ msgstr "Pacífico/Honolulú"

#~ msgid "Pacific/Johnston"
#~ msgstr "Pacífico/Johnston"

#~ msgid "Pacific/Kiritimati"
#~ msgstr "Pacífico/Kiritimati"

#~ msgid "Pacific/Kosrae"
#~ msgstr "Pacífico/Kosrae"

#~ msgid "Pacific/Kwajalein"
#~ msgstr "Pacífico/Kwajalein"

#~ msgid "Pacific/Majuro"
#~ msgstr "Pacífico/Majuro"

#~ msgid "Pacific/Marquesas"
#~ msgstr "Pacífico/Marquesas"

#~ msgid "Pacific/Midway"
#~ msgstr "Pacífico/Midway"

#~ msgid "Pacific/Nauru"
#~ msgstr "Pacífico/Nauru"

#~ msgid "Pacific/Niue"
#~ msgstr "Pacífico/Niue"

#~ msgid "Pacific/Norfolk"
#~ msgstr "Pacífico/Norfolk"

#~ msgid "Pacific/Noumea"
#~ msgstr "Pacífico/Numea"

#~ msgid "Pacific/Pago Pago"
#~ msgstr "Pacífico/Pago Pago"

#~ msgid "Pacific/Palau"
#~ msgstr "Pacífico/Palaos"

#~ msgid "Pacific/Pitcairn"
#~ msgstr "Pacífico/Pitcairn"

#~ msgid "Pacific/Ponape"
#~ msgstr "Pacífico/Ponape"

#~ msgid "Pacific/Port Moresby"
#~ msgstr "Pacífico/Port Moresby"

#~ msgid "Pacific/Rarotonga"
#~ msgstr "Pacífico/Rarotonga"

#~ msgid "Pacific/Saipan"
#~ msgstr "Pacífico/Saipán"

#~ msgid "Pacific/Samoa"
#~ msgstr "Pacífico/Samoa"

#~ msgid "Pacific/Tahiti"
#~ msgstr "Pacífico/Tahití"

#~ msgid "Pacific/Tarawa"
#~ msgstr "Pacífico/Tarawa"

#~ msgid "Pacific/Tongatapu"
#~ msgstr "Pacífico/Tongatapu"

#~ msgid "Pacific/Truk"
#~ msgstr "Pacífico/Truk"

#~ msgid "Pacific/Wake"
#~ msgstr "Pacífico/Wake"

#~ msgid "Pacific/Wallis"
#~ msgstr "Pacífico/Wallis"

#~ msgid "Pacific/Yap"
#~ msgstr "Pacífico/Yap"

#~ msgid "Page %1$d of %2$d"
#~ msgstr "Página %1$d de %2$d"

#~ msgid "Page number"
#~ msgstr "Número de página"

#~ msgid "Pager"
#~ msgstr "Buscapersonas"

#~ msgid "Pager:"
#~ msgstr "Buscapersonas:"

#~ msgid "Pakistan"
#~ msgstr "Pakistán"

#~ msgid "Palau"
#~ msgstr "Palau"

#~ msgid "Palestinian Territory, Occupied"
#~ msgstr "Territorio Palestino, Ocupado"

#~ msgid "Panama"
#~ msgstr "Panamá"

#~ msgid "Panel is shown as"
#~ msgstr "El panel se muestra como"

#~ msgid "Papua New Guinea"
#~ msgstr "Papúa Nueva Guinea"

#~ msgid "Paragraph Alignment"
#~ msgstr "Alineación de párrafo"

#~ msgid "Paragraph Fill Color"
#~ msgstr "Color de relleno de párrafo"

#~ msgid "Paragraph borders"
#~ msgstr "Bordes de párrafo"

#~ msgid "Paragraph style"
#~ msgstr "Estilo de párrafo"

#~ msgid "Parameter:"
#~ msgstr "Parámetro:"

#~ msgid "Participant"
#~ msgstr "Participante"

#~ msgid "Participant:"
#~ msgstr "Participante:"

#~ msgid "Participants"
#~ msgstr "Participantes"

#~ msgid "Participants:"
#~ msgstr "Participantes:"

#~ msgid "Password"
#~ msgstr "Contraseña"

#~ msgid "Password has changed"
#~ msgstr "La contraseña ha cambiado"

#, fuzzy
#~ msgid "Password length must be between %1$d and %2$d characters."
#~ msgstr ""
#~ "La longitud de la contraseña debe ser de entre %1$s y %2$s caracteres."

#, fuzzy
#~ msgid "Password strength: Good"
#~ msgstr "Fortaleza de la contraseña"

#, fuzzy
#~ msgid "Password strength: Legendary!"
#~ msgstr "Fortaleza de la contraseña"

#, fuzzy
#~ msgid "Password strength: Strong"
#~ msgstr "Fortaleza de la contraseña"

#, fuzzy
#~ msgid "Password strength: Too short"
#~ msgstr "Fortaleza de la contraseña"

#, fuzzy
#~ msgid "Password strength: Very strong"
#~ msgstr "Fortaleza de la contraseña"

#, fuzzy
#~ msgid "Password strength: Very weak"
#~ msgstr "Fortaleza de la contraseña"

#, fuzzy
#~ msgid "Password strength: Weak"
#~ msgstr "Fortaleza de la contraseña"

#, fuzzy
#~ msgid "Password strength: Wrong length"
#~ msgstr "Fortaleza de la contraseña"

#~ msgid "Password:"
#~ msgstr "Contraseña:"

#~ msgid "Paste"
#~ msgstr "Pegar"

#~ msgid "People"
#~ msgstr "Personas"

#~ msgid "Permanently remove deleted emails"
#~ msgstr "Eliminar permanentemente los correos borrados"

#~ msgid "Permanently remove deleted emails?"
#~ msgstr "¿Eliminar permanentemente los correos borrados?"

#~ msgid "Permanently remove your deleted E-Mails?"
#~ msgstr "¿Eliminar permanentemente sus E-Mails borrados?"

#~ msgid "Permissions"
#~ msgstr "Permisos"

#~ msgid "Personal"
#~ msgstr "Personal"

#~ msgid "Personal Data"
#~ msgstr "Datos personales"

#~ msgid "Personal information"
#~ msgstr "Información personal"

#~ msgid "Peru"
#~ msgstr "Perú"

#~ msgid "Philippines"
#~ msgstr "Filipinas"

#~ msgid "Phone"
#~ msgstr "Teléfono"

#~ msgid "Phone & fax numbers"
#~ msgstr "Números de teléfono y fax"

#~ msgid "Phone (assistant)"
#~ msgstr "Teléfono (ayudante)"

#~ msgid "Phone (business 2):"
#~ msgstr "Teléfono (profesional 2):"

#~ msgid "Phone (business alt)"
#~ msgstr "Teléfono (profesional alternativo)"

#~ msgid "Phone (business)"
#~ msgstr "Teléfono (profesional)"

#~ msgid "Phone (business):"
#~ msgstr "Teléfono (profesional):"

#~ msgid "Phone (car)"
#~ msgstr "Teléfono (coche)"

#~ msgid "Phone (car):"
#~ msgstr "Teléfono (coche):"

#~ msgid "Phone (company)"
#~ msgstr "Teléfono (empresa)"

#~ msgid "Phone (company):"
#~ msgstr "Teléfono (empresa):"

#~ msgid "Phone (home alt)"
#~ msgstr "Teléfono (alternativo de casa)"

#~ msgid "Phone (home)"
#~ msgstr "Teléfono (casa)"

#~ msgid "Phone (other)"
#~ msgstr "Teléfono (otro)"

#~ msgid "Phone (other):"
#~ msgstr "Teléfono (otro):"

#~ msgid "Phone (private 2)"
#~ msgstr "Teléfono (privado 2)"

#~ msgid "Phone (private 2):"
#~ msgstr "Teléfono (personal 2):"

#~ msgid "Phone (private)"
#~ msgstr "Teléfono (privado)"

#~ msgid "Phone (private):"
#~ msgstr "Teléfono (personal):"

#~ msgid "Phone 2"
#~ msgstr "Teléfono 2"

#~ msgid "Phone 2:"
#~ msgstr "Teléfono 2:"

#~ msgid "Phone alt"
#~ msgstr "Teléfono alternativo"

#~ msgid "Phone numbers"
#~ msgstr "Números de teléfono"

#~ msgid "Phone:"
#~ msgstr "Teléfono:"

#~ msgid "Pick a time here"
#~ msgstr "Escoja una hora aquí"

#~ msgid "Pink"
#~ msgstr "Rosa"

#~ msgid "Pitcairn"
#~ msgstr "Pitcairn"

#~ msgid "Place of Signature:"
#~ msgstr "Lugar de la firma:"

#~ msgid "Places"
#~ msgstr "Lugares"

#~ msgid "Plain text"
#~ msgstr "Texto sencillo"

#~ msgid "Play audio files"
#~ msgstr "Reproducir ficheros de audio"

#~ msgid "Play video files"
#~ msgstr "Reproducir ficheros de vídeo"

#~ msgid "Please choose"
#~ msgstr "Por favor, elija"

#~ msgid "Please choose a file!"
#~ msgstr "¡Por favor, elija un fichero!"

#~ msgid "Please choose a sentence below."
#~ msgstr "Por favor, a continuación elija una frase."

#~ msgid "Please enter a correct number."
#~ msgstr "Por favor, indique un número correcto."

#~ msgid "Please enter a date in the past"
#~ msgstr "Por favor, indique una fecha ya pasada"

#~ msgid "Please enter a description"
#~ msgstr "Por favor, indique una descripción"

#~ msgid "Please enter a description."
#~ msgstr "Por favor, indique una descripción."

#~ msgid "Please enter a feed URL."
#~ msgstr "Por favor, indique una URL para el feed."

#~ msgid "Please enter a name for the group of feeds."
#~ msgstr "Por favor, indique un nombre para el grupo de feeds."

#~ msgid "Please enter a search query"
#~ msgstr "Por favor, indique un término de búsqueda"

#~ msgid "Please enter a valid date"
#~ msgstr "Por favor, indique una fecha válida"

#~ msgid "Please enter a valid date."
#~ msgstr "Por favor, indique una fecha válida."

#~ msgid "Please enter a valid email address"
#~ msgstr "Por favor, indique una dirección de correo electrónico válida"

#~ msgid "Please enter a valid email address or phone number"
#~ msgstr ""
#~ "Por favor, introduzca una dirección de correo electrónico válida o un "
#~ "número de teléfono"

#~ msgid "Please enter a valid name"
#~ msgstr "Por favor, indique un nombre válido"

#, fuzzy
#~ msgid "Please enter a valid number"
#~ msgstr "Por favor, indique un nombre válido"

#~ msgid "Please enter a valid object"
#~ msgstr "Por favor, indique un objeto válido"

#~ msgid "Please enter a valid phone number. Allowed characters are: %1$s"
#~ msgstr ""
#~ "Por favor, indique un número de teléfono válido. Los caracteres "
#~ "permitidos son: %1$s"

#~ msgid "Please enter a value"
#~ msgstr "Por favor, indique un valor"

#~ msgid "Please enter an blog url."
#~ msgstr "Por favor, indique la URL de un blog."

#~ msgid "Please enter an feed-url."
#~ msgstr "Por favor, indique una URL para el feed."

#~ msgid "Please enter correct password"
#~ msgstr "Por favor, introduzca la contraseña correcta"

#~ msgid "Please enter the following data: %1$s"
#~ msgstr "Por favor, indique los siguientes datos: %1$s"

#~ msgid "Please enter value between 0 and 100."
#~ msgstr "Por favor, indique un valor entre 0 y 100."

#~ msgid "Please enter your credentials."
#~ msgstr "Por favor, introduzca sus claves."

#~ msgid "Please enter your password."
#~ msgstr "Por favor, introduzca su contraseña."

#~ msgid ""
#~ "Please have a look at the %sInteresting UWA modules%s page. It shows a "
#~ "list of widgets and their associated data."
#~ msgstr ""
#~ "Por favor, eche un vistazo a la página %sMódulos UWA de Open-Xchange%s. "
#~ "Muestra una lista de componentes y sus datos asociados."

#~ msgid "Please invite %1$s to the appointment."
#~ msgstr "Por favor invite a %1$s a la cita."

#~ msgid "Please invite the group %1$s to the appointment."
#~ msgstr "Por favor invite al grupo %1$s a la cita. "

#~ msgid ""
#~ "Please note, changing or removing the file extension will cause problems "
#~ "when viewing or editing."
#~ msgstr ""
#~ "Por favor, tenga en cuenta que modificar o eliminar la extensión del "
#~ "fichero causará problemas al visualizar o editar."

#~ msgid ""
#~ "Please note: All messages received from the POP3 account will be stored "
#~ "to a folder on your local IMAP account."
#~ msgstr ""
#~ "Por favor, recuerde que todos los mensajes recibidos desde la cuenta POP3 "
#~ "serán guardados en una carpeta de su cuenta local IMAP."

#~ msgid ""
#~ "Please note: You are the creator of this appointment. If you delete this "
#~ "appointment it will be removed for all participants."
#~ msgstr ""
#~ "Por favor, tenga en cuenta: Usted es el creador de esta cita. Si borra "
#~ "dicha cita, se borrará para todos los participantes."

#~ msgid ""
#~ "Please only use HTML signatures if you are familiar with HTML. Using "
#~ "wrong HTML tags might result in partly or completely garbled signatures."
#~ msgstr ""
#~ "Por favor, utilice firmas en HTML sólo si está familiarizado con el HTML. "
#~ "El uso de etiquetas HTML erróneas podría producir firmas parcial o "
#~ "totalmente ilegibles."

#~ msgid "Please provide a site name."
#~ msgstr "Por favor, indique un nombre de sitio."

#~ msgid ""
#~ "Please provide the old password so the account passwords can be recovered."
#~ msgstr ""
#~ "Por favor, introduzca la contraseña anterior para poder recuperar las "
#~ "contraseñas de la cuenta."

#~ msgid "Please remove %1$s from the appointment."
#~ msgstr "Por favor, elimine a %1$s de la cita."

#~ msgid "Please remove the group %1$s from the appointment."
#~ msgstr "Por favor, elimine el grupo %1$s de la cita."

#~ msgid "Please remove the resource %1$s from the appointment."
#~ msgstr "Por favor, elimine el recurso %1$s de la cita."

#~ msgid "Please reschedule the event. Original date: %1$s. New date: %2$s"
#~ msgstr ""
#~ "Pro favor, reprograme el evento. Fecha original: %1$s. Nueva fecha: %s$s"

#~ msgid "Please resend the invitation for: %1$s"
#~ msgstr "Por favor, reenvíe la invitación para: %1$s"

#~ msgid "Please reserve the resource %1$s for the appointment."
#~ msgstr "Por favor reserve el recurso %1$s para la cita."

#~ msgid "Please select a contact to add"
#~ msgstr "Por favor, seleccione un contacto a añadir"

#~ msgid "Please select a country for the destination address"
#~ msgstr "Por favor, seleccione un país para la dirección de destino"

#~ msgid "Please select a country for the start address"
#~ msgstr "Por favor, seleccione un país para la dirección de comienzo"

#~ msgid "Please select a file to import"
#~ msgstr "Por favor, seleccione un fichero a importar"

#~ msgid "Please select a file to insert"
#~ msgstr "Por favor, seleccione un fichero a insertar"

#~ msgid "Please select a valid iCal File to import"
#~ msgstr "Por favor, seleccione un fichero iCal válido para importar"

#~ msgid "Please select a valid image File to insert"
#~ msgstr "Por favor, seleccione un fichero de imagen válido para insertar"

#~ msgid "Please select at least one E-Mail address."
#~ msgstr "Por favor, seleccione al menos una dirección de correo."

#~ msgid "Please select at least one task!"
#~ msgstr "¡Por favor, seleccione al menos una tarea!"

#~ msgid "Please select only one Publication"
#~ msgstr "Por favor, seleccione sólo una publicación"

#~ msgid "Please select only one subscription"
#~ msgstr "Por favor, seleccione sólo una suscripción"

#~ msgid "Please set valid folder!"
#~ msgstr "¡Por favor, indique una carpeta válida!"

#~ msgid "Please sign in again to continue"
#~ msgstr "Por favor, inicie de nuevo la sesión para continuar"

#, fuzzy
#~ msgid "Please specify these missing variables:"
#~ msgstr "Por favor, especifique estas variables que faltan: "

#~ msgid "Please update your browser."
#~ msgstr "Por favor, actualice su navegador."

#~ msgid "Please wait ..."
#~ msgstr "Por favor, espere..."

#~ msgid ""
#~ "Please wait while checking the connection ... This may take a while ..."
#~ msgstr ""
#~ "Por favor, espere mientras se comprueba la conexión ... Esto puede tardar "
#~ "un rato ..."

#~ msgid "Please wait while you are being redirected to the start page ..."
#~ msgstr "Por favor, espere mientras es redirigido a la página de inicio..."

#~ msgid "Poland"
#~ msgstr "Polonia"

#~ msgid "Polish"
#~ msgstr "Polaco"

#~ msgid "Popups"
#~ msgstr "Ventanas emergentes"

#~ msgctxt "app"
#~ msgid "Portal"
#~ msgstr "Portal"

#~ msgid "Portal Squares"
#~ msgstr "Paneles del portal"

#~ msgid "Portal Widgets"
#~ msgstr "Widgets del Portal"

#~ msgid "Portal settings"
#~ msgstr "Ajustes del portal"

#~ msgid "Portugal"
#~ msgstr "Portugal"

#~ msgid "Portuguese (Portugal)"
#~ msgstr "Portugués (Portugal)"

#~ msgid "Position"
#~ msgstr "Puesto"

#~ msgid "Position:"
#~ msgstr "Puesto:"

#~ msgid "Postcode"
#~ msgstr "Código postal"

#~ msgid "Pound sterling"
#~ msgstr "Libra esterlina"

#~ msgid "Preferences"
#~ msgstr "Preferencias"

#~ msgid "Premium features"
#~ msgstr "Características premium"

#~ msgid "Press [enter] to close this alertbox."
#~ msgstr "Pulse [Intro] para cerrar esta advertencia."

#, fuzzy
#~ msgid "Press [enter] to jump to"
#~ msgstr "Pulse [Intro] para saltar a "

#~ msgid "Press [enter] to jump to complete list of Birthdays."
#~ msgstr "Pulse [Intro] para saltar a la lista completa de cumpleaños."

#~ msgid "Press [enter] to jump to the facebook stream."
#~ msgstr "Pulse [Intro] para saltar al flujo de Facebook."

#~ msgid "Press [enter] to jump to the flicker stream."
#~ msgstr "Pulse [Intro] para saltar al flujo de Flicker."

#~ msgid "Press [enter] to jump to the linkedin stream."
#~ msgstr "Pulse [Intro] para saltar al flujo de LinkedIn."

#~ msgid "Press [enter] to jump to the rss stream."
#~ msgstr "Pulse [Intro] para saltar al flujo RSS."

#~ msgid "Press [enter] to jump to the tumblr feed."
#~ msgstr "Pulse [Intro] para pasar al flujo de Tumblr."

#~ msgid "Press [enter] to jump to the twitter feed."
#~ msgstr "Pulse [Intro] para saltar al flujo de Twitter."

#~ msgid "Press [enter] to select a time when you want to be reminded again"
#~ msgstr ""
#~ "Pulse [Intro] para seleccionar el momento en que desea que se le recuerde "
#~ "de nuevo"

#~ msgid "Press to hide all appointment invitations."
#~ msgstr "Pulsar para ocultar todas las invitaciones a citas."

#~ msgid "Press to hide all appointment reminders."
#~ msgstr "Pulsar para ocultar todos los recordatorios de citas."

#~ msgid "Press to hide all notifications for new mails."
#~ msgstr "Pulsar para ocultar todas las notificaciones de nuevos correos."

#~ msgid "Press to hide all notifications for overdue tasks."
#~ msgstr "Pulsar para ocultar todas las notificaciones de tareas vencidas."

#~ msgid "Press to hide all task invitations."
#~ msgstr "Pulsar para ocultar todas las invitaciones a tareas."

#~ msgid "Press to hide all task reminders."
#~ msgstr "Pulsar para ocultar todos los recordatorios de tareas."

#~ msgid "Preview"
#~ msgstr "Vista previa"

#~ msgid "Preview could not be loaded"
#~ msgstr "No se puede cargar la vista previa"

#~ msgid "Previous"
#~ msgstr "Anterior"

#~ msgid "Previous Day"
#~ msgstr "Día anterior"

#~ msgid "Previous Week"
#~ msgstr "Semana anterior"

#~ msgid "Primary Email"
#~ msgstr "Correo principal"

#~ msgid "Primary account"
#~ msgstr "Cuenta principal"

#~ msgid "Principal:"
#~ msgstr "Principal:"

#~ msgid "Print"
#~ msgstr "Imprimir"

#~ msgid "Print tasks"
#~ msgstr "Imprimir tareas"

#~ msgid "Printout"
#~ msgstr "Impresión"

#~ msgid "Priority"
#~ msgstr "Prioridad"

#~ msgid "Priority:"
#~ msgstr "Prioridad:"

#~ msgid "Privacy Notice"
#~ msgstr "Aviso de privacidad"

#~ msgid ""
#~ "Privacy:\n"
#~ "The data and any references contained in this webpage are shared with you "
#~ "under the assumption that the owner of the data was entitled to make them "
#~ "available to you. Neither Open-Xchange, nor any of its subsidiaries or "
#~ "affiliates shall be liable for its publication or re-publication.\n"
#~ "Any unauthorized use or dissemination of this data is prohibited. If you "
#~ "intend to store, process, or pass on this data, please make sure that you "
#~ "have the right to do so.\n"
#~ "If you are one of the people listed or responsible for a resource listed "
#~ "on this page and you don't agree with the publication, please send an "
#~ "email containing the URL (the link) to this webpage to %s and the "
#~ "publisher of the data:\n"
#~ "Data published by %s on %s\n"
#~ msgstr ""
#~ "Privacidad:\n"
#~ "Los datos y cualesquiera referencias contenidas en esta página web se "
#~ "ofrecen bajo el supuesto de que el propietario de los datos ha dado su "
#~ "consentimiento para ello. Ni Open-Xchange, ni ninguna de sus subsidiarias "
#~ "o filiales, podrán ser responsabilizados de su publicación o "
#~ "republicación.\n"
#~ "Cualquier uso o distribución no autorizados de estos datos están "
#~ "prohibidos.Si usted tiene intención de almacenar, procesar o ceder estos "
#~ "datos, por favor asegúrese de que tiene permiso para hacerlo.\n"
#~ "Si usted es una de las personas mencionadas, o responsable de un recurso "
#~ "mencionado en esta página, y no está de acuerdo con su publicación, por "
#~ "favor envíe un email a %s que contenga la URL (el enlace) a esta página "
#~ "web y el editor de los datos:\n"
#~ "Datos publicados por %s el %s\n"

#~ msgid "Private"
#~ msgstr "Privada"

#~ msgid "Private calendars"
#~ msgstr "Calendarios privados"

#~ msgid "Private computer"
#~ msgstr "Ordenador privado"

#~ msgid "Private contacts"
#~ msgstr "Contactos privados"

#~ msgid "Private:"
#~ msgstr "Privado:"

#~ msgid "Process subsequent rules"
#~ msgstr "Procesar las reglas posteriores"

#~ msgid "Profession"
#~ msgstr "Profesión"

#~ msgid "Profession:"
#~ msgstr "Profesión:"

#~ msgid "Progress"
#~ msgstr "Progreso"

#~ msgid "Progress %1$s %"
#~ msgstr "Progreso %1$s %"

#~ msgid "Progress in %"
#~ msgstr "Progreso en %"

#~ msgid "Progress must be a valid number between 0 and 100"
#~ msgstr "El progreso debe ser un número válido entre 0 y 100"

#~ msgid "Projects"
#~ msgstr "Proyectos"

#~ msgid "Promote One Level"
#~ msgstr "Aumentar un nivel"

#~ msgid "Properties"
#~ msgstr "Propiedades"

#~ msgid "Proposed changes for appointment: %1$s"
#~ msgstr "Cambios propuestos para la cita: %1$s"

#~ msgid "Public"
#~ msgstr "Pública"

#~ msgid "Public calendars"
#~ msgstr "Calendarios públicos"

#~ msgid "Public contacts"
#~ msgstr "Contactos públicos"

#~ msgid "Public folder %s"
#~ msgstr "Carpeta pública %s"

#~ msgid "Public or shared computer"
#~ msgstr "Equipo público o compartido"

#~ msgid "Public tasks"
#~ msgstr "Tareas públicas"

#~ msgid "Publication"
#~ msgstr "Publicación"

#~ msgid "Publication created"
#~ msgstr "Publicación creada"

#~ msgid "Publication has been added"
#~ msgstr "Se ha añadido la publicación"

#~ msgid "Publication must have a site."
#~ msgstr "La publicación debe tener un sitio."

#~ msgid "Publication must have a target."
#~ msgstr "La publicación ha de tener un destino."

#~ msgid "Publications"
#~ msgstr "Publicaciones"

#~ msgid "Publications and Subscriptions"
#~ msgstr "Publicaciones y suscripciones"

#~ msgid "Publications must have a name"
#~ msgstr "Las publicaciones han de tener nombre"

#~ msgid "Publish"
#~ msgstr "Publicar"

#~ msgid "Publish Infostore Document"
#~ msgstr "Publicar documento del Almacén de información"

#~ msgid "Publish folder"
#~ msgstr "Publicar carpeta"

#~ msgid "Publish item"
#~ msgstr "Publicar elemento"

#~ msgid "Puerto Rico"
#~ msgstr "Puerto Rico"

#~ msgid "Pull To Refresh"
#~ msgstr "Tire para actualizar"

#~ msgid "Purchase confirmation"
#~ msgstr "Confirmación de la compra"

#~ msgid "Purple"
#~ msgstr "Morado"

#~ msgid "Quick Search"
#~ msgstr "Búsqueda rápida"

#~ msgid "Quick config"
#~ msgstr "Configuración rápida"

#~ msgid "Quit"
#~ msgstr "Salir"

#~ msgid "Quota"
#~ msgstr "Cuota"

#~ msgid "Quota Exceed"
#~ msgstr "Cuota excedida"

#~ msgid "RMB"
#~ msgstr "RMB"

#~ msgid "RSS"
#~ msgstr "RSS"

#~ msgid "RSS Feed"
#~ msgstr "Feed RSS"

#~ msgid "RSS Feeds"
#~ msgstr "Feed RSS"

#~ msgid "RUB"
#~ msgstr "RUB"

#
#~ msgctxt "to"
#~ msgid "Read"
#~ msgstr "Leído"

#~ msgid "Read Acknowledgement"
#~ msgstr "Notificación de lectura"

#~ msgid "Read Only Mode"
#~ msgstr "Modo de sólo lectura"

#~ msgid "Read all"
#~ msgstr "Leer todos"

#~ msgid "Read article on tumblr.com"
#~ msgstr "Leer artículo en tumblr.com"

#~ msgid "Read own"
#~ msgstr "Leer los propios"

#~ msgid "Read-only mode"
#~ msgstr "Modo de sólo lectura"

#~ msgid "Read/Unread"
#~ msgstr "Leído/No leído"

#~ msgid "Reading E-Mail conversations"
#~ msgstr "Lectura de conversaciones recientes"

#~ msgid "Reauthorize"
#~ msgstr "Volver a autorizar"

#~ msgid "Rebuild Tree..."
#~ msgstr "Reconstruir árbol..."

#~ msgid "Received mails"
#~ msgstr "Correos recibidos"

#~ msgid "Received:"
#~ msgstr "Recibido:"

#~ msgid "Recent activities"
#~ msgstr "Actividades recientes"

#~ msgid "Recently changed files"
#~ msgstr "Ficheros modificados recientemente"

#~ msgid "Recently used"
#~ msgstr "Usados recientemente"

#~ msgid "Recipient"
#~ msgstr "Destinatario"

#~ msgid "Recover"
#~ msgstr "Recuperar"

#~ msgid "Recover passwords"
#~ msgstr "Recuperar contraseñas"

#~ msgid "Recurrence"
#~ msgstr "Recurrencia"

#~ msgid "Recurrence Pattern"
#~ msgstr "Patrón de recurrencia"

#~ msgid "Recurrence Settings"
#~ msgstr "Ajustes de recurrencia"

#~ msgctxt "calendar"
#~ msgid "Recurrence..."
#~ msgstr "Recurrencia..."

#~ msgctxt "tasks"
#~ msgid "Recurrence..."
#~ msgstr "Recurrencia..."

#~ msgid "Recurrence:"
#~ msgstr "Recurrencia:"

#~ msgid "Recurring appointment"
#~ msgstr "Cita recurrente"

#~ msgid "Recurring task"
#~ msgstr "Tarea recurrente"

#, fuzzy
#~ msgid "Recurring tasks need a valid due date."
#~ msgstr "Las tareas periódicas necesitan una fecha de finalización válida."

#~ msgid "Recurring tasks need a valid end date."
#~ msgstr "Las tareas periódicas necesitan una fecha de finalización válida."

#~ msgid "Recurring tasks need a valid start date."
#~ msgstr "Las tareas periódicas necesitan de una fecha de inicio válida."

#~ msgid "Red"
#~ msgstr "Rojo"

#~ msgid "Redirect to"
#~ msgstr "Redirigir a"

#~ msgid "Refresh"
#~ msgstr "Actualizar"

#~ msgid "Refresh interval"
#~ msgstr "Intervalo de actualización"

#~ msgid "Refresh rate in minutes:"
#~ msgstr "Intervalo de refresco en minutos:"

#~ msgid "Regex"
#~ msgstr "Expresión regular"

#~ msgid "Reject changes"
#~ msgstr "Rechazar cambios"

#~ msgid "Reject with reason"
#~ msgstr "Rechazar con motivo"

#~ msgid "Related articles"
#~ msgstr "Artículos relacionados"

#~ msgid "Reload current view every:"
#~ msgstr "Recargar la vista actual cada:"

#~ msgid "Reload statistics"
#~ msgstr "Actualizar estadísticas"

#~ msgid "Relogin"
#~ msgstr "Reconectar"

#~ msgid "Remind me"
#~ msgstr "Recordarme"

#~ msgid "Remind me again"
#~ msgstr "Recordar otra vez"

#~ msgid "Remind me again "
#~ msgstr "Recordar de nuevo"

#~ msgid "Reminder"
#~ msgstr "Recordatorio"

#~ msgid "Reminder date"
#~ msgstr "Fecha de recordatorio"

#~ msgid "Reminder date %1$s"
#~ msgstr "Fecha de recordatorio %1$s"

#~ msgid "Reminder has been created"
#~ msgstr "El recordatorio se ha creado"

#~ msgid "Reminder:"
#~ msgstr "Recordatorio:"

#~ msgid "Remove %1$s from the appointment."
#~ msgstr "Elimine a %1$s de la cita."

#~ msgid "Remove Member"
#~ msgstr "Eliminar miembro"

#~ msgid "Remove attachment"
#~ msgstr "Eliminar adjunto"

#~ msgid "Remove copy from server after retrieving a message"
#~ msgstr "Borrar copia del servidor tras recuperar un mensaje"

#~ msgid "Remove flag"
#~ msgstr "Borrar marca"

#~ msgid "Remove from recipient list"
#~ msgstr "Borrar de la lista de destinatarios"

#~ msgid "Remove participant"
#~ msgstr "Eliminar participante"

#~ msgid "Remove picture"
#~ msgstr "Borrar foto"

#~ msgid "Remove the group %1$s from the appointment."
#~ msgstr "Elimine el grupo %1$s de la cita."

#~ msgid "Remove the resource %1$s from the appointment."
#~ msgstr "Elimine el recurso %1$s de la cita."

#~ msgid "Removed"
#~ msgstr "Borrada"

#~ msgid "Rename"
#~ msgstr "Renombrar"

#~ msgid "Rename Document"
#~ msgstr "Renombrar documento"

#~ msgid "Rename folder"
#~ msgstr "Renombrar carpeta"

#~ msgid "Renminbi"
#~ msgstr "Yuan"

#~ msgid "Repeat"
#~ msgstr "Repetir"

#~ msgid "Repeat new password"
#~ msgstr "Repita la nueva contraseña"

#~ msgid "Reply"
#~ msgstr "Responder"

#~ msgid "Reply All"
#~ msgstr "Responder a todos"

#~ msgid "Reply all"
#~ msgstr "Responder a todos"

#~ msgid "Reply to"
#~ msgstr "Responder a"

#, fuzzy
#~ msgid "Reply to all recipients"
#~ msgstr "Todos los destinatarios"

#, fuzzy
#~ msgid "Reply to sender"
#~ msgstr "Responder a"

#~ msgid "Reply-to Address"
#~ msgstr "Responder a la dirección"

#~ msgid "Reschedule the event. Original date: %1$s. New date: %2$s"
#~ msgstr "Reprograme el evento. Fecha original: %1$s. Nueva fecha: %s$s"

#~ msgid "Reserve the resource %1$s for the appointment"
#~ msgstr "Reserve el recurso %1$s para la cita"

#~ msgid "Reserve the resource %1$s for the appointment."
#~ msgstr "Reserve el recurso %1$s para la cita."

#~ msgid "Reserved"
#~ msgstr "Reservada"

#~ msgid "Reset image"
#~ msgstr "Reiniciar imagen"

#~ msgid "Reset this list"
#~ msgstr "Restablecer esta lista"

#~ msgid "Resource"
#~ msgstr "Recurso"

#~ msgid "Resource email"
#~ msgstr "Email del recurso"

#~ msgid "Resource group"
#~ msgstr "Grupo de recursos"

#~ msgid "Resource name"
#~ msgstr "Nombre del recurso"

#~ msgid "Resources"
#~ msgstr "Recursos"

#~ msgid "Resources:"
#~ msgstr "Recursos:"

#~ msgid "Restart Guided Tour"
#~ msgstr "Reiniciar visita guiada"

#~ msgid "Restore Last Operation"
#~ msgstr "Restaurar la última operación"

#~ msgid "Restore applications"
#~ msgstr "Restaurar las aplicaciones"

#~ msgid "Results for \"%s\""
#~ msgstr "Resultados para \"%s\""

#~ msgid "Retry"
#~ msgstr "Reintentar"

#, fuzzy
#~ msgid "Return Receipt"
#~ msgstr "Acuse de recibo"

#~ msgid "Retweet"
#~ msgstr "Retuitear"

#~ msgid "Retweet new"
#~ msgstr "Retuitear nuevo"

#~ msgid "Retweet this to your followers?"
#~ msgstr "¿Retwittear a sus seguidores?"

#~ msgid "Retweeted"
#~ msgstr "Retuiteado"

#~ msgid "Retweeted by %s"
#~ msgstr "Retuiteado por %s"

#~ msgid "Reunion"
#~ msgstr "Reunión"

#~ msgid "Revert Last Operation"
#~ msgstr "Deshacer última operación"

#~ msgid "Review your purchases"
#~ msgstr "Revise sus compras"

#~ msgid "Right"
#~ msgstr "Derecha"

#~ msgid "Right aligned, text wraps at left side"
#~ msgstr "Alineado a la derecha, el texto le rodea por la izquierda"

#~ msgid "Romanian"
#~ msgstr "Rumano"

#~ msgid "Room number"
#~ msgstr "Número de despacho"

#~ msgid "Room number:"
#~ msgstr "Número de despacho:"

#~ msgid "Route Planning"
#~ msgstr "Planificación de rutas"

#~ msgid "Rule name"
#~ msgstr "Nombre de la regla"

#~ msgid "Rules"
#~ msgstr "Reglas"

#~ msgid "Running applications"
#~ msgstr "Ejecución de aplicaciones"

#~ msgid "Russian"
#~ msgstr "Ruso"

#~ msgid "Russian Federation"
#~ msgstr "Federación Rusa"

#~ msgid "Rwanda"
#~ msgstr "Ruanda"

#
#~ msgctxt "saturday"
#~ msgid "S"
#~ msgstr "S"

#
#~ msgctxt "sunday"
#~ msgid "S"
#~ msgstr "D"

#~ msgid "SEK"
#~ msgstr "SEK"

#~ msgid "SMTP login"
#~ msgstr "Usuario SMTP"

#~ msgid "SMTP port"
#~ msgstr "Puerto SMTP"

#~ msgid "SMTP protocol"
#~ msgstr "Protocolo SMTP"

#~ msgid "SMTP server"
#~ msgstr "Servidor SMTP"

#~ msgid "Saint Barthélemy"
#~ msgstr "San Bartolomé"

#~ msgid "Saint Helena"
#~ msgstr "Santa Helena"

#~ msgid "Saint Kitts and Nevis"
#~ msgstr "San Cristobal y Nieves"

#~ msgid "Saint Lucia"
#~ msgstr "Santa Lucía"

#~ msgid "Saint Martin (French part)"
#~ msgstr "San Martín (parte francesa)"

#~ msgid "Saint Pierre and Miquelon"
#~ msgstr "San Pedro y Miguelón"

#~ msgid "Saint Vincent and the Grenadines"
#~ msgstr "San Vicente y las Granadinas"

#~ msgid "Sales Volume"
#~ msgstr "Volumen de ventas"

#~ msgid "Sales Volume:"
#~ msgstr "Volumen de ventas:"

#~ msgid "Samoa"
#~ msgstr "Samoa"

#~ msgid "Sample:"
#~ msgstr "Ejemplo:"

#~ msgid "San Marino"
#~ msgstr "San Marino"

#~ msgid "Sao Tome and Principe"
#~ msgstr "Santo Tomé y Príncipe"

#~ msgid "Sat"
#~ msgstr "sáb"

#~ msgid "Saturday"
#~ msgstr "sábado"

#~ msgid "Saudi Arabia"
#~ msgstr "Arabia Saudí"

#~ msgid "Save"
#~ msgstr "Guardar"

#~ msgid "Save as distribution list"
#~ msgstr "Guardar como lista de distribución"

#~ msgid "Save as draft"
#~ msgstr "Guardar como borrador"

#~ msgid "Save as file"
#~ msgstr "Guardar como fichero"

#, fuzzy
#~ msgid "Save attachment"
#~ msgstr "Eliminar adjunto"

#~ msgid "Save changes"
#~ msgstr "Guardar cambios"

#~ msgid "Save configuration before every logout?"
#~ msgstr "¿Guardar la configuración antes de cada desconexión?"

#~ msgid "Save in file store"
#~ msgstr "Guardar en almacén de ficheros"

#, fuzzy
#~ msgid "Save to Drive"
#~ msgstr "Guardar en Drive"

#~ msgid "Saved in"
#~ msgstr "Guardado en"

#, fuzzy
#~ msgid "Saved mail attachment"
#~ msgstr "Enviar como adjunto"

#, fuzzy
#~ msgid "Saving attachment to Drive"
#~ msgid_plural "Saving attachments to Drive"
#~ msgstr[0] "Guardando adjunto en Drive"
#~ msgstr[1] "Guardando adjuntos en Drive"

#~ msgid "Saving latest changes ..."
#~ msgstr "Guardando los últimos cambios ..."

#~ msgid "Schedule an all-day event"
#~ msgstr "Planificar un evento para todo el día"

#~ msgid "Scheduling"
#~ msgstr "Planificación"

#~ msgctxt "app"
#~ msgid "Scheduling"
#~ msgstr "Planificación"

#~ msgid "Search"
#~ msgstr "Buscar"

#~ msgid "Search for items"
#~ msgstr "Buscar elementos"

#~ msgid "Search here"
#~ msgstr "Buscar aquí"

#, fuzzy
#~ msgid "Search in"
#~ msgstr "Buscado en"

#~ msgid "Search:"
#~ msgstr "Buscar:"

#~ msgid "Searched for: %1$s"
#~ msgstr "Resultado de la búsqueda: %1$s"

#~ msgid "Searched in"
#~ msgstr "Buscado en"

#~ msgid "Searched in all folders"
#~ msgstr "Buscado en todas las carpetas"

#~ msgid "Second Tab"
#~ msgstr "Segunda pestaña"

#~ msgid "Secure SMTP connection"
#~ msgstr "Conexión SMTP segura"

#~ msgid "Secure mail connection"
#~ msgstr "Conexión segura de correo"

#~ msgid "Security"
#~ msgstr "Seguridad"

#~ msgid "Select"
#~ msgstr "Seleccionar"

#~ msgid "Select Attachments"
#~ msgstr "Seleccionar adjuntos"

#~ msgid "Select Image File"
#~ msgstr "Seleccionar un fichero de imagen"

#~ msgid "Select Members"
#~ msgstr "Seleccionar miembros"

#~ msgid "Select Participants and Resources"
#~ msgstr "Seleccionar participantes y recursos"

#~ msgid "Select Recipients"
#~ msgstr "Seleccionar destinatarios"

#~ msgid "Select Users"
#~ msgstr "Seleccionar usuarios"

#~ msgid "Select a contact"
#~ msgstr "Seleccionar un contacto"

#~ msgid "Select a contact category"
#~ msgstr "Seleccionar una categoría de contacto"

#~ msgid "Select a folder for import"
#~ msgstr "Seleccionar una carpeta a importar"

#~ msgid "Select a task category"
#~ msgstr "Seleccionar una categoría de tarea"

#~ msgid "Select a type"
#~ msgstr "Seleccione un tipo"

#~ msgid "Select all"
#~ msgstr "Seleccionar todo"

#~ msgid "Select an existing account"
#~ msgstr "Seleccione una cuenta ya existente"

#~ msgid "Select an infostore category"
#~ msgstr "Seleccionar una categoría de almacén de archivos"

#~ msgid "Select appointment display type"
#~ msgstr "Seleccionar el tipo de vista de la cita"

#~ msgid "Select file"
#~ msgstr "Seleccionar fichero"

#~ msgid "Select folder"
#~ msgstr "Seleccionar carpeta"

#~ msgid "Select from the list and add selected as members"
#~ msgstr "Seleccionar de la lista y añadir los seleccionados como miembros"

#~ msgid "Select from the list and add selected as participants"
#~ msgstr ""
#~ "Seleccionar de la lista y añadir los seleccionados como participantes"

#~ msgid "Select from the list and add selected as participants or resources"
#~ msgstr ""
#~ "Seleccionar de la lista y añadir los seleccionados como participantes o "
#~ "recursos"

#~ msgid "Select from the list and add selected as recipients"
#~ msgstr "Seleccionar de la lista y añadir seleccionados como destinatarios"

#~ msgid "Select from the list and add selected as users"
#~ msgstr "Seleccionar de la lista y añadir los seleccionados como usuarios"

#~ msgid "Select none"
#~ msgstr "No seleccionar ninguna"

#~ msgid "Select page"
#~ msgstr "Seleccionar página"

#~ msgid "Select the appointment path"
#~ msgstr "Seleccionar la ruta de almacenamiento de la cita"

#~ msgid "Select the number of items to be displayed in the module panes."
#~ msgstr ""
#~ "Seleccionar el número de elementos a mostrar en los paneles del módulo."

#~ msgid "Selection Details"
#~ msgstr "Detalles de la selección"

#~ msgid "Send"
#~ msgstr "Enviar"

#~ msgid "Send Attachment"
#~ msgstr "Enviar adjunto"

#~ msgid "Send E-Mail about this publication"
#~ msgstr "Enviar e-mail acerca de esta publicación."

#~ msgid "Send E-Mail to all"
#~ msgstr "Enviar E-Mail a todos"

#, fuzzy
#~ msgid "Send a return receipt"
#~ msgstr "Enviar un acuse de recibo"

#~ msgid "Send as E-Mail"
#~ msgstr "Enviar como E-Mail"

#~ msgid "Send as internal link"
#~ msgstr "Enviar como enlace interno"

#~ msgid "Send as mail"
#~ msgstr "Enviar como correo electrónico"

#~ msgid "Send as vCard"
#~ msgstr "Enviar como vCard"

#~ msgid "Send by mail"
#~ msgstr "Enviar por correo"

#~ msgid "Send email"
#~ msgstr "Enviar correo electrónico"

#, fuzzy
#~ msgid "Send feedback"
#~ msgstr "Segundo campo"

#~ msgid "Send mail"
#~ msgstr "Enviar correo"

#~ msgid "Send mail to all participants"
#~ msgstr "Enviar correo electrónico a todos los participantes"

#~ msgid "Send new mail"
#~ msgstr "Enviar nuevo correo electrónico"

#~ msgid "Send vacation notice during this time only"
#~ msgstr "Enviar aviso de ausencia sólo durante este período de tiempo"

#~ msgid "Sender"
#~ msgstr "Remitente"

#~ msgid "Sender/From"
#~ msgstr "Remitente/De"

#~ msgid "Sending an E-Mail to a contact"
#~ msgstr "Envío de un correo electrónico a un contacto"

#~ msgid "Sending the E-Mail"
#~ msgstr "Envío del correo electrónico"

#~ msgid "Senegal"
#~ msgstr "Senegal"

#, fuzzy
#~ msgid "Sent"
#~ msgstr ""
#~ "#-#-#-#-#  ox.es_ES.po (ox)  #-#-#-#-#\n"
#~ "Enviado\n"
#~ "#-#-#-#-#  server.es_ES.po (server)  #-#-#-#-#\n"
#~ "Enviados"

#~ msgid "Sent Items"
#~ msgstr "Correos enviados"

#~ msgid "Sent folder"
#~ msgstr "Carpeta Enviados"

#~ msgid "Sent from %s via mobile"
#~ msgstr "Enviado desde %s vía móvil"

#~ msgid "Sent mails"
#~ msgstr "Correos enviados"

#~ msgid "Sent objects"
#~ msgstr "Elementos enviados"

#~ msgid "Sep"
#~ msgstr "sep"

#~ msgid "Separator"
#~ msgstr "Separador"

#~ msgid "September"
#~ msgstr "septiembre"

#~ msgid "Serbia"
#~ msgstr "Serbia"

#~ msgid "Series"
#~ msgstr "Serie"

#~ msgid "Series Duration"
#~ msgstr "Duración de la serie"

#~ msgid "Series appointment"
#~ msgstr "Cita recurrente"

#~ msgctxt "calendar"
#~ msgid "Series..."
#~ msgstr "Serie..."

#~ msgctxt "tasks"
#~ msgid "Series..."
#~ msgstr "Serie..."

#~ msgid "Series:"
#~ msgstr "Serie:"

#~ msgid "Server Error"
#~ msgstr "Error del servidor"

#~ msgid "Server name"
#~ msgstr "Nombre del servidor"

#~ msgid "Server port"
#~ msgstr "Puerto del servidor"

#~ msgid "Server settings"
#~ msgstr "Ajustes del servidor"

#~ msgid "Server type"
#~ msgstr "Tipo de servidor"

#~ msgid "Server unreachable"
#~ msgstr "Servidor no alcanzable"

#~ msgid "Server version"
#~ msgstr "Versión del servidor"

#~ msgid "Service"
#~ msgstr "Servicio"

#~ msgid "Set as default"
#~ msgstr "Establecer como predeterminada"

#, fuzzy
#~ msgid "Set color"
#~ msgstr "Color del texto"

#~ msgctxt "app"
#~ msgid "Settings"
#~ msgstr "Configuración"

#~ msgid "Seychelles"
#~ msgstr "Seychelles"

#~ msgid "Share"
#~ msgstr "Compartir"

#~ msgid "Share calendar"
#~ msgstr "Compartir calendario"

#~ msgid "Share link by email"
#~ msgstr "Compartir enlace por correo"

#~ msgid "Share tasks"
#~ msgstr "Compartir tareas"

#~ msgid "Share this folder"
#~ msgstr "Compartir esta carpeta"

#~ msgid "Share your contacts"
#~ msgstr "Comparta sus contactos"

#~ msgid "Shared"
#~ msgstr "Compartida"

#~ msgid "Shared Appointments"
#~ msgstr "Citas compartidas"

#~ msgid "Shared address book"
#~ msgstr "Libreta de direcciones compartida"

#~ msgid "Shared contacts"
#~ msgstr "Contactos compartidos"

#~ msgid "Shopping cart"
#~ msgstr "Cesta de la compra"

#, fuzzy
#~ msgid "Show"
#~ msgstr " Mostrar"

#~ msgid "Show 0 elements"
#~ msgstr "Mostrar 0 elementos"

#~ msgid "Show 10 elements"
#~ msgstr "Mostrar 10 elementos"

#~ msgid "Show 15 elements"
#~ msgstr "Mostrar 15 elementos"

#~ msgid "Show 20 elements"
#~ msgstr "Mostrar 20 elementos"

#~ msgid "Show 5 elements"
#~ msgstr "Mostrar 5 elementos"

#~ msgid "Show Group Members"
#~ msgstr "Mostrar los miembros del grupo"

#~ msgid "Show QR code"
#~ msgstr "Mostrar código QR"

#~ msgid "Show all %1$d messages in inbox"
#~ msgstr "Mostrar todos los mensajes %1$d en la bandeja de entrada"

#~ msgid "Show all items"
#~ msgstr "Mostrar todos los elementos"

#~ msgid "Show all mails. Note: Mails are no longer grouped by conversation."
#~ msgstr ""
#~ "Mostrar todos los correos. Nota: Los correos ya no se agrupan por "
#~ "conversación."

#~ msgid "Show all my appointments from all calendars"
#~ msgstr "Mostrar todas mis citas de todos los calendarios"

#, fuzzy
#~ msgid "Show appointment details"
#~ msgstr "Mostrar cita"

#~ msgid "Show as"
#~ msgstr "Mostrar como"

#~ msgid "Show as:"
#~ msgstr "Mostrar como:"

#~ msgctxt "plural"
#~ msgid "Show attachment"
#~ msgid_plural "Show attachments"
#~ msgstr[0] "Mostrar adjunto"
#~ msgstr[1] "Mostrar adjuntos"

#~ msgid "Show comments"
#~ msgstr "Mostrar comentarios"

#~ msgid "Show confirmation popup for new appointments?"
#~ msgstr "¿Mostrar ventana emergente de confirmación para nuevas citas?"

#~ msgid "Show conflicts"
#~ msgstr "Mostrar conflictos"

#~ msgid "Show contacts from administrator group"
#~ msgstr "Mostrar contactos del grupo de administradores"

#~ msgid "Show declined appointments"
#~ msgstr "Mostrar citas rechazadas"

#~ msgid "Show details"
#~ msgstr "Mostrar detalles"

#~ msgid "Show done tasks"
#~ msgstr "Mostrar tareas realizadas"

#~ msgid "Show file"
#~ msgstr "Mostrar fichero"

#~ msgid "Show first page"
#~ msgstr "Mostrar primera página"

#~ msgid "Show hidden files and folders"
#~ msgstr "Mostrar ficheros y carpetas ocultos"

#~ msgid "Show images"
#~ msgstr "Mostrar imágenes"

#~ msgid "Show in Calendar"
#~ msgstr "Mostrar en el calendario"

#~ msgid "Show in calendar"
#~ msgstr "Mostrar en el calendario"

#~ msgid "Show inbox"
#~ msgstr "Mostrar Bandeja de entrada"

#~ msgid "Show internal link"
#~ msgstr "Mostrar enlace interno"

#~ msgid "Show last page"
#~ msgstr "Mostrar última página "

#~ msgid "Show legal information"
#~ msgstr "Mostrar información legal"

#~ msgid "Show less"
#~ msgstr "Mostrar menos"

#~ msgid "Show more"
#~ msgstr "Mostrar más"

#~ msgid "Show more..."
#~ msgstr "Mostrar más..."

#~ msgid "Show name instead of E-Mail address in To and Cc fields:"
#~ msgstr ""
#~ "Mostrar el nombre en vez de la dirección de E-Mail en los campos Para y "
#~ "Cc:"

#~ msgid "Show next page"
#~ msgstr "Mostrar página siguiente"

#~ msgid "Show original message"
#~ msgstr "Mostrar mensaje original"

#~ msgid "Show original publication"
#~ msgstr "Mostar publicación original"

#~ msgid "Show previous page"
#~ msgstr "Mostrar página anterior"

#, fuzzy
#~ msgid "Show quoted text"
#~ msgstr "Debajo del texto citado"

#~ msgid "Show request body"
#~ msgstr "Mostrar el cuerpo de la petición"

#~ msgid "Show sender image?"
#~ msgstr "¿Mostrar la imagen del remitente?"

#~ msgid "Show side panel"
#~ msgstr "Mostrar el panel lateral"

#~ msgid "Show stack trace"
#~ msgstr "Mostrar trazado de pila"

#~ msgid "Show strack trace"
#~ msgstr "Mostrar el trazado de la pila"

#~ msgid "Show task"
#~ msgstr "Mostrar tarea"

#, fuzzy
#~ msgid "Show task details"
#~ msgstr "Mostrar detalles"

#~ msgid "Show version history"
#~ msgstr "Mostrar historial de versiones"

#, fuzzy
#~ msgid "Show/hide folder"
#~ msgstr "Mover carpeta"

#~ msgid "Shown as"
#~ msgstr "Mostrado como"

#~ msgid "Sidebar"
#~ msgstr "Barra lateral"

#~ msgid "Sierra Leone"
#~ msgstr "Sierra Leona"

#~ msgid "Sign in"
#~ msgstr "Conectarse"

#~ msgid "Sign out"
#~ msgstr "Cerrar sesión"

#~ msgid "Sign out now"
#~ msgstr "Cerrar sesión ahora"

#~ msgid "Signature"
#~ msgstr "Firma"

#~ msgid "Signature name"
#~ msgstr "Nombre de la firma"

#~ msgid "Signature position"
#~ msgstr "Posición de la firma"

#~ msgid "Signature text"
#~ msgstr "Texto de la firma"

#~ msgid "Signature:"
#~ msgstr "Firma:"

#~ msgid "Signatures"
#~ msgstr "Firmas"

#~ msgid "Signed in as %1$s"
#~ msgstr "Conectado como %1$s"

#~ msgid "Simple Pad"
#~ msgstr "Bloc de notas simple"

#~ msgid "Since the appointment is recurring, it may cause further conflicts."
#~ msgstr ""
#~ "Esta cita puede causar conflictos futuros debido a que es recurrente."

#~ msgid "Single"
#~ msgstr "Simple"

#~ msgid "Site"
#~ msgstr "Sitio"

#~ msgid "Size"
#~ msgstr "Tamaño"

#~ msgid "Size (bytes)"
#~ msgstr "Tamaño (bytes)"

#~ msgid "Size:"
#~ msgstr "Tamaño:"

#~ msgid "Skip this step"
#~ msgstr "Saltar este paso"

#~ msgid "Slideshow"
#~ msgstr "Presentación"

#~ msgid "Slovakia"
#~ msgstr "Eslovaquia"

#~ msgid "Slovenia"
#~ msgstr "Eslovenia"

#~ msgid "Slow requests"
#~ msgstr "Peticiones lentas"

#~ msgid "Social"
#~ msgstr "Social"

#~ msgid "Social Messaging accounts"
#~ msgstr "Cuentas de mensajería social"

#~ msgid ""
#~ "Social accounts are only used to download contact and/or calendar data"
#~ msgstr ""
#~ "Las cuentas de redes sociales sólo se utilizan para la descarga de "
#~ "contactos y/o datos del calendario"

#~ msgid "SoftBank"
#~ msgstr "SoftBank"

#~ msgid "Solomon Islands"
#~ msgstr "Islas Solomón"

#~ msgid "Somalia"
#~ msgstr "Somalia"

#~ msgid "Some fields contain invalid data"
#~ msgstr "Algunos campos contienen datos no válidos"

#~ msgid "Someone shared a file with you"
#~ msgstr "Alguien ha compartido un fichero con usted"

#~ msgid ""
#~ "Someone shared a folder with you. Would you like to subscribe those %1$s?"
#~ msgstr ""
#~ "Alguien ha compartido una carpeta con usted. ¿Le gustaría suscribirse a "
#~ "esas %1$s?"

#~ msgid "Something went wrong reauthorizing the %s account."
#~ msgstr "Se produjo un error al volver a autorizar la cuenta %s."

#~ msgid "Something went wrong reauthorizing the account."
#~ msgstr "Se produjo un error al volver a autorizar la cuenta."

#~ msgid "Something went wrong saving your changes."
#~ msgstr "Se produjo un error al guardar sus cambios."

#~ msgid "Sorry, failed to load the document successfully."
#~ msgstr "Lo siento, no se pudo cargar con éxito el documento."

#~ msgid "Sorry, this page is not available at the moment."
#~ msgstr "Lo siento, esta página no está disponible en este momento."

#~ msgid ""
#~ "Sorry, we cannot help you here. Your provider needs to obtain a key from "
#~ "LinkedIn with the permission to do read messages."
#~ msgstr ""
#~ "Lo sentimos, no podemos ayudarle. Su proveedor debe obtener una clave de "
#~ "LinkedIn con permisos para leer mensajes."

#~ msgid "Sorting your E-Mails"
#~ msgstr "Ordenar sus correos electrónicos"

#~ msgid "Source"
#~ msgstr "Fuente"

#~ msgid "South Africa"
#~ msgstr "Sudáfrica"

#~ msgid "South Georgia and the South Sandwich Islands"
#~ msgstr "Islas Georgias del Sur y Sandwich del Sur"

#, fuzzy
#~ msgid "Spam"
#~ msgstr ""
#~ "#-#-#-#-#  ox.es_ES.po (ox)  #-#-#-#-#\n"
#~ "Spam\n"
#~ "#-#-#-#-#  server.es_ES.po (server)  #-#-#-#-#\n"
#~ "Correo no deseado"

#~ msgid "Spam folder"
#~ msgstr "Carpeta de correo no deseado"

#~ msgid "Spanish"
#~ msgstr "Español"

#~ msgid "Spouse's name"
#~ msgstr "Nombre del cónyuge"

#~ msgid "Spouse's name:"
#~ msgstr "Nombre del cónyuge:"

#~ msgid "Sri Lanka"
#~ msgstr "Sri Lanka"

#~ msgid "Standard colors"
#~ msgstr "Colores estándar"

#~ msgid "Start"
#~ msgstr "Inicio"

#~ msgid "Start Page"
#~ msgstr "Página de inicio"

#~ msgid "Start date"
#~ msgstr "Fecha de comienzo"

#~ msgid "Start date:"
#~ msgstr "Fecha de comienzo:"

#~ msgid "Start date: %1$s"
#~ msgstr "Fecha de comienzo: %1$s"

#~ msgid "Start of working time"
#~ msgstr "Comienzo de jornada laboral"

#~ msgid "Start page"
#~ msgstr "Página de inicio"

#~ msgid "Start time"
#~ msgstr "Hora de comienzo"

#~ msgid "Start:"
#~ msgstr "Comienzo:"

#~ msgid "Started %s days ago:"
#~ msgstr "Iniciado hace %s días:"

#~ msgid "Started %s hours ago:"
#~ msgstr "Iniciado hace %s horas:"

#~ msgid "Started %s milliseconds ago:"
#~ msgstr "Iniciado hace %s milisegundos:"

#~ msgid "Started %s minutes ago:"
#~ msgstr "Iniciado hace %s minutos:"

#~ msgid "Started %s seconds ago:"
#~ msgstr "Iniciado hace %s segundos:"

#~ msgid "Started %s weeks ago:"
#~ msgstr "Iniciado hace %s semanas:"

#~ msgid "Starts at"
#~ msgstr "Comienza a"

#~ msgid "Starts at:"
#~ msgstr "Comienza a:"

#~ msgid "Starts on"
#~ msgstr "Comienza el"

#~ msgid "Starts on %1$s, due on %2$s."
#~ msgstr "Comienza el %1$s, vence el %2$s."

#~ msgid "Starts on %s."
#~ msgstr "Comienza el %s."

#~ msgid "State"
#~ msgstr "Estado"

#~ msgid "State (business)"
#~ msgstr "Estado (profesional)"

#~ msgid "State (other)"
#~ msgstr "Estado (otro)"

#~ msgid "State (other):"
#~ msgstr "Estado (otro):"

#~ msgid "State (private)"
#~ msgstr "Estado (personal)"

#~ msgid "State:"
#~ msgstr "Estado:"

#~ msgid "Static resizing..."
#~ msgstr "Redimensionado estático..."

#~ msgid "Status"
#~ msgstr "Estado"

#~ msgid "Status:"
#~ msgstr "Estado:"

#~ msgid "Status: %1$s"
#~ msgstr "Estado: %1$s"

#~ msgid "Stay signed in"
#~ msgstr "Mantenerse conectado"

#~ msgid "Step %d. Download Updater"
#~ msgstr "Paso %d. Descargar Updater"

#~ msgid "Streams"
#~ msgstr "Flujos"

#~ msgid "Street"
#~ msgstr "Calle"

#~ msgid "Street (business)"
#~ msgstr "Calle (profesional)"

#~ msgid "Street (other)"
#~ msgstr "Calle (otro)"

#~ msgid "Street (other):"
#~ msgstr "Calle (otro):"

#~ msgid "Street (private)"
#~ msgstr "Calle (personal)"

#~ msgid "Street:"
#~ msgstr "Calle:"

#~ msgid "Strike through"
#~ msgstr "Tachado"

#~ msgid "Subject"
#~ msgstr "Asunto"

#~ msgid "Subject:"
#~ msgstr "Asunto:"

#~ msgid "Subreddits"
#~ msgstr "Foros de Reddit"

#~ msgid "Subscribe"
#~ msgstr "Suscribirse"

#~ msgid "Subscribe Folder"
#~ msgstr "Suscribirse a carpeta"

#~ msgid "Subscribe IMAP folders"
#~ msgstr "Suscribirse a carpetas IMAP"

#~ msgid "Subscribe contacts from LinkedIn, Facebook, Google..."
#~ msgstr "Suscribirse a contactos de LinkedIn, Facebook, Google..."

#~ msgid "Subscribe into:"
#~ msgstr "Suscribirse a:"

#~ msgid "Subscribed"
#~ msgstr "Suscrito"

#~ msgid ""
#~ "Subscribing to items that are not delivered by another Open-Xchange "
#~ "Server (i.e. OXMF) may take some time. Example: Importing 100 contacts "
#~ "from Xing takes about 5 minutes. We are continually improving this "
#~ "functionality. Future releases will work significantly faster."
#~ msgstr ""
#~ "Suscribirse a elementos que no sean proporcionados por otro Open-Xchange "
#~ "Server (p. ej. OXMF) puede tardar algún tiempo. Ejemplo: Importar 100 "
#~ "contactos de Xing toma alrededor de 5 minutos. Estamos mejorando "
#~ "continuamente esta funcionalidad. Las versiones futuras serán "
#~ "significativamente más rápidas."

#~ msgid "Subscription refresh"
#~ msgstr "Actualizar suscripción"

#~ msgid "Subscription successfully created."
#~ msgstr "Suscripción creada de manera satisfactoria."

#~ msgid "Subscriptions"
#~ msgstr "Suscripciones"

#~ msgid "Successfully imported: %d"
#~ msgstr "Importados con éxito: %d"

#~ msgid "Such data will never be uploaded"
#~ msgstr "Tales datos nunca se cargarán"

#~ msgid "Sudan"
#~ msgstr "Sudán"

#~ msgid "Suffix"
#~ msgstr "Sufijo"

#~ msgid "Suffix:"
#~ msgstr "Sufijo:"

#~ msgid "Sun"
#~ msgstr "dom"

#~ msgid "Sunday"
#~ msgstr "domingo"

#~ msgid "Superscript"
#~ msgstr "Superíndice"

#~ msgid ""
#~ "Supported Outlook versions (Connector 2 for Microsoft Outlook): Latest "
#~ "Versions of Microsoft Outlook 2003, Microsoft Outlook 2007, Outlook 2010 "
#~ "(no support of \"Office 2010 Click-to-Run\", \"Office Home and Business "
#~ "2010 Testversion\")"
#~ msgstr ""
#~ "Versiones de Outlook admitidas (Connector 2 para Microsoft Outlook): "
#~ "Últimas versiones de Microsoft Outlook 2003, Microsoft Outlook 2007, "
#~ "Outlook 2010 (no hay soporte para \"Office 2010 Click-to-Run\", \"Office "
#~ "Home and Business 2010 en versión de prueba\")"

#~ msgid ""
#~ "Supported Outlook versions (Connector for Microsoft Outlook): Microsoft "
#~ "Outlook 2003, Microsoft Outlook 2007"
#~ msgstr ""
#~ "Versiones de Outlook admitidas (Conector para Microsoft Outlook): "
#~ "Microsoft Outlook 2003, Microsoft Outlook 2007"

#~ msgid "Suriname"
#~ msgstr "Surinam"

#~ msgid "Svalbard and Jan Mayen"
#~ msgstr "Svalbard y Jan Mayen"

#~ msgid "Swaziland"
#~ msgstr "Suazilandia"

#~ msgid "Sweden"
#~ msgstr "Suecia"

#~ msgid "Swedish (Sweden)"
#~ msgstr "Sueco (Suecia)"

#~ msgid "Swiss franc"
#~ msgstr "Franco suizo"

#~ msgid "Switched to read only mode."
#~ msgstr "Cambiado a modo de sólo lectura."

#~ msgid "Switzerland"
#~ msgstr "Suiza"

#~ msgid "Symbols"
#~ msgstr "Símbolos"

#~ msgid "Sync with mobile phone"
#~ msgstr "Sincronizar con el teléfono móvil"

#~ msgid "Synchronization"
#~ msgstr "Sincronización"

#~ msgid "Synchronization to the server has been lost."
#~ msgstr "Se perdió la sincronización con el servidor."

#~ msgid "Synchronize with Outlook"
#~ msgstr "Sincronizar con Outlook"

#~ msgid ""
#~ "Syntax error in config: \n"
#~ "%s"
#~ msgstr ""
#~ "Error de sintaxis en la configuración: \n"
#~ "%s"

#~ msgid ""
#~ "Syntax error in server response (%s): \"%s\"\n"
#~ "\n"
#~ "URL: %s\n"
#~ "\n"
#~ "Data: %s\n"
#~ "\n"
#~ "Response: %s"
#~ msgstr ""
#~ "Error de sintaxis en respuesta del servidor (%s): \"%s\"\n"
#~ "\n"
#~ "URL: %s\n"
#~ "\n"
#~ "Datos: %s\n"
#~ "\n"
#~ "Respuesta: %s"

#~ msgid "Syrian Arab Republic"
#~ msgstr "República Árabe Siria"

#~ msgid "System"
#~ msgstr "Sistema"

#
#~ msgctxt "thursday"
#~ msgid "T"
#~ msgstr "J"

#
#~ msgctxt "tuesday"
#~ msgid "T"
#~ msgstr "M"

#~ msgid "TAX ID"
#~ msgstr "Nº Fiscal"

#~ msgid "TAX ID:"
#~ msgstr "ID Fiscal:"

#~ msgid "TB"
#~ msgstr "TB"

#~ msgid "TTY/TDD"
#~ msgstr "DTS"

#~ msgid "TTY/TDD:"
#~ msgstr "DTS:"

#~ msgid "Tab-based panel"
#~ msgstr "Panel basado en pestañas"

#~ msgid "Table"
#~ msgstr "Tabla"

#~ msgid "Tabs example"
#~ msgstr "Ejemplo de pestañas"

#~ msgid "Tag mail with"
#~ msgstr "Etiquetar correo con"

#~ msgid "Tags"
#~ msgstr "Etiquetas"

#~ msgid "Taiwan"
#~ msgstr "Taiwán"

#~ msgid "Tajikistan"
#~ msgstr "Tayikistán"

#~ msgid "Tanzania"
#~ msgstr "Tanzania"

#~ msgid "Target"
#~ msgstr "Destino"

#~ msgid "Task"
#~ msgstr "Tarea"

#~ msgid "Task (accepted)"
#~ msgstr "Tarea (aceptada)"

#~ msgid "Task (declined)"
#~ msgstr "Tarea (rechazada)"

#~ msgid "Task (tentative)"
#~ msgstr "Tarea (provisional)"

#~ msgid "Task Details"
#~ msgstr "Detalles de la tarea"

#~ msgid "Task has been deleted!"
#~ msgid_plural "Tasks have been deleted!"
#~ msgstr[0] "La tarea se ha borrado"
#~ msgstr[1] "Las tareas se han borrado"

#~ msgid "Task invitation. %1$s %2$s %3$s. Press [enter] to open"
#~ msgstr "Invitación de tarea. %1$s %2$s %3$s. Pulse [Intro] para abrirla"

#~ msgid "Task invitations"
#~ msgstr "Invitaciones a tareas"

#~ msgid "Task moved."
#~ msgid_plural "Tasks moved."
#~ msgstr[0] "Tarea movida."
#~ msgstr[1] "Tareas movidas."

#~ msgid "Task reminder. %1$s %2$s %3$s. Press [enter] to open"
#~ msgstr "Recordatorio de tareas. %1$s %2$s %3$s. Pulse [Intro] para abrir"

#~ msgid "Task reminders"
#~ msgstr "Recordatorios de tareas"

#~ msgid "Task was already deleted!"
#~ msgstr "La tarea ya había sido borrada"

#~ msgid "Task was modified before, please reload"
#~ msgstr "La tarea ya había sido modificada. Por favor, cárguela de nuevo"

#~ msgid "Tasks"
#~ msgstr "Tareas"

#~ msgctxt "app"
#~ msgid "Tasks"
#~ msgstr "Tareas"

#~ msgid "Tasks have been moved"
#~ msgstr "Las tareas se han movido"

#~ msgid "Tasks:"
#~ msgstr "Tareas:"

#~ msgid "Team"
#~ msgstr "Equipo"

#~ msgid "Team Members"
#~ msgstr "Miembros del equipo"

#~ msgid "Telephone (ISDN)"
#~ msgstr "Teléfono (RDSI)"

#~ msgid "Telephone callback"
#~ msgstr "Teléfono de devolución de llamada"

#~ msgid "Telephone primary"
#~ msgstr "Teléfono principal"

#~ msgid "Telephone radio"
#~ msgstr "Radioteléfono"

#~ msgid "Telex"
#~ msgstr "Télex"

#~ msgid "Telex:"
#~ msgstr "Télex:"

#~ msgid "Tell me more..."
#~ msgstr "Cuénteme más..."

#~ msgid "Template"
#~ msgstr "Plantilla"

#~ msgid "Temporary"
#~ msgstr "Provisional"

#~ msgid "Tentative"
#~ msgstr "Provisional"

#~ msgid "Tentatively accepted"
#~ msgstr "Aceptada provisionalmente"

#~ msgid "Text"
#~ msgstr "Texto"

#~ msgid "Text 1"
#~ msgstr "Texto 1"

#~ msgid "Text 2"
#~ msgstr "Texto 2"

#~ msgid "Text Fill Color"
#~ msgstr "Color de relleno de texto"

#~ msgid "Text format"
#~ msgstr "Formato de texto"

#~ msgid "Text:"
#~ msgstr "Texto:"

#~ msgid "Thailand"
#~ msgstr "Tailandia"

#, fuzzy
#~ msgid "Thank you for your feedback"
#~ msgstr "Añadir un nuevo grupo para sus feeds"

#~ msgctxt "help"
#~ msgid "The E-Mail Components"
#~ msgstr "Los componentes del correo electrónico"

#~ msgid ""
#~ "The E-Mail address you have entered seems not to be valid. Would you like "
#~ "to add it anyway?"
#~ msgstr ""
#~ "La dirección de E-Mail que ha introducido no parece ser válida. ¿Desea "
#~ "añadirla de todas formas?"

#~ msgid "The E-Mail module is not available"
#~ msgstr "El módulo de E-Mail no está disponible"

#~ msgctxt "help"
#~ msgid "The Files Components"
#~ msgstr "Los componentes de los ficheros"

#~ msgid "The Icons view"
#~ msgstr "La vista Iconos"

#~ msgid ""
#~ "The Icons view displays an icon and the file name for each file. Click on "
#~ "an icon to view further details and functions in the pop-up."
#~ msgstr ""
#~ "La Vista de iconos muestra un icono y el nombre de fichero por cada "
#~ "fichero. Pulse en un icono para ver más detalles y funciones en la "
#~ "ventana emergente."

#~ msgid "The Icons view displays an icon for each file."
#~ msgstr "La vista Iconos muestra un icono por cada fichero."

#~ msgid ""
#~ "The List view shows a sidebar with appointments and a display area with "
#~ "the data of the selected appointment. This view corresponds to the view "
#~ "in E-Mail and Contacts."
#~ msgstr ""
#~ "La vista Lista muestra una barra lateral con las citas y un área de "
#~ "visualización con los datos de la cita seleccionada. Esta vista se "
#~ "corresponde con la misma vista de Correo y Contactos."

#~ msgid ""
#~ "The List view shows a sidebar with files and a display area with the data "
#~ "of the selected file. This view corresponds to the views in E-Mail and "
#~ "Contacts."
#~ msgstr ""
#~ "La vista Lista muestra una barra lateral con ficheros y un área de "
#~ "visualización con los datos del fichero seleccionado. Esta vista se "
#~ "corresponde con las mismas vistas de Correo y Contactos."

#~ msgid ""
#~ "The List view shows details like the size and date of change. Use the "
#~ "checkboxes to select files. Click on a file to view further details and "
#~ "functions in the pop-up."
#~ msgstr ""
#~ "La Vista de lista muestra detalles como el tamaño y la fecha de "
#~ "modificación. Utilice las casillas de verificación para seleccionar los "
#~ "ficheros. Pulse en un fichero para ver más detalles y funciones en la "
#~ "ventana emergente."

#~ msgid "The New objects icon"
#~ msgstr "El icono Nuevos objetos"

#~ msgid ""
#~ "The New objects icon shows the number of appointment reminders or other "
#~ "notifications. If clicking the icon, the info area opens."
#~ msgstr ""
#~ "El icono Nuevos objetos muestra el número de recordatorios de citas u "
#~ "otras notificaciones. Si se pulsa el icono, se abre el área de "
#~ "información."

#~ msgid ""
#~ "The New objects icon shows the number of unread E-Mails or other "
#~ "notifications. If clicking the icon, the info area opens."
#~ msgstr ""
#~ "El icono Nuevos objetos muestra el número de correos electrónicos no "
#~ "leídos u otras notificaciones. Si pulsa sobre el icono, se abre el área "
#~ "de información."

#~ msgid "The OAuth Account to use"
#~ msgstr "La cuenta OAuth a usar"

#~ msgid ""
#~ "The Portal informs you about current E-Mails, appointments or social "
#~ "network news."
#~ msgstr ""
#~ "El Portal le informa sobre correos actuales, citas o noticias de las "
#~ "redes sociales."

#~ msgid "The Tiles view"
#~ msgstr "La vista Recuadros"

#~ msgid ""
#~ "The Tiles view shows a big icon for each file. Click on an icon to view "
#~ "further details and functions in the pop-up."
#~ msgstr ""
#~ "La vista Recuadros muestra un gran icono por cada fichero. Pulse en un "
#~ "icono para mostrar más detalles y funciones en la ventana emergente."

#~ msgid "The account must be named"
#~ msgstr "La cuenta debe tener nombre"

#~ msgid "The allowed quota is reached."
#~ msgstr "Se ha alcanzado la cuota permitida."

#~ msgid "The appointment has a new description: %1$s."
#~ msgstr "La cita tiene una nueva descripción: %1$s."

#~ msgid "The appointment has been added to your calendar"
#~ msgstr "La cita se ha añadido a su calendario"

#~ msgid "The appointment has been deleted"
#~ msgstr "La cita ha sido borrada"

#~ msgid "The appointment has been updated"
#~ msgstr "La cita se ha actualizado"

#, fuzzy
#~ msgid ""
#~ "The appointment is repeated <a href=\"#\"  data-widget=\"number\" data-"
#~ "attribute=\"interval\">every <span class=\"number-control\">2</span> "
#~ "days</a>."
#~ msgstr ""
#~ "La cita se repite <a href=\"#\"  data-widget=\"number\" data-attribute="
#~ "\"interval\">cada <span class=\"number-control\">2</span> días</a>. "

#, fuzzy
#~ msgid ""
#~ "The appointment is repeated <a href=\"#\"  data-widget=\"number\" data-"
#~ "attribute=\"interval\">every <span class=\"number-control\">2</span> "
#~ "weeks</a> on <a href=\"#\"  data-widget=\"custom\" data-attribute=\"days"
#~ "\">monday</a>."
#~ msgstr ""
#~ "La cita se repite <a href=\"#\"  data-widget=\"number\" data-attribute="
#~ "\"interval\">cada <span class=\"number-control\">2</span> semanas</a> los "
#~ "<a href=\"#\"  data-widget=\"custom\" data-attribute=\"days\">lunes</a>. "

#~ msgid ""
#~ "The appointment is repeated <a href=\"#\" data-attribute=\"recurrenceType"
#~ "\" data-widget=\"options\">weekly</a>."
#~ msgstr ""
#~ "La cita se repite <a href=\"#\" data-attribute=\"recurrenceType\" data-"
#~ "widget=\"options\">semanalmente</a>."

#, fuzzy
#~ msgid ""
#~ "The appointment is repeated every <a href=\"#\" data-widget=\"options\" "
#~ "data-attribute=\"ordinal\">first</a> <a href=\"#\" data-widget=\"options"
#~ "\" data-attribute=\"day\">Wednesday</a> in <a href=\"#\" data-widget="
#~ "\"options\" data-attribute=\"month\">October</a>."
#~ msgstr ""
#~ "La cita se repite cada <a href=\"#\" data-widget=\"options\" data-"
#~ "attribute=\"ordinal\">primer</a> <a href=\"#\" data-widget=\"options\" "
#~ "data-attribute=\"day\">miércoles</a> de <a href=\"#\" data-widget="
#~ "\"options\" data-attribute=\"month\">octubre</a>."

#, fuzzy
#~ msgid ""
#~ "The appointment is repeated every year on day <a href=\"#\" data-widget="
#~ "\"number\" data-attribute=\"dayInMonth\"><span class=\"number-control"
#~ "\">10</span></a> of <a href=\"#\" data-widget=\"options\" data-attribute="
#~ "\"month\">October</a>."
#~ msgstr ""
#~ "La cita se repite todos los años el día <a href=\"#\" data-widget=\"number"
#~ "\" data-attribute=\"dayInMonth\"><span class=\"number-control\">10</"
#~ "span></a> de <a href=\"#\" data-widget=\"options\" data-attribute=\"month"
#~ "\">octubre</a>."

#, fuzzy
#~ msgid ""
#~ "The appointment is repeated on day <a href=\"#\" data-widget=\"number\" "
#~ "data-attribute=\"dayInMonth\"><span class=\"number-control\">10</span></"
#~ "a> <a href=\"#\" data-widget=\"number\" data-attribute=\"interval\">every "
#~ "<span class=\"number-control\">2</span> months</a>."
#~ msgstr ""
#~ "La cita se repite el día <a href=\"#\" data-widget=\"number\" data-"
#~ "attribute=\"dayInMonth\"><span class=\"number-control\">10</span></a> <a "
#~ "href=\"#\" data-widget=\"number\" data-attribute=\"interval\">cada <span "
#~ "class=\"number-control\">2</span> meses</a>. "

#, fuzzy
#~ msgid ""
#~ "The appointment is repeated the <a href=\"#\" data-widget=\"options\" "
#~ "data-attribute=\"ordinal\">second</a> <a href=\"#\" data-widget=\"options"
#~ "\" data-attribute=\"day\">Wednesday</a> <a href=\"#\" data-widget=\"number"
#~ "\" data-attribute=\"interval\">every <span class=\"number-control\">2</"
#~ "span> months</a>."
#~ msgstr ""
#~ "La cita se repite el <a href=\"#\" data-widget=\"options\" data-attribute="
#~ "\"ordinal\">segundo</a> <a href=\"#\" data-widget=\"options\" data-"
#~ "attribute=\"day\">miércoles</a> <a href=\"#\" data-widget=\"number\" data-"
#~ "attribute=\"interval\">de cada <span class=\"number-control\">2</span> "
#~ "meses</a>. "

#~ msgid "The appointment takes place in a new location: %1$s."
#~ msgstr "La cita tiene lugar en una nueva ubicación: %1$s."

#~ msgid "The appointment timezone was changed to: %1$s"
#~ msgstr "La zona horaria de la cita se cambió a: %1$s."

#~ msgid "The appointment was rescheduled. Original date: %1$s. New date: %2$s"
#~ msgstr "La cita fue reprogramada. Fecha original: %1$s. Nueva fecha: %2$s"

#~ msgid "The appointment will now be shown as: \"%1$s\"."
#~ msgstr "La cita aparecerá ahora como: \"%1$s\"."

#~ msgid "The attachments to the appointment have changed"
#~ msgstr "Los adjuntos de la cita han cambiado"

#~ msgid ""
#~ "The available attachments for this E-Mail can be accessed via the links:"
#~ msgstr ""
#~ "Se puede acceder a los adjuntos disponibles para este E-Mail mediante los "
#~ "enlaces:"

#~ msgid ""
#~ "The blue graph shows the distribution of request durations in percent. "
#~ "The gray graph shows a trivial network ping to recognize slow connections."
#~ msgstr ""
#~ "El gráifco azul muestra la distribución de las duraciones de peticiones "
#~ "en porcentajes. El gráfico gris muestra un ping trivial a la red para "
#~ "detectar conexiones lentas."

#~ msgid "The changes have been rejected"
#~ msgstr "Los cambios han sido rechazados"

#~ msgid "The character \" \" is not allowed."
#~ msgstr "El carácter \" \" no está permitido."

#~ msgid ""
#~ "The configuration could not be saved, because of the following error:"
#~ msgstr "No se pudo guardar la configuración debido al siguiente error:"

#~ msgid "The connection was successful."
#~ msgstr "La conexión fue satisfactoria."

#~ msgid ""
#~ "The display area shows an object's content. At the top of the display "
#~ "area you will find functions for e.g. moving or deleting objects."
#~ msgstr ""
#~ "El área de visualización muestra el contenido de un objeto. En la parte "
#~ "superior del área de visualización encontrará funciones, como por ejemplo "
#~ "mover o eliminar objetos."

#~ msgid "The document is protected by a password."
#~ msgstr "El documento está protegido por contraseña."

#~ msgid "The due date cannot be before start date. Adjust start date?"
#~ msgstr ""
#~ "La fecha de vencimiento no puede ser anterior a la fecha de inicio. "
#~ "¿Ajustar la fecha de inicio?"

#~ msgid "The email has been sent"
#~ msgstr "El correo se ha enviado"

#~ msgid ""
#~ "The entered value for %s is not within the allowed range. Please use a "
#~ "value from -130000 to 130000."
#~ msgstr ""
#~ "El valor introducido para %s no está dentro del rango permitido. Por "
#~ "favor, utilice un valor entre -130000 y 130000."

#~ msgid "The entire day"
#~ msgstr "El día entero"

#~ msgid ""
#~ "The file \"%1$s\" cannot be uploaded because it exceeds the maximum file "
#~ "size of %2$s"
#~ msgstr ""
#~ "El fichero \"%1$s\" no se puede cargar porque supera el tamaño máximo de "
#~ "fichero de %2$s"

#~ msgid ""
#~ "The file \"%1$s\" cannot be uploaded because it exceeds the quota limit "
#~ "of %2$s"
#~ msgstr ""
#~ "El fichero \"%1$s\" no se puede cargar porque supera el límite de cuota "
#~ "de %2$s"

#~ msgid "The file is available at %1$s"
#~ msgstr "El fichero está disponible en %1$s"

#~ msgid "The first 90 days are free."
#~ msgstr "Los primeros 90 días son gratis."

#~ msgid "The folder has been cleaned up."
#~ msgstr "La carpeta se ha limpiado."

#~ msgid "The folder has been emptied."
#~ msgstr "La carpeta se ha vaciado."

#~ msgid "The folder is available at %1$s"
#~ msgstr "La carpeta está disponible en %1$s"

#~ msgid ""
#~ "The following addresses are already on the list of participants and "
#~ "therefore not been added: %s"
#~ msgstr ""
#~ "Las direcciones siguientes ya están contenidas en la lista de "
#~ "participantes, por lo que no serán añadidas: %s"

#~ msgid ""
#~ "The following applications can be restored. Just remove the restore point "
#~ "if you don't want it to be restored."
#~ msgstr ""
#~ "Las siguientes aplicaciones se pueden restaurar. Basta con eliminar el "
#~ "punto de restauración si no desea que sean restauradas."

#~ msgid "The following appointment already started:"
#~ msgstr "La siguiente cita ya comenzó:"

#~ msgid "The following products will be activated now:"
#~ msgstr "Los siguientes productos se activarán ahora:"

#~ msgid "The following task is already past due:"
#~ msgstr "La siguiente tarea ya venció:"

#~ msgid ""
#~ "The graph shows performance frequencies in percent. Grey line shows ideal "
#~ "performance, blue line is measured performance."
#~ msgstr ""
#~ "El gráfico muestra las frecuencias de rendimiento en porcentajes. La "
#~ "línea gris muestra el rendimiento ideal, la línea azul es el rendimiento "
#~ "observado."

#~ msgid "The group %1$s has been invited to the appointment"
#~ msgstr "El grupo %1$s ha sido invitado a la cita"

#~ msgid "The group %1$s has been removed from the appointment"
#~ msgstr "El grupo %1$s ha sido eliminado de la cita"

#~ msgid ""
#~ "The icon at the bottom right side helps you sort your tasks. Click the "
#~ "icon to get a list of sort criteria."
#~ msgstr ""
#~ "El icono de la parte inferior derecha le ayuda a ordenar sus tareas. "
#~ "Pulse dicho icono para obtener una lista de criterios de ordenación."

#~ msgid ""
#~ "The icon on the bottom right side helps you sort your E-Mails. Click the "
#~ "icon to get a list of sort criteria."
#~ msgstr ""
#~ "El icono de la parte inferior derecha le ayuda a ordenar los correos "
#~ "electrónicos. Pulse el icono para obtener una lista de criterios de "
#~ "ordenación."

#~ msgid "The info area"
#~ msgstr "El área de información"

#~ msgid "The links will be deleted by #DATE#"
#~ msgstr "Los enlaces se borrarán el #DATE#"

#~ msgid "The mandatory field %1$s is not defined."
#~ msgstr "No se ha definido el campo obligatorio %1$s."

#~ msgid "The new folder tree setting will take effect after a new login."
#~ msgstr "El nuevo árbol de carpetas surtirá efecto cuando acceda de nuevo."

#~ msgid "The number of recipients is limited to %1$s recipients per field"
#~ msgstr "El número de destinatarios está limitado a %1$s por campo"

#~ msgid ""
#~ "The number on the right side of the E-Mail subject corresponds to the "
#~ "number of E-Mails in a thread. To open the thread, click on the number."
#~ msgstr ""
#~ "El número que hay a la derecha del asunto del correo electrónico "
#~ "corresponde a la cantidad de correos que hay en un hilo. Para abrir el "
#~ "hilo, pulse en el número."

#~ msgid ""
#~ "The organizer declined your counter proposal for an appointment that "
#~ "could not be found. It was probably deleted in the meantime."
#~ msgstr ""
#~ "El organizador ha rechazado su contrapropuesta para una cita que no se "
#~ "pudo encontrar. Probablemente fue eliminada desde entonces."

#~ msgid "The organizer declined your counter proposal for the appointment."
#~ msgstr "El organizador ha rechazado su contrapropuesta para la cita."

#~ msgid ""
#~ "The organizer would like to cancel an appointment that could not be found."
#~ msgstr ""
#~ "Al organizador le gustaría cancelar una cita que no se pudo encontrar."

#~ msgid ""
#~ "The organizer would like to change the occurrence of a recurrence on a "
#~ "day that already contains such a change. The server can only store one "
#~ "change for a series per day."
#~ msgstr ""
#~ "Al organizador le gustaría cambiar la ocurrencia de una serie en un día "
#~ "que ya contiene cambios. El servidor sólo puede almacenar un cambio en "
#~ "una serie por día."

#~ msgid ""
#~ "The organizer would like to create an exception for an recurring "
#~ "appointment that is unknown. Either ignore this update, or ask the "
#~ "organizer to again send you the recurrence."
#~ msgstr ""
#~ "Al organizador le gustaría crear una excepción para una cita periódica "
#~ "que no conozco. Ignorar esta actualización, o pedir al organizador que "
#~ "envíe de nuevo la cita."

#~ msgid "The panel setting will take effect after a new login."
#~ msgstr "Los ajustes del panel surtirán efecto cuando vuelva a conectarse."

#~ msgid "The provided filename exceeds the allowed length."
#~ msgstr "El nombre de fichero indicado sobrepasa la longitud permitida."

#~ msgid "The publication %s is now enabled"
#~ msgstr "La publicación %s ahora está activada"

#~ msgid "The publication has been made available as %s"
#~ msgstr "La publicación ha quedado disponible como %s"

#~ msgid "The repeat interval must be an integer number"
#~ msgstr "El intervalo de repetición debe ser un número entero"

#~ msgid "The requested email no longer exists"
#~ msgstr "El correo solicitado ya no existe"

#~ msgid "The resource %1$s has been reserved for the appointment"
#~ msgstr "El recurso %1$s ha sido reservado para la cita"

#~ msgid "The resource %1$s is no longer reserved for the appointment"
#~ msgstr "El recurso %1$s no está reservado para la cita"

#~ msgid "The search pattern requires at least %s characters."
#~ msgstr "El parámetro de búsqueda requiere al menos %s caracteres."

#~ msgid "The selected filter rule refers to an unknown folder '%s'."
#~ msgstr ""
#~ "La regla de filtro seleccionada se refiere a una carpeta '%s' desconocida."

#, fuzzy
#~ msgid "The sender wants to get notified when you have read this email"
#~ msgstr ""
#~ "El remitente quiere recibir una notificación cuando se haya leído este "
#~ "correo"

#~ msgid ""
#~ "The series <a href=\"#\" data-attribute=\"ending\" data-widget=\"options"
#~ "\">ends</a> <a href=\"#\" data-attribute=\"occurrences\" data-widget="
#~ "\"number\">after <span class=\"number-control\">2</span> appointments</a>."
#~ msgstr ""
#~ "La serie <a href=\"#\" data-attribute=\"ending\" data-widget=\"options"
#~ "\">finaliza</a> <a href=\"#\" data-attribute=\"occurrences\" data-widget="
#~ "\"number\">después de <span class=\"number-control\">2</span> citas</a>."

#~ msgid ""
#~ "The series <a href=\"#\" data-attribute=\"ending\" data-widget=\"options"
#~ "\">ends</a> on <a href=\"#\" data-attribute=\"until\" data-widget=\"custom"
#~ "\">11/03/2013</a>."
#~ msgstr ""
#~ "La serie <a href=\"#\" data-attribute=\"ending\" data-widget=\"options"
#~ "\">finaliza</a> el <a href=\"#\" data-attribute=\"until\" data-widget="
#~ "\"custom\">11/03/2013</a>."

#~ msgid ""
#~ "The series <a href=\"#\" data-attribute=\"ending\" data-widget=\"options"
#~ "\">never ends</a>."
#~ msgstr ""
#~ "La serie <a href=\"#\" data-attribute=\"ending\" data-widget=\"options"
#~ "\">nunca finaliza</a>."

#~ msgid "The server didn't respond!"
#~ msgstr "¡El servidor no respondió!"

#~ msgid ""
#~ "The setting has been saved and will become active when you enter the "
#~ "application the next time."
#~ msgstr ""
#~ "Los ajustes se han guardado y se activarán cuando entre en la aplicación "
#~ "la próxima vez."

#~ msgid "The setting has been saved."
#~ msgstr "Se ha guardado el ajuste."

#~ msgid ""
#~ "The settings are organized in topics. Select the topic on the left side, "
#~ "e.g Basic settings or E-Mail."
#~ msgstr ""
#~ "La configuración se organiza por temas. Seleccione el tema en la parte "
#~ "izquierda, por ejemplo Configuración básica o Correo."

#~ msgid ""
#~ "The settings are organized in topics. Select the topic on the left side, "
#~ "e.g Basic settings or E-Mail. To view all settings, enable Advanced "
#~ "settings at the bottom."
#~ msgstr ""
#~ "La configuración está organizada por temas. Seleccione el tema en la "
#~ "parte izquierda, por ejemplo, Ajustes básicos o Correo electrónico. Para "
#~ "ver todos los ajustes, active Ajustes avanzados en la parte inferior."

#~ msgid ""
#~ "The settings for collecting contacts in this folder will become disabled "
#~ "when you enter the application the next time."
#~ msgstr ""
#~ "Los ajustes de recopilación de contactos de esta carpeta se desactivarán "
#~ "cuando entre a la aplicación la próxima vez."

#~ msgid ""
#~ "The shared data will be accessible to everyone on the Internet. Please "
#~ "consider, which data you want to share."
#~ msgstr ""
#~ "Los datos compartidos serán accesibles desde Internet por cualquier "
#~ "persona. Por favor, reconsidere qué tipo de datos desea publicar."

#, fuzzy
#~ msgid "The start date must be before the due date."
#~ msgstr "La fecha de comienzo debe ser anterior a la de fin."

#~ msgid "The start date must be before the end date."
#~ msgstr "La fecha de comienzo debe ser anterior a la de fin."

#~ msgid "The subscription %s is now disabled"
#~ msgstr "La suscripción %s ahora está desactivada"

#~ msgid "The subscription %s is now enabled"
#~ msgstr "La suscripción %s ahora está activada"

#~ msgid "The subscription could not be created."
#~ msgstr "No se pudo crear la suscripción."

#~ msgid "The task could not be deleted."
#~ msgid_plural "The tasks could not be deleted."
#~ msgstr[0] "La tarea no se pudo borrar."
#~ msgstr[1] "Las tareas no se pudieron borrar."

#~ msgid "The two newly entered passwords do not match."
#~ msgstr "Las dos contraseñas recién introducidas no coinciden."

#~ msgid ""
#~ "The unrecoverable items have been cleaned up successfully. Please refresh "
#~ "this page to see the changes."
#~ msgstr ""
#~ "Los elementos no recuperables se han limpiado satisfactoriamente. Por "
#~ "favor, recargue esta página para ver los cambios."

#~ msgid ""
#~ "The updater provides a simple installation wizard. Follow the "
#~ "instructions to install the application. The updater will inform you of "
#~ "any updates for the Connector for Microsoft Outlook, Notifier and Drive. "
#~ "You can download the updates from within the updater."
#~ msgstr ""
#~ "El actualizador proporciona un asistente de instalación sencillo. Siga "
#~ "las instrucciones para instalar la aplicación. El actualizador le "
#~ "informará de las actualizaciones para el Connector de Microsoft Outlook, "
#~ "para el Notificador y para Drive. Puede descargar las actualizaciones "
#~ "desde el actualizador."

#~ msgid ""
#~ "The updater will inform you of any updates for the Connector for "
#~ "Microsoft Outlook and Notifier."
#~ msgstr ""
#~ "El actualizador le informará de cualquier actualización del Conector para "
#~ "Microsoft Outlook y del Notificador."

#~ msgid "The user has administrative rights"
#~ msgstr "El usuario tiene derechos de administración"

#~ msgid ""
#~ "The window could not be opened. Most likely it has been blocked by a pop-"
#~ "up or advertisement blocker. Please check your browser settings and make "
#~ "sure pop-ups are allowed for this domain."
#~ msgstr ""
#~ "No puede abrirse la ventana. Lo más probable es que sea debido a que está "
#~ "activado el bloqueo de elementos emergentes. Por favor, compruebe la "
#~ "configuración del navegador y asegúrese de que los elementos emergentes "
#~ "no estén bloqueados para este dominio."

#~ msgid "Theme"
#~ msgstr "Tema"

#~ msgid "Theme colors"
#~ msgstr "Colores del tema"

#~ msgid "Theme will be applied after a new login."
#~ msgstr "El tema se aplicará tras una nueva conexión."

#~ msgid "There are unsaved changes."
#~ msgstr "Hay cambios sin guardar."

#~ msgid "There is already %1$d appointment in this timeframe."
#~ msgid_plural "There are already %1$d appointments in this timeframe."
#~ msgstr[0] "Ya tiene %1$d cita en este horario."
#~ msgstr[1] "Ya tiene %1$d citas en este horario."

#~ msgid "There is no rule defined"
#~ msgstr "No hay ninguna regla definida"

#~ msgid ""
#~ "There was no suitable server found for this mail/password combination"
#~ msgstr ""
#~ "No se encuentra un servidor adecuado para esta combinación de correo/"
#~ "contraseña"

#~ msgid "There were not activities in your network"
#~ msgstr "No hubo actividad en su red"

#~ msgid ""
#~ "These statistics only include folders, which have a depth less than four "
#~ "in the folder structure from the folder \"%1$s\"."
#~ msgstr ""
#~ "Estas estadísticas sólo incluyen carpetas que tienen una profundidad "
#~ "inferior a cuatro en la estructura de carpetas desde la carpeta \"%1$s\"."

#~ msgid "This Signature name already exists"
#~ msgstr "Este nombre de firma ya existe"

#~ msgid "This Team name already exists"
#~ msgstr "Este nombre de equipo ya existe"

#~ msgid "This account cannot be validated"
#~ msgstr "La cuenta no se puede validar"

#~ msgid ""
#~ "This appointment does not take place.\n"
#~ "It was either deleted by [changed_by] or\n"
#~ "you have been removed from the list of participants.\n"
#~ "\n"
#~ "Appointment\n"
#~ "===========\n"
#~ "Created by:  [created_by]\n"
#~ "Created at:  [creation_datetime]\n"
#~ "[title]\n"
#~ "[location][folder_name]\n"
#~ "\n"
#~ "[start]\n"
#~ "[end]\n"
#~ "[series][delete_exceptions][change_exceptions]\n"
#~ "[description]\n"
#~ "Participants\n"
#~ "============\n"
#~ "[participants]\n"
#~ "\n"
#~ "Resources\n"
#~ "=========\n"
#~ "[resources]\n"
#~ "\n"
#~ "=========================================="
#~ msgstr ""
#~ "Esta cita no tendrá lugar.\n"
#~ "O bien fue borrada por [changed_by] o\n"
#~ "ha sido eliminado de la lista de participantes.\n"
#~ "\n"
#~ "Cita\n"
#~ "====\n"
#~ "Creada por:  [created_by]\n"
#~ "Creada el:  [creation_datetime]\n"
#~ "[title]\n"
#~ "[location][folder_name]\n"
#~ "\n"
#~ "[start]\n"
#~ "[end]\n"
#~ "[series][delete_exceptions][change_exceptions]\n"
#~ "[description]\n"
#~ "Participantes\n"
#~ "=============\n"
#~ "[participants]\n"
#~ "\n"
#~ "Recursos\n"
#~ "========\n"
#~ "[resources]\n"
#~ "\n"
#~ "=========================================="

#~ msgid ""
#~ "This appointment has attachments, please see the appointment at %1$s to "
#~ "retrieve them."
#~ msgstr ""
#~ "Esta cita tiene adjuntos. Por favor, consulte la cita en %1$s para "
#~ "obtenerlos."

#~ msgid ""
#~ "This appointment was changed by [changed_by].\n"
#~ "\n"
#~ "Appointment\n"
#~ "===========\n"
#~ "Created by: [created_by]\n"
#~ "Created at: [creation_datetime]\n"
#~ "[title]\n"
#~ "[location][folder_name]\n"
#~ "\n"
#~ "[start]\n"
#~ "[end]\n"
#~ "[series][delete_exceptions][change_exceptions]\n"
#~ "[description]\n"
#~ "Participants\n"
#~ "============\n"
#~ "[participants]\n"
#~ "\n"
#~ "Resources\n"
#~ "=========\n"
#~ "[resources]\n"
#~ "\n"
#~ "=========================================="
#~ msgstr ""
#~ "Esta cita fue modificada por [changed_by].\n"
#~ "\n"
#~ "Cita\n"
#~ "=====\n"
#~ "Creada por: [created_by]\n"
#~ "Creada el: [creation_datetime]\n"
#~ "[title]\n"
#~ "[location][folder_name]\n"
#~ "\n"
#~ "[start]\n"
#~ "[end]\n"
#~ "[series][delete_exceptions][change_exceptions]\n"
#~ "[description]\n"
#~ "Participantes\n"
#~ "=============\n"
#~ "[participants]\n"
#~ "\n"
#~ "Recursos\n"
#~ "========\n"
#~ "[resources]\n"
#~ "\n"
#~ "=========================================="

#~ msgid ""
#~ "This appointment was changed by [changed_by].\n"
#~ "You can check this appointment in your calendar:\n"
#~ "[link]\n"
#~ "\n"
#~ "Appointment\n"
#~ "===========\n"
#~ "Created by: [created_by]\n"
#~ "Created at: [creation_datetime]\n"
#~ "[title]\n"
#~ "[location][folder_name]\n"
#~ "\n"
#~ "[start]\n"
#~ "[end]\n"
#~ "[series][delete_exceptions][change_exceptions]\n"
#~ "[description]\n"
#~ "Participants\n"
#~ "============\n"
#~ "[participants]\n"
#~ "\n"
#~ "Resources\n"
#~ "=========\n"
#~ "[resources]\n"
#~ "\n"
#~ "=========================================="
#~ msgstr ""
#~ "Esta cita fue modificada por [changed_by].\n"
#~ "Puede revisar esta cita en su calendario:\n"
#~ "[link]\n"
#~ "\n"
#~ "Cita\n"
#~ "====\n"
#~ "Creada por: [created_by]\n"
#~ "Creada el: [creation_datetime]\n"
#~ "[title]\n"
#~ "[location][folder_name]\n"
#~ "\n"
#~ "[start]\n"
#~ "[end]\n"
#~ "[series][delete_exceptions][change_exceptions]\n"
#~ "[description]\n"
#~ "Participantes\n"
#~ "=============\n"
#~ "[participants]\n"
#~ "\n"
#~ "Recursos\n"
#~ "========\n"
#~ "[resources]\n"
#~ "\n"
#~ "=========================================="

#~ msgid "This contact is private and cannot be shared"
#~ msgstr "Este contacto es privado y no se puede compartir"

#~ msgid "This distribution list has been added to the portal"
#~ msgstr "Esta lista de distribución se ha añadido al portal"

#~ msgid "This document contains unsaved changes. Do you really want to close?"
#~ msgstr ""
#~ "Este documento tiene cambios sin guardar. ¿Desea cerrarlo realmente?"

#~ msgid "This email address cannot be used for appointments"
#~ msgstr "Esta dirección de correo no se puede usar para citas"

#~ msgid "This email contains a task"
#~ msgstr "Este correo contiene una tarea"

#~ msgid "This email contains an appointment"
#~ msgstr "Este correo contiene una cita."

#~ msgid "This feature is deactivated"
#~ msgstr "Esta característica está desactivada"

#~ msgid ""
#~ "This feature is not available. In order to use it, you need to upgrade "
#~ "your account now."
#~ msgstr ""
#~ "Esta característica no está disponible. Para usarla necesita actualizar "
#~ "su cuenta ahora."

#~ msgid "This field has to be filled"
#~ msgstr "Este campo debe rellenarse"

#~ msgid "This file has been added"
#~ msgstr "Se ha añadido este fichero"

#~ msgid "This file has been added to the portal"
#~ msgstr "Este fichero se ha añadido al portal"

#~ msgid "This file has been deleted"
#~ msgid_plural "These files have been deleted"
#~ msgstr[0] "Se ha borrado este fichero"
#~ msgstr[1] "Se han borrado estos ficheros"

#~ msgid "This file has been locked"
#~ msgid_plural "These files have been locked"
#~ msgstr[0] "Este fichero ha sido bloqueado"
#~ msgstr[1] "Estos ficheros han sido bloqueados"

#~ msgid "This file has been unlocked"
#~ msgid_plural "These files have been unlocked"
#~ msgstr[0] "Este fichero ha sido desbloqueado"
#~ msgstr[1] "Estos ficheros han sido desbloqueados"

#~ msgid "This file has not been added"
#~ msgstr "No se ha añadido este fichero"

#~ msgid "This file has not been deleted"
#~ msgid_plural "These files have not been deleted"
#~ msgstr[0] "No se ha borrado este fichero"
#~ msgstr[1] "No se han borrado estos ficheros"

#~ msgid "This file has not been deleted, as it is locked by its owner."
#~ msgid_plural ""
#~ "These files have not been deleted, as they are locked by their owner."
#~ msgstr[0] ""
#~ "No se ha borrado este fichero porque está bloqueado por su propietario."
#~ msgstr[1] ""
#~ "No se han borrado estos ficheros porque están bloqueados por su "
#~ "propietario."

#~ msgid "This file has not been locked"
#~ msgid_plural "These files have not been locked"
#~ msgstr[0] "Este fichero no ha sido bloqueado"
#~ msgstr[1] "Estos ficheros no han sido bloqueados"

#~ msgid "This file has not been unlocked"
#~ msgid_plural "These files have not been unlocked"
#~ msgstr[0] "Este fichero no ha sido desbloqueado"
#~ msgstr[1] "Estos ficheros no han sido desbloqueados"

#~ msgid "This file is locked by %1$s"
#~ msgstr "El fichero está bloqueado por %1$s"

#~ msgid "This file is locked by you"
#~ msgstr "El fichero está bloqueado por usted"

#~ msgid "This file will be written in your default folder to allow editing"
#~ msgstr ""
#~ "Este fichero se guardará en su carpeta predeterminada para permitir su "
#~ "edición"

#~ msgid "This folder has no publications"
#~ msgstr "Esta carpeta no tiene publicaciones"

#~ msgid "This folder has no subscriptions"
#~ msgstr "Esta carpeta no tiene suscripciones"

#~ msgid "This folder has publications and/or subscriptions"
#~ msgstr "Esta carpeta tiene publicaciones y/o suscripciones"

#~ msgid ""
#~ "This folder has publications but you are not allowed to view or edit them"
#~ msgstr ""
#~ "Esta carpeta tiene publicaciones pero no se le permite verlas ni editarlas"

#~ msgid ""
#~ "This folder has subscriptions but you are not allowed to view or edit them"
#~ msgstr ""
#~ "Esta carpeta tiene suscripciones pero no se le permite verlas ni editarlas"

#~ msgid ""
#~ "This invitation was sent to someone else, not you. This appointment would "
#~ "have to be created in a user's private folder to which you do not have "
#~ "write permissions."
#~ msgstr ""
#~ "Esta invitación se ha enviado a algún otro, no a usted. Esta cita podría "
#~ "haber sido creada en la carpeta privada de un usuario sobre la que usted "
#~ "no tiene permisos de escritura."

#~ msgid ""
#~ "This is a delivery receipt for the mail that you sent on #DATE# to "
#~ "#RECIPIENT# with subject \"#SUBJECT#\".\n"
#~ "\n"
#~ "Note: This delivery receipt only acknowledges that the message was "
#~ "displayed on the recipients computer. There is no guarantee that the "
#~ "recipient has read or understood the message contents."
#~ msgstr ""
#~ "Esto es un acuse de recibo del correo que envió el #DATE# a #RECIPIENT# "
#~ "con asunto \"#SUBJECT#\".\n"
#~ "\n"
#~ "Nota: Este acuse de recibo sólo certifica que el mensaje se mostró en el "
#~ "ordenador del destinatario. No hay ninguna garantía de que el "
#~ "destinatario haya leído ni comprendido el contenido del mensaje."

#~ msgid "This is a standard folder, which can't be renamed."
#~ msgstr "Esta es una carpeta estándar, que no puede ser renombrada."

#~ msgid ""
#~ "This is an update to an appointment that already changed in the meantime. "
#~ "It is best to just ignore this one."
#~ msgstr ""
#~ "Esto es una actualización de una cita que se ha cambiado desde entonces. "
#~ "Lo mejor es simplemente ignorar esto."

#~ msgid "This is not a valid email address"
#~ msgstr "Esta no es una dirección de correo válida"

#~ msgid "This is not a valid mail address"
#~ msgstr "Esta no es una dirección de correo válida"

#~ msgid "This is not a valid user or group."
#~ msgstr "Este no es un usuario o un grupo válido."

#~ msgid "This list has no contacts yet"
#~ msgstr "Esta lista no tiene contactos aún"

#~ msgid "This mail contains a reply to an invitation."
#~ msgstr "Este correo contiene una respuesta a una invitación."

#~ msgid "This mail contains an URL to a publication."
#~ msgstr "Este correo contiene una URL de una publicación."

#~ msgid "This mail has been added to the portal"
#~ msgstr "Este correo se ha añadido al portal"

#~ msgid "This mail has no content"
#~ msgstr "Este correo no tiene contenido"

#~ msgid ""
#~ "This message comes from an internal user. You do not need to do anything "
#~ "with this message."
#~ msgstr ""
#~ "Este mensaje es de un usuario interno. No necesita hacer nada con este "
#~ "mensaje."

#~ msgid ""
#~ "This message contains appointment updates that were already accepted by "
#~ "another user. You do not need to do anything with this message."
#~ msgstr ""
#~ "Este mensaje contiene actualizaciones de cita que ya fueron aceptadas por "
#~ "otro usuario. No necesita hacer nada con este mensaje."

#~ msgid "This note will not be printed"
#~ msgstr "Está nota no se imprimirá"

#~ msgid ""
#~ "This object does not contain a file, would you like to send the link?"
#~ msgstr "Este objeto no contiene ningún fichero, ¿quiere enviar el enlace?"

#~ msgid ""
#~ "This rule applies to all messages. Please add a condition to restrict "
#~ "this rule to specific messages."
#~ msgstr ""
#~ "Esta regla se aplica a todos los mensajes. Por favor, añada una condición "
#~ "para restringir esta regla a mensajes específicos."

#~ msgid "This session will be terminated in %d second."
#~ msgid_plural "This session will be terminated in %d seconds."
#~ msgstr[0] "Esta sesión será finalizada en %d segundo."
#~ msgstr[1] "Esta sesión será finalizada en %d segundos."

#~ msgid "This task recurs"
#~ msgstr "Esta tarea se repite"

#~ msgid ""
#~ "This task was changed by [changed_by].\n"
#~ "\n"
#~ "Task\n"
#~ "====\n"
#~ "Created by: [created_by]\n"
#~ "Created at: [creation_datetime]\n"
#~ "[title]\n"
#~ "[folder_name]\n"
#~ "[priority]\n"
#~ "[task_status]\n"
#~ "\n"
#~ "[start]\n"
#~ "[end]\n"
#~ "[series]\n"
#~ "[description]\n"
#~ "Participants\n"
#~ "============\n"
#~ "[participants]\n"
#~ "\n"
#~ "Resources\n"
#~ "=========\n"
#~ "[resources]\n"
#~ "\n"
#~ "=========================================="
#~ msgstr ""
#~ "Esta tarea fue modificada por [changed_by].\n"
#~ "\n"
#~ "Tarea\n"
#~ "=====\n"
#~ "Creada por: [created_by]\n"
#~ "Creada el: [creation_datetime]\n"
#~ "[title]\n"
#~ "[folder_name]\n"
#~ "[priority]\n"
#~ "[task_status]\n"
#~ "\n"
#~ "[start]\n"
#~ "[end]\n"
#~ "[series]\n"
#~ "[description]\n"
#~ "Participantes\n"
#~ "=============\n"
#~ "[participants]\n"
#~ "\n"
#~ "Recursos\n"
#~ "========\n"
#~ "[resources]\n"
#~ "\n"
#~ "=========================================="

#~ msgid ""
#~ "This task was changed by [changed_by].\n"
#~ "You can check this task in your tasks:\n"
#~ "[link]\n"
#~ "\n"
#~ "Task\n"
#~ "====\n"
#~ "Created by: [created_by]\n"
#~ "Created at: [creation_datetime]\n"
#~ "[title]\n"
#~ "[folder_name]\n"
#~ "[priority]\n"
#~ "[task_status]\n"
#~ "\n"
#~ "[start]\n"
#~ "[end]\n"
#~ "[series]\n"
#~ "[description]\n"
#~ "Participants\n"
#~ "============\n"
#~ "[participants]\n"
#~ "\n"
#~ "Resources\n"
#~ "=========\n"
#~ "[resources]\n"
#~ "\n"
#~ "=========================================="
#~ msgstr ""
#~ "Esta tarea fue modificada por [changed_by].\n"
#~ "Puede revisar esta tarea en sus tareas:\n"
#~ "[link]\n"
#~ "\n"
#~ "Tarea\n"
#~ "=====\n"
#~ "Creada por: [created_by]\n"
#~ "Creada el: [creation_datetime]\n"
#~ "[title]\n"
#~ "[folder_name]\n"
#~ "[priority]\n"
#~ "[task_status]\n"
#~ "\n"
#~ "[start]\n"
#~ "[end]\n"
#~ "[series]\n"
#~ "[description]\n"
#~ "Participantes\n"
#~ "=============\n"
#~ "[participants]\n"
#~ "\n"
#~ "Recursos\n"
#~ "========\n"
#~ "[resources]\n"
#~ "\n"
#~ "=========================================="

#~ msgid ""
#~ "This task was either deleted by [changed_by] or\n"
#~ "you have been removed from the list of participants.\n"
#~ "\n"
#~ "Task\n"
#~ "====\n"
#~ "Created by:  [created_by]\n"
#~ "Created at:  [creation_datetime]\n"
#~ "[title]\n"
#~ "[folder_name]\n"
#~ "[priority]\n"
#~ "[task_status]\n"
#~ "\n"
#~ "[start]\n"
#~ "[end]\n"
#~ "[series]\n"
#~ "[description]\n"
#~ "Participants\n"
#~ "============\n"
#~ "[participants]\n"
#~ "\n"
#~ "Resources\n"
#~ "=========\n"
#~ "[resources]\n"
#~ "\n"
#~ "========================================== "
#~ msgstr ""
#~ "Esta tarea fue borrada por [changed_by] o\n"
#~ "ha sido eliminado de la lista de participantes.\n"
#~ "\n"
#~ "Tarea\n"
#~ "=====\n"
#~ "Creada por:  [created_by]\n"
#~ "Creada el:  [creation_datetime]\n"
#~ "[title]\n"
#~ "[folder_name]\n"
#~ "[priority]\n"
#~ "[task_status]\n"
#~ "\n"
#~ "[start]\n"
#~ "[end]\n"
#~ "[series]\n"
#~ "[description]\n"
#~ "Participantes\n"
#~ "=============\n"
#~ "[participants]\n"
#~ "\n"
#~ "Recursos\n"
#~ "========\n"
#~ "[resources]\n"
#~ "\n"
#~ "========================================== "

#~ msgid ""
#~ "This widget is currently offline because the twitter rate limit exceeded."
#~ msgstr ""
#~ "Este widget está actualmente fuera de línea debido a que se superó el "
#~ "límite de Twitter."

#, fuzzy
#~| msgid "Thread view"
#~ msgid "Thread"
#~ msgstr "Vista de hilos"

#~ msgid "Thu"
#~ msgstr "jue"

#~ msgid "Thursday"
#~ msgstr "jueves"

#~ msgid "Tile"
#~ msgstr "Ficha"

#~ msgid "Tiles"
#~ msgstr "Fichas"

#~ msgid "Time"
#~ msgstr "Hora"

#~ msgid "Time Range"
#~ msgstr "Rango de tiempo"

#~ msgid "Time range for the calender view"
#~ msgstr "Rango de tiempo para la vista de calendario"

#~ msgid "Time range for the list view"
#~ msgstr "Rango de tiempo para la vista de lista"

#~ msgid "Time range for the team view"
#~ msgstr "Rango de tiempo para la vista de equipo"

#~ msgid "Time scale in minutes"
#~ msgstr "Escala de tiempo en minutos"

#~ msgid "Time zone"
#~ msgstr "Zona horaria"

#~ msgid "Timezone"
#~ msgstr "Zona horaria"

#~ msgid "Timor-Leste"
#~ msgstr "Timor Oriental"

#~ msgid "Title"
#~ msgstr "Tratamiento"

#~ msgctxt "salutation"
#~ msgid "Title"
#~ msgstr "Tratamiento"

#~ msgctxt "title"
#~ msgid "Title"
#~ msgstr "Título"

#~ msgctxt "description"
#~ msgid "Title:"
#~ msgstr "Descripción:"

#
#~ msgctxt "salutation"
#~ msgid "Title:"
#~ msgstr "Tratamiento:"

#~ msgid "To"
#~ msgstr "Para"

#~ msgid "To %s"
#~ msgstr "Para %s"

#~ msgid ""
#~ "To add contacts manually, just provide a valid email address (e.g john."
#~ "doe@example.com or \"John Doe\" <jd@example.com>)"
#~ msgstr ""
#~ "Para añadir contactos manualmente, simplemente indique una dirección de "
#~ "correo electrónico válida (por ejemplo, john.doe@example.com o \"John Doe"
#~ "\" <jd@example.com>)"

#~ msgid ""
#~ "To choose between the different views. click on View in the toolbar. "
#~ "Select a menu entry in the layout."
#~ msgstr ""
#~ "Para elegir entre diferentes vistas, presione en Vista en la barra de "
#~ "herramientas. Seleccione un elemento del menú en la presentación."

#~ msgid "To compose a new E-Mail, click on Compose in the toolbar."
#~ msgstr ""
#~ "Para redactar un nuevo correo electrónico, presione el icono Redactar "
#~ "nuevo correo electrónico en la barra de herramientas."

#~ msgid "To create a new E-Mail, click the Compose new E-Mail in the toolbar."
#~ msgstr ""
#~ "Para crear un nuevo correo electrónico, presione el icono Redactar nuevo "
#~ "correo electrónico en la barra de herramientas."

#~ msgid "To create a note, click on New > Add note in the toolbar."
#~ msgstr ""
#~ "Para crear una nota, pulse en Nuevo > Añadir nota en la barra de "
#~ "herramientas."

#~ msgid "To create a note, click the icon at the top. Select Add note."
#~ msgstr ""
#~ "Para crear una nota, pulse el icono de la parte superior. Seleccione "
#~ "Añadir nota."

#~ msgid "To create the appointment, click on Create at the upper right side."
#~ msgstr "Para crear la cita, pulse Crear en la parte superior derecha."

#~ msgid "To create the task, click on Create on the upper right side."
#~ msgstr "Para crear la tarea, pulse Crear en la parte superior derecha."

#~ msgid "To launch an app, click on a tile's headline."
#~ msgstr "Para iniciar una aplicación, haga clic en el título de una ficha."

#~ msgid ""
#~ "To launch an app, use the quick launch icons on the left side of the menu "
#~ "bar or click on an entry inside the app launcher menu."
#~ msgstr ""
#~ "Para lanzar una aplicación, use los iconos de acceso rápido de la parte "
#~ "izquierda de la barra de menús o pulse en un elemento dentro del menú de "
#~ "inicio de aplicaciones."

#~ msgid ""
#~ "To open or close an E-Mail in a conversation, click on a free area in the "
#~ "header."
#~ msgstr ""
#~ "Para abrir o cerrar un correo en una conversación, presione en una zona "
#~ "libre del encabezado."

#~ msgid ""
#~ "To open the E-Mail settings, click the System menu icon on the upper "
#~ "right side of the menu bar. Select Settings. Click on E-Mail on the left "
#~ "side."
#~ msgstr ""
#~ "Para abrir la configuración de Correo, presione el icono Menú del sistema "
#~ "en la parte superior derecha de la barra de menús. Seleccione "
#~ "Configuración. Presione en Correo en la parte izquierda."

#~ msgid ""
#~ "To open the E-Mail settings, click the System menu icon on the upper "
#~ "right side of the menu bar. Select Settings. Click on E-Mail on the left "
#~ "side. To display all settings, enable Advanced settings in the bottom "
#~ "left side"
#~ msgstr ""
#~ "Para abrir los ajustes de correo electrónico, pulse en el icono Menú de "
#~ "Sistema que hay en la parte superior derecha de la barra de menús. "
#~ "Seleccione Configuración. Pulse en Correo electrónico en el lado "
#~ "izquierdo. Para mostrar todos los ajustes, active Ajustes avanzados en la "
#~ "parte inferior izquierda."

#~ msgid ""
#~ "To open the email settings, click the System menu icon on the upper right "
#~ "side of the menu bar. Select Settings. Click on email on the left side."
#~ msgstr ""
#~ "Para abrir la configuración de Correo, presione el icono Menú del sistema "
#~ "en la parte superior derecha de la barra de menús. Seleccione "
#~ "Configuración. Presione en Correo en la parte izquierda."

#, fuzzy
#~ msgid ""
#~ "To open the help, click the System menu icon on the upper right side of "
#~ "the menu bar. Select Help."
#~ msgstr ""
#~ "Para abrir la ayuda, pulse el icono Menú del sistema situado a la derecha "
#~ "de la barra de menús. Seleccione Ayuda."

#~ msgid ""
#~ "To open the help, click the System menu icon on the upper right side of "
#~ "the menu bar. Select Help. The help for the currently selected app is "
#~ "displayed. To browse the complete help, click on Start Page or Table Of "
#~ "Contents at the upper part of the window."
#~ msgstr ""
#~ "Para abrir la ayuda, pulse el icono Menú de sistema de la parte superior "
#~ "derecha de la barra de menú. Seleccione Ayuda. Se mostrará la ayuda para "
#~ "la aplicación actual. Para navegar por la ayuda completa, pulse en Página "
#~ "de inicio o Tabla de contenidos en la parte superior de la ventana. "

#~ msgid ""
#~ "To open the settings, click the System menu icon on the upper right side "
#~ "of the menu bar. Select Settings."
#~ msgstr ""
#~ "Para abrir los ajustes, pulse el icono Menú del sistema situado en la "
#~ "parte superior derecha de la barra de menús. Seleccione Configuración."

#~ msgid ""
#~ "To select one of the views List, Icons or Squares, click on View on the "
#~ "right side of the toolbar."
#~ msgstr ""
#~ "Para seleccionar una de las vistas Lista, Iconos o Paneles, pulse en "
#~ "Vista a la derecha de la barra de herramientas."

#~ msgid ""
#~ "To send an E-Mail to the contact, click on an E-Mail address or on Send "
#~ "email in the toolbar."
#~ msgstr ""
#~ "Para enviar un correo electrónico al contacto, presione en una dirección "
#~ "de correo electrónico o en Enviar correo en la barra de herramientas."

#~ msgid "To send the E-Mail, click on Send"
#~ msgstr "Para enviar el correo, presione en Enviar"

#~ msgid "To send the E-Mail, click on Send on the upper right side."
#~ msgstr ""
#~ "Para enviar el correo electrónico, pulse en Enviar en la parte superior "
#~ "derecha."

#~ msgid "To sort the E-Mails, click on Sort by. Select a sort criteria."
#~ msgstr ""
#~ "Para ordenar correos electrónicos, presione en Ordenar por. Seleccione un "
#~ "criterio de ordenación."

#~ msgid "To upload a file, click on New > Upload new file in the toolbar."
#~ msgstr ""
#~ "Para subir un fichero, pulse en Nuevo > Subir nuevo fichero en la barra "
#~ "de herramientas."

#~ msgid "To view attachment you must first save your e-mail as a draft."
#~ msgstr "Para ver adjuntos antes debe guardar su e-mail como borrador."

#~ msgid ""
#~ "To view further information, click on a file. A pop-up window displays "
#~ "further details and functions."
#~ msgstr ""
#~ "Para ver más información, pulse en un fichero. Una ventana emergente "
#~ "muestra más detalles y funciones."

#~ msgid "To..."
#~ msgstr "Para..."

#~ msgid "To:"
#~ msgstr "Para:"

#~ msgid "Today"
#~ msgstr "Hoy"

#~ msgid "Toggle checkboxes"
#~ msgstr "Cambiar casillas de verificación"

#~ msgid "Toggle folder"
#~ msgstr "Cambiar carpeta"

#~ msgid "Toggle search"
#~ msgstr "Cambiar búsqueda"

#~ msgid "Togo"
#~ msgstr "Togo"

#~ msgid "Tokelau"
#~ msgstr "Tokelau"

#~ msgid "Tomorrow"
#~ msgstr "Mañana"

#~ msgid "Tonga"
#~ msgstr "Tonga"

#~ msgid "Too short"
#~ msgstr "Demasiado corto"

#~ msgid "Tool"
#~ msgstr "Herramienta"

#~ msgid "Top 10 file types"
#~ msgstr "Top 10 de tipos de fichero"

#~ msgid "Top 10 folder size"
#~ msgstr "Top 10 de tamaños de carpeta"

#~ msgid "Top 10 you got mail from"
#~ msgstr "Los 10 que le han enviado más correos"

#~ msgid "Top 10 you sent mail to"
#~ msgstr "Los 10 a los que ha enviado más correos"

#~ msgid "Total cost"
#~ msgstr "Coste total"

#~ msgid "Total: %1$s requests"
#~ msgstr "Total: %1$s peticiones"

#~ msgid "Touchselect on/off"
#~ msgstr "Selector de encendido/apagado"

#~ msgid "Tour: Coming from OX6"
#~ msgstr "Tour: Viniendo de OX6"

#~ msgid "Town"
#~ msgstr "Ciudad"

#~ msgid "Trash"
#~ msgstr "Papelera"

#~ msgid "Trash folder"
#~ msgstr "Carpeta Papelera"

#~ msgid "Trinidad and Tobago"
#~ msgstr "Trinidad y Tobago"

#~ msgid "Trying to auto-configure your mail account"
#~ msgstr "Intentar configurar automáticamente su cuenta de correo"

#~ msgid "Tue"
#~ msgstr "mar"

#~ msgid "Tuesday"
#~ msgstr "martes"

#~ msgid "Tumblr"
#~ msgstr "Tumblr"

#~ msgid "Tunisia"
#~ msgstr "Túnez"

#~ msgid "Turkey"
#~ msgstr "Turquía"

#~ msgid "Turkmenistan"
#~ msgstr "Turkmenistán"

#~ msgid "Turks and Caicos Islands"
#~ msgstr "Islas Caicos y Turks"

#~ msgid "Tuvalu"
#~ msgstr "Tuvalu"

#~ msgid "Tweet"
#~ msgstr "Tuit"

#~ msgid "Twitter"
#~ msgstr "Twitter"

#~ msgid "Twitter reported the following errors:"
#~ msgstr "Twitter informó de los siguientes errores:"

#~ msgid "Type"
#~ msgstr "Tipo"

#~ msgid "Type:"
#~ msgstr "Tipo:"

#~ msgid "UI version"
#~ msgstr "Versión del interfaz de usuario"

#~ msgid "URI"
#~ msgstr "URI"

#~ msgid "URI:"
#~ msgstr "URI:"

#~ msgid "URL"
#~ msgstr "URL"

#~ msgid "URL:"
#~ msgstr "URL:"

#~ msgid "US dollar"
#~ msgstr "Dólar estadounidense"

#~ msgid "US/Alaska"
#~ msgstr "EEUU/Alaska"

#~ msgid "US/Aleutian"
#~ msgstr "EEUU/Aleutianas"

#~ msgid "US/Central"
#~ msgstr "EEUU/Central"

#~ msgid "US/East-Indiana"
#~ msgstr "EEUU/Indiana Este"

#~ msgid "US/Eastern"
#~ msgstr "EEUU/Oriental"

#~ msgid "US/Hawaii"
#~ msgstr "EEUU/Hawai"

#~ msgid "US/Indiana-Starke"
#~ msgstr "EEUU/Indiana-Starke"

#~ msgid "US/Michigan"
#~ msgstr "EEUU/Michigan"

#~ msgid "US/Mountain"
#~ msgstr "EEUU/Rocosas"

#~ msgid "US/Pacific"
#~ msgstr "EEUU/Pacífico"

#~ msgid "US/Pacific-New"
#~ msgstr "EEUU/Pacífico-Nuevo"

#~ msgid "US/Samoa"
#~ msgstr "EEUU/Samoa"

#~ msgid "USD"
#~ msgstr "USD"

#~ msgid "UTC"
#~ msgstr "UTC"

#~ msgid "UWA Modules"
#~ msgstr "Módulos UWA"

#~ msgid "UWA Widgets..."
#~ msgstr "Widgets UWA..."

#~ msgid "Uganda"
#~ msgstr "Uganda"

#~ msgid "Ukraine"
#~ msgstr "Ucrania"

#~ msgid "Unable to create a new subscription folder."
#~ msgstr "No se pudo crear una nueva carpeta de suscripción."

#~ msgid "Unable to display E-Mail source."
#~ msgstr "No se pudo mostrar la fuente del E-Mail."

#~ msgid ""
#~ "Unable to establish a connection to the E-Mail server. Possible reasons: "
#~ "the mail server is (temporarily) down or there are network connection "
#~ "problems. To prevent further errors the module has been disabled. Please "
#~ "contact your administrator."
#~ msgstr ""
#~ "Fue imposible establecer una conexión con el servidor de E-Mail. Posibles "
#~ "motivos: el servidor se ha caído (temporalmente) o hay problemas con la "
#~ "conexión de red. Se ha desactivado el módulo para prevenir futuros "
#~ "errores. Por favor, contacte con su administrador."

#~ msgid "Unable to load mail filter settings."
#~ msgstr "No se puede cargar la configuración de filtros de correo."

#~ msgid "Unanswered"
#~ msgstr "Sin contestar"

#~ msgid "Unconfirmed"
#~ msgstr "No confirmada"

#~ msgid "Under construction"
#~ msgstr "En construcción"

#~ msgid "Underline"
#~ msgstr "Subrayado"

#~ msgid "Undone"
#~ msgstr "Sin completar"

#~ msgid ""
#~ "Unexpected: Unable to load data because the server response was empty! "
#~ "Please try again later or contact the system administrator!"
#~ msgstr ""
#~ "Error inesperado: No es posible leer los datos debido a que la respuesta "
#~ "del servidor está vacía. Por favor, inténtelo de nuevo más tarde o "
#~ "contacte con el administrador del sistema."

#~ msgid "Unfollow"
#~ msgstr "Dejar de seguir"

#~ msgid "Unified"
#~ msgstr "Unificado"

#~ msgid "Unified mail enabled"
#~ msgstr "Correo unificado activo"

#~ msgid "United Arab Emirates"
#~ msgstr "Emiratos Árabes Unidos"

#~ msgid "United Kingdom"
#~ msgstr "Reino Unido"

#~ msgid "United States"
#~ msgstr "Estados Unidos"

#~ msgid "United States Minor Outlying Islands"
#~ msgstr "Islas Periféricas Menores de Estados Unidos"

#~ msgid "Unknown"
#~ msgstr "Desconocida"

#~ msgid "Unknown error while checking subreddit."
#~ msgstr "Error desconocido al comprobar un foro de Reddit."

#~ msgid "Unknown error while checking tumblr-blog."
#~ msgstr "Error desconocido al comprobar el blog de Tumblr."

#, fuzzy
#~ msgid "Unknown sender"
#~ msgstr "Sin remitente"

#~ msgid "Unlock"
#~ msgstr "Desbloquear"

#~ msgid "Unread"
#~ msgstr "No leido"

#~ msgid "Unread only"
#~ msgstr "No leidos sólo"

#~ msgid "Unselect all"
#~ msgstr "Deseleccionar todo"

#, fuzzy
#~ msgid "Unset default signature"
#~ msgstr "Firma predeterminada:"

#~ msgid ""
#~ "Unsupported Preview - Certain functions disabled and stability not "
#~ "assured until general release later this year"
#~ msgstr ""
#~ "Vista previa no admitida - Hay determinadas funciones desactivadas y la "
#~ "estabilidad no está asegurada hasta la próxima revisión general de este "
#~ "año"

#~ msgid "Until %1$s"
#~ msgstr "Hasta %1$s"

#~ msgid "Until:"
#~ msgstr "Hasta:"

#~ msgid "Up"
#~ msgstr "Arriba"

#~ msgid "Update"
#~ msgstr "Actualizar"

#~ msgid "Update appointment"
#~ msgstr "Actualizar cita"

#~ msgid "Update successful"
#~ msgstr "Actualización realizada con éxito"

#~ msgid "Updater"
#~ msgstr "Actualizador"

#~ msgid "Updating account data. This might take a few seconds."
#~ msgstr ""
#~ "Actualizando los datos de la cuenta. Esto puede tardar unos segundos."

#~ msgid ""
#~ "Updating subscribed data takes time. Importing 100 contacts for example, "
#~ "may take up to 5 minutes. Please have some patience."
#~ msgstr ""
#~ "La actualización de datos suscritos lleva tiempo. La importación de 100 "
#~ "contactos, por ejemplo, puede tardar hasta 5 minutos. Por favor, tenga un "
#~ "poco de paciencia."

#~ msgid "Upgrade required"
#~ msgstr "Se precisa actualización"

#~ msgid "Upgrade to premium"
#~ msgstr "Actualizar a premium"

#~ msgid "Upgrade to premium edition"
#~ msgstr "Actualizar a edición premium"

#~ msgid "Upload"
#~ msgstr "Subir"

#~ msgid "Upload a new version"
#~ msgstr "Subir una nueva versión"

#~ msgid "Upload a picture"
#~ msgstr "Subir una foto"

#~ msgid "Upload file"
#~ msgstr "Subir fichero"

#~ msgid "Upload new files"
#~ msgstr "Subir nuevos ficheros"

#~ msgid "Upload new version"
#~ msgstr "Subir nueva versión"

#~ msgid "Uploading a file"
#~ msgstr "Carga de un fichero"

#~ msgid "Uploading folders is not supported."
#~ msgstr "No se permite la subida de carpetas."

#~ msgid "Uploading..."
#~ msgstr "Subiendo..."

#~ msgid "Uptime: %1$s minutes"
#~ msgstr "Tiempo en funcionamiento: %1$s minutos"

#~ msgid "Uruguay"
#~ msgstr "Uruguay"

#~ msgid "Use \"Standalone\" Mode:"
#~ msgstr "Usar modo \"independiente\":"

#~ msgid "Use SSL connection"
#~ msgstr "Usar conexión SSL"

#~ msgid ""
#~ "Use cursor keys to change the date. Press ctrl-key at the same time to "
#~ "change year or shift-key to change month. Close date-picker by pressing "
#~ "ESC key."
#~ msgstr ""
#~ "Use las teclas de movimiento del cursor para cambiar la fecha. Pulse la "
#~ "tecla [Ctrl] al mismo tiempo para cambiar el año o la tecla [Mayús] para "
#~ "cambiar el mes. Cierre el selector de fecha pulsando la tecla [Esc]."

#~ msgid "Use cursor keys to change the item position"
#~ msgstr "Utilice las teclas de cursor para cambiar la posición del elemento"

#~ msgid "Use fixed-width font for text mails"
#~ msgstr "Usar fuentes de ancho fijo para correos de texto"

#~ msgid "Use for appointment"
#~ msgstr "Usar para cita"

#~ msgid "Use the comments below."
#~ msgstr "Use los comentarios que hay a continuación."

#~ msgid "Use the expert mode?"
#~ msgstr "¿Utilizar el modo experto?"

#~ msgid ""
#~ "Use the folder tree to access own, public or shared files. If the folder "
#~ "tree is hidden, click on View > Folder view on the right side of the "
#~ "toolbar."
#~ msgstr ""
#~ "Utilice el árbol de carpetas para acceder a los archivos propios, "
#~ "públicos o compartidos. Si el árbol de carpetas está oculto, pulse en "
#~ "Vista > Vista de carpeta a la derecha de la barra de herramientas."

#~ msgid ""
#~ "Use this option when logging in to the server from a public or shared "
#~ "computer. Your credentials are not saved locally. You can only use one "
#~ "browser window for working with the groupware. You can not re-load the "
#~ "browser window. In order to finish working with the groupware, first log "
#~ "out from the server. Close the browser window. This prevents unauthorized "
#~ "access to your groupware data."
#~ msgstr ""
#~ "Utilice esta opción cuando acceda al servidor desde un ordenador público "
#~ "o compartido. Sus credenciales no se guardarán localmente. Sólo puede "
#~ "utilizar una ventana del navegador para trabajar con el software "
#~ "colaborativo. No puede recargar la ventana del navegador. Al terminar de "
#~ "trabajar con el software colaborativo, primero desconéctese del servidor. "
#~ "Cierre la ventana del navegador. Esto evita cualquier acceso no "
#~ "autorizado a sus datos del software colaborativo."

#~ msgid "Use unified mail for this account"
#~ msgstr "Utilizar el correo unificado para esta cuenta"

#~ msgid "Use username and password"
#~ msgstr "Usar nombre de usuario y contraseña"

#~ msgid "User"
#~ msgstr "Usuario"

#~ msgid "User data"
#~ msgstr "Datos del usuario"

#~ msgid "User fields"
#~ msgstr "Campos de usuario"

#~ msgid "User name"
#~ msgstr "Nombre de usuario"

#~ msgid "Username"
#~ msgstr "Nombre de usuario"

#~ msgid "Username must not be empty."
#~ msgstr "El nombre de usuario no debe estar vacío."

#~ msgid "Users"
#~ msgstr "Usuarios"

#~ msgid "Userstore"
#~ msgstr "Almacén de usuarios"

#~ msgid "Using the reminder functions"
#~ msgstr "Uso de las funciones de recordatorio"

#~ msgid "Uzbekistan"
#~ msgstr "Uzbekistán"

#~ msgid "V-Split"
#~ msgstr "División Vert"

#~ msgid "V-split view"
#~ msgstr "Vista Division Vert."

#~ msgid "Vacation Notice"
#~ msgstr "Aviso de ausencia"

#~ msgid "Vanuatu"
#~ msgstr "Vanuatu"

#~ msgid "Venezuela"
#~ msgstr "Venezuela"

#~ msgid "Version"
#~ msgstr "Versión"

#~ msgid "Version Comment"
#~ msgstr "Comentario de la versión"

#~ msgid "Version comment"
#~ msgstr "Comentario de la versión"

#~ msgid "Version history"
#~ msgstr "Historial de versiones"

#~ msgid "Very high"
#~ msgstr "Muy alta"

#~ msgid "Very low"
#~ msgstr "Muy baja"

#~ msgid "Very strong"
#~ msgstr "Muy fuerte"

#~ msgid "Video enabled"
#~ msgstr "Vídeo activado"

#~ msgid "Viet Nam"
#~ msgstr "Vietnam"

#, fuzzy
#~ msgid "View"
#~ msgstr "&Vista"

#~ msgid "View Slideshow"
#~ msgstr "Ver presentación"

#~ msgid "View all appointments from all available calendars"
#~ msgstr "Ver todas las citas para todos los calendarios disponibles"

#~ msgid "View all attachments"
#~ msgstr "Ver todos los adjuntos"

#~ msgid "View source"
#~ msgstr "Ver código fuente"

#~ msgid "Virgin Islands, British"
#~ msgstr "Islas Vírgenes Británicas"

#~ msgid "Virgin Islands, U.S."
#~ msgstr "Islas Vírgenes Americanas"

#~ msgid "Visibility"
#~ msgstr "Visibilidad"

#~ msgid "Visible folder"
#~ msgstr "Carpeta visible"

#~ msgid "Visual effects"
#~ msgstr "Efectos visuales"

#
#~ msgctxt "wednesday"
#~ msgid "W"
#~ msgstr "M"

#~ msgid "Waiting"
#~ msgstr "En espera"

#~ msgid "Wallis and Futuna"
#~ msgstr "Wallis y Futuna"

#~ msgid "Warning"
#~ msgstr "Advertencia"

#~ msgid "Warning: %2$s"
#~ msgstr "Advertencia: %2$s"

#~ msgid "Warning: This message might be a phishing or scam mail"
#~ msgstr "Atención: Este correo podría ser un intento de phishing o estafa"

#~ msgid "Warnings:"
#~ msgstr "Advertencias:"

#~ msgid "Weak"
#~ msgstr "Débil"

#~ msgid "Weather • Season"
#~ msgstr "Tiempo • Estación"

#~ msgid "Wed"
#~ msgstr "mié"

#~ msgid "Wednesday"
#~ msgstr "miércoles"

#~ msgid "Week"
#~ msgstr "Semana"

#~ msgid "Week View"
#~ msgstr "Vista de semana"

#~ msgid "Week(s) on"
#~ msgstr "Semana(s) en"

#~ msgid "Weekend Day"
#~ msgstr "Día de fin de semana"

#~ msgid "Weekend day"
#~ msgstr "Día de fin de semana"

#~ msgid "Weekly on %1$s"
#~ msgstr "Semanalmente en %1$s"

#~ msgid "Western Sahara"
#~ msgstr "Sáhara Occidental"

#~ msgid "When \"Reply all\":"
#~ msgstr "Al \"Responder a todos\":"

#~ msgid "When activating this option an installation wizard will be launched."
#~ msgstr "Cuando se active esta opción se lanzará un asistente."

#~ msgid "When switching to another view"
#~ msgstr "Al cambiar a otra vista"

#~ msgid ""
#~ "When using this feature, you as the current owner of the data are "
#~ "responsible for being careful with privacy rules and for complying with "
#~ "legal obligations (Copyright, Privacy Laws). Especially when sharing "
#~ "personal data you are the responsible party according to the Federal Data "
#~ "Protection Act (BDSG, Germany) or other Privacy Acts of your country. "
#~ "According to European and other national regulations you as the "
#~ "responsible party are in charge of data economy, and must not publish or "
#~ "forward personal data without the person's consent. Beyond legal "
#~ "obligations, we would like to encourage extreme care when dealing with "
#~ "personal data. Please consider carefully where you store and to whom you "
#~ "forward personal data. Please ensure appropriate access protection, e.g. "
#~ "by proper password protection."
#~ msgstr ""
#~ "Al utilizar esta característica, usted, como actual propietario de los "
#~ "datos, tiene la responsabilidad de ser respetuoso con las normas de "
#~ "privacidad y de cumplir con sus obligaciones legales (Copyright, Leyes "
#~ "sobre privacidad). Usted es la parte responsable, especialmente al "
#~ "compartir datos personales, de acuerdo con la Ley Orgánica de Protección "
#~ "de Datos (LOPD, España) u otras leyes sobre privacidad de su país. De "
#~ "acuerdo a las regulaciones europeas y nacionales, usted, como parte "
#~ "responsable, se hace cargo de todo el ciclo de vida de los datos, y no "
#~ "debe publicar ni enviar datos personales sin el consentimiento de dicha "
#~ "persona. Más allá de estas obligaciones legales, nos gustaría "
#~ "recomendarle un cuidado extremo cuando se traten datos personales. Por "
#~ "favor, valore con cuidado dónde almacena y a quién envía datos "
#~ "personales. Por favor, asegúrese de usar una protección de acceso "
#~ "apropiada, p.ej. mediante una adecuada protección por contraseña."

#~ msgid "When:"
#~ msgstr "Cuando:"

#~ msgid "Where:"
#~ msgstr "Donde:"

#~ msgid "Whole day"
#~ msgstr "Todo el día"

#~ msgid "Windows are shown as"
#~ msgstr "Las ventanas se muestran como"

#~ msgctxt "address"
#~ msgid "Work"
#~ msgstr "Trabajo"

#~ msgid "Work week starts on"
#~ msgstr "La semana de trabajo comienza el"

#~ msgid "Workweek"
#~ msgstr "Semana laboral"

#~ msgid "Workweek View"
#~ msgstr "Vista de semana laboral"

#~ msgid "Would you like to create the following birthday series appointment?"
#~ msgstr "¿Quiere crear una serie de citas para el siguiente cumpleaños?"

#~ msgid "YB"
#~ msgstr "YB"

#~ msgid "Year"
#~ msgstr "Año"

#~ msgid "Yearly on %1$s %2$d"
#~ msgstr "Anualmente el %2$d de %1$s"

#~ msgid "Yearly on the %1$s %2$s of %3$d"
#~ msgstr "Anualmente el %1$s %2$s de %3$d"

#~ msgid "Years"
#~ msgstr "Años"

#~ msgid "Yellow"
#~ msgstr "Amarillo"

#~ msgid "Yemen"
#~ msgstr "Yemen"

#~ msgid "Yes"
#~ msgstr "Sí"

#~ msgid "Yes, send without subject"
#~ msgstr "Sí, enviarlo sin asunto"

#~ msgid "Yes, upgrade my account"
#~ msgstr "Sí, actualice mi cuenta"

#~ msgid "Yesterday"
#~ msgstr "Ayer"

#~ msgid "You already accepted this invitation"
#~ msgstr "Ya ha aceptado esta invitación"

#~ msgid ""
#~ "You are about to change your confirmation status. Please leave a comment "
#~ "for other participants."
#~ msgstr ""
#~ "Está a punto de cambiar su estado de confirmación. Por favor, deje un "
#~ "comentario para otros participantes."

#, fuzzy
#~ msgid ""
#~ "You are currently using %1$s of your %2$s available disk space. You have "
#~ "%3$s left."
#~ msgstr ""
#~ "Actualmente está usando %1$s de sus %2$s de espacio en disco disponible. "
#~ "Le quedan %3$s. "

#~ msgid ""
#~ "You are not allowed to create appointments in \"%1$s\" owned by %2$s. "
#~ "Appointments will therefore be created in your private calendar."
#~ msgstr ""
#~ "No se le permite crear citas en \"%1$s\", propiedad de %2$s. Por tanto, "
#~ "las citas se crearán en su calendario privado."

#~ msgid ""
#~ "You are not allowed to create appointments in \"%1$s\". Appointments will "
#~ "therefore be created in your private calendar."
#~ msgstr ""
#~ "No se le permite crear citas en \"%1$s\". Por tanto, las citas se crearán "
#~ "en su calendario privado."

#~ msgid "You are the organizer"
#~ msgstr "Usted es el organizador"

#~ msgid "You can download the updates from within the updater."
#~ msgstr "Puede descargar las actualizaciones desde dentro del updater."

#~ msgid ""
#~ "You can drag and drop files from your computer here to add as attachment."
#~ msgstr ""
#~ "Se pueden arrastrar y soltar ficheros de su ordenador aquí para añadirlos "
#~ "como adjuntos."

#~ msgid ""
#~ "You can drag and drop files from your computer to upload either a new "
#~ "file or another version of a file."
#~ msgstr ""
#~ "Puede arrastrar y soltar los ficheros desde el ordenador para subir bien "
#~ "un fichero nuevo o bien una nueva versión de un fichero."

#~ msgid "You can quick-save your changes via Ctrl+Enter."
#~ msgstr "Puede guardar rápidamente sus cambios pulsando Ctrl+Intro."

#~ msgid "You can't create a new recurrence in a modified appointment."
#~ msgstr "No se puede crear una nueva serie en una cita modificada."

#~ msgid ""
#~ "You cannot remove the owner of the shared folder from this appointment."
#~ msgstr ""
#~ "No se puede eliminar de esta cita al propietario de la carpeta compartida."

#~ msgid "You cannot remove yourself from this appointment."
#~ msgstr "No se puede eliminar a si mismo de esta cita."

#~ msgid "You declined this appointment"
#~ msgstr "Usted ha rechazado esta cita"

#~ msgid "You declined this task"
#~ msgstr "Usted ha rechazado esta tarea"

#~ msgid "You did not enter a subject. Would you like to enter a subject now?"
#~ msgstr "No ha indicado ningún asunto. ¿Desea hacerlo ahora?"

#~ msgid ""
#~ "You do not have write permission for this folder. The new contact will be "
#~ "saved in your personal contacts folder. "
#~ msgstr ""
#~ "No tiene permisos de escritura en esta carpeta. El nuevo contacto se "
#~ "guardará en su carpeta de contactos personal."

#~ msgid "You don't have any appointments in the near future."
#~ msgstr "Usted no tiene ninguna cita en un futuro cercano."

#~ msgid "You don't have any publications yet"
#~ msgstr "Usted no tiene todavía ninguna publicación"

#~ msgid "You don't have any subscriptions yet"
#~ msgstr "Usted no tiene todavía ninguna suscripción"

#~ msgid "You don't have any tasks that are either due soon or overdue."
#~ msgstr "Usted no tiene ninguna tarea vencida o próxima a hacerlo."

#~ msgid ""
#~ "You don't have enough rights to create objects in this folder. Do you "
#~ "want to create the object in your default folder?"
#~ msgstr ""
#~ "No tiene suficientes permisos para crear objetos en esta carpeta. ¿Desea "
#~ "crear el objeto en su carpeta predeterminada?"

#~ msgid "You don't have permissions to change this document"
#~ msgstr "No tiene permisos para modificar este documento"

#~ msgid ""
#~ "You entered an E-Mail address with IDN domain. In some environments IDN "
#~ "domains will not work as expected. Would you like to add it nevertheless?"
#~ msgstr ""
#~ "Ha introducido una dirección de correo con un dominio IDN. En algunos "
#~ "entornos, los dominios IDN no funcionan tal y como se espera. ¿Desea "
#~ "añadirla de todos modos?"

#, fuzzy
#~| msgid "You have %1$d notification"
#~| msgid_plural "You have %1$d notifications"
#~ msgid "You have %1$d notification."
#~ msgid_plural "You have %1$d notifications."
#~ msgstr[0] "Tiene %1$d notificación"
#~ msgstr[1] "Tiene %1$d notificaciones"

#~ msgid ""
#~ "You have %1$d notifications. Press [enter] to jump to the notification "
#~ "area and [escape] to close it again."
#~ msgid_plural ""
#~ "You have %1$d notifications. Press [enter] to jump to the notification "
#~ "area and [escape] to close it again."
#~ msgstr[0] ""
#~ "Tiene %1$d notificación. Pulse [Intro] para pasar al área de notificación "
#~ "y [Esc] para cerrarla de nuevo."
#~ msgstr[1] ""
#~ "Tiene %1$d notificaciones. Pulse [Intro] para pasar al área de "
#~ "notificación y [Esc] para cerrarla de nuevo."

#~ msgid "You have %1$d unread messages"
#~ msgstr "Tiene %1$d mensajes no leídos"

#~ msgid "You have 1 unread message"
#~ msgstr "Tiene 1 mensaje no leído"

#~ msgid "You have accepted the appointment"
#~ msgstr "Ha aceptado la cita"

#~ msgid "You have accepted this appointment"
#~ msgstr "Usted ha aceptado esta cita"

#~ msgid "You have accepted this task"
#~ msgstr "Usted ha aceptado esta tarea"

#~ msgid "You have been automatically signed out"
#~ msgstr "Ha sido desconectado automáticamente"

#~ msgid "You have been invited to an event by %1$s:"
#~ msgstr "Ha sido invitado a un evento por %1$s:"

#~ msgid ""
#~ "You have been invited to an event organized by %1$s on behalf of %2$s"
#~ msgstr "Ha sido invitado a un evento organizado por %1$s en nombre de %2$s"

#~ msgid "You have declined the appointment"
#~ msgstr "Ha rechazado la cita"

#~ msgid "You have edit rights."
#~ msgstr "Usted tiene derechos de edición."

#~ msgid "You have no new messages"
#~ msgstr "No tiene nuevos mensajes"

#~ msgid "You have no unread messages"
#~ msgstr "No tiene mensajes sin leer"

#~ msgid "You have reauthorized this %s account."
#~ msgstr "Ha vuelto a autorizar esta cuenta %s."

#~ msgid "You have reauthorized this account."
#~ msgstr "Ha vuelto a autorizar esta cuenta."

#~ msgid ""
#~ "You have received this mail because this appointment contains the "
#~ "resource %1$s, that you manage."
#~ msgstr ""
#~ "Ha recibido este correo porque la cita contiene el recurso %1$s, el cual "
#~ "gestiona usted."

#~ msgid ""
#~ "You have received this mail because your are the chair for this "
#~ "appointment."
#~ msgstr "Ha recibido este correo porque usted es el presidente en esta cita."

#~ msgid ""
#~ "You have received this mail because your are the organizer of this "
#~ "appointment."
#~ msgstr ""
#~ "Ha recibido este correo porque usted es el organizador de esta cita."

#~ msgid ""
#~ "You have set up an external E-Mail account. The sole responsibility for "
#~ "the availability of the external E-Mail account lies with the service "
#~ "provider."
#~ msgstr ""
#~ "Ha configurado una cuenta externa de correo. La disponibilidad de una "
#~ "cuenta externa de correo depende exclusivamente del proveedor de correo "
#~ "correspondiente."

#~ msgid "You have tentatively accepted the appointment"
#~ msgstr "Ha aceptado provisionalmente la cita"

#~ msgid "You have the following appointment in %s:"
#~ msgstr "Tiene la siguiente cita en %s:"

#~ msgid "You have to enter a username and password to subscribe."
#~ msgstr ""
#~ "Tiene que indicar un nombre de usuario y una contraseña para suscribirse."

#~ msgid "You must specify an E-Mail address for redirection."
#~ msgstr "Debe especificar una dirección de E-Mail para la redirección."

#~ msgid ""
#~ "You need to authorize %1$s to use your account. Please click on the "
#~ "button below and the authorization will proceed in a separate window."
#~ msgstr ""
#~ "Necesita autorizar a %1$s para utilizar su cuenta. Por favor, pulse en el "
#~ "botón siguiente y la autorización se llevará a cabo en una ventana "
#~ "diferente."

#~ msgid "You need to use Android %n or higher."
#~ msgstr "Es necesario usar Android %n o posterior."

#~ msgid "You need to use iOS %n or higher."
#~ msgstr "Es necesario usar iOS %n o posterior."

#~ msgid "You seem to have been inactive for %d minute."
#~ msgid_plural "You seem to have been inactive for %d minutes."
#~ msgstr[0] "Parece que ha estado inactivo durante %d minuto."
#~ msgstr[1] "Parece que ha estado inactivo durante %d minutos."

#~ msgid "You share this folder with other users"
#~ msgstr "Usted comparte esta carpeta con otros usuarios"

#~ msgid "You tentatively accepted this invitation"
#~ msgstr "Ha aceptado provisionalmente esta invitación"

#~ msgid "You tentatively accepted this task"
#~ msgstr "Ha aceptado provisionalmente esta tarea"

#~ msgid "You wanted to be reminded about the following InfoItem:"
#~ msgstr ""
#~ "Usted quería que se le recordase el siguiente elemento de información:"

#~ msgid ""
#~ "You will automatically return to the appointment dialog. The selected "
#~ "start and end time as well as the current participant list will be "
#~ "applied."
#~ msgstr ""
#~ "Volverá automáticamente a la ventana de la cita. Se aplicarán las horas "
#~ "de inicio y fin seleccionadas, además de la lista de participantes actual."

#~ msgid "You will be automatically signed out in %1$d second"
#~ msgid_plural "You will be automatically signed out in %1$d seconds"
#~ msgstr[0] "Será desconectado automáticamente en %1$d segundo"
#~ msgstr[1] "Será desconectado automáticamente en %1$d segundos"

#~ msgid "You will need to re-login for the change to take effect."
#~ msgstr "Necesitará reconectarse para que el cambio surta efecto."

#~ msgid "You're not allowed to delete this attachment!"
#~ msgstr "¡No se le permite borrar este adjunto!"

#~ msgid "Your Applications"
#~ msgstr "Sus aplicaciones"

#~ msgid "Your IP address has changed"
#~ msgstr "Su dirección IP ha cambiado"

#~ msgid "Your answer"
#~ msgstr "Su respuesta"

#~ msgid "Your applications"
#~ msgstr "Sus aplicaciones"

#~ msgid "Your auto forward has been saved"
#~ msgstr "Su reenvío automático se ha guardado"

#~ msgid "Your browser is not supported!"
#~ msgstr "Su navegador no está admitido"

#~ msgid "Your browser is slow and outdated!"
#~ msgstr "Su navegador es lento y está desactualizado"

#~ msgid "Your browser version is not supported!"
#~ msgstr "La versión de su navegador no está admitida"

#~ msgid "Your browser's cookie functionality is disabled. Please turn it on."
#~ msgstr ""
#~ "La funcionalidad de cookies de su navegador está desactivada. Por favor, "
#~ "actívela."

#, fuzzy
#~ msgid ""
#~ "Your capacity is shared with all members of your group. Your group is "
#~ "currently using %1$s of its %2$s available disk space. The amount of free "
#~ "space is %3$s."
#~ msgstr ""
#~ "Su capacidad está compartida con todos los miembros de su grupo. Su grupo "
#~ "está utilizando %1$s de %2$s de espacio de disco disponible. La cantidad "
#~ "de espacio libre es %3$s."

#~ msgid "Your contact information have been saved."
#~ msgstr "Su información de contacto ha sido guardada."

#~ msgid "Your current password"
#~ msgstr "Su contraseña actual"

#~ msgid "Your data has been saved"
#~ msgstr "Sus datos se han guardado"

#~ msgid "Your mail address"
#~ msgstr "Su dirección de correo"

#~ msgid "Your messages"
#~ msgstr "Sus mensajes"

#~ msgid "Your name"
#~ msgstr "Su nombre"

#~ msgid "Your old password"
#~ msgstr "Su contraseña anterior"

#~ msgid "Your operating system is not supported."
#~ msgstr "Su sistema operativo no está admitido."

#~ msgid "Your password"
#~ msgstr "Su contraseña"

#~ msgid ""
#~ "Your password changed. For a future use of your subscriptions and "
#~ "additional E-Mail accounts enter your old password. This only has to be "
#~ "done once. If you now cancel the action you have to newly set up all "
#~ "subscriptions and additional E-Mail accounts."
#~ msgstr ""
#~ "Su contraseña ha cambiado. Introduzca su contraseña anterior para "
#~ "utilizar en el futuro sus suscripciones y cuentas de E-Mail adicionales. "
#~ "Esto sólo tendrá que hacerlo una vez. Si cancela ahora esta acción, "
#~ "tendrá que configurar desde cero todas las suscripciones y cuentas de E-"
#~ "Mail adicionales."

#~ msgid "Your password has been changed"
#~ msgstr "Su contraseña ha sido cambiada"

#, fuzzy
#~ msgid ""
#~ "Your password is more secure if it also contains capital letters, "
#~ "numbers, and special characters like $, _, %"
#~ msgstr ""
#~ "Su contraseña es más segura si contiene también letras en mayúsculas, "
#~ "números, y caracteres especiales como %1$s."

#~ msgid "Your primary mail account can not be deleted."
#~ msgstr "Su cuenta principal de correo electrónico no se puede borrar."

#~ msgid ""
#~ "Your scheduled appointment conflicts with one or more previously "
#~ "scheduled appointments."
#~ msgstr ""
#~ "Su cita planificada entra en conflicto con una o más citas planificadas "
#~ "con anterioridad."

#~ msgid "Your selected picture will be displayed after saving"
#~ msgstr "La foto seleccionada se mostrará después de ser guardada"

#~ msgid "Your session has expired. Please log in again."
#~ msgstr "Su sesión ha expirado. Por favor, conéctese de nuevo."

#~ msgid "Your session has expired. You have to close this window."
#~ msgstr "Su sesión ha expirado. Tiene que cerrar esta ventana."

#~ msgid "Your session is expired"
#~ msgstr "La sesión ha expirado"

#~ msgid "Your timezone"
#~ msgstr "Su zona horaria"

#~ msgid "Your vacation notice has been saved"
#~ msgstr "Su aviso de ausencia se ha guardado"

#~ msgid "ZB"
#~ msgstr "ZB"

#~ msgid "ZIP"
#~ msgstr "CP"

#~ msgid "ZIP (business)"
#~ msgstr "Código postal (profesional)"

#~ msgid "ZIP (private)"
#~ msgstr "Código postal (personal)"

#~ msgid "ZIP / City"
#~ msgstr "CP / Ciudad"

#~ msgid "ZIP / City (other)"
#~ msgstr "CP / Ciudad (otro)"

#~ msgid "ZIP:"
#~ msgstr "Código postal:"

#~ msgid "Zambia"
#~ msgstr "Zambia"

#~ msgid "Zimbabwe"
#~ msgstr "Zimbabue"

#~ msgid "Zloty"
#~ msgstr "Zloty"

#~ msgid "Zoom in"
#~ msgstr "Acercar"

#~ msgid "Zoom out"
#~ msgstr "Alejar"

#~ msgid "Zoom: %1$d%"
#~ msgstr "Zoom: %1$d%"

#~ msgid "Zulu"
#~ msgstr "Zulú"

#~ msgid "[No Subject]"
#~ msgstr "[Sin asunto]"

#~ msgid ""
#~ "[changed_by] has [confirmation_action] this appointment.\n"
#~ "\n"
#~ "Appointment\n"
#~ "===========\n"
#~ "Created by: [created_by]\n"
#~ "Created at: [creation_datetime]\n"
#~ "[title]\n"
#~ "[location][folder_name]\n"
#~ "\n"
#~ "[start]\n"
#~ "[end]\n"
#~ "[series][delete_exceptions][change_exceptions]\n"
#~ "[description]\n"
#~ "Participants\n"
#~ "============\n"
#~ "[participants]\n"
#~ "\n"
#~ "Resources\n"
#~ "=========\n"
#~ "[resources]\n"
#~ "\n"
#~ "=========================================="
#~ msgstr ""
#~ "[changed_by] ha [confirmation_action] esta cita.\n"
#~ "\n"
#~ "Cita\n"
#~ "====\n"
#~ "Creada por: [created_by]\n"
#~ "Creada el: [creation_datetime]\n"
#~ "[title]\n"
#~ "[location][folder_name]\n"
#~ "\n"
#~ "[start]\n"
#~ "[end]\n"
#~ "[series][delete_exceptions][change_exceptions]\n"
#~ "[description]\n"
#~ "Participantes\n"
#~ "=============\n"
#~ "[participants]\n"
#~ "\n"
#~ "Recursos\n"
#~ "========\n"
#~ "[resources]\n"
#~ "\n"
#~ "=========================================="

#~ msgid ""
#~ "[changed_by] has [confirmation_action] this appointment.\n"
#~ "You can check this appointment in your calendar:\n"
#~ "[link]\n"
#~ "\n"
#~ "Appointment\n"
#~ "===========\n"
#~ "Created by: [created_by]\n"
#~ "Created at: [creation_datetime]\n"
#~ "[title]\n"
#~ "[location][folder_name]\n"
#~ "\n"
#~ "[start]\n"
#~ "[end]\n"
#~ "[series][delete_exceptions][change_exceptions]\n"
#~ "[description]\n"
#~ "Participants\n"
#~ "============\n"
#~ "[participants]\n"
#~ "\n"
#~ "Resources\n"
#~ "=========\n"
#~ "[resources]\n"
#~ "\n"
#~ "=========================================="
#~ msgstr ""
#~ "[changed_by] ha [confirmation_action] esta cita.\n"
#~ "Puede revisar esta cita en su calendario:\n"
#~ "[link]\n"
#~ "\n"
#~ "Cita\n"
#~ "====\n"
#~ "Creada por: [created_by]\n"
#~ "Creada el: [creation_datetime]\n"
#~ "[title]\n"
#~ "[location][folder_name]\n"
#~ "\n"
#~ "[start]\n"
#~ "[end]\n"
#~ "[series][delete_exceptions][change_exceptions]\n"
#~ "[description]\n"
#~ "Participantes\n"
#~ "=============\n"
#~ "[participants]\n"
#~ "\n"
#~ "Recursos\n"
#~ "========\n"
#~ "[resources]\n"
#~ "\n"
#~ "=========================================="

#~ msgid ""
#~ "[changed_by] has [confirmation_action] this task.\n"
#~ "\n"
#~ "Task\n"
#~ "====\n"
#~ "Created by: [created_by]\n"
#~ "Created at: [creation_datetime]\n"
#~ "[title]\n"
#~ "[folder_name]\n"
#~ "[priority]\n"
#~ "[task_status]\n"
#~ "\n"
#~ "[start]\n"
#~ "[end]\n"
#~ "[series]\n"
#~ "[description]\n"
#~ "Participants\n"
#~ "============\n"
#~ "[participants]\n"
#~ "\n"
#~ "Resources\n"
#~ "=========\n"
#~ "[resources]\n"
#~ "\n"
#~ "=========================================="
#~ msgstr ""
#~ "[changed_by] ha [confirmation_action] this tarea.\n"
#~ "\n"
#~ "Tarea\n"
#~ "=====\n"
#~ "Creada por: [created_by]\n"
#~ "Creada el: [creation_datetime]\n"
#~ "[title]\n"
#~ "[folder_name]\n"
#~ "[priority]\n"
#~ "[task_status]\n"
#~ "\n"
#~ "[start]\n"
#~ "[end]\n"
#~ "[series]\n"
#~ "[description]\n"
#~ "Participantes\n"
#~ "=============\n"
#~ "[participants]\n"
#~ "\n"
#~ "Recursos\n"
#~ "========\n"
#~ "[resources]\n"
#~ "\n"
#~ "=========================================="

#~ msgid ""
#~ "[changed_by] has [confirmation_action] this task.\n"
#~ "You can check this task in your tasks:\n"
#~ "[link]\n"
#~ "\n"
#~ "Task\n"
#~ "====\n"
#~ "Created by: [created_by]\n"
#~ "Created at: [creation_datetime]\n"
#~ "[title]\n"
#~ "[folder_name]\n"
#~ "[priority]\n"
#~ "[task_status]\n"
#~ "\n"
#~ "[start]\n"
#~ "[end]\n"
#~ "[series]\n"
#~ "[description]\n"
#~ "Participants\n"
#~ "============\n"
#~ "[participants]\n"
#~ "\n"
#~ "Resources\n"
#~ "=========\n"
#~ "[resources]\n"
#~ "\n"
#~ "=========================================="
#~ msgstr ""
#~ "[changed_by] ha [confirmation_action] this tarea.\n"
#~ "Puede revisar esta tarea en sus tareas:\n"
#~ "[link]\n"
#~ "\n"
#~ "Tarea\n"
#~ "=====\n"
#~ "Creada por: [created_by]\n"
#~ "Creada el: [creation_datetime]\n"
#~ "[title]\n"
#~ "[folder_name]\n"
#~ "[priority]\n"
#~ "[task_status]\n"
#~ "\n"
#~ "[start]\n"
#~ "[end]\n"
#~ "[series]\n"
#~ "[description]\n"
#~ "Participantes\n"
#~ "=============\n"
#~ "[participants]\n"
#~ "\n"
#~ "Recursos\n"
#~ "========\n"
#~ "[resources]\n"
#~ "\n"
#~ "=========================================="

#~ msgid "above"
#~ msgstr "por encima"

#~ msgid "absent on business"
#~ msgstr "ausente por trabajo"

#~ msgid "after"
#~ msgstr "después de"

#~ msgid "after %1$d appointment"
#~ msgid_plural "after %1$d appointments"
#~ msgstr[0] "tras la %1$d cita"
#~ msgstr[1] "después de %1$d citas"

#~ msgid "all"
#~ msgstr "todas"

#~ msgid "and"
#~ msgstr "y"

#~ msgid "any"
#~ msgstr "cualquiera"

#~ msgid "appointments"
#~ msgstr "citas"

#~ msgid "april"
#~ msgstr "abril"

#~ msgid "attachment"
#~ msgstr "adjunto"

#~ msgid "august"
#~ msgstr "agosto"

#~ msgid "auto"
#~ msgstr "auto"

#~ msgid "below"
#~ msgstr "por debajo"

#~ msgid "booked"
#~ msgstr "reservado"

#~ msgid "by %1$s until %2$s"
#~ msgstr "en %1$s hasta %2$s"

#~ msgid "by noon"
#~ msgstr "a mediodía"

#~ msgid "bytes"
#~ msgstr "bytes"

#, fuzzy
#~ msgid "characters"
#~ msgstr " caracteres"

#~ msgid "clear"
#~ msgstr "borrar"

#~ msgid "close"
#~ msgstr "cerrar"

#~ msgid "close for %1$s"
#~ msgstr "cerrar por %1$s"

#~ msgid "confirmed-ham"
#~ msgstr "envíos válidos confirmados"

#~ msgid "confirmed-spam"
#~ msgstr "correo no deseado confirmado"

#~ msgid "copy to clipboard"
#~ msgstr "copiar al portapapeles"

#~ msgid "create objects"
#~ msgstr "crear objetos"

#~ msgid "create objects and subfolders"
#~ msgstr "crear objetos y subcarpetas"

#~ msgid "created by %s"
#~ msgstr "creado por %s"

#~ msgid "d.M.yy"
#~ msgstr "d.M.aa"

#~ msgid "d.M.yyyy"
#~ msgstr "d.M.aaaa"

#~ msgid "d.MM.yy"
#~ msgstr "d.MM.aa"

#~ msgid "daily"
#~ msgstr "diaria"

#~ msgid "day every"
#~ msgstr "día cada"

#~ msgid "day of the week"
#~ msgstr "día de la semana"

#~ msgid "day of the weekend"
#~ msgstr "día de fin de semana"

#~ msgid "dd-MMM-yy"
#~ msgstr "dd-MMM-aa"

#~ msgid "dd.MM.yy"
#~ msgstr "dd.MM.aa"

#~ msgid "dd.MM.yyyy"
#~ msgstr "dd.MM.aaaa"

#~ msgid "dd/MM/yy"
#~ msgstr "dd/MM/aa"

#~ msgid "dd/MM/yyyy"
#~ msgstr "dd/MM/aaaa"

#~ msgid "december"
#~ msgstr "diciembre"

#~ msgid "default"
#~ msgstr "predeterminado"

#~ msgid "delete all objects"
#~ msgstr "borrar todos los objetos"

#~ msgid "delete only own objects"
#~ msgstr "borrar sólo los objetos propios"

#~ msgid "deleted"
#~ msgstr "borrado"

#~ msgid "disabled"
#~ msgstr "desactivado"

#~ msgid "edit all objects"
#~ msgstr "editar todos los objetos"

#~ msgid "edit own objects"
#~ msgstr "editar objetos propios"

#, fuzzy
#~ msgid "end date"
#~ msgstr "fecha de fin"

#~ msgid "ends"
#~ msgstr "finaliza"

#~ msgid "ends after a certain number of appointments"
#~ msgstr "finaliza después de cierto número de citas"

#~ msgid "ends on a specific date"
#~ msgstr "finaliza en una fecha determinada"

#~ msgid "estimated costs"
#~ msgstr "costes estimados"

#~ msgid "every %1$d day"
#~ msgid_plural "every %1$d days"
#~ msgstr[0] "cada %1$s día"
#~ msgstr[1] "cada %1$s días"

#~ msgid "every %1$d month"
#~ msgid_plural "every %1$d months"
#~ msgstr[0] "cada %1$d mes"
#~ msgstr[1] "cada %1$d meses"

#~ msgid "every %1$d week"
#~ msgid_plural "every %1$d weeks"
#~ msgstr[0] "cada %1$d semana"
#~ msgstr[1] "cada %1$d semanas"

#~ msgid "every day"
#~ msgstr "todos los días"

#~ msgid "every month"
#~ msgstr "todos los meses"

#~ msgid "every week"
#~ msgstr "todas las semanas"

#~ msgid "february"
#~ msgstr "febrero"

#~ msgid "files"
#~ msgstr "ficheros"

#~ msgid "first"
#~ msgstr "primer"

#~ msgid "flickr.people.getPublicPhotos"
#~ msgstr "flickr.people.getPublicPhotos"

#~ msgid "flickr.photos.search"
#~ msgstr "flickr.photos.search"

#~ msgid "forward"
#~ msgstr "avanzar"

#~ msgid "fourth"
#~ msgstr "cuarto"

#~ msgid "free"
#~ msgstr "libre"

#~ msgid "hCard Export"
#~ msgstr "Exportar hCard"

#~ msgid "hot"
#~ msgstr "caliente"

#~ msgid "http://"
#~ msgstr "http://"

#~ msgid "i18n test string - do not translate this"
#~ msgstr "i18n test string - do not translate this"

#~ msgid "iCal"
#~ msgstr "iCal"

#~ msgid "iCalendar"
#~ msgstr "iCalendar"

#~ msgid "in"
#~ msgstr "en"

#~ msgctxt "in"
#~ msgid "in %d minute"
#~ msgid_plural "in %d minutes"
#~ msgstr[0] "en %d minuto"
#~ msgstr[1] "en %d minutos"

#~ msgid "in 15 minutes"
#~ msgstr "en 15 minutos"

#~ msgid "in 30 minutes"
#~ msgstr "en 30 minutos"

#~ msgid "in 5 minutes"
#~ msgstr "en 5 minutos"

#~ msgid "in blind copy"
#~ msgstr "en copia oculta"

#~ msgid "in copy"
#~ msgstr "en copia"

#~ msgid "in one hour"
#~ msgstr "en una hora"

#~ msgid "in one week"
#~ msgstr "en una semana"

#, fuzzy
#~ msgid "is not a valid user or group."
#~ msgstr "%s no es un usuario o un grupo válido."

#~ msgid "is on"
#~ msgstr "es el"

#~ msgid "isMailAddress"
#~ msgstr "isMailAddress"

#~ msgid "january"
#~ msgstr "enero"

#~ msgid "july"
#~ msgstr "julio"

#~ msgid "june"
#~ msgstr "junio"

#~ msgid "last"
#~ msgstr "último"

#~ msgid "late in the evening"
#~ msgstr "de madrugada"

#~ msgid "locked by"
#~ msgstr "bloqueado por"

#~ msgid "march"
#~ msgstr "marzo"

#~ msgid "may"
#~ msgstr "mayo"

#~ msgctxt "dayview"
#~ msgid "mm"
#~ msgstr "mm"

#~ msgid "month"
#~ msgstr "mes"

#~ msgid "monthly"
#~ msgstr "mensual"

#~ msgid "more"
#~ msgstr "más"

#~ msgid "nd"
#~ msgstr "º"

#~ msgid "never ends"
#~ msgstr "nunca finaliza"

#~ msgid "new"
#~ msgstr "nuevo"

#~ msgid "next Friday"
#~ msgstr "próximo viernes"

#~ msgid "next Monday"
#~ msgstr "próximo lunes"

#~ msgid "next Saturday"
#~ msgstr "próximo sábado"

#~ msgid "next Sunday"
#~ msgstr "próximo domingo"

#~ msgid "next Thursday"
#~ msgstr "próximo jueves"

#~ msgid "next Tuesday"
#~ msgstr "próximo martes"

#~ msgid "next Wednesday"
#~ msgstr "próximo miércoles"

#~ msgid "next week"
#~ msgstr "semana siguiente"

#~ msgid "no delete permissions"
#~ msgstr "no hay permiso de borrado"

#~ msgid "no edit permissions"
#~ msgstr "no hay permiso de edición"

#~ msgid "no read permissions"
#~ msgstr "no hay permiso de lectura"

#~ msgid "not sent"
#~ msgstr "no enviado"

#~ msgid "november"
#~ msgstr "noviembre"

#~ msgid "october"
#~ msgstr "octubre"

#~ msgid "on"
#~ msgstr "el"

#~ msgid "on behalf of"
#~ msgstr "en nombre de"

#~ msgid "organized by %s"
#~ msgstr "organizado por %s"

#~ msgid "please select"
#~ msgstr "por favor, seleccione"

#~ msgid "predefined"
#~ msgstr "predefinido"

#~ msgid "previous week"
#~ msgstr "semana anterior"

#~ msgid "rd"
#~ msgstr "º"

#~ msgid "read all objects"
#~ msgstr "leer todos los objetos"

#~ msgid "read own objects"
#~ msgstr "leer objetos propios"

#~ msgid "remove"
#~ msgstr "borrar"

#~ msgid "reserved"
#~ msgstr "reservado"

#~ msgid "route planner"
#~ msgstr "planificador de ruta"

#~ msgid "second"
#~ msgstr "segundo"

#~ msgid "seen"
#~ msgstr "visto"

#~ msgid "select format"
#~ msgstr "seleccionar formato"

#~ msgid "september"
#~ msgstr "septiembre"

#~ msgid "set the last used time range of the new view"
#~ msgstr ""
#~ "establecer el intervalo de tiempo empleado la última vez de la vista nueva"

#~ msgid "show all"
#~ msgstr "mostrar todo"

#~ msgid "show image"
#~ msgstr "mostrar imagen"

#~ msgid "st"
#~ msgstr "º"

#, fuzzy
#~ msgid "status"
#~ msgstr "estado"

#~ msgid ""
#~ "street\n"
#~ "postal_code city"
#~ msgstr ""
#~ "street\n"
#~ "postal_code city"

#~ msgid ""
#~ "street\n"
#~ "postal_code city\n"
#~ "state\n"
#~ "country"
#~ msgstr ""
#~ "street\n"
#~ "postal_code city\n"
#~ "state\n"
#~ "country"

#~ msgid "street,postal_code/city,country,state"
#~ msgstr "street,postal_code/city,country,state"

#, fuzzy
#~ msgid "subfolders of %s"
#~ msgstr "Miembros de %s"

#~ msgid "tasks"
#~ msgstr "tareas"

#~ msgid "temporary"
#~ msgstr "provisional"

#~ msgid "tentative"
#~ msgstr "provisional"

#~ msgid "tentatively accept"
#~ msgstr "aceptada provisionalmente"

#~ msgid "th"
#~ msgstr "º"

#~ msgid "third"
#~ msgstr "tercer"

#~ msgid "this afternoon"
#~ msgstr "esta tarde"

#~ msgid "this morning"
#~ msgstr "esta mañana"

#~ msgid "to"
#~ msgstr "a"

#~ msgid "tomorrow"
#~ msgstr "mañana"

#~ msgid "tonight"
#~ msgstr "esta noche"

#~ msgid "unknown"
#~ msgstr "desconocido"

#~ msgid "unkown"
#~ msgstr "desconocido"

#~ msgid "unlimited"
#~ msgstr "ilimitado"

#~ msgid "unnamed"
#~ msgstr "sin nombre"

#~ msgid "vCard"
#~ msgstr "vCard"

#~ msgid "vacation"
#~ msgstr "ausencia"

#~ msgid "vacation notice"
#~ msgstr "aviso de ausencia"

#~ msgid "via"
#~ msgstr "vía"

#~ msgid "view the folder"
#~ msgstr "ver la carpeta"

#~ msgid "waiting"
#~ msgstr "en espera"

#~ msgid "weekly"
#~ msgstr "semanal"

#~ msgid "work days"
#~ msgstr "días laborables"

#~ msgid "yearly"
#~ msgstr "anual"

#~ msgid "yy/MM/dd"
#~ msgstr "aa/MM/dd"

#~ msgid "yyyy-MM-dd"
#~ msgstr "dd/MM/yyyy"<|MERGE_RESOLUTION|>--- conflicted
+++ resolved
@@ -6,11 +6,7 @@
 msgstr ""
 "Project-Id-Version: tours\n"
 "POT-Creation-Date: \n"
-<<<<<<< HEAD
-"PO-Revision-Date: 2021-07-15 13:03+0200\n"
-=======
 "PO-Revision-Date: 2021-06-22 20:54+0100\n"
->>>>>>> 871e9849
 "Last-Translator: Andrés Herrera <andres@workshop-chapina.com>\n"
 "Language-Team: Spanish <ox7doc@workshop-chapina.com>\n"
 "Language: es_ES\n"
@@ -18,7 +14,7 @@
 "Content-Type: text/plain; charset=UTF-8\n"
 "Content-Transfer-Encoding: 8bit\n"
 "Plural-Forms: nplurals=2; plural=(n != 1);\n"
-"X-Generator: Poedit 2.4.2\n"
+"X-Generator: Lokalize 2.0\n"
 
 #: apps/io.ox/tours/calendar.js module:io.ox/tours
 msgid "Creating a new appointment"
@@ -27,12 +23,7 @@
 #: apps/io.ox/tours/calendar.js module:io.ox/tours
 msgid "To create a new appointment, click on New appointments in the toolbar."
 msgstr ""
-<<<<<<< HEAD
-"Para crear una cita nueva, presione en Nueva cita en la larra de "
-"herramientas."
-=======
 "Para crear una cita nueva, presione en Nueva cita en la larra de herramientas."
->>>>>>> 871e9849
 
 #: apps/io.ox/tours/calendar.js module:io.ox/tours
 msgid "Entering the appointment's data"
@@ -263,19 +254,11 @@
 "device into Drive. The uploaded file is now available in Drive on all your "
 "devices."
 msgstr ""
-<<<<<<< HEAD
-"Para subir un archivo nuevo de su dispositivo local, simplemente presione en "
-"Subir, después elija Archivo en el menú desplegable y seleccione el archivo "
-"que quiere subir. Es incluso más fácil si simplemente arrastra y suelta "
-"archivos de su dispositivo local en Drive. El archivo subido queda "
-"disponible en Drive en todos sus dispositivos."
-=======
 "Para subir un archivo nuevo de su dispositivo local, simplemente presione en"
 " Subir, después elija Archivo en el menú desplegable y seleccione el archivo"
 " que quiere subir. Es incluso más fácil si simplemente arrastra y suelta"
 " archivos de su dispositivo local en Drive. El archivo subido queda"
 " disponible en Drive en todos sus dispositivos."
->>>>>>> 871e9849
 
 #: apps/io.ox/tours/files.js module:io.ox/tours
 msgid "Preview files"
@@ -322,19 +305,11 @@
 "create and edit files. Internal and external participants are also able to "
 "collaborate with you on documents at the same time."
 msgstr ""
-<<<<<<< HEAD
-"Elija entre dos alternativas para compartir sus archivos y carpetas. Utilice "
-"\"Solo personas invitadas\" si quiere administrar los permisos de acceso y "
-"permitir a los destinatarios crear y editar archivos. Los colaboradores "
-"internos y externos también pueden colaborar con usted en documentos de "
-"forma concurrente."
-=======
 "Elija entre dos alternativas para compartir sus archivos y carpetas. Utilice"
 " \"Solo personas invitadas\" si quiere administrar los permisos de acceso y"
 " permitir a los destinatarios crear y editar archivos. Los colaboradores"
 " internos y externos también pueden colaborar con usted en documentos de"
 " forma concurrente."
->>>>>>> 871e9849
 
 #: apps/io.ox/tours/files.js module:io.ox/tours
 msgid "Sharing option - Everyone who has the link"
@@ -460,13 +435,8 @@
 "You can restart this tour at any time by clicking on the help icon and "
 "choose \"%s\"."
 msgstr ""
-<<<<<<< HEAD
-"Puede reiniciar esta visita guiada en cualquier momento presionando el icono "
-"de ayuda y eligiendo \"%s\"."
-=======
 "Puede reiniciar esta visita guiada en cualquier momento presionando el icono"
 " de ayuda y eligiendo \"%s\"."
->>>>>>> 871e9849
 
 #. Tour name; general introduction
 #: apps/io.ox/tours/intro.js module:io.ox/tours apps/io.ox/tours/main.js
@@ -546,13 +516,8 @@
 #: apps/io.ox/tours/mail.js module:io.ox/tours
 msgid "To sort the emails, click on Sort. Select a sort criteria."
 msgstr ""
-<<<<<<< HEAD
-"Para ordenar los correos presione Ordenar. Seleccione un criterio de "
-"ordenación."
-=======
 "Para ordenar los correos presione Ordenar. Seleccione un criterio de"
 " ordenación."
->>>>>>> 871e9849
 
 #: apps/io.ox/tours/mail.js module:io.ox/tours
 msgid ""
@@ -585,15 +550,9 @@
 "email in a conversation. To do so, click on a free area in the email "
 "headline."
 msgstr ""
-<<<<<<< HEAD
-"Si las conversaciones están activadas en el menú Ordenar, puede plegar o "
-"desplegar un correo de una conversación. Para ello presione en una zona "
-"libre del encabezado del correo."
-=======
 "Si las conversaciones están activadas en el menú Ordenar, puede plegar o"
 " desplegar un correo de una conversación. Para ello presione en una zona"
 " libre del encabezado del correo."
->>>>>>> 871e9849
 
 #: apps/io.ox/tours/mail.js module:io.ox/tours
 msgid "Halo view"
@@ -640,15 +599,9 @@
 "To open the email settings, click the Settings menu icon on the upper right "
 "side of the menu bar. Click on Mail on the left side."
 msgstr ""
-<<<<<<< HEAD
-"Para abrir los ajustes del correo presione en el icono Configuración de la "
-"parte superior derecha de la barra de menús. Presione en Correo, en la parte "
-"izquierda."
-=======
 "Para abrir los ajustes del correo presione en el icono Configuración de la"
 " parte superior derecha de la barra de menús. Presione en Correo, en la parte"
 " izquierda."
->>>>>>> 871e9849
 
 #: apps/io.ox/tours/multifactor.js module:io.ox/tours
 msgid "Second Factor Authentication"
@@ -856,13 +809,8 @@
 #: apps/io.ox/tours/tasks.js module:io.ox/tours
 msgid "To create a new task, click on New task in the toolbar."
 msgstr ""
-<<<<<<< HEAD
-"Para crear una tarea nueva presione en Nueva tarea en la barra de "
-"herramientas."
-=======
 "Para crear una tarea nueva presione en Nueva tarea en la barra de"
 " herramientas."
->>>>>>> 871e9849
 
 #: apps/io.ox/tours/tasks.js module:io.ox/tours
 msgid "Entering the task's data"
@@ -940,13 +888,8 @@
 "To sort the tasks, click on the sort icon above the list. Select a sort "
 "criteria."
 msgstr ""
-<<<<<<< HEAD
-"Para ordenar las tareas presione en el icono ordenar situado encima de la "
-"lista. Seleccione un criterio de ordenación."
-=======
 "Para ordenar las tareas presione en el icono ordenar situado encima de la"
 " lista. Seleccione un criterio de ordenación."
->>>>>>> 871e9849
 
 #: apps/io.ox/tours/tasks.js module:io.ox/tours
 msgid "Editing multiple tasks"
