--- conflicted
+++ resolved
@@ -189,12 +189,6 @@
                     baton.name = contactsUtil.getFullName(user);
                     baton.picture = contactsAPI.getPictureURLSync(user, { width: 64, height: 64, scaleType: 'cover' });
                     ext.point(POINT + '/entity').invoke('draw', self, baton);
-                    if (_.browser.Safari) {
-                        self.css('opacity', 0);
-                        _.defer(function () {
-                            self.css('opacity', 1);
-                        });
-                    }
                 });
             }
         }
@@ -330,11 +324,7 @@
                     if (data.module === 'mail' && !(data.capabilities & Math.pow(2, 0))) {
                         isFolderAdmin = false;
                     }
-<<<<<<< HEAD
-                    var options;
-=======
                     var options = {top: '40px', center: false, maximize: true, width: 800};
->>>>>>> f834ac5b
                     if (_.device('!desktop')) {
                         options = {top: '40px', center: false};
                     }
