--- conflicted
+++ resolved
@@ -1,16 +1,14 @@
-<<<<<<< HEAD
 open-xchange-appsuite-help-drive (7.6.2-0) unstable; urgency=medium
 
   * prepare for 7.6.2 release
 
  -- Marcus Klein <marcus.klein@open-xchange.com>  Wed, 17 Sep 2014 12:44:37 +0200
-=======
+
 open-xchange-appsuite-help-drive (7.6.1-5) stable; urgency=low
 
   * Fifth candidate for 7.6.1 release
 
  -- Marcus Klein <marcus.klein@open-xchange.com>  Tue, 14 Oct 2014 13:40:33 +0200
->>>>>>> 7a3586dd
 
 open-xchange-appsuite-help-drive (7.6.1-4) stable; urgency=low
 
