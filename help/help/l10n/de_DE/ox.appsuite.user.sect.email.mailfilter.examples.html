<html lang="de">
<head>
<meta http-equiv="Content-Type" content="text/html; charset=utf-8">
<title>5.7.4. Anwendungsbeispiele für E-Mail-Filter</title>
<link rel="stylesheet" type="text/css" href="../../help.css">
<meta name="generator" content="DocBook XSL Stylesheets V1.78.1">
<link rel="home" href="index.html" title="Benutzeranleitung">
<link rel="up" href="ox.appsuite.user.sect.email.mailfilter.html" title="5.7. E-Mail-Filter verwenden">
<link rel="prev" href="ox.appsuite.user.sect.email.mailfilter.change.html" title="5.7.3. Eine Regel ändern">
<link rel="next" href="ox.appsuite.user.sect.email.search.html" title="5.8. E-Mails suchen">
<link rel="copyright" href="ox.appsuite.user.legalnotice.html" title="Rechtlicher Hinweis">
<link rel="stylesheet" type="text/css" href="../../bootstrap.min.css"​/> 
<link id="favicon" rel="shortcut icon" href="../../../apps/themes/default/favicon.ico" type="image/x-icon"> 
<meta name="viewport" content="width=device-width, initial-scale=1.0">
   <script src="../../jquery.min.js"></script> 

   <script src="../../bootstrap.min.js"></script> 
</head>
<body bgcolor="white" text="black" link="#0000FF" vlink="#840084" alink="#0000FF">
<div class="oxhelp-navigation-top"><nav class="navbar navbar-inverse" role="navigation"><div class="container-fluid">
<div class="navbar-header">
<button type="button" class="navbar-toggle" data-toggle="collapse" data-target="#ox-main-nav"><span class="sr-only">Navigation umschalten</span><span class="icon-bar"></span><span class="icon-bar"></span><span class="icon-bar"></span></button><a class="navbar-brand"></a>
</div>
<div class="collapse navbar-collapse" id="ox-main-nav"><ul class="nav navbar-nav">
<li><a accesskey="p" class="oxhelp-prev-link" href="ox.appsuite.user.sect.email.mailfilter.change.html">Zurück</a></li>
<li><a accesskey="h" href="index.html" class="oxhelp-home-link">Startseite</a></li>
<li><a accesskey="t" href="bk01-toc.html" class="oxhelp-toc-link">Inhaltsverzeichnis</a></li>
<li><a accesskey="n" class="oxhelp-next-link" href="ox.appsuite.user.sect.email.search.html">Weiter</a></li>
</ul></div>
</div></nav></div>
<div class="oxhelp-content">
  <h1 class="sr-only">
    <span class="phrase">E-Mail</span>
    
    
        
  </h1>
<<<<<<< HEAD
<h2 class="sr-only">E-Mail Filter verwenden</h2>
<div class="sect2" id="ox.appsuite.user.sect.email.mailfilter.examples">
<div class="titlepage"><div><div><h3 class="title">5.6.4. Anwendungsbeispiele für E-Mail Filter</h3></div></div></div>
<a class="indexterm" name="id-1.6.13.9.2"></a><a class="indexterm" name="id-1.6.13.9.3"></a><p id="ox.appsuite.user.concept.email.mailfilter.examples">Sie erstellen eine Bedingung, indem Sie
        </p>
<ul class="itemizedlist" style="list-style-type: disc; ">
<li class="listitem"><p role="presentation">einen E-Mail-Bestandteil auswählen, z.B. "Betreff";</p></li>
<li class="listitem"><p role="presentation">ein Kriterium wählen, z.B. "stimmt exakt überein mit";</p></li>
<li class="listitem"><p role="presentation">ein Argument eingeben, z.B. "Protokoll".</p></li>
=======
<h2 class="sr-only">E-Mail-Filter verwenden</h2>
<div class="sect2" id="ox.appsuite.user.sect.email.mailfilter.examples">
<div class="titlepage"><div><div><h3 class="title">5.7.4. Anwendungsbeispiele für E-Mail-Filter</h3></div></div></div>
<a class="indexterm" name="id-1.6.14.9.2"></a><a class="indexterm" name="id-1.6.14.9.3"></a><p id="ox.appsuite.user.concept.email.mailfilter.examples">Sie erstellen eine Bedingung, indem Sie 
        </p>
<ul class="itemizedlist" style="list-style-type: disc; ">
<li class="listitem"><p role="presentation">einen E-Mail-Bestandteil auswählen, z. B. "Betreff";</p></li>
<li class="listitem"><p role="presentation">ein Kriterium wählen, z. B. "stimmt exakt überein mit";</p></li>
<li class="listitem"><p role="presentation">ein Argument eingeben, z. B. "Protokoll".</p></li>
>>>>>>> 1c74fb5d
</ul>
<p> 
        In diesem Fall würde geprüft, ob der Betreff einer E-Mail den Zeichen des Arguments "Protokoll" exakt
        entspricht. Mit Hilfe des Kriteriums und der Zeichenkette steuern Sie, wann die Bedingung erfüllt ist. Die
        Unterschiede zwischen den Kriterien werden nachfolgend mit Hilfe von einfachen Beispielen erläutert. In den Beispielen
        werden E-Mails wie oben anhand des Betreffs gefiltert. 
        </p>
<ul class="itemizedlist" style="list-style-type: disc; ">
<li class="listitem">
<p role="presentation">Kriterium: "enthält" Die Bedingung ist erfüllt, wenn der Betreff die Zeichen des Arguments
              enthält. Beispiel: Das Argument lautet "Protokoll". 
              </p>
<ul class="itemizedlist" style="list-style-type: none; ">
<li class="listitem" style="list-style-type: none"><p role="presentation">Für den Betreff "Protokoll" ist die Bedingung erfüllt.</p></li>
<li class="listitem" style="list-style-type: none"><p role="presentation">Für den Betreff "Meeting-Protokoll" ist die Bedingung ebenfalls erfüllt.</p></li>
</ul>
<p role="presentation">
            </p>
</li>
<li class="listitem">
<p role="presentation">Kriterium: "stimmt exakt überein mit" Die Bedingung ist erfüllt, wenn der Betreff den Zeichen
              des Arguments exakt entspricht. Beispiel: Das Argument lautet "Protokoll". 
              </p>
<ul class="itemizedlist" style="list-style-type: none; ">
<li class="listitem" style="list-style-type: none"><p role="presentation">Für den Betreff "Protokoll" ist die Bedingung erfüllt.</p></li>
<li class="listitem" style="list-style-type: none"><p role="presentation">Für den Betreff "Meeting-Protokoll" ist die Bedingung nicht erfüllt.</p></li>
</ul>
</li>
<li class="listitem">
<p role="presentation">Kriterium: "stimmt überein mit" Die Bedingung ist erfüllt, wenn der Betreff den Zeichen des
              Arguments exakt entspricht. Die Zeichenkette kann Platzhalter enthalten. Beispiel: Das Argument
              lautet "Protokoll*". Das Zeichen "*" ist Platzhalter für beliebige Zeichen. </p>
<ul class="itemizedlist" style="list-style-type: none; ">
<li class="listitem" style="list-style-type: none"><p role="presentation">Für den Betreff "Protokoll von Gestern" ist die Bedingung erfüllt.</p></li>
<li class="listitem" style="list-style-type: none"><p role="presentation">Für den Betreff "Meeting-Protokoll" ist die Bedingung nicht erfüllt.</p></li>
</ul>
</li>
<li class="listitem">
<p role="presentation">Kriterium: "Regex" Die Bedingung ist erfüllt, wenn der Betreff die Zeichen enthält, die der
              reguläre Ausdruck des Arguments liefert. Mit regulären Ausdrücken sind sehr komplexe Abfragen möglich.
              Informationen dazu finden Sie auf den einschlägigen Seiten im Internet. Einen Einblick soll der folgende, sehr
              einfache reguläre Ausdruck bieten. Beispiel: Das Argument lautet "proto(c|k)ol". Der Ausdruck
              "(c|k)" steht für das Zeichen "c" oder "k". </p>
<ul class="itemizedlist" style="list-style-type: none; ">
<li class="listitem" style="list-style-type: none"><p role="presentation">Für den Betreff "Protokoll von Gestern" ist die Bedingung erfüllt.</p></li>
<li class="listitem" style="list-style-type: none"><p role="presentation">Für den Betreff "Meeting protocol yesterday" ist die Bedingung ebenfalls erfüllt.</p></li>
<li class="listitem" style="list-style-type: none"><p role="presentation">Für den Betreff "Prototyp" ist die Bedingung nicht erfüllt.</p></li>
</ul>
<p role="presentation">
            </p>
</li>
</ul>
<p>
      </p>
<p class="title">Siehe auch</p>
<ul class="itemizedlist" id="ox.appsuite.user.concept.email.mailfilter.examples.related" style="list-style-type: none; "><li class="listitem" style="list-style-type: none">
<p role="presentation"><a class="xref" href="ox.appsuite.user.sect.email.mailfilter.create.html">Neue Regel erstellen</a></p>
<p role="presentation"><a class="xref" href="ox.appsuite.user.sect.email.mailfilter.createmove.html">Neue Regel erstellen beim Verschieben</a></p>
<p role="presentation"><a class="xref" href="ox.appsuite.user.sect.email.mailfilter.change.html">Eine Regel ändern</a></p>
</li></ul>
<p id="ox.appsuite.user.concept.email.mailfilter.examples.parent">Übergeordnetes Thema:
<<<<<<< HEAD
        <a class="xref" href="ox.appsuite.user.sect.email.mailfilter.html">E-Mail Filter verwenden</a>
=======
        <a class="xref" href="ox.appsuite.user.sect.email.mailfilter.html">E-Mail-Filter verwenden</a>
>>>>>>> 1c74fb5d
      </p>
</div>
          </div>
        </body>
</html><|MERGE_RESOLUTION|>--- conflicted
+++ resolved
@@ -35,17 +35,6 @@
     
         
   </h1>
-<<<<<<< HEAD
-<h2 class="sr-only">E-Mail Filter verwenden</h2>
-<div class="sect2" id="ox.appsuite.user.sect.email.mailfilter.examples">
-<div class="titlepage"><div><div><h3 class="title">5.6.4. Anwendungsbeispiele für E-Mail Filter</h3></div></div></div>
-<a class="indexterm" name="id-1.6.13.9.2"></a><a class="indexterm" name="id-1.6.13.9.3"></a><p id="ox.appsuite.user.concept.email.mailfilter.examples">Sie erstellen eine Bedingung, indem Sie
-        </p>
-<ul class="itemizedlist" style="list-style-type: disc; ">
-<li class="listitem"><p role="presentation">einen E-Mail-Bestandteil auswählen, z.B. "Betreff";</p></li>
-<li class="listitem"><p role="presentation">ein Kriterium wählen, z.B. "stimmt exakt überein mit";</p></li>
-<li class="listitem"><p role="presentation">ein Argument eingeben, z.B. "Protokoll".</p></li>
-=======
 <h2 class="sr-only">E-Mail-Filter verwenden</h2>
 <div class="sect2" id="ox.appsuite.user.sect.email.mailfilter.examples">
 <div class="titlepage"><div><div><h3 class="title">5.7.4. Anwendungsbeispiele für E-Mail-Filter</h3></div></div></div>
@@ -55,7 +44,6 @@
 <li class="listitem"><p role="presentation">einen E-Mail-Bestandteil auswählen, z. B. "Betreff";</p></li>
 <li class="listitem"><p role="presentation">ein Kriterium wählen, z. B. "stimmt exakt überein mit";</p></li>
 <li class="listitem"><p role="presentation">ein Argument eingeben, z. B. "Protokoll".</p></li>
->>>>>>> 1c74fb5d
 </ul>
 <p> 
         In diesem Fall würde geprüft, ob der Betreff einer E-Mail den Zeichen des Arguments "Protokoll" exakt
@@ -117,11 +105,7 @@
 <p role="presentation"><a class="xref" href="ox.appsuite.user.sect.email.mailfilter.change.html">Eine Regel ändern</a></p>
 </li></ul>
 <p id="ox.appsuite.user.concept.email.mailfilter.examples.parent">Übergeordnetes Thema:
-<<<<<<< HEAD
-        <a class="xref" href="ox.appsuite.user.sect.email.mailfilter.html">E-Mail Filter verwenden</a>
-=======
         <a class="xref" href="ox.appsuite.user.sect.email.mailfilter.html">E-Mail-Filter verwenden</a>
->>>>>>> 1c74fb5d
       </p>
 </div>
           </div>
