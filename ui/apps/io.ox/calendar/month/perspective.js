--- conflicted
+++ resolved
@@ -595,13 +595,10 @@
         // called when an appointment detail-view opens the according appointment
         selectAppointment: function (obj) {
             this.gotoMonth(moment(obj.start_date));
-<<<<<<< HEAD
-=======
         },
 
         getStartDate: function () {
             return this.current.valueOf();
->>>>>>> 74174fc6
         }
     });
 
