/**
 * All content on this website (including text, images, source
 * code and any other original works), unless otherwise noted,
 * is licensed under a Creative Commons License.
 *
 * http://creativecommons.org/licenses/by-nc-sa/2.5/
 *
 * © 2016 OX Software GmbH, Germany. info@open-xchange.com
 *
 * @author Edy Haryono <edy.haryono@open-xchange.com>
 * @author Mario Schroeder <mario.schroeder@open-xchange.com>
 */
define('io.ox/core/viewer/views/types/typesregistry', [
    'io.ox/core/capabilities',
    'io.ox/core/extensions'
], function (Capabilities, Ext) {

    'use strict';

    /**
     * A central registry of file types which are supported by OX Viewer.
     * This registry Also offers file type related methods.
     */

    // a map of supported file types to their implementations
    var typesMap = {
        image: 'imageview',
        doc: 'documentview',
        xls: 'spreadsheetview',
        ppt: 'documentview',
        pdf: 'documentview',
        audio: 'audioview',
        vcf: 'contactview',
        video: 'videoview',
        txt: 'textview'
    };

    var typesRegistry = {

        /**
         * Gets the corresponding file type string for the given model object.
         *
         * @param {Object} model
         *  an OX Viewer model object.
         *
         * @returns {String}
         *  the file type string.
         */
        getTypeString: function (model) {

            if (!model) { return 'defaultview'; }

            var modelType = typesMap[(model.isEncrypted() ? model.getGuardType() : model.getFileType())] || 'defaultview';

<<<<<<< HEAD
=======
            if (modelType === 'spreadsheetview' && (!Capabilities.has('spreadsheet') || !this.isNativeDocumentType(model))) {
                modelType = 'documentview';
            }

>>>>>>> 1c74fb5d
            if (modelType === 'documentview' && !Capabilities.has('document_preview')) {
                modelType = 'defaultview';
            }

            // item without file?
            if (model.isEmptyFile()) {
                modelType = 'descriptionview';
            }

            // special check for nested messages
            if (model.isMailAttachment() && model.get('file_mimetype') === 'message/rfc822') {
                modelType = 'mailview';
            }

            //FIXME: special handling for contact details. Not possible in most contexts, but if all data is available.
            //if file_mimetype is set, we are dealing with a file, not an actual contact
            if (modelType === 'contactview' && (model.get('file_mimetype') || '').indexOf('text/vcard') >= 0) {
                modelType = 'defaultview';
            }

            return modelType;
        },

        /**
         * Gets the corresponding file type object for the given model object.
         *
         * @param {Object} model
         *  an OX Viewer model object.
         *
         * @returns {jQuery.Promise}
         *  a Promise of a Deferred object that will be resolved with the
         *  file type object it could be required; or rejected, in case of an error.
         */
        getModelType: function (model) {
            return require(['io.ox/core/viewer/views/types/' + this.getTypeString(model)]);
        },

        /**
         * Returns true whether the model represents a document file type.
         *
         * @param {Object} model
         *  an OX Viewer model object.
         *
         * @returns {Boolean}
         *  Whether he model represents a document file type.
         */
        isDocumentType: function (model) {
            return (this.getTypeString(model) === 'documentview');
        },

        /**
         * Returns true whether the model represents a spreadsheet file type.
         *
         * @param {Object} model
         *  an OX Viewer model object.
         *
         * @returns {Boolean}
         *  Whether he model represents a spreadsheet file type.
         */
        isSpreadsheetType: function (model) {
            return (this.getTypeString(model) === 'spreadsheetview');
        },

        /**
         * Returns true when at least one of the OX Document application is avaiable.
         *
         * @returns {Boolean}
         *  Whether at least one OX Document application is avaiable.
         */
        isOfficeAvailable: function () {
            return (Capabilities.has('text') || Capabilities.has('presentation') || Capabilities.has('spreadsheet'));
        },

        /**
         * If at least one OX Documents application is available, returns whether
         * the model represents a native document that needs no further conversion.
         * Otherwise returns false.
         *
         * @param {Object} model
         *  an OX Viewer model object.
         *
         * @returns {Boolean}
         *  Whether the model represents a native OX Documents file.
         */
        isNativeDocumentType: function (model) {

            // Ext.point.invoke returns an array of results
            function getBooleanFromInvokeResult(invokeResult) {
                return (invokeResult && _.isArray(invokeResult._wrapped)) ? invokeResult._wrapped[0] : false;
            }

            if (!this.isOfficeAvailable()) { return false; }

            var baton = new Ext.Baton({ data: model });
            var invokeResult = Ext.point('io.ox/office/extensionregistry').invoke('isNative', null, baton);

            return getBooleanFromInvokeResult(invokeResult);
        }

    };

    return typesRegistry;

});<|MERGE_RESOLUTION|>--- conflicted
+++ resolved
@@ -52,13 +52,10 @@
 
             var modelType = typesMap[(model.isEncrypted() ? model.getGuardType() : model.getFileType())] || 'defaultview';
 
-<<<<<<< HEAD
-=======
             if (modelType === 'spreadsheetview' && (!Capabilities.has('spreadsheet') || !this.isNativeDocumentType(model))) {
                 modelType = 'documentview';
             }
 
->>>>>>> 1c74fb5d
             if (modelType === 'documentview' && !Capabilities.has('document_preview')) {
                 modelType = 'defaultview';
             }
