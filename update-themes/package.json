{
  "name": "update-themes",
<<<<<<< HEAD
  "version": "7.8.3-21",
=======
  "version": "7.8.4-3",
>>>>>>> 8efd135e
  "description": "A tool to manually update a set of themes for Open-Xchange Appsuite",
  "main": "index.js",
  "scripts": {
    "test": "echo \"Error: no test specified\" && exit 1"
  },
  "author": "Julian B??ume",
  "license": "CC-BY-NC",
  "dependencies": {
    "grunt-contrib-clean": "^0.6.0",
    "grunt": "^0.4.5",
    "assemble-less": "^0.7.0",
    "underscore": "^1.8.0",
    "less": "^1.7.5"
  },
  "optionalDependencies": {
    "grunt-bump": "^0.7.0",
    "grunt-check-dependencies": "^0.9.0",
    "grunt-contrib-concat": "^1.0.0",
    "grunt-contrib-copy": "^1.0.0",
    "grunt-contrib-jshint": "^1.0.0",
    "grunt-contrib-uglify": "^1.0.1",
    "grunt-jscs": "^2.8.0",
    "grunt-jsonlint": "^1.0.7",
    "grunt-newer": "^1.1.2",
    "grunt-require-gettext": "^0.8.0",
    "open-xchange-shared-grunt-config": "^0.11.4"
  }
}<|MERGE_RESOLUTION|>--- conflicted
+++ resolved
@@ -1,10 +1,6 @@
 {
   "name": "update-themes",
-<<<<<<< HEAD
-  "version": "7.8.3-21",
-=======
   "version": "7.8.4-3",
->>>>>>> 8efd135e
   "description": "A tool to manually update a set of themes for Open-Xchange Appsuite",
   "main": "index.js",
   "scripts": {
