Name:           open-xchange-appsuite-help-drive
BuildArch:      noarch
BuildRequires:  ant
BuildRequires:  ant-nodeps
BuildRequires:  java-devel >= 1.6.0
BuildRequires:  nodejs >= 0.10.0
Version:        @OXVERSION@
%define         ox_release 3
Release:        %{ox_release}_<CI_CNT>.<B_CNT>
Group:          Applications/Productivity
Vendor:         Open-Xchange
URL:            http://open-xchange.com
Packager:       Julian Baeume <julian.baeume@open-xchange.com>
License:        CC-BY-NC-SA
Summary:        OX App Suite Drive online help
Source:         %{name}_%{version}.orig.tar.bz2
BuildRoot:      %{_tmppath}/%{name}-%{version}-root

%if 0%{?rhel_version} || 0%{?fedora_version}
%define docroot /var/www/html/
%else
%define docroot /srv/www/htdocs/
%endif

%description
OX App Suite drive help files

%package       common
Group:         Applications/Productivity
Summary:       Language-independent files of online help for OX Drive

%description   common
Language-independent files of online help for OX Drive

%package       de-de
Group:         Applications/Productivity
Summary:       Online help for OX Drive (de_DE)
Provides:      open-xchange-appsuite-help-drive
Requires:      open-xchange-appsuite-help-drive-common

%description   de-de
Online help for OX Drive (de_DE)

%package       en-gb
Group:         Applications/Productivity
Summary:       Online help for OX Drive (en_GB)
Provides:      open-xchange-appsuite-help-drive
Requires:      open-xchange-appsuite-help-drive-common

%description   en-gb
Online help for OX Drive (en_GB)

%package       en-us
Group:         Applications/Productivity
Summary:       Online help for OX Drive (en_US)
Provides:      open-xchange-appsuite-help-drive
Requires:      open-xchange-appsuite-help-drive-common

%description   en-us
Online help for OX Drive (en_US)

%package       es-es
Group:         Applications/Productivity
Summary:       Online help for OX Drive (es_ES)
Provides:      open-xchange-appsuite-help-drive
Requires:      open-xchange-appsuite-help-drive-common

%description   es-es
Online help for OX Drive (es_ES)

%package       es-mx
Group:         Applications/Productivity
Summary:       Online help for OX Drive (es_MX)
Provides:      open-xchange-appsuite-help-drive
Requires:      open-xchange-appsuite-help-drive-common

%description   es-mx
Online help for OX Drive (es_MX)

%package       fr-fr
Group:         Applications/Productivity
Summary:       Online help for OX Drive (fr_FR)
Provides:      open-xchange-appsuite-help-drive
Requires:      open-xchange-appsuite-help-drive-common

%description   fr-fr
Online help for OX Drive (fr_FR)

%package       it-it
Group:         Applications/Productivity
Summary:       Online help for OX Drive (it_IT)
Provides:      open-xchange-appsuite-help-drive
Requires:      open-xchange-appsuite-help-drive-common

%description   it-it
Online help for OX Drive (it_IT)

%package       ja-jp
Group:         Applications/Productivity
Summary:       Online help for OX Drive (ja_JP)
Provides:      open-xchange-appsuite-help-drive
Requires:      open-xchange-appsuite-help-drive-common

%description   ja-jp
Online help for OX Drive (ja_JP)

%package       nl-nl
Group:         Applications/Productivity
Summary:       Online help for OX Drive (nl_NL)
Provides:      open-xchange-appsuite-help-drive
Requires:      open-xchange-appsuite-help-drive-common

%description   nl-nl
Online help for OX Drive (nl_NL)

%package       pl-pl
Group:         Applications/Productivity
Summary:       Online help for OX Drive (pl_PL)
Provides:      open-xchange-appsuite-help-drive
Requires:      open-xchange-appsuite-help-drive-common

%description   pl-pl
Online help for OX Drive (pl_PL)

%package       zh-cn
Group:         Applications/Productivity
Summary:       Online help for OX Drive (zh_CN)
Provides:      open-xchange-appsuite-help-drive
Requires:      open-xchange-appsuite-help-drive-common

%description   zh-cn
Online help for OX Drive (zh_CN)

%package       zh-tw
Group:         Applications/Productivity
Summary:       Online help for OX Drive (zh_TW)
Provides:      open-xchange-appsuite-help-drive
Requires:      open-xchange-appsuite-help-drive-common

%description   zh-tw
Online help for OX Drive (zh_TW)

%prep

%setup -q

%build

%install
export NO_BRP_CHECK_BYTECODE_VERSION=true
ant -Dbasedir=build -DdestDir=%{buildroot} -DpackageName=%{name} -Dhtdoc=%{docroot} -Dlanguages=false -DkeepCache=true -f build/build.xml build
for LANG in de_DE en_GB en_US es_ES es_MX fr_FR it_IT ja_JP nl_NL pl_PL zh_CN zh_TW; do
    ant -Dbasedir=build -DdestDir=%{buildroot} -DpackageName=%{name} -Dhtdoc=%{docroot} -DinstallTarget=${LANG} -DkeepCache=true -Dnoclean=true -f build/build.xml clean build
done

%clean
%{__rm} -rf %{buildroot}

%files common
%defattr(-,root,root)
%dir %{docroot}/appsuite
%{docroot}/appsuite/help-drive

%files de-de
%defattr(-,root,root)
%dir %{docroot}/appsuite
%dir %{docroot}/appsuite/help-drive/l10n
%{docroot}/appsuite/help-drive/l10n/de_DE

%files en-gb
%defattr(-,root,root)
%dir %{docroot}/appsuite
%dir %{docroot}/appsuite/help-drive/l10n
%{docroot}/appsuite/help-drive/l10n/en_GB

%files en-us
%defattr(-,root,root)
%dir %{docroot}/appsuite
%dir %{docroot}/appsuite/help-drive/l10n
%{docroot}/appsuite/help-drive/l10n/en_US

%files es-es
%defattr(-,root,root)
%dir %{docroot}/appsuite
%dir %{docroot}/appsuite/help-drive/l10n
%{docroot}/appsuite/help-drive/l10n/es_ES

%files es-mx
%defattr(-,root,root)
%dir %{docroot}/appsuite
%dir %{docroot}/appsuite/help-drive/l10n
%{docroot}/appsuite/help-drive/l10n/es_MX

%files fr-fr
%defattr(-,root,root)
%dir %{docroot}/appsuite
%dir %{docroot}/appsuite/help-drive/l10n
%{docroot}/appsuite/help-drive/l10n/fr_FR

%files it-it
%defattr(-,root,root)
%dir %{docroot}/appsuite
%dir %{docroot}/appsuite/help-drive/l10n
%{docroot}/appsuite/help-drive/l10n/it_IT

%files ja-jp
%defattr(-,root,root)
%dir %{docroot}/appsuite
%dir %{docroot}/appsuite/help-drive/l10n
%{docroot}/appsuite/help-drive/l10n/ja_JP

%files nl-nl
%defattr(-,root,root)
%dir %{docroot}/appsuite
%dir %{docroot}/appsuite/help-drive/l10n
%{docroot}/appsuite/help-drive/l10n/nl_NL

%files pl-pl
%defattr(-,root,root)
%dir %{docroot}/appsuite
%dir %{docroot}/appsuite/help-drive/l10n
%{docroot}/appsuite/help-drive/l10n/pl_PL

%files zh-cn
%defattr(-,root,root)
%dir %{docroot}/appsuite
%dir %{docroot}/appsuite/help-drive/l10n
%{docroot}/appsuite/help-drive/l10n/zh_CN

%files zh-tw
%defattr(-,root,root)
%dir %{docroot}/appsuite
%dir %{docroot}/appsuite/help-drive/l10n
%{docroot}/appsuite/help-drive/l10n/zh_TW

%changelog
<<<<<<< HEAD
* Tue Sep 23 2014 Marcus Klein <marcus.klein@open-xchange.com>
Build for patch 2014-10-02
=======
* Thu Oct 02 2014 Marcus Klein <marcus.klein@open-xchange.com>
Third candidate for 7.6.1 release
>>>>>>> 0be47987
* Tue Sep 16 2014 Marcus Klein <marcus.klein@open-xchange.com>
Second candidate for 7.6.1 release
* Thu Sep 11 2014 Marcus Klein <marcus.klein@open-xchange.com>
Build for patch 2014-09-15
* Fri Sep 05 2014 Marcus Klein <marcus.klein@open-xchange.com>
First release candidate for 7.6.1
* Fri Sep 05 2014 Marcus Klein <marcus.klein@open-xchange.com>
prepare for 7.6.1
* Wed Aug 20 2014 Marcus Klein <marcus.klein@open-xchange.com>
Build for patch 2014-08-25
* Mon Aug 11 2014 Marcus Klein <marcus.klein@open-xchange.com>
Build for patch 2014-08-11
* Wed Jul 23 2014 Marcus Klein <marcus.klein@open-xchange.com>
Build for patch 2014-07-30
* Mon Jul 21 2014 Marcus Klein <marcus.klein@open-xchange.com>
Build for patch 2014-07-21
* Wed Jun 25 2014 Marcus Klein <marcus.klein@open-xchange.com>
Seventh candidate for 7.6.0 release
* Fri Jun 20 2014 Marcus Klein <marcus.klein@open-xchange.com>
Sixth candidate for 7.6.0 release
* Fri Jun 13 2014 Marcus Klein <marcus.klein@open-xchange.com>
Fifth candidate for 7.6.0 release
* Fri May 30 2014 Marcus Klein <marcus.klein@open-xchange.com>
Fourth candidate for 7.6.0 release
* Fri May 16 2014 Marcus Klein <marcus.klein@open-xchange.com>
Third candidate for 7.6.0 release
* Mon May 05 2014 Marcus Klein <marcus.klein@open-xchange.com>
Second release candidate for 7.6.0
* Tue Apr 22 2014 Marcus Klein <marcus.klein@open-xchange.com>
First release candidate for 7.6.0
* Thu Apr 03 2014 Marcus Klein <marcus.klein@open-xchange.com>
prepare for 7.6.0
* Fri Mar 21 2014 Markus Wagner <markus.wagner@open-xchange.com>
Build for patch 2014-03-24
* Fri Mar 21 2014 Markus Wagner <markus.wagner@open-xchange.com>
Build for patch 2014-03-24
* Wed Mar 19 2014 Markus Wagner <markus.wagner@open-xchange.com>
Build for patch 2014-03-24
* Fri Mar 14 2014 Markus Wagner <markus.wagner@open-xchange.com>
Build for patch 2014-03-14
* Tue Mar 04 2014 Markus Wagner <markus.wagner@open-xchange.com>
Build for patch 2013-03-04
* Tue Mar 04 2014 Markus Wagner <markus.wagner@open-xchange.com>
Build for patch 2013-03-05
* Thu Feb 27 2014 Markus Wagner <markus.wagner@open-xchange.com>
Build for patch 2013-03-05
* Thu Feb 27 2014 Markus Wagner <markus.wagner@open-xchange.com>
Build for patch 2013-03-05
* Tue Feb 25 2014 Markus Wagner <markus.wagner@open-xchange.com>
Build for patch 2014-02-24
* Tue Feb 25 2014 Markus Wagner <markus.wagner@open-xchange.com>
Build for patch 2014-02-26
* Tue Feb 25 2014 Markus Wagner <markus.wagner@open-xchange.com>
Build for patch 2014-02-26
* Thu Feb 20 2014 Markus Wagner <markus.wagner@open-xchange.com>
Build for patch 2014-02-20
* Tue Feb 11 2014 Markus Wagner <markus.wagner@open-xchange.com>
Sixth candidate for 7.4.2 release
* Fri Feb 07 2014 Markus Wagner <markus.wagner@open-xchange.com>
Build for patch 2014-02-07
* Thu Feb 06 2014 Markus Wagner <markus.wagner@open-xchange.com>
Fifth candidate for 7.4.2 release
* Tue Feb 04 2014 Markus Wagner <markus.wagner@open-xchange.com>
Fourth candidate for 7.4.2 release
* Tue Jan 28 2014 Markus Wagner <markus.wagner@open-xchange.com>
Build for patch 2014-01-30
* Fri Jan 24 2014 Markus Wagner <markus.wagner@open-xchange.com>
Build for patch 2014-01-22
* Thu Jan 23 2014 Markus Wagner <markus.wagner@open-xchange.com>
Third candidate for 7.4.2 release
* Fri Jan 10 2014 Markus Wagner <markus.wagner@open-xchange.com>
Second candidate for 7.4.2 release
* Thu Jan 02 2014 Markus Wagner <markus.wagner@open-xchange.com>
Build for patch 2013-12-09
* Mon Dec 23 2013 Markus Wagner <markus.wagner@open-xchange.com>
First candidate for 7.4.2 release
* Thu Dec 19 2013 Markus Wagner <markus.wagner@open-xchange.com>
Build for patch 2013-12-23
* Thu Dec 19 2013 Markus Wagner <markus.wagner@open-xchange.com>
prepare for 7.4.2
* Tue Dec 10 2013 Markus Wagner <markus.wagner@open-xchange.com>
Build for patch 2013-11-29
* Thu Dec 05 2013 Markus Wagner <markus.wagner@open-xchange.com>
Build for patch 2013-12-09
* Wed Nov 20 2013 Markus Wagner <markus.wagner@open-xchange.com>
Fifth candidate for 7.4.1 release
* Mon Nov 18 2013 Markus Wagner <markus.wagner@open-xchange.com>
Fourth candidate for 7.4.1 release
* Tue Nov 12 2013 Markus Wagner <markus.wagner@open-xchange.com>
Build for patch 2013-11-13
* Mon Nov 11 2013 Markus Wagner <markus.wagner@open-xchange.com>
Build for patch 2013-11-08
* Thu Nov 07 2013 Markus Wagner <markus.wagner@open-xchange.com>
Third candidate for 7.4.1 release
* Wed Oct 30 2013 Markus Wagner <markus.wagner@open-xchange.com>
Build for patch 2013-10-28
* Wed Oct 23 2013 Markus Wagner <markus.wagner@open-xchange.com>
Build for patch 2013-10-28
* Wed Oct 23 2013 Markus Wagner <markus.wagner@open-xchange.com>
Second candidate for 7.4.1 release
* Thu Oct 10 2013 Markus Wagner <markus.wagner@open-xchange.com>
First sprint increment for 7.4.1 release
* Wed Oct 09 2013 Markus Wagner <markus.wagner@open-xchange.com>
Build for patch 2013-10-09
* Wed Oct 02 2013 Markus Wagner <markus.wagner@open-xchange.com>
Build for patch 2013-10-03
* Wed Sep 25 2013 Markus Wagner <markus.wagner@open-xchange.com>
Eleventh candidate for 7.4.0 release
* Fri Sep 20 2013 Markus Wagner <markus.wagner@open-xchange.com>
prepare for 7.4.1 release
* Fri Sep 20 2013 Markus Wagner <markus.wagner@open-xchange.com>
Tenth candidate for 7.4.0 release
* Tue Sep 17 2013 Markus Wagner <markus.wagner@open-xchange.com>
Build for patch 2013-09-26
* Fri Sep 13 2013 Markus Wagner <markus.wagner@open-xchange.com>
Ninth candidate for 7.4.0 release
* Wed Sep 11 2013 Viktor Pracht <viktor.pracht@open-xchange.com>
Build for patch 2013-09-12
* Wed Sep 11 2013 Markus Wagner <markus.wagner@open-xchange.com>
Build for patch 2013-09-12
* Mon Sep 02 2013 Markus Wagner <markus.wagner@open-xchange.com>
Build for patch 2013-09-26
* Mon Sep 02 2013 Markus Wagner <markus.wagner@open-xchange.com>
Eighth candidate for 7.4.0 release
* Tue Aug 27 2013 Markus Wagner <markus.wagner@open-xchange.com>
Seventh candidate for 7.4.0 release
* Mon Aug 26 2013 Markus Wagner <markus.wagner@open-xchange.com>
Build for patch 2013-08-26
* Fri Aug 23 2013 Markus Wagner <markus.wagner@open-xchange.com>
Sixth candidate for 7.4.0 release
* Tue Aug 20 2013 Markus Wagner <markus.wagner@open-xchange.com>
Build for patch 2013-08-19
* Mon Aug 19 2013 Markus Wagner <markus.wagner@open-xchange.com>
Fifth candidate for 7.4.0 release
* Tue Aug 13 2013 Markus Wagner <markus.wagner@open-xchange.com>
Fourth candidate for 7.4.0 release
* Tue Aug 06 2013 Markus Wagner <markus.wagner@open-xchange.com>
Third release candidate for 7.4.0
* Mon Aug 05 2013 Markus Wagner <markus.wagner@open-xchange.com>
Build for patch 2013-08-09
* Fri Aug 02 2013 Markus Wagner <markus.wagner@open-xchange.com>
Second release candidate for 7.4.0
* Mon Jul 22 2013 Markus Wagner <markus.wagner@open-xchange.com>
Build for patch 2013-07-22
* Wed Jul 17 2013 Markus Wagner <markus.wagner@open-xchange.com>
First release candidate for 7.4.0
* Tue Jul 16 2013 Markus Wagner <markus.wagner@open-xchange.com>
prepare for 7.4.0
* Mon Jul 15 2013 Markus Wagner <markus.wagner@open-xchange.com>
Build for patch 2013-07-25
* Thu Jul 11 2013 Markus Wagner <markus.wagner@open-xchange.com>
Build for patch 2013-07-09
* Tue Jul 02 2013 Markus Wagner <markus.wagner@open-xchange.com>
Third candidate for 7.2.2 release
* Fri Jun 28 2013 Markus Wagner <markus.wagner@open-xchange.com>
Second candidate for 7.2.2 release
* Wed Jun 26 2013 Markus Wagner <markus.wagner@open-xchange.com>
Release candidate for 7.2.2 release
* Fri Jun 21 2013 Markus Wagner <markus.wagner@open-xchange.com>
Second feature freeze for 7.2.2 release
* Thu Jun 20 2013 Markus Wagner <markus.wagner@open-xchange.com>
Build for patch 2013-06-20
* Tue Jun 18 2013 Markus Wagner <markus.wagner@open-xchange.com>
Build for patch 2013-06-17
* Wed Jun 12 2013 Markus Wagner <markus.wagner@open-xchange.com>
Build for patch 2013-06-14
* Mon Jun 03 2013 Markus Wagner <markus.wagner@open-xchange.com>
Sprint increment for 7.2.2 release
* Mon Jun 03 2013 Markus Wagner <markus.wagner@open-xchange.com>
First sprint increment for 7.2.2 release
* Wed May 29 2013 Markus Wagner <markus.wagner@open-xchange.com>
First candidate for 7.2.2 release
* Wed May 22 2013 Markus Wagner <markus.wagner@open-xchange.com>
Third candidate for 7.2.1 release
* Wed May 15 2013 Markus Wagner <markus.wagner@open-xchange.com>
Second candidate for 7.2.1 release
* Wed May 15 2013 Markus Wagner <markus.wagner@open-xchange.com>
Build for patch 2013-05-10
* Thu May 02 2013 Markus Wagner <markus.wagner@open-xchange.com>
Build for patch 2013-04-23
* Mon Apr 22 2013 Markus Wagner <markus.wagner@open-xchange.com>
First candidate for 7.2.1 release
* Mon Apr 15 2013 Markus Wagner <markus.wagner@open-xchange.com>
prepare for 7.2.1
* Wed Apr 10 2013 Markus Wagner <markus.wagner@open-xchange.com>
Fourth candidate for 7.2.0 release
* Mon Apr 08 2013 Markus Wagner <markus.wagner@open-xchange.com>
Third candidate for 7.2.0 release
* Tue Apr 02 2013 Markus Wagner <markus.wagner@open-xchange.com>
Second candidate for 7.2.0 release
* Tue Mar 26 2013 Markus Wagner <markus.wagner@open-xchange.com>
First release candidate for 7.2.0
* Fri Mar 15 2013 Markus Wagner <markus.wagner@open-xchange.com>
prepare for 7.2.0
* Fri Mar 15 2013 Markus Wagner <markus.wagner@open-xchange.com>
prepare for 7.2.0
* Thu Feb 28 2013 Viktor Pracht <viktor.pracht@open-xchange.com>
Build for patch 2013-03-01
* Tue Feb 19 2013 Viktor Pracht <viktor.pracht@open-xchange.com>
Fourth release candidate for 7.0.1
* Tue Feb 19 2013 Viktor Pracht <viktor.pracht@open-xchange.com>
Third release candidate for 7.0.1
* Thu Feb 14 2013 Viktor Pracht <viktor.pracht@open-xchange.com>
Second release candiate for 7.0.1
* Fri Feb 01 2013 Viktor Pracht <viktor.pracht@open-xchange.com>
First release candidate for 7.0.1
* Fri Feb 01 2013 Viktor Pracht <viktor.pracht@open-xchange.com>
prepare for 7.0.1
* Tue Dec 18 2012 Viktor Pracht <viktor.pracht@open-xchange.com>
Third release candidate for 7.0.0
* Mon Dec 17 2012 Viktor Pracht <viktor.pracht@open-xchange.com>
Second release candidate for 7.0.0
* Thu Dec 13 2012 Viktor Pracht <viktor.pracht@open-xchange.com>
Pre release candidate for 7.0.0
* Tue Dec 11 2012 Viktor Pracht <viktor.pracht@open-xchange.com>
First release candidate for 7.0.0
* Tue Nov 13 2012 Viktor Pracht <viktor.pracht@open-xchange.com>
First release candidate for EDP drop #6
* Mon Oct 22 2012 Viktor Pracht <viktor.pracht@open-xchange.com>
Third release candidate for EDP drop #5
* Mon Oct 22 2012 Viktor Pracht <viktor.pracht@open-xchange.com>
Second release candidate for EDP drop #5
* Fri Oct 12 2012 Viktor Pracht <viktor.pracht@open-xchange.com>
First release candidate for EDP drop #5
* Tue Sep 04 2012 Viktor Pracht <viktor.pracht@open-xchange.com>
First release candidate for EDP drop #4
* Tue Aug 07 2012 Viktor Pracht <viktor.pracht@open-xchange.com>
Release build for 7.0.0
* Tue Aug 07 2012 Viktor Pracht <viktor.pracht@open-xchange.com>
Release build for EDP drop #3
* Wed Nov 09 2011 Viktor Pracht <viktor.pracht@open-xchange.com>
Initial Release.<|MERGE_RESOLUTION|>--- conflicted
+++ resolved
@@ -234,13 +234,10 @@
 %{docroot}/appsuite/help-drive/l10n/zh_TW
 
 %changelog
-<<<<<<< HEAD
+* Thu Oct 02 2014 Marcus Klein <marcus.klein@open-xchange.com>
+Third candidate for 7.6.1 release
 * Tue Sep 23 2014 Marcus Klein <marcus.klein@open-xchange.com>
 Build for patch 2014-10-02
-=======
-* Thu Oct 02 2014 Marcus Klein <marcus.klein@open-xchange.com>
-Third candidate for 7.6.1 release
->>>>>>> 0be47987
 * Tue Sep 16 2014 Marcus Klein <marcus.klein@open-xchange.com>
 Second candidate for 7.6.1 release
 * Thu Sep 11 2014 Marcus Klein <marcus.klein@open-xchange.com>
