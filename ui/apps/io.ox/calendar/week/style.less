--- conflicted
+++ resolved
@@ -39,7 +39,6 @@
         right: 0;
         width: 100%;
         .overflow(hidden);
-<<<<<<< HEAD
 
         .footer {
 
@@ -276,238 +275,54 @@
 
     /* Resize bars */
     .ui-resizable-handle {
-=======
-
-        .footer {
-
-            position: absolute;
-            line-height: @weekviewFooterHeight - 1;
-            right: 0;
-            left: @weekviewTimeWith;
-            white-space: nowrap;
-
-            .weekday {
-
-                display: inline-block;
-                font-size: 13px;
-                text-align: left;
-                .ellipsis;
-
-                &.today {
-                    font-weight: bold;
-                }
-
-            }
-
-        }
-
-    }
-
-    .week-view-container {
-
         position: absolute;
+        font-size: 0.1px;
+        display: block;
+    }
+
+    .ui-resizable-disabled .ui-resizable-handle,.ui-resizable-autohide .ui-resizable-handle {
+        display: none;
+    }
+
+    .ui-resizable-n {
+        cursor: n-resize;
+        height: 7px;
+        width: 100%;
+        top: -3px;
+        left: 0;
+    }
+
+    .ui-resizable-s {
+        cursor: s-resize;
+        height: 7px;
+        width: 100%;
+        bottom: -3px;
+        left: 0;
+    }
+
+    .ui-resizable-e {
+        cursor: e-resize;
+        width: 7px;
+        right: 0px;
+        top: 0;
+        height: 100%;
+    }
+
+    .ui-resizable-w {
+        cursor: w-resize;
+        width: 7px;
         left: 0px;
-        right: 0px;
-        bottom: 0px;
-        top: @calendarToolbarHeight + @weekviewFooterHeight;
-
-        .fulltime-container {
-
-            position: absolute;
-            height: @weekviewFooterHeight;
-            overflow-y: scroll;
-            overflow-x: hidden;
-            border-bottom: 1px solid #ccc;
-            left: @weekviewTimeWith;
-            right: 0px;
-
-            .fulltime {
-
-                position: relative;
-                height: 100%;
-
-                .note {
-                    position: absolute;
-                    background: none;
-                    width: 100%;
-                    font-size: 12px;
-                    font-weight: 200;
-                    color: #aaa;
-                    text-align: right;
-                    .ellipsis;
-                    .user-select(none);
-                    padding: 0px 10px;
-                }
-
-                .day {
-                    border: none;
-                }
-
-                .appointment-content {
-                    border-left: 1px solid rgba(255, 255, 255, 0.6);
-                }
-
-            }
-
-        }
-
-        .scrollpane {
-
-            .overflow-y(scroll);
-            .overflow-x(hidden);
-            position: absolute;
-            top: @weekviewFooterHeight;
-            left: 0;
-            right: 0;
-            bottom: 0;
-
-            .week-container-label {
-
-                width: @weekviewTimeWith;
-                position: absolute;
-
-                .time {
-
-                    position: relative;
-                    height: 48px;
-
-                    .number {
-                        font-size: 12px;
-                        position: absolute;
-                        right: 8px;
-                        bottom: -9px;
-                    }
-
-                }
-
-            }
-
-            .week-container {
-
-                left: @weekviewTimeWith;
-                right: 0;
-                position: absolute;
-
-                .timeline {
-                    position: absolute;
-                    height: 1px;
-                    width: 100%;
-                    background-color: @weekviewTimeline;
-                    z-index: 10;
-                    .user-select(none);
-                }
-
-            }
-
-        }
-
-    }
-
-    /* Hide days in dayview */
-    .dayview {
-
-        .week-view-container {
-            top: @calendarToolbarHeight;
-        }
-
-        .footer-container {
-            display: none;
-        }
-
-    }
-
-    .day {
-
-        position: relative;
+        top: 0;
         height: 100%;
-        float: left;
-        border-left: 1px solid #ccc;
-        background-color: rgba(0, 0, 0, 0.01);
-
-        .timeslot {
-
-            border-bottom: 1px solid #ccc;
-            height: 24px;
-
-            &:nth-child(2n+1) {
-                border-bottom-style: dotted;
-            }
-
-            &:last-child, .time:last-child {
-                border: none;
-            }
-
-            &.in {
-                background-color: @weekviewDayIn;
-            }
-
-            &.out {
-                background-color: @weekviewDayOut;
-            }
-
-        }
-
-        &.today .timeslot {
-
-            &.in {
-                background-color: darken(@weekviewDayIn, 5%);
-            }
-
-            &.out {
-                background-color: darken(@weekviewDayOut, 3%);
-            }
-
-        }
-
-    }
-
-    .appointment {
-
->>>>>>> 22f049e7
-        position: absolute;
-        background-color: #ccc;
-        opacity: 1;
-        .transition(opacity 0.2s);
-        .backface-visibility(hidden);
-
-        &.modify {
-            cursor: pointer;
-        }
-
-        &.border {
-            border: 1px solid rgba(0, 0, 0, 0.2);
-        }
-
-        &.current {
-            z-index: 9 !important;
-        }
-
-        &.lasso {
-            border: 1px solid #08c;
-            background-color: @weekviewAppointmentLasso;
-            opacity: @appointmentDeclinedAlpha;
-            width: 100%;
-            cursor: default;
-            .box-sizing(border-box);
-        }
-
-        .private-flag {
-            float: left;
-            font-size: 15px;
-            margin-right: 3px;
-        }
-
-<<<<<<< HEAD
+    }
+
     /* Mobile */
     @media all and (max-width: 480px) {
 
         .week-view-container {
 
             .fulltime-container {
-
-                .fulltime {
-                    margin-left: @weekviewTimeWithSmall;
-                }
+                left: @weekviewTimeWithSmall;
             }
 
             .scrollpane {
@@ -527,102 +342,11 @@
         .dayview {
 
             .week-view-container {
-               top: @calendarToolbarHeight + 25;
-            }
-
-        }
-
-=======
-        .appointment-content {
-            height: 100%;
-            font-size: 12px;
-            color: #fff;
-            padding: 0px 7px 0px 7px;
-            .ellipsis;
-
-            * {
-                .ellipsis;
-            }
-
-        }
-
-        /* Resize bars */
-        .ui-resizable-handle {
-            position: absolute;
-            font-size: 0.1px;
-            display: block;
-        }
-
-        .ui-resizable-disabled .ui-resizable-handle,.ui-resizable-autohide .ui-resizable-handle {
-            display: none;
-        }
-
-        .ui-resizable-n {
-            cursor: n-resize;
-            height: 7px;
-            width: 100%;
-            top: -3px;
-            left: 0;
-        }
-
-        .ui-resizable-s {
-            cursor: s-resize;
-            height: 7px;
-            width: 100%;
-            bottom: -3px;
-            left: 0;
-        }
-
-        .ui-resizable-e {
-            cursor: e-resize;
-            width: 7px;
-            right: 0px;
-            top: 0;
-            height: 100%;
-        }
-
-        .ui-resizable-w {
-            cursor: w-resize;
-            width: 7px;
-            left: 0px;
-            top: 0;
-            height: 100%;
-        }
-
-    }
-
-    /* Mobile */
-    @media all and (max-width: 480px) {
-
-        .week-view-container {
-
-            .fulltime-container {
-                left: @weekviewTimeWithSmall;
-            }
-
-            .scrollpane {
-
-                .week-container-label {
-                    width: @weekviewTimeWithSmall;
-                }
-
-                .week-container {
-                    left:  @weekviewTimeWithSmall;
-                }
-
-            }
-
-        }
-
-        .dayview {
-
-            .week-view-container {
                top: @calendarToolbarHeight + 15;
             }
 
         }
 
->>>>>>> 22f049e7
     }
 
 }